--- conflicted
+++ resolved
@@ -4428,13 +4428,8 @@
 			by CONFIG_RANDOM_TRUST_CPU.
 
 	random.trust_bootloader={on,off}
-<<<<<<< HEAD
-			[KNL] Enable or disable trusting the use of the
-			a seed passed by the bootloader (if available) to
-=======
 			[KNL] Enable or disable trusting the use of a
 			seed passed by the bootloader (if available) to
->>>>>>> 5e014b6b
 			fully seed the kernel's CRNG. Default is controlled
 			by CONFIG_RANDOM_TRUST_BOOTLOADER.
 
