--- conflicted
+++ resolved
@@ -37,14 +37,11 @@
   clock-names:
     const: sfp
 
-<<<<<<< HEAD
-=======
   ta-prog-sfp-supply:
     description:
       The regulator for the TA_PROG_SFP pin. It will be enabled for programming
       and disabled for reading.
 
->>>>>>> d74233b1
 required:
   - compatible
   - reg
