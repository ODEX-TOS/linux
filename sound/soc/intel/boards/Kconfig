# SPDX-License-Identifier: GPL-2.0-only
menuconfig SND_SOC_INTEL_MACH
	bool "Intel Machine drivers"
	depends on SND_SOC_INTEL_SST_TOPLEVEL || SND_SOC_SOF_INTEL_TOPLEVEL
	help
	 Intel ASoC Machine Drivers. If you have a Intel machine that
	 has an audio controller with a DSP and I2S or DMIC port, then
	 enable this option by saying Y

	 Note that the answer to this question doesn't directly affect the
	 kernel: saying N will just cause the configurator to skip all
	 the questions about Intel ASoC machine drivers.

if SND_SOC_INTEL_MACH

config SND_SOC_INTEL_USER_FRIENDLY_LONG_NAMES
	bool "Use more user friendly long card names"
	help
	  Some drivers report the I/O configuration to userspace through the
	  soundcard's long card name in the control user space AP. An unfortunate
	  side effect is that this long name may also be used by the GUI,
	  confusing users with information they don't need.
	  This option prevents the long name from being modified, and the I/O
	  configuration will be provided through a different component interface.
	  Select Y if userspace like UCM (Use Case Manager) uses the component
	  interface.
	  If unsure select N.

config SND_SOC_INTEL_HDA_DSP_COMMON
	tristate

config SND_SOC_INTEL_SOF_MAXIM_COMMON
	tristate

if SND_SOC_INTEL_CATPT

config SND_SOC_INTEL_HASWELL_MACH
	tristate "Haswell Lynxpoint"
	depends on I2C
	depends on I2C_DESIGNWARE_PLATFORM || COMPILE_TEST
	depends on X86_INTEL_LPSS || COMPILE_TEST
	select SND_SOC_RT5640
	help
	  This adds support for the Lynxpoint Audio DSP on Intel(R) Haswell
	  Ultrabook platforms. This is a recommended option.
	  Say Y or m if you have such a device.
	  If unsure select "N".

endif ## SND_SOC_INTEL_CATPT

if SND_SOC_INTEL_CATPT || SND_SOC_SOF_BROADWELL

config SND_SOC_INTEL_BDW_RT5650_MACH
	tristate "Broadwell with RT5650 codec"
	depends on I2C
	depends on I2C_DESIGNWARE_PLATFORM || COMPILE_TEST
	depends on X86_INTEL_LPSS || COMPILE_TEST
	select SND_SOC_RT5645
	help
	  This adds the ASoC machine driver for Intel Broadwell platforms with
	  the RT5650 codec.
	  Say Y if you have such a device.
	  If unsure select "N".

config SND_SOC_INTEL_BDW_RT5677_MACH
	tristate "Broadwell with RT5677 codec"
	depends on I2C
	depends on I2C_DESIGNWARE_PLATFORM || COMPILE_TEST
	depends on GPIOLIB || COMPILE_TEST
	depends on X86_INTEL_LPSS || COMPILE_TEST
	depends on SPI_MASTER
	select SPI_PXA2XX
	select SND_SOC_RT5677_SPI
	select SND_SOC_RT5677
	help
	  This adds support for Intel Broadwell platform based boards with
	  the RT5677 audio codec. This is a recommended option.
	  Say Y or m if you have such a device.
	  If unsure select "N".

config SND_SOC_INTEL_BROADWELL_MACH
	tristate "Broadwell Wildcatpoint"
	depends on I2C
	depends on I2C_DESIGNWARE_PLATFORM || COMPILE_TEST
	depends on X86_INTEL_LPSS || COMPILE_TEST
	select SND_SOC_RT286
	help
	  This adds support for the Wilcatpoint Audio DSP on Intel(R) Broadwell
	  Ultrabook platforms.
	  Say Y or m if you have such a device. This is a recommended option.
	  If unsure select "N".
endif ## SND_SOC_INTEL_CATPT || SND_SOC_SOF_BROADWELL

if SND_SST_ATOM_HIFI2_PLATFORM || SND_SOC_SOF_BAYTRAIL

config SND_SOC_INTEL_BYTCR_RT5640_MACH
	tristate "Baytrail and Baytrail-CR with RT5640 codec"
	depends on I2C && ACPI
	depends on X86_INTEL_LPSS || COMPILE_TEST
	select SND_SOC_ACPI
	select SND_SOC_RT5640
	help
	  This adds support for ASoC machine driver for Intel(R) Baytrail and Baytrail-CR
	  platforms with RT5640 audio codec.
	  Say Y or m if you have such a device. This is a recommended option.
	  If unsure select "N".

config SND_SOC_INTEL_BYTCR_RT5651_MACH
	tristate "Baytrail and Baytrail-CR with RT5651 codec"
	depends on I2C && ACPI
	depends on X86_INTEL_LPSS || COMPILE_TEST
	select SND_SOC_ACPI
	select SND_SOC_RT5651
	help
	  This adds support for ASoC machine driver for Intel(R) Baytrail and Baytrail-CR
	  platforms with RT5651 audio codec.
	  Say Y or m if you have such a device. This is a recommended option.
	  If unsure select "N".

config SND_SOC_INTEL_BYTCR_WM5102_MACH
	tristate "Baytrail and Baytrail-CR with WM5102 codec"
	depends on MFD_ARIZONA && MFD_WM5102 && SPI_MASTER && ACPI
	depends on X86_INTEL_LPSS || COMPILE_TEST
	select SND_SOC_ACPI
	select SND_SOC_WM5102
	help
	  This adds support for ASoC machine driver for Intel(R) Baytrail and Baytrail-CR
	  platforms with WM5102 audio codec.
	  Say Y if you have such a device.
	  If unsure select "N".

config SND_SOC_INTEL_CHT_BSW_RT5672_MACH
	tristate "Cherrytrail & Braswell with RT5672 codec"
	depends on I2C && ACPI
	depends on X86_INTEL_LPSS || COMPILE_TEST
	select SND_SOC_ACPI
	select SND_SOC_RT5670
	help
	  This adds support for ASoC machine driver for Intel(R) Cherrytrail & Braswell
	  platforms with RT5672 audio codec.
	  Say Y or m if you have such a device. This is a recommended option.
	  If unsure select "N".

config SND_SOC_INTEL_CHT_BSW_RT5645_MACH
	tristate "Cherrytrail & Braswell with RT5645/5650 codec"
	depends on I2C && ACPI
	depends on X86_INTEL_LPSS || COMPILE_TEST
	select SND_SOC_ACPI
	select SND_SOC_RT5645
	help
	  This adds support for ASoC machine driver for Intel(R) Cherrytrail & Braswell
	  platforms with RT5645/5650 audio codec.
	  Say Y or m if you have such a device. This is a recommended option.
	  If unsure select "N".

config SND_SOC_INTEL_CHT_BSW_MAX98090_TI_MACH
	tristate "Cherrytrail & Braswell with MAX98090 & TI codec"
	depends on I2C && ACPI
	depends on X86_INTEL_LPSS || COMPILE_TEST
	select SND_SOC_MAX98090
	select SND_SOC_TS3A227E
	help
	  This adds support for ASoC machine driver for Intel(R) Cherrytrail & Braswell
	  platforms with MAX98090 audio codec it also can support TI jack chip as aux device.
	  Say Y or m if you have such a device. This is a recommended option.
	  If unsure select "N".

config SND_SOC_INTEL_CHT_BSW_NAU8824_MACH
	tristate "Cherrytrail & Braswell with NAU88L24 codec"
	depends on I2C && ACPI
	depends on X86_INTEL_LPSS || COMPILE_TEST
	select SND_SOC_ACPI
	select SND_SOC_NAU8824
	help
	  This adds support for ASoC machine driver for Intel(R) Cherrytrail & Braswell
	  platforms with NAU88L24 audio codec.
	  Say Y or m if you have such a device. This is a recommended option.
	  If unsure select "N".

config SND_SOC_INTEL_BYT_CHT_CX2072X_MACH
	tristate "Baytrail & Cherrytrail with CX2072X codec"
	depends on I2C && ACPI
	depends on X86_INTEL_LPSS || COMPILE_TEST
	select SND_SOC_ACPI
	select SND_SOC_CX2072X
	help
	  This adds support for ASoC machine driver for Intel(R) Baytrail &
	  Cherrytrail platforms with Conexant CX2072X audio codec.
	  Say Y or m if you have such a device. This is a recommended option.
	  If unsure select "N".

config SND_SOC_INTEL_BYT_CHT_DA7213_MACH
	tristate "Baytrail & Cherrytrail with DA7212/7213 codec"
	depends on I2C && ACPI
	depends on X86_INTEL_LPSS || COMPILE_TEST
	select SND_SOC_ACPI
	select SND_SOC_DA7213
	help
	  This adds support for ASoC machine driver for Intel(R) Baytrail & CherryTrail
	  platforms with DA7212/7213 audio codec.
	  Say Y or m if you have such a device. This is a recommended option.
	  If unsure select "N".

config SND_SOC_INTEL_BYT_CHT_ES8316_MACH
	tristate "Baytrail & Cherrytrail with ES8316 codec"
	depends on I2C && ACPI
	depends on X86_INTEL_LPSS || COMPILE_TEST
	select SND_SOC_ACPI
	select SND_SOC_ES8316
	help
	  This adds support for ASoC machine driver for Intel(R) Baytrail &
	  Cherrytrail platforms with ES8316 audio codec.
	  Say Y or m if you have such a device. This is a recommended option.
	  If unsure select "N".

endif ## SND_SST_ATOM_HIFI2_PLATFORM || SND_SOC_SOF_BAYTRAIL

if SND_SST_ATOM_HIFI2_PLATFORM

config SND_SOC_INTEL_BYT_CHT_NOCODEC_MACH
	tristate "Baytrail & Cherrytrail platform with no codec (MinnowBoard MAX, Up)"
	depends on I2C && ACPI
	depends on X86_INTEL_LPSS || COMPILE_TEST
	help
	  This adds support for ASoC machine driver for the MinnowBoard Max or
	  Up boards and provides access to I2S signals on the Low-Speed
	  connector. This is not a recommended option outside of these cases.
	  It is not intended to be enabled by distros by default.
	  Say Y or m if you have such a device.

	  If unsure select "N".

endif ## SND_SST_ATOM_HIFI2_PLATFORM

if SND_SOC_INTEL_SKL

config SND_SOC_INTEL_SKL_RT286_MACH
	tristate "SKL with RT286 I2S mode"
	depends on I2C && ACPI && GPIOLIB
	depends on MFD_INTEL_LPSS || COMPILE_TEST
	select SND_SOC_RT286
	select SND_SOC_DMIC
	select SND_SOC_HDAC_HDMI
	help
	   This adds support for ASoC machine driver for Skylake platforms
	   with RT286 I2S audio codec.
	   Say Y or m if you have such a device.
	   If unsure select "N".

config SND_SOC_INTEL_SKL_NAU88L25_SSM4567_MACH
	tristate "SKL with NAU88L25 and SSM4567 in I2S Mode"
	depends on I2C && ACPI && GPIOLIB
	depends on MFD_INTEL_LPSS || COMPILE_TEST
	select SND_SOC_NAU8825
	select SND_SOC_SSM4567
	select SND_SOC_DMIC
	select SND_SOC_HDAC_HDMI
	help
	  This adds support for ASoC Onboard Codec I2S machine driver. This will
	  create an alsa sound card for NAU88L25 + SSM4567.
	  Say Y or m if you have such a device. This is a recommended option.
	  If unsure select "N".

config SND_SOC_INTEL_SKL_NAU88L25_MAX98357A_MACH
	tristate "SKL with NAU88L25 and MAX98357A in I2S Mode"
	depends on I2C && ACPI && GPIOLIB
	depends on MFD_INTEL_LPSS || COMPILE_TEST
	select SND_SOC_NAU8825
	select SND_SOC_MAX98357A
	select SND_SOC_DMIC
	select SND_SOC_HDAC_HDMI
	help
	  This adds support for ASoC Onboard Codec I2S machine driver. This will
	  create an alsa sound card for NAU88L25 + MAX98357A.
	  Say Y or m if you have such a device. This is a recommended option.
	  If unsure select "N".

endif ## SND_SOC_INTEL_SKL

config SND_SOC_INTEL_DA7219_MAX98357A_GENERIC
	tristate
	select SND_SOC_DA7219
	select SND_SOC_MAX98357A
	select SND_SOC_MAX98390
	select SND_SOC_DMIC
	select SND_SOC_HDAC_HDMI
	select SND_SOC_INTEL_HDA_DSP_COMMON

config SND_SOC_INTEL_BXT_DA7219_MAX98357A_COMMON
	tristate
	select SND_SOC_INTEL_DA7219_MAX98357A_GENERIC

if SND_SOC_INTEL_APL

config SND_SOC_INTEL_BXT_DA7219_MAX98357A_MACH
	tristate "Broxton with DA7219 and MAX98357A/MAX98390 in I2S Mode"
	depends on I2C && ACPI && GPIOLIB
	depends on MFD_INTEL_LPSS || COMPILE_TEST
	depends on SND_HDA_CODEC_HDMI
	select SND_SOC_INTEL_BXT_DA7219_MAX98357A_COMMON
	help
	   This adds support for ASoC machine driver for Broxton-P platforms
	   with DA7219 + MAX98357A/MAX98390 I2S audio codec.
	   Say Y or m if you have such a device. This is a recommended option.
	   If unsure select "N".

config SND_SOC_INTEL_BXT_RT298_MACH
	tristate "Broxton with RT298 I2S mode"
	depends on I2C && ACPI && GPIOLIB
	depends on MFD_INTEL_LPSS || COMPILE_TEST
	select SND_SOC_RT298
	select SND_SOC_DMIC
	select SND_SOC_HDAC_HDMI
	select SND_SOC_INTEL_HDA_DSP_COMMON
	help
	   This adds support for ASoC machine driver for Broxton platforms
	   with RT286 I2S audio codec.
	   Say Y or m if you have such a device. This is a recommended option.
	   If unsure select "N".

endif ## SND_SOC_INTEL_APL

if SND_SOC_SOF_APOLLOLAKE

config SND_SOC_INTEL_SOF_WM8804_MACH
	tristate "SOF with Wolfson/Cirrus WM8804 codec"
	depends on I2C && ACPI
	depends on MFD_INTEL_LPSS || COMPILE_TEST
	select SND_SOC_WM8804_I2C
	help
	  This adds support for ASoC machine driver for Intel platforms
	  with the Wolfson/Cirrus WM8804 I2S audio codec.
	  Say Y or m if you have such a device. This is a recommended option.
	  If unsure select "N".

endif ## SND_SOC_SOF_APOLLOLAKE

if SND_SOC_INTEL_KBL

config SND_SOC_INTEL_KBL_RT5663_MAX98927_MACH
	tristate "KBL with RT5663 and MAX98927 in I2S Mode"
	depends on I2C && ACPI && GPIOLIB
	depends on MFD_INTEL_LPSS || COMPILE_TEST
	select SND_SOC_RT5663
	select SND_SOC_MAX98927
	select SND_SOC_DMIC
	select SND_SOC_HDAC_HDMI
	select SND_SOC_INTEL_SKYLAKE_SSP_CLK
	help
	  This adds support for ASoC Onboard Codec I2S machine driver. This will
	  create an alsa sound card for RT5663 + MAX98927.
	  Say Y or m if you have such a device. This is a recommended option.
	  If unsure select "N".

config SND_SOC_INTEL_KBL_RT5663_RT5514_MAX98927_MACH
	tristate "KBL with RT5663, RT5514 and MAX98927 in I2S Mode"
	depends on I2C && ACPI
	depends on MFD_INTEL_LPSS || COMPILE_TEST
	depends on SPI
	select SND_SOC_RT5663
	select SND_SOC_RT5514
	select SND_SOC_RT5514_SPI
	select SND_SOC_MAX98927
	select SND_SOC_HDAC_HDMI
	select SND_SOC_INTEL_SKYLAKE_SSP_CLK
	help
	  This adds support for ASoC Onboard Codec I2S machine driver. This will
	  create an alsa sound card for RT5663 + RT5514 + MAX98927.
	  Say Y or m if you have such a device. This is a recommended option.
	  If unsure select "N".

config SND_SOC_INTEL_KBL_DA7219_MAX98357A_MACH
	tristate "KBL with DA7219 and MAX98357A in I2S Mode"
	depends on I2C && ACPI
	depends on MFD_INTEL_LPSS || COMPILE_TEST
	select SND_SOC_INTEL_DA7219_MAX98357A_GENERIC
	help
	  This adds support for ASoC Onboard Codec I2S machine driver. This will
	  create an alsa sound card for DA7219 + MAX98357A I2S audio codec.
	  Say Y if you have such a device.

config SND_SOC_INTEL_KBL_DA7219_MAX98927_MACH
	tristate "KBL with DA7219 and MAX98927 in I2S Mode"
	depends on I2C && ACPI && GPIOLIB
	depends on MFD_INTEL_LPSS || COMPILE_TEST
	select SND_SOC_DA7219
	select SND_SOC_MAX98927
	select SND_SOC_MAX98373_I2C
	select SND_SOC_DMIC
	select SND_SOC_HDAC_HDMI
	help
	  This adds support for ASoC Onboard Codec I2S machine driver. This will
	  create an alsa sound card for DA7219 + MAX98927 I2S audio codec.
	  Say Y if you have such a device.
	  If unsure select "N".

config SND_SOC_INTEL_KBL_RT5660_MACH
	tristate "KBL with RT5660 in I2S Mode"
	depends on I2C && ACPI
	depends on MFD_INTEL_LPSS || COMPILE_TEST
	select SND_SOC_RT5660
	select SND_SOC_HDAC_HDMI
	help
	  This adds support for ASoC Onboard Codec I2S machine driver. This will
	  create an alsa sound card for RT5660 I2S audio codec.
	  Say Y if you have such a device.

endif ## SND_SOC_INTEL_KBL

if SND_SOC_SOF_GEMINILAKE

config SND_SOC_INTEL_GLK_DA7219_MAX98357A_MACH
	tristate "GLK with DA7219 and MAX98357A in I2S Mode"
	depends on I2C && ACPI && GPIOLIB
	depends on MFD_INTEL_LPSS || COMPILE_TEST
	depends on SND_HDA_CODEC_HDMI && SND_SOC_SOF_HDA_AUDIO_CODEC
	select SND_SOC_INTEL_BXT_DA7219_MAX98357A_COMMON
	help
	   This adds support for ASoC machine driver for Geminilake platforms
	   with DA7219 + MAX98357A I2S audio codec.
	   Say Y or m if you have such a device. This is a recommended option.
	   If unsure select "N".

config SND_SOC_INTEL_GLK_RT5682_MAX98357A_MACH
	tristate "GLK with RT5682 and MAX98357A in I2S Mode"
	depends on I2C && ACPI && GPIOLIB
	depends on MFD_INTEL_LPSS || COMPILE_TEST
	depends on SND_HDA_CODEC_HDMI && SND_SOC_SOF_HDA_AUDIO_CODEC
	select SND_SOC_RT5682_I2C
	select SND_SOC_MAX98357A
	select SND_SOC_DMIC
	select SND_SOC_HDAC_HDMI
	select SND_SOC_INTEL_HDA_DSP_COMMON
	help
	   This adds support for ASoC machine driver for Geminilake platforms
	   with RT5682 + MAX98357A I2S audio codec.
	   Say Y if you have such a device.
	   If unsure select "N".

endif ## SND_SOC_SOF_GEMINILAKE

if SND_SOC_INTEL_SKYLAKE_HDAUDIO_CODEC || SND_SOC_SOF_HDA_AUDIO_CODEC

config SND_SOC_INTEL_SKL_HDA_DSP_GENERIC_MACH
	tristate "Skylake+ with HDA Codecs"
	depends on SND_HDA_CODEC_HDMI
	depends on GPIOLIB
	select SND_SOC_HDAC_HDMI
	select SND_SOC_INTEL_HDA_DSP_COMMON
	select SND_SOC_DMIC
	# SND_SOC_HDAC_HDA is already selected
	help
	  This adds support for ASoC machine driver for Intel Skylake+
	  platforms with display (HDMI/DP) and HDA audio codecs, and
	  Smart Sound Technology (SST) integrated audio DSP.
	  Say Y or m if you have such a device. This is a recommended option.
	  If unsure select "N".

endif ## SND_SOC_INTEL_SKYLAKE_HDAUDIO_CODEC || SND_SOC_SOF_HDA_AUDIO_CODEC

if SND_SOC_SOF_HDA_LINK || SND_SOC_SOF_BAYTRAIL
config SND_SOC_INTEL_SOF_RT5682_MACH
	tristate "SOF with rt5682 codec in I2S Mode"
	depends on I2C && ACPI && GPIOLIB
	depends on ((SND_HDA_CODEC_HDMI && SND_SOC_SOF_HDA_AUDIO_CODEC) &&\
		    (MFD_INTEL_LPSS || COMPILE_TEST)) ||\
		   (SND_SOC_SOF_BAYTRAIL && (X86_INTEL_LPSS || COMPILE_TEST))
	select SND_SOC_MAX98373_I2C
	select SND_SOC_RT1011
	select SND_SOC_RT1015
	select SND_SOC_RT1015P
	select SND_SOC_RT5682_I2C
	select SND_SOC_DMIC
	select SND_SOC_HDAC_HDMI
	select SND_SOC_INTEL_HDA_DSP_COMMON
	select SND_SOC_INTEL_SOF_MAXIM_COMMON
	help
	   This adds support for ASoC machine driver for SOF platforms
	   with rt5682 codec.
	   Say Y if you have such a device.
	   If unsure select "N".

config SND_SOC_INTEL_SOF_CS42L42_MACH
	tristate "SOF with cs42l42 codec in I2S Mode"
	depends on I2C && ACPI
	depends on ((SND_HDA_CODEC_HDMI && SND_SOC_SOF_HDA_AUDIO_CODEC) &&\
		    (MFD_INTEL_LPSS || COMPILE_TEST))
	select SND_SOC_CS42L42
	select SND_SOC_MAX98357A
	select SND_SOC_DMIC
	select SND_SOC_HDAC_HDMI
	select SND_SOC_INTEL_HDA_DSP_COMMON
	select SND_SOC_INTEL_SOF_MAXIM_COMMON
	help
	   This adds support for ASoC machine driver for SOF platforms
	   with cs42l42 codec.
	   Say Y if you have such a device.
	   If unsure select "N".

config SND_SOC_INTEL_SOF_PCM512x_MACH
	tristate "SOF with TI PCM512x codec"
	depends on I2C && ACPI
	depends on (SND_SOC_SOF_HDA_AUDIO_CODEC && (MFD_INTEL_LPSS || COMPILE_TEST)) ||\
		   (SND_SOC_SOF_BAYTRAIL && (X86_INTEL_LPSS || COMPILE_TEST))
	depends on SND_HDA_CODEC_HDMI
	select SND_SOC_INTEL_HDA_DSP_COMMON
	select SND_SOC_PCM512x_I2C
	help
	  This adds support for ASoC machine driver for SOF platforms
	  with TI PCM512x I2S audio codec.
	  Say Y or m if you have such a device.
	  If unsure select "N".

endif ## SND_SOC_SOF_HDA_LINK || SND_SOC_SOF_BAYTRAIL

if (SND_SOC_SOF_COMETLAKE && SND_SOC_SOF_HDA_LINK)

config SND_SOC_INTEL_CML_LP_DA7219_MAX98357A_MACH
	tristate "CML_LP with DA7219 and MAX98357A in I2S Mode"
	depends on I2C && ACPI && GPIOLIB
	depends on MFD_INTEL_LPSS || COMPILE_TEST
	select SND_SOC_INTEL_BXT_DA7219_MAX98357A_COMMON
	help
	   This adds support for ASoC machine driver for Cometlake platforms
	   with DA7219 + MAX98357A I2S audio codec.
	   Say Y or m if you have such a device. This is a recommended option.
	   If unsure select "N".

config SND_SOC_INTEL_SOF_CML_RT1011_RT5682_MACH
	tristate "CML with RT1011 and RT5682 in I2S Mode"
	depends on I2C && ACPI && GPIOLIB
	depends on MFD_INTEL_LPSS || COMPILE_TEST
	depends on SND_HDA_CODEC_HDMI && SND_SOC_SOF_HDA_AUDIO_CODEC
	select SND_SOC_RT1011
	select SND_SOC_RT5682_I2C
	select SND_SOC_DMIC
	select SND_SOC_HDAC_HDMI
	select SND_SOC_INTEL_HDA_DSP_COMMON
	help
	  This adds support for ASoC machine driver for SOF platform with
	  RT1011 + RT5682 I2S codec.
	  Say Y if you have such a device.
	  If unsure select "N".

endif ## SND_SOC_SOF_COMETLAKE && SND_SOC_SOF_HDA_LINK

if SND_SOC_SOF_JASPERLAKE

config SND_SOC_INTEL_SOF_DA7219_MAX98373_MACH
	tristate "SOF with DA7219 and MAX98373/MAX98360A in I2S Mode"
	depends on I2C && ACPI && GPIOLIB
	depends on MFD_INTEL_LPSS || COMPILE_TEST
	depends on SND_HDA_CODEC_HDMI && SND_SOC_SOF_HDA_AUDIO_CODEC
	select SND_SOC_INTEL_HDA_DSP_COMMON
	select SND_SOC_DA7219
	select SND_SOC_MAX98373_I2C
	select SND_SOC_DMIC
	help
	  This adds support for ASoC machine driver for SOF platforms
	  with DA7219 + MAX98373/MAX98360A I2S audio codec.
	  Say Y if you have such a device.
	  If unsure select "N".

endif ## SND_SOC_SOF_JASPERLAKE

if SND_SOC_SOF_ELKHARTLAKE

config SND_SOC_INTEL_EHL_RT5660_MACH
	tristate "EHL with RT5660 in I2S mode"
	depends on I2C && ACPI && GPIOLIB
	depends on MFD_INTEL_LPSS || COMPILE_TEST
	depends on SND_HDA_CODEC_HDMI && SND_SOC_SOF_HDA_AUDIO_CODEC
	select SND_SOC_RT5660
	select SND_SOC_DMIC
	select SND_SOC_INTEL_HDA_DSP_COMMON
	help
	  This adds support for ASoC machine driver for Elkhart Lake
	  platform with RT5660 I2S audio codec.

endif ## SND_SOC_SOF_ELKHARTLAKE

if SND_SOC_SOF_INTEL_SOUNDWIRE

config SND_SOC_INTEL_SOUNDWIRE_SOF_MACH
	tristate "SoundWire generic machine driver"
	depends on I2C && ACPI && GPIOLIB
	depends on MFD_INTEL_LPSS || COMPILE_TEST
	depends on SND_SOC_INTEL_USER_FRIENDLY_LONG_NAMES || COMPILE_TEST
	depends on SOUNDWIRE
	depends on SND_HDA_CODEC_HDMI && SND_SOC_SOF_HDA_AUDIO_CODEC
	select SND_SOC_MAX98373_I2C
	select SND_SOC_MAX98373_SDW
	select SND_SOC_RT700_SDW
	select SND_SOC_RT711_SDW
	select SND_SOC_RT711_SDCA_SDW
	select SND_SOC_RT1308_SDW
	select SND_SOC_RT1308
	select SND_SOC_RT1316_SDW
	select SND_SOC_RT715_SDW
	select SND_SOC_RT715_SDCA_SDW
	select SND_SOC_RT5682_SDW
	select SND_SOC_DMIC
	select SND_SOC_INTEL_HDA_DSP_COMMON
	select SND_SOC_INTEL_SOF_MAXIM_COMMON
<<<<<<< HEAD
=======
	imply SND_SOC_SDW_MOCKUP
>>>>>>> bee673aa
	help
	  Add support for Intel SoundWire-based platforms connected to
	  MAX98373, RT700, RT711, RT1308 and RT715
	  If unsure select "N".

endif

endif ## SND_SOC_INTEL_MACH<|MERGE_RESOLUTION|>--- conflicted
+++ resolved
@@ -602,10 +602,7 @@
 	select SND_SOC_DMIC
 	select SND_SOC_INTEL_HDA_DSP_COMMON
 	select SND_SOC_INTEL_SOF_MAXIM_COMMON
-<<<<<<< HEAD
-=======
 	imply SND_SOC_SDW_MOCKUP
->>>>>>> bee673aa
 	help
 	  Add support for Intel SoundWire-based platforms connected to
 	  MAX98373, RT700, RT711, RT1308 and RT715
