--- conflicted
+++ resolved
@@ -233,9 +233,6 @@
 		.driver_data = (void *)(RT711_JD2_100K |
 					SOF_SDW_TGL_HDMI |
 					SOF_RT715_DAI_ID_FIX |
-<<<<<<< HEAD
-					SOF_SDW_PCH_DMIC),
-=======
 					SOF_BT_OFFLOAD_SSP(2) |
 					SOF_SSP_BT_OFFLOAD_PRESENT),
 	},
@@ -250,7 +247,6 @@
 					SOF_SDW_FOUR_SPK |
 					SOF_BT_OFFLOAD_SSP(2) |
 					SOF_SSP_BT_OFFLOAD_PRESENT),
->>>>>>> bee673aa
 	},
 	{}
 };
