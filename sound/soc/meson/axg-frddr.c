// SPDX-License-Identifier: (GPL-2.0 OR MIT)
//
// Copyright (c) 2018 BayLibre, SAS.
// Author: Jerome Brunet <jbrunet@baylibre.com>

/*
 * This driver implements the frontend playback DAI of AXG and G12A based SoCs
 */

#include <linux/clk.h>
#include <linux/regmap.h>
#include <linux/module.h>
#include <linux/of_platform.h>
#include <sound/soc.h>
#include <sound/soc-dai.h>

#include "axg-fifo.h"

#define CTRL0_FRDDR_PP_MODE		BIT(30)
#define CTRL0_SEL1_EN_SHIFT		3
#define CTRL0_SEL2_SHIFT		4
#define CTRL0_SEL2_EN_SHIFT		7
#define CTRL0_SEL3_SHIFT		8
#define CTRL0_SEL3_EN_SHIFT		11
#define CTRL1_FRDDR_FORCE_FINISH	BIT(12)
#define CTRL2_SEL1_SHIFT		0
#define CTRL2_SEL1_EN_SHIFT		4
#define CTRL2_SEL2_SHIFT		8
#define CTRL2_SEL2_EN_SHIFT		12
#define CTRL2_SEL3_SHIFT		16
#define CTRL2_SEL3_EN_SHIFT		20

static int g12a_frddr_dai_prepare(struct snd_pcm_substream *substream,
				  struct snd_soc_dai *dai)
{
	struct axg_fifo *fifo = snd_soc_dai_get_drvdata(dai);

	/* Reset the read pointer to the FIFO_INIT_ADDR */
	regmap_update_bits(fifo->map, FIFO_CTRL1,
			   CTRL1_FRDDR_FORCE_FINISH, 0);
	regmap_update_bits(fifo->map, FIFO_CTRL1,
			   CTRL1_FRDDR_FORCE_FINISH, CTRL1_FRDDR_FORCE_FINISH);
	regmap_update_bits(fifo->map, FIFO_CTRL1,
			   CTRL1_FRDDR_FORCE_FINISH, 0);

	return 0;
}

static int axg_frddr_dai_startup(struct snd_pcm_substream *substream,
				 struct snd_soc_dai *dai)
{
	struct axg_fifo *fifo = snd_soc_dai_get_drvdata(dai);
<<<<<<< HEAD
	unsigned int fifo_depth;
=======
	unsigned int val;
>>>>>>> 67cb19e6
	int ret;

	/* Enable pclk to access registers and clock the fifo ip */
	ret = clk_prepare_enable(fifo->pclk);
	if (ret)
		return ret;

	/* Apply single buffer mode to the interface */
	regmap_update_bits(fifo->map, FIFO_CTRL0, CTRL0_FRDDR_PP_MODE, 0);

<<<<<<< HEAD
	/*
	 * TODO: We could adapt the fifo depth and the fifo threshold
	 * depending on the expected memory throughput and lantencies
	 * For now, we'll just use the same values as the vendor kernel
	 * Depth and threshold are zero based.
	 */
	fifo_depth = AXG_FIFO_MIN_CNT - 1;
	regmap_update_bits(fifo->map, FIFO_CTRL1, CTRL1_FRDDR_DEPTH_MASK,
			   CTRL1_FRDDR_DEPTH(fifo_depth));
=======
	/* Use all fifo depth */
	val = (fifo->depth / AXG_FIFO_BURST) - 1;
	regmap_update_bits(fifo->map, FIFO_CTRL1, CTRL1_FRDDR_DEPTH_MASK,
			   CTRL1_FRDDR_DEPTH(val));
>>>>>>> 67cb19e6

	return 0;
}

static void axg_frddr_dai_shutdown(struct snd_pcm_substream *substream,
				   struct snd_soc_dai *dai)
{
	struct axg_fifo *fifo = snd_soc_dai_get_drvdata(dai);

	clk_disable_unprepare(fifo->pclk);
}

static int axg_frddr_pcm_new(struct snd_soc_pcm_runtime *rtd,
			     struct snd_soc_dai *dai)
{
	return axg_fifo_pcm_new(rtd, SNDRV_PCM_STREAM_PLAYBACK);
}

static const struct snd_soc_dai_ops axg_frddr_ops = {
	.startup	= axg_frddr_dai_startup,
	.shutdown	= axg_frddr_dai_shutdown,
};

static struct snd_soc_dai_driver axg_frddr_dai_drv = {
	.name = "FRDDR",
	.playback = {
		.stream_name	= "Playback",
		.channels_min	= 1,
		.channels_max	= AXG_FIFO_CH_MAX,
		.rates		= AXG_FIFO_RATES,
		.formats	= AXG_FIFO_FORMATS,
	},
	.ops		= &axg_frddr_ops,
	.pcm_new	= axg_frddr_pcm_new,
};

static const char * const axg_frddr_sel_texts[] = {
	"OUT 0", "OUT 1", "OUT 2", "OUT 3", "OUT 4", "OUT 5", "OUT 6", "OUT 7",
};

static SOC_ENUM_SINGLE_DECL(axg_frddr_sel_enum, FIFO_CTRL0, CTRL0_SEL_SHIFT,
			    axg_frddr_sel_texts);

static const struct snd_kcontrol_new axg_frddr_out_demux =
	SOC_DAPM_ENUM("Output Sink", axg_frddr_sel_enum);

static const struct snd_soc_dapm_widget axg_frddr_dapm_widgets[] = {
	SND_SOC_DAPM_DEMUX("SINK SEL", SND_SOC_NOPM, 0, 0,
			   &axg_frddr_out_demux),
	SND_SOC_DAPM_AIF_OUT("OUT 0", NULL, 0, SND_SOC_NOPM, 0, 0),
	SND_SOC_DAPM_AIF_OUT("OUT 1", NULL, 0, SND_SOC_NOPM, 0, 0),
	SND_SOC_DAPM_AIF_OUT("OUT 2", NULL, 0, SND_SOC_NOPM, 0, 0),
	SND_SOC_DAPM_AIF_OUT("OUT 3", NULL, 0, SND_SOC_NOPM, 0, 0),
	SND_SOC_DAPM_AIF_OUT("OUT 4", NULL, 0, SND_SOC_NOPM, 0, 0),
	SND_SOC_DAPM_AIF_OUT("OUT 5", NULL, 0, SND_SOC_NOPM, 0, 0),
	SND_SOC_DAPM_AIF_OUT("OUT 6", NULL, 0, SND_SOC_NOPM, 0, 0),
	SND_SOC_DAPM_AIF_OUT("OUT 7", NULL, 0, SND_SOC_NOPM, 0, 0),
};

static const struct snd_soc_dapm_route axg_frddr_dapm_routes[] = {
	{ "SINK SEL", NULL, "Playback" },
	{ "OUT 0", "OUT 0",  "SINK SEL" },
	{ "OUT 1", "OUT 1",  "SINK SEL" },
	{ "OUT 2", "OUT 2",  "SINK SEL" },
	{ "OUT 3", "OUT 3",  "SINK SEL" },
	{ "OUT 4", "OUT 4",  "SINK SEL" },
	{ "OUT 5", "OUT 5",  "SINK SEL" },
	{ "OUT 6", "OUT 6",  "SINK SEL" },
	{ "OUT 7", "OUT 7",  "SINK SEL" },
};

static const struct snd_soc_component_driver axg_frddr_component_drv = {
	.dapm_widgets		= axg_frddr_dapm_widgets,
	.num_dapm_widgets	= ARRAY_SIZE(axg_frddr_dapm_widgets),
	.dapm_routes		= axg_frddr_dapm_routes,
	.num_dapm_routes	= ARRAY_SIZE(axg_frddr_dapm_routes),
	.open			= axg_fifo_pcm_open,
	.close			= axg_fifo_pcm_close,
	.hw_params		= axg_fifo_pcm_hw_params,
	.hw_free		= axg_fifo_pcm_hw_free,
	.pointer		= axg_fifo_pcm_pointer,
	.trigger		= axg_fifo_pcm_trigger,
};

static const struct axg_fifo_match_data axg_frddr_match_data = {
	.field_threshold	= REG_FIELD(FIFO_CTRL1, 16, 23),
	.component_drv		= &axg_frddr_component_drv,
	.dai_drv		= &axg_frddr_dai_drv
};

static const struct snd_soc_dai_ops g12a_frddr_ops = {
	.prepare	= g12a_frddr_dai_prepare,
	.startup	= axg_frddr_dai_startup,
	.shutdown	= axg_frddr_dai_shutdown,
};

static struct snd_soc_dai_driver g12a_frddr_dai_drv = {
	.name = "FRDDR",
	.playback = {
		.stream_name	= "Playback",
		.channels_min	= 1,
		.channels_max	= AXG_FIFO_CH_MAX,
		.rates		= AXG_FIFO_RATES,
		.formats	= AXG_FIFO_FORMATS,
	},
	.ops		= &g12a_frddr_ops,
	.pcm_new	= axg_frddr_pcm_new,
};

static SOC_ENUM_SINGLE_DECL(g12a_frddr_sel1_enum, FIFO_CTRL0, CTRL0_SEL_SHIFT,
			    axg_frddr_sel_texts);
static SOC_ENUM_SINGLE_DECL(g12a_frddr_sel2_enum, FIFO_CTRL0, CTRL0_SEL2_SHIFT,
			    axg_frddr_sel_texts);
static SOC_ENUM_SINGLE_DECL(g12a_frddr_sel3_enum, FIFO_CTRL0, CTRL0_SEL3_SHIFT,
			    axg_frddr_sel_texts);

static const struct snd_kcontrol_new g12a_frddr_out1_demux =
	SOC_DAPM_ENUM("Output Src 1", g12a_frddr_sel1_enum);
static const struct snd_kcontrol_new g12a_frddr_out2_demux =
	SOC_DAPM_ENUM("Output Src 2", g12a_frddr_sel2_enum);
static const struct snd_kcontrol_new g12a_frddr_out3_demux =
	SOC_DAPM_ENUM("Output Src 3", g12a_frddr_sel3_enum);

static const struct snd_kcontrol_new g12a_frddr_out1_enable =
	SOC_DAPM_SINGLE_AUTODISABLE("Switch", FIFO_CTRL0,
				    CTRL0_SEL1_EN_SHIFT, 1, 0);
static const struct snd_kcontrol_new g12a_frddr_out2_enable =
	SOC_DAPM_SINGLE_AUTODISABLE("Switch", FIFO_CTRL0,
				    CTRL0_SEL2_EN_SHIFT, 1, 0);
static const struct snd_kcontrol_new g12a_frddr_out3_enable =
	SOC_DAPM_SINGLE_AUTODISABLE("Switch", FIFO_CTRL0,
				    CTRL0_SEL3_EN_SHIFT, 1, 0);

static const struct snd_soc_dapm_widget g12a_frddr_dapm_widgets[] = {
	SND_SOC_DAPM_AIF_OUT("SRC 1", NULL, 0, SND_SOC_NOPM, 0, 0),
	SND_SOC_DAPM_AIF_OUT("SRC 2", NULL, 0, SND_SOC_NOPM, 0, 0),
	SND_SOC_DAPM_AIF_OUT("SRC 3", NULL, 0, SND_SOC_NOPM, 0, 0),
	SND_SOC_DAPM_SWITCH("SRC 1 EN", SND_SOC_NOPM, 0, 0,
			    &g12a_frddr_out1_enable),
	SND_SOC_DAPM_SWITCH("SRC 2 EN", SND_SOC_NOPM, 0, 0,
			    &g12a_frddr_out2_enable),
	SND_SOC_DAPM_SWITCH("SRC 3 EN", SND_SOC_NOPM, 0, 0,
			    &g12a_frddr_out3_enable),
	SND_SOC_DAPM_DEMUX("SINK 1 SEL", SND_SOC_NOPM, 0, 0,
			   &g12a_frddr_out1_demux),
	SND_SOC_DAPM_DEMUX("SINK 2 SEL", SND_SOC_NOPM, 0, 0,
			   &g12a_frddr_out2_demux),
	SND_SOC_DAPM_DEMUX("SINK 3 SEL", SND_SOC_NOPM, 0, 0,
			   &g12a_frddr_out3_demux),
	SND_SOC_DAPM_AIF_OUT("OUT 0", NULL, 0, SND_SOC_NOPM, 0, 0),
	SND_SOC_DAPM_AIF_OUT("OUT 1", NULL, 0, SND_SOC_NOPM, 0, 0),
	SND_SOC_DAPM_AIF_OUT("OUT 2", NULL, 0, SND_SOC_NOPM, 0, 0),
	SND_SOC_DAPM_AIF_OUT("OUT 3", NULL, 0, SND_SOC_NOPM, 0, 0),
	SND_SOC_DAPM_AIF_OUT("OUT 4", NULL, 0, SND_SOC_NOPM, 0, 0),
	SND_SOC_DAPM_AIF_OUT("OUT 5", NULL, 0, SND_SOC_NOPM, 0, 0),
	SND_SOC_DAPM_AIF_OUT("OUT 6", NULL, 0, SND_SOC_NOPM, 0, 0),
	SND_SOC_DAPM_AIF_OUT("OUT 7", NULL, 0, SND_SOC_NOPM, 0, 0),
};

static const struct snd_soc_dapm_route g12a_frddr_dapm_routes[] = {
	{ "SRC 1", NULL, "Playback" },
	{ "SRC 2", NULL, "Playback" },
	{ "SRC 3", NULL, "Playback" },
	{ "SRC 1 EN", "Switch", "SRC 1" },
	{ "SRC 2 EN", "Switch", "SRC 2" },
	{ "SRC 3 EN", "Switch", "SRC 3" },
	{ "SINK 1 SEL", NULL, "SRC 1 EN" },
	{ "SINK 2 SEL", NULL, "SRC 2 EN" },
	{ "SINK 3 SEL", NULL, "SRC 3 EN" },
	{ "OUT 0", "OUT 0", "SINK 1 SEL" },
	{ "OUT 1", "OUT 1", "SINK 1 SEL" },
	{ "OUT 2", "OUT 2", "SINK 1 SEL" },
	{ "OUT 3", "OUT 3", "SINK 1 SEL" },
	{ "OUT 4", "OUT 4", "SINK 1 SEL" },
	{ "OUT 5", "OUT 5", "SINK 1 SEL" },
	{ "OUT 6", "OUT 6", "SINK 1 SEL" },
	{ "OUT 7", "OUT 7", "SINK 1 SEL" },
	{ "OUT 0", "OUT 0", "SINK 2 SEL" },
	{ "OUT 1", "OUT 1", "SINK 2 SEL" },
	{ "OUT 2", "OUT 2", "SINK 2 SEL" },
	{ "OUT 3", "OUT 3", "SINK 2 SEL" },
	{ "OUT 4", "OUT 4", "SINK 2 SEL" },
	{ "OUT 5", "OUT 5", "SINK 2 SEL" },
	{ "OUT 6", "OUT 6", "SINK 2 SEL" },
	{ "OUT 7", "OUT 7", "SINK 2 SEL" },
	{ "OUT 0", "OUT 0", "SINK 3 SEL" },
	{ "OUT 1", "OUT 1", "SINK 3 SEL" },
	{ "OUT 2", "OUT 2", "SINK 3 SEL" },
	{ "OUT 3", "OUT 3", "SINK 3 SEL" },
	{ "OUT 4", "OUT 4", "SINK 3 SEL" },
	{ "OUT 5", "OUT 5", "SINK 3 SEL" },
	{ "OUT 6", "OUT 6", "SINK 3 SEL" },
	{ "OUT 7", "OUT 7", "SINK 3 SEL" },
};

static const struct snd_soc_component_driver g12a_frddr_component_drv = {
	.dapm_widgets		= g12a_frddr_dapm_widgets,
	.num_dapm_widgets	= ARRAY_SIZE(g12a_frddr_dapm_widgets),
	.dapm_routes		= g12a_frddr_dapm_routes,
	.num_dapm_routes	= ARRAY_SIZE(g12a_frddr_dapm_routes),
	.open			= axg_fifo_pcm_open,
	.close			= axg_fifo_pcm_close,
	.hw_params		= g12a_fifo_pcm_hw_params,
	.hw_free		= axg_fifo_pcm_hw_free,
	.pointer		= axg_fifo_pcm_pointer,
	.trigger		= axg_fifo_pcm_trigger,
};

static const struct axg_fifo_match_data g12a_frddr_match_data = {
	.field_threshold	= REG_FIELD(FIFO_CTRL1, 16, 23),
	.component_drv		= &g12a_frddr_component_drv,
	.dai_drv		= &g12a_frddr_dai_drv
};

/* On SM1, the output selection in on CTRL2 */
static const struct snd_kcontrol_new sm1_frddr_out1_enable =
	SOC_DAPM_SINGLE_AUTODISABLE("Switch", FIFO_CTRL2,
				    CTRL2_SEL1_EN_SHIFT, 1, 0);
static const struct snd_kcontrol_new sm1_frddr_out2_enable =
	SOC_DAPM_SINGLE_AUTODISABLE("Switch", FIFO_CTRL2,
				    CTRL2_SEL2_EN_SHIFT, 1, 0);
static const struct snd_kcontrol_new sm1_frddr_out3_enable =
	SOC_DAPM_SINGLE_AUTODISABLE("Switch", FIFO_CTRL2,
				    CTRL2_SEL3_EN_SHIFT, 1, 0);

static SOC_ENUM_SINGLE_DECL(sm1_frddr_sel1_enum, FIFO_CTRL2, CTRL2_SEL1_SHIFT,
			    axg_frddr_sel_texts);
static SOC_ENUM_SINGLE_DECL(sm1_frddr_sel2_enum, FIFO_CTRL2, CTRL2_SEL2_SHIFT,
			    axg_frddr_sel_texts);
static SOC_ENUM_SINGLE_DECL(sm1_frddr_sel3_enum, FIFO_CTRL2, CTRL2_SEL3_SHIFT,
			    axg_frddr_sel_texts);

static const struct snd_kcontrol_new sm1_frddr_out1_demux =
	SOC_DAPM_ENUM("Output Src 1", sm1_frddr_sel1_enum);
static const struct snd_kcontrol_new sm1_frddr_out2_demux =
	SOC_DAPM_ENUM("Output Src 2", sm1_frddr_sel2_enum);
static const struct snd_kcontrol_new sm1_frddr_out3_demux =
	SOC_DAPM_ENUM("Output Src 3", sm1_frddr_sel3_enum);

static const struct snd_soc_dapm_widget sm1_frddr_dapm_widgets[] = {
	SND_SOC_DAPM_AIF_OUT("SRC 1", NULL, 0, SND_SOC_NOPM, 0, 0),
	SND_SOC_DAPM_AIF_OUT("SRC 2", NULL, 0, SND_SOC_NOPM, 0, 0),
	SND_SOC_DAPM_AIF_OUT("SRC 3", NULL, 0, SND_SOC_NOPM, 0, 0),
	SND_SOC_DAPM_SWITCH("SRC 1 EN", SND_SOC_NOPM, 0, 0,
			    &sm1_frddr_out1_enable),
	SND_SOC_DAPM_SWITCH("SRC 2 EN", SND_SOC_NOPM, 0, 0,
			    &sm1_frddr_out2_enable),
	SND_SOC_DAPM_SWITCH("SRC 3 EN", SND_SOC_NOPM, 0, 0,
			    &sm1_frddr_out3_enable),
	SND_SOC_DAPM_DEMUX("SINK 1 SEL", SND_SOC_NOPM, 0, 0,
			   &sm1_frddr_out1_demux),
	SND_SOC_DAPM_DEMUX("SINK 2 SEL", SND_SOC_NOPM, 0, 0,
			   &sm1_frddr_out2_demux),
	SND_SOC_DAPM_DEMUX("SINK 3 SEL", SND_SOC_NOPM, 0, 0,
			   &sm1_frddr_out3_demux),
	SND_SOC_DAPM_AIF_OUT("OUT 0", NULL, 0, SND_SOC_NOPM, 0, 0),
	SND_SOC_DAPM_AIF_OUT("OUT 1", NULL, 0, SND_SOC_NOPM, 0, 0),
	SND_SOC_DAPM_AIF_OUT("OUT 2", NULL, 0, SND_SOC_NOPM, 0, 0),
	SND_SOC_DAPM_AIF_OUT("OUT 3", NULL, 0, SND_SOC_NOPM, 0, 0),
	SND_SOC_DAPM_AIF_OUT("OUT 4", NULL, 0, SND_SOC_NOPM, 0, 0),
	SND_SOC_DAPM_AIF_OUT("OUT 5", NULL, 0, SND_SOC_NOPM, 0, 0),
	SND_SOC_DAPM_AIF_OUT("OUT 6", NULL, 0, SND_SOC_NOPM, 0, 0),
	SND_SOC_DAPM_AIF_OUT("OUT 7", NULL, 0, SND_SOC_NOPM, 0, 0),
};

static const struct snd_soc_component_driver sm1_frddr_component_drv = {
	.dapm_widgets		= sm1_frddr_dapm_widgets,
	.num_dapm_widgets	= ARRAY_SIZE(sm1_frddr_dapm_widgets),
	.dapm_routes		= g12a_frddr_dapm_routes,
	.num_dapm_routes	= ARRAY_SIZE(g12a_frddr_dapm_routes),
	.open			= axg_fifo_pcm_open,
	.close			= axg_fifo_pcm_close,
	.hw_params		= g12a_fifo_pcm_hw_params,
	.hw_free		= axg_fifo_pcm_hw_free,
	.pointer		= axg_fifo_pcm_pointer,
	.trigger		= axg_fifo_pcm_trigger,
};

static const struct axg_fifo_match_data sm1_frddr_match_data = {
	.field_threshold	= REG_FIELD(FIFO_CTRL1, 16, 23),
	.component_drv		= &sm1_frddr_component_drv,
	.dai_drv		= &g12a_frddr_dai_drv
};

static const struct of_device_id axg_frddr_of_match[] = {
	{
		.compatible = "amlogic,axg-frddr",
		.data = &axg_frddr_match_data,
	}, {
		.compatible = "amlogic,g12a-frddr",
		.data = &g12a_frddr_match_data,
	}, {
		.compatible = "amlogic,sm1-frddr",
		.data = &sm1_frddr_match_data,
	}, {}
};
MODULE_DEVICE_TABLE(of, axg_frddr_of_match);

static struct platform_driver axg_frddr_pdrv = {
	.probe = axg_fifo_probe,
	.driver = {
		.name = "axg-frddr",
		.of_match_table = axg_frddr_of_match,
	},
};
module_platform_driver(axg_frddr_pdrv);

MODULE_DESCRIPTION("Amlogic AXG/G12A playback fifo driver");
MODULE_AUTHOR("Jerome Brunet <jbrunet@baylibre.com>");
MODULE_LICENSE("GPL v2");<|MERGE_RESOLUTION|>--- conflicted
+++ resolved
@@ -50,11 +50,7 @@
 				 struct snd_soc_dai *dai)
 {
 	struct axg_fifo *fifo = snd_soc_dai_get_drvdata(dai);
-<<<<<<< HEAD
-	unsigned int fifo_depth;
-=======
 	unsigned int val;
->>>>>>> 67cb19e6
 	int ret;
 
 	/* Enable pclk to access registers and clock the fifo ip */
@@ -65,22 +61,10 @@
 	/* Apply single buffer mode to the interface */
 	regmap_update_bits(fifo->map, FIFO_CTRL0, CTRL0_FRDDR_PP_MODE, 0);
 
-<<<<<<< HEAD
-	/*
-	 * TODO: We could adapt the fifo depth and the fifo threshold
-	 * depending on the expected memory throughput and lantencies
-	 * For now, we'll just use the same values as the vendor kernel
-	 * Depth and threshold are zero based.
-	 */
-	fifo_depth = AXG_FIFO_MIN_CNT - 1;
-	regmap_update_bits(fifo->map, FIFO_CTRL1, CTRL1_FRDDR_DEPTH_MASK,
-			   CTRL1_FRDDR_DEPTH(fifo_depth));
-=======
 	/* Use all fifo depth */
 	val = (fifo->depth / AXG_FIFO_BURST) - 1;
 	regmap_update_bits(fifo->map, FIFO_CTRL1, CTRL1_FRDDR_DEPTH_MASK,
 			   CTRL1_FRDDR_DEPTH(val));
->>>>>>> 67cb19e6
 
 	return 0;
 }
