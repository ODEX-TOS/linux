--- conflicted
+++ resolved
@@ -182,8 +182,6 @@
 	struct acpi_device *adev;
 	int ret;
 
-<<<<<<< HEAD
-=======
 	/* check the parent device's firmware node has _DSD or not */
 	adev = ACPI_COMPANION(pdev->dev.parent);
 	if (adev) {
@@ -194,7 +192,6 @@
 			platform_set_drvdata(pdev, &acp6x_card);
 	}
 
->>>>>>> d74233b1
 	/* check for any DMI overrides */
 	dmi_id = dmi_first_match(yc_acp_quirk_table);
 	if (dmi_id)
@@ -203,10 +200,7 @@
 	card = platform_get_drvdata(pdev);
 	if (!card)
 		return -ENODEV;
-<<<<<<< HEAD
-=======
 	dev_info(&pdev->dev, "Enabling ACP DMIC support via %s", dmi_id ? "DMI" : "ACPI");
->>>>>>> d74233b1
 	acp6x_card.dev = &pdev->dev;
 
 	snd_soc_card_set_drvdata(card, machine);
