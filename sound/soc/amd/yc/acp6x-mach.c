// SPDX-License-Identifier: GPL-2.0+
/*
 * Machine driver for AMD Yellow Carp platform using DMIC
 *
 * Copyright 2021 Advanced Micro Devices, Inc.
 */

#include <sound/soc.h>
#include <sound/soc-dapm.h>
#include <linux/module.h>
#include <sound/pcm.h>
#include <sound/pcm_params.h>
#include <linux/io.h>
#include <linux/dmi.h>
#include <linux/acpi.h>

#include "acp6x.h"

#define DRV_NAME "acp_yc_mach"

SND_SOC_DAILINK_DEF(acp6x_pdm,
		    DAILINK_COMP_ARRAY(COMP_CPU("acp_yc_pdm_dma.0")));

SND_SOC_DAILINK_DEF(dmic_codec,
		    DAILINK_COMP_ARRAY(COMP_CODEC("dmic-codec.0",
						  "dmic-hifi")));

SND_SOC_DAILINK_DEF(pdm_platform,
		    DAILINK_COMP_ARRAY(COMP_PLATFORM("acp_yc_pdm_dma.0")));

static struct snd_soc_dai_link acp6x_dai_pdm[] = {
	{
		.name = "acp6x-dmic-capture",
		.stream_name = "DMIC capture",
		.capture_only = 1,
		SND_SOC_DAILINK_REG(acp6x_pdm, dmic_codec, pdm_platform),
	},
};

static struct snd_soc_card acp6x_card = {
	.name = "acp6x",
	.owner = THIS_MODULE,
	.dai_link = acp6x_dai_pdm,
	.num_links = 1,
};

static const struct dmi_system_id yc_acp_quirk_table[] = {
	{
		.driver_data = &acp6x_card,
		.matches = {
			DMI_MATCH(DMI_BOARD_VENDOR, "LENOVO"),
			DMI_MATCH(DMI_PRODUCT_NAME, "21D0"),
		}
	},
	{
		.driver_data = &acp6x_card,
		.matches = {
			DMI_MATCH(DMI_BOARD_VENDOR, "LENOVO"),
			DMI_MATCH(DMI_PRODUCT_NAME, "21D0"),
		}
	},
	{
		.driver_data = &acp6x_card,
		.matches = {
			DMI_MATCH(DMI_BOARD_VENDOR, "LENOVO"),
			DMI_MATCH(DMI_PRODUCT_NAME, "21D1"),
		}
	},
	{
		.driver_data = &acp6x_card,
		.matches = {
			DMI_MATCH(DMI_BOARD_VENDOR, "LENOVO"),
			DMI_MATCH(DMI_PRODUCT_NAME, "21D2"),
		}
	},
	{
		.driver_data = &acp6x_card,
		.matches = {
			DMI_MATCH(DMI_BOARD_VENDOR, "LENOVO"),
			DMI_MATCH(DMI_PRODUCT_NAME, "21D3"),
		}
	},
	{
		.driver_data = &acp6x_card,
		.matches = {
			DMI_MATCH(DMI_BOARD_VENDOR, "LENOVO"),
			DMI_MATCH(DMI_PRODUCT_NAME, "21D4"),
		}
	},
	{
		.driver_data = &acp6x_card,
		.matches = {
			DMI_MATCH(DMI_BOARD_VENDOR, "LENOVO"),
			DMI_MATCH(DMI_PRODUCT_NAME, "21D5"),
		}
	},
	{
		.driver_data = &acp6x_card,
		.matches = {
			DMI_MATCH(DMI_BOARD_VENDOR, "LENOVO"),
			DMI_MATCH(DMI_PRODUCT_NAME, "21CF"),
		}
	},
	{
		.driver_data = &acp6x_card,
		.matches = {
			DMI_MATCH(DMI_BOARD_VENDOR, "LENOVO"),
			DMI_MATCH(DMI_PRODUCT_NAME, "21CG"),
		}
	},
	{
		.driver_data = &acp6x_card,
		.matches = {
			DMI_MATCH(DMI_BOARD_VENDOR, "LENOVO"),
			DMI_MATCH(DMI_PRODUCT_NAME, "21CQ"),
		}
	},
	{
		.driver_data = &acp6x_card,
		.matches = {
			DMI_MATCH(DMI_BOARD_VENDOR, "LENOVO"),
			DMI_MATCH(DMI_PRODUCT_NAME, "21CR"),
		}
	},
	{
		.driver_data = &acp6x_card,
		.matches = {
			DMI_MATCH(DMI_BOARD_VENDOR, "LENOVO"),
			DMI_MATCH(DMI_PRODUCT_NAME, "21CM"),
		}
	},
	{
		.driver_data = &acp6x_card,
		.matches = {
			DMI_MATCH(DMI_BOARD_VENDOR, "LENOVO"),
			DMI_MATCH(DMI_PRODUCT_NAME, "21CN"),
		}
	},
	{
		.driver_data = &acp6x_card,
		.matches = {
			DMI_MATCH(DMI_BOARD_VENDOR, "LENOVO"),
			DMI_MATCH(DMI_PRODUCT_NAME, "21CH"),
		}
	},
	{
		.driver_data = &acp6x_card,
		.matches = {
			DMI_MATCH(DMI_BOARD_VENDOR, "LENOVO"),
			DMI_MATCH(DMI_PRODUCT_NAME, "21CJ"),
		}
	},
	{
		.driver_data = &acp6x_card,
		.matches = {
			DMI_MATCH(DMI_BOARD_VENDOR, "LENOVO"),
			DMI_MATCH(DMI_PRODUCT_NAME, "21CK"),
		}
	},
	{
		.driver_data = &acp6x_card,
		.matches = {
			DMI_MATCH(DMI_BOARD_VENDOR, "LENOVO"),
			DMI_MATCH(DMI_PRODUCT_NAME, "21CL"),
		}
	},
	{
		.driver_data = &acp6x_card,
		.matches = {
			DMI_MATCH(DMI_BOARD_VENDOR, "LENOVO"),
			DMI_MATCH(DMI_PRODUCT_NAME, "21EM"),
		}
	},
	{
		.driver_data = &acp6x_card,
		.matches = {
			DMI_MATCH(DMI_BOARD_VENDOR, "LENOVO"),
			DMI_MATCH(DMI_PRODUCT_NAME, "21EN"),
		}
	},
	{
		.driver_data = &acp6x_card,
		.matches = {
			DMI_MATCH(DMI_BOARD_VENDOR, "LENOVO"),
			DMI_MATCH(DMI_PRODUCT_NAME, "21J5"),
		}
	},
	{
		.driver_data = &acp6x_card,
		.matches = {
			DMI_MATCH(DMI_BOARD_VENDOR, "LENOVO"),
			DMI_MATCH(DMI_PRODUCT_NAME, "21J6"),
		}
	},
	{
		.driver_data = &acp6x_card,
		.matches = {
			DMI_MATCH(DMI_BOARD_VENDOR, "LENOVO"),
			DMI_MATCH(DMI_PRODUCT_NAME, "82"),
		}
	},
	{
		.driver_data = &acp6x_card,
		.matches = {
			DMI_MATCH(DMI_BOARD_VENDOR, "ASUSTeK COMPUTER INC."),
			DMI_MATCH(DMI_PRODUCT_NAME, "UM5302TA"),
		}
	},
	{
		.driver_data = &acp6x_card,
		.matches = {
			DMI_MATCH(DMI_BOARD_VENDOR, "ASUSTeK COMPUTER INC."),
			DMI_MATCH(DMI_PRODUCT_NAME, "M5402RA"),
		}
	},
	{
		.driver_data = &acp6x_card,
		.matches = {
			DMI_MATCH(DMI_BOARD_VENDOR, "Alienware"),
			DMI_MATCH(DMI_PRODUCT_NAME, "Alienware m17 R5 AMD"),
		}
	},
	{
		.driver_data = &acp6x_card,
		.matches = {
			DMI_MATCH(DMI_BOARD_VENDOR, "TIMI"),
			DMI_MATCH(DMI_PRODUCT_NAME, "Redmi Book Pro 14 2022"),
		}
	},
<<<<<<< HEAD
=======
	{
		.driver_data = &acp6x_card,
		.matches = {
			DMI_MATCH(DMI_BOARD_VENDOR, "TIMI"),
			DMI_MATCH(DMI_PRODUCT_NAME, "Redmi Book Pro 15 2022"),
		}
	},
	{
		.driver_data = &acp6x_card,
		.matches = {
			DMI_MATCH(DMI_BOARD_VENDOR, "Razer"),
			DMI_MATCH(DMI_PRODUCT_NAME, "Blade 14 (2022) - RZ09-0427"),
		}
	},
	{
		.driver_data = &acp6x_card,
		.matches = {
			DMI_MATCH(DMI_BOARD_VENDOR, "RB"),
			DMI_MATCH(DMI_PRODUCT_NAME, "Swift SFA16-41"),
		}
	},
	{
		.driver_data = &acp6x_card,
		.matches = {
			DMI_MATCH(DMI_BOARD_VENDOR, "IRBIS"),
			DMI_MATCH(DMI_PRODUCT_NAME, "15NBC1011"),
		}
	},
	{
		.driver_data = &acp6x_card,
		.matches = {
			DMI_MATCH(DMI_BOARD_VENDOR, "HP"),
			DMI_MATCH(DMI_PRODUCT_NAME, "OMEN by HP Gaming Laptop 16z-n000"),
		}
	},
	{
		.driver_data = &acp6x_card,
		.matches = {
			DMI_MATCH(DMI_BOARD_VENDOR, "HP"),
			DMI_MATCH(DMI_BOARD_NAME, "8A43"),
		}
	},
>>>>>>> 2a175ffe
	{}
};

static int acp6x_probe(struct platform_device *pdev)
{
	const struct dmi_system_id *dmi_id;
	struct acp6x_pdm *machine = NULL;
	struct snd_soc_card *card;
	struct acpi_device *adev;
	int ret;

	/* check the parent device's firmware node has _DSD or not */
	adev = ACPI_COMPANION(pdev->dev.parent);
	if (adev) {
		const union acpi_object *obj;

		if (!acpi_dev_get_property(adev, "AcpDmicConnected", ACPI_TYPE_INTEGER, &obj) &&
		    obj->integer.value == 1)
			platform_set_drvdata(pdev, &acp6x_card);
	}

	/* check for any DMI overrides */
	dmi_id = dmi_first_match(yc_acp_quirk_table);
	if (dmi_id)
		platform_set_drvdata(pdev, dmi_id->driver_data);

	card = platform_get_drvdata(pdev);
	if (!card)
		return -ENODEV;
	dev_info(&pdev->dev, "Enabling ACP DMIC support via %s", dmi_id ? "DMI" : "ACPI");
	acp6x_card.dev = &pdev->dev;

	snd_soc_card_set_drvdata(card, machine);
	ret = devm_snd_soc_register_card(&pdev->dev, card);
	if (ret) {
		return dev_err_probe(&pdev->dev, ret,
				"snd_soc_register_card(%s) failed\n",
				card->name);
	}
	return 0;
}

static struct platform_driver acp6x_mach_driver = {
	.driver = {
		.name = "acp_yc_mach",
		.pm = &snd_soc_pm_ops,
	},
	.probe = acp6x_probe,
};

module_platform_driver(acp6x_mach_driver);

MODULE_AUTHOR("Vijendar.Mukunda@amd.com");
MODULE_LICENSE("GPL v2");
MODULE_ALIAS("platform:" DRV_NAME);<|MERGE_RESOLUTION|>--- conflicted
+++ resolved
@@ -227,8 +227,6 @@
 			DMI_MATCH(DMI_PRODUCT_NAME, "Redmi Book Pro 14 2022"),
 		}
 	},
-<<<<<<< HEAD
-=======
 	{
 		.driver_data = &acp6x_card,
 		.matches = {
@@ -271,7 +269,6 @@
 			DMI_MATCH(DMI_BOARD_NAME, "8A43"),
 		}
 	},
->>>>>>> 2a175ffe
 	{}
 };
 
