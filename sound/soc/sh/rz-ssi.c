// SPDX-License-Identifier: GPL-2.0
//
// Renesas RZ/G2L ASoC Serial Sound Interface (SSIF-2) Driver
//
// Copyright (C) 2021 Renesas Electronics Corp.
// Copyright (C) 2019 Chris Brandt.
//

#include <linux/clk.h>
#include <linux/dmaengine.h>
#include <linux/io.h>
#include <linux/module.h>
#include <linux/of_device.h>
#include <linux/pm_runtime.h>
#include <linux/reset.h>
#include <sound/soc.h>

/* REGISTER OFFSET */
#define SSICR			0x000
#define SSISR			0x004
#define SSIFCR			0x010
#define SSIFSR			0x014
#define SSIFTDR			0x018
#define SSIFRDR			0x01c
#define SSIOFR			0x020
#define SSISCR			0x024

/* SSI REGISTER BITS */
#define SSICR_DWL(x)		(((x) & 0x7) << 19)
#define SSICR_SWL(x)		(((x) & 0x7) << 16)

#define SSICR_CKS		BIT(30)
#define SSICR_TUIEN		BIT(29)
#define SSICR_TOIEN		BIT(28)
#define SSICR_RUIEN		BIT(27)
#define SSICR_ROIEN		BIT(26)
#define SSICR_MST		BIT(14)
#define SSICR_BCKP		BIT(13)
#define SSICR_LRCKP		BIT(12)
#define SSICR_CKDV(x)		(((x) & 0xf) << 4)
#define SSICR_TEN		BIT(1)
#define SSICR_REN		BIT(0)

#define SSISR_TUIRQ		BIT(29)
#define SSISR_TOIRQ		BIT(28)
#define SSISR_RUIRQ		BIT(27)
#define SSISR_ROIRQ		BIT(26)
#define SSISR_IIRQ		BIT(25)

#define SSIFCR_AUCKE		BIT(31)
#define SSIFCR_SSIRST		BIT(16)
#define SSIFCR_TIE		BIT(3)
#define SSIFCR_RIE		BIT(2)
#define SSIFCR_TFRST		BIT(1)
#define SSIFCR_RFRST		BIT(0)

#define SSIFSR_TDC_MASK		0x3f
#define SSIFSR_TDC_SHIFT	24
#define SSIFSR_RDC_MASK		0x3f
#define SSIFSR_RDC_SHIFT	8

#define SSIFSR_TDC(x)		(((x) & 0x1f) << 24)
#define SSIFSR_TDE		BIT(16)
#define SSIFSR_RDC(x)		(((x) & 0x1f) << 8)
#define SSIFSR_RDF		BIT(0)

#define SSIOFR_LRCONT		BIT(8)

#define SSISCR_TDES(x)		(((x) & 0x1f) << 8)
#define SSISCR_RDFS(x)		(((x) & 0x1f) << 0)

/* Pre allocated buffers sizes */
#define PREALLOC_BUFFER		(SZ_32K)
#define PREALLOC_BUFFER_MAX	(SZ_32K)

#define SSI_RATES		SNDRV_PCM_RATE_8000_48000 /* 8k-44.1kHz */
#define SSI_FMTS		SNDRV_PCM_FMTBIT_S16_LE
#define SSI_CHAN_MIN		2
#define SSI_CHAN_MAX		2
#define SSI_FIFO_DEPTH		32

struct rz_ssi_priv;

struct rz_ssi_stream {
	struct rz_ssi_priv *priv;
	struct snd_pcm_substream *substream;
	int fifo_sample_size;	/* sample capacity of SSI FIFO */
	int dma_buffer_pos;	/* The address for the next DMA descriptor */
	int period_counter;	/* for keeping track of periods transferred */
	int sample_width;
	int buffer_pos;		/* current frame position in the buffer */
	int running;		/* 0=stopped, 1=running */

	int uerr_num;
	int oerr_num;

	struct dma_chan *dma_ch;

	int (*transfer)(struct rz_ssi_priv *ssi, struct rz_ssi_stream *strm);
};

struct rz_ssi_priv {
	void __iomem *base;
	struct platform_device *pdev;
	struct reset_control *rstc;
	struct device *dev;
	struct clk *sfr_clk;
	struct clk *clk;

	phys_addr_t phys;
	int irq_int;
	int irq_tx;
	int irq_rx;

	spinlock_t lock;

	/*
	 * The SSI supports full-duplex transmission and reception.
	 * However, if an error occurs, channel reset (both transmission
	 * and reception reset) is required.
	 * So it is better to use as half-duplex (playing and recording
	 * should be done on separate channels).
	 */
	struct rz_ssi_stream playback;
	struct rz_ssi_stream capture;

	/* clock */
	unsigned long audio_mck;
	unsigned long audio_clk_1;
	unsigned long audio_clk_2;

	bool lrckp_fsync_fall;	/* LR clock polarity (SSICR.LRCKP) */
	bool bckp_rise;	/* Bit clock polarity (SSICR.BCKP) */
	bool dma_rt;
};

static void rz_ssi_dma_complete(void *data);

static void rz_ssi_reg_writel(struct rz_ssi_priv *priv, uint reg, u32 data)
{
	writel(data, (priv->base + reg));
}

static u32 rz_ssi_reg_readl(struct rz_ssi_priv *priv, uint reg)
{
	return readl(priv->base + reg);
}

static void rz_ssi_reg_mask_setl(struct rz_ssi_priv *priv, uint reg,
				 u32 bclr, u32 bset)
{
	u32 val;

	val = readl(priv->base + reg);
	val = (val & ~bclr) | bset;
	writel(val, (priv->base + reg));
}

static inline struct snd_soc_dai *
rz_ssi_get_dai(struct snd_pcm_substream *substream)
{
	struct snd_soc_pcm_runtime *rtd = asoc_substream_to_rtd(substream);

	return asoc_rtd_to_cpu(rtd, 0);
}

static inline bool rz_ssi_stream_is_play(struct rz_ssi_priv *ssi,
					 struct snd_pcm_substream *substream)
{
	return substream->stream == SNDRV_PCM_STREAM_PLAYBACK;
}

static inline struct rz_ssi_stream *
rz_ssi_stream_get(struct rz_ssi_priv *ssi, struct snd_pcm_substream *substream)
{
	struct rz_ssi_stream *stream = &ssi->playback;

	if (substream->stream != SNDRV_PCM_STREAM_PLAYBACK)
		stream = &ssi->capture;

	return stream;
}

static inline bool rz_ssi_is_dma_enabled(struct rz_ssi_priv *ssi)
{
	return (ssi->playback.dma_ch && (ssi->dma_rt || ssi->capture.dma_ch));
}

static void rz_ssi_set_substream(struct rz_ssi_stream *strm,
				 struct snd_pcm_substream *substream)
{
	struct rz_ssi_priv *ssi = strm->priv;
	unsigned long flags;

	spin_lock_irqsave(&ssi->lock, flags);
	strm->substream = substream;
	spin_unlock_irqrestore(&ssi->lock, flags);
}

static bool rz_ssi_stream_is_valid(struct rz_ssi_priv *ssi,
				   struct rz_ssi_stream *strm)
{
	unsigned long flags;
	bool ret;

	spin_lock_irqsave(&ssi->lock, flags);
	ret = strm->substream && strm->substream->runtime;
	spin_unlock_irqrestore(&ssi->lock, flags);

	return ret;
}

static void rz_ssi_stream_init(struct rz_ssi_stream *strm,
			       struct snd_pcm_substream *substream)
{
	struct snd_pcm_runtime *runtime = substream->runtime;

	rz_ssi_set_substream(strm, substream);
	strm->sample_width = samples_to_bytes(runtime, 1);
	strm->dma_buffer_pos = 0;
	strm->period_counter = 0;
	strm->buffer_pos = 0;

	strm->oerr_num = 0;
	strm->uerr_num = 0;
	strm->running = 0;

	/* fifo init */
	strm->fifo_sample_size = SSI_FIFO_DEPTH;
}

static void rz_ssi_stream_quit(struct rz_ssi_priv *ssi,
			       struct rz_ssi_stream *strm)
{
	struct snd_soc_dai *dai = rz_ssi_get_dai(strm->substream);

	rz_ssi_set_substream(strm, NULL);

	if (strm->oerr_num > 0)
		dev_info(dai->dev, "overrun = %d\n", strm->oerr_num);

	if (strm->uerr_num > 0)
		dev_info(dai->dev, "underrun = %d\n", strm->uerr_num);
}

static int rz_ssi_clk_setup(struct rz_ssi_priv *ssi, unsigned int rate,
			    unsigned int channels)
{
	static s8 ckdv[16] = { 1,  2,  4,  8, 16, 32, 64, 128,
			       6, 12, 24, 48, 96, -1, -1, -1 };
	unsigned int channel_bits = 32;	/* System Word Length */
	unsigned long bclk_rate = rate * channels * channel_bits;
	unsigned int div;
	unsigned int i;
	u32 ssicr = 0;
	u32 clk_ckdv;

	/* Clear AUCKE so we can set MST */
	rz_ssi_reg_writel(ssi, SSIFCR, 0);

	/* Continue to output LRCK pin even when idle */
	rz_ssi_reg_writel(ssi, SSIOFR, SSIOFR_LRCONT);
	if (ssi->audio_clk_1 && ssi->audio_clk_2) {
		if (ssi->audio_clk_1 % bclk_rate)
			ssi->audio_mck = ssi->audio_clk_2;
		else
			ssi->audio_mck = ssi->audio_clk_1;
	}

	/* Clock setting */
	ssicr |= SSICR_MST;
	if (ssi->audio_mck == ssi->audio_clk_1)
		ssicr |= SSICR_CKS;
	if (ssi->bckp_rise)
		ssicr |= SSICR_BCKP;
	if (ssi->lrckp_fsync_fall)
		ssicr |= SSICR_LRCKP;

	/* Determine the clock divider */
	clk_ckdv = 0;
	div = ssi->audio_mck / bclk_rate;
	/* try to find an match */
	for (i = 0; i < ARRAY_SIZE(ckdv); i++) {
		if (ckdv[i] == div) {
			clk_ckdv = i;
			break;
		}
	}

	if (i == ARRAY_SIZE(ckdv)) {
		dev_err(ssi->dev, "Rate not divisible by audio clock source\n");
		return -EINVAL;
	}

	/*
	 * DWL: Data Word Length = 16 bits
	 * SWL: System Word Length = 32 bits
	 */
	ssicr |= SSICR_CKDV(clk_ckdv);
	ssicr |= SSICR_DWL(1) | SSICR_SWL(3);
	rz_ssi_reg_writel(ssi, SSICR, ssicr);
	rz_ssi_reg_writel(ssi, SSIFCR,
			  (SSIFCR_AUCKE | SSIFCR_TFRST | SSIFCR_RFRST));

	return 0;
}

static int rz_ssi_start(struct rz_ssi_priv *ssi, struct rz_ssi_stream *strm)
{
	bool is_play = rz_ssi_stream_is_play(ssi, strm->substream);
	u32 ssicr, ssifcr;

	ssicr = rz_ssi_reg_readl(ssi, SSICR);
	ssifcr = rz_ssi_reg_readl(ssi, SSIFCR) & ~0xF;

	/* FIFO interrupt thresholds */
	if (rz_ssi_is_dma_enabled(ssi))
		rz_ssi_reg_writel(ssi, SSISCR, 0);
	else
		rz_ssi_reg_writel(ssi, SSISCR,
				  SSISCR_TDES(strm->fifo_sample_size / 2 - 1) |
				  SSISCR_RDFS(0));

	/* enable IRQ */
	if (is_play) {
		ssicr |= SSICR_TUIEN | SSICR_TOIEN;
		ssifcr |= SSIFCR_TIE | SSIFCR_RFRST;
	} else {
		ssicr |= SSICR_RUIEN | SSICR_ROIEN;
		ssifcr |= SSIFCR_RIE | SSIFCR_TFRST;
	}

	rz_ssi_reg_writel(ssi, SSICR, ssicr);
	rz_ssi_reg_writel(ssi, SSIFCR, ssifcr);

	/* Clear all error flags */
	rz_ssi_reg_mask_setl(ssi, SSISR,
			     (SSISR_TOIRQ | SSISR_TUIRQ | SSISR_ROIRQ |
			      SSISR_RUIRQ), 0);

	strm->running = 1;
	ssicr |= is_play ? SSICR_TEN : SSICR_REN;
	rz_ssi_reg_writel(ssi, SSICR, ssicr);

	return 0;
}

static int rz_ssi_stop(struct rz_ssi_priv *ssi, struct rz_ssi_stream *strm)
{
	int timeout;

	strm->running = 0;

	/* Disable TX/RX */
	rz_ssi_reg_mask_setl(ssi, SSICR, SSICR_TEN | SSICR_REN, 0);

	/* Cancel all remaining DMA transactions */
	if (rz_ssi_is_dma_enabled(ssi))
		dmaengine_terminate_async(strm->dma_ch);

	/* Disable irqs */
	rz_ssi_reg_mask_setl(ssi, SSICR, SSICR_TUIEN | SSICR_TOIEN |
			     SSICR_RUIEN | SSICR_ROIEN, 0);
	rz_ssi_reg_mask_setl(ssi, SSIFCR, SSIFCR_TIE | SSIFCR_RIE, 0);

	/* Clear all error flags */
	rz_ssi_reg_mask_setl(ssi, SSISR,
			     (SSISR_TOIRQ | SSISR_TUIRQ | SSISR_ROIRQ |
			      SSISR_RUIRQ), 0);

	/* Wait for idle */
	timeout = 100;
	while (--timeout) {
		if (rz_ssi_reg_readl(ssi, SSISR) & SSISR_IIRQ)
			break;
		udelay(1);
	}

	if (!timeout)
		dev_info(ssi->dev, "timeout waiting for SSI idle\n");

	/* Hold FIFOs in reset */
	rz_ssi_reg_mask_setl(ssi, SSIFCR, 0,
			     SSIFCR_TFRST | SSIFCR_RFRST);

	return 0;
}

static void rz_ssi_pointer_update(struct rz_ssi_stream *strm, int frames)
{
	struct snd_pcm_substream *substream = strm->substream;
	struct snd_pcm_runtime *runtime;
	int current_period;

	if (!strm->running || !substream || !substream->runtime)
		return;

	runtime = substream->runtime;
	strm->buffer_pos += frames;
	WARN_ON(strm->buffer_pos > runtime->buffer_size);

	/* ring buffer */
	if (strm->buffer_pos == runtime->buffer_size)
		strm->buffer_pos = 0;

	current_period = strm->buffer_pos / runtime->period_size;
	if (strm->period_counter != current_period) {
		snd_pcm_period_elapsed(strm->substream);
		strm->period_counter = current_period;
	}
}

static int rz_ssi_pio_recv(struct rz_ssi_priv *ssi, struct rz_ssi_stream *strm)
{
	struct snd_pcm_substream *substream = strm->substream;
	struct snd_pcm_runtime *runtime;
	bool done = false;
	u16 *buf;
	int fifo_samples;
	int frames_left;
	int samples;
	int i;

	if (!rz_ssi_stream_is_valid(ssi, strm))
		return -EINVAL;

	runtime = substream->runtime;

<<<<<<< HEAD
	while (!done) {
=======
	do {
>>>>>>> 5e014b6b
		/* frames left in this period */
		frames_left = runtime->period_size -
			      (strm->buffer_pos % runtime->period_size);
		if (!frames_left)
			frames_left = runtime->period_size;

		/* Samples in RX FIFO */
		fifo_samples = (rz_ssi_reg_readl(ssi, SSIFSR) >>
				SSIFSR_RDC_SHIFT) & SSIFSR_RDC_MASK;

		/* Only read full frames at a time */
		samples = 0;
		while (frames_left && (fifo_samples >= runtime->channels)) {
			samples += runtime->channels;
			fifo_samples -= runtime->channels;
			frames_left--;
		}

		/* not enough samples yet */
		if (!samples)
			break;

		/* calculate new buffer index */
<<<<<<< HEAD
		buf = (u16 *)(runtime->dma_area);
=======
		buf = (u16 *)runtime->dma_area;
>>>>>>> 5e014b6b
		buf += strm->buffer_pos * runtime->channels;

		/* Note, only supports 16-bit samples */
		for (i = 0; i < samples; i++)
			*buf++ = (u16)(rz_ssi_reg_readl(ssi, SSIFRDR) >> 16);

		rz_ssi_reg_mask_setl(ssi, SSIFSR, SSIFSR_RDF, 0);
		rz_ssi_pointer_update(strm, samples / runtime->channels);
<<<<<<< HEAD

		/* check if there are no more samples in the RX FIFO */
		if (!(!frames_left && fifo_samples >= runtime->channels))
			done = true;
	}
=======
	} while (!frames_left && fifo_samples >= runtime->channels);
>>>>>>> 5e014b6b

	return 0;
}

static int rz_ssi_pio_send(struct rz_ssi_priv *ssi, struct rz_ssi_stream *strm)
{
	struct snd_pcm_substream *substream = strm->substream;
	struct snd_pcm_runtime *runtime = substream->runtime;
	int sample_space;
	int samples = 0;
	int frames_left;
	int i;
	u32 ssifsr;
	u16 *buf;

	if (!rz_ssi_stream_is_valid(ssi, strm))
		return -EINVAL;

	/* frames left in this period */
	frames_left = runtime->period_size - (strm->buffer_pos %
					      runtime->period_size);
	if (frames_left == 0)
		frames_left = runtime->period_size;

	sample_space = strm->fifo_sample_size;
	ssifsr = rz_ssi_reg_readl(ssi, SSIFSR);
	sample_space -= (ssifsr >> SSIFSR_TDC_SHIFT) & SSIFSR_TDC_MASK;

	/* Only add full frames at a time */
	while (frames_left && (sample_space >= runtime->channels)) {
		samples += runtime->channels;
		sample_space -= runtime->channels;
		frames_left--;
	}

	/* no space to send anything right now */
	if (samples == 0)
		return 0;

	/* calculate new buffer index */
	buf = (u16 *)(runtime->dma_area);
	buf += strm->buffer_pos * runtime->channels;

	/* Note, only supports 16-bit samples */
	for (i = 0; i < samples; i++)
		rz_ssi_reg_writel(ssi, SSIFTDR, ((u32)(*buf++) << 16));

	rz_ssi_reg_mask_setl(ssi, SSIFSR, SSIFSR_TDE, 0);
	rz_ssi_pointer_update(strm, samples / runtime->channels);

	return 0;
}

static irqreturn_t rz_ssi_interrupt(int irq, void *data)
{
	struct rz_ssi_stream *strm = NULL;
	struct rz_ssi_priv *ssi = data;
	u32 ssisr = rz_ssi_reg_readl(ssi, SSISR);

	if (ssi->playback.substream)
		strm = &ssi->playback;
	else if (ssi->capture.substream)
		strm = &ssi->capture;
	else
		return IRQ_HANDLED; /* Left over TX/RX interrupt */

	if (irq == ssi->irq_int) { /* error or idle */
		if (ssisr & SSISR_TUIRQ)
			strm->uerr_num++;
		if (ssisr & SSISR_TOIRQ)
			strm->oerr_num++;
		if (ssisr & SSISR_RUIRQ)
			strm->uerr_num++;
		if (ssisr & SSISR_ROIRQ)
			strm->oerr_num++;

		if (ssisr & (SSISR_TUIRQ | SSISR_TOIRQ | SSISR_RUIRQ |
			     SSISR_ROIRQ)) {
			/* Error handling */
			/* You must reset (stop/restart) after each interrupt */
			rz_ssi_stop(ssi, strm);

			/* Clear all flags */
			rz_ssi_reg_mask_setl(ssi, SSISR, SSISR_TOIRQ |
					     SSISR_TUIRQ | SSISR_ROIRQ |
					     SSISR_RUIRQ, 0);

			/* Add/remove more data */
			strm->transfer(ssi, strm);

			/* Resume */
			rz_ssi_start(ssi, strm);
		}
	}

	if (!strm->running)
		return IRQ_HANDLED;

	/* tx data empty */
	if (irq == ssi->irq_tx)
		strm->transfer(ssi, &ssi->playback);

	/* rx data full */
	if (irq == ssi->irq_rx) {
		strm->transfer(ssi, &ssi->capture);
		rz_ssi_reg_mask_setl(ssi, SSIFSR, SSIFSR_RDF, 0);
	}

	return IRQ_HANDLED;
}

static int rz_ssi_dma_slave_config(struct rz_ssi_priv *ssi,
				   struct dma_chan *dma_ch, bool is_play)
{
	struct dma_slave_config cfg;

	memset(&cfg, 0, sizeof(cfg));

	cfg.direction = is_play ? DMA_MEM_TO_DEV : DMA_DEV_TO_MEM;
	cfg.dst_addr = ssi->phys + SSIFTDR;
	cfg.src_addr = ssi->phys + SSIFRDR;
	cfg.src_addr_width = DMA_SLAVE_BUSWIDTH_2_BYTES;
	cfg.dst_addr_width = DMA_SLAVE_BUSWIDTH_2_BYTES;

	return dmaengine_slave_config(dma_ch, &cfg);
}

static int rz_ssi_dma_transfer(struct rz_ssi_priv *ssi,
			       struct rz_ssi_stream *strm)
{
	struct snd_pcm_substream *substream = strm->substream;
	struct dma_async_tx_descriptor *desc;
	struct snd_pcm_runtime *runtime;
	enum dma_transfer_direction dir;
	u32 dma_paddr, dma_size;
	int amount;

	if (!rz_ssi_stream_is_valid(ssi, strm))
		return -EINVAL;

	runtime = substream->runtime;
	if (runtime->status->state == SNDRV_PCM_STATE_DRAINING)
		/*
		 * Stream is ending, so do not queue up any more DMA
		 * transfers otherwise we play partial sound clips
		 * because we can't shut off the DMA quick enough.
		 */
		return 0;

	dir = rz_ssi_stream_is_play(ssi, substream) ? DMA_MEM_TO_DEV : DMA_DEV_TO_MEM;

	/* Always transfer 1 period */
	amount = runtime->period_size;

	/* DMA physical address and size */
	dma_paddr = runtime->dma_addr + frames_to_bytes(runtime,
							strm->dma_buffer_pos);
	dma_size = frames_to_bytes(runtime, amount);
	desc = dmaengine_prep_slave_single(strm->dma_ch, dma_paddr, dma_size,
					   dir,
					   DMA_PREP_INTERRUPT | DMA_CTRL_ACK);
	if (!desc) {
		dev_err(ssi->dev, "dmaengine_prep_slave_single() fail\n");
		return -ENOMEM;
	}

	desc->callback = rz_ssi_dma_complete;
	desc->callback_param = strm;

	if (dmaengine_submit(desc) < 0) {
		dev_err(ssi->dev, "dmaengine_submit() fail\n");
		return -EIO;
	}

	/* Update DMA pointer */
	strm->dma_buffer_pos += amount;
	if (strm->dma_buffer_pos >= runtime->buffer_size)
		strm->dma_buffer_pos = 0;

	/* Start DMA */
	dma_async_issue_pending(strm->dma_ch);

	return 0;
}

static void rz_ssi_dma_complete(void *data)
{
	struct rz_ssi_stream *strm = (struct rz_ssi_stream *)data;

	if (!strm->running || !strm->substream || !strm->substream->runtime)
		return;

	/* Note that next DMA transaction has probably already started */
	rz_ssi_pointer_update(strm, strm->substream->runtime->period_size);

	/* Queue up another DMA transaction */
	rz_ssi_dma_transfer(strm->priv, strm);
}

static void rz_ssi_release_dma_channels(struct rz_ssi_priv *ssi)
{
	if (ssi->playback.dma_ch) {
		dma_release_channel(ssi->playback.dma_ch);
		ssi->playback.dma_ch = NULL;
		if (ssi->dma_rt)
			ssi->dma_rt = false;
	}

	if (ssi->capture.dma_ch) {
		dma_release_channel(ssi->capture.dma_ch);
		ssi->capture.dma_ch = NULL;
	}
}

static int rz_ssi_dma_request(struct rz_ssi_priv *ssi, struct device *dev)
{
	ssi->playback.dma_ch = dma_request_chan(dev, "tx");
	if (IS_ERR(ssi->playback.dma_ch))
		ssi->playback.dma_ch = NULL;

	ssi->capture.dma_ch = dma_request_chan(dev, "rx");
	if (IS_ERR(ssi->capture.dma_ch))
		ssi->capture.dma_ch = NULL;

	if (!ssi->playback.dma_ch && !ssi->capture.dma_ch) {
		ssi->playback.dma_ch = dma_request_chan(dev, "rt");
		if (IS_ERR(ssi->playback.dma_ch)) {
			ssi->playback.dma_ch = NULL;
			goto no_dma;
		}

		ssi->dma_rt = true;
	}

	if (!rz_ssi_is_dma_enabled(ssi))
		goto no_dma;

	if (ssi->playback.dma_ch &&
	    (rz_ssi_dma_slave_config(ssi, ssi->playback.dma_ch, true) < 0))
		goto no_dma;

	if (ssi->capture.dma_ch &&
	    (rz_ssi_dma_slave_config(ssi, ssi->capture.dma_ch, false) < 0))
		goto no_dma;

	return 0;

no_dma:
	rz_ssi_release_dma_channels(ssi);

	return -ENODEV;
}

static int rz_ssi_dai_trigger(struct snd_pcm_substream *substream, int cmd,
			      struct snd_soc_dai *dai)
{
	struct rz_ssi_priv *ssi = snd_soc_dai_get_drvdata(dai);
	struct rz_ssi_stream *strm = rz_ssi_stream_get(ssi, substream);
	int ret = 0, i, num_transfer = 1;

	switch (cmd) {
	case SNDRV_PCM_TRIGGER_START:
		/* Soft Reset */
		rz_ssi_reg_mask_setl(ssi, SSIFCR, 0, SSIFCR_SSIRST);
		rz_ssi_reg_mask_setl(ssi, SSIFCR, SSIFCR_SSIRST, 0);
		udelay(5);

		rz_ssi_stream_init(strm, substream);

		if (ssi->dma_rt) {
			bool is_playback;

			is_playback = rz_ssi_stream_is_play(ssi, substream);
			ret = rz_ssi_dma_slave_config(ssi, ssi->playback.dma_ch,
						      is_playback);
			/* Fallback to pio */
			if (ret < 0) {
				ssi->playback.transfer = rz_ssi_pio_send;
				ssi->capture.transfer = rz_ssi_pio_recv;
				rz_ssi_release_dma_channels(ssi);
			}
		}

		/* For DMA, queue up multiple DMA descriptors */
		if (rz_ssi_is_dma_enabled(ssi))
			num_transfer = 4;

		for (i = 0; i < num_transfer; i++) {
			ret = strm->transfer(ssi, strm);
			if (ret)
				goto done;
		}

		ret = rz_ssi_start(ssi, strm);
		break;
	case SNDRV_PCM_TRIGGER_STOP:
		rz_ssi_stop(ssi, strm);
		rz_ssi_stream_quit(ssi, strm);
		break;
	}

done:
	return ret;
}

static int rz_ssi_dai_set_fmt(struct snd_soc_dai *dai, unsigned int fmt)
{
	struct rz_ssi_priv *ssi = snd_soc_dai_get_drvdata(dai);

	switch (fmt & SND_SOC_DAIFMT_CLOCK_PROVIDER_MASK) {
	case SND_SOC_DAIFMT_CBC_CFC:
		break;
	default:
		dev_err(ssi->dev, "Codec should be clk and frame consumer\n");
		return -EINVAL;
	}

	/*
	 * set clock polarity
	 *
	 * "normal" BCLK = Signal is available at rising edge of BCLK
	 * "normal" FSYNC = (I2S) Left ch starts with falling FSYNC edge
	 */
	switch (fmt & SND_SOC_DAIFMT_INV_MASK) {
	case SND_SOC_DAIFMT_NB_NF:
		ssi->bckp_rise = false;
		ssi->lrckp_fsync_fall = false;
		break;
	case SND_SOC_DAIFMT_NB_IF:
		ssi->bckp_rise = false;
		ssi->lrckp_fsync_fall = true;
		break;
	case SND_SOC_DAIFMT_IB_NF:
		ssi->bckp_rise = true;
		ssi->lrckp_fsync_fall = false;
		break;
	case SND_SOC_DAIFMT_IB_IF:
		ssi->bckp_rise = true;
		ssi->lrckp_fsync_fall = true;
		break;
	default:
		return -EINVAL;
	}

	/* only i2s support */
	switch (fmt & SND_SOC_DAIFMT_FORMAT_MASK) {
	case SND_SOC_DAIFMT_I2S:
		break;
	default:
		dev_err(ssi->dev, "Only I2S mode is supported.\n");
		return -EINVAL;
	}

	return 0;
}

static int rz_ssi_dai_hw_params(struct snd_pcm_substream *substream,
				struct snd_pcm_hw_params *params,
				struct snd_soc_dai *dai)
{
	struct rz_ssi_priv *ssi = snd_soc_dai_get_drvdata(dai);
	unsigned int sample_bits = hw_param_interval(params,
					SNDRV_PCM_HW_PARAM_SAMPLE_BITS)->min;
	unsigned int channels = params_channels(params);

	if (sample_bits != 16) {
		dev_err(ssi->dev, "Unsupported sample width: %d\n",
			sample_bits);
		return -EINVAL;
	}

	if (channels != 2) {
		dev_err(ssi->dev, "Number of channels not matched: %d\n",
			channels);
		return -EINVAL;
	}

	return rz_ssi_clk_setup(ssi, params_rate(params),
				params_channels(params));
}

static const struct snd_soc_dai_ops rz_ssi_dai_ops = {
	.trigger	= rz_ssi_dai_trigger,
	.set_fmt	= rz_ssi_dai_set_fmt,
	.hw_params	= rz_ssi_dai_hw_params,
};

static const struct snd_pcm_hardware rz_ssi_pcm_hardware = {
	.info			= SNDRV_PCM_INFO_INTERLEAVED	|
				  SNDRV_PCM_INFO_MMAP		|
				  SNDRV_PCM_INFO_MMAP_VALID,
	.buffer_bytes_max	= PREALLOC_BUFFER,
	.period_bytes_min	= 32,
	.period_bytes_max	= 8192,
	.channels_min		= SSI_CHAN_MIN,
	.channels_max		= SSI_CHAN_MAX,
	.periods_min		= 1,
	.periods_max		= 32,
	.fifo_size		= 32 * 2,
};

static int rz_ssi_pcm_open(struct snd_soc_component *component,
			   struct snd_pcm_substream *substream)
{
	snd_soc_set_runtime_hwparams(substream, &rz_ssi_pcm_hardware);

	return snd_pcm_hw_constraint_integer(substream->runtime,
					    SNDRV_PCM_HW_PARAM_PERIODS);
}

static snd_pcm_uframes_t rz_ssi_pcm_pointer(struct snd_soc_component *component,
					    struct snd_pcm_substream *substream)
{
	struct snd_soc_dai *dai = rz_ssi_get_dai(substream);
	struct rz_ssi_priv *ssi = snd_soc_dai_get_drvdata(dai);
	struct rz_ssi_stream *strm = rz_ssi_stream_get(ssi, substream);

	return strm->buffer_pos;
}

static int rz_ssi_pcm_new(struct snd_soc_component *component,
			  struct snd_soc_pcm_runtime *rtd)
{
	snd_pcm_set_managed_buffer_all(rtd->pcm, SNDRV_DMA_TYPE_DEV,
				       rtd->card->snd_card->dev,
				       PREALLOC_BUFFER, PREALLOC_BUFFER_MAX);
	return 0;
}

static struct snd_soc_dai_driver rz_ssi_soc_dai[] = {
	{
		.name			= "rz-ssi-dai",
		.playback = {
			.rates		= SSI_RATES,
			.formats	= SSI_FMTS,
			.channels_min	= SSI_CHAN_MIN,
			.channels_max	= SSI_CHAN_MAX,
		},
		.capture = {
			.rates		= SSI_RATES,
			.formats	= SSI_FMTS,
			.channels_min	= SSI_CHAN_MIN,
			.channels_max	= SSI_CHAN_MAX,
		},
		.ops = &rz_ssi_dai_ops,
	},
};

static const struct snd_soc_component_driver rz_ssi_soc_component = {
	.name		= "rz-ssi",
	.open		= rz_ssi_pcm_open,
	.pointer	= rz_ssi_pcm_pointer,
	.pcm_construct	= rz_ssi_pcm_new,
};

static int rz_ssi_probe(struct platform_device *pdev)
{
	struct rz_ssi_priv *ssi;
	struct clk *audio_clk;
	struct resource *res;
	int ret;

	ssi = devm_kzalloc(&pdev->dev, sizeof(*ssi), GFP_KERNEL);
	if (!ssi)
		return -ENOMEM;

	ssi->pdev = pdev;
	ssi->dev = &pdev->dev;
	ssi->base = devm_platform_get_and_ioremap_resource(pdev, 0, &res);
	if (IS_ERR(ssi->base))
		return PTR_ERR(ssi->base);

	ssi->phys = res->start;
	ssi->clk = devm_clk_get(&pdev->dev, "ssi");
	if (IS_ERR(ssi->clk))
		return PTR_ERR(ssi->clk);

	ssi->sfr_clk = devm_clk_get(&pdev->dev, "ssi_sfr");
	if (IS_ERR(ssi->sfr_clk))
		return PTR_ERR(ssi->sfr_clk);

	audio_clk = devm_clk_get(&pdev->dev, "audio_clk1");
	if (IS_ERR(audio_clk))
		return dev_err_probe(&pdev->dev, PTR_ERR(audio_clk),
				     "no audio clk1");

	ssi->audio_clk_1 = clk_get_rate(audio_clk);
	audio_clk = devm_clk_get(&pdev->dev, "audio_clk2");
	if (IS_ERR(audio_clk))
		return dev_err_probe(&pdev->dev, PTR_ERR(audio_clk),
				     "no audio clk2");

	ssi->audio_clk_2 = clk_get_rate(audio_clk);
	if (!(ssi->audio_clk_1 || ssi->audio_clk_2))
		return dev_err_probe(&pdev->dev, -EINVAL,
				     "no audio clk1 or audio clk2");

	ssi->audio_mck = ssi->audio_clk_1 ? ssi->audio_clk_1 : ssi->audio_clk_2;

	/* Detect DMA support */
	ret = rz_ssi_dma_request(ssi, &pdev->dev);
	if (ret < 0) {
		dev_warn(&pdev->dev, "DMA not available, using PIO\n");
		ssi->playback.transfer = rz_ssi_pio_send;
		ssi->capture.transfer = rz_ssi_pio_recv;
	} else {
		dev_info(&pdev->dev, "DMA enabled");
		ssi->playback.transfer = rz_ssi_dma_transfer;
		ssi->capture.transfer = rz_ssi_dma_transfer;
	}

	ssi->playback.priv = ssi;
	ssi->capture.priv = ssi;

	spin_lock_init(&ssi->lock);
	dev_set_drvdata(&pdev->dev, ssi);

	/* Error Interrupt */
	ssi->irq_int = platform_get_irq_byname(pdev, "int_req");
	if (ssi->irq_int < 0)
		return dev_err_probe(&pdev->dev, -ENODEV,
				     "Unable to get SSI int_req IRQ\n");

	ret = devm_request_irq(&pdev->dev, ssi->irq_int, &rz_ssi_interrupt,
			       0, dev_name(&pdev->dev), ssi);
	if (ret < 0)
		return dev_err_probe(&pdev->dev, ret,
				     "irq request error (int_req)\n");

	if (!rz_ssi_is_dma_enabled(ssi)) {
		/* Tx and Rx interrupts (pio only) */
		ssi->irq_tx = platform_get_irq_byname(pdev, "dma_tx");
		if (ssi->irq_tx < 0)
			return dev_err_probe(&pdev->dev, -ENODEV,
					     "Unable to get SSI dma_tx IRQ\n");

		ret = devm_request_irq(&pdev->dev, ssi->irq_tx,
				       &rz_ssi_interrupt, 0,
				       dev_name(&pdev->dev), ssi);
		if (ret < 0)
			return dev_err_probe(&pdev->dev, ret,
					     "irq request error (dma_tx)\n");

		ssi->irq_rx = platform_get_irq_byname(pdev, "dma_rx");
		if (ssi->irq_rx < 0)
			return dev_err_probe(&pdev->dev, -ENODEV,
					     "Unable to get SSI dma_rx IRQ\n");

		ret = devm_request_irq(&pdev->dev, ssi->irq_rx,
				       &rz_ssi_interrupt, 0,
				       dev_name(&pdev->dev), ssi);
		if (ret < 0)
			return dev_err_probe(&pdev->dev, ret,
					     "irq request error (dma_rx)\n");
	}

	ssi->rstc = devm_reset_control_get_exclusive(&pdev->dev, NULL);
	if (IS_ERR(ssi->rstc))
		return PTR_ERR(ssi->rstc);

	reset_control_deassert(ssi->rstc);
	pm_runtime_enable(&pdev->dev);
	ret = pm_runtime_resume_and_get(&pdev->dev);
	if (ret < 0) {
		pm_runtime_disable(ssi->dev);
		reset_control_assert(ssi->rstc);
		return dev_err_probe(ssi->dev, ret, "pm_runtime_resume_and_get failed\n");
	}

	ret = devm_snd_soc_register_component(&pdev->dev, &rz_ssi_soc_component,
					      rz_ssi_soc_dai,
					      ARRAY_SIZE(rz_ssi_soc_dai));
	if (ret < 0) {
		rz_ssi_release_dma_channels(ssi);

		pm_runtime_put(ssi->dev);
		pm_runtime_disable(ssi->dev);
		reset_control_assert(ssi->rstc);
		dev_err(&pdev->dev, "failed to register snd component\n");
	}

	return ret;
}

static int rz_ssi_remove(struct platform_device *pdev)
{
	struct rz_ssi_priv *ssi = dev_get_drvdata(&pdev->dev);

	rz_ssi_release_dma_channels(ssi);

	pm_runtime_put(ssi->dev);
	pm_runtime_disable(ssi->dev);
	reset_control_assert(ssi->rstc);

	return 0;
}

static const struct of_device_id rz_ssi_of_match[] = {
	{ .compatible = "renesas,rz-ssi", },
	{/* Sentinel */},
};
MODULE_DEVICE_TABLE(of, rz_ssi_of_match);

static struct platform_driver rz_ssi_driver = {
	.driver	= {
		.name	= "rz-ssi-pcm-audio",
		.of_match_table = rz_ssi_of_match,
	},
	.probe		= rz_ssi_probe,
	.remove		= rz_ssi_remove,
};

module_platform_driver(rz_ssi_driver);

MODULE_LICENSE("GPL v2");
MODULE_DESCRIPTION("Renesas RZ/G2L ASoC Serial Sound Interface Driver");
MODULE_AUTHOR("Biju Das <biju.das.jz@bp.renesas.com>");<|MERGE_RESOLUTION|>--- conflicted
+++ resolved
@@ -426,11 +426,7 @@
 
 	runtime = substream->runtime;
 
-<<<<<<< HEAD
-	while (!done) {
-=======
 	do {
->>>>>>> 5e014b6b
 		/* frames left in this period */
 		frames_left = runtime->period_size -
 			      (strm->buffer_pos % runtime->period_size);
@@ -454,11 +450,7 @@
 			break;
 
 		/* calculate new buffer index */
-<<<<<<< HEAD
-		buf = (u16 *)(runtime->dma_area);
-=======
 		buf = (u16 *)runtime->dma_area;
->>>>>>> 5e014b6b
 		buf += strm->buffer_pos * runtime->channels;
 
 		/* Note, only supports 16-bit samples */
@@ -467,15 +459,7 @@
 
 		rz_ssi_reg_mask_setl(ssi, SSIFSR, SSIFSR_RDF, 0);
 		rz_ssi_pointer_update(strm, samples / runtime->channels);
-<<<<<<< HEAD
-
-		/* check if there are no more samples in the RX FIFO */
-		if (!(!frames_left && fifo_samples >= runtime->channels))
-			done = true;
-	}
-=======
 	} while (!frames_left && fifo_samples >= runtime->channels);
->>>>>>> 5e014b6b
 
 	return 0;
 }
