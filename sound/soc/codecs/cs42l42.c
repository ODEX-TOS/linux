--- conflicted
+++ resolved
@@ -586,14 +586,10 @@
  * Table 4-5 from the Datasheet
  */
 static const struct cs42l42_pll_params pll_ratio_table[] = {
-<<<<<<< HEAD
-	{ 1536000, 0, 1, 0x00, 0x7D, 0x000000, 0x03, 0x10, 12000000, 125, 2},
-=======
 	{ 1411200, 0, 1, 0x00, 0x80, 0x000000, 0x03, 0x10, 11289600, 128, 2},
 	{ 1536000, 0, 1, 0x00, 0x7D, 0x000000, 0x03, 0x10, 12000000, 125, 2},
 	{ 2304000, 0, 1, 0x00, 0x55, 0xC00000, 0x02, 0x10, 12288000,  85, 2},
 	{ 2400000, 0, 1, 0x00, 0x50, 0x000000, 0x03, 0x10, 12000000,  80, 2},
->>>>>>> bee673aa
 	{ 2822400, 0, 1, 0x00, 0x40, 0x000000, 0x03, 0x10, 11289600, 128, 1},
 	{ 3000000, 0, 1, 0x00, 0x40, 0x000000, 0x03, 0x10, 12000000, 128, 1},
 	{ 3072000, 0, 1, 0x00, 0x3E, 0x800000, 0x03, 0x10, 12000000, 125, 1},
@@ -848,8 +844,6 @@
 	if (channels == 1)
 		cs42l42->bclk *= 2;
 
-<<<<<<< HEAD
-=======
 	/*
 	 * Assume 24-bit samples are in 32-bit slots, to prevent SCLK being
 	 * more than assumed (which would result in overclocking).
@@ -857,7 +851,6 @@
 	if (params_width(params) == 24)
 		cs42l42->bclk = (cs42l42->bclk / 3) * 4;
 
->>>>>>> bee673aa
 	switch(substream->stream) {
 	case SNDRV_PCM_STREAM_CAPTURE:
 		/* channel 2 on high LRCLK */
