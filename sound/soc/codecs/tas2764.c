--- conflicted
+++ resolved
@@ -38,8 +38,6 @@
 
 	bool dac_powered;
 	bool unmuted;
-<<<<<<< HEAD
-=======
 };
 
 static const char *tas2764_int_ltch0_msgs[8] = {
@@ -60,7 +58,6 @@
 	TAS2764_INT_LTCH2,
 	TAS2764_INT_LTCH3,
 	TAS2764_INT_LTCH4,
->>>>>>> f81a61f5
 };
 
 static irqreturn_t tas2764_irq(int irq, void *data)
