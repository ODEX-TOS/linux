--- conflicted
+++ resolved
@@ -7143,10 +7143,7 @@
 	ALC245_FIXUP_CS35L41_SPI_4_HP_GPIO_LED,
 	ALC285_FIXUP_HP_SPEAKERS_MICMUTE_LED,
 	ALC295_FIXUP_FRAMEWORK_LAPTOP_MIC_NO_PRESENCE,
-<<<<<<< HEAD
-=======
 	ALC287_FIXUP_LEGION_16ITHG6,
->>>>>>> f2afc9d9
 	ALC287_FIXUP_YOGA9_14IAP7_BASS_SPK,
 	ALC287_FIXUP_YOGA9_14IAP7_BASS_SPK_PIN,
 };
@@ -9036,13 +9033,10 @@
 		.chained = true,
 		.chain_id = ALC269_FIXUP_HEADSET_MODE_NO_HP_MIC
 	},
-<<<<<<< HEAD
-=======
 	[ALC287_FIXUP_LEGION_16ITHG6] = {
 		.type = HDA_FIXUP_FUNC,
 		.v.func = alc287_fixup_legion_16ithg6_speakers,
 	},
->>>>>>> f2afc9d9
 	[ALC287_FIXUP_YOGA9_14IAP7_BASS_SPK] = {
 		.type = HDA_FIXUP_VERBS,
 		.v.verbs = (const struct hda_verb[]) {
@@ -9365,10 +9359,7 @@
 	SND_PCI_QUIRK(0x103c, 0x8aa3, "HP ProBook 450 G9 (MB 8AA1)", ALC236_FIXUP_HP_GPIO_LED),
 	SND_PCI_QUIRK(0x103c, 0x8aa8, "HP EliteBook 640 G9 (MB 8AA6)", ALC236_FIXUP_HP_GPIO_LED),
 	SND_PCI_QUIRK(0x103c, 0x8aab, "HP EliteBook 650 G9 (MB 8AA9)", ALC236_FIXUP_HP_GPIO_LED),
-<<<<<<< HEAD
-=======
 	 SND_PCI_QUIRK(0x103c, 0x8abb, "HP ZBook Firefly 14 G9", ALC245_FIXUP_CS35L41_SPI1_2_HP_GPIO_LED),
->>>>>>> f2afc9d9
 	SND_PCI_QUIRK(0x103c, 0x8ad1, "HP EliteBook 840 14 inch G9 Notebook PC", ALC245_FIXUP_CS35L41_SPI_2_HP_GPIO_LED),
 	SND_PCI_QUIRK(0x103c, 0x8ad2, "HP EliteBook 860 16 inch G9 Notebook PC", ALC245_FIXUP_CS35L41_SPI_2_HP_GPIO_LED),
 	SND_PCI_QUIRK(0x1043, 0x103e, "ASUS X540SA", ALC256_FIXUP_ASUS_MIC),
