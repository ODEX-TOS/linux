--- conflicted
+++ resolved
@@ -563,24 +563,6 @@
 	0x14, 0x22, 0x23
 };
 
-<<<<<<< HEAD
-static hda_nid_t stac92hd83xxx_pin_nids[10] = {
-	0x0a, 0x0b, 0x0c, 0x0d, 0x0e,
-	0x0f, 0x10, 0x11, 0x1f, 0x20,
-};
-
-static hda_nid_t stac92hd87xxx_pin_nids[6] = {
-	0x0a, 0x0b, 0x0c, 0x0d,
-	0x0f, 0x11,
-};
-
-static hda_nid_t stac92hd88xxx_pin_nids[8] = {
-	0x0a, 0x0b, 0x0c, 0x0d,
-	0x0f, 0x11, 0x1f, 0x20,
-};
-
-=======
->>>>>>> d351cf46
 #define STAC92HD71BXX_NUM_PINS 13
 static hda_nid_t stac92hd71bxx_pin_nids_4port[STAC92HD71BXX_NUM_PINS] = {
 	0x0a, 0x0b, 0x0c, 0x0d, 0x00,
@@ -5480,34 +5462,11 @@
 	case 0x111d76d1:
 	case 0x111d76d9:
 	case 0x111d76e5:
-<<<<<<< HEAD
-		spec->dmic_nids = stac92hd87b_dmic_nids;
-		spec->num_dmics = stac92xx_connected_ports(codec,
-				stac92hd87b_dmic_nids,
-				STAC92HD87B_NUM_DMICS);
-		spec->num_pins = ARRAY_SIZE(stac92hd87xxx_pin_nids);
-		spec->pin_nids = stac92hd87xxx_pin_nids;
-		spec->mono_nid = 0;
-		spec->num_pwrs = 0;
-		break;
-=======
->>>>>>> d351cf46
 	case 0x111d7666:
 	case 0x111d7667:
 	case 0x111d7668:
 	case 0x111d7669:
 	case 0x111d76e3:
-<<<<<<< HEAD
-		spec->num_dmics = stac92xx_connected_ports(codec,
-				stac92hd88xxx_dmic_nids,
-				STAC92HD88XXX_NUM_DMICS);
-		spec->num_pins = ARRAY_SIZE(stac92hd88xxx_pin_nids);
-		spec->pin_nids = stac92hd88xxx_pin_nids;
-		spec->mono_nid = 0;
-		spec->num_pwrs = 0;
-		break;
-=======
->>>>>>> d351cf46
 	case 0x111d7604:
 	case 0x111d76d4:
 	case 0x111d7605:
