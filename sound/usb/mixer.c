--- conflicted
+++ resolved
@@ -3660,23 +3660,7 @@
 	return 0;
 }
 
-<<<<<<< HEAD
-static int default_mixer_reset_resume(struct usb_mixer_elem_list *list)
-{
-	int err;
-
-	if (list->resume) {
-		err = list->resume(list);
-		if (err < 0)
-			return err;
-	}
-	return restore_mixer_value(list);
-}
-
-int snd_usb_mixer_resume(struct usb_mixer_interface *mixer, bool reset_resume)
-=======
 int snd_usb_mixer_resume(struct usb_mixer_interface *mixer)
->>>>>>> bee673aa
 {
 	struct usb_mixer_elem_list *list;
 	int id, err;
@@ -3706,11 +3690,6 @@
 	list->id = unitid;
 	list->dump = snd_usb_mixer_dump_cval;
 #ifdef CONFIG_PM
-<<<<<<< HEAD
-	list->resume = NULL;
-	list->reset_resume = default_mixer_reset_resume;
-=======
 	list->resume = restore_mixer_value;
->>>>>>> bee673aa
 #endif
 }