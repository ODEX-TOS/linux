// SPDX-License-Identifier: GPL-2.0-or-later
/*
 */

#include <linux/init.h>
#include <linux/slab.h>
#include <linux/usb.h>
#include <linux/usb/audio.h>
#include <linux/usb/midi.h>
#include <linux/bits.h>

#include <sound/control.h>
#include <sound/core.h>
#include <sound/info.h>
#include <sound/pcm.h>

#include "usbaudio.h"
#include "card.h"
#include "mixer.h"
#include "mixer_quirks.h"
#include "midi.h"
#include "quirks.h"
#include "helper.h"
#include "endpoint.h"
#include "pcm.h"
#include "clock.h"
#include "stream.h"

/*
 * handle the quirks for the contained interfaces
 */
static int create_composite_quirk(struct snd_usb_audio *chip,
				  struct usb_interface *iface,
				  struct usb_driver *driver,
				  const struct snd_usb_audio_quirk *quirk_comp)
{
	int probed_ifnum = get_iface_desc(iface->altsetting)->bInterfaceNumber;
	const struct snd_usb_audio_quirk *quirk;
	int err;

	for (quirk = quirk_comp->data; quirk->ifnum >= 0; ++quirk) {
		iface = usb_ifnum_to_if(chip->dev, quirk->ifnum);
		if (!iface)
			continue;
		if (quirk->ifnum != probed_ifnum &&
		    usb_interface_claimed(iface))
			continue;
		err = snd_usb_create_quirk(chip, iface, driver, quirk);
		if (err < 0)
			return err;
	}

	for (quirk = quirk_comp->data; quirk->ifnum >= 0; ++quirk) {
		iface = usb_ifnum_to_if(chip->dev, quirk->ifnum);
		if (!iface)
			continue;
		if (quirk->ifnum != probed_ifnum &&
		    !usb_interface_claimed(iface)) {
			err = usb_driver_claim_interface(driver, iface,
							 USB_AUDIO_IFACE_UNUSED);
			if (err < 0)
				return err;
		}
	}

	return 0;
}

static int ignore_interface_quirk(struct snd_usb_audio *chip,
				  struct usb_interface *iface,
				  struct usb_driver *driver,
				  const struct snd_usb_audio_quirk *quirk)
{
	return 0;
}


static int create_any_midi_quirk(struct snd_usb_audio *chip,
				 struct usb_interface *intf,
				 struct usb_driver *driver,
				 const struct snd_usb_audio_quirk *quirk)
{
	return snd_usbmidi_create(chip->card, intf, &chip->midi_list, quirk);
}

/*
 * create a stream for an interface with proper descriptors
 */
static int create_standard_audio_quirk(struct snd_usb_audio *chip,
				       struct usb_interface *iface,
				       struct usb_driver *driver,
				       const struct snd_usb_audio_quirk *quirk)
{
	struct usb_host_interface *alts;
	struct usb_interface_descriptor *altsd;
	int err;

	alts = &iface->altsetting[0];
	altsd = get_iface_desc(alts);
	err = snd_usb_parse_audio_interface(chip, altsd->bInterfaceNumber);
	if (err < 0) {
		usb_audio_err(chip, "cannot setup if %d: error %d\n",
			   altsd->bInterfaceNumber, err);
		return err;
	}
	/* reset the current interface */
	usb_set_interface(chip->dev, altsd->bInterfaceNumber, 0);
	return 0;
}

/* create the audio stream and the corresponding endpoints from the fixed
 * audioformat object; this is used for quirks with the fixed EPs
 */
static int add_audio_stream_from_fixed_fmt(struct snd_usb_audio *chip,
					   struct audioformat *fp)
{
	int stream, err;

	stream = (fp->endpoint & USB_DIR_IN) ?
		SNDRV_PCM_STREAM_CAPTURE : SNDRV_PCM_STREAM_PLAYBACK;

	snd_usb_audioformat_set_sync_ep(chip, fp);

	err = snd_usb_add_audio_stream(chip, stream, fp);
	if (err < 0)
		return err;

	err = snd_usb_add_endpoint(chip, fp->endpoint,
				   SND_USB_ENDPOINT_TYPE_DATA);
	if (err < 0)
		return err;

	if (fp->sync_ep) {
		err = snd_usb_add_endpoint(chip, fp->sync_ep,
					   fp->implicit_fb ?
					   SND_USB_ENDPOINT_TYPE_DATA :
					   SND_USB_ENDPOINT_TYPE_SYNC);
		if (err < 0)
			return err;
	}

	return 0;
}

/*
 * create a stream for an endpoint/altsetting without proper descriptors
 */
static int create_fixed_stream_quirk(struct snd_usb_audio *chip,
				     struct usb_interface *iface,
				     struct usb_driver *driver,
				     const struct snd_usb_audio_quirk *quirk)
{
	struct audioformat *fp;
	struct usb_host_interface *alts;
	struct usb_interface_descriptor *altsd;
	unsigned *rate_table = NULL;
	int err;

	fp = kmemdup(quirk->data, sizeof(*fp), GFP_KERNEL);
	if (!fp)
		return -ENOMEM;

	INIT_LIST_HEAD(&fp->list);
	if (fp->nr_rates > MAX_NR_RATES) {
		kfree(fp);
		return -EINVAL;
	}
	if (fp->nr_rates > 0) {
		rate_table = kmemdup(fp->rate_table,
				     sizeof(int) * fp->nr_rates, GFP_KERNEL);
		if (!rate_table) {
			kfree(fp);
			return -ENOMEM;
		}
		fp->rate_table = rate_table;
	}

	if (fp->iface != get_iface_desc(&iface->altsetting[0])->bInterfaceNumber ||
	    fp->altset_idx >= iface->num_altsetting) {
		err = -EINVAL;
		goto error;
	}
	alts = &iface->altsetting[fp->altset_idx];
	altsd = get_iface_desc(alts);
	if (altsd->bNumEndpoints <= fp->ep_idx) {
		err = -EINVAL;
		goto error;
	}

	fp->protocol = altsd->bInterfaceProtocol;

	if (fp->datainterval == 0)
		fp->datainterval = snd_usb_parse_datainterval(chip, alts);
	if (fp->maxpacksize == 0)
		fp->maxpacksize = le16_to_cpu(get_endpoint(alts, fp->ep_idx)->wMaxPacketSize);
	if (!fp->fmt_type)
		fp->fmt_type = UAC_FORMAT_TYPE_I;

	err = add_audio_stream_from_fixed_fmt(chip, fp);
	if (err < 0)
		goto error;

	usb_set_interface(chip->dev, fp->iface, 0);
	snd_usb_init_pitch(chip, fp);
	snd_usb_init_sample_rate(chip, fp, fp->rate_max);
	return 0;

 error:
	list_del(&fp->list); /* unlink for avoiding double-free */
	kfree(fp);
	kfree(rate_table);
	return err;
}

static int create_auto_pcm_quirk(struct snd_usb_audio *chip,
				 struct usb_interface *iface,
				 struct usb_driver *driver)
{
	struct usb_host_interface *alts;
	struct usb_interface_descriptor *altsd;
	struct usb_endpoint_descriptor *epd;
	struct uac1_as_header_descriptor *ashd;
	struct uac_format_type_i_discrete_descriptor *fmtd;

	/*
	 * Most Roland/Yamaha audio streaming interfaces have more or less
	 * standard descriptors, but older devices might lack descriptors, and
	 * future ones might change, so ensure that we fail silently if the
	 * interface doesn't look exactly right.
	 */

	/* must have a non-zero altsetting for streaming */
	if (iface->num_altsetting < 2)
		return -ENODEV;
	alts = &iface->altsetting[1];
	altsd = get_iface_desc(alts);

	/* must have an isochronous endpoint for streaming */
	if (altsd->bNumEndpoints < 1)
		return -ENODEV;
	epd = get_endpoint(alts, 0);
	if (!usb_endpoint_xfer_isoc(epd))
		return -ENODEV;

	/* must have format descriptors */
	ashd = snd_usb_find_csint_desc(alts->extra, alts->extralen, NULL,
				       UAC_AS_GENERAL);
	fmtd = snd_usb_find_csint_desc(alts->extra, alts->extralen, NULL,
				       UAC_FORMAT_TYPE);
	if (!ashd || ashd->bLength < 7 ||
	    !fmtd || fmtd->bLength < 8)
		return -ENODEV;

	return create_standard_audio_quirk(chip, iface, driver, NULL);
}

static int create_yamaha_midi_quirk(struct snd_usb_audio *chip,
				    struct usb_interface *iface,
				    struct usb_driver *driver,
				    struct usb_host_interface *alts)
{
	static const struct snd_usb_audio_quirk yamaha_midi_quirk = {
		.type = QUIRK_MIDI_YAMAHA
	};
	struct usb_midi_in_jack_descriptor *injd;
	struct usb_midi_out_jack_descriptor *outjd;

	/* must have some valid jack descriptors */
	injd = snd_usb_find_csint_desc(alts->extra, alts->extralen,
				       NULL, USB_MS_MIDI_IN_JACK);
	outjd = snd_usb_find_csint_desc(alts->extra, alts->extralen,
					NULL, USB_MS_MIDI_OUT_JACK);
	if (!injd && !outjd)
		return -ENODEV;
	if ((injd && !snd_usb_validate_midi_desc(injd)) ||
	    (outjd && !snd_usb_validate_midi_desc(outjd)))
		return -ENODEV;
	if (injd && (injd->bLength < 5 ||
		     (injd->bJackType != USB_MS_EMBEDDED &&
		      injd->bJackType != USB_MS_EXTERNAL)))
		return -ENODEV;
	if (outjd && (outjd->bLength < 6 ||
		      (outjd->bJackType != USB_MS_EMBEDDED &&
		       outjd->bJackType != USB_MS_EXTERNAL)))
		return -ENODEV;
	return create_any_midi_quirk(chip, iface, driver, &yamaha_midi_quirk);
}

static int create_roland_midi_quirk(struct snd_usb_audio *chip,
				    struct usb_interface *iface,
				    struct usb_driver *driver,
				    struct usb_host_interface *alts)
{
	static const struct snd_usb_audio_quirk roland_midi_quirk = {
		.type = QUIRK_MIDI_ROLAND
	};
	u8 *roland_desc = NULL;

	/* might have a vendor-specific descriptor <06 24 F1 02 ...> */
	for (;;) {
		roland_desc = snd_usb_find_csint_desc(alts->extra,
						      alts->extralen,
						      roland_desc, 0xf1);
		if (!roland_desc)
			return -ENODEV;
		if (roland_desc[0] < 6 || roland_desc[3] != 2)
			continue;
		return create_any_midi_quirk(chip, iface, driver,
					     &roland_midi_quirk);
	}
}

static int create_std_midi_quirk(struct snd_usb_audio *chip,
				 struct usb_interface *iface,
				 struct usb_driver *driver,
				 struct usb_host_interface *alts)
{
	struct usb_ms_header_descriptor *mshd;
	struct usb_ms_endpoint_descriptor *msepd;

	/* must have the MIDIStreaming interface header descriptor*/
	mshd = (struct usb_ms_header_descriptor *)alts->extra;
	if (alts->extralen < 7 ||
	    mshd->bLength < 7 ||
	    mshd->bDescriptorType != USB_DT_CS_INTERFACE ||
	    mshd->bDescriptorSubtype != USB_MS_HEADER)
		return -ENODEV;
	/* must have the MIDIStreaming endpoint descriptor*/
	msepd = (struct usb_ms_endpoint_descriptor *)alts->endpoint[0].extra;
	if (alts->endpoint[0].extralen < 4 ||
	    msepd->bLength < 4 ||
	    msepd->bDescriptorType != USB_DT_CS_ENDPOINT ||
	    msepd->bDescriptorSubtype != UAC_MS_GENERAL ||
	    msepd->bNumEmbMIDIJack < 1 ||
	    msepd->bNumEmbMIDIJack > 16)
		return -ENODEV;

	return create_any_midi_quirk(chip, iface, driver, NULL);
}

static int create_auto_midi_quirk(struct snd_usb_audio *chip,
				  struct usb_interface *iface,
				  struct usb_driver *driver)
{
	struct usb_host_interface *alts;
	struct usb_interface_descriptor *altsd;
	struct usb_endpoint_descriptor *epd;
	int err;

	alts = &iface->altsetting[0];
	altsd = get_iface_desc(alts);

	/* must have at least one bulk/interrupt endpoint for streaming */
	if (altsd->bNumEndpoints < 1)
		return -ENODEV;
	epd = get_endpoint(alts, 0);
	if (!usb_endpoint_xfer_bulk(epd) &&
	    !usb_endpoint_xfer_int(epd))
		return -ENODEV;

	switch (USB_ID_VENDOR(chip->usb_id)) {
	case 0x0499: /* Yamaha */
		err = create_yamaha_midi_quirk(chip, iface, driver, alts);
		if (err != -ENODEV)
			return err;
		break;
	case 0x0582: /* Roland */
		err = create_roland_midi_quirk(chip, iface, driver, alts);
		if (err != -ENODEV)
			return err;
		break;
	}

	return create_std_midi_quirk(chip, iface, driver, alts);
}

static int create_autodetect_quirk(struct snd_usb_audio *chip,
				   struct usb_interface *iface,
				   struct usb_driver *driver)
{
	int err;

	err = create_auto_pcm_quirk(chip, iface, driver);
	if (err == -ENODEV)
		err = create_auto_midi_quirk(chip, iface, driver);
	return err;
}

static int create_autodetect_quirks(struct snd_usb_audio *chip,
				    struct usb_interface *iface,
				    struct usb_driver *driver,
				    const struct snd_usb_audio_quirk *quirk)
{
	int probed_ifnum = get_iface_desc(iface->altsetting)->bInterfaceNumber;
	int ifcount, ifnum, err;

	err = create_autodetect_quirk(chip, iface, driver);
	if (err < 0)
		return err;

	/*
	 * ALSA PCM playback/capture devices cannot be registered in two steps,
	 * so we have to claim the other corresponding interface here.
	 */
	ifcount = chip->dev->actconfig->desc.bNumInterfaces;
	for (ifnum = 0; ifnum < ifcount; ifnum++) {
		if (ifnum == probed_ifnum || quirk->ifnum >= 0)
			continue;
		iface = usb_ifnum_to_if(chip->dev, ifnum);
		if (!iface ||
		    usb_interface_claimed(iface) ||
		    get_iface_desc(iface->altsetting)->bInterfaceClass !=
							USB_CLASS_VENDOR_SPEC)
			continue;

		err = create_autodetect_quirk(chip, iface, driver);
		if (err >= 0) {
			err = usb_driver_claim_interface(driver, iface,
							 USB_AUDIO_IFACE_UNUSED);
			if (err < 0)
				return err;
		}
	}

	return 0;
}

/*
 * Create a stream for an Edirol UA-700/UA-25/UA-4FX interface.  
 * The only way to detect the sample rate is by looking at wMaxPacketSize.
 */
static int create_uaxx_quirk(struct snd_usb_audio *chip,
			     struct usb_interface *iface,
			     struct usb_driver *driver,
			     const struct snd_usb_audio_quirk *quirk)
{
	static const struct audioformat ua_format = {
		.formats = SNDRV_PCM_FMTBIT_S24_3LE,
		.channels = 2,
		.fmt_type = UAC_FORMAT_TYPE_I,
		.altsetting = 1,
		.altset_idx = 1,
		.rates = SNDRV_PCM_RATE_CONTINUOUS,
	};
	struct usb_host_interface *alts;
	struct usb_interface_descriptor *altsd;
	struct audioformat *fp;
	int err;

	/* both PCM and MIDI interfaces have 2 or more altsettings */
	if (iface->num_altsetting < 2)
		return -ENXIO;
	alts = &iface->altsetting[1];
	altsd = get_iface_desc(alts);

	if (altsd->bNumEndpoints == 2) {
		static const struct snd_usb_midi_endpoint_info ua700_ep = {
			.out_cables = 0x0003,
			.in_cables  = 0x0003
		};
		static const struct snd_usb_audio_quirk ua700_quirk = {
			.type = QUIRK_MIDI_FIXED_ENDPOINT,
			.data = &ua700_ep
		};
		static const struct snd_usb_midi_endpoint_info uaxx_ep = {
			.out_cables = 0x0001,
			.in_cables  = 0x0001
		};
		static const struct snd_usb_audio_quirk uaxx_quirk = {
			.type = QUIRK_MIDI_FIXED_ENDPOINT,
			.data = &uaxx_ep
		};
		const struct snd_usb_audio_quirk *quirk =
			chip->usb_id == USB_ID(0x0582, 0x002b)
			? &ua700_quirk : &uaxx_quirk;
		return __snd_usbmidi_create(chip->card, iface,
					  &chip->midi_list, quirk,
					  chip->usb_id);
	}

	if (altsd->bNumEndpoints != 1)
		return -ENXIO;

	fp = kmemdup(&ua_format, sizeof(*fp), GFP_KERNEL);
	if (!fp)
		return -ENOMEM;

	fp->iface = altsd->bInterfaceNumber;
	fp->endpoint = get_endpoint(alts, 0)->bEndpointAddress;
	fp->ep_attr = get_endpoint(alts, 0)->bmAttributes;
	fp->datainterval = 0;
	fp->maxpacksize = le16_to_cpu(get_endpoint(alts, 0)->wMaxPacketSize);
	INIT_LIST_HEAD(&fp->list);

	switch (fp->maxpacksize) {
	case 0x120:
		fp->rate_max = fp->rate_min = 44100;
		break;
	case 0x138:
	case 0x140:
		fp->rate_max = fp->rate_min = 48000;
		break;
	case 0x258:
	case 0x260:
		fp->rate_max = fp->rate_min = 96000;
		break;
	default:
		usb_audio_err(chip, "unknown sample rate\n");
		kfree(fp);
		return -ENXIO;
	}

	err = add_audio_stream_from_fixed_fmt(chip, fp);
	if (err < 0) {
		list_del(&fp->list); /* unlink for avoiding double-free */
		kfree(fp);
		return err;
	}
	usb_set_interface(chip->dev, fp->iface, 0);
	return 0;
}

/*
 * Create a standard mixer for the specified interface.
 */
static int create_standard_mixer_quirk(struct snd_usb_audio *chip,
				       struct usb_interface *iface,
				       struct usb_driver *driver,
				       const struct snd_usb_audio_quirk *quirk)
{
	if (quirk->ifnum < 0)
		return 0;

	return snd_usb_create_mixer(chip, quirk->ifnum);
}

/*
 * audio-interface quirks
 *
 * returns zero if no standard audio/MIDI parsing is needed.
 * returns a positive value if standard audio/midi interfaces are parsed
 * after this.
 * returns a negative value at error.
 */
int snd_usb_create_quirk(struct snd_usb_audio *chip,
			 struct usb_interface *iface,
			 struct usb_driver *driver,
			 const struct snd_usb_audio_quirk *quirk)
{
	typedef int (*quirk_func_t)(struct snd_usb_audio *,
				    struct usb_interface *,
				    struct usb_driver *,
				    const struct snd_usb_audio_quirk *);
	static const quirk_func_t quirk_funcs[] = {
		[QUIRK_IGNORE_INTERFACE] = ignore_interface_quirk,
		[QUIRK_COMPOSITE] = create_composite_quirk,
		[QUIRK_AUTODETECT] = create_autodetect_quirks,
		[QUIRK_MIDI_STANDARD_INTERFACE] = create_any_midi_quirk,
		[QUIRK_MIDI_FIXED_ENDPOINT] = create_any_midi_quirk,
		[QUIRK_MIDI_YAMAHA] = create_any_midi_quirk,
		[QUIRK_MIDI_ROLAND] = create_any_midi_quirk,
		[QUIRK_MIDI_MIDIMAN] = create_any_midi_quirk,
		[QUIRK_MIDI_NOVATION] = create_any_midi_quirk,
		[QUIRK_MIDI_RAW_BYTES] = create_any_midi_quirk,
		[QUIRK_MIDI_EMAGIC] = create_any_midi_quirk,
		[QUIRK_MIDI_CME] = create_any_midi_quirk,
		[QUIRK_MIDI_AKAI] = create_any_midi_quirk,
		[QUIRK_MIDI_FTDI] = create_any_midi_quirk,
		[QUIRK_MIDI_CH345] = create_any_midi_quirk,
		[QUIRK_AUDIO_STANDARD_INTERFACE] = create_standard_audio_quirk,
		[QUIRK_AUDIO_FIXED_ENDPOINT] = create_fixed_stream_quirk,
		[QUIRK_AUDIO_EDIROL_UAXX] = create_uaxx_quirk,
		[QUIRK_AUDIO_STANDARD_MIXER] = create_standard_mixer_quirk,
	};

	if (quirk->type < QUIRK_TYPE_COUNT) {
		return quirk_funcs[quirk->type](chip, iface, driver, quirk);
	} else {
		usb_audio_err(chip, "invalid quirk type %d\n", quirk->type);
		return -ENXIO;
	}
}

/*
 * boot quirks
 */

#define EXTIGY_FIRMWARE_SIZE_OLD 794
#define EXTIGY_FIRMWARE_SIZE_NEW 483

static int snd_usb_extigy_boot_quirk(struct usb_device *dev, struct usb_interface *intf)
{
	struct usb_host_config *config = dev->actconfig;
	int err;

	if (le16_to_cpu(get_cfg_desc(config)->wTotalLength) == EXTIGY_FIRMWARE_SIZE_OLD ||
	    le16_to_cpu(get_cfg_desc(config)->wTotalLength) == EXTIGY_FIRMWARE_SIZE_NEW) {
		dev_dbg(&dev->dev, "sending Extigy boot sequence...\n");
		/* Send message to force it to reconnect with full interface. */
		err = snd_usb_ctl_msg(dev, usb_sndctrlpipe(dev,0),
				      0x10, 0x43, 0x0001, 0x000a, NULL, 0);
		if (err < 0)
			dev_dbg(&dev->dev, "error sending boot message: %d\n", err);
		err = usb_get_descriptor(dev, USB_DT_DEVICE, 0,
				&dev->descriptor, sizeof(dev->descriptor));
		config = dev->actconfig;
		if (err < 0)
			dev_dbg(&dev->dev, "error usb_get_descriptor: %d\n", err);
		err = usb_reset_configuration(dev);
		if (err < 0)
			dev_dbg(&dev->dev, "error usb_reset_configuration: %d\n", err);
		dev_dbg(&dev->dev, "extigy_boot: new boot length = %d\n",
			    le16_to_cpu(get_cfg_desc(config)->wTotalLength));
		return -ENODEV; /* quit this anyway */
	}
	return 0;
}

static int snd_usb_audigy2nx_boot_quirk(struct usb_device *dev)
{
	u8 buf = 1;

	snd_usb_ctl_msg(dev, usb_rcvctrlpipe(dev, 0), 0x2a,
			USB_DIR_IN | USB_TYPE_VENDOR | USB_RECIP_OTHER,
			0, 0, &buf, 1);
	if (buf == 0) {
		snd_usb_ctl_msg(dev, usb_sndctrlpipe(dev, 0), 0x29,
				USB_DIR_OUT | USB_TYPE_VENDOR | USB_RECIP_OTHER,
				1, 2000, NULL, 0);
		return -ENODEV;
	}
	return 0;
}

static int snd_usb_fasttrackpro_boot_quirk(struct usb_device *dev)
{
	int err;

	if (dev->actconfig->desc.bConfigurationValue == 1) {
		dev_info(&dev->dev,
			   "Fast Track Pro switching to config #2\n");
		/* This function has to be available by the usb core module.
		 * if it is not avialable the boot quirk has to be left out
		 * and the configuration has to be set by udev or hotplug
		 * rules
		 */
		err = usb_driver_set_configuration(dev, 2);
		if (err < 0)
			dev_dbg(&dev->dev,
				"error usb_driver_set_configuration: %d\n",
				err);
		/* Always return an error, so that we stop creating a device
		   that will just be destroyed and recreated with a new
		   configuration */
		return -ENODEV;
	} else
		dev_info(&dev->dev, "Fast Track Pro config OK\n");

	return 0;
}

/*
 * C-Media CM106/CM106+ have four 16-bit internal registers that are nicely
 * documented in the device's data sheet.
 */
static int snd_usb_cm106_write_int_reg(struct usb_device *dev, int reg, u16 value)
{
	u8 buf[4];
	buf[0] = 0x20;
	buf[1] = value & 0xff;
	buf[2] = (value >> 8) & 0xff;
	buf[3] = reg;
	return snd_usb_ctl_msg(dev, usb_sndctrlpipe(dev, 0), USB_REQ_SET_CONFIGURATION,
			       USB_DIR_OUT | USB_TYPE_CLASS | USB_RECIP_ENDPOINT,
			       0, 0, &buf, 4);
}

static int snd_usb_cm106_boot_quirk(struct usb_device *dev)
{
	/*
	 * Enable line-out driver mode, set headphone source to front
	 * channels, enable stereo mic.
	 */
	return snd_usb_cm106_write_int_reg(dev, 2, 0x8004);
}

/*
 * CM6206 registers from the CM6206 datasheet rev 2.1
 */
#define CM6206_REG0_DMA_MASTER BIT(15)
#define CM6206_REG0_SPDIFO_RATE_48K (2 << 12)
#define CM6206_REG0_SPDIFO_RATE_96K (7 << 12)
/* Bit 4 thru 11 is the S/PDIF category code */
#define CM6206_REG0_SPDIFO_CAT_CODE_GENERAL (0 << 4)
#define CM6206_REG0_SPDIFO_EMPHASIS_CD BIT(3)
#define CM6206_REG0_SPDIFO_COPYRIGHT_NA BIT(2)
#define CM6206_REG0_SPDIFO_NON_AUDIO BIT(1)
#define CM6206_REG0_SPDIFO_PRO_FORMAT BIT(0)

#define CM6206_REG1_TEST_SEL_CLK BIT(14)
#define CM6206_REG1_PLLBIN_EN BIT(13)
#define CM6206_REG1_SOFT_MUTE_EN BIT(12)
#define CM6206_REG1_GPIO4_OUT BIT(11)
#define CM6206_REG1_GPIO4_OE BIT(10)
#define CM6206_REG1_GPIO3_OUT BIT(9)
#define CM6206_REG1_GPIO3_OE BIT(8)
#define CM6206_REG1_GPIO2_OUT BIT(7)
#define CM6206_REG1_GPIO2_OE BIT(6)
#define CM6206_REG1_GPIO1_OUT BIT(5)
#define CM6206_REG1_GPIO1_OE BIT(4)
#define CM6206_REG1_SPDIFO_INVALID BIT(3)
#define CM6206_REG1_SPDIF_LOOP_EN BIT(2)
#define CM6206_REG1_SPDIFO_DIS BIT(1)
#define CM6206_REG1_SPDIFI_MIX BIT(0)

#define CM6206_REG2_DRIVER_ON BIT(15)
#define CM6206_REG2_HEADP_SEL_SIDE_CHANNELS (0 << 13)
#define CM6206_REG2_HEADP_SEL_SURROUND_CHANNELS (1 << 13)
#define CM6206_REG2_HEADP_SEL_CENTER_SUBW (2 << 13)
#define CM6206_REG2_HEADP_SEL_FRONT_CHANNELS (3 << 13)
#define CM6206_REG2_MUTE_HEADPHONE_RIGHT BIT(12)
#define CM6206_REG2_MUTE_HEADPHONE_LEFT BIT(11)
#define CM6206_REG2_MUTE_REAR_SURROUND_RIGHT BIT(10)
#define CM6206_REG2_MUTE_REAR_SURROUND_LEFT BIT(9)
#define CM6206_REG2_MUTE_SIDE_SURROUND_RIGHT BIT(8)
#define CM6206_REG2_MUTE_SIDE_SURROUND_LEFT BIT(7)
#define CM6206_REG2_MUTE_SUBWOOFER BIT(6)
#define CM6206_REG2_MUTE_CENTER BIT(5)
#define CM6206_REG2_MUTE_RIGHT_FRONT BIT(3)
#define CM6206_REG2_MUTE_LEFT_FRONT BIT(3)
#define CM6206_REG2_EN_BTL BIT(2)
#define CM6206_REG2_MCUCLKSEL_1_5_MHZ (0)
#define CM6206_REG2_MCUCLKSEL_3_MHZ (1)
#define CM6206_REG2_MCUCLKSEL_6_MHZ (2)
#define CM6206_REG2_MCUCLKSEL_12_MHZ (3)

/* Bit 11..13 sets the sensitivity to FLY tuner volume control VP/VD signal */
#define CM6206_REG3_FLYSPEED_DEFAULT (2 << 11)
#define CM6206_REG3_VRAP25EN BIT(10)
#define CM6206_REG3_MSEL1 BIT(9)
#define CM6206_REG3_SPDIFI_RATE_44_1K BIT(0 << 7)
#define CM6206_REG3_SPDIFI_RATE_48K BIT(2 << 7)
#define CM6206_REG3_SPDIFI_RATE_32K BIT(3 << 7)
#define CM6206_REG3_PINSEL BIT(6)
#define CM6206_REG3_FOE BIT(5)
#define CM6206_REG3_ROE BIT(4)
#define CM6206_REG3_CBOE BIT(3)
#define CM6206_REG3_LOSE BIT(2)
#define CM6206_REG3_HPOE BIT(1)
#define CM6206_REG3_SPDIFI_CANREC BIT(0)

#define CM6206_REG5_DA_RSTN BIT(13)
#define CM6206_REG5_AD_RSTN BIT(12)
#define CM6206_REG5_SPDIFO_AD2SPDO BIT(12)
#define CM6206_REG5_SPDIFO_SEL_FRONT (0 << 9)
#define CM6206_REG5_SPDIFO_SEL_SIDE_SUR (1 << 9)
#define CM6206_REG5_SPDIFO_SEL_CEN_LFE (2 << 9)
#define CM6206_REG5_SPDIFO_SEL_REAR_SUR (3 << 9)
#define CM6206_REG5_CODECM BIT(8)
#define CM6206_REG5_EN_HPF BIT(7)
#define CM6206_REG5_T_SEL_DSDA4 BIT(6)
#define CM6206_REG5_T_SEL_DSDA3 BIT(5)
#define CM6206_REG5_T_SEL_DSDA2 BIT(4)
#define CM6206_REG5_T_SEL_DSDA1 BIT(3)
#define CM6206_REG5_T_SEL_DSDAD_NORMAL 0
#define CM6206_REG5_T_SEL_DSDAD_FRONT 4
#define CM6206_REG5_T_SEL_DSDAD_S_SURROUND 5
#define CM6206_REG5_T_SEL_DSDAD_CEN_LFE 6
#define CM6206_REG5_T_SEL_DSDAD_R_SURROUND 7

static int snd_usb_cm6206_boot_quirk(struct usb_device *dev)
{
	int err  = 0, reg;
	int val[] = {
		/*
		 * Values here are chosen based on sniffing USB traffic
		 * under Windows.
		 *
		 * REG0: DAC is master, sample rate 48kHz, no copyright
		 */
		CM6206_REG0_SPDIFO_RATE_48K |
		CM6206_REG0_SPDIFO_COPYRIGHT_NA,
		/*
		 * REG1: PLL binary search enable, soft mute enable.
		 */
		CM6206_REG1_PLLBIN_EN |
		CM6206_REG1_SOFT_MUTE_EN,
		/*
		 * REG2: enable output drivers,
		 * select front channels to the headphone output,
		 * then mute the headphone channels, run the MCU
		 * at 1.5 MHz.
		 */
		CM6206_REG2_DRIVER_ON |
		CM6206_REG2_HEADP_SEL_FRONT_CHANNELS |
		CM6206_REG2_MUTE_HEADPHONE_RIGHT |
		CM6206_REG2_MUTE_HEADPHONE_LEFT,
		/*
		 * REG3: default flyspeed, set 2.5V mic bias
		 * enable all line out ports and enable SPDIF
		 */
		CM6206_REG3_FLYSPEED_DEFAULT |
		CM6206_REG3_VRAP25EN |
		CM6206_REG3_FOE |
		CM6206_REG3_ROE |
		CM6206_REG3_CBOE |
		CM6206_REG3_LOSE |
		CM6206_REG3_HPOE |
		CM6206_REG3_SPDIFI_CANREC,
		/* REG4 is just a bunch of GPIO lines */
		0x0000,
		/* REG5: de-assert AD/DA reset signals */
		CM6206_REG5_DA_RSTN |
		CM6206_REG5_AD_RSTN };

	for (reg = 0; reg < ARRAY_SIZE(val); reg++) {
		err = snd_usb_cm106_write_int_reg(dev, reg, val[reg]);
		if (err < 0)
			return err;
	}

	return err;
}

/* quirk for Plantronics GameCom 780 with CM6302 chip */
static int snd_usb_gamecon780_boot_quirk(struct usb_device *dev)
{
	/* set the initial volume and don't change; other values are either
	 * too loud or silent due to firmware bug (bko#65251)
	 */
	u8 buf[2] = { 0x74, 0xe3 };
	return snd_usb_ctl_msg(dev, usb_sndctrlpipe(dev, 0), UAC_SET_CUR,
			USB_RECIP_INTERFACE | USB_TYPE_CLASS | USB_DIR_OUT,
			UAC_FU_VOLUME << 8, 9 << 8, buf, 2);
}

/*
 * Novation Twitch DJ controller
 * Focusrite Novation Saffire 6 USB audio card
 */
static int snd_usb_novation_boot_quirk(struct usb_device *dev)
{
	/* preemptively set up the device because otherwise the
	 * raw MIDI endpoints are not active */
	usb_set_interface(dev, 0, 1);
	return 0;
}

/*
 * This call will put the synth in "USB send" mode, i.e it will send MIDI
 * messages through USB (this is disabled at startup). The synth will
 * acknowledge by sending a sysex on endpoint 0x85 and by displaying a USB
 * sign on its LCD. Values here are chosen based on sniffing USB traffic
 * under Windows.
 */
static int snd_usb_accessmusic_boot_quirk(struct usb_device *dev)
{
	int err, actual_length;
	/* "midi send" enable */
	static const u8 seq[] = { 0x4e, 0x73, 0x52, 0x01 };
	void *buf;

	if (usb_pipe_type_check(dev, usb_sndintpipe(dev, 0x05)))
		return -EINVAL;
	buf = kmemdup(seq, ARRAY_SIZE(seq), GFP_KERNEL);
	if (!buf)
		return -ENOMEM;
	err = usb_interrupt_msg(dev, usb_sndintpipe(dev, 0x05), buf,
			ARRAY_SIZE(seq), &actual_length, 1000);
	kfree(buf);
	if (err < 0)
		return err;

	return 0;
}

/*
 * Some sound cards from Native Instruments are in fact compliant to the USB
 * audio standard of version 2 and other approved USB standards, even though
 * they come up as vendor-specific device when first connected.
 *
 * However, they can be told to come up with a new set of descriptors
 * upon their next enumeration, and the interfaces announced by the new
 * descriptors will then be handled by the kernel's class drivers. As the
 * product ID will also change, no further checks are required.
 */

static int snd_usb_nativeinstruments_boot_quirk(struct usb_device *dev)
{
	int ret;

	ret = usb_control_msg(dev, usb_sndctrlpipe(dev, 0),
				  0xaf, USB_TYPE_VENDOR | USB_RECIP_DEVICE,
				  1, 0, NULL, 0, 1000);

	if (ret < 0)
		return ret;

	usb_reset_device(dev);

	/* return -EAGAIN, so the creation of an audio interface for this
	 * temporary device is aborted. The device will reconnect with a
	 * new product ID */
	return -EAGAIN;
}

static void mbox2_setup_48_24_magic(struct usb_device *dev)
{
	u8 srate[3];
	u8 temp[12];

	/* Choose 48000Hz permanently */
	srate[0] = 0x80;
	srate[1] = 0xbb;
	srate[2] = 0x00;

	/* Send the magic! */
	snd_usb_ctl_msg(dev, usb_rcvctrlpipe(dev, 0),
		0x01, 0x22, 0x0100, 0x0085, &temp, 0x0003);
	snd_usb_ctl_msg(dev, usb_sndctrlpipe(dev, 0),
		0x81, 0xa2, 0x0100, 0x0085, &srate, 0x0003);
	snd_usb_ctl_msg(dev, usb_sndctrlpipe(dev, 0),
		0x81, 0xa2, 0x0100, 0x0086, &srate, 0x0003);
	snd_usb_ctl_msg(dev, usb_sndctrlpipe(dev, 0),
		0x81, 0xa2, 0x0100, 0x0003, &srate, 0x0003);
	return;
}

/* Digidesign Mbox 2 needs to load firmware onboard
 * and driver must wait a few seconds for initialisation.
 */

#define MBOX2_FIRMWARE_SIZE    646
#define MBOX2_BOOT_LOADING     0x01 /* Hard coded into the device */
#define MBOX2_BOOT_READY       0x02 /* Hard coded into the device */

static int snd_usb_mbox2_boot_quirk(struct usb_device *dev)
{
	struct usb_host_config *config = dev->actconfig;
	int err;
	u8 bootresponse[0x12];
	int fwsize;
	int count;

	fwsize = le16_to_cpu(get_cfg_desc(config)->wTotalLength);

	if (fwsize != MBOX2_FIRMWARE_SIZE) {
		dev_err(&dev->dev, "Invalid firmware size=%d.\n", fwsize);
		return -ENODEV;
	}

	dev_dbg(&dev->dev, "Sending Digidesign Mbox 2 boot sequence...\n");

	count = 0;
	bootresponse[0] = MBOX2_BOOT_LOADING;
	while ((bootresponse[0] == MBOX2_BOOT_LOADING) && (count < 10)) {
		msleep(500); /* 0.5 second delay */
		snd_usb_ctl_msg(dev, usb_rcvctrlpipe(dev, 0),
			/* Control magic - load onboard firmware */
			0x85, 0xc0, 0x0001, 0x0000, &bootresponse, 0x0012);
		if (bootresponse[0] == MBOX2_BOOT_READY)
			break;
		dev_dbg(&dev->dev, "device not ready, resending boot sequence...\n");
		count++;
	}

	if (bootresponse[0] != MBOX2_BOOT_READY) {
		dev_err(&dev->dev, "Unknown bootresponse=%d, or timed out, ignoring device.\n", bootresponse[0]);
		return -ENODEV;
	}

	dev_dbg(&dev->dev, "device initialised!\n");

	err = usb_get_descriptor(dev, USB_DT_DEVICE, 0,
		&dev->descriptor, sizeof(dev->descriptor));
	config = dev->actconfig;
	if (err < 0)
		dev_dbg(&dev->dev, "error usb_get_descriptor: %d\n", err);

	err = usb_reset_configuration(dev);
	if (err < 0)
		dev_dbg(&dev->dev, "error usb_reset_configuration: %d\n", err);
	dev_dbg(&dev->dev, "mbox2_boot: new boot length = %d\n",
		le16_to_cpu(get_cfg_desc(config)->wTotalLength));

	mbox2_setup_48_24_magic(dev);

	dev_info(&dev->dev, "Digidesign Mbox 2: 24bit 48kHz");

	return 0; /* Successful boot */
}

static int snd_usb_axefx3_boot_quirk(struct usb_device *dev)
{
	int err;

	dev_dbg(&dev->dev, "Waiting for Axe-Fx III to boot up...\n");

	/* If the Axe-Fx III has not fully booted, it will timeout when trying
	 * to enable the audio streaming interface. A more generous timeout is
	 * used here to detect when the Axe-Fx III has finished booting as the
	 * set interface message will be acked once it has
	 */
	err = usb_control_msg(dev, usb_sndctrlpipe(dev, 0),
				USB_REQ_SET_INTERFACE, USB_RECIP_INTERFACE,
				1, 1, NULL, 0, 120000);
	if (err < 0) {
		dev_err(&dev->dev,
			"failed waiting for Axe-Fx III to boot: %d\n", err);
		return err;
	}

	dev_dbg(&dev->dev, "Axe-Fx III is now ready\n");

	err = usb_set_interface(dev, 1, 0);
	if (err < 0)
		dev_dbg(&dev->dev,
			"error stopping Axe-Fx III interface: %d\n", err);

	return 0;
}


#define MICROBOOK_BUF_SIZE 128

static int snd_usb_motu_microbookii_communicate(struct usb_device *dev, u8 *buf,
						int buf_size, int *length)
{
	int err, actual_length;

	if (usb_pipe_type_check(dev, usb_sndintpipe(dev, 0x01)))
		return -EINVAL;
	err = usb_interrupt_msg(dev, usb_sndintpipe(dev, 0x01), buf, *length,
				&actual_length, 1000);
	if (err < 0)
		return err;

	print_hex_dump(KERN_DEBUG, "MicroBookII snd: ", DUMP_PREFIX_NONE, 16, 1,
		       buf, actual_length, false);

	memset(buf, 0, buf_size);

	if (usb_pipe_type_check(dev, usb_rcvintpipe(dev, 0x82)))
		return -EINVAL;
	err = usb_interrupt_msg(dev, usb_rcvintpipe(dev, 0x82), buf, buf_size,
				&actual_length, 1000);
	if (err < 0)
		return err;

	print_hex_dump(KERN_DEBUG, "MicroBookII rcv: ", DUMP_PREFIX_NONE, 16, 1,
		       buf, actual_length, false);

	*length = actual_length;
	return 0;
}

static int snd_usb_motu_microbookii_boot_quirk(struct usb_device *dev)
{
	int err, actual_length, poll_attempts = 0;
	static const u8 set_samplerate_seq[] = { 0x00, 0x00, 0x00, 0x00,
						 0x00, 0x00, 0x0b, 0x14,
						 0x00, 0x00, 0x00, 0x01 };
	static const u8 poll_ready_seq[] = { 0x00, 0x04, 0x00, 0x00,
					     0x00, 0x00, 0x0b, 0x18 };
	u8 *buf = kzalloc(MICROBOOK_BUF_SIZE, GFP_KERNEL);

	if (!buf)
		return -ENOMEM;

	dev_info(&dev->dev, "Waiting for MOTU Microbook II to boot up...\n");

	/* First we tell the device which sample rate to use. */
	memcpy(buf, set_samplerate_seq, sizeof(set_samplerate_seq));
	actual_length = sizeof(set_samplerate_seq);
	err = snd_usb_motu_microbookii_communicate(dev, buf, MICROBOOK_BUF_SIZE,
						   &actual_length);

	if (err < 0) {
		dev_err(&dev->dev,
			"failed setting the sample rate for Motu MicroBook II: %d\n",
			err);
		goto free_buf;
	}

	/* Then we poll every 100 ms until the device informs of its readiness. */
	while (true) {
		if (++poll_attempts > 100) {
			dev_err(&dev->dev,
				"failed booting Motu MicroBook II: timeout\n");
			err = -ENODEV;
			goto free_buf;
		}

		memset(buf, 0, MICROBOOK_BUF_SIZE);
		memcpy(buf, poll_ready_seq, sizeof(poll_ready_seq));

		actual_length = sizeof(poll_ready_seq);
		err = snd_usb_motu_microbookii_communicate(
			dev, buf, MICROBOOK_BUF_SIZE, &actual_length);
		if (err < 0) {
			dev_err(&dev->dev,
				"failed booting Motu MicroBook II: communication error %d\n",
				err);
			goto free_buf;
		}

		/* the device signals its readiness through a message of the
		 * form
		 *           XX 06 00 00 00 00 0b 18  00 00 00 01
		 * If the device is not yet ready to accept audio data, the
		 * last byte of that sequence is 00.
		 */
		if (actual_length == 12 && buf[actual_length - 1] == 1)
			break;

		msleep(100);
	}

	dev_info(&dev->dev, "MOTU MicroBook II ready\n");

free_buf:
	kfree(buf);
	return err;
}

static int snd_usb_motu_m_series_boot_quirk(struct usb_device *dev)
{
	msleep(2000);

	return 0;
}

/*
 * Setup quirks
 */
#define MAUDIO_SET		0x01 /* parse device_setup */
#define MAUDIO_SET_COMPATIBLE	0x80 /* use only "win-compatible" interfaces */
#define MAUDIO_SET_DTS		0x02 /* enable DTS Digital Output */
#define MAUDIO_SET_96K		0x04 /* 48-96kHz rate if set, 8-48kHz otherwise */
#define MAUDIO_SET_24B		0x08 /* 24bits sample if set, 16bits otherwise */
#define MAUDIO_SET_DI		0x10 /* enable Digital Input */
#define MAUDIO_SET_MASK		0x1f /* bit mask for setup value */
#define MAUDIO_SET_24B_48K_DI	 0x19 /* 24bits+48kHz+Digital Input */
#define MAUDIO_SET_24B_48K_NOTDI 0x09 /* 24bits+48kHz+No Digital Input */
#define MAUDIO_SET_16B_48K_DI	 0x11 /* 16bits+48kHz+Digital Input */
#define MAUDIO_SET_16B_48K_NOTDI 0x01 /* 16bits+48kHz+No Digital Input */

static int quattro_skip_setting_quirk(struct snd_usb_audio *chip,
				      int iface, int altno)
{
	/* Reset ALL ifaces to 0 altsetting.
	 * Call it for every possible altsetting of every interface.
	 */
	usb_set_interface(chip->dev, iface, 0);
	if (chip->setup & MAUDIO_SET) {
		if (chip->setup & MAUDIO_SET_COMPATIBLE) {
			if (iface != 1 && iface != 2)
				return 1; /* skip all interfaces but 1 and 2 */
		} else {
			unsigned int mask;
			if (iface == 1 || iface == 2)
				return 1; /* skip interfaces 1 and 2 */
			if ((chip->setup & MAUDIO_SET_96K) && altno != 1)
				return 1; /* skip this altsetting */
			mask = chip->setup & MAUDIO_SET_MASK;
			if (mask == MAUDIO_SET_24B_48K_DI && altno != 2)
				return 1; /* skip this altsetting */
			if (mask == MAUDIO_SET_24B_48K_NOTDI && altno != 3)
				return 1; /* skip this altsetting */
			if (mask == MAUDIO_SET_16B_48K_NOTDI && altno != 4)
				return 1; /* skip this altsetting */
		}
	}
	usb_audio_dbg(chip,
		    "using altsetting %d for interface %d config %d\n",
		    altno, iface, chip->setup);
	return 0; /* keep this altsetting */
}

static int audiophile_skip_setting_quirk(struct snd_usb_audio *chip,
					 int iface,
					 int altno)
{
	/* Reset ALL ifaces to 0 altsetting.
	 * Call it for every possible altsetting of every interface.
	 */
	usb_set_interface(chip->dev, iface, 0);

	if (chip->setup & MAUDIO_SET) {
		unsigned int mask;
		if ((chip->setup & MAUDIO_SET_DTS) && altno != 6)
			return 1; /* skip this altsetting */
		if ((chip->setup & MAUDIO_SET_96K) && altno != 1)
			return 1; /* skip this altsetting */
		mask = chip->setup & MAUDIO_SET_MASK;
		if (mask == MAUDIO_SET_24B_48K_DI && altno != 2)
			return 1; /* skip this altsetting */
		if (mask == MAUDIO_SET_24B_48K_NOTDI && altno != 3)
			return 1; /* skip this altsetting */
		if (mask == MAUDIO_SET_16B_48K_DI && altno != 4)
			return 1; /* skip this altsetting */
		if (mask == MAUDIO_SET_16B_48K_NOTDI && altno != 5)
			return 1; /* skip this altsetting */
	}

	return 0; /* keep this altsetting */
}

static int fasttrackpro_skip_setting_quirk(struct snd_usb_audio *chip,
					   int iface, int altno)
{
	/* Reset ALL ifaces to 0 altsetting.
	 * Call it for every possible altsetting of every interface.
	 */
	usb_set_interface(chip->dev, iface, 0);

	/* possible configuration where both inputs and only one output is
	 *used is not supported by the current setup
	 */
	if (chip->setup & (MAUDIO_SET | MAUDIO_SET_24B)) {
		if (chip->setup & MAUDIO_SET_96K) {
			if (altno != 3 && altno != 6)
				return 1;
		} else if (chip->setup & MAUDIO_SET_DI) {
			if (iface == 4)
				return 1; /* no analog input */
			if (altno != 2 && altno != 5)
				return 1; /* enable only altsets 2 and 5 */
		} else {
			if (iface == 5)
				return 1; /* disable digialt input */
			if (altno != 2 && altno != 5)
				return 1; /* enalbe only altsets 2 and 5 */
		}
	} else {
		/* keep only 16-Bit mode */
		if (altno != 1)
			return 1;
	}

	usb_audio_dbg(chip,
		    "using altsetting %d for interface %d config %d\n",
		    altno, iface, chip->setup);
	return 0; /* keep this altsetting */
}

static int s1810c_skip_setting_quirk(struct snd_usb_audio *chip,
					   int iface, int altno)
{
	/*
	 * Altno settings:
	 *
	 * Playback (Interface 1):
	 * 1: 6 Analog + 2 S/PDIF
	 * 2: 6 Analog + 2 S/PDIF
	 * 3: 6 Analog
	 *
	 * Capture (Interface 2):
	 * 1: 8 Analog + 2 S/PDIF + 8 ADAT
	 * 2: 8 Analog + 2 S/PDIF + 4 ADAT
	 * 3: 8 Analog
	 */

	/*
	 * I'll leave 2 as the default one and
	 * use device_setup to switch to the
	 * other two.
	 */
	if ((chip->setup == 0 || chip->setup > 2) && altno != 2)
		return 1;
	else if (chip->setup == 1 && altno != 1)
		return 1;
	else if (chip->setup == 2 && altno != 3)
		return 1;

	return 0;
}

int snd_usb_apply_interface_quirk(struct snd_usb_audio *chip,
				  int iface,
				  int altno)
{
	/* audiophile usb: skip altsets incompatible with device_setup */
	if (chip->usb_id == USB_ID(0x0763, 0x2003))
		return audiophile_skip_setting_quirk(chip, iface, altno);
	/* quattro usb: skip altsets incompatible with device_setup */
	if (chip->usb_id == USB_ID(0x0763, 0x2001))
		return quattro_skip_setting_quirk(chip, iface, altno);
	/* fasttrackpro usb: skip altsets incompatible with device_setup */
	if (chip->usb_id == USB_ID(0x0763, 0x2012))
		return fasttrackpro_skip_setting_quirk(chip, iface, altno);
	/* presonus studio 1810c: skip altsets incompatible with device_setup */
	if (chip->usb_id == USB_ID(0x0194f, 0x010c))
		return s1810c_skip_setting_quirk(chip, iface, altno);


	return 0;
}

int snd_usb_apply_boot_quirk(struct usb_device *dev,
			     struct usb_interface *intf,
			     const struct snd_usb_audio_quirk *quirk,
			     unsigned int id)
{
	switch (id) {
	case USB_ID(0x041e, 0x3000):
		/* SB Extigy needs special boot-up sequence */
		/* if more models come, this will go to the quirk list. */
		return snd_usb_extigy_boot_quirk(dev, intf);

	case USB_ID(0x041e, 0x3020):
		/* SB Audigy 2 NX needs its own boot-up magic, too */
		return snd_usb_audigy2nx_boot_quirk(dev);

	case USB_ID(0x10f5, 0x0200):
		/* C-Media CM106 / Turtle Beach Audio Advantage Roadie */
		return snd_usb_cm106_boot_quirk(dev);

	case USB_ID(0x0d8c, 0x0102):
		/* C-Media CM6206 / CM106-Like Sound Device */
	case USB_ID(0x0ccd, 0x00b1): /* Terratec Aureon 7.1 USB */
		return snd_usb_cm6206_boot_quirk(dev);

	case USB_ID(0x0dba, 0x3000):
		/* Digidesign Mbox 2 */
		return snd_usb_mbox2_boot_quirk(dev);

	case USB_ID(0x1235, 0x0010): /* Focusrite Novation Saffire 6 USB */
	case USB_ID(0x1235, 0x0018): /* Focusrite Novation Twitch */
		return snd_usb_novation_boot_quirk(dev);

	case USB_ID(0x133e, 0x0815):
		/* Access Music VirusTI Desktop */
		return snd_usb_accessmusic_boot_quirk(dev);

	case USB_ID(0x17cc, 0x1000): /* Komplete Audio 6 */
	case USB_ID(0x17cc, 0x1010): /* Traktor Audio 6 */
	case USB_ID(0x17cc, 0x1020): /* Traktor Audio 10 */
		return snd_usb_nativeinstruments_boot_quirk(dev);
	case USB_ID(0x0763, 0x2012):  /* M-Audio Fast Track Pro USB */
		return snd_usb_fasttrackpro_boot_quirk(dev);
	case USB_ID(0x047f, 0xc010): /* Plantronics Gamecom 780 */
		return snd_usb_gamecon780_boot_quirk(dev);
	case USB_ID(0x2466, 0x8010): /* Fractal Audio Axe-Fx 3 */
		return snd_usb_axefx3_boot_quirk(dev);
	case USB_ID(0x07fd, 0x0004): /* MOTU MicroBook II */
		/*
		 * For some reason interface 3 with vendor-spec class is
		 * detected on MicroBook IIc.
		 */
		if (get_iface_desc(intf->altsetting)->bInterfaceClass ==
		    USB_CLASS_VENDOR_SPEC &&
		    get_iface_desc(intf->altsetting)->bInterfaceNumber < 3)
			return snd_usb_motu_microbookii_boot_quirk(dev);
		break;
	}

	return 0;
}

int snd_usb_apply_boot_quirk_once(struct usb_device *dev,
				  struct usb_interface *intf,
				  const struct snd_usb_audio_quirk *quirk,
				  unsigned int id)
{
	switch (id) {
	case USB_ID(0x07fd, 0x0008): /* MOTU M Series */
		return snd_usb_motu_m_series_boot_quirk(dev);
	}

	return 0;
}

/*
 * check if the device uses big-endian samples
 */
int snd_usb_is_big_endian_format(struct snd_usb_audio *chip,
				 const struct audioformat *fp)
{
	/* it depends on altsetting whether the device is big-endian or not */
	switch (chip->usb_id) {
	case USB_ID(0x0763, 0x2001): /* M-Audio Quattro: captured data only */
		if (fp->altsetting == 2 || fp->altsetting == 3 ||
			fp->altsetting == 5 || fp->altsetting == 6)
			return 1;
		break;
	case USB_ID(0x0763, 0x2003): /* M-Audio Audiophile USB */
		if (chip->setup == 0x00 ||
			fp->altsetting == 1 || fp->altsetting == 2 ||
			fp->altsetting == 3)
			return 1;
		break;
	case USB_ID(0x0763, 0x2012): /* M-Audio Fast Track Pro */
		if (fp->altsetting == 2 || fp->altsetting == 3 ||
			fp->altsetting == 5 || fp->altsetting == 6)
			return 1;
		break;
	}
	return 0;
}

/*
 * For E-Mu 0404USB/0202USB/TrackerPre/0204 sample rate should be set for device,
 * not for interface.
 */

enum {
	EMU_QUIRK_SR_44100HZ = 0,
	EMU_QUIRK_SR_48000HZ,
	EMU_QUIRK_SR_88200HZ,
	EMU_QUIRK_SR_96000HZ,
	EMU_QUIRK_SR_176400HZ,
	EMU_QUIRK_SR_192000HZ
};

static void set_format_emu_quirk(struct snd_usb_substream *subs,
				 const struct audioformat *fmt)
{
	unsigned char emu_samplerate_id = 0;

	/* When capture is active
	 * sample rate shouldn't be changed
	 * by playback substream
	 */
	if (subs->direction == SNDRV_PCM_STREAM_PLAYBACK) {
		if (subs->stream->substream[SNDRV_PCM_STREAM_CAPTURE].cur_audiofmt)
			return;
	}

	switch (fmt->rate_min) {
	case 48000:
		emu_samplerate_id = EMU_QUIRK_SR_48000HZ;
		break;
	case 88200:
		emu_samplerate_id = EMU_QUIRK_SR_88200HZ;
		break;
	case 96000:
		emu_samplerate_id = EMU_QUIRK_SR_96000HZ;
		break;
	case 176400:
		emu_samplerate_id = EMU_QUIRK_SR_176400HZ;
		break;
	case 192000:
		emu_samplerate_id = EMU_QUIRK_SR_192000HZ;
		break;
	default:
		emu_samplerate_id = EMU_QUIRK_SR_44100HZ;
		break;
	}
	snd_emuusb_set_samplerate(subs->stream->chip, emu_samplerate_id);
	subs->pkt_offset_adj = (emu_samplerate_id >= EMU_QUIRK_SR_176400HZ) ? 4 : 0;
}

static int pioneer_djm_set_format_quirk(struct snd_usb_substream *subs,
					u16 windex)
{
	unsigned int cur_rate = subs->data_endpoint->cur_rate;
	u8 sr[3];
	// Convert to little endian
	sr[0] = cur_rate & 0xff;
	sr[1] = (cur_rate >> 8) & 0xff;
	sr[2] = (cur_rate >> 16) & 0xff;
	usb_set_interface(subs->dev, 0, 1);
	// we should derive windex from fmt-sync_ep but it's not set
	snd_usb_ctl_msg(subs->stream->chip->dev,
		usb_sndctrlpipe(subs->stream->chip->dev, 0),
		0x01, 0x22, 0x0100, windex, &sr, 0x0003);
	return 0;
}

void snd_usb_set_format_quirk(struct snd_usb_substream *subs,
			      const struct audioformat *fmt)
{
	switch (subs->stream->chip->usb_id) {
	case USB_ID(0x041e, 0x3f02): /* E-Mu 0202 USB */
	case USB_ID(0x041e, 0x3f04): /* E-Mu 0404 USB */
	case USB_ID(0x041e, 0x3f0a): /* E-Mu Tracker Pre */
	case USB_ID(0x041e, 0x3f19): /* E-Mu 0204 USB */
		set_format_emu_quirk(subs, fmt);
		break;
	case USB_ID(0x534d, 0x2109): /* MacroSilicon MS2109 */
		subs->stream_offset_adj = 2;
		break;
	case USB_ID(0x2b73, 0x0013): /* Pioneer DJM-450 */
		pioneer_djm_set_format_quirk(subs, 0x0082);
		break;
	case USB_ID(0x08e4, 0x017f): /* Pioneer DJM-750 */
	case USB_ID(0x08e4, 0x0163): /* Pioneer DJM-850 */
		pioneer_djm_set_format_quirk(subs, 0x0086);
		break;
	}
}

int snd_usb_select_mode_quirk(struct snd_usb_audio *chip,
			      const struct audioformat *fmt)
{
	struct usb_device *dev = chip->dev;
	int err;

	if (chip->quirk_flags & QUIRK_FLAG_ITF_USB_DSD_DAC) {
		/* First switch to alt set 0, otherwise the mode switch cmd
		 * will not be accepted by the DAC
		 */
		err = usb_set_interface(dev, fmt->iface, 0);
		if (err < 0)
			return err;

		msleep(20); /* Delay needed after setting the interface */

		/* Vendor mode switch cmd is required. */
		if (fmt->formats & SNDRV_PCM_FMTBIT_DSD_U32_BE) {
			/* DSD mode (DSD_U32) requested */
			err = snd_usb_ctl_msg(dev, usb_sndctrlpipe(dev, 0), 0,
					      USB_DIR_OUT|USB_TYPE_VENDOR|USB_RECIP_INTERFACE,
					      1, 1, NULL, 0);
			if (err < 0)
				return err;

		} else {
			/* PCM or DOP mode (S32) requested */
			/* PCM mode (S16) requested */
			err = snd_usb_ctl_msg(dev, usb_sndctrlpipe(dev, 0), 0,
					      USB_DIR_OUT|USB_TYPE_VENDOR|USB_RECIP_INTERFACE,
					      0, 1, NULL, 0);
			if (err < 0)
				return err;

		}
		msleep(20);
	}
	return 0;
}

void snd_usb_endpoint_start_quirk(struct snd_usb_endpoint *ep)
{
	/*
	 * "Playback Design" products send bogus feedback data at the start
	 * of the stream. Ignore them.
	 */
	if (USB_ID_VENDOR(ep->chip->usb_id) == 0x23ba &&
	    ep->type == SND_USB_ENDPOINT_TYPE_SYNC)
		ep->skip_packets = 4;

	/*
	 * M-Audio Fast Track C400/C600 - when packets are not skipped, real
	 * world latency varies by approx. +/- 50 frames (at 96kHz) each time
	 * the stream is (re)started. When skipping packets 16 at endpoint
	 * start up, the real world latency is stable within +/- 1 frame (also
	 * across power cycles).
	 */
	if ((ep->chip->usb_id == USB_ID(0x0763, 0x2030) ||
	     ep->chip->usb_id == USB_ID(0x0763, 0x2031)) &&
	    ep->type == SND_USB_ENDPOINT_TYPE_DATA)
		ep->skip_packets = 16;

	/* Work around devices that report unreasonable feedback data */
	if ((ep->chip->usb_id == USB_ID(0x0644, 0x8038) ||  /* TEAC UD-H01 */
	     ep->chip->usb_id == USB_ID(0x1852, 0x5034)) && /* T+A Dac8 */
	    ep->syncmaxsize == 4)
		ep->tenor_fb_quirk = 1;
}

/* quirk applied after snd_usb_ctl_msg(); not applied during boot quirks */
void snd_usb_ctl_msg_quirk(struct usb_device *dev, unsigned int pipe,
			   __u8 request, __u8 requesttype, __u16 value,
			   __u16 index, void *data, __u16 size)
{
	struct snd_usb_audio *chip = dev_get_drvdata(&dev->dev);

	if (!chip || (requesttype & USB_TYPE_MASK) != USB_TYPE_CLASS)
		return;

	if (chip->quirk_flags & QUIRK_FLAG_CTL_MSG_DELAY)
		msleep(20);
	else if (chip->quirk_flags & QUIRK_FLAG_CTL_MSG_DELAY_1M)
		usleep_range(1000, 2000);
	else if (chip->quirk_flags & QUIRK_FLAG_CTL_MSG_DELAY_5M)
		usleep_range(5000, 6000);
}

/*
 * snd_usb_interface_dsd_format_quirks() is called from format.c to
 * augment the PCM format bit-field for DSD types. The UAC standards
 * don't have a designated bit field to denote DSD-capable interfaces,
 * hence all hardware that is known to support this format has to be
 * listed here.
 */
u64 snd_usb_interface_dsd_format_quirks(struct snd_usb_audio *chip,
					struct audioformat *fp,
					unsigned int sample_bytes)
{
	struct usb_interface *iface;

	/* Playback Designs */
	if (USB_ID_VENDOR(chip->usb_id) == 0x23ba &&
	    USB_ID_PRODUCT(chip->usb_id) < 0x0110) {
		switch (fp->altsetting) {
		case 1:
			fp->dsd_dop = true;
			return SNDRV_PCM_FMTBIT_DSD_U16_LE;
		case 2:
			fp->dsd_bitrev = true;
			return SNDRV_PCM_FMTBIT_DSD_U8;
		case 3:
			fp->dsd_bitrev = true;
			return SNDRV_PCM_FMTBIT_DSD_U16_LE;
		}
	}

	/* XMOS based USB DACs */
	switch (chip->usb_id) {
	case USB_ID(0x1511, 0x0037): /* AURALiC VEGA */
	case USB_ID(0x2522, 0x0012): /* LH Labs VI DAC Infinity */
	case USB_ID(0x2772, 0x0230): /* Pro-Ject Pre Box S2 Digital */
		if (fp->altsetting == 2)
			return SNDRV_PCM_FMTBIT_DSD_U32_BE;
		break;

	case USB_ID(0x0d8c, 0x0316): /* Hegel HD12 DSD */
	case USB_ID(0x10cb, 0x0103): /* The Bit Opus #3; with fp->dsd_raw */
	case USB_ID(0x16d0, 0x06b2): /* NuPrime DAC-10 */
	case USB_ID(0x16d0, 0x09dd): /* Encore mDSD */
	case USB_ID(0x16d0, 0x0733): /* Furutech ADL Stratos */
	case USB_ID(0x16d0, 0x09db): /* NuPrime Audio DAC-9 */
	case USB_ID(0x1db5, 0x0003): /* Bryston BDA3 */
	case USB_ID(0x22e1, 0xca01): /* HDTA Serenade DSD */
	case USB_ID(0x249c, 0x9326): /* M2Tech Young MkIII */
	case USB_ID(0x2616, 0x0106): /* PS Audio NuWave DAC */
	case USB_ID(0x2622, 0x0041): /* Audiolab M-DAC+ */
	case USB_ID(0x27f7, 0x3002): /* W4S DAC-2v2SE */
	case USB_ID(0x29a2, 0x0086): /* Mutec MC3+ USB */
	case USB_ID(0x6b42, 0x0042): /* MSB Technology */
		if (fp->altsetting == 3)
			return SNDRV_PCM_FMTBIT_DSD_U32_BE;
		break;

	/* Amanero Combo384 USB based DACs with native DSD support */
	case USB_ID(0x16d0, 0x071a):  /* Amanero - Combo384 */
	case USB_ID(0x2ab6, 0x0004):  /* T+A DAC8DSD-V2.0, MP1000E-V2.0, MP2000R-V2.0, MP2500R-V2.0, MP3100HV-V2.0 */
	case USB_ID(0x2ab6, 0x0005):  /* T+A USB HD Audio 1 */
	case USB_ID(0x2ab6, 0x0006):  /* T+A USB HD Audio 2 */
		if (fp->altsetting == 2) {
			switch (le16_to_cpu(chip->dev->descriptor.bcdDevice)) {
			case 0x199:
				return SNDRV_PCM_FMTBIT_DSD_U32_LE;
			case 0x19b:
			case 0x203:
				return SNDRV_PCM_FMTBIT_DSD_U32_BE;
			default:
				break;
			}
		}
		break;
	case USB_ID(0x16d0, 0x0a23):
		if (fp->altsetting == 2)
			return SNDRV_PCM_FMTBIT_DSD_U32_BE;
		break;

	default:
		break;
	}

	/* ITF-USB DSD based DACs */
	if (chip->quirk_flags & QUIRK_FLAG_ITF_USB_DSD_DAC) {
		iface = usb_ifnum_to_if(chip->dev, fp->iface);

		/* Altsetting 2 support native DSD if the num of altsets is
		 * three (0-2),
		 * Altsetting 3 support native DSD if the num of altsets is
		 * four (0-3).
		 */
		if (fp->altsetting == iface->num_altsetting - 1)
			return SNDRV_PCM_FMTBIT_DSD_U32_BE;
	}

	/* Mostly generic method to detect many DSD-capable implementations */
	if ((chip->quirk_flags & QUIRK_FLAG_DSD_RAW) && fp->dsd_raw)
		return SNDRV_PCM_FMTBIT_DSD_U32_BE;

	return 0;
}

void snd_usb_audioformat_attributes_quirk(struct snd_usb_audio *chip,
					  struct audioformat *fp,
					  int stream)
{
	switch (chip->usb_id) {
	case USB_ID(0x0a92, 0x0053): /* AudioTrak Optoplay */
		/* Optoplay sets the sample rate attribute although
		 * it seems not supporting it in fact.
		 */
		fp->attributes &= ~UAC_EP_CS_ATTR_SAMPLE_RATE;
		break;
	case USB_ID(0x041e, 0x3020): /* Creative SB Audigy 2 NX */
	case USB_ID(0x0763, 0x2003): /* M-Audio Audiophile USB */
		/* doesn't set the sample rate attribute, but supports it */
		fp->attributes |= UAC_EP_CS_ATTR_SAMPLE_RATE;
		break;
	case USB_ID(0x0763, 0x2001):  /* M-Audio Quattro USB */
	case USB_ID(0x0763, 0x2012):  /* M-Audio Fast Track Pro USB */
	case USB_ID(0x047f, 0x0ca1): /* plantronics headset */
	case USB_ID(0x077d, 0x07af): /* Griffin iMic (note that there is
					an older model 77d:223) */
	/*
	 * plantronics headset and Griffin iMic have set adaptive-in
	 * although it's really not...
	 */
		fp->ep_attr &= ~USB_ENDPOINT_SYNCTYPE;
		if (stream == SNDRV_PCM_STREAM_PLAYBACK)
			fp->ep_attr |= USB_ENDPOINT_SYNC_ADAPTIVE;
		else
			fp->ep_attr |= USB_ENDPOINT_SYNC_SYNC;
		break;
	case USB_ID(0x07fd, 0x0004):  /* MOTU MicroBook IIc */
		/*
		 * MaxPacketsOnly attribute is erroneously set in endpoint
		 * descriptors. As a result this card produces noise with
		 * all sample rates other than 96 kHz.
		 */
		fp->attributes &= ~UAC_EP_CS_ATTR_FILL_MAX;
		break;
	case USB_ID(0x1224, 0x2a25):  /* Jieli Technology USB PHY 2.0 */
		/* mic works only when ep packet size is set to wMaxPacketSize */
		fp->attributes |= UAC_EP_CS_ATTR_FILL_MAX;
		break;

	}
}

/*
 * registration quirk:
 * the registration is skipped if a device matches with the given ID,
 * unless the interface reaches to the defined one.  This is for delaying
 * the registration until the last known interface, so that the card and
 * devices appear at the same time.
 */

struct registration_quirk {
	unsigned int usb_id;	/* composed via USB_ID() */
	unsigned int interface;	/* the interface to trigger register */
};

#define REG_QUIRK_ENTRY(vendor, product, iface) \
	{ .usb_id = USB_ID(vendor, product), .interface = (iface) }

static const struct registration_quirk registration_quirks[] = {
	REG_QUIRK_ENTRY(0x0951, 0x16d8, 2),	/* Kingston HyperX AMP */
	REG_QUIRK_ENTRY(0x0951, 0x16ed, 2),	/* Kingston HyperX Cloud Alpha S */
	REG_QUIRK_ENTRY(0x0951, 0x16ea, 2),	/* Kingston HyperX Cloud Flight S */
	REG_QUIRK_ENTRY(0x0ecb, 0x1f46, 2),	/* JBL Quantum 600 */
<<<<<<< HEAD
=======
	REG_QUIRK_ENTRY(0x0ecb, 0x1f47, 2),	/* JBL Quantum 800 */
	REG_QUIRK_ENTRY(0x0ecb, 0x1f4c, 2),	/* JBL Quantum 400 */
>>>>>>> bee673aa
	REG_QUIRK_ENTRY(0x0ecb, 0x2039, 2),	/* JBL Quantum 400 */
	REG_QUIRK_ENTRY(0x0ecb, 0x203c, 2),	/* JBL Quantum 600 */
	REG_QUIRK_ENTRY(0x0ecb, 0x203e, 2),	/* JBL Quantum 800 */
	{ 0 }					/* terminator */
};

/* return true if skipping registration */
bool snd_usb_registration_quirk(struct snd_usb_audio *chip, int iface)
{
	const struct registration_quirk *q;

	for (q = registration_quirks; q->usb_id; q++)
		if (chip->usb_id == q->usb_id)
			return iface != q->interface;

	/* Register as normal */
	return false;
}

/*
 * driver behavior quirk flags
 */
struct usb_audio_quirk_flags_table {
	u32 id;
	u32 flags;
};

#define DEVICE_FLG(vid, pid, _flags) \
	{ .id = USB_ID(vid, pid), .flags = (_flags) }
#define VENDOR_FLG(vid, _flags) DEVICE_FLG(vid, 0, _flags)

static const struct usb_audio_quirk_flags_table quirk_flags_table[] = {
	/* Device matches */
	DEVICE_FLG(0x041e, 0x3000, /* Creative SB Extigy */
		   QUIRK_FLAG_IGNORE_CTL_ERROR),
	DEVICE_FLG(0x041e, 0x4080, /* Creative Live Cam VF0610 */
		   QUIRK_FLAG_GET_SAMPLE_RATE),
	DEVICE_FLG(0x046d, 0x084c, /* Logitech ConferenceCam Connect */
		   QUIRK_FLAG_GET_SAMPLE_RATE | QUIRK_FLAG_CTL_MSG_DELAY_1M),
	DEVICE_FLG(0x046d, 0x0991, /* Logitech QuickCam Pro */
		   QUIRK_FLAG_CTL_MSG_DELAY_1M | QUIRK_FLAG_IGNORE_CTL_ERROR),
	DEVICE_FLG(0x046d, 0x09a4, /* Logitech QuickCam E 3500 */
		   QUIRK_FLAG_CTL_MSG_DELAY_1M | QUIRK_FLAG_IGNORE_CTL_ERROR),
	DEVICE_FLG(0x04d8, 0xfeea, /* Benchmark DAC1 Pre */
		   QUIRK_FLAG_GET_SAMPLE_RATE),
	DEVICE_FLG(0x04e8, 0xa051, /* Samsung USBC Headset (AKG) */
		   QUIRK_FLAG_SKIP_CLOCK_SELECTOR | QUIRK_FLAG_CTL_MSG_DELAY_5M),
	DEVICE_FLG(0x054c, 0x0b8c, /* Sony WALKMAN NW-A45 DAC */
		   QUIRK_FLAG_SET_IFACE_FIRST),
	DEVICE_FLG(0x0556, 0x0014, /* Phoenix Audio TMX320VC */
		   QUIRK_FLAG_GET_SAMPLE_RATE),
	DEVICE_FLG(0x05a3, 0x9420, /* ELP HD USB Camera */
		   QUIRK_FLAG_GET_SAMPLE_RATE),
	DEVICE_FLG(0x05a7, 0x1020, /* Bose Companion 5 */
		   QUIRK_FLAG_GET_SAMPLE_RATE),
	DEVICE_FLG(0x05e1, 0x0408, /* Syntek STK1160 */
		   QUIRK_FLAG_ALIGN_TRANSFER),
	DEVICE_FLG(0x05e1, 0x0480, /* Hauppauge Woodbury */
		   QUIRK_FLAG_SHARE_MEDIA_DEVICE | QUIRK_FLAG_ALIGN_TRANSFER),
	DEVICE_FLG(0x0644, 0x8043, /* TEAC UD-501/UD-501V2/UD-503/NT-503 */
		   QUIRK_FLAG_ITF_USB_DSD_DAC | QUIRK_FLAG_CTL_MSG_DELAY |
		   QUIRK_FLAG_IFACE_DELAY),
	DEVICE_FLG(0x0644, 0x8044, /* Esoteric D-05X */
		   QUIRK_FLAG_ITF_USB_DSD_DAC | QUIRK_FLAG_CTL_MSG_DELAY |
		   QUIRK_FLAG_IFACE_DELAY),
	DEVICE_FLG(0x0644, 0x804a, /* TEAC UD-301 */
		   QUIRK_FLAG_ITF_USB_DSD_DAC | QUIRK_FLAG_CTL_MSG_DELAY |
		   QUIRK_FLAG_IFACE_DELAY),
	DEVICE_FLG(0x06f8, 0xb000, /* Hercules DJ Console (Windows Edition) */
		   QUIRK_FLAG_IGNORE_CTL_ERROR),
	DEVICE_FLG(0x06f8, 0xd002, /* Hercules DJ Console (Macintosh Edition) */
		   QUIRK_FLAG_IGNORE_CTL_ERROR),
	DEVICE_FLG(0x074d, 0x3553, /* Outlaw RR2150 (Micronas UAC3553B) */
		   QUIRK_FLAG_GET_SAMPLE_RATE),
	DEVICE_FLG(0x08bb, 0x2702, /* LineX FM Transmitter */
		   QUIRK_FLAG_IGNORE_CTL_ERROR),
	DEVICE_FLG(0x0951, 0x16ad, /* Kingston HyperX */
		   QUIRK_FLAG_CTL_MSG_DELAY_1M),
	DEVICE_FLG(0x0b0e, 0x0349, /* Jabra 550a */
		   QUIRK_FLAG_CTL_MSG_DELAY_1M),
	DEVICE_FLG(0x0fd9, 0x0008, /* Hauppauge HVR-950Q */
		   QUIRK_FLAG_SHARE_MEDIA_DEVICE | QUIRK_FLAG_ALIGN_TRANSFER),
	DEVICE_FLG(0x1395, 0x740a, /* Sennheiser DECT */
		   QUIRK_FLAG_GET_SAMPLE_RATE),
	DEVICE_FLG(0x13e5, 0x0001, /* Serato Phono */
		   QUIRK_FLAG_IGNORE_CTL_ERROR),
	DEVICE_FLG(0x154e, 0x1002, /* Denon DCD-1500RE */
		   QUIRK_FLAG_ITF_USB_DSD_DAC | QUIRK_FLAG_CTL_MSG_DELAY),
	DEVICE_FLG(0x154e, 0x1003, /* Denon DA-300USB */
		   QUIRK_FLAG_ITF_USB_DSD_DAC | QUIRK_FLAG_CTL_MSG_DELAY),
	DEVICE_FLG(0x154e, 0x3005, /* Marantz HD-DAC1 */
		   QUIRK_FLAG_ITF_USB_DSD_DAC | QUIRK_FLAG_CTL_MSG_DELAY),
	DEVICE_FLG(0x154e, 0x3006, /* Marantz SA-14S1 */
		   QUIRK_FLAG_ITF_USB_DSD_DAC | QUIRK_FLAG_CTL_MSG_DELAY),
	DEVICE_FLG(0x154e, 0x500e, /* Denon DN-X1600 */
		   QUIRK_FLAG_IGNORE_CLOCK_SOURCE),
	DEVICE_FLG(0x1686, 0x00dd, /* Zoom R16/24 */
		   QUIRK_FLAG_TX_LENGTH | QUIRK_FLAG_CTL_MSG_DELAY_1M),
	DEVICE_FLG(0x17aa, 0x1046, /* Lenovo ThinkStation P620 Rear Line-in, Line-out and Microphone */
		   QUIRK_FLAG_DISABLE_AUTOSUSPEND),
	DEVICE_FLG(0x17aa, 0x104d, /* Lenovo ThinkStation P620 Internal Speaker + Front Headset */
		   QUIRK_FLAG_DISABLE_AUTOSUSPEND),
	DEVICE_FLG(0x1852, 0x5065, /* Luxman DA-06 */
		   QUIRK_FLAG_ITF_USB_DSD_DAC | QUIRK_FLAG_CTL_MSG_DELAY),
	DEVICE_FLG(0x1901, 0x0191, /* GE B850V3 CP2114 audio interface */
		   QUIRK_FLAG_GET_SAMPLE_RATE),
	DEVICE_FLG(0x2040, 0x7200, /* Hauppauge HVR-950Q */
		   QUIRK_FLAG_SHARE_MEDIA_DEVICE | QUIRK_FLAG_ALIGN_TRANSFER),
	DEVICE_FLG(0x2040, 0x7201, /* Hauppauge HVR-950Q-MXL */
		   QUIRK_FLAG_SHARE_MEDIA_DEVICE | QUIRK_FLAG_ALIGN_TRANSFER),
	DEVICE_FLG(0x2040, 0x7210, /* Hauppauge HVR-950Q */
		   QUIRK_FLAG_SHARE_MEDIA_DEVICE | QUIRK_FLAG_ALIGN_TRANSFER),
	DEVICE_FLG(0x2040, 0x7211, /* Hauppauge HVR-950Q-MXL */
		   QUIRK_FLAG_SHARE_MEDIA_DEVICE | QUIRK_FLAG_ALIGN_TRANSFER),
	DEVICE_FLG(0x2040, 0x7213, /* Hauppauge HVR-950Q */
		   QUIRK_FLAG_SHARE_MEDIA_DEVICE | QUIRK_FLAG_ALIGN_TRANSFER),
	DEVICE_FLG(0x2040, 0x7217, /* Hauppauge HVR-950Q */
		   QUIRK_FLAG_SHARE_MEDIA_DEVICE | QUIRK_FLAG_ALIGN_TRANSFER),
	DEVICE_FLG(0x2040, 0x721b, /* Hauppauge HVR-950Q */
		   QUIRK_FLAG_SHARE_MEDIA_DEVICE | QUIRK_FLAG_ALIGN_TRANSFER),
	DEVICE_FLG(0x2040, 0x721e, /* Hauppauge HVR-950Q */
		   QUIRK_FLAG_SHARE_MEDIA_DEVICE | QUIRK_FLAG_ALIGN_TRANSFER),
	DEVICE_FLG(0x2040, 0x721f, /* Hauppauge HVR-950Q */
		   QUIRK_FLAG_SHARE_MEDIA_DEVICE | QUIRK_FLAG_ALIGN_TRANSFER),
	DEVICE_FLG(0x2040, 0x7240, /* Hauppauge HVR-850 */
		   QUIRK_FLAG_SHARE_MEDIA_DEVICE | QUIRK_FLAG_ALIGN_TRANSFER),
	DEVICE_FLG(0x2040, 0x7260, /* Hauppauge HVR-950Q */
		   QUIRK_FLAG_SHARE_MEDIA_DEVICE | QUIRK_FLAG_ALIGN_TRANSFER),
	DEVICE_FLG(0x2040, 0x7270, /* Hauppauge HVR-950Q */
		   QUIRK_FLAG_SHARE_MEDIA_DEVICE | QUIRK_FLAG_ALIGN_TRANSFER),
	DEVICE_FLG(0x2040, 0x7280, /* Hauppauge HVR-950Q */
		   QUIRK_FLAG_SHARE_MEDIA_DEVICE | QUIRK_FLAG_ALIGN_TRANSFER),
	DEVICE_FLG(0x2040, 0x7281, /* Hauppauge HVR-950Q-MXL */
		   QUIRK_FLAG_SHARE_MEDIA_DEVICE | QUIRK_FLAG_ALIGN_TRANSFER),
	DEVICE_FLG(0x2040, 0x8200, /* Hauppauge Woodbury */
		   QUIRK_FLAG_SHARE_MEDIA_DEVICE | QUIRK_FLAG_ALIGN_TRANSFER),
	DEVICE_FLG(0x21b4, 0x0081, /* AudioQuest DragonFly */
		   QUIRK_FLAG_GET_SAMPLE_RATE),
	DEVICE_FLG(0x2708, 0x0002, /* Audient iD14 */
		   QUIRK_FLAG_IGNORE_CTL_ERROR),
	DEVICE_FLG(0x2912, 0x30c8, /* Audioengine D1 */
		   QUIRK_FLAG_GET_SAMPLE_RATE),
	DEVICE_FLG(0x30be, 0x0101, /* Schiit Hel */
		   QUIRK_FLAG_IGNORE_CTL_ERROR),
	DEVICE_FLG(0x413c, 0xa506, /* Dell AE515 sound bar */
		   QUIRK_FLAG_GET_SAMPLE_RATE),
	DEVICE_FLG(0x534d, 0x2109, /* MacroSilicon MS2109 */
		   QUIRK_FLAG_ALIGN_TRANSFER),
	DEVICE_FLG(0x1224, 0x2a25, /* Jieli Technology USB PHY 2.0 */
		   QUIRK_FLAG_GET_SAMPLE_RATE),

	/* Vendor matches */
	VENDOR_FLG(0x045e, /* MS Lifecam */
		   QUIRK_FLAG_GET_SAMPLE_RATE),
	VENDOR_FLG(0x046d, /* Logitech */
		   QUIRK_FLAG_CTL_MSG_DELAY_1M),
	VENDOR_FLG(0x047f, /* Plantronics */
		   QUIRK_FLAG_GET_SAMPLE_RATE | QUIRK_FLAG_CTL_MSG_DELAY),
	VENDOR_FLG(0x0644, /* TEAC Corp. */
		   QUIRK_FLAG_CTL_MSG_DELAY | QUIRK_FLAG_IFACE_DELAY),
	VENDOR_FLG(0x07fd, /* MOTU */
		   QUIRK_FLAG_VALIDATE_RATES),
	VENDOR_FLG(0x1235, /* Focusrite Novation */
		   QUIRK_FLAG_VALIDATE_RATES),
	VENDOR_FLG(0x152a, /* Thesycon devices */
		   QUIRK_FLAG_DSD_RAW),
	VENDOR_FLG(0x1de7, /* Phoenix Audio */
		   QUIRK_FLAG_GET_SAMPLE_RATE),
	VENDOR_FLG(0x20b1, /* XMOS based devices */
		   QUIRK_FLAG_DSD_RAW),
	VENDOR_FLG(0x22d9, /* Oppo */
		   QUIRK_FLAG_DSD_RAW),
	VENDOR_FLG(0x23ba, /* Playback Design */
		   QUIRK_FLAG_CTL_MSG_DELAY | QUIRK_FLAG_IFACE_DELAY |
		   QUIRK_FLAG_DSD_RAW),
	VENDOR_FLG(0x25ce, /* Mytek devices */
		   QUIRK_FLAG_DSD_RAW),
	VENDOR_FLG(0x278b, /* Rotel? */
		   QUIRK_FLAG_DSD_RAW),
	VENDOR_FLG(0x292b, /* Gustard/Ess based devices */
		   QUIRK_FLAG_DSD_RAW),
	VENDOR_FLG(0x2972, /* FiiO devices */
		   QUIRK_FLAG_DSD_RAW),
	VENDOR_FLG(0x2ab6, /* T+A devices */
		   QUIRK_FLAG_DSD_RAW),
	VENDOR_FLG(0x3353, /* Khadas devices */
		   QUIRK_FLAG_DSD_RAW),
	VENDOR_FLG(0x3842, /* EVGA */
		   QUIRK_FLAG_DSD_RAW),
	VENDOR_FLG(0xc502, /* HiBy devices */
		   QUIRK_FLAG_DSD_RAW),

	{} /* terminator */
};

void snd_usb_init_quirk_flags(struct snd_usb_audio *chip)
{
	const struct usb_audio_quirk_flags_table *p;

	for (p = quirk_flags_table; p->id; p++) {
		if (chip->usb_id == p->id ||
		    (!USB_ID_PRODUCT(p->id) &&
		     USB_ID_VENDOR(chip->usb_id) == USB_ID_VENDOR(p->id))) {
			usb_audio_dbg(chip,
				      "Set quirk_flags 0x%x for device %04x:%04x\n",
				      p->flags, USB_ID_VENDOR(chip->usb_id),
				      USB_ID_PRODUCT(chip->usb_id));
			chip->quirk_flags |= p->flags;
			return;
		}
	}
}<|MERGE_RESOLUTION|>--- conflicted
+++ resolved
@@ -1748,11 +1748,8 @@
 	REG_QUIRK_ENTRY(0x0951, 0x16ed, 2),	/* Kingston HyperX Cloud Alpha S */
 	REG_QUIRK_ENTRY(0x0951, 0x16ea, 2),	/* Kingston HyperX Cloud Flight S */
 	REG_QUIRK_ENTRY(0x0ecb, 0x1f46, 2),	/* JBL Quantum 600 */
-<<<<<<< HEAD
-=======
 	REG_QUIRK_ENTRY(0x0ecb, 0x1f47, 2),	/* JBL Quantum 800 */
 	REG_QUIRK_ENTRY(0x0ecb, 0x1f4c, 2),	/* JBL Quantum 400 */
->>>>>>> bee673aa
 	REG_QUIRK_ENTRY(0x0ecb, 0x2039, 2),	/* JBL Quantum 400 */
 	REG_QUIRK_ENTRY(0x0ecb, 0x203c, 2),	/* JBL Quantum 600 */
 	REG_QUIRK_ENTRY(0x0ecb, 0x203e, 2),	/* JBL Quantum 800 */
