--- conflicted
+++ resolved
@@ -1065,16 +1065,6 @@
 		ep->freqn = get_usb_full_speed_rate(rate);
 	else
 		ep->freqn = get_usb_high_speed_rate(rate);
-<<<<<<< HEAD
-		ep->fps = 8000;
-	}
-	ep->fps >>= ep->datainterval;
-
-	ep->sample_rem = rate % ep->fps;
-	ep->framesize[0] = rate / ep->fps;
-	ep->framesize[1] = (rate + (ep->fps - 1)) / ep->fps;
-=======
->>>>>>> 112c2ecc
 
 	/* calculate the frequency in 16.16 format */
 	ep->freqm = ep->freqn;
