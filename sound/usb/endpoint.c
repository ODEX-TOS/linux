// SPDX-License-Identifier: GPL-2.0-or-later
/*
 */

#include <linux/gfp.h>
#include <linux/init.h>
#include <linux/ratelimit.h>
#include <linux/usb.h>
#include <linux/usb/audio.h>
#include <linux/slab.h>

#include <sound/core.h>
#include <sound/pcm.h>
#include <sound/pcm_params.h>

#include "usbaudio.h"
#include "helper.h"
#include "card.h"
#include "endpoint.h"
#include "pcm.h"
#include "clock.h"
#include "quirks.h"

enum {
	EP_STATE_STOPPED,
	EP_STATE_RUNNING,
	EP_STATE_STOPPING,
};

/* interface refcounting */
struct snd_usb_iface_ref {
	unsigned char iface;
	bool need_setup;
	int opened;
	struct list_head list;
};

/*
 * snd_usb_endpoint is a model that abstracts everything related to an
 * USB endpoint and its streaming.
 *
 * There are functions to activate and deactivate the streaming URBs and
 * optional callbacks to let the pcm logic handle the actual content of the
 * packets for playback and record. Thus, the bus streaming and the audio
 * handlers are fully decoupled.
 *
 * There are two different types of endpoints in audio applications.
 *
 * SND_USB_ENDPOINT_TYPE_DATA handles full audio data payload for both
 * inbound and outbound traffic.
 *
 * SND_USB_ENDPOINT_TYPE_SYNC endpoints are for inbound traffic only and
 * expect the payload to carry Q10.14 / Q16.16 formatted sync information
 * (3 or 4 bytes).
 *
 * Each endpoint has to be configured prior to being used by calling
 * snd_usb_endpoint_set_params().
 *
 * The model incorporates a reference counting, so that multiple users
 * can call snd_usb_endpoint_start() and snd_usb_endpoint_stop(), and
 * only the first user will effectively start the URBs, and only the last
 * one to stop it will tear the URBs down again.
 */

/*
 * convert a sampling rate into our full speed format (fs/1000 in Q16.16)
 * this will overflow at approx 524 kHz
 */
static inline unsigned get_usb_full_speed_rate(unsigned int rate)
{
	return ((rate << 13) + 62) / 125;
}

/*
 * convert a sampling rate into USB high speed format (fs/8000 in Q16.16)
 * this will overflow at approx 4 MHz
 */
static inline unsigned get_usb_high_speed_rate(unsigned int rate)
{
	return ((rate << 10) + 62) / 125;
}

/*
 * release a urb data
 */
static void release_urb_ctx(struct snd_urb_ctx *u)
{
	if (u->buffer_size)
		usb_free_coherent(u->ep->chip->dev, u->buffer_size,
				  u->urb->transfer_buffer,
				  u->urb->transfer_dma);
	usb_free_urb(u->urb);
	u->urb = NULL;
}

static const char *usb_error_string(int err)
{
	switch (err) {
	case -ENODEV:
		return "no device";
	case -ENOENT:
		return "endpoint not enabled";
	case -EPIPE:
		return "endpoint stalled";
	case -ENOSPC:
		return "not enough bandwidth";
	case -ESHUTDOWN:
		return "device disabled";
	case -EHOSTUNREACH:
		return "device suspended";
	case -EINVAL:
	case -EAGAIN:
	case -EFBIG:
	case -EMSGSIZE:
		return "internal error";
	default:
		return "unknown error";
	}
}

static inline bool ep_state_running(struct snd_usb_endpoint *ep)
{
	return atomic_read(&ep->state) == EP_STATE_RUNNING;
}

static inline bool ep_state_update(struct snd_usb_endpoint *ep, int old, int new)
{
	return atomic_cmpxchg(&ep->state, old, new) == old;
}

/**
 * snd_usb_endpoint_implicit_feedback_sink: Report endpoint usage type
 *
 * @ep: The snd_usb_endpoint
 *
 * Determine whether an endpoint is driven by an implicit feedback
 * data endpoint source.
 */
int snd_usb_endpoint_implicit_feedback_sink(struct snd_usb_endpoint *ep)
{
	return  ep->implicit_fb_sync && usb_pipeout(ep->pipe);
}

/*
 * Return the number of samples to be sent in the next packet
 * for streaming based on information derived from sync endpoints
 *
 * This won't be used for implicit feedback which takes the packet size
 * returned from the sync source
 */
static int slave_next_packet_size(struct snd_usb_endpoint *ep,
				  unsigned int avail)
{
	unsigned long flags;
	unsigned int phase;
	int ret;

	if (ep->fill_max)
		return ep->maxframesize;

	spin_lock_irqsave(&ep->lock, flags);
	phase = (ep->phase & 0xffff) + (ep->freqm << ep->datainterval);
	ret = min(phase >> 16, ep->maxframesize);
	if (avail && ret >= avail)
		ret = -EAGAIN;
	else
		ep->phase = phase;
	spin_unlock_irqrestore(&ep->lock, flags);

	return ret;
}

/*
 * Return the number of samples to be sent in the next packet
 * for adaptive and synchronous endpoints
 */
static int next_packet_size(struct snd_usb_endpoint *ep, unsigned int avail)
{
	unsigned int sample_accum;
	int ret;

	if (ep->fill_max)
		return ep->maxframesize;

	sample_accum = ep->sample_accum + ep->sample_rem;
	if (sample_accum >= ep->pps) {
		sample_accum -= ep->pps;
		ret = ep->packsize[1];
	} else {
		ret = ep->packsize[0];
	}
	if (avail && ret >= avail)
		ret = -EAGAIN;
	else
		ep->sample_accum = sample_accum;

	return ret;
}

/*
 * snd_usb_endpoint_next_packet_size: Return the number of samples to be sent
 * in the next packet
 *
 * If the size is equal or exceeds @avail, don't proceed but return -EAGAIN
 * Exception: @avail = 0 for skipping the check.
 */
int snd_usb_endpoint_next_packet_size(struct snd_usb_endpoint *ep,
				      struct snd_urb_ctx *ctx, int idx,
				      unsigned int avail)
{
	unsigned int packet;

	packet = ctx->packet_size[idx];
	if (packet) {
		if (avail && packet >= avail)
			return -EAGAIN;
		return packet;
	}

	if (ep->sync_source)
		return slave_next_packet_size(ep, avail);
	else
		return next_packet_size(ep, avail);
}

static void call_retire_callback(struct snd_usb_endpoint *ep,
				 struct urb *urb)
{
	struct snd_usb_substream *data_subs;

	data_subs = READ_ONCE(ep->data_subs);
	if (data_subs && ep->retire_data_urb)
		ep->retire_data_urb(data_subs, urb);
}

static void retire_outbound_urb(struct snd_usb_endpoint *ep,
				struct snd_urb_ctx *urb_ctx)
{
	call_retire_callback(ep, urb_ctx->urb);
}

static void snd_usb_handle_sync_urb(struct snd_usb_endpoint *ep,
				    struct snd_usb_endpoint *sender,
				    const struct urb *urb);

static void retire_inbound_urb(struct snd_usb_endpoint *ep,
			       struct snd_urb_ctx *urb_ctx)
{
	struct urb *urb = urb_ctx->urb;
	struct snd_usb_endpoint *sync_sink;

	if (unlikely(ep->skip_packets > 0)) {
		ep->skip_packets--;
		return;
	}

	sync_sink = READ_ONCE(ep->sync_sink);
	if (sync_sink)
		snd_usb_handle_sync_urb(sync_sink, ep, urb);

	call_retire_callback(ep, urb);
}

static inline bool has_tx_length_quirk(struct snd_usb_audio *chip)
{
	return chip->quirk_flags & QUIRK_FLAG_TX_LENGTH;
}

static void prepare_silent_urb(struct snd_usb_endpoint *ep,
			       struct snd_urb_ctx *ctx)
{
	struct urb *urb = ctx->urb;
	unsigned int offs = 0;
	unsigned int extra = 0;
	__le32 packet_length;
	int i;

	/* For tx_length_quirk, put packet length at start of packet */
	if (has_tx_length_quirk(ep->chip))
		extra = sizeof(packet_length);

	for (i = 0; i < ctx->packets; ++i) {
		unsigned int offset;
		unsigned int length;
		int counts;

		counts = snd_usb_endpoint_next_packet_size(ep, ctx, i, 0);
		length = counts * ep->stride; /* number of silent bytes */
		offset = offs * ep->stride + extra * i;
		urb->iso_frame_desc[i].offset = offset;
		urb->iso_frame_desc[i].length = length + extra;
		if (extra) {
			packet_length = cpu_to_le32(length);
			memcpy(urb->transfer_buffer + offset,
			       &packet_length, sizeof(packet_length));
		}
		memset(urb->transfer_buffer + offset + extra,
		       ep->silence_value, length);
		offs += counts;
	}

	urb->number_of_packets = ctx->packets;
	urb->transfer_buffer_length = offs * ep->stride + ctx->packets * extra;
	ctx->queued = 0;
}

/*
 * Prepare a PLAYBACK urb for submission to the bus.
 */
static int prepare_outbound_urb(struct snd_usb_endpoint *ep,
				struct snd_urb_ctx *ctx,
				bool in_stream_lock)
{
	struct urb *urb = ctx->urb;
	unsigned char *cp = urb->transfer_buffer;
	struct snd_usb_substream *data_subs;

	urb->dev = ep->chip->dev; /* we need to set this at each time */

	switch (ep->type) {
	case SND_USB_ENDPOINT_TYPE_DATA:
		data_subs = READ_ONCE(ep->data_subs);
		if (data_subs && ep->prepare_data_urb)
			return ep->prepare_data_urb(data_subs, urb, in_stream_lock);
		/* no data provider, so send silence */
		prepare_silent_urb(ep, ctx);
		break;

	case SND_USB_ENDPOINT_TYPE_SYNC:
		if (snd_usb_get_speed(ep->chip->dev) >= USB_SPEED_HIGH) {
			/*
			 * fill the length and offset of each urb descriptor.
			 * the fixed 12.13 frequency is passed as 16.16 through the pipe.
			 */
			urb->iso_frame_desc[0].length = 4;
			urb->iso_frame_desc[0].offset = 0;
			cp[0] = ep->freqn;
			cp[1] = ep->freqn >> 8;
			cp[2] = ep->freqn >> 16;
			cp[3] = ep->freqn >> 24;
		} else {
			/*
			 * fill the length and offset of each urb descriptor.
			 * the fixed 10.14 frequency is passed through the pipe.
			 */
			urb->iso_frame_desc[0].length = 3;
			urb->iso_frame_desc[0].offset = 0;
			cp[0] = ep->freqn >> 2;
			cp[1] = ep->freqn >> 10;
			cp[2] = ep->freqn >> 18;
		}

		break;
	}
	return 0;
}

/*
 * Prepare a CAPTURE or SYNC urb for submission to the bus.
 */
static int prepare_inbound_urb(struct snd_usb_endpoint *ep,
			       struct snd_urb_ctx *urb_ctx)
{
	int i, offs;
	struct urb *urb = urb_ctx->urb;

	urb->dev = ep->chip->dev; /* we need to set this at each time */

	switch (ep->type) {
	case SND_USB_ENDPOINT_TYPE_DATA:
		offs = 0;
		for (i = 0; i < urb_ctx->packets; i++) {
			urb->iso_frame_desc[i].offset = offs;
			urb->iso_frame_desc[i].length = ep->curpacksize;
			offs += ep->curpacksize;
		}

		urb->transfer_buffer_length = offs;
		urb->number_of_packets = urb_ctx->packets;
		break;

	case SND_USB_ENDPOINT_TYPE_SYNC:
		urb->iso_frame_desc[0].length = min(4u, ep->syncmaxsize);
		urb->iso_frame_desc[0].offset = 0;
		break;
	}
	return 0;
}

/* notify an error as XRUN to the assigned PCM data substream */
static void notify_xrun(struct snd_usb_endpoint *ep)
{
	struct snd_usb_substream *data_subs;

	data_subs = READ_ONCE(ep->data_subs);
	if (data_subs && data_subs->pcm_substream)
		snd_pcm_stop_xrun(data_subs->pcm_substream);
}

static struct snd_usb_packet_info *
next_packet_fifo_enqueue(struct snd_usb_endpoint *ep)
{
	struct snd_usb_packet_info *p;

	p = ep->next_packet + (ep->next_packet_head + ep->next_packet_queued) %
		ARRAY_SIZE(ep->next_packet);
	ep->next_packet_queued++;
	return p;
}

static struct snd_usb_packet_info *
next_packet_fifo_dequeue(struct snd_usb_endpoint *ep)
{
	struct snd_usb_packet_info *p;

	p = ep->next_packet + ep->next_packet_head;
	ep->next_packet_head++;
	ep->next_packet_head %= ARRAY_SIZE(ep->next_packet);
	ep->next_packet_queued--;
	return p;
}

static void push_back_to_ready_list(struct snd_usb_endpoint *ep,
				    struct snd_urb_ctx *ctx)
{
	unsigned long flags;

	spin_lock_irqsave(&ep->lock, flags);
	list_add_tail(&ctx->ready_list, &ep->ready_playback_urbs);
	spin_unlock_irqrestore(&ep->lock, flags);
}

/*
 * Send output urbs that have been prepared previously. URBs are dequeued
 * from ep->ready_playback_urbs and in case there aren't any available
 * or there are no packets that have been prepared, this function does
 * nothing.
 *
 * The reason why the functionality of sending and preparing URBs is separated
 * is that host controllers don't guarantee the order in which they return
 * inbound and outbound packets to their submitters.
 *
 * This function is used both for implicit feedback endpoints and in low-
 * latency playback mode.
 */
void snd_usb_queue_pending_output_urbs(struct snd_usb_endpoint *ep,
				       bool in_stream_lock)
{
	bool implicit_fb = snd_usb_endpoint_implicit_feedback_sink(ep);

	while (ep_state_running(ep)) {

		unsigned long flags;
		struct snd_usb_packet_info *packet;
		struct snd_urb_ctx *ctx = NULL;
		int err, i;

		spin_lock_irqsave(&ep->lock, flags);
		if ((!implicit_fb || ep->next_packet_queued > 0) &&
		    !list_empty(&ep->ready_playback_urbs)) {
			/* take URB out of FIFO */
			ctx = list_first_entry(&ep->ready_playback_urbs,
					       struct snd_urb_ctx, ready_list);
			list_del_init(&ctx->ready_list);
			if (implicit_fb)
				packet = next_packet_fifo_dequeue(ep);
		}
		spin_unlock_irqrestore(&ep->lock, flags);

		if (ctx == NULL)
			return;

		/* copy over the length information */
		if (implicit_fb) {
			for (i = 0; i < packet->packets; i++)
				ctx->packet_size[i] = packet->packet_size[i];
		}

		/* call the data handler to fill in playback data */
		err = prepare_outbound_urb(ep, ctx, in_stream_lock);
		/* can be stopped during prepare callback */
		if (unlikely(!ep_state_running(ep)))
			break;
		if (err < 0) {
			/* push back to ready list again for -EAGAIN */
			if (err == -EAGAIN)
				push_back_to_ready_list(ep, ctx);
			else
				notify_xrun(ep);
			return;
		}

		err = usb_submit_urb(ctx->urb, GFP_ATOMIC);
		if (err < 0) {
			usb_audio_err(ep->chip,
				      "Unable to submit urb #%d: %d at %s\n",
				      ctx->index, err, __func__);
			notify_xrun(ep);
			return;
		}

		set_bit(ctx->index, &ep->active_mask);
		atomic_inc(&ep->submitted_urbs);
	}
}

/*
 * complete callback for urbs
 */
static void snd_complete_urb(struct urb *urb)
{
	struct snd_urb_ctx *ctx = urb->context;
	struct snd_usb_endpoint *ep = ctx->ep;
	int err;

	if (unlikely(urb->status == -ENOENT ||		/* unlinked */
		     urb->status == -ENODEV ||		/* device removed */
		     urb->status == -ECONNRESET ||	/* unlinked */
		     urb->status == -ESHUTDOWN))	/* device disabled */
		goto exit_clear;
	/* device disconnected */
	if (unlikely(atomic_read(&ep->chip->shutdown)))
		goto exit_clear;

	if (unlikely(!ep_state_running(ep)))
		goto exit_clear;

	if (usb_pipeout(ep->pipe)) {
		retire_outbound_urb(ep, ctx);
		/* can be stopped during retire callback */
		if (unlikely(!ep_state_running(ep)))
			goto exit_clear;

		/* in low-latency and implicit-feedback modes, push back the
		 * URB to ready list at first, then process as much as possible
		 */
		if (ep->lowlatency_playback ||
		     snd_usb_endpoint_implicit_feedback_sink(ep)) {
			push_back_to_ready_list(ep, ctx);
			clear_bit(ctx->index, &ep->active_mask);
<<<<<<< HEAD
			spin_unlock_irqrestore(&ep->lock, flags);
			queue_pending_output_urbs(ep);
=======
			snd_usb_queue_pending_output_urbs(ep, false);
>>>>>>> 4d58363c
			atomic_dec(&ep->submitted_urbs); /* decrement at last */
			return;
		}

		/* in non-lowlatency mode, no error handling for prepare */
		prepare_outbound_urb(ep, ctx, false);
		/* can be stopped during prepare callback */
		if (unlikely(!ep_state_running(ep)))
			goto exit_clear;
	} else {
		retire_inbound_urb(ep, ctx);
		/* can be stopped during retire callback */
		if (unlikely(!ep_state_running(ep)))
			goto exit_clear;

		prepare_inbound_urb(ep, ctx);
	}

	err = usb_submit_urb(urb, GFP_ATOMIC);
	if (err == 0)
		return;

	usb_audio_err(ep->chip, "cannot submit urb (err = %d)\n", err);
	notify_xrun(ep);

exit_clear:
	clear_bit(ctx->index, &ep->active_mask);
	atomic_dec(&ep->submitted_urbs);
}

/*
 * Find or create a refcount object for the given interface
 *
 * The objects are released altogether in snd_usb_endpoint_free_all()
 */
static struct snd_usb_iface_ref *
iface_ref_find(struct snd_usb_audio *chip, int iface)
{
	struct snd_usb_iface_ref *ip;

	list_for_each_entry(ip, &chip->iface_ref_list, list)
		if (ip->iface == iface)
			return ip;

	ip = kzalloc(sizeof(*ip), GFP_KERNEL);
	if (!ip)
		return NULL;
	ip->iface = iface;
	list_add_tail(&ip->list, &chip->iface_ref_list);
	return ip;
}

/*
 * Get the existing endpoint object corresponding EP
 * Returns NULL if not present.
 */
struct snd_usb_endpoint *
snd_usb_get_endpoint(struct snd_usb_audio *chip, int ep_num)
{
	struct snd_usb_endpoint *ep;

	list_for_each_entry(ep, &chip->ep_list, list) {
		if (ep->ep_num == ep_num)
			return ep;
	}

	return NULL;
}

#define ep_type_name(type) \
	(type == SND_USB_ENDPOINT_TYPE_DATA ? "data" : "sync")

/**
 * snd_usb_add_endpoint: Add an endpoint to an USB audio chip
 *
 * @chip: The chip
 * @ep_num: The number of the endpoint to use
 * @type: SND_USB_ENDPOINT_TYPE_DATA or SND_USB_ENDPOINT_TYPE_SYNC
 *
 * If the requested endpoint has not been added to the given chip before,
 * a new instance is created.
 *
 * Returns zero on success or a negative error code.
 *
 * New endpoints will be added to chip->ep_list and freed by
 * calling snd_usb_endpoint_free_all().
 *
 * For SND_USB_ENDPOINT_TYPE_SYNC, the caller needs to guarantee that
 * bNumEndpoints > 1 beforehand.
 */
int snd_usb_add_endpoint(struct snd_usb_audio *chip, int ep_num, int type)
{
	struct snd_usb_endpoint *ep;
	bool is_playback;

	ep = snd_usb_get_endpoint(chip, ep_num);
	if (ep)
		return 0;

	usb_audio_dbg(chip, "Creating new %s endpoint #%x\n",
		      ep_type_name(type),
		      ep_num);
	ep = kzalloc(sizeof(*ep), GFP_KERNEL);
	if (!ep)
		return -ENOMEM;

	ep->chip = chip;
	spin_lock_init(&ep->lock);
	ep->type = type;
	ep->ep_num = ep_num;
	INIT_LIST_HEAD(&ep->ready_playback_urbs);
	atomic_set(&ep->submitted_urbs, 0);

	is_playback = ((ep_num & USB_ENDPOINT_DIR_MASK) == USB_DIR_OUT);
	ep_num &= USB_ENDPOINT_NUMBER_MASK;
	if (is_playback)
		ep->pipe = usb_sndisocpipe(chip->dev, ep_num);
	else
		ep->pipe = usb_rcvisocpipe(chip->dev, ep_num);

	list_add_tail(&ep->list, &chip->ep_list);
	return 0;
}

/* Set up syncinterval and maxsyncsize for a sync EP */
static void endpoint_set_syncinterval(struct snd_usb_audio *chip,
				      struct snd_usb_endpoint *ep)
{
	struct usb_host_interface *alts;
	struct usb_endpoint_descriptor *desc;

	alts = snd_usb_get_host_interface(chip, ep->iface, ep->altsetting);
	if (!alts)
		return;

	desc = get_endpoint(alts, ep->ep_idx);
	if (desc->bLength >= USB_DT_ENDPOINT_AUDIO_SIZE &&
	    desc->bRefresh >= 1 && desc->bRefresh <= 9)
		ep->syncinterval = desc->bRefresh;
	else if (snd_usb_get_speed(chip->dev) == USB_SPEED_FULL)
		ep->syncinterval = 1;
	else if (desc->bInterval >= 1 && desc->bInterval <= 16)
		ep->syncinterval = desc->bInterval - 1;
	else
		ep->syncinterval = 3;

	ep->syncmaxsize = le16_to_cpu(desc->wMaxPacketSize);
}

static bool endpoint_compatible(struct snd_usb_endpoint *ep,
				const struct audioformat *fp,
				const struct snd_pcm_hw_params *params)
{
	if (!ep->opened)
		return false;
	if (ep->cur_audiofmt != fp)
		return false;
	if (ep->cur_rate != params_rate(params) ||
	    ep->cur_format != params_format(params) ||
	    ep->cur_period_frames != params_period_size(params) ||
	    ep->cur_buffer_periods != params_periods(params))
		return false;
	return true;
}

/*
 * Check whether the given fp and hw params are compatible with the current
 * setup of the target EP for implicit feedback sync
 */
bool snd_usb_endpoint_compatible(struct snd_usb_audio *chip,
				 struct snd_usb_endpoint *ep,
				 const struct audioformat *fp,
				 const struct snd_pcm_hw_params *params)
{
	bool ret;

	mutex_lock(&chip->mutex);
	ret = endpoint_compatible(ep, fp, params);
	mutex_unlock(&chip->mutex);
	return ret;
}

/*
 * snd_usb_endpoint_open: Open the endpoint
 *
 * Called from hw_params to assign the endpoint to the substream.
 * It's reference-counted, and only the first opener is allowed to set up
 * arbitrary parameters.  The later opener must be compatible with the
 * former opened parameters.
 * The endpoint needs to be closed via snd_usb_endpoint_close() later.
 *
 * Note that this function doesn't configure the endpoint.  The substream
 * needs to set it up later via snd_usb_endpoint_configure().
 */
struct snd_usb_endpoint *
snd_usb_endpoint_open(struct snd_usb_audio *chip,
		      const struct audioformat *fp,
		      const struct snd_pcm_hw_params *params,
		      bool is_sync_ep)
{
	struct snd_usb_endpoint *ep;
	int ep_num = is_sync_ep ? fp->sync_ep : fp->endpoint;

	mutex_lock(&chip->mutex);
	ep = snd_usb_get_endpoint(chip, ep_num);
	if (!ep) {
		usb_audio_err(chip, "Cannot find EP 0x%x to open\n", ep_num);
		goto unlock;
	}

	if (!ep->opened) {
		if (is_sync_ep) {
			ep->iface = fp->sync_iface;
			ep->altsetting = fp->sync_altsetting;
			ep->ep_idx = fp->sync_ep_idx;
		} else {
			ep->iface = fp->iface;
			ep->altsetting = fp->altsetting;
			ep->ep_idx = fp->ep_idx;
		}
		usb_audio_dbg(chip, "Open EP 0x%x, iface=%d:%d, idx=%d\n",
			      ep_num, ep->iface, ep->altsetting, ep->ep_idx);

		ep->iface_ref = iface_ref_find(chip, ep->iface);
		if (!ep->iface_ref) {
			ep = NULL;
			goto unlock;
		}

		ep->cur_audiofmt = fp;
		ep->cur_channels = fp->channels;
		ep->cur_rate = params_rate(params);
		ep->cur_format = params_format(params);
		ep->cur_frame_bytes = snd_pcm_format_physical_width(ep->cur_format) *
			ep->cur_channels / 8;
		ep->cur_period_frames = params_period_size(params);
		ep->cur_period_bytes = ep->cur_period_frames * ep->cur_frame_bytes;
		ep->cur_buffer_periods = params_periods(params);
		ep->cur_clock = fp->clock;

		if (ep->type == SND_USB_ENDPOINT_TYPE_SYNC)
			endpoint_set_syncinterval(chip, ep);

		ep->implicit_fb_sync = fp->implicit_fb;
		ep->need_setup = true;

		usb_audio_dbg(chip, "  channels=%d, rate=%d, format=%s, period_bytes=%d, periods=%d, implicit_fb=%d\n",
			      ep->cur_channels, ep->cur_rate,
			      snd_pcm_format_name(ep->cur_format),
			      ep->cur_period_bytes, ep->cur_buffer_periods,
			      ep->implicit_fb_sync);

	} else {
		if (WARN_ON(!ep->iface_ref)) {
			ep = NULL;
			goto unlock;
		}

		if (!endpoint_compatible(ep, fp, params)) {
			usb_audio_err(chip, "Incompatible EP setup for 0x%x\n",
				      ep_num);
			ep = NULL;
			goto unlock;
		}

		usb_audio_dbg(chip, "Reopened EP 0x%x (count %d)\n",
			      ep_num, ep->opened);
	}

	if (!ep->iface_ref->opened++)
		ep->iface_ref->need_setup = true;

	ep->opened++;

 unlock:
	mutex_unlock(&chip->mutex);
	return ep;
}

/*
 * snd_usb_endpoint_set_sync: Link data and sync endpoints
 *
 * Pass NULL to sync_ep to unlink again
 */
void snd_usb_endpoint_set_sync(struct snd_usb_audio *chip,
			       struct snd_usb_endpoint *data_ep,
			       struct snd_usb_endpoint *sync_ep)
{
	data_ep->sync_source = sync_ep;
}

/*
 * Set data endpoint callbacks and the assigned data stream
 *
 * Called at PCM trigger and cleanups.
 * Pass NULL to deactivate each callback.
 */
void snd_usb_endpoint_set_callback(struct snd_usb_endpoint *ep,
				   int (*prepare)(struct snd_usb_substream *subs,
						  struct urb *urb,
						  bool in_stream_lock),
				   void (*retire)(struct snd_usb_substream *subs,
						  struct urb *urb),
				   struct snd_usb_substream *data_subs)
{
	ep->prepare_data_urb = prepare;
	ep->retire_data_urb = retire;
	if (data_subs)
		ep->lowlatency_playback = data_subs->lowlatency_playback;
	else
		ep->lowlatency_playback = false;
	WRITE_ONCE(ep->data_subs, data_subs);
}

static int endpoint_set_interface(struct snd_usb_audio *chip,
				  struct snd_usb_endpoint *ep,
				  bool set)
{
	int altset = set ? ep->altsetting : 0;
	int err;

	usb_audio_dbg(chip, "Setting usb interface %d:%d for EP 0x%x\n",
		      ep->iface, altset, ep->ep_num);
	err = usb_set_interface(chip->dev, ep->iface, altset);
	if (err < 0) {
		usb_audio_err(chip, "%d:%d: usb_set_interface failed (%d)\n",
			      ep->iface, altset, err);
		return err;
	}

	if (chip->quirk_flags & QUIRK_FLAG_IFACE_DELAY)
		msleep(50);
	return 0;
}

/*
 * snd_usb_endpoint_close: Close the endpoint
 *
 * Unreference the already opened endpoint via snd_usb_endpoint_open().
 */
void snd_usb_endpoint_close(struct snd_usb_audio *chip,
			    struct snd_usb_endpoint *ep)
{
	mutex_lock(&chip->mutex);
	usb_audio_dbg(chip, "Closing EP 0x%x (count %d)\n",
		      ep->ep_num, ep->opened);

	if (!--ep->iface_ref->opened)
		endpoint_set_interface(chip, ep, false);

	if (!--ep->opened) {
		ep->iface = 0;
		ep->altsetting = 0;
		ep->cur_audiofmt = NULL;
		ep->cur_rate = 0;
		ep->cur_clock = 0;
		ep->iface_ref = NULL;
		usb_audio_dbg(chip, "EP 0x%x closed\n", ep->ep_num);
	}
	mutex_unlock(&chip->mutex);
}

/* Prepare for suspening EP, called from the main suspend handler */
void snd_usb_endpoint_suspend(struct snd_usb_endpoint *ep)
{
	ep->need_setup = true;
	if (ep->iface_ref)
		ep->iface_ref->need_setup = true;
}

/*
 *  wait until all urbs are processed.
 */
static int wait_clear_urbs(struct snd_usb_endpoint *ep)
{
	unsigned long end_time = jiffies + msecs_to_jiffies(1000);
	int alive;

	if (atomic_read(&ep->state) != EP_STATE_STOPPING)
		return 0;

	do {
		alive = atomic_read(&ep->submitted_urbs);
		if (!alive)
			break;

		schedule_timeout_uninterruptible(1);
	} while (time_before(jiffies, end_time));

	if (alive)
		usb_audio_err(ep->chip,
			"timeout: still %d active urbs on EP #%x\n",
			alive, ep->ep_num);

	if (ep_state_update(ep, EP_STATE_STOPPING, EP_STATE_STOPPED)) {
		ep->sync_sink = NULL;
		snd_usb_endpoint_set_callback(ep, NULL, NULL, NULL);
	}

	return 0;
}

/* sync the pending stop operation;
 * this function itself doesn't trigger the stop operation
 */
void snd_usb_endpoint_sync_pending_stop(struct snd_usb_endpoint *ep)
{
	if (ep)
		wait_clear_urbs(ep);
}

/*
 * Stop active urbs
 *
 * This function moves the EP to STOPPING state if it's being RUNNING.
 */
static int stop_urbs(struct snd_usb_endpoint *ep, bool force, bool keep_pending)
{
	unsigned int i;
	unsigned long flags;

	if (!force && atomic_read(&ep->running))
		return -EBUSY;

	if (!ep_state_update(ep, EP_STATE_RUNNING, EP_STATE_STOPPING))
		return 0;

	spin_lock_irqsave(&ep->lock, flags);
	INIT_LIST_HEAD(&ep->ready_playback_urbs);
	ep->next_packet_head = 0;
	ep->next_packet_queued = 0;
	spin_unlock_irqrestore(&ep->lock, flags);

	if (keep_pending)
		return 0;

	for (i = 0; i < ep->nurbs; i++) {
		if (test_bit(i, &ep->active_mask)) {
			if (!test_and_set_bit(i, &ep->unlink_mask)) {
				struct urb *u = ep->urb[i].urb;
				usb_unlink_urb(u);
			}
		}
	}

	return 0;
}

/*
 * release an endpoint's urbs
 */
static int release_urbs(struct snd_usb_endpoint *ep, bool force)
{
	int i, err;

	/* route incoming urbs to nirvana */
	snd_usb_endpoint_set_callback(ep, NULL, NULL, NULL);

	/* stop and unlink urbs */
	err = stop_urbs(ep, force, false);
	if (err)
		return err;

	wait_clear_urbs(ep);

	for (i = 0; i < ep->nurbs; i++)
		release_urb_ctx(&ep->urb[i]);

	usb_free_coherent(ep->chip->dev, SYNC_URBS * 4,
			  ep->syncbuf, ep->sync_dma);

	ep->syncbuf = NULL;
	ep->nurbs = 0;
	return 0;
}

/*
 * configure a data endpoint
 */
static int data_ep_set_params(struct snd_usb_endpoint *ep)
{
	struct snd_usb_audio *chip = ep->chip;
	unsigned int maxsize, minsize, packs_per_ms, max_packs_per_urb;
	unsigned int max_packs_per_period, urbs_per_period, urb_packs;
	unsigned int max_urbs, i;
	const struct audioformat *fmt = ep->cur_audiofmt;
	int frame_bits = ep->cur_frame_bytes * 8;
	int tx_length_quirk = (has_tx_length_quirk(chip) &&
			       usb_pipeout(ep->pipe));

	usb_audio_dbg(chip, "Setting params for data EP 0x%x, pipe 0x%x\n",
		      ep->ep_num, ep->pipe);

	if (ep->cur_format == SNDRV_PCM_FORMAT_DSD_U16_LE && fmt->dsd_dop) {
		/*
		 * When operating in DSD DOP mode, the size of a sample frame
		 * in hardware differs from the actual physical format width
		 * because we need to make room for the DOP markers.
		 */
		frame_bits += ep->cur_channels << 3;
	}

	ep->datainterval = fmt->datainterval;
	ep->stride = frame_bits >> 3;

	switch (ep->cur_format) {
	case SNDRV_PCM_FORMAT_U8:
		ep->silence_value = 0x80;
		break;
	case SNDRV_PCM_FORMAT_DSD_U8:
	case SNDRV_PCM_FORMAT_DSD_U16_LE:
	case SNDRV_PCM_FORMAT_DSD_U32_LE:
	case SNDRV_PCM_FORMAT_DSD_U16_BE:
	case SNDRV_PCM_FORMAT_DSD_U32_BE:
		ep->silence_value = 0x69;
		break;
	default:
		ep->silence_value = 0;
	}

	/* assume max. frequency is 50% higher than nominal */
	ep->freqmax = ep->freqn + (ep->freqn >> 1);
	/* Round up freqmax to nearest integer in order to calculate maximum
	 * packet size, which must represent a whole number of frames.
	 * This is accomplished by adding 0x0.ffff before converting the
	 * Q16.16 format into integer.
	 * In order to accurately calculate the maximum packet size when
	 * the data interval is more than 1 (i.e. ep->datainterval > 0),
	 * multiply by the data interval prior to rounding. For instance,
	 * a freqmax of 41 kHz will result in a max packet size of 6 (5.125)
	 * frames with a data interval of 1, but 11 (10.25) frames with a
	 * data interval of 2.
	 * (ep->freqmax << ep->datainterval overflows at 8.192 MHz for the
	 * maximum datainterval value of 3, at USB full speed, higher for
	 * USB high speed, noting that ep->freqmax is in units of
	 * frames per packet in Q16.16 format.)
	 */
	maxsize = (((ep->freqmax << ep->datainterval) + 0xffff) >> 16) *
			 (frame_bits >> 3);
	if (tx_length_quirk)
		maxsize += sizeof(__le32); /* Space for length descriptor */
	/* but wMaxPacketSize might reduce this */
	if (ep->maxpacksize && ep->maxpacksize < maxsize) {
		/* whatever fits into a max. size packet */
		unsigned int data_maxsize = maxsize = ep->maxpacksize;

		if (tx_length_quirk)
			/* Need to remove the length descriptor to calc freq */
			data_maxsize -= sizeof(__le32);
		ep->freqmax = (data_maxsize / (frame_bits >> 3))
				<< (16 - ep->datainterval);
	}

	if (ep->fill_max)
		ep->curpacksize = ep->maxpacksize;
	else
		ep->curpacksize = maxsize;

	if (snd_usb_get_speed(chip->dev) != USB_SPEED_FULL) {
		packs_per_ms = 8 >> ep->datainterval;
		max_packs_per_urb = MAX_PACKS_HS;
	} else {
		packs_per_ms = 1;
		max_packs_per_urb = MAX_PACKS;
	}
	if (ep->sync_source && !ep->implicit_fb_sync)
		max_packs_per_urb = min(max_packs_per_urb,
					1U << ep->sync_source->syncinterval);
	max_packs_per_urb = max(1u, max_packs_per_urb >> ep->datainterval);

	/*
	 * Capture endpoints need to use small URBs because there's no way
	 * to tell in advance where the next period will end, and we don't
	 * want the next URB to complete much after the period ends.
	 *
	 * Playback endpoints with implicit sync much use the same parameters
	 * as their corresponding capture endpoint.
	 */
	if (usb_pipein(ep->pipe) || ep->implicit_fb_sync) {

		urb_packs = packs_per_ms;
		/*
		 * Wireless devices can poll at a max rate of once per 4ms.
		 * For dataintervals less than 5, increase the packet count to
		 * allow the host controller to use bursting to fill in the
		 * gaps.
		 */
		if (snd_usb_get_speed(chip->dev) == USB_SPEED_WIRELESS) {
			int interval = ep->datainterval;
			while (interval < 5) {
				urb_packs <<= 1;
				++interval;
			}
		}
		/* make capture URBs <= 1 ms and smaller than a period */
		urb_packs = min(max_packs_per_urb, urb_packs);
		while (urb_packs > 1 && urb_packs * maxsize >= ep->cur_period_bytes)
			urb_packs >>= 1;
		ep->nurbs = MAX_URBS;

	/*
	 * Playback endpoints without implicit sync are adjusted so that
	 * a period fits as evenly as possible in the smallest number of
	 * URBs.  The total number of URBs is adjusted to the size of the
	 * ALSA buffer, subject to the MAX_URBS and MAX_QUEUE limits.
	 */
	} else {
		/* determine how small a packet can be */
		minsize = (ep->freqn >> (16 - ep->datainterval)) *
				(frame_bits >> 3);
		/* with sync from device, assume it can be 12% lower */
		if (ep->sync_source)
			minsize -= minsize >> 3;
		minsize = max(minsize, 1u);

		/* how many packets will contain an entire ALSA period? */
		max_packs_per_period = DIV_ROUND_UP(ep->cur_period_bytes, minsize);

		/* how many URBs will contain a period? */
		urbs_per_period = DIV_ROUND_UP(max_packs_per_period,
				max_packs_per_urb);
		/* how many packets are needed in each URB? */
		urb_packs = DIV_ROUND_UP(max_packs_per_period, urbs_per_period);

		/* limit the number of frames in a single URB */
		ep->max_urb_frames = DIV_ROUND_UP(ep->cur_period_frames,
						  urbs_per_period);

		/* try to use enough URBs to contain an entire ALSA buffer */
		max_urbs = min((unsigned) MAX_URBS,
				MAX_QUEUE * packs_per_ms / urb_packs);
		ep->nurbs = min(max_urbs, urbs_per_period * ep->cur_buffer_periods);
	}

	/* allocate and initialize data urbs */
	for (i = 0; i < ep->nurbs; i++) {
		struct snd_urb_ctx *u = &ep->urb[i];
		u->index = i;
		u->ep = ep;
		u->packets = urb_packs;
		u->buffer_size = maxsize * u->packets;

		if (fmt->fmt_type == UAC_FORMAT_TYPE_II)
			u->packets++; /* for transfer delimiter */
		u->urb = usb_alloc_urb(u->packets, GFP_KERNEL);
		if (!u->urb)
			goto out_of_memory;

		u->urb->transfer_buffer =
			usb_alloc_coherent(chip->dev, u->buffer_size,
					   GFP_KERNEL, &u->urb->transfer_dma);
		if (!u->urb->transfer_buffer)
			goto out_of_memory;
		u->urb->pipe = ep->pipe;
		u->urb->transfer_flags = URB_NO_TRANSFER_DMA_MAP;
		u->urb->interval = 1 << ep->datainterval;
		u->urb->context = u;
		u->urb->complete = snd_complete_urb;
		INIT_LIST_HEAD(&u->ready_list);
	}

	return 0;

out_of_memory:
	release_urbs(ep, false);
	return -ENOMEM;
}

/*
 * configure a sync endpoint
 */
static int sync_ep_set_params(struct snd_usb_endpoint *ep)
{
	struct snd_usb_audio *chip = ep->chip;
	int i;

	usb_audio_dbg(chip, "Setting params for sync EP 0x%x, pipe 0x%x\n",
		      ep->ep_num, ep->pipe);

	ep->syncbuf = usb_alloc_coherent(chip->dev, SYNC_URBS * 4,
					 GFP_KERNEL, &ep->sync_dma);
	if (!ep->syncbuf)
		return -ENOMEM;

	for (i = 0; i < SYNC_URBS; i++) {
		struct snd_urb_ctx *u = &ep->urb[i];
		u->index = i;
		u->ep = ep;
		u->packets = 1;
		u->urb = usb_alloc_urb(1, GFP_KERNEL);
		if (!u->urb)
			goto out_of_memory;
		u->urb->transfer_buffer = ep->syncbuf + i * 4;
		u->urb->transfer_dma = ep->sync_dma + i * 4;
		u->urb->transfer_buffer_length = 4;
		u->urb->pipe = ep->pipe;
		u->urb->transfer_flags = URB_NO_TRANSFER_DMA_MAP;
		u->urb->number_of_packets = 1;
		u->urb->interval = 1 << ep->syncinterval;
		u->urb->context = u;
		u->urb->complete = snd_complete_urb;
	}

	ep->nurbs = SYNC_URBS;

	return 0;

out_of_memory:
	release_urbs(ep, false);
	return -ENOMEM;
}

/*
 * snd_usb_endpoint_set_params: configure an snd_usb_endpoint
 *
 * Determine the number of URBs to be used on this endpoint.
 * An endpoint must be configured before it can be started.
 * An endpoint that is already running can not be reconfigured.
 */
static int snd_usb_endpoint_set_params(struct snd_usb_audio *chip,
				       struct snd_usb_endpoint *ep)
{
	const struct audioformat *fmt = ep->cur_audiofmt;
	int err;

	/* release old buffers, if any */
	err = release_urbs(ep, false);
	if (err < 0)
		return err;

	ep->datainterval = fmt->datainterval;
	ep->maxpacksize = fmt->maxpacksize;
	ep->fill_max = !!(fmt->attributes & UAC_EP_CS_ATTR_FILL_MAX);

	if (snd_usb_get_speed(chip->dev) == USB_SPEED_FULL) {
		ep->freqn = get_usb_full_speed_rate(ep->cur_rate);
		ep->pps = 1000 >> ep->datainterval;
	} else {
		ep->freqn = get_usb_high_speed_rate(ep->cur_rate);
		ep->pps = 8000 >> ep->datainterval;
	}

	ep->sample_rem = ep->cur_rate % ep->pps;
	ep->packsize[0] = ep->cur_rate / ep->pps;
	ep->packsize[1] = (ep->cur_rate + (ep->pps - 1)) / ep->pps;

	/* calculate the frequency in 16.16 format */
	ep->freqm = ep->freqn;
	ep->freqshift = INT_MIN;

	ep->phase = 0;

	switch (ep->type) {
	case  SND_USB_ENDPOINT_TYPE_DATA:
		err = data_ep_set_params(ep);
		break;
	case  SND_USB_ENDPOINT_TYPE_SYNC:
		err = sync_ep_set_params(ep);
		break;
	default:
		err = -EINVAL;
	}

	usb_audio_dbg(chip, "Set up %d URBS, ret=%d\n", ep->nurbs, err);

	if (err < 0)
		return err;

	/* some unit conversions in runtime */
	ep->maxframesize = ep->maxpacksize / ep->cur_frame_bytes;
	ep->curframesize = ep->curpacksize / ep->cur_frame_bytes;

	return 0;
}

/*
 * snd_usb_endpoint_configure: Configure the endpoint
 *
 * This function sets up the EP to be fully usable state.
 * It's called either from hw_params or prepare callback.
 * The function checks need_setup flag, and performs nothing unless needed,
 * so it's safe to call this multiple times.
 *
 * This returns zero if unchanged, 1 if the configuration has changed,
 * or a negative error code.
 */
int snd_usb_endpoint_configure(struct snd_usb_audio *chip,
			       struct snd_usb_endpoint *ep)
{
	bool iface_first;
	int err = 0;

	mutex_lock(&chip->mutex);
	if (WARN_ON(!ep->iface_ref))
		goto unlock;
	if (!ep->need_setup)
		goto unlock;

	/* If the interface has been already set up, just set EP parameters */
	if (!ep->iface_ref->need_setup) {
		/* sample rate setup of UAC1 is per endpoint, and we need
		 * to update at each EP configuration
		 */
		if (ep->cur_audiofmt->protocol == UAC_VERSION_1) {
			err = snd_usb_init_sample_rate(chip, ep->cur_audiofmt,
						       ep->cur_rate);
			if (err < 0)
				goto unlock;
		}
		err = snd_usb_endpoint_set_params(chip, ep);
		if (err < 0)
			goto unlock;
		goto done;
	}

	/* Need to deselect altsetting at first */
	endpoint_set_interface(chip, ep, false);

	/* Some UAC1 devices (e.g. Yamaha THR10) need the host interface
	 * to be set up before parameter setups
	 */
	iface_first = ep->cur_audiofmt->protocol == UAC_VERSION_1;
	/* Workaround for devices that require the interface setup at first like UAC1 */
	if (chip->quirk_flags & QUIRK_FLAG_SET_IFACE_FIRST)
		iface_first = true;
	if (iface_first) {
		err = endpoint_set_interface(chip, ep, true);
		if (err < 0)
			goto unlock;
	}

	err = snd_usb_init_pitch(chip, ep->cur_audiofmt);
	if (err < 0)
		goto unlock;

	err = snd_usb_init_sample_rate(chip, ep->cur_audiofmt, ep->cur_rate);
	if (err < 0)
		goto unlock;

	err = snd_usb_endpoint_set_params(chip, ep);
	if (err < 0)
		goto unlock;

	err = snd_usb_select_mode_quirk(chip, ep->cur_audiofmt);
	if (err < 0)
		goto unlock;

	/* for UAC2/3, enable the interface altset here at last */
	if (!iface_first) {
		err = endpoint_set_interface(chip, ep, true);
		if (err < 0)
			goto unlock;
	}

	ep->iface_ref->need_setup = false;

 done:
	ep->need_setup = false;
	err = 1;

unlock:
	mutex_unlock(&chip->mutex);
	return err;
}

/* get the current rate set to the given clock by any endpoint */
int snd_usb_endpoint_get_clock_rate(struct snd_usb_audio *chip, int clock)
{
	struct snd_usb_endpoint *ep;
	int rate = 0;

	if (!clock)
		return 0;
	mutex_lock(&chip->mutex);
	list_for_each_entry(ep, &chip->ep_list, list) {
		if (ep->cur_clock == clock && ep->cur_rate) {
			rate = ep->cur_rate;
			break;
		}
	}
	mutex_unlock(&chip->mutex);
	return rate;
}

/**
 * snd_usb_endpoint_start: start an snd_usb_endpoint
 *
 * @ep: the endpoint to start
 *
 * A call to this function will increment the running count of the endpoint.
 * In case it is not already running, the URBs for this endpoint will be
 * submitted. Otherwise, this function does nothing.
 *
 * Must be balanced to calls of snd_usb_endpoint_stop().
 *
 * Returns an error if the URB submission failed, 0 in all other cases.
 */
int snd_usb_endpoint_start(struct snd_usb_endpoint *ep)
{
	bool is_playback = usb_pipeout(ep->pipe);
	int err;
	unsigned int i;

	if (atomic_read(&ep->chip->shutdown))
		return -EBADFD;

	if (ep->sync_source)
		WRITE_ONCE(ep->sync_source->sync_sink, ep);

	usb_audio_dbg(ep->chip, "Starting %s EP 0x%x (running %d)\n",
		      ep_type_name(ep->type), ep->ep_num,
		      atomic_read(&ep->running));

	/* already running? */
	if (atomic_inc_return(&ep->running) != 1)
		return 0;

	ep->active_mask = 0;
	ep->unlink_mask = 0;
	ep->phase = 0;
	ep->sample_accum = 0;

	snd_usb_endpoint_start_quirk(ep);

	/*
	 * If this endpoint has a data endpoint as implicit feedback source,
	 * don't start the urbs here. Instead, mark them all as available,
	 * wait for the record urbs to return and queue the playback urbs
	 * from that context.
	 */

	if (!ep_state_update(ep, EP_STATE_STOPPED, EP_STATE_RUNNING))
		goto __error;

	if (snd_usb_endpoint_implicit_feedback_sink(ep) &&
	    !(ep->chip->quirk_flags & QUIRK_FLAG_PLAYBACK_FIRST)) {
		usb_audio_dbg(ep->chip, "No URB submission due to implicit fb sync\n");
		i = 0;
		goto fill_rest;
	}

	for (i = 0; i < ep->nurbs; i++) {
		struct urb *urb = ep->urb[i].urb;

		if (snd_BUG_ON(!urb))
			goto __error;

		if (is_playback)
			err = prepare_outbound_urb(ep, urb->context, true);
		else
			err = prepare_inbound_urb(ep, urb->context);
		if (err < 0) {
			/* stop filling at applptr */
			if (err == -EAGAIN)
				break;
			usb_audio_dbg(ep->chip,
				      "EP 0x%x: failed to prepare urb: %d\n",
				      ep->ep_num, err);
			goto __error;
		}

		err = usb_submit_urb(urb, GFP_ATOMIC);
		if (err < 0) {
			usb_audio_err(ep->chip,
				"cannot submit urb %d, error %d: %s\n",
				i, err, usb_error_string(err));
			goto __error;
		}
		set_bit(i, &ep->active_mask);
		atomic_inc(&ep->submitted_urbs);
<<<<<<< HEAD
=======
	}

	if (!i) {
		usb_audio_dbg(ep->chip, "XRUN at starting EP 0x%x\n",
			      ep->ep_num);
		goto __error;
>>>>>>> 4d58363c
	}

	usb_audio_dbg(ep->chip, "%d URBs submitted for EP 0x%x\n",
		      i, ep->ep_num);

 fill_rest:
	/* put the remaining URBs to ready list */
	if (is_playback) {
		for (; i < ep->nurbs; i++)
			push_back_to_ready_list(ep, ep->urb + i);
	}

	return 0;

__error:
	snd_usb_endpoint_stop(ep, false);
	return -EPIPE;
}

/**
 * snd_usb_endpoint_stop: stop an snd_usb_endpoint
 *
 * @ep: the endpoint to stop (may be NULL)
 * @keep_pending: keep in-flight URBs
 *
 * A call to this function will decrement the running count of the endpoint.
 * In case the last user has requested the endpoint stop, the URBs will
 * actually be deactivated.
 *
 * Must be balanced to calls of snd_usb_endpoint_start().
 *
 * The caller needs to synchronize the pending stop operation via
 * snd_usb_endpoint_sync_pending_stop().
 */
void snd_usb_endpoint_stop(struct snd_usb_endpoint *ep, bool keep_pending)
{
	if (!ep)
		return;

	usb_audio_dbg(ep->chip, "Stopping %s EP 0x%x (running %d)\n",
		      ep_type_name(ep->type), ep->ep_num,
		      atomic_read(&ep->running));

	if (snd_BUG_ON(!atomic_read(&ep->running)))
		return;

	if (!atomic_dec_return(&ep->running)) {
		if (ep->sync_source)
			WRITE_ONCE(ep->sync_source->sync_sink, NULL);
		stop_urbs(ep, false, keep_pending);
	}
}

/**
 * snd_usb_endpoint_release: Tear down an snd_usb_endpoint
 *
 * @ep: the endpoint to release
 *
 * This function does not care for the endpoint's running count but will tear
 * down all the streaming URBs immediately.
 */
void snd_usb_endpoint_release(struct snd_usb_endpoint *ep)
{
	release_urbs(ep, true);
}

/**
 * snd_usb_endpoint_free_all: Free the resources of an snd_usb_endpoint
 * @chip: The chip
 *
 * This free all endpoints and those resources
 */
void snd_usb_endpoint_free_all(struct snd_usb_audio *chip)
{
	struct snd_usb_endpoint *ep, *en;
	struct snd_usb_iface_ref *ip, *in;

	list_for_each_entry_safe(ep, en, &chip->ep_list, list)
		kfree(ep);

	list_for_each_entry_safe(ip, in, &chip->iface_ref_list, list)
		kfree(ip);
}

/*
 * snd_usb_handle_sync_urb: parse an USB sync packet
 *
 * @ep: the endpoint to handle the packet
 * @sender: the sending endpoint
 * @urb: the received packet
 *
 * This function is called from the context of an endpoint that received
 * the packet and is used to let another endpoint object handle the payload.
 */
static void snd_usb_handle_sync_urb(struct snd_usb_endpoint *ep,
				    struct snd_usb_endpoint *sender,
				    const struct urb *urb)
{
	int shift;
	unsigned int f;
	unsigned long flags;

	snd_BUG_ON(ep == sender);

	/*
	 * In case the endpoint is operating in implicit feedback mode, prepare
	 * a new outbound URB that has the same layout as the received packet
	 * and add it to the list of pending urbs. queue_pending_output_urbs()
	 * will take care of them later.
	 */
	if (snd_usb_endpoint_implicit_feedback_sink(ep) &&
	    atomic_read(&ep->running)) {

		/* implicit feedback case */
		int i, bytes = 0;
		struct snd_urb_ctx *in_ctx;
		struct snd_usb_packet_info *out_packet;

		in_ctx = urb->context;

		/* Count overall packet size */
		for (i = 0; i < in_ctx->packets; i++)
			if (urb->iso_frame_desc[i].status == 0)
				bytes += urb->iso_frame_desc[i].actual_length;

		/*
		 * skip empty packets. At least M-Audio's Fast Track Ultra stops
		 * streaming once it received a 0-byte OUT URB
		 */
		if (bytes == 0)
			return;

		spin_lock_irqsave(&ep->lock, flags);
		if (ep->next_packet_queued >= ARRAY_SIZE(ep->next_packet)) {
			spin_unlock_irqrestore(&ep->lock, flags);
			usb_audio_err(ep->chip,
				      "next package FIFO overflow EP 0x%x\n",
				      ep->ep_num);
			notify_xrun(ep);
			return;
		}

		out_packet = next_packet_fifo_enqueue(ep);

		/*
		 * Iterate through the inbound packet and prepare the lengths
		 * for the output packet. The OUT packet we are about to send
		 * will have the same amount of payload bytes per stride as the
		 * IN packet we just received. Since the actual size is scaled
		 * by the stride, use the sender stride to calculate the length
		 * in case the number of channels differ between the implicitly
		 * fed-back endpoint and the synchronizing endpoint.
		 */

		out_packet->packets = in_ctx->packets;
		for (i = 0; i < in_ctx->packets; i++) {
			if (urb->iso_frame_desc[i].status == 0)
				out_packet->packet_size[i] =
					urb->iso_frame_desc[i].actual_length / sender->stride;
			else
				out_packet->packet_size[i] = 0;
		}

		spin_unlock_irqrestore(&ep->lock, flags);
		snd_usb_queue_pending_output_urbs(ep, false);

		return;
	}

	/*
	 * process after playback sync complete
	 *
	 * Full speed devices report feedback values in 10.14 format as samples
	 * per frame, high speed devices in 16.16 format as samples per
	 * microframe.
	 *
	 * Because the Audio Class 1 spec was written before USB 2.0, many high
	 * speed devices use a wrong interpretation, some others use an
	 * entirely different format.
	 *
	 * Therefore, we cannot predict what format any particular device uses
	 * and must detect it automatically.
	 */

	if (urb->iso_frame_desc[0].status != 0 ||
	    urb->iso_frame_desc[0].actual_length < 3)
		return;

	f = le32_to_cpup(urb->transfer_buffer);
	if (urb->iso_frame_desc[0].actual_length == 3)
		f &= 0x00ffffff;
	else
		f &= 0x0fffffff;

	if (f == 0)
		return;

	if (unlikely(sender->tenor_fb_quirk)) {
		/*
		 * Devices based on Tenor 8802 chipsets (TEAC UD-H01
		 * and others) sometimes change the feedback value
		 * by +/- 0x1.0000.
		 */
		if (f < ep->freqn - 0x8000)
			f += 0xf000;
		else if (f > ep->freqn + 0x8000)
			f -= 0xf000;
	} else if (unlikely(ep->freqshift == INT_MIN)) {
		/*
		 * The first time we see a feedback value, determine its format
		 * by shifting it left or right until it matches the nominal
		 * frequency value.  This assumes that the feedback does not
		 * differ from the nominal value more than +50% or -25%.
		 */
		shift = 0;
		while (f < ep->freqn - ep->freqn / 4) {
			f <<= 1;
			shift++;
		}
		while (f > ep->freqn + ep->freqn / 2) {
			f >>= 1;
			shift--;
		}
		ep->freqshift = shift;
	} else if (ep->freqshift >= 0)
		f <<= ep->freqshift;
	else
		f >>= -ep->freqshift;

	if (likely(f >= ep->freqn - ep->freqn / 8 && f <= ep->freqmax)) {
		/*
		 * If the frequency looks valid, set it.
		 * This value is referred to in prepare_playback_urb().
		 */
		spin_lock_irqsave(&ep->lock, flags);
		ep->freqm = f;
		spin_unlock_irqrestore(&ep->lock, flags);
	} else {
		/*
		 * Out of range; maybe the shift value is wrong.
		 * Reset it so that we autodetect again the next time.
		 */
		ep->freqshift = INT_MIN;
	}
}
<|MERGE_RESOLUTION|>--- conflicted
+++ resolved
@@ -538,12 +538,7 @@
 		     snd_usb_endpoint_implicit_feedback_sink(ep)) {
 			push_back_to_ready_list(ep, ctx);
 			clear_bit(ctx->index, &ep->active_mask);
-<<<<<<< HEAD
-			spin_unlock_irqrestore(&ep->lock, flags);
-			queue_pending_output_urbs(ep);
-=======
 			snd_usb_queue_pending_output_urbs(ep, false);
->>>>>>> 4d58363c
 			atomic_dec(&ep->submitted_urbs); /* decrement at last */
 			return;
 		}
@@ -1514,15 +1509,12 @@
 		}
 		set_bit(i, &ep->active_mask);
 		atomic_inc(&ep->submitted_urbs);
-<<<<<<< HEAD
-=======
 	}
 
 	if (!i) {
 		usb_audio_dbg(ep->chip, "XRUN at starting EP 0x%x\n",
 			      ep->ep_num);
 		goto __error;
->>>>>>> 4d58363c
 	}
 
 	usb_audio_dbg(ep->chip, "%d URBs submitted for EP 0x%x\n",
