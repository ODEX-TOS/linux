#
# Library configuration
#

config BINARY_PRINTF
	def_bool n

menu "Library routines"

config RAID6_PQ
	tristate

config BITREVERSE
	tristate

config HAVE_ARCH_BITREVERSE
	bool
	default n
	depends on BITREVERSE
	help
	  This option enables the use of hardware bit-reversal instructions on
	  architectures which support such operations.

config RATIONAL
	bool

config GENERIC_STRNCPY_FROM_USER
	bool

config GENERIC_STRNLEN_USER
	bool

config GENERIC_NET_UTILS
	bool

config GENERIC_FIND_FIRST_BIT
	bool

config NO_GENERIC_PCI_IOPORT_MAP
	bool

config GENERIC_PCI_IOMAP
	bool

config GENERIC_IOMAP
	bool
	select GENERIC_PCI_IOMAP

config STMP_DEVICE
	bool

config ARCH_USE_CMPXCHG_LOCKREF
	bool

config ARCH_HAS_FAST_MULTIPLIER
	bool

config CRC_CCITT
	tristate "CRC-CCITT functions"
	help
	  This option is provided for the case where no in-kernel-tree
	  modules require CRC-CCITT functions, but a module built outside
	  the kernel tree does. Such modules that use library CRC-CCITT
	  functions require M here.

config CRC16
	tristate "CRC16 functions"
	help
	  This option is provided for the case where no in-kernel-tree
	  modules require CRC16 functions, but a module built outside
	  the kernel tree does. Such modules that use library CRC16
	  functions require M here.

config CRC_T10DIF
	tristate "CRC calculation for the T10 Data Integrity Field"
	select CRYPTO
	select CRYPTO_CRCT10DIF
	help
	  This option is only needed if a module that's not in the
	  kernel tree needs to calculate CRC checks for use with the
	  SCSI data integrity subsystem.

config CRC_ITU_T
	tristate "CRC ITU-T V.41 functions"
	help
	  This option is provided for the case where no in-kernel-tree
	  modules require CRC ITU-T V.41 functions, but a module built outside
	  the kernel tree does. Such modules that use library CRC ITU-T V.41
	  functions require M here.

config CRC32
	tristate "CRC32/CRC32c functions"
	default y
	select BITREVERSE
	help
	  This option is provided for the case where no in-kernel-tree
	  modules require CRC32/CRC32c functions, but a module built outside
	  the kernel tree does. Such modules that use library CRC32/CRC32c
	  functions require M here.

config CRC32_SELFTEST
	tristate "CRC32 perform self test on init"
	depends on CRC32
	help
	  This option enables the CRC32 library functions to perform a
	  self test on initialization. The self test computes crc32_le
	  and crc32_be over byte strings with random alignment and length
	  and computes the total elapsed time and number of bytes processed.

choice
	prompt "CRC32 implementation"
	depends on CRC32
	default CRC32_SLICEBY8
	help
	  This option allows a kernel builder to override the default choice
	  of CRC32 algorithm.  Choose the default ("slice by 8") unless you
	  know that you need one of the others.

config CRC32_SLICEBY8
	bool "Slice by 8 bytes"
	help
	  Calculate checksum 8 bytes at a time with a clever slicing algorithm.
	  This is the fastest algorithm, but comes with a 8KiB lookup table.
	  Most modern processors have enough cache to hold this table without
	  thrashing the cache.

	  This is the default implementation choice.  Choose this one unless
	  you have a good reason not to.

config CRC32_SLICEBY4
	bool "Slice by 4 bytes"
	help
	  Calculate checksum 4 bytes at a time with a clever slicing algorithm.
	  This is a bit slower than slice by 8, but has a smaller 4KiB lookup
	  table.

	  Only choose this option if you know what you are doing.

config CRC32_SARWATE
	bool "Sarwate's Algorithm (one byte at a time)"
	help
	  Calculate checksum a byte at a time using Sarwate's algorithm.  This
	  is not particularly fast, but has a small 256 byte lookup table.

	  Only choose this option if you know what you are doing.

config CRC32_BIT
	bool "Classic Algorithm (one bit at a time)"
	help
	  Calculate checksum one bit at a time.  This is VERY slow, but has
	  no lookup table.  This is provided as a debugging option.

	  Only choose this option if you are debugging crc32.

endchoice

config CRC4
	tristate "CRC4 functions"
	help
	  This option is provided for the case where no in-kernel-tree
	  modules require CRC4 functions, but a module built outside
	  the kernel tree does. Such modules that use library CRC4
	  functions require M here.

config CRC7
	tristate "CRC7 functions"
	help
	  This option is provided for the case where no in-kernel-tree
	  modules require CRC7 functions, but a module built outside
	  the kernel tree does. Such modules that use library CRC7
	  functions require M here.

config LIBCRC32C
	tristate "CRC32c (Castagnoli, et al) Cyclic Redundancy-Check"
	select CRYPTO
	select CRYPTO_CRC32C
	help
	  This option is provided for the case where no in-kernel-tree
	  modules require CRC32c functions, but a module built outside the
	  kernel tree does. Such modules that use library CRC32c functions
	  require M here.  See Castagnoli93.
	  Module will be libcrc32c.

config CRC8
	tristate "CRC8 function"
	help
	  This option provides CRC8 function. Drivers may select this
	  when they need to do cyclic redundancy check according CRC8
	  algorithm. Module will be called crc8.

config XXHASH
	tristate

config AUDIT_GENERIC
	bool
	depends on AUDIT && !AUDIT_ARCH
	default y

config AUDIT_ARCH_COMPAT_GENERIC
	bool
	default n

config AUDIT_COMPAT_GENERIC
	bool
	depends on AUDIT_GENERIC && AUDIT_ARCH_COMPAT_GENERIC && COMPAT
	default y

config RANDOM32_SELFTEST
	bool "PRNG perform self test on init"
	default n
	help
	  This option enables the 32 bit PRNG library functions to perform a
	  self test on initialization.

#
# compression support is select'ed if needed
#
config 842_COMPRESS
	select CRC32
	tristate

config 842_DECOMPRESS
	select CRC32
	tristate

config ZLIB_INFLATE
	tristate

config ZLIB_DEFLATE
	tristate
	select BITREVERSE

config LZO_COMPRESS
	tristate

config LZO_DECOMPRESS
	tristate

config LZ4_COMPRESS
	tristate

config LZ4HC_COMPRESS
	tristate

config LZ4_DECOMPRESS
	tristate

config ZSTD_COMPRESS
	select XXHASH
	tristate

config ZSTD_DECOMPRESS
	select XXHASH
	tristate

source "lib/xz/Kconfig"

#
# These all provide a common interface (hence the apparent duplication with
# ZLIB_INFLATE; DECOMPRESS_GZIP is just a wrapper.)
#
config DECOMPRESS_GZIP
	select ZLIB_INFLATE
	tristate

config DECOMPRESS_BZIP2
	tristate

config DECOMPRESS_LZMA
	tristate

config DECOMPRESS_XZ
	select XZ_DEC
	tristate

config DECOMPRESS_LZO
	select LZO_DECOMPRESS
	tristate

config DECOMPRESS_LZ4
	select LZ4_DECOMPRESS
	tristate

#
# Generic allocator support is selected if needed
#
config GENERIC_ALLOCATOR
	bool

#
# reed solomon support is select'ed if needed
#
config REED_SOLOMON
	tristate
	
config REED_SOLOMON_ENC8
	bool

config REED_SOLOMON_DEC8
	bool

config REED_SOLOMON_ENC16
	bool

config REED_SOLOMON_DEC16
	bool

#
# BCH support is selected if needed
#
config BCH
	tristate

config BCH_CONST_PARAMS
	bool
	help
	  Drivers may select this option to force specific constant
	  values for parameters 'm' (Galois field order) and 't'
	  (error correction capability). Those specific values must
	  be set by declaring default values for symbols BCH_CONST_M
	  and BCH_CONST_T.
	  Doing so will enable extra compiler optimizations,
	  improving encoding and decoding performance up to 2x for
	  usual (m,t) values (typically such that m*t < 200).
	  When this option is selected, the BCH library supports
	  only a single (m,t) configuration. This is mainly useful
	  for NAND flash board drivers requiring known, fixed BCH
	  parameters.

config BCH_CONST_M
	int
	range 5 15
	help
	  Constant value for Galois field order 'm'. If 'k' is the
	  number of data bits to protect, 'm' should be chosen such
	  that (k + m*t) <= 2**m - 1.
	  Drivers should declare a default value for this symbol if
	  they select option BCH_CONST_PARAMS.

config BCH_CONST_T
	int
	help
	  Constant value for error correction capability in bits 't'.
	  Drivers should declare a default value for this symbol if
	  they select option BCH_CONST_PARAMS.

#
# Textsearch support is select'ed if needed
#
config TEXTSEARCH
	bool

config TEXTSEARCH_KMP
	tristate

config TEXTSEARCH_BM
	tristate

config TEXTSEARCH_FSM
	tristate

config BTREE
	bool

config INTERVAL_TREE
	bool
	help
	  Simple, embeddable, interval-tree. Can find the start of an
	  overlapping range in log(n) time and then iterate over all
	  overlapping nodes. The algorithm is implemented as an
	  augmented rbtree.

	  See:

		Documentation/rbtree.txt

	  for more information.

config RADIX_TREE_MULTIORDER
	bool

config ASSOCIATIVE_ARRAY
	bool
	help
	  Generic associative array.  Can be searched and iterated over whilst
	  it is being modified.  It is also reasonably quick to search and
	  modify.  The algorithms are non-recursive, and the trees are highly
	  capacious.

	  See:

		Documentation/assoc_array.txt

	  for more information.

config HAS_IOMEM
	bool
	depends on !NO_IOMEM
	select GENERIC_IO
	default y

config HAS_IOPORT_MAP
	bool
	depends on HAS_IOMEM && !NO_IOPORT_MAP
	default y

config HAS_DMA
	bool
	depends on !NO_DMA
	default y

<<<<<<< HEAD
config SGL_ALLOC
	bool
	default n

config DMA_NOOP_OPS
=======
config DMA_DIRECT_OPS
>>>>>>> 04f56534
	bool
	depends on HAS_DMA && (!64BIT || ARCH_DMA_ADDR_T_64BIT)
	default n

config DMA_VIRT_OPS
	bool
	depends on HAS_DMA && (!64BIT || ARCH_DMA_ADDR_T_64BIT)
	default n

config CHECK_SIGNATURE
	bool

config CPUMASK_OFFSTACK
	bool "Force CPU masks off stack" if DEBUG_PER_CPU_MAPS
	help
	  Use dynamic allocation for cpumask_var_t, instead of putting
	  them on the stack.  This is a bit more expensive, but avoids
	  stack overflow.

config CPU_RMAP
	bool
	depends on SMP

config DQL
	bool

config GLOB
	bool
#	This actually supports modular compilation, but the module overhead
#	is ridiculous for the amount of code involved.	Until an out-of-tree
#	driver asks for it, we'll just link it directly it into the kernel
#	when required.  Since we're ignoring out-of-tree users,	there's also
#	no need bother prompting for a manual decision:
#	prompt "glob_match() function"
	help
	  This option provides a glob_match function for performing
	  simple text pattern matching.  It originated in the ATA code
	  to blacklist particular drive models, but other device drivers
	  may need similar functionality.

	  All drivers in the Linux kernel tree that require this function
	  should automatically select this option.  Say N unless you
	  are compiling an out-of tree driver which tells you that it
	  depends on this.

config GLOB_SELFTEST
	tristate "glob self-test on init"
	depends on GLOB
	help
	  This option enables a simple self-test of the glob_match
	  function on startup.	It is primarily useful for people
	  working on the code to ensure they haven't introduced any
	  regressions.

	  It only adds a little bit of code and slows kernel boot (or
	  module load) by a small amount, so you're welcome to play with
	  it, but you probably don't need it.

#
# Netlink attribute parsing support is select'ed if needed
#
config NLATTR
	bool

#
# Generic 64-bit atomic support is selected if needed
#
config GENERIC_ATOMIC64
       bool

config LRU_CACHE
	tristate

config CLZ_TAB
	bool

config CORDIC
	tristate "CORDIC algorithm"
	help
	  This option provides an implementation of the CORDIC algorithm;
	  calculations are in fixed point. Module will be called cordic.

config DDR
	bool "JEDEC DDR data"
	help
	  Data from JEDEC specs for DDR SDRAM memories,
	  particularly the AC timing parameters and addressing
	  information. This data is useful for drivers handling
	  DDR SDRAM controllers.

config IRQ_POLL
	bool "IRQ polling library"
	help
	  Helper library to poll interrupt mitigation using polling.

config MPILIB
	tristate
	select CLZ_TAB
	help
	  Multiprecision maths library from GnuPG.
	  It is used to implement RSA digital signature verification,
	  which is used by IMA/EVM digital signature extension.

config SIGNATURE
	tristate
	depends on KEYS
	select CRYPTO
	select CRYPTO_SHA1
	select MPILIB
	help
	  Digital signature verification. Currently only RSA is supported.
	  Implementation is done using GnuPG MPI library

#
# libfdt files, only selected if needed.
#
config LIBFDT
	bool

config OID_REGISTRY
	tristate
	help
	  Enable fast lookup object identifier registry.

config UCS2_STRING
        tristate

source "lib/fonts/Kconfig"

config SG_SPLIT
	def_bool n
	help
	 Provides a helper to split scatterlists into chunks, each chunk being
	 a scatterlist. This should be selected by a driver or an API which
	 whishes to split a scatterlist amongst multiple DMA channels.

config SG_POOL
	def_bool n
	help
	 Provides a helper to allocate chained scatterlists. This should be
	 selected by a driver or an API which whishes to allocate chained
	 scatterlist.

#
# sg chaining option
#

config ARCH_HAS_SG_CHAIN
	def_bool n

config ARCH_HAS_PMEM_API
	bool

config ARCH_HAS_UACCESS_FLUSHCACHE
	bool

config STACKDEPOT
	bool
	select STACKTRACE

config SBITMAP
	bool

config PARMAN
	tristate "parman" if COMPILE_TEST

config PRIME_NUMBERS
	tristate

config STRING_SELFTEST
	tristate "Test string functions"

endmenu

config GENERIC_ASHLDI3
	bool

config GENERIC_ASHRDI3
	bool

config GENERIC_LSHRDI3
	bool

config GENERIC_MULDI3
	bool

config GENERIC_CMPDI2
	bool

config GENERIC_UCMPDI2
	bool<|MERGE_RESOLUTION|>--- conflicted
+++ resolved
@@ -409,15 +409,11 @@
 	depends on !NO_DMA
 	default y
 
-<<<<<<< HEAD
 config SGL_ALLOC
 	bool
 	default n
 
-config DMA_NOOP_OPS
-=======
 config DMA_DIRECT_OPS
->>>>>>> 04f56534
 	bool
 	depends on HAS_DMA && (!64BIT || ARCH_DMA_ADDR_T_64BIT)
 	default n
