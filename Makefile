# SPDX-License-Identifier: GPL-2.0
VERSION = 5
<<<<<<< HEAD
PATCHLEVEL = 17
SUBLEVEL = 5
EXTRAVERSION = -tos1
=======
PATCHLEVEL = 18
SUBLEVEL = 2
EXTRAVERSION = -arch1
>>>>>>> 5e014b6b
NAME = Superb Owl

# *DOCUMENTATION*
# To see a list of typical targets execute "make help"
# More info can be located in ./README
# Comments in this file are targeted only to the developer, do not
# expect to learn how to build the kernel reading this file.

$(if $(filter __%, $(MAKECMDGOALS)), \
	$(error targets prefixed with '__' are only for internal use))

# That's our default target when none is given on the command line
PHONY := __all
__all:

# We are using a recursive build, so we need to do a little thinking
# to get the ordering right.
#
# Most importantly: sub-Makefiles should only ever modify files in
# their own directory. If in some directory we have a dependency on
# a file in another dir (which doesn't happen often, but it's often
# unavoidable when linking the built-in.a targets which finally
# turn into vmlinux), we will call a sub make in that other dir, and
# after that we are sure that everything which is in that other dir
# is now up to date.
#
# The only cases where we need to modify files which have global
# effects are thus separated out and done before the recursive
# descending is started. They are now explicitly listed as the
# prepare rule.

ifneq ($(sub_make_done),1)

# Do not use make's built-in rules and variables
# (this increases performance and avoids hard-to-debug behaviour)
MAKEFLAGS += -rR

# Avoid funny character set dependencies
unexport LC_ALL
LC_COLLATE=C
LC_NUMERIC=C
export LC_COLLATE LC_NUMERIC

# Avoid interference with shell env settings
unexport GREP_OPTIONS

# Beautify output
# ---------------------------------------------------------------------------
#
# Normally, we echo the whole command before executing it. By making
# that echo $($(quiet)$(cmd)), we now have the possibility to set
# $(quiet) to choose other forms of output instead, e.g.
#
#         quiet_cmd_cc_o_c = Compiling $(RELDIR)/$@
#         cmd_cc_o_c       = $(CC) $(c_flags) -c -o $@ $<
#
# If $(quiet) is empty, the whole command will be printed.
# If it is set to "quiet_", only the short version will be printed.
# If it is set to "silent_", nothing will be printed at all, since
# the variable $(silent_cmd_cc_o_c) doesn't exist.
#
# A simple variant is to prefix commands with $(Q) - that's useful
# for commands that shall be hidden in non-verbose mode.
#
#	$(Q)ln $@ :<
#
# If KBUILD_VERBOSE equals 0 then the above command will be hidden.
# If KBUILD_VERBOSE equals 1 then the above command is displayed.
# If KBUILD_VERBOSE equals 2 then give the reason why each target is rebuilt.
#
# To put more focus on warnings, be less verbose as default
# Use 'make V=1' to see the full commands

ifeq ("$(origin V)", "command line")
  KBUILD_VERBOSE = $(V)
endif
ifndef KBUILD_VERBOSE
  KBUILD_VERBOSE = 0
endif

ifeq ($(KBUILD_VERBOSE),1)
  quiet =
  Q =
else
  quiet=quiet_
  Q = @
endif

# If the user is running make -s (silent mode), suppress echoing of
# commands

ifneq ($(findstring s,$(filter-out --%,$(MAKEFLAGS))),)
  quiet=silent_
  KBUILD_VERBOSE = 0
endif

export quiet Q KBUILD_VERBOSE

# Call a source code checker (by default, "sparse") as part of the
# C compilation.
#
# Use 'make C=1' to enable checking of only re-compiled files.
# Use 'make C=2' to enable checking of *all* source files, regardless
# of whether they are re-compiled or not.
#
# See the file "Documentation/dev-tools/sparse.rst" for more details,
# including where to get the "sparse" utility.

ifeq ("$(origin C)", "command line")
  KBUILD_CHECKSRC = $(C)
endif
ifndef KBUILD_CHECKSRC
  KBUILD_CHECKSRC = 0
endif

export KBUILD_CHECKSRC

# Use make M=dir or set the environment variable KBUILD_EXTMOD to specify the
# directory of external module to build. Setting M= takes precedence.
ifeq ("$(origin M)", "command line")
  KBUILD_EXTMOD := $(M)
endif

$(if $(word 2, $(KBUILD_EXTMOD)), \
	$(error building multiple external modules is not supported))

# Remove trailing slashes
ifneq ($(filter %/, $(KBUILD_EXTMOD)),)
KBUILD_EXTMOD := $(shell dirname $(KBUILD_EXTMOD).)
endif

export KBUILD_EXTMOD

# Kbuild will save output files in the current working directory.
# This does not need to match to the root of the kernel source tree.
#
# For example, you can do this:
#
#  cd /dir/to/store/output/files; make -f /dir/to/kernel/source/Makefile
#
# If you want to save output files in a different location, there are
# two syntaxes to specify it.
#
# 1) O=
# Use "make O=dir/to/store/output/files/"
#
# 2) Set KBUILD_OUTPUT
# Set the environment variable KBUILD_OUTPUT to point to the output directory.
# export KBUILD_OUTPUT=dir/to/store/output/files/; make
#
# The O= assignment takes precedence over the KBUILD_OUTPUT environment
# variable.

# Do we want to change the working directory?
ifeq ("$(origin O)", "command line")
  KBUILD_OUTPUT := $(O)
endif

ifneq ($(KBUILD_OUTPUT),)
# Make's built-in functions such as $(abspath ...), $(realpath ...) cannot
# expand a shell special character '~'. We use a somewhat tedious way here.
abs_objtree := $(shell mkdir -p $(KBUILD_OUTPUT) && cd $(KBUILD_OUTPUT) && pwd)
$(if $(abs_objtree),, \
     $(error failed to create output directory "$(KBUILD_OUTPUT)"))

# $(realpath ...) resolves symlinks
abs_objtree := $(realpath $(abs_objtree))
else
abs_objtree := $(CURDIR)
endif # ifneq ($(KBUILD_OUTPUT),)

ifeq ($(abs_objtree),$(CURDIR))
# Suppress "Entering directory ..." unless we are changing the work directory.
MAKEFLAGS += --no-print-directory
else
need-sub-make := 1
endif

this-makefile := $(lastword $(MAKEFILE_LIST))
abs_srctree := $(realpath $(dir $(this-makefile)))

ifneq ($(words $(subst :, ,$(abs_srctree))), 1)
$(error source directory cannot contain spaces or colons)
endif

ifneq ($(abs_srctree),$(abs_objtree))
# Look for make include files relative to root of kernel src
#
# --included-dir is added for backward compatibility, but you should not rely on
# it. Please add $(srctree)/ prefix to include Makefiles in the source tree.
MAKEFLAGS += --include-dir=$(abs_srctree)
endif

ifneq ($(filter 3.%,$(MAKE_VERSION)),)
# 'MAKEFLAGS += -rR' does not immediately become effective for GNU Make 3.x
# We need to invoke sub-make to avoid implicit rules in the top Makefile.
need-sub-make := 1
# Cancel implicit rules for this Makefile.
$(this-makefile): ;
endif

export abs_srctree abs_objtree
export sub_make_done := 1

ifeq ($(need-sub-make),1)

PHONY += $(MAKECMDGOALS) __sub-make

$(filter-out $(this-makefile), $(MAKECMDGOALS)) __all: __sub-make
	@:

# Invoke a second make in the output directory, passing relevant variables
__sub-make:
	$(Q)$(MAKE) -C $(abs_objtree) -f $(abs_srctree)/Makefile $(MAKECMDGOALS)

endif # need-sub-make
endif # sub_make_done

# We process the rest of the Makefile if this is the final invocation of make
ifeq ($(need-sub-make),)

# Do not print "Entering directory ...",
# but we want to display it when entering to the output directory
# so that IDEs/editors are able to understand relative filenames.
MAKEFLAGS += --no-print-directory

ifeq ($(abs_srctree),$(abs_objtree))
        # building in the source tree
        srctree := .
	building_out_of_srctree :=
else
        ifeq ($(abs_srctree)/,$(dir $(abs_objtree)))
                # building in a subdirectory of the source tree
                srctree := ..
        else
                srctree := $(abs_srctree)
        endif
	building_out_of_srctree := 1
endif

ifneq ($(KBUILD_ABS_SRCTREE),)
srctree := $(abs_srctree)
endif

objtree		:= .
VPATH		:= $(srctree)

export building_out_of_srctree srctree objtree VPATH

# To make sure we do not include .config for any of the *config targets
# catch them early, and hand them over to scripts/kconfig/Makefile
# It is allowed to specify more targets when calling make, including
# mixing *config targets and build targets.
# For example 'make oldconfig all'.
# Detect when mixed targets is specified, and make a second invocation
# of make so .config is not included in this case either (for *config).

version_h := include/generated/uapi/linux/version.h

clean-targets := %clean mrproper cleandocs
no-dot-config-targets := $(clean-targets) \
			 cscope gtags TAGS tags help% %docs check% coccicheck \
			 $(version_h) headers headers_% archheaders archscripts \
			 %asm-generic kernelversion %src-pkg dt_binding_check \
			 outputmakefile
# Installation targets should not require compiler. Unfortunately, vdso_install
# is an exception where build artifacts may be updated. This must be fixed.
no-compiler-targets := $(no-dot-config-targets) install dtbs_install \
			headers_install modules_install kernelrelease image_name
no-sync-config-targets := $(no-dot-config-targets) %install kernelrelease \
			  image_name
single-targets := %.a %.i %.ko %.lds %.ll %.lst %.mod %.o %.s %.symtypes %/

config-build	:=
mixed-build	:=
need-config	:= 1
need-compiler	:= 1
may-sync-config	:= 1
single-build	:=

ifneq ($(filter $(no-dot-config-targets), $(MAKECMDGOALS)),)
	ifeq ($(filter-out $(no-dot-config-targets), $(MAKECMDGOALS)),)
		need-config :=
	endif
endif

ifneq ($(filter $(no-compiler-targets), $(MAKECMDGOALS)),)
	ifeq ($(filter-out $(no-compiler-targets), $(MAKECMDGOALS)),)
		need-compiler :=
	endif
endif

ifneq ($(filter $(no-sync-config-targets), $(MAKECMDGOALS)),)
	ifeq ($(filter-out $(no-sync-config-targets), $(MAKECMDGOALS)),)
		may-sync-config :=
	endif
endif

ifneq ($(KBUILD_EXTMOD),)
	may-sync-config :=
endif

ifeq ($(KBUILD_EXTMOD),)
        ifneq ($(filter %config,$(MAKECMDGOALS)),)
		config-build := 1
                ifneq ($(words $(MAKECMDGOALS)),1)
			mixed-build := 1
                endif
        endif
endif

# We cannot build single targets and the others at the same time
ifneq ($(filter $(single-targets), $(MAKECMDGOALS)),)
	single-build := 1
	ifneq ($(filter-out $(single-targets), $(MAKECMDGOALS)),)
		mixed-build := 1
	endif
endif

# For "make -j clean all", "make -j mrproper defconfig all", etc.
ifneq ($(filter $(clean-targets),$(MAKECMDGOALS)),)
        ifneq ($(filter-out $(clean-targets),$(MAKECMDGOALS)),)
		mixed-build := 1
        endif
endif

# install and modules_install need also be processed one by one
ifneq ($(filter install,$(MAKECMDGOALS)),)
        ifneq ($(filter modules_install,$(MAKECMDGOALS)),)
		mixed-build := 1
        endif
endif

ifdef mixed-build
# ===========================================================================
# We're called with mixed targets (*config and build targets).
# Handle them one by one.

PHONY += $(MAKECMDGOALS) __build_one_by_one

$(MAKECMDGOALS): __build_one_by_one
	@:

__build_one_by_one:
	$(Q)set -e; \
	for i in $(MAKECMDGOALS); do \
		$(MAKE) -f $(srctree)/Makefile $$i; \
	done

else # !mixed-build

include $(srctree)/scripts/Kbuild.include

# Read KERNELRELEASE from include/config/kernel.release (if it exists)
KERNELRELEASE = $(shell cat include/config/kernel.release 2> /dev/null)
KERNELVERSION = $(VERSION)$(if $(PATCHLEVEL),.$(PATCHLEVEL)$(if $(SUBLEVEL),.$(SUBLEVEL)))$(EXTRAVERSION)
export VERSION PATCHLEVEL SUBLEVEL KERNELRELEASE KERNELVERSION

include $(srctree)/scripts/subarch.include

# Cross compiling and selecting different set of gcc/bin-utils
# ---------------------------------------------------------------------------
#
# When performing cross compilation for other architectures ARCH shall be set
# to the target architecture. (See arch/* for the possibilities).
# ARCH can be set during invocation of make:
# make ARCH=ia64
# Another way is to have ARCH set in the environment.
# The default ARCH is the host where make is executed.

# CROSS_COMPILE specify the prefix used for all executables used
# during compilation. Only gcc and related bin-utils executables
# are prefixed with $(CROSS_COMPILE).
# CROSS_COMPILE can be set on the command line
# make CROSS_COMPILE=ia64-linux-
# Alternatively CROSS_COMPILE can be set in the environment.
# Default value for CROSS_COMPILE is not to prefix executables
# Note: Some architectures assign CROSS_COMPILE in their arch/*/Makefile
ARCH		?= $(SUBARCH)

# Architecture as present in compile.h
UTS_MACHINE 	:= $(ARCH)
SRCARCH 	:= $(ARCH)

# Additional ARCH settings for x86
ifeq ($(ARCH),i386)
        SRCARCH := x86
endif
ifeq ($(ARCH),x86_64)
        SRCARCH := x86
endif

# Additional ARCH settings for sparc
ifeq ($(ARCH),sparc32)
       SRCARCH := sparc
endif
ifeq ($(ARCH),sparc64)
       SRCARCH := sparc
endif

# Additional ARCH settings for parisc
ifeq ($(ARCH),parisc64)
       SRCARCH := parisc
endif

export cross_compiling :=
ifneq ($(SRCARCH),$(SUBARCH))
cross_compiling := 1
endif

KCONFIG_CONFIG	?= .config
export KCONFIG_CONFIG

# SHELL used by kbuild
CONFIG_SHELL := sh

HOST_LFS_CFLAGS := $(shell getconf LFS_CFLAGS 2>/dev/null)
HOST_LFS_LDFLAGS := $(shell getconf LFS_LDFLAGS 2>/dev/null)
HOST_LFS_LIBS := $(shell getconf LFS_LIBS 2>/dev/null)

ifneq ($(LLVM),)
ifneq ($(filter %/,$(LLVM)),)
LLVM_PREFIX := $(LLVM)
else ifneq ($(filter -%,$(LLVM)),)
LLVM_SUFFIX := $(LLVM)
endif

HOSTCC	= $(LLVM_PREFIX)clang$(LLVM_SUFFIX)
HOSTCXX	= $(LLVM_PREFIX)clang++$(LLVM_SUFFIX)
else
HOSTCC	= gcc
HOSTCXX	= g++
endif

KBUILD_USERHOSTCFLAGS := -Wall -Wmissing-prototypes -Wstrict-prototypes \
			 -O2 -fomit-frame-pointer -std=gnu11 \
			 -Wdeclaration-after-statement
KBUILD_USERCFLAGS  := $(KBUILD_USERHOSTCFLAGS) $(USERCFLAGS)
KBUILD_USERLDFLAGS := $(USERLDFLAGS)

KBUILD_HOSTCFLAGS   := $(KBUILD_USERHOSTCFLAGS) $(HOST_LFS_CFLAGS) $(HOSTCFLAGS)
KBUILD_HOSTCXXFLAGS := -Wall -O2 $(HOST_LFS_CFLAGS) $(HOSTCXXFLAGS)
KBUILD_HOSTLDFLAGS  := $(HOST_LFS_LDFLAGS) $(HOSTLDFLAGS)
KBUILD_HOSTLDLIBS   := $(HOST_LFS_LIBS) $(HOSTLDLIBS)

# Make variables (CC, etc...)
CPP		= $(CC) -E
ifneq ($(LLVM),)
CC		= $(LLVM_PREFIX)clang$(LLVM_SUFFIX)
LD		= $(LLVM_PREFIX)ld.lld$(LLVM_SUFFIX)
AR		= $(LLVM_PREFIX)llvm-ar$(LLVM_SUFFIX)
NM		= $(LLVM_PREFIX)llvm-nm$(LLVM_SUFFIX)
OBJCOPY		= $(LLVM_PREFIX)llvm-objcopy$(LLVM_SUFFIX)
OBJDUMP		= $(LLVM_PREFIX)llvm-objdump$(LLVM_SUFFIX)
READELF		= $(LLVM_PREFIX)llvm-readelf$(LLVM_SUFFIX)
STRIP		= $(LLVM_PREFIX)llvm-strip$(LLVM_SUFFIX)
else
CC		= $(CROSS_COMPILE)gcc
LD		= $(CROSS_COMPILE)ld
AR		= $(CROSS_COMPILE)ar
NM		= $(CROSS_COMPILE)nm
OBJCOPY		= $(CROSS_COMPILE)objcopy
OBJDUMP		= $(CROSS_COMPILE)objdump
READELF		= $(CROSS_COMPILE)readelf
STRIP		= $(CROSS_COMPILE)strip
endif
PAHOLE		= pahole
RESOLVE_BTFIDS	= $(objtree)/tools/bpf/resolve_btfids/resolve_btfids
LEX		= flex
YACC		= bison
AWK		= awk
INSTALLKERNEL  := installkernel
DEPMOD		= depmod
PERL		= perl
PYTHON3		= python3
CHECK		= sparse
BASH		= bash
KGZIP		= gzip
KBZIP2		= bzip2
KLZOP		= lzop
LZMA		= lzma
LZ4		= lz4c
XZ		= xz
ZSTD		= zstd

PAHOLE_FLAGS	= $(shell PAHOLE=$(PAHOLE) $(srctree)/scripts/pahole-flags.sh)

CHECKFLAGS     := -D__linux__ -Dlinux -D__STDC__ -Dunix -D__unix__ \
		  -Wbitwise -Wno-return-void -Wno-unknown-attribute $(CF)
NOSTDINC_FLAGS :=
CFLAGS_MODULE   =
AFLAGS_MODULE   =
LDFLAGS_MODULE  =
CFLAGS_KERNEL	=
AFLAGS_KERNEL	=
LDFLAGS_vmlinux =

# Use USERINCLUDE when you must reference the UAPI directories only.
USERINCLUDE    := \
		-I$(srctree)/arch/$(SRCARCH)/include/uapi \
		-I$(objtree)/arch/$(SRCARCH)/include/generated/uapi \
		-I$(srctree)/include/uapi \
		-I$(objtree)/include/generated/uapi \
                -include $(srctree)/include/linux/compiler-version.h \
                -include $(srctree)/include/linux/kconfig.h

# Use LINUXINCLUDE when you must reference the include/ directory.
# Needed to be compatible with the O= option
LINUXINCLUDE    := \
		-I$(srctree)/arch/$(SRCARCH)/include \
		-I$(objtree)/arch/$(SRCARCH)/include/generated \
		$(if $(building_out_of_srctree),-I$(srctree)/include) \
		-I$(objtree)/include \
		$(USERINCLUDE)

KBUILD_AFLAGS   := -D__ASSEMBLY__ -fno-PIE
KBUILD_CFLAGS   := -Wall -Wundef -Werror=strict-prototypes -Wno-trigraphs \
		   -fno-strict-aliasing -fno-common -fshort-wchar -fno-PIE \
		   -Werror=implicit-function-declaration -Werror=implicit-int \
		   -Werror=return-type -Wno-format-security \
		   -std=gnu11
KBUILD_CPPFLAGS := -D__KERNEL__
KBUILD_AFLAGS_KERNEL :=
KBUILD_CFLAGS_KERNEL :=
KBUILD_AFLAGS_MODULE  := -DMODULE
KBUILD_CFLAGS_MODULE  := -DMODULE
KBUILD_LDFLAGS_MODULE :=
KBUILD_LDFLAGS :=
CLANG_FLAGS :=

export ARCH SRCARCH CONFIG_SHELL BASH HOSTCC KBUILD_HOSTCFLAGS CROSS_COMPILE LD CC
export CPP AR NM STRIP OBJCOPY OBJDUMP READELF PAHOLE RESOLVE_BTFIDS LEX YACC AWK INSTALLKERNEL
export PERL PYTHON3 CHECK CHECKFLAGS MAKE UTS_MACHINE HOSTCXX
export KGZIP KBZIP2 KLZOP LZMA LZ4 XZ ZSTD
export KBUILD_HOSTCXXFLAGS KBUILD_HOSTLDFLAGS KBUILD_HOSTLDLIBS LDFLAGS_MODULE
export KBUILD_USERCFLAGS KBUILD_USERLDFLAGS

export KBUILD_CPPFLAGS NOSTDINC_FLAGS LINUXINCLUDE OBJCOPYFLAGS KBUILD_LDFLAGS
export KBUILD_CFLAGS CFLAGS_KERNEL CFLAGS_MODULE
export KBUILD_AFLAGS AFLAGS_KERNEL AFLAGS_MODULE
export KBUILD_AFLAGS_MODULE KBUILD_CFLAGS_MODULE KBUILD_LDFLAGS_MODULE
export KBUILD_AFLAGS_KERNEL KBUILD_CFLAGS_KERNEL
export PAHOLE_FLAGS

# Files to ignore in find ... statements

export RCS_FIND_IGNORE := \( -name SCCS -o -name BitKeeper -o -name .svn -o    \
			  -name CVS -o -name .pc -o -name .hg -o -name .git \) \
			  -prune -o
export RCS_TAR_IGNORE := --exclude SCCS --exclude BitKeeper --exclude .svn \
			 --exclude CVS --exclude .pc --exclude .hg --exclude .git

# ===========================================================================
# Rules shared between *config targets and build targets

# Basic helpers built in scripts/basic/
PHONY += scripts_basic
scripts_basic:
	$(Q)$(MAKE) $(build)=scripts/basic

PHONY += outputmakefile
ifdef building_out_of_srctree
# Before starting out-of-tree build, make sure the source tree is clean.
# outputmakefile generates a Makefile in the output directory, if using a
# separate output directory. This allows convenient use of make in the
# output directory.
# At the same time when output Makefile generated, generate .gitignore to
# ignore whole output directory

quiet_cmd_makefile = GEN     Makefile
      cmd_makefile = { \
	echo "\# Automatically generated by $(srctree)/Makefile: don't edit"; \
	echo "include $(srctree)/Makefile"; \
	} > Makefile

outputmakefile:
	$(Q)if [ -f $(srctree)/.config -o \
		 -d $(srctree)/include/config -o \
		 -d $(srctree)/arch/$(SRCARCH)/include/generated ]; then \
		echo >&2 "***"; \
		echo >&2 "*** The source tree is not clean, please run 'make$(if $(findstring command line, $(origin ARCH)), ARCH=$(ARCH)) mrproper'"; \
		echo >&2 "*** in $(abs_srctree)";\
		echo >&2 "***"; \
		false; \
	fi
	$(Q)ln -fsn $(srctree) source
	$(call cmd,makefile)
	$(Q)test -e .gitignore || \
	{ echo "# this is build directory, ignore it"; echo "*"; } > .gitignore
endif

# The expansion should be delayed until arch/$(SRCARCH)/Makefile is included.
# Some architectures define CROSS_COMPILE in arch/$(SRCARCH)/Makefile.
# CC_VERSION_TEXT is referenced from Kconfig (so it needs export),
# and from include/config/auto.conf.cmd to detect the compiler upgrade.
CC_VERSION_TEXT = $(subst $(pound),,$(shell LC_ALL=C $(CC) --version 2>/dev/null | head -n 1))

ifneq ($(findstring clang,$(CC_VERSION_TEXT)),)
include $(srctree)/scripts/Makefile.clang
endif

# Include this also for config targets because some architectures need
# cc-cross-prefix to determine CROSS_COMPILE.
ifdef need-compiler
include $(srctree)/scripts/Makefile.compiler
endif

ifdef config-build
# ===========================================================================
# *config targets only - make sure prerequisites are updated, and descend
# in scripts/kconfig to make the *config target

# Read arch specific Makefile to set KBUILD_DEFCONFIG as needed.
# KBUILD_DEFCONFIG may point out an alternative default configuration
# used for 'make defconfig'
include $(srctree)/arch/$(SRCARCH)/Makefile
export KBUILD_DEFCONFIG KBUILD_KCONFIG CC_VERSION_TEXT

config: outputmakefile scripts_basic FORCE
	$(Q)$(MAKE) $(build)=scripts/kconfig $@

%config: outputmakefile scripts_basic FORCE
	$(Q)$(MAKE) $(build)=scripts/kconfig $@

else #!config-build
# ===========================================================================
# Build targets only - this includes vmlinux, arch specific targets, clean
# targets and others. In general all targets except *config targets.

# If building an external module we do not care about the all: rule
# but instead __all depend on modules
PHONY += all
ifeq ($(KBUILD_EXTMOD),)
__all: all
else
__all: modules
endif

# Decide whether to build built-in, modular, or both.
# Normally, just do built-in.

KBUILD_MODULES :=
KBUILD_BUILTIN := 1

# If we have only "make modules", don't compile built-in objects.
ifeq ($(MAKECMDGOALS),modules)
  KBUILD_BUILTIN :=
endif

# If we have "make <whatever> modules", compile modules
# in addition to whatever we do anyway.
# Just "make" or "make all" shall build modules as well

ifneq ($(filter all modules nsdeps %compile_commands.json clang-%,$(MAKECMDGOALS)),)
  KBUILD_MODULES := 1
endif

ifeq ($(MAKECMDGOALS),)
  KBUILD_MODULES := 1
endif

export KBUILD_MODULES KBUILD_BUILTIN

ifdef need-config
include include/config/auto.conf
endif

ifeq ($(KBUILD_EXTMOD),)
# Objects we will link into vmlinux / subdirs we need to visit
core-y		:= init/ usr/ arch/$(SRCARCH)/
drivers-y	:= drivers/ sound/
drivers-$(CONFIG_SAMPLES) += samples/
drivers-$(CONFIG_NET) += net/
drivers-y	+= virt/
libs-y		:= lib/
endif # KBUILD_EXTMOD

# The all: target is the default when no target is given on the
# command line.
# This allow a user to issue only 'make' to build a kernel including modules
# Defaults to vmlinux, but the arch makefile usually adds further targets
all: vmlinux

CFLAGS_GCOV	:= -fprofile-arcs -ftest-coverage
ifdef CONFIG_CC_IS_GCC
CFLAGS_GCOV	+= -fno-tree-loop-im
endif
export CFLAGS_GCOV

# The arch Makefiles can override CC_FLAGS_FTRACE. We may also append it later.
ifdef CONFIG_FUNCTION_TRACER
  CC_FLAGS_FTRACE := -pg
endif

include $(srctree)/arch/$(SRCARCH)/Makefile

ifdef need-config
ifdef may-sync-config
# Read in dependencies to all Kconfig* files, make sure to run syncconfig if
# changes are detected. This should be included after arch/$(SRCARCH)/Makefile
# because some architectures define CROSS_COMPILE there.
include include/config/auto.conf.cmd

$(KCONFIG_CONFIG):
	@echo >&2 '***'
	@echo >&2 '*** Configuration file "$@" not found!'
	@echo >&2 '***'
	@echo >&2 '*** Please run some configurator (e.g. "make oldconfig" or'
	@echo >&2 '*** "make menuconfig" or "make xconfig").'
	@echo >&2 '***'
	@/bin/false

# The actual configuration files used during the build are stored in
# include/generated/ and include/config/. Update them if .config is newer than
# include/config/auto.conf (which mirrors .config).
#
# This exploits the 'multi-target pattern rule' trick.
# The syncconfig should be executed only once to make all the targets.
# (Note: use the grouped target '&:' when we bump to GNU Make 4.3)
#
# Do not use $(call cmd,...) here. That would suppress prompts from syncconfig,
# so you cannot notice that Kconfig is waiting for the user input.
%/config/auto.conf %/config/auto.conf.cmd %/generated/autoconf.h: $(KCONFIG_CONFIG)
	$(Q)$(kecho) "  SYNC    $@"
	$(Q)$(MAKE) -f $(srctree)/Makefile syncconfig
else # !may-sync-config
# External modules and some install targets need include/generated/autoconf.h
# and include/config/auto.conf but do not care if they are up-to-date.
# Use auto.conf to trigger the test
PHONY += include/config/auto.conf

include/config/auto.conf:
	$(Q)test -e include/generated/autoconf.h -a -e $@ || (		\
	echo >&2;							\
	echo >&2 "  ERROR: Kernel configuration is invalid.";		\
	echo >&2 "         include/generated/autoconf.h or $@ are missing.";\
	echo >&2 "         Run 'make oldconfig && make prepare' on kernel src to fix it.";	\
	echo >&2 ;							\
	/bin/false)

endif # may-sync-config
endif # need-config

KBUILD_CFLAGS	+= -fno-delete-null-pointer-checks
KBUILD_CFLAGS	+= $(call cc-disable-warning,frame-address,)
KBUILD_CFLAGS	+= $(call cc-disable-warning, format-truncation)
KBUILD_CFLAGS	+= $(call cc-disable-warning, format-overflow)
KBUILD_CFLAGS	+= $(call cc-disable-warning, address-of-packed-member)

ifdef CONFIG_CC_OPTIMIZE_FOR_PERFORMANCE
KBUILD_CFLAGS += -O2
else ifdef CONFIG_CC_OPTIMIZE_FOR_PERFORMANCE_O3
KBUILD_CFLAGS += -O3
else ifdef CONFIG_CC_OPTIMIZE_FOR_SIZE
KBUILD_CFLAGS += -Os
endif

# Tell gcc to never replace conditional load with a non-conditional one
ifdef CONFIG_CC_IS_GCC
# gcc-10 renamed --param=allow-store-data-races=0 to
# -fno-allow-store-data-races.
KBUILD_CFLAGS	+= $(call cc-option,--param=allow-store-data-races=0)
KBUILD_CFLAGS	+= $(call cc-option,-fno-allow-store-data-races)
endif

ifdef CONFIG_READABLE_ASM
# Disable optimizations that make assembler listings hard to read.
# reorder blocks reorders the control in the function
# ipa clone creates specialized cloned functions
# partial inlining inlines only parts of functions
KBUILD_CFLAGS += -fno-reorder-blocks -fno-ipa-cp-clone -fno-partial-inlining
endif

ifneq ($(CONFIG_FRAME_WARN),0)
KBUILD_CFLAGS += -Wframe-larger-than=$(CONFIG_FRAME_WARN)
endif

stackp-flags-y                                    := -fno-stack-protector
stackp-flags-$(CONFIG_STACKPROTECTOR)             := -fstack-protector
stackp-flags-$(CONFIG_STACKPROTECTOR_STRONG)      := -fstack-protector-strong

KBUILD_CFLAGS += $(stackp-flags-y)

KBUILD_CFLAGS-$(CONFIG_WERROR) += -Werror
KBUILD_CFLAGS += $(KBUILD_CFLAGS-y) $(CONFIG_CC_IMPLICIT_FALLTHROUGH)

ifdef CONFIG_CC_IS_CLANG
KBUILD_CPPFLAGS += -Qunused-arguments
# The kernel builds with '-std=gnu11' so use of GNU extensions is acceptable.
KBUILD_CFLAGS += -Wno-gnu
else

# gcc inanely warns about local variables called 'main'
KBUILD_CFLAGS += -Wno-main
endif

# These warnings generated too much noise in a regular build.
# Use make W=1 to enable them (see scripts/Makefile.extrawarn)
KBUILD_CFLAGS += $(call cc-disable-warning, unused-but-set-variable)
KBUILD_CFLAGS += $(call cc-disable-warning, unused-const-variable)

ifdef CONFIG_FRAME_POINTER
KBUILD_CFLAGS	+= -fno-omit-frame-pointer -fno-optimize-sibling-calls
else
# Some targets (ARM with Thumb2, for example), can't be built with frame
# pointers.  For those, we don't have FUNCTION_TRACER automatically
# select FRAME_POINTER.  However, FUNCTION_TRACER adds -pg, and this is
# incompatible with -fomit-frame-pointer with current GCC, so we don't use
# -fomit-frame-pointer with FUNCTION_TRACER.
ifndef CONFIG_FUNCTION_TRACER
KBUILD_CFLAGS	+= -fomit-frame-pointer
endif
endif

# Initialize all stack variables with a 0xAA pattern.
ifdef CONFIG_INIT_STACK_ALL_PATTERN
KBUILD_CFLAGS	+= -ftrivial-auto-var-init=pattern
endif

# Initialize all stack variables with a zero value.
ifdef CONFIG_INIT_STACK_ALL_ZERO
KBUILD_CFLAGS	+= -ftrivial-auto-var-init=zero
ifdef CONFIG_CC_IS_CLANG
# https://bugs.llvm.org/show_bug.cgi?id=45497
KBUILD_CFLAGS	+= -enable-trivial-auto-var-init-zero-knowing-it-will-be-removed-from-clang
endif
endif

# While VLAs have been removed, GCC produces unreachable stack probes
# for the randomize_kstack_offset feature. Disable it for all compilers.
KBUILD_CFLAGS	+= $(call cc-option, -fno-stack-clash-protection)

# Clear used registers at func exit (to reduce data lifetime and ROP gadgets).
ifdef CONFIG_ZERO_CALL_USED_REGS
KBUILD_CFLAGS	+= -fzero-call-used-regs=used-gpr
endif

ifdef CONFIG_FUNCTION_TRACER
ifdef CONFIG_FTRACE_MCOUNT_USE_CC
  CC_FLAGS_FTRACE	+= -mrecord-mcount
  ifdef CONFIG_HAVE_NOP_MCOUNT
    ifeq ($(call cc-option-yn, -mnop-mcount),y)
      CC_FLAGS_FTRACE	+= -mnop-mcount
      CC_FLAGS_USING	+= -DCC_USING_NOP_MCOUNT
    endif
  endif
endif
ifdef CONFIG_FTRACE_MCOUNT_USE_OBJTOOL
  CC_FLAGS_USING	+= -DCC_USING_NOP_MCOUNT
endif
ifdef CONFIG_FTRACE_MCOUNT_USE_RECORDMCOUNT
  ifdef CONFIG_HAVE_C_RECORDMCOUNT
    BUILD_C_RECORDMCOUNT := y
    export BUILD_C_RECORDMCOUNT
  endif
endif
ifdef CONFIG_HAVE_FENTRY
  # s390-linux-gnu-gcc did not support -mfentry until gcc-9.
  ifeq ($(call cc-option-yn, -mfentry),y)
    CC_FLAGS_FTRACE	+= -mfentry
    CC_FLAGS_USING	+= -DCC_USING_FENTRY
  endif
endif
export CC_FLAGS_FTRACE
KBUILD_CFLAGS	+= $(CC_FLAGS_FTRACE) $(CC_FLAGS_USING)
KBUILD_AFLAGS	+= $(CC_FLAGS_USING)
endif

# We trigger additional mismatches with less inlining
ifdef CONFIG_DEBUG_SECTION_MISMATCH
KBUILD_CFLAGS += -fno-inline-functions-called-once
endif

ifdef CONFIG_LD_DEAD_CODE_DATA_ELIMINATION
KBUILD_CFLAGS_KERNEL += -ffunction-sections -fdata-sections
LDFLAGS_vmlinux += --gc-sections
endif

ifdef CONFIG_SHADOW_CALL_STACK
CC_FLAGS_SCS	:= -fsanitize=shadow-call-stack
KBUILD_CFLAGS	+= $(CC_FLAGS_SCS)
export CC_FLAGS_SCS
endif

ifdef CONFIG_LTO_CLANG
ifdef CONFIG_LTO_CLANG_THIN
CC_FLAGS_LTO	:= -flto=thin -fsplit-lto-unit
KBUILD_LDFLAGS	+= --thinlto-cache-dir=$(extmod_prefix).thinlto-cache
else
CC_FLAGS_LTO	:= -flto
endif
CC_FLAGS_LTO	+= -fvisibility=hidden

# Limit inlining across translation units to reduce binary size
KBUILD_LDFLAGS += -mllvm -import-instr-limit=5

# Check for frame size exceeding threshold during prolog/epilog insertion
# when using lld < 13.0.0.
ifneq ($(CONFIG_FRAME_WARN),0)
ifeq ($(shell test $(CONFIG_LLD_VERSION) -lt 130000; echo $$?),0)
KBUILD_LDFLAGS	+= -plugin-opt=-warn-stack-size=$(CONFIG_FRAME_WARN)
endif
endif
endif

ifdef CONFIG_LTO
KBUILD_CFLAGS	+= -fno-lto $(CC_FLAGS_LTO)
KBUILD_AFLAGS	+= -fno-lto
export CC_FLAGS_LTO
endif

ifdef CONFIG_CFI_CLANG
CC_FLAGS_CFI	:= -fsanitize=cfi \
		   -fsanitize-cfi-cross-dso \
		   -fno-sanitize-cfi-canonical-jump-tables \
		   -fno-sanitize-trap=cfi \
		   -fno-sanitize-blacklist

ifdef CONFIG_CFI_PERMISSIVE
CC_FLAGS_CFI	+= -fsanitize-recover=cfi
endif

# If LTO flags are filtered out, we must also filter out CFI.
CC_FLAGS_LTO	+= $(CC_FLAGS_CFI)
KBUILD_CFLAGS	+= $(CC_FLAGS_CFI)
export CC_FLAGS_CFI
endif

ifdef CONFIG_DEBUG_FORCE_FUNCTION_ALIGN_64B
KBUILD_CFLAGS += -falign-functions=64
endif

# arch Makefile may override CC so keep this after arch Makefile is included
NOSTDINC_FLAGS += -nostdinc

# warn about C99 declaration after statement
KBUILD_CFLAGS += -Wdeclaration-after-statement

# Variable Length Arrays (VLAs) should not be used anywhere in the kernel
KBUILD_CFLAGS += -Wvla

# disable pointer signed / unsigned warnings in gcc 4.0
KBUILD_CFLAGS += -Wno-pointer-sign

# In order to make sure new function cast mismatches are not introduced
# in the kernel (to avoid tripping CFI checking), the kernel should be
# globally built with -Wcast-function-type.
KBUILD_CFLAGS += $(call cc-option, -Wcast-function-type)

# disable stringop warnings in gcc 8+
KBUILD_CFLAGS += $(call cc-disable-warning, stringop-truncation)

# We'll want to enable this eventually, but it's not going away for 5.7 at least
KBUILD_CFLAGS += $(call cc-disable-warning, stringop-overflow)

# Another good warning that we'll want to enable eventually
KBUILD_CFLAGS += $(call cc-disable-warning, restrict)

# Enabled with W=2, disabled by default as noisy
ifdef CONFIG_CC_IS_GCC
KBUILD_CFLAGS += -Wno-maybe-uninitialized
endif

ifdef CONFIG_CC_IS_GCC
# The allocators already balk at large sizes, so silence the compiler
# warnings for bounds checks involving those possible values. While
# -Wno-alloc-size-larger-than would normally be used here, earlier versions
# of gcc (<9.1) weirdly don't handle the option correctly when _other_
# warnings are produced (?!). Using -Walloc-size-larger-than=SIZE_MAX
# doesn't work (as it is documented to), silently resolving to "0" prior to
# version 9.1 (and producing an error more recently). Numeric values larger
# than PTRDIFF_MAX also don't work prior to version 9.1, which are silently
# ignored, continuing to default to PTRDIFF_MAX. So, left with no other
# choice, we must perform a versioned check to disable this warning.
# https://lore.kernel.org/lkml/20210824115859.187f272f@canb.auug.org.au
KBUILD_CFLAGS += $(call cc-ifversion, -ge, 0901, -Wno-alloc-size-larger-than)
endif

# disable invalid "can't wrap" optimizations for signed / pointers
KBUILD_CFLAGS	+= -fno-strict-overflow

# Make sure -fstack-check isn't enabled (like gentoo apparently did)
KBUILD_CFLAGS  += -fno-stack-check

# conserve stack if available
ifdef CONFIG_CC_IS_GCC
KBUILD_CFLAGS   += -fconserve-stack
endif

# Prohibit date/time macros, which would make the build non-deterministic
KBUILD_CFLAGS   += -Werror=date-time

# enforce correct pointer usage
KBUILD_CFLAGS   += $(call cc-option,-Werror=incompatible-pointer-types)

# Require designated initializers for all marked structures
KBUILD_CFLAGS   += $(call cc-option,-Werror=designated-init)

# change __FILE__ to the relative path from the srctree
KBUILD_CPPFLAGS += $(call cc-option,-fmacro-prefix-map=$(srctree)/=)

# include additional Makefiles when needed
include-y			:= scripts/Makefile.extrawarn
include-$(CONFIG_DEBUG_INFO)	+= scripts/Makefile.debug
include-$(CONFIG_KASAN)		+= scripts/Makefile.kasan
include-$(CONFIG_KCSAN)		+= scripts/Makefile.kcsan
include-$(CONFIG_UBSAN)		+= scripts/Makefile.ubsan
include-$(CONFIG_KCOV)		+= scripts/Makefile.kcov
include-$(CONFIG_GCC_PLUGINS)	+= scripts/Makefile.gcc-plugins

include $(addprefix $(srctree)/, $(include-y))

# scripts/Makefile.gcc-plugins is intentionally included last.
# Do not add $(call cc-option,...) below this line. When you build the kernel
# from the clean source tree, the GCC plugins do not exist at this point.

# Add user supplied CPPFLAGS, AFLAGS and CFLAGS as the last assignments
KBUILD_CPPFLAGS += $(KCPPFLAGS)
KBUILD_AFLAGS   += $(KAFLAGS)
KBUILD_CFLAGS   += $(KCFLAGS)

KBUILD_LDFLAGS_MODULE += --build-id=sha1
LDFLAGS_vmlinux += --build-id=sha1

ifeq ($(CONFIG_STRIP_ASM_SYMS),y)
LDFLAGS_vmlinux	+= $(call ld-option, -X,)
endif

ifeq ($(CONFIG_RELR),y)
LDFLAGS_vmlinux	+= --pack-dyn-relocs=relr --use-android-relr-tags
endif

# We never want expected sections to be placed heuristically by the
# linker. All sections should be explicitly named in the linker script.
ifdef CONFIG_LD_ORPHAN_WARN
LDFLAGS_vmlinux += --orphan-handling=warn
endif

# Align the bit size of userspace programs with the kernel
KBUILD_USERCFLAGS  += $(filter -m32 -m64 --target=%, $(KBUILD_CFLAGS))
KBUILD_USERLDFLAGS += $(filter -m32 -m64 --target=%, $(KBUILD_CFLAGS))

# make the checker run with the right architecture
CHECKFLAGS += --arch=$(ARCH)

# insure the checker run with the right endianness
CHECKFLAGS += $(if $(CONFIG_CPU_BIG_ENDIAN),-mbig-endian,-mlittle-endian)

# the checker needs the correct machine size
CHECKFLAGS += $(if $(CONFIG_64BIT),-m64,-m32)

# Default kernel image to build when no specific target is given.
# KBUILD_IMAGE may be overruled on the command line or
# set in the environment
# Also any assignments in arch/$(ARCH)/Makefile take precedence over
# this default value
export KBUILD_IMAGE ?= vmlinux

#
# INSTALL_PATH specifies where to place the updated kernel and system map
# images. Default is /boot, but you can set it to other values
export	INSTALL_PATH ?= /boot

#
# INSTALL_DTBS_PATH specifies a prefix for relocations required by build roots.
# Like INSTALL_MOD_PATH, it isn't defined in the Makefile, but can be passed as
# an argument if needed. Otherwise it defaults to the kernel install path
#
export INSTALL_DTBS_PATH ?= $(INSTALL_PATH)/dtbs/$(KERNELRELEASE)

#
# INSTALL_MOD_PATH specifies a prefix to MODLIB for module directory
# relocations required by build roots.  This is not defined in the
# makefile but the argument can be passed to make if needed.
#

MODLIB	= $(INSTALL_MOD_PATH)/lib/modules/$(KERNELRELEASE)
export MODLIB

PHONY += prepare0

export extmod_prefix = $(if $(KBUILD_EXTMOD),$(KBUILD_EXTMOD)/)
export MODORDER := $(extmod_prefix)modules.order
export MODULES_NSDEPS := $(extmod_prefix)modules.nsdeps

ifeq ($(KBUILD_EXTMOD),)
core-y			+= kernel/ certs/ mm/ fs/ ipc/ security/ crypto/
core-$(CONFIG_BLOCK)	+= block/

vmlinux-dirs	:= $(patsubst %/,%,$(filter %/, \
		     $(core-y) $(core-m) $(drivers-y) $(drivers-m) \
		     $(libs-y) $(libs-m)))

vmlinux-alldirs	:= $(sort $(vmlinux-dirs) Documentation \
		     $(patsubst %/,%,$(filter %/, $(core-) \
			$(drivers-) $(libs-))))

subdir-modorder := $(addsuffix modules.order,$(filter %/, \
			$(core-y) $(core-m) $(libs-y) $(libs-m) \
			$(drivers-y) $(drivers-m)))

build-dirs	:= $(vmlinux-dirs)
clean-dirs	:= $(vmlinux-alldirs)

# Externally visible symbols (used by link-vmlinux.sh)
KBUILD_VMLINUX_OBJS := $(head-y) $(patsubst %/,%/built-in.a, $(core-y))
KBUILD_VMLINUX_OBJS += $(addsuffix built-in.a, $(filter %/, $(libs-y)))
ifdef CONFIG_MODULES
KBUILD_VMLINUX_OBJS += $(patsubst %/, %/lib.a, $(filter %/, $(libs-y)))
KBUILD_VMLINUX_LIBS := $(filter-out %/, $(libs-y))
else
KBUILD_VMLINUX_LIBS := $(patsubst %/,%/lib.a, $(libs-y))
endif
KBUILD_VMLINUX_OBJS += $(patsubst %/,%/built-in.a, $(drivers-y))

export KBUILD_VMLINUX_OBJS KBUILD_VMLINUX_LIBS
export KBUILD_LDS          := arch/$(SRCARCH)/kernel/vmlinux.lds
# used by scripts/Makefile.package
export KBUILD_ALLDIRS := $(sort $(filter-out arch/%,$(vmlinux-alldirs)) LICENSES arch include scripts tools)

vmlinux-deps := $(KBUILD_LDS) $(KBUILD_VMLINUX_OBJS) $(KBUILD_VMLINUX_LIBS)

# Recurse until adjust_autoksyms.sh is satisfied
PHONY += autoksyms_recursive
ifdef CONFIG_TRIM_UNUSED_KSYMS
# For the kernel to actually contain only the needed exported symbols,
# we have to build modules as well to determine what those symbols are.
# (this can be evaluated only once include/config/auto.conf has been included)
KBUILD_MODULES := 1

autoksyms_recursive: descend modules.order
	$(Q)$(CONFIG_SHELL) $(srctree)/scripts/adjust_autoksyms.sh \
	  "$(MAKE) -f $(srctree)/Makefile vmlinux"
endif

autoksyms_h := $(if $(CONFIG_TRIM_UNUSED_KSYMS), include/generated/autoksyms.h)

quiet_cmd_autoksyms_h = GEN     $@
      cmd_autoksyms_h = mkdir -p $(dir $@); \
			$(CONFIG_SHELL) $(srctree)/scripts/gen_autoksyms.sh $@

$(autoksyms_h):
	$(call cmd,autoksyms_h)

ARCH_POSTLINK := $(wildcard $(srctree)/arch/$(SRCARCH)/Makefile.postlink)

# Final link of vmlinux with optional arch pass after final link
cmd_link-vmlinux =                                                 \
	$(CONFIG_SHELL) $< "$(LD)" "$(KBUILD_LDFLAGS)" "$(LDFLAGS_vmlinux)";    \
	$(if $(ARCH_POSTLINK), $(MAKE) -f $(ARCH_POSTLINK) $@, true)

vmlinux: scripts/link-vmlinux.sh autoksyms_recursive $(vmlinux-deps) FORCE
	+$(call if_changed_dep,link-vmlinux)

targets := vmlinux

# The actual objects are generated when descending,
# make sure no implicit rule kicks in
$(sort $(vmlinux-deps) $(subdir-modorder)): descend ;

filechk_kernel.release = \
	echo "$(KERNELVERSION)$$($(CONFIG_SHELL) $(srctree)/scripts/setlocalversion $(srctree))"

# Store (new) KERNELRELEASE string in include/config/kernel.release
include/config/kernel.release: FORCE
	$(call filechk,kernel.release)

# Additional helpers built in scripts/
# Carefully list dependencies so we do not try to build scripts twice
# in parallel
PHONY += scripts
scripts: scripts_basic scripts_dtc
	$(Q)$(MAKE) $(build)=$(@)

# Things we need to do before we recursively start building the kernel
# or the modules are listed in "prepare".
# A multi level approach is used. prepareN is processed before prepareN-1.
# archprepare is used in arch Makefiles and when processed asm symlink,
# version.h and scripts_basic is processed / created.

PHONY += prepare archprepare

archprepare: outputmakefile archheaders archscripts scripts include/config/kernel.release \
	asm-generic $(version_h) $(autoksyms_h) include/generated/utsrelease.h \
	include/generated/autoconf.h remove-stale-files

prepare0: archprepare
	$(Q)$(MAKE) $(build)=scripts/mod
	$(Q)$(MAKE) $(build)=.

# All the preparing..
prepare: prepare0

PHONY += remove-stale-files
remove-stale-files:
	$(Q)$(srctree)/scripts/remove-stale-files

# Support for using generic headers in asm-generic
asm-generic := -f $(srctree)/scripts/Makefile.asm-generic obj

PHONY += asm-generic uapi-asm-generic
asm-generic: uapi-asm-generic
	$(Q)$(MAKE) $(asm-generic)=arch/$(SRCARCH)/include/generated/asm \
	generic=include/asm-generic
uapi-asm-generic:
	$(Q)$(MAKE) $(asm-generic)=arch/$(SRCARCH)/include/generated/uapi/asm \
	generic=include/uapi/asm-generic

# Generate some files
# ---------------------------------------------------------------------------

# KERNELRELEASE can change from a few different places, meaning version.h
# needs to be updated, so this check is forced on all builds

uts_len := 64
define filechk_utsrelease.h
	if [ `echo -n "$(KERNELRELEASE)" | wc -c ` -gt $(uts_len) ]; then \
	  echo '"$(KERNELRELEASE)" exceeds $(uts_len) characters' >&2;    \
	  exit 1;                                                         \
	fi;                                                               \
	echo \#define UTS_RELEASE \"$(KERNELRELEASE)\"
endef

define filechk_version.h
	if [ $(SUBLEVEL) -gt 255 ]; then                                 \
		echo \#define LINUX_VERSION_CODE $(shell                 \
		expr $(VERSION) \* 65536 + $(PATCHLEVEL) \* 256 + 255); \
	else                                                             \
		echo \#define LINUX_VERSION_CODE $(shell                 \
		expr $(VERSION) \* 65536 + $(PATCHLEVEL) \* 256 + $(SUBLEVEL)); \
	fi;                                                              \
	echo '#define KERNEL_VERSION(a,b,c) (((a) << 16) + ((b) << 8) +  \
	((c) > 255 ? 255 : (c)))';                                       \
	echo \#define LINUX_VERSION_MAJOR $(VERSION);                    \
	echo \#define LINUX_VERSION_PATCHLEVEL $(PATCHLEVEL);            \
	echo \#define LINUX_VERSION_SUBLEVEL $(SUBLEVEL)
endef

$(version_h): PATCHLEVEL := $(or $(PATCHLEVEL), 0)
$(version_h): SUBLEVEL := $(or $(SUBLEVEL), 0)
$(version_h): FORCE
	$(call filechk,version.h)

include/generated/utsrelease.h: include/config/kernel.release FORCE
	$(call filechk,utsrelease.h)

PHONY += headerdep
headerdep:
	$(Q)find $(srctree)/include/ -name '*.h' | xargs --max-args 1 \
	$(srctree)/scripts/headerdep.pl -I$(srctree)/include

# ---------------------------------------------------------------------------
# Kernel headers

#Default location for installed headers
export INSTALL_HDR_PATH = $(objtree)/usr

quiet_cmd_headers_install = INSTALL $(INSTALL_HDR_PATH)/include
      cmd_headers_install = \
	mkdir -p $(INSTALL_HDR_PATH); \
	rsync -mrl --include='*/' --include='*\.h' --exclude='*' \
	usr/include $(INSTALL_HDR_PATH)

PHONY += headers_install
headers_install: headers
	$(call cmd,headers_install)

PHONY += archheaders archscripts

hdr-inst := -f $(srctree)/scripts/Makefile.headersinst obj

PHONY += headers
headers: $(version_h) scripts_unifdef uapi-asm-generic archheaders archscripts
	$(if $(wildcard $(srctree)/arch/$(SRCARCH)/include/uapi/asm/Kbuild),, \
	  $(error Headers not exportable for the $(SRCARCH) architecture))
	$(Q)$(MAKE) $(hdr-inst)=include/uapi
	$(Q)$(MAKE) $(hdr-inst)=arch/$(SRCARCH)/include/uapi

ifdef CONFIG_HEADERS_INSTALL
prepare: headers
endif

PHONY += scripts_unifdef
scripts_unifdef: scripts_basic
	$(Q)$(MAKE) $(build)=scripts scripts/unifdef

# ---------------------------------------------------------------------------
# Install

# Many distributions have the custom install script, /sbin/installkernel.
# If DKMS is installed, 'make install' will eventually recuses back
# to the this Makefile to build and install external modules.
# Cancel sub_make_done so that options such as M=, V=, etc. are parsed.

install: sub_make_done :=

# ---------------------------------------------------------------------------
# Tools

ifdef CONFIG_STACK_VALIDATION
prepare: tools/objtool
endif

ifdef CONFIG_BPF
ifdef CONFIG_DEBUG_INFO_BTF
prepare: tools/bpf/resolve_btfids
endif
endif

PHONY += resolve_btfids_clean

resolve_btfids_O = $(abspath $(objtree))/tools/bpf/resolve_btfids

# tools/bpf/resolve_btfids directory might not exist
# in output directory, skip its clean in that case
resolve_btfids_clean:
ifneq ($(wildcard $(resolve_btfids_O)),)
	$(Q)$(MAKE) -sC $(srctree)/tools/bpf/resolve_btfids O=$(resolve_btfids_O) clean
endif

# Clear a bunch of variables before executing the submake
ifeq ($(quiet),silent_)
tools_silent=s
endif

tools/: FORCE
	$(Q)mkdir -p $(objtree)/tools
	$(Q)$(MAKE) LDFLAGS= MAKEFLAGS="$(tools_silent) $(filter --j% -j,$(MAKEFLAGS))" O=$(abspath $(objtree)) subdir=tools -C $(srctree)/tools/

tools/%: FORCE
	$(Q)mkdir -p $(objtree)/tools
	$(Q)$(MAKE) LDFLAGS= MAKEFLAGS="$(tools_silent) $(filter --j% -j,$(MAKEFLAGS))" O=$(abspath $(objtree)) subdir=tools -C $(srctree)/tools/ $*

# ---------------------------------------------------------------------------
# Kernel selftest

PHONY += kselftest
kselftest:
	$(Q)$(MAKE) -C $(srctree)/tools/testing/selftests run_tests

kselftest-%: FORCE
	$(Q)$(MAKE) -C $(srctree)/tools/testing/selftests $*

PHONY += kselftest-merge
kselftest-merge:
	$(if $(wildcard $(objtree)/.config),, $(error No .config exists, config your kernel first!))
	$(Q)find $(srctree)/tools/testing/selftests -name config | \
		xargs $(srctree)/scripts/kconfig/merge_config.sh -m $(objtree)/.config
	$(Q)$(MAKE) -f $(srctree)/Makefile olddefconfig

# ---------------------------------------------------------------------------
# Devicetree files

ifneq ($(wildcard $(srctree)/arch/$(SRCARCH)/boot/dts/),)
dtstree := arch/$(SRCARCH)/boot/dts
endif

ifneq ($(dtstree),)

%.dtb: include/config/kernel.release scripts_dtc
	$(Q)$(MAKE) $(build)=$(dtstree) $(dtstree)/$@

%.dtbo: include/config/kernel.release scripts_dtc
	$(Q)$(MAKE) $(build)=$(dtstree) $(dtstree)/$@

PHONY += dtbs dtbs_install dtbs_check
dtbs: include/config/kernel.release scripts_dtc
	$(Q)$(MAKE) $(build)=$(dtstree)

ifneq ($(filter dtbs_check, $(MAKECMDGOALS)),)
export CHECK_DTBS=y
dtbs: dt_binding_check
endif

dtbs_check: dtbs

dtbs_install:
	$(Q)$(MAKE) $(dtbinst)=$(dtstree) dst=$(INSTALL_DTBS_PATH)

ifdef CONFIG_OF_EARLY_FLATTREE
all: dtbs
endif

endif

PHONY += scripts_dtc
scripts_dtc: scripts_basic
	$(Q)$(MAKE) $(build)=scripts/dtc

ifneq ($(filter dt_binding_check, $(MAKECMDGOALS)),)
export CHECK_DT_BINDING=y
endif

PHONY += dt_binding_check
dt_binding_check: scripts_dtc
	$(Q)$(MAKE) $(build)=Documentation/devicetree/bindings

# ---------------------------------------------------------------------------
# Modules

ifdef CONFIG_MODULES

# By default, build modules as well

all: modules

# When we're building modules with modversions, we need to consider
# the built-in objects during the descend as well, in order to
# make sure the checksums are up to date before we record them.
ifdef CONFIG_MODVERSIONS
  KBUILD_BUILTIN := 1
endif

# Build modules
#
# A module can be listed more than once in obj-m resulting in
# duplicate lines in modules.order files.  Those are removed
# using awk while concatenating to the final file.

PHONY += modules
modules: $(if $(KBUILD_BUILTIN),vmlinux) modules_check modules_prepare

cmd_modules_order = $(AWK) '!x[$$0]++' $(real-prereqs) > $@

modules.order: $(subdir-modorder) FORCE
	$(call if_changed,modules_order)

targets += modules.order

# Target to prepare building external modules
PHONY += modules_prepare
modules_prepare: prepare
	$(Q)$(MAKE) $(build)=scripts scripts/module.lds

export modules_sign_only :=

ifeq ($(CONFIG_MODULE_SIG),y)
PHONY += modules_sign
modules_sign: modules_install
	@:

# modules_sign is a subset of modules_install.
# 'make modules_install modules_sign' is equivalent to 'make modules_install'.
ifeq ($(filter modules_install,$(MAKECMDGOALS)),)
modules_sign_only := y
endif
endif

modinst_pre :=
ifneq ($(filter modules_install,$(MAKECMDGOALS)),)
modinst_pre := __modinst_pre
endif

modules_install: $(modinst_pre)
PHONY += __modinst_pre
__modinst_pre:
	@rm -rf $(MODLIB)/kernel
	@rm -f $(MODLIB)/source
	@mkdir -p $(MODLIB)/kernel
	@ln -s $(abspath $(srctree)) $(MODLIB)/source
	@if [ ! $(objtree) -ef  $(MODLIB)/build ]; then \
		rm -f $(MODLIB)/build ; \
		ln -s $(CURDIR) $(MODLIB)/build ; \
	fi
	@sed 's:^:kernel/:' modules.order > $(MODLIB)/modules.order
	@cp -f modules.builtin $(MODLIB)/
	@cp -f $(objtree)/modules.builtin.modinfo $(MODLIB)/

endif # CONFIG_MODULES

###
# Cleaning is done on three levels.
# make clean     Delete most generated files
#                Leave enough to build external modules
# make mrproper  Delete the current configuration, and all generated files
# make distclean Remove editor backup files, patch leftover files and the like

# Directories & files removed with 'make clean'
CLEAN_FILES += include/ksym vmlinux.symvers modules-only.symvers \
	       modules.builtin modules.builtin.modinfo modules.nsdeps \
	       compile_commands.json .thinlto-cache

# Directories & files removed with 'make mrproper'
MRPROPER_FILES += include/config include/generated          \
		  arch/$(SRCARCH)/include/generated .tmp_objdiff \
		  debian snap tar-install \
		  .config .config.old .version \
		  Module.symvers \
		  certs/signing_key.pem \
		  certs/x509.genkey \
		  vmlinux-gdb.py \
		  *.spec

# clean - Delete most, but leave enough to build external modules
#
clean: rm-files := $(CLEAN_FILES)

PHONY += archclean vmlinuxclean

vmlinuxclean:
	$(Q)$(CONFIG_SHELL) $(srctree)/scripts/link-vmlinux.sh clean
	$(Q)$(if $(ARCH_POSTLINK), $(MAKE) -f $(ARCH_POSTLINK) clean)

clean: archclean vmlinuxclean resolve_btfids_clean

# mrproper - Delete all generated files, including .config
#
mrproper: rm-files := $(wildcard $(MRPROPER_FILES))
mrproper-dirs      := $(addprefix _mrproper_,scripts)

PHONY += $(mrproper-dirs) mrproper
$(mrproper-dirs):
	$(Q)$(MAKE) $(clean)=$(patsubst _mrproper_%,%,$@)

mrproper: clean $(mrproper-dirs)
	$(call cmd,rmfiles)

# distclean
#
PHONY += distclean

distclean: mrproper
	@find . $(RCS_FIND_IGNORE) \
		\( -name '*.orig' -o -name '*.rej' -o -name '*~' \
		-o -name '*.bak' -o -name '#*#' -o -name '*%' \
		-o -name 'core' -o -name tags -o -name TAGS -o -name 'cscope*' \
		-o -name GPATH -o -name GRTAGS -o -name GSYMS -o -name GTAGS \) \
		-type f -print | xargs rm -f


# Packaging of the kernel to various formats
# ---------------------------------------------------------------------------

%src-pkg: FORCE
	$(Q)$(MAKE) -f $(srctree)/scripts/Makefile.package $@
%pkg: include/config/kernel.release FORCE
	$(Q)$(MAKE) -f $(srctree)/scripts/Makefile.package $@

# Brief documentation of the typical targets used
# ---------------------------------------------------------------------------

boards := $(wildcard $(srctree)/arch/$(SRCARCH)/configs/*_defconfig)
boards := $(sort $(notdir $(boards)))
board-dirs := $(dir $(wildcard $(srctree)/arch/$(SRCARCH)/configs/*/*_defconfig))
board-dirs := $(sort $(notdir $(board-dirs:/=)))

PHONY += help
help:
	@echo  'Cleaning targets:'
	@echo  '  clean		  - Remove most generated files but keep the config and'
	@echo  '                    enough build support to build external modules'
	@echo  '  mrproper	  - Remove all generated files + config + various backup files'
	@echo  '  distclean	  - mrproper + remove editor backup and patch files'
	@echo  ''
	@echo  'Configuration targets:'
	@$(MAKE) -f $(srctree)/scripts/kconfig/Makefile help
	@echo  ''
	@echo  'Other generic targets:'
	@echo  '  all		  - Build all targets marked with [*]'
	@echo  '* vmlinux	  - Build the bare kernel'
	@echo  '* modules	  - Build all modules'
	@echo  '  modules_install - Install all modules to INSTALL_MOD_PATH (default: /)'
	@echo  '  dir/            - Build all files in dir and below'
	@echo  '  dir/file.[ois]  - Build specified target only'
	@echo  '  dir/file.ll     - Build the LLVM assembly file'
	@echo  '                    (requires compiler support for LLVM assembly generation)'
	@echo  '  dir/file.lst    - Build specified mixed source/assembly target only'
	@echo  '                    (requires a recent binutils and recent build (System.map))'
	@echo  '  dir/file.ko     - Build module including final link'
	@echo  '  modules_prepare - Set up for building external modules'
	@echo  '  tags/TAGS	  - Generate tags file for editors'
	@echo  '  cscope	  - Generate cscope index'
	@echo  '  gtags           - Generate GNU GLOBAL index'
	@echo  '  kernelrelease	  - Output the release version string (use with make -s)'
	@echo  '  kernelversion	  - Output the version stored in Makefile (use with make -s)'
	@echo  '  image_name	  - Output the image name (use with make -s)'
	@echo  '  headers_install - Install sanitised kernel headers to INSTALL_HDR_PATH'; \
	 echo  '                    (default: $(INSTALL_HDR_PATH))'; \
	 echo  ''
	@echo  'Static analysers:'
	@echo  '  checkstack      - Generate a list of stack hogs'
	@echo  '  versioncheck    - Sanity check on version.h usage'
	@echo  '  includecheck    - Check for duplicate included header files'
	@echo  '  export_report   - List the usages of all exported symbols'
	@echo  '  headerdep       - Detect inclusion cycles in headers'
	@echo  '  coccicheck      - Check with Coccinelle'
	@echo  '  clang-analyzer  - Check with clang static analyzer'
	@echo  '  clang-tidy      - Check with clang-tidy'
	@echo  ''
	@echo  'Tools:'
	@echo  '  nsdeps          - Generate missing symbol namespace dependencies'
	@echo  ''
	@echo  'Kernel selftest:'
	@echo  '  kselftest         - Build and run kernel selftest'
	@echo  '                      Build, install, and boot kernel before'
	@echo  '                      running kselftest on it'
	@echo  '                      Run as root for full coverage'
	@echo  '  kselftest-all     - Build kernel selftest'
	@echo  '  kselftest-install - Build and install kernel selftest'
	@echo  '  kselftest-clean   - Remove all generated kselftest files'
	@echo  '  kselftest-merge   - Merge all the config dependencies of'
	@echo  '		      kselftest to existing .config.'
	@echo  ''
	@$(if $(dtstree), \
		echo 'Devicetree:'; \
		echo '* dtbs             - Build device tree blobs for enabled boards'; \
		echo '  dtbs_install     - Install dtbs to $(INSTALL_DTBS_PATH)'; \
		echo '  dt_binding_check - Validate device tree binding documents'; \
		echo '  dtbs_check       - Validate device tree source files';\
		echo '')

	@echo 'Userspace tools targets:'
	@echo '  use "make tools/help"'
	@echo '  or  "cd tools; make help"'
	@echo  ''
	@echo  'Kernel packaging:'
	@$(MAKE) -f $(srctree)/scripts/Makefile.package help
	@echo  ''
	@echo  'Documentation targets:'
	@$(MAKE) -f $(srctree)/Documentation/Makefile dochelp
	@echo  ''
	@echo  'Architecture specific targets ($(SRCARCH)):'
	@$(or $(archhelp),\
		echo '  No architecture specific help defined for $(SRCARCH)')
	@echo  ''
	@$(if $(boards), \
		$(foreach b, $(boards), \
		printf "  %-27s - Build for %s\\n" $(b) $(subst _defconfig,,$(b));) \
		echo '')
	@$(if $(board-dirs), \
		$(foreach b, $(board-dirs), \
		printf "  %-16s - Show %s-specific targets\\n" help-$(b) $(b);) \
		printf "  %-16s - Show all of the above\\n" help-boards; \
		echo '')

	@echo  '  make V=0|1 [targets] 0 => quiet build (default), 1 => verbose build'
	@echo  '  make V=2   [targets] 2 => give reason for rebuild of target'
	@echo  '  make O=dir [targets] Locate all output files in "dir", including .config'
	@echo  '  make C=1   [targets] Check re-compiled c source with $$CHECK'
	@echo  '                       (sparse by default)'
	@echo  '  make C=2   [targets] Force check of all c source with $$CHECK'
	@echo  '  make RECORDMCOUNT_WARN=1 [targets] Warn about ignored mcount sections'
	@echo  '  make W=n   [targets] Enable extra build checks, n=1,2,3 where'
	@echo  '		1: warnings which may be relevant and do not occur too often'
	@echo  '		2: warnings which occur quite often but may still be relevant'
	@echo  '		3: more obscure warnings, can most likely be ignored'
	@echo  '		Multiple levels can be combined with W=12 or W=123'
	@echo  ''
	@echo  'Execute "make" or "make all" to build all targets marked with [*] '
	@echo  'For further info see the ./README file'


help-board-dirs := $(addprefix help-,$(board-dirs))

help-boards: $(help-board-dirs)

boards-per-dir = $(sort $(notdir $(wildcard $(srctree)/arch/$(SRCARCH)/configs/$*/*_defconfig)))

$(help-board-dirs): help-%:
	@echo  'Architecture specific targets ($(SRCARCH) $*):'
	@$(if $(boards-per-dir), \
		$(foreach b, $(boards-per-dir), \
		printf "  %-24s - Build for %s\\n" $*/$(b) $(subst _defconfig,,$(b));) \
		echo '')


# Documentation targets
# ---------------------------------------------------------------------------
DOC_TARGETS := xmldocs latexdocs pdfdocs htmldocs epubdocs cleandocs \
	       linkcheckdocs dochelp refcheckdocs
PHONY += $(DOC_TARGETS)
$(DOC_TARGETS):
	$(Q)$(MAKE) $(build)=Documentation $@

# Misc
# ---------------------------------------------------------------------------

PHONY += scripts_gdb
scripts_gdb: prepare0
	$(Q)$(MAKE) $(build)=scripts/gdb
	$(Q)ln -fsn $(abspath $(srctree)/scripts/gdb/vmlinux-gdb.py)

ifdef CONFIG_GDB_SCRIPTS
all: scripts_gdb
endif

else # KBUILD_EXTMOD

###
# External module support.
# When building external modules the kernel used as basis is considered
# read-only, and no consistency checks are made and the make
# system is not used on the basis kernel. If updates are required
# in the basis kernel ordinary make commands (without M=...) must be used.

# We are always building only modules.
KBUILD_BUILTIN :=
KBUILD_MODULES := 1

build-dirs := $(KBUILD_EXTMOD)
$(MODORDER): descend
	@:

compile_commands.json: $(extmod_prefix)compile_commands.json
PHONY += compile_commands.json

clean-dirs := $(KBUILD_EXTMOD)
clean: rm-files := $(KBUILD_EXTMOD)/Module.symvers $(KBUILD_EXTMOD)/modules.nsdeps \
	$(KBUILD_EXTMOD)/compile_commands.json $(KBUILD_EXTMOD)/.thinlto-cache

PHONY += prepare
# now expand this into a simple variable to reduce the cost of shell evaluations
prepare: CC_VERSION_TEXT := $(CC_VERSION_TEXT)
prepare:
	@if [ "$(CC_VERSION_TEXT)" != "$(CONFIG_CC_VERSION_TEXT)" ]; then \
		echo >&2 "warning: the compiler differs from the one used to build the kernel"; \
		echo >&2 "  The kernel was built by: $(CONFIG_CC_VERSION_TEXT)"; \
		echo >&2 "  You are using:           $(CC_VERSION_TEXT)"; \
	fi

PHONY += help
help:
	@echo  '  Building external modules.'
	@echo  '  Syntax: make -C path/to/kernel/src M=$$PWD target'
	@echo  ''
	@echo  '  modules         - default target, build the module(s)'
	@echo  '  modules_install - install the module'
	@echo  '  clean           - remove generated files in module directory only'
	@echo  ''

# no-op for external module builds
PHONY += modules_prepare

endif # KBUILD_EXTMOD

# ---------------------------------------------------------------------------
# Modules

PHONY += modules modules_install

ifdef CONFIG_MODULES

modules: modules_check
	$(Q)$(MAKE) -f $(srctree)/scripts/Makefile.modpost

PHONY += modules_check
modules_check: $(MODORDER)
	$(Q)$(CONFIG_SHELL) $(srctree)/scripts/modules-check.sh $<

quiet_cmd_depmod = DEPMOD  $(MODLIB)
      cmd_depmod = $(CONFIG_SHELL) $(srctree)/scripts/depmod.sh $(DEPMOD) \
                   $(KERNELRELEASE)

modules_install:
	$(Q)$(MAKE) -f $(srctree)/scripts/Makefile.modinst
	$(call cmd,depmod)

else # CONFIG_MODULES

# Modules not configured
# ---------------------------------------------------------------------------

modules modules_install:
	@echo >&2 '***'
	@echo >&2 '*** The present kernel configuration has modules disabled.'
	@echo >&2 '*** To use the module feature, please run "make menuconfig" etc.'
	@echo >&2 '*** to enable CONFIG_MODULES.'
	@echo >&2 '***'
	@exit 1

endif # CONFIG_MODULES

# Single targets
# ---------------------------------------------------------------------------
# To build individual files in subdirectories, you can do like this:
#
#   make foo/bar/baz.s
#
# The supported suffixes for single-target are listed in 'single-targets'
#
# To build only under specific subdirectories, you can do like this:
#
#   make foo/bar/baz/

ifdef single-build

# .ko is special because modpost is needed
single-ko := $(sort $(filter %.ko, $(MAKECMDGOALS)))
single-no-ko := $(sort $(patsubst %.ko,%.mod, $(MAKECMDGOALS)))

$(single-ko): single_modpost
	@:
$(single-no-ko): descend
	@:

ifeq ($(KBUILD_EXTMOD),)
# For the single build of in-tree modules, use a temporary file to avoid
# the situation of modules_install installing an invalid modules.order.
MODORDER := .modules.tmp
endif

PHONY += single_modpost
single_modpost: $(single-no-ko) modules_prepare
	$(Q){ $(foreach m, $(single-ko), echo $(extmod_prefix)$m;) } > $(MODORDER)
	$(Q)$(MAKE) -f $(srctree)/scripts/Makefile.modpost

KBUILD_MODULES := 1

export KBUILD_SINGLE_TARGETS := $(addprefix $(extmod_prefix), $(single-no-ko))

# trim unrelated directories
build-dirs := $(foreach d, $(build-dirs), \
			$(if $(filter $(d)/%, $(KBUILD_SINGLE_TARGETS)), $(d)))

endif

ifndef CONFIG_MODULES
KBUILD_MODULES :=
endif

# Handle descending into subdirectories listed in $(build-dirs)
# Preset locale variables to speed up the build process. Limit locale
# tweaks to this spot to avoid wrong language settings when running
# make menuconfig etc.
# Error messages still appears in the original language
PHONY += descend $(build-dirs)
descend: $(build-dirs)
$(build-dirs): prepare
	$(Q)$(MAKE) $(build)=$@ \
	single-build=$(if $(filter-out $@/, $(filter $@/%, $(KBUILD_SINGLE_TARGETS))),1) \
	need-builtin=1 need-modorder=1

clean-dirs := $(addprefix _clean_, $(clean-dirs))
PHONY += $(clean-dirs) clean
$(clean-dirs):
	$(Q)$(MAKE) $(clean)=$(patsubst _clean_%,%,$@)

clean: $(clean-dirs)
	$(call cmd,rmfiles)
	@find $(or $(KBUILD_EXTMOD), .) $(RCS_FIND_IGNORE) \
		\( -name '*.[aios]' -o -name '*.ko' -o -name '.*.cmd' \
		-o -name '*.ko.*' \
		-o -name '*.dtb' -o -name '*.dtbo' -o -name '*.dtb.S' -o -name '*.dt.yaml' \
		-o -name '*.dwo' -o -name '*.lst' \
		-o -name '*.su' -o -name '*.mod' \
		-o -name '.*.d' -o -name '.*.tmp' -o -name '*.mod.c' \
		-o -name '*.lex.c' -o -name '*.tab.[ch]' \
		-o -name '*.asn1.[ch]' \
		-o -name '*.symtypes' -o -name 'modules.order' \
		-o -name '.tmp_*.o.*' \
		-o -name '*.c.[012]*.*' \
		-o -name '*.ll' \
		-o -name '*.gcno' \
		-o -name '*.*.symversions' \) -type f -print | xargs rm -f

# Generate tags for editors
# ---------------------------------------------------------------------------
quiet_cmd_tags = GEN     $@
      cmd_tags = $(BASH) $(srctree)/scripts/tags.sh $@

tags TAGS cscope gtags: FORCE
	$(call cmd,tags)

# Script to generate missing namespace dependencies
# ---------------------------------------------------------------------------

PHONY += nsdeps
nsdeps: export KBUILD_NSDEPS=1
nsdeps: modules
	$(Q)$(CONFIG_SHELL) $(srctree)/scripts/nsdeps

# Clang Tooling
# ---------------------------------------------------------------------------

quiet_cmd_gen_compile_commands = GEN     $@
      cmd_gen_compile_commands = $(PYTHON3) $< -a $(AR) -o $@ $(filter-out $<, $(real-prereqs))

$(extmod_prefix)compile_commands.json: scripts/clang-tools/gen_compile_commands.py \
	$(if $(KBUILD_EXTMOD),,$(KBUILD_VMLINUX_OBJS) $(KBUILD_VMLINUX_LIBS)) \
	$(if $(CONFIG_MODULES), $(MODORDER)) FORCE
	$(call if_changed,gen_compile_commands)

targets += $(extmod_prefix)compile_commands.json

PHONY += clang-tidy clang-analyzer

ifdef CONFIG_CC_IS_CLANG
quiet_cmd_clang_tools = CHECK   $<
      cmd_clang_tools = $(PYTHON3) $(srctree)/scripts/clang-tools/run-clang-tools.py $@ $<

clang-tidy clang-analyzer: $(extmod_prefix)compile_commands.json
	$(call cmd,clang_tools)
else
clang-tidy clang-analyzer:
	@echo "$@ requires CC=clang" >&2
	@false
endif

# Scripts to check various things for consistency
# ---------------------------------------------------------------------------

PHONY += includecheck versioncheck coccicheck export_report

includecheck:
	find $(srctree)/* $(RCS_FIND_IGNORE) \
		-name '*.[hcS]' -type f -print | sort \
		| xargs $(PERL) -w $(srctree)/scripts/checkincludes.pl

versioncheck:
	find $(srctree)/* $(RCS_FIND_IGNORE) \
		-name '*.[hcS]' -type f -print | sort \
		| xargs $(PERL) -w $(srctree)/scripts/checkversion.pl

coccicheck:
	$(Q)$(BASH) $(srctree)/scripts/$@

export_report:
	$(PERL) $(srctree)/scripts/export_report.pl

PHONY += checkstack kernelrelease kernelversion image_name

# UML needs a little special treatment here.  It wants to use the host
# toolchain, so needs $(SUBARCH) passed to checkstack.pl.  Everyone
# else wants $(ARCH), including people doing cross-builds, which means
# that $(SUBARCH) doesn't work here.
ifeq ($(ARCH), um)
CHECKSTACK_ARCH := $(SUBARCH)
else
CHECKSTACK_ARCH := $(ARCH)
endif
checkstack:
	$(OBJDUMP) -d vmlinux $$(find . -name '*.ko') | \
	$(PERL) $(srctree)/scripts/checkstack.pl $(CHECKSTACK_ARCH)

kernelrelease:
	@echo "$(KERNELVERSION)$$($(CONFIG_SHELL) $(srctree)/scripts/setlocalversion $(srctree))"

kernelversion:
	@echo $(KERNELVERSION)

image_name:
	@echo $(KBUILD_IMAGE)

quiet_cmd_rmfiles = $(if $(wildcard $(rm-files)),CLEAN   $(wildcard $(rm-files)))
      cmd_rmfiles = rm -rf $(rm-files)

# read saved command lines for existing targets
existing-targets := $(wildcard $(sort $(targets)))

-include $(foreach f,$(existing-targets),$(dir $(f)).$(notdir $(f)).cmd)

endif # config-build
endif # mixed-build
endif # need-sub-make

PHONY += FORCE
FORCE:

# Declare the contents of the PHONY variable as phony.  We keep that
# information in a variable so we can use it in if_changed and friends.
.PHONY: $(PHONY)<|MERGE_RESOLUTION|>--- conflicted
+++ resolved
@@ -1,14 +1,8 @@
 # SPDX-License-Identifier: GPL-2.0
 VERSION = 5
-<<<<<<< HEAD
-PATCHLEVEL = 17
-SUBLEVEL = 5
-EXTRAVERSION = -tos1
-=======
 PATCHLEVEL = 18
 SUBLEVEL = 2
 EXTRAVERSION = -arch1
->>>>>>> 5e014b6b
 NAME = Superb Owl
 
 # *DOCUMENTATION*
