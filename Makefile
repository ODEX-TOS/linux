--- conflicted
+++ resolved
@@ -1,13 +1,8 @@
 # SPDX-License-Identifier: GPL-2.0
 VERSION = 5
 PATCHLEVEL = 9
-<<<<<<< HEAD
-SUBLEVEL = 13
+SUBLEVEL = 14
 EXTRAVERSION = -tos1
-=======
-SUBLEVEL = 14
-EXTRAVERSION = -arch1
->>>>>>> c39feb9d
 NAME = Kleptomaniac Octopus
 
 # *DOCUMENTATION*
