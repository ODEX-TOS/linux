--- conflicted
+++ resolved
@@ -1,14 +1,8 @@
 # SPDX-License-Identifier: GPL-2.0
 VERSION = 5
-<<<<<<< HEAD
-PATCHLEVEL = 5
-SUBLEVEL = 13
-EXTRAVERSION = -tos1
-=======
 PATCHLEVEL = 6
 SUBLEVEL = 0
-EXTRAVERSION = -arch1
->>>>>>> 67cb19e6
+EXTRAVERSION = -tos1
 NAME = Kleptomaniac Octopus
 
 # *DOCUMENTATION*
