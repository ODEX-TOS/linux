--- conflicted
+++ resolved
@@ -1,16 +1,9 @@
 # SPDX-License-Identifier: GPL-2.0
 VERSION = 5
-<<<<<<< HEAD
-PATCHLEVEL = 12
-SUBLEVEL = 14
-EXTRAVERSION = -tos1
-NAME = Crossing the Sliðr
-=======
 PATCHLEVEL = 13
 SUBLEVEL = 1
-EXTRAVERSION = -zen1
+EXTRAVERSION = -tos1
 NAME = The City on the Edge of Forever
->>>>>>> c2f789ef
 
 # *DOCUMENTATION*
 # To see a list of typical targets execute "make help"
@@ -1004,12 +997,6 @@
 # Make sure -fstack-check isn't enabled (like gentoo apparently did)
 KBUILD_CFLAGS  += -fno-stack-check
 
-<<<<<<< HEAD
-
-
-
-=======
->>>>>>> c2f789ef
 # Prohibit date/time macros, which would make the build non-deterministic
 KBUILD_CFLAGS   += -Werror=date-time
 
@@ -1099,53 +1086,6 @@
 MODLIB	= $(INSTALL_MOD_PATH)/lib/modules/$(KERNELRELEASE)
 export MODLIB
 
-<<<<<<< HEAD
-#
-# INSTALL_MOD_STRIP, if defined, will cause modules to be
-# stripped after they are installed.  If INSTALL_MOD_STRIP is '1', then
-# the default option --strip-debug will be used.  Otherwise,
-# INSTALL_MOD_STRIP value will be used as the options to the strip command.
-
-ifdef INSTALL_MOD_STRIP
-ifeq ($(INSTALL_MOD_STRIP),1)
-mod_strip_cmd = $(STRIP) --strip-debug
-else
-mod_strip_cmd = $(STRIP) $(INSTALL_MOD_STRIP)
-endif # INSTALL_MOD_STRIP=1
-else
-mod_strip_cmd = true
-endif # INSTALL_MOD_STRIP
-export mod_strip_cmd
-
-# CONFIG_MODULE_COMPRESS, if defined, will cause module to be compressed
-# after they are installed in agreement with CONFIG_MODULE_COMPRESS_GZIP,
-# CONFIG_MODULE_COMPRESS_XZ, or CONFIG_MODULE_COMPRESS_ZSTD.
-
-mod_compress_cmd = true
-ifdef CONFIG_MODULE_COMPRESS
-  ifdef CONFIG_MODULE_COMPRESS_GZIP
-    mod_compress_cmd = $(KGZIP) -n -f
-  endif # CONFIG_MODULE_COMPRESS_GZIP
-  ifdef CONFIG_MODULE_COMPRESS_XZ
-    mod_compress_cmd = $(XZ) --lzma2=dict=2MiB -f
-  endif # CONFIG_MODULE_COMPRESS_XZ
-  ifdef CONFIG_MODULE_COMPRESS_ZSTD
-    mod_compress_cmd = $(ZSTD) -T0 -9 --rm -f
-  endif # CONFIG_MODULE_COMPRESS_ZSTD
-endif # CONFIG_MODULE_COMPRESS
-export mod_compress_cmd
-
-ifdef CONFIG_MODULE_SIG_ALL
-$(eval $(call config_filename,MODULE_SIG_KEY))
-
-mod_sign_cmd = scripts/sign-file $(CONFIG_MODULE_SIG_HASH) $(MODULE_SIG_KEY_SRCPREFIX)$(CONFIG_MODULE_SIG_KEY) certs/signing_key.x509
-else
-mod_sign_cmd = true
-endif
-export mod_sign_cmd
-
-=======
->>>>>>> c2f789ef
 HOST_LIBELF_LIBS = $(shell pkg-config libelf --libs 2>/dev/null || echo -lelf)
 
 has_libelf = $(call try-run,\
