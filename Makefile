--- conflicted
+++ resolved
@@ -1,13 +1,8 @@
 # SPDX-License-Identifier: GPL-2.0
 VERSION = 5
 PATCHLEVEL = 8
-<<<<<<< HEAD
-SUBLEVEL = 12
+SUBLEVEL = 13
 EXTRAVERSION = -tos1
-=======
-SUBLEVEL = 13
-EXTRAVERSION = -arch1
->>>>>>> 3df301dd
 NAME = Kleptomaniac Octopus
 
 # *DOCUMENTATION*
