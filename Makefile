# SPDX-License-Identifier: GPL-2.0
VERSION = 6
<<<<<<< HEAD
PATCHLEVEL = 0
SUBLEVEL = 3
EXTRAVERSION = -tos3
=======
PATCHLEVEL = 1
SUBLEVEL = 8
EXTRAVERSION = -arch1
>>>>>>> f81a61f5
NAME = Hurr durr I'ma ninja sloth

# *DOCUMENTATION*
# To see a list of typical targets execute "make help"
# More info can be located in ./README
# Comments in this file are targeted only to the developer, do not
# expect to learn how to build the kernel reading this file.

$(if $(filter __%, $(MAKECMDGOALS)), \
	$(error targets prefixed with '__' are only for internal use))

# That's our default target when none is given on the command line
PHONY := __all
__all:

# We are using a recursive build, so we need to do a little thinking
# to get the ordering right.
#
# Most importantly: sub-Makefiles should only ever modify files in
# their own directory. If in some directory we have a dependency on
# a file in another dir (which doesn't happen often, but it's often
# unavoidable when linking the built-in.a targets which finally
# turn into vmlinux), we will call a sub make in that other dir, and
# after that we are sure that everything which is in that other dir
# is now up to date.
#
# The only cases where we need to modify files which have global
# effects are thus separated out and done before the recursive
# descending is started. They are now explicitly listed as the
# prepare rule.

ifneq ($(sub_make_done),1)

# Do not use make's built-in rules and variables
# (this increases performance and avoids hard-to-debug behaviour)
MAKEFLAGS += -rR

# Avoid funny character set dependencies
unexport LC_ALL
LC_COLLATE=C
LC_NUMERIC=C
export LC_COLLATE LC_NUMERIC

# Avoid interference with shell env settings
unexport GREP_OPTIONS

# Beautify output
# ---------------------------------------------------------------------------
#
# Normally, we echo the whole command before executing it. By making
# that echo $($(quiet)$(cmd)), we now have the possibility to set
# $(quiet) to choose other forms of output instead, e.g.
#
#         quiet_cmd_cc_o_c = Compiling $(RELDIR)/$@
#         cmd_cc_o_c       = $(CC) $(c_flags) -c -o $@ $<
#
# If $(quiet) is empty, the whole command will be printed.
# If it is set to "quiet_", only the short version will be printed.
# If it is set to "silent_", nothing will be printed at all, since
# the variable $(silent_cmd_cc_o_c) doesn't exist.
#
# A simple variant is to prefix commands with $(Q) - that's useful
# for commands that shall be hidden in non-verbose mode.
#
#	$(Q)ln $@ :<
#
# If KBUILD_VERBOSE equals 0 then the above command will be hidden.
# If KBUILD_VERBOSE equals 1 then the above command is displayed.
# If KBUILD_VERBOSE equals 2 then give the reason why each target is rebuilt.
#
# To put more focus on warnings, be less verbose as default
# Use 'make V=1' to see the full commands

ifeq ("$(origin V)", "command line")
  KBUILD_VERBOSE = $(V)
endif
ifndef KBUILD_VERBOSE
  KBUILD_VERBOSE = 0
endif

ifeq ($(KBUILD_VERBOSE),1)
  quiet =
  Q =
else
  quiet=quiet_
  Q = @
endif

# If the user is running make -s (silent mode), suppress echoing of
# commands

ifneq ($(findstring s,$(filter-out --%,$(MAKEFLAGS))),)
  quiet=silent_
  KBUILD_VERBOSE = 0
endif

export quiet Q KBUILD_VERBOSE

# Call a source code checker (by default, "sparse") as part of the
# C compilation.
#
# Use 'make C=1' to enable checking of only re-compiled files.
# Use 'make C=2' to enable checking of *all* source files, regardless
# of whether they are re-compiled or not.
#
# See the file "Documentation/dev-tools/sparse.rst" for more details,
# including where to get the "sparse" utility.

ifeq ("$(origin C)", "command line")
  KBUILD_CHECKSRC = $(C)
endif
ifndef KBUILD_CHECKSRC
  KBUILD_CHECKSRC = 0
endif

export KBUILD_CHECKSRC

# Enable "clippy" (a linter) as part of the Rust compilation.
#
# Use 'make CLIPPY=1' to enable it.
ifeq ("$(origin CLIPPY)", "command line")
  KBUILD_CLIPPY := $(CLIPPY)
endif

export KBUILD_CLIPPY

# Use make M=dir or set the environment variable KBUILD_EXTMOD to specify the
# directory of external module to build. Setting M= takes precedence.
ifeq ("$(origin M)", "command line")
  KBUILD_EXTMOD := $(M)
endif

$(if $(word 2, $(KBUILD_EXTMOD)), \
	$(error building multiple external modules is not supported))

$(foreach x, % :, $(if $(findstring $x, $(KBUILD_EXTMOD)), \
	$(error module directory path cannot contain '$x')))

# Remove trailing slashes
ifneq ($(filter %/, $(KBUILD_EXTMOD)),)
KBUILD_EXTMOD := $(shell dirname $(KBUILD_EXTMOD).)
endif

export KBUILD_EXTMOD

# Kbuild will save output files in the current working directory.
# This does not need to match to the root of the kernel source tree.
#
# For example, you can do this:
#
#  cd /dir/to/store/output/files; make -f /dir/to/kernel/source/Makefile
#
# If you want to save output files in a different location, there are
# two syntaxes to specify it.
#
# 1) O=
# Use "make O=dir/to/store/output/files/"
#
# 2) Set KBUILD_OUTPUT
# Set the environment variable KBUILD_OUTPUT to point to the output directory.
# export KBUILD_OUTPUT=dir/to/store/output/files/; make
#
# The O= assignment takes precedence over the KBUILD_OUTPUT environment
# variable.

# Do we want to change the working directory?
ifeq ("$(origin O)", "command line")
  KBUILD_OUTPUT := $(O)
endif

ifneq ($(KBUILD_OUTPUT),)
# Make's built-in functions such as $(abspath ...), $(realpath ...) cannot
# expand a shell special character '~'. We use a somewhat tedious way here.
abs_objtree := $(shell mkdir -p $(KBUILD_OUTPUT) && cd $(KBUILD_OUTPUT) && pwd)
$(if $(abs_objtree),, \
     $(error failed to create output directory "$(KBUILD_OUTPUT)"))

# $(realpath ...) resolves symlinks
abs_objtree := $(realpath $(abs_objtree))
else
abs_objtree := $(CURDIR)
endif # ifneq ($(KBUILD_OUTPUT),)

ifeq ($(abs_objtree),$(CURDIR))
# Suppress "Entering directory ..." unless we are changing the work directory.
MAKEFLAGS += --no-print-directory
else
need-sub-make := 1
endif

this-makefile := $(lastword $(MAKEFILE_LIST))
abs_srctree := $(realpath $(dir $(this-makefile)))

ifneq ($(words $(subst :, ,$(abs_srctree))), 1)
$(error source directory cannot contain spaces or colons)
endif

ifneq ($(abs_srctree),$(abs_objtree))
# Look for make include files relative to root of kernel src
#
# --included-dir is added for backward compatibility, but you should not rely on
# it. Please add $(srctree)/ prefix to include Makefiles in the source tree.
MAKEFLAGS += --include-dir=$(abs_srctree)
endif

ifneq ($(filter 3.%,$(MAKE_VERSION)),)
# 'MAKEFLAGS += -rR' does not immediately become effective for GNU Make 3.x
# We need to invoke sub-make to avoid implicit rules in the top Makefile.
need-sub-make := 1
# Cancel implicit rules for this Makefile.
$(this-makefile): ;
endif

export abs_srctree abs_objtree
export sub_make_done := 1

ifeq ($(need-sub-make),1)

PHONY += $(MAKECMDGOALS) __sub-make

$(filter-out $(this-makefile), $(MAKECMDGOALS)) __all: __sub-make
	@:

# Invoke a second make in the output directory, passing relevant variables
__sub-make:
	$(Q)$(MAKE) -C $(abs_objtree) -f $(abs_srctree)/Makefile $(MAKECMDGOALS)

endif # need-sub-make
endif # sub_make_done

# We process the rest of the Makefile if this is the final invocation of make
ifeq ($(need-sub-make),)

# Do not print "Entering directory ...",
# but we want to display it when entering to the output directory
# so that IDEs/editors are able to understand relative filenames.
MAKEFLAGS += --no-print-directory

ifeq ($(abs_srctree),$(abs_objtree))
        # building in the source tree
        srctree := .
	building_out_of_srctree :=
else
        ifeq ($(abs_srctree)/,$(dir $(abs_objtree)))
                # building in a subdirectory of the source tree
                srctree := ..
        else
                srctree := $(abs_srctree)
        endif
	building_out_of_srctree := 1
endif

ifneq ($(KBUILD_ABS_SRCTREE),)
srctree := $(abs_srctree)
endif

objtree		:= .
VPATH		:= $(srctree)

export building_out_of_srctree srctree objtree VPATH

# To make sure we do not include .config for any of the *config targets
# catch them early, and hand them over to scripts/kconfig/Makefile
# It is allowed to specify more targets when calling make, including
# mixing *config targets and build targets.
# For example 'make oldconfig all'.
# Detect when mixed targets is specified, and make a second invocation
# of make so .config is not included in this case either (for *config).

version_h := include/generated/uapi/linux/version.h

clean-targets := %clean mrproper cleandocs
no-dot-config-targets := $(clean-targets) \
			 cscope gtags TAGS tags help% %docs check% coccicheck \
			 $(version_h) headers headers_% archheaders archscripts \
			 %asm-generic kernelversion %src-pkg dt_binding_check \
			 outputmakefile rustavailable rustfmt rustfmtcheck
# Installation targets should not require compiler. Unfortunately, vdso_install
# is an exception where build artifacts may be updated. This must be fixed.
no-compiler-targets := $(no-dot-config-targets) install dtbs_install \
			headers_install modules_install kernelrelease image_name
no-sync-config-targets := $(no-dot-config-targets) %install kernelrelease \
			  image_name
single-targets := %.a %.i %.rsi %.ko %.lds %.ll %.lst %.mod %.o %.s %.symtypes %/

config-build	:=
mixed-build	:=
need-config	:= 1
need-compiler	:= 1
may-sync-config	:= 1
single-build	:=

ifneq ($(filter $(no-dot-config-targets), $(MAKECMDGOALS)),)
	ifeq ($(filter-out $(no-dot-config-targets), $(MAKECMDGOALS)),)
		need-config :=
	endif
endif

ifneq ($(filter $(no-compiler-targets), $(MAKECMDGOALS)),)
	ifeq ($(filter-out $(no-compiler-targets), $(MAKECMDGOALS)),)
		need-compiler :=
	endif
endif

ifneq ($(filter $(no-sync-config-targets), $(MAKECMDGOALS)),)
	ifeq ($(filter-out $(no-sync-config-targets), $(MAKECMDGOALS)),)
		may-sync-config :=
	endif
endif

ifneq ($(KBUILD_EXTMOD),)
	may-sync-config :=
endif

ifeq ($(KBUILD_EXTMOD),)
        ifneq ($(filter %config,$(MAKECMDGOALS)),)
		config-build := 1
                ifneq ($(words $(MAKECMDGOALS)),1)
			mixed-build := 1
                endif
        endif
endif

# We cannot build single targets and the others at the same time
ifneq ($(filter $(single-targets), $(MAKECMDGOALS)),)
	single-build := 1
	ifneq ($(filter-out $(single-targets), $(MAKECMDGOALS)),)
		mixed-build := 1
	endif
endif

# For "make -j clean all", "make -j mrproper defconfig all", etc.
ifneq ($(filter $(clean-targets),$(MAKECMDGOALS)),)
        ifneq ($(filter-out $(clean-targets),$(MAKECMDGOALS)),)
		mixed-build := 1
        endif
endif

# install and modules_install need also be processed one by one
ifneq ($(filter install,$(MAKECMDGOALS)),)
        ifneq ($(filter modules_install,$(MAKECMDGOALS)),)
		mixed-build := 1
        endif
endif

ifdef mixed-build
# ===========================================================================
# We're called with mixed targets (*config and build targets).
# Handle them one by one.

PHONY += $(MAKECMDGOALS) __build_one_by_one

$(MAKECMDGOALS): __build_one_by_one
	@:

__build_one_by_one:
	$(Q)set -e; \
	for i in $(MAKECMDGOALS); do \
		$(MAKE) -f $(srctree)/Makefile $$i; \
	done

else # !mixed-build

include $(srctree)/scripts/Kbuild.include

# Read KERNELRELEASE from include/config/kernel.release (if it exists)
KERNELRELEASE = $(shell cat include/config/kernel.release 2> /dev/null)
KERNELVERSION = $(VERSION)$(if $(PATCHLEVEL),.$(PATCHLEVEL)$(if $(SUBLEVEL),.$(SUBLEVEL)))$(EXTRAVERSION)
export VERSION PATCHLEVEL SUBLEVEL KERNELRELEASE KERNELVERSION

include $(srctree)/scripts/subarch.include

# Cross compiling and selecting different set of gcc/bin-utils
# ---------------------------------------------------------------------------
#
# When performing cross compilation for other architectures ARCH shall be set
# to the target architecture. (See arch/* for the possibilities).
# ARCH can be set during invocation of make:
# make ARCH=ia64
# Another way is to have ARCH set in the environment.
# The default ARCH is the host where make is executed.

# CROSS_COMPILE specify the prefix used for all executables used
# during compilation. Only gcc and related bin-utils executables
# are prefixed with $(CROSS_COMPILE).
# CROSS_COMPILE can be set on the command line
# make CROSS_COMPILE=ia64-linux-
# Alternatively CROSS_COMPILE can be set in the environment.
# Default value for CROSS_COMPILE is not to prefix executables
# Note: Some architectures assign CROSS_COMPILE in their arch/*/Makefile
ARCH		?= $(SUBARCH)

# Architecture as present in compile.h
UTS_MACHINE 	:= $(ARCH)
SRCARCH 	:= $(ARCH)

# Additional ARCH settings for x86
ifeq ($(ARCH),i386)
        SRCARCH := x86
endif
ifeq ($(ARCH),x86_64)
        SRCARCH := x86
endif

# Additional ARCH settings for sparc
ifeq ($(ARCH),sparc32)
       SRCARCH := sparc
endif
ifeq ($(ARCH),sparc64)
       SRCARCH := sparc
endif

# Additional ARCH settings for parisc
ifeq ($(ARCH),parisc64)
       SRCARCH := parisc
endif

export cross_compiling :=
ifneq ($(SRCARCH),$(SUBARCH))
cross_compiling := 1
endif

KCONFIG_CONFIG	?= .config
export KCONFIG_CONFIG

# SHELL used by kbuild
CONFIG_SHELL := sh

HOST_LFS_CFLAGS := $(shell getconf LFS_CFLAGS 2>/dev/null)
HOST_LFS_LDFLAGS := $(shell getconf LFS_LDFLAGS 2>/dev/null)
HOST_LFS_LIBS := $(shell getconf LFS_LIBS 2>/dev/null)

ifneq ($(LLVM),)
ifneq ($(filter %/,$(LLVM)),)
LLVM_PREFIX := $(LLVM)
else ifneq ($(filter -%,$(LLVM)),)
LLVM_SUFFIX := $(LLVM)
endif

HOSTCC	= $(LLVM_PREFIX)clang$(LLVM_SUFFIX)
HOSTCXX	= $(LLVM_PREFIX)clang++$(LLVM_SUFFIX)
else
HOSTCC	= gcc
HOSTCXX	= g++
endif
HOSTRUSTC = rustc
HOSTPKG_CONFIG	= pkg-config

KBUILD_USERHOSTCFLAGS := -Wall -Wmissing-prototypes -Wstrict-prototypes \
			 -O2 -fomit-frame-pointer -std=gnu11 \
			 -Wdeclaration-after-statement
KBUILD_USERCFLAGS  := $(KBUILD_USERHOSTCFLAGS) $(USERCFLAGS)
KBUILD_USERLDFLAGS := $(USERLDFLAGS)

# These flags apply to all Rust code in the tree, including the kernel and
# host programs.
export rust_common_flags := --edition=2021 \
			    -Zbinary_dep_depinfo=y \
			    -Dunsafe_op_in_unsafe_fn -Drust_2018_idioms \
			    -Dunreachable_pub -Dnon_ascii_idents \
			    -Wmissing_docs \
			    -Drustdoc::missing_crate_level_docs \
			    -Dclippy::correctness -Dclippy::style \
			    -Dclippy::suspicious -Dclippy::complexity \
			    -Dclippy::perf \
			    -Dclippy::let_unit_value -Dclippy::mut_mut \
			    -Dclippy::needless_bitwise_bool \
			    -Dclippy::needless_continue \
			    -Wclippy::dbg_macro

KBUILD_HOSTCFLAGS   := $(KBUILD_USERHOSTCFLAGS) $(HOST_LFS_CFLAGS) $(HOSTCFLAGS)
KBUILD_HOSTCXXFLAGS := -Wall -O2 $(HOST_LFS_CFLAGS) $(HOSTCXXFLAGS)
KBUILD_HOSTRUSTFLAGS := $(rust_common_flags) -O -Cstrip=debuginfo \
			-Zallow-features= $(HOSTRUSTFLAGS)
KBUILD_HOSTLDFLAGS  := $(HOST_LFS_LDFLAGS) $(HOSTLDFLAGS)
KBUILD_HOSTLDLIBS   := $(HOST_LFS_LIBS) $(HOSTLDLIBS)

# Make variables (CC, etc...)
CPP		= $(CC) -E
ifneq ($(LLVM),)
CC		= $(LLVM_PREFIX)clang$(LLVM_SUFFIX)
LD		= $(LLVM_PREFIX)ld.lld$(LLVM_SUFFIX)
AR		= $(LLVM_PREFIX)llvm-ar$(LLVM_SUFFIX)
NM		= $(LLVM_PREFIX)llvm-nm$(LLVM_SUFFIX)
OBJCOPY		= $(LLVM_PREFIX)llvm-objcopy$(LLVM_SUFFIX)
OBJDUMP		= $(LLVM_PREFIX)llvm-objdump$(LLVM_SUFFIX)
READELF		= $(LLVM_PREFIX)llvm-readelf$(LLVM_SUFFIX)
STRIP		= $(LLVM_PREFIX)llvm-strip$(LLVM_SUFFIX)
else
CC		= $(CROSS_COMPILE)gcc
LD		= $(CROSS_COMPILE)ld
AR		= $(CROSS_COMPILE)ar
NM		= $(CROSS_COMPILE)nm
OBJCOPY		= $(CROSS_COMPILE)objcopy
OBJDUMP		= $(CROSS_COMPILE)objdump
READELF		= $(CROSS_COMPILE)readelf
STRIP		= $(CROSS_COMPILE)strip
endif
RUSTC		= rustc
RUSTDOC		= rustdoc
RUSTFMT		= rustfmt
CLIPPY_DRIVER	= clippy-driver
BINDGEN		= bindgen
CARGO		= cargo
PAHOLE		= pahole
RESOLVE_BTFIDS	= $(objtree)/tools/bpf/resolve_btfids/resolve_btfids
LEX		= flex
YACC		= bison
AWK		= awk
INSTALLKERNEL  := installkernel
DEPMOD		= depmod
PERL		= perl
PYTHON3		= python3
CHECK		= sparse
BASH		= bash
KGZIP		= gzip
KBZIP2		= bzip2
KLZOP		= lzop
LZMA		= lzma
LZ4		= lz4c
XZ		= xz
ZSTD		= zstd

PAHOLE_FLAGS	= $(shell PAHOLE=$(PAHOLE) $(srctree)/scripts/pahole-flags.sh)

CHECKFLAGS     := -D__linux__ -Dlinux -D__STDC__ -Dunix -D__unix__ \
		  -Wbitwise -Wno-return-void -Wno-unknown-attribute $(CF)
NOSTDINC_FLAGS :=
CFLAGS_MODULE   =
RUSTFLAGS_MODULE =
AFLAGS_MODULE   =
LDFLAGS_MODULE  =
CFLAGS_KERNEL	=
RUSTFLAGS_KERNEL =
AFLAGS_KERNEL	=
export LDFLAGS_vmlinux =

# Use USERINCLUDE when you must reference the UAPI directories only.
USERINCLUDE    := \
		-I$(srctree)/arch/$(SRCARCH)/include/uapi \
		-I$(objtree)/arch/$(SRCARCH)/include/generated/uapi \
		-I$(srctree)/include/uapi \
		-I$(objtree)/include/generated/uapi \
                -include $(srctree)/include/linux/compiler-version.h \
                -include $(srctree)/include/linux/kconfig.h

# Use LINUXINCLUDE when you must reference the include/ directory.
# Needed to be compatible with the O= option
LINUXINCLUDE    := \
		-I$(srctree)/arch/$(SRCARCH)/include \
		-I$(objtree)/arch/$(SRCARCH)/include/generated \
		$(if $(building_out_of_srctree),-I$(srctree)/include) \
		-I$(objtree)/include \
		$(USERINCLUDE)

KBUILD_AFLAGS   := -D__ASSEMBLY__ -fno-PIE
KBUILD_CFLAGS   := -Wall -Wundef -Werror=strict-prototypes -Wno-trigraphs \
		   -fno-strict-aliasing -fno-common -fshort-wchar -fno-PIE \
		   -Werror=implicit-function-declaration -Werror=implicit-int \
		   -Werror=return-type -Wno-format-security \
		   -std=gnu11
KBUILD_CPPFLAGS := -D__KERNEL__
KBUILD_RUSTFLAGS := $(rust_common_flags) \
		    --target=$(objtree)/rust/target.json \
		    -Cpanic=abort -Cembed-bitcode=n -Clto=n \
		    -Cforce-unwind-tables=n -Ccodegen-units=1 \
		    -Csymbol-mangling-version=v0 \
		    -Crelocation-model=static \
		    -Zfunction-sections=n \
		    -Dclippy::float_arithmetic

KBUILD_AFLAGS_KERNEL :=
KBUILD_CFLAGS_KERNEL :=
KBUILD_RUSTFLAGS_KERNEL :=
KBUILD_AFLAGS_MODULE  := -DMODULE
KBUILD_CFLAGS_MODULE  := -DMODULE
KBUILD_RUSTFLAGS_MODULE := --cfg MODULE
KBUILD_LDFLAGS_MODULE :=
KBUILD_LDFLAGS :=
CLANG_FLAGS :=

ifeq ($(KBUILD_CLIPPY),1)
	RUSTC_OR_CLIPPY_QUIET := CLIPPY
	RUSTC_OR_CLIPPY = $(CLIPPY_DRIVER)
else
	RUSTC_OR_CLIPPY_QUIET := RUSTC
	RUSTC_OR_CLIPPY = $(RUSTC)
endif

ifdef RUST_LIB_SRC
	export RUST_LIB_SRC
endif

# Allows the usage of unstable features in stable compilers.
export RUSTC_BOOTSTRAP := 1

export ARCH SRCARCH CONFIG_SHELL BASH HOSTCC KBUILD_HOSTCFLAGS CROSS_COMPILE LD CC HOSTPKG_CONFIG
export RUSTC RUSTDOC RUSTFMT RUSTC_OR_CLIPPY_QUIET RUSTC_OR_CLIPPY BINDGEN CARGO
export HOSTRUSTC KBUILD_HOSTRUSTFLAGS
export CPP AR NM STRIP OBJCOPY OBJDUMP READELF PAHOLE RESOLVE_BTFIDS LEX YACC AWK INSTALLKERNEL
export PERL PYTHON3 CHECK CHECKFLAGS MAKE UTS_MACHINE HOSTCXX
export KGZIP KBZIP2 KLZOP LZMA LZ4 XZ ZSTD
export KBUILD_HOSTCXXFLAGS KBUILD_HOSTLDFLAGS KBUILD_HOSTLDLIBS LDFLAGS_MODULE
export KBUILD_USERCFLAGS KBUILD_USERLDFLAGS

export KBUILD_CPPFLAGS NOSTDINC_FLAGS LINUXINCLUDE OBJCOPYFLAGS KBUILD_LDFLAGS
export KBUILD_CFLAGS CFLAGS_KERNEL CFLAGS_MODULE
export KBUILD_RUSTFLAGS RUSTFLAGS_KERNEL RUSTFLAGS_MODULE
export KBUILD_AFLAGS AFLAGS_KERNEL AFLAGS_MODULE
export KBUILD_AFLAGS_MODULE KBUILD_CFLAGS_MODULE KBUILD_RUSTFLAGS_MODULE KBUILD_LDFLAGS_MODULE
export KBUILD_AFLAGS_KERNEL KBUILD_CFLAGS_KERNEL KBUILD_RUSTFLAGS_KERNEL
export PAHOLE_FLAGS

# Files to ignore in find ... statements

export RCS_FIND_IGNORE := \( -name SCCS -o -name BitKeeper -o -name .svn -o    \
			  -name CVS -o -name .pc -o -name .hg -o -name .git \) \
			  -prune -o
export RCS_TAR_IGNORE := --exclude SCCS --exclude BitKeeper --exclude .svn \
			 --exclude CVS --exclude .pc --exclude .hg --exclude .git

# ===========================================================================
# Rules shared between *config targets and build targets

# Basic helpers built in scripts/basic/
PHONY += scripts_basic
scripts_basic:
	$(Q)$(MAKE) $(build)=scripts/basic

PHONY += outputmakefile
ifdef building_out_of_srctree
# Before starting out-of-tree build, make sure the source tree is clean.
# outputmakefile generates a Makefile in the output directory, if using a
# separate output directory. This allows convenient use of make in the
# output directory.
# At the same time when output Makefile generated, generate .gitignore to
# ignore whole output directory

quiet_cmd_makefile = GEN     Makefile
      cmd_makefile = { \
	echo "\# Automatically generated by $(srctree)/Makefile: don't edit"; \
	echo "include $(srctree)/Makefile"; \
	} > Makefile

outputmakefile:
	@if [ -f $(srctree)/.config -o \
		 -d $(srctree)/include/config -o \
		 -d $(srctree)/arch/$(SRCARCH)/include/generated ]; then \
		echo >&2 "***"; \
		echo >&2 "*** The source tree is not clean, please run 'make$(if $(findstring command line, $(origin ARCH)), ARCH=$(ARCH)) mrproper'"; \
		echo >&2 "*** in $(abs_srctree)";\
		echo >&2 "***"; \
		false; \
	fi
	$(Q)ln -fsn $(srctree) source
	$(call cmd,makefile)
	$(Q)test -e .gitignore || \
	{ echo "# this is build directory, ignore it"; echo "*"; } > .gitignore
endif

# The expansion should be delayed until arch/$(SRCARCH)/Makefile is included.
# Some architectures define CROSS_COMPILE in arch/$(SRCARCH)/Makefile.
# CC_VERSION_TEXT is referenced from Kconfig (so it needs export),
# and from include/config/auto.conf.cmd to detect the compiler upgrade.
CC_VERSION_TEXT = $(subst $(pound),,$(shell LC_ALL=C $(CC) --version 2>/dev/null | head -n 1))

ifneq ($(findstring clang,$(CC_VERSION_TEXT)),)
include $(srctree)/scripts/Makefile.clang
endif

# Include this also for config targets because some architectures need
# cc-cross-prefix to determine CROSS_COMPILE.
ifdef need-compiler
include $(srctree)/scripts/Makefile.compiler
endif

ifdef config-build
# ===========================================================================
# *config targets only - make sure prerequisites are updated, and descend
# in scripts/kconfig to make the *config target

# Read arch specific Makefile to set KBUILD_DEFCONFIG as needed.
# KBUILD_DEFCONFIG may point out an alternative default configuration
# used for 'make defconfig'
include $(srctree)/arch/$(SRCARCH)/Makefile
export KBUILD_DEFCONFIG KBUILD_KCONFIG CC_VERSION_TEXT

config: outputmakefile scripts_basic FORCE
	$(Q)$(MAKE) $(build)=scripts/kconfig $@

%config: outputmakefile scripts_basic FORCE
	$(Q)$(MAKE) $(build)=scripts/kconfig $@

else #!config-build
# ===========================================================================
# Build targets only - this includes vmlinux, arch specific targets, clean
# targets and others. In general all targets except *config targets.

# If building an external module we do not care about the all: rule
# but instead __all depend on modules
PHONY += all
ifeq ($(KBUILD_EXTMOD),)
__all: all
else
__all: modules
endif

targets :=

# Decide whether to build built-in, modular, or both.
# Normally, just do built-in.

KBUILD_MODULES :=
KBUILD_BUILTIN := 1

# If we have only "make modules", don't compile built-in objects.
ifeq ($(MAKECMDGOALS),modules)
  KBUILD_BUILTIN :=
endif

# If we have "make <whatever> modules", compile modules
# in addition to whatever we do anyway.
# Just "make" or "make all" shall build modules as well

ifneq ($(filter all modules nsdeps %compile_commands.json clang-%,$(MAKECMDGOALS)),)
  KBUILD_MODULES := 1
endif

ifeq ($(MAKECMDGOALS),)
  KBUILD_MODULES := 1
endif

export KBUILD_MODULES KBUILD_BUILTIN

ifdef need-config
include include/config/auto.conf
endif

ifeq ($(KBUILD_EXTMOD),)
# Objects we will link into vmlinux / subdirs we need to visit
core-y		:=
drivers-y	:=
libs-y		:= lib/
endif # KBUILD_EXTMOD

# The all: target is the default when no target is given on the
# command line.
# This allow a user to issue only 'make' to build a kernel including modules
# Defaults to vmlinux, but the arch makefile usually adds further targets
all: vmlinux

CFLAGS_GCOV	:= -fprofile-arcs -ftest-coverage
ifdef CONFIG_CC_IS_GCC
CFLAGS_GCOV	+= -fno-tree-loop-im
endif
export CFLAGS_GCOV

# The arch Makefiles can override CC_FLAGS_FTRACE. We may also append it later.
ifdef CONFIG_FUNCTION_TRACER
  CC_FLAGS_FTRACE := -pg
endif

include $(srctree)/arch/$(SRCARCH)/Makefile

ifdef need-config
ifdef may-sync-config
# Read in dependencies to all Kconfig* files, make sure to run syncconfig if
# changes are detected. This should be included after arch/$(SRCARCH)/Makefile
# because some architectures define CROSS_COMPILE there.
include include/config/auto.conf.cmd

$(KCONFIG_CONFIG):
	@echo >&2 '***'
	@echo >&2 '*** Configuration file "$@" not found!'
	@echo >&2 '***'
	@echo >&2 '*** Please run some configurator (e.g. "make oldconfig" or'
	@echo >&2 '*** "make menuconfig" or "make xconfig").'
	@echo >&2 '***'
	@/bin/false

# The actual configuration files used during the build are stored in
# include/generated/ and include/config/. Update them if .config is newer than
# include/config/auto.conf (which mirrors .config).
#
# This exploits the 'multi-target pattern rule' trick.
# The syncconfig should be executed only once to make all the targets.
# (Note: use the grouped target '&:' when we bump to GNU Make 4.3)
#
# Do not use $(call cmd,...) here. That would suppress prompts from syncconfig,
# so you cannot notice that Kconfig is waiting for the user input.
%/config/auto.conf %/config/auto.conf.cmd %/generated/autoconf.h %/generated/rustc_cfg: $(KCONFIG_CONFIG)
	$(Q)$(kecho) "  SYNC    $@"
	$(Q)$(MAKE) -f $(srctree)/Makefile syncconfig
else # !may-sync-config
# External modules and some install targets need include/generated/autoconf.h
# and include/config/auto.conf but do not care if they are up-to-date.
# Use auto.conf to trigger the test
PHONY += include/config/auto.conf

include/config/auto.conf:
	@test -e include/generated/autoconf.h -a -e $@ || (		\
	echo >&2;							\
	echo >&2 "  ERROR: Kernel configuration is invalid.";		\
	echo >&2 "         include/generated/autoconf.h or $@ are missing.";\
	echo >&2 "         Run 'make oldconfig && make prepare' on kernel src to fix it.";	\
	echo >&2 ;							\
	/bin/false)

endif # may-sync-config
endif # need-config

KBUILD_CFLAGS	+= -fno-delete-null-pointer-checks
KBUILD_CFLAGS	+= $(call cc-disable-warning,frame-address,)
KBUILD_CFLAGS	+= $(call cc-disable-warning, format-truncation)
KBUILD_CFLAGS	+= $(call cc-disable-warning, format-overflow)
KBUILD_CFLAGS	+= $(call cc-disable-warning, address-of-packed-member)

ifdef CONFIG_CC_OPTIMIZE_FOR_PERFORMANCE
KBUILD_CFLAGS += -O2
KBUILD_RUSTFLAGS += -Copt-level=2
else ifdef CONFIG_CC_OPTIMIZE_FOR_SIZE
KBUILD_CFLAGS += -Os
KBUILD_RUSTFLAGS += -Copt-level=s
endif

# Always set `debug-assertions` and `overflow-checks` because their default
# depends on `opt-level` and `debug-assertions`, respectively.
KBUILD_RUSTFLAGS += -Cdebug-assertions=$(if $(CONFIG_RUST_DEBUG_ASSERTIONS),y,n)
KBUILD_RUSTFLAGS += -Coverflow-checks=$(if $(CONFIG_RUST_OVERFLOW_CHECKS),y,n)

# Tell gcc to never replace conditional load with a non-conditional one
ifdef CONFIG_CC_IS_GCC
# gcc-10 renamed --param=allow-store-data-races=0 to
# -fno-allow-store-data-races.
KBUILD_CFLAGS	+= $(call cc-option,--param=allow-store-data-races=0)
KBUILD_CFLAGS	+= $(call cc-option,-fno-allow-store-data-races)
endif

ifdef CONFIG_READABLE_ASM
# Disable optimizations that make assembler listings hard to read.
# reorder blocks reorders the control in the function
# ipa clone creates specialized cloned functions
# partial inlining inlines only parts of functions
KBUILD_CFLAGS += -fno-reorder-blocks -fno-ipa-cp-clone -fno-partial-inlining
endif

ifneq ($(CONFIG_FRAME_WARN),0)
KBUILD_CFLAGS += -Wframe-larger-than=$(CONFIG_FRAME_WARN)
endif

stackp-flags-y                                    := -fno-stack-protector
stackp-flags-$(CONFIG_STACKPROTECTOR)             := -fstack-protector
stackp-flags-$(CONFIG_STACKPROTECTOR_STRONG)      := -fstack-protector-strong

KBUILD_CFLAGS += $(stackp-flags-y)

KBUILD_CFLAGS-$(CONFIG_WERROR) += -Werror
KBUILD_CFLAGS-$(CONFIG_CC_NO_ARRAY_BOUNDS) += -Wno-array-bounds

KBUILD_RUSTFLAGS-$(CONFIG_WERROR) += -Dwarnings
KBUILD_RUSTFLAGS += $(KBUILD_RUSTFLAGS-y)

ifdef CONFIG_CC_IS_CLANG
KBUILD_CPPFLAGS += -Qunused-arguments
# The kernel builds with '-std=gnu11' so use of GNU extensions is acceptable.
KBUILD_CFLAGS += -Wno-gnu
else

# gcc inanely warns about local variables called 'main'
KBUILD_CFLAGS += -Wno-main
endif

# These warnings generated too much noise in a regular build.
# Use make W=1 to enable them (see scripts/Makefile.extrawarn)
KBUILD_CFLAGS += $(call cc-disable-warning, unused-but-set-variable)
KBUILD_CFLAGS += $(call cc-disable-warning, unused-const-variable)

# These result in bogus false positives
KBUILD_CFLAGS += $(call cc-disable-warning, dangling-pointer)

ifdef CONFIG_FRAME_POINTER
KBUILD_CFLAGS	+= -fno-omit-frame-pointer -fno-optimize-sibling-calls
KBUILD_RUSTFLAGS += -Cforce-frame-pointers=y
else
# Some targets (ARM with Thumb2, for example), can't be built with frame
# pointers.  For those, we don't have FUNCTION_TRACER automatically
# select FRAME_POINTER.  However, FUNCTION_TRACER adds -pg, and this is
# incompatible with -fomit-frame-pointer with current GCC, so we don't use
# -fomit-frame-pointer with FUNCTION_TRACER.
# In the Rust target specification, "frame-pointer" is set explicitly
# to "may-omit".
ifndef CONFIG_FUNCTION_TRACER
KBUILD_CFLAGS	+= -fomit-frame-pointer
endif
endif

# Initialize all stack variables with a 0xAA pattern.
ifdef CONFIG_INIT_STACK_ALL_PATTERN
KBUILD_CFLAGS	+= -ftrivial-auto-var-init=pattern
endif

# Initialize all stack variables with a zero value.
ifdef CONFIG_INIT_STACK_ALL_ZERO
KBUILD_CFLAGS	+= -ftrivial-auto-var-init=zero
ifdef CONFIG_CC_HAS_AUTO_VAR_INIT_ZERO_ENABLER
# https://github.com/llvm/llvm-project/issues/44842
KBUILD_CFLAGS	+= -enable-trivial-auto-var-init-zero-knowing-it-will-be-removed-from-clang
endif
endif

# While VLAs have been removed, GCC produces unreachable stack probes
# for the randomize_kstack_offset feature. Disable it for all compilers.
KBUILD_CFLAGS	+= $(call cc-option, -fno-stack-clash-protection)

# Clear used registers at func exit (to reduce data lifetime and ROP gadgets).
ifdef CONFIG_ZERO_CALL_USED_REGS
KBUILD_CFLAGS	+= -fzero-call-used-regs=used-gpr
endif

ifdef CONFIG_FUNCTION_TRACER
ifdef CONFIG_FTRACE_MCOUNT_USE_CC
  CC_FLAGS_FTRACE	+= -mrecord-mcount
  ifdef CONFIG_HAVE_NOP_MCOUNT
    ifeq ($(call cc-option-yn, -mnop-mcount),y)
      CC_FLAGS_FTRACE	+= -mnop-mcount
      CC_FLAGS_USING	+= -DCC_USING_NOP_MCOUNT
    endif
  endif
endif
ifdef CONFIG_FTRACE_MCOUNT_USE_OBJTOOL
  CC_FLAGS_USING	+= -DCC_USING_NOP_MCOUNT
endif
ifdef CONFIG_FTRACE_MCOUNT_USE_RECORDMCOUNT
  ifdef CONFIG_HAVE_C_RECORDMCOUNT
    BUILD_C_RECORDMCOUNT := y
    export BUILD_C_RECORDMCOUNT
  endif
endif
ifdef CONFIG_HAVE_FENTRY
  # s390-linux-gnu-gcc did not support -mfentry until gcc-9.
  ifeq ($(call cc-option-yn, -mfentry),y)
    CC_FLAGS_FTRACE	+= -mfentry
    CC_FLAGS_USING	+= -DCC_USING_FENTRY
  endif
endif
export CC_FLAGS_FTRACE
KBUILD_CFLAGS	+= $(CC_FLAGS_FTRACE) $(CC_FLAGS_USING)
KBUILD_AFLAGS	+= $(CC_FLAGS_USING)
endif

# We trigger additional mismatches with less inlining
ifdef CONFIG_DEBUG_SECTION_MISMATCH
KBUILD_CFLAGS += -fno-inline-functions-called-once
endif

# `rustc`'s `-Zfunction-sections` applies to data too (as of 1.59.0).
ifdef CONFIG_LD_DEAD_CODE_DATA_ELIMINATION
KBUILD_CFLAGS_KERNEL += -ffunction-sections -fdata-sections
KBUILD_RUSTFLAGS_KERNEL += -Zfunction-sections=y
LDFLAGS_vmlinux += --gc-sections
endif

ifdef CONFIG_SHADOW_CALL_STACK
CC_FLAGS_SCS	:= -fsanitize=shadow-call-stack
KBUILD_CFLAGS	+= $(CC_FLAGS_SCS)
export CC_FLAGS_SCS
endif

ifdef CONFIG_LTO_CLANG
ifdef CONFIG_LTO_CLANG_THIN
CC_FLAGS_LTO	:= -flto=thin -fsplit-lto-unit
KBUILD_LDFLAGS	+= --thinlto-cache-dir=$(extmod_prefix).thinlto-cache
else
CC_FLAGS_LTO	:= -flto
endif
CC_FLAGS_LTO	+= -fvisibility=hidden

# Limit inlining across translation units to reduce binary size
KBUILD_LDFLAGS += -mllvm -import-instr-limit=5

# Check for frame size exceeding threshold during prolog/epilog insertion
# when using lld < 13.0.0.
ifneq ($(CONFIG_FRAME_WARN),0)
ifeq ($(shell test $(CONFIG_LLD_VERSION) -lt 130000; echo $$?),0)
KBUILD_LDFLAGS	+= -plugin-opt=-warn-stack-size=$(CONFIG_FRAME_WARN)
endif
endif
endif

ifdef CONFIG_LTO
KBUILD_CFLAGS	+= -fno-lto $(CC_FLAGS_LTO)
KBUILD_AFLAGS	+= -fno-lto
export CC_FLAGS_LTO
endif

ifdef CONFIG_CFI_CLANG
CC_FLAGS_CFI	:= -fsanitize=kcfi
KBUILD_CFLAGS	+= $(CC_FLAGS_CFI)
export CC_FLAGS_CFI
endif

ifdef CONFIG_DEBUG_FORCE_FUNCTION_ALIGN_64B
KBUILD_CFLAGS += -falign-functions=64
endif

# arch Makefile may override CC so keep this after arch Makefile is included
NOSTDINC_FLAGS += -nostdinc

# warn about C99 declaration after statement
KBUILD_CFLAGS += -Wdeclaration-after-statement

# Variable Length Arrays (VLAs) should not be used anywhere in the kernel
KBUILD_CFLAGS += -Wvla

# disable pointer signed / unsigned warnings in gcc 4.0
KBUILD_CFLAGS += -Wno-pointer-sign

# In order to make sure new function cast mismatches are not introduced
# in the kernel (to avoid tripping CFI checking), the kernel should be
# globally built with -Wcast-function-type.
KBUILD_CFLAGS += $(call cc-option, -Wcast-function-type)

# disable stringop warnings in gcc 8+
KBUILD_CFLAGS += $(call cc-disable-warning, stringop-truncation)

# We'll want to enable this eventually, but it's not going away for 5.7 at least
KBUILD_CFLAGS += $(call cc-disable-warning, stringop-overflow)

# Another good warning that we'll want to enable eventually
KBUILD_CFLAGS += $(call cc-disable-warning, restrict)

# Enabled with W=2, disabled by default as noisy
ifdef CONFIG_CC_IS_GCC
KBUILD_CFLAGS += -Wno-maybe-uninitialized
endif

# The allocators already balk at large sizes, so silence the compiler
# warnings for bounds checks involving those possible values. While
# -Wno-alloc-size-larger-than would normally be used here, earlier versions
# of gcc (<9.1) weirdly don't handle the option correctly when _other_
# warnings are produced (?!). Using -Walloc-size-larger-than=SIZE_MAX
# doesn't work (as it is documented to), silently resolving to "0" prior to
# version 9.1 (and producing an error more recently). Numeric values larger
# than PTRDIFF_MAX also don't work prior to version 9.1, which are silently
# ignored, continuing to default to PTRDIFF_MAX. So, left with no other
# choice, we must perform a versioned check to disable this warning.
# https://lore.kernel.org/lkml/20210824115859.187f272f@canb.auug.org.au
KBUILD_CFLAGS-$(call gcc-min-version, 90100) += -Wno-alloc-size-larger-than
KBUILD_CFLAGS += $(KBUILD_CFLAGS-y) $(CONFIG_CC_IMPLICIT_FALLTHROUGH)

# disable invalid "can't wrap" optimizations for signed / pointers
KBUILD_CFLAGS	+= -fno-strict-overflow

# Make sure -fstack-check isn't enabled (like gentoo apparently did)
KBUILD_CFLAGS  += -fno-stack-check

# conserve stack if available
ifdef CONFIG_CC_IS_GCC
KBUILD_CFLAGS   += -fconserve-stack
endif

# Prohibit date/time macros, which would make the build non-deterministic
KBUILD_CFLAGS   += -Werror=date-time

# enforce correct pointer usage
KBUILD_CFLAGS   += $(call cc-option,-Werror=incompatible-pointer-types)

# Require designated initializers for all marked structures
KBUILD_CFLAGS   += $(call cc-option,-Werror=designated-init)

# change __FILE__ to the relative path from the srctree
KBUILD_CPPFLAGS += $(call cc-option,-fmacro-prefix-map=$(srctree)/=)

# include additional Makefiles when needed
include-y			:= scripts/Makefile.extrawarn
include-$(CONFIG_DEBUG_INFO)	+= scripts/Makefile.debug
include-$(CONFIG_KASAN)		+= scripts/Makefile.kasan
include-$(CONFIG_KCSAN)		+= scripts/Makefile.kcsan
include-$(CONFIG_KMSAN)		+= scripts/Makefile.kmsan
include-$(CONFIG_UBSAN)		+= scripts/Makefile.ubsan
include-$(CONFIG_KCOV)		+= scripts/Makefile.kcov
include-$(CONFIG_RANDSTRUCT)	+= scripts/Makefile.randstruct
include-$(CONFIG_GCC_PLUGINS)	+= scripts/Makefile.gcc-plugins

include $(addprefix $(srctree)/, $(include-y))

# scripts/Makefile.gcc-plugins is intentionally included last.
# Do not add $(call cc-option,...) below this line. When you build the kernel
# from the clean source tree, the GCC plugins do not exist at this point.

# Add user supplied CPPFLAGS, AFLAGS, CFLAGS and RUSTFLAGS as the last assignments
KBUILD_CPPFLAGS += $(KCPPFLAGS)
KBUILD_AFLAGS   += $(KAFLAGS)
KBUILD_CFLAGS   += $(KCFLAGS)
KBUILD_RUSTFLAGS += $(KRUSTFLAGS)

KBUILD_LDFLAGS_MODULE += --build-id=sha1
LDFLAGS_vmlinux += --build-id=sha1

KBUILD_LDFLAGS	+= -z noexecstack
ifeq ($(CONFIG_LD_IS_BFD),y)
KBUILD_LDFLAGS	+= $(call ld-option,--no-warn-rwx-segments)
endif

ifeq ($(CONFIG_STRIP_ASM_SYMS),y)
LDFLAGS_vmlinux	+= -X
endif

ifeq ($(CONFIG_RELR),y)
LDFLAGS_vmlinux	+= --pack-dyn-relocs=relr --use-android-relr-tags
endif

# We never want expected sections to be placed heuristically by the
# linker. All sections should be explicitly named in the linker script.
ifdef CONFIG_LD_ORPHAN_WARN
LDFLAGS_vmlinux += --orphan-handling=warn
endif

# Align the bit size of userspace programs with the kernel
KBUILD_USERCFLAGS  += $(filter -m32 -m64 --target=%, $(KBUILD_CFLAGS))
KBUILD_USERLDFLAGS += $(filter -m32 -m64 --target=%, $(KBUILD_CFLAGS))

# make the checker run with the right architecture
CHECKFLAGS += --arch=$(ARCH)

# insure the checker run with the right endianness
CHECKFLAGS += $(if $(CONFIG_CPU_BIG_ENDIAN),-mbig-endian,-mlittle-endian)

# the checker needs the correct machine size
CHECKFLAGS += $(if $(CONFIG_64BIT),-m64,-m32)

# Default kernel image to build when no specific target is given.
# KBUILD_IMAGE may be overruled on the command line or
# set in the environment
# Also any assignments in arch/$(ARCH)/Makefile take precedence over
# this default value
export KBUILD_IMAGE ?= vmlinux

#
# INSTALL_PATH specifies where to place the updated kernel and system map
# images. Default is /boot, but you can set it to other values
export	INSTALL_PATH ?= /boot

#
# INSTALL_DTBS_PATH specifies a prefix for relocations required by build roots.
# Like INSTALL_MOD_PATH, it isn't defined in the Makefile, but can be passed as
# an argument if needed. Otherwise it defaults to the kernel install path
#
export INSTALL_DTBS_PATH ?= $(INSTALL_PATH)/dtbs/$(KERNELRELEASE)

#
# INSTALL_MOD_PATH specifies a prefix to MODLIB for module directory
# relocations required by build roots.  This is not defined in the
# makefile but the argument can be passed to make if needed.
#

MODLIB	= $(INSTALL_MOD_PATH)/lib/modules/$(KERNELRELEASE)
export MODLIB

PHONY += prepare0

export extmod_prefix = $(if $(KBUILD_EXTMOD),$(KBUILD_EXTMOD)/)
export MODORDER := $(extmod_prefix)modules.order
export MODULES_NSDEPS := $(extmod_prefix)modules.nsdeps

ifeq ($(KBUILD_EXTMOD),)

build-dir	:= .
clean-dirs	:= $(sort . Documentation \
		     $(patsubst %/,%,$(filter %/, $(core-) \
			$(drivers-) $(libs-))))

export ARCH_CORE	:= $(core-y)
export ARCH_LIB		:= $(filter %/, $(libs-y))
export ARCH_DRIVERS	:= $(drivers-y) $(drivers-m)
# Externally visible symbols (used by link-vmlinux.sh)

KBUILD_VMLINUX_OBJS := ./built-in.a
ifdef CONFIG_MODULES
KBUILD_VMLINUX_OBJS += $(patsubst %/, %/lib.a, $(filter %/, $(libs-y)))
KBUILD_VMLINUX_LIBS := $(filter-out %/, $(libs-y))
else
KBUILD_VMLINUX_LIBS := $(patsubst %/,%/lib.a, $(libs-y))
endif

export KBUILD_VMLINUX_LIBS
export KBUILD_LDS          := arch/$(SRCARCH)/kernel/vmlinux.lds

# Recurse until adjust_autoksyms.sh is satisfied
PHONY += autoksyms_recursive
ifdef CONFIG_TRIM_UNUSED_KSYMS
# For the kernel to actually contain only the needed exported symbols,
# we have to build modules as well to determine what those symbols are.
# (this can be evaluated only once include/config/auto.conf has been included)
KBUILD_MODULES := 1

autoksyms_recursive: $(build-dir) modules.order
	$(Q)$(CONFIG_SHELL) $(srctree)/scripts/adjust_autoksyms.sh \
	  "$(MAKE) -f $(srctree)/Makefile autoksyms_recursive"
endif

autoksyms_h := $(if $(CONFIG_TRIM_UNUSED_KSYMS), include/generated/autoksyms.h)

quiet_cmd_autoksyms_h = GEN     $@
      cmd_autoksyms_h = mkdir -p $(dir $@); \
			$(CONFIG_SHELL) $(srctree)/scripts/gen_autoksyms.sh $@

$(autoksyms_h):
	$(call cmd,autoksyms_h)

# '$(AR) mPi' needs 'T' to workaround the bug of llvm-ar <= 14
quiet_cmd_ar_vmlinux.a = AR      $@
      cmd_ar_vmlinux.a = \
	rm -f $@; \
	$(AR) cDPrST $@ $(KBUILD_VMLINUX_OBJS); \
	$(AR) mPiT $$($(AR) t $@ | sed -n 1p) $@ $$($(AR) t $@ | grep -F -f $(srctree)/scripts/head-object-list.txt)

targets += vmlinux.a
vmlinux.a: $(KBUILD_VMLINUX_OBJS) scripts/head-object-list.txt autoksyms_recursive FORCE
	$(call if_changed,ar_vmlinux.a)

PHONY += vmlinux_o
vmlinux_o: vmlinux.a $(KBUILD_VMLINUX_LIBS)
	$(Q)$(MAKE) -f $(srctree)/scripts/Makefile.vmlinux_o

vmlinux.o modules.builtin.modinfo modules.builtin: vmlinux_o
	@:

PHONY += vmlinux
vmlinux: vmlinux.o $(KBUILD_LDS) modpost
	$(Q)$(MAKE) -f $(srctree)/scripts/Makefile.vmlinux

# The actual objects are generated when descending,
# make sure no implicit rule kicks in
$(sort $(KBUILD_LDS) $(KBUILD_VMLINUX_OBJS) $(KBUILD_VMLINUX_LIBS)): . ;

filechk_kernel.release = \
	echo "$(KERNELVERSION)$$($(CONFIG_SHELL) $(srctree)/scripts/setlocalversion $(srctree))"

# Store (new) KERNELRELEASE string in include/config/kernel.release
include/config/kernel.release: FORCE
	$(call filechk,kernel.release)

# Additional helpers built in scripts/
# Carefully list dependencies so we do not try to build scripts twice
# in parallel
PHONY += scripts
scripts: scripts_basic scripts_dtc
	$(Q)$(MAKE) $(build)=$(@)

# Things we need to do before we recursively start building the kernel
# or the modules are listed in "prepare".
# A multi level approach is used. prepareN is processed before prepareN-1.
# archprepare is used in arch Makefiles and when processed asm symlink,
# version.h and scripts_basic is processed / created.

PHONY += prepare archprepare

archprepare: outputmakefile archheaders archscripts scripts include/config/kernel.release \
	asm-generic $(version_h) $(autoksyms_h) include/generated/utsrelease.h \
	include/generated/compile.h include/generated/autoconf.h remove-stale-files

prepare0: archprepare
	$(Q)$(MAKE) $(build)=scripts/mod
	$(Q)$(MAKE) $(build)=. prepare

# All the preparing..
prepare: prepare0
ifdef CONFIG_RUST
	$(Q)$(CONFIG_SHELL) $(srctree)/scripts/rust_is_available.sh -v
	$(Q)$(MAKE) $(build)=rust
endif

PHONY += remove-stale-files
remove-stale-files:
	$(Q)$(srctree)/scripts/remove-stale-files

# Support for using generic headers in asm-generic
asm-generic := -f $(srctree)/scripts/Makefile.asm-generic obj

PHONY += asm-generic uapi-asm-generic
asm-generic: uapi-asm-generic
	$(Q)$(MAKE) $(asm-generic)=arch/$(SRCARCH)/include/generated/asm \
	generic=include/asm-generic
uapi-asm-generic:
	$(Q)$(MAKE) $(asm-generic)=arch/$(SRCARCH)/include/generated/uapi/asm \
	generic=include/uapi/asm-generic

# Generate some files
# ---------------------------------------------------------------------------

# KERNELRELEASE can change from a few different places, meaning version.h
# needs to be updated, so this check is forced on all builds

uts_len := 64
define filechk_utsrelease.h
	if [ `echo -n "$(KERNELRELEASE)" | wc -c ` -gt $(uts_len) ]; then \
	  echo '"$(KERNELRELEASE)" exceeds $(uts_len) characters' >&2;    \
	  exit 1;                                                         \
	fi;                                                               \
	echo \#define UTS_RELEASE \"$(KERNELRELEASE)\"
endef

define filechk_version.h
	if [ $(SUBLEVEL) -gt 255 ]; then                                 \
		echo \#define LINUX_VERSION_CODE $(shell                 \
		expr $(VERSION) \* 65536 + $(PATCHLEVEL) \* 256 + 255); \
	else                                                             \
		echo \#define LINUX_VERSION_CODE $(shell                 \
		expr $(VERSION) \* 65536 + $(PATCHLEVEL) \* 256 + $(SUBLEVEL)); \
	fi;                                                              \
	echo '#define KERNEL_VERSION(a,b,c) (((a) << 16) + ((b) << 8) +  \
	((c) > 255 ? 255 : (c)))';                                       \
	echo \#define LINUX_VERSION_MAJOR $(VERSION);                    \
	echo \#define LINUX_VERSION_PATCHLEVEL $(PATCHLEVEL);            \
	echo \#define LINUX_VERSION_SUBLEVEL $(SUBLEVEL)
endef

$(version_h): PATCHLEVEL := $(or $(PATCHLEVEL), 0)
$(version_h): SUBLEVEL := $(or $(SUBLEVEL), 0)
$(version_h): FORCE
	$(call filechk,version.h)

include/generated/utsrelease.h: include/config/kernel.release FORCE
	$(call filechk,utsrelease.h)

filechk_compile.h = $(srctree)/scripts/mkcompile_h \
	"$(UTS_MACHINE)" "$(CONFIG_CC_VERSION_TEXT)" "$(LD)"

include/generated/compile.h: FORCE
	$(call filechk,compile.h)

PHONY += headerdep
headerdep:
	$(Q)find $(srctree)/include/ -name '*.h' | xargs --max-args 1 \
	$(srctree)/scripts/headerdep.pl -I$(srctree)/include

# ---------------------------------------------------------------------------
# Kernel headers

#Default location for installed headers
export INSTALL_HDR_PATH = $(objtree)/usr

quiet_cmd_headers_install = INSTALL $(INSTALL_HDR_PATH)/include
      cmd_headers_install = \
	mkdir -p $(INSTALL_HDR_PATH); \
	rsync -mrl --include='*/' --include='*\.h' --exclude='*' \
	usr/include $(INSTALL_HDR_PATH)

PHONY += headers_install
headers_install: headers
	$(call cmd,headers_install)

PHONY += archheaders archscripts

hdr-inst := -f $(srctree)/scripts/Makefile.headersinst obj

PHONY += headers
headers: $(version_h) scripts_unifdef uapi-asm-generic archheaders archscripts
	$(if $(filter um, $(SRCARCH)), $(error Headers not exportable for UML))
	$(Q)$(MAKE) $(hdr-inst)=include/uapi
	$(Q)$(MAKE) $(hdr-inst)=arch/$(SRCARCH)/include/uapi

ifdef CONFIG_HEADERS_INSTALL
prepare: headers
endif

PHONY += scripts_unifdef
scripts_unifdef: scripts_basic
	$(Q)$(MAKE) $(build)=scripts scripts/unifdef

# ---------------------------------------------------------------------------
# Install

# Many distributions have the custom install script, /sbin/installkernel.
# If DKMS is installed, 'make install' will eventually recurse back
# to this Makefile to build and install external modules.
# Cancel sub_make_done so that options such as M=, V=, etc. are parsed.

quiet_cmd_install = INSTALL $(INSTALL_PATH)
      cmd_install = unset sub_make_done; $(srctree)/scripts/install.sh

# ---------------------------------------------------------------------------
# Tools

ifdef CONFIG_OBJTOOL
prepare: tools/objtool
endif

ifdef CONFIG_BPF
ifdef CONFIG_DEBUG_INFO_BTF
prepare: tools/bpf/resolve_btfids
endif
endif

PHONY += resolve_btfids_clean

resolve_btfids_O = $(abspath $(objtree))/tools/bpf/resolve_btfids

# tools/bpf/resolve_btfids directory might not exist
# in output directory, skip its clean in that case
resolve_btfids_clean:
ifneq ($(wildcard $(resolve_btfids_O)),)
	$(Q)$(MAKE) -sC $(srctree)/tools/bpf/resolve_btfids O=$(resolve_btfids_O) clean
endif

# Clear a bunch of variables before executing the submake
ifeq ($(quiet),silent_)
tools_silent=s
endif

tools/: FORCE
	$(Q)mkdir -p $(objtree)/tools
	$(Q)$(MAKE) LDFLAGS= MAKEFLAGS="$(tools_silent) $(filter --j% -j,$(MAKEFLAGS))" O=$(abspath $(objtree)) subdir=tools -C $(srctree)/tools/

tools/%: FORCE
	$(Q)mkdir -p $(objtree)/tools
	$(Q)$(MAKE) LDFLAGS= MAKEFLAGS="$(tools_silent) $(filter --j% -j,$(MAKEFLAGS))" O=$(abspath $(objtree)) subdir=tools -C $(srctree)/tools/ $*

# ---------------------------------------------------------------------------
# Kernel selftest

PHONY += kselftest
kselftest: headers
	$(Q)$(MAKE) -C $(srctree)/tools/testing/selftests run_tests

kselftest-%: headers FORCE
	$(Q)$(MAKE) -C $(srctree)/tools/testing/selftests $*

PHONY += kselftest-merge
kselftest-merge:
	$(if $(wildcard $(objtree)/.config),, $(error No .config exists, config your kernel first!))
	$(Q)find $(srctree)/tools/testing/selftests -name config | \
		xargs $(srctree)/scripts/kconfig/merge_config.sh -m $(objtree)/.config
	$(Q)$(MAKE) -f $(srctree)/Makefile olddefconfig

# ---------------------------------------------------------------------------
# Devicetree files

ifneq ($(wildcard $(srctree)/arch/$(SRCARCH)/boot/dts/),)
dtstree := arch/$(SRCARCH)/boot/dts
endif

ifneq ($(dtstree),)

%.dtb: dtbs_prepare
	$(Q)$(MAKE) $(build)=$(dtstree) $(dtstree)/$@

%.dtbo: dtbs_prepare
	$(Q)$(MAKE) $(build)=$(dtstree) $(dtstree)/$@

PHONY += dtbs dtbs_prepare dtbs_install dtbs_check
dtbs: dtbs_prepare
	$(Q)$(MAKE) $(build)=$(dtstree)

# include/config/kernel.release is actually needed when installing DTBs because
# INSTALL_DTBS_PATH contains $(KERNELRELEASE). However, we do not want to make
# dtbs_install depend on it as dtbs_install may run as root.
dtbs_prepare: include/config/kernel.release scripts_dtc

ifneq ($(filter dtbs_check, $(MAKECMDGOALS)),)
export CHECK_DTBS=y
dtbs: dt_binding_check
endif

dtbs_check: dtbs

dtbs_install:
	$(Q)$(MAKE) $(dtbinst)=$(dtstree) dst=$(INSTALL_DTBS_PATH)

ifdef CONFIG_OF_EARLY_FLATTREE
all: dtbs
endif

endif

PHONY += scripts_dtc
scripts_dtc: scripts_basic
	$(Q)$(MAKE) $(build)=scripts/dtc

ifneq ($(filter dt_binding_check, $(MAKECMDGOALS)),)
export CHECK_DT_BINDING=y
endif

PHONY += dt_binding_check
dt_binding_check: scripts_dtc
	$(Q)$(MAKE) $(build)=Documentation/devicetree/bindings

PHONY += dt_compatible_check
dt_compatible_check: dt_binding_check
	$(Q)$(MAKE) $(build)=Documentation/devicetree/bindings $@

# ---------------------------------------------------------------------------
# Modules

ifdef CONFIG_MODULES

# By default, build modules as well

all: modules

# When we're building modules with modversions, we need to consider
# the built-in objects during the descend as well, in order to
# make sure the checksums are up to date before we record them.
ifdef CONFIG_MODVERSIONS
  KBUILD_BUILTIN := 1
endif

# Build modules
#

# *.ko are usually independent of vmlinux, but CONFIG_DEBUG_INFOBTF_MODULES
# is an exception.
ifdef CONFIG_DEBUG_INFO_BTF_MODULES
modules: vmlinux
endif

modules: modules_prepare

# Target to prepare building external modules
modules_prepare: prepare
	$(Q)$(MAKE) $(build)=scripts scripts/module.lds

export modules_sign_only :=

ifeq ($(CONFIG_MODULE_SIG),y)
PHONY += modules_sign
modules_sign: modules_install
	@:

# modules_sign is a subset of modules_install.
# 'make modules_install modules_sign' is equivalent to 'make modules_install'.
ifeq ($(filter modules_install,$(MAKECMDGOALS)),)
modules_sign_only := y
endif
endif

modinst_pre :=
ifneq ($(filter modules_install,$(MAKECMDGOALS)),)
modinst_pre := __modinst_pre
endif

modules_install: $(modinst_pre)
PHONY += __modinst_pre
__modinst_pre:
	@rm -rf $(MODLIB)/kernel
	@rm -f $(MODLIB)/source
	@mkdir -p $(MODLIB)/kernel
	@ln -s $(abspath $(srctree)) $(MODLIB)/source
	@if [ ! $(objtree) -ef  $(MODLIB)/build ]; then \
		rm -f $(MODLIB)/build ; \
		ln -s $(CURDIR) $(MODLIB)/build ; \
	fi
	@sed 's:^:kernel/:' modules.order > $(MODLIB)/modules.order
	@cp -f modules.builtin $(MODLIB)/
	@cp -f $(objtree)/modules.builtin.modinfo $(MODLIB)/

endif # CONFIG_MODULES

###
# Cleaning is done on three levels.
# make clean     Delete most generated files
#                Leave enough to build external modules
# make mrproper  Delete the current configuration, and all generated files
# make distclean Remove editor backup files, patch leftover files and the like

# Directories & files removed with 'make clean'
CLEAN_FILES += include/ksym vmlinux.symvers modules-only.symvers \
	       modules.builtin modules.builtin.modinfo modules.nsdeps \
	       compile_commands.json .thinlto-cache rust/test rust/doc \
	       .vmlinux.objs .vmlinux.export.c

# Directories & files removed with 'make mrproper'
MRPROPER_FILES += include/config include/generated          \
		  arch/$(SRCARCH)/include/generated .objdiff \
		  debian snap tar-install \
		  .config .config.old .version \
		  Module.symvers \
		  certs/signing_key.pem \
		  certs/x509.genkey \
		  vmlinux-gdb.py \
		  *.spec \
		  rust/target.json rust/libmacros.so

# clean - Delete most, but leave enough to build external modules
#
clean: rm-files := $(CLEAN_FILES)

PHONY += archclean vmlinuxclean

vmlinuxclean:
	$(Q)$(CONFIG_SHELL) $(srctree)/scripts/link-vmlinux.sh clean
	$(Q)$(if $(ARCH_POSTLINK), $(MAKE) -f $(ARCH_POSTLINK) clean)

clean: archclean vmlinuxclean resolve_btfids_clean

# mrproper - Delete all generated files, including .config
#
mrproper: rm-files := $(wildcard $(MRPROPER_FILES))
mrproper-dirs      := $(addprefix _mrproper_,scripts)

PHONY += $(mrproper-dirs) mrproper
$(mrproper-dirs):
	$(Q)$(MAKE) $(clean)=$(patsubst _mrproper_%,%,$@)

mrproper: clean $(mrproper-dirs)
	$(call cmd,rmfiles)
	@find . $(RCS_FIND_IGNORE) \
		\( -name '*.rmeta' \) \
		-type f -print | xargs rm -f

# distclean
#
PHONY += distclean

distclean: mrproper
	@find . $(RCS_FIND_IGNORE) \
		\( -name '*.orig' -o -name '*.rej' -o -name '*~' \
		-o -name '*.bak' -o -name '#*#' -o -name '*%' \
		-o -name 'core' -o -name tags -o -name TAGS -o -name 'cscope*' \
		-o -name GPATH -o -name GRTAGS -o -name GSYMS -o -name GTAGS \) \
		-type f -print | xargs rm -f


# Packaging of the kernel to various formats
# ---------------------------------------------------------------------------

%src-pkg: FORCE
	$(Q)$(MAKE) -f $(srctree)/scripts/Makefile.package $@
%pkg: include/config/kernel.release FORCE
	$(Q)$(MAKE) -f $(srctree)/scripts/Makefile.package $@

# Brief documentation of the typical targets used
# ---------------------------------------------------------------------------

boards := $(wildcard $(srctree)/arch/$(SRCARCH)/configs/*_defconfig)
boards := $(sort $(notdir $(boards)))
board-dirs := $(dir $(wildcard $(srctree)/arch/$(SRCARCH)/configs/*/*_defconfig))
board-dirs := $(sort $(notdir $(board-dirs:/=)))

PHONY += help
help:
	@echo  'Cleaning targets:'
	@echo  '  clean		  - Remove most generated files but keep the config and'
	@echo  '                    enough build support to build external modules'
	@echo  '  mrproper	  - Remove all generated files + config + various backup files'
	@echo  '  distclean	  - mrproper + remove editor backup and patch files'
	@echo  ''
	@echo  'Configuration targets:'
	@$(MAKE) -f $(srctree)/scripts/kconfig/Makefile help
	@echo  ''
	@echo  'Other generic targets:'
	@echo  '  all		  - Build all targets marked with [*]'
	@echo  '* vmlinux	  - Build the bare kernel'
	@echo  '* modules	  - Build all modules'
	@echo  '  modules_install - Install all modules to INSTALL_MOD_PATH (default: /)'
	@echo  '  dir/            - Build all files in dir and below'
	@echo  '  dir/file.[ois]  - Build specified target only'
	@echo  '  dir/file.ll     - Build the LLVM assembly file'
	@echo  '                    (requires compiler support for LLVM assembly generation)'
	@echo  '  dir/file.lst    - Build specified mixed source/assembly target only'
	@echo  '                    (requires a recent binutils and recent build (System.map))'
	@echo  '  dir/file.ko     - Build module including final link'
	@echo  '  modules_prepare - Set up for building external modules'
	@echo  '  tags/TAGS	  - Generate tags file for editors'
	@echo  '  cscope	  - Generate cscope index'
	@echo  '  gtags           - Generate GNU GLOBAL index'
	@echo  '  kernelrelease	  - Output the release version string (use with make -s)'
	@echo  '  kernelversion	  - Output the version stored in Makefile (use with make -s)'
	@echo  '  image_name	  - Output the image name (use with make -s)'
	@echo  '  headers_install - Install sanitised kernel headers to INSTALL_HDR_PATH'; \
	 echo  '                    (default: $(INSTALL_HDR_PATH))'; \
	 echo  ''
	@echo  'Static analysers:'
	@echo  '  checkstack      - Generate a list of stack hogs'
	@echo  '  versioncheck    - Sanity check on version.h usage'
	@echo  '  includecheck    - Check for duplicate included header files'
	@echo  '  export_report   - List the usages of all exported symbols'
	@echo  '  headerdep       - Detect inclusion cycles in headers'
	@echo  '  coccicheck      - Check with Coccinelle'
	@echo  '  clang-analyzer  - Check with clang static analyzer'
	@echo  '  clang-tidy      - Check with clang-tidy'
	@echo  ''
	@echo  'Tools:'
	@echo  '  nsdeps          - Generate missing symbol namespace dependencies'
	@echo  ''
	@echo  'Kernel selftest:'
	@echo  '  kselftest         - Build and run kernel selftest'
	@echo  '                      Build, install, and boot kernel before'
	@echo  '                      running kselftest on it'
	@echo  '                      Run as root for full coverage'
	@echo  '  kselftest-all     - Build kernel selftest'
	@echo  '  kselftest-install - Build and install kernel selftest'
	@echo  '  kselftest-clean   - Remove all generated kselftest files'
	@echo  '  kselftest-merge   - Merge all the config dependencies of'
	@echo  '		      kselftest to existing .config.'
	@echo  ''
	@echo  'Rust targets:'
	@echo  '  rustavailable   - Checks whether the Rust toolchain is'
	@echo  '		    available and, if not, explains why.'
	@echo  '  rustfmt	  - Reformat all the Rust code in the kernel'
	@echo  '  rustfmtcheck	  - Checks if all the Rust code in the kernel'
	@echo  '		    is formatted, printing a diff otherwise.'
	@echo  '  rustdoc	  - Generate Rust documentation'
	@echo  '		    (requires kernel .config)'
	@echo  '  rusttest        - Runs the Rust tests'
	@echo  '                    (requires kernel .config; downloads external repos)'
	@echo  '  rust-analyzer	  - Generate rust-project.json rust-analyzer support file'
	@echo  '		    (requires kernel .config)'
	@echo  '  dir/file.[os]   - Build specified target only'
	@echo  '  dir/file.rsi    - Build macro expanded source, similar to C preprocessing.'
	@echo  '                    Run with RUSTFMT=n to skip reformatting if needed.'
	@echo  '                    The output is not intended to be compilable.'
	@echo  '  dir/file.ll     - Build the LLVM assembly file'
	@echo  ''
	@$(if $(dtstree), \
		echo 'Devicetree:'; \
		echo '* dtbs             - Build device tree blobs for enabled boards'; \
		echo '  dtbs_install     - Install dtbs to $(INSTALL_DTBS_PATH)'; \
		echo '  dt_binding_check - Validate device tree binding documents'; \
		echo '  dtbs_check       - Validate device tree source files';\
		echo '')

	@echo 'Userspace tools targets:'
	@echo '  use "make tools/help"'
	@echo '  or  "cd tools; make help"'
	@echo  ''
	@echo  'Kernel packaging:'
	@$(MAKE) -f $(srctree)/scripts/Makefile.package help
	@echo  ''
	@echo  'Documentation targets:'
	@$(MAKE) -f $(srctree)/Documentation/Makefile dochelp
	@echo  ''
	@echo  'Architecture specific targets ($(SRCARCH)):'
	@$(or $(archhelp),\
		echo '  No architecture specific help defined for $(SRCARCH)')
	@echo  ''
	@$(if $(boards), \
		$(foreach b, $(boards), \
		printf "  %-27s - Build for %s\\n" $(b) $(subst _defconfig,,$(b));) \
		echo '')
	@$(if $(board-dirs), \
		$(foreach b, $(board-dirs), \
		printf "  %-16s - Show %s-specific targets\\n" help-$(b) $(b);) \
		printf "  %-16s - Show all of the above\\n" help-boards; \
		echo '')

	@echo  '  make V=0|1 [targets] 0 => quiet build (default), 1 => verbose build'
	@echo  '  make V=2   [targets] 2 => give reason for rebuild of target'
	@echo  '  make O=dir [targets] Locate all output files in "dir", including .config'
	@echo  '  make C=1   [targets] Check re-compiled c source with $$CHECK'
	@echo  '                       (sparse by default)'
	@echo  '  make C=2   [targets] Force check of all c source with $$CHECK'
	@echo  '  make RECORDMCOUNT_WARN=1 [targets] Warn about ignored mcount sections'
	@echo  '  make W=n   [targets] Enable extra build checks, n=1,2,3 where'
	@echo  '		1: warnings which may be relevant and do not occur too often'
	@echo  '		2: warnings which occur quite often but may still be relevant'
	@echo  '		3: more obscure warnings, can most likely be ignored'
	@echo  '		e: warnings are being treated as errors'
	@echo  '		Multiple levels can be combined with W=12 or W=123'
	@echo  ''
	@echo  'Execute "make" or "make all" to build all targets marked with [*] '
	@echo  'For further info see the ./README file'


help-board-dirs := $(addprefix help-,$(board-dirs))

help-boards: $(help-board-dirs)

boards-per-dir = $(sort $(notdir $(wildcard $(srctree)/arch/$(SRCARCH)/configs/$*/*_defconfig)))

$(help-board-dirs): help-%:
	@echo  'Architecture specific targets ($(SRCARCH) $*):'
	@$(if $(boards-per-dir), \
		$(foreach b, $(boards-per-dir), \
		printf "  %-24s - Build for %s\\n" $*/$(b) $(subst _defconfig,,$(b));) \
		echo '')


# Documentation targets
# ---------------------------------------------------------------------------
DOC_TARGETS := xmldocs latexdocs pdfdocs htmldocs epubdocs cleandocs \
	       linkcheckdocs dochelp refcheckdocs
PHONY += $(DOC_TARGETS)
$(DOC_TARGETS):
	$(Q)$(MAKE) $(build)=Documentation $@


# Rust targets
# ---------------------------------------------------------------------------

# "Is Rust available?" target
PHONY += rustavailable
rustavailable:
	$(Q)$(CONFIG_SHELL) $(srctree)/scripts/rust_is_available.sh -v && echo "Rust is available!"

# Documentation target
#
# Using the singular to avoid running afoul of `no-dot-config-targets`.
PHONY += rustdoc
rustdoc: prepare
	$(Q)$(MAKE) $(build)=rust $@

# Testing target
PHONY += rusttest
rusttest: prepare
	$(Q)$(MAKE) $(build)=rust $@

# Formatting targets
PHONY += rustfmt rustfmtcheck

# We skip `rust/alloc` since we want to minimize the diff w.r.t. upstream.
#
# We match using absolute paths since `find` does not resolve them
# when matching, which is a problem when e.g. `srctree` is `..`.
# We `grep` afterwards in order to remove the directory entry itself.
rustfmt:
	$(Q)find $(abs_srctree) -type f -name '*.rs' \
		-o -path $(abs_srctree)/rust/alloc -prune \
		-o -path $(abs_objtree)/rust/test -prune \
		| grep -Fv $(abs_srctree)/rust/alloc \
		| grep -Fv $(abs_objtree)/rust/test \
		| grep -Fv generated \
		| xargs $(RUSTFMT) $(rustfmt_flags)

rustfmtcheck: rustfmt_flags = --check
rustfmtcheck: rustfmt

# IDE support targets
PHONY += rust-analyzer
rust-analyzer:
	$(Q)$(MAKE) $(build)=rust $@

# Misc
# ---------------------------------------------------------------------------

PHONY += scripts_gdb
scripts_gdb: prepare0
	$(Q)$(MAKE) $(build)=scripts/gdb
	$(Q)ln -fsn $(abspath $(srctree)/scripts/gdb/vmlinux-gdb.py)

ifdef CONFIG_GDB_SCRIPTS
all: scripts_gdb
endif

else # KBUILD_EXTMOD

###
# External module support.
# When building external modules the kernel used as basis is considered
# read-only, and no consistency checks are made and the make
# system is not used on the basis kernel. If updates are required
# in the basis kernel ordinary make commands (without M=...) must be used.

# We are always building only modules.
KBUILD_BUILTIN :=
KBUILD_MODULES := 1

build-dir := $(KBUILD_EXTMOD)

compile_commands.json: $(extmod_prefix)compile_commands.json
PHONY += compile_commands.json

clean-dirs := $(KBUILD_EXTMOD)
clean: rm-files := $(KBUILD_EXTMOD)/Module.symvers $(KBUILD_EXTMOD)/modules.nsdeps \
	$(KBUILD_EXTMOD)/compile_commands.json $(KBUILD_EXTMOD)/.thinlto-cache

PHONY += prepare
# now expand this into a simple variable to reduce the cost of shell evaluations
prepare: CC_VERSION_TEXT := $(CC_VERSION_TEXT)
prepare:
	@if [ "$(CC_VERSION_TEXT)" != "$(CONFIG_CC_VERSION_TEXT)" ]; then \
		echo >&2 "warning: the compiler differs from the one used to build the kernel"; \
		echo >&2 "  The kernel was built by: $(CONFIG_CC_VERSION_TEXT)"; \
		echo >&2 "  You are using:           $(CC_VERSION_TEXT)"; \
	fi

PHONY += help
help:
	@echo  '  Building external modules.'
	@echo  '  Syntax: make -C path/to/kernel/src M=$$PWD target'
	@echo  ''
	@echo  '  modules         - default target, build the module(s)'
	@echo  '  modules_install - install the module'
	@echo  '  clean           - remove generated files in module directory only'
	@echo  ''

endif # KBUILD_EXTMOD

# ---------------------------------------------------------------------------
# Modules

PHONY += modules modules_install modules_prepare

ifdef CONFIG_MODULES

$(MODORDER): $(build-dir)
	@:

# KBUILD_MODPOST_NOFINAL can be set to skip the final link of modules.
# This is solely useful to speed up test compiles.
modules: modpost
ifneq ($(KBUILD_MODPOST_NOFINAL),1)
	$(Q)$(MAKE) -f $(srctree)/scripts/Makefile.modfinal
endif

PHONY += modules_check
modules_check: $(MODORDER)
	$(Q)$(CONFIG_SHELL) $(srctree)/scripts/modules-check.sh $<

quiet_cmd_depmod = DEPMOD  $(MODLIB)
      cmd_depmod = $(CONFIG_SHELL) $(srctree)/scripts/depmod.sh $(DEPMOD) \
                   $(KERNELRELEASE)

modules_install:
	$(Q)$(MAKE) -f $(srctree)/scripts/Makefile.modinst
	$(call cmd,depmod)

else # CONFIG_MODULES

# Modules not configured
# ---------------------------------------------------------------------------

modules modules_install:
	@echo >&2 '***'
	@echo >&2 '*** The present kernel configuration has modules disabled.'
	@echo >&2 '*** To use the module feature, please run "make menuconfig" etc.'
	@echo >&2 '*** to enable CONFIG_MODULES.'
	@echo >&2 '***'
	@exit 1

KBUILD_MODULES :=

endif # CONFIG_MODULES

PHONY += modpost
modpost: $(if $(single-build),, $(if $(KBUILD_BUILTIN), vmlinux.o)) \
	 $(if $(KBUILD_MODULES), modules_check)
	$(Q)$(MAKE) -f $(srctree)/scripts/Makefile.modpost

# Single targets
# ---------------------------------------------------------------------------
# To build individual files in subdirectories, you can do like this:
#
#   make foo/bar/baz.s
#
# The supported suffixes for single-target are listed in 'single-targets'
#
# To build only under specific subdirectories, you can do like this:
#
#   make foo/bar/baz/

ifdef single-build

# .ko is special because modpost is needed
single-ko := $(sort $(filter %.ko, $(MAKECMDGOALS)))
single-no-ko := $(filter-out $(single-ko), $(MAKECMDGOALS)) \
		$(foreach x, o mod, $(patsubst %.ko, %.$x, $(single-ko)))

$(single-ko): single_modules
	@:
$(single-no-ko): $(build-dir)
	@:

# Remove MODORDER when done because it is not the real one.
PHONY += single_modules
single_modules: $(single-no-ko) modules_prepare
	$(Q){ $(foreach m, $(single-ko), echo $(extmod_prefix)$m;) } > $(MODORDER)
	$(Q)$(MAKE) -f $(srctree)/scripts/Makefile.modpost
ifneq ($(KBUILD_MODPOST_NOFINAL),1)
	$(Q)$(MAKE) -f $(srctree)/scripts/Makefile.modfinal
endif
	$(Q)rm -f $(MODORDER)

single-goals := $(addprefix $(build-dir)/, $(single-no-ko))

KBUILD_MODULES := 1

endif

# Preset locale variables to speed up the build process. Limit locale
# tweaks to this spot to avoid wrong language settings when running
# make menuconfig etc.
# Error messages still appears in the original language
PHONY += $(build-dir)
$(build-dir): prepare
	$(Q)$(MAKE) $(build)=$@ need-builtin=1 need-modorder=1 $(single-goals)

clean-dirs := $(addprefix _clean_, $(clean-dirs))
PHONY += $(clean-dirs) clean
$(clean-dirs):
	$(Q)$(MAKE) $(clean)=$(patsubst _clean_%,%,$@)

clean: $(clean-dirs)
	$(call cmd,rmfiles)
	@find $(or $(KBUILD_EXTMOD), .) $(RCS_FIND_IGNORE) \
		\( -name '*.[aios]' -o -name '*.rsi' -o -name '*.ko' -o -name '.*.cmd' \
		-o -name '*.ko.*' \
		-o -name '*.dtb' -o -name '*.dtbo' -o -name '*.dtb.S' -o -name '*.dt.yaml' \
		-o -name '*.dwo' -o -name '*.lst' \
		-o -name '*.su' -o -name '*.mod' -o -name '*.usyms' \
		-o -name '.*.d' -o -name '.*.tmp' -o -name '*.mod.c' \
		-o -name '*.lex.c' -o -name '*.tab.[ch]' \
		-o -name '*.asn1.[ch]' \
		-o -name '*.symtypes' -o -name 'modules.order' \
		-o -name '.tmp_*' \
		-o -name '*.c.[012]*.*' \
		-o -name '*.ll' \
		-o -name '*.gcno' \
		-o -name '*.*.symversions' \) -type f -print | xargs rm -f

# Generate tags for editors
# ---------------------------------------------------------------------------
quiet_cmd_tags = GEN     $@
      cmd_tags = $(BASH) $(srctree)/scripts/tags.sh $@

tags TAGS cscope gtags: FORCE
	$(call cmd,tags)

# Script to generate missing namespace dependencies
# ---------------------------------------------------------------------------

PHONY += nsdeps
nsdeps: export KBUILD_NSDEPS=1
nsdeps: modules
	$(Q)$(CONFIG_SHELL) $(srctree)/scripts/nsdeps

# Clang Tooling
# ---------------------------------------------------------------------------

quiet_cmd_gen_compile_commands = GEN     $@
      cmd_gen_compile_commands = $(PYTHON3) $< -a $(AR) -o $@ $(filter-out $<, $(real-prereqs))

$(extmod_prefix)compile_commands.json: scripts/clang-tools/gen_compile_commands.py \
	$(if $(KBUILD_EXTMOD),, vmlinux.a $(KBUILD_VMLINUX_LIBS)) \
	$(if $(CONFIG_MODULES), $(MODORDER)) FORCE
	$(call if_changed,gen_compile_commands)

targets += $(extmod_prefix)compile_commands.json

PHONY += clang-tidy clang-analyzer

ifdef CONFIG_CC_IS_CLANG
quiet_cmd_clang_tools = CHECK   $<
      cmd_clang_tools = $(PYTHON3) $(srctree)/scripts/clang-tools/run-clang-tools.py $@ $<

clang-tidy clang-analyzer: $(extmod_prefix)compile_commands.json
	$(call cmd,clang_tools)
else
clang-tidy clang-analyzer:
	@echo "$@ requires CC=clang" >&2
	@false
endif

# Scripts to check various things for consistency
# ---------------------------------------------------------------------------

PHONY += includecheck versioncheck coccicheck export_report

includecheck:
	find $(srctree)/* $(RCS_FIND_IGNORE) \
		-name '*.[hcS]' -type f -print | sort \
		| xargs $(PERL) -w $(srctree)/scripts/checkincludes.pl

versioncheck:
	find $(srctree)/* $(RCS_FIND_IGNORE) \
		-name '*.[hcS]' -type f -print | sort \
		| xargs $(PERL) -w $(srctree)/scripts/checkversion.pl

coccicheck:
	$(Q)$(BASH) $(srctree)/scripts/$@

export_report:
	$(PERL) $(srctree)/scripts/export_report.pl

PHONY += checkstack kernelrelease kernelversion image_name

# UML needs a little special treatment here.  It wants to use the host
# toolchain, so needs $(SUBARCH) passed to checkstack.pl.  Everyone
# else wants $(ARCH), including people doing cross-builds, which means
# that $(SUBARCH) doesn't work here.
ifeq ($(ARCH), um)
CHECKSTACK_ARCH := $(SUBARCH)
else
CHECKSTACK_ARCH := $(ARCH)
endif
checkstack:
	$(OBJDUMP) -d vmlinux $$(find . -name '*.ko') | \
	$(PERL) $(srctree)/scripts/checkstack.pl $(CHECKSTACK_ARCH)

kernelrelease:
	@echo "$(KERNELVERSION)$$($(CONFIG_SHELL) $(srctree)/scripts/setlocalversion $(srctree))"

kernelversion:
	@echo $(KERNELVERSION)

image_name:
	@echo $(KBUILD_IMAGE)

quiet_cmd_rmfiles = $(if $(wildcard $(rm-files)),CLEAN   $(wildcard $(rm-files)))
      cmd_rmfiles = rm -rf $(rm-files)

# read saved command lines for existing targets
existing-targets := $(wildcard $(sort $(targets)))

-include $(foreach f,$(existing-targets),$(dir $(f)).$(notdir $(f)).cmd)

endif # config-build
endif # mixed-build
endif # need-sub-make

PHONY += FORCE
FORCE:

# Declare the contents of the PHONY variable as phony.  We keep that
# information in a variable so we can use it in if_changed and friends.
.PHONY: $(PHONY)<|MERGE_RESOLUTION|>--- conflicted
+++ resolved
@@ -1,14 +1,8 @@
 # SPDX-License-Identifier: GPL-2.0
 VERSION = 6
-<<<<<<< HEAD
-PATCHLEVEL = 0
-SUBLEVEL = 3
-EXTRAVERSION = -tos3
-=======
 PATCHLEVEL = 1
 SUBLEVEL = 8
 EXTRAVERSION = -arch1
->>>>>>> f81a61f5
 NAME = Hurr durr I'ma ninja sloth
 
 # *DOCUMENTATION*
