--- conflicted
+++ resolved
@@ -1,13 +1,8 @@
 # SPDX-License-Identifier: GPL-2.0
 VERSION = 5
 PATCHLEVEL = 5
-<<<<<<< HEAD
-SUBLEVEL = 8
+SUBLEVEL = 9
 EXTRAVERSION = -tos1
-=======
-SUBLEVEL = 9
-EXTRAVERSION = -arch1
->>>>>>> a20becf2
 NAME = Kleptomaniac Octopus
 
 # *DOCUMENTATION*
