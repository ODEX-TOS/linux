--- conflicted
+++ resolved
@@ -1,13 +1,8 @@
 # SPDX-License-Identifier: GPL-2.0
 VERSION = 5
 PATCHLEVEL = 19
-<<<<<<< HEAD
-SUBLEVEL = 0
-EXTRAVERSION = -tos1
-=======
 SUBLEVEL = 8
 EXTRAVERSION = -arch1
->>>>>>> 372d7f7b
 NAME = Superb Owl
 
 # *DOCUMENTATION*
