# SPDX-License-Identifier: GPL-2.0
VERSION = 5
<<<<<<< HEAD
PATCHLEVEL = 7
SUBLEVEL = 12
EXTRAVERSION = -tos1
=======
PATCHLEVEL = 8
SUBLEVEL = 0
EXTRAVERSION = -arch1
>>>>>>> 154263aa
NAME = Kleptomaniac Octopus

# *DOCUMENTATION*
# To see a list of typical targets execute "make help"
# More info can be located in ./README
# Comments in this file are targeted only to the developer, do not
# expect to learn how to build the kernel reading this file.

$(if $(filter __%, $(MAKECMDGOALS)), \
	$(error targets prefixed with '__' are only for internal use))

# That's our default target when none is given on the command line
PHONY := __all
__all:

# We are using a recursive build, so we need to do a little thinking
# to get the ordering right.
#
# Most importantly: sub-Makefiles should only ever modify files in
# their own directory. If in some directory we have a dependency on
# a file in another dir (which doesn't happen often, but it's often
# unavoidable when linking the built-in.a targets which finally
# turn into vmlinux), we will call a sub make in that other dir, and
# after that we are sure that everything which is in that other dir
# is now up to date.
#
# The only cases where we need to modify files which have global
# effects are thus separated out and done before the recursive
# descending is started. They are now explicitly listed as the
# prepare rule.

ifneq ($(sub_make_done),1)

# Do not use make's built-in rules and variables
# (this increases performance and avoids hard-to-debug behaviour)
MAKEFLAGS += -rR

# Avoid funny character set dependencies
unexport LC_ALL
LC_COLLATE=C
LC_NUMERIC=C
export LC_COLLATE LC_NUMERIC

# Avoid interference with shell env settings
unexport GREP_OPTIONS

# Beautify output
# ---------------------------------------------------------------------------
#
# Normally, we echo the whole command before executing it. By making
# that echo $($(quiet)$(cmd)), we now have the possibility to set
# $(quiet) to choose other forms of output instead, e.g.
#
#         quiet_cmd_cc_o_c = Compiling $(RELDIR)/$@
#         cmd_cc_o_c       = $(CC) $(c_flags) -c -o $@ $<
#
# If $(quiet) is empty, the whole command will be printed.
# If it is set to "quiet_", only the short version will be printed.
# If it is set to "silent_", nothing will be printed at all, since
# the variable $(silent_cmd_cc_o_c) doesn't exist.
#
# A simple variant is to prefix commands with $(Q) - that's useful
# for commands that shall be hidden in non-verbose mode.
#
#	$(Q)ln $@ :<
#
# If KBUILD_VERBOSE equals 0 then the above command will be hidden.
# If KBUILD_VERBOSE equals 1 then the above command is displayed.
# If KBUILD_VERBOSE equals 2 then give the reason why each target is rebuilt.
#
# To put more focus on warnings, be less verbose as default
# Use 'make V=1' to see the full commands

ifeq ("$(origin V)", "command line")
  KBUILD_VERBOSE = $(V)
endif
ifndef KBUILD_VERBOSE
  KBUILD_VERBOSE = 0
endif

ifeq ($(KBUILD_VERBOSE),1)
  quiet =
  Q =
else
  quiet=quiet_
  Q = @
endif

# If the user is running make -s (silent mode), suppress echoing of
# commands

ifneq ($(findstring s,$(filter-out --%,$(MAKEFLAGS))),)
  quiet=silent_
endif

export quiet Q KBUILD_VERBOSE

# Kbuild will save output files in the current working directory.
# This does not need to match to the root of the kernel source tree.
#
# For example, you can do this:
#
#  cd /dir/to/store/output/files; make -f /dir/to/kernel/source/Makefile
#
# If you want to save output files in a different location, there are
# two syntaxes to specify it.
#
# 1) O=
# Use "make O=dir/to/store/output/files/"
#
# 2) Set KBUILD_OUTPUT
# Set the environment variable KBUILD_OUTPUT to point to the output directory.
# export KBUILD_OUTPUT=dir/to/store/output/files/; make
#
# The O= assignment takes precedence over the KBUILD_OUTPUT environment
# variable.

# Do we want to change the working directory?
ifeq ("$(origin O)", "command line")
  KBUILD_OUTPUT := $(O)
endif

ifneq ($(KBUILD_OUTPUT),)
# Make's built-in functions such as $(abspath ...), $(realpath ...) cannot
# expand a shell special character '~'. We use a somewhat tedious way here.
abs_objtree := $(shell mkdir -p $(KBUILD_OUTPUT) && cd $(KBUILD_OUTPUT) && pwd)
$(if $(abs_objtree),, \
     $(error failed to create output directory "$(KBUILD_OUTPUT)"))

# $(realpath ...) resolves symlinks
abs_objtree := $(realpath $(abs_objtree))
else
abs_objtree := $(CURDIR)
endif # ifneq ($(KBUILD_OUTPUT),)

ifeq ($(abs_objtree),$(CURDIR))
# Suppress "Entering directory ..." unless we are changing the work directory.
MAKEFLAGS += --no-print-directory
else
need-sub-make := 1
endif

abs_srctree := $(realpath $(dir $(lastword $(MAKEFILE_LIST))))

ifneq ($(words $(subst :, ,$(abs_srctree))), 1)
$(error source directory cannot contain spaces or colons)
endif

ifneq ($(abs_srctree),$(abs_objtree))
# Look for make include files relative to root of kernel src
#
# This does not become effective immediately because MAKEFLAGS is re-parsed
# once after the Makefile is read. We need to invoke sub-make.
MAKEFLAGS += --include-dir=$(abs_srctree)
need-sub-make := 1
endif

this-makefile := $(lastword $(MAKEFILE_LIST))

ifneq ($(filter 3.%,$(MAKE_VERSION)),)
# 'MAKEFLAGS += -rR' does not immediately become effective for GNU Make 3.x
# We need to invoke sub-make to avoid implicit rules in the top Makefile.
need-sub-make := 1
# Cancel implicit rules for this Makefile.
$(this-makefile): ;
endif

export abs_srctree abs_objtree
export sub_make_done := 1

ifeq ($(need-sub-make),1)

PHONY += $(MAKECMDGOALS) __sub-make

$(filter-out $(this-makefile), $(MAKECMDGOALS)) __all: __sub-make
	@:

# Invoke a second make in the output directory, passing relevant variables
__sub-make:
	$(Q)$(MAKE) -C $(abs_objtree) -f $(abs_srctree)/Makefile $(MAKECMDGOALS)

endif # need-sub-make
endif # sub_make_done

# We process the rest of the Makefile if this is the final invocation of make
ifeq ($(need-sub-make),)

# Do not print "Entering directory ...",
# but we want to display it when entering to the output directory
# so that IDEs/editors are able to understand relative filenames.
MAKEFLAGS += --no-print-directory

# Call a source code checker (by default, "sparse") as part of the
# C compilation.
#
# Use 'make C=1' to enable checking of only re-compiled files.
# Use 'make C=2' to enable checking of *all* source files, regardless
# of whether they are re-compiled or not.
#
# See the file "Documentation/dev-tools/sparse.rst" for more details,
# including where to get the "sparse" utility.

ifeq ("$(origin C)", "command line")
  KBUILD_CHECKSRC = $(C)
endif
ifndef KBUILD_CHECKSRC
  KBUILD_CHECKSRC = 0
endif

# Use make M=dir or set the environment variable KBUILD_EXTMOD to specify the
# directory of external module to build. Setting M= takes precedence.
ifeq ("$(origin M)", "command line")
  KBUILD_EXTMOD := $(M)
endif

$(if $(word 2, $(KBUILD_EXTMOD)), \
	$(error building multiple external modules is not supported))

export KBUILD_CHECKSRC KBUILD_EXTMOD

extmod-prefix = $(if $(KBUILD_EXTMOD),$(KBUILD_EXTMOD)/)

ifeq ($(abs_srctree),$(abs_objtree))
        # building in the source tree
        srctree := .
	building_out_of_srctree :=
else
        ifeq ($(abs_srctree)/,$(dir $(abs_objtree)))
                # building in a subdirectory of the source tree
                srctree := ..
        else
                srctree := $(abs_srctree)
        endif
	building_out_of_srctree := 1
endif

ifneq ($(KBUILD_ABS_SRCTREE),)
srctree := $(abs_srctree)
endif

objtree		:= .
VPATH		:= $(srctree)

export building_out_of_srctree srctree objtree VPATH

# To make sure we do not include .config for any of the *config targets
# catch them early, and hand them over to scripts/kconfig/Makefile
# It is allowed to specify more targets when calling make, including
# mixing *config targets and build targets.
# For example 'make oldconfig all'.
# Detect when mixed targets is specified, and make a second invocation
# of make so .config is not included in this case either (for *config).

version_h := include/generated/uapi/linux/version.h
old_version_h := include/linux/version.h

clean-targets := %clean mrproper cleandocs
no-dot-config-targets := $(clean-targets) \
			 cscope gtags TAGS tags help% %docs check% coccicheck \
			 $(version_h) headers headers_% archheaders archscripts \
			 %asm-generic kernelversion %src-pkg dt_binding_check \
			 outputmakefile
no-sync-config-targets := $(no-dot-config-targets) install %install \
			   kernelrelease
single-targets := %.a %.i %.ko %.lds %.ll %.lst %.mod %.o %.s %.symtypes %/

config-build	:=
mixed-build	:=
need-config	:= 1
may-sync-config	:= 1
single-build	:=

ifneq ($(filter $(no-dot-config-targets), $(MAKECMDGOALS)),)
	ifeq ($(filter-out $(no-dot-config-targets), $(MAKECMDGOALS)),)
		need-config :=
	endif
endif

ifneq ($(filter $(no-sync-config-targets), $(MAKECMDGOALS)),)
	ifeq ($(filter-out $(no-sync-config-targets), $(MAKECMDGOALS)),)
		may-sync-config :=
	endif
endif

ifneq ($(KBUILD_EXTMOD),)
	may-sync-config :=
endif

ifeq ($(KBUILD_EXTMOD),)
        ifneq ($(filter config %config,$(MAKECMDGOALS)),)
		config-build := 1
                ifneq ($(words $(MAKECMDGOALS)),1)
			mixed-build := 1
                endif
        endif
endif

# We cannot build single targets and the others at the same time
ifneq ($(filter $(single-targets), $(MAKECMDGOALS)),)
	single-build := 1
	ifneq ($(filter-out $(single-targets), $(MAKECMDGOALS)),)
		mixed-build := 1
	endif
endif

# For "make -j clean all", "make -j mrproper defconfig all", etc.
ifneq ($(filter $(clean-targets),$(MAKECMDGOALS)),)
        ifneq ($(filter-out $(clean-targets),$(MAKECMDGOALS)),)
		mixed-build := 1
        endif
endif

# install and modules_install need also be processed one by one
ifneq ($(filter install,$(MAKECMDGOALS)),)
        ifneq ($(filter modules_install,$(MAKECMDGOALS)),)
		mixed-build := 1
        endif
endif

ifdef mixed-build
# ===========================================================================
# We're called with mixed targets (*config and build targets).
# Handle them one by one.

PHONY += $(MAKECMDGOALS) __build_one_by_one

$(MAKECMDGOALS): __build_one_by_one
	@:

__build_one_by_one:
	$(Q)set -e; \
	for i in $(MAKECMDGOALS); do \
		$(MAKE) -f $(srctree)/Makefile $$i; \
	done

else # !mixed-build

include scripts/Kbuild.include

# Read KERNELRELEASE from include/config/kernel.release (if it exists)
KERNELRELEASE = $(shell cat include/config/kernel.release 2> /dev/null)
KERNELVERSION = $(VERSION)$(if $(PATCHLEVEL),.$(PATCHLEVEL)$(if $(SUBLEVEL),.$(SUBLEVEL)))$(EXTRAVERSION)
export VERSION PATCHLEVEL SUBLEVEL KERNELRELEASE KERNELVERSION

include scripts/subarch.include

# Cross compiling and selecting different set of gcc/bin-utils
# ---------------------------------------------------------------------------
#
# When performing cross compilation for other architectures ARCH shall be set
# to the target architecture. (See arch/* for the possibilities).
# ARCH can be set during invocation of make:
# make ARCH=ia64
# Another way is to have ARCH set in the environment.
# The default ARCH is the host where make is executed.

# CROSS_COMPILE specify the prefix used for all executables used
# during compilation. Only gcc and related bin-utils executables
# are prefixed with $(CROSS_COMPILE).
# CROSS_COMPILE can be set on the command line
# make CROSS_COMPILE=ia64-linux-
# Alternatively CROSS_COMPILE can be set in the environment.
# Default value for CROSS_COMPILE is not to prefix executables
# Note: Some architectures assign CROSS_COMPILE in their arch/*/Makefile
ARCH		?= $(SUBARCH)

# Architecture as present in compile.h
UTS_MACHINE 	:= $(ARCH)
SRCARCH 	:= $(ARCH)

# Additional ARCH settings for x86
ifeq ($(ARCH),i386)
        SRCARCH := x86
endif
ifeq ($(ARCH),x86_64)
        SRCARCH := x86
endif

# Additional ARCH settings for sparc
ifeq ($(ARCH),sparc32)
       SRCARCH := sparc
endif
ifeq ($(ARCH),sparc64)
       SRCARCH := sparc
endif

# Additional ARCH settings for sh
ifeq ($(ARCH),sh64)
       SRCARCH := sh
endif

KCONFIG_CONFIG	?= .config
export KCONFIG_CONFIG

# Default file for 'make defconfig'. This may be overridden by arch-Makefile.
export KBUILD_DEFCONFIG := defconfig

# SHELL used by kbuild
CONFIG_SHELL := sh

HOST_LFS_CFLAGS := $(shell getconf LFS_CFLAGS 2>/dev/null)
HOST_LFS_LDFLAGS := $(shell getconf LFS_LDFLAGS 2>/dev/null)
HOST_LFS_LIBS := $(shell getconf LFS_LIBS 2>/dev/null)

ifneq ($(LLVM),)
HOSTCC	= clang
HOSTCXX	= clang++
else
HOSTCC	= gcc
HOSTCXX	= g++
endif

export KBUILD_USERCFLAGS := -Wall -Wmissing-prototypes -Wstrict-prototypes \
			      -O2 -fomit-frame-pointer -std=gnu89
export KBUILD_USERLDFLAGS :=

KBUILD_HOSTCFLAGS   := $(KBUILD_USERCFLAGS) $(HOST_LFS_CFLAGS) $(HOSTCFLAGS)
KBUILD_HOSTCXXFLAGS := -Wall -O2 $(HOST_LFS_CFLAGS) $(HOSTCXXFLAGS)
KBUILD_HOSTLDFLAGS  := $(HOST_LFS_LDFLAGS) $(HOSTLDFLAGS)
KBUILD_HOSTLDLIBS   := $(HOST_LFS_LIBS) $(HOSTLDLIBS)

# Make variables (CC, etc...)
CPP		= $(CC) -E
ifneq ($(LLVM),)
CC		= clang
LD		= ld.lld
AR		= llvm-ar
NM		= llvm-nm
OBJCOPY		= llvm-objcopy
OBJDUMP		= llvm-objdump
READELF		= llvm-readelf
OBJSIZE		= llvm-size
STRIP		= llvm-strip
else
CC		= $(CROSS_COMPILE)gcc
LD		= $(CROSS_COMPILE)ld
AR		= $(CROSS_COMPILE)ar
NM		= $(CROSS_COMPILE)nm
OBJCOPY		= $(CROSS_COMPILE)objcopy
OBJDUMP		= $(CROSS_COMPILE)objdump
READELF		= $(CROSS_COMPILE)readelf
OBJSIZE		= $(CROSS_COMPILE)size
STRIP		= $(CROSS_COMPILE)strip
endif
PAHOLE		= pahole
LEX		= flex
YACC		= bison
AWK		= awk
INSTALLKERNEL  := installkernel
DEPMOD		= /sbin/depmod
PERL		= perl
PYTHON		= python
PYTHON3		= python3
CHECK		= sparse
BASH		= bash
KGZIP		= gzip
KBZIP2		= bzip2
KLZOP		= lzop
LZMA		= lzma
LZ4		= lz4c
XZ		= xz

CHECKFLAGS     := -D__linux__ -Dlinux -D__STDC__ -Dunix -D__unix__ \
		  -Wbitwise -Wno-return-void -Wno-unknown-attribute $(CF)
NOSTDINC_FLAGS :=
CFLAGS_MODULE   =
AFLAGS_MODULE   =
LDFLAGS_MODULE  =
CFLAGS_KERNEL	=
AFLAGS_KERNEL	=
LDFLAGS_vmlinux =

# Use USERINCLUDE when you must reference the UAPI directories only.
USERINCLUDE    := \
		-I$(srctree)/arch/$(SRCARCH)/include/uapi \
		-I$(objtree)/arch/$(SRCARCH)/include/generated/uapi \
		-I$(srctree)/include/uapi \
		-I$(objtree)/include/generated/uapi \
                -include $(srctree)/include/linux/kconfig.h

# Use LINUXINCLUDE when you must reference the include/ directory.
# Needed to be compatible with the O= option
LINUXINCLUDE    := \
		-I$(srctree)/arch/$(SRCARCH)/include \
		-I$(objtree)/arch/$(SRCARCH)/include/generated \
		$(if $(building_out_of_srctree),-I$(srctree)/include) \
		-I$(objtree)/include \
		$(USERINCLUDE)

KBUILD_AFLAGS   := -D__ASSEMBLY__ -fno-PIE
KBUILD_CFLAGS   := -Wall -Wundef -Werror=strict-prototypes -Wno-trigraphs \
		   -fno-strict-aliasing -fno-common -fshort-wchar -fno-PIE \
		   -Werror=implicit-function-declaration -Werror=implicit-int \
		   -Wno-format-security \
		   -std=gnu89
KBUILD_CPPFLAGS := -D__KERNEL__
KBUILD_AFLAGS_KERNEL :=
KBUILD_CFLAGS_KERNEL :=
KBUILD_AFLAGS_MODULE  := -DMODULE
KBUILD_CFLAGS_MODULE  := -DMODULE
KBUILD_LDFLAGS_MODULE :=
export KBUILD_LDS_MODULE := $(srctree)/scripts/module-common.lds
KBUILD_LDFLAGS :=
GCC_PLUGINS_CFLAGS :=
CLANG_FLAGS :=

export ARCH SRCARCH CONFIG_SHELL BASH HOSTCC KBUILD_HOSTCFLAGS CROSS_COMPILE LD CC
export CPP AR NM STRIP OBJCOPY OBJDUMP OBJSIZE READELF PAHOLE LEX YACC AWK INSTALLKERNEL
export PERL PYTHON PYTHON3 CHECK CHECKFLAGS MAKE UTS_MACHINE HOSTCXX
export KGZIP KBZIP2 KLZOP LZMA LZ4 XZ
export KBUILD_HOSTCXXFLAGS KBUILD_HOSTLDFLAGS KBUILD_HOSTLDLIBS LDFLAGS_MODULE

export KBUILD_CPPFLAGS NOSTDINC_FLAGS LINUXINCLUDE OBJCOPYFLAGS KBUILD_LDFLAGS
export KBUILD_CFLAGS CFLAGS_KERNEL CFLAGS_MODULE
export CFLAGS_KASAN CFLAGS_KASAN_NOSANITIZE CFLAGS_UBSAN CFLAGS_KCSAN
export KBUILD_AFLAGS AFLAGS_KERNEL AFLAGS_MODULE
export KBUILD_AFLAGS_MODULE KBUILD_CFLAGS_MODULE KBUILD_LDFLAGS_MODULE
export KBUILD_AFLAGS_KERNEL KBUILD_CFLAGS_KERNEL

# Files to ignore in find ... statements

export RCS_FIND_IGNORE := \( -name SCCS -o -name BitKeeper -o -name .svn -o    \
			  -name CVS -o -name .pc -o -name .hg -o -name .git \) \
			  -prune -o
export RCS_TAR_IGNORE := --exclude SCCS --exclude BitKeeper --exclude .svn \
			 --exclude CVS --exclude .pc --exclude .hg --exclude .git

# ===========================================================================
# Rules shared between *config targets and build targets

# Basic helpers built in scripts/basic/
PHONY += scripts_basic
scripts_basic:
	$(Q)$(MAKE) $(build)=scripts/basic
	$(Q)rm -f .tmp_quiet_recordmcount

PHONY += outputmakefile
# Before starting out-of-tree build, make sure the source tree is clean.
# outputmakefile generates a Makefile in the output directory, if using a
# separate output directory. This allows convenient use of make in the
# output directory.
# At the same time when output Makefile generated, generate .gitignore to
# ignore whole output directory
outputmakefile:
ifdef building_out_of_srctree
	$(Q)if [ -f $(srctree)/.config -o \
		 -d $(srctree)/include/config -o \
		 -d $(srctree)/arch/$(SRCARCH)/include/generated ]; then \
		echo >&2 "***"; \
		echo >&2 "*** The source tree is not clean, please run 'make$(if $(findstring command line, $(origin ARCH)), ARCH=$(ARCH)) mrproper'"; \
		echo >&2 "*** in $(abs_srctree)";\
		echo >&2 "***"; \
		false; \
	fi
	$(Q)ln -fsn $(srctree) source
	$(Q)$(CONFIG_SHELL) $(srctree)/scripts/mkmakefile $(srctree)
	$(Q)test -e .gitignore || \
	{ echo "# this is build directory, ignore it"; echo "*"; } > .gitignore
endif

ifneq ($(shell $(CC) --version 2>&1 | head -n 1 | grep clang),)
ifneq ($(CROSS_COMPILE),)
CLANG_FLAGS	+= --target=$(notdir $(CROSS_COMPILE:%-=%))
GCC_TOOLCHAIN_DIR := $(dir $(shell which $(CROSS_COMPILE)elfedit))
CLANG_FLAGS	+= --prefix=$(GCC_TOOLCHAIN_DIR)$(notdir $(CROSS_COMPILE))
GCC_TOOLCHAIN	:= $(realpath $(GCC_TOOLCHAIN_DIR)/..)
endif
ifneq ($(GCC_TOOLCHAIN),)
CLANG_FLAGS	+= --gcc-toolchain=$(GCC_TOOLCHAIN)
endif
ifneq ($(LLVM_IAS),1)
CLANG_FLAGS	+= -no-integrated-as
endif
CLANG_FLAGS	+= -Werror=unknown-warning-option
KBUILD_CFLAGS	+= $(CLANG_FLAGS)
KBUILD_AFLAGS	+= $(CLANG_FLAGS)
export CLANG_FLAGS
endif

# The expansion should be delayed until arch/$(SRCARCH)/Makefile is included.
# Some architectures define CROSS_COMPILE in arch/$(SRCARCH)/Makefile.
# CC_VERSION_TEXT is referenced from Kconfig (so it needs export),
# and from include/config/auto.conf.cmd to detect the compiler upgrade.
CC_VERSION_TEXT = $(shell $(CC) --version 2>/dev/null | head -n 1)

ifdef config-build
# ===========================================================================
# *config targets only - make sure prerequisites are updated, and descend
# in scripts/kconfig to make the *config target

# Read arch specific Makefile to set KBUILD_DEFCONFIG as needed.
# KBUILD_DEFCONFIG may point out an alternative default configuration
# used for 'make defconfig'
include arch/$(SRCARCH)/Makefile
export KBUILD_DEFCONFIG KBUILD_KCONFIG CC_VERSION_TEXT

config: outputmakefile scripts_basic FORCE
	$(Q)$(MAKE) $(build)=scripts/kconfig $@

%config: outputmakefile scripts_basic FORCE
	$(Q)$(MAKE) $(build)=scripts/kconfig $@

else #!config-build
# ===========================================================================
# Build targets only - this includes vmlinux, arch specific targets, clean
# targets and others. In general all targets except *config targets.

# If building an external module we do not care about the all: rule
# but instead __all depend on modules
PHONY += all
ifeq ($(KBUILD_EXTMOD),)
__all: all
else
__all: modules
endif

# Decide whether to build built-in, modular, or both.
# Normally, just do built-in.

KBUILD_MODULES :=
KBUILD_BUILTIN := 1

# If we have only "make modules", don't compile built-in objects.
ifeq ($(MAKECMDGOALS),modules)
  KBUILD_BUILTIN :=
endif

# If we have "make <whatever> modules", compile modules
# in addition to whatever we do anyway.
# Just "make" or "make all" shall build modules as well

ifneq ($(filter all modules nsdeps,$(MAKECMDGOALS)),)
  KBUILD_MODULES := 1
endif

ifeq ($(MAKECMDGOALS),)
  KBUILD_MODULES := 1
endif

export KBUILD_MODULES KBUILD_BUILTIN

ifdef need-config
include include/config/auto.conf
endif

ifeq ($(KBUILD_EXTMOD),)
# Objects we will link into vmlinux / subdirs we need to visit
core-y		:= init/ usr/
drivers-y	:= drivers/ sound/
drivers-$(CONFIG_SAMPLES) += samples/
drivers-y	+= net/ virt/
libs-y		:= lib/
endif # KBUILD_EXTMOD

# The all: target is the default when no target is given on the
# command line.
# This allow a user to issue only 'make' to build a kernel including modules
# Defaults to vmlinux, but the arch makefile usually adds further targets
all: vmlinux

CFLAGS_GCOV	:= -fprofile-arcs -ftest-coverage \
	$(call cc-option,-fno-tree-loop-im) \
	$(call cc-disable-warning,maybe-uninitialized,)
export CFLAGS_GCOV

# The arch Makefiles can override CC_FLAGS_FTRACE. We may also append it later.
ifdef CONFIG_FUNCTION_TRACER
  CC_FLAGS_FTRACE := -pg
endif

RETPOLINE_CFLAGS_GCC := -mindirect-branch=thunk-extern -mindirect-branch-register
RETPOLINE_VDSO_CFLAGS_GCC := -mindirect-branch=thunk-inline -mindirect-branch-register
RETPOLINE_CFLAGS_CLANG := -mretpoline-external-thunk
RETPOLINE_VDSO_CFLAGS_CLANG := -mretpoline
RETPOLINE_CFLAGS := $(call cc-option,$(RETPOLINE_CFLAGS_GCC),$(call cc-option,$(RETPOLINE_CFLAGS_CLANG)))
RETPOLINE_VDSO_CFLAGS := $(call cc-option,$(RETPOLINE_VDSO_CFLAGS_GCC),$(call cc-option,$(RETPOLINE_VDSO_CFLAGS_CLANG)))
export RETPOLINE_CFLAGS
export RETPOLINE_VDSO_CFLAGS

include arch/$(SRCARCH)/Makefile

ifdef need-config
ifdef may-sync-config
# Read in dependencies to all Kconfig* files, make sure to run syncconfig if
# changes are detected. This should be included after arch/$(SRCARCH)/Makefile
# because some architectures define CROSS_COMPILE there.
include include/config/auto.conf.cmd

$(KCONFIG_CONFIG):
	@echo >&2 '***'
	@echo >&2 '*** Configuration file "$@" not found!'
	@echo >&2 '***'
	@echo >&2 '*** Please run some configurator (e.g. "make oldconfig" or'
	@echo >&2 '*** "make menuconfig" or "make xconfig").'
	@echo >&2 '***'
	@/bin/false

# The actual configuration files used during the build are stored in
# include/generated/ and include/config/. Update them if .config is newer than
# include/config/auto.conf (which mirrors .config).
#
# This exploits the 'multi-target pattern rule' trick.
# The syncconfig should be executed only once to make all the targets.
# (Note: use the grouped target '&:' when we bump to GNU Make 4.3)
%/config/auto.conf %/config/auto.conf.cmd %/generated/autoconf.h: $(KCONFIG_CONFIG)
	$(Q)$(MAKE) -f $(srctree)/Makefile syncconfig
else # !may-sync-config
# External modules and some install targets need include/generated/autoconf.h
# and include/config/auto.conf but do not care if they are up-to-date.
# Use auto.conf to trigger the test
PHONY += include/config/auto.conf

include/config/auto.conf:
	$(Q)test -e include/generated/autoconf.h -a -e $@ || (		\
	echo >&2;							\
	echo >&2 "  ERROR: Kernel configuration is invalid.";		\
	echo >&2 "         include/generated/autoconf.h or $@ are missing.";\
	echo >&2 "         Run 'make oldconfig && make prepare' on kernel src to fix it.";	\
	echo >&2 ;							\
	/bin/false)

endif # may-sync-config
endif # need-config

KBUILD_CFLAGS	+= $(call cc-option,-fno-delete-null-pointer-checks,)
KBUILD_CFLAGS	+= $(call cc-disable-warning,frame-address,)
KBUILD_CFLAGS	+= $(call cc-disable-warning, format-truncation)
KBUILD_CFLAGS	+= $(call cc-disable-warning, format-overflow)
KBUILD_CFLAGS	+= $(call cc-disable-warning, address-of-packed-member)

ifdef CONFIG_CC_OPTIMIZE_FOR_PERFORMANCE
KBUILD_CFLAGS += -O2
else ifdef CONFIG_CC_OPTIMIZE_FOR_PERFORMANCE_O3
KBUILD_CFLAGS += -O3
else ifdef CONFIG_CC_OPTIMIZE_FOR_SIZE
KBUILD_CFLAGS += -Os
endif

# Tell gcc to never replace conditional load with a non-conditional one
KBUILD_CFLAGS	+= $(call cc-option,--param=allow-store-data-races=0)
KBUILD_CFLAGS	+= $(call cc-option,-fno-allow-store-data-races)

include scripts/Makefile.kcov
include scripts/Makefile.gcc-plugins

ifdef CONFIG_READABLE_ASM
# Disable optimizations that make assembler listings hard to read.
# reorder blocks reorders the control in the function
# ipa clone creates specialized cloned functions
# partial inlining inlines only parts of functions
KBUILD_CFLAGS += $(call cc-option,-fno-reorder-blocks,) \
                 $(call cc-option,-fno-ipa-cp-clone,) \
                 $(call cc-option,-fno-partial-inlining)
endif

ifneq ($(CONFIG_FRAME_WARN),0)
KBUILD_CFLAGS += -Wframe-larger-than=$(CONFIG_FRAME_WARN)
endif

stackp-flags-$(CONFIG_CC_HAS_STACKPROTECTOR_NONE) := -fno-stack-protector
stackp-flags-$(CONFIG_STACKPROTECTOR)             := -fstack-protector
stackp-flags-$(CONFIG_STACKPROTECTOR_STRONG)      := -fstack-protector-strong

KBUILD_CFLAGS += $(stackp-flags-y)

ifdef CONFIG_CC_IS_CLANG
KBUILD_CPPFLAGS += -Qunused-arguments
KBUILD_CFLAGS += -Wno-format-invalid-specifier
KBUILD_CFLAGS += -Wno-gnu
# CLANG uses a _MergedGlobals as optimization, but this breaks modpost, as the
# source of a reference will be _MergedGlobals and not on of the whitelisted names.
# See modpost pattern 2
KBUILD_CFLAGS += -mno-global-merge
else

# These warnings generated too much noise in a regular build.
# Use make W=1 to enable them (see scripts/Makefile.extrawarn)
KBUILD_CFLAGS += -Wno-unused-but-set-variable

# Warn about unmarked fall-throughs in switch statement.
# Disabled for clang while comment to attribute conversion happens and
# https://github.com/ClangBuiltLinux/linux/issues/636 is discussed.
KBUILD_CFLAGS += $(call cc-option,-Wimplicit-fallthrough,)
endif

KBUILD_CFLAGS += $(call cc-disable-warning, unused-const-variable)
ifdef CONFIG_FRAME_POINTER
KBUILD_CFLAGS	+= -fno-omit-frame-pointer -fno-optimize-sibling-calls
else
# Some targets (ARM with Thumb2, for example), can't be built with frame
# pointers.  For those, we don't have FUNCTION_TRACER automatically
# select FRAME_POINTER.  However, FUNCTION_TRACER adds -pg, and this is
# incompatible with -fomit-frame-pointer with current GCC, so we don't use
# -fomit-frame-pointer with FUNCTION_TRACER.
ifndef CONFIG_FUNCTION_TRACER
KBUILD_CFLAGS	+= -fomit-frame-pointer
endif
endif

# Initialize all stack variables with a pattern, if desired.
ifdef CONFIG_INIT_STACK_ALL
KBUILD_CFLAGS	+= -ftrivial-auto-var-init=pattern
endif

DEBUG_CFLAGS	:= $(call cc-option, -fno-var-tracking-assignments)

ifdef CONFIG_DEBUG_INFO
ifdef CONFIG_DEBUG_INFO_SPLIT
DEBUG_CFLAGS	+= -gsplit-dwarf
else
DEBUG_CFLAGS	+= -g
endif
KBUILD_AFLAGS	+= -Wa,-gdwarf-2
endif
ifdef CONFIG_DEBUG_INFO_DWARF4
DEBUG_CFLAGS	+= -gdwarf-4
endif

ifdef CONFIG_DEBUG_INFO_REDUCED
DEBUG_CFLAGS	+= $(call cc-option, -femit-struct-debug-baseonly) \
		   $(call cc-option,-fno-var-tracking)
endif

ifdef CONFIG_DEBUG_INFO_COMPRESSED
DEBUG_CFLAGS	+= -gz=zlib
KBUILD_AFLAGS	+= -gz=zlib
KBUILD_LDFLAGS	+= --compress-debug-sections=zlib
endif

KBUILD_CFLAGS += $(DEBUG_CFLAGS)
export DEBUG_CFLAGS

ifdef CONFIG_FUNCTION_TRACER
ifdef CONFIG_FTRACE_MCOUNT_RECORD
  # gcc 5 supports generating the mcount tables directly
  ifeq ($(call cc-option-yn,-mrecord-mcount),y)
    CC_FLAGS_FTRACE	+= -mrecord-mcount
    export CC_USING_RECORD_MCOUNT := 1
  endif
  ifdef CONFIG_HAVE_NOP_MCOUNT
    ifeq ($(call cc-option-yn, -mnop-mcount),y)
      CC_FLAGS_FTRACE	+= -mnop-mcount
      CC_FLAGS_USING	+= -DCC_USING_NOP_MCOUNT
    endif
  endif
endif
ifdef CONFIG_HAVE_FENTRY
  ifeq ($(call cc-option-yn, -mfentry),y)
    CC_FLAGS_FTRACE	+= -mfentry
    CC_FLAGS_USING	+= -DCC_USING_FENTRY
  endif
endif
export CC_FLAGS_FTRACE
KBUILD_CFLAGS	+= $(CC_FLAGS_FTRACE) $(CC_FLAGS_USING)
KBUILD_AFLAGS	+= $(CC_FLAGS_USING)
ifdef CONFIG_DYNAMIC_FTRACE
	ifdef CONFIG_HAVE_C_RECORDMCOUNT
		BUILD_C_RECORDMCOUNT := y
		export BUILD_C_RECORDMCOUNT
	endif
endif
endif

# We trigger additional mismatches with less inlining
ifdef CONFIG_DEBUG_SECTION_MISMATCH
KBUILD_CFLAGS += $(call cc-option, -fno-inline-functions-called-once)
endif

ifdef CONFIG_LD_DEAD_CODE_DATA_ELIMINATION
KBUILD_CFLAGS_KERNEL += -ffunction-sections -fdata-sections
LDFLAGS_vmlinux += --gc-sections
endif

ifdef CONFIG_LIVEPATCH
KBUILD_CFLAGS += $(call cc-option, -flive-patching=inline-clone)
endif

ifdef CONFIG_SHADOW_CALL_STACK
CC_FLAGS_SCS	:= -fsanitize=shadow-call-stack
KBUILD_CFLAGS	+= $(CC_FLAGS_SCS)
export CC_FLAGS_SCS
endif

# arch Makefile may override CC so keep this after arch Makefile is included
NOSTDINC_FLAGS += -nostdinc -isystem $(shell $(CC) -print-file-name=include)

# warn about C99 declaration after statement
KBUILD_CFLAGS += -Wdeclaration-after-statement

# Variable Length Arrays (VLAs) should not be used anywhere in the kernel
KBUILD_CFLAGS += -Wvla

# disable pointer signed / unsigned warnings in gcc 4.0
KBUILD_CFLAGS += -Wno-pointer-sign

# disable stringop warnings in gcc 8+
KBUILD_CFLAGS += $(call cc-disable-warning, stringop-truncation)

# We'll want to enable this eventually, but it's not going away for 5.7 at least
KBUILD_CFLAGS += $(call cc-disable-warning, zero-length-bounds)
KBUILD_CFLAGS += $(call cc-disable-warning, array-bounds)
KBUILD_CFLAGS += $(call cc-disable-warning, stringop-overflow)

# Another good warning that we'll want to enable eventually
KBUILD_CFLAGS += $(call cc-disable-warning, restrict)

# Enabled with W=2, disabled by default as noisy
KBUILD_CFLAGS += $(call cc-disable-warning, maybe-uninitialized)

# disable invalid "can't wrap" optimizations for signed / pointers
KBUILD_CFLAGS	+= $(call cc-option,-fno-strict-overflow)

# clang sets -fmerge-all-constants by default as optimization, but this
# is non-conforming behavior for C and in fact breaks the kernel, so we
# need to disable it here generally.
KBUILD_CFLAGS	+= $(call cc-option,-fno-merge-all-constants)

# for gcc -fno-merge-all-constants disables everything, but it is fine
# to have actual conforming behavior enabled.
KBUILD_CFLAGS	+= $(call cc-option,-fmerge-constants)

# Make sure -fstack-check isn't enabled (like gentoo apparently did)
KBUILD_CFLAGS  += $(call cc-option,-fno-stack-check,)

# conserve stack if available
KBUILD_CFLAGS   += $(call cc-option,-fconserve-stack)

# Prohibit date/time macros, which would make the build non-deterministic
KBUILD_CFLAGS   += $(call cc-option,-Werror=date-time)

# enforce correct pointer usage
KBUILD_CFLAGS   += $(call cc-option,-Werror=incompatible-pointer-types)

# Require designated initializers for all marked structures
KBUILD_CFLAGS   += $(call cc-option,-Werror=designated-init)

# change __FILE__ to the relative path from the srctree
KBUILD_CFLAGS	+= $(call cc-option,-fmacro-prefix-map=$(srctree)/=)

# ensure -fcf-protection is disabled when using retpoline as it is
# incompatible with -mindirect-branch=thunk-extern
ifdef CONFIG_RETPOLINE
KBUILD_CFLAGS += $(call cc-option,-fcf-protection=none)
endif

include scripts/Makefile.kasan
include scripts/Makefile.extrawarn
include scripts/Makefile.ubsan
include scripts/Makefile.kcsan

# Add user supplied CPPFLAGS, AFLAGS and CFLAGS as the last assignments
KBUILD_CPPFLAGS += $(KCPPFLAGS)
KBUILD_AFLAGS   += $(KAFLAGS)
KBUILD_CFLAGS   += $(KCFLAGS)

KBUILD_LDFLAGS_MODULE += --build-id
LDFLAGS_vmlinux += --build-id

ifeq ($(CONFIG_STRIP_ASM_SYMS),y)
LDFLAGS_vmlinux	+= $(call ld-option, -X,)
endif

ifeq ($(CONFIG_RELR),y)
LDFLAGS_vmlinux	+= --pack-dyn-relocs=relr
endif

# Align the bit size of userspace programs with the kernel
KBUILD_USERCFLAGS  += $(filter -m32 -m64 --target=%, $(KBUILD_CFLAGS))
KBUILD_USERLDFLAGS += $(filter -m32 -m64 --target=%, $(KBUILD_CFLAGS))

# make the checker run with the right architecture
CHECKFLAGS += --arch=$(ARCH)

# insure the checker run with the right endianness
CHECKFLAGS += $(if $(CONFIG_CPU_BIG_ENDIAN),-mbig-endian,-mlittle-endian)

# the checker needs the correct machine size
CHECKFLAGS += $(if $(CONFIG_64BIT),-m64,-m32)

# Default kernel image to build when no specific target is given.
# KBUILD_IMAGE may be overruled on the command line or
# set in the environment
# Also any assignments in arch/$(ARCH)/Makefile take precedence over
# this default value
export KBUILD_IMAGE ?= vmlinux

#
# INSTALL_PATH specifies where to place the updated kernel and system map
# images. Default is /boot, but you can set it to other values
export	INSTALL_PATH ?= /boot

#
# INSTALL_DTBS_PATH specifies a prefix for relocations required by build roots.
# Like INSTALL_MOD_PATH, it isn't defined in the Makefile, but can be passed as
# an argument if needed. Otherwise it defaults to the kernel install path
#
export INSTALL_DTBS_PATH ?= $(INSTALL_PATH)/dtbs/$(KERNELRELEASE)

#
# INSTALL_MOD_PATH specifies a prefix to MODLIB for module directory
# relocations required by build roots.  This is not defined in the
# makefile but the argument can be passed to make if needed.
#

MODLIB	= $(INSTALL_MOD_PATH)/lib/modules/$(KERNELRELEASE)
export MODLIB

#
# INSTALL_MOD_STRIP, if defined, will cause modules to be
# stripped after they are installed.  If INSTALL_MOD_STRIP is '1', then
# the default option --strip-debug will be used.  Otherwise,
# INSTALL_MOD_STRIP value will be used as the options to the strip command.

ifdef INSTALL_MOD_STRIP
ifeq ($(INSTALL_MOD_STRIP),1)
mod_strip_cmd = $(STRIP) --strip-debug
else
mod_strip_cmd = $(STRIP) $(INSTALL_MOD_STRIP)
endif # INSTALL_MOD_STRIP=1
else
mod_strip_cmd = true
endif # INSTALL_MOD_STRIP
export mod_strip_cmd

# CONFIG_MODULE_COMPRESS, if defined, will cause module to be compressed
# after they are installed in agreement with CONFIG_MODULE_COMPRESS_GZIP
# or CONFIG_MODULE_COMPRESS_XZ.

mod_compress_cmd = true
ifdef CONFIG_MODULE_COMPRESS
  ifdef CONFIG_MODULE_COMPRESS_GZIP
    mod_compress_cmd = $(KGZIP) -n -f
  endif # CONFIG_MODULE_COMPRESS_GZIP
  ifdef CONFIG_MODULE_COMPRESS_XZ
    mod_compress_cmd = $(XZ) -f
  endif # CONFIG_MODULE_COMPRESS_XZ
endif # CONFIG_MODULE_COMPRESS
export mod_compress_cmd

ifdef CONFIG_MODULE_SIG_ALL
$(eval $(call config_filename,MODULE_SIG_KEY))

mod_sign_cmd = scripts/sign-file $(CONFIG_MODULE_SIG_HASH) $(MODULE_SIG_KEY_SRCPREFIX)$(CONFIG_MODULE_SIG_KEY) certs/signing_key.x509
else
mod_sign_cmd = true
endif
export mod_sign_cmd

HOST_LIBELF_LIBS = $(shell pkg-config libelf --libs 2>/dev/null || echo -lelf)

ifdef CONFIG_STACK_VALIDATION
  has_libelf := $(call try-run,\
		echo "int main() {}" | $(HOSTCC) -xc -o /dev/null $(HOST_LIBELF_LIBS) -,1,0)
  ifeq ($(has_libelf),1)
    objtool_target := tools/objtool FORCE
  else
    SKIP_STACK_VALIDATION := 1
    export SKIP_STACK_VALIDATION
  endif
endif

PHONY += prepare0

export MODORDER := $(extmod-prefix)modules.order
export MODULES_NSDEPS := $(extmod-prefix)modules.nsdeps

ifeq ($(KBUILD_EXTMOD),)
core-y		+= kernel/ certs/ mm/ fs/ ipc/ security/ crypto/ block/

vmlinux-dirs	:= $(patsubst %/,%,$(filter %/, \
		     $(core-y) $(core-m) $(drivers-y) $(drivers-m) \
		     $(libs-y) $(libs-m)))

vmlinux-alldirs	:= $(sort $(vmlinux-dirs) Documentation \
		     $(patsubst %/,%,$(filter %/, $(core-) \
			$(drivers-) $(libs-))))

subdir-modorder := $(addsuffix modules.order,$(filter %/, \
			$(core-y) $(core-m) $(libs-y) $(libs-m) \
			$(drivers-y) $(drivers-m)))

build-dirs	:= $(vmlinux-dirs)
clean-dirs	:= $(vmlinux-alldirs)

# Externally visible symbols (used by link-vmlinux.sh)
KBUILD_VMLINUX_OBJS := $(head-y) $(patsubst %/,%/built-in.a, $(core-y))
KBUILD_VMLINUX_OBJS += $(addsuffix built-in.a, $(filter %/, $(libs-y)))
ifdef CONFIG_MODULES
KBUILD_VMLINUX_OBJS += $(patsubst %/, %/lib.a, $(filter %/, $(libs-y)))
KBUILD_VMLINUX_LIBS := $(filter-out %/, $(libs-y))
else
KBUILD_VMLINUX_LIBS := $(patsubst %/,%/lib.a, $(libs-y))
endif
KBUILD_VMLINUX_OBJS += $(patsubst %/,%/built-in.a, $(drivers-y))

export KBUILD_VMLINUX_OBJS KBUILD_VMLINUX_LIBS
export KBUILD_LDS          := arch/$(SRCARCH)/kernel/vmlinux.lds
export LDFLAGS_vmlinux
# used by scripts/Makefile.package
export KBUILD_ALLDIRS := $(sort $(filter-out arch/%,$(vmlinux-alldirs)) LICENSES arch include scripts tools)

vmlinux-deps := $(KBUILD_LDS) $(KBUILD_VMLINUX_OBJS) $(KBUILD_VMLINUX_LIBS)

# Recurse until adjust_autoksyms.sh is satisfied
PHONY += autoksyms_recursive
ifdef CONFIG_TRIM_UNUSED_KSYMS
# For the kernel to actually contain only the needed exported symbols,
# we have to build modules as well to determine what those symbols are.
# (this can be evaluated only once include/config/auto.conf has been included)
KBUILD_MODULES := 1

autoksyms_recursive: descend modules.order
	$(Q)$(CONFIG_SHELL) $(srctree)/scripts/adjust_autoksyms.sh \
	  "$(MAKE) -f $(srctree)/Makefile vmlinux"
endif

autoksyms_h := $(if $(CONFIG_TRIM_UNUSED_KSYMS), include/generated/autoksyms.h)

quiet_cmd_autoksyms_h = GEN     $@
      cmd_autoksyms_h = mkdir -p $(dir $@); \
			$(CONFIG_SHELL) $(srctree)/scripts/gen_autoksyms.sh $@

$(autoksyms_h):
	$(call cmd,autoksyms_h)

ARCH_POSTLINK := $(wildcard $(srctree)/arch/$(SRCARCH)/Makefile.postlink)

# Final link of vmlinux with optional arch pass after final link
cmd_link-vmlinux =                                                 \
	$(CONFIG_SHELL) $< $(LD) $(KBUILD_LDFLAGS) $(LDFLAGS_vmlinux) ;    \
	$(if $(ARCH_POSTLINK), $(MAKE) -f $(ARCH_POSTLINK) $@, true)

vmlinux: scripts/link-vmlinux.sh autoksyms_recursive $(vmlinux-deps) FORCE
	+$(call if_changed,link-vmlinux)

targets := vmlinux

# The actual objects are generated when descending,
# make sure no implicit rule kicks in
$(sort $(vmlinux-deps) $(subdir-modorder)): descend ;

filechk_kernel.release = \
	echo "$(KERNELVERSION)$$($(CONFIG_SHELL) $(srctree)/scripts/setlocalversion $(srctree))"

# Store (new) KERNELRELEASE string in include/config/kernel.release
include/config/kernel.release: FORCE
	$(call filechk,kernel.release)

# Additional helpers built in scripts/
# Carefully list dependencies so we do not try to build scripts twice
# in parallel
PHONY += scripts
scripts: scripts_basic scripts_dtc
	$(Q)$(MAKE) $(build)=$(@)

# Things we need to do before we recursively start building the kernel
# or the modules are listed in "prepare".
# A multi level approach is used. prepareN is processed before prepareN-1.
# archprepare is used in arch Makefiles and when processed asm symlink,
# version.h and scripts_basic is processed / created.

PHONY += prepare archprepare

archprepare: outputmakefile archheaders archscripts scripts include/config/kernel.release \
	asm-generic $(version_h) $(autoksyms_h) include/generated/utsrelease.h \
	include/generated/autoconf.h

prepare0: archprepare
	$(Q)$(MAKE) $(build)=scripts/mod
	$(Q)$(MAKE) $(build)=.

# All the preparing..
prepare: prepare0 prepare-objtool

# Support for using generic headers in asm-generic
asm-generic := -f $(srctree)/scripts/Makefile.asm-generic obj

PHONY += asm-generic uapi-asm-generic
asm-generic: uapi-asm-generic
	$(Q)$(MAKE) $(asm-generic)=arch/$(SRCARCH)/include/generated/asm \
	generic=include/asm-generic
uapi-asm-generic:
	$(Q)$(MAKE) $(asm-generic)=arch/$(SRCARCH)/include/generated/uapi/asm \
	generic=include/uapi/asm-generic

PHONY += prepare-objtool
prepare-objtool: $(objtool_target)
ifeq ($(SKIP_STACK_VALIDATION),1)
ifdef CONFIG_UNWINDER_ORC
	@echo "error: Cannot generate ORC metadata for CONFIG_UNWINDER_ORC=y, please install libelf-dev, libelf-devel or elfutils-libelf-devel" >&2
	@false
else
	@echo "warning: Cannot use CONFIG_STACK_VALIDATION=y, please install libelf-dev, libelf-devel or elfutils-libelf-devel" >&2
endif
endif

# Generate some files
# ---------------------------------------------------------------------------

# KERNELRELEASE can change from a few different places, meaning version.h
# needs to be updated, so this check is forced on all builds

uts_len := 64
define filechk_utsrelease.h
	if [ `echo -n "$(KERNELRELEASE)" | wc -c ` -gt $(uts_len) ]; then \
	  echo '"$(KERNELRELEASE)" exceeds $(uts_len) characters' >&2;    \
	  exit 1;                                                         \
	fi;                                                               \
	echo \#define UTS_RELEASE \"$(KERNELRELEASE)\"
endef

define filechk_version.h
	echo \#define LINUX_VERSION_CODE $(shell                         \
	expr $(VERSION) \* 65536 + 0$(PATCHLEVEL) \* 256 + 0$(SUBLEVEL)); \
	echo '#define KERNEL_VERSION(a,b,c) (((a) << 16) + ((b) << 8) + (c))'
endef

$(version_h): FORCE
	$(call filechk,version.h)
	$(Q)rm -f $(old_version_h)

include/generated/utsrelease.h: include/config/kernel.release FORCE
	$(call filechk,utsrelease.h)

PHONY += headerdep
headerdep:
	$(Q)find $(srctree)/include/ -name '*.h' | xargs --max-args 1 \
	$(srctree)/scripts/headerdep.pl -I$(srctree)/include

# ---------------------------------------------------------------------------
# Kernel headers

#Default location for installed headers
export INSTALL_HDR_PATH = $(objtree)/usr

quiet_cmd_headers_install = INSTALL $(INSTALL_HDR_PATH)/include
      cmd_headers_install = \
	mkdir -p $(INSTALL_HDR_PATH); \
	rsync -mrl --include='*/' --include='*\.h' --exclude='*' \
	usr/include $(INSTALL_HDR_PATH)

PHONY += headers_install
headers_install: headers
	$(call cmd,headers_install)

PHONY += archheaders archscripts

hdr-inst := -f $(srctree)/scripts/Makefile.headersinst obj

PHONY += headers
headers: $(version_h) scripts_unifdef uapi-asm-generic archheaders archscripts
	$(if $(wildcard $(srctree)/arch/$(SRCARCH)/include/uapi/asm/Kbuild),, \
	  $(error Headers not exportable for the $(SRCARCH) architecture))
	$(Q)$(MAKE) $(hdr-inst)=include/uapi
	$(Q)$(MAKE) $(hdr-inst)=arch/$(SRCARCH)/include/uapi

# Deprecated. It is no-op now.
PHONY += headers_check
headers_check:
	@:

ifdef CONFIG_HEADERS_INSTALL
prepare: headers
endif

PHONY += scripts_unifdef
scripts_unifdef: scripts_basic
	$(Q)$(MAKE) $(build)=scripts scripts/unifdef

# ---------------------------------------------------------------------------
# Kernel selftest

PHONY += kselftest
kselftest:
	$(Q)$(MAKE) -C $(srctree)/tools/testing/selftests run_tests

kselftest-%: FORCE
	$(Q)$(MAKE) -C $(srctree)/tools/testing/selftests $*

PHONY += kselftest-merge
kselftest-merge:
	$(if $(wildcard $(objtree)/.config),, $(error No .config exists, config your kernel first!))
	$(Q)find $(srctree)/tools/testing/selftests -name config | \
		xargs $(srctree)/scripts/kconfig/merge_config.sh -m $(objtree)/.config
	$(Q)$(MAKE) -f $(srctree)/Makefile olddefconfig

# ---------------------------------------------------------------------------
# Devicetree files

ifneq ($(wildcard $(srctree)/arch/$(SRCARCH)/boot/dts/),)
dtstree := arch/$(SRCARCH)/boot/dts
endif

ifneq ($(dtstree),)

%.dtb: include/config/kernel.release scripts_dtc
	$(Q)$(MAKE) $(build)=$(dtstree) $(dtstree)/$@

PHONY += dtbs dtbs_install dtbs_check
dtbs: include/config/kernel.release scripts_dtc
	$(Q)$(MAKE) $(build)=$(dtstree)

ifneq ($(filter dtbs_check, $(MAKECMDGOALS)),)
export CHECK_DTBS=y
dtbs: dt_binding_check
endif

dtbs_check: dtbs

dtbs_install:
	$(Q)$(MAKE) $(dtbinst)=$(dtstree) dst=$(INSTALL_DTBS_PATH)

ifdef CONFIG_OF_EARLY_FLATTREE
all: dtbs
endif

endif

PHONY += scripts_dtc
scripts_dtc: scripts_basic
	$(Q)$(MAKE) $(build)=scripts/dtc

ifneq ($(filter dt_binding_check, $(MAKECMDGOALS)),)
export CHECK_DT_BINDING=y
endif

PHONY += dt_binding_check
dt_binding_check: scripts_dtc
	$(Q)$(MAKE) $(build)=Documentation/devicetree/bindings

# ---------------------------------------------------------------------------
# Modules

ifdef CONFIG_MODULES

# By default, build modules as well

all: modules

# When we're building modules with modversions, we need to consider
# the built-in objects during the descend as well, in order to
# make sure the checksums are up to date before we record them.
ifdef CONFIG_MODVERSIONS
  KBUILD_BUILTIN := 1
endif

# Build modules
#
# A module can be listed more than once in obj-m resulting in
# duplicate lines in modules.order files.  Those are removed
# using awk while concatenating to the final file.

PHONY += modules
modules: $(if $(KBUILD_BUILTIN),vmlinux) modules_check
	$(Q)$(MAKE) -f $(srctree)/scripts/Makefile.modpost

PHONY += modules_check
modules_check: modules.order
	$(Q)$(CONFIG_SHELL) $(srctree)/scripts/modules-check.sh $<

cmd_modules_order = $(AWK) '!x[$$0]++' $(real-prereqs) > $@

modules.order: $(subdir-modorder) FORCE
	$(call if_changed,modules_order)

targets += modules.order

# Target to prepare building external modules
PHONY += modules_prepare
modules_prepare: prepare

# Target to install modules
PHONY += modules_install
modules_install: _modinst_ _modinst_post

PHONY += _modinst_
_modinst_:
	@rm -rf $(MODLIB)/kernel
	@rm -f $(MODLIB)/source
	@mkdir -p $(MODLIB)/kernel
	@ln -s $(abspath $(srctree)) $(MODLIB)/source
	@if [ ! $(objtree) -ef  $(MODLIB)/build ]; then \
		rm -f $(MODLIB)/build ; \
		ln -s $(CURDIR) $(MODLIB)/build ; \
	fi
	@sed 's:^:kernel/:' modules.order > $(MODLIB)/modules.order
	@cp -f modules.builtin $(MODLIB)/
	@cp -f $(objtree)/modules.builtin.modinfo $(MODLIB)/
	$(Q)$(MAKE) -f $(srctree)/scripts/Makefile.modinst

# This depmod is only for convenience to give the initial
# boot a modules.dep even before / is mounted read-write.  However the
# boot script depmod is the master version.
PHONY += _modinst_post
_modinst_post: _modinst_
	$(call cmd,depmod)

ifeq ($(CONFIG_MODULE_SIG), y)
PHONY += modules_sign
modules_sign:
	$(Q)$(MAKE) -f $(srctree)/scripts/Makefile.modsign
endif

else # CONFIG_MODULES

# Modules not configured
# ---------------------------------------------------------------------------

PHONY += modules modules_install
modules modules_install:
	@echo >&2
	@echo >&2 "The present kernel configuration has modules disabled."
	@echo >&2 "Type 'make config' and enable loadable module support."
	@echo >&2 "Then build a kernel with module support enabled."
	@echo >&2
	@exit 1

endif # CONFIG_MODULES

###
# Cleaning is done on three levels.
# make clean     Delete most generated files
#                Leave enough to build external modules
# make mrproper  Delete the current configuration, and all generated files
# make distclean Remove editor backup files, patch leftover files and the like

# Directories & files removed with 'make clean'
CLEAN_FILES += include/ksym vmlinux.symvers \
	       modules.builtin modules.builtin.modinfo modules.nsdeps

# Directories & files removed with 'make mrproper'
MRPROPER_FILES += include/config include/generated          \
		  arch/$(SRCARCH)/include/generated .tmp_objdiff \
		  debian snap tar-install \
		  .config .config.old .version \
		  Module.symvers \
		  signing_key.pem signing_key.priv signing_key.x509	\
		  x509.genkey extra_certificates signing_key.x509.keyid	\
		  signing_key.x509.signer vmlinux-gdb.py \
		  *.spec

# Directories & files removed with 'make distclean'
DISTCLEAN_FILES += tags TAGS cscope* GPATH GTAGS GRTAGS GSYMS

# clean - Delete most, but leave enough to build external modules
#
clean: rm-files := $(CLEAN_FILES)

PHONY += archclean vmlinuxclean

vmlinuxclean:
	$(Q)$(CONFIG_SHELL) $(srctree)/scripts/link-vmlinux.sh clean
	$(Q)$(if $(ARCH_POSTLINK), $(MAKE) -f $(ARCH_POSTLINK) clean)

clean: archclean vmlinuxclean

# mrproper - Delete all generated files, including .config
#
mrproper: rm-files := $(wildcard $(MRPROPER_FILES))
mrproper-dirs      := $(addprefix _mrproper_,scripts)

PHONY += $(mrproper-dirs) mrproper
$(mrproper-dirs):
	$(Q)$(MAKE) $(clean)=$(patsubst _mrproper_%,%,$@)

mrproper: clean $(mrproper-dirs)
	$(call cmd,rmfiles)

# distclean
#
distclean: rm-files := $(wildcard $(DISTCLEAN_FILES))

PHONY += distclean

distclean: mrproper
	$(call cmd,rmfiles)
	@find $(srctree) $(RCS_FIND_IGNORE) \
		\( -name '*.orig' -o -name '*.rej' -o -name '*~' \
		-o -name '*.bak' -o -name '#*#' -o -name '*%' \
		-o -name 'core' \) \
		-type f -print | xargs rm -f


# Packaging of the kernel to various formats
# ---------------------------------------------------------------------------

%src-pkg: FORCE
	$(Q)$(MAKE) -f $(srctree)/scripts/Makefile.package $@
%pkg: include/config/kernel.release FORCE
	$(Q)$(MAKE) -f $(srctree)/scripts/Makefile.package $@

# Brief documentation of the typical targets used
# ---------------------------------------------------------------------------

boards := $(wildcard $(srctree)/arch/$(SRCARCH)/configs/*_defconfig)
boards := $(sort $(notdir $(boards)))
board-dirs := $(dir $(wildcard $(srctree)/arch/$(SRCARCH)/configs/*/*_defconfig))
board-dirs := $(sort $(notdir $(board-dirs:/=)))

PHONY += help
help:
	@echo  'Cleaning targets:'
	@echo  '  clean		  - Remove most generated files but keep the config and'
	@echo  '                    enough build support to build external modules'
	@echo  '  mrproper	  - Remove all generated files + config + various backup files'
	@echo  '  distclean	  - mrproper + remove editor backup and patch files'
	@echo  ''
	@echo  'Configuration targets:'
	@$(MAKE) -f $(srctree)/scripts/kconfig/Makefile help
	@echo  ''
	@echo  'Other generic targets:'
	@echo  '  all		  - Build all targets marked with [*]'
	@echo  '* vmlinux	  - Build the bare kernel'
	@echo  '* modules	  - Build all modules'
	@echo  '  modules_install - Install all modules to INSTALL_MOD_PATH (default: /)'
	@echo  '  dir/            - Build all files in dir and below'
	@echo  '  dir/file.[ois]  - Build specified target only'
	@echo  '  dir/file.ll     - Build the LLVM assembly file'
	@echo  '                    (requires compiler support for LLVM assembly generation)'
	@echo  '  dir/file.lst    - Build specified mixed source/assembly target only'
	@echo  '                    (requires a recent binutils and recent build (System.map))'
	@echo  '  dir/file.ko     - Build module including final link'
	@echo  '  modules_prepare - Set up for building external modules'
	@echo  '  tags/TAGS	  - Generate tags file for editors'
	@echo  '  cscope	  - Generate cscope index'
	@echo  '  gtags           - Generate GNU GLOBAL index'
	@echo  '  kernelrelease	  - Output the release version string (use with make -s)'
	@echo  '  kernelversion	  - Output the version stored in Makefile (use with make -s)'
	@echo  '  image_name	  - Output the image name (use with make -s)'
	@echo  '  headers_install - Install sanitised kernel headers to INSTALL_HDR_PATH'; \
	 echo  '                    (default: $(INSTALL_HDR_PATH))'; \
	 echo  ''
	@echo  'Static analysers:'
	@echo  '  checkstack      - Generate a list of stack hogs'
	@echo  '  namespacecheck  - Name space analysis on compiled kernel'
	@echo  '  versioncheck    - Sanity check on version.h usage'
	@echo  '  includecheck    - Check for duplicate included header files'
	@echo  '  export_report   - List the usages of all exported symbols'
	@echo  '  headerdep       - Detect inclusion cycles in headers'
	@echo  '  coccicheck      - Check with Coccinelle'
	@echo  ''
	@echo  'Tools:'
	@echo  '  nsdeps          - Generate missing symbol namespace dependencies'
	@echo  ''
	@echo  'Kernel selftest:'
	@echo  '  kselftest         - Build and run kernel selftest'
	@echo  '                      Build, install, and boot kernel before'
	@echo  '                      running kselftest on it'
	@echo  '                      Run as root for full coverage'
	@echo  '  kselftest-all     - Build kernel selftest'
	@echo  '  kselftest-install - Build and install kernel selftest'
	@echo  '  kselftest-clean   - Remove all generated kselftest files'
	@echo  '  kselftest-merge   - Merge all the config dependencies of'
	@echo  '		      kselftest to existing .config.'
	@echo  ''
	@$(if $(dtstree), \
		echo 'Devicetree:'; \
		echo '* dtbs             - Build device tree blobs for enabled boards'; \
		echo '  dtbs_install     - Install dtbs to $(INSTALL_DTBS_PATH)'; \
		echo '  dt_binding_check - Validate device tree binding documents'; \
		echo '  dtbs_check       - Validate device tree source files';\
		echo '')

	@echo 'Userspace tools targets:'
	@echo '  use "make tools/help"'
	@echo '  or  "cd tools; make help"'
	@echo  ''
	@echo  'Kernel packaging:'
	@$(MAKE) -f $(srctree)/scripts/Makefile.package help
	@echo  ''
	@echo  'Documentation targets:'
	@$(MAKE) -f $(srctree)/Documentation/Makefile dochelp
	@echo  ''
	@echo  'Architecture specific targets ($(SRCARCH)):'
	@$(if $(archhelp),$(archhelp),\
		echo '  No architecture specific help defined for $(SRCARCH)')
	@echo  ''
	@$(if $(boards), \
		$(foreach b, $(boards), \
		printf "  %-27s - Build for %s\\n" $(b) $(subst _defconfig,,$(b));) \
		echo '')
	@$(if $(board-dirs), \
		$(foreach b, $(board-dirs), \
		printf "  %-16s - Show %s-specific targets\\n" help-$(b) $(b);) \
		printf "  %-16s - Show all of the above\\n" help-boards; \
		echo '')

	@echo  '  make V=0|1 [targets] 0 => quiet build (default), 1 => verbose build'
	@echo  '  make V=2   [targets] 2 => give reason for rebuild of target'
	@echo  '  make O=dir [targets] Locate all output files in "dir", including .config'
	@echo  '  make C=1   [targets] Check re-compiled c source with $$CHECK'
	@echo  '                       (sparse by default)'
	@echo  '  make C=2   [targets] Force check of all c source with $$CHECK'
	@echo  '  make RECORDMCOUNT_WARN=1 [targets] Warn about ignored mcount sections'
	@echo  '  make W=n   [targets] Enable extra build checks, n=1,2,3 where'
	@echo  '		1: warnings which may be relevant and do not occur too often'
	@echo  '		2: warnings which occur quite often but may still be relevant'
	@echo  '		3: more obscure warnings, can most likely be ignored'
	@echo  '		Multiple levels can be combined with W=12 or W=123'
	@echo  ''
	@echo  'Execute "make" or "make all" to build all targets marked with [*] '
	@echo  'For further info see the ./README file'


help-board-dirs := $(addprefix help-,$(board-dirs))

help-boards: $(help-board-dirs)

boards-per-dir = $(sort $(notdir $(wildcard $(srctree)/arch/$(SRCARCH)/configs/$*/*_defconfig)))

$(help-board-dirs): help-%:
	@echo  'Architecture specific targets ($(SRCARCH) $*):'
	@$(if $(boards-per-dir), \
		$(foreach b, $(boards-per-dir), \
		printf "  %-24s - Build for %s\\n" $*/$(b) $(subst _defconfig,,$(b));) \
		echo '')


# Documentation targets
# ---------------------------------------------------------------------------
DOC_TARGETS := xmldocs latexdocs pdfdocs htmldocs epubdocs cleandocs \
	       linkcheckdocs dochelp refcheckdocs
PHONY += $(DOC_TARGETS)
$(DOC_TARGETS):
	$(Q)$(MAKE) $(build)=Documentation $@

# Misc
# ---------------------------------------------------------------------------

PHONY += scripts_gdb
scripts_gdb: prepare0
	$(Q)$(MAKE) $(build)=scripts/gdb
	$(Q)ln -fsn $(abspath $(srctree)/scripts/gdb/vmlinux-gdb.py)

ifdef CONFIG_GDB_SCRIPTS
all: scripts_gdb
endif

else # KBUILD_EXTMOD

###
# External module support.
# When building external modules the kernel used as basis is considered
# read-only, and no consistency checks are made and the make
# system is not used on the basis kernel. If updates are required
# in the basis kernel ordinary make commands (without M=...) must
# be used.
#
# The following are the only valid targets when building external
# modules.
# make M=dir clean     Delete all automatically generated files
# make M=dir modules   Make all modules in specified dir
# make M=dir	       Same as 'make M=dir modules'
# make M=dir modules_install
#                      Install the modules built in the module directory
#                      Assumes install directory is already created

# We are always building modules
KBUILD_MODULES := 1

build-dirs := $(KBUILD_EXTMOD)
PHONY += modules
modules: descend
	$(Q)$(MAKE) -f $(srctree)/scripts/Makefile.modpost

PHONY += modules_install
modules_install: _emodinst_ _emodinst_post

install-dir := $(if $(INSTALL_MOD_DIR),$(INSTALL_MOD_DIR),extra)
PHONY += _emodinst_
_emodinst_:
	$(Q)mkdir -p $(MODLIB)/$(install-dir)
	$(Q)$(MAKE) -f $(srctree)/scripts/Makefile.modinst

PHONY += _emodinst_post
_emodinst_post: _emodinst_
	$(call cmd,depmod)

clean-dirs := $(KBUILD_EXTMOD)
clean: rm-files := $(KBUILD_EXTMOD)/Module.symvers $(KBUILD_EXTMOD)/modules.nsdeps

PHONY += help
help:
	@echo  '  Building external modules.'
	@echo  '  Syntax: make -C path/to/kernel/src M=$$PWD target'
	@echo  ''
	@echo  '  modules         - default target, build the module(s)'
	@echo  '  modules_install - install the module'
	@echo  '  clean           - remove generated files in module directory only'
	@echo  ''

PHONY += prepare
endif # KBUILD_EXTMOD

# Single targets
# ---------------------------------------------------------------------------
# To build individual files in subdirectories, you can do like this:
#
#   make foo/bar/baz.s
#
# The supported suffixes for single-target are listed in 'single-targets'
#
# To build only under specific subdirectories, you can do like this:
#
#   make foo/bar/baz/

ifdef single-build

# .ko is special because modpost is needed
single-ko := $(sort $(filter %.ko, $(MAKECMDGOALS)))
single-no-ko := $(sort $(patsubst %.ko,%.mod, $(MAKECMDGOALS)))

$(single-ko): single_modpost
	@:
$(single-no-ko): descend
	@:

ifeq ($(KBUILD_EXTMOD),)
# For the single build of in-tree modules, use a temporary file to avoid
# the situation of modules_install installing an invalid modules.order.
MODORDER := .modules.tmp
endif

PHONY += single_modpost
single_modpost: $(single-no-ko)
	$(Q){ $(foreach m, $(single-ko), echo $(extmod-prefix)$m;) } > $(MODORDER)
	$(Q)$(MAKE) -f $(srctree)/scripts/Makefile.modpost

KBUILD_MODULES := 1

export KBUILD_SINGLE_TARGETS := $(addprefix $(extmod-prefix), $(single-no-ko))

# trim unrelated directories
build-dirs := $(foreach d, $(build-dirs), \
			$(if $(filter $(d)/%, $(KBUILD_SINGLE_TARGETS)), $(d)))

endif

ifndef CONFIG_MODULES
KBUILD_MODULES :=
endif

# Handle descending into subdirectories listed in $(build-dirs)
# Preset locale variables to speed up the build process. Limit locale
# tweaks to this spot to avoid wrong language settings when running
# make menuconfig etc.
# Error messages still appears in the original language
PHONY += descend $(build-dirs)
descend: $(build-dirs)
$(build-dirs): prepare
	$(Q)$(MAKE) $(build)=$@ \
	single-build=$(if $(filter-out $@/, $(filter $@/%, $(KBUILD_SINGLE_TARGETS))),1) \
	need-builtin=1 need-modorder=1

clean-dirs := $(addprefix _clean_, $(clean-dirs))
PHONY += $(clean-dirs) clean
$(clean-dirs):
	$(Q)$(MAKE) $(clean)=$(patsubst _clean_%,%,$@)

clean: $(clean-dirs)
	$(call cmd,rmfiles)
	@find $(if $(KBUILD_EXTMOD), $(KBUILD_EXTMOD), .) $(RCS_FIND_IGNORE) \
		\( -name '*.[aios]' -o -name '*.ko' -o -name '.*.cmd' \
		-o -name '*.ko.*' \
		-o -name '*.dtb' -o -name '*.dtb.S' -o -name '*.dt.yaml' \
		-o -name '*.dwo' -o -name '*.lst' \
		-o -name '*.su' -o -name '*.mod' \
		-o -name '.*.d' -o -name '.*.tmp' -o -name '*.mod.c' \
		-o -name '*.lex.c' -o -name '*.tab.[ch]' \
		-o -name '*.asn1.[ch]' \
		-o -name '*.symtypes' -o -name 'modules.order' \
		-o -name '.tmp_*.o.*' \
		-o -name '*.c.[012]*.*' \
		-o -name '*.ll' \
		-o -name '*.gcno' \) -type f -print | xargs rm -f

# Generate tags for editors
# ---------------------------------------------------------------------------
quiet_cmd_tags = GEN     $@
      cmd_tags = $(BASH) $(srctree)/scripts/tags.sh $@

tags TAGS cscope gtags: FORCE
	$(call cmd,tags)

# Script to generate missing namespace dependencies
# ---------------------------------------------------------------------------

PHONY += nsdeps
nsdeps: export KBUILD_NSDEPS=1
nsdeps: modules
	$(Q)$(CONFIG_SHELL) $(srctree)/scripts/nsdeps

# Scripts to check various things for consistency
# ---------------------------------------------------------------------------

PHONY += includecheck versioncheck coccicheck namespacecheck export_report

includecheck:
	find $(srctree)/* $(RCS_FIND_IGNORE) \
		-name '*.[hcS]' -type f -print | sort \
		| xargs $(PERL) -w $(srctree)/scripts/checkincludes.pl

versioncheck:
	find $(srctree)/* $(RCS_FIND_IGNORE) \
		-name '*.[hcS]' -type f -print | sort \
		| xargs $(PERL) -w $(srctree)/scripts/checkversion.pl

coccicheck:
	$(Q)$(BASH) $(srctree)/scripts/$@

namespacecheck:
	$(PERL) $(srctree)/scripts/namespace.pl

export_report:
	$(PERL) $(srctree)/scripts/export_report.pl

PHONY += checkstack kernelrelease kernelversion image_name

# UML needs a little special treatment here.  It wants to use the host
# toolchain, so needs $(SUBARCH) passed to checkstack.pl.  Everyone
# else wants $(ARCH), including people doing cross-builds, which means
# that $(SUBARCH) doesn't work here.
ifeq ($(ARCH), um)
CHECKSTACK_ARCH := $(SUBARCH)
else
CHECKSTACK_ARCH := $(ARCH)
endif
checkstack:
	$(OBJDUMP) -d vmlinux $$(find . -name '*.ko') | \
	$(PERL) $(srctree)/scripts/checkstack.pl $(CHECKSTACK_ARCH)

kernelrelease:
	@echo "$(KERNELVERSION)$$($(CONFIG_SHELL) $(srctree)/scripts/setlocalversion $(srctree))"

kernelversion:
	@echo $(KERNELVERSION)

image_name:
	@echo $(KBUILD_IMAGE)

# Clear a bunch of variables before executing the submake

ifeq ($(quiet),silent_)
tools_silent=s
endif

tools/: FORCE
	$(Q)mkdir -p $(objtree)/tools
	$(Q)$(MAKE) LDFLAGS= MAKEFLAGS="$(tools_silent) $(filter --j% -j,$(MAKEFLAGS))" O=$(abspath $(objtree)) subdir=tools -C $(srctree)/tools/

tools/%: FORCE
	$(Q)mkdir -p $(objtree)/tools
	$(Q)$(MAKE) LDFLAGS= MAKEFLAGS="$(tools_silent) $(filter --j% -j,$(MAKEFLAGS))" O=$(abspath $(objtree)) subdir=tools -C $(srctree)/tools/ $*

quiet_cmd_rmfiles = $(if $(wildcard $(rm-files)),CLEAN   $(wildcard $(rm-files)))
      cmd_rmfiles = rm -rf $(rm-files)

# Run depmod only if we have System.map and depmod is executable
quiet_cmd_depmod = DEPMOD  $(KERNELRELEASE)
      cmd_depmod = $(CONFIG_SHELL) $(srctree)/scripts/depmod.sh $(DEPMOD) \
                   $(KERNELRELEASE)

# read saved command lines for existing targets
existing-targets := $(wildcard $(sort $(targets)))

-include $(foreach f,$(existing-targets),$(dir $(f)).$(notdir $(f)).cmd)

endif # config-build
endif # mixed-build
endif # need-sub-make

PHONY += FORCE
FORCE:

# Declare the contents of the PHONY variable as phony.  We keep that
# information in a variable so we can use it in if_changed and friends.
.PHONY: $(PHONY)<|MERGE_RESOLUTION|>--- conflicted
+++ resolved
@@ -1,14 +1,8 @@
 # SPDX-License-Identifier: GPL-2.0
 VERSION = 5
-<<<<<<< HEAD
-PATCHLEVEL = 7
-SUBLEVEL = 12
-EXTRAVERSION = -tos1
-=======
 PATCHLEVEL = 8
 SUBLEVEL = 0
-EXTRAVERSION = -arch1
->>>>>>> 154263aa
+EXTRAVERSION = -tos1
 NAME = Kleptomaniac Octopus
 
 # *DOCUMENTATION*
