# SPDX-License-Identifier: GPL-2.0
VERSION = 5
PATCHLEVEL = 5
<<<<<<< HEAD
SUBLEVEL = 4
EXTRAVERSION = -tos1
=======
SUBLEVEL = 5
EXTRAVERSION = -arch1
>>>>>>> 41273865
NAME = Kleptomaniac Octopus

# *DOCUMENTATION*
# To see a list of typical targets execute "make help"
# More info can be located in ./README
# Comments in this file are targeted only to the developer, do not
# expect to learn how to build the kernel reading this file.

# That's our default target when none is given on the command line
PHONY := _all
_all:

# We are using a recursive build, so we need to do a little thinking
# to get the ordering right.
#
# Most importantly: sub-Makefiles should only ever modify files in
# their own directory. If in some directory we have a dependency on
# a file in another dir (which doesn't happen often, but it's often
# unavoidable when linking the built-in.a targets which finally
# turn into vmlinux), we will call a sub make in that other dir, and
# after that we are sure that everything which is in that other dir
# is now up to date.
#
# The only cases where we need to modify files which have global
# effects are thus separated out and done before the recursive
# descending is started. They are now explicitly listed as the
# prepare rule.

ifneq ($(sub_make_done),1)

# Do not use make's built-in rules and variables
# (this increases performance and avoids hard-to-debug behaviour)
MAKEFLAGS += -rR

# Avoid funny character set dependencies
unexport LC_ALL
LC_COLLATE=C
LC_NUMERIC=C
export LC_COLLATE LC_NUMERIC

# Avoid interference with shell env settings
unexport GREP_OPTIONS

# Beautify output
# ---------------------------------------------------------------------------
#
# Normally, we echo the whole command before executing it. By making
# that echo $($(quiet)$(cmd)), we now have the possibility to set
# $(quiet) to choose other forms of output instead, e.g.
#
#         quiet_cmd_cc_o_c = Compiling $(RELDIR)/$@
#         cmd_cc_o_c       = $(CC) $(c_flags) -c -o $@ $<
#
# If $(quiet) is empty, the whole command will be printed.
# If it is set to "quiet_", only the short version will be printed.
# If it is set to "silent_", nothing will be printed at all, since
# the variable $(silent_cmd_cc_o_c) doesn't exist.
#
# A simple variant is to prefix commands with $(Q) - that's useful
# for commands that shall be hidden in non-verbose mode.
#
#	$(Q)ln $@ :<
#
# If KBUILD_VERBOSE equals 0 then the above command will be hidden.
# If KBUILD_VERBOSE equals 1 then the above command is displayed.
#
# To put more focus on warnings, be less verbose as default
# Use 'make V=1' to see the full commands

ifeq ("$(origin V)", "command line")
  KBUILD_VERBOSE = $(V)
endif
ifndef KBUILD_VERBOSE
  KBUILD_VERBOSE = 0
endif

ifeq ($(KBUILD_VERBOSE),1)
  quiet =
  Q =
else
  quiet=quiet_
  Q = @
endif

# If the user is running make -s (silent mode), suppress echoing of
# commands

ifneq ($(findstring s,$(filter-out --%,$(MAKEFLAGS))),)
  quiet=silent_
endif

export quiet Q KBUILD_VERBOSE

# Kbuild will save output files in the current working directory.
# This does not need to match to the root of the kernel source tree.
#
# For example, you can do this:
#
#  cd /dir/to/store/output/files; make -f /dir/to/kernel/source/Makefile
#
# If you want to save output files in a different location, there are
# two syntaxes to specify it.
#
# 1) O=
# Use "make O=dir/to/store/output/files/"
#
# 2) Set KBUILD_OUTPUT
# Set the environment variable KBUILD_OUTPUT to point to the output directory.
# export KBUILD_OUTPUT=dir/to/store/output/files/; make
#
# The O= assignment takes precedence over the KBUILD_OUTPUT environment
# variable.

# Do we want to change the working directory?
ifeq ("$(origin O)", "command line")
  KBUILD_OUTPUT := $(O)
endif

ifneq ($(KBUILD_OUTPUT),)
# Make's built-in functions such as $(abspath ...), $(realpath ...) cannot
# expand a shell special character '~'. We use a somewhat tedious way here.
abs_objtree := $(shell mkdir -p $(KBUILD_OUTPUT) && cd $(KBUILD_OUTPUT) && pwd)
$(if $(abs_objtree),, \
     $(error failed to create output directory "$(KBUILD_OUTPUT)"))

# $(realpath ...) resolves symlinks
abs_objtree := $(realpath $(abs_objtree))
else
abs_objtree := $(CURDIR)
endif # ifneq ($(KBUILD_OUTPUT),)

ifeq ($(abs_objtree),$(CURDIR))
# Suppress "Entering directory ..." unless we are changing the work directory.
MAKEFLAGS += --no-print-directory
else
need-sub-make := 1
endif

abs_srctree := $(realpath $(dir $(lastword $(MAKEFILE_LIST))))

ifneq ($(words $(subst :, ,$(abs_srctree))), 1)
$(error source directory cannot contain spaces or colons)
endif

ifneq ($(abs_srctree),$(abs_objtree))
# Look for make include files relative to root of kernel src
#
# This does not become effective immediately because MAKEFLAGS is re-parsed
# once after the Makefile is read. We need to invoke sub-make.
MAKEFLAGS += --include-dir=$(abs_srctree)
need-sub-make := 1
endif

ifneq ($(filter 3.%,$(MAKE_VERSION)),)
# 'MAKEFLAGS += -rR' does not immediately become effective for GNU Make 3.x
# We need to invoke sub-make to avoid implicit rules in the top Makefile.
need-sub-make := 1
# Cancel implicit rules for this Makefile.
$(lastword $(MAKEFILE_LIST)): ;
endif

export abs_srctree abs_objtree
export sub_make_done := 1

ifeq ($(need-sub-make),1)

PHONY += $(MAKECMDGOALS) sub-make

$(filter-out _all sub-make $(lastword $(MAKEFILE_LIST)), $(MAKECMDGOALS)) _all: sub-make
	@:

# Invoke a second make in the output directory, passing relevant variables
sub-make:
	$(Q)$(MAKE) -C $(abs_objtree) -f $(abs_srctree)/Makefile $(MAKECMDGOALS)

endif # need-sub-make
endif # sub_make_done

# We process the rest of the Makefile if this is the final invocation of make
ifeq ($(need-sub-make),)

# Do not print "Entering directory ...",
# but we want to display it when entering to the output directory
# so that IDEs/editors are able to understand relative filenames.
MAKEFLAGS += --no-print-directory

# Call a source code checker (by default, "sparse") as part of the
# C compilation.
#
# Use 'make C=1' to enable checking of only re-compiled files.
# Use 'make C=2' to enable checking of *all* source files, regardless
# of whether they are re-compiled or not.
#
# See the file "Documentation/dev-tools/sparse.rst" for more details,
# including where to get the "sparse" utility.

ifeq ("$(origin C)", "command line")
  KBUILD_CHECKSRC = $(C)
endif
ifndef KBUILD_CHECKSRC
  KBUILD_CHECKSRC = 0
endif

# Use make M=dir or set the environment variable KBUILD_EXTMOD to specify the
# directory of external module to build. Setting M= takes precedence.
ifeq ("$(origin M)", "command line")
  KBUILD_EXTMOD := $(M)
endif

export KBUILD_CHECKSRC KBUILD_EXTMOD

extmod-prefix = $(if $(KBUILD_EXTMOD),$(KBUILD_EXTMOD)/)

ifeq ($(abs_srctree),$(abs_objtree))
        # building in the source tree
        srctree := .
	building_out_of_srctree :=
else
        ifeq ($(abs_srctree)/,$(dir $(abs_objtree)))
                # building in a subdirectory of the source tree
                srctree := ..
        else
                srctree := $(abs_srctree)
        endif
	building_out_of_srctree := 1
endif

ifneq ($(KBUILD_ABS_SRCTREE),)
srctree := $(abs_srctree)
endif

objtree		:= .
VPATH		:= $(srctree)

export building_out_of_srctree srctree objtree VPATH

# To make sure we do not include .config for any of the *config targets
# catch them early, and hand them over to scripts/kconfig/Makefile
# It is allowed to specify more targets when calling make, including
# mixing *config targets and build targets.
# For example 'make oldconfig all'.
# Detect when mixed targets is specified, and make a second invocation
# of make so .config is not included in this case either (for *config).

version_h := include/generated/uapi/linux/version.h
old_version_h := include/linux/version.h

clean-targets := %clean mrproper cleandocs
no-dot-config-targets := $(clean-targets) \
			 cscope gtags TAGS tags help% %docs check% coccicheck \
			 $(version_h) headers headers_% archheaders archscripts \
			 %asm-generic kernelversion %src-pkg
no-sync-config-targets := $(no-dot-config-targets) install %install \
			   kernelrelease
single-targets := %.a %.i %.ko %.lds %.ll %.lst %.mod %.o %.s %.symtypes %/

config-build	:=
mixed-build	:=
need-config	:= 1
may-sync-config	:= 1
single-build	:=

ifneq ($(filter $(no-dot-config-targets), $(MAKECMDGOALS)),)
	ifeq ($(filter-out $(no-dot-config-targets), $(MAKECMDGOALS)),)
		need-config :=
	endif
endif

ifneq ($(filter $(no-sync-config-targets), $(MAKECMDGOALS)),)
	ifeq ($(filter-out $(no-sync-config-targets), $(MAKECMDGOALS)),)
		may-sync-config :=
	endif
endif

ifneq ($(KBUILD_EXTMOD),)
	may-sync-config :=
endif

ifeq ($(KBUILD_EXTMOD),)
        ifneq ($(filter config %config,$(MAKECMDGOALS)),)
		config-build := 1
                ifneq ($(words $(MAKECMDGOALS)),1)
			mixed-build := 1
                endif
        endif
endif

# We cannot build single targets and the others at the same time
ifneq ($(filter $(single-targets), $(MAKECMDGOALS)),)
	single-build := 1
	ifneq ($(filter-out $(single-targets), $(MAKECMDGOALS)),)
		mixed-build := 1
	endif
endif

# For "make -j clean all", "make -j mrproper defconfig all", etc.
ifneq ($(filter $(clean-targets),$(MAKECMDGOALS)),)
        ifneq ($(filter-out $(clean-targets),$(MAKECMDGOALS)),)
		mixed-build := 1
        endif
endif

# install and modules_install need also be processed one by one
ifneq ($(filter install,$(MAKECMDGOALS)),)
        ifneq ($(filter modules_install,$(MAKECMDGOALS)),)
		mixed-build := 1
        endif
endif

ifdef mixed-build
# ===========================================================================
# We're called with mixed targets (*config and build targets).
# Handle them one by one.

PHONY += $(MAKECMDGOALS) __build_one_by_one

$(filter-out __build_one_by_one, $(MAKECMDGOALS)): __build_one_by_one
	@:

__build_one_by_one:
	$(Q)set -e; \
	for i in $(MAKECMDGOALS); do \
		$(MAKE) -f $(srctree)/Makefile $$i; \
	done

else # !mixed-build

include scripts/Kbuild.include

# Read KERNELRELEASE from include/config/kernel.release (if it exists)
KERNELRELEASE = $(shell cat include/config/kernel.release 2> /dev/null)
KERNELVERSION = $(VERSION)$(if $(PATCHLEVEL),.$(PATCHLEVEL)$(if $(SUBLEVEL),.$(SUBLEVEL)))$(EXTRAVERSION)
export VERSION PATCHLEVEL SUBLEVEL KERNELRELEASE KERNELVERSION

include scripts/subarch.include

# Cross compiling and selecting different set of gcc/bin-utils
# ---------------------------------------------------------------------------
#
# When performing cross compilation for other architectures ARCH shall be set
# to the target architecture. (See arch/* for the possibilities).
# ARCH can be set during invocation of make:
# make ARCH=ia64
# Another way is to have ARCH set in the environment.
# The default ARCH is the host where make is executed.

# CROSS_COMPILE specify the prefix used for all executables used
# during compilation. Only gcc and related bin-utils executables
# are prefixed with $(CROSS_COMPILE).
# CROSS_COMPILE can be set on the command line
# make CROSS_COMPILE=ia64-linux-
# Alternatively CROSS_COMPILE can be set in the environment.
# Default value for CROSS_COMPILE is not to prefix executables
# Note: Some architectures assign CROSS_COMPILE in their arch/*/Makefile
ARCH		?= $(SUBARCH)

# Architecture as present in compile.h
UTS_MACHINE 	:= $(ARCH)
SRCARCH 	:= $(ARCH)

# Additional ARCH settings for x86
ifeq ($(ARCH),i386)
        SRCARCH := x86
endif
ifeq ($(ARCH),x86_64)
        SRCARCH := x86
endif

# Additional ARCH settings for sparc
ifeq ($(ARCH),sparc32)
       SRCARCH := sparc
endif
ifeq ($(ARCH),sparc64)
       SRCARCH := sparc
endif

# Additional ARCH settings for sh
ifeq ($(ARCH),sh64)
       SRCARCH := sh
endif

KCONFIG_CONFIG	?= .config
export KCONFIG_CONFIG

# SHELL used by kbuild
CONFIG_SHELL := sh

HOST_LFS_CFLAGS := $(shell getconf LFS_CFLAGS 2>/dev/null)
HOST_LFS_LDFLAGS := $(shell getconf LFS_LDFLAGS 2>/dev/null)
HOST_LFS_LIBS := $(shell getconf LFS_LIBS 2>/dev/null)

HOSTCC       = gcc
HOSTCXX      = g++
KBUILD_HOSTCFLAGS   := -Wall -Wmissing-prototypes -Wstrict-prototypes -O2 \
		-fomit-frame-pointer -std=gnu89 $(HOST_LFS_CFLAGS) \
		$(HOSTCFLAGS)
KBUILD_HOSTCXXFLAGS := -O2 $(HOST_LFS_CFLAGS) $(HOSTCXXFLAGS)
KBUILD_HOSTLDFLAGS  := $(HOST_LFS_LDFLAGS) $(HOSTLDFLAGS)
KBUILD_HOSTLDLIBS   := $(HOST_LFS_LIBS) $(HOSTLDLIBS)

# Make variables (CC, etc...)
AS		= $(CROSS_COMPILE)as
LD		= $(CROSS_COMPILE)ld
CC		= $(CROSS_COMPILE)gcc
CPP		= $(CC) -E
AR		= $(CROSS_COMPILE)ar
NM		= $(CROSS_COMPILE)nm
STRIP		= $(CROSS_COMPILE)strip
OBJCOPY		= $(CROSS_COMPILE)objcopy
OBJDUMP		= $(CROSS_COMPILE)objdump
OBJSIZE		= $(CROSS_COMPILE)size
READELF		= $(CROSS_COMPILE)readelf
PAHOLE		= pahole
LEX		= flex
YACC		= bison
AWK		= awk
INSTALLKERNEL  := installkernel
DEPMOD		= /sbin/depmod
PERL		= perl
PYTHON		= python
PYTHON2		= python2
PYTHON3		= python3
CHECK		= sparse
BASH		= bash

CHECKFLAGS     := -D__linux__ -Dlinux -D__STDC__ -Dunix -D__unix__ \
		  -Wbitwise -Wno-return-void -Wno-unknown-attribute $(CF)
NOSTDINC_FLAGS :=
CFLAGS_MODULE   =
AFLAGS_MODULE   =
LDFLAGS_MODULE  =
CFLAGS_KERNEL	=
AFLAGS_KERNEL	=
LDFLAGS_vmlinux =

# Use USERINCLUDE when you must reference the UAPI directories only.
USERINCLUDE    := \
		-I$(srctree)/arch/$(SRCARCH)/include/uapi \
		-I$(objtree)/arch/$(SRCARCH)/include/generated/uapi \
		-I$(srctree)/include/uapi \
		-I$(objtree)/include/generated/uapi \
                -include $(srctree)/include/linux/kconfig.h

# Use LINUXINCLUDE when you must reference the include/ directory.
# Needed to be compatible with the O= option
LINUXINCLUDE    := \
		-I$(srctree)/arch/$(SRCARCH)/include \
		-I$(objtree)/arch/$(SRCARCH)/include/generated \
		$(if $(building_out_of_srctree),-I$(srctree)/include) \
		-I$(objtree)/include \
		$(USERINCLUDE)

KBUILD_AFLAGS   := -D__ASSEMBLY__ -fno-PIE
KBUILD_CFLAGS   := -Wall -Wundef -Werror=strict-prototypes -Wno-trigraphs \
		   -fno-strict-aliasing -fno-common -fshort-wchar -fno-PIE \
		   -Werror=implicit-function-declaration -Werror=implicit-int \
		   -Wno-format-security \
		   -std=gnu89
KBUILD_CPPFLAGS := -D__KERNEL__
KBUILD_AFLAGS_KERNEL :=
KBUILD_CFLAGS_KERNEL :=
KBUILD_AFLAGS_MODULE  := -DMODULE
KBUILD_CFLAGS_MODULE  := -DMODULE
KBUILD_LDFLAGS_MODULE :=
export KBUILD_LDS_MODULE := $(srctree)/scripts/module-common.lds
KBUILD_LDFLAGS :=
GCC_PLUGINS_CFLAGS :=
CLANG_FLAGS :=

export ARCH SRCARCH CONFIG_SHELL BASH HOSTCC KBUILD_HOSTCFLAGS CROSS_COMPILE AS LD CC
export CPP AR NM STRIP OBJCOPY OBJDUMP OBJSIZE READELF PAHOLE LEX YACC AWK INSTALLKERNEL
export PERL PYTHON PYTHON2 PYTHON3 CHECK CHECKFLAGS MAKE UTS_MACHINE HOSTCXX
export KBUILD_HOSTCXXFLAGS KBUILD_HOSTLDFLAGS KBUILD_HOSTLDLIBS LDFLAGS_MODULE

export KBUILD_CPPFLAGS NOSTDINC_FLAGS LINUXINCLUDE OBJCOPYFLAGS KBUILD_LDFLAGS
export KBUILD_CFLAGS CFLAGS_KERNEL CFLAGS_MODULE
export CFLAGS_KASAN CFLAGS_KASAN_NOSANITIZE CFLAGS_UBSAN
export KBUILD_AFLAGS AFLAGS_KERNEL AFLAGS_MODULE
export KBUILD_AFLAGS_MODULE KBUILD_CFLAGS_MODULE KBUILD_LDFLAGS_MODULE
export KBUILD_AFLAGS_KERNEL KBUILD_CFLAGS_KERNEL

# Files to ignore in find ... statements

export RCS_FIND_IGNORE := \( -name SCCS -o -name BitKeeper -o -name .svn -o    \
			  -name CVS -o -name .pc -o -name .hg -o -name .git \) \
			  -prune -o
export RCS_TAR_IGNORE := --exclude SCCS --exclude BitKeeper --exclude .svn \
			 --exclude CVS --exclude .pc --exclude .hg --exclude .git

# ===========================================================================
# Rules shared between *config targets and build targets

# Basic helpers built in scripts/basic/
PHONY += scripts_basic
scripts_basic:
	$(Q)$(MAKE) $(build)=scripts/basic
	$(Q)rm -f .tmp_quiet_recordmcount

PHONY += outputmakefile
# Before starting out-of-tree build, make sure the source tree is clean.
# outputmakefile generates a Makefile in the output directory, if using a
# separate output directory. This allows convenient use of make in the
# output directory.
# At the same time when output Makefile generated, generate .gitignore to
# ignore whole output directory
outputmakefile:
ifdef building_out_of_srctree
	$(Q)if [ -f $(srctree)/.config -o \
		 -d $(srctree)/include/config -o \
		 -d $(srctree)/arch/$(SRCARCH)/include/generated ]; then \
		echo >&2 "***"; \
		echo >&2 "*** The source tree is not clean, please run 'make$(if $(findstring command line, $(origin ARCH)), ARCH=$(ARCH)) mrproper'"; \
		echo >&2 "*** in $(abs_srctree)";\
		echo >&2 "***"; \
		false; \
	fi
	$(Q)ln -fsn $(srctree) source
	$(Q)$(CONFIG_SHELL) $(srctree)/scripts/mkmakefile $(srctree)
	$(Q)test -e .gitignore || \
	{ echo "# this is build directory, ignore it"; echo "*"; } > .gitignore
endif

ifneq ($(shell $(CC) --version 2>&1 | head -n 1 | grep clang),)
ifneq ($(CROSS_COMPILE),)
CLANG_FLAGS	+= --target=$(notdir $(CROSS_COMPILE:%-=%))
GCC_TOOLCHAIN_DIR := $(dir $(shell which $(CROSS_COMPILE)elfedit))
CLANG_FLAGS	+= --prefix=$(GCC_TOOLCHAIN_DIR)
GCC_TOOLCHAIN	:= $(realpath $(GCC_TOOLCHAIN_DIR)/..)
endif
ifneq ($(GCC_TOOLCHAIN),)
CLANG_FLAGS	+= --gcc-toolchain=$(GCC_TOOLCHAIN)
endif
ifeq ($(shell $(AS) --version 2>&1 | head -n 1 | grep clang),)
CLANG_FLAGS	+= -no-integrated-as
endif
CLANG_FLAGS	+= -Werror=unknown-warning-option
KBUILD_CFLAGS	+= $(CLANG_FLAGS)
KBUILD_AFLAGS	+= $(CLANG_FLAGS)
export CLANG_FLAGS
endif

# The expansion should be delayed until arch/$(SRCARCH)/Makefile is included.
# Some architectures define CROSS_COMPILE in arch/$(SRCARCH)/Makefile.
# CC_VERSION_TEXT is referenced from Kconfig (so it needs export),
# and from include/config/auto.conf.cmd to detect the compiler upgrade.
CC_VERSION_TEXT = $(shell $(CC) --version 2>/dev/null | head -n 1)

ifdef config-build
# ===========================================================================
# *config targets only - make sure prerequisites are updated, and descend
# in scripts/kconfig to make the *config target

# Read arch specific Makefile to set KBUILD_DEFCONFIG as needed.
# KBUILD_DEFCONFIG may point out an alternative default configuration
# used for 'make defconfig'
include arch/$(SRCARCH)/Makefile
export KBUILD_DEFCONFIG KBUILD_KCONFIG CC_VERSION_TEXT

config: outputmakefile scripts_basic FORCE
	$(Q)$(MAKE) $(build)=scripts/kconfig $@

%config: outputmakefile scripts_basic FORCE
	$(Q)$(MAKE) $(build)=scripts/kconfig $@

else #!config-build
# ===========================================================================
# Build targets only - this includes vmlinux, arch specific targets, clean
# targets and others. In general all targets except *config targets.

# If building an external module we do not care about the all: rule
# but instead _all depend on modules
PHONY += all
ifeq ($(KBUILD_EXTMOD),)
_all: all
else
_all: modules
endif

# Decide whether to build built-in, modular, or both.
# Normally, just do built-in.

KBUILD_MODULES :=
KBUILD_BUILTIN := 1

# If we have only "make modules", don't compile built-in objects.
# When we're building modules with modversions, we need to consider
# the built-in objects during the descend as well, in order to
# make sure the checksums are up to date before we record them.

ifeq ($(MAKECMDGOALS),modules)
  KBUILD_BUILTIN := $(if $(CONFIG_MODVERSIONS),1)
endif

# If we have "make <whatever> modules", compile modules
# in addition to whatever we do anyway.
# Just "make" or "make all" shall build modules as well

ifneq ($(filter all _all modules nsdeps,$(MAKECMDGOALS)),)
  KBUILD_MODULES := 1
endif

ifeq ($(MAKECMDGOALS),)
  KBUILD_MODULES := 1
endif

export KBUILD_MODULES KBUILD_BUILTIN

ifdef need-config
include include/config/auto.conf
endif

ifeq ($(KBUILD_EXTMOD),)
# Objects we will link into vmlinux / subdirs we need to visit
init-y		:= init/
drivers-y	:= drivers/ sound/
drivers-$(CONFIG_SAMPLES) += samples/
net-y		:= net/
libs-y		:= lib/
core-y		:= usr/
virt-y		:= virt/
endif # KBUILD_EXTMOD

# The all: target is the default when no target is given on the
# command line.
# This allow a user to issue only 'make' to build a kernel including modules
# Defaults to vmlinux, but the arch makefile usually adds further targets
all: vmlinux

CFLAGS_GCOV	:= -fprofile-arcs -ftest-coverage \
	$(call cc-option,-fno-tree-loop-im) \
	$(call cc-disable-warning,maybe-uninitialized,)
export CFLAGS_GCOV

# The arch Makefiles can override CC_FLAGS_FTRACE. We may also append it later.
ifdef CONFIG_FUNCTION_TRACER
  CC_FLAGS_FTRACE := -pg
endif

RETPOLINE_CFLAGS_GCC := -mindirect-branch=thunk-extern -mindirect-branch-register
RETPOLINE_VDSO_CFLAGS_GCC := -mindirect-branch=thunk-inline -mindirect-branch-register
RETPOLINE_CFLAGS_CLANG := -mretpoline-external-thunk
RETPOLINE_VDSO_CFLAGS_CLANG := -mretpoline
RETPOLINE_CFLAGS := $(call cc-option,$(RETPOLINE_CFLAGS_GCC),$(call cc-option,$(RETPOLINE_CFLAGS_CLANG)))
RETPOLINE_VDSO_CFLAGS := $(call cc-option,$(RETPOLINE_VDSO_CFLAGS_GCC),$(call cc-option,$(RETPOLINE_VDSO_CFLAGS_CLANG)))
export RETPOLINE_CFLAGS
export RETPOLINE_VDSO_CFLAGS

include arch/$(SRCARCH)/Makefile

ifdef need-config
ifdef may-sync-config
# Read in dependencies to all Kconfig* files, make sure to run syncconfig if
# changes are detected. This should be included after arch/$(SRCARCH)/Makefile
# because some architectures define CROSS_COMPILE there.
include include/config/auto.conf.cmd

$(KCONFIG_CONFIG):
	@echo >&2 '***'
	@echo >&2 '*** Configuration file "$@" not found!'
	@echo >&2 '***'
	@echo >&2 '*** Please run some configurator (e.g. "make oldconfig" or'
	@echo >&2 '*** "make menuconfig" or "make xconfig").'
	@echo >&2 '***'
	@/bin/false

# The actual configuration files used during the build are stored in
# include/generated/ and include/config/. Update them if .config is newer than
# include/config/auto.conf (which mirrors .config).
#
# This exploits the 'multi-target pattern rule' trick.
# The syncconfig should be executed only once to make all the targets.
%/auto.conf %/auto.conf.cmd %/tristate.conf: $(KCONFIG_CONFIG)
	$(Q)$(MAKE) -f $(srctree)/Makefile syncconfig
else # !may-sync-config
# External modules and some install targets need include/generated/autoconf.h
# and include/config/auto.conf but do not care if they are up-to-date.
# Use auto.conf to trigger the test
PHONY += include/config/auto.conf

include/config/auto.conf:
	$(Q)test -e include/generated/autoconf.h -a -e $@ || (		\
	echo >&2;							\
	echo >&2 "  ERROR: Kernel configuration is invalid.";		\
	echo >&2 "         include/generated/autoconf.h or $@ are missing.";\
	echo >&2 "         Run 'make oldconfig && make prepare' on kernel src to fix it.";	\
	echo >&2 ;							\
	/bin/false)

endif # may-sync-config
endif # need-config

KBUILD_CFLAGS	+= $(call cc-option,-fno-delete-null-pointer-checks,)
KBUILD_CFLAGS	+= $(call cc-disable-warning,frame-address,)
KBUILD_CFLAGS	+= $(call cc-disable-warning, format-truncation)
KBUILD_CFLAGS	+= $(call cc-disable-warning, format-overflow)
KBUILD_CFLAGS	+= $(call cc-disable-warning, address-of-packed-member)

ifdef CONFIG_CC_OPTIMIZE_FOR_PERFORMANCE
KBUILD_CFLAGS += -O2
else ifdef CONFIG_CC_OPTIMIZE_FOR_PERFORMANCE_O3
KBUILD_CFLAGS += -O3
else ifdef CONFIG_CC_OPTIMIZE_FOR_SIZE
KBUILD_CFLAGS += -Os
endif

ifdef CONFIG_CC_DISABLE_WARN_MAYBE_UNINITIALIZED
KBUILD_CFLAGS   += -Wno-maybe-uninitialized
endif

# Tell gcc to never replace conditional load with a non-conditional one
KBUILD_CFLAGS	+= $(call cc-option,--param=allow-store-data-races=0)

include scripts/Makefile.kcov
include scripts/Makefile.gcc-plugins

ifdef CONFIG_READABLE_ASM
# Disable optimizations that make assembler listings hard to read.
# reorder blocks reorders the control in the function
# ipa clone creates specialized cloned functions
# partial inlining inlines only parts of functions
KBUILD_CFLAGS += $(call cc-option,-fno-reorder-blocks,) \
                 $(call cc-option,-fno-ipa-cp-clone,) \
                 $(call cc-option,-fno-partial-inlining)
endif

ifneq ($(CONFIG_FRAME_WARN),0)
KBUILD_CFLAGS += $(call cc-option,-Wframe-larger-than=${CONFIG_FRAME_WARN})
endif

stackp-flags-$(CONFIG_CC_HAS_STACKPROTECTOR_NONE) := -fno-stack-protector
stackp-flags-$(CONFIG_STACKPROTECTOR)             := -fstack-protector
stackp-flags-$(CONFIG_STACKPROTECTOR_STRONG)      := -fstack-protector-strong

KBUILD_CFLAGS += $(stackp-flags-y)

ifdef CONFIG_CC_IS_CLANG
KBUILD_CPPFLAGS += -Qunused-arguments
KBUILD_CFLAGS += -Wno-format-invalid-specifier
KBUILD_CFLAGS += -Wno-gnu
# Quiet clang warning: comparison of unsigned expression < 0 is always false
KBUILD_CFLAGS += -Wno-tautological-compare
# CLANG uses a _MergedGlobals as optimization, but this breaks modpost, as the
# source of a reference will be _MergedGlobals and not on of the whitelisted names.
# See modpost pattern 2
KBUILD_CFLAGS += -mno-global-merge
else

# These warnings generated too much noise in a regular build.
# Use make W=1 to enable them (see scripts/Makefile.extrawarn)
KBUILD_CFLAGS += -Wno-unused-but-set-variable

# Warn about unmarked fall-throughs in switch statement.
# Disabled for clang while comment to attribute conversion happens and
# https://github.com/ClangBuiltLinux/linux/issues/636 is discussed.
KBUILD_CFLAGS += $(call cc-option,-Wimplicit-fallthrough,)
endif

KBUILD_CFLAGS += $(call cc-disable-warning, unused-const-variable)
ifdef CONFIG_FRAME_POINTER
KBUILD_CFLAGS	+= -fno-omit-frame-pointer -fno-optimize-sibling-calls
else
# Some targets (ARM with Thumb2, for example), can't be built with frame
# pointers.  For those, we don't have FUNCTION_TRACER automatically
# select FRAME_POINTER.  However, FUNCTION_TRACER adds -pg, and this is
# incompatible with -fomit-frame-pointer with current GCC, so we don't use
# -fomit-frame-pointer with FUNCTION_TRACER.
ifndef CONFIG_FUNCTION_TRACER
KBUILD_CFLAGS	+= -fomit-frame-pointer
endif
endif

# Initialize all stack variables with a pattern, if desired.
ifdef CONFIG_INIT_STACK_ALL
KBUILD_CFLAGS	+= -ftrivial-auto-var-init=pattern
endif

DEBUG_CFLAGS	:= $(call cc-option, -fno-var-tracking-assignments)

ifdef CONFIG_DEBUG_INFO
ifdef CONFIG_DEBUG_INFO_SPLIT
DEBUG_CFLAGS	+= -gsplit-dwarf
else
DEBUG_CFLAGS	+= -g
endif
KBUILD_AFLAGS	+= -Wa,-gdwarf-2
endif
ifdef CONFIG_DEBUG_INFO_DWARF4
DEBUG_CFLAGS	+= -gdwarf-4
endif

ifdef CONFIG_DEBUG_INFO_REDUCED
DEBUG_CFLAGS	+= $(call cc-option, -femit-struct-debug-baseonly) \
		   $(call cc-option,-fno-var-tracking)
endif

KBUILD_CFLAGS += $(DEBUG_CFLAGS)
export DEBUG_CFLAGS

ifdef CONFIG_FUNCTION_TRACER
ifdef CONFIG_FTRACE_MCOUNT_RECORD
  # gcc 5 supports generating the mcount tables directly
  ifeq ($(call cc-option-yn,-mrecord-mcount),y)
    CC_FLAGS_FTRACE	+= -mrecord-mcount
    export CC_USING_RECORD_MCOUNT := 1
  endif
  ifdef CONFIG_HAVE_NOP_MCOUNT
    ifeq ($(call cc-option-yn, -mnop-mcount),y)
      CC_FLAGS_FTRACE	+= -mnop-mcount
      CC_FLAGS_USING	+= -DCC_USING_NOP_MCOUNT
    endif
  endif
endif
ifdef CONFIG_HAVE_FENTRY
  ifeq ($(call cc-option-yn, -mfentry),y)
    CC_FLAGS_FTRACE	+= -mfentry
    CC_FLAGS_USING	+= -DCC_USING_FENTRY
  endif
endif
export CC_FLAGS_FTRACE
KBUILD_CFLAGS	+= $(CC_FLAGS_FTRACE) $(CC_FLAGS_USING)
KBUILD_AFLAGS	+= $(CC_FLAGS_USING)
ifdef CONFIG_DYNAMIC_FTRACE
	ifdef CONFIG_HAVE_C_RECORDMCOUNT
		BUILD_C_RECORDMCOUNT := y
		export BUILD_C_RECORDMCOUNT
	endif
endif
endif

# We trigger additional mismatches with less inlining
ifdef CONFIG_DEBUG_SECTION_MISMATCH
KBUILD_CFLAGS += $(call cc-option, -fno-inline-functions-called-once)
endif

ifdef CONFIG_LD_DEAD_CODE_DATA_ELIMINATION
KBUILD_CFLAGS_KERNEL += -ffunction-sections -fdata-sections
LDFLAGS_vmlinux += --gc-sections
endif

ifdef CONFIG_LIVEPATCH
KBUILD_CFLAGS += $(call cc-option, -flive-patching=inline-clone)
endif

# arch Makefile may override CC so keep this after arch Makefile is included
NOSTDINC_FLAGS += -nostdinc -isystem $(shell $(CC) -print-file-name=include)

# warn about C99 declaration after statement
KBUILD_CFLAGS += -Wdeclaration-after-statement

# Variable Length Arrays (VLAs) should not be used anywhere in the kernel
KBUILD_CFLAGS += -Wvla

# disable pointer signed / unsigned warnings in gcc 4.0
KBUILD_CFLAGS += -Wno-pointer-sign

# disable stringop warnings in gcc 8+
KBUILD_CFLAGS += $(call cc-disable-warning, stringop-truncation)

# disable invalid "can't wrap" optimizations for signed / pointers
KBUILD_CFLAGS	+= $(call cc-option,-fno-strict-overflow)

# clang sets -fmerge-all-constants by default as optimization, but this
# is non-conforming behavior for C and in fact breaks the kernel, so we
# need to disable it here generally.
KBUILD_CFLAGS	+= $(call cc-option,-fno-merge-all-constants)

# for gcc -fno-merge-all-constants disables everything, but it is fine
# to have actual conforming behavior enabled.
KBUILD_CFLAGS	+= $(call cc-option,-fmerge-constants)

# Make sure -fstack-check isn't enabled (like gentoo apparently did)
KBUILD_CFLAGS  += $(call cc-option,-fno-stack-check,)

# conserve stack if available
KBUILD_CFLAGS   += $(call cc-option,-fconserve-stack)

# Prohibit date/time macros, which would make the build non-deterministic
KBUILD_CFLAGS   += $(call cc-option,-Werror=date-time)

# enforce correct pointer usage
KBUILD_CFLAGS   += $(call cc-option,-Werror=incompatible-pointer-types)

# Require designated initializers for all marked structures
KBUILD_CFLAGS   += $(call cc-option,-Werror=designated-init)

# change __FILE__ to the relative path from the srctree
KBUILD_CFLAGS	+= $(call cc-option,-fmacro-prefix-map=$(srctree)/=)

# ensure -fcf-protection is disabled when using retpoline as it is
# incompatible with -mindirect-branch=thunk-extern
ifdef CONFIG_RETPOLINE
KBUILD_CFLAGS += $(call cc-option,-fcf-protection=none)
endif

include scripts/Makefile.kasan
include scripts/Makefile.extrawarn
include scripts/Makefile.ubsan

# Add user supplied CPPFLAGS, AFLAGS and CFLAGS as the last assignments
KBUILD_CPPFLAGS += $(KCPPFLAGS)
KBUILD_AFLAGS   += $(KAFLAGS)
KBUILD_CFLAGS   += $(KCFLAGS)

KBUILD_LDFLAGS_MODULE += --build-id
LDFLAGS_vmlinux += --build-id

ifeq ($(CONFIG_STRIP_ASM_SYMS),y)
LDFLAGS_vmlinux	+= $(call ld-option, -X,)
endif

ifeq ($(CONFIG_RELR),y)
LDFLAGS_vmlinux	+= --pack-dyn-relocs=relr
endif

# make the checker run with the right architecture
CHECKFLAGS += --arch=$(ARCH)

# insure the checker run with the right endianness
CHECKFLAGS += $(if $(CONFIG_CPU_BIG_ENDIAN),-mbig-endian,-mlittle-endian)

# the checker needs the correct machine size
CHECKFLAGS += $(if $(CONFIG_64BIT),-m64,-m32)

# Default kernel image to build when no specific target is given.
# KBUILD_IMAGE may be overruled on the command line or
# set in the environment
# Also any assignments in arch/$(ARCH)/Makefile take precedence over
# this default value
export KBUILD_IMAGE ?= vmlinux

#
# INSTALL_PATH specifies where to place the updated kernel and system map
# images. Default is /boot, but you can set it to other values
export	INSTALL_PATH ?= /boot

#
# INSTALL_DTBS_PATH specifies a prefix for relocations required by build roots.
# Like INSTALL_MOD_PATH, it isn't defined in the Makefile, but can be passed as
# an argument if needed. Otherwise it defaults to the kernel install path
#
export INSTALL_DTBS_PATH ?= $(INSTALL_PATH)/dtbs/$(KERNELRELEASE)

#
# INSTALL_MOD_PATH specifies a prefix to MODLIB for module directory
# relocations required by build roots.  This is not defined in the
# makefile but the argument can be passed to make if needed.
#

MODLIB	= $(INSTALL_MOD_PATH)/lib/modules/$(KERNELRELEASE)
export MODLIB

#
# INSTALL_MOD_STRIP, if defined, will cause modules to be
# stripped after they are installed.  If INSTALL_MOD_STRIP is '1', then
# the default option --strip-debug will be used.  Otherwise,
# INSTALL_MOD_STRIP value will be used as the options to the strip command.

ifdef INSTALL_MOD_STRIP
ifeq ($(INSTALL_MOD_STRIP),1)
mod_strip_cmd = $(STRIP) --strip-debug
else
mod_strip_cmd = $(STRIP) $(INSTALL_MOD_STRIP)
endif # INSTALL_MOD_STRIP=1
else
mod_strip_cmd = true
endif # INSTALL_MOD_STRIP
export mod_strip_cmd

# CONFIG_MODULE_COMPRESS, if defined, will cause module to be compressed
# after they are installed in agreement with CONFIG_MODULE_COMPRESS_GZIP
# or CONFIG_MODULE_COMPRESS_XZ.

mod_compress_cmd = true
ifdef CONFIG_MODULE_COMPRESS
  ifdef CONFIG_MODULE_COMPRESS_GZIP
    mod_compress_cmd = gzip -n -f
  endif # CONFIG_MODULE_COMPRESS_GZIP
  ifdef CONFIG_MODULE_COMPRESS_XZ
    mod_compress_cmd = xz -f
  endif # CONFIG_MODULE_COMPRESS_XZ
endif # CONFIG_MODULE_COMPRESS
export mod_compress_cmd

ifdef CONFIG_MODULE_SIG_ALL
$(eval $(call config_filename,MODULE_SIG_KEY))

mod_sign_cmd = scripts/sign-file $(CONFIG_MODULE_SIG_HASH) $(MODULE_SIG_KEY_SRCPREFIX)$(CONFIG_MODULE_SIG_KEY) certs/signing_key.x509
else
mod_sign_cmd = true
endif
export mod_sign_cmd

HOST_LIBELF_LIBS = $(shell pkg-config libelf --libs 2>/dev/null || echo -lelf)

ifdef CONFIG_STACK_VALIDATION
  has_libelf := $(call try-run,\
		echo "int main() {}" | $(HOSTCC) -xc -o /dev/null $(HOST_LIBELF_LIBS) -,1,0)
  ifeq ($(has_libelf),1)
    objtool_target := tools/objtool FORCE
  else
    SKIP_STACK_VALIDATION := 1
    export SKIP_STACK_VALIDATION
  endif
endif

PHONY += prepare0

export MODORDER := $(extmod-prefix)modules.order
export MODULES_NSDEPS := $(extmod-prefix)modules.nsdeps

ifeq ($(KBUILD_EXTMOD),)
core-y		+= kernel/ certs/ mm/ fs/ ipc/ security/ crypto/ block/

vmlinux-dirs	:= $(patsubst %/,%,$(filter %/, $(init-y) $(init-m) \
		     $(core-y) $(core-m) $(drivers-y) $(drivers-m) \
		     $(net-y) $(net-m) $(libs-y) $(libs-m) $(virt-y)))

vmlinux-alldirs	:= $(sort $(vmlinux-dirs) Documentation \
		     $(patsubst %/,%,$(filter %/, $(init-) $(core-) \
			$(drivers-) $(net-) $(libs-) $(virt-))))

build-dirs	:= $(vmlinux-dirs)
clean-dirs	:= $(vmlinux-alldirs)

init-y		:= $(patsubst %/, %/built-in.a, $(init-y))
core-y		:= $(patsubst %/, %/built-in.a, $(core-y))
drivers-y	:= $(patsubst %/, %/built-in.a, $(drivers-y))
net-y		:= $(patsubst %/, %/built-in.a, $(net-y))
libs-y1		:= $(patsubst %/, %/lib.a, $(libs-y))
libs-y2		:= $(patsubst %/, %/built-in.a, $(filter-out %.a, $(libs-y)))
virt-y		:= $(patsubst %/, %/built-in.a, $(virt-y))

# Externally visible symbols (used by link-vmlinux.sh)
export KBUILD_VMLINUX_OBJS := $(head-y) $(init-y) $(core-y) $(libs-y2) \
			      $(drivers-y) $(net-y) $(virt-y)
export KBUILD_VMLINUX_LIBS := $(libs-y1)
export KBUILD_LDS          := arch/$(SRCARCH)/kernel/vmlinux.lds
export LDFLAGS_vmlinux
# used by scripts/Makefile.package
export KBUILD_ALLDIRS := $(sort $(filter-out arch/%,$(vmlinux-alldirs)) LICENSES arch include scripts tools)

vmlinux-deps := $(KBUILD_LDS) $(KBUILD_VMLINUX_OBJS) $(KBUILD_VMLINUX_LIBS)

# Recurse until adjust_autoksyms.sh is satisfied
PHONY += autoksyms_recursive
ifdef CONFIG_TRIM_UNUSED_KSYMS
autoksyms_recursive: descend modules.order
	$(Q)$(CONFIG_SHELL) $(srctree)/scripts/adjust_autoksyms.sh \
	  "$(MAKE) -f $(srctree)/Makefile vmlinux"
endif

# For the kernel to actually contain only the needed exported symbols,
# we have to build modules as well to determine what those symbols are.
# (this can be evaluated only once include/config/auto.conf has been included)
ifdef CONFIG_TRIM_UNUSED_KSYMS
  KBUILD_MODULES := 1
endif

autoksyms_h := $(if $(CONFIG_TRIM_UNUSED_KSYMS), include/generated/autoksyms.h)

$(autoksyms_h):
	$(Q)mkdir -p $(dir $@)
	$(Q)touch $@

ARCH_POSTLINK := $(wildcard $(srctree)/arch/$(SRCARCH)/Makefile.postlink)

# Final link of vmlinux with optional arch pass after final link
cmd_link-vmlinux =                                                 \
	$(CONFIG_SHELL) $< $(LD) $(KBUILD_LDFLAGS) $(LDFLAGS_vmlinux) ;    \
	$(if $(ARCH_POSTLINK), $(MAKE) -f $(ARCH_POSTLINK) $@, true)

vmlinux: scripts/link-vmlinux.sh autoksyms_recursive $(vmlinux-deps) FORCE
	+$(call if_changed,link-vmlinux)

targets := vmlinux

# The actual objects are generated when descending,
# make sure no implicit rule kicks in
$(sort $(vmlinux-deps)): descend ;

filechk_kernel.release = \
	echo "$(KERNELVERSION)$$($(CONFIG_SHELL) $(srctree)/scripts/setlocalversion $(srctree))"

# Store (new) KERNELRELEASE string in include/config/kernel.release
include/config/kernel.release: FORCE
	$(call filechk,kernel.release)

# Additional helpers built in scripts/
# Carefully list dependencies so we do not try to build scripts twice
# in parallel
PHONY += scripts
scripts: scripts_basic scripts_dtc
	$(Q)$(MAKE) $(build)=$(@)

# Things we need to do before we recursively start building the kernel
# or the modules are listed in "prepare".
# A multi level approach is used. prepareN is processed before prepareN-1.
# archprepare is used in arch Makefiles and when processed asm symlink,
# version.h and scripts_basic is processed / created.

PHONY += prepare archprepare

archprepare: outputmakefile archheaders archscripts scripts include/config/kernel.release \
	asm-generic $(version_h) $(autoksyms_h) include/generated/utsrelease.h

prepare0: archprepare
	$(Q)$(MAKE) $(build)=scripts/mod
	$(Q)$(MAKE) $(build)=.

# All the preparing..
prepare: prepare0 prepare-objtool

# Support for using generic headers in asm-generic
asm-generic := -f $(srctree)/scripts/Makefile.asm-generic obj

PHONY += asm-generic uapi-asm-generic
asm-generic: uapi-asm-generic
	$(Q)$(MAKE) $(asm-generic)=arch/$(SRCARCH)/include/generated/asm \
	generic=include/asm-generic
uapi-asm-generic:
	$(Q)$(MAKE) $(asm-generic)=arch/$(SRCARCH)/include/generated/uapi/asm \
	generic=include/uapi/asm-generic

PHONY += prepare-objtool
prepare-objtool: $(objtool_target)
ifeq ($(SKIP_STACK_VALIDATION),1)
ifdef CONFIG_UNWINDER_ORC
	@echo "error: Cannot generate ORC metadata for CONFIG_UNWINDER_ORC=y, please install libelf-dev, libelf-devel or elfutils-libelf-devel" >&2
	@false
else
	@echo "warning: Cannot use CONFIG_STACK_VALIDATION=y, please install libelf-dev, libelf-devel or elfutils-libelf-devel" >&2
endif
endif

# Generate some files
# ---------------------------------------------------------------------------

# KERNELRELEASE can change from a few different places, meaning version.h
# needs to be updated, so this check is forced on all builds

uts_len := 64
define filechk_utsrelease.h
	if [ `echo -n "$(KERNELRELEASE)" | wc -c ` -gt $(uts_len) ]; then \
	  echo '"$(KERNELRELEASE)" exceeds $(uts_len) characters' >&2;    \
	  exit 1;                                                         \
	fi;                                                               \
	echo \#define UTS_RELEASE \"$(KERNELRELEASE)\"
endef

define filechk_version.h
	echo \#define LINUX_VERSION_CODE $(shell                         \
	expr $(VERSION) \* 65536 + 0$(PATCHLEVEL) \* 256 + 0$(SUBLEVEL)); \
	echo '#define KERNEL_VERSION(a,b,c) (((a) << 16) + ((b) << 8) + (c))'
endef

$(version_h): FORCE
	$(call filechk,version.h)
	$(Q)rm -f $(old_version_h)

include/generated/utsrelease.h: include/config/kernel.release FORCE
	$(call filechk,utsrelease.h)

PHONY += headerdep
headerdep:
	$(Q)find $(srctree)/include/ -name '*.h' | xargs --max-args 1 \
	$(srctree)/scripts/headerdep.pl -I$(srctree)/include

# ---------------------------------------------------------------------------
# Kernel headers

#Default location for installed headers
export INSTALL_HDR_PATH = $(objtree)/usr

quiet_cmd_headers_install = INSTALL $(INSTALL_HDR_PATH)/include
      cmd_headers_install = \
	mkdir -p $(INSTALL_HDR_PATH); \
	rsync -mrl --include='*/' --include='*\.h' --exclude='*' \
	usr/include $(INSTALL_HDR_PATH)

PHONY += headers_install
headers_install: headers
	$(call cmd,headers_install)

PHONY += archheaders archscripts

hdr-inst := -f $(srctree)/scripts/Makefile.headersinst obj

PHONY += headers
headers: $(version_h) scripts_unifdef uapi-asm-generic archheaders archscripts
	$(if $(wildcard $(srctree)/arch/$(SRCARCH)/include/uapi/asm/Kbuild),, \
	  $(error Headers not exportable for the $(SRCARCH) architecture))
	$(Q)$(MAKE) $(hdr-inst)=include/uapi
	$(Q)$(MAKE) $(hdr-inst)=arch/$(SRCARCH)/include/uapi

# Deprecated. It is no-op now.
PHONY += headers_check
headers_check:
	@:

ifdef CONFIG_HEADERS_INSTALL
prepare: headers
endif

PHONY += scripts_unifdef
scripts_unifdef: scripts_basic
	$(Q)$(MAKE) $(build)=scripts scripts/unifdef

# ---------------------------------------------------------------------------
# Kernel selftest

PHONY += kselftest
kselftest:
	$(Q)$(MAKE) -C $(srctree)/tools/testing/selftests run_tests

kselftest-%: FORCE
	$(Q)$(MAKE) -C $(srctree)/tools/testing/selftests $*

PHONY += kselftest-merge
kselftest-merge:
	$(if $(wildcard $(objtree)/.config),, $(error No .config exists, config your kernel first!))
	$(Q)find $(srctree)/tools/testing/selftests -name config | \
		xargs $(srctree)/scripts/kconfig/merge_config.sh -m $(objtree)/.config
	$(Q)$(MAKE) -f $(srctree)/Makefile olddefconfig

# ---------------------------------------------------------------------------
# Devicetree files

ifneq ($(wildcard $(srctree)/arch/$(SRCARCH)/boot/dts/),)
dtstree := arch/$(SRCARCH)/boot/dts
endif

ifneq ($(dtstree),)

%.dtb: include/config/kernel.release scripts_dtc
	$(Q)$(MAKE) $(build)=$(dtstree) $(dtstree)/$@

PHONY += dtbs dtbs_install dt_binding_check
dtbs dtbs_check: include/config/kernel.release scripts_dtc
	$(Q)$(MAKE) $(build)=$(dtstree)

dtbs_check: export CHECK_DTBS=1
dtbs_check: dt_binding_check

dtbs_install:
	$(Q)$(MAKE) $(dtbinst)=$(dtstree)

ifdef CONFIG_OF_EARLY_FLATTREE
all: dtbs
endif

endif

PHONY += scripts_dtc
scripts_dtc: scripts_basic
	$(Q)$(MAKE) $(build)=scripts/dtc

dt_binding_check: scripts_dtc
	$(Q)$(MAKE) $(build)=Documentation/devicetree/bindings

# ---------------------------------------------------------------------------
# Modules

ifdef CONFIG_MODULES

# By default, build modules as well

all: modules

# Build modules
#
# A module can be listed more than once in obj-m resulting in
# duplicate lines in modules.order files.  Those are removed
# using awk while concatenating to the final file.

PHONY += modules
modules: $(if $(KBUILD_BUILTIN),vmlinux) modules.order modules.builtin
	$(Q)$(MAKE) -f $(srctree)/scripts/Makefile.modpost
	$(Q)$(CONFIG_SHELL) $(srctree)/scripts/modules-check.sh

modules.order: descend
	$(Q)$(AWK) '!x[$$0]++' $(addsuffix /$@, $(build-dirs)) > $@

modbuiltin-dirs := $(addprefix _modbuiltin_, $(build-dirs))

modules.builtin: $(modbuiltin-dirs)
	$(Q)$(AWK) '!x[$$0]++' $(addsuffix /$@, $(build-dirs)) > $@

PHONY += $(modbuiltin-dirs)
# tristate.conf is not included from this Makefile. Add it as a prerequisite
# here to make it self-healing in case somebody accidentally removes it.
$(modbuiltin-dirs): include/config/tristate.conf
	$(Q)$(MAKE) $(modbuiltin)=$(patsubst _modbuiltin_%,%,$@)

# Target to prepare building external modules
PHONY += modules_prepare
modules_prepare: prepare

# Target to install modules
PHONY += modules_install
modules_install: _modinst_ _modinst_post

PHONY += _modinst_
_modinst_:
	@rm -rf $(MODLIB)/kernel
	@rm -f $(MODLIB)/source
	@mkdir -p $(MODLIB)/kernel
	@ln -s $(abspath $(srctree)) $(MODLIB)/source
	@if [ ! $(objtree) -ef  $(MODLIB)/build ]; then \
		rm -f $(MODLIB)/build ; \
		ln -s $(CURDIR) $(MODLIB)/build ; \
	fi
	@sed 's:^:kernel/:' modules.order > $(MODLIB)/modules.order
	@sed 's:^:kernel/:' modules.builtin > $(MODLIB)/modules.builtin
	@cp -f $(objtree)/modules.builtin.modinfo $(MODLIB)/
	$(Q)$(MAKE) -f $(srctree)/scripts/Makefile.modinst

# This depmod is only for convenience to give the initial
# boot a modules.dep even before / is mounted read-write.  However the
# boot script depmod is the master version.
PHONY += _modinst_post
_modinst_post: _modinst_
	$(call cmd,depmod)

ifeq ($(CONFIG_MODULE_SIG), y)
PHONY += modules_sign
modules_sign:
	$(Q)$(MAKE) -f $(srctree)/scripts/Makefile.modsign
endif

else # CONFIG_MODULES

# Modules not configured
# ---------------------------------------------------------------------------

PHONY += modules modules_install
modules modules_install:
	@echo >&2
	@echo >&2 "The present kernel configuration has modules disabled."
	@echo >&2 "Type 'make config' and enable loadable module support."
	@echo >&2 "Then build a kernel with module support enabled."
	@echo >&2
	@exit 1

endif # CONFIG_MODULES

###
# Cleaning is done on three levels.
# make clean     Delete most generated files
#                Leave enough to build external modules
# make mrproper  Delete the current configuration, and all generated files
# make distclean Remove editor backup files, patch leftover files and the like

# Directories & files removed with 'make clean'
CLEAN_DIRS  += include/ksym
CLEAN_FILES += modules.builtin.modinfo modules.nsdeps

# Directories & files removed with 'make mrproper'
MRPROPER_DIRS  += include/config include/generated          \
		  arch/$(SRCARCH)/include/generated .tmp_objdiff \
		  debian/ snap/ tar-install/
MRPROPER_FILES += .config .config.old .version \
		  Module.symvers \
		  signing_key.pem signing_key.priv signing_key.x509	\
		  x509.genkey extra_certificates signing_key.x509.keyid	\
		  signing_key.x509.signer vmlinux-gdb.py \
		  *.spec

# Directories & files removed with 'make distclean'
DISTCLEAN_DIRS  +=
DISTCLEAN_FILES += tags TAGS cscope* GPATH GTAGS GRTAGS GSYMS

# clean - Delete most, but leave enough to build external modules
#
clean: rm-dirs  := $(CLEAN_DIRS)
clean: rm-files := $(CLEAN_FILES)

PHONY += archclean vmlinuxclean

vmlinuxclean:
	$(Q)$(CONFIG_SHELL) $(srctree)/scripts/link-vmlinux.sh clean
	$(Q)$(if $(ARCH_POSTLINK), $(MAKE) -f $(ARCH_POSTLINK) clean)

clean: archclean vmlinuxclean

# mrproper - Delete all generated files, including .config
#
mrproper: rm-dirs  := $(wildcard $(MRPROPER_DIRS))
mrproper: rm-files := $(wildcard $(MRPROPER_FILES))
mrproper-dirs      := $(addprefix _mrproper_,scripts)

PHONY += $(mrproper-dirs) mrproper
$(mrproper-dirs):
	$(Q)$(MAKE) $(clean)=$(patsubst _mrproper_%,%,$@)

mrproper: clean $(mrproper-dirs)
	$(call cmd,rmdirs)
	$(call cmd,rmfiles)

# distclean
#
distclean: rm-dirs  := $(wildcard $(DISTCLEAN_DIRS))
distclean: rm-files := $(wildcard $(DISTCLEAN_FILES))

PHONY += distclean

distclean: mrproper
	$(call cmd,rmdirs)
	$(call cmd,rmfiles)
	@find $(srctree) $(RCS_FIND_IGNORE) \
		\( -name '*.orig' -o -name '*.rej' -o -name '*~' \
		-o -name '*.bak' -o -name '#*#' -o -name '*%' \
		-o -name 'core' \) \
		-type f -print | xargs rm -f


# Packaging of the kernel to various formats
# ---------------------------------------------------------------------------

%src-pkg: FORCE
	$(Q)$(MAKE) -f $(srctree)/scripts/Makefile.package $@
%pkg: include/config/kernel.release FORCE
	$(Q)$(MAKE) -f $(srctree)/scripts/Makefile.package $@

# Brief documentation of the typical targets used
# ---------------------------------------------------------------------------

boards := $(wildcard $(srctree)/arch/$(SRCARCH)/configs/*_defconfig)
boards := $(sort $(notdir $(boards)))
board-dirs := $(dir $(wildcard $(srctree)/arch/$(SRCARCH)/configs/*/*_defconfig))
board-dirs := $(sort $(notdir $(board-dirs:/=)))

PHONY += help
help:
	@echo  'Cleaning targets:'
	@echo  '  clean		  - Remove most generated files but keep the config and'
	@echo  '                    enough build support to build external modules'
	@echo  '  mrproper	  - Remove all generated files + config + various backup files'
	@echo  '  distclean	  - mrproper + remove editor backup and patch files'
	@echo  ''
	@echo  'Configuration targets:'
	@$(MAKE) -f $(srctree)/scripts/kconfig/Makefile help
	@echo  ''
	@echo  'Other generic targets:'
	@echo  '  all		  - Build all targets marked with [*]'
	@echo  '* vmlinux	  - Build the bare kernel'
	@echo  '* modules	  - Build all modules'
	@echo  '  modules_install - Install all modules to INSTALL_MOD_PATH (default: /)'
	@echo  '  dir/            - Build all files in dir and below'
	@echo  '  dir/file.[ois]  - Build specified target only'
	@echo  '  dir/file.ll     - Build the LLVM assembly file'
	@echo  '                    (requires compiler support for LLVM assembly generation)'
	@echo  '  dir/file.lst    - Build specified mixed source/assembly target only'
	@echo  '                    (requires a recent binutils and recent build (System.map))'
	@echo  '  dir/file.ko     - Build module including final link'
	@echo  '  modules_prepare - Set up for building external modules'
	@echo  '  tags/TAGS	  - Generate tags file for editors'
	@echo  '  cscope	  - Generate cscope index'
	@echo  '  gtags           - Generate GNU GLOBAL index'
	@echo  '  kernelrelease	  - Output the release version string (use with make -s)'
	@echo  '  kernelversion	  - Output the version stored in Makefile (use with make -s)'
	@echo  '  image_name	  - Output the image name (use with make -s)'
	@echo  '  headers_install - Install sanitised kernel headers to INSTALL_HDR_PATH'; \
	 echo  '                    (default: $(INSTALL_HDR_PATH))'; \
	 echo  ''
	@echo  'Static analysers:'
	@echo  '  checkstack      - Generate a list of stack hogs'
	@echo  '  namespacecheck  - Name space analysis on compiled kernel'
	@echo  '  versioncheck    - Sanity check on version.h usage'
	@echo  '  includecheck    - Check for duplicate included header files'
	@echo  '  export_report   - List the usages of all exported symbols'
	@echo  '  headerdep       - Detect inclusion cycles in headers'
	@echo  '  coccicheck      - Check with Coccinelle'
	@echo  ''
	@echo  'Tools:'
	@echo  '  nsdeps          - Generate missing symbol namespace dependencies'
	@echo  ''
	@echo  'Kernel selftest:'
	@echo  '  kselftest       - Build and run kernel selftest (run as root)'
	@echo  '                    Build, install, and boot kernel before'
	@echo  '                    running kselftest on it'
	@echo  '  kselftest-clean - Remove all generated kselftest files'
	@echo  '  kselftest-merge - Merge all the config dependencies of kselftest to existing'
	@echo  '                    .config.'
	@echo  ''
	@$(if $(dtstree), \
		echo 'Devicetree:'; \
		echo '* dtbs             - Build device tree blobs for enabled boards'; \
		echo '  dtbs_install     - Install dtbs to $(INSTALL_DTBS_PATH)'; \
		echo '  dt_binding_check - Validate device tree binding documents'; \
		echo '  dtbs_check       - Validate device tree source files';\
		echo '')

	@echo 'Userspace tools targets:'
	@echo '  use "make tools/help"'
	@echo '  or  "cd tools; make help"'
	@echo  ''
	@echo  'Kernel packaging:'
	@$(MAKE) -f $(srctree)/scripts/Makefile.package help
	@echo  ''
	@echo  'Documentation targets:'
	@$(MAKE) -f $(srctree)/Documentation/Makefile dochelp
	@echo  ''
	@echo  'Architecture specific targets ($(SRCARCH)):'
	@$(if $(archhelp),$(archhelp),\
		echo '  No architecture specific help defined for $(SRCARCH)')
	@echo  ''
	@$(if $(boards), \
		$(foreach b, $(boards), \
		printf "  %-27s - Build for %s\\n" $(b) $(subst _defconfig,,$(b));) \
		echo '')
	@$(if $(board-dirs), \
		$(foreach b, $(board-dirs), \
		printf "  %-16s - Show %s-specific targets\\n" help-$(b) $(b);) \
		printf "  %-16s - Show all of the above\\n" help-boards; \
		echo '')

	@echo  '  make V=0|1 [targets] 0 => quiet build (default), 1 => verbose build'
	@echo  '  make V=2   [targets] 2 => give reason for rebuild of target'
	@echo  '  make O=dir [targets] Locate all output files in "dir", including .config'
	@echo  '  make C=1   [targets] Check re-compiled c source with $$CHECK'
	@echo  '                       (sparse by default)'
	@echo  '  make C=2   [targets] Force check of all c source with $$CHECK'
	@echo  '  make RECORDMCOUNT_WARN=1 [targets] Warn about ignored mcount sections'
	@echo  '  make W=n   [targets] Enable extra build checks, n=1,2,3 where'
	@echo  '		1: warnings which may be relevant and do not occur too often'
	@echo  '		2: warnings which occur quite often but may still be relevant'
	@echo  '		3: more obscure warnings, can most likely be ignored'
	@echo  '		Multiple levels can be combined with W=12 or W=123'
	@echo  ''
	@echo  'Execute "make" or "make all" to build all targets marked with [*] '
	@echo  'For further info see the ./README file'


help-board-dirs := $(addprefix help-,$(board-dirs))

help-boards: $(help-board-dirs)

boards-per-dir = $(sort $(notdir $(wildcard $(srctree)/arch/$(SRCARCH)/configs/$*/*_defconfig)))

$(help-board-dirs): help-%:
	@echo  'Architecture specific targets ($(SRCARCH) $*):'
	@$(if $(boards-per-dir), \
		$(foreach b, $(boards-per-dir), \
		printf "  %-24s - Build for %s\\n" $*/$(b) $(subst _defconfig,,$(b));) \
		echo '')


# Documentation targets
# ---------------------------------------------------------------------------
DOC_TARGETS := xmldocs latexdocs pdfdocs htmldocs epubdocs cleandocs \
	       linkcheckdocs dochelp refcheckdocs
PHONY += $(DOC_TARGETS)
$(DOC_TARGETS):
	$(Q)$(MAKE) $(build)=Documentation $@

# Misc
# ---------------------------------------------------------------------------

PHONY += scripts_gdb
scripts_gdb: prepare0
	$(Q)$(MAKE) $(build)=scripts/gdb
	$(Q)ln -fsn $(abspath $(srctree)/scripts/gdb/vmlinux-gdb.py)

ifdef CONFIG_GDB_SCRIPTS
all: scripts_gdb
endif

else # KBUILD_EXTMOD

###
# External module support.
# When building external modules the kernel used as basis is considered
# read-only, and no consistency checks are made and the make
# system is not used on the basis kernel. If updates are required
# in the basis kernel ordinary make commands (without M=...) must
# be used.
#
# The following are the only valid targets when building external
# modules.
# make M=dir clean     Delete all automatically generated files
# make M=dir modules   Make all modules in specified dir
# make M=dir	       Same as 'make M=dir modules'
# make M=dir modules_install
#                      Install the modules built in the module directory
#                      Assumes install directory is already created

# We are always building modules
KBUILD_MODULES := 1

PHONY += $(objtree)/Module.symvers
$(objtree)/Module.symvers:
	@test -e $(objtree)/Module.symvers || ( \
	echo; \
	echo "  WARNING: Symbol version dump $(objtree)/Module.symvers"; \
	echo "           is missing; modules will have no dependencies and modversions."; \
	echo )

build-dirs := $(KBUILD_EXTMOD)
PHONY += modules
modules: descend $(objtree)/Module.symvers
	$(Q)$(MAKE) -f $(srctree)/scripts/Makefile.modpost

PHONY += modules_install
modules_install: _emodinst_ _emodinst_post

install-dir := $(if $(INSTALL_MOD_DIR),$(INSTALL_MOD_DIR),extra)
PHONY += _emodinst_
_emodinst_:
	$(Q)mkdir -p $(MODLIB)/$(install-dir)
	$(Q)$(MAKE) -f $(srctree)/scripts/Makefile.modinst

PHONY += _emodinst_post
_emodinst_post: _emodinst_
	$(call cmd,depmod)

clean-dirs := $(KBUILD_EXTMOD)
clean: rm-files := $(KBUILD_EXTMOD)/Module.symvers $(KBUILD_EXTMOD)/modules.nsdeps

PHONY += /
/:
	@echo >&2 '"$(MAKE) /" is no longer supported. Please use "$(MAKE) ./" instead.'

PHONY += help
help:
	@echo  '  Building external modules.'
	@echo  '  Syntax: make -C path/to/kernel/src M=$$PWD target'
	@echo  ''
	@echo  '  modules         - default target, build the module(s)'
	@echo  '  modules_install - install the module'
	@echo  '  clean           - remove generated files in module directory only'
	@echo  ''

PHONY += prepare
endif # KBUILD_EXTMOD

# Single targets
# ---------------------------------------------------------------------------
# To build individual files in subdirectories, you can do like this:
#
#   make foo/bar/baz.s
#
# The supported suffixes for single-target are listed in 'single-targets'
#
# To build only under specific subdirectories, you can do like this:
#
#   make foo/bar/baz/

ifdef single-build

# .ko is special because modpost is needed
single-ko := $(sort $(filter %.ko, $(MAKECMDGOALS)))
single-no-ko := $(sort $(patsubst %.ko,%.mod, $(MAKECMDGOALS)))

$(single-ko): single_modpost
	@:
$(single-no-ko): descend
	@:

ifeq ($(KBUILD_EXTMOD),)
# For the single build of in-tree modules, use a temporary file to avoid
# the situation of modules_install installing an invalid modules.order.
MODORDER := .modules.tmp
endif

PHONY += single_modpost
single_modpost: $(single-no-ko)
	$(Q){ $(foreach m, $(single-ko), echo $(extmod-prefix)$m;) } > $(MODORDER)
	$(Q)$(MAKE) -f $(srctree)/scripts/Makefile.modpost

KBUILD_MODULES := 1

export KBUILD_SINGLE_TARGETS := $(addprefix $(extmod-prefix), $(single-no-ko))

# trim unrelated directories
build-dirs := $(foreach d, $(build-dirs), \
			$(if $(filter $(d)/%, $(KBUILD_SINGLE_TARGETS)), $(d)))

endif

# Handle descending into subdirectories listed in $(build-dirs)
# Preset locale variables to speed up the build process. Limit locale
# tweaks to this spot to avoid wrong language settings when running
# make menuconfig etc.
# Error messages still appears in the original language
PHONY += descend $(build-dirs)
descend: $(build-dirs)
$(build-dirs): prepare
	$(Q)$(MAKE) $(build)=$@ \
	single-build=$(if $(filter-out $@/, $(single-no-ko)),1) \
	need-builtin=1 need-modorder=1

clean-dirs := $(addprefix _clean_, $(clean-dirs))
PHONY += $(clean-dirs) clean
$(clean-dirs):
	$(Q)$(MAKE) $(clean)=$(patsubst _clean_%,%,$@)

clean: $(clean-dirs)
	$(call cmd,rmdirs)
	$(call cmd,rmfiles)
	@find $(if $(KBUILD_EXTMOD), $(KBUILD_EXTMOD), .) $(RCS_FIND_IGNORE) \
		\( -name '*.[aios]' -o -name '*.ko' -o -name '.*.cmd' \
		-o -name '*.ko.*' \
		-o -name '*.dtb' -o -name '*.dtb.S' -o -name '*.dt.yaml' \
		-o -name '*.dwo' -o -name '*.lst' \
		-o -name '*.su' -o -name '*.mod' \
		-o -name '.*.d' -o -name '.*.tmp' -o -name '*.mod.c' \
		-o -name '*.lex.c' -o -name '*.tab.[ch]' \
		-o -name '*.asn1.[ch]' \
		-o -name '*.symtypes' -o -name 'modules.order' \
		-o -name modules.builtin -o -name '.tmp_*.o.*' \
		-o -name '*.c.[012]*.*' \
		-o -name '*.ll' \
		-o -name '*.gcno' \) -type f -print | xargs rm -f

# Generate tags for editors
# ---------------------------------------------------------------------------
quiet_cmd_tags = GEN     $@
      cmd_tags = $(BASH) $(srctree)/scripts/tags.sh $@

tags TAGS cscope gtags: FORCE
	$(call cmd,tags)

# Script to generate missing namespace dependencies
# ---------------------------------------------------------------------------

PHONY += nsdeps
nsdeps: export KBUILD_NSDEPS=1
nsdeps: modules
	$(Q)$(CONFIG_SHELL) $(srctree)/scripts/nsdeps

# Scripts to check various things for consistency
# ---------------------------------------------------------------------------

PHONY += includecheck versioncheck coccicheck namespacecheck export_report

includecheck:
	find $(srctree)/* $(RCS_FIND_IGNORE) \
		-name '*.[hcS]' -type f -print | sort \
		| xargs $(PERL) -w $(srctree)/scripts/checkincludes.pl

versioncheck:
	find $(srctree)/* $(RCS_FIND_IGNORE) \
		-name '*.[hcS]' -type f -print | sort \
		| xargs $(PERL) -w $(srctree)/scripts/checkversion.pl

coccicheck:
	$(Q)$(BASH) $(srctree)/scripts/$@

namespacecheck:
	$(PERL) $(srctree)/scripts/namespace.pl

export_report:
	$(PERL) $(srctree)/scripts/export_report.pl

PHONY += checkstack kernelrelease kernelversion image_name

# UML needs a little special treatment here.  It wants to use the host
# toolchain, so needs $(SUBARCH) passed to checkstack.pl.  Everyone
# else wants $(ARCH), including people doing cross-builds, which means
# that $(SUBARCH) doesn't work here.
ifeq ($(ARCH), um)
CHECKSTACK_ARCH := $(SUBARCH)
else
CHECKSTACK_ARCH := $(ARCH)
endif
checkstack:
	$(OBJDUMP) -d vmlinux $$(find . -name '*.ko') | \
	$(PERL) $(srctree)/scripts/checkstack.pl $(CHECKSTACK_ARCH)

kernelrelease:
	@echo "$(KERNELVERSION)$$($(CONFIG_SHELL) $(srctree)/scripts/setlocalversion $(srctree))"

kernelversion:
	@echo $(KERNELVERSION)

image_name:
	@echo $(KBUILD_IMAGE)

# Clear a bunch of variables before executing the submake

ifeq ($(quiet),silent_)
tools_silent=s
endif

tools/: FORCE
	$(Q)mkdir -p $(objtree)/tools
	$(Q)$(MAKE) LDFLAGS= MAKEFLAGS="$(tools_silent) $(filter --j% -j,$(MAKEFLAGS))" O=$(abspath $(objtree)) subdir=tools -C $(srctree)/tools/

tools/%: FORCE
	$(Q)mkdir -p $(objtree)/tools
	$(Q)$(MAKE) LDFLAGS= MAKEFLAGS="$(tools_silent) $(filter --j% -j,$(MAKEFLAGS))" O=$(abspath $(objtree)) subdir=tools -C $(srctree)/tools/ $*

# FIXME Should go into a make.lib or something
# ===========================================================================

quiet_cmd_rmdirs = $(if $(wildcard $(rm-dirs)),CLEAN   $(wildcard $(rm-dirs)))
      cmd_rmdirs = rm -rf $(rm-dirs)

quiet_cmd_rmfiles = $(if $(wildcard $(rm-files)),CLEAN   $(wildcard $(rm-files)))
      cmd_rmfiles = rm -f $(rm-files)

# Run depmod only if we have System.map and depmod is executable
quiet_cmd_depmod = DEPMOD  $(KERNELRELEASE)
      cmd_depmod = $(CONFIG_SHELL) $(srctree)/scripts/depmod.sh $(DEPMOD) \
                   $(KERNELRELEASE)

# read saved command lines for existing targets
existing-targets := $(wildcard $(sort $(targets)))

-include $(foreach f,$(existing-targets),$(dir $(f)).$(notdir $(f)).cmd)

endif # config-targets
endif # mixed-build
endif # need-sub-make

PHONY += FORCE
FORCE:

# Declare the contents of the PHONY variable as phony.  We keep that
# information in a variable so we can use it in if_changed and friends.
.PHONY: $(PHONY)<|MERGE_RESOLUTION|>--- conflicted
+++ resolved
@@ -1,13 +1,8 @@
 # SPDX-License-Identifier: GPL-2.0
 VERSION = 5
 PATCHLEVEL = 5
-<<<<<<< HEAD
-SUBLEVEL = 4
+SUBLEVEL = 5
 EXTRAVERSION = -tos1
-=======
-SUBLEVEL = 5
-EXTRAVERSION = -arch1
->>>>>>> 41273865
 NAME = Kleptomaniac Octopus
 
 # *DOCUMENTATION*
