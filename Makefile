--- conflicted
+++ resolved
@@ -1,13 +1,8 @@
 # SPDX-License-Identifier: GPL-2.0
 VERSION = 5
 PATCHLEVEL = 8
-<<<<<<< HEAD
-SUBLEVEL = 0
+SUBLEVEL = 1
 EXTRAVERSION = -tos1
-=======
-SUBLEVEL = 1
-EXTRAVERSION = -arch1
->>>>>>> c46b4fc7
 NAME = Kleptomaniac Octopus
 
 # *DOCUMENTATION*
