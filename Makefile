--- conflicted
+++ resolved
@@ -1,13 +1,8 @@
 # SPDX-License-Identifier: GPL-2.0
 VERSION = 5
 PATCHLEVEL = 17
-<<<<<<< HEAD
-SUBLEVEL = 1
-EXTRAVERSION = -tos1
-=======
 SUBLEVEL = 5
 EXTRAVERSION = -arch1
->>>>>>> 18e6d57e
 NAME = Superb Owl
 
 # *DOCUMENTATION*
