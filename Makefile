--- conflicted
+++ resolved
@@ -1,17 +1,9 @@
 # SPDX-License-Identifier: GPL-2.0
-<<<<<<< HEAD
-VERSION = 5
-PATCHLEVEL = 19
-SUBLEVEL = 8
-EXTRAVERSION = -tos1
-NAME = Superb Owl
-=======
 VERSION = 6
 PATCHLEVEL = 0
 SUBLEVEL = 3
-EXTRAVERSION = -arch3
+EXTRAVERSION = -tos1
 NAME = Hurr durr I'ma ninja sloth
->>>>>>> f2afc9d9
 
 # *DOCUMENTATION*
 # To see a list of typical targets execute "make help"
