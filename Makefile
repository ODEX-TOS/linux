# SPDX-License-Identifier: GPL-2.0
VERSION = 5
PATCHLEVEL = 7
<<<<<<< HEAD
SUBLEVEL = 4
EXTRAVERSION = -tos1
=======
SUBLEVEL = 5
EXTRAVERSION = -arch1
>>>>>>> 3e082af0
NAME = Kleptomaniac Octopus

# *DOCUMENTATION*
# To see a list of typical targets execute "make help"
# More info can be located in ./README
# Comments in this file are targeted only to the developer, do not
# expect to learn how to build the kernel reading this file.

# That's our default target when none is given on the command line
PHONY := _all
_all:

# We are using a recursive build, so we need to do a little thinking
# to get the ordering right.
#
# Most importantly: sub-Makefiles should only ever modify files in
# their own directory. If in some directory we have a dependency on
# a file in another dir (which doesn't happen often, but it's often
# unavoidable when linking the built-in.a targets which finally
# turn into vmlinux), we will call a sub make in that other dir, and
# after that we are sure that everything which is in that other dir
# is now up to date.
#
# The only cases where we need to modify files which have global
# effects are thus separated out and done before the recursive
# descending is started. They are now explicitly listed as the
# prepare rule.

ifneq ($(sub_make_done),1)

# Do not use make's built-in rules and variables
# (this increases performance and avoids hard-to-debug behaviour)
MAKEFLAGS += -rR

# Avoid funny character set dependencies
unexport LC_ALL
LC_COLLATE=C
LC_NUMERIC=C
export LC_COLLATE LC_NUMERIC

# Avoid interference with shell env settings
unexport GREP_OPTIONS

# Beautify output
# ---------------------------------------------------------------------------
#
# Normally, we echo the whole command before executing it. By making
# that echo $($(quiet)$(cmd)), we now have the possibility to set
# $(quiet) to choose other forms of output instead, e.g.
#
#         quiet_cmd_cc_o_c = Compiling $(RELDIR)/$@
#         cmd_cc_o_c       = $(CC) $(c_flags) -c -o $@ $<
#
# If $(quiet) is empty, the whole command will be printed.
# If it is set to "quiet_", only the short version will be printed.
# If it is set to "silent_", nothing will be printed at all, since
# the variable $(silent_cmd_cc_o_c) doesn't exist.
#
# A simple variant is to prefix commands with $(Q) - that's useful
# for commands that shall be hidden in non-verbose mode.
#
#	$(Q)ln $@ :<
#
# If KBUILD_VERBOSE equals 0 then the above command will be hidden.
# If KBUILD_VERBOSE equals 1 then the above command is displayed.
# If KBUILD_VERBOSE equals 2 then give the reason why each target is rebuilt.
#
# To put more focus on warnings, be less verbose as default
# Use 'make V=1' to see the full commands

ifeq ("$(origin V)", "command line")
  KBUILD_VERBOSE = $(V)
endif
ifndef KBUILD_VERBOSE
  KBUILD_VERBOSE = 0
endif

ifeq ($(KBUILD_VERBOSE),1)
  quiet =
  Q =
else
  quiet=quiet_
  Q = @
endif

# If the user is running make -s (silent mode), suppress echoing of
# commands

ifneq ($(findstring s,$(filter-out --%,$(MAKEFLAGS))),)
  quiet=silent_
endif

export quiet Q KBUILD_VERBOSE

# Kbuild will save output files in the current working directory.
# This does not need to match to the root of the kernel source tree.
#
# For example, you can do this:
#
#  cd /dir/to/store/output/files; make -f /dir/to/kernel/source/Makefile
#
# If you want to save output files in a different location, there are
# two syntaxes to specify it.
#
# 1) O=
# Use "make O=dir/to/store/output/files/"
#
# 2) Set KBUILD_OUTPUT
# Set the environment variable KBUILD_OUTPUT to point to the output directory.
# export KBUILD_OUTPUT=dir/to/store/output/files/; make
#
# The O= assignment takes precedence over the KBUILD_OUTPUT environment
# variable.

# Do we want to change the working directory?
ifeq ("$(origin O)", "command line")
  KBUILD_OUTPUT := $(O)
endif

ifneq ($(KBUILD_OUTPUT),)
# Make's built-in functions such as $(abspath ...), $(realpath ...) cannot
# expand a shell special character '~'. We use a somewhat tedious way here.
abs_objtree := $(shell mkdir -p $(KBUILD_OUTPUT) && cd $(KBUILD_OUTPUT) && pwd)
$(if $(abs_objtree),, \
     $(error failed to create output directory "$(KBUILD_OUTPUT)"))

# $(realpath ...) resolves symlinks
abs_objtree := $(realpath $(abs_objtree))
else
abs_objtree := $(CURDIR)
endif # ifneq ($(KBUILD_OUTPUT),)

ifeq ($(abs_objtree),$(CURDIR))
# Suppress "Entering directory ..." unless we are changing the work directory.
MAKEFLAGS += --no-print-directory
else
need-sub-make := 1
endif

abs_srctree := $(realpath $(dir $(lastword $(MAKEFILE_LIST))))

ifneq ($(words $(subst :, ,$(abs_srctree))), 1)
$(error source directory cannot contain spaces or colons)
endif

ifneq ($(abs_srctree),$(abs_objtree))
# Look for make include files relative to root of kernel src
#
# This does not become effective immediately because MAKEFLAGS is re-parsed
# once after the Makefile is read. We need to invoke sub-make.
MAKEFLAGS += --include-dir=$(abs_srctree)
need-sub-make := 1
endif

ifneq ($(filter 3.%,$(MAKE_VERSION)),)
# 'MAKEFLAGS += -rR' does not immediately become effective for GNU Make 3.x
# We need to invoke sub-make to avoid implicit rules in the top Makefile.
need-sub-make := 1
# Cancel implicit rules for this Makefile.
$(lastword $(MAKEFILE_LIST)): ;
endif

export abs_srctree abs_objtree
export sub_make_done := 1

ifeq ($(need-sub-make),1)

PHONY += $(MAKECMDGOALS) sub-make

$(filter-out _all sub-make $(lastword $(MAKEFILE_LIST)), $(MAKECMDGOALS)) _all: sub-make
	@:

# Invoke a second make in the output directory, passing relevant variables
sub-make:
	$(Q)$(MAKE) -C $(abs_objtree) -f $(abs_srctree)/Makefile $(MAKECMDGOALS)

endif # need-sub-make
endif # sub_make_done

# We process the rest of the Makefile if this is the final invocation of make
ifeq ($(need-sub-make),)

# Do not print "Entering directory ...",
# but we want to display it when entering to the output directory
# so that IDEs/editors are able to understand relative filenames.
MAKEFLAGS += --no-print-directory

# Call a source code checker (by default, "sparse") as part of the
# C compilation.
#
# Use 'make C=1' to enable checking of only re-compiled files.
# Use 'make C=2' to enable checking of *all* source files, regardless
# of whether they are re-compiled or not.
#
# See the file "Documentation/dev-tools/sparse.rst" for more details,
# including where to get the "sparse" utility.

ifeq ("$(origin C)", "command line")
  KBUILD_CHECKSRC = $(C)
endif
ifndef KBUILD_CHECKSRC
  KBUILD_CHECKSRC = 0
endif

# Use make M=dir or set the environment variable KBUILD_EXTMOD to specify the
# directory of external module to build. Setting M= takes precedence.
ifeq ("$(origin M)", "command line")
  KBUILD_EXTMOD := $(M)
endif

export KBUILD_CHECKSRC KBUILD_EXTMOD

extmod-prefix = $(if $(KBUILD_EXTMOD),$(KBUILD_EXTMOD)/)

ifeq ($(abs_srctree),$(abs_objtree))
        # building in the source tree
        srctree := .
	building_out_of_srctree :=
else
        ifeq ($(abs_srctree)/,$(dir $(abs_objtree)))
                # building in a subdirectory of the source tree
                srctree := ..
        else
                srctree := $(abs_srctree)
        endif
	building_out_of_srctree := 1
endif

ifneq ($(KBUILD_ABS_SRCTREE),)
srctree := $(abs_srctree)
endif

objtree		:= .
VPATH		:= $(srctree)

export building_out_of_srctree srctree objtree VPATH

# To make sure we do not include .config for any of the *config targets
# catch them early, and hand them over to scripts/kconfig/Makefile
# It is allowed to specify more targets when calling make, including
# mixing *config targets and build targets.
# For example 'make oldconfig all'.
# Detect when mixed targets is specified, and make a second invocation
# of make so .config is not included in this case either (for *config).

version_h := include/generated/uapi/linux/version.h
old_version_h := include/linux/version.h

clean-targets := %clean mrproper cleandocs
no-dot-config-targets := $(clean-targets) \
			 cscope gtags TAGS tags help% %docs check% coccicheck \
			 $(version_h) headers headers_% archheaders archscripts \
			 %asm-generic kernelversion %src-pkg dt_binding_check \
			 outputmakefile
no-sync-config-targets := $(no-dot-config-targets) install %install \
			   kernelrelease
single-targets := %.a %.i %.ko %.lds %.ll %.lst %.mod %.o %.s %.symtypes %/

config-build	:=
mixed-build	:=
need-config	:= 1
may-sync-config	:= 1
single-build	:=

ifneq ($(filter $(no-dot-config-targets), $(MAKECMDGOALS)),)
	ifeq ($(filter-out $(no-dot-config-targets), $(MAKECMDGOALS)),)
		need-config :=
	endif
endif

ifneq ($(filter $(no-sync-config-targets), $(MAKECMDGOALS)),)
	ifeq ($(filter-out $(no-sync-config-targets), $(MAKECMDGOALS)),)
		may-sync-config :=
	endif
endif

ifneq ($(KBUILD_EXTMOD),)
	may-sync-config :=
endif

ifeq ($(KBUILD_EXTMOD),)
        ifneq ($(filter config %config,$(MAKECMDGOALS)),)
		config-build := 1
                ifneq ($(words $(MAKECMDGOALS)),1)
			mixed-build := 1
                endif
        endif
endif

# We cannot build single targets and the others at the same time
ifneq ($(filter $(single-targets), $(MAKECMDGOALS)),)
	single-build := 1
	ifneq ($(filter-out $(single-targets), $(MAKECMDGOALS)),)
		mixed-build := 1
	endif
endif

# For "make -j clean all", "make -j mrproper defconfig all", etc.
ifneq ($(filter $(clean-targets),$(MAKECMDGOALS)),)
        ifneq ($(filter-out $(clean-targets),$(MAKECMDGOALS)),)
		mixed-build := 1
        endif
endif

# install and modules_install need also be processed one by one
ifneq ($(filter install,$(MAKECMDGOALS)),)
        ifneq ($(filter modules_install,$(MAKECMDGOALS)),)
		mixed-build := 1
        endif
endif

ifdef mixed-build
# ===========================================================================
# We're called with mixed targets (*config and build targets).
# Handle them one by one.

PHONY += $(MAKECMDGOALS) __build_one_by_one

$(filter-out __build_one_by_one, $(MAKECMDGOALS)): __build_one_by_one
	@:

__build_one_by_one:
	$(Q)set -e; \
	for i in $(MAKECMDGOALS); do \
		$(MAKE) -f $(srctree)/Makefile $$i; \
	done

else # !mixed-build

include scripts/Kbuild.include

# Read KERNELRELEASE from include/config/kernel.release (if it exists)
KERNELRELEASE = $(shell cat include/config/kernel.release 2> /dev/null)
KERNELVERSION = $(VERSION)$(if $(PATCHLEVEL),.$(PATCHLEVEL)$(if $(SUBLEVEL),.$(SUBLEVEL)))$(EXTRAVERSION)
export VERSION PATCHLEVEL SUBLEVEL KERNELRELEASE KERNELVERSION

include scripts/subarch.include

# Cross compiling and selecting different set of gcc/bin-utils
# ---------------------------------------------------------------------------
#
# When performing cross compilation for other architectures ARCH shall be set
# to the target architecture. (See arch/* for the possibilities).
# ARCH can be set during invocation of make:
# make ARCH=ia64
# Another way is to have ARCH set in the environment.
# The default ARCH is the host where make is executed.

# CROSS_COMPILE specify the prefix used for all executables used
# during compilation. Only gcc and related bin-utils executables
# are prefixed with $(CROSS_COMPILE).
# CROSS_COMPILE can be set on the command line
# make CROSS_COMPILE=ia64-linux-
# Alternatively CROSS_COMPILE can be set in the environment.
# Default value for CROSS_COMPILE is not to prefix executables
# Note: Some architectures assign CROSS_COMPILE in their arch/*/Makefile
ARCH		?= $(SUBARCH)

# Architecture as present in compile.h
UTS_MACHINE 	:= $(ARCH)
SRCARCH 	:= $(ARCH)

# Additional ARCH settings for x86
ifeq ($(ARCH),i386)
        SRCARCH := x86
endif
ifeq ($(ARCH),x86_64)
        SRCARCH := x86
endif

# Additional ARCH settings for sparc
ifeq ($(ARCH),sparc32)
       SRCARCH := sparc
endif
ifeq ($(ARCH),sparc64)
       SRCARCH := sparc
endif

# Additional ARCH settings for sh
ifeq ($(ARCH),sh64)
       SRCARCH := sh
endif

KCONFIG_CONFIG	?= .config
export KCONFIG_CONFIG

# Default file for 'make defconfig'. This may be overridden by arch-Makefile.
export KBUILD_DEFCONFIG := defconfig

# SHELL used by kbuild
CONFIG_SHELL := sh

HOST_LFS_CFLAGS := $(shell getconf LFS_CFLAGS 2>/dev/null)
HOST_LFS_LDFLAGS := $(shell getconf LFS_LDFLAGS 2>/dev/null)
HOST_LFS_LIBS := $(shell getconf LFS_LIBS 2>/dev/null)

ifneq ($(LLVM),)
HOSTCC	= clang
HOSTCXX	= clang++
else
HOSTCC	= gcc
HOSTCXX	= g++
endif
KBUILD_HOSTCFLAGS   := -Wall -Wmissing-prototypes -Wstrict-prototypes -O2 \
		-fomit-frame-pointer -std=gnu89 $(HOST_LFS_CFLAGS) \
		$(HOSTCFLAGS)
KBUILD_HOSTCXXFLAGS := -Wall -O2 $(HOST_LFS_CFLAGS) $(HOSTCXXFLAGS)
KBUILD_HOSTLDFLAGS  := $(HOST_LFS_LDFLAGS) $(HOSTLDFLAGS)
KBUILD_HOSTLDLIBS   := $(HOST_LFS_LIBS) $(HOSTLDLIBS)

# Make variables (CC, etc...)
CPP		= $(CC) -E
ifneq ($(LLVM),)
CC		= clang
LD		= ld.lld
AR		= llvm-ar
NM		= llvm-nm
OBJCOPY		= llvm-objcopy
OBJDUMP		= llvm-objdump
READELF		= llvm-readelf
OBJSIZE		= llvm-size
STRIP		= llvm-strip
else
CC		= $(CROSS_COMPILE)gcc
LD		= $(CROSS_COMPILE)ld
AR		= $(CROSS_COMPILE)ar
NM		= $(CROSS_COMPILE)nm
OBJCOPY		= $(CROSS_COMPILE)objcopy
OBJDUMP		= $(CROSS_COMPILE)objdump
READELF		= $(CROSS_COMPILE)readelf
OBJSIZE		= $(CROSS_COMPILE)size
STRIP		= $(CROSS_COMPILE)strip
endif
PAHOLE		= pahole
LEX		= flex
YACC		= bison
AWK		= awk
INSTALLKERNEL  := installkernel
DEPMOD		= /sbin/depmod
PERL		= perl
PYTHON		= python
PYTHON3		= python3
CHECK		= sparse
BASH		= bash

CHECKFLAGS     := -D__linux__ -Dlinux -D__STDC__ -Dunix -D__unix__ \
		  -Wbitwise -Wno-return-void -Wno-unknown-attribute $(CF)
NOSTDINC_FLAGS :=
CFLAGS_MODULE   =
AFLAGS_MODULE   =
LDFLAGS_MODULE  =
CFLAGS_KERNEL	=
AFLAGS_KERNEL	=
LDFLAGS_vmlinux =

# Use USERINCLUDE when you must reference the UAPI directories only.
USERINCLUDE    := \
		-I$(srctree)/arch/$(SRCARCH)/include/uapi \
		-I$(objtree)/arch/$(SRCARCH)/include/generated/uapi \
		-I$(srctree)/include/uapi \
		-I$(objtree)/include/generated/uapi \
                -include $(srctree)/include/linux/kconfig.h

# Use LINUXINCLUDE when you must reference the include/ directory.
# Needed to be compatible with the O= option
LINUXINCLUDE    := \
		-I$(srctree)/arch/$(SRCARCH)/include \
		-I$(objtree)/arch/$(SRCARCH)/include/generated \
		$(if $(building_out_of_srctree),-I$(srctree)/include) \
		-I$(objtree)/include \
		$(USERINCLUDE)

KBUILD_AFLAGS   := -D__ASSEMBLY__ -fno-PIE
KBUILD_CFLAGS   := -Wall -Wundef -Werror=strict-prototypes -Wno-trigraphs \
		   -fno-strict-aliasing -fno-common -fshort-wchar -fno-PIE \
		   -Werror=implicit-function-declaration -Werror=implicit-int \
		   -Wno-format-security \
		   -std=gnu89
KBUILD_CPPFLAGS := -D__KERNEL__
KBUILD_AFLAGS_KERNEL :=
KBUILD_CFLAGS_KERNEL :=
KBUILD_AFLAGS_MODULE  := -DMODULE
KBUILD_CFLAGS_MODULE  := -DMODULE
KBUILD_LDFLAGS_MODULE :=
export KBUILD_LDS_MODULE := $(srctree)/scripts/module-common.lds
KBUILD_LDFLAGS :=
GCC_PLUGINS_CFLAGS :=
CLANG_FLAGS :=

export ARCH SRCARCH CONFIG_SHELL BASH HOSTCC KBUILD_HOSTCFLAGS CROSS_COMPILE LD CC
export CPP AR NM STRIP OBJCOPY OBJDUMP OBJSIZE READELF PAHOLE LEX YACC AWK INSTALLKERNEL
export PERL PYTHON PYTHON3 CHECK CHECKFLAGS MAKE UTS_MACHINE HOSTCXX
export KBUILD_HOSTCXXFLAGS KBUILD_HOSTLDFLAGS KBUILD_HOSTLDLIBS LDFLAGS_MODULE

export KBUILD_CPPFLAGS NOSTDINC_FLAGS LINUXINCLUDE OBJCOPYFLAGS KBUILD_LDFLAGS
export KBUILD_CFLAGS CFLAGS_KERNEL CFLAGS_MODULE
export CFLAGS_KASAN CFLAGS_KASAN_NOSANITIZE CFLAGS_UBSAN
export KBUILD_AFLAGS AFLAGS_KERNEL AFLAGS_MODULE
export KBUILD_AFLAGS_MODULE KBUILD_CFLAGS_MODULE KBUILD_LDFLAGS_MODULE
export KBUILD_AFLAGS_KERNEL KBUILD_CFLAGS_KERNEL

# Files to ignore in find ... statements

export RCS_FIND_IGNORE := \( -name SCCS -o -name BitKeeper -o -name .svn -o    \
			  -name CVS -o -name .pc -o -name .hg -o -name .git \) \
			  -prune -o
export RCS_TAR_IGNORE := --exclude SCCS --exclude BitKeeper --exclude .svn \
			 --exclude CVS --exclude .pc --exclude .hg --exclude .git

# ===========================================================================
# Rules shared between *config targets and build targets

# Basic helpers built in scripts/basic/
PHONY += scripts_basic
scripts_basic:
	$(Q)$(MAKE) $(build)=scripts/basic
	$(Q)rm -f .tmp_quiet_recordmcount

PHONY += outputmakefile
# Before starting out-of-tree build, make sure the source tree is clean.
# outputmakefile generates a Makefile in the output directory, if using a
# separate output directory. This allows convenient use of make in the
# output directory.
# At the same time when output Makefile generated, generate .gitignore to
# ignore whole output directory
outputmakefile:
ifdef building_out_of_srctree
	$(Q)if [ -f $(srctree)/.config -o \
		 -d $(srctree)/include/config -o \
		 -d $(srctree)/arch/$(SRCARCH)/include/generated ]; then \
		echo >&2 "***"; \
		echo >&2 "*** The source tree is not clean, please run 'make$(if $(findstring command line, $(origin ARCH)), ARCH=$(ARCH)) mrproper'"; \
		echo >&2 "*** in $(abs_srctree)";\
		echo >&2 "***"; \
		false; \
	fi
	$(Q)ln -fsn $(srctree) source
	$(Q)$(CONFIG_SHELL) $(srctree)/scripts/mkmakefile $(srctree)
	$(Q)test -e .gitignore || \
	{ echo "# this is build directory, ignore it"; echo "*"; } > .gitignore
endif

ifneq ($(shell $(CC) --version 2>&1 | head -n 1 | grep clang),)
ifneq ($(CROSS_COMPILE),)
CLANG_FLAGS	+= --target=$(notdir $(CROSS_COMPILE:%-=%))
GCC_TOOLCHAIN_DIR := $(dir $(shell which $(CROSS_COMPILE)elfedit))
CLANG_FLAGS	+= --prefix=$(GCC_TOOLCHAIN_DIR)
GCC_TOOLCHAIN	:= $(realpath $(GCC_TOOLCHAIN_DIR)/..)
endif
ifneq ($(GCC_TOOLCHAIN),)
CLANG_FLAGS	+= --gcc-toolchain=$(GCC_TOOLCHAIN)
endif
ifneq ($(LLVM_IAS),1)
CLANG_FLAGS	+= -no-integrated-as
endif
CLANG_FLAGS	+= -Werror=unknown-warning-option
KBUILD_CFLAGS	+= $(CLANG_FLAGS)
KBUILD_AFLAGS	+= $(CLANG_FLAGS)
export CLANG_FLAGS
endif

# The expansion should be delayed until arch/$(SRCARCH)/Makefile is included.
# Some architectures define CROSS_COMPILE in arch/$(SRCARCH)/Makefile.
# CC_VERSION_TEXT is referenced from Kconfig (so it needs export),
# and from include/config/auto.conf.cmd to detect the compiler upgrade.
CC_VERSION_TEXT = $(shell $(CC) --version 2>/dev/null | head -n 1)

ifdef config-build
# ===========================================================================
# *config targets only - make sure prerequisites are updated, and descend
# in scripts/kconfig to make the *config target

# Read arch specific Makefile to set KBUILD_DEFCONFIG as needed.
# KBUILD_DEFCONFIG may point out an alternative default configuration
# used for 'make defconfig'
include arch/$(SRCARCH)/Makefile
export KBUILD_DEFCONFIG KBUILD_KCONFIG CC_VERSION_TEXT

config: outputmakefile scripts_basic FORCE
	$(Q)$(MAKE) $(build)=scripts/kconfig $@

%config: outputmakefile scripts_basic FORCE
	$(Q)$(MAKE) $(build)=scripts/kconfig $@

else #!config-build
# ===========================================================================
# Build targets only - this includes vmlinux, arch specific targets, clean
# targets and others. In general all targets except *config targets.

# If building an external module we do not care about the all: rule
# but instead _all depend on modules
PHONY += all
ifeq ($(KBUILD_EXTMOD),)
_all: all
else
_all: modules
endif

# Decide whether to build built-in, modular, or both.
# Normally, just do built-in.

KBUILD_MODULES :=
KBUILD_BUILTIN := 1

# If we have only "make modules", don't compile built-in objects.
ifeq ($(MAKECMDGOALS),modules)
  KBUILD_BUILTIN :=
endif

# If we have "make <whatever> modules", compile modules
# in addition to whatever we do anyway.
# Just "make" or "make all" shall build modules as well

ifneq ($(filter all _all modules nsdeps,$(MAKECMDGOALS)),)
  KBUILD_MODULES := 1
endif

ifeq ($(MAKECMDGOALS),)
  KBUILD_MODULES := 1
endif

export KBUILD_MODULES KBUILD_BUILTIN

ifdef need-config
include include/config/auto.conf
endif

ifeq ($(KBUILD_EXTMOD),)
# Objects we will link into vmlinux / subdirs we need to visit
init-y		:= init/
drivers-y	:= drivers/ sound/
drivers-$(CONFIG_SAMPLES) += samples/
net-y		:= net/
libs-y		:= lib/
core-y		:= usr/
virt-y		:= virt/
endif # KBUILD_EXTMOD

# The all: target is the default when no target is given on the
# command line.
# This allow a user to issue only 'make' to build a kernel including modules
# Defaults to vmlinux, but the arch makefile usually adds further targets
all: vmlinux

CFLAGS_GCOV	:= -fprofile-arcs -ftest-coverage \
	$(call cc-option,-fno-tree-loop-im) \
	$(call cc-disable-warning,maybe-uninitialized,)
export CFLAGS_GCOV

# The arch Makefiles can override CC_FLAGS_FTRACE. We may also append it later.
ifdef CONFIG_FUNCTION_TRACER
  CC_FLAGS_FTRACE := -pg
endif

RETPOLINE_CFLAGS_GCC := -mindirect-branch=thunk-extern -mindirect-branch-register
RETPOLINE_VDSO_CFLAGS_GCC := -mindirect-branch=thunk-inline -mindirect-branch-register
RETPOLINE_CFLAGS_CLANG := -mretpoline-external-thunk
RETPOLINE_VDSO_CFLAGS_CLANG := -mretpoline
RETPOLINE_CFLAGS := $(call cc-option,$(RETPOLINE_CFLAGS_GCC),$(call cc-option,$(RETPOLINE_CFLAGS_CLANG)))
RETPOLINE_VDSO_CFLAGS := $(call cc-option,$(RETPOLINE_VDSO_CFLAGS_GCC),$(call cc-option,$(RETPOLINE_VDSO_CFLAGS_CLANG)))
export RETPOLINE_CFLAGS
export RETPOLINE_VDSO_CFLAGS

include arch/$(SRCARCH)/Makefile

ifdef need-config
ifdef may-sync-config
# Read in dependencies to all Kconfig* files, make sure to run syncconfig if
# changes are detected. This should be included after arch/$(SRCARCH)/Makefile
# because some architectures define CROSS_COMPILE there.
include include/config/auto.conf.cmd

$(KCONFIG_CONFIG):
	@echo >&2 '***'
	@echo >&2 '*** Configuration file "$@" not found!'
	@echo >&2 '***'
	@echo >&2 '*** Please run some configurator (e.g. "make oldconfig" or'
	@echo >&2 '*** "make menuconfig" or "make xconfig").'
	@echo >&2 '***'
	@/bin/false

# The actual configuration files used during the build are stored in
# include/generated/ and include/config/. Update them if .config is newer than
# include/config/auto.conf (which mirrors .config).
#
# This exploits the 'multi-target pattern rule' trick.
# The syncconfig should be executed only once to make all the targets.
# (Note: use the grouped target '&:' when we bump to GNU Make 4.3)
%/auto.conf %/auto.conf.cmd: $(KCONFIG_CONFIG)
	$(Q)$(MAKE) -f $(srctree)/Makefile syncconfig
else # !may-sync-config
# External modules and some install targets need include/generated/autoconf.h
# and include/config/auto.conf but do not care if they are up-to-date.
# Use auto.conf to trigger the test
PHONY += include/config/auto.conf

include/config/auto.conf:
	$(Q)test -e include/generated/autoconf.h -a -e $@ || (		\
	echo >&2;							\
	echo >&2 "  ERROR: Kernel configuration is invalid.";		\
	echo >&2 "         include/generated/autoconf.h or $@ are missing.";\
	echo >&2 "         Run 'make oldconfig && make prepare' on kernel src to fix it.";	\
	echo >&2 ;							\
	/bin/false)

endif # may-sync-config
endif # need-config

KBUILD_CFLAGS	+= $(call cc-option,-fno-delete-null-pointer-checks,)
KBUILD_CFLAGS	+= $(call cc-disable-warning,frame-address,)
KBUILD_CFLAGS	+= $(call cc-disable-warning, format-truncation)
KBUILD_CFLAGS	+= $(call cc-disable-warning, format-overflow)
KBUILD_CFLAGS	+= $(call cc-disable-warning, address-of-packed-member)

ifdef CONFIG_CC_OPTIMIZE_FOR_PERFORMANCE
KBUILD_CFLAGS += -O2
else ifdef CONFIG_CC_OPTIMIZE_FOR_PERFORMANCE_O3
KBUILD_CFLAGS += -O3
else ifdef CONFIG_CC_OPTIMIZE_FOR_SIZE
KBUILD_CFLAGS += -Os
endif

# Tell gcc to never replace conditional load with a non-conditional one
KBUILD_CFLAGS	+= $(call cc-option,--param=allow-store-data-races=0)
KBUILD_CFLAGS	+= $(call cc-option,-fno-allow-store-data-races)

include scripts/Makefile.kcov
include scripts/Makefile.gcc-plugins

ifdef CONFIG_READABLE_ASM
# Disable optimizations that make assembler listings hard to read.
# reorder blocks reorders the control in the function
# ipa clone creates specialized cloned functions
# partial inlining inlines only parts of functions
KBUILD_CFLAGS += $(call cc-option,-fno-reorder-blocks,) \
                 $(call cc-option,-fno-ipa-cp-clone,) \
                 $(call cc-option,-fno-partial-inlining)
endif

ifneq ($(CONFIG_FRAME_WARN),0)
KBUILD_CFLAGS += -Wframe-larger-than=$(CONFIG_FRAME_WARN)
endif

stackp-flags-$(CONFIG_CC_HAS_STACKPROTECTOR_NONE) := -fno-stack-protector
stackp-flags-$(CONFIG_STACKPROTECTOR)             := -fstack-protector
stackp-flags-$(CONFIG_STACKPROTECTOR_STRONG)      := -fstack-protector-strong

KBUILD_CFLAGS += $(stackp-flags-y)

ifdef CONFIG_CC_IS_CLANG
KBUILD_CPPFLAGS += -Qunused-arguments
KBUILD_CFLAGS += -Wno-format-invalid-specifier
KBUILD_CFLAGS += -Wno-gnu
# CLANG uses a _MergedGlobals as optimization, but this breaks modpost, as the
# source of a reference will be _MergedGlobals and not on of the whitelisted names.
# See modpost pattern 2
KBUILD_CFLAGS += -mno-global-merge
else

# These warnings generated too much noise in a regular build.
# Use make W=1 to enable them (see scripts/Makefile.extrawarn)
KBUILD_CFLAGS += -Wno-unused-but-set-variable

# Warn about unmarked fall-throughs in switch statement.
# Disabled for clang while comment to attribute conversion happens and
# https://github.com/ClangBuiltLinux/linux/issues/636 is discussed.
KBUILD_CFLAGS += $(call cc-option,-Wimplicit-fallthrough,)
endif

KBUILD_CFLAGS += $(call cc-disable-warning, unused-const-variable)
ifdef CONFIG_FRAME_POINTER
KBUILD_CFLAGS	+= -fno-omit-frame-pointer -fno-optimize-sibling-calls
else
# Some targets (ARM with Thumb2, for example), can't be built with frame
# pointers.  For those, we don't have FUNCTION_TRACER automatically
# select FRAME_POINTER.  However, FUNCTION_TRACER adds -pg, and this is
# incompatible with -fomit-frame-pointer with current GCC, so we don't use
# -fomit-frame-pointer with FUNCTION_TRACER.
ifndef CONFIG_FUNCTION_TRACER
KBUILD_CFLAGS	+= -fomit-frame-pointer
endif
endif

# Initialize all stack variables with a pattern, if desired.
ifdef CONFIG_INIT_STACK_ALL
KBUILD_CFLAGS	+= -ftrivial-auto-var-init=pattern
endif

DEBUG_CFLAGS	:= $(call cc-option, -fno-var-tracking-assignments)

ifdef CONFIG_DEBUG_INFO
ifdef CONFIG_DEBUG_INFO_SPLIT
DEBUG_CFLAGS	+= -gsplit-dwarf
else
DEBUG_CFLAGS	+= -g
endif
KBUILD_AFLAGS	+= -Wa,-gdwarf-2
endif
ifdef CONFIG_DEBUG_INFO_DWARF4
DEBUG_CFLAGS	+= -gdwarf-4
endif

ifdef CONFIG_DEBUG_INFO_REDUCED
DEBUG_CFLAGS	+= $(call cc-option, -femit-struct-debug-baseonly) \
		   $(call cc-option,-fno-var-tracking)
endif

KBUILD_CFLAGS += $(DEBUG_CFLAGS)
export DEBUG_CFLAGS

ifdef CONFIG_FUNCTION_TRACER
ifdef CONFIG_FTRACE_MCOUNT_RECORD
  # gcc 5 supports generating the mcount tables directly
  ifeq ($(call cc-option-yn,-mrecord-mcount),y)
    CC_FLAGS_FTRACE	+= -mrecord-mcount
    export CC_USING_RECORD_MCOUNT := 1
  endif
  ifdef CONFIG_HAVE_NOP_MCOUNT
    ifeq ($(call cc-option-yn, -mnop-mcount),y)
      CC_FLAGS_FTRACE	+= -mnop-mcount
      CC_FLAGS_USING	+= -DCC_USING_NOP_MCOUNT
    endif
  endif
endif
ifdef CONFIG_HAVE_FENTRY
  ifeq ($(call cc-option-yn, -mfentry),y)
    CC_FLAGS_FTRACE	+= -mfentry
    CC_FLAGS_USING	+= -DCC_USING_FENTRY
  endif
endif
export CC_FLAGS_FTRACE
KBUILD_CFLAGS	+= $(CC_FLAGS_FTRACE) $(CC_FLAGS_USING)
KBUILD_AFLAGS	+= $(CC_FLAGS_USING)
ifdef CONFIG_DYNAMIC_FTRACE
	ifdef CONFIG_HAVE_C_RECORDMCOUNT
		BUILD_C_RECORDMCOUNT := y
		export BUILD_C_RECORDMCOUNT
	endif
endif
endif

# We trigger additional mismatches with less inlining
ifdef CONFIG_DEBUG_SECTION_MISMATCH
KBUILD_CFLAGS += $(call cc-option, -fno-inline-functions-called-once)
endif

ifdef CONFIG_LD_DEAD_CODE_DATA_ELIMINATION
KBUILD_CFLAGS_KERNEL += -ffunction-sections -fdata-sections
LDFLAGS_vmlinux += --gc-sections
endif

ifdef CONFIG_LIVEPATCH
KBUILD_CFLAGS += $(call cc-option, -flive-patching=inline-clone)
endif

# arch Makefile may override CC so keep this after arch Makefile is included
NOSTDINC_FLAGS += -nostdinc -isystem $(shell $(CC) -print-file-name=include)

# warn about C99 declaration after statement
KBUILD_CFLAGS += -Wdeclaration-after-statement

# Variable Length Arrays (VLAs) should not be used anywhere in the kernel
KBUILD_CFLAGS += -Wvla

# disable pointer signed / unsigned warnings in gcc 4.0
KBUILD_CFLAGS += -Wno-pointer-sign

# disable stringop warnings in gcc 8+
KBUILD_CFLAGS += $(call cc-disable-warning, stringop-truncation)

# We'll want to enable this eventually, but it's not going away for 5.7 at least
KBUILD_CFLAGS += $(call cc-disable-warning, zero-length-bounds)
KBUILD_CFLAGS += $(call cc-disable-warning, array-bounds)
KBUILD_CFLAGS += $(call cc-disable-warning, stringop-overflow)

# Another good warning that we'll want to enable eventually
KBUILD_CFLAGS += $(call cc-disable-warning, restrict)

# Enabled with W=2, disabled by default as noisy
KBUILD_CFLAGS += $(call cc-disable-warning, maybe-uninitialized)

# disable invalid "can't wrap" optimizations for signed / pointers
KBUILD_CFLAGS	+= $(call cc-option,-fno-strict-overflow)

# clang sets -fmerge-all-constants by default as optimization, but this
# is non-conforming behavior for C and in fact breaks the kernel, so we
# need to disable it here generally.
KBUILD_CFLAGS	+= $(call cc-option,-fno-merge-all-constants)

# for gcc -fno-merge-all-constants disables everything, but it is fine
# to have actual conforming behavior enabled.
KBUILD_CFLAGS	+= $(call cc-option,-fmerge-constants)

# Make sure -fstack-check isn't enabled (like gentoo apparently did)
KBUILD_CFLAGS  += $(call cc-option,-fno-stack-check,)

# conserve stack if available
KBUILD_CFLAGS   += $(call cc-option,-fconserve-stack)

# Prohibit date/time macros, which would make the build non-deterministic
KBUILD_CFLAGS   += $(call cc-option,-Werror=date-time)

# enforce correct pointer usage
KBUILD_CFLAGS   += $(call cc-option,-Werror=incompatible-pointer-types)

# Require designated initializers for all marked structures
KBUILD_CFLAGS   += $(call cc-option,-Werror=designated-init)

# change __FILE__ to the relative path from the srctree
KBUILD_CFLAGS	+= $(call cc-option,-fmacro-prefix-map=$(srctree)/=)

# ensure -fcf-protection is disabled when using retpoline as it is
# incompatible with -mindirect-branch=thunk-extern
ifdef CONFIG_RETPOLINE
KBUILD_CFLAGS += $(call cc-option,-fcf-protection=none)
endif

include scripts/Makefile.kasan
include scripts/Makefile.extrawarn
include scripts/Makefile.ubsan

# Add user supplied CPPFLAGS, AFLAGS and CFLAGS as the last assignments
KBUILD_CPPFLAGS += $(KCPPFLAGS)
KBUILD_AFLAGS   += $(KAFLAGS)
KBUILD_CFLAGS   += $(KCFLAGS)

KBUILD_LDFLAGS_MODULE += --build-id
LDFLAGS_vmlinux += --build-id

ifeq ($(CONFIG_STRIP_ASM_SYMS),y)
LDFLAGS_vmlinux	+= $(call ld-option, -X,)
endif

ifeq ($(CONFIG_RELR),y)
LDFLAGS_vmlinux	+= --pack-dyn-relocs=relr
endif

# make the checker run with the right architecture
CHECKFLAGS += --arch=$(ARCH)

# insure the checker run with the right endianness
CHECKFLAGS += $(if $(CONFIG_CPU_BIG_ENDIAN),-mbig-endian,-mlittle-endian)

# the checker needs the correct machine size
CHECKFLAGS += $(if $(CONFIG_64BIT),-m64,-m32)

# Default kernel image to build when no specific target is given.
# KBUILD_IMAGE may be overruled on the command line or
# set in the environment
# Also any assignments in arch/$(ARCH)/Makefile take precedence over
# this default value
export KBUILD_IMAGE ?= vmlinux

#
# INSTALL_PATH specifies where to place the updated kernel and system map
# images. Default is /boot, but you can set it to other values
export	INSTALL_PATH ?= /boot

#
# INSTALL_DTBS_PATH specifies a prefix for relocations required by build roots.
# Like INSTALL_MOD_PATH, it isn't defined in the Makefile, but can be passed as
# an argument if needed. Otherwise it defaults to the kernel install path
#
export INSTALL_DTBS_PATH ?= $(INSTALL_PATH)/dtbs/$(KERNELRELEASE)

#
# INSTALL_MOD_PATH specifies a prefix to MODLIB for module directory
# relocations required by build roots.  This is not defined in the
# makefile but the argument can be passed to make if needed.
#

MODLIB	= $(INSTALL_MOD_PATH)/lib/modules/$(KERNELRELEASE)
export MODLIB

#
# INSTALL_MOD_STRIP, if defined, will cause modules to be
# stripped after they are installed.  If INSTALL_MOD_STRIP is '1', then
# the default option --strip-debug will be used.  Otherwise,
# INSTALL_MOD_STRIP value will be used as the options to the strip command.

ifdef INSTALL_MOD_STRIP
ifeq ($(INSTALL_MOD_STRIP),1)
mod_strip_cmd = $(STRIP) --strip-debug
else
mod_strip_cmd = $(STRIP) $(INSTALL_MOD_STRIP)
endif # INSTALL_MOD_STRIP=1
else
mod_strip_cmd = true
endif # INSTALL_MOD_STRIP
export mod_strip_cmd

# CONFIG_MODULE_COMPRESS, if defined, will cause module to be compressed
# after they are installed in agreement with CONFIG_MODULE_COMPRESS_GZIP
# or CONFIG_MODULE_COMPRESS_XZ.

mod_compress_cmd = true
ifdef CONFIG_MODULE_COMPRESS
  ifdef CONFIG_MODULE_COMPRESS_GZIP
    mod_compress_cmd = gzip -n -f
  endif # CONFIG_MODULE_COMPRESS_GZIP
  ifdef CONFIG_MODULE_COMPRESS_XZ
    mod_compress_cmd = xz -f
  endif # CONFIG_MODULE_COMPRESS_XZ
endif # CONFIG_MODULE_COMPRESS
export mod_compress_cmd

ifdef CONFIG_MODULE_SIG_ALL
$(eval $(call config_filename,MODULE_SIG_KEY))

mod_sign_cmd = scripts/sign-file $(CONFIG_MODULE_SIG_HASH) $(MODULE_SIG_KEY_SRCPREFIX)$(CONFIG_MODULE_SIG_KEY) certs/signing_key.x509
else
mod_sign_cmd = true
endif
export mod_sign_cmd

HOST_LIBELF_LIBS = $(shell pkg-config libelf --libs 2>/dev/null || echo -lelf)

ifdef CONFIG_STACK_VALIDATION
  has_libelf := $(call try-run,\
		echo "int main() {}" | $(HOSTCC) -xc -o /dev/null $(HOST_LIBELF_LIBS) -,1,0)
  ifeq ($(has_libelf),1)
    objtool_target := tools/objtool FORCE
  else
    SKIP_STACK_VALIDATION := 1
    export SKIP_STACK_VALIDATION
  endif
endif

PHONY += prepare0

export MODORDER := $(extmod-prefix)modules.order
export MODULES_NSDEPS := $(extmod-prefix)modules.nsdeps

ifeq ($(KBUILD_EXTMOD),)
core-y		+= kernel/ certs/ mm/ fs/ ipc/ security/ crypto/ block/

vmlinux-dirs	:= $(patsubst %/,%,$(filter %/, $(init-y) $(init-m) \
		     $(core-y) $(core-m) $(drivers-y) $(drivers-m) \
		     $(net-y) $(net-m) $(libs-y) $(libs-m) $(virt-y)))

vmlinux-alldirs	:= $(sort $(vmlinux-dirs) Documentation \
		     $(patsubst %/,%,$(filter %/, $(init-) $(core-) \
			$(drivers-) $(net-) $(libs-) $(virt-))))

build-dirs	:= $(vmlinux-dirs)
clean-dirs	:= $(vmlinux-alldirs)

init-y		:= $(patsubst %/, %/built-in.a, $(init-y))
core-y		:= $(patsubst %/, %/built-in.a, $(core-y))
drivers-y	:= $(patsubst %/, %/built-in.a, $(drivers-y))
net-y		:= $(patsubst %/, %/built-in.a, $(net-y))
libs-y2		:= $(patsubst %/, %/built-in.a, $(filter %/, $(libs-y)))
ifdef CONFIG_MODULES
libs-y1		:= $(filter-out %/, $(libs-y))
libs-y2		+= $(patsubst %/, %/lib.a, $(filter %/, $(libs-y)))
else
libs-y1		:= $(patsubst %/, %/lib.a, $(libs-y))
endif
virt-y		:= $(patsubst %/, %/built-in.a, $(virt-y))

# Externally visible symbols (used by link-vmlinux.sh)
export KBUILD_VMLINUX_OBJS := $(head-y) $(init-y) $(core-y) $(libs-y2) \
			      $(drivers-y) $(net-y) $(virt-y)
export KBUILD_VMLINUX_LIBS := $(libs-y1)
export KBUILD_LDS          := arch/$(SRCARCH)/kernel/vmlinux.lds
export LDFLAGS_vmlinux
# used by scripts/Makefile.package
export KBUILD_ALLDIRS := $(sort $(filter-out arch/%,$(vmlinux-alldirs)) LICENSES arch include scripts tools)

vmlinux-deps := $(KBUILD_LDS) $(KBUILD_VMLINUX_OBJS) $(KBUILD_VMLINUX_LIBS)

# Recurse until adjust_autoksyms.sh is satisfied
PHONY += autoksyms_recursive
ifdef CONFIG_TRIM_UNUSED_KSYMS
autoksyms_recursive: descend modules.order
	$(Q)$(CONFIG_SHELL) $(srctree)/scripts/adjust_autoksyms.sh \
	  "$(MAKE) -f $(srctree)/Makefile vmlinux"
endif

# For the kernel to actually contain only the needed exported symbols,
# we have to build modules as well to determine what those symbols are.
# (this can be evaluated only once include/config/auto.conf has been included)
ifdef CONFIG_TRIM_UNUSED_KSYMS
  KBUILD_MODULES := 1
endif

autoksyms_h := $(if $(CONFIG_TRIM_UNUSED_KSYMS), include/generated/autoksyms.h)

quiet_cmd_autoksyms_h = GEN     $@
      cmd_autoksyms_h = mkdir -p $(dir $@); \
			$(CONFIG_SHELL) $(srctree)/scripts/gen_autoksyms.sh $@

$(autoksyms_h):
	$(call cmd,autoksyms_h)

ARCH_POSTLINK := $(wildcard $(srctree)/arch/$(SRCARCH)/Makefile.postlink)

# Final link of vmlinux with optional arch pass after final link
cmd_link-vmlinux =                                                 \
	$(CONFIG_SHELL) $< $(LD) $(KBUILD_LDFLAGS) $(LDFLAGS_vmlinux) ;    \
	$(if $(ARCH_POSTLINK), $(MAKE) -f $(ARCH_POSTLINK) $@, true)

vmlinux: scripts/link-vmlinux.sh autoksyms_recursive $(vmlinux-deps) FORCE
	+$(call if_changed,link-vmlinux)

targets := vmlinux

# The actual objects are generated when descending,
# make sure no implicit rule kicks in
$(sort $(vmlinux-deps)): descend ;

filechk_kernel.release = \
	echo "$(KERNELVERSION)$$($(CONFIG_SHELL) $(srctree)/scripts/setlocalversion $(srctree))"

# Store (new) KERNELRELEASE string in include/config/kernel.release
include/config/kernel.release: FORCE
	$(call filechk,kernel.release)

# Additional helpers built in scripts/
# Carefully list dependencies so we do not try to build scripts twice
# in parallel
PHONY += scripts
scripts: scripts_basic scripts_dtc
	$(Q)$(MAKE) $(build)=$(@)

# Things we need to do before we recursively start building the kernel
# or the modules are listed in "prepare".
# A multi level approach is used. prepareN is processed before prepareN-1.
# archprepare is used in arch Makefiles and when processed asm symlink,
# version.h and scripts_basic is processed / created.

PHONY += prepare archprepare

archprepare: outputmakefile archheaders archscripts scripts include/config/kernel.release \
	asm-generic $(version_h) $(autoksyms_h) include/generated/utsrelease.h

prepare0: archprepare
	$(Q)$(MAKE) $(build)=scripts/mod
	$(Q)$(MAKE) $(build)=.

# All the preparing..
prepare: prepare0 prepare-objtool

# Support for using generic headers in asm-generic
asm-generic := -f $(srctree)/scripts/Makefile.asm-generic obj

PHONY += asm-generic uapi-asm-generic
asm-generic: uapi-asm-generic
	$(Q)$(MAKE) $(asm-generic)=arch/$(SRCARCH)/include/generated/asm \
	generic=include/asm-generic
uapi-asm-generic:
	$(Q)$(MAKE) $(asm-generic)=arch/$(SRCARCH)/include/generated/uapi/asm \
	generic=include/uapi/asm-generic

PHONY += prepare-objtool
prepare-objtool: $(objtool_target)
ifeq ($(SKIP_STACK_VALIDATION),1)
ifdef CONFIG_UNWINDER_ORC
	@echo "error: Cannot generate ORC metadata for CONFIG_UNWINDER_ORC=y, please install libelf-dev, libelf-devel or elfutils-libelf-devel" >&2
	@false
else
	@echo "warning: Cannot use CONFIG_STACK_VALIDATION=y, please install libelf-dev, libelf-devel or elfutils-libelf-devel" >&2
endif
endif

# Generate some files
# ---------------------------------------------------------------------------

# KERNELRELEASE can change from a few different places, meaning version.h
# needs to be updated, so this check is forced on all builds

uts_len := 64
define filechk_utsrelease.h
	if [ `echo -n "$(KERNELRELEASE)" | wc -c ` -gt $(uts_len) ]; then \
	  echo '"$(KERNELRELEASE)" exceeds $(uts_len) characters' >&2;    \
	  exit 1;                                                         \
	fi;                                                               \
	echo \#define UTS_RELEASE \"$(KERNELRELEASE)\"
endef

define filechk_version.h
	echo \#define LINUX_VERSION_CODE $(shell                         \
	expr $(VERSION) \* 65536 + 0$(PATCHLEVEL) \* 256 + 0$(SUBLEVEL)); \
	echo '#define KERNEL_VERSION(a,b,c) (((a) << 16) + ((b) << 8) + (c))'
endef

$(version_h): FORCE
	$(call filechk,version.h)
	$(Q)rm -f $(old_version_h)

include/generated/utsrelease.h: include/config/kernel.release FORCE
	$(call filechk,utsrelease.h)

PHONY += headerdep
headerdep:
	$(Q)find $(srctree)/include/ -name '*.h' | xargs --max-args 1 \
	$(srctree)/scripts/headerdep.pl -I$(srctree)/include

# ---------------------------------------------------------------------------
# Kernel headers

#Default location for installed headers
export INSTALL_HDR_PATH = $(objtree)/usr

quiet_cmd_headers_install = INSTALL $(INSTALL_HDR_PATH)/include
      cmd_headers_install = \
	mkdir -p $(INSTALL_HDR_PATH); \
	rsync -mrl --include='*/' --include='*\.h' --exclude='*' \
	usr/include $(INSTALL_HDR_PATH)

PHONY += headers_install
headers_install: headers
	$(call cmd,headers_install)

PHONY += archheaders archscripts

hdr-inst := -f $(srctree)/scripts/Makefile.headersinst obj

PHONY += headers
headers: $(version_h) scripts_unifdef uapi-asm-generic archheaders archscripts
	$(if $(wildcard $(srctree)/arch/$(SRCARCH)/include/uapi/asm/Kbuild),, \
	  $(error Headers not exportable for the $(SRCARCH) architecture))
	$(Q)$(MAKE) $(hdr-inst)=include/uapi
	$(Q)$(MAKE) $(hdr-inst)=arch/$(SRCARCH)/include/uapi

# Deprecated. It is no-op now.
PHONY += headers_check
headers_check:
	@:

ifdef CONFIG_HEADERS_INSTALL
prepare: headers
endif

PHONY += scripts_unifdef
scripts_unifdef: scripts_basic
	$(Q)$(MAKE) $(build)=scripts scripts/unifdef

# ---------------------------------------------------------------------------
# Kernel selftest

PHONY += kselftest
kselftest:
	$(Q)$(MAKE) -C $(srctree)/tools/testing/selftests run_tests

kselftest-%: FORCE
	$(Q)$(MAKE) -C $(srctree)/tools/testing/selftests $*

PHONY += kselftest-merge
kselftest-merge:
	$(if $(wildcard $(objtree)/.config),, $(error No .config exists, config your kernel first!))
	$(Q)find $(srctree)/tools/testing/selftests -name config | \
		xargs $(srctree)/scripts/kconfig/merge_config.sh -m $(objtree)/.config
	$(Q)$(MAKE) -f $(srctree)/Makefile olddefconfig

# ---------------------------------------------------------------------------
# Devicetree files

ifneq ($(wildcard $(srctree)/arch/$(SRCARCH)/boot/dts/),)
dtstree := arch/$(SRCARCH)/boot/dts
endif

ifneq ($(dtstree),)

%.dtb: include/config/kernel.release scripts_dtc
	$(Q)$(MAKE) $(build)=$(dtstree) $(dtstree)/$@

PHONY += dtbs dtbs_install dtbs_check
dtbs: include/config/kernel.release scripts_dtc
	$(Q)$(MAKE) $(build)=$(dtstree)

ifneq ($(filter dtbs_check, $(MAKECMDGOALS)),)
export CHECK_DTBS=y
dtbs: dt_binding_check
endif

dtbs_check: dtbs

dtbs_install:
	$(Q)$(MAKE) $(dtbinst)=$(dtstree) dst=$(INSTALL_DTBS_PATH)

ifdef CONFIG_OF_EARLY_FLATTREE
all: dtbs
endif

endif

PHONY += scripts_dtc
scripts_dtc: scripts_basic
	$(Q)$(MAKE) $(build)=scripts/dtc

ifneq ($(filter dt_binding_check, $(MAKECMDGOALS)),)
export CHECK_DT_BINDING=y
endif

PHONY += dt_binding_check
dt_binding_check: scripts_dtc
	$(Q)$(MAKE) $(build)=Documentation/devicetree/bindings

# ---------------------------------------------------------------------------
# Modules

ifdef CONFIG_MODULES

# By default, build modules as well

all: modules

# When we're building modules with modversions, we need to consider
# the built-in objects during the descend as well, in order to
# make sure the checksums are up to date before we record them.
ifdef CONFIG_MODVERSIONS
  KBUILD_BUILTIN := 1
endif

# Build modules
#
# A module can be listed more than once in obj-m resulting in
# duplicate lines in modules.order files.  Those are removed
# using awk while concatenating to the final file.

PHONY += modules
modules: $(if $(KBUILD_BUILTIN),vmlinux) modules.order
	$(Q)$(MAKE) -f $(srctree)/scripts/Makefile.modpost
	$(Q)$(CONFIG_SHELL) $(srctree)/scripts/modules-check.sh

modules.order: descend
	$(Q)$(AWK) '!x[$$0]++' $(addsuffix /$@, $(build-dirs)) > $@

# Target to prepare building external modules
PHONY += modules_prepare
modules_prepare: prepare

# Target to install modules
PHONY += modules_install
modules_install: _modinst_ _modinst_post

PHONY += _modinst_
_modinst_:
	@rm -rf $(MODLIB)/kernel
	@rm -f $(MODLIB)/source
	@mkdir -p $(MODLIB)/kernel
	@ln -s $(abspath $(srctree)) $(MODLIB)/source
	@if [ ! $(objtree) -ef  $(MODLIB)/build ]; then \
		rm -f $(MODLIB)/build ; \
		ln -s $(CURDIR) $(MODLIB)/build ; \
	fi
	@sed 's:^:kernel/:' modules.order > $(MODLIB)/modules.order
	@cp -f modules.builtin $(MODLIB)/
	@cp -f $(objtree)/modules.builtin.modinfo $(MODLIB)/
	$(Q)$(MAKE) -f $(srctree)/scripts/Makefile.modinst

# This depmod is only for convenience to give the initial
# boot a modules.dep even before / is mounted read-write.  However the
# boot script depmod is the master version.
PHONY += _modinst_post
_modinst_post: _modinst_
	$(call cmd,depmod)

ifeq ($(CONFIG_MODULE_SIG), y)
PHONY += modules_sign
modules_sign:
	$(Q)$(MAKE) -f $(srctree)/scripts/Makefile.modsign
endif

else # CONFIG_MODULES

# Modules not configured
# ---------------------------------------------------------------------------

PHONY += modules modules_install
modules modules_install:
	@echo >&2
	@echo >&2 "The present kernel configuration has modules disabled."
	@echo >&2 "Type 'make config' and enable loadable module support."
	@echo >&2 "Then build a kernel with module support enabled."
	@echo >&2
	@exit 1

endif # CONFIG_MODULES

###
# Cleaning is done on three levels.
# make clean     Delete most generated files
#                Leave enough to build external modules
# make mrproper  Delete the current configuration, and all generated files
# make distclean Remove editor backup files, patch leftover files and the like

# Directories & files removed with 'make clean'
CLEAN_DIRS  += include/ksym
CLEAN_FILES += modules.builtin modules.builtin.modinfo modules.nsdeps

# Directories & files removed with 'make mrproper'
MRPROPER_DIRS  += include/config include/generated          \
		  arch/$(SRCARCH)/include/generated .tmp_objdiff \
		  debian/ snap/ tar-install/
MRPROPER_FILES += .config .config.old .version \
		  Module.symvers \
		  signing_key.pem signing_key.priv signing_key.x509	\
		  x509.genkey extra_certificates signing_key.x509.keyid	\
		  signing_key.x509.signer vmlinux-gdb.py \
		  *.spec

# Directories & files removed with 'make distclean'
DISTCLEAN_DIRS  +=
DISTCLEAN_FILES += tags TAGS cscope* GPATH GTAGS GRTAGS GSYMS

# clean - Delete most, but leave enough to build external modules
#
clean: rm-dirs  := $(CLEAN_DIRS)
clean: rm-files := $(CLEAN_FILES)

PHONY += archclean vmlinuxclean

vmlinuxclean:
	$(Q)$(CONFIG_SHELL) $(srctree)/scripts/link-vmlinux.sh clean
	$(Q)$(if $(ARCH_POSTLINK), $(MAKE) -f $(ARCH_POSTLINK) clean)

clean: archclean vmlinuxclean

# mrproper - Delete all generated files, including .config
#
mrproper: rm-dirs  := $(wildcard $(MRPROPER_DIRS))
mrproper: rm-files := $(wildcard $(MRPROPER_FILES))
mrproper-dirs      := $(addprefix _mrproper_,scripts)

PHONY += $(mrproper-dirs) mrproper
$(mrproper-dirs):
	$(Q)$(MAKE) $(clean)=$(patsubst _mrproper_%,%,$@)

mrproper: clean $(mrproper-dirs)
	$(call cmd,rmdirs)
	$(call cmd,rmfiles)

# distclean
#
distclean: rm-dirs  := $(wildcard $(DISTCLEAN_DIRS))
distclean: rm-files := $(wildcard $(DISTCLEAN_FILES))

PHONY += distclean

distclean: mrproper
	$(call cmd,rmdirs)
	$(call cmd,rmfiles)
	@find $(srctree) $(RCS_FIND_IGNORE) \
		\( -name '*.orig' -o -name '*.rej' -o -name '*~' \
		-o -name '*.bak' -o -name '#*#' -o -name '*%' \
		-o -name 'core' \) \
		-type f -print | xargs rm -f


# Packaging of the kernel to various formats
# ---------------------------------------------------------------------------

%src-pkg: FORCE
	$(Q)$(MAKE) -f $(srctree)/scripts/Makefile.package $@
%pkg: include/config/kernel.release FORCE
	$(Q)$(MAKE) -f $(srctree)/scripts/Makefile.package $@

# Brief documentation of the typical targets used
# ---------------------------------------------------------------------------

boards := $(wildcard $(srctree)/arch/$(SRCARCH)/configs/*_defconfig)
boards := $(sort $(notdir $(boards)))
board-dirs := $(dir $(wildcard $(srctree)/arch/$(SRCARCH)/configs/*/*_defconfig))
board-dirs := $(sort $(notdir $(board-dirs:/=)))

PHONY += help
help:
	@echo  'Cleaning targets:'
	@echo  '  clean		  - Remove most generated files but keep the config and'
	@echo  '                    enough build support to build external modules'
	@echo  '  mrproper	  - Remove all generated files + config + various backup files'
	@echo  '  distclean	  - mrproper + remove editor backup and patch files'
	@echo  ''
	@echo  'Configuration targets:'
	@$(MAKE) -f $(srctree)/scripts/kconfig/Makefile help
	@echo  ''
	@echo  'Other generic targets:'
	@echo  '  all		  - Build all targets marked with [*]'
	@echo  '* vmlinux	  - Build the bare kernel'
	@echo  '* modules	  - Build all modules'
	@echo  '  modules_install - Install all modules to INSTALL_MOD_PATH (default: /)'
	@echo  '  dir/            - Build all files in dir and below'
	@echo  '  dir/file.[ois]  - Build specified target only'
	@echo  '  dir/file.ll     - Build the LLVM assembly file'
	@echo  '                    (requires compiler support for LLVM assembly generation)'
	@echo  '  dir/file.lst    - Build specified mixed source/assembly target only'
	@echo  '                    (requires a recent binutils and recent build (System.map))'
	@echo  '  dir/file.ko     - Build module including final link'
	@echo  '  modules_prepare - Set up for building external modules'
	@echo  '  tags/TAGS	  - Generate tags file for editors'
	@echo  '  cscope	  - Generate cscope index'
	@echo  '  gtags           - Generate GNU GLOBAL index'
	@echo  '  kernelrelease	  - Output the release version string (use with make -s)'
	@echo  '  kernelversion	  - Output the version stored in Makefile (use with make -s)'
	@echo  '  image_name	  - Output the image name (use with make -s)'
	@echo  '  headers_install - Install sanitised kernel headers to INSTALL_HDR_PATH'; \
	 echo  '                    (default: $(INSTALL_HDR_PATH))'; \
	 echo  ''
	@echo  'Static analysers:'
	@echo  '  checkstack      - Generate a list of stack hogs'
	@echo  '  namespacecheck  - Name space analysis on compiled kernel'
	@echo  '  versioncheck    - Sanity check on version.h usage'
	@echo  '  includecheck    - Check for duplicate included header files'
	@echo  '  export_report   - List the usages of all exported symbols'
	@echo  '  headerdep       - Detect inclusion cycles in headers'
	@echo  '  coccicheck      - Check with Coccinelle'
	@echo  ''
	@echo  'Tools:'
	@echo  '  nsdeps          - Generate missing symbol namespace dependencies'
	@echo  ''
	@echo  'Kernel selftest:'
	@echo  '  kselftest         - Build and run kernel selftest'
	@echo  '                      Build, install, and boot kernel before'
	@echo  '                      running kselftest on it'
	@echo  '                      Run as root for full coverage'
	@echo  '  kselftest-all     - Build kernel selftest'
	@echo  '  kselftest-install - Build and install kernel selftest'
	@echo  '  kselftest-clean   - Remove all generated kselftest files'
	@echo  '  kselftest-merge   - Merge all the config dependencies of'
	@echo  '		      kselftest to existing .config.'
	@echo  ''
	@$(if $(dtstree), \
		echo 'Devicetree:'; \
		echo '* dtbs             - Build device tree blobs for enabled boards'; \
		echo '  dtbs_install     - Install dtbs to $(INSTALL_DTBS_PATH)'; \
		echo '  dt_binding_check - Validate device tree binding documents'; \
		echo '  dtbs_check       - Validate device tree source files';\
		echo '')

	@echo 'Userspace tools targets:'
	@echo '  use "make tools/help"'
	@echo '  or  "cd tools; make help"'
	@echo  ''
	@echo  'Kernel packaging:'
	@$(MAKE) -f $(srctree)/scripts/Makefile.package help
	@echo  ''
	@echo  'Documentation targets:'
	@$(MAKE) -f $(srctree)/Documentation/Makefile dochelp
	@echo  ''
	@echo  'Architecture specific targets ($(SRCARCH)):'
	@$(if $(archhelp),$(archhelp),\
		echo '  No architecture specific help defined for $(SRCARCH)')
	@echo  ''
	@$(if $(boards), \
		$(foreach b, $(boards), \
		printf "  %-27s - Build for %s\\n" $(b) $(subst _defconfig,,$(b));) \
		echo '')
	@$(if $(board-dirs), \
		$(foreach b, $(board-dirs), \
		printf "  %-16s - Show %s-specific targets\\n" help-$(b) $(b);) \
		printf "  %-16s - Show all of the above\\n" help-boards; \
		echo '')

	@echo  '  make V=0|1 [targets] 0 => quiet build (default), 1 => verbose build'
	@echo  '  make V=2   [targets] 2 => give reason for rebuild of target'
	@echo  '  make O=dir [targets] Locate all output files in "dir", including .config'
	@echo  '  make C=1   [targets] Check re-compiled c source with $$CHECK'
	@echo  '                       (sparse by default)'
	@echo  '  make C=2   [targets] Force check of all c source with $$CHECK'
	@echo  '  make RECORDMCOUNT_WARN=1 [targets] Warn about ignored mcount sections'
	@echo  '  make W=n   [targets] Enable extra build checks, n=1,2,3 where'
	@echo  '		1: warnings which may be relevant and do not occur too often'
	@echo  '		2: warnings which occur quite often but may still be relevant'
	@echo  '		3: more obscure warnings, can most likely be ignored'
	@echo  '		Multiple levels can be combined with W=12 or W=123'
	@echo  ''
	@echo  'Execute "make" or "make all" to build all targets marked with [*] '
	@echo  'For further info see the ./README file'


help-board-dirs := $(addprefix help-,$(board-dirs))

help-boards: $(help-board-dirs)

boards-per-dir = $(sort $(notdir $(wildcard $(srctree)/arch/$(SRCARCH)/configs/$*/*_defconfig)))

$(help-board-dirs): help-%:
	@echo  'Architecture specific targets ($(SRCARCH) $*):'
	@$(if $(boards-per-dir), \
		$(foreach b, $(boards-per-dir), \
		printf "  %-24s - Build for %s\\n" $*/$(b) $(subst _defconfig,,$(b));) \
		echo '')


# Documentation targets
# ---------------------------------------------------------------------------
DOC_TARGETS := xmldocs latexdocs pdfdocs htmldocs epubdocs cleandocs \
	       linkcheckdocs dochelp refcheckdocs
PHONY += $(DOC_TARGETS)
$(DOC_TARGETS):
	$(Q)$(MAKE) $(build)=Documentation $@

# Misc
# ---------------------------------------------------------------------------

PHONY += scripts_gdb
scripts_gdb: prepare0
	$(Q)$(MAKE) $(build)=scripts/gdb
	$(Q)ln -fsn $(abspath $(srctree)/scripts/gdb/vmlinux-gdb.py)

ifdef CONFIG_GDB_SCRIPTS
all: scripts_gdb
endif

else # KBUILD_EXTMOD

###
# External module support.
# When building external modules the kernel used as basis is considered
# read-only, and no consistency checks are made and the make
# system is not used on the basis kernel. If updates are required
# in the basis kernel ordinary make commands (without M=...) must
# be used.
#
# The following are the only valid targets when building external
# modules.
# make M=dir clean     Delete all automatically generated files
# make M=dir modules   Make all modules in specified dir
# make M=dir	       Same as 'make M=dir modules'
# make M=dir modules_install
#                      Install the modules built in the module directory
#                      Assumes install directory is already created

# We are always building modules
KBUILD_MODULES := 1

PHONY += $(objtree)/Module.symvers
$(objtree)/Module.symvers:
	@test -e $(objtree)/Module.symvers || ( \
	echo; \
	echo "  WARNING: Symbol version dump $(objtree)/Module.symvers"; \
	echo "           is missing; modules will have no dependencies and modversions."; \
	echo )

build-dirs := $(KBUILD_EXTMOD)
PHONY += modules
modules: descend $(objtree)/Module.symvers
	$(Q)$(MAKE) -f $(srctree)/scripts/Makefile.modpost

PHONY += modules_install
modules_install: _emodinst_ _emodinst_post

install-dir := $(if $(INSTALL_MOD_DIR),$(INSTALL_MOD_DIR),extra)
PHONY += _emodinst_
_emodinst_:
	$(Q)mkdir -p $(MODLIB)/$(install-dir)
	$(Q)$(MAKE) -f $(srctree)/scripts/Makefile.modinst

PHONY += _emodinst_post
_emodinst_post: _emodinst_
	$(call cmd,depmod)

clean-dirs := $(KBUILD_EXTMOD)
clean: rm-files := $(KBUILD_EXTMOD)/Module.symvers $(KBUILD_EXTMOD)/modules.nsdeps

PHONY += /
/:
	@echo >&2 '"$(MAKE) /" is no longer supported. Please use "$(MAKE) ./" instead.'

PHONY += help
help:
	@echo  '  Building external modules.'
	@echo  '  Syntax: make -C path/to/kernel/src M=$$PWD target'
	@echo  ''
	@echo  '  modules         - default target, build the module(s)'
	@echo  '  modules_install - install the module'
	@echo  '  clean           - remove generated files in module directory only'
	@echo  ''

PHONY += prepare
endif # KBUILD_EXTMOD

# Single targets
# ---------------------------------------------------------------------------
# To build individual files in subdirectories, you can do like this:
#
#   make foo/bar/baz.s
#
# The supported suffixes for single-target are listed in 'single-targets'
#
# To build only under specific subdirectories, you can do like this:
#
#   make foo/bar/baz/

ifdef single-build

# .ko is special because modpost is needed
single-ko := $(sort $(filter %.ko, $(MAKECMDGOALS)))
single-no-ko := $(sort $(patsubst %.ko,%.mod, $(MAKECMDGOALS)))

$(single-ko): single_modpost
	@:
$(single-no-ko): descend
	@:

ifeq ($(KBUILD_EXTMOD),)
# For the single build of in-tree modules, use a temporary file to avoid
# the situation of modules_install installing an invalid modules.order.
MODORDER := .modules.tmp
endif

PHONY += single_modpost
single_modpost: $(single-no-ko)
	$(Q){ $(foreach m, $(single-ko), echo $(extmod-prefix)$m;) } > $(MODORDER)
	$(Q)$(MAKE) -f $(srctree)/scripts/Makefile.modpost

KBUILD_MODULES := 1

export KBUILD_SINGLE_TARGETS := $(addprefix $(extmod-prefix), $(single-no-ko))

# trim unrelated directories
build-dirs := $(foreach d, $(build-dirs), \
			$(if $(filter $(d)/%, $(KBUILD_SINGLE_TARGETS)), $(d)))

endif

# Handle descending into subdirectories listed in $(build-dirs)
# Preset locale variables to speed up the build process. Limit locale
# tweaks to this spot to avoid wrong language settings when running
# make menuconfig etc.
# Error messages still appears in the original language
PHONY += descend $(build-dirs)
descend: $(build-dirs)
$(build-dirs): prepare
	$(Q)$(MAKE) $(build)=$@ \
	single-build=$(if $(filter-out $@/, $(filter $@/%, $(single-no-ko))),1) \
	need-builtin=1 need-modorder=1

clean-dirs := $(addprefix _clean_, $(clean-dirs))
PHONY += $(clean-dirs) clean
$(clean-dirs):
	$(Q)$(MAKE) $(clean)=$(patsubst _clean_%,%,$@)

clean: $(clean-dirs)
	$(call cmd,rmdirs)
	$(call cmd,rmfiles)
	@find $(if $(KBUILD_EXTMOD), $(KBUILD_EXTMOD), .) $(RCS_FIND_IGNORE) \
		\( -name '*.[aios]' -o -name '*.ko' -o -name '.*.cmd' \
		-o -name '*.ko.*' \
		-o -name '*.dtb' -o -name '*.dtb.S' -o -name '*.dt.yaml' \
		-o -name '*.dwo' -o -name '*.lst' \
		-o -name '*.su' -o -name '*.mod' \
		-o -name '.*.d' -o -name '.*.tmp' -o -name '*.mod.c' \
		-o -name '*.lex.c' -o -name '*.tab.[ch]' \
		-o -name '*.asn1.[ch]' \
		-o -name '*.symtypes' -o -name 'modules.order' \
		-o -name '.tmp_*.o.*' \
		-o -name '*.c.[012]*.*' \
		-o -name '*.ll' \
		-o -name '*.gcno' \) -type f -print | xargs rm -f

# Generate tags for editors
# ---------------------------------------------------------------------------
quiet_cmd_tags = GEN     $@
      cmd_tags = $(BASH) $(srctree)/scripts/tags.sh $@

tags TAGS cscope gtags: FORCE
	$(call cmd,tags)

# Script to generate missing namespace dependencies
# ---------------------------------------------------------------------------

PHONY += nsdeps
nsdeps: export KBUILD_NSDEPS=1
nsdeps: modules
	$(Q)$(CONFIG_SHELL) $(srctree)/scripts/nsdeps

# Scripts to check various things for consistency
# ---------------------------------------------------------------------------

PHONY += includecheck versioncheck coccicheck namespacecheck export_report

includecheck:
	find $(srctree)/* $(RCS_FIND_IGNORE) \
		-name '*.[hcS]' -type f -print | sort \
		| xargs $(PERL) -w $(srctree)/scripts/checkincludes.pl

versioncheck:
	find $(srctree)/* $(RCS_FIND_IGNORE) \
		-name '*.[hcS]' -type f -print | sort \
		| xargs $(PERL) -w $(srctree)/scripts/checkversion.pl

coccicheck:
	$(Q)$(BASH) $(srctree)/scripts/$@

namespacecheck:
	$(PERL) $(srctree)/scripts/namespace.pl

export_report:
	$(PERL) $(srctree)/scripts/export_report.pl

PHONY += checkstack kernelrelease kernelversion image_name

# UML needs a little special treatment here.  It wants to use the host
# toolchain, so needs $(SUBARCH) passed to checkstack.pl.  Everyone
# else wants $(ARCH), including people doing cross-builds, which means
# that $(SUBARCH) doesn't work here.
ifeq ($(ARCH), um)
CHECKSTACK_ARCH := $(SUBARCH)
else
CHECKSTACK_ARCH := $(ARCH)
endif
checkstack:
	$(OBJDUMP) -d vmlinux $$(find . -name '*.ko') | \
	$(PERL) $(srctree)/scripts/checkstack.pl $(CHECKSTACK_ARCH)

kernelrelease:
	@echo "$(KERNELVERSION)$$($(CONFIG_SHELL) $(srctree)/scripts/setlocalversion $(srctree))"

kernelversion:
	@echo $(KERNELVERSION)

image_name:
	@echo $(KBUILD_IMAGE)

# Clear a bunch of variables before executing the submake

ifeq ($(quiet),silent_)
tools_silent=s
endif

tools/: FORCE
	$(Q)mkdir -p $(objtree)/tools
	$(Q)$(MAKE) LDFLAGS= MAKEFLAGS="$(tools_silent) $(filter --j% -j,$(MAKEFLAGS))" O=$(abspath $(objtree)) subdir=tools -C $(srctree)/tools/

tools/%: FORCE
	$(Q)mkdir -p $(objtree)/tools
	$(Q)$(MAKE) LDFLAGS= MAKEFLAGS="$(tools_silent) $(filter --j% -j,$(MAKEFLAGS))" O=$(abspath $(objtree)) subdir=tools -C $(srctree)/tools/ $*

# FIXME Should go into a make.lib or something
# ===========================================================================

quiet_cmd_rmdirs = $(if $(wildcard $(rm-dirs)),CLEAN   $(wildcard $(rm-dirs)))
      cmd_rmdirs = rm -rf $(rm-dirs)

quiet_cmd_rmfiles = $(if $(wildcard $(rm-files)),CLEAN   $(wildcard $(rm-files)))
      cmd_rmfiles = rm -f $(rm-files)

# Run depmod only if we have System.map and depmod is executable
quiet_cmd_depmod = DEPMOD  $(KERNELRELEASE)
      cmd_depmod = $(CONFIG_SHELL) $(srctree)/scripts/depmod.sh $(DEPMOD) \
                   $(KERNELRELEASE)

# read saved command lines for existing targets
existing-targets := $(wildcard $(sort $(targets)))

-include $(foreach f,$(existing-targets),$(dir $(f)).$(notdir $(f)).cmd)

endif # config-build
endif # mixed-build
endif # need-sub-make

PHONY += FORCE
FORCE:

# Declare the contents of the PHONY variable as phony.  We keep that
# information in a variable so we can use it in if_changed and friends.
.PHONY: $(PHONY)<|MERGE_RESOLUTION|>--- conflicted
+++ resolved
@@ -1,13 +1,8 @@
 # SPDX-License-Identifier: GPL-2.0
 VERSION = 5
 PATCHLEVEL = 7
-<<<<<<< HEAD
-SUBLEVEL = 4
+SUBLEVEL = 5
 EXTRAVERSION = -tos1
-=======
-SUBLEVEL = 5
-EXTRAVERSION = -arch1
->>>>>>> 3e082af0
 NAME = Kleptomaniac Octopus
 
 # *DOCUMENTATION*
