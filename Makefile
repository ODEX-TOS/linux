--- conflicted
+++ resolved
@@ -1,13 +1,8 @@
 # SPDX-License-Identifier: GPL-2.0
 VERSION = 5
 PATCHLEVEL = 13
-<<<<<<< HEAD
-SUBLEVEL = 5
+SUBLEVEL = 7
 EXTRAVERSION = -tos1
-=======
-SUBLEVEL = 7
-EXTRAVERSION = -zen1
->>>>>>> 745bd449
 NAME = The City on the Edge of Forever
 
 # *DOCUMENTATION*
