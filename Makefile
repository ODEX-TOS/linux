--- conflicted
+++ resolved
@@ -2,11 +2,7 @@
 VERSION = 5
 PATCHLEVEL = 6
 SUBLEVEL = 11
-<<<<<<< HEAD
-EXTRAVERSION = -tos1
-=======
-EXTRAVERSION = -arch2
->>>>>>> 2b110c43
+EXTRAVERSION = -tos2
 NAME = Kleptomaniac Octopus
 
 # *DOCUMENTATION*
