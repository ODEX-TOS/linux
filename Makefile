--- conflicted
+++ resolved
@@ -1,13 +1,8 @@
 # SPDX-License-Identifier: GPL-2.0
 VERSION = 5
 PATCHLEVEL = 12
-<<<<<<< HEAD
-SUBLEVEL = 5
+SUBLEVEL = 7
 EXTRAVERSION = -tos1
-=======
-SUBLEVEL = 7
-EXTRAVERSION = -zen1
->>>>>>> d811ad32
 NAME = Crossing the Sliðr
 
 # *DOCUMENTATION*
