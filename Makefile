--- conflicted
+++ resolved
@@ -1,16 +1,9 @@
 # SPDX-License-Identifier: GPL-2.0
 VERSION = 5
-<<<<<<< HEAD
-PATCHLEVEL = 15
-SUBLEVEL = 6
-EXTRAVERSION = -tos2
-NAME = Trick or Treat
-=======
 PATCHLEVEL = 16
 SUBLEVEL = 1
 EXTRAVERSION = -arch1
 NAME = Gobble Gobble
->>>>>>> 4d58363c
 
 # *DOCUMENTATION*
 # To see a list of typical targets execute "make help"
