--- conflicted
+++ resolved
@@ -1,13 +1,8 @@
 # SPDX-License-Identifier: GPL-2.0
 VERSION = 5
 PATCHLEVEL = 6
-<<<<<<< HEAD
-SUBLEVEL = 3
+SUBLEVEL = 5
 EXTRAVERSION = -tos1
-=======
-SUBLEVEL = 5
-EXTRAVERSION = -arch1
->>>>>>> 9fd212f6
 NAME = Kleptomaniac Octopus
 
 # *DOCUMENTATION*
