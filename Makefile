# SPDX-License-Identifier: GPL-2.0
VERSION = 6
<<<<<<< HEAD
PATCHLEVEL = 1
SUBLEVEL = 8
EXTRAVERSION = -tos1
=======
PATCHLEVEL = 2
SUBLEVEL = 9
EXTRAVERSION = -arch1
>>>>>>> 2a175ffe
NAME = Hurr durr I'ma ninja sloth

# *DOCUMENTATION*
# To see a list of typical targets execute "make help"
# More info can be located in ./README
# Comments in this file are targeted only to the developer, do not
# expect to learn how to build the kernel reading this file.

ifeq ($(filter undefine,$(.FEATURES)),)
$(error GNU Make >= 3.82 is required. Your Make version is $(MAKE_VERSION))
endif

$(if $(filter __%, $(MAKECMDGOALS)), \
	$(error targets prefixed with '__' are only for internal use))

# That's our default target when none is given on the command line
PHONY := __all
__all:

# We are using a recursive build, so we need to do a little thinking
# to get the ordering right.
#
# Most importantly: sub-Makefiles should only ever modify files in
# their own directory. If in some directory we have a dependency on
# a file in another dir (which doesn't happen often, but it's often
# unavoidable when linking the built-in.a targets which finally
# turn into vmlinux), we will call a sub make in that other dir, and
# after that we are sure that everything which is in that other dir
# is now up to date.
#
# The only cases where we need to modify files which have global
# effects are thus separated out and done before the recursive
# descending is started. They are now explicitly listed as the
# prepare rule.

ifneq ($(sub_make_done),1)

# Do not use make's built-in rules and variables
# (this increases performance and avoids hard-to-debug behaviour)
MAKEFLAGS += -rR

# Avoid funny character set dependencies
unexport LC_ALL
LC_COLLATE=C
LC_NUMERIC=C
export LC_COLLATE LC_NUMERIC

# Avoid interference with shell env settings
unexport GREP_OPTIONS

# Beautify output
# ---------------------------------------------------------------------------
#
# Normally, we echo the whole command before executing it. By making
# that echo $($(quiet)$(cmd)), we now have the possibility to set
# $(quiet) to choose other forms of output instead, e.g.
#
#         quiet_cmd_cc_o_c = Compiling $(RELDIR)/$@
#         cmd_cc_o_c       = $(CC) $(c_flags) -c -o $@ $<
#
# If $(quiet) is empty, the whole command will be printed.
# If it is set to "quiet_", only the short version will be printed.
# If it is set to "silent_", nothing will be printed at all, since
# the variable $(silent_cmd_cc_o_c) doesn't exist.
#
# A simple variant is to prefix commands with $(Q) - that's useful
# for commands that shall be hidden in non-verbose mode.
#
#	$(Q)ln $@ :<
#
# If KBUILD_VERBOSE equals 0 then the above command will be hidden.
# If KBUILD_VERBOSE equals 1 then the above command is displayed.
# If KBUILD_VERBOSE equals 2 then give the reason why each target is rebuilt.
#
# To put more focus on warnings, be less verbose as default
# Use 'make V=1' to see the full commands

ifeq ("$(origin V)", "command line")
  KBUILD_VERBOSE = $(V)
endif
ifndef KBUILD_VERBOSE
  KBUILD_VERBOSE = 0
endif

ifeq ($(KBUILD_VERBOSE),1)
  quiet =
  Q =
else
  quiet=quiet_
  Q = @
endif

# If the user is running make -s (silent mode), suppress echoing of
# commands
# make-4.0 (and later) keep single letter options in the 1st word of MAKEFLAGS.

ifeq ($(filter 3.%,$(MAKE_VERSION)),)
silence:=$(findstring s,$(firstword -$(MAKEFLAGS)))
else
silence:=$(findstring s,$(filter-out --%,$(MAKEFLAGS)))
endif

ifeq ($(silence),s)
quiet=silent_
KBUILD_VERBOSE = 0
endif

export quiet Q KBUILD_VERBOSE

# Call a source code checker (by default, "sparse") as part of the
# C compilation.
#
# Use 'make C=1' to enable checking of only re-compiled files.
# Use 'make C=2' to enable checking of *all* source files, regardless
# of whether they are re-compiled or not.
#
# See the file "Documentation/dev-tools/sparse.rst" for more details,
# including where to get the "sparse" utility.

ifeq ("$(origin C)", "command line")
  KBUILD_CHECKSRC = $(C)
endif
ifndef KBUILD_CHECKSRC
  KBUILD_CHECKSRC = 0
endif

export KBUILD_CHECKSRC

# Enable "clippy" (a linter) as part of the Rust compilation.
#
# Use 'make CLIPPY=1' to enable it.
ifeq ("$(origin CLIPPY)", "command line")
  KBUILD_CLIPPY := $(CLIPPY)
endif

export KBUILD_CLIPPY

# Use make M=dir or set the environment variable KBUILD_EXTMOD to specify the
# directory of external module to build. Setting M= takes precedence.
ifeq ("$(origin M)", "command line")
  KBUILD_EXTMOD := $(M)
endif

$(if $(word 2, $(KBUILD_EXTMOD)), \
	$(error building multiple external modules is not supported))

$(foreach x, % :, $(if $(findstring $x, $(KBUILD_EXTMOD)), \
	$(error module directory path cannot contain '$x')))

# Remove trailing slashes
ifneq ($(filter %/, $(KBUILD_EXTMOD)),)
KBUILD_EXTMOD := $(shell dirname $(KBUILD_EXTMOD).)
endif

export KBUILD_EXTMOD

# Kbuild will save output files in the current working directory.
# This does not need to match to the root of the kernel source tree.
#
# For example, you can do this:
#
#  cd /dir/to/store/output/files; make -f /dir/to/kernel/source/Makefile
#
# If you want to save output files in a different location, there are
# two syntaxes to specify it.
#
# 1) O=
# Use "make O=dir/to/store/output/files/"
#
# 2) Set KBUILD_OUTPUT
# Set the environment variable KBUILD_OUTPUT to point to the output directory.
# export KBUILD_OUTPUT=dir/to/store/output/files/; make
#
# The O= assignment takes precedence over the KBUILD_OUTPUT environment
# variable.

# Do we want to change the working directory?
ifeq ("$(origin O)", "command line")
  KBUILD_OUTPUT := $(O)
endif

ifneq ($(KBUILD_OUTPUT),)
# Make's built-in functions such as $(abspath ...), $(realpath ...) cannot
# expand a shell special character '~'. We use a somewhat tedious way here.
abs_objtree := $(shell mkdir -p $(KBUILD_OUTPUT) && cd $(KBUILD_OUTPUT) && pwd)
$(if $(abs_objtree),, \
     $(error failed to create output directory "$(KBUILD_OUTPUT)"))

# $(realpath ...) resolves symlinks
abs_objtree := $(realpath $(abs_objtree))
else
abs_objtree := $(CURDIR)
endif # ifneq ($(KBUILD_OUTPUT),)

ifeq ($(abs_objtree),$(CURDIR))
# Suppress "Entering directory ..." unless we are changing the work directory.
MAKEFLAGS += --no-print-directory
else
need-sub-make := 1
endif

this-makefile := $(lastword $(MAKEFILE_LIST))
abs_srctree := $(realpath $(dir $(this-makefile)))

ifneq ($(words $(subst :, ,$(abs_srctree))), 1)
$(error source directory cannot contain spaces or colons)
endif

ifneq ($(abs_srctree),$(abs_objtree))
# Look for make include files relative to root of kernel src
#
# --included-dir is added for backward compatibility, but you should not rely on
# it. Please add $(srctree)/ prefix to include Makefiles in the source tree.
MAKEFLAGS += --include-dir=$(abs_srctree)
endif

ifneq ($(filter 3.%,$(MAKE_VERSION)),)
# 'MAKEFLAGS += -rR' does not immediately become effective for GNU Make 3.x
# We need to invoke sub-make to avoid implicit rules in the top Makefile.
need-sub-make := 1
# Cancel implicit rules for this Makefile.
$(this-makefile): ;
endif

export abs_srctree abs_objtree
export sub_make_done := 1

ifeq ($(need-sub-make),1)

PHONY += $(MAKECMDGOALS) __sub-make

$(filter-out $(this-makefile), $(MAKECMDGOALS)) __all: __sub-make
	@:

# Invoke a second make in the output directory, passing relevant variables
__sub-make:
	$(Q)$(MAKE) -C $(abs_objtree) -f $(abs_srctree)/Makefile $(MAKECMDGOALS)

endif # need-sub-make
endif # sub_make_done

# We process the rest of the Makefile if this is the final invocation of make
ifeq ($(need-sub-make),)

# Do not print "Entering directory ...",
# but we want to display it when entering to the output directory
# so that IDEs/editors are able to understand relative filenames.
MAKEFLAGS += --no-print-directory

ifeq ($(abs_srctree),$(abs_objtree))
        # building in the source tree
        srctree := .
	building_out_of_srctree :=
else
        ifeq ($(abs_srctree)/,$(dir $(abs_objtree)))
                # building in a subdirectory of the source tree
                srctree := ..
        else
                srctree := $(abs_srctree)
        endif
	building_out_of_srctree := 1
endif

ifneq ($(KBUILD_ABS_SRCTREE),)
srctree := $(abs_srctree)
endif

objtree		:= .
VPATH		:= $(srctree)

export building_out_of_srctree srctree objtree VPATH

# To make sure we do not include .config for any of the *config targets
# catch them early, and hand them over to scripts/kconfig/Makefile
# It is allowed to specify more targets when calling make, including
# mixing *config targets and build targets.
# For example 'make oldconfig all'.
# Detect when mixed targets is specified, and make a second invocation
# of make so .config is not included in this case either (for *config).

version_h := include/generated/uapi/linux/version.h

clean-targets := %clean mrproper cleandocs
no-dot-config-targets := $(clean-targets) \
			 cscope gtags TAGS tags help% %docs check% coccicheck \
			 $(version_h) headers headers_% archheaders archscripts \
			 %asm-generic kernelversion %src-pkg dt_binding_check \
			 outputmakefile rustavailable rustfmt rustfmtcheck
# Installation targets should not require compiler. Unfortunately, vdso_install
# is an exception where build artifacts may be updated. This must be fixed.
no-compiler-targets := $(no-dot-config-targets) install dtbs_install \
			headers_install modules_install kernelrelease image_name
no-sync-config-targets := $(no-dot-config-targets) %install kernelrelease \
			  image_name
single-targets := %.a %.i %.ko %.lds %.ll %.lst %.mod %.o %.rsi %.s %.symtypes %/

config-build	:=
mixed-build	:=
need-config	:= 1
need-compiler	:= 1
may-sync-config	:= 1
single-build	:=

ifneq ($(filter $(no-dot-config-targets), $(MAKECMDGOALS)),)
	ifeq ($(filter-out $(no-dot-config-targets), $(MAKECMDGOALS)),)
		need-config :=
	endif
endif

ifneq ($(filter $(no-compiler-targets), $(MAKECMDGOALS)),)
	ifeq ($(filter-out $(no-compiler-targets), $(MAKECMDGOALS)),)
		need-compiler :=
	endif
endif

ifneq ($(filter $(no-sync-config-targets), $(MAKECMDGOALS)),)
	ifeq ($(filter-out $(no-sync-config-targets), $(MAKECMDGOALS)),)
		may-sync-config :=
	endif
endif

ifneq ($(KBUILD_EXTMOD),)
	may-sync-config :=
endif

ifeq ($(KBUILD_EXTMOD),)
        ifneq ($(filter %config,$(MAKECMDGOALS)),)
		config-build := 1
                ifneq ($(words $(MAKECMDGOALS)),1)
			mixed-build := 1
                endif
        endif
endif

# We cannot build single targets and the others at the same time
ifneq ($(filter $(single-targets), $(MAKECMDGOALS)),)
	single-build := 1
	ifneq ($(filter-out $(single-targets), $(MAKECMDGOALS)),)
		mixed-build := 1
	endif
endif

# For "make -j clean all", "make -j mrproper defconfig all", etc.
ifneq ($(filter $(clean-targets),$(MAKECMDGOALS)),)
        ifneq ($(filter-out $(clean-targets),$(MAKECMDGOALS)),)
		mixed-build := 1
        endif
endif

# install and modules_install need also be processed one by one
ifneq ($(filter install,$(MAKECMDGOALS)),)
        ifneq ($(filter modules_install,$(MAKECMDGOALS)),)
		mixed-build := 1
        endif
endif

ifdef mixed-build
# ===========================================================================
# We're called with mixed targets (*config and build targets).
# Handle them one by one.

PHONY += $(MAKECMDGOALS) __build_one_by_one

$(MAKECMDGOALS): __build_one_by_one
	@:

__build_one_by_one:
	$(Q)set -e; \
	for i in $(MAKECMDGOALS); do \
		$(MAKE) -f $(srctree)/Makefile $$i; \
	done

else # !mixed-build

include $(srctree)/scripts/Kbuild.include

# Read KERNELRELEASE from include/config/kernel.release (if it exists)
KERNELRELEASE = $(call read-file, include/config/kernel.release)
KERNELVERSION = $(VERSION)$(if $(PATCHLEVEL),.$(PATCHLEVEL)$(if $(SUBLEVEL),.$(SUBLEVEL)))$(EXTRAVERSION)
export VERSION PATCHLEVEL SUBLEVEL KERNELRELEASE KERNELVERSION

include $(srctree)/scripts/subarch.include

# Cross compiling and selecting different set of gcc/bin-utils
# ---------------------------------------------------------------------------
#
# When performing cross compilation for other architectures ARCH shall be set
# to the target architecture. (See arch/* for the possibilities).
# ARCH can be set during invocation of make:
# make ARCH=ia64
# Another way is to have ARCH set in the environment.
# The default ARCH is the host where make is executed.

# CROSS_COMPILE specify the prefix used for all executables used
# during compilation. Only gcc and related bin-utils executables
# are prefixed with $(CROSS_COMPILE).
# CROSS_COMPILE can be set on the command line
# make CROSS_COMPILE=ia64-linux-
# Alternatively CROSS_COMPILE can be set in the environment.
# Default value for CROSS_COMPILE is not to prefix executables
# Note: Some architectures assign CROSS_COMPILE in their arch/*/Makefile
ARCH		?= $(SUBARCH)

# Architecture as present in compile.h
UTS_MACHINE 	:= $(ARCH)
SRCARCH 	:= $(ARCH)

# Additional ARCH settings for x86
ifeq ($(ARCH),i386)
        SRCARCH := x86
endif
ifeq ($(ARCH),x86_64)
        SRCARCH := x86
endif

# Additional ARCH settings for sparc
ifeq ($(ARCH),sparc32)
       SRCARCH := sparc
endif
ifeq ($(ARCH),sparc64)
       SRCARCH := sparc
endif

# Additional ARCH settings for parisc
ifeq ($(ARCH),parisc64)
       SRCARCH := parisc
endif

export cross_compiling :=
ifneq ($(SRCARCH),$(SUBARCH))
cross_compiling := 1
endif

KCONFIG_CONFIG	?= .config
export KCONFIG_CONFIG

# SHELL used by kbuild
CONFIG_SHELL := sh

HOST_LFS_CFLAGS := $(shell getconf LFS_CFLAGS 2>/dev/null)
HOST_LFS_LDFLAGS := $(shell getconf LFS_LDFLAGS 2>/dev/null)
HOST_LFS_LIBS := $(shell getconf LFS_LIBS 2>/dev/null)

ifneq ($(LLVM),)
ifneq ($(filter %/,$(LLVM)),)
LLVM_PREFIX := $(LLVM)
else ifneq ($(filter -%,$(LLVM)),)
LLVM_SUFFIX := $(LLVM)
endif

HOSTCC	= $(LLVM_PREFIX)clang$(LLVM_SUFFIX)
HOSTCXX	= $(LLVM_PREFIX)clang++$(LLVM_SUFFIX)
else
HOSTCC	= gcc
HOSTCXX	= g++
endif
HOSTRUSTC = rustc
HOSTPKG_CONFIG	= pkg-config

KBUILD_USERHOSTCFLAGS := -Wall -Wmissing-prototypes -Wstrict-prototypes \
			 -O2 -fomit-frame-pointer -std=gnu11 \
			 -Wdeclaration-after-statement
KBUILD_USERCFLAGS  := $(KBUILD_USERHOSTCFLAGS) $(USERCFLAGS)
KBUILD_USERLDFLAGS := $(USERLDFLAGS)

# These flags apply to all Rust code in the tree, including the kernel and
# host programs.
export rust_common_flags := --edition=2021 \
			    -Zbinary_dep_depinfo=y \
			    -Dunsafe_op_in_unsafe_fn -Drust_2018_idioms \
			    -Dunreachable_pub -Dnon_ascii_idents \
			    -Wmissing_docs \
			    -Drustdoc::missing_crate_level_docs \
			    -Dclippy::correctness -Dclippy::style \
			    -Dclippy::suspicious -Dclippy::complexity \
			    -Dclippy::perf \
			    -Dclippy::let_unit_value -Dclippy::mut_mut \
			    -Dclippy::needless_bitwise_bool \
			    -Dclippy::needless_continue \
			    -Wclippy::dbg_macro

KBUILD_HOSTCFLAGS   := $(KBUILD_USERHOSTCFLAGS) $(HOST_LFS_CFLAGS) $(HOSTCFLAGS)
KBUILD_HOSTCXXFLAGS := -Wall -O2 $(HOST_LFS_CFLAGS) $(HOSTCXXFLAGS)
KBUILD_HOSTRUSTFLAGS := $(rust_common_flags) -O -Cstrip=debuginfo \
			-Zallow-features= $(HOSTRUSTFLAGS)
KBUILD_HOSTLDFLAGS  := $(HOST_LFS_LDFLAGS) $(HOSTLDFLAGS)
KBUILD_HOSTLDLIBS   := $(HOST_LFS_LIBS) $(HOSTLDLIBS)

# Make variables (CC, etc...)
CPP		= $(CC) -E
ifneq ($(LLVM),)
CC		= $(LLVM_PREFIX)clang$(LLVM_SUFFIX)
LD		= $(LLVM_PREFIX)ld.lld$(LLVM_SUFFIX)
AR		= $(LLVM_PREFIX)llvm-ar$(LLVM_SUFFIX)
NM		= $(LLVM_PREFIX)llvm-nm$(LLVM_SUFFIX)
OBJCOPY		= $(LLVM_PREFIX)llvm-objcopy$(LLVM_SUFFIX)
OBJDUMP		= $(LLVM_PREFIX)llvm-objdump$(LLVM_SUFFIX)
READELF		= $(LLVM_PREFIX)llvm-readelf$(LLVM_SUFFIX)
STRIP		= $(LLVM_PREFIX)llvm-strip$(LLVM_SUFFIX)
else
CC		= $(CROSS_COMPILE)gcc
LD		= $(CROSS_COMPILE)ld
AR		= $(CROSS_COMPILE)ar
NM		= $(CROSS_COMPILE)nm
OBJCOPY		= $(CROSS_COMPILE)objcopy
OBJDUMP		= $(CROSS_COMPILE)objdump
READELF		= $(CROSS_COMPILE)readelf
STRIP		= $(CROSS_COMPILE)strip
endif
RUSTC		= rustc
RUSTDOC		= rustdoc
RUSTFMT		= rustfmt
CLIPPY_DRIVER	= clippy-driver
BINDGEN		= bindgen
CARGO		= cargo
PAHOLE		= pahole
RESOLVE_BTFIDS	= $(objtree)/tools/bpf/resolve_btfids/resolve_btfids
LEX		= flex
YACC		= bison
AWK		= awk
INSTALLKERNEL  := installkernel
DEPMOD		= depmod
PERL		= perl
PYTHON3		= python3
CHECK		= sparse
BASH		= bash
KGZIP		= gzip
KBZIP2		= bzip2
KLZOP		= lzop
LZMA		= lzma
LZ4		= lz4c
XZ		= xz
ZSTD		= zstd

PAHOLE_FLAGS	= $(shell PAHOLE=$(PAHOLE) $(srctree)/scripts/pahole-flags.sh)

CHECKFLAGS     := -D__linux__ -Dlinux -D__STDC__ -Dunix -D__unix__ \
		  -Wbitwise -Wno-return-void -Wno-unknown-attribute $(CF)
NOSTDINC_FLAGS :=
CFLAGS_MODULE   =
RUSTFLAGS_MODULE =
AFLAGS_MODULE   =
LDFLAGS_MODULE  =
CFLAGS_KERNEL	=
RUSTFLAGS_KERNEL =
AFLAGS_KERNEL	=
LDFLAGS_vmlinux =

# Use USERINCLUDE when you must reference the UAPI directories only.
USERINCLUDE    := \
		-I$(srctree)/arch/$(SRCARCH)/include/uapi \
		-I$(objtree)/arch/$(SRCARCH)/include/generated/uapi \
		-I$(srctree)/include/uapi \
		-I$(objtree)/include/generated/uapi \
                -include $(srctree)/include/linux/compiler-version.h \
                -include $(srctree)/include/linux/kconfig.h

# Use LINUXINCLUDE when you must reference the include/ directory.
# Needed to be compatible with the O= option
LINUXINCLUDE    := \
		-I$(srctree)/arch/$(SRCARCH)/include \
		-I$(objtree)/arch/$(SRCARCH)/include/generated \
		$(if $(building_out_of_srctree),-I$(srctree)/include) \
		-I$(objtree)/include \
		$(USERINCLUDE)

KBUILD_AFLAGS   := -D__ASSEMBLY__ -fno-PIE
KBUILD_CFLAGS   := -Wall -Wundef -Werror=strict-prototypes -Wno-trigraphs \
		   -fno-strict-aliasing -fno-common -fshort-wchar -fno-PIE \
		   -Werror=implicit-function-declaration -Werror=implicit-int \
		   -Werror=return-type -Wno-format-security -funsigned-char \
		   -std=gnu11
KBUILD_CPPFLAGS := -D__KERNEL__
KBUILD_RUSTFLAGS := $(rust_common_flags) \
		    --target=$(objtree)/rust/target.json \
		    -Cpanic=abort -Cembed-bitcode=n -Clto=n \
		    -Cforce-unwind-tables=n -Ccodegen-units=1 \
		    -Csymbol-mangling-version=v0 \
		    -Crelocation-model=static \
		    -Zfunction-sections=n \
		    -Dclippy::float_arithmetic

KBUILD_AFLAGS_KERNEL :=
KBUILD_CFLAGS_KERNEL :=
KBUILD_RUSTFLAGS_KERNEL :=
KBUILD_AFLAGS_MODULE  := -DMODULE
KBUILD_CFLAGS_MODULE  := -DMODULE
KBUILD_RUSTFLAGS_MODULE := --cfg MODULE
KBUILD_LDFLAGS_MODULE :=
KBUILD_LDFLAGS :=
CLANG_FLAGS :=

ifeq ($(KBUILD_CLIPPY),1)
	RUSTC_OR_CLIPPY_QUIET := CLIPPY
	RUSTC_OR_CLIPPY = $(CLIPPY_DRIVER)
else
	RUSTC_OR_CLIPPY_QUIET := RUSTC
	RUSTC_OR_CLIPPY = $(RUSTC)
endif

ifdef RUST_LIB_SRC
	export RUST_LIB_SRC
endif

# Allows the usage of unstable features in stable compilers.
export RUSTC_BOOTSTRAP := 1

export ARCH SRCARCH CONFIG_SHELL BASH HOSTCC KBUILD_HOSTCFLAGS CROSS_COMPILE LD CC HOSTPKG_CONFIG
export RUSTC RUSTDOC RUSTFMT RUSTC_OR_CLIPPY_QUIET RUSTC_OR_CLIPPY BINDGEN CARGO
export HOSTRUSTC KBUILD_HOSTRUSTFLAGS
export CPP AR NM STRIP OBJCOPY OBJDUMP READELF PAHOLE RESOLVE_BTFIDS LEX YACC AWK INSTALLKERNEL
export PERL PYTHON3 CHECK CHECKFLAGS MAKE UTS_MACHINE HOSTCXX
export KGZIP KBZIP2 KLZOP LZMA LZ4 XZ ZSTD
export KBUILD_HOSTCXXFLAGS KBUILD_HOSTLDFLAGS KBUILD_HOSTLDLIBS LDFLAGS_MODULE
export KBUILD_USERCFLAGS KBUILD_USERLDFLAGS

export KBUILD_CPPFLAGS NOSTDINC_FLAGS LINUXINCLUDE OBJCOPYFLAGS KBUILD_LDFLAGS
export KBUILD_CFLAGS CFLAGS_KERNEL CFLAGS_MODULE
export KBUILD_RUSTFLAGS RUSTFLAGS_KERNEL RUSTFLAGS_MODULE
export KBUILD_AFLAGS AFLAGS_KERNEL AFLAGS_MODULE
export KBUILD_AFLAGS_MODULE KBUILD_CFLAGS_MODULE KBUILD_RUSTFLAGS_MODULE KBUILD_LDFLAGS_MODULE
export KBUILD_AFLAGS_KERNEL KBUILD_CFLAGS_KERNEL KBUILD_RUSTFLAGS_KERNEL
export PAHOLE_FLAGS

# Files to ignore in find ... statements

export RCS_FIND_IGNORE := \( -name SCCS -o -name BitKeeper -o -name .svn -o    \
			  -name CVS -o -name .pc -o -name .hg -o -name .git \) \
			  -prune -o
export RCS_TAR_IGNORE := --exclude SCCS --exclude BitKeeper --exclude .svn \
			 --exclude CVS --exclude .pc --exclude .hg --exclude .git

# ===========================================================================
# Rules shared between *config targets and build targets

# Basic helpers built in scripts/basic/
PHONY += scripts_basic
scripts_basic:
	$(Q)$(MAKE) $(build)=scripts/basic

PHONY += outputmakefile
ifdef building_out_of_srctree
# Before starting out-of-tree build, make sure the source tree is clean.
# outputmakefile generates a Makefile in the output directory, if using a
# separate output directory. This allows convenient use of make in the
# output directory.
# At the same time when output Makefile generated, generate .gitignore to
# ignore whole output directory

quiet_cmd_makefile = GEN     Makefile
      cmd_makefile = { \
	echo "\# Automatically generated by $(srctree)/Makefile: don't edit"; \
	echo "include $(srctree)/Makefile"; \
	} > Makefile

outputmakefile:
	@if [ -f $(srctree)/.config -o \
		 -d $(srctree)/include/config -o \
		 -d $(srctree)/arch/$(SRCARCH)/include/generated ]; then \
		echo >&2 "***"; \
		echo >&2 "*** The source tree is not clean, please run 'make$(if $(findstring command line, $(origin ARCH)), ARCH=$(ARCH)) mrproper'"; \
		echo >&2 "*** in $(abs_srctree)";\
		echo >&2 "***"; \
		false; \
	fi
	$(Q)ln -fsn $(srctree) source
	$(call cmd,makefile)
	$(Q)test -e .gitignore || \
	{ echo "# this is build directory, ignore it"; echo "*"; } > .gitignore
endif

# The expansion should be delayed until arch/$(SRCARCH)/Makefile is included.
# Some architectures define CROSS_COMPILE in arch/$(SRCARCH)/Makefile.
# CC_VERSION_TEXT is referenced from Kconfig (so it needs export),
# and from include/config/auto.conf.cmd to detect the compiler upgrade.
CC_VERSION_TEXT = $(subst $(pound),,$(shell LC_ALL=C $(CC) --version 2>/dev/null | head -n 1))

ifneq ($(findstring clang,$(CC_VERSION_TEXT)),)
include $(srctree)/scripts/Makefile.clang
endif

# Include this also for config targets because some architectures need
# cc-cross-prefix to determine CROSS_COMPILE.
ifdef need-compiler
include $(srctree)/scripts/Makefile.compiler
endif

ifdef config-build
# ===========================================================================
# *config targets only - make sure prerequisites are updated, and descend
# in scripts/kconfig to make the *config target

# Read arch specific Makefile to set KBUILD_DEFCONFIG as needed.
# KBUILD_DEFCONFIG may point out an alternative default configuration
# used for 'make defconfig'
include $(srctree)/arch/$(SRCARCH)/Makefile
export KBUILD_DEFCONFIG KBUILD_KCONFIG CC_VERSION_TEXT

config: outputmakefile scripts_basic FORCE
	$(Q)$(MAKE) $(build)=scripts/kconfig $@

%config: outputmakefile scripts_basic FORCE
	$(Q)$(MAKE) $(build)=scripts/kconfig $@

else #!config-build
# ===========================================================================
# Build targets only - this includes vmlinux, arch specific targets, clean
# targets and others. In general all targets except *config targets.

# If building an external module we do not care about the all: rule
# but instead __all depend on modules
PHONY += all
ifeq ($(KBUILD_EXTMOD),)
__all: all
else
__all: modules
endif

targets :=

# Decide whether to build built-in, modular, or both.
# Normally, just do built-in.

KBUILD_MODULES :=
KBUILD_BUILTIN := 1

# If we have only "make modules", don't compile built-in objects.
ifeq ($(MAKECMDGOALS),modules)
  KBUILD_BUILTIN :=
endif

# If we have "make <whatever> modules", compile modules
# in addition to whatever we do anyway.
# Just "make" or "make all" shall build modules as well

ifneq ($(filter all modules nsdeps %compile_commands.json clang-%,$(MAKECMDGOALS)),)
  KBUILD_MODULES := 1
endif

ifeq ($(MAKECMDGOALS),)
  KBUILD_MODULES := 1
endif

export KBUILD_MODULES KBUILD_BUILTIN

ifdef need-config
include include/config/auto.conf
endif

ifeq ($(KBUILD_EXTMOD),)
# Objects we will link into vmlinux / subdirs we need to visit
core-y		:=
drivers-y	:=
libs-y		:= lib/
endif # KBUILD_EXTMOD

# The all: target is the default when no target is given on the
# command line.
# This allow a user to issue only 'make' to build a kernel including modules
# Defaults to vmlinux, but the arch makefile usually adds further targets
all: vmlinux

CFLAGS_GCOV	:= -fprofile-arcs -ftest-coverage
ifdef CONFIG_CC_IS_GCC
CFLAGS_GCOV	+= -fno-tree-loop-im
endif
export CFLAGS_GCOV

# The arch Makefiles can override CC_FLAGS_FTRACE. We may also append it later.
ifdef CONFIG_FUNCTION_TRACER
  CC_FLAGS_FTRACE := -pg
endif

include $(srctree)/arch/$(SRCARCH)/Makefile

ifdef need-config
ifdef may-sync-config
# Read in dependencies to all Kconfig* files, make sure to run syncconfig if
# changes are detected. This should be included after arch/$(SRCARCH)/Makefile
# because some architectures define CROSS_COMPILE there.
include include/config/auto.conf.cmd

$(KCONFIG_CONFIG):
	@echo >&2 '***'
	@echo >&2 '*** Configuration file "$@" not found!'
	@echo >&2 '***'
	@echo >&2 '*** Please run some configurator (e.g. "make oldconfig" or'
	@echo >&2 '*** "make menuconfig" or "make xconfig").'
	@echo >&2 '***'
	@/bin/false

# The actual configuration files used during the build are stored in
# include/generated/ and include/config/. Update them if .config is newer than
# include/config/auto.conf (which mirrors .config).
#
# This exploits the 'multi-target pattern rule' trick.
# The syncconfig should be executed only once to make all the targets.
# (Note: use the grouped target '&:' when we bump to GNU Make 4.3)
#
# Do not use $(call cmd,...) here. That would suppress prompts from syncconfig,
# so you cannot notice that Kconfig is waiting for the user input.
%/config/auto.conf %/config/auto.conf.cmd %/generated/autoconf.h %/generated/rustc_cfg: $(KCONFIG_CONFIG)
	$(Q)$(kecho) "  SYNC    $@"
	$(Q)$(MAKE) -f $(srctree)/Makefile syncconfig
else # !may-sync-config
# External modules and some install targets need include/generated/autoconf.h
# and include/config/auto.conf but do not care if they are up-to-date.
# Use auto.conf to trigger the test
PHONY += include/config/auto.conf

include/config/auto.conf:
	@test -e include/generated/autoconf.h -a -e $@ || (		\
	echo >&2;							\
	echo >&2 "  ERROR: Kernel configuration is invalid.";		\
	echo >&2 "         include/generated/autoconf.h or $@ are missing.";\
	echo >&2 "         Run 'make oldconfig && make prepare' on kernel src to fix it.";	\
	echo >&2 ;							\
	/bin/false)

endif # may-sync-config
endif # need-config

KBUILD_CFLAGS	+= -fno-delete-null-pointer-checks
KBUILD_CFLAGS	+= $(call cc-disable-warning,frame-address,)
KBUILD_CFLAGS	+= $(call cc-disable-warning, format-truncation)
KBUILD_CFLAGS	+= $(call cc-disable-warning, format-overflow)
KBUILD_CFLAGS	+= $(call cc-disable-warning, address-of-packed-member)

ifdef CONFIG_CC_OPTIMIZE_FOR_PERFORMANCE
KBUILD_CFLAGS += -O2
KBUILD_RUSTFLAGS += -Copt-level=2
else ifdef CONFIG_CC_OPTIMIZE_FOR_SIZE
KBUILD_CFLAGS += -Os
KBUILD_RUSTFLAGS += -Copt-level=s
endif

# Always set `debug-assertions` and `overflow-checks` because their default
# depends on `opt-level` and `debug-assertions`, respectively.
KBUILD_RUSTFLAGS += -Cdebug-assertions=$(if $(CONFIG_RUST_DEBUG_ASSERTIONS),y,n)
KBUILD_RUSTFLAGS += -Coverflow-checks=$(if $(CONFIG_RUST_OVERFLOW_CHECKS),y,n)

# Tell gcc to never replace conditional load with a non-conditional one
ifdef CONFIG_CC_IS_GCC
# gcc-10 renamed --param=allow-store-data-races=0 to
# -fno-allow-store-data-races.
KBUILD_CFLAGS	+= $(call cc-option,--param=allow-store-data-races=0)
KBUILD_CFLAGS	+= $(call cc-option,-fno-allow-store-data-races)
endif

ifdef CONFIG_READABLE_ASM
# Disable optimizations that make assembler listings hard to read.
# reorder blocks reorders the control in the function
# ipa clone creates specialized cloned functions
# partial inlining inlines only parts of functions
KBUILD_CFLAGS += -fno-reorder-blocks -fno-ipa-cp-clone -fno-partial-inlining
endif

ifneq ($(CONFIG_FRAME_WARN),0)
KBUILD_CFLAGS += -Wframe-larger-than=$(CONFIG_FRAME_WARN)
endif

stackp-flags-y                                    := -fno-stack-protector
stackp-flags-$(CONFIG_STACKPROTECTOR)             := -fstack-protector
stackp-flags-$(CONFIG_STACKPROTECTOR_STRONG)      := -fstack-protector-strong

KBUILD_CFLAGS += $(stackp-flags-y)

KBUILD_CPPFLAGS-$(CONFIG_WERROR) += -Werror
KBUILD_CPPFLAGS += $(KBUILD_CPPFLAGS-y)
KBUILD_CFLAGS-$(CONFIG_CC_NO_ARRAY_BOUNDS) += -Wno-array-bounds

KBUILD_RUSTFLAGS-$(CONFIG_WERROR) += -Dwarnings
KBUILD_RUSTFLAGS += $(KBUILD_RUSTFLAGS-y)

ifdef CONFIG_CC_IS_CLANG
KBUILD_CPPFLAGS += -Qunused-arguments
# The kernel builds with '-std=gnu11' so use of GNU extensions is acceptable.
KBUILD_CFLAGS += -Wno-gnu
else

# gcc inanely warns about local variables called 'main'
KBUILD_CFLAGS += -Wno-main
endif

# These warnings generated too much noise in a regular build.
# Use make W=1 to enable them (see scripts/Makefile.extrawarn)
KBUILD_CFLAGS += $(call cc-disable-warning, unused-but-set-variable)
KBUILD_CFLAGS += $(call cc-disable-warning, unused-const-variable)

# These result in bogus false positives
KBUILD_CFLAGS += $(call cc-disable-warning, dangling-pointer)

ifdef CONFIG_FRAME_POINTER
KBUILD_CFLAGS	+= -fno-omit-frame-pointer -fno-optimize-sibling-calls
KBUILD_RUSTFLAGS += -Cforce-frame-pointers=y
else
# Some targets (ARM with Thumb2, for example), can't be built with frame
# pointers.  For those, we don't have FUNCTION_TRACER automatically
# select FRAME_POINTER.  However, FUNCTION_TRACER adds -pg, and this is
# incompatible with -fomit-frame-pointer with current GCC, so we don't use
# -fomit-frame-pointer with FUNCTION_TRACER.
# In the Rust target specification, "frame-pointer" is set explicitly
# to "may-omit".
ifndef CONFIG_FUNCTION_TRACER
KBUILD_CFLAGS	+= -fomit-frame-pointer
endif
endif

# Initialize all stack variables with a 0xAA pattern.
ifdef CONFIG_INIT_STACK_ALL_PATTERN
KBUILD_CFLAGS	+= -ftrivial-auto-var-init=pattern
endif

# Initialize all stack variables with a zero value.
ifdef CONFIG_INIT_STACK_ALL_ZERO
KBUILD_CFLAGS	+= -ftrivial-auto-var-init=zero
ifdef CONFIG_CC_HAS_AUTO_VAR_INIT_ZERO_ENABLER
# https://github.com/llvm/llvm-project/issues/44842
KBUILD_CFLAGS	+= -enable-trivial-auto-var-init-zero-knowing-it-will-be-removed-from-clang
endif
endif

# While VLAs have been removed, GCC produces unreachable stack probes
# for the randomize_kstack_offset feature. Disable it for all compilers.
KBUILD_CFLAGS	+= $(call cc-option, -fno-stack-clash-protection)

# Clear used registers at func exit (to reduce data lifetime and ROP gadgets).
ifdef CONFIG_ZERO_CALL_USED_REGS
KBUILD_CFLAGS	+= -fzero-call-used-regs=used-gpr
endif

ifdef CONFIG_FUNCTION_TRACER
ifdef CONFIG_FTRACE_MCOUNT_USE_CC
  CC_FLAGS_FTRACE	+= -mrecord-mcount
  ifdef CONFIG_HAVE_NOP_MCOUNT
    ifeq ($(call cc-option-yn, -mnop-mcount),y)
      CC_FLAGS_FTRACE	+= -mnop-mcount
      CC_FLAGS_USING	+= -DCC_USING_NOP_MCOUNT
    endif
  endif
endif
ifdef CONFIG_FTRACE_MCOUNT_USE_OBJTOOL
  ifdef CONFIG_HAVE_OBJTOOL_NOP_MCOUNT
    CC_FLAGS_USING	+= -DCC_USING_NOP_MCOUNT
  endif
endif
ifdef CONFIG_FTRACE_MCOUNT_USE_RECORDMCOUNT
  ifdef CONFIG_HAVE_C_RECORDMCOUNT
    BUILD_C_RECORDMCOUNT := y
    export BUILD_C_RECORDMCOUNT
  endif
endif
ifdef CONFIG_HAVE_FENTRY
  # s390-linux-gnu-gcc did not support -mfentry until gcc-9.
  ifeq ($(call cc-option-yn, -mfentry),y)
    CC_FLAGS_FTRACE	+= -mfentry
    CC_FLAGS_USING	+= -DCC_USING_FENTRY
  endif
endif
export CC_FLAGS_FTRACE
KBUILD_CFLAGS	+= $(CC_FLAGS_FTRACE) $(CC_FLAGS_USING)
KBUILD_AFLAGS	+= $(CC_FLAGS_USING)
endif

# We trigger additional mismatches with less inlining
ifdef CONFIG_DEBUG_SECTION_MISMATCH
KBUILD_CFLAGS += -fno-inline-functions-called-once
endif

# `rustc`'s `-Zfunction-sections` applies to data too (as of 1.59.0).
ifdef CONFIG_LD_DEAD_CODE_DATA_ELIMINATION
KBUILD_CFLAGS_KERNEL += -ffunction-sections -fdata-sections
KBUILD_RUSTFLAGS_KERNEL += -Zfunction-sections=y
LDFLAGS_vmlinux += --gc-sections
endif

ifdef CONFIG_SHADOW_CALL_STACK
ifndef CONFIG_DYNAMIC_SCS
CC_FLAGS_SCS	:= -fsanitize=shadow-call-stack
KBUILD_CFLAGS	+= $(CC_FLAGS_SCS)
endif
export CC_FLAGS_SCS
endif

ifdef CONFIG_LTO_CLANG
ifdef CONFIG_LTO_CLANG_THIN
CC_FLAGS_LTO	:= -flto=thin -fsplit-lto-unit
KBUILD_LDFLAGS	+= --thinlto-cache-dir=$(extmod_prefix).thinlto-cache
else
CC_FLAGS_LTO	:= -flto
endif
CC_FLAGS_LTO	+= -fvisibility=hidden

# Limit inlining across translation units to reduce binary size
KBUILD_LDFLAGS += -mllvm -import-instr-limit=5

# Check for frame size exceeding threshold during prolog/epilog insertion
# when using lld < 13.0.0.
ifneq ($(CONFIG_FRAME_WARN),0)
ifeq ($(call test-lt, $(CONFIG_LLD_VERSION), 130000),y)
KBUILD_LDFLAGS	+= -plugin-opt=-warn-stack-size=$(CONFIG_FRAME_WARN)
endif
endif
endif

ifdef CONFIG_LTO
KBUILD_CFLAGS	+= -fno-lto $(CC_FLAGS_LTO)
KBUILD_AFLAGS	+= -fno-lto
export CC_FLAGS_LTO
endif

ifdef CONFIG_CFI_CLANG
CC_FLAGS_CFI	:= -fsanitize=kcfi
KBUILD_CFLAGS	+= $(CC_FLAGS_CFI)
export CC_FLAGS_CFI
endif

ifneq ($(CONFIG_FUNCTION_ALIGNMENT),0)
KBUILD_CFLAGS += -falign-functions=$(CONFIG_FUNCTION_ALIGNMENT)
endif

# arch Makefile may override CC so keep this after arch Makefile is included
NOSTDINC_FLAGS += -nostdinc

# warn about C99 declaration after statement
KBUILD_CFLAGS += -Wdeclaration-after-statement

# Variable Length Arrays (VLAs) should not be used anywhere in the kernel
KBUILD_CFLAGS += -Wvla

# disable pointer signed / unsigned warnings in gcc 4.0
KBUILD_CFLAGS += -Wno-pointer-sign

# In order to make sure new function cast mismatches are not introduced
# in the kernel (to avoid tripping CFI checking), the kernel should be
# globally built with -Wcast-function-type.
KBUILD_CFLAGS += $(call cc-option, -Wcast-function-type)

# disable stringop warnings in gcc 8+
KBUILD_CFLAGS += $(call cc-disable-warning, stringop-truncation)

# We'll want to enable this eventually, but it's not going away for 5.7 at least
KBUILD_CFLAGS += $(call cc-disable-warning, stringop-overflow)

# Another good warning that we'll want to enable eventually
KBUILD_CFLAGS += $(call cc-disable-warning, restrict)

# Enabled with W=2, disabled by default as noisy
ifdef CONFIG_CC_IS_GCC
KBUILD_CFLAGS += -Wno-maybe-uninitialized
endif

# The allocators already balk at large sizes, so silence the compiler
# warnings for bounds checks involving those possible values. While
# -Wno-alloc-size-larger-than would normally be used here, earlier versions
# of gcc (<9.1) weirdly don't handle the option correctly when _other_
# warnings are produced (?!). Using -Walloc-size-larger-than=SIZE_MAX
# doesn't work (as it is documented to), silently resolving to "0" prior to
# version 9.1 (and producing an error more recently). Numeric values larger
# than PTRDIFF_MAX also don't work prior to version 9.1, which are silently
# ignored, continuing to default to PTRDIFF_MAX. So, left with no other
# choice, we must perform a versioned check to disable this warning.
# https://lore.kernel.org/lkml/20210824115859.187f272f@canb.auug.org.au
KBUILD_CFLAGS-$(call gcc-min-version, 90100) += -Wno-alloc-size-larger-than
KBUILD_CFLAGS += $(KBUILD_CFLAGS-y) $(CONFIG_CC_IMPLICIT_FALLTHROUGH)

# disable invalid "can't wrap" optimizations for signed / pointers
KBUILD_CFLAGS	+= -fno-strict-overflow

# Make sure -fstack-check isn't enabled (like gentoo apparently did)
KBUILD_CFLAGS  += -fno-stack-check

# conserve stack if available
ifdef CONFIG_CC_IS_GCC
KBUILD_CFLAGS   += -fconserve-stack
endif

# Prohibit date/time macros, which would make the build non-deterministic
KBUILD_CFLAGS   += -Werror=date-time

# enforce correct pointer usage
KBUILD_CFLAGS   += $(call cc-option,-Werror=incompatible-pointer-types)

# Require designated initializers for all marked structures
KBUILD_CFLAGS   += $(call cc-option,-Werror=designated-init)

# change __FILE__ to the relative path from the srctree
KBUILD_CPPFLAGS += $(call cc-option,-fmacro-prefix-map=$(srctree)/=)

# include additional Makefiles when needed
include-y			:= scripts/Makefile.extrawarn
include-$(CONFIG_DEBUG_INFO)	+= scripts/Makefile.debug
include-$(CONFIG_KASAN)		+= scripts/Makefile.kasan
include-$(CONFIG_KCSAN)		+= scripts/Makefile.kcsan
include-$(CONFIG_KMSAN)		+= scripts/Makefile.kmsan
include-$(CONFIG_UBSAN)		+= scripts/Makefile.ubsan
include-$(CONFIG_KCOV)		+= scripts/Makefile.kcov
include-$(CONFIG_RANDSTRUCT)	+= scripts/Makefile.randstruct
include-$(CONFIG_GCC_PLUGINS)	+= scripts/Makefile.gcc-plugins

include $(addprefix $(srctree)/, $(include-y))

# scripts/Makefile.gcc-plugins is intentionally included last.
# Do not add $(call cc-option,...) below this line. When you build the kernel
# from the clean source tree, the GCC plugins do not exist at this point.

# Add user supplied CPPFLAGS, AFLAGS, CFLAGS and RUSTFLAGS as the last assignments
KBUILD_CPPFLAGS += $(KCPPFLAGS)
KBUILD_AFLAGS   += $(KAFLAGS)
KBUILD_CFLAGS   += $(KCFLAGS)
KBUILD_RUSTFLAGS += $(KRUSTFLAGS)

KBUILD_LDFLAGS_MODULE += --build-id=sha1
LDFLAGS_vmlinux += --build-id=sha1

KBUILD_LDFLAGS	+= -z noexecstack
ifeq ($(CONFIG_LD_IS_BFD),y)
KBUILD_LDFLAGS	+= $(call ld-option,--no-warn-rwx-segments)
endif

ifeq ($(CONFIG_STRIP_ASM_SYMS),y)
LDFLAGS_vmlinux	+= -X
endif

ifeq ($(CONFIG_RELR),y)
LDFLAGS_vmlinux	+= --pack-dyn-relocs=relr --use-android-relr-tags
endif

# We never want expected sections to be placed heuristically by the
# linker. All sections should be explicitly named in the linker script.
ifdef CONFIG_LD_ORPHAN_WARN
LDFLAGS_vmlinux += --orphan-handling=$(CONFIG_LD_ORPHAN_WARN_LEVEL)
endif

# Align the bit size of userspace programs with the kernel
KBUILD_USERCFLAGS  += $(filter -m32 -m64 --target=%, $(KBUILD_CFLAGS))
KBUILD_USERLDFLAGS += $(filter -m32 -m64 --target=%, $(KBUILD_CFLAGS))

# make the checker run with the right architecture
CHECKFLAGS += --arch=$(ARCH)

# insure the checker run with the right endianness
CHECKFLAGS += $(if $(CONFIG_CPU_BIG_ENDIAN),-mbig-endian,-mlittle-endian)

# the checker needs the correct machine size
CHECKFLAGS += $(if $(CONFIG_64BIT),-m64,-m32)

# Default kernel image to build when no specific target is given.
# KBUILD_IMAGE may be overruled on the command line or
# set in the environment
# Also any assignments in arch/$(ARCH)/Makefile take precedence over
# this default value
export KBUILD_IMAGE ?= vmlinux

#
# INSTALL_PATH specifies where to place the updated kernel and system map
# images. Default is /boot, but you can set it to other values
export	INSTALL_PATH ?= /boot

#
# INSTALL_DTBS_PATH specifies a prefix for relocations required by build roots.
# Like INSTALL_MOD_PATH, it isn't defined in the Makefile, but can be passed as
# an argument if needed. Otherwise it defaults to the kernel install path
#
export INSTALL_DTBS_PATH ?= $(INSTALL_PATH)/dtbs/$(KERNELRELEASE)

#
# INSTALL_MOD_PATH specifies a prefix to MODLIB for module directory
# relocations required by build roots.  This is not defined in the
# makefile but the argument can be passed to make if needed.
#

MODLIB	= $(INSTALL_MOD_PATH)/lib/modules/$(KERNELRELEASE)
export MODLIB

PHONY += prepare0

export extmod_prefix = $(if $(KBUILD_EXTMOD),$(KBUILD_EXTMOD)/)
export MODORDER := $(extmod_prefix)modules.order
export MODULES_NSDEPS := $(extmod_prefix)modules.nsdeps

ifeq ($(KBUILD_EXTMOD),)

build-dir	:= .
clean-dirs	:= $(sort . Documentation \
		     $(patsubst %/,%,$(filter %/, $(core-) \
			$(drivers-) $(libs-))))

export ARCH_CORE	:= $(core-y)
export ARCH_LIB		:= $(filter %/, $(libs-y))
export ARCH_DRIVERS	:= $(drivers-y) $(drivers-m)
# Externally visible symbols (used by link-vmlinux.sh)

KBUILD_VMLINUX_OBJS := ./built-in.a
ifdef CONFIG_MODULES
KBUILD_VMLINUX_OBJS += $(patsubst %/, %/lib.a, $(filter %/, $(libs-y)))
KBUILD_VMLINUX_LIBS := $(filter-out %/, $(libs-y))
else
KBUILD_VMLINUX_LIBS := $(patsubst %/,%/lib.a, $(libs-y))
endif

export KBUILD_VMLINUX_LIBS
export KBUILD_LDS          := arch/$(SRCARCH)/kernel/vmlinux.lds

# Recurse until adjust_autoksyms.sh is satisfied
PHONY += autoksyms_recursive
ifdef CONFIG_TRIM_UNUSED_KSYMS
# For the kernel to actually contain only the needed exported symbols,
# we have to build modules as well to determine what those symbols are.
# (this can be evaluated only once include/config/auto.conf has been included)
KBUILD_MODULES := 1

autoksyms_recursive: $(build-dir) modules.order
	$(Q)$(CONFIG_SHELL) $(srctree)/scripts/adjust_autoksyms.sh \
	  "$(MAKE) -f $(srctree)/Makefile autoksyms_recursive"
endif

autoksyms_h := $(if $(CONFIG_TRIM_UNUSED_KSYMS), include/generated/autoksyms.h)

quiet_cmd_autoksyms_h = GEN     $@
      cmd_autoksyms_h = mkdir -p $(dir $@); \
			$(CONFIG_SHELL) $(srctree)/scripts/gen_autoksyms.sh $@

$(autoksyms_h):
	$(call cmd,autoksyms_h)

# '$(AR) mPi' needs 'T' to workaround the bug of llvm-ar <= 14
quiet_cmd_ar_vmlinux.a = AR      $@
      cmd_ar_vmlinux.a = \
	rm -f $@; \
	$(AR) cDPrST $@ $(KBUILD_VMLINUX_OBJS); \
	$(AR) mPiT $$($(AR) t $@ | sed -n 1p) $@ $$($(AR) t $@ | grep -F -f $(srctree)/scripts/head-object-list.txt)

targets += vmlinux.a
vmlinux.a: $(KBUILD_VMLINUX_OBJS) scripts/head-object-list.txt autoksyms_recursive FORCE
	$(call if_changed,ar_vmlinux.a)

PHONY += vmlinux_o
vmlinux_o: vmlinux.a $(KBUILD_VMLINUX_LIBS)
	$(Q)$(MAKE) -f $(srctree)/scripts/Makefile.vmlinux_o

vmlinux.o modules.builtin.modinfo modules.builtin: vmlinux_o
	@:

PHONY += vmlinux
# LDFLAGS_vmlinux in the top Makefile defines linker flags for the top vmlinux,
# not for decompressors. LDFLAGS_vmlinux in arch/*/boot/compressed/Makefile is
# unrelated; the decompressors just happen to have the same base name,
# arch/*/boot/compressed/vmlinux.
# Export LDFLAGS_vmlinux only to scripts/Makefile.vmlinux.
#
# _LDFLAGS_vmlinux is a workaround for the 'private export' bug:
#   https://savannah.gnu.org/bugs/?61463
# For Make > 4.4, the following simple code will work:
#  vmlinux: private export LDFLAGS_vmlinux := $(LDFLAGS_vmlinux)
vmlinux: private _LDFLAGS_vmlinux := $(LDFLAGS_vmlinux)
vmlinux: export LDFLAGS_vmlinux = $(_LDFLAGS_vmlinux)
vmlinux: vmlinux.o $(KBUILD_LDS) modpost
	$(Q)$(MAKE) -f $(srctree)/scripts/Makefile.vmlinux

# The actual objects are generated when descending,
# make sure no implicit rule kicks in
$(sort $(KBUILD_LDS) $(KBUILD_VMLINUX_OBJS) $(KBUILD_VMLINUX_LIBS)): . ;

filechk_kernel.release = \
	echo "$(KERNELVERSION)$$($(CONFIG_SHELL) $(srctree)/scripts/setlocalversion $(srctree))"

# Store (new) KERNELRELEASE string in include/config/kernel.release
include/config/kernel.release: FORCE
	$(call filechk,kernel.release)

# Additional helpers built in scripts/
# Carefully list dependencies so we do not try to build scripts twice
# in parallel
PHONY += scripts
scripts: scripts_basic scripts_dtc
	$(Q)$(MAKE) $(build)=$(@)

# Things we need to do before we recursively start building the kernel
# or the modules are listed in "prepare".
# A multi level approach is used. prepareN is processed before prepareN-1.
# archprepare is used in arch Makefiles and when processed asm symlink,
# version.h and scripts_basic is processed / created.

PHONY += prepare archprepare

archprepare: outputmakefile archheaders archscripts scripts include/config/kernel.release \
	asm-generic $(version_h) $(autoksyms_h) include/generated/utsrelease.h \
	include/generated/compile.h include/generated/autoconf.h remove-stale-files

prepare0: archprepare
	$(Q)$(MAKE) $(build)=scripts/mod
	$(Q)$(MAKE) $(build)=. prepare

# All the preparing..
prepare: prepare0
ifdef CONFIG_RUST
	$(Q)$(CONFIG_SHELL) $(srctree)/scripts/rust_is_available.sh -v
	$(Q)$(MAKE) $(build)=rust
endif

PHONY += remove-stale-files
remove-stale-files:
	$(Q)$(srctree)/scripts/remove-stale-files

# Support for using generic headers in asm-generic
asm-generic := -f $(srctree)/scripts/Makefile.asm-generic obj

PHONY += asm-generic uapi-asm-generic
asm-generic: uapi-asm-generic
	$(Q)$(MAKE) $(asm-generic)=arch/$(SRCARCH)/include/generated/asm \
	generic=include/asm-generic
uapi-asm-generic:
	$(Q)$(MAKE) $(asm-generic)=arch/$(SRCARCH)/include/generated/uapi/asm \
	generic=include/uapi/asm-generic

# Generate some files
# ---------------------------------------------------------------------------

# KERNELRELEASE can change from a few different places, meaning version.h
# needs to be updated, so this check is forced on all builds

uts_len := 64
define filechk_utsrelease.h
	if [ `echo -n "$(KERNELRELEASE)" | wc -c ` -gt $(uts_len) ]; then \
	  echo '"$(KERNELRELEASE)" exceeds $(uts_len) characters' >&2;    \
	  exit 1;                                                         \
	fi;                                                               \
	echo \#define UTS_RELEASE \"$(KERNELRELEASE)\"
endef

define filechk_version.h
	if [ $(SUBLEVEL) -gt 255 ]; then                                 \
		echo \#define LINUX_VERSION_CODE $(shell                 \
		expr $(VERSION) \* 65536 + $(PATCHLEVEL) \* 256 + 255); \
	else                                                             \
		echo \#define LINUX_VERSION_CODE $(shell                 \
		expr $(VERSION) \* 65536 + $(PATCHLEVEL) \* 256 + $(SUBLEVEL)); \
	fi;                                                              \
	echo '#define KERNEL_VERSION(a,b,c) (((a) << 16) + ((b) << 8) +  \
	((c) > 255 ? 255 : (c)))';                                       \
	echo \#define LINUX_VERSION_MAJOR $(VERSION);                    \
	echo \#define LINUX_VERSION_PATCHLEVEL $(PATCHLEVEL);            \
	echo \#define LINUX_VERSION_SUBLEVEL $(SUBLEVEL)
endef

$(version_h): PATCHLEVEL := $(or $(PATCHLEVEL), 0)
$(version_h): SUBLEVEL := $(or $(SUBLEVEL), 0)
$(version_h): FORCE
	$(call filechk,version.h)

include/generated/utsrelease.h: include/config/kernel.release FORCE
	$(call filechk,utsrelease.h)

filechk_compile.h = $(srctree)/scripts/mkcompile_h \
	"$(UTS_MACHINE)" "$(CONFIG_CC_VERSION_TEXT)" "$(LD)"

include/generated/compile.h: FORCE
	$(call filechk,compile.h)

PHONY += headerdep
headerdep:
	$(Q)find $(srctree)/include/ -name '*.h' | xargs --max-args 1 \
	$(srctree)/scripts/headerdep.pl -I$(srctree)/include

# ---------------------------------------------------------------------------
# Kernel headers

#Default location for installed headers
export INSTALL_HDR_PATH = $(objtree)/usr

quiet_cmd_headers_install = INSTALL $(INSTALL_HDR_PATH)/include
      cmd_headers_install = \
	mkdir -p $(INSTALL_HDR_PATH); \
	rsync -mrl --include='*/' --include='*\.h' --exclude='*' \
	usr/include $(INSTALL_HDR_PATH)

PHONY += headers_install
headers_install: headers
	$(call cmd,headers_install)

PHONY += archheaders archscripts

hdr-inst := -f $(srctree)/scripts/Makefile.headersinst obj

PHONY += headers
headers: $(version_h) scripts_unifdef uapi-asm-generic archheaders archscripts
	$(if $(filter um, $(SRCARCH)), $(error Headers not exportable for UML))
	$(Q)$(MAKE) $(hdr-inst)=include/uapi
	$(Q)$(MAKE) $(hdr-inst)=arch/$(SRCARCH)/include/uapi

ifdef CONFIG_HEADERS_INSTALL
prepare: headers
endif

PHONY += scripts_unifdef
scripts_unifdef: scripts_basic
	$(Q)$(MAKE) $(build)=scripts scripts/unifdef

# ---------------------------------------------------------------------------
# Install

# Many distributions have the custom install script, /sbin/installkernel.
# If DKMS is installed, 'make install' will eventually recurse back
# to this Makefile to build and install external modules.
# Cancel sub_make_done so that options such as M=, V=, etc. are parsed.

quiet_cmd_install = INSTALL $(INSTALL_PATH)
      cmd_install = unset sub_make_done; $(srctree)/scripts/install.sh

# ---------------------------------------------------------------------------
# Tools

ifdef CONFIG_OBJTOOL
prepare: tools/objtool
endif

ifdef CONFIG_BPF
ifdef CONFIG_DEBUG_INFO_BTF
prepare: tools/bpf/resolve_btfids
endif
endif

PHONY += resolve_btfids_clean

resolve_btfids_O = $(abspath $(objtree))/tools/bpf/resolve_btfids

# tools/bpf/resolve_btfids directory might not exist
# in output directory, skip its clean in that case
resolve_btfids_clean:
ifneq ($(wildcard $(resolve_btfids_O)),)
	$(Q)$(MAKE) -sC $(srctree)/tools/bpf/resolve_btfids O=$(resolve_btfids_O) clean
endif

# Clear a bunch of variables before executing the submake
ifeq ($(quiet),silent_)
tools_silent=s
endif

tools/: FORCE
	$(Q)mkdir -p $(objtree)/tools
	$(Q)$(MAKE) LDFLAGS= MAKEFLAGS="$(tools_silent) $(filter --j% -j,$(MAKEFLAGS))" O=$(abspath $(objtree)) subdir=tools -C $(srctree)/tools/

tools/%: FORCE
	$(Q)mkdir -p $(objtree)/tools
	$(Q)$(MAKE) LDFLAGS= MAKEFLAGS="$(tools_silent) $(filter --j% -j,$(MAKEFLAGS))" O=$(abspath $(objtree)) subdir=tools -C $(srctree)/tools/ $*

# ---------------------------------------------------------------------------
# Kernel selftest

PHONY += kselftest
kselftest: headers
	$(Q)$(MAKE) -C $(srctree)/tools/testing/selftests run_tests

kselftest-%: headers FORCE
	$(Q)$(MAKE) -C $(srctree)/tools/testing/selftests $*

PHONY += kselftest-merge
kselftest-merge:
	$(if $(wildcard $(objtree)/.config),, $(error No .config exists, config your kernel first!))
	$(Q)find $(srctree)/tools/testing/selftests -name config | \
		xargs $(srctree)/scripts/kconfig/merge_config.sh -m $(objtree)/.config
	$(Q)$(MAKE) -f $(srctree)/Makefile olddefconfig

# ---------------------------------------------------------------------------
# Devicetree files

ifneq ($(wildcard $(srctree)/arch/$(SRCARCH)/boot/dts/),)
dtstree := arch/$(SRCARCH)/boot/dts
endif

ifneq ($(dtstree),)

%.dtb: dtbs_prepare
	$(Q)$(MAKE) $(build)=$(dtstree) $(dtstree)/$@

%.dtbo: dtbs_prepare
	$(Q)$(MAKE) $(build)=$(dtstree) $(dtstree)/$@

PHONY += dtbs dtbs_prepare dtbs_install dtbs_check
dtbs: dtbs_prepare
	$(Q)$(MAKE) $(build)=$(dtstree)

# include/config/kernel.release is actually needed when installing DTBs because
# INSTALL_DTBS_PATH contains $(KERNELRELEASE). However, we do not want to make
# dtbs_install depend on it as dtbs_install may run as root.
dtbs_prepare: include/config/kernel.release scripts_dtc

ifneq ($(filter dtbs_check, $(MAKECMDGOALS)),)
export CHECK_DTBS=y
dtbs: dt_binding_check
endif

dtbs_check: dtbs

dtbs_install:
	$(Q)$(MAKE) $(dtbinst)=$(dtstree) dst=$(INSTALL_DTBS_PATH)

ifdef CONFIG_OF_EARLY_FLATTREE
all: dtbs
endif

endif

PHONY += scripts_dtc
scripts_dtc: scripts_basic
	$(Q)$(MAKE) $(build)=scripts/dtc

ifneq ($(filter dt_binding_check, $(MAKECMDGOALS)),)
export CHECK_DT_BINDING=y
endif

PHONY += dt_binding_check
dt_binding_check: scripts_dtc
	$(Q)$(MAKE) $(build)=Documentation/devicetree/bindings

PHONY += dt_compatible_check
dt_compatible_check: dt_binding_check
	$(Q)$(MAKE) $(build)=Documentation/devicetree/bindings $@

# ---------------------------------------------------------------------------
# Modules

ifdef CONFIG_MODULES

# By default, build modules as well

all: modules

# When we're building modules with modversions, we need to consider
# the built-in objects during the descend as well, in order to
# make sure the checksums are up to date before we record them.
ifdef CONFIG_MODVERSIONS
  KBUILD_BUILTIN := 1
endif

# Build modules
#

# *.ko are usually independent of vmlinux, but CONFIG_DEBUG_INFOBTF_MODULES
# is an exception.
ifdef CONFIG_DEBUG_INFO_BTF_MODULES
KBUILD_BUILTIN := 1
modules: vmlinux
endif

modules: modules_prepare

# Target to prepare building external modules
modules_prepare: prepare
	$(Q)$(MAKE) $(build)=scripts scripts/module.lds

export modules_sign_only :=

ifeq ($(CONFIG_MODULE_SIG),y)
PHONY += modules_sign
modules_sign: modules_install
	@:

# modules_sign is a subset of modules_install.
# 'make modules_install modules_sign' is equivalent to 'make modules_install'.
ifeq ($(filter modules_install,$(MAKECMDGOALS)),)
modules_sign_only := y
endif
endif

modinst_pre :=
ifneq ($(filter modules_install,$(MAKECMDGOALS)),)
modinst_pre := __modinst_pre
endif

modules_install: $(modinst_pre)
PHONY += __modinst_pre
__modinst_pre:
	@rm -rf $(MODLIB)/kernel
	@rm -f $(MODLIB)/source
	@mkdir -p $(MODLIB)/kernel
	@ln -s $(abspath $(srctree)) $(MODLIB)/source
	@if [ ! $(objtree) -ef  $(MODLIB)/build ]; then \
		rm -f $(MODLIB)/build ; \
		ln -s $(CURDIR) $(MODLIB)/build ; \
	fi
	@sed 's:^\(.*\)\.o$$:kernel/\1.ko:' modules.order > $(MODLIB)/modules.order
	@cp -f modules.builtin $(MODLIB)/
	@cp -f $(objtree)/modules.builtin.modinfo $(MODLIB)/

endif # CONFIG_MODULES

###
# Cleaning is done on three levels.
# make clean     Delete most generated files
#                Leave enough to build external modules
# make mrproper  Delete the current configuration, and all generated files
# make distclean Remove editor backup files, patch leftover files and the like

# Directories & files removed with 'make clean'
CLEAN_FILES += include/ksym vmlinux.symvers modules-only.symvers \
	       modules.builtin modules.builtin.modinfo modules.nsdeps \
	       compile_commands.json .thinlto-cache rust/test rust/doc \
	       .vmlinux.objs .vmlinux.export.c

# Directories & files removed with 'make mrproper'
MRPROPER_FILES += include/config include/generated          \
		  arch/$(SRCARCH)/include/generated .objdiff \
		  debian snap tar-install \
		  .config .config.old .version \
		  Module.symvers \
		  certs/signing_key.pem \
		  certs/x509.genkey \
		  vmlinux-gdb.py \
		  *.spec \
		  rust/target.json rust/libmacros.so

# clean - Delete most, but leave enough to build external modules
#
clean: rm-files := $(CLEAN_FILES)

PHONY += archclean vmlinuxclean

vmlinuxclean:
	$(Q)$(CONFIG_SHELL) $(srctree)/scripts/link-vmlinux.sh clean
	$(Q)$(if $(ARCH_POSTLINK), $(MAKE) -f $(ARCH_POSTLINK) clean)

clean: archclean vmlinuxclean resolve_btfids_clean

# mrproper - Delete all generated files, including .config
#
mrproper: rm-files := $(wildcard $(MRPROPER_FILES))
mrproper-dirs      := $(addprefix _mrproper_,scripts)

PHONY += $(mrproper-dirs) mrproper
$(mrproper-dirs):
	$(Q)$(MAKE) $(clean)=$(patsubst _mrproper_%,%,$@)

mrproper: clean $(mrproper-dirs)
	$(call cmd,rmfiles)
	@find . $(RCS_FIND_IGNORE) \
		\( -name '*.rmeta' \) \
		-type f -print | xargs rm -f

# distclean
#
PHONY += distclean

distclean: mrproper
	@find . $(RCS_FIND_IGNORE) \
		\( -name '*.orig' -o -name '*.rej' -o -name '*~' \
		-o -name '*.bak' -o -name '#*#' -o -name '*%' \
		-o -name 'core' -o -name tags -o -name TAGS -o -name 'cscope*' \
		-o -name GPATH -o -name GRTAGS -o -name GSYMS -o -name GTAGS \) \
		-type f -print | xargs rm -f


# Packaging of the kernel to various formats
# ---------------------------------------------------------------------------

%src-pkg: FORCE
	$(Q)$(MAKE) -f $(srctree)/scripts/Makefile.package $@
%pkg: include/config/kernel.release FORCE
	$(Q)$(MAKE) -f $(srctree)/scripts/Makefile.package $@

# Brief documentation of the typical targets used
# ---------------------------------------------------------------------------

boards := $(wildcard $(srctree)/arch/$(SRCARCH)/configs/*_defconfig)
boards := $(sort $(notdir $(boards)))
board-dirs := $(dir $(wildcard $(srctree)/arch/$(SRCARCH)/configs/*/*_defconfig))
board-dirs := $(sort $(notdir $(board-dirs:/=)))

PHONY += help
help:
	@echo  'Cleaning targets:'
	@echo  '  clean		  - Remove most generated files but keep the config and'
	@echo  '                    enough build support to build external modules'
	@echo  '  mrproper	  - Remove all generated files + config + various backup files'
	@echo  '  distclean	  - mrproper + remove editor backup and patch files'
	@echo  ''
	@echo  'Configuration targets:'
	@$(MAKE) -f $(srctree)/scripts/kconfig/Makefile help
	@echo  ''
	@echo  'Other generic targets:'
	@echo  '  all		  - Build all targets marked with [*]'
	@echo  '* vmlinux	  - Build the bare kernel'
	@echo  '* modules	  - Build all modules'
	@echo  '  modules_install - Install all modules to INSTALL_MOD_PATH (default: /)'
	@echo  '  dir/            - Build all files in dir and below'
	@echo  '  dir/file.[ois]  - Build specified target only'
	@echo  '  dir/file.ll     - Build the LLVM assembly file'
	@echo  '                    (requires compiler support for LLVM assembly generation)'
	@echo  '  dir/file.lst    - Build specified mixed source/assembly target only'
	@echo  '                    (requires a recent binutils and recent build (System.map))'
	@echo  '  dir/file.ko     - Build module including final link'
	@echo  '  modules_prepare - Set up for building external modules'
	@echo  '  tags/TAGS	  - Generate tags file for editors'
	@echo  '  cscope	  - Generate cscope index'
	@echo  '  gtags           - Generate GNU GLOBAL index'
	@echo  '  kernelrelease	  - Output the release version string (use with make -s)'
	@echo  '  kernelversion	  - Output the version stored in Makefile (use with make -s)'
	@echo  '  image_name	  - Output the image name (use with make -s)'
	@echo  '  headers_install - Install sanitised kernel headers to INSTALL_HDR_PATH'; \
	 echo  '                    (default: $(INSTALL_HDR_PATH))'; \
	 echo  ''
	@echo  'Static analysers:'
	@echo  '  checkstack      - Generate a list of stack hogs'
	@echo  '  versioncheck    - Sanity check on version.h usage'
	@echo  '  includecheck    - Check for duplicate included header files'
	@echo  '  export_report   - List the usages of all exported symbols'
	@echo  '  headerdep       - Detect inclusion cycles in headers'
	@echo  '  coccicheck      - Check with Coccinelle'
	@echo  '  clang-analyzer  - Check with clang static analyzer'
	@echo  '  clang-tidy      - Check with clang-tidy'
	@echo  ''
	@echo  'Tools:'
	@echo  '  nsdeps          - Generate missing symbol namespace dependencies'
	@echo  ''
	@echo  'Kernel selftest:'
	@echo  '  kselftest         - Build and run kernel selftest'
	@echo  '                      Build, install, and boot kernel before'
	@echo  '                      running kselftest on it'
	@echo  '                      Run as root for full coverage'
	@echo  '  kselftest-all     - Build kernel selftest'
	@echo  '  kselftest-install - Build and install kernel selftest'
	@echo  '  kselftest-clean   - Remove all generated kselftest files'
	@echo  '  kselftest-merge   - Merge all the config dependencies of'
	@echo  '		      kselftest to existing .config.'
	@echo  ''
	@echo  'Rust targets:'
	@echo  '  rustavailable   - Checks whether the Rust toolchain is'
	@echo  '		    available and, if not, explains why.'
	@echo  '  rustfmt	  - Reformat all the Rust code in the kernel'
	@echo  '  rustfmtcheck	  - Checks if all the Rust code in the kernel'
	@echo  '		    is formatted, printing a diff otherwise.'
	@echo  '  rustdoc	  - Generate Rust documentation'
	@echo  '		    (requires kernel .config)'
	@echo  '  rusttest        - Runs the Rust tests'
	@echo  '                    (requires kernel .config; downloads external repos)'
	@echo  '  rust-analyzer	  - Generate rust-project.json rust-analyzer support file'
	@echo  '		    (requires kernel .config)'
	@echo  '  dir/file.[os]   - Build specified target only'
	@echo  '  dir/file.rsi    - Build macro expanded source, similar to C preprocessing.'
	@echo  '                    Run with RUSTFMT=n to skip reformatting if needed.'
	@echo  '                    The output is not intended to be compilable.'
	@echo  '  dir/file.ll     - Build the LLVM assembly file'
	@echo  ''
	@$(if $(dtstree), \
		echo 'Devicetree:'; \
		echo '* dtbs             - Build device tree blobs for enabled boards'; \
		echo '  dtbs_install     - Install dtbs to $(INSTALL_DTBS_PATH)'; \
		echo '  dt_binding_check - Validate device tree binding documents'; \
		echo '  dtbs_check       - Validate device tree source files';\
		echo '')

	@echo 'Userspace tools targets:'
	@echo '  use "make tools/help"'
	@echo '  or  "cd tools; make help"'
	@echo  ''
	@echo  'Kernel packaging:'
	@$(MAKE) -f $(srctree)/scripts/Makefile.package help
	@echo  ''
	@echo  'Documentation targets:'
	@$(MAKE) -f $(srctree)/Documentation/Makefile dochelp
	@echo  ''
	@echo  'Architecture specific targets ($(SRCARCH)):'
	@$(or $(archhelp),\
		echo '  No architecture specific help defined for $(SRCARCH)')
	@echo  ''
	@$(if $(boards), \
		$(foreach b, $(boards), \
		printf "  %-27s - Build for %s\\n" $(b) $(subst _defconfig,,$(b));) \
		echo '')
	@$(if $(board-dirs), \
		$(foreach b, $(board-dirs), \
		printf "  %-16s - Show %s-specific targets\\n" help-$(b) $(b);) \
		printf "  %-16s - Show all of the above\\n" help-boards; \
		echo '')

	@echo  '  make V=0|1 [targets] 0 => quiet build (default), 1 => verbose build'
	@echo  '  make V=2   [targets] 2 => give reason for rebuild of target'
	@echo  '  make O=dir [targets] Locate all output files in "dir", including .config'
	@echo  '  make C=1   [targets] Check re-compiled c source with $$CHECK'
	@echo  '                       (sparse by default)'
	@echo  '  make C=2   [targets] Force check of all c source with $$CHECK'
	@echo  '  make RECORDMCOUNT_WARN=1 [targets] Warn about ignored mcount sections'
	@echo  '  make W=n   [targets] Enable extra build checks, n=1,2,3 where'
	@echo  '		1: warnings which may be relevant and do not occur too often'
	@echo  '		2: warnings which occur quite often but may still be relevant'
	@echo  '		3: more obscure warnings, can most likely be ignored'
	@echo  '		e: warnings are being treated as errors'
	@echo  '		Multiple levels can be combined with W=12 or W=123'
	@echo  ''
	@echo  'Execute "make" or "make all" to build all targets marked with [*] '
	@echo  'For further info see the ./README file'


help-board-dirs := $(addprefix help-,$(board-dirs))

help-boards: $(help-board-dirs)

boards-per-dir = $(sort $(notdir $(wildcard $(srctree)/arch/$(SRCARCH)/configs/$*/*_defconfig)))

$(help-board-dirs): help-%:
	@echo  'Architecture specific targets ($(SRCARCH) $*):'
	@$(if $(boards-per-dir), \
		$(foreach b, $(boards-per-dir), \
		printf "  %-24s - Build for %s\\n" $*/$(b) $(subst _defconfig,,$(b));) \
		echo '')


# Documentation targets
# ---------------------------------------------------------------------------
DOC_TARGETS := xmldocs latexdocs pdfdocs htmldocs epubdocs cleandocs \
	       linkcheckdocs dochelp refcheckdocs texinfodocs infodocs
PHONY += $(DOC_TARGETS)
$(DOC_TARGETS):
	$(Q)$(MAKE) $(build)=Documentation $@


# Rust targets
# ---------------------------------------------------------------------------

# "Is Rust available?" target
PHONY += rustavailable
rustavailable:
	$(Q)$(CONFIG_SHELL) $(srctree)/scripts/rust_is_available.sh -v && echo "Rust is available!"

# Documentation target
#
# Using the singular to avoid running afoul of `no-dot-config-targets`.
PHONY += rustdoc
rustdoc: prepare
	$(Q)$(MAKE) $(build)=rust $@

# Testing target
PHONY += rusttest
rusttest: prepare
	$(Q)$(MAKE) $(build)=rust $@

# Formatting targets
PHONY += rustfmt rustfmtcheck

# We skip `rust/alloc` since we want to minimize the diff w.r.t. upstream.
#
# We match using absolute paths since `find` does not resolve them
# when matching, which is a problem when e.g. `srctree` is `..`.
# We `grep` afterwards in order to remove the directory entry itself.
rustfmt:
	$(Q)find $(abs_srctree) -type f -name '*.rs' \
		-o -path $(abs_srctree)/rust/alloc -prune \
		-o -path $(abs_objtree)/rust/test -prune \
		| grep -Fv $(abs_srctree)/rust/alloc \
		| grep -Fv $(abs_objtree)/rust/test \
		| grep -Fv generated \
		| xargs $(RUSTFMT) $(rustfmt_flags)

rustfmtcheck: rustfmt_flags = --check
rustfmtcheck: rustfmt

# IDE support targets
PHONY += rust-analyzer
rust-analyzer:
	$(Q)$(MAKE) $(build)=rust $@

# Misc
# ---------------------------------------------------------------------------

PHONY += scripts_gdb
scripts_gdb: prepare0
	$(Q)$(MAKE) $(build)=scripts/gdb
	$(Q)ln -fsn $(abspath $(srctree)/scripts/gdb/vmlinux-gdb.py)

ifdef CONFIG_GDB_SCRIPTS
all: scripts_gdb
endif

else # KBUILD_EXTMOD

###
# External module support.
# When building external modules the kernel used as basis is considered
# read-only, and no consistency checks are made and the make
# system is not used on the basis kernel. If updates are required
# in the basis kernel ordinary make commands (without M=...) must be used.

# We are always building only modules.
KBUILD_BUILTIN :=
KBUILD_MODULES := 1

build-dir := $(KBUILD_EXTMOD)

compile_commands.json: $(extmod_prefix)compile_commands.json
PHONY += compile_commands.json

clean-dirs := $(KBUILD_EXTMOD)
clean: rm-files := $(KBUILD_EXTMOD)/Module.symvers $(KBUILD_EXTMOD)/modules.nsdeps \
	$(KBUILD_EXTMOD)/compile_commands.json $(KBUILD_EXTMOD)/.thinlto-cache

PHONY += prepare
# now expand this into a simple variable to reduce the cost of shell evaluations
prepare: CC_VERSION_TEXT := $(CC_VERSION_TEXT)
prepare:
	@if [ "$(CC_VERSION_TEXT)" != "$(CONFIG_CC_VERSION_TEXT)" ]; then \
		echo >&2 "warning: the compiler differs from the one used to build the kernel"; \
		echo >&2 "  The kernel was built by: $(CONFIG_CC_VERSION_TEXT)"; \
		echo >&2 "  You are using:           $(CC_VERSION_TEXT)"; \
	fi

PHONY += help
help:
	@echo  '  Building external modules.'
	@echo  '  Syntax: make -C path/to/kernel/src M=$$PWD target'
	@echo  ''
	@echo  '  modules         - default target, build the module(s)'
	@echo  '  modules_install - install the module'
	@echo  '  clean           - remove generated files in module directory only'
	@echo  ''

endif # KBUILD_EXTMOD

# ---------------------------------------------------------------------------
# Modules

PHONY += modules modules_install modules_prepare

ifdef CONFIG_MODULES

$(MODORDER): $(build-dir)
	@:

# KBUILD_MODPOST_NOFINAL can be set to skip the final link of modules.
# This is solely useful to speed up test compiles.
modules: modpost
ifneq ($(KBUILD_MODPOST_NOFINAL),1)
	$(Q)$(MAKE) -f $(srctree)/scripts/Makefile.modfinal
endif

PHONY += modules_check
modules_check: $(MODORDER)
	$(Q)$(CONFIG_SHELL) $(srctree)/scripts/modules-check.sh $<

quiet_cmd_depmod = DEPMOD  $(MODLIB)
      cmd_depmod = $(CONFIG_SHELL) $(srctree)/scripts/depmod.sh $(DEPMOD) \
                   $(KERNELRELEASE)

modules_install:
	$(Q)$(MAKE) -f $(srctree)/scripts/Makefile.modinst
	$(call cmd,depmod)

else # CONFIG_MODULES

# Modules not configured
# ---------------------------------------------------------------------------

modules modules_install:
	@echo >&2 '***'
	@echo >&2 '*** The present kernel configuration has modules disabled.'
	@echo >&2 '*** To use the module feature, please run "make menuconfig" etc.'
	@echo >&2 '*** to enable CONFIG_MODULES.'
	@echo >&2 '***'
	@exit 1

KBUILD_MODULES :=

endif # CONFIG_MODULES

PHONY += modpost
modpost: $(if $(single-build),, $(if $(KBUILD_BUILTIN), vmlinux.o)) \
	 $(if $(KBUILD_MODULES), modules_check)
	$(Q)$(MAKE) -f $(srctree)/scripts/Makefile.modpost

# Single targets
# ---------------------------------------------------------------------------
# To build individual files in subdirectories, you can do like this:
#
#   make foo/bar/baz.s
#
# The supported suffixes for single-target are listed in 'single-targets'
#
# To build only under specific subdirectories, you can do like this:
#
#   make foo/bar/baz/

ifdef single-build

# .ko is special because modpost is needed
single-ko := $(sort $(filter %.ko, $(MAKECMDGOALS)))
single-no-ko := $(filter-out $(single-ko), $(MAKECMDGOALS)) \
		$(foreach x, o mod, $(patsubst %.ko, %.$x, $(single-ko)))

$(single-ko): single_modules
	@:
$(single-no-ko): $(build-dir)
	@:

# Remove MODORDER when done because it is not the real one.
PHONY += single_modules
single_modules: $(single-no-ko) modules_prepare
	$(Q){ $(foreach m, $(single-ko), echo $(extmod_prefix)$(m:%.ko=%.o);) } > $(MODORDER)
	$(Q)$(MAKE) -f $(srctree)/scripts/Makefile.modpost
ifneq ($(KBUILD_MODPOST_NOFINAL),1)
	$(Q)$(MAKE) -f $(srctree)/scripts/Makefile.modfinal
endif
	$(Q)rm -f $(MODORDER)

single-goals := $(addprefix $(build-dir)/, $(single-no-ko))

KBUILD_MODULES := 1

endif

# Preset locale variables to speed up the build process. Limit locale
# tweaks to this spot to avoid wrong language settings when running
# make menuconfig etc.
# Error messages still appears in the original language
PHONY += $(build-dir)
$(build-dir): prepare
	$(Q)$(MAKE) $(build)=$@ need-builtin=1 need-modorder=1 $(single-goals)

clean-dirs := $(addprefix _clean_, $(clean-dirs))
PHONY += $(clean-dirs) clean
$(clean-dirs):
	$(Q)$(MAKE) $(clean)=$(patsubst _clean_%,%,$@)

clean: $(clean-dirs)
	$(call cmd,rmfiles)
	@find $(or $(KBUILD_EXTMOD), .) $(RCS_FIND_IGNORE) \
		\( -name '*.[aios]' -o -name '*.rsi' -o -name '*.ko' -o -name '.*.cmd' \
		-o -name '*.ko.*' \
		-o -name '*.dtb' -o -name '*.dtbo' \
		-o -name '*.dtb.S' -o -name '*.dtbo.S' \
		-o -name '*.dt.yaml' \
		-o -name '*.dwo' -o -name '*.lst' \
		-o -name '*.su' -o -name '*.mod' -o -name '*.usyms' \
		-o -name '.*.d' -o -name '.*.tmp' -o -name '*.mod.c' \
		-o -name '*.lex.c' -o -name '*.tab.[ch]' \
		-o -name '*.asn1.[ch]' \
		-o -name '*.symtypes' -o -name 'modules.order' \
		-o -name '.tmp_*' \
		-o -name '*.c.[012]*.*' \
		-o -name '*.ll' \
		-o -name '*.gcno' \
		-o -name '*.*.symversions' \) -type f -print | xargs rm -f

# Generate tags for editors
# ---------------------------------------------------------------------------
quiet_cmd_tags = GEN     $@
      cmd_tags = $(BASH) $(srctree)/scripts/tags.sh $@

tags TAGS cscope gtags: FORCE
	$(call cmd,tags)

# Script to generate missing namespace dependencies
# ---------------------------------------------------------------------------

PHONY += nsdeps
nsdeps: export KBUILD_NSDEPS=1
nsdeps: modules
	$(Q)$(CONFIG_SHELL) $(srctree)/scripts/nsdeps

# Clang Tooling
# ---------------------------------------------------------------------------

quiet_cmd_gen_compile_commands = GEN     $@
      cmd_gen_compile_commands = $(PYTHON3) $< -a $(AR) -o $@ $(filter-out $<, $(real-prereqs))

$(extmod_prefix)compile_commands.json: scripts/clang-tools/gen_compile_commands.py \
	$(if $(KBUILD_EXTMOD),, vmlinux.a $(KBUILD_VMLINUX_LIBS)) \
	$(if $(CONFIG_MODULES), $(MODORDER)) FORCE
	$(call if_changed,gen_compile_commands)

targets += $(extmod_prefix)compile_commands.json

PHONY += clang-tidy clang-analyzer

ifdef CONFIG_CC_IS_CLANG
quiet_cmd_clang_tools = CHECK   $<
      cmd_clang_tools = $(PYTHON3) $(srctree)/scripts/clang-tools/run-clang-tools.py $@ $<

clang-tidy clang-analyzer: $(extmod_prefix)compile_commands.json
	$(call cmd,clang_tools)
else
clang-tidy clang-analyzer:
	@echo "$@ requires CC=clang" >&2
	@false
endif

# Scripts to check various things for consistency
# ---------------------------------------------------------------------------

PHONY += includecheck versioncheck coccicheck export_report

includecheck:
	find $(srctree)/* $(RCS_FIND_IGNORE) \
		-name '*.[hcS]' -type f -print | sort \
		| xargs $(PERL) -w $(srctree)/scripts/checkincludes.pl

versioncheck:
	find $(srctree)/* $(RCS_FIND_IGNORE) \
		-name '*.[hcS]' -type f -print | sort \
		| xargs $(PERL) -w $(srctree)/scripts/checkversion.pl

coccicheck:
	$(Q)$(BASH) $(srctree)/scripts/$@

export_report:
	$(PERL) $(srctree)/scripts/export_report.pl

PHONY += checkstack kernelrelease kernelversion image_name

# UML needs a little special treatment here.  It wants to use the host
# toolchain, so needs $(SUBARCH) passed to checkstack.pl.  Everyone
# else wants $(ARCH), including people doing cross-builds, which means
# that $(SUBARCH) doesn't work here.
ifeq ($(ARCH), um)
CHECKSTACK_ARCH := $(SUBARCH)
else
CHECKSTACK_ARCH := $(ARCH)
endif
checkstack:
	$(OBJDUMP) -d vmlinux $$(find . -name '*.ko') | \
	$(PERL) $(srctree)/scripts/checkstack.pl $(CHECKSTACK_ARCH)

kernelrelease:
	@echo "$(KERNELVERSION)$$($(CONFIG_SHELL) $(srctree)/scripts/setlocalversion $(srctree))"

kernelversion:
	@echo $(KERNELVERSION)

image_name:
	@echo $(KBUILD_IMAGE)

quiet_cmd_rmfiles = $(if $(wildcard $(rm-files)),CLEAN   $(wildcard $(rm-files)))
      cmd_rmfiles = rm -rf $(rm-files)

# read saved command lines for existing targets
existing-targets := $(wildcard $(sort $(targets)))

-include $(foreach f,$(existing-targets),$(dir $(f)).$(notdir $(f)).cmd)

endif # config-build
endif # mixed-build
endif # need-sub-make

PHONY += FORCE
FORCE:

# Declare the contents of the PHONY variable as phony.  We keep that
# information in a variable so we can use it in if_changed and friends.
.PHONY: $(PHONY)<|MERGE_RESOLUTION|>--- conflicted
+++ resolved
@@ -1,14 +1,8 @@
 # SPDX-License-Identifier: GPL-2.0
 VERSION = 6
-<<<<<<< HEAD
-PATCHLEVEL = 1
-SUBLEVEL = 8
-EXTRAVERSION = -tos1
-=======
 PATCHLEVEL = 2
 SUBLEVEL = 9
 EXTRAVERSION = -arch1
->>>>>>> 2a175ffe
 NAME = Hurr durr I'ma ninja sloth
 
 # *DOCUMENTATION*
