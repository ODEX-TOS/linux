# SPDX-License-Identifier: GPL-2.0
VERSION = 5
<<<<<<< HEAD
PATCHLEVEL = 13
SUBLEVEL = 13
EXTRAVERSION = -tos1
NAME = Opossums on Parade
=======
PATCHLEVEL = 15
SUBLEVEL = 6
EXTRAVERSION = -arch2
NAME = Trick or Treat
>>>>>>> bee673aa

# *DOCUMENTATION*
# To see a list of typical targets execute "make help"
# More info can be located in ./README
# Comments in this file are targeted only to the developer, do not
# expect to learn how to build the kernel reading this file.

$(if $(filter __%, $(MAKECMDGOALS)), \
	$(error targets prefixed with '__' are only for internal use))

# That's our default target when none is given on the command line
PHONY := __all
__all:

# We are using a recursive build, so we need to do a little thinking
# to get the ordering right.
#
# Most importantly: sub-Makefiles should only ever modify files in
# their own directory. If in some directory we have a dependency on
# a file in another dir (which doesn't happen often, but it's often
# unavoidable when linking the built-in.a targets which finally
# turn into vmlinux), we will call a sub make in that other dir, and
# after that we are sure that everything which is in that other dir
# is now up to date.
#
# The only cases where we need to modify files which have global
# effects are thus separated out and done before the recursive
# descending is started. They are now explicitly listed as the
# prepare rule.

ifneq ($(sub_make_done),1)

# Do not use make's built-in rules and variables
# (this increases performance and avoids hard-to-debug behaviour)
MAKEFLAGS += -rR

# Avoid funny character set dependencies
unexport LC_ALL
LC_COLLATE=C
LC_NUMERIC=C
export LC_COLLATE LC_NUMERIC

# Avoid interference with shell env settings
unexport GREP_OPTIONS

# Beautify output
# ---------------------------------------------------------------------------
#
# Normally, we echo the whole command before executing it. By making
# that echo $($(quiet)$(cmd)), we now have the possibility to set
# $(quiet) to choose other forms of output instead, e.g.
#
#         quiet_cmd_cc_o_c = Compiling $(RELDIR)/$@
#         cmd_cc_o_c       = $(CC) $(c_flags) -c -o $@ $<
#
# If $(quiet) is empty, the whole command will be printed.
# If it is set to "quiet_", only the short version will be printed.
# If it is set to "silent_", nothing will be printed at all, since
# the variable $(silent_cmd_cc_o_c) doesn't exist.
#
# A simple variant is to prefix commands with $(Q) - that's useful
# for commands that shall be hidden in non-verbose mode.
#
#	$(Q)ln $@ :<
#
# If KBUILD_VERBOSE equals 0 then the above command will be hidden.
# If KBUILD_VERBOSE equals 1 then the above command is displayed.
# If KBUILD_VERBOSE equals 2 then give the reason why each target is rebuilt.
#
# To put more focus on warnings, be less verbose as default
# Use 'make V=1' to see the full commands

ifeq ("$(origin V)", "command line")
  KBUILD_VERBOSE = $(V)
endif
ifndef KBUILD_VERBOSE
  KBUILD_VERBOSE = 0
endif

ifeq ($(KBUILD_VERBOSE),1)
  quiet =
  Q =
else
  quiet=quiet_
  Q = @
endif

# If the user is running make -s (silent mode), suppress echoing of
# commands

ifneq ($(findstring s,$(filter-out --%,$(MAKEFLAGS))),)
  quiet=silent_
  KBUILD_VERBOSE = 0
endif

export quiet Q KBUILD_VERBOSE

# Call a source code checker (by default, "sparse") as part of the
# C compilation.
#
# Use 'make C=1' to enable checking of only re-compiled files.
# Use 'make C=2' to enable checking of *all* source files, regardless
# of whether they are re-compiled or not.
#
# See the file "Documentation/dev-tools/sparse.rst" for more details,
# including where to get the "sparse" utility.

ifeq ("$(origin C)", "command line")
  KBUILD_CHECKSRC = $(C)
endif
ifndef KBUILD_CHECKSRC
  KBUILD_CHECKSRC = 0
endif

export KBUILD_CHECKSRC

# Use make M=dir or set the environment variable KBUILD_EXTMOD to specify the
# directory of external module to build. Setting M= takes precedence.
ifeq ("$(origin M)", "command line")
  KBUILD_EXTMOD := $(M)
endif

$(if $(word 2, $(KBUILD_EXTMOD)), \
	$(error building multiple external modules is not supported))

# Remove trailing slashes
ifneq ($(filter %/, $(KBUILD_EXTMOD)),)
KBUILD_EXTMOD := $(shell dirname $(KBUILD_EXTMOD).)
endif

export KBUILD_EXTMOD

# Kbuild will save output files in the current working directory.
# This does not need to match to the root of the kernel source tree.
#
# For example, you can do this:
#
#  cd /dir/to/store/output/files; make -f /dir/to/kernel/source/Makefile
#
# If you want to save output files in a different location, there are
# two syntaxes to specify it.
#
# 1) O=
# Use "make O=dir/to/store/output/files/"
#
# 2) Set KBUILD_OUTPUT
# Set the environment variable KBUILD_OUTPUT to point to the output directory.
# export KBUILD_OUTPUT=dir/to/store/output/files/; make
#
# The O= assignment takes precedence over the KBUILD_OUTPUT environment
# variable.

# Do we want to change the working directory?
ifeq ("$(origin O)", "command line")
  KBUILD_OUTPUT := $(O)
endif

ifneq ($(KBUILD_OUTPUT),)
# Make's built-in functions such as $(abspath ...), $(realpath ...) cannot
# expand a shell special character '~'. We use a somewhat tedious way here.
abs_objtree := $(shell mkdir -p $(KBUILD_OUTPUT) && cd $(KBUILD_OUTPUT) && pwd)
$(if $(abs_objtree),, \
     $(error failed to create output directory "$(KBUILD_OUTPUT)"))

# $(realpath ...) resolves symlinks
abs_objtree := $(realpath $(abs_objtree))
else
abs_objtree := $(CURDIR)
endif # ifneq ($(KBUILD_OUTPUT),)

ifeq ($(abs_objtree),$(CURDIR))
# Suppress "Entering directory ..." unless we are changing the work directory.
MAKEFLAGS += --no-print-directory
else
need-sub-make := 1
endif

this-makefile := $(lastword $(MAKEFILE_LIST))
abs_srctree := $(realpath $(dir $(this-makefile)))

ifneq ($(words $(subst :, ,$(abs_srctree))), 1)
$(error source directory cannot contain spaces or colons)
endif

ifneq ($(abs_srctree),$(abs_objtree))
# Look for make include files relative to root of kernel src
#
# --included-dir is added for backward compatibility, but you should not rely on
# it. Please add $(srctree)/ prefix to include Makefiles in the source tree.
MAKEFLAGS += --include-dir=$(abs_srctree)
endif

ifneq ($(filter 3.%,$(MAKE_VERSION)),)
# 'MAKEFLAGS += -rR' does not immediately become effective for GNU Make 3.x
# We need to invoke sub-make to avoid implicit rules in the top Makefile.
need-sub-make := 1
# Cancel implicit rules for this Makefile.
$(this-makefile): ;
endif

export abs_srctree abs_objtree
export sub_make_done := 1

ifeq ($(need-sub-make),1)

PHONY += $(MAKECMDGOALS) __sub-make

$(filter-out $(this-makefile), $(MAKECMDGOALS)) __all: __sub-make
	@:

# Invoke a second make in the output directory, passing relevant variables
__sub-make:
	$(Q)$(MAKE) -C $(abs_objtree) -f $(abs_srctree)/Makefile $(MAKECMDGOALS)

endif # need-sub-make
endif # sub_make_done

# We process the rest of the Makefile if this is the final invocation of make
ifeq ($(need-sub-make),)

# Do not print "Entering directory ...",
# but we want to display it when entering to the output directory
# so that IDEs/editors are able to understand relative filenames.
MAKEFLAGS += --no-print-directory

ifeq ($(abs_srctree),$(abs_objtree))
        # building in the source tree
        srctree := .
	building_out_of_srctree :=
else
        ifeq ($(abs_srctree)/,$(dir $(abs_objtree)))
                # building in a subdirectory of the source tree
                srctree := ..
        else
                srctree := $(abs_srctree)
        endif
	building_out_of_srctree := 1
endif

ifneq ($(KBUILD_ABS_SRCTREE),)
srctree := $(abs_srctree)
endif

objtree		:= .
VPATH		:= $(srctree)

export building_out_of_srctree srctree objtree VPATH

# To make sure we do not include .config for any of the *config targets
# catch them early, and hand them over to scripts/kconfig/Makefile
# It is allowed to specify more targets when calling make, including
# mixing *config targets and build targets.
# For example 'make oldconfig all'.
# Detect when mixed targets is specified, and make a second invocation
# of make so .config is not included in this case either (for *config).

version_h := include/generated/uapi/linux/version.h

clean-targets := %clean mrproper cleandocs
no-dot-config-targets := $(clean-targets) \
			 cscope gtags TAGS tags help% %docs check% coccicheck \
			 $(version_h) headers headers_% archheaders archscripts \
			 %asm-generic kernelversion %src-pkg dt_binding_check \
			 outputmakefile
# Installation targets should not require compiler. Unfortunately, vdso_install
# is an exception where build artifacts may be updated. This must be fixed.
no-compiler-targets := $(no-dot-config-targets) install dtbs_install \
			headers_install modules_install kernelrelease image_name
no-sync-config-targets := $(no-dot-config-targets) %install kernelrelease \
			  image_name
single-targets := %.a %.i %.ko %.lds %.ll %.lst %.mod %.o %.s %.symtypes %/

config-build	:=
mixed-build	:=
need-config	:= 1
need-compiler	:= 1
may-sync-config	:= 1
single-build	:=

ifneq ($(filter $(no-dot-config-targets), $(MAKECMDGOALS)),)
	ifeq ($(filter-out $(no-dot-config-targets), $(MAKECMDGOALS)),)
		need-config :=
	endif
endif

ifneq ($(filter $(no-compiler-targets), $(MAKECMDGOALS)),)
	ifeq ($(filter-out $(no-compiler-targets), $(MAKECMDGOALS)),)
		need-compiler :=
	endif
endif

ifneq ($(filter $(no-sync-config-targets), $(MAKECMDGOALS)),)
	ifeq ($(filter-out $(no-sync-config-targets), $(MAKECMDGOALS)),)
		may-sync-config :=
	endif
endif

ifneq ($(KBUILD_EXTMOD),)
	may-sync-config :=
endif

ifeq ($(KBUILD_EXTMOD),)
        ifneq ($(filter %config,$(MAKECMDGOALS)),)
		config-build := 1
                ifneq ($(words $(MAKECMDGOALS)),1)
			mixed-build := 1
                endif
        endif
endif

# We cannot build single targets and the others at the same time
ifneq ($(filter $(single-targets), $(MAKECMDGOALS)),)
	single-build := 1
	ifneq ($(filter-out $(single-targets), $(MAKECMDGOALS)),)
		mixed-build := 1
	endif
endif

# For "make -j clean all", "make -j mrproper defconfig all", etc.
ifneq ($(filter $(clean-targets),$(MAKECMDGOALS)),)
        ifneq ($(filter-out $(clean-targets),$(MAKECMDGOALS)),)
		mixed-build := 1
        endif
endif

# install and modules_install need also be processed one by one
ifneq ($(filter install,$(MAKECMDGOALS)),)
        ifneq ($(filter modules_install,$(MAKECMDGOALS)),)
		mixed-build := 1
        endif
endif

ifdef mixed-build
# ===========================================================================
# We're called with mixed targets (*config and build targets).
# Handle them one by one.

PHONY += $(MAKECMDGOALS) __build_one_by_one

$(MAKECMDGOALS): __build_one_by_one
	@:

__build_one_by_one:
	$(Q)set -e; \
	for i in $(MAKECMDGOALS); do \
		$(MAKE) -f $(srctree)/Makefile $$i; \
	done

else # !mixed-build

include $(srctree)/scripts/Kbuild.include

# Read KERNELRELEASE from include/config/kernel.release (if it exists)
KERNELRELEASE = $(shell cat include/config/kernel.release 2> /dev/null)
KERNELVERSION = $(VERSION)$(if $(PATCHLEVEL),.$(PATCHLEVEL)$(if $(SUBLEVEL),.$(SUBLEVEL)))$(EXTRAVERSION)
export VERSION PATCHLEVEL SUBLEVEL KERNELRELEASE KERNELVERSION

include $(srctree)/scripts/subarch.include

# Cross compiling and selecting different set of gcc/bin-utils
# ---------------------------------------------------------------------------
#
# When performing cross compilation for other architectures ARCH shall be set
# to the target architecture. (See arch/* for the possibilities).
# ARCH can be set during invocation of make:
# make ARCH=ia64
# Another way is to have ARCH set in the environment.
# The default ARCH is the host where make is executed.

# CROSS_COMPILE specify the prefix used for all executables used
# during compilation. Only gcc and related bin-utils executables
# are prefixed with $(CROSS_COMPILE).
# CROSS_COMPILE can be set on the command line
# make CROSS_COMPILE=ia64-linux-
# Alternatively CROSS_COMPILE can be set in the environment.
# Default value for CROSS_COMPILE is not to prefix executables
# Note: Some architectures assign CROSS_COMPILE in their arch/*/Makefile
ARCH		?= $(SUBARCH)

# Architecture as present in compile.h
UTS_MACHINE 	:= $(ARCH)
SRCARCH 	:= $(ARCH)

# Additional ARCH settings for x86
ifeq ($(ARCH),i386)
        SRCARCH := x86
endif
ifeq ($(ARCH),x86_64)
        SRCARCH := x86
endif

# Additional ARCH settings for sparc
ifeq ($(ARCH),sparc32)
       SRCARCH := sparc
endif
ifeq ($(ARCH),sparc64)
       SRCARCH := sparc
endif

# Additional ARCH settings for parisc
ifeq ($(ARCH),parisc64)
       SRCARCH := parisc
endif

export cross_compiling :=
ifneq ($(SRCARCH),$(SUBARCH))
cross_compiling := 1
endif

KCONFIG_CONFIG	?= .config
export KCONFIG_CONFIG

# SHELL used by kbuild
CONFIG_SHELL := sh

HOST_LFS_CFLAGS := $(shell getconf LFS_CFLAGS 2>/dev/null)
HOST_LFS_LDFLAGS := $(shell getconf LFS_LDFLAGS 2>/dev/null)
HOST_LFS_LIBS := $(shell getconf LFS_LIBS 2>/dev/null)

ifneq ($(LLVM),)
HOSTCC	= clang
HOSTCXX	= clang++
else
HOSTCC	= gcc
HOSTCXX	= g++
endif

export KBUILD_USERCFLAGS := -Wall -Wmissing-prototypes -Wstrict-prototypes \
			      -O2 -fomit-frame-pointer -std=gnu89
export KBUILD_USERLDFLAGS :=

KBUILD_HOSTCFLAGS   := $(KBUILD_USERCFLAGS) $(HOST_LFS_CFLAGS) $(HOSTCFLAGS)
KBUILD_HOSTCXXFLAGS := -Wall -O2 $(HOST_LFS_CFLAGS) $(HOSTCXXFLAGS)
KBUILD_HOSTLDFLAGS  := $(HOST_LFS_LDFLAGS) $(HOSTLDFLAGS)
KBUILD_HOSTLDLIBS   := $(HOST_LFS_LIBS) $(HOSTLDLIBS)

# Make variables (CC, etc...)
CPP		= $(CC) -E
ifneq ($(LLVM),)
CC		= clang
LD		= ld.lld
AR		= llvm-ar
NM		= llvm-nm
OBJCOPY		= llvm-objcopy
OBJDUMP		= llvm-objdump
READELF		= llvm-readelf
STRIP		= llvm-strip
else
CC		= $(CROSS_COMPILE)gcc
LD		= $(CROSS_COMPILE)ld
AR		= $(CROSS_COMPILE)ar
NM		= $(CROSS_COMPILE)nm
OBJCOPY		= $(CROSS_COMPILE)objcopy
OBJDUMP		= $(CROSS_COMPILE)objdump
READELF		= $(CROSS_COMPILE)readelf
STRIP		= $(CROSS_COMPILE)strip
endif
PAHOLE		= pahole
RESOLVE_BTFIDS	= $(objtree)/tools/bpf/resolve_btfids/resolve_btfids
LEX		= flex
YACC		= bison
AWK		= awk
INSTALLKERNEL  := installkernel
DEPMOD		= depmod
PERL		= perl
PYTHON3		= python3
CHECK		= sparse
BASH		= bash
KGZIP		= gzip
KBZIP2		= bzip2
KLZOP		= lzop
LZMA		= lzma
LZ4		= lz4c
XZ		= xz
ZSTD		= zstd

CHECKFLAGS     := -D__linux__ -Dlinux -D__STDC__ -Dunix -D__unix__ \
		  -Wbitwise -Wno-return-void -Wno-unknown-attribute $(CF)
NOSTDINC_FLAGS :=
CFLAGS_MODULE   =
AFLAGS_MODULE   =
LDFLAGS_MODULE  =
CFLAGS_KERNEL	=
AFLAGS_KERNEL	=
LDFLAGS_vmlinux =

# Use USERINCLUDE when you must reference the UAPI directories only.
USERINCLUDE    := \
		-I$(srctree)/arch/$(SRCARCH)/include/uapi \
		-I$(objtree)/arch/$(SRCARCH)/include/generated/uapi \
		-I$(srctree)/include/uapi \
		-I$(objtree)/include/generated/uapi \
                -include $(srctree)/include/linux/compiler-version.h \
                -include $(srctree)/include/linux/kconfig.h

# Use LINUXINCLUDE when you must reference the include/ directory.
# Needed to be compatible with the O= option
LINUXINCLUDE    := \
		-I$(srctree)/arch/$(SRCARCH)/include \
		-I$(objtree)/arch/$(SRCARCH)/include/generated \
		$(if $(building_out_of_srctree),-I$(srctree)/include) \
		-I$(objtree)/include \
		$(USERINCLUDE)

KBUILD_AFLAGS   := -D__ASSEMBLY__ -fno-PIE
KBUILD_CFLAGS   := -Wall -Wundef -Werror=strict-prototypes -Wno-trigraphs \
		   -fno-strict-aliasing -fno-common -fshort-wchar -fno-PIE \
		   -Werror=implicit-function-declaration -Werror=implicit-int \
		   -Werror=return-type -Wno-format-security \
		   -std=gnu89
KBUILD_CPPFLAGS := -D__KERNEL__
KBUILD_AFLAGS_KERNEL :=
KBUILD_CFLAGS_KERNEL :=
KBUILD_AFLAGS_MODULE  := -DMODULE
KBUILD_CFLAGS_MODULE  := -DMODULE
KBUILD_LDFLAGS_MODULE :=
KBUILD_LDFLAGS :=
CLANG_FLAGS :=

export ARCH SRCARCH CONFIG_SHELL BASH HOSTCC KBUILD_HOSTCFLAGS CROSS_COMPILE LD CC
export CPP AR NM STRIP OBJCOPY OBJDUMP READELF PAHOLE RESOLVE_BTFIDS LEX YACC AWK INSTALLKERNEL
export PERL PYTHON3 CHECK CHECKFLAGS MAKE UTS_MACHINE HOSTCXX
export KGZIP KBZIP2 KLZOP LZMA LZ4 XZ ZSTD
export KBUILD_HOSTCXXFLAGS KBUILD_HOSTLDFLAGS KBUILD_HOSTLDLIBS LDFLAGS_MODULE

export KBUILD_CPPFLAGS NOSTDINC_FLAGS LINUXINCLUDE OBJCOPYFLAGS KBUILD_LDFLAGS
export KBUILD_CFLAGS CFLAGS_KERNEL CFLAGS_MODULE
export KBUILD_AFLAGS AFLAGS_KERNEL AFLAGS_MODULE
export KBUILD_AFLAGS_MODULE KBUILD_CFLAGS_MODULE KBUILD_LDFLAGS_MODULE
export KBUILD_AFLAGS_KERNEL KBUILD_CFLAGS_KERNEL

# Files to ignore in find ... statements

export RCS_FIND_IGNORE := \( -name SCCS -o -name BitKeeper -o -name .svn -o    \
			  -name CVS -o -name .pc -o -name .hg -o -name .git \) \
			  -prune -o
export RCS_TAR_IGNORE := --exclude SCCS --exclude BitKeeper --exclude .svn \
			 --exclude CVS --exclude .pc --exclude .hg --exclude .git

# ===========================================================================
# Rules shared between *config targets and build targets

# Basic helpers built in scripts/basic/
PHONY += scripts_basic
scripts_basic:
	$(Q)$(MAKE) $(build)=scripts/basic

PHONY += outputmakefile
ifdef building_out_of_srctree
# Before starting out-of-tree build, make sure the source tree is clean.
# outputmakefile generates a Makefile in the output directory, if using a
# separate output directory. This allows convenient use of make in the
# output directory.
# At the same time when output Makefile generated, generate .gitignore to
# ignore whole output directory

quiet_cmd_makefile = GEN     Makefile
      cmd_makefile = { \
	echo "\# Automatically generated by $(srctree)/Makefile: don't edit"; \
	echo "include $(srctree)/Makefile"; \
	} > Makefile

outputmakefile:
	$(Q)if [ -f $(srctree)/.config -o \
		 -d $(srctree)/include/config -o \
		 -d $(srctree)/arch/$(SRCARCH)/include/generated ]; then \
		echo >&2 "***"; \
		echo >&2 "*** The source tree is not clean, please run 'make$(if $(findstring command line, $(origin ARCH)), ARCH=$(ARCH)) mrproper'"; \
		echo >&2 "*** in $(abs_srctree)";\
		echo >&2 "***"; \
		false; \
	fi
	$(Q)ln -fsn $(srctree) source
	$(call cmd,makefile)
	$(Q)test -e .gitignore || \
	{ echo "# this is build directory, ignore it"; echo "*"; } > .gitignore
endif

# The expansion should be delayed until arch/$(SRCARCH)/Makefile is included.
# Some architectures define CROSS_COMPILE in arch/$(SRCARCH)/Makefile.
# CC_VERSION_TEXT is referenced from Kconfig (so it needs export),
# and from include/config/auto.conf.cmd to detect the compiler upgrade.
CC_VERSION_TEXT = $(subst $(pound),,$(shell LC_ALL=C $(CC) --version 2>/dev/null | head -n 1))

ifneq ($(findstring clang,$(CC_VERSION_TEXT)),)
include $(srctree)/scripts/Makefile.clang
endif

# Include this also for config targets because some architectures need
# cc-cross-prefix to determine CROSS_COMPILE.
ifdef need-compiler
include $(srctree)/scripts/Makefile.compiler
endif

ifdef config-build
# ===========================================================================
# *config targets only - make sure prerequisites are updated, and descend
# in scripts/kconfig to make the *config target

# Read arch specific Makefile to set KBUILD_DEFCONFIG as needed.
# KBUILD_DEFCONFIG may point out an alternative default configuration
# used for 'make defconfig'
include $(srctree)/arch/$(SRCARCH)/Makefile
export KBUILD_DEFCONFIG KBUILD_KCONFIG CC_VERSION_TEXT

config: outputmakefile scripts_basic FORCE
	$(Q)$(MAKE) $(build)=scripts/kconfig $@

%config: outputmakefile scripts_basic FORCE
	$(Q)$(MAKE) $(build)=scripts/kconfig $@

else #!config-build
# ===========================================================================
# Build targets only - this includes vmlinux, arch specific targets, clean
# targets and others. In general all targets except *config targets.

# If building an external module we do not care about the all: rule
# but instead __all depend on modules
PHONY += all
ifeq ($(KBUILD_EXTMOD),)
__all: all
else
__all: modules
endif

# Decide whether to build built-in, modular, or both.
# Normally, just do built-in.

KBUILD_MODULES :=
KBUILD_BUILTIN := 1

# If we have only "make modules", don't compile built-in objects.
ifeq ($(MAKECMDGOALS),modules)
  KBUILD_BUILTIN :=
endif

# If we have "make <whatever> modules", compile modules
# in addition to whatever we do anyway.
# Just "make" or "make all" shall build modules as well

ifneq ($(filter all modules nsdeps %compile_commands.json clang-%,$(MAKECMDGOALS)),)
  KBUILD_MODULES := 1
endif

ifeq ($(MAKECMDGOALS),)
  KBUILD_MODULES := 1
endif

export KBUILD_MODULES KBUILD_BUILTIN

ifdef need-config
include include/config/auto.conf
endif

ifeq ($(KBUILD_EXTMOD),)
# Objects we will link into vmlinux / subdirs we need to visit
core-y		:= init/ usr/ arch/$(SRCARCH)/
drivers-y	:= drivers/ sound/
drivers-$(CONFIG_SAMPLES) += samples/
drivers-$(CONFIG_NET) += net/
drivers-y	+= virt/
libs-y		:= lib/
endif # KBUILD_EXTMOD

# The all: target is the default when no target is given on the
# command line.
# This allow a user to issue only 'make' to build a kernel including modules
# Defaults to vmlinux, but the arch makefile usually adds further targets
all: vmlinux

CFLAGS_GCOV	:= -fprofile-arcs -ftest-coverage
ifdef CONFIG_CC_IS_GCC
CFLAGS_GCOV	+= -fno-tree-loop-im
endif
export CFLAGS_GCOV

# The arch Makefiles can override CC_FLAGS_FTRACE. We may also append it later.
ifdef CONFIG_FUNCTION_TRACER
  CC_FLAGS_FTRACE := -pg
endif

ifdef CONFIG_CC_IS_GCC
RETPOLINE_CFLAGS	:= $(call cc-option,-mindirect-branch=thunk-extern -mindirect-branch-register)
RETPOLINE_VDSO_CFLAGS	:= $(call cc-option,-mindirect-branch=thunk-inline -mindirect-branch-register)
endif
ifdef CONFIG_CC_IS_CLANG
RETPOLINE_CFLAGS	:= -mretpoline-external-thunk
RETPOLINE_VDSO_CFLAGS	:= -mretpoline
endif
export RETPOLINE_CFLAGS
export RETPOLINE_VDSO_CFLAGS

include $(srctree)/arch/$(SRCARCH)/Makefile

ifdef need-config
ifdef may-sync-config
# Read in dependencies to all Kconfig* files, make sure to run syncconfig if
# changes are detected. This should be included after arch/$(SRCARCH)/Makefile
# because some architectures define CROSS_COMPILE there.
include include/config/auto.conf.cmd

$(KCONFIG_CONFIG):
	@echo >&2 '***'
	@echo >&2 '*** Configuration file "$@" not found!'
	@echo >&2 '***'
	@echo >&2 '*** Please run some configurator (e.g. "make oldconfig" or'
	@echo >&2 '*** "make menuconfig" or "make xconfig").'
	@echo >&2 '***'
	@/bin/false

# The actual configuration files used during the build are stored in
# include/generated/ and include/config/. Update them if .config is newer than
# include/config/auto.conf (which mirrors .config).
#
# This exploits the 'multi-target pattern rule' trick.
# The syncconfig should be executed only once to make all the targets.
# (Note: use the grouped target '&:' when we bump to GNU Make 4.3)
#
# Do not use $(call cmd,...) here. That would suppress prompts from syncconfig,
# so you cannot notice that Kconfig is waiting for the user input.
%/config/auto.conf %/config/auto.conf.cmd %/generated/autoconf.h: $(KCONFIG_CONFIG)
	$(Q)$(kecho) "  SYNC    $@"
	$(Q)$(MAKE) -f $(srctree)/Makefile syncconfig
else # !may-sync-config
# External modules and some install targets need include/generated/autoconf.h
# and include/config/auto.conf but do not care if they are up-to-date.
# Use auto.conf to trigger the test
PHONY += include/config/auto.conf

include/config/auto.conf:
	$(Q)test -e include/generated/autoconf.h -a -e $@ || (		\
	echo >&2;							\
	echo >&2 "  ERROR: Kernel configuration is invalid.";		\
	echo >&2 "         include/generated/autoconf.h or $@ are missing.";\
	echo >&2 "         Run 'make oldconfig && make prepare' on kernel src to fix it.";	\
	echo >&2 ;							\
	/bin/false)

endif # may-sync-config
endif # need-config

KBUILD_CFLAGS	+= -fno-delete-null-pointer-checks
KBUILD_CFLAGS	+= $(call cc-disable-warning,frame-address,)
KBUILD_CFLAGS	+= $(call cc-disable-warning, format-truncation)
KBUILD_CFLAGS	+= $(call cc-disable-warning, format-overflow)
KBUILD_CFLAGS	+= $(call cc-disable-warning, address-of-packed-member)

ifdef CONFIG_CC_OPTIMIZE_FOR_PERFORMANCE
KBUILD_CFLAGS += -O2
else ifdef CONFIG_CC_OPTIMIZE_FOR_PERFORMANCE_O3
KBUILD_CFLAGS += -O3
else ifdef CONFIG_CC_OPTIMIZE_FOR_SIZE
KBUILD_CFLAGS += -Os
endif

# Tell gcc to never replace conditional load with a non-conditional one
ifdef CONFIG_CC_IS_GCC
# gcc-10 renamed --param=allow-store-data-races=0 to
# -fno-allow-store-data-races.
KBUILD_CFLAGS	+= $(call cc-option,--param=allow-store-data-races=0)
KBUILD_CFLAGS	+= $(call cc-option,-fno-allow-store-data-races)
endif

ifdef CONFIG_READABLE_ASM
# Disable optimizations that make assembler listings hard to read.
# reorder blocks reorders the control in the function
# ipa clone creates specialized cloned functions
# partial inlining inlines only parts of functions
KBUILD_CFLAGS += -fno-reorder-blocks -fno-ipa-cp-clone -fno-partial-inlining
endif

ifneq ($(CONFIG_FRAME_WARN),0)
KBUILD_CFLAGS += -Wframe-larger-than=$(CONFIG_FRAME_WARN)
endif

stackp-flags-y                                    := -fno-stack-protector
stackp-flags-$(CONFIG_STACKPROTECTOR)             := -fstack-protector
stackp-flags-$(CONFIG_STACKPROTECTOR_STRONG)      := -fstack-protector-strong

KBUILD_CFLAGS += $(stackp-flags-y)

KBUILD_CFLAGS-$(CONFIG_WERROR) += -Werror
KBUILD_CFLAGS += $(KBUILD_CFLAGS-y)

ifdef CONFIG_CC_IS_CLANG
KBUILD_CPPFLAGS += -Qunused-arguments
# The kernel builds with '-std=gnu89' so use of GNU extensions is acceptable.
KBUILD_CFLAGS += -Wno-gnu
# CLANG uses a _MergedGlobals as optimization, but this breaks modpost, as the
# source of a reference will be _MergedGlobals and not on of the whitelisted names.
# See modpost pattern 2
KBUILD_CFLAGS += -mno-global-merge
else

# Warn about unmarked fall-throughs in switch statement.
# Disabled for clang while comment to attribute conversion happens and
# https://github.com/ClangBuiltLinux/linux/issues/636 is discussed.
KBUILD_CFLAGS += $(call cc-option,-Wimplicit-fallthrough=5,)
# gcc inanely warns about local variables called 'main'
KBUILD_CFLAGS += -Wno-main
endif

# These warnings generated too much noise in a regular build.
# Use make W=1 to enable them (see scripts/Makefile.extrawarn)
KBUILD_CFLAGS += $(call cc-disable-warning, unused-but-set-variable)
KBUILD_CFLAGS += $(call cc-disable-warning, unused-const-variable)

ifdef CONFIG_FRAME_POINTER
KBUILD_CFLAGS	+= -fno-omit-frame-pointer -fno-optimize-sibling-calls
else
# Some targets (ARM with Thumb2, for example), can't be built with frame
# pointers.  For those, we don't have FUNCTION_TRACER automatically
# select FRAME_POINTER.  However, FUNCTION_TRACER adds -pg, and this is
# incompatible with -fomit-frame-pointer with current GCC, so we don't use
# -fomit-frame-pointer with FUNCTION_TRACER.
ifndef CONFIG_FUNCTION_TRACER
KBUILD_CFLAGS	+= -fomit-frame-pointer
endif
endif

# Initialize all stack variables with a 0xAA pattern.
ifdef CONFIG_INIT_STACK_ALL_PATTERN
KBUILD_CFLAGS	+= -ftrivial-auto-var-init=pattern
endif

# Initialize all stack variables with a zero value.
ifdef CONFIG_INIT_STACK_ALL_ZERO
# Future support for zero initialization is still being debated, see
# https://bugs.llvm.org/show_bug.cgi?id=45497. These flags are subject to being
# renamed or dropped.
KBUILD_CFLAGS	+= -ftrivial-auto-var-init=zero
KBUILD_CFLAGS	+= -enable-trivial-auto-var-init-zero-knowing-it-will-be-removed-from-clang
endif

# While VLAs have been removed, GCC produces unreachable stack probes
# for the randomize_kstack_offset feature. Disable it for all compilers.
KBUILD_CFLAGS	+= $(call cc-option, -fno-stack-clash-protection)

# Clear used registers at func exit (to reduce data lifetime and ROP gadgets).
ifdef CONFIG_ZERO_CALL_USED_REGS
KBUILD_CFLAGS	+= -fzero-call-used-regs=used-gpr
endif

DEBUG_CFLAGS	:=

ifdef CONFIG_DEBUG_INFO

ifdef CONFIG_DEBUG_INFO_SPLIT
DEBUG_CFLAGS	+= -gsplit-dwarf
else
DEBUG_CFLAGS	+= -g
endif

ifndef CONFIG_AS_IS_LLVM
KBUILD_AFLAGS	+= -Wa,-gdwarf-2
endif

ifndef CONFIG_DEBUG_INFO_DWARF_TOOLCHAIN_DEFAULT
dwarf-version-$(CONFIG_DEBUG_INFO_DWARF4) := 4
dwarf-version-$(CONFIG_DEBUG_INFO_DWARF5) := 5
DEBUG_CFLAGS	+= -gdwarf-$(dwarf-version-y)
endif

ifdef CONFIG_DEBUG_INFO_REDUCED
DEBUG_CFLAGS	+= -fno-var-tracking
ifdef CONFIG_CC_IS_GCC
DEBUG_CFLAGS	+= -femit-struct-debug-baseonly
endif
endif

ifdef CONFIG_DEBUG_INFO_COMPRESSED
DEBUG_CFLAGS	+= -gz=zlib
KBUILD_AFLAGS	+= -gz=zlib
KBUILD_LDFLAGS	+= --compress-debug-sections=zlib
endif

endif # CONFIG_DEBUG_INFO

KBUILD_CFLAGS += $(DEBUG_CFLAGS)
export DEBUG_CFLAGS

ifdef CONFIG_FUNCTION_TRACER
ifdef CONFIG_FTRACE_MCOUNT_USE_CC
  CC_FLAGS_FTRACE	+= -mrecord-mcount
  ifdef CONFIG_HAVE_NOP_MCOUNT
    ifeq ($(call cc-option-yn, -mnop-mcount),y)
      CC_FLAGS_FTRACE	+= -mnop-mcount
      CC_FLAGS_USING	+= -DCC_USING_NOP_MCOUNT
    endif
  endif
endif
ifdef CONFIG_FTRACE_MCOUNT_USE_OBJTOOL
  CC_FLAGS_USING	+= -DCC_USING_NOP_MCOUNT
endif
ifdef CONFIG_FTRACE_MCOUNT_USE_RECORDMCOUNT
  ifdef CONFIG_HAVE_C_RECORDMCOUNT
    BUILD_C_RECORDMCOUNT := y
    export BUILD_C_RECORDMCOUNT
  endif
endif
ifdef CONFIG_HAVE_FENTRY
  # s390-linux-gnu-gcc did not support -mfentry until gcc-9.
  ifeq ($(call cc-option-yn, -mfentry),y)
    CC_FLAGS_FTRACE	+= -mfentry
    CC_FLAGS_USING	+= -DCC_USING_FENTRY
  endif
endif
export CC_FLAGS_FTRACE
KBUILD_CFLAGS	+= $(CC_FLAGS_FTRACE) $(CC_FLAGS_USING)
KBUILD_AFLAGS	+= $(CC_FLAGS_USING)
endif

# We trigger additional mismatches with less inlining
ifdef CONFIG_DEBUG_SECTION_MISMATCH
KBUILD_CFLAGS += -fno-inline-functions-called-once
endif

ifdef CONFIG_LD_DEAD_CODE_DATA_ELIMINATION
KBUILD_CFLAGS_KERNEL += -ffunction-sections -fdata-sections
LDFLAGS_vmlinux += --gc-sections
endif

ifdef CONFIG_SHADOW_CALL_STACK
CC_FLAGS_SCS	:= -fsanitize=shadow-call-stack
KBUILD_CFLAGS	+= $(CC_FLAGS_SCS)
export CC_FLAGS_SCS
endif

ifdef CONFIG_LTO_CLANG
ifdef CONFIG_LTO_CLANG_THIN
CC_FLAGS_LTO	:= -flto=thin -fsplit-lto-unit
KBUILD_LDFLAGS	+= --thinlto-cache-dir=$(extmod_prefix).thinlto-cache
else
CC_FLAGS_LTO	:= -flto
endif
CC_FLAGS_LTO	+= -fvisibility=hidden

# Limit inlining across translation units to reduce binary size
KBUILD_LDFLAGS += -mllvm -import-instr-limit=5

# Check for frame size exceeding threshold during prolog/epilog insertion
# when using lld < 13.0.0.
ifneq ($(CONFIG_FRAME_WARN),0)
ifeq ($(shell test $(CONFIG_LLD_VERSION) -lt 130000; echo $$?),0)
KBUILD_LDFLAGS	+= -plugin-opt=-warn-stack-size=$(CONFIG_FRAME_WARN)
endif
endif
endif

ifdef CONFIG_LTO
KBUILD_CFLAGS	+= -fno-lto $(CC_FLAGS_LTO)
KBUILD_AFLAGS	+= -fno-lto
export CC_FLAGS_LTO
endif

ifdef CONFIG_CFI_CLANG
CC_FLAGS_CFI	:= -fsanitize=cfi \
		   -fsanitize-cfi-cross-dso \
		   -fno-sanitize-cfi-canonical-jump-tables \
		   -fno-sanitize-trap=cfi \
		   -fno-sanitize-blacklist

ifdef CONFIG_CFI_PERMISSIVE
CC_FLAGS_CFI	+= -fsanitize-recover=cfi
endif

# If LTO flags are filtered out, we must also filter out CFI.
CC_FLAGS_LTO	+= $(CC_FLAGS_CFI)
KBUILD_CFLAGS	+= $(CC_FLAGS_CFI)
export CC_FLAGS_CFI
endif

ifdef CONFIG_DEBUG_FORCE_FUNCTION_ALIGN_64B
KBUILD_CFLAGS += -falign-functions=64
endif

# arch Makefile may override CC so keep this after arch Makefile is included
NOSTDINC_FLAGS += -nostdinc -isystem $(shell $(CC) -print-file-name=include)

# warn about C99 declaration after statement
KBUILD_CFLAGS += -Wdeclaration-after-statement

# Variable Length Arrays (VLAs) should not be used anywhere in the kernel
KBUILD_CFLAGS += -Wvla

# disable pointer signed / unsigned warnings in gcc 4.0
KBUILD_CFLAGS += -Wno-pointer-sign

# disable stringop warnings in gcc 8+
KBUILD_CFLAGS += $(call cc-disable-warning, stringop-truncation)

# We'll want to enable this eventually, but it's not going away for 5.7 at least
KBUILD_CFLAGS += $(call cc-disable-warning, zero-length-bounds)
KBUILD_CFLAGS += -Wno-array-bounds
KBUILD_CFLAGS += $(call cc-disable-warning, stringop-overflow)

# Another good warning that we'll want to enable eventually
KBUILD_CFLAGS += $(call cc-disable-warning, restrict)

# Enabled with W=2, disabled by default as noisy
ifdef CONFIG_CC_IS_GCC
KBUILD_CFLAGS += -Wno-maybe-uninitialized
endif

# disable invalid "can't wrap" optimizations for signed / pointers
KBUILD_CFLAGS	+= -fno-strict-overflow

# Make sure -fstack-check isn't enabled (like gentoo apparently did)
KBUILD_CFLAGS  += -fno-stack-check

# conserve stack if available
ifdef CONFIG_CC_IS_GCC
KBUILD_CFLAGS   += -fconserve-stack
endif

# Prohibit date/time macros, which would make the build non-deterministic
KBUILD_CFLAGS   += -Werror=date-time

# enforce correct pointer usage
KBUILD_CFLAGS   += $(call cc-option,-Werror=incompatible-pointer-types)

# Require designated initializers for all marked structures
KBUILD_CFLAGS   += $(call cc-option,-Werror=designated-init)

# change __FILE__ to the relative path from the srctree
KBUILD_CPPFLAGS += $(call cc-option,-fmacro-prefix-map=$(srctree)/=)

# include additional Makefiles when needed
include-y			:= scripts/Makefile.extrawarn
include-$(CONFIG_KASAN)		+= scripts/Makefile.kasan
include-$(CONFIG_KCSAN)		+= scripts/Makefile.kcsan
include-$(CONFIG_UBSAN)		+= scripts/Makefile.ubsan
include-$(CONFIG_KCOV)		+= scripts/Makefile.kcov
include-$(CONFIG_GCC_PLUGINS)	+= scripts/Makefile.gcc-plugins

include $(addprefix $(srctree)/, $(include-y))

# scripts/Makefile.gcc-plugins is intentionally included last.
# Do not add $(call cc-option,...) below this line. When you build the kernel
# from the clean source tree, the GCC plugins do not exist at this point.

# Add user supplied CPPFLAGS, AFLAGS and CFLAGS as the last assignments
KBUILD_CPPFLAGS += $(KCPPFLAGS)
KBUILD_AFLAGS   += $(KAFLAGS)
KBUILD_CFLAGS   += $(KCFLAGS)

KBUILD_LDFLAGS_MODULE += --build-id=sha1
LDFLAGS_vmlinux += --build-id=sha1

ifeq ($(CONFIG_STRIP_ASM_SYMS),y)
LDFLAGS_vmlinux	+= $(call ld-option, -X,)
endif

ifeq ($(CONFIG_RELR),y)
LDFLAGS_vmlinux	+= --pack-dyn-relocs=relr --use-android-relr-tags
endif

# We never want expected sections to be placed heuristically by the
# linker. All sections should be explicitly named in the linker script.
ifdef CONFIG_LD_ORPHAN_WARN
LDFLAGS_vmlinux += --orphan-handling=warn
endif

# Align the bit size of userspace programs with the kernel
KBUILD_USERCFLAGS  += $(filter -m32 -m64 --target=%, $(KBUILD_CFLAGS))
KBUILD_USERLDFLAGS += $(filter -m32 -m64 --target=%, $(KBUILD_CFLAGS))

# make the checker run with the right architecture
CHECKFLAGS += --arch=$(ARCH)

# insure the checker run with the right endianness
CHECKFLAGS += $(if $(CONFIG_CPU_BIG_ENDIAN),-mbig-endian,-mlittle-endian)

# the checker needs the correct machine size
CHECKFLAGS += $(if $(CONFIG_64BIT),-m64,-m32)

# Default kernel image to build when no specific target is given.
# KBUILD_IMAGE may be overruled on the command line or
# set in the environment
# Also any assignments in arch/$(ARCH)/Makefile take precedence over
# this default value
export KBUILD_IMAGE ?= vmlinux

#
# INSTALL_PATH specifies where to place the updated kernel and system map
# images. Default is /boot, but you can set it to other values
export	INSTALL_PATH ?= /boot

#
# INSTALL_DTBS_PATH specifies a prefix for relocations required by build roots.
# Like INSTALL_MOD_PATH, it isn't defined in the Makefile, but can be passed as
# an argument if needed. Otherwise it defaults to the kernel install path
#
export INSTALL_DTBS_PATH ?= $(INSTALL_PATH)/dtbs/$(KERNELRELEASE)

#
# INSTALL_MOD_PATH specifies a prefix to MODLIB for module directory
# relocations required by build roots.  This is not defined in the
# makefile but the argument can be passed to make if needed.
#

MODLIB	= $(INSTALL_MOD_PATH)/lib/modules/$(KERNELRELEASE)
export MODLIB

PHONY += prepare0

export extmod_prefix = $(if $(KBUILD_EXTMOD),$(KBUILD_EXTMOD)/)
export MODORDER := $(extmod_prefix)modules.order
export MODULES_NSDEPS := $(extmod_prefix)modules.nsdeps

ifeq ($(KBUILD_EXTMOD),)
core-y		+= kernel/ certs/ mm/ fs/ ipc/ security/ crypto/ block/

vmlinux-dirs	:= $(patsubst %/,%,$(filter %/, \
		     $(core-y) $(core-m) $(drivers-y) $(drivers-m) \
		     $(libs-y) $(libs-m)))

vmlinux-alldirs	:= $(sort $(vmlinux-dirs) Documentation \
		     $(patsubst %/,%,$(filter %/, $(core-) \
			$(drivers-) $(libs-))))

subdir-modorder := $(addsuffix modules.order,$(filter %/, \
			$(core-y) $(core-m) $(libs-y) $(libs-m) \
			$(drivers-y) $(drivers-m)))

build-dirs	:= $(vmlinux-dirs)
clean-dirs	:= $(vmlinux-alldirs)

# Externally visible symbols (used by link-vmlinux.sh)
KBUILD_VMLINUX_OBJS := $(head-y) $(patsubst %/,%/built-in.a, $(core-y))
KBUILD_VMLINUX_OBJS += $(addsuffix built-in.a, $(filter %/, $(libs-y)))
ifdef CONFIG_MODULES
KBUILD_VMLINUX_OBJS += $(patsubst %/, %/lib.a, $(filter %/, $(libs-y)))
KBUILD_VMLINUX_LIBS := $(filter-out %/, $(libs-y))
else
KBUILD_VMLINUX_LIBS := $(patsubst %/,%/lib.a, $(libs-y))
endif
KBUILD_VMLINUX_OBJS += $(patsubst %/,%/built-in.a, $(drivers-y))

export KBUILD_VMLINUX_OBJS KBUILD_VMLINUX_LIBS
export KBUILD_LDS          := arch/$(SRCARCH)/kernel/vmlinux.lds
# used by scripts/Makefile.package
export KBUILD_ALLDIRS := $(sort $(filter-out arch/%,$(vmlinux-alldirs)) LICENSES arch include scripts tools)

vmlinux-deps := $(KBUILD_LDS) $(KBUILD_VMLINUX_OBJS) $(KBUILD_VMLINUX_LIBS)

# Recurse until adjust_autoksyms.sh is satisfied
PHONY += autoksyms_recursive
ifdef CONFIG_TRIM_UNUSED_KSYMS
# For the kernel to actually contain only the needed exported symbols,
# we have to build modules as well to determine what those symbols are.
# (this can be evaluated only once include/config/auto.conf has been included)
KBUILD_MODULES := 1

autoksyms_recursive: descend modules.order
	$(Q)$(CONFIG_SHELL) $(srctree)/scripts/adjust_autoksyms.sh \
	  "$(MAKE) -f $(srctree)/Makefile vmlinux"
endif

autoksyms_h := $(if $(CONFIG_TRIM_UNUSED_KSYMS), include/generated/autoksyms.h)

quiet_cmd_autoksyms_h = GEN     $@
      cmd_autoksyms_h = mkdir -p $(dir $@); \
			$(CONFIG_SHELL) $(srctree)/scripts/gen_autoksyms.sh $@

$(autoksyms_h):
	$(call cmd,autoksyms_h)

ARCH_POSTLINK := $(wildcard $(srctree)/arch/$(SRCARCH)/Makefile.postlink)

# Final link of vmlinux with optional arch pass after final link
cmd_link-vmlinux =                                                 \
	$(CONFIG_SHELL) $< "$(LD)" "$(KBUILD_LDFLAGS)" "$(LDFLAGS_vmlinux)";    \
	$(if $(ARCH_POSTLINK), $(MAKE) -f $(ARCH_POSTLINK) $@, true)

vmlinux: scripts/link-vmlinux.sh autoksyms_recursive $(vmlinux-deps) FORCE
	+$(call if_changed_dep,link-vmlinux)

targets := vmlinux

# The actual objects are generated when descending,
# make sure no implicit rule kicks in
$(sort $(vmlinux-deps) $(subdir-modorder)): descend ;

filechk_kernel.release = \
	echo "$(KERNELVERSION)$$($(CONFIG_SHELL) $(srctree)/scripts/setlocalversion $(srctree))"

# Store (new) KERNELRELEASE string in include/config/kernel.release
include/config/kernel.release: FORCE
	$(call filechk,kernel.release)

# Additional helpers built in scripts/
# Carefully list dependencies so we do not try to build scripts twice
# in parallel
PHONY += scripts
scripts: scripts_basic scripts_dtc
	$(Q)$(MAKE) $(build)=$(@)

# Things we need to do before we recursively start building the kernel
# or the modules are listed in "prepare".
# A multi level approach is used. prepareN is processed before prepareN-1.
# archprepare is used in arch Makefiles and when processed asm symlink,
# version.h and scripts_basic is processed / created.

PHONY += prepare archprepare

archprepare: outputmakefile archheaders archscripts scripts include/config/kernel.release \
	asm-generic $(version_h) $(autoksyms_h) include/generated/utsrelease.h \
	include/generated/autoconf.h remove-stale-files

prepare0: archprepare
	$(Q)$(MAKE) $(build)=scripts/mod
	$(Q)$(MAKE) $(build)=.

# All the preparing..
prepare: prepare0

PHONY += remove-stale-files
remove-stale-files:
	$(Q)$(srctree)/scripts/remove-stale-files

# Support for using generic headers in asm-generic
asm-generic := -f $(srctree)/scripts/Makefile.asm-generic obj

PHONY += asm-generic uapi-asm-generic
asm-generic: uapi-asm-generic
	$(Q)$(MAKE) $(asm-generic)=arch/$(SRCARCH)/include/generated/asm \
	generic=include/asm-generic
uapi-asm-generic:
	$(Q)$(MAKE) $(asm-generic)=arch/$(SRCARCH)/include/generated/uapi/asm \
	generic=include/uapi/asm-generic

# Generate some files
# ---------------------------------------------------------------------------

# KERNELRELEASE can change from a few different places, meaning version.h
# needs to be updated, so this check is forced on all builds

uts_len := 64
define filechk_utsrelease.h
	if [ `echo -n "$(KERNELRELEASE)" | wc -c ` -gt $(uts_len) ]; then \
	  echo '"$(KERNELRELEASE)" exceeds $(uts_len) characters' >&2;    \
	  exit 1;                                                         \
	fi;                                                               \
	echo \#define UTS_RELEASE \"$(KERNELRELEASE)\"
endef

define filechk_version.h
	if [ $(SUBLEVEL) -gt 255 ]; then                                 \
		echo \#define LINUX_VERSION_CODE $(shell                 \
		expr $(VERSION) \* 65536 + $(PATCHLEVEL) \* 256 + 255); \
	else                                                             \
		echo \#define LINUX_VERSION_CODE $(shell                 \
		expr $(VERSION) \* 65536 + $(PATCHLEVEL) \* 256 + $(SUBLEVEL)); \
	fi;                                                              \
	echo '#define KERNEL_VERSION(a,b,c) (((a) << 16) + ((b) << 8) +  \
	((c) > 255 ? 255 : (c)))';                                       \
	echo \#define LINUX_VERSION_MAJOR $(VERSION);                    \
	echo \#define LINUX_VERSION_PATCHLEVEL $(PATCHLEVEL);            \
	echo \#define LINUX_VERSION_SUBLEVEL $(SUBLEVEL)
endef

$(version_h): PATCHLEVEL := $(if $(PATCHLEVEL), $(PATCHLEVEL), 0)
$(version_h): SUBLEVEL := $(if $(SUBLEVEL), $(SUBLEVEL), 0)
$(version_h): FORCE
	$(call filechk,version.h)

include/generated/utsrelease.h: include/config/kernel.release FORCE
	$(call filechk,utsrelease.h)

PHONY += headerdep
headerdep:
	$(Q)find $(srctree)/include/ -name '*.h' | xargs --max-args 1 \
	$(srctree)/scripts/headerdep.pl -I$(srctree)/include

# ---------------------------------------------------------------------------
# Kernel headers

#Default location for installed headers
export INSTALL_HDR_PATH = $(objtree)/usr

quiet_cmd_headers_install = INSTALL $(INSTALL_HDR_PATH)/include
      cmd_headers_install = \
	mkdir -p $(INSTALL_HDR_PATH); \
	rsync -mrl --include='*/' --include='*\.h' --exclude='*' \
	usr/include $(INSTALL_HDR_PATH)

PHONY += headers_install
headers_install: headers
	$(call cmd,headers_install)

PHONY += archheaders archscripts

hdr-inst := -f $(srctree)/scripts/Makefile.headersinst obj

PHONY += headers
headers: $(version_h) scripts_unifdef uapi-asm-generic archheaders archscripts
	$(if $(wildcard $(srctree)/arch/$(SRCARCH)/include/uapi/asm/Kbuild),, \
	  $(error Headers not exportable for the $(SRCARCH) architecture))
	$(Q)$(MAKE) $(hdr-inst)=include/uapi
	$(Q)$(MAKE) $(hdr-inst)=arch/$(SRCARCH)/include/uapi

# Deprecated. It is no-op now.
PHONY += headers_check
headers_check:
	@echo >&2 "=================== WARNING ==================="
	@echo >&2 "Since Linux 5.5, 'make headers_check' is no-op,"
	@echo >&2 "and will be removed after Linux 5.15 release."
	@echo >&2 "Please remove headers_check from your scripts."
	@echo >&2 "==============================================="

ifdef CONFIG_HEADERS_INSTALL
prepare: headers
endif

PHONY += scripts_unifdef
scripts_unifdef: scripts_basic
	$(Q)$(MAKE) $(build)=scripts scripts/unifdef

# ---------------------------------------------------------------------------
# Install

# Many distributions have the custom install script, /sbin/installkernel.
# If DKMS is installed, 'make install' will eventually recuses back
# to the this Makefile to build and install external modules.
# Cancel sub_make_done so that options such as M=, V=, etc. are parsed.

install: sub_make_done :=

<<<<<<< HEAD
=======
# ---------------------------------------------------------------------------
# Tools

ifdef CONFIG_STACK_VALIDATION
prepare: tools/objtool
endif

ifdef CONFIG_BPF
ifdef CONFIG_DEBUG_INFO_BTF
prepare: tools/bpf/resolve_btfids
endif
endif

PHONY += resolve_btfids_clean

resolve_btfids_O = $(abspath $(objtree))/tools/bpf/resolve_btfids

# tools/bpf/resolve_btfids directory might not exist
# in output directory, skip its clean in that case
resolve_btfids_clean:
ifneq ($(wildcard $(resolve_btfids_O)),)
	$(Q)$(MAKE) -sC $(srctree)/tools/bpf/resolve_btfids O=$(resolve_btfids_O) clean
endif

# Clear a bunch of variables before executing the submake
ifeq ($(quiet),silent_)
tools_silent=s
endif

tools/: FORCE
	$(Q)mkdir -p $(objtree)/tools
	$(Q)$(MAKE) LDFLAGS= MAKEFLAGS="$(tools_silent) $(filter --j% -j,$(MAKEFLAGS))" O=$(abspath $(objtree)) subdir=tools -C $(srctree)/tools/

tools/%: FORCE
	$(Q)mkdir -p $(objtree)/tools
	$(Q)$(MAKE) LDFLAGS= MAKEFLAGS="$(tools_silent) $(filter --j% -j,$(MAKEFLAGS))" O=$(abspath $(objtree)) subdir=tools -C $(srctree)/tools/ $*

# ---------------------------------------------------------------------------
>>>>>>> bee673aa
# Kernel selftest

PHONY += kselftest
kselftest:
	$(Q)$(MAKE) -C $(srctree)/tools/testing/selftests run_tests

kselftest-%: FORCE
	$(Q)$(MAKE) -C $(srctree)/tools/testing/selftests $*

PHONY += kselftest-merge
kselftest-merge:
	$(if $(wildcard $(objtree)/.config),, $(error No .config exists, config your kernel first!))
	$(Q)find $(srctree)/tools/testing/selftests -name config | \
		xargs $(srctree)/scripts/kconfig/merge_config.sh -m $(objtree)/.config
	$(Q)$(MAKE) -f $(srctree)/Makefile olddefconfig

# ---------------------------------------------------------------------------
# Devicetree files

ifneq ($(wildcard $(srctree)/arch/$(SRCARCH)/boot/dts/),)
dtstree := arch/$(SRCARCH)/boot/dts
endif

ifneq ($(dtstree),)

%.dtb: include/config/kernel.release scripts_dtc
	$(Q)$(MAKE) $(build)=$(dtstree) $(dtstree)/$@

%.dtbo: include/config/kernel.release scripts_dtc
	$(Q)$(MAKE) $(build)=$(dtstree) $(dtstree)/$@

PHONY += dtbs dtbs_install dtbs_check
dtbs: include/config/kernel.release scripts_dtc
	$(Q)$(MAKE) $(build)=$(dtstree)

ifneq ($(filter dtbs_check, $(MAKECMDGOALS)),)
export CHECK_DTBS=y
dtbs: dt_binding_check
endif

dtbs_check: dtbs

dtbs_install:
	$(Q)$(MAKE) $(dtbinst)=$(dtstree) dst=$(INSTALL_DTBS_PATH)

ifdef CONFIG_OF_EARLY_FLATTREE
all: dtbs
endif

endif

PHONY += scripts_dtc
scripts_dtc: scripts_basic
	$(Q)$(MAKE) $(build)=scripts/dtc

ifneq ($(filter dt_binding_check, $(MAKECMDGOALS)),)
export CHECK_DT_BINDING=y
endif

PHONY += dt_binding_check
dt_binding_check: scripts_dtc
	$(Q)$(MAKE) $(build)=Documentation/devicetree/bindings

# ---------------------------------------------------------------------------
# Modules

ifdef CONFIG_MODULES

# By default, build modules as well

all: modules

# When we're building modules with modversions, we need to consider
# the built-in objects during the descend as well, in order to
# make sure the checksums are up to date before we record them.
ifdef CONFIG_MODVERSIONS
  KBUILD_BUILTIN := 1
endif

# Build modules
#
# A module can be listed more than once in obj-m resulting in
# duplicate lines in modules.order files.  Those are removed
# using awk while concatenating to the final file.

PHONY += modules
modules: $(if $(KBUILD_BUILTIN),vmlinux) modules_check modules_prepare

cmd_modules_order = $(AWK) '!x[$$0]++' $(real-prereqs) > $@

modules.order: $(subdir-modorder) FORCE
	$(call if_changed,modules_order)

targets += modules.order

# Target to prepare building external modules
PHONY += modules_prepare
modules_prepare: prepare
	$(Q)$(MAKE) $(build)=scripts scripts/module.lds

export modules_sign_only :=

ifeq ($(CONFIG_MODULE_SIG),y)
PHONY += modules_sign
modules_sign: modules_install
	@:

# modules_sign is a subset of modules_install.
# 'make modules_install modules_sign' is equivalent to 'make modules_install'.
ifeq ($(filter modules_install,$(MAKECMDGOALS)),)
modules_sign_only := y
endif
endif

modinst_pre :=
ifneq ($(filter modules_install,$(MAKECMDGOALS)),)
modinst_pre := __modinst_pre
endif

modules_install: $(modinst_pre)
PHONY += __modinst_pre
__modinst_pre:
	@rm -rf $(MODLIB)/kernel
	@rm -f $(MODLIB)/source
	@mkdir -p $(MODLIB)/kernel
	@ln -s $(abspath $(srctree)) $(MODLIB)/source
	@if [ ! $(objtree) -ef  $(MODLIB)/build ]; then \
		rm -f $(MODLIB)/build ; \
		ln -s $(CURDIR) $(MODLIB)/build ; \
	fi
	@sed 's:^:kernel/:' modules.order > $(MODLIB)/modules.order
	@cp -f modules.builtin $(MODLIB)/
	@cp -f $(objtree)/modules.builtin.modinfo $(MODLIB)/

endif # CONFIG_MODULES

###
# Cleaning is done on three levels.
# make clean     Delete most generated files
#                Leave enough to build external modules
# make mrproper  Delete the current configuration, and all generated files
# make distclean Remove editor backup files, patch leftover files and the like

# Directories & files removed with 'make clean'
CLEAN_FILES += include/ksym vmlinux.symvers modules-only.symvers \
	       modules.builtin modules.builtin.modinfo modules.nsdeps \
	       compile_commands.json .thinlto-cache

# Directories & files removed with 'make mrproper'
MRPROPER_FILES += include/config include/generated          \
		  arch/$(SRCARCH)/include/generated .tmp_objdiff \
		  debian snap tar-install \
		  .config .config.old .version \
		  Module.symvers \
		  certs/signing_key.pem certs/signing_key.x509 \
		  certs/x509.genkey \
		  vmlinux-gdb.py \
		  *.spec

# clean - Delete most, but leave enough to build external modules
#
clean: rm-files := $(CLEAN_FILES)

PHONY += archclean vmlinuxclean

vmlinuxclean:
	$(Q)$(CONFIG_SHELL) $(srctree)/scripts/link-vmlinux.sh clean
	$(Q)$(if $(ARCH_POSTLINK), $(MAKE) -f $(ARCH_POSTLINK) clean)

clean: archclean vmlinuxclean resolve_btfids_clean

# mrproper - Delete all generated files, including .config
#
mrproper: rm-files := $(wildcard $(MRPROPER_FILES))
mrproper-dirs      := $(addprefix _mrproper_,scripts)

PHONY += $(mrproper-dirs) mrproper
$(mrproper-dirs):
	$(Q)$(MAKE) $(clean)=$(patsubst _mrproper_%,%,$@)

mrproper: clean $(mrproper-dirs)
	$(call cmd,rmfiles)

# distclean
#
PHONY += distclean

distclean: mrproper
	@find . $(RCS_FIND_IGNORE) \
		\( -name '*.orig' -o -name '*.rej' -o -name '*~' \
		-o -name '*.bak' -o -name '#*#' -o -name '*%' \
		-o -name 'core' -o -name tags -o -name TAGS -o -name 'cscope*' \
		-o -name GPATH -o -name GRTAGS -o -name GSYMS -o -name GTAGS \) \
		-type f -print | xargs rm -f


# Packaging of the kernel to various formats
# ---------------------------------------------------------------------------

%src-pkg: FORCE
	$(Q)$(MAKE) -f $(srctree)/scripts/Makefile.package $@
%pkg: include/config/kernel.release FORCE
	$(Q)$(MAKE) -f $(srctree)/scripts/Makefile.package $@

# Brief documentation of the typical targets used
# ---------------------------------------------------------------------------

boards := $(wildcard $(srctree)/arch/$(SRCARCH)/configs/*_defconfig)
boards := $(sort $(notdir $(boards)))
board-dirs := $(dir $(wildcard $(srctree)/arch/$(SRCARCH)/configs/*/*_defconfig))
board-dirs := $(sort $(notdir $(board-dirs:/=)))

PHONY += help
help:
	@echo  'Cleaning targets:'
	@echo  '  clean		  - Remove most generated files but keep the config and'
	@echo  '                    enough build support to build external modules'
	@echo  '  mrproper	  - Remove all generated files + config + various backup files'
	@echo  '  distclean	  - mrproper + remove editor backup and patch files'
	@echo  ''
	@echo  'Configuration targets:'
	@$(MAKE) -f $(srctree)/scripts/kconfig/Makefile help
	@echo  ''
	@echo  'Other generic targets:'
	@echo  '  all		  - Build all targets marked with [*]'
	@echo  '* vmlinux	  - Build the bare kernel'
	@echo  '* modules	  - Build all modules'
	@echo  '  modules_install - Install all modules to INSTALL_MOD_PATH (default: /)'
	@echo  '  dir/            - Build all files in dir and below'
	@echo  '  dir/file.[ois]  - Build specified target only'
	@echo  '  dir/file.ll     - Build the LLVM assembly file'
	@echo  '                    (requires compiler support for LLVM assembly generation)'
	@echo  '  dir/file.lst    - Build specified mixed source/assembly target only'
	@echo  '                    (requires a recent binutils and recent build (System.map))'
	@echo  '  dir/file.ko     - Build module including final link'
	@echo  '  modules_prepare - Set up for building external modules'
	@echo  '  tags/TAGS	  - Generate tags file for editors'
	@echo  '  cscope	  - Generate cscope index'
	@echo  '  gtags           - Generate GNU GLOBAL index'
	@echo  '  kernelrelease	  - Output the release version string (use with make -s)'
	@echo  '  kernelversion	  - Output the version stored in Makefile (use with make -s)'
	@echo  '  image_name	  - Output the image name (use with make -s)'
	@echo  '  headers_install - Install sanitised kernel headers to INSTALL_HDR_PATH'; \
	 echo  '                    (default: $(INSTALL_HDR_PATH))'; \
	 echo  ''
	@echo  'Static analysers:'
	@echo  '  checkstack      - Generate a list of stack hogs'
	@echo  '  versioncheck    - Sanity check on version.h usage'
	@echo  '  includecheck    - Check for duplicate included header files'
	@echo  '  export_report   - List the usages of all exported symbols'
	@echo  '  headerdep       - Detect inclusion cycles in headers'
	@echo  '  coccicheck      - Check with Coccinelle'
	@echo  '  clang-analyzer  - Check with clang static analyzer'
	@echo  '  clang-tidy      - Check with clang-tidy'
	@echo  ''
	@echo  'Tools:'
	@echo  '  nsdeps          - Generate missing symbol namespace dependencies'
	@echo  ''
	@echo  'Kernel selftest:'
	@echo  '  kselftest         - Build and run kernel selftest'
	@echo  '                      Build, install, and boot kernel before'
	@echo  '                      running kselftest on it'
	@echo  '                      Run as root for full coverage'
	@echo  '  kselftest-all     - Build kernel selftest'
	@echo  '  kselftest-install - Build and install kernel selftest'
	@echo  '  kselftest-clean   - Remove all generated kselftest files'
	@echo  '  kselftest-merge   - Merge all the config dependencies of'
	@echo  '		      kselftest to existing .config.'
	@echo  ''
	@$(if $(dtstree), \
		echo 'Devicetree:'; \
		echo '* dtbs             - Build device tree blobs for enabled boards'; \
		echo '  dtbs_install     - Install dtbs to $(INSTALL_DTBS_PATH)'; \
		echo '  dt_binding_check - Validate device tree binding documents'; \
		echo '  dtbs_check       - Validate device tree source files';\
		echo '')

	@echo 'Userspace tools targets:'
	@echo '  use "make tools/help"'
	@echo '  or  "cd tools; make help"'
	@echo  ''
	@echo  'Kernel packaging:'
	@$(MAKE) -f $(srctree)/scripts/Makefile.package help
	@echo  ''
	@echo  'Documentation targets:'
	@$(MAKE) -f $(srctree)/Documentation/Makefile dochelp
	@echo  ''
	@echo  'Architecture specific targets ($(SRCARCH)):'
	@$(if $(archhelp),$(archhelp),\
		echo '  No architecture specific help defined for $(SRCARCH)')
	@echo  ''
	@$(if $(boards), \
		$(foreach b, $(boards), \
		printf "  %-27s - Build for %s\\n" $(b) $(subst _defconfig,,$(b));) \
		echo '')
	@$(if $(board-dirs), \
		$(foreach b, $(board-dirs), \
		printf "  %-16s - Show %s-specific targets\\n" help-$(b) $(b);) \
		printf "  %-16s - Show all of the above\\n" help-boards; \
		echo '')

	@echo  '  make V=0|1 [targets] 0 => quiet build (default), 1 => verbose build'
	@echo  '  make V=2   [targets] 2 => give reason for rebuild of target'
	@echo  '  make O=dir [targets] Locate all output files in "dir", including .config'
	@echo  '  make C=1   [targets] Check re-compiled c source with $$CHECK'
	@echo  '                       (sparse by default)'
	@echo  '  make C=2   [targets] Force check of all c source with $$CHECK'
	@echo  '  make RECORDMCOUNT_WARN=1 [targets] Warn about ignored mcount sections'
	@echo  '  make W=n   [targets] Enable extra build checks, n=1,2,3 where'
	@echo  '		1: warnings which may be relevant and do not occur too often'
	@echo  '		2: warnings which occur quite often but may still be relevant'
	@echo  '		3: more obscure warnings, can most likely be ignored'
	@echo  '		Multiple levels can be combined with W=12 or W=123'
	@echo  ''
	@echo  'Execute "make" or "make all" to build all targets marked with [*] '
	@echo  'For further info see the ./README file'


help-board-dirs := $(addprefix help-,$(board-dirs))

help-boards: $(help-board-dirs)

boards-per-dir = $(sort $(notdir $(wildcard $(srctree)/arch/$(SRCARCH)/configs/$*/*_defconfig)))

$(help-board-dirs): help-%:
	@echo  'Architecture specific targets ($(SRCARCH) $*):'
	@$(if $(boards-per-dir), \
		$(foreach b, $(boards-per-dir), \
		printf "  %-24s - Build for %s\\n" $*/$(b) $(subst _defconfig,,$(b));) \
		echo '')


# Documentation targets
# ---------------------------------------------------------------------------
DOC_TARGETS := xmldocs latexdocs pdfdocs htmldocs epubdocs cleandocs \
	       linkcheckdocs dochelp refcheckdocs
PHONY += $(DOC_TARGETS)
$(DOC_TARGETS):
	$(Q)$(MAKE) $(build)=Documentation $@

# Misc
# ---------------------------------------------------------------------------

PHONY += scripts_gdb
scripts_gdb: prepare0
	$(Q)$(MAKE) $(build)=scripts/gdb
	$(Q)ln -fsn $(abspath $(srctree)/scripts/gdb/vmlinux-gdb.py)

ifdef CONFIG_GDB_SCRIPTS
all: scripts_gdb
endif

else # KBUILD_EXTMOD

###
# External module support.
# When building external modules the kernel used as basis is considered
# read-only, and no consistency checks are made and the make
# system is not used on the basis kernel. If updates are required
# in the basis kernel ordinary make commands (without M=...) must be used.

# We are always building only modules.
KBUILD_BUILTIN :=
KBUILD_MODULES := 1

build-dirs := $(KBUILD_EXTMOD)
$(MODORDER): descend
	@:

compile_commands.json: $(extmod_prefix)compile_commands.json
PHONY += compile_commands.json

clean-dirs := $(KBUILD_EXTMOD)
clean: rm-files := $(KBUILD_EXTMOD)/Module.symvers $(KBUILD_EXTMOD)/modules.nsdeps \
	$(KBUILD_EXTMOD)/compile_commands.json $(KBUILD_EXTMOD)/.thinlto-cache

PHONY += prepare
# now expand this into a simple variable to reduce the cost of shell evaluations
prepare: CC_VERSION_TEXT := $(CC_VERSION_TEXT)
prepare:
	@if [ "$(CC_VERSION_TEXT)" != $(CONFIG_CC_VERSION_TEXT) ]; then \
		echo >&2 "warning: the compiler differs from the one used to build the kernel"; \
		echo >&2 "  The kernel was built by: "$(CONFIG_CC_VERSION_TEXT); \
		echo >&2 "  You are using:           $(CC_VERSION_TEXT)"; \
	fi

PHONY += help
help:
	@echo  '  Building external modules.'
	@echo  '  Syntax: make -C path/to/kernel/src M=$$PWD target'
	@echo  ''
	@echo  '  modules         - default target, build the module(s)'
	@echo  '  modules_install - install the module'
	@echo  '  clean           - remove generated files in module directory only'
	@echo  ''

# no-op for external module builds
PHONY += modules_prepare

endif # KBUILD_EXTMOD

# ---------------------------------------------------------------------------
# Modules

PHONY += modules modules_install

ifdef CONFIG_MODULES

modules: modules_check
	$(Q)$(MAKE) -f $(srctree)/scripts/Makefile.modpost

PHONY += modules_check
modules_check: $(MODORDER)
	$(Q)$(CONFIG_SHELL) $(srctree)/scripts/modules-check.sh $<

quiet_cmd_depmod = DEPMOD  $(MODLIB)
      cmd_depmod = $(CONFIG_SHELL) $(srctree)/scripts/depmod.sh $(DEPMOD) \
                   $(KERNELRELEASE)

modules_install:
	$(Q)$(MAKE) -f $(srctree)/scripts/Makefile.modinst
	$(call cmd,depmod)

else # CONFIG_MODULES

# Modules not configured
# ---------------------------------------------------------------------------

modules modules_install:
	@echo >&2 '***'
	@echo >&2 '*** The present kernel configuration has modules disabled.'
	@echo >&2 '*** To use the module feature, please run "make menuconfig" etc.'
	@echo >&2 '*** to enable CONFIG_MODULES.'
	@echo >&2 '***'
	@exit 1

endif # CONFIG_MODULES

# Single targets
# ---------------------------------------------------------------------------
# To build individual files in subdirectories, you can do like this:
#
#   make foo/bar/baz.s
#
# The supported suffixes for single-target are listed in 'single-targets'
#
# To build only under specific subdirectories, you can do like this:
#
#   make foo/bar/baz/

ifdef single-build

# .ko is special because modpost is needed
single-ko := $(sort $(filter %.ko, $(MAKECMDGOALS)))
single-no-ko := $(sort $(patsubst %.ko,%.mod, $(MAKECMDGOALS)))

$(single-ko): single_modpost
	@:
$(single-no-ko): descend
	@:

ifeq ($(KBUILD_EXTMOD),)
# For the single build of in-tree modules, use a temporary file to avoid
# the situation of modules_install installing an invalid modules.order.
MODORDER := .modules.tmp
endif

PHONY += single_modpost
single_modpost: $(single-no-ko) modules_prepare
	$(Q){ $(foreach m, $(single-ko), echo $(extmod_prefix)$m;) } > $(MODORDER)
	$(Q)$(MAKE) -f $(srctree)/scripts/Makefile.modpost

KBUILD_MODULES := 1

export KBUILD_SINGLE_TARGETS := $(addprefix $(extmod_prefix), $(single-no-ko))

# trim unrelated directories
build-dirs := $(foreach d, $(build-dirs), \
			$(if $(filter $(d)/%, $(KBUILD_SINGLE_TARGETS)), $(d)))

endif

ifndef CONFIG_MODULES
KBUILD_MODULES :=
endif

# Handle descending into subdirectories listed in $(build-dirs)
# Preset locale variables to speed up the build process. Limit locale
# tweaks to this spot to avoid wrong language settings when running
# make menuconfig etc.
# Error messages still appears in the original language
PHONY += descend $(build-dirs)
descend: $(build-dirs)
$(build-dirs): prepare
	$(Q)$(MAKE) $(build)=$@ \
	single-build=$(if $(filter-out $@/, $(filter $@/%, $(KBUILD_SINGLE_TARGETS))),1) \
	need-builtin=1 need-modorder=1

clean-dirs := $(addprefix _clean_, $(clean-dirs))
PHONY += $(clean-dirs) clean
$(clean-dirs):
	$(Q)$(MAKE) $(clean)=$(patsubst _clean_%,%,$@)

clean: $(clean-dirs)
	$(call cmd,rmfiles)
	@find $(if $(KBUILD_EXTMOD), $(KBUILD_EXTMOD), .) $(RCS_FIND_IGNORE) \
		\( -name '*.[aios]' -o -name '*.ko' -o -name '.*.cmd' \
		-o -name '*.ko.*' \
		-o -name '*.dtb' -o -name '*.dtbo' -o -name '*.dtb.S' -o -name '*.dt.yaml' \
		-o -name '*.dwo' -o -name '*.lst' \
		-o -name '*.su' -o -name '*.mod' \
		-o -name '.*.d' -o -name '.*.tmp' -o -name '*.mod.c' \
		-o -name '*.lex.c' -o -name '*.tab.[ch]' \
		-o -name '*.asn1.[ch]' \
		-o -name '*.symtypes' -o -name 'modules.order' \
		-o -name '.tmp_*.o.*' \
		-o -name '*.c.[012]*.*' \
		-o -name '*.ll' \
		-o -name '*.gcno' \
		-o -name '*.*.symversions' \) -type f -print | xargs rm -f

# Generate tags for editors
# ---------------------------------------------------------------------------
quiet_cmd_tags = GEN     $@
      cmd_tags = $(BASH) $(srctree)/scripts/tags.sh $@

tags TAGS cscope gtags: FORCE
	$(call cmd,tags)

# Script to generate missing namespace dependencies
# ---------------------------------------------------------------------------

PHONY += nsdeps
nsdeps: export KBUILD_NSDEPS=1
nsdeps: modules
	$(Q)$(CONFIG_SHELL) $(srctree)/scripts/nsdeps

# Clang Tooling
# ---------------------------------------------------------------------------

quiet_cmd_gen_compile_commands = GEN     $@
      cmd_gen_compile_commands = $(PYTHON3) $< -a $(AR) -o $@ $(filter-out $<, $(real-prereqs))

$(extmod_prefix)compile_commands.json: scripts/clang-tools/gen_compile_commands.py \
	$(if $(KBUILD_EXTMOD),,$(KBUILD_VMLINUX_OBJS) $(KBUILD_VMLINUX_LIBS)) \
	$(if $(CONFIG_MODULES), $(MODORDER)) FORCE
	$(call if_changed,gen_compile_commands)

targets += $(extmod_prefix)compile_commands.json

PHONY += clang-tidy clang-analyzer

ifdef CONFIG_CC_IS_CLANG
quiet_cmd_clang_tools = CHECK   $<
      cmd_clang_tools = $(PYTHON3) $(srctree)/scripts/clang-tools/run-clang-tools.py $@ $<

clang-tidy clang-analyzer: $(extmod_prefix)compile_commands.json
	$(call cmd,clang_tools)
else
clang-tidy clang-analyzer:
	@echo "$@ requires CC=clang" >&2
	@false
endif

# Scripts to check various things for consistency
# ---------------------------------------------------------------------------

PHONY += includecheck versioncheck coccicheck export_report

includecheck:
	find $(srctree)/* $(RCS_FIND_IGNORE) \
		-name '*.[hcS]' -type f -print | sort \
		| xargs $(PERL) -w $(srctree)/scripts/checkincludes.pl

versioncheck:
	find $(srctree)/* $(RCS_FIND_IGNORE) \
		-name '*.[hcS]' -type f -print | sort \
		| xargs $(PERL) -w $(srctree)/scripts/checkversion.pl

coccicheck:
	$(Q)$(BASH) $(srctree)/scripts/$@

export_report:
	$(PERL) $(srctree)/scripts/export_report.pl

PHONY += checkstack kernelrelease kernelversion image_name

# UML needs a little special treatment here.  It wants to use the host
# toolchain, so needs $(SUBARCH) passed to checkstack.pl.  Everyone
# else wants $(ARCH), including people doing cross-builds, which means
# that $(SUBARCH) doesn't work here.
ifeq ($(ARCH), um)
CHECKSTACK_ARCH := $(SUBARCH)
else
CHECKSTACK_ARCH := $(ARCH)
endif
checkstack:
	$(OBJDUMP) -d vmlinux $$(find . -name '*.ko') | \
	$(PERL) $(srctree)/scripts/checkstack.pl $(CHECKSTACK_ARCH)

kernelrelease:
	@echo "$(KERNELVERSION)$$($(CONFIG_SHELL) $(srctree)/scripts/setlocalversion $(srctree))"

kernelversion:
	@echo $(KERNELVERSION)

image_name:
	@echo $(KBUILD_IMAGE)

quiet_cmd_rmfiles = $(if $(wildcard $(rm-files)),CLEAN   $(wildcard $(rm-files)))
      cmd_rmfiles = rm -rf $(rm-files)

# read saved command lines for existing targets
existing-targets := $(wildcard $(sort $(targets)))

-include $(foreach f,$(existing-targets),$(dir $(f)).$(notdir $(f)).cmd)

endif # config-build
endif # mixed-build
endif # need-sub-make

PHONY += FORCE
FORCE:

# Declare the contents of the PHONY variable as phony.  We keep that
# information in a variable so we can use it in if_changed and friends.
.PHONY: $(PHONY)<|MERGE_RESOLUTION|>--- conflicted
+++ resolved
@@ -1,16 +1,9 @@
 # SPDX-License-Identifier: GPL-2.0
 VERSION = 5
-<<<<<<< HEAD
-PATCHLEVEL = 13
-SUBLEVEL = 13
-EXTRAVERSION = -tos1
-NAME = Opossums on Parade
-=======
 PATCHLEVEL = 15
 SUBLEVEL = 6
 EXTRAVERSION = -arch2
 NAME = Trick or Treat
->>>>>>> bee673aa
 
 # *DOCUMENTATION*
 # To see a list of typical targets execute "make help"
@@ -1340,8 +1333,6 @@
 
 install: sub_make_done :=
 
-<<<<<<< HEAD
-=======
 # ---------------------------------------------------------------------------
 # Tools
 
@@ -1380,7 +1371,6 @@
 	$(Q)$(MAKE) LDFLAGS= MAKEFLAGS="$(tools_silent) $(filter --j% -j,$(MAKEFLAGS))" O=$(abspath $(objtree)) subdir=tools -C $(srctree)/tools/ $*
 
 # ---------------------------------------------------------------------------
->>>>>>> bee673aa
 # Kernel selftest
 
 PHONY += kselftest
