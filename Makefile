--- conflicted
+++ resolved
@@ -1,13 +1,8 @@
 # SPDX-License-Identifier: GPL-2.0
 VERSION = 5
 PATCHLEVEL = 13
-<<<<<<< HEAD
-SUBLEVEL = 9
+SUBLEVEL = 10
 EXTRAVERSION = -tos1
-=======
-SUBLEVEL = 10
-EXTRAVERSION = -zen1
->>>>>>> 595723f6
 NAME = The City on the Edge of Forever
 
 # *DOCUMENTATION*
