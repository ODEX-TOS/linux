# SPDX-License-Identifier: GPL-2.0
VERSION = 5
<<<<<<< HEAD
PATCHLEVEL = 16
SUBLEVEL = 1
EXTRAVERSION = -tos1
NAME = Gobble Gobble
=======
PATCHLEVEL = 17
SUBLEVEL = 0
EXTRAVERSION = -arch1
NAME = Superb Owl
>>>>>>> 9a3dff14

# *DOCUMENTATION*
# To see a list of typical targets execute "make help"
# More info can be located in ./README
# Comments in this file are targeted only to the developer, do not
# expect to learn how to build the kernel reading this file.

$(if $(filter __%, $(MAKECMDGOALS)), \
	$(error targets prefixed with '__' are only for internal use))

# That's our default target when none is given on the command line
PHONY := __all
__all:

# We are using a recursive build, so we need to do a little thinking
# to get the ordering right.
#
# Most importantly: sub-Makefiles should only ever modify files in
# their own directory. If in some directory we have a dependency on
# a file in another dir (which doesn't happen often, but it's often
# unavoidable when linking the built-in.a targets which finally
# turn into vmlinux), we will call a sub make in that other dir, and
# after that we are sure that everything which is in that other dir
# is now up to date.
#
# The only cases where we need to modify files which have global
# effects are thus separated out and done before the recursive
# descending is started. They are now explicitly listed as the
# prepare rule.

ifneq ($(sub_make_done),1)

# Do not use make's built-in rules and variables
# (this increases performance and avoids hard-to-debug behaviour)
MAKEFLAGS += -rR

# Avoid funny character set dependencies
unexport LC_ALL
LC_COLLATE=C
LC_NUMERIC=C
export LC_COLLATE LC_NUMERIC

# Avoid interference with shell env settings
unexport GREP_OPTIONS

# Beautify output
# ---------------------------------------------------------------------------
#
# Normally, we echo the whole command before executing it. By making
# that echo $($(quiet)$(cmd)), we now have the possibility to set
# $(quiet) to choose other forms of output instead, e.g.
#
#         quiet_cmd_cc_o_c = Compiling $(RELDIR)/$@
#         cmd_cc_o_c       = $(CC) $(c_flags) -c -o $@ $<
#
# If $(quiet) is empty, the whole command will be printed.
# If it is set to "quiet_", only the short version will be printed.
# If it is set to "silent_", nothing will be printed at all, since
# the variable $(silent_cmd_cc_o_c) doesn't exist.
#
# A simple variant is to prefix commands with $(Q) - that's useful
# for commands that shall be hidden in non-verbose mode.
#
#	$(Q)ln $@ :<
#
# If KBUILD_VERBOSE equals 0 then the above command will be hidden.
# If KBUILD_VERBOSE equals 1 then the above command is displayed.
# If KBUILD_VERBOSE equals 2 then give the reason why each target is rebuilt.
#
# To put more focus on warnings, be less verbose as default
# Use 'make V=1' to see the full commands

ifeq ("$(origin V)", "command line")
  KBUILD_VERBOSE = $(V)
endif
ifndef KBUILD_VERBOSE
  KBUILD_VERBOSE = 0
endif

ifeq ($(KBUILD_VERBOSE),1)
  quiet =
  Q =
else
  quiet=quiet_
  Q = @
endif

# If the user is running make -s (silent mode), suppress echoing of
# commands

ifneq ($(findstring s,$(filter-out --%,$(MAKEFLAGS))),)
  quiet=silent_
  KBUILD_VERBOSE = 0
endif

export quiet Q KBUILD_VERBOSE

# Call a source code checker (by default, "sparse") as part of the
# C compilation.
#
# Use 'make C=1' to enable checking of only re-compiled files.
# Use 'make C=2' to enable checking of *all* source files, regardless
# of whether they are re-compiled or not.
#
# See the file "Documentation/dev-tools/sparse.rst" for more details,
# including where to get the "sparse" utility.

ifeq ("$(origin C)", "command line")
  KBUILD_CHECKSRC = $(C)
endif
ifndef KBUILD_CHECKSRC
  KBUILD_CHECKSRC = 0
endif

export KBUILD_CHECKSRC

# Use make M=dir or set the environment variable KBUILD_EXTMOD to specify the
# directory of external module to build. Setting M= takes precedence.
ifeq ("$(origin M)", "command line")
  KBUILD_EXTMOD := $(M)
endif

$(if $(word 2, $(KBUILD_EXTMOD)), \
	$(error building multiple external modules is not supported))

# Remove trailing slashes
ifneq ($(filter %/, $(KBUILD_EXTMOD)),)
KBUILD_EXTMOD := $(shell dirname $(KBUILD_EXTMOD).)
endif

export KBUILD_EXTMOD

# Kbuild will save output files in the current working directory.
# This does not need to match to the root of the kernel source tree.
#
# For example, you can do this:
#
#  cd /dir/to/store/output/files; make -f /dir/to/kernel/source/Makefile
#
# If you want to save output files in a different location, there are
# two syntaxes to specify it.
#
# 1) O=
# Use "make O=dir/to/store/output/files/"
#
# 2) Set KBUILD_OUTPUT
# Set the environment variable KBUILD_OUTPUT to point to the output directory.
# export KBUILD_OUTPUT=dir/to/store/output/files/; make
#
# The O= assignment takes precedence over the KBUILD_OUTPUT environment
# variable.

# Do we want to change the working directory?
ifeq ("$(origin O)", "command line")
  KBUILD_OUTPUT := $(O)
endif

ifneq ($(KBUILD_OUTPUT),)
# Make's built-in functions such as $(abspath ...), $(realpath ...) cannot
# expand a shell special character '~'. We use a somewhat tedious way here.
abs_objtree := $(shell mkdir -p $(KBUILD_OUTPUT) && cd $(KBUILD_OUTPUT) && pwd)
$(if $(abs_objtree),, \
     $(error failed to create output directory "$(KBUILD_OUTPUT)"))

# $(realpath ...) resolves symlinks
abs_objtree := $(realpath $(abs_objtree))
else
abs_objtree := $(CURDIR)
endif # ifneq ($(KBUILD_OUTPUT),)

ifeq ($(abs_objtree),$(CURDIR))
# Suppress "Entering directory ..." unless we are changing the work directory.
MAKEFLAGS += --no-print-directory
else
need-sub-make := 1
endif

this-makefile := $(lastword $(MAKEFILE_LIST))
abs_srctree := $(realpath $(dir $(this-makefile)))

ifneq ($(words $(subst :, ,$(abs_srctree))), 1)
$(error source directory cannot contain spaces or colons)
endif

ifneq ($(abs_srctree),$(abs_objtree))
# Look for make include files relative to root of kernel src
#
# --included-dir is added for backward compatibility, but you should not rely on
# it. Please add $(srctree)/ prefix to include Makefiles in the source tree.
MAKEFLAGS += --include-dir=$(abs_srctree)
endif

ifneq ($(filter 3.%,$(MAKE_VERSION)),)
# 'MAKEFLAGS += -rR' does not immediately become effective for GNU Make 3.x
# We need to invoke sub-make to avoid implicit rules in the top Makefile.
need-sub-make := 1
# Cancel implicit rules for this Makefile.
$(this-makefile): ;
endif

export abs_srctree abs_objtree
export sub_make_done := 1

ifeq ($(need-sub-make),1)

PHONY += $(MAKECMDGOALS) __sub-make

$(filter-out $(this-makefile), $(MAKECMDGOALS)) __all: __sub-make
	@:

# Invoke a second make in the output directory, passing relevant variables
__sub-make:
	$(Q)$(MAKE) -C $(abs_objtree) -f $(abs_srctree)/Makefile $(MAKECMDGOALS)

endif # need-sub-make
endif # sub_make_done

# We process the rest of the Makefile if this is the final invocation of make
ifeq ($(need-sub-make),)

# Do not print "Entering directory ...",
# but we want to display it when entering to the output directory
# so that IDEs/editors are able to understand relative filenames.
MAKEFLAGS += --no-print-directory

ifeq ($(abs_srctree),$(abs_objtree))
        # building in the source tree
        srctree := .
	building_out_of_srctree :=
else
        ifeq ($(abs_srctree)/,$(dir $(abs_objtree)))
                # building in a subdirectory of the source tree
                srctree := ..
        else
                srctree := $(abs_srctree)
        endif
	building_out_of_srctree := 1
endif

ifneq ($(KBUILD_ABS_SRCTREE),)
srctree := $(abs_srctree)
endif

objtree		:= .
VPATH		:= $(srctree)

export building_out_of_srctree srctree objtree VPATH

# To make sure we do not include .config for any of the *config targets
# catch them early, and hand them over to scripts/kconfig/Makefile
# It is allowed to specify more targets when calling make, including
# mixing *config targets and build targets.
# For example 'make oldconfig all'.
# Detect when mixed targets is specified, and make a second invocation
# of make so .config is not included in this case either (for *config).

version_h := include/generated/uapi/linux/version.h

clean-targets := %clean mrproper cleandocs
no-dot-config-targets := $(clean-targets) \
			 cscope gtags TAGS tags help% %docs check% coccicheck \
			 $(version_h) headers headers_% archheaders archscripts \
			 %asm-generic kernelversion %src-pkg dt_binding_check \
			 outputmakefile
# Installation targets should not require compiler. Unfortunately, vdso_install
# is an exception where build artifacts may be updated. This must be fixed.
no-compiler-targets := $(no-dot-config-targets) install dtbs_install \
			headers_install modules_install kernelrelease image_name
no-sync-config-targets := $(no-dot-config-targets) %install kernelrelease \
			  image_name
single-targets := %.a %.i %.ko %.lds %.ll %.lst %.mod %.o %.s %.symtypes %/

config-build	:=
mixed-build	:=
need-config	:= 1
need-compiler	:= 1
may-sync-config	:= 1
single-build	:=

ifneq ($(filter $(no-dot-config-targets), $(MAKECMDGOALS)),)
	ifeq ($(filter-out $(no-dot-config-targets), $(MAKECMDGOALS)),)
		need-config :=
	endif
endif

ifneq ($(filter $(no-compiler-targets), $(MAKECMDGOALS)),)
	ifeq ($(filter-out $(no-compiler-targets), $(MAKECMDGOALS)),)
		need-compiler :=
	endif
endif

ifneq ($(filter $(no-sync-config-targets), $(MAKECMDGOALS)),)
	ifeq ($(filter-out $(no-sync-config-targets), $(MAKECMDGOALS)),)
		may-sync-config :=
	endif
endif

ifneq ($(KBUILD_EXTMOD),)
	may-sync-config :=
endif

ifeq ($(KBUILD_EXTMOD),)
        ifneq ($(filter %config,$(MAKECMDGOALS)),)
		config-build := 1
                ifneq ($(words $(MAKECMDGOALS)),1)
			mixed-build := 1
                endif
        endif
endif

# We cannot build single targets and the others at the same time
ifneq ($(filter $(single-targets), $(MAKECMDGOALS)),)
	single-build := 1
	ifneq ($(filter-out $(single-targets), $(MAKECMDGOALS)),)
		mixed-build := 1
	endif
endif

# For "make -j clean all", "make -j mrproper defconfig all", etc.
ifneq ($(filter $(clean-targets),$(MAKECMDGOALS)),)
        ifneq ($(filter-out $(clean-targets),$(MAKECMDGOALS)),)
		mixed-build := 1
        endif
endif

# install and modules_install need also be processed one by one
ifneq ($(filter install,$(MAKECMDGOALS)),)
        ifneq ($(filter modules_install,$(MAKECMDGOALS)),)
		mixed-build := 1
        endif
endif

ifdef mixed-build
# ===========================================================================
# We're called with mixed targets (*config and build targets).
# Handle them one by one.

PHONY += $(MAKECMDGOALS) __build_one_by_one

$(MAKECMDGOALS): __build_one_by_one
	@:

__build_one_by_one:
	$(Q)set -e; \
	for i in $(MAKECMDGOALS); do \
		$(MAKE) -f $(srctree)/Makefile $$i; \
	done

else # !mixed-build

include $(srctree)/scripts/Kbuild.include

# Read KERNELRELEASE from include/config/kernel.release (if it exists)
KERNELRELEASE = $(shell cat include/config/kernel.release 2> /dev/null)
KERNELVERSION = $(VERSION)$(if $(PATCHLEVEL),.$(PATCHLEVEL)$(if $(SUBLEVEL),.$(SUBLEVEL)))$(EXTRAVERSION)
export VERSION PATCHLEVEL SUBLEVEL KERNELRELEASE KERNELVERSION

include $(srctree)/scripts/subarch.include

# Cross compiling and selecting different set of gcc/bin-utils
# ---------------------------------------------------------------------------
#
# When performing cross compilation for other architectures ARCH shall be set
# to the target architecture. (See arch/* for the possibilities).
# ARCH can be set during invocation of make:
# make ARCH=ia64
# Another way is to have ARCH set in the environment.
# The default ARCH is the host where make is executed.

# CROSS_COMPILE specify the prefix used for all executables used
# during compilation. Only gcc and related bin-utils executables
# are prefixed with $(CROSS_COMPILE).
# CROSS_COMPILE can be set on the command line
# make CROSS_COMPILE=ia64-linux-
# Alternatively CROSS_COMPILE can be set in the environment.
# Default value for CROSS_COMPILE is not to prefix executables
# Note: Some architectures assign CROSS_COMPILE in their arch/*/Makefile
ARCH		?= $(SUBARCH)

# Architecture as present in compile.h
UTS_MACHINE 	:= $(ARCH)
SRCARCH 	:= $(ARCH)

# Additional ARCH settings for x86
ifeq ($(ARCH),i386)
        SRCARCH := x86
endif
ifeq ($(ARCH),x86_64)
        SRCARCH := x86
endif

# Additional ARCH settings for sparc
ifeq ($(ARCH),sparc32)
       SRCARCH := sparc
endif
ifeq ($(ARCH),sparc64)
       SRCARCH := sparc
endif

# Additional ARCH settings for parisc
ifeq ($(ARCH),parisc64)
       SRCARCH := parisc
endif

export cross_compiling :=
ifneq ($(SRCARCH),$(SUBARCH))
cross_compiling := 1
endif

KCONFIG_CONFIG	?= .config
export KCONFIG_CONFIG

# SHELL used by kbuild
CONFIG_SHELL := sh

HOST_LFS_CFLAGS := $(shell getconf LFS_CFLAGS 2>/dev/null)
HOST_LFS_LDFLAGS := $(shell getconf LFS_LDFLAGS 2>/dev/null)
HOST_LFS_LIBS := $(shell getconf LFS_LIBS 2>/dev/null)

ifneq ($(LLVM),)
HOSTCC	= clang
HOSTCXX	= clang++
else
HOSTCC	= gcc
HOSTCXX	= g++
endif

export KBUILD_USERCFLAGS := -Wall -Wmissing-prototypes -Wstrict-prototypes \
			      -O2 -fomit-frame-pointer -std=gnu89
export KBUILD_USERLDFLAGS :=

KBUILD_HOSTCFLAGS   := $(KBUILD_USERCFLAGS) $(HOST_LFS_CFLAGS) $(HOSTCFLAGS)
KBUILD_HOSTCXXFLAGS := -Wall -O2 $(HOST_LFS_CFLAGS) $(HOSTCXXFLAGS)
KBUILD_HOSTLDFLAGS  := $(HOST_LFS_LDFLAGS) $(HOSTLDFLAGS)
KBUILD_HOSTLDLIBS   := $(HOST_LFS_LIBS) $(HOSTLDLIBS)

# Make variables (CC, etc...)
CPP		= $(CC) -E
ifneq ($(LLVM),)
CC		= clang
LD		= ld.lld
AR		= llvm-ar
NM		= llvm-nm
OBJCOPY		= llvm-objcopy
OBJDUMP		= llvm-objdump
READELF		= llvm-readelf
STRIP		= llvm-strip
else
CC		= $(CROSS_COMPILE)gcc
LD		= $(CROSS_COMPILE)ld
AR		= $(CROSS_COMPILE)ar
NM		= $(CROSS_COMPILE)nm
OBJCOPY		= $(CROSS_COMPILE)objcopy
OBJDUMP		= $(CROSS_COMPILE)objdump
READELF		= $(CROSS_COMPILE)readelf
STRIP		= $(CROSS_COMPILE)strip
endif
PAHOLE		= pahole
RESOLVE_BTFIDS	= $(objtree)/tools/bpf/resolve_btfids/resolve_btfids
LEX		= flex
YACC		= bison
AWK		= awk
INSTALLKERNEL  := installkernel
DEPMOD		= depmod
PERL		= perl
PYTHON3		= python3
CHECK		= sparse
BASH		= bash
KGZIP		= gzip
KBZIP2		= bzip2
KLZOP		= lzop
LZMA		= lzma
LZ4		= lz4c
XZ		= xz
ZSTD		= zstd

PAHOLE_FLAGS	= $(shell PAHOLE=$(PAHOLE) $(srctree)/scripts/pahole-flags.sh)

CHECKFLAGS     := -D__linux__ -Dlinux -D__STDC__ -Dunix -D__unix__ \
		  -Wbitwise -Wno-return-void -Wno-unknown-attribute $(CF)
NOSTDINC_FLAGS :=
CFLAGS_MODULE   =
AFLAGS_MODULE   =
LDFLAGS_MODULE  =
CFLAGS_KERNEL	=
AFLAGS_KERNEL	=
LDFLAGS_vmlinux =

# Use USERINCLUDE when you must reference the UAPI directories only.
USERINCLUDE    := \
		-I$(srctree)/arch/$(SRCARCH)/include/uapi \
		-I$(objtree)/arch/$(SRCARCH)/include/generated/uapi \
		-I$(srctree)/include/uapi \
		-I$(objtree)/include/generated/uapi \
                -include $(srctree)/include/linux/compiler-version.h \
                -include $(srctree)/include/linux/kconfig.h

# Use LINUXINCLUDE when you must reference the include/ directory.
# Needed to be compatible with the O= option
LINUXINCLUDE    := \
		-I$(srctree)/arch/$(SRCARCH)/include \
		-I$(objtree)/arch/$(SRCARCH)/include/generated \
		$(if $(building_out_of_srctree),-I$(srctree)/include) \
		-I$(objtree)/include \
		$(USERINCLUDE)

KBUILD_AFLAGS   := -D__ASSEMBLY__ -fno-PIE
KBUILD_CFLAGS   := -Wall -Wundef -Werror=strict-prototypes -Wno-trigraphs \
		   -fno-strict-aliasing -fno-common -fshort-wchar -fno-PIE \
		   -Werror=implicit-function-declaration -Werror=implicit-int \
		   -Werror=return-type -Wno-format-security \
		   -std=gnu89
KBUILD_CPPFLAGS := -D__KERNEL__
KBUILD_AFLAGS_KERNEL :=
KBUILD_CFLAGS_KERNEL :=
KBUILD_AFLAGS_MODULE  := -DMODULE
KBUILD_CFLAGS_MODULE  := -DMODULE
KBUILD_LDFLAGS_MODULE :=
KBUILD_LDFLAGS :=
CLANG_FLAGS :=

export ARCH SRCARCH CONFIG_SHELL BASH HOSTCC KBUILD_HOSTCFLAGS CROSS_COMPILE LD CC
export CPP AR NM STRIP OBJCOPY OBJDUMP READELF PAHOLE RESOLVE_BTFIDS LEX YACC AWK INSTALLKERNEL
export PERL PYTHON3 CHECK CHECKFLAGS MAKE UTS_MACHINE HOSTCXX
export KGZIP KBZIP2 KLZOP LZMA LZ4 XZ ZSTD
export KBUILD_HOSTCXXFLAGS KBUILD_HOSTLDFLAGS KBUILD_HOSTLDLIBS LDFLAGS_MODULE

export KBUILD_CPPFLAGS NOSTDINC_FLAGS LINUXINCLUDE OBJCOPYFLAGS KBUILD_LDFLAGS
export KBUILD_CFLAGS CFLAGS_KERNEL CFLAGS_MODULE
export KBUILD_AFLAGS AFLAGS_KERNEL AFLAGS_MODULE
export KBUILD_AFLAGS_MODULE KBUILD_CFLAGS_MODULE KBUILD_LDFLAGS_MODULE
export KBUILD_AFLAGS_KERNEL KBUILD_CFLAGS_KERNEL
export PAHOLE_FLAGS

# Files to ignore in find ... statements

export RCS_FIND_IGNORE := \( -name SCCS -o -name BitKeeper -o -name .svn -o    \
			  -name CVS -o -name .pc -o -name .hg -o -name .git \) \
			  -prune -o
export RCS_TAR_IGNORE := --exclude SCCS --exclude BitKeeper --exclude .svn \
			 --exclude CVS --exclude .pc --exclude .hg --exclude .git

# ===========================================================================
# Rules shared between *config targets and build targets

# Basic helpers built in scripts/basic/
PHONY += scripts_basic
scripts_basic:
	$(Q)$(MAKE) $(build)=scripts/basic

PHONY += outputmakefile
ifdef building_out_of_srctree
# Before starting out-of-tree build, make sure the source tree is clean.
# outputmakefile generates a Makefile in the output directory, if using a
# separate output directory. This allows convenient use of make in the
# output directory.
# At the same time when output Makefile generated, generate .gitignore to
# ignore whole output directory

quiet_cmd_makefile = GEN     Makefile
      cmd_makefile = { \
	echo "\# Automatically generated by $(srctree)/Makefile: don't edit"; \
	echo "include $(srctree)/Makefile"; \
	} > Makefile

outputmakefile:
	$(Q)if [ -f $(srctree)/.config -o \
		 -d $(srctree)/include/config -o \
		 -d $(srctree)/arch/$(SRCARCH)/include/generated ]; then \
		echo >&2 "***"; \
		echo >&2 "*** The source tree is not clean, please run 'make$(if $(findstring command line, $(origin ARCH)), ARCH=$(ARCH)) mrproper'"; \
		echo >&2 "*** in $(abs_srctree)";\
		echo >&2 "***"; \
		false; \
	fi
	$(Q)ln -fsn $(srctree) source
	$(call cmd,makefile)
	$(Q)test -e .gitignore || \
	{ echo "# this is build directory, ignore it"; echo "*"; } > .gitignore
endif

# The expansion should be delayed until arch/$(SRCARCH)/Makefile is included.
# Some architectures define CROSS_COMPILE in arch/$(SRCARCH)/Makefile.
# CC_VERSION_TEXT is referenced from Kconfig (so it needs export),
# and from include/config/auto.conf.cmd to detect the compiler upgrade.
CC_VERSION_TEXT = $(subst $(pound),,$(shell LC_ALL=C $(CC) --version 2>/dev/null | head -n 1))

ifneq ($(findstring clang,$(CC_VERSION_TEXT)),)
include $(srctree)/scripts/Makefile.clang
endif

# Include this also for config targets because some architectures need
# cc-cross-prefix to determine CROSS_COMPILE.
ifdef need-compiler
include $(srctree)/scripts/Makefile.compiler
endif

ifdef config-build
# ===========================================================================
# *config targets only - make sure prerequisites are updated, and descend
# in scripts/kconfig to make the *config target

# Read arch specific Makefile to set KBUILD_DEFCONFIG as needed.
# KBUILD_DEFCONFIG may point out an alternative default configuration
# used for 'make defconfig'
include $(srctree)/arch/$(SRCARCH)/Makefile
export KBUILD_DEFCONFIG KBUILD_KCONFIG CC_VERSION_TEXT

config: outputmakefile scripts_basic FORCE
	$(Q)$(MAKE) $(build)=scripts/kconfig $@

%config: outputmakefile scripts_basic FORCE
	$(Q)$(MAKE) $(build)=scripts/kconfig $@

else #!config-build
# ===========================================================================
# Build targets only - this includes vmlinux, arch specific targets, clean
# targets and others. In general all targets except *config targets.

# If building an external module we do not care about the all: rule
# but instead __all depend on modules
PHONY += all
ifeq ($(KBUILD_EXTMOD),)
__all: all
else
__all: modules
endif

# Decide whether to build built-in, modular, or both.
# Normally, just do built-in.

KBUILD_MODULES :=
KBUILD_BUILTIN := 1

# If we have only "make modules", don't compile built-in objects.
ifeq ($(MAKECMDGOALS),modules)
  KBUILD_BUILTIN :=
endif

# If we have "make <whatever> modules", compile modules
# in addition to whatever we do anyway.
# Just "make" or "make all" shall build modules as well

ifneq ($(filter all modules nsdeps %compile_commands.json clang-%,$(MAKECMDGOALS)),)
  KBUILD_MODULES := 1
endif

ifeq ($(MAKECMDGOALS),)
  KBUILD_MODULES := 1
endif

export KBUILD_MODULES KBUILD_BUILTIN

ifdef need-config
include include/config/auto.conf
endif

ifeq ($(KBUILD_EXTMOD),)
# Objects we will link into vmlinux / subdirs we need to visit
core-y		:= init/ usr/ arch/$(SRCARCH)/
drivers-y	:= drivers/ sound/
drivers-$(CONFIG_SAMPLES) += samples/
drivers-$(CONFIG_NET) += net/
drivers-y	+= virt/
libs-y		:= lib/
endif # KBUILD_EXTMOD

# The all: target is the default when no target is given on the
# command line.
# This allow a user to issue only 'make' to build a kernel including modules
# Defaults to vmlinux, but the arch makefile usually adds further targets
all: vmlinux

CFLAGS_GCOV	:= -fprofile-arcs -ftest-coverage
ifdef CONFIG_CC_IS_GCC
CFLAGS_GCOV	+= -fno-tree-loop-im
endif
export CFLAGS_GCOV

# The arch Makefiles can override CC_FLAGS_FTRACE. We may also append it later.
ifdef CONFIG_FUNCTION_TRACER
  CC_FLAGS_FTRACE := -pg
endif

include $(srctree)/arch/$(SRCARCH)/Makefile

ifdef need-config
ifdef may-sync-config
# Read in dependencies to all Kconfig* files, make sure to run syncconfig if
# changes are detected. This should be included after arch/$(SRCARCH)/Makefile
# because some architectures define CROSS_COMPILE there.
include include/config/auto.conf.cmd

$(KCONFIG_CONFIG):
	@echo >&2 '***'
	@echo >&2 '*** Configuration file "$@" not found!'
	@echo >&2 '***'
	@echo >&2 '*** Please run some configurator (e.g. "make oldconfig" or'
	@echo >&2 '*** "make menuconfig" or "make xconfig").'
	@echo >&2 '***'
	@/bin/false

# The actual configuration files used during the build are stored in
# include/generated/ and include/config/. Update them if .config is newer than
# include/config/auto.conf (which mirrors .config).
#
# This exploits the 'multi-target pattern rule' trick.
# The syncconfig should be executed only once to make all the targets.
# (Note: use the grouped target '&:' when we bump to GNU Make 4.3)
#
# Do not use $(call cmd,...) here. That would suppress prompts from syncconfig,
# so you cannot notice that Kconfig is waiting for the user input.
%/config/auto.conf %/config/auto.conf.cmd %/generated/autoconf.h: $(KCONFIG_CONFIG)
	$(Q)$(kecho) "  SYNC    $@"
	$(Q)$(MAKE) -f $(srctree)/Makefile syncconfig
else # !may-sync-config
# External modules and some install targets need include/generated/autoconf.h
# and include/config/auto.conf but do not care if they are up-to-date.
# Use auto.conf to trigger the test
PHONY += include/config/auto.conf

include/config/auto.conf:
	$(Q)test -e include/generated/autoconf.h -a -e $@ || (		\
	echo >&2;							\
	echo >&2 "  ERROR: Kernel configuration is invalid.";		\
	echo >&2 "         include/generated/autoconf.h or $@ are missing.";\
	echo >&2 "         Run 'make oldconfig && make prepare' on kernel src to fix it.";	\
	echo >&2 ;							\
	/bin/false)

endif # may-sync-config
endif # need-config

KBUILD_CFLAGS	+= -fno-delete-null-pointer-checks
KBUILD_CFLAGS	+= $(call cc-disable-warning,frame-address,)
KBUILD_CFLAGS	+= $(call cc-disable-warning, format-truncation)
KBUILD_CFLAGS	+= $(call cc-disable-warning, format-overflow)
KBUILD_CFLAGS	+= $(call cc-disable-warning, address-of-packed-member)

ifdef CONFIG_CC_OPTIMIZE_FOR_PERFORMANCE
KBUILD_CFLAGS += -O2
else ifdef CONFIG_CC_OPTIMIZE_FOR_PERFORMANCE_O3
KBUILD_CFLAGS += -O3
else ifdef CONFIG_CC_OPTIMIZE_FOR_SIZE
KBUILD_CFLAGS += -Os
endif

# Tell gcc to never replace conditional load with a non-conditional one
ifdef CONFIG_CC_IS_GCC
# gcc-10 renamed --param=allow-store-data-races=0 to
# -fno-allow-store-data-races.
KBUILD_CFLAGS	+= $(call cc-option,--param=allow-store-data-races=0)
KBUILD_CFLAGS	+= $(call cc-option,-fno-allow-store-data-races)
endif

ifdef CONFIG_READABLE_ASM
# Disable optimizations that make assembler listings hard to read.
# reorder blocks reorders the control in the function
# ipa clone creates specialized cloned functions
# partial inlining inlines only parts of functions
KBUILD_CFLAGS += -fno-reorder-blocks -fno-ipa-cp-clone -fno-partial-inlining
endif

ifneq ($(CONFIG_FRAME_WARN),0)
KBUILD_CFLAGS += -Wframe-larger-than=$(CONFIG_FRAME_WARN)
endif

stackp-flags-y                                    := -fno-stack-protector
stackp-flags-$(CONFIG_STACKPROTECTOR)             := -fstack-protector
stackp-flags-$(CONFIG_STACKPROTECTOR_STRONG)      := -fstack-protector-strong

KBUILD_CFLAGS += $(stackp-flags-y)

KBUILD_CFLAGS-$(CONFIG_WERROR) += -Werror
KBUILD_CFLAGS += $(KBUILD_CFLAGS-y) $(CONFIG_CC_IMPLICIT_FALLTHROUGH)

ifdef CONFIG_CC_IS_CLANG
KBUILD_CPPFLAGS += -Qunused-arguments
# The kernel builds with '-std=gnu89' so use of GNU extensions is acceptable.
KBUILD_CFLAGS += -Wno-gnu
# CLANG uses a _MergedGlobals as optimization, but this breaks modpost, as the
# source of a reference will be _MergedGlobals and not on of the whitelisted names.
# See modpost pattern 2
KBUILD_CFLAGS += -mno-global-merge
else

# gcc inanely warns about local variables called 'main'
KBUILD_CFLAGS += -Wno-main
endif

# These warnings generated too much noise in a regular build.
# Use make W=1 to enable them (see scripts/Makefile.extrawarn)
KBUILD_CFLAGS += $(call cc-disable-warning, unused-but-set-variable)
KBUILD_CFLAGS += $(call cc-disable-warning, unused-const-variable)

ifdef CONFIG_FRAME_POINTER
KBUILD_CFLAGS	+= -fno-omit-frame-pointer -fno-optimize-sibling-calls
else
# Some targets (ARM with Thumb2, for example), can't be built with frame
# pointers.  For those, we don't have FUNCTION_TRACER automatically
# select FRAME_POINTER.  However, FUNCTION_TRACER adds -pg, and this is
# incompatible with -fomit-frame-pointer with current GCC, so we don't use
# -fomit-frame-pointer with FUNCTION_TRACER.
ifndef CONFIG_FUNCTION_TRACER
KBUILD_CFLAGS	+= -fomit-frame-pointer
endif
endif

# Initialize all stack variables with a 0xAA pattern.
ifdef CONFIG_INIT_STACK_ALL_PATTERN
KBUILD_CFLAGS	+= -ftrivial-auto-var-init=pattern
endif

# Initialize all stack variables with a zero value.
ifdef CONFIG_INIT_STACK_ALL_ZERO
KBUILD_CFLAGS	+= -ftrivial-auto-var-init=zero
ifdef CONFIG_CC_IS_CLANG
# https://bugs.llvm.org/show_bug.cgi?id=45497
KBUILD_CFLAGS	+= -enable-trivial-auto-var-init-zero-knowing-it-will-be-removed-from-clang
endif
endif

# While VLAs have been removed, GCC produces unreachable stack probes
# for the randomize_kstack_offset feature. Disable it for all compilers.
KBUILD_CFLAGS	+= $(call cc-option, -fno-stack-clash-protection)

# Clear used registers at func exit (to reduce data lifetime and ROP gadgets).
ifdef CONFIG_ZERO_CALL_USED_REGS
KBUILD_CFLAGS	+= -fzero-call-used-regs=used-gpr
endif

ifdef CONFIG_FUNCTION_TRACER
ifdef CONFIG_FTRACE_MCOUNT_USE_CC
  CC_FLAGS_FTRACE	+= -mrecord-mcount
  ifdef CONFIG_HAVE_NOP_MCOUNT
    ifeq ($(call cc-option-yn, -mnop-mcount),y)
      CC_FLAGS_FTRACE	+= -mnop-mcount
      CC_FLAGS_USING	+= -DCC_USING_NOP_MCOUNT
    endif
  endif
endif
ifdef CONFIG_FTRACE_MCOUNT_USE_OBJTOOL
  CC_FLAGS_USING	+= -DCC_USING_NOP_MCOUNT
endif
ifdef CONFIG_FTRACE_MCOUNT_USE_RECORDMCOUNT
  ifdef CONFIG_HAVE_C_RECORDMCOUNT
    BUILD_C_RECORDMCOUNT := y
    export BUILD_C_RECORDMCOUNT
  endif
endif
ifdef CONFIG_HAVE_FENTRY
  # s390-linux-gnu-gcc did not support -mfentry until gcc-9.
  ifeq ($(call cc-option-yn, -mfentry),y)
    CC_FLAGS_FTRACE	+= -mfentry
    CC_FLAGS_USING	+= -DCC_USING_FENTRY
  endif
endif
export CC_FLAGS_FTRACE
KBUILD_CFLAGS	+= $(CC_FLAGS_FTRACE) $(CC_FLAGS_USING)
KBUILD_AFLAGS	+= $(CC_FLAGS_USING)
endif

# We trigger additional mismatches with less inlining
ifdef CONFIG_DEBUG_SECTION_MISMATCH
KBUILD_CFLAGS += -fno-inline-functions-called-once
endif

ifdef CONFIG_LD_DEAD_CODE_DATA_ELIMINATION
KBUILD_CFLAGS_KERNEL += -ffunction-sections -fdata-sections
LDFLAGS_vmlinux += --gc-sections
endif

ifdef CONFIG_SHADOW_CALL_STACK
CC_FLAGS_SCS	:= -fsanitize=shadow-call-stack
KBUILD_CFLAGS	+= $(CC_FLAGS_SCS)
export CC_FLAGS_SCS
endif

ifdef CONFIG_LTO_CLANG
ifdef CONFIG_LTO_CLANG_THIN
CC_FLAGS_LTO	:= -flto=thin -fsplit-lto-unit
KBUILD_LDFLAGS	+= --thinlto-cache-dir=$(extmod_prefix).thinlto-cache
else
CC_FLAGS_LTO	:= -flto
endif
CC_FLAGS_LTO	+= -fvisibility=hidden

# Limit inlining across translation units to reduce binary size
KBUILD_LDFLAGS += -mllvm -import-instr-limit=5

# Check for frame size exceeding threshold during prolog/epilog insertion
# when using lld < 13.0.0.
ifneq ($(CONFIG_FRAME_WARN),0)
ifeq ($(shell test $(CONFIG_LLD_VERSION) -lt 130000; echo $$?),0)
KBUILD_LDFLAGS	+= -plugin-opt=-warn-stack-size=$(CONFIG_FRAME_WARN)
endif
endif
endif

ifdef CONFIG_LTO
KBUILD_CFLAGS	+= -fno-lto $(CC_FLAGS_LTO)
KBUILD_AFLAGS	+= -fno-lto
export CC_FLAGS_LTO
endif

ifdef CONFIG_CFI_CLANG
CC_FLAGS_CFI	:= -fsanitize=cfi \
		   -fsanitize-cfi-cross-dso \
		   -fno-sanitize-cfi-canonical-jump-tables \
		   -fno-sanitize-trap=cfi \
		   -fno-sanitize-blacklist

ifdef CONFIG_CFI_PERMISSIVE
CC_FLAGS_CFI	+= -fsanitize-recover=cfi
endif

# If LTO flags are filtered out, we must also filter out CFI.
CC_FLAGS_LTO	+= $(CC_FLAGS_CFI)
KBUILD_CFLAGS	+= $(CC_FLAGS_CFI)
export CC_FLAGS_CFI
endif

ifdef CONFIG_DEBUG_FORCE_FUNCTION_ALIGN_64B
KBUILD_CFLAGS += -falign-functions=64
endif

# arch Makefile may override CC so keep this after arch Makefile is included
NOSTDINC_FLAGS += -nostdinc

# warn about C99 declaration after statement
KBUILD_CFLAGS += -Wdeclaration-after-statement

# Variable Length Arrays (VLAs) should not be used anywhere in the kernel
KBUILD_CFLAGS += -Wvla

# disable pointer signed / unsigned warnings in gcc 4.0
KBUILD_CFLAGS += -Wno-pointer-sign

# In order to make sure new function cast mismatches are not introduced
# in the kernel (to avoid tripping CFI checking), the kernel should be
# globally built with -Wcast-function-type.
KBUILD_CFLAGS += $(call cc-option, -Wcast-function-type)

# disable stringop warnings in gcc 8+
KBUILD_CFLAGS += $(call cc-disable-warning, stringop-truncation)

# We'll want to enable this eventually, but it's not going away for 5.7 at least
KBUILD_CFLAGS += $(call cc-disable-warning, zero-length-bounds)
KBUILD_CFLAGS += -Wno-array-bounds
KBUILD_CFLAGS += $(call cc-disable-warning, stringop-overflow)

# Another good warning that we'll want to enable eventually
KBUILD_CFLAGS += $(call cc-disable-warning, restrict)

# Enabled with W=2, disabled by default as noisy
ifdef CONFIG_CC_IS_GCC
KBUILD_CFLAGS += -Wno-maybe-uninitialized
endif

ifdef CONFIG_CC_IS_GCC
# The allocators already balk at large sizes, so silence the compiler
# warnings for bounds checks involving those possible values. While
# -Wno-alloc-size-larger-than would normally be used here, earlier versions
# of gcc (<9.1) weirdly don't handle the option correctly when _other_
# warnings are produced (?!). Using -Walloc-size-larger-than=SIZE_MAX
# doesn't work (as it is documented to), silently resolving to "0" prior to
# version 9.1 (and producing an error more recently). Numeric values larger
# than PTRDIFF_MAX also don't work prior to version 9.1, which are silently
# ignored, continuing to default to PTRDIFF_MAX. So, left with no other
# choice, we must perform a versioned check to disable this warning.
# https://lore.kernel.org/lkml/20210824115859.187f272f@canb.auug.org.au
KBUILD_CFLAGS += $(call cc-ifversion, -ge, 0901, -Wno-alloc-size-larger-than)
endif

# disable invalid "can't wrap" optimizations for signed / pointers
KBUILD_CFLAGS	+= -fno-strict-overflow

# Make sure -fstack-check isn't enabled (like gentoo apparently did)
KBUILD_CFLAGS  += -fno-stack-check

# conserve stack if available
ifdef CONFIG_CC_IS_GCC
KBUILD_CFLAGS   += -fconserve-stack
endif

# Prohibit date/time macros, which would make the build non-deterministic
KBUILD_CFLAGS   += -Werror=date-time

# enforce correct pointer usage
KBUILD_CFLAGS   += $(call cc-option,-Werror=incompatible-pointer-types)

# Require designated initializers for all marked structures
KBUILD_CFLAGS   += $(call cc-option,-Werror=designated-init)

# change __FILE__ to the relative path from the srctree
KBUILD_CPPFLAGS += $(call cc-option,-fmacro-prefix-map=$(srctree)/=)

# include additional Makefiles when needed
include-y			:= scripts/Makefile.extrawarn
include-$(CONFIG_DEBUG_INFO)	+= scripts/Makefile.debug
include-$(CONFIG_KASAN)		+= scripts/Makefile.kasan
include-$(CONFIG_KCSAN)		+= scripts/Makefile.kcsan
include-$(CONFIG_UBSAN)		+= scripts/Makefile.ubsan
include-$(CONFIG_KCOV)		+= scripts/Makefile.kcov
include-$(CONFIG_GCC_PLUGINS)	+= scripts/Makefile.gcc-plugins

include $(addprefix $(srctree)/, $(include-y))

# scripts/Makefile.gcc-plugins is intentionally included last.
# Do not add $(call cc-option,...) below this line. When you build the kernel
# from the clean source tree, the GCC plugins do not exist at this point.

# Add user supplied CPPFLAGS, AFLAGS and CFLAGS as the last assignments
KBUILD_CPPFLAGS += $(KCPPFLAGS)
KBUILD_AFLAGS   += $(KAFLAGS)
KBUILD_CFLAGS   += $(KCFLAGS)

KBUILD_LDFLAGS_MODULE += --build-id=sha1
LDFLAGS_vmlinux += --build-id=sha1

ifeq ($(CONFIG_STRIP_ASM_SYMS),y)
LDFLAGS_vmlinux	+= $(call ld-option, -X,)
endif

ifeq ($(CONFIG_RELR),y)
LDFLAGS_vmlinux	+= --pack-dyn-relocs=relr --use-android-relr-tags
endif

# We never want expected sections to be placed heuristically by the
# linker. All sections should be explicitly named in the linker script.
ifdef CONFIG_LD_ORPHAN_WARN
LDFLAGS_vmlinux += --orphan-handling=warn
endif

# Align the bit size of userspace programs with the kernel
KBUILD_USERCFLAGS  += $(filter -m32 -m64 --target=%, $(KBUILD_CFLAGS))
KBUILD_USERLDFLAGS += $(filter -m32 -m64 --target=%, $(KBUILD_CFLAGS))

# make the checker run with the right architecture
CHECKFLAGS += --arch=$(ARCH)

# insure the checker run with the right endianness
CHECKFLAGS += $(if $(CONFIG_CPU_BIG_ENDIAN),-mbig-endian,-mlittle-endian)

# the checker needs the correct machine size
CHECKFLAGS += $(if $(CONFIG_64BIT),-m64,-m32)

# Default kernel image to build when no specific target is given.
# KBUILD_IMAGE may be overruled on the command line or
# set in the environment
# Also any assignments in arch/$(ARCH)/Makefile take precedence over
# this default value
export KBUILD_IMAGE ?= vmlinux

#
# INSTALL_PATH specifies where to place the updated kernel and system map
# images. Default is /boot, but you can set it to other values
export	INSTALL_PATH ?= /boot

#
# INSTALL_DTBS_PATH specifies a prefix for relocations required by build roots.
# Like INSTALL_MOD_PATH, it isn't defined in the Makefile, but can be passed as
# an argument if needed. Otherwise it defaults to the kernel install path
#
export INSTALL_DTBS_PATH ?= $(INSTALL_PATH)/dtbs/$(KERNELRELEASE)

#
# INSTALL_MOD_PATH specifies a prefix to MODLIB for module directory
# relocations required by build roots.  This is not defined in the
# makefile but the argument can be passed to make if needed.
#

MODLIB	= $(INSTALL_MOD_PATH)/lib/modules/$(KERNELRELEASE)
export MODLIB

PHONY += prepare0

export extmod_prefix = $(if $(KBUILD_EXTMOD),$(KBUILD_EXTMOD)/)
export MODORDER := $(extmod_prefix)modules.order
export MODULES_NSDEPS := $(extmod_prefix)modules.nsdeps

ifeq ($(KBUILD_EXTMOD),)
core-y			+= kernel/ certs/ mm/ fs/ ipc/ security/ crypto/
core-$(CONFIG_BLOCK)	+= block/

vmlinux-dirs	:= $(patsubst %/,%,$(filter %/, \
		     $(core-y) $(core-m) $(drivers-y) $(drivers-m) \
		     $(libs-y) $(libs-m)))

vmlinux-alldirs	:= $(sort $(vmlinux-dirs) Documentation \
		     $(patsubst %/,%,$(filter %/, $(core-) \
			$(drivers-) $(libs-))))

subdir-modorder := $(addsuffix modules.order,$(filter %/, \
			$(core-y) $(core-m) $(libs-y) $(libs-m) \
			$(drivers-y) $(drivers-m)))

build-dirs	:= $(vmlinux-dirs)
clean-dirs	:= $(vmlinux-alldirs)

# Externally visible symbols (used by link-vmlinux.sh)
KBUILD_VMLINUX_OBJS := $(head-y) $(patsubst %/,%/built-in.a, $(core-y))
KBUILD_VMLINUX_OBJS += $(addsuffix built-in.a, $(filter %/, $(libs-y)))
ifdef CONFIG_MODULES
KBUILD_VMLINUX_OBJS += $(patsubst %/, %/lib.a, $(filter %/, $(libs-y)))
KBUILD_VMLINUX_LIBS := $(filter-out %/, $(libs-y))
else
KBUILD_VMLINUX_LIBS := $(patsubst %/,%/lib.a, $(libs-y))
endif
KBUILD_VMLINUX_OBJS += $(patsubst %/,%/built-in.a, $(drivers-y))

export KBUILD_VMLINUX_OBJS KBUILD_VMLINUX_LIBS
export KBUILD_LDS          := arch/$(SRCARCH)/kernel/vmlinux.lds
# used by scripts/Makefile.package
export KBUILD_ALLDIRS := $(sort $(filter-out arch/%,$(vmlinux-alldirs)) LICENSES arch include scripts tools)

vmlinux-deps := $(KBUILD_LDS) $(KBUILD_VMLINUX_OBJS) $(KBUILD_VMLINUX_LIBS)

# Recurse until adjust_autoksyms.sh is satisfied
PHONY += autoksyms_recursive
ifdef CONFIG_TRIM_UNUSED_KSYMS
# For the kernel to actually contain only the needed exported symbols,
# we have to build modules as well to determine what those symbols are.
# (this can be evaluated only once include/config/auto.conf has been included)
KBUILD_MODULES := 1

autoksyms_recursive: descend modules.order
	$(Q)$(CONFIG_SHELL) $(srctree)/scripts/adjust_autoksyms.sh \
	  "$(MAKE) -f $(srctree)/Makefile vmlinux"
endif

autoksyms_h := $(if $(CONFIG_TRIM_UNUSED_KSYMS), include/generated/autoksyms.h)

quiet_cmd_autoksyms_h = GEN     $@
      cmd_autoksyms_h = mkdir -p $(dir $@); \
			$(CONFIG_SHELL) $(srctree)/scripts/gen_autoksyms.sh $@

$(autoksyms_h):
	$(call cmd,autoksyms_h)

ARCH_POSTLINK := $(wildcard $(srctree)/arch/$(SRCARCH)/Makefile.postlink)

# Final link of vmlinux with optional arch pass after final link
cmd_link-vmlinux =                                                 \
	$(CONFIG_SHELL) $< "$(LD)" "$(KBUILD_LDFLAGS)" "$(LDFLAGS_vmlinux)";    \
	$(if $(ARCH_POSTLINK), $(MAKE) -f $(ARCH_POSTLINK) $@, true)

vmlinux: scripts/link-vmlinux.sh autoksyms_recursive $(vmlinux-deps) FORCE
	+$(call if_changed_dep,link-vmlinux)

targets := vmlinux

# The actual objects are generated when descending,
# make sure no implicit rule kicks in
$(sort $(vmlinux-deps) $(subdir-modorder)): descend ;

filechk_kernel.release = \
	echo "$(KERNELVERSION)$$($(CONFIG_SHELL) $(srctree)/scripts/setlocalversion $(srctree))"

# Store (new) KERNELRELEASE string in include/config/kernel.release
include/config/kernel.release: FORCE
	$(call filechk,kernel.release)

# Additional helpers built in scripts/
# Carefully list dependencies so we do not try to build scripts twice
# in parallel
PHONY += scripts
scripts: scripts_basic scripts_dtc
	$(Q)$(MAKE) $(build)=$(@)

# Things we need to do before we recursively start building the kernel
# or the modules are listed in "prepare".
# A multi level approach is used. prepareN is processed before prepareN-1.
# archprepare is used in arch Makefiles and when processed asm symlink,
# version.h and scripts_basic is processed / created.

PHONY += prepare archprepare

archprepare: outputmakefile archheaders archscripts scripts include/config/kernel.release \
	asm-generic $(version_h) $(autoksyms_h) include/generated/utsrelease.h \
	include/generated/autoconf.h remove-stale-files

prepare0: archprepare
	$(Q)$(MAKE) $(build)=scripts/mod
	$(Q)$(MAKE) $(build)=.

# All the preparing..
prepare: prepare0

PHONY += remove-stale-files
remove-stale-files:
	$(Q)$(srctree)/scripts/remove-stale-files

# Support for using generic headers in asm-generic
asm-generic := -f $(srctree)/scripts/Makefile.asm-generic obj

PHONY += asm-generic uapi-asm-generic
asm-generic: uapi-asm-generic
	$(Q)$(MAKE) $(asm-generic)=arch/$(SRCARCH)/include/generated/asm \
	generic=include/asm-generic
uapi-asm-generic:
	$(Q)$(MAKE) $(asm-generic)=arch/$(SRCARCH)/include/generated/uapi/asm \
	generic=include/uapi/asm-generic

# Generate some files
# ---------------------------------------------------------------------------

# KERNELRELEASE can change from a few different places, meaning version.h
# needs to be updated, so this check is forced on all builds

uts_len := 64
define filechk_utsrelease.h
	if [ `echo -n "$(KERNELRELEASE)" | wc -c ` -gt $(uts_len) ]; then \
	  echo '"$(KERNELRELEASE)" exceeds $(uts_len) characters' >&2;    \
	  exit 1;                                                         \
	fi;                                                               \
	echo \#define UTS_RELEASE \"$(KERNELRELEASE)\"
endef

define filechk_version.h
	if [ $(SUBLEVEL) -gt 255 ]; then                                 \
		echo \#define LINUX_VERSION_CODE $(shell                 \
		expr $(VERSION) \* 65536 + $(PATCHLEVEL) \* 256 + 255); \
	else                                                             \
		echo \#define LINUX_VERSION_CODE $(shell                 \
		expr $(VERSION) \* 65536 + $(PATCHLEVEL) \* 256 + $(SUBLEVEL)); \
	fi;                                                              \
	echo '#define KERNEL_VERSION(a,b,c) (((a) << 16) + ((b) << 8) +  \
	((c) > 255 ? 255 : (c)))';                                       \
	echo \#define LINUX_VERSION_MAJOR $(VERSION);                    \
	echo \#define LINUX_VERSION_PATCHLEVEL $(PATCHLEVEL);            \
	echo \#define LINUX_VERSION_SUBLEVEL $(SUBLEVEL)
endef

$(version_h): PATCHLEVEL := $(if $(PATCHLEVEL), $(PATCHLEVEL), 0)
$(version_h): SUBLEVEL := $(if $(SUBLEVEL), $(SUBLEVEL), 0)
$(version_h): FORCE
	$(call filechk,version.h)

include/generated/utsrelease.h: include/config/kernel.release FORCE
	$(call filechk,utsrelease.h)

PHONY += headerdep
headerdep:
	$(Q)find $(srctree)/include/ -name '*.h' | xargs --max-args 1 \
	$(srctree)/scripts/headerdep.pl -I$(srctree)/include

# ---------------------------------------------------------------------------
# Kernel headers

#Default location for installed headers
export INSTALL_HDR_PATH = $(objtree)/usr

quiet_cmd_headers_install = INSTALL $(INSTALL_HDR_PATH)/include
      cmd_headers_install = \
	mkdir -p $(INSTALL_HDR_PATH); \
	rsync -mrl --include='*/' --include='*\.h' --exclude='*' \
	usr/include $(INSTALL_HDR_PATH)

PHONY += headers_install
headers_install: headers
	$(call cmd,headers_install)

PHONY += archheaders archscripts

hdr-inst := -f $(srctree)/scripts/Makefile.headersinst obj

PHONY += headers
headers: $(version_h) scripts_unifdef uapi-asm-generic archheaders archscripts
	$(if $(wildcard $(srctree)/arch/$(SRCARCH)/include/uapi/asm/Kbuild),, \
	  $(error Headers not exportable for the $(SRCARCH) architecture))
	$(Q)$(MAKE) $(hdr-inst)=include/uapi
	$(Q)$(MAKE) $(hdr-inst)=arch/$(SRCARCH)/include/uapi

ifdef CONFIG_HEADERS_INSTALL
prepare: headers
endif

PHONY += scripts_unifdef
scripts_unifdef: scripts_basic
	$(Q)$(MAKE) $(build)=scripts scripts/unifdef

# ---------------------------------------------------------------------------
# Install

# Many distributions have the custom install script, /sbin/installkernel.
# If DKMS is installed, 'make install' will eventually recuses back
# to the this Makefile to build and install external modules.
# Cancel sub_make_done so that options such as M=, V=, etc. are parsed.

install: sub_make_done :=

# ---------------------------------------------------------------------------
# Tools

ifdef CONFIG_STACK_VALIDATION
prepare: tools/objtool
endif

ifdef CONFIG_BPF
ifdef CONFIG_DEBUG_INFO_BTF
prepare: tools/bpf/resolve_btfids
endif
endif

PHONY += resolve_btfids_clean

resolve_btfids_O = $(abspath $(objtree))/tools/bpf/resolve_btfids

# tools/bpf/resolve_btfids directory might not exist
# in output directory, skip its clean in that case
resolve_btfids_clean:
ifneq ($(wildcard $(resolve_btfids_O)),)
	$(Q)$(MAKE) -sC $(srctree)/tools/bpf/resolve_btfids O=$(resolve_btfids_O) clean
endif

# Clear a bunch of variables before executing the submake
ifeq ($(quiet),silent_)
tools_silent=s
endif

tools/: FORCE
	$(Q)mkdir -p $(objtree)/tools
	$(Q)$(MAKE) LDFLAGS= MAKEFLAGS="$(tools_silent) $(filter --j% -j,$(MAKEFLAGS))" O=$(abspath $(objtree)) subdir=tools -C $(srctree)/tools/

tools/%: FORCE
	$(Q)mkdir -p $(objtree)/tools
	$(Q)$(MAKE) LDFLAGS= MAKEFLAGS="$(tools_silent) $(filter --j% -j,$(MAKEFLAGS))" O=$(abspath $(objtree)) subdir=tools -C $(srctree)/tools/ $*

# ---------------------------------------------------------------------------
# Kernel selftest

PHONY += kselftest
kselftest:
	$(Q)$(MAKE) -C $(srctree)/tools/testing/selftests run_tests

kselftest-%: FORCE
	$(Q)$(MAKE) -C $(srctree)/tools/testing/selftests $*

PHONY += kselftest-merge
kselftest-merge:
	$(if $(wildcard $(objtree)/.config),, $(error No .config exists, config your kernel first!))
	$(Q)find $(srctree)/tools/testing/selftests -name config | \
		xargs $(srctree)/scripts/kconfig/merge_config.sh -m $(objtree)/.config
	$(Q)$(MAKE) -f $(srctree)/Makefile olddefconfig

# ---------------------------------------------------------------------------
# Devicetree files

ifneq ($(wildcard $(srctree)/arch/$(SRCARCH)/boot/dts/),)
dtstree := arch/$(SRCARCH)/boot/dts
endif

ifneq ($(dtstree),)

%.dtb: include/config/kernel.release scripts_dtc
	$(Q)$(MAKE) $(build)=$(dtstree) $(dtstree)/$@

%.dtbo: include/config/kernel.release scripts_dtc
	$(Q)$(MAKE) $(build)=$(dtstree) $(dtstree)/$@

PHONY += dtbs dtbs_install dtbs_check
dtbs: include/config/kernel.release scripts_dtc
	$(Q)$(MAKE) $(build)=$(dtstree)

ifneq ($(filter dtbs_check, $(MAKECMDGOALS)),)
export CHECK_DTBS=y
dtbs: dt_binding_check
endif

dtbs_check: dtbs

dtbs_install:
	$(Q)$(MAKE) $(dtbinst)=$(dtstree) dst=$(INSTALL_DTBS_PATH)

ifdef CONFIG_OF_EARLY_FLATTREE
all: dtbs
endif

endif

PHONY += scripts_dtc
scripts_dtc: scripts_basic
	$(Q)$(MAKE) $(build)=scripts/dtc

ifneq ($(filter dt_binding_check, $(MAKECMDGOALS)),)
export CHECK_DT_BINDING=y
endif

PHONY += dt_binding_check
dt_binding_check: scripts_dtc
	$(Q)$(MAKE) $(build)=Documentation/devicetree/bindings

# ---------------------------------------------------------------------------
# Modules

ifdef CONFIG_MODULES

# By default, build modules as well

all: modules

# When we're building modules with modversions, we need to consider
# the built-in objects during the descend as well, in order to
# make sure the checksums are up to date before we record them.
ifdef CONFIG_MODVERSIONS
  KBUILD_BUILTIN := 1
endif

# Build modules
#
# A module can be listed more than once in obj-m resulting in
# duplicate lines in modules.order files.  Those are removed
# using awk while concatenating to the final file.

PHONY += modules
modules: $(if $(KBUILD_BUILTIN),vmlinux) modules_check modules_prepare

cmd_modules_order = $(AWK) '!x[$$0]++' $(real-prereqs) > $@

modules.order: $(subdir-modorder) FORCE
	$(call if_changed,modules_order)

targets += modules.order

# Target to prepare building external modules
PHONY += modules_prepare
modules_prepare: prepare
	$(Q)$(MAKE) $(build)=scripts scripts/module.lds

export modules_sign_only :=

ifeq ($(CONFIG_MODULE_SIG),y)
PHONY += modules_sign
modules_sign: modules_install
	@:

# modules_sign is a subset of modules_install.
# 'make modules_install modules_sign' is equivalent to 'make modules_install'.
ifeq ($(filter modules_install,$(MAKECMDGOALS)),)
modules_sign_only := y
endif
endif

modinst_pre :=
ifneq ($(filter modules_install,$(MAKECMDGOALS)),)
modinst_pre := __modinst_pre
endif

modules_install: $(modinst_pre)
PHONY += __modinst_pre
__modinst_pre:
	@rm -rf $(MODLIB)/kernel
	@rm -f $(MODLIB)/source
	@mkdir -p $(MODLIB)/kernel
	@ln -s $(abspath $(srctree)) $(MODLIB)/source
	@if [ ! $(objtree) -ef  $(MODLIB)/build ]; then \
		rm -f $(MODLIB)/build ; \
		ln -s $(CURDIR) $(MODLIB)/build ; \
	fi
	@sed 's:^:kernel/:' modules.order > $(MODLIB)/modules.order
	@cp -f modules.builtin $(MODLIB)/
	@cp -f $(objtree)/modules.builtin.modinfo $(MODLIB)/

endif # CONFIG_MODULES

###
# Cleaning is done on three levels.
# make clean     Delete most generated files
#                Leave enough to build external modules
# make mrproper  Delete the current configuration, and all generated files
# make distclean Remove editor backup files, patch leftover files and the like

# Directories & files removed with 'make clean'
CLEAN_FILES += include/ksym vmlinux.symvers modules-only.symvers \
	       modules.builtin modules.builtin.modinfo modules.nsdeps \
	       compile_commands.json .thinlto-cache

# Directories & files removed with 'make mrproper'
MRPROPER_FILES += include/config include/generated          \
		  arch/$(SRCARCH)/include/generated .tmp_objdiff \
		  debian snap tar-install \
		  .config .config.old .version \
		  Module.symvers \
		  certs/signing_key.pem \
		  certs/x509.genkey \
		  vmlinux-gdb.py \
		  *.spec

# clean - Delete most, but leave enough to build external modules
#
clean: rm-files := $(CLEAN_FILES)

PHONY += archclean vmlinuxclean

vmlinuxclean:
	$(Q)$(CONFIG_SHELL) $(srctree)/scripts/link-vmlinux.sh clean
	$(Q)$(if $(ARCH_POSTLINK), $(MAKE) -f $(ARCH_POSTLINK) clean)

clean: archclean vmlinuxclean resolve_btfids_clean

# mrproper - Delete all generated files, including .config
#
mrproper: rm-files := $(wildcard $(MRPROPER_FILES))
mrproper-dirs      := $(addprefix _mrproper_,scripts)

PHONY += $(mrproper-dirs) mrproper
$(mrproper-dirs):
	$(Q)$(MAKE) $(clean)=$(patsubst _mrproper_%,%,$@)

mrproper: clean $(mrproper-dirs)
	$(call cmd,rmfiles)

# distclean
#
PHONY += distclean

distclean: mrproper
	@find . $(RCS_FIND_IGNORE) \
		\( -name '*.orig' -o -name '*.rej' -o -name '*~' \
		-o -name '*.bak' -o -name '#*#' -o -name '*%' \
		-o -name 'core' -o -name tags -o -name TAGS -o -name 'cscope*' \
		-o -name GPATH -o -name GRTAGS -o -name GSYMS -o -name GTAGS \) \
		-type f -print | xargs rm -f


# Packaging of the kernel to various formats
# ---------------------------------------------------------------------------

%src-pkg: FORCE
	$(Q)$(MAKE) -f $(srctree)/scripts/Makefile.package $@
%pkg: include/config/kernel.release FORCE
	$(Q)$(MAKE) -f $(srctree)/scripts/Makefile.package $@

# Brief documentation of the typical targets used
# ---------------------------------------------------------------------------

boards := $(wildcard $(srctree)/arch/$(SRCARCH)/configs/*_defconfig)
boards := $(sort $(notdir $(boards)))
board-dirs := $(dir $(wildcard $(srctree)/arch/$(SRCARCH)/configs/*/*_defconfig))
board-dirs := $(sort $(notdir $(board-dirs:/=)))

PHONY += help
help:
	@echo  'Cleaning targets:'
	@echo  '  clean		  - Remove most generated files but keep the config and'
	@echo  '                    enough build support to build external modules'
	@echo  '  mrproper	  - Remove all generated files + config + various backup files'
	@echo  '  distclean	  - mrproper + remove editor backup and patch files'
	@echo  ''
	@echo  'Configuration targets:'
	@$(MAKE) -f $(srctree)/scripts/kconfig/Makefile help
	@echo  ''
	@echo  'Other generic targets:'
	@echo  '  all		  - Build all targets marked with [*]'
	@echo  '* vmlinux	  - Build the bare kernel'
	@echo  '* modules	  - Build all modules'
	@echo  '  modules_install - Install all modules to INSTALL_MOD_PATH (default: /)'
	@echo  '  dir/            - Build all files in dir and below'
	@echo  '  dir/file.[ois]  - Build specified target only'
	@echo  '  dir/file.ll     - Build the LLVM assembly file'
	@echo  '                    (requires compiler support for LLVM assembly generation)'
	@echo  '  dir/file.lst    - Build specified mixed source/assembly target only'
	@echo  '                    (requires a recent binutils and recent build (System.map))'
	@echo  '  dir/file.ko     - Build module including final link'
	@echo  '  modules_prepare - Set up for building external modules'
	@echo  '  tags/TAGS	  - Generate tags file for editors'
	@echo  '  cscope	  - Generate cscope index'
	@echo  '  gtags           - Generate GNU GLOBAL index'
	@echo  '  kernelrelease	  - Output the release version string (use with make -s)'
	@echo  '  kernelversion	  - Output the version stored in Makefile (use with make -s)'
	@echo  '  image_name	  - Output the image name (use with make -s)'
	@echo  '  headers_install - Install sanitised kernel headers to INSTALL_HDR_PATH'; \
	 echo  '                    (default: $(INSTALL_HDR_PATH))'; \
	 echo  ''
	@echo  'Static analysers:'
	@echo  '  checkstack      - Generate a list of stack hogs'
	@echo  '  versioncheck    - Sanity check on version.h usage'
	@echo  '  includecheck    - Check for duplicate included header files'
	@echo  '  export_report   - List the usages of all exported symbols'
	@echo  '  headerdep       - Detect inclusion cycles in headers'
	@echo  '  coccicheck      - Check with Coccinelle'
	@echo  '  clang-analyzer  - Check with clang static analyzer'
	@echo  '  clang-tidy      - Check with clang-tidy'
	@echo  ''
	@echo  'Tools:'
	@echo  '  nsdeps          - Generate missing symbol namespace dependencies'
	@echo  ''
	@echo  'Kernel selftest:'
	@echo  '  kselftest         - Build and run kernel selftest'
	@echo  '                      Build, install, and boot kernel before'
	@echo  '                      running kselftest on it'
	@echo  '                      Run as root for full coverage'
	@echo  '  kselftest-all     - Build kernel selftest'
	@echo  '  kselftest-install - Build and install kernel selftest'
	@echo  '  kselftest-clean   - Remove all generated kselftest files'
	@echo  '  kselftest-merge   - Merge all the config dependencies of'
	@echo  '		      kselftest to existing .config.'
	@echo  ''
	@$(if $(dtstree), \
		echo 'Devicetree:'; \
		echo '* dtbs             - Build device tree blobs for enabled boards'; \
		echo '  dtbs_install     - Install dtbs to $(INSTALL_DTBS_PATH)'; \
		echo '  dt_binding_check - Validate device tree binding documents'; \
		echo '  dtbs_check       - Validate device tree source files';\
		echo '')

	@echo 'Userspace tools targets:'
	@echo '  use "make tools/help"'
	@echo '  or  "cd tools; make help"'
	@echo  ''
	@echo  'Kernel packaging:'
	@$(MAKE) -f $(srctree)/scripts/Makefile.package help
	@echo  ''
	@echo  'Documentation targets:'
	@$(MAKE) -f $(srctree)/Documentation/Makefile dochelp
	@echo  ''
	@echo  'Architecture specific targets ($(SRCARCH)):'
	@$(if $(archhelp),$(archhelp),\
		echo '  No architecture specific help defined for $(SRCARCH)')
	@echo  ''
	@$(if $(boards), \
		$(foreach b, $(boards), \
		printf "  %-27s - Build for %s\\n" $(b) $(subst _defconfig,,$(b));) \
		echo '')
	@$(if $(board-dirs), \
		$(foreach b, $(board-dirs), \
		printf "  %-16s - Show %s-specific targets\\n" help-$(b) $(b);) \
		printf "  %-16s - Show all of the above\\n" help-boards; \
		echo '')

	@echo  '  make V=0|1 [targets] 0 => quiet build (default), 1 => verbose build'
	@echo  '  make V=2   [targets] 2 => give reason for rebuild of target'
	@echo  '  make O=dir [targets] Locate all output files in "dir", including .config'
	@echo  '  make C=1   [targets] Check re-compiled c source with $$CHECK'
	@echo  '                       (sparse by default)'
	@echo  '  make C=2   [targets] Force check of all c source with $$CHECK'
	@echo  '  make RECORDMCOUNT_WARN=1 [targets] Warn about ignored mcount sections'
	@echo  '  make W=n   [targets] Enable extra build checks, n=1,2,3 where'
	@echo  '		1: warnings which may be relevant and do not occur too often'
	@echo  '		2: warnings which occur quite often but may still be relevant'
	@echo  '		3: more obscure warnings, can most likely be ignored'
	@echo  '		Multiple levels can be combined with W=12 or W=123'
	@echo  ''
	@echo  'Execute "make" or "make all" to build all targets marked with [*] '
	@echo  'For further info see the ./README file'


help-board-dirs := $(addprefix help-,$(board-dirs))

help-boards: $(help-board-dirs)

boards-per-dir = $(sort $(notdir $(wildcard $(srctree)/arch/$(SRCARCH)/configs/$*/*_defconfig)))

$(help-board-dirs): help-%:
	@echo  'Architecture specific targets ($(SRCARCH) $*):'
	@$(if $(boards-per-dir), \
		$(foreach b, $(boards-per-dir), \
		printf "  %-24s - Build for %s\\n" $*/$(b) $(subst _defconfig,,$(b));) \
		echo '')


# Documentation targets
# ---------------------------------------------------------------------------
DOC_TARGETS := xmldocs latexdocs pdfdocs htmldocs epubdocs cleandocs \
	       linkcheckdocs dochelp refcheckdocs
PHONY += $(DOC_TARGETS)
$(DOC_TARGETS):
	$(Q)$(MAKE) $(build)=Documentation $@

# Misc
# ---------------------------------------------------------------------------

PHONY += scripts_gdb
scripts_gdb: prepare0
	$(Q)$(MAKE) $(build)=scripts/gdb
	$(Q)ln -fsn $(abspath $(srctree)/scripts/gdb/vmlinux-gdb.py)

ifdef CONFIG_GDB_SCRIPTS
all: scripts_gdb
endif

else # KBUILD_EXTMOD

###
# External module support.
# When building external modules the kernel used as basis is considered
# read-only, and no consistency checks are made and the make
# system is not used on the basis kernel. If updates are required
# in the basis kernel ordinary make commands (without M=...) must be used.

# We are always building only modules.
KBUILD_BUILTIN :=
KBUILD_MODULES := 1

build-dirs := $(KBUILD_EXTMOD)
$(MODORDER): descend
	@:

compile_commands.json: $(extmod_prefix)compile_commands.json
PHONY += compile_commands.json

clean-dirs := $(KBUILD_EXTMOD)
clean: rm-files := $(KBUILD_EXTMOD)/Module.symvers $(KBUILD_EXTMOD)/modules.nsdeps \
	$(KBUILD_EXTMOD)/compile_commands.json $(KBUILD_EXTMOD)/.thinlto-cache

PHONY += prepare
# now expand this into a simple variable to reduce the cost of shell evaluations
prepare: CC_VERSION_TEXT := $(CC_VERSION_TEXT)
prepare:
	@if [ "$(CC_VERSION_TEXT)" != "$(CONFIG_CC_VERSION_TEXT)" ]; then \
		echo >&2 "warning: the compiler differs from the one used to build the kernel"; \
		echo >&2 "  The kernel was built by: $(CONFIG_CC_VERSION_TEXT)"; \
		echo >&2 "  You are using:           $(CC_VERSION_TEXT)"; \
	fi

PHONY += help
help:
	@echo  '  Building external modules.'
	@echo  '  Syntax: make -C path/to/kernel/src M=$$PWD target'
	@echo  ''
	@echo  '  modules         - default target, build the module(s)'
	@echo  '  modules_install - install the module'
	@echo  '  clean           - remove generated files in module directory only'
	@echo  ''

# no-op for external module builds
PHONY += modules_prepare

endif # KBUILD_EXTMOD

# ---------------------------------------------------------------------------
# Modules

PHONY += modules modules_install

ifdef CONFIG_MODULES

modules: modules_check
	$(Q)$(MAKE) -f $(srctree)/scripts/Makefile.modpost

PHONY += modules_check
modules_check: $(MODORDER)
	$(Q)$(CONFIG_SHELL) $(srctree)/scripts/modules-check.sh $<

quiet_cmd_depmod = DEPMOD  $(MODLIB)
      cmd_depmod = $(CONFIG_SHELL) $(srctree)/scripts/depmod.sh $(DEPMOD) \
                   $(KERNELRELEASE)

modules_install:
	$(Q)$(MAKE) -f $(srctree)/scripts/Makefile.modinst
	$(call cmd,depmod)

else # CONFIG_MODULES

# Modules not configured
# ---------------------------------------------------------------------------

modules modules_install:
	@echo >&2 '***'
	@echo >&2 '*** The present kernel configuration has modules disabled.'
	@echo >&2 '*** To use the module feature, please run "make menuconfig" etc.'
	@echo >&2 '*** to enable CONFIG_MODULES.'
	@echo >&2 '***'
	@exit 1

endif # CONFIG_MODULES

# Single targets
# ---------------------------------------------------------------------------
# To build individual files in subdirectories, you can do like this:
#
#   make foo/bar/baz.s
#
# The supported suffixes for single-target are listed in 'single-targets'
#
# To build only under specific subdirectories, you can do like this:
#
#   make foo/bar/baz/

ifdef single-build

# .ko is special because modpost is needed
single-ko := $(sort $(filter %.ko, $(MAKECMDGOALS)))
single-no-ko := $(sort $(patsubst %.ko,%.mod, $(MAKECMDGOALS)))

$(single-ko): single_modpost
	@:
$(single-no-ko): descend
	@:

ifeq ($(KBUILD_EXTMOD),)
# For the single build of in-tree modules, use a temporary file to avoid
# the situation of modules_install installing an invalid modules.order.
MODORDER := .modules.tmp
endif

PHONY += single_modpost
single_modpost: $(single-no-ko) modules_prepare
	$(Q){ $(foreach m, $(single-ko), echo $(extmod_prefix)$m;) } > $(MODORDER)
	$(Q)$(MAKE) -f $(srctree)/scripts/Makefile.modpost

KBUILD_MODULES := 1

export KBUILD_SINGLE_TARGETS := $(addprefix $(extmod_prefix), $(single-no-ko))

# trim unrelated directories
build-dirs := $(foreach d, $(build-dirs), \
			$(if $(filter $(d)/%, $(KBUILD_SINGLE_TARGETS)), $(d)))

endif

ifndef CONFIG_MODULES
KBUILD_MODULES :=
endif

# Handle descending into subdirectories listed in $(build-dirs)
# Preset locale variables to speed up the build process. Limit locale
# tweaks to this spot to avoid wrong language settings when running
# make menuconfig etc.
# Error messages still appears in the original language
PHONY += descend $(build-dirs)
descend: $(build-dirs)
$(build-dirs): prepare
	$(Q)$(MAKE) $(build)=$@ \
	single-build=$(if $(filter-out $@/, $(filter $@/%, $(KBUILD_SINGLE_TARGETS))),1) \
	need-builtin=1 need-modorder=1

clean-dirs := $(addprefix _clean_, $(clean-dirs))
PHONY += $(clean-dirs) clean
$(clean-dirs):
	$(Q)$(MAKE) $(clean)=$(patsubst _clean_%,%,$@)

clean: $(clean-dirs)
	$(call cmd,rmfiles)
	@find $(if $(KBUILD_EXTMOD), $(KBUILD_EXTMOD), .) $(RCS_FIND_IGNORE) \
		\( -name '*.[aios]' -o -name '*.ko' -o -name '.*.cmd' \
		-o -name '*.ko.*' \
		-o -name '*.dtb' -o -name '*.dtbo' -o -name '*.dtb.S' -o -name '*.dt.yaml' \
		-o -name '*.dwo' -o -name '*.lst' \
		-o -name '*.su' -o -name '*.mod' \
		-o -name '.*.d' -o -name '.*.tmp' -o -name '*.mod.c' \
		-o -name '*.lex.c' -o -name '*.tab.[ch]' \
		-o -name '*.asn1.[ch]' \
		-o -name '*.symtypes' -o -name 'modules.order' \
		-o -name '.tmp_*.o.*' \
		-o -name '*.c.[012]*.*' \
		-o -name '*.ll' \
		-o -name '*.gcno' \
		-o -name '*.*.symversions' \) -type f -print | xargs rm -f

# Generate tags for editors
# ---------------------------------------------------------------------------
quiet_cmd_tags = GEN     $@
      cmd_tags = $(BASH) $(srctree)/scripts/tags.sh $@

tags TAGS cscope gtags: FORCE
	$(call cmd,tags)

# Script to generate missing namespace dependencies
# ---------------------------------------------------------------------------

PHONY += nsdeps
nsdeps: export KBUILD_NSDEPS=1
nsdeps: modules
	$(Q)$(CONFIG_SHELL) $(srctree)/scripts/nsdeps

# Clang Tooling
# ---------------------------------------------------------------------------

quiet_cmd_gen_compile_commands = GEN     $@
      cmd_gen_compile_commands = $(PYTHON3) $< -a $(AR) -o $@ $(filter-out $<, $(real-prereqs))

$(extmod_prefix)compile_commands.json: scripts/clang-tools/gen_compile_commands.py \
	$(if $(KBUILD_EXTMOD),,$(KBUILD_VMLINUX_OBJS) $(KBUILD_VMLINUX_LIBS)) \
	$(if $(CONFIG_MODULES), $(MODORDER)) FORCE
	$(call if_changed,gen_compile_commands)

targets += $(extmod_prefix)compile_commands.json

PHONY += clang-tidy clang-analyzer

ifdef CONFIG_CC_IS_CLANG
quiet_cmd_clang_tools = CHECK   $<
      cmd_clang_tools = $(PYTHON3) $(srctree)/scripts/clang-tools/run-clang-tools.py $@ $<

clang-tidy clang-analyzer: $(extmod_prefix)compile_commands.json
	$(call cmd,clang_tools)
else
clang-tidy clang-analyzer:
	@echo "$@ requires CC=clang" >&2
	@false
endif

# Scripts to check various things for consistency
# ---------------------------------------------------------------------------

PHONY += includecheck versioncheck coccicheck export_report

includecheck:
	find $(srctree)/* $(RCS_FIND_IGNORE) \
		-name '*.[hcS]' -type f -print | sort \
		| xargs $(PERL) -w $(srctree)/scripts/checkincludes.pl

versioncheck:
	find $(srctree)/* $(RCS_FIND_IGNORE) \
		-name '*.[hcS]' -type f -print | sort \
		| xargs $(PERL) -w $(srctree)/scripts/checkversion.pl

coccicheck:
	$(Q)$(BASH) $(srctree)/scripts/$@

export_report:
	$(PERL) $(srctree)/scripts/export_report.pl

PHONY += checkstack kernelrelease kernelversion image_name

# UML needs a little special treatment here.  It wants to use the host
# toolchain, so needs $(SUBARCH) passed to checkstack.pl.  Everyone
# else wants $(ARCH), including people doing cross-builds, which means
# that $(SUBARCH) doesn't work here.
ifeq ($(ARCH), um)
CHECKSTACK_ARCH := $(SUBARCH)
else
CHECKSTACK_ARCH := $(ARCH)
endif
checkstack:
	$(OBJDUMP) -d vmlinux $$(find . -name '*.ko') | \
	$(PERL) $(srctree)/scripts/checkstack.pl $(CHECKSTACK_ARCH)

kernelrelease:
	@echo "$(KERNELVERSION)$$($(CONFIG_SHELL) $(srctree)/scripts/setlocalversion $(srctree))"

kernelversion:
	@echo $(KERNELVERSION)

image_name:
	@echo $(KBUILD_IMAGE)

quiet_cmd_rmfiles = $(if $(wildcard $(rm-files)),CLEAN   $(wildcard $(rm-files)))
      cmd_rmfiles = rm -rf $(rm-files)

# read saved command lines for existing targets
existing-targets := $(wildcard $(sort $(targets)))

-include $(foreach f,$(existing-targets),$(dir $(f)).$(notdir $(f)).cmd)

endif # config-build
endif # mixed-build
endif # need-sub-make

PHONY += FORCE
FORCE:

# Declare the contents of the PHONY variable as phony.  We keep that
# information in a variable so we can use it in if_changed and friends.
.PHONY: $(PHONY)<|MERGE_RESOLUTION|>--- conflicted
+++ resolved
@@ -1,16 +1,9 @@
 # SPDX-License-Identifier: GPL-2.0
 VERSION = 5
-<<<<<<< HEAD
-PATCHLEVEL = 16
-SUBLEVEL = 1
-EXTRAVERSION = -tos1
-NAME = Gobble Gobble
-=======
 PATCHLEVEL = 17
 SUBLEVEL = 0
 EXTRAVERSION = -arch1
 NAME = Superb Owl
->>>>>>> 9a3dff14
 
 # *DOCUMENTATION*
 # To see a list of typical targets execute "make help"
