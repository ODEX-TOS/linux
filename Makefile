--- conflicted
+++ resolved
@@ -1,13 +1,8 @@
 # SPDX-License-Identifier: GPL-2.0
 VERSION = 5
 PATCHLEVEL = 6
-<<<<<<< HEAD
-SUBLEVEL = 9
+SUBLEVEL = 11
 EXTRAVERSION = -tos1
-=======
-SUBLEVEL = 11
-EXTRAVERSION = -arch1
->>>>>>> 1c10cdbb
 NAME = Kleptomaniac Octopus
 
 # *DOCUMENTATION*
