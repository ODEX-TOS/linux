--- conflicted
+++ resolved
@@ -1,13 +1,8 @@
 # SPDX-License-Identifier: GPL-2.0
 VERSION = 5
 PATCHLEVEL = 6
-<<<<<<< HEAD
-SUBLEVEL = 11
-EXTRAVERSION = -tos2
-=======
 SUBLEVEL = 13
-EXTRAVERSION = -arch1
->>>>>>> 5a583bba
+EXTRAVERSION = -tos1
 NAME = Kleptomaniac Octopus
 
 # *DOCUMENTATION*
