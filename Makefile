--- conflicted
+++ resolved
@@ -1,13 +1,8 @@
 # SPDX-License-Identifier: GPL-2.0
 VERSION = 5
 PATCHLEVEL = 7
-<<<<<<< HEAD
-SUBLEVEL = 10
+SUBLEVEL = 12
 EXTRAVERSION = -tos1
-=======
-SUBLEVEL = 12
-EXTRAVERSION = -arch1
->>>>>>> 6edfa961
 NAME = Kleptomaniac Octopus
 
 # *DOCUMENTATION*
