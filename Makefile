--- conflicted
+++ resolved
@@ -1,13 +1,8 @@
 # SPDX-License-Identifier: GPL-2.0
 VERSION = 5
 PATCHLEVEL = 9
-<<<<<<< HEAD
-SUBLEVEL = 9
+SUBLEVEL = 12
 EXTRAVERSION = -tos1
-=======
-SUBLEVEL = 12
-EXTRAVERSION = -arch1
->>>>>>> e548c04b
 NAME = Kleptomaniac Octopus
 
 # *DOCUMENTATION*
