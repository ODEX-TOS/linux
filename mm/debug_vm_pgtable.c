// SPDX-License-Identifier: GPL-2.0-only
/*
 * This kernel test validates architecture page table helpers and
 * accessors and helps in verifying their continued compliance with
 * expected generic MM semantics.
 *
 * Copyright (C) 2019 ARM Ltd.
 *
 * Author: Anshuman Khandual <anshuman.khandual@arm.com>
 */
#define pr_fmt(fmt) "debug_vm_pgtable: [%-25s]: " fmt, __func__

#include <linux/gfp.h>
#include <linux/highmem.h>
#include <linux/hugetlb.h>
#include <linux/kernel.h>
#include <linux/kconfig.h>
#include <linux/mm.h>
#include <linux/mman.h>
#include <linux/mm_types.h>
#include <linux/module.h>
#include <linux/pfn_t.h>
#include <linux/printk.h>
#include <linux/pgtable.h>
#include <linux/random.h>
#include <linux/spinlock.h>
#include <linux/swap.h>
#include <linux/swapops.h>
#include <linux/start_kernel.h>
#include <linux/sched/mm.h>
#include <linux/io.h>

#include <asm/cacheflush.h>
#include <asm/pgalloc.h>
#include <asm/tlbflush.h>

/*
 * Please refer Documentation/vm/arch_pgtable_helpers.rst for the semantics
 * expectations that are being validated here. All future changes in here
 * or the documentation need to be in sync.
 */

#define VMFLAGS	(VM_READ|VM_WRITE|VM_EXEC)

/*
 * On s390 platform, the lower 4 bits are used to identify given page table
 * entry type. But these bits might affect the ability to clear entries with
 * pxx_clear() because of how dynamic page table folding works on s390. So
 * while loading up the entries do not change the lower 4 bits. It does not
 * have affect any other platform. Also avoid the 62nd bit on ppc64 that is
 * used to mark a pte entry.
 */
#define S390_SKIP_MASK		GENMASK(3, 0)
#if __BITS_PER_LONG == 64
#define PPC64_SKIP_MASK		GENMASK(62, 62)
#else
#define PPC64_SKIP_MASK		0x0
#endif
#define ARCH_SKIP_MASK (S390_SKIP_MASK | PPC64_SKIP_MASK)
#define RANDOM_ORVALUE (GENMASK(BITS_PER_LONG - 1, 0) & ~ARCH_SKIP_MASK)
#define RANDOM_NZVALUE	GENMASK(7, 0)

struct pgtable_debug_args {
	struct mm_struct	*mm;
	struct vm_area_struct	*vma;

	pgd_t			*pgdp;
	p4d_t			*p4dp;
	pud_t			*pudp;
	pmd_t			*pmdp;
	pte_t			*ptep;

	p4d_t			*start_p4dp;
	pud_t			*start_pudp;
	pmd_t			*start_pmdp;
	pgtable_t		start_ptep;

	unsigned long		vaddr;
	pgprot_t		page_prot;
	pgprot_t		page_prot_none;

	bool			is_contiguous_page;
	unsigned long		pud_pfn;
	unsigned long		pmd_pfn;
	unsigned long		pte_pfn;

	unsigned long		fixed_pgd_pfn;
	unsigned long		fixed_p4d_pfn;
	unsigned long		fixed_pud_pfn;
	unsigned long		fixed_pmd_pfn;
	unsigned long		fixed_pte_pfn;
};

static void __init pte_basic_tests(struct pgtable_debug_args *args, int idx)
{
	pgprot_t prot = protection_map[idx];
	pte_t pte = pfn_pte(args->fixed_pte_pfn, prot);
	unsigned long val = idx, *ptr = &val;

	pr_debug("Validating PTE basic (%pGv)\n", ptr);

	/*
	 * This test needs to be executed after the given page table entry
	 * is created with pfn_pte() to make sure that protection_map[idx]
	 * does not have the dirty bit enabled from the beginning. This is
	 * important for platforms like arm64 where (!PTE_RDONLY) indicate
	 * dirty bit being set.
	 */
	WARN_ON(pte_dirty(pte_wrprotect(pte)));

	WARN_ON(!pte_same(pte, pte));
	WARN_ON(!pte_young(pte_mkyoung(pte_mkold(pte))));
	WARN_ON(!pte_dirty(pte_mkdirty(pte_mkclean(pte))));
	WARN_ON(!pte_write(pte_mkwrite(pte_wrprotect(pte))));
	WARN_ON(pte_young(pte_mkold(pte_mkyoung(pte))));
	WARN_ON(pte_dirty(pte_mkclean(pte_mkdirty(pte))));
	WARN_ON(pte_write(pte_wrprotect(pte_mkwrite(pte))));
	WARN_ON(pte_dirty(pte_wrprotect(pte_mkclean(pte))));
	WARN_ON(!pte_dirty(pte_wrprotect(pte_mkdirty(pte))));
}

static void __init pte_advanced_tests(struct pgtable_debug_args *args)
{
	struct page *page;
	pte_t pte;

	/*
	 * Architectures optimize set_pte_at by avoiding TLB flush.
	 * This requires set_pte_at to be not used to update an
	 * existing pte entry. Clear pte before we do set_pte_at
	 *
	 * flush_dcache_page() is called after set_pte_at() to clear
	 * PG_arch_1 for the page on ARM64. The page flag isn't cleared
	 * when it's released and page allocation check will fail when
	 * the page is allocated again. For architectures other than ARM64,
	 * the unexpected overhead of cache flushing is acceptable.
	 */
	page = (args->pte_pfn != ULONG_MAX) ? pfn_to_page(args->pte_pfn) : NULL;
	if (!page)
		return;

	pr_debug("Validating PTE advanced\n");
	pte = pfn_pte(args->pte_pfn, args->page_prot);
	set_pte_at(args->mm, args->vaddr, args->ptep, pte);
	flush_dcache_page(page);
	ptep_set_wrprotect(args->mm, args->vaddr, args->ptep);
	pte = ptep_get(args->ptep);
	WARN_ON(pte_write(pte));
	ptep_get_and_clear(args->mm, args->vaddr, args->ptep);
	pte = ptep_get(args->ptep);
	WARN_ON(!pte_none(pte));

	pte = pfn_pte(args->pte_pfn, args->page_prot);
	pte = pte_wrprotect(pte);
	pte = pte_mkclean(pte);
	set_pte_at(args->mm, args->vaddr, args->ptep, pte);
	flush_dcache_page(page);
	pte = pte_mkwrite(pte);
	pte = pte_mkdirty(pte);
	ptep_set_access_flags(args->vma, args->vaddr, args->ptep, pte, 1);
	pte = ptep_get(args->ptep);
	WARN_ON(!(pte_write(pte) && pte_dirty(pte)));
	ptep_get_and_clear_full(args->mm, args->vaddr, args->ptep, 1);
	pte = ptep_get(args->ptep);
	WARN_ON(!pte_none(pte));

	pte = pfn_pte(args->pte_pfn, args->page_prot);
	pte = pte_mkyoung(pte);
	set_pte_at(args->mm, args->vaddr, args->ptep, pte);
	flush_dcache_page(page);
	ptep_test_and_clear_young(args->vma, args->vaddr, args->ptep);
	pte = ptep_get(args->ptep);
	WARN_ON(pte_young(pte));
}

static void __init pte_savedwrite_tests(struct pgtable_debug_args *args)
{
	pte_t pte = pfn_pte(args->fixed_pte_pfn, args->page_prot_none);

	if (!IS_ENABLED(CONFIG_NUMA_BALANCING))
		return;

	pr_debug("Validating PTE saved write\n");
	WARN_ON(!pte_savedwrite(pte_mk_savedwrite(pte_clear_savedwrite(pte))));
	WARN_ON(pte_savedwrite(pte_clear_savedwrite(pte_mk_savedwrite(pte))));
}

#ifdef CONFIG_TRANSPARENT_HUGEPAGE
static void __init pmd_basic_tests(struct pgtable_debug_args *args, int idx)
{
	pgprot_t prot = protection_map[idx];
	unsigned long val = idx, *ptr = &val;
	pmd_t pmd;

	if (!has_transparent_hugepage())
		return;

	pr_debug("Validating PMD basic (%pGv)\n", ptr);
<<<<<<< HEAD
	pmd = pfn_pmd(pfn, prot);
=======
	pmd = pfn_pmd(args->fixed_pmd_pfn, prot);
>>>>>>> bee673aa

	/*
	 * This test needs to be executed after the given page table entry
	 * is created with pfn_pmd() to make sure that protection_map[idx]
	 * does not have the dirty bit enabled from the beginning. This is
	 * important for platforms like arm64 where (!PTE_RDONLY) indicate
	 * dirty bit being set.
	 */
	WARN_ON(pmd_dirty(pmd_wrprotect(pmd)));


	WARN_ON(!pmd_same(pmd, pmd));
	WARN_ON(!pmd_young(pmd_mkyoung(pmd_mkold(pmd))));
	WARN_ON(!pmd_dirty(pmd_mkdirty(pmd_mkclean(pmd))));
	WARN_ON(!pmd_write(pmd_mkwrite(pmd_wrprotect(pmd))));
	WARN_ON(pmd_young(pmd_mkold(pmd_mkyoung(pmd))));
	WARN_ON(pmd_dirty(pmd_mkclean(pmd_mkdirty(pmd))));
	WARN_ON(pmd_write(pmd_wrprotect(pmd_mkwrite(pmd))));
	WARN_ON(pmd_dirty(pmd_wrprotect(pmd_mkclean(pmd))));
	WARN_ON(!pmd_dirty(pmd_wrprotect(pmd_mkdirty(pmd))));
	/*
	 * A huge page does not point to next level page table
	 * entry. Hence this must qualify as pmd_bad().
	 */
	WARN_ON(!pmd_bad(pmd_mkhuge(pmd)));
}

static void __init pmd_advanced_tests(struct pgtable_debug_args *args)
{
<<<<<<< HEAD
	pmd_t pmd;
=======
	struct page *page;
	pmd_t pmd;
	unsigned long vaddr = args->vaddr;
>>>>>>> bee673aa

	if (!has_transparent_hugepage())
		return;

	page = (args->pmd_pfn != ULONG_MAX) ? pfn_to_page(args->pmd_pfn) : NULL;
	if (!page)
		return;

	/*
	 * flush_dcache_page() is called after set_pmd_at() to clear
	 * PG_arch_1 for the page on ARM64. The page flag isn't cleared
	 * when it's released and page allocation check will fail when
	 * the page is allocated again. For architectures other than ARM64,
	 * the unexpected overhead of cache flushing is acceptable.
	 */
	pr_debug("Validating PMD advanced\n");
	/* Align the address wrt HPAGE_PMD_SIZE */
	vaddr &= HPAGE_PMD_MASK;

	pgtable_trans_huge_deposit(args->mm, args->pmdp, args->start_ptep);

	pmd = pfn_pmd(args->pmd_pfn, args->page_prot);
	set_pmd_at(args->mm, vaddr, args->pmdp, pmd);
	flush_dcache_page(page);
	pmdp_set_wrprotect(args->mm, vaddr, args->pmdp);
	pmd = READ_ONCE(*args->pmdp);
	WARN_ON(pmd_write(pmd));
	pmdp_huge_get_and_clear(args->mm, vaddr, args->pmdp);
	pmd = READ_ONCE(*args->pmdp);
	WARN_ON(!pmd_none(pmd));

	pmd = pfn_pmd(args->pmd_pfn, args->page_prot);
	pmd = pmd_wrprotect(pmd);
	pmd = pmd_mkclean(pmd);
	set_pmd_at(args->mm, vaddr, args->pmdp, pmd);
	flush_dcache_page(page);
	pmd = pmd_mkwrite(pmd);
	pmd = pmd_mkdirty(pmd);
	pmdp_set_access_flags(args->vma, vaddr, args->pmdp, pmd, 1);
	pmd = READ_ONCE(*args->pmdp);
	WARN_ON(!(pmd_write(pmd) && pmd_dirty(pmd)));
	pmdp_huge_get_and_clear_full(args->vma, vaddr, args->pmdp, 1);
	pmd = READ_ONCE(*args->pmdp);
	WARN_ON(!pmd_none(pmd));

	pmd = pmd_mkhuge(pfn_pmd(args->pmd_pfn, args->page_prot));
	pmd = pmd_mkyoung(pmd);
	set_pmd_at(args->mm, vaddr, args->pmdp, pmd);
	flush_dcache_page(page);
	pmdp_test_and_clear_young(args->vma, vaddr, args->pmdp);
	pmd = READ_ONCE(*args->pmdp);
	WARN_ON(pmd_young(pmd));

	/*  Clear the pte entries  */
	pmdp_huge_get_and_clear(args->mm, vaddr, args->pmdp);
	pgtable_trans_huge_withdraw(args->mm, args->pmdp);
}

static void __init pmd_leaf_tests(struct pgtable_debug_args *args)
{
	pmd_t pmd;

	if (!has_transparent_hugepage())
		return;

	pr_debug("Validating PMD leaf\n");
<<<<<<< HEAD
	pmd = pfn_pmd(pfn, prot);
=======
	pmd = pfn_pmd(args->fixed_pmd_pfn, args->page_prot);
>>>>>>> bee673aa

	/*
	 * PMD based THP is a leaf entry.
	 */
	pmd = pmd_mkhuge(pmd);
	WARN_ON(!pmd_leaf(pmd));
}

static void __init pmd_savedwrite_tests(struct pgtable_debug_args *args)
{
	pmd_t pmd;

	if (!IS_ENABLED(CONFIG_NUMA_BALANCING))
		return;

<<<<<<< HEAD
	pr_debug("Validating PMD huge\n");
	/*
	 * X86 defined pmd_set_huge() verifies that the given
	 * PMD is not a populated non-leaf entry.
	 */
	WRITE_ONCE(*pmdp, __pmd(0));
	WARN_ON(!pmd_set_huge(pmdp, __pfn_to_phys(pfn), prot));
	WARN_ON(!pmd_clear_huge(pmdp));
	pmd = READ_ONCE(*pmdp);
	WARN_ON(!pmd_none(pmd));
}
#else /* CONFIG_HAVE_ARCH_HUGE_VMAP */
static void __init pmd_huge_tests(pmd_t *pmdp, unsigned long pfn, pgprot_t prot) { }
#endif /* CONFIG_HAVE_ARCH_HUGE_VMAP */

static void __init pmd_savedwrite_tests(unsigned long pfn, pgprot_t prot)
{
	pmd_t pmd;

	if (!IS_ENABLED(CONFIG_NUMA_BALANCING))
=======
	if (!has_transparent_hugepage())
>>>>>>> bee673aa
		return;

	if (!has_transparent_hugepage())
		return;

	pr_debug("Validating PMD saved write\n");
<<<<<<< HEAD
	pmd = pfn_pmd(pfn, prot);
=======
	pmd = pfn_pmd(args->fixed_pmd_pfn, args->page_prot_none);
>>>>>>> bee673aa
	WARN_ON(!pmd_savedwrite(pmd_mk_savedwrite(pmd_clear_savedwrite(pmd))));
	WARN_ON(pmd_savedwrite(pmd_clear_savedwrite(pmd_mk_savedwrite(pmd))));
}

#ifdef CONFIG_HAVE_ARCH_TRANSPARENT_HUGEPAGE_PUD
static void __init pud_basic_tests(struct pgtable_debug_args *args, int idx)
{
	pgprot_t prot = protection_map[idx];
	unsigned long val = idx, *ptr = &val;
	pud_t pud;

	if (!has_transparent_hugepage())
		return;

	pr_debug("Validating PUD basic (%pGv)\n", ptr);
<<<<<<< HEAD
	pud = pfn_pud(pfn, prot);
=======
	pud = pfn_pud(args->fixed_pud_pfn, prot);
>>>>>>> bee673aa

	/*
	 * This test needs to be executed after the given page table entry
	 * is created with pfn_pud() to make sure that protection_map[idx]
	 * does not have the dirty bit enabled from the beginning. This is
	 * important for platforms like arm64 where (!PTE_RDONLY) indicate
	 * dirty bit being set.
	 */
	WARN_ON(pud_dirty(pud_wrprotect(pud)));

	WARN_ON(!pud_same(pud, pud));
	WARN_ON(!pud_young(pud_mkyoung(pud_mkold(pud))));
	WARN_ON(!pud_dirty(pud_mkdirty(pud_mkclean(pud))));
	WARN_ON(pud_dirty(pud_mkclean(pud_mkdirty(pud))));
	WARN_ON(!pud_write(pud_mkwrite(pud_wrprotect(pud))));
	WARN_ON(pud_write(pud_wrprotect(pud_mkwrite(pud))));
	WARN_ON(pud_young(pud_mkold(pud_mkyoung(pud))));
	WARN_ON(pud_dirty(pud_wrprotect(pud_mkclean(pud))));
	WARN_ON(!pud_dirty(pud_wrprotect(pud_mkdirty(pud))));

	if (mm_pmd_folded(args->mm))
		return;

	/*
	 * A huge page does not point to next level page table
	 * entry. Hence this must qualify as pud_bad().
	 */
	WARN_ON(!pud_bad(pud_mkhuge(pud)));
}

static void __init pud_advanced_tests(struct pgtable_debug_args *args)
{
<<<<<<< HEAD
=======
	struct page *page;
	unsigned long vaddr = args->vaddr;
>>>>>>> bee673aa
	pud_t pud;

	if (!has_transparent_hugepage())
		return;

	page = (args->pud_pfn != ULONG_MAX) ? pfn_to_page(args->pud_pfn) : NULL;
	if (!page)
		return;

	/*
	 * flush_dcache_page() is called after set_pud_at() to clear
	 * PG_arch_1 for the page on ARM64. The page flag isn't cleared
	 * when it's released and page allocation check will fail when
	 * the page is allocated again. For architectures other than ARM64,
	 * the unexpected overhead of cache flushing is acceptable.
	 */
	pr_debug("Validating PUD advanced\n");
	/* Align the address wrt HPAGE_PUD_SIZE */
	vaddr &= HPAGE_PUD_MASK;

<<<<<<< HEAD
	pud = pfn_pud(pfn, prot);
	set_pud_at(mm, vaddr, pudp, pud);
	pudp_set_wrprotect(mm, vaddr, pudp);
	pud = READ_ONCE(*pudp);
=======
	pud = pfn_pud(args->pud_pfn, args->page_prot);
	set_pud_at(args->mm, vaddr, args->pudp, pud);
	flush_dcache_page(page);
	pudp_set_wrprotect(args->mm, vaddr, args->pudp);
	pud = READ_ONCE(*args->pudp);
>>>>>>> bee673aa
	WARN_ON(pud_write(pud));

#ifndef __PAGETABLE_PMD_FOLDED
	pudp_huge_get_and_clear(args->mm, vaddr, args->pudp);
	pud = READ_ONCE(*args->pudp);
	WARN_ON(!pud_none(pud));
#endif /* __PAGETABLE_PMD_FOLDED */
	pud = pfn_pud(args->pud_pfn, args->page_prot);
	pud = pud_wrprotect(pud);
	pud = pud_mkclean(pud);
	set_pud_at(args->mm, vaddr, args->pudp, pud);
	flush_dcache_page(page);
	pud = pud_mkwrite(pud);
	pud = pud_mkdirty(pud);
	pudp_set_access_flags(args->vma, vaddr, args->pudp, pud, 1);
	pud = READ_ONCE(*args->pudp);
	WARN_ON(!(pud_write(pud) && pud_dirty(pud)));

#ifndef __PAGETABLE_PMD_FOLDED
	pudp_huge_get_and_clear_full(args->mm, vaddr, args->pudp, 1);
	pud = READ_ONCE(*args->pudp);
	WARN_ON(!pud_none(pud));
#endif /* __PAGETABLE_PMD_FOLDED */

	pud = pfn_pud(args->pud_pfn, args->page_prot);
	pud = pud_mkyoung(pud);
	set_pud_at(args->mm, vaddr, args->pudp, pud);
	flush_dcache_page(page);
	pudp_test_and_clear_young(args->vma, vaddr, args->pudp);
	pud = READ_ONCE(*args->pudp);
	WARN_ON(pud_young(pud));

	pudp_huge_get_and_clear(args->mm, vaddr, args->pudp);
}

static void __init pud_leaf_tests(struct pgtable_debug_args *args)
{
	pud_t pud;

	if (!has_transparent_hugepage())
		return;

	pr_debug("Validating PUD leaf\n");
<<<<<<< HEAD
	pud = pfn_pud(pfn, prot);
=======
	pud = pfn_pud(args->fixed_pud_pfn, args->page_prot);
>>>>>>> bee673aa
	/*
	 * PUD based THP is a leaf entry.
	 */
	pud = pud_mkhuge(pud);
	WARN_ON(!pud_leaf(pud));
}
#else  /* !CONFIG_HAVE_ARCH_TRANSPARENT_HUGEPAGE_PUD */
static void __init pud_basic_tests(struct pgtable_debug_args *args, int idx) { }
static void __init pud_advanced_tests(struct pgtable_debug_args *args) { }
static void __init pud_leaf_tests(struct pgtable_debug_args *args) { }
#endif /* CONFIG_HAVE_ARCH_TRANSPARENT_HUGEPAGE_PUD */
#else  /* !CONFIG_TRANSPARENT_HUGEPAGE */
static void __init pmd_basic_tests(struct pgtable_debug_args *args, int idx) { }
static void __init pud_basic_tests(struct pgtable_debug_args *args, int idx) { }
static void __init pmd_advanced_tests(struct pgtable_debug_args *args) { }
static void __init pud_advanced_tests(struct pgtable_debug_args *args) { }
static void __init pmd_leaf_tests(struct pgtable_debug_args *args) { }
static void __init pud_leaf_tests(struct pgtable_debug_args *args) { }
static void __init pmd_savedwrite_tests(struct pgtable_debug_args *args) { }
#endif /* CONFIG_TRANSPARENT_HUGEPAGE */

#ifdef CONFIG_HAVE_ARCH_HUGE_VMAP
static void __init pmd_huge_tests(struct pgtable_debug_args *args)
{
	pmd_t pmd;

	if (!arch_vmap_pmd_supported(args->page_prot))
		return;

	pr_debug("Validating PMD huge\n");
	/*
	 * X86 defined pmd_set_huge() verifies that the given
	 * PMD is not a populated non-leaf entry.
	 */
	WRITE_ONCE(*args->pmdp, __pmd(0));
	WARN_ON(!pmd_set_huge(args->pmdp, __pfn_to_phys(args->fixed_pmd_pfn), args->page_prot));
	WARN_ON(!pmd_clear_huge(args->pmdp));
	pmd = READ_ONCE(*args->pmdp);
	WARN_ON(!pmd_none(pmd));
}

static void __init pud_huge_tests(struct pgtable_debug_args *args)
{
	pud_t pud;

	if (!arch_vmap_pud_supported(args->page_prot))
		return;

	pr_debug("Validating PUD huge\n");
	/*
	 * X86 defined pud_set_huge() verifies that the given
	 * PUD is not a populated non-leaf entry.
	 */
	WRITE_ONCE(*args->pudp, __pud(0));
	WARN_ON(!pud_set_huge(args->pudp, __pfn_to_phys(args->fixed_pud_pfn), args->page_prot));
	WARN_ON(!pud_clear_huge(args->pudp));
	pud = READ_ONCE(*args->pudp);
	WARN_ON(!pud_none(pud));
}
#else /* !CONFIG_HAVE_ARCH_HUGE_VMAP */
static void __init pmd_huge_tests(struct pgtable_debug_args *args) { }
static void __init pud_huge_tests(struct pgtable_debug_args *args) { }
#endif /* CONFIG_HAVE_ARCH_HUGE_VMAP */

static void __init p4d_basic_tests(struct pgtable_debug_args *args)
{
	p4d_t p4d;

	pr_debug("Validating P4D basic\n");
	memset(&p4d, RANDOM_NZVALUE, sizeof(p4d_t));
	WARN_ON(!p4d_same(p4d, p4d));
}

static void __init pgd_basic_tests(struct pgtable_debug_args *args)
{
	pgd_t pgd;

	pr_debug("Validating PGD basic\n");
	memset(&pgd, RANDOM_NZVALUE, sizeof(pgd_t));
	WARN_ON(!pgd_same(pgd, pgd));
}

#ifndef __PAGETABLE_PUD_FOLDED
static void __init pud_clear_tests(struct pgtable_debug_args *args)
{
	pud_t pud = READ_ONCE(*args->pudp);

	if (mm_pmd_folded(args->mm))
		return;

	pr_debug("Validating PUD clear\n");
	pud = __pud(pud_val(pud) | RANDOM_ORVALUE);
	WRITE_ONCE(*args->pudp, pud);
	pud_clear(args->pudp);
	pud = READ_ONCE(*args->pudp);
	WARN_ON(!pud_none(pud));
}

static void __init pud_populate_tests(struct pgtable_debug_args *args)
{
	pud_t pud;

	if (mm_pmd_folded(args->mm))
		return;

	pr_debug("Validating PUD populate\n");
	/*
	 * This entry points to next level page table page.
	 * Hence this must not qualify as pud_bad().
	 */
	pud_populate(args->mm, args->pudp, args->start_pmdp);
	pud = READ_ONCE(*args->pudp);
	WARN_ON(pud_bad(pud));
}
#else  /* !__PAGETABLE_PUD_FOLDED */
static void __init pud_clear_tests(struct pgtable_debug_args *args) { }
static void __init pud_populate_tests(struct pgtable_debug_args *args) { }
#endif /* PAGETABLE_PUD_FOLDED */

#ifndef __PAGETABLE_P4D_FOLDED
static void __init p4d_clear_tests(struct pgtable_debug_args *args)
{
	p4d_t p4d = READ_ONCE(*args->p4dp);

	if (mm_pud_folded(args->mm))
		return;

	pr_debug("Validating P4D clear\n");
	p4d = __p4d(p4d_val(p4d) | RANDOM_ORVALUE);
	WRITE_ONCE(*args->p4dp, p4d);
	p4d_clear(args->p4dp);
	p4d = READ_ONCE(*args->p4dp);
	WARN_ON(!p4d_none(p4d));
}

static void __init p4d_populate_tests(struct pgtable_debug_args *args)
{
	p4d_t p4d;

	if (mm_pud_folded(args->mm))
		return;

	pr_debug("Validating P4D populate\n");
	/*
	 * This entry points to next level page table page.
	 * Hence this must not qualify as p4d_bad().
	 */
	pud_clear(args->pudp);
	p4d_clear(args->p4dp);
	p4d_populate(args->mm, args->p4dp, args->start_pudp);
	p4d = READ_ONCE(*args->p4dp);
	WARN_ON(p4d_bad(p4d));
}

static void __init pgd_clear_tests(struct pgtable_debug_args *args)
{
	pgd_t pgd = READ_ONCE(*(args->pgdp));

	if (mm_p4d_folded(args->mm))
		return;

	pr_debug("Validating PGD clear\n");
	pgd = __pgd(pgd_val(pgd) | RANDOM_ORVALUE);
	WRITE_ONCE(*args->pgdp, pgd);
	pgd_clear(args->pgdp);
	pgd = READ_ONCE(*args->pgdp);
	WARN_ON(!pgd_none(pgd));
}

static void __init pgd_populate_tests(struct pgtable_debug_args *args)
{
	pgd_t pgd;

	if (mm_p4d_folded(args->mm))
		return;

	pr_debug("Validating PGD populate\n");
	/*
	 * This entry points to next level page table page.
	 * Hence this must not qualify as pgd_bad().
	 */
	p4d_clear(args->p4dp);
	pgd_clear(args->pgdp);
	pgd_populate(args->mm, args->pgdp, args->start_p4dp);
	pgd = READ_ONCE(*args->pgdp);
	WARN_ON(pgd_bad(pgd));
}
#else  /* !__PAGETABLE_P4D_FOLDED */
static void __init p4d_clear_tests(struct pgtable_debug_args *args) { }
static void __init pgd_clear_tests(struct pgtable_debug_args *args) { }
static void __init p4d_populate_tests(struct pgtable_debug_args *args) { }
static void __init pgd_populate_tests(struct pgtable_debug_args *args) { }
#endif /* PAGETABLE_P4D_FOLDED */

static void __init pte_clear_tests(struct pgtable_debug_args *args)
{
	struct page *page;
	pte_t pte = pfn_pte(args->pte_pfn, args->page_prot);

	page = (args->pte_pfn != ULONG_MAX) ? pfn_to_page(args->pte_pfn) : NULL;
	if (!page)
		return;

	/*
	 * flush_dcache_page() is called after set_pte_at() to clear
	 * PG_arch_1 for the page on ARM64. The page flag isn't cleared
	 * when it's released and page allocation check will fail when
	 * the page is allocated again. For architectures other than ARM64,
	 * the unexpected overhead of cache flushing is acceptable.
	 */
	pr_debug("Validating PTE clear\n");
#ifndef CONFIG_RISCV
	pte = __pte(pte_val(pte) | RANDOM_ORVALUE);
#endif
	set_pte_at(args->mm, args->vaddr, args->ptep, pte);
	flush_dcache_page(page);
	barrier();
	pte_clear(args->mm, args->vaddr, args->ptep);
	pte = ptep_get(args->ptep);
	WARN_ON(!pte_none(pte));
}

static void __init pmd_clear_tests(struct pgtable_debug_args *args)
{
	pmd_t pmd = READ_ONCE(*args->pmdp);

	pr_debug("Validating PMD clear\n");
	pmd = __pmd(pmd_val(pmd) | RANDOM_ORVALUE);
	WRITE_ONCE(*args->pmdp, pmd);
	pmd_clear(args->pmdp);
	pmd = READ_ONCE(*args->pmdp);
	WARN_ON(!pmd_none(pmd));
}

static void __init pmd_populate_tests(struct pgtable_debug_args *args)
{
	pmd_t pmd;

	pr_debug("Validating PMD populate\n");
	/*
	 * This entry points to next level page table page.
	 * Hence this must not qualify as pmd_bad().
	 */
	pmd_populate(args->mm, args->pmdp, args->start_ptep);
	pmd = READ_ONCE(*args->pmdp);
	WARN_ON(pmd_bad(pmd));
}

static void __init pte_special_tests(struct pgtable_debug_args *args)
{
	pte_t pte = pfn_pte(args->fixed_pte_pfn, args->page_prot);

	if (!IS_ENABLED(CONFIG_ARCH_HAS_PTE_SPECIAL))
		return;

	pr_debug("Validating PTE special\n");
	WARN_ON(!pte_special(pte_mkspecial(pte)));
}

static void __init pte_protnone_tests(struct pgtable_debug_args *args)
{
	pte_t pte = pfn_pte(args->fixed_pte_pfn, args->page_prot_none);

	if (!IS_ENABLED(CONFIG_NUMA_BALANCING))
		return;

	pr_debug("Validating PTE protnone\n");
	WARN_ON(!pte_protnone(pte));
	WARN_ON(!pte_present(pte));
}

#ifdef CONFIG_TRANSPARENT_HUGEPAGE
static void __init pmd_protnone_tests(struct pgtable_debug_args *args)
{
	pmd_t pmd;

	if (!IS_ENABLED(CONFIG_NUMA_BALANCING))
		return;

	if (!has_transparent_hugepage())
		return;

	pr_debug("Validating PMD protnone\n");
<<<<<<< HEAD
	pmd = pmd_mkhuge(pfn_pmd(pfn, prot));
=======
	pmd = pmd_mkhuge(pfn_pmd(args->fixed_pmd_pfn, args->page_prot_none));
>>>>>>> bee673aa
	WARN_ON(!pmd_protnone(pmd));
	WARN_ON(!pmd_present(pmd));
}
#else  /* !CONFIG_TRANSPARENT_HUGEPAGE */
static void __init pmd_protnone_tests(struct pgtable_debug_args *args) { }
#endif /* CONFIG_TRANSPARENT_HUGEPAGE */

#ifdef CONFIG_ARCH_HAS_PTE_DEVMAP
static void __init pte_devmap_tests(struct pgtable_debug_args *args)
{
	pte_t pte = pfn_pte(args->fixed_pte_pfn, args->page_prot);

	pr_debug("Validating PTE devmap\n");
	WARN_ON(!pte_devmap(pte_mkdevmap(pte)));
}

#ifdef CONFIG_TRANSPARENT_HUGEPAGE
static void __init pmd_devmap_tests(struct pgtable_debug_args *args)
{
	pmd_t pmd;

	if (!has_transparent_hugepage())
		return;

	pr_debug("Validating PMD devmap\n");
<<<<<<< HEAD
	pmd = pfn_pmd(pfn, prot);
=======
	pmd = pfn_pmd(args->fixed_pmd_pfn, args->page_prot);
>>>>>>> bee673aa
	WARN_ON(!pmd_devmap(pmd_mkdevmap(pmd)));
}

#ifdef CONFIG_HAVE_ARCH_TRANSPARENT_HUGEPAGE_PUD
static void __init pud_devmap_tests(struct pgtable_debug_args *args)
{
	pud_t pud;

	if (!has_transparent_hugepage())
		return;

	pr_debug("Validating PUD devmap\n");
<<<<<<< HEAD
	pud = pfn_pud(pfn, prot);
=======
	pud = pfn_pud(args->fixed_pud_pfn, args->page_prot);
>>>>>>> bee673aa
	WARN_ON(!pud_devmap(pud_mkdevmap(pud)));
}
#else  /* !CONFIG_HAVE_ARCH_TRANSPARENT_HUGEPAGE_PUD */
static void __init pud_devmap_tests(struct pgtable_debug_args *args) { }
#endif /* CONFIG_HAVE_ARCH_TRANSPARENT_HUGEPAGE_PUD */
#else  /* CONFIG_TRANSPARENT_HUGEPAGE */
static void __init pmd_devmap_tests(struct pgtable_debug_args *args) { }
static void __init pud_devmap_tests(struct pgtable_debug_args *args) { }
#endif /* CONFIG_TRANSPARENT_HUGEPAGE */
#else
static void __init pte_devmap_tests(struct pgtable_debug_args *args) { }
static void __init pmd_devmap_tests(struct pgtable_debug_args *args) { }
static void __init pud_devmap_tests(struct pgtable_debug_args *args) { }
#endif /* CONFIG_ARCH_HAS_PTE_DEVMAP */

static void __init pte_soft_dirty_tests(struct pgtable_debug_args *args)
{
	pte_t pte = pfn_pte(args->fixed_pte_pfn, args->page_prot);

	if (!IS_ENABLED(CONFIG_MEM_SOFT_DIRTY))
		return;

	pr_debug("Validating PTE soft dirty\n");
	WARN_ON(!pte_soft_dirty(pte_mksoft_dirty(pte)));
	WARN_ON(pte_soft_dirty(pte_clear_soft_dirty(pte)));
}

static void __init pte_swap_soft_dirty_tests(struct pgtable_debug_args *args)
{
	pte_t pte = pfn_pte(args->fixed_pte_pfn, args->page_prot);

	if (!IS_ENABLED(CONFIG_MEM_SOFT_DIRTY))
		return;

	pr_debug("Validating PTE swap soft dirty\n");
	WARN_ON(!pte_swp_soft_dirty(pte_swp_mksoft_dirty(pte)));
	WARN_ON(pte_swp_soft_dirty(pte_swp_clear_soft_dirty(pte)));
}

#ifdef CONFIG_TRANSPARENT_HUGEPAGE
static void __init pmd_soft_dirty_tests(struct pgtable_debug_args *args)
{
	pmd_t pmd;

	if (!IS_ENABLED(CONFIG_MEM_SOFT_DIRTY))
		return;

	if (!has_transparent_hugepage())
		return;

	pr_debug("Validating PMD soft dirty\n");
<<<<<<< HEAD
	pmd = pfn_pmd(pfn, prot);
=======
	pmd = pfn_pmd(args->fixed_pmd_pfn, args->page_prot);
>>>>>>> bee673aa
	WARN_ON(!pmd_soft_dirty(pmd_mksoft_dirty(pmd)));
	WARN_ON(pmd_soft_dirty(pmd_clear_soft_dirty(pmd)));
}

static void __init pmd_swap_soft_dirty_tests(struct pgtable_debug_args *args)
{
	pmd_t pmd;

	if (!IS_ENABLED(CONFIG_MEM_SOFT_DIRTY) ||
		!IS_ENABLED(CONFIG_ARCH_ENABLE_THP_MIGRATION))
		return;

	if (!has_transparent_hugepage())
		return;

	pr_debug("Validating PMD swap soft dirty\n");
<<<<<<< HEAD
	pmd = pfn_pmd(pfn, prot);
=======
	pmd = pfn_pmd(args->fixed_pmd_pfn, args->page_prot);
>>>>>>> bee673aa
	WARN_ON(!pmd_swp_soft_dirty(pmd_swp_mksoft_dirty(pmd)));
	WARN_ON(pmd_swp_soft_dirty(pmd_swp_clear_soft_dirty(pmd)));
}
#else  /* !CONFIG_TRANSPARENT_HUGEPAGE */
static void __init pmd_soft_dirty_tests(struct pgtable_debug_args *args) { }
static void __init pmd_swap_soft_dirty_tests(struct pgtable_debug_args *args) { }
#endif /* CONFIG_TRANSPARENT_HUGEPAGE */

static void __init pte_swap_tests(struct pgtable_debug_args *args)
{
	swp_entry_t swp;
	pte_t pte;

	pr_debug("Validating PTE swap\n");
	pte = pfn_pte(args->fixed_pte_pfn, args->page_prot);
	swp = __pte_to_swp_entry(pte);
	pte = __swp_entry_to_pte(swp);
	WARN_ON(args->fixed_pte_pfn != pte_pfn(pte));
}

#ifdef CONFIG_ARCH_ENABLE_THP_MIGRATION
static void __init pmd_swap_tests(struct pgtable_debug_args *args)
{
	swp_entry_t swp;
	pmd_t pmd;

	if (!has_transparent_hugepage())
		return;

	pr_debug("Validating PMD swap\n");
	pmd = pfn_pmd(args->fixed_pmd_pfn, args->page_prot);
	swp = __pmd_to_swp_entry(pmd);
	pmd = __swp_entry_to_pmd(swp);
	WARN_ON(args->fixed_pmd_pfn != pmd_pfn(pmd));
}
#else  /* !CONFIG_ARCH_ENABLE_THP_MIGRATION */
static void __init pmd_swap_tests(struct pgtable_debug_args *args) { }
#endif /* CONFIG_ARCH_ENABLE_THP_MIGRATION */

static void __init swap_migration_tests(struct pgtable_debug_args *args)
{
	struct page *page;
	swp_entry_t swp;

	if (!IS_ENABLED(CONFIG_MIGRATION))
		return;

	/*
	 * swap_migration_tests() requires a dedicated page as it needs to
	 * be locked before creating a migration entry from it. Locking the
	 * page that actually maps kernel text ('start_kernel') can be real
	 * problematic. Lets use the allocated page explicitly for this
	 * purpose.
	 */
	page = (args->pte_pfn != ULONG_MAX) ? pfn_to_page(args->pte_pfn) : NULL;
	if (!page)
		return;

	pr_debug("Validating swap migration\n");

	/*
	 * make_migration_entry() expects given page to be
	 * locked, otherwise it stumbles upon a BUG_ON().
	 */
	__SetPageLocked(page);
	swp = make_writable_migration_entry(page_to_pfn(page));
	WARN_ON(!is_migration_entry(swp));
	WARN_ON(!is_writable_migration_entry(swp));

	swp = make_readable_migration_entry(swp_offset(swp));
	WARN_ON(!is_migration_entry(swp));
	WARN_ON(is_writable_migration_entry(swp));

	swp = make_readable_migration_entry(page_to_pfn(page));
	WARN_ON(!is_migration_entry(swp));
	WARN_ON(is_writable_migration_entry(swp));
	__ClearPageLocked(page);
}

#ifdef CONFIG_HUGETLB_PAGE
static void __init hugetlb_basic_tests(struct pgtable_debug_args *args)
{
	struct page *page;
	pte_t pte;

	pr_debug("Validating HugeTLB basic\n");
	/*
	 * Accessing the page associated with the pfn is safe here,
	 * as it was previously derived from a real kernel symbol.
	 */
	page = pfn_to_page(args->fixed_pmd_pfn);
	pte = mk_huge_pte(page, args->page_prot);

	WARN_ON(!huge_pte_dirty(huge_pte_mkdirty(pte)));
	WARN_ON(!huge_pte_write(huge_pte_mkwrite(huge_pte_wrprotect(pte))));
	WARN_ON(huge_pte_write(huge_pte_wrprotect(huge_pte_mkwrite(pte))));

#ifdef CONFIG_ARCH_WANT_GENERAL_HUGETLB
	pte = pfn_pte(args->fixed_pmd_pfn, args->page_prot);

	WARN_ON(!pte_huge(pte_mkhuge(pte)));
#endif /* CONFIG_ARCH_WANT_GENERAL_HUGETLB */
}
#else  /* !CONFIG_HUGETLB_PAGE */
static void __init hugetlb_basic_tests(struct pgtable_debug_args *args) { }
#endif /* CONFIG_HUGETLB_PAGE */

#ifdef CONFIG_TRANSPARENT_HUGEPAGE
static void __init pmd_thp_tests(struct pgtable_debug_args *args)
{
	pmd_t pmd;

	if (!has_transparent_hugepage())
		return;

	pr_debug("Validating PMD based THP\n");
	/*
	 * pmd_trans_huge() and pmd_present() must return positive after
	 * MMU invalidation with pmd_mkinvalid(). This behavior is an
	 * optimization for transparent huge page. pmd_trans_huge() must
	 * be true if pmd_page() returns a valid THP to avoid taking the
	 * pmd_lock when others walk over non transhuge pmds (i.e. there
	 * are no THP allocated). Especially when splitting a THP and
	 * removing the present bit from the pmd, pmd_trans_huge() still
	 * needs to return true. pmd_present() should be true whenever
	 * pmd_trans_huge() returns true.
	 */
	pmd = pfn_pmd(args->fixed_pmd_pfn, args->page_prot);
	WARN_ON(!pmd_trans_huge(pmd_mkhuge(pmd)));

#ifndef __HAVE_ARCH_PMDP_INVALIDATE
	WARN_ON(!pmd_trans_huge(pmd_mkinvalid(pmd_mkhuge(pmd))));
	WARN_ON(!pmd_present(pmd_mkinvalid(pmd_mkhuge(pmd))));
#endif /* __HAVE_ARCH_PMDP_INVALIDATE */
}

#ifdef CONFIG_HAVE_ARCH_TRANSPARENT_HUGEPAGE_PUD
static void __init pud_thp_tests(struct pgtable_debug_args *args)
{
	pud_t pud;

	if (!has_transparent_hugepage())
		return;

	pr_debug("Validating PUD based THP\n");
	pud = pfn_pud(args->fixed_pud_pfn, args->page_prot);
	WARN_ON(!pud_trans_huge(pud_mkhuge(pud)));

	/*
	 * pud_mkinvalid() has been dropped for now. Enable back
	 * these tests when it comes back with a modified pud_present().
	 *
	 * WARN_ON(!pud_trans_huge(pud_mkinvalid(pud_mkhuge(pud))));
	 * WARN_ON(!pud_present(pud_mkinvalid(pud_mkhuge(pud))));
	 */
}
#else  /* !CONFIG_HAVE_ARCH_TRANSPARENT_HUGEPAGE_PUD */
static void __init pud_thp_tests(struct pgtable_debug_args *args) { }
#endif /* CONFIG_HAVE_ARCH_TRANSPARENT_HUGEPAGE_PUD */
#else  /* !CONFIG_TRANSPARENT_HUGEPAGE */
static void __init pmd_thp_tests(struct pgtable_debug_args *args) { }
static void __init pud_thp_tests(struct pgtable_debug_args *args) { }
#endif /* CONFIG_TRANSPARENT_HUGEPAGE */

static unsigned long __init get_random_vaddr(void)
{
	unsigned long random_vaddr, random_pages, total_user_pages;

	total_user_pages = (TASK_SIZE - FIRST_USER_ADDRESS) / PAGE_SIZE;

	random_pages = get_random_long() % total_user_pages;
	random_vaddr = FIRST_USER_ADDRESS + random_pages * PAGE_SIZE;

	return random_vaddr;
}

static void __init destroy_args(struct pgtable_debug_args *args)
{
	struct page *page = NULL;

	/* Free (huge) page */
	if (IS_ENABLED(CONFIG_TRANSPARENT_HUGEPAGE) &&
	    IS_ENABLED(CONFIG_HAVE_ARCH_TRANSPARENT_HUGEPAGE_PUD) &&
	    has_transparent_hugepage() &&
	    args->pud_pfn != ULONG_MAX) {
		if (args->is_contiguous_page) {
			free_contig_range(args->pud_pfn,
					  (1 << (HPAGE_PUD_SHIFT - PAGE_SHIFT)));
		} else {
			page = pfn_to_page(args->pud_pfn);
			__free_pages(page, HPAGE_PUD_SHIFT - PAGE_SHIFT);
		}

		args->pud_pfn = ULONG_MAX;
		args->pmd_pfn = ULONG_MAX;
		args->pte_pfn = ULONG_MAX;
	}

	if (IS_ENABLED(CONFIG_TRANSPARENT_HUGEPAGE) &&
	    has_transparent_hugepage() &&
	    args->pmd_pfn != ULONG_MAX) {
		if (args->is_contiguous_page) {
			free_contig_range(args->pmd_pfn, (1 << HPAGE_PMD_ORDER));
		} else {
			page = pfn_to_page(args->pmd_pfn);
			__free_pages(page, HPAGE_PMD_ORDER);
		}

		args->pmd_pfn = ULONG_MAX;
		args->pte_pfn = ULONG_MAX;
	}

	if (args->pte_pfn != ULONG_MAX) {
		page = pfn_to_page(args->pte_pfn);
		__free_pages(page, 0);

		args->pte_pfn = ULONG_MAX;
	}

	/* Free page table entries */
	if (args->start_ptep) {
		pte_free(args->mm, args->start_ptep);
		mm_dec_nr_ptes(args->mm);
	}

	if (args->start_pmdp) {
		pmd_free(args->mm, args->start_pmdp);
		mm_dec_nr_pmds(args->mm);
	}

	if (args->start_pudp) {
		pud_free(args->mm, args->start_pudp);
		mm_dec_nr_puds(args->mm);
	}

	if (args->start_p4dp)
		p4d_free(args->mm, args->start_p4dp);

	/* Free vma and mm struct */
	if (args->vma)
		vm_area_free(args->vma);

	if (args->mm)
		mmdrop(args->mm);
}

static struct page * __init
debug_vm_pgtable_alloc_huge_page(struct pgtable_debug_args *args, int order)
{
	struct page *page = NULL;

#ifdef CONFIG_CONTIG_ALLOC
	if (order >= MAX_ORDER) {
		page = alloc_contig_pages((1 << order), GFP_KERNEL,
					  first_online_node, NULL);
		if (page) {
			args->is_contiguous_page = true;
			return page;
		}
	}
#endif

	if (order < MAX_ORDER)
		page = alloc_pages(GFP_KERNEL, order);

	return page;
}

static int __init init_args(struct pgtable_debug_args *args)
{
	struct page *page = NULL;
	phys_addr_t phys;
	int ret = 0;

	/*
	 * Initialize the debugging data.
	 *
	 * __P000 (or even __S000) will help create page table entries with
	 * PROT_NONE permission as required for pxx_protnone_tests().
	 */
	memset(args, 0, sizeof(*args));
	args->vaddr              = get_random_vaddr();
	args->page_prot          = vm_get_page_prot(VMFLAGS);
	args->page_prot_none     = __P000;
	args->is_contiguous_page = false;
	args->pud_pfn            = ULONG_MAX;
	args->pmd_pfn            = ULONG_MAX;
	args->pte_pfn            = ULONG_MAX;
	args->fixed_pgd_pfn      = ULONG_MAX;
	args->fixed_p4d_pfn      = ULONG_MAX;
	args->fixed_pud_pfn      = ULONG_MAX;
	args->fixed_pmd_pfn      = ULONG_MAX;
	args->fixed_pte_pfn      = ULONG_MAX;

	/* Allocate mm and vma */
	args->mm = mm_alloc();
	if (!args->mm) {
		pr_err("Failed to allocate mm struct\n");
		ret = -ENOMEM;
		goto error;
	}

	args->vma = vm_area_alloc(args->mm);
	if (!args->vma) {
		pr_err("Failed to allocate vma\n");
		ret = -ENOMEM;
		goto error;
	}

	/*
	 * Allocate page table entries. They will be modified in the tests.
	 * Lets save the page table entries so that they can be released
	 * when the tests are completed.
	 */
	args->pgdp = pgd_offset(args->mm, args->vaddr);
	args->p4dp = p4d_alloc(args->mm, args->pgdp, args->vaddr);
	if (!args->p4dp) {
		pr_err("Failed to allocate p4d entries\n");
		ret = -ENOMEM;
		goto error;
	}
	args->start_p4dp = p4d_offset(args->pgdp, 0UL);
	WARN_ON(!args->start_p4dp);

	args->pudp = pud_alloc(args->mm, args->p4dp, args->vaddr);
	if (!args->pudp) {
		pr_err("Failed to allocate pud entries\n");
		ret = -ENOMEM;
		goto error;
	}
	args->start_pudp = pud_offset(args->p4dp, 0UL);
	WARN_ON(!args->start_pudp);

	args->pmdp = pmd_alloc(args->mm, args->pudp, args->vaddr);
	if (!args->pmdp) {
		pr_err("Failed to allocate pmd entries\n");
		ret = -ENOMEM;
		goto error;
	}
	args->start_pmdp = pmd_offset(args->pudp, 0UL);
	WARN_ON(!args->start_pmdp);

	if (pte_alloc(args->mm, args->pmdp)) {
		pr_err("Failed to allocate pte entries\n");
		ret = -ENOMEM;
		goto error;
	}
	args->start_ptep = pmd_pgtable(READ_ONCE(*args->pmdp));
	WARN_ON(!args->start_ptep);

	/*
	 * PFN for mapping at PTE level is determined from a standard kernel
	 * text symbol. But pfns for higher page table levels are derived by
	 * masking lower bits of this real pfn. These derived pfns might not
	 * exist on the platform but that does not really matter as pfn_pxx()
	 * helpers will still create appropriate entries for the test. This
	 * helps avoid large memory block allocations to be used for mapping
	 * at higher page table levels in some of the tests.
	 */
	phys = __pa_symbol(&start_kernel);
	args->fixed_pgd_pfn = __phys_to_pfn(phys & PGDIR_MASK);
	args->fixed_p4d_pfn = __phys_to_pfn(phys & P4D_MASK);
	args->fixed_pud_pfn = __phys_to_pfn(phys & PUD_MASK);
	args->fixed_pmd_pfn = __phys_to_pfn(phys & PMD_MASK);
	args->fixed_pte_pfn = __phys_to_pfn(phys & PAGE_MASK);
	WARN_ON(!pfn_valid(args->fixed_pte_pfn));

	/*
	 * Allocate (huge) pages because some of the tests need to access
	 * the data in the pages. The corresponding tests will be skipped
	 * if we fail to allocate (huge) pages.
	 */
	if (IS_ENABLED(CONFIG_TRANSPARENT_HUGEPAGE) &&
	    IS_ENABLED(CONFIG_HAVE_ARCH_TRANSPARENT_HUGEPAGE_PUD) &&
	    has_transparent_hugepage()) {
		page = debug_vm_pgtable_alloc_huge_page(args,
				HPAGE_PUD_SHIFT - PAGE_SHIFT);
		if (page) {
			args->pud_pfn = page_to_pfn(page);
			args->pmd_pfn = args->pud_pfn;
			args->pte_pfn = args->pud_pfn;
			return 0;
		}
	}

	if (IS_ENABLED(CONFIG_TRANSPARENT_HUGEPAGE) &&
	    has_transparent_hugepage()) {
		page = debug_vm_pgtable_alloc_huge_page(args, HPAGE_PMD_ORDER);
		if (page) {
			args->pmd_pfn = page_to_pfn(page);
			args->pte_pfn = args->pmd_pfn;
			return 0;
		}
	}

	page = alloc_pages(GFP_KERNEL, 0);
	if (page)
		args->pte_pfn = page_to_pfn(page);

	return 0;

error:
	destroy_args(args);
	return ret;
}

static int __init debug_vm_pgtable(void)
{
	struct pgtable_debug_args args;
	spinlock_t *ptl = NULL;
	int idx, ret;

	pr_info("Validating architecture page table helpers\n");
	ret = init_args(&args);
	if (ret)
		return ret;

	/*
	 * Iterate over the protection_map[] to make sure that all
	 * the basic page table transformation validations just hold
	 * true irrespective of the starting protection value for a
	 * given page table entry.
	 */
	for (idx = 0; idx < ARRAY_SIZE(protection_map); idx++) {
		pte_basic_tests(&args, idx);
		pmd_basic_tests(&args, idx);
		pud_basic_tests(&args, idx);
	}

	/*
	 * Both P4D and PGD level tests are very basic which do not
	 * involve creating page table entries from the protection
	 * value and the given pfn. Hence just keep them out from
	 * the above iteration for now to save some test execution
	 * time.
	 */
	p4d_basic_tests(&args);
	pgd_basic_tests(&args);

	pmd_leaf_tests(&args);
	pud_leaf_tests(&args);

	pte_savedwrite_tests(&args);
	pmd_savedwrite_tests(&args);

	pte_special_tests(&args);
	pte_protnone_tests(&args);
	pmd_protnone_tests(&args);

	pte_devmap_tests(&args);
	pmd_devmap_tests(&args);
	pud_devmap_tests(&args);

	pte_soft_dirty_tests(&args);
	pmd_soft_dirty_tests(&args);
	pte_swap_soft_dirty_tests(&args);
	pmd_swap_soft_dirty_tests(&args);

	pte_swap_tests(&args);
	pmd_swap_tests(&args);

	swap_migration_tests(&args);

	pmd_thp_tests(&args);
	pud_thp_tests(&args);

	hugetlb_basic_tests(&args);

	/*
	 * Page table modifying tests. They need to hold
	 * proper page table lock.
	 */

	args.ptep = pte_offset_map_lock(args.mm, args.pmdp, args.vaddr, &ptl);
	pte_clear_tests(&args);
	pte_advanced_tests(&args);
	pte_unmap_unlock(args.ptep, ptl);

	ptl = pmd_lock(args.mm, args.pmdp);
	pmd_clear_tests(&args);
	pmd_advanced_tests(&args);
	pmd_huge_tests(&args);
	pmd_populate_tests(&args);
	spin_unlock(ptl);

	ptl = pud_lock(args.mm, args.pudp);
	pud_clear_tests(&args);
	pud_advanced_tests(&args);
	pud_huge_tests(&args);
	pud_populate_tests(&args);
	spin_unlock(ptl);

	spin_lock(&(args.mm->page_table_lock));
	p4d_clear_tests(&args);
	pgd_clear_tests(&args);
	p4d_populate_tests(&args);
	pgd_populate_tests(&args);
	spin_unlock(&(args.mm->page_table_lock));

	destroy_args(&args);
	return 0;
}
late_initcall(debug_vm_pgtable);<|MERGE_RESOLUTION|>--- conflicted
+++ resolved
@@ -196,11 +196,7 @@
 		return;
 
 	pr_debug("Validating PMD basic (%pGv)\n", ptr);
-<<<<<<< HEAD
-	pmd = pfn_pmd(pfn, prot);
-=======
 	pmd = pfn_pmd(args->fixed_pmd_pfn, prot);
->>>>>>> bee673aa
 
 	/*
 	 * This test needs to be executed after the given page table entry
@@ -230,13 +226,9 @@
 
 static void __init pmd_advanced_tests(struct pgtable_debug_args *args)
 {
-<<<<<<< HEAD
-	pmd_t pmd;
-=======
 	struct page *page;
 	pmd_t pmd;
 	unsigned long vaddr = args->vaddr;
->>>>>>> bee673aa
 
 	if (!has_transparent_hugepage())
 		return;
@@ -303,11 +295,7 @@
 		return;
 
 	pr_debug("Validating PMD leaf\n");
-<<<<<<< HEAD
-	pmd = pfn_pmd(pfn, prot);
-=======
 	pmd = pfn_pmd(args->fixed_pmd_pfn, args->page_prot);
->>>>>>> bee673aa
 
 	/*
 	 * PMD based THP is a leaf entry.
@@ -323,41 +311,11 @@
 	if (!IS_ENABLED(CONFIG_NUMA_BALANCING))
 		return;
 
-<<<<<<< HEAD
-	pr_debug("Validating PMD huge\n");
-	/*
-	 * X86 defined pmd_set_huge() verifies that the given
-	 * PMD is not a populated non-leaf entry.
-	 */
-	WRITE_ONCE(*pmdp, __pmd(0));
-	WARN_ON(!pmd_set_huge(pmdp, __pfn_to_phys(pfn), prot));
-	WARN_ON(!pmd_clear_huge(pmdp));
-	pmd = READ_ONCE(*pmdp);
-	WARN_ON(!pmd_none(pmd));
-}
-#else /* CONFIG_HAVE_ARCH_HUGE_VMAP */
-static void __init pmd_huge_tests(pmd_t *pmdp, unsigned long pfn, pgprot_t prot) { }
-#endif /* CONFIG_HAVE_ARCH_HUGE_VMAP */
-
-static void __init pmd_savedwrite_tests(unsigned long pfn, pgprot_t prot)
-{
-	pmd_t pmd;
-
-	if (!IS_ENABLED(CONFIG_NUMA_BALANCING))
-=======
-	if (!has_transparent_hugepage())
->>>>>>> bee673aa
-		return;
-
 	if (!has_transparent_hugepage())
 		return;
 
 	pr_debug("Validating PMD saved write\n");
-<<<<<<< HEAD
-	pmd = pfn_pmd(pfn, prot);
-=======
 	pmd = pfn_pmd(args->fixed_pmd_pfn, args->page_prot_none);
->>>>>>> bee673aa
 	WARN_ON(!pmd_savedwrite(pmd_mk_savedwrite(pmd_clear_savedwrite(pmd))));
 	WARN_ON(pmd_savedwrite(pmd_clear_savedwrite(pmd_mk_savedwrite(pmd))));
 }
@@ -373,11 +331,7 @@
 		return;
 
 	pr_debug("Validating PUD basic (%pGv)\n", ptr);
-<<<<<<< HEAD
-	pud = pfn_pud(pfn, prot);
-=======
 	pud = pfn_pud(args->fixed_pud_pfn, prot);
->>>>>>> bee673aa
 
 	/*
 	 * This test needs to be executed after the given page table entry
@@ -410,11 +364,8 @@
 
 static void __init pud_advanced_tests(struct pgtable_debug_args *args)
 {
-<<<<<<< HEAD
-=======
 	struct page *page;
 	unsigned long vaddr = args->vaddr;
->>>>>>> bee673aa
 	pud_t pud;
 
 	if (!has_transparent_hugepage())
@@ -435,18 +386,11 @@
 	/* Align the address wrt HPAGE_PUD_SIZE */
 	vaddr &= HPAGE_PUD_MASK;
 
-<<<<<<< HEAD
-	pud = pfn_pud(pfn, prot);
-	set_pud_at(mm, vaddr, pudp, pud);
-	pudp_set_wrprotect(mm, vaddr, pudp);
-	pud = READ_ONCE(*pudp);
-=======
 	pud = pfn_pud(args->pud_pfn, args->page_prot);
 	set_pud_at(args->mm, vaddr, args->pudp, pud);
 	flush_dcache_page(page);
 	pudp_set_wrprotect(args->mm, vaddr, args->pudp);
 	pud = READ_ONCE(*args->pudp);
->>>>>>> bee673aa
 	WARN_ON(pud_write(pud));
 
 #ifndef __PAGETABLE_PMD_FOLDED
@@ -490,11 +434,7 @@
 		return;
 
 	pr_debug("Validating PUD leaf\n");
-<<<<<<< HEAD
-	pud = pfn_pud(pfn, prot);
-=======
 	pud = pfn_pud(args->fixed_pud_pfn, args->page_prot);
->>>>>>> bee673aa
 	/*
 	 * PUD based THP is a leaf entry.
 	 */
@@ -778,11 +718,7 @@
 		return;
 
 	pr_debug("Validating PMD protnone\n");
-<<<<<<< HEAD
-	pmd = pmd_mkhuge(pfn_pmd(pfn, prot));
-=======
 	pmd = pmd_mkhuge(pfn_pmd(args->fixed_pmd_pfn, args->page_prot_none));
->>>>>>> bee673aa
 	WARN_ON(!pmd_protnone(pmd));
 	WARN_ON(!pmd_present(pmd));
 }
@@ -808,11 +744,7 @@
 		return;
 
 	pr_debug("Validating PMD devmap\n");
-<<<<<<< HEAD
-	pmd = pfn_pmd(pfn, prot);
-=======
 	pmd = pfn_pmd(args->fixed_pmd_pfn, args->page_prot);
->>>>>>> bee673aa
 	WARN_ON(!pmd_devmap(pmd_mkdevmap(pmd)));
 }
 
@@ -825,11 +757,7 @@
 		return;
 
 	pr_debug("Validating PUD devmap\n");
-<<<<<<< HEAD
-	pud = pfn_pud(pfn, prot);
-=======
 	pud = pfn_pud(args->fixed_pud_pfn, args->page_prot);
->>>>>>> bee673aa
 	WARN_ON(!pud_devmap(pud_mkdevmap(pud)));
 }
 #else  /* !CONFIG_HAVE_ARCH_TRANSPARENT_HUGEPAGE_PUD */
@@ -881,11 +809,7 @@
 		return;
 
 	pr_debug("Validating PMD soft dirty\n");
-<<<<<<< HEAD
-	pmd = pfn_pmd(pfn, prot);
-=======
 	pmd = pfn_pmd(args->fixed_pmd_pfn, args->page_prot);
->>>>>>> bee673aa
 	WARN_ON(!pmd_soft_dirty(pmd_mksoft_dirty(pmd)));
 	WARN_ON(pmd_soft_dirty(pmd_clear_soft_dirty(pmd)));
 }
@@ -902,11 +826,7 @@
 		return;
 
 	pr_debug("Validating PMD swap soft dirty\n");
-<<<<<<< HEAD
-	pmd = pfn_pmd(pfn, prot);
-=======
 	pmd = pfn_pmd(args->fixed_pmd_pfn, args->page_prot);
->>>>>>> bee673aa
 	WARN_ON(!pmd_swp_soft_dirty(pmd_swp_mksoft_dirty(pmd)));
 	WARN_ON(pmd_swp_soft_dirty(pmd_swp_clear_soft_dirty(pmd)));
 }
