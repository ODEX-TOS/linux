// SPDX-License-Identifier: GPL-2.0
/*
 *  Copyright (C) 1991, 1992, 1993, 1994  Linus Torvalds
 *
 *  Swap reorganised 29.12.95, Stephen Tweedie.
 *  kswapd added: 7.1.96  sct
 *  Removed kswapd_ctl limits, and swap out as many pages as needed
 *  to bring the system back to freepages.high: 2.4.97, Rik van Riel.
 *  Zone aware kswapd started 02/00, Kanoj Sarcar (kanoj@sgi.com).
 *  Multiqueue VM started 5.8.00, Rik van Riel.
 */

#define pr_fmt(fmt) KBUILD_MODNAME ": " fmt

#include <linux/mm.h>
#include <linux/sched/mm.h>
#include <linux/module.h>
#include <linux/gfp.h>
#include <linux/kernel_stat.h>
#include <linux/swap.h>
#include <linux/pagemap.h>
#include <linux/init.h>
#include <linux/highmem.h>
#include <linux/vmpressure.h>
#include <linux/vmstat.h>
#include <linux/file.h>
#include <linux/writeback.h>
#include <linux/blkdev.h>
#include <linux/buffer_head.h>	/* for try_to_release_page(),
					buffer_heads_over_limit */
#include <linux/mm_inline.h>
#include <linux/backing-dev.h>
#include <linux/rmap.h>
#include <linux/topology.h>
#include <linux/cpu.h>
#include <linux/cpuset.h>
#include <linux/compaction.h>
#include <linux/notifier.h>
#include <linux/rwsem.h>
#include <linux/delay.h>
#include <linux/kthread.h>
#include <linux/freezer.h>
#include <linux/memcontrol.h>
#include <linux/delayacct.h>
#include <linux/sysctl.h>
#include <linux/oom.h>
#include <linux/pagevec.h>
#include <linux/prefetch.h>
#include <linux/printk.h>
#include <linux/dax.h>
#include <linux/psi.h>
#include <linux/memory.h>
#include <linux/pagewalk.h>
#include <linux/shmem_fs.h>
#include <linux/ctype.h>
#include <linux/debugfs.h>

#include <asm/tlbflush.h>
#include <asm/div64.h>

#include <linux/swapops.h>
#include <linux/balloon_compaction.h>

#include "internal.h"

#define CREATE_TRACE_POINTS
#include <trace/events/vmscan.h>

struct scan_control {
	/* How many pages shrink_list() should reclaim */
	unsigned long nr_to_reclaim;

	/*
	 * Nodemask of nodes allowed by the caller. If NULL, all nodes
	 * are scanned.
	 */
	nodemask_t	*nodemask;

	/*
	 * The memory cgroup that hit its limit and as a result is the
	 * primary target of this reclaim invocation.
	 */
	struct mem_cgroup *target_mem_cgroup;

	/*
	 * Scan pressure balancing between anon and file LRUs
	 */
	unsigned long	anon_cost;
	unsigned long	file_cost;

	/* Can active pages be deactivated as part of reclaim? */
#define DEACTIVATE_ANON 1
#define DEACTIVATE_FILE 2
	unsigned int may_deactivate:2;
	unsigned int force_deactivate:1;
	unsigned int skipped_deactivate:1;

	/* Writepage batching in laptop mode; RECLAIM_WRITE */
	unsigned int may_writepage:1;

	/* Can mapped pages be reclaimed? */
	unsigned int may_unmap:1;

	/* Can pages be swapped as part of reclaim? */
	unsigned int may_swap:1;

	/*
	 * Cgroups are not reclaimed below their configured memory.low,
	 * unless we threaten to OOM. If any cgroups are skipped due to
	 * memory.low and nothing was reclaimed, go back for memory.low.
	 */
	unsigned int memcg_low_reclaim:1;
	unsigned int memcg_low_skipped:1;

	unsigned int hibernation_mode:1;

	/* One of the zones is ready for compaction */
	unsigned int compaction_ready:1;

	/* There is easily reclaimable cold cache in the current node */
	unsigned int cache_trim_mode:1;

	/* The file pages on the current node are dangerously low */
	unsigned int file_is_tiny:1;

	/* Allocation order */
	s8 order;

	/* Scan (total_size >> priority) pages at once */
	s8 priority;

	/* The highest zone to isolate pages for reclaim from */
	s8 reclaim_idx;

	/* This context's GFP mask */
	gfp_t gfp_mask;

	/* Incremented by the number of inactive pages that were scanned */
	unsigned long nr_scanned;

	/* Number of pages freed so far during a call to shrink_zones() */
	unsigned long nr_reclaimed;

	struct {
		unsigned int dirty;
		unsigned int unqueued_dirty;
		unsigned int congested;
		unsigned int writeback;
		unsigned int immediate;
		unsigned int file_taken;
		unsigned int taken;
	} nr;

	/* for recording the reclaimed slab by now */
	struct reclaim_state reclaim_state;
};

#ifdef ARCH_HAS_PREFETCHW
#define prefetchw_prev_lru_page(_page, _base, _field)			\
	do {								\
		if ((_page)->lru.prev != _base) {			\
			struct page *prev;				\
									\
			prev = lru_to_page(&(_page->lru));		\
			prefetchw(&prev->_field);			\
		}							\
	} while (0)
#else
#define prefetchw_prev_lru_page(_page, _base, _field) do { } while (0)
#endif

/*
 * From 0 .. 200.  Higher means more swappy.
 */
int vm_swappiness = 60;

static void set_task_reclaim_state(struct task_struct *task,
				   struct reclaim_state *rs)
{
	/* Check for an overwrite */
	WARN_ON_ONCE(rs && task->reclaim_state);

	/* Check for the nulling of an already-nulled member */
	WARN_ON_ONCE(!rs && !task->reclaim_state);

	task->reclaim_state = rs;
}

static LIST_HEAD(shrinker_list);
static DECLARE_RWSEM(shrinker_rwsem);

#ifdef CONFIG_MEMCG
static int shrinker_nr_max;

/* The shrinker_info is expanded in a batch of BITS_PER_LONG */
static inline int shrinker_map_size(int nr_items)
{
	return (DIV_ROUND_UP(nr_items, BITS_PER_LONG) * sizeof(unsigned long));
}

static inline int shrinker_defer_size(int nr_items)
{
	return (round_up(nr_items, BITS_PER_LONG) * sizeof(atomic_long_t));
}

static struct shrinker_info *shrinker_info_protected(struct mem_cgroup *memcg,
						     int nid)
{
	return rcu_dereference_protected(memcg->nodeinfo[nid]->shrinker_info,
					 lockdep_is_held(&shrinker_rwsem));
}

static int expand_one_shrinker_info(struct mem_cgroup *memcg,
				    int map_size, int defer_size,
				    int old_map_size, int old_defer_size)
{
	struct shrinker_info *new, *old;
	struct mem_cgroup_per_node *pn;
	int nid;
	int size = map_size + defer_size;

	for_each_node(nid) {
		pn = memcg->nodeinfo[nid];
		old = shrinker_info_protected(memcg, nid);
		/* Not yet online memcg */
		if (!old)
			return 0;

		new = kvmalloc_node(sizeof(*new) + size, GFP_KERNEL, nid);
		if (!new)
			return -ENOMEM;

		new->nr_deferred = (atomic_long_t *)(new + 1);
		new->map = (void *)new->nr_deferred + defer_size;

		/* map: set all old bits, clear all new bits */
		memset(new->map, (int)0xff, old_map_size);
		memset((void *)new->map + old_map_size, 0, map_size - old_map_size);
		/* nr_deferred: copy old values, clear all new values */
		memcpy(new->nr_deferred, old->nr_deferred, old_defer_size);
		memset((void *)new->nr_deferred + old_defer_size, 0,
		       defer_size - old_defer_size);

		rcu_assign_pointer(pn->shrinker_info, new);
		kvfree_rcu(old, rcu);
	}

	return 0;
}

void free_shrinker_info(struct mem_cgroup *memcg)
{
	struct mem_cgroup_per_node *pn;
	struct shrinker_info *info;
	int nid;

	for_each_node(nid) {
		pn = memcg->nodeinfo[nid];
		info = rcu_dereference_protected(pn->shrinker_info, true);
		kvfree(info);
		rcu_assign_pointer(pn->shrinker_info, NULL);
	}
}

int alloc_shrinker_info(struct mem_cgroup *memcg)
{
	struct shrinker_info *info;
	int nid, size, ret = 0;
	int map_size, defer_size = 0;

	down_write(&shrinker_rwsem);
	map_size = shrinker_map_size(shrinker_nr_max);
	defer_size = shrinker_defer_size(shrinker_nr_max);
	size = map_size + defer_size;
	for_each_node(nid) {
		info = kvzalloc_node(sizeof(*info) + size, GFP_KERNEL, nid);
		if (!info) {
			free_shrinker_info(memcg);
			ret = -ENOMEM;
			break;
		}
		info->nr_deferred = (atomic_long_t *)(info + 1);
		info->map = (void *)info->nr_deferred + defer_size;
		rcu_assign_pointer(memcg->nodeinfo[nid]->shrinker_info, info);
	}
	up_write(&shrinker_rwsem);

	return ret;
}

static inline bool need_expand(int nr_max)
{
	return round_up(nr_max, BITS_PER_LONG) >
	       round_up(shrinker_nr_max, BITS_PER_LONG);
}

static int expand_shrinker_info(int new_id)
{
	int ret = 0;
	int new_nr_max = new_id + 1;
	int map_size, defer_size = 0;
	int old_map_size, old_defer_size = 0;
	struct mem_cgroup *memcg;

	if (!need_expand(new_nr_max))
		goto out;

	if (!root_mem_cgroup)
		goto out;

	lockdep_assert_held(&shrinker_rwsem);

	map_size = shrinker_map_size(new_nr_max);
	defer_size = shrinker_defer_size(new_nr_max);
	old_map_size = shrinker_map_size(shrinker_nr_max);
	old_defer_size = shrinker_defer_size(shrinker_nr_max);

	memcg = mem_cgroup_iter(NULL, NULL, NULL);
	do {
		ret = expand_one_shrinker_info(memcg, map_size, defer_size,
					       old_map_size, old_defer_size);
		if (ret) {
			mem_cgroup_iter_break(NULL, memcg);
			goto out;
		}
	} while ((memcg = mem_cgroup_iter(NULL, memcg, NULL)) != NULL);
out:
	if (!ret)
		shrinker_nr_max = new_nr_max;

	return ret;
}

void set_shrinker_bit(struct mem_cgroup *memcg, int nid, int shrinker_id)
{
	if (shrinker_id >= 0 && memcg && !mem_cgroup_is_root(memcg)) {
		struct shrinker_info *info;

		rcu_read_lock();
		info = rcu_dereference(memcg->nodeinfo[nid]->shrinker_info);
		/* Pairs with smp mb in shrink_slab() */
		smp_mb__before_atomic();
		set_bit(shrinker_id, info->map);
		rcu_read_unlock();
	}
}

static DEFINE_IDR(shrinker_idr);

static int prealloc_memcg_shrinker(struct shrinker *shrinker)
{
	int id, ret = -ENOMEM;

	if (mem_cgroup_disabled())
		return -ENOSYS;

	down_write(&shrinker_rwsem);
	/* This may call shrinker, so it must use down_read_trylock() */
	id = idr_alloc(&shrinker_idr, shrinker, 0, 0, GFP_KERNEL);
	if (id < 0)
		goto unlock;

	if (id >= shrinker_nr_max) {
		if (expand_shrinker_info(id)) {
			idr_remove(&shrinker_idr, id);
			goto unlock;
		}
	}
	shrinker->id = id;
	ret = 0;
unlock:
	up_write(&shrinker_rwsem);
	return ret;
}

static void unregister_memcg_shrinker(struct shrinker *shrinker)
{
	int id = shrinker->id;

	BUG_ON(id < 0);

	lockdep_assert_held(&shrinker_rwsem);

	idr_remove(&shrinker_idr, id);
}

static long xchg_nr_deferred_memcg(int nid, struct shrinker *shrinker,
				   struct mem_cgroup *memcg)
{
	struct shrinker_info *info;

	info = shrinker_info_protected(memcg, nid);
	return atomic_long_xchg(&info->nr_deferred[shrinker->id], 0);
}

static long add_nr_deferred_memcg(long nr, int nid, struct shrinker *shrinker,
				  struct mem_cgroup *memcg)
{
	struct shrinker_info *info;

	info = shrinker_info_protected(memcg, nid);
	return atomic_long_add_return(nr, &info->nr_deferred[shrinker->id]);
}

void reparent_shrinker_deferred(struct mem_cgroup *memcg)
{
	int i, nid;
	long nr;
	struct mem_cgroup *parent;
	struct shrinker_info *child_info, *parent_info;

	parent = parent_mem_cgroup(memcg);
	if (!parent)
		parent = root_mem_cgroup;

	/* Prevent from concurrent shrinker_info expand */
	down_read(&shrinker_rwsem);
	for_each_node(nid) {
		child_info = shrinker_info_protected(memcg, nid);
		parent_info = shrinker_info_protected(parent, nid);
		for (i = 0; i < shrinker_nr_max; i++) {
			nr = atomic_long_read(&child_info->nr_deferred[i]);
			atomic_long_add(nr, &parent_info->nr_deferred[i]);
		}
	}
	up_read(&shrinker_rwsem);
}

static bool cgroup_reclaim(struct scan_control *sc)
{
	return sc->target_mem_cgroup;
}

/**
 * writeback_throttling_sane - is the usual dirty throttling mechanism available?
 * @sc: scan_control in question
 *
 * The normal page dirty throttling mechanism in balance_dirty_pages() is
 * completely broken with the legacy memcg and direct stalling in
 * shrink_page_list() is used for throttling instead, which lacks all the
 * niceties such as fairness, adaptive pausing, bandwidth proportional
 * allocation and configurability.
 *
 * This function tests whether the vmscan currently in progress can assume
 * that the normal dirty throttling mechanism is operational.
 */
static bool writeback_throttling_sane(struct scan_control *sc)
{
	if (!cgroup_reclaim(sc))
		return true;
#ifdef CONFIG_CGROUP_WRITEBACK
	if (cgroup_subsys_on_dfl(memory_cgrp_subsys))
		return true;
#endif
	return false;
}
#else
static int prealloc_memcg_shrinker(struct shrinker *shrinker)
{
	return -ENOSYS;
}

static void unregister_memcg_shrinker(struct shrinker *shrinker)
{
}

static long xchg_nr_deferred_memcg(int nid, struct shrinker *shrinker,
				   struct mem_cgroup *memcg)
{
	return 0;
}

static long add_nr_deferred_memcg(long nr, int nid, struct shrinker *shrinker,
				  struct mem_cgroup *memcg)
{
	return 0;
}

static bool cgroup_reclaim(struct scan_control *sc)
{
	return false;
}

static bool writeback_throttling_sane(struct scan_control *sc)
{
	return true;
}
#endif

static long xchg_nr_deferred(struct shrinker *shrinker,
			     struct shrink_control *sc)
{
	int nid = sc->nid;

	if (!(shrinker->flags & SHRINKER_NUMA_AWARE))
		nid = 0;

	if (sc->memcg &&
	    (shrinker->flags & SHRINKER_MEMCG_AWARE))
		return xchg_nr_deferred_memcg(nid, shrinker,
					      sc->memcg);

	return atomic_long_xchg(&shrinker->nr_deferred[nid], 0);
}


static long add_nr_deferred(long nr, struct shrinker *shrinker,
			    struct shrink_control *sc)
{
	int nid = sc->nid;

	if (!(shrinker->flags & SHRINKER_NUMA_AWARE))
		nid = 0;

	if (sc->memcg &&
	    (shrinker->flags & SHRINKER_MEMCG_AWARE))
		return add_nr_deferred_memcg(nr, nid, shrinker,
					     sc->memcg);

	return atomic_long_add_return(nr, &shrinker->nr_deferred[nid]);
}

/*
 * This misses isolated pages which are not accounted for to save counters.
 * As the data only determines if reclaim or compaction continues, it is
 * not expected that isolated pages will be a dominating factor.
 */
unsigned long zone_reclaimable_pages(struct zone *zone)
{
	unsigned long nr;

	nr = zone_page_state_snapshot(zone, NR_ZONE_INACTIVE_FILE) +
		zone_page_state_snapshot(zone, NR_ZONE_ACTIVE_FILE);
	if (get_nr_swap_pages() > 0)
		nr += zone_page_state_snapshot(zone, NR_ZONE_INACTIVE_ANON) +
			zone_page_state_snapshot(zone, NR_ZONE_ACTIVE_ANON);

	return nr;
}

/**
 * lruvec_lru_size -  Returns the number of pages on the given LRU list.
 * @lruvec: lru vector
 * @lru: lru to use
 * @zone_idx: zones to consider (use MAX_NR_ZONES for the whole LRU list)
 */
static unsigned long lruvec_lru_size(struct lruvec *lruvec, enum lru_list lru,
				     int zone_idx)
{
	unsigned long size = 0;
	int zid;

	for (zid = 0; zid <= zone_idx && zid < MAX_NR_ZONES; zid++) {
		struct zone *zone = &lruvec_pgdat(lruvec)->node_zones[zid];

		if (!managed_zone(zone))
			continue;

		if (!mem_cgroup_disabled())
			size += mem_cgroup_get_zone_lru_size(lruvec, lru, zid);
		else
			size += zone_page_state(zone, NR_ZONE_LRU_BASE + lru);
	}
	return size;
}

/*
 * Add a shrinker callback to be called from the vm.
 */
int prealloc_shrinker(struct shrinker *shrinker)
{
	unsigned int size;
	int err;

	if (shrinker->flags & SHRINKER_MEMCG_AWARE) {
		err = prealloc_memcg_shrinker(shrinker);
		if (err != -ENOSYS)
			return err;

		shrinker->flags &= ~SHRINKER_MEMCG_AWARE;
	}

	size = sizeof(*shrinker->nr_deferred);
	if (shrinker->flags & SHRINKER_NUMA_AWARE)
		size *= nr_node_ids;

	shrinker->nr_deferred = kzalloc(size, GFP_KERNEL);
	if (!shrinker->nr_deferred)
		return -ENOMEM;

	return 0;
}

void free_prealloced_shrinker(struct shrinker *shrinker)
{
	if (shrinker->flags & SHRINKER_MEMCG_AWARE) {
		down_write(&shrinker_rwsem);
		unregister_memcg_shrinker(shrinker);
		up_write(&shrinker_rwsem);
		return;
	}

	kfree(shrinker->nr_deferred);
	shrinker->nr_deferred = NULL;
}

void register_shrinker_prepared(struct shrinker *shrinker)
{
	down_write(&shrinker_rwsem);
	list_add_tail(&shrinker->list, &shrinker_list);
	shrinker->flags |= SHRINKER_REGISTERED;
	up_write(&shrinker_rwsem);
}

int register_shrinker(struct shrinker *shrinker)
{
	int err = prealloc_shrinker(shrinker);

	if (err)
		return err;
	register_shrinker_prepared(shrinker);
	return 0;
}
EXPORT_SYMBOL(register_shrinker);

/*
 * Remove one
 */
void unregister_shrinker(struct shrinker *shrinker)
{
	if (!(shrinker->flags & SHRINKER_REGISTERED))
		return;

	down_write(&shrinker_rwsem);
	list_del(&shrinker->list);
	shrinker->flags &= ~SHRINKER_REGISTERED;
	if (shrinker->flags & SHRINKER_MEMCG_AWARE)
		unregister_memcg_shrinker(shrinker);
	up_write(&shrinker_rwsem);

	kfree(shrinker->nr_deferred);
	shrinker->nr_deferred = NULL;
}
EXPORT_SYMBOL(unregister_shrinker);

#define SHRINK_BATCH 128

static unsigned long do_shrink_slab(struct shrink_control *shrinkctl,
				    struct shrinker *shrinker, int priority)
{
	unsigned long freed = 0;
	unsigned long long delta;
	long total_scan;
	long freeable;
	long nr;
	long new_nr;
	long batch_size = shrinker->batch ? shrinker->batch
					  : SHRINK_BATCH;
	long scanned = 0, next_deferred;

	freeable = shrinker->count_objects(shrinker, shrinkctl);
	if (freeable == 0 || freeable == SHRINK_EMPTY)
		return freeable;

	/*
	 * copy the current shrinker scan count into a local variable
	 * and zero it so that other concurrent shrinker invocations
	 * don't also do this scanning work.
	 */
	nr = xchg_nr_deferred(shrinker, shrinkctl);

	if (shrinker->seeks) {
		delta = freeable >> priority;
		delta *= 4;
		do_div(delta, shrinker->seeks);
	} else {
		/*
		 * These objects don't require any IO to create. Trim
		 * them aggressively under memory pressure to keep
		 * them from causing refetches in the IO caches.
		 */
		delta = freeable / 2;
	}

	total_scan = nr >> priority;
	total_scan += delta;
	total_scan = min(total_scan, (2 * freeable));

	trace_mm_shrink_slab_start(shrinker, shrinkctl, nr,
				   freeable, delta, total_scan, priority);

	/*
	 * Normally, we should not scan less than batch_size objects in one
	 * pass to avoid too frequent shrinker calls, but if the slab has less
	 * than batch_size objects in total and we are really tight on memory,
	 * we will try to reclaim all available objects, otherwise we can end
	 * up failing allocations although there are plenty of reclaimable
	 * objects spread over several slabs with usage less than the
	 * batch_size.
	 *
	 * We detect the "tight on memory" situations by looking at the total
	 * number of objects we want to scan (total_scan). If it is greater
	 * than the total number of objects on slab (freeable), we must be
	 * scanning at high prio and therefore should try to reclaim as much as
	 * possible.
	 */
	while (total_scan >= batch_size ||
	       total_scan >= freeable) {
		unsigned long ret;
		unsigned long nr_to_scan = min(batch_size, total_scan);

		shrinkctl->nr_to_scan = nr_to_scan;
		shrinkctl->nr_scanned = nr_to_scan;
		ret = shrinker->scan_objects(shrinker, shrinkctl);
		if (ret == SHRINK_STOP)
			break;
		freed += ret;

		count_vm_events(SLABS_SCANNED, shrinkctl->nr_scanned);
		total_scan -= shrinkctl->nr_scanned;
		scanned += shrinkctl->nr_scanned;

		cond_resched();
	}

	/*
	 * The deferred work is increased by any new work (delta) that wasn't
	 * done, decreased by old deferred work that was done now.
	 *
	 * And it is capped to two times of the freeable items.
	 */
	next_deferred = max_t(long, (nr + delta - scanned), 0);
	next_deferred = min(next_deferred, (2 * freeable));

	/*
	 * move the unused scan count back into the shrinker in a
	 * manner that handles concurrent updates.
	 */
	new_nr = add_nr_deferred(next_deferred, shrinker, shrinkctl);

	trace_mm_shrink_slab_end(shrinker, shrinkctl->nid, freed, nr, new_nr, total_scan);
	return freed;
}

#ifdef CONFIG_MEMCG
static unsigned long shrink_slab_memcg(gfp_t gfp_mask, int nid,
			struct mem_cgroup *memcg, int priority)
{
	struct shrinker_info *info;
	unsigned long ret, freed = 0;
	int i;

	if (!mem_cgroup_online(memcg))
		return 0;

	if (!down_read_trylock(&shrinker_rwsem))
		return 0;

	info = shrinker_info_protected(memcg, nid);
	if (unlikely(!info))
		goto unlock;

	for_each_set_bit(i, info->map, shrinker_nr_max) {
		struct shrink_control sc = {
			.gfp_mask = gfp_mask,
			.nid = nid,
			.memcg = memcg,
		};
		struct shrinker *shrinker;

		shrinker = idr_find(&shrinker_idr, i);
		if (unlikely(!shrinker || !(shrinker->flags & SHRINKER_REGISTERED))) {
			if (!shrinker)
				clear_bit(i, info->map);
			continue;
		}

		/* Call non-slab shrinkers even though kmem is disabled */
		if (!memcg_kmem_enabled() &&
		    !(shrinker->flags & SHRINKER_NONSLAB))
			continue;

		ret = do_shrink_slab(&sc, shrinker, priority);
		if (ret == SHRINK_EMPTY) {
			clear_bit(i, info->map);
			/*
			 * After the shrinker reported that it had no objects to
			 * free, but before we cleared the corresponding bit in
			 * the memcg shrinker map, a new object might have been
			 * added. To make sure, we have the bit set in this
			 * case, we invoke the shrinker one more time and reset
			 * the bit if it reports that it is not empty anymore.
			 * The memory barrier here pairs with the barrier in
			 * set_shrinker_bit():
			 *
			 * list_lru_add()     shrink_slab_memcg()
			 *   list_add_tail()    clear_bit()
			 *   <MB>               <MB>
			 *   set_bit()          do_shrink_slab()
			 */
			smp_mb__after_atomic();
			ret = do_shrink_slab(&sc, shrinker, priority);
			if (ret == SHRINK_EMPTY)
				ret = 0;
			else
				set_shrinker_bit(memcg, nid, i);
		}
		freed += ret;

		if (rwsem_is_contended(&shrinker_rwsem)) {
			freed = freed ? : 1;
			break;
		}
	}
unlock:
	up_read(&shrinker_rwsem);
	return freed;
}
#else /* CONFIG_MEMCG */
static unsigned long shrink_slab_memcg(gfp_t gfp_mask, int nid,
			struct mem_cgroup *memcg, int priority)
{
	return 0;
}
#endif /* CONFIG_MEMCG */

/**
 * shrink_slab - shrink slab caches
 * @gfp_mask: allocation context
 * @nid: node whose slab caches to target
 * @memcg: memory cgroup whose slab caches to target
 * @priority: the reclaim priority
 *
 * Call the shrink functions to age shrinkable caches.
 *
 * @nid is passed along to shrinkers with SHRINKER_NUMA_AWARE set,
 * unaware shrinkers will receive a node id of 0 instead.
 *
 * @memcg specifies the memory cgroup to target. Unaware shrinkers
 * are called only if it is the root cgroup.
 *
 * @priority is sc->priority, we take the number of objects and >> by priority
 * in order to get the scan target.
 *
 * Returns the number of reclaimed slab objects.
 */
static unsigned long shrink_slab(gfp_t gfp_mask, int nid,
				 struct mem_cgroup *memcg,
				 int priority)
{
	unsigned long ret, freed = 0;
	struct shrinker *shrinker;

	/*
	 * The root memcg might be allocated even though memcg is disabled
	 * via "cgroup_disable=memory" boot parameter.  This could make
	 * mem_cgroup_is_root() return false, then just run memcg slab
	 * shrink, but skip global shrink.  This may result in premature
	 * oom.
	 */
	if (!mem_cgroup_disabled() && !mem_cgroup_is_root(memcg))
		return shrink_slab_memcg(gfp_mask, nid, memcg, priority);

	if (!down_read_trylock(&shrinker_rwsem))
		goto out;

	list_for_each_entry(shrinker, &shrinker_list, list) {
		struct shrink_control sc = {
			.gfp_mask = gfp_mask,
			.nid = nid,
			.memcg = memcg,
		};

		ret = do_shrink_slab(&sc, shrinker, priority);
		if (ret == SHRINK_EMPTY)
			ret = 0;
		freed += ret;
		/*
		 * Bail out if someone want to register a new shrinker to
		 * prevent the registration from being stalled for long periods
		 * by parallel ongoing shrinking.
		 */
		if (rwsem_is_contended(&shrinker_rwsem)) {
			freed = freed ? : 1;
			break;
		}
	}

	up_read(&shrinker_rwsem);
out:
	cond_resched();
	return freed;
}

void drop_slab_node(int nid)
{
	unsigned long freed;

	do {
		struct mem_cgroup *memcg = NULL;

		if (fatal_signal_pending(current))
			return;

		freed = 0;
		memcg = mem_cgroup_iter(NULL, NULL, NULL);
		do {
			freed += shrink_slab(GFP_KERNEL, nid, memcg, 0);
		} while ((memcg = mem_cgroup_iter(NULL, memcg, NULL)) != NULL);
	} while (freed > 10);
}

void drop_slab(void)
{
	int nid;

	for_each_online_node(nid)
		drop_slab_node(nid);
}

static inline int is_page_cache_freeable(struct page *page)
{
	/*
	 * A freeable page cache page is referenced only by the caller
	 * that isolated the page, the page cache and optional buffer
	 * heads at page->private.
	 */
	int page_cache_pins = thp_nr_pages(page);
	return page_count(page) - page_has_private(page) == 1 + page_cache_pins;
}

static int may_write_to_inode(struct inode *inode)
{
	if (current->flags & PF_SWAPWRITE)
		return 1;
	if (!inode_write_congested(inode))
		return 1;
	if (inode_to_bdi(inode) == current->backing_dev_info)
		return 1;
	return 0;
}

/*
 * We detected a synchronous write error writing a page out.  Probably
 * -ENOSPC.  We need to propagate that into the address_space for a subsequent
 * fsync(), msync() or close().
 *
 * The tricky part is that after writepage we cannot touch the mapping: nothing
 * prevents it from being freed up.  But we have a ref on the page and once
 * that page is locked, the mapping is pinned.
 *
 * We're allowed to run sleeping lock_page() here because we know the caller has
 * __GFP_FS.
 */
static void handle_write_error(struct address_space *mapping,
				struct page *page, int error)
{
	lock_page(page);
	if (page_mapping(page) == mapping)
		mapping_set_error(mapping, error);
	unlock_page(page);
}

/* possible outcome of pageout() */
typedef enum {
	/* failed to write page out, page is locked */
	PAGE_KEEP,
	/* move page to the active list, page is locked */
	PAGE_ACTIVATE,
	/* page has been sent to the disk successfully, page is unlocked */
	PAGE_SUCCESS,
	/* page is clean and locked */
	PAGE_CLEAN,
} pageout_t;

/*
 * pageout is called by shrink_page_list() for each dirty page.
 * Calls ->writepage().
 */
static pageout_t pageout(struct page *page, struct address_space *mapping)
{
	/*
	 * If the page is dirty, only perform writeback if that write
	 * will be non-blocking.  To prevent this allocation from being
	 * stalled by pagecache activity.  But note that there may be
	 * stalls if we need to run get_block().  We could test
	 * PagePrivate for that.
	 *
	 * If this process is currently in __generic_file_write_iter() against
	 * this page's queue, we can perform writeback even if that
	 * will block.
	 *
	 * If the page is swapcache, write it back even if that would
	 * block, for some throttling. This happens by accident, because
	 * swap_backing_dev_info is bust: it doesn't reflect the
	 * congestion state of the swapdevs.  Easy to fix, if needed.
	 */
	if (!is_page_cache_freeable(page))
		return PAGE_KEEP;
	if (!mapping) {
		/*
		 * Some data journaling orphaned pages can have
		 * page->mapping == NULL while being dirty with clean buffers.
		 */
		if (page_has_private(page)) {
			if (try_to_free_buffers(page)) {
				ClearPageDirty(page);
				pr_info("%s: orphaned page\n", __func__);
				return PAGE_CLEAN;
			}
		}
		return PAGE_KEEP;
	}
	if (mapping->a_ops->writepage == NULL)
		return PAGE_ACTIVATE;
	if (!may_write_to_inode(mapping->host))
		return PAGE_KEEP;

	if (clear_page_dirty_for_io(page)) {
		int res;
		struct writeback_control wbc = {
			.sync_mode = WB_SYNC_NONE,
			.nr_to_write = SWAP_CLUSTER_MAX,
			.range_start = 0,
			.range_end = LLONG_MAX,
			.for_reclaim = 1,
		};

		SetPageReclaim(page);
		res = mapping->a_ops->writepage(page, &wbc);
		if (res < 0)
			handle_write_error(mapping, page, res);
		if (res == AOP_WRITEPAGE_ACTIVATE) {
			ClearPageReclaim(page);
			return PAGE_ACTIVATE;
		}

		if (!PageWriteback(page)) {
			/* synchronous write or broken a_ops? */
			ClearPageReclaim(page);
		}
		trace_mm_vmscan_writepage(page);
		inc_node_page_state(page, NR_VMSCAN_WRITE);
		return PAGE_SUCCESS;
	}

	return PAGE_CLEAN;
}

/*
 * Same as remove_mapping, but if the page is removed from the mapping, it
 * gets returned with a refcount of 0.
 */
static int __remove_mapping(struct address_space *mapping, struct page *page,
			    bool reclaimed, struct mem_cgroup *target_memcg)
{
	unsigned long flags;
	int refcount;
	void *shadow = NULL;

	BUG_ON(!PageLocked(page));
	BUG_ON(mapping != page_mapping(page));

	xa_lock_irqsave(&mapping->i_pages, flags);
	/*
	 * The non racy check for a busy page.
	 *
	 * Must be careful with the order of the tests. When someone has
	 * a ref to the page, it may be possible that they dirty it then
	 * drop the reference. So if PageDirty is tested before page_count
	 * here, then the following race may occur:
	 *
	 * get_user_pages(&page);
	 * [user mapping goes away]
	 * write_to(page);
	 *				!PageDirty(page)    [good]
	 * SetPageDirty(page);
	 * put_page(page);
	 *				!page_count(page)   [good, discard it]
	 *
	 * [oops, our write_to data is lost]
	 *
	 * Reversing the order of the tests ensures such a situation cannot
	 * escape unnoticed. The smp_rmb is needed to ensure the page->flags
	 * load is not satisfied before that of page->_refcount.
	 *
	 * Note that if SetPageDirty is always performed via set_page_dirty,
	 * and thus under the i_pages lock, then this ordering is not required.
	 */
	refcount = 1 + compound_nr(page);
	if (!page_ref_freeze(page, refcount))
		goto cannot_free;
	/* note: atomic_cmpxchg in page_ref_freeze provides the smp_rmb */
	if (unlikely(PageDirty(page))) {
		page_ref_unfreeze(page, refcount);
		goto cannot_free;
	}

	if (PageSwapCache(page)) {
		swp_entry_t swap = { .val = page_private(page) };

		/* get a shadow entry before page_memcg() is cleared */
		if (reclaimed && !mapping_exiting(mapping))
			shadow = workingset_eviction(page, target_memcg);
		mem_cgroup_swapout(page, swap);
		__delete_from_swap_cache(page, swap, shadow);
		xa_unlock_irqrestore(&mapping->i_pages, flags);
		put_swap_page(page, swap);
	} else {
		void (*freepage)(struct page *);

		freepage = mapping->a_ops->freepage;
		/*
		 * Remember a shadow entry for reclaimed file cache in
		 * order to detect refaults, thus thrashing, later on.
		 *
		 * But don't store shadows in an address space that is
		 * already exiting.  This is not just an optimization,
		 * inode reclaim needs to empty out the radix tree or
		 * the nodes are lost.  Don't plant shadows behind its
		 * back.
		 *
		 * We also don't store shadows for DAX mappings because the
		 * only page cache pages found in these are zero pages
		 * covering holes, and because we don't want to mix DAX
		 * exceptional entries and shadow exceptional entries in the
		 * same address_space.
		 */
		if (reclaimed && page_is_file_lru(page) &&
		    !mapping_exiting(mapping) && !dax_mapping(mapping))
			shadow = workingset_eviction(page, target_memcg);
		__delete_from_page_cache(page, shadow);
		xa_unlock_irqrestore(&mapping->i_pages, flags);

		if (freepage != NULL)
			freepage(page);
	}

	return 1;

cannot_free:
	xa_unlock_irqrestore(&mapping->i_pages, flags);
	return 0;
}

/*
 * Attempt to detach a locked page from its ->mapping.  If it is dirty or if
 * someone else has a ref on the page, abort and return 0.  If it was
 * successfully detached, return 1.  Assumes the caller has a single ref on
 * this page.
 */
int remove_mapping(struct address_space *mapping, struct page *page)
{
	if (__remove_mapping(mapping, page, false, NULL)) {
		/*
		 * Unfreezing the refcount with 1 rather than 2 effectively
		 * drops the pagecache ref for us without requiring another
		 * atomic operation.
		 */
		page_ref_unfreeze(page, 1);
		return 1;
	}
	return 0;
}

/**
 * putback_lru_page - put previously isolated page onto appropriate LRU list
 * @page: page to be put back to appropriate lru list
 *
 * Add previously isolated @page to appropriate LRU list.
 * Page may still be unevictable for other reasons.
 *
 * lru_lock must not be held, interrupts must be enabled.
 */
void putback_lru_page(struct page *page)
{
	lru_cache_add(page);
	put_page(page);		/* drop ref from isolate */
}

enum page_references {
	PAGEREF_RECLAIM,
	PAGEREF_RECLAIM_CLEAN,
	PAGEREF_KEEP,
	PAGEREF_ACTIVATE,
};

static enum page_references page_check_references(struct page *page,
						  struct scan_control *sc)
{
	int referenced_ptes, referenced_page;
	unsigned long vm_flags;

	referenced_ptes = page_referenced(page, 1, sc->target_mem_cgroup,
					  &vm_flags);
	referenced_page = TestClearPageReferenced(page);

	/*
	 * Mlock lost the isolation race with us.  Let try_to_unmap()
	 * move the page to the unevictable list.
	 */
	if (vm_flags & VM_LOCKED)
		return PAGEREF_RECLAIM;

	if (referenced_ptes) {
		/*
		 * All mapped pages start out with page table
		 * references from the instantiating fault, so we need
		 * to look twice if a mapped file page is used more
		 * than once.
		 *
		 * Mark it and spare it for another trip around the
		 * inactive list.  Another page table reference will
		 * lead to its activation.
		 *
		 * Note: the mark is set for activated pages as well
		 * so that recently deactivated but used pages are
		 * quickly recovered.
		 */
		SetPageReferenced(page);

		if (referenced_page || referenced_ptes > 1)
			return PAGEREF_ACTIVATE;

		/*
		 * Activate file-backed executable pages after first usage.
		 */
		if ((vm_flags & VM_EXEC) && !PageSwapBacked(page))
			return PAGEREF_ACTIVATE;

		return PAGEREF_KEEP;
	}

	/* Reclaim if clean, defer dirty pages to writeback */
	if (referenced_page && !PageSwapBacked(page))
		return PAGEREF_RECLAIM_CLEAN;

	return PAGEREF_RECLAIM;
}

/* Check if a page is dirty or under writeback */
static void page_check_dirty_writeback(struct page *page,
				       bool *dirty, bool *writeback)
{
	struct address_space *mapping;

	/*
	 * Anonymous pages are not handled by flushers and must be written
	 * from reclaim context. Do not stall reclaim based on them
	 */
	if (!page_is_file_lru(page) ||
	    (PageAnon(page) && !PageSwapBacked(page))) {
		*dirty = false;
		*writeback = false;
		return;
	}

	/* By default assume that the page flags are accurate */
	*dirty = PageDirty(page);
	*writeback = PageWriteback(page);

	/* Verify dirty/writeback state if the filesystem supports it */
	if (!page_has_private(page))
		return;

	mapping = page_mapping(page);
	if (mapping && mapping->a_ops->is_dirty_writeback)
		mapping->a_ops->is_dirty_writeback(page, dirty, writeback);
}

/*
 * shrink_page_list() returns the number of reclaimed pages
 */
static unsigned int shrink_page_list(struct list_head *page_list,
				     struct pglist_data *pgdat,
				     struct scan_control *sc,
				     struct reclaim_stat *stat,
				     bool ignore_references)
{
	LIST_HEAD(ret_pages);
	LIST_HEAD(free_pages);
	unsigned int nr_reclaimed = 0;
	unsigned int pgactivate = 0;

	memset(stat, 0, sizeof(*stat));
	cond_resched();

	while (!list_empty(page_list)) {
		struct address_space *mapping;
		struct page *page;
		enum page_references references = PAGEREF_RECLAIM;
		bool dirty, writeback, may_enter_fs;
		unsigned int nr_pages;

		cond_resched();

		page = lru_to_page(page_list);
		list_del(&page->lru);

		if (!trylock_page(page))
			goto keep;

		VM_BUG_ON_PAGE(PageActive(page), page);

		nr_pages = compound_nr(page);

		/* Account the number of base pages even though THP */
		sc->nr_scanned += nr_pages;

		if (unlikely(!page_evictable(page)))
			goto activate_locked;

		if (!sc->may_unmap && page_mapped(page))
			goto keep_locked;

		/* in case the page was found accessed by lru_gen_scan_around() */
<<<<<<< HEAD
		if (lru_gen_enabled() && !ignore_references && PageReferenced(page))
=======
		if (lru_gen_enabled() && !ignore_references &&
		    page_mapped(page) && PageReferenced(page))
>>>>>>> c2f789ef
			goto keep_locked;

		may_enter_fs = (sc->gfp_mask & __GFP_FS) ||
			(PageSwapCache(page) && (sc->gfp_mask & __GFP_IO));

		/*
		 * The number of dirty pages determines if a node is marked
		 * reclaim_congested which affects wait_iff_congested. kswapd
		 * will stall and start writing pages if the tail of the LRU
		 * is all dirty unqueued pages.
		 */
		page_check_dirty_writeback(page, &dirty, &writeback);
		if (dirty || writeback)
			stat->nr_dirty++;

		if (dirty && !writeback)
			stat->nr_unqueued_dirty++;

		/*
		 * Treat this page as congested if the underlying BDI is or if
		 * pages are cycling through the LRU so quickly that the
		 * pages marked for immediate reclaim are making it to the
		 * end of the LRU a second time.
		 */
		mapping = page_mapping(page);
		if (((dirty || writeback) && mapping &&
		     inode_write_congested(mapping->host)) ||
		    (writeback && PageReclaim(page)))
			stat->nr_congested++;

		/*
		 * If a page at the tail of the LRU is under writeback, there
		 * are three cases to consider.
		 *
		 * 1) If reclaim is encountering an excessive number of pages
		 *    under writeback and this page is both under writeback and
		 *    PageReclaim then it indicates that pages are being queued
		 *    for IO but are being recycled through the LRU before the
		 *    IO can complete. Waiting on the page itself risks an
		 *    indefinite stall if it is impossible to writeback the
		 *    page due to IO error or disconnected storage so instead
		 *    note that the LRU is being scanned too quickly and the
		 *    caller can stall after page list has been processed.
		 *
		 * 2) Global or new memcg reclaim encounters a page that is
		 *    not marked for immediate reclaim, or the caller does not
		 *    have __GFP_FS (or __GFP_IO if it's simply going to swap,
		 *    not to fs). In this case mark the page for immediate
		 *    reclaim and continue scanning.
		 *
		 *    Require may_enter_fs because we would wait on fs, which
		 *    may not have submitted IO yet. And the loop driver might
		 *    enter reclaim, and deadlock if it waits on a page for
		 *    which it is needed to do the write (loop masks off
		 *    __GFP_IO|__GFP_FS for this reason); but more thought
		 *    would probably show more reasons.
		 *
		 * 3) Legacy memcg encounters a page that is already marked
		 *    PageReclaim. memcg does not have any dirty pages
		 *    throttling so we could easily OOM just because too many
		 *    pages are in writeback and there is nothing else to
		 *    reclaim. Wait for the writeback to complete.
		 *
		 * In cases 1) and 2) we activate the pages to get them out of
		 * the way while we continue scanning for clean pages on the
		 * inactive list and refilling from the active list. The
		 * observation here is that waiting for disk writes is more
		 * expensive than potentially causing reloads down the line.
		 * Since they're marked for immediate reclaim, they won't put
		 * memory pressure on the cache working set any longer than it
		 * takes to write them to disk.
		 */
		if (PageWriteback(page)) {
			/* Case 1 above */
			if (current_is_kswapd() &&
			    PageReclaim(page) &&
			    test_bit(PGDAT_WRITEBACK, &pgdat->flags)) {
				stat->nr_immediate++;
				goto activate_locked;

			/* Case 2 above */
			} else if (writeback_throttling_sane(sc) ||
			    !PageReclaim(page) || !may_enter_fs) {
				/*
				 * This is slightly racy - end_page_writeback()
				 * might have just cleared PageReclaim, then
				 * setting PageReclaim here end up interpreted
				 * as PageReadahead - but that does not matter
				 * enough to care.  What we do want is for this
				 * page to have PageReclaim set next time memcg
				 * reclaim reaches the tests above, so it will
				 * then wait_on_page_writeback() to avoid OOM;
				 * and it's also appropriate in global reclaim.
				 */
				SetPageReclaim(page);
				stat->nr_writeback++;
				goto activate_locked;

			/* Case 3 above */
			} else {
				unlock_page(page);
				wait_on_page_writeback(page);
				/* then go back and try same page again */
				list_add_tail(&page->lru, page_list);
				continue;
			}
		}

		if (!ignore_references)
			references = page_check_references(page, sc);

		switch (references) {
		case PAGEREF_ACTIVATE:
			goto activate_locked;
		case PAGEREF_KEEP:
			stat->nr_ref_keep += nr_pages;
			goto keep_locked;
		case PAGEREF_RECLAIM:
		case PAGEREF_RECLAIM_CLEAN:
			; /* try to reclaim the page below */
		}

		/*
		 * Anonymous process memory has backing store?
		 * Try to allocate it some swap space here.
		 * Lazyfree page could be freed directly
		 */
		if (PageAnon(page) && PageSwapBacked(page)) {
			if (!PageSwapCache(page)) {
				if (!(sc->gfp_mask & __GFP_IO))
					goto keep_locked;
				if (page_maybe_dma_pinned(page))
					goto keep_locked;
				if (PageTransHuge(page)) {
					/* cannot split THP, skip it */
					if (!can_split_huge_page(page, NULL))
						goto activate_locked;
					/*
					 * Split pages without a PMD map right
					 * away. Chances are some or all of the
					 * tail pages can be freed without IO.
					 */
					if (!compound_mapcount(page) &&
					    split_huge_page_to_list(page,
								    page_list))
						goto activate_locked;
				}
				if (!add_to_swap(page)) {
					if (!PageTransHuge(page))
						goto activate_locked_split;
					/* Fallback to swap normal pages */
					if (split_huge_page_to_list(page,
								    page_list))
						goto activate_locked;
#ifdef CONFIG_TRANSPARENT_HUGEPAGE
					count_vm_event(THP_SWPOUT_FALLBACK);
#endif
					if (!add_to_swap(page))
						goto activate_locked_split;
				}

				may_enter_fs = true;

				/* Adding to swap updated mapping */
				mapping = page_mapping(page);
			}
		} else if (unlikely(PageTransHuge(page))) {
			/* Split file THP */
			if (split_huge_page_to_list(page, page_list))
				goto keep_locked;
		}

		/*
		 * THP may get split above, need minus tail pages and update
		 * nr_pages to avoid accounting tail pages twice.
		 *
		 * The tail pages that are added into swap cache successfully
		 * reach here.
		 */
		if ((nr_pages > 1) && !PageTransHuge(page)) {
			sc->nr_scanned -= (nr_pages - 1);
			nr_pages = 1;
		}

		/*
		 * The page is mapped into the page tables of one or more
		 * processes. Try to unmap it here.
		 */
		if (page_mapped(page)) {
			enum ttu_flags flags = TTU_BATCH_FLUSH;
			bool was_swapbacked = PageSwapBacked(page);

			if (unlikely(PageTransHuge(page)))
				flags |= TTU_SPLIT_HUGE_PMD;

			if (!try_to_unmap(page, flags)) {
				stat->nr_unmap_fail += nr_pages;
				if (!was_swapbacked && PageSwapBacked(page))
					stat->nr_lazyfree_fail += nr_pages;
				goto activate_locked;
			}
		}

		if (PageDirty(page)) {
			/*
			 * Only kswapd can writeback filesystem pages
			 * to avoid risk of stack overflow. But avoid
			 * injecting inefficient single-page IO into
			 * flusher writeback as much as possible: only
			 * write pages when we've encountered many
			 * dirty pages, and when we've already scanned
			 * the rest of the LRU for clean pages and see
			 * the same dirty pages again (PageReclaim).
			 */
			if (page_is_file_lru(page) &&
			    (!current_is_kswapd() || !PageReclaim(page) ||
			     !test_bit(PGDAT_DIRTY, &pgdat->flags))) {
				/*
				 * Immediately reclaim when written back.
				 * Similar in principal to deactivate_page()
				 * except we already have the page isolated
				 * and know it's dirty
				 */
				inc_node_page_state(page, NR_VMSCAN_IMMEDIATE);
				SetPageReclaim(page);

				goto activate_locked;
			}

			if (references == PAGEREF_RECLAIM_CLEAN)
				goto keep_locked;
			if (!may_enter_fs)
				goto keep_locked;
			if (!sc->may_writepage)
				goto keep_locked;

			/*
			 * Page is dirty. Flush the TLB if a writable entry
			 * potentially exists to avoid CPU writes after IO
			 * starts and then write it out here.
			 */
			try_to_unmap_flush_dirty();
			switch (pageout(page, mapping)) {
			case PAGE_KEEP:
				goto keep_locked;
			case PAGE_ACTIVATE:
				goto activate_locked;
			case PAGE_SUCCESS:
				stat->nr_pageout += thp_nr_pages(page);

				if (PageWriteback(page))
					goto keep;
				if (PageDirty(page))
					goto keep;

				/*
				 * A synchronous write - probably a ramdisk.  Go
				 * ahead and try to reclaim the page.
				 */
				if (!trylock_page(page))
					goto keep;
				if (PageDirty(page) || PageWriteback(page))
					goto keep_locked;
				mapping = page_mapping(page);
				fallthrough;
			case PAGE_CLEAN:
				; /* try to free the page below */
			}
		}

		/*
		 * If the page has buffers, try to free the buffer mappings
		 * associated with this page. If we succeed we try to free
		 * the page as well.
		 *
		 * We do this even if the page is PageDirty().
		 * try_to_release_page() does not perform I/O, but it is
		 * possible for a page to have PageDirty set, but it is actually
		 * clean (all its buffers are clean).  This happens if the
		 * buffers were written out directly, with submit_bh(). ext3
		 * will do this, as well as the blockdev mapping.
		 * try_to_release_page() will discover that cleanness and will
		 * drop the buffers and mark the page clean - it can be freed.
		 *
		 * Rarely, pages can have buffers and no ->mapping.  These are
		 * the pages which were not successfully invalidated in
		 * truncate_cleanup_page().  We try to drop those buffers here
		 * and if that worked, and the page is no longer mapped into
		 * process address space (page_count == 1) it can be freed.
		 * Otherwise, leave the page on the LRU so it is swappable.
		 */
		if (page_has_private(page)) {
			if (!try_to_release_page(page, sc->gfp_mask))
				goto activate_locked;
			if (!mapping && page_count(page) == 1) {
				unlock_page(page);
				if (put_page_testzero(page))
					goto free_it;
				else {
					/*
					 * rare race with speculative reference.
					 * the speculative reference will free
					 * this page shortly, so we may
					 * increment nr_reclaimed here (and
					 * leave it off the LRU).
					 */
					nr_reclaimed++;
					continue;
				}
			}
		}

		if (PageAnon(page) && !PageSwapBacked(page)) {
			/* follow __remove_mapping for reference */
			if (!page_ref_freeze(page, 1))
				goto keep_locked;
			if (PageDirty(page)) {
				page_ref_unfreeze(page, 1);
				goto keep_locked;
			}

			count_vm_event(PGLAZYFREED);
			count_memcg_page_event(page, PGLAZYFREED);
		} else if (!mapping || !__remove_mapping(mapping, page, true,
							 sc->target_mem_cgroup))
			goto keep_locked;

		unlock_page(page);
free_it:
		/*
		 * THP may get swapped out in a whole, need account
		 * all base pages.
		 */
		nr_reclaimed += nr_pages;

		/*
		 * Is there need to periodically free_page_list? It would
		 * appear not as the counts should be low
		 */
		if (unlikely(PageTransHuge(page)))
			destroy_compound_page(page);
		else
			list_add(&page->lru, &free_pages);
		continue;

activate_locked_split:
		/*
		 * The tail pages that are failed to add into swap cache
		 * reach here.  Fixup nr_scanned and nr_pages.
		 */
		if (nr_pages > 1) {
			sc->nr_scanned -= (nr_pages - 1);
			nr_pages = 1;
		}
activate_locked:
		/* Not a candidate for swapping, so reclaim swap space. */
		if (PageSwapCache(page) && (mem_cgroup_swap_full(page) ||
						PageMlocked(page)))
			try_to_free_swap(page);
		VM_BUG_ON_PAGE(PageActive(page), page);
		if (!PageMlocked(page)) {
			int type = page_is_file_lru(page);
			SetPageActive(page);
			stat->nr_activate[type] += nr_pages;
			count_memcg_page_event(page, PGACTIVATE);
		}
keep_locked:
		unlock_page(page);
keep:
		list_add(&page->lru, &ret_pages);
		VM_BUG_ON_PAGE(PageLRU(page) || PageUnevictable(page), page);
	}

	pgactivate = stat->nr_activate[0] + stat->nr_activate[1];

	mem_cgroup_uncharge_list(&free_pages);
	try_to_unmap_flush();
	free_unref_page_list(&free_pages);

	list_splice(&ret_pages, page_list);
	count_vm_events(PGACTIVATE, pgactivate);

	return nr_reclaimed;
}

unsigned int reclaim_clean_pages_from_list(struct zone *zone,
					    struct list_head *page_list)
{
	struct scan_control sc = {
		.gfp_mask = GFP_KERNEL,
		.priority = DEF_PRIORITY,
		.may_unmap = 1,
	};
	struct reclaim_stat stat;
	unsigned int nr_reclaimed;
	struct page *page, *next;
	LIST_HEAD(clean_pages);

	list_for_each_entry_safe(page, next, page_list, lru) {
		if (!PageHuge(page) && page_is_file_lru(page) &&
		    !PageDirty(page) && !__PageMovable(page) &&
		    !PageUnevictable(page)) {
			ClearPageActive(page);
			list_move(&page->lru, &clean_pages);
		}
	}

	nr_reclaimed = shrink_page_list(&clean_pages, zone->zone_pgdat, &sc,
					&stat, true);
	list_splice(&clean_pages, page_list);
	mod_node_page_state(zone->zone_pgdat, NR_ISOLATED_FILE,
			    -(long)nr_reclaimed);
	/*
	 * Since lazyfree pages are isolated from file LRU from the beginning,
	 * they will rotate back to anonymous LRU in the end if it failed to
	 * discard so isolated count will be mismatched.
	 * Compensate the isolated count for both LRU lists.
	 */
	mod_node_page_state(zone->zone_pgdat, NR_ISOLATED_ANON,
			    stat.nr_lazyfree_fail);
	mod_node_page_state(zone->zone_pgdat, NR_ISOLATED_FILE,
			    -(long)stat.nr_lazyfree_fail);
	return nr_reclaimed;
}

/*
 * Attempt to remove the specified page from its LRU.  Only take this page
 * if it is of the appropriate PageActive status.  Pages which are being
 * freed elsewhere are also ignored.
 *
 * page:	page to consider
 * mode:	one of the LRU isolation modes defined above
 *
 * returns true on success, false on failure.
 */
bool __isolate_lru_page_prepare(struct page *page, isolate_mode_t mode)
{
	/* Only take pages on the LRU. */
	if (!PageLRU(page))
		return false;

	/* Compaction should not handle unevictable pages but CMA can do so */
	if (PageUnevictable(page) && !(mode & ISOLATE_UNEVICTABLE))
		return false;

	/*
	 * To minimise LRU disruption, the caller can indicate that it only
	 * wants to isolate pages it will be able to operate on without
	 * blocking - clean pages for the most part.
	 *
	 * ISOLATE_ASYNC_MIGRATE is used to indicate that it only wants to pages
	 * that it is possible to migrate without blocking
	 */
	if (mode & ISOLATE_ASYNC_MIGRATE) {
		/* All the caller can do on PageWriteback is block */
		if (PageWriteback(page))
			return false;

		if (PageDirty(page)) {
			struct address_space *mapping;
			bool migrate_dirty;

			/*
			 * Only pages without mappings or that have a
			 * ->migratepage callback are possible to migrate
			 * without blocking. However, we can be racing with
			 * truncation so it's necessary to lock the page
			 * to stabilise the mapping as truncation holds
			 * the page lock until after the page is removed
			 * from the page cache.
			 */
			if (!trylock_page(page))
				return false;

			mapping = page_mapping(page);
			migrate_dirty = !mapping || mapping->a_ops->migratepage;
			unlock_page(page);
			if (!migrate_dirty)
				return false;
		}
	}

	if ((mode & ISOLATE_UNMAPPED) && page_mapped(page))
		return false;

	return true;
}

/*
 * Update LRU sizes after isolating pages. The LRU size updates must
 * be complete before mem_cgroup_update_lru_size due to a sanity check.
 */
static __always_inline void update_lru_sizes(struct lruvec *lruvec,
			enum lru_list lru, unsigned long *nr_zone_taken)
{
	int zid;

	for (zid = 0; zid < MAX_NR_ZONES; zid++) {
		if (!nr_zone_taken[zid])
			continue;

		update_lru_size(lruvec, lru, zid, -nr_zone_taken[zid]);
	}

}

/**
 * Isolating page from the lruvec to fill in @dst list by nr_to_scan times.
 *
 * lruvec->lru_lock is heavily contended.  Some of the functions that
 * shrink the lists perform better by taking out a batch of pages
 * and working on them outside the LRU lock.
 *
 * For pagecache intensive workloads, this function is the hottest
 * spot in the kernel (apart from copy_*_user functions).
 *
 * Lru_lock must be held before calling this function.
 *
 * @nr_to_scan:	The number of eligible pages to look through on the list.
 * @lruvec:	The LRU vector to pull pages from.
 * @dst:	The temp list to put pages on to.
 * @nr_scanned:	The number of pages that were scanned.
 * @sc:		The scan_control struct for this reclaim session
 * @lru:	LRU list id for isolating
 *
 * returns how many pages were moved onto *@dst.
 */
static unsigned long isolate_lru_pages(unsigned long nr_to_scan,
		struct lruvec *lruvec, struct list_head *dst,
		unsigned long *nr_scanned, struct scan_control *sc,
		enum lru_list lru)
{
	struct list_head *src = &lruvec->lists[lru];
	unsigned long nr_taken = 0;
	unsigned long nr_zone_taken[MAX_NR_ZONES] = { 0 };
	unsigned long nr_skipped[MAX_NR_ZONES] = { 0, };
	unsigned long skipped = 0;
	unsigned long scan, total_scan, nr_pages;
	LIST_HEAD(pages_skipped);
	isolate_mode_t mode = (sc->may_unmap ? 0 : ISOLATE_UNMAPPED);

	total_scan = 0;
	scan = 0;
	while (scan < nr_to_scan && !list_empty(src)) {
		struct page *page;

		page = lru_to_page(src);
		prefetchw_prev_lru_page(page, src, flags);

		nr_pages = compound_nr(page);
		total_scan += nr_pages;

		if (page_zonenum(page) > sc->reclaim_idx) {
			list_move(&page->lru, &pages_skipped);
			nr_skipped[page_zonenum(page)] += nr_pages;
			continue;
		}

		/*
		 * Do not count skipped pages because that makes the function
		 * return with no isolated pages if the LRU mostly contains
		 * ineligible pages.  This causes the VM to not reclaim any
		 * pages, triggering a premature OOM.
		 *
		 * Account all tail pages of THP.  This would not cause
		 * premature OOM since __isolate_lru_page() returns -EBUSY
		 * only when the page is being freed somewhere else.
		 */
		scan += nr_pages;
		if (!__isolate_lru_page_prepare(page, mode)) {
			/* It is being freed elsewhere */
			list_move(&page->lru, src);
			continue;
		}
		/*
		 * Be careful not to clear PageLRU until after we're
		 * sure the page is not being freed elsewhere -- the
		 * page release code relies on it.
		 */
		if (unlikely(!get_page_unless_zero(page))) {
			list_move(&page->lru, src);
			continue;
		}

		if (!TestClearPageLRU(page)) {
			/* Another thread is already isolating this page */
			put_page(page);
			list_move(&page->lru, src);
			continue;
		}

		nr_taken += nr_pages;
		nr_zone_taken[page_zonenum(page)] += nr_pages;
		list_move(&page->lru, dst);
	}

	/*
	 * Splice any skipped pages to the start of the LRU list. Note that
	 * this disrupts the LRU order when reclaiming for lower zones but
	 * we cannot splice to the tail. If we did then the SWAP_CLUSTER_MAX
	 * scanning would soon rescan the same pages to skip and put the
	 * system at risk of premature OOM.
	 */
	if (!list_empty(&pages_skipped)) {
		int zid;

		list_splice(&pages_skipped, src);
		for (zid = 0; zid < MAX_NR_ZONES; zid++) {
			if (!nr_skipped[zid])
				continue;

			__count_zid_vm_events(PGSCAN_SKIP, zid, nr_skipped[zid]);
			skipped += nr_skipped[zid];
		}
	}
	*nr_scanned = total_scan;
	trace_mm_vmscan_lru_isolate(sc->reclaim_idx, sc->order, nr_to_scan,
				    total_scan, skipped, nr_taken, mode, lru);
	update_lru_sizes(lruvec, lru, nr_zone_taken);
	return nr_taken;
}

/**
 * isolate_lru_page - tries to isolate a page from its LRU list
 * @page: page to isolate from its LRU list
 *
 * Isolates a @page from an LRU list, clears PageLRU and adjusts the
 * vmstat statistic corresponding to whatever LRU list the page was on.
 *
 * Returns 0 if the page was removed from an LRU list.
 * Returns -EBUSY if the page was not on an LRU list.
 *
 * The returned page will have PageLRU() cleared.  If it was found on
 * the active list, it will have PageActive set.  If it was found on
 * the unevictable list, it will have the PageUnevictable bit set. That flag
 * may need to be cleared by the caller before letting the page go.
 *
 * The vmstat statistic corresponding to the list on which the page was
 * found will be decremented.
 *
 * Restrictions:
 *
 * (1) Must be called with an elevated refcount on the page. This is a
 *     fundamental difference from isolate_lru_pages (which is called
 *     without a stable reference).
 * (2) the lru_lock must not be held.
 * (3) interrupts must be enabled.
 */
int isolate_lru_page(struct page *page)
{
	int ret = -EBUSY;

	VM_BUG_ON_PAGE(!page_count(page), page);
	WARN_RATELIMIT(PageTail(page), "trying to isolate tail page");

	if (TestClearPageLRU(page)) {
		struct lruvec *lruvec;

		get_page(page);
		lruvec = lock_page_lruvec_irq(page);
		del_page_from_lru_list(page, lruvec);
		unlock_page_lruvec_irq(lruvec);
		ret = 0;
	}

	return ret;
}

/*
 * A direct reclaimer may isolate SWAP_CLUSTER_MAX pages from the LRU list and
 * then get rescheduled. When there are massive number of tasks doing page
 * allocation, such sleeping direct reclaimers may keep piling up on each CPU,
 * the LRU list will go small and be scanned faster than necessary, leading to
 * unnecessary swapping, thrashing and OOM.
 */
static int too_many_isolated(struct pglist_data *pgdat, int file,
		struct scan_control *sc)
{
	unsigned long inactive, isolated;

	if (current_is_kswapd())
		return 0;

	if (!writeback_throttling_sane(sc))
		return 0;

	if (file) {
		inactive = node_page_state(pgdat, NR_INACTIVE_FILE);
		isolated = node_page_state(pgdat, NR_ISOLATED_FILE);
	} else {
		inactive = node_page_state(pgdat, NR_INACTIVE_ANON);
		isolated = node_page_state(pgdat, NR_ISOLATED_ANON);
	}

	/*
	 * GFP_NOIO/GFP_NOFS callers are allowed to isolate more pages, so they
	 * won't get blocked by normal direct-reclaimers, forming a circular
	 * deadlock.
	 */
	if ((sc->gfp_mask & (__GFP_IO | __GFP_FS)) == (__GFP_IO | __GFP_FS))
		inactive >>= 3;

	return isolated > inactive;
}

/*
 * move_pages_to_lru() moves pages from private @list to appropriate LRU list.
 * On return, @list is reused as a list of pages to be freed by the caller.
 *
 * Returns the number of pages moved to the given lruvec.
 */
static unsigned noinline_for_stack move_pages_to_lru(struct lruvec *lruvec,
						     struct list_head *list)
{
	int nr_pages, nr_moved = 0;
	LIST_HEAD(pages_to_free);
	struct page *page;

	while (!list_empty(list)) {
		page = lru_to_page(list);
		VM_BUG_ON_PAGE(PageLRU(page), page);
		list_del(&page->lru);
		if (unlikely(!page_evictable(page))) {
			spin_unlock_irq(&lruvec->lru_lock);
			putback_lru_page(page);
			spin_lock_irq(&lruvec->lru_lock);
			continue;
		}

		/*
		 * The SetPageLRU needs to be kept here for list integrity.
		 * Otherwise:
		 *   #0 move_pages_to_lru             #1 release_pages
		 *   if !put_page_testzero
		 *				      if (put_page_testzero())
		 *				        !PageLRU //skip lru_lock
		 *     SetPageLRU()
		 *     list_add(&page->lru,)
		 *                                        list_add(&page->lru,)
		 */
		SetPageLRU(page);

		if (unlikely(put_page_testzero(page))) {
			__clear_page_lru_flags(page);

			if (unlikely(PageCompound(page))) {
				spin_unlock_irq(&lruvec->lru_lock);
				destroy_compound_page(page);
				spin_lock_irq(&lruvec->lru_lock);
			} else
				list_add(&page->lru, &pages_to_free);

			continue;
		}

		/*
		 * All pages were isolated from the same lruvec (and isolation
		 * inhibits memcg migration).
		 */
		VM_BUG_ON_PAGE(!lruvec_holds_page_lru_lock(page, lruvec), page);
		add_page_to_lru_list(page, lruvec);
		nr_pages = thp_nr_pages(page);
		nr_moved += nr_pages;
		if (PageActive(page))
			workingset_age_nonresident(lruvec, nr_pages);
	}

	/*
	 * To save our caller's stack, now use input list for pages to free.
	 */
	list_splice(&pages_to_free, list);

	return nr_moved;
}

/*
 * If a kernel thread (such as nfsd for loop-back mounts) services
 * a backing device by writing to the page cache it sets PF_LOCAL_THROTTLE.
 * In that case we should only throttle if the backing device it is
 * writing to is congested.  In other cases it is safe to throttle.
 */
static int current_may_throttle(void)
{
	return !(current->flags & PF_LOCAL_THROTTLE) ||
		current->backing_dev_info == NULL ||
		bdi_write_congested(current->backing_dev_info);
}

/*
 * shrink_inactive_list() is a helper for shrink_node().  It returns the number
 * of reclaimed pages
 */
static noinline_for_stack unsigned long
shrink_inactive_list(unsigned long nr_to_scan, struct lruvec *lruvec,
		     struct scan_control *sc, enum lru_list lru)
{
	LIST_HEAD(page_list);
	unsigned long nr_scanned;
	unsigned int nr_reclaimed = 0;
	unsigned long nr_taken;
	struct reclaim_stat stat;
	bool file = is_file_lru(lru);
	enum vm_event_item item;
	struct pglist_data *pgdat = lruvec_pgdat(lruvec);
	bool stalled = false;

	while (unlikely(too_many_isolated(pgdat, file, sc))) {
		if (stalled)
			return 0;

		/* wait a bit for the reclaimer. */
		msleep(100);
		stalled = true;

		/* We are about to die and free our memory. Return now. */
		if (fatal_signal_pending(current))
			return SWAP_CLUSTER_MAX;
	}

	lru_add_drain();

	spin_lock_irq(&lruvec->lru_lock);

	nr_taken = isolate_lru_pages(nr_to_scan, lruvec, &page_list,
				     &nr_scanned, sc, lru);

	__mod_node_page_state(pgdat, NR_ISOLATED_ANON + file, nr_taken);
	item = current_is_kswapd() ? PGSCAN_KSWAPD : PGSCAN_DIRECT;
	if (!cgroup_reclaim(sc))
		__count_vm_events(item, nr_scanned);
	__count_memcg_events(lruvec_memcg(lruvec), item, nr_scanned);
	__count_vm_events(PGSCAN_ANON + file, nr_scanned);

	spin_unlock_irq(&lruvec->lru_lock);

	if (nr_taken == 0)
		return 0;

	nr_reclaimed = shrink_page_list(&page_list, pgdat, sc, &stat, false);

	spin_lock_irq(&lruvec->lru_lock);
	move_pages_to_lru(lruvec, &page_list);

	__mod_node_page_state(pgdat, NR_ISOLATED_ANON + file, -nr_taken);
	item = current_is_kswapd() ? PGSTEAL_KSWAPD : PGSTEAL_DIRECT;
	if (!cgroup_reclaim(sc))
		__count_vm_events(item, nr_reclaimed);
	__count_memcg_events(lruvec_memcg(lruvec), item, nr_reclaimed);
	__count_vm_events(PGSTEAL_ANON + file, nr_reclaimed);
	spin_unlock_irq(&lruvec->lru_lock);

	lru_note_cost(lruvec, file, stat.nr_pageout);
	mem_cgroup_uncharge_list(&page_list);
	free_unref_page_list(&page_list);

	/*
	 * If dirty pages are scanned that are not queued for IO, it
	 * implies that flushers are not doing their job. This can
	 * happen when memory pressure pushes dirty pages to the end of
	 * the LRU before the dirty limits are breached and the dirty
	 * data has expired. It can also happen when the proportion of
	 * dirty pages grows not through writes but through memory
	 * pressure reclaiming all the clean cache. And in some cases,
	 * the flushers simply cannot keep up with the allocation
	 * rate. Nudge the flusher threads in case they are asleep.
	 */
	if (stat.nr_unqueued_dirty == nr_taken)
		wakeup_flusher_threads(WB_REASON_VMSCAN);

	sc->nr.dirty += stat.nr_dirty;
	sc->nr.congested += stat.nr_congested;
	sc->nr.unqueued_dirty += stat.nr_unqueued_dirty;
	sc->nr.writeback += stat.nr_writeback;
	sc->nr.immediate += stat.nr_immediate;
	sc->nr.taken += nr_taken;
	if (file)
		sc->nr.file_taken += nr_taken;

	trace_mm_vmscan_lru_shrink_inactive(pgdat->node_id,
			nr_scanned, nr_reclaimed, &stat, sc->priority, file);
	return nr_reclaimed;
}

/*
 * shrink_active_list() moves pages from the active LRU to the inactive LRU.
 *
 * We move them the other way if the page is referenced by one or more
 * processes.
 *
 * If the pages are mostly unmapped, the processing is fast and it is
 * appropriate to hold lru_lock across the whole operation.  But if
 * the pages are mapped, the processing is slow (page_referenced()), so
 * we should drop lru_lock around each page.  It's impossible to balance
 * this, so instead we remove the pages from the LRU while processing them.
 * It is safe to rely on PG_active against the non-LRU pages in here because
 * nobody will play with that bit on a non-LRU page.
 *
 * The downside is that we have to touch page->_refcount against each page.
 * But we had to alter page->flags anyway.
 */
static void shrink_active_list(unsigned long nr_to_scan,
			       struct lruvec *lruvec,
			       struct scan_control *sc,
			       enum lru_list lru)
{
	unsigned long nr_taken;
	unsigned long nr_scanned;
	unsigned long vm_flags;
	LIST_HEAD(l_hold);	/* The pages which were snipped off */
	LIST_HEAD(l_active);
	LIST_HEAD(l_inactive);
	struct page *page;
	unsigned nr_deactivate, nr_activate;
	unsigned nr_rotated = 0;
	int file = is_file_lru(lru);
	struct pglist_data *pgdat = lruvec_pgdat(lruvec);

	lru_add_drain();

	spin_lock_irq(&lruvec->lru_lock);

	nr_taken = isolate_lru_pages(nr_to_scan, lruvec, &l_hold,
				     &nr_scanned, sc, lru);

	__mod_node_page_state(pgdat, NR_ISOLATED_ANON + file, nr_taken);

	if (!cgroup_reclaim(sc))
		__count_vm_events(PGREFILL, nr_scanned);
	__count_memcg_events(lruvec_memcg(lruvec), PGREFILL, nr_scanned);

	spin_unlock_irq(&lruvec->lru_lock);

	while (!list_empty(&l_hold)) {
		cond_resched();
		page = lru_to_page(&l_hold);
		list_del(&page->lru);

		if (unlikely(!page_evictable(page))) {
			putback_lru_page(page);
			continue;
		}

		if (unlikely(buffer_heads_over_limit)) {
			if (page_has_private(page) && trylock_page(page)) {
				if (page_has_private(page))
					try_to_release_page(page, 0);
				unlock_page(page);
			}
		}

		if (page_referenced(page, 0, sc->target_mem_cgroup,
				    &vm_flags)) {
			/*
			 * Identify referenced, file-backed active pages and
			 * give them one more trip around the active list. So
			 * that executable code get better chances to stay in
			 * memory under moderate memory pressure.  Anon pages
			 * are not likely to be evicted by use-once streaming
			 * IO, plus JVM can create lots of anon VM_EXEC pages,
			 * so we ignore them here.
			 */
			if ((vm_flags & VM_EXEC) && page_is_file_lru(page)) {
				nr_rotated += thp_nr_pages(page);
				list_add(&page->lru, &l_active);
				continue;
			}
		}

		ClearPageActive(page);	/* we are de-activating */
		SetPageWorkingset(page);
		list_add(&page->lru, &l_inactive);
	}

	/*
	 * Move pages back to the lru list.
	 */
	spin_lock_irq(&lruvec->lru_lock);

	nr_activate = move_pages_to_lru(lruvec, &l_active);
	nr_deactivate = move_pages_to_lru(lruvec, &l_inactive);
	/* Keep all free pages in l_active list */
	list_splice(&l_inactive, &l_active);

	__count_vm_events(PGDEACTIVATE, nr_deactivate);
	__count_memcg_events(lruvec_memcg(lruvec), PGDEACTIVATE, nr_deactivate);

	__mod_node_page_state(pgdat, NR_ISOLATED_ANON + file, -nr_taken);
	spin_unlock_irq(&lruvec->lru_lock);

	mem_cgroup_uncharge_list(&l_active);
	free_unref_page_list(&l_active);
	trace_mm_vmscan_lru_shrink_active(pgdat->node_id, nr_taken, nr_activate,
			nr_deactivate, nr_rotated, sc->priority, file);
}

unsigned long reclaim_pages(struct list_head *page_list)
{
	int nid = NUMA_NO_NODE;
	unsigned int nr_reclaimed = 0;
	LIST_HEAD(node_page_list);
	struct reclaim_stat dummy_stat;
	struct page *page;
	struct scan_control sc = {
		.gfp_mask = GFP_KERNEL,
		.priority = DEF_PRIORITY,
		.may_writepage = 1,
		.may_unmap = 1,
		.may_swap = 1,
	};

	while (!list_empty(page_list)) {
		page = lru_to_page(page_list);
		if (nid == NUMA_NO_NODE) {
			nid = page_to_nid(page);
			INIT_LIST_HEAD(&node_page_list);
		}

		if (nid == page_to_nid(page)) {
			ClearPageActive(page);
			list_move(&page->lru, &node_page_list);
			continue;
		}

		nr_reclaimed += shrink_page_list(&node_page_list,
						NODE_DATA(nid),
						&sc, &dummy_stat, false);
		while (!list_empty(&node_page_list)) {
			page = lru_to_page(&node_page_list);
			list_del(&page->lru);
			putback_lru_page(page);
		}

		nid = NUMA_NO_NODE;
	}

	if (!list_empty(&node_page_list)) {
		nr_reclaimed += shrink_page_list(&node_page_list,
						NODE_DATA(nid),
						&sc, &dummy_stat, false);
		while (!list_empty(&node_page_list)) {
			page = lru_to_page(&node_page_list);
			list_del(&page->lru);
			putback_lru_page(page);
		}
	}

	return nr_reclaimed;
}

static unsigned long shrink_list(enum lru_list lru, unsigned long nr_to_scan,
				 struct lruvec *lruvec, struct scan_control *sc)
{
	if (is_active_lru(lru)) {
		if (sc->may_deactivate & (1 << is_file_lru(lru)))
			shrink_active_list(nr_to_scan, lruvec, sc, lru);
		else
			sc->skipped_deactivate = 1;
		return 0;
	}

	return shrink_inactive_list(nr_to_scan, lruvec, sc, lru);
}

/*
 * The inactive anon list should be small enough that the VM never has
 * to do too much work.
 *
 * The inactive file list should be small enough to leave most memory
 * to the established workingset on the scan-resistant active list,
 * but large enough to avoid thrashing the aggregate readahead window.
 *
 * Both inactive lists should also be large enough that each inactive
 * page has a chance to be referenced again before it is reclaimed.
 *
 * If that fails and refaulting is observed, the inactive list grows.
 *
 * The inactive_ratio is the target ratio of ACTIVE to INACTIVE pages
 * on this LRU, maintained by the pageout code. An inactive_ratio
 * of 3 means 3:1 or 25% of the pages are kept on the inactive list.
 *
 * total     target    max
 * memory    ratio     inactive
 * -------------------------------------
 *   10MB       1         5MB
 *  100MB       1        50MB
 *    1GB       3       250MB
 *   10GB      10       0.9GB
 *  100GB      31         3GB
 *    1TB     101        10GB
 *   10TB     320        32GB
 */
static bool inactive_is_low(struct lruvec *lruvec, enum lru_list inactive_lru)
{
	enum lru_list active_lru = inactive_lru + LRU_ACTIVE;
	unsigned long inactive, active;
	unsigned long inactive_ratio;
	unsigned long gb;

	inactive = lruvec_page_state(lruvec, NR_LRU_BASE + inactive_lru);
	active = lruvec_page_state(lruvec, NR_LRU_BASE + active_lru);

	gb = (inactive + active) >> (30 - PAGE_SHIFT);
	if (gb)
		inactive_ratio = int_sqrt(10 * gb);
	else
		inactive_ratio = 1;

	return inactive * inactive_ratio < active;
}

enum scan_balance {
	SCAN_EQUAL,
	SCAN_FRACT,
	SCAN_ANON,
	SCAN_FILE,
};

static void prepare_scan_count(pg_data_t *pgdat, struct scan_control *sc)
<<<<<<< HEAD
{
	unsigned long file;
	struct lruvec *target_lruvec;

	/* the multigenerational lru doesn't use these counters */
	if (lru_gen_enabled())
		return;

	target_lruvec = mem_cgroup_lruvec(sc->target_mem_cgroup, pgdat);

	/*
	 * Determine the scan balance between anon and file LRUs.
	 */
	spin_lock_irq(&target_lruvec->lru_lock);
	sc->anon_cost = target_lruvec->anon_cost;
	sc->file_cost = target_lruvec->file_cost;
	spin_unlock_irq(&target_lruvec->lru_lock);

	/*
	 * Target desirable inactive:active list ratios for the anon
	 * and file LRU lists.
	 */
	if (!sc->force_deactivate) {
		unsigned long refaults;

		refaults = lruvec_page_state(target_lruvec,
				WORKINGSET_ACTIVATE_ANON);
		if (refaults != target_lruvec->refaults[0] ||
			inactive_is_low(target_lruvec, LRU_INACTIVE_ANON))
			sc->may_deactivate |= DEACTIVATE_ANON;
		else
			sc->may_deactivate &= ~DEACTIVATE_ANON;

		/*
		 * When refaults are being observed, it means a new
		 * workingset is being established. Deactivate to get
		 * rid of any stale active pages quickly.
		 */
		refaults = lruvec_page_state(target_lruvec,
				WORKINGSET_ACTIVATE_FILE);
		if (refaults != target_lruvec->refaults[1] ||
		    inactive_is_low(target_lruvec, LRU_INACTIVE_FILE))
			sc->may_deactivate |= DEACTIVATE_FILE;
		else
			sc->may_deactivate &= ~DEACTIVATE_FILE;
	} else
		sc->may_deactivate = DEACTIVATE_ANON | DEACTIVATE_FILE;

	/*
	 * If we have plenty of inactive file pages that aren't
	 * thrashing, try to reclaim those first before touching
	 * anonymous pages.
	 */
	file = lruvec_page_state(target_lruvec, NR_INACTIVE_FILE);
	if (file >> sc->priority && !(sc->may_deactivate & DEACTIVATE_FILE))
		sc->cache_trim_mode = 1;
	else
		sc->cache_trim_mode = 0;

	/*
	 * Prevent the reclaimer from falling into the cache trap: as
	 * cache pages start out inactive, every cache fault will tip
	 * the scan balance towards the file LRU.  And as the file LRU
	 * shrinks, so does the window for rotation from references.
	 * This means we have a runaway feedback loop where a tiny
	 * thrashing file LRU becomes infinitely more attractive than
	 * anon pages.  Try to detect this based on file LRU size.
	 */
	if (!cgroup_reclaim(sc)) {
		unsigned long total_high_wmark = 0;
		unsigned long free, anon;
		int z;

		free = sum_zone_node_page_state(pgdat->node_id, NR_FREE_PAGES);
		file = node_page_state(pgdat, NR_ACTIVE_FILE) +
			   node_page_state(pgdat, NR_INACTIVE_FILE);

		for (z = 0; z < MAX_NR_ZONES; z++) {
			struct zone *zone = &pgdat->node_zones[z];

			if (!managed_zone(zone))
				continue;

			total_high_wmark += high_wmark_pages(zone);
		}

		/*
		 * Consider anon: if that's low too, this isn't a
		 * runaway file reclaim problem, but rather just
		 * extreme pressure. Reclaim as per usual then.
		 */
		anon = node_page_state(pgdat, NR_INACTIVE_ANON);

		sc->file_is_tiny =
			file + free <= total_high_wmark &&
			!(sc->may_deactivate & DEACTIVATE_ANON) &&
			anon >> sc->priority;
	}
}

/*
 * Determine how aggressively the anon and file LRU lists should be
 * scanned.  The relative value of each set of LRU lists is determined
 * by looking at the fraction of the pages scanned we did rotate back
 * onto the active list instead of evict.
 *
 * nr[0] = anon inactive pages to scan; nr[1] = anon active pages to scan
 * nr[2] = file inactive pages to scan; nr[3] = file active pages to scan
 */
static void get_scan_count(struct lruvec *lruvec, struct scan_control *sc,
			   unsigned long *nr)
=======
>>>>>>> c2f789ef
{
	unsigned long file;
	struct lruvec *target_lruvec;

	if (lru_gen_enabled())
		return;

	target_lruvec = mem_cgroup_lruvec(sc->target_mem_cgroup, pgdat);

	/*
	 * Determine the scan balance between anon and file LRUs.
	 */
	spin_lock_irq(&target_lruvec->lru_lock);
	sc->anon_cost = target_lruvec->anon_cost;
	sc->file_cost = target_lruvec->file_cost;
	spin_unlock_irq(&target_lruvec->lru_lock);

	/*
	 * Target desirable inactive:active list ratios for the anon
	 * and file LRU lists.
	 */
	if (!sc->force_deactivate) {
		unsigned long refaults;

		refaults = lruvec_page_state(target_lruvec,
				WORKINGSET_ACTIVATE_ANON);
		if (refaults != target_lruvec->refaults[0] ||
			inactive_is_low(target_lruvec, LRU_INACTIVE_ANON))
			sc->may_deactivate |= DEACTIVATE_ANON;
		else
			sc->may_deactivate &= ~DEACTIVATE_ANON;

		/*
		 * When refaults are being observed, it means a new
		 * workingset is being established. Deactivate to get
		 * rid of any stale active pages quickly.
		 */
		refaults = lruvec_page_state(target_lruvec,
				WORKINGSET_ACTIVATE_FILE);
		if (refaults != target_lruvec->refaults[1] ||
		    inactive_is_low(target_lruvec, LRU_INACTIVE_FILE))
			sc->may_deactivate |= DEACTIVATE_FILE;
		else
			sc->may_deactivate &= ~DEACTIVATE_FILE;
	} else
		sc->may_deactivate = DEACTIVATE_ANON | DEACTIVATE_FILE;

	/*
	 * If we have plenty of inactive file pages that aren't
	 * thrashing, try to reclaim those first before touching
	 * anonymous pages.
	 */
	file = lruvec_page_state(target_lruvec, NR_INACTIVE_FILE);
	if (file >> sc->priority && !(sc->may_deactivate & DEACTIVATE_FILE))
		sc->cache_trim_mode = 1;
	else
		sc->cache_trim_mode = 0;

	/*
	 * Prevent the reclaimer from falling into the cache trap: as
	 * cache pages start out inactive, every cache fault will tip
	 * the scan balance towards the file LRU.  And as the file LRU
	 * shrinks, so does the window for rotation from references.
	 * This means we have a runaway feedback loop where a tiny
	 * thrashing file LRU becomes infinitely more attractive than
	 * anon pages.  Try to detect this based on file LRU size.
	 */
	if (!cgroup_reclaim(sc)) {
		unsigned long total_high_wmark = 0;
		unsigned long free, anon;
		int z;

		free = sum_zone_node_page_state(pgdat->node_id, NR_FREE_PAGES);
		file = node_page_state(pgdat, NR_ACTIVE_FILE) +
			   node_page_state(pgdat, NR_INACTIVE_FILE);

		for (z = 0; z < MAX_NR_ZONES; z++) {
			struct zone *zone = &pgdat->node_zones[z];

			if (!managed_zone(zone))
				continue;

			total_high_wmark += high_wmark_pages(zone);
		}

		/*
		 * Consider anon: if that's low too, this isn't a
		 * runaway file reclaim problem, but rather just
		 * extreme pressure. Reclaim as per usual then.
		 */
		anon = node_page_state(pgdat, NR_INACTIVE_ANON);

		sc->file_is_tiny =
			file + free <= total_high_wmark &&
			!(sc->may_deactivate & DEACTIVATE_ANON) &&
			anon >> sc->priority;
	}
}

/*
 * Determine how aggressively the anon and file LRU lists should be
 * scanned.  The relative value of each set of LRU lists is determined
 * by looking at the fraction of the pages scanned we did rotate back
 * onto the active list instead of evict.
 *
 * nr[0] = anon inactive pages to scan; nr[1] = anon active pages to scan
 * nr[2] = file inactive pages to scan; nr[3] = file active pages to scan
 */
static void get_scan_count(struct lruvec *lruvec, struct scan_control *sc,
			   unsigned long *nr)
{
	struct mem_cgroup *memcg = lruvec_memcg(lruvec);
	unsigned long anon_cost, file_cost, total_cost;
	int swappiness = mem_cgroup_swappiness(memcg);
	u64 fraction[ANON_AND_FILE];
	u64 denominator = 0;	/* gcc */
	enum scan_balance scan_balance;
	unsigned long ap, fp;
	enum lru_list lru;

	/* If we have no swap space, do not bother scanning anon pages. */
	if (!sc->may_swap || mem_cgroup_get_nr_swap_pages(memcg) <= 0) {
		scan_balance = SCAN_FILE;
		goto out;
	}

	/*
	 * Global reclaim will swap to prevent OOM even with no
	 * swappiness, but memcg users want to use this knob to
	 * disable swapping for individual groups completely when
	 * using the memory controller's swap limit feature would be
	 * too expensive.
	 */
	if (cgroup_reclaim(sc) && !swappiness) {
		scan_balance = SCAN_FILE;
		goto out;
	}

	/*
	 * Do not apply any pressure balancing cleverness when the
	 * system is close to OOM, scan both anon and file equally
	 * (unless the swappiness setting disagrees with swapping).
	 */
	if (!sc->priority && swappiness) {
		scan_balance = SCAN_EQUAL;
		goto out;
	}

	/*
	 * If the system is almost out of file pages, force-scan anon.
	 */
	if (sc->file_is_tiny) {
		scan_balance = SCAN_ANON;
		goto out;
	}

	/*
	 * If there is enough inactive page cache, we do not reclaim
	 * anything from the anonymous working right now.
	 */
	if (sc->cache_trim_mode) {
		scan_balance = SCAN_FILE;
		goto out;
	}

	scan_balance = SCAN_FRACT;
	/*
	 * Calculate the pressure balance between anon and file pages.
	 *
	 * The amount of pressure we put on each LRU is inversely
	 * proportional to the cost of reclaiming each list, as
	 * determined by the share of pages that are refaulting, times
	 * the relative IO cost of bringing back a swapped out
	 * anonymous page vs reloading a filesystem page (swappiness).
	 *
	 * Although we limit that influence to ensure no list gets
	 * left behind completely: at least a third of the pressure is
	 * applied, before swappiness.
	 *
	 * With swappiness at 100, anon and file have equal IO cost.
	 */
	total_cost = sc->anon_cost + sc->file_cost;
	anon_cost = total_cost + sc->anon_cost;
	file_cost = total_cost + sc->file_cost;
	total_cost = anon_cost + file_cost;

	ap = swappiness * (total_cost + 1);
	ap /= anon_cost + 1;

	fp = (200 - swappiness) * (total_cost + 1);
	fp /= file_cost + 1;

	fraction[0] = ap;
	fraction[1] = fp;
	denominator = ap + fp;
out:
	for_each_evictable_lru(lru) {
		int file = is_file_lru(lru);
		unsigned long lruvec_size;
		unsigned long scan;
		unsigned long protection;

		lruvec_size = lruvec_lru_size(lruvec, lru, sc->reclaim_idx);
		protection = mem_cgroup_protection(sc->target_mem_cgroup,
						   memcg,
						   sc->memcg_low_reclaim);

		if (protection) {
			/*
			 * Scale a cgroup's reclaim pressure by proportioning
			 * its current usage to its memory.low or memory.min
			 * setting.
			 *
			 * This is important, as otherwise scanning aggression
			 * becomes extremely binary -- from nothing as we
			 * approach the memory protection threshold, to totally
			 * nominal as we exceed it.  This results in requiring
			 * setting extremely liberal protection thresholds. It
			 * also means we simply get no protection at all if we
			 * set it too low, which is not ideal.
			 *
			 * If there is any protection in place, we reduce scan
			 * pressure by how much of the total memory used is
			 * within protection thresholds.
			 *
			 * There is one special case: in the first reclaim pass,
			 * we skip over all groups that are within their low
			 * protection. If that fails to reclaim enough pages to
			 * satisfy the reclaim goal, we come back and override
			 * the best-effort low protection. However, we still
			 * ideally want to honor how well-behaved groups are in
			 * that case instead of simply punishing them all
			 * equally. As such, we reclaim them based on how much
			 * memory they are using, reducing the scan pressure
			 * again by how much of the total memory used is under
			 * hard protection.
			 */
			unsigned long cgroup_size = mem_cgroup_size(memcg);

			/* Avoid TOCTOU with earlier protection check */
			cgroup_size = max(cgroup_size, protection);

			scan = lruvec_size - lruvec_size * protection /
				cgroup_size;

			/*
			 * Minimally target SWAP_CLUSTER_MAX pages to keep
			 * reclaim moving forwards, avoiding decrementing
			 * sc->priority further than desirable.
			 */
			scan = max(scan, SWAP_CLUSTER_MAX);
		} else {
			scan = lruvec_size;
		}

		scan >>= sc->priority;

		/*
		 * If the cgroup's already been deleted, make sure to
		 * scrape out the remaining cache.
		 */
		if (!scan && !mem_cgroup_online(memcg))
			scan = min(lruvec_size, SWAP_CLUSTER_MAX);

		switch (scan_balance) {
		case SCAN_EQUAL:
			/* Scan lists relative to size */
			break;
		case SCAN_FRACT:
			/*
			 * Scan types proportional to swappiness and
			 * their relative recent reclaim efficiency.
			 * Make sure we don't miss the last page on
			 * the offlined memory cgroups because of a
			 * round-off error.
			 */
			scan = mem_cgroup_online(memcg) ?
			       div64_u64(scan * fraction[file], denominator) :
			       DIV64_U64_ROUND_UP(scan * fraction[file],
						  denominator);
			break;
		case SCAN_FILE:
		case SCAN_ANON:
			/* Scan one type exclusively */
			if ((scan_balance == SCAN_FILE) != file)
				scan = 0;
			break;
		default:
			/* Look ma, no brain */
			BUG();
		}

		nr[lru] = scan;
	}
}

#ifdef CONFIG_LRU_GEN

/*
 * After pages are faulted in, the aging must scan them twice before the
 * eviction can consider them. The first scan clears the accessed bit set during
 * initial faults. And the second scan makes sure they haven't been used since
 * the first scan.
 */
#define MIN_NR_GENS	2

#define MAX_BATCH_SIZE	8192

/******************************************************************************
 *                          shorthand helpers
 ******************************************************************************/

#define DEFINE_MAX_SEQ()						\
	unsigned long max_seq = READ_ONCE(lruvec->evictable.max_seq)

#define DEFINE_MIN_SEQ()						\
	unsigned long min_seq[ANON_AND_FILE] = {			\
		READ_ONCE(lruvec->evictable.min_seq[0]),		\
		READ_ONCE(lruvec->evictable.min_seq[1]),		\
	}

#define for_each_type_zone(type, zone)					\
	for ((type) = 0; (type) < ANON_AND_FILE; (type)++)		\
		for ((zone) = 0; (zone) < MAX_NR_ZONES; (zone)++)

#define for_each_gen_type_zone(gen, type, zone)				\
	for ((gen) = 0; (gen) < MAX_NR_GENS; (gen)++)			\
		for ((type) = 0; (type) < ANON_AND_FILE; (type)++)	\
			for ((zone) = 0; (zone) < MAX_NR_ZONES; (zone)++)

static int page_lru_gen(struct page *page)
{
	return ((page->flags & LRU_GEN_MASK) >> LRU_GEN_PGOFF) - 1;
}

static int get_nr_gens(struct lruvec *lruvec, int type)
{
	return lruvec->evictable.max_seq - lruvec->evictable.min_seq[type] + 1;
}

static int min_nr_gens(unsigned long max_seq, unsigned long *min_seq, int swappiness)
{
	return max_seq - max(min_seq[!swappiness], min_seq[1]) + 1;
}

static int max_nr_gens(unsigned long max_seq, unsigned long *min_seq, int swappiness)
{
	return max_seq - min(min_seq[!swappiness], min_seq[1]) + 1;
}

static bool __maybe_unused seq_is_valid(struct lruvec *lruvec)
{
	lockdep_assert_held(&lruvec->lru_lock);

	return get_nr_gens(lruvec, 0) >= MIN_NR_GENS &&
	       get_nr_gens(lruvec, 0) <= MAX_NR_GENS &&
	       get_nr_gens(lruvec, 1) >= MIN_NR_GENS &&
	       get_nr_gens(lruvec, 1) <= MAX_NR_GENS;
}

/******************************************************************************
 *                          refault feedback loop
 ******************************************************************************/

/*
 * A feedback loop modeled after the PID controller. Currently supports the
 * proportional (P) and the integral (I) terms; the derivative (D) term can be
 * added if necessary. The setpoint (SP) is the desired position; the process
 * variable (PV) is the measured position. The error is the difference between
 * the SP and the PV. A positive error results in a positive control output
 * correction, which, in our case, is to allow eviction.
 *
 * The P term is the current refault rate refaulted/(evicted+activated), which
 * has a weight of 1. The I term is the arithmetic mean of the last N refault
 * rates, weighted by geometric series 1/2, 1/4, ..., 1/(1<<N).
 *
 * Our goal is to make sure upper tiers have similar refault rates as the base
 * tier. That is we try to be fair to all tiers by maintaining similar refault
 * rates across them.
 */
struct controller_pos {
	unsigned long refaulted;
	unsigned long total;
	int gain;
};

static void read_controller_pos(struct controller_pos *pos, struct lruvec *lruvec,
				int type, int tier, int gain)
{
	struct lrugen *lrugen = &lruvec->evictable;
	int hist = hist_from_seq_or_gen(lrugen->min_seq[type]);

	pos->refaulted = lrugen->avg_refaulted[type][tier] +
			 atomic_long_read(&lrugen->refaulted[hist][type][tier]);
	pos->total = lrugen->avg_total[type][tier] +
		     atomic_long_read(&lrugen->evicted[hist][type][tier]);
	if (tier)
		pos->total += lrugen->activated[hist][type][tier - 1];
	pos->gain = gain;
}

static void reset_controller_pos(struct lruvec *lruvec, int gen, int type)
{
	int tier;
	int hist = hist_from_seq_or_gen(gen);
	struct lrugen *lrugen = &lruvec->evictable;
	bool carryover = gen == lru_gen_from_seq(lrugen->min_seq[type]);

	if (!carryover && NR_STAT_GENS == 1)
		return;

	for (tier = 0; tier < MAX_NR_TIERS; tier++) {
		if (carryover) {
			unsigned long sum;

			sum = lrugen->avg_refaulted[type][tier] +
			      atomic_long_read(&lrugen->refaulted[hist][type][tier]);
			WRITE_ONCE(lrugen->avg_refaulted[type][tier], sum / 2);

			sum = lrugen->avg_total[type][tier] +
			      atomic_long_read(&lrugen->evicted[hist][type][tier]);
			if (tier)
				sum += lrugen->activated[hist][type][tier - 1];
			WRITE_ONCE(lrugen->avg_total[type][tier], sum / 2);

			if (NR_STAT_GENS > 1)
				continue;
		}

		atomic_long_set(&lrugen->refaulted[hist][type][tier], 0);
		atomic_long_set(&lrugen->evicted[hist][type][tier], 0);
		if (tier)
			WRITE_ONCE(lrugen->activated[hist][type][tier - 1], 0);
	}
}

static bool positive_ctrl_err(struct controller_pos *sp, struct controller_pos *pv)
{
	/*
	 * Allow eviction if the PV has a limited number of refaulted pages or a
	 * lower refault rate than the SP.
	 */
	return pv->refaulted < SWAP_CLUSTER_MAX ||
	       pv->refaulted * max(sp->total, 1UL) * sp->gain <=
	       sp->refaulted * max(pv->total, 1UL) * pv->gain;
}

/******************************************************************************
 *                          mm_struct list
 ******************************************************************************/

enum {
	MM_SCHED_ACTIVE,	/* running processes */
	MM_SCHED_INACTIVE,	/* sleeping processes */
	MM_LOCK_CONTENTION,	/* lock contentions */
	MM_VMA_INTERVAL,	/* VMAs within the range of each PUD/PMD/PTE */
	MM_LEAF_OTHER_NODE,	/* entries not from the node under reclaim */
	MM_LEAF_OTHER_MEMCG,	/* entries not from the memcg under reclaim */
	MM_LEAF_OLD,		/* old entries */
	MM_LEAF_YOUNG,		/* young entries */
	MM_LEAF_DIRTY,		/* dirty entries */
	MM_LEAF_HOLE,		/* non-present entries */
	MM_NONLEAF_OLD,		/* old non-leaf PMD entries */
	MM_NONLEAF_YOUNG,	/* young non-leaf PMD entries */
	NR_MM_STATS
};

/* mnemonic codes for the stats above */
#define MM_STAT_CODES		"aicvnmoydhlu"

struct lru_gen_mm_list {
	/* the head of a global or per-memcg mm_struct list */
	struct list_head head;
	/* protects the list */
	spinlock_t lock;
	struct {
		/* set to max_seq after each round of walk */
		unsigned long cur_seq;
		/* the next mm on the list to walk */
		struct list_head *iter;
		/* to wait for the last worker to finish */
		struct wait_queue_head wait;
		/* the number of concurrent workers */
		int nr_workers;
		/* stats for debugging */
		unsigned long stats[NR_STAT_GENS][NR_MM_STATS];
	} nodes[0];
};

static struct lru_gen_mm_list *global_mm_list;

static struct lru_gen_mm_list *alloc_mm_list(void)
{
	int nid;
	struct lru_gen_mm_list *mm_list;

	mm_list = kzalloc(struct_size(mm_list, nodes, nr_node_ids), GFP_KERNEL);
	if (!mm_list)
		return NULL;

	INIT_LIST_HEAD(&mm_list->head);
	spin_lock_init(&mm_list->lock);

	for_each_node(nid) {
		mm_list->nodes[nid].cur_seq = MIN_NR_GENS;
		mm_list->nodes[nid].iter = &mm_list->head;
		init_waitqueue_head(&mm_list->nodes[nid].wait);
	}

	return mm_list;
}

static struct lru_gen_mm_list *get_mm_list(struct mem_cgroup *memcg)
{
#ifdef CONFIG_MEMCG
	if (!mem_cgroup_disabled())
		return memcg ? memcg->mm_list : root_mem_cgroup->mm_list;
#endif
	VM_BUG_ON(memcg);

	return global_mm_list;
}

void lru_gen_init_mm(struct mm_struct *mm)
{
	INIT_LIST_HEAD(&mm->lrugen.list);
#ifdef CONFIG_MEMCG
	mm->lrugen.memcg = NULL;
#endif
#ifndef CONFIG_ARCH_WANT_BATCHED_UNMAP_TLB_FLUSH
	atomic_set(&mm->lrugen.nr_cpus, 0);
#endif
	nodes_clear(mm->lrugen.nodes);
}

void lru_gen_add_mm(struct mm_struct *mm)
{
	struct mem_cgroup *memcg = get_mem_cgroup_from_mm(mm);
	struct lru_gen_mm_list *mm_list = get_mm_list(memcg);

	VM_BUG_ON_MM(!list_empty(&mm->lrugen.list), mm);
#ifdef CONFIG_MEMCG
	VM_BUG_ON_MM(mm->lrugen.memcg, mm);
	WRITE_ONCE(mm->lrugen.memcg, memcg);
#endif
	spin_lock(&mm_list->lock);
	list_add_tail(&mm->lrugen.list, &mm_list->head);
	spin_unlock(&mm_list->lock);
}

void lru_gen_del_mm(struct mm_struct *mm)
{
	int nid;
#ifdef CONFIG_MEMCG
	struct lru_gen_mm_list *mm_list = get_mm_list(mm->lrugen.memcg);
#else
	struct lru_gen_mm_list *mm_list = get_mm_list(NULL);
#endif

	spin_lock(&mm_list->lock);

	for_each_node(nid) {
		if (mm_list->nodes[nid].iter != &mm->lrugen.list)
			continue;

		mm_list->nodes[nid].iter = mm_list->nodes[nid].iter->next;
		if (mm_list->nodes[nid].iter == &mm_list->head)
			WRITE_ONCE(mm_list->nodes[nid].cur_seq,
				   mm_list->nodes[nid].cur_seq + 1);
	}

	list_del_init(&mm->lrugen.list);

	spin_unlock(&mm_list->lock);

#ifdef CONFIG_MEMCG
	mem_cgroup_put(mm->lrugen.memcg);
	WRITE_ONCE(mm->lrugen.memcg, NULL);
#endif
}

#ifdef CONFIG_MEMCG
int lru_gen_alloc_mm_list(struct mem_cgroup *memcg)
{
	if (mem_cgroup_disabled())
		return 0;

	memcg->mm_list = alloc_mm_list();

	return memcg->mm_list ? 0 : -ENOMEM;
}

void lru_gen_free_mm_list(struct mem_cgroup *memcg)
{
	kfree(memcg->mm_list);
	memcg->mm_list = NULL;
}

void lru_gen_migrate_mm(struct mm_struct *mm)
{
	struct mem_cgroup *memcg;

	lockdep_assert_held(&mm->owner->alloc_lock);

	if (mem_cgroup_disabled())
		return;

	rcu_read_lock();
	memcg = mem_cgroup_from_task(mm->owner);
	rcu_read_unlock();
	if (memcg == mm->lrugen.memcg)
		return;

	VM_BUG_ON_MM(!mm->lrugen.memcg, mm);
	VM_BUG_ON_MM(list_empty(&mm->lrugen.list), mm);

	lru_gen_del_mm(mm);
	lru_gen_add_mm(mm);
}

static bool mm_has_migrated(struct mm_struct *mm, struct mem_cgroup *memcg)
{
	return READ_ONCE(mm->lrugen.memcg) != memcg;
}
#else
static bool mm_has_migrated(struct mm_struct *mm, struct mem_cgroup *memcg)
{
	return false;
}
#endif

struct mm_walk_args {
	struct mem_cgroup *memcg;
	unsigned long max_seq;
	unsigned long start_pfn;
	unsigned long end_pfn;
	unsigned long next_addr;
	int node_id;
	int swappiness;
	int batch_size;
	int nr_pages[MAX_NR_GENS][ANON_AND_FILE][MAX_NR_ZONES];
	int mm_stats[NR_MM_STATS];
	unsigned long bitmap[0];
};

static int size_of_mm_walk_args(void)
{
	int size = sizeof(struct mm_walk_args);

	if (IS_ENABLED(CONFIG_TRANSPARENT_HUGEPAGE) ||
	    IS_ENABLED(CONFIG_HAVE_ARCH_PARENT_PMD_YOUNG))
		size += sizeof(unsigned long) * BITS_TO_LONGS(PTRS_PER_PMD);

	return size;
}

static void reset_mm_stats(struct lru_gen_mm_list *mm_list, bool last,
			   struct mm_walk_args *args)
{
	int i;
	int nid = args->node_id;
	int hist = hist_from_seq_or_gen(args->max_seq);

	lockdep_assert_held(&mm_list->lock);

	for (i = 0; i < NR_MM_STATS; i++) {
		WRITE_ONCE(mm_list->nodes[nid].stats[hist][i],
			   mm_list->nodes[nid].stats[hist][i] + args->mm_stats[i]);
		args->mm_stats[i] = 0;
	}

	if (!last || NR_STAT_GENS == 1)
		return;

	hist = hist_from_seq_or_gen(args->max_seq + 1);
	for (i = 0; i < NR_MM_STATS; i++)
		WRITE_ONCE(mm_list->nodes[nid].stats[hist][i], 0);
}

static bool should_skip_mm(struct mm_struct *mm, struct mm_walk_args *args)
{
	int type;
	unsigned long size = 0;

	if (!lru_gen_mm_is_active(mm) && !node_isset(args->node_id, mm->lrugen.nodes))
		return true;

	if (mm_is_oom_victim(mm))
		return true;

	for (type = !args->swappiness; type < ANON_AND_FILE; type++) {
		size += type ? get_mm_counter(mm, MM_FILEPAGES) :
			       get_mm_counter(mm, MM_ANONPAGES) +
			       get_mm_counter(mm, MM_SHMEMPAGES);
	}

	/* leave the legwork to the rmap if mappings are too sparse */
	if (size < max(SWAP_CLUSTER_MAX, mm_pgtables_bytes(mm) / PAGE_SIZE))
		return true;

	return !mmget_not_zero(mm);
}

/* To support multiple workers that concurrently walk an mm_struct list. */
static bool get_next_mm(struct mm_walk_args *args, struct mm_struct **iter)
{
	bool last = true;
	struct mm_struct *mm = NULL;
	int nid = args->node_id;
	struct lru_gen_mm_list *mm_list = get_mm_list(args->memcg);

	if (*iter)
		mmput_async(*iter);
	else if (args->max_seq <= READ_ONCE(mm_list->nodes[nid].cur_seq))
		return false;

	spin_lock(&mm_list->lock);

	VM_BUG_ON(args->max_seq > mm_list->nodes[nid].cur_seq + 1);
	VM_BUG_ON(*iter && args->max_seq < mm_list->nodes[nid].cur_seq);
	VM_BUG_ON(*iter && !mm_list->nodes[nid].nr_workers);

	if (args->max_seq <= mm_list->nodes[nid].cur_seq) {
		last = *iter;
		goto done;
	}

	if (mm_list->nodes[nid].iter == &mm_list->head) {
		VM_BUG_ON(*iter || mm_list->nodes[nid].nr_workers);
		mm_list->nodes[nid].iter = mm_list->nodes[nid].iter->next;
	}

	while (!mm && mm_list->nodes[nid].iter != &mm_list->head) {
		mm = list_entry(mm_list->nodes[nid].iter, struct mm_struct, lrugen.list);
		mm_list->nodes[nid].iter = mm_list->nodes[nid].iter->next;
		if (should_skip_mm(mm, args))
			mm = NULL;

		args->mm_stats[mm ? MM_SCHED_ACTIVE : MM_SCHED_INACTIVE]++;
	}

	if (mm_list->nodes[nid].iter == &mm_list->head)
		WRITE_ONCE(mm_list->nodes[nid].cur_seq,
			   mm_list->nodes[nid].cur_seq + 1);
done:
	if (*iter && !mm)
		mm_list->nodes[nid].nr_workers--;
	if (!*iter && mm)
		mm_list->nodes[nid].nr_workers++;

	last = last && !mm_list->nodes[nid].nr_workers &&
	       mm_list->nodes[nid].iter == &mm_list->head;

	reset_mm_stats(mm_list, last, args);

	spin_unlock(&mm_list->lock);

	*iter = mm;
	if (mm)
		node_clear(nid, mm->lrugen.nodes);

	return last;
}

/******************************************************************************
 *                          the aging
 ******************************************************************************/

static void update_batch_size(struct page *page, int old_gen, int new_gen,
			      struct mm_walk_args *args)
{
	int type = page_is_file_lru(page);
	int zone = page_zonenum(page);
	int delta = thp_nr_pages(page);

	VM_BUG_ON(old_gen >= MAX_NR_GENS);
	VM_BUG_ON(new_gen >= MAX_NR_GENS);

	args->batch_size++;

	args->nr_pages[old_gen][type][zone] -= delta;
	args->nr_pages[new_gen][type][zone] += delta;
}

static void reset_batch_size(struct lruvec *lruvec, struct mm_walk_args *args)
{
	int gen, type, zone;
	struct lrugen *lrugen = &lruvec->evictable;

	if (!args->batch_size)
		return;

	args->batch_size = 0;

	spin_lock_irq(&lruvec->lru_lock);

	for_each_gen_type_zone(gen, type, zone) {
		enum lru_list lru = type * LRU_FILE;
		int total = args->nr_pages[gen][type][zone];

		if (!total)
			continue;

		args->nr_pages[gen][type][zone] = 0;
		WRITE_ONCE(lrugen->sizes[gen][type][zone],
			   lrugen->sizes[gen][type][zone] + total);

		if (lru_gen_is_active(lruvec, gen))
			lru += LRU_ACTIVE;
		update_lru_size(lruvec, lru, zone, total);
	}

	spin_unlock_irq(&lruvec->lru_lock);
}

static int page_update_gen(struct page *page, int new_gen)
{
	int old_gen;
	unsigned long old_flags, new_flags;

	VM_BUG_ON(new_gen >= MAX_NR_GENS);

	do {
		old_flags = READ_ONCE(page->flags);

		old_gen = ((old_flags & LRU_GEN_MASK) >> LRU_GEN_PGOFF) - 1;
		if (old_gen < 0) {
			new_flags = old_flags | BIT(PG_referenced);
			continue;
		}

		new_flags = (old_flags & ~(LRU_GEN_MASK | LRU_USAGE_MASK | LRU_TIER_FLAGS)) |
			    ((new_gen + 1UL) << LRU_GEN_PGOFF);
	} while (new_flags != old_flags &&
		 cmpxchg(&page->flags, old_flags, new_flags) != old_flags);

	return old_gen;
}

static int should_skip_vma(unsigned long start, unsigned long end, struct mm_walk *walk)
{
	struct address_space *mapping;
	struct vm_area_struct *vma = walk->vma;
	struct mm_walk_args *args = walk->private;

	if (!vma_is_accessible(vma) || is_vm_hugetlb_page(vma) ||
	    (vma->vm_flags & (VM_LOCKED | VM_SPECIAL)))
		return true;

	if (vma_is_anonymous(vma))
		return !args->swappiness;

	if (WARN_ON_ONCE(!vma->vm_file || !vma->vm_file->f_mapping))
		return true;

	mapping = vma->vm_file->f_mapping;
	if (!mapping->a_ops->writepage)
		return true;

	return (shmem_mapping(mapping) && !args->swappiness) || mapping_unevictable(mapping);
}

/*
 * Some userspace memory allocators create many single-page VMAs. So instead of
 * returning back to the PGD table for each of such VMAs, we finish at least an
 * entire PMD table and therefore avoid many zigzags. This optimizes page table
 * walks for workloads that have large numbers of tiny VMAs.
 *
 * We scan PMD tables in two passes. The first pass reaches to PTE tables and
 * doesn't take the PMD lock. The second pass clears the accessed bit on PMD
 * entries and needs to take the PMD lock. The second pass is only done on the
 * PMD entries that first pass has found the accessed bit is set, namely
 *   1) leaf entries mapping huge pages from the node under reclaim, and
 *   2) non-leaf entries whose leaf entries only map pages from the node under
 *   reclaim, when CONFIG_HAVE_ARCH_PARENT_PMD_YOUNG=y.
 */
static bool get_next_vma(struct mm_walk *walk, unsigned long mask, unsigned long size,
			 unsigned long *start, unsigned long *end)
{
	unsigned long next = round_up(*end, size);
	struct mm_walk_args *args = walk->private;

	VM_BUG_ON(mask & size);
	VM_BUG_ON(*start >= *end);
	VM_BUG_ON((next & mask) != (*start & mask));

	while (walk->vma) {
		if (next >= walk->vma->vm_end) {
			walk->vma = walk->vma->vm_next;
			continue;
		}

		if ((next & mask) != (walk->vma->vm_start & mask))
			return false;

		if (should_skip_vma(walk->vma->vm_start, walk->vma->vm_end, walk)) {
			walk->vma = walk->vma->vm_next;
			continue;
		}

		*start = max(next, walk->vma->vm_start);
		next = (next | ~mask) + 1;
		/* rounded-up boundaries can wrap to 0 */
		*end = next && next < walk->vma->vm_end ? next : walk->vma->vm_end;

		args->mm_stats[MM_VMA_INTERVAL]++;

		return true;
	}

	return false;
}

static bool walk_pte_range(pmd_t *pmd, unsigned long start, unsigned long end,
			   struct mm_walk *walk)
{
	int i;
	pte_t *pte;
	spinlock_t *ptl;
	unsigned long addr;
	int remote = 0;
	struct mm_walk_args *args = walk->private;
	int old_gen, new_gen = lru_gen_from_seq(args->max_seq);

	VM_BUG_ON(pmd_leaf(*pmd));

	pte = pte_offset_map_lock(walk->mm, pmd, start & PMD_MASK, &ptl);
	arch_enter_lazy_mmu_mode();
restart:
	for (i = pte_index(start), addr = start; addr != end; i++, addr += PAGE_SIZE) {
		struct page *page;
		unsigned long pfn = pte_pfn(pte[i]);

		if (!pte_present(pte[i]) || is_zero_pfn(pfn)) {
			args->mm_stats[MM_LEAF_HOLE]++;
			continue;
		}

		if (WARN_ON_ONCE(pte_devmap(pte[i]) || pte_special(pte[i])))
			continue;

		if (!pte_young(pte[i])) {
			args->mm_stats[MM_LEAF_OLD]++;
			continue;
		}

		VM_BUG_ON(!pfn_valid(pfn));
		if (pfn < args->start_pfn || pfn >= args->end_pfn) {
			args->mm_stats[MM_LEAF_OTHER_NODE]++;
			remote++;
			continue;
		}

		page = compound_head(pfn_to_page(pfn));
		if (page_to_nid(page) != args->node_id) {
			args->mm_stats[MM_LEAF_OTHER_NODE]++;
			remote++;
			continue;
		}

		if (page_memcg_rcu(page) != args->memcg) {
			args->mm_stats[MM_LEAF_OTHER_MEMCG]++;
			continue;
		}

		VM_BUG_ON(addr < walk->vma->vm_start || addr >= walk->vma->vm_end);
		if (!ptep_test_and_clear_young(walk->vma, addr, pte + i))
			continue;

		if (pte_dirty(pte[i]) && !PageDirty(page) &&
		    !(PageAnon(page) && PageSwapBacked(page) && !PageSwapCache(page))) {
			set_page_dirty(page);
			args->mm_stats[MM_LEAF_DIRTY]++;
		}

		old_gen = page_update_gen(page, new_gen);
		if (old_gen >= 0 && old_gen != new_gen)
			update_batch_size(page, old_gen, new_gen, args);
		args->mm_stats[MM_LEAF_YOUNG]++;
	}

	if (i < PTRS_PER_PTE && get_next_vma(walk, PMD_MASK, PAGE_SIZE, &start, &end))
		goto restart;

	arch_leave_lazy_mmu_mode();
	pte_unmap_unlock(pte, ptl);

	return IS_ENABLED(CONFIG_HAVE_ARCH_PARENT_PMD_YOUNG) && !remote;
}

#if defined(CONFIG_TRANSPARENT_HUGEPAGE) || defined(CONFIG_HAVE_ARCH_PARENT_PMD_YOUNG)
static void __walk_pmd_range(pud_t *pud, unsigned long start,
			     struct vm_area_struct *vma, struct mm_walk *walk)
{
	int i;
	pmd_t *pmd;
	spinlock_t *ptl;
	struct mm_walk_args *args = walk->private;
	int old_gen, new_gen = lru_gen_from_seq(args->max_seq);

	VM_BUG_ON(pud_leaf(*pud));

	start &= PUD_MASK;
	pmd = pmd_offset(pud, start);
	ptl = pmd_lock(walk->mm, pmd);
	arch_enter_lazy_mmu_mode();

	for_each_set_bit(i, args->bitmap, PTRS_PER_PMD) {
		struct page *page;
		unsigned long pfn = pmd_pfn(pmd[i]);
		unsigned long addr = start + i * PMD_SIZE;

		if (!pmd_present(pmd[i]) || is_huge_zero_pmd(pmd[i])) {
			args->mm_stats[MM_LEAF_HOLE]++;
			continue;
		}

		if (WARN_ON_ONCE(pmd_devmap(pmd[i])))
			continue;

		if (!pmd_young(pmd[i])) {
			args->mm_stats[MM_LEAF_OLD]++;
			continue;
		}

		if (!pmd_trans_huge(pmd[i])) {
			if (IS_ENABLED(CONFIG_HAVE_ARCH_PARENT_PMD_YOUNG) &&
			    pmdp_test_and_clear_young(vma, addr, pmd + i))
				args->mm_stats[MM_NONLEAF_YOUNG]++;
			continue;
		}

		VM_BUG_ON(!pfn_valid(pfn));
		if (pfn < args->start_pfn || pfn >= args->end_pfn) {
			args->mm_stats[MM_LEAF_OTHER_NODE]++;
			continue;
		}

		page = pfn_to_page(pfn);
		VM_BUG_ON_PAGE(PageTail(page), page);
		if (page_to_nid(page) != args->node_id) {
			args->mm_stats[MM_LEAF_OTHER_NODE]++;
			continue;
		}

		if (page_memcg_rcu(page) != args->memcg) {
			args->mm_stats[MM_LEAF_OTHER_MEMCG]++;
			continue;
		}

		VM_BUG_ON(addr < vma->vm_start || addr >= vma->vm_end);
		if (!pmdp_test_and_clear_young(vma, addr, pmd + i))
			continue;

		if (pmd_dirty(pmd[i]) && !PageDirty(page) &&
		    !(PageAnon(page) && PageSwapBacked(page) && !PageSwapCache(page))) {
			set_page_dirty(page);
			args->mm_stats[MM_LEAF_DIRTY]++;
		}

		old_gen = page_update_gen(page, new_gen);
		if (old_gen >= 0 && old_gen != new_gen)
			update_batch_size(page, old_gen, new_gen, args);
		args->mm_stats[MM_LEAF_YOUNG]++;
	}

	arch_leave_lazy_mmu_mode();
	spin_unlock(ptl);

	bitmap_zero(args->bitmap, PTRS_PER_PMD);
}
#else
static void __walk_pmd_range(pud_t *pud, unsigned long start,
			     struct vm_area_struct *vma, struct mm_walk *walk)
{
}
#endif

static void walk_pmd_range(pud_t *pud, unsigned long start, unsigned long end,
			   struct mm_walk *walk)
{
	int i;
	pmd_t *pmd;
	unsigned long next;
	unsigned long addr;
	struct vm_area_struct *vma;
	int leaf = 0;
	int nonleaf = 0;
	struct mm_walk_args *args = walk->private;

	VM_BUG_ON(pud_leaf(*pud));

	pmd = pmd_offset(pud, start & PUD_MASK);
restart:
	vma = walk->vma;
	for (i = pmd_index(start), addr = start; addr != end; i++, addr = next) {
		pmd_t val = pmd_read_atomic(pmd + i);

		/* for pmd_read_atomic() */
		barrier();

		next = pmd_addr_end(addr, end);

		if (!pmd_present(val)) {
			args->mm_stats[MM_LEAF_HOLE]++;
			continue;
		}

#ifdef CONFIG_TRANSPARENT_HUGEPAGE
		if (pmd_trans_huge(val)) {
			unsigned long pfn = pmd_pfn(val);

			if (is_huge_zero_pmd(val)) {
				args->mm_stats[MM_LEAF_HOLE]++;
				continue;
			}

			if (!pmd_young(val)) {
				args->mm_stats[MM_LEAF_OLD]++;
				continue;
			}

			if (pfn < args->start_pfn || pfn >= args->end_pfn) {
				args->mm_stats[MM_LEAF_OTHER_NODE]++;
				continue;
			}

			__set_bit(i, args->bitmap);
			leaf++;
			continue;
		}
#endif

#ifdef CONFIG_HAVE_ARCH_PARENT_PMD_YOUNG
		if (!pmd_young(val)) {
			args->mm_stats[MM_NONLEAF_OLD]++;
			continue;
		}
#endif
		if (walk_pte_range(&val, addr, next, walk)) {
			__set_bit(i, args->bitmap);
			nonleaf++;
		}
	}

	if (leaf) {
		__walk_pmd_range(pud, start, vma, walk);
		leaf = nonleaf = 0;
	}

	if (i < PTRS_PER_PMD && get_next_vma(walk, PUD_MASK, PMD_SIZE, &start, &end))
		goto restart;

	if (nonleaf)
		__walk_pmd_range(pud, start, vma, walk);
}

static int walk_pud_range(p4d_t *p4d, unsigned long start, unsigned long end,
			  struct mm_walk *walk)
{
	int i;
	pud_t *pud;
	unsigned long addr;
	unsigned long next;
	struct mm_walk_args *args = walk->private;

	VM_BUG_ON(p4d_leaf(*p4d));

	pud = pud_offset(p4d, start & P4D_MASK);
restart:
	for (i = pud_index(start), addr = start; addr != end; i++, addr = next) {
		pud_t val = READ_ONCE(pud[i]);

		next = pud_addr_end(addr, end);

		if (!pud_present(val) || WARN_ON_ONCE(pud_leaf(val)))
			continue;

		walk_pmd_range(&val, addr, next, walk);

		if (args->batch_size >= MAX_BATCH_SIZE) {
			end = (addr | ~PUD_MASK) + 1;
			goto done;
		}
	}

	if (i < PTRS_PER_PUD && get_next_vma(walk, P4D_MASK, PUD_SIZE, &start, &end))
		goto restart;

	end = round_up(end, P4D_SIZE);
done:
	/* rounded-up boundaries can wrap to 0 */
	args->next_addr = end && walk->vma ? max(end, walk->vma->vm_start) : 0;

	return -EAGAIN;
}

static void walk_mm(struct mm_walk_args *args, struct mm_struct *mm)
{
	static const struct mm_walk_ops mm_walk_ops = {
		.test_walk = should_skip_vma,
		.p4d_entry = walk_pud_range,
	};

	int err;
	struct mem_cgroup *memcg = args->memcg;
	struct lruvec *lruvec = mem_cgroup_lruvec(memcg, NODE_DATA(args->node_id));

	args->next_addr = FIRST_USER_ADDRESS;

	do {
		unsigned long start = args->next_addr;
		unsigned long end = mm->highest_vm_end;

		err = -EBUSY;

		preempt_disable();
		rcu_read_lock();

#ifdef CONFIG_MEMCG
		if (memcg && atomic_read(&memcg->moving_account)) {
			args->mm_stats[MM_LOCK_CONTENTION]++;
			goto contended;
		}
#endif
		if (!mmap_read_trylock(mm)) {
			args->mm_stats[MM_LOCK_CONTENTION]++;
			goto contended;
		}

		err = walk_page_range(mm, start, end, &mm_walk_ops, args);

		mmap_read_unlock(mm);

		reset_batch_size(lruvec, args);
contended:
		rcu_read_unlock();
		preempt_enable();

		cond_resched();
	} while (err == -EAGAIN && args->next_addr &&
		 !mm_is_oom_victim(mm) && !mm_has_migrated(mm, memcg));
}

static void page_inc_gen(struct page *page, struct lruvec *lruvec, bool front)
{
	int old_gen, new_gen;
	unsigned long old_flags, new_flags;
	int type = page_is_file_lru(page);
	int zone = page_zonenum(page);
	struct lrugen *lrugen = &lruvec->evictable;

	old_gen = lru_gen_from_seq(lrugen->min_seq[type]);

	do {
		old_flags = READ_ONCE(page->flags);

		/* in case the aging has updated old_gen */
		new_gen = ((old_flags & LRU_GEN_MASK) >> LRU_GEN_PGOFF) - 1;
		VM_BUG_ON_PAGE(new_gen < 0, page);
		if (new_gen >= 0 && new_gen != old_gen)
			goto sort;

		new_gen = (old_gen + 1) % MAX_NR_GENS;

		new_flags = (old_flags & ~(LRU_GEN_MASK | LRU_USAGE_MASK | LRU_TIER_FLAGS)) |
			    ((new_gen + 1UL) << LRU_GEN_PGOFF);
		/* mark the page for reclaim if it's pending writeback */
		if (front)
			new_flags |= BIT(PG_reclaim);
	} while (cmpxchg(&page->flags, old_flags, new_flags) != old_flags);

	lru_gen_update_size(page, lruvec, old_gen, new_gen);
sort:
	if (front)
		list_move(&page->lru, &lrugen->lists[new_gen][type][zone]);
	else
		list_move_tail(&page->lru, &lrugen->lists[new_gen][type][zone]);
}

static bool try_inc_min_seq(struct lruvec *lruvec, int type)
{
	int gen, zone;
	bool success = false;
	struct lrugen *lrugen = &lruvec->evictable;

	VM_BUG_ON(!seq_is_valid(lruvec));

	while (get_nr_gens(lruvec, type) > MIN_NR_GENS) {
		gen = lru_gen_from_seq(lrugen->min_seq[type]);

		for (zone = 0; zone < MAX_NR_ZONES; zone++) {
			if (!list_empty(&lrugen->lists[gen][type][zone]))
				return success;
		}

		reset_controller_pos(lruvec, gen, type);
		WRITE_ONCE(lrugen->min_seq[type], lrugen->min_seq[type] + 1);

		success = true;
	}

	return success;
}

static bool inc_min_seq(struct lruvec *lruvec, int type)
{
	int gen, zone;
	int batch_size = 0;
	struct lrugen *lrugen = &lruvec->evictable;

	VM_BUG_ON(!seq_is_valid(lruvec));

	if (get_nr_gens(lruvec, type) != MAX_NR_GENS)
		return true;

	gen = lru_gen_from_seq(lrugen->min_seq[type]);

	for (zone = 0; zone < MAX_NR_ZONES; zone++) {
		struct list_head *head = &lrugen->lists[gen][type][zone];

		while (!list_empty(head)) {
			struct page *page = lru_to_page(head);

			VM_BUG_ON_PAGE(PageTail(page), page);
			VM_BUG_ON_PAGE(PageUnevictable(page), page);
			VM_BUG_ON_PAGE(PageActive(page), page);
			VM_BUG_ON_PAGE(page_is_file_lru(page) != type, page);
			VM_BUG_ON_PAGE(page_zonenum(page) != zone, page);

			prefetchw_prev_lru_page(page, head, flags);

			page_inc_gen(page, lruvec, false);

			if (++batch_size == MAX_BATCH_SIZE)
				return false;
		}

		VM_BUG_ON(lrugen->sizes[gen][type][zone]);
	}

	reset_controller_pos(lruvec, gen, type);
	WRITE_ONCE(lrugen->min_seq[type], lrugen->min_seq[type] + 1);

	return true;
}

static void inc_max_seq(struct lruvec *lruvec)
{
	int gen, type, zone;
	struct lrugen *lrugen = &lruvec->evictable;

	spin_lock_irq(&lruvec->lru_lock);

	VM_BUG_ON(!seq_is_valid(lruvec));

	for (type = 0; type < ANON_AND_FILE; type++) {
		if (try_inc_min_seq(lruvec, type))
			continue;

		while (!inc_min_seq(lruvec, type)) {
			spin_unlock_irq(&lruvec->lru_lock);
			cond_resched();
			spin_lock_irq(&lruvec->lru_lock);
		}
	}

	gen = lru_gen_from_seq(lrugen->max_seq - 1);
	for_each_type_zone(type, zone) {
		enum lru_list lru = type * LRU_FILE;
		long total = lrugen->sizes[gen][type][zone];

		if (!total)
			continue;

		WARN_ON_ONCE(total != (int)total);

		update_lru_size(lruvec, lru, zone, total);
		update_lru_size(lruvec, lru + LRU_ACTIVE, zone, -total);
	}

	gen = lru_gen_from_seq(lrugen->max_seq + 1);
	for_each_type_zone(type, zone) {
		VM_BUG_ON(lrugen->sizes[gen][type][zone]);
		VM_BUG_ON(!list_empty(&lrugen->lists[gen][type][zone]));
	}

	for (type = 0; type < ANON_AND_FILE; type++)
		reset_controller_pos(lruvec, gen, type);

	WRITE_ONCE(lrugen->timestamps[gen], jiffies);
	/* make sure all preceding modifications appear first */
	smp_store_release(&lrugen->max_seq, lrugen->max_seq + 1);

	spin_unlock_irq(&lruvec->lru_lock);
}

/* Main function used by the foreground, the background and the user-triggered aging. */
static bool walk_mm_list(struct lruvec *lruvec, unsigned long max_seq,
			 struct scan_control *sc, int swappiness, struct mm_walk_args *args)
{
	bool last;
	bool alloc = !args;
	struct mm_struct *mm = NULL;
	struct lrugen *lrugen = &lruvec->evictable;
	struct pglist_data *pgdat = lruvec_pgdat(lruvec);
	int nid = pgdat->node_id;
	struct mem_cgroup *memcg = lruvec_memcg(lruvec);
	struct lru_gen_mm_list *mm_list = get_mm_list(memcg);

	VM_BUG_ON(max_seq > READ_ONCE(lrugen->max_seq));

	if (alloc) {
		args = kvzalloc_node(size_of_mm_walk_args(), GFP_KERNEL, nid);
		if (WARN_ON_ONCE(!args))
			return false;
	}

	args->memcg = memcg;
	args->max_seq = max_seq;
	args->start_pfn = pgdat->node_start_pfn;
	args->end_pfn = pgdat_end_pfn(pgdat);
	args->node_id = nid;
	args->swappiness = swappiness;

	do {
		last = get_next_mm(args, &mm);
		if (mm)
			walk_mm(args, mm);

		cond_resched();
	} while (mm);

	if (alloc)
		kvfree(args);

	if (!last) {
		/* the foreground aging prefers not to wait */
		if (!current_is_kswapd() && sc->priority < DEF_PRIORITY - 2)
			wait_event_killable(mm_list->nodes[nid].wait,
					    max_seq < READ_ONCE(lrugen->max_seq));

		return max_seq < READ_ONCE(lrugen->max_seq);
	}

	VM_BUG_ON(max_seq != READ_ONCE(lrugen->max_seq));

	inc_max_seq(lruvec);

	/* order against inc_max_seq() */
	smp_mb();
	/* either we see any waiters or they will see updated max_seq */
	if (waitqueue_active(&mm_list->nodes[nid].wait))
		wake_up_all(&mm_list->nodes[nid].wait);

	wakeup_flusher_threads(WB_REASON_VMSCAN);

	return true;
}

void lru_gen_scan_around(struct page_vma_mapped_walk *pvmw)
{
	int i;
	pte_t *pte;
	int old_gen, new_gen;
	unsigned long start;
	unsigned long end;
	unsigned long addr;
	struct lruvec *lruvec;
	struct mem_cgroup *memcg;
	struct pglist_data *pgdat = page_pgdat(pvmw->page);
	unsigned long bitmap[BITS_TO_LONGS(SWAP_CLUSTER_MAX * 2)] = {};

	lockdep_assert_held(pvmw->ptl);
	VM_BUG_ON_PAGE(PageTail(pvmw->page), pvmw->page);

	start = max(pvmw->address & PMD_MASK, pvmw->vma->vm_start);
	end = pmd_addr_end(pvmw->address, pvmw->vma->vm_end);

	if (end - start > SWAP_CLUSTER_MAX * 2 * PAGE_SIZE) {
		if (pvmw->address - start < SWAP_CLUSTER_MAX * PAGE_SIZE)
			end = start + SWAP_CLUSTER_MAX * 2 * PAGE_SIZE;
		else if (end - pvmw->address < SWAP_CLUSTER_MAX * PAGE_SIZE)
			start = end - SWAP_CLUSTER_MAX * 2 * PAGE_SIZE;
		else {
			start = pvmw->address - SWAP_CLUSTER_MAX * PAGE_SIZE;
			end = pvmw->address + SWAP_CLUSTER_MAX * PAGE_SIZE;
		}
	}

	pte = pvmw->pte - (pvmw->address - start) / PAGE_SIZE;

	arch_enter_lazy_mmu_mode();

	lock_page_memcg(pvmw->page);
	lruvec = lock_page_lruvec_irq(pvmw->page);

	memcg = page_memcg(pvmw->page);
	new_gen = lru_gen_from_seq(lruvec->evictable.max_seq);

	for (i = 0, addr = start; addr != end; i++, addr += PAGE_SIZE) {
		struct page *page;
		unsigned long pfn = pte_pfn(pte[i]);

		if (!pte_present(pte[i]) || is_zero_pfn(pfn))
			continue;

		if (WARN_ON_ONCE(pte_devmap(pte[i]) || pte_special(pte[i])))
			continue;

		if (!pte_young(pte[i]))
			continue;

		VM_BUG_ON(!pfn_valid(pfn));
		if (pfn < pgdat->node_start_pfn || pfn >= pgdat_end_pfn(pgdat))
			continue;

		page = compound_head(pfn_to_page(pfn));
		if (page_to_nid(page) != pgdat->node_id)
			continue;

		if (page_memcg_rcu(page) != memcg)
			continue;

		VM_BUG_ON(addr < pvmw->vma->vm_start || addr >= pvmw->vma->vm_end);
		if (!ptep_test_and_clear_young(pvmw->vma, addr, pte + i))
			continue;

		if (pte_dirty(pte[i]) && !PageDirty(page) &&
		    !(PageAnon(page) && PageSwapBacked(page) && !PageSwapCache(page)))
			__set_bit(i, bitmap);

		old_gen = page_update_gen(page, new_gen);
		if (old_gen >= 0 && old_gen != new_gen)
			lru_gen_update_size(page, lruvec, old_gen, new_gen);
	}

	unlock_page_lruvec_irq(lruvec);
	unlock_page_memcg(pvmw->page);

	arch_leave_lazy_mmu_mode();

	for_each_set_bit(i, bitmap, SWAP_CLUSTER_MAX * 2)
		set_page_dirty(pte_page(pte[i]));
}

/******************************************************************************
 *                          the eviction
 ******************************************************************************/

static bool should_skip_page(struct page *page, struct scan_control *sc)
{
	if (!sc->may_unmap && page_mapped(page))
		return true;

	if (!(sc->may_writepage && (sc->gfp_mask & __GFP_IO)) &&
	    (PageDirty(page) || (PageAnon(page) && !PageSwapCache(page))))
		return true;

	if (!get_page_unless_zero(page))
		return true;

	if (!TestClearPageLRU(page)) {
		put_page(page);
		return true;
	}

	return false;
}

static bool sort_page(struct page *page, struct lruvec *lruvec, int tier_to_isolate)
{
	bool success;
	int gen = page_lru_gen(page);
	int type = page_is_file_lru(page);
	int zone = page_zonenum(page);
	int tier = lru_tier_from_usage(page_tier_usage(page));
	struct lrugen *lrugen = &lruvec->evictable;

	VM_BUG_ON_PAGE(gen == -1, page);
	VM_BUG_ON_PAGE(tier_to_isolate < 0, page);

	/* a lazy-free page that has been written into? */
	if (type && PageDirty(page) && PageAnon(page)) {
		success = lru_gen_deletion(page, lruvec);
		VM_BUG_ON_PAGE(!success, page);
		SetPageSwapBacked(page);
		add_page_to_lru_list_tail(page, lruvec);
		return true;
	}

	/* page_update_gen() has updated the gen #? */
	if (gen != lru_gen_from_seq(lrugen->min_seq[type])) {
		list_move(&page->lru, &lrugen->lists[gen][type][zone]);
		return true;
	}

	/* activate this page if its tier has a higher refault rate */
	if (tier_to_isolate < tier) {
		int hist = hist_from_seq_or_gen(gen);

		page_inc_gen(page, lruvec, false);
		WRITE_ONCE(lrugen->activated[hist][type][tier - 1],
			   lrugen->activated[hist][type][tier - 1] + thp_nr_pages(page));
		inc_lruvec_state(lruvec, WORKINGSET_ACTIVATE_BASE + type);
		return true;
	}

	/* mark this page for reclaim if it's pending writeback */
	if (PageWriteback(page) || (type && PageDirty(page))) {
		page_inc_gen(page, lruvec, true);
		return true;
	}

	return false;
}

static void isolate_page(struct page *page, struct lruvec *lruvec)
{
	bool success;

	success = lru_gen_deletion(page, lruvec);
	VM_BUG_ON_PAGE(!success, page);

	if (PageActive(page)) {
		ClearPageActive(page);
		/* make sure shrink_page_list() rejects this page */
		SetPageReferenced(page);
		return;
	}

	/* make sure shrink_page_list() doesn't try to write this page */
	ClearPageReclaim(page);
	/* make sure shrink_page_list() doesn't reject this page */
	ClearPageReferenced(page);
}

static int scan_pages(struct lruvec *lruvec, struct scan_control *sc, long *nr_to_scan,
		      int type, int tier, struct list_head *list)
{
	bool success;
	int gen, zone;
	enum vm_event_item item;
	int sorted = 0;
	int scanned = 0;
	int isolated = 0;
	int batch_size = 0;
	struct lrugen *lrugen = &lruvec->evictable;
	struct mem_cgroup *memcg = lruvec_memcg(lruvec);

	VM_BUG_ON(!list_empty(list));

	if (get_nr_gens(lruvec, type) == MIN_NR_GENS)
		return -ENOENT;

	gen = lru_gen_from_seq(lrugen->min_seq[type]);

	for (zone = sc->reclaim_idx; zone >= 0; zone--) {
		LIST_HEAD(moved);
		int skipped = 0;
		struct list_head *head = &lrugen->lists[gen][type][zone];

		while (!list_empty(head)) {
			struct page *page = lru_to_page(head);
			int delta = thp_nr_pages(page);

			VM_BUG_ON_PAGE(PageTail(page), page);
			VM_BUG_ON_PAGE(PageUnevictable(page), page);
			VM_BUG_ON_PAGE(PageActive(page), page);
			VM_BUG_ON_PAGE(page_is_file_lru(page) != type, page);
			VM_BUG_ON_PAGE(page_zonenum(page) != zone, page);

			prefetchw_prev_lru_page(page, head, flags);

			scanned += delta;

			if (sort_page(page, lruvec, tier))
				sorted += delta;
			else if (should_skip_page(page, sc)) {
				list_move(&page->lru, &moved);
				skipped += delta;
			} else {
				isolate_page(page, lruvec);
				list_add(&page->lru, list);
				isolated += delta;
			}

			if (scanned >= *nr_to_scan || isolated >= SWAP_CLUSTER_MAX ||
			    ++batch_size == MAX_BATCH_SIZE)
				break;
		}

		list_splice(&moved, head);
		__count_zid_vm_events(PGSCAN_SKIP, zone, skipped);

		if (scanned >= *nr_to_scan || isolated >= SWAP_CLUSTER_MAX ||
		    batch_size == MAX_BATCH_SIZE)
			break;
	}

	success = try_inc_min_seq(lruvec, type);

	item = current_is_kswapd() ? PGSCAN_KSWAPD : PGSCAN_DIRECT;
	if (!cgroup_reclaim(sc)) {
		__count_vm_events(item, scanned);
		__count_vm_events(PGREFILL, sorted);
	}
	__count_memcg_events(memcg, item, scanned);
	__count_memcg_events(memcg, PGREFILL, sorted);
	__count_vm_events(PGSCAN_ANON + type, scanned);

	*nr_to_scan -= scanned;

	if (*nr_to_scan <= 0 || success || isolated)
		return isolated;
	/*
	 * We may have trouble finding eligible pages due to reclaim_idx,
	 * may_unmap and may_writepage. The following check makes sure we won't
	 * be stuck if we aren't making enough progress.
	 */
	return batch_size == MAX_BATCH_SIZE && sorted >= SWAP_CLUSTER_MAX ? 0 : -ENOENT;
}

static int get_tier_to_isolate(struct lruvec *lruvec, int type)
{
	int tier;
	struct controller_pos sp, pv;

	/*
	 * Ideally we don't want to evict upper tiers that have higher refault
	 * rates. However, we need to leave a margin for the fluctuations in
	 * refault rates. So we use a larger gain factor to make sure upper
	 * tiers are indeed more active. We choose 2 because the lowest upper
	 * tier would have twice of the refault rate of the base tier, according
	 * to their numbers of accesses.
	 */
	read_controller_pos(&sp, lruvec, type, 0, 1);
	for (tier = 1; tier < MAX_NR_TIERS; tier++) {
		read_controller_pos(&pv, lruvec, type, tier, 2);
		if (!positive_ctrl_err(&sp, &pv))
			break;
	}

	return tier - 1;
}

static int get_type_to_scan(struct lruvec *lruvec, int swappiness, int *tier_to_isolate)
{
	int type, tier;
	struct controller_pos sp, pv;
	int gain[ANON_AND_FILE] = { swappiness, 200 - swappiness };

	/*
	 * Compare the refault rates between the base tiers of anon and file to
	 * determine which type to evict. Also need to compare the refault rates
	 * of the upper tiers of the selected type with that of the base tier of
	 * the other type to determine which tier of the selected type to evict.
	 */
	read_controller_pos(&sp, lruvec, 0, 0, gain[0]);
	read_controller_pos(&pv, lruvec, 1, 0, gain[1]);
	type = positive_ctrl_err(&sp, &pv);

	read_controller_pos(&sp, lruvec, !type, 0, gain[!type]);
	for (tier = 1; tier < MAX_NR_TIERS; tier++) {
		read_controller_pos(&pv, lruvec, type, tier, gain[type]);
		if (!positive_ctrl_err(&sp, &pv))
			break;
	}

	*tier_to_isolate = tier - 1;

	return type;
}

static int isolate_pages(struct lruvec *lruvec, struct scan_control *sc, int swappiness,
			 long *nr_to_scan, int *type_to_scan, struct list_head *list)
{
	int i;
	int type;
	int isolated;
	int tier = -1;
	DEFINE_MAX_SEQ();
	DEFINE_MIN_SEQ();

	VM_BUG_ON(!seq_is_valid(lruvec));

	if (max_nr_gens(max_seq, min_seq, swappiness) == MIN_NR_GENS)
		return 0;
	/*
	 * Try to select a type based on generations and swappiness, and if that
	 * fails, fall back to get_type_to_scan(). When anon and file are both
	 * available from the same generation, swappiness 200 is interpreted as
	 * anon first and swappiness 1 is interpreted as file first.
	 */
	type = !swappiness || min_seq[0] > min_seq[1] ||
	       (min_seq[0] == min_seq[1] && swappiness != 200 &&
		(swappiness == 1 || get_type_to_scan(lruvec, swappiness, &tier)));

	if (tier == -1)
		tier = get_tier_to_isolate(lruvec, type);

	for (i = !swappiness; i < ANON_AND_FILE; i++) {
		isolated = scan_pages(lruvec, sc, nr_to_scan, type, tier, list);
		if (isolated >= 0)
			break;

		type = !type;
		tier = get_tier_to_isolate(lruvec, type);
	}

	if (isolated < 0)
		isolated = *nr_to_scan = 0;

	*type_to_scan = type;

	return isolated;
}

/* Main function used by the foreground, the background and the user-triggered eviction. */
static bool evict_pages(struct lruvec *lruvec, struct scan_control *sc, int swappiness,
			long *nr_to_scan)
{
	int type;
	int isolated;
	int reclaimed;
	LIST_HEAD(list);
	struct page *page;
	enum vm_event_item item;
	struct reclaim_stat stat;
	struct pglist_data *pgdat = lruvec_pgdat(lruvec);

	spin_lock_irq(&lruvec->lru_lock);

	isolated = isolate_pages(lruvec, sc, swappiness, nr_to_scan, &type, &list);
	VM_BUG_ON(list_empty(&list) == !!isolated);

	if (isolated)
		__mod_node_page_state(pgdat, NR_ISOLATED_ANON + type, isolated);

	spin_unlock_irq(&lruvec->lru_lock);

	if (!isolated)
		goto done;

	reclaimed = shrink_page_list(&list, pgdat, sc, &stat, false);
	/*
	 * We need to prevent rejected pages from being added back to the same
	 * lists they were isolated from. Otherwise we may risk looping on them
	 * forever. We use PageActive() or !PageReferenced() && PageWorkingset()
	 * to tell lru_gen_addition() not to add them to the oldest generation.
	 */
	list_for_each_entry(page, &list, lru) {
		if (PageMlocked(page))
			continue;

		if (page_mapped(page) && PageReferenced(page))
			SetPageActive(page);
		else {
			ClearPageActive(page);
			SetPageWorkingset(page);
		}
		ClearPageReferenced(page);
	}

	spin_lock_irq(&lruvec->lru_lock);

	move_pages_to_lru(lruvec, &list);

	__mod_node_page_state(pgdat, NR_ISOLATED_ANON + type, -isolated);

	item = current_is_kswapd() ? PGSTEAL_KSWAPD : PGSTEAL_DIRECT;
	if (!cgroup_reclaim(sc))
		__count_vm_events(item, reclaimed);
	__count_memcg_events(lruvec_memcg(lruvec), item, reclaimed);
	__count_vm_events(PGSTEAL_ANON + type, reclaimed);

	spin_unlock_irq(&lruvec->lru_lock);

	mem_cgroup_uncharge_list(&list);
	free_unref_page_list(&list);

	sc->nr_reclaimed += reclaimed;
done:
	return *nr_to_scan > 0 && sc->nr_reclaimed < sc->nr_to_reclaim;
}

/******************************************************************************
 *                          page reclaim
 ******************************************************************************/

static int get_swappiness(struct lruvec *lruvec)
{
	struct mem_cgroup *memcg = lruvec_memcg(lruvec);
	int swappiness = mem_cgroup_get_nr_swap_pages(memcg) >= (long)SWAP_CLUSTER_MAX ?
			 mem_cgroup_swappiness(memcg) : 0;

	VM_BUG_ON(swappiness > 200U);

	return swappiness;
}

static unsigned long get_nr_to_scan(struct lruvec *lruvec, struct scan_control *sc,
				    int swappiness)
{
	int gen, type, zone;
	long nr_to_scan = 0;
	struct lrugen *lrugen = &lruvec->evictable;
	DEFINE_MAX_SEQ();
	DEFINE_MIN_SEQ();

	lru_add_drain();

	for (type = !swappiness; type < ANON_AND_FILE; type++) {
		unsigned long seq;

		for (seq = min_seq[type]; seq <= max_seq; seq++) {
			gen = lru_gen_from_seq(seq);

			for (zone = 0; zone <= sc->reclaim_idx; zone++)
				nr_to_scan += READ_ONCE(lrugen->sizes[gen][type][zone]);
		}
	}

	nr_to_scan = max(nr_to_scan, 0L);
	nr_to_scan = round_up(nr_to_scan >> sc->priority, SWAP_CLUSTER_MAX);

	if (max_nr_gens(max_seq, min_seq, swappiness) > MIN_NR_GENS)
		return nr_to_scan;

	/* kswapd uses lru_gen_age_node() */
	if (current_is_kswapd())
		return 0;

	return walk_mm_list(lruvec, max_seq, sc, swappiness, NULL) ? nr_to_scan : 0;
}

static void lru_gen_shrink_lruvec(struct lruvec *lruvec, struct scan_control *sc)
{
	struct blk_plug plug;
	unsigned long scanned = 0;
	struct mem_cgroup *memcg = lruvec_memcg(lruvec);

	blk_start_plug(&plug);

	while (true) {
		long nr_to_scan;
		int swappiness = sc->may_swap ? get_swappiness(lruvec) : 0;

		nr_to_scan = get_nr_to_scan(lruvec, sc, swappiness) - scanned;
		if (nr_to_scan < (long)SWAP_CLUSTER_MAX)
			break;

		scanned += nr_to_scan;

		if (!evict_pages(lruvec, sc, swappiness, &nr_to_scan))
			break;

		scanned -= nr_to_scan;

		if (mem_cgroup_below_min(memcg) ||
		    (mem_cgroup_below_low(memcg) && !sc->memcg_low_reclaim))
			break;

		cond_resched();
	}

	blk_finish_plug(&plug);
}

/******************************************************************************
 *                          the background aging
 ******************************************************************************/

static int lru_gen_spread = MIN_NR_GENS;

static void try_walk_mm_list(struct lruvec *lruvec, struct scan_control *sc)
{
	int gen, type, zone;
	long old_and_young[2] = {};
	int spread = READ_ONCE(lru_gen_spread);
	int swappiness = get_swappiness(lruvec);
	struct lrugen *lrugen = &lruvec->evictable;
	struct pglist_data *pgdat = lruvec_pgdat(lruvec);
	DEFINE_MAX_SEQ();
	DEFINE_MIN_SEQ();

	lru_add_drain();

	for (type = !swappiness; type < ANON_AND_FILE; type++) {
		unsigned long seq;

		for (seq = min_seq[type]; seq <= max_seq; seq++) {
			gen = lru_gen_from_seq(seq);

			for (zone = 0; zone < MAX_NR_ZONES; zone++)
				old_and_young[seq == max_seq] +=
					READ_ONCE(lrugen->sizes[gen][type][zone]);
		}
	}

	old_and_young[0] = max(old_and_young[0], 0L);
	old_and_young[1] = max(old_and_young[1], 0L);

	/* try to spread pages out across spread+1 generations */
	if (old_and_young[0] >= old_and_young[1] * spread &&
	    min_nr_gens(max_seq, min_seq, swappiness) > max(spread, MIN_NR_GENS))
		return;

	walk_mm_list(lruvec, max_seq, sc, swappiness, pgdat->mm_walk_args);
}

static void lru_gen_age_node(struct pglist_data *pgdat, struct scan_control *sc)
{
	struct mem_cgroup *memcg;

	VM_BUG_ON(!current_is_kswapd());

	memcg = mem_cgroup_iter(NULL, NULL, NULL);
	do {
		struct lruvec *lruvec = mem_cgroup_lruvec(memcg, pgdat);

		if (!mem_cgroup_below_min(memcg) &&
		    (!mem_cgroup_below_low(memcg) || sc->memcg_low_reclaim))
			try_walk_mm_list(lruvec, sc);

		cond_resched();
	} while ((memcg = mem_cgroup_iter(NULL, memcg, NULL)));
}

/******************************************************************************
 *                          state change
 ******************************************************************************/

#ifdef CONFIG_LRU_GEN_ENABLED
DEFINE_STATIC_KEY_TRUE(lru_gen_static_key);
#else
DEFINE_STATIC_KEY_FALSE(lru_gen_static_key);
#endif

static DEFINE_MUTEX(lru_gen_state_mutex);
static int lru_gen_nr_swapfiles __read_mostly;

static bool __maybe_unused state_is_valid(struct lruvec *lruvec)
{
	int gen, type, zone;
	enum lru_list lru;
	struct lrugen *lrugen = &lruvec->evictable;

	for_each_evictable_lru(lru) {
		type = is_file_lru(lru);

		if (lrugen->enabled[type] && !list_empty(&lruvec->lists[lru]))
			return false;
	}

	for_each_gen_type_zone(gen, type, zone) {
		if (!lrugen->enabled[type] && !list_empty(&lrugen->lists[gen][type][zone]))
			return false;

		VM_WARN_ON_ONCE(!lrugen->enabled[type] && lrugen->sizes[gen][type][zone]);
	}

	return true;
}

static bool fill_lru_gen_lists(struct lruvec *lruvec)
{
	enum lru_list lru;
	int batch_size = 0;

	for_each_evictable_lru(lru) {
		int type = is_file_lru(lru);
		bool active = is_active_lru(lru);
		struct list_head *head = &lruvec->lists[lru];

		if (!lruvec->evictable.enabled[type])
			continue;

		while (!list_empty(head)) {
			bool success;
			struct page *page = lru_to_page(head);

			VM_BUG_ON_PAGE(PageTail(page), page);
			VM_BUG_ON_PAGE(PageUnevictable(page), page);
			VM_BUG_ON_PAGE(PageActive(page) != active, page);
			VM_BUG_ON_PAGE(page_lru_gen(page) != -1, page);
			VM_BUG_ON_PAGE(page_is_file_lru(page) != type, page);

			prefetchw_prev_lru_page(page, head, flags);

			del_page_from_lru_list(page, lruvec);
			success = lru_gen_addition(page, lruvec, true);
			VM_BUG_ON(!success);

			if (++batch_size == MAX_BATCH_SIZE)
				return false;
		}
	}

	return true;
}

static bool drain_lru_gen_lists(struct lruvec *lruvec)
{
	int gen, type, zone;
	int batch_size = 0;

	for_each_gen_type_zone(gen, type, zone) {
		struct list_head *head = &lruvec->evictable.lists[gen][type][zone];

		if (lruvec->evictable.enabled[type])
			continue;

		while (!list_empty(head)) {
			bool success;
			struct page *page = lru_to_page(head);

			VM_BUG_ON_PAGE(PageTail(page), page);
			VM_BUG_ON_PAGE(PageUnevictable(page), page);
			VM_BUG_ON_PAGE(PageActive(page), page);
			VM_BUG_ON_PAGE(page_is_file_lru(page) != type, page);
			VM_BUG_ON_PAGE(page_zonenum(page) != zone, page);

			prefetchw_prev_lru_page(page, head, flags);

			success = lru_gen_deletion(page, lruvec);
			VM_BUG_ON(!success);
			add_page_to_lru_list(page, lruvec);

			if (++batch_size == MAX_BATCH_SIZE)
				return false;
		}
	}

	return true;
}

/*
 * For file page tracking, we enable/disable it according to the main switch.
 * For anon page tracking, we only enabled it when the main switch is on and
 * there is at least one swapfile; we disable it when there are no swapfiles
 * regardless of the value of the main switch. Otherwise, we will eventually
 * reach the max size of the sliding window and have to call inc_min_seq(),
 * which brings an unnecessary overhead.
 */
void lru_gen_set_state(bool enable, bool main, bool swap)
{
	struct mem_cgroup *memcg;

	mem_hotplug_begin();
	mutex_lock(&lru_gen_state_mutex);
	cgroup_lock();

	main = main && enable != lru_gen_enabled();
	swap = swap && !(enable ? lru_gen_nr_swapfiles++ : --lru_gen_nr_swapfiles);
	swap = swap && lru_gen_enabled();
	if (!main && !swap)
		goto unlock;

	if (main) {
		if (enable)
			static_branch_enable(&lru_gen_static_key);
		else
			static_branch_disable(&lru_gen_static_key);
	}

	memcg = mem_cgroup_iter(NULL, NULL, NULL);
	do {
		int nid;

		for_each_node_state(nid, N_MEMORY) {
			struct lruvec *lruvec = mem_cgroup_lruvec(memcg, NODE_DATA(nid));
			struct lrugen *lrugen = &lruvec->evictable;

			spin_lock_irq(&lruvec->lru_lock);

			VM_BUG_ON(!seq_is_valid(lruvec));
			VM_BUG_ON(!state_is_valid(lruvec));

			WRITE_ONCE(lrugen->enabled[0], lru_gen_enabled() && lru_gen_nr_swapfiles);
			WRITE_ONCE(lrugen->enabled[1], lru_gen_enabled());

			while (!(enable ? fill_lru_gen_lists(lruvec) :
					  drain_lru_gen_lists(lruvec))) {
				spin_unlock_irq(&lruvec->lru_lock);
				cond_resched();
				spin_lock_irq(&lruvec->lru_lock);
			}

			spin_unlock_irq(&lruvec->lru_lock);
		}

		cond_resched();
	} while ((memcg = mem_cgroup_iter(NULL, memcg, NULL)));
unlock:
	cgroup_unlock();
	mutex_unlock(&lru_gen_state_mutex);
	mem_hotplug_done();
}

static int __meminit __maybe_unused lru_gen_online_mem(struct notifier_block *self,
						       unsigned long action, void *arg)
{
	struct mem_cgroup *memcg;
	struct memory_notify *mnb = arg;
	int nid = mnb->status_change_nid;

	if (action != MEM_GOING_ONLINE || nid == NUMA_NO_NODE)
		return NOTIFY_DONE;

	mutex_lock(&lru_gen_state_mutex);
	cgroup_lock();

	memcg = mem_cgroup_iter(NULL, NULL, NULL);
	do {
		struct lruvec *lruvec = mem_cgroup_lruvec(memcg, NODE_DATA(nid));
		struct lrugen *lrugen = &lruvec->evictable;

		VM_BUG_ON(!seq_is_valid(lruvec));
		VM_BUG_ON(!state_is_valid(lruvec));

		WRITE_ONCE(lrugen->enabled[0], lru_gen_enabled() && lru_gen_nr_swapfiles);
		WRITE_ONCE(lrugen->enabled[1], lru_gen_enabled());
	} while ((memcg = mem_cgroup_iter(NULL, memcg, NULL)));

	cgroup_unlock();
	mutex_unlock(&lru_gen_state_mutex);

	return NOTIFY_DONE;
}

static void lru_gen_start_kswapd(int nid)
{
	struct pglist_data *pgdat = NODE_DATA(nid);

	pgdat->mm_walk_args = kvzalloc_node(size_of_mm_walk_args(), GFP_KERNEL, nid);
	WARN_ON_ONCE(!pgdat->mm_walk_args);
}

static void lru_gen_stop_kswapd(int nid)
{
	struct pglist_data *pgdat = NODE_DATA(nid);

	kvfree(pgdat->mm_walk_args);
}

/******************************************************************************
 *                          sysfs interface
 ******************************************************************************/

static ssize_t show_lru_gen_spread(struct kobject *kobj, struct kobj_attribute *attr,
				   char *buf)
{
	return sprintf(buf, "%d\n", READ_ONCE(lru_gen_spread));
}

static ssize_t store_lru_gen_spread(struct kobject *kobj, struct kobj_attribute *attr,
				    const char *buf, size_t len)
{
	int spread;

	if (kstrtoint(buf, 10, &spread) || spread >= MAX_NR_GENS)
		return -EINVAL;

	WRITE_ONCE(lru_gen_spread, spread);

	return len;
}

static struct kobj_attribute lru_gen_spread_attr = __ATTR(
	spread, 0644, show_lru_gen_spread, store_lru_gen_spread
);

static ssize_t show_lru_gen_enabled(struct kobject *kobj, struct kobj_attribute *attr,
				    char *buf)
{
	return snprintf(buf, PAGE_SIZE, "%d\n", lru_gen_enabled());
}

static ssize_t store_lru_gen_enabled(struct kobject *kobj, struct kobj_attribute *attr,
				     const char *buf, size_t len)
{
	int enable;

	if (kstrtoint(buf, 10, &enable))
		return -EINVAL;

	lru_gen_set_state(enable, true, false);

	return len;
}

static struct kobj_attribute lru_gen_enabled_attr = __ATTR(
	enabled, 0644, show_lru_gen_enabled, store_lru_gen_enabled
);

static struct attribute *lru_gen_attrs[] = {
	&lru_gen_spread_attr.attr,
	&lru_gen_enabled_attr.attr,
	NULL
};

static struct attribute_group lru_gen_attr_group = {
	.name = "lru_gen",
	.attrs = lru_gen_attrs,
};

/******************************************************************************
 *                          debugfs interface
 ******************************************************************************/

static void *lru_gen_seq_start(struct seq_file *m, loff_t *pos)
{
	struct mem_cgroup *memcg;
	loff_t nr_to_skip = *pos;

	m->private = kzalloc(PATH_MAX, GFP_KERNEL);
	if (!m->private)
		return ERR_PTR(-ENOMEM);

	memcg = mem_cgroup_iter(NULL, NULL, NULL);
	do {
		int nid;

		for_each_node_state(nid, N_MEMORY) {
			if (!nr_to_skip--)
				return mem_cgroup_lruvec(memcg, NODE_DATA(nid));
		}
	} while ((memcg = mem_cgroup_iter(NULL, memcg, NULL)));

	return NULL;
}

static void lru_gen_seq_stop(struct seq_file *m, void *v)
{
	if (!IS_ERR_OR_NULL(v))
		mem_cgroup_iter_break(NULL, lruvec_memcg(v));

	kfree(m->private);
	m->private = NULL;
}

static void *lru_gen_seq_next(struct seq_file *m, void *v, loff_t *pos)
{
	int nid = lruvec_pgdat(v)->node_id;
	struct mem_cgroup *memcg = lruvec_memcg(v);

	++*pos;

	nid = next_memory_node(nid);
	if (nid == MAX_NUMNODES) {
		memcg = mem_cgroup_iter(NULL, memcg, NULL);
		if (!memcg)
			return NULL;

		nid = first_memory_node;
	}

	return mem_cgroup_lruvec(memcg, NODE_DATA(nid));
}

static void lru_gen_seq_show_full(struct seq_file *m, struct lruvec *lruvec,
				  unsigned long max_seq, unsigned long *min_seq,
				  unsigned long seq)
{
	int i;
	int type, tier;
	int hist = hist_from_seq_or_gen(seq);
	struct lrugen *lrugen = &lruvec->evictable;
	int nid = lruvec_pgdat(lruvec)->node_id;
	struct mem_cgroup *memcg = lruvec_memcg(lruvec);
	struct lru_gen_mm_list *mm_list = get_mm_list(memcg);

	for (tier = 0; tier < MAX_NR_TIERS; tier++) {
		seq_printf(m, "            %10d", tier);
		for (type = 0; type < ANON_AND_FILE; type++) {
			unsigned long n[3] = {};

			if (seq == max_seq) {
				n[0] = READ_ONCE(lrugen->avg_refaulted[type][tier]);
				n[1] = READ_ONCE(lrugen->avg_total[type][tier]);

				seq_printf(m, " %10luR %10luT %10lu ", n[0], n[1], n[2]);
			} else if (seq == min_seq[type] || NR_STAT_GENS > 1) {
				n[0] = atomic_long_read(&lrugen->refaulted[hist][type][tier]);
				n[1] = atomic_long_read(&lrugen->evicted[hist][type][tier]);
				if (tier)
					n[2] = READ_ONCE(lrugen->activated[hist][type][tier - 1]);

				seq_printf(m, " %10lur %10lue %10lua", n[0], n[1], n[2]);
			} else
				seq_puts(m, "          0           0           0 ");
		}
		seq_putc(m, '\n');
	}

	seq_puts(m, "                      ");
	for (i = 0; i < NR_MM_STATS; i++) {
		if (seq == max_seq && NR_STAT_GENS == 1)
			seq_printf(m, " %10lu%c", READ_ONCE(mm_list->nodes[nid].stats[hist][i]),
				   toupper(MM_STAT_CODES[i]));
		else if (seq != max_seq && NR_STAT_GENS > 1)
			seq_printf(m, " %10lu%c", READ_ONCE(mm_list->nodes[nid].stats[hist][i]),
				   MM_STAT_CODES[i]);
		else
			seq_puts(m, "          0 ");
	}
	seq_putc(m, '\n');
}

static int lru_gen_seq_show(struct seq_file *m, void *v)
{
	unsigned long seq;
	bool full = !debugfs_real_fops(m->file)->write;
	struct lruvec *lruvec = v;
	struct lrugen *lrugen = &lruvec->evictable;
	int nid = lruvec_pgdat(lruvec)->node_id;
	struct mem_cgroup *memcg = lruvec_memcg(lruvec);
	DEFINE_MAX_SEQ();
	DEFINE_MIN_SEQ();

	if (nid == first_memory_node) {
#ifdef CONFIG_MEMCG
		if (memcg)
			cgroup_path(memcg->css.cgroup, m->private, PATH_MAX);
#endif
		seq_printf(m, "memcg %5hu %s\n", mem_cgroup_id(memcg), (char *)m->private);
	}

	seq_printf(m, " node %5d\n", nid);

	seq = full ? (max_seq < MAX_NR_GENS ? 0 : max_seq - MAX_NR_GENS + 1) :
		     min(min_seq[0], min_seq[1]);

	for (; seq <= max_seq; seq++) {
		int gen, type, zone;
		unsigned int msecs;

		gen = lru_gen_from_seq(seq);
		msecs = jiffies_to_msecs(jiffies - READ_ONCE(lrugen->timestamps[gen]));

		seq_printf(m, " %10lu %10u", seq, msecs);

		for (type = 0; type < ANON_AND_FILE; type++) {
			long size = 0;

			if (seq < min_seq[type]) {
				seq_puts(m, "         -0 ");
				continue;
			}

			for (zone = 0; zone < MAX_NR_ZONES; zone++)
				size += READ_ONCE(lrugen->sizes[gen][type][zone]);

			seq_printf(m, " %10lu ", max(size, 0L));
		}

		seq_putc(m, '\n');

		if (full)
			lru_gen_seq_show_full(m, lruvec, max_seq, min_seq, seq);
	}

	return 0;
}

static const struct seq_operations lru_gen_seq_ops = {
	.start = lru_gen_seq_start,
	.stop = lru_gen_seq_stop,
	.next = lru_gen_seq_next,
	.show = lru_gen_seq_show,
};

static int advance_max_seq(struct lruvec *lruvec, unsigned long seq, int swappiness)
{
	struct scan_control sc = {
		.target_mem_cgroup = lruvec_memcg(lruvec),
	};
	DEFINE_MAX_SEQ();

	if (seq == max_seq)
		walk_mm_list(lruvec, max_seq, &sc, swappiness, NULL);

	return seq > max_seq ? -EINVAL : 0;
}

static int advance_min_seq(struct lruvec *lruvec, unsigned long seq, int swappiness,
			   unsigned long nr_to_reclaim)
{
	struct blk_plug plug;
	int err = -EINTR;
	long nr_to_scan = LONG_MAX;
	struct scan_control sc = {
		.nr_to_reclaim = nr_to_reclaim,
		.target_mem_cgroup = lruvec_memcg(lruvec),
		.may_writepage = 1,
		.may_unmap = 1,
		.may_swap = 1,
		.reclaim_idx = MAX_NR_ZONES - 1,
		.gfp_mask = GFP_KERNEL,
	};
	DEFINE_MAX_SEQ();

	if (seq >= max_seq - 1)
		return -EINVAL;

	blk_start_plug(&plug);

	while (!signal_pending(current)) {
		DEFINE_MIN_SEQ();

		if (seq < min(min_seq[!swappiness], min_seq[swappiness < 200]) ||
		    !evict_pages(lruvec, &sc, swappiness, &nr_to_scan)) {
			err = 0;
			break;
		}

		cond_resched();
	}

	blk_finish_plug(&plug);

	return err;
}

static int advance_seq(char cmd, int memcg_id, int nid, unsigned long seq,
		       int swappiness, unsigned long nr_to_reclaim)
{
	struct lruvec *lruvec;
	int err = -EINVAL;
	struct mem_cgroup *memcg = NULL;

	if (!mem_cgroup_disabled()) {
		rcu_read_lock();
		memcg = mem_cgroup_from_id(memcg_id);
#ifdef CONFIG_MEMCG
		if (memcg && !css_tryget(&memcg->css))
			memcg = NULL;
#endif
		rcu_read_unlock();

		if (!memcg)
			goto done;
	}
	if (memcg_id != mem_cgroup_id(memcg))
		goto done;

	if (nid < 0 || nid >= MAX_NUMNODES || !node_state(nid, N_MEMORY))
		goto done;

	lruvec = mem_cgroup_lruvec(memcg, NODE_DATA(nid));

	if (swappiness == -1)
		swappiness = get_swappiness(lruvec);
	else if (swappiness > 200U)
		goto done;

	switch (cmd) {
	case '+':
		err = advance_max_seq(lruvec, seq, swappiness);
		break;
	case '-':
		err = advance_min_seq(lruvec, seq, swappiness, nr_to_reclaim);
		break;
	}
done:
	mem_cgroup_put(memcg);

	return err;
}

static ssize_t lru_gen_seq_write(struct file *file, const char __user *src,
				 size_t len, loff_t *pos)
{
	void *buf;
	char *cur, *next;
	int err = 0;

	buf = kvmalloc(len + 1, GFP_USER);
	if (!buf)
		return -ENOMEM;

	if (copy_from_user(buf, src, len)) {
		kvfree(buf);
		return -EFAULT;
	}

	next = buf;
	next[len] = '\0';

	while ((cur = strsep(&next, ",;\n"))) {
		int n;
		int end;
		char cmd;
		unsigned int memcg_id;
		unsigned int nid;
		unsigned long seq;
		unsigned int swappiness = -1;
		unsigned long nr_to_reclaim = -1;

		cur = skip_spaces(cur);
		if (!*cur)
			continue;

		n = sscanf(cur, "%c %u %u %lu %n %u %n %lu %n", &cmd, &memcg_id, &nid,
			   &seq, &end, &swappiness, &end, &nr_to_reclaim, &end);
		if (n < 4 || cur[end]) {
			err = -EINVAL;
			break;
		}

		err = advance_seq(cmd, memcg_id, nid, seq, swappiness, nr_to_reclaim);
		if (err)
			break;
	}

	kvfree(buf);

	return err ? : len;
}

static int lru_gen_seq_open(struct inode *inode, struct file *file)
{
	return seq_open(file, &lru_gen_seq_ops);
}

static const struct file_operations lru_gen_rw_fops = {
	.open = lru_gen_seq_open,
	.read = seq_read,
	.write = lru_gen_seq_write,
	.llseek = seq_lseek,
	.release = seq_release,
};

static const struct file_operations lru_gen_ro_fops = {
	.open = lru_gen_seq_open,
	.read = seq_read,
	.llseek = seq_lseek,
	.release = seq_release,
};

/******************************************************************************
 *                          initialization
 ******************************************************************************/

void lru_gen_init_lruvec(struct lruvec *lruvec)
{
	int i;
	int gen, type, zone;
	struct lrugen *lrugen = &lruvec->evictable;

	lrugen->max_seq = MIN_NR_GENS + 1;
	lrugen->enabled[0] = lru_gen_enabled() && lru_gen_nr_swapfiles;
	lrugen->enabled[1] = lru_gen_enabled();

	for (i = 0; i <= MIN_NR_GENS + 1; i++)
		lrugen->timestamps[i] = jiffies;

	for_each_gen_type_zone(gen, type, zone)
		INIT_LIST_HEAD(&lrugen->lists[gen][type][zone]);
}

static int __init init_lru_gen(void)
{
	BUILD_BUG_ON(MIN_NR_GENS + 1 >= MAX_NR_GENS);
	BUILD_BUG_ON(BIT(LRU_GEN_WIDTH) <= MAX_NR_GENS);
	BUILD_BUG_ON(sizeof(MM_STAT_CODES) != NR_MM_STATS + 1);

	VM_BUG_ON(PMD_SIZE / PAGE_SIZE != PTRS_PER_PTE);
	VM_BUG_ON(PUD_SIZE / PMD_SIZE != PTRS_PER_PMD);
	VM_BUG_ON(P4D_SIZE / PUD_SIZE != PTRS_PER_PUD);

	if (mem_cgroup_disabled()) {
		global_mm_list = alloc_mm_list();
		if (WARN_ON_ONCE(!global_mm_list))
			return -ENOMEM;
	}

	if (hotplug_memory_notifier(lru_gen_online_mem, 0))
		pr_err("lru_gen: failed to subscribe hotplug notifications\n");

	if (sysfs_create_group(mm_kobj, &lru_gen_attr_group))
		pr_err("lru_gen: failed to create sysfs group\n");

	debugfs_create_file("lru_gen", 0644, NULL, NULL, &lru_gen_rw_fops);
	debugfs_create_file("lru_gen_full", 0444, NULL, NULL, &lru_gen_ro_fops);

	return 0;
};
/*
 * We want to run as early as possible because debug code may call mm_alloc()
 * and mmput(). Out only dependency mm_kobj is initialized one stage earlier.
 */
arch_initcall(init_lru_gen);

#else /* CONFIG_LRU_GEN */

static void lru_gen_shrink_lruvec(struct lruvec *lruvec, struct scan_control *sc)
{
}

static void lru_gen_age_node(struct pglist_data *pgdat, struct scan_control *sc)
{
}

static void lru_gen_start_kswapd(int nid)
{
}

<<<<<<< HEAD
#ifdef CONFIG_LRU_GEN
static void age_lru_gens(struct pglist_data *pgdat, struct scan_control *sc);
static void shrink_lru_gens(struct lruvec *lruvec, struct scan_control *sc);
#else
static void age_lru_gens(struct pglist_data *pgdat, struct scan_control *sc)
{
}

static void shrink_lru_gens(struct lruvec *lruvec, struct scan_control *sc)
{
}
#endif
=======
static void lru_gen_stop_kswapd(int nid)
{
}

#endif /* CONFIG_LRU_GEN */
>>>>>>> c2f789ef

static void shrink_lruvec(struct lruvec *lruvec, struct scan_control *sc)
{
	unsigned long nr[NR_LRU_LISTS];
	unsigned long targets[NR_LRU_LISTS];
	unsigned long nr_to_scan;
	enum lru_list lru;
	unsigned long nr_reclaimed = 0;
	unsigned long nr_to_reclaim = sc->nr_to_reclaim;
	struct blk_plug plug;
	bool scan_adjusted;

	if (lru_gen_enabled()) {
<<<<<<< HEAD
		shrink_lru_gens(lruvec, sc);
=======
		lru_gen_shrink_lruvec(lruvec, sc);
>>>>>>> c2f789ef
		return;
	}

	get_scan_count(lruvec, sc, nr);

	/* Record the original scan target for proportional adjustments later */
	memcpy(targets, nr, sizeof(nr));

	/*
	 * Global reclaiming within direct reclaim at DEF_PRIORITY is a normal
	 * event that can occur when there is little memory pressure e.g.
	 * multiple streaming readers/writers. Hence, we do not abort scanning
	 * when the requested number of pages are reclaimed when scanning at
	 * DEF_PRIORITY on the assumption that the fact we are direct
	 * reclaiming implies that kswapd is not keeping up and it is best to
	 * do a batch of work at once. For memcg reclaim one check is made to
	 * abort proportional reclaim if either the file or anon lru has already
	 * dropped to zero at the first pass.
	 */
	scan_adjusted = (!cgroup_reclaim(sc) && !current_is_kswapd() &&
			 sc->priority == DEF_PRIORITY);

	blk_start_plug(&plug);
	while (nr[LRU_INACTIVE_ANON] || nr[LRU_ACTIVE_FILE] ||
					nr[LRU_INACTIVE_FILE]) {
		unsigned long nr_anon, nr_file, percentage;
		unsigned long nr_scanned;

		for_each_evictable_lru(lru) {
			if (nr[lru]) {
				nr_to_scan = min(nr[lru], SWAP_CLUSTER_MAX);
				nr[lru] -= nr_to_scan;

				nr_reclaimed += shrink_list(lru, nr_to_scan,
							    lruvec, sc);
			}
		}

		cond_resched();

		if (nr_reclaimed < nr_to_reclaim || scan_adjusted)
			continue;

		/*
		 * For kswapd and memcg, reclaim at least the number of pages
		 * requested. Ensure that the anon and file LRUs are scanned
		 * proportionally what was requested by get_scan_count(). We
		 * stop reclaiming one LRU and reduce the amount scanning
		 * proportional to the original scan target.
		 */
		nr_file = nr[LRU_INACTIVE_FILE] + nr[LRU_ACTIVE_FILE];
		nr_anon = nr[LRU_INACTIVE_ANON] + nr[LRU_ACTIVE_ANON];

		/*
		 * It's just vindictive to attack the larger once the smaller
		 * has gone to zero.  And given the way we stop scanning the
		 * smaller below, this makes sure that we only make one nudge
		 * towards proportionality once we've got nr_to_reclaim.
		 */
		if (!nr_file || !nr_anon)
			break;

		if (nr_file > nr_anon) {
			unsigned long scan_target = targets[LRU_INACTIVE_ANON] +
						targets[LRU_ACTIVE_ANON] + 1;
			lru = LRU_BASE;
			percentage = nr_anon * 100 / scan_target;
		} else {
			unsigned long scan_target = targets[LRU_INACTIVE_FILE] +
						targets[LRU_ACTIVE_FILE] + 1;
			lru = LRU_FILE;
			percentage = nr_file * 100 / scan_target;
		}

		/* Stop scanning the smaller of the LRU */
		nr[lru] = 0;
		nr[lru + LRU_ACTIVE] = 0;

		/*
		 * Recalculate the other LRU scan count based on its original
		 * scan target and the percentage scanning already complete
		 */
		lru = (lru == LRU_FILE) ? LRU_BASE : LRU_FILE;
		nr_scanned = targets[lru] - nr[lru];
		nr[lru] = targets[lru] * (100 - percentage) / 100;
		nr[lru] -= min(nr[lru], nr_scanned);

		lru += LRU_ACTIVE;
		nr_scanned = targets[lru] - nr[lru];
		nr[lru] = targets[lru] * (100 - percentage) / 100;
		nr[lru] -= min(nr[lru], nr_scanned);

		scan_adjusted = true;
	}
	blk_finish_plug(&plug);
	sc->nr_reclaimed += nr_reclaimed;

	/*
	 * Even if we did not try to evict anon pages at all, we want to
	 * rebalance the anon lru active/inactive ratio.
	 */
	if (total_swap_pages && inactive_is_low(lruvec, LRU_INACTIVE_ANON))
		shrink_active_list(SWAP_CLUSTER_MAX, lruvec,
				   sc, LRU_ACTIVE_ANON);
}

/* Use reclaim/compaction for costly allocs or under memory pressure */
static bool in_reclaim_compaction(struct scan_control *sc)
{
	if (IS_ENABLED(CONFIG_COMPACTION) && sc->order &&
			(sc->order > PAGE_ALLOC_COSTLY_ORDER ||
			 sc->priority < DEF_PRIORITY - 2))
		return true;

	return false;
}

/*
 * Reclaim/compaction is used for high-order allocation requests. It reclaims
 * order-0 pages before compacting the zone. should_continue_reclaim() returns
 * true if more pages should be reclaimed such that when the page allocator
 * calls try_to_compact_pages() that it will have enough free pages to succeed.
 * It will give up earlier than that if there is difficulty reclaiming pages.
 */
static inline bool should_continue_reclaim(struct pglist_data *pgdat,
					unsigned long nr_reclaimed,
					struct scan_control *sc)
{
	unsigned long pages_for_compaction;
	unsigned long inactive_lru_pages;
	int z;

	/* If not in reclaim/compaction mode, stop */
	if (!in_reclaim_compaction(sc))
		return false;

	/*
	 * Stop if we failed to reclaim any pages from the last SWAP_CLUSTER_MAX
	 * number of pages that were scanned. This will return to the caller
	 * with the risk reclaim/compaction and the resulting allocation attempt
	 * fails. In the past we have tried harder for __GFP_RETRY_MAYFAIL
	 * allocations through requiring that the full LRU list has been scanned
	 * first, by assuming that zero delta of sc->nr_scanned means full LRU
	 * scan, but that approximation was wrong, and there were corner cases
	 * where always a non-zero amount of pages were scanned.
	 */
	if (!nr_reclaimed)
		return false;

	/* If compaction would go ahead or the allocation would succeed, stop */
	for (z = 0; z <= sc->reclaim_idx; z++) {
		struct zone *zone = &pgdat->node_zones[z];
		if (!managed_zone(zone))
			continue;

		switch (compaction_suitable(zone, sc->order, 0, sc->reclaim_idx)) {
		case COMPACT_SUCCESS:
		case COMPACT_CONTINUE:
			return false;
		default:
			/* check next zone */
			;
		}
	}

	/*
	 * If we have not reclaimed enough pages for compaction and the
	 * inactive lists are large enough, continue reclaiming
	 */
	pages_for_compaction = compact_gap(sc->order);
	inactive_lru_pages = node_page_state(pgdat, NR_INACTIVE_FILE);
	if (get_nr_swap_pages() > 0)
		inactive_lru_pages += node_page_state(pgdat, NR_INACTIVE_ANON);

	return inactive_lru_pages > pages_for_compaction;
}

static void shrink_node_memcgs(pg_data_t *pgdat, struct scan_control *sc)
{
	struct mem_cgroup *target_memcg = sc->target_mem_cgroup;
	struct mem_cgroup *memcg;

	memcg = mem_cgroup_iter(target_memcg, NULL, NULL);
	do {
		struct lruvec *lruvec = mem_cgroup_lruvec(memcg, pgdat);
		unsigned long reclaimed;
		unsigned long scanned;

		/*
		 * This loop can become CPU-bound when target memcgs
		 * aren't eligible for reclaim - either because they
		 * don't have any reclaimable pages, or because their
		 * memory is explicitly protected. Avoid soft lockups.
		 */
		cond_resched();

		mem_cgroup_calculate_protection(target_memcg, memcg);

		if (mem_cgroup_below_min(memcg)) {
			/*
			 * Hard protection.
			 * If there is no reclaimable memory, OOM.
			 */
			continue;
		} else if (mem_cgroup_below_low(memcg)) {
			/*
			 * Soft protection.
			 * Respect the protection only as long as
			 * there is an unprotected supply
			 * of reclaimable memory from other cgroups.
			 */
			if (!sc->memcg_low_reclaim) {
				sc->memcg_low_skipped = 1;
				continue;
			}
			memcg_memory_event(memcg, MEMCG_LOW);
		}

		reclaimed = sc->nr_reclaimed;
		scanned = sc->nr_scanned;

		shrink_lruvec(lruvec, sc);

		shrink_slab(sc->gfp_mask, pgdat->node_id, memcg,
			    sc->priority);

		/* Record the group's reclaim efficiency */
		vmpressure(sc->gfp_mask, memcg, false,
			   sc->nr_scanned - scanned,
			   sc->nr_reclaimed - reclaimed);

	} while ((memcg = mem_cgroup_iter(target_memcg, memcg, NULL)));
}

static void shrink_node(pg_data_t *pgdat, struct scan_control *sc)
{
	struct reclaim_state *reclaim_state = current->reclaim_state;
	unsigned long nr_reclaimed, nr_scanned;
	struct lruvec *target_lruvec;
	bool reclaimable = false;

	target_lruvec = mem_cgroup_lruvec(sc->target_mem_cgroup, pgdat);

again:
	memset(&sc->nr, 0, sizeof(sc->nr));

	nr_reclaimed = sc->nr_reclaimed;
	nr_scanned = sc->nr_scanned;

	prepare_scan_count(pgdat, sc);

	shrink_node_memcgs(pgdat, sc);

	if (reclaim_state) {
		sc->nr_reclaimed += reclaim_state->reclaimed_slab;
		reclaim_state->reclaimed_slab = 0;
	}

	/* Record the subtree's reclaim efficiency */
	vmpressure(sc->gfp_mask, sc->target_mem_cgroup, true,
		   sc->nr_scanned - nr_scanned,
		   sc->nr_reclaimed - nr_reclaimed);

	if (sc->nr_reclaimed - nr_reclaimed)
		reclaimable = true;

	if (current_is_kswapd()) {
		/*
		 * If reclaim is isolating dirty pages under writeback,
		 * it implies that the long-lived page allocation rate
		 * is exceeding the page laundering rate. Either the
		 * global limits are not being effective at throttling
		 * processes due to the page distribution throughout
		 * zones or there is heavy usage of a slow backing
		 * device. The only option is to throttle from reclaim
		 * context which is not ideal as there is no guarantee
		 * the dirtying process is throttled in the same way
		 * balance_dirty_pages() manages.
		 *
		 * Once a node is flagged PGDAT_WRITEBACK, kswapd will
		 * count the number of pages under pages flagged for
		 * immediate reclaim and stall if any are encountered
		 * in the nr_immediate check below.
		 */
		if (sc->nr.writeback && sc->nr.writeback == sc->nr.taken)
			set_bit(PGDAT_WRITEBACK, &pgdat->flags);

		/* Allow kswapd to start writing pages during reclaim.*/
		if (sc->nr.unqueued_dirty == sc->nr.file_taken)
			set_bit(PGDAT_DIRTY, &pgdat->flags);

		/*
		 * If kswapd scans pages marked for immediate
		 * reclaim and under writeback (nr_immediate), it
		 * implies that pages are cycling through the LRU
		 * faster than they are written so also forcibly stall.
		 */
		if (sc->nr.immediate)
			congestion_wait(BLK_RW_ASYNC, HZ/10);
	}

	/*
	 * Tag a node/memcg as congested if all the dirty pages
	 * scanned were backed by a congested BDI and
	 * wait_iff_congested will stall.
	 *
	 * Legacy memcg will stall in page writeback so avoid forcibly
	 * stalling in wait_iff_congested().
	 */
	if ((current_is_kswapd() ||
	     (cgroup_reclaim(sc) && writeback_throttling_sane(sc))) &&
	    sc->nr.dirty && sc->nr.dirty == sc->nr.congested)
		set_bit(LRUVEC_CONGESTED, &target_lruvec->flags);

	/*
	 * Stall direct reclaim for IO completions if underlying BDIs
	 * and node is congested. Allow kswapd to continue until it
	 * starts encountering unqueued dirty pages or cycling through
	 * the LRU too quickly.
	 */
	if (!current_is_kswapd() && current_may_throttle() &&
	    !sc->hibernation_mode &&
	    test_bit(LRUVEC_CONGESTED, &target_lruvec->flags))
		wait_iff_congested(BLK_RW_ASYNC, HZ/10);

	if (should_continue_reclaim(pgdat, sc->nr_reclaimed - nr_reclaimed,
				    sc))
		goto again;

	/*
	 * Kswapd gives up on balancing particular nodes after too
	 * many failures to reclaim anything from them and goes to
	 * sleep. On reclaim progress, reset the failure counter. A
	 * successful direct reclaim run will revive a dormant kswapd.
	 */
	if (reclaimable)
		pgdat->kswapd_failures = 0;
}

/*
 * Returns true if compaction should go ahead for a costly-order request, or
 * the allocation would already succeed without compaction. Return false if we
 * should reclaim first.
 */
static inline bool compaction_ready(struct zone *zone, struct scan_control *sc)
{
	unsigned long watermark;
	enum compact_result suitable;

	suitable = compaction_suitable(zone, sc->order, 0, sc->reclaim_idx);
	if (suitable == COMPACT_SUCCESS)
		/* Allocation should succeed already. Don't reclaim. */
		return true;
	if (suitable == COMPACT_SKIPPED)
		/* Compaction cannot yet proceed. Do reclaim. */
		return false;

	/*
	 * Compaction is already possible, but it takes time to run and there
	 * are potentially other callers using the pages just freed. So proceed
	 * with reclaim to make a buffer of free pages available to give
	 * compaction a reasonable chance of completing and allocating the page.
	 * Note that we won't actually reclaim the whole buffer in one attempt
	 * as the target watermark in should_continue_reclaim() is lower. But if
	 * we are already above the high+gap watermark, don't reclaim at all.
	 */
	watermark = high_wmark_pages(zone) + compact_gap(sc->order);

	return zone_watermark_ok_safe(zone, 0, watermark, sc->reclaim_idx);
}

/*
 * This is the direct reclaim path, for page-allocating processes.  We only
 * try to reclaim pages from zones which will satisfy the caller's allocation
 * request.
 *
 * If a zone is deemed to be full of pinned pages then just give it a light
 * scan then give up on it.
 */
static void shrink_zones(struct zonelist *zonelist, struct scan_control *sc)
{
	struct zoneref *z;
	struct zone *zone;
	unsigned long nr_soft_reclaimed;
	unsigned long nr_soft_scanned;
	gfp_t orig_mask;
	pg_data_t *last_pgdat = NULL;

	/*
	 * If the number of buffer_heads in the machine exceeds the maximum
	 * allowed level, force direct reclaim to scan the highmem zone as
	 * highmem pages could be pinning lowmem pages storing buffer_heads
	 */
	orig_mask = sc->gfp_mask;
	if (buffer_heads_over_limit) {
		sc->gfp_mask |= __GFP_HIGHMEM;
		sc->reclaim_idx = gfp_zone(sc->gfp_mask);
	}

	for_each_zone_zonelist_nodemask(zone, z, zonelist,
					sc->reclaim_idx, sc->nodemask) {
		/*
		 * Take care memory controller reclaiming has small influence
		 * to global LRU.
		 */
		if (!cgroup_reclaim(sc)) {
			if (!cpuset_zone_allowed(zone,
						 GFP_KERNEL | __GFP_HARDWALL))
				continue;

			/*
			 * If we already have plenty of memory free for
			 * compaction in this zone, don't free any more.
			 * Even though compaction is invoked for any
			 * non-zero order, only frequent costly order
			 * reclamation is disruptive enough to become a
			 * noticeable problem, like transparent huge
			 * page allocations.
			 */
			if (IS_ENABLED(CONFIG_COMPACTION) &&
			    sc->order > PAGE_ALLOC_COSTLY_ORDER &&
			    compaction_ready(zone, sc)) {
				sc->compaction_ready = true;
				continue;
			}

			/*
			 * Shrink each node in the zonelist once. If the
			 * zonelist is ordered by zone (not the default) then a
			 * node may be shrunk multiple times but in that case
			 * the user prefers lower zones being preserved.
			 */
			if (zone->zone_pgdat == last_pgdat)
				continue;

			/*
			 * This steals pages from memory cgroups over softlimit
			 * and returns the number of reclaimed pages and
			 * scanned pages. This works for global memory pressure
			 * and balancing, not for a memcg's limit.
			 */
			nr_soft_scanned = 0;
			nr_soft_reclaimed = mem_cgroup_soft_limit_reclaim(zone->zone_pgdat,
						sc->order, sc->gfp_mask,
						&nr_soft_scanned);
			sc->nr_reclaimed += nr_soft_reclaimed;
			sc->nr_scanned += nr_soft_scanned;
			/* need some check for avoid more shrink_zone() */
		}

		/* See comment about same check for global reclaim above */
		if (zone->zone_pgdat == last_pgdat)
			continue;
		last_pgdat = zone->zone_pgdat;
		shrink_node(zone->zone_pgdat, sc);
	}

	/*
	 * Restore to original mask to avoid the impact on the caller if we
	 * promoted it to __GFP_HIGHMEM.
	 */
	sc->gfp_mask = orig_mask;
}

static void snapshot_refaults(struct mem_cgroup *target_memcg, pg_data_t *pgdat)
{
	struct lruvec *target_lruvec;
	unsigned long refaults;

<<<<<<< HEAD
	/* the multigenerational lru doesn't use these counters */
=======
>>>>>>> c2f789ef
	if (lru_gen_enabled())
		return;

	target_lruvec = mem_cgroup_lruvec(target_memcg, pgdat);
	refaults = lruvec_page_state(target_lruvec, WORKINGSET_ACTIVATE_ANON);
	target_lruvec->refaults[0] = refaults;
	refaults = lruvec_page_state(target_lruvec, WORKINGSET_ACTIVATE_FILE);
	target_lruvec->refaults[1] = refaults;
}

/*
 * This is the main entry point to direct page reclaim.
 *
 * If a full scan of the inactive list fails to free enough memory then we
 * are "out of memory" and something needs to be killed.
 *
 * If the caller is !__GFP_FS then the probability of a failure is reasonably
 * high - the zone may be full of dirty or under-writeback pages, which this
 * caller can't do much about.  We kick the writeback threads and take explicit
 * naps in the hope that some of these pages can be written.  But if the
 * allocating task holds filesystem locks which prevent writeout this might not
 * work, and the allocation attempt will fail.
 *
 * returns:	0, if no pages reclaimed
 * 		else, the number of pages reclaimed
 */
static unsigned long do_try_to_free_pages(struct zonelist *zonelist,
					  struct scan_control *sc)
{
	int initial_priority = sc->priority;
	pg_data_t *last_pgdat;
	struct zoneref *z;
	struct zone *zone;
retry:
	delayacct_freepages_start();

	if (!cgroup_reclaim(sc))
		__count_zid_vm_events(ALLOCSTALL, sc->reclaim_idx, 1);

	do {
		vmpressure_prio(sc->gfp_mask, sc->target_mem_cgroup,
				sc->priority);
		sc->nr_scanned = 0;
		shrink_zones(zonelist, sc);

		if (sc->nr_reclaimed >= sc->nr_to_reclaim)
			break;

		if (sc->compaction_ready)
			break;

		/*
		 * If we're getting trouble reclaiming, start doing
		 * writepage even in laptop mode.
		 */
		if (sc->priority < DEF_PRIORITY - 2)
			sc->may_writepage = 1;
	} while (--sc->priority >= 0);

	last_pgdat = NULL;
	for_each_zone_zonelist_nodemask(zone, z, zonelist, sc->reclaim_idx,
					sc->nodemask) {
		if (zone->zone_pgdat == last_pgdat)
			continue;
		last_pgdat = zone->zone_pgdat;

		snapshot_refaults(sc->target_mem_cgroup, zone->zone_pgdat);

		if (cgroup_reclaim(sc)) {
			struct lruvec *lruvec;

			lruvec = mem_cgroup_lruvec(sc->target_mem_cgroup,
						   zone->zone_pgdat);
			clear_bit(LRUVEC_CONGESTED, &lruvec->flags);
		}
	}

	delayacct_freepages_end();

	if (sc->nr_reclaimed)
		return sc->nr_reclaimed;

	/* Aborted reclaim to try compaction? don't OOM, then */
	if (sc->compaction_ready)
		return 1;

	/*
	 * We make inactive:active ratio decisions based on the node's
	 * composition of memory, but a restrictive reclaim_idx or a
	 * memory.low cgroup setting can exempt large amounts of
	 * memory from reclaim. Neither of which are very common, so
	 * instead of doing costly eligibility calculations of the
	 * entire cgroup subtree up front, we assume the estimates are
	 * good, and retry with forcible deactivation if that fails.
	 */
	if (sc->skipped_deactivate) {
		sc->priority = initial_priority;
		sc->force_deactivate = 1;
		sc->skipped_deactivate = 0;
		goto retry;
	}

	/* Untapped cgroup reserves?  Don't OOM, retry. */
	if (sc->memcg_low_skipped) {
		sc->priority = initial_priority;
		sc->force_deactivate = 0;
		sc->memcg_low_reclaim = 1;
		sc->memcg_low_skipped = 0;
		goto retry;
	}

	return 0;
}

static bool allow_direct_reclaim(pg_data_t *pgdat)
{
	struct zone *zone;
	unsigned long pfmemalloc_reserve = 0;
	unsigned long free_pages = 0;
	int i;
	bool wmark_ok;

	if (pgdat->kswapd_failures >= MAX_RECLAIM_RETRIES)
		return true;

	for (i = 0; i <= ZONE_NORMAL; i++) {
		zone = &pgdat->node_zones[i];
		if (!managed_zone(zone))
			continue;

		if (!zone_reclaimable_pages(zone))
			continue;

		pfmemalloc_reserve += min_wmark_pages(zone);
		free_pages += zone_page_state(zone, NR_FREE_PAGES);
	}

	/* If there are no reserves (unexpected config) then do not throttle */
	if (!pfmemalloc_reserve)
		return true;

	wmark_ok = free_pages > pfmemalloc_reserve / 2;

	/* kswapd must be awake if processes are being throttled */
	if (!wmark_ok && waitqueue_active(&pgdat->kswapd_wait)) {
		if (READ_ONCE(pgdat->kswapd_highest_zoneidx) > ZONE_NORMAL)
			WRITE_ONCE(pgdat->kswapd_highest_zoneidx, ZONE_NORMAL);

		wake_up_interruptible(&pgdat->kswapd_wait);
	}

	return wmark_ok;
}

/*
 * Throttle direct reclaimers if backing storage is backed by the network
 * and the PFMEMALLOC reserve for the preferred node is getting dangerously
 * depleted. kswapd will continue to make progress and wake the processes
 * when the low watermark is reached.
 *
 * Returns true if a fatal signal was delivered during throttling. If this
 * happens, the page allocator should not consider triggering the OOM killer.
 */
static bool throttle_direct_reclaim(gfp_t gfp_mask, struct zonelist *zonelist,
					nodemask_t *nodemask)
{
	struct zoneref *z;
	struct zone *zone;
	pg_data_t *pgdat = NULL;

	/*
	 * Kernel threads should not be throttled as they may be indirectly
	 * responsible for cleaning pages necessary for reclaim to make forward
	 * progress. kjournald for example may enter direct reclaim while
	 * committing a transaction where throttling it could forcing other
	 * processes to block on log_wait_commit().
	 */
	if (current->flags & PF_KTHREAD)
		goto out;

	/*
	 * If a fatal signal is pending, this process should not throttle.
	 * It should return quickly so it can exit and free its memory
	 */
	if (fatal_signal_pending(current))
		goto out;

	/*
	 * Check if the pfmemalloc reserves are ok by finding the first node
	 * with a usable ZONE_NORMAL or lower zone. The expectation is that
	 * GFP_KERNEL will be required for allocating network buffers when
	 * swapping over the network so ZONE_HIGHMEM is unusable.
	 *
	 * Throttling is based on the first usable node and throttled processes
	 * wait on a queue until kswapd makes progress and wakes them. There
	 * is an affinity then between processes waking up and where reclaim
	 * progress has been made assuming the process wakes on the same node.
	 * More importantly, processes running on remote nodes will not compete
	 * for remote pfmemalloc reserves and processes on different nodes
	 * should make reasonable progress.
	 */
	for_each_zone_zonelist_nodemask(zone, z, zonelist,
					gfp_zone(gfp_mask), nodemask) {
		if (zone_idx(zone) > ZONE_NORMAL)
			continue;

		/* Throttle based on the first usable node */
		pgdat = zone->zone_pgdat;
		if (allow_direct_reclaim(pgdat))
			goto out;
		break;
	}

	/* If no zone was usable by the allocation flags then do not throttle */
	if (!pgdat)
		goto out;

	/* Account for the throttling */
	count_vm_event(PGSCAN_DIRECT_THROTTLE);

	/*
	 * If the caller cannot enter the filesystem, it's possible that it
	 * is due to the caller holding an FS lock or performing a journal
	 * transaction in the case of a filesystem like ext[3|4]. In this case,
	 * it is not safe to block on pfmemalloc_wait as kswapd could be
	 * blocked waiting on the same lock. Instead, throttle for up to a
	 * second before continuing.
	 */
	if (!(gfp_mask & __GFP_FS)) {
		wait_event_interruptible_timeout(pgdat->pfmemalloc_wait,
			allow_direct_reclaim(pgdat), HZ);

		goto check_pending;
	}

	/* Throttle until kswapd wakes the process */
	wait_event_killable(zone->zone_pgdat->pfmemalloc_wait,
		allow_direct_reclaim(pgdat));

check_pending:
	if (fatal_signal_pending(current))
		return true;

out:
	return false;
}

unsigned long try_to_free_pages(struct zonelist *zonelist, int order,
				gfp_t gfp_mask, nodemask_t *nodemask)
{
	unsigned long nr_reclaimed;
	struct scan_control sc = {
		.nr_to_reclaim = SWAP_CLUSTER_MAX,
		.gfp_mask = current_gfp_context(gfp_mask),
		.reclaim_idx = gfp_zone(gfp_mask),
		.order = order,
		.nodemask = nodemask,
		.priority = DEF_PRIORITY,
		.may_writepage = !laptop_mode,
		.may_unmap = 1,
		.may_swap = 1,
	};

	/*
	 * scan_control uses s8 fields for order, priority, and reclaim_idx.
	 * Confirm they are large enough for max values.
	 */
	BUILD_BUG_ON(MAX_ORDER > S8_MAX);
	BUILD_BUG_ON(DEF_PRIORITY > S8_MAX);
	BUILD_BUG_ON(MAX_NR_ZONES > S8_MAX);

	/*
	 * Do not enter reclaim if fatal signal was delivered while throttled.
	 * 1 is returned so that the page allocator does not OOM kill at this
	 * point.
	 */
	if (throttle_direct_reclaim(sc.gfp_mask, zonelist, nodemask))
		return 1;

	set_task_reclaim_state(current, &sc.reclaim_state);
	trace_mm_vmscan_direct_reclaim_begin(order, sc.gfp_mask);

	nr_reclaimed = do_try_to_free_pages(zonelist, &sc);

	trace_mm_vmscan_direct_reclaim_end(nr_reclaimed);
	set_task_reclaim_state(current, NULL);

	return nr_reclaimed;
}

#ifdef CONFIG_MEMCG

/* Only used by soft limit reclaim. Do not reuse for anything else. */
unsigned long mem_cgroup_shrink_node(struct mem_cgroup *memcg,
						gfp_t gfp_mask, bool noswap,
						pg_data_t *pgdat,
						unsigned long *nr_scanned)
{
	struct lruvec *lruvec = mem_cgroup_lruvec(memcg, pgdat);
	struct scan_control sc = {
		.nr_to_reclaim = SWAP_CLUSTER_MAX,
		.target_mem_cgroup = memcg,
		.may_writepage = !laptop_mode,
		.may_unmap = 1,
		.reclaim_idx = MAX_NR_ZONES - 1,
		.may_swap = !noswap,
	};

	WARN_ON_ONCE(!current->reclaim_state);

	sc.gfp_mask = (gfp_mask & GFP_RECLAIM_MASK) |
			(GFP_HIGHUSER_MOVABLE & ~GFP_RECLAIM_MASK);

	trace_mm_vmscan_memcg_softlimit_reclaim_begin(sc.order,
						      sc.gfp_mask);

	/*
	 * NOTE: Although we can get the priority field, using it
	 * here is not a good idea, since it limits the pages we can scan.
	 * if we don't reclaim here, the shrink_node from balance_pgdat
	 * will pick up pages from other mem cgroup's as well. We hack
	 * the priority and make it zero.
	 */
	shrink_lruvec(lruvec, &sc);

	trace_mm_vmscan_memcg_softlimit_reclaim_end(sc.nr_reclaimed);

	*nr_scanned = sc.nr_scanned;

	return sc.nr_reclaimed;
}

unsigned long try_to_free_mem_cgroup_pages(struct mem_cgroup *memcg,
					   unsigned long nr_pages,
					   gfp_t gfp_mask,
					   bool may_swap)
{
	unsigned long nr_reclaimed;
	unsigned int noreclaim_flag;
	struct scan_control sc = {
		.nr_to_reclaim = max(nr_pages, SWAP_CLUSTER_MAX),
		.gfp_mask = (current_gfp_context(gfp_mask) & GFP_RECLAIM_MASK) |
				(GFP_HIGHUSER_MOVABLE & ~GFP_RECLAIM_MASK),
		.reclaim_idx = MAX_NR_ZONES - 1,
		.target_mem_cgroup = memcg,
		.priority = DEF_PRIORITY,
		.may_writepage = !laptop_mode,
		.may_unmap = 1,
		.may_swap = may_swap,
	};
	/*
	 * Traverse the ZONELIST_FALLBACK zonelist of the current node to put
	 * equal pressure on all the nodes. This is based on the assumption that
	 * the reclaim does not bail out early.
	 */
	struct zonelist *zonelist = node_zonelist(numa_node_id(), sc.gfp_mask);

	set_task_reclaim_state(current, &sc.reclaim_state);
	trace_mm_vmscan_memcg_reclaim_begin(0, sc.gfp_mask);
	noreclaim_flag = memalloc_noreclaim_save();

	nr_reclaimed = do_try_to_free_pages(zonelist, &sc);

	memalloc_noreclaim_restore(noreclaim_flag);
	trace_mm_vmscan_memcg_reclaim_end(nr_reclaimed);
	set_task_reclaim_state(current, NULL);

	return nr_reclaimed;
}
#endif

static void age_active_anon(struct pglist_data *pgdat,
				struct scan_control *sc)
{
	struct mem_cgroup *memcg;
	struct lruvec *lruvec;

	if (lru_gen_enabled()) {
<<<<<<< HEAD
		age_lru_gens(pgdat, sc);
=======
		lru_gen_age_node(pgdat, sc);
>>>>>>> c2f789ef
		return;
	}

	if (!total_swap_pages)
		return;

	lruvec = mem_cgroup_lruvec(NULL, pgdat);
	if (!inactive_is_low(lruvec, LRU_INACTIVE_ANON))
		return;

	memcg = mem_cgroup_iter(NULL, NULL, NULL);
	do {
		lruvec = mem_cgroup_lruvec(memcg, pgdat);
		shrink_active_list(SWAP_CLUSTER_MAX, lruvec,
				   sc, LRU_ACTIVE_ANON);
		memcg = mem_cgroup_iter(NULL, memcg, NULL);
	} while (memcg);
}

static bool pgdat_watermark_boosted(pg_data_t *pgdat, int highest_zoneidx)
{
	int i;
	struct zone *zone;

	/*
	 * Check for watermark boosts top-down as the higher zones
	 * are more likely to be boosted. Both watermarks and boosts
	 * should not be checked at the same time as reclaim would
	 * start prematurely when there is no boosting and a lower
	 * zone is balanced.
	 */
	for (i = highest_zoneidx; i >= 0; i--) {
		zone = pgdat->node_zones + i;
		if (!managed_zone(zone))
			continue;

		if (zone->watermark_boost)
			return true;
	}

	return false;
}

/*
 * Returns true if there is an eligible zone balanced for the request order
 * and highest_zoneidx
 */
static bool pgdat_balanced(pg_data_t *pgdat, int order, int highest_zoneidx)
{
	int i;
	unsigned long mark = -1;
	struct zone *zone;

	/*
	 * Check watermarks bottom-up as lower zones are more likely to
	 * meet watermarks.
	 */
	for (i = 0; i <= highest_zoneidx; i++) {
		zone = pgdat->node_zones + i;

		if (!managed_zone(zone))
			continue;

		mark = high_wmark_pages(zone);
		if (zone_watermark_ok_safe(zone, order, mark, highest_zoneidx))
			return true;
	}

	/*
	 * If a node has no populated zone within highest_zoneidx, it does not
	 * need balancing by definition. This can happen if a zone-restricted
	 * allocation tries to wake a remote kswapd.
	 */
	if (mark == -1)
		return true;

	return false;
}

/* Clear pgdat state for congested, dirty or under writeback. */
static void clear_pgdat_congested(pg_data_t *pgdat)
{
	struct lruvec *lruvec = mem_cgroup_lruvec(NULL, pgdat);

	clear_bit(LRUVEC_CONGESTED, &lruvec->flags);
	clear_bit(PGDAT_DIRTY, &pgdat->flags);
	clear_bit(PGDAT_WRITEBACK, &pgdat->flags);
}

/*
 * Prepare kswapd for sleeping. This verifies that there are no processes
 * waiting in throttle_direct_reclaim() and that watermarks have been met.
 *
 * Returns true if kswapd is ready to sleep
 */
static bool prepare_kswapd_sleep(pg_data_t *pgdat, int order,
				int highest_zoneidx)
{
	/*
	 * The throttled processes are normally woken up in balance_pgdat() as
	 * soon as allow_direct_reclaim() is true. But there is a potential
	 * race between when kswapd checks the watermarks and a process gets
	 * throttled. There is also a potential race if processes get
	 * throttled, kswapd wakes, a large process exits thereby balancing the
	 * zones, which causes kswapd to exit balance_pgdat() before reaching
	 * the wake up checks. If kswapd is going to sleep, no process should
	 * be sleeping on pfmemalloc_wait, so wake them now if necessary. If
	 * the wake up is premature, processes will wake kswapd and get
	 * throttled again. The difference from wake ups in balance_pgdat() is
	 * that here we are under prepare_to_wait().
	 */
	if (waitqueue_active(&pgdat->pfmemalloc_wait))
		wake_up_all(&pgdat->pfmemalloc_wait);

	/* Hopeless node, leave it to direct reclaim */
	if (pgdat->kswapd_failures >= MAX_RECLAIM_RETRIES)
		return true;

	if (pgdat_balanced(pgdat, order, highest_zoneidx)) {
		clear_pgdat_congested(pgdat);
		return true;
	}

	return false;
}

/*
 * kswapd shrinks a node of pages that are at or below the highest usable
 * zone that is currently unbalanced.
 *
 * Returns true if kswapd scanned at least the requested number of pages to
 * reclaim or if the lack of progress was due to pages under writeback.
 * This is used to determine if the scanning priority needs to be raised.
 */
static bool kswapd_shrink_node(pg_data_t *pgdat,
			       struct scan_control *sc)
{
	struct zone *zone;
	int z;

	/* Reclaim a number of pages proportional to the number of zones */
	sc->nr_to_reclaim = 0;
	for (z = 0; z <= sc->reclaim_idx; z++) {
		zone = pgdat->node_zones + z;
		if (!managed_zone(zone))
			continue;

		sc->nr_to_reclaim += max(high_wmark_pages(zone), SWAP_CLUSTER_MAX);
	}

	/*
	 * Historically care was taken to put equal pressure on all zones but
	 * now pressure is applied based on node LRU order.
	 */
	shrink_node(pgdat, sc);

	/*
	 * Fragmentation may mean that the system cannot be rebalanced for
	 * high-order allocations. If twice the allocation size has been
	 * reclaimed then recheck watermarks only at order-0 to prevent
	 * excessive reclaim. Assume that a process requested a high-order
	 * can direct reclaim/compact.
	 */
	if (sc->order && sc->nr_reclaimed >= compact_gap(sc->order))
		sc->order = 0;

	return sc->nr_scanned >= sc->nr_to_reclaim;
}

/*
 * For kswapd, balance_pgdat() will reclaim pages across a node from zones
 * that are eligible for use by the caller until at least one zone is
 * balanced.
 *
 * Returns the order kswapd finished reclaiming at.
 *
 * kswapd scans the zones in the highmem->normal->dma direction.  It skips
 * zones which have free_pages > high_wmark_pages(zone), but once a zone is
 * found to have free_pages <= high_wmark_pages(zone), any page in that zone
 * or lower is eligible for reclaim until at least one usable zone is
 * balanced.
 */
static int balance_pgdat(pg_data_t *pgdat, int order, int highest_zoneidx)
{
	int i;
	unsigned long nr_soft_reclaimed;
	unsigned long nr_soft_scanned;
	unsigned long pflags;
	unsigned long nr_boost_reclaim;
	unsigned long zone_boosts[MAX_NR_ZONES] = { 0, };
	bool boosted;
	struct zone *zone;
	struct scan_control sc = {
		.gfp_mask = GFP_KERNEL,
		.order = order,
		.may_unmap = 1,
	};

	set_task_reclaim_state(current, &sc.reclaim_state);
	psi_memstall_enter(&pflags);
	__fs_reclaim_acquire();

	count_vm_event(PAGEOUTRUN);

	/*
	 * Account for the reclaim boost. Note that the zone boost is left in
	 * place so that parallel allocations that are near the watermark will
	 * stall or direct reclaim until kswapd is finished.
	 */
	nr_boost_reclaim = 0;
	for (i = 0; i <= highest_zoneidx; i++) {
		zone = pgdat->node_zones + i;
		if (!managed_zone(zone))
			continue;

		nr_boost_reclaim += zone->watermark_boost;
		zone_boosts[i] = zone->watermark_boost;
	}
	boosted = nr_boost_reclaim;

restart:
	sc.priority = DEF_PRIORITY;
	do {
		unsigned long nr_reclaimed = sc.nr_reclaimed;
		bool raise_priority = true;
		bool balanced;
		bool ret;

		sc.reclaim_idx = highest_zoneidx;

		/*
		 * If the number of buffer_heads exceeds the maximum allowed
		 * then consider reclaiming from all zones. This has a dual
		 * purpose -- on 64-bit systems it is expected that
		 * buffer_heads are stripped during active rotation. On 32-bit
		 * systems, highmem pages can pin lowmem memory and shrinking
		 * buffers can relieve lowmem pressure. Reclaim may still not
		 * go ahead if all eligible zones for the original allocation
		 * request are balanced to avoid excessive reclaim from kswapd.
		 */
		if (buffer_heads_over_limit) {
			for (i = MAX_NR_ZONES - 1; i >= 0; i--) {
				zone = pgdat->node_zones + i;
				if (!managed_zone(zone))
					continue;

				sc.reclaim_idx = i;
				break;
			}
		}

		/*
		 * If the pgdat is imbalanced then ignore boosting and preserve
		 * the watermarks for a later time and restart. Note that the
		 * zone watermarks will be still reset at the end of balancing
		 * on the grounds that the normal reclaim should be enough to
		 * re-evaluate if boosting is required when kswapd next wakes.
		 */
		balanced = pgdat_balanced(pgdat, sc.order, highest_zoneidx);
		if (!balanced && nr_boost_reclaim) {
			nr_boost_reclaim = 0;
			goto restart;
		}

		/*
		 * If boosting is not active then only reclaim if there are no
		 * eligible zones. Note that sc.reclaim_idx is not used as
		 * buffer_heads_over_limit may have adjusted it.
		 */
		if (!nr_boost_reclaim && balanced)
			goto out;

		/* Limit the priority of boosting to avoid reclaim writeback */
		if (nr_boost_reclaim && sc.priority == DEF_PRIORITY - 2)
			raise_priority = false;

		/*
		 * Do not writeback or swap pages for boosted reclaim. The
		 * intent is to relieve pressure not issue sub-optimal IO
		 * from reclaim context. If no pages are reclaimed, the
		 * reclaim will be aborted.
		 */
		sc.may_writepage = !laptop_mode && !nr_boost_reclaim;
		sc.may_swap = !nr_boost_reclaim;

		/*
		 * Do some background aging of the anon list, to give
		 * pages a chance to be referenced before reclaiming. All
		 * pages are rotated regardless of classzone as this is
		 * about consistent aging.
		 */
		age_active_anon(pgdat, &sc);

		/*
		 * If we're getting trouble reclaiming, start doing writepage
		 * even in laptop mode.
		 */
		if (sc.priority < DEF_PRIORITY - 2)
			sc.may_writepage = 1;

		/* Call soft limit reclaim before calling shrink_node. */
		sc.nr_scanned = 0;
		nr_soft_scanned = 0;
		nr_soft_reclaimed = mem_cgroup_soft_limit_reclaim(pgdat, sc.order,
						sc.gfp_mask, &nr_soft_scanned);
		sc.nr_reclaimed += nr_soft_reclaimed;

		/*
		 * There should be no need to raise the scanning priority if
		 * enough pages are already being scanned that that high
		 * watermark would be met at 100% efficiency.
		 */
		if (kswapd_shrink_node(pgdat, &sc))
			raise_priority = false;

		/*
		 * If the low watermark is met there is no need for processes
		 * to be throttled on pfmemalloc_wait as they should not be
		 * able to safely make forward progress. Wake them
		 */
		if (waitqueue_active(&pgdat->pfmemalloc_wait) &&
				allow_direct_reclaim(pgdat))
			wake_up_all(&pgdat->pfmemalloc_wait);

		/* Check if kswapd should be suspending */
		__fs_reclaim_release();
		ret = try_to_freeze();
		__fs_reclaim_acquire();
		if (ret || kthread_should_stop() ||
		    !atomic_long_read(&kswapd_waiters))
			break;

		/*
		 * Raise priority if scanning rate is too low or there was no
		 * progress in reclaiming pages
		 */
		nr_reclaimed = sc.nr_reclaimed - nr_reclaimed;
		nr_boost_reclaim -= min(nr_boost_reclaim, nr_reclaimed);

		/*
		 * If reclaim made no progress for a boost, stop reclaim as
		 * IO cannot be queued and it could be an infinite loop in
		 * extreme circumstances.
		 */
		if (nr_boost_reclaim && !nr_reclaimed)
			break;

		if (raise_priority || !nr_reclaimed)
			sc.priority--;
	} while (sc.priority >= 1);

	if (!sc.nr_reclaimed)
		pgdat->kswapd_failures++;

out:
	/* If reclaim was boosted, account for the reclaim done in this pass */
	if (boosted) {
		unsigned long flags;

		for (i = 0; i <= highest_zoneidx; i++) {
			if (!zone_boosts[i])
				continue;

			/* Increments are under the zone lock */
			zone = pgdat->node_zones + i;
			spin_lock_irqsave(&zone->lock, flags);
			zone->watermark_boost -= min(zone->watermark_boost, zone_boosts[i]);
			spin_unlock_irqrestore(&zone->lock, flags);
		}

		/*
		 * As there is now likely space, wakeup kcompact to defragment
		 * pageblocks.
		 */
		wakeup_kcompactd(pgdat, pageblock_order, highest_zoneidx);
	}

	snapshot_refaults(NULL, pgdat);
	__fs_reclaim_release();
	psi_memstall_leave(&pflags);
	set_task_reclaim_state(current, NULL);

	/*
	 * Return the order kswapd stopped reclaiming at as
	 * prepare_kswapd_sleep() takes it into account. If another caller
	 * entered the allocator slow path while kswapd was awake, order will
	 * remain at the higher level.
	 */
	return sc.order;
}

/*
 * The pgdat->kswapd_highest_zoneidx is used to pass the highest zone index to
 * be reclaimed by kswapd from the waker. If the value is MAX_NR_ZONES which is
 * not a valid index then either kswapd runs for first time or kswapd couldn't
 * sleep after previous reclaim attempt (node is still unbalanced). In that
 * case return the zone index of the previous kswapd reclaim cycle.
 */
static enum zone_type kswapd_highest_zoneidx(pg_data_t *pgdat,
					   enum zone_type prev_highest_zoneidx)
{
	enum zone_type curr_idx = READ_ONCE(pgdat->kswapd_highest_zoneidx);

	return curr_idx == MAX_NR_ZONES ? prev_highest_zoneidx : curr_idx;
}

static void kswapd_try_to_sleep(pg_data_t *pgdat, int alloc_order, int reclaim_order,
				unsigned int highest_zoneidx)
{
	long remaining = 0;
	DEFINE_WAIT(wait);

	if (freezing(current) || kthread_should_stop())
		return;

	prepare_to_wait(&pgdat->kswapd_wait, &wait, TASK_INTERRUPTIBLE);

	/*
	 * Try to sleep for a short interval. Note that kcompactd will only be
	 * woken if it is possible to sleep for a short interval. This is
	 * deliberate on the assumption that if reclaim cannot keep an
	 * eligible zone balanced that it's also unlikely that compaction will
	 * succeed.
	 */
	if (prepare_kswapd_sleep(pgdat, reclaim_order, highest_zoneidx)) {
		/*
		 * Compaction records what page blocks it recently failed to
		 * isolate pages from and skips them in the future scanning.
		 * When kswapd is going to sleep, it is reasonable to assume
		 * that pages and compaction may succeed so reset the cache.
		 */
		reset_isolation_suitable(pgdat);

		/*
		 * We have freed the memory, now we should compact it to make
		 * allocation of the requested order possible.
		 */
		wakeup_kcompactd(pgdat, alloc_order, highest_zoneidx);

		remaining = schedule_timeout(HZ/10);

		/*
		 * If woken prematurely then reset kswapd_highest_zoneidx and
		 * order. The values will either be from a wakeup request or
		 * the previous request that slept prematurely.
		 */
		if (remaining) {
			WRITE_ONCE(pgdat->kswapd_highest_zoneidx,
					kswapd_highest_zoneidx(pgdat,
							highest_zoneidx));

			if (READ_ONCE(pgdat->kswapd_order) < reclaim_order)
				WRITE_ONCE(pgdat->kswapd_order, reclaim_order);
		}

		finish_wait(&pgdat->kswapd_wait, &wait);
		prepare_to_wait(&pgdat->kswapd_wait, &wait, TASK_INTERRUPTIBLE);
	}

	/*
	 * After a short sleep, check if it was a premature sleep. If not, then
	 * go fully to sleep until explicitly woken up.
	 */
	if (!remaining &&
	    prepare_kswapd_sleep(pgdat, reclaim_order, highest_zoneidx)) {
		trace_mm_vmscan_kswapd_sleep(pgdat->node_id);

		/*
		 * vmstat counters are not perfectly accurate and the estimated
		 * value for counters such as NR_FREE_PAGES can deviate from the
		 * true value by nr_online_cpus * threshold. To avoid the zone
		 * watermarks being breached while under pressure, we reduce the
		 * per-cpu vmstat threshold while kswapd is awake and restore
		 * them before going back to sleep.
		 */
		set_pgdat_percpu_threshold(pgdat, calculate_normal_threshold);

		if (!kthread_should_stop())
			schedule();

		set_pgdat_percpu_threshold(pgdat, calculate_pressure_threshold);
	} else {
		if (remaining)
			count_vm_event(KSWAPD_LOW_WMARK_HIT_QUICKLY);
		else
			count_vm_event(KSWAPD_HIGH_WMARK_HIT_QUICKLY);
	}
	finish_wait(&pgdat->kswapd_wait, &wait);
}

/*
 * The background pageout daemon, started as a kernel thread
 * from the init process.
 *
 * This basically trickles out pages so that we have _some_
 * free memory available even if there is no other activity
 * that frees anything up. This is needed for things like routing
 * etc, where we otherwise might have all activity going on in
 * asynchronous contexts that cannot page things out.
 *
 * If there are applications that are active memory-allocators
 * (most normal use), this basically shouldn't matter.
 */
static int kswapd(void *p)
{
	unsigned int alloc_order, reclaim_order;
	unsigned int highest_zoneidx = MAX_NR_ZONES - 1;
	pg_data_t *pgdat = (pg_data_t *)p;
	struct task_struct *tsk = current;
	const struct cpumask *cpumask = cpumask_of_node(pgdat->node_id);

	if (!cpumask_empty(cpumask))
		set_cpus_allowed_ptr(tsk, cpumask);

	/*
	 * Tell the memory management that we're a "memory allocator",
	 * and that if we need more memory we should get access to it
	 * regardless (see "__alloc_pages()"). "kswapd" should
	 * never get caught in the normal page freeing logic.
	 *
	 * (Kswapd normally doesn't need memory anyway, but sometimes
	 * you need a small amount of memory in order to be able to
	 * page out something else, and this flag essentially protects
	 * us from recursively trying to free more memory as we're
	 * trying to free the first piece of memory in the first place).
	 */
	tsk->flags |= PF_MEMALLOC | PF_SWAPWRITE | PF_KSWAPD;
	set_freezable();

	WRITE_ONCE(pgdat->kswapd_order, 0);
	WRITE_ONCE(pgdat->kswapd_highest_zoneidx, MAX_NR_ZONES);
	for ( ; ; ) {
		bool ret;

		alloc_order = reclaim_order = READ_ONCE(pgdat->kswapd_order);
		highest_zoneidx = kswapd_highest_zoneidx(pgdat,
							highest_zoneidx);

kswapd_try_sleep:
		kswapd_try_to_sleep(pgdat, alloc_order, reclaim_order,
					highest_zoneidx);

		/* Read the new order and highest_zoneidx */
		alloc_order = READ_ONCE(pgdat->kswapd_order);
		highest_zoneidx = kswapd_highest_zoneidx(pgdat,
							highest_zoneidx);
		WRITE_ONCE(pgdat->kswapd_order, 0);
		WRITE_ONCE(pgdat->kswapd_highest_zoneidx, MAX_NR_ZONES);

		ret = try_to_freeze();
		if (kthread_should_stop())
			break;

		/*
		 * We can speed up thawing tasks if we don't call balance_pgdat
		 * after returning from the refrigerator
		 */
		if (ret)
			continue;

		/*
		 * Reclaim begins at the requested order but if a high-order
		 * reclaim fails then kswapd falls back to reclaiming for
		 * order-0. If that happens, kswapd will consider sleeping
		 * for the order it finished reclaiming at (reclaim_order)
		 * but kcompactd is woken to compact for the original
		 * request (alloc_order).
		 */
		trace_mm_vmscan_kswapd_wake(pgdat->node_id, highest_zoneidx,
						alloc_order);
		reclaim_order = balance_pgdat(pgdat, alloc_order,
						highest_zoneidx);
		if (reclaim_order < alloc_order)
			goto kswapd_try_sleep;
	}

	tsk->flags &= ~(PF_MEMALLOC | PF_SWAPWRITE | PF_KSWAPD);

	return 0;
}

/*
 * A zone is low on free memory or too fragmented for high-order memory.  If
 * kswapd should reclaim (direct reclaim is deferred), wake it up for the zone's
 * pgdat.  It will wake up kcompactd after reclaiming memory.  If kswapd reclaim
 * has failed or is not needed, still wake up kcompactd if only compaction is
 * needed.
 */
void wakeup_kswapd(struct zone *zone, gfp_t gfp_flags, int order,
		   enum zone_type highest_zoneidx)
{
	pg_data_t *pgdat;
	enum zone_type curr_idx;

	if (!managed_zone(zone))
		return;

	if (!cpuset_zone_allowed(zone, gfp_flags))
		return;

	pgdat = zone->zone_pgdat;
	curr_idx = READ_ONCE(pgdat->kswapd_highest_zoneidx);

	if (curr_idx == MAX_NR_ZONES || curr_idx < highest_zoneidx)
		WRITE_ONCE(pgdat->kswapd_highest_zoneidx, highest_zoneidx);

	if (READ_ONCE(pgdat->kswapd_order) < order)
		WRITE_ONCE(pgdat->kswapd_order, order);

	if (!waitqueue_active(&pgdat->kswapd_wait))
		return;

	/* Hopeless node, leave it to direct reclaim if possible */
	if (pgdat->kswapd_failures >= MAX_RECLAIM_RETRIES ||
	    (pgdat_balanced(pgdat, order, highest_zoneidx) &&
	     !pgdat_watermark_boosted(pgdat, highest_zoneidx))) {
		/*
		 * There may be plenty of free memory available, but it's too
		 * fragmented for high-order allocations.  Wake up kcompactd
		 * and rely on compaction_suitable() to determine if it's
		 * needed.  If it fails, it will defer subsequent attempts to
		 * ratelimit its work.
		 */
		if (!(gfp_flags & __GFP_DIRECT_RECLAIM))
			wakeup_kcompactd(pgdat, order, highest_zoneidx);
		return;
	}

	trace_mm_vmscan_wakeup_kswapd(pgdat->node_id, highest_zoneidx, order,
				      gfp_flags);
	wake_up_interruptible(&pgdat->kswapd_wait);
}

#ifdef CONFIG_HIBERNATION
/*
 * Try to free `nr_to_reclaim' of memory, system-wide, and return the number of
 * freed pages.
 *
 * Rather than trying to age LRUs the aim is to preserve the overall
 * LRU order by reclaiming preferentially
 * inactive > active > active referenced > active mapped
 */
unsigned long shrink_all_memory(unsigned long nr_to_reclaim)
{
	struct scan_control sc = {
		.nr_to_reclaim = nr_to_reclaim,
		.gfp_mask = GFP_HIGHUSER_MOVABLE,
		.reclaim_idx = MAX_NR_ZONES - 1,
		.priority = DEF_PRIORITY,
		.may_writepage = 1,
		.may_unmap = 1,
		.may_swap = 1,
		.hibernation_mode = 1,
	};
	struct zonelist *zonelist = node_zonelist(numa_node_id(), sc.gfp_mask);
	unsigned long nr_reclaimed;
	unsigned int noreclaim_flag;

	fs_reclaim_acquire(sc.gfp_mask);
	noreclaim_flag = memalloc_noreclaim_save();
	set_task_reclaim_state(current, &sc.reclaim_state);

	nr_reclaimed = do_try_to_free_pages(zonelist, &sc);

	set_task_reclaim_state(current, NULL);
	memalloc_noreclaim_restore(noreclaim_flag);
	fs_reclaim_release(sc.gfp_mask);

	return nr_reclaimed;
}
#endif /* CONFIG_HIBERNATION */

/*
 * This kswapd start function will be called by init and node-hot-add.
 * On node-hot-add, kswapd will moved to proper cpus if cpus are hot-added.
 */
int kswapd_run(int nid)
{
	pg_data_t *pgdat = NODE_DATA(nid);
	int ret = 0;

	if (pgdat->kswapd)
		return 0;

	lru_gen_start_kswapd(nid);

	pgdat->kswapd = kthread_run(kswapd, pgdat, "kswapd%d", nid);
	if (IS_ERR(pgdat->kswapd)) {
		/* failure at boot is fatal */
		BUG_ON(system_state < SYSTEM_RUNNING);
		pr_err("Failed to start kswapd on node %d\n", nid);
		ret = PTR_ERR(pgdat->kswapd);
		pgdat->kswapd = NULL;
	}
	return ret;
}

/*
 * Called by memory hotplug when all memory in a node is offlined.  Caller must
 * hold mem_hotplug_begin/end().
 */
void kswapd_stop(int nid)
{
	struct task_struct *kswapd = NODE_DATA(nid)->kswapd;

	if (kswapd) {
		kthread_stop(kswapd);
		NODE_DATA(nid)->kswapd = NULL;
		lru_gen_stop_kswapd(nid);
	}
}

static int __init kswapd_init(void)
{
	int nid;

	swap_setup();
	for_each_node_state(nid, N_MEMORY)
 		kswapd_run(nid);
	return 0;
}

module_init(kswapd_init)

#ifdef CONFIG_NUMA
/*
 * Node reclaim mode
 *
 * If non-zero call node_reclaim when the number of free pages falls below
 * the watermarks.
 */
int node_reclaim_mode __read_mostly;

/*
 * Priority for NODE_RECLAIM. This determines the fraction of pages
 * of a node considered for each zone_reclaim. 4 scans 1/16th of
 * a zone.
 */
#define NODE_RECLAIM_PRIORITY 4

/*
 * Percentage of pages in a zone that must be unmapped for node_reclaim to
 * occur.
 */
int sysctl_min_unmapped_ratio = 1;

/*
 * If the number of slab pages in a zone grows beyond this percentage then
 * slab reclaim needs to occur.
 */
int sysctl_min_slab_ratio = 5;

static inline unsigned long node_unmapped_file_pages(struct pglist_data *pgdat)
{
	unsigned long file_mapped = node_page_state(pgdat, NR_FILE_MAPPED);
	unsigned long file_lru = node_page_state(pgdat, NR_INACTIVE_FILE) +
		node_page_state(pgdat, NR_ACTIVE_FILE);

	/*
	 * It's possible for there to be more file mapped pages than
	 * accounted for by the pages on the file LRU lists because
	 * tmpfs pages accounted for as ANON can also be FILE_MAPPED
	 */
	return (file_lru > file_mapped) ? (file_lru - file_mapped) : 0;
}

/* Work out how many page cache pages we can reclaim in this reclaim_mode */
static unsigned long node_pagecache_reclaimable(struct pglist_data *pgdat)
{
	unsigned long nr_pagecache_reclaimable;
	unsigned long delta = 0;

	/*
	 * If RECLAIM_UNMAP is set, then all file pages are considered
	 * potentially reclaimable. Otherwise, we have to worry about
	 * pages like swapcache and node_unmapped_file_pages() provides
	 * a better estimate
	 */
	if (node_reclaim_mode & RECLAIM_UNMAP)
		nr_pagecache_reclaimable = node_page_state(pgdat, NR_FILE_PAGES);
	else
		nr_pagecache_reclaimable = node_unmapped_file_pages(pgdat);

	/* If we can't clean pages, remove dirty pages from consideration */
	if (!(node_reclaim_mode & RECLAIM_WRITE))
		delta += node_page_state(pgdat, NR_FILE_DIRTY);

	/* Watch for any possible underflows due to delta */
	if (unlikely(delta > nr_pagecache_reclaimable))
		delta = nr_pagecache_reclaimable;

	return nr_pagecache_reclaimable - delta;
}

/*
 * Try to free up some pages from this node through reclaim.
 */
static int __node_reclaim(struct pglist_data *pgdat, gfp_t gfp_mask, unsigned int order)
{
	/* Minimum pages needed in order to stay on node */
	const unsigned long nr_pages = 1 << order;
	struct task_struct *p = current;
	unsigned int noreclaim_flag;
	struct scan_control sc = {
		.nr_to_reclaim = max(nr_pages, SWAP_CLUSTER_MAX),
		.gfp_mask = current_gfp_context(gfp_mask),
		.order = order,
		.priority = NODE_RECLAIM_PRIORITY,
		.may_writepage = !!(node_reclaim_mode & RECLAIM_WRITE),
		.may_unmap = !!(node_reclaim_mode & RECLAIM_UNMAP),
		.may_swap = 1,
		.reclaim_idx = gfp_zone(gfp_mask),
	};

	trace_mm_vmscan_node_reclaim_begin(pgdat->node_id, order,
					   sc.gfp_mask);

	cond_resched();
	fs_reclaim_acquire(sc.gfp_mask);
	/*
	 * We need to be able to allocate from the reserves for RECLAIM_UNMAP
	 * and we also need to be able to write out pages for RECLAIM_WRITE
	 * and RECLAIM_UNMAP.
	 */
	noreclaim_flag = memalloc_noreclaim_save();
	p->flags |= PF_SWAPWRITE;
	set_task_reclaim_state(p, &sc.reclaim_state);

	if (node_pagecache_reclaimable(pgdat) > pgdat->min_unmapped_pages) {
		/*
		 * Free memory by calling shrink node with increasing
		 * priorities until we have enough memory freed.
		 */
		do {
			shrink_node(pgdat, &sc);
		} while (sc.nr_reclaimed < nr_pages && --sc.priority >= 0);
	}

	set_task_reclaim_state(p, NULL);
	current->flags &= ~PF_SWAPWRITE;
	memalloc_noreclaim_restore(noreclaim_flag);
	fs_reclaim_release(sc.gfp_mask);

	trace_mm_vmscan_node_reclaim_end(sc.nr_reclaimed);

	return sc.nr_reclaimed >= nr_pages;
}

int node_reclaim(struct pglist_data *pgdat, gfp_t gfp_mask, unsigned int order)
{
	int ret;

	/*
	 * Node reclaim reclaims unmapped file backed pages and
	 * slab pages if we are over the defined limits.
	 *
	 * A small portion of unmapped file backed pages is needed for
	 * file I/O otherwise pages read by file I/O will be immediately
	 * thrown out if the node is overallocated. So we do not reclaim
	 * if less than a specified percentage of the node is used by
	 * unmapped file backed pages.
	 */
	if (node_pagecache_reclaimable(pgdat) <= pgdat->min_unmapped_pages &&
	    node_page_state_pages(pgdat, NR_SLAB_RECLAIMABLE_B) <=
	    pgdat->min_slab_pages)
		return NODE_RECLAIM_FULL;

	/*
	 * Do not scan if the allocation should not be delayed.
	 */
	if (!gfpflags_allow_blocking(gfp_mask) || (current->flags & PF_MEMALLOC))
		return NODE_RECLAIM_NOSCAN;

	/*
	 * Only run node reclaim on the local node or on nodes that do not
	 * have associated processors. This will favor the local processor
	 * over remote processors and spread off node memory allocations
	 * as wide as possible.
	 */
	if (node_state(pgdat->node_id, N_CPU) && pgdat->node_id != numa_node_id())
		return NODE_RECLAIM_NOSCAN;

	if (test_and_set_bit(PGDAT_RECLAIM_LOCKED, &pgdat->flags))
		return NODE_RECLAIM_NOSCAN;

	ret = __node_reclaim(pgdat, gfp_mask, order);
	clear_bit(PGDAT_RECLAIM_LOCKED, &pgdat->flags);

	if (!ret)
		count_vm_event(PGSCAN_ZONE_RECLAIM_FAILED);

	return ret;
}
#endif

/**
 * check_move_unevictable_pages - check pages for evictability and move to
 * appropriate zone lru list
 * @pvec: pagevec with lru pages to check
 *
 * Checks pages for evictability, if an evictable page is in the unevictable
 * lru list, moves it to the appropriate evictable lru list. This function
 * should be only used for lru pages.
 */
void check_move_unevictable_pages(struct pagevec *pvec)
{
	struct lruvec *lruvec = NULL;
	int pgscanned = 0;
	int pgrescued = 0;
	int i;

	for (i = 0; i < pvec->nr; i++) {
		struct page *page = pvec->pages[i];
		int nr_pages;

		if (PageTransTail(page))
			continue;

		nr_pages = thp_nr_pages(page);
		pgscanned += nr_pages;

		/* block memcg migration during page moving between lru */
		if (!TestClearPageLRU(page))
			continue;

		lruvec = relock_page_lruvec_irq(page, lruvec);
		if (page_evictable(page) && PageUnevictable(page)) {
			del_page_from_lru_list(page, lruvec);
			ClearPageUnevictable(page);
			add_page_to_lru_list(page, lruvec);
			pgrescued += nr_pages;
		}
		SetPageLRU(page);
	}

	if (lruvec) {
		__count_vm_events(UNEVICTABLE_PGRESCUED, pgrescued);
		__count_vm_events(UNEVICTABLE_PGSCANNED, pgscanned);
		unlock_page_lruvec_irq(lruvec);
	} else if (pgscanned) {
		count_vm_events(UNEVICTABLE_PGSCANNED, pgscanned);
	}
}
EXPORT_SYMBOL_GPL(check_move_unevictable_pages);

#ifdef CONFIG_LRU_GEN

/*
 * After pages are faulted in, the aging must scan them twice before the
 * eviction can. The first scan clears the accessed bit set during initial
 * faults. And the second scan makes sure they haven't been used since the
 * first.
 */
#define MIN_NR_GENS	2

#define MAX_BATCH_SIZE	8192

/******************************************************************************
 *                          shorthand helpers
 ******************************************************************************/

#define DEFINE_MAX_SEQ()						\
	unsigned long max_seq = READ_ONCE(lruvec->evictable.max_seq)

#define DEFINE_MIN_SEQ()						\
	unsigned long min_seq[ANON_AND_FILE] = {			\
		READ_ONCE(lruvec->evictable.min_seq[0]),		\
		READ_ONCE(lruvec->evictable.min_seq[1]),		\
	}

#define for_each_type_zone(file, zone)					\
	for ((file) = 0; (file) < ANON_AND_FILE; (file)++)		\
		for ((zone) = 0; (zone) < MAX_NR_ZONES; (zone)++)

#define for_each_gen_type_zone(gen, file, zone)				\
	for ((gen) = 0; (gen) < MAX_NR_GENS; (gen)++)			\
		for ((file) = 0; (file) < ANON_AND_FILE; (file)++)	\
			for ((zone) = 0; (zone) < MAX_NR_ZONES; (zone)++)

static int get_nr_gens(struct lruvec *lruvec, int file)
{
	return lruvec->evictable.max_seq - lruvec->evictable.min_seq[file] + 1;
}

static int min_nr_gens(unsigned long max_seq, unsigned long *min_seq, int swappiness)
{
	return max_seq - max(min_seq[!swappiness], min_seq[1]) + 1;
}

static int max_nr_gens(unsigned long max_seq, unsigned long *min_seq, int swappiness)
{
	return max_seq - min(min_seq[!swappiness], min_seq[1]) + 1;
}

static bool __maybe_unused seq_is_valid(struct lruvec *lruvec)
{
	lockdep_assert_held(&lruvec->lru_lock);

	return get_nr_gens(lruvec, 0) >= MIN_NR_GENS &&
	       get_nr_gens(lruvec, 0) <= MAX_NR_GENS &&
	       get_nr_gens(lruvec, 1) >= MIN_NR_GENS &&
	       get_nr_gens(lruvec, 1) <= MAX_NR_GENS;
}

/******************************************************************************
 *                          refault feedback loop
 ******************************************************************************/

/*
 * A feedback loop modeled after the PID controller. Currently supports the
 * proportional (P) and the integral (I) terms; the derivative (D) term can be
 * added if necessary. The setpoint (SP) is the desired position; the process
 * variable (PV) is the measured position. The error is the difference between
 * the SP and the PV. A positive error results in a positive control output
 * correction, which, in our case, is to allow eviction.
 *
 * The P term is the current refault rate refaulted/(evicted+activated), which
 * has a weight of 1. The I term is the arithmetic mean of the last N refault
 * rates, weighted by geometric series 1/2, 1/4, ..., 1/(1<<N).
 *
 * Our goal is to make sure upper tiers have similar refault rates as the base
 * tier. That is we try to be fair to all tiers by maintaining similar refault
 * rates across them.
 */
struct controller_pos {
	unsigned long refaulted;
	unsigned long total;
	int gain;
};

static void read_controller_pos(struct controller_pos *pos, struct lruvec *lruvec,
				int file, int tier, int gain)
{
	struct lrugen *lrugen = &lruvec->evictable;
	int sid = sid_from_seq_or_gen(lrugen->min_seq[file]);

	pos->refaulted = lrugen->avg_refaulted[file][tier] +
			 atomic_long_read(&lrugen->refaulted[sid][file][tier]);
	pos->total = lrugen->avg_total[file][tier] +
		     atomic_long_read(&lrugen->evicted[sid][file][tier]);
	if (tier)
		pos->total += lrugen->activated[sid][file][tier - 1];
	pos->gain = gain;
}

static void reset_controller_pos(struct lruvec *lruvec, int gen, int file)
{
	int tier;
	int sid = sid_from_seq_or_gen(gen);
	struct lrugen *lrugen = &lruvec->evictable;
	bool carryover = gen == lru_gen_from_seq(lrugen->min_seq[file]);

	if (!carryover && NR_STAT_GENS == 1)
		return;

	for (tier = 0; tier < MAX_NR_TIERS; tier++) {
		if (carryover) {
			unsigned long sum;

			sum = lrugen->avg_refaulted[file][tier] +
			      atomic_long_read(&lrugen->refaulted[sid][file][tier]);
			WRITE_ONCE(lrugen->avg_refaulted[file][tier], sum >> 1);

			sum = lrugen->avg_total[file][tier] +
			      atomic_long_read(&lrugen->evicted[sid][file][tier]);
			if (tier)
				sum += lrugen->activated[sid][file][tier - 1];
			WRITE_ONCE(lrugen->avg_total[file][tier], sum >> 1);

			if (NR_STAT_GENS > 1)
				continue;
		}

		atomic_long_set(&lrugen->refaulted[sid][file][tier], 0);
		atomic_long_set(&lrugen->evicted[sid][file][tier], 0);
		if (tier)
			WRITE_ONCE(lrugen->activated[sid][file][tier - 1], 0);
	}
}

static bool positive_ctrl_err(struct controller_pos *sp, struct controller_pos *pv)
{
	/*
	 * Allow eviction if the PV has a limited number of refaulted pages or a
	 * lower refault rate than the SP.
	 */
	return pv->refaulted < SWAP_CLUSTER_MAX ||
	       pv->refaulted * max(sp->total, 1UL) * sp->gain <=
	       sp->refaulted * max(pv->total, 1UL) * pv->gain;
}

/******************************************************************************
 *                          mm_struct list
 ******************************************************************************/

enum {
	MM_SCHED_ACTIVE,	/* running processes */
	MM_SCHED_INACTIVE,	/* sleeping processes */
	MM_LOCK_CONTENTION,	/* lock contentions */
	MM_VMA_INTERVAL,	/* VMAs within the range of current table */
	MM_LEAF_OTHER_NODE,	/* entries not from node under reclaim */
	MM_LEAF_OTHER_MEMCG,	/* entries not from memcg under reclaim */
	MM_LEAF_OLD,		/* old entries */
	MM_LEAF_YOUNG,		/* young entries */
	MM_LEAF_DIRTY,		/* dirty entries */
	MM_LEAF_HOLE,		/* non-present entries */
	MM_NONLEAF_OLD,		/* old non-leaf pmd entries */
	MM_NONLEAF_YOUNG,	/* young non-leaf pmd entries */
	NR_MM_STATS
};

/* mnemonic codes for the stats above */
#define MM_STAT_CODES		"aicvnmoydhlu"

struct lru_gen_mm_list {
	/* the head of a global or per-memcg mm_struct list */
	struct list_head head;
	/* protects the list */
	spinlock_t lock;
	struct {
		/* set to max_seq after each round of walk */
		unsigned long cur_seq;
		/* the next mm on the list to walk */
		struct list_head *iter;
		/* to wait for the last worker to finish */
		struct wait_queue_head wait;
		/* the number of concurrent workers */
		int nr_workers;
		/* stats for debugging */
		unsigned long stats[NR_STAT_GENS][NR_MM_STATS];
	} nodes[0];
};

static struct lru_gen_mm_list *global_mm_list;

static struct lru_gen_mm_list *alloc_mm_list(void)
{
	int nid;
	struct lru_gen_mm_list *mm_list;

	mm_list = kzalloc(struct_size(mm_list, nodes, nr_node_ids), GFP_KERNEL);
	if (!mm_list)
		return NULL;

	INIT_LIST_HEAD(&mm_list->head);
	spin_lock_init(&mm_list->lock);

	for_each_node(nid) {
		mm_list->nodes[nid].cur_seq = MIN_NR_GENS;
		mm_list->nodes[nid].iter = &mm_list->head;
		init_waitqueue_head(&mm_list->nodes[nid].wait);
	}

	return mm_list;
}

static struct lru_gen_mm_list *get_mm_list(struct mem_cgroup *memcg)
{
#ifdef CONFIG_MEMCG
	if (!mem_cgroup_disabled())
		return memcg ? memcg->mm_list : root_mem_cgroup->mm_list;
#endif
	VM_BUG_ON(memcg);

	return global_mm_list;
}

void lru_gen_init_mm(struct mm_struct *mm)
{
	int file;

	INIT_LIST_HEAD(&mm->lrugen.list);
#ifdef CONFIG_MEMCG
	mm->lrugen.memcg = NULL;
#endif
#ifndef CONFIG_ARCH_WANT_BATCHED_UNMAP_TLB_FLUSH
	atomic_set(&mm->lrugen.nr_cpus, 0);
#endif
	for (file = 0; file < ANON_AND_FILE; file++)
		nodes_clear(mm->lrugen.nodes[file]);
}

void lru_gen_add_mm(struct mm_struct *mm)
{
	struct mem_cgroup *memcg = get_mem_cgroup_from_mm(mm);
	struct lru_gen_mm_list *mm_list = get_mm_list(memcg);

	VM_BUG_ON_MM(!list_empty(&mm->lrugen.list), mm);
#ifdef CONFIG_MEMCG
	VM_BUG_ON_MM(mm->lrugen.memcg, mm);
	WRITE_ONCE(mm->lrugen.memcg, memcg);
#endif
	spin_lock(&mm_list->lock);
	list_add_tail(&mm->lrugen.list, &mm_list->head);
	spin_unlock(&mm_list->lock);
}

void lru_gen_del_mm(struct mm_struct *mm)
{
	int nid;
#ifdef CONFIG_MEMCG
	struct lru_gen_mm_list *mm_list = get_mm_list(mm->lrugen.memcg);
#else
	struct lru_gen_mm_list *mm_list = get_mm_list(NULL);
#endif

	spin_lock(&mm_list->lock);

	for_each_node(nid) {
		if (mm_list->nodes[nid].iter != &mm->lrugen.list)
			continue;

		mm_list->nodes[nid].iter = mm_list->nodes[nid].iter->next;
		if (mm_list->nodes[nid].iter == &mm_list->head)
			WRITE_ONCE(mm_list->nodes[nid].cur_seq,
				   mm_list->nodes[nid].cur_seq + 1);
	}

	list_del_init(&mm->lrugen.list);

	spin_unlock(&mm_list->lock);

#ifdef CONFIG_MEMCG
	mem_cgroup_put(mm->lrugen.memcg);
	WRITE_ONCE(mm->lrugen.memcg, NULL);
#endif
}

#ifdef CONFIG_MEMCG
int lru_gen_alloc_mm_list(struct mem_cgroup *memcg)
{
	if (mem_cgroup_disabled())
		return 0;

	memcg->mm_list = alloc_mm_list();

	return memcg->mm_list ? 0 : -ENOMEM;
}

void lru_gen_free_mm_list(struct mem_cgroup *memcg)
{
	kfree(memcg->mm_list);
	memcg->mm_list = NULL;
}

void lru_gen_migrate_mm(struct mm_struct *mm)
{
	struct mem_cgroup *memcg;

	lockdep_assert_held(&mm->owner->alloc_lock);

	if (mem_cgroup_disabled())
		return;

	rcu_read_lock();
	memcg = mem_cgroup_from_task(mm->owner);
	rcu_read_unlock();
	if (memcg == mm->lrugen.memcg)
		return;

	VM_BUG_ON_MM(!mm->lrugen.memcg, mm);
	VM_BUG_ON_MM(list_empty(&mm->lrugen.list), mm);

	lru_gen_del_mm(mm);
	lru_gen_add_mm(mm);
}

static bool mm_has_migrated(struct mm_struct *mm, struct mem_cgroup *memcg)
{
	return READ_ONCE(mm->lrugen.memcg) != memcg;
}
#else
static bool mm_has_migrated(struct mm_struct *mm, struct mem_cgroup *memcg)
{
	return false;
}
#endif

struct mm_walk_args {
	struct mem_cgroup *memcg;
	unsigned long max_seq;
	unsigned long next_addr;
	unsigned long start_pfn;
	unsigned long end_pfn;
	int node_id;
	int batch_size;
	int mm_stats[NR_MM_STATS];
	int nr_pages[MAX_NR_GENS][ANON_AND_FILE][MAX_NR_ZONES];
	bool should_walk[ANON_AND_FILE];
#if defined(CONFIG_TRANSPARENT_HUGEPAGE) || defined(CONFIG_HAVE_ARCH_PARENT_PMD_YOUNG)
	unsigned long bitmap[BITS_TO_LONGS(PTRS_PER_PMD)];
#endif
};

static void reset_mm_stats(struct lru_gen_mm_list *mm_list, bool last,
			   struct mm_walk_args *args)
{
	int i;
	int nid = args->node_id;
	int sid = sid_from_seq_or_gen(args->max_seq);

	lockdep_assert_held(&mm_list->lock);

	for (i = 0; i < NR_MM_STATS; i++) {
		WRITE_ONCE(mm_list->nodes[nid].stats[sid][i],
			   mm_list->nodes[nid].stats[sid][i] + args->mm_stats[i]);
		args->mm_stats[i] = 0;
	}

	if (!last || NR_STAT_GENS == 1)
		return;

	sid = sid_from_seq_or_gen(args->max_seq + 1);
	for (i = 0; i < NR_MM_STATS; i++)
		WRITE_ONCE(mm_list->nodes[nid].stats[sid][i], 0);
}

static bool should_skip_mm(struct mm_struct *mm, int nid, int swappiness)
{
	int file;
	unsigned long size = 0;

	if (mm_is_oom_victim(mm))
		return true;

	for (file = !swappiness; file < ANON_AND_FILE; file++) {
		if (lru_gen_mm_is_active(mm) || node_isset(nid, mm->lrugen.nodes[file]))
			size += file ? get_mm_counter(mm, MM_FILEPAGES) :
				       get_mm_counter(mm, MM_ANONPAGES) +
				       get_mm_counter(mm, MM_SHMEMPAGES);
	}

	/* leave the legwork to the rmap if mapped pages are too sparse */
	if (size < max(SWAP_CLUSTER_MAX, mm_pgtables_bytes(mm) / PAGE_SIZE))
		return true;

	return !mmget_not_zero(mm);
}

/* To support multiple workers that concurrently walk mm_struct list. */
static bool get_next_mm(struct mm_walk_args *args, int swappiness, struct mm_struct **iter)
{
	bool last = true;
	struct mm_struct *mm = NULL;
	int nid = args->node_id;
	struct lru_gen_mm_list *mm_list = get_mm_list(args->memcg);

	if (*iter)
		mmput_async(*iter);
	else if (args->max_seq <= READ_ONCE(mm_list->nodes[nid].cur_seq))
		return false;

	spin_lock(&mm_list->lock);

	VM_BUG_ON(args->max_seq > mm_list->nodes[nid].cur_seq + 1);
	VM_BUG_ON(*iter && args->max_seq < mm_list->nodes[nid].cur_seq);
	VM_BUG_ON(*iter && !mm_list->nodes[nid].nr_workers);

	if (args->max_seq <= mm_list->nodes[nid].cur_seq) {
		last = *iter;
		goto done;
	}

	if (mm_list->nodes[nid].iter == &mm_list->head) {
		VM_BUG_ON(*iter || mm_list->nodes[nid].nr_workers);
		mm_list->nodes[nid].iter = mm_list->nodes[nid].iter->next;
	}

	while (!mm && mm_list->nodes[nid].iter != &mm_list->head) {
		mm = list_entry(mm_list->nodes[nid].iter, struct mm_struct, lrugen.list);
		mm_list->nodes[nid].iter = mm_list->nodes[nid].iter->next;
		if (should_skip_mm(mm, nid, swappiness))
			mm = NULL;

		args->mm_stats[mm ? MM_SCHED_ACTIVE : MM_SCHED_INACTIVE]++;
	}

	if (mm_list->nodes[nid].iter == &mm_list->head)
		WRITE_ONCE(mm_list->nodes[nid].cur_seq,
			   mm_list->nodes[nid].cur_seq + 1);
done:
	if (*iter && !mm)
		mm_list->nodes[nid].nr_workers--;
	if (!*iter && mm)
		mm_list->nodes[nid].nr_workers++;

	last = last && !mm_list->nodes[nid].nr_workers &&
	       mm_list->nodes[nid].iter == &mm_list->head;

	reset_mm_stats(mm_list, last, args);

	spin_unlock(&mm_list->lock);

	*iter = mm;

	return last;
}

/******************************************************************************
 *                          the aging
 ******************************************************************************/

static void update_batch_size(struct page *page, int old_gen, int new_gen,
			      struct mm_walk_args *args)
{
	int file = page_is_file_lru(page);
	int zone = page_zonenum(page);
	int delta = thp_nr_pages(page);

	VM_BUG_ON(old_gen >= MAX_NR_GENS);
	VM_BUG_ON(new_gen >= MAX_NR_GENS);

	args->batch_size++;

	args->nr_pages[old_gen][file][zone] -= delta;
	args->nr_pages[new_gen][file][zone] += delta;
}

static void reset_batch_size(struct lruvec *lruvec, struct mm_walk_args *args)
{
	int gen, file, zone;
	struct lrugen *lrugen = &lruvec->evictable;

	args->batch_size = 0;

	spin_lock_irq(&lruvec->lru_lock);

	for_each_gen_type_zone(gen, file, zone) {
		enum lru_list lru = LRU_FILE * file;
		int total = args->nr_pages[gen][file][zone];

		if (!total)
			continue;

		args->nr_pages[gen][file][zone] = 0;
		WRITE_ONCE(lrugen->sizes[gen][file][zone],
			   lrugen->sizes[gen][file][zone] + total);

		if (lru_gen_is_active(lruvec, gen))
			lru += LRU_ACTIVE;
		update_lru_size(lruvec, lru, zone, total);
	}

	spin_unlock_irq(&lruvec->lru_lock);
}

static int page_update_gen(struct page *page, int new_gen)
{
	int old_gen;
	unsigned long old_flags, new_flags;

	VM_BUG_ON(new_gen >= MAX_NR_GENS);

	do {
		old_flags = READ_ONCE(page->flags);

		old_gen = ((old_flags & LRU_GEN_MASK) >> LRU_GEN_PGOFF) - 1;
		if (old_gen < 0)
			new_flags = old_flags | BIT(PG_referenced);
		else
			new_flags = (old_flags & ~(LRU_GEN_MASK | LRU_USAGE_MASK |
				     LRU_TIER_FLAGS)) | ((new_gen + 1UL) << LRU_GEN_PGOFF);

		if (old_flags == new_flags)
			break;
	} while (cmpxchg(&page->flags, old_flags, new_flags) != old_flags);

	return old_gen;
}

static int should_skip_vma(unsigned long start, unsigned long end, struct mm_walk *walk)
{
	struct address_space *mapping;
	struct vm_area_struct *vma = walk->vma;
	struct mm_walk_args *args = walk->private;

	if (!vma_is_accessible(vma) || is_vm_hugetlb_page(vma) ||
	    (vma->vm_flags & (VM_LOCKED | VM_SPECIAL)))
		return true;

	if (vma_is_anonymous(vma))
		return !args->should_walk[0];

	if (WARN_ON_ONCE(!vma->vm_file || !vma->vm_file->f_mapping))
		return true;

	mapping = vma->vm_file->f_mapping;
	if (!mapping->a_ops->writepage)
		return true;

	if (shmem_mapping(mapping))
		return !args->should_walk[0] ||
		       mapping_unevictable(vma->vm_file->f_mapping);

	return !args->should_walk[1] || mapping_unevictable(mapping);
}

/*
 * Some userspace memory allocators create many single-page VMAs. So instead of
 * returning back to the PGD table for each of such VMAs, we finish at least an
 * entire PMD table and therefore avoid many zigzags. This optimizes page table
 * walks for workloads that have large numbers of tiny VMAs.
 *
 * We scan PMD tables in two pass. The first pass reaches to PTE tables and
 * doesn't take the PMD lock. The second pass clears the accessed bit on PMD
 * entries and needs to take the PMD lock. The second pass is only done on the
 * PMD entries that first pass has found the accessed bit is set, and they must
 * be:
 *   1) leaf entries mapping huge pages from the node under reclaim
 *   2) non-leaf entries whose leaf entries only map pages from the node under
 *   reclaim, when CONFIG_HAVE_ARCH_PARENT_PMD_YOUNG=y.
 */
static bool get_next_interval(struct mm_walk *walk, unsigned long mask, unsigned long size,
			      unsigned long *start, unsigned long *end)
{
	unsigned long next = round_up(*end, size);
	struct mm_walk_args *args = walk->private;

	VM_BUG_ON(mask & size);
	VM_BUG_ON(*start != *end);
	VM_BUG_ON(!(*end & ~mask));
	VM_BUG_ON((*end & mask) != (next & mask));

	while (walk->vma) {
		if (next >= walk->vma->vm_end) {
			walk->vma = walk->vma->vm_next;
			continue;
		}

		if ((next & mask) != (walk->vma->vm_start & mask))
			return false;

		if (should_skip_vma(walk->vma->vm_start, walk->vma->vm_end, walk)) {
			walk->vma = walk->vma->vm_next;
			continue;
		}

		args->mm_stats[MM_VMA_INTERVAL]++;

		*start = max(next, walk->vma->vm_start);
		next = (next | ~mask) + 1;
		/* rounded-up boundaries can wrap to 0 */
		*end = next && next < walk->vma->vm_end ? next : walk->vma->vm_end;

		return true;
	}

	return false;
}

static bool walk_pte_range(pmd_t *pmd, unsigned long start, unsigned long end,
			   struct mm_walk *walk)
{
	int i;
	pte_t *pte;
	spinlock_t *ptl;
	int remote = 0;
	struct mm_walk_args *args = walk->private;
	int old_gen, new_gen = lru_gen_from_seq(args->max_seq);

	VM_BUG_ON(pmd_leaf(*pmd));

	pte = pte_offset_map_lock(walk->mm, pmd, start & PMD_MASK, &ptl);
	arch_enter_lazy_mmu_mode();
restart:
	for (i = pte_index(start); start != end; i++, start += PAGE_SIZE) {
		struct page *page;
		unsigned long pfn = pte_pfn(pte[i]);

		if (!pte_present(pte[i]) || is_zero_pfn(pfn)) {
			args->mm_stats[MM_LEAF_HOLE]++;
			continue;
		}

		if (WARN_ON_ONCE(pte_devmap(pte[i]) || pte_special(pte[i])))
			continue;

		if (!pte_young(pte[i])) {
			args->mm_stats[MM_LEAF_OLD]++;
			continue;
		}

		if (pfn < args->start_pfn || pfn >= args->end_pfn) {
			remote++;
			args->mm_stats[MM_LEAF_OTHER_NODE]++;
			continue;
		}

		page = compound_head(pfn_to_page(pfn));
		if (page_to_nid(page) != args->node_id) {
			remote++;
			args->mm_stats[MM_LEAF_OTHER_NODE]++;
			continue;
		}

		if (!ptep_test_and_clear_young(walk->vma, start, pte + i))
			continue;

		if (pte_dirty(pte[i]) && !PageDirty(page) &&
		    !(PageAnon(page) && PageSwapBacked(page) && !PageSwapCache(page))) {
			set_page_dirty(page);
			args->mm_stats[MM_LEAF_DIRTY]++;
		}

		if (page_memcg_rcu(page) != args->memcg) {
			args->mm_stats[MM_LEAF_OTHER_MEMCG]++;
			continue;
		}

		old_gen = page_update_gen(page, new_gen);
		if (old_gen >= 0 && old_gen != new_gen)
			update_batch_size(page, old_gen, new_gen, args);
		args->mm_stats[MM_LEAF_YOUNG]++;
	}

	if (i < PTRS_PER_PTE && get_next_interval(walk, PMD_MASK, PAGE_SIZE, &start, &end))
		goto restart;

	arch_leave_lazy_mmu_mode();
	pte_unmap_unlock(pte, ptl);

	return !remote;
}

static bool walk_pmd_range_unlocked(pud_t *pud, unsigned long start, unsigned long end,
				    struct mm_walk *walk)
{
	int i;
	pmd_t *pmd;
	unsigned long next;
	int young = 0;
	struct mm_walk_args *args = walk->private;

	VM_BUG_ON(pud_leaf(*pud));

	pmd = pmd_offset(pud, start & PUD_MASK);
restart:
	for (i = pmd_index(start); start != end; i++, start = next) {
		pmd_t val = pmd_read_atomic(pmd + i);

		next = pmd_addr_end(start, end);

		barrier();
		if (!pmd_present(val) || is_huge_zero_pmd(val)) {
			args->mm_stats[MM_LEAF_HOLE]++;
			continue;
		}

		if (pmd_trans_huge(val)) {
			unsigned long pfn = pmd_pfn(val);

			if (!pmd_young(val)) {
				args->mm_stats[MM_LEAF_OLD]++;
				continue;
			}

			if (pfn < args->start_pfn || pfn >= args->end_pfn) {
				args->mm_stats[MM_LEAF_OTHER_NODE]++;
				continue;
			}

#ifdef CONFIG_TRANSPARENT_HUGEPAGE
			young++;
			__set_bit(i, args->bitmap);
#endif
			continue;
		}

#ifdef CONFIG_HAVE_ARCH_PARENT_PMD_YOUNG
		if (!pmd_young(val)) {
			args->mm_stats[MM_NONLEAF_OLD]++;
			continue;
		}
#endif

		if (walk_pte_range(&val, start, next, walk)) {
#ifdef CONFIG_HAVE_ARCH_PARENT_PMD_YOUNG
			young++;
			__set_bit(i, args->bitmap);
#endif
		}
	}

	if (i < PTRS_PER_PMD && get_next_interval(walk, PUD_MASK, PMD_SIZE, &start, &end))
		goto restart;

	return young;
}

#if defined(CONFIG_TRANSPARENT_HUGEPAGE) || defined(CONFIG_HAVE_ARCH_PARENT_PMD_YOUNG)
static void walk_pmd_range_locked(pud_t *pud, unsigned long start, unsigned long end,
				  struct mm_walk *walk)
{
	int i;
	pmd_t *pmd;
	spinlock_t *ptl;
	struct mm_walk_args *args = walk->private;
	int old_gen, new_gen = lru_gen_from_seq(args->max_seq);

	VM_BUG_ON(pud_leaf(*pud));

	start &= PUD_MASK;
	pmd = pmd_offset(pud, start);
	ptl = pmd_lock(walk->mm, pmd);
	arch_enter_lazy_mmu_mode();

	for_each_set_bit(i, args->bitmap, PTRS_PER_PMD) {
		struct page *page;
		unsigned long pfn = pmd_pfn(pmd[i]);
		unsigned long addr = start + PMD_SIZE * i;

		if (!pmd_present(pmd[i]) || is_huge_zero_pmd(pmd[i])) {
			args->mm_stats[MM_LEAF_HOLE]++;
			continue;
		}

		if (WARN_ON_ONCE(pmd_devmap(pmd[i])))
			continue;

		if (!pmd_young(pmd[i])) {
			args->mm_stats[MM_LEAF_OLD]++;
			continue;
		}

		if (!pmd_trans_huge(pmd[i])) {
#ifdef CONFIG_HAVE_ARCH_PARENT_PMD_YOUNG
			args->mm_stats[MM_NONLEAF_YOUNG]++;
			pmdp_test_and_clear_young(walk->vma, addr, pmd + i);
#endif
			continue;
		}

		if (pfn < args->start_pfn || pfn >= args->end_pfn) {
			args->mm_stats[MM_LEAF_OTHER_NODE]++;
			continue;
		}

		page = pfn_to_page(pfn);
		VM_BUG_ON_PAGE(PageTail(page), page);
		if (page_to_nid(page) != args->node_id) {
			args->mm_stats[MM_LEAF_OTHER_NODE]++;
			continue;
		}

		if (!pmdp_test_and_clear_young(walk->vma, addr, pmd + i))
			continue;

		if (pmd_dirty(pmd[i]) && !PageDirty(page) &&
		    !(PageAnon(page) && PageSwapBacked(page) && !PageSwapCache(page))) {
			set_page_dirty(page);
			args->mm_stats[MM_LEAF_DIRTY]++;
		}

		if (page_memcg_rcu(page) != args->memcg) {
			args->mm_stats[MM_LEAF_OTHER_MEMCG]++;
			continue;
		}

		old_gen = page_update_gen(page, new_gen);
		if (old_gen >= 0 && old_gen != new_gen)
			update_batch_size(page, old_gen, new_gen, args);
		args->mm_stats[MM_LEAF_YOUNG]++;
	}

	arch_leave_lazy_mmu_mode();
	spin_unlock(ptl);

	memset(args->bitmap, 0, sizeof(args->bitmap));
}
#else
static void walk_pmd_range_locked(pud_t *pud, unsigned long start, unsigned long end,
				  struct mm_walk *walk)
{
}
#endif

static int walk_pud_range(p4d_t *p4d, unsigned long start, unsigned long end,
			  struct mm_walk *walk)
{
	int i;
	pud_t *pud;
	unsigned long next;
	struct mm_walk_args *args = walk->private;

	VM_BUG_ON(p4d_leaf(*p4d));

	pud = pud_offset(p4d, start & P4D_MASK);
restart:
	for (i = pud_index(start); start != end; i++, start = next) {
		pud_t val = READ_ONCE(pud[i]);

		next = pud_addr_end(start, end);

		if (!pud_present(val) || WARN_ON_ONCE(pud_leaf(val)))
			continue;

		if (walk_pmd_range_unlocked(&val, start, next, walk))
			walk_pmd_range_locked(&val, start, next, walk);

		if (args->batch_size >= MAX_BATCH_SIZE) {
			end = (start | ~PUD_MASK) + 1;
			goto done;
		}
	}

	if (i < PTRS_PER_PUD && get_next_interval(walk, P4D_MASK, PUD_SIZE, &start, &end))
		goto restart;

	end = round_up(end, P4D_SIZE);
done:
	/* rounded-up boundaries can wrap to 0 */
	args->next_addr = end && walk->vma ? max(end, walk->vma->vm_start) : 0;

	return -EAGAIN;
}

static void walk_mm(struct mm_walk_args *args, int swappiness, struct mm_struct *mm)
{
	static const struct mm_walk_ops mm_walk_ops = {
		.test_walk = should_skip_vma,
		.p4d_entry = walk_pud_range,
	};

	int err;
	int file;
	int nid = args->node_id;
	struct mem_cgroup *memcg = args->memcg;
	struct lruvec *lruvec = mem_cgroup_lruvec(memcg, NODE_DATA(nid));

	args->next_addr = FIRST_USER_ADDRESS;
	for (file = !swappiness; file < ANON_AND_FILE; file++)
		args->should_walk[file] = lru_gen_mm_is_active(mm) ||
					  node_isset(nid, mm->lrugen.nodes[file]);

	do {
		unsigned long start = args->next_addr;
		unsigned long end = mm->highest_vm_end;

		err = -EBUSY;

		preempt_disable();
		rcu_read_lock();

#ifdef CONFIG_MEMCG
		if (memcg && atomic_read(&memcg->moving_account)) {
			args->mm_stats[MM_LOCK_CONTENTION]++;
			goto contended;
		}
#endif
		if (!mmap_read_trylock(mm)) {
			args->mm_stats[MM_LOCK_CONTENTION]++;
			goto contended;
		}

		err = walk_page_range(mm, start, end, &mm_walk_ops, args);

		mmap_read_unlock(mm);

		if (args->batch_size)
			reset_batch_size(lruvec, args);
contended:
		rcu_read_unlock();
		preempt_enable();

		cond_resched();
	} while (err == -EAGAIN && args->next_addr &&
		 !mm_is_oom_victim(mm) && !mm_has_migrated(mm, memcg));

	if (err == -EBUSY)
		return;

	for (file = !swappiness; file < ANON_AND_FILE; file++) {
		if (args->should_walk[file])
			node_clear(nid, mm->lrugen.nodes[file]);
	}
}

static void page_inc_gen(struct page *page, struct lruvec *lruvec, bool front)
{
	int old_gen, new_gen;
	unsigned long old_flags, new_flags;
	int file = page_is_file_lru(page);
	int zone = page_zonenum(page);
	struct lrugen *lrugen = &lruvec->evictable;

	old_gen = lru_gen_from_seq(lrugen->min_seq[file]);

	do {
		old_flags = READ_ONCE(page->flags);
		new_gen = ((old_flags & LRU_GEN_MASK) >> LRU_GEN_PGOFF) - 1;
		VM_BUG_ON_PAGE(new_gen < 0, page);
		if (new_gen >= 0 && new_gen != old_gen)
			goto sort;

		new_gen = (old_gen + 1) % MAX_NR_GENS;
		new_flags = (old_flags & ~(LRU_GEN_MASK | LRU_USAGE_MASK | LRU_TIER_FLAGS)) |
			    ((new_gen + 1UL) << LRU_GEN_PGOFF);
		/* mark the page for reclaim if it's pending writeback */
		if (front)
			new_flags |= BIT(PG_reclaim);
	} while (cmpxchg(&page->flags, old_flags, new_flags) != old_flags);

	lru_gen_update_size(page, lruvec, old_gen, new_gen);
sort:
	if (front)
		list_move(&page->lru, &lrugen->lists[new_gen][file][zone]);
	else
		list_move_tail(&page->lru, &lrugen->lists[new_gen][file][zone]);
}

static bool try_inc_min_seq(struct lruvec *lruvec, int file)
{
	int gen, zone;
	bool success = false;
	struct lrugen *lrugen = &lruvec->evictable;

	VM_BUG_ON(!seq_is_valid(lruvec));

	while (get_nr_gens(lruvec, file) > MIN_NR_GENS) {
		gen = lru_gen_from_seq(lrugen->min_seq[file]);

		for (zone = 0; zone < MAX_NR_ZONES; zone++) {
			if (!list_empty(&lrugen->lists[gen][file][zone]))
				return success;
		}

		reset_controller_pos(lruvec, gen, file);
		WRITE_ONCE(lrugen->min_seq[file], lrugen->min_seq[file] + 1);

		success = true;
	}

	return success;
}

static bool inc_min_seq(struct lruvec *lruvec, int file)
{
	int gen, zone;
	int batch_size = 0;
	struct lrugen *lrugen = &lruvec->evictable;

	VM_BUG_ON(!seq_is_valid(lruvec));

	if (get_nr_gens(lruvec, file) != MAX_NR_GENS)
		return true;

	gen = lru_gen_from_seq(lrugen->min_seq[file]);

	for (zone = 0; zone < MAX_NR_ZONES; zone++) {
		struct list_head *head = &lrugen->lists[gen][file][zone];

		while (!list_empty(head)) {
			struct page *page = lru_to_page(head);

			VM_BUG_ON_PAGE(PageTail(page), page);
			VM_BUG_ON_PAGE(PageUnevictable(page), page);
			VM_BUG_ON_PAGE(PageActive(page), page);
			VM_BUG_ON_PAGE(page_is_file_lru(page) != file, page);
			VM_BUG_ON_PAGE(page_zonenum(page) != zone, page);

			prefetchw_prev_lru_page(page, head, flags);

			page_inc_gen(page, lruvec, false);

			if (++batch_size == MAX_BATCH_SIZE)
				return false;
		}

		VM_BUG_ON(lrugen->sizes[gen][file][zone]);
	}

	reset_controller_pos(lruvec, gen, file);
	WRITE_ONCE(lrugen->min_seq[file], lrugen->min_seq[file] + 1);

	return true;
}

static void inc_max_seq(struct lruvec *lruvec)
{
	int gen, file, zone;
	struct lrugen *lrugen = &lruvec->evictable;

	spin_lock_irq(&lruvec->lru_lock);

	VM_BUG_ON(!seq_is_valid(lruvec));

	for (file = 0; file < ANON_AND_FILE; file++) {
		if (try_inc_min_seq(lruvec, file))
			continue;

		while (!inc_min_seq(lruvec, file)) {
			spin_unlock_irq(&lruvec->lru_lock);
			cond_resched();
			spin_lock_irq(&lruvec->lru_lock);
		}
	}

	gen = lru_gen_from_seq(lrugen->max_seq - 1);
	for_each_type_zone(file, zone) {
		enum lru_list lru = LRU_FILE * file;
		long total = lrugen->sizes[gen][file][zone];

		if (!total)
			continue;

		WARN_ON_ONCE(total != (int)total);

		update_lru_size(lruvec, lru, zone, total);
		update_lru_size(lruvec, lru + LRU_ACTIVE, zone, -total);
	}

	gen = lru_gen_from_seq(lrugen->max_seq + 1);
	for_each_type_zone(file, zone) {
		VM_BUG_ON(lrugen->sizes[gen][file][zone]);
		VM_BUG_ON(!list_empty(&lrugen->lists[gen][file][zone]));
	}

	for (file = 0; file < ANON_AND_FILE; file++)
		reset_controller_pos(lruvec, gen, file);

	WRITE_ONCE(lrugen->timestamps[gen], jiffies);
	/* make sure all preceding modifications appear first */
	smp_store_release(&lrugen->max_seq, lrugen->max_seq + 1);

	spin_unlock_irq(&lruvec->lru_lock);
}

/* Main function used by foreground, background and user-triggered aging. */
static bool walk_mm_list(struct lruvec *lruvec, unsigned long max_seq,
			 struct scan_control *sc, int swappiness, struct mm_walk_args *args)
{
	bool last;
	bool alloc = !args;
	struct mm_struct *mm = NULL;
	struct lrugen *lrugen = &lruvec->evictable;
	struct pglist_data *pgdat = lruvec_pgdat(lruvec);
	int nid = pgdat->node_id;
	struct mem_cgroup *memcg = lruvec_memcg(lruvec);
	struct lru_gen_mm_list *mm_list = get_mm_list(memcg);

	VM_BUG_ON(max_seq > READ_ONCE(lrugen->max_seq));

	/*
	 * For each walk of the mm_struct list of a memcg, we decrement the
	 * priority of its lrugen. For each walk of all memcgs in kswapd, we
	 * increment the priority of every lrugen.
	 *
	 * So if this lrugen has a higher priority (smaller value), it means
	 * other concurrent reclaimers have walked its mm list, and we skip it
	 * for this priority in order to balance the pressure on all memcgs.
	 */
	if (!mem_cgroup_disabled() && !cgroup_reclaim(sc) &&
	    sc->priority > atomic_read(&lrugen->priority))
		return false;

	if (alloc) {
		args = kvzalloc_node(sizeof(*args), GFP_KERNEL, nid);
		if (!args)
			return false;
	}

	args->memcg = memcg;
	args->max_seq = max_seq;
	args->start_pfn = pgdat->node_start_pfn;
	args->end_pfn = pgdat_end_pfn(pgdat);
	args->node_id = nid;

	do {
		last = get_next_mm(args, swappiness, &mm);
		if (mm)
			walk_mm(args, swappiness, mm);

		cond_resched();
	} while (mm);

	if (alloc)
		kvfree(args);

	if (!last) {
		/* foreground aging prefers not to wait unless "necessary" */
		if (!current_is_kswapd() && sc->priority < DEF_PRIORITY - 2)
			wait_event_killable(mm_list->nodes[nid].wait,
					    max_seq < READ_ONCE(lrugen->max_seq));

		return max_seq < READ_ONCE(lrugen->max_seq);
	}

	VM_BUG_ON(max_seq != READ_ONCE(lrugen->max_seq));

	inc_max_seq(lruvec);

	if (!mem_cgroup_disabled())
		atomic_add_unless(&lrugen->priority, -1, 0);

	/* order against inc_max_seq() */
	smp_mb();
	/* either we see any waiters or they will see the updated max_seq */
	if (waitqueue_active(&mm_list->nodes[nid].wait))
		wake_up_all(&mm_list->nodes[nid].wait);

	wakeup_flusher_threads(WB_REASON_VMSCAN);

	return true;
}

void lru_gen_scan_around(struct page_vma_mapped_walk *pvmw)
{
	pte_t *pte;
	unsigned long start, end;
	int old_gen, new_gen;
	unsigned long flags;
	struct lruvec *lruvec;
	struct mem_cgroup *memcg;
	struct pglist_data *pgdat = page_pgdat(pvmw->page);

	lockdep_assert_held(pvmw->ptl);

	start = max(pvmw->address & PMD_MASK, pvmw->vma->vm_start);
	end = pmd_addr_end(pvmw->address, pvmw->vma->vm_end);
	pte = pvmw->pte - ((pvmw->address - start) >> PAGE_SHIFT);

	memcg = lock_page_memcg(pvmw->page);
	lruvec = lock_page_lruvec_irqsave(pvmw->page, &flags);

	new_gen = lru_gen_from_seq(lruvec->evictable.max_seq);

	for (; start != end; pte++, start += PAGE_SIZE) {
		struct page *page;
		unsigned long pfn = pte_pfn(*pte);

		if (!pte_present(*pte) || !pte_young(*pte) || is_zero_pfn(pfn))
			continue;

		if (pfn < pgdat->node_start_pfn || pfn >= pgdat_end_pfn(pgdat))
			continue;

		page = compound_head(pfn_to_page(pfn));
		if (page_to_nid(page) != pgdat->node_id)
			continue;

		if (page_memcg_rcu(page) != memcg)
			continue;
		/*
		 * We may be holding many locks. So try to finish as fast as
		 * possible and leave the accessed and the dirty bits to page
		 * table walks.
		 */
		old_gen = page_update_gen(page, new_gen);
		if (old_gen >= 0 && old_gen != new_gen)
			lru_gen_update_size(page, lruvec, old_gen, new_gen);
	}

	unlock_page_lruvec_irqrestore(lruvec, flags);
	unlock_page_memcg(pvmw->page);
}

/******************************************************************************
 *                          the eviction
 ******************************************************************************/

static bool sort_page(struct page *page, struct lruvec *lruvec, int tier_to_isolate)
{
	bool success;
	int gen = page_lru_gen(page);
	int file = page_is_file_lru(page);
	int zone = page_zonenum(page);
	int tier = lru_tier_from_usage(page_tier_usage(page));
	struct lrugen *lrugen = &lruvec->evictable;

	VM_BUG_ON_PAGE(gen == -1, page);
	VM_BUG_ON_PAGE(tier_to_isolate < 0, page);

	/* a lazy-free page that has been written into? */
	if (file && PageDirty(page) && PageAnon(page)) {
		success = lru_gen_deletion(page, lruvec);
		VM_BUG_ON_PAGE(!success, page);
		SetPageSwapBacked(page);
		add_page_to_lru_list_tail(page, lruvec);
		return true;
	}

	/* page_update_gen() has updated the page? */
	if (gen != lru_gen_from_seq(lrugen->min_seq[file])) {
		list_move(&page->lru, &lrugen->lists[gen][file][zone]);
		return true;
	}

	/* activate the page if its tier has a higher refault rate */
	if (tier_to_isolate < tier) {
		int sid = sid_from_seq_or_gen(gen);

		page_inc_gen(page, lruvec, false);
		WRITE_ONCE(lrugen->activated[sid][file][tier - 1],
			   lrugen->activated[sid][file][tier - 1] + thp_nr_pages(page));
		inc_lruvec_state(lruvec, WORKINGSET_ACTIVATE_BASE + file);
		return true;
	}

	/*
	 * A page can't be immediately evicted, and page_inc_gen() will mark it
	 * for reclaim and hopefully writeback will write it soon if it's dirty.
	 */
	if (PageLocked(page) || PageWriteback(page) || (file && PageDirty(page))) {
		page_inc_gen(page, lruvec, true);
		return true;
	}

	return false;
}

static bool should_skip_page(struct page *page, struct scan_control *sc)
{
	if (!sc->may_unmap && page_mapped(page))
		return true;

	if (!(sc->may_writepage && (sc->gfp_mask & __GFP_IO)) &&
	    (PageDirty(page) || (PageAnon(page) && !PageSwapCache(page))))
		return true;

	if (!get_page_unless_zero(page))
		return true;

	if (!TestClearPageLRU(page)) {
		put_page(page);
		return true;
	}

	return false;
}

static void isolate_page(struct page *page, struct lruvec *lruvec)
{
	bool success;

	success = lru_gen_deletion(page, lruvec);
	VM_BUG_ON_PAGE(!success, page);

	if (PageActive(page)) {
		ClearPageActive(page);
		/* make sure shrink_page_list() rejects this page */
		SetPageReferenced(page);
		return;
	}

	/* make sure shrink_page_list() doesn't try to write this page */
	ClearPageReclaim(page);
	/* make sure shrink_page_list() doesn't reject this page */
	ClearPageReferenced(page);
}

static int scan_lru_gen_pages(struct lruvec *lruvec, struct scan_control *sc,
			      long *nr_to_scan, int file, int tier,
			      struct list_head *list)
{
	bool success;
	int gen, zone;
	enum vm_event_item item;
	int sorted = 0;
	int scanned = 0;
	int isolated = 0;
	int batch_size = 0;
	struct lrugen *lrugen = &lruvec->evictable;

	VM_BUG_ON(!list_empty(list));

	if (get_nr_gens(lruvec, file) == MIN_NR_GENS)
		return -ENOENT;

	gen = lru_gen_from_seq(lrugen->min_seq[file]);

	for (zone = sc->reclaim_idx; zone >= 0; zone--) {
		LIST_HEAD(moved);
		int skipped = 0;
		struct list_head *head = &lrugen->lists[gen][file][zone];

		while (!list_empty(head)) {
			struct page *page = lru_to_page(head);
			int delta = thp_nr_pages(page);

			VM_BUG_ON_PAGE(PageTail(page), page);
			VM_BUG_ON_PAGE(PageUnevictable(page), page);
			VM_BUG_ON_PAGE(PageActive(page), page);
			VM_BUG_ON_PAGE(page_is_file_lru(page) != file, page);
			VM_BUG_ON_PAGE(page_zonenum(page) != zone, page);

			prefetchw_prev_lru_page(page, head, flags);

			scanned += delta;

			if (sort_page(page, lruvec, tier))
				sorted += delta;
			else if (should_skip_page(page, sc)) {
				list_move(&page->lru, &moved);
				skipped += delta;
			} else {
				isolate_page(page, lruvec);
				list_add(&page->lru, list);
				isolated += delta;
			}

			if (scanned >= *nr_to_scan || isolated >= SWAP_CLUSTER_MAX ||
			    ++batch_size == MAX_BATCH_SIZE)
				break;
		}

		list_splice(&moved, head);
		__count_zid_vm_events(PGSCAN_SKIP, zone, skipped);

		if (scanned >= *nr_to_scan || isolated >= SWAP_CLUSTER_MAX ||
		    batch_size == MAX_BATCH_SIZE)
			break;
	}

	success = try_inc_min_seq(lruvec, file);

	item = current_is_kswapd() ? PGSCAN_KSWAPD : PGSCAN_DIRECT;
	if (!cgroup_reclaim(sc))
		__count_vm_events(item, scanned);
	__count_memcg_events(lruvec_memcg(lruvec), item, scanned);
	__count_vm_events(PGSCAN_ANON + file, scanned);

	*nr_to_scan -= scanned;

	if (*nr_to_scan <= 0 || success || isolated)
		return isolated;
	/*
	 * We may have trouble finding eligible pages due to reclaim_idx,
	 * may_unmap and may_writepage. The following check makes sure we won't
	 * be stuck if we aren't making enough progress.
	 */
	return batch_size == MAX_BATCH_SIZE && sorted >= SWAP_CLUSTER_MAX ? 0 : -ENOENT;
}

static int get_tier_to_isolate(struct lruvec *lruvec, int file)
{
	int tier;
	struct controller_pos sp, pv;

	/*
	 * Ideally we don't want to evict upper tiers that have higher refault
	 * rates. However, we need to leave some margin for the fluctuation in
	 * refault rates. So we use a larger gain factor to make sure upper
	 * tiers are indeed more active. We choose 2 because the lowest upper
	 * tier would have twice of the refault rate of the base tier, according
	 * to their numbers of accesses.
	 */
	read_controller_pos(&sp, lruvec, file, 0, 1);
	for (tier = 1; tier < MAX_NR_TIERS; tier++) {
		read_controller_pos(&pv, lruvec, file, tier, 2);
		if (!positive_ctrl_err(&sp, &pv))
			break;
	}

	return tier - 1;
}

static int get_type_to_scan(struct lruvec *lruvec, int swappiness, int *tier_to_isolate)
{
	int file, tier;
	struct controller_pos sp, pv;
	int gain[ANON_AND_FILE] = { swappiness, 200 - swappiness };

	/*
	 * Compare the refault rates between the base tiers of anon and file to
	 * determine which type to evict. Also need to compare the refault rates
	 * of the upper tiers of the selected type with that of the base tier to
	 * determine which tier of the selected type to evict.
	 */
	read_controller_pos(&sp, lruvec, 0, 0, gain[0]);
	read_controller_pos(&pv, lruvec, 1, 0, gain[1]);
	file = positive_ctrl_err(&sp, &pv);

	read_controller_pos(&sp, lruvec, !file, 0, gain[!file]);
	for (tier = 1; tier < MAX_NR_TIERS; tier++) {
		read_controller_pos(&pv, lruvec, file, tier, gain[file]);
		if (!positive_ctrl_err(&sp, &pv))
			break;
	}

	*tier_to_isolate = tier - 1;

	return file;
}

static int isolate_lru_gen_pages(struct lruvec *lruvec, struct scan_control *sc,
				 int swappiness, long *nr_to_scan, int *type_to_scan,
				 struct list_head *list)
{
	int i;
	int file;
	int isolated;
	int tier = -1;
	DEFINE_MAX_SEQ();
	DEFINE_MIN_SEQ();

	VM_BUG_ON(!seq_is_valid(lruvec));

	if (max_nr_gens(max_seq, min_seq, swappiness) == MIN_NR_GENS)
		return 0;
	/*
	 * Try to select a type based on generations and swappiness, and if that
	 * fails, fall back to get_type_to_scan(). When anon and file are both
	 * available from the same generation, swappiness 200 is interpreted as
	 * anon first and swappiness 1 is interpreted as file first.
	 */
	file = !swappiness || min_seq[0] > min_seq[1] ||
	       (min_seq[0] == min_seq[1] && swappiness != 200 &&
		(swappiness == 1 || get_type_to_scan(lruvec, swappiness, &tier)));

	if (tier == -1)
		tier = get_tier_to_isolate(lruvec, file);

	for (i = !swappiness; i < ANON_AND_FILE; i++) {
		isolated = scan_lru_gen_pages(lruvec, sc, nr_to_scan, file, tier, list);
		if (isolated >= 0)
			break;

		file = !file;
		tier = get_tier_to_isolate(lruvec, file);
	}

	if (isolated < 0)
		isolated = *nr_to_scan = 0;

	*type_to_scan = file;

	return isolated;
}

/* Main function used by foreground, background and user-triggered eviction. */
static bool evict_lru_gen_pages(struct lruvec *lruvec, struct scan_control *sc,
				int swappiness, long *nr_to_scan)
{
	int file;
	int isolated;
	int reclaimed;
	LIST_HEAD(list);
	struct page *page;
	enum vm_event_item item;
	struct reclaim_stat stat;
	struct pglist_data *pgdat = lruvec_pgdat(lruvec);

	spin_lock_irq(&lruvec->lru_lock);

	isolated = isolate_lru_gen_pages(lruvec, sc, swappiness, nr_to_scan, &file, &list);
	VM_BUG_ON(list_empty(&list) == !!isolated);

	if (isolated)
		__mod_node_page_state(pgdat, NR_ISOLATED_ANON + file, isolated);

	spin_unlock_irq(&lruvec->lru_lock);

	if (!isolated)
		goto done;

	reclaimed = shrink_page_list(&list, pgdat, sc, &stat, false);
	/*
	 * We need to prevent rejected pages from being added back to the same
	 * lists they were isolated from. Otherwise we may risk looping on them
	 * forever. We use PageActive() or !PageReferenced() && PageWorkingset()
	 * to tell lru_gen_addition() not to add them to the oldest generation.
	 */
	list_for_each_entry(page, &list, lru) {
		if (PageMlocked(page))
			continue;

		if (PageReferenced(page)) {
			SetPageActive(page);
			ClearPageReferenced(page);
		} else {
			ClearPageActive(page);
			SetPageWorkingset(page);
		}
	}

	spin_lock_irq(&lruvec->lru_lock);

	move_pages_to_lru(lruvec, &list);

	__mod_node_page_state(pgdat, NR_ISOLATED_ANON + file, -isolated);

	item = current_is_kswapd() ? PGSTEAL_KSWAPD : PGSTEAL_DIRECT;
	if (!cgroup_reclaim(sc))
		__count_vm_events(item, reclaimed);
	__count_memcg_events(lruvec_memcg(lruvec), item, reclaimed);
	__count_vm_events(PGSTEAL_ANON + file, reclaimed);

	spin_unlock_irq(&lruvec->lru_lock);

	mem_cgroup_uncharge_list(&list);
	free_unref_page_list(&list);

	sc->nr_reclaimed += reclaimed;
done:
	return *nr_to_scan > 0 && sc->nr_reclaimed < sc->nr_to_reclaim;
}

/******************************************************************************
 *                          page reclaim
 ******************************************************************************/

static int get_swappiness(struct lruvec *lruvec)
{
	struct mem_cgroup *memcg = lruvec_memcg(lruvec);
	int swappiness = mem_cgroup_get_nr_swap_pages(memcg) >= (long)SWAP_CLUSTER_MAX ?
			 mem_cgroup_swappiness(memcg) : 0;

	VM_BUG_ON(swappiness > 200U);

	return swappiness;
}

static unsigned long get_nr_to_scan(struct lruvec *lruvec, struct scan_control *sc,
				    int swappiness)
{
	int gen, file, zone;
	long nr_to_scan = 0;
	struct lrugen *lrugen = &lruvec->evictable;
	DEFINE_MAX_SEQ();
	DEFINE_MIN_SEQ();

	lru_add_drain();

	for (file = !swappiness; file < ANON_AND_FILE; file++) {
		unsigned long seq;

		for (seq = min_seq[file]; seq <= max_seq; seq++) {
			gen = lru_gen_from_seq(seq);

			for (zone = 0; zone <= sc->reclaim_idx; zone++)
				nr_to_scan += READ_ONCE(lrugen->sizes[gen][file][zone]);
		}
	}

	nr_to_scan = max(nr_to_scan, 0L);
	nr_to_scan = round_up(nr_to_scan >> sc->priority, SWAP_CLUSTER_MAX);

	if (max_nr_gens(max_seq, min_seq, swappiness) > MIN_NR_GENS)
		return nr_to_scan;

	/* kswapd uses age_lru_gens() */
	if (current_is_kswapd())
		return 0;

	return walk_mm_list(lruvec, max_seq, sc, swappiness, NULL) ? nr_to_scan : 0;
}

static void shrink_lru_gens(struct lruvec *lruvec, struct scan_control *sc)
{
	struct blk_plug plug;
	unsigned long scanned = 0;
	struct mem_cgroup *memcg = lruvec_memcg(lruvec);

	blk_start_plug(&plug);

	while (true) {
		long nr_to_scan;
		int swappiness = sc->may_swap ? get_swappiness(lruvec) : 0;

		nr_to_scan = get_nr_to_scan(lruvec, sc, swappiness) - scanned;
		if (nr_to_scan < (long)SWAP_CLUSTER_MAX)
			break;

		scanned += nr_to_scan;

		if (!evict_lru_gen_pages(lruvec, sc, swappiness, &nr_to_scan))
			break;

		scanned -= nr_to_scan;

		if (mem_cgroup_below_min(memcg) ||
		    (mem_cgroup_below_low(memcg) && !sc->memcg_low_reclaim))
			break;

		cond_resched();
	}

	blk_finish_plug(&plug);
}

/******************************************************************************
 *                          the background aging
 ******************************************************************************/

static int lru_gen_spread = MIN_NR_GENS;

static void try_walk_mm_list(struct lruvec *lruvec, struct scan_control *sc)
{
	int gen, file, zone;
	long old_and_young[2] = {};
	struct mm_walk_args args = {};
	int spread = READ_ONCE(lru_gen_spread);
	int swappiness = get_swappiness(lruvec);
	struct lrugen *lrugen = &lruvec->evictable;
	DEFINE_MAX_SEQ();
	DEFINE_MIN_SEQ();

	lru_add_drain();

	for (file = !swappiness; file < ANON_AND_FILE; file++) {
		unsigned long seq;

		for (seq = min_seq[file]; seq <= max_seq; seq++) {
			gen = lru_gen_from_seq(seq);

			for (zone = 0; zone < MAX_NR_ZONES; zone++)
				old_and_young[seq == max_seq] +=
					READ_ONCE(lrugen->sizes[gen][file][zone]);
		}
	}

	old_and_young[0] = max(old_and_young[0], 0L);
	old_and_young[1] = max(old_and_young[1], 0L);

	if (old_and_young[0] + old_and_young[1] < SWAP_CLUSTER_MAX)
		return;

	/* try to spread pages out across spread+1 generations */
	if (old_and_young[0] >= old_and_young[1] * spread &&
	    min_nr_gens(max_seq, min_seq, swappiness) > max(spread, MIN_NR_GENS))
		return;

	walk_mm_list(lruvec, max_seq, sc, swappiness, &args);
}

static void age_lru_gens(struct pglist_data *pgdat, struct scan_control *sc)
{
	struct mem_cgroup *memcg;

	VM_BUG_ON(!current_is_kswapd());

	memcg = mem_cgroup_iter(NULL, NULL, NULL);
	do {
		struct lruvec *lruvec = mem_cgroup_lruvec(memcg, pgdat);
		struct lrugen *lrugen = &lruvec->evictable;

		if (!mem_cgroup_below_min(memcg) &&
		    (!mem_cgroup_below_low(memcg) || sc->memcg_low_reclaim))
			try_walk_mm_list(lruvec, sc);

		if (!mem_cgroup_disabled())
			atomic_add_unless(&lrugen->priority, 1, DEF_PRIORITY);

		cond_resched();
	} while ((memcg = mem_cgroup_iter(NULL, memcg, NULL)));
}

/******************************************************************************
 *                          state change
 ******************************************************************************/

#ifdef CONFIG_LRU_GEN_ENABLED
DEFINE_STATIC_KEY_TRUE(lru_gen_static_key);
#else
DEFINE_STATIC_KEY_FALSE(lru_gen_static_key);
#endif

static DEFINE_MUTEX(lru_gen_state_mutex);
static int lru_gen_nr_swapfiles __read_mostly;

static bool __maybe_unused state_is_valid(struct lruvec *lruvec)
{
	int gen, file, zone;
	enum lru_list lru;
	struct lrugen *lrugen = &lruvec->evictable;

	for_each_evictable_lru(lru) {
		file = is_file_lru(lru);

		if (lrugen->enabled[file] && !list_empty(&lruvec->lists[lru]))
			return false;
	}

	for_each_gen_type_zone(gen, file, zone) {
		if (!lrugen->enabled[file] && !list_empty(&lrugen->lists[gen][file][zone]))
			return false;

		VM_WARN_ONCE(!lrugen->enabled[file] && lrugen->sizes[gen][file][zone],
			     "lru_gen: possible unbalanced number of pages");
	}

	return true;
}

static bool fill_lru_gen_lists(struct lruvec *lruvec)
{
	enum lru_list lru;
	int batch_size = 0;

	for_each_evictable_lru(lru) {
		int file = is_file_lru(lru);
		bool active = is_active_lru(lru);
		struct list_head *head = &lruvec->lists[lru];

		if (!lruvec->evictable.enabled[file])
			continue;

		while (!list_empty(head)) {
			bool success;
			struct page *page = lru_to_page(head);

			VM_BUG_ON_PAGE(PageTail(page), page);
			VM_BUG_ON_PAGE(PageUnevictable(page), page);
			VM_BUG_ON_PAGE(PageActive(page) != active, page);
			VM_BUG_ON_PAGE(page_lru_gen(page) != -1, page);
			VM_BUG_ON_PAGE(page_is_file_lru(page) != file, page);

			prefetchw_prev_lru_page(page, head, flags);

			del_page_from_lru_list(page, lruvec);
			success = lru_gen_addition(page, lruvec, true);
			VM_BUG_ON(!success);

			if (++batch_size == MAX_BATCH_SIZE)
				return false;
		}
	}

	return true;
}

static bool drain_lru_gen_lists(struct lruvec *lruvec)
{
	int gen, file, zone;
	int batch_size = 0;

	for_each_gen_type_zone(gen, file, zone) {
		struct list_head *head = &lruvec->evictable.lists[gen][file][zone];

		if (lruvec->evictable.enabled[file])
			continue;

		while (!list_empty(head)) {
			bool success;
			struct page *page = lru_to_page(head);

			VM_BUG_ON_PAGE(PageTail(page), page);
			VM_BUG_ON_PAGE(PageUnevictable(page), page);
			VM_BUG_ON_PAGE(PageActive(page), page);
			VM_BUG_ON_PAGE(page_is_file_lru(page) != file, page);
			VM_BUG_ON_PAGE(page_zonenum(page) != zone, page);

			prefetchw_prev_lru_page(page, head, flags);

			success = lru_gen_deletion(page, lruvec);
			VM_BUG_ON(!success);
			add_page_to_lru_list(page, lruvec);

			if (++batch_size == MAX_BATCH_SIZE)
				return false;
		}
	}

	return true;
}

/*
 * For file page tracking, we enable/disable it according to the main switch.
 * For anon page tracking, we only enabled it when the main switch is on and
 * there is at least one swapfile; we disable it when there are no swapfiles
 * regardless of the value of the main switch. Otherwise, we will eventually
 * reach the max size of the sliding window and have to call inc_min_seq(),
 * which brings an unnecessary overhead.
 */
void lru_gen_set_state(bool enable, bool main, bool swap)
{
	struct mem_cgroup *memcg;

	mem_hotplug_begin();
	mutex_lock(&lru_gen_state_mutex);
	cgroup_lock();

	main = main && enable != lru_gen_enabled();
	swap = swap && !(enable ? lru_gen_nr_swapfiles++ : --lru_gen_nr_swapfiles);
	swap = swap && lru_gen_enabled();
	if (!main && !swap)
		goto unlock;

	if (main) {
		if (enable)
			static_branch_enable(&lru_gen_static_key);
		else
			static_branch_disable(&lru_gen_static_key);
	}

	memcg = mem_cgroup_iter(NULL, NULL, NULL);
	do {
		int nid;

		for_each_node_state(nid, N_MEMORY) {
			struct lruvec *lruvec = mem_cgroup_lruvec(memcg, NODE_DATA(nid));
			struct lrugen *lrugen = &lruvec->evictable;

			spin_lock_irq(&lruvec->lru_lock);

			VM_BUG_ON(!seq_is_valid(lruvec));
			VM_BUG_ON(!state_is_valid(lruvec));

			WRITE_ONCE(lrugen->enabled[0], lru_gen_enabled() && lru_gen_nr_swapfiles);
			WRITE_ONCE(lrugen->enabled[1], lru_gen_enabled());

			while (!(enable ? fill_lru_gen_lists(lruvec) :
					  drain_lru_gen_lists(lruvec))) {
				spin_unlock_irq(&lruvec->lru_lock);
				cond_resched();
				spin_lock_irq(&lruvec->lru_lock);
			}

			spin_unlock_irq(&lruvec->lru_lock);
		}

		cond_resched();
	} while ((memcg = mem_cgroup_iter(NULL, memcg, NULL)));
unlock:
	cgroup_unlock();
	mutex_unlock(&lru_gen_state_mutex);
	mem_hotplug_done();
}

static int __meminit __maybe_unused lru_gen_online_mem(struct notifier_block *self,
						       unsigned long action, void *arg)
{
	struct mem_cgroup *memcg;
	struct memory_notify *mnb = arg;
	int nid = mnb->status_change_nid;

	if (action != MEM_GOING_ONLINE || nid == NUMA_NO_NODE)
		return NOTIFY_DONE;

	mutex_lock(&lru_gen_state_mutex);
	cgroup_lock();

	memcg = mem_cgroup_iter(NULL, NULL, NULL);
	do {
		struct lruvec *lruvec = mem_cgroup_lruvec(memcg, NODE_DATA(nid));
		struct lrugen *lrugen = &lruvec->evictable;

		VM_BUG_ON(!seq_is_valid(lruvec));
		VM_BUG_ON(!state_is_valid(lruvec));

		WRITE_ONCE(lrugen->enabled[0], lru_gen_enabled() && lru_gen_nr_swapfiles);
		WRITE_ONCE(lrugen->enabled[1], lru_gen_enabled());
	} while ((memcg = mem_cgroup_iter(NULL, memcg, NULL)));

	cgroup_unlock();
	mutex_unlock(&lru_gen_state_mutex);

	return NOTIFY_DONE;
}

/******************************************************************************
 *                          sysfs interface
 ******************************************************************************/

static ssize_t show_lru_gen_spread(struct kobject *kobj, struct kobj_attribute *attr,
				   char *buf)
{
	return sprintf(buf, "%d\n", READ_ONCE(lru_gen_spread));
}

static ssize_t store_lru_gen_spread(struct kobject *kobj, struct kobj_attribute *attr,
				    const char *buf, size_t len)
{
	int spread;

	if (kstrtoint(buf, 10, &spread) || spread >= MAX_NR_GENS)
		return -EINVAL;

	WRITE_ONCE(lru_gen_spread, spread);

	return len;
}

static struct kobj_attribute lru_gen_spread_attr = __ATTR(
	spread, 0644, show_lru_gen_spread, store_lru_gen_spread
);

static ssize_t show_lru_gen_enabled(struct kobject *kobj, struct kobj_attribute *attr,
				    char *buf)
{
	return snprintf(buf, PAGE_SIZE, "%ld\n", lru_gen_enabled());
}

static ssize_t store_lru_gen_enabled(struct kobject *kobj, struct kobj_attribute *attr,
				     const char *buf, size_t len)
{
	int enable;

	if (kstrtoint(buf, 10, &enable))
		return -EINVAL;

	lru_gen_set_state(enable, true, false);

	return len;
}

static struct kobj_attribute lru_gen_enabled_attr = __ATTR(
	enabled, 0644, show_lru_gen_enabled, store_lru_gen_enabled
);

static struct attribute *lru_gen_attrs[] = {
	&lru_gen_spread_attr.attr,
	&lru_gen_enabled_attr.attr,
	NULL
};

static struct attribute_group lru_gen_attr_group = {
	.name = "lru_gen",
	.attrs = lru_gen_attrs,
};

/******************************************************************************
 *                          debugfs interface
 ******************************************************************************/

static void *lru_gen_seq_start(struct seq_file *m, loff_t *pos)
{
	struct mem_cgroup *memcg;
	loff_t nr_to_skip = *pos;

	m->private = kzalloc(PATH_MAX, GFP_KERNEL);
	if (!m->private)
		return ERR_PTR(-ENOMEM);

	memcg = mem_cgroup_iter(NULL, NULL, NULL);
	do {
		int nid;

		for_each_node_state(nid, N_MEMORY) {
			if (!nr_to_skip--)
				return mem_cgroup_lruvec(memcg, NODE_DATA(nid));
		}
	} while ((memcg = mem_cgroup_iter(NULL, memcg, NULL)));

	return NULL;
}

static void lru_gen_seq_stop(struct seq_file *m, void *v)
{
	if (!IS_ERR_OR_NULL(v))
		mem_cgroup_iter_break(NULL, lruvec_memcg(v));

	kfree(m->private);
	m->private = NULL;
}

static void *lru_gen_seq_next(struct seq_file *m, void *v, loff_t *pos)
{
	int nid = lruvec_pgdat(v)->node_id;
	struct mem_cgroup *memcg = lruvec_memcg(v);

	++*pos;

	nid = next_memory_node(nid);
	if (nid == MAX_NUMNODES) {
		memcg = mem_cgroup_iter(NULL, memcg, NULL);
		if (!memcg)
			return NULL;

		nid = first_memory_node;
	}

	return mem_cgroup_lruvec(memcg, NODE_DATA(nid));
}

static void lru_gen_seq_show_full(struct seq_file *m, struct lruvec *lruvec,
				  unsigned long max_seq, unsigned long *min_seq,
				  unsigned long seq)
{
	int i;
	int file, tier;
	int sid = sid_from_seq_or_gen(seq);
	struct lrugen *lrugen = &lruvec->evictable;
	int nid = lruvec_pgdat(lruvec)->node_id;
	struct mem_cgroup *memcg = lruvec_memcg(lruvec);
	struct lru_gen_mm_list *mm_list = get_mm_list(memcg);

	for (tier = 0; tier < MAX_NR_TIERS; tier++) {
		seq_printf(m, "            %10d", tier);
		for (file = 0; file < ANON_AND_FILE; file++) {
			unsigned long n[3] = {};

			if (seq == max_seq) {
				n[0] = READ_ONCE(lrugen->avg_refaulted[file][tier]);
				n[1] = READ_ONCE(lrugen->avg_total[file][tier]);

				seq_printf(m, " %10luR %10luT %10lu ", n[0], n[1], n[2]);
			} else if (seq == min_seq[file] || NR_STAT_GENS > 1) {
				n[0] = atomic_long_read(&lrugen->refaulted[sid][file][tier]);
				n[1] = atomic_long_read(&lrugen->evicted[sid][file][tier]);
				if (tier)
					n[2] = READ_ONCE(lrugen->activated[sid][file][tier - 1]);

				seq_printf(m, " %10lur %10lue %10lua", n[0], n[1], n[2]);
			} else
				seq_puts(m, "          0           0           0 ");
		}
		seq_putc(m, '\n');
	}

	seq_puts(m, "                      ");
	for (i = 0; i < NR_MM_STATS; i++) {
		if (seq == max_seq && NR_STAT_GENS == 1)
			seq_printf(m, " %10lu%c", READ_ONCE(mm_list->nodes[nid].stats[sid][i]),
				   toupper(MM_STAT_CODES[i]));
		else if (seq != max_seq && NR_STAT_GENS > 1)
			seq_printf(m, " %10lu%c", READ_ONCE(mm_list->nodes[nid].stats[sid][i]),
				   MM_STAT_CODES[i]);
		else
			seq_puts(m, "          0 ");
	}
	seq_putc(m, '\n');
}

static int lru_gen_seq_show(struct seq_file *m, void *v)
{
	unsigned long seq;
	bool full = !debugfs_real_fops(m->file)->write;
	struct lruvec *lruvec = v;
	struct lrugen *lrugen = &lruvec->evictable;
	int nid = lruvec_pgdat(lruvec)->node_id;
	struct mem_cgroup *memcg = lruvec_memcg(lruvec);
	DEFINE_MAX_SEQ();
	DEFINE_MIN_SEQ();

	if (nid == first_memory_node) {
#ifdef CONFIG_MEMCG
		if (memcg)
			cgroup_path(memcg->css.cgroup, m->private, PATH_MAX);
#endif
		seq_printf(m, "memcg %5hu %s\n",
			   mem_cgroup_id(memcg), (char *)m->private);
	}

	seq_printf(m, " node %5d %10d\n", nid, atomic_read(&lrugen->priority));

	seq = full ? (max_seq < MAX_NR_GENS ? 0 : max_seq - MAX_NR_GENS + 1) :
		     min(min_seq[0], min_seq[1]);

	for (; seq <= max_seq; seq++) {
		int gen, file, zone;
		unsigned int msecs;

		gen = lru_gen_from_seq(seq);
		msecs = jiffies_to_msecs(jiffies - READ_ONCE(lrugen->timestamps[gen]));

		seq_printf(m, " %10lu %10u", seq, msecs);

		for (file = 0; file < ANON_AND_FILE; file++) {
			long size = 0;

			if (seq < min_seq[file]) {
				seq_puts(m, "         -0 ");
				continue;
			}

			for (zone = 0; zone < MAX_NR_ZONES; zone++)
				size += READ_ONCE(lrugen->sizes[gen][file][zone]);

			seq_printf(m, " %10lu ", max(size, 0L));
		}

		seq_putc(m, '\n');

		if (full)
			lru_gen_seq_show_full(m, lruvec, max_seq, min_seq, seq);
	}

	return 0;
}

static const struct seq_operations lru_gen_seq_ops = {
	.start = lru_gen_seq_start,
	.stop = lru_gen_seq_stop,
	.next = lru_gen_seq_next,
	.show = lru_gen_seq_show,
};

static int advance_max_seq(struct lruvec *lruvec, unsigned long seq, int swappiness)
{
	struct mm_walk_args args = {};
	struct scan_control sc = {
		.target_mem_cgroup = lruvec_memcg(lruvec),
	};
	DEFINE_MAX_SEQ();

	if (seq == max_seq)
		walk_mm_list(lruvec, max_seq, &sc, swappiness, &args);

	return seq > max_seq ? -EINVAL : 0;
}

static int advance_min_seq(struct lruvec *lruvec, unsigned long seq, int swappiness,
			   unsigned long nr_to_reclaim)
{
	struct blk_plug plug;
	int err = -EINTR;
	long nr_to_scan = LONG_MAX;
	struct scan_control sc = {
		.nr_to_reclaim = nr_to_reclaim,
		.target_mem_cgroup = lruvec_memcg(lruvec),
		.may_writepage = 1,
		.may_unmap = 1,
		.may_swap = 1,
		.reclaim_idx = MAX_NR_ZONES - 1,
		.gfp_mask = GFP_KERNEL,
	};
	DEFINE_MAX_SEQ();

	if (seq >= max_seq - 1)
		return -EINVAL;

	blk_start_plug(&plug);

	while (!signal_pending(current)) {
		DEFINE_MIN_SEQ();

		if (seq < min(min_seq[!swappiness], min_seq[swappiness < 200]) ||
		    !evict_lru_gen_pages(lruvec, &sc, swappiness, &nr_to_scan)) {
			err = 0;
			break;
		}

		cond_resched();
	}

	blk_finish_plug(&plug);

	return err;
}

static int advance_seq(char cmd, int memcg_id, int nid, unsigned long seq,
		       int swappiness, unsigned long nr_to_reclaim)
{
	struct lruvec *lruvec;
	int err = -EINVAL;
	struct mem_cgroup *memcg = NULL;

	if (!mem_cgroup_disabled()) {
		rcu_read_lock();
		memcg = mem_cgroup_from_id(memcg_id);
#ifdef CONFIG_MEMCG
		if (memcg && !css_tryget(&memcg->css))
			memcg = NULL;
#endif
		rcu_read_unlock();

		if (!memcg)
			goto done;
	}
	if (memcg_id != mem_cgroup_id(memcg))
		goto done;

	if (nid < 0 || nid >= MAX_NUMNODES || !node_state(nid, N_MEMORY))
		goto done;

	lruvec = mem_cgroup_lruvec(memcg, NODE_DATA(nid));

	if (swappiness == -1)
		swappiness = get_swappiness(lruvec);
	else if (swappiness > 200U)
		goto done;

	switch (cmd) {
	case '+':
		err = advance_max_seq(lruvec, seq, swappiness);
		break;
	case '-':
		err = advance_min_seq(lruvec, seq, swappiness, nr_to_reclaim);
		break;
	}
done:
	mem_cgroup_put(memcg);

	return err;
}

static ssize_t lru_gen_seq_write(struct file *file, const char __user *src,
				 size_t len, loff_t *pos)
{
	void *buf;
	char *cur, *next;
	int err = 0;

	buf = kvmalloc(len + 1, GFP_USER);
	if (!buf)
		return -ENOMEM;

	if (copy_from_user(buf, src, len)) {
		kvfree(buf);
		return -EFAULT;
	}

	next = buf;
	next[len] = '\0';

	while ((cur = strsep(&next, ",;\n"))) {
		int n;
		int end;
		char cmd;
		int memcg_id;
		int nid;
		unsigned long seq;
		int swappiness = -1;
		unsigned long nr_to_reclaim = -1;

		cur = skip_spaces(cur);
		if (!*cur)
			continue;

		n = sscanf(cur, "%c %u %u %lu %n %u %n %lu %n", &cmd, &memcg_id, &nid,
			   &seq, &end, &swappiness, &end, &nr_to_reclaim, &end);
		if (n < 4 || cur[end]) {
			err = -EINVAL;
			break;
		}

		err = advance_seq(cmd, memcg_id, nid, seq, swappiness, nr_to_reclaim);
		if (err)
			break;
	}

	kvfree(buf);

	return err ? : len;
}

static int lru_gen_seq_open(struct inode *inode, struct file *file)
{
	return seq_open(file, &lru_gen_seq_ops);
}

static const struct file_operations lru_gen_rw_fops = {
	.open = lru_gen_seq_open,
	.read = seq_read,
	.write = lru_gen_seq_write,
	.llseek = seq_lseek,
	.release = seq_release,
};

static const struct file_operations lru_gen_ro_fops = {
	.open = lru_gen_seq_open,
	.read = seq_read,
	.llseek = seq_lseek,
	.release = seq_release,
};

/******************************************************************************
 *                          initialization
 ******************************************************************************/

void lru_gen_init_lruvec(struct lruvec *lruvec)
{
	int i;
	int gen, file, zone;
	struct lrugen *lrugen = &lruvec->evictable;

	atomic_set(&lrugen->priority, DEF_PRIORITY);

	lrugen->max_seq = MIN_NR_GENS + 1;
	lrugen->enabled[0] = lru_gen_enabled() && lru_gen_nr_swapfiles;
	lrugen->enabled[1] = lru_gen_enabled();

	for (i = 0; i <= MIN_NR_GENS + 1; i++)
		lrugen->timestamps[i] = jiffies;

	for_each_gen_type_zone(gen, file, zone)
		INIT_LIST_HEAD(&lrugen->lists[gen][file][zone]);
}

static int __init init_lru_gen(void)
{
	BUILD_BUG_ON(MIN_NR_GENS + 1 >= MAX_NR_GENS);
	BUILD_BUG_ON(BIT(LRU_GEN_WIDTH) <= MAX_NR_GENS);
	BUILD_BUG_ON(sizeof(MM_STAT_CODES) != NR_MM_STATS + 1);
	BUILD_BUG_ON(PMD_SIZE / PAGE_SIZE != PTRS_PER_PTE);
	BUILD_BUG_ON(PUD_SIZE / PMD_SIZE != PTRS_PER_PMD);
	BUILD_BUG_ON(P4D_SIZE / PUD_SIZE != PTRS_PER_PUD);

	if (mem_cgroup_disabled()) {
		global_mm_list = alloc_mm_list();
		if (!global_mm_list) {
			pr_err("lru_gen: failed to allocate global mm_struct list\n");
			return -ENOMEM;
		}
	}

	if (hotplug_memory_notifier(lru_gen_online_mem, 0))
		pr_err("lru_gen: failed to subscribe hotplug notifications\n");

	if (sysfs_create_group(mm_kobj, &lru_gen_attr_group))
		pr_err("lru_gen: failed to create sysfs group\n");

	debugfs_create_file("lru_gen", 0644, NULL, NULL, &lru_gen_rw_fops);
	debugfs_create_file("lru_gen_full", 0444, NULL, NULL, &lru_gen_ro_fops);

	return 0;
};
/*
 * We want to run as early as possible because some debug code, e.g.,
 * dma_resv_lockdep(), calls mm_alloc() and mmput(). We only depend on mm_kobj,
 * which is initialized one stage earlier.
 */
arch_initcall(init_lru_gen);

#endif /* CONFIG_LRU_GEN */<|MERGE_RESOLUTION|>--- conflicted
+++ resolved
@@ -1314,12 +1314,8 @@
 			goto keep_locked;
 
 		/* in case the page was found accessed by lru_gen_scan_around() */
-<<<<<<< HEAD
-		if (lru_gen_enabled() && !ignore_references && PageReferenced(page))
-=======
 		if (lru_gen_enabled() && !ignore_references &&
 		    page_mapped(page) && PageReferenced(page))
->>>>>>> c2f789ef
 			goto keep_locked;
 
 		may_enter_fs = (sc->gfp_mask & __GFP_FS) ||
@@ -2438,120 +2434,6 @@
 };
 
 static void prepare_scan_count(pg_data_t *pgdat, struct scan_control *sc)
-<<<<<<< HEAD
-{
-	unsigned long file;
-	struct lruvec *target_lruvec;
-
-	/* the multigenerational lru doesn't use these counters */
-	if (lru_gen_enabled())
-		return;
-
-	target_lruvec = mem_cgroup_lruvec(sc->target_mem_cgroup, pgdat);
-
-	/*
-	 * Determine the scan balance between anon and file LRUs.
-	 */
-	spin_lock_irq(&target_lruvec->lru_lock);
-	sc->anon_cost = target_lruvec->anon_cost;
-	sc->file_cost = target_lruvec->file_cost;
-	spin_unlock_irq(&target_lruvec->lru_lock);
-
-	/*
-	 * Target desirable inactive:active list ratios for the anon
-	 * and file LRU lists.
-	 */
-	if (!sc->force_deactivate) {
-		unsigned long refaults;
-
-		refaults = lruvec_page_state(target_lruvec,
-				WORKINGSET_ACTIVATE_ANON);
-		if (refaults != target_lruvec->refaults[0] ||
-			inactive_is_low(target_lruvec, LRU_INACTIVE_ANON))
-			sc->may_deactivate |= DEACTIVATE_ANON;
-		else
-			sc->may_deactivate &= ~DEACTIVATE_ANON;
-
-		/*
-		 * When refaults are being observed, it means a new
-		 * workingset is being established. Deactivate to get
-		 * rid of any stale active pages quickly.
-		 */
-		refaults = lruvec_page_state(target_lruvec,
-				WORKINGSET_ACTIVATE_FILE);
-		if (refaults != target_lruvec->refaults[1] ||
-		    inactive_is_low(target_lruvec, LRU_INACTIVE_FILE))
-			sc->may_deactivate |= DEACTIVATE_FILE;
-		else
-			sc->may_deactivate &= ~DEACTIVATE_FILE;
-	} else
-		sc->may_deactivate = DEACTIVATE_ANON | DEACTIVATE_FILE;
-
-	/*
-	 * If we have plenty of inactive file pages that aren't
-	 * thrashing, try to reclaim those first before touching
-	 * anonymous pages.
-	 */
-	file = lruvec_page_state(target_lruvec, NR_INACTIVE_FILE);
-	if (file >> sc->priority && !(sc->may_deactivate & DEACTIVATE_FILE))
-		sc->cache_trim_mode = 1;
-	else
-		sc->cache_trim_mode = 0;
-
-	/*
-	 * Prevent the reclaimer from falling into the cache trap: as
-	 * cache pages start out inactive, every cache fault will tip
-	 * the scan balance towards the file LRU.  And as the file LRU
-	 * shrinks, so does the window for rotation from references.
-	 * This means we have a runaway feedback loop where a tiny
-	 * thrashing file LRU becomes infinitely more attractive than
-	 * anon pages.  Try to detect this based on file LRU size.
-	 */
-	if (!cgroup_reclaim(sc)) {
-		unsigned long total_high_wmark = 0;
-		unsigned long free, anon;
-		int z;
-
-		free = sum_zone_node_page_state(pgdat->node_id, NR_FREE_PAGES);
-		file = node_page_state(pgdat, NR_ACTIVE_FILE) +
-			   node_page_state(pgdat, NR_INACTIVE_FILE);
-
-		for (z = 0; z < MAX_NR_ZONES; z++) {
-			struct zone *zone = &pgdat->node_zones[z];
-
-			if (!managed_zone(zone))
-				continue;
-
-			total_high_wmark += high_wmark_pages(zone);
-		}
-
-		/*
-		 * Consider anon: if that's low too, this isn't a
-		 * runaway file reclaim problem, but rather just
-		 * extreme pressure. Reclaim as per usual then.
-		 */
-		anon = node_page_state(pgdat, NR_INACTIVE_ANON);
-
-		sc->file_is_tiny =
-			file + free <= total_high_wmark &&
-			!(sc->may_deactivate & DEACTIVATE_ANON) &&
-			anon >> sc->priority;
-	}
-}
-
-/*
- * Determine how aggressively the anon and file LRU lists should be
- * scanned.  The relative value of each set of LRU lists is determined
- * by looking at the fraction of the pages scanned we did rotate back
- * onto the active list instead of evict.
- *
- * nr[0] = anon inactive pages to scan; nr[1] = anon active pages to scan
- * nr[2] = file inactive pages to scan; nr[3] = file active pages to scan
- */
-static void get_scan_count(struct lruvec *lruvec, struct scan_control *sc,
-			   unsigned long *nr)
-=======
->>>>>>> c2f789ef
 {
 	unsigned long file;
 	struct lruvec *target_lruvec;
@@ -5261,26 +5143,11 @@
 {
 }
 
-<<<<<<< HEAD
-#ifdef CONFIG_LRU_GEN
-static void age_lru_gens(struct pglist_data *pgdat, struct scan_control *sc);
-static void shrink_lru_gens(struct lruvec *lruvec, struct scan_control *sc);
-#else
-static void age_lru_gens(struct pglist_data *pgdat, struct scan_control *sc)
-{
-}
-
-static void shrink_lru_gens(struct lruvec *lruvec, struct scan_control *sc)
-{
-}
-#endif
-=======
 static void lru_gen_stop_kswapd(int nid)
 {
 }
 
 #endif /* CONFIG_LRU_GEN */
->>>>>>> c2f789ef
 
 static void shrink_lruvec(struct lruvec *lruvec, struct scan_control *sc)
 {
@@ -5294,11 +5161,7 @@
 	bool scan_adjusted;
 
 	if (lru_gen_enabled()) {
-<<<<<<< HEAD
-		shrink_lru_gens(lruvec, sc);
-=======
 		lru_gen_shrink_lruvec(lruvec, sc);
->>>>>>> c2f789ef
 		return;
 	}
 
@@ -5768,10 +5631,6 @@
 	struct lruvec *target_lruvec;
 	unsigned long refaults;
 
-<<<<<<< HEAD
-	/* the multigenerational lru doesn't use these counters */
-=======
->>>>>>> c2f789ef
 	if (lru_gen_enabled())
 		return;
 
@@ -6150,11 +6009,7 @@
 	struct lruvec *lruvec;
 
 	if (lru_gen_enabled()) {
-<<<<<<< HEAD
-		age_lru_gens(pgdat, sc);
-=======
 		lru_gen_age_node(pgdat, sc);
->>>>>>> c2f789ef
 		return;
 	}
 
@@ -7098,2366 +6953,4 @@
 		count_vm_events(UNEVICTABLE_PGSCANNED, pgscanned);
 	}
 }
-EXPORT_SYMBOL_GPL(check_move_unevictable_pages);
-
-#ifdef CONFIG_LRU_GEN
-
-/*
- * After pages are faulted in, the aging must scan them twice before the
- * eviction can. The first scan clears the accessed bit set during initial
- * faults. And the second scan makes sure they haven't been used since the
- * first.
- */
-#define MIN_NR_GENS	2
-
-#define MAX_BATCH_SIZE	8192
-
-/******************************************************************************
- *                          shorthand helpers
- ******************************************************************************/
-
-#define DEFINE_MAX_SEQ()						\
-	unsigned long max_seq = READ_ONCE(lruvec->evictable.max_seq)
-
-#define DEFINE_MIN_SEQ()						\
-	unsigned long min_seq[ANON_AND_FILE] = {			\
-		READ_ONCE(lruvec->evictable.min_seq[0]),		\
-		READ_ONCE(lruvec->evictable.min_seq[1]),		\
-	}
-
-#define for_each_type_zone(file, zone)					\
-	for ((file) = 0; (file) < ANON_AND_FILE; (file)++)		\
-		for ((zone) = 0; (zone) < MAX_NR_ZONES; (zone)++)
-
-#define for_each_gen_type_zone(gen, file, zone)				\
-	for ((gen) = 0; (gen) < MAX_NR_GENS; (gen)++)			\
-		for ((file) = 0; (file) < ANON_AND_FILE; (file)++)	\
-			for ((zone) = 0; (zone) < MAX_NR_ZONES; (zone)++)
-
-static int get_nr_gens(struct lruvec *lruvec, int file)
-{
-	return lruvec->evictable.max_seq - lruvec->evictable.min_seq[file] + 1;
-}
-
-static int min_nr_gens(unsigned long max_seq, unsigned long *min_seq, int swappiness)
-{
-	return max_seq - max(min_seq[!swappiness], min_seq[1]) + 1;
-}
-
-static int max_nr_gens(unsigned long max_seq, unsigned long *min_seq, int swappiness)
-{
-	return max_seq - min(min_seq[!swappiness], min_seq[1]) + 1;
-}
-
-static bool __maybe_unused seq_is_valid(struct lruvec *lruvec)
-{
-	lockdep_assert_held(&lruvec->lru_lock);
-
-	return get_nr_gens(lruvec, 0) >= MIN_NR_GENS &&
-	       get_nr_gens(lruvec, 0) <= MAX_NR_GENS &&
-	       get_nr_gens(lruvec, 1) >= MIN_NR_GENS &&
-	       get_nr_gens(lruvec, 1) <= MAX_NR_GENS;
-}
-
-/******************************************************************************
- *                          refault feedback loop
- ******************************************************************************/
-
-/*
- * A feedback loop modeled after the PID controller. Currently supports the
- * proportional (P) and the integral (I) terms; the derivative (D) term can be
- * added if necessary. The setpoint (SP) is the desired position; the process
- * variable (PV) is the measured position. The error is the difference between
- * the SP and the PV. A positive error results in a positive control output
- * correction, which, in our case, is to allow eviction.
- *
- * The P term is the current refault rate refaulted/(evicted+activated), which
- * has a weight of 1. The I term is the arithmetic mean of the last N refault
- * rates, weighted by geometric series 1/2, 1/4, ..., 1/(1<<N).
- *
- * Our goal is to make sure upper tiers have similar refault rates as the base
- * tier. That is we try to be fair to all tiers by maintaining similar refault
- * rates across them.
- */
-struct controller_pos {
-	unsigned long refaulted;
-	unsigned long total;
-	int gain;
-};
-
-static void read_controller_pos(struct controller_pos *pos, struct lruvec *lruvec,
-				int file, int tier, int gain)
-{
-	struct lrugen *lrugen = &lruvec->evictable;
-	int sid = sid_from_seq_or_gen(lrugen->min_seq[file]);
-
-	pos->refaulted = lrugen->avg_refaulted[file][tier] +
-			 atomic_long_read(&lrugen->refaulted[sid][file][tier]);
-	pos->total = lrugen->avg_total[file][tier] +
-		     atomic_long_read(&lrugen->evicted[sid][file][tier]);
-	if (tier)
-		pos->total += lrugen->activated[sid][file][tier - 1];
-	pos->gain = gain;
-}
-
-static void reset_controller_pos(struct lruvec *lruvec, int gen, int file)
-{
-	int tier;
-	int sid = sid_from_seq_or_gen(gen);
-	struct lrugen *lrugen = &lruvec->evictable;
-	bool carryover = gen == lru_gen_from_seq(lrugen->min_seq[file]);
-
-	if (!carryover && NR_STAT_GENS == 1)
-		return;
-
-	for (tier = 0; tier < MAX_NR_TIERS; tier++) {
-		if (carryover) {
-			unsigned long sum;
-
-			sum = lrugen->avg_refaulted[file][tier] +
-			      atomic_long_read(&lrugen->refaulted[sid][file][tier]);
-			WRITE_ONCE(lrugen->avg_refaulted[file][tier], sum >> 1);
-
-			sum = lrugen->avg_total[file][tier] +
-			      atomic_long_read(&lrugen->evicted[sid][file][tier]);
-			if (tier)
-				sum += lrugen->activated[sid][file][tier - 1];
-			WRITE_ONCE(lrugen->avg_total[file][tier], sum >> 1);
-
-			if (NR_STAT_GENS > 1)
-				continue;
-		}
-
-		atomic_long_set(&lrugen->refaulted[sid][file][tier], 0);
-		atomic_long_set(&lrugen->evicted[sid][file][tier], 0);
-		if (tier)
-			WRITE_ONCE(lrugen->activated[sid][file][tier - 1], 0);
-	}
-}
-
-static bool positive_ctrl_err(struct controller_pos *sp, struct controller_pos *pv)
-{
-	/*
-	 * Allow eviction if the PV has a limited number of refaulted pages or a
-	 * lower refault rate than the SP.
-	 */
-	return pv->refaulted < SWAP_CLUSTER_MAX ||
-	       pv->refaulted * max(sp->total, 1UL) * sp->gain <=
-	       sp->refaulted * max(pv->total, 1UL) * pv->gain;
-}
-
-/******************************************************************************
- *                          mm_struct list
- ******************************************************************************/
-
-enum {
-	MM_SCHED_ACTIVE,	/* running processes */
-	MM_SCHED_INACTIVE,	/* sleeping processes */
-	MM_LOCK_CONTENTION,	/* lock contentions */
-	MM_VMA_INTERVAL,	/* VMAs within the range of current table */
-	MM_LEAF_OTHER_NODE,	/* entries not from node under reclaim */
-	MM_LEAF_OTHER_MEMCG,	/* entries not from memcg under reclaim */
-	MM_LEAF_OLD,		/* old entries */
-	MM_LEAF_YOUNG,		/* young entries */
-	MM_LEAF_DIRTY,		/* dirty entries */
-	MM_LEAF_HOLE,		/* non-present entries */
-	MM_NONLEAF_OLD,		/* old non-leaf pmd entries */
-	MM_NONLEAF_YOUNG,	/* young non-leaf pmd entries */
-	NR_MM_STATS
-};
-
-/* mnemonic codes for the stats above */
-#define MM_STAT_CODES		"aicvnmoydhlu"
-
-struct lru_gen_mm_list {
-	/* the head of a global or per-memcg mm_struct list */
-	struct list_head head;
-	/* protects the list */
-	spinlock_t lock;
-	struct {
-		/* set to max_seq after each round of walk */
-		unsigned long cur_seq;
-		/* the next mm on the list to walk */
-		struct list_head *iter;
-		/* to wait for the last worker to finish */
-		struct wait_queue_head wait;
-		/* the number of concurrent workers */
-		int nr_workers;
-		/* stats for debugging */
-		unsigned long stats[NR_STAT_GENS][NR_MM_STATS];
-	} nodes[0];
-};
-
-static struct lru_gen_mm_list *global_mm_list;
-
-static struct lru_gen_mm_list *alloc_mm_list(void)
-{
-	int nid;
-	struct lru_gen_mm_list *mm_list;
-
-	mm_list = kzalloc(struct_size(mm_list, nodes, nr_node_ids), GFP_KERNEL);
-	if (!mm_list)
-		return NULL;
-
-	INIT_LIST_HEAD(&mm_list->head);
-	spin_lock_init(&mm_list->lock);
-
-	for_each_node(nid) {
-		mm_list->nodes[nid].cur_seq = MIN_NR_GENS;
-		mm_list->nodes[nid].iter = &mm_list->head;
-		init_waitqueue_head(&mm_list->nodes[nid].wait);
-	}
-
-	return mm_list;
-}
-
-static struct lru_gen_mm_list *get_mm_list(struct mem_cgroup *memcg)
-{
-#ifdef CONFIG_MEMCG
-	if (!mem_cgroup_disabled())
-		return memcg ? memcg->mm_list : root_mem_cgroup->mm_list;
-#endif
-	VM_BUG_ON(memcg);
-
-	return global_mm_list;
-}
-
-void lru_gen_init_mm(struct mm_struct *mm)
-{
-	int file;
-
-	INIT_LIST_HEAD(&mm->lrugen.list);
-#ifdef CONFIG_MEMCG
-	mm->lrugen.memcg = NULL;
-#endif
-#ifndef CONFIG_ARCH_WANT_BATCHED_UNMAP_TLB_FLUSH
-	atomic_set(&mm->lrugen.nr_cpus, 0);
-#endif
-	for (file = 0; file < ANON_AND_FILE; file++)
-		nodes_clear(mm->lrugen.nodes[file]);
-}
-
-void lru_gen_add_mm(struct mm_struct *mm)
-{
-	struct mem_cgroup *memcg = get_mem_cgroup_from_mm(mm);
-	struct lru_gen_mm_list *mm_list = get_mm_list(memcg);
-
-	VM_BUG_ON_MM(!list_empty(&mm->lrugen.list), mm);
-#ifdef CONFIG_MEMCG
-	VM_BUG_ON_MM(mm->lrugen.memcg, mm);
-	WRITE_ONCE(mm->lrugen.memcg, memcg);
-#endif
-	spin_lock(&mm_list->lock);
-	list_add_tail(&mm->lrugen.list, &mm_list->head);
-	spin_unlock(&mm_list->lock);
-}
-
-void lru_gen_del_mm(struct mm_struct *mm)
-{
-	int nid;
-#ifdef CONFIG_MEMCG
-	struct lru_gen_mm_list *mm_list = get_mm_list(mm->lrugen.memcg);
-#else
-	struct lru_gen_mm_list *mm_list = get_mm_list(NULL);
-#endif
-
-	spin_lock(&mm_list->lock);
-
-	for_each_node(nid) {
-		if (mm_list->nodes[nid].iter != &mm->lrugen.list)
-			continue;
-
-		mm_list->nodes[nid].iter = mm_list->nodes[nid].iter->next;
-		if (mm_list->nodes[nid].iter == &mm_list->head)
-			WRITE_ONCE(mm_list->nodes[nid].cur_seq,
-				   mm_list->nodes[nid].cur_seq + 1);
-	}
-
-	list_del_init(&mm->lrugen.list);
-
-	spin_unlock(&mm_list->lock);
-
-#ifdef CONFIG_MEMCG
-	mem_cgroup_put(mm->lrugen.memcg);
-	WRITE_ONCE(mm->lrugen.memcg, NULL);
-#endif
-}
-
-#ifdef CONFIG_MEMCG
-int lru_gen_alloc_mm_list(struct mem_cgroup *memcg)
-{
-	if (mem_cgroup_disabled())
-		return 0;
-
-	memcg->mm_list = alloc_mm_list();
-
-	return memcg->mm_list ? 0 : -ENOMEM;
-}
-
-void lru_gen_free_mm_list(struct mem_cgroup *memcg)
-{
-	kfree(memcg->mm_list);
-	memcg->mm_list = NULL;
-}
-
-void lru_gen_migrate_mm(struct mm_struct *mm)
-{
-	struct mem_cgroup *memcg;
-
-	lockdep_assert_held(&mm->owner->alloc_lock);
-
-	if (mem_cgroup_disabled())
-		return;
-
-	rcu_read_lock();
-	memcg = mem_cgroup_from_task(mm->owner);
-	rcu_read_unlock();
-	if (memcg == mm->lrugen.memcg)
-		return;
-
-	VM_BUG_ON_MM(!mm->lrugen.memcg, mm);
-	VM_BUG_ON_MM(list_empty(&mm->lrugen.list), mm);
-
-	lru_gen_del_mm(mm);
-	lru_gen_add_mm(mm);
-}
-
-static bool mm_has_migrated(struct mm_struct *mm, struct mem_cgroup *memcg)
-{
-	return READ_ONCE(mm->lrugen.memcg) != memcg;
-}
-#else
-static bool mm_has_migrated(struct mm_struct *mm, struct mem_cgroup *memcg)
-{
-	return false;
-}
-#endif
-
-struct mm_walk_args {
-	struct mem_cgroup *memcg;
-	unsigned long max_seq;
-	unsigned long next_addr;
-	unsigned long start_pfn;
-	unsigned long end_pfn;
-	int node_id;
-	int batch_size;
-	int mm_stats[NR_MM_STATS];
-	int nr_pages[MAX_NR_GENS][ANON_AND_FILE][MAX_NR_ZONES];
-	bool should_walk[ANON_AND_FILE];
-#if defined(CONFIG_TRANSPARENT_HUGEPAGE) || defined(CONFIG_HAVE_ARCH_PARENT_PMD_YOUNG)
-	unsigned long bitmap[BITS_TO_LONGS(PTRS_PER_PMD)];
-#endif
-};
-
-static void reset_mm_stats(struct lru_gen_mm_list *mm_list, bool last,
-			   struct mm_walk_args *args)
-{
-	int i;
-	int nid = args->node_id;
-	int sid = sid_from_seq_or_gen(args->max_seq);
-
-	lockdep_assert_held(&mm_list->lock);
-
-	for (i = 0; i < NR_MM_STATS; i++) {
-		WRITE_ONCE(mm_list->nodes[nid].stats[sid][i],
-			   mm_list->nodes[nid].stats[sid][i] + args->mm_stats[i]);
-		args->mm_stats[i] = 0;
-	}
-
-	if (!last || NR_STAT_GENS == 1)
-		return;
-
-	sid = sid_from_seq_or_gen(args->max_seq + 1);
-	for (i = 0; i < NR_MM_STATS; i++)
-		WRITE_ONCE(mm_list->nodes[nid].stats[sid][i], 0);
-}
-
-static bool should_skip_mm(struct mm_struct *mm, int nid, int swappiness)
-{
-	int file;
-	unsigned long size = 0;
-
-	if (mm_is_oom_victim(mm))
-		return true;
-
-	for (file = !swappiness; file < ANON_AND_FILE; file++) {
-		if (lru_gen_mm_is_active(mm) || node_isset(nid, mm->lrugen.nodes[file]))
-			size += file ? get_mm_counter(mm, MM_FILEPAGES) :
-				       get_mm_counter(mm, MM_ANONPAGES) +
-				       get_mm_counter(mm, MM_SHMEMPAGES);
-	}
-
-	/* leave the legwork to the rmap if mapped pages are too sparse */
-	if (size < max(SWAP_CLUSTER_MAX, mm_pgtables_bytes(mm) / PAGE_SIZE))
-		return true;
-
-	return !mmget_not_zero(mm);
-}
-
-/* To support multiple workers that concurrently walk mm_struct list. */
-static bool get_next_mm(struct mm_walk_args *args, int swappiness, struct mm_struct **iter)
-{
-	bool last = true;
-	struct mm_struct *mm = NULL;
-	int nid = args->node_id;
-	struct lru_gen_mm_list *mm_list = get_mm_list(args->memcg);
-
-	if (*iter)
-		mmput_async(*iter);
-	else if (args->max_seq <= READ_ONCE(mm_list->nodes[nid].cur_seq))
-		return false;
-
-	spin_lock(&mm_list->lock);
-
-	VM_BUG_ON(args->max_seq > mm_list->nodes[nid].cur_seq + 1);
-	VM_BUG_ON(*iter && args->max_seq < mm_list->nodes[nid].cur_seq);
-	VM_BUG_ON(*iter && !mm_list->nodes[nid].nr_workers);
-
-	if (args->max_seq <= mm_list->nodes[nid].cur_seq) {
-		last = *iter;
-		goto done;
-	}
-
-	if (mm_list->nodes[nid].iter == &mm_list->head) {
-		VM_BUG_ON(*iter || mm_list->nodes[nid].nr_workers);
-		mm_list->nodes[nid].iter = mm_list->nodes[nid].iter->next;
-	}
-
-	while (!mm && mm_list->nodes[nid].iter != &mm_list->head) {
-		mm = list_entry(mm_list->nodes[nid].iter, struct mm_struct, lrugen.list);
-		mm_list->nodes[nid].iter = mm_list->nodes[nid].iter->next;
-		if (should_skip_mm(mm, nid, swappiness))
-			mm = NULL;
-
-		args->mm_stats[mm ? MM_SCHED_ACTIVE : MM_SCHED_INACTIVE]++;
-	}
-
-	if (mm_list->nodes[nid].iter == &mm_list->head)
-		WRITE_ONCE(mm_list->nodes[nid].cur_seq,
-			   mm_list->nodes[nid].cur_seq + 1);
-done:
-	if (*iter && !mm)
-		mm_list->nodes[nid].nr_workers--;
-	if (!*iter && mm)
-		mm_list->nodes[nid].nr_workers++;
-
-	last = last && !mm_list->nodes[nid].nr_workers &&
-	       mm_list->nodes[nid].iter == &mm_list->head;
-
-	reset_mm_stats(mm_list, last, args);
-
-	spin_unlock(&mm_list->lock);
-
-	*iter = mm;
-
-	return last;
-}
-
-/******************************************************************************
- *                          the aging
- ******************************************************************************/
-
-static void update_batch_size(struct page *page, int old_gen, int new_gen,
-			      struct mm_walk_args *args)
-{
-	int file = page_is_file_lru(page);
-	int zone = page_zonenum(page);
-	int delta = thp_nr_pages(page);
-
-	VM_BUG_ON(old_gen >= MAX_NR_GENS);
-	VM_BUG_ON(new_gen >= MAX_NR_GENS);
-
-	args->batch_size++;
-
-	args->nr_pages[old_gen][file][zone] -= delta;
-	args->nr_pages[new_gen][file][zone] += delta;
-}
-
-static void reset_batch_size(struct lruvec *lruvec, struct mm_walk_args *args)
-{
-	int gen, file, zone;
-	struct lrugen *lrugen = &lruvec->evictable;
-
-	args->batch_size = 0;
-
-	spin_lock_irq(&lruvec->lru_lock);
-
-	for_each_gen_type_zone(gen, file, zone) {
-		enum lru_list lru = LRU_FILE * file;
-		int total = args->nr_pages[gen][file][zone];
-
-		if (!total)
-			continue;
-
-		args->nr_pages[gen][file][zone] = 0;
-		WRITE_ONCE(lrugen->sizes[gen][file][zone],
-			   lrugen->sizes[gen][file][zone] + total);
-
-		if (lru_gen_is_active(lruvec, gen))
-			lru += LRU_ACTIVE;
-		update_lru_size(lruvec, lru, zone, total);
-	}
-
-	spin_unlock_irq(&lruvec->lru_lock);
-}
-
-static int page_update_gen(struct page *page, int new_gen)
-{
-	int old_gen;
-	unsigned long old_flags, new_flags;
-
-	VM_BUG_ON(new_gen >= MAX_NR_GENS);
-
-	do {
-		old_flags = READ_ONCE(page->flags);
-
-		old_gen = ((old_flags & LRU_GEN_MASK) >> LRU_GEN_PGOFF) - 1;
-		if (old_gen < 0)
-			new_flags = old_flags | BIT(PG_referenced);
-		else
-			new_flags = (old_flags & ~(LRU_GEN_MASK | LRU_USAGE_MASK |
-				     LRU_TIER_FLAGS)) | ((new_gen + 1UL) << LRU_GEN_PGOFF);
-
-		if (old_flags == new_flags)
-			break;
-	} while (cmpxchg(&page->flags, old_flags, new_flags) != old_flags);
-
-	return old_gen;
-}
-
-static int should_skip_vma(unsigned long start, unsigned long end, struct mm_walk *walk)
-{
-	struct address_space *mapping;
-	struct vm_area_struct *vma = walk->vma;
-	struct mm_walk_args *args = walk->private;
-
-	if (!vma_is_accessible(vma) || is_vm_hugetlb_page(vma) ||
-	    (vma->vm_flags & (VM_LOCKED | VM_SPECIAL)))
-		return true;
-
-	if (vma_is_anonymous(vma))
-		return !args->should_walk[0];
-
-	if (WARN_ON_ONCE(!vma->vm_file || !vma->vm_file->f_mapping))
-		return true;
-
-	mapping = vma->vm_file->f_mapping;
-	if (!mapping->a_ops->writepage)
-		return true;
-
-	if (shmem_mapping(mapping))
-		return !args->should_walk[0] ||
-		       mapping_unevictable(vma->vm_file->f_mapping);
-
-	return !args->should_walk[1] || mapping_unevictable(mapping);
-}
-
-/*
- * Some userspace memory allocators create many single-page VMAs. So instead of
- * returning back to the PGD table for each of such VMAs, we finish at least an
- * entire PMD table and therefore avoid many zigzags. This optimizes page table
- * walks for workloads that have large numbers of tiny VMAs.
- *
- * We scan PMD tables in two pass. The first pass reaches to PTE tables and
- * doesn't take the PMD lock. The second pass clears the accessed bit on PMD
- * entries and needs to take the PMD lock. The second pass is only done on the
- * PMD entries that first pass has found the accessed bit is set, and they must
- * be:
- *   1) leaf entries mapping huge pages from the node under reclaim
- *   2) non-leaf entries whose leaf entries only map pages from the node under
- *   reclaim, when CONFIG_HAVE_ARCH_PARENT_PMD_YOUNG=y.
- */
-static bool get_next_interval(struct mm_walk *walk, unsigned long mask, unsigned long size,
-			      unsigned long *start, unsigned long *end)
-{
-	unsigned long next = round_up(*end, size);
-	struct mm_walk_args *args = walk->private;
-
-	VM_BUG_ON(mask & size);
-	VM_BUG_ON(*start != *end);
-	VM_BUG_ON(!(*end & ~mask));
-	VM_BUG_ON((*end & mask) != (next & mask));
-
-	while (walk->vma) {
-		if (next >= walk->vma->vm_end) {
-			walk->vma = walk->vma->vm_next;
-			continue;
-		}
-
-		if ((next & mask) != (walk->vma->vm_start & mask))
-			return false;
-
-		if (should_skip_vma(walk->vma->vm_start, walk->vma->vm_end, walk)) {
-			walk->vma = walk->vma->vm_next;
-			continue;
-		}
-
-		args->mm_stats[MM_VMA_INTERVAL]++;
-
-		*start = max(next, walk->vma->vm_start);
-		next = (next | ~mask) + 1;
-		/* rounded-up boundaries can wrap to 0 */
-		*end = next && next < walk->vma->vm_end ? next : walk->vma->vm_end;
-
-		return true;
-	}
-
-	return false;
-}
-
-static bool walk_pte_range(pmd_t *pmd, unsigned long start, unsigned long end,
-			   struct mm_walk *walk)
-{
-	int i;
-	pte_t *pte;
-	spinlock_t *ptl;
-	int remote = 0;
-	struct mm_walk_args *args = walk->private;
-	int old_gen, new_gen = lru_gen_from_seq(args->max_seq);
-
-	VM_BUG_ON(pmd_leaf(*pmd));
-
-	pte = pte_offset_map_lock(walk->mm, pmd, start & PMD_MASK, &ptl);
-	arch_enter_lazy_mmu_mode();
-restart:
-	for (i = pte_index(start); start != end; i++, start += PAGE_SIZE) {
-		struct page *page;
-		unsigned long pfn = pte_pfn(pte[i]);
-
-		if (!pte_present(pte[i]) || is_zero_pfn(pfn)) {
-			args->mm_stats[MM_LEAF_HOLE]++;
-			continue;
-		}
-
-		if (WARN_ON_ONCE(pte_devmap(pte[i]) || pte_special(pte[i])))
-			continue;
-
-		if (!pte_young(pte[i])) {
-			args->mm_stats[MM_LEAF_OLD]++;
-			continue;
-		}
-
-		if (pfn < args->start_pfn || pfn >= args->end_pfn) {
-			remote++;
-			args->mm_stats[MM_LEAF_OTHER_NODE]++;
-			continue;
-		}
-
-		page = compound_head(pfn_to_page(pfn));
-		if (page_to_nid(page) != args->node_id) {
-			remote++;
-			args->mm_stats[MM_LEAF_OTHER_NODE]++;
-			continue;
-		}
-
-		if (!ptep_test_and_clear_young(walk->vma, start, pte + i))
-			continue;
-
-		if (pte_dirty(pte[i]) && !PageDirty(page) &&
-		    !(PageAnon(page) && PageSwapBacked(page) && !PageSwapCache(page))) {
-			set_page_dirty(page);
-			args->mm_stats[MM_LEAF_DIRTY]++;
-		}
-
-		if (page_memcg_rcu(page) != args->memcg) {
-			args->mm_stats[MM_LEAF_OTHER_MEMCG]++;
-			continue;
-		}
-
-		old_gen = page_update_gen(page, new_gen);
-		if (old_gen >= 0 && old_gen != new_gen)
-			update_batch_size(page, old_gen, new_gen, args);
-		args->mm_stats[MM_LEAF_YOUNG]++;
-	}
-
-	if (i < PTRS_PER_PTE && get_next_interval(walk, PMD_MASK, PAGE_SIZE, &start, &end))
-		goto restart;
-
-	arch_leave_lazy_mmu_mode();
-	pte_unmap_unlock(pte, ptl);
-
-	return !remote;
-}
-
-static bool walk_pmd_range_unlocked(pud_t *pud, unsigned long start, unsigned long end,
-				    struct mm_walk *walk)
-{
-	int i;
-	pmd_t *pmd;
-	unsigned long next;
-	int young = 0;
-	struct mm_walk_args *args = walk->private;
-
-	VM_BUG_ON(pud_leaf(*pud));
-
-	pmd = pmd_offset(pud, start & PUD_MASK);
-restart:
-	for (i = pmd_index(start); start != end; i++, start = next) {
-		pmd_t val = pmd_read_atomic(pmd + i);
-
-		next = pmd_addr_end(start, end);
-
-		barrier();
-		if (!pmd_present(val) || is_huge_zero_pmd(val)) {
-			args->mm_stats[MM_LEAF_HOLE]++;
-			continue;
-		}
-
-		if (pmd_trans_huge(val)) {
-			unsigned long pfn = pmd_pfn(val);
-
-			if (!pmd_young(val)) {
-				args->mm_stats[MM_LEAF_OLD]++;
-				continue;
-			}
-
-			if (pfn < args->start_pfn || pfn >= args->end_pfn) {
-				args->mm_stats[MM_LEAF_OTHER_NODE]++;
-				continue;
-			}
-
-#ifdef CONFIG_TRANSPARENT_HUGEPAGE
-			young++;
-			__set_bit(i, args->bitmap);
-#endif
-			continue;
-		}
-
-#ifdef CONFIG_HAVE_ARCH_PARENT_PMD_YOUNG
-		if (!pmd_young(val)) {
-			args->mm_stats[MM_NONLEAF_OLD]++;
-			continue;
-		}
-#endif
-
-		if (walk_pte_range(&val, start, next, walk)) {
-#ifdef CONFIG_HAVE_ARCH_PARENT_PMD_YOUNG
-			young++;
-			__set_bit(i, args->bitmap);
-#endif
-		}
-	}
-
-	if (i < PTRS_PER_PMD && get_next_interval(walk, PUD_MASK, PMD_SIZE, &start, &end))
-		goto restart;
-
-	return young;
-}
-
-#if defined(CONFIG_TRANSPARENT_HUGEPAGE) || defined(CONFIG_HAVE_ARCH_PARENT_PMD_YOUNG)
-static void walk_pmd_range_locked(pud_t *pud, unsigned long start, unsigned long end,
-				  struct mm_walk *walk)
-{
-	int i;
-	pmd_t *pmd;
-	spinlock_t *ptl;
-	struct mm_walk_args *args = walk->private;
-	int old_gen, new_gen = lru_gen_from_seq(args->max_seq);
-
-	VM_BUG_ON(pud_leaf(*pud));
-
-	start &= PUD_MASK;
-	pmd = pmd_offset(pud, start);
-	ptl = pmd_lock(walk->mm, pmd);
-	arch_enter_lazy_mmu_mode();
-
-	for_each_set_bit(i, args->bitmap, PTRS_PER_PMD) {
-		struct page *page;
-		unsigned long pfn = pmd_pfn(pmd[i]);
-		unsigned long addr = start + PMD_SIZE * i;
-
-		if (!pmd_present(pmd[i]) || is_huge_zero_pmd(pmd[i])) {
-			args->mm_stats[MM_LEAF_HOLE]++;
-			continue;
-		}
-
-		if (WARN_ON_ONCE(pmd_devmap(pmd[i])))
-			continue;
-
-		if (!pmd_young(pmd[i])) {
-			args->mm_stats[MM_LEAF_OLD]++;
-			continue;
-		}
-
-		if (!pmd_trans_huge(pmd[i])) {
-#ifdef CONFIG_HAVE_ARCH_PARENT_PMD_YOUNG
-			args->mm_stats[MM_NONLEAF_YOUNG]++;
-			pmdp_test_and_clear_young(walk->vma, addr, pmd + i);
-#endif
-			continue;
-		}
-
-		if (pfn < args->start_pfn || pfn >= args->end_pfn) {
-			args->mm_stats[MM_LEAF_OTHER_NODE]++;
-			continue;
-		}
-
-		page = pfn_to_page(pfn);
-		VM_BUG_ON_PAGE(PageTail(page), page);
-		if (page_to_nid(page) != args->node_id) {
-			args->mm_stats[MM_LEAF_OTHER_NODE]++;
-			continue;
-		}
-
-		if (!pmdp_test_and_clear_young(walk->vma, addr, pmd + i))
-			continue;
-
-		if (pmd_dirty(pmd[i]) && !PageDirty(page) &&
-		    !(PageAnon(page) && PageSwapBacked(page) && !PageSwapCache(page))) {
-			set_page_dirty(page);
-			args->mm_stats[MM_LEAF_DIRTY]++;
-		}
-
-		if (page_memcg_rcu(page) != args->memcg) {
-			args->mm_stats[MM_LEAF_OTHER_MEMCG]++;
-			continue;
-		}
-
-		old_gen = page_update_gen(page, new_gen);
-		if (old_gen >= 0 && old_gen != new_gen)
-			update_batch_size(page, old_gen, new_gen, args);
-		args->mm_stats[MM_LEAF_YOUNG]++;
-	}
-
-	arch_leave_lazy_mmu_mode();
-	spin_unlock(ptl);
-
-	memset(args->bitmap, 0, sizeof(args->bitmap));
-}
-#else
-static void walk_pmd_range_locked(pud_t *pud, unsigned long start, unsigned long end,
-				  struct mm_walk *walk)
-{
-}
-#endif
-
-static int walk_pud_range(p4d_t *p4d, unsigned long start, unsigned long end,
-			  struct mm_walk *walk)
-{
-	int i;
-	pud_t *pud;
-	unsigned long next;
-	struct mm_walk_args *args = walk->private;
-
-	VM_BUG_ON(p4d_leaf(*p4d));
-
-	pud = pud_offset(p4d, start & P4D_MASK);
-restart:
-	for (i = pud_index(start); start != end; i++, start = next) {
-		pud_t val = READ_ONCE(pud[i]);
-
-		next = pud_addr_end(start, end);
-
-		if (!pud_present(val) || WARN_ON_ONCE(pud_leaf(val)))
-			continue;
-
-		if (walk_pmd_range_unlocked(&val, start, next, walk))
-			walk_pmd_range_locked(&val, start, next, walk);
-
-		if (args->batch_size >= MAX_BATCH_SIZE) {
-			end = (start | ~PUD_MASK) + 1;
-			goto done;
-		}
-	}
-
-	if (i < PTRS_PER_PUD && get_next_interval(walk, P4D_MASK, PUD_SIZE, &start, &end))
-		goto restart;
-
-	end = round_up(end, P4D_SIZE);
-done:
-	/* rounded-up boundaries can wrap to 0 */
-	args->next_addr = end && walk->vma ? max(end, walk->vma->vm_start) : 0;
-
-	return -EAGAIN;
-}
-
-static void walk_mm(struct mm_walk_args *args, int swappiness, struct mm_struct *mm)
-{
-	static const struct mm_walk_ops mm_walk_ops = {
-		.test_walk = should_skip_vma,
-		.p4d_entry = walk_pud_range,
-	};
-
-	int err;
-	int file;
-	int nid = args->node_id;
-	struct mem_cgroup *memcg = args->memcg;
-	struct lruvec *lruvec = mem_cgroup_lruvec(memcg, NODE_DATA(nid));
-
-	args->next_addr = FIRST_USER_ADDRESS;
-	for (file = !swappiness; file < ANON_AND_FILE; file++)
-		args->should_walk[file] = lru_gen_mm_is_active(mm) ||
-					  node_isset(nid, mm->lrugen.nodes[file]);
-
-	do {
-		unsigned long start = args->next_addr;
-		unsigned long end = mm->highest_vm_end;
-
-		err = -EBUSY;
-
-		preempt_disable();
-		rcu_read_lock();
-
-#ifdef CONFIG_MEMCG
-		if (memcg && atomic_read(&memcg->moving_account)) {
-			args->mm_stats[MM_LOCK_CONTENTION]++;
-			goto contended;
-		}
-#endif
-		if (!mmap_read_trylock(mm)) {
-			args->mm_stats[MM_LOCK_CONTENTION]++;
-			goto contended;
-		}
-
-		err = walk_page_range(mm, start, end, &mm_walk_ops, args);
-
-		mmap_read_unlock(mm);
-
-		if (args->batch_size)
-			reset_batch_size(lruvec, args);
-contended:
-		rcu_read_unlock();
-		preempt_enable();
-
-		cond_resched();
-	} while (err == -EAGAIN && args->next_addr &&
-		 !mm_is_oom_victim(mm) && !mm_has_migrated(mm, memcg));
-
-	if (err == -EBUSY)
-		return;
-
-	for (file = !swappiness; file < ANON_AND_FILE; file++) {
-		if (args->should_walk[file])
-			node_clear(nid, mm->lrugen.nodes[file]);
-	}
-}
-
-static void page_inc_gen(struct page *page, struct lruvec *lruvec, bool front)
-{
-	int old_gen, new_gen;
-	unsigned long old_flags, new_flags;
-	int file = page_is_file_lru(page);
-	int zone = page_zonenum(page);
-	struct lrugen *lrugen = &lruvec->evictable;
-
-	old_gen = lru_gen_from_seq(lrugen->min_seq[file]);
-
-	do {
-		old_flags = READ_ONCE(page->flags);
-		new_gen = ((old_flags & LRU_GEN_MASK) >> LRU_GEN_PGOFF) - 1;
-		VM_BUG_ON_PAGE(new_gen < 0, page);
-		if (new_gen >= 0 && new_gen != old_gen)
-			goto sort;
-
-		new_gen = (old_gen + 1) % MAX_NR_GENS;
-		new_flags = (old_flags & ~(LRU_GEN_MASK | LRU_USAGE_MASK | LRU_TIER_FLAGS)) |
-			    ((new_gen + 1UL) << LRU_GEN_PGOFF);
-		/* mark the page for reclaim if it's pending writeback */
-		if (front)
-			new_flags |= BIT(PG_reclaim);
-	} while (cmpxchg(&page->flags, old_flags, new_flags) != old_flags);
-
-	lru_gen_update_size(page, lruvec, old_gen, new_gen);
-sort:
-	if (front)
-		list_move(&page->lru, &lrugen->lists[new_gen][file][zone]);
-	else
-		list_move_tail(&page->lru, &lrugen->lists[new_gen][file][zone]);
-}
-
-static bool try_inc_min_seq(struct lruvec *lruvec, int file)
-{
-	int gen, zone;
-	bool success = false;
-	struct lrugen *lrugen = &lruvec->evictable;
-
-	VM_BUG_ON(!seq_is_valid(lruvec));
-
-	while (get_nr_gens(lruvec, file) > MIN_NR_GENS) {
-		gen = lru_gen_from_seq(lrugen->min_seq[file]);
-
-		for (zone = 0; zone < MAX_NR_ZONES; zone++) {
-			if (!list_empty(&lrugen->lists[gen][file][zone]))
-				return success;
-		}
-
-		reset_controller_pos(lruvec, gen, file);
-		WRITE_ONCE(lrugen->min_seq[file], lrugen->min_seq[file] + 1);
-
-		success = true;
-	}
-
-	return success;
-}
-
-static bool inc_min_seq(struct lruvec *lruvec, int file)
-{
-	int gen, zone;
-	int batch_size = 0;
-	struct lrugen *lrugen = &lruvec->evictable;
-
-	VM_BUG_ON(!seq_is_valid(lruvec));
-
-	if (get_nr_gens(lruvec, file) != MAX_NR_GENS)
-		return true;
-
-	gen = lru_gen_from_seq(lrugen->min_seq[file]);
-
-	for (zone = 0; zone < MAX_NR_ZONES; zone++) {
-		struct list_head *head = &lrugen->lists[gen][file][zone];
-
-		while (!list_empty(head)) {
-			struct page *page = lru_to_page(head);
-
-			VM_BUG_ON_PAGE(PageTail(page), page);
-			VM_BUG_ON_PAGE(PageUnevictable(page), page);
-			VM_BUG_ON_PAGE(PageActive(page), page);
-			VM_BUG_ON_PAGE(page_is_file_lru(page) != file, page);
-			VM_BUG_ON_PAGE(page_zonenum(page) != zone, page);
-
-			prefetchw_prev_lru_page(page, head, flags);
-
-			page_inc_gen(page, lruvec, false);
-
-			if (++batch_size == MAX_BATCH_SIZE)
-				return false;
-		}
-
-		VM_BUG_ON(lrugen->sizes[gen][file][zone]);
-	}
-
-	reset_controller_pos(lruvec, gen, file);
-	WRITE_ONCE(lrugen->min_seq[file], lrugen->min_seq[file] + 1);
-
-	return true;
-}
-
-static void inc_max_seq(struct lruvec *lruvec)
-{
-	int gen, file, zone;
-	struct lrugen *lrugen = &lruvec->evictable;
-
-	spin_lock_irq(&lruvec->lru_lock);
-
-	VM_BUG_ON(!seq_is_valid(lruvec));
-
-	for (file = 0; file < ANON_AND_FILE; file++) {
-		if (try_inc_min_seq(lruvec, file))
-			continue;
-
-		while (!inc_min_seq(lruvec, file)) {
-			spin_unlock_irq(&lruvec->lru_lock);
-			cond_resched();
-			spin_lock_irq(&lruvec->lru_lock);
-		}
-	}
-
-	gen = lru_gen_from_seq(lrugen->max_seq - 1);
-	for_each_type_zone(file, zone) {
-		enum lru_list lru = LRU_FILE * file;
-		long total = lrugen->sizes[gen][file][zone];
-
-		if (!total)
-			continue;
-
-		WARN_ON_ONCE(total != (int)total);
-
-		update_lru_size(lruvec, lru, zone, total);
-		update_lru_size(lruvec, lru + LRU_ACTIVE, zone, -total);
-	}
-
-	gen = lru_gen_from_seq(lrugen->max_seq + 1);
-	for_each_type_zone(file, zone) {
-		VM_BUG_ON(lrugen->sizes[gen][file][zone]);
-		VM_BUG_ON(!list_empty(&lrugen->lists[gen][file][zone]));
-	}
-
-	for (file = 0; file < ANON_AND_FILE; file++)
-		reset_controller_pos(lruvec, gen, file);
-
-	WRITE_ONCE(lrugen->timestamps[gen], jiffies);
-	/* make sure all preceding modifications appear first */
-	smp_store_release(&lrugen->max_seq, lrugen->max_seq + 1);
-
-	spin_unlock_irq(&lruvec->lru_lock);
-}
-
-/* Main function used by foreground, background and user-triggered aging. */
-static bool walk_mm_list(struct lruvec *lruvec, unsigned long max_seq,
-			 struct scan_control *sc, int swappiness, struct mm_walk_args *args)
-{
-	bool last;
-	bool alloc = !args;
-	struct mm_struct *mm = NULL;
-	struct lrugen *lrugen = &lruvec->evictable;
-	struct pglist_data *pgdat = lruvec_pgdat(lruvec);
-	int nid = pgdat->node_id;
-	struct mem_cgroup *memcg = lruvec_memcg(lruvec);
-	struct lru_gen_mm_list *mm_list = get_mm_list(memcg);
-
-	VM_BUG_ON(max_seq > READ_ONCE(lrugen->max_seq));
-
-	/*
-	 * For each walk of the mm_struct list of a memcg, we decrement the
-	 * priority of its lrugen. For each walk of all memcgs in kswapd, we
-	 * increment the priority of every lrugen.
-	 *
-	 * So if this lrugen has a higher priority (smaller value), it means
-	 * other concurrent reclaimers have walked its mm list, and we skip it
-	 * for this priority in order to balance the pressure on all memcgs.
-	 */
-	if (!mem_cgroup_disabled() && !cgroup_reclaim(sc) &&
-	    sc->priority > atomic_read(&lrugen->priority))
-		return false;
-
-	if (alloc) {
-		args = kvzalloc_node(sizeof(*args), GFP_KERNEL, nid);
-		if (!args)
-			return false;
-	}
-
-	args->memcg = memcg;
-	args->max_seq = max_seq;
-	args->start_pfn = pgdat->node_start_pfn;
-	args->end_pfn = pgdat_end_pfn(pgdat);
-	args->node_id = nid;
-
-	do {
-		last = get_next_mm(args, swappiness, &mm);
-		if (mm)
-			walk_mm(args, swappiness, mm);
-
-		cond_resched();
-	} while (mm);
-
-	if (alloc)
-		kvfree(args);
-
-	if (!last) {
-		/* foreground aging prefers not to wait unless "necessary" */
-		if (!current_is_kswapd() && sc->priority < DEF_PRIORITY - 2)
-			wait_event_killable(mm_list->nodes[nid].wait,
-					    max_seq < READ_ONCE(lrugen->max_seq));
-
-		return max_seq < READ_ONCE(lrugen->max_seq);
-	}
-
-	VM_BUG_ON(max_seq != READ_ONCE(lrugen->max_seq));
-
-	inc_max_seq(lruvec);
-
-	if (!mem_cgroup_disabled())
-		atomic_add_unless(&lrugen->priority, -1, 0);
-
-	/* order against inc_max_seq() */
-	smp_mb();
-	/* either we see any waiters or they will see the updated max_seq */
-	if (waitqueue_active(&mm_list->nodes[nid].wait))
-		wake_up_all(&mm_list->nodes[nid].wait);
-
-	wakeup_flusher_threads(WB_REASON_VMSCAN);
-
-	return true;
-}
-
-void lru_gen_scan_around(struct page_vma_mapped_walk *pvmw)
-{
-	pte_t *pte;
-	unsigned long start, end;
-	int old_gen, new_gen;
-	unsigned long flags;
-	struct lruvec *lruvec;
-	struct mem_cgroup *memcg;
-	struct pglist_data *pgdat = page_pgdat(pvmw->page);
-
-	lockdep_assert_held(pvmw->ptl);
-
-	start = max(pvmw->address & PMD_MASK, pvmw->vma->vm_start);
-	end = pmd_addr_end(pvmw->address, pvmw->vma->vm_end);
-	pte = pvmw->pte - ((pvmw->address - start) >> PAGE_SHIFT);
-
-	memcg = lock_page_memcg(pvmw->page);
-	lruvec = lock_page_lruvec_irqsave(pvmw->page, &flags);
-
-	new_gen = lru_gen_from_seq(lruvec->evictable.max_seq);
-
-	for (; start != end; pte++, start += PAGE_SIZE) {
-		struct page *page;
-		unsigned long pfn = pte_pfn(*pte);
-
-		if (!pte_present(*pte) || !pte_young(*pte) || is_zero_pfn(pfn))
-			continue;
-
-		if (pfn < pgdat->node_start_pfn || pfn >= pgdat_end_pfn(pgdat))
-			continue;
-
-		page = compound_head(pfn_to_page(pfn));
-		if (page_to_nid(page) != pgdat->node_id)
-			continue;
-
-		if (page_memcg_rcu(page) != memcg)
-			continue;
-		/*
-		 * We may be holding many locks. So try to finish as fast as
-		 * possible and leave the accessed and the dirty bits to page
-		 * table walks.
-		 */
-		old_gen = page_update_gen(page, new_gen);
-		if (old_gen >= 0 && old_gen != new_gen)
-			lru_gen_update_size(page, lruvec, old_gen, new_gen);
-	}
-
-	unlock_page_lruvec_irqrestore(lruvec, flags);
-	unlock_page_memcg(pvmw->page);
-}
-
-/******************************************************************************
- *                          the eviction
- ******************************************************************************/
-
-static bool sort_page(struct page *page, struct lruvec *lruvec, int tier_to_isolate)
-{
-	bool success;
-	int gen = page_lru_gen(page);
-	int file = page_is_file_lru(page);
-	int zone = page_zonenum(page);
-	int tier = lru_tier_from_usage(page_tier_usage(page));
-	struct lrugen *lrugen = &lruvec->evictable;
-
-	VM_BUG_ON_PAGE(gen == -1, page);
-	VM_BUG_ON_PAGE(tier_to_isolate < 0, page);
-
-	/* a lazy-free page that has been written into? */
-	if (file && PageDirty(page) && PageAnon(page)) {
-		success = lru_gen_deletion(page, lruvec);
-		VM_BUG_ON_PAGE(!success, page);
-		SetPageSwapBacked(page);
-		add_page_to_lru_list_tail(page, lruvec);
-		return true;
-	}
-
-	/* page_update_gen() has updated the page? */
-	if (gen != lru_gen_from_seq(lrugen->min_seq[file])) {
-		list_move(&page->lru, &lrugen->lists[gen][file][zone]);
-		return true;
-	}
-
-	/* activate the page if its tier has a higher refault rate */
-	if (tier_to_isolate < tier) {
-		int sid = sid_from_seq_or_gen(gen);
-
-		page_inc_gen(page, lruvec, false);
-		WRITE_ONCE(lrugen->activated[sid][file][tier - 1],
-			   lrugen->activated[sid][file][tier - 1] + thp_nr_pages(page));
-		inc_lruvec_state(lruvec, WORKINGSET_ACTIVATE_BASE + file);
-		return true;
-	}
-
-	/*
-	 * A page can't be immediately evicted, and page_inc_gen() will mark it
-	 * for reclaim and hopefully writeback will write it soon if it's dirty.
-	 */
-	if (PageLocked(page) || PageWriteback(page) || (file && PageDirty(page))) {
-		page_inc_gen(page, lruvec, true);
-		return true;
-	}
-
-	return false;
-}
-
-static bool should_skip_page(struct page *page, struct scan_control *sc)
-{
-	if (!sc->may_unmap && page_mapped(page))
-		return true;
-
-	if (!(sc->may_writepage && (sc->gfp_mask & __GFP_IO)) &&
-	    (PageDirty(page) || (PageAnon(page) && !PageSwapCache(page))))
-		return true;
-
-	if (!get_page_unless_zero(page))
-		return true;
-
-	if (!TestClearPageLRU(page)) {
-		put_page(page);
-		return true;
-	}
-
-	return false;
-}
-
-static void isolate_page(struct page *page, struct lruvec *lruvec)
-{
-	bool success;
-
-	success = lru_gen_deletion(page, lruvec);
-	VM_BUG_ON_PAGE(!success, page);
-
-	if (PageActive(page)) {
-		ClearPageActive(page);
-		/* make sure shrink_page_list() rejects this page */
-		SetPageReferenced(page);
-		return;
-	}
-
-	/* make sure shrink_page_list() doesn't try to write this page */
-	ClearPageReclaim(page);
-	/* make sure shrink_page_list() doesn't reject this page */
-	ClearPageReferenced(page);
-}
-
-static int scan_lru_gen_pages(struct lruvec *lruvec, struct scan_control *sc,
-			      long *nr_to_scan, int file, int tier,
-			      struct list_head *list)
-{
-	bool success;
-	int gen, zone;
-	enum vm_event_item item;
-	int sorted = 0;
-	int scanned = 0;
-	int isolated = 0;
-	int batch_size = 0;
-	struct lrugen *lrugen = &lruvec->evictable;
-
-	VM_BUG_ON(!list_empty(list));
-
-	if (get_nr_gens(lruvec, file) == MIN_NR_GENS)
-		return -ENOENT;
-
-	gen = lru_gen_from_seq(lrugen->min_seq[file]);
-
-	for (zone = sc->reclaim_idx; zone >= 0; zone--) {
-		LIST_HEAD(moved);
-		int skipped = 0;
-		struct list_head *head = &lrugen->lists[gen][file][zone];
-
-		while (!list_empty(head)) {
-			struct page *page = lru_to_page(head);
-			int delta = thp_nr_pages(page);
-
-			VM_BUG_ON_PAGE(PageTail(page), page);
-			VM_BUG_ON_PAGE(PageUnevictable(page), page);
-			VM_BUG_ON_PAGE(PageActive(page), page);
-			VM_BUG_ON_PAGE(page_is_file_lru(page) != file, page);
-			VM_BUG_ON_PAGE(page_zonenum(page) != zone, page);
-
-			prefetchw_prev_lru_page(page, head, flags);
-
-			scanned += delta;
-
-			if (sort_page(page, lruvec, tier))
-				sorted += delta;
-			else if (should_skip_page(page, sc)) {
-				list_move(&page->lru, &moved);
-				skipped += delta;
-			} else {
-				isolate_page(page, lruvec);
-				list_add(&page->lru, list);
-				isolated += delta;
-			}
-
-			if (scanned >= *nr_to_scan || isolated >= SWAP_CLUSTER_MAX ||
-			    ++batch_size == MAX_BATCH_SIZE)
-				break;
-		}
-
-		list_splice(&moved, head);
-		__count_zid_vm_events(PGSCAN_SKIP, zone, skipped);
-
-		if (scanned >= *nr_to_scan || isolated >= SWAP_CLUSTER_MAX ||
-		    batch_size == MAX_BATCH_SIZE)
-			break;
-	}
-
-	success = try_inc_min_seq(lruvec, file);
-
-	item = current_is_kswapd() ? PGSCAN_KSWAPD : PGSCAN_DIRECT;
-	if (!cgroup_reclaim(sc))
-		__count_vm_events(item, scanned);
-	__count_memcg_events(lruvec_memcg(lruvec), item, scanned);
-	__count_vm_events(PGSCAN_ANON + file, scanned);
-
-	*nr_to_scan -= scanned;
-
-	if (*nr_to_scan <= 0 || success || isolated)
-		return isolated;
-	/*
-	 * We may have trouble finding eligible pages due to reclaim_idx,
-	 * may_unmap and may_writepage. The following check makes sure we won't
-	 * be stuck if we aren't making enough progress.
-	 */
-	return batch_size == MAX_BATCH_SIZE && sorted >= SWAP_CLUSTER_MAX ? 0 : -ENOENT;
-}
-
-static int get_tier_to_isolate(struct lruvec *lruvec, int file)
-{
-	int tier;
-	struct controller_pos sp, pv;
-
-	/*
-	 * Ideally we don't want to evict upper tiers that have higher refault
-	 * rates. However, we need to leave some margin for the fluctuation in
-	 * refault rates. So we use a larger gain factor to make sure upper
-	 * tiers are indeed more active. We choose 2 because the lowest upper
-	 * tier would have twice of the refault rate of the base tier, according
-	 * to their numbers of accesses.
-	 */
-	read_controller_pos(&sp, lruvec, file, 0, 1);
-	for (tier = 1; tier < MAX_NR_TIERS; tier++) {
-		read_controller_pos(&pv, lruvec, file, tier, 2);
-		if (!positive_ctrl_err(&sp, &pv))
-			break;
-	}
-
-	return tier - 1;
-}
-
-static int get_type_to_scan(struct lruvec *lruvec, int swappiness, int *tier_to_isolate)
-{
-	int file, tier;
-	struct controller_pos sp, pv;
-	int gain[ANON_AND_FILE] = { swappiness, 200 - swappiness };
-
-	/*
-	 * Compare the refault rates between the base tiers of anon and file to
-	 * determine which type to evict. Also need to compare the refault rates
-	 * of the upper tiers of the selected type with that of the base tier to
-	 * determine which tier of the selected type to evict.
-	 */
-	read_controller_pos(&sp, lruvec, 0, 0, gain[0]);
-	read_controller_pos(&pv, lruvec, 1, 0, gain[1]);
-	file = positive_ctrl_err(&sp, &pv);
-
-	read_controller_pos(&sp, lruvec, !file, 0, gain[!file]);
-	for (tier = 1; tier < MAX_NR_TIERS; tier++) {
-		read_controller_pos(&pv, lruvec, file, tier, gain[file]);
-		if (!positive_ctrl_err(&sp, &pv))
-			break;
-	}
-
-	*tier_to_isolate = tier - 1;
-
-	return file;
-}
-
-static int isolate_lru_gen_pages(struct lruvec *lruvec, struct scan_control *sc,
-				 int swappiness, long *nr_to_scan, int *type_to_scan,
-				 struct list_head *list)
-{
-	int i;
-	int file;
-	int isolated;
-	int tier = -1;
-	DEFINE_MAX_SEQ();
-	DEFINE_MIN_SEQ();
-
-	VM_BUG_ON(!seq_is_valid(lruvec));
-
-	if (max_nr_gens(max_seq, min_seq, swappiness) == MIN_NR_GENS)
-		return 0;
-	/*
-	 * Try to select a type based on generations and swappiness, and if that
-	 * fails, fall back to get_type_to_scan(). When anon and file are both
-	 * available from the same generation, swappiness 200 is interpreted as
-	 * anon first and swappiness 1 is interpreted as file first.
-	 */
-	file = !swappiness || min_seq[0] > min_seq[1] ||
-	       (min_seq[0] == min_seq[1] && swappiness != 200 &&
-		(swappiness == 1 || get_type_to_scan(lruvec, swappiness, &tier)));
-
-	if (tier == -1)
-		tier = get_tier_to_isolate(lruvec, file);
-
-	for (i = !swappiness; i < ANON_AND_FILE; i++) {
-		isolated = scan_lru_gen_pages(lruvec, sc, nr_to_scan, file, tier, list);
-		if (isolated >= 0)
-			break;
-
-		file = !file;
-		tier = get_tier_to_isolate(lruvec, file);
-	}
-
-	if (isolated < 0)
-		isolated = *nr_to_scan = 0;
-
-	*type_to_scan = file;
-
-	return isolated;
-}
-
-/* Main function used by foreground, background and user-triggered eviction. */
-static bool evict_lru_gen_pages(struct lruvec *lruvec, struct scan_control *sc,
-				int swappiness, long *nr_to_scan)
-{
-	int file;
-	int isolated;
-	int reclaimed;
-	LIST_HEAD(list);
-	struct page *page;
-	enum vm_event_item item;
-	struct reclaim_stat stat;
-	struct pglist_data *pgdat = lruvec_pgdat(lruvec);
-
-	spin_lock_irq(&lruvec->lru_lock);
-
-	isolated = isolate_lru_gen_pages(lruvec, sc, swappiness, nr_to_scan, &file, &list);
-	VM_BUG_ON(list_empty(&list) == !!isolated);
-
-	if (isolated)
-		__mod_node_page_state(pgdat, NR_ISOLATED_ANON + file, isolated);
-
-	spin_unlock_irq(&lruvec->lru_lock);
-
-	if (!isolated)
-		goto done;
-
-	reclaimed = shrink_page_list(&list, pgdat, sc, &stat, false);
-	/*
-	 * We need to prevent rejected pages from being added back to the same
-	 * lists they were isolated from. Otherwise we may risk looping on them
-	 * forever. We use PageActive() or !PageReferenced() && PageWorkingset()
-	 * to tell lru_gen_addition() not to add them to the oldest generation.
-	 */
-	list_for_each_entry(page, &list, lru) {
-		if (PageMlocked(page))
-			continue;
-
-		if (PageReferenced(page)) {
-			SetPageActive(page);
-			ClearPageReferenced(page);
-		} else {
-			ClearPageActive(page);
-			SetPageWorkingset(page);
-		}
-	}
-
-	spin_lock_irq(&lruvec->lru_lock);
-
-	move_pages_to_lru(lruvec, &list);
-
-	__mod_node_page_state(pgdat, NR_ISOLATED_ANON + file, -isolated);
-
-	item = current_is_kswapd() ? PGSTEAL_KSWAPD : PGSTEAL_DIRECT;
-	if (!cgroup_reclaim(sc))
-		__count_vm_events(item, reclaimed);
-	__count_memcg_events(lruvec_memcg(lruvec), item, reclaimed);
-	__count_vm_events(PGSTEAL_ANON + file, reclaimed);
-
-	spin_unlock_irq(&lruvec->lru_lock);
-
-	mem_cgroup_uncharge_list(&list);
-	free_unref_page_list(&list);
-
-	sc->nr_reclaimed += reclaimed;
-done:
-	return *nr_to_scan > 0 && sc->nr_reclaimed < sc->nr_to_reclaim;
-}
-
-/******************************************************************************
- *                          page reclaim
- ******************************************************************************/
-
-static int get_swappiness(struct lruvec *lruvec)
-{
-	struct mem_cgroup *memcg = lruvec_memcg(lruvec);
-	int swappiness = mem_cgroup_get_nr_swap_pages(memcg) >= (long)SWAP_CLUSTER_MAX ?
-			 mem_cgroup_swappiness(memcg) : 0;
-
-	VM_BUG_ON(swappiness > 200U);
-
-	return swappiness;
-}
-
-static unsigned long get_nr_to_scan(struct lruvec *lruvec, struct scan_control *sc,
-				    int swappiness)
-{
-	int gen, file, zone;
-	long nr_to_scan = 0;
-	struct lrugen *lrugen = &lruvec->evictable;
-	DEFINE_MAX_SEQ();
-	DEFINE_MIN_SEQ();
-
-	lru_add_drain();
-
-	for (file = !swappiness; file < ANON_AND_FILE; file++) {
-		unsigned long seq;
-
-		for (seq = min_seq[file]; seq <= max_seq; seq++) {
-			gen = lru_gen_from_seq(seq);
-
-			for (zone = 0; zone <= sc->reclaim_idx; zone++)
-				nr_to_scan += READ_ONCE(lrugen->sizes[gen][file][zone]);
-		}
-	}
-
-	nr_to_scan = max(nr_to_scan, 0L);
-	nr_to_scan = round_up(nr_to_scan >> sc->priority, SWAP_CLUSTER_MAX);
-
-	if (max_nr_gens(max_seq, min_seq, swappiness) > MIN_NR_GENS)
-		return nr_to_scan;
-
-	/* kswapd uses age_lru_gens() */
-	if (current_is_kswapd())
-		return 0;
-
-	return walk_mm_list(lruvec, max_seq, sc, swappiness, NULL) ? nr_to_scan : 0;
-}
-
-static void shrink_lru_gens(struct lruvec *lruvec, struct scan_control *sc)
-{
-	struct blk_plug plug;
-	unsigned long scanned = 0;
-	struct mem_cgroup *memcg = lruvec_memcg(lruvec);
-
-	blk_start_plug(&plug);
-
-	while (true) {
-		long nr_to_scan;
-		int swappiness = sc->may_swap ? get_swappiness(lruvec) : 0;
-
-		nr_to_scan = get_nr_to_scan(lruvec, sc, swappiness) - scanned;
-		if (nr_to_scan < (long)SWAP_CLUSTER_MAX)
-			break;
-
-		scanned += nr_to_scan;
-
-		if (!evict_lru_gen_pages(lruvec, sc, swappiness, &nr_to_scan))
-			break;
-
-		scanned -= nr_to_scan;
-
-		if (mem_cgroup_below_min(memcg) ||
-		    (mem_cgroup_below_low(memcg) && !sc->memcg_low_reclaim))
-			break;
-
-		cond_resched();
-	}
-
-	blk_finish_plug(&plug);
-}
-
-/******************************************************************************
- *                          the background aging
- ******************************************************************************/
-
-static int lru_gen_spread = MIN_NR_GENS;
-
-static void try_walk_mm_list(struct lruvec *lruvec, struct scan_control *sc)
-{
-	int gen, file, zone;
-	long old_and_young[2] = {};
-	struct mm_walk_args args = {};
-	int spread = READ_ONCE(lru_gen_spread);
-	int swappiness = get_swappiness(lruvec);
-	struct lrugen *lrugen = &lruvec->evictable;
-	DEFINE_MAX_SEQ();
-	DEFINE_MIN_SEQ();
-
-	lru_add_drain();
-
-	for (file = !swappiness; file < ANON_AND_FILE; file++) {
-		unsigned long seq;
-
-		for (seq = min_seq[file]; seq <= max_seq; seq++) {
-			gen = lru_gen_from_seq(seq);
-
-			for (zone = 0; zone < MAX_NR_ZONES; zone++)
-				old_and_young[seq == max_seq] +=
-					READ_ONCE(lrugen->sizes[gen][file][zone]);
-		}
-	}
-
-	old_and_young[0] = max(old_and_young[0], 0L);
-	old_and_young[1] = max(old_and_young[1], 0L);
-
-	if (old_and_young[0] + old_and_young[1] < SWAP_CLUSTER_MAX)
-		return;
-
-	/* try to spread pages out across spread+1 generations */
-	if (old_and_young[0] >= old_and_young[1] * spread &&
-	    min_nr_gens(max_seq, min_seq, swappiness) > max(spread, MIN_NR_GENS))
-		return;
-
-	walk_mm_list(lruvec, max_seq, sc, swappiness, &args);
-}
-
-static void age_lru_gens(struct pglist_data *pgdat, struct scan_control *sc)
-{
-	struct mem_cgroup *memcg;
-
-	VM_BUG_ON(!current_is_kswapd());
-
-	memcg = mem_cgroup_iter(NULL, NULL, NULL);
-	do {
-		struct lruvec *lruvec = mem_cgroup_lruvec(memcg, pgdat);
-		struct lrugen *lrugen = &lruvec->evictable;
-
-		if (!mem_cgroup_below_min(memcg) &&
-		    (!mem_cgroup_below_low(memcg) || sc->memcg_low_reclaim))
-			try_walk_mm_list(lruvec, sc);
-
-		if (!mem_cgroup_disabled())
-			atomic_add_unless(&lrugen->priority, 1, DEF_PRIORITY);
-
-		cond_resched();
-	} while ((memcg = mem_cgroup_iter(NULL, memcg, NULL)));
-}
-
-/******************************************************************************
- *                          state change
- ******************************************************************************/
-
-#ifdef CONFIG_LRU_GEN_ENABLED
-DEFINE_STATIC_KEY_TRUE(lru_gen_static_key);
-#else
-DEFINE_STATIC_KEY_FALSE(lru_gen_static_key);
-#endif
-
-static DEFINE_MUTEX(lru_gen_state_mutex);
-static int lru_gen_nr_swapfiles __read_mostly;
-
-static bool __maybe_unused state_is_valid(struct lruvec *lruvec)
-{
-	int gen, file, zone;
-	enum lru_list lru;
-	struct lrugen *lrugen = &lruvec->evictable;
-
-	for_each_evictable_lru(lru) {
-		file = is_file_lru(lru);
-
-		if (lrugen->enabled[file] && !list_empty(&lruvec->lists[lru]))
-			return false;
-	}
-
-	for_each_gen_type_zone(gen, file, zone) {
-		if (!lrugen->enabled[file] && !list_empty(&lrugen->lists[gen][file][zone]))
-			return false;
-
-		VM_WARN_ONCE(!lrugen->enabled[file] && lrugen->sizes[gen][file][zone],
-			     "lru_gen: possible unbalanced number of pages");
-	}
-
-	return true;
-}
-
-static bool fill_lru_gen_lists(struct lruvec *lruvec)
-{
-	enum lru_list lru;
-	int batch_size = 0;
-
-	for_each_evictable_lru(lru) {
-		int file = is_file_lru(lru);
-		bool active = is_active_lru(lru);
-		struct list_head *head = &lruvec->lists[lru];
-
-		if (!lruvec->evictable.enabled[file])
-			continue;
-
-		while (!list_empty(head)) {
-			bool success;
-			struct page *page = lru_to_page(head);
-
-			VM_BUG_ON_PAGE(PageTail(page), page);
-			VM_BUG_ON_PAGE(PageUnevictable(page), page);
-			VM_BUG_ON_PAGE(PageActive(page) != active, page);
-			VM_BUG_ON_PAGE(page_lru_gen(page) != -1, page);
-			VM_BUG_ON_PAGE(page_is_file_lru(page) != file, page);
-
-			prefetchw_prev_lru_page(page, head, flags);
-
-			del_page_from_lru_list(page, lruvec);
-			success = lru_gen_addition(page, lruvec, true);
-			VM_BUG_ON(!success);
-
-			if (++batch_size == MAX_BATCH_SIZE)
-				return false;
-		}
-	}
-
-	return true;
-}
-
-static bool drain_lru_gen_lists(struct lruvec *lruvec)
-{
-	int gen, file, zone;
-	int batch_size = 0;
-
-	for_each_gen_type_zone(gen, file, zone) {
-		struct list_head *head = &lruvec->evictable.lists[gen][file][zone];
-
-		if (lruvec->evictable.enabled[file])
-			continue;
-
-		while (!list_empty(head)) {
-			bool success;
-			struct page *page = lru_to_page(head);
-
-			VM_BUG_ON_PAGE(PageTail(page), page);
-			VM_BUG_ON_PAGE(PageUnevictable(page), page);
-			VM_BUG_ON_PAGE(PageActive(page), page);
-			VM_BUG_ON_PAGE(page_is_file_lru(page) != file, page);
-			VM_BUG_ON_PAGE(page_zonenum(page) != zone, page);
-
-			prefetchw_prev_lru_page(page, head, flags);
-
-			success = lru_gen_deletion(page, lruvec);
-			VM_BUG_ON(!success);
-			add_page_to_lru_list(page, lruvec);
-
-			if (++batch_size == MAX_BATCH_SIZE)
-				return false;
-		}
-	}
-
-	return true;
-}
-
-/*
- * For file page tracking, we enable/disable it according to the main switch.
- * For anon page tracking, we only enabled it when the main switch is on and
- * there is at least one swapfile; we disable it when there are no swapfiles
- * regardless of the value of the main switch. Otherwise, we will eventually
- * reach the max size of the sliding window and have to call inc_min_seq(),
- * which brings an unnecessary overhead.
- */
-void lru_gen_set_state(bool enable, bool main, bool swap)
-{
-	struct mem_cgroup *memcg;
-
-	mem_hotplug_begin();
-	mutex_lock(&lru_gen_state_mutex);
-	cgroup_lock();
-
-	main = main && enable != lru_gen_enabled();
-	swap = swap && !(enable ? lru_gen_nr_swapfiles++ : --lru_gen_nr_swapfiles);
-	swap = swap && lru_gen_enabled();
-	if (!main && !swap)
-		goto unlock;
-
-	if (main) {
-		if (enable)
-			static_branch_enable(&lru_gen_static_key);
-		else
-			static_branch_disable(&lru_gen_static_key);
-	}
-
-	memcg = mem_cgroup_iter(NULL, NULL, NULL);
-	do {
-		int nid;
-
-		for_each_node_state(nid, N_MEMORY) {
-			struct lruvec *lruvec = mem_cgroup_lruvec(memcg, NODE_DATA(nid));
-			struct lrugen *lrugen = &lruvec->evictable;
-
-			spin_lock_irq(&lruvec->lru_lock);
-
-			VM_BUG_ON(!seq_is_valid(lruvec));
-			VM_BUG_ON(!state_is_valid(lruvec));
-
-			WRITE_ONCE(lrugen->enabled[0], lru_gen_enabled() && lru_gen_nr_swapfiles);
-			WRITE_ONCE(lrugen->enabled[1], lru_gen_enabled());
-
-			while (!(enable ? fill_lru_gen_lists(lruvec) :
-					  drain_lru_gen_lists(lruvec))) {
-				spin_unlock_irq(&lruvec->lru_lock);
-				cond_resched();
-				spin_lock_irq(&lruvec->lru_lock);
-			}
-
-			spin_unlock_irq(&lruvec->lru_lock);
-		}
-
-		cond_resched();
-	} while ((memcg = mem_cgroup_iter(NULL, memcg, NULL)));
-unlock:
-	cgroup_unlock();
-	mutex_unlock(&lru_gen_state_mutex);
-	mem_hotplug_done();
-}
-
-static int __meminit __maybe_unused lru_gen_online_mem(struct notifier_block *self,
-						       unsigned long action, void *arg)
-{
-	struct mem_cgroup *memcg;
-	struct memory_notify *mnb = arg;
-	int nid = mnb->status_change_nid;
-
-	if (action != MEM_GOING_ONLINE || nid == NUMA_NO_NODE)
-		return NOTIFY_DONE;
-
-	mutex_lock(&lru_gen_state_mutex);
-	cgroup_lock();
-
-	memcg = mem_cgroup_iter(NULL, NULL, NULL);
-	do {
-		struct lruvec *lruvec = mem_cgroup_lruvec(memcg, NODE_DATA(nid));
-		struct lrugen *lrugen = &lruvec->evictable;
-
-		VM_BUG_ON(!seq_is_valid(lruvec));
-		VM_BUG_ON(!state_is_valid(lruvec));
-
-		WRITE_ONCE(lrugen->enabled[0], lru_gen_enabled() && lru_gen_nr_swapfiles);
-		WRITE_ONCE(lrugen->enabled[1], lru_gen_enabled());
-	} while ((memcg = mem_cgroup_iter(NULL, memcg, NULL)));
-
-	cgroup_unlock();
-	mutex_unlock(&lru_gen_state_mutex);
-
-	return NOTIFY_DONE;
-}
-
-/******************************************************************************
- *                          sysfs interface
- ******************************************************************************/
-
-static ssize_t show_lru_gen_spread(struct kobject *kobj, struct kobj_attribute *attr,
-				   char *buf)
-{
-	return sprintf(buf, "%d\n", READ_ONCE(lru_gen_spread));
-}
-
-static ssize_t store_lru_gen_spread(struct kobject *kobj, struct kobj_attribute *attr,
-				    const char *buf, size_t len)
-{
-	int spread;
-
-	if (kstrtoint(buf, 10, &spread) || spread >= MAX_NR_GENS)
-		return -EINVAL;
-
-	WRITE_ONCE(lru_gen_spread, spread);
-
-	return len;
-}
-
-static struct kobj_attribute lru_gen_spread_attr = __ATTR(
-	spread, 0644, show_lru_gen_spread, store_lru_gen_spread
-);
-
-static ssize_t show_lru_gen_enabled(struct kobject *kobj, struct kobj_attribute *attr,
-				    char *buf)
-{
-	return snprintf(buf, PAGE_SIZE, "%ld\n", lru_gen_enabled());
-}
-
-static ssize_t store_lru_gen_enabled(struct kobject *kobj, struct kobj_attribute *attr,
-				     const char *buf, size_t len)
-{
-	int enable;
-
-	if (kstrtoint(buf, 10, &enable))
-		return -EINVAL;
-
-	lru_gen_set_state(enable, true, false);
-
-	return len;
-}
-
-static struct kobj_attribute lru_gen_enabled_attr = __ATTR(
-	enabled, 0644, show_lru_gen_enabled, store_lru_gen_enabled
-);
-
-static struct attribute *lru_gen_attrs[] = {
-	&lru_gen_spread_attr.attr,
-	&lru_gen_enabled_attr.attr,
-	NULL
-};
-
-static struct attribute_group lru_gen_attr_group = {
-	.name = "lru_gen",
-	.attrs = lru_gen_attrs,
-};
-
-/******************************************************************************
- *                          debugfs interface
- ******************************************************************************/
-
-static void *lru_gen_seq_start(struct seq_file *m, loff_t *pos)
-{
-	struct mem_cgroup *memcg;
-	loff_t nr_to_skip = *pos;
-
-	m->private = kzalloc(PATH_MAX, GFP_KERNEL);
-	if (!m->private)
-		return ERR_PTR(-ENOMEM);
-
-	memcg = mem_cgroup_iter(NULL, NULL, NULL);
-	do {
-		int nid;
-
-		for_each_node_state(nid, N_MEMORY) {
-			if (!nr_to_skip--)
-				return mem_cgroup_lruvec(memcg, NODE_DATA(nid));
-		}
-	} while ((memcg = mem_cgroup_iter(NULL, memcg, NULL)));
-
-	return NULL;
-}
-
-static void lru_gen_seq_stop(struct seq_file *m, void *v)
-{
-	if (!IS_ERR_OR_NULL(v))
-		mem_cgroup_iter_break(NULL, lruvec_memcg(v));
-
-	kfree(m->private);
-	m->private = NULL;
-}
-
-static void *lru_gen_seq_next(struct seq_file *m, void *v, loff_t *pos)
-{
-	int nid = lruvec_pgdat(v)->node_id;
-	struct mem_cgroup *memcg = lruvec_memcg(v);
-
-	++*pos;
-
-	nid = next_memory_node(nid);
-	if (nid == MAX_NUMNODES) {
-		memcg = mem_cgroup_iter(NULL, memcg, NULL);
-		if (!memcg)
-			return NULL;
-
-		nid = first_memory_node;
-	}
-
-	return mem_cgroup_lruvec(memcg, NODE_DATA(nid));
-}
-
-static void lru_gen_seq_show_full(struct seq_file *m, struct lruvec *lruvec,
-				  unsigned long max_seq, unsigned long *min_seq,
-				  unsigned long seq)
-{
-	int i;
-	int file, tier;
-	int sid = sid_from_seq_or_gen(seq);
-	struct lrugen *lrugen = &lruvec->evictable;
-	int nid = lruvec_pgdat(lruvec)->node_id;
-	struct mem_cgroup *memcg = lruvec_memcg(lruvec);
-	struct lru_gen_mm_list *mm_list = get_mm_list(memcg);
-
-	for (tier = 0; tier < MAX_NR_TIERS; tier++) {
-		seq_printf(m, "            %10d", tier);
-		for (file = 0; file < ANON_AND_FILE; file++) {
-			unsigned long n[3] = {};
-
-			if (seq == max_seq) {
-				n[0] = READ_ONCE(lrugen->avg_refaulted[file][tier]);
-				n[1] = READ_ONCE(lrugen->avg_total[file][tier]);
-
-				seq_printf(m, " %10luR %10luT %10lu ", n[0], n[1], n[2]);
-			} else if (seq == min_seq[file] || NR_STAT_GENS > 1) {
-				n[0] = atomic_long_read(&lrugen->refaulted[sid][file][tier]);
-				n[1] = atomic_long_read(&lrugen->evicted[sid][file][tier]);
-				if (tier)
-					n[2] = READ_ONCE(lrugen->activated[sid][file][tier - 1]);
-
-				seq_printf(m, " %10lur %10lue %10lua", n[0], n[1], n[2]);
-			} else
-				seq_puts(m, "          0           0           0 ");
-		}
-		seq_putc(m, '\n');
-	}
-
-	seq_puts(m, "                      ");
-	for (i = 0; i < NR_MM_STATS; i++) {
-		if (seq == max_seq && NR_STAT_GENS == 1)
-			seq_printf(m, " %10lu%c", READ_ONCE(mm_list->nodes[nid].stats[sid][i]),
-				   toupper(MM_STAT_CODES[i]));
-		else if (seq != max_seq && NR_STAT_GENS > 1)
-			seq_printf(m, " %10lu%c", READ_ONCE(mm_list->nodes[nid].stats[sid][i]),
-				   MM_STAT_CODES[i]);
-		else
-			seq_puts(m, "          0 ");
-	}
-	seq_putc(m, '\n');
-}
-
-static int lru_gen_seq_show(struct seq_file *m, void *v)
-{
-	unsigned long seq;
-	bool full = !debugfs_real_fops(m->file)->write;
-	struct lruvec *lruvec = v;
-	struct lrugen *lrugen = &lruvec->evictable;
-	int nid = lruvec_pgdat(lruvec)->node_id;
-	struct mem_cgroup *memcg = lruvec_memcg(lruvec);
-	DEFINE_MAX_SEQ();
-	DEFINE_MIN_SEQ();
-
-	if (nid == first_memory_node) {
-#ifdef CONFIG_MEMCG
-		if (memcg)
-			cgroup_path(memcg->css.cgroup, m->private, PATH_MAX);
-#endif
-		seq_printf(m, "memcg %5hu %s\n",
-			   mem_cgroup_id(memcg), (char *)m->private);
-	}
-
-	seq_printf(m, " node %5d %10d\n", nid, atomic_read(&lrugen->priority));
-
-	seq = full ? (max_seq < MAX_NR_GENS ? 0 : max_seq - MAX_NR_GENS + 1) :
-		     min(min_seq[0], min_seq[1]);
-
-	for (; seq <= max_seq; seq++) {
-		int gen, file, zone;
-		unsigned int msecs;
-
-		gen = lru_gen_from_seq(seq);
-		msecs = jiffies_to_msecs(jiffies - READ_ONCE(lrugen->timestamps[gen]));
-
-		seq_printf(m, " %10lu %10u", seq, msecs);
-
-		for (file = 0; file < ANON_AND_FILE; file++) {
-			long size = 0;
-
-			if (seq < min_seq[file]) {
-				seq_puts(m, "         -0 ");
-				continue;
-			}
-
-			for (zone = 0; zone < MAX_NR_ZONES; zone++)
-				size += READ_ONCE(lrugen->sizes[gen][file][zone]);
-
-			seq_printf(m, " %10lu ", max(size, 0L));
-		}
-
-		seq_putc(m, '\n');
-
-		if (full)
-			lru_gen_seq_show_full(m, lruvec, max_seq, min_seq, seq);
-	}
-
-	return 0;
-}
-
-static const struct seq_operations lru_gen_seq_ops = {
-	.start = lru_gen_seq_start,
-	.stop = lru_gen_seq_stop,
-	.next = lru_gen_seq_next,
-	.show = lru_gen_seq_show,
-};
-
-static int advance_max_seq(struct lruvec *lruvec, unsigned long seq, int swappiness)
-{
-	struct mm_walk_args args = {};
-	struct scan_control sc = {
-		.target_mem_cgroup = lruvec_memcg(lruvec),
-	};
-	DEFINE_MAX_SEQ();
-
-	if (seq == max_seq)
-		walk_mm_list(lruvec, max_seq, &sc, swappiness, &args);
-
-	return seq > max_seq ? -EINVAL : 0;
-}
-
-static int advance_min_seq(struct lruvec *lruvec, unsigned long seq, int swappiness,
-			   unsigned long nr_to_reclaim)
-{
-	struct blk_plug plug;
-	int err = -EINTR;
-	long nr_to_scan = LONG_MAX;
-	struct scan_control sc = {
-		.nr_to_reclaim = nr_to_reclaim,
-		.target_mem_cgroup = lruvec_memcg(lruvec),
-		.may_writepage = 1,
-		.may_unmap = 1,
-		.may_swap = 1,
-		.reclaim_idx = MAX_NR_ZONES - 1,
-		.gfp_mask = GFP_KERNEL,
-	};
-	DEFINE_MAX_SEQ();
-
-	if (seq >= max_seq - 1)
-		return -EINVAL;
-
-	blk_start_plug(&plug);
-
-	while (!signal_pending(current)) {
-		DEFINE_MIN_SEQ();
-
-		if (seq < min(min_seq[!swappiness], min_seq[swappiness < 200]) ||
-		    !evict_lru_gen_pages(lruvec, &sc, swappiness, &nr_to_scan)) {
-			err = 0;
-			break;
-		}
-
-		cond_resched();
-	}
-
-	blk_finish_plug(&plug);
-
-	return err;
-}
-
-static int advance_seq(char cmd, int memcg_id, int nid, unsigned long seq,
-		       int swappiness, unsigned long nr_to_reclaim)
-{
-	struct lruvec *lruvec;
-	int err = -EINVAL;
-	struct mem_cgroup *memcg = NULL;
-
-	if (!mem_cgroup_disabled()) {
-		rcu_read_lock();
-		memcg = mem_cgroup_from_id(memcg_id);
-#ifdef CONFIG_MEMCG
-		if (memcg && !css_tryget(&memcg->css))
-			memcg = NULL;
-#endif
-		rcu_read_unlock();
-
-		if (!memcg)
-			goto done;
-	}
-	if (memcg_id != mem_cgroup_id(memcg))
-		goto done;
-
-	if (nid < 0 || nid >= MAX_NUMNODES || !node_state(nid, N_MEMORY))
-		goto done;
-
-	lruvec = mem_cgroup_lruvec(memcg, NODE_DATA(nid));
-
-	if (swappiness == -1)
-		swappiness = get_swappiness(lruvec);
-	else if (swappiness > 200U)
-		goto done;
-
-	switch (cmd) {
-	case '+':
-		err = advance_max_seq(lruvec, seq, swappiness);
-		break;
-	case '-':
-		err = advance_min_seq(lruvec, seq, swappiness, nr_to_reclaim);
-		break;
-	}
-done:
-	mem_cgroup_put(memcg);
-
-	return err;
-}
-
-static ssize_t lru_gen_seq_write(struct file *file, const char __user *src,
-				 size_t len, loff_t *pos)
-{
-	void *buf;
-	char *cur, *next;
-	int err = 0;
-
-	buf = kvmalloc(len + 1, GFP_USER);
-	if (!buf)
-		return -ENOMEM;
-
-	if (copy_from_user(buf, src, len)) {
-		kvfree(buf);
-		return -EFAULT;
-	}
-
-	next = buf;
-	next[len] = '\0';
-
-	while ((cur = strsep(&next, ",;\n"))) {
-		int n;
-		int end;
-		char cmd;
-		int memcg_id;
-		int nid;
-		unsigned long seq;
-		int swappiness = -1;
-		unsigned long nr_to_reclaim = -1;
-
-		cur = skip_spaces(cur);
-		if (!*cur)
-			continue;
-
-		n = sscanf(cur, "%c %u %u %lu %n %u %n %lu %n", &cmd, &memcg_id, &nid,
-			   &seq, &end, &swappiness, &end, &nr_to_reclaim, &end);
-		if (n < 4 || cur[end]) {
-			err = -EINVAL;
-			break;
-		}
-
-		err = advance_seq(cmd, memcg_id, nid, seq, swappiness, nr_to_reclaim);
-		if (err)
-			break;
-	}
-
-	kvfree(buf);
-
-	return err ? : len;
-}
-
-static int lru_gen_seq_open(struct inode *inode, struct file *file)
-{
-	return seq_open(file, &lru_gen_seq_ops);
-}
-
-static const struct file_operations lru_gen_rw_fops = {
-	.open = lru_gen_seq_open,
-	.read = seq_read,
-	.write = lru_gen_seq_write,
-	.llseek = seq_lseek,
-	.release = seq_release,
-};
-
-static const struct file_operations lru_gen_ro_fops = {
-	.open = lru_gen_seq_open,
-	.read = seq_read,
-	.llseek = seq_lseek,
-	.release = seq_release,
-};
-
-/******************************************************************************
- *                          initialization
- ******************************************************************************/
-
-void lru_gen_init_lruvec(struct lruvec *lruvec)
-{
-	int i;
-	int gen, file, zone;
-	struct lrugen *lrugen = &lruvec->evictable;
-
-	atomic_set(&lrugen->priority, DEF_PRIORITY);
-
-	lrugen->max_seq = MIN_NR_GENS + 1;
-	lrugen->enabled[0] = lru_gen_enabled() && lru_gen_nr_swapfiles;
-	lrugen->enabled[1] = lru_gen_enabled();
-
-	for (i = 0; i <= MIN_NR_GENS + 1; i++)
-		lrugen->timestamps[i] = jiffies;
-
-	for_each_gen_type_zone(gen, file, zone)
-		INIT_LIST_HEAD(&lrugen->lists[gen][file][zone]);
-}
-
-static int __init init_lru_gen(void)
-{
-	BUILD_BUG_ON(MIN_NR_GENS + 1 >= MAX_NR_GENS);
-	BUILD_BUG_ON(BIT(LRU_GEN_WIDTH) <= MAX_NR_GENS);
-	BUILD_BUG_ON(sizeof(MM_STAT_CODES) != NR_MM_STATS + 1);
-	BUILD_BUG_ON(PMD_SIZE / PAGE_SIZE != PTRS_PER_PTE);
-	BUILD_BUG_ON(PUD_SIZE / PMD_SIZE != PTRS_PER_PMD);
-	BUILD_BUG_ON(P4D_SIZE / PUD_SIZE != PTRS_PER_PUD);
-
-	if (mem_cgroup_disabled()) {
-		global_mm_list = alloc_mm_list();
-		if (!global_mm_list) {
-			pr_err("lru_gen: failed to allocate global mm_struct list\n");
-			return -ENOMEM;
-		}
-	}
-
-	if (hotplug_memory_notifier(lru_gen_online_mem, 0))
-		pr_err("lru_gen: failed to subscribe hotplug notifications\n");
-
-	if (sysfs_create_group(mm_kobj, &lru_gen_attr_group))
-		pr_err("lru_gen: failed to create sysfs group\n");
-
-	debugfs_create_file("lru_gen", 0644, NULL, NULL, &lru_gen_rw_fops);
-	debugfs_create_file("lru_gen_full", 0444, NULL, NULL, &lru_gen_ro_fops);
-
-	return 0;
-};
-/*
- * We want to run as early as possible because some debug code, e.g.,
- * dma_resv_lockdep(), calls mm_alloc() and mmput(). We only depend on mm_kobj,
- * which is initialized one stage earlier.
- */
-arch_initcall(init_lru_gen);
-
-#endif /* CONFIG_LRU_GEN */+EXPORT_SYMBOL_GPL(check_move_unevictable_pages);