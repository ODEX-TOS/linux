--- conflicted
+++ resolved
@@ -750,18 +750,6 @@
 	 * Skip allocations from non-default zones, including DMA. We cannot
 	 * guarantee that pages in the KFENCE pool will have the requested
 	 * properties (e.g. reside in DMAable memory).
-<<<<<<< HEAD
-	 */
-	if ((flags & GFP_ZONEMASK) ||
-	    (s->flags & (SLAB_CACHE_DMA | SLAB_CACHE_DMA32)))
-		return NULL;
-
-	/*
-	 * allocation_gate only needs to become non-zero, so it doesn't make
-	 * sense to continue writing to it and pay the associated contention
-	 * cost, in case we have a large number of concurrent allocations.
-=======
->>>>>>> bee673aa
 	 */
 	if ((flags & GFP_ZONEMASK) ||
 	    (s->flags & (SLAB_CACHE_DMA | SLAB_CACHE_DMA32)))
