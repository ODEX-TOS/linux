--- conflicted
+++ resolved
@@ -67,11 +67,7 @@
 	width = shift - SECTIONS_WIDTH - NODES_WIDTH - ZONES_WIDTH
 		- LAST_CPUPID_SHIFT - KASAN_TAG_WIDTH - LRU_GEN_WIDTH - LRU_USAGE_WIDTH;
 	mminit_dprintk(MMINIT_TRACE, "pageflags_layout_widths",
-<<<<<<< HEAD
-		"Section %d Node %d Zone %d Lastcpupid %d Kasantag %d lru gen %d tier %d Flags %d\n",
-=======
 		"Section %d Node %d Zone %d Lastcpupid %d Kasantag %d Gen %d Tier %d Flags %d\n",
->>>>>>> c2f789ef
 		SECTIONS_WIDTH,
 		NODES_WIDTH,
 		ZONES_WIDTH,
@@ -81,23 +77,19 @@
 		LRU_USAGE_WIDTH,
 		NR_PAGEFLAGS);
 	mminit_dprintk(MMINIT_TRACE, "pageflags_layout_shifts",
-		"Section %d Node %d Zone %d Lastcpupid %d Kasantag %d lru gen %d tier %d\n",
+		"Section %d Node %d Zone %d Lastcpupid %d Kasantag %d\n",
 		SECTIONS_SHIFT,
 		NODES_SHIFT,
 		ZONES_SHIFT,
 		LAST_CPUPID_SHIFT,
-		KASAN_TAG_WIDTH,
-		LRU_GEN_WIDTH,
-		LRU_USAGE_WIDTH);
+		KASAN_TAG_WIDTH);
 	mminit_dprintk(MMINIT_TRACE, "pageflags_layout_pgshifts",
-		"Section %lu Node %lu Zone %lu Lastcpupid %lu Kasantag %lu lru gen %lu tier %lu\n",
+		"Section %lu Node %lu Zone %lu Lastcpupid %lu Kasantag %lu\n",
 		(unsigned long)SECTIONS_PGSHIFT,
 		(unsigned long)NODES_PGSHIFT,
 		(unsigned long)ZONES_PGSHIFT,
 		(unsigned long)LAST_CPUPID_PGSHIFT,
-		(unsigned long)KASAN_TAG_PGSHIFT,
-		(unsigned long)LRU_GEN_PGOFF,
-		(unsigned long)LRU_USAGE_PGOFF);
+		(unsigned long)KASAN_TAG_PGSHIFT);
 	mminit_dprintk(MMINIT_TRACE, "pageflags_layout_nodezoneid",
 		"Node/Zone ID: %lu -> %lu\n",
 		(unsigned long)(ZONEID_PGOFF + ZONEID_SHIFT),
