--- conflicted
+++ resolved
@@ -220,100 +220,23 @@
 		old_flags = READ_ONCE(page->flags);
 		new_flags = (old_flags & ~LRU_USAGE_MASK) | LRU_TIER_FLAGS |
 			    ((usage - 1UL) << LRU_USAGE_PGOFF);
-<<<<<<< HEAD
-		if (old_flags == new_flags)
-			break;
-	} while (cmpxchg(&page->flags, old_flags, new_flags) != old_flags);
-=======
 	} while (new_flags != old_flags &&
 		 cmpxchg(&page->flags, old_flags, new_flags) != old_flags);
->>>>>>> c2f789ef
 }
 
 /* Return a token to be stored in the shadow entry of a page being evicted. */
 static void *lru_gen_eviction(struct page *page)
 {
-<<<<<<< HEAD
-	int sid, tier;
-=======
 	int hist, tier;
->>>>>>> c2f789ef
 	unsigned long token;
 	unsigned long min_seq;
 	struct lruvec *lruvec;
 	struct lrugen *lrugen;
-<<<<<<< HEAD
-	int file = page_is_file_lru(page);
-=======
 	int type = page_is_file_lru(page);
->>>>>>> c2f789ef
 	int usage = page_tier_usage(page);
 	struct mem_cgroup *memcg = page_memcg(page);
 	struct pglist_data *pgdat = page_pgdat(page);
 
-<<<<<<< HEAD
-	if (!lru_gen_enabled())
-		return NULL;
-
-	lruvec = mem_cgroup_lruvec(memcg, pgdat);
-	lrugen = &lruvec->evictable;
-	min_seq = READ_ONCE(lrugen->min_seq[file]);
-	token = (min_seq << LRU_USAGE_SHIFT) | usage;
-
-	sid = sid_from_seq_or_gen(min_seq);
-	tier = lru_tier_from_usage(usage);
-	atomic_long_add(thp_nr_pages(page), &lrugen->evicted[sid][file][tier]);
-
-	return pack_shadow(mem_cgroup_id(memcg), pgdat, token);
-}
-
-/* Account a refaulted page based on the token stored in its shadow entry. */
-static bool lru_gen_refault(struct page *page, void *shadow)
-{
-	int sid, tier, usage;
-	int memcg_id;
-	unsigned long token;
-	unsigned long min_seq;
-	struct lruvec *lruvec;
-	struct lrugen *lrugen;
-	struct pglist_data *pgdat;
-	struct mem_cgroup *memcg;
-	int file = page_is_file_lru(page);
-
-	if (!lru_gen_enabled())
-		return false;
-
-	token = unpack_shadow(shadow, &memcg_id, &pgdat);
-	if (page_pgdat(page) != pgdat)
-		return true;
-
-	rcu_read_lock();
-	memcg = page_memcg_rcu(page);
-	if (mem_cgroup_id(memcg) != memcg_id)
-		goto unlock;
-
-	usage = token & (BIT(LRU_USAGE_SHIFT) - 1);
-	token >>= LRU_USAGE_SHIFT;
-
-	lruvec = mem_cgroup_lruvec(memcg, pgdat);
-	lrugen = &lruvec->evictable;
-	min_seq = READ_ONCE(lrugen->min_seq[file]);
-	if (token != (min_seq & (EVICTION_MASK >> LRU_USAGE_SHIFT)))
-		goto unlock;
-
-	page_set_usage(page, usage);
-
-	sid = sid_from_seq_or_gen(min_seq);
-	tier = lru_tier_from_usage(usage);
-	atomic_long_add(thp_nr_pages(page), &lrugen->refaulted[sid][file][tier]);
-	inc_lruvec_state(lruvec, WORKINGSET_REFAULT_BASE + file);
-	if (tier)
-		inc_lruvec_state(lruvec, WORKINGSET_RESTORE_BASE + file);
-unlock:
-	rcu_read_unlock();
-
-	return true;
-=======
 	lruvec = mem_cgroup_lruvec(memcg, pgdat);
 	lrugen = &lruvec->evictable;
 	min_seq = READ_ONCE(lrugen->min_seq[type]);
@@ -367,7 +290,6 @@
 		inc_lruvec_state(lruvec, WORKINGSET_RESTORE_BASE + type);
 unlock:
 	rcu_read_unlock();
->>>>>>> c2f789ef
 }
 
 #else /* CONFIG_LRU_GEN */
@@ -377,14 +299,8 @@
 	return NULL;
 }
 
-<<<<<<< HEAD
-static bool lru_gen_refault(struct page *page, void *shadow)
-{
-	return false;
-=======
 static void lru_gen_refault(struct page *page, void *shadow)
 {
->>>>>>> c2f789ef
 }
 
 #endif /* CONFIG_LRU_GEN */
@@ -431,21 +347,14 @@
 	unsigned long eviction;
 	struct lruvec *lruvec;
 	int memcgid;
-	void *shadow;
 
 	/* Page is fully exclusive and pins page's memory cgroup pointer */
 	VM_BUG_ON_PAGE(PageLRU(page), page);
 	VM_BUG_ON_PAGE(page_count(page), page);
 	VM_BUG_ON_PAGE(!PageLocked(page), page);
 
-<<<<<<< HEAD
-	shadow = lru_gen_eviction(page);
-	if (shadow)
-		return shadow;
-=======
 	if (lru_gen_enabled())
 		return lru_gen_eviction(page);
->>>>>>> c2f789ef
 
 	lruvec = mem_cgroup_lruvec(target_memcg, pgdat);
 	/* XXX: target_memcg can be NULL, go through lruvec */
@@ -481,15 +390,10 @@
 	bool workingset;
 	int memcgid;
 
-<<<<<<< HEAD
-	if (lru_gen_refault(page, shadow))
-		return;
-=======
 	if (lru_gen_enabled()) {
 		lru_gen_refault(page, shadow);
 		return;
 	}
->>>>>>> c2f789ef
 
 	eviction = unpack_shadow(shadow, &memcgid, &pgdat);
 
