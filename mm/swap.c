--- conflicted
+++ resolved
@@ -319,7 +319,7 @@
 
 static void __activate_page(struct page *page, struct lruvec *lruvec)
 {
-	if (!PageUnevictable(page) && !page_is_active(page, lruvec)) {
+	if (!PageActive(page) && !PageUnevictable(page)) {
 		int nr_pages = thp_nr_pages(page);
 
 		del_page_from_lru_list(page, lruvec);
@@ -347,10 +347,10 @@
 	return pagevec_count(&per_cpu(lru_pvecs.activate_page, cpu)) != 0;
 }
 
-static void activate_page_on_lru(struct page *page)
+static void activate_page(struct page *page)
 {
 	page = compound_head(page);
-	if (PageLRU(page) && !PageUnevictable(page) && !page_is_active(page, NULL)) {
+	if (PageLRU(page) && !PageActive(page) && !PageUnevictable(page)) {
 		struct pagevec *pvec;
 
 		local_lock(&lru_pvecs.lock);
@@ -367,7 +367,7 @@
 {
 }
 
-static void activate_page_on_lru(struct page *page)
+static void activate_page(struct page *page)
 {
 	struct lruvec *lruvec;
 
@@ -381,21 +381,10 @@
 }
 #endif
 
-/*
- * If the page is on the LRU, queue it for activation via
- * lru_pvecs.activate_page. Otherwise, assume the page is on a
- * pagevec, mark it active and it'll be moved to the active
- * LRU on the next drain.
- */
-void activate_page(struct page *page)
+static void __lru_cache_activate_page(struct page *page)
 {
 	struct pagevec *pvec;
 	int i;
-
-	if (PageLRU(page)) {
-		activate_page_on_lru(page);
-		return;
-	}
 
 	local_lock(&lru_pvecs.lock);
 	pvec = this_cpu_ptr(&lru_pvecs.lru_add);
@@ -444,10 +433,6 @@
 		 * this list is never rotated or maintained, so marking an
 		 * evictable page accessed has no effect.
 		 */
-<<<<<<< HEAD
-	} else if (!page_inc_usage(page)) {
-		activate_page(page);
-=======
 	} else if (lru_gen_enabled()) {
 		page_inc_usage(page);
 	} else if (!PageActive(page)) {
@@ -461,7 +446,6 @@
 			activate_page(page);
 		else
 			__lru_cache_activate_page(page);
->>>>>>> c2f789ef
 		ClearPageReferenced(page);
 		workingset_activation(page);
 	}
@@ -551,11 +535,7 @@
  */
 static void lru_deactivate_file_fn(struct page *page, struct lruvec *lruvec)
 {
-<<<<<<< HEAD
-	bool active = page_is_active(page, lruvec);
-=======
 	bool active = PageActive(page) || lru_gen_enabled();
->>>>>>> c2f789ef
 	int nr_pages = thp_nr_pages(page);
 
 	if (PageUnevictable(page))
@@ -595,11 +575,7 @@
 
 static void lru_deactivate_fn(struct page *page, struct lruvec *lruvec)
 {
-<<<<<<< HEAD
-	if (!PageUnevictable(page) && page_is_active(page, lruvec)) {
-=======
 	if (!PageUnevictable(page) && (PageActive(page) || lru_gen_enabled())) {
->>>>>>> c2f789ef
 		int nr_pages = thp_nr_pages(page);
 
 		del_page_from_lru_list(page, lruvec);
@@ -714,11 +690,7 @@
  */
 void deactivate_page(struct page *page)
 {
-<<<<<<< HEAD
-	if (PageLRU(page) && !PageUnevictable(page) && page_is_active(page, NULL)) {
-=======
 	if (PageLRU(page) && !PageUnevictable(page) && (PageActive(page) || lru_gen_enabled())) {
->>>>>>> c2f789ef
 		struct pagevec *pvec;
 
 		local_lock(&lru_pvecs.lock);
