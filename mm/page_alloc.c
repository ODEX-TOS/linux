// SPDX-License-Identifier: GPL-2.0-only
/*
 *  linux/mm/page_alloc.c
 *
 *  Manages the free list, the system allocates free pages here.
 *  Note that kmalloc() lives in slab.c
 *
 *  Copyright (C) 1991, 1992, 1993, 1994  Linus Torvalds
 *  Swap reorganised 29.12.95, Stephen Tweedie
 *  Support of BIGMEM added by Gerhard Wichert, Siemens AG, July 1999
 *  Reshaped it to be a zoned allocator, Ingo Molnar, Red Hat, 1999
 *  Discontiguous memory support, Kanoj Sarcar, SGI, Nov 1999
 *  Zone balancing, Kanoj Sarcar, SGI, Jan 2000
 *  Per cpu hot/cold page lists, bulk allocation, Martin J. Bligh, Sept 2002
 *          (lots of bits borrowed from Ingo Molnar & Andrew Morton)
 */

#include <linux/stddef.h>
#include <linux/mm.h>
#include <linux/highmem.h>
#include <linux/swap.h>
#include <linux/interrupt.h>
#include <linux/pagemap.h>
#include <linux/jiffies.h>
#include <linux/memblock.h>
#include <linux/compiler.h>
#include <linux/kernel.h>
#include <linux/kasan.h>
#include <linux/module.h>
#include <linux/suspend.h>
#include <linux/pagevec.h>
#include <linux/blkdev.h>
#include <linux/slab.h>
#include <linux/ratelimit.h>
#include <linux/oom.h>
#include <linux/topology.h>
#include <linux/sysctl.h>
#include <linux/cpu.h>
#include <linux/cpuset.h>
#include <linux/memory_hotplug.h>
#include <linux/nodemask.h>
#include <linux/vmalloc.h>
#include <linux/vmstat.h>
#include <linux/mempolicy.h>
#include <linux/memremap.h>
#include <linux/stop_machine.h>
#include <linux/random.h>
#include <linux/sort.h>
#include <linux/pfn.h>
#include <linux/backing-dev.h>
#include <linux/fault-inject.h>
#include <linux/page-isolation.h>
#include <linux/debugobjects.h>
#include <linux/kmemleak.h>
#include <linux/compaction.h>
#include <trace/events/kmem.h>
#include <trace/events/oom.h>
#include <linux/prefetch.h>
#include <linux/mm_inline.h>
#include <linux/mmu_notifier.h>
#include <linux/migrate.h>
#include <linux/hugetlb.h>
#include <linux/sched/rt.h>
#include <linux/sched/mm.h>
#include <linux/page_owner.h>
#include <linux/kthread.h>
#include <linux/memcontrol.h>
#include <linux/ftrace.h>
#include <linux/lockdep.h>
#include <linux/nmi.h>
#include <linux/psi.h>
#include <linux/padata.h>
#include <linux/khugepaged.h>
#include <linux/buffer_head.h>
#include <asm/sections.h>
#include <asm/tlbflush.h>
#include <asm/div64.h>
#include "internal.h"
#include "shuffle.h"
#include "page_reporting.h"

/* Free Page Internal flags: for internal, non-pcp variants of free_pages(). */
typedef int __bitwise fpi_t;

/* No special request */
#define FPI_NONE		((__force fpi_t)0)

/*
 * Skip free page reporting notification for the (possibly merged) page.
 * This does not hinder free page reporting from grabbing the page,
 * reporting it and marking it "reported" -  it only skips notifying
 * the free page reporting infrastructure about a newly freed page. For
 * example, used when temporarily pulling a page from a freelist and
 * putting it back unmodified.
 */
#define FPI_SKIP_REPORT_NOTIFY	((__force fpi_t)BIT(0))

/*
 * Place the (possibly merged) page to the tail of the freelist. Will ignore
 * page shuffling (relevant code - e.g., memory onlining - is expected to
 * shuffle the whole zone).
 *
 * Note: No code should rely on this flag for correctness - it's purely
 *       to allow for optimizations when handing back either fresh pages
 *       (memory onlining) or untouched pages (page isolation, free page
 *       reporting).
 */
#define FPI_TO_TAIL		((__force fpi_t)BIT(1))

/*
 * Don't poison memory with KASAN (only for the tag-based modes).
 * During boot, all non-reserved memblock memory is exposed to page_alloc.
 * Poisoning all that memory lengthens boot time, especially on systems with
 * large amount of RAM. This flag is used to skip that poisoning.
 * This is only done for the tag-based KASAN modes, as those are able to
 * detect memory corruptions with the memory tags assigned by default.
 * All memory allocated normally after boot gets poisoned as usual.
 */
#define FPI_SKIP_KASAN_POISON	((__force fpi_t)BIT(2))

/* prevent >1 _updater_ of zone percpu pageset ->high and ->batch fields */
static DEFINE_MUTEX(pcp_batch_high_lock);
#define MIN_PERCPU_PAGELIST_HIGH_FRACTION (8)

struct pagesets {
	local_lock_t lock;
};
static DEFINE_PER_CPU(struct pagesets, pagesets) = {
	.lock = INIT_LOCAL_LOCK(lock),
};

#ifdef CONFIG_USE_PERCPU_NUMA_NODE_ID
DEFINE_PER_CPU(int, numa_node);
EXPORT_PER_CPU_SYMBOL(numa_node);
#endif

DEFINE_STATIC_KEY_TRUE(vm_numa_stat_key);

#ifdef CONFIG_HAVE_MEMORYLESS_NODES
/*
 * N.B., Do NOT reference the '_numa_mem_' per cpu variable directly.
 * It will not be defined when CONFIG_HAVE_MEMORYLESS_NODES is not defined.
 * Use the accessor functions set_numa_mem(), numa_mem_id() and cpu_to_mem()
 * defined in <linux/topology.h>.
 */
DEFINE_PER_CPU(int, _numa_mem_);		/* Kernel "local memory" node */
EXPORT_PER_CPU_SYMBOL(_numa_mem_);
#endif

/* work_structs for global per-cpu drains */
struct pcpu_drain {
	struct zone *zone;
	struct work_struct work;
};
static DEFINE_MUTEX(pcpu_drain_mutex);
static DEFINE_PER_CPU(struct pcpu_drain, pcpu_drain);

#ifdef CONFIG_GCC_PLUGIN_LATENT_ENTROPY
volatile unsigned long latent_entropy __latent_entropy;
EXPORT_SYMBOL(latent_entropy);
#endif

/*
 * Array of node states.
 */
nodemask_t node_states[NR_NODE_STATES] __read_mostly = {
	[N_POSSIBLE] = NODE_MASK_ALL,
	[N_ONLINE] = { { [0] = 1UL } },
#ifndef CONFIG_NUMA
	[N_NORMAL_MEMORY] = { { [0] = 1UL } },
#ifdef CONFIG_HIGHMEM
	[N_HIGH_MEMORY] = { { [0] = 1UL } },
#endif
	[N_MEMORY] = { { [0] = 1UL } },
	[N_CPU] = { { [0] = 1UL } },
#endif	/* NUMA */
};
EXPORT_SYMBOL(node_states);

atomic_long_t _totalram_pages __read_mostly;
EXPORT_SYMBOL(_totalram_pages);
unsigned long totalreserve_pages __read_mostly;
unsigned long totalcma_pages __read_mostly;

int percpu_pagelist_high_fraction;
gfp_t gfp_allowed_mask __read_mostly = GFP_BOOT_MASK;
DEFINE_STATIC_KEY_MAYBE(CONFIG_INIT_ON_ALLOC_DEFAULT_ON, init_on_alloc);
EXPORT_SYMBOL(init_on_alloc);

DEFINE_STATIC_KEY_MAYBE(CONFIG_INIT_ON_FREE_DEFAULT_ON, init_on_free);
EXPORT_SYMBOL(init_on_free);

static bool _init_on_alloc_enabled_early __read_mostly
				= IS_ENABLED(CONFIG_INIT_ON_ALLOC_DEFAULT_ON);
static int __init early_init_on_alloc(char *buf)
{

	return kstrtobool(buf, &_init_on_alloc_enabled_early);
}
early_param("init_on_alloc", early_init_on_alloc);

static bool _init_on_free_enabled_early __read_mostly
				= IS_ENABLED(CONFIG_INIT_ON_FREE_DEFAULT_ON);
static int __init early_init_on_free(char *buf)
{
	return kstrtobool(buf, &_init_on_free_enabled_early);
}
early_param("init_on_free", early_init_on_free);

/*
 * A cached value of the page's pageblock's migratetype, used when the page is
 * put on a pcplist. Used to avoid the pageblock migratetype lookup when
 * freeing from pcplists in most cases, at the cost of possibly becoming stale.
 * Also the migratetype set in the page does not necessarily match the pcplist
 * index, e.g. page might have MIGRATE_CMA set but be on a pcplist with any
 * other index - this ensures that it will be put on the correct CMA freelist.
 */
static inline int get_pcppage_migratetype(struct page *page)
{
	return page->index;
}

static inline void set_pcppage_migratetype(struct page *page, int migratetype)
{
	page->index = migratetype;
}

#ifdef CONFIG_PM_SLEEP
/*
 * The following functions are used by the suspend/hibernate code to temporarily
 * change gfp_allowed_mask in order to avoid using I/O during memory allocations
 * while devices are suspended.  To avoid races with the suspend/hibernate code,
 * they should always be called with system_transition_mutex held
 * (gfp_allowed_mask also should only be modified with system_transition_mutex
 * held, unless the suspend/hibernate code is guaranteed not to run in parallel
 * with that modification).
 */

static gfp_t saved_gfp_mask;

void pm_restore_gfp_mask(void)
{
	WARN_ON(!mutex_is_locked(&system_transition_mutex));
	if (saved_gfp_mask) {
		gfp_allowed_mask = saved_gfp_mask;
		saved_gfp_mask = 0;
	}
}

void pm_restrict_gfp_mask(void)
{
	WARN_ON(!mutex_is_locked(&system_transition_mutex));
	WARN_ON(saved_gfp_mask);
	saved_gfp_mask = gfp_allowed_mask;
	gfp_allowed_mask &= ~(__GFP_IO | __GFP_FS);
}

bool pm_suspended_storage(void)
{
	if ((gfp_allowed_mask & (__GFP_IO | __GFP_FS)) == (__GFP_IO | __GFP_FS))
		return false;
	return true;
}
#endif /* CONFIG_PM_SLEEP */

#ifdef CONFIG_HUGETLB_PAGE_SIZE_VARIABLE
unsigned int pageblock_order __read_mostly;
#endif

static void __free_pages_ok(struct page *page, unsigned int order,
			    fpi_t fpi_flags);

/*
 * results with 256, 32 in the lowmem_reserve sysctl:
 *	1G machine -> (16M dma, 800M-16M normal, 1G-800M high)
 *	1G machine -> (16M dma, 784M normal, 224M high)
 *	NORMAL allocation will leave 784M/256 of ram reserved in the ZONE_DMA
 *	HIGHMEM allocation will leave 224M/32 of ram reserved in ZONE_NORMAL
 *	HIGHMEM allocation will leave (224M+784M)/256 of ram reserved in ZONE_DMA
 *
 * TBD: should special case ZONE_DMA32 machines here - in those we normally
 * don't need any ZONE_NORMAL reservation
 */
int sysctl_lowmem_reserve_ratio[MAX_NR_ZONES] = {
#ifdef CONFIG_ZONE_DMA
	[ZONE_DMA] = 256,
#endif
#ifdef CONFIG_ZONE_DMA32
	[ZONE_DMA32] = 256,
#endif
	[ZONE_NORMAL] = 32,
#ifdef CONFIG_HIGHMEM
	[ZONE_HIGHMEM] = 0,
#endif
	[ZONE_MOVABLE] = 0,
};

static char * const zone_names[MAX_NR_ZONES] = {
#ifdef CONFIG_ZONE_DMA
	 "DMA",
#endif
#ifdef CONFIG_ZONE_DMA32
	 "DMA32",
#endif
	 "Normal",
#ifdef CONFIG_HIGHMEM
	 "HighMem",
#endif
	 "Movable",
#ifdef CONFIG_ZONE_DEVICE
	 "Device",
#endif
};

const char * const migratetype_names[MIGRATE_TYPES] = {
	"Unmovable",
	"Movable",
	"Reclaimable",
	"HighAtomic",
#ifdef CONFIG_CMA
	"CMA",
#endif
#ifdef CONFIG_MEMORY_ISOLATION
	"Isolate",
#endif
};

compound_page_dtor * const compound_page_dtors[NR_COMPOUND_DTORS] = {
	[NULL_COMPOUND_DTOR] = NULL,
	[COMPOUND_PAGE_DTOR] = free_compound_page,
#ifdef CONFIG_HUGETLB_PAGE
	[HUGETLB_PAGE_DTOR] = free_huge_page,
#endif
#ifdef CONFIG_TRANSPARENT_HUGEPAGE
	[TRANSHUGE_PAGE_DTOR] = free_transhuge_page,
#endif
};

int min_free_kbytes = 1024;
int user_min_free_kbytes = -1;
int watermark_boost_factor __read_mostly = 15000;
int watermark_scale_factor = 10;

static unsigned long nr_kernel_pages __initdata;
static unsigned long nr_all_pages __initdata;
static unsigned long dma_reserve __initdata;

static unsigned long arch_zone_lowest_possible_pfn[MAX_NR_ZONES] __initdata;
static unsigned long arch_zone_highest_possible_pfn[MAX_NR_ZONES] __initdata;
static unsigned long required_kernelcore __initdata;
static unsigned long required_kernelcore_percent __initdata;
static unsigned long required_movablecore __initdata;
static unsigned long required_movablecore_percent __initdata;
static unsigned long zone_movable_pfn[MAX_NUMNODES] __initdata;
static bool mirrored_kernelcore __meminitdata;

/* movable_zone is the "real" zone pages in ZONE_MOVABLE are taken from */
int movable_zone;
EXPORT_SYMBOL(movable_zone);

#if MAX_NUMNODES > 1
unsigned int nr_node_ids __read_mostly = MAX_NUMNODES;
unsigned int nr_online_nodes __read_mostly = 1;
EXPORT_SYMBOL(nr_node_ids);
EXPORT_SYMBOL(nr_online_nodes);
#endif

int page_group_by_mobility_disabled __read_mostly;

#ifdef CONFIG_DEFERRED_STRUCT_PAGE_INIT
/*
 * During boot we initialize deferred pages on-demand, as needed, but once
 * page_alloc_init_late() has finished, the deferred pages are all initialized,
 * and we can permanently disable that path.
 */
static DEFINE_STATIC_KEY_TRUE(deferred_pages);

/*
 * Calling kasan_poison_pages() only after deferred memory initialization
 * has completed. Poisoning pages during deferred memory init will greatly
 * lengthen the process and cause problem in large memory systems as the
 * deferred pages initialization is done with interrupt disabled.
 *
 * Assuming that there will be no reference to those newly initialized
 * pages before they are ever allocated, this should have no effect on
 * KASAN memory tracking as the poison will be properly inserted at page
 * allocation time. The only corner case is when pages are allocated by
 * on-demand allocation and then freed again before the deferred pages
 * initialization is done, but this is not likely to happen.
 */
static inline bool should_skip_kasan_poison(struct page *page, fpi_t fpi_flags)
{
	return static_branch_unlikely(&deferred_pages) ||
	       (!IS_ENABLED(CONFIG_KASAN_GENERIC) &&
		(fpi_flags & FPI_SKIP_KASAN_POISON)) ||
	       PageSkipKASanPoison(page);
}

/* Returns true if the struct page for the pfn is uninitialised */
static inline bool __meminit early_page_uninitialised(unsigned long pfn)
{
	int nid = early_pfn_to_nid(pfn);

	if (node_online(nid) && pfn >= NODE_DATA(nid)->first_deferred_pfn)
		return true;

	return false;
}

/*
 * Returns true when the remaining initialisation should be deferred until
 * later in the boot cycle when it can be parallelised.
 */
static bool __meminit
defer_init(int nid, unsigned long pfn, unsigned long end_pfn)
{
	static unsigned long prev_end_pfn, nr_initialised;

	/*
	 * prev_end_pfn static that contains the end of previous zone
	 * No need to protect because called very early in boot before smp_init.
	 */
	if (prev_end_pfn != end_pfn) {
		prev_end_pfn = end_pfn;
		nr_initialised = 0;
	}

	/* Always populate low zones for address-constrained allocations */
	if (end_pfn < pgdat_end_pfn(NODE_DATA(nid)))
		return false;

	if (NODE_DATA(nid)->first_deferred_pfn != ULONG_MAX)
		return true;
	/*
	 * We start only with one section of pages, more pages are added as
	 * needed until the rest of deferred pages are initialized.
	 */
	nr_initialised++;
	if ((nr_initialised > PAGES_PER_SECTION) &&
	    (pfn & (PAGES_PER_SECTION - 1)) == 0) {
		NODE_DATA(nid)->first_deferred_pfn = pfn;
		return true;
	}
	return false;
}
#else
static inline bool should_skip_kasan_poison(struct page *page, fpi_t fpi_flags)
{
	return (!IS_ENABLED(CONFIG_KASAN_GENERIC) &&
		(fpi_flags & FPI_SKIP_KASAN_POISON)) ||
	       PageSkipKASanPoison(page);
}

static inline bool early_page_uninitialised(unsigned long pfn)
{
	return false;
}

static inline bool defer_init(int nid, unsigned long pfn, unsigned long end_pfn)
{
	return false;
}
#endif

/* Return a pointer to the bitmap storing bits affecting a block of pages */
static inline unsigned long *get_pageblock_bitmap(const struct page *page,
							unsigned long pfn)
{
#ifdef CONFIG_SPARSEMEM
	return section_to_usemap(__pfn_to_section(pfn));
#else
	return page_zone(page)->pageblock_flags;
#endif /* CONFIG_SPARSEMEM */
}

static inline int pfn_to_bitidx(const struct page *page, unsigned long pfn)
{
#ifdef CONFIG_SPARSEMEM
	pfn &= (PAGES_PER_SECTION-1);
#else
	pfn = pfn - round_down(page_zone(page)->zone_start_pfn, pageblock_nr_pages);
#endif /* CONFIG_SPARSEMEM */
	return (pfn >> pageblock_order) * NR_PAGEBLOCK_BITS;
}

static __always_inline
unsigned long __get_pfnblock_flags_mask(const struct page *page,
					unsigned long pfn,
					unsigned long mask)
{
	unsigned long *bitmap;
	unsigned long bitidx, word_bitidx;
	unsigned long word;

	bitmap = get_pageblock_bitmap(page, pfn);
	bitidx = pfn_to_bitidx(page, pfn);
	word_bitidx = bitidx / BITS_PER_LONG;
	bitidx &= (BITS_PER_LONG-1);

	word = bitmap[word_bitidx];
	return (word >> bitidx) & mask;
}

/**
 * get_pfnblock_flags_mask - Return the requested group of flags for the pageblock_nr_pages block of pages
 * @page: The page within the block of interest
 * @pfn: The target page frame number
 * @mask: mask of bits that the caller is interested in
 *
 * Return: pageblock_bits flags
 */
unsigned long get_pfnblock_flags_mask(const struct page *page,
					unsigned long pfn, unsigned long mask)
{
	return __get_pfnblock_flags_mask(page, pfn, mask);
}

static __always_inline int get_pfnblock_migratetype(const struct page *page,
					unsigned long pfn)
{
	return __get_pfnblock_flags_mask(page, pfn, MIGRATETYPE_MASK);
}

/**
 * set_pfnblock_flags_mask - Set the requested group of flags for a pageblock_nr_pages block of pages
 * @page: The page within the block of interest
 * @flags: The flags to set
 * @pfn: The target page frame number
 * @mask: mask of bits that the caller is interested in
 */
void set_pfnblock_flags_mask(struct page *page, unsigned long flags,
					unsigned long pfn,
					unsigned long mask)
{
	unsigned long *bitmap;
	unsigned long bitidx, word_bitidx;
	unsigned long old_word, word;

	BUILD_BUG_ON(NR_PAGEBLOCK_BITS != 4);
	BUILD_BUG_ON(MIGRATE_TYPES > (1 << PB_migratetype_bits));

	bitmap = get_pageblock_bitmap(page, pfn);
	bitidx = pfn_to_bitidx(page, pfn);
	word_bitidx = bitidx / BITS_PER_LONG;
	bitidx &= (BITS_PER_LONG-1);

	VM_BUG_ON_PAGE(!zone_spans_pfn(page_zone(page), pfn), page);

	mask <<= bitidx;
	flags <<= bitidx;

	word = READ_ONCE(bitmap[word_bitidx]);
	for (;;) {
		old_word = cmpxchg(&bitmap[word_bitidx], word, (word & ~mask) | flags);
		if (word == old_word)
			break;
		word = old_word;
	}
}

void set_pageblock_migratetype(struct page *page, int migratetype)
{
	if (unlikely(page_group_by_mobility_disabled &&
		     migratetype < MIGRATE_PCPTYPES))
		migratetype = MIGRATE_UNMOVABLE;

	set_pfnblock_flags_mask(page, (unsigned long)migratetype,
				page_to_pfn(page), MIGRATETYPE_MASK);
}

#ifdef CONFIG_DEBUG_VM
static int page_outside_zone_boundaries(struct zone *zone, struct page *page)
{
	int ret = 0;
	unsigned seq;
	unsigned long pfn = page_to_pfn(page);
	unsigned long sp, start_pfn;

	do {
		seq = zone_span_seqbegin(zone);
		start_pfn = zone->zone_start_pfn;
		sp = zone->spanned_pages;
		if (!zone_spans_pfn(zone, pfn))
			ret = 1;
	} while (zone_span_seqretry(zone, seq));

	if (ret)
		pr_err("page 0x%lx outside node %d zone %s [ 0x%lx - 0x%lx ]\n",
			pfn, zone_to_nid(zone), zone->name,
			start_pfn, start_pfn + sp);

	return ret;
}

static int page_is_consistent(struct zone *zone, struct page *page)
{
	if (zone != page_zone(page))
		return 0;

	return 1;
}
/*
 * Temporary debugging check for pages not lying within a given zone.
 */
static int __maybe_unused bad_range(struct zone *zone, struct page *page)
{
	if (page_outside_zone_boundaries(zone, page))
		return 1;
	if (!page_is_consistent(zone, page))
		return 1;

	return 0;
}
#else
static inline int __maybe_unused bad_range(struct zone *zone, struct page *page)
{
	return 0;
}
#endif

static void bad_page(struct page *page, const char *reason)
{
	static unsigned long resume;
	static unsigned long nr_shown;
	static unsigned long nr_unshown;

	/*
	 * Allow a burst of 60 reports, then keep quiet for that minute;
	 * or allow a steady drip of one report per second.
	 */
	if (nr_shown == 60) {
		if (time_before(jiffies, resume)) {
			nr_unshown++;
			goto out;
		}
		if (nr_unshown) {
			pr_alert(
			      "BUG: Bad page state: %lu messages suppressed\n",
				nr_unshown);
			nr_unshown = 0;
		}
		nr_shown = 0;
	}
	if (nr_shown++ == 0)
		resume = jiffies + 60 * HZ;

	pr_alert("BUG: Bad page state in process %s  pfn:%05lx\n",
		current->comm, page_to_pfn(page));
	dump_page(page, reason);

	print_modules();
	dump_stack();
out:
	/* Leave bad fields for debug, except PageBuddy could make trouble */
	page_mapcount_reset(page); /* remove PageBuddy */
	add_taint(TAINT_BAD_PAGE, LOCKDEP_NOW_UNRELIABLE);
}

static inline unsigned int order_to_pindex(int migratetype, int order)
{
	int base = order;

#ifdef CONFIG_TRANSPARENT_HUGEPAGE
	if (order > PAGE_ALLOC_COSTLY_ORDER) {
		VM_BUG_ON(order != pageblock_order);
		base = PAGE_ALLOC_COSTLY_ORDER + 1;
	}
#else
	VM_BUG_ON(order > PAGE_ALLOC_COSTLY_ORDER);
#endif

	return (MIGRATE_PCPTYPES * base) + migratetype;
}

static inline int pindex_to_order(unsigned int pindex)
{
	int order = pindex / MIGRATE_PCPTYPES;

#ifdef CONFIG_TRANSPARENT_HUGEPAGE
	if (order > PAGE_ALLOC_COSTLY_ORDER) {
		order = pageblock_order;
		VM_BUG_ON(order != pageblock_order);
	}
#else
	VM_BUG_ON(order > PAGE_ALLOC_COSTLY_ORDER);
#endif

	return order;
}

static inline bool pcp_allowed_order(unsigned int order)
{
	if (order <= PAGE_ALLOC_COSTLY_ORDER)
		return true;
#ifdef CONFIG_TRANSPARENT_HUGEPAGE
	if (order == pageblock_order)
		return true;
#endif
	return false;
}

static inline void free_the_page(struct page *page, unsigned int order)
{
	if (pcp_allowed_order(order))		/* Via pcp? */
		free_unref_page(page, order);
	else
		__free_pages_ok(page, order, FPI_NONE);
}

/*
 * Higher-order pages are called "compound pages".  They are structured thusly:
 *
 * The first PAGE_SIZE page is called the "head page" and have PG_head set.
 *
 * The remaining PAGE_SIZE pages are called "tail pages". PageTail() is encoded
 * in bit 0 of page->compound_head. The rest of bits is pointer to head page.
 *
 * The first tail page's ->compound_dtor holds the offset in array of compound
 * page destructors. See compound_page_dtors.
 *
 * The first tail page's ->compound_order holds the order of allocation.
 * This usage means that zero-order pages may not be compound.
 */

void free_compound_page(struct page *page)
{
	mem_cgroup_uncharge(page);
	free_the_page(page, compound_order(page));
}

void prep_compound_page(struct page *page, unsigned int order)
{
	int i;
	int nr_pages = 1 << order;

	__SetPageHead(page);
	for (i = 1; i < nr_pages; i++) {
		struct page *p = page + i;
		p->mapping = TAIL_MAPPING;
		set_compound_head(p, page);
	}

	set_compound_page_dtor(page, COMPOUND_PAGE_DTOR);
	set_compound_order(page, order);
	atomic_set(compound_mapcount_ptr(page), -1);
	if (hpage_pincount_available(page))
		atomic_set(compound_pincount_ptr(page), 0);
}

#ifdef CONFIG_DEBUG_PAGEALLOC
unsigned int _debug_guardpage_minorder;

bool _debug_pagealloc_enabled_early __read_mostly
			= IS_ENABLED(CONFIG_DEBUG_PAGEALLOC_ENABLE_DEFAULT);
EXPORT_SYMBOL(_debug_pagealloc_enabled_early);
DEFINE_STATIC_KEY_FALSE(_debug_pagealloc_enabled);
EXPORT_SYMBOL(_debug_pagealloc_enabled);

DEFINE_STATIC_KEY_FALSE(_debug_guardpage_enabled);

static int __init early_debug_pagealloc(char *buf)
{
	return kstrtobool(buf, &_debug_pagealloc_enabled_early);
}
early_param("debug_pagealloc", early_debug_pagealloc);

static int __init debug_guardpage_minorder_setup(char *buf)
{
	unsigned long res;

	if (kstrtoul(buf, 10, &res) < 0 ||  res > MAX_ORDER / 2) {
		pr_err("Bad debug_guardpage_minorder value\n");
		return 0;
	}
	_debug_guardpage_minorder = res;
	pr_info("Setting debug_guardpage_minorder to %lu\n", res);
	return 0;
}
early_param("debug_guardpage_minorder", debug_guardpage_minorder_setup);

static inline bool set_page_guard(struct zone *zone, struct page *page,
				unsigned int order, int migratetype)
{
	if (!debug_guardpage_enabled())
		return false;

	if (order >= debug_guardpage_minorder())
		return false;

	__SetPageGuard(page);
	INIT_LIST_HEAD(&page->lru);
	set_page_private(page, order);
	/* Guard pages are not available for any usage */
	__mod_zone_freepage_state(zone, -(1 << order), migratetype);

	return true;
}

static inline void clear_page_guard(struct zone *zone, struct page *page,
				unsigned int order, int migratetype)
{
	if (!debug_guardpage_enabled())
		return;

	__ClearPageGuard(page);

	set_page_private(page, 0);
	if (!is_migrate_isolate(migratetype))
		__mod_zone_freepage_state(zone, (1 << order), migratetype);
}
#else
static inline bool set_page_guard(struct zone *zone, struct page *page,
			unsigned int order, int migratetype) { return false; }
static inline void clear_page_guard(struct zone *zone, struct page *page,
				unsigned int order, int migratetype) {}
#endif

/*
 * Enable static keys related to various memory debugging and hardening options.
 * Some override others, and depend on early params that are evaluated in the
 * order of appearance. So we need to first gather the full picture of what was
 * enabled, and then make decisions.
 */
void init_mem_debugging_and_hardening(void)
{
	bool page_poisoning_requested = false;

#ifdef CONFIG_PAGE_POISONING
	/*
	 * Page poisoning is debug page alloc for some arches. If
	 * either of those options are enabled, enable poisoning.
	 */
	if (page_poisoning_enabled() ||
	     (!IS_ENABLED(CONFIG_ARCH_SUPPORTS_DEBUG_PAGEALLOC) &&
	      debug_pagealloc_enabled())) {
		static_branch_enable(&_page_poisoning_enabled);
		page_poisoning_requested = true;
	}
#endif

	if ((_init_on_alloc_enabled_early || _init_on_free_enabled_early) &&
	    page_poisoning_requested) {
		pr_info("mem auto-init: CONFIG_PAGE_POISONING is on, "
			"will take precedence over init_on_alloc and init_on_free\n");
		_init_on_alloc_enabled_early = false;
		_init_on_free_enabled_early = false;
	}

	if (_init_on_alloc_enabled_early)
		static_branch_enable(&init_on_alloc);
	else
		static_branch_disable(&init_on_alloc);

	if (_init_on_free_enabled_early)
		static_branch_enable(&init_on_free);
	else
		static_branch_disable(&init_on_free);

#ifdef CONFIG_DEBUG_PAGEALLOC
	if (!debug_pagealloc_enabled())
		return;

	static_branch_enable(&_debug_pagealloc_enabled);

	if (!debug_guardpage_minorder())
		return;

	static_branch_enable(&_debug_guardpage_enabled);
#endif
}

static inline void set_buddy_order(struct page *page, unsigned int order)
{
	set_page_private(page, order);
	__SetPageBuddy(page);
}

/*
 * This function checks whether a page is free && is the buddy
 * we can coalesce a page and its buddy if
 * (a) the buddy is not in a hole (check before calling!) &&
 * (b) the buddy is in the buddy system &&
 * (c) a page and its buddy have the same order &&
 * (d) a page and its buddy are in the same zone.
 *
 * For recording whether a page is in the buddy system, we set PageBuddy.
 * Setting, clearing, and testing PageBuddy is serialized by zone->lock.
 *
 * For recording page's order, we use page_private(page).
 */
static inline bool page_is_buddy(struct page *page, struct page *buddy,
							unsigned int order)
{
	if (!page_is_guard(buddy) && !PageBuddy(buddy))
		return false;

	if (buddy_order(buddy) != order)
		return false;

	/*
	 * zone check is done late to avoid uselessly calculating
	 * zone/node ids for pages that could never merge.
	 */
	if (page_zone_id(page) != page_zone_id(buddy))
		return false;

	VM_BUG_ON_PAGE(page_count(buddy) != 0, buddy);

	return true;
}

#ifdef CONFIG_COMPACTION
static inline struct capture_control *task_capc(struct zone *zone)
{
	struct capture_control *capc = current->capture_control;

	return unlikely(capc) &&
		!(current->flags & PF_KTHREAD) &&
		!capc->page &&
		capc->cc->zone == zone ? capc : NULL;
}

static inline bool
compaction_capture(struct capture_control *capc, struct page *page,
		   int order, int migratetype)
{
	if (!capc || order != capc->cc->order)
		return false;

	/* Do not accidentally pollute CMA or isolated regions*/
	if (is_migrate_cma(migratetype) ||
	    is_migrate_isolate(migratetype))
		return false;

	/*
	 * Do not let lower order allocations pollute a movable pageblock.
	 * This might let an unmovable request use a reclaimable pageblock
	 * and vice-versa but no more than normal fallback logic which can
	 * have trouble finding a high-order free page.
	 */
	if (order < pageblock_order && migratetype == MIGRATE_MOVABLE)
		return false;

	capc->page = page;
	return true;
}

#else
static inline struct capture_control *task_capc(struct zone *zone)
{
	return NULL;
}

static inline bool
compaction_capture(struct capture_control *capc, struct page *page,
		   int order, int migratetype)
{
	return false;
}
#endif /* CONFIG_COMPACTION */

/* Used for pages not on another list */
static inline void add_to_free_list(struct page *page, struct zone *zone,
				    unsigned int order, int migratetype)
{
	struct free_area *area = &zone->free_area[order];

	list_add(&page->lru, &area->free_list[migratetype]);
	area->nr_free++;
}

/* Used for pages not on another list */
static inline void add_to_free_list_tail(struct page *page, struct zone *zone,
					 unsigned int order, int migratetype)
{
	struct free_area *area = &zone->free_area[order];

	list_add_tail(&page->lru, &area->free_list[migratetype]);
	area->nr_free++;
}

/*
 * Used for pages which are on another list. Move the pages to the tail
 * of the list - so the moved pages won't immediately be considered for
 * allocation again (e.g., optimization for memory onlining).
 */
static inline void move_to_free_list(struct page *page, struct zone *zone,
				     unsigned int order, int migratetype)
{
	struct free_area *area = &zone->free_area[order];

	list_move_tail(&page->lru, &area->free_list[migratetype]);
}

static inline void del_page_from_free_list(struct page *page, struct zone *zone,
					   unsigned int order)
{
	/* clear reported state and update reported page count */
	if (page_reported(page))
		__ClearPageReported(page);

	list_del(&page->lru);
	__ClearPageBuddy(page);
	set_page_private(page, 0);
	zone->free_area[order].nr_free--;
}

/*
 * If this is not the largest possible page, check if the buddy
 * of the next-highest order is free. If it is, it's possible
 * that pages are being freed that will coalesce soon. In case,
 * that is happening, add the free page to the tail of the list
 * so it's less likely to be used soon and more likely to be merged
 * as a higher order page
 */
static inline bool
buddy_merge_likely(unsigned long pfn, unsigned long buddy_pfn,
		   struct page *page, unsigned int order)
{
	struct page *higher_page, *higher_buddy;
	unsigned long combined_pfn;

	if (order >= MAX_ORDER - 2)
		return false;

	combined_pfn = buddy_pfn & pfn;
	higher_page = page + (combined_pfn - pfn);
	buddy_pfn = __find_buddy_pfn(combined_pfn, order + 1);
	higher_buddy = higher_page + (buddy_pfn - combined_pfn);

	return page_is_buddy(higher_page, higher_buddy, order + 1);
}

/*
 * Freeing function for a buddy system allocator.
 *
 * The concept of a buddy system is to maintain direct-mapped table
 * (containing bit values) for memory blocks of various "orders".
 * The bottom level table contains the map for the smallest allocatable
 * units of memory (here, pages), and each level above it describes
 * pairs of units from the levels below, hence, "buddies".
 * At a high level, all that happens here is marking the table entry
 * at the bottom level available, and propagating the changes upward
 * as necessary, plus some accounting needed to play nicely with other
 * parts of the VM system.
 * At each level, we keep a list of pages, which are heads of continuous
 * free pages of length of (1 << order) and marked with PageBuddy.
 * Page's order is recorded in page_private(page) field.
 * So when we are allocating or freeing one, we can derive the state of the
 * other.  That is, if we allocate a small block, and both were
 * free, the remainder of the region must be split into blocks.
 * If a block is freed, and its buddy is also free, then this
 * triggers coalescing into a block of larger size.
 *
 * -- nyc
 */

static inline void __free_one_page(struct page *page,
		unsigned long pfn,
		struct zone *zone, unsigned int order,
		int migratetype, fpi_t fpi_flags)
{
	struct capture_control *capc = task_capc(zone);
	unsigned long buddy_pfn;
	unsigned long combined_pfn;
	unsigned int max_order;
	struct page *buddy;
	bool to_tail;

	max_order = min_t(unsigned int, MAX_ORDER - 1, pageblock_order);

	VM_BUG_ON(!zone_is_initialized(zone));
	VM_BUG_ON_PAGE(page->flags & PAGE_FLAGS_CHECK_AT_PREP, page);

	VM_BUG_ON(migratetype == -1);
	if (likely(!is_migrate_isolate(migratetype)))
		__mod_zone_freepage_state(zone, 1 << order, migratetype);

	VM_BUG_ON_PAGE(pfn & ((1 << order) - 1), page);
	VM_BUG_ON_PAGE(bad_range(zone, page), page);

continue_merging:
	while (order < max_order) {
		if (compaction_capture(capc, page, order, migratetype)) {
			__mod_zone_freepage_state(zone, -(1 << order),
								migratetype);
			return;
		}
		buddy_pfn = __find_buddy_pfn(pfn, order);
		buddy = page + (buddy_pfn - pfn);

		if (!page_is_buddy(page, buddy, order))
			goto done_merging;
		/*
		 * Our buddy is free or it is CONFIG_DEBUG_PAGEALLOC guard page,
		 * merge with it and move up one order.
		 */
		if (page_is_guard(buddy))
			clear_page_guard(zone, buddy, order, migratetype);
		else
			del_page_from_free_list(buddy, zone, order);
		combined_pfn = buddy_pfn & pfn;
		page = page + (combined_pfn - pfn);
		pfn = combined_pfn;
		order++;
	}
	if (order < MAX_ORDER - 1) {
		/* If we are here, it means order is >= pageblock_order.
		 * We want to prevent merge between freepages on isolate
		 * pageblock and normal pageblock. Without this, pageblock
		 * isolation could cause incorrect freepage or CMA accounting.
		 *
		 * We don't want to hit this code for the more frequent
		 * low-order merging.
		 */
		if (unlikely(has_isolate_pageblock(zone))) {
			int buddy_mt;

			buddy_pfn = __find_buddy_pfn(pfn, order);
			buddy = page + (buddy_pfn - pfn);
			buddy_mt = get_pageblock_migratetype(buddy);

			if (migratetype != buddy_mt
					&& (is_migrate_isolate(migratetype) ||
						is_migrate_isolate(buddy_mt)))
				goto done_merging;
		}
		max_order = order + 1;
		goto continue_merging;
	}

done_merging:
	set_buddy_order(page, order);

	if (fpi_flags & FPI_TO_TAIL)
		to_tail = true;
	else if (is_shuffle_order(order))
		to_tail = shuffle_pick_tail();
	else
		to_tail = buddy_merge_likely(pfn, buddy_pfn, page, order);

	if (to_tail)
		add_to_free_list_tail(page, zone, order, migratetype);
	else
		add_to_free_list(page, zone, order, migratetype);

	/* Notify page reporting subsystem of freed page */
	if (!(fpi_flags & FPI_SKIP_REPORT_NOTIFY))
		page_reporting_notify_free(order);
}

/*
 * A bad page could be due to a number of fields. Instead of multiple branches,
 * try and check multiple fields with one check. The caller must do a detailed
 * check if necessary.
 */
static inline bool page_expected_state(struct page *page,
					unsigned long check_flags)
{
	if (unlikely(atomic_read(&page->_mapcount) != -1))
		return false;

	if (unlikely((unsigned long)page->mapping |
			page_ref_count(page) |
#ifdef CONFIG_MEMCG
			page->memcg_data |
#endif
			(page->flags & check_flags)))
		return false;

	return true;
}

static const char *page_bad_reason(struct page *page, unsigned long flags)
{
	const char *bad_reason = NULL;

	if (unlikely(atomic_read(&page->_mapcount) != -1))
		bad_reason = "nonzero mapcount";
	if (unlikely(page->mapping != NULL))
		bad_reason = "non-NULL mapping";
	if (unlikely(page_ref_count(page) != 0))
		bad_reason = "nonzero _refcount";
	if (unlikely(page->flags & flags)) {
		if (flags == PAGE_FLAGS_CHECK_AT_PREP)
			bad_reason = "PAGE_FLAGS_CHECK_AT_PREP flag(s) set";
		else
			bad_reason = "PAGE_FLAGS_CHECK_AT_FREE flag(s) set";
	}
#ifdef CONFIG_MEMCG
	if (unlikely(page->memcg_data))
		bad_reason = "page still charged to cgroup";
#endif
	return bad_reason;
}

static void check_free_page_bad(struct page *page)
{
	bad_page(page,
		 page_bad_reason(page, PAGE_FLAGS_CHECK_AT_FREE));
}

static inline int check_free_page(struct page *page)
{
	if (likely(page_expected_state(page, PAGE_FLAGS_CHECK_AT_FREE)))
		return 0;

	/* Something has gone sideways, find it */
	check_free_page_bad(page);
	return 1;
}

static int free_tail_pages_check(struct page *head_page, struct page *page)
{
	int ret = 1;

	/*
	 * We rely page->lru.next never has bit 0 set, unless the page
	 * is PageTail(). Let's make sure that's true even for poisoned ->lru.
	 */
	BUILD_BUG_ON((unsigned long)LIST_POISON1 & 1);

	if (!IS_ENABLED(CONFIG_DEBUG_VM)) {
		ret = 0;
		goto out;
	}
	switch (page - head_page) {
	case 1:
		/* the first tail page: ->mapping may be compound_mapcount() */
		if (unlikely(compound_mapcount(page))) {
			bad_page(page, "nonzero compound_mapcount");
			goto out;
		}
		break;
	case 2:
		/*
		 * the second tail page: ->mapping is
		 * deferred_list.next -- ignore value.
		 */
		break;
	default:
		if (page->mapping != TAIL_MAPPING) {
			bad_page(page, "corrupted mapping in tail page");
			goto out;
		}
		break;
	}
	if (unlikely(!PageTail(page))) {
		bad_page(page, "PageTail not set");
		goto out;
	}
	if (unlikely(compound_head(page) != head_page)) {
		bad_page(page, "compound_head not consistent");
		goto out;
	}
	ret = 0;
out:
	page->mapping = NULL;
	clear_compound_head(page);
	return ret;
}

static void kernel_init_free_pages(struct page *page, int numpages, bool zero_tags)
{
	int i;

	if (zero_tags) {
		for (i = 0; i < numpages; i++)
			tag_clear_highpage(page + i);
		return;
	}

	/* s390's use of memset() could override KASAN redzones. */
	kasan_disable_current();
	for (i = 0; i < numpages; i++) {
		u8 tag = page_kasan_tag(page + i);
		page_kasan_tag_reset(page + i);
		clear_highpage(page + i);
		page_kasan_tag_set(page + i, tag);
	}
	kasan_enable_current();
}

static __always_inline bool free_pages_prepare(struct page *page,
			unsigned int order, bool check_free, fpi_t fpi_flags)
{
	int bad = 0;
	bool skip_kasan_poison = should_skip_kasan_poison(page, fpi_flags);

	VM_BUG_ON_PAGE(PageTail(page), page);

	trace_mm_page_free(page, order);

	if (unlikely(PageHWPoison(page)) && !order) {
		/*
		 * Do not let hwpoison pages hit pcplists/buddy
		 * Untie memcg state and reset page's owner
		 */
		if (memcg_kmem_enabled() && PageMemcgKmem(page))
			__memcg_kmem_uncharge_page(page, order);
		reset_page_owner(page, order);
		return false;
	}

	/*
	 * Check tail pages before head page information is cleared to
	 * avoid checking PageCompound for order-0 pages.
	 */
	if (unlikely(order)) {
		bool compound = PageCompound(page);
		int i;

		VM_BUG_ON_PAGE(compound && compound_order(page) != order, page);

		if (compound) {
			ClearPageDoubleMap(page);
			ClearPageHasHWPoisoned(page);
		}
		for (i = 1; i < (1 << order); i++) {
			if (compound)
				bad += free_tail_pages_check(page, page + i);
			if (unlikely(check_free_page(page + i))) {
				bad++;
				continue;
			}
			(page + i)->flags &= ~PAGE_FLAGS_CHECK_AT_PREP;
		}
	}
	if (PageMappingFlags(page))
		page->mapping = NULL;
	if (memcg_kmem_enabled() && PageMemcgKmem(page))
		__memcg_kmem_uncharge_page(page, order);
	if (check_free)
		bad += check_free_page(page);
	if (bad)
		return false;

	page_cpupid_reset_last(page);
	page->flags &= ~PAGE_FLAGS_CHECK_AT_PREP;
	reset_page_owner(page, order);

	if (!PageHighMem(page)) {
		debug_check_no_locks_freed(page_address(page),
					   PAGE_SIZE << order);
		debug_check_no_obj_freed(page_address(page),
					   PAGE_SIZE << order);
	}

	kernel_poison_pages(page, 1 << order);

	/*
	 * As memory initialization might be integrated into KASAN,
	 * kasan_free_pages and kernel_init_free_pages must be
	 * kept together to avoid discrepancies in behavior.
	 *
	 * With hardware tag-based KASAN, memory tags must be set before the
	 * page becomes unavailable via debug_pagealloc or arch_free_page.
	 */
	if (kasan_has_integrated_init()) {
		if (!skip_kasan_poison)
			kasan_free_pages(page, order);
	} else {
		bool init = want_init_on_free();

		if (init)
			kernel_init_free_pages(page, 1 << order, false);
		if (!skip_kasan_poison)
			kasan_poison_pages(page, order, init);
	}

	/*
	 * arch_free_page() can make the page's contents inaccessible.  s390
	 * does this.  So nothing which can access the page's contents should
	 * happen after this.
	 */
	arch_free_page(page, order);

	debug_pagealloc_unmap_pages(page, 1 << order);

	return true;
}

#ifdef CONFIG_DEBUG_VM
/*
 * With DEBUG_VM enabled, order-0 pages are checked immediately when being freed
 * to pcp lists. With debug_pagealloc also enabled, they are also rechecked when
 * moved from pcp lists to free lists.
 */
static bool free_pcp_prepare(struct page *page, unsigned int order)
{
	return free_pages_prepare(page, order, true, FPI_NONE);
}

static bool bulkfree_pcp_prepare(struct page *page)
{
	if (debug_pagealloc_enabled_static())
		return check_free_page(page);
	else
		return false;
}
#else
/*
 * With DEBUG_VM disabled, order-0 pages being freed are checked only when
 * moving from pcp lists to free list in order to reduce overhead. With
 * debug_pagealloc enabled, they are checked also immediately when being freed
 * to the pcp lists.
 */
static bool free_pcp_prepare(struct page *page, unsigned int order)
{
	if (debug_pagealloc_enabled_static())
		return free_pages_prepare(page, order, true, FPI_NONE);
	else
		return free_pages_prepare(page, order, false, FPI_NONE);
}

static bool bulkfree_pcp_prepare(struct page *page)
{
	return check_free_page(page);
}
#endif /* CONFIG_DEBUG_VM */

static inline void prefetch_buddy(struct page *page)
{
	unsigned long pfn = page_to_pfn(page);
	unsigned long buddy_pfn = __find_buddy_pfn(pfn, 0);
	struct page *buddy = page + (buddy_pfn - pfn);

	prefetch(buddy);
}

/*
 * Frees a number of pages from the PCP lists
 * Assumes all pages on list are in same zone, and of same order.
 * count is the number of pages to free.
 *
 * If the zone was previously in an "all pages pinned" state then look to
 * see if this freeing clears that state.
 *
 * And clear the zone's pages_scanned counter, to hold off the "all pages are
 * pinned" detection logic.
 */
static void free_pcppages_bulk(struct zone *zone, int count,
					struct per_cpu_pages *pcp)
{
	int pindex = 0;
	int batch_free = 0;
	int nr_freed = 0;
	unsigned int order;
	int prefetch_nr = READ_ONCE(pcp->batch);
	bool isolated_pageblocks;
	struct page *page, *tmp;
	LIST_HEAD(head);

	/*
	 * Ensure proper count is passed which otherwise would stuck in the
	 * below while (list_empty(list)) loop.
	 */
	count = min(pcp->count, count);
	while (count > 0) {
		struct list_head *list;

		/*
		 * Remove pages from lists in a round-robin fashion. A
		 * batch_free count is maintained that is incremented when an
		 * empty list is encountered.  This is so more pages are freed
		 * off fuller lists instead of spinning excessively around empty
		 * lists
		 */
		do {
			batch_free++;
			if (++pindex == NR_PCP_LISTS)
				pindex = 0;
			list = &pcp->lists[pindex];
		} while (list_empty(list));

		/* This is the only non-empty list. Free them all. */
		if (batch_free == NR_PCP_LISTS)
			batch_free = count;

		order = pindex_to_order(pindex);
		BUILD_BUG_ON(MAX_ORDER >= (1<<NR_PCP_ORDER_WIDTH));
		do {
			page = list_last_entry(list, struct page, lru);
			/* must delete to avoid corrupting pcp list */
			list_del(&page->lru);
			nr_freed += 1 << order;
			count -= 1 << order;

			if (bulkfree_pcp_prepare(page))
				continue;

			/* Encode order with the migratetype */
			page->index <<= NR_PCP_ORDER_WIDTH;
			page->index |= order;

			list_add_tail(&page->lru, &head);

			/*
			 * We are going to put the page back to the global
			 * pool, prefetch its buddy to speed up later access
			 * under zone->lock. It is believed the overhead of
			 * an additional test and calculating buddy_pfn here
			 * can be offset by reduced memory latency later. To
			 * avoid excessive prefetching due to large count, only
			 * prefetch buddy for the first pcp->batch nr of pages.
			 */
			if (prefetch_nr) {
				prefetch_buddy(page);
				prefetch_nr--;
			}
		} while (count > 0 && --batch_free && !list_empty(list));
	}
	pcp->count -= nr_freed;

	/*
	 * local_lock_irq held so equivalent to spin_lock_irqsave for
	 * both PREEMPT_RT and non-PREEMPT_RT configurations.
	 */
	spin_lock(&zone->lock);
	isolated_pageblocks = has_isolate_pageblock(zone);

	/*
	 * Use safe version since after __free_one_page(),
	 * page->lru.next will not point to original list.
	 */
	list_for_each_entry_safe(page, tmp, &head, lru) {
		int mt = get_pcppage_migratetype(page);

		/* mt has been encoded with the order (see above) */
		order = mt & NR_PCP_ORDER_MASK;
		mt >>= NR_PCP_ORDER_WIDTH;

		/* MIGRATE_ISOLATE page should not go to pcplists */
		VM_BUG_ON_PAGE(is_migrate_isolate(mt), page);
		/* Pageblock could have been isolated meanwhile */
		if (unlikely(isolated_pageblocks))
			mt = get_pageblock_migratetype(page);

		__free_one_page(page, page_to_pfn(page), zone, order, mt, FPI_NONE);
		trace_mm_page_pcpu_drain(page, order, mt);
	}
	spin_unlock(&zone->lock);
}

static void free_one_page(struct zone *zone,
				struct page *page, unsigned long pfn,
				unsigned int order,
				int migratetype, fpi_t fpi_flags)
{
	unsigned long flags;

	spin_lock_irqsave(&zone->lock, flags);
	if (unlikely(has_isolate_pageblock(zone) ||
		is_migrate_isolate(migratetype))) {
		migratetype = get_pfnblock_migratetype(page, pfn);
	}
	__free_one_page(page, pfn, zone, order, migratetype, fpi_flags);
	spin_unlock_irqrestore(&zone->lock, flags);
}

static void __meminit __init_single_page(struct page *page, unsigned long pfn,
				unsigned long zone, int nid)
{
	mm_zero_struct_page(page);
	set_page_links(page, zone, nid, pfn);
	init_page_count(page);
	page_mapcount_reset(page);
	page_cpupid_reset_last(page);
	page_kasan_tag_reset(page);

	INIT_LIST_HEAD(&page->lru);
#ifdef WANT_PAGE_VIRTUAL
	/* The shift won't overflow because ZONE_NORMAL is below 4G. */
	if (!is_highmem_idx(zone))
		set_page_address(page, __va(pfn << PAGE_SHIFT));
#endif
}

#ifdef CONFIG_DEFERRED_STRUCT_PAGE_INIT
static void __meminit init_reserved_page(unsigned long pfn)
{
	pg_data_t *pgdat;
	int nid, zid;

	if (!early_page_uninitialised(pfn))
		return;

	nid = early_pfn_to_nid(pfn);
	pgdat = NODE_DATA(nid);

	for (zid = 0; zid < MAX_NR_ZONES; zid++) {
		struct zone *zone = &pgdat->node_zones[zid];

		if (pfn >= zone->zone_start_pfn && pfn < zone_end_pfn(zone))
			break;
	}
	__init_single_page(pfn_to_page(pfn), pfn, zid, nid);
}
#else
static inline void init_reserved_page(unsigned long pfn)
{
}
#endif /* CONFIG_DEFERRED_STRUCT_PAGE_INIT */

/*
 * Initialised pages do not have PageReserved set. This function is
 * called for each range allocated by the bootmem allocator and
 * marks the pages PageReserved. The remaining valid pages are later
 * sent to the buddy page allocator.
 */
void __meminit reserve_bootmem_region(phys_addr_t start, phys_addr_t end)
{
	unsigned long start_pfn = PFN_DOWN(start);
	unsigned long end_pfn = PFN_UP(end);

	for (; start_pfn < end_pfn; start_pfn++) {
		if (pfn_valid(start_pfn)) {
			struct page *page = pfn_to_page(start_pfn);

			init_reserved_page(start_pfn);

			/* Avoid false-positive PageTail() */
			INIT_LIST_HEAD(&page->lru);

			/*
			 * no need for atomic set_bit because the struct
			 * page is not visible yet so nobody should
			 * access it yet.
			 */
			__SetPageReserved(page);
		}
	}
}

static void __free_pages_ok(struct page *page, unsigned int order,
			    fpi_t fpi_flags)
{
	unsigned long flags;
	int migratetype;
	unsigned long pfn = page_to_pfn(page);
	struct zone *zone = page_zone(page);

	if (!free_pages_prepare(page, order, true, fpi_flags))
		return;

	migratetype = get_pfnblock_migratetype(page, pfn);

	spin_lock_irqsave(&zone->lock, flags);
	if (unlikely(has_isolate_pageblock(zone) ||
		is_migrate_isolate(migratetype))) {
		migratetype = get_pfnblock_migratetype(page, pfn);
	}
	__free_one_page(page, pfn, zone, order, migratetype, fpi_flags);
	spin_unlock_irqrestore(&zone->lock, flags);

	__count_vm_events(PGFREE, 1 << order);
}

void __free_pages_core(struct page *page, unsigned int order)
{
	unsigned int nr_pages = 1 << order;
	struct page *p = page;
	unsigned int loop;

	/*
	 * When initializing the memmap, __init_single_page() sets the refcount
	 * of all pages to 1 ("allocated"/"not free"). We have to set the
	 * refcount of all involved pages to 0.
	 */
	prefetchw(p);
	for (loop = 0; loop < (nr_pages - 1); loop++, p++) {
		prefetchw(p + 1);
		__ClearPageReserved(p);
		set_page_count(p, 0);
	}
	__ClearPageReserved(p);
	set_page_count(p, 0);

	atomic_long_add(nr_pages, &page_zone(page)->managed_pages);

	/*
	 * Bypass PCP and place fresh pages right to the tail, primarily
	 * relevant for memory onlining.
	 */
	__free_pages_ok(page, order, FPI_TO_TAIL | FPI_SKIP_KASAN_POISON);
}

#ifdef CONFIG_NUMA

/*
 * During memory init memblocks map pfns to nids. The search is expensive and
 * this caches recent lookups. The implementation of __early_pfn_to_nid
 * treats start/end as pfns.
 */
struct mminit_pfnnid_cache {
	unsigned long last_start;
	unsigned long last_end;
	int last_nid;
};

static struct mminit_pfnnid_cache early_pfnnid_cache __meminitdata;

/*
 * Required by SPARSEMEM. Given a PFN, return what node the PFN is on.
 */
static int __meminit __early_pfn_to_nid(unsigned long pfn,
					struct mminit_pfnnid_cache *state)
{
	unsigned long start_pfn, end_pfn;
	int nid;

	if (state->last_start <= pfn && pfn < state->last_end)
		return state->last_nid;

	nid = memblock_search_pfn_nid(pfn, &start_pfn, &end_pfn);
	if (nid != NUMA_NO_NODE) {
		state->last_start = start_pfn;
		state->last_end = end_pfn;
		state->last_nid = nid;
	}

	return nid;
}

int __meminit early_pfn_to_nid(unsigned long pfn)
{
	static DEFINE_SPINLOCK(early_pfn_lock);
	int nid;

	spin_lock(&early_pfn_lock);
	nid = __early_pfn_to_nid(pfn, &early_pfnnid_cache);
	if (nid < 0)
		nid = first_online_node;
	spin_unlock(&early_pfn_lock);

	return nid;
}
#endif /* CONFIG_NUMA */

void __init memblock_free_pages(struct page *page, unsigned long pfn,
							unsigned int order)
{
	if (early_page_uninitialised(pfn))
		return;
	__free_pages_core(page, order);
}

/*
 * Check that the whole (or subset of) a pageblock given by the interval of
 * [start_pfn, end_pfn) is valid and within the same zone, before scanning it
 * with the migration of free compaction scanner.
 *
 * Return struct page pointer of start_pfn, or NULL if checks were not passed.
 *
 * It's possible on some configurations to have a setup like node0 node1 node0
 * i.e. it's possible that all pages within a zones range of pages do not
 * belong to a single zone. We assume that a border between node0 and node1
 * can occur within a single pageblock, but not a node0 node1 node0
 * interleaving within a single pageblock. It is therefore sufficient to check
 * the first and last page of a pageblock and avoid checking each individual
 * page in a pageblock.
 */
struct page *__pageblock_pfn_to_page(unsigned long start_pfn,
				     unsigned long end_pfn, struct zone *zone)
{
	struct page *start_page;
	struct page *end_page;

	/* end_pfn is one past the range we are checking */
	end_pfn--;

	if (!pfn_valid(start_pfn) || !pfn_valid(end_pfn))
		return NULL;

	start_page = pfn_to_online_page(start_pfn);
	if (!start_page)
		return NULL;

	if (page_zone(start_page) != zone)
		return NULL;

	end_page = pfn_to_page(end_pfn);

	/* This gives a shorter code than deriving page_zone(end_page) */
	if (page_zone_id(start_page) != page_zone_id(end_page))
		return NULL;

	return start_page;
}

void set_zone_contiguous(struct zone *zone)
{
	unsigned long block_start_pfn = zone->zone_start_pfn;
	unsigned long block_end_pfn;

	block_end_pfn = ALIGN(block_start_pfn + 1, pageblock_nr_pages);
	for (; block_start_pfn < zone_end_pfn(zone);
			block_start_pfn = block_end_pfn,
			 block_end_pfn += pageblock_nr_pages) {

		block_end_pfn = min(block_end_pfn, zone_end_pfn(zone));

		if (!__pageblock_pfn_to_page(block_start_pfn,
					     block_end_pfn, zone))
			return;
		cond_resched();
	}

	/* We confirm that there is no hole */
	zone->contiguous = true;
}

void clear_zone_contiguous(struct zone *zone)
{
	zone->contiguous = false;
}

#ifdef CONFIG_DEFERRED_STRUCT_PAGE_INIT
static void __init deferred_free_range(unsigned long pfn,
				       unsigned long nr_pages)
{
	struct page *page;
	unsigned long i;

	if (!nr_pages)
		return;

	page = pfn_to_page(pfn);

	/* Free a large naturally-aligned chunk if possible */
	if (nr_pages == pageblock_nr_pages &&
	    (pfn & (pageblock_nr_pages - 1)) == 0) {
		set_pageblock_migratetype(page, MIGRATE_MOVABLE);
		__free_pages_core(page, pageblock_order);
		return;
	}

	for (i = 0; i < nr_pages; i++, page++, pfn++) {
		if ((pfn & (pageblock_nr_pages - 1)) == 0)
			set_pageblock_migratetype(page, MIGRATE_MOVABLE);
		__free_pages_core(page, 0);
	}
}

/* Completion tracking for deferred_init_memmap() threads */
static atomic_t pgdat_init_n_undone __initdata;
static __initdata DECLARE_COMPLETION(pgdat_init_all_done_comp);

static inline void __init pgdat_init_report_one_done(void)
{
	if (atomic_dec_and_test(&pgdat_init_n_undone))
		complete(&pgdat_init_all_done_comp);
}

/*
 * Returns true if page needs to be initialized or freed to buddy allocator.
 *
 * First we check if pfn is valid on architectures where it is possible to have
 * holes within pageblock_nr_pages. On systems where it is not possible, this
 * function is optimized out.
 *
 * Then, we check if a current large page is valid by only checking the validity
 * of the head pfn.
 */
static inline bool __init deferred_pfn_valid(unsigned long pfn)
{
	if (!(pfn & (pageblock_nr_pages - 1)) && !pfn_valid(pfn))
		return false;
	return true;
}

/*
 * Free pages to buddy allocator. Try to free aligned pages in
 * pageblock_nr_pages sizes.
 */
static void __init deferred_free_pages(unsigned long pfn,
				       unsigned long end_pfn)
{
	unsigned long nr_pgmask = pageblock_nr_pages - 1;
	unsigned long nr_free = 0;

	for (; pfn < end_pfn; pfn++) {
		if (!deferred_pfn_valid(pfn)) {
			deferred_free_range(pfn - nr_free, nr_free);
			nr_free = 0;
		} else if (!(pfn & nr_pgmask)) {
			deferred_free_range(pfn - nr_free, nr_free);
			nr_free = 1;
		} else {
			nr_free++;
		}
	}
	/* Free the last block of pages to allocator */
	deferred_free_range(pfn - nr_free, nr_free);
}

/*
 * Initialize struct pages.  We minimize pfn page lookups and scheduler checks
 * by performing it only once every pageblock_nr_pages.
 * Return number of pages initialized.
 */
static unsigned long  __init deferred_init_pages(struct zone *zone,
						 unsigned long pfn,
						 unsigned long end_pfn)
{
	unsigned long nr_pgmask = pageblock_nr_pages - 1;
	int nid = zone_to_nid(zone);
	unsigned long nr_pages = 0;
	int zid = zone_idx(zone);
	struct page *page = NULL;

	for (; pfn < end_pfn; pfn++) {
		if (!deferred_pfn_valid(pfn)) {
			page = NULL;
			continue;
		} else if (!page || !(pfn & nr_pgmask)) {
			page = pfn_to_page(pfn);
		} else {
			page++;
		}
		__init_single_page(page, pfn, zid, nid);
		nr_pages++;
	}
	return (nr_pages);
}

/*
 * This function is meant to pre-load the iterator for the zone init.
 * Specifically it walks through the ranges until we are caught up to the
 * first_init_pfn value and exits there. If we never encounter the value we
 * return false indicating there are no valid ranges left.
 */
static bool __init
deferred_init_mem_pfn_range_in_zone(u64 *i, struct zone *zone,
				    unsigned long *spfn, unsigned long *epfn,
				    unsigned long first_init_pfn)
{
	u64 j;

	/*
	 * Start out by walking through the ranges in this zone that have
	 * already been initialized. We don't need to do anything with them
	 * so we just need to flush them out of the system.
	 */
	for_each_free_mem_pfn_range_in_zone(j, zone, spfn, epfn) {
		if (*epfn <= first_init_pfn)
			continue;
		if (*spfn < first_init_pfn)
			*spfn = first_init_pfn;
		*i = j;
		return true;
	}

	return false;
}

/*
 * Initialize and free pages. We do it in two loops: first we initialize
 * struct page, then free to buddy allocator, because while we are
 * freeing pages we can access pages that are ahead (computing buddy
 * page in __free_one_page()).
 *
 * In order to try and keep some memory in the cache we have the loop
 * broken along max page order boundaries. This way we will not cause
 * any issues with the buddy page computation.
 */
static unsigned long __init
deferred_init_maxorder(u64 *i, struct zone *zone, unsigned long *start_pfn,
		       unsigned long *end_pfn)
{
	unsigned long mo_pfn = ALIGN(*start_pfn + 1, MAX_ORDER_NR_PAGES);
	unsigned long spfn = *start_pfn, epfn = *end_pfn;
	unsigned long nr_pages = 0;
	u64 j = *i;

	/* First we loop through and initialize the page values */
	for_each_free_mem_pfn_range_in_zone_from(j, zone, start_pfn, end_pfn) {
		unsigned long t;

		if (mo_pfn <= *start_pfn)
			break;

		t = min(mo_pfn, *end_pfn);
		nr_pages += deferred_init_pages(zone, *start_pfn, t);

		if (mo_pfn < *end_pfn) {
			*start_pfn = mo_pfn;
			break;
		}
	}

	/* Reset values and now loop through freeing pages as needed */
	swap(j, *i);

	for_each_free_mem_pfn_range_in_zone_from(j, zone, &spfn, &epfn) {
		unsigned long t;

		if (mo_pfn <= spfn)
			break;

		t = min(mo_pfn, epfn);
		deferred_free_pages(spfn, t);

		if (mo_pfn <= epfn)
			break;
	}

	return nr_pages;
}

static void __init
deferred_init_memmap_chunk(unsigned long start_pfn, unsigned long end_pfn,
			   void *arg)
{
	unsigned long spfn, epfn;
	struct zone *zone = arg;
	u64 i;

	deferred_init_mem_pfn_range_in_zone(&i, zone, &spfn, &epfn, start_pfn);

	/*
	 * Initialize and free pages in MAX_ORDER sized increments so that we
	 * can avoid introducing any issues with the buddy allocator.
	 */
	while (spfn < end_pfn) {
		deferred_init_maxorder(&i, zone, &spfn, &epfn);
		cond_resched();
	}
}

/* An arch may override for more concurrency. */
__weak int __init
deferred_page_init_max_threads(const struct cpumask *node_cpumask)
{
	return 1;
}

/* Initialise remaining memory on a node */
static int __init deferred_init_memmap(void *data)
{
	pg_data_t *pgdat = data;
	const struct cpumask *cpumask = cpumask_of_node(pgdat->node_id);
	unsigned long spfn = 0, epfn = 0;
	unsigned long first_init_pfn, flags;
	unsigned long start = jiffies;
	struct zone *zone;
	int zid, max_threads;
	u64 i;

	/* Bind memory initialisation thread to a local node if possible */
	if (!cpumask_empty(cpumask))
		set_cpus_allowed_ptr(current, cpumask);

	pgdat_resize_lock(pgdat, &flags);
	first_init_pfn = pgdat->first_deferred_pfn;
	if (first_init_pfn == ULONG_MAX) {
		pgdat_resize_unlock(pgdat, &flags);
		pgdat_init_report_one_done();
		return 0;
	}

	/* Sanity check boundaries */
	BUG_ON(pgdat->first_deferred_pfn < pgdat->node_start_pfn);
	BUG_ON(pgdat->first_deferred_pfn > pgdat_end_pfn(pgdat));
	pgdat->first_deferred_pfn = ULONG_MAX;

	/*
	 * Once we unlock here, the zone cannot be grown anymore, thus if an
	 * interrupt thread must allocate this early in boot, zone must be
	 * pre-grown prior to start of deferred page initialization.
	 */
	pgdat_resize_unlock(pgdat, &flags);

	/* Only the highest zone is deferred so find it */
	for (zid = 0; zid < MAX_NR_ZONES; zid++) {
		zone = pgdat->node_zones + zid;
		if (first_init_pfn < zone_end_pfn(zone))
			break;
	}

	/* If the zone is empty somebody else may have cleared out the zone */
	if (!deferred_init_mem_pfn_range_in_zone(&i, zone, &spfn, &epfn,
						 first_init_pfn))
		goto zone_empty;

	max_threads = deferred_page_init_max_threads(cpumask);

	while (spfn < epfn) {
		unsigned long epfn_align = ALIGN(epfn, PAGES_PER_SECTION);
		struct padata_mt_job job = {
			.thread_fn   = deferred_init_memmap_chunk,
			.fn_arg      = zone,
			.start       = spfn,
			.size        = epfn_align - spfn,
			.align       = PAGES_PER_SECTION,
			.min_chunk   = PAGES_PER_SECTION,
			.max_threads = max_threads,
		};

		padata_do_multithreaded(&job);
		deferred_init_mem_pfn_range_in_zone(&i, zone, &spfn, &epfn,
						    epfn_align);
	}
zone_empty:
	/* Sanity check that the next zone really is unpopulated */
	WARN_ON(++zid < MAX_NR_ZONES && populated_zone(++zone));

	pr_info("node %d deferred pages initialised in %ums\n",
		pgdat->node_id, jiffies_to_msecs(jiffies - start));

	pgdat_init_report_one_done();
	return 0;
}

/*
 * If this zone has deferred pages, try to grow it by initializing enough
 * deferred pages to satisfy the allocation specified by order, rounded up to
 * the nearest PAGES_PER_SECTION boundary.  So we're adding memory in increments
 * of SECTION_SIZE bytes by initializing struct pages in increments of
 * PAGES_PER_SECTION * sizeof(struct page) bytes.
 *
 * Return true when zone was grown, otherwise return false. We return true even
 * when we grow less than requested, to let the caller decide if there are
 * enough pages to satisfy the allocation.
 *
 * Note: We use noinline because this function is needed only during boot, and
 * it is called from a __ref function _deferred_grow_zone. This way we are
 * making sure that it is not inlined into permanent text section.
 */
static noinline bool __init
deferred_grow_zone(struct zone *zone, unsigned int order)
{
	unsigned long nr_pages_needed = ALIGN(1 << order, PAGES_PER_SECTION);
	pg_data_t *pgdat = zone->zone_pgdat;
	unsigned long first_deferred_pfn = pgdat->first_deferred_pfn;
	unsigned long spfn, epfn, flags;
	unsigned long nr_pages = 0;
	u64 i;

	/* Only the last zone may have deferred pages */
	if (zone_end_pfn(zone) != pgdat_end_pfn(pgdat))
		return false;

	pgdat_resize_lock(pgdat, &flags);

	/*
	 * If someone grew this zone while we were waiting for spinlock, return
	 * true, as there might be enough pages already.
	 */
	if (first_deferred_pfn != pgdat->first_deferred_pfn) {
		pgdat_resize_unlock(pgdat, &flags);
		return true;
	}

	/* If the zone is empty somebody else may have cleared out the zone */
	if (!deferred_init_mem_pfn_range_in_zone(&i, zone, &spfn, &epfn,
						 first_deferred_pfn)) {
		pgdat->first_deferred_pfn = ULONG_MAX;
		pgdat_resize_unlock(pgdat, &flags);
		/* Retry only once. */
		return first_deferred_pfn != ULONG_MAX;
	}

	/*
	 * Initialize and free pages in MAX_ORDER sized increments so
	 * that we can avoid introducing any issues with the buddy
	 * allocator.
	 */
	while (spfn < epfn) {
		/* update our first deferred PFN for this section */
		first_deferred_pfn = spfn;

		nr_pages += deferred_init_maxorder(&i, zone, &spfn, &epfn);
		touch_nmi_watchdog();

		/* We should only stop along section boundaries */
		if ((first_deferred_pfn ^ spfn) < PAGES_PER_SECTION)
			continue;

		/* If our quota has been met we can stop here */
		if (nr_pages >= nr_pages_needed)
			break;
	}

	pgdat->first_deferred_pfn = spfn;
	pgdat_resize_unlock(pgdat, &flags);

	return nr_pages > 0;
}

/*
 * deferred_grow_zone() is __init, but it is called from
 * get_page_from_freelist() during early boot until deferred_pages permanently
 * disables this call. This is why we have refdata wrapper to avoid warning,
 * and to ensure that the function body gets unloaded.
 */
static bool __ref
_deferred_grow_zone(struct zone *zone, unsigned int order)
{
	return deferred_grow_zone(zone, order);
}

#endif /* CONFIG_DEFERRED_STRUCT_PAGE_INIT */

void __init page_alloc_init_late(void)
{
	struct zone *zone;
	int nid;

#ifdef CONFIG_DEFERRED_STRUCT_PAGE_INIT

	/* There will be num_node_state(N_MEMORY) threads */
	atomic_set(&pgdat_init_n_undone, num_node_state(N_MEMORY));
	for_each_node_state(nid, N_MEMORY) {
		kthread_run(deferred_init_memmap, NODE_DATA(nid), "pgdatinit%d", nid);
	}

	/* Block until all are initialised */
	wait_for_completion(&pgdat_init_all_done_comp);

	/*
	 * We initialized the rest of the deferred pages.  Permanently disable
	 * on-demand struct page initialization.
	 */
	static_branch_disable(&deferred_pages);

	/* Reinit limits that are based on free pages after the kernel is up */
	files_maxfiles_init();
#endif

	buffer_init();

	/* Discard memblock private memory */
	memblock_discard();

	for_each_node_state(nid, N_MEMORY)
		shuffle_free_memory(NODE_DATA(nid));

	for_each_populated_zone(zone)
		set_zone_contiguous(zone);
}

#ifdef CONFIG_CMA
/* Free whole pageblock and set its migration type to MIGRATE_CMA. */
void __init init_cma_reserved_pageblock(struct page *page)
{
	unsigned i = pageblock_nr_pages;
	struct page *p = page;

	do {
		__ClearPageReserved(p);
		set_page_count(p, 0);
	} while (++p, --i);

	set_pageblock_migratetype(page, MIGRATE_CMA);

	if (pageblock_order >= MAX_ORDER) {
		i = pageblock_nr_pages;
		p = page;
		do {
			set_page_refcounted(p);
			__free_pages(p, MAX_ORDER - 1);
			p += MAX_ORDER_NR_PAGES;
		} while (i -= MAX_ORDER_NR_PAGES);
	} else {
		set_page_refcounted(page);
		__free_pages(page, pageblock_order);
	}

	adjust_managed_page_count(page, pageblock_nr_pages);
	page_zone(page)->cma_pages += pageblock_nr_pages;
}
#endif

/*
 * The order of subdivision here is critical for the IO subsystem.
 * Please do not alter this order without good reasons and regression
 * testing. Specifically, as large blocks of memory are subdivided,
 * the order in which smaller blocks are delivered depends on the order
 * they're subdivided in this function. This is the primary factor
 * influencing the order in which pages are delivered to the IO
 * subsystem according to empirical testing, and this is also justified
 * by considering the behavior of a buddy system containing a single
 * large block of memory acted on by a series of small allocations.
 * This behavior is a critical factor in sglist merging's success.
 *
 * -- nyc
 */
static inline void expand(struct zone *zone, struct page *page,
	int low, int high, int migratetype)
{
	unsigned long size = 1 << high;

	while (high > low) {
		high--;
		size >>= 1;
		VM_BUG_ON_PAGE(bad_range(zone, &page[size]), &page[size]);

		/*
		 * Mark as guard pages (or page), that will allow to
		 * merge back to allocator when buddy will be freed.
		 * Corresponding page table entries will not be touched,
		 * pages will stay not present in virtual address space
		 */
		if (set_page_guard(zone, &page[size], high, migratetype))
			continue;

		add_to_free_list(&page[size], zone, high, migratetype);
		set_buddy_order(&page[size], high);
	}
}

static void check_new_page_bad(struct page *page)
{
	if (unlikely(page->flags & __PG_HWPOISON)) {
		/* Don't complain about hwpoisoned pages */
		page_mapcount_reset(page); /* remove PageBuddy */
		return;
	}

	bad_page(page,
		 page_bad_reason(page, PAGE_FLAGS_CHECK_AT_PREP));
}

/*
 * This page is about to be returned from the page allocator
 */
static inline int check_new_page(struct page *page)
{
	if (likely(page_expected_state(page,
				PAGE_FLAGS_CHECK_AT_PREP|__PG_HWPOISON)))
		return 0;

	check_new_page_bad(page);
	return 1;
}

#ifdef CONFIG_DEBUG_VM
/*
 * With DEBUG_VM enabled, order-0 pages are checked for expected state when
 * being allocated from pcp lists. With debug_pagealloc also enabled, they are
 * also checked when pcp lists are refilled from the free lists.
 */
static inline bool check_pcp_refill(struct page *page)
{
	if (debug_pagealloc_enabled_static())
		return check_new_page(page);
	else
		return false;
}

static inline bool check_new_pcp(struct page *page)
{
	return check_new_page(page);
}
#else
/*
 * With DEBUG_VM disabled, free order-0 pages are checked for expected state
 * when pcp lists are being refilled from the free lists. With debug_pagealloc
 * enabled, they are also checked when being allocated from the pcp lists.
 */
static inline bool check_pcp_refill(struct page *page)
{
	return check_new_page(page);
}
static inline bool check_new_pcp(struct page *page)
{
	if (debug_pagealloc_enabled_static())
		return check_new_page(page);
	else
		return false;
}
#endif /* CONFIG_DEBUG_VM */

static bool check_new_pages(struct page *page, unsigned int order)
{
	int i;
	for (i = 0; i < (1 << order); i++) {
		struct page *p = page + i;

		if (unlikely(check_new_page(p)))
			return true;
	}

	return false;
}

inline void post_alloc_hook(struct page *page, unsigned int order,
				gfp_t gfp_flags)
{
	set_page_private(page, 0);
	set_page_refcounted(page);

	arch_alloc_page(page, order);
	debug_pagealloc_map_pages(page, 1 << order);

	/*
	 * Page unpoisoning must happen before memory initialization.
	 * Otherwise, the poison pattern will be overwritten for __GFP_ZERO
	 * allocations and the page unpoisoning code will complain.
	 */
	kernel_unpoison_pages(page, 1 << order);

	/*
	 * As memory initialization might be integrated into KASAN,
	 * kasan_alloc_pages and kernel_init_free_pages must be
	 * kept together to avoid discrepancies in behavior.
	 */
	if (kasan_has_integrated_init()) {
		kasan_alloc_pages(page, order, gfp_flags);
	} else {
		bool init = !want_init_on_free() && want_init_on_alloc(gfp_flags);

		kasan_unpoison_pages(page, order, init);
		if (init)
			kernel_init_free_pages(page, 1 << order,
					       gfp_flags & __GFP_ZEROTAGS);
	}

	set_page_owner(page, order, gfp_flags);
}

static void prep_new_page(struct page *page, unsigned int order, gfp_t gfp_flags,
							unsigned int alloc_flags)
{
	post_alloc_hook(page, order, gfp_flags);

	if (order && (gfp_flags & __GFP_COMP))
		prep_compound_page(page, order);

	/*
	 * page is set pfmemalloc when ALLOC_NO_WATERMARKS was necessary to
	 * allocate the page. The expectation is that the caller is taking
	 * steps that will free more memory. The caller should avoid the page
	 * being used for !PFMEMALLOC purposes.
	 */
	if (alloc_flags & ALLOC_NO_WATERMARKS)
		set_page_pfmemalloc(page);
	else
		clear_page_pfmemalloc(page);
}

/*
 * Go through the free lists for the given migratetype and remove
 * the smallest available page from the freelists
 */
static __always_inline
struct page *__rmqueue_smallest(struct zone *zone, unsigned int order,
						int migratetype)
{
	unsigned int current_order;
	struct free_area *area;
	struct page *page;

	/* Find a page of the appropriate size in the preferred list */
	for (current_order = order; current_order < MAX_ORDER; ++current_order) {
		area = &(zone->free_area[current_order]);
		page = get_page_from_free_area(area, migratetype);
		if (!page)
			continue;
		del_page_from_free_list(page, zone, current_order);
		expand(zone, page, order, current_order, migratetype);
		set_pcppage_migratetype(page, migratetype);
		return page;
	}

	return NULL;
}


/*
 * This array describes the order lists are fallen back to when
 * the free lists for the desirable migrate type are depleted
 */
static int fallbacks[MIGRATE_TYPES][3] = {
	[MIGRATE_UNMOVABLE]   = { MIGRATE_RECLAIMABLE, MIGRATE_MOVABLE,   MIGRATE_TYPES },
	[MIGRATE_MOVABLE]     = { MIGRATE_RECLAIMABLE, MIGRATE_UNMOVABLE, MIGRATE_TYPES },
	[MIGRATE_RECLAIMABLE] = { MIGRATE_UNMOVABLE,   MIGRATE_MOVABLE,   MIGRATE_TYPES },
#ifdef CONFIG_CMA
	[MIGRATE_CMA]         = { MIGRATE_TYPES }, /* Never used */
#endif
#ifdef CONFIG_MEMORY_ISOLATION
	[MIGRATE_ISOLATE]     = { MIGRATE_TYPES }, /* Never used */
#endif
};

#ifdef CONFIG_CMA
static __always_inline struct page *__rmqueue_cma_fallback(struct zone *zone,
					unsigned int order)
{
	return __rmqueue_smallest(zone, order, MIGRATE_CMA);
}
#else
static inline struct page *__rmqueue_cma_fallback(struct zone *zone,
					unsigned int order) { return NULL; }
#endif

/*
 * Move the free pages in a range to the freelist tail of the requested type.
 * Note that start_page and end_pages are not aligned on a pageblock
 * boundary. If alignment is required, use move_freepages_block()
 */
static int move_freepages(struct zone *zone,
			  unsigned long start_pfn, unsigned long end_pfn,
			  int migratetype, int *num_movable)
{
	struct page *page;
	unsigned long pfn;
	unsigned int order;
	int pages_moved = 0;

	for (pfn = start_pfn; pfn <= end_pfn;) {
		page = pfn_to_page(pfn);
		if (!PageBuddy(page)) {
			/*
			 * We assume that pages that could be isolated for
			 * migration are movable. But we don't actually try
			 * isolating, as that would be expensive.
			 */
			if (num_movable &&
					(PageLRU(page) || __PageMovable(page)))
				(*num_movable)++;
			pfn++;
			continue;
		}

		/* Make sure we are not inadvertently changing nodes */
		VM_BUG_ON_PAGE(page_to_nid(page) != zone_to_nid(zone), page);
		VM_BUG_ON_PAGE(page_zone(page) != zone, page);

		order = buddy_order(page);
		move_to_free_list(page, zone, order, migratetype);
		pfn += 1 << order;
		pages_moved += 1 << order;
	}

	return pages_moved;
}

int move_freepages_block(struct zone *zone, struct page *page,
				int migratetype, int *num_movable)
{
	unsigned long start_pfn, end_pfn, pfn;

	if (num_movable)
		*num_movable = 0;

	pfn = page_to_pfn(page);
	start_pfn = pfn & ~(pageblock_nr_pages - 1);
	end_pfn = start_pfn + pageblock_nr_pages - 1;

	/* Do not cross zone boundaries */
	if (!zone_spans_pfn(zone, start_pfn))
		start_pfn = pfn;
	if (!zone_spans_pfn(zone, end_pfn))
		return 0;

	return move_freepages(zone, start_pfn, end_pfn, migratetype,
								num_movable);
}

static void change_pageblock_range(struct page *pageblock_page,
					int start_order, int migratetype)
{
	int nr_pageblocks = 1 << (start_order - pageblock_order);

	while (nr_pageblocks--) {
		set_pageblock_migratetype(pageblock_page, migratetype);
		pageblock_page += pageblock_nr_pages;
	}
}

/*
 * When we are falling back to another migratetype during allocation, try to
 * steal extra free pages from the same pageblocks to satisfy further
 * allocations, instead of polluting multiple pageblocks.
 *
 * If we are stealing a relatively large buddy page, it is likely there will
 * be more free pages in the pageblock, so try to steal them all. For
 * reclaimable and unmovable allocations, we steal regardless of page size,
 * as fragmentation caused by those allocations polluting movable pageblocks
 * is worse than movable allocations stealing from unmovable and reclaimable
 * pageblocks.
 */
static bool can_steal_fallback(unsigned int order, int start_mt)
{
	/*
	 * Leaving this order check is intended, although there is
	 * relaxed order check in next check. The reason is that
	 * we can actually steal whole pageblock if this condition met,
	 * but, below check doesn't guarantee it and that is just heuristic
	 * so could be changed anytime.
	 */
	if (order >= pageblock_order)
		return true;

	if (order >= pageblock_order / 2 ||
		start_mt == MIGRATE_RECLAIMABLE ||
		start_mt == MIGRATE_UNMOVABLE ||
		page_group_by_mobility_disabled)
		return true;

	return false;
}

static inline bool boost_watermark(struct zone *zone)
{
	unsigned long max_boost;

	if (!watermark_boost_factor)
		return false;
	/*
	 * Don't bother in zones that are unlikely to produce results.
	 * On small machines, including kdump capture kernels running
	 * in a small area, boosting the watermark can cause an out of
	 * memory situation immediately.
	 */
	if ((pageblock_nr_pages * 4) > zone_managed_pages(zone))
		return false;

	max_boost = mult_frac(zone->_watermark[WMARK_HIGH],
			watermark_boost_factor, 10000);

	/*
	 * high watermark may be uninitialised if fragmentation occurs
	 * very early in boot so do not boost. We do not fall
	 * through and boost by pageblock_nr_pages as failing
	 * allocations that early means that reclaim is not going
	 * to help and it may even be impossible to reclaim the
	 * boosted watermark resulting in a hang.
	 */
	if (!max_boost)
		return false;

	max_boost = max(pageblock_nr_pages, max_boost);

	zone->watermark_boost = min(zone->watermark_boost + pageblock_nr_pages,
		max_boost);

	return true;
}

/*
 * This function implements actual steal behaviour. If order is large enough,
 * we can steal whole pageblock. If not, we first move freepages in this
 * pageblock to our migratetype and determine how many already-allocated pages
 * are there in the pageblock with a compatible migratetype. If at least half
 * of pages are free or compatible, we can change migratetype of the pageblock
 * itself, so pages freed in the future will be put on the correct free list.
 */
static void steal_suitable_fallback(struct zone *zone, struct page *page,
		unsigned int alloc_flags, int start_type, bool whole_block)
{
	unsigned int current_order = buddy_order(page);
	int free_pages, movable_pages, alike_pages;
	int old_block_type;

	old_block_type = get_pageblock_migratetype(page);

	/*
	 * This can happen due to races and we want to prevent broken
	 * highatomic accounting.
	 */
	if (is_migrate_highatomic(old_block_type))
		goto single_page;

	/* Take ownership for orders >= pageblock_order */
	if (current_order >= pageblock_order) {
		change_pageblock_range(page, current_order, start_type);
		goto single_page;
	}

	/*
	 * Boost watermarks to increase reclaim pressure to reduce the
	 * likelihood of future fallbacks. Wake kswapd now as the node
	 * may be balanced overall and kswapd will not wake naturally.
	 */
	if (boost_watermark(zone) && (alloc_flags & ALLOC_KSWAPD))
		set_bit(ZONE_BOOSTED_WATERMARK, &zone->flags);

	/* We are not allowed to try stealing from the whole block */
	if (!whole_block)
		goto single_page;

	free_pages = move_freepages_block(zone, page, start_type,
						&movable_pages);
	/*
	 * Determine how many pages are compatible with our allocation.
	 * For movable allocation, it's the number of movable pages which
	 * we just obtained. For other types it's a bit more tricky.
	 */
	if (start_type == MIGRATE_MOVABLE) {
		alike_pages = movable_pages;
	} else {
		/*
		 * If we are falling back a RECLAIMABLE or UNMOVABLE allocation
		 * to MOVABLE pageblock, consider all non-movable pages as
		 * compatible. If it's UNMOVABLE falling back to RECLAIMABLE or
		 * vice versa, be conservative since we can't distinguish the
		 * exact migratetype of non-movable pages.
		 */
		if (old_block_type == MIGRATE_MOVABLE)
			alike_pages = pageblock_nr_pages
						- (free_pages + movable_pages);
		else
			alike_pages = 0;
	}

	/* moving whole block can fail due to zone boundary conditions */
	if (!free_pages)
		goto single_page;

	/*
	 * If a sufficient number of pages in the block are either free or of
	 * comparable migratability as our allocation, claim the whole block.
	 */
	if (free_pages + alike_pages >= (1 << (pageblock_order-1)) ||
			page_group_by_mobility_disabled)
		set_pageblock_migratetype(page, start_type);

	return;

single_page:
	move_to_free_list(page, zone, current_order, start_type);
}

/*
 * Check whether there is a suitable fallback freepage with requested order.
 * If only_stealable is true, this function returns fallback_mt only if
 * we can steal other freepages all together. This would help to reduce
 * fragmentation due to mixed migratetype pages in one pageblock.
 */
int find_suitable_fallback(struct free_area *area, unsigned int order,
			int migratetype, bool only_stealable, bool *can_steal)
{
	int i;
	int fallback_mt;

	if (area->nr_free == 0)
		return -1;

	*can_steal = false;
	for (i = 0;; i++) {
		fallback_mt = fallbacks[migratetype][i];
		if (fallback_mt == MIGRATE_TYPES)
			break;

		if (free_area_empty(area, fallback_mt))
			continue;

		if (can_steal_fallback(order, migratetype))
			*can_steal = true;

		if (!only_stealable)
			return fallback_mt;

		if (*can_steal)
			return fallback_mt;
	}

	return -1;
}

/*
 * Reserve a pageblock for exclusive use of high-order atomic allocations if
 * there are no empty page blocks that contain a page with a suitable order
 */
static void reserve_highatomic_pageblock(struct page *page, struct zone *zone,
				unsigned int alloc_order)
{
	int mt;
	unsigned long max_managed, flags;

	/*
	 * Limit the number reserved to 1 pageblock or roughly 1% of a zone.
	 * Check is race-prone but harmless.
	 */
	max_managed = (zone_managed_pages(zone) / 100) + pageblock_nr_pages;
	if (zone->nr_reserved_highatomic >= max_managed)
		return;

	spin_lock_irqsave(&zone->lock, flags);

	/* Recheck the nr_reserved_highatomic limit under the lock */
	if (zone->nr_reserved_highatomic >= max_managed)
		goto out_unlock;

	/* Yoink! */
	mt = get_pageblock_migratetype(page);
	if (!is_migrate_highatomic(mt) && !is_migrate_isolate(mt)
	    && !is_migrate_cma(mt)) {
		zone->nr_reserved_highatomic += pageblock_nr_pages;
		set_pageblock_migratetype(page, MIGRATE_HIGHATOMIC);
		move_freepages_block(zone, page, MIGRATE_HIGHATOMIC, NULL);
	}

out_unlock:
	spin_unlock_irqrestore(&zone->lock, flags);
}

/*
 * Used when an allocation is about to fail under memory pressure. This
 * potentially hurts the reliability of high-order allocations when under
 * intense memory pressure but failed atomic allocations should be easier
 * to recover from than an OOM.
 *
 * If @force is true, try to unreserve a pageblock even though highatomic
 * pageblock is exhausted.
 */
static bool unreserve_highatomic_pageblock(const struct alloc_context *ac,
						bool force)
{
	struct zonelist *zonelist = ac->zonelist;
	unsigned long flags;
	struct zoneref *z;
	struct zone *zone;
	struct page *page;
	int order;
	bool ret;

	for_each_zone_zonelist_nodemask(zone, z, zonelist, ac->highest_zoneidx,
								ac->nodemask) {
		/*
		 * Preserve at least one pageblock unless memory pressure
		 * is really high.
		 */
		if (!force && zone->nr_reserved_highatomic <=
					pageblock_nr_pages)
			continue;

		spin_lock_irqsave(&zone->lock, flags);
		for (order = 0; order < MAX_ORDER; order++) {
			struct free_area *area = &(zone->free_area[order]);

			page = get_page_from_free_area(area, MIGRATE_HIGHATOMIC);
			if (!page)
				continue;

			/*
			 * In page freeing path, migratetype change is racy so
			 * we can counter several free pages in a pageblock
			 * in this loop although we changed the pageblock type
			 * from highatomic to ac->migratetype. So we should
			 * adjust the count once.
			 */
			if (is_migrate_highatomic_page(page)) {
				/*
				 * It should never happen but changes to
				 * locking could inadvertently allow a per-cpu
				 * drain to add pages to MIGRATE_HIGHATOMIC
				 * while unreserving so be safe and watch for
				 * underflows.
				 */
				zone->nr_reserved_highatomic -= min(
						pageblock_nr_pages,
						zone->nr_reserved_highatomic);
			}

			/*
			 * Convert to ac->migratetype and avoid the normal
			 * pageblock stealing heuristics. Minimally, the caller
			 * is doing the work and needs the pages. More
			 * importantly, if the block was always converted to
			 * MIGRATE_UNMOVABLE or another type then the number
			 * of pageblocks that cannot be completely freed
			 * may increase.
			 */
			set_pageblock_migratetype(page, ac->migratetype);
			ret = move_freepages_block(zone, page, ac->migratetype,
									NULL);
			if (ret) {
				spin_unlock_irqrestore(&zone->lock, flags);
				return ret;
			}
		}
		spin_unlock_irqrestore(&zone->lock, flags);
	}

	return false;
}

/*
 * Try finding a free buddy page on the fallback list and put it on the free
 * list of requested migratetype, possibly along with other pages from the same
 * block, depending on fragmentation avoidance heuristics. Returns true if
 * fallback was found so that __rmqueue_smallest() can grab it.
 *
 * The use of signed ints for order and current_order is a deliberate
 * deviation from the rest of this file, to make the for loop
 * condition simpler.
 */
static __always_inline bool
__rmqueue_fallback(struct zone *zone, int order, int start_migratetype,
						unsigned int alloc_flags)
{
	struct free_area *area;
	int current_order;
	int min_order = order;
	struct page *page;
	int fallback_mt;
	bool can_steal;

	/*
	 * Do not steal pages from freelists belonging to other pageblocks
	 * i.e. orders < pageblock_order. If there are no local zones free,
	 * the zonelists will be reiterated without ALLOC_NOFRAGMENT.
	 */
	if (alloc_flags & ALLOC_NOFRAGMENT)
		min_order = pageblock_order;

	/*
	 * Find the largest available free page in the other list. This roughly
	 * approximates finding the pageblock with the most free pages, which
	 * would be too costly to do exactly.
	 */
	for (current_order = MAX_ORDER - 1; current_order >= min_order;
				--current_order) {
		area = &(zone->free_area[current_order]);
		fallback_mt = find_suitable_fallback(area, current_order,
				start_migratetype, false, &can_steal);
		if (fallback_mt == -1)
			continue;

		/*
		 * We cannot steal all free pages from the pageblock and the
		 * requested migratetype is movable. In that case it's better to
		 * steal and split the smallest available page instead of the
		 * largest available page, because even if the next movable
		 * allocation falls back into a different pageblock than this
		 * one, it won't cause permanent fragmentation.
		 */
		if (!can_steal && start_migratetype == MIGRATE_MOVABLE
					&& current_order > order)
			goto find_smallest;

		goto do_steal;
	}

	return false;

find_smallest:
	for (current_order = order; current_order < MAX_ORDER;
							current_order++) {
		area = &(zone->free_area[current_order]);
		fallback_mt = find_suitable_fallback(area, current_order,
				start_migratetype, false, &can_steal);
		if (fallback_mt != -1)
			break;
	}

	/*
	 * This should not happen - we already found a suitable fallback
	 * when looking for the largest page.
	 */
	VM_BUG_ON(current_order == MAX_ORDER);

do_steal:
	page = get_page_from_free_area(area, fallback_mt);

	steal_suitable_fallback(zone, page, alloc_flags, start_migratetype,
								can_steal);

	trace_mm_page_alloc_extfrag(page, order, current_order,
		start_migratetype, fallback_mt);

	return true;

}

/*
 * Do the hard work of removing an element from the buddy allocator.
 * Call me with the zone->lock already held.
 */
static __always_inline struct page *
__rmqueue(struct zone *zone, unsigned int order, int migratetype,
						unsigned int alloc_flags)
{
	struct page *page;

	if (IS_ENABLED(CONFIG_CMA)) {
		/*
		 * Balance movable allocations between regular and CMA areas by
		 * allocating from CMA when over half of the zone's free memory
		 * is in the CMA area.
		 */
		if (alloc_flags & ALLOC_CMA &&
		    zone_page_state(zone, NR_FREE_CMA_PAGES) >
		    zone_page_state(zone, NR_FREE_PAGES) / 2) {
			page = __rmqueue_cma_fallback(zone, order);
			if (page)
				goto out;
		}
	}
retry:
	page = __rmqueue_smallest(zone, order, migratetype);
	if (unlikely(!page)) {
		if (alloc_flags & ALLOC_CMA)
			page = __rmqueue_cma_fallback(zone, order);

		if (!page && __rmqueue_fallback(zone, order, migratetype,
								alloc_flags))
			goto retry;
	}
out:
	if (page)
		trace_mm_page_alloc_zone_locked(page, order, migratetype);
	return page;
}

/*
 * Obtain a specified number of elements from the buddy allocator, all under
 * a single hold of the lock, for efficiency.  Add them to the supplied list.
 * Returns the number of new pages which were placed at *list.
 */
static int rmqueue_bulk(struct zone *zone, unsigned int order,
			unsigned long count, struct list_head *list,
			int migratetype, unsigned int alloc_flags)
{
	int i, allocated = 0;

	/*
	 * local_lock_irq held so equivalent to spin_lock_irqsave for
	 * both PREEMPT_RT and non-PREEMPT_RT configurations.
	 */
	spin_lock(&zone->lock);
	for (i = 0; i < count; ++i) {
		struct page *page = __rmqueue(zone, order, migratetype,
								alloc_flags);
		if (unlikely(page == NULL))
			break;

		if (unlikely(check_pcp_refill(page)))
			continue;

		/*
		 * Split buddy pages returned by expand() are received here in
		 * physical page order. The page is added to the tail of
		 * caller's list. From the callers perspective, the linked list
		 * is ordered by page number under some conditions. This is
		 * useful for IO devices that can forward direction from the
		 * head, thus also in the physical page order. This is useful
		 * for IO devices that can merge IO requests if the physical
		 * pages are ordered properly.
		 */
		list_add_tail(&page->lru, list);
		allocated++;
		if (is_migrate_cma(get_pcppage_migratetype(page)))
			__mod_zone_page_state(zone, NR_FREE_CMA_PAGES,
					      -(1 << order));
	}

	/*
	 * i pages were removed from the buddy list even if some leak due
	 * to check_pcp_refill failing so adjust NR_FREE_PAGES based
	 * on i. Do not confuse with 'allocated' which is the number of
	 * pages added to the pcp list.
	 */
	__mod_zone_page_state(zone, NR_FREE_PAGES, -(i << order));
	spin_unlock(&zone->lock);
	return allocated;
}

#ifdef CONFIG_NUMA
/*
 * Called from the vmstat counter updater to drain pagesets of this
 * currently executing processor on remote nodes after they have
 * expired.
 *
 * Note that this function must be called with the thread pinned to
 * a single processor.
 */
void drain_zone_pages(struct zone *zone, struct per_cpu_pages *pcp)
{
	unsigned long flags;
	int to_drain, batch;

	local_lock_irqsave(&pagesets.lock, flags);
	batch = READ_ONCE(pcp->batch);
	to_drain = min(pcp->count, batch);
	if (to_drain > 0)
		free_pcppages_bulk(zone, to_drain, pcp);
	local_unlock_irqrestore(&pagesets.lock, flags);
}
#endif

/*
 * Drain pcplists of the indicated processor and zone.
 *
 * The processor must either be the current processor and the
 * thread pinned to the current processor or a processor that
 * is not online.
 */
static void drain_pages_zone(unsigned int cpu, struct zone *zone)
{
	unsigned long flags;
	struct per_cpu_pages *pcp;

	local_lock_irqsave(&pagesets.lock, flags);

	pcp = per_cpu_ptr(zone->per_cpu_pageset, cpu);
	if (pcp->count)
		free_pcppages_bulk(zone, pcp->count, pcp);

	local_unlock_irqrestore(&pagesets.lock, flags);
}

/*
 * Drain pcplists of all zones on the indicated processor.
 *
 * The processor must either be the current processor and the
 * thread pinned to the current processor or a processor that
 * is not online.
 */
static void drain_pages(unsigned int cpu)
{
	struct zone *zone;

	for_each_populated_zone(zone) {
		drain_pages_zone(cpu, zone);
	}
}

/*
 * Spill all of this CPU's per-cpu pages back into the buddy allocator.
 *
 * The CPU has to be pinned. When zone parameter is non-NULL, spill just
 * the single zone's pages.
 */
void drain_local_pages(struct zone *zone)
{
	int cpu = smp_processor_id();

	if (zone)
		drain_pages_zone(cpu, zone);
	else
		drain_pages(cpu);
}

static void drain_local_pages_wq(struct work_struct *work)
{
	struct pcpu_drain *drain;

	drain = container_of(work, struct pcpu_drain, work);

	/*
	 * drain_all_pages doesn't use proper cpu hotplug protection so
	 * we can race with cpu offline when the WQ can move this from
	 * a cpu pinned worker to an unbound one. We can operate on a different
	 * cpu which is alright but we also have to make sure to not move to
	 * a different one.
	 */
	preempt_disable();
	drain_local_pages(drain->zone);
	preempt_enable();
}

/*
 * The implementation of drain_all_pages(), exposing an extra parameter to
 * drain on all cpus.
 *
 * drain_all_pages() is optimized to only execute on cpus where pcplists are
 * not empty. The check for non-emptiness can however race with a free to
 * pcplist that has not yet increased the pcp->count from 0 to 1. Callers
 * that need the guarantee that every CPU has drained can disable the
 * optimizing racy check.
 */
static void __drain_all_pages(struct zone *zone, bool force_all_cpus)
{
	int cpu;

	/*
	 * Allocate in the BSS so we won't require allocation in
	 * direct reclaim path for CONFIG_CPUMASK_OFFSTACK=y
	 */
	static cpumask_t cpus_with_pcps;

	/*
	 * Make sure nobody triggers this path before mm_percpu_wq is fully
	 * initialized.
	 */
	if (WARN_ON_ONCE(!mm_percpu_wq))
		return;

	/*
	 * Do not drain if one is already in progress unless it's specific to
	 * a zone. Such callers are primarily CMA and memory hotplug and need
	 * the drain to be complete when the call returns.
	 */
	if (unlikely(!mutex_trylock(&pcpu_drain_mutex))) {
		if (!zone)
			return;
		mutex_lock(&pcpu_drain_mutex);
	}

	/*
	 * We don't care about racing with CPU hotplug event
	 * as offline notification will cause the notified
	 * cpu to drain that CPU pcps and on_each_cpu_mask
	 * disables preemption as part of its processing
	 */
	for_each_online_cpu(cpu) {
		struct per_cpu_pages *pcp;
		struct zone *z;
		bool has_pcps = false;

		if (force_all_cpus) {
			/*
			 * The pcp.count check is racy, some callers need a
			 * guarantee that no cpu is missed.
			 */
			has_pcps = true;
		} else if (zone) {
			pcp = per_cpu_ptr(zone->per_cpu_pageset, cpu);
			if (pcp->count)
				has_pcps = true;
		} else {
			for_each_populated_zone(z) {
				pcp = per_cpu_ptr(z->per_cpu_pageset, cpu);
				if (pcp->count) {
					has_pcps = true;
					break;
				}
			}
		}

		if (has_pcps)
			cpumask_set_cpu(cpu, &cpus_with_pcps);
		else
			cpumask_clear_cpu(cpu, &cpus_with_pcps);
	}

	for_each_cpu(cpu, &cpus_with_pcps) {
		struct pcpu_drain *drain = per_cpu_ptr(&pcpu_drain, cpu);

		drain->zone = zone;
		INIT_WORK(&drain->work, drain_local_pages_wq);
		queue_work_on(cpu, mm_percpu_wq, &drain->work);
	}
	for_each_cpu(cpu, &cpus_with_pcps)
		flush_work(&per_cpu_ptr(&pcpu_drain, cpu)->work);

	mutex_unlock(&pcpu_drain_mutex);
}

/*
 * Spill all the per-cpu pages from all CPUs back into the buddy allocator.
 *
 * When zone parameter is non-NULL, spill just the single zone's pages.
 *
 * Note that this can be extremely slow as the draining happens in a workqueue.
 */
void drain_all_pages(struct zone *zone)
{
	__drain_all_pages(zone, false);
}

#ifdef CONFIG_HIBERNATION

/*
 * Touch the watchdog for every WD_PAGE_COUNT pages.
 */
#define WD_PAGE_COUNT	(128*1024)

void mark_free_pages(struct zone *zone)
{
	unsigned long pfn, max_zone_pfn, page_count = WD_PAGE_COUNT;
	unsigned long flags;
	unsigned int order, t;
	struct page *page;

	if (zone_is_empty(zone))
		return;

	spin_lock_irqsave(&zone->lock, flags);

	max_zone_pfn = zone_end_pfn(zone);
	for (pfn = zone->zone_start_pfn; pfn < max_zone_pfn; pfn++)
		if (pfn_valid(pfn)) {
			page = pfn_to_page(pfn);

			if (!--page_count) {
				touch_nmi_watchdog();
				page_count = WD_PAGE_COUNT;
			}

			if (page_zone(page) != zone)
				continue;

			if (!swsusp_page_is_forbidden(page))
				swsusp_unset_page_free(page);
		}

	for_each_migratetype_order(order, t) {
		list_for_each_entry(page,
				&zone->free_area[order].free_list[t], lru) {
			unsigned long i;

			pfn = page_to_pfn(page);
			for (i = 0; i < (1UL << order); i++) {
				if (!--page_count) {
					touch_nmi_watchdog();
					page_count = WD_PAGE_COUNT;
				}
				swsusp_set_page_free(pfn_to_page(pfn + i));
			}
		}
	}
	spin_unlock_irqrestore(&zone->lock, flags);
}
#endif /* CONFIG_PM */

static bool free_unref_page_prepare(struct page *page, unsigned long pfn,
							unsigned int order)
{
	int migratetype;

	if (!free_pcp_prepare(page, order))
		return false;

	migratetype = get_pfnblock_migratetype(page, pfn);
	set_pcppage_migratetype(page, migratetype);
	return true;
}

static int nr_pcp_free(struct per_cpu_pages *pcp, int high, int batch)
{
	int min_nr_free, max_nr_free;

	/* Check for PCP disabled or boot pageset */
	if (unlikely(high < batch))
		return 1;

	/* Leave at least pcp->batch pages on the list */
	min_nr_free = batch;
	max_nr_free = high - batch;

	/*
	 * Double the number of pages freed each time there is subsequent
	 * freeing of pages without any allocation.
	 */
	batch <<= pcp->free_factor;
	if (batch < max_nr_free)
		pcp->free_factor++;
	batch = clamp(batch, min_nr_free, max_nr_free);

	return batch;
}

static int nr_pcp_high(struct per_cpu_pages *pcp, struct zone *zone)
{
	int high = READ_ONCE(pcp->high);

	if (unlikely(!high))
		return 0;

	if (!test_bit(ZONE_RECLAIM_ACTIVE, &zone->flags))
		return high;

	/*
	 * If reclaim is active, limit the number of pages that can be
	 * stored on pcp lists
	 */
	return min(READ_ONCE(pcp->batch) << 2, high);
}

static void free_unref_page_commit(struct page *page, unsigned long pfn,
				   int migratetype, unsigned int order)
{
	struct zone *zone = page_zone(page);
	struct per_cpu_pages *pcp;
	int high;
	int pindex;

	__count_vm_event(PGFREE);
	pcp = this_cpu_ptr(zone->per_cpu_pageset);
	pindex = order_to_pindex(migratetype, order);
	list_add(&page->lru, &pcp->lists[pindex]);
	pcp->count += 1 << order;
	high = nr_pcp_high(pcp, zone);
	if (pcp->count >= high) {
		int batch = READ_ONCE(pcp->batch);

		free_pcppages_bulk(zone, nr_pcp_free(pcp, high, batch), pcp);
	}
}

/*
 * Free a pcp page
 */
void free_unref_page(struct page *page, unsigned int order)
{
	unsigned long flags;
	unsigned long pfn = page_to_pfn(page);
	int migratetype;

	if (!free_unref_page_prepare(page, pfn, order))
		return;

	/*
	 * We only track unmovable, reclaimable and movable on pcp lists.
	 * Place ISOLATE pages on the isolated list because they are being
	 * offlined but treat HIGHATOMIC as movable pages so we can get those
	 * areas back if necessary. Otherwise, we may have to free
	 * excessively into the page allocator
	 */
	migratetype = get_pcppage_migratetype(page);
	if (unlikely(migratetype >= MIGRATE_PCPTYPES)) {
		if (unlikely(is_migrate_isolate(migratetype))) {
			free_one_page(page_zone(page), page, pfn, order, migratetype, FPI_NONE);
			return;
		}
		migratetype = MIGRATE_MOVABLE;
	}

	local_lock_irqsave(&pagesets.lock, flags);
	free_unref_page_commit(page, pfn, migratetype, order);
	local_unlock_irqrestore(&pagesets.lock, flags);
}

/*
 * Free a list of 0-order pages
 */
void free_unref_page_list(struct list_head *list)
{
	struct page *page, *next;
	unsigned long flags, pfn;
	int batch_count = 0;
	int migratetype;

	/* Prepare pages for freeing */
	list_for_each_entry_safe(page, next, list, lru) {
		pfn = page_to_pfn(page);
		if (!free_unref_page_prepare(page, pfn, 0)) {
			list_del(&page->lru);
			continue;
		}

		/*
		 * Free isolated pages directly to the allocator, see
		 * comment in free_unref_page.
		 */
		migratetype = get_pcppage_migratetype(page);
		if (unlikely(is_migrate_isolate(migratetype))) {
			list_del(&page->lru);
			free_one_page(page_zone(page), page, pfn, 0, migratetype, FPI_NONE);
			continue;
		}

		set_page_private(page, pfn);
	}

	local_lock_irqsave(&pagesets.lock, flags);
	list_for_each_entry_safe(page, next, list, lru) {
		pfn = page_private(page);
		set_page_private(page, 0);

		/*
		 * Non-isolated types over MIGRATE_PCPTYPES get added
		 * to the MIGRATE_MOVABLE pcp list.
		 */
		migratetype = get_pcppage_migratetype(page);
		if (unlikely(migratetype >= MIGRATE_PCPTYPES))
			migratetype = MIGRATE_MOVABLE;

		trace_mm_page_free_batched(page);
		free_unref_page_commit(page, pfn, migratetype, 0);

		/*
		 * Guard against excessive IRQ disabled times when we get
		 * a large list of pages to free.
		 */
		if (++batch_count == SWAP_CLUSTER_MAX) {
			local_unlock_irqrestore(&pagesets.lock, flags);
			batch_count = 0;
			local_lock_irqsave(&pagesets.lock, flags);
		}
	}
	local_unlock_irqrestore(&pagesets.lock, flags);
}

/*
 * split_page takes a non-compound higher-order page, and splits it into
 * n (1<<order) sub-pages: page[0..n]
 * Each sub-page must be freed individually.
 *
 * Note: this is probably too low level an operation for use in drivers.
 * Please consult with lkml before using this in your driver.
 */
void split_page(struct page *page, unsigned int order)
{
	int i;

	VM_BUG_ON_PAGE(PageCompound(page), page);
	VM_BUG_ON_PAGE(!page_count(page), page);

	for (i = 1; i < (1 << order); i++)
		set_page_refcounted(page + i);
	split_page_owner(page, 1 << order);
	split_page_memcg(page, 1 << order);
}
EXPORT_SYMBOL_GPL(split_page);

int __isolate_free_page(struct page *page, unsigned int order)
{
	unsigned long watermark;
	struct zone *zone;
	int mt;

	BUG_ON(!PageBuddy(page));

	zone = page_zone(page);
	mt = get_pageblock_migratetype(page);

	if (!is_migrate_isolate(mt)) {
		/*
		 * Obey watermarks as if the page was being allocated. We can
		 * emulate a high-order watermark check with a raised order-0
		 * watermark, because we already know our high-order page
		 * exists.
		 */
		watermark = zone->_watermark[WMARK_MIN] + (1UL << order);
		if (!zone_watermark_ok(zone, 0, watermark, 0, ALLOC_CMA))
			return 0;

		__mod_zone_freepage_state(zone, -(1UL << order), mt);
	}

	/* Remove page from free list */

	del_page_from_free_list(page, zone, order);

	/*
	 * Set the pageblock if the isolated page is at least half of a
	 * pageblock
	 */
	if (order >= pageblock_order - 1) {
		struct page *endpage = page + (1 << order) - 1;
		for (; page < endpage; page += pageblock_nr_pages) {
			int mt = get_pageblock_migratetype(page);
			if (!is_migrate_isolate(mt) && !is_migrate_cma(mt)
			    && !is_migrate_highatomic(mt))
				set_pageblock_migratetype(page,
							  MIGRATE_MOVABLE);
		}
	}


	return 1UL << order;
}

/**
 * __putback_isolated_page - Return a now-isolated page back where we got it
 * @page: Page that was isolated
 * @order: Order of the isolated page
 * @mt: The page's pageblock's migratetype
 *
 * This function is meant to return a page pulled from the free lists via
 * __isolate_free_page back to the free lists they were pulled from.
 */
void __putback_isolated_page(struct page *page, unsigned int order, int mt)
{
	struct zone *zone = page_zone(page);

	/* zone lock should be held when this function is called */
	lockdep_assert_held(&zone->lock);

	/* Return isolated page to tail of freelist. */
	__free_one_page(page, page_to_pfn(page), zone, order, mt,
			FPI_SKIP_REPORT_NOTIFY | FPI_TO_TAIL);
}

/*
 * Update NUMA hit/miss statistics
 *
 * Must be called with interrupts disabled.
 */
static inline void zone_statistics(struct zone *preferred_zone, struct zone *z,
				   long nr_account)
{
#ifdef CONFIG_NUMA
	enum numa_stat_item local_stat = NUMA_LOCAL;

	/* skip numa counters update if numa stats is disabled */
	if (!static_branch_likely(&vm_numa_stat_key))
		return;

	if (zone_to_nid(z) != numa_node_id())
		local_stat = NUMA_OTHER;

	if (zone_to_nid(z) == zone_to_nid(preferred_zone))
		__count_numa_events(z, NUMA_HIT, nr_account);
	else {
		__count_numa_events(z, NUMA_MISS, nr_account);
		__count_numa_events(preferred_zone, NUMA_FOREIGN, nr_account);
	}
	__count_numa_events(z, local_stat, nr_account);
#endif
}

/* Remove page from the per-cpu list, caller must protect the list */
static inline
struct page *__rmqueue_pcplist(struct zone *zone, unsigned int order,
			int migratetype,
			unsigned int alloc_flags,
			struct per_cpu_pages *pcp,
			struct list_head *list)
{
	struct page *page;

	do {
		if (list_empty(list)) {
			int batch = READ_ONCE(pcp->batch);
			int alloced;

			/*
			 * Scale batch relative to order if batch implies
			 * free pages can be stored on the PCP. Batch can
			 * be 1 for small zones or for boot pagesets which
			 * should never store free pages as the pages may
			 * belong to arbitrary zones.
			 */
			if (batch > 1)
				batch = max(batch >> order, 2);
			alloced = rmqueue_bulk(zone, order,
					batch, list,
					migratetype, alloc_flags);

			pcp->count += alloced << order;
			if (unlikely(list_empty(list)))
				return NULL;
		}

		page = list_first_entry(list, struct page, lru);
		list_del(&page->lru);
		pcp->count -= 1 << order;
	} while (check_new_pcp(page));

	return page;
}

/* Lock and remove page from the per-cpu list */
static struct page *rmqueue_pcplist(struct zone *preferred_zone,
			struct zone *zone, unsigned int order,
			gfp_t gfp_flags, int migratetype,
			unsigned int alloc_flags)
{
	struct per_cpu_pages *pcp;
	struct list_head *list;
	struct page *page;
	unsigned long flags;

	local_lock_irqsave(&pagesets.lock, flags);

	/*
	 * On allocation, reduce the number of pages that are batch freed.
	 * See nr_pcp_free() where free_factor is increased for subsequent
	 * frees.
	 */
	pcp = this_cpu_ptr(zone->per_cpu_pageset);
	pcp->free_factor >>= 1;
	list = &pcp->lists[order_to_pindex(migratetype, order)];
	page = __rmqueue_pcplist(zone, order, migratetype, alloc_flags, pcp, list);
	local_unlock_irqrestore(&pagesets.lock, flags);
	if (page) {
		__count_zid_vm_events(PGALLOC, page_zonenum(page), 1);
		zone_statistics(preferred_zone, zone, 1);
	}
	return page;
}

/*
 * Allocate a page from the given zone. Use pcplists for order-0 allocations.
 */
static inline
struct page *rmqueue(struct zone *preferred_zone,
			struct zone *zone, unsigned int order,
			gfp_t gfp_flags, unsigned int alloc_flags,
			int migratetype)
{
	unsigned long flags;
	struct page *page;

	if (likely(pcp_allowed_order(order))) {
		/*
		 * MIGRATE_MOVABLE pcplist could have the pages on CMA area and
		 * we need to skip it when CMA area isn't allowed.
		 */
		if (!IS_ENABLED(CONFIG_CMA) || alloc_flags & ALLOC_CMA ||
				migratetype != MIGRATE_MOVABLE) {
			page = rmqueue_pcplist(preferred_zone, zone, order,
					gfp_flags, migratetype, alloc_flags);
			goto out;
		}
	}

	/*
	 * We most definitely don't want callers attempting to
	 * allocate greater than order-1 page units with __GFP_NOFAIL.
	 */
	WARN_ON_ONCE((gfp_flags & __GFP_NOFAIL) && (order > 1));
	spin_lock_irqsave(&zone->lock, flags);

	do {
		page = NULL;
		/*
		 * order-0 request can reach here when the pcplist is skipped
		 * due to non-CMA allocation context. HIGHATOMIC area is
		 * reserved for high-order atomic allocation, so order-0
		 * request should skip it.
		 */
		if (order > 0 && alloc_flags & ALLOC_HARDER) {
			page = __rmqueue_smallest(zone, order, MIGRATE_HIGHATOMIC);
			if (page)
				trace_mm_page_alloc_zone_locked(page, order, migratetype);
		}
		if (!page)
			page = __rmqueue(zone, order, migratetype, alloc_flags);
	} while (page && check_new_pages(page, order));
	if (!page)
		goto failed;

	__mod_zone_freepage_state(zone, -(1 << order),
				  get_pcppage_migratetype(page));
	spin_unlock_irqrestore(&zone->lock, flags);

	__count_zid_vm_events(PGALLOC, page_zonenum(page), 1 << order);
	zone_statistics(preferred_zone, zone, 1);

out:
	/* Separate test+clear to avoid unnecessary atomics */
	if (test_bit(ZONE_BOOSTED_WATERMARK, &zone->flags)) {
		clear_bit(ZONE_BOOSTED_WATERMARK, &zone->flags);
		wakeup_kswapd(zone, 0, 0, zone_idx(zone));
	}

	VM_BUG_ON_PAGE(page && bad_range(zone, page), page);
	return page;

failed:
	spin_unlock_irqrestore(&zone->lock, flags);
	return NULL;
}

#ifdef CONFIG_FAIL_PAGE_ALLOC

static struct {
	struct fault_attr attr;

	bool ignore_gfp_highmem;
	bool ignore_gfp_reclaim;
	u32 min_order;
} fail_page_alloc = {
	.attr = FAULT_ATTR_INITIALIZER,
	.ignore_gfp_reclaim = true,
	.ignore_gfp_highmem = true,
	.min_order = 1,
};

static int __init setup_fail_page_alloc(char *str)
{
	return setup_fault_attr(&fail_page_alloc.attr, str);
}
__setup("fail_page_alloc=", setup_fail_page_alloc);

static bool __should_fail_alloc_page(gfp_t gfp_mask, unsigned int order)
{
	if (order < fail_page_alloc.min_order)
		return false;
	if (gfp_mask & __GFP_NOFAIL)
		return false;
	if (fail_page_alloc.ignore_gfp_highmem && (gfp_mask & __GFP_HIGHMEM))
		return false;
	if (fail_page_alloc.ignore_gfp_reclaim &&
			(gfp_mask & __GFP_DIRECT_RECLAIM))
		return false;

	return should_fail(&fail_page_alloc.attr, 1 << order);
}

#ifdef CONFIG_FAULT_INJECTION_DEBUG_FS

static int __init fail_page_alloc_debugfs(void)
{
	umode_t mode = S_IFREG | 0600;
	struct dentry *dir;

	dir = fault_create_debugfs_attr("fail_page_alloc", NULL,
					&fail_page_alloc.attr);

	debugfs_create_bool("ignore-gfp-wait", mode, dir,
			    &fail_page_alloc.ignore_gfp_reclaim);
	debugfs_create_bool("ignore-gfp-highmem", mode, dir,
			    &fail_page_alloc.ignore_gfp_highmem);
	debugfs_create_u32("min-order", mode, dir, &fail_page_alloc.min_order);

	return 0;
}

late_initcall(fail_page_alloc_debugfs);

#endif /* CONFIG_FAULT_INJECTION_DEBUG_FS */

#else /* CONFIG_FAIL_PAGE_ALLOC */

static inline bool __should_fail_alloc_page(gfp_t gfp_mask, unsigned int order)
{
	return false;
}

#endif /* CONFIG_FAIL_PAGE_ALLOC */

noinline bool should_fail_alloc_page(gfp_t gfp_mask, unsigned int order)
{
	return __should_fail_alloc_page(gfp_mask, order);
}
ALLOW_ERROR_INJECTION(should_fail_alloc_page, TRUE);

static inline long __zone_watermark_unusable_free(struct zone *z,
				unsigned int order, unsigned int alloc_flags)
{
	const bool alloc_harder = (alloc_flags & (ALLOC_HARDER|ALLOC_OOM));
	long unusable_free = (1 << order) - 1;

	/*
	 * If the caller does not have rights to ALLOC_HARDER then subtract
	 * the high-atomic reserves. This will over-estimate the size of the
	 * atomic reserve but it avoids a search.
	 */
	if (likely(!alloc_harder))
		unusable_free += z->nr_reserved_highatomic;

#ifdef CONFIG_CMA
	/* If allocation can't use CMA areas don't use free CMA pages */
	if (!(alloc_flags & ALLOC_CMA))
		unusable_free += zone_page_state(z, NR_FREE_CMA_PAGES);
#endif

	return unusable_free;
}

/*
 * Return true if free base pages are above 'mark'. For high-order checks it
 * will return true of the order-0 watermark is reached and there is at least
 * one free page of a suitable size. Checking now avoids taking the zone lock
 * to check in the allocation paths if no pages are free.
 */
bool __zone_watermark_ok(struct zone *z, unsigned int order, unsigned long mark,
			 int highest_zoneidx, unsigned int alloc_flags,
			 long free_pages)
{
	long min = mark;
	int o;
	const bool alloc_harder = (alloc_flags & (ALLOC_HARDER|ALLOC_OOM));

	/* free_pages may go negative - that's OK */
	free_pages -= __zone_watermark_unusable_free(z, order, alloc_flags);

	if (alloc_flags & ALLOC_HIGH)
		min -= min / 2;

	if (unlikely(alloc_harder)) {
		/*
		 * OOM victims can try even harder than normal ALLOC_HARDER
		 * users on the grounds that it's definitely going to be in
		 * the exit path shortly and free memory. Any allocation it
		 * makes during the free path will be small and short-lived.
		 */
		if (alloc_flags & ALLOC_OOM)
			min -= min / 2;
		else
			min -= min / 4;
	}

	/*
	 * Check watermarks for an order-0 allocation request. If these
	 * are not met, then a high-order request also cannot go ahead
	 * even if a suitable page happened to be free.
	 */
	if (free_pages <= min + z->lowmem_reserve[highest_zoneidx])
		return false;

	/* If this is an order-0 request then the watermark is fine */
	if (!order)
		return true;

	/* For a high-order request, check at least one suitable page is free */
	for (o = order; o < MAX_ORDER; o++) {
		struct free_area *area = &z->free_area[o];
		int mt;

		if (!area->nr_free)
			continue;

		for (mt = 0; mt < MIGRATE_PCPTYPES; mt++) {
			if (!free_area_empty(area, mt))
				return true;
		}

#ifdef CONFIG_CMA
		if ((alloc_flags & ALLOC_CMA) &&
		    !free_area_empty(area, MIGRATE_CMA)) {
			return true;
		}
#endif
		if (alloc_harder && !free_area_empty(area, MIGRATE_HIGHATOMIC))
			return true;
	}
	return false;
}

bool zone_watermark_ok(struct zone *z, unsigned int order, unsigned long mark,
		      int highest_zoneidx, unsigned int alloc_flags)
{
	return __zone_watermark_ok(z, order, mark, highest_zoneidx, alloc_flags,
					zone_page_state(z, NR_FREE_PAGES));
}

static inline bool zone_watermark_fast(struct zone *z, unsigned int order,
				unsigned long mark, int highest_zoneidx,
				unsigned int alloc_flags, gfp_t gfp_mask)
{
	long free_pages;

	free_pages = zone_page_state(z, NR_FREE_PAGES);

	/*
	 * Fast check for order-0 only. If this fails then the reserves
	 * need to be calculated.
	 */
	if (!order) {
		long fast_free;

		fast_free = free_pages;
		fast_free -= __zone_watermark_unusable_free(z, 0, alloc_flags);
		if (fast_free > mark + z->lowmem_reserve[highest_zoneidx])
			return true;
	}

	if (__zone_watermark_ok(z, order, mark, highest_zoneidx, alloc_flags,
					free_pages))
		return true;
	/*
	 * Ignore watermark boosting for GFP_ATOMIC order-0 allocations
	 * when checking the min watermark. The min watermark is the
	 * point where boosting is ignored so that kswapd is woken up
	 * when below the low watermark.
	 */
	if (unlikely(!order && (gfp_mask & __GFP_ATOMIC) && z->watermark_boost
		&& ((alloc_flags & ALLOC_WMARK_MASK) == WMARK_MIN))) {
		mark = z->_watermark[WMARK_MIN];
		return __zone_watermark_ok(z, order, mark, highest_zoneidx,
					alloc_flags, free_pages);
	}

	return false;
}

bool zone_watermark_ok_safe(struct zone *z, unsigned int order,
			unsigned long mark, int highest_zoneidx)
{
	long free_pages = zone_page_state(z, NR_FREE_PAGES);

	if (z->percpu_drift_mark && free_pages < z->percpu_drift_mark)
		free_pages = zone_page_state_snapshot(z, NR_FREE_PAGES);

	return __zone_watermark_ok(z, order, mark, highest_zoneidx, 0,
								free_pages);
}

#ifdef CONFIG_NUMA
static bool zone_allows_reclaim(struct zone *local_zone, struct zone *zone)
{
	return node_distance(zone_to_nid(local_zone), zone_to_nid(zone)) <=
				node_reclaim_distance;
}
#else	/* CONFIG_NUMA */
static bool zone_allows_reclaim(struct zone *local_zone, struct zone *zone)
{
	return true;
}
#endif	/* CONFIG_NUMA */

/*
 * The restriction on ZONE_DMA32 as being a suitable zone to use to avoid
 * fragmentation is subtle. If the preferred zone was HIGHMEM then
 * premature use of a lower zone may cause lowmem pressure problems that
 * are worse than fragmentation. If the next zone is ZONE_DMA then it is
 * probably too small. It only makes sense to spread allocations to avoid
 * fragmentation between the Normal and DMA32 zones.
 */
static inline unsigned int
alloc_flags_nofragment(struct zone *zone, gfp_t gfp_mask)
{
	unsigned int alloc_flags;

	/*
	 * __GFP_KSWAPD_RECLAIM is assumed to be the same as ALLOC_KSWAPD
	 * to save a branch.
	 */
	alloc_flags = (__force int) (gfp_mask & __GFP_KSWAPD_RECLAIM);

#ifdef CONFIG_ZONE_DMA32
	if (!zone)
		return alloc_flags;

	if (zone_idx(zone) != ZONE_NORMAL)
		return alloc_flags;

	/*
	 * If ZONE_DMA32 exists, assume it is the one after ZONE_NORMAL and
	 * the pointer is within zone->zone_pgdat->node_zones[]. Also assume
	 * on UMA that if Normal is populated then so is DMA32.
	 */
	BUILD_BUG_ON(ZONE_NORMAL - ZONE_DMA32 != 1);
	if (nr_online_nodes > 1 && !populated_zone(--zone))
		return alloc_flags;

	alloc_flags |= ALLOC_NOFRAGMENT;
#endif /* CONFIG_ZONE_DMA32 */
	return alloc_flags;
}

/* Must be called after current_gfp_context() which can change gfp_mask */
static inline unsigned int gfp_to_alloc_flags_cma(gfp_t gfp_mask,
						  unsigned int alloc_flags)
{
#ifdef CONFIG_CMA
	if (gfp_migratetype(gfp_mask) == MIGRATE_MOVABLE)
		alloc_flags |= ALLOC_CMA;
#endif
	return alloc_flags;
}

/*
 * get_page_from_freelist goes through the zonelist trying to allocate
 * a page.
 */
static struct page *
get_page_from_freelist(gfp_t gfp_mask, unsigned int order, int alloc_flags,
						const struct alloc_context *ac)
{
	struct zoneref *z;
	struct zone *zone;
	struct pglist_data *last_pgdat_dirty_limit = NULL;
	bool no_fallback;

retry:
	/*
	 * Scan zonelist, looking for a zone with enough free.
	 * See also __cpuset_node_allowed() comment in kernel/cpuset.c.
	 */
	no_fallback = alloc_flags & ALLOC_NOFRAGMENT;
	z = ac->preferred_zoneref;
	for_next_zone_zonelist_nodemask(zone, z, ac->highest_zoneidx,
					ac->nodemask) {
		struct page *page;
		unsigned long mark;

		if (cpusets_enabled() &&
			(alloc_flags & ALLOC_CPUSET) &&
			!__cpuset_zone_allowed(zone, gfp_mask))
				continue;
		/*
		 * When allocating a page cache page for writing, we
		 * want to get it from a node that is within its dirty
		 * limit, such that no single node holds more than its
		 * proportional share of globally allowed dirty pages.
		 * The dirty limits take into account the node's
		 * lowmem reserves and high watermark so that kswapd
		 * should be able to balance it without having to
		 * write pages from its LRU list.
		 *
		 * XXX: For now, allow allocations to potentially
		 * exceed the per-node dirty limit in the slowpath
		 * (spread_dirty_pages unset) before going into reclaim,
		 * which is important when on a NUMA setup the allowed
		 * nodes are together not big enough to reach the
		 * global limit.  The proper fix for these situations
		 * will require awareness of nodes in the
		 * dirty-throttling and the flusher threads.
		 */
		if (ac->spread_dirty_pages) {
			if (last_pgdat_dirty_limit == zone->zone_pgdat)
				continue;

			if (!node_dirty_ok(zone->zone_pgdat)) {
				last_pgdat_dirty_limit = zone->zone_pgdat;
				continue;
			}
		}

		if (no_fallback && nr_online_nodes > 1 &&
		    zone != ac->preferred_zoneref->zone) {
			int local_nid;

			/*
			 * If moving to a remote node, retry but allow
			 * fragmenting fallbacks. Locality is more important
			 * than fragmentation avoidance.
			 */
			local_nid = zone_to_nid(ac->preferred_zoneref->zone);
			if (zone_to_nid(zone) != local_nid) {
				alloc_flags &= ~ALLOC_NOFRAGMENT;
				goto retry;
			}
		}

		mark = wmark_pages(zone, alloc_flags & ALLOC_WMARK_MASK);
		if (!zone_watermark_fast(zone, order, mark,
				       ac->highest_zoneidx, alloc_flags,
				       gfp_mask)) {
			int ret;

#ifdef CONFIG_DEFERRED_STRUCT_PAGE_INIT
			/*
			 * Watermark failed for this zone, but see if we can
			 * grow this zone if it contains deferred pages.
			 */
			if (static_branch_unlikely(&deferred_pages)) {
				if (_deferred_grow_zone(zone, order))
					goto try_this_zone;
			}
#endif
			/* Checked here to keep the fast path fast */
			BUILD_BUG_ON(ALLOC_NO_WATERMARKS < NR_WMARK);
			if (alloc_flags & ALLOC_NO_WATERMARKS)
				goto try_this_zone;

			if (!node_reclaim_enabled() ||
			    !zone_allows_reclaim(ac->preferred_zoneref->zone, zone))
				continue;

			ret = node_reclaim(zone->zone_pgdat, gfp_mask, order);
			switch (ret) {
			case NODE_RECLAIM_NOSCAN:
				/* did not scan */
				continue;
			case NODE_RECLAIM_FULL:
				/* scanned but unreclaimable */
				continue;
			default:
				/* did we reclaim enough */
				if (zone_watermark_ok(zone, order, mark,
					ac->highest_zoneidx, alloc_flags))
					goto try_this_zone;

				continue;
			}
		}

try_this_zone:
		page = rmqueue(ac->preferred_zoneref->zone, zone, order,
				gfp_mask, alloc_flags, ac->migratetype);
		if (page) {
			prep_new_page(page, order, gfp_mask, alloc_flags);

			/*
			 * If this is a high-order atomic allocation then check
			 * if the pageblock should be reserved for the future
			 */
			if (unlikely(order && (alloc_flags & ALLOC_HARDER)))
				reserve_highatomic_pageblock(page, zone, order);

			return page;
		} else {
#ifdef CONFIG_DEFERRED_STRUCT_PAGE_INIT
			/* Try again if zone has deferred pages */
			if (static_branch_unlikely(&deferred_pages)) {
				if (_deferred_grow_zone(zone, order))
					goto try_this_zone;
			}
#endif
		}
	}

	/*
	 * It's possible on a UMA machine to get through all zones that are
	 * fragmented. If avoiding fragmentation, reset and try again.
	 */
	if (no_fallback) {
		alloc_flags &= ~ALLOC_NOFRAGMENT;
		goto retry;
	}

	return NULL;
}

static void warn_alloc_show_mem(gfp_t gfp_mask, nodemask_t *nodemask)
{
	unsigned int filter = SHOW_MEM_FILTER_NODES;

	/*
	 * This documents exceptions given to allocations in certain
	 * contexts that are allowed to allocate outside current's set
	 * of allowed nodes.
	 */
	if (!(gfp_mask & __GFP_NOMEMALLOC))
		if (tsk_is_oom_victim(current) ||
		    (current->flags & (PF_MEMALLOC | PF_EXITING)))
			filter &= ~SHOW_MEM_FILTER_NODES;
	if (!in_task() || !(gfp_mask & __GFP_DIRECT_RECLAIM))
		filter &= ~SHOW_MEM_FILTER_NODES;

	show_mem(filter, nodemask);
}

void warn_alloc(gfp_t gfp_mask, nodemask_t *nodemask, const char *fmt, ...)
{
	struct va_format vaf;
	va_list args;
	static DEFINE_RATELIMIT_STATE(nopage_rs, 10*HZ, 1);

	if ((gfp_mask & __GFP_NOWARN) || !__ratelimit(&nopage_rs))
		return;

	va_start(args, fmt);
	vaf.fmt = fmt;
	vaf.va = &args;
	pr_warn("%s: %pV, mode:%#x(%pGg), nodemask=%*pbl",
			current->comm, &vaf, gfp_mask, &gfp_mask,
			nodemask_pr_args(nodemask));
	va_end(args);

	cpuset_print_current_mems_allowed();
	pr_cont("\n");
	dump_stack();
	warn_alloc_show_mem(gfp_mask, nodemask);
}

static inline struct page *
__alloc_pages_cpuset_fallback(gfp_t gfp_mask, unsigned int order,
			      unsigned int alloc_flags,
			      const struct alloc_context *ac)
{
	struct page *page;

	page = get_page_from_freelist(gfp_mask, order,
			alloc_flags|ALLOC_CPUSET, ac);
	/*
	 * fallback to ignore cpuset restriction if our nodes
	 * are depleted
	 */
	if (!page)
		page = get_page_from_freelist(gfp_mask, order,
				alloc_flags, ac);

	return page;
}

static inline struct page *
__alloc_pages_may_oom(gfp_t gfp_mask, unsigned int order,
	const struct alloc_context *ac, unsigned long *did_some_progress)
{
	struct oom_control oc = {
		.zonelist = ac->zonelist,
		.nodemask = ac->nodemask,
		.memcg = NULL,
		.gfp_mask = gfp_mask,
		.order = order,
	};
	struct page *page;

	*did_some_progress = 0;

	/*
	 * Acquire the oom lock.  If that fails, somebody else is
	 * making progress for us.
	 */
	if (!mutex_trylock(&oom_lock)) {
		*did_some_progress = 1;
		schedule_timeout_uninterruptible(1);
		return NULL;
	}

	/*
	 * Go through the zonelist yet one more time, keep very high watermark
	 * here, this is only to catch a parallel oom killing, we must fail if
	 * we're still under heavy pressure. But make sure that this reclaim
	 * attempt shall not depend on __GFP_DIRECT_RECLAIM && !__GFP_NORETRY
	 * allocation which will never fail due to oom_lock already held.
	 */
	page = get_page_from_freelist((gfp_mask | __GFP_HARDWALL) &
				      ~__GFP_DIRECT_RECLAIM, order,
				      ALLOC_WMARK_HIGH|ALLOC_CPUSET, ac);
	if (page)
		goto out;

	/* Coredumps can quickly deplete all memory reserves */
	if (current->flags & PF_DUMPCORE)
		goto out;
	/* The OOM killer will not help higher order allocs */
	if (order > PAGE_ALLOC_COSTLY_ORDER)
		goto out;
	/*
	 * We have already exhausted all our reclaim opportunities without any
	 * success so it is time to admit defeat. We will skip the OOM killer
	 * because it is very likely that the caller has a more reasonable
	 * fallback than shooting a random task.
	 *
	 * The OOM killer may not free memory on a specific node.
	 */
	if (gfp_mask & (__GFP_RETRY_MAYFAIL | __GFP_THISNODE))
		goto out;
	/* The OOM killer does not needlessly kill tasks for lowmem */
	if (ac->highest_zoneidx < ZONE_NORMAL)
		goto out;
	if (pm_suspended_storage())
		goto out;
	/*
	 * XXX: GFP_NOFS allocations should rather fail than rely on
	 * other request to make a forward progress.
	 * We are in an unfortunate situation where out_of_memory cannot
	 * do much for this context but let's try it to at least get
	 * access to memory reserved if the current task is killed (see
	 * out_of_memory). Once filesystems are ready to handle allocation
	 * failures more gracefully we should just bail out here.
	 */

	/* Exhausted what can be done so it's blame time */
	if (out_of_memory(&oc) || WARN_ON_ONCE(gfp_mask & __GFP_NOFAIL)) {
		*did_some_progress = 1;

		/*
		 * Help non-failing allocations by giving them access to memory
		 * reserves
		 */
		if (gfp_mask & __GFP_NOFAIL)
			page = __alloc_pages_cpuset_fallback(gfp_mask, order,
					ALLOC_NO_WATERMARKS, ac);
	}
out:
	mutex_unlock(&oom_lock);
	return page;
}

/*
 * Maximum number of compaction retries with a progress before OOM
 * killer is consider as the only way to move forward.
 */
#define MAX_COMPACT_RETRIES 16

#ifdef CONFIG_COMPACTION
/* Try memory compaction for high-order allocations before reclaim */
static struct page *
__alloc_pages_direct_compact(gfp_t gfp_mask, unsigned int order,
		unsigned int alloc_flags, const struct alloc_context *ac,
		enum compact_priority prio, enum compact_result *compact_result)
{
	struct page *page = NULL;
	unsigned long pflags;
	unsigned int noreclaim_flag;

	if (!order)
		return NULL;

	psi_memstall_enter(&pflags);
	noreclaim_flag = memalloc_noreclaim_save();

	*compact_result = try_to_compact_pages(gfp_mask, order, alloc_flags, ac,
								prio, &page);

	memalloc_noreclaim_restore(noreclaim_flag);
	psi_memstall_leave(&pflags);

	if (*compact_result == COMPACT_SKIPPED)
		return NULL;
	/*
	 * At least in one zone compaction wasn't deferred or skipped, so let's
	 * count a compaction stall
	 */
	count_vm_event(COMPACTSTALL);

	/* Prep a captured page if available */
	if (page)
		prep_new_page(page, order, gfp_mask, alloc_flags);

	/* Try get a page from the freelist if available */
	if (!page)
		page = get_page_from_freelist(gfp_mask, order, alloc_flags, ac);

	if (page) {
		struct zone *zone = page_zone(page);

		zone->compact_blockskip_flush = false;
		compaction_defer_reset(zone, order, true);
		count_vm_event(COMPACTSUCCESS);
		return page;
	}

	/*
	 * It's bad if compaction run occurs and fails. The most likely reason
	 * is that pages exist, but not enough to satisfy watermarks.
	 */
	count_vm_event(COMPACTFAIL);

	cond_resched();

	return NULL;
}

static inline bool
should_compact_retry(struct alloc_context *ac, int order, int alloc_flags,
		     enum compact_result compact_result,
		     enum compact_priority *compact_priority,
		     int *compaction_retries)
{
	int max_retries = MAX_COMPACT_RETRIES;
	int min_priority;
	bool ret = false;
	int retries = *compaction_retries;
	enum compact_priority priority = *compact_priority;

	if (!order)
		return false;

	if (fatal_signal_pending(current))
		return false;

	if (compaction_made_progress(compact_result))
		(*compaction_retries)++;

	/*
	 * compaction considers all the zone as desperately out of memory
	 * so it doesn't really make much sense to retry except when the
	 * failure could be caused by insufficient priority
	 */
	if (compaction_failed(compact_result))
		goto check_priority;

	/*
	 * compaction was skipped because there are not enough order-0 pages
	 * to work with, so we retry only if it looks like reclaim can help.
	 */
	if (compaction_needs_reclaim(compact_result)) {
		ret = compaction_zonelist_suitable(ac, order, alloc_flags);
		goto out;
	}

	/*
	 * make sure the compaction wasn't deferred or didn't bail out early
	 * due to locks contention before we declare that we should give up.
	 * But the next retry should use a higher priority if allowed, so
	 * we don't just keep bailing out endlessly.
	 */
	if (compaction_withdrawn(compact_result)) {
		goto check_priority;
	}

	/*
	 * !costly requests are much more important than __GFP_RETRY_MAYFAIL
	 * costly ones because they are de facto nofail and invoke OOM
	 * killer to move on while costly can fail and users are ready
	 * to cope with that. 1/4 retries is rather arbitrary but we
	 * would need much more detailed feedback from compaction to
	 * make a better decision.
	 */
	if (order > PAGE_ALLOC_COSTLY_ORDER)
		max_retries /= 4;
	if (*compaction_retries <= max_retries) {
		ret = true;
		goto out;
	}

	/*
	 * Make sure there are attempts at the highest priority if we exhausted
	 * all retries or failed at the lower priorities.
	 */
check_priority:
	min_priority = (order > PAGE_ALLOC_COSTLY_ORDER) ?
			MIN_COMPACT_COSTLY_PRIORITY : MIN_COMPACT_PRIORITY;

	if (*compact_priority > min_priority) {
		(*compact_priority)--;
		*compaction_retries = 0;
		ret = true;
	}
out:
	trace_compact_retry(order, priority, compact_result, retries, max_retries, ret);
	return ret;
}
#else
static inline struct page *
__alloc_pages_direct_compact(gfp_t gfp_mask, unsigned int order,
		unsigned int alloc_flags, const struct alloc_context *ac,
		enum compact_priority prio, enum compact_result *compact_result)
{
	*compact_result = COMPACT_SKIPPED;
	return NULL;
}

static inline bool
should_compact_retry(struct alloc_context *ac, unsigned int order, int alloc_flags,
		     enum compact_result compact_result,
		     enum compact_priority *compact_priority,
		     int *compaction_retries)
{
	struct zone *zone;
	struct zoneref *z;

	if (!order || order > PAGE_ALLOC_COSTLY_ORDER)
		return false;

	/*
	 * There are setups with compaction disabled which would prefer to loop
	 * inside the allocator rather than hit the oom killer prematurely.
	 * Let's give them a good hope and keep retrying while the order-0
	 * watermarks are OK.
	 */
	for_each_zone_zonelist_nodemask(zone, z, ac->zonelist,
				ac->highest_zoneidx, ac->nodemask) {
		if (zone_watermark_ok(zone, 0, min_wmark_pages(zone),
					ac->highest_zoneidx, alloc_flags))
			return true;
	}
	return false;
}
#endif /* CONFIG_COMPACTION */

#ifdef CONFIG_LOCKDEP
static struct lockdep_map __fs_reclaim_map =
	STATIC_LOCKDEP_MAP_INIT("fs_reclaim", &__fs_reclaim_map);

static bool __need_reclaim(gfp_t gfp_mask)
{
	/* no reclaim without waiting on it */
	if (!(gfp_mask & __GFP_DIRECT_RECLAIM))
		return false;

	/* this guy won't enter reclaim */
	if (current->flags & PF_MEMALLOC)
		return false;

	if (gfp_mask & __GFP_NOLOCKDEP)
		return false;

	return true;
}

void __fs_reclaim_acquire(unsigned long ip)
{
	lock_acquire_exclusive(&__fs_reclaim_map, 0, 0, NULL, ip);
}

void __fs_reclaim_release(unsigned long ip)
{
	lock_release(&__fs_reclaim_map, ip);
}

void fs_reclaim_acquire(gfp_t gfp_mask)
{
	gfp_mask = current_gfp_context(gfp_mask);

	if (__need_reclaim(gfp_mask)) {
		if (gfp_mask & __GFP_FS)
			__fs_reclaim_acquire(_RET_IP_);

#ifdef CONFIG_MMU_NOTIFIER
		lock_map_acquire(&__mmu_notifier_invalidate_range_start_map);
		lock_map_release(&__mmu_notifier_invalidate_range_start_map);
#endif

	}
}
EXPORT_SYMBOL_GPL(fs_reclaim_acquire);

void fs_reclaim_release(gfp_t gfp_mask)
{
	gfp_mask = current_gfp_context(gfp_mask);

	if (__need_reclaim(gfp_mask)) {
		if (gfp_mask & __GFP_FS)
			__fs_reclaim_release(_RET_IP_);
	}
}
EXPORT_SYMBOL_GPL(fs_reclaim_release);
#endif

/* Perform direct synchronous page reclaim */
static unsigned long
__perform_reclaim(gfp_t gfp_mask, unsigned int order,
					const struct alloc_context *ac)
{
	unsigned int noreclaim_flag;
	unsigned long pflags, progress;

	cond_resched();

	/* We now go into synchronous reclaim */
	cpuset_memory_pressure_bump();
	psi_memstall_enter(&pflags);
	fs_reclaim_acquire(gfp_mask);
	noreclaim_flag = memalloc_noreclaim_save();

	progress = try_to_free_pages(ac->zonelist, order, gfp_mask,
								ac->nodemask);

	memalloc_noreclaim_restore(noreclaim_flag);
	fs_reclaim_release(gfp_mask);
	psi_memstall_leave(&pflags);

	cond_resched();

	return progress;
}

/* The really slow allocator path where we enter direct reclaim */
static inline struct page *
__alloc_pages_direct_reclaim(gfp_t gfp_mask, unsigned int order,
		unsigned int alloc_flags, const struct alloc_context *ac,
		unsigned long *did_some_progress)
{
	struct page *page = NULL;
	bool drained = false;

	*did_some_progress = __perform_reclaim(gfp_mask, order, ac);
	if (unlikely(!(*did_some_progress)))
		return NULL;

retry:
	page = get_page_from_freelist(gfp_mask, order, alloc_flags, ac);

	/*
	 * If an allocation failed after direct reclaim, it could be because
	 * pages are pinned on the per-cpu lists or in high alloc reserves.
	 * Shrink them and try again
	 */
	if (!page && !drained) {
		unreserve_highatomic_pageblock(ac, false);
		drain_all_pages(NULL);
		drained = true;
		goto retry;
	}

	return page;
}

static void wake_all_kswapds(unsigned int order, gfp_t gfp_mask,
			     const struct alloc_context *ac)
{
	struct zoneref *z;
	struct zone *zone;
	pg_data_t *last_pgdat = NULL;
	enum zone_type highest_zoneidx = ac->highest_zoneidx;

	for_each_zone_zonelist_nodemask(zone, z, ac->zonelist, highest_zoneidx,
					ac->nodemask) {
		if (last_pgdat != zone->zone_pgdat)
			wakeup_kswapd(zone, gfp_mask, order, highest_zoneidx);
		last_pgdat = zone->zone_pgdat;
	}
}

static inline unsigned int
gfp_to_alloc_flags(gfp_t gfp_mask)
{
	unsigned int alloc_flags = ALLOC_WMARK_MIN | ALLOC_CPUSET;

	/*
	 * __GFP_HIGH is assumed to be the same as ALLOC_HIGH
	 * and __GFP_KSWAPD_RECLAIM is assumed to be the same as ALLOC_KSWAPD
	 * to save two branches.
	 */
	BUILD_BUG_ON(__GFP_HIGH != (__force gfp_t) ALLOC_HIGH);
	BUILD_BUG_ON(__GFP_KSWAPD_RECLAIM != (__force gfp_t) ALLOC_KSWAPD);

	/*
	 * The caller may dip into page reserves a bit more if the caller
	 * cannot run direct reclaim, or if the caller has realtime scheduling
	 * policy or is asking for __GFP_HIGH memory.  GFP_ATOMIC requests will
	 * set both ALLOC_HARDER (__GFP_ATOMIC) and ALLOC_HIGH (__GFP_HIGH).
	 */
	alloc_flags |= (__force int)
		(gfp_mask & (__GFP_HIGH | __GFP_KSWAPD_RECLAIM));

	if (gfp_mask & __GFP_ATOMIC) {
		/*
		 * Not worth trying to allocate harder for __GFP_NOMEMALLOC even
		 * if it can't schedule.
		 */
		if (!(gfp_mask & __GFP_NOMEMALLOC))
			alloc_flags |= ALLOC_HARDER;
		/*
		 * Ignore cpuset mems for GFP_ATOMIC rather than fail, see the
		 * comment for __cpuset_node_allowed().
		 */
		alloc_flags &= ~ALLOC_CPUSET;
	} else if (unlikely(rt_task(current)) && in_task())
		alloc_flags |= ALLOC_HARDER;

	alloc_flags = gfp_to_alloc_flags_cma(gfp_mask, alloc_flags);

	return alloc_flags;
}

static bool oom_reserves_allowed(struct task_struct *tsk)
{
	if (!tsk_is_oom_victim(tsk))
		return false;

	/*
	 * !MMU doesn't have oom reaper so give access to memory reserves
	 * only to the thread with TIF_MEMDIE set
	 */
	if (!IS_ENABLED(CONFIG_MMU) && !test_thread_flag(TIF_MEMDIE))
		return false;

	return true;
}

/*
 * Distinguish requests which really need access to full memory
 * reserves from oom victims which can live with a portion of it
 */
static inline int __gfp_pfmemalloc_flags(gfp_t gfp_mask)
{
	if (unlikely(gfp_mask & __GFP_NOMEMALLOC))
		return 0;
	if (gfp_mask & __GFP_MEMALLOC)
		return ALLOC_NO_WATERMARKS;
	if (in_serving_softirq() && (current->flags & PF_MEMALLOC))
		return ALLOC_NO_WATERMARKS;
	if (!in_interrupt()) {
		if (current->flags & PF_MEMALLOC)
			return ALLOC_NO_WATERMARKS;
		else if (oom_reserves_allowed(current))
			return ALLOC_OOM;
	}

	return 0;
}

bool gfp_pfmemalloc_allowed(gfp_t gfp_mask)
{
	return !!__gfp_pfmemalloc_flags(gfp_mask);
}

/*
 * Checks whether it makes sense to retry the reclaim to make a forward progress
 * for the given allocation request.
 *
 * We give up when we either have tried MAX_RECLAIM_RETRIES in a row
 * without success, or when we couldn't even meet the watermark if we
 * reclaimed all remaining pages on the LRU lists.
 *
 * Returns true if a retry is viable or false to enter the oom path.
 */
static inline bool
should_reclaim_retry(gfp_t gfp_mask, unsigned order,
		     struct alloc_context *ac, int alloc_flags,
		     bool did_some_progress, int *no_progress_loops)
{
	struct zone *zone;
	struct zoneref *z;
	bool ret = false;

	/*
	 * Costly allocations might have made a progress but this doesn't mean
	 * their order will become available due to high fragmentation so
	 * always increment the no progress counter for them
	 */
	if (did_some_progress && order <= PAGE_ALLOC_COSTLY_ORDER)
		*no_progress_loops = 0;
	else
		(*no_progress_loops)++;

	/*
	 * Make sure we converge to OOM if we cannot make any progress
	 * several times in the row.
	 */
	if (*no_progress_loops > MAX_RECLAIM_RETRIES) {
		/* Before OOM, exhaust highatomic_reserve */
		return unreserve_highatomic_pageblock(ac, true);
	}

	/*
	 * Keep reclaiming pages while there is a chance this will lead
	 * somewhere.  If none of the target zones can satisfy our allocation
	 * request even if all reclaimable pages are considered then we are
	 * screwed and have to go OOM.
	 */
	for_each_zone_zonelist_nodemask(zone, z, ac->zonelist,
				ac->highest_zoneidx, ac->nodemask) {
		unsigned long available;
		unsigned long reclaimable;
		unsigned long min_wmark = min_wmark_pages(zone);
		bool wmark;

		available = reclaimable = zone_reclaimable_pages(zone);
		available += zone_page_state_snapshot(zone, NR_FREE_PAGES);

		/*
		 * Would the allocation succeed if we reclaimed all
		 * reclaimable pages?
		 */
		wmark = __zone_watermark_ok(zone, order, min_wmark,
				ac->highest_zoneidx, alloc_flags, available);
		trace_reclaim_retry_zone(z, order, reclaimable,
				available, min_wmark, *no_progress_loops, wmark);
		if (wmark) {
			/*
			 * If we didn't make any progress and have a lot of
			 * dirty + writeback pages then we should wait for
			 * an IO to complete to slow down the reclaim and
			 * prevent from pre mature OOM
			 */
			if (!did_some_progress) {
				unsigned long write_pending;

				write_pending = zone_page_state_snapshot(zone,
							NR_ZONE_WRITE_PENDING);

				if (2 * write_pending > reclaimable) {
					congestion_wait(BLK_RW_ASYNC, HZ/10);
					return true;
				}
			}

			ret = true;
			goto out;
		}
	}

out:
	/*
	 * Memory allocation/reclaim might be called from a WQ context and the
	 * current implementation of the WQ concurrency control doesn't
	 * recognize that a particular WQ is congested if the worker thread is
	 * looping without ever sleeping. Therefore we have to do a short sleep
	 * here rather than calling cond_resched().
	 */
	if (current->flags & PF_WQ_WORKER)
		schedule_timeout_uninterruptible(1);
	else
		cond_resched();
	return ret;
}

static inline bool
check_retry_cpuset(int cpuset_mems_cookie, struct alloc_context *ac)
{
	/*
	 * It's possible that cpuset's mems_allowed and the nodemask from
	 * mempolicy don't intersect. This should be normally dealt with by
	 * policy_nodemask(), but it's possible to race with cpuset update in
	 * such a way the check therein was true, and then it became false
	 * before we got our cpuset_mems_cookie here.
	 * This assumes that for all allocations, ac->nodemask can come only
	 * from MPOL_BIND mempolicy (whose documented semantics is to be ignored
	 * when it does not intersect with the cpuset restrictions) or the
	 * caller can deal with a violated nodemask.
	 */
	if (cpusets_enabled() && ac->nodemask &&
			!cpuset_nodemask_valid_mems_allowed(ac->nodemask)) {
		ac->nodemask = NULL;
		return true;
	}

	/*
	 * When updating a task's mems_allowed or mempolicy nodemask, it is
	 * possible to race with parallel threads in such a way that our
	 * allocation can fail while the mask is being updated. If we are about
	 * to fail, check if the cpuset changed during allocation and if so,
	 * retry.
	 */
	if (read_mems_allowed_retry(cpuset_mems_cookie))
		return true;

	return false;
}

static inline struct page *
__alloc_pages_slowpath(gfp_t gfp_mask, unsigned int order,
						struct alloc_context *ac)
{
	bool can_direct_reclaim = gfp_mask & __GFP_DIRECT_RECLAIM;
	const bool costly_order = order > PAGE_ALLOC_COSTLY_ORDER;
	struct page *page = NULL;
	unsigned int alloc_flags;
	unsigned long did_some_progress;
	enum compact_priority compact_priority;
	enum compact_result compact_result;
	int compaction_retries;
	int no_progress_loops;
	unsigned int cpuset_mems_cookie;
	int reserve_flags;

	/*
	 * We also sanity check to catch abuse of atomic reserves being used by
	 * callers that are not in atomic context.
	 */
	if (WARN_ON_ONCE((gfp_mask & (__GFP_ATOMIC|__GFP_DIRECT_RECLAIM)) ==
				(__GFP_ATOMIC|__GFP_DIRECT_RECLAIM)))
		gfp_mask &= ~__GFP_ATOMIC;

retry_cpuset:
	compaction_retries = 0;
	no_progress_loops = 0;
	compact_priority = DEF_COMPACT_PRIORITY;
	cpuset_mems_cookie = read_mems_allowed_begin();

	/*
	 * The fast path uses conservative alloc_flags to succeed only until
	 * kswapd needs to be woken up, and to avoid the cost of setting up
	 * alloc_flags precisely. So we do that now.
	 */
	alloc_flags = gfp_to_alloc_flags(gfp_mask);

	/*
	 * We need to recalculate the starting point for the zonelist iterator
	 * because we might have used different nodemask in the fast path, or
	 * there was a cpuset modification and we are retrying - otherwise we
	 * could end up iterating over non-eligible zones endlessly.
	 */
	ac->preferred_zoneref = first_zones_zonelist(ac->zonelist,
					ac->highest_zoneidx, ac->nodemask);
	if (!ac->preferred_zoneref->zone)
		goto nopage;

	if (alloc_flags & ALLOC_KSWAPD)
		wake_all_kswapds(order, gfp_mask, ac);

	/*
	 * The adjusted alloc_flags might result in immediate success, so try
	 * that first
	 */
	page = get_page_from_freelist(gfp_mask, order, alloc_flags, ac);
	if (page)
		goto got_pg;

	/*
	 * For costly allocations, try direct compaction first, as it's likely
	 * that we have enough base pages and don't need to reclaim. For non-
	 * movable high-order allocations, do that as well, as compaction will
	 * try prevent permanent fragmentation by migrating from blocks of the
	 * same migratetype.
	 * Don't try this for allocations that are allowed to ignore
	 * watermarks, as the ALLOC_NO_WATERMARKS attempt didn't yet happen.
	 */
	if (can_direct_reclaim &&
			(costly_order ||
			   (order > 0 && ac->migratetype != MIGRATE_MOVABLE))
			&& !gfp_pfmemalloc_allowed(gfp_mask)) {
		page = __alloc_pages_direct_compact(gfp_mask, order,
						alloc_flags, ac,
						INIT_COMPACT_PRIORITY,
						&compact_result);
		if (page)
			goto got_pg;

		/*
		 * Checks for costly allocations with __GFP_NORETRY, which
		 * includes some THP page fault allocations
		 */
		if (costly_order && (gfp_mask & __GFP_NORETRY)) {
			/*
			 * If allocating entire pageblock(s) and compaction
			 * failed because all zones are below low watermarks
			 * or is prohibited because it recently failed at this
			 * order, fail immediately unless the allocator has
			 * requested compaction and reclaim retry.
			 *
			 * Reclaim is
			 *  - potentially very expensive because zones are far
			 *    below their low watermarks or this is part of very
			 *    bursty high order allocations,
			 *  - not guaranteed to help because isolate_freepages()
			 *    may not iterate over freed pages as part of its
			 *    linear scan, and
			 *  - unlikely to make entire pageblocks free on its
			 *    own.
			 */
			if (compact_result == COMPACT_SKIPPED ||
			    compact_result == COMPACT_DEFERRED)
				goto nopage;

			/*
			 * Looks like reclaim/compaction is worth trying, but
			 * sync compaction could be very expensive, so keep
			 * using async compaction.
			 */
			compact_priority = INIT_COMPACT_PRIORITY;
		}
	}

retry:
	/* Ensure kswapd doesn't accidentally go to sleep as long as we loop */
	if (alloc_flags & ALLOC_KSWAPD)
		wake_all_kswapds(order, gfp_mask, ac);

	reserve_flags = __gfp_pfmemalloc_flags(gfp_mask);
	if (reserve_flags)
		alloc_flags = gfp_to_alloc_flags_cma(gfp_mask, reserve_flags);

	/*
	 * Reset the nodemask and zonelist iterators if memory policies can be
	 * ignored. These allocations are high priority and system rather than
	 * user oriented.
	 */
	if (!(alloc_flags & ALLOC_CPUSET) || reserve_flags) {
		ac->nodemask = NULL;
		ac->preferred_zoneref = first_zones_zonelist(ac->zonelist,
					ac->highest_zoneidx, ac->nodemask);
	}

	/* Attempt with potentially adjusted zonelist and alloc_flags */
	page = get_page_from_freelist(gfp_mask, order, alloc_flags, ac);
	if (page)
		goto got_pg;

	/* Caller is not willing to reclaim, we can't balance anything */
	if (!can_direct_reclaim)
		goto nopage;

	/* Avoid recursion of direct reclaim */
	if (current->flags & PF_MEMALLOC)
		goto nopage;

	/* Try direct reclaim and then allocating */
	page = __alloc_pages_direct_reclaim(gfp_mask, order, alloc_flags, ac,
							&did_some_progress);
	if (page)
		goto got_pg;

	/* Try direct compaction and then allocating */
	page = __alloc_pages_direct_compact(gfp_mask, order, alloc_flags, ac,
					compact_priority, &compact_result);
	if (page)
		goto got_pg;

	/* Do not loop if specifically requested */
	if (gfp_mask & __GFP_NORETRY)
		goto nopage;

	/*
	 * Do not retry costly high order allocations unless they are
	 * __GFP_RETRY_MAYFAIL
	 */
	if (costly_order && !(gfp_mask & __GFP_RETRY_MAYFAIL))
		goto nopage;

	if (should_reclaim_retry(gfp_mask, order, ac, alloc_flags,
				 did_some_progress > 0, &no_progress_loops))
		goto retry;

	/*
	 * It doesn't make any sense to retry for the compaction if the order-0
	 * reclaim is not able to make any progress because the current
	 * implementation of the compaction depends on the sufficient amount
	 * of free memory (see __compaction_suitable)
	 */
	if (did_some_progress > 0 &&
			should_compact_retry(ac, order, alloc_flags,
				compact_result, &compact_priority,
				&compaction_retries))
		goto retry;


	/* Deal with possible cpuset update races before we start OOM killing */
	if (check_retry_cpuset(cpuset_mems_cookie, ac))
		goto retry_cpuset;

	/* Reclaim has failed us, start killing things */
	page = __alloc_pages_may_oom(gfp_mask, order, ac, &did_some_progress);
	if (page)
		goto got_pg;

	/* Avoid allocations with no watermarks from looping endlessly */
	if (tsk_is_oom_victim(current) &&
	    (alloc_flags & ALLOC_OOM ||
	     (gfp_mask & __GFP_NOMEMALLOC)))
		goto nopage;

	/* Retry as long as the OOM killer is making progress */
	if (did_some_progress) {
		no_progress_loops = 0;
		goto retry;
	}

nopage:
	/* Deal with possible cpuset update races before we fail */
	if (check_retry_cpuset(cpuset_mems_cookie, ac))
		goto retry_cpuset;

	/*
	 * Make sure that __GFP_NOFAIL request doesn't leak out and make sure
	 * we always retry
	 */
	if (gfp_mask & __GFP_NOFAIL) {
		/*
		 * All existing users of the __GFP_NOFAIL are blockable, so warn
		 * of any new users that actually require GFP_NOWAIT
		 */
		if (WARN_ON_ONCE(!can_direct_reclaim))
			goto fail;

		/*
		 * PF_MEMALLOC request from this context is rather bizarre
		 * because we cannot reclaim anything and only can loop waiting
		 * for somebody to do a work for us
		 */
		WARN_ON_ONCE(current->flags & PF_MEMALLOC);

		/*
		 * non failing costly orders are a hard requirement which we
		 * are not prepared for much so let's warn about these users
		 * so that we can identify them and convert them to something
		 * else.
		 */
		WARN_ON_ONCE(order > PAGE_ALLOC_COSTLY_ORDER);

		/*
		 * Help non-failing allocations by giving them access to memory
		 * reserves but do not use ALLOC_NO_WATERMARKS because this
		 * could deplete whole memory reserves which would just make
		 * the situation worse
		 */
		page = __alloc_pages_cpuset_fallback(gfp_mask, order, ALLOC_HARDER, ac);
		if (page)
			goto got_pg;

		cond_resched();
		goto retry;
	}
fail:
	warn_alloc(gfp_mask, ac->nodemask,
			"page allocation failure: order:%u", order);
got_pg:
	return page;
}

static inline bool prepare_alloc_pages(gfp_t gfp_mask, unsigned int order,
		int preferred_nid, nodemask_t *nodemask,
		struct alloc_context *ac, gfp_t *alloc_gfp,
		unsigned int *alloc_flags)
{
	ac->highest_zoneidx = gfp_zone(gfp_mask);
	ac->zonelist = node_zonelist(preferred_nid, gfp_mask);
	ac->nodemask = nodemask;
	ac->migratetype = gfp_migratetype(gfp_mask);

	if (cpusets_enabled()) {
		*alloc_gfp |= __GFP_HARDWALL;
		/*
		 * When we are in the interrupt context, it is irrelevant
		 * to the current task context. It means that any node ok.
		 */
		if (in_task() && !ac->nodemask)
			ac->nodemask = &cpuset_current_mems_allowed;
		else
			*alloc_flags |= ALLOC_CPUSET;
	}

	fs_reclaim_acquire(gfp_mask);
	fs_reclaim_release(gfp_mask);

	might_sleep_if(gfp_mask & __GFP_DIRECT_RECLAIM);

	if (should_fail_alloc_page(gfp_mask, order))
		return false;

	*alloc_flags = gfp_to_alloc_flags_cma(gfp_mask, *alloc_flags);

	/* Dirty zone balancing only done in the fast path */
	ac->spread_dirty_pages = (gfp_mask & __GFP_WRITE);

	/*
	 * The preferred zone is used for statistics but crucially it is
	 * also used as the starting point for the zonelist iterator. It
	 * may get reset for allocations that ignore memory policies.
	 */
	ac->preferred_zoneref = first_zones_zonelist(ac->zonelist,
					ac->highest_zoneidx, ac->nodemask);

	return true;
}

/*
 * __alloc_pages_bulk - Allocate a number of order-0 pages to a list or array
 * @gfp: GFP flags for the allocation
 * @preferred_nid: The preferred NUMA node ID to allocate from
 * @nodemask: Set of nodes to allocate from, may be NULL
 * @nr_pages: The number of pages desired on the list or array
 * @page_list: Optional list to store the allocated pages
 * @page_array: Optional array to store the pages
 *
 * This is a batched version of the page allocator that attempts to
 * allocate nr_pages quickly. Pages are added to page_list if page_list
 * is not NULL, otherwise it is assumed that the page_array is valid.
 *
 * For lists, nr_pages is the number of pages that should be allocated.
 *
 * For arrays, only NULL elements are populated with pages and nr_pages
 * is the maximum number of pages that will be stored in the array.
 *
 * Returns the number of pages on the list or array.
 */
unsigned long __alloc_pages_bulk(gfp_t gfp, int preferred_nid,
			nodemask_t *nodemask, int nr_pages,
			struct list_head *page_list,
			struct page **page_array)
{
	struct page *page;
	unsigned long flags;
	struct zone *zone;
	struct zoneref *z;
	struct per_cpu_pages *pcp;
	struct list_head *pcp_list;
	struct alloc_context ac;
	gfp_t alloc_gfp;
	unsigned int alloc_flags = ALLOC_WMARK_LOW;
	int nr_populated = 0, nr_account = 0;

	/*
	 * Skip populated array elements to determine if any pages need
	 * to be allocated before disabling IRQs.
	 */
	while (page_array && nr_populated < nr_pages && page_array[nr_populated])
		nr_populated++;

	/* No pages requested? */
	if (unlikely(nr_pages <= 0))
		goto out;

	/* Already populated array? */
	if (unlikely(page_array && nr_pages - nr_populated == 0))
<<<<<<< HEAD
		return nr_populated;
=======
		goto out;

	/* Bulk allocator does not support memcg accounting. */
	if (memcg_kmem_enabled() && (gfp & __GFP_ACCOUNT))
		goto failed;
>>>>>>> bee673aa

	/* Use the single page allocator for one page. */
	if (nr_pages - nr_populated == 1)
		goto failed;

#ifdef CONFIG_PAGE_OWNER
	/*
	 * PAGE_OWNER may recurse into the allocator to allocate space to
	 * save the stack with pagesets.lock held. Releasing/reacquiring
	 * removes much of the performance benefit of bulk allocation so
	 * force the caller to allocate one page at a time as it'll have
	 * similar performance to added complexity to the bulk allocator.
	 */
	if (static_branch_unlikely(&page_owner_inited))
		goto failed;
#endif

	/* May set ALLOC_NOFRAGMENT, fragmentation will return 1 page. */
	gfp &= gfp_allowed_mask;
	alloc_gfp = gfp;
	if (!prepare_alloc_pages(gfp, 0, preferred_nid, nodemask, &ac, &alloc_gfp, &alloc_flags))
		goto out;
	gfp = alloc_gfp;

	/* Find an allowed local zone that meets the low watermark. */
	for_each_zone_zonelist_nodemask(zone, z, ac.zonelist, ac.highest_zoneidx, ac.nodemask) {
		unsigned long mark;

		if (cpusets_enabled() && (alloc_flags & ALLOC_CPUSET) &&
		    !__cpuset_zone_allowed(zone, gfp)) {
			continue;
		}

		if (nr_online_nodes > 1 && zone != ac.preferred_zoneref->zone &&
		    zone_to_nid(zone) != zone_to_nid(ac.preferred_zoneref->zone)) {
			goto failed;
		}

		mark = wmark_pages(zone, alloc_flags & ALLOC_WMARK_MASK) + nr_pages;
		if (zone_watermark_fast(zone, 0,  mark,
				zonelist_zone_idx(ac.preferred_zoneref),
				alloc_flags, gfp)) {
			break;
		}
	}

	/*
	 * If there are no allowed local zones that meets the watermarks then
	 * try to allocate a single page and reclaim if necessary.
	 */
	if (unlikely(!zone))
		goto failed;

	/* Attempt the batch allocation */
	local_lock_irqsave(&pagesets.lock, flags);
	pcp = this_cpu_ptr(zone->per_cpu_pageset);
	pcp_list = &pcp->lists[order_to_pindex(ac.migratetype, 0)];

	while (nr_populated < nr_pages) {

		/* Skip existing pages */
		if (page_array && page_array[nr_populated]) {
			nr_populated++;
			continue;
		}

		page = __rmqueue_pcplist(zone, 0, ac.migratetype, alloc_flags,
								pcp, pcp_list);
		if (unlikely(!page)) {
			/* Try and get at least one page */
			if (!nr_populated)
				goto failed_irq;
			break;
		}
		nr_account++;

		prep_new_page(page, 0, gfp, 0);
		if (page_list)
			list_add(&page->lru, page_list);
		else
			page_array[nr_populated] = page;
		nr_populated++;
	}

	local_unlock_irqrestore(&pagesets.lock, flags);

	__count_zid_vm_events(PGALLOC, zone_idx(zone), nr_account);
	zone_statistics(ac.preferred_zoneref->zone, zone, nr_account);

out:
	return nr_populated;

failed_irq:
	local_unlock_irqrestore(&pagesets.lock, flags);

failed:
	page = __alloc_pages(gfp, 0, preferred_nid, nodemask);
	if (page) {
		if (page_list)
			list_add(&page->lru, page_list);
		else
			page_array[nr_populated] = page;
		nr_populated++;
	}

	goto out;
}
EXPORT_SYMBOL_GPL(__alloc_pages_bulk);

/*
 * This is the 'heart' of the zoned buddy allocator.
 */
struct page *__alloc_pages(gfp_t gfp, unsigned int order, int preferred_nid,
							nodemask_t *nodemask)
{
	struct page *page;
	unsigned int alloc_flags = ALLOC_WMARK_LOW;
	gfp_t alloc_gfp; /* The gfp_t that was actually used for allocation */
	struct alloc_context ac = { };

	/*
	 * There are several places where we assume that the order value is sane
	 * so bail out early if the request is out of bound.
	 */
	if (unlikely(order >= MAX_ORDER)) {
		WARN_ON_ONCE(!(gfp & __GFP_NOWARN));
		return NULL;
	}

	gfp &= gfp_allowed_mask;
	/*
	 * Apply scoped allocation constraints. This is mainly about GFP_NOFS
	 * resp. GFP_NOIO which has to be inherited for all allocation requests
	 * from a particular context which has been marked by
	 * memalloc_no{fs,io}_{save,restore}. And PF_MEMALLOC_PIN which ensures
	 * movable zones are not used during allocation.
	 */
	gfp = current_gfp_context(gfp);
	alloc_gfp = gfp;
	if (!prepare_alloc_pages(gfp, order, preferred_nid, nodemask, &ac,
			&alloc_gfp, &alloc_flags))
		return NULL;

	/*
	 * Forbid the first pass from falling back to types that fragment
	 * memory until all local zones are considered.
	 */
	alloc_flags |= alloc_flags_nofragment(ac.preferred_zoneref->zone, gfp);

	/* First allocation attempt */
	page = get_page_from_freelist(alloc_gfp, order, alloc_flags, &ac);
	if (likely(page))
		goto out;

	alloc_gfp = gfp;
	ac.spread_dirty_pages = false;

	/*
	 * Restore the original nodemask if it was potentially replaced with
	 * &cpuset_current_mems_allowed to optimize the fast-path attempt.
	 */
	ac.nodemask = nodemask;

	page = __alloc_pages_slowpath(alloc_gfp, order, &ac);

out:
	if (memcg_kmem_enabled() && (gfp & __GFP_ACCOUNT) && page &&
	    unlikely(__memcg_kmem_charge_page(page, gfp, order) != 0)) {
		__free_pages(page, order);
		page = NULL;
	}

	trace_mm_page_alloc(page, order, alloc_gfp, ac.migratetype);

	return page;
}
EXPORT_SYMBOL(__alloc_pages);

/*
 * Common helper functions. Never use with __GFP_HIGHMEM because the returned
 * address cannot represent highmem pages. Use alloc_pages and then kmap if
 * you need to access high mem.
 */
unsigned long __get_free_pages(gfp_t gfp_mask, unsigned int order)
{
	struct page *page;

	page = alloc_pages(gfp_mask & ~__GFP_HIGHMEM, order);
	if (!page)
		return 0;
	return (unsigned long) page_address(page);
}
EXPORT_SYMBOL(__get_free_pages);

unsigned long get_zeroed_page(gfp_t gfp_mask)
{
	return __get_free_pages(gfp_mask | __GFP_ZERO, 0);
}
EXPORT_SYMBOL(get_zeroed_page);

/**
 * __free_pages - Free pages allocated with alloc_pages().
 * @page: The page pointer returned from alloc_pages().
 * @order: The order of the allocation.
 *
 * This function can free multi-page allocations that are not compound
 * pages.  It does not check that the @order passed in matches that of
 * the allocation, so it is easy to leak memory.  Freeing more memory
 * than was allocated will probably emit a warning.
 *
 * If the last reference to this page is speculative, it will be released
 * by put_page() which only frees the first page of a non-compound
 * allocation.  To prevent the remaining pages from being leaked, we free
 * the subsequent pages here.  If you want to use the page's reference
 * count to decide when to free the allocation, you should allocate a
 * compound page, and use put_page() instead of __free_pages().
 *
 * Context: May be called in interrupt context or while holding a normal
 * spinlock, but not in NMI context or while holding a raw spinlock.
 */
void __free_pages(struct page *page, unsigned int order)
{
	if (put_page_testzero(page))
		free_the_page(page, order);
	else if (!PageHead(page))
		while (order-- > 0)
			free_the_page(page + (1 << order), order);
}
EXPORT_SYMBOL(__free_pages);

void free_pages(unsigned long addr, unsigned int order)
{
	if (addr != 0) {
		VM_BUG_ON(!virt_addr_valid((void *)addr));
		__free_pages(virt_to_page((void *)addr), order);
	}
}

EXPORT_SYMBOL(free_pages);

/*
 * Page Fragment:
 *  An arbitrary-length arbitrary-offset area of memory which resides
 *  within a 0 or higher order page.  Multiple fragments within that page
 *  are individually refcounted, in the page's reference counter.
 *
 * The page_frag functions below provide a simple allocation framework for
 * page fragments.  This is used by the network stack and network device
 * drivers to provide a backing region of memory for use as either an
 * sk_buff->head, or to be used in the "frags" portion of skb_shared_info.
 */
static struct page *__page_frag_cache_refill(struct page_frag_cache *nc,
					     gfp_t gfp_mask)
{
	struct page *page = NULL;
	gfp_t gfp = gfp_mask;

#if (PAGE_SIZE < PAGE_FRAG_CACHE_MAX_SIZE)
	gfp_mask |= __GFP_COMP | __GFP_NOWARN | __GFP_NORETRY |
		    __GFP_NOMEMALLOC;
	page = alloc_pages_node(NUMA_NO_NODE, gfp_mask,
				PAGE_FRAG_CACHE_MAX_ORDER);
	nc->size = page ? PAGE_FRAG_CACHE_MAX_SIZE : PAGE_SIZE;
#endif
	if (unlikely(!page))
		page = alloc_pages_node(NUMA_NO_NODE, gfp, 0);

	nc->va = page ? page_address(page) : NULL;

	return page;
}

void __page_frag_cache_drain(struct page *page, unsigned int count)
{
	VM_BUG_ON_PAGE(page_ref_count(page) == 0, page);

	if (page_ref_sub_and_test(page, count))
		free_the_page(page, compound_order(page));
}
EXPORT_SYMBOL(__page_frag_cache_drain);

void *page_frag_alloc_align(struct page_frag_cache *nc,
		      unsigned int fragsz, gfp_t gfp_mask,
		      unsigned int align_mask)
{
	unsigned int size = PAGE_SIZE;
	struct page *page;
	int offset;

	if (unlikely(!nc->va)) {
refill:
		page = __page_frag_cache_refill(nc, gfp_mask);
		if (!page)
			return NULL;

#if (PAGE_SIZE < PAGE_FRAG_CACHE_MAX_SIZE)
		/* if size can vary use size else just use PAGE_SIZE */
		size = nc->size;
#endif
		/* Even if we own the page, we do not use atomic_set().
		 * This would break get_page_unless_zero() users.
		 */
		page_ref_add(page, PAGE_FRAG_CACHE_MAX_SIZE);

		/* reset page count bias and offset to start of new frag */
		nc->pfmemalloc = page_is_pfmemalloc(page);
		nc->pagecnt_bias = PAGE_FRAG_CACHE_MAX_SIZE + 1;
		nc->offset = size;
	}

	offset = nc->offset - fragsz;
	if (unlikely(offset < 0)) {
		page = virt_to_page(nc->va);

		if (!page_ref_sub_and_test(page, nc->pagecnt_bias))
			goto refill;

		if (unlikely(nc->pfmemalloc)) {
			free_the_page(page, compound_order(page));
			goto refill;
		}

#if (PAGE_SIZE < PAGE_FRAG_CACHE_MAX_SIZE)
		/* if size can vary use size else just use PAGE_SIZE */
		size = nc->size;
#endif
		/* OK, page count is 0, we can safely set it */
		set_page_count(page, PAGE_FRAG_CACHE_MAX_SIZE + 1);

		/* reset page count bias and offset to start of new frag */
		nc->pagecnt_bias = PAGE_FRAG_CACHE_MAX_SIZE + 1;
		offset = size - fragsz;
	}

	nc->pagecnt_bias--;
	offset &= align_mask;
	nc->offset = offset;

	return nc->va + offset;
}
EXPORT_SYMBOL(page_frag_alloc_align);

/*
 * Frees a page fragment allocated out of either a compound or order 0 page.
 */
void page_frag_free(void *addr)
{
	struct page *page = virt_to_head_page(addr);

	if (unlikely(put_page_testzero(page)))
		free_the_page(page, compound_order(page));
}
EXPORT_SYMBOL(page_frag_free);

static void *make_alloc_exact(unsigned long addr, unsigned int order,
		size_t size)
{
	if (addr) {
		unsigned long alloc_end = addr + (PAGE_SIZE << order);
		unsigned long used = addr + PAGE_ALIGN(size);

		split_page(virt_to_page((void *)addr), order);
		while (used < alloc_end) {
			free_page(used);
			used += PAGE_SIZE;
		}
	}
	return (void *)addr;
}

/**
 * alloc_pages_exact - allocate an exact number physically-contiguous pages.
 * @size: the number of bytes to allocate
 * @gfp_mask: GFP flags for the allocation, must not contain __GFP_COMP
 *
 * This function is similar to alloc_pages(), except that it allocates the
 * minimum number of pages to satisfy the request.  alloc_pages() can only
 * allocate memory in power-of-two pages.
 *
 * This function is also limited by MAX_ORDER.
 *
 * Memory allocated by this function must be released by free_pages_exact().
 *
 * Return: pointer to the allocated area or %NULL in case of error.
 */
void *alloc_pages_exact(size_t size, gfp_t gfp_mask)
{
	unsigned int order = get_order(size);
	unsigned long addr;

	if (WARN_ON_ONCE(gfp_mask & __GFP_COMP))
		gfp_mask &= ~__GFP_COMP;

	addr = __get_free_pages(gfp_mask, order);
	return make_alloc_exact(addr, order, size);
}
EXPORT_SYMBOL(alloc_pages_exact);

/**
 * alloc_pages_exact_nid - allocate an exact number of physically-contiguous
 *			   pages on a node.
 * @nid: the preferred node ID where memory should be allocated
 * @size: the number of bytes to allocate
 * @gfp_mask: GFP flags for the allocation, must not contain __GFP_COMP
 *
 * Like alloc_pages_exact(), but try to allocate on node nid first before falling
 * back.
 *
 * Return: pointer to the allocated area or %NULL in case of error.
 */
void * __meminit alloc_pages_exact_nid(int nid, size_t size, gfp_t gfp_mask)
{
	unsigned int order = get_order(size);
	struct page *p;

	if (WARN_ON_ONCE(gfp_mask & __GFP_COMP))
		gfp_mask &= ~__GFP_COMP;

	p = alloc_pages_node(nid, gfp_mask, order);
	if (!p)
		return NULL;
	return make_alloc_exact((unsigned long)page_address(p), order, size);
}

/**
 * free_pages_exact - release memory allocated via alloc_pages_exact()
 * @virt: the value returned by alloc_pages_exact.
 * @size: size of allocation, same value as passed to alloc_pages_exact().
 *
 * Release the memory allocated by a previous call to alloc_pages_exact.
 */
void free_pages_exact(void *virt, size_t size)
{
	unsigned long addr = (unsigned long)virt;
	unsigned long end = addr + PAGE_ALIGN(size);

	while (addr < end) {
		free_page(addr);
		addr += PAGE_SIZE;
	}
}
EXPORT_SYMBOL(free_pages_exact);

/**
 * nr_free_zone_pages - count number of pages beyond high watermark
 * @offset: The zone index of the highest zone
 *
 * nr_free_zone_pages() counts the number of pages which are beyond the
 * high watermark within all zones at or below a given zone index.  For each
 * zone, the number of pages is calculated as:
 *
 *     nr_free_zone_pages = managed_pages - high_pages
 *
 * Return: number of pages beyond high watermark.
 */
static unsigned long nr_free_zone_pages(int offset)
{
	struct zoneref *z;
	struct zone *zone;

	/* Just pick one node, since fallback list is circular */
	unsigned long sum = 0;

	struct zonelist *zonelist = node_zonelist(numa_node_id(), GFP_KERNEL);

	for_each_zone_zonelist(zone, z, zonelist, offset) {
		unsigned long size = zone_managed_pages(zone);
		unsigned long high = high_wmark_pages(zone);
		if (size > high)
			sum += size - high;
	}

	return sum;
}

/**
 * nr_free_buffer_pages - count number of pages beyond high watermark
 *
 * nr_free_buffer_pages() counts the number of pages which are beyond the high
 * watermark within ZONE_DMA and ZONE_NORMAL.
 *
 * Return: number of pages beyond high watermark within ZONE_DMA and
 * ZONE_NORMAL.
 */
unsigned long nr_free_buffer_pages(void)
{
	return nr_free_zone_pages(gfp_zone(GFP_USER));
}
EXPORT_SYMBOL_GPL(nr_free_buffer_pages);

static inline void show_node(struct zone *zone)
{
	if (IS_ENABLED(CONFIG_NUMA))
		printk("Node %d ", zone_to_nid(zone));
}

long si_mem_available(void)
{
	long available;
	unsigned long pagecache;
	unsigned long wmark_low = 0;
	unsigned long pages[NR_LRU_LISTS];
	unsigned long reclaimable;
	struct zone *zone;
	int lru;

	for (lru = LRU_BASE; lru < NR_LRU_LISTS; lru++)
		pages[lru] = global_node_page_state(NR_LRU_BASE + lru);

	for_each_zone(zone)
		wmark_low += low_wmark_pages(zone);

	/*
	 * Estimate the amount of memory available for userspace allocations,
	 * without causing swapping.
	 */
	available = global_zone_page_state(NR_FREE_PAGES) - totalreserve_pages;

	/*
	 * Not all the page cache can be freed, otherwise the system will
	 * start swapping. Assume at least half of the page cache, or the
	 * low watermark worth of cache, needs to stay.
	 */
	pagecache = pages[LRU_ACTIVE_FILE] + pages[LRU_INACTIVE_FILE];
	pagecache -= min(pagecache / 2, wmark_low);
	available += pagecache;

	/*
	 * Part of the reclaimable slab and other kernel memory consists of
	 * items that are in use, and cannot be freed. Cap this estimate at the
	 * low watermark.
	 */
	reclaimable = global_node_page_state_pages(NR_SLAB_RECLAIMABLE_B) +
		global_node_page_state(NR_KERNEL_MISC_RECLAIMABLE);
	available += reclaimable - min(reclaimable / 2, wmark_low);

	if (available < 0)
		available = 0;
	return available;
}
EXPORT_SYMBOL_GPL(si_mem_available);

void si_meminfo(struct sysinfo *val)
{
	val->totalram = totalram_pages();
	val->sharedram = global_node_page_state(NR_SHMEM);
	val->freeram = global_zone_page_state(NR_FREE_PAGES);
	val->bufferram = nr_blockdev_pages();
	val->totalhigh = totalhigh_pages();
	val->freehigh = nr_free_highpages();
	val->mem_unit = PAGE_SIZE;
}

EXPORT_SYMBOL(si_meminfo);

#ifdef CONFIG_NUMA
void si_meminfo_node(struct sysinfo *val, int nid)
{
	int zone_type;		/* needs to be signed */
	unsigned long managed_pages = 0;
	unsigned long managed_highpages = 0;
	unsigned long free_highpages = 0;
	pg_data_t *pgdat = NODE_DATA(nid);

	for (zone_type = 0; zone_type < MAX_NR_ZONES; zone_type++)
		managed_pages += zone_managed_pages(&pgdat->node_zones[zone_type]);
	val->totalram = managed_pages;
	val->sharedram = node_page_state(pgdat, NR_SHMEM);
	val->freeram = sum_zone_node_page_state(nid, NR_FREE_PAGES);
#ifdef CONFIG_HIGHMEM
	for (zone_type = 0; zone_type < MAX_NR_ZONES; zone_type++) {
		struct zone *zone = &pgdat->node_zones[zone_type];

		if (is_highmem(zone)) {
			managed_highpages += zone_managed_pages(zone);
			free_highpages += zone_page_state(zone, NR_FREE_PAGES);
		}
	}
	val->totalhigh = managed_highpages;
	val->freehigh = free_highpages;
#else
	val->totalhigh = managed_highpages;
	val->freehigh = free_highpages;
#endif
	val->mem_unit = PAGE_SIZE;
}
#endif

/*
 * Determine whether the node should be displayed or not, depending on whether
 * SHOW_MEM_FILTER_NODES was passed to show_free_areas().
 */
static bool show_mem_node_skip(unsigned int flags, int nid, nodemask_t *nodemask)
{
	if (!(flags & SHOW_MEM_FILTER_NODES))
		return false;

	/*
	 * no node mask - aka implicit memory numa policy. Do not bother with
	 * the synchronization - read_mems_allowed_begin - because we do not
	 * have to be precise here.
	 */
	if (!nodemask)
		nodemask = &cpuset_current_mems_allowed;

	return !node_isset(nid, *nodemask);
}

#define K(x) ((x) << (PAGE_SHIFT-10))

static void show_migration_types(unsigned char type)
{
	static const char types[MIGRATE_TYPES] = {
		[MIGRATE_UNMOVABLE]	= 'U',
		[MIGRATE_MOVABLE]	= 'M',
		[MIGRATE_RECLAIMABLE]	= 'E',
		[MIGRATE_HIGHATOMIC]	= 'H',
#ifdef CONFIG_CMA
		[MIGRATE_CMA]		= 'C',
#endif
#ifdef CONFIG_MEMORY_ISOLATION
		[MIGRATE_ISOLATE]	= 'I',
#endif
	};
	char tmp[MIGRATE_TYPES + 1];
	char *p = tmp;
	int i;

	for (i = 0; i < MIGRATE_TYPES; i++) {
		if (type & (1 << i))
			*p++ = types[i];
	}

	*p = '\0';
	printk(KERN_CONT "(%s) ", tmp);
}

/*
 * Show free area list (used inside shift_scroll-lock stuff)
 * We also calculate the percentage fragmentation. We do this by counting the
 * memory on each free list with the exception of the first item on the list.
 *
 * Bits in @filter:
 * SHOW_MEM_FILTER_NODES: suppress nodes that are not allowed by current's
 *   cpuset.
 */
void show_free_areas(unsigned int filter, nodemask_t *nodemask)
{
	unsigned long free_pcp = 0;
	int cpu;
	struct zone *zone;
	pg_data_t *pgdat;

	for_each_populated_zone(zone) {
		if (show_mem_node_skip(filter, zone_to_nid(zone), nodemask))
			continue;

		for_each_online_cpu(cpu)
			free_pcp += per_cpu_ptr(zone->per_cpu_pageset, cpu)->count;
	}

	printk("active_anon:%lu inactive_anon:%lu isolated_anon:%lu\n"
		" active_file:%lu inactive_file:%lu isolated_file:%lu\n"
		" unevictable:%lu dirty:%lu writeback:%lu\n"
		" slab_reclaimable:%lu slab_unreclaimable:%lu\n"
		" mapped:%lu shmem:%lu pagetables:%lu bounce:%lu\n"
		" kernel_misc_reclaimable:%lu\n"
		" free:%lu free_pcp:%lu free_cma:%lu\n",
		global_node_page_state(NR_ACTIVE_ANON),
		global_node_page_state(NR_INACTIVE_ANON),
		global_node_page_state(NR_ISOLATED_ANON),
		global_node_page_state(NR_ACTIVE_FILE),
		global_node_page_state(NR_INACTIVE_FILE),
		global_node_page_state(NR_ISOLATED_FILE),
		global_node_page_state(NR_UNEVICTABLE),
		global_node_page_state(NR_FILE_DIRTY),
		global_node_page_state(NR_WRITEBACK),
		global_node_page_state_pages(NR_SLAB_RECLAIMABLE_B),
		global_node_page_state_pages(NR_SLAB_UNRECLAIMABLE_B),
		global_node_page_state(NR_FILE_MAPPED),
		global_node_page_state(NR_SHMEM),
		global_node_page_state(NR_PAGETABLE),
		global_zone_page_state(NR_BOUNCE),
		global_node_page_state(NR_KERNEL_MISC_RECLAIMABLE),
		global_zone_page_state(NR_FREE_PAGES),
		free_pcp,
		global_zone_page_state(NR_FREE_CMA_PAGES));

	for_each_online_pgdat(pgdat) {
		if (show_mem_node_skip(filter, pgdat->node_id, nodemask))
			continue;

		printk("Node %d"
			" active_anon:%lukB"
			" inactive_anon:%lukB"
			" active_file:%lukB"
			" inactive_file:%lukB"
			" unevictable:%lukB"
			" isolated(anon):%lukB"
			" isolated(file):%lukB"
			" mapped:%lukB"
			" dirty:%lukB"
			" writeback:%lukB"
			" shmem:%lukB"
#ifdef CONFIG_TRANSPARENT_HUGEPAGE
			" shmem_thp: %lukB"
			" shmem_pmdmapped: %lukB"
			" anon_thp: %lukB"
#endif
			" writeback_tmp:%lukB"
			" kernel_stack:%lukB"
#ifdef CONFIG_SHADOW_CALL_STACK
			" shadow_call_stack:%lukB"
#endif
			" pagetables:%lukB"
			" all_unreclaimable? %s"
			"\n",
			pgdat->node_id,
			K(node_page_state(pgdat, NR_ACTIVE_ANON)),
			K(node_page_state(pgdat, NR_INACTIVE_ANON)),
			K(node_page_state(pgdat, NR_ACTIVE_FILE)),
			K(node_page_state(pgdat, NR_INACTIVE_FILE)),
			K(node_page_state(pgdat, NR_UNEVICTABLE)),
			K(node_page_state(pgdat, NR_ISOLATED_ANON)),
			K(node_page_state(pgdat, NR_ISOLATED_FILE)),
			K(node_page_state(pgdat, NR_FILE_MAPPED)),
			K(node_page_state(pgdat, NR_FILE_DIRTY)),
			K(node_page_state(pgdat, NR_WRITEBACK)),
			K(node_page_state(pgdat, NR_SHMEM)),
#ifdef CONFIG_TRANSPARENT_HUGEPAGE
			K(node_page_state(pgdat, NR_SHMEM_THPS)),
			K(node_page_state(pgdat, NR_SHMEM_PMDMAPPED)),
			K(node_page_state(pgdat, NR_ANON_THPS)),
#endif
			K(node_page_state(pgdat, NR_WRITEBACK_TEMP)),
			node_page_state(pgdat, NR_KERNEL_STACK_KB),
#ifdef CONFIG_SHADOW_CALL_STACK
			node_page_state(pgdat, NR_KERNEL_SCS_KB),
#endif
			K(node_page_state(pgdat, NR_PAGETABLE)),
			pgdat->kswapd_failures >= MAX_RECLAIM_RETRIES ?
				"yes" : "no");
	}

	for_each_populated_zone(zone) {
		int i;

		if (show_mem_node_skip(filter, zone_to_nid(zone), nodemask))
			continue;

		free_pcp = 0;
		for_each_online_cpu(cpu)
			free_pcp += per_cpu_ptr(zone->per_cpu_pageset, cpu)->count;

		show_node(zone);
		printk(KERN_CONT
			"%s"
			" free:%lukB"
			" min:%lukB"
			" low:%lukB"
			" high:%lukB"
			" reserved_highatomic:%luKB"
			" active_anon:%lukB"
			" inactive_anon:%lukB"
			" active_file:%lukB"
			" inactive_file:%lukB"
			" unevictable:%lukB"
			" writepending:%lukB"
			" present:%lukB"
			" managed:%lukB"
			" mlocked:%lukB"
			" bounce:%lukB"
			" free_pcp:%lukB"
			" local_pcp:%ukB"
			" free_cma:%lukB"
			"\n",
			zone->name,
			K(zone_page_state(zone, NR_FREE_PAGES)),
			K(min_wmark_pages(zone)),
			K(low_wmark_pages(zone)),
			K(high_wmark_pages(zone)),
			K(zone->nr_reserved_highatomic),
			K(zone_page_state(zone, NR_ZONE_ACTIVE_ANON)),
			K(zone_page_state(zone, NR_ZONE_INACTIVE_ANON)),
			K(zone_page_state(zone, NR_ZONE_ACTIVE_FILE)),
			K(zone_page_state(zone, NR_ZONE_INACTIVE_FILE)),
			K(zone_page_state(zone, NR_ZONE_UNEVICTABLE)),
			K(zone_page_state(zone, NR_ZONE_WRITE_PENDING)),
			K(zone->present_pages),
			K(zone_managed_pages(zone)),
			K(zone_page_state(zone, NR_MLOCK)),
			K(zone_page_state(zone, NR_BOUNCE)),
			K(free_pcp),
			K(this_cpu_read(zone->per_cpu_pageset->count)),
			K(zone_page_state(zone, NR_FREE_CMA_PAGES)));
		printk("lowmem_reserve[]:");
		for (i = 0; i < MAX_NR_ZONES; i++)
			printk(KERN_CONT " %ld", zone->lowmem_reserve[i]);
		printk(KERN_CONT "\n");
	}

	for_each_populated_zone(zone) {
		unsigned int order;
		unsigned long nr[MAX_ORDER], flags, total = 0;
		unsigned char types[MAX_ORDER];

		if (show_mem_node_skip(filter, zone_to_nid(zone), nodemask))
			continue;
		show_node(zone);
		printk(KERN_CONT "%s: ", zone->name);

		spin_lock_irqsave(&zone->lock, flags);
		for (order = 0; order < MAX_ORDER; order++) {
			struct free_area *area = &zone->free_area[order];
			int type;

			nr[order] = area->nr_free;
			total += nr[order] << order;

			types[order] = 0;
			for (type = 0; type < MIGRATE_TYPES; type++) {
				if (!free_area_empty(area, type))
					types[order] |= 1 << type;
			}
		}
		spin_unlock_irqrestore(&zone->lock, flags);
		for (order = 0; order < MAX_ORDER; order++) {
			printk(KERN_CONT "%lu*%lukB ",
			       nr[order], K(1UL) << order);
			if (nr[order])
				show_migration_types(types[order]);
		}
		printk(KERN_CONT "= %lukB\n", K(total));
	}

	hugetlb_show_meminfo();

	printk("%ld total pagecache pages\n", global_node_page_state(NR_FILE_PAGES));

	show_swap_cache_info();
}

static void zoneref_set_zone(struct zone *zone, struct zoneref *zoneref)
{
	zoneref->zone = zone;
	zoneref->zone_idx = zone_idx(zone);
}

/*
 * Builds allocation fallback zone lists.
 *
 * Add all populated zones of a node to the zonelist.
 */
static int build_zonerefs_node(pg_data_t *pgdat, struct zoneref *zonerefs)
{
	struct zone *zone;
	enum zone_type zone_type = MAX_NR_ZONES;
	int nr_zones = 0;

	do {
		zone_type--;
		zone = pgdat->node_zones + zone_type;
		if (managed_zone(zone)) {
			zoneref_set_zone(zone, &zonerefs[nr_zones++]);
			check_highest_zone(zone_type);
		}
	} while (zone_type);

	return nr_zones;
}

#ifdef CONFIG_NUMA

static int __parse_numa_zonelist_order(char *s)
{
	/*
	 * We used to support different zonelists modes but they turned
	 * out to be just not useful. Let's keep the warning in place
	 * if somebody still use the cmd line parameter so that we do
	 * not fail it silently
	 */
	if (!(*s == 'd' || *s == 'D' || *s == 'n' || *s == 'N')) {
		pr_warn("Ignoring unsupported numa_zonelist_order value:  %s\n", s);
		return -EINVAL;
	}
	return 0;
}

char numa_zonelist_order[] = "Node";

/*
 * sysctl handler for numa_zonelist_order
 */
int numa_zonelist_order_handler(struct ctl_table *table, int write,
		void *buffer, size_t *length, loff_t *ppos)
{
	if (write)
		return __parse_numa_zonelist_order(buffer);
	return proc_dostring(table, write, buffer, length, ppos);
}


#define MAX_NODE_LOAD (nr_online_nodes)
static int node_load[MAX_NUMNODES];

/**
 * find_next_best_node - find the next node that should appear in a given node's fallback list
 * @node: node whose fallback list we're appending
 * @used_node_mask: nodemask_t of already used nodes
 *
 * We use a number of factors to determine which is the next node that should
 * appear on a given node's fallback list.  The node should not have appeared
 * already in @node's fallback list, and it should be the next closest node
 * according to the distance array (which contains arbitrary distance values
 * from each node to each node in the system), and should also prefer nodes
 * with no CPUs, since presumably they'll have very little allocation pressure
 * on them otherwise.
 *
 * Return: node id of the found node or %NUMA_NO_NODE if no node is found.
 */
int find_next_best_node(int node, nodemask_t *used_node_mask)
{
	int n, val;
	int min_val = INT_MAX;
	int best_node = NUMA_NO_NODE;

	/* Use the local node if we haven't already */
	if (!node_isset(node, *used_node_mask)) {
		node_set(node, *used_node_mask);
		return node;
	}

	for_each_node_state(n, N_MEMORY) {

		/* Don't want a node to appear more than once */
		if (node_isset(n, *used_node_mask))
			continue;

		/* Use the distance array to find the distance */
		val = node_distance(node, n);

		/* Penalize nodes under us ("prefer the next node") */
		val += (n < node);

		/* Give preference to headless and unused nodes */
		if (!cpumask_empty(cpumask_of_node(n)))
			val += PENALTY_FOR_NODE_WITH_CPUS;

		/* Slight preference for less loaded node */
		val *= (MAX_NODE_LOAD*MAX_NUMNODES);
		val += node_load[n];

		if (val < min_val) {
			min_val = val;
			best_node = n;
		}
	}

	if (best_node >= 0)
		node_set(best_node, *used_node_mask);

	return best_node;
}


/*
 * Build zonelists ordered by node and zones within node.
 * This results in maximum locality--normal zone overflows into local
 * DMA zone, if any--but risks exhausting DMA zone.
 */
static void build_zonelists_in_node_order(pg_data_t *pgdat, int *node_order,
		unsigned nr_nodes)
{
	struct zoneref *zonerefs;
	int i;

	zonerefs = pgdat->node_zonelists[ZONELIST_FALLBACK]._zonerefs;

	for (i = 0; i < nr_nodes; i++) {
		int nr_zones;

		pg_data_t *node = NODE_DATA(node_order[i]);

		nr_zones = build_zonerefs_node(node, zonerefs);
		zonerefs += nr_zones;
	}
	zonerefs->zone = NULL;
	zonerefs->zone_idx = 0;
}

/*
 * Build gfp_thisnode zonelists
 */
static void build_thisnode_zonelists(pg_data_t *pgdat)
{
	struct zoneref *zonerefs;
	int nr_zones;

	zonerefs = pgdat->node_zonelists[ZONELIST_NOFALLBACK]._zonerefs;
	nr_zones = build_zonerefs_node(pgdat, zonerefs);
	zonerefs += nr_zones;
	zonerefs->zone = NULL;
	zonerefs->zone_idx = 0;
}

/*
 * Build zonelists ordered by zone and nodes within zones.
 * This results in conserving DMA zone[s] until all Normal memory is
 * exhausted, but results in overflowing to remote node while memory
 * may still exist in local DMA zone.
 */

static void build_zonelists(pg_data_t *pgdat)
{
	static int node_order[MAX_NUMNODES];
	int node, load, nr_nodes = 0;
	nodemask_t used_mask = NODE_MASK_NONE;
	int local_node, prev_node;

	/* NUMA-aware ordering of nodes */
	local_node = pgdat->node_id;
	load = nr_online_nodes;
	prev_node = local_node;

	memset(node_order, 0, sizeof(node_order));
	while ((node = find_next_best_node(local_node, &used_mask)) >= 0) {
		/*
		 * We don't want to pressure a particular node.
		 * So adding penalty to the first node in same
		 * distance group to make it round-robin.
		 */
		if (node_distance(local_node, node) !=
		    node_distance(local_node, prev_node))
			node_load[node] = load;

		node_order[nr_nodes++] = node;
		prev_node = node;
		load--;
	}

	build_zonelists_in_node_order(pgdat, node_order, nr_nodes);
	build_thisnode_zonelists(pgdat);
}

#ifdef CONFIG_HAVE_MEMORYLESS_NODES
/*
 * Return node id of node used for "local" allocations.
 * I.e., first node id of first zone in arg node's generic zonelist.
 * Used for initializing percpu 'numa_mem', which is used primarily
 * for kernel allocations, so use GFP_KERNEL flags to locate zonelist.
 */
int local_memory_node(int node)
{
	struct zoneref *z;

	z = first_zones_zonelist(node_zonelist(node, GFP_KERNEL),
				   gfp_zone(GFP_KERNEL),
				   NULL);
	return zone_to_nid(z->zone);
}
#endif

static void setup_min_unmapped_ratio(void);
static void setup_min_slab_ratio(void);
#else	/* CONFIG_NUMA */

static void build_zonelists(pg_data_t *pgdat)
{
	int node, local_node;
	struct zoneref *zonerefs;
	int nr_zones;

	local_node = pgdat->node_id;

	zonerefs = pgdat->node_zonelists[ZONELIST_FALLBACK]._zonerefs;
	nr_zones = build_zonerefs_node(pgdat, zonerefs);
	zonerefs += nr_zones;

	/*
	 * Now we build the zonelist so that it contains the zones
	 * of all the other nodes.
	 * We don't want to pressure a particular node, so when
	 * building the zones for node N, we make sure that the
	 * zones coming right after the local ones are those from
	 * node N+1 (modulo N)
	 */
	for (node = local_node + 1; node < MAX_NUMNODES; node++) {
		if (!node_online(node))
			continue;
		nr_zones = build_zonerefs_node(NODE_DATA(node), zonerefs);
		zonerefs += nr_zones;
	}
	for (node = 0; node < local_node; node++) {
		if (!node_online(node))
			continue;
		nr_zones = build_zonerefs_node(NODE_DATA(node), zonerefs);
		zonerefs += nr_zones;
	}

	zonerefs->zone = NULL;
	zonerefs->zone_idx = 0;
}

#endif	/* CONFIG_NUMA */

/*
 * Boot pageset table. One per cpu which is going to be used for all
 * zones and all nodes. The parameters will be set in such a way
 * that an item put on a list will immediately be handed over to
 * the buddy list. This is safe since pageset manipulation is done
 * with interrupts disabled.
 *
 * The boot_pagesets must be kept even after bootup is complete for
 * unused processors and/or zones. They do play a role for bootstrapping
 * hotplugged processors.
 *
 * zoneinfo_show() and maybe other functions do
 * not check if the processor is online before following the pageset pointer.
 * Other parts of the kernel may not check if the zone is available.
 */
static void per_cpu_pages_init(struct per_cpu_pages *pcp, struct per_cpu_zonestat *pzstats);
/* These effectively disable the pcplists in the boot pageset completely */
#define BOOT_PAGESET_HIGH	0
#define BOOT_PAGESET_BATCH	1
static DEFINE_PER_CPU(struct per_cpu_pages, boot_pageset);
static DEFINE_PER_CPU(struct per_cpu_zonestat, boot_zonestats);
static DEFINE_PER_CPU(struct per_cpu_nodestat, boot_nodestats);

static void __build_all_zonelists(void *data)
{
	int nid;
	int __maybe_unused cpu;
	pg_data_t *self = data;
	static DEFINE_SPINLOCK(lock);

	spin_lock(&lock);

#ifdef CONFIG_NUMA
	memset(node_load, 0, sizeof(node_load));
#endif

	/*
	 * This node is hotadded and no memory is yet present.   So just
	 * building zonelists is fine - no need to touch other nodes.
	 */
	if (self && !node_online(self->node_id)) {
		build_zonelists(self);
	} else {
		for_each_online_node(nid) {
			pg_data_t *pgdat = NODE_DATA(nid);

			build_zonelists(pgdat);
		}

#ifdef CONFIG_HAVE_MEMORYLESS_NODES
		/*
		 * We now know the "local memory node" for each node--
		 * i.e., the node of the first zone in the generic zonelist.
		 * Set up numa_mem percpu variable for on-line cpus.  During
		 * boot, only the boot cpu should be on-line;  we'll init the
		 * secondary cpus' numa_mem as they come on-line.  During
		 * node/memory hotplug, we'll fixup all on-line cpus.
		 */
		for_each_online_cpu(cpu)
			set_cpu_numa_mem(cpu, local_memory_node(cpu_to_node(cpu)));
#endif
	}

	spin_unlock(&lock);
}

static noinline void __init
build_all_zonelists_init(void)
{
	int cpu;

	__build_all_zonelists(NULL);

	/*
	 * Initialize the boot_pagesets that are going to be used
	 * for bootstrapping processors. The real pagesets for
	 * each zone will be allocated later when the per cpu
	 * allocator is available.
	 *
	 * boot_pagesets are used also for bootstrapping offline
	 * cpus if the system is already booted because the pagesets
	 * are needed to initialize allocators on a specific cpu too.
	 * F.e. the percpu allocator needs the page allocator which
	 * needs the percpu allocator in order to allocate its pagesets
	 * (a chicken-egg dilemma).
	 */
	for_each_possible_cpu(cpu)
		per_cpu_pages_init(&per_cpu(boot_pageset, cpu), &per_cpu(boot_zonestats, cpu));

	mminit_verify_zonelist();
	cpuset_init_current_mems_allowed();
}

/*
 * unless system_state == SYSTEM_BOOTING.
 *
 * __ref due to call of __init annotated helper build_all_zonelists_init
 * [protected by SYSTEM_BOOTING].
 */
void __ref build_all_zonelists(pg_data_t *pgdat)
{
	unsigned long vm_total_pages;

	if (system_state == SYSTEM_BOOTING) {
		build_all_zonelists_init();
	} else {
		__build_all_zonelists(pgdat);
		/* cpuset refresh routine should be here */
	}
	/* Get the number of free pages beyond high watermark in all zones. */
	vm_total_pages = nr_free_zone_pages(gfp_zone(GFP_HIGHUSER_MOVABLE));
	/*
	 * Disable grouping by mobility if the number of pages in the
	 * system is too low to allow the mechanism to work. It would be
	 * more accurate, but expensive to check per-zone. This check is
	 * made on memory-hotadd so a system can start with mobility
	 * disabled and enable it later
	 */
	if (vm_total_pages < (pageblock_nr_pages * MIGRATE_TYPES))
		page_group_by_mobility_disabled = 1;
	else
		page_group_by_mobility_disabled = 0;

	pr_info("Built %u zonelists, mobility grouping %s.  Total pages: %ld\n",
		nr_online_nodes,
		page_group_by_mobility_disabled ? "off" : "on",
		vm_total_pages);
#ifdef CONFIG_NUMA
	pr_info("Policy zone: %s\n", zone_names[policy_zone]);
#endif
}

/* If zone is ZONE_MOVABLE but memory is mirrored, it is an overlapped init */
static bool __meminit
overlap_memmap_init(unsigned long zone, unsigned long *pfn)
{
	static struct memblock_region *r;

	if (mirrored_kernelcore && zone == ZONE_MOVABLE) {
		if (!r || *pfn >= memblock_region_memory_end_pfn(r)) {
			for_each_mem_region(r) {
				if (*pfn < memblock_region_memory_end_pfn(r))
					break;
			}
		}
		if (*pfn >= memblock_region_memory_base_pfn(r) &&
		    memblock_is_mirror(r)) {
			*pfn = memblock_region_memory_end_pfn(r);
			return true;
		}
	}
	return false;
}

/*
 * Initially all pages are reserved - free ones are freed
 * up by memblock_free_all() once the early boot process is
 * done. Non-atomic initialization, single-pass.
 *
 * All aligned pageblocks are initialized to the specified migratetype
 * (usually MIGRATE_MOVABLE). Besides setting the migratetype, no related
 * zone stats (e.g., nr_isolate_pageblock) are touched.
 */
void __meminit memmap_init_range(unsigned long size, int nid, unsigned long zone,
		unsigned long start_pfn, unsigned long zone_end_pfn,
		enum meminit_context context,
		struct vmem_altmap *altmap, int migratetype)
{
	unsigned long pfn, end_pfn = start_pfn + size;
	struct page *page;

	if (highest_memmap_pfn < end_pfn - 1)
		highest_memmap_pfn = end_pfn - 1;

#ifdef CONFIG_ZONE_DEVICE
	/*
	 * Honor reservation requested by the driver for this ZONE_DEVICE
	 * memory. We limit the total number of pages to initialize to just
	 * those that might contain the memory mapping. We will defer the
	 * ZONE_DEVICE page initialization until after we have released
	 * the hotplug lock.
	 */
	if (zone == ZONE_DEVICE) {
		if (!altmap)
			return;

		if (start_pfn == altmap->base_pfn)
			start_pfn += altmap->reserve;
		end_pfn = altmap->base_pfn + vmem_altmap_offset(altmap);
	}
#endif

	for (pfn = start_pfn; pfn < end_pfn; ) {
		/*
		 * There can be holes in boot-time mem_map[]s handed to this
		 * function.  They do not exist on hotplugged memory.
		 */
		if (context == MEMINIT_EARLY) {
			if (overlap_memmap_init(zone, &pfn))
				continue;
			if (defer_init(nid, pfn, zone_end_pfn))
				break;
		}

		page = pfn_to_page(pfn);
		__init_single_page(page, pfn, zone, nid);
		if (context == MEMINIT_HOTPLUG)
			__SetPageReserved(page);

		/*
		 * Usually, we want to mark the pageblock MIGRATE_MOVABLE,
		 * such that unmovable allocations won't be scattered all
		 * over the place during system boot.
		 */
		if (IS_ALIGNED(pfn, pageblock_nr_pages)) {
			set_pageblock_migratetype(page, migratetype);
			cond_resched();
		}
		pfn++;
	}
}

#ifdef CONFIG_ZONE_DEVICE
void __ref memmap_init_zone_device(struct zone *zone,
				   unsigned long start_pfn,
				   unsigned long nr_pages,
				   struct dev_pagemap *pgmap)
{
	unsigned long pfn, end_pfn = start_pfn + nr_pages;
	struct pglist_data *pgdat = zone->zone_pgdat;
	struct vmem_altmap *altmap = pgmap_altmap(pgmap);
	unsigned long zone_idx = zone_idx(zone);
	unsigned long start = jiffies;
	int nid = pgdat->node_id;

	if (WARN_ON_ONCE(!pgmap || zone_idx(zone) != ZONE_DEVICE))
		return;

	/*
	 * The call to memmap_init should have already taken care
	 * of the pages reserved for the memmap, so we can just jump to
	 * the end of that region and start processing the device pages.
	 */
	if (altmap) {
		start_pfn = altmap->base_pfn + vmem_altmap_offset(altmap);
		nr_pages = end_pfn - start_pfn;
	}

	for (pfn = start_pfn; pfn < end_pfn; pfn++) {
		struct page *page = pfn_to_page(pfn);

		__init_single_page(page, pfn, zone_idx, nid);

		/*
		 * Mark page reserved as it will need to wait for onlining
		 * phase for it to be fully associated with a zone.
		 *
		 * We can use the non-atomic __set_bit operation for setting
		 * the flag as we are still initializing the pages.
		 */
		__SetPageReserved(page);

		/*
		 * ZONE_DEVICE pages union ->lru with a ->pgmap back pointer
		 * and zone_device_data.  It is a bug if a ZONE_DEVICE page is
		 * ever freed or placed on a driver-private list.
		 */
		page->pgmap = pgmap;
		page->zone_device_data = NULL;

		/*
		 * Mark the block movable so that blocks are reserved for
		 * movable at startup. This will force kernel allocations
		 * to reserve their blocks rather than leaking throughout
		 * the address space during boot when many long-lived
		 * kernel allocations are made.
		 *
		 * Please note that MEMINIT_HOTPLUG path doesn't clear memmap
		 * because this is done early in section_activate()
		 */
		if (IS_ALIGNED(pfn, pageblock_nr_pages)) {
			set_pageblock_migratetype(page, MIGRATE_MOVABLE);
			cond_resched();
		}
	}

	pr_info("%s initialised %lu pages in %ums\n", __func__,
		nr_pages, jiffies_to_msecs(jiffies - start));
}

#endif
static void __meminit zone_init_free_lists(struct zone *zone)
{
	unsigned int order, t;
	for_each_migratetype_order(order, t) {
		INIT_LIST_HEAD(&zone->free_area[order].free_list[t]);
		zone->free_area[order].nr_free = 0;
	}
}

/*
 * Only struct pages that correspond to ranges defined by memblock.memory
 * are zeroed and initialized by going through __init_single_page() during
 * memmap_init_zone_range().
 *
 * But, there could be struct pages that correspond to holes in
 * memblock.memory. This can happen because of the following reasons:
 * - physical memory bank size is not necessarily the exact multiple of the
 *   arbitrary section size
 * - early reserved memory may not be listed in memblock.memory
 * - memory layouts defined with memmap= kernel parameter may not align
 *   nicely with memmap sections
 *
 * Explicitly initialize those struct pages so that:
 * - PG_Reserved is set
 * - zone and node links point to zone and node that span the page if the
 *   hole is in the middle of a zone
 * - zone and node links point to adjacent zone/node if the hole falls on
 *   the zone boundary; the pages in such holes will be prepended to the
 *   zone/node above the hole except for the trailing pages in the last
 *   section that will be appended to the zone/node below.
 */
static void __init init_unavailable_range(unsigned long spfn,
					  unsigned long epfn,
					  int zone, int node)
{
	unsigned long pfn;
	u64 pgcnt = 0;

	for (pfn = spfn; pfn < epfn; pfn++) {
		if (!pfn_valid(ALIGN_DOWN(pfn, pageblock_nr_pages))) {
			pfn = ALIGN_DOWN(pfn, pageblock_nr_pages)
				+ pageblock_nr_pages - 1;
			continue;
		}
		__init_single_page(pfn_to_page(pfn), pfn, zone, node);
		__SetPageReserved(pfn_to_page(pfn));
		pgcnt++;
	}

	if (pgcnt)
		pr_info("On node %d, zone %s: %lld pages in unavailable ranges",
			node, zone_names[zone], pgcnt);
<<<<<<< HEAD
}
#else
static inline void init_unavailable_range(unsigned long spfn,
					  unsigned long epfn,
					  int zone, int node)
{
=======
>>>>>>> bee673aa
}

static void __init memmap_init_zone_range(struct zone *zone,
					  unsigned long start_pfn,
					  unsigned long end_pfn,
					  unsigned long *hole_pfn)
{
	unsigned long zone_start_pfn = zone->zone_start_pfn;
	unsigned long zone_end_pfn = zone_start_pfn + zone->spanned_pages;
	int nid = zone_to_nid(zone), zone_id = zone_idx(zone);

	start_pfn = clamp(start_pfn, zone_start_pfn, zone_end_pfn);
	end_pfn = clamp(end_pfn, zone_start_pfn, zone_end_pfn);

	if (start_pfn >= end_pfn)
		return;

	memmap_init_range(end_pfn - start_pfn, nid, zone_id, start_pfn,
			  zone_end_pfn, MEMINIT_EARLY, NULL, MIGRATE_MOVABLE);

	if (*hole_pfn < start_pfn)
		init_unavailable_range(*hole_pfn, start_pfn, zone_id, nid);

	*hole_pfn = end_pfn;
}

static void __init memmap_init(void)
{
	unsigned long start_pfn, end_pfn;
	unsigned long hole_pfn = 0;
<<<<<<< HEAD
	int i, j, zone_id, nid;

	for_each_mem_pfn_range(i, MAX_NUMNODES, &start_pfn, &end_pfn, &nid) {
		struct pglist_data *node = NODE_DATA(nid);

		for (j = 0; j < MAX_NR_ZONES; j++) {
			struct zone *zone = node->node_zones + j;

=======
	int i, j, zone_id = 0, nid;

	for_each_mem_pfn_range(i, MAX_NUMNODES, &start_pfn, &end_pfn, &nid) {
		struct pglist_data *node = NODE_DATA(nid);

		for (j = 0; j < MAX_NR_ZONES; j++) {
			struct zone *zone = node->node_zones + j;

>>>>>>> bee673aa
			if (!populated_zone(zone))
				continue;

			memmap_init_zone_range(zone, start_pfn, end_pfn,
					       &hole_pfn);
			zone_id = j;
		}
	}

#ifdef CONFIG_SPARSEMEM
	/*
	 * Initialize the memory map for hole in the range [memory_end,
	 * section_end].
	 * Append the pages in this hole to the highest zone in the last
	 * node.
	 * The call to init_unavailable_range() is outside the ifdef to
	 * silence the compiler warining about zone_id set but not used;
	 * for FLATMEM it is a nop anyway
	 */
	end_pfn = round_up(end_pfn, PAGES_PER_SECTION);
	if (hole_pfn < end_pfn)
#endif
		init_unavailable_range(hole_pfn, end_pfn, zone_id, nid);
<<<<<<< HEAD
=======
}

void __init *memmap_alloc(phys_addr_t size, phys_addr_t align,
			  phys_addr_t min_addr, int nid, bool exact_nid)
{
	void *ptr;

	if (exact_nid)
		ptr = memblock_alloc_exact_nid_raw(size, align, min_addr,
						   MEMBLOCK_ALLOC_ACCESSIBLE,
						   nid);
	else
		ptr = memblock_alloc_try_nid_raw(size, align, min_addr,
						 MEMBLOCK_ALLOC_ACCESSIBLE,
						 nid);

	if (ptr && size > 0)
		page_init_poison(ptr, size);

	return ptr;
>>>>>>> bee673aa
}

static int zone_batchsize(struct zone *zone)
{
#ifdef CONFIG_MMU
	int batch;

	/*
	 * The number of pages to batch allocate is either ~0.1%
	 * of the zone or 1MB, whichever is smaller. The batch
	 * size is striking a balance between allocation latency
	 * and zone lock contention.
	 */
	batch = min(zone_managed_pages(zone) >> 10, (1024 * 1024) / PAGE_SIZE);
	batch /= 4;		/* We effectively *= 4 below */
	if (batch < 1)
		batch = 1;

	/*
	 * Clamp the batch to a 2^n - 1 value. Having a power
	 * of 2 value was found to be more likely to have
	 * suboptimal cache aliasing properties in some cases.
	 *
	 * For example if 2 tasks are alternately allocating
	 * batches of pages, one task can end up with a lot
	 * of pages of one half of the possible page colors
	 * and the other with pages of the other colors.
	 */
	batch = rounddown_pow_of_two(batch + batch/2) - 1;

	return batch;

#else
	/* The deferral and batching of frees should be suppressed under NOMMU
	 * conditions.
	 *
	 * The problem is that NOMMU needs to be able to allocate large chunks
	 * of contiguous memory as there's no hardware page translation to
	 * assemble apparent contiguous memory from discontiguous pages.
	 *
	 * Queueing large contiguous runs of pages for batching, however,
	 * causes the pages to actually be freed in smaller chunks.  As there
	 * can be a significant delay between the individual batches being
	 * recycled, this leads to the once large chunks of space being
	 * fragmented and becoming unavailable for high-order allocations.
	 */
	return 0;
#endif
}

static int zone_highsize(struct zone *zone, int batch, int cpu_online)
{
#ifdef CONFIG_MMU
	int high;
	int nr_split_cpus;
	unsigned long total_pages;

	if (!percpu_pagelist_high_fraction) {
		/*
		 * By default, the high value of the pcp is based on the zone
		 * low watermark so that if they are full then background
		 * reclaim will not be started prematurely.
		 */
		total_pages = low_wmark_pages(zone);
	} else {
		/*
		 * If percpu_pagelist_high_fraction is configured, the high
		 * value is based on a fraction of the managed pages in the
		 * zone.
		 */
		total_pages = zone_managed_pages(zone) / percpu_pagelist_high_fraction;
	}

	/*
	 * Split the high value across all online CPUs local to the zone. Note
	 * that early in boot that CPUs may not be online yet and that during
	 * CPU hotplug that the cpumask is not yet updated when a CPU is being
	 * onlined. For memory nodes that have no CPUs, split pcp->high across
	 * all online CPUs to mitigate the risk that reclaim is triggered
	 * prematurely due to pages stored on pcp lists.
	 */
	nr_split_cpus = cpumask_weight(cpumask_of_node(zone_to_nid(zone))) + cpu_online;
	if (!nr_split_cpus)
		nr_split_cpus = num_online_cpus();
	high = total_pages / nr_split_cpus;

	/*
	 * Ensure high is at least batch*4. The multiple is based on the
	 * historical relationship between high and batch.
	 */
	high = max(high, batch << 2);

	return high;
#else
	return 0;
#endif
}

/*
 * pcp->high and pcp->batch values are related and generally batch is lower
 * than high. They are also related to pcp->count such that count is lower
 * than high, and as soon as it reaches high, the pcplist is flushed.
 *
 * However, guaranteeing these relations at all times would require e.g. write
 * barriers here but also careful usage of read barriers at the read side, and
 * thus be prone to error and bad for performance. Thus the update only prevents
 * store tearing. Any new users of pcp->batch and pcp->high should ensure they
 * can cope with those fields changing asynchronously, and fully trust only the
 * pcp->count field on the local CPU with interrupts disabled.
 *
 * mutex_is_locked(&pcp_batch_high_lock) required when calling this function
 * outside of boot time (or some other assurance that no concurrent updaters
 * exist).
 */
static void pageset_update(struct per_cpu_pages *pcp, unsigned long high,
		unsigned long batch)
{
	WRITE_ONCE(pcp->batch, batch);
	WRITE_ONCE(pcp->high, high);
}

static void per_cpu_pages_init(struct per_cpu_pages *pcp, struct per_cpu_zonestat *pzstats)
{
	int pindex;

	memset(pcp, 0, sizeof(*pcp));
	memset(pzstats, 0, sizeof(*pzstats));

	for (pindex = 0; pindex < NR_PCP_LISTS; pindex++)
		INIT_LIST_HEAD(&pcp->lists[pindex]);

	/*
	 * Set batch and high values safe for a boot pageset. A true percpu
	 * pageset's initialization will update them subsequently. Here we don't
	 * need to be as careful as pageset_update() as nobody can access the
	 * pageset yet.
	 */
	pcp->high = BOOT_PAGESET_HIGH;
	pcp->batch = BOOT_PAGESET_BATCH;
	pcp->free_factor = 0;
}

static void __zone_set_pageset_high_and_batch(struct zone *zone, unsigned long high,
		unsigned long batch)
{
	struct per_cpu_pages *pcp;
	int cpu;

	for_each_possible_cpu(cpu) {
		pcp = per_cpu_ptr(zone->per_cpu_pageset, cpu);
		pageset_update(pcp, high, batch);
	}
}

/*
 * Calculate and set new high and batch values for all per-cpu pagesets of a
 * zone based on the zone's size.
 */
static void zone_set_pageset_high_and_batch(struct zone *zone, int cpu_online)
{
	int new_high, new_batch;

	new_batch = max(1, zone_batchsize(zone));
	new_high = zone_highsize(zone, new_batch, cpu_online);

	if (zone->pageset_high == new_high &&
	    zone->pageset_batch == new_batch)
		return;

	zone->pageset_high = new_high;
	zone->pageset_batch = new_batch;

	__zone_set_pageset_high_and_batch(zone, new_high, new_batch);
}

void __meminit setup_zone_pageset(struct zone *zone)
{
	int cpu;

	/* Size may be 0 on !SMP && !NUMA */
	if (sizeof(struct per_cpu_zonestat) > 0)
		zone->per_cpu_zonestats = alloc_percpu(struct per_cpu_zonestat);

	zone->per_cpu_pageset = alloc_percpu(struct per_cpu_pages);
	for_each_possible_cpu(cpu) {
		struct per_cpu_pages *pcp;
		struct per_cpu_zonestat *pzstats;

		pcp = per_cpu_ptr(zone->per_cpu_pageset, cpu);
		pzstats = per_cpu_ptr(zone->per_cpu_zonestats, cpu);
		per_cpu_pages_init(pcp, pzstats);
	}

	zone_set_pageset_high_and_batch(zone, 0);
}

/*
 * Allocate per cpu pagesets and initialize them.
 * Before this call only boot pagesets were available.
 */
void __init setup_per_cpu_pageset(void)
{
	struct pglist_data *pgdat;
	struct zone *zone;
	int __maybe_unused cpu;

	for_each_populated_zone(zone)
		setup_zone_pageset(zone);

#ifdef CONFIG_NUMA
	/*
	 * Unpopulated zones continue using the boot pagesets.
	 * The numa stats for these pagesets need to be reset.
	 * Otherwise, they will end up skewing the stats of
	 * the nodes these zones are associated with.
	 */
	for_each_possible_cpu(cpu) {
		struct per_cpu_zonestat *pzstats = &per_cpu(boot_zonestats, cpu);
		memset(pzstats->vm_numa_event, 0,
		       sizeof(pzstats->vm_numa_event));
	}
#endif

	for_each_online_pgdat(pgdat)
		pgdat->per_cpu_nodestats =
			alloc_percpu(struct per_cpu_nodestat);
}

static __meminit void zone_pcp_init(struct zone *zone)
{
	/*
	 * per cpu subsystem is not up at this point. The following code
	 * relies on the ability of the linker to provide the
	 * offset of a (static) per cpu variable into the per cpu area.
	 */
	zone->per_cpu_pageset = &boot_pageset;
	zone->per_cpu_zonestats = &boot_zonestats;
	zone->pageset_high = BOOT_PAGESET_HIGH;
	zone->pageset_batch = BOOT_PAGESET_BATCH;

	if (populated_zone(zone))
		pr_debug("  %s zone: %lu pages, LIFO batch:%u\n", zone->name,
			 zone->present_pages, zone_batchsize(zone));
}

void __meminit init_currently_empty_zone(struct zone *zone,
					unsigned long zone_start_pfn,
					unsigned long size)
{
	struct pglist_data *pgdat = zone->zone_pgdat;
	int zone_idx = zone_idx(zone) + 1;

	if (zone_idx > pgdat->nr_zones)
		pgdat->nr_zones = zone_idx;

	zone->zone_start_pfn = zone_start_pfn;

	mminit_dprintk(MMINIT_TRACE, "memmap_init",
			"Initialising map node %d zone %lu pfns %lu -> %lu\n",
			pgdat->node_id,
			(unsigned long)zone_idx(zone),
			zone_start_pfn, (zone_start_pfn + size));

	zone_init_free_lists(zone);
	zone->initialized = 1;
}

/**
 * get_pfn_range_for_nid - Return the start and end page frames for a node
 * @nid: The nid to return the range for. If MAX_NUMNODES, the min and max PFN are returned.
 * @start_pfn: Passed by reference. On return, it will have the node start_pfn.
 * @end_pfn: Passed by reference. On return, it will have the node end_pfn.
 *
 * It returns the start and end page frame of a node based on information
 * provided by memblock_set_node(). If called for a node
 * with no available memory, a warning is printed and the start and end
 * PFNs will be 0.
 */
void __init get_pfn_range_for_nid(unsigned int nid,
			unsigned long *start_pfn, unsigned long *end_pfn)
{
	unsigned long this_start_pfn, this_end_pfn;
	int i;

	*start_pfn = -1UL;
	*end_pfn = 0;

	for_each_mem_pfn_range(i, nid, &this_start_pfn, &this_end_pfn, NULL) {
		*start_pfn = min(*start_pfn, this_start_pfn);
		*end_pfn = max(*end_pfn, this_end_pfn);
	}

	if (*start_pfn == -1UL)
		*start_pfn = 0;
}

/*
 * This finds a zone that can be used for ZONE_MOVABLE pages. The
 * assumption is made that zones within a node are ordered in monotonic
 * increasing memory addresses so that the "highest" populated zone is used
 */
static void __init find_usable_zone_for_movable(void)
{
	int zone_index;
	for (zone_index = MAX_NR_ZONES - 1; zone_index >= 0; zone_index--) {
		if (zone_index == ZONE_MOVABLE)
			continue;

		if (arch_zone_highest_possible_pfn[zone_index] >
				arch_zone_lowest_possible_pfn[zone_index])
			break;
	}

	VM_BUG_ON(zone_index == -1);
	movable_zone = zone_index;
}

/*
 * The zone ranges provided by the architecture do not include ZONE_MOVABLE
 * because it is sized independent of architecture. Unlike the other zones,
 * the starting point for ZONE_MOVABLE is not fixed. It may be different
 * in each node depending on the size of each node and how evenly kernelcore
 * is distributed. This helper function adjusts the zone ranges
 * provided by the architecture for a given node by using the end of the
 * highest usable zone for ZONE_MOVABLE. This preserves the assumption that
 * zones within a node are in order of monotonic increases memory addresses
 */
static void __init adjust_zone_range_for_zone_movable(int nid,
					unsigned long zone_type,
					unsigned long node_start_pfn,
					unsigned long node_end_pfn,
					unsigned long *zone_start_pfn,
					unsigned long *zone_end_pfn)
{
	/* Only adjust if ZONE_MOVABLE is on this node */
	if (zone_movable_pfn[nid]) {
		/* Size ZONE_MOVABLE */
		if (zone_type == ZONE_MOVABLE) {
			*zone_start_pfn = zone_movable_pfn[nid];
			*zone_end_pfn = min(node_end_pfn,
				arch_zone_highest_possible_pfn[movable_zone]);

		/* Adjust for ZONE_MOVABLE starting within this range */
		} else if (!mirrored_kernelcore &&
			*zone_start_pfn < zone_movable_pfn[nid] &&
			*zone_end_pfn > zone_movable_pfn[nid]) {
			*zone_end_pfn = zone_movable_pfn[nid];

		/* Check if this whole range is within ZONE_MOVABLE */
		} else if (*zone_start_pfn >= zone_movable_pfn[nid])
			*zone_start_pfn = *zone_end_pfn;
	}
}

/*
 * Return the number of pages a zone spans in a node, including holes
 * present_pages = zone_spanned_pages_in_node() - zone_absent_pages_in_node()
 */
static unsigned long __init zone_spanned_pages_in_node(int nid,
					unsigned long zone_type,
					unsigned long node_start_pfn,
					unsigned long node_end_pfn,
					unsigned long *zone_start_pfn,
					unsigned long *zone_end_pfn)
{
	unsigned long zone_low = arch_zone_lowest_possible_pfn[zone_type];
	unsigned long zone_high = arch_zone_highest_possible_pfn[zone_type];
	/* When hotadd a new node from cpu_up(), the node should be empty */
	if (!node_start_pfn && !node_end_pfn)
		return 0;

	/* Get the start and end of the zone */
	*zone_start_pfn = clamp(node_start_pfn, zone_low, zone_high);
	*zone_end_pfn = clamp(node_end_pfn, zone_low, zone_high);
	adjust_zone_range_for_zone_movable(nid, zone_type,
				node_start_pfn, node_end_pfn,
				zone_start_pfn, zone_end_pfn);

	/* Check that this node has pages within the zone's required range */
	if (*zone_end_pfn < node_start_pfn || *zone_start_pfn > node_end_pfn)
		return 0;

	/* Move the zone boundaries inside the node if necessary */
	*zone_end_pfn = min(*zone_end_pfn, node_end_pfn);
	*zone_start_pfn = max(*zone_start_pfn, node_start_pfn);

	/* Return the spanned pages */
	return *zone_end_pfn - *zone_start_pfn;
}

/*
 * Return the number of holes in a range on a node. If nid is MAX_NUMNODES,
 * then all holes in the requested range will be accounted for.
 */
unsigned long __init __absent_pages_in_range(int nid,
				unsigned long range_start_pfn,
				unsigned long range_end_pfn)
{
	unsigned long nr_absent = range_end_pfn - range_start_pfn;
	unsigned long start_pfn, end_pfn;
	int i;

	for_each_mem_pfn_range(i, nid, &start_pfn, &end_pfn, NULL) {
		start_pfn = clamp(start_pfn, range_start_pfn, range_end_pfn);
		end_pfn = clamp(end_pfn, range_start_pfn, range_end_pfn);
		nr_absent -= end_pfn - start_pfn;
	}
	return nr_absent;
}

/**
 * absent_pages_in_range - Return number of page frames in holes within a range
 * @start_pfn: The start PFN to start searching for holes
 * @end_pfn: The end PFN to stop searching for holes
 *
 * Return: the number of pages frames in memory holes within a range.
 */
unsigned long __init absent_pages_in_range(unsigned long start_pfn,
							unsigned long end_pfn)
{
	return __absent_pages_in_range(MAX_NUMNODES, start_pfn, end_pfn);
}

/* Return the number of page frames in holes in a zone on a node */
static unsigned long __init zone_absent_pages_in_node(int nid,
					unsigned long zone_type,
					unsigned long node_start_pfn,
					unsigned long node_end_pfn)
{
	unsigned long zone_low = arch_zone_lowest_possible_pfn[zone_type];
	unsigned long zone_high = arch_zone_highest_possible_pfn[zone_type];
	unsigned long zone_start_pfn, zone_end_pfn;
	unsigned long nr_absent;

	/* When hotadd a new node from cpu_up(), the node should be empty */
	if (!node_start_pfn && !node_end_pfn)
		return 0;

	zone_start_pfn = clamp(node_start_pfn, zone_low, zone_high);
	zone_end_pfn = clamp(node_end_pfn, zone_low, zone_high);

	adjust_zone_range_for_zone_movable(nid, zone_type,
			node_start_pfn, node_end_pfn,
			&zone_start_pfn, &zone_end_pfn);
	nr_absent = __absent_pages_in_range(nid, zone_start_pfn, zone_end_pfn);

	/*
	 * ZONE_MOVABLE handling.
	 * Treat pages to be ZONE_MOVABLE in ZONE_NORMAL as absent pages
	 * and vice versa.
	 */
	if (mirrored_kernelcore && zone_movable_pfn[nid]) {
		unsigned long start_pfn, end_pfn;
		struct memblock_region *r;

		for_each_mem_region(r) {
			start_pfn = clamp(memblock_region_memory_base_pfn(r),
					  zone_start_pfn, zone_end_pfn);
			end_pfn = clamp(memblock_region_memory_end_pfn(r),
					zone_start_pfn, zone_end_pfn);

			if (zone_type == ZONE_MOVABLE &&
			    memblock_is_mirror(r))
				nr_absent += end_pfn - start_pfn;

			if (zone_type == ZONE_NORMAL &&
			    !memblock_is_mirror(r))
				nr_absent += end_pfn - start_pfn;
		}
	}

	return nr_absent;
}

static void __init calculate_node_totalpages(struct pglist_data *pgdat,
						unsigned long node_start_pfn,
						unsigned long node_end_pfn)
{
	unsigned long realtotalpages = 0, totalpages = 0;
	enum zone_type i;

	for (i = 0; i < MAX_NR_ZONES; i++) {
		struct zone *zone = pgdat->node_zones + i;
		unsigned long zone_start_pfn, zone_end_pfn;
		unsigned long spanned, absent;
		unsigned long size, real_size;

		spanned = zone_spanned_pages_in_node(pgdat->node_id, i,
						     node_start_pfn,
						     node_end_pfn,
						     &zone_start_pfn,
						     &zone_end_pfn);
		absent = zone_absent_pages_in_node(pgdat->node_id, i,
						   node_start_pfn,
						   node_end_pfn);

		size = spanned;
		real_size = size - absent;

		if (size)
			zone->zone_start_pfn = zone_start_pfn;
		else
			zone->zone_start_pfn = 0;
		zone->spanned_pages = size;
		zone->present_pages = real_size;
#if defined(CONFIG_MEMORY_HOTPLUG)
		zone->present_early_pages = real_size;
#endif

		totalpages += size;
		realtotalpages += real_size;
	}

	pgdat->node_spanned_pages = totalpages;
	pgdat->node_present_pages = realtotalpages;
	pr_debug("On node %d totalpages: %lu\n", pgdat->node_id, realtotalpages);
}

#ifndef CONFIG_SPARSEMEM
/*
 * Calculate the size of the zone->blockflags rounded to an unsigned long
 * Start by making sure zonesize is a multiple of pageblock_order by rounding
 * up. Then use 1 NR_PAGEBLOCK_BITS worth of bits per pageblock, finally
 * round what is now in bits to nearest long in bits, then return it in
 * bytes.
 */
static unsigned long __init usemap_size(unsigned long zone_start_pfn, unsigned long zonesize)
{
	unsigned long usemapsize;

	zonesize += zone_start_pfn & (pageblock_nr_pages-1);
	usemapsize = roundup(zonesize, pageblock_nr_pages);
	usemapsize = usemapsize >> pageblock_order;
	usemapsize *= NR_PAGEBLOCK_BITS;
	usemapsize = roundup(usemapsize, 8 * sizeof(unsigned long));

	return usemapsize / 8;
}

static void __ref setup_usemap(struct zone *zone)
{
	unsigned long usemapsize = usemap_size(zone->zone_start_pfn,
					       zone->spanned_pages);
	zone->pageblock_flags = NULL;
	if (usemapsize) {
		zone->pageblock_flags =
			memblock_alloc_node(usemapsize, SMP_CACHE_BYTES,
					    zone_to_nid(zone));
		if (!zone->pageblock_flags)
			panic("Failed to allocate %ld bytes for zone %s pageblock flags on node %d\n",
			      usemapsize, zone->name, zone_to_nid(zone));
	}
}
#else
static inline void setup_usemap(struct zone *zone) {}
#endif /* CONFIG_SPARSEMEM */

#ifdef CONFIG_HUGETLB_PAGE_SIZE_VARIABLE

/* Initialise the number of pages represented by NR_PAGEBLOCK_BITS */
void __init set_pageblock_order(void)
{
	unsigned int order;

	/* Check that pageblock_nr_pages has not already been setup */
	if (pageblock_order)
		return;

	if (HPAGE_SHIFT > PAGE_SHIFT)
		order = HUGETLB_PAGE_ORDER;
	else
		order = MAX_ORDER - 1;

	/*
	 * Assume the largest contiguous order of interest is a huge page.
	 * This value may be variable depending on boot parameters on IA64 and
	 * powerpc.
	 */
	pageblock_order = order;
}
#else /* CONFIG_HUGETLB_PAGE_SIZE_VARIABLE */

/*
 * When CONFIG_HUGETLB_PAGE_SIZE_VARIABLE is not set, set_pageblock_order()
 * is unused as pageblock_order is set at compile-time. See
 * include/linux/pageblock-flags.h for the values of pageblock_order based on
 * the kernel config
 */
void __init set_pageblock_order(void)
{
}

#endif /* CONFIG_HUGETLB_PAGE_SIZE_VARIABLE */

static unsigned long __init calc_memmap_size(unsigned long spanned_pages,
						unsigned long present_pages)
{
	unsigned long pages = spanned_pages;

	/*
	 * Provide a more accurate estimation if there are holes within
	 * the zone and SPARSEMEM is in use. If there are holes within the
	 * zone, each populated memory region may cost us one or two extra
	 * memmap pages due to alignment because memmap pages for each
	 * populated regions may not be naturally aligned on page boundary.
	 * So the (present_pages >> 4) heuristic is a tradeoff for that.
	 */
	if (spanned_pages > present_pages + (present_pages >> 4) &&
	    IS_ENABLED(CONFIG_SPARSEMEM))
		pages = present_pages;

	return PAGE_ALIGN(pages * sizeof(struct page)) >> PAGE_SHIFT;
}

#ifdef CONFIG_TRANSPARENT_HUGEPAGE
static void pgdat_init_split_queue(struct pglist_data *pgdat)
{
	struct deferred_split *ds_queue = &pgdat->deferred_split_queue;

	spin_lock_init(&ds_queue->split_queue_lock);
	INIT_LIST_HEAD(&ds_queue->split_queue);
	ds_queue->split_queue_len = 0;
}
#else
static void pgdat_init_split_queue(struct pglist_data *pgdat) {}
#endif

#ifdef CONFIG_COMPACTION
static void pgdat_init_kcompactd(struct pglist_data *pgdat)
{
	init_waitqueue_head(&pgdat->kcompactd_wait);
}
#else
static void pgdat_init_kcompactd(struct pglist_data *pgdat) {}
#endif

static void __meminit pgdat_init_internals(struct pglist_data *pgdat)
{
	pgdat_resize_init(pgdat);

	pgdat_init_split_queue(pgdat);
	pgdat_init_kcompactd(pgdat);

	init_waitqueue_head(&pgdat->kswapd_wait);
	init_waitqueue_head(&pgdat->pfmemalloc_wait);

	pgdat_page_ext_init(pgdat);
	lruvec_init(&pgdat->__lruvec);
}

static void __meminit zone_init_internals(struct zone *zone, enum zone_type idx, int nid,
							unsigned long remaining_pages)
{
	atomic_long_set(&zone->managed_pages, remaining_pages);
	zone_set_nid(zone, nid);
	zone->name = zone_names[idx];
	zone->zone_pgdat = NODE_DATA(nid);
	spin_lock_init(&zone->lock);
	zone_seqlock_init(zone);
	zone_pcp_init(zone);
}

/*
 * Set up the zone data structures
 * - init pgdat internals
 * - init all zones belonging to this node
 *
 * NOTE: this function is only called during memory hotplug
 */
#ifdef CONFIG_MEMORY_HOTPLUG
void __ref free_area_init_core_hotplug(int nid)
{
	enum zone_type z;
	pg_data_t *pgdat = NODE_DATA(nid);

	pgdat_init_internals(pgdat);
	for (z = 0; z < MAX_NR_ZONES; z++)
		zone_init_internals(&pgdat->node_zones[z], z, nid, 0);
}
#endif

/*
 * Set up the zone data structures:
 *   - mark all pages reserved
 *   - mark all memory queues empty
 *   - clear the memory bitmaps
 *
 * NOTE: pgdat should get zeroed by caller.
 * NOTE: this function is only called during early init.
 */
static void __init free_area_init_core(struct pglist_data *pgdat)
{
	enum zone_type j;
	int nid = pgdat->node_id;

	pgdat_init_internals(pgdat);
	pgdat->per_cpu_nodestats = &boot_nodestats;

	for (j = 0; j < MAX_NR_ZONES; j++) {
		struct zone *zone = pgdat->node_zones + j;
		unsigned long size, freesize, memmap_pages;

		size = zone->spanned_pages;
		freesize = zone->present_pages;

		/*
		 * Adjust freesize so that it accounts for how much memory
		 * is used by this zone for memmap. This affects the watermark
		 * and per-cpu initialisations
		 */
		memmap_pages = calc_memmap_size(size, freesize);
		if (!is_highmem_idx(j)) {
			if (freesize >= memmap_pages) {
				freesize -= memmap_pages;
				if (memmap_pages)
					pr_debug("  %s zone: %lu pages used for memmap\n",
						 zone_names[j], memmap_pages);
			} else
				pr_warn("  %s zone: %lu memmap pages exceeds freesize %lu\n",
					zone_names[j], memmap_pages, freesize);
		}

		/* Account for reserved pages */
		if (j == 0 && freesize > dma_reserve) {
			freesize -= dma_reserve;
			pr_debug("  %s zone: %lu pages reserved\n", zone_names[0], dma_reserve);
		}

		if (!is_highmem_idx(j))
			nr_kernel_pages += freesize;
		/* Charge for highmem memmap if there are enough kernel pages */
		else if (nr_kernel_pages > memmap_pages * 2)
			nr_kernel_pages -= memmap_pages;
		nr_all_pages += freesize;

		/*
		 * Set an approximate value for lowmem here, it will be adjusted
		 * when the bootmem allocator frees pages into the buddy system.
		 * And all highmem pages will be managed by the buddy system.
		 */
		zone_init_internals(zone, j, nid, freesize);

		if (!size)
			continue;

		set_pageblock_order();
		setup_usemap(zone);
		init_currently_empty_zone(zone, zone->zone_start_pfn, size);
	}
}

#ifdef CONFIG_FLATMEM
static void __init alloc_node_mem_map(struct pglist_data *pgdat)
{
	unsigned long __maybe_unused start = 0;
	unsigned long __maybe_unused offset = 0;

	/* Skip empty nodes */
	if (!pgdat->node_spanned_pages)
		return;

	start = pgdat->node_start_pfn & ~(MAX_ORDER_NR_PAGES - 1);
	offset = pgdat->node_start_pfn - start;
	/* ia64 gets its own node_mem_map, before this, without bootmem */
	if (!pgdat->node_mem_map) {
		unsigned long size, end;
		struct page *map;

		/*
		 * The zone's endpoints aren't required to be MAX_ORDER
		 * aligned but the node_mem_map endpoints must be in order
		 * for the buddy allocator to function correctly.
		 */
		end = pgdat_end_pfn(pgdat);
		end = ALIGN(end, MAX_ORDER_NR_PAGES);
		size =  (end - start) * sizeof(struct page);
		map = memmap_alloc(size, SMP_CACHE_BYTES, MEMBLOCK_LOW_LIMIT,
				   pgdat->node_id, false);
		if (!map)
			panic("Failed to allocate %ld bytes for node %d memory map\n",
			      size, pgdat->node_id);
		pgdat->node_mem_map = map + offset;
	}
	pr_debug("%s: node %d, pgdat %08lx, node_mem_map %08lx\n",
				__func__, pgdat->node_id, (unsigned long)pgdat,
				(unsigned long)pgdat->node_mem_map);
#ifndef CONFIG_NUMA
	/*
	 * With no DISCONTIG, the global mem_map is just set as node 0's
	 */
	if (pgdat == NODE_DATA(0)) {
		mem_map = NODE_DATA(0)->node_mem_map;
		if (page_to_pfn(mem_map) != pgdat->node_start_pfn)
			mem_map -= offset;
	}
#endif
}
#else
static inline void alloc_node_mem_map(struct pglist_data *pgdat) { }
#endif /* CONFIG_FLATMEM */

#ifdef CONFIG_DEFERRED_STRUCT_PAGE_INIT
static inline void pgdat_set_deferred_range(pg_data_t *pgdat)
{
	pgdat->first_deferred_pfn = ULONG_MAX;
}
#else
static inline void pgdat_set_deferred_range(pg_data_t *pgdat) {}
#endif

static void __init free_area_init_node(int nid)
{
	pg_data_t *pgdat = NODE_DATA(nid);
	unsigned long start_pfn = 0;
	unsigned long end_pfn = 0;

	/* pg_data_t should be reset to zero when it's allocated */
	WARN_ON(pgdat->nr_zones || pgdat->kswapd_highest_zoneidx);

	get_pfn_range_for_nid(nid, &start_pfn, &end_pfn);

	pgdat->node_id = nid;
	pgdat->node_start_pfn = start_pfn;
	pgdat->per_cpu_nodestats = NULL;

	pr_info("Initmem setup node %d [mem %#018Lx-%#018Lx]\n", nid,
		(u64)start_pfn << PAGE_SHIFT,
		end_pfn ? ((u64)end_pfn << PAGE_SHIFT) - 1 : 0);
	calculate_node_totalpages(pgdat, start_pfn, end_pfn);

	alloc_node_mem_map(pgdat);
	pgdat_set_deferred_range(pgdat);

	free_area_init_core(pgdat);
}

void __init free_area_init_memoryless_node(int nid)
{
	free_area_init_node(nid);
}

#if MAX_NUMNODES > 1
/*
 * Figure out the number of possible node ids.
 */
void __init setup_nr_node_ids(void)
{
	unsigned int highest;

	highest = find_last_bit(node_possible_map.bits, MAX_NUMNODES);
	nr_node_ids = highest + 1;
}
#endif

/**
 * node_map_pfn_alignment - determine the maximum internode alignment
 *
 * This function should be called after node map is populated and sorted.
 * It calculates the maximum power of two alignment which can distinguish
 * all the nodes.
 *
 * For example, if all nodes are 1GiB and aligned to 1GiB, the return value
 * would indicate 1GiB alignment with (1 << (30 - PAGE_SHIFT)).  If the
 * nodes are shifted by 256MiB, 256MiB.  Note that if only the last node is
 * shifted, 1GiB is enough and this function will indicate so.
 *
 * This is used to test whether pfn -> nid mapping of the chosen memory
 * model has fine enough granularity to avoid incorrect mapping for the
 * populated node map.
 *
 * Return: the determined alignment in pfn's.  0 if there is no alignment
 * requirement (single node).
 */
unsigned long __init node_map_pfn_alignment(void)
{
	unsigned long accl_mask = 0, last_end = 0;
	unsigned long start, end, mask;
	int last_nid = NUMA_NO_NODE;
	int i, nid;

	for_each_mem_pfn_range(i, MAX_NUMNODES, &start, &end, &nid) {
		if (!start || last_nid < 0 || last_nid == nid) {
			last_nid = nid;
			last_end = end;
			continue;
		}

		/*
		 * Start with a mask granular enough to pin-point to the
		 * start pfn and tick off bits one-by-one until it becomes
		 * too coarse to separate the current node from the last.
		 */
		mask = ~((1 << __ffs(start)) - 1);
		while (mask && last_end <= (start & (mask << 1)))
			mask <<= 1;

		/* accumulate all internode masks */
		accl_mask |= mask;
	}

	/* convert mask to number of pages */
	return ~accl_mask + 1;
}

/**
 * find_min_pfn_with_active_regions - Find the minimum PFN registered
 *
 * Return: the minimum PFN based on information provided via
 * memblock_set_node().
 */
unsigned long __init find_min_pfn_with_active_regions(void)
{
	return PHYS_PFN(memblock_start_of_DRAM());
}

/*
 * early_calculate_totalpages()
 * Sum pages in active regions for movable zone.
 * Populate N_MEMORY for calculating usable_nodes.
 */
static unsigned long __init early_calculate_totalpages(void)
{
	unsigned long totalpages = 0;
	unsigned long start_pfn, end_pfn;
	int i, nid;

	for_each_mem_pfn_range(i, MAX_NUMNODES, &start_pfn, &end_pfn, &nid) {
		unsigned long pages = end_pfn - start_pfn;

		totalpages += pages;
		if (pages)
			node_set_state(nid, N_MEMORY);
	}
	return totalpages;
}

/*
 * Find the PFN the Movable zone begins in each node. Kernel memory
 * is spread evenly between nodes as long as the nodes have enough
 * memory. When they don't, some nodes will have more kernelcore than
 * others
 */
static void __init find_zone_movable_pfns_for_nodes(void)
{
	int i, nid;
	unsigned long usable_startpfn;
	unsigned long kernelcore_node, kernelcore_remaining;
	/* save the state before borrow the nodemask */
	nodemask_t saved_node_state = node_states[N_MEMORY];
	unsigned long totalpages = early_calculate_totalpages();
	int usable_nodes = nodes_weight(node_states[N_MEMORY]);
	struct memblock_region *r;

	/* Need to find movable_zone earlier when movable_node is specified. */
	find_usable_zone_for_movable();

	/*
	 * If movable_node is specified, ignore kernelcore and movablecore
	 * options.
	 */
	if (movable_node_is_enabled()) {
		for_each_mem_region(r) {
			if (!memblock_is_hotpluggable(r))
				continue;

			nid = memblock_get_region_node(r);

			usable_startpfn = PFN_DOWN(r->base);
			zone_movable_pfn[nid] = zone_movable_pfn[nid] ?
				min(usable_startpfn, zone_movable_pfn[nid]) :
				usable_startpfn;
		}

		goto out2;
	}

	/*
	 * If kernelcore=mirror is specified, ignore movablecore option
	 */
	if (mirrored_kernelcore) {
		bool mem_below_4gb_not_mirrored = false;

		for_each_mem_region(r) {
			if (memblock_is_mirror(r))
				continue;

			nid = memblock_get_region_node(r);

			usable_startpfn = memblock_region_memory_base_pfn(r);

			if (usable_startpfn < 0x100000) {
				mem_below_4gb_not_mirrored = true;
				continue;
			}

			zone_movable_pfn[nid] = zone_movable_pfn[nid] ?
				min(usable_startpfn, zone_movable_pfn[nid]) :
				usable_startpfn;
		}

		if (mem_below_4gb_not_mirrored)
			pr_warn("This configuration results in unmirrored kernel memory.\n");

		goto out2;
	}

	/*
	 * If kernelcore=nn% or movablecore=nn% was specified, calculate the
	 * amount of necessary memory.
	 */
	if (required_kernelcore_percent)
		required_kernelcore = (totalpages * 100 * required_kernelcore_percent) /
				       10000UL;
	if (required_movablecore_percent)
		required_movablecore = (totalpages * 100 * required_movablecore_percent) /
					10000UL;

	/*
	 * If movablecore= was specified, calculate what size of
	 * kernelcore that corresponds so that memory usable for
	 * any allocation type is evenly spread. If both kernelcore
	 * and movablecore are specified, then the value of kernelcore
	 * will be used for required_kernelcore if it's greater than
	 * what movablecore would have allowed.
	 */
	if (required_movablecore) {
		unsigned long corepages;

		/*
		 * Round-up so that ZONE_MOVABLE is at least as large as what
		 * was requested by the user
		 */
		required_movablecore =
			roundup(required_movablecore, MAX_ORDER_NR_PAGES);
		required_movablecore = min(totalpages, required_movablecore);
		corepages = totalpages - required_movablecore;

		required_kernelcore = max(required_kernelcore, corepages);
	}

	/*
	 * If kernelcore was not specified or kernelcore size is larger
	 * than totalpages, there is no ZONE_MOVABLE.
	 */
	if (!required_kernelcore || required_kernelcore >= totalpages)
		goto out;

	/* usable_startpfn is the lowest possible pfn ZONE_MOVABLE can be at */
	usable_startpfn = arch_zone_lowest_possible_pfn[movable_zone];

restart:
	/* Spread kernelcore memory as evenly as possible throughout nodes */
	kernelcore_node = required_kernelcore / usable_nodes;
	for_each_node_state(nid, N_MEMORY) {
		unsigned long start_pfn, end_pfn;

		/*
		 * Recalculate kernelcore_node if the division per node
		 * now exceeds what is necessary to satisfy the requested
		 * amount of memory for the kernel
		 */
		if (required_kernelcore < kernelcore_node)
			kernelcore_node = required_kernelcore / usable_nodes;

		/*
		 * As the map is walked, we track how much memory is usable
		 * by the kernel using kernelcore_remaining. When it is
		 * 0, the rest of the node is usable by ZONE_MOVABLE
		 */
		kernelcore_remaining = kernelcore_node;

		/* Go through each range of PFNs within this node */
		for_each_mem_pfn_range(i, nid, &start_pfn, &end_pfn, NULL) {
			unsigned long size_pages;

			start_pfn = max(start_pfn, zone_movable_pfn[nid]);
			if (start_pfn >= end_pfn)
				continue;

			/* Account for what is only usable for kernelcore */
			if (start_pfn < usable_startpfn) {
				unsigned long kernel_pages;
				kernel_pages = min(end_pfn, usable_startpfn)
								- start_pfn;

				kernelcore_remaining -= min(kernel_pages,
							kernelcore_remaining);
				required_kernelcore -= min(kernel_pages,
							required_kernelcore);

				/* Continue if range is now fully accounted */
				if (end_pfn <= usable_startpfn) {

					/*
					 * Push zone_movable_pfn to the end so
					 * that if we have to rebalance
					 * kernelcore across nodes, we will
					 * not double account here
					 */
					zone_movable_pfn[nid] = end_pfn;
					continue;
				}
				start_pfn = usable_startpfn;
			}

			/*
			 * The usable PFN range for ZONE_MOVABLE is from
			 * start_pfn->end_pfn. Calculate size_pages as the
			 * number of pages used as kernelcore
			 */
			size_pages = end_pfn - start_pfn;
			if (size_pages > kernelcore_remaining)
				size_pages = kernelcore_remaining;
			zone_movable_pfn[nid] = start_pfn + size_pages;

			/*
			 * Some kernelcore has been met, update counts and
			 * break if the kernelcore for this node has been
			 * satisfied
			 */
			required_kernelcore -= min(required_kernelcore,
								size_pages);
			kernelcore_remaining -= size_pages;
			if (!kernelcore_remaining)
				break;
		}
	}

	/*
	 * If there is still required_kernelcore, we do another pass with one
	 * less node in the count. This will push zone_movable_pfn[nid] further
	 * along on the nodes that still have memory until kernelcore is
	 * satisfied
	 */
	usable_nodes--;
	if (usable_nodes && required_kernelcore > usable_nodes)
		goto restart;

out2:
	/* Align start of ZONE_MOVABLE on all nids to MAX_ORDER_NR_PAGES */
	for (nid = 0; nid < MAX_NUMNODES; nid++)
		zone_movable_pfn[nid] =
			roundup(zone_movable_pfn[nid], MAX_ORDER_NR_PAGES);

out:
	/* restore the node_state */
	node_states[N_MEMORY] = saved_node_state;
}

/* Any regular or high memory on that node ? */
static void check_for_memory(pg_data_t *pgdat, int nid)
{
	enum zone_type zone_type;

	for (zone_type = 0; zone_type <= ZONE_MOVABLE - 1; zone_type++) {
		struct zone *zone = &pgdat->node_zones[zone_type];
		if (populated_zone(zone)) {
			if (IS_ENABLED(CONFIG_HIGHMEM))
				node_set_state(nid, N_HIGH_MEMORY);
			if (zone_type <= ZONE_NORMAL)
				node_set_state(nid, N_NORMAL_MEMORY);
			break;
		}
	}
}

/*
 * Some architectures, e.g. ARC may have ZONE_HIGHMEM below ZONE_NORMAL. For
 * such cases we allow max_zone_pfn sorted in the descending order
 */
bool __weak arch_has_descending_max_zone_pfns(void)
{
	return false;
}

/**
 * free_area_init - Initialise all pg_data_t and zone data
 * @max_zone_pfn: an array of max PFNs for each zone
 *
 * This will call free_area_init_node() for each active node in the system.
 * Using the page ranges provided by memblock_set_node(), the size of each
 * zone in each node and their holes is calculated. If the maximum PFN
 * between two adjacent zones match, it is assumed that the zone is empty.
 * For example, if arch_max_dma_pfn == arch_max_dma32_pfn, it is assumed
 * that arch_max_dma32_pfn has no pages. It is also assumed that a zone
 * starts where the previous one ended. For example, ZONE_DMA32 starts
 * at arch_max_dma_pfn.
 */
void __init free_area_init(unsigned long *max_zone_pfn)
{
	unsigned long start_pfn, end_pfn;
	int i, nid, zone;
	bool descending;

	/* Record where the zone boundaries are */
	memset(arch_zone_lowest_possible_pfn, 0,
				sizeof(arch_zone_lowest_possible_pfn));
	memset(arch_zone_highest_possible_pfn, 0,
				sizeof(arch_zone_highest_possible_pfn));

	start_pfn = find_min_pfn_with_active_regions();
	descending = arch_has_descending_max_zone_pfns();

	for (i = 0; i < MAX_NR_ZONES; i++) {
		if (descending)
			zone = MAX_NR_ZONES - i - 1;
		else
			zone = i;

		if (zone == ZONE_MOVABLE)
			continue;

		end_pfn = max(max_zone_pfn[zone], start_pfn);
		arch_zone_lowest_possible_pfn[zone] = start_pfn;
		arch_zone_highest_possible_pfn[zone] = end_pfn;

		start_pfn = end_pfn;
	}

	/* Find the PFNs that ZONE_MOVABLE begins at in each node */
	memset(zone_movable_pfn, 0, sizeof(zone_movable_pfn));
	find_zone_movable_pfns_for_nodes();

	/* Print out the zone ranges */
	pr_info("Zone ranges:\n");
	for (i = 0; i < MAX_NR_ZONES; i++) {
		if (i == ZONE_MOVABLE)
			continue;
		pr_info("  %-8s ", zone_names[i]);
		if (arch_zone_lowest_possible_pfn[i] ==
				arch_zone_highest_possible_pfn[i])
			pr_cont("empty\n");
		else
			pr_cont("[mem %#018Lx-%#018Lx]\n",
				(u64)arch_zone_lowest_possible_pfn[i]
					<< PAGE_SHIFT,
				((u64)arch_zone_highest_possible_pfn[i]
					<< PAGE_SHIFT) - 1);
	}

	/* Print out the PFNs ZONE_MOVABLE begins at in each node */
	pr_info("Movable zone start for each node\n");
	for (i = 0; i < MAX_NUMNODES; i++) {
		if (zone_movable_pfn[i])
			pr_info("  Node %d: %#018Lx\n", i,
			       (u64)zone_movable_pfn[i] << PAGE_SHIFT);
	}

	/*
	 * Print out the early node map, and initialize the
	 * subsection-map relative to active online memory ranges to
	 * enable future "sub-section" extensions of the memory map.
	 */
	pr_info("Early memory node ranges\n");
	for_each_mem_pfn_range(i, MAX_NUMNODES, &start_pfn, &end_pfn, &nid) {
		pr_info("  node %3d: [mem %#018Lx-%#018Lx]\n", nid,
			(u64)start_pfn << PAGE_SHIFT,
			((u64)end_pfn << PAGE_SHIFT) - 1);
		subsection_map_init(start_pfn, end_pfn - start_pfn);
	}

	/* Initialise every node */
	mminit_verify_pageflags_layout();
	setup_nr_node_ids();
	for_each_online_node(nid) {
		pg_data_t *pgdat = NODE_DATA(nid);
		free_area_init_node(nid);

		/* Any memory on that node */
		if (pgdat->node_present_pages)
			node_set_state(nid, N_MEMORY);
		check_for_memory(pgdat, nid);
	}

	memmap_init();
}

static int __init cmdline_parse_core(char *p, unsigned long *core,
				     unsigned long *percent)
{
	unsigned long long coremem;
	char *endptr;

	if (!p)
		return -EINVAL;

	/* Value may be a percentage of total memory, otherwise bytes */
	coremem = simple_strtoull(p, &endptr, 0);
	if (*endptr == '%') {
		/* Paranoid check for percent values greater than 100 */
		WARN_ON(coremem > 100);

		*percent = coremem;
	} else {
		coremem = memparse(p, &p);
		/* Paranoid check that UL is enough for the coremem value */
		WARN_ON((coremem >> PAGE_SHIFT) > ULONG_MAX);

		*core = coremem >> PAGE_SHIFT;
		*percent = 0UL;
	}
	return 0;
}

/*
 * kernelcore=size sets the amount of memory for use for allocations that
 * cannot be reclaimed or migrated.
 */
static int __init cmdline_parse_kernelcore(char *p)
{
	/* parse kernelcore=mirror */
	if (parse_option_str(p, "mirror")) {
		mirrored_kernelcore = true;
		return 0;
	}

	return cmdline_parse_core(p, &required_kernelcore,
				  &required_kernelcore_percent);
}

/*
 * movablecore=size sets the amount of memory for use for allocations that
 * can be reclaimed or migrated.
 */
static int __init cmdline_parse_movablecore(char *p)
{
	return cmdline_parse_core(p, &required_movablecore,
				  &required_movablecore_percent);
}

early_param("kernelcore", cmdline_parse_kernelcore);
early_param("movablecore", cmdline_parse_movablecore);

void adjust_managed_page_count(struct page *page, long count)
{
	atomic_long_add(count, &page_zone(page)->managed_pages);
	totalram_pages_add(count);
#ifdef CONFIG_HIGHMEM
	if (PageHighMem(page))
		totalhigh_pages_add(count);
#endif
}
EXPORT_SYMBOL(adjust_managed_page_count);

unsigned long free_reserved_area(void *start, void *end, int poison, const char *s)
{
	void *pos;
	unsigned long pages = 0;

	start = (void *)PAGE_ALIGN((unsigned long)start);
	end = (void *)((unsigned long)end & PAGE_MASK);
	for (pos = start; pos < end; pos += PAGE_SIZE, pages++) {
		struct page *page = virt_to_page(pos);
		void *direct_map_addr;

		/*
		 * 'direct_map_addr' might be different from 'pos'
		 * because some architectures' virt_to_page()
		 * work with aliases.  Getting the direct map
		 * address ensures that we get a _writeable_
		 * alias for the memset().
		 */
		direct_map_addr = page_address(page);
		/*
		 * Perform a kasan-unchecked memset() since this memory
		 * has not been initialized.
		 */
		direct_map_addr = kasan_reset_tag(direct_map_addr);
		if ((unsigned int)poison <= 0xFF)
			memset(direct_map_addr, poison, PAGE_SIZE);

		free_reserved_page(page);
	}

	if (pages && s)
		pr_info("Freeing %s memory: %ldK\n",
			s, pages << (PAGE_SHIFT - 10));

	return pages;
}

void __init mem_init_print_info(void)
{
	unsigned long physpages, codesize, datasize, rosize, bss_size;
	unsigned long init_code_size, init_data_size;

	physpages = get_num_physpages();
	codesize = _etext - _stext;
	datasize = _edata - _sdata;
	rosize = __end_rodata - __start_rodata;
	bss_size = __bss_stop - __bss_start;
	init_data_size = __init_end - __init_begin;
	init_code_size = _einittext - _sinittext;

	/*
	 * Detect special cases and adjust section sizes accordingly:
	 * 1) .init.* may be embedded into .data sections
	 * 2) .init.text.* may be out of [__init_begin, __init_end],
	 *    please refer to arch/tile/kernel/vmlinux.lds.S.
	 * 3) .rodata.* may be embedded into .text or .data sections.
	 */
#define adj_init_size(start, end, size, pos, adj) \
	do { \
		if (start <= pos && pos < end && size > adj) \
			size -= adj; \
	} while (0)

	adj_init_size(__init_begin, __init_end, init_data_size,
		     _sinittext, init_code_size);
	adj_init_size(_stext, _etext, codesize, _sinittext, init_code_size);
	adj_init_size(_sdata, _edata, datasize, __init_begin, init_data_size);
	adj_init_size(_stext, _etext, codesize, __start_rodata, rosize);
	adj_init_size(_sdata, _edata, datasize, __start_rodata, rosize);

#undef	adj_init_size

	pr_info("Memory: %luK/%luK available (%luK kernel code, %luK rwdata, %luK rodata, %luK init, %luK bss, %luK reserved, %luK cma-reserved"
#ifdef	CONFIG_HIGHMEM
		", %luK highmem"
#endif
		")\n",
		nr_free_pages() << (PAGE_SHIFT - 10),
		physpages << (PAGE_SHIFT - 10),
		codesize >> 10, datasize >> 10, rosize >> 10,
		(init_data_size + init_code_size) >> 10, bss_size >> 10,
		(physpages - totalram_pages() - totalcma_pages) << (PAGE_SHIFT - 10),
		totalcma_pages << (PAGE_SHIFT - 10)
#ifdef	CONFIG_HIGHMEM
		, totalhigh_pages() << (PAGE_SHIFT - 10)
#endif
		);
}

/**
 * set_dma_reserve - set the specified number of pages reserved in the first zone
 * @new_dma_reserve: The number of pages to mark reserved
 *
 * The per-cpu batchsize and zone watermarks are determined by managed_pages.
 * In the DMA zone, a significant percentage may be consumed by kernel image
 * and other unfreeable allocations which can skew the watermarks badly. This
 * function may optionally be used to account for unfreeable pages in the
 * first zone (e.g., ZONE_DMA). The effect will be lower watermarks and
 * smaller per-cpu batchsize.
 */
void __init set_dma_reserve(unsigned long new_dma_reserve)
{
	dma_reserve = new_dma_reserve;
}

static int page_alloc_cpu_dead(unsigned int cpu)
{
	struct zone *zone;

	lru_add_drain_cpu(cpu);
	drain_pages(cpu);

	/*
	 * Spill the event counters of the dead processor
	 * into the current processors event counters.
	 * This artificially elevates the count of the current
	 * processor.
	 */
	vm_events_fold_cpu(cpu);

	/*
	 * Zero the differential counters of the dead processor
	 * so that the vm statistics are consistent.
	 *
	 * This is only okay since the processor is dead and cannot
	 * race with what we are doing.
	 */
	cpu_vm_stats_fold(cpu);

	for_each_populated_zone(zone)
		zone_pcp_update(zone, 0);

	return 0;
}

static int page_alloc_cpu_online(unsigned int cpu)
{
	struct zone *zone;

	for_each_populated_zone(zone)
		zone_pcp_update(zone, 1);
	return 0;
}

#ifdef CONFIG_NUMA
int hashdist = HASHDIST_DEFAULT;

static int __init set_hashdist(char *str)
{
	if (!str)
		return 0;
	hashdist = simple_strtoul(str, &str, 0);
	return 1;
}
__setup("hashdist=", set_hashdist);
#endif

void __init page_alloc_init(void)
{
	int ret;

#ifdef CONFIG_NUMA
	if (num_node_state(N_MEMORY) == 1)
		hashdist = 0;
#endif

	ret = cpuhp_setup_state_nocalls(CPUHP_PAGE_ALLOC,
					"mm/page_alloc:pcp",
					page_alloc_cpu_online,
					page_alloc_cpu_dead);
	WARN_ON(ret < 0);
}

/*
 * calculate_totalreserve_pages - called when sysctl_lowmem_reserve_ratio
 *	or min_free_kbytes changes.
 */
static void calculate_totalreserve_pages(void)
{
	struct pglist_data *pgdat;
	unsigned long reserve_pages = 0;
	enum zone_type i, j;

	for_each_online_pgdat(pgdat) {

		pgdat->totalreserve_pages = 0;

		for (i = 0; i < MAX_NR_ZONES; i++) {
			struct zone *zone = pgdat->node_zones + i;
			long max = 0;
			unsigned long managed_pages = zone_managed_pages(zone);

			/* Find valid and maximum lowmem_reserve in the zone */
			for (j = i; j < MAX_NR_ZONES; j++) {
				if (zone->lowmem_reserve[j] > max)
					max = zone->lowmem_reserve[j];
			}

			/* we treat the high watermark as reserved pages. */
			max += high_wmark_pages(zone);

			if (max > managed_pages)
				max = managed_pages;

			pgdat->totalreserve_pages += max;

			reserve_pages += max;
		}
	}
	totalreserve_pages = reserve_pages;
}

/*
 * setup_per_zone_lowmem_reserve - called whenever
 *	sysctl_lowmem_reserve_ratio changes.  Ensures that each zone
 *	has a correct pages reserved value, so an adequate number of
 *	pages are left in the zone after a successful __alloc_pages().
 */
static void setup_per_zone_lowmem_reserve(void)
{
	struct pglist_data *pgdat;
	enum zone_type i, j;

	for_each_online_pgdat(pgdat) {
		for (i = 0; i < MAX_NR_ZONES - 1; i++) {
			struct zone *zone = &pgdat->node_zones[i];
			int ratio = sysctl_lowmem_reserve_ratio[i];
			bool clear = !ratio || !zone_managed_pages(zone);
			unsigned long managed_pages = 0;

			for (j = i + 1; j < MAX_NR_ZONES; j++) {
				struct zone *upper_zone = &pgdat->node_zones[j];
<<<<<<< HEAD

				managed_pages += zone_managed_pages(upper_zone);

=======

				managed_pages += zone_managed_pages(upper_zone);

>>>>>>> bee673aa
				if (clear)
					zone->lowmem_reserve[j] = 0;
				else
					zone->lowmem_reserve[j] = managed_pages / ratio;
			}
		}
	}

	/* update totalreserve_pages */
	calculate_totalreserve_pages();
}

static void __setup_per_zone_wmarks(void)
{
	unsigned long pages_min = min_free_kbytes >> (PAGE_SHIFT - 10);
	unsigned long lowmem_pages = 0;
	struct zone *zone;
	unsigned long flags;

	/* Calculate total number of !ZONE_HIGHMEM pages */
	for_each_zone(zone) {
		if (!is_highmem(zone))
			lowmem_pages += zone_managed_pages(zone);
	}

	for_each_zone(zone) {
		u64 tmp;

		spin_lock_irqsave(&zone->lock, flags);
		tmp = (u64)pages_min * zone_managed_pages(zone);
		do_div(tmp, lowmem_pages);
		if (is_highmem(zone)) {
			/*
			 * __GFP_HIGH and PF_MEMALLOC allocations usually don't
			 * need highmem pages, so cap pages_min to a small
			 * value here.
			 *
			 * The WMARK_HIGH-WMARK_LOW and (WMARK_LOW-WMARK_MIN)
			 * deltas control async page reclaim, and so should
			 * not be capped for highmem.
			 */
			unsigned long min_pages;

			min_pages = zone_managed_pages(zone) / 1024;
			min_pages = clamp(min_pages, SWAP_CLUSTER_MAX, 128UL);
			zone->_watermark[WMARK_MIN] = min_pages;
		} else {
			/*
			 * If it's a lowmem zone, reserve a number of pages
			 * proportionate to the zone's size.
			 */
			zone->_watermark[WMARK_MIN] = tmp;
		}

		/*
		 * Set the kswapd watermarks distance according to the
		 * scale factor in proportion to available memory, but
		 * ensure a minimum size on small systems.
		 */
		tmp = max_t(u64, tmp >> 2,
			    mult_frac(zone_managed_pages(zone),
				      watermark_scale_factor, 10000));

		zone->watermark_boost = 0;
		zone->_watermark[WMARK_LOW]  = min_wmark_pages(zone) + tmp;
		zone->_watermark[WMARK_HIGH] = min_wmark_pages(zone) + tmp * 2;

		spin_unlock_irqrestore(&zone->lock, flags);
	}

	/* update totalreserve_pages */
	calculate_totalreserve_pages();
}

/**
 * setup_per_zone_wmarks - called when min_free_kbytes changes
 * or when memory is hot-{added|removed}
 *
 * Ensures that the watermark[min,low,high] values for each zone are set
 * correctly with respect to min_free_kbytes.
 */
void setup_per_zone_wmarks(void)
{
	struct zone *zone;
	static DEFINE_SPINLOCK(lock);

	spin_lock(&lock);
	__setup_per_zone_wmarks();
	spin_unlock(&lock);

	/*
	 * The watermark size have changed so update the pcpu batch
	 * and high limits or the limits may be inappropriate.
	 */
	for_each_zone(zone)
		zone_pcp_update(zone, 0);
}

/*
 * Initialise min_free_kbytes.
 *
 * For small machines we want it small (128k min).  For large machines
 * we want it large (256MB max).  But it is not linear, because network
 * bandwidth does not increase linearly with machine size.  We use
 *
 *	min_free_kbytes = 4 * sqrt(lowmem_kbytes), for better accuracy:
 *	min_free_kbytes = sqrt(lowmem_kbytes * 16)
 *
 * which yields
 *
 * 16MB:	512k
 * 32MB:	724k
 * 64MB:	1024k
 * 128MB:	1448k
 * 256MB:	2048k
 * 512MB:	2896k
 * 1024MB:	4096k
 * 2048MB:	5792k
 * 4096MB:	8192k
 * 8192MB:	11584k
 * 16384MB:	16384k
 */
int __meminit init_per_zone_wmark_min(void)
{
	unsigned long lowmem_kbytes;
	int new_min_free_kbytes;

	lowmem_kbytes = nr_free_buffer_pages() * (PAGE_SIZE >> 10);
	new_min_free_kbytes = int_sqrt(lowmem_kbytes * 16);

	if (new_min_free_kbytes > user_min_free_kbytes) {
		min_free_kbytes = new_min_free_kbytes;
		if (min_free_kbytes < 128)
			min_free_kbytes = 128;
		if (min_free_kbytes > 262144)
			min_free_kbytes = 262144;
	} else {
		pr_warn("min_free_kbytes is not updated to %d because user defined value %d is preferred\n",
				new_min_free_kbytes, user_min_free_kbytes);
	}
	setup_per_zone_wmarks();
	refresh_zone_stat_thresholds();
	setup_per_zone_lowmem_reserve();

#ifdef CONFIG_NUMA
	setup_min_unmapped_ratio();
	setup_min_slab_ratio();
#endif

	khugepaged_min_free_kbytes_update();

	return 0;
}
postcore_initcall(init_per_zone_wmark_min)

/*
 * min_free_kbytes_sysctl_handler - just a wrapper around proc_dointvec() so
 *	that we can call two helper functions whenever min_free_kbytes
 *	changes.
 */
int min_free_kbytes_sysctl_handler(struct ctl_table *table, int write,
		void *buffer, size_t *length, loff_t *ppos)
{
	int rc;

	rc = proc_dointvec_minmax(table, write, buffer, length, ppos);
	if (rc)
		return rc;

	if (write) {
		user_min_free_kbytes = min_free_kbytes;
		setup_per_zone_wmarks();
	}
	return 0;
}

int watermark_scale_factor_sysctl_handler(struct ctl_table *table, int write,
		void *buffer, size_t *length, loff_t *ppos)
{
	int rc;

	rc = proc_dointvec_minmax(table, write, buffer, length, ppos);
	if (rc)
		return rc;

	if (write)
		setup_per_zone_wmarks();

	return 0;
}

#ifdef CONFIG_NUMA
static void setup_min_unmapped_ratio(void)
{
	pg_data_t *pgdat;
	struct zone *zone;

	for_each_online_pgdat(pgdat)
		pgdat->min_unmapped_pages = 0;

	for_each_zone(zone)
		zone->zone_pgdat->min_unmapped_pages += (zone_managed_pages(zone) *
						         sysctl_min_unmapped_ratio) / 100;
}


int sysctl_min_unmapped_ratio_sysctl_handler(struct ctl_table *table, int write,
		void *buffer, size_t *length, loff_t *ppos)
{
	int rc;

	rc = proc_dointvec_minmax(table, write, buffer, length, ppos);
	if (rc)
		return rc;

	setup_min_unmapped_ratio();

	return 0;
}

static void setup_min_slab_ratio(void)
{
	pg_data_t *pgdat;
	struct zone *zone;

	for_each_online_pgdat(pgdat)
		pgdat->min_slab_pages = 0;

	for_each_zone(zone)
		zone->zone_pgdat->min_slab_pages += (zone_managed_pages(zone) *
						     sysctl_min_slab_ratio) / 100;
}

int sysctl_min_slab_ratio_sysctl_handler(struct ctl_table *table, int write,
		void *buffer, size_t *length, loff_t *ppos)
{
	int rc;

	rc = proc_dointvec_minmax(table, write, buffer, length, ppos);
	if (rc)
		return rc;

	setup_min_slab_ratio();

	return 0;
}
#endif

/*
 * lowmem_reserve_ratio_sysctl_handler - just a wrapper around
 *	proc_dointvec() so that we can call setup_per_zone_lowmem_reserve()
 *	whenever sysctl_lowmem_reserve_ratio changes.
 *
 * The reserve ratio obviously has absolutely no relation with the
 * minimum watermarks. The lowmem reserve ratio can only make sense
 * if in function of the boot time zone sizes.
 */
int lowmem_reserve_ratio_sysctl_handler(struct ctl_table *table, int write,
		void *buffer, size_t *length, loff_t *ppos)
{
	int i;

	proc_dointvec_minmax(table, write, buffer, length, ppos);

	for (i = 0; i < MAX_NR_ZONES; i++) {
		if (sysctl_lowmem_reserve_ratio[i] < 1)
			sysctl_lowmem_reserve_ratio[i] = 0;
	}

	setup_per_zone_lowmem_reserve();
	return 0;
}

/*
 * percpu_pagelist_high_fraction - changes the pcp->high for each zone on each
 * cpu. It is the fraction of total pages in each zone that a hot per cpu
 * pagelist can have before it gets flushed back to buddy allocator.
 */
int percpu_pagelist_high_fraction_sysctl_handler(struct ctl_table *table,
		int write, void *buffer, size_t *length, loff_t *ppos)
{
	struct zone *zone;
	int old_percpu_pagelist_high_fraction;
	int ret;

	mutex_lock(&pcp_batch_high_lock);
	old_percpu_pagelist_high_fraction = percpu_pagelist_high_fraction;

	ret = proc_dointvec_minmax(table, write, buffer, length, ppos);
	if (!write || ret < 0)
		goto out;

	/* Sanity checking to avoid pcp imbalance */
	if (percpu_pagelist_high_fraction &&
	    percpu_pagelist_high_fraction < MIN_PERCPU_PAGELIST_HIGH_FRACTION) {
		percpu_pagelist_high_fraction = old_percpu_pagelist_high_fraction;
		ret = -EINVAL;
		goto out;
	}

	/* No change? */
	if (percpu_pagelist_high_fraction == old_percpu_pagelist_high_fraction)
		goto out;

	for_each_populated_zone(zone)
		zone_set_pageset_high_and_batch(zone, 0);
out:
	mutex_unlock(&pcp_batch_high_lock);
	return ret;
}

#ifndef __HAVE_ARCH_RESERVED_KERNEL_PAGES
/*
 * Returns the number of pages that arch has reserved but
 * is not known to alloc_large_system_hash().
 */
static unsigned long __init arch_reserved_kernel_pages(void)
{
	return 0;
}
#endif

/*
 * Adaptive scale is meant to reduce sizes of hash tables on large memory
 * machines. As memory size is increased the scale is also increased but at
 * slower pace.  Starting from ADAPT_SCALE_BASE (64G), every time memory
 * quadruples the scale is increased by one, which means the size of hash table
 * only doubles, instead of quadrupling as well.
 * Because 32-bit systems cannot have large physical memory, where this scaling
 * makes sense, it is disabled on such platforms.
 */
#if __BITS_PER_LONG > 32
#define ADAPT_SCALE_BASE	(64ul << 30)
#define ADAPT_SCALE_SHIFT	2
#define ADAPT_SCALE_NPAGES	(ADAPT_SCALE_BASE >> PAGE_SHIFT)
#endif

/*
 * allocate a large system hash table from bootmem
 * - it is assumed that the hash table must contain an exact power-of-2
 *   quantity of entries
 * - limit is the number of hash buckets, not the total allocation size
 */
void *__init alloc_large_system_hash(const char *tablename,
				     unsigned long bucketsize,
				     unsigned long numentries,
				     int scale,
				     int flags,
				     unsigned int *_hash_shift,
				     unsigned int *_hash_mask,
				     unsigned long low_limit,
				     unsigned long high_limit)
{
	unsigned long long max = high_limit;
	unsigned long log2qty, size;
	void *table = NULL;
	gfp_t gfp_flags;
	bool virt;
	bool huge;

	/* allow the kernel cmdline to have a say */
	if (!numentries) {
		/* round applicable memory size up to nearest megabyte */
		numentries = nr_kernel_pages;
		numentries -= arch_reserved_kernel_pages();

		/* It isn't necessary when PAGE_SIZE >= 1MB */
		if (PAGE_SHIFT < 20)
			numentries = round_up(numentries, (1<<20)/PAGE_SIZE);

#if __BITS_PER_LONG > 32
		if (!high_limit) {
			unsigned long adapt;

			for (adapt = ADAPT_SCALE_NPAGES; adapt < numentries;
			     adapt <<= ADAPT_SCALE_SHIFT)
				scale++;
		}
#endif

		/* limit to 1 bucket per 2^scale bytes of low memory */
		if (scale > PAGE_SHIFT)
			numentries >>= (scale - PAGE_SHIFT);
		else
			numentries <<= (PAGE_SHIFT - scale);

		/* Make sure we've got at least a 0-order allocation.. */
		if (unlikely(flags & HASH_SMALL)) {
			/* Makes no sense without HASH_EARLY */
			WARN_ON(!(flags & HASH_EARLY));
			if (!(numentries >> *_hash_shift)) {
				numentries = 1UL << *_hash_shift;
				BUG_ON(!numentries);
			}
		} else if (unlikely((numentries * bucketsize) < PAGE_SIZE))
			numentries = PAGE_SIZE / bucketsize;
	}
	numentries = roundup_pow_of_two(numentries);

	/* limit allocation size to 1/16 total memory by default */
	if (max == 0) {
		max = ((unsigned long long)nr_all_pages << PAGE_SHIFT) >> 4;
		do_div(max, bucketsize);
	}
	max = min(max, 0x80000000ULL);

	if (numentries < low_limit)
		numentries = low_limit;
	if (numentries > max)
		numentries = max;

	log2qty = ilog2(numentries);

	gfp_flags = (flags & HASH_ZERO) ? GFP_ATOMIC | __GFP_ZERO : GFP_ATOMIC;
	do {
		virt = false;
		size = bucketsize << log2qty;
		if (flags & HASH_EARLY) {
			if (flags & HASH_ZERO)
				table = memblock_alloc(size, SMP_CACHE_BYTES);
			else
				table = memblock_alloc_raw(size,
							   SMP_CACHE_BYTES);
		} else if (get_order(size) >= MAX_ORDER || hashdist) {
			table = __vmalloc(size, gfp_flags);
			virt = true;
			huge = is_vm_area_hugepages(table);
		} else {
			/*
			 * If bucketsize is not a power-of-two, we may free
			 * some pages at the end of hash table which
			 * alloc_pages_exact() automatically does
			 */
			table = alloc_pages_exact(size, gfp_flags);
			kmemleak_alloc(table, size, 1, gfp_flags);
		}
	} while (!table && size > PAGE_SIZE && --log2qty);

	if (!table)
		panic("Failed to allocate %s hash table\n", tablename);

	pr_info("%s hash table entries: %ld (order: %d, %lu bytes, %s)\n",
		tablename, 1UL << log2qty, ilog2(size) - PAGE_SHIFT, size,
		virt ? (huge ? "vmalloc hugepage" : "vmalloc") : "linear");

	if (_hash_shift)
		*_hash_shift = log2qty;
	if (_hash_mask)
		*_hash_mask = (1 << log2qty) - 1;

	return table;
}

/*
 * This function checks whether pageblock includes unmovable pages or not.
 *
 * PageLRU check without isolation or lru_lock could race so that
 * MIGRATE_MOVABLE block might include unmovable pages. And __PageMovable
 * check without lock_page also may miss some movable non-lru pages at
 * race condition. So you can't expect this function should be exact.
 *
 * Returns a page without holding a reference. If the caller wants to
 * dereference that page (e.g., dumping), it has to make sure that it
 * cannot get removed (e.g., via memory unplug) concurrently.
 *
 */
struct page *has_unmovable_pages(struct zone *zone, struct page *page,
				 int migratetype, int flags)
{
	unsigned long iter = 0;
	unsigned long pfn = page_to_pfn(page);
	unsigned long offset = pfn % pageblock_nr_pages;

	if (is_migrate_cma_page(page)) {
		/*
		 * CMA allocations (alloc_contig_range) really need to mark
		 * isolate CMA pageblocks even when they are not movable in fact
		 * so consider them movable here.
		 */
		if (is_migrate_cma(migratetype))
			return NULL;

		return page;
	}

	for (; iter < pageblock_nr_pages - offset; iter++) {
		page = pfn_to_page(pfn + iter);

		/*
		 * Both, bootmem allocations and memory holes are marked
		 * PG_reserved and are unmovable. We can even have unmovable
		 * allocations inside ZONE_MOVABLE, for example when
		 * specifying "movablecore".
		 */
		if (PageReserved(page))
			return page;

		/*
		 * If the zone is movable and we have ruled out all reserved
		 * pages then it should be reasonably safe to assume the rest
		 * is movable.
		 */
		if (zone_idx(zone) == ZONE_MOVABLE)
			continue;

		/*
		 * Hugepages are not in LRU lists, but they're movable.
		 * THPs are on the LRU, but need to be counted as #small pages.
		 * We need not scan over tail pages because we don't
		 * handle each tail page individually in migration.
		 */
		if (PageHuge(page) || PageTransCompound(page)) {
			struct page *head = compound_head(page);
			unsigned int skip_pages;

			if (PageHuge(page)) {
				if (!hugepage_migration_supported(page_hstate(head)))
					return page;
			} else if (!PageLRU(head) && !__PageMovable(head)) {
				return page;
			}

			skip_pages = compound_nr(head) - (page - head);
			iter += skip_pages - 1;
			continue;
		}

		/*
		 * We can't use page_count without pin a page
		 * because another CPU can free compound page.
		 * This check already skips compound tails of THP
		 * because their page->_refcount is zero at all time.
		 */
		if (!page_ref_count(page)) {
			if (PageBuddy(page))
				iter += (1 << buddy_order(page)) - 1;
			continue;
		}

		/*
		 * The HWPoisoned page may be not in buddy system, and
		 * page_count() is not 0.
		 */
		if ((flags & MEMORY_OFFLINE) && PageHWPoison(page))
			continue;

		/*
		 * We treat all PageOffline() pages as movable when offlining
		 * to give drivers a chance to decrement their reference count
		 * in MEM_GOING_OFFLINE in order to indicate that these pages
		 * can be offlined as there are no direct references anymore.
		 * For actually unmovable PageOffline() where the driver does
		 * not support this, we will fail later when trying to actually
		 * move these pages that still have a reference count > 0.
		 * (false negatives in this function only)
		 */
		if ((flags & MEMORY_OFFLINE) && PageOffline(page))
			continue;

		if (__PageMovable(page) || PageLRU(page))
			continue;

		/*
		 * If there are RECLAIMABLE pages, we need to check
		 * it.  But now, memory offline itself doesn't call
		 * shrink_node_slabs() and it still to be fixed.
		 */
		return page;
	}
	return NULL;
}

#ifdef CONFIG_CONTIG_ALLOC
static unsigned long pfn_max_align_down(unsigned long pfn)
{
	return pfn & ~(max_t(unsigned long, MAX_ORDER_NR_PAGES,
			     pageblock_nr_pages) - 1);
}

static unsigned long pfn_max_align_up(unsigned long pfn)
{
	return ALIGN(pfn, max_t(unsigned long, MAX_ORDER_NR_PAGES,
				pageblock_nr_pages));
}

#if defined(CONFIG_DYNAMIC_DEBUG) || \
	(defined(CONFIG_DYNAMIC_DEBUG_CORE) && defined(DYNAMIC_DEBUG_MODULE))
/* Usage: See admin-guide/dynamic-debug-howto.rst */
static void alloc_contig_dump_pages(struct list_head *page_list)
{
	DEFINE_DYNAMIC_DEBUG_METADATA(descriptor, "migrate failure");

	if (DYNAMIC_DEBUG_BRANCH(descriptor)) {
		struct page *page;

		dump_stack();
		list_for_each_entry(page, page_list, lru)
			dump_page(page, "migration failure");
	}
}
#else
static inline void alloc_contig_dump_pages(struct list_head *page_list)
{
}
#endif

/* [start, end) must belong to a single zone. */
static int __alloc_contig_migrate_range(struct compact_control *cc,
					unsigned long start, unsigned long end)
{
	/* This function is based on compact_zone() from compaction.c. */
	unsigned int nr_reclaimed;
	unsigned long pfn = start;
	unsigned int tries = 0;
	int ret = 0;
	struct migration_target_control mtc = {
		.nid = zone_to_nid(cc->zone),
		.gfp_mask = GFP_USER | __GFP_MOVABLE | __GFP_RETRY_MAYFAIL,
	};

	lru_cache_disable();

	while (pfn < end || !list_empty(&cc->migratepages)) {
		if (fatal_signal_pending(current)) {
			ret = -EINTR;
			break;
		}

		if (list_empty(&cc->migratepages)) {
			cc->nr_migratepages = 0;
			ret = isolate_migratepages_range(cc, pfn, end);
			if (ret && ret != -EAGAIN)
				break;
			pfn = cc->migrate_pfn;
			tries = 0;
		} else if (++tries == 5) {
			ret = -EBUSY;
			break;
		}

		nr_reclaimed = reclaim_clean_pages_from_list(cc->zone,
							&cc->migratepages);
		cc->nr_migratepages -= nr_reclaimed;

		ret = migrate_pages(&cc->migratepages, alloc_migration_target,
			NULL, (unsigned long)&mtc, cc->mode, MR_CONTIG_RANGE, NULL);

		/*
		 * On -ENOMEM, migrate_pages() bails out right away. It is pointless
		 * to retry again over this error, so do the same here.
		 */
		if (ret == -ENOMEM)
			break;
	}

	lru_cache_enable();
	if (ret < 0) {
		if (ret == -EBUSY)
			alloc_contig_dump_pages(&cc->migratepages);
		putback_movable_pages(&cc->migratepages);
		return ret;
	}
	return 0;
}

/**
 * alloc_contig_range() -- tries to allocate given range of pages
 * @start:	start PFN to allocate
 * @end:	one-past-the-last PFN to allocate
 * @migratetype:	migratetype of the underlying pageblocks (either
 *			#MIGRATE_MOVABLE or #MIGRATE_CMA).  All pageblocks
 *			in range must have the same migratetype and it must
 *			be either of the two.
 * @gfp_mask:	GFP mask to use during compaction
 *
 * The PFN range does not have to be pageblock or MAX_ORDER_NR_PAGES
 * aligned.  The PFN range must belong to a single zone.
 *
 * The first thing this routine does is attempt to MIGRATE_ISOLATE all
 * pageblocks in the range.  Once isolated, the pageblocks should not
 * be modified by others.
 *
 * Return: zero on success or negative error code.  On success all
 * pages which PFN is in [start, end) are allocated for the caller and
 * need to be freed with free_contig_range().
 */
int alloc_contig_range(unsigned long start, unsigned long end,
		       unsigned migratetype, gfp_t gfp_mask)
{
	unsigned long outer_start, outer_end;
	unsigned int order;
	int ret = 0;

	struct compact_control cc = {
		.nr_migratepages = 0,
		.order = -1,
		.zone = page_zone(pfn_to_page(start)),
		.mode = MIGRATE_SYNC,
		.ignore_skip_hint = true,
		.no_set_skip_hint = true,
		.gfp_mask = current_gfp_context(gfp_mask),
		.alloc_contig = true,
	};
	INIT_LIST_HEAD(&cc.migratepages);

	/*
	 * What we do here is we mark all pageblocks in range as
	 * MIGRATE_ISOLATE.  Because pageblock and max order pages may
	 * have different sizes, and due to the way page allocator
	 * work, we align the range to biggest of the two pages so
	 * that page allocator won't try to merge buddies from
	 * different pageblocks and change MIGRATE_ISOLATE to some
	 * other migration type.
	 *
	 * Once the pageblocks are marked as MIGRATE_ISOLATE, we
	 * migrate the pages from an unaligned range (ie. pages that
	 * we are interested in).  This will put all the pages in
	 * range back to page allocator as MIGRATE_ISOLATE.
	 *
	 * When this is done, we take the pages in range from page
	 * allocator removing them from the buddy system.  This way
	 * page allocator will never consider using them.
	 *
	 * This lets us mark the pageblocks back as
	 * MIGRATE_CMA/MIGRATE_MOVABLE so that free pages in the
	 * aligned range but not in the unaligned, original range are
	 * put back to page allocator so that buddy can use them.
	 */

	ret = start_isolate_page_range(pfn_max_align_down(start),
				       pfn_max_align_up(end), migratetype, 0);
	if (ret)
		return ret;

	drain_all_pages(cc.zone);

	/*
	 * In case of -EBUSY, we'd like to know which page causes problem.
	 * So, just fall through. test_pages_isolated() has a tracepoint
	 * which will report the busy page.
	 *
	 * It is possible that busy pages could become available before
	 * the call to test_pages_isolated, and the range will actually be
	 * allocated.  So, if we fall through be sure to clear ret so that
	 * -EBUSY is not accidentally used or returned to caller.
	 */
	ret = __alloc_contig_migrate_range(&cc, start, end);
	if (ret && ret != -EBUSY)
		goto done;
	ret = 0;

	/*
	 * Pages from [start, end) are within a MAX_ORDER_NR_PAGES
	 * aligned blocks that are marked as MIGRATE_ISOLATE.  What's
	 * more, all pages in [start, end) are free in page allocator.
	 * What we are going to do is to allocate all pages from
	 * [start, end) (that is remove them from page allocator).
	 *
	 * The only problem is that pages at the beginning and at the
	 * end of interesting range may be not aligned with pages that
	 * page allocator holds, ie. they can be part of higher order
	 * pages.  Because of this, we reserve the bigger range and
	 * once this is done free the pages we are not interested in.
	 *
	 * We don't have to hold zone->lock here because the pages are
	 * isolated thus they won't get removed from buddy.
	 */

	order = 0;
	outer_start = start;
	while (!PageBuddy(pfn_to_page(outer_start))) {
		if (++order >= MAX_ORDER) {
			outer_start = start;
			break;
		}
		outer_start &= ~0UL << order;
	}

	if (outer_start != start) {
		order = buddy_order(pfn_to_page(outer_start));

		/*
		 * outer_start page could be small order buddy page and
		 * it doesn't include start page. Adjust outer_start
		 * in this case to report failed page properly
		 * on tracepoint in test_pages_isolated()
		 */
		if (outer_start + (1UL << order) <= start)
			outer_start = start;
	}

	/* Make sure the range is really isolated. */
	if (test_pages_isolated(outer_start, end, 0)) {
		ret = -EBUSY;
		goto done;
	}

	/* Grab isolated pages from freelists. */
	outer_end = isolate_freepages_range(&cc, outer_start, end);
	if (!outer_end) {
		ret = -EBUSY;
		goto done;
	}

	/* Free head and tail (if any) */
	if (start != outer_start)
		free_contig_range(outer_start, start - outer_start);
	if (end != outer_end)
		free_contig_range(end, outer_end - end);

done:
	undo_isolate_page_range(pfn_max_align_down(start),
				pfn_max_align_up(end), migratetype);
	return ret;
}
EXPORT_SYMBOL(alloc_contig_range);

static int __alloc_contig_pages(unsigned long start_pfn,
				unsigned long nr_pages, gfp_t gfp_mask)
{
	unsigned long end_pfn = start_pfn + nr_pages;

	return alloc_contig_range(start_pfn, end_pfn, MIGRATE_MOVABLE,
				  gfp_mask);
}

static bool pfn_range_valid_contig(struct zone *z, unsigned long start_pfn,
				   unsigned long nr_pages)
{
	unsigned long i, end_pfn = start_pfn + nr_pages;
	struct page *page;

	for (i = start_pfn; i < end_pfn; i++) {
		page = pfn_to_online_page(i);
		if (!page)
			return false;

		if (page_zone(page) != z)
			return false;

		if (PageReserved(page))
			return false;
	}
	return true;
}

static bool zone_spans_last_pfn(const struct zone *zone,
				unsigned long start_pfn, unsigned long nr_pages)
{
	unsigned long last_pfn = start_pfn + nr_pages - 1;

	return zone_spans_pfn(zone, last_pfn);
}

/**
 * alloc_contig_pages() -- tries to find and allocate contiguous range of pages
 * @nr_pages:	Number of contiguous pages to allocate
 * @gfp_mask:	GFP mask to limit search and used during compaction
 * @nid:	Target node
 * @nodemask:	Mask for other possible nodes
 *
 * This routine is a wrapper around alloc_contig_range(). It scans over zones
 * on an applicable zonelist to find a contiguous pfn range which can then be
 * tried for allocation with alloc_contig_range(). This routine is intended
 * for allocation requests which can not be fulfilled with the buddy allocator.
 *
 * The allocated memory is always aligned to a page boundary. If nr_pages is a
 * power of two then the alignment is guaranteed to be to the given nr_pages
 * (e.g. 1GB request would be aligned to 1GB).
 *
 * Allocated pages can be freed with free_contig_range() or by manually calling
 * __free_page() on each allocated page.
 *
 * Return: pointer to contiguous pages on success, or NULL if not successful.
 */
struct page *alloc_contig_pages(unsigned long nr_pages, gfp_t gfp_mask,
				int nid, nodemask_t *nodemask)
{
	unsigned long ret, pfn, flags;
	struct zonelist *zonelist;
	struct zone *zone;
	struct zoneref *z;

	zonelist = node_zonelist(nid, gfp_mask);
	for_each_zone_zonelist_nodemask(zone, z, zonelist,
					gfp_zone(gfp_mask), nodemask) {
		spin_lock_irqsave(&zone->lock, flags);

		pfn = ALIGN(zone->zone_start_pfn, nr_pages);
		while (zone_spans_last_pfn(zone, pfn, nr_pages)) {
			if (pfn_range_valid_contig(zone, pfn, nr_pages)) {
				/*
				 * We release the zone lock here because
				 * alloc_contig_range() will also lock the zone
				 * at some point. If there's an allocation
				 * spinning on this lock, it may win the race
				 * and cause alloc_contig_range() to fail...
				 */
				spin_unlock_irqrestore(&zone->lock, flags);
				ret = __alloc_contig_pages(pfn, nr_pages,
							gfp_mask);
				if (!ret)
					return pfn_to_page(pfn);
				spin_lock_irqsave(&zone->lock, flags);
			}
			pfn += nr_pages;
		}
		spin_unlock_irqrestore(&zone->lock, flags);
	}
	return NULL;
}
#endif /* CONFIG_CONTIG_ALLOC */

void free_contig_range(unsigned long pfn, unsigned long nr_pages)
{
	unsigned long count = 0;

	for (; nr_pages--; pfn++) {
		struct page *page = pfn_to_page(pfn);

		count += page_count(page) != 1;
		__free_page(page);
	}
	WARN(count != 0, "%lu pages are still in use!\n", count);
}
EXPORT_SYMBOL(free_contig_range);

/*
 * The zone indicated has a new number of managed_pages; batch sizes and percpu
 * page high values need to be recalculated.
 */
void zone_pcp_update(struct zone *zone, int cpu_online)
{
	mutex_lock(&pcp_batch_high_lock);
	zone_set_pageset_high_and_batch(zone, cpu_online);
	mutex_unlock(&pcp_batch_high_lock);
}

/*
 * Effectively disable pcplists for the zone by setting the high limit to 0
 * and draining all cpus. A concurrent page freeing on another CPU that's about
 * to put the page on pcplist will either finish before the drain and the page
 * will be drained, or observe the new high limit and skip the pcplist.
 *
 * Must be paired with a call to zone_pcp_enable().
 */
void zone_pcp_disable(struct zone *zone)
{
	mutex_lock(&pcp_batch_high_lock);
	__zone_set_pageset_high_and_batch(zone, 0, 1);
	__drain_all_pages(zone, true);
}

void zone_pcp_enable(struct zone *zone)
{
	__zone_set_pageset_high_and_batch(zone, zone->pageset_high, zone->pageset_batch);
	mutex_unlock(&pcp_batch_high_lock);
}

void zone_pcp_reset(struct zone *zone)
{
	int cpu;
	struct per_cpu_zonestat *pzstats;

	if (zone->per_cpu_pageset != &boot_pageset) {
		for_each_online_cpu(cpu) {
			pzstats = per_cpu_ptr(zone->per_cpu_zonestats, cpu);
			drain_zonestat(zone, pzstats);
		}
		free_percpu(zone->per_cpu_pageset);
		free_percpu(zone->per_cpu_zonestats);
		zone->per_cpu_pageset = &boot_pageset;
		zone->per_cpu_zonestats = &boot_zonestats;
	}
}

#ifdef CONFIG_MEMORY_HOTREMOVE
/*
 * All pages in the range must be in a single zone, must not contain holes,
 * must span full sections, and must be isolated before calling this function.
 */
void __offline_isolated_pages(unsigned long start_pfn, unsigned long end_pfn)
{
	unsigned long pfn = start_pfn;
	struct page *page;
	struct zone *zone;
	unsigned int order;
	unsigned long flags;

	offline_mem_sections(pfn, end_pfn);
	zone = page_zone(pfn_to_page(pfn));
	spin_lock_irqsave(&zone->lock, flags);
	while (pfn < end_pfn) {
		page = pfn_to_page(pfn);
		/*
		 * The HWPoisoned page may be not in buddy system, and
		 * page_count() is not 0.
		 */
		if (unlikely(!PageBuddy(page) && PageHWPoison(page))) {
			pfn++;
			continue;
		}
		/*
		 * At this point all remaining PageOffline() pages have a
		 * reference count of 0 and can simply be skipped.
		 */
		if (PageOffline(page)) {
			BUG_ON(page_count(page));
			BUG_ON(PageBuddy(page));
			pfn++;
			continue;
		}

		BUG_ON(page_count(page));
		BUG_ON(!PageBuddy(page));
		order = buddy_order(page);
		del_page_from_free_list(page, zone, order);
		pfn += (1 << order);
	}
	spin_unlock_irqrestore(&zone->lock, flags);
}
#endif

bool is_free_buddy_page(struct page *page)
{
	struct zone *zone = page_zone(page);
	unsigned long pfn = page_to_pfn(page);
	unsigned long flags;
	unsigned int order;

	spin_lock_irqsave(&zone->lock, flags);
	for (order = 0; order < MAX_ORDER; order++) {
		struct page *page_head = page - (pfn & ((1 << order) - 1));

		if (PageBuddy(page_head) && buddy_order(page_head) >= order)
			break;
	}
	spin_unlock_irqrestore(&zone->lock, flags);

	return order < MAX_ORDER;
}

#ifdef CONFIG_MEMORY_FAILURE
/*
 * Break down a higher-order page in sub-pages, and keep our target out of
 * buddy allocator.
 */
static void break_down_buddy_pages(struct zone *zone, struct page *page,
				   struct page *target, int low, int high,
				   int migratetype)
{
	unsigned long size = 1 << high;
	struct page *current_buddy, *next_page;

	while (high > low) {
		high--;
		size >>= 1;

		if (target >= &page[size]) {
			next_page = page + size;
			current_buddy = page;
		} else {
			next_page = page;
			current_buddy = page + size;
		}

		if (set_page_guard(zone, current_buddy, high, migratetype))
			continue;

		if (current_buddy != target) {
			add_to_free_list(current_buddy, zone, high, migratetype);
			set_buddy_order(current_buddy, high);
			page = next_page;
		}
	}
}

/*
 * Take a page that will be marked as poisoned off the buddy allocator.
 */
bool take_page_off_buddy(struct page *page)
{
	struct zone *zone = page_zone(page);
	unsigned long pfn = page_to_pfn(page);
	unsigned long flags;
	unsigned int order;
	bool ret = false;

	spin_lock_irqsave(&zone->lock, flags);
	for (order = 0; order < MAX_ORDER; order++) {
		struct page *page_head = page - (pfn & ((1 << order) - 1));
		int page_order = buddy_order(page_head);

		if (PageBuddy(page_head) && page_order >= order) {
			unsigned long pfn_head = page_to_pfn(page_head);
			int migratetype = get_pfnblock_migratetype(page_head,
								   pfn_head);

			del_page_from_free_list(page_head, zone, page_order);
			break_down_buddy_pages(zone, page_head, page, 0,
						page_order, migratetype);
			if (!is_migrate_isolate(migratetype))
				__mod_zone_freepage_state(zone, -1, migratetype);
			ret = true;
			break;
		}
		if (page_count(page_head) > 0)
			break;
	}
	spin_unlock_irqrestore(&zone->lock, flags);
	return ret;
}
#endif<|MERGE_RESOLUTION|>--- conflicted
+++ resolved
@@ -5223,15 +5223,11 @@
 
 	/* Already populated array? */
 	if (unlikely(page_array && nr_pages - nr_populated == 0))
-<<<<<<< HEAD
-		return nr_populated;
-=======
 		goto out;
 
 	/* Bulk allocator does not support memcg accounting. */
 	if (memcg_kmem_enabled() && (gfp & __GFP_ACCOUNT))
 		goto failed;
->>>>>>> bee673aa
 
 	/* Use the single page allocator for one page. */
 	if (nr_pages - nr_populated == 1)
@@ -6680,15 +6676,6 @@
 	if (pgcnt)
 		pr_info("On node %d, zone %s: %lld pages in unavailable ranges",
 			node, zone_names[zone], pgcnt);
-<<<<<<< HEAD
-}
-#else
-static inline void init_unavailable_range(unsigned long spfn,
-					  unsigned long epfn,
-					  int zone, int node)
-{
-=======
->>>>>>> bee673aa
 }
 
 static void __init memmap_init_zone_range(struct zone *zone,
@@ -6719,8 +6706,7 @@
 {
 	unsigned long start_pfn, end_pfn;
 	unsigned long hole_pfn = 0;
-<<<<<<< HEAD
-	int i, j, zone_id, nid;
+	int i, j, zone_id = 0, nid;
 
 	for_each_mem_pfn_range(i, MAX_NUMNODES, &start_pfn, &end_pfn, &nid) {
 		struct pglist_data *node = NODE_DATA(nid);
@@ -6728,16 +6714,6 @@
 		for (j = 0; j < MAX_NR_ZONES; j++) {
 			struct zone *zone = node->node_zones + j;
 
-=======
-	int i, j, zone_id = 0, nid;
-
-	for_each_mem_pfn_range(i, MAX_NUMNODES, &start_pfn, &end_pfn, &nid) {
-		struct pglist_data *node = NODE_DATA(nid);
-
-		for (j = 0; j < MAX_NR_ZONES; j++) {
-			struct zone *zone = node->node_zones + j;
-
->>>>>>> bee673aa
 			if (!populated_zone(zone))
 				continue;
 
@@ -6761,8 +6737,6 @@
 	if (hole_pfn < end_pfn)
 #endif
 		init_unavailable_range(hole_pfn, end_pfn, zone_id, nid);
-<<<<<<< HEAD
-=======
 }
 
 void __init *memmap_alloc(phys_addr_t size, phys_addr_t align,
@@ -6783,7 +6757,6 @@
 		page_init_poison(ptr, size);
 
 	return ptr;
->>>>>>> bee673aa
 }
 
 static int zone_batchsize(struct zone *zone)
@@ -8360,15 +8333,9 @@
 
 			for (j = i + 1; j < MAX_NR_ZONES; j++) {
 				struct zone *upper_zone = &pgdat->node_zones[j];
-<<<<<<< HEAD
 
 				managed_pages += zone_managed_pages(upper_zone);
 
-=======
-
-				managed_pages += zone_managed_pages(upper_zone);
-
->>>>>>> bee673aa
 				if (clear)
 					zone->lowmem_reserve[j] = 0;
 				else
