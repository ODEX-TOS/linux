// SPDX-License-Identifier: GPL-2.0-only
/*
 *  linux/mm/page_alloc.c
 *
 *  Manages the free list, the system allocates free pages here.
 *  Note that kmalloc() lives in slab.c
 *
 *  Copyright (C) 1991, 1992, 1993, 1994  Linus Torvalds
 *  Swap reorganised 29.12.95, Stephen Tweedie
 *  Support of BIGMEM added by Gerhard Wichert, Siemens AG, July 1999
 *  Reshaped it to be a zoned allocator, Ingo Molnar, Red Hat, 1999
 *  Discontiguous memory support, Kanoj Sarcar, SGI, Nov 1999
 *  Zone balancing, Kanoj Sarcar, SGI, Jan 2000
 *  Per cpu hot/cold page lists, bulk allocation, Martin J. Bligh, Sept 2002
 *          (lots of bits borrowed from Ingo Molnar & Andrew Morton)
 */

#include <linux/stddef.h>
#include <linux/mm.h>
#include <linux/highmem.h>
#include <linux/swap.h>
#include <linux/interrupt.h>
#include <linux/pagemap.h>
#include <linux/jiffies.h>
#include <linux/memblock.h>
#include <linux/compiler.h>
#include <linux/kernel.h>
#include <linux/kasan.h>
#include <linux/module.h>
#include <linux/suspend.h>
#include <linux/pagevec.h>
#include <linux/blkdev.h>
#include <linux/slab.h>
#include <linux/ratelimit.h>
#include <linux/oom.h>
#include <linux/topology.h>
#include <linux/sysctl.h>
#include <linux/cpu.h>
#include <linux/cpuset.h>
#include <linux/memory_hotplug.h>
#include <linux/nodemask.h>
#include <linux/vmalloc.h>
#include <linux/vmstat.h>
#include <linux/mempolicy.h>
#include <linux/memremap.h>
#include <linux/stop_machine.h>
#include <linux/random.h>
#include <linux/sort.h>
#include <linux/pfn.h>
#include <linux/backing-dev.h>
#include <linux/fault-inject.h>
#include <linux/page-isolation.h>
#include <linux/debugobjects.h>
#include <linux/kmemleak.h>
#include <linux/compaction.h>
#include <trace/events/kmem.h>
#include <trace/events/oom.h>
#include <linux/prefetch.h>
#include <linux/mm_inline.h>
#include <linux/migrate.h>
#include <linux/hugetlb.h>
#include <linux/sched/rt.h>
#include <linux/sched/mm.h>
#include <linux/page_owner.h>
#include <linux/kthread.h>
#include <linux/memcontrol.h>
#include <linux/ftrace.h>
#include <linux/lockdep.h>
#include <linux/nmi.h>
#include <linux/psi.h>

#include <asm/sections.h>
#include <asm/tlbflush.h>
#include <asm/div64.h>
#include "internal.h"
#include "shuffle.h"

/* prevent >1 _updater_ of zone percpu pageset ->high and ->batch fields */
static DEFINE_MUTEX(pcp_batch_high_lock);
#define MIN_PERCPU_PAGELIST_FRACTION	(8)

#ifdef CONFIG_USE_PERCPU_NUMA_NODE_ID
DEFINE_PER_CPU(int, numa_node);
EXPORT_PER_CPU_SYMBOL(numa_node);
#endif

DEFINE_STATIC_KEY_TRUE(vm_numa_stat_key);

#ifdef CONFIG_HAVE_MEMORYLESS_NODES
/*
 * N.B., Do NOT reference the '_numa_mem_' per cpu variable directly.
 * It will not be defined when CONFIG_HAVE_MEMORYLESS_NODES is not defined.
 * Use the accessor functions set_numa_mem(), numa_mem_id() and cpu_to_mem()
 * defined in <linux/topology.h>.
 */
DEFINE_PER_CPU(int, _numa_mem_);		/* Kernel "local memory" node */
EXPORT_PER_CPU_SYMBOL(_numa_mem_);
int _node_numa_mem_[MAX_NUMNODES];
#endif

/* work_structs for global per-cpu drains */
struct pcpu_drain {
	struct zone *zone;
	struct work_struct work;
};
DEFINE_MUTEX(pcpu_drain_mutex);
DEFINE_PER_CPU(struct pcpu_drain, pcpu_drain);

#ifdef CONFIG_GCC_PLUGIN_LATENT_ENTROPY
volatile unsigned long latent_entropy __latent_entropy;
EXPORT_SYMBOL(latent_entropy);
#endif

/*
 * Array of node states.
 */
nodemask_t node_states[NR_NODE_STATES] __read_mostly = {
	[N_POSSIBLE] = NODE_MASK_ALL,
	[N_ONLINE] = { { [0] = 1UL } },
#ifndef CONFIG_NUMA
	[N_NORMAL_MEMORY] = { { [0] = 1UL } },
#ifdef CONFIG_HIGHMEM
	[N_HIGH_MEMORY] = { { [0] = 1UL } },
#endif
	[N_MEMORY] = { { [0] = 1UL } },
	[N_CPU] = { { [0] = 1UL } },
#endif	/* NUMA */
};
EXPORT_SYMBOL(node_states);

atomic_long_t _totalram_pages __read_mostly;
EXPORT_SYMBOL(_totalram_pages);
unsigned long totalreserve_pages __read_mostly;
unsigned long totalcma_pages __read_mostly;

int percpu_pagelist_fraction;
gfp_t gfp_allowed_mask __read_mostly = GFP_BOOT_MASK;
#ifdef CONFIG_INIT_ON_ALLOC_DEFAULT_ON
DEFINE_STATIC_KEY_TRUE(init_on_alloc);
#else
DEFINE_STATIC_KEY_FALSE(init_on_alloc);
#endif
EXPORT_SYMBOL(init_on_alloc);

#ifdef CONFIG_INIT_ON_FREE_DEFAULT_ON
DEFINE_STATIC_KEY_TRUE(init_on_free);
#else
DEFINE_STATIC_KEY_FALSE(init_on_free);
#endif
EXPORT_SYMBOL(init_on_free);

static int __init early_init_on_alloc(char *buf)
{
	int ret;
	bool bool_result;

	if (!buf)
		return -EINVAL;
	ret = kstrtobool(buf, &bool_result);
	if (bool_result && page_poisoning_enabled())
		pr_info("mem auto-init: CONFIG_PAGE_POISONING is on, will take precedence over init_on_alloc\n");
	if (bool_result)
		static_branch_enable(&init_on_alloc);
	else
		static_branch_disable(&init_on_alloc);
	return ret;
}
early_param("init_on_alloc", early_init_on_alloc);

static int __init early_init_on_free(char *buf)
{
	int ret;
	bool bool_result;

	if (!buf)
		return -EINVAL;
	ret = kstrtobool(buf, &bool_result);
	if (bool_result && page_poisoning_enabled())
		pr_info("mem auto-init: CONFIG_PAGE_POISONING is on, will take precedence over init_on_free\n");
	if (bool_result)
		static_branch_enable(&init_on_free);
	else
		static_branch_disable(&init_on_free);
	return ret;
}
early_param("init_on_free", early_init_on_free);

/*
 * A cached value of the page's pageblock's migratetype, used when the page is
 * put on a pcplist. Used to avoid the pageblock migratetype lookup when
 * freeing from pcplists in most cases, at the cost of possibly becoming stale.
 * Also the migratetype set in the page does not necessarily match the pcplist
 * index, e.g. page might have MIGRATE_CMA set but be on a pcplist with any
 * other index - this ensures that it will be put on the correct CMA freelist.
 */
static inline int get_pcppage_migratetype(struct page *page)
{
	return page->index;
}

static inline void set_pcppage_migratetype(struct page *page, int migratetype)
{
	page->index = migratetype;
}

#ifdef CONFIG_PM_SLEEP
/*
 * The following functions are used by the suspend/hibernate code to temporarily
 * change gfp_allowed_mask in order to avoid using I/O during memory allocations
 * while devices are suspended.  To avoid races with the suspend/hibernate code,
 * they should always be called with system_transition_mutex held
 * (gfp_allowed_mask also should only be modified with system_transition_mutex
 * held, unless the suspend/hibernate code is guaranteed not to run in parallel
 * with that modification).
 */

static gfp_t saved_gfp_mask;

void pm_restore_gfp_mask(void)
{
	WARN_ON(!mutex_is_locked(&system_transition_mutex));
	if (saved_gfp_mask) {
		gfp_allowed_mask = saved_gfp_mask;
		saved_gfp_mask = 0;
	}
}

void pm_restrict_gfp_mask(void)
{
	WARN_ON(!mutex_is_locked(&system_transition_mutex));
	WARN_ON(saved_gfp_mask);
	saved_gfp_mask = gfp_allowed_mask;
	gfp_allowed_mask &= ~(__GFP_IO | __GFP_FS);
}

bool pm_suspended_storage(void)
{
	if ((gfp_allowed_mask & (__GFP_IO | __GFP_FS)) == (__GFP_IO | __GFP_FS))
		return false;
	return true;
}
#endif /* CONFIG_PM_SLEEP */

#ifdef CONFIG_HUGETLB_PAGE_SIZE_VARIABLE
unsigned int pageblock_order __read_mostly;
#endif

static void __free_pages_ok(struct page *page, unsigned int order);

/*
 * results with 256, 32 in the lowmem_reserve sysctl:
 *	1G machine -> (16M dma, 800M-16M normal, 1G-800M high)
 *	1G machine -> (16M dma, 784M normal, 224M high)
 *	NORMAL allocation will leave 784M/256 of ram reserved in the ZONE_DMA
 *	HIGHMEM allocation will leave 224M/32 of ram reserved in ZONE_NORMAL
 *	HIGHMEM allocation will leave (224M+784M)/256 of ram reserved in ZONE_DMA
 *
 * TBD: should special case ZONE_DMA32 machines here - in those we normally
 * don't need any ZONE_NORMAL reservation
 */
int sysctl_lowmem_reserve_ratio[MAX_NR_ZONES] = {
#ifdef CONFIG_ZONE_DMA
	[ZONE_DMA] = 256,
#endif
#ifdef CONFIG_ZONE_DMA32
	[ZONE_DMA32] = 256,
#endif
	[ZONE_NORMAL] = 32,
#ifdef CONFIG_HIGHMEM
	[ZONE_HIGHMEM] = 0,
#endif
	[ZONE_MOVABLE] = 0,
};

static char * const zone_names[MAX_NR_ZONES] = {
#ifdef CONFIG_ZONE_DMA
	 "DMA",
#endif
#ifdef CONFIG_ZONE_DMA32
	 "DMA32",
#endif
	 "Normal",
#ifdef CONFIG_HIGHMEM
	 "HighMem",
#endif
	 "Movable",
#ifdef CONFIG_ZONE_DEVICE
	 "Device",
#endif
};

const char * const migratetype_names[MIGRATE_TYPES] = {
	"Unmovable",
	"Movable",
	"Reclaimable",
	"HighAtomic",
#ifdef CONFIG_CMA
	"CMA",
#endif
#ifdef CONFIG_MEMORY_ISOLATION
	"Isolate",
#endif
};

compound_page_dtor * const compound_page_dtors[] = {
	NULL,
	free_compound_page,
#ifdef CONFIG_HUGETLB_PAGE
	free_huge_page,
#endif
#ifdef CONFIG_TRANSPARENT_HUGEPAGE
	free_transhuge_page,
#endif
};

int min_free_kbytes = 1024;
int user_min_free_kbytes = -1;
#ifdef CONFIG_DISCONTIGMEM
/*
 * DiscontigMem defines memory ranges as separate pg_data_t even if the ranges
 * are not on separate NUMA nodes. Functionally this works but with
 * watermark_boost_factor, it can reclaim prematurely as the ranges can be
 * quite small. By default, do not boost watermarks on discontigmem as in
 * many cases very high-order allocations like THP are likely to be
 * unsupported and the premature reclaim offsets the advantage of long-term
 * fragmentation avoidance.
 */
int watermark_boost_factor __read_mostly;
#else
int watermark_boost_factor __read_mostly = 15000;
#endif
int watermark_scale_factor = 10;

static unsigned long nr_kernel_pages __initdata;
static unsigned long nr_all_pages __initdata;
static unsigned long dma_reserve __initdata;

#ifdef CONFIG_HAVE_MEMBLOCK_NODE_MAP
static unsigned long arch_zone_lowest_possible_pfn[MAX_NR_ZONES] __initdata;
static unsigned long arch_zone_highest_possible_pfn[MAX_NR_ZONES] __initdata;
static unsigned long required_kernelcore __initdata;
static unsigned long required_kernelcore_percent __initdata;
static unsigned long required_movablecore __initdata;
static unsigned long required_movablecore_percent __initdata;
static unsigned long zone_movable_pfn[MAX_NUMNODES] __initdata;
static bool mirrored_kernelcore __meminitdata;

/* movable_zone is the "real" zone pages in ZONE_MOVABLE are taken from */
int movable_zone;
EXPORT_SYMBOL(movable_zone);
#endif /* CONFIG_HAVE_MEMBLOCK_NODE_MAP */

#if MAX_NUMNODES > 1
unsigned int nr_node_ids __read_mostly = MAX_NUMNODES;
unsigned int nr_online_nodes __read_mostly = 1;
EXPORT_SYMBOL(nr_node_ids);
EXPORT_SYMBOL(nr_online_nodes);
#endif

int page_group_by_mobility_disabled __read_mostly;

#ifdef CONFIG_DEFERRED_STRUCT_PAGE_INIT
/*
 * During boot we initialize deferred pages on-demand, as needed, but once
 * page_alloc_init_late() has finished, the deferred pages are all initialized,
 * and we can permanently disable that path.
 */
static DEFINE_STATIC_KEY_TRUE(deferred_pages);

/*
 * Calling kasan_free_pages() only after deferred memory initialization
 * has completed. Poisoning pages during deferred memory init will greatly
 * lengthen the process and cause problem in large memory systems as the
 * deferred pages initialization is done with interrupt disabled.
 *
 * Assuming that there will be no reference to those newly initialized
 * pages before they are ever allocated, this should have no effect on
 * KASAN memory tracking as the poison will be properly inserted at page
 * allocation time. The only corner case is when pages are allocated by
 * on-demand allocation and then freed again before the deferred pages
 * initialization is done, but this is not likely to happen.
 */
static inline void kasan_free_nondeferred_pages(struct page *page, int order)
{
	if (!static_branch_unlikely(&deferred_pages))
		kasan_free_pages(page, order);
}

/* Returns true if the struct page for the pfn is uninitialised */
static inline bool __meminit early_page_uninitialised(unsigned long pfn)
{
	int nid = early_pfn_to_nid(pfn);

	if (node_online(nid) && pfn >= NODE_DATA(nid)->first_deferred_pfn)
		return true;

	return false;
}

/*
 * Returns true when the remaining initialisation should be deferred until
 * later in the boot cycle when it can be parallelised.
 */
static bool __meminit
defer_init(int nid, unsigned long pfn, unsigned long end_pfn)
{
	static unsigned long prev_end_pfn, nr_initialised;

	/*
	 * prev_end_pfn static that contains the end of previous zone
	 * No need to protect because called very early in boot before smp_init.
	 */
	if (prev_end_pfn != end_pfn) {
		prev_end_pfn = end_pfn;
		nr_initialised = 0;
	}

	/* Always populate low zones for address-constrained allocations */
	if (end_pfn < pgdat_end_pfn(NODE_DATA(nid)))
		return false;

	/*
	 * We start only with one section of pages, more pages are added as
	 * needed until the rest of deferred pages are initialized.
	 */
	nr_initialised++;
	if ((nr_initialised > PAGES_PER_SECTION) &&
	    (pfn & (PAGES_PER_SECTION - 1)) == 0) {
		NODE_DATA(nid)->first_deferred_pfn = pfn;
		return true;
	}
	return false;
}
#else
#define kasan_free_nondeferred_pages(p, o)	kasan_free_pages(p, o)

static inline bool early_page_uninitialised(unsigned long pfn)
{
	return false;
}

static inline bool defer_init(int nid, unsigned long pfn, unsigned long end_pfn)
{
	return false;
}
#endif

/* Return a pointer to the bitmap storing bits affecting a block of pages */
static inline unsigned long *get_pageblock_bitmap(struct page *page,
							unsigned long pfn)
{
#ifdef CONFIG_SPARSEMEM
	return section_to_usemap(__pfn_to_section(pfn));
#else
	return page_zone(page)->pageblock_flags;
#endif /* CONFIG_SPARSEMEM */
}

static inline int pfn_to_bitidx(struct page *page, unsigned long pfn)
{
#ifdef CONFIG_SPARSEMEM
	pfn &= (PAGES_PER_SECTION-1);
	return (pfn >> pageblock_order) * NR_PAGEBLOCK_BITS;
#else
	pfn = pfn - round_down(page_zone(page)->zone_start_pfn, pageblock_nr_pages);
	return (pfn >> pageblock_order) * NR_PAGEBLOCK_BITS;
#endif /* CONFIG_SPARSEMEM */
}

/**
 * get_pfnblock_flags_mask - Return the requested group of flags for the pageblock_nr_pages block of pages
 * @page: The page within the block of interest
 * @pfn: The target page frame number
 * @end_bitidx: The last bit of interest to retrieve
 * @mask: mask of bits that the caller is interested in
 *
 * Return: pageblock_bits flags
 */
static __always_inline unsigned long __get_pfnblock_flags_mask(struct page *page,
					unsigned long pfn,
					unsigned long end_bitidx,
					unsigned long mask)
{
	unsigned long *bitmap;
	unsigned long bitidx, word_bitidx;
	unsigned long word;

	bitmap = get_pageblock_bitmap(page, pfn);
	bitidx = pfn_to_bitidx(page, pfn);
	word_bitidx = bitidx / BITS_PER_LONG;
	bitidx &= (BITS_PER_LONG-1);

	word = bitmap[word_bitidx];
	bitidx += end_bitidx;
	return (word >> (BITS_PER_LONG - bitidx - 1)) & mask;
}

unsigned long get_pfnblock_flags_mask(struct page *page, unsigned long pfn,
					unsigned long end_bitidx,
					unsigned long mask)
{
	return __get_pfnblock_flags_mask(page, pfn, end_bitidx, mask);
}

static __always_inline int get_pfnblock_migratetype(struct page *page, unsigned long pfn)
{
	return __get_pfnblock_flags_mask(page, pfn, PB_migrate_end, MIGRATETYPE_MASK);
}

/**
 * set_pfnblock_flags_mask - Set the requested group of flags for a pageblock_nr_pages block of pages
 * @page: The page within the block of interest
 * @flags: The flags to set
 * @pfn: The target page frame number
 * @end_bitidx: The last bit of interest
 * @mask: mask of bits that the caller is interested in
 */
void set_pfnblock_flags_mask(struct page *page, unsigned long flags,
					unsigned long pfn,
					unsigned long end_bitidx,
					unsigned long mask)
{
	unsigned long *bitmap;
	unsigned long bitidx, word_bitidx;
	unsigned long old_word, word;

	BUILD_BUG_ON(NR_PAGEBLOCK_BITS != 4);
	BUILD_BUG_ON(MIGRATE_TYPES > (1 << PB_migratetype_bits));

	bitmap = get_pageblock_bitmap(page, pfn);
	bitidx = pfn_to_bitidx(page, pfn);
	word_bitidx = bitidx / BITS_PER_LONG;
	bitidx &= (BITS_PER_LONG-1);

	VM_BUG_ON_PAGE(!zone_spans_pfn(page_zone(page), pfn), page);

	bitidx += end_bitidx;
	mask <<= (BITS_PER_LONG - bitidx - 1);
	flags <<= (BITS_PER_LONG - bitidx - 1);

	word = READ_ONCE(bitmap[word_bitidx]);
	for (;;) {
		old_word = cmpxchg(&bitmap[word_bitidx], word, (word & ~mask) | flags);
		if (word == old_word)
			break;
		word = old_word;
	}
}

void set_pageblock_migratetype(struct page *page, int migratetype)
{
	if (unlikely(page_group_by_mobility_disabled &&
		     migratetype < MIGRATE_PCPTYPES))
		migratetype = MIGRATE_UNMOVABLE;

	set_pageblock_flags_group(page, (unsigned long)migratetype,
					PB_migrate, PB_migrate_end);
}

#ifdef CONFIG_DEBUG_VM
static int page_outside_zone_boundaries(struct zone *zone, struct page *page)
{
	int ret = 0;
	unsigned seq;
	unsigned long pfn = page_to_pfn(page);
	unsigned long sp, start_pfn;

	do {
		seq = zone_span_seqbegin(zone);
		start_pfn = zone->zone_start_pfn;
		sp = zone->spanned_pages;
		if (!zone_spans_pfn(zone, pfn))
			ret = 1;
	} while (zone_span_seqretry(zone, seq));

	if (ret)
		pr_err("page 0x%lx outside node %d zone %s [ 0x%lx - 0x%lx ]\n",
			pfn, zone_to_nid(zone), zone->name,
			start_pfn, start_pfn + sp);

	return ret;
}

static int page_is_consistent(struct zone *zone, struct page *page)
{
	if (!pfn_valid_within(page_to_pfn(page)))
		return 0;
	if (zone != page_zone(page))
		return 0;

	return 1;
}
/*
 * Temporary debugging check for pages not lying within a given zone.
 */
static int __maybe_unused bad_range(struct zone *zone, struct page *page)
{
	if (page_outside_zone_boundaries(zone, page))
		return 1;
	if (!page_is_consistent(zone, page))
		return 1;

	return 0;
}
#else
static inline int __maybe_unused bad_range(struct zone *zone, struct page *page)
{
	return 0;
}
#endif

static void bad_page(struct page *page, const char *reason,
		unsigned long bad_flags)
{
	static unsigned long resume;
	static unsigned long nr_shown;
	static unsigned long nr_unshown;

	/*
	 * Allow a burst of 60 reports, then keep quiet for that minute;
	 * or allow a steady drip of one report per second.
	 */
	if (nr_shown == 60) {
		if (time_before(jiffies, resume)) {
			nr_unshown++;
			goto out;
		}
		if (nr_unshown) {
			pr_alert(
			      "BUG: Bad page state: %lu messages suppressed\n",
				nr_unshown);
			nr_unshown = 0;
		}
		nr_shown = 0;
	}
	if (nr_shown++ == 0)
		resume = jiffies + 60 * HZ;

	pr_alert("BUG: Bad page state in process %s  pfn:%05lx\n",
		current->comm, page_to_pfn(page));
	__dump_page(page, reason);
	bad_flags &= page->flags;
	if (bad_flags)
		pr_alert("bad because of flags: %#lx(%pGp)\n",
						bad_flags, &bad_flags);
	dump_page_owner(page);

	print_modules();
	dump_stack();
out:
	/* Leave bad fields for debug, except PageBuddy could make trouble */
	page_mapcount_reset(page); /* remove PageBuddy */
	add_taint(TAINT_BAD_PAGE, LOCKDEP_NOW_UNRELIABLE);
}

/*
 * Higher-order pages are called "compound pages".  They are structured thusly:
 *
 * The first PAGE_SIZE page is called the "head page" and have PG_head set.
 *
 * The remaining PAGE_SIZE pages are called "tail pages". PageTail() is encoded
 * in bit 0 of page->compound_head. The rest of bits is pointer to head page.
 *
 * The first tail page's ->compound_dtor holds the offset in array of compound
 * page destructors. See compound_page_dtors.
 *
 * The first tail page's ->compound_order holds the order of allocation.
 * This usage means that zero-order pages may not be compound.
 */

void free_compound_page(struct page *page)
{
	mem_cgroup_uncharge(page);
	__free_pages_ok(page, compound_order(page));
}

void prep_compound_page(struct page *page, unsigned int order)
{
	int i;
	int nr_pages = 1 << order;

	set_compound_page_dtor(page, COMPOUND_PAGE_DTOR);
	set_compound_order(page, order);
	__SetPageHead(page);
	for (i = 1; i < nr_pages; i++) {
		struct page *p = page + i;
		set_page_count(p, 0);
		p->mapping = TAIL_MAPPING;
		set_compound_head(p, page);
	}
	atomic_set(compound_mapcount_ptr(page), -1);
}

#ifdef CONFIG_DEBUG_PAGEALLOC
unsigned int _debug_guardpage_minorder;

bool _debug_pagealloc_enabled_early __read_mostly
			= IS_ENABLED(CONFIG_DEBUG_PAGEALLOC_ENABLE_DEFAULT);
EXPORT_SYMBOL(_debug_pagealloc_enabled_early);
DEFINE_STATIC_KEY_FALSE(_debug_pagealloc_enabled);
EXPORT_SYMBOL(_debug_pagealloc_enabled);

DEFINE_STATIC_KEY_FALSE(_debug_guardpage_enabled);

static int __init early_debug_pagealloc(char *buf)
{
	return kstrtobool(buf, &_debug_pagealloc_enabled_early);
}
early_param("debug_pagealloc", early_debug_pagealloc);

void init_debug_pagealloc(void)
{
	if (!debug_pagealloc_enabled())
		return;

	static_branch_enable(&_debug_pagealloc_enabled);

	if (!debug_guardpage_minorder())
		return;

	static_branch_enable(&_debug_guardpage_enabled);
}

static int __init debug_guardpage_minorder_setup(char *buf)
{
	unsigned long res;

	if (kstrtoul(buf, 10, &res) < 0 ||  res > MAX_ORDER / 2) {
		pr_err("Bad debug_guardpage_minorder value\n");
		return 0;
	}
	_debug_guardpage_minorder = res;
	pr_info("Setting debug_guardpage_minorder to %lu\n", res);
	return 0;
}
early_param("debug_guardpage_minorder", debug_guardpage_minorder_setup);

static inline bool set_page_guard(struct zone *zone, struct page *page,
				unsigned int order, int migratetype)
{
	if (!debug_guardpage_enabled())
		return false;

	if (order >= debug_guardpage_minorder())
		return false;

	__SetPageGuard(page);
	INIT_LIST_HEAD(&page->lru);
	set_page_private(page, order);
	/* Guard pages are not available for any usage */
	__mod_zone_freepage_state(zone, -(1 << order), migratetype);

	return true;
}

static inline void clear_page_guard(struct zone *zone, struct page *page,
				unsigned int order, int migratetype)
{
	if (!debug_guardpage_enabled())
		return;

	__ClearPageGuard(page);

	set_page_private(page, 0);
	if (!is_migrate_isolate(migratetype))
		__mod_zone_freepage_state(zone, (1 << order), migratetype);
}
#else
static inline bool set_page_guard(struct zone *zone, struct page *page,
			unsigned int order, int migratetype) { return false; }
static inline void clear_page_guard(struct zone *zone, struct page *page,
				unsigned int order, int migratetype) {}
#endif

static inline void set_page_order(struct page *page, unsigned int order)
{
	set_page_private(page, order);
	__SetPageBuddy(page);
}

/*
 * This function checks whether a page is free && is the buddy
 * we can coalesce a page and its buddy if
 * (a) the buddy is not in a hole (check before calling!) &&
 * (b) the buddy is in the buddy system &&
 * (c) a page and its buddy have the same order &&
 * (d) a page and its buddy are in the same zone.
 *
 * For recording whether a page is in the buddy system, we set PageBuddy.
 * Setting, clearing, and testing PageBuddy is serialized by zone->lock.
 *
 * For recording page's order, we use page_private(page).
 */
static inline int page_is_buddy(struct page *page, struct page *buddy,
							unsigned int order)
{
	if (page_is_guard(buddy) && page_order(buddy) == order) {
		if (page_zone_id(page) != page_zone_id(buddy))
			return 0;

		VM_BUG_ON_PAGE(page_count(buddy) != 0, buddy);

		return 1;
	}

	if (PageBuddy(buddy) && page_order(buddy) == order) {
		/*
		 * zone check is done late to avoid uselessly
		 * calculating zone/node ids for pages that could
		 * never merge.
		 */
		if (page_zone_id(page) != page_zone_id(buddy))
			return 0;

		VM_BUG_ON_PAGE(page_count(buddy) != 0, buddy);

		return 1;
	}
	return 0;
}

#ifdef CONFIG_COMPACTION
static inline struct capture_control *task_capc(struct zone *zone)
{
	struct capture_control *capc = current->capture_control;

	return capc &&
		!(current->flags & PF_KTHREAD) &&
		!capc->page &&
		capc->cc->zone == zone &&
		capc->cc->direct_compaction ? capc : NULL;
}

static inline bool
compaction_capture(struct capture_control *capc, struct page *page,
		   int order, int migratetype)
{
	if (!capc || order != capc->cc->order)
		return false;

	/* Do not accidentally pollute CMA or isolated regions*/
	if (is_migrate_cma(migratetype) ||
	    is_migrate_isolate(migratetype))
		return false;

	/*
	 * Do not let lower order allocations polluate a movable pageblock.
	 * This might let an unmovable request use a reclaimable pageblock
	 * and vice-versa but no more than normal fallback logic which can
	 * have trouble finding a high-order free page.
	 */
	if (order < pageblock_order && migratetype == MIGRATE_MOVABLE)
		return false;

	capc->page = page;
	return true;
}

#else
static inline struct capture_control *task_capc(struct zone *zone)
{
	return NULL;
}

static inline bool
compaction_capture(struct capture_control *capc, struct page *page,
		   int order, int migratetype)
{
	return false;
}
#endif /* CONFIG_COMPACTION */

/*
 * Freeing function for a buddy system allocator.
 *
 * The concept of a buddy system is to maintain direct-mapped table
 * (containing bit values) for memory blocks of various "orders".
 * The bottom level table contains the map for the smallest allocatable
 * units of memory (here, pages), and each level above it describes
 * pairs of units from the levels below, hence, "buddies".
 * At a high level, all that happens here is marking the table entry
 * at the bottom level available, and propagating the changes upward
 * as necessary, plus some accounting needed to play nicely with other
 * parts of the VM system.
 * At each level, we keep a list of pages, which are heads of continuous
 * free pages of length of (1 << order) and marked with PageBuddy.
 * Page's order is recorded in page_private(page) field.
 * So when we are allocating or freeing one, we can derive the state of the
 * other.  That is, if we allocate a small block, and both were
 * free, the remainder of the region must be split into blocks.
 * If a block is freed, and its buddy is also free, then this
 * triggers coalescing into a block of larger size.
 *
 * -- nyc
 */

static inline void __free_one_page(struct page *page,
		unsigned long pfn,
		struct zone *zone, unsigned int order,
		int migratetype)
{
	unsigned long combined_pfn;
	unsigned long uninitialized_var(buddy_pfn);
	struct page *buddy;
	unsigned int max_order;
	struct capture_control *capc = task_capc(zone);

	max_order = min_t(unsigned int, MAX_ORDER, pageblock_order + 1);

	VM_BUG_ON(!zone_is_initialized(zone));
	VM_BUG_ON_PAGE(page->flags & PAGE_FLAGS_CHECK_AT_PREP, page);

	VM_BUG_ON(migratetype == -1);
	if (likely(!is_migrate_isolate(migratetype)))
		__mod_zone_freepage_state(zone, 1 << order, migratetype);

	VM_BUG_ON_PAGE(pfn & ((1 << order) - 1), page);
	VM_BUG_ON_PAGE(bad_range(zone, page), page);

continue_merging:
	while (order < max_order - 1) {
		if (compaction_capture(capc, page, order, migratetype)) {
			__mod_zone_freepage_state(zone, -(1 << order),
								migratetype);
			return;
		}
		buddy_pfn = __find_buddy_pfn(pfn, order);
		buddy = page + (buddy_pfn - pfn);

		if (!pfn_valid_within(buddy_pfn))
			goto done_merging;
		if (!page_is_buddy(page, buddy, order))
			goto done_merging;
		/*
		 * Our buddy is free or it is CONFIG_DEBUG_PAGEALLOC guard page,
		 * merge with it and move up one order.
		 */
		if (page_is_guard(buddy))
			clear_page_guard(zone, buddy, order, migratetype);
		else
			del_page_from_free_area(buddy, &zone->free_area[order]);
		combined_pfn = buddy_pfn & pfn;
		page = page + (combined_pfn - pfn);
		pfn = combined_pfn;
		order++;
	}
	if (max_order < MAX_ORDER) {
		/* If we are here, it means order is >= pageblock_order.
		 * We want to prevent merge between freepages on isolate
		 * pageblock and normal pageblock. Without this, pageblock
		 * isolation could cause incorrect freepage or CMA accounting.
		 *
		 * We don't want to hit this code for the more frequent
		 * low-order merging.
		 */
		if (unlikely(has_isolate_pageblock(zone))) {
			int buddy_mt;

			buddy_pfn = __find_buddy_pfn(pfn, order);
			buddy = page + (buddy_pfn - pfn);
			buddy_mt = get_pageblock_migratetype(buddy);

			if (migratetype != buddy_mt
					&& (is_migrate_isolate(migratetype) ||
						is_migrate_isolate(buddy_mt)))
				goto done_merging;
		}
		max_order++;
		goto continue_merging;
	}

done_merging:
	set_page_order(page, order);

	/*
	 * If this is not the largest possible page, check if the buddy
	 * of the next-highest order is free. If it is, it's possible
	 * that pages are being freed that will coalesce soon. In case,
	 * that is happening, add the free page to the tail of the list
	 * so it's less likely to be used soon and more likely to be merged
	 * as a higher order page
	 */
	if ((order < MAX_ORDER-2) && pfn_valid_within(buddy_pfn)
			&& !is_shuffle_order(order)) {
		struct page *higher_page, *higher_buddy;
		combined_pfn = buddy_pfn & pfn;
		higher_page = page + (combined_pfn - pfn);
		buddy_pfn = __find_buddy_pfn(combined_pfn, order + 1);
		higher_buddy = higher_page + (buddy_pfn - combined_pfn);
		if (pfn_valid_within(buddy_pfn) &&
		    page_is_buddy(higher_page, higher_buddy, order + 1)) {
			add_to_free_area_tail(page, &zone->free_area[order],
					      migratetype);
			return;
		}
	}

	if (is_shuffle_order(order))
		add_to_free_area_random(page, &zone->free_area[order],
				migratetype);
	else
		add_to_free_area(page, &zone->free_area[order], migratetype);

}

/*
 * A bad page could be due to a number of fields. Instead of multiple branches,
 * try and check multiple fields with one check. The caller must do a detailed
 * check if necessary.
 */
static inline bool page_expected_state(struct page *page,
					unsigned long check_flags)
{
	if (unlikely(atomic_read(&page->_mapcount) != -1))
		return false;

	if (unlikely((unsigned long)page->mapping |
			page_ref_count(page) |
#ifdef CONFIG_MEMCG
			(unsigned long)page->mem_cgroup |
#endif
			(page->flags & check_flags)))
		return false;

	return true;
}

static void free_pages_check_bad(struct page *page)
{
	const char *bad_reason;
	unsigned long bad_flags;

	bad_reason = NULL;
	bad_flags = 0;

	if (unlikely(atomic_read(&page->_mapcount) != -1))
		bad_reason = "nonzero mapcount";
	if (unlikely(page->mapping != NULL))
		bad_reason = "non-NULL mapping";
	if (unlikely(page_ref_count(page) != 0))
		bad_reason = "nonzero _refcount";
	if (unlikely(page->flags & PAGE_FLAGS_CHECK_AT_FREE)) {
		bad_reason = "PAGE_FLAGS_CHECK_AT_FREE flag(s) set";
		bad_flags = PAGE_FLAGS_CHECK_AT_FREE;
	}
#ifdef CONFIG_MEMCG
	if (unlikely(page->mem_cgroup))
		bad_reason = "page still charged to cgroup";
#endif
	bad_page(page, bad_reason, bad_flags);
}

static inline int free_pages_check(struct page *page)
{
	if (likely(page_expected_state(page, PAGE_FLAGS_CHECK_AT_FREE)))
		return 0;

	/* Something has gone sideways, find it */
	free_pages_check_bad(page);
	return 1;
}

static int free_tail_pages_check(struct page *head_page, struct page *page)
{
	int ret = 1;

	/*
	 * We rely page->lru.next never has bit 0 set, unless the page
	 * is PageTail(). Let's make sure that's true even for poisoned ->lru.
	 */
	BUILD_BUG_ON((unsigned long)LIST_POISON1 & 1);

	if (!IS_ENABLED(CONFIG_DEBUG_VM)) {
		ret = 0;
		goto out;
	}
	switch (page - head_page) {
	case 1:
		/* the first tail page: ->mapping may be compound_mapcount() */
		if (unlikely(compound_mapcount(page))) {
			bad_page(page, "nonzero compound_mapcount", 0);
			goto out;
		}
		break;
	case 2:
		/*
		 * the second tail page: ->mapping is
		 * deferred_list.next -- ignore value.
		 */
		break;
	default:
		if (page->mapping != TAIL_MAPPING) {
			bad_page(page, "corrupted mapping in tail page", 0);
			goto out;
		}
		break;
	}
	if (unlikely(!PageTail(page))) {
		bad_page(page, "PageTail not set", 0);
		goto out;
	}
	if (unlikely(compound_head(page) != head_page)) {
		bad_page(page, "compound_head not consistent", 0);
		goto out;
	}
	ret = 0;
out:
	page->mapping = NULL;
	clear_compound_head(page);
	return ret;
}

static void kernel_init_free_pages(struct page *page, int numpages)
{
	int i;

	for (i = 0; i < numpages; i++)
		clear_highpage(page + i);
}

static __always_inline bool free_pages_prepare(struct page *page,
					unsigned int order, bool check_free)
{
	int bad = 0;

	VM_BUG_ON_PAGE(PageTail(page), page);

	trace_mm_page_free(page, order);

	/*
	 * Check tail pages before head page information is cleared to
	 * avoid checking PageCompound for order-0 pages.
	 */
	if (unlikely(order)) {
		bool compound = PageCompound(page);
		int i;

		VM_BUG_ON_PAGE(compound && compound_order(page) != order, page);

		if (compound)
			ClearPageDoubleMap(page);
		for (i = 1; i < (1 << order); i++) {
			if (compound)
				bad += free_tail_pages_check(page, page + i);
			if (unlikely(free_pages_check(page + i))) {
				bad++;
				continue;
			}
			(page + i)->flags &= ~PAGE_FLAGS_CHECK_AT_PREP;
		}
	}
	if (PageMappingFlags(page))
		page->mapping = NULL;
	if (memcg_kmem_enabled() && PageKmemcg(page))
		__memcg_kmem_uncharge(page, order);
	if (check_free)
		bad += free_pages_check(page);
	if (bad)
		return false;

	page_cpupid_reset_last(page);
	page->flags &= ~PAGE_FLAGS_CHECK_AT_PREP;
	reset_page_owner(page, order);

	if (!PageHighMem(page)) {
		debug_check_no_locks_freed(page_address(page),
					   PAGE_SIZE << order);
		debug_check_no_obj_freed(page_address(page),
					   PAGE_SIZE << order);
	}
	if (want_init_on_free())
		kernel_init_free_pages(page, 1 << order);

	kernel_poison_pages(page, 1 << order, 0);
	/*
	 * arch_free_page() can make the page's contents inaccessible.  s390
	 * does this.  So nothing which can access the page's contents should
	 * happen after this.
	 */
	arch_free_page(page, order);

	if (debug_pagealloc_enabled_static())
		kernel_map_pages(page, 1 << order, 0);

	kasan_free_nondeferred_pages(page, order);

	return true;
}

#ifdef CONFIG_DEBUG_VM
/*
 * With DEBUG_VM enabled, order-0 pages are checked immediately when being freed
 * to pcp lists. With debug_pagealloc also enabled, they are also rechecked when
 * moved from pcp lists to free lists.
 */
static bool free_pcp_prepare(struct page *page)
{
	return free_pages_prepare(page, 0, true);
}

static bool bulkfree_pcp_prepare(struct page *page)
{
	if (debug_pagealloc_enabled_static())
		return free_pages_check(page);
	else
		return false;
}
#else
/*
 * With DEBUG_VM disabled, order-0 pages being freed are checked only when
 * moving from pcp lists to free list in order to reduce overhead. With
 * debug_pagealloc enabled, they are checked also immediately when being freed
 * to the pcp lists.
 */
static bool free_pcp_prepare(struct page *page)
{
	if (debug_pagealloc_enabled_static())
		return free_pages_prepare(page, 0, true);
	else
		return free_pages_prepare(page, 0, false);
}

static bool bulkfree_pcp_prepare(struct page *page)
{
	return free_pages_check(page);
}
#endif /* CONFIG_DEBUG_VM */

static inline void prefetch_buddy(struct page *page)
{
	unsigned long pfn = page_to_pfn(page);
	unsigned long buddy_pfn = __find_buddy_pfn(pfn, 0);
	struct page *buddy = page + (buddy_pfn - pfn);

	prefetch(buddy);
}

/*
 * Frees a number of pages from the PCP lists
 * Assumes all pages on list are in same zone, and of same order.
 * count is the number of pages to free.
 *
 * If the zone was previously in an "all pages pinned" state then look to
 * see if this freeing clears that state.
 *
 * And clear the zone's pages_scanned counter, to hold off the "all pages are
 * pinned" detection logic.
 */
static void free_pcppages_bulk(struct zone *zone, int count,
					struct per_cpu_pages *pcp)
{
	int migratetype = 0;
	int batch_free = 0;
	int prefetch_nr = 0;
	bool isolated_pageblocks;
	struct page *page, *tmp;
	LIST_HEAD(head);

	while (count) {
		struct list_head *list;

		/*
		 * Remove pages from lists in a round-robin fashion. A
		 * batch_free count is maintained that is incremented when an
		 * empty list is encountered.  This is so more pages are freed
		 * off fuller lists instead of spinning excessively around empty
		 * lists
		 */
		do {
			batch_free++;
			if (++migratetype == MIGRATE_PCPTYPES)
				migratetype = 0;
			list = &pcp->lists[migratetype];
		} while (list_empty(list));

		/* This is the only non-empty list. Free them all. */
		if (batch_free == MIGRATE_PCPTYPES)
			batch_free = count;

		do {
			page = list_last_entry(list, struct page, lru);
			/* must delete to avoid corrupting pcp list */
			list_del(&page->lru);
			pcp->count--;

			if (bulkfree_pcp_prepare(page))
				continue;

			list_add_tail(&page->lru, &head);

			/*
			 * We are going to put the page back to the global
			 * pool, prefetch its buddy to speed up later access
			 * under zone->lock. It is believed the overhead of
			 * an additional test and calculating buddy_pfn here
			 * can be offset by reduced memory latency later. To
			 * avoid excessive prefetching due to large count, only
			 * prefetch buddy for the first pcp->batch nr of pages.
			 */
			if (prefetch_nr++ < pcp->batch)
				prefetch_buddy(page);
		} while (--count && --batch_free && !list_empty(list));
	}

	spin_lock(&zone->lock);
	isolated_pageblocks = has_isolate_pageblock(zone);

	/*
	 * Use safe version since after __free_one_page(),
	 * page->lru.next will not point to original list.
	 */
	list_for_each_entry_safe(page, tmp, &head, lru) {
		int mt = get_pcppage_migratetype(page);
		/* MIGRATE_ISOLATE page should not go to pcplists */
		VM_BUG_ON_PAGE(is_migrate_isolate(mt), page);
		/* Pageblock could have been isolated meanwhile */
		if (unlikely(isolated_pageblocks))
			mt = get_pageblock_migratetype(page);

		__free_one_page(page, page_to_pfn(page), zone, 0, mt);
		trace_mm_page_pcpu_drain(page, 0, mt);
	}
	spin_unlock(&zone->lock);
}

static void free_one_page(struct zone *zone,
				struct page *page, unsigned long pfn,
				unsigned int order,
				int migratetype)
{
	spin_lock(&zone->lock);
	if (unlikely(has_isolate_pageblock(zone) ||
		is_migrate_isolate(migratetype))) {
		migratetype = get_pfnblock_migratetype(page, pfn);
	}
	__free_one_page(page, pfn, zone, order, migratetype);
	spin_unlock(&zone->lock);
}

static void __meminit __init_single_page(struct page *page, unsigned long pfn,
				unsigned long zone, int nid)
{
	mm_zero_struct_page(page);
	set_page_links(page, zone, nid, pfn);
	init_page_count(page);
	page_mapcount_reset(page);
	page_cpupid_reset_last(page);
	page_kasan_tag_reset(page);

	INIT_LIST_HEAD(&page->lru);
#ifdef WANT_PAGE_VIRTUAL
	/* The shift won't overflow because ZONE_NORMAL is below 4G. */
	if (!is_highmem_idx(zone))
		set_page_address(page, __va(pfn << PAGE_SHIFT));
#endif
}

#ifdef CONFIG_DEFERRED_STRUCT_PAGE_INIT
static void __meminit init_reserved_page(unsigned long pfn)
{
	pg_data_t *pgdat;
	int nid, zid;

	if (!early_page_uninitialised(pfn))
		return;

	nid = early_pfn_to_nid(pfn);
	pgdat = NODE_DATA(nid);

	for (zid = 0; zid < MAX_NR_ZONES; zid++) {
		struct zone *zone = &pgdat->node_zones[zid];

		if (pfn >= zone->zone_start_pfn && pfn < zone_end_pfn(zone))
			break;
	}
	__init_single_page(pfn_to_page(pfn), pfn, zid, nid);
}
#else
static inline void init_reserved_page(unsigned long pfn)
{
}
#endif /* CONFIG_DEFERRED_STRUCT_PAGE_INIT */

/*
 * Initialised pages do not have PageReserved set. This function is
 * called for each range allocated by the bootmem allocator and
 * marks the pages PageReserved. The remaining valid pages are later
 * sent to the buddy page allocator.
 */
void __meminit reserve_bootmem_region(phys_addr_t start, phys_addr_t end)
{
	unsigned long start_pfn = PFN_DOWN(start);
	unsigned long end_pfn = PFN_UP(end);

	for (; start_pfn < end_pfn; start_pfn++) {
		if (pfn_valid(start_pfn)) {
			struct page *page = pfn_to_page(start_pfn);

			init_reserved_page(start_pfn);

			/* Avoid false-positive PageTail() */
			INIT_LIST_HEAD(&page->lru);

			/*
			 * no need for atomic set_bit because the struct
			 * page is not visible yet so nobody should
			 * access it yet.
			 */
			__SetPageReserved(page);
		}
	}
}

static void __free_pages_ok(struct page *page, unsigned int order)
{
	unsigned long flags;
	int migratetype;
	unsigned long pfn = page_to_pfn(page);

	if (!free_pages_prepare(page, order, true))
		return;

	migratetype = get_pfnblock_migratetype(page, pfn);
	local_irq_save(flags);
	__count_vm_events(PGFREE, 1 << order);
	free_one_page(page_zone(page), page, pfn, order, migratetype);
	local_irq_restore(flags);
}

void __free_pages_core(struct page *page, unsigned int order)
{
	unsigned int nr_pages = 1 << order;
	struct page *p = page;
	unsigned int loop;

	prefetchw(p);
	for (loop = 0; loop < (nr_pages - 1); loop++, p++) {
		prefetchw(p + 1);
		__ClearPageReserved(p);
		set_page_count(p, 0);
	}
	__ClearPageReserved(p);
	set_page_count(p, 0);

	atomic_long_add(nr_pages, &page_zone(page)->managed_pages);
	set_page_refcounted(page);
	__free_pages(page, order);
}

#if defined(CONFIG_HAVE_ARCH_EARLY_PFN_TO_NID) || \
	defined(CONFIG_HAVE_MEMBLOCK_NODE_MAP)

static struct mminit_pfnnid_cache early_pfnnid_cache __meminitdata;

int __meminit early_pfn_to_nid(unsigned long pfn)
{
	static DEFINE_SPINLOCK(early_pfn_lock);
	int nid;

	spin_lock(&early_pfn_lock);
	nid = __early_pfn_to_nid(pfn, &early_pfnnid_cache);
	if (nid < 0)
		nid = first_online_node;
	spin_unlock(&early_pfn_lock);

	return nid;
}
#endif

#ifdef CONFIG_NODES_SPAN_OTHER_NODES
/* Only safe to use early in boot when initialisation is single-threaded */
static inline bool __meminit early_pfn_in_nid(unsigned long pfn, int node)
{
	int nid;

	nid = __early_pfn_to_nid(pfn, &early_pfnnid_cache);
	if (nid >= 0 && nid != node)
		return false;
	return true;
}

#else
static inline bool __meminit early_pfn_in_nid(unsigned long pfn, int node)
{
	return true;
}
#endif


void __init memblock_free_pages(struct page *page, unsigned long pfn,
							unsigned int order)
{
	if (early_page_uninitialised(pfn))
		return;
	__free_pages_core(page, order);
}

/*
 * Check that the whole (or subset of) a pageblock given by the interval of
 * [start_pfn, end_pfn) is valid and within the same zone, before scanning it
 * with the migration of free compaction scanner. The scanners then need to
 * use only pfn_valid_within() check for arches that allow holes within
 * pageblocks.
 *
 * Return struct page pointer of start_pfn, or NULL if checks were not passed.
 *
 * It's possible on some configurations to have a setup like node0 node1 node0
 * i.e. it's possible that all pages within a zones range of pages do not
 * belong to a single zone. We assume that a border between node0 and node1
 * can occur within a single pageblock, but not a node0 node1 node0
 * interleaving within a single pageblock. It is therefore sufficient to check
 * the first and last page of a pageblock and avoid checking each individual
 * page in a pageblock.
 */
struct page *__pageblock_pfn_to_page(unsigned long start_pfn,
				     unsigned long end_pfn, struct zone *zone)
{
	struct page *start_page;
	struct page *end_page;

	/* end_pfn is one past the range we are checking */
	end_pfn--;

	if (!pfn_valid(start_pfn) || !pfn_valid(end_pfn))
		return NULL;

	start_page = pfn_to_online_page(start_pfn);
	if (!start_page)
		return NULL;

	if (page_zone(start_page) != zone)
		return NULL;

	end_page = pfn_to_page(end_pfn);

	/* This gives a shorter code than deriving page_zone(end_page) */
	if (page_zone_id(start_page) != page_zone_id(end_page))
		return NULL;

	return start_page;
}

void set_zone_contiguous(struct zone *zone)
{
	unsigned long block_start_pfn = zone->zone_start_pfn;
	unsigned long block_end_pfn;

	block_end_pfn = ALIGN(block_start_pfn + 1, pageblock_nr_pages);
	for (; block_start_pfn < zone_end_pfn(zone);
			block_start_pfn = block_end_pfn,
			 block_end_pfn += pageblock_nr_pages) {

		block_end_pfn = min(block_end_pfn, zone_end_pfn(zone));

		if (!__pageblock_pfn_to_page(block_start_pfn,
					     block_end_pfn, zone))
			return;
	}

	/* We confirm that there is no hole */
	zone->contiguous = true;
}

void clear_zone_contiguous(struct zone *zone)
{
	zone->contiguous = false;
}

#ifdef CONFIG_DEFERRED_STRUCT_PAGE_INIT
static void __init deferred_free_range(unsigned long pfn,
				       unsigned long nr_pages)
{
	struct page *page;
	unsigned long i;

	if (!nr_pages)
		return;

	page = pfn_to_page(pfn);

	/* Free a large naturally-aligned chunk if possible */
	if (nr_pages == pageblock_nr_pages &&
	    (pfn & (pageblock_nr_pages - 1)) == 0) {
		set_pageblock_migratetype(page, MIGRATE_MOVABLE);
		__free_pages_core(page, pageblock_order);
		return;
	}

	for (i = 0; i < nr_pages; i++, page++, pfn++) {
		if ((pfn & (pageblock_nr_pages - 1)) == 0)
			set_pageblock_migratetype(page, MIGRATE_MOVABLE);
		__free_pages_core(page, 0);
	}
}

/* Completion tracking for deferred_init_memmap() threads */
static atomic_t pgdat_init_n_undone __initdata;
static __initdata DECLARE_COMPLETION(pgdat_init_all_done_comp);

static inline void __init pgdat_init_report_one_done(void)
{
	if (atomic_dec_and_test(&pgdat_init_n_undone))
		complete(&pgdat_init_all_done_comp);
}

/*
 * Returns true if page needs to be initialized or freed to buddy allocator.
 *
 * First we check if pfn is valid on architectures where it is possible to have
 * holes within pageblock_nr_pages. On systems where it is not possible, this
 * function is optimized out.
 *
 * Then, we check if a current large page is valid by only checking the validity
 * of the head pfn.
 */
static inline bool __init deferred_pfn_valid(unsigned long pfn)
{
	if (!pfn_valid_within(pfn))
		return false;
	if (!(pfn & (pageblock_nr_pages - 1)) && !pfn_valid(pfn))
		return false;
	return true;
}

/*
 * Free pages to buddy allocator. Try to free aligned pages in
 * pageblock_nr_pages sizes.
 */
static void __init deferred_free_pages(unsigned long pfn,
				       unsigned long end_pfn)
{
	unsigned long nr_pgmask = pageblock_nr_pages - 1;
	unsigned long nr_free = 0;

	for (; pfn < end_pfn; pfn++) {
		if (!deferred_pfn_valid(pfn)) {
			deferred_free_range(pfn - nr_free, nr_free);
			nr_free = 0;
		} else if (!(pfn & nr_pgmask)) {
			deferred_free_range(pfn - nr_free, nr_free);
			nr_free = 1;
			touch_nmi_watchdog();
		} else {
			nr_free++;
		}
	}
	/* Free the last block of pages to allocator */
	deferred_free_range(pfn - nr_free, nr_free);
}

/*
 * Initialize struct pages.  We minimize pfn page lookups and scheduler checks
 * by performing it only once every pageblock_nr_pages.
 * Return number of pages initialized.
 */
static unsigned long  __init deferred_init_pages(struct zone *zone,
						 unsigned long pfn,
						 unsigned long end_pfn)
{
	unsigned long nr_pgmask = pageblock_nr_pages - 1;
	int nid = zone_to_nid(zone);
	unsigned long nr_pages = 0;
	int zid = zone_idx(zone);
	struct page *page = NULL;

	for (; pfn < end_pfn; pfn++) {
		if (!deferred_pfn_valid(pfn)) {
			page = NULL;
			continue;
		} else if (!page || !(pfn & nr_pgmask)) {
			page = pfn_to_page(pfn);
			touch_nmi_watchdog();
		} else {
			page++;
		}
		__init_single_page(page, pfn, zid, nid);
		nr_pages++;
	}
	return (nr_pages);
}

/*
 * This function is meant to pre-load the iterator for the zone init.
 * Specifically it walks through the ranges until we are caught up to the
 * first_init_pfn value and exits there. If we never encounter the value we
 * return false indicating there are no valid ranges left.
 */
static bool __init
deferred_init_mem_pfn_range_in_zone(u64 *i, struct zone *zone,
				    unsigned long *spfn, unsigned long *epfn,
				    unsigned long first_init_pfn)
{
	u64 j;

	/*
	 * Start out by walking through the ranges in this zone that have
	 * already been initialized. We don't need to do anything with them
	 * so we just need to flush them out of the system.
	 */
	for_each_free_mem_pfn_range_in_zone(j, zone, spfn, epfn) {
		if (*epfn <= first_init_pfn)
			continue;
		if (*spfn < first_init_pfn)
			*spfn = first_init_pfn;
		*i = j;
		return true;
	}

	return false;
}

/*
 * Initialize and free pages. We do it in two loops: first we initialize
 * struct page, then free to buddy allocator, because while we are
 * freeing pages we can access pages that are ahead (computing buddy
 * page in __free_one_page()).
 *
 * In order to try and keep some memory in the cache we have the loop
 * broken along max page order boundaries. This way we will not cause
 * any issues with the buddy page computation.
 */
static unsigned long __init
deferred_init_maxorder(u64 *i, struct zone *zone, unsigned long *start_pfn,
		       unsigned long *end_pfn)
{
	unsigned long mo_pfn = ALIGN(*start_pfn + 1, MAX_ORDER_NR_PAGES);
	unsigned long spfn = *start_pfn, epfn = *end_pfn;
	unsigned long nr_pages = 0;
	u64 j = *i;

	/* First we loop through and initialize the page values */
	for_each_free_mem_pfn_range_in_zone_from(j, zone, start_pfn, end_pfn) {
		unsigned long t;

		if (mo_pfn <= *start_pfn)
			break;

		t = min(mo_pfn, *end_pfn);
		nr_pages += deferred_init_pages(zone, *start_pfn, t);

		if (mo_pfn < *end_pfn) {
			*start_pfn = mo_pfn;
			break;
		}
	}

	/* Reset values and now loop through freeing pages as needed */
	swap(j, *i);

	for_each_free_mem_pfn_range_in_zone_from(j, zone, &spfn, &epfn) {
		unsigned long t;

		if (mo_pfn <= spfn)
			break;

		t = min(mo_pfn, epfn);
		deferred_free_pages(spfn, t);

		if (mo_pfn <= epfn)
			break;
	}

	return nr_pages;
}

/* Initialise remaining memory on a node */
static int __init deferred_init_memmap(void *data)
{
	pg_data_t *pgdat = data;
	const struct cpumask *cpumask = cpumask_of_node(pgdat->node_id);
	unsigned long spfn = 0, epfn = 0, nr_pages = 0;
	unsigned long first_init_pfn, flags;
	unsigned long start = jiffies;
	struct zone *zone;
	int zid;
	u64 i;

	/* Bind memory initialisation thread to a local node if possible */
	if (!cpumask_empty(cpumask))
		set_cpus_allowed_ptr(current, cpumask);

	pgdat_resize_lock(pgdat, &flags);
	first_init_pfn = pgdat->first_deferred_pfn;
	if (first_init_pfn == ULONG_MAX) {
		pgdat_resize_unlock(pgdat, &flags);
		pgdat_init_report_one_done();
		return 0;
	}

	/* Sanity check boundaries */
	BUG_ON(pgdat->first_deferred_pfn < pgdat->node_start_pfn);
	BUG_ON(pgdat->first_deferred_pfn > pgdat_end_pfn(pgdat));
	pgdat->first_deferred_pfn = ULONG_MAX;

	/* Only the highest zone is deferred so find it */
	for (zid = 0; zid < MAX_NR_ZONES; zid++) {
		zone = pgdat->node_zones + zid;
		if (first_init_pfn < zone_end_pfn(zone))
			break;
	}

	/* If the zone is empty somebody else may have cleared out the zone */
	if (!deferred_init_mem_pfn_range_in_zone(&i, zone, &spfn, &epfn,
						 first_init_pfn))
		goto zone_empty;

	/*
	 * Initialize and free pages in MAX_ORDER sized increments so
	 * that we can avoid introducing any issues with the buddy
	 * allocator.
	 */
	while (spfn < epfn)
		nr_pages += deferred_init_maxorder(&i, zone, &spfn, &epfn);
zone_empty:
	pgdat_resize_unlock(pgdat, &flags);

	/* Sanity check that the next zone really is unpopulated */
	WARN_ON(++zid < MAX_NR_ZONES && populated_zone(++zone));

	pr_info("node %d initialised, %lu pages in %ums\n",
		pgdat->node_id,	nr_pages, jiffies_to_msecs(jiffies - start));

	pgdat_init_report_one_done();
	return 0;
}

/*
 * If this zone has deferred pages, try to grow it by initializing enough
 * deferred pages to satisfy the allocation specified by order, rounded up to
 * the nearest PAGES_PER_SECTION boundary.  So we're adding memory in increments
 * of SECTION_SIZE bytes by initializing struct pages in increments of
 * PAGES_PER_SECTION * sizeof(struct page) bytes.
 *
 * Return true when zone was grown, otherwise return false. We return true even
 * when we grow less than requested, to let the caller decide if there are
 * enough pages to satisfy the allocation.
 *
 * Note: We use noinline because this function is needed only during boot, and
 * it is called from a __ref function _deferred_grow_zone. This way we are
 * making sure that it is not inlined into permanent text section.
 */
static noinline bool __init
deferred_grow_zone(struct zone *zone, unsigned int order)
{
	unsigned long nr_pages_needed = ALIGN(1 << order, PAGES_PER_SECTION);
	pg_data_t *pgdat = zone->zone_pgdat;
	unsigned long first_deferred_pfn = pgdat->first_deferred_pfn;
	unsigned long spfn, epfn, flags;
	unsigned long nr_pages = 0;
	u64 i;

	/* Only the last zone may have deferred pages */
	if (zone_end_pfn(zone) != pgdat_end_pfn(pgdat))
		return false;

	pgdat_resize_lock(pgdat, &flags);

	/*
	 * If deferred pages have been initialized while we were waiting for
	 * the lock, return true, as the zone was grown.  The caller will retry
	 * this zone.  We won't return to this function since the caller also
	 * has this static branch.
	 */
	if (!static_branch_unlikely(&deferred_pages)) {
		pgdat_resize_unlock(pgdat, &flags);
		return true;
	}

	/*
	 * If someone grew this zone while we were waiting for spinlock, return
	 * true, as there might be enough pages already.
	 */
	if (first_deferred_pfn != pgdat->first_deferred_pfn) {
		pgdat_resize_unlock(pgdat, &flags);
		return true;
	}

	/* If the zone is empty somebody else may have cleared out the zone */
	if (!deferred_init_mem_pfn_range_in_zone(&i, zone, &spfn, &epfn,
						 first_deferred_pfn)) {
		pgdat->first_deferred_pfn = ULONG_MAX;
		pgdat_resize_unlock(pgdat, &flags);
		/* Retry only once. */
		return first_deferred_pfn != ULONG_MAX;
	}

	/*
	 * Initialize and free pages in MAX_ORDER sized increments so
	 * that we can avoid introducing any issues with the buddy
	 * allocator.
	 */
	while (spfn < epfn) {
		/* update our first deferred PFN for this section */
		first_deferred_pfn = spfn;

		nr_pages += deferred_init_maxorder(&i, zone, &spfn, &epfn);

		/* We should only stop along section boundaries */
		if ((first_deferred_pfn ^ spfn) < PAGES_PER_SECTION)
			continue;

		/* If our quota has been met we can stop here */
		if (nr_pages >= nr_pages_needed)
			break;
	}

	pgdat->first_deferred_pfn = spfn;
	pgdat_resize_unlock(pgdat, &flags);

	return nr_pages > 0;
}

/*
 * deferred_grow_zone() is __init, but it is called from
 * get_page_from_freelist() during early boot until deferred_pages permanently
 * disables this call. This is why we have refdata wrapper to avoid warning,
 * and to ensure that the function body gets unloaded.
 */
static bool __ref
_deferred_grow_zone(struct zone *zone, unsigned int order)
{
	return deferred_grow_zone(zone, order);
}

#endif /* CONFIG_DEFERRED_STRUCT_PAGE_INIT */

void __init page_alloc_init_late(void)
{
	struct zone *zone;
	int nid;

#ifdef CONFIG_DEFERRED_STRUCT_PAGE_INIT

	/* There will be num_node_state(N_MEMORY) threads */
	atomic_set(&pgdat_init_n_undone, num_node_state(N_MEMORY));
	for_each_node_state(nid, N_MEMORY) {
		kthread_run(deferred_init_memmap, NODE_DATA(nid), "pgdatinit%d", nid);
	}

	/* Block until all are initialised */
	wait_for_completion(&pgdat_init_all_done_comp);

	/*
	 * The number of managed pages has changed due to the initialisation
	 * so the pcpu batch and high limits needs to be updated or the limits
	 * will be artificially small.
	 */
	for_each_populated_zone(zone)
		zone_pcp_update(zone);

	/*
	 * We initialized the rest of the deferred pages.  Permanently disable
	 * on-demand struct page initialization.
	 */
	static_branch_disable(&deferred_pages);

	/* Reinit limits that are based on free pages after the kernel is up */
	files_maxfiles_init();
#endif

	/* Discard memblock private memory */
	memblock_discard();

	for_each_node_state(nid, N_MEMORY)
		shuffle_free_memory(NODE_DATA(nid));

	for_each_populated_zone(zone)
		set_zone_contiguous(zone);
}

#ifdef CONFIG_CMA
/* Free whole pageblock and set its migration type to MIGRATE_CMA. */
void __init init_cma_reserved_pageblock(struct page *page)
{
	unsigned i = pageblock_nr_pages;
	struct page *p = page;

	do {
		__ClearPageReserved(p);
		set_page_count(p, 0);
	} while (++p, --i);

	set_pageblock_migratetype(page, MIGRATE_CMA);

	if (pageblock_order >= MAX_ORDER) {
		i = pageblock_nr_pages;
		p = page;
		do {
			set_page_refcounted(p);
			__free_pages(p, MAX_ORDER - 1);
			p += MAX_ORDER_NR_PAGES;
		} while (i -= MAX_ORDER_NR_PAGES);
	} else {
		set_page_refcounted(page);
		__free_pages(page, pageblock_order);
	}

	adjust_managed_page_count(page, pageblock_nr_pages);
}
#endif

/*
 * The order of subdivision here is critical for the IO subsystem.
 * Please do not alter this order without good reasons and regression
 * testing. Specifically, as large blocks of memory are subdivided,
 * the order in which smaller blocks are delivered depends on the order
 * they're subdivided in this function. This is the primary factor
 * influencing the order in which pages are delivered to the IO
 * subsystem according to empirical testing, and this is also justified
 * by considering the behavior of a buddy system containing a single
 * large block of memory acted on by a series of small allocations.
 * This behavior is a critical factor in sglist merging's success.
 *
 * -- nyc
 */
static inline void expand(struct zone *zone, struct page *page,
	int low, int high, struct free_area *area,
	int migratetype)
{
	unsigned long size = 1 << high;

	while (high > low) {
		area--;
		high--;
		size >>= 1;
		VM_BUG_ON_PAGE(bad_range(zone, &page[size]), &page[size]);

		/*
		 * Mark as guard pages (or page), that will allow to
		 * merge back to allocator when buddy will be freed.
		 * Corresponding page table entries will not be touched,
		 * pages will stay not present in virtual address space
		 */
		if (set_page_guard(zone, &page[size], high, migratetype))
			continue;

		add_to_free_area(&page[size], area, migratetype);
		set_page_order(&page[size], high);
	}
}

static void check_new_page_bad(struct page *page)
{
	const char *bad_reason = NULL;
	unsigned long bad_flags = 0;

	if (unlikely(atomic_read(&page->_mapcount) != -1))
		bad_reason = "nonzero mapcount";
	if (unlikely(page->mapping != NULL))
		bad_reason = "non-NULL mapping";
	if (unlikely(page_ref_count(page) != 0))
		bad_reason = "nonzero _refcount";
	if (unlikely(page->flags & __PG_HWPOISON)) {
		bad_reason = "HWPoisoned (hardware-corrupted)";
		bad_flags = __PG_HWPOISON;
		/* Don't complain about hwpoisoned pages */
		page_mapcount_reset(page); /* remove PageBuddy */
		return;
	}
	if (unlikely(page->flags & PAGE_FLAGS_CHECK_AT_PREP)) {
		bad_reason = "PAGE_FLAGS_CHECK_AT_PREP flag set";
		bad_flags = PAGE_FLAGS_CHECK_AT_PREP;
	}
#ifdef CONFIG_MEMCG
	if (unlikely(page->mem_cgroup))
		bad_reason = "page still charged to cgroup";
#endif
	bad_page(page, bad_reason, bad_flags);
}

/*
 * This page is about to be returned from the page allocator
 */
static inline int check_new_page(struct page *page)
{
	if (likely(page_expected_state(page,
				PAGE_FLAGS_CHECK_AT_PREP|__PG_HWPOISON)))
		return 0;

	check_new_page_bad(page);
	return 1;
}

static inline bool free_pages_prezeroed(void)
{
	return (IS_ENABLED(CONFIG_PAGE_POISONING_ZERO) &&
		page_poisoning_enabled()) || want_init_on_free();
}

#ifdef CONFIG_DEBUG_VM
/*
 * With DEBUG_VM enabled, order-0 pages are checked for expected state when
 * being allocated from pcp lists. With debug_pagealloc also enabled, they are
 * also checked when pcp lists are refilled from the free lists.
 */
static inline bool check_pcp_refill(struct page *page)
{
	if (debug_pagealloc_enabled_static())
		return check_new_page(page);
	else
		return false;
}

static inline bool check_new_pcp(struct page *page)
{
	return check_new_page(page);
}
#else
/*
 * With DEBUG_VM disabled, free order-0 pages are checked for expected state
 * when pcp lists are being refilled from the free lists. With debug_pagealloc
 * enabled, they are also checked when being allocated from the pcp lists.
 */
static inline bool check_pcp_refill(struct page *page)
{
	return check_new_page(page);
}
static inline bool check_new_pcp(struct page *page)
{
	if (debug_pagealloc_enabled_static())
		return check_new_page(page);
	else
		return false;
}
#endif /* CONFIG_DEBUG_VM */

static bool check_new_pages(struct page *page, unsigned int order)
{
	int i;
	for (i = 0; i < (1 << order); i++) {
		struct page *p = page + i;

		if (unlikely(check_new_page(p)))
			return true;
	}

	return false;
}

inline void post_alloc_hook(struct page *page, unsigned int order,
				gfp_t gfp_flags)
{
	set_page_private(page, 0);
	set_page_refcounted(page);

	arch_alloc_page(page, order);
	if (debug_pagealloc_enabled_static())
		kernel_map_pages(page, 1 << order, 1);
	kasan_alloc_pages(page, order);
	kernel_poison_pages(page, 1 << order, 1);
	set_page_owner(page, order, gfp_flags);
}

static void prep_new_page(struct page *page, unsigned int order, gfp_t gfp_flags,
							unsigned int alloc_flags)
{
	post_alloc_hook(page, order, gfp_flags);

	if (!free_pages_prezeroed() && want_init_on_alloc(gfp_flags))
		kernel_init_free_pages(page, 1 << order);

	if (order && (gfp_flags & __GFP_COMP))
		prep_compound_page(page, order);

	/*
	 * page is set pfmemalloc when ALLOC_NO_WATERMARKS was necessary to
	 * allocate the page. The expectation is that the caller is taking
	 * steps that will free more memory. The caller should avoid the page
	 * being used for !PFMEMALLOC purposes.
	 */
	if (alloc_flags & ALLOC_NO_WATERMARKS)
		set_page_pfmemalloc(page);
	else
		clear_page_pfmemalloc(page);
}

/*
 * Go through the free lists for the given migratetype and remove
 * the smallest available page from the freelists
 */
static __always_inline
struct page *__rmqueue_smallest(struct zone *zone, unsigned int order,
						int migratetype)
{
	unsigned int current_order;
	struct free_area *area;
	struct page *page;

	/* Find a page of the appropriate size in the preferred list */
	for (current_order = order; current_order < MAX_ORDER; ++current_order) {
		area = &(zone->free_area[current_order]);
		page = get_page_from_free_area(area, migratetype);
		if (!page)
			continue;
		del_page_from_free_area(page, area);
		expand(zone, page, order, current_order, area, migratetype);
		set_pcppage_migratetype(page, migratetype);
		return page;
	}

	return NULL;
}


/*
 * This array describes the order lists are fallen back to when
 * the free lists for the desirable migrate type are depleted
 */
static int fallbacks[MIGRATE_TYPES][4] = {
	[MIGRATE_UNMOVABLE]   = { MIGRATE_RECLAIMABLE, MIGRATE_MOVABLE,   MIGRATE_TYPES },
	[MIGRATE_MOVABLE]     = { MIGRATE_RECLAIMABLE, MIGRATE_UNMOVABLE, MIGRATE_TYPES },
	[MIGRATE_RECLAIMABLE] = { MIGRATE_UNMOVABLE,   MIGRATE_MOVABLE,   MIGRATE_TYPES },
#ifdef CONFIG_CMA
	[MIGRATE_CMA]         = { MIGRATE_TYPES }, /* Never used */
#endif
#ifdef CONFIG_MEMORY_ISOLATION
	[MIGRATE_ISOLATE]     = { MIGRATE_TYPES }, /* Never used */
#endif
};

#ifdef CONFIG_CMA
static __always_inline struct page *__rmqueue_cma_fallback(struct zone *zone,
					unsigned int order)
{
	return __rmqueue_smallest(zone, order, MIGRATE_CMA);
}
#else
static inline struct page *__rmqueue_cma_fallback(struct zone *zone,
					unsigned int order) { return NULL; }
#endif

/*
 * Move the free pages in a range to the free lists of the requested type.
 * Note that start_page and end_pages are not aligned on a pageblock
 * boundary. If alignment is required, use move_freepages_block()
 */
static int move_freepages(struct zone *zone,
			  struct page *start_page, struct page *end_page,
			  int migratetype, int *num_movable)
{
	struct page *page;
	unsigned int order;
	int pages_moved = 0;

	for (page = start_page; page <= end_page;) {
		if (!pfn_valid_within(page_to_pfn(page))) {
			page++;
			continue;
		}

		if (!PageBuddy(page)) {
			/*
			 * We assume that pages that could be isolated for
			 * migration are movable. But we don't actually try
			 * isolating, as that would be expensive.
			 */
			if (num_movable &&
					(PageLRU(page) || __PageMovable(page)))
				(*num_movable)++;

			page++;
			continue;
		}

		/* Make sure we are not inadvertently changing nodes */
		VM_BUG_ON_PAGE(page_to_nid(page) != zone_to_nid(zone), page);
		VM_BUG_ON_PAGE(page_zone(page) != zone, page);

		order = page_order(page);
		move_to_free_area(page, &zone->free_area[order], migratetype);
		page += 1 << order;
		pages_moved += 1 << order;
	}

	return pages_moved;
}

int move_freepages_block(struct zone *zone, struct page *page,
				int migratetype, int *num_movable)
{
	unsigned long start_pfn, end_pfn;
	struct page *start_page, *end_page;

	if (num_movable)
		*num_movable = 0;

	start_pfn = page_to_pfn(page);
	start_pfn = start_pfn & ~(pageblock_nr_pages-1);
	start_page = pfn_to_page(start_pfn);
	end_page = start_page + pageblock_nr_pages - 1;
	end_pfn = start_pfn + pageblock_nr_pages - 1;

	/* Do not cross zone boundaries */
	if (!zone_spans_pfn(zone, start_pfn))
		start_page = page;
	if (!zone_spans_pfn(zone, end_pfn))
		return 0;

	return move_freepages(zone, start_page, end_page, migratetype,
								num_movable);
}

static void change_pageblock_range(struct page *pageblock_page,
					int start_order, int migratetype)
{
	int nr_pageblocks = 1 << (start_order - pageblock_order);

	while (nr_pageblocks--) {
		set_pageblock_migratetype(pageblock_page, migratetype);
		pageblock_page += pageblock_nr_pages;
	}
}

/*
 * When we are falling back to another migratetype during allocation, try to
 * steal extra free pages from the same pageblocks to satisfy further
 * allocations, instead of polluting multiple pageblocks.
 *
 * If we are stealing a relatively large buddy page, it is likely there will
 * be more free pages in the pageblock, so try to steal them all. For
 * reclaimable and unmovable allocations, we steal regardless of page size,
 * as fragmentation caused by those allocations polluting movable pageblocks
 * is worse than movable allocations stealing from unmovable and reclaimable
 * pageblocks.
 */
static bool can_steal_fallback(unsigned int order, int start_mt)
{
	/*
	 * Leaving this order check is intended, although there is
	 * relaxed order check in next check. The reason is that
	 * we can actually steal whole pageblock if this condition met,
	 * but, below check doesn't guarantee it and that is just heuristic
	 * so could be changed anytime.
	 */
	if (order >= pageblock_order)
		return true;

	if (order >= pageblock_order / 2 ||
		start_mt == MIGRATE_RECLAIMABLE ||
		start_mt == MIGRATE_UNMOVABLE ||
		page_group_by_mobility_disabled)
		return true;

	return false;
}

static inline void boost_watermark(struct zone *zone)
{
	unsigned long max_boost;

	if (!watermark_boost_factor)
		return;

	max_boost = mult_frac(zone->_watermark[WMARK_HIGH],
			watermark_boost_factor, 10000);

	/*
	 * high watermark may be uninitialised if fragmentation occurs
	 * very early in boot so do not boost. We do not fall
	 * through and boost by pageblock_nr_pages as failing
	 * allocations that early means that reclaim is not going
	 * to help and it may even be impossible to reclaim the
	 * boosted watermark resulting in a hang.
	 */
	if (!max_boost)
		return;

	max_boost = max(pageblock_nr_pages, max_boost);

	zone->watermark_boost = min(zone->watermark_boost + pageblock_nr_pages,
		max_boost);
}

/*
 * This function implements actual steal behaviour. If order is large enough,
 * we can steal whole pageblock. If not, we first move freepages in this
 * pageblock to our migratetype and determine how many already-allocated pages
 * are there in the pageblock with a compatible migratetype. If at least half
 * of pages are free or compatible, we can change migratetype of the pageblock
 * itself, so pages freed in the future will be put on the correct free list.
 */
static void steal_suitable_fallback(struct zone *zone, struct page *page,
		unsigned int alloc_flags, int start_type, bool whole_block)
{
	unsigned int current_order = page_order(page);
	struct free_area *area;
	int free_pages, movable_pages, alike_pages;
	int old_block_type;

	old_block_type = get_pageblock_migratetype(page);

	/*
	 * This can happen due to races and we want to prevent broken
	 * highatomic accounting.
	 */
	if (is_migrate_highatomic(old_block_type))
		goto single_page;

	/* Take ownership for orders >= pageblock_order */
	if (current_order >= pageblock_order) {
		change_pageblock_range(page, current_order, start_type);
		goto single_page;
	}

	/*
	 * Boost watermarks to increase reclaim pressure to reduce the
	 * likelihood of future fallbacks. Wake kswapd now as the node
	 * may be balanced overall and kswapd will not wake naturally.
	 */
	boost_watermark(zone);
	if (alloc_flags & ALLOC_KSWAPD)
		set_bit(ZONE_BOOSTED_WATERMARK, &zone->flags);

	/* We are not allowed to try stealing from the whole block */
	if (!whole_block)
		goto single_page;

	free_pages = move_freepages_block(zone, page, start_type,
						&movable_pages);
	/*
	 * Determine how many pages are compatible with our allocation.
	 * For movable allocation, it's the number of movable pages which
	 * we just obtained. For other types it's a bit more tricky.
	 */
	if (start_type == MIGRATE_MOVABLE) {
		alike_pages = movable_pages;
	} else {
		/*
		 * If we are falling back a RECLAIMABLE or UNMOVABLE allocation
		 * to MOVABLE pageblock, consider all non-movable pages as
		 * compatible. If it's UNMOVABLE falling back to RECLAIMABLE or
		 * vice versa, be conservative since we can't distinguish the
		 * exact migratetype of non-movable pages.
		 */
		if (old_block_type == MIGRATE_MOVABLE)
			alike_pages = pageblock_nr_pages
						- (free_pages + movable_pages);
		else
			alike_pages = 0;
	}

	/* moving whole block can fail due to zone boundary conditions */
	if (!free_pages)
		goto single_page;

	/*
	 * If a sufficient number of pages in the block are either free or of
	 * comparable migratability as our allocation, claim the whole block.
	 */
	if (free_pages + alike_pages >= (1 << (pageblock_order-1)) ||
			page_group_by_mobility_disabled)
		set_pageblock_migratetype(page, start_type);

	return;

single_page:
	area = &zone->free_area[current_order];
	move_to_free_area(page, area, start_type);
}

/*
 * Check whether there is a suitable fallback freepage with requested order.
 * If only_stealable is true, this function returns fallback_mt only if
 * we can steal other freepages all together. This would help to reduce
 * fragmentation due to mixed migratetype pages in one pageblock.
 */
int find_suitable_fallback(struct free_area *area, unsigned int order,
			int migratetype, bool only_stealable, bool *can_steal)
{
	int i;
	int fallback_mt;

	if (area->nr_free == 0)
		return -1;

	*can_steal = false;
	for (i = 0;; i++) {
		fallback_mt = fallbacks[migratetype][i];
		if (fallback_mt == MIGRATE_TYPES)
			break;

		if (free_area_empty(area, fallback_mt))
			continue;

		if (can_steal_fallback(order, migratetype))
			*can_steal = true;

		if (!only_stealable)
			return fallback_mt;

		if (*can_steal)
			return fallback_mt;
	}

	return -1;
}

/*
 * Reserve a pageblock for exclusive use of high-order atomic allocations if
 * there are no empty page blocks that contain a page with a suitable order
 */
static void reserve_highatomic_pageblock(struct page *page, struct zone *zone,
				unsigned int alloc_order)
{
	int mt;
	unsigned long max_managed, flags;

	/*
	 * Limit the number reserved to 1 pageblock or roughly 1% of a zone.
	 * Check is race-prone but harmless.
	 */
	max_managed = (zone_managed_pages(zone) / 100) + pageblock_nr_pages;
	if (zone->nr_reserved_highatomic >= max_managed)
		return;

	spin_lock_irqsave(&zone->lock, flags);

	/* Recheck the nr_reserved_highatomic limit under the lock */
	if (zone->nr_reserved_highatomic >= max_managed)
		goto out_unlock;

	/* Yoink! */
	mt = get_pageblock_migratetype(page);
	if (!is_migrate_highatomic(mt) && !is_migrate_isolate(mt)
	    && !is_migrate_cma(mt)) {
		zone->nr_reserved_highatomic += pageblock_nr_pages;
		set_pageblock_migratetype(page, MIGRATE_HIGHATOMIC);
		move_freepages_block(zone, page, MIGRATE_HIGHATOMIC, NULL);
	}

out_unlock:
	spin_unlock_irqrestore(&zone->lock, flags);
}

/*
 * Used when an allocation is about to fail under memory pressure. This
 * potentially hurts the reliability of high-order allocations when under
 * intense memory pressure but failed atomic allocations should be easier
 * to recover from than an OOM.
 *
 * If @force is true, try to unreserve a pageblock even though highatomic
 * pageblock is exhausted.
 */
static bool unreserve_highatomic_pageblock(const struct alloc_context *ac,
						bool force)
{
	struct zonelist *zonelist = ac->zonelist;
	unsigned long flags;
	struct zoneref *z;
	struct zone *zone;
	struct page *page;
	int order;
	bool ret;

	for_each_zone_zonelist_nodemask(zone, z, zonelist, ac->high_zoneidx,
								ac->nodemask) {
		/*
		 * Preserve at least one pageblock unless memory pressure
		 * is really high.
		 */
		if (!force && zone->nr_reserved_highatomic <=
					pageblock_nr_pages)
			continue;

		spin_lock_irqsave(&zone->lock, flags);
		for (order = 0; order < MAX_ORDER; order++) {
			struct free_area *area = &(zone->free_area[order]);

			page = get_page_from_free_area(area, MIGRATE_HIGHATOMIC);
			if (!page)
				continue;

			/*
			 * In page freeing path, migratetype change is racy so
			 * we can counter several free pages in a pageblock
			 * in this loop althoug we changed the pageblock type
			 * from highatomic to ac->migratetype. So we should
			 * adjust the count once.
			 */
			if (is_migrate_highatomic_page(page)) {
				/*
				 * It should never happen but changes to
				 * locking could inadvertently allow a per-cpu
				 * drain to add pages to MIGRATE_HIGHATOMIC
				 * while unreserving so be safe and watch for
				 * underflows.
				 */
				zone->nr_reserved_highatomic -= min(
						pageblock_nr_pages,
						zone->nr_reserved_highatomic);
			}

			/*
			 * Convert to ac->migratetype and avoid the normal
			 * pageblock stealing heuristics. Minimally, the caller
			 * is doing the work and needs the pages. More
			 * importantly, if the block was always converted to
			 * MIGRATE_UNMOVABLE or another type then the number
			 * of pageblocks that cannot be completely freed
			 * may increase.
			 */
			set_pageblock_migratetype(page, ac->migratetype);
			ret = move_freepages_block(zone, page, ac->migratetype,
									NULL);
			if (ret) {
				spin_unlock_irqrestore(&zone->lock, flags);
				return ret;
			}
		}
		spin_unlock_irqrestore(&zone->lock, flags);
	}

	return false;
}

/*
 * Try finding a free buddy page on the fallback list and put it on the free
 * list of requested migratetype, possibly along with other pages from the same
 * block, depending on fragmentation avoidance heuristics. Returns true if
 * fallback was found so that __rmqueue_smallest() can grab it.
 *
 * The use of signed ints for order and current_order is a deliberate
 * deviation from the rest of this file, to make the for loop
 * condition simpler.
 */
static __always_inline bool
__rmqueue_fallback(struct zone *zone, int order, int start_migratetype,
						unsigned int alloc_flags)
{
	struct free_area *area;
	int current_order;
	int min_order = order;
	struct page *page;
	int fallback_mt;
	bool can_steal;

	/*
	 * Do not steal pages from freelists belonging to other pageblocks
	 * i.e. orders < pageblock_order. If there are no local zones free,
	 * the zonelists will be reiterated without ALLOC_NOFRAGMENT.
	 */
	if (alloc_flags & ALLOC_NOFRAGMENT)
		min_order = pageblock_order;

	/*
	 * Find the largest available free page in the other list. This roughly
	 * approximates finding the pageblock with the most free pages, which
	 * would be too costly to do exactly.
	 */
	for (current_order = MAX_ORDER - 1; current_order >= min_order;
				--current_order) {
		area = &(zone->free_area[current_order]);
		fallback_mt = find_suitable_fallback(area, current_order,
				start_migratetype, false, &can_steal);
		if (fallback_mt == -1)
			continue;

		/*
		 * We cannot steal all free pages from the pageblock and the
		 * requested migratetype is movable. In that case it's better to
		 * steal and split the smallest available page instead of the
		 * largest available page, because even if the next movable
		 * allocation falls back into a different pageblock than this
		 * one, it won't cause permanent fragmentation.
		 */
		if (!can_steal && start_migratetype == MIGRATE_MOVABLE
					&& current_order > order)
			goto find_smallest;

		goto do_steal;
	}

	return false;

find_smallest:
	for (current_order = order; current_order < MAX_ORDER;
							current_order++) {
		area = &(zone->free_area[current_order]);
		fallback_mt = find_suitable_fallback(area, current_order,
				start_migratetype, false, &can_steal);
		if (fallback_mt != -1)
			break;
	}

	/*
	 * This should not happen - we already found a suitable fallback
	 * when looking for the largest page.
	 */
	VM_BUG_ON(current_order == MAX_ORDER);

do_steal:
	page = get_page_from_free_area(area, fallback_mt);

	steal_suitable_fallback(zone, page, alloc_flags, start_migratetype,
								can_steal);

	trace_mm_page_alloc_extfrag(page, order, current_order,
		start_migratetype, fallback_mt);

	return true;

}

/*
 * Do the hard work of removing an element from the buddy allocator.
 * Call me with the zone->lock already held.
 */
static __always_inline struct page *
__rmqueue(struct zone *zone, unsigned int order, int migratetype,
						unsigned int alloc_flags)
{
	struct page *page;

retry:
	page = __rmqueue_smallest(zone, order, migratetype);
	if (unlikely(!page)) {
		if (migratetype == MIGRATE_MOVABLE)
			page = __rmqueue_cma_fallback(zone, order);

		if (!page && __rmqueue_fallback(zone, order, migratetype,
								alloc_flags))
			goto retry;
	}

	trace_mm_page_alloc_zone_locked(page, order, migratetype);
	return page;
}

/*
 * Obtain a specified number of elements from the buddy allocator, all under
 * a single hold of the lock, for efficiency.  Add them to the supplied list.
 * Returns the number of new pages which were placed at *list.
 */
static int rmqueue_bulk(struct zone *zone, unsigned int order,
			unsigned long count, struct list_head *list,
			int migratetype, unsigned int alloc_flags)
{
	int i, alloced = 0;

	spin_lock(&zone->lock);
	for (i = 0; i < count; ++i) {
		struct page *page = __rmqueue(zone, order, migratetype,
								alloc_flags);
		if (unlikely(page == NULL))
			break;

		if (unlikely(check_pcp_refill(page)))
			continue;

		/*
		 * Split buddy pages returned by expand() are received here in
		 * physical page order. The page is added to the tail of
		 * caller's list. From the callers perspective, the linked list
		 * is ordered by page number under some conditions. This is
		 * useful for IO devices that can forward direction from the
		 * head, thus also in the physical page order. This is useful
		 * for IO devices that can merge IO requests if the physical
		 * pages are ordered properly.
		 */
		list_add_tail(&page->lru, list);
		alloced++;
		if (is_migrate_cma(get_pcppage_migratetype(page)))
			__mod_zone_page_state(zone, NR_FREE_CMA_PAGES,
					      -(1 << order));
	}

	/*
	 * i pages were removed from the buddy list even if some leak due
	 * to check_pcp_refill failing so adjust NR_FREE_PAGES based
	 * on i. Do not confuse with 'alloced' which is the number of
	 * pages added to the pcp list.
	 */
	__mod_zone_page_state(zone, NR_FREE_PAGES, -(i << order));
	spin_unlock(&zone->lock);
	return alloced;
}

#ifdef CONFIG_NUMA
/*
 * Called from the vmstat counter updater to drain pagesets of this
 * currently executing processor on remote nodes after they have
 * expired.
 *
 * Note that this function must be called with the thread pinned to
 * a single processor.
 */
void drain_zone_pages(struct zone *zone, struct per_cpu_pages *pcp)
{
	unsigned long flags;
	int to_drain, batch;

	local_irq_save(flags);
	batch = READ_ONCE(pcp->batch);
	to_drain = min(pcp->count, batch);
	if (to_drain > 0)
		free_pcppages_bulk(zone, to_drain, pcp);
	local_irq_restore(flags);
}
#endif

/*
 * Drain pcplists of the indicated processor and zone.
 *
 * The processor must either be the current processor and the
 * thread pinned to the current processor or a processor that
 * is not online.
 */
static void drain_pages_zone(unsigned int cpu, struct zone *zone)
{
	unsigned long flags;
	struct per_cpu_pageset *pset;
	struct per_cpu_pages *pcp;

	local_irq_save(flags);
	pset = per_cpu_ptr(zone->pageset, cpu);

	pcp = &pset->pcp;
	if (pcp->count)
		free_pcppages_bulk(zone, pcp->count, pcp);
	local_irq_restore(flags);
}

/*
 * Drain pcplists of all zones on the indicated processor.
 *
 * The processor must either be the current processor and the
 * thread pinned to the current processor or a processor that
 * is not online.
 */
static void drain_pages(unsigned int cpu)
{
	struct zone *zone;

	for_each_populated_zone(zone) {
		drain_pages_zone(cpu, zone);
	}
}

/*
 * Spill all of this CPU's per-cpu pages back into the buddy allocator.
 *
 * The CPU has to be pinned. When zone parameter is non-NULL, spill just
 * the single zone's pages.
 */
void drain_local_pages(struct zone *zone)
{
	int cpu = smp_processor_id();

	if (zone)
		drain_pages_zone(cpu, zone);
	else
		drain_pages(cpu);
}

static void drain_local_pages_wq(struct work_struct *work)
{
	struct pcpu_drain *drain;

	drain = container_of(work, struct pcpu_drain, work);

	/*
	 * drain_all_pages doesn't use proper cpu hotplug protection so
	 * we can race with cpu offline when the WQ can move this from
	 * a cpu pinned worker to an unbound one. We can operate on a different
	 * cpu which is allright but we also have to make sure to not move to
	 * a different one.
	 */
	preempt_disable();
	drain_local_pages(drain->zone);
	preempt_enable();
}

/*
 * Spill all the per-cpu pages from all CPUs back into the buddy allocator.
 *
 * When zone parameter is non-NULL, spill just the single zone's pages.
 *
 * Note that this can be extremely slow as the draining happens in a workqueue.
 */
void drain_all_pages(struct zone *zone)
{
	int cpu;

	/*
	 * Allocate in the BSS so we wont require allocation in
	 * direct reclaim path for CONFIG_CPUMASK_OFFSTACK=y
	 */
	static cpumask_t cpus_with_pcps;

	/*
	 * Make sure nobody triggers this path before mm_percpu_wq is fully
	 * initialized.
	 */
	if (WARN_ON_ONCE(!mm_percpu_wq))
		return;

	/*
	 * Do not drain if one is already in progress unless it's specific to
	 * a zone. Such callers are primarily CMA and memory hotplug and need
	 * the drain to be complete when the call returns.
	 */
	if (unlikely(!mutex_trylock(&pcpu_drain_mutex))) {
		if (!zone)
			return;
		mutex_lock(&pcpu_drain_mutex);
	}

	/*
	 * We don't care about racing with CPU hotplug event
	 * as offline notification will cause the notified
	 * cpu to drain that CPU pcps and on_each_cpu_mask
	 * disables preemption as part of its processing
	 */
	for_each_online_cpu(cpu) {
		struct per_cpu_pageset *pcp;
		struct zone *z;
		bool has_pcps = false;

		if (zone) {
			pcp = per_cpu_ptr(zone->pageset, cpu);
			if (pcp->pcp.count)
				has_pcps = true;
		} else {
			for_each_populated_zone(z) {
				pcp = per_cpu_ptr(z->pageset, cpu);
				if (pcp->pcp.count) {
					has_pcps = true;
					break;
				}
			}
		}

		if (has_pcps)
			cpumask_set_cpu(cpu, &cpus_with_pcps);
		else
			cpumask_clear_cpu(cpu, &cpus_with_pcps);
	}

	for_each_cpu(cpu, &cpus_with_pcps) {
		struct pcpu_drain *drain = per_cpu_ptr(&pcpu_drain, cpu);

		drain->zone = zone;
		INIT_WORK(&drain->work, drain_local_pages_wq);
		queue_work_on(cpu, mm_percpu_wq, &drain->work);
	}
	for_each_cpu(cpu, &cpus_with_pcps)
		flush_work(&per_cpu_ptr(&pcpu_drain, cpu)->work);

	mutex_unlock(&pcpu_drain_mutex);
}

#ifdef CONFIG_HIBERNATION

/*
 * Touch the watchdog for every WD_PAGE_COUNT pages.
 */
#define WD_PAGE_COUNT	(128*1024)

void mark_free_pages(struct zone *zone)
{
	unsigned long pfn, max_zone_pfn, page_count = WD_PAGE_COUNT;
	unsigned long flags;
	unsigned int order, t;
	struct page *page;

	if (zone_is_empty(zone))
		return;

	spin_lock_irqsave(&zone->lock, flags);

	max_zone_pfn = zone_end_pfn(zone);
	for (pfn = zone->zone_start_pfn; pfn < max_zone_pfn; pfn++)
		if (pfn_valid(pfn)) {
			page = pfn_to_page(pfn);

			if (!--page_count) {
				touch_nmi_watchdog();
				page_count = WD_PAGE_COUNT;
			}

			if (page_zone(page) != zone)
				continue;

			if (!swsusp_page_is_forbidden(page))
				swsusp_unset_page_free(page);
		}

	for_each_migratetype_order(order, t) {
		list_for_each_entry(page,
				&zone->free_area[order].free_list[t], lru) {
			unsigned long i;

			pfn = page_to_pfn(page);
			for (i = 0; i < (1UL << order); i++) {
				if (!--page_count) {
					touch_nmi_watchdog();
					page_count = WD_PAGE_COUNT;
				}
				swsusp_set_page_free(pfn_to_page(pfn + i));
			}
		}
	}
	spin_unlock_irqrestore(&zone->lock, flags);
}
#endif /* CONFIG_PM */

static bool free_unref_page_prepare(struct page *page, unsigned long pfn)
{
	int migratetype;

	if (!free_pcp_prepare(page))
		return false;

	migratetype = get_pfnblock_migratetype(page, pfn);
	set_pcppage_migratetype(page, migratetype);
	return true;
}

static void free_unref_page_commit(struct page *page, unsigned long pfn)
{
	struct zone *zone = page_zone(page);
	struct per_cpu_pages *pcp;
	int migratetype;

	migratetype = get_pcppage_migratetype(page);
	__count_vm_event(PGFREE);

	/*
	 * We only track unmovable, reclaimable and movable on pcp lists.
	 * Free ISOLATE pages back to the allocator because they are being
	 * offlined but treat HIGHATOMIC as movable pages so we can get those
	 * areas back if necessary. Otherwise, we may have to free
	 * excessively into the page allocator
	 */
	if (migratetype >= MIGRATE_PCPTYPES) {
		if (unlikely(is_migrate_isolate(migratetype))) {
			free_one_page(zone, page, pfn, 0, migratetype);
			return;
		}
		migratetype = MIGRATE_MOVABLE;
	}

	pcp = &this_cpu_ptr(zone->pageset)->pcp;
	list_add(&page->lru, &pcp->lists[migratetype]);
	pcp->count++;
	if (pcp->count >= pcp->high) {
		unsigned long batch = READ_ONCE(pcp->batch);
		free_pcppages_bulk(zone, batch, pcp);
	}
}

/*
 * Free a 0-order page
 */
void free_unref_page(struct page *page)
{
	unsigned long flags;
	unsigned long pfn = page_to_pfn(page);

	if (!free_unref_page_prepare(page, pfn))
		return;

	local_irq_save(flags);
	free_unref_page_commit(page, pfn);
	local_irq_restore(flags);
}

/*
 * Free a list of 0-order pages
 */
void free_unref_page_list(struct list_head *list)
{
	struct page *page, *next;
	unsigned long flags, pfn;
	int batch_count = 0;

	/* Prepare pages for freeing */
	list_for_each_entry_safe(page, next, list, lru) {
		pfn = page_to_pfn(page);
		if (!free_unref_page_prepare(page, pfn))
			list_del(&page->lru);
		set_page_private(page, pfn);
	}

	local_irq_save(flags);
	list_for_each_entry_safe(page, next, list, lru) {
		unsigned long pfn = page_private(page);

		set_page_private(page, 0);
		trace_mm_page_free_batched(page);
		free_unref_page_commit(page, pfn);

		/*
		 * Guard against excessive IRQ disabled times when we get
		 * a large list of pages to free.
		 */
		if (++batch_count == SWAP_CLUSTER_MAX) {
			local_irq_restore(flags);
			batch_count = 0;
			local_irq_save(flags);
		}
	}
	local_irq_restore(flags);
}

/*
 * split_page takes a non-compound higher-order page, and splits it into
 * n (1<<order) sub-pages: page[0..n]
 * Each sub-page must be freed individually.
 *
 * Note: this is probably too low level an operation for use in drivers.
 * Please consult with lkml before using this in your driver.
 */
void split_page(struct page *page, unsigned int order)
{
	int i;

	VM_BUG_ON_PAGE(PageCompound(page), page);
	VM_BUG_ON_PAGE(!page_count(page), page);

	for (i = 1; i < (1 << order); i++)
		set_page_refcounted(page + i);
	split_page_owner(page, order);
}
EXPORT_SYMBOL_GPL(split_page);

int __isolate_free_page(struct page *page, unsigned int order)
{
	struct free_area *area = &page_zone(page)->free_area[order];
	unsigned long watermark;
	struct zone *zone;
	int mt;

	BUG_ON(!PageBuddy(page));

	zone = page_zone(page);
	mt = get_pageblock_migratetype(page);

	if (!is_migrate_isolate(mt)) {
		/*
		 * Obey watermarks as if the page was being allocated. We can
		 * emulate a high-order watermark check with a raised order-0
		 * watermark, because we already know our high-order page
		 * exists.
		 */
		watermark = zone->_watermark[WMARK_MIN] + (1UL << order);
		if (!zone_watermark_ok(zone, 0, watermark, 0, ALLOC_CMA))
			return 0;

		__mod_zone_freepage_state(zone, -(1UL << order), mt);
	}

	/* Remove page from free list */

	del_page_from_free_area(page, area);

	/*
	 * Set the pageblock if the isolated page is at least half of a
	 * pageblock
	 */
	if (order >= pageblock_order - 1) {
		struct page *endpage = page + (1 << order) - 1;
		for (; page < endpage; page += pageblock_nr_pages) {
			int mt = get_pageblock_migratetype(page);
			if (!is_migrate_isolate(mt) && !is_migrate_cma(mt)
			    && !is_migrate_highatomic(mt))
				set_pageblock_migratetype(page,
							  MIGRATE_MOVABLE);
		}
	}


	return 1UL << order;
}

/*
 * Update NUMA hit/miss statistics
 *
 * Must be called with interrupts disabled.
 */
static inline void zone_statistics(struct zone *preferred_zone, struct zone *z)
{
#ifdef CONFIG_NUMA
	enum numa_stat_item local_stat = NUMA_LOCAL;

	/* skip numa counters update if numa stats is disabled */
	if (!static_branch_likely(&vm_numa_stat_key))
		return;

	if (zone_to_nid(z) != numa_node_id())
		local_stat = NUMA_OTHER;

	if (zone_to_nid(z) == zone_to_nid(preferred_zone))
		__inc_numa_state(z, NUMA_HIT);
	else {
		__inc_numa_state(z, NUMA_MISS);
		__inc_numa_state(preferred_zone, NUMA_FOREIGN);
	}
	__inc_numa_state(z, local_stat);
#endif
}

/* Remove page from the per-cpu list, caller must protect the list */
static struct page *__rmqueue_pcplist(struct zone *zone, int migratetype,
			unsigned int alloc_flags,
			struct per_cpu_pages *pcp,
			struct list_head *list)
{
	struct page *page;

	do {
		if (list_empty(list)) {
			pcp->count += rmqueue_bulk(zone, 0,
					pcp->batch, list,
					migratetype, alloc_flags);
			if (unlikely(list_empty(list)))
				return NULL;
		}

		page = list_first_entry(list, struct page, lru);
		list_del(&page->lru);
		pcp->count--;
	} while (check_new_pcp(page));

	return page;
}

/* Lock and remove page from the per-cpu list */
static struct page *rmqueue_pcplist(struct zone *preferred_zone,
			struct zone *zone, gfp_t gfp_flags,
			int migratetype, unsigned int alloc_flags)
{
	struct per_cpu_pages *pcp;
	struct list_head *list;
	struct page *page;
	unsigned long flags;

	local_irq_save(flags);
	pcp = &this_cpu_ptr(zone->pageset)->pcp;
	list = &pcp->lists[migratetype];
	page = __rmqueue_pcplist(zone,  migratetype, alloc_flags, pcp, list);
	if (page) {
		__count_zid_vm_events(PGALLOC, page_zonenum(page), 1);
		zone_statistics(preferred_zone, zone);
	}
	local_irq_restore(flags);
	return page;
}

/*
 * Allocate a page from the given zone. Use pcplists for order-0 allocations.
 */
static inline
struct page *rmqueue(struct zone *preferred_zone,
			struct zone *zone, unsigned int order,
			gfp_t gfp_flags, unsigned int alloc_flags,
			int migratetype)
{
	unsigned long flags;
	struct page *page;

	if (likely(order == 0)) {
		page = rmqueue_pcplist(preferred_zone, zone, gfp_flags,
					migratetype, alloc_flags);
		goto out;
	}

	/*
	 * We most definitely don't want callers attempting to
	 * allocate greater than order-1 page units with __GFP_NOFAIL.
	 */
	WARN_ON_ONCE((gfp_flags & __GFP_NOFAIL) && (order > 1));
	spin_lock_irqsave(&zone->lock, flags);

	do {
		page = NULL;
		if (alloc_flags & ALLOC_HARDER) {
			page = __rmqueue_smallest(zone, order, MIGRATE_HIGHATOMIC);
			if (page)
				trace_mm_page_alloc_zone_locked(page, order, migratetype);
		}
		if (!page)
			page = __rmqueue(zone, order, migratetype, alloc_flags);
	} while (page && check_new_pages(page, order));
	spin_unlock(&zone->lock);
	if (!page)
		goto failed;
	__mod_zone_freepage_state(zone, -(1 << order),
				  get_pcppage_migratetype(page));

	__count_zid_vm_events(PGALLOC, page_zonenum(page), 1 << order);
	zone_statistics(preferred_zone, zone);
	local_irq_restore(flags);

out:
	/* Separate test+clear to avoid unnecessary atomics */
	if (test_bit(ZONE_BOOSTED_WATERMARK, &zone->flags)) {
		clear_bit(ZONE_BOOSTED_WATERMARK, &zone->flags);
		wakeup_kswapd(zone, 0, 0, zone_idx(zone));
	}

	VM_BUG_ON_PAGE(page && bad_range(zone, page), page);
	return page;

failed:
	local_irq_restore(flags);
	return NULL;
}

#ifdef CONFIG_FAIL_PAGE_ALLOC

static struct {
	struct fault_attr attr;

	bool ignore_gfp_highmem;
	bool ignore_gfp_reclaim;
	u32 min_order;
} fail_page_alloc = {
	.attr = FAULT_ATTR_INITIALIZER,
	.ignore_gfp_reclaim = true,
	.ignore_gfp_highmem = true,
	.min_order = 1,
};

static int __init setup_fail_page_alloc(char *str)
{
	return setup_fault_attr(&fail_page_alloc.attr, str);
}
__setup("fail_page_alloc=", setup_fail_page_alloc);

static bool __should_fail_alloc_page(gfp_t gfp_mask, unsigned int order)
{
	if (order < fail_page_alloc.min_order)
		return false;
	if (gfp_mask & __GFP_NOFAIL)
		return false;
	if (fail_page_alloc.ignore_gfp_highmem && (gfp_mask & __GFP_HIGHMEM))
		return false;
	if (fail_page_alloc.ignore_gfp_reclaim &&
			(gfp_mask & __GFP_DIRECT_RECLAIM))
		return false;

	return should_fail(&fail_page_alloc.attr, 1 << order);
}

#ifdef CONFIG_FAULT_INJECTION_DEBUG_FS

static int __init fail_page_alloc_debugfs(void)
{
	umode_t mode = S_IFREG | 0600;
	struct dentry *dir;

	dir = fault_create_debugfs_attr("fail_page_alloc", NULL,
					&fail_page_alloc.attr);

	debugfs_create_bool("ignore-gfp-wait", mode, dir,
			    &fail_page_alloc.ignore_gfp_reclaim);
	debugfs_create_bool("ignore-gfp-highmem", mode, dir,
			    &fail_page_alloc.ignore_gfp_highmem);
	debugfs_create_u32("min-order", mode, dir, &fail_page_alloc.min_order);

	return 0;
}

late_initcall(fail_page_alloc_debugfs);

#endif /* CONFIG_FAULT_INJECTION_DEBUG_FS */

#else /* CONFIG_FAIL_PAGE_ALLOC */

static inline bool __should_fail_alloc_page(gfp_t gfp_mask, unsigned int order)
{
	return false;
}

#endif /* CONFIG_FAIL_PAGE_ALLOC */

static noinline bool should_fail_alloc_page(gfp_t gfp_mask, unsigned int order)
{
	return __should_fail_alloc_page(gfp_mask, order);
}
ALLOW_ERROR_INJECTION(should_fail_alloc_page, TRUE);

/*
 * Return true if free base pages are above 'mark'. For high-order checks it
 * will return true of the order-0 watermark is reached and there is at least
 * one free page of a suitable size. Checking now avoids taking the zone lock
 * to check in the allocation paths if no pages are free.
 */
bool __zone_watermark_ok(struct zone *z, unsigned int order, unsigned long mark,
			 int classzone_idx, unsigned int alloc_flags,
			 long free_pages)
{
	long min = mark;
	int o;
	const bool alloc_harder = (alloc_flags & (ALLOC_HARDER|ALLOC_OOM));

	/* free_pages may go negative - that's OK */
	free_pages -= (1 << order) - 1;

	if (alloc_flags & ALLOC_HIGH)
		min -= min / 2;

	/*
	 * If the caller does not have rights to ALLOC_HARDER then subtract
	 * the high-atomic reserves. This will over-estimate the size of the
	 * atomic reserve but it avoids a search.
	 */
	if (likely(!alloc_harder)) {
		free_pages -= z->nr_reserved_highatomic;
	} else {
		/*
		 * OOM victims can try even harder than normal ALLOC_HARDER
		 * users on the grounds that it's definitely going to be in
		 * the exit path shortly and free memory. Any allocation it
		 * makes during the free path will be small and short-lived.
		 */
		if (alloc_flags & ALLOC_OOM)
			min -= min / 2;
		else
			min -= min / 4;
	}


#ifdef CONFIG_CMA
	/* If allocation can't use CMA areas don't use free CMA pages */
	if (!(alloc_flags & ALLOC_CMA))
		free_pages -= zone_page_state(z, NR_FREE_CMA_PAGES);
#endif

	/*
	 * Check watermarks for an order-0 allocation request. If these
	 * are not met, then a high-order request also cannot go ahead
	 * even if a suitable page happened to be free.
	 */
	if (free_pages <= min + z->lowmem_reserve[classzone_idx])
		return false;

	/* If this is an order-0 request then the watermark is fine */
	if (!order)
		return true;

	/* For a high-order request, check at least one suitable page is free */
	for (o = order; o < MAX_ORDER; o++) {
		struct free_area *area = &z->free_area[o];
		int mt;

		if (!area->nr_free)
			continue;

		for (mt = 0; mt < MIGRATE_PCPTYPES; mt++) {
			if (!free_area_empty(area, mt))
				return true;
		}

#ifdef CONFIG_CMA
		if ((alloc_flags & ALLOC_CMA) &&
		    !free_area_empty(area, MIGRATE_CMA)) {
			return true;
		}
#endif
		if (alloc_harder &&
			!list_empty(&area->free_list[MIGRATE_HIGHATOMIC]))
			return true;
	}
	return false;
}

bool zone_watermark_ok(struct zone *z, unsigned int order, unsigned long mark,
		      int classzone_idx, unsigned int alloc_flags)
{
	return __zone_watermark_ok(z, order, mark, classzone_idx, alloc_flags,
					zone_page_state(z, NR_FREE_PAGES));
}

static inline bool zone_watermark_fast(struct zone *z, unsigned int order,
		unsigned long mark, int classzone_idx, unsigned int alloc_flags)
{
	long free_pages = zone_page_state(z, NR_FREE_PAGES);
	long cma_pages = 0;

#ifdef CONFIG_CMA
	/* If allocation can't use CMA areas don't use free CMA pages */
	if (!(alloc_flags & ALLOC_CMA))
		cma_pages = zone_page_state(z, NR_FREE_CMA_PAGES);
#endif

	/*
	 * Fast check for order-0 only. If this fails then the reserves
	 * need to be calculated. There is a corner case where the check
	 * passes but only the high-order atomic reserve are free. If
	 * the caller is !atomic then it'll uselessly search the free
	 * list. That corner case is then slower but it is harmless.
	 */
	if (!order && (free_pages - cma_pages) > mark + z->lowmem_reserve[classzone_idx])
		return true;

	return __zone_watermark_ok(z, order, mark, classzone_idx, alloc_flags,
					free_pages);
}

bool zone_watermark_ok_safe(struct zone *z, unsigned int order,
			unsigned long mark, int classzone_idx)
{
	long free_pages = zone_page_state(z, NR_FREE_PAGES);

	if (z->percpu_drift_mark && free_pages < z->percpu_drift_mark)
		free_pages = zone_page_state_snapshot(z, NR_FREE_PAGES);

	return __zone_watermark_ok(z, order, mark, classzone_idx, 0,
								free_pages);
}

#ifdef CONFIG_NUMA
static bool zone_allows_reclaim(struct zone *local_zone, struct zone *zone)
{
	return node_distance(zone_to_nid(local_zone), zone_to_nid(zone)) <=
				node_reclaim_distance;
}
#else	/* CONFIG_NUMA */
static bool zone_allows_reclaim(struct zone *local_zone, struct zone *zone)
{
	return true;
}
#endif	/* CONFIG_NUMA */

/*
 * The restriction on ZONE_DMA32 as being a suitable zone to use to avoid
 * fragmentation is subtle. If the preferred zone was HIGHMEM then
 * premature use of a lower zone may cause lowmem pressure problems that
 * are worse than fragmentation. If the next zone is ZONE_DMA then it is
 * probably too small. It only makes sense to spread allocations to avoid
 * fragmentation between the Normal and DMA32 zones.
 */
static inline unsigned int
alloc_flags_nofragment(struct zone *zone, gfp_t gfp_mask)
{
	unsigned int alloc_flags = 0;

	if (gfp_mask & __GFP_KSWAPD_RECLAIM)
		alloc_flags |= ALLOC_KSWAPD;

#ifdef CONFIG_ZONE_DMA32
	if (!zone)
		return alloc_flags;

	if (zone_idx(zone) != ZONE_NORMAL)
		return alloc_flags;

	/*
	 * If ZONE_DMA32 exists, assume it is the one after ZONE_NORMAL and
	 * the pointer is within zone->zone_pgdat->node_zones[]. Also assume
	 * on UMA that if Normal is populated then so is DMA32.
	 */
	BUILD_BUG_ON(ZONE_NORMAL - ZONE_DMA32 != 1);
	if (nr_online_nodes > 1 && !populated_zone(--zone))
		return alloc_flags;

	alloc_flags |= ALLOC_NOFRAGMENT;
#endif /* CONFIG_ZONE_DMA32 */
	return alloc_flags;
}

/*
 * get_page_from_freelist goes through the zonelist trying to allocate
 * a page.
 */
static struct page *
get_page_from_freelist(gfp_t gfp_mask, unsigned int order, int alloc_flags,
						const struct alloc_context *ac)
{
	struct zoneref *z;
	struct zone *zone;
	struct pglist_data *last_pgdat_dirty_limit = NULL;
	bool no_fallback;

retry:
	/*
	 * Scan zonelist, looking for a zone with enough free.
	 * See also __cpuset_node_allowed() comment in kernel/cpuset.c.
	 */
	no_fallback = alloc_flags & ALLOC_NOFRAGMENT;
	z = ac->preferred_zoneref;
	for_next_zone_zonelist_nodemask(zone, z, ac->zonelist, ac->high_zoneidx,
								ac->nodemask) {
		struct page *page;
		unsigned long mark;

		if (cpusets_enabled() &&
			(alloc_flags & ALLOC_CPUSET) &&
			!__cpuset_zone_allowed(zone, gfp_mask))
				continue;
		/*
		 * When allocating a page cache page for writing, we
		 * want to get it from a node that is within its dirty
		 * limit, such that no single node holds more than its
		 * proportional share of globally allowed dirty pages.
		 * The dirty limits take into account the node's
		 * lowmem reserves and high watermark so that kswapd
		 * should be able to balance it without having to
		 * write pages from its LRU list.
		 *
		 * XXX: For now, allow allocations to potentially
		 * exceed the per-node dirty limit in the slowpath
		 * (spread_dirty_pages unset) before going into reclaim,
		 * which is important when on a NUMA setup the allowed
		 * nodes are together not big enough to reach the
		 * global limit.  The proper fix for these situations
		 * will require awareness of nodes in the
		 * dirty-throttling and the flusher threads.
		 */
		if (ac->spread_dirty_pages) {
			if (last_pgdat_dirty_limit == zone->zone_pgdat)
				continue;

			if (!node_dirty_ok(zone->zone_pgdat)) {
				last_pgdat_dirty_limit = zone->zone_pgdat;
				continue;
			}
		}

		if (no_fallback && nr_online_nodes > 1 &&
		    zone != ac->preferred_zoneref->zone) {
			int local_nid;

			/*
			 * If moving to a remote node, retry but allow
			 * fragmenting fallbacks. Locality is more important
			 * than fragmentation avoidance.
			 */
			local_nid = zone_to_nid(ac->preferred_zoneref->zone);
			if (zone_to_nid(zone) != local_nid) {
				alloc_flags &= ~ALLOC_NOFRAGMENT;
				goto retry;
			}
		}

		mark = wmark_pages(zone, alloc_flags & ALLOC_WMARK_MASK);
		if (!zone_watermark_fast(zone, order, mark,
				       ac_classzone_idx(ac), alloc_flags)) {
			int ret;

#ifdef CONFIG_DEFERRED_STRUCT_PAGE_INIT
			/*
			 * Watermark failed for this zone, but see if we can
			 * grow this zone if it contains deferred pages.
			 */
			if (static_branch_unlikely(&deferred_pages)) {
				if (_deferred_grow_zone(zone, order))
					goto try_this_zone;
			}
#endif
			/* Checked here to keep the fast path fast */
			BUILD_BUG_ON(ALLOC_NO_WATERMARKS < NR_WMARK);
			if (alloc_flags & ALLOC_NO_WATERMARKS)
				goto try_this_zone;

			if (node_reclaim_mode == 0 ||
			    !zone_allows_reclaim(ac->preferred_zoneref->zone, zone))
				continue;

			ret = node_reclaim(zone->zone_pgdat, gfp_mask, order);
			switch (ret) {
			case NODE_RECLAIM_NOSCAN:
				/* did not scan */
				continue;
			case NODE_RECLAIM_FULL:
				/* scanned but unreclaimable */
				continue;
			default:
				/* did we reclaim enough */
				if (zone_watermark_ok(zone, order, mark,
						ac_classzone_idx(ac), alloc_flags))
					goto try_this_zone;

				continue;
			}
		}

try_this_zone:
		page = rmqueue(ac->preferred_zoneref->zone, zone, order,
				gfp_mask, alloc_flags, ac->migratetype);
		if (page) {
			prep_new_page(page, order, gfp_mask, alloc_flags);

			/*
			 * If this is a high-order atomic allocation then check
			 * if the pageblock should be reserved for the future
			 */
			if (unlikely(order && (alloc_flags & ALLOC_HARDER)))
				reserve_highatomic_pageblock(page, zone, order);

			return page;
		} else {
#ifdef CONFIG_DEFERRED_STRUCT_PAGE_INIT
			/* Try again if zone has deferred pages */
			if (static_branch_unlikely(&deferred_pages)) {
				if (_deferred_grow_zone(zone, order))
					goto try_this_zone;
			}
#endif
		}
	}

	/*
	 * It's possible on a UMA machine to get through all zones that are
	 * fragmented. If avoiding fragmentation, reset and try again.
	 */
	if (no_fallback) {
		alloc_flags &= ~ALLOC_NOFRAGMENT;
		goto retry;
	}

	return NULL;
}

static void warn_alloc_show_mem(gfp_t gfp_mask, nodemask_t *nodemask)
{
	unsigned int filter = SHOW_MEM_FILTER_NODES;

	/*
	 * This documents exceptions given to allocations in certain
	 * contexts that are allowed to allocate outside current's set
	 * of allowed nodes.
	 */
	if (!(gfp_mask & __GFP_NOMEMALLOC))
		if (tsk_is_oom_victim(current) ||
		    (current->flags & (PF_MEMALLOC | PF_EXITING)))
			filter &= ~SHOW_MEM_FILTER_NODES;
	if (in_interrupt() || !(gfp_mask & __GFP_DIRECT_RECLAIM))
		filter &= ~SHOW_MEM_FILTER_NODES;

	show_mem(filter, nodemask);
}

void warn_alloc(gfp_t gfp_mask, nodemask_t *nodemask, const char *fmt, ...)
{
	struct va_format vaf;
	va_list args;
	static DEFINE_RATELIMIT_STATE(nopage_rs, 10*HZ, 1);

	if ((gfp_mask & __GFP_NOWARN) || !__ratelimit(&nopage_rs))
		return;

	va_start(args, fmt);
	vaf.fmt = fmt;
	vaf.va = &args;
	pr_warn("%s: %pV, mode:%#x(%pGg), nodemask=%*pbl",
			current->comm, &vaf, gfp_mask, &gfp_mask,
			nodemask_pr_args(nodemask));
	va_end(args);

	cpuset_print_current_mems_allowed();
	pr_cont("\n");
	dump_stack();
	warn_alloc_show_mem(gfp_mask, nodemask);
}

static inline struct page *
__alloc_pages_cpuset_fallback(gfp_t gfp_mask, unsigned int order,
			      unsigned int alloc_flags,
			      const struct alloc_context *ac)
{
	struct page *page;

	page = get_page_from_freelist(gfp_mask, order,
			alloc_flags|ALLOC_CPUSET, ac);
	/*
	 * fallback to ignore cpuset restriction if our nodes
	 * are depleted
	 */
	if (!page)
		page = get_page_from_freelist(gfp_mask, order,
				alloc_flags, ac);

	return page;
}

static inline struct page *
__alloc_pages_may_oom(gfp_t gfp_mask, unsigned int order,
	const struct alloc_context *ac, unsigned long *did_some_progress)
{
	struct oom_control oc = {
		.zonelist = ac->zonelist,
		.nodemask = ac->nodemask,
		.memcg = NULL,
		.gfp_mask = gfp_mask,
		.order = order,
	};
	struct page *page;

	*did_some_progress = 0;

	/*
	 * Acquire the oom lock.  If that fails, somebody else is
	 * making progress for us.
	 */
	if (!mutex_trylock(&oom_lock)) {
		*did_some_progress = 1;
		schedule_timeout_uninterruptible(1);
		return NULL;
	}

	/*
	 * Go through the zonelist yet one more time, keep very high watermark
	 * here, this is only to catch a parallel oom killing, we must fail if
	 * we're still under heavy pressure. But make sure that this reclaim
	 * attempt shall not depend on __GFP_DIRECT_RECLAIM && !__GFP_NORETRY
	 * allocation which will never fail due to oom_lock already held.
	 */
	page = get_page_from_freelist((gfp_mask | __GFP_HARDWALL) &
				      ~__GFP_DIRECT_RECLAIM, order,
				      ALLOC_WMARK_HIGH|ALLOC_CPUSET, ac);
	if (page)
		goto out;

	/* Coredumps can quickly deplete all memory reserves */
	if (current->flags & PF_DUMPCORE)
		goto out;
	/* The OOM killer will not help higher order allocs */
	if (order > PAGE_ALLOC_COSTLY_ORDER)
		goto out;
	/*
	 * We have already exhausted all our reclaim opportunities without any
	 * success so it is time to admit defeat. We will skip the OOM killer
	 * because it is very likely that the caller has a more reasonable
	 * fallback than shooting a random task.
	 */
	if (gfp_mask & __GFP_RETRY_MAYFAIL)
		goto out;
	/* The OOM killer does not needlessly kill tasks for lowmem */
	if (ac->high_zoneidx < ZONE_NORMAL)
		goto out;
	if (pm_suspended_storage())
		goto out;
	/*
	 * XXX: GFP_NOFS allocations should rather fail than rely on
	 * other request to make a forward progress.
	 * We are in an unfortunate situation where out_of_memory cannot
	 * do much for this context but let's try it to at least get
	 * access to memory reserved if the current task is killed (see
	 * out_of_memory). Once filesystems are ready to handle allocation
	 * failures more gracefully we should just bail out here.
	 */

	/* The OOM killer may not free memory on a specific node */
	if (gfp_mask & __GFP_THISNODE)
		goto out;

	/* Exhausted what can be done so it's blame time */
	if (out_of_memory(&oc) || WARN_ON_ONCE(gfp_mask & __GFP_NOFAIL)) {
		*did_some_progress = 1;

		/*
		 * Help non-failing allocations by giving them access to memory
		 * reserves
		 */
		if (gfp_mask & __GFP_NOFAIL)
			page = __alloc_pages_cpuset_fallback(gfp_mask, order,
					ALLOC_NO_WATERMARKS, ac);
	}
out:
	mutex_unlock(&oom_lock);
	return page;
}

/*
 * Maximum number of compaction retries wit a progress before OOM
 * killer is consider as the only way to move forward.
 */
#define MAX_COMPACT_RETRIES 16

#ifdef CONFIG_COMPACTION
/* Try memory compaction for high-order allocations before reclaim */
static struct page *
__alloc_pages_direct_compact(gfp_t gfp_mask, unsigned int order,
		unsigned int alloc_flags, const struct alloc_context *ac,
		enum compact_priority prio, enum compact_result *compact_result)
{
	struct page *page = NULL;
	unsigned long pflags;
	unsigned int noreclaim_flag;

	if (!order)
		return NULL;

	psi_memstall_enter(&pflags);
	noreclaim_flag = memalloc_noreclaim_save();

	*compact_result = try_to_compact_pages(gfp_mask, order, alloc_flags, ac,
								prio, &page);

	memalloc_noreclaim_restore(noreclaim_flag);
	psi_memstall_leave(&pflags);

	/*
	 * At least in one zone compaction wasn't deferred or skipped, so let's
	 * count a compaction stall
	 */
	count_vm_event(COMPACTSTALL);

	/* Prep a captured page if available */
	if (page)
		prep_new_page(page, order, gfp_mask, alloc_flags);

	/* Try get a page from the freelist if available */
	if (!page)
		page = get_page_from_freelist(gfp_mask, order, alloc_flags, ac);

	if (page) {
		struct zone *zone = page_zone(page);

		zone->compact_blockskip_flush = false;
		compaction_defer_reset(zone, order, true);
		count_vm_event(COMPACTSUCCESS);
		return page;
	}

	/*
	 * It's bad if compaction run occurs and fails. The most likely reason
	 * is that pages exist, but not enough to satisfy watermarks.
	 */
	count_vm_event(COMPACTFAIL);

	cond_resched();

	return NULL;
}

static inline bool
should_compact_retry(struct alloc_context *ac, int order, int alloc_flags,
		     enum compact_result compact_result,
		     enum compact_priority *compact_priority,
		     int *compaction_retries)
{
	int max_retries = MAX_COMPACT_RETRIES;
	int min_priority;
	bool ret = false;
	int retries = *compaction_retries;
	enum compact_priority priority = *compact_priority;

	if (!order)
		return false;

	if (compaction_made_progress(compact_result))
		(*compaction_retries)++;

	/*
	 * compaction considers all the zone as desperately out of memory
	 * so it doesn't really make much sense to retry except when the
	 * failure could be caused by insufficient priority
	 */
	if (compaction_failed(compact_result))
		goto check_priority;

	/*
	 * compaction was skipped because there are not enough order-0 pages
	 * to work with, so we retry only if it looks like reclaim can help.
	 */
	if (compaction_needs_reclaim(compact_result)) {
		ret = compaction_zonelist_suitable(ac, order, alloc_flags);
		goto out;
	}

	/*
	 * make sure the compaction wasn't deferred or didn't bail out early
	 * due to locks contention before we declare that we should give up.
	 * But the next retry should use a higher priority if allowed, so
	 * we don't just keep bailing out endlessly.
	 */
	if (compaction_withdrawn(compact_result)) {
		goto check_priority;
	}

	/*
	 * !costly requests are much more important than __GFP_RETRY_MAYFAIL
	 * costly ones because they are de facto nofail and invoke OOM
	 * killer to move on while costly can fail and users are ready
	 * to cope with that. 1/4 retries is rather arbitrary but we
	 * would need much more detailed feedback from compaction to
	 * make a better decision.
	 */
	if (order > PAGE_ALLOC_COSTLY_ORDER)
		max_retries /= 4;
	if (*compaction_retries <= max_retries) {
		ret = true;
		goto out;
	}

	/*
	 * Make sure there are attempts at the highest priority if we exhausted
	 * all retries or failed at the lower priorities.
	 */
check_priority:
	min_priority = (order > PAGE_ALLOC_COSTLY_ORDER) ?
			MIN_COMPACT_COSTLY_PRIORITY : MIN_COMPACT_PRIORITY;

	if (*compact_priority > min_priority) {
		(*compact_priority)--;
		*compaction_retries = 0;
		ret = true;
	}
out:
	trace_compact_retry(order, priority, compact_result, retries, max_retries, ret);
	return ret;
}
#else
static inline struct page *
__alloc_pages_direct_compact(gfp_t gfp_mask, unsigned int order,
		unsigned int alloc_flags, const struct alloc_context *ac,
		enum compact_priority prio, enum compact_result *compact_result)
{
	*compact_result = COMPACT_SKIPPED;
	return NULL;
}

static inline bool
should_compact_retry(struct alloc_context *ac, unsigned int order, int alloc_flags,
		     enum compact_result compact_result,
		     enum compact_priority *compact_priority,
		     int *compaction_retries)
{
	struct zone *zone;
	struct zoneref *z;

	if (!order || order > PAGE_ALLOC_COSTLY_ORDER)
		return false;

	/*
	 * There are setups with compaction disabled which would prefer to loop
	 * inside the allocator rather than hit the oom killer prematurely.
	 * Let's give them a good hope and keep retrying while the order-0
	 * watermarks are OK.
	 */
	for_each_zone_zonelist_nodemask(zone, z, ac->zonelist, ac->high_zoneidx,
					ac->nodemask) {
		if (zone_watermark_ok(zone, 0, min_wmark_pages(zone),
					ac_classzone_idx(ac), alloc_flags))
			return true;
	}
	return false;
}
#endif /* CONFIG_COMPACTION */

#ifdef CONFIG_LOCKDEP
static struct lockdep_map __fs_reclaim_map =
	STATIC_LOCKDEP_MAP_INIT("fs_reclaim", &__fs_reclaim_map);

static bool __need_fs_reclaim(gfp_t gfp_mask)
{
	gfp_mask = current_gfp_context(gfp_mask);

	/* no reclaim without waiting on it */
	if (!(gfp_mask & __GFP_DIRECT_RECLAIM))
		return false;

	/* this guy won't enter reclaim */
	if (current->flags & PF_MEMALLOC)
		return false;

	/* We're only interested __GFP_FS allocations for now */
	if (!(gfp_mask & __GFP_FS))
		return false;

	if (gfp_mask & __GFP_NOLOCKDEP)
		return false;

	return true;
}

void __fs_reclaim_acquire(void)
{
	lock_map_acquire(&__fs_reclaim_map);
}

void __fs_reclaim_release(void)
{
	lock_map_release(&__fs_reclaim_map);
}

void fs_reclaim_acquire(gfp_t gfp_mask)
{
	if (__need_fs_reclaim(gfp_mask))
		__fs_reclaim_acquire();
}
EXPORT_SYMBOL_GPL(fs_reclaim_acquire);

void fs_reclaim_release(gfp_t gfp_mask)
{
	if (__need_fs_reclaim(gfp_mask))
		__fs_reclaim_release();
}
EXPORT_SYMBOL_GPL(fs_reclaim_release);
#endif

/* Perform direct synchronous page reclaim */
static int
__perform_reclaim(gfp_t gfp_mask, unsigned int order,
					const struct alloc_context *ac)
{
	int progress;
	unsigned int noreclaim_flag;
	unsigned long pflags;

	cond_resched();

	/* We now go into synchronous reclaim */
	cpuset_memory_pressure_bump();
	psi_memstall_enter(&pflags);
	fs_reclaim_acquire(gfp_mask);
	noreclaim_flag = memalloc_noreclaim_save();

	progress = try_to_free_pages(ac->zonelist, order, gfp_mask,
								ac->nodemask);

	memalloc_noreclaim_restore(noreclaim_flag);
	fs_reclaim_release(gfp_mask);
	psi_memstall_leave(&pflags);

	cond_resched();

	return progress;
}

/* The really slow allocator path where we enter direct reclaim */
static inline struct page *
__alloc_pages_direct_reclaim(gfp_t gfp_mask, unsigned int order,
		unsigned int alloc_flags, const struct alloc_context *ac,
		unsigned long *did_some_progress)
{
	struct page *page = NULL;
	bool drained = false;

	*did_some_progress = __perform_reclaim(gfp_mask, order, ac);
	if (unlikely(!(*did_some_progress)))
		return NULL;

retry:
	page = get_page_from_freelist(gfp_mask, order, alloc_flags, ac);

	/*
	 * If an allocation failed after direct reclaim, it could be because
	 * pages are pinned on the per-cpu lists or in high alloc reserves.
	 * Shrink them them and try again
	 */
	if (!page && !drained) {
		unreserve_highatomic_pageblock(ac, false);
		drain_all_pages(NULL);
		drained = true;
		goto retry;
	}

	return page;
}

static void wake_all_kswapds(unsigned int order, gfp_t gfp_mask,
			     const struct alloc_context *ac)
{
	struct zoneref *z;
	struct zone *zone;
	pg_data_t *last_pgdat = NULL;
	enum zone_type high_zoneidx = ac->high_zoneidx;

	for_each_zone_zonelist_nodemask(zone, z, ac->zonelist, high_zoneidx,
					ac->nodemask) {
		if (last_pgdat != zone->zone_pgdat)
			wakeup_kswapd(zone, gfp_mask, order, high_zoneidx);
		last_pgdat = zone->zone_pgdat;
	}
}

static inline unsigned int
gfp_to_alloc_flags(gfp_t gfp_mask)
{
	unsigned int alloc_flags = ALLOC_WMARK_MIN | ALLOC_CPUSET;

	/* __GFP_HIGH is assumed to be the same as ALLOC_HIGH to save a branch. */
	BUILD_BUG_ON(__GFP_HIGH != (__force gfp_t) ALLOC_HIGH);

	/*
	 * The caller may dip into page reserves a bit more if the caller
	 * cannot run direct reclaim, or if the caller has realtime scheduling
	 * policy or is asking for __GFP_HIGH memory.  GFP_ATOMIC requests will
	 * set both ALLOC_HARDER (__GFP_ATOMIC) and ALLOC_HIGH (__GFP_HIGH).
	 */
	alloc_flags |= (__force int) (gfp_mask & __GFP_HIGH);

	if (gfp_mask & __GFP_ATOMIC) {
		/*
		 * Not worth trying to allocate harder for __GFP_NOMEMALLOC even
		 * if it can't schedule.
		 */
		if (!(gfp_mask & __GFP_NOMEMALLOC))
			alloc_flags |= ALLOC_HARDER;
		/*
		 * Ignore cpuset mems for GFP_ATOMIC rather than fail, see the
		 * comment for __cpuset_node_allowed().
		 */
		alloc_flags &= ~ALLOC_CPUSET;
	} else if (unlikely(rt_task(current)) && !in_interrupt())
		alloc_flags |= ALLOC_HARDER;

	if (gfp_mask & __GFP_KSWAPD_RECLAIM)
		alloc_flags |= ALLOC_KSWAPD;

#ifdef CONFIG_CMA
	if (gfpflags_to_migratetype(gfp_mask) == MIGRATE_MOVABLE)
		alloc_flags |= ALLOC_CMA;
#endif
	return alloc_flags;
}

static bool oom_reserves_allowed(struct task_struct *tsk)
{
	if (!tsk_is_oom_victim(tsk))
		return false;

	/*
	 * !MMU doesn't have oom reaper so give access to memory reserves
	 * only to the thread with TIF_MEMDIE set
	 */
	if (!IS_ENABLED(CONFIG_MMU) && !test_thread_flag(TIF_MEMDIE))
		return false;

	return true;
}

/*
 * Distinguish requests which really need access to full memory
 * reserves from oom victims which can live with a portion of it
 */
static inline int __gfp_pfmemalloc_flags(gfp_t gfp_mask)
{
	if (unlikely(gfp_mask & __GFP_NOMEMALLOC))
		return 0;
	if (gfp_mask & __GFP_MEMALLOC)
		return ALLOC_NO_WATERMARKS;
	if (in_serving_softirq() && (current->flags & PF_MEMALLOC))
		return ALLOC_NO_WATERMARKS;
	if (!in_interrupt()) {
		if (current->flags & PF_MEMALLOC)
			return ALLOC_NO_WATERMARKS;
		else if (oom_reserves_allowed(current))
			return ALLOC_OOM;
	}

	return 0;
}

bool gfp_pfmemalloc_allowed(gfp_t gfp_mask)
{
	return !!__gfp_pfmemalloc_flags(gfp_mask);
}

/*
 * Checks whether it makes sense to retry the reclaim to make a forward progress
 * for the given allocation request.
 *
 * We give up when we either have tried MAX_RECLAIM_RETRIES in a row
 * without success, or when we couldn't even meet the watermark if we
 * reclaimed all remaining pages on the LRU lists.
 *
 * Returns true if a retry is viable or false to enter the oom path.
 */
static inline bool
should_reclaim_retry(gfp_t gfp_mask, unsigned order,
		     struct alloc_context *ac, int alloc_flags,
		     bool did_some_progress, int *no_progress_loops)
{
	struct zone *zone;
	struct zoneref *z;
	bool ret = false;

	/*
	 * Costly allocations might have made a progress but this doesn't mean
	 * their order will become available due to high fragmentation so
	 * always increment the no progress counter for them
	 */
	if (did_some_progress && order <= PAGE_ALLOC_COSTLY_ORDER)
		*no_progress_loops = 0;
	else
		(*no_progress_loops)++;

	/*
	 * Make sure we converge to OOM if we cannot make any progress
	 * several times in the row.
	 */
	if (*no_progress_loops > MAX_RECLAIM_RETRIES) {
		/* Before OOM, exhaust highatomic_reserve */
		return unreserve_highatomic_pageblock(ac, true);
	}

	/*
	 * Keep reclaiming pages while there is a chance this will lead
	 * somewhere.  If none of the target zones can satisfy our allocation
	 * request even if all reclaimable pages are considered then we are
	 * screwed and have to go OOM.
	 */
	for_each_zone_zonelist_nodemask(zone, z, ac->zonelist, ac->high_zoneidx,
					ac->nodemask) {
		unsigned long available;
		unsigned long reclaimable;
		unsigned long min_wmark = min_wmark_pages(zone);
		bool wmark;

		available = reclaimable = zone_reclaimable_pages(zone);
		available += zone_page_state_snapshot(zone, NR_FREE_PAGES);

		/*
		 * Would the allocation succeed if we reclaimed all
		 * reclaimable pages?
		 */
		wmark = __zone_watermark_ok(zone, order, min_wmark,
				ac_classzone_idx(ac), alloc_flags, available);
		trace_reclaim_retry_zone(z, order, reclaimable,
				available, min_wmark, *no_progress_loops, wmark);
		if (wmark) {
			/*
			 * If we didn't make any progress and have a lot of
			 * dirty + writeback pages then we should wait for
			 * an IO to complete to slow down the reclaim and
			 * prevent from pre mature OOM
			 */
			if (!did_some_progress) {
				unsigned long write_pending;

				write_pending = zone_page_state_snapshot(zone,
							NR_ZONE_WRITE_PENDING);

				if (2 * write_pending > reclaimable) {
					congestion_wait(BLK_RW_ASYNC, HZ/10);
					return true;
				}
			}

			ret = true;
			goto out;
		}
	}

out:
	/*
	 * Memory allocation/reclaim might be called from a WQ context and the
	 * current implementation of the WQ concurrency control doesn't
	 * recognize that a particular WQ is congested if the worker thread is
	 * looping without ever sleeping. Therefore we have to do a short sleep
	 * here rather than calling cond_resched().
	 */
	if (current->flags & PF_WQ_WORKER)
		schedule_timeout_uninterruptible(1);
	else
		cond_resched();
	return ret;
}

static inline bool
check_retry_cpuset(int cpuset_mems_cookie, struct alloc_context *ac)
{
	/*
	 * It's possible that cpuset's mems_allowed and the nodemask from
	 * mempolicy don't intersect. This should be normally dealt with by
	 * policy_nodemask(), but it's possible to race with cpuset update in
	 * such a way the check therein was true, and then it became false
	 * before we got our cpuset_mems_cookie here.
	 * This assumes that for all allocations, ac->nodemask can come only
	 * from MPOL_BIND mempolicy (whose documented semantics is to be ignored
	 * when it does not intersect with the cpuset restrictions) or the
	 * caller can deal with a violated nodemask.
	 */
	if (cpusets_enabled() && ac->nodemask &&
			!cpuset_nodemask_valid_mems_allowed(ac->nodemask)) {
		ac->nodemask = NULL;
		return true;
	}

	/*
	 * When updating a task's mems_allowed or mempolicy nodemask, it is
	 * possible to race with parallel threads in such a way that our
	 * allocation can fail while the mask is being updated. If we are about
	 * to fail, check if the cpuset changed during allocation and if so,
	 * retry.
	 */
	if (read_mems_allowed_retry(cpuset_mems_cookie))
		return true;

	return false;
}

static inline struct page *
__alloc_pages_slowpath(gfp_t gfp_mask, unsigned int order,
						struct alloc_context *ac)
{
	bool can_direct_reclaim = gfp_mask & __GFP_DIRECT_RECLAIM;
	const bool costly_order = order > PAGE_ALLOC_COSTLY_ORDER;
	struct page *page = NULL;
	unsigned int alloc_flags;
	unsigned long did_some_progress;
	enum compact_priority compact_priority;
	enum compact_result compact_result;
	int compaction_retries;
	int no_progress_loops;
	unsigned int cpuset_mems_cookie;
	int reserve_flags;

	/*
	 * We also sanity check to catch abuse of atomic reserves being used by
	 * callers that are not in atomic context.
	 */
	if (WARN_ON_ONCE((gfp_mask & (__GFP_ATOMIC|__GFP_DIRECT_RECLAIM)) ==
				(__GFP_ATOMIC|__GFP_DIRECT_RECLAIM)))
		gfp_mask &= ~__GFP_ATOMIC;

retry_cpuset:
	compaction_retries = 0;
	no_progress_loops = 0;
	compact_priority = DEF_COMPACT_PRIORITY;
	cpuset_mems_cookie = read_mems_allowed_begin();

	/*
	 * The fast path uses conservative alloc_flags to succeed only until
	 * kswapd needs to be woken up, and to avoid the cost of setting up
	 * alloc_flags precisely. So we do that now.
	 */
	alloc_flags = gfp_to_alloc_flags(gfp_mask);

	/*
	 * We need to recalculate the starting point for the zonelist iterator
	 * because we might have used different nodemask in the fast path, or
	 * there was a cpuset modification and we are retrying - otherwise we
	 * could end up iterating over non-eligible zones endlessly.
	 */
	ac->preferred_zoneref = first_zones_zonelist(ac->zonelist,
					ac->high_zoneidx, ac->nodemask);
	if (!ac->preferred_zoneref->zone)
		goto nopage;

	if (alloc_flags & ALLOC_KSWAPD)
		wake_all_kswapds(order, gfp_mask, ac);

	/*
	 * The adjusted alloc_flags might result in immediate success, so try
	 * that first
	 */
	page = get_page_from_freelist(gfp_mask, order, alloc_flags, ac);
	if (page)
		goto got_pg;

	/*
	 * For costly allocations, try direct compaction first, as it's likely
	 * that we have enough base pages and don't need to reclaim. For non-
	 * movable high-order allocations, do that as well, as compaction will
	 * try prevent permanent fragmentation by migrating from blocks of the
	 * same migratetype.
	 * Don't try this for allocations that are allowed to ignore
	 * watermarks, as the ALLOC_NO_WATERMARKS attempt didn't yet happen.
	 */
	if (can_direct_reclaim &&
			(costly_order ||
			   (order > 0 && ac->migratetype != MIGRATE_MOVABLE))
			&& !gfp_pfmemalloc_allowed(gfp_mask)) {
		page = __alloc_pages_direct_compact(gfp_mask, order,
						alloc_flags, ac,
						INIT_COMPACT_PRIORITY,
						&compact_result);
		if (page)
			goto got_pg;

		/*
		 * Checks for costly allocations with __GFP_NORETRY, which
		 * includes some THP page fault allocations
		 */
		if (costly_order && (gfp_mask & __GFP_NORETRY)) {
			/*
			 * If allocating entire pageblock(s) and compaction
			 * failed because all zones are below low watermarks
			 * or is prohibited because it recently failed at this
			 * order, fail immediately unless the allocator has
			 * requested compaction and reclaim retry.
			 *
			 * Reclaim is
			 *  - potentially very expensive because zones are far
			 *    below their low watermarks or this is part of very
			 *    bursty high order allocations,
			 *  - not guaranteed to help because isolate_freepages()
			 *    may not iterate over freed pages as part of its
			 *    linear scan, and
			 *  - unlikely to make entire pageblocks free on its
			 *    own.
			 */
			if (compact_result == COMPACT_SKIPPED ||
			    compact_result == COMPACT_DEFERRED)
				goto nopage;

			/*
			 * Looks like reclaim/compaction is worth trying, but
			 * sync compaction could be very expensive, so keep
			 * using async compaction.
			 */
			compact_priority = INIT_COMPACT_PRIORITY;
		}
	}

retry:
	/* Ensure kswapd doesn't accidentally go to sleep as long as we loop */
	if (alloc_flags & ALLOC_KSWAPD)
		wake_all_kswapds(order, gfp_mask, ac);

	reserve_flags = __gfp_pfmemalloc_flags(gfp_mask);
	if (reserve_flags)
		alloc_flags = reserve_flags;

	/*
	 * Reset the nodemask and zonelist iterators if memory policies can be
	 * ignored. These allocations are high priority and system rather than
	 * user oriented.
	 */
	if (!(alloc_flags & ALLOC_CPUSET) || reserve_flags) {
		ac->nodemask = NULL;
		ac->preferred_zoneref = first_zones_zonelist(ac->zonelist,
					ac->high_zoneidx, ac->nodemask);
	}

	/* Attempt with potentially adjusted zonelist and alloc_flags */
	page = get_page_from_freelist(gfp_mask, order, alloc_flags, ac);
	if (page)
		goto got_pg;

	/* Caller is not willing to reclaim, we can't balance anything */
	if (!can_direct_reclaim)
		goto nopage;

	/* Avoid recursion of direct reclaim */
	if (current->flags & PF_MEMALLOC)
		goto nopage;

	/* Try direct reclaim and then allocating */
	page = __alloc_pages_direct_reclaim(gfp_mask, order, alloc_flags, ac,
							&did_some_progress);
	if (page)
		goto got_pg;

	/* Try direct compaction and then allocating */
	page = __alloc_pages_direct_compact(gfp_mask, order, alloc_flags, ac,
					compact_priority, &compact_result);
	if (page)
		goto got_pg;

	/* Do not loop if specifically requested */
	if (gfp_mask & __GFP_NORETRY)
		goto nopage;

	/*
	 * Do not retry costly high order allocations unless they are
	 * __GFP_RETRY_MAYFAIL
	 */
	if (costly_order && !(gfp_mask & __GFP_RETRY_MAYFAIL))
		goto nopage;

	if (should_reclaim_retry(gfp_mask, order, ac, alloc_flags,
				 did_some_progress > 0, &no_progress_loops))
		goto retry;

	/*
	 * It doesn't make any sense to retry for the compaction if the order-0
	 * reclaim is not able to make any progress because the current
	 * implementation of the compaction depends on the sufficient amount
	 * of free memory (see __compaction_suitable)
	 */
	if (did_some_progress > 0 &&
			should_compact_retry(ac, order, alloc_flags,
				compact_result, &compact_priority,
				&compaction_retries))
		goto retry;


	/* Deal with possible cpuset update races before we start OOM killing */
	if (check_retry_cpuset(cpuset_mems_cookie, ac))
		goto retry_cpuset;

	/* Reclaim has failed us, start killing things */
	page = __alloc_pages_may_oom(gfp_mask, order, ac, &did_some_progress);
	if (page)
		goto got_pg;

	/* Avoid allocations with no watermarks from looping endlessly */
	if (tsk_is_oom_victim(current) &&
	    (alloc_flags == ALLOC_OOM ||
	     (gfp_mask & __GFP_NOMEMALLOC)))
		goto nopage;

	/* Retry as long as the OOM killer is making progress */
	if (did_some_progress) {
		no_progress_loops = 0;
		goto retry;
	}

nopage:
	/* Deal with possible cpuset update races before we fail */
	if (check_retry_cpuset(cpuset_mems_cookie, ac))
		goto retry_cpuset;

	/*
	 * Make sure that __GFP_NOFAIL request doesn't leak out and make sure
	 * we always retry
	 */
	if (gfp_mask & __GFP_NOFAIL) {
		/*
		 * All existing users of the __GFP_NOFAIL are blockable, so warn
		 * of any new users that actually require GFP_NOWAIT
		 */
		if (WARN_ON_ONCE(!can_direct_reclaim))
			goto fail;

		/*
		 * PF_MEMALLOC request from this context is rather bizarre
		 * because we cannot reclaim anything and only can loop waiting
		 * for somebody to do a work for us
		 */
		WARN_ON_ONCE(current->flags & PF_MEMALLOC);

		/*
		 * non failing costly orders are a hard requirement which we
		 * are not prepared for much so let's warn about these users
		 * so that we can identify them and convert them to something
		 * else.
		 */
		WARN_ON_ONCE(order > PAGE_ALLOC_COSTLY_ORDER);

		/*
		 * Help non-failing allocations by giving them access to memory
		 * reserves but do not use ALLOC_NO_WATERMARKS because this
		 * could deplete whole memory reserves which would just make
		 * the situation worse
		 */
		page = __alloc_pages_cpuset_fallback(gfp_mask, order, ALLOC_HARDER, ac);
		if (page)
			goto got_pg;

		cond_resched();
		goto retry;
	}
fail:
	warn_alloc(gfp_mask, ac->nodemask,
			"page allocation failure: order:%u", order);
got_pg:
	return page;
}

static inline bool prepare_alloc_pages(gfp_t gfp_mask, unsigned int order,
		int preferred_nid, nodemask_t *nodemask,
		struct alloc_context *ac, gfp_t *alloc_mask,
		unsigned int *alloc_flags)
{
	ac->high_zoneidx = gfp_zone(gfp_mask);
	ac->zonelist = node_zonelist(preferred_nid, gfp_mask);
	ac->nodemask = nodemask;
	ac->migratetype = gfpflags_to_migratetype(gfp_mask);

	if (cpusets_enabled()) {
		*alloc_mask |= __GFP_HARDWALL;
		if (!ac->nodemask)
			ac->nodemask = &cpuset_current_mems_allowed;
		else
			*alloc_flags |= ALLOC_CPUSET;
	}

	fs_reclaim_acquire(gfp_mask);
	fs_reclaim_release(gfp_mask);

	might_sleep_if(gfp_mask & __GFP_DIRECT_RECLAIM);

	if (should_fail_alloc_page(gfp_mask, order))
		return false;

	if (IS_ENABLED(CONFIG_CMA) && ac->migratetype == MIGRATE_MOVABLE)
		*alloc_flags |= ALLOC_CMA;

	return true;
}

/* Determine whether to spread dirty pages and what the first usable zone */
static inline void finalise_ac(gfp_t gfp_mask, struct alloc_context *ac)
{
	/* Dirty zone balancing only done in the fast path */
	ac->spread_dirty_pages = (gfp_mask & __GFP_WRITE);

	/*
	 * The preferred zone is used for statistics but crucially it is
	 * also used as the starting point for the zonelist iterator. It
	 * may get reset for allocations that ignore memory policies.
	 */
	ac->preferred_zoneref = first_zones_zonelist(ac->zonelist,
					ac->high_zoneidx, ac->nodemask);
}

/*
 * This is the 'heart' of the zoned buddy allocator.
 */
struct page *
__alloc_pages_nodemask(gfp_t gfp_mask, unsigned int order, int preferred_nid,
							nodemask_t *nodemask)
{
	struct page *page;
	unsigned int alloc_flags = ALLOC_WMARK_LOW;
	gfp_t alloc_mask; /* The gfp_t that was actually used for allocation */
	struct alloc_context ac = { };

	/*
	 * There are several places where we assume that the order value is sane
	 * so bail out early if the request is out of bound.
	 */
	if (unlikely(order >= MAX_ORDER)) {
		WARN_ON_ONCE(!(gfp_mask & __GFP_NOWARN));
		return NULL;
	}

	gfp_mask &= gfp_allowed_mask;
	alloc_mask = gfp_mask;
	if (!prepare_alloc_pages(gfp_mask, order, preferred_nid, nodemask, &ac, &alloc_mask, &alloc_flags))
		return NULL;

	finalise_ac(gfp_mask, &ac);

	/*
	 * Forbid the first pass from falling back to types that fragment
	 * memory until all local zones are considered.
	 */
	alloc_flags |= alloc_flags_nofragment(ac.preferred_zoneref->zone, gfp_mask);

	/* First allocation attempt */
	page = get_page_from_freelist(alloc_mask, order, alloc_flags, &ac);
	if (likely(page))
		goto out;

	/*
	 * Apply scoped allocation constraints. This is mainly about GFP_NOFS
	 * resp. GFP_NOIO which has to be inherited for all allocation requests
	 * from a particular context which has been marked by
	 * memalloc_no{fs,io}_{save,restore}.
	 */
	alloc_mask = current_gfp_context(gfp_mask);
	ac.spread_dirty_pages = false;

	/*
	 * Restore the original nodemask if it was potentially replaced with
	 * &cpuset_current_mems_allowed to optimize the fast-path attempt.
	 */
	if (unlikely(ac.nodemask != nodemask))
		ac.nodemask = nodemask;

	page = __alloc_pages_slowpath(alloc_mask, order, &ac);

out:
	if (memcg_kmem_enabled() && (gfp_mask & __GFP_ACCOUNT) && page &&
	    unlikely(__memcg_kmem_charge(page, gfp_mask, order) != 0)) {
		__free_pages(page, order);
		page = NULL;
	}

	trace_mm_page_alloc(page, order, alloc_mask, ac.migratetype);

	return page;
}
EXPORT_SYMBOL(__alloc_pages_nodemask);

/*
 * Common helper functions. Never use with __GFP_HIGHMEM because the returned
 * address cannot represent highmem pages. Use alloc_pages and then kmap if
 * you need to access high mem.
 */
unsigned long __get_free_pages(gfp_t gfp_mask, unsigned int order)
{
	struct page *page;

	page = alloc_pages(gfp_mask & ~__GFP_HIGHMEM, order);
	if (!page)
		return 0;
	return (unsigned long) page_address(page);
}
EXPORT_SYMBOL(__get_free_pages);

unsigned long get_zeroed_page(gfp_t gfp_mask)
{
	return __get_free_pages(gfp_mask | __GFP_ZERO, 0);
}
EXPORT_SYMBOL(get_zeroed_page);

static inline void free_the_page(struct page *page, unsigned int order)
{
	if (order == 0)		/* Via pcp? */
		free_unref_page(page);
	else
		__free_pages_ok(page, order);
}

void __free_pages(struct page *page, unsigned int order)
{
	if (put_page_testzero(page))
		free_the_page(page, order);
}
EXPORT_SYMBOL(__free_pages);

void free_pages(unsigned long addr, unsigned int order)
{
	if (addr != 0) {
		VM_BUG_ON(!virt_addr_valid((void *)addr));
		__free_pages(virt_to_page((void *)addr), order);
	}
}

EXPORT_SYMBOL(free_pages);

/*
 * Page Fragment:
 *  An arbitrary-length arbitrary-offset area of memory which resides
 *  within a 0 or higher order page.  Multiple fragments within that page
 *  are individually refcounted, in the page's reference counter.
 *
 * The page_frag functions below provide a simple allocation framework for
 * page fragments.  This is used by the network stack and network device
 * drivers to provide a backing region of memory for use as either an
 * sk_buff->head, or to be used in the "frags" portion of skb_shared_info.
 */
static struct page *__page_frag_cache_refill(struct page_frag_cache *nc,
					     gfp_t gfp_mask)
{
	struct page *page = NULL;
	gfp_t gfp = gfp_mask;

#if (PAGE_SIZE < PAGE_FRAG_CACHE_MAX_SIZE)
	gfp_mask |= __GFP_COMP | __GFP_NOWARN | __GFP_NORETRY |
		    __GFP_NOMEMALLOC;
	page = alloc_pages_node(NUMA_NO_NODE, gfp_mask,
				PAGE_FRAG_CACHE_MAX_ORDER);
	nc->size = page ? PAGE_FRAG_CACHE_MAX_SIZE : PAGE_SIZE;
#endif
	if (unlikely(!page))
		page = alloc_pages_node(NUMA_NO_NODE, gfp, 0);

	nc->va = page ? page_address(page) : NULL;

	return page;
}

void __page_frag_cache_drain(struct page *page, unsigned int count)
{
	VM_BUG_ON_PAGE(page_ref_count(page) == 0, page);

	if (page_ref_sub_and_test(page, count))
		free_the_page(page, compound_order(page));
}
EXPORT_SYMBOL(__page_frag_cache_drain);

void *page_frag_alloc(struct page_frag_cache *nc,
		      unsigned int fragsz, gfp_t gfp_mask)
{
	unsigned int size = PAGE_SIZE;
	struct page *page;
	int offset;

	if (unlikely(!nc->va)) {
refill:
		page = __page_frag_cache_refill(nc, gfp_mask);
		if (!page)
			return NULL;

#if (PAGE_SIZE < PAGE_FRAG_CACHE_MAX_SIZE)
		/* if size can vary use size else just use PAGE_SIZE */
		size = nc->size;
#endif
		/* Even if we own the page, we do not use atomic_set().
		 * This would break get_page_unless_zero() users.
		 */
		page_ref_add(page, PAGE_FRAG_CACHE_MAX_SIZE);

		/* reset page count bias and offset to start of new frag */
		nc->pfmemalloc = page_is_pfmemalloc(page);
		nc->pagecnt_bias = PAGE_FRAG_CACHE_MAX_SIZE + 1;
		nc->offset = size;
	}

	offset = nc->offset - fragsz;
	if (unlikely(offset < 0)) {
		page = virt_to_page(nc->va);

		if (!page_ref_sub_and_test(page, nc->pagecnt_bias))
			goto refill;

#if (PAGE_SIZE < PAGE_FRAG_CACHE_MAX_SIZE)
		/* if size can vary use size else just use PAGE_SIZE */
		size = nc->size;
#endif
		/* OK, page count is 0, we can safely set it */
		set_page_count(page, PAGE_FRAG_CACHE_MAX_SIZE + 1);

		/* reset page count bias and offset to start of new frag */
		nc->pagecnt_bias = PAGE_FRAG_CACHE_MAX_SIZE + 1;
		offset = size - fragsz;
	}

	nc->pagecnt_bias--;
	nc->offset = offset;

	return nc->va + offset;
}
EXPORT_SYMBOL(page_frag_alloc);

/*
 * Frees a page fragment allocated out of either a compound or order 0 page.
 */
void page_frag_free(void *addr)
{
	struct page *page = virt_to_head_page(addr);

	if (unlikely(put_page_testzero(page)))
		free_the_page(page, compound_order(page));
}
EXPORT_SYMBOL(page_frag_free);

static void *make_alloc_exact(unsigned long addr, unsigned int order,
		size_t size)
{
	if (addr) {
		unsigned long alloc_end = addr + (PAGE_SIZE << order);
		unsigned long used = addr + PAGE_ALIGN(size);

		split_page(virt_to_page((void *)addr), order);
		while (used < alloc_end) {
			free_page(used);
			used += PAGE_SIZE;
		}
	}
	return (void *)addr;
}

/**
 * alloc_pages_exact - allocate an exact number physically-contiguous pages.
 * @size: the number of bytes to allocate
 * @gfp_mask: GFP flags for the allocation, must not contain __GFP_COMP
 *
 * This function is similar to alloc_pages(), except that it allocates the
 * minimum number of pages to satisfy the request.  alloc_pages() can only
 * allocate memory in power-of-two pages.
 *
 * This function is also limited by MAX_ORDER.
 *
 * Memory allocated by this function must be released by free_pages_exact().
 *
 * Return: pointer to the allocated area or %NULL in case of error.
 */
void *alloc_pages_exact(size_t size, gfp_t gfp_mask)
{
	unsigned int order = get_order(size);
	unsigned long addr;

	if (WARN_ON_ONCE(gfp_mask & __GFP_COMP))
		gfp_mask &= ~__GFP_COMP;

	addr = __get_free_pages(gfp_mask, order);
	return make_alloc_exact(addr, order, size);
}
EXPORT_SYMBOL(alloc_pages_exact);

/**
 * alloc_pages_exact_nid - allocate an exact number of physically-contiguous
 *			   pages on a node.
 * @nid: the preferred node ID where memory should be allocated
 * @size: the number of bytes to allocate
 * @gfp_mask: GFP flags for the allocation, must not contain __GFP_COMP
 *
 * Like alloc_pages_exact(), but try to allocate on node nid first before falling
 * back.
 *
 * Return: pointer to the allocated area or %NULL in case of error.
 */
void * __meminit alloc_pages_exact_nid(int nid, size_t size, gfp_t gfp_mask)
{
	unsigned int order = get_order(size);
	struct page *p;

	if (WARN_ON_ONCE(gfp_mask & __GFP_COMP))
		gfp_mask &= ~__GFP_COMP;

	p = alloc_pages_node(nid, gfp_mask, order);
	if (!p)
		return NULL;
	return make_alloc_exact((unsigned long)page_address(p), order, size);
}

/**
 * free_pages_exact - release memory allocated via alloc_pages_exact()
 * @virt: the value returned by alloc_pages_exact.
 * @size: size of allocation, same value as passed to alloc_pages_exact().
 *
 * Release the memory allocated by a previous call to alloc_pages_exact.
 */
void free_pages_exact(void *virt, size_t size)
{
	unsigned long addr = (unsigned long)virt;
	unsigned long end = addr + PAGE_ALIGN(size);

	while (addr < end) {
		free_page(addr);
		addr += PAGE_SIZE;
	}
}
EXPORT_SYMBOL(free_pages_exact);

/**
 * nr_free_zone_pages - count number of pages beyond high watermark
 * @offset: The zone index of the highest zone
 *
 * nr_free_zone_pages() counts the number of pages which are beyond the
 * high watermark within all zones at or below a given zone index.  For each
 * zone, the number of pages is calculated as:
 *
 *     nr_free_zone_pages = managed_pages - high_pages
 *
 * Return: number of pages beyond high watermark.
 */
static unsigned long nr_free_zone_pages(int offset)
{
	struct zoneref *z;
	struct zone *zone;

	/* Just pick one node, since fallback list is circular */
	unsigned long sum = 0;

	struct zonelist *zonelist = node_zonelist(numa_node_id(), GFP_KERNEL);

	for_each_zone_zonelist(zone, z, zonelist, offset) {
		unsigned long size = zone_managed_pages(zone);
		unsigned long high = high_wmark_pages(zone);
		if (size > high)
			sum += size - high;
	}

	return sum;
}

/**
 * nr_free_buffer_pages - count number of pages beyond high watermark
 *
 * nr_free_buffer_pages() counts the number of pages which are beyond the high
 * watermark within ZONE_DMA and ZONE_NORMAL.
 *
 * Return: number of pages beyond high watermark within ZONE_DMA and
 * ZONE_NORMAL.
 */
unsigned long nr_free_buffer_pages(void)
{
	return nr_free_zone_pages(gfp_zone(GFP_USER));
}
EXPORT_SYMBOL_GPL(nr_free_buffer_pages);

/**
 * nr_free_pagecache_pages - count number of pages beyond high watermark
 *
 * nr_free_pagecache_pages() counts the number of pages which are beyond the
 * high watermark within all zones.
 *
 * Return: number of pages beyond high watermark within all zones.
 */
unsigned long nr_free_pagecache_pages(void)
{
	return nr_free_zone_pages(gfp_zone(GFP_HIGHUSER_MOVABLE));
}

static inline void show_node(struct zone *zone)
{
	if (IS_ENABLED(CONFIG_NUMA))
		printk("Node %d ", zone_to_nid(zone));
}

long si_mem_available(void)
{
	long available;
	unsigned long pagecache;
	unsigned long wmark_low = 0;
	unsigned long pages[NR_LRU_LISTS];
	unsigned long reclaimable;
	struct zone *zone;
	int lru;

	for (lru = LRU_BASE; lru < NR_LRU_LISTS; lru++)
		pages[lru] = global_node_page_state(NR_LRU_BASE + lru);

	for_each_zone(zone)
		wmark_low += low_wmark_pages(zone);

	/*
	 * Estimate the amount of memory available for userspace allocations,
	 * without causing swapping.
	 */
	available = global_zone_page_state(NR_FREE_PAGES) - totalreserve_pages;

	/*
	 * Not all the page cache can be freed, otherwise the system will
	 * start swapping. Assume at least half of the page cache, or the
	 * low watermark worth of cache, needs to stay.
	 */
	pagecache = pages[LRU_ACTIVE_FILE] + pages[LRU_INACTIVE_FILE];
	pagecache -= min(pagecache / 2, wmark_low);
	available += pagecache;

	/*
	 * Part of the reclaimable slab and other kernel memory consists of
	 * items that are in use, and cannot be freed. Cap this estimate at the
	 * low watermark.
	 */
	reclaimable = global_node_page_state(NR_SLAB_RECLAIMABLE) +
			global_node_page_state(NR_KERNEL_MISC_RECLAIMABLE);
	available += reclaimable - min(reclaimable / 2, wmark_low);

	if (available < 0)
		available = 0;
	return available;
}
EXPORT_SYMBOL_GPL(si_mem_available);

void si_meminfo(struct sysinfo *val)
{
	val->totalram = totalram_pages();
	val->sharedram = global_node_page_state(NR_SHMEM);
	val->freeram = global_zone_page_state(NR_FREE_PAGES);
	val->bufferram = nr_blockdev_pages();
	val->totalhigh = totalhigh_pages();
	val->freehigh = nr_free_highpages();
	val->mem_unit = PAGE_SIZE;
}

EXPORT_SYMBOL(si_meminfo);

#ifdef CONFIG_NUMA
void si_meminfo_node(struct sysinfo *val, int nid)
{
	int zone_type;		/* needs to be signed */
	unsigned long managed_pages = 0;
	unsigned long managed_highpages = 0;
	unsigned long free_highpages = 0;
	pg_data_t *pgdat = NODE_DATA(nid);

	for (zone_type = 0; zone_type < MAX_NR_ZONES; zone_type++)
		managed_pages += zone_managed_pages(&pgdat->node_zones[zone_type]);
	val->totalram = managed_pages;
	val->sharedram = node_page_state(pgdat, NR_SHMEM);
	val->freeram = sum_zone_node_page_state(nid, NR_FREE_PAGES);
#ifdef CONFIG_HIGHMEM
	for (zone_type = 0; zone_type < MAX_NR_ZONES; zone_type++) {
		struct zone *zone = &pgdat->node_zones[zone_type];

		if (is_highmem(zone)) {
			managed_highpages += zone_managed_pages(zone);
			free_highpages += zone_page_state(zone, NR_FREE_PAGES);
		}
	}
	val->totalhigh = managed_highpages;
	val->freehigh = free_highpages;
#else
	val->totalhigh = managed_highpages;
	val->freehigh = free_highpages;
#endif
	val->mem_unit = PAGE_SIZE;
}
#endif

/*
 * Determine whether the node should be displayed or not, depending on whether
 * SHOW_MEM_FILTER_NODES was passed to show_free_areas().
 */
static bool show_mem_node_skip(unsigned int flags, int nid, nodemask_t *nodemask)
{
	if (!(flags & SHOW_MEM_FILTER_NODES))
		return false;

	/*
	 * no node mask - aka implicit memory numa policy. Do not bother with
	 * the synchronization - read_mems_allowed_begin - because we do not
	 * have to be precise here.
	 */
	if (!nodemask)
		nodemask = &cpuset_current_mems_allowed;

	return !node_isset(nid, *nodemask);
}

#define K(x) ((x) << (PAGE_SHIFT-10))

static void show_migration_types(unsigned char type)
{
	static const char types[MIGRATE_TYPES] = {
		[MIGRATE_UNMOVABLE]	= 'U',
		[MIGRATE_MOVABLE]	= 'M',
		[MIGRATE_RECLAIMABLE]	= 'E',
		[MIGRATE_HIGHATOMIC]	= 'H',
#ifdef CONFIG_CMA
		[MIGRATE_CMA]		= 'C',
#endif
#ifdef CONFIG_MEMORY_ISOLATION
		[MIGRATE_ISOLATE]	= 'I',
#endif
	};
	char tmp[MIGRATE_TYPES + 1];
	char *p = tmp;
	int i;

	for (i = 0; i < MIGRATE_TYPES; i++) {
		if (type & (1 << i))
			*p++ = types[i];
	}

	*p = '\0';
	printk(KERN_CONT "(%s) ", tmp);
}

/*
 * Show free area list (used inside shift_scroll-lock stuff)
 * We also calculate the percentage fragmentation. We do this by counting the
 * memory on each free list with the exception of the first item on the list.
 *
 * Bits in @filter:
 * SHOW_MEM_FILTER_NODES: suppress nodes that are not allowed by current's
 *   cpuset.
 */
void show_free_areas(unsigned int filter, nodemask_t *nodemask)
{
	unsigned long free_pcp = 0;
	int cpu;
	struct zone *zone;
	pg_data_t *pgdat;

	for_each_populated_zone(zone) {
		if (show_mem_node_skip(filter, zone_to_nid(zone), nodemask))
			continue;

		for_each_online_cpu(cpu)
			free_pcp += per_cpu_ptr(zone->pageset, cpu)->pcp.count;
	}

	printk("active_anon:%lu inactive_anon:%lu isolated_anon:%lu\n"
		" active_file:%lu inactive_file:%lu isolated_file:%lu\n"
		" unevictable:%lu dirty:%lu writeback:%lu unstable:%lu\n"
		" slab_reclaimable:%lu slab_unreclaimable:%lu\n"
		" mapped:%lu shmem:%lu pagetables:%lu bounce:%lu\n"
		" free:%lu free_pcp:%lu free_cma:%lu\n",
		global_node_page_state(NR_ACTIVE_ANON),
		global_node_page_state(NR_INACTIVE_ANON),
		global_node_page_state(NR_ISOLATED_ANON),
		global_node_page_state(NR_ACTIVE_FILE),
		global_node_page_state(NR_INACTIVE_FILE),
		global_node_page_state(NR_ISOLATED_FILE),
		global_node_page_state(NR_UNEVICTABLE),
		global_node_page_state(NR_FILE_DIRTY),
		global_node_page_state(NR_WRITEBACK),
		global_node_page_state(NR_UNSTABLE_NFS),
		global_node_page_state(NR_SLAB_RECLAIMABLE),
		global_node_page_state(NR_SLAB_UNRECLAIMABLE),
		global_node_page_state(NR_FILE_MAPPED),
		global_node_page_state(NR_SHMEM),
		global_zone_page_state(NR_PAGETABLE),
		global_zone_page_state(NR_BOUNCE),
		global_zone_page_state(NR_FREE_PAGES),
		free_pcp,
		global_zone_page_state(NR_FREE_CMA_PAGES));

	for_each_online_pgdat(pgdat) {
		if (show_mem_node_skip(filter, pgdat->node_id, nodemask))
			continue;

		printk("Node %d"
			" active_anon:%lukB"
			" inactive_anon:%lukB"
			" active_file:%lukB"
			" inactive_file:%lukB"
			" unevictable:%lukB"
			" isolated(anon):%lukB"
			" isolated(file):%lukB"
			" mapped:%lukB"
			" dirty:%lukB"
			" writeback:%lukB"
			" shmem:%lukB"
#ifdef CONFIG_TRANSPARENT_HUGEPAGE
			" shmem_thp: %lukB"
			" shmem_pmdmapped: %lukB"
			" anon_thp: %lukB"
#endif
			" writeback_tmp:%lukB"
			" unstable:%lukB"
			" all_unreclaimable? %s"
			"\n",
			pgdat->node_id,
			K(node_page_state(pgdat, NR_ACTIVE_ANON)),
			K(node_page_state(pgdat, NR_INACTIVE_ANON)),
			K(node_page_state(pgdat, NR_ACTIVE_FILE)),
			K(node_page_state(pgdat, NR_INACTIVE_FILE)),
			K(node_page_state(pgdat, NR_UNEVICTABLE)),
			K(node_page_state(pgdat, NR_ISOLATED_ANON)),
			K(node_page_state(pgdat, NR_ISOLATED_FILE)),
			K(node_page_state(pgdat, NR_FILE_MAPPED)),
			K(node_page_state(pgdat, NR_FILE_DIRTY)),
			K(node_page_state(pgdat, NR_WRITEBACK)),
			K(node_page_state(pgdat, NR_SHMEM)),
#ifdef CONFIG_TRANSPARENT_HUGEPAGE
			K(node_page_state(pgdat, NR_SHMEM_THPS) * HPAGE_PMD_NR),
			K(node_page_state(pgdat, NR_SHMEM_PMDMAPPED)
					* HPAGE_PMD_NR),
			K(node_page_state(pgdat, NR_ANON_THPS) * HPAGE_PMD_NR),
#endif
			K(node_page_state(pgdat, NR_WRITEBACK_TEMP)),
			K(node_page_state(pgdat, NR_UNSTABLE_NFS)),
			pgdat->kswapd_failures >= MAX_RECLAIM_RETRIES ?
				"yes" : "no");
	}

	for_each_populated_zone(zone) {
		int i;

		if (show_mem_node_skip(filter, zone_to_nid(zone), nodemask))
			continue;

		free_pcp = 0;
		for_each_online_cpu(cpu)
			free_pcp += per_cpu_ptr(zone->pageset, cpu)->pcp.count;

		show_node(zone);
		printk(KERN_CONT
			"%s"
			" free:%lukB"
			" min:%lukB"
			" low:%lukB"
			" high:%lukB"
			" reserved_highatomic:%luKB"
			" active_anon:%lukB"
			" inactive_anon:%lukB"
			" active_file:%lukB"
			" inactive_file:%lukB"
			" unevictable:%lukB"
			" writepending:%lukB"
			" present:%lukB"
			" managed:%lukB"
			" mlocked:%lukB"
			" kernel_stack:%lukB"
			" pagetables:%lukB"
			" bounce:%lukB"
			" free_pcp:%lukB"
			" local_pcp:%ukB"
			" free_cma:%lukB"
			"\n",
			zone->name,
			K(zone_page_state(zone, NR_FREE_PAGES)),
			K(min_wmark_pages(zone)),
			K(low_wmark_pages(zone)),
			K(high_wmark_pages(zone)),
			K(zone->nr_reserved_highatomic),
			K(zone_page_state(zone, NR_ZONE_ACTIVE_ANON)),
			K(zone_page_state(zone, NR_ZONE_INACTIVE_ANON)),
			K(zone_page_state(zone, NR_ZONE_ACTIVE_FILE)),
			K(zone_page_state(zone, NR_ZONE_INACTIVE_FILE)),
			K(zone_page_state(zone, NR_ZONE_UNEVICTABLE)),
			K(zone_page_state(zone, NR_ZONE_WRITE_PENDING)),
			K(zone->present_pages),
			K(zone_managed_pages(zone)),
			K(zone_page_state(zone, NR_MLOCK)),
			zone_page_state(zone, NR_KERNEL_STACK_KB),
			K(zone_page_state(zone, NR_PAGETABLE)),
			K(zone_page_state(zone, NR_BOUNCE)),
			K(free_pcp),
			K(this_cpu_read(zone->pageset->pcp.count)),
			K(zone_page_state(zone, NR_FREE_CMA_PAGES)));
		printk("lowmem_reserve[]:");
		for (i = 0; i < MAX_NR_ZONES; i++)
			printk(KERN_CONT " %ld", zone->lowmem_reserve[i]);
		printk(KERN_CONT "\n");
	}

	for_each_populated_zone(zone) {
		unsigned int order;
		unsigned long nr[MAX_ORDER], flags, total = 0;
		unsigned char types[MAX_ORDER];

		if (show_mem_node_skip(filter, zone_to_nid(zone), nodemask))
			continue;
		show_node(zone);
		printk(KERN_CONT "%s: ", zone->name);

		spin_lock_irqsave(&zone->lock, flags);
		for (order = 0; order < MAX_ORDER; order++) {
			struct free_area *area = &zone->free_area[order];
			int type;

			nr[order] = area->nr_free;
			total += nr[order] << order;

			types[order] = 0;
			for (type = 0; type < MIGRATE_TYPES; type++) {
				if (!free_area_empty(area, type))
					types[order] |= 1 << type;
			}
		}
		spin_unlock_irqrestore(&zone->lock, flags);
		for (order = 0; order < MAX_ORDER; order++) {
			printk(KERN_CONT "%lu*%lukB ",
			       nr[order], K(1UL) << order);
			if (nr[order])
				show_migration_types(types[order]);
		}
		printk(KERN_CONT "= %lukB\n", K(total));
	}

	hugetlb_show_meminfo();

	printk("%ld total pagecache pages\n", global_node_page_state(NR_FILE_PAGES));

	show_swap_cache_info();
}

static void zoneref_set_zone(struct zone *zone, struct zoneref *zoneref)
{
	zoneref->zone = zone;
	zoneref->zone_idx = zone_idx(zone);
}

/*
 * Builds allocation fallback zone lists.
 *
 * Add all populated zones of a node to the zonelist.
 */
static int build_zonerefs_node(pg_data_t *pgdat, struct zoneref *zonerefs)
{
	struct zone *zone;
	enum zone_type zone_type = MAX_NR_ZONES;
	int nr_zones = 0;

	do {
		zone_type--;
		zone = pgdat->node_zones + zone_type;
		if (managed_zone(zone)) {
			zoneref_set_zone(zone, &zonerefs[nr_zones++]);
			check_highest_zone(zone_type);
		}
	} while (zone_type);

	return nr_zones;
}

#ifdef CONFIG_NUMA

static int __parse_numa_zonelist_order(char *s)
{
	/*
	 * We used to support different zonlists modes but they turned
	 * out to be just not useful. Let's keep the warning in place
	 * if somebody still use the cmd line parameter so that we do
	 * not fail it silently
	 */
	if (!(*s == 'd' || *s == 'D' || *s == 'n' || *s == 'N')) {
		pr_warn("Ignoring unsupported numa_zonelist_order value:  %s\n", s);
		return -EINVAL;
	}
	return 0;
}

static __init int setup_numa_zonelist_order(char *s)
{
	if (!s)
		return 0;

	return __parse_numa_zonelist_order(s);
}
early_param("numa_zonelist_order", setup_numa_zonelist_order);

char numa_zonelist_order[] = "Node";

/*
 * sysctl handler for numa_zonelist_order
 */
int numa_zonelist_order_handler(struct ctl_table *table, int write,
		void __user *buffer, size_t *length,
		loff_t *ppos)
{
	char *str;
	int ret;

	if (!write)
		return proc_dostring(table, write, buffer, length, ppos);
	str = memdup_user_nul(buffer, 16);
	if (IS_ERR(str))
		return PTR_ERR(str);

	ret = __parse_numa_zonelist_order(str);
	kfree(str);
	return ret;
}


#define MAX_NODE_LOAD (nr_online_nodes)
static int node_load[MAX_NUMNODES];

/**
 * find_next_best_node - find the next node that should appear in a given node's fallback list
 * @node: node whose fallback list we're appending
 * @used_node_mask: nodemask_t of already used nodes
 *
 * We use a number of factors to determine which is the next node that should
 * appear on a given node's fallback list.  The node should not have appeared
 * already in @node's fallback list, and it should be the next closest node
 * according to the distance array (which contains arbitrary distance values
 * from each node to each node in the system), and should also prefer nodes
 * with no CPUs, since presumably they'll have very little allocation pressure
 * on them otherwise.
 *
 * Return: node id of the found node or %NUMA_NO_NODE if no node is found.
 */
static int find_next_best_node(int node, nodemask_t *used_node_mask)
{
	int n, val;
	int min_val = INT_MAX;
	int best_node = NUMA_NO_NODE;
	const struct cpumask *tmp = cpumask_of_node(0);

	/* Use the local node if we haven't already */
	if (!node_isset(node, *used_node_mask)) {
		node_set(node, *used_node_mask);
		return node;
	}

	for_each_node_state(n, N_MEMORY) {

		/* Don't want a node to appear more than once */
		if (node_isset(n, *used_node_mask))
			continue;

		/* Use the distance array to find the distance */
		val = node_distance(node, n);

		/* Penalize nodes under us ("prefer the next node") */
		val += (n < node);

		/* Give preference to headless and unused nodes */
		tmp = cpumask_of_node(n);
		if (!cpumask_empty(tmp))
			val += PENALTY_FOR_NODE_WITH_CPUS;

		/* Slight preference for less loaded node */
		val *= (MAX_NODE_LOAD*MAX_NUMNODES);
		val += node_load[n];

		if (val < min_val) {
			min_val = val;
			best_node = n;
		}
	}

	if (best_node >= 0)
		node_set(best_node, *used_node_mask);

	return best_node;
}


/*
 * Build zonelists ordered by node and zones within node.
 * This results in maximum locality--normal zone overflows into local
 * DMA zone, if any--but risks exhausting DMA zone.
 */
static void build_zonelists_in_node_order(pg_data_t *pgdat, int *node_order,
		unsigned nr_nodes)
{
	struct zoneref *zonerefs;
	int i;

	zonerefs = pgdat->node_zonelists[ZONELIST_FALLBACK]._zonerefs;

	for (i = 0; i < nr_nodes; i++) {
		int nr_zones;

		pg_data_t *node = NODE_DATA(node_order[i]);

		nr_zones = build_zonerefs_node(node, zonerefs);
		zonerefs += nr_zones;
	}
	zonerefs->zone = NULL;
	zonerefs->zone_idx = 0;
}

/*
 * Build gfp_thisnode zonelists
 */
static void build_thisnode_zonelists(pg_data_t *pgdat)
{
	struct zoneref *zonerefs;
	int nr_zones;

	zonerefs = pgdat->node_zonelists[ZONELIST_NOFALLBACK]._zonerefs;
	nr_zones = build_zonerefs_node(pgdat, zonerefs);
	zonerefs += nr_zones;
	zonerefs->zone = NULL;
	zonerefs->zone_idx = 0;
}

/*
 * Build zonelists ordered by zone and nodes within zones.
 * This results in conserving DMA zone[s] until all Normal memory is
 * exhausted, but results in overflowing to remote node while memory
 * may still exist in local DMA zone.
 */

static void build_zonelists(pg_data_t *pgdat)
{
	static int node_order[MAX_NUMNODES];
	int node, load, nr_nodes = 0;
	nodemask_t used_mask;
	int local_node, prev_node;

	/* NUMA-aware ordering of nodes */
	local_node = pgdat->node_id;
	load = nr_online_nodes;
	prev_node = local_node;
	nodes_clear(used_mask);

	memset(node_order, 0, sizeof(node_order));
	while ((node = find_next_best_node(local_node, &used_mask)) >= 0) {
		/*
		 * We don't want to pressure a particular node.
		 * So adding penalty to the first node in same
		 * distance group to make it round-robin.
		 */
		if (node_distance(local_node, node) !=
		    node_distance(local_node, prev_node))
			node_load[node] = load;

		node_order[nr_nodes++] = node;
		prev_node = node;
		load--;
	}

	build_zonelists_in_node_order(pgdat, node_order, nr_nodes);
	build_thisnode_zonelists(pgdat);
}

#ifdef CONFIG_HAVE_MEMORYLESS_NODES
/*
 * Return node id of node used for "local" allocations.
 * I.e., first node id of first zone in arg node's generic zonelist.
 * Used for initializing percpu 'numa_mem', which is used primarily
 * for kernel allocations, so use GFP_KERNEL flags to locate zonelist.
 */
int local_memory_node(int node)
{
	struct zoneref *z;

	z = first_zones_zonelist(node_zonelist(node, GFP_KERNEL),
				   gfp_zone(GFP_KERNEL),
				   NULL);
	return zone_to_nid(z->zone);
}
#endif

static void setup_min_unmapped_ratio(void);
static void setup_min_slab_ratio(void);
#else	/* CONFIG_NUMA */

static void build_zonelists(pg_data_t *pgdat)
{
	int node, local_node;
	struct zoneref *zonerefs;
	int nr_zones;

	local_node = pgdat->node_id;

	zonerefs = pgdat->node_zonelists[ZONELIST_FALLBACK]._zonerefs;
	nr_zones = build_zonerefs_node(pgdat, zonerefs);
	zonerefs += nr_zones;

	/*
	 * Now we build the zonelist so that it contains the zones
	 * of all the other nodes.
	 * We don't want to pressure a particular node, so when
	 * building the zones for node N, we make sure that the
	 * zones coming right after the local ones are those from
	 * node N+1 (modulo N)
	 */
	for (node = local_node + 1; node < MAX_NUMNODES; node++) {
		if (!node_online(node))
			continue;
		nr_zones = build_zonerefs_node(NODE_DATA(node), zonerefs);
		zonerefs += nr_zones;
	}
	for (node = 0; node < local_node; node++) {
		if (!node_online(node))
			continue;
		nr_zones = build_zonerefs_node(NODE_DATA(node), zonerefs);
		zonerefs += nr_zones;
	}

	zonerefs->zone = NULL;
	zonerefs->zone_idx = 0;
}

#endif	/* CONFIG_NUMA */

/*
 * Boot pageset table. One per cpu which is going to be used for all
 * zones and all nodes. The parameters will be set in such a way
 * that an item put on a list will immediately be handed over to
 * the buddy list. This is safe since pageset manipulation is done
 * with interrupts disabled.
 *
 * The boot_pagesets must be kept even after bootup is complete for
 * unused processors and/or zones. They do play a role for bootstrapping
 * hotplugged processors.
 *
 * zoneinfo_show() and maybe other functions do
 * not check if the processor is online before following the pageset pointer.
 * Other parts of the kernel may not check if the zone is available.
 */
static void setup_pageset(struct per_cpu_pageset *p, unsigned long batch);
static DEFINE_PER_CPU(struct per_cpu_pageset, boot_pageset);
static DEFINE_PER_CPU(struct per_cpu_nodestat, boot_nodestats);

static void __build_all_zonelists(void *data)
{
	int nid;
	int __maybe_unused cpu;
	pg_data_t *self = data;
	static DEFINE_SPINLOCK(lock);

	spin_lock(&lock);

#ifdef CONFIG_NUMA
	memset(node_load, 0, sizeof(node_load));
#endif

	/*
	 * This node is hotadded and no memory is yet present.   So just
	 * building zonelists is fine - no need to touch other nodes.
	 */
	if (self && !node_online(self->node_id)) {
		build_zonelists(self);
	} else {
		for_each_online_node(nid) {
			pg_data_t *pgdat = NODE_DATA(nid);

			build_zonelists(pgdat);
		}

#ifdef CONFIG_HAVE_MEMORYLESS_NODES
		/*
		 * We now know the "local memory node" for each node--
		 * i.e., the node of the first zone in the generic zonelist.
		 * Set up numa_mem percpu variable for on-line cpus.  During
		 * boot, only the boot cpu should be on-line;  we'll init the
		 * secondary cpus' numa_mem as they come on-line.  During
		 * node/memory hotplug, we'll fixup all on-line cpus.
		 */
		for_each_online_cpu(cpu)
			set_cpu_numa_mem(cpu, local_memory_node(cpu_to_node(cpu)));
#endif
	}

	spin_unlock(&lock);
}

static noinline void __init
build_all_zonelists_init(void)
{
	int cpu;

	__build_all_zonelists(NULL);

	/*
	 * Initialize the boot_pagesets that are going to be used
	 * for bootstrapping processors. The real pagesets for
	 * each zone will be allocated later when the per cpu
	 * allocator is available.
	 *
	 * boot_pagesets are used also for bootstrapping offline
	 * cpus if the system is already booted because the pagesets
	 * are needed to initialize allocators on a specific cpu too.
	 * F.e. the percpu allocator needs the page allocator which
	 * needs the percpu allocator in order to allocate its pagesets
	 * (a chicken-egg dilemma).
	 */
	for_each_possible_cpu(cpu)
		setup_pageset(&per_cpu(boot_pageset, cpu), 0);

	mminit_verify_zonelist();
	cpuset_init_current_mems_allowed();
}

/*
 * unless system_state == SYSTEM_BOOTING.
 *
 * __ref due to call of __init annotated helper build_all_zonelists_init
 * [protected by SYSTEM_BOOTING].
 */
void __ref build_all_zonelists(pg_data_t *pgdat)
{
	if (system_state == SYSTEM_BOOTING) {
		build_all_zonelists_init();
	} else {
		__build_all_zonelists(pgdat);
		/* cpuset refresh routine should be here */
	}
	vm_total_pages = nr_free_pagecache_pages();
	/*
	 * Disable grouping by mobility if the number of pages in the
	 * system is too low to allow the mechanism to work. It would be
	 * more accurate, but expensive to check per-zone. This check is
	 * made on memory-hotadd so a system can start with mobility
	 * disabled and enable it later
	 */
	if (vm_total_pages < (pageblock_nr_pages * MIGRATE_TYPES))
		page_group_by_mobility_disabled = 1;
	else
		page_group_by_mobility_disabled = 0;

	pr_info("Built %u zonelists, mobility grouping %s.  Total pages: %ld\n",
		nr_online_nodes,
		page_group_by_mobility_disabled ? "off" : "on",
		vm_total_pages);
#ifdef CONFIG_NUMA
	pr_info("Policy zone: %s\n", zone_names[policy_zone]);
#endif
}

/* If zone is ZONE_MOVABLE but memory is mirrored, it is an overlapped init */
static bool __meminit
overlap_memmap_init(unsigned long zone, unsigned long *pfn)
{
#ifdef CONFIG_HAVE_MEMBLOCK_NODE_MAP
	static struct memblock_region *r;

	if (mirrored_kernelcore && zone == ZONE_MOVABLE) {
		if (!r || *pfn >= memblock_region_memory_end_pfn(r)) {
			for_each_memblock(memory, r) {
				if (*pfn < memblock_region_memory_end_pfn(r))
					break;
			}
		}
		if (*pfn >= memblock_region_memory_base_pfn(r) &&
		    memblock_is_mirror(r)) {
			*pfn = memblock_region_memory_end_pfn(r);
			return true;
		}
	}
#endif
	return false;
}

#ifdef CONFIG_SPARSEMEM
/* Skip PFNs that belong to non-present sections */
static inline __meminit unsigned long next_pfn(unsigned long pfn)
{
	const unsigned long section_nr = pfn_to_section_nr(++pfn);

	if (present_section_nr(section_nr))
		return pfn;
	return section_nr_to_pfn(next_present_section_nr(section_nr));
}
#else
static inline __meminit unsigned long next_pfn(unsigned long pfn)
{
	return pfn++;
}
#endif

/*
 * Initially all pages are reserved - free ones are freed
 * up by memblock_free_all() once the early boot process is
 * done. Non-atomic initialization, single-pass.
 */
void __meminit memmap_init_zone(unsigned long size, int nid, unsigned long zone,
		unsigned long start_pfn, enum memmap_context context,
		struct vmem_altmap *altmap)
{
	unsigned long pfn, end_pfn = start_pfn + size;
	struct page *page;

	if (highest_memmap_pfn < end_pfn - 1)
		highest_memmap_pfn = end_pfn - 1;

#ifdef CONFIG_ZONE_DEVICE
	/*
	 * Honor reservation requested by the driver for this ZONE_DEVICE
	 * memory. We limit the total number of pages to initialize to just
	 * those that might contain the memory mapping. We will defer the
	 * ZONE_DEVICE page initialization until after we have released
	 * the hotplug lock.
	 */
	if (zone == ZONE_DEVICE) {
		if (!altmap)
			return;

		if (start_pfn == altmap->base_pfn)
			start_pfn += altmap->reserve;
		end_pfn = altmap->base_pfn + vmem_altmap_offset(altmap);
	}
#endif

	for (pfn = start_pfn; pfn < end_pfn; ) {
		/*
		 * There can be holes in boot-time mem_map[]s handed to this
		 * function.  They do not exist on hotplugged memory.
		 */
		if (context == MEMMAP_EARLY) {
			if (!early_pfn_valid(pfn)) {
				pfn = next_pfn(pfn);
				continue;
			}
			if (!early_pfn_in_nid(pfn, nid)) {
				pfn++;
				continue;
			}
			if (overlap_memmap_init(zone, &pfn))
				continue;
			if (defer_init(nid, pfn, end_pfn))
				break;
		}

		page = pfn_to_page(pfn);
		__init_single_page(page, pfn, zone, nid);
		if (context == MEMMAP_HOTPLUG)
			__SetPageReserved(page);

		/*
		 * Mark the block movable so that blocks are reserved for
		 * movable at startup. This will force kernel allocations
		 * to reserve their blocks rather than leaking throughout
		 * the address space during boot when many long-lived
		 * kernel allocations are made.
		 *
		 * bitmap is created for zone's valid pfn range. but memmap
		 * can be created for invalid pages (for alignment)
		 * check here not to call set_pageblock_migratetype() against
		 * pfn out of zone.
		 */
		if (!(pfn & (pageblock_nr_pages - 1))) {
			set_pageblock_migratetype(page, MIGRATE_MOVABLE);
			cond_resched();
		}
		pfn++;
	}
}

#ifdef CONFIG_ZONE_DEVICE
void __ref memmap_init_zone_device(struct zone *zone,
				   unsigned long start_pfn,
				   unsigned long nr_pages,
				   struct dev_pagemap *pgmap)
{
	unsigned long pfn, end_pfn = start_pfn + nr_pages;
	struct pglist_data *pgdat = zone->zone_pgdat;
	struct vmem_altmap *altmap = pgmap_altmap(pgmap);
	unsigned long zone_idx = zone_idx(zone);
	unsigned long start = jiffies;
	int nid = pgdat->node_id;

	if (WARN_ON_ONCE(!pgmap || zone_idx(zone) != ZONE_DEVICE))
		return;

	/*
	 * The call to memmap_init_zone should have already taken care
	 * of the pages reserved for the memmap, so we can just jump to
	 * the end of that region and start processing the device pages.
	 */
	if (altmap) {
		start_pfn = altmap->base_pfn + vmem_altmap_offset(altmap);
		nr_pages = end_pfn - start_pfn;
	}

	for (pfn = start_pfn; pfn < end_pfn; pfn++) {
		struct page *page = pfn_to_page(pfn);

		__init_single_page(page, pfn, zone_idx, nid);

		/*
		 * Mark page reserved as it will need to wait for onlining
		 * phase for it to be fully associated with a zone.
		 *
		 * We can use the non-atomic __set_bit operation for setting
		 * the flag as we are still initializing the pages.
		 */
		__SetPageReserved(page);

		/*
		 * ZONE_DEVICE pages union ->lru with a ->pgmap back pointer
		 * and zone_device_data.  It is a bug if a ZONE_DEVICE page is
		 * ever freed or placed on a driver-private list.
		 */
		page->pgmap = pgmap;
		page->zone_device_data = NULL;

		/*
		 * Mark the block movable so that blocks are reserved for
		 * movable at startup. This will force kernel allocations
		 * to reserve their blocks rather than leaking throughout
		 * the address space during boot when many long-lived
		 * kernel allocations are made.
		 *
		 * bitmap is created for zone's valid pfn range. but memmap
		 * can be created for invalid pages (for alignment)
		 * check here not to call set_pageblock_migratetype() against
		 * pfn out of zone.
		 *
		 * Please note that MEMMAP_HOTPLUG path doesn't clear memmap
		 * because this is done early in section_activate()
		 */
		if (!(pfn & (pageblock_nr_pages - 1))) {
			set_pageblock_migratetype(page, MIGRATE_MOVABLE);
			cond_resched();
		}
	}

	pr_info("%s initialised %lu pages in %ums\n", __func__,
		nr_pages, jiffies_to_msecs(jiffies - start));
}

#endif
static void __meminit zone_init_free_lists(struct zone *zone)
{
	unsigned int order, t;
	for_each_migratetype_order(order, t) {
		INIT_LIST_HEAD(&zone->free_area[order].free_list[t]);
		zone->free_area[order].nr_free = 0;
	}
}

void __meminit __weak memmap_init(unsigned long size, int nid,
				  unsigned long zone, unsigned long start_pfn)
{
	memmap_init_zone(size, nid, zone, start_pfn, MEMMAP_EARLY, NULL);
}

static int zone_batchsize(struct zone *zone)
{
#ifdef CONFIG_MMU
	int batch;

	/*
	 * The per-cpu-pages pools are set to around 1000th of the
	 * size of the zone.
	 */
	batch = zone_managed_pages(zone) / 1024;
	/* But no more than a meg. */
	if (batch * PAGE_SIZE > 1024 * 1024)
		batch = (1024 * 1024) / PAGE_SIZE;
	batch /= 4;		/* We effectively *= 4 below */
	if (batch < 1)
		batch = 1;

	/*
	 * Clamp the batch to a 2^n - 1 value. Having a power
	 * of 2 value was found to be more likely to have
	 * suboptimal cache aliasing properties in some cases.
	 *
	 * For example if 2 tasks are alternately allocating
	 * batches of pages, one task can end up with a lot
	 * of pages of one half of the possible page colors
	 * and the other with pages of the other colors.
	 */
	batch = rounddown_pow_of_two(batch + batch/2) - 1;

	return batch;

#else
	/* The deferral and batching of frees should be suppressed under NOMMU
	 * conditions.
	 *
	 * The problem is that NOMMU needs to be able to allocate large chunks
	 * of contiguous memory as there's no hardware page translation to
	 * assemble apparent contiguous memory from discontiguous pages.
	 *
	 * Queueing large contiguous runs of pages for batching, however,
	 * causes the pages to actually be freed in smaller chunks.  As there
	 * can be a significant delay between the individual batches being
	 * recycled, this leads to the once large chunks of space being
	 * fragmented and becoming unavailable for high-order allocations.
	 */
	return 0;
#endif
}

/*
 * pcp->high and pcp->batch values are related and dependent on one another:
 * ->batch must never be higher then ->high.
 * The following function updates them in a safe manner without read side
 * locking.
 *
 * Any new users of pcp->batch and pcp->high should ensure they can cope with
 * those fields changing asynchronously (acording the the above rule).
 *
 * mutex_is_locked(&pcp_batch_high_lock) required when calling this function
 * outside of boot time (or some other assurance that no concurrent updaters
 * exist).
 */
static void pageset_update(struct per_cpu_pages *pcp, unsigned long high,
		unsigned long batch)
{
       /* start with a fail safe value for batch */
	pcp->batch = 1;
	smp_wmb();

       /* Update high, then batch, in order */
	pcp->high = high;
	smp_wmb();

	pcp->batch = batch;
}

/* a companion to pageset_set_high() */
static void pageset_set_batch(struct per_cpu_pageset *p, unsigned long batch)
{
	pageset_update(&p->pcp, 6 * batch, max(1UL, 1 * batch));
}

static void pageset_init(struct per_cpu_pageset *p)
{
	struct per_cpu_pages *pcp;
	int migratetype;

	memset(p, 0, sizeof(*p));

	pcp = &p->pcp;
	for (migratetype = 0; migratetype < MIGRATE_PCPTYPES; migratetype++)
		INIT_LIST_HEAD(&pcp->lists[migratetype]);
}

static void setup_pageset(struct per_cpu_pageset *p, unsigned long batch)
{
	pageset_init(p);
	pageset_set_batch(p, batch);
}

/*
 * pageset_set_high() sets the high water mark for hot per_cpu_pagelist
 * to the value high for the pageset p.
 */
static void pageset_set_high(struct per_cpu_pageset *p,
				unsigned long high)
{
	unsigned long batch = max(1UL, high / 4);
	if ((high / 4) > (PAGE_SHIFT * 8))
		batch = PAGE_SHIFT * 8;

	pageset_update(&p->pcp, high, batch);
}

static void pageset_set_high_and_batch(struct zone *zone,
				       struct per_cpu_pageset *pcp)
{
	if (percpu_pagelist_fraction)
		pageset_set_high(pcp,
			(zone_managed_pages(zone) /
				percpu_pagelist_fraction));
	else
		pageset_set_batch(pcp, zone_batchsize(zone));
}

static void __meminit zone_pageset_init(struct zone *zone, int cpu)
{
	struct per_cpu_pageset *pcp = per_cpu_ptr(zone->pageset, cpu);

	pageset_init(pcp);
	pageset_set_high_and_batch(zone, pcp);
}

void __meminit setup_zone_pageset(struct zone *zone)
{
	int cpu;
	zone->pageset = alloc_percpu(struct per_cpu_pageset);
	for_each_possible_cpu(cpu)
		zone_pageset_init(zone, cpu);
}

/*
 * Allocate per cpu pagesets and initialize them.
 * Before this call only boot pagesets were available.
 */
void __init setup_per_cpu_pageset(void)
{
	struct pglist_data *pgdat;
	struct zone *zone;

	for_each_populated_zone(zone)
		setup_zone_pageset(zone);

	for_each_online_pgdat(pgdat)
		pgdat->per_cpu_nodestats =
			alloc_percpu(struct per_cpu_nodestat);
}

static __meminit void zone_pcp_init(struct zone *zone)
{
	/*
	 * per cpu subsystem is not up at this point. The following code
	 * relies on the ability of the linker to provide the
	 * offset of a (static) per cpu variable into the per cpu area.
	 */
	zone->pageset = &boot_pageset;

	if (populated_zone(zone))
		printk(KERN_DEBUG "  %s zone: %lu pages, LIFO batch:%u\n",
			zone->name, zone->present_pages,
					 zone_batchsize(zone));
}

void __meminit init_currently_empty_zone(struct zone *zone,
					unsigned long zone_start_pfn,
					unsigned long size)
{
	struct pglist_data *pgdat = zone->zone_pgdat;
	int zone_idx = zone_idx(zone) + 1;

	if (zone_idx > pgdat->nr_zones)
		pgdat->nr_zones = zone_idx;

	zone->zone_start_pfn = zone_start_pfn;

	mminit_dprintk(MMINIT_TRACE, "memmap_init",
			"Initialising map node %d zone %lu pfns %lu -> %lu\n",
			pgdat->node_id,
			(unsigned long)zone_idx(zone),
			zone_start_pfn, (zone_start_pfn + size));

	zone_init_free_lists(zone);
	zone->initialized = 1;
}

#ifdef CONFIG_HAVE_MEMBLOCK_NODE_MAP
#ifndef CONFIG_HAVE_ARCH_EARLY_PFN_TO_NID

/*
 * Required by SPARSEMEM. Given a PFN, return what node the PFN is on.
 */
int __meminit __early_pfn_to_nid(unsigned long pfn,
					struct mminit_pfnnid_cache *state)
{
	unsigned long start_pfn, end_pfn;
	int nid;

	if (state->last_start <= pfn && pfn < state->last_end)
		return state->last_nid;

	nid = memblock_search_pfn_nid(pfn, &start_pfn, &end_pfn);
	if (nid != NUMA_NO_NODE) {
		state->last_start = start_pfn;
		state->last_end = end_pfn;
		state->last_nid = nid;
	}

	return nid;
}
#endif /* CONFIG_HAVE_ARCH_EARLY_PFN_TO_NID */

/**
 * free_bootmem_with_active_regions - Call memblock_free_early_nid for each active range
 * @nid: The node to free memory on. If MAX_NUMNODES, all nodes are freed.
 * @max_low_pfn: The highest PFN that will be passed to memblock_free_early_nid
 *
 * If an architecture guarantees that all ranges registered contain no holes
 * and may be freed, this this function may be used instead of calling
 * memblock_free_early_nid() manually.
 */
void __init free_bootmem_with_active_regions(int nid, unsigned long max_low_pfn)
{
	unsigned long start_pfn, end_pfn;
	int i, this_nid;

	for_each_mem_pfn_range(i, nid, &start_pfn, &end_pfn, &this_nid) {
		start_pfn = min(start_pfn, max_low_pfn);
		end_pfn = min(end_pfn, max_low_pfn);

		if (start_pfn < end_pfn)
			memblock_free_early_nid(PFN_PHYS(start_pfn),
					(end_pfn - start_pfn) << PAGE_SHIFT,
					this_nid);
	}
}

/**
 * sparse_memory_present_with_active_regions - Call memory_present for each active range
 * @nid: The node to call memory_present for. If MAX_NUMNODES, all nodes will be used.
 *
 * If an architecture guarantees that all ranges registered contain no holes and may
 * be freed, this function may be used instead of calling memory_present() manually.
 */
void __init sparse_memory_present_with_active_regions(int nid)
{
	unsigned long start_pfn, end_pfn;
	int i, this_nid;

	for_each_mem_pfn_range(i, nid, &start_pfn, &end_pfn, &this_nid)
		memory_present(this_nid, start_pfn, end_pfn);
}

/**
 * get_pfn_range_for_nid - Return the start and end page frames for a node
 * @nid: The nid to return the range for. If MAX_NUMNODES, the min and max PFN are returned.
 * @start_pfn: Passed by reference. On return, it will have the node start_pfn.
 * @end_pfn: Passed by reference. On return, it will have the node end_pfn.
 *
 * It returns the start and end page frame of a node based on information
 * provided by memblock_set_node(). If called for a node
 * with no available memory, a warning is printed and the start and end
 * PFNs will be 0.
 */
void __init get_pfn_range_for_nid(unsigned int nid,
			unsigned long *start_pfn, unsigned long *end_pfn)
{
	unsigned long this_start_pfn, this_end_pfn;
	int i;

	*start_pfn = -1UL;
	*end_pfn = 0;

	for_each_mem_pfn_range(i, nid, &this_start_pfn, &this_end_pfn, NULL) {
		*start_pfn = min(*start_pfn, this_start_pfn);
		*end_pfn = max(*end_pfn, this_end_pfn);
	}

	if (*start_pfn == -1UL)
		*start_pfn = 0;
}

/*
 * This finds a zone that can be used for ZONE_MOVABLE pages. The
 * assumption is made that zones within a node are ordered in monotonic
 * increasing memory addresses so that the "highest" populated zone is used
 */
static void __init find_usable_zone_for_movable(void)
{
	int zone_index;
	for (zone_index = MAX_NR_ZONES - 1; zone_index >= 0; zone_index--) {
		if (zone_index == ZONE_MOVABLE)
			continue;

		if (arch_zone_highest_possible_pfn[zone_index] >
				arch_zone_lowest_possible_pfn[zone_index])
			break;
	}

	VM_BUG_ON(zone_index == -1);
	movable_zone = zone_index;
}

/*
 * The zone ranges provided by the architecture do not include ZONE_MOVABLE
 * because it is sized independent of architecture. Unlike the other zones,
 * the starting point for ZONE_MOVABLE is not fixed. It may be different
 * in each node depending on the size of each node and how evenly kernelcore
 * is distributed. This helper function adjusts the zone ranges
 * provided by the architecture for a given node by using the end of the
 * highest usable zone for ZONE_MOVABLE. This preserves the assumption that
 * zones within a node are in order of monotonic increases memory addresses
 */
static void __init adjust_zone_range_for_zone_movable(int nid,
					unsigned long zone_type,
					unsigned long node_start_pfn,
					unsigned long node_end_pfn,
					unsigned long *zone_start_pfn,
					unsigned long *zone_end_pfn)
{
	/* Only adjust if ZONE_MOVABLE is on this node */
	if (zone_movable_pfn[nid]) {
		/* Size ZONE_MOVABLE */
		if (zone_type == ZONE_MOVABLE) {
			*zone_start_pfn = zone_movable_pfn[nid];
			*zone_end_pfn = min(node_end_pfn,
				arch_zone_highest_possible_pfn[movable_zone]);

		/* Adjust for ZONE_MOVABLE starting within this range */
		} else if (!mirrored_kernelcore &&
			*zone_start_pfn < zone_movable_pfn[nid] &&
			*zone_end_pfn > zone_movable_pfn[nid]) {
			*zone_end_pfn = zone_movable_pfn[nid];

		/* Check if this whole range is within ZONE_MOVABLE */
		} else if (*zone_start_pfn >= zone_movable_pfn[nid])
			*zone_start_pfn = *zone_end_pfn;
	}
}

/*
 * Return the number of pages a zone spans in a node, including holes
 * present_pages = zone_spanned_pages_in_node() - zone_absent_pages_in_node()
 */
static unsigned long __init zone_spanned_pages_in_node(int nid,
					unsigned long zone_type,
					unsigned long node_start_pfn,
					unsigned long node_end_pfn,
					unsigned long *zone_start_pfn,
					unsigned long *zone_end_pfn,
					unsigned long *ignored)
{
	unsigned long zone_low = arch_zone_lowest_possible_pfn[zone_type];
	unsigned long zone_high = arch_zone_highest_possible_pfn[zone_type];
	/* When hotadd a new node from cpu_up(), the node should be empty */
	if (!node_start_pfn && !node_end_pfn)
		return 0;

	/* Get the start and end of the zone */
	*zone_start_pfn = clamp(node_start_pfn, zone_low, zone_high);
	*zone_end_pfn = clamp(node_end_pfn, zone_low, zone_high);
	adjust_zone_range_for_zone_movable(nid, zone_type,
				node_start_pfn, node_end_pfn,
				zone_start_pfn, zone_end_pfn);

	/* Check that this node has pages within the zone's required range */
	if (*zone_end_pfn < node_start_pfn || *zone_start_pfn > node_end_pfn)
		return 0;

	/* Move the zone boundaries inside the node if necessary */
	*zone_end_pfn = min(*zone_end_pfn, node_end_pfn);
	*zone_start_pfn = max(*zone_start_pfn, node_start_pfn);

	/* Return the spanned pages */
	return *zone_end_pfn - *zone_start_pfn;
}

/*
 * Return the number of holes in a range on a node. If nid is MAX_NUMNODES,
 * then all holes in the requested range will be accounted for.
 */
unsigned long __init __absent_pages_in_range(int nid,
				unsigned long range_start_pfn,
				unsigned long range_end_pfn)
{
	unsigned long nr_absent = range_end_pfn - range_start_pfn;
	unsigned long start_pfn, end_pfn;
	int i;

	for_each_mem_pfn_range(i, nid, &start_pfn, &end_pfn, NULL) {
		start_pfn = clamp(start_pfn, range_start_pfn, range_end_pfn);
		end_pfn = clamp(end_pfn, range_start_pfn, range_end_pfn);
		nr_absent -= end_pfn - start_pfn;
	}
	return nr_absent;
}

/**
 * absent_pages_in_range - Return number of page frames in holes within a range
 * @start_pfn: The start PFN to start searching for holes
 * @end_pfn: The end PFN to stop searching for holes
 *
 * Return: the number of pages frames in memory holes within a range.
 */
unsigned long __init absent_pages_in_range(unsigned long start_pfn,
							unsigned long end_pfn)
{
	return __absent_pages_in_range(MAX_NUMNODES, start_pfn, end_pfn);
}

/* Return the number of page frames in holes in a zone on a node */
static unsigned long __init zone_absent_pages_in_node(int nid,
					unsigned long zone_type,
					unsigned long node_start_pfn,
					unsigned long node_end_pfn,
					unsigned long *ignored)
{
	unsigned long zone_low = arch_zone_lowest_possible_pfn[zone_type];
	unsigned long zone_high = arch_zone_highest_possible_pfn[zone_type];
	unsigned long zone_start_pfn, zone_end_pfn;
	unsigned long nr_absent;

	/* When hotadd a new node from cpu_up(), the node should be empty */
	if (!node_start_pfn && !node_end_pfn)
		return 0;

	zone_start_pfn = clamp(node_start_pfn, zone_low, zone_high);
	zone_end_pfn = clamp(node_end_pfn, zone_low, zone_high);

	adjust_zone_range_for_zone_movable(nid, zone_type,
			node_start_pfn, node_end_pfn,
			&zone_start_pfn, &zone_end_pfn);
	nr_absent = __absent_pages_in_range(nid, zone_start_pfn, zone_end_pfn);

	/*
	 * ZONE_MOVABLE handling.
	 * Treat pages to be ZONE_MOVABLE in ZONE_NORMAL as absent pages
	 * and vice versa.
	 */
	if (mirrored_kernelcore && zone_movable_pfn[nid]) {
		unsigned long start_pfn, end_pfn;
		struct memblock_region *r;

		for_each_memblock(memory, r) {
			start_pfn = clamp(memblock_region_memory_base_pfn(r),
					  zone_start_pfn, zone_end_pfn);
			end_pfn = clamp(memblock_region_memory_end_pfn(r),
					zone_start_pfn, zone_end_pfn);

			if (zone_type == ZONE_MOVABLE &&
			    memblock_is_mirror(r))
				nr_absent += end_pfn - start_pfn;

			if (zone_type == ZONE_NORMAL &&
			    !memblock_is_mirror(r))
				nr_absent += end_pfn - start_pfn;
		}
	}

	return nr_absent;
}

#else /* CONFIG_HAVE_MEMBLOCK_NODE_MAP */
static inline unsigned long __init zone_spanned_pages_in_node(int nid,
					unsigned long zone_type,
					unsigned long node_start_pfn,
					unsigned long node_end_pfn,
					unsigned long *zone_start_pfn,
					unsigned long *zone_end_pfn,
					unsigned long *zones_size)
{
	unsigned int zone;

	*zone_start_pfn = node_start_pfn;
	for (zone = 0; zone < zone_type; zone++)
		*zone_start_pfn += zones_size[zone];

	*zone_end_pfn = *zone_start_pfn + zones_size[zone_type];

	return zones_size[zone_type];
}

static inline unsigned long __init zone_absent_pages_in_node(int nid,
						unsigned long zone_type,
						unsigned long node_start_pfn,
						unsigned long node_end_pfn,
						unsigned long *zholes_size)
{
	if (!zholes_size)
		return 0;

	return zholes_size[zone_type];
}

#endif /* CONFIG_HAVE_MEMBLOCK_NODE_MAP */

static void __init calculate_node_totalpages(struct pglist_data *pgdat,
						unsigned long node_start_pfn,
						unsigned long node_end_pfn,
						unsigned long *zones_size,
						unsigned long *zholes_size)
{
	unsigned long realtotalpages = 0, totalpages = 0;
	enum zone_type i;

	for (i = 0; i < MAX_NR_ZONES; i++) {
		struct zone *zone = pgdat->node_zones + i;
		unsigned long zone_start_pfn, zone_end_pfn;
		unsigned long size, real_size;

		size = zone_spanned_pages_in_node(pgdat->node_id, i,
						  node_start_pfn,
						  node_end_pfn,
						  &zone_start_pfn,
						  &zone_end_pfn,
						  zones_size);
		real_size = size - zone_absent_pages_in_node(pgdat->node_id, i,
						  node_start_pfn, node_end_pfn,
						  zholes_size);
		if (size)
			zone->zone_start_pfn = zone_start_pfn;
		else
			zone->zone_start_pfn = 0;
		zone->spanned_pages = size;
		zone->present_pages = real_size;

		totalpages += size;
		realtotalpages += real_size;
	}

	pgdat->node_spanned_pages = totalpages;
	pgdat->node_present_pages = realtotalpages;
	printk(KERN_DEBUG "On node %d totalpages: %lu\n", pgdat->node_id,
							realtotalpages);
}

#ifndef CONFIG_SPARSEMEM
/*
 * Calculate the size of the zone->blockflags rounded to an unsigned long
 * Start by making sure zonesize is a multiple of pageblock_order by rounding
 * up. Then use 1 NR_PAGEBLOCK_BITS worth of bits per pageblock, finally
 * round what is now in bits to nearest long in bits, then return it in
 * bytes.
 */
static unsigned long __init usemap_size(unsigned long zone_start_pfn, unsigned long zonesize)
{
	unsigned long usemapsize;

	zonesize += zone_start_pfn & (pageblock_nr_pages-1);
	usemapsize = roundup(zonesize, pageblock_nr_pages);
	usemapsize = usemapsize >> pageblock_order;
	usemapsize *= NR_PAGEBLOCK_BITS;
	usemapsize = roundup(usemapsize, 8 * sizeof(unsigned long));

	return usemapsize / 8;
}

static void __ref setup_usemap(struct pglist_data *pgdat,
				struct zone *zone,
				unsigned long zone_start_pfn,
				unsigned long zonesize)
{
	unsigned long usemapsize = usemap_size(zone_start_pfn, zonesize);
	zone->pageblock_flags = NULL;
	if (usemapsize) {
		zone->pageblock_flags =
			memblock_alloc_node(usemapsize, SMP_CACHE_BYTES,
					    pgdat->node_id);
		if (!zone->pageblock_flags)
			panic("Failed to allocate %ld bytes for zone %s pageblock flags on node %d\n",
			      usemapsize, zone->name, pgdat->node_id);
	}
}
#else
static inline void setup_usemap(struct pglist_data *pgdat, struct zone *zone,
				unsigned long zone_start_pfn, unsigned long zonesize) {}
#endif /* CONFIG_SPARSEMEM */

#ifdef CONFIG_HUGETLB_PAGE_SIZE_VARIABLE

/* Initialise the number of pages represented by NR_PAGEBLOCK_BITS */
void __init set_pageblock_order(void)
{
	unsigned int order;

	/* Check that pageblock_nr_pages has not already been setup */
	if (pageblock_order)
		return;

	if (HPAGE_SHIFT > PAGE_SHIFT)
		order = HUGETLB_PAGE_ORDER;
	else
		order = MAX_ORDER - 1;

	/*
	 * Assume the largest contiguous order of interest is a huge page.
	 * This value may be variable depending on boot parameters on IA64 and
	 * powerpc.
	 */
	pageblock_order = order;
}
#else /* CONFIG_HUGETLB_PAGE_SIZE_VARIABLE */

/*
 * When CONFIG_HUGETLB_PAGE_SIZE_VARIABLE is not set, set_pageblock_order()
 * is unused as pageblock_order is set at compile-time. See
 * include/linux/pageblock-flags.h for the values of pageblock_order based on
 * the kernel config
 */
void __init set_pageblock_order(void)
{
}

#endif /* CONFIG_HUGETLB_PAGE_SIZE_VARIABLE */

static unsigned long __init calc_memmap_size(unsigned long spanned_pages,
						unsigned long present_pages)
{
	unsigned long pages = spanned_pages;

	/*
	 * Provide a more accurate estimation if there are holes within
	 * the zone and SPARSEMEM is in use. If there are holes within the
	 * zone, each populated memory region may cost us one or two extra
	 * memmap pages due to alignment because memmap pages for each
	 * populated regions may not be naturally aligned on page boundary.
	 * So the (present_pages >> 4) heuristic is a tradeoff for that.
	 */
	if (spanned_pages > present_pages + (present_pages >> 4) &&
	    IS_ENABLED(CONFIG_SPARSEMEM))
		pages = present_pages;

	return PAGE_ALIGN(pages * sizeof(struct page)) >> PAGE_SHIFT;
}

#ifdef CONFIG_TRANSPARENT_HUGEPAGE
static void pgdat_init_split_queue(struct pglist_data *pgdat)
{
	struct deferred_split *ds_queue = &pgdat->deferred_split_queue;

	spin_lock_init(&ds_queue->split_queue_lock);
	INIT_LIST_HEAD(&ds_queue->split_queue);
	ds_queue->split_queue_len = 0;
}
#else
static void pgdat_init_split_queue(struct pglist_data *pgdat) {}
#endif

#ifdef CONFIG_COMPACTION
static void pgdat_init_kcompactd(struct pglist_data *pgdat)
{
	init_waitqueue_head(&pgdat->kcompactd_wait);
}
#else
static void pgdat_init_kcompactd(struct pglist_data *pgdat) {}
#endif

static void __meminit pgdat_init_internals(struct pglist_data *pgdat)
{
	pgdat_resize_init(pgdat);

	pgdat_init_split_queue(pgdat);
	pgdat_init_kcompactd(pgdat);

	init_waitqueue_head(&pgdat->kswapd_wait);
	init_waitqueue_head(&pgdat->pfmemalloc_wait);

	pgdat_page_ext_init(pgdat);
	spin_lock_init(&pgdat->lru_lock);
	lruvec_init(&pgdat->__lruvec);
}

static void __meminit zone_init_internals(struct zone *zone, enum zone_type idx, int nid,
							unsigned long remaining_pages)
{
	atomic_long_set(&zone->managed_pages, remaining_pages);
	zone_set_nid(zone, nid);
	zone->name = zone_names[idx];
	zone->zone_pgdat = NODE_DATA(nid);
	spin_lock_init(&zone->lock);
	zone_seqlock_init(zone);
	zone_pcp_init(zone);
}

/*
 * Set up the zone data structures
 * - init pgdat internals
 * - init all zones belonging to this node
 *
 * NOTE: this function is only called during memory hotplug
 */
#ifdef CONFIG_MEMORY_HOTPLUG
void __ref free_area_init_core_hotplug(int nid)
{
	enum zone_type z;
	pg_data_t *pgdat = NODE_DATA(nid);

	pgdat_init_internals(pgdat);
	for (z = 0; z < MAX_NR_ZONES; z++)
		zone_init_internals(&pgdat->node_zones[z], z, nid, 0);
}
#endif

/*
 * Set up the zone data structures:
 *   - mark all pages reserved
 *   - mark all memory queues empty
 *   - clear the memory bitmaps
 *
 * NOTE: pgdat should get zeroed by caller.
 * NOTE: this function is only called during early init.
 */
static void __init free_area_init_core(struct pglist_data *pgdat)
{
	enum zone_type j;
	int nid = pgdat->node_id;

	pgdat_init_internals(pgdat);
	pgdat->per_cpu_nodestats = &boot_nodestats;

	for (j = 0; j < MAX_NR_ZONES; j++) {
		struct zone *zone = pgdat->node_zones + j;
		unsigned long size, freesize, memmap_pages;
		unsigned long zone_start_pfn = zone->zone_start_pfn;

		size = zone->spanned_pages;
		freesize = zone->present_pages;

		/*
		 * Adjust freesize so that it accounts for how much memory
		 * is used by this zone for memmap. This affects the watermark
		 * and per-cpu initialisations
		 */
		memmap_pages = calc_memmap_size(size, freesize);
		if (!is_highmem_idx(j)) {
			if (freesize >= memmap_pages) {
				freesize -= memmap_pages;
				if (memmap_pages)
					printk(KERN_DEBUG
					       "  %s zone: %lu pages used for memmap\n",
					       zone_names[j], memmap_pages);
			} else
				pr_warn("  %s zone: %lu pages exceeds freesize %lu\n",
					zone_names[j], memmap_pages, freesize);
		}

		/* Account for reserved pages */
		if (j == 0 && freesize > dma_reserve) {
			freesize -= dma_reserve;
			printk(KERN_DEBUG "  %s zone: %lu pages reserved\n",
					zone_names[0], dma_reserve);
		}

		if (!is_highmem_idx(j))
			nr_kernel_pages += freesize;
		/* Charge for highmem memmap if there are enough kernel pages */
		else if (nr_kernel_pages > memmap_pages * 2)
			nr_kernel_pages -= memmap_pages;
		nr_all_pages += freesize;

		/*
		 * Set an approximate value for lowmem here, it will be adjusted
		 * when the bootmem allocator frees pages into the buddy system.
		 * And all highmem pages will be managed by the buddy system.
		 */
		zone_init_internals(zone, j, nid, freesize);

		if (!size)
			continue;

		set_pageblock_order();
		setup_usemap(pgdat, zone, zone_start_pfn, size);
		init_currently_empty_zone(zone, zone_start_pfn, size);
		memmap_init(size, nid, j, zone_start_pfn);
	}
}

#ifdef CONFIG_FLAT_NODE_MEM_MAP
static void __ref alloc_node_mem_map(struct pglist_data *pgdat)
{
	unsigned long __maybe_unused start = 0;
	unsigned long __maybe_unused offset = 0;

	/* Skip empty nodes */
	if (!pgdat->node_spanned_pages)
		return;

	start = pgdat->node_start_pfn & ~(MAX_ORDER_NR_PAGES - 1);
	offset = pgdat->node_start_pfn - start;
	/* ia64 gets its own node_mem_map, before this, without bootmem */
	if (!pgdat->node_mem_map) {
		unsigned long size, end;
		struct page *map;

		/*
		 * The zone's endpoints aren't required to be MAX_ORDER
		 * aligned but the node_mem_map endpoints must be in order
		 * for the buddy allocator to function correctly.
		 */
		end = pgdat_end_pfn(pgdat);
		end = ALIGN(end, MAX_ORDER_NR_PAGES);
		size =  (end - start) * sizeof(struct page);
		map = memblock_alloc_node(size, SMP_CACHE_BYTES,
					  pgdat->node_id);
		if (!map)
			panic("Failed to allocate %ld bytes for node %d memory map\n",
			      size, pgdat->node_id);
		pgdat->node_mem_map = map + offset;
	}
	pr_debug("%s: node %d, pgdat %08lx, node_mem_map %08lx\n",
				__func__, pgdat->node_id, (unsigned long)pgdat,
				(unsigned long)pgdat->node_mem_map);
#ifndef CONFIG_NEED_MULTIPLE_NODES
	/*
	 * With no DISCONTIG, the global mem_map is just set as node 0's
	 */
	if (pgdat == NODE_DATA(0)) {
		mem_map = NODE_DATA(0)->node_mem_map;
#if defined(CONFIG_HAVE_MEMBLOCK_NODE_MAP) || defined(CONFIG_FLATMEM)
		if (page_to_pfn(mem_map) != pgdat->node_start_pfn)
			mem_map -= offset;
#endif /* CONFIG_HAVE_MEMBLOCK_NODE_MAP */
	}
#endif
}
#else
static void __ref alloc_node_mem_map(struct pglist_data *pgdat) { }
#endif /* CONFIG_FLAT_NODE_MEM_MAP */

#ifdef CONFIG_DEFERRED_STRUCT_PAGE_INIT
static inline void pgdat_set_deferred_range(pg_data_t *pgdat)
{
	pgdat->first_deferred_pfn = ULONG_MAX;
}
#else
static inline void pgdat_set_deferred_range(pg_data_t *pgdat) {}
#endif

void __init free_area_init_node(int nid, unsigned long *zones_size,
				   unsigned long node_start_pfn,
				   unsigned long *zholes_size)
{
	pg_data_t *pgdat = NODE_DATA(nid);
	unsigned long start_pfn = 0;
	unsigned long end_pfn = 0;

	/* pg_data_t should be reset to zero when it's allocated */
	WARN_ON(pgdat->nr_zones || pgdat->kswapd_classzone_idx);

	pgdat->node_id = nid;
	pgdat->node_start_pfn = node_start_pfn;
	pgdat->per_cpu_nodestats = NULL;
#ifdef CONFIG_HAVE_MEMBLOCK_NODE_MAP
	get_pfn_range_for_nid(nid, &start_pfn, &end_pfn);
	pr_info("Initmem setup node %d [mem %#018Lx-%#018Lx]\n", nid,
		(u64)start_pfn << PAGE_SHIFT,
		end_pfn ? ((u64)end_pfn << PAGE_SHIFT) - 1 : 0);
#else
	start_pfn = node_start_pfn;
#endif
	calculate_node_totalpages(pgdat, start_pfn, end_pfn,
				  zones_size, zholes_size);

	alloc_node_mem_map(pgdat);
	pgdat_set_deferred_range(pgdat);

	free_area_init_core(pgdat);
}

#if !defined(CONFIG_FLAT_NODE_MEM_MAP)
/*
 * Initialize all valid struct pages in the range [spfn, epfn) and mark them
 * PageReserved(). Return the number of struct pages that were initialized.
 */
static u64 __init init_unavailable_range(unsigned long spfn, unsigned long epfn)
{
	unsigned long pfn;
	u64 pgcnt = 0;

	for (pfn = spfn; pfn < epfn; pfn++) {
		if (!pfn_valid(ALIGN_DOWN(pfn, pageblock_nr_pages))) {
			pfn = ALIGN_DOWN(pfn, pageblock_nr_pages)
				+ pageblock_nr_pages - 1;
			continue;
		}
		/*
		 * Use a fake node/zone (0) for now. Some of these pages
		 * (in memblock.reserved but not in memblock.memory) will
		 * get re-initialized via reserve_bootmem_region() later.
		 */
		__init_single_page(pfn_to_page(pfn), pfn, 0, 0);
		__SetPageReserved(pfn_to_page(pfn));
		pgcnt++;
	}

	return pgcnt;
}

/*
 * Only struct pages that are backed by physical memory are zeroed and
 * initialized by going through __init_single_page(). But, there are some
 * struct pages which are reserved in memblock allocator and their fields
 * may be accessed (for example page_to_pfn() on some configuration accesses
 * flags). We must explicitly initialize those struct pages.
 *
 * This function also addresses a similar issue where struct pages are left
 * uninitialized because the physical address range is not covered by
 * memblock.memory or memblock.reserved. That could happen when memblock
 * layout is manually configured via memmap=, or when the highest physical
 * address (max_pfn) does not end on a section boundary.
 */
static void __init init_unavailable_mem(void)
{
	phys_addr_t start, end;
	u64 i, pgcnt;
	phys_addr_t next = 0;

	/*
	 * Loop through unavailable ranges not covered by memblock.memory.
	 */
	pgcnt = 0;
	for_each_mem_range(i, &memblock.memory, NULL,
			NUMA_NO_NODE, MEMBLOCK_NONE, &start, &end, NULL) {
		if (next < start)
			pgcnt += init_unavailable_range(PFN_DOWN(next),
							PFN_UP(start));
		next = end;
	}

	/*
	 * Early sections always have a fully populated memmap for the whole
	 * section - see pfn_valid(). If the last section has holes at the
	 * end and that section is marked "online", the memmap will be
	 * considered initialized. Make sure that memmap has a well defined
	 * state.
	 */
<<<<<<< HEAD
	pgcnt += zero_pfn_range(PFN_DOWN(next),
				round_up(max_pfn, PAGES_PER_SECTION));
=======
	pgcnt += init_unavailable_range(PFN_DOWN(next),
					round_up(max_pfn, PAGES_PER_SECTION));
>>>>>>> 67cb19e6

	/*
	 * Struct pages that do not have backing memory. This could be because
	 * firmware is using some of this memory, or for some other reasons.
	 */
	if (pgcnt)
		pr_info("Zeroed struct page in unavailable ranges: %lld pages", pgcnt);
}
#else
static inline void __init init_unavailable_mem(void)
{
}
#endif /* !CONFIG_FLAT_NODE_MEM_MAP */

#ifdef CONFIG_HAVE_MEMBLOCK_NODE_MAP

#if MAX_NUMNODES > 1
/*
 * Figure out the number of possible node ids.
 */
void __init setup_nr_node_ids(void)
{
	unsigned int highest;

	highest = find_last_bit(node_possible_map.bits, MAX_NUMNODES);
	nr_node_ids = highest + 1;
}
#endif

/**
 * node_map_pfn_alignment - determine the maximum internode alignment
 *
 * This function should be called after node map is populated and sorted.
 * It calculates the maximum power of two alignment which can distinguish
 * all the nodes.
 *
 * For example, if all nodes are 1GiB and aligned to 1GiB, the return value
 * would indicate 1GiB alignment with (1 << (30 - PAGE_SHIFT)).  If the
 * nodes are shifted by 256MiB, 256MiB.  Note that if only the last node is
 * shifted, 1GiB is enough and this function will indicate so.
 *
 * This is used to test whether pfn -> nid mapping of the chosen memory
 * model has fine enough granularity to avoid incorrect mapping for the
 * populated node map.
 *
 * Return: the determined alignment in pfn's.  0 if there is no alignment
 * requirement (single node).
 */
unsigned long __init node_map_pfn_alignment(void)
{
	unsigned long accl_mask = 0, last_end = 0;
	unsigned long start, end, mask;
	int last_nid = NUMA_NO_NODE;
	int i, nid;

	for_each_mem_pfn_range(i, MAX_NUMNODES, &start, &end, &nid) {
		if (!start || last_nid < 0 || last_nid == nid) {
			last_nid = nid;
			last_end = end;
			continue;
		}

		/*
		 * Start with a mask granular enough to pin-point to the
		 * start pfn and tick off bits one-by-one until it becomes
		 * too coarse to separate the current node from the last.
		 */
		mask = ~((1 << __ffs(start)) - 1);
		while (mask && last_end <= (start & (mask << 1)))
			mask <<= 1;

		/* accumulate all internode masks */
		accl_mask |= mask;
	}

	/* convert mask to number of pages */
	return ~accl_mask + 1;
}

/* Find the lowest pfn for a node */
static unsigned long __init find_min_pfn_for_node(int nid)
{
	unsigned long min_pfn = ULONG_MAX;
	unsigned long start_pfn;
	int i;

	for_each_mem_pfn_range(i, nid, &start_pfn, NULL, NULL)
		min_pfn = min(min_pfn, start_pfn);

	if (min_pfn == ULONG_MAX) {
		pr_warn("Could not find start_pfn for node %d\n", nid);
		return 0;
	}

	return min_pfn;
}

/**
 * find_min_pfn_with_active_regions - Find the minimum PFN registered
 *
 * Return: the minimum PFN based on information provided via
 * memblock_set_node().
 */
unsigned long __init find_min_pfn_with_active_regions(void)
{
	return find_min_pfn_for_node(MAX_NUMNODES);
}

/*
 * early_calculate_totalpages()
 * Sum pages in active regions for movable zone.
 * Populate N_MEMORY for calculating usable_nodes.
 */
static unsigned long __init early_calculate_totalpages(void)
{
	unsigned long totalpages = 0;
	unsigned long start_pfn, end_pfn;
	int i, nid;

	for_each_mem_pfn_range(i, MAX_NUMNODES, &start_pfn, &end_pfn, &nid) {
		unsigned long pages = end_pfn - start_pfn;

		totalpages += pages;
		if (pages)
			node_set_state(nid, N_MEMORY);
	}
	return totalpages;
}

/*
 * Find the PFN the Movable zone begins in each node. Kernel memory
 * is spread evenly between nodes as long as the nodes have enough
 * memory. When they don't, some nodes will have more kernelcore than
 * others
 */
static void __init find_zone_movable_pfns_for_nodes(void)
{
	int i, nid;
	unsigned long usable_startpfn;
	unsigned long kernelcore_node, kernelcore_remaining;
	/* save the state before borrow the nodemask */
	nodemask_t saved_node_state = node_states[N_MEMORY];
	unsigned long totalpages = early_calculate_totalpages();
	int usable_nodes = nodes_weight(node_states[N_MEMORY]);
	struct memblock_region *r;

	/* Need to find movable_zone earlier when movable_node is specified. */
	find_usable_zone_for_movable();

	/*
	 * If movable_node is specified, ignore kernelcore and movablecore
	 * options.
	 */
	if (movable_node_is_enabled()) {
		for_each_memblock(memory, r) {
			if (!memblock_is_hotpluggable(r))
				continue;

			nid = r->nid;

			usable_startpfn = PFN_DOWN(r->base);
			zone_movable_pfn[nid] = zone_movable_pfn[nid] ?
				min(usable_startpfn, zone_movable_pfn[nid]) :
				usable_startpfn;
		}

		goto out2;
	}

	/*
	 * If kernelcore=mirror is specified, ignore movablecore option
	 */
	if (mirrored_kernelcore) {
		bool mem_below_4gb_not_mirrored = false;

		for_each_memblock(memory, r) {
			if (memblock_is_mirror(r))
				continue;

			nid = r->nid;

			usable_startpfn = memblock_region_memory_base_pfn(r);

			if (usable_startpfn < 0x100000) {
				mem_below_4gb_not_mirrored = true;
				continue;
			}

			zone_movable_pfn[nid] = zone_movable_pfn[nid] ?
				min(usable_startpfn, zone_movable_pfn[nid]) :
				usable_startpfn;
		}

		if (mem_below_4gb_not_mirrored)
			pr_warn("This configuration results in unmirrored kernel memory.");

		goto out2;
	}

	/*
	 * If kernelcore=nn% or movablecore=nn% was specified, calculate the
	 * amount of necessary memory.
	 */
	if (required_kernelcore_percent)
		required_kernelcore = (totalpages * 100 * required_kernelcore_percent) /
				       10000UL;
	if (required_movablecore_percent)
		required_movablecore = (totalpages * 100 * required_movablecore_percent) /
					10000UL;

	/*
	 * If movablecore= was specified, calculate what size of
	 * kernelcore that corresponds so that memory usable for
	 * any allocation type is evenly spread. If both kernelcore
	 * and movablecore are specified, then the value of kernelcore
	 * will be used for required_kernelcore if it's greater than
	 * what movablecore would have allowed.
	 */
	if (required_movablecore) {
		unsigned long corepages;

		/*
		 * Round-up so that ZONE_MOVABLE is at least as large as what
		 * was requested by the user
		 */
		required_movablecore =
			roundup(required_movablecore, MAX_ORDER_NR_PAGES);
		required_movablecore = min(totalpages, required_movablecore);
		corepages = totalpages - required_movablecore;

		required_kernelcore = max(required_kernelcore, corepages);
	}

	/*
	 * If kernelcore was not specified or kernelcore size is larger
	 * than totalpages, there is no ZONE_MOVABLE.
	 */
	if (!required_kernelcore || required_kernelcore >= totalpages)
		goto out;

	/* usable_startpfn is the lowest possible pfn ZONE_MOVABLE can be at */
	usable_startpfn = arch_zone_lowest_possible_pfn[movable_zone];

restart:
	/* Spread kernelcore memory as evenly as possible throughout nodes */
	kernelcore_node = required_kernelcore / usable_nodes;
	for_each_node_state(nid, N_MEMORY) {
		unsigned long start_pfn, end_pfn;

		/*
		 * Recalculate kernelcore_node if the division per node
		 * now exceeds what is necessary to satisfy the requested
		 * amount of memory for the kernel
		 */
		if (required_kernelcore < kernelcore_node)
			kernelcore_node = required_kernelcore / usable_nodes;

		/*
		 * As the map is walked, we track how much memory is usable
		 * by the kernel using kernelcore_remaining. When it is
		 * 0, the rest of the node is usable by ZONE_MOVABLE
		 */
		kernelcore_remaining = kernelcore_node;

		/* Go through each range of PFNs within this node */
		for_each_mem_pfn_range(i, nid, &start_pfn, &end_pfn, NULL) {
			unsigned long size_pages;

			start_pfn = max(start_pfn, zone_movable_pfn[nid]);
			if (start_pfn >= end_pfn)
				continue;

			/* Account for what is only usable for kernelcore */
			if (start_pfn < usable_startpfn) {
				unsigned long kernel_pages;
				kernel_pages = min(end_pfn, usable_startpfn)
								- start_pfn;

				kernelcore_remaining -= min(kernel_pages,
							kernelcore_remaining);
				required_kernelcore -= min(kernel_pages,
							required_kernelcore);

				/* Continue if range is now fully accounted */
				if (end_pfn <= usable_startpfn) {

					/*
					 * Push zone_movable_pfn to the end so
					 * that if we have to rebalance
					 * kernelcore across nodes, we will
					 * not double account here
					 */
					zone_movable_pfn[nid] = end_pfn;
					continue;
				}
				start_pfn = usable_startpfn;
			}

			/*
			 * The usable PFN range for ZONE_MOVABLE is from
			 * start_pfn->end_pfn. Calculate size_pages as the
			 * number of pages used as kernelcore
			 */
			size_pages = end_pfn - start_pfn;
			if (size_pages > kernelcore_remaining)
				size_pages = kernelcore_remaining;
			zone_movable_pfn[nid] = start_pfn + size_pages;

			/*
			 * Some kernelcore has been met, update counts and
			 * break if the kernelcore for this node has been
			 * satisfied
			 */
			required_kernelcore -= min(required_kernelcore,
								size_pages);
			kernelcore_remaining -= size_pages;
			if (!kernelcore_remaining)
				break;
		}
	}

	/*
	 * If there is still required_kernelcore, we do another pass with one
	 * less node in the count. This will push zone_movable_pfn[nid] further
	 * along on the nodes that still have memory until kernelcore is
	 * satisfied
	 */
	usable_nodes--;
	if (usable_nodes && required_kernelcore > usable_nodes)
		goto restart;

out2:
	/* Align start of ZONE_MOVABLE on all nids to MAX_ORDER_NR_PAGES */
	for (nid = 0; nid < MAX_NUMNODES; nid++)
		zone_movable_pfn[nid] =
			roundup(zone_movable_pfn[nid], MAX_ORDER_NR_PAGES);

out:
	/* restore the node_state */
	node_states[N_MEMORY] = saved_node_state;
}

/* Any regular or high memory on that node ? */
static void check_for_memory(pg_data_t *pgdat, int nid)
{
	enum zone_type zone_type;

	for (zone_type = 0; zone_type <= ZONE_MOVABLE - 1; zone_type++) {
		struct zone *zone = &pgdat->node_zones[zone_type];
		if (populated_zone(zone)) {
			if (IS_ENABLED(CONFIG_HIGHMEM))
				node_set_state(nid, N_HIGH_MEMORY);
			if (zone_type <= ZONE_NORMAL)
				node_set_state(nid, N_NORMAL_MEMORY);
			break;
		}
	}
}

/**
 * free_area_init_nodes - Initialise all pg_data_t and zone data
 * @max_zone_pfn: an array of max PFNs for each zone
 *
 * This will call free_area_init_node() for each active node in the system.
 * Using the page ranges provided by memblock_set_node(), the size of each
 * zone in each node and their holes is calculated. If the maximum PFN
 * between two adjacent zones match, it is assumed that the zone is empty.
 * For example, if arch_max_dma_pfn == arch_max_dma32_pfn, it is assumed
 * that arch_max_dma32_pfn has no pages. It is also assumed that a zone
 * starts where the previous one ended. For example, ZONE_DMA32 starts
 * at arch_max_dma_pfn.
 */
void __init free_area_init_nodes(unsigned long *max_zone_pfn)
{
	unsigned long start_pfn, end_pfn;
	int i, nid;

	/* Record where the zone boundaries are */
	memset(arch_zone_lowest_possible_pfn, 0,
				sizeof(arch_zone_lowest_possible_pfn));
	memset(arch_zone_highest_possible_pfn, 0,
				sizeof(arch_zone_highest_possible_pfn));

	start_pfn = find_min_pfn_with_active_regions();

	for (i = 0; i < MAX_NR_ZONES; i++) {
		if (i == ZONE_MOVABLE)
			continue;

		end_pfn = max(max_zone_pfn[i], start_pfn);
		arch_zone_lowest_possible_pfn[i] = start_pfn;
		arch_zone_highest_possible_pfn[i] = end_pfn;

		start_pfn = end_pfn;
	}

	/* Find the PFNs that ZONE_MOVABLE begins at in each node */
	memset(zone_movable_pfn, 0, sizeof(zone_movable_pfn));
	find_zone_movable_pfns_for_nodes();

	/* Print out the zone ranges */
	pr_info("Zone ranges:\n");
	for (i = 0; i < MAX_NR_ZONES; i++) {
		if (i == ZONE_MOVABLE)
			continue;
		pr_info("  %-8s ", zone_names[i]);
		if (arch_zone_lowest_possible_pfn[i] ==
				arch_zone_highest_possible_pfn[i])
			pr_cont("empty\n");
		else
			pr_cont("[mem %#018Lx-%#018Lx]\n",
				(u64)arch_zone_lowest_possible_pfn[i]
					<< PAGE_SHIFT,
				((u64)arch_zone_highest_possible_pfn[i]
					<< PAGE_SHIFT) - 1);
	}

	/* Print out the PFNs ZONE_MOVABLE begins at in each node */
	pr_info("Movable zone start for each node\n");
	for (i = 0; i < MAX_NUMNODES; i++) {
		if (zone_movable_pfn[i])
			pr_info("  Node %d: %#018Lx\n", i,
			       (u64)zone_movable_pfn[i] << PAGE_SHIFT);
	}

	/*
	 * Print out the early node map, and initialize the
	 * subsection-map relative to active online memory ranges to
	 * enable future "sub-section" extensions of the memory map.
	 */
	pr_info("Early memory node ranges\n");
	for_each_mem_pfn_range(i, MAX_NUMNODES, &start_pfn, &end_pfn, &nid) {
		pr_info("  node %3d: [mem %#018Lx-%#018Lx]\n", nid,
			(u64)start_pfn << PAGE_SHIFT,
			((u64)end_pfn << PAGE_SHIFT) - 1);
		subsection_map_init(start_pfn, end_pfn - start_pfn);
	}

	/* Initialise every node */
	mminit_verify_pageflags_layout();
	setup_nr_node_ids();
	init_unavailable_mem();
	for_each_online_node(nid) {
		pg_data_t *pgdat = NODE_DATA(nid);
		free_area_init_node(nid, NULL,
				find_min_pfn_for_node(nid), NULL);

		/* Any memory on that node */
		if (pgdat->node_present_pages)
			node_set_state(nid, N_MEMORY);
		check_for_memory(pgdat, nid);
	}
}

static int __init cmdline_parse_core(char *p, unsigned long *core,
				     unsigned long *percent)
{
	unsigned long long coremem;
	char *endptr;

	if (!p)
		return -EINVAL;

	/* Value may be a percentage of total memory, otherwise bytes */
	coremem = simple_strtoull(p, &endptr, 0);
	if (*endptr == '%') {
		/* Paranoid check for percent values greater than 100 */
		WARN_ON(coremem > 100);

		*percent = coremem;
	} else {
		coremem = memparse(p, &p);
		/* Paranoid check that UL is enough for the coremem value */
		WARN_ON((coremem >> PAGE_SHIFT) > ULONG_MAX);

		*core = coremem >> PAGE_SHIFT;
		*percent = 0UL;
	}
	return 0;
}

/*
 * kernelcore=size sets the amount of memory for use for allocations that
 * cannot be reclaimed or migrated.
 */
static int __init cmdline_parse_kernelcore(char *p)
{
	/* parse kernelcore=mirror */
	if (parse_option_str(p, "mirror")) {
		mirrored_kernelcore = true;
		return 0;
	}

	return cmdline_parse_core(p, &required_kernelcore,
				  &required_kernelcore_percent);
}

/*
 * movablecore=size sets the amount of memory for use for allocations that
 * can be reclaimed or migrated.
 */
static int __init cmdline_parse_movablecore(char *p)
{
	return cmdline_parse_core(p, &required_movablecore,
				  &required_movablecore_percent);
}

early_param("kernelcore", cmdline_parse_kernelcore);
early_param("movablecore", cmdline_parse_movablecore);

#endif /* CONFIG_HAVE_MEMBLOCK_NODE_MAP */

void adjust_managed_page_count(struct page *page, long count)
{
	atomic_long_add(count, &page_zone(page)->managed_pages);
	totalram_pages_add(count);
#ifdef CONFIG_HIGHMEM
	if (PageHighMem(page))
		totalhigh_pages_add(count);
#endif
}
EXPORT_SYMBOL(adjust_managed_page_count);

unsigned long free_reserved_area(void *start, void *end, int poison, const char *s)
{
	void *pos;
	unsigned long pages = 0;

	start = (void *)PAGE_ALIGN((unsigned long)start);
	end = (void *)((unsigned long)end & PAGE_MASK);
	for (pos = start; pos < end; pos += PAGE_SIZE, pages++) {
		struct page *page = virt_to_page(pos);
		void *direct_map_addr;

		/*
		 * 'direct_map_addr' might be different from 'pos'
		 * because some architectures' virt_to_page()
		 * work with aliases.  Getting the direct map
		 * address ensures that we get a _writeable_
		 * alias for the memset().
		 */
		direct_map_addr = page_address(page);
		if ((unsigned int)poison <= 0xFF)
			memset(direct_map_addr, poison, PAGE_SIZE);

		free_reserved_page(page);
	}

	if (pages && s)
		pr_info("Freeing %s memory: %ldK\n",
			s, pages << (PAGE_SHIFT - 10));

	return pages;
}

#ifdef	CONFIG_HIGHMEM
void free_highmem_page(struct page *page)
{
	__free_reserved_page(page);
	totalram_pages_inc();
	atomic_long_inc(&page_zone(page)->managed_pages);
	totalhigh_pages_inc();
}
#endif


void __init mem_init_print_info(const char *str)
{
	unsigned long physpages, codesize, datasize, rosize, bss_size;
	unsigned long init_code_size, init_data_size;

	physpages = get_num_physpages();
	codesize = _etext - _stext;
	datasize = _edata - _sdata;
	rosize = __end_rodata - __start_rodata;
	bss_size = __bss_stop - __bss_start;
	init_data_size = __init_end - __init_begin;
	init_code_size = _einittext - _sinittext;

	/*
	 * Detect special cases and adjust section sizes accordingly:
	 * 1) .init.* may be embedded into .data sections
	 * 2) .init.text.* may be out of [__init_begin, __init_end],
	 *    please refer to arch/tile/kernel/vmlinux.lds.S.
	 * 3) .rodata.* may be embedded into .text or .data sections.
	 */
#define adj_init_size(start, end, size, pos, adj) \
	do { \
		if (start <= pos && pos < end && size > adj) \
			size -= adj; \
	} while (0)

	adj_init_size(__init_begin, __init_end, init_data_size,
		     _sinittext, init_code_size);
	adj_init_size(_stext, _etext, codesize, _sinittext, init_code_size);
	adj_init_size(_sdata, _edata, datasize, __init_begin, init_data_size);
	adj_init_size(_stext, _etext, codesize, __start_rodata, rosize);
	adj_init_size(_sdata, _edata, datasize, __start_rodata, rosize);

#undef	adj_init_size

	pr_info("Memory: %luK/%luK available (%luK kernel code, %luK rwdata, %luK rodata, %luK init, %luK bss, %luK reserved, %luK cma-reserved"
#ifdef	CONFIG_HIGHMEM
		", %luK highmem"
#endif
		"%s%s)\n",
		nr_free_pages() << (PAGE_SHIFT - 10),
		physpages << (PAGE_SHIFT - 10),
		codesize >> 10, datasize >> 10, rosize >> 10,
		(init_data_size + init_code_size) >> 10, bss_size >> 10,
		(physpages - totalram_pages() - totalcma_pages) << (PAGE_SHIFT - 10),
		totalcma_pages << (PAGE_SHIFT - 10),
#ifdef	CONFIG_HIGHMEM
		totalhigh_pages() << (PAGE_SHIFT - 10),
#endif
		str ? ", " : "", str ? str : "");
}

/**
 * set_dma_reserve - set the specified number of pages reserved in the first zone
 * @new_dma_reserve: The number of pages to mark reserved
 *
 * The per-cpu batchsize and zone watermarks are determined by managed_pages.
 * In the DMA zone, a significant percentage may be consumed by kernel image
 * and other unfreeable allocations which can skew the watermarks badly. This
 * function may optionally be used to account for unfreeable pages in the
 * first zone (e.g., ZONE_DMA). The effect will be lower watermarks and
 * smaller per-cpu batchsize.
 */
void __init set_dma_reserve(unsigned long new_dma_reserve)
{
	dma_reserve = new_dma_reserve;
}

void __init free_area_init(unsigned long *zones_size)
{
	init_unavailable_mem();
	free_area_init_node(0, zones_size,
			__pa(PAGE_OFFSET) >> PAGE_SHIFT, NULL);
}

static int page_alloc_cpu_dead(unsigned int cpu)
{

	lru_add_drain_cpu(cpu);
	drain_pages(cpu);

	/*
	 * Spill the event counters of the dead processor
	 * into the current processors event counters.
	 * This artificially elevates the count of the current
	 * processor.
	 */
	vm_events_fold_cpu(cpu);

	/*
	 * Zero the differential counters of the dead processor
	 * so that the vm statistics are consistent.
	 *
	 * This is only okay since the processor is dead and cannot
	 * race with what we are doing.
	 */
	cpu_vm_stats_fold(cpu);
	return 0;
}

#ifdef CONFIG_NUMA
int hashdist = HASHDIST_DEFAULT;

static int __init set_hashdist(char *str)
{
	if (!str)
		return 0;
	hashdist = simple_strtoul(str, &str, 0);
	return 1;
}
__setup("hashdist=", set_hashdist);
#endif

void __init page_alloc_init(void)
{
	int ret;

#ifdef CONFIG_NUMA
	if (num_node_state(N_MEMORY) == 1)
		hashdist = 0;
#endif

	ret = cpuhp_setup_state_nocalls(CPUHP_PAGE_ALLOC_DEAD,
					"mm/page_alloc:dead", NULL,
					page_alloc_cpu_dead);
	WARN_ON(ret < 0);
}

/*
 * calculate_totalreserve_pages - called when sysctl_lowmem_reserve_ratio
 *	or min_free_kbytes changes.
 */
static void calculate_totalreserve_pages(void)
{
	struct pglist_data *pgdat;
	unsigned long reserve_pages = 0;
	enum zone_type i, j;

	for_each_online_pgdat(pgdat) {

		pgdat->totalreserve_pages = 0;

		for (i = 0; i < MAX_NR_ZONES; i++) {
			struct zone *zone = pgdat->node_zones + i;
			long max = 0;
			unsigned long managed_pages = zone_managed_pages(zone);

			/* Find valid and maximum lowmem_reserve in the zone */
			for (j = i; j < MAX_NR_ZONES; j++) {
				if (zone->lowmem_reserve[j] > max)
					max = zone->lowmem_reserve[j];
			}

			/* we treat the high watermark as reserved pages. */
			max += high_wmark_pages(zone);

			if (max > managed_pages)
				max = managed_pages;

			pgdat->totalreserve_pages += max;

			reserve_pages += max;
		}
	}
	totalreserve_pages = reserve_pages;
}

/*
 * setup_per_zone_lowmem_reserve - called whenever
 *	sysctl_lowmem_reserve_ratio changes.  Ensures that each zone
 *	has a correct pages reserved value, so an adequate number of
 *	pages are left in the zone after a successful __alloc_pages().
 */
static void setup_per_zone_lowmem_reserve(void)
{
	struct pglist_data *pgdat;
	enum zone_type j, idx;

	for_each_online_pgdat(pgdat) {
		for (j = 0; j < MAX_NR_ZONES; j++) {
			struct zone *zone = pgdat->node_zones + j;
			unsigned long managed_pages = zone_managed_pages(zone);

			zone->lowmem_reserve[j] = 0;

			idx = j;
			while (idx) {
				struct zone *lower_zone;

				idx--;
				lower_zone = pgdat->node_zones + idx;

				if (sysctl_lowmem_reserve_ratio[idx] < 1) {
					sysctl_lowmem_reserve_ratio[idx] = 0;
					lower_zone->lowmem_reserve[j] = 0;
				} else {
					lower_zone->lowmem_reserve[j] =
						managed_pages / sysctl_lowmem_reserve_ratio[idx];
				}
				managed_pages += zone_managed_pages(lower_zone);
			}
		}
	}

	/* update totalreserve_pages */
	calculate_totalreserve_pages();
}

static void __setup_per_zone_wmarks(void)
{
	unsigned long pages_min = min_free_kbytes >> (PAGE_SHIFT - 10);
	unsigned long lowmem_pages = 0;
	struct zone *zone;
	unsigned long flags;

	/* Calculate total number of !ZONE_HIGHMEM pages */
	for_each_zone(zone) {
		if (!is_highmem(zone))
			lowmem_pages += zone_managed_pages(zone);
	}

	for_each_zone(zone) {
		u64 tmp;

		spin_lock_irqsave(&zone->lock, flags);
		tmp = (u64)pages_min * zone_managed_pages(zone);
		do_div(tmp, lowmem_pages);
		if (is_highmem(zone)) {
			/*
			 * __GFP_HIGH and PF_MEMALLOC allocations usually don't
			 * need highmem pages, so cap pages_min to a small
			 * value here.
			 *
			 * The WMARK_HIGH-WMARK_LOW and (WMARK_LOW-WMARK_MIN)
			 * deltas control async page reclaim, and so should
			 * not be capped for highmem.
			 */
			unsigned long min_pages;

			min_pages = zone_managed_pages(zone) / 1024;
			min_pages = clamp(min_pages, SWAP_CLUSTER_MAX, 128UL);
			zone->_watermark[WMARK_MIN] = min_pages;
		} else {
			/*
			 * If it's a lowmem zone, reserve a number of pages
			 * proportionate to the zone's size.
			 */
			zone->_watermark[WMARK_MIN] = tmp;
		}

		/*
		 * Set the kswapd watermarks distance according to the
		 * scale factor in proportion to available memory, but
		 * ensure a minimum size on small systems.
		 */
		tmp = max_t(u64, tmp >> 2,
			    mult_frac(zone_managed_pages(zone),
				      watermark_scale_factor, 10000));

		zone->_watermark[WMARK_LOW]  = min_wmark_pages(zone) + tmp;
		zone->_watermark[WMARK_HIGH] = min_wmark_pages(zone) + tmp * 2;
		zone->watermark_boost = 0;

		spin_unlock_irqrestore(&zone->lock, flags);
	}

	/* update totalreserve_pages */
	calculate_totalreserve_pages();
}

/**
 * setup_per_zone_wmarks - called when min_free_kbytes changes
 * or when memory is hot-{added|removed}
 *
 * Ensures that the watermark[min,low,high] values for each zone are set
 * correctly with respect to min_free_kbytes.
 */
void setup_per_zone_wmarks(void)
{
	static DEFINE_SPINLOCK(lock);

	spin_lock(&lock);
	__setup_per_zone_wmarks();
	spin_unlock(&lock);
}

/*
 * Initialise min_free_kbytes.
 *
 * For small machines we want it small (128k min).  For large machines
 * we want it large (64MB max).  But it is not linear, because network
 * bandwidth does not increase linearly with machine size.  We use
 *
 *	min_free_kbytes = 4 * sqrt(lowmem_kbytes), for better accuracy:
 *	min_free_kbytes = sqrt(lowmem_kbytes * 16)
 *
 * which yields
 *
 * 16MB:	512k
 * 32MB:	724k
 * 64MB:	1024k
 * 128MB:	1448k
 * 256MB:	2048k
 * 512MB:	2896k
 * 1024MB:	4096k
 * 2048MB:	5792k
 * 4096MB:	8192k
 * 8192MB:	11584k
 * 16384MB:	16384k
 */
int __meminit init_per_zone_wmark_min(void)
{
	unsigned long lowmem_kbytes;
	int new_min_free_kbytes;

	lowmem_kbytes = nr_free_buffer_pages() * (PAGE_SIZE >> 10);
	new_min_free_kbytes = int_sqrt(lowmem_kbytes * 16);

	if (new_min_free_kbytes > user_min_free_kbytes) {
		min_free_kbytes = new_min_free_kbytes;
		if (min_free_kbytes < 128)
			min_free_kbytes = 128;
		if (min_free_kbytes > 65536)
			min_free_kbytes = 65536;
	} else {
		pr_warn("min_free_kbytes is not updated to %d because user defined value %d is preferred\n",
				new_min_free_kbytes, user_min_free_kbytes);
	}
	setup_per_zone_wmarks();
	refresh_zone_stat_thresholds();
	setup_per_zone_lowmem_reserve();

#ifdef CONFIG_NUMA
	setup_min_unmapped_ratio();
	setup_min_slab_ratio();
#endif

	return 0;
}
core_initcall(init_per_zone_wmark_min)

/*
 * min_free_kbytes_sysctl_handler - just a wrapper around proc_dointvec() so
 *	that we can call two helper functions whenever min_free_kbytes
 *	changes.
 */
int min_free_kbytes_sysctl_handler(struct ctl_table *table, int write,
	void __user *buffer, size_t *length, loff_t *ppos)
{
	int rc;

	rc = proc_dointvec_minmax(table, write, buffer, length, ppos);
	if (rc)
		return rc;

	if (write) {
		user_min_free_kbytes = min_free_kbytes;
		setup_per_zone_wmarks();
	}
	return 0;
}

int watermark_boost_factor_sysctl_handler(struct ctl_table *table, int write,
	void __user *buffer, size_t *length, loff_t *ppos)
{
	int rc;

	rc = proc_dointvec_minmax(table, write, buffer, length, ppos);
	if (rc)
		return rc;

	return 0;
}

int watermark_scale_factor_sysctl_handler(struct ctl_table *table, int write,
	void __user *buffer, size_t *length, loff_t *ppos)
{
	int rc;

	rc = proc_dointvec_minmax(table, write, buffer, length, ppos);
	if (rc)
		return rc;

	if (write)
		setup_per_zone_wmarks();

	return 0;
}

#ifdef CONFIG_NUMA
static void setup_min_unmapped_ratio(void)
{
	pg_data_t *pgdat;
	struct zone *zone;

	for_each_online_pgdat(pgdat)
		pgdat->min_unmapped_pages = 0;

	for_each_zone(zone)
		zone->zone_pgdat->min_unmapped_pages += (zone_managed_pages(zone) *
						         sysctl_min_unmapped_ratio) / 100;
}


int sysctl_min_unmapped_ratio_sysctl_handler(struct ctl_table *table, int write,
	void __user *buffer, size_t *length, loff_t *ppos)
{
	int rc;

	rc = proc_dointvec_minmax(table, write, buffer, length, ppos);
	if (rc)
		return rc;

	setup_min_unmapped_ratio();

	return 0;
}

static void setup_min_slab_ratio(void)
{
	pg_data_t *pgdat;
	struct zone *zone;

	for_each_online_pgdat(pgdat)
		pgdat->min_slab_pages = 0;

	for_each_zone(zone)
		zone->zone_pgdat->min_slab_pages += (zone_managed_pages(zone) *
						     sysctl_min_slab_ratio) / 100;
}

int sysctl_min_slab_ratio_sysctl_handler(struct ctl_table *table, int write,
	void __user *buffer, size_t *length, loff_t *ppos)
{
	int rc;

	rc = proc_dointvec_minmax(table, write, buffer, length, ppos);
	if (rc)
		return rc;

	setup_min_slab_ratio();

	return 0;
}
#endif

/*
 * lowmem_reserve_ratio_sysctl_handler - just a wrapper around
 *	proc_dointvec() so that we can call setup_per_zone_lowmem_reserve()
 *	whenever sysctl_lowmem_reserve_ratio changes.
 *
 * The reserve ratio obviously has absolutely no relation with the
 * minimum watermarks. The lowmem reserve ratio can only make sense
 * if in function of the boot time zone sizes.
 */
int lowmem_reserve_ratio_sysctl_handler(struct ctl_table *table, int write,
	void __user *buffer, size_t *length, loff_t *ppos)
{
	proc_dointvec_minmax(table, write, buffer, length, ppos);
	setup_per_zone_lowmem_reserve();
	return 0;
}

static void __zone_pcp_update(struct zone *zone)
{
	unsigned int cpu;

	for_each_possible_cpu(cpu)
		pageset_set_high_and_batch(zone,
				per_cpu_ptr(zone->pageset, cpu));
}

/*
 * percpu_pagelist_fraction - changes the pcp->high for each zone on each
 * cpu.  It is the fraction of total pages in each zone that a hot per cpu
 * pagelist can have before it gets flushed back to buddy allocator.
 */
int percpu_pagelist_fraction_sysctl_handler(struct ctl_table *table, int write,
	void __user *buffer, size_t *length, loff_t *ppos)
{
	struct zone *zone;
	int old_percpu_pagelist_fraction;
	int ret;

	mutex_lock(&pcp_batch_high_lock);
	old_percpu_pagelist_fraction = percpu_pagelist_fraction;

	ret = proc_dointvec_minmax(table, write, buffer, length, ppos);
	if (!write || ret < 0)
		goto out;

	/* Sanity checking to avoid pcp imbalance */
	if (percpu_pagelist_fraction &&
	    percpu_pagelist_fraction < MIN_PERCPU_PAGELIST_FRACTION) {
		percpu_pagelist_fraction = old_percpu_pagelist_fraction;
		ret = -EINVAL;
		goto out;
	}

	/* No change? */
	if (percpu_pagelist_fraction == old_percpu_pagelist_fraction)
		goto out;

	for_each_populated_zone(zone)
		__zone_pcp_update(zone);
out:
	mutex_unlock(&pcp_batch_high_lock);
	return ret;
}

#ifndef __HAVE_ARCH_RESERVED_KERNEL_PAGES
/*
 * Returns the number of pages that arch has reserved but
 * is not known to alloc_large_system_hash().
 */
static unsigned long __init arch_reserved_kernel_pages(void)
{
	return 0;
}
#endif

/*
 * Adaptive scale is meant to reduce sizes of hash tables on large memory
 * machines. As memory size is increased the scale is also increased but at
 * slower pace.  Starting from ADAPT_SCALE_BASE (64G), every time memory
 * quadruples the scale is increased by one, which means the size of hash table
 * only doubles, instead of quadrupling as well.
 * Because 32-bit systems cannot have large physical memory, where this scaling
 * makes sense, it is disabled on such platforms.
 */
#if __BITS_PER_LONG > 32
#define ADAPT_SCALE_BASE	(64ul << 30)
#define ADAPT_SCALE_SHIFT	2
#define ADAPT_SCALE_NPAGES	(ADAPT_SCALE_BASE >> PAGE_SHIFT)
#endif

/*
 * allocate a large system hash table from bootmem
 * - it is assumed that the hash table must contain an exact power-of-2
 *   quantity of entries
 * - limit is the number of hash buckets, not the total allocation size
 */
void *__init alloc_large_system_hash(const char *tablename,
				     unsigned long bucketsize,
				     unsigned long numentries,
				     int scale,
				     int flags,
				     unsigned int *_hash_shift,
				     unsigned int *_hash_mask,
				     unsigned long low_limit,
				     unsigned long high_limit)
{
	unsigned long long max = high_limit;
	unsigned long log2qty, size;
	void *table = NULL;
	gfp_t gfp_flags;
	bool virt;

	/* allow the kernel cmdline to have a say */
	if (!numentries) {
		/* round applicable memory size up to nearest megabyte */
		numentries = nr_kernel_pages;
		numentries -= arch_reserved_kernel_pages();

		/* It isn't necessary when PAGE_SIZE >= 1MB */
		if (PAGE_SHIFT < 20)
			numentries = round_up(numentries, (1<<20)/PAGE_SIZE);

#if __BITS_PER_LONG > 32
		if (!high_limit) {
			unsigned long adapt;

			for (adapt = ADAPT_SCALE_NPAGES; adapt < numentries;
			     adapt <<= ADAPT_SCALE_SHIFT)
				scale++;
		}
#endif

		/* limit to 1 bucket per 2^scale bytes of low memory */
		if (scale > PAGE_SHIFT)
			numentries >>= (scale - PAGE_SHIFT);
		else
			numentries <<= (PAGE_SHIFT - scale);

		/* Make sure we've got at least a 0-order allocation.. */
		if (unlikely(flags & HASH_SMALL)) {
			/* Makes no sense without HASH_EARLY */
			WARN_ON(!(flags & HASH_EARLY));
			if (!(numentries >> *_hash_shift)) {
				numentries = 1UL << *_hash_shift;
				BUG_ON(!numentries);
			}
		} else if (unlikely((numentries * bucketsize) < PAGE_SIZE))
			numentries = PAGE_SIZE / bucketsize;
	}
	numentries = roundup_pow_of_two(numentries);

	/* limit allocation size to 1/16 total memory by default */
	if (max == 0) {
		max = ((unsigned long long)nr_all_pages << PAGE_SHIFT) >> 4;
		do_div(max, bucketsize);
	}
	max = min(max, 0x80000000ULL);

	if (numentries < low_limit)
		numentries = low_limit;
	if (numentries > max)
		numentries = max;

	log2qty = ilog2(numentries);

	gfp_flags = (flags & HASH_ZERO) ? GFP_ATOMIC | __GFP_ZERO : GFP_ATOMIC;
	do {
		virt = false;
		size = bucketsize << log2qty;
		if (flags & HASH_EARLY) {
			if (flags & HASH_ZERO)
				table = memblock_alloc(size, SMP_CACHE_BYTES);
			else
				table = memblock_alloc_raw(size,
							   SMP_CACHE_BYTES);
		} else if (get_order(size) >= MAX_ORDER || hashdist) {
			table = __vmalloc(size, gfp_flags, PAGE_KERNEL);
			virt = true;
		} else {
			/*
			 * If bucketsize is not a power-of-two, we may free
			 * some pages at the end of hash table which
			 * alloc_pages_exact() automatically does
			 */
			table = alloc_pages_exact(size, gfp_flags);
			kmemleak_alloc(table, size, 1, gfp_flags);
		}
	} while (!table && size > PAGE_SIZE && --log2qty);

	if (!table)
		panic("Failed to allocate %s hash table\n", tablename);

	pr_info("%s hash table entries: %ld (order: %d, %lu bytes, %s)\n",
		tablename, 1UL << log2qty, ilog2(size) - PAGE_SHIFT, size,
		virt ? "vmalloc" : "linear");

	if (_hash_shift)
		*_hash_shift = log2qty;
	if (_hash_mask)
		*_hash_mask = (1 << log2qty) - 1;

	return table;
}

/*
 * This function checks whether pageblock includes unmovable pages or not.
 *
 * PageLRU check without isolation or lru_lock could race so that
 * MIGRATE_MOVABLE block might include unmovable pages. And __PageMovable
 * check without lock_page also may miss some movable non-lru pages at
 * race condition. So you can't expect this function should be exact.
 *
 * Returns a page without holding a reference. If the caller wants to
 * dereference that page (e.g., dumping), it has to make sure that that it
 * cannot get removed (e.g., via memory unplug) concurrently.
 *
 */
struct page *has_unmovable_pages(struct zone *zone, struct page *page,
				 int migratetype, int flags)
{
	unsigned long iter = 0;
	unsigned long pfn = page_to_pfn(page);

	/*
	 * TODO we could make this much more efficient by not checking every
	 * page in the range if we know all of them are in MOVABLE_ZONE and
	 * that the movable zone guarantees that pages are migratable but
	 * the later is not the case right now unfortunatelly. E.g. movablecore
	 * can still lead to having bootmem allocations in zone_movable.
	 */

	if (is_migrate_cma_page(page)) {
		/*
		 * CMA allocations (alloc_contig_range) really need to mark
		 * isolate CMA pageblocks even when they are not movable in fact
		 * so consider them movable here.
		 */
		if (is_migrate_cma(migratetype))
			return NULL;

		return page;
	}

	for (; iter < pageblock_nr_pages; iter++) {
		if (!pfn_valid_within(pfn + iter))
			continue;

		page = pfn_to_page(pfn + iter);

		if (PageReserved(page))
			return page;

		/*
		 * If the zone is movable and we have ruled out all reserved
		 * pages then it should be reasonably safe to assume the rest
		 * is movable.
		 */
		if (zone_idx(zone) == ZONE_MOVABLE)
			continue;

		/*
		 * Hugepages are not in LRU lists, but they're movable.
		 * We need not scan over tail pages because we don't
		 * handle each tail page individually in migration.
		 */
		if (PageHuge(page)) {
			struct page *head = compound_head(page);
			unsigned int skip_pages;

			if (!hugepage_migration_supported(page_hstate(head)))
				return page;

			skip_pages = compound_nr(head) - (page - head);
			iter += skip_pages - 1;
			continue;
		}

		/*
		 * We can't use page_count without pin a page
		 * because another CPU can free compound page.
		 * This check already skips compound tails of THP
		 * because their page->_refcount is zero at all time.
		 */
		if (!page_ref_count(page)) {
			if (PageBuddy(page))
				iter += (1 << page_order(page)) - 1;
			continue;
		}

		/*
		 * The HWPoisoned page may be not in buddy system, and
		 * page_count() is not 0.
		 */
		if ((flags & MEMORY_OFFLINE) && PageHWPoison(page))
			continue;

		if (__PageMovable(page) || PageLRU(page))
			continue;

		/*
		 * If there are RECLAIMABLE pages, we need to check
		 * it.  But now, memory offline itself doesn't call
		 * shrink_node_slabs() and it still to be fixed.
		 */
		/*
		 * If the page is not RAM, page_count()should be 0.
		 * we don't need more check. This is an _used_ not-movable page.
		 *
		 * The problematic thing here is PG_reserved pages. PG_reserved
		 * is set to both of a memory hole page and a _used_ kernel
		 * page at boot.
		 */
		return page;
	}
	return NULL;
}

#ifdef CONFIG_CONTIG_ALLOC
static unsigned long pfn_max_align_down(unsigned long pfn)
{
	return pfn & ~(max_t(unsigned long, MAX_ORDER_NR_PAGES,
			     pageblock_nr_pages) - 1);
}

static unsigned long pfn_max_align_up(unsigned long pfn)
{
	return ALIGN(pfn, max_t(unsigned long, MAX_ORDER_NR_PAGES,
				pageblock_nr_pages));
}

/* [start, end) must belong to a single zone. */
static int __alloc_contig_migrate_range(struct compact_control *cc,
					unsigned long start, unsigned long end)
{
	/* This function is based on compact_zone() from compaction.c. */
	unsigned long nr_reclaimed;
	unsigned long pfn = start;
	unsigned int tries = 0;
	int ret = 0;

	migrate_prep();

	while (pfn < end || !list_empty(&cc->migratepages)) {
		if (fatal_signal_pending(current)) {
			ret = -EINTR;
			break;
		}

		if (list_empty(&cc->migratepages)) {
			cc->nr_migratepages = 0;
			pfn = isolate_migratepages_range(cc, pfn, end);
			if (!pfn) {
				ret = -EINTR;
				break;
			}
			tries = 0;
		} else if (++tries == 5) {
			ret = ret < 0 ? ret : -EBUSY;
			break;
		}

		nr_reclaimed = reclaim_clean_pages_from_list(cc->zone,
							&cc->migratepages);
		cc->nr_migratepages -= nr_reclaimed;

		ret = migrate_pages(&cc->migratepages, alloc_migrate_target,
				    NULL, 0, cc->mode, MR_CONTIG_RANGE);
	}
	if (ret < 0) {
		putback_movable_pages(&cc->migratepages);
		return ret;
	}
	return 0;
}

/**
 * alloc_contig_range() -- tries to allocate given range of pages
 * @start:	start PFN to allocate
 * @end:	one-past-the-last PFN to allocate
 * @migratetype:	migratetype of the underlaying pageblocks (either
 *			#MIGRATE_MOVABLE or #MIGRATE_CMA).  All pageblocks
 *			in range must have the same migratetype and it must
 *			be either of the two.
 * @gfp_mask:	GFP mask to use during compaction
 *
 * The PFN range does not have to be pageblock or MAX_ORDER_NR_PAGES
 * aligned.  The PFN range must belong to a single zone.
 *
 * The first thing this routine does is attempt to MIGRATE_ISOLATE all
 * pageblocks in the range.  Once isolated, the pageblocks should not
 * be modified by others.
 *
 * Return: zero on success or negative error code.  On success all
 * pages which PFN is in [start, end) are allocated for the caller and
 * need to be freed with free_contig_range().
 */
int alloc_contig_range(unsigned long start, unsigned long end,
		       unsigned migratetype, gfp_t gfp_mask)
{
	unsigned long outer_start, outer_end;
	unsigned int order;
	int ret = 0;

	struct compact_control cc = {
		.nr_migratepages = 0,
		.order = -1,
		.zone = page_zone(pfn_to_page(start)),
		.mode = MIGRATE_SYNC,
		.ignore_skip_hint = true,
		.no_set_skip_hint = true,
		.gfp_mask = current_gfp_context(gfp_mask),
	};
	INIT_LIST_HEAD(&cc.migratepages);

	/*
	 * What we do here is we mark all pageblocks in range as
	 * MIGRATE_ISOLATE.  Because pageblock and max order pages may
	 * have different sizes, and due to the way page allocator
	 * work, we align the range to biggest of the two pages so
	 * that page allocator won't try to merge buddies from
	 * different pageblocks and change MIGRATE_ISOLATE to some
	 * other migration type.
	 *
	 * Once the pageblocks are marked as MIGRATE_ISOLATE, we
	 * migrate the pages from an unaligned range (ie. pages that
	 * we are interested in).  This will put all the pages in
	 * range back to page allocator as MIGRATE_ISOLATE.
	 *
	 * When this is done, we take the pages in range from page
	 * allocator removing them from the buddy system.  This way
	 * page allocator will never consider using them.
	 *
	 * This lets us mark the pageblocks back as
	 * MIGRATE_CMA/MIGRATE_MOVABLE so that free pages in the
	 * aligned range but not in the unaligned, original range are
	 * put back to page allocator so that buddy can use them.
	 */

	ret = start_isolate_page_range(pfn_max_align_down(start),
				       pfn_max_align_up(end), migratetype, 0);
	if (ret < 0)
		return ret;

	/*
	 * In case of -EBUSY, we'd like to know which page causes problem.
	 * So, just fall through. test_pages_isolated() has a tracepoint
	 * which will report the busy page.
	 *
	 * It is possible that busy pages could become available before
	 * the call to test_pages_isolated, and the range will actually be
	 * allocated.  So, if we fall through be sure to clear ret so that
	 * -EBUSY is not accidentally used or returned to caller.
	 */
	ret = __alloc_contig_migrate_range(&cc, start, end);
	if (ret && ret != -EBUSY)
		goto done;
	ret =0;

	/*
	 * Pages from [start, end) are within a MAX_ORDER_NR_PAGES
	 * aligned blocks that are marked as MIGRATE_ISOLATE.  What's
	 * more, all pages in [start, end) are free in page allocator.
	 * What we are going to do is to allocate all pages from
	 * [start, end) (that is remove them from page allocator).
	 *
	 * The only problem is that pages at the beginning and at the
	 * end of interesting range may be not aligned with pages that
	 * page allocator holds, ie. they can be part of higher order
	 * pages.  Because of this, we reserve the bigger range and
	 * once this is done free the pages we are not interested in.
	 *
	 * We don't have to hold zone->lock here because the pages are
	 * isolated thus they won't get removed from buddy.
	 */

	lru_add_drain_all();

	order = 0;
	outer_start = start;
	while (!PageBuddy(pfn_to_page(outer_start))) {
		if (++order >= MAX_ORDER) {
			outer_start = start;
			break;
		}
		outer_start &= ~0UL << order;
	}

	if (outer_start != start) {
		order = page_order(pfn_to_page(outer_start));

		/*
		 * outer_start page could be small order buddy page and
		 * it doesn't include start page. Adjust outer_start
		 * in this case to report failed page properly
		 * on tracepoint in test_pages_isolated()
		 */
		if (outer_start + (1UL << order) <= start)
			outer_start = start;
	}

	/* Make sure the range is really isolated. */
	if (test_pages_isolated(outer_start, end, 0)) {
		pr_info_ratelimited("%s: [%lx, %lx) PFNs busy\n",
			__func__, outer_start, end);
		ret = -EBUSY;
		goto done;
	}

	/* Grab isolated pages from freelists. */
	outer_end = isolate_freepages_range(&cc, outer_start, end);
	if (!outer_end) {
		ret = -EBUSY;
		goto done;
	}

	/* Free head and tail (if any) */
	if (start != outer_start)
		free_contig_range(outer_start, start - outer_start);
	if (end != outer_end)
		free_contig_range(end, outer_end - end);

done:
	undo_isolate_page_range(pfn_max_align_down(start),
				pfn_max_align_up(end), migratetype);
	return ret;
}

static int __alloc_contig_pages(unsigned long start_pfn,
				unsigned long nr_pages, gfp_t gfp_mask)
{
	unsigned long end_pfn = start_pfn + nr_pages;

	return alloc_contig_range(start_pfn, end_pfn, MIGRATE_MOVABLE,
				  gfp_mask);
}

static bool pfn_range_valid_contig(struct zone *z, unsigned long start_pfn,
				   unsigned long nr_pages)
{
	unsigned long i, end_pfn = start_pfn + nr_pages;
	struct page *page;

	for (i = start_pfn; i < end_pfn; i++) {
		page = pfn_to_online_page(i);
		if (!page)
			return false;

		if (page_zone(page) != z)
			return false;

		if (PageReserved(page))
			return false;

		if (page_count(page) > 0)
			return false;

		if (PageHuge(page))
			return false;
	}
	return true;
}

static bool zone_spans_last_pfn(const struct zone *zone,
				unsigned long start_pfn, unsigned long nr_pages)
{
	unsigned long last_pfn = start_pfn + nr_pages - 1;

	return zone_spans_pfn(zone, last_pfn);
}

/**
 * alloc_contig_pages() -- tries to find and allocate contiguous range of pages
 * @nr_pages:	Number of contiguous pages to allocate
 * @gfp_mask:	GFP mask to limit search and used during compaction
 * @nid:	Target node
 * @nodemask:	Mask for other possible nodes
 *
 * This routine is a wrapper around alloc_contig_range(). It scans over zones
 * on an applicable zonelist to find a contiguous pfn range which can then be
 * tried for allocation with alloc_contig_range(). This routine is intended
 * for allocation requests which can not be fulfilled with the buddy allocator.
 *
 * The allocated memory is always aligned to a page boundary. If nr_pages is a
 * power of two then the alignment is guaranteed to be to the given nr_pages
 * (e.g. 1GB request would be aligned to 1GB).
 *
 * Allocated pages can be freed with free_contig_range() or by manually calling
 * __free_page() on each allocated page.
 *
 * Return: pointer to contiguous pages on success, or NULL if not successful.
 */
struct page *alloc_contig_pages(unsigned long nr_pages, gfp_t gfp_mask,
				int nid, nodemask_t *nodemask)
{
	unsigned long ret, pfn, flags;
	struct zonelist *zonelist;
	struct zone *zone;
	struct zoneref *z;

	zonelist = node_zonelist(nid, gfp_mask);
	for_each_zone_zonelist_nodemask(zone, z, zonelist,
					gfp_zone(gfp_mask), nodemask) {
		spin_lock_irqsave(&zone->lock, flags);

		pfn = ALIGN(zone->zone_start_pfn, nr_pages);
		while (zone_spans_last_pfn(zone, pfn, nr_pages)) {
			if (pfn_range_valid_contig(zone, pfn, nr_pages)) {
				/*
				 * We release the zone lock here because
				 * alloc_contig_range() will also lock the zone
				 * at some point. If there's an allocation
				 * spinning on this lock, it may win the race
				 * and cause alloc_contig_range() to fail...
				 */
				spin_unlock_irqrestore(&zone->lock, flags);
				ret = __alloc_contig_pages(pfn, nr_pages,
							gfp_mask);
				if (!ret)
					return pfn_to_page(pfn);
				spin_lock_irqsave(&zone->lock, flags);
			}
			pfn += nr_pages;
		}
		spin_unlock_irqrestore(&zone->lock, flags);
	}
	return NULL;
}
#endif /* CONFIG_CONTIG_ALLOC */

void free_contig_range(unsigned long pfn, unsigned int nr_pages)
{
	unsigned int count = 0;

	for (; nr_pages--; pfn++) {
		struct page *page = pfn_to_page(pfn);

		count += page_count(page) != 1;
		__free_page(page);
	}
	WARN(count != 0, "%d pages are still in use!\n", count);
}

/*
 * The zone indicated has a new number of managed_pages; batch sizes and percpu
 * page high values need to be recalulated.
 */
void __meminit zone_pcp_update(struct zone *zone)
{
	mutex_lock(&pcp_batch_high_lock);
	__zone_pcp_update(zone);
	mutex_unlock(&pcp_batch_high_lock);
}

void zone_pcp_reset(struct zone *zone)
{
	unsigned long flags;
	int cpu;
	struct per_cpu_pageset *pset;

	/* avoid races with drain_pages()  */
	local_irq_save(flags);
	if (zone->pageset != &boot_pageset) {
		for_each_online_cpu(cpu) {
			pset = per_cpu_ptr(zone->pageset, cpu);
			drain_zonestat(zone, pset);
		}
		free_percpu(zone->pageset);
		zone->pageset = &boot_pageset;
	}
	local_irq_restore(flags);
}

#ifdef CONFIG_MEMORY_HOTREMOVE
/*
 * All pages in the range must be in a single zone and isolated
 * before calling this.
 */
unsigned long
__offline_isolated_pages(unsigned long start_pfn, unsigned long end_pfn)
{
	struct page *page;
	struct zone *zone;
	unsigned int order;
	unsigned long pfn;
	unsigned long flags;
	unsigned long offlined_pages = 0;

	/* find the first valid pfn */
	for (pfn = start_pfn; pfn < end_pfn; pfn++)
		if (pfn_valid(pfn))
			break;
	if (pfn == end_pfn)
		return offlined_pages;

	offline_mem_sections(pfn, end_pfn);
	zone = page_zone(pfn_to_page(pfn));
	spin_lock_irqsave(&zone->lock, flags);
	pfn = start_pfn;
	while (pfn < end_pfn) {
		if (!pfn_valid(pfn)) {
			pfn++;
			continue;
		}
		page = pfn_to_page(pfn);
		/*
		 * The HWPoisoned page may be not in buddy system, and
		 * page_count() is not 0.
		 */
		if (unlikely(!PageBuddy(page) && PageHWPoison(page))) {
			pfn++;
			offlined_pages++;
			continue;
		}

		BUG_ON(page_count(page));
		BUG_ON(!PageBuddy(page));
		order = page_order(page);
		offlined_pages += 1 << order;
		del_page_from_free_area(page, &zone->free_area[order]);
		pfn += (1 << order);
	}
	spin_unlock_irqrestore(&zone->lock, flags);

	return offlined_pages;
}
#endif

bool is_free_buddy_page(struct page *page)
{
	struct zone *zone = page_zone(page);
	unsigned long pfn = page_to_pfn(page);
	unsigned long flags;
	unsigned int order;

	spin_lock_irqsave(&zone->lock, flags);
	for (order = 0; order < MAX_ORDER; order++) {
		struct page *page_head = page - (pfn & ((1 << order) - 1));

		if (PageBuddy(page_head) && page_order(page_head) >= order)
			break;
	}
	spin_unlock_irqrestore(&zone->lock, flags);

	return order < MAX_ORDER;
}

#ifdef CONFIG_MEMORY_FAILURE
/*
 * Set PG_hwpoison flag if a given page is confirmed to be a free page.  This
 * test is performed under the zone lock to prevent a race against page
 * allocation.
 */
bool set_hwpoison_free_buddy_page(struct page *page)
{
	struct zone *zone = page_zone(page);
	unsigned long pfn = page_to_pfn(page);
	unsigned long flags;
	unsigned int order;
	bool hwpoisoned = false;

	spin_lock_irqsave(&zone->lock, flags);
	for (order = 0; order < MAX_ORDER; order++) {
		struct page *page_head = page - (pfn & ((1 << order) - 1));

		if (PageBuddy(page_head) && page_order(page_head) >= order) {
			if (!TestSetPageHWPoison(page))
				hwpoisoned = true;
			break;
		}
	}
	spin_unlock_irqrestore(&zone->lock, flags);

	return hwpoisoned;
}
#endif<|MERGE_RESOLUTION|>--- conflicted
+++ resolved
@@ -6977,13 +6977,8 @@
 	 * considered initialized. Make sure that memmap has a well defined
 	 * state.
 	 */
-<<<<<<< HEAD
-	pgcnt += zero_pfn_range(PFN_DOWN(next),
-				round_up(max_pfn, PAGES_PER_SECTION));
-=======
 	pgcnt += init_unavailable_range(PFN_DOWN(next),
 					round_up(max_pfn, PAGES_PER_SECTION));
->>>>>>> 67cb19e6
 
 	/*
 	 * Struct pages that do not have backing memory. This could be because
