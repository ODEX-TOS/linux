--- conflicted
+++ resolved
@@ -107,8 +107,6 @@
  */
 #define FPI_TO_TAIL		((__force fpi_t)BIT(1))
 
-<<<<<<< HEAD
-=======
 /*
  * Don't poison memory with KASAN (only for the tag-based modes).
  * During boot, all non-reserved memblock memory is exposed to page_alloc.
@@ -120,7 +118,6 @@
  */
 #define FPI_SKIP_KASAN_POISON	((__force fpi_t)BIT(2))
 
->>>>>>> c2f789ef
 atomic_long_t kswapd_waiters = ATOMIC_LONG_INIT(0);
 
 /* prevent >1 _updater_ of zone percpu pageset ->high and ->batch fields */
