# SPDX-License-Identifier: GPL-2.0-only

menu "Memory Management options"

config SELECT_MEMORY_MODEL
	def_bool y
	depends on ARCH_SELECT_MEMORY_MODEL

choice
	prompt "Memory model"
	depends on SELECT_MEMORY_MODEL
	default SPARSEMEM_MANUAL if ARCH_SPARSEMEM_DEFAULT
	default FLATMEM_MANUAL
	help
	  This option allows you to change some of the ways that
	  Linux manages its memory internally. Most users will
	  only have one option here selected by the architecture
	  configuration. This is normal.

config FLATMEM_MANUAL
	bool "Flat Memory"
	depends on !(ARCH_DISCONTIGMEM_ENABLE || ARCH_SPARSEMEM_ENABLE) || ARCH_FLATMEM_ENABLE
	help
	  This option is best suited for non-NUMA systems with
	  flat address space. The FLATMEM is the most efficient
	  system in terms of performance and resource consumption
	  and it is the best option for smaller systems.

	  For systems that have holes in their physical address
	  spaces and for features like NUMA and memory hotplug,
	  choose "Sparse Memory".

	  If unsure, choose this option (Flat Memory) over any other.

config DISCONTIGMEM_MANUAL
	bool "Discontiguous Memory"
	depends on ARCH_DISCONTIGMEM_ENABLE
	help
	  This option provides enhanced support for discontiguous
	  memory systems, over FLATMEM.  These systems have holes
	  in their physical address spaces, and this option provides
	  more efficient handling of these holes.

	  Although "Discontiguous Memory" is still used by several
	  architectures, it is considered deprecated in favor of
	  "Sparse Memory".

	  If unsure, choose "Sparse Memory" over this option.

config SPARSEMEM_MANUAL
	bool "Sparse Memory"
	depends on ARCH_SPARSEMEM_ENABLE
	help
	  This will be the only option for some systems, including
	  memory hot-plug systems.  This is normal.

	  This option provides efficient support for systems with
	  holes is their physical address space and allows memory
	  hot-plug and hot-remove.

	  If unsure, choose "Flat Memory" over this option.

endchoice

config DISCONTIGMEM
	def_bool y
	depends on (!SELECT_MEMORY_MODEL && ARCH_DISCONTIGMEM_ENABLE) || DISCONTIGMEM_MANUAL

config SPARSEMEM
	def_bool y
	depends on (!SELECT_MEMORY_MODEL && ARCH_SPARSEMEM_ENABLE) || SPARSEMEM_MANUAL

config FLATMEM
	def_bool y
	depends on (!DISCONTIGMEM && !SPARSEMEM) || FLATMEM_MANUAL

config FLAT_NODE_MEM_MAP
	def_bool y
	depends on !SPARSEMEM

#
# Both the NUMA code and DISCONTIGMEM use arrays of pg_data_t's
# to represent different areas of memory.  This variable allows
# those dependencies to exist individually.
#
config NEED_MULTIPLE_NODES
	def_bool y
	depends on DISCONTIGMEM || NUMA

#
# SPARSEMEM_EXTREME (which is the default) does some bootmem
# allocations when sparse_init() is called.  If this cannot
# be done on your architecture, select this option.  However,
# statically allocating the mem_section[] array can potentially
# consume vast quantities of .bss, so be careful.
#
# This option will also potentially produce smaller runtime code
# with gcc 3.4 and later.
#
config SPARSEMEM_STATIC
	bool

#
# Architecture platforms which require a two level mem_section in SPARSEMEM
# must select this option. This is usually for architecture platforms with
# an extremely sparse physical address space.
#
config SPARSEMEM_EXTREME
	def_bool y
	depends on SPARSEMEM && !SPARSEMEM_STATIC

config SPARSEMEM_VMEMMAP_ENABLE
	bool

config SPARSEMEM_VMEMMAP
	bool "Sparse Memory virtual memmap"
	depends on SPARSEMEM && SPARSEMEM_VMEMMAP_ENABLE
	default y
	help
	  SPARSEMEM_VMEMMAP uses a virtually mapped memmap to optimise
	  pfn_to_page and page_to_pfn operations.  This is the most
	  efficient option when sufficient kernel resources are available.

config HAVE_MEMBLOCK_PHYS_MAP
	bool

config HAVE_FAST_GUP
	depends on MMU
	bool

# Don't discard allocated memory used to track "memory" and "reserved" memblocks
# after early boot, so it can still be used to test for validity of memory.
# Also, memblocks are updated with memory hot(un)plug.
config ARCH_KEEP_MEMBLOCK
	bool

# Keep arch NUMA mapping infrastructure post-init.
config NUMA_KEEP_MEMINFO
	bool

config MEMORY_ISOLATION
	bool

#
# Only be set on architectures that have completely implemented memory hotplug
# feature. If you are not sure, don't touch it.
#
config HAVE_BOOTMEM_INFO_NODE
	def_bool n

config ARCH_ENABLE_MEMORY_HOTPLUG
	bool

# eventually, we can have this option just 'select SPARSEMEM'
config MEMORY_HOTPLUG
	bool "Allow for memory hot-add"
	select MEMORY_ISOLATION
	depends on SPARSEMEM || X86_64_ACPI_NUMA
	depends on ARCH_ENABLE_MEMORY_HOTPLUG
	depends on 64BIT || BROKEN
	select NUMA_KEEP_MEMINFO if NUMA

config MEMORY_HOTPLUG_SPARSE
	def_bool y
	depends on SPARSEMEM && MEMORY_HOTPLUG

config MEMORY_HOTPLUG_DEFAULT_ONLINE
	bool "Online the newly added memory blocks by default"
	depends on MEMORY_HOTPLUG
	help
	  This option sets the default policy setting for memory hotplug
	  onlining policy (/sys/devices/system/memory/auto_online_blocks) which
	  determines what happens to newly added memory regions. Policy setting
	  can always be changed at runtime.
	  See Documentation/admin-guide/mm/memory-hotplug.rst for more information.

	  Say Y here if you want all hot-plugged memory blocks to appear in
	  'online' state by default.
	  Say N here if you want the default policy to keep all hot-plugged
	  memory blocks in 'offline' state.

config ARCH_ENABLE_MEMORY_HOTREMOVE
	bool

config MEMORY_HOTREMOVE
	bool "Allow for memory hot remove"
	select HAVE_BOOTMEM_INFO_NODE if (X86_64 || PPC64)
	depends on MEMORY_HOTPLUG && ARCH_ENABLE_MEMORY_HOTREMOVE
	depends on MIGRATION

config MHP_MEMMAP_ON_MEMORY
	def_bool y
	depends on MEMORY_HOTPLUG && SPARSEMEM_VMEMMAP
	depends on ARCH_MHP_MEMMAP_ON_MEMORY_ENABLE

# Heavily threaded applications may benefit from splitting the mm-wide
# page_table_lock, so that faults on different parts of the user address
# space can be handled with less contention: split it at this NR_CPUS.
# Default to 4 for wider testing, though 8 might be more appropriate.
# ARM's adjust_pte (unused if VIPT) depends on mm-wide page_table_lock.
# PA-RISC 7xxx's spinlock_t would enlarge struct page from 32 to 44 bytes.
# SPARC32 allocates multiple pte tables within a single page, and therefore
# a per-page lock leads to problems when multiple tables need to be locked
# at the same time (e.g. copy_page_range()).
# DEBUG_SPINLOCK and DEBUG_LOCK_ALLOC spinlock_t also enlarge struct page.
#
config SPLIT_PTLOCK_CPUS
	int
	default "999999" if !MMU
	default "999999" if ARM && !CPU_CACHE_VIPT
	default "999999" if PARISC && !PA20
	default "999999" if SPARC32
	default "4"

config ARCH_ENABLE_SPLIT_PMD_PTLOCK
	bool

#
# support for memory balloon
config MEMORY_BALLOON
	bool

#
# support for memory balloon compaction
config BALLOON_COMPACTION
	bool "Allow for balloon memory compaction/migration"
	def_bool y
	depends on COMPACTION && MEMORY_BALLOON
	help
	  Memory fragmentation introduced by ballooning might reduce
	  significantly the number of 2MB contiguous memory blocks that can be
	  used within a guest, thus imposing performance penalties associated
	  with the reduced number of transparent huge pages that could be used
	  by the guest workload. Allowing the compaction & migration for memory
	  pages enlisted as being part of memory balloon devices avoids the
	  scenario aforementioned and helps improving memory defragmentation.

#
# support for memory compaction
config COMPACTION
	bool "Allow for memory compaction"
	def_bool y
	select MIGRATION
	depends on MMU
	help
	  Compaction is the only memory management component to form
	  high order (larger physically contiguous) memory blocks
	  reliably. The page allocator relies on compaction heavily and
	  the lack of the feature can lead to unexpected OOM killer
	  invocations for high order memory requests. You shouldn't
	  disable this option unless there really is a strong reason for
	  it and then we would be really interested to hear about that at
	  linux-mm@kvack.org.

#
# support for free page reporting
config PAGE_REPORTING
	bool "Free page reporting"
	def_bool n
	help
	  Free page reporting allows for the incremental acquisition of
	  free pages from the buddy allocator for the purpose of reporting
	  those pages to another entity, such as a hypervisor, so that the
	  memory can be freed within the host for other uses.

#
# support for page migration
#
config MIGRATION
	bool "Page migration"
	def_bool y
	depends on (NUMA || ARCH_ENABLE_MEMORY_HOTREMOVE || COMPACTION || CMA) && MMU
	help
	  Allows the migration of the physical location of pages of processes
	  while the virtual addresses are not changed. This is useful in
	  two situations. The first is on NUMA systems to put pages nearer
	  to the processors accessing. The second is when allocating huge
	  pages as migration can relocate pages to satisfy a huge page
	  allocation instead of reclaiming.

config ARCH_ENABLE_HUGEPAGE_MIGRATION
	bool

config ARCH_ENABLE_THP_MIGRATION
	bool

config HUGETLB_PAGE_SIZE_VARIABLE
	def_bool n
	help
	  Allows the pageblock_order value to be dynamic instead of just standard
	  HUGETLB_PAGE_ORDER when there are multiple HugeTLB page sizes available
	  on a platform.

config CONTIG_ALLOC
	def_bool (MEMORY_ISOLATION && COMPACTION) || CMA

config PHYS_ADDR_T_64BIT
	def_bool 64BIT

config BOUNCE
	bool "Enable bounce buffers"
	default y
	depends on BLOCK && MMU && HIGHMEM
	help
	  Enable bounce buffers for devices that cannot access the full range of
	  memory available to the CPU. Enabled by default when HIGHMEM is
	  selected, but you may say n to override this.

config VIRT_TO_BUS
	bool
	help
	  An architecture should select this if it implements the
	  deprecated interface virt_to_bus().  All new architectures
	  should probably not select this.


config MMU_NOTIFIER
	bool
	select SRCU
	select INTERVAL_TREE

config KSM
	bool "Enable KSM for page merging"
	depends on MMU
	select XXHASH
	help
	  Enable Kernel Samepage Merging: KSM periodically scans those areas
	  of an application's address space that an app has advised may be
	  mergeable.  When it finds pages of identical content, it replaces
	  the many instances by a single page with that content, so
	  saving memory until one or another app needs to modify the content.
	  Recommended for use with KVM, or with other duplicative applications.
	  See Documentation/vm/ksm.rst for more information: KSM is inactive
	  until a program has madvised that an area is MADV_MERGEABLE, and
	  root has set /sys/kernel/mm/ksm/run to 1 (if CONFIG_SYSFS is set).

config DEFAULT_MMAP_MIN_ADDR
	int "Low address space to protect from user allocation"
	depends on MMU
	default 4096
	help
	  This is the portion of low virtual memory which should be protected
	  from userspace allocation.  Keeping a user from writing to low pages
	  can help reduce the impact of kernel NULL pointer bugs.

	  For most ia64, ppc64 and x86 users with lots of address space
	  a value of 65536 is reasonable and should cause no problems.
	  On arm and other archs it should not be higher than 32768.
	  Programs which use vm86 functionality or have some need to map
	  this low address space will need CAP_SYS_RAWIO or disable this
	  protection by setting the value to 0.

	  This value can be changed after boot using the
	  /proc/sys/vm/mmap_min_addr tunable.

config ARCH_SUPPORTS_MEMORY_FAILURE
	bool

config MEMORY_FAILURE
	depends on MMU
	depends on ARCH_SUPPORTS_MEMORY_FAILURE
	bool "Enable recovery from hardware memory errors"
	select MEMORY_ISOLATION
	select RAS
	help
	  Enables code to recover from some memory failures on systems
	  with MCA recovery. This allows a system to continue running
	  even when some of its memory has uncorrected errors. This requires
	  special hardware support and typically ECC memory.

config HWPOISON_INJECT
	tristate "HWPoison pages injector"
	depends on MEMORY_FAILURE && DEBUG_KERNEL && PROC_FS
	select PROC_PAGE_MONITOR

config NOMMU_INITIAL_TRIM_EXCESS
	int "Turn on mmap() excess space trimming before booting"
	depends on !MMU
	default 1
	help
	  The NOMMU mmap() frequently needs to allocate large contiguous chunks
	  of memory on which to store mappings, but it can only ask the system
	  allocator for chunks in 2^N*PAGE_SIZE amounts - which is frequently
	  more than it requires.  To deal with this, mmap() is able to trim off
	  the excess and return it to the allocator.

	  If trimming is enabled, the excess is trimmed off and returned to the
	  system allocator, which can cause extra fragmentation, particularly
	  if there are a lot of transient processes.

	  If trimming is disabled, the excess is kept, but not used, which for
	  long-term mappings means that the space is wasted.

	  Trimming can be dynamically controlled through a sysctl option
	  (/proc/sys/vm/nr_trim_pages) which specifies the minimum number of
	  excess pages there must be before trimming should occur, or zero if
	  no trimming is to occur.

	  This option specifies the initial value of this option.  The default
	  of 1 says that all excess pages should be trimmed.

	  See Documentation/admin-guide/mm/nommu-mmap.rst for more information.

config TRANSPARENT_HUGEPAGE
	bool "Transparent Hugepage Support"
	depends on HAVE_ARCH_TRANSPARENT_HUGEPAGE
	select COMPACTION
	select XARRAY_MULTI
	help
	  Transparent Hugepages allows the kernel to use huge pages and
	  huge tlb transparently to the applications whenever possible.
	  This feature can improve computing performance to certain
	  applications by speeding up page faults during memory
	  allocation, by reducing the number of tlb misses and by speeding
	  up the pagetable walking.

	  If memory constrained on embedded, you may want to say N.

choice
	prompt "Transparent Hugepage Support sysfs defaults"
	depends on TRANSPARENT_HUGEPAGE
	default TRANSPARENT_HUGEPAGE_ALWAYS
	help
	  Selects the sysfs defaults for Transparent Hugepage Support.

	config TRANSPARENT_HUGEPAGE_ALWAYS
		bool "always"
	help
	  Enabling Transparent Hugepage always, can increase the
	  memory footprint of applications without a guaranteed
	  benefit but it will work automatically for all applications.

	config TRANSPARENT_HUGEPAGE_MADVISE
		bool "madvise"
	help
	  Enabling Transparent Hugepage madvise, will only provide a
	  performance improvement benefit to the applications using
	  madvise(MADV_HUGEPAGE) but it won't risk to increase the
	  memory footprint of applications without a guaranteed
	  benefit.
endchoice

config ARCH_WANTS_THP_SWAP
	def_bool n

config THP_SWAP
	def_bool y
	depends on TRANSPARENT_HUGEPAGE && ARCH_WANTS_THP_SWAP && SWAP
	help
	  Swap transparent huge pages in one piece, without splitting.
	  XXX: For now, swap cluster backing transparent huge page
	  will be split after swapout.

	  For selection by architectures with reasonable THP sizes.

#
# UP and nommu archs use km based percpu allocator
#
config NEED_PER_CPU_KM
	depends on !SMP
	bool
	default y

config CLEANCACHE
	bool "Enable cleancache driver to cache clean pages if tmem is present"
	help
	  Cleancache can be thought of as a page-granularity victim cache
	  for clean pages that the kernel's pageframe replacement algorithm
	  (PFRA) would like to keep around, but can't since there isn't enough
	  memory.  So when the PFRA "evicts" a page, it first attempts to use
	  cleancache code to put the data contained in that page into
	  "transcendent memory", memory that is not directly accessible or
	  addressable by the kernel and is of unknown and possibly
	  time-varying size.  And when a cleancache-enabled
	  filesystem wishes to access a page in a file on disk, it first
	  checks cleancache to see if it already contains it; if it does,
	  the page is copied into the kernel and a disk access is avoided.
	  When a transcendent memory driver is available (such as zcache or
	  Xen transcendent memory), a significant I/O reduction
	  may be achieved.  When none is available, all cleancache calls
	  are reduced to a single pointer-compare-against-NULL resulting
	  in a negligible performance hit.

	  If unsure, say Y to enable cleancache

config FRONTSWAP
	bool "Enable frontswap to cache swap pages if tmem is present"
	depends on SWAP
	help
	  Frontswap is so named because it can be thought of as the opposite
	  of a "backing" store for a swap device.  The data is stored into
	  "transcendent memory", memory that is not directly accessible or
	  addressable by the kernel and is of unknown and possibly
	  time-varying size.  When space in transcendent memory is available,
	  a significant swap I/O reduction may be achieved.  When none is
	  available, all frontswap calls are reduced to a single pointer-
	  compare-against-NULL resulting in a negligible performance hit
	  and swap data is stored as normal on the matching swap device.

	  If unsure, say Y to enable frontswap.

config CMA
	bool "Contiguous Memory Allocator"
	depends on MMU
	select MIGRATION
	select MEMORY_ISOLATION
	help
	  This enables the Contiguous Memory Allocator which allows other
	  subsystems to allocate big physically-contiguous blocks of memory.
	  CMA reserves a region of memory and allows only movable pages to
	  be allocated from it. This way, the kernel can use the memory for
	  pagecache and when a subsystem requests for contiguous area, the
	  allocated pages are migrated away to serve the contiguous request.

	  If unsure, say "n".

config CMA_DEBUG
	bool "CMA debug messages (DEVELOPMENT)"
	depends on DEBUG_KERNEL && CMA
	help
	  Turns on debug messages in CMA.  This produces KERN_DEBUG
	  messages for every CMA call as well as various messages while
	  processing calls such as dma_alloc_from_contiguous().
	  This option does not affect warning and error messages.

config CMA_DEBUGFS
	bool "CMA debugfs interface"
	depends on CMA && DEBUG_FS
	help
	  Turns on the DebugFS interface for CMA.

config CMA_SYSFS
	bool "CMA information through sysfs interface"
	depends on CMA && SYSFS
	help
	  This option exposes some sysfs attributes to get information
	  from CMA.

config CMA_AREAS
	int "Maximum count of the CMA areas"
	depends on CMA
	default 19 if NUMA
	default 7
	help
	  CMA allows to create CMA areas for particular purpose, mainly,
	  used as device private area. This parameter sets the maximum
	  number of CMA area in the system.

	  If unsure, leave the default value "7" in UMA and "19" in NUMA.

config MEM_SOFT_DIRTY
	bool "Track memory changes"
	depends on CHECKPOINT_RESTORE && HAVE_ARCH_SOFT_DIRTY && PROC_FS
	select PROC_PAGE_MONITOR
	help
	  This option enables memory changes tracking by introducing a
	  soft-dirty bit on pte-s. This bit it set when someone writes
	  into a page just as regular dirty bit, but unlike the latter
	  it can be cleared by hands.

	  See Documentation/admin-guide/mm/soft-dirty.rst for more details.

config ZSWAP
	bool "Compressed cache for swap pages (EXPERIMENTAL)"
	depends on FRONTSWAP && CRYPTO=y
	select ZPOOL
	help
	  A lightweight compressed cache for swap pages.  It takes
	  pages that are in the process of being swapped out and attempts to
	  compress them into a dynamically allocated RAM-based memory pool.
	  This can result in a significant I/O reduction on swap device and,
	  in the case where decompressing from RAM is faster that swap device
	  reads, can also improve workload performance.

	  This is marked experimental because it is a new feature (as of
	  v3.11) that interacts heavily with memory reclaim.  While these
	  interactions don't cause any known issues on simple memory setups,
	  they have not be fully explored on the large set of potential
	  configurations and workloads that exist.

choice
	prompt "Compressed cache for swap pages default compressor"
	depends on ZSWAP
	default ZSWAP_COMPRESSOR_DEFAULT_LZO
	help
	  Selects the default compression algorithm for the compressed cache
	  for swap pages.

	  For an overview what kind of performance can be expected from
	  a particular compression algorithm please refer to the benchmarks
	  available at the following LWN page:
	  https://lwn.net/Articles/751795/

	  If in doubt, select 'LZO'.

	  The selection made here can be overridden by using the kernel
	  command line 'zswap.compressor=' option.

config ZSWAP_COMPRESSOR_DEFAULT_DEFLATE
	bool "Deflate"
	select CRYPTO_DEFLATE
	help
	  Use the Deflate algorithm as the default compression algorithm.

config ZSWAP_COMPRESSOR_DEFAULT_LZO
	bool "LZO"
	select CRYPTO_LZO
	help
	  Use the LZO algorithm as the default compression algorithm.

config ZSWAP_COMPRESSOR_DEFAULT_842
	bool "842"
	select CRYPTO_842
	help
	  Use the 842 algorithm as the default compression algorithm.

config ZSWAP_COMPRESSOR_DEFAULT_LZ4
	bool "LZ4"
	select CRYPTO_LZ4
	help
	  Use the LZ4 algorithm as the default compression algorithm.

config ZSWAP_COMPRESSOR_DEFAULT_LZ4HC
	bool "LZ4HC"
	select CRYPTO_LZ4HC
	help
	  Use the LZ4HC algorithm as the default compression algorithm.

config ZSWAP_COMPRESSOR_DEFAULT_ZSTD
	bool "zstd"
	select CRYPTO_ZSTD
	help
	  Use the zstd algorithm as the default compression algorithm.
endchoice

config ZSWAP_COMPRESSOR_DEFAULT
       string
       depends on ZSWAP
       default "deflate" if ZSWAP_COMPRESSOR_DEFAULT_DEFLATE
       default "lzo" if ZSWAP_COMPRESSOR_DEFAULT_LZO
       default "842" if ZSWAP_COMPRESSOR_DEFAULT_842
       default "lz4" if ZSWAP_COMPRESSOR_DEFAULT_LZ4
       default "lz4hc" if ZSWAP_COMPRESSOR_DEFAULT_LZ4HC
       default "zstd" if ZSWAP_COMPRESSOR_DEFAULT_ZSTD
       default ""

choice
	prompt "Compressed cache for swap pages default allocator"
	depends on ZSWAP
	default ZSWAP_ZPOOL_DEFAULT_ZBUD
	help
	  Selects the default allocator for the compressed cache for
	  swap pages.
	  The default is 'zbud' for compatibility, however please do
	  read the description of each of the allocators below before
	  making a right choice.

	  The selection made here can be overridden by using the kernel
	  command line 'zswap.zpool=' option.

config ZSWAP_ZPOOL_DEFAULT_ZBUD
	bool "zbud"
	select ZBUD
	help
	  Use the zbud allocator as the default allocator.

config ZSWAP_ZPOOL_DEFAULT_Z3FOLD
	bool "z3fold"
	select Z3FOLD
	help
	  Use the z3fold allocator as the default allocator.

config ZSWAP_ZPOOL_DEFAULT_ZSMALLOC
	bool "zsmalloc"
	select ZSMALLOC
	help
	  Use the zsmalloc allocator as the default allocator.
endchoice

config ZSWAP_ZPOOL_DEFAULT
       string
       depends on ZSWAP
       default "zbud" if ZSWAP_ZPOOL_DEFAULT_ZBUD
       default "z3fold" if ZSWAP_ZPOOL_DEFAULT_Z3FOLD
       default "zsmalloc" if ZSWAP_ZPOOL_DEFAULT_ZSMALLOC
       default ""

config ZSWAP_DEFAULT_ON
	bool "Enable the compressed cache for swap pages by default"
	depends on ZSWAP
	help
	  If selected, the compressed cache for swap pages will be enabled
	  at boot, otherwise it will be disabled.

	  The selection made here can be overridden by using the kernel
	  command line 'zswap.enabled=' option.

config ZPOOL
	tristate "Common API for compressed memory storage"
	help
	  Compressed memory storage API.  This allows using either zbud or
	  zsmalloc.

config ZBUD
	tristate "Low (Up to 2x) density storage for compressed pages"
	help
	  A special purpose allocator for storing compressed pages.
	  It is designed to store up to two compressed pages per physical
	  page.  While this design limits storage density, it has simple and
	  deterministic reclaim properties that make it preferable to a higher
	  density approach when reclaim will be used.

config Z3FOLD
	tristate "Up to 3x density storage for compressed pages"
	depends on ZPOOL
	help
	  A special purpose allocator for storing compressed pages.
	  It is designed to store up to three compressed pages per physical
	  page. It is a ZBUD derivative so the simplicity and determinism are
	  still there.

config ZSMALLOC
	tristate "Memory allocator for compressed pages"
	depends on MMU
	help
	  zsmalloc is a slab-based memory allocator designed to store
	  compressed RAM pages.  zsmalloc uses virtual memory mapping
	  in order to reduce fragmentation.  However, this results in a
	  non-standard allocator interface where a handle, not a pointer, is
	  returned by an alloc().  This handle must be mapped in order to
	  access the allocated space.

config ZSMALLOC_STAT
	bool "Export zsmalloc statistics"
	depends on ZSMALLOC
	select DEBUG_FS
	help
	  This option enables code in the zsmalloc to collect various
	  statistics about what's happening in zsmalloc and exports that
	  information to userspace via debugfs.
	  If unsure, say N.

config GENERIC_EARLY_IOREMAP
	bool

config STACK_MAX_DEFAULT_SIZE_MB
	int "Default maximum user stack size for 32-bit processes (MB)"
	default 100
	range 8 2048
	depends on STACK_GROWSUP && (!64BIT || COMPAT)
	help
	  This is the maximum stack size in Megabytes in the VM layout of 32-bit
	  user processes when the stack grows upwards (currently only on parisc
	  arch) when the RLIMIT_STACK hard limit is unlimited.

	  A sane initial value is 100 MB.

config DEFERRED_STRUCT_PAGE_INIT
	bool "Defer initialisation of struct pages to kthreads"
	depends on SPARSEMEM
	depends on !NEED_PER_CPU_KM
	depends on 64BIT
	select PADATA
	help
	  Ordinarily all struct pages are initialised during early boot in a
	  single thread. On very large machines this can take a considerable
	  amount of time. If this option is set, large machines will bring up
	  a subset of memmap at boot and then initialise the rest in parallel.
	  This has a potential performance impact on tasks running early in the
	  lifetime of the system until these kthreads finish the
	  initialisation.

config IDLE_PAGE_TRACKING
	bool "Enable idle page tracking"
	depends on SYSFS && MMU
	select PAGE_EXTENSION if !64BIT
	help
	  This feature allows to estimate the amount of user pages that have
	  not been touched during a given period of time. This information can
	  be useful to tune memory cgroup limits and/or for job placement
	  within a compute cluster.

	  See Documentation/admin-guide/mm/idle_page_tracking.rst for
	  more details.

config ARCH_HAS_CACHE_LINE_SIZE
	bool

config ARCH_HAS_PTE_DEVMAP
	bool

config ZONE_DEVICE
	bool "Device memory (pmem, HMM, etc...) hotplug support"
	depends on MEMORY_HOTPLUG
	depends on MEMORY_HOTREMOVE
	depends on SPARSEMEM_VMEMMAP
	depends on ARCH_HAS_PTE_DEVMAP
	select XARRAY_MULTI

	help
	  Device memory hotplug support allows for establishing pmem,
	  or other device driver discovered memory regions, in the
	  memmap. This allows pfn_to_page() lookups of otherwise
	  "device-physical" addresses which is needed for using a DAX
	  mapping in an O_DIRECT operation, among other things.

	  If FS_DAX is enabled, then say Y.

config DEV_PAGEMAP_OPS
	bool

#
# Helpers to mirror range of the CPU page tables of a process into device page
# tables.
#
config HMM_MIRROR
	bool
	depends on MMU

config DEVICE_PRIVATE
	bool "Unaddressable device memory (GPU memory, ...)"
	depends on ZONE_DEVICE
	select DEV_PAGEMAP_OPS

	help
	  Allows creation of struct pages to represent unaddressable device
	  memory; i.e., memory that is only accessible from the device (or
	  group of devices). You likely also want to select HMM_MIRROR.

config VMAP_PFN
	bool

config ARCH_USES_HIGH_VMA_FLAGS
	bool
config ARCH_HAS_PKEYS
	bool

config PERCPU_STATS
	bool "Collect percpu memory statistics"
	help
	  This feature collects and exposes statistics via debugfs. The
	  information includes global and per chunk statistics, which can
	  be used to help understand percpu memory usage.

config GUP_TEST
	bool "Enable infrastructure for get_user_pages()-related unit tests"
	depends on DEBUG_FS
	help
	  Provides /sys/kernel/debug/gup_test, which in turn provides a way
	  to make ioctl calls that can launch kernel-based unit tests for
	  the get_user_pages*() and pin_user_pages*() family of API calls.

	  These tests include benchmark testing of the _fast variants of
	  get_user_pages*() and pin_user_pages*(), as well as smoke tests of
	  the non-_fast variants.

	  There is also a sub-test that allows running dump_page() on any
	  of up to eight pages (selected by command line args) within the
	  range of user-space addresses. These pages are either pinned via
	  pin_user_pages*(), or pinned via get_user_pages*(), as specified
	  by other command line arguments.

	  See tools/testing/selftests/vm/gup_test.c

comment "GUP_TEST needs to have DEBUG_FS enabled"
	depends on !GUP_TEST && !DEBUG_FS

config GUP_GET_PTE_LOW_HIGH
	bool

config READ_ONLY_THP_FOR_FS
	bool "Read-only THP for filesystems (EXPERIMENTAL)"
	depends on TRANSPARENT_HUGEPAGE && SHMEM

	help
	  Allow khugepaged to put read-only file-backed pages in THP.

	  This is marked experimental because it is a new feature. Write
	  support of file THPs will be developed in the next few release
	  cycles.

config ARCH_HAS_PTE_SPECIAL
	bool

#
# Some architectures require a special hugepage directory format that is
# required to support multiple hugepage sizes. For example a4fe3ce76
# "powerpc/mm: Allow more flexible layouts for hugepage pagetables"
# introduced it on powerpc.  This allows for a more flexible hugepage
# pagetable layouts.
#
config ARCH_HAS_HUGEPD
	bool

config MAPPING_DIRTY_HELPERS
        bool

config KMAP_LOCAL
	bool

<<<<<<< HEAD
=======
# struct io_mapping based helper.  Selected by drivers that need them
config IO_MAPPING
	bool

# the multigenerational lru {
>>>>>>> c2f789ef
config LRU_GEN
	bool "Multigenerational LRU"
	depends on MMU
	help
	  A high performance LRU implementation to heavily overcommit workloads
	  that are not IO bound. See Documentation/vm/multigen_lru.rst for
	  details.

	  Warning: do not enable this option unless you plan to use it because
	  it introduces a small per-process and per-memcg and per-node memory
	  overhead.

<<<<<<< HEAD
config NR_LRU_GENS
	int "Max number of generations"
	depends on LRU_GEN
	range 4 31
	default 7
	help
	  This will use order_base_2(N+1) spare bits from page flags.

	  Warning: do not use numbers larger than necessary because each
	  generation introduces a small per-node and per-memcg memory overhead.

config TIERS_PER_GEN
	int "Number of tiers per generation"
	depends on LRU_GEN
	range 2 5
	default 4
	help
	  This will use N-2 spare bits from page flags.

	  Higher values generally offer better protection to active pages under
	  heavy buffered I/O workloads.

=======
>>>>>>> c2f789ef
config LRU_GEN_ENABLED
	bool "Turn on by default"
	depends on LRU_GEN
	help
	  The default value of /sys/kernel/mm/lru_gen/enabled is 0. This option
	  changes it to 1.

	  Warning: the default value is the fast path. See
	  Documentation/static-keys.txt for details.

config LRU_GEN_STATS
	bool "Full stats for debugging"
	depends on LRU_GEN
	help
	  This option keeps full stats for each generation, which can be read
	  from /sys/kernel/debug/lru_gen_full.

	  Warning: do not enable this option unless you plan to use it because
	  it introduces an additional small per-process and per-memcg and
	  per-node memory overhead.

<<<<<<< HEAD
=======
config NR_LRU_GENS
	int "Max number of generations"
	depends on LRU_GEN
	range 4 31
	default 7
	help
	  This will use order_base_2(N+1) spare bits from page flags.

	  Warning: do not use numbers larger than necessary because each
	  generation introduces a small per-node and per-memcg memory overhead.

config TIERS_PER_GEN
	int "Number of tiers per generation"
	depends on LRU_GEN
	range 2 5
	default 4
	help
	  This will use N-2 spare bits from page flags.

	  Larger values generally offer better protection to active pages under
	  heavy buffered I/O workloads.
# }

>>>>>>> c2f789ef
endmenu<|MERGE_RESOLUTION|>--- conflicted
+++ resolved
@@ -898,14 +898,11 @@
 config KMAP_LOCAL
 	bool
 
-<<<<<<< HEAD
-=======
 # struct io_mapping based helper.  Selected by drivers that need them
 config IO_MAPPING
 	bool
 
 # the multigenerational lru {
->>>>>>> c2f789ef
 config LRU_GEN
 	bool "Multigenerational LRU"
 	depends on MMU
@@ -918,7 +915,27 @@
 	  it introduces a small per-process and per-memcg and per-node memory
 	  overhead.
 
-<<<<<<< HEAD
+config LRU_GEN_ENABLED
+	bool "Turn on by default"
+	depends on LRU_GEN
+	help
+	  The default value of /sys/kernel/mm/lru_gen/enabled is 0. This option
+	  changes it to 1.
+
+	  Warning: the default value is the fast path. See
+	  Documentation/static-keys.txt for details.
+
+config LRU_GEN_STATS
+	bool "Full stats for debugging"
+	depends on LRU_GEN
+	help
+	  This option keeps full stats for each generation, which can be read
+	  from /sys/kernel/debug/lru_gen_full.
+
+	  Warning: do not enable this option unless you plan to use it because
+	  it introduces an additional small per-process and per-memcg and
+	  per-node memory overhead.
+
 config NR_LRU_GENS
 	int "Max number of generations"
 	depends on LRU_GEN
@@ -938,56 +955,8 @@
 	help
 	  This will use N-2 spare bits from page flags.
 
-	  Higher values generally offer better protection to active pages under
-	  heavy buffered I/O workloads.
-
-=======
->>>>>>> c2f789ef
-config LRU_GEN_ENABLED
-	bool "Turn on by default"
-	depends on LRU_GEN
-	help
-	  The default value of /sys/kernel/mm/lru_gen/enabled is 0. This option
-	  changes it to 1.
-
-	  Warning: the default value is the fast path. See
-	  Documentation/static-keys.txt for details.
-
-config LRU_GEN_STATS
-	bool "Full stats for debugging"
-	depends on LRU_GEN
-	help
-	  This option keeps full stats for each generation, which can be read
-	  from /sys/kernel/debug/lru_gen_full.
-
-	  Warning: do not enable this option unless you plan to use it because
-	  it introduces an additional small per-process and per-memcg and
-	  per-node memory overhead.
-
-<<<<<<< HEAD
-=======
-config NR_LRU_GENS
-	int "Max number of generations"
-	depends on LRU_GEN
-	range 4 31
-	default 7
-	help
-	  This will use order_base_2(N+1) spare bits from page flags.
-
-	  Warning: do not use numbers larger than necessary because each
-	  generation introduces a small per-node and per-memcg memory overhead.
-
-config TIERS_PER_GEN
-	int "Number of tiers per generation"
-	depends on LRU_GEN
-	range 2 5
-	default 4
-	help
-	  This will use N-2 spare bits from page flags.
-
 	  Larger values generally offer better protection to active pages under
 	  heavy buffered I/O workloads.
 # }
 
->>>>>>> c2f789ef
 endmenu