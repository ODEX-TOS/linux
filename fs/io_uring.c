// SPDX-License-Identifier: GPL-2.0
/*
 * Shared application/kernel submission and completion ring pairs, for
 * supporting fast/efficient IO.
 *
 * A note on the read/write ordering memory barriers that are matched between
 * the application and kernel side.
 *
 * After the application reads the CQ ring tail, it must use an
 * appropriate smp_rmb() to pair with the smp_wmb() the kernel uses
 * before writing the tail (using smp_load_acquire to read the tail will
 * do). It also needs a smp_mb() before updating CQ head (ordering the
 * entry load(s) with the head store), pairing with an implicit barrier
 * through a control-dependency in io_get_cqring (smp_store_release to
 * store head will do). Failure to do so could lead to reading invalid
 * CQ entries.
 *
 * Likewise, the application must use an appropriate smp_wmb() before
 * writing the SQ tail (ordering SQ entry stores with the tail store),
 * which pairs with smp_load_acquire in io_get_sqring (smp_store_release
 * to store the tail will do). And it needs a barrier ordering the SQ
 * head load before writing new SQ entries (smp_load_acquire to read
 * head will do).
 *
 * When using the SQ poll thread (IORING_SETUP_SQPOLL), the application
 * needs to check the SQ flags for IORING_SQ_NEED_WAKEUP *after*
 * updating the SQ tail; a full memory barrier smp_mb() is needed
 * between.
 *
 * Also see the examples in the liburing library:
 *
 *	git://git.kernel.dk/liburing
 *
 * io_uring also uses READ/WRITE_ONCE() for _any_ store or load that happens
 * from data shared between the kernel and application. This is done both
 * for ordering purposes, but also to ensure that once a value is loaded from
 * data that the application could potentially modify, it remains stable.
 *
 * Copyright (C) 2018-2019 Jens Axboe
 * Copyright (c) 2018-2019 Christoph Hellwig
 */
#include <linux/kernel.h>
#include <linux/init.h>
#include <linux/errno.h>
#include <linux/syscalls.h>
#include <linux/compat.h>
#include <net/compat.h>
#include <linux/refcount.h>
#include <linux/uio.h>
#include <linux/bits.h>

#include <linux/sched/signal.h>
#include <linux/fs.h>
#include <linux/file.h>
#include <linux/fdtable.h>
#include <linux/mm.h>
#include <linux/mman.h>
#include <linux/percpu.h>
#include <linux/slab.h>
#include <linux/kthread.h>
#include <linux/blkdev.h>
#include <linux/bvec.h>
#include <linux/net.h>
#include <net/sock.h>
#include <net/af_unix.h>
#include <net/scm.h>
#include <linux/anon_inodes.h>
#include <linux/sched/mm.h>
#include <linux/uaccess.h>
#include <linux/nospec.h>
#include <linux/sizes.h>
#include <linux/hugetlb.h>
#include <linux/highmem.h>
#include <linux/namei.h>
#include <linux/fsnotify.h>
#include <linux/fadvise.h>
#include <linux/eventpoll.h>
#include <linux/fs_struct.h>
#include <linux/splice.h>
#include <linux/task_work.h>
#include <linux/pagemap.h>

#define CREATE_TRACE_POINTS
#include <trace/events/io_uring.h>

#include <uapi/linux/io_uring.h>

#include "internal.h"
#include "io-wq.h"

#define IORING_MAX_ENTRIES	32768
#define IORING_MAX_CQ_ENTRIES	(2 * IORING_MAX_ENTRIES)

/*
 * Shift of 9 is 512 entries, or exactly one page on 64-bit archs
 */
#define IORING_FILE_TABLE_SHIFT	9
#define IORING_MAX_FILES_TABLE	(1U << IORING_FILE_TABLE_SHIFT)
#define IORING_FILE_TABLE_MASK	(IORING_MAX_FILES_TABLE - 1)
#define IORING_MAX_FIXED_FILES	(64 * IORING_MAX_FILES_TABLE)

struct io_uring {
	u32 head ____cacheline_aligned_in_smp;
	u32 tail ____cacheline_aligned_in_smp;
};

/*
 * This data is shared with the application through the mmap at offsets
 * IORING_OFF_SQ_RING and IORING_OFF_CQ_RING.
 *
 * The offsets to the member fields are published through struct
 * io_sqring_offsets when calling io_uring_setup.
 */
struct io_rings {
	/*
	 * Head and tail offsets into the ring; the offsets need to be
	 * masked to get valid indices.
	 *
	 * The kernel controls head of the sq ring and the tail of the cq ring,
	 * and the application controls tail of the sq ring and the head of the
	 * cq ring.
	 */
	struct io_uring		sq, cq;
	/*
	 * Bitmasks to apply to head and tail offsets (constant, equals
	 * ring_entries - 1)
	 */
	u32			sq_ring_mask, cq_ring_mask;
	/* Ring sizes (constant, power of 2) */
	u32			sq_ring_entries, cq_ring_entries;
	/*
	 * Number of invalid entries dropped by the kernel due to
	 * invalid index stored in array
	 *
	 * Written by the kernel, shouldn't be modified by the
	 * application (i.e. get number of "new events" by comparing to
	 * cached value).
	 *
	 * After a new SQ head value was read by the application this
	 * counter includes all submissions that were dropped reaching
	 * the new SQ head (and possibly more).
	 */
	u32			sq_dropped;
	/*
	 * Runtime SQ flags
	 *
	 * Written by the kernel, shouldn't be modified by the
	 * application.
	 *
	 * The application needs a full memory barrier before checking
	 * for IORING_SQ_NEED_WAKEUP after updating the sq tail.
	 */
	u32			sq_flags;
	/*
	 * Runtime CQ flags
	 *
	 * Written by the application, shouldn't be modified by the
	 * kernel.
	 */
	u32                     cq_flags;
	/*
	 * Number of completion events lost because the queue was full;
	 * this should be avoided by the application by making sure
	 * there are not more requests pending than there is space in
	 * the completion queue.
	 *
	 * Written by the kernel, shouldn't be modified by the
	 * application (i.e. get number of "new events" by comparing to
	 * cached value).
	 *
	 * As completion events come in out of order this counter is not
	 * ordered with any other data.
	 */
	u32			cq_overflow;
	/*
	 * Ring buffer of completion events.
	 *
	 * The kernel writes completion events fresh every time they are
	 * produced, so the application is allowed to modify pending
	 * entries.
	 */
	struct io_uring_cqe	cqes[] ____cacheline_aligned_in_smp;
};

struct io_mapped_ubuf {
	u64		ubuf;
	size_t		len;
	struct		bio_vec *bvec;
	unsigned int	nr_bvecs;
};

struct fixed_file_table {
	struct file		**files;
};

struct fixed_file_ref_node {
	struct percpu_ref		refs;
	struct list_head		node;
	struct list_head		file_list;
	struct fixed_file_data		*file_data;
	struct llist_node		llist;
};

struct fixed_file_data {
	struct fixed_file_table		*table;
	struct io_ring_ctx		*ctx;

	struct percpu_ref		*cur_refs;
	struct percpu_ref		refs;
	struct completion		done;
	struct list_head		ref_list;
	spinlock_t			lock;
};

struct io_buffer {
	struct list_head list;
	__u64 addr;
	__s32 len;
	__u16 bid;
};

struct io_ring_ctx {
	struct {
		struct percpu_ref	refs;
	} ____cacheline_aligned_in_smp;

	struct {
		unsigned int		flags;
		unsigned int		compat: 1;
		unsigned int		limit_mem: 1;
		unsigned int		cq_overflow_flushed: 1;
		unsigned int		drain_next: 1;
		unsigned int		eventfd_async: 1;

		/*
		 * Ring buffer of indices into array of io_uring_sqe, which is
		 * mmapped by the application using the IORING_OFF_SQES offset.
		 *
		 * This indirection could e.g. be used to assign fixed
		 * io_uring_sqe entries to operations and only submit them to
		 * the queue when needed.
		 *
		 * The kernel modifies neither the indices array nor the entries
		 * array.
		 */
		u32			*sq_array;
		unsigned		cached_sq_head;
		unsigned		sq_entries;
		unsigned		sq_mask;
		unsigned		sq_thread_idle;
		unsigned		cached_sq_dropped;
		atomic_t		cached_cq_overflow;
		unsigned long		sq_check_overflow;

		struct list_head	defer_list;
		struct list_head	timeout_list;
		struct list_head	cq_overflow_list;

		wait_queue_head_t	inflight_wait;
		struct io_uring_sqe	*sq_sqes;
	} ____cacheline_aligned_in_smp;

	struct io_rings	*rings;

	/* IO offload */
	struct io_wq		*io_wq;
	struct task_struct	*sqo_thread;	/* if using sq thread polling */
	struct mm_struct	*sqo_mm;
	wait_queue_head_t	sqo_wait;

	/*
	 * If used, fixed file set. Writers must ensure that ->refs is dead,
	 * readers must ensure that ->refs is alive as long as the file* is
	 * used. Only updated through io_uring_register(2).
	 */
	struct fixed_file_data	*file_data;
	unsigned		nr_user_files;
	int 			ring_fd;
	struct file 		*ring_file;

	/* if used, fixed mapped user buffers */
	unsigned		nr_user_bufs;
	struct io_mapped_ubuf	*user_bufs;

	struct user_struct	*user;

	const struct cred	*creds;

	struct completion	ref_comp;
	struct completion	sq_thread_comp;

	/* if all else fails... */
	struct io_kiocb		*fallback_req;

#if defined(CONFIG_UNIX)
	struct socket		*ring_sock;
#endif

	struct idr		io_buffer_idr;

	struct idr		personality_idr;

	struct {
		unsigned		cached_cq_tail;
		unsigned		cq_entries;
		unsigned		cq_mask;
		atomic_t		cq_timeouts;
		unsigned long		cq_check_overflow;
		struct wait_queue_head	cq_wait;
		struct fasync_struct	*cq_fasync;
		struct eventfd_ctx	*cq_ev_fd;
	} ____cacheline_aligned_in_smp;

	struct {
		struct mutex		uring_lock;
		wait_queue_head_t	wait;
	} ____cacheline_aligned_in_smp;

	struct {
		spinlock_t		completion_lock;

		/*
		 * ->iopoll_list is protected by the ctx->uring_lock for
		 * io_uring instances that don't use IORING_SETUP_SQPOLL.
		 * For SQPOLL, only the single threaded io_sq_thread() will
		 * manipulate the list, hence no extra locking is needed there.
		 */
		struct list_head	iopoll_list;
		struct hlist_head	*cancel_hash;
		unsigned		cancel_hash_bits;
		bool			poll_multi_file;

		spinlock_t		inflight_lock;
		struct list_head	inflight_list;
	} ____cacheline_aligned_in_smp;

	struct delayed_work		file_put_work;
	struct llist_head		file_put_llist;

	struct work_struct		exit_work;
};

/*
 * First field must be the file pointer in all the
 * iocb unions! See also 'struct kiocb' in <linux/fs.h>
 */
struct io_poll_iocb {
	struct file			*file;
	union {
		struct wait_queue_head	*head;
		u64			addr;
	};
	__poll_t			events;
	bool				done;
	bool				canceled;
	struct wait_queue_entry		wait;
};

struct io_close {
	struct file			*file;
	struct file			*put_file;
	int				fd;
};

struct io_timeout_data {
	struct io_kiocb			*req;
	struct hrtimer			timer;
	struct timespec64		ts;
	enum hrtimer_mode		mode;
};

struct io_accept {
	struct file			*file;
	struct sockaddr __user		*addr;
	int __user			*addr_len;
	int				flags;
	unsigned long			nofile;
};

struct io_sync {
	struct file			*file;
	loff_t				len;
	loff_t				off;
	int				flags;
	int				mode;
};

struct io_cancel {
	struct file			*file;
	u64				addr;
};

struct io_timeout {
	struct file			*file;
	u64				addr;
	int				flags;
	u32				off;
	u32				target_seq;
	struct list_head		list;
};

struct io_rw {
	/* NOTE: kiocb has the file as the first member, so don't do it here */
	struct kiocb			kiocb;
	u64				addr;
	u64				len;
};

struct io_connect {
	struct file			*file;
	struct sockaddr __user		*addr;
	int				addr_len;
};

struct io_sr_msg {
	struct file			*file;
	union {
		struct user_msghdr __user *umsg;
		void __user		*buf;
	};
	int				msg_flags;
	int				bgid;
	size_t				len;
	struct io_buffer		*kbuf;
};

struct io_open {
	struct file			*file;
	int				dfd;
	struct filename			*filename;
	struct open_how			how;
	unsigned long			nofile;
};

struct io_files_update {
	struct file			*file;
	u64				arg;
	u32				nr_args;
	u32				offset;
};

struct io_fadvise {
	struct file			*file;
	u64				offset;
	u32				len;
	u32				advice;
};

struct io_madvise {
	struct file			*file;
	u64				addr;
	u32				len;
	u32				advice;
};

struct io_epoll {
	struct file			*file;
	int				epfd;
	int				op;
	int				fd;
	struct epoll_event		event;
};

struct io_splice {
	struct file			*file_out;
	struct file			*file_in;
	loff_t				off_out;
	loff_t				off_in;
	u64				len;
	unsigned int			flags;
};

struct io_provide_buf {
	struct file			*file;
	__u64				addr;
	__s32				len;
	__u32				bgid;
	__u16				nbufs;
	__u16				bid;
};

struct io_statx {
	struct file			*file;
	int				dfd;
	unsigned int			mask;
	unsigned int			flags;
	const char __user		*filename;
	struct statx __user		*buffer;
};

struct io_completion {
	struct file			*file;
	struct list_head		list;
	int				cflags;
};

struct io_async_connect {
	struct sockaddr_storage		address;
};

struct io_async_msghdr {
	struct iovec			fast_iov[UIO_FASTIOV];
	struct iovec			*iov;
	struct sockaddr __user		*uaddr;
	struct msghdr			msg;
	struct sockaddr_storage		addr;
};

struct io_async_rw {
	struct iovec			fast_iov[UIO_FASTIOV];
	const struct iovec		*free_iovec;
	struct iov_iter			iter;
	size_t				bytes_done;
	struct wait_page_queue		wpq;
};

struct io_async_ctx {
	union {
		struct io_async_rw	rw;
		struct io_async_msghdr	msg;
		struct io_async_connect	connect;
		struct io_timeout_data	timeout;
	};
};

enum {
	REQ_F_FIXED_FILE_BIT	= IOSQE_FIXED_FILE_BIT,
	REQ_F_IO_DRAIN_BIT	= IOSQE_IO_DRAIN_BIT,
	REQ_F_LINK_BIT		= IOSQE_IO_LINK_BIT,
	REQ_F_HARDLINK_BIT	= IOSQE_IO_HARDLINK_BIT,
	REQ_F_FORCE_ASYNC_BIT	= IOSQE_ASYNC_BIT,
	REQ_F_BUFFER_SELECT_BIT	= IOSQE_BUFFER_SELECT_BIT,

	REQ_F_LINK_HEAD_BIT,
	REQ_F_FAIL_LINK_BIT,
	REQ_F_INFLIGHT_BIT,
	REQ_F_CUR_POS_BIT,
	REQ_F_NOWAIT_BIT,
	REQ_F_LINK_TIMEOUT_BIT,
	REQ_F_ISREG_BIT,
	REQ_F_COMP_LOCKED_BIT,
	REQ_F_NEED_CLEANUP_BIT,
	REQ_F_POLLED_BIT,
	REQ_F_BUFFER_SELECTED_BIT,
	REQ_F_NO_FILE_TABLE_BIT,
	REQ_F_WORK_INITIALIZED_BIT,
	REQ_F_TASK_PINNED_BIT,

	/* not a real bit, just to check we're not overflowing the space */
	__REQ_F_LAST_BIT,
};

enum {
	/* ctx owns file */
	REQ_F_FIXED_FILE	= BIT(REQ_F_FIXED_FILE_BIT),
	/* drain existing IO first */
	REQ_F_IO_DRAIN		= BIT(REQ_F_IO_DRAIN_BIT),
	/* linked sqes */
	REQ_F_LINK		= BIT(REQ_F_LINK_BIT),
	/* doesn't sever on completion < 0 */
	REQ_F_HARDLINK		= BIT(REQ_F_HARDLINK_BIT),
	/* IOSQE_ASYNC */
	REQ_F_FORCE_ASYNC	= BIT(REQ_F_FORCE_ASYNC_BIT),
	/* IOSQE_BUFFER_SELECT */
	REQ_F_BUFFER_SELECT	= BIT(REQ_F_BUFFER_SELECT_BIT),

	/* head of a link */
	REQ_F_LINK_HEAD		= BIT(REQ_F_LINK_HEAD_BIT),
	/* fail rest of links */
	REQ_F_FAIL_LINK		= BIT(REQ_F_FAIL_LINK_BIT),
	/* on inflight list */
	REQ_F_INFLIGHT		= BIT(REQ_F_INFLIGHT_BIT),
	/* read/write uses file position */
	REQ_F_CUR_POS		= BIT(REQ_F_CUR_POS_BIT),
	/* must not punt to workers */
	REQ_F_NOWAIT		= BIT(REQ_F_NOWAIT_BIT),
	/* has linked timeout */
	REQ_F_LINK_TIMEOUT	= BIT(REQ_F_LINK_TIMEOUT_BIT),
	/* regular file */
	REQ_F_ISREG		= BIT(REQ_F_ISREG_BIT),
	/* completion under lock */
	REQ_F_COMP_LOCKED	= BIT(REQ_F_COMP_LOCKED_BIT),
	/* needs cleanup */
	REQ_F_NEED_CLEANUP	= BIT(REQ_F_NEED_CLEANUP_BIT),
	/* already went through poll handler */
	REQ_F_POLLED		= BIT(REQ_F_POLLED_BIT),
	/* buffer already selected */
	REQ_F_BUFFER_SELECTED	= BIT(REQ_F_BUFFER_SELECTED_BIT),
	/* doesn't need file table for this request */
	REQ_F_NO_FILE_TABLE	= BIT(REQ_F_NO_FILE_TABLE_BIT),
	/* io_wq_work is initialized */
	REQ_F_WORK_INITIALIZED	= BIT(REQ_F_WORK_INITIALIZED_BIT),
	/* req->task is refcounted */
	REQ_F_TASK_PINNED	= BIT(REQ_F_TASK_PINNED_BIT),
};

struct async_poll {
	struct io_poll_iocb	poll;
	struct io_poll_iocb	*double_poll;
};

/*
 * NOTE! Each of the iocb union members has the file pointer
 * as the first entry in their struct definition. So you can
 * access the file pointer through any of the sub-structs,
 * or directly as just 'ki_filp' in this struct.
 */
struct io_kiocb {
	union {
		struct file		*file;
		struct io_rw		rw;
		struct io_poll_iocb	poll;
		struct io_accept	accept;
		struct io_sync		sync;
		struct io_cancel	cancel;
		struct io_timeout	timeout;
		struct io_connect	connect;
		struct io_sr_msg	sr_msg;
		struct io_open		open;
		struct io_close		close;
		struct io_files_update	files_update;
		struct io_fadvise	fadvise;
		struct io_madvise	madvise;
		struct io_epoll		epoll;
		struct io_splice	splice;
		struct io_provide_buf	pbuf;
		struct io_statx		statx;
		/* use only after cleaning per-op data, see io_clean_op() */
		struct io_completion	compl;
	};

	struct io_async_ctx		*io;
	u8				opcode;
	/* polled IO has completed */
	u8				iopoll_completed;

	u16				buf_index;
	u32				result;

	struct io_ring_ctx		*ctx;
	unsigned int			flags;
	refcount_t			refs;
	struct task_struct		*task;
	u64				user_data;

	struct list_head		link_list;

	/*
	 * 1. used with ctx->iopoll_list with reads/writes
	 * 2. to track reqs with ->files (see io_op_def::file_table)
	 */
	struct list_head		inflight_entry;

	struct percpu_ref		*fixed_file_refs;
	struct callback_head		task_work;
	/* for polled requests, i.e. IORING_OP_POLL_ADD and async armed poll */
	struct hlist_node		hash_node;
	struct async_poll		*apoll;
	struct io_wq_work		work;
};

<<<<<<< HEAD
	union {
		/*
		 * Only commands that never go async can use the below fields,
		 * obviously. Right now only IORING_OP_POLL_ADD uses them, and
		 * async armed poll handlers for regular commands. The latter
		 * restore the work, if needed.
		 */
		struct {
			struct hlist_node	hash_node;
			struct async_poll	*apoll;
		};
		struct io_wq_work	work;
	};
	struct callback_head	task_work;
=======
struct io_defer_entry {
	struct list_head	list;
	struct io_kiocb		*req;
	u32			seq;
>>>>>>> e031388e
};

#define IO_IOPOLL_BATCH			8

struct io_comp_state {
	unsigned int		nr;
	struct list_head	list;
	struct io_ring_ctx	*ctx;
};

struct io_submit_state {
	struct blk_plug		plug;

	/*
	 * io_kiocb alloc cache
	 */
	void			*reqs[IO_IOPOLL_BATCH];
	unsigned int		free_reqs;

	/*
	 * Batch completion logic
	 */
	struct io_comp_state	comp;

	/*
	 * File reference cache
	 */
	struct file		*file;
	unsigned int		fd;
	unsigned int		has_refs;
	unsigned int		ios_left;
};

struct io_op_def {
	/* needs req->io allocated for deferral/async */
	unsigned		async_ctx : 1;
	/* needs current->mm setup, does mm access */
	unsigned		needs_mm : 1;
	/* needs req->file assigned */
	unsigned		needs_file : 1;
	/* don't fail if file grab fails */
	unsigned		needs_file_no_error : 1;
	/* hash wq insertion if file is a regular file */
	unsigned		hash_reg_file : 1;
	/* unbound wq insertion if file is a non-regular file */
	unsigned		unbound_nonreg_file : 1;
	/* opcode is not supported by this kernel */
	unsigned		not_supported : 1;
	/* needs file table */
	unsigned		file_table : 1;
	/* needs ->fs */
	unsigned		needs_fs : 1;
	/* set if opcode supports polled "wait" */
	unsigned		pollin : 1;
	unsigned		pollout : 1;
	/* op supports buffer selection */
	unsigned		buffer_select : 1;
	unsigned		needs_fsize : 1;
};

static const struct io_op_def io_op_defs[] = {
	[IORING_OP_NOP] = {},
	[IORING_OP_READV] = {
		.async_ctx		= 1,
		.needs_mm		= 1,
		.needs_file		= 1,
		.unbound_nonreg_file	= 1,
		.pollin			= 1,
		.buffer_select		= 1,
	},
	[IORING_OP_WRITEV] = {
		.async_ctx		= 1,
		.needs_mm		= 1,
		.needs_file		= 1,
		.hash_reg_file		= 1,
		.unbound_nonreg_file	= 1,
		.pollout		= 1,
		.needs_fsize		= 1,
	},
	[IORING_OP_FSYNC] = {
		.needs_file		= 1,
	},
	[IORING_OP_READ_FIXED] = {
		.needs_file		= 1,
		.unbound_nonreg_file	= 1,
		.pollin			= 1,
	},
	[IORING_OP_WRITE_FIXED] = {
		.needs_file		= 1,
		.hash_reg_file		= 1,
		.unbound_nonreg_file	= 1,
		.pollout		= 1,
		.needs_fsize		= 1,
	},
	[IORING_OP_POLL_ADD] = {
		.needs_file		= 1,
		.unbound_nonreg_file	= 1,
	},
	[IORING_OP_POLL_REMOVE] = {},
	[IORING_OP_SYNC_FILE_RANGE] = {
		.needs_file		= 1,
	},
	[IORING_OP_SENDMSG] = {
		.async_ctx		= 1,
		.needs_mm		= 1,
		.needs_file		= 1,
		.unbound_nonreg_file	= 1,
		.needs_fs		= 1,
		.pollout		= 1,
	},
	[IORING_OP_RECVMSG] = {
		.async_ctx		= 1,
		.needs_mm		= 1,
		.needs_file		= 1,
		.unbound_nonreg_file	= 1,
		.needs_fs		= 1,
		.pollin			= 1,
		.buffer_select		= 1,
	},
	[IORING_OP_TIMEOUT] = {
		.async_ctx		= 1,
		.needs_mm		= 1,
	},
	[IORING_OP_TIMEOUT_REMOVE] = {},
	[IORING_OP_ACCEPT] = {
		.needs_mm		= 1,
		.needs_file		= 1,
		.unbound_nonreg_file	= 1,
		.file_table		= 1,
		.pollin			= 1,
	},
	[IORING_OP_ASYNC_CANCEL] = {},
	[IORING_OP_LINK_TIMEOUT] = {
		.async_ctx		= 1,
		.needs_mm		= 1,
	},
	[IORING_OP_CONNECT] = {
		.async_ctx		= 1,
		.needs_mm		= 1,
		.needs_file		= 1,
		.unbound_nonreg_file	= 1,
		.pollout		= 1,
	},
	[IORING_OP_FALLOCATE] = {
		.needs_file		= 1,
		.needs_fsize		= 1,
	},
	[IORING_OP_OPENAT] = {
		.file_table		= 1,
		.needs_fs		= 1,
	},
	[IORING_OP_CLOSE] = {
		.needs_file		= 1,
		.needs_file_no_error	= 1,
		.file_table		= 1,
	},
	[IORING_OP_FILES_UPDATE] = {
		.needs_mm		= 1,
		.file_table		= 1,
	},
	[IORING_OP_STATX] = {
		.needs_mm		= 1,
		.needs_fs		= 1,
		.file_table		= 1,
	},
	[IORING_OP_READ] = {
		.needs_mm		= 1,
		.needs_file		= 1,
		.unbound_nonreg_file	= 1,
		.pollin			= 1,
		.buffer_select		= 1,
	},
	[IORING_OP_WRITE] = {
		.needs_mm		= 1,
		.needs_file		= 1,
		.unbound_nonreg_file	= 1,
		.pollout		= 1,
		.needs_fsize		= 1,
	},
	[IORING_OP_FADVISE] = {
		.needs_file		= 1,
	},
	[IORING_OP_MADVISE] = {
		.needs_mm		= 1,
	},
	[IORING_OP_SEND] = {
		.needs_mm		= 1,
		.needs_file		= 1,
		.unbound_nonreg_file	= 1,
		.pollout		= 1,
	},
	[IORING_OP_RECV] = {
		.needs_mm		= 1,
		.needs_file		= 1,
		.unbound_nonreg_file	= 1,
		.pollin			= 1,
		.buffer_select		= 1,
	},
	[IORING_OP_OPENAT2] = {
		.file_table		= 1,
		.needs_fs		= 1,
	},
	[IORING_OP_EPOLL_CTL] = {
		.unbound_nonreg_file	= 1,
		.file_table		= 1,
	},
	[IORING_OP_SPLICE] = {
		.needs_file		= 1,
		.hash_reg_file		= 1,
		.unbound_nonreg_file	= 1,
	},
	[IORING_OP_PROVIDE_BUFFERS] = {},
	[IORING_OP_REMOVE_BUFFERS] = {},
	[IORING_OP_TEE] = {
		.needs_file		= 1,
		.hash_reg_file		= 1,
		.unbound_nonreg_file	= 1,
	},
};

enum io_mem_account {
	ACCT_LOCKED,
	ACCT_PINNED,
};

static void __io_complete_rw(struct io_kiocb *req, long res, long res2,
			     struct io_comp_state *cs);
static void io_cqring_fill_event(struct io_kiocb *req, long res);
static void io_put_req(struct io_kiocb *req);
static void io_double_put_req(struct io_kiocb *req);
static void __io_double_put_req(struct io_kiocb *req);
static struct io_kiocb *io_prep_linked_timeout(struct io_kiocb *req);
static void __io_queue_linked_timeout(struct io_kiocb *req);
static void io_queue_linked_timeout(struct io_kiocb *req);
static int __io_sqe_files_update(struct io_ring_ctx *ctx,
				 struct io_uring_files_update *ip,
				 unsigned nr_args);
static int io_prep_work_files(struct io_kiocb *req);
static void __io_clean_op(struct io_kiocb *req);
static int io_file_get(struct io_submit_state *state, struct io_kiocb *req,
		       int fd, struct file **out_file, bool fixed);
static void __io_queue_sqe(struct io_kiocb *req,
			   const struct io_uring_sqe *sqe,
			   struct io_comp_state *cs);
static void io_file_put_work(struct work_struct *work);

static ssize_t io_import_iovec(int rw, struct io_kiocb *req,
			       struct iovec **iovec, struct iov_iter *iter,
			       bool needs_lock);
static int io_setup_async_rw(struct io_kiocb *req, const struct iovec *iovec,
			     const struct iovec *fast_iov,
			     struct iov_iter *iter, bool force);

static struct kmem_cache *req_cachep;

static const struct file_operations io_uring_fops;

struct sock *io_uring_get_socket(struct file *file)
{
#if defined(CONFIG_UNIX)
	if (file->f_op == &io_uring_fops) {
		struct io_ring_ctx *ctx = file->private_data;

		return ctx->ring_sock->sk;
	}
#endif
	return NULL;
}
EXPORT_SYMBOL(io_uring_get_socket);

static void io_get_req_task(struct io_kiocb *req)
{
	if (req->flags & REQ_F_TASK_PINNED)
		return;
	get_task_struct(req->task);
	req->flags |= REQ_F_TASK_PINNED;
}

static inline void io_clean_op(struct io_kiocb *req)
{
	if (req->flags & (REQ_F_NEED_CLEANUP | REQ_F_BUFFER_SELECTED |
			  REQ_F_INFLIGHT))
		__io_clean_op(req);
}

/* not idempotent -- it doesn't clear REQ_F_TASK_PINNED */
static void __io_put_req_task(struct io_kiocb *req)
{
	if (req->flags & REQ_F_TASK_PINNED)
		put_task_struct(req->task);
}

static void io_sq_thread_drop_mm(void)
{
	struct mm_struct *mm = current->mm;

	if (mm) {
		kthread_unuse_mm(mm);
		mmput(mm);
	}
}

static int __io_sq_thread_acquire_mm(struct io_ring_ctx *ctx)
{
	if (!current->mm) {
		if (unlikely(!(ctx->flags & IORING_SETUP_SQPOLL) ||
			     !mmget_not_zero(ctx->sqo_mm)))
			return -EFAULT;
		kthread_use_mm(ctx->sqo_mm);
	}

	return 0;
}

static int io_sq_thread_acquire_mm(struct io_ring_ctx *ctx,
				   struct io_kiocb *req)
{
	if (!io_op_defs[req->opcode].needs_mm)
		return 0;
	return __io_sq_thread_acquire_mm(ctx);
}

static inline void req_set_fail_links(struct io_kiocb *req)
{
	if ((req->flags & (REQ_F_LINK | REQ_F_HARDLINK)) == REQ_F_LINK)
		req->flags |= REQ_F_FAIL_LINK;
}

/*
 * Note: must call io_req_init_async() for the first time you
 * touch any members of io_wq_work.
 */
static inline void io_req_init_async(struct io_kiocb *req)
{
	if (req->flags & REQ_F_WORK_INITIALIZED)
		return;

	memset(&req->work, 0, sizeof(req->work));
	req->flags |= REQ_F_WORK_INITIALIZED;
}

static inline bool io_async_submit(struct io_ring_ctx *ctx)
{
	return ctx->flags & IORING_SETUP_SQPOLL;
}

static void io_ring_ctx_ref_free(struct percpu_ref *ref)
{
	struct io_ring_ctx *ctx = container_of(ref, struct io_ring_ctx, refs);

	complete(&ctx->ref_comp);
}

static inline bool io_is_timeout_noseq(struct io_kiocb *req)
{
	return !req->timeout.off;
}

static struct io_ring_ctx *io_ring_ctx_alloc(struct io_uring_params *p)
{
	struct io_ring_ctx *ctx;
	int hash_bits;

	ctx = kzalloc(sizeof(*ctx), GFP_KERNEL);
	if (!ctx)
		return NULL;

	ctx->fallback_req = kmem_cache_alloc(req_cachep, GFP_KERNEL);
	if (!ctx->fallback_req)
		goto err;

	/*
	 * Use 5 bits less than the max cq entries, that should give us around
	 * 32 entries per hash list if totally full and uniformly spread.
	 */
	hash_bits = ilog2(p->cq_entries);
	hash_bits -= 5;
	if (hash_bits <= 0)
		hash_bits = 1;
	ctx->cancel_hash_bits = hash_bits;
	ctx->cancel_hash = kmalloc((1U << hash_bits) * sizeof(struct hlist_head),
					GFP_KERNEL);
	if (!ctx->cancel_hash)
		goto err;
	__hash_init(ctx->cancel_hash, 1U << hash_bits);

	if (percpu_ref_init(&ctx->refs, io_ring_ctx_ref_free,
			    PERCPU_REF_ALLOW_REINIT, GFP_KERNEL))
		goto err;

	ctx->flags = p->flags;
	init_waitqueue_head(&ctx->sqo_wait);
	init_waitqueue_head(&ctx->cq_wait);
	INIT_LIST_HEAD(&ctx->cq_overflow_list);
	init_completion(&ctx->ref_comp);
	init_completion(&ctx->sq_thread_comp);
	idr_init(&ctx->io_buffer_idr);
	idr_init(&ctx->personality_idr);
	mutex_init(&ctx->uring_lock);
	init_waitqueue_head(&ctx->wait);
	spin_lock_init(&ctx->completion_lock);
	INIT_LIST_HEAD(&ctx->iopoll_list);
	INIT_LIST_HEAD(&ctx->defer_list);
	INIT_LIST_HEAD(&ctx->timeout_list);
	init_waitqueue_head(&ctx->inflight_wait);
	spin_lock_init(&ctx->inflight_lock);
	INIT_LIST_HEAD(&ctx->inflight_list);
	INIT_DELAYED_WORK(&ctx->file_put_work, io_file_put_work);
	init_llist_head(&ctx->file_put_llist);
	return ctx;
err:
	if (ctx->fallback_req)
		kmem_cache_free(req_cachep, ctx->fallback_req);
	kfree(ctx->cancel_hash);
	kfree(ctx);
	return NULL;
}

static bool req_need_defer(struct io_kiocb *req, u32 seq)
{
	if (unlikely(req->flags & REQ_F_IO_DRAIN)) {
		struct io_ring_ctx *ctx = req->ctx;

		return seq != ctx->cached_cq_tail
				+ atomic_read(&ctx->cached_cq_overflow);
	}

	return false;
}

static void __io_commit_cqring(struct io_ring_ctx *ctx)
{
	struct io_rings *rings = ctx->rings;

	/* order cqe stores with ring update */
	smp_store_release(&rings->cq.tail, ctx->cached_cq_tail);

	if (wq_has_sleeper(&ctx->cq_wait)) {
		wake_up_interruptible(&ctx->cq_wait);
		kill_fasync(&ctx->cq_fasync, SIGIO, POLL_IN);
	}
}

/*
 * Returns true if we need to defer file table putting. This can only happen
 * from the error path with REQ_F_COMP_LOCKED set.
 */
static bool io_req_clean_work(struct io_kiocb *req)
{
	if (!(req->flags & REQ_F_WORK_INITIALIZED))
		return false;

	req->flags &= ~REQ_F_WORK_INITIALIZED;

	if (req->work.mm) {
		mmdrop(req->work.mm);
		req->work.mm = NULL;
	}
	if (req->work.creds) {
		put_cred(req->work.creds);
		req->work.creds = NULL;
	}
	if (req->work.fs) {
		struct fs_struct *fs = req->work.fs;

		if (req->flags & REQ_F_COMP_LOCKED)
			return true;

		spin_lock(&req->work.fs->lock);
		if (--fs->users)
			fs = NULL;
		spin_unlock(&req->work.fs->lock);
		if (fs)
			free_fs_struct(fs);
		req->work.fs = NULL;
	}

	return false;
}

static void io_prep_async_work(struct io_kiocb *req)
{
	const struct io_op_def *def = &io_op_defs[req->opcode];

	io_req_init_async(req);

	if (req->flags & REQ_F_ISREG) {
		if (def->hash_reg_file || (req->ctx->flags & IORING_SETUP_IOPOLL))
			io_wq_hash_work(&req->work, file_inode(req->file));
	} else {
		if (def->unbound_nonreg_file)
			req->work.flags |= IO_WQ_WORK_UNBOUND;
	}
	if (!req->work.mm && def->needs_mm) {
		mmgrab(current->mm);
		req->work.mm = current->mm;
	}
	if (!req->work.creds)
		req->work.creds = get_current_cred();
	if (!req->work.fs && def->needs_fs) {
		spin_lock(&current->fs->lock);
		if (!current->fs->in_exec) {
			req->work.fs = current->fs;
			req->work.fs->users++;
		} else {
			req->work.flags |= IO_WQ_WORK_CANCEL;
		}
		spin_unlock(&current->fs->lock);
	}
	if (def->needs_fsize)
		req->work.fsize = rlimit(RLIMIT_FSIZE);
	else
		req->work.fsize = RLIM_INFINITY;
}

static void io_prep_async_link(struct io_kiocb *req)
{
	struct io_kiocb *cur;

	io_prep_async_work(req);
	if (req->flags & REQ_F_LINK_HEAD)
		list_for_each_entry(cur, &req->link_list, link_list)
			io_prep_async_work(cur);
}

static struct io_kiocb *__io_queue_async_work(struct io_kiocb *req)
{
	struct io_ring_ctx *ctx = req->ctx;
	struct io_kiocb *link = io_prep_linked_timeout(req);

	trace_io_uring_queue_async_work(ctx, io_wq_is_hashed(&req->work), req,
					&req->work, req->flags);
	io_wq_enqueue(ctx->io_wq, &req->work);
	return link;
}

static void io_queue_async_work(struct io_kiocb *req)
{
	struct io_kiocb *link;

	/* init ->work of the whole link before punting */
	io_prep_async_link(req);
	link = __io_queue_async_work(req);

	if (link)
		io_queue_linked_timeout(link);
}

static void io_kill_timeout(struct io_kiocb *req)
{
	int ret;

	ret = hrtimer_try_to_cancel(&req->io->timeout.timer);
	if (ret != -1) {
		atomic_set(&req->ctx->cq_timeouts,
			atomic_read(&req->ctx->cq_timeouts) + 1);
		list_del_init(&req->timeout.list);
		req->flags |= REQ_F_COMP_LOCKED;
		io_cqring_fill_event(req, 0);
		io_put_req(req);
	}
}

static void io_kill_timeouts(struct io_ring_ctx *ctx)
{
	struct io_kiocb *req, *tmp;

	spin_lock_irq(&ctx->completion_lock);
	list_for_each_entry_safe(req, tmp, &ctx->timeout_list, timeout.list)
		io_kill_timeout(req);
	spin_unlock_irq(&ctx->completion_lock);
}

static void __io_queue_deferred(struct io_ring_ctx *ctx)
{
	do {
		struct io_defer_entry *de = list_first_entry(&ctx->defer_list,
						struct io_defer_entry, list);
		struct io_kiocb *link;

		if (req_need_defer(de->req, de->seq))
			break;
		list_del_init(&de->list);
		/* punt-init is done before queueing for defer */
		link = __io_queue_async_work(de->req);
		if (link) {
			__io_queue_linked_timeout(link);
			/* drop submission reference */
			link->flags |= REQ_F_COMP_LOCKED;
			io_put_req(link);
		}
		kfree(de);
	} while (!list_empty(&ctx->defer_list));
}

static void io_flush_timeouts(struct io_ring_ctx *ctx)
{
	while (!list_empty(&ctx->timeout_list)) {
		struct io_kiocb *req = list_first_entry(&ctx->timeout_list,
						struct io_kiocb, timeout.list);

		if (io_is_timeout_noseq(req))
			break;
		if (req->timeout.target_seq != ctx->cached_cq_tail
					- atomic_read(&ctx->cq_timeouts))
			break;

		list_del_init(&req->timeout.list);
		io_kill_timeout(req);
	}
}

static void io_commit_cqring(struct io_ring_ctx *ctx)
{
	io_flush_timeouts(ctx);
	__io_commit_cqring(ctx);

	if (unlikely(!list_empty(&ctx->defer_list)))
		__io_queue_deferred(ctx);
}

static struct io_uring_cqe *io_get_cqring(struct io_ring_ctx *ctx)
{
	struct io_rings *rings = ctx->rings;
	unsigned tail;

	tail = ctx->cached_cq_tail;
	/*
	 * writes to the cq entry need to come after reading head; the
	 * control dependency is enough as we're using WRITE_ONCE to
	 * fill the cq entry
	 */
	if (tail - READ_ONCE(rings->cq.head) == rings->cq_ring_entries)
		return NULL;

	ctx->cached_cq_tail++;
	return &rings->cqes[tail & ctx->cq_mask];
}

static inline bool io_should_trigger_evfd(struct io_ring_ctx *ctx)
{
	if (!ctx->cq_ev_fd)
		return false;
	if (READ_ONCE(ctx->rings->cq_flags) & IORING_CQ_EVENTFD_DISABLED)
		return false;
	if (!ctx->eventfd_async)
		return true;
	return io_wq_current_is_worker();
}

static void io_cqring_ev_posted(struct io_ring_ctx *ctx)
{
	if (waitqueue_active(&ctx->wait))
		wake_up(&ctx->wait);
	if (waitqueue_active(&ctx->sqo_wait))
		wake_up(&ctx->sqo_wait);
	if (io_should_trigger_evfd(ctx))
		eventfd_signal(ctx->cq_ev_fd, 1);
}

static void io_cqring_mark_overflow(struct io_ring_ctx *ctx)
{
	if (list_empty(&ctx->cq_overflow_list)) {
		clear_bit(0, &ctx->sq_check_overflow);
		clear_bit(0, &ctx->cq_check_overflow);
		ctx->rings->sq_flags &= ~IORING_SQ_CQ_OVERFLOW;
	}
}

/* Returns true if there are no backlogged entries after the flush */
static bool io_cqring_overflow_flush(struct io_ring_ctx *ctx, bool force)
{
	struct io_rings *rings = ctx->rings;
	struct io_uring_cqe *cqe;
	struct io_kiocb *req;
	unsigned long flags;
	LIST_HEAD(list);

	if (!force) {
		if (list_empty_careful(&ctx->cq_overflow_list))
			return true;
		if ((ctx->cached_cq_tail - READ_ONCE(rings->cq.head) ==
		    rings->cq_ring_entries))
			return false;
	}

	spin_lock_irqsave(&ctx->completion_lock, flags);

	/* if force is set, the ring is going away. always drop after that */
	if (force)
		ctx->cq_overflow_flushed = 1;

	cqe = NULL;
	while (!list_empty(&ctx->cq_overflow_list)) {
		cqe = io_get_cqring(ctx);
		if (!cqe && !force)
			break;

		req = list_first_entry(&ctx->cq_overflow_list, struct io_kiocb,
						compl.list);
		list_move(&req->compl.list, &list);
		if (cqe) {
			WRITE_ONCE(cqe->user_data, req->user_data);
			WRITE_ONCE(cqe->res, req->result);
			WRITE_ONCE(cqe->flags, req->compl.cflags);
		} else {
			WRITE_ONCE(ctx->rings->cq_overflow,
				atomic_inc_return(&ctx->cached_cq_overflow));
		}
	}

	io_commit_cqring(ctx);
	io_cqring_mark_overflow(ctx);

	spin_unlock_irqrestore(&ctx->completion_lock, flags);
	io_cqring_ev_posted(ctx);

	while (!list_empty(&list)) {
		req = list_first_entry(&list, struct io_kiocb, compl.list);
		list_del(&req->compl.list);
		io_put_req(req);
	}

	return cqe != NULL;
}

static void __io_cqring_fill_event(struct io_kiocb *req, long res, long cflags)
{
	struct io_ring_ctx *ctx = req->ctx;
	struct io_uring_cqe *cqe;

	trace_io_uring_complete(ctx, req->user_data, res);

	/*
	 * If we can't get a cq entry, userspace overflowed the
	 * submission (by quite a lot). Increment the overflow count in
	 * the ring.
	 */
	cqe = io_get_cqring(ctx);
	if (likely(cqe)) {
		WRITE_ONCE(cqe->user_data, req->user_data);
		WRITE_ONCE(cqe->res, res);
		WRITE_ONCE(cqe->flags, cflags);
	} else if (ctx->cq_overflow_flushed) {
		WRITE_ONCE(ctx->rings->cq_overflow,
				atomic_inc_return(&ctx->cached_cq_overflow));
	} else {
		if (list_empty(&ctx->cq_overflow_list)) {
			set_bit(0, &ctx->sq_check_overflow);
			set_bit(0, &ctx->cq_check_overflow);
			ctx->rings->sq_flags |= IORING_SQ_CQ_OVERFLOW;
		}
		io_clean_op(req);
		req->result = res;
		req->compl.cflags = cflags;
		refcount_inc(&req->refs);
		list_add_tail(&req->compl.list, &ctx->cq_overflow_list);
	}
}

static void io_cqring_fill_event(struct io_kiocb *req, long res)
{
	__io_cqring_fill_event(req, res, 0);
}

static void io_cqring_add_event(struct io_kiocb *req, long res, long cflags)
{
	struct io_ring_ctx *ctx = req->ctx;
	unsigned long flags;

	spin_lock_irqsave(&ctx->completion_lock, flags);
	__io_cqring_fill_event(req, res, cflags);
	io_commit_cqring(ctx);
	spin_unlock_irqrestore(&ctx->completion_lock, flags);

	io_cqring_ev_posted(ctx);
}

static void io_submit_flush_completions(struct io_comp_state *cs)
{
	struct io_ring_ctx *ctx = cs->ctx;

	spin_lock_irq(&ctx->completion_lock);
	while (!list_empty(&cs->list)) {
		struct io_kiocb *req;

		req = list_first_entry(&cs->list, struct io_kiocb, compl.list);
		list_del(&req->compl.list);
		__io_cqring_fill_event(req, req->result, req->compl.cflags);
		if (!(req->flags & REQ_F_LINK_HEAD)) {
			req->flags |= REQ_F_COMP_LOCKED;
			io_put_req(req);
		} else {
			spin_unlock_irq(&ctx->completion_lock);
			io_put_req(req);
			spin_lock_irq(&ctx->completion_lock);
		}
	}
	io_commit_cqring(ctx);
	spin_unlock_irq(&ctx->completion_lock);

	io_cqring_ev_posted(ctx);
	cs->nr = 0;
}

static void __io_req_complete(struct io_kiocb *req, long res, unsigned cflags,
			      struct io_comp_state *cs)
{
	if (!cs) {
		io_cqring_add_event(req, res, cflags);
		io_put_req(req);
	} else {
		io_clean_op(req);
		req->result = res;
		req->compl.cflags = cflags;
		list_add_tail(&req->compl.list, &cs->list);
		if (++cs->nr >= 32)
			io_submit_flush_completions(cs);
	}
}

static void io_req_complete(struct io_kiocb *req, long res)
{
	__io_req_complete(req, res, 0, NULL);
}

static inline bool io_is_fallback_req(struct io_kiocb *req)
{
	return req == (struct io_kiocb *)
			((unsigned long) req->ctx->fallback_req & ~1UL);
}

static struct io_kiocb *io_get_fallback_req(struct io_ring_ctx *ctx)
{
	struct io_kiocb *req;

	req = ctx->fallback_req;
	if (!test_and_set_bit_lock(0, (unsigned long *) &ctx->fallback_req))
		return req;

	return NULL;
}

static struct io_kiocb *io_alloc_req(struct io_ring_ctx *ctx,
				     struct io_submit_state *state)
{
	gfp_t gfp = GFP_KERNEL | __GFP_NOWARN;
	struct io_kiocb *req;

	if (!state->free_reqs) {
		size_t sz;
		int ret;

		sz = min_t(size_t, state->ios_left, ARRAY_SIZE(state->reqs));
		ret = kmem_cache_alloc_bulk(req_cachep, gfp, sz, state->reqs);

		/*
		 * Bulk alloc is all-or-nothing. If we fail to get a batch,
		 * retry single alloc to be on the safe side.
		 */
		if (unlikely(ret <= 0)) {
			state->reqs[0] = kmem_cache_alloc(req_cachep, gfp);
			if (!state->reqs[0])
				goto fallback;
			ret = 1;
		}
		state->free_reqs = ret - 1;
		req = state->reqs[ret - 1];
	} else {
		state->free_reqs--;
		req = state->reqs[state->free_reqs];
	}

	return req;
fallback:
	return io_get_fallback_req(ctx);
}

static inline void io_put_file(struct io_kiocb *req, struct file *file,
			  bool fixed)
{
	if (fixed)
		percpu_ref_put(req->fixed_file_refs);
	else
		fput(file);
}

static bool io_dismantle_req(struct io_kiocb *req)
{
	io_clean_op(req);

	if (req->io)
		kfree(req->io);
	if (req->file)
		io_put_file(req, req->file, (req->flags & REQ_F_FIXED_FILE));

	return io_req_clean_work(req);
}

static void __io_free_req_finish(struct io_kiocb *req)
{
	struct io_ring_ctx *ctx = req->ctx;

	__io_put_req_task(req);
	if (likely(!io_is_fallback_req(req)))
		kmem_cache_free(req_cachep, req);
	else
		clear_bit_unlock(0, (unsigned long *) &ctx->fallback_req);
	percpu_ref_put(&ctx->refs);
}

static void io_req_task_file_table_put(struct callback_head *cb)
{
	struct io_kiocb *req = container_of(cb, struct io_kiocb, task_work);
	struct fs_struct *fs = req->work.fs;

	spin_lock(&req->work.fs->lock);
	if (--fs->users)
		fs = NULL;
	spin_unlock(&req->work.fs->lock);
	if (fs)
		free_fs_struct(fs);
	req->work.fs = NULL;
	__io_free_req_finish(req);
}

static void __io_free_req(struct io_kiocb *req)
{
	if (!io_dismantle_req(req)) {
		__io_free_req_finish(req);
	} else {
		int ret;

		init_task_work(&req->task_work, io_req_task_file_table_put);
		ret = task_work_add(req->task, &req->task_work, TWA_RESUME);
		if (unlikely(ret)) {
			struct task_struct *tsk;

			tsk = io_wq_get_task(req->ctx->io_wq);
			task_work_add(tsk, &req->task_work, 0);
		}
	}
}

static bool io_link_cancel_timeout(struct io_kiocb *req)
{
	struct io_ring_ctx *ctx = req->ctx;
	int ret;

	ret = hrtimer_try_to_cancel(&req->io->timeout.timer);
	if (ret != -1) {
		io_cqring_fill_event(req, -ECANCELED);
		io_commit_cqring(ctx);
		req->flags &= ~REQ_F_LINK_HEAD;
		io_put_req(req);
		return true;
	}

	return false;
}

static bool __io_kill_linked_timeout(struct io_kiocb *req)
{
	struct io_kiocb *link;
	bool wake_ev;

	if (list_empty(&req->link_list))
		return false;
	link = list_first_entry(&req->link_list, struct io_kiocb, link_list);
	if (link->opcode != IORING_OP_LINK_TIMEOUT)
		return false;

	list_del_init(&link->link_list);
	link->flags |= REQ_F_COMP_LOCKED;
	wake_ev = io_link_cancel_timeout(link);
	req->flags &= ~REQ_F_LINK_TIMEOUT;
	return wake_ev;
}

static void io_kill_linked_timeout(struct io_kiocb *req)
{
	struct io_ring_ctx *ctx = req->ctx;
	bool wake_ev;

	if (!(req->flags & REQ_F_COMP_LOCKED)) {
		unsigned long flags;

		spin_lock_irqsave(&ctx->completion_lock, flags);
		wake_ev = __io_kill_linked_timeout(req);
		spin_unlock_irqrestore(&ctx->completion_lock, flags);
	} else {
		wake_ev = __io_kill_linked_timeout(req);
	}

	if (wake_ev)
		io_cqring_ev_posted(ctx);
}

static struct io_kiocb *io_req_link_next(struct io_kiocb *req)
{
	struct io_kiocb *nxt;

	/*
	 * The list should never be empty when we are called here. But could
	 * potentially happen if the chain is messed up, check to be on the
	 * safe side.
	 */
	if (unlikely(list_empty(&req->link_list)))
		return NULL;

	nxt = list_first_entry(&req->link_list, struct io_kiocb, link_list);
	list_del_init(&req->link_list);
	if (!list_empty(&nxt->link_list))
		nxt->flags |= REQ_F_LINK_HEAD;
	return nxt;
}

/*
 * Called if REQ_F_LINK_HEAD is set, and we fail the head request
 */
static void __io_fail_links(struct io_kiocb *req)
{
	struct io_ring_ctx *ctx = req->ctx;

	while (!list_empty(&req->link_list)) {
		struct io_kiocb *link = list_first_entry(&req->link_list,
						struct io_kiocb, link_list);

		list_del_init(&link->link_list);
		trace_io_uring_fail_link(req, link);

<<<<<<< HEAD
		if ((req->flags & REQ_F_LINK_TIMEOUT) &&
		    link->opcode == IORING_OP_LINK_TIMEOUT) {
			io_link_cancel_timeout(link);
		} else {
			io_cqring_fill_event(link, -ECANCELED);
			link->flags |= REQ_F_COMP_LOCKED;
			__io_double_put_req(link);
		}
=======
		io_cqring_fill_event(link, -ECANCELED);
		link->flags |= REQ_F_COMP_LOCKED;
		__io_double_put_req(link);
>>>>>>> e031388e
		req->flags &= ~REQ_F_LINK_TIMEOUT;
	}

	io_commit_cqring(ctx);
<<<<<<< HEAD
}

static void io_fail_links(struct io_kiocb *req)
{
	struct io_ring_ctx *ctx = req->ctx;

	if (!(req->flags & REQ_F_COMP_LOCKED)) {
		unsigned long flags;

		spin_lock_irqsave(&ctx->completion_lock, flags);
		__io_fail_links(req);
		spin_unlock_irqrestore(&ctx->completion_lock, flags);
	} else {
		__io_fail_links(req);
	}

=======
>>>>>>> e031388e
	io_cqring_ev_posted(ctx);
}

static void io_fail_links(struct io_kiocb *req)
{
	struct io_ring_ctx *ctx = req->ctx;

	if (!(req->flags & REQ_F_COMP_LOCKED)) {
		unsigned long flags;

		spin_lock_irqsave(&ctx->completion_lock, flags);
		__io_fail_links(req);
		spin_unlock_irqrestore(&ctx->completion_lock, flags);
	} else {
		__io_fail_links(req);
	}

	io_cqring_ev_posted(ctx);
}

static struct io_kiocb *__io_req_find_next(struct io_kiocb *req)
{
	req->flags &= ~REQ_F_LINK_HEAD;
	if (req->flags & REQ_F_LINK_TIMEOUT)
		io_kill_linked_timeout(req);

	/*
	 * If LINK is set, we have dependent requests in this chain. If we
	 * didn't fail this request, queue the first one up, moving any other
	 * dependencies to the next request. In case of failure, fail the rest
	 * of the chain.
	 */
	if (likely(!(req->flags & REQ_F_FAIL_LINK)))
		return io_req_link_next(req);
	io_fail_links(req);
	return NULL;
}

static struct io_kiocb *io_req_find_next(struct io_kiocb *req)
{
	if (likely(!(req->flags & REQ_F_LINK_HEAD)))
		return NULL;
	return __io_req_find_next(req);
}

static int io_req_task_work_add(struct io_kiocb *req, struct callback_head *cb,
				bool twa_signal_ok)
{
	struct task_struct *tsk = req->task;
	struct io_ring_ctx *ctx = req->ctx;
	int ret, notify;

	if (tsk->flags & PF_EXITING)
		return -ESRCH;

	/*
	 * SQPOLL kernel thread doesn't need notification, just a wakeup. For
	 * all other cases, use TWA_SIGNAL unconditionally to ensure we're
	 * processing task_work. There's no reliable way to tell if TWA_RESUME
	 * will do the job.
	 */
	notify = 0;
	if (!(ctx->flags & IORING_SETUP_SQPOLL) && twa_signal_ok)
		notify = TWA_SIGNAL;

	ret = task_work_add(tsk, cb, notify);
	if (!ret)
		wake_up_process(tsk);

	return ret;
}

static void __io_req_task_cancel(struct io_kiocb *req, int error)
{
	struct io_ring_ctx *ctx = req->ctx;

	spin_lock_irq(&ctx->completion_lock);
	io_cqring_fill_event(req, error);
	io_commit_cqring(ctx);
	spin_unlock_irq(&ctx->completion_lock);

	io_cqring_ev_posted(ctx);
	req_set_fail_links(req);
	io_double_put_req(req);
}

static void io_req_task_cancel(struct callback_head *cb)
{
	struct io_kiocb *req = container_of(cb, struct io_kiocb, task_work);
	struct io_ring_ctx *ctx = req->ctx;

	__io_req_task_cancel(req, -ECANCELED);
	percpu_ref_put(&ctx->refs);
}

static void __io_req_task_submit(struct io_kiocb *req)
{
	struct io_ring_ctx *ctx = req->ctx;

	if (!__io_sq_thread_acquire_mm(ctx)) {
		mutex_lock(&ctx->uring_lock);
		__io_queue_sqe(req, NULL, NULL);
		mutex_unlock(&ctx->uring_lock);
	} else {
		__io_req_task_cancel(req, -EFAULT);
	}
}

static void io_req_task_submit(struct callback_head *cb)
{
	struct io_kiocb *req = container_of(cb, struct io_kiocb, task_work);
	struct io_ring_ctx *ctx = req->ctx;

	__io_req_task_submit(req);
	percpu_ref_put(&ctx->refs);
}

static void io_req_task_queue(struct io_kiocb *req)
{
	int ret;

	init_task_work(&req->task_work, io_req_task_submit);
	percpu_ref_get(&req->ctx->refs);

	ret = io_req_task_work_add(req, &req->task_work, true);
	if (unlikely(ret)) {
		struct task_struct *tsk;

		init_task_work(&req->task_work, io_req_task_cancel);
		tsk = io_wq_get_task(req->ctx->io_wq);
		task_work_add(tsk, &req->task_work, 0);
		wake_up_process(tsk);
	}
}

static void io_queue_next(struct io_kiocb *req)
{
	struct io_kiocb *nxt = io_req_find_next(req);

	if (nxt)
		io_req_task_queue(nxt);
}

static void io_free_req(struct io_kiocb *req)
{
	io_queue_next(req);
	__io_free_req(req);
}

struct req_batch {
	void *reqs[IO_IOPOLL_BATCH];
	int to_free;

	struct task_struct	*task;
	int			task_refs;
};

static inline void io_init_req_batch(struct req_batch *rb)
{
	rb->to_free = 0;
	rb->task_refs = 0;
	rb->task = NULL;
}

static void __io_req_free_batch_flush(struct io_ring_ctx *ctx,
				      struct req_batch *rb)
{
	kmem_cache_free_bulk(req_cachep, rb->to_free, rb->reqs);
	percpu_ref_put_many(&ctx->refs, rb->to_free);
	rb->to_free = 0;
}

static void io_req_free_batch_finish(struct io_ring_ctx *ctx,
				     struct req_batch *rb)
{
	if (rb->to_free)
		__io_req_free_batch_flush(ctx, rb);
	if (rb->task) {
		put_task_struct_many(rb->task, rb->task_refs);
		rb->task = NULL;
	}
}

static void io_req_free_batch(struct req_batch *rb, struct io_kiocb *req)
{
	if (unlikely(io_is_fallback_req(req))) {
		io_free_req(req);
		return;
	}
	if (req->flags & REQ_F_LINK_HEAD)
		io_queue_next(req);

	if (req->flags & REQ_F_TASK_PINNED) {
		if (req->task != rb->task) {
			if (rb->task)
				put_task_struct_many(rb->task, rb->task_refs);
			rb->task = req->task;
			rb->task_refs = 0;
		}
		rb->task_refs++;
		req->flags &= ~REQ_F_TASK_PINNED;
	}

	WARN_ON_ONCE(io_dismantle_req(req));
	rb->reqs[rb->to_free++] = req;
	if (unlikely(rb->to_free == ARRAY_SIZE(rb->reqs)))
		__io_req_free_batch_flush(req->ctx, rb);
}

/*
 * Drop reference to request, return next in chain (if there is one) if this
 * was the last reference to this request.
 */
static struct io_kiocb *io_put_req_find_next(struct io_kiocb *req)
{
	struct io_kiocb *nxt = NULL;

	if (refcount_dec_and_test(&req->refs)) {
		nxt = io_req_find_next(req);
		__io_free_req(req);
	}
	return nxt;
}

static void io_put_req(struct io_kiocb *req)
{
	if (refcount_dec_and_test(&req->refs))
		io_free_req(req);
}

static struct io_wq_work *io_steal_work(struct io_kiocb *req)
{
	struct io_kiocb *nxt;

	/*
	 * A ref is owned by io-wq in which context we're. So, if that's the
	 * last one, it's safe to steal next work. False negatives are Ok,
	 * it just will be re-punted async in io_put_work()
	 */
	if (refcount_read(&req->refs) != 1)
		return NULL;

	nxt = io_req_find_next(req);
	return nxt ? &nxt->work : NULL;
}

/*
 * Must only be used if we don't need to care about links, usually from
 * within the completion handling itself.
 */
static void __io_double_put_req(struct io_kiocb *req)
{
	/* drop both submit and complete references */
	if (refcount_sub_and_test(2, &req->refs))
		__io_free_req(req);
}

static void io_double_put_req(struct io_kiocb *req)
{
	/* drop both submit and complete references */
	if (refcount_sub_and_test(2, &req->refs))
		io_free_req(req);
}

static unsigned io_cqring_events(struct io_ring_ctx *ctx, bool noflush)
{
	struct io_rings *rings = ctx->rings;

	if (test_bit(0, &ctx->cq_check_overflow)) {
		/*
		 * noflush == true is from the waitqueue handler, just ensure
		 * we wake up the task, and the next invocation will flush the
		 * entries. We cannot safely to it from here.
		 */
		if (noflush && !list_empty(&ctx->cq_overflow_list))
			return -1U;

		io_cqring_overflow_flush(ctx, false);
	}

	/* See comment at the top of this file */
	smp_rmb();
	return ctx->cached_cq_tail - READ_ONCE(rings->cq.head);
}

static inline unsigned int io_sqring_entries(struct io_ring_ctx *ctx)
{
	struct io_rings *rings = ctx->rings;

	/* make sure SQ entry isn't read before tail */
	return smp_load_acquire(&rings->sq.tail) - ctx->cached_sq_head;
}

static unsigned int io_put_kbuf(struct io_kiocb *req, struct io_buffer *kbuf)
{
	unsigned int cflags;

	cflags = kbuf->bid << IORING_CQE_BUFFER_SHIFT;
	cflags |= IORING_CQE_F_BUFFER;
	req->flags &= ~REQ_F_BUFFER_SELECTED;
	kfree(kbuf);
	return cflags;
}

static inline unsigned int io_put_rw_kbuf(struct io_kiocb *req)
{
	struct io_buffer *kbuf;

	kbuf = (struct io_buffer *) (unsigned long) req->rw.addr;
	return io_put_kbuf(req, kbuf);
}

static inline bool io_run_task_work(void)
{
	/*
	 * Not safe to run on exiting task, and the task_work handling will
	 * not add work to such a task.
	 */
	if (unlikely(current->flags & PF_EXITING))
		return false;
	if (current->task_works) {
		__set_current_state(TASK_RUNNING);
		task_work_run();
		return true;
	}

	return false;
}

static inline bool io_run_task_work(void)
{
	if (current->task_works) {
		__set_current_state(TASK_RUNNING);
		task_work_run();
		return true;
	}

	return false;
}

static void io_iopoll_queue(struct list_head *again)
{
	struct io_kiocb *req;

	do {
		req = list_first_entry(again, struct io_kiocb, inflight_entry);
		list_del(&req->inflight_entry);
		__io_complete_rw(req, -EAGAIN, 0, NULL);
	} while (!list_empty(again));
}

/*
 * Find and free completed poll iocbs
 */
static void io_iopoll_complete(struct io_ring_ctx *ctx, unsigned int *nr_events,
			       struct list_head *done)
{
	struct req_batch rb;
	struct io_kiocb *req;
	LIST_HEAD(again);

	/* order with ->result store in io_complete_rw_iopoll() */
	smp_rmb();

	io_init_req_batch(&rb);
	while (!list_empty(done)) {
		int cflags = 0;

		req = list_first_entry(done, struct io_kiocb, inflight_entry);
		if (READ_ONCE(req->result) == -EAGAIN) {
			req->result = 0;
			req->iopoll_completed = 0;
			list_move_tail(&req->inflight_entry, &again);
			continue;
		}
		list_del(&req->inflight_entry);

		if (req->flags & REQ_F_BUFFER_SELECTED)
			cflags = io_put_rw_kbuf(req);

		__io_cqring_fill_event(req, req->result, cflags);
		(*nr_events)++;

		if (refcount_dec_and_test(&req->refs))
			io_req_free_batch(&rb, req);
	}

	io_commit_cqring(ctx);
	if (ctx->flags & IORING_SETUP_SQPOLL)
		io_cqring_ev_posted(ctx);
	io_req_free_batch_finish(ctx, &rb);

	if (!list_empty(&again))
		io_iopoll_queue(&again);
}

static int io_do_iopoll(struct io_ring_ctx *ctx, unsigned int *nr_events,
			long min)
{
	struct io_kiocb *req, *tmp;
	LIST_HEAD(done);
	bool spin;
	int ret;

	/*
	 * Only spin for completions if we don't have multiple devices hanging
	 * off our complete list, and we're under the requested amount.
	 */
	spin = !ctx->poll_multi_file && *nr_events < min;

	ret = 0;
	list_for_each_entry_safe(req, tmp, &ctx->iopoll_list, inflight_entry) {
		struct kiocb *kiocb = &req->rw.kiocb;

		/*
		 * Move completed and retryable entries to our local lists.
		 * If we find a request that requires polling, break out
		 * and complete those lists first, if we have entries there.
		 */
		if (READ_ONCE(req->iopoll_completed)) {
			list_move_tail(&req->inflight_entry, &done);
			continue;
		}
		if (!list_empty(&done))
			break;

		ret = kiocb->ki_filp->f_op->iopoll(kiocb, spin);
		if (ret < 0)
			break;

		/* iopoll may have completed current req */
		if (READ_ONCE(req->iopoll_completed))
			list_move_tail(&req->inflight_entry, &done);

		if (ret && spin)
			spin = false;
		ret = 0;
	}

	if (!list_empty(&done))
		io_iopoll_complete(ctx, nr_events, &done);

	return ret;
}

/*
 * Poll for a minimum of 'min' events. Note that if min == 0 we consider that a
 * non-spinning poll check - we'll still enter the driver poll loop, but only
 * as a non-spinning completion check.
 */
static int io_iopoll_getevents(struct io_ring_ctx *ctx, unsigned int *nr_events,
				long min)
{
	while (!list_empty(&ctx->iopoll_list) && !need_resched()) {
		int ret;

		ret = io_do_iopoll(ctx, nr_events, min);
		if (ret < 0)
			return ret;
		if (*nr_events >= min)
			return 0;
	}

	return 1;
}

/*
 * We can't just wait for polled events to come to us, we have to actively
 * find and complete them.
 */
static void io_iopoll_try_reap_events(struct io_ring_ctx *ctx)
{
	if (!(ctx->flags & IORING_SETUP_IOPOLL))
		return;

	mutex_lock(&ctx->uring_lock);
	while (!list_empty(&ctx->iopoll_list)) {
		unsigned int nr_events = 0;

		io_do_iopoll(ctx, &nr_events, 0);

		/* let it sleep and repeat later if can't complete a request */
		if (nr_events == 0)
			break;
		/*
		 * Ensure we allow local-to-the-cpu processing to take place,
		 * in this case we need to ensure that we reap all events.
		 * Also let task_work, etc. to progress by releasing the mutex
		 */
		if (need_resched()) {
			mutex_unlock(&ctx->uring_lock);
			cond_resched();
			mutex_lock(&ctx->uring_lock);
		}
	}
	mutex_unlock(&ctx->uring_lock);
}

static int io_iopoll_check(struct io_ring_ctx *ctx, long min)
{
	unsigned int nr_events = 0;
	int iters = 0, ret = 0;

	/*
	 * We disallow the app entering submit/complete with polling, but we
	 * still need to lock the ring to prevent racing with polled issue
	 * that got punted to a workqueue.
	 */
	mutex_lock(&ctx->uring_lock);
	do {
		/*
		 * Don't enter poll loop if we already have events pending.
		 * If we do, we can potentially be spinning for commands that
		 * already triggered a CQE (eg in error).
		 */
		if (io_cqring_events(ctx, false))
			break;

		/*
		 * If a submit got punted to a workqueue, we can have the
		 * application entering polling for a command before it gets
		 * issued. That app will hold the uring_lock for the duration
		 * of the poll right here, so we need to take a breather every
		 * now and then to ensure that the issue has a chance to add
		 * the poll to the issued list. Otherwise we can spin here
		 * forever, while the workqueue is stuck trying to acquire the
		 * very same mutex.
		 */
		if (!(++iters & 7)) {
			mutex_unlock(&ctx->uring_lock);
			io_run_task_work();
			mutex_lock(&ctx->uring_lock);
		}

		ret = io_iopoll_getevents(ctx, &nr_events, min);
		if (ret <= 0)
			break;
		ret = 0;
	} while (min && !nr_events && !need_resched());

	mutex_unlock(&ctx->uring_lock);
	return ret;
}

static void kiocb_end_write(struct io_kiocb *req)
{
	/*
	 * Tell lockdep we inherited freeze protection from submission
	 * thread.
	 */
	if (req->flags & REQ_F_ISREG) {
		struct inode *inode = file_inode(req->file);

		__sb_writers_acquired(inode->i_sb, SB_FREEZE_WRITE);
	}
	file_end_write(req->file);
}

static void io_complete_rw_common(struct kiocb *kiocb, long res,
				  struct io_comp_state *cs)
{
	struct io_kiocb *req = container_of(kiocb, struct io_kiocb, rw.kiocb);
	int cflags = 0;

	if (kiocb->ki_flags & IOCB_WRITE)
		kiocb_end_write(req);

	if (res != req->result)
		req_set_fail_links(req);
	if (req->flags & REQ_F_BUFFER_SELECTED)
		cflags = io_put_rw_kbuf(req);
	__io_req_complete(req, res, cflags, cs);
}

#ifdef CONFIG_BLOCK
static bool io_resubmit_prep(struct io_kiocb *req, int error)
{
	struct iovec inline_vecs[UIO_FASTIOV], *iovec = inline_vecs;
	ssize_t ret = -ECANCELED;
	struct iov_iter iter;
	int rw;

	if (error) {
		ret = error;
		goto end_req;
	}

	switch (req->opcode) {
	case IORING_OP_READV:
	case IORING_OP_READ_FIXED:
	case IORING_OP_READ:
		rw = READ;
		break;
	case IORING_OP_WRITEV:
	case IORING_OP_WRITE_FIXED:
	case IORING_OP_WRITE:
		rw = WRITE;
		break;
	default:
		printk_once(KERN_WARNING "io_uring: bad opcode in resubmit %d\n",
				req->opcode);
		goto end_req;
	}

	if (!req->io) {
		ret = io_import_iovec(rw, req, &iovec, &iter, false);
		if (ret < 0)
			goto end_req;
		ret = io_setup_async_rw(req, iovec, inline_vecs, &iter, false);
		if (!ret)
			return true;
		kfree(iovec);
	} else {
		return true;
	}
end_req:
	req_set_fail_links(req);
	io_req_complete(req, ret);
	return false;
}
#endif

static bool io_rw_reissue(struct io_kiocb *req, long res)
{
#ifdef CONFIG_BLOCK
	umode_t mode = file_inode(req->file)->i_mode;
	int ret;

	if (!S_ISBLK(mode) && !S_ISREG(mode))
		return false;
	if ((res != -EAGAIN && res != -EOPNOTSUPP) || io_wq_current_is_worker())
		return false;

	ret = io_sq_thread_acquire_mm(req->ctx, req);

	if (io_resubmit_prep(req, ret)) {
		refcount_inc(&req->refs);
		io_queue_async_work(req);
		return true;
	}

#endif
	return false;
}

static void __io_complete_rw(struct io_kiocb *req, long res, long res2,
			     struct io_comp_state *cs)
{
	if (!io_rw_reissue(req, res))
		io_complete_rw_common(&req->rw.kiocb, res, cs);
}

static void io_complete_rw(struct kiocb *kiocb, long res, long res2)
{
	struct io_kiocb *req = container_of(kiocb, struct io_kiocb, rw.kiocb);

	__io_complete_rw(req, res, res2, NULL);
}

static void io_complete_rw_iopoll(struct kiocb *kiocb, long res, long res2)
{
	struct io_kiocb *req = container_of(kiocb, struct io_kiocb, rw.kiocb);

	if (kiocb->ki_flags & IOCB_WRITE)
		kiocb_end_write(req);

	if (res != -EAGAIN && res != req->result)
		req_set_fail_links(req);

	WRITE_ONCE(req->result, res);
	/* order with io_poll_complete() checking ->result */
	smp_wmb();
	WRITE_ONCE(req->iopoll_completed, 1);
}

/*
 * After the iocb has been issued, it's safe to be found on the poll list.
 * Adding the kiocb to the list AFTER submission ensures that we don't
 * find it from a io_iopoll_getevents() thread before the issuer is done
 * accessing the kiocb cookie.
 */
static void io_iopoll_req_issued(struct io_kiocb *req)
{
	struct io_ring_ctx *ctx = req->ctx;

	/*
	 * Track whether we have multiple files in our lists. This will impact
	 * how we do polling eventually, not spinning if we're on potentially
	 * different devices.
	 */
	if (list_empty(&ctx->iopoll_list)) {
		ctx->poll_multi_file = false;
	} else if (!ctx->poll_multi_file) {
		struct io_kiocb *list_req;

		list_req = list_first_entry(&ctx->iopoll_list, struct io_kiocb,
						inflight_entry);
		if (list_req->file != req->file)
			ctx->poll_multi_file = true;
	}

	/*
	 * For fast devices, IO may have already completed. If it has, add
	 * it to the front so we find it first.
	 */
	if (READ_ONCE(req->iopoll_completed))
		list_add(&req->inflight_entry, &ctx->iopoll_list);
	else
		list_add_tail(&req->inflight_entry, &ctx->iopoll_list);

	if ((ctx->flags & IORING_SETUP_SQPOLL) &&
	    wq_has_sleeper(&ctx->sqo_wait))
		wake_up(&ctx->sqo_wait);
}

static void __io_state_file_put(struct io_submit_state *state)
{
	if (state->has_refs)
		fput_many(state->file, state->has_refs);
	state->file = NULL;
}

static inline void io_state_file_put(struct io_submit_state *state)
{
	if (state->file)
		__io_state_file_put(state);
}

/*
 * Get as many references to a file as we have IOs left in this submission,
 * assuming most submissions are for one file, or at least that each file
 * has more than one submission.
 */
static struct file *__io_file_get(struct io_submit_state *state, int fd)
{
	if (!state)
		return fget(fd);

	if (state->file) {
		if (state->fd == fd) {
			state->has_refs--;
			state->ios_left--;
			return state->file;
		}
		__io_state_file_put(state);
	}
	state->file = fget_many(fd, state->ios_left);
	if (!state->file)
		return NULL;

	state->fd = fd;
	state->ios_left--;
	state->has_refs = state->ios_left;
	return state->file;
}

static bool io_bdev_nowait(struct block_device *bdev)
{
#ifdef CONFIG_BLOCK
	return !bdev || queue_is_mq(bdev_get_queue(bdev));
#else
	return true;
#endif
}

/*
 * If we tracked the file through the SCM inflight mechanism, we could support
 * any file. For now, just ensure that anything potentially problematic is done
 * inline.
 */
static bool io_file_supports_async(struct file *file, int rw)
{
	umode_t mode = file_inode(file)->i_mode;

	if (S_ISBLK(mode)) {
		if (io_bdev_nowait(file->f_inode->i_bdev))
			return true;
		return false;
	}
	if (S_ISCHR(mode) || S_ISSOCK(mode))
		return true;
	if (S_ISREG(mode)) {
		if (io_bdev_nowait(file->f_inode->i_sb->s_bdev) &&
		    file->f_op != &io_uring_fops)
			return true;
		return false;
	}

	/* any ->read/write should understand O_NONBLOCK */
	if (file->f_flags & O_NONBLOCK)
		return true;

	if (!(file->f_mode & FMODE_NOWAIT))
		return false;

	if (rw == READ)
		return file->f_op->read_iter != NULL;

	return file->f_op->write_iter != NULL;
}

static int io_prep_rw(struct io_kiocb *req, const struct io_uring_sqe *sqe,
		      bool force_nonblock)
{
	struct io_ring_ctx *ctx = req->ctx;
	struct kiocb *kiocb = &req->rw.kiocb;
	unsigned ioprio;
	int ret;

	if (S_ISREG(file_inode(req->file)->i_mode))
		req->flags |= REQ_F_ISREG;

	kiocb->ki_pos = READ_ONCE(sqe->off);
	if (kiocb->ki_pos == -1 && !(req->file->f_mode & FMODE_STREAM)) {
		req->flags |= REQ_F_CUR_POS;
		kiocb->ki_pos = req->file->f_pos;
	}
	kiocb->ki_hint = ki_hint_validate(file_write_hint(kiocb->ki_filp));
	kiocb->ki_flags = iocb_flags(kiocb->ki_filp);
	ret = kiocb_set_rw_flags(kiocb, READ_ONCE(sqe->rw_flags));
	if (unlikely(ret))
		return ret;

	ioprio = READ_ONCE(sqe->ioprio);
	if (ioprio) {
		ret = ioprio_check_cap(ioprio);
		if (ret)
			return ret;

		kiocb->ki_ioprio = ioprio;
	} else
		kiocb->ki_ioprio = get_current_ioprio();

	/* don't allow async punt if RWF_NOWAIT was requested */
	if (kiocb->ki_flags & IOCB_NOWAIT)
		req->flags |= REQ_F_NOWAIT;

	if (kiocb->ki_flags & IOCB_DIRECT)
		io_get_req_task(req);

	if (force_nonblock)
		kiocb->ki_flags |= IOCB_NOWAIT;

	if (ctx->flags & IORING_SETUP_IOPOLL) {
		if (!(kiocb->ki_flags & IOCB_DIRECT) ||
		    !kiocb->ki_filp->f_op->iopoll)
			return -EOPNOTSUPP;

		kiocb->ki_flags |= IOCB_HIPRI;
		kiocb->ki_complete = io_complete_rw_iopoll;
		req->iopoll_completed = 0;
		io_get_req_task(req);
	} else {
		if (kiocb->ki_flags & IOCB_HIPRI)
			return -EINVAL;
		kiocb->ki_complete = io_complete_rw;
	}

	req->rw.addr = READ_ONCE(sqe->addr);
	req->rw.len = READ_ONCE(sqe->len);
	req->buf_index = READ_ONCE(sqe->buf_index);
	return 0;
}

static inline void io_rw_done(struct kiocb *kiocb, ssize_t ret)
{
	switch (ret) {
	case -EIOCBQUEUED:
		break;
	case -ERESTARTSYS:
	case -ERESTARTNOINTR:
	case -ERESTARTNOHAND:
	case -ERESTART_RESTARTBLOCK:
		/*
		 * We can't just restart the syscall, since previously
		 * submitted sqes may already be in progress. Just fail this
		 * IO with EINTR.
		 */
		ret = -EINTR;
		fallthrough;
	default:
		kiocb->ki_complete(kiocb, ret, 0);
	}
}

static void kiocb_done(struct kiocb *kiocb, ssize_t ret,
		       struct io_comp_state *cs)
{
	struct io_kiocb *req = container_of(kiocb, struct io_kiocb, rw.kiocb);

	/* add previously done IO, if any */
	if (req->io && req->io->rw.bytes_done > 0) {
		if (ret < 0)
			ret = req->io->rw.bytes_done;
		else
			ret += req->io->rw.bytes_done;
	}

	if (req->flags & REQ_F_CUR_POS)
		req->file->f_pos = kiocb->ki_pos;
	if (ret >= 0 && kiocb->ki_complete == io_complete_rw)
		__io_complete_rw(req, ret, 0, cs);
	else
		io_rw_done(kiocb, ret);
}

static ssize_t io_import_fixed(struct io_kiocb *req, int rw,
			       struct iov_iter *iter)
{
	struct io_ring_ctx *ctx = req->ctx;
	size_t len = req->rw.len;
	struct io_mapped_ubuf *imu;
	u16 index, buf_index;
	size_t offset;
	u64 buf_addr;

	/* attempt to use fixed buffers without having provided iovecs */
	if (unlikely(!ctx->user_bufs))
		return -EFAULT;

	buf_index = req->buf_index;
	if (unlikely(buf_index >= ctx->nr_user_bufs))
		return -EFAULT;

	index = array_index_nospec(buf_index, ctx->nr_user_bufs);
	imu = &ctx->user_bufs[index];
	buf_addr = req->rw.addr;

	/* overflow */
	if (buf_addr + len < buf_addr)
		return -EFAULT;
	/* not inside the mapped region */
	if (buf_addr < imu->ubuf || buf_addr + len > imu->ubuf + imu->len)
		return -EFAULT;

	/*
	 * May not be a start of buffer, set size appropriately
	 * and advance us to the beginning.
	 */
	offset = buf_addr - imu->ubuf;
	iov_iter_bvec(iter, rw, imu->bvec, imu->nr_bvecs, offset + len);

	if (offset) {
		/*
		 * Don't use iov_iter_advance() here, as it's really slow for
		 * using the latter parts of a big fixed buffer - it iterates
		 * over each segment manually. We can cheat a bit here, because
		 * we know that:
		 *
		 * 1) it's a BVEC iter, we set it up
		 * 2) all bvecs are PAGE_SIZE in size, except potentially the
		 *    first and last bvec
		 *
		 * So just find our index, and adjust the iterator afterwards.
		 * If the offset is within the first bvec (or the whole first
		 * bvec, just use iov_iter_advance(). This makes it easier
		 * since we can just skip the first segment, which may not
		 * be PAGE_SIZE aligned.
		 */
		const struct bio_vec *bvec = imu->bvec;

		if (offset <= bvec->bv_len) {
			iov_iter_advance(iter, offset);
		} else {
			unsigned long seg_skip;

			/* skip first vec */
			offset -= bvec->bv_len;
			seg_skip = 1 + (offset >> PAGE_SHIFT);

			iter->bvec = bvec + seg_skip;
			iter->nr_segs -= seg_skip;
			iter->count -= bvec->bv_len + offset;
			iter->iov_offset = offset & ~PAGE_MASK;
		}
	}

	return len;
}

static void io_ring_submit_unlock(struct io_ring_ctx *ctx, bool needs_lock)
{
	if (needs_lock)
		mutex_unlock(&ctx->uring_lock);
}

static void io_ring_submit_lock(struct io_ring_ctx *ctx, bool needs_lock)
{
	/*
	 * "Normal" inline submissions always hold the uring_lock, since we
	 * grab it from the system call. Same is true for the SQPOLL offload.
	 * The only exception is when we've detached the request and issue it
	 * from an async worker thread, grab the lock for that case.
	 */
	if (needs_lock)
		mutex_lock(&ctx->uring_lock);
}

static struct io_buffer *io_buffer_select(struct io_kiocb *req, size_t *len,
					  int bgid, struct io_buffer *kbuf,
					  bool needs_lock)
{
	struct io_buffer *head;

	if (req->flags & REQ_F_BUFFER_SELECTED)
		return kbuf;

	io_ring_submit_lock(req->ctx, needs_lock);

	lockdep_assert_held(&req->ctx->uring_lock);

	head = idr_find(&req->ctx->io_buffer_idr, bgid);
	if (head) {
		if (!list_empty(&head->list)) {
			kbuf = list_last_entry(&head->list, struct io_buffer,
							list);
			list_del(&kbuf->list);
		} else {
			kbuf = head;
			idr_remove(&req->ctx->io_buffer_idr, bgid);
		}
		if (*len > kbuf->len)
			*len = kbuf->len;
	} else {
		kbuf = ERR_PTR(-ENOBUFS);
	}

	io_ring_submit_unlock(req->ctx, needs_lock);

	return kbuf;
}

static void __user *io_rw_buffer_select(struct io_kiocb *req, size_t *len,
					bool needs_lock)
{
	struct io_buffer *kbuf;
	u16 bgid;

	kbuf = (struct io_buffer *) (unsigned long) req->rw.addr;
	bgid = req->buf_index;
	kbuf = io_buffer_select(req, len, bgid, kbuf, needs_lock);
	if (IS_ERR(kbuf))
		return kbuf;
	req->rw.addr = (u64) (unsigned long) kbuf;
	req->flags |= REQ_F_BUFFER_SELECTED;
	return u64_to_user_ptr(kbuf->addr);
}

#ifdef CONFIG_COMPAT
static ssize_t io_compat_import(struct io_kiocb *req, struct iovec *iov,
				bool needs_lock)
{
	struct compat_iovec __user *uiov;
	compat_ssize_t clen;
	void __user *buf;
	ssize_t len;

	uiov = u64_to_user_ptr(req->rw.addr);
	if (!access_ok(uiov, sizeof(*uiov)))
		return -EFAULT;
	if (__get_user(clen, &uiov->iov_len))
		return -EFAULT;
	if (clen < 0)
		return -EINVAL;

	len = clen;
	buf = io_rw_buffer_select(req, &len, needs_lock);
	if (IS_ERR(buf))
		return PTR_ERR(buf);
	iov[0].iov_base = buf;
	iov[0].iov_len = (compat_size_t) len;
	return 0;
}
#endif

static ssize_t __io_iov_buffer_select(struct io_kiocb *req, struct iovec *iov,
				      bool needs_lock)
{
	struct iovec __user *uiov = u64_to_user_ptr(req->rw.addr);
	void __user *buf;
	ssize_t len;

	if (copy_from_user(iov, uiov, sizeof(*uiov)))
		return -EFAULT;

	len = iov[0].iov_len;
	if (len < 0)
		return -EINVAL;
	buf = io_rw_buffer_select(req, &len, needs_lock);
	if (IS_ERR(buf))
		return PTR_ERR(buf);
	iov[0].iov_base = buf;
	iov[0].iov_len = len;
	return 0;
}

static ssize_t io_iov_buffer_select(struct io_kiocb *req, struct iovec *iov,
				    bool needs_lock)
{
	if (req->flags & REQ_F_BUFFER_SELECTED) {
		struct io_buffer *kbuf;

		kbuf = (struct io_buffer *) (unsigned long) req->rw.addr;
		iov[0].iov_base = u64_to_user_ptr(kbuf->addr);
		iov[0].iov_len = kbuf->len;
		return 0;
	}
	if (!req->rw.len)
		return 0;
	else if (req->rw.len > 1)
		return -EINVAL;

#ifdef CONFIG_COMPAT
	if (req->ctx->compat)
		return io_compat_import(req, iov, needs_lock);
#endif

	return __io_iov_buffer_select(req, iov, needs_lock);
}

static ssize_t __io_import_iovec(int rw, struct io_kiocb *req,
				 struct iovec **iovec, struct iov_iter *iter,
				 bool needs_lock)
{
	void __user *buf = u64_to_user_ptr(req->rw.addr);
	size_t sqe_len = req->rw.len;
	ssize_t ret;
	u8 opcode;

	opcode = req->opcode;
	if (opcode == IORING_OP_READ_FIXED || opcode == IORING_OP_WRITE_FIXED) {
		*iovec = NULL;
		return io_import_fixed(req, rw, iter);
	}

	/* buffer index only valid with fixed read/write, or buffer select  */
	if (req->buf_index && !(req->flags & REQ_F_BUFFER_SELECT))
		return -EINVAL;

	if (opcode == IORING_OP_READ || opcode == IORING_OP_WRITE) {
		if (req->flags & REQ_F_BUFFER_SELECT) {
			buf = io_rw_buffer_select(req, &sqe_len, needs_lock);
			if (IS_ERR(buf))
				return PTR_ERR(buf);
			req->rw.len = sqe_len;
		}

		ret = import_single_range(rw, buf, sqe_len, *iovec, iter);
		*iovec = NULL;
		return ret < 0 ? ret : sqe_len;
	}

	if (req->flags & REQ_F_BUFFER_SELECT) {
		ret = io_iov_buffer_select(req, *iovec, needs_lock);
		if (!ret) {
			ret = (*iovec)->iov_len;
			iov_iter_init(iter, rw, *iovec, 1, ret);
		}
		*iovec = NULL;
		return ret;
	}

#ifdef CONFIG_COMPAT
	if (req->ctx->compat)
		return compat_import_iovec(rw, buf, sqe_len, UIO_FASTIOV,
						iovec, iter);
#endif

	return import_iovec(rw, buf, sqe_len, UIO_FASTIOV, iovec, iter);
}

<<<<<<< HEAD
=======
static ssize_t io_import_iovec(int rw, struct io_kiocb *req,
			       struct iovec **iovec, struct iov_iter *iter,
			       bool needs_lock)
{
	if (!req->io)
		return __io_import_iovec(rw, req, iovec, iter, needs_lock);
	*iovec = NULL;
	return iov_iter_count(&req->io->rw.iter);
}

>>>>>>> e031388e
static inline loff_t *io_kiocb_ppos(struct kiocb *kiocb)
{
	return kiocb->ki_filp->f_mode & FMODE_STREAM ? NULL : &kiocb->ki_pos;
}

/*
 * For files that don't have ->read_iter() and ->write_iter(), handle them
 * by looping over ->read() or ->write() manually.
 */
static ssize_t loop_rw_iter(int rw, struct file *file, struct kiocb *kiocb,
			   struct iov_iter *iter)
{
	ssize_t ret = 0;

	/*
	 * Don't support polled IO through this interface, and we can't
	 * support non-blocking either. For the latter, this just causes
	 * the kiocb to be handled from an async context.
	 */
	if (kiocb->ki_flags & IOCB_HIPRI)
		return -EOPNOTSUPP;
	if (kiocb->ki_flags & IOCB_NOWAIT)
		return -EAGAIN;

	while (iov_iter_count(iter)) {
		struct iovec iovec;
		ssize_t nr;

		if (!iov_iter_is_bvec(iter)) {
			iovec = iov_iter_iovec(iter);
		} else {
			/* fixed buffers import bvec */
			iovec.iov_base = kmap(iter->bvec->bv_page)
						+ iter->iov_offset;
			iovec.iov_len = min(iter->count,
					iter->bvec->bv_len - iter->iov_offset);
		}

		if (rw == READ) {
			nr = file->f_op->read(file, iovec.iov_base,
					      iovec.iov_len, io_kiocb_ppos(kiocb));
		} else {
			nr = file->f_op->write(file, iovec.iov_base,
					       iovec.iov_len, io_kiocb_ppos(kiocb));
		}

		if (iov_iter_is_bvec(iter))
			kunmap(iter->bvec->bv_page);

		if (nr < 0) {
			if (!ret)
				ret = nr;
			break;
		}
		ret += nr;
		if (nr != iovec.iov_len)
			break;
		iov_iter_advance(iter, nr);
	}

	return ret;
}

static void io_req_map_rw(struct io_kiocb *req, const struct iovec *iovec,
			  const struct iovec *fast_iov, struct iov_iter *iter)
{
	struct io_async_rw *rw = &req->io->rw;

	memcpy(&rw->iter, iter, sizeof(*iter));
	rw->free_iovec = NULL;
	rw->bytes_done = 0;
	/* can only be fixed buffers, no need to do anything */
	if (iter->type == ITER_BVEC)
		return;
	if (!iovec) {
		unsigned iov_off = 0;

		rw->iter.iov = rw->fast_iov;
		if (iter->iov != fast_iov) {
			iov_off = iter->iov - fast_iov;
			rw->iter.iov += iov_off;
		}
		if (rw->fast_iov != fast_iov)
			memcpy(rw->fast_iov + iov_off, fast_iov + iov_off,
			       sizeof(struct iovec) * iter->nr_segs);
	} else {
		rw->free_iovec = iovec;
		req->flags |= REQ_F_NEED_CLEANUP;
	}
}

static inline int __io_alloc_async_ctx(struct io_kiocb *req)
{
	req->io = kmalloc(sizeof(*req->io), GFP_KERNEL);
	return req->io == NULL;
}

static int io_alloc_async_ctx(struct io_kiocb *req)
{
	if (!io_op_defs[req->opcode].async_ctx)
		return 0;

	return  __io_alloc_async_ctx(req);
}

static int io_setup_async_rw(struct io_kiocb *req, const struct iovec *iovec,
			     const struct iovec *fast_iov,
			     struct iov_iter *iter, bool force)
{
	if (!force && !io_op_defs[req->opcode].async_ctx)
		return 0;
	if (!req->io) {
		if (__io_alloc_async_ctx(req))
			return -ENOMEM;

		io_req_map_rw(req, iovec, fast_iov, iter);
	}
	return 0;
}

static inline int io_rw_prep_async(struct io_kiocb *req, int rw,
				   bool force_nonblock)
{
	struct io_async_rw *iorw = &req->io->rw;
	struct iovec *iov;
	ssize_t ret;

	iorw->iter.iov = iov = iorw->fast_iov;
	ret = __io_import_iovec(rw, req, &iov, &iorw->iter, !force_nonblock);
	if (unlikely(ret < 0))
		return ret;

	iorw->iter.iov = iov;
	io_req_map_rw(req, iorw->iter.iov, iorw->fast_iov, &iorw->iter);
	return 0;
}

static int io_read_prep(struct io_kiocb *req, const struct io_uring_sqe *sqe,
			bool force_nonblock)
{
	ssize_t ret;

	ret = io_prep_rw(req, sqe, force_nonblock);
	if (ret)
		return ret;

	if (unlikely(!(req->file->f_mode & FMODE_READ)))
		return -EBADF;

	/* either don't need iovec imported or already have it */
	if (!req->io || req->flags & REQ_F_NEED_CLEANUP)
		return 0;
	return io_rw_prep_async(req, READ, force_nonblock);
}

/*
 * This is our waitqueue callback handler, registered through lock_page_async()
 * when we initially tried to do the IO with the iocb armed our waitqueue.
 * This gets called when the page is unlocked, and we generally expect that to
 * happen when the page IO is completed and the page is now uptodate. This will
 * queue a task_work based retry of the operation, attempting to copy the data
 * again. If the latter fails because the page was NOT uptodate, then we will
 * do a thread based blocking retry of the operation. That's the unexpected
 * slow path.
 */
static int io_async_buf_func(struct wait_queue_entry *wait, unsigned mode,
			     int sync, void *arg)
{
	struct wait_page_queue *wpq;
	struct io_kiocb *req = wait->private;
	struct wait_page_key *key = arg;
	int ret;

	wpq = container_of(wait, struct wait_page_queue, wait);

	if (!wake_page_match(wpq, key))
		return 0;

	req->rw.kiocb.ki_flags &= ~IOCB_WAITQ;
	list_del_init(&wait->entry);

	init_task_work(&req->task_work, io_req_task_submit);
	percpu_ref_get(&req->ctx->refs);

	/* submit ref gets dropped, acquire a new one */
	refcount_inc(&req->refs);
	ret = io_req_task_work_add(req, &req->task_work, true);
	if (unlikely(ret)) {
		struct task_struct *tsk;

		/* queue just for cancelation */
		init_task_work(&req->task_work, io_req_task_cancel);
		tsk = io_wq_get_task(req->ctx->io_wq);
		task_work_add(tsk, &req->task_work, 0);
		wake_up_process(tsk);
	}
	return 1;
}

/*
 * This controls whether a given IO request should be armed for async page
 * based retry. If we return false here, the request is handed to the async
 * worker threads for retry. If we're doing buffered reads on a regular file,
 * we prepare a private wait_page_queue entry and retry the operation. This
 * will either succeed because the page is now uptodate and unlocked, or it
 * will register a callback when the page is unlocked at IO completion. Through
 * that callback, io_uring uses task_work to setup a retry of the operation.
 * That retry will attempt the buffered read again. The retry will generally
 * succeed, or in rare cases where it fails, we then fall back to using the
 * async worker threads for a blocking retry.
 */
static bool io_rw_should_retry(struct io_kiocb *req)
{
	struct wait_page_queue *wait = &req->io->rw.wpq;
	struct kiocb *kiocb = &req->rw.kiocb;

	/* never retry for NOWAIT, we just complete with -EAGAIN */
	if (req->flags & REQ_F_NOWAIT)
		return false;

	/* Only for buffered IO */
	if (kiocb->ki_flags & (IOCB_DIRECT | IOCB_HIPRI))
		return false;

	/*
	 * just use poll if we can, and don't attempt if the fs doesn't
	 * support callback based unlocks
	 */
	if (file_can_poll(req->file) || !(req->file->f_mode & FMODE_BUF_RASYNC))
		return false;

	wait->wait.func = io_async_buf_func;
	wait->wait.private = req;
	wait->wait.flags = 0;
	INIT_LIST_HEAD(&wait->wait.entry);
	kiocb->ki_flags |= IOCB_WAITQ;
	kiocb->ki_flags &= ~IOCB_NOWAIT;
	kiocb->ki_waitq = wait;

	io_get_req_task(req);
	return true;
}

static int io_iter_do_read(struct io_kiocb *req, struct iov_iter *iter)
{
	if (req->file->f_op->read_iter)
		return call_read_iter(req->file, &req->rw.kiocb, iter);
	else if (req->file->f_op->read)
		return loop_rw_iter(READ, req->file, &req->rw.kiocb, iter);
	else
		return -EINVAL;
}

static int io_read(struct io_kiocb *req, bool force_nonblock,
		   struct io_comp_state *cs)
{
	struct iovec inline_vecs[UIO_FASTIOV], *iovec = inline_vecs;
	struct kiocb *kiocb = &req->rw.kiocb;
	struct iov_iter __iter, *iter = &__iter;
	ssize_t io_size, ret, ret2;
	size_t iov_count;
	bool no_async;

	if (req->io)
		iter = &req->io->rw.iter;

	ret = io_import_iovec(READ, req, &iovec, iter, !force_nonblock);
	if (ret < 0)
		return ret;
	iov_count = iov_iter_count(iter);
	io_size = ret;
	req->result = io_size;
	ret = 0;

	/* Ensure we clear previously set non-block flag */
	if (!force_nonblock)
		kiocb->ki_flags &= ~IOCB_NOWAIT;

	/* If the file doesn't support async, just async punt */
	no_async = force_nonblock && !io_file_supports_async(req->file, READ);
	if (no_async)
		goto copy_iov;

<<<<<<< HEAD
	iov_count = iov_iter_count(&iter);
	ret = rw_verify_area(READ, req->file, io_kiocb_ppos(kiocb), iov_count);
=======
	ret = rw_verify_area(READ, req->file, io_kiocb_ppos(kiocb), iov_count);
	if (unlikely(ret))
		goto out_free;

	ret = io_iter_do_read(req, iter);

>>>>>>> e031388e
	if (!ret) {
		goto done;
	} else if (ret == -EIOCBQUEUED) {
		ret = 0;
		goto out_free;
	} else if (ret == -EAGAIN) {
		/* IOPOLL retry should happen for io-wq threads */
		if (!force_nonblock && !(req->ctx->flags & IORING_SETUP_IOPOLL))
			goto done;
		/* no retry on NONBLOCK marked file */
		if (req->file->f_flags & O_NONBLOCK)
			goto done;
		/* some cases will consume bytes even on error returns */
		iov_iter_revert(iter, iov_count - iov_iter_count(iter));
		ret = 0;
		goto copy_iov;
	} else if (ret < 0) {
		/* make sure -ERESTARTSYS -> -EINTR is done */
		goto done;
	}

<<<<<<< HEAD
		if (req->file->f_op->read_iter)
			ret2 = call_read_iter(req->file, kiocb, &iter);
		else if (req->file->f_op->read)
			ret2 = loop_rw_iter(READ, req->file, kiocb, &iter);
		else
			ret2 = -EINVAL;

		/* no retry on NONBLOCK marked file */
		if (ret2 == -EAGAIN && (req->file->f_flags & O_NONBLOCK)) {
			ret = 0;
			goto done;
		}

		/* Catch -EAGAIN return for forced non-blocking submission */
		if (!force_nonblock || ret2 != -EAGAIN) {
	done:
			kiocb_done(kiocb, ret2);
		} else {
=======
	/* read it all, or we did blocking attempt. no retry. */
	if (!iov_iter_count(iter) || !force_nonblock ||
	    (req->file->f_flags & O_NONBLOCK))
		goto done;

	io_size -= ret;
>>>>>>> e031388e
copy_iov:
	ret2 = io_setup_async_rw(req, iovec, inline_vecs, iter, true);
	if (ret2) {
		ret = ret2;
		goto out_free;
	}
	if (no_async)
		return -EAGAIN;
	/* it's copied and will be cleaned with ->io */
	iovec = NULL;
	/* now use our persistent iterator, if we aren't already */
	iter = &req->io->rw.iter;
retry:
	req->io->rw.bytes_done += ret;
	/* if we can retry, do so with the callbacks armed */
	if (!io_rw_should_retry(req)) {
		kiocb->ki_flags &= ~IOCB_WAITQ;
		return -EAGAIN;
	}

	/*
	 * Now retry read with the IOCB_WAITQ parts set in the iocb. If we
	 * get -EIOCBQUEUED, then we'll get a notification when the desired
	 * page gets unlocked. We can also get a partial read here, and if we
	 * do, then just retry at the new offset.
	 */
	ret = io_iter_do_read(req, iter);
	if (ret == -EIOCBQUEUED) {
		ret = 0;
		goto out_free;
	} else if (ret > 0 && ret < io_size) {
		/* we got some bytes, but not all. retry. */
		goto retry;
	}
done:
	kiocb_done(kiocb, ret, cs);
	ret = 0;
out_free:
	/* it's reportedly faster than delegating the null check to kfree() */
	if (iovec)
		kfree(iovec);
	return ret;
}

static int io_write_prep(struct io_kiocb *req, const struct io_uring_sqe *sqe,
			 bool force_nonblock)
{
	ssize_t ret;

	ret = io_prep_rw(req, sqe, force_nonblock);
	if (ret)
		return ret;

	if (unlikely(!(req->file->f_mode & FMODE_WRITE)))
		return -EBADF;

	/* either don't need iovec imported or already have it */
	if (!req->io || req->flags & REQ_F_NEED_CLEANUP)
		return 0;
	return io_rw_prep_async(req, WRITE, force_nonblock);
}

static int io_write(struct io_kiocb *req, bool force_nonblock,
		    struct io_comp_state *cs)
{
	struct iovec inline_vecs[UIO_FASTIOV], *iovec = inline_vecs;
	struct kiocb *kiocb = &req->rw.kiocb;
	struct iov_iter __iter, *iter = &__iter;
	size_t iov_count;
	ssize_t ret, ret2, io_size;

	if (req->io)
		iter = &req->io->rw.iter;

	ret = io_import_iovec(WRITE, req, &iovec, iter, !force_nonblock);
	if (ret < 0)
		return ret;
	iov_count = iov_iter_count(iter);
	io_size = ret;
	req->result = io_size;

	/* Ensure we clear previously set non-block flag */
	if (!force_nonblock)
		req->rw.kiocb.ki_flags &= ~IOCB_NOWAIT;

	/* If the file doesn't support async, just async punt */
	if (force_nonblock && !io_file_supports_async(req->file, WRITE))
		goto copy_iov;

	/* file path doesn't support NOWAIT for non-direct_IO */
	if (force_nonblock && !(kiocb->ki_flags & IOCB_DIRECT) &&
	    (req->flags & REQ_F_ISREG))
		goto copy_iov;

<<<<<<< HEAD
	iov_count = iov_iter_count(&iter);
	ret = rw_verify_area(WRITE, req->file, io_kiocb_ppos(kiocb), iov_count);
	if (!ret) {
		ssize_t ret2;

		/*
		 * Open-code file_start_write here to grab freeze protection,
		 * which will be released by another thread in
		 * io_complete_rw().  Fool lockdep by telling it the lock got
		 * released so that it doesn't complain about the held lock when
		 * we return to userspace.
		 */
		if (req->flags & REQ_F_ISREG) {
			__sb_start_write(file_inode(req->file)->i_sb,
						SB_FREEZE_WRITE, true);
			__sb_writers_release(file_inode(req->file)->i_sb,
						SB_FREEZE_WRITE);
		}
		kiocb->ki_flags |= IOCB_WRITE;

		if (!force_nonblock)
			current->signal->rlim[RLIMIT_FSIZE].rlim_cur = req->fsize;

		if (req->file->f_op->write_iter)
			ret2 = call_write_iter(req->file, kiocb, &iter);
		else if (req->file->f_op->write)
			ret2 = loop_rw_iter(WRITE, req->file, kiocb, &iter);
		else
			ret2 = -EINVAL;
=======
	ret = rw_verify_area(WRITE, req->file, io_kiocb_ppos(kiocb), iov_count);
	if (unlikely(ret))
		goto out_free;

	/*
	 * Open-code file_start_write here to grab freeze protection,
	 * which will be released by another thread in
	 * io_complete_rw().  Fool lockdep by telling it the lock got
	 * released so that it doesn't complain about the held lock when
	 * we return to userspace.
	 */
	if (req->flags & REQ_F_ISREG) {
		__sb_start_write(file_inode(req->file)->i_sb,
					SB_FREEZE_WRITE, true);
		__sb_writers_release(file_inode(req->file)->i_sb,
					SB_FREEZE_WRITE);
	}
	kiocb->ki_flags |= IOCB_WRITE;
>>>>>>> e031388e

	if (req->file->f_op->write_iter)
		ret2 = call_write_iter(req->file, kiocb, iter);
	else if (req->file->f_op->write)
		ret2 = loop_rw_iter(WRITE, req->file, kiocb, iter);
	else
		ret2 = -EINVAL;

<<<<<<< HEAD
		/*
		 * Raw bdev writes will return -EOPNOTSUPP for IOCB_NOWAIT. Just
		 * retry them without IOCB_NOWAIT.
		 */
		if (ret2 == -EOPNOTSUPP && (kiocb->ki_flags & IOCB_NOWAIT))
			ret2 = -EAGAIN;
		/* no retry on NONBLOCK marked file */
		if (ret2 == -EAGAIN && (req->file->f_flags & O_NONBLOCK)) {
			ret = 0;
			goto done;
		}
		if (!force_nonblock || ret2 != -EAGAIN) {
done:
			kiocb_done(kiocb, ret2);
		} else {
=======
	/*
	 * Raw bdev writes will return -EOPNOTSUPP for IOCB_NOWAIT. Just
	 * retry them without IOCB_NOWAIT.
	 */
	if (ret2 == -EOPNOTSUPP && (kiocb->ki_flags & IOCB_NOWAIT))
		ret2 = -EAGAIN;
	/* no retry on NONBLOCK marked file */
	if (ret2 == -EAGAIN && (req->file->f_flags & O_NONBLOCK))
		goto done;
	if (!force_nonblock || ret2 != -EAGAIN) {
		/* IOPOLL retry should happen for io-wq threads */
		if ((req->ctx->flags & IORING_SETUP_IOPOLL) && ret2 == -EAGAIN)
			goto copy_iov;
done:
		kiocb_done(kiocb, ret2, cs);
	} else {
>>>>>>> e031388e
copy_iov:
		/* some cases will consume bytes even on error returns */
		iov_iter_revert(iter, iov_count - iov_iter_count(iter));
		ret = io_setup_async_rw(req, iovec, inline_vecs, iter, false);
		if (!ret)
			return -EAGAIN;
	}
out_free:
	/* it's reportedly faster than delegating the null check to kfree() */
	if (iovec)
		kfree(iovec);
	return ret;
}

static int __io_splice_prep(struct io_kiocb *req,
			    const struct io_uring_sqe *sqe)
{
	struct io_splice* sp = &req->splice;
	unsigned int valid_flags = SPLICE_F_FD_IN_FIXED | SPLICE_F_ALL;
	int ret;

	if (req->flags & REQ_F_NEED_CLEANUP)
		return 0;
	if (unlikely(req->ctx->flags & IORING_SETUP_IOPOLL))
		return -EINVAL;

	sp->file_in = NULL;
	sp->len = READ_ONCE(sqe->len);
	sp->flags = READ_ONCE(sqe->splice_flags);

	if (unlikely(sp->flags & ~valid_flags))
		return -EINVAL;

	ret = io_file_get(NULL, req, READ_ONCE(sqe->splice_fd_in), &sp->file_in,
			  (sp->flags & SPLICE_F_FD_IN_FIXED));
	if (ret)
		return ret;
	req->flags |= REQ_F_NEED_CLEANUP;

	if (!S_ISREG(file_inode(sp->file_in)->i_mode)) {
		/*
		 * Splice operation will be punted aync, and here need to
		 * modify io_wq_work.flags, so initialize io_wq_work firstly.
		 */
		io_req_init_async(req);
		req->work.flags |= IO_WQ_WORK_UNBOUND;
	}

	return 0;
}

static int io_tee_prep(struct io_kiocb *req,
		       const struct io_uring_sqe *sqe)
{
	if (READ_ONCE(sqe->splice_off_in) || READ_ONCE(sqe->off))
		return -EINVAL;
	return __io_splice_prep(req, sqe);
}

static int io_tee(struct io_kiocb *req, bool force_nonblock)
{
	struct io_splice *sp = &req->splice;
	struct file *in = sp->file_in;
	struct file *out = sp->file_out;
	unsigned int flags = sp->flags & ~SPLICE_F_FD_IN_FIXED;
	long ret = 0;

	if (force_nonblock)
		return -EAGAIN;
	if (sp->len)
		ret = do_tee(in, out, sp->len, flags);

	io_put_file(req, in, (sp->flags & SPLICE_F_FD_IN_FIXED));
	req->flags &= ~REQ_F_NEED_CLEANUP;

	if (ret != sp->len)
		req_set_fail_links(req);
	io_req_complete(req, ret);
	return 0;
}

static int io_splice_prep(struct io_kiocb *req, const struct io_uring_sqe *sqe)
{
	struct io_splice* sp = &req->splice;

	sp->off_in = READ_ONCE(sqe->splice_off_in);
	sp->off_out = READ_ONCE(sqe->off);
	return __io_splice_prep(req, sqe);
}

static int io_splice(struct io_kiocb *req, bool force_nonblock)
{
	struct io_splice *sp = &req->splice;
	struct file *in = sp->file_in;
	struct file *out = sp->file_out;
	unsigned int flags = sp->flags & ~SPLICE_F_FD_IN_FIXED;
	loff_t *poff_in, *poff_out;
	long ret = 0;

	if (force_nonblock)
		return -EAGAIN;

	poff_in = (sp->off_in == -1) ? NULL : &sp->off_in;
	poff_out = (sp->off_out == -1) ? NULL : &sp->off_out;

	if (sp->len)
		ret = do_splice(in, poff_in, out, poff_out, sp->len, flags);

	io_put_file(req, in, (sp->flags & SPLICE_F_FD_IN_FIXED));
	req->flags &= ~REQ_F_NEED_CLEANUP;

	if (ret != sp->len)
		req_set_fail_links(req);
	io_req_complete(req, ret);
	return 0;
}

/*
 * IORING_OP_NOP just posts a completion event, nothing else.
 */
static int io_nop(struct io_kiocb *req, struct io_comp_state *cs)
{
	struct io_ring_ctx *ctx = req->ctx;

	if (unlikely(ctx->flags & IORING_SETUP_IOPOLL))
		return -EINVAL;

	__io_req_complete(req, 0, 0, cs);
	return 0;
}

static int io_prep_fsync(struct io_kiocb *req, const struct io_uring_sqe *sqe)
{
	struct io_ring_ctx *ctx = req->ctx;

	if (!req->file)
		return -EBADF;

	if (unlikely(ctx->flags & IORING_SETUP_IOPOLL))
		return -EINVAL;
	if (unlikely(sqe->addr || sqe->ioprio || sqe->buf_index))
		return -EINVAL;

	req->sync.flags = READ_ONCE(sqe->fsync_flags);
	if (unlikely(req->sync.flags & ~IORING_FSYNC_DATASYNC))
		return -EINVAL;

	req->sync.off = READ_ONCE(sqe->off);
	req->sync.len = READ_ONCE(sqe->len);
	return 0;
}

static int io_fsync(struct io_kiocb *req, bool force_nonblock)
{
	loff_t end = req->sync.off + req->sync.len;
	int ret;

	/* fsync always requires a blocking context */
	if (force_nonblock)
		return -EAGAIN;

	ret = vfs_fsync_range(req->file, req->sync.off,
				end > 0 ? end : LLONG_MAX,
				req->sync.flags & IORING_FSYNC_DATASYNC);
	if (ret < 0)
		req_set_fail_links(req);
	io_req_complete(req, ret);
	return 0;
}

static int io_fallocate_prep(struct io_kiocb *req,
			     const struct io_uring_sqe *sqe)
{
	if (sqe->ioprio || sqe->buf_index || sqe->rw_flags)
		return -EINVAL;
	if (unlikely(req->ctx->flags & IORING_SETUP_IOPOLL))
		return -EINVAL;

	req->sync.off = READ_ONCE(sqe->off);
	req->sync.len = READ_ONCE(sqe->addr);
	req->sync.mode = READ_ONCE(sqe->len);
	return 0;
}

static int io_fallocate(struct io_kiocb *req, bool force_nonblock)
{
	int ret;

	/* fallocate always requiring blocking context */
	if (force_nonblock)
		return -EAGAIN;
	ret = vfs_fallocate(req->file, req->sync.mode, req->sync.off,
				req->sync.len);
	if (ret < 0)
		req_set_fail_links(req);
	io_req_complete(req, ret);
	return 0;
}

static int __io_openat_prep(struct io_kiocb *req, const struct io_uring_sqe *sqe)
{
	const char __user *fname;
	int ret;

	if (unlikely(sqe->ioprio || sqe->buf_index))
		return -EINVAL;
	if (unlikely(req->flags & REQ_F_FIXED_FILE))
		return -EBADF;

	/* open.how should be already initialised */
	if (!(req->open.how.flags & O_PATH) && force_o_largefile())
		req->open.how.flags |= O_LARGEFILE;

	req->open.dfd = READ_ONCE(sqe->fd);
	fname = u64_to_user_ptr(READ_ONCE(sqe->addr));
	req->open.filename = getname(fname);
	if (IS_ERR(req->open.filename)) {
		ret = PTR_ERR(req->open.filename);
		req->open.filename = NULL;
		return ret;
	}
	req->open.nofile = rlimit(RLIMIT_NOFILE);
	req->flags |= REQ_F_NEED_CLEANUP;
	return 0;
}

static int io_openat_prep(struct io_kiocb *req, const struct io_uring_sqe *sqe)
{
	u64 flags, mode;

	if (unlikely(req->ctx->flags & (IORING_SETUP_IOPOLL|IORING_SETUP_SQPOLL)))
		return -EINVAL;
	if (req->flags & REQ_F_NEED_CLEANUP)
		return 0;
	mode = READ_ONCE(sqe->len);
	flags = READ_ONCE(sqe->open_flags);
	req->open.how = build_open_how(flags, mode);
	return __io_openat_prep(req, sqe);
}

static int io_openat2_prep(struct io_kiocb *req, const struct io_uring_sqe *sqe)
{
	struct open_how __user *how;
	size_t len;
	int ret;

	if (unlikely(req->ctx->flags & (IORING_SETUP_IOPOLL|IORING_SETUP_SQPOLL)))
		return -EINVAL;
	if (req->flags & REQ_F_NEED_CLEANUP)
		return 0;
	how = u64_to_user_ptr(READ_ONCE(sqe->addr2));
	len = READ_ONCE(sqe->len);
	if (len < OPEN_HOW_SIZE_VER0)
		return -EINVAL;

	ret = copy_struct_from_user(&req->open.how, sizeof(req->open.how), how,
					len);
	if (ret)
		return ret;

	return __io_openat_prep(req, sqe);
}

static int io_openat2(struct io_kiocb *req, bool force_nonblock)
{
	struct open_flags op;
	struct file *file;
	int ret;

	if (force_nonblock)
		return -EAGAIN;

	ret = build_open_flags(&req->open.how, &op);
	if (ret)
		goto err;

	ret = __get_unused_fd_flags(req->open.how.flags, req->open.nofile);
	if (ret < 0)
		goto err;

	file = do_filp_open(req->open.dfd, req->open.filename, &op);
	if (IS_ERR(file)) {
		put_unused_fd(ret);
		ret = PTR_ERR(file);
	} else {
		fsnotify_open(file);
		fd_install(ret, file);
	}
err:
	putname(req->open.filename);
	req->flags &= ~REQ_F_NEED_CLEANUP;
	if (ret < 0)
		req_set_fail_links(req);
	io_req_complete(req, ret);
	return 0;
}

static int io_openat(struct io_kiocb *req, bool force_nonblock)
{
	return io_openat2(req, force_nonblock);
}

static int io_remove_buffers_prep(struct io_kiocb *req,
				  const struct io_uring_sqe *sqe)
{
	struct io_provide_buf *p = &req->pbuf;
	u64 tmp;

	if (sqe->ioprio || sqe->rw_flags || sqe->addr || sqe->len || sqe->off)
		return -EINVAL;

	tmp = READ_ONCE(sqe->fd);
	if (!tmp || tmp > USHRT_MAX)
		return -EINVAL;

	memset(p, 0, sizeof(*p));
	p->nbufs = tmp;
	p->bgid = READ_ONCE(sqe->buf_group);
	return 0;
}

static int __io_remove_buffers(struct io_ring_ctx *ctx, struct io_buffer *buf,
			       int bgid, unsigned nbufs)
{
	unsigned i = 0;

	/* shouldn't happen */
	if (!nbufs)
		return 0;

	/* the head kbuf is the list itself */
	while (!list_empty(&buf->list)) {
		struct io_buffer *nxt;

		nxt = list_first_entry(&buf->list, struct io_buffer, list);
		list_del(&nxt->list);
		kfree(nxt);
		if (++i == nbufs)
			return i;
	}
	i++;
	kfree(buf);
	idr_remove(&ctx->io_buffer_idr, bgid);

	return i;
}

static int io_remove_buffers(struct io_kiocb *req, bool force_nonblock,
			     struct io_comp_state *cs)
{
	struct io_provide_buf *p = &req->pbuf;
	struct io_ring_ctx *ctx = req->ctx;
	struct io_buffer *head;
	int ret = 0;

	io_ring_submit_lock(ctx, !force_nonblock);

	lockdep_assert_held(&ctx->uring_lock);

	ret = -ENOENT;
	head = idr_find(&ctx->io_buffer_idr, p->bgid);
	if (head)
		ret = __io_remove_buffers(ctx, head, p->bgid, p->nbufs);

	io_ring_submit_lock(ctx, !force_nonblock);
	if (ret < 0)
		req_set_fail_links(req);
	__io_req_complete(req, ret, 0, cs);
	return 0;
}

static int io_provide_buffers_prep(struct io_kiocb *req,
				   const struct io_uring_sqe *sqe)
{
	struct io_provide_buf *p = &req->pbuf;
	u64 tmp;

	if (sqe->ioprio || sqe->rw_flags)
		return -EINVAL;

	tmp = READ_ONCE(sqe->fd);
	if (!tmp || tmp > USHRT_MAX)
		return -E2BIG;
	p->nbufs = tmp;
	p->addr = READ_ONCE(sqe->addr);
	p->len = READ_ONCE(sqe->len);

	if (!access_ok(u64_to_user_ptr(p->addr), (p->len * p->nbufs)))
		return -EFAULT;

	p->bgid = READ_ONCE(sqe->buf_group);
	tmp = READ_ONCE(sqe->off);
	if (tmp > USHRT_MAX)
		return -E2BIG;
	p->bid = tmp;
	return 0;
}

static int io_add_buffers(struct io_provide_buf *pbuf, struct io_buffer **head)
{
	struct io_buffer *buf;
	u64 addr = pbuf->addr;
	int i, bid = pbuf->bid;

	for (i = 0; i < pbuf->nbufs; i++) {
		buf = kmalloc(sizeof(*buf), GFP_KERNEL);
		if (!buf)
			break;

		buf->addr = addr;
		buf->len = pbuf->len;
		buf->bid = bid;
		addr += pbuf->len;
		bid++;
		if (!*head) {
			INIT_LIST_HEAD(&buf->list);
			*head = buf;
		} else {
			list_add_tail(&buf->list, &(*head)->list);
		}
	}

	return i ? i : -ENOMEM;
}

static int io_provide_buffers(struct io_kiocb *req, bool force_nonblock,
			      struct io_comp_state *cs)
{
	struct io_provide_buf *p = &req->pbuf;
	struct io_ring_ctx *ctx = req->ctx;
	struct io_buffer *head, *list;
	int ret = 0;

	io_ring_submit_lock(ctx, !force_nonblock);

	lockdep_assert_held(&ctx->uring_lock);

	list = head = idr_find(&ctx->io_buffer_idr, p->bgid);

	ret = io_add_buffers(p, &head);
	if (ret < 0)
		goto out;

	if (!list) {
		ret = idr_alloc(&ctx->io_buffer_idr, head, p->bgid, p->bgid + 1,
					GFP_KERNEL);
		if (ret < 0) {
			__io_remove_buffers(ctx, head, p->bgid, -1U);
			goto out;
		}
	}
out:
	io_ring_submit_unlock(ctx, !force_nonblock);
	if (ret < 0)
		req_set_fail_links(req);
	__io_req_complete(req, ret, 0, cs);
	return 0;
}

static int io_epoll_ctl_prep(struct io_kiocb *req,
			     const struct io_uring_sqe *sqe)
{
#if defined(CONFIG_EPOLL)
	if (sqe->ioprio || sqe->buf_index)
		return -EINVAL;
	if (unlikely(req->ctx->flags & (IORING_SETUP_IOPOLL | IORING_SETUP_SQPOLL)))
		return -EINVAL;

	req->epoll.epfd = READ_ONCE(sqe->fd);
	req->epoll.op = READ_ONCE(sqe->len);
	req->epoll.fd = READ_ONCE(sqe->off);

	if (ep_op_has_event(req->epoll.op)) {
		struct epoll_event __user *ev;

		ev = u64_to_user_ptr(READ_ONCE(sqe->addr));
		if (copy_from_user(&req->epoll.event, ev, sizeof(*ev)))
			return -EFAULT;
	}

	return 0;
#else
	return -EOPNOTSUPP;
#endif
}

static int io_epoll_ctl(struct io_kiocb *req, bool force_nonblock,
			struct io_comp_state *cs)
{
#if defined(CONFIG_EPOLL)
	struct io_epoll *ie = &req->epoll;
	int ret;

	ret = do_epoll_ctl(ie->epfd, ie->op, ie->fd, &ie->event, force_nonblock);
	if (force_nonblock && ret == -EAGAIN)
		return -EAGAIN;

	if (ret < 0)
		req_set_fail_links(req);
	__io_req_complete(req, ret, 0, cs);
	return 0;
#else
	return -EOPNOTSUPP;
#endif
}

static int io_madvise_prep(struct io_kiocb *req, const struct io_uring_sqe *sqe)
{
#if defined(CONFIG_ADVISE_SYSCALLS) && defined(CONFIG_MMU)
	if (sqe->ioprio || sqe->buf_index || sqe->off)
		return -EINVAL;
	if (unlikely(req->ctx->flags & IORING_SETUP_IOPOLL))
		return -EINVAL;

	req->madvise.addr = READ_ONCE(sqe->addr);
	req->madvise.len = READ_ONCE(sqe->len);
	req->madvise.advice = READ_ONCE(sqe->fadvise_advice);
	return 0;
#else
	return -EOPNOTSUPP;
#endif
}

static int io_madvise(struct io_kiocb *req, bool force_nonblock)
{
#if defined(CONFIG_ADVISE_SYSCALLS) && defined(CONFIG_MMU)
	struct io_madvise *ma = &req->madvise;
	int ret;

	if (force_nonblock)
		return -EAGAIN;

	ret = do_madvise(ma->addr, ma->len, ma->advice);
	if (ret < 0)
		req_set_fail_links(req);
	io_req_complete(req, ret);
	return 0;
#else
	return -EOPNOTSUPP;
#endif
}

static int io_fadvise_prep(struct io_kiocb *req, const struct io_uring_sqe *sqe)
{
	if (sqe->ioprio || sqe->buf_index || sqe->addr)
		return -EINVAL;
	if (unlikely(req->ctx->flags & IORING_SETUP_IOPOLL))
		return -EINVAL;

	req->fadvise.offset = READ_ONCE(sqe->off);
	req->fadvise.len = READ_ONCE(sqe->len);
	req->fadvise.advice = READ_ONCE(sqe->fadvise_advice);
	return 0;
}

static int io_fadvise(struct io_kiocb *req, bool force_nonblock)
{
	struct io_fadvise *fa = &req->fadvise;
	int ret;

	if (force_nonblock) {
		switch (fa->advice) {
		case POSIX_FADV_NORMAL:
		case POSIX_FADV_RANDOM:
		case POSIX_FADV_SEQUENTIAL:
			break;
		default:
			return -EAGAIN;
		}
	}

	ret = vfs_fadvise(req->file, fa->offset, fa->len, fa->advice);
	if (ret < 0)
		req_set_fail_links(req);
	io_req_complete(req, ret);
	return 0;
}

static int io_statx_prep(struct io_kiocb *req, const struct io_uring_sqe *sqe)
{
	if (unlikely(req->ctx->flags & (IORING_SETUP_IOPOLL | IORING_SETUP_SQPOLL)))
		return -EINVAL;
	if (sqe->ioprio || sqe->buf_index)
		return -EINVAL;
	if (req->flags & REQ_F_FIXED_FILE)
		return -EBADF;

	req->statx.dfd = READ_ONCE(sqe->fd);
	req->statx.mask = READ_ONCE(sqe->len);
	req->statx.filename = u64_to_user_ptr(READ_ONCE(sqe->addr));
	req->statx.buffer = u64_to_user_ptr(READ_ONCE(sqe->addr2));
	req->statx.flags = READ_ONCE(sqe->statx_flags);

	return 0;
}

static int io_statx(struct io_kiocb *req, bool force_nonblock)
{
	struct io_statx *ctx = &req->statx;
	int ret;

	if (force_nonblock) {
		/* only need file table for an actual valid fd */
		if (ctx->dfd == -1 || ctx->dfd == AT_FDCWD)
			req->flags |= REQ_F_NO_FILE_TABLE;
		return -EAGAIN;
	}

	ret = do_statx(ctx->dfd, ctx->filename, ctx->flags, ctx->mask,
		       ctx->buffer);

	if (ret < 0)
		req_set_fail_links(req);
	io_req_complete(req, ret);
	return 0;
}

static int io_close_prep(struct io_kiocb *req, const struct io_uring_sqe *sqe)
{
	/*
	 * If we queue this for async, it must not be cancellable. That would
	 * leave the 'file' in an undeterminate state, and here need to modify
	 * io_wq_work.flags, so initialize io_wq_work firstly.
	 */
	io_req_init_async(req);
	req->work.flags |= IO_WQ_WORK_NO_CANCEL;

	if (unlikely(req->ctx->flags & (IORING_SETUP_IOPOLL|IORING_SETUP_SQPOLL)))
		return -EINVAL;
	if (sqe->ioprio || sqe->off || sqe->addr || sqe->len ||
	    sqe->rw_flags || sqe->buf_index)
		return -EINVAL;
	if (req->flags & REQ_F_FIXED_FILE)
		return -EBADF;

	req->close.fd = READ_ONCE(sqe->fd);
	if ((req->file && req->file->f_op == &io_uring_fops) ||
	    req->close.fd == req->ctx->ring_fd)
		return -EBADF;

	req->close.put_file = NULL;
	return 0;
}

static int io_close(struct io_kiocb *req, bool force_nonblock,
		    struct io_comp_state *cs)
{
	struct io_close *close = &req->close;
	int ret;

	/* might be already done during nonblock submission */
	if (!close->put_file) {
		ret = __close_fd_get_file(close->fd, &close->put_file);
		if (ret < 0)
			return (ret == -ENOENT) ? -EBADF : ret;
	}

	/* if the file has a flush method, be safe and punt to async */
	if (close->put_file->f_op->flush && force_nonblock) {
		/* was never set, but play safe */
		req->flags &= ~REQ_F_NOWAIT;
		/* avoid grabbing files - we don't need the files */
		req->flags |= REQ_F_NO_FILE_TABLE;
		return -EAGAIN;
	}

	/* No ->flush() or already async, safely close from here */
	ret = filp_close(close->put_file, req->work.files);
	if (ret < 0)
		req_set_fail_links(req);
	fput(close->put_file);
	close->put_file = NULL;
	__io_req_complete(req, ret, 0, cs);
	return 0;
}

static int io_prep_sfr(struct io_kiocb *req, const struct io_uring_sqe *sqe)
{
	struct io_ring_ctx *ctx = req->ctx;

	if (!req->file)
		return -EBADF;

	if (unlikely(ctx->flags & IORING_SETUP_IOPOLL))
		return -EINVAL;
	if (unlikely(sqe->addr || sqe->ioprio || sqe->buf_index))
		return -EINVAL;

	req->sync.off = READ_ONCE(sqe->off);
	req->sync.len = READ_ONCE(sqe->len);
	req->sync.flags = READ_ONCE(sqe->sync_range_flags);
	return 0;
}

static int io_sync_file_range(struct io_kiocb *req, bool force_nonblock)
{
	int ret;

	/* sync_file_range always requires a blocking context */
	if (force_nonblock)
		return -EAGAIN;

	ret = sync_file_range(req->file, req->sync.off, req->sync.len,
				req->sync.flags);
	if (ret < 0)
		req_set_fail_links(req);
	io_req_complete(req, ret);
	return 0;
}

#if defined(CONFIG_NET)
static int io_setup_async_msg(struct io_kiocb *req,
			      struct io_async_msghdr *kmsg)
{
	if (req->io)
		return -EAGAIN;
	if (io_alloc_async_ctx(req)) {
		if (kmsg->iov != kmsg->fast_iov)
			kfree(kmsg->iov);
		return -ENOMEM;
	}
	req->flags |= REQ_F_NEED_CLEANUP;
	memcpy(&req->io->msg, kmsg, sizeof(*kmsg));
	return -EAGAIN;
}

static int io_sendmsg_copy_hdr(struct io_kiocb *req,
			       struct io_async_msghdr *iomsg)
{
	iomsg->iov = iomsg->fast_iov;
	iomsg->msg.msg_name = &iomsg->addr;
	return sendmsg_copy_msghdr(&iomsg->msg, req->sr_msg.umsg,
				   req->sr_msg.msg_flags, &iomsg->iov);
}

static int io_sendmsg_prep(struct io_kiocb *req, const struct io_uring_sqe *sqe)
{
	struct io_sr_msg *sr = &req->sr_msg;
	struct io_async_ctx *io = req->io;
	int ret;

	if (unlikely(req->ctx->flags & IORING_SETUP_IOPOLL))
		return -EINVAL;

	sr->msg_flags = READ_ONCE(sqe->msg_flags);
	sr->umsg = u64_to_user_ptr(READ_ONCE(sqe->addr));
	sr->len = READ_ONCE(sqe->len);

#ifdef CONFIG_COMPAT
	if (req->ctx->compat)
		sr->msg_flags |= MSG_CMSG_COMPAT;
#endif

	if (!io || req->opcode == IORING_OP_SEND)
		return 0;
	/* iovec is already imported */
	if (req->flags & REQ_F_NEED_CLEANUP)
		return 0;

	ret = io_sendmsg_copy_hdr(req, &io->msg);
	if (!ret)
		req->flags |= REQ_F_NEED_CLEANUP;
	return ret;
}

static int io_sendmsg(struct io_kiocb *req, bool force_nonblock,
		      struct io_comp_state *cs)
{
	struct io_async_msghdr iomsg, *kmsg;
	struct socket *sock;
	unsigned flags;
	int ret;

	sock = sock_from_file(req->file, &ret);
	if (unlikely(!sock))
		return ret;

	if (req->io) {
		kmsg = &req->io->msg;
		kmsg->msg.msg_name = &req->io->msg.addr;
		/* if iov is set, it's allocated already */
		if (!kmsg->iov)
			kmsg->iov = kmsg->fast_iov;
		kmsg->msg.msg_iter.iov = kmsg->iov;
	} else {
		ret = io_sendmsg_copy_hdr(req, &iomsg);
		if (ret)
			return ret;
		kmsg = &iomsg;
	}

	flags = req->sr_msg.msg_flags;
	if (flags & MSG_DONTWAIT)
		req->flags |= REQ_F_NOWAIT;
	else if (force_nonblock)
		flags |= MSG_DONTWAIT;

	ret = __sys_sendmsg_sock(sock, &kmsg->msg, flags);
	if (force_nonblock && ret == -EAGAIN)
		return io_setup_async_msg(req, kmsg);
	if (ret == -ERESTARTSYS)
		ret = -EINTR;

	if (kmsg->iov != kmsg->fast_iov)
		kfree(kmsg->iov);
	req->flags &= ~REQ_F_NEED_CLEANUP;
	if (ret < 0)
		req_set_fail_links(req);
	__io_req_complete(req, ret, 0, cs);
	return 0;
}

static int io_send(struct io_kiocb *req, bool force_nonblock,
		   struct io_comp_state *cs)
{
	struct io_sr_msg *sr = &req->sr_msg;
	struct msghdr msg;
	struct iovec iov;
	struct socket *sock;
	unsigned flags;
	int ret;

	sock = sock_from_file(req->file, &ret);
	if (unlikely(!sock))
		return ret;

	ret = import_single_range(WRITE, sr->buf, sr->len, &iov, &msg.msg_iter);
	if (unlikely(ret))
		return ret;;

	msg.msg_name = NULL;
	msg.msg_control = NULL;
	msg.msg_controllen = 0;
	msg.msg_namelen = 0;

	flags = req->sr_msg.msg_flags;
	if (flags & MSG_DONTWAIT)
		req->flags |= REQ_F_NOWAIT;
	else if (force_nonblock)
		flags |= MSG_DONTWAIT;

	msg.msg_flags = flags;
	ret = sock_sendmsg(sock, &msg);
	if (force_nonblock && ret == -EAGAIN)
		return -EAGAIN;
	if (ret == -ERESTARTSYS)
		ret = -EINTR;

	if (ret < 0)
		req_set_fail_links(req);
	__io_req_complete(req, ret, 0, cs);
	return 0;
}

static int __io_recvmsg_copy_hdr(struct io_kiocb *req,
				 struct io_async_msghdr *iomsg)
{
	struct io_sr_msg *sr = &req->sr_msg;
	struct iovec __user *uiov;
	size_t iov_len;
	int ret;

	ret = __copy_msghdr_from_user(&iomsg->msg, sr->umsg,
					&iomsg->uaddr, &uiov, &iov_len);
	if (ret)
		return ret;

	if (req->flags & REQ_F_BUFFER_SELECT) {
		if (iov_len > 1)
			return -EINVAL;
		if (copy_from_user(iomsg->iov, uiov, sizeof(*uiov)))
			return -EFAULT;
		sr->len = iomsg->iov[0].iov_len;
		iov_iter_init(&iomsg->msg.msg_iter, READ, iomsg->iov, 1,
				sr->len);
		iomsg->iov = NULL;
	} else {
		ret = import_iovec(READ, uiov, iov_len, UIO_FASTIOV,
					&iomsg->iov, &iomsg->msg.msg_iter);
		if (ret > 0)
			ret = 0;
	}

	return ret;
}

#ifdef CONFIG_COMPAT
static int __io_compat_recvmsg_copy_hdr(struct io_kiocb *req,
					struct io_async_msghdr *iomsg)
{
	struct compat_msghdr __user *msg_compat;
	struct io_sr_msg *sr = &req->sr_msg;
	struct compat_iovec __user *uiov;
	compat_uptr_t ptr;
	compat_size_t len;
	int ret;

	msg_compat = (struct compat_msghdr __user *) sr->umsg;
	ret = __get_compat_msghdr(&iomsg->msg, msg_compat, &iomsg->uaddr,
					&ptr, &len);
	if (ret)
		return ret;

	uiov = compat_ptr(ptr);
	if (req->flags & REQ_F_BUFFER_SELECT) {
		compat_ssize_t clen;

		if (len > 1)
			return -EINVAL;
		if (!access_ok(uiov, sizeof(*uiov)))
			return -EFAULT;
		if (__get_user(clen, &uiov->iov_len))
			return -EFAULT;
		if (clen < 0)
			return -EINVAL;
		sr->len = iomsg->iov[0].iov_len;
		iomsg->iov = NULL;
	} else {
		ret = compat_import_iovec(READ, uiov, len, UIO_FASTIOV,
						&iomsg->iov,
						&iomsg->msg.msg_iter);
		if (ret < 0)
			return ret;
	}

	return 0;
}
#endif

static int io_recvmsg_copy_hdr(struct io_kiocb *req,
			       struct io_async_msghdr *iomsg)
{
	iomsg->msg.msg_name = &iomsg->addr;
	iomsg->iov = iomsg->fast_iov;

#ifdef CONFIG_COMPAT
	if (req->ctx->compat)
		return __io_compat_recvmsg_copy_hdr(req, iomsg);
#endif

	return __io_recvmsg_copy_hdr(req, iomsg);
}

static struct io_buffer *io_recv_buffer_select(struct io_kiocb *req,
					       bool needs_lock)
{
	struct io_sr_msg *sr = &req->sr_msg;
	struct io_buffer *kbuf;

	kbuf = io_buffer_select(req, &sr->len, sr->bgid, sr->kbuf, needs_lock);
	if (IS_ERR(kbuf))
		return kbuf;

	sr->kbuf = kbuf;
	req->flags |= REQ_F_BUFFER_SELECTED;
	return kbuf;
}

static inline unsigned int io_put_recv_kbuf(struct io_kiocb *req)
{
	return io_put_kbuf(req, req->sr_msg.kbuf);
}

static int io_recvmsg_prep(struct io_kiocb *req,
			   const struct io_uring_sqe *sqe)
{
	struct io_sr_msg *sr = &req->sr_msg;
	struct io_async_ctx *io = req->io;
	int ret;

	if (unlikely(req->ctx->flags & IORING_SETUP_IOPOLL))
		return -EINVAL;

	sr->msg_flags = READ_ONCE(sqe->msg_flags);
	sr->umsg = u64_to_user_ptr(READ_ONCE(sqe->addr));
	sr->len = READ_ONCE(sqe->len);
	sr->bgid = READ_ONCE(sqe->buf_group);

#ifdef CONFIG_COMPAT
	if (req->ctx->compat)
		sr->msg_flags |= MSG_CMSG_COMPAT;
#endif

	if (!io || req->opcode == IORING_OP_RECV)
		return 0;
	/* iovec is already imported */
	if (req->flags & REQ_F_NEED_CLEANUP)
		return 0;

	ret = io_recvmsg_copy_hdr(req, &io->msg);
	if (!ret)
		req->flags |= REQ_F_NEED_CLEANUP;
	return ret;
}

static int io_recvmsg(struct io_kiocb *req, bool force_nonblock,
		      struct io_comp_state *cs)
{
	struct io_async_msghdr iomsg, *kmsg;
	struct socket *sock;
	struct io_buffer *kbuf;
	unsigned flags;
	int ret, cflags = 0;

	sock = sock_from_file(req->file, &ret);
	if (unlikely(!sock))
		return ret;

	if (req->io) {
		kmsg = &req->io->msg;
		kmsg->msg.msg_name = &req->io->msg.addr;
		/* if iov is set, it's allocated already */
		if (!kmsg->iov)
			kmsg->iov = kmsg->fast_iov;
		kmsg->msg.msg_iter.iov = kmsg->iov;
	} else {
		ret = io_recvmsg_copy_hdr(req, &iomsg);
		if (ret)
			return ret;
		kmsg = &iomsg;
	}

	if (req->flags & REQ_F_BUFFER_SELECT) {
		kbuf = io_recv_buffer_select(req, !force_nonblock);
		if (IS_ERR(kbuf))
			return PTR_ERR(kbuf);
		kmsg->fast_iov[0].iov_base = u64_to_user_ptr(kbuf->addr);
		iov_iter_init(&kmsg->msg.msg_iter, READ, kmsg->iov,
				1, req->sr_msg.len);
	}

	flags = req->sr_msg.msg_flags;
	if (flags & MSG_DONTWAIT)
		req->flags |= REQ_F_NOWAIT;
	else if (force_nonblock)
		flags |= MSG_DONTWAIT;

	ret = __sys_recvmsg_sock(sock, &kmsg->msg, req->sr_msg.umsg,
					kmsg->uaddr, flags);
	if (force_nonblock && ret == -EAGAIN)
		return io_setup_async_msg(req, kmsg);
	if (ret == -ERESTARTSYS)
		ret = -EINTR;

	if (req->flags & REQ_F_BUFFER_SELECTED)
		cflags = io_put_recv_kbuf(req);
	if (kmsg->iov != kmsg->fast_iov)
		kfree(kmsg->iov);
	req->flags &= ~REQ_F_NEED_CLEANUP;
	if (ret < 0)
		req_set_fail_links(req);
	__io_req_complete(req, ret, cflags, cs);
	return 0;
}

static int io_recv(struct io_kiocb *req, bool force_nonblock,
		   struct io_comp_state *cs)
{
	struct io_buffer *kbuf;
	struct io_sr_msg *sr = &req->sr_msg;
	struct msghdr msg;
	void __user *buf = sr->buf;
	struct socket *sock;
	struct iovec iov;
	unsigned flags;
	int ret, cflags = 0;

	sock = sock_from_file(req->file, &ret);
	if (unlikely(!sock))
		return ret;

	if (req->flags & REQ_F_BUFFER_SELECT) {
		kbuf = io_recv_buffer_select(req, !force_nonblock);
		if (IS_ERR(kbuf))
			return PTR_ERR(kbuf);
		buf = u64_to_user_ptr(kbuf->addr);
	}

	ret = import_single_range(READ, buf, sr->len, &iov, &msg.msg_iter);
	if (unlikely(ret))
		goto out_free;

	msg.msg_name = NULL;
	msg.msg_control = NULL;
	msg.msg_controllen = 0;
	msg.msg_namelen = 0;
	msg.msg_iocb = NULL;
	msg.msg_flags = 0;

	flags = req->sr_msg.msg_flags;
	if (flags & MSG_DONTWAIT)
		req->flags |= REQ_F_NOWAIT;
	else if (force_nonblock)
		flags |= MSG_DONTWAIT;

	ret = sock_recvmsg(sock, &msg, flags);
	if (force_nonblock && ret == -EAGAIN)
		return -EAGAIN;
	if (ret == -ERESTARTSYS)
		ret = -EINTR;
out_free:
	if (req->flags & REQ_F_BUFFER_SELECTED)
		cflags = io_put_recv_kbuf(req);
	if (ret < 0)
		req_set_fail_links(req);
	__io_req_complete(req, ret, cflags, cs);
	return 0;
}

static int io_accept_prep(struct io_kiocb *req, const struct io_uring_sqe *sqe)
{
	struct io_accept *accept = &req->accept;

	if (unlikely(req->ctx->flags & (IORING_SETUP_IOPOLL|IORING_SETUP_SQPOLL)))
		return -EINVAL;
	if (sqe->ioprio || sqe->len || sqe->buf_index)
		return -EINVAL;

	accept->addr = u64_to_user_ptr(READ_ONCE(sqe->addr));
	accept->addr_len = u64_to_user_ptr(READ_ONCE(sqe->addr2));
	accept->flags = READ_ONCE(sqe->accept_flags);
	accept->nofile = rlimit(RLIMIT_NOFILE);
	return 0;
}

static int io_accept(struct io_kiocb *req, bool force_nonblock,
		     struct io_comp_state *cs)
{
	struct io_accept *accept = &req->accept;
	unsigned int file_flags = force_nonblock ? O_NONBLOCK : 0;
	int ret;

	if (req->file->f_flags & O_NONBLOCK)
		req->flags |= REQ_F_NOWAIT;

	ret = __sys_accept4_file(req->file, file_flags, accept->addr,
					accept->addr_len, accept->flags,
					accept->nofile);
	if (ret == -EAGAIN && force_nonblock)
		return -EAGAIN;
	if (ret < 0) {
		if (ret == -ERESTARTSYS)
			ret = -EINTR;
		req_set_fail_links(req);
	}
	__io_req_complete(req, ret, 0, cs);
	return 0;
}

static int io_connect_prep(struct io_kiocb *req, const struct io_uring_sqe *sqe)
{
	struct io_connect *conn = &req->connect;
	struct io_async_ctx *io = req->io;

	if (unlikely(req->ctx->flags & (IORING_SETUP_IOPOLL|IORING_SETUP_SQPOLL)))
		return -EINVAL;
	if (sqe->ioprio || sqe->len || sqe->buf_index || sqe->rw_flags)
		return -EINVAL;

	conn->addr = u64_to_user_ptr(READ_ONCE(sqe->addr));
	conn->addr_len =  READ_ONCE(sqe->addr2);

	if (!io)
		return 0;

	return move_addr_to_kernel(conn->addr, conn->addr_len,
					&io->connect.address);
}

static int io_connect(struct io_kiocb *req, bool force_nonblock,
		      struct io_comp_state *cs)
{
	struct io_async_ctx __io, *io;
	unsigned file_flags;
	int ret;

	if (req->io) {
		io = req->io;
	} else {
		ret = move_addr_to_kernel(req->connect.addr,
						req->connect.addr_len,
						&__io.connect.address);
		if (ret)
			goto out;
		io = &__io;
	}

	file_flags = force_nonblock ? O_NONBLOCK : 0;

	ret = __sys_connect_file(req->file, &io->connect.address,
					req->connect.addr_len, file_flags);
	if ((ret == -EAGAIN || ret == -EINPROGRESS) && force_nonblock) {
		if (req->io)
			return -EAGAIN;
		if (io_alloc_async_ctx(req)) {
			ret = -ENOMEM;
			goto out;
		}
		memcpy(&req->io->connect, &__io.connect, sizeof(__io.connect));
		return -EAGAIN;
	}
	if (ret == -ERESTARTSYS)
		ret = -EINTR;
out:
	if (ret < 0)
		req_set_fail_links(req);
	__io_req_complete(req, ret, 0, cs);
	return 0;
}
#else /* !CONFIG_NET */
static int io_sendmsg_prep(struct io_kiocb *req, const struct io_uring_sqe *sqe)
{
	return -EOPNOTSUPP;
}

static int io_sendmsg(struct io_kiocb *req, bool force_nonblock,
		      struct io_comp_state *cs)
{
	return -EOPNOTSUPP;
}

static int io_send(struct io_kiocb *req, bool force_nonblock,
		   struct io_comp_state *cs)
{
	return -EOPNOTSUPP;
}

static int io_recvmsg_prep(struct io_kiocb *req,
			   const struct io_uring_sqe *sqe)
{
	return -EOPNOTSUPP;
}

static int io_recvmsg(struct io_kiocb *req, bool force_nonblock,
		      struct io_comp_state *cs)
{
	return -EOPNOTSUPP;
}

static int io_recv(struct io_kiocb *req, bool force_nonblock,
		   struct io_comp_state *cs)
{
	return -EOPNOTSUPP;
}

static int io_accept_prep(struct io_kiocb *req, const struct io_uring_sqe *sqe)
{
	return -EOPNOTSUPP;
}

static int io_accept(struct io_kiocb *req, bool force_nonblock,
		     struct io_comp_state *cs)
{
	return -EOPNOTSUPP;
}

static int io_connect_prep(struct io_kiocb *req, const struct io_uring_sqe *sqe)
{
	return -EOPNOTSUPP;
}

static int io_connect(struct io_kiocb *req, bool force_nonblock,
		      struct io_comp_state *cs)
{
	return -EOPNOTSUPP;
}
#endif /* CONFIG_NET */

struct io_poll_table {
	struct poll_table_struct pt;
	struct io_kiocb *req;
	int error;
};

<<<<<<< HEAD
static int io_req_task_work_add(struct io_kiocb *req, struct callback_head *cb,
				bool twa_signal_ok)
{
	struct task_struct *tsk = req->task;
	struct io_ring_ctx *ctx = req->ctx;
	int ret, notify;

	/*
	 * SQPOLL kernel thread doesn't need notification, just a wakeup. For
	 * all other cases, use TWA_SIGNAL unconditionally to ensure we're
	 * processing task_work. There's no reliable way to tell if TWA_RESUME
	 * will do the job.
	 */
	notify = 0;
	if (!(ctx->flags & IORING_SETUP_SQPOLL) && twa_signal_ok)
		notify = TWA_SIGNAL;

	ret = task_work_add(tsk, cb, notify);
	if (!ret)
		wake_up_process(tsk);

	return ret;
}

static int __io_async_wake(struct io_kiocb *req, struct io_poll_iocb *poll,
			   __poll_t mask, task_work_func_t func)
{
	struct task_struct *tsk;
=======
static int __io_async_wake(struct io_kiocb *req, struct io_poll_iocb *poll,
			   __poll_t mask, task_work_func_t func)
{
>>>>>>> e031388e
	bool twa_signal_ok;
	int ret;

	/* for instances that support it check for an event match first: */
	if (mask && !(mask & poll->events))
		return 0;

	trace_io_uring_task_add(req->ctx, req->opcode, req->user_data, mask);

	list_del_init(&poll->wait.entry);

	req->result = mask;
	init_task_work(&req->task_work, func);
	percpu_ref_get(&req->ctx->refs);

	/*
	 * If we using the signalfd wait_queue_head for this wakeup, then
	 * it's not safe to use TWA_SIGNAL as we could be recursing on the
	 * tsk->sighand->siglock on doing the wakeup. Should not be needed
	 * either, as the normal wakeup will suffice.
	 */
	twa_signal_ok = (poll->head != &req->task->sighand->signalfd_wqh);

	/*
	 * If this fails, then the task is exiting. When a task exits, the
	 * work gets canceled, so just cancel this request as well instead
	 * of executing it. We can't safely execute it anyway, as we may not
	 * have the needed state needed for it anyway.
	 */
	ret = io_req_task_work_add(req, &req->task_work, twa_signal_ok);
	if (unlikely(ret)) {
		struct task_struct *tsk;

		WRITE_ONCE(poll->canceled, true);
		tsk = io_wq_get_task(req->ctx->io_wq);
		task_work_add(tsk, &req->task_work, 0);
		wake_up_process(tsk);
	}
	return 1;
}

static bool io_poll_rewait(struct io_kiocb *req, struct io_poll_iocb *poll)
	__acquires(&req->ctx->completion_lock)
{
	struct io_ring_ctx *ctx = req->ctx;

	if (!req->result && !READ_ONCE(poll->canceled)) {
		struct poll_table_struct pt = { ._key = poll->events };

		req->result = vfs_poll(req->file, &pt) & poll->events;
	}

	spin_lock_irq(&ctx->completion_lock);
	if (!req->result && !READ_ONCE(poll->canceled)) {
		add_wait_queue(poll->head, &poll->wait);
		return true;
	}

	return false;
}

static struct io_poll_iocb *io_poll_get_double(struct io_kiocb *req)
{
	/* pure poll stashes this in ->io, poll driven retry elsewhere */
	if (req->opcode == IORING_OP_POLL_ADD)
		return (struct io_poll_iocb *) req->io;
	return req->apoll->double_poll;
}

static struct io_poll_iocb *io_poll_get_single(struct io_kiocb *req)
<<<<<<< HEAD
{
	if (req->opcode == IORING_OP_POLL_ADD)
		return &req->poll;
	return &req->apoll->poll;
}

static void io_poll_remove_double(struct io_kiocb *req)
{
=======
{
	if (req->opcode == IORING_OP_POLL_ADD)
		return &req->poll;
	return &req->apoll->poll;
}

static void io_poll_remove_double(struct io_kiocb *req)
{
>>>>>>> e031388e
	struct io_poll_iocb *poll = io_poll_get_double(req);

	lockdep_assert_held(&req->ctx->completion_lock);

	if (poll && poll->head) {
		struct wait_queue_head *head = poll->head;

		spin_lock(&head->lock);
		list_del_init(&poll->wait.entry);
		if (poll->wait.private)
			refcount_dec(&req->refs);
		poll->head = NULL;
		spin_unlock(&head->lock);
	}
}

static void io_poll_complete(struct io_kiocb *req, __poll_t mask, int error)
{
	struct io_ring_ctx *ctx = req->ctx;

	io_poll_remove_double(req);
	req->poll.done = true;
	io_cqring_fill_event(req, error ? error : mangle_poll(mask));
	io_commit_cqring(ctx);
}

static void io_poll_task_handler(struct io_kiocb *req, struct io_kiocb **nxt)
{
	struct io_ring_ctx *ctx = req->ctx;

	if (io_poll_rewait(req, &req->poll)) {
		spin_unlock_irq(&ctx->completion_lock);
		return;
	}

	hash_del(&req->hash_node);
	io_poll_complete(req, req->result, 0);
	req->flags |= REQ_F_COMP_LOCKED;
	*nxt = io_put_req_find_next(req);
	spin_unlock_irq(&ctx->completion_lock);

	io_cqring_ev_posted(ctx);
}

static void io_poll_task_func(struct callback_head *cb)
{
	struct io_kiocb *req = container_of(cb, struct io_kiocb, task_work);
	struct io_ring_ctx *ctx = req->ctx;
	struct io_kiocb *nxt = NULL;

	io_poll_task_handler(req, &nxt);
<<<<<<< HEAD
	if (nxt) {
		struct io_ring_ctx *ctx = nxt->ctx;

		mutex_lock(&ctx->uring_lock);
		__io_queue_sqe(nxt, NULL);
		mutex_unlock(&ctx->uring_lock);
	}
=======
	if (nxt)
		__io_req_task_submit(nxt);
>>>>>>> e031388e
	percpu_ref_put(&ctx->refs);
}

static int io_poll_double_wake(struct wait_queue_entry *wait, unsigned mode,
			       int sync, void *key)
{
	struct io_kiocb *req = wait->private;
	struct io_poll_iocb *poll = io_poll_get_single(req);
	__poll_t mask = key_to_poll(key);

	/* for instances that support it check for an event match first: */
	if (mask && !(mask & poll->events))
		return 0;

	list_del_init(&wait->entry);

	if (poll && poll->head) {
		bool done;

		spin_lock(&poll->head->lock);
		done = list_empty(&poll->wait.entry);
		if (!done)
			list_del_init(&poll->wait.entry);
		/* make sure double remove sees this as being gone */
		wait->private = NULL;
		spin_unlock(&poll->head->lock);
		if (!done)
			__io_async_wake(req, poll, mask, io_poll_task_func);
	}
	refcount_dec(&req->refs);
	return 1;
}

static void io_init_poll_iocb(struct io_poll_iocb *poll, __poll_t events,
			      wait_queue_func_t wake_func)
{
	poll->head = NULL;
	poll->done = false;
	poll->canceled = false;
	poll->events = events;
	INIT_LIST_HEAD(&poll->wait.entry);
	init_waitqueue_func_entry(&poll->wait, wake_func);
}

static void __io_queue_proc(struct io_poll_iocb *poll, struct io_poll_table *pt,
			    struct wait_queue_head *head,
			    struct io_poll_iocb **poll_ptr)
{
	struct io_kiocb *req = pt->req;

	/*
	 * If poll->head is already set, it's because the file being polled
	 * uses multiple waitqueues for poll handling (eg one for read, one
	 * for write). Setup a separate io_poll_iocb if this happens.
	 */
	if (unlikely(poll->head)) {
		/* already have a 2nd entry, fail a third attempt */
		if (*poll_ptr) {
			pt->error = -EINVAL;
			return;
		}
		poll = kmalloc(sizeof(*poll), GFP_ATOMIC);
		if (!poll) {
			pt->error = -ENOMEM;
			return;
		}
		io_init_poll_iocb(poll, req->poll.events, io_poll_double_wake);
		refcount_inc(&req->refs);
		poll->wait.private = req;
		*poll_ptr = poll;
	}

	pt->error = 0;
	poll->head = head;

	if (poll->events & EPOLLEXCLUSIVE)
		add_wait_queue_exclusive(head, &poll->wait);
	else
		add_wait_queue(head, &poll->wait);
}

static void io_async_queue_proc(struct file *file, struct wait_queue_head *head,
			       struct poll_table_struct *p)
{
	struct io_poll_table *pt = container_of(p, struct io_poll_table, pt);
	struct async_poll *apoll = pt->req->apoll;

	__io_queue_proc(&apoll->poll, pt, head, &apoll->double_poll);
}

<<<<<<< HEAD
static void io_sq_thread_drop_mm(struct io_ring_ctx *ctx)
{
	struct mm_struct *mm = current->mm;

	if (mm) {
		kthread_unuse_mm(mm);
		mmput(mm);
	}
}

static int io_sq_thread_acquire_mm(struct io_ring_ctx *ctx,
				   struct io_kiocb *req)
{
	if (io_op_defs[req->opcode].needs_mm && !current->mm) {
		if (unlikely(!(ctx->flags & IORING_SETUP_SQPOLL) ||
			     !mmget_not_zero(ctx->sqo_mm)))
			return -EFAULT;
		kthread_use_mm(ctx->sqo_mm);
	}

	return 0;
}

=======
>>>>>>> e031388e
static void io_async_task_func(struct callback_head *cb)
{
	struct io_kiocb *req = container_of(cb, struct io_kiocb, task_work);
	struct async_poll *apoll = req->apoll;
	struct io_ring_ctx *ctx = req->ctx;

	trace_io_uring_task_run(req->ctx, req->opcode, req->user_data);

	if (io_poll_rewait(req, &apoll->poll)) {
		spin_unlock_irq(&ctx->completion_lock);
		percpu_ref_put(&ctx->refs);
		return;
	}

	/* If req is still hashed, it cannot have been canceled. Don't check. */
	if (hash_hashed(&req->hash_node))
		hash_del(&req->hash_node);

	io_poll_remove_double(req);
	spin_unlock_irq(&ctx->completion_lock);

	if (!READ_ONCE(apoll->poll.canceled))
		__io_req_task_submit(req);
	else
		__io_req_task_cancel(req, -ECANCELED);

	percpu_ref_put(&ctx->refs);
	kfree(apoll->double_poll);
	kfree(apoll);
<<<<<<< HEAD

	if (!canceled) {
		if (io_sq_thread_acquire_mm(ctx, req)) {
			io_cqring_add_event(req, -EFAULT);
			goto end_req;
		}
		mutex_lock(&ctx->uring_lock);
		__io_queue_sqe(req, NULL);
		mutex_unlock(&ctx->uring_lock);
	} else {
		io_cqring_ev_posted(ctx);
end_req:
		req_set_fail_links(req);
		io_double_put_req(req);
	}
	percpu_ref_put(&ctx->refs);
=======
>>>>>>> e031388e
}

static int io_async_wake(struct wait_queue_entry *wait, unsigned mode, int sync,
			void *key)
{
	struct io_kiocb *req = wait->private;
	struct io_poll_iocb *poll = &req->apoll->poll;

	trace_io_uring_poll_wake(req->ctx, req->opcode, req->user_data,
					key_to_poll(key));

	return __io_async_wake(req, poll, key_to_poll(key), io_async_task_func);
}

static void io_poll_req_insert(struct io_kiocb *req)
{
	struct io_ring_ctx *ctx = req->ctx;
	struct hlist_head *list;

	list = &ctx->cancel_hash[hash_long(req->user_data, ctx->cancel_hash_bits)];
	hlist_add_head(&req->hash_node, list);
}

static __poll_t __io_arm_poll_handler(struct io_kiocb *req,
				      struct io_poll_iocb *poll,
				      struct io_poll_table *ipt, __poll_t mask,
				      wait_queue_func_t wake_func)
	__acquires(&ctx->completion_lock)
{
	struct io_ring_ctx *ctx = req->ctx;
	bool cancel = false;

	io_init_poll_iocb(poll, mask, wake_func);
	poll->file = req->file;
	poll->wait.private = req;

	ipt->pt._key = mask;
	ipt->req = req;
	ipt->error = -EINVAL;

	mask = vfs_poll(req->file, &ipt->pt) & poll->events;

	spin_lock_irq(&ctx->completion_lock);
	if (likely(poll->head)) {
		spin_lock(&poll->head->lock);
		if (unlikely(list_empty(&poll->wait.entry))) {
			if (ipt->error)
				cancel = true;
			ipt->error = 0;
			mask = 0;
		}
		if (mask || ipt->error)
			list_del_init(&poll->wait.entry);
		else if (cancel)
			WRITE_ONCE(poll->canceled, true);
		else if (!poll->done) /* actually waiting for an event */
			io_poll_req_insert(req);
		spin_unlock(&poll->head->lock);
	}

	return mask;
}

static bool io_arm_poll_handler(struct io_kiocb *req)
{
	const struct io_op_def *def = &io_op_defs[req->opcode];
	struct io_ring_ctx *ctx = req->ctx;
	struct async_poll *apoll;
	struct io_poll_table ipt;
	__poll_t mask, ret;
	int rw;

	if (!req->file || !file_can_poll(req->file))
		return false;
	if (req->flags & REQ_F_POLLED)
		return false;
	if (def->pollin)
		rw = READ;
	else if (def->pollout)
		rw = WRITE;
	else
		return false;
<<<<<<< HEAD
	if (def->pollin)
		rw = READ;
	else if (def->pollout)
		rw = WRITE;
	else
		return false;
=======
>>>>>>> e031388e
	/* if we can't nonblock try, then no point in arming a poll handler */
	if (!io_file_supports_async(req->file, rw))
		return false;

	apoll = kmalloc(sizeof(*apoll), GFP_ATOMIC);
	if (unlikely(!apoll))
		return false;
	apoll->double_poll = NULL;

	req->flags |= REQ_F_POLLED;
	io_get_req_task(req);
	req->apoll = apoll;
	INIT_HLIST_NODE(&req->hash_node);

	mask = 0;
	if (def->pollin)
		mask |= POLLIN | POLLRDNORM;
	if (def->pollout)
		mask |= POLLOUT | POLLWRNORM;
	mask |= POLLERR | POLLPRI;

	ipt.pt._qproc = io_async_queue_proc;

	ret = __io_arm_poll_handler(req, &apoll->poll, &ipt, mask,
					io_async_wake);
	if (ret || ipt.error) {
		io_poll_remove_double(req);
		spin_unlock_irq(&ctx->completion_lock);
		kfree(apoll->double_poll);
		kfree(apoll);
		return false;
	}
	spin_unlock_irq(&ctx->completion_lock);
	trace_io_uring_poll_arm(ctx, req->opcode, req->user_data, mask,
					apoll->poll.events);
	return true;
}

static bool __io_poll_remove_one(struct io_kiocb *req,
				 struct io_poll_iocb *poll)
{
	bool do_complete = false;

	spin_lock(&poll->head->lock);
	WRITE_ONCE(poll->canceled, true);
	if (!list_empty(&poll->wait.entry)) {
		list_del_init(&poll->wait.entry);
		do_complete = true;
	}
	spin_unlock(&poll->head->lock);
	hash_del(&req->hash_node);
	return do_complete;
}

static bool io_poll_remove_one(struct io_kiocb *req)
{
	bool do_complete;

	io_poll_remove_double(req);

	if (req->opcode == IORING_OP_POLL_ADD) {
		do_complete = __io_poll_remove_one(req, &req->poll);
	} else {
		struct async_poll *apoll = req->apoll;

		/* non-poll requests have submit ref still */
		do_complete = __io_poll_remove_one(req, &apoll->poll);
		if (do_complete) {
			io_put_req(req);
			kfree(apoll->double_poll);
			kfree(apoll);
		}
	}

	if (do_complete) {
		io_cqring_fill_event(req, -ECANCELED);
		io_commit_cqring(req->ctx);
		req->flags |= REQ_F_COMP_LOCKED;
		req_set_fail_links(req);
		io_put_req(req);
	}

	return do_complete;
}

static void io_poll_remove_all(struct io_ring_ctx *ctx)
{
	struct hlist_node *tmp;
	struct io_kiocb *req;
	int posted = 0, i;

	spin_lock_irq(&ctx->completion_lock);
	for (i = 0; i < (1U << ctx->cancel_hash_bits); i++) {
		struct hlist_head *list;

		list = &ctx->cancel_hash[i];
		hlist_for_each_entry_safe(req, tmp, list, hash_node)
			posted += io_poll_remove_one(req);
	}
	spin_unlock_irq(&ctx->completion_lock);

	if (posted)
		io_cqring_ev_posted(ctx);
}

static int io_poll_cancel(struct io_ring_ctx *ctx, __u64 sqe_addr)
{
	struct hlist_head *list;
	struct io_kiocb *req;

	list = &ctx->cancel_hash[hash_long(sqe_addr, ctx->cancel_hash_bits)];
	hlist_for_each_entry(req, list, hash_node) {
		if (sqe_addr != req->user_data)
			continue;
		if (io_poll_remove_one(req))
			return 0;
		return -EALREADY;
	}

	return -ENOENT;
}

static int io_poll_remove_prep(struct io_kiocb *req,
			       const struct io_uring_sqe *sqe)
{
	if (unlikely(req->ctx->flags & IORING_SETUP_IOPOLL))
		return -EINVAL;
	if (sqe->ioprio || sqe->off || sqe->len || sqe->buf_index ||
	    sqe->poll_events)
		return -EINVAL;

	req->poll.addr = READ_ONCE(sqe->addr);
	return 0;
}

/*
 * Find a running poll command that matches one specified in sqe->addr,
 * and remove it if found.
 */
static int io_poll_remove(struct io_kiocb *req)
{
	struct io_ring_ctx *ctx = req->ctx;
	u64 addr;
	int ret;

	addr = req->poll.addr;
	spin_lock_irq(&ctx->completion_lock);
	ret = io_poll_cancel(ctx, addr);
	spin_unlock_irq(&ctx->completion_lock);

	if (ret < 0)
		req_set_fail_links(req);
	io_req_complete(req, ret);
	return 0;
}

static int io_poll_wake(struct wait_queue_entry *wait, unsigned mode, int sync,
			void *key)
{
	struct io_kiocb *req = wait->private;
	struct io_poll_iocb *poll = &req->poll;

	return __io_async_wake(req, poll, key_to_poll(key), io_poll_task_func);
}

static void io_poll_queue_proc(struct file *file, struct wait_queue_head *head,
			       struct poll_table_struct *p)
{
	struct io_poll_table *pt = container_of(p, struct io_poll_table, pt);

	__io_queue_proc(&pt->req->poll, pt, head, (struct io_poll_iocb **) &pt->req->io);
}

static int io_poll_add_prep(struct io_kiocb *req, const struct io_uring_sqe *sqe)
{
	struct io_poll_iocb *poll = &req->poll;
	u32 events;

	if (unlikely(req->ctx->flags & IORING_SETUP_IOPOLL))
		return -EINVAL;
	if (sqe->addr || sqe->ioprio || sqe->off || sqe->len || sqe->buf_index)
		return -EINVAL;
	if (!poll->file)
		return -EBADF;

	events = READ_ONCE(sqe->poll32_events);
#ifdef __BIG_ENDIAN
	events = swahw32(events);
#endif
	poll->events = demangle_poll(events) | EPOLLERR | EPOLLHUP |
		       (events & EPOLLEXCLUSIVE);

	io_get_req_task(req);
	return 0;
}

static int io_poll_add(struct io_kiocb *req)
{
	struct io_poll_iocb *poll = &req->poll;
	struct io_ring_ctx *ctx = req->ctx;
	struct io_poll_table ipt;
	__poll_t mask;

	INIT_HLIST_NODE(&req->hash_node);
	ipt.pt._qproc = io_poll_queue_proc;

	mask = __io_arm_poll_handler(req, &req->poll, &ipt, poll->events,
					io_poll_wake);

	if (mask) { /* no async, we'd stolen it */
		ipt.error = 0;
		io_poll_complete(req, mask, 0);
	}
	spin_unlock_irq(&ctx->completion_lock);

	if (mask) {
		io_cqring_ev_posted(ctx);
		io_put_req(req);
	}
	return ipt.error;
}

static enum hrtimer_restart io_timeout_fn(struct hrtimer *timer)
{
	struct io_timeout_data *data = container_of(timer,
						struct io_timeout_data, timer);
	struct io_kiocb *req = data->req;
	struct io_ring_ctx *ctx = req->ctx;
	unsigned long flags;

	spin_lock_irqsave(&ctx->completion_lock, flags);
	atomic_set(&req->ctx->cq_timeouts,
		atomic_read(&req->ctx->cq_timeouts) + 1);

	/*
	 * We could be racing with timeout deletion. If the list is empty,
	 * then timeout lookup already found it and will be handling it.
	 */
	if (!list_empty(&req->timeout.list))
		list_del_init(&req->timeout.list);

	io_cqring_fill_event(req, -ETIME);
	io_commit_cqring(ctx);
	spin_unlock_irqrestore(&ctx->completion_lock, flags);

	io_cqring_ev_posted(ctx);
	req_set_fail_links(req);
	io_put_req(req);
	return HRTIMER_NORESTART;
}

static int __io_timeout_cancel(struct io_kiocb *req)
{
	int ret;

<<<<<<< HEAD
	list_del_init(&req->list);
=======
	list_del_init(&req->timeout.list);
>>>>>>> e031388e

	ret = hrtimer_try_to_cancel(&req->io->timeout.timer);
	if (ret == -1)
		return -EALREADY;

	req_set_fail_links(req);
	req->flags |= REQ_F_COMP_LOCKED;
	io_cqring_fill_event(req, -ECANCELED);
	io_put_req(req);
	return 0;
}

static int io_timeout_cancel(struct io_ring_ctx *ctx, __u64 user_data)
{
	struct io_kiocb *req;
	int ret = -ENOENT;

	list_for_each_entry(req, &ctx->timeout_list, timeout.list) {
		if (user_data == req->user_data) {
			ret = 0;
			break;
		}
	}

	if (ret == -ENOENT)
		return ret;

	return __io_timeout_cancel(req);
}

static int io_timeout_remove_prep(struct io_kiocb *req,
				  const struct io_uring_sqe *sqe)
{
	if (unlikely(req->ctx->flags & IORING_SETUP_IOPOLL))
		return -EINVAL;
	if (unlikely(req->flags & (REQ_F_FIXED_FILE | REQ_F_BUFFER_SELECT)))
		return -EINVAL;
	if (sqe->ioprio || sqe->buf_index || sqe->len)
		return -EINVAL;

	req->timeout.addr = READ_ONCE(sqe->addr);
	req->timeout.flags = READ_ONCE(sqe->timeout_flags);
	if (req->timeout.flags)
		return -EINVAL;

	return 0;
}

/*
 * Remove or update an existing timeout command
 */
static int io_timeout_remove(struct io_kiocb *req)
{
	struct io_ring_ctx *ctx = req->ctx;
	int ret;

	spin_lock_irq(&ctx->completion_lock);
	ret = io_timeout_cancel(ctx, req->timeout.addr);

	io_cqring_fill_event(req, ret);
	io_commit_cqring(ctx);
	spin_unlock_irq(&ctx->completion_lock);
	io_cqring_ev_posted(ctx);
	if (ret < 0)
		req_set_fail_links(req);
	io_put_req(req);
	return 0;
}

static int io_timeout_prep(struct io_kiocb *req, const struct io_uring_sqe *sqe,
			   bool is_timeout_link)
{
	struct io_timeout_data *data;
	unsigned flags;
	u32 off = READ_ONCE(sqe->off);

	if (unlikely(req->ctx->flags & IORING_SETUP_IOPOLL))
		return -EINVAL;
	if (sqe->ioprio || sqe->buf_index || sqe->len != 1)
		return -EINVAL;
	if (off && is_timeout_link)
		return -EINVAL;
	flags = READ_ONCE(sqe->timeout_flags);
	if (flags & ~IORING_TIMEOUT_ABS)
		return -EINVAL;

	req->timeout.off = off;

	if (!req->io && io_alloc_async_ctx(req))
		return -ENOMEM;

	data = &req->io->timeout;
	data->req = req;

	if (get_timespec64(&data->ts, u64_to_user_ptr(sqe->addr)))
		return -EFAULT;

	if (flags & IORING_TIMEOUT_ABS)
		data->mode = HRTIMER_MODE_ABS;
	else
		data->mode = HRTIMER_MODE_REL;

	hrtimer_init(&data->timer, CLOCK_MONOTONIC, data->mode);
	return 0;
}

static int io_timeout(struct io_kiocb *req)
{
	struct io_ring_ctx *ctx = req->ctx;
	struct io_timeout_data *data = &req->io->timeout;
	struct list_head *entry;
	u32 tail, off = req->timeout.off;

	spin_lock_irq(&ctx->completion_lock);

	/*
	 * sqe->off holds how many events that need to occur for this
	 * timeout event to be satisfied. If it isn't set, then this is
	 * a pure timeout request, sequence isn't used.
	 */
	if (io_is_timeout_noseq(req)) {
		entry = ctx->timeout_list.prev;
		goto add;
	}

	tail = ctx->cached_cq_tail - atomic_read(&ctx->cq_timeouts);
	req->timeout.target_seq = tail + off;

	/*
	 * Insertion sort, ensuring the first entry in the list is always
	 * the one we need first.
	 */
	list_for_each_prev(entry, &ctx->timeout_list) {
		struct io_kiocb *nxt = list_entry(entry, struct io_kiocb,
						  timeout.list);

		if (io_is_timeout_noseq(nxt))
			continue;
		/* nxt.seq is behind @tail, otherwise would've been completed */
		if (off >= nxt->timeout.target_seq - tail)
			break;
	}
add:
	list_add(&req->timeout.list, entry);
	data->timer.function = io_timeout_fn;
	hrtimer_start(&data->timer, timespec64_to_ktime(data->ts), data->mode);
	spin_unlock_irq(&ctx->completion_lock);
	return 0;
}

static bool io_cancel_cb(struct io_wq_work *work, void *data)
{
	struct io_kiocb *req = container_of(work, struct io_kiocb, work);

	return req->user_data == (unsigned long) data;
}

static int io_async_cancel_one(struct io_ring_ctx *ctx, void *sqe_addr)
{
	enum io_wq_cancel cancel_ret;
	int ret = 0;

	cancel_ret = io_wq_cancel_cb(ctx->io_wq, io_cancel_cb, sqe_addr, false);
	switch (cancel_ret) {
	case IO_WQ_CANCEL_OK:
		ret = 0;
		break;
	case IO_WQ_CANCEL_RUNNING:
		ret = -EALREADY;
		break;
	case IO_WQ_CANCEL_NOTFOUND:
		ret = -ENOENT;
		break;
	}

	return ret;
}

static void io_async_find_and_cancel(struct io_ring_ctx *ctx,
				     struct io_kiocb *req, __u64 sqe_addr,
				     int success_ret)
{
	unsigned long flags;
	int ret;

	ret = io_async_cancel_one(ctx, (void *) (unsigned long) sqe_addr);
	if (ret != -ENOENT) {
		spin_lock_irqsave(&ctx->completion_lock, flags);
		goto done;
	}

	spin_lock_irqsave(&ctx->completion_lock, flags);
	ret = io_timeout_cancel(ctx, sqe_addr);
	if (ret != -ENOENT)
		goto done;
	ret = io_poll_cancel(ctx, sqe_addr);
done:
	if (!ret)
		ret = success_ret;
	io_cqring_fill_event(req, ret);
	io_commit_cqring(ctx);
	spin_unlock_irqrestore(&ctx->completion_lock, flags);
	io_cqring_ev_posted(ctx);

	if (ret < 0)
		req_set_fail_links(req);
	io_put_req(req);
}

static int io_async_cancel_prep(struct io_kiocb *req,
				const struct io_uring_sqe *sqe)
{
	if (unlikely(req->ctx->flags & IORING_SETUP_IOPOLL))
		return -EINVAL;
	if (unlikely(req->flags & (REQ_F_FIXED_FILE | REQ_F_BUFFER_SELECT)))
		return -EINVAL;
	if (sqe->ioprio || sqe->off || sqe->len || sqe->cancel_flags)
		return -EINVAL;

	req->cancel.addr = READ_ONCE(sqe->addr);
	return 0;
}

static int io_async_cancel(struct io_kiocb *req)
{
	struct io_ring_ctx *ctx = req->ctx;

	io_async_find_and_cancel(ctx, req, req->cancel.addr, 0);
	return 0;
}

static int io_files_update_prep(struct io_kiocb *req,
				const struct io_uring_sqe *sqe)
{
	if (unlikely(req->ctx->flags & IORING_SETUP_SQPOLL))
		return -EINVAL;
	if (unlikely(req->flags & (REQ_F_FIXED_FILE | REQ_F_BUFFER_SELECT)))
		return -EINVAL;
	if (sqe->ioprio || sqe->rw_flags)
		return -EINVAL;

	req->files_update.offset = READ_ONCE(sqe->off);
	req->files_update.nr_args = READ_ONCE(sqe->len);
	if (!req->files_update.nr_args)
		return -EINVAL;
	req->files_update.arg = READ_ONCE(sqe->addr);
	return 0;
}

static int io_files_update(struct io_kiocb *req, bool force_nonblock,
			   struct io_comp_state *cs)
{
	struct io_ring_ctx *ctx = req->ctx;
	struct io_uring_files_update up;
	int ret;

	if (force_nonblock)
		return -EAGAIN;

	up.offset = req->files_update.offset;
	up.fds = req->files_update.arg;

	mutex_lock(&ctx->uring_lock);
	ret = __io_sqe_files_update(ctx, &up, req->files_update.nr_args);
	mutex_unlock(&ctx->uring_lock);

	if (ret < 0)
		req_set_fail_links(req);
	__io_req_complete(req, ret, 0, cs);
	return 0;
}

static int io_req_defer_prep(struct io_kiocb *req,
			     const struct io_uring_sqe *sqe)
{
	ssize_t ret = 0;

	if (!sqe)
		return 0;

	if (io_alloc_async_ctx(req))
		return -EAGAIN;
	ret = io_prep_work_files(req);
	if (unlikely(ret))
		return ret;

	io_prep_async_work(req);

	switch (req->opcode) {
	case IORING_OP_NOP:
		break;
	case IORING_OP_READV:
	case IORING_OP_READ_FIXED:
	case IORING_OP_READ:
		ret = io_read_prep(req, sqe, true);
		break;
	case IORING_OP_WRITEV:
	case IORING_OP_WRITE_FIXED:
	case IORING_OP_WRITE:
		ret = io_write_prep(req, sqe, true);
		break;
	case IORING_OP_POLL_ADD:
		ret = io_poll_add_prep(req, sqe);
		break;
	case IORING_OP_POLL_REMOVE:
		ret = io_poll_remove_prep(req, sqe);
		break;
	case IORING_OP_FSYNC:
		ret = io_prep_fsync(req, sqe);
		break;
	case IORING_OP_SYNC_FILE_RANGE:
		ret = io_prep_sfr(req, sqe);
		break;
	case IORING_OP_SENDMSG:
	case IORING_OP_SEND:
		ret = io_sendmsg_prep(req, sqe);
		break;
	case IORING_OP_RECVMSG:
	case IORING_OP_RECV:
		ret = io_recvmsg_prep(req, sqe);
		break;
	case IORING_OP_CONNECT:
		ret = io_connect_prep(req, sqe);
		break;
	case IORING_OP_TIMEOUT:
		ret = io_timeout_prep(req, sqe, false);
		break;
	case IORING_OP_TIMEOUT_REMOVE:
		ret = io_timeout_remove_prep(req, sqe);
		break;
	case IORING_OP_ASYNC_CANCEL:
		ret = io_async_cancel_prep(req, sqe);
		break;
	case IORING_OP_LINK_TIMEOUT:
		ret = io_timeout_prep(req, sqe, true);
		break;
	case IORING_OP_ACCEPT:
		ret = io_accept_prep(req, sqe);
		break;
	case IORING_OP_FALLOCATE:
		ret = io_fallocate_prep(req, sqe);
		break;
	case IORING_OP_OPENAT:
		ret = io_openat_prep(req, sqe);
		break;
	case IORING_OP_CLOSE:
		ret = io_close_prep(req, sqe);
		break;
	case IORING_OP_FILES_UPDATE:
		ret = io_files_update_prep(req, sqe);
		break;
	case IORING_OP_STATX:
		ret = io_statx_prep(req, sqe);
		break;
	case IORING_OP_FADVISE:
		ret = io_fadvise_prep(req, sqe);
		break;
	case IORING_OP_MADVISE:
		ret = io_madvise_prep(req, sqe);
		break;
	case IORING_OP_OPENAT2:
		ret = io_openat2_prep(req, sqe);
		break;
	case IORING_OP_EPOLL_CTL:
		ret = io_epoll_ctl_prep(req, sqe);
		break;
	case IORING_OP_SPLICE:
		ret = io_splice_prep(req, sqe);
		break;
	case IORING_OP_PROVIDE_BUFFERS:
		ret = io_provide_buffers_prep(req, sqe);
		break;
	case IORING_OP_REMOVE_BUFFERS:
		ret = io_remove_buffers_prep(req, sqe);
		break;
	case IORING_OP_TEE:
		ret = io_tee_prep(req, sqe);
		break;
	default:
		printk_once(KERN_WARNING "io_uring: unhandled opcode %d\n",
				req->opcode);
		ret = -EINVAL;
		break;
	}

	return ret;
}

static u32 io_get_sequence(struct io_kiocb *req)
{
	struct io_kiocb *pos;
	struct io_ring_ctx *ctx = req->ctx;
	u32 total_submitted, nr_reqs = 1;

	if (req->flags & REQ_F_LINK_HEAD)
		list_for_each_entry(pos, &req->link_list, link_list)
			nr_reqs++;

	total_submitted = ctx->cached_sq_head - ctx->cached_sq_dropped;
	return total_submitted - nr_reqs;
}

static int io_req_defer(struct io_kiocb *req, const struct io_uring_sqe *sqe)
{
	struct io_ring_ctx *ctx = req->ctx;
	struct io_defer_entry *de;
	int ret;
	u32 seq;

	/* Still need defer if there is pending req in defer list. */
	if (likely(list_empty_careful(&ctx->defer_list) &&
		!(req->flags & REQ_F_IO_DRAIN)))
		return 0;

	seq = io_get_sequence(req);
	/* Still a chance to pass the sequence check */
	if (!req_need_defer(req, seq) && list_empty_careful(&ctx->defer_list))
		return 0;

	if (!req->io) {
		ret = io_req_defer_prep(req, sqe);
		if (ret)
			return ret;
	}
	io_prep_async_link(req);
	de = kmalloc(sizeof(*de), GFP_KERNEL);
	if (!de)
		return -ENOMEM;

	spin_lock_irq(&ctx->completion_lock);
	if (!req_need_defer(req, seq) && list_empty(&ctx->defer_list)) {
		spin_unlock_irq(&ctx->completion_lock);
		kfree(de);
		io_queue_async_work(req);
		return -EIOCBQUEUED;
	}

	trace_io_uring_defer(ctx, req, req->user_data);
	de->req = req;
	de->seq = seq;
	list_add_tail(&de->list, &ctx->defer_list);
	spin_unlock_irq(&ctx->completion_lock);
	return -EIOCBQUEUED;
}

static void __io_clean_op(struct io_kiocb *req)
{
	struct io_async_ctx *io = req->io;

	if (req->flags & REQ_F_BUFFER_SELECTED) {
		switch (req->opcode) {
		case IORING_OP_READV:
		case IORING_OP_READ_FIXED:
		case IORING_OP_READ:
			kfree((void *)(unsigned long)req->rw.addr);
<<<<<<< HEAD
		/* fallthrough */
	case IORING_OP_WRITEV:
	case IORING_OP_WRITE_FIXED:
	case IORING_OP_WRITE:
		if (io->rw.iov != io->rw.fast_iov)
			kfree(io->rw.iov);
		break;
	case IORING_OP_RECVMSG:
		if (req->flags & REQ_F_BUFFER_SELECTED)
			kfree(req->sr_msg.kbuf);
		/* fallthrough */
	case IORING_OP_SENDMSG:
		if (io->msg.iov != io->msg.fast_iov)
			kfree(io->msg.iov);
		break;
	case IORING_OP_RECV:
		if (req->flags & REQ_F_BUFFER_SELECTED)
			kfree(req->sr_msg.kbuf);
		break;
	case IORING_OP_OPENAT:
	case IORING_OP_OPENAT2:
		if (req->open.filename)
			putname(req->open.filename);
		break;
	case IORING_OP_SPLICE:
	case IORING_OP_TEE:
		io_put_file(req, req->splice.file_in,
			    (req->splice.flags & SPLICE_F_FD_IN_FIXED));
		break;
=======
			break;
		case IORING_OP_RECVMSG:
		case IORING_OP_RECV:
			kfree(req->sr_msg.kbuf);
			break;
		}
		req->flags &= ~REQ_F_BUFFER_SELECTED;
	}

	if (req->flags & REQ_F_NEED_CLEANUP) {
		switch (req->opcode) {
		case IORING_OP_READV:
		case IORING_OP_READ_FIXED:
		case IORING_OP_READ:
		case IORING_OP_WRITEV:
		case IORING_OP_WRITE_FIXED:
		case IORING_OP_WRITE:
			if (io->rw.free_iovec)
				kfree(io->rw.free_iovec);
			break;
		case IORING_OP_RECVMSG:
		case IORING_OP_SENDMSG:
			if (io->msg.iov != io->msg.fast_iov)
				kfree(io->msg.iov);
			break;
		case IORING_OP_SPLICE:
		case IORING_OP_TEE:
			io_put_file(req, req->splice.file_in,
				    (req->splice.flags & SPLICE_F_FD_IN_FIXED));
			break;
		case IORING_OP_OPENAT:
		case IORING_OP_OPENAT2:
			if (req->open.filename)
				putname(req->open.filename);
			break;
		}
		req->flags &= ~REQ_F_NEED_CLEANUP;
>>>>>>> e031388e
	}

	if (req->flags & REQ_F_INFLIGHT) {
		struct io_ring_ctx *ctx = req->ctx;
		unsigned long flags;

		spin_lock_irqsave(&ctx->inflight_lock, flags);
		list_del(&req->inflight_entry);
		if (waitqueue_active(&ctx->inflight_wait))
			wake_up(&ctx->inflight_wait);
		spin_unlock_irqrestore(&ctx->inflight_lock, flags);
		req->flags &= ~REQ_F_INFLIGHT;
	}
}

static int io_issue_sqe(struct io_kiocb *req, const struct io_uring_sqe *sqe,
			bool force_nonblock, struct io_comp_state *cs)
{
	struct io_ring_ctx *ctx = req->ctx;
	int ret;

	switch (req->opcode) {
	case IORING_OP_NOP:
		ret = io_nop(req, cs);
		break;
	case IORING_OP_READV:
	case IORING_OP_READ_FIXED:
	case IORING_OP_READ:
		if (sqe) {
			ret = io_read_prep(req, sqe, force_nonblock);
			if (ret < 0)
				break;
		}
		ret = io_read(req, force_nonblock, cs);
		break;
	case IORING_OP_WRITEV:
	case IORING_OP_WRITE_FIXED:
	case IORING_OP_WRITE:
		if (sqe) {
			ret = io_write_prep(req, sqe, force_nonblock);
			if (ret < 0)
				break;
		}
		ret = io_write(req, force_nonblock, cs);
		break;
	case IORING_OP_FSYNC:
		if (sqe) {
			ret = io_prep_fsync(req, sqe);
			if (ret < 0)
				break;
		}
		ret = io_fsync(req, force_nonblock);
		break;
	case IORING_OP_POLL_ADD:
		if (sqe) {
			ret = io_poll_add_prep(req, sqe);
			if (ret)
				break;
		}
		ret = io_poll_add(req);
		break;
	case IORING_OP_POLL_REMOVE:
		if (sqe) {
			ret = io_poll_remove_prep(req, sqe);
			if (ret < 0)
				break;
		}
		ret = io_poll_remove(req);
		break;
	case IORING_OP_SYNC_FILE_RANGE:
		if (sqe) {
			ret = io_prep_sfr(req, sqe);
			if (ret < 0)
				break;
		}
		ret = io_sync_file_range(req, force_nonblock);
		break;
	case IORING_OP_SENDMSG:
	case IORING_OP_SEND:
		if (sqe) {
			ret = io_sendmsg_prep(req, sqe);
			if (ret < 0)
				break;
		}
		if (req->opcode == IORING_OP_SENDMSG)
			ret = io_sendmsg(req, force_nonblock, cs);
		else
			ret = io_send(req, force_nonblock, cs);
		break;
	case IORING_OP_RECVMSG:
	case IORING_OP_RECV:
		if (sqe) {
			ret = io_recvmsg_prep(req, sqe);
			if (ret)
				break;
		}
		if (req->opcode == IORING_OP_RECVMSG)
			ret = io_recvmsg(req, force_nonblock, cs);
		else
			ret = io_recv(req, force_nonblock, cs);
		break;
	case IORING_OP_TIMEOUT:
		if (sqe) {
			ret = io_timeout_prep(req, sqe, false);
			if (ret)
				break;
		}
		ret = io_timeout(req);
		break;
	case IORING_OP_TIMEOUT_REMOVE:
		if (sqe) {
			ret = io_timeout_remove_prep(req, sqe);
			if (ret)
				break;
		}
		ret = io_timeout_remove(req);
		break;
	case IORING_OP_ACCEPT:
		if (sqe) {
			ret = io_accept_prep(req, sqe);
			if (ret)
				break;
		}
		ret = io_accept(req, force_nonblock, cs);
		break;
	case IORING_OP_CONNECT:
		if (sqe) {
			ret = io_connect_prep(req, sqe);
			if (ret)
				break;
		}
		ret = io_connect(req, force_nonblock, cs);
		break;
	case IORING_OP_ASYNC_CANCEL:
		if (sqe) {
			ret = io_async_cancel_prep(req, sqe);
			if (ret)
				break;
		}
		ret = io_async_cancel(req);
		break;
	case IORING_OP_FALLOCATE:
		if (sqe) {
			ret = io_fallocate_prep(req, sqe);
			if (ret)
				break;
		}
		ret = io_fallocate(req, force_nonblock);
		break;
	case IORING_OP_OPENAT:
		if (sqe) {
			ret = io_openat_prep(req, sqe);
			if (ret)
				break;
		}
		ret = io_openat(req, force_nonblock);
		break;
	case IORING_OP_CLOSE:
		if (sqe) {
			ret = io_close_prep(req, sqe);
			if (ret)
				break;
		}
		ret = io_close(req, force_nonblock, cs);
		break;
	case IORING_OP_FILES_UPDATE:
		if (sqe) {
			ret = io_files_update_prep(req, sqe);
			if (ret)
				break;
		}
		ret = io_files_update(req, force_nonblock, cs);
		break;
	case IORING_OP_STATX:
		if (sqe) {
			ret = io_statx_prep(req, sqe);
			if (ret)
				break;
		}
		ret = io_statx(req, force_nonblock);
		break;
	case IORING_OP_FADVISE:
		if (sqe) {
			ret = io_fadvise_prep(req, sqe);
			if (ret)
				break;
		}
		ret = io_fadvise(req, force_nonblock);
		break;
	case IORING_OP_MADVISE:
		if (sqe) {
			ret = io_madvise_prep(req, sqe);
			if (ret)
				break;
		}
		ret = io_madvise(req, force_nonblock);
		break;
	case IORING_OP_OPENAT2:
		if (sqe) {
			ret = io_openat2_prep(req, sqe);
			if (ret)
				break;
		}
		ret = io_openat2(req, force_nonblock);
		break;
	case IORING_OP_EPOLL_CTL:
		if (sqe) {
			ret = io_epoll_ctl_prep(req, sqe);
			if (ret)
				break;
		}
		ret = io_epoll_ctl(req, force_nonblock, cs);
		break;
	case IORING_OP_SPLICE:
		if (sqe) {
			ret = io_splice_prep(req, sqe);
			if (ret < 0)
				break;
		}
		ret = io_splice(req, force_nonblock);
		break;
	case IORING_OP_PROVIDE_BUFFERS:
		if (sqe) {
			ret = io_provide_buffers_prep(req, sqe);
			if (ret)
				break;
		}
		ret = io_provide_buffers(req, force_nonblock, cs);
		break;
	case IORING_OP_REMOVE_BUFFERS:
		if (sqe) {
			ret = io_remove_buffers_prep(req, sqe);
			if (ret)
				break;
		}
		ret = io_remove_buffers(req, force_nonblock, cs);
		break;
	case IORING_OP_TEE:
		if (sqe) {
			ret = io_tee_prep(req, sqe);
			if (ret < 0)
				break;
		}
		ret = io_tee(req, force_nonblock);
		break;
	default:
		ret = -EINVAL;
		break;
	}

	if (ret)
		return ret;

	/* If the op doesn't have a file, we're not polling for it */
	if ((ctx->flags & IORING_SETUP_IOPOLL) && req->file) {
		const bool in_async = io_wq_current_is_worker();

		/* workqueue context doesn't hold uring_lock, grab it now */
		if (in_async)
			mutex_lock(&ctx->uring_lock);

		io_iopoll_req_issued(req);

		if (in_async)
			mutex_unlock(&ctx->uring_lock);
	}

	return 0;
}

static struct io_wq_work *io_wq_submit_work(struct io_wq_work *work)
{
	struct io_kiocb *req = container_of(work, struct io_kiocb, work);
	struct io_kiocb *timeout;
	int ret = 0;

	timeout = io_prep_linked_timeout(req);
	if (timeout)
		io_queue_linked_timeout(timeout);

	/* if NO_CANCEL is set, we must still run the work */
	if ((work->flags & (IO_WQ_WORK_CANCEL|IO_WQ_WORK_NO_CANCEL)) ==
				IO_WQ_WORK_CANCEL) {
		ret = -ECANCELED;
	}

	if (!ret) {
		do {
			ret = io_issue_sqe(req, NULL, false, NULL);
			/*
			 * We can get EAGAIN for polled IO even though we're
			 * forcing a sync submission from here, since we can't
			 * wait for request slots on the block side.
			 */
			if (ret != -EAGAIN)
				break;
			cond_resched();
		} while (1);
	}

	if (ret) {
		req_set_fail_links(req);
		io_req_complete(req, ret);
	}

	return io_steal_work(req);
}

static inline struct file *io_file_from_index(struct io_ring_ctx *ctx,
					      int index)
{
	struct fixed_file_table *table;

	table = &ctx->file_data->table[index >> IORING_FILE_TABLE_SHIFT];
	return table->files[index & IORING_FILE_TABLE_MASK];
}

static int io_file_get(struct io_submit_state *state, struct io_kiocb *req,
			int fd, struct file **out_file, bool fixed)
{
	struct io_ring_ctx *ctx = req->ctx;
	struct file *file;

	if (fixed) {
		if (unlikely(!ctx->file_data ||
		    (unsigned) fd >= ctx->nr_user_files))
			return -EBADF;
		fd = array_index_nospec(fd, ctx->nr_user_files);
		file = io_file_from_index(ctx, fd);
		if (file) {
			req->fixed_file_refs = ctx->file_data->cur_refs;
			percpu_ref_get(req->fixed_file_refs);
		}
	} else {
		trace_io_uring_file_get(ctx, fd);
		file = __io_file_get(state, fd);
	}

	if (file || io_op_defs[req->opcode].needs_file_no_error) {
		*out_file = file;
		return 0;
	}
	return -EBADF;
}

static int io_req_set_file(struct io_submit_state *state, struct io_kiocb *req,
			   int fd)
{
	bool fixed;

	fixed = (req->flags & REQ_F_FIXED_FILE) != 0;
	if (unlikely(!fixed && io_async_submit(req->ctx)))
		return -EBADF;

	return io_file_get(state, req, fd, &req->file, fixed);
}

static int io_grab_files(struct io_kiocb *req)
{
	int ret = -EBADF;
	struct io_ring_ctx *ctx = req->ctx;

	io_req_init_async(req);

	if (req->work.files || (req->flags & REQ_F_NO_FILE_TABLE))
		return 0;
	if (!ctx->ring_file)
		return -EBADF;

	rcu_read_lock();
	spin_lock_irq(&ctx->inflight_lock);
	/*
	 * We use the f_ops->flush() handler to ensure that we can flush
	 * out work accessing these files if the fd is closed. Check if
	 * the fd has changed since we started down this path, and disallow
	 * this operation if it has.
	 */
	if (fcheck(ctx->ring_fd) == ctx->ring_file) {
		list_add(&req->inflight_entry, &ctx->inflight_list);
		req->flags |= REQ_F_INFLIGHT;
		req->work.files = current->files;
		ret = 0;
	}
	spin_unlock_irq(&ctx->inflight_lock);
	rcu_read_unlock();

	return ret;
}

static inline int io_prep_work_files(struct io_kiocb *req)
{
	if (!io_op_defs[req->opcode].file_table)
		return 0;
	return io_grab_files(req);
}

static enum hrtimer_restart io_link_timeout_fn(struct hrtimer *timer)
{
	struct io_timeout_data *data = container_of(timer,
						struct io_timeout_data, timer);
	struct io_kiocb *req = data->req;
	struct io_ring_ctx *ctx = req->ctx;
	struct io_kiocb *prev = NULL;
	unsigned long flags;

	spin_lock_irqsave(&ctx->completion_lock, flags);

	/*
	 * We don't expect the list to be empty, that will only happen if we
	 * race with the completion of the linked work.
	 */
	if (!list_empty(&req->link_list)) {
		prev = list_entry(req->link_list.prev, struct io_kiocb,
				  link_list);
		if (refcount_inc_not_zero(&prev->refs)) {
			list_del_init(&req->link_list);
			prev->flags &= ~REQ_F_LINK_TIMEOUT;
		} else
			prev = NULL;
	}

	spin_unlock_irqrestore(&ctx->completion_lock, flags);

	if (prev) {
		req_set_fail_links(prev);
		io_async_find_and_cancel(ctx, req, prev->user_data, -ETIME);
		io_put_req(prev);
	} else {
		io_req_complete(req, -ETIME);
	}
	return HRTIMER_NORESTART;
}

static void __io_queue_linked_timeout(struct io_kiocb *req)
{
	/*
	 * If the list is now empty, then our linked request finished before
	 * we got a chance to setup the timer
	 */
	if (!list_empty(&req->link_list)) {
		struct io_timeout_data *data = &req->io->timeout;

		data->timer.function = io_link_timeout_fn;
		hrtimer_start(&data->timer, timespec64_to_ktime(data->ts),
				data->mode);
	}
}

static void io_queue_linked_timeout(struct io_kiocb *req)
{
	struct io_ring_ctx *ctx = req->ctx;

	spin_lock_irq(&ctx->completion_lock);
	__io_queue_linked_timeout(req);
	spin_unlock_irq(&ctx->completion_lock);

	/* drop submission reference */
	io_put_req(req);
}

static struct io_kiocb *io_prep_linked_timeout(struct io_kiocb *req)
{
	struct io_kiocb *nxt;

	if (!(req->flags & REQ_F_LINK_HEAD))
		return NULL;
	if (req->flags & REQ_F_LINK_TIMEOUT)
		return NULL;

	nxt = list_first_entry_or_null(&req->link_list, struct io_kiocb,
					link_list);
	if (!nxt || nxt->opcode != IORING_OP_LINK_TIMEOUT)
		return NULL;

	req->flags |= REQ_F_LINK_TIMEOUT;
	return nxt;
}

static void __io_queue_sqe(struct io_kiocb *req, const struct io_uring_sqe *sqe,
			   struct io_comp_state *cs)
{
	struct io_kiocb *linked_timeout;
	struct io_kiocb *nxt;
	const struct cred *old_creds = NULL;
	int ret;

again:
	linked_timeout = io_prep_linked_timeout(req);

	if ((req->flags & REQ_F_WORK_INITIALIZED) && req->work.creds &&
	    req->work.creds != current_cred()) {
		if (old_creds)
			revert_creds(old_creds);
		if (old_creds == req->work.creds)
			old_creds = NULL; /* restored original creds */
		else
			old_creds = override_creds(req->work.creds);
	}

	ret = io_issue_sqe(req, sqe, true, cs);

	/*
	 * We async punt it if the file wasn't marked NOWAIT, or if the file
	 * doesn't support non-blocking read/write attempts
	 */
	if (ret == -EAGAIN && !(req->flags & REQ_F_NOWAIT)) {
		if (!io_arm_poll_handler(req)) {
punt:
			ret = io_prep_work_files(req);
			if (unlikely(ret))
				goto err;
			/*
			 * Queued up for async execution, worker will release
			 * submit reference when the iocb is actually submitted.
			 */
			io_queue_async_work(req);
		}

		if (linked_timeout)
			io_queue_linked_timeout(linked_timeout);
		goto exit;
	}

	if (unlikely(ret)) {
err:
		/* un-prep timeout, so it'll be killed as any other linked */
		req->flags &= ~REQ_F_LINK_TIMEOUT;
		req_set_fail_links(req);
		io_put_req(req);
		io_req_complete(req, ret);
		goto exit;
	}

	/* drop submission reference */
	nxt = io_put_req_find_next(req);
	if (linked_timeout)
		io_queue_linked_timeout(linked_timeout);

	if (nxt) {
		req = nxt;

		if (req->flags & REQ_F_FORCE_ASYNC)
			goto punt;
		goto again;
	}
exit:
	if (old_creds)
		revert_creds(old_creds);
}

static void io_queue_sqe(struct io_kiocb *req, const struct io_uring_sqe *sqe,
			 struct io_comp_state *cs)
{
	int ret;

	ret = io_req_defer(req, sqe);
	if (ret) {
		if (ret != -EIOCBQUEUED) {
fail_req:
			req_set_fail_links(req);
			io_put_req(req);
			io_req_complete(req, ret);
		}
	} else if (req->flags & REQ_F_FORCE_ASYNC) {
		if (!req->io) {
			ret = io_req_defer_prep(req, sqe);
			if (unlikely(ret))
				goto fail_req;
		}

		/*
		 * Never try inline submit of IOSQE_ASYNC is set, go straight
		 * to async execution.
		 */
		io_req_init_async(req);
		req->work.flags |= IO_WQ_WORK_CONCURRENT;
		io_queue_async_work(req);
	} else {
		__io_queue_sqe(req, sqe, cs);
	}
}

static inline void io_queue_link_head(struct io_kiocb *req,
				      struct io_comp_state *cs)
{
	if (unlikely(req->flags & REQ_F_FAIL_LINK)) {
		io_put_req(req);
		io_req_complete(req, -ECANCELED);
	} else
		io_queue_sqe(req, NULL, cs);
}

static int io_submit_sqe(struct io_kiocb *req, const struct io_uring_sqe *sqe,
			 struct io_kiocb **link, struct io_comp_state *cs)
{
	struct io_ring_ctx *ctx = req->ctx;
	int ret;

	/*
	 * If we already have a head request, queue this one for async
	 * submittal once the head completes. If we don't have a head but
	 * IOSQE_IO_LINK is set in the sqe, start a new head. This one will be
	 * submitted sync once the chain is complete. If none of those
	 * conditions are true (normal request), then just queue it.
	 */
	if (*link) {
		struct io_kiocb *head = *link;

		/*
		 * Taking sequential execution of a link, draining both sides
		 * of the link also fullfils IOSQE_IO_DRAIN semantics for all
		 * requests in the link. So, it drains the head and the
		 * next after the link request. The last one is done via
		 * drain_next flag to persist the effect across calls.
		 */
		if (req->flags & REQ_F_IO_DRAIN) {
			head->flags |= REQ_F_IO_DRAIN;
			ctx->drain_next = 1;
		}
		ret = io_req_defer_prep(req, sqe);
		if (unlikely(ret)) {
			/* fail even hard links since we don't submit */
			head->flags |= REQ_F_FAIL_LINK;
			return ret;
		}
		trace_io_uring_link(ctx, req, head);
		io_get_req_task(req);
		list_add_tail(&req->link_list, &head->link_list);

		/* last request of a link, enqueue the link */
		if (!(req->flags & (REQ_F_LINK | REQ_F_HARDLINK))) {
			io_queue_link_head(head, cs);
			*link = NULL;
		}
	} else {
		if (unlikely(ctx->drain_next)) {
			req->flags |= REQ_F_IO_DRAIN;
			ctx->drain_next = 0;
		}
		if (req->flags & (REQ_F_LINK | REQ_F_HARDLINK)) {
			req->flags |= REQ_F_LINK_HEAD;
			INIT_LIST_HEAD(&req->link_list);

			ret = io_req_defer_prep(req, sqe);
			if (unlikely(ret))
				req->flags |= REQ_F_FAIL_LINK;
			*link = req;
		} else {
			io_queue_sqe(req, sqe, cs);
		}
	}

	return 0;
}

/*
 * Batched submission is done, ensure local IO is flushed out.
 */
static void io_submit_state_end(struct io_submit_state *state)
{
	if (!list_empty(&state->comp.list))
		io_submit_flush_completions(&state->comp);
	blk_finish_plug(&state->plug);
	io_state_file_put(state);
	if (state->free_reqs)
		kmem_cache_free_bulk(req_cachep, state->free_reqs, state->reqs);
}

/*
 * Start submission side cache.
 */
static void io_submit_state_start(struct io_submit_state *state,
				  struct io_ring_ctx *ctx, unsigned int max_ios)
{
	blk_start_plug(&state->plug);
	state->comp.nr = 0;
	INIT_LIST_HEAD(&state->comp.list);
	state->comp.ctx = ctx;
	state->free_reqs = 0;
	state->file = NULL;
	state->ios_left = max_ios;
}

static void io_commit_sqring(struct io_ring_ctx *ctx)
{
	struct io_rings *rings = ctx->rings;

	/*
	 * Ensure any loads from the SQEs are done at this point,
	 * since once we write the new head, the application could
	 * write new data to them.
	 */
	smp_store_release(&rings->sq.head, ctx->cached_sq_head);
}

/*
 * Fetch an sqe, if one is available. Note that sqe_ptr will point to memory
 * that is mapped by userspace. This means that care needs to be taken to
 * ensure that reads are stable, as we cannot rely on userspace always
 * being a good citizen. If members of the sqe are validated and then later
 * used, it's important that those reads are done through READ_ONCE() to
 * prevent a re-load down the line.
 */
static const struct io_uring_sqe *io_get_sqe(struct io_ring_ctx *ctx)
{
	u32 *sq_array = ctx->sq_array;
	unsigned head;

	/*
	 * The cached sq head (or cq tail) serves two purposes:
	 *
	 * 1) allows us to batch the cost of updating the user visible
	 *    head updates.
	 * 2) allows the kernel side to track the head on its own, even
	 *    though the application is the one updating it.
	 */
	head = READ_ONCE(sq_array[ctx->cached_sq_head & ctx->sq_mask]);
	if (likely(head < ctx->sq_entries))
		return &ctx->sq_sqes[head];

	/* drop invalid entries */
	ctx->cached_sq_dropped++;
	WRITE_ONCE(ctx->rings->sq_dropped, ctx->cached_sq_dropped);
	return NULL;
}

static inline void io_consume_sqe(struct io_ring_ctx *ctx)
{
	ctx->cached_sq_head++;
}

#define SQE_VALID_FLAGS	(IOSQE_FIXED_FILE|IOSQE_IO_DRAIN|IOSQE_IO_LINK|	\
				IOSQE_IO_HARDLINK | IOSQE_ASYNC | \
				IOSQE_BUFFER_SELECT)

static int io_init_req(struct io_ring_ctx *ctx, struct io_kiocb *req,
		       const struct io_uring_sqe *sqe,
		       struct io_submit_state *state)
{
	unsigned int sqe_flags;
	int id;

	req->opcode = READ_ONCE(sqe->opcode);
	req->user_data = READ_ONCE(sqe->user_data);
	req->io = NULL;
	req->file = NULL;
	req->ctx = ctx;
	req->flags = 0;
	/* one is dropped after submission, the other at completion */
	refcount_set(&req->refs, 2);
	req->task = current;
	req->result = 0;

	if (unlikely(req->opcode >= IORING_OP_LAST))
		return -EINVAL;

	if (unlikely(io_sq_thread_acquire_mm(ctx, req)))
		return -EFAULT;

	sqe_flags = READ_ONCE(sqe->flags);
	/* enforce forwards compatibility on users */
	if (unlikely(sqe_flags & ~SQE_VALID_FLAGS))
		return -EINVAL;

	if ((sqe_flags & IOSQE_BUFFER_SELECT) &&
	    !io_op_defs[req->opcode].buffer_select)
		return -EOPNOTSUPP;

	id = READ_ONCE(sqe->personality);
	if (id) {
		io_req_init_async(req);
		req->work.creds = idr_find(&ctx->personality_idr, id);
		if (unlikely(!req->work.creds))
			return -EINVAL;
		get_cred(req->work.creds);
	}

	/* same numerical values with corresponding REQ_F_*, safe to copy */
	req->flags |= sqe_flags;

	if (!io_op_defs[req->opcode].needs_file)
		return 0;

	return io_req_set_file(state, req, READ_ONCE(sqe->fd));
}

static int io_submit_sqes(struct io_ring_ctx *ctx, unsigned int nr,
			  struct file *ring_file, int ring_fd)
{
	struct io_submit_state state;
	struct io_kiocb *link = NULL;
	int i, submitted = 0;

	/* if we have a backlog and couldn't flush it all, return BUSY */
	if (test_bit(0, &ctx->sq_check_overflow)) {
		if (!list_empty(&ctx->cq_overflow_list) &&
		    !io_cqring_overflow_flush(ctx, false))
			return -EBUSY;
	}

	/* make sure SQ entry isn't read before tail */
	nr = min3(nr, ctx->sq_entries, io_sqring_entries(ctx));

	if (!percpu_ref_tryget_many(&ctx->refs, nr))
		return -EAGAIN;

	io_submit_state_start(&state, ctx, nr);

	ctx->ring_fd = ring_fd;
	ctx->ring_file = ring_file;

	for (i = 0; i < nr; i++) {
		const struct io_uring_sqe *sqe;
		struct io_kiocb *req;
		int err;

		sqe = io_get_sqe(ctx);
		if (unlikely(!sqe)) {
			io_consume_sqe(ctx);
			break;
		}
		req = io_alloc_req(ctx, &state);
		if (unlikely(!req)) {
			if (!submitted)
				submitted = -EAGAIN;
			break;
		}

		err = io_init_req(ctx, req, sqe, &state);
		io_consume_sqe(ctx);
		/* will complete beyond this point, count as submitted */
		submitted++;

		if (unlikely(err)) {
fail_req:
			io_put_req(req);
			io_req_complete(req, err);
			break;
		}

		trace_io_uring_submit_sqe(ctx, req->opcode, req->user_data,
						true, io_async_submit(ctx));
		err = io_submit_sqe(req, sqe, &link, &state.comp);
		if (err)
			goto fail_req;
	}

	if (unlikely(submitted != nr)) {
		int ref_used = (submitted == -EAGAIN) ? 0 : submitted;

		percpu_ref_put_many(&ctx->refs, nr - ref_used);
	}
	if (link)
		io_queue_link_head(link, &state.comp);
	io_submit_state_end(&state);

	 /* Commit SQ ring head once we've consumed and submitted all SQEs */
	io_commit_sqring(ctx);

	return submitted;
}

static inline void io_ring_set_wakeup_flag(struct io_ring_ctx *ctx)
{
	/* Tell userspace we may need a wakeup call */
	spin_lock_irq(&ctx->completion_lock);
	ctx->rings->sq_flags |= IORING_SQ_NEED_WAKEUP;
	spin_unlock_irq(&ctx->completion_lock);
}

static inline void io_ring_clear_wakeup_flag(struct io_ring_ctx *ctx)
{
	spin_lock_irq(&ctx->completion_lock);
	ctx->rings->sq_flags &= ~IORING_SQ_NEED_WAKEUP;
	spin_unlock_irq(&ctx->completion_lock);
}

static int io_sq_thread(void *data)
{
	struct io_ring_ctx *ctx = data;
	const struct cred *old_cred;
	DEFINE_WAIT(wait);
	unsigned long timeout;
	int ret = 0;

	complete(&ctx->sq_thread_comp);

	old_cred = override_creds(ctx->creds);

	timeout = jiffies + ctx->sq_thread_idle;
	while (!kthread_should_park()) {
		unsigned int to_submit;

		if (!list_empty(&ctx->iopoll_list)) {
			unsigned nr_events = 0;

			mutex_lock(&ctx->uring_lock);
			if (!list_empty(&ctx->iopoll_list) && !need_resched())
				io_do_iopoll(ctx, &nr_events, 0);
			else
				timeout = jiffies + ctx->sq_thread_idle;
			mutex_unlock(&ctx->uring_lock);
		}

		to_submit = io_sqring_entries(ctx);

		/*
		 * If submit got -EBUSY, flag us as needing the application
		 * to enter the kernel to reap and flush events.
		 */
		if (!to_submit || ret == -EBUSY || need_resched()) {
			/*
			 * Drop cur_mm before scheduling, we can't hold it for
			 * long periods (or over schedule()). Do this before
			 * adding ourselves to the waitqueue, as the unuse/drop
			 * may sleep.
			 */
			io_sq_thread_drop_mm();

			/*
			 * We're polling. If we're within the defined idle
			 * period, then let us spin without work before going
			 * to sleep. The exception is if we got EBUSY doing
			 * more IO, we should wait for the application to
			 * reap events and wake us up.
			 */
			if (!list_empty(&ctx->iopoll_list) || need_resched() ||
			    (!time_after(jiffies, timeout) && ret != -EBUSY &&
			    !percpu_ref_is_dying(&ctx->refs))) {
				io_run_task_work();
				cond_resched();
				continue;
			}

			prepare_to_wait(&ctx->sqo_wait, &wait,
						TASK_INTERRUPTIBLE);

			/*
			 * While doing polled IO, before going to sleep, we need
			 * to check if there are new reqs added to iopoll_list,
			 * it is because reqs may have been punted to io worker
			 * and will be added to iopoll_list later, hence check
			 * the iopoll_list again.
			 */
			if ((ctx->flags & IORING_SETUP_IOPOLL) &&
			    !list_empty_careful(&ctx->iopoll_list)) {
				finish_wait(&ctx->sqo_wait, &wait);
				continue;
			}

			io_ring_set_wakeup_flag(ctx);

			to_submit = io_sqring_entries(ctx);
			if (!to_submit || ret == -EBUSY) {
				if (kthread_should_park()) {
					finish_wait(&ctx->sqo_wait, &wait);
					break;
				}
				if (io_run_task_work()) {
					finish_wait(&ctx->sqo_wait, &wait);
					io_ring_clear_wakeup_flag(ctx);
					continue;
				}
				if (signal_pending(current))
					flush_signals(current);
				schedule();
				finish_wait(&ctx->sqo_wait, &wait);

				io_ring_clear_wakeup_flag(ctx);
				ret = 0;
				continue;
			}
			finish_wait(&ctx->sqo_wait, &wait);

			io_ring_clear_wakeup_flag(ctx);
		}

		mutex_lock(&ctx->uring_lock);
		if (likely(!percpu_ref_is_dying(&ctx->refs)))
			ret = io_submit_sqes(ctx, to_submit, NULL, -1);
		mutex_unlock(&ctx->uring_lock);
		timeout = jiffies + ctx->sq_thread_idle;
	}

	io_run_task_work();

	io_sq_thread_drop_mm();
	revert_creds(old_cred);

	kthread_parkme();

	return 0;
}

struct io_wait_queue {
	struct wait_queue_entry wq;
	struct io_ring_ctx *ctx;
	unsigned to_wait;
	unsigned nr_timeouts;
};

static inline bool io_should_wake(struct io_wait_queue *iowq, bool noflush)
{
	struct io_ring_ctx *ctx = iowq->ctx;

	/*
	 * Wake up if we have enough events, or if a timeout occurred since we
	 * started waiting. For timeouts, we always want to return to userspace,
	 * regardless of event count.
	 */
	return io_cqring_events(ctx, noflush) >= iowq->to_wait ||
			atomic_read(&ctx->cq_timeouts) != iowq->nr_timeouts;
}

static int io_wake_function(struct wait_queue_entry *curr, unsigned int mode,
			    int wake_flags, void *key)
{
	struct io_wait_queue *iowq = container_of(curr, struct io_wait_queue,
							wq);

	/* use noflush == true, as we can't safely rely on locking context */
	if (!io_should_wake(iowq, true))
		return -1;

	return autoremove_wake_function(curr, mode, wake_flags, key);
}

/*
 * Wait until events become available, if we don't already have some. The
 * application must reap them itself, as they reside on the shared cq ring.
 */
static int io_cqring_wait(struct io_ring_ctx *ctx, int min_events,
			  const sigset_t __user *sig, size_t sigsz)
{
	struct io_wait_queue iowq = {
		.wq = {
			.private	= current,
			.func		= io_wake_function,
			.entry		= LIST_HEAD_INIT(iowq.wq.entry),
		},
		.ctx		= ctx,
		.to_wait	= min_events,
	};
	struct io_rings *rings = ctx->rings;
	int ret = 0;

	do {
		if (io_cqring_events(ctx, false) >= min_events)
			return 0;
		if (!io_run_task_work())
			break;
	} while (1);

	if (sig) {
#ifdef CONFIG_COMPAT
		if (in_compat_syscall())
			ret = set_compat_user_sigmask((const compat_sigset_t __user *)sig,
						      sigsz);
		else
#endif
			ret = set_user_sigmask(sig, sigsz);

		if (ret)
			return ret;
	}

	iowq.nr_timeouts = atomic_read(&ctx->cq_timeouts);
	trace_io_uring_cqring_wait(ctx, min_events);
	do {
		prepare_to_wait_exclusive(&ctx->wait, &iowq.wq,
						TASK_INTERRUPTIBLE);
		/* make sure we run task_work before checking for signals */
		if (io_run_task_work())
			continue;
		if (signal_pending(current)) {
			if (current->jobctl & JOBCTL_TASK_WORK) {
				spin_lock_irq(&current->sighand->siglock);
				current->jobctl &= ~JOBCTL_TASK_WORK;
				recalc_sigpending();
				spin_unlock_irq(&current->sighand->siglock);
				continue;
			}
			ret = -EINTR;
			break;
		}
		if (io_should_wake(&iowq, false))
			break;
		schedule();
	} while (1);
	finish_wait(&ctx->wait, &iowq.wq);

	restore_saved_sigmask_unless(ret == -EINTR);

	return READ_ONCE(rings->cq.head) == READ_ONCE(rings->cq.tail) ? ret : 0;
}

static void __io_sqe_files_unregister(struct io_ring_ctx *ctx)
{
#if defined(CONFIG_UNIX)
	if (ctx->ring_sock) {
		struct sock *sock = ctx->ring_sock->sk;
		struct sk_buff *skb;

		while ((skb = skb_dequeue(&sock->sk_receive_queue)) != NULL)
			kfree_skb(skb);
	}
#else
	int i;

	for (i = 0; i < ctx->nr_user_files; i++) {
		struct file *file;

		file = io_file_from_index(ctx, i);
		if (file)
			fput(file);
	}
#endif
}

static void io_file_ref_kill(struct percpu_ref *ref)
{
	struct fixed_file_data *data;

	data = container_of(ref, struct fixed_file_data, refs);
	complete(&data->done);
}

static int io_sqe_files_unregister(struct io_ring_ctx *ctx)
{
	struct fixed_file_data *data = ctx->file_data;
	struct fixed_file_ref_node *ref_node = NULL;
	unsigned nr_tables, i;

	if (!data)
		return -ENXIO;

	spin_lock(&data->lock);
	if (!list_empty(&data->ref_list))
		ref_node = list_first_entry(&data->ref_list,
				struct fixed_file_ref_node, node);
	spin_unlock(&data->lock);
	if (ref_node)
		percpu_ref_kill(&ref_node->refs);

	percpu_ref_kill(&data->refs);

	/* wait for all refs nodes to complete */
	flush_delayed_work(&ctx->file_put_work);
	wait_for_completion(&data->done);

	__io_sqe_files_unregister(ctx);
	nr_tables = DIV_ROUND_UP(ctx->nr_user_files, IORING_MAX_FILES_TABLE);
	for (i = 0; i < nr_tables; i++)
		kfree(data->table[i].files);
	kfree(data->table);
	percpu_ref_exit(&data->refs);
	kfree(data);
	ctx->file_data = NULL;
	ctx->nr_user_files = 0;
	return 0;
}

static void io_sq_thread_stop(struct io_ring_ctx *ctx)
{
	if (ctx->sqo_thread) {
		wait_for_completion(&ctx->sq_thread_comp);
		/*
		 * The park is a bit of a work-around, without it we get
		 * warning spews on shutdown with SQPOLL set and affinity
		 * set to a single CPU.
		 */
		kthread_park(ctx->sqo_thread);
		kthread_stop(ctx->sqo_thread);
		ctx->sqo_thread = NULL;
	}
}

static void io_finish_async(struct io_ring_ctx *ctx)
{
	io_sq_thread_stop(ctx);

	if (ctx->io_wq) {
		io_wq_destroy(ctx->io_wq);
		ctx->io_wq = NULL;
	}
}

#if defined(CONFIG_UNIX)
/*
 * Ensure the UNIX gc is aware of our file set, so we are certain that
 * the io_uring can be safely unregistered on process exit, even if we have
 * loops in the file referencing.
 */
static int __io_sqe_files_scm(struct io_ring_ctx *ctx, int nr, int offset)
{
	struct sock *sk = ctx->ring_sock->sk;
	struct scm_fp_list *fpl;
	struct sk_buff *skb;
	int i, nr_files;

	fpl = kzalloc(sizeof(*fpl), GFP_KERNEL);
	if (!fpl)
		return -ENOMEM;

	skb = alloc_skb(0, GFP_KERNEL);
	if (!skb) {
		kfree(fpl);
		return -ENOMEM;
	}

	skb->sk = sk;

	nr_files = 0;
	fpl->user = get_uid(ctx->user);
	for (i = 0; i < nr; i++) {
		struct file *file = io_file_from_index(ctx, i + offset);

		if (!file)
			continue;
		fpl->fp[nr_files] = get_file(file);
		unix_inflight(fpl->user, fpl->fp[nr_files]);
		nr_files++;
	}

	if (nr_files) {
		fpl->max = SCM_MAX_FD;
		fpl->count = nr_files;
		UNIXCB(skb).fp = fpl;
		skb->destructor = unix_destruct_scm;
		refcount_add(skb->truesize, &sk->sk_wmem_alloc);
		skb_queue_head(&sk->sk_receive_queue, skb);

		for (i = 0; i < nr_files; i++)
			fput(fpl->fp[i]);
	} else {
		kfree_skb(skb);
		kfree(fpl);
	}

	return 0;
}

/*
 * If UNIX sockets are enabled, fd passing can cause a reference cycle which
 * causes regular reference counting to break down. We rely on the UNIX
 * garbage collection to take care of this problem for us.
 */
static int io_sqe_files_scm(struct io_ring_ctx *ctx)
{
	unsigned left, total;
	int ret = 0;

	total = 0;
	left = ctx->nr_user_files;
	while (left) {
		unsigned this_files = min_t(unsigned, left, SCM_MAX_FD);

		ret = __io_sqe_files_scm(ctx, this_files, total);
		if (ret)
			break;
		left -= this_files;
		total += this_files;
	}

	if (!ret)
		return 0;

	while (total < ctx->nr_user_files) {
		struct file *file = io_file_from_index(ctx, total);

		if (file)
			fput(file);
		total++;
	}

	return ret;
}
#else
static int io_sqe_files_scm(struct io_ring_ctx *ctx)
{
	return 0;
}
#endif

static int io_sqe_alloc_file_tables(struct io_ring_ctx *ctx, unsigned nr_tables,
				    unsigned nr_files)
{
	int i;

	for (i = 0; i < nr_tables; i++) {
		struct fixed_file_table *table = &ctx->file_data->table[i];
		unsigned this_files;

		this_files = min(nr_files, IORING_MAX_FILES_TABLE);
		table->files = kcalloc(this_files, sizeof(struct file *),
					GFP_KERNEL);
		if (!table->files)
			break;
		nr_files -= this_files;
	}

	if (i == nr_tables)
		return 0;

	for (i = 0; i < nr_tables; i++) {
		struct fixed_file_table *table = &ctx->file_data->table[i];
		kfree(table->files);
	}
	return 1;
}

static void io_ring_file_put(struct io_ring_ctx *ctx, struct file *file)
{
#if defined(CONFIG_UNIX)
	struct sock *sock = ctx->ring_sock->sk;
	struct sk_buff_head list, *head = &sock->sk_receive_queue;
	struct sk_buff *skb;
	int i;

	__skb_queue_head_init(&list);

	/*
	 * Find the skb that holds this file in its SCM_RIGHTS. When found,
	 * remove this entry and rearrange the file array.
	 */
	skb = skb_dequeue(head);
	while (skb) {
		struct scm_fp_list *fp;

		fp = UNIXCB(skb).fp;
		for (i = 0; i < fp->count; i++) {
			int left;

			if (fp->fp[i] != file)
				continue;

			unix_notinflight(fp->user, fp->fp[i]);
			left = fp->count - 1 - i;
			if (left) {
				memmove(&fp->fp[i], &fp->fp[i + 1],
						left * sizeof(struct file *));
			}
			fp->count--;
			if (!fp->count) {
				kfree_skb(skb);
				skb = NULL;
			} else {
				__skb_queue_tail(&list, skb);
			}
			fput(file);
			file = NULL;
			break;
		}

		if (!file)
			break;

		__skb_queue_tail(&list, skb);

		skb = skb_dequeue(head);
	}

	if (skb_peek(&list)) {
		spin_lock_irq(&head->lock);
		while ((skb = __skb_dequeue(&list)) != NULL)
			__skb_queue_tail(head, skb);
		spin_unlock_irq(&head->lock);
	}
#else
	fput(file);
#endif
}

struct io_file_put {
	struct list_head list;
	struct file *file;
};

static void __io_file_put_work(struct fixed_file_ref_node *ref_node)
{
	struct fixed_file_data *file_data = ref_node->file_data;
	struct io_ring_ctx *ctx = file_data->ctx;
	struct io_file_put *pfile, *tmp;

	list_for_each_entry_safe(pfile, tmp, &ref_node->file_list, list) {
		list_del(&pfile->list);
		io_ring_file_put(ctx, pfile->file);
		kfree(pfile);
	}

	spin_lock(&file_data->lock);
	list_del(&ref_node->node);
	spin_unlock(&file_data->lock);

	percpu_ref_exit(&ref_node->refs);
	kfree(ref_node);
	percpu_ref_put(&file_data->refs);
}

static void io_file_put_work(struct work_struct *work)
{
	struct io_ring_ctx *ctx;
	struct llist_node *node;

	ctx = container_of(work, struct io_ring_ctx, file_put_work.work);
	node = llist_del_all(&ctx->file_put_llist);

	while (node) {
		struct fixed_file_ref_node *ref_node;
		struct llist_node *next = node->next;

		ref_node = llist_entry(node, struct fixed_file_ref_node, llist);
		__io_file_put_work(ref_node);
		node = next;
	}
}

static void io_file_data_ref_zero(struct percpu_ref *ref)
{
	struct fixed_file_ref_node *ref_node;
	struct io_ring_ctx *ctx;
	bool first_add;
	int delay = HZ;

	ref_node = container_of(ref, struct fixed_file_ref_node, refs);
	ctx = ref_node->file_data->ctx;

	if (percpu_ref_is_dying(&ctx->file_data->refs))
		delay = 0;

	first_add = llist_add(&ref_node->llist, &ctx->file_put_llist);
	if (!delay)
		mod_delayed_work(system_wq, &ctx->file_put_work, 0);
	else if (first_add)
		queue_delayed_work(system_wq, &ctx->file_put_work, delay);
}

static struct fixed_file_ref_node *alloc_fixed_file_ref_node(
			struct io_ring_ctx *ctx)
{
	struct fixed_file_ref_node *ref_node;

	ref_node = kzalloc(sizeof(*ref_node), GFP_KERNEL);
	if (!ref_node)
		return ERR_PTR(-ENOMEM);

	if (percpu_ref_init(&ref_node->refs, io_file_data_ref_zero,
			    0, GFP_KERNEL)) {
		kfree(ref_node);
		return ERR_PTR(-ENOMEM);
	}
	INIT_LIST_HEAD(&ref_node->node);
	INIT_LIST_HEAD(&ref_node->file_list);
	ref_node->file_data = ctx->file_data;
	return ref_node;
}

static void destroy_fixed_file_ref_node(struct fixed_file_ref_node *ref_node)
{
	percpu_ref_exit(&ref_node->refs);
	kfree(ref_node);
}

static int io_sqe_files_register(struct io_ring_ctx *ctx, void __user *arg,
				 unsigned nr_args)
{
	__s32 __user *fds = (__s32 __user *) arg;
	unsigned nr_tables;
	struct file *file;
	int fd, ret = 0;
	unsigned i;
	struct fixed_file_ref_node *ref_node;

	if (ctx->file_data)
		return -EBUSY;
	if (!nr_args)
		return -EINVAL;
	if (nr_args > IORING_MAX_FIXED_FILES)
		return -EMFILE;

	ctx->file_data = kzalloc(sizeof(*ctx->file_data), GFP_KERNEL);
	if (!ctx->file_data)
		return -ENOMEM;
	ctx->file_data->ctx = ctx;
	init_completion(&ctx->file_data->done);
	INIT_LIST_HEAD(&ctx->file_data->ref_list);
	spin_lock_init(&ctx->file_data->lock);

	nr_tables = DIV_ROUND_UP(nr_args, IORING_MAX_FILES_TABLE);
	ctx->file_data->table = kcalloc(nr_tables,
					sizeof(struct fixed_file_table),
					GFP_KERNEL);
	if (!ctx->file_data->table) {
		kfree(ctx->file_data);
		ctx->file_data = NULL;
		return -ENOMEM;
	}

	if (percpu_ref_init(&ctx->file_data->refs, io_file_ref_kill,
				PERCPU_REF_ALLOW_REINIT, GFP_KERNEL)) {
		kfree(ctx->file_data->table);
		kfree(ctx->file_data);
		ctx->file_data = NULL;
		return -ENOMEM;
	}

	if (io_sqe_alloc_file_tables(ctx, nr_tables, nr_args)) {
		percpu_ref_exit(&ctx->file_data->refs);
		kfree(ctx->file_data->table);
		kfree(ctx->file_data);
		ctx->file_data = NULL;
		return -ENOMEM;
	}

	for (i = 0; i < nr_args; i++, ctx->nr_user_files++) {
		struct fixed_file_table *table;
		unsigned index;

		ret = -EFAULT;
		if (copy_from_user(&fd, &fds[i], sizeof(fd)))
			break;
		/* allow sparse sets */
		if (fd == -1) {
			ret = 0;
			continue;
		}

		table = &ctx->file_data->table[i >> IORING_FILE_TABLE_SHIFT];
		index = i & IORING_FILE_TABLE_MASK;
		file = fget(fd);

		ret = -EBADF;
		if (!file)
			break;

		/*
		 * Don't allow io_uring instances to be registered. If UNIX
		 * isn't enabled, then this causes a reference cycle and this
		 * instance can never get freed. If UNIX is enabled we'll
		 * handle it just fine, but there's still no point in allowing
		 * a ring fd as it doesn't support regular read/write anyway.
		 */
		if (file->f_op == &io_uring_fops) {
			fput(file);
			break;
		}
		ret = 0;
		table->files[index] = file;
	}

	if (ret) {
		for (i = 0; i < ctx->nr_user_files; i++) {
			file = io_file_from_index(ctx, i);
			if (file)
				fput(file);
		}
		for (i = 0; i < nr_tables; i++)
			kfree(ctx->file_data->table[i].files);

		percpu_ref_exit(&ctx->file_data->refs);
		kfree(ctx->file_data->table);
		kfree(ctx->file_data);
		ctx->file_data = NULL;
		ctx->nr_user_files = 0;
		return ret;
	}

	ret = io_sqe_files_scm(ctx);
	if (ret) {
		io_sqe_files_unregister(ctx);
		return ret;
	}

	ref_node = alloc_fixed_file_ref_node(ctx);
	if (IS_ERR(ref_node)) {
		io_sqe_files_unregister(ctx);
		return PTR_ERR(ref_node);
	}

	ctx->file_data->cur_refs = &ref_node->refs;
	spin_lock(&ctx->file_data->lock);
	list_add(&ref_node->node, &ctx->file_data->ref_list);
	spin_unlock(&ctx->file_data->lock);
	percpu_ref_get(&ctx->file_data->refs);
	return ret;
}

static int io_sqe_file_register(struct io_ring_ctx *ctx, struct file *file,
				int index)
{
#if defined(CONFIG_UNIX)
	struct sock *sock = ctx->ring_sock->sk;
	struct sk_buff_head *head = &sock->sk_receive_queue;
	struct sk_buff *skb;

	/*
	 * See if we can merge this file into an existing skb SCM_RIGHTS
	 * file set. If there's no room, fall back to allocating a new skb
	 * and filling it in.
	 */
	spin_lock_irq(&head->lock);
	skb = skb_peek(head);
	if (skb) {
		struct scm_fp_list *fpl = UNIXCB(skb).fp;

		if (fpl->count < SCM_MAX_FD) {
			__skb_unlink(skb, head);
			spin_unlock_irq(&head->lock);
			fpl->fp[fpl->count] = get_file(file);
			unix_inflight(fpl->user, fpl->fp[fpl->count]);
			fpl->count++;
			spin_lock_irq(&head->lock);
			__skb_queue_head(head, skb);
		} else {
			skb = NULL;
		}
	}
	spin_unlock_irq(&head->lock);

	if (skb) {
		fput(file);
		return 0;
	}

	return __io_sqe_files_scm(ctx, 1, index);
#else
	return 0;
#endif
}

static int io_queue_file_removal(struct fixed_file_data *data,
				 struct file *file)
{
	struct io_file_put *pfile;
	struct percpu_ref *refs = data->cur_refs;
	struct fixed_file_ref_node *ref_node;

	pfile = kzalloc(sizeof(*pfile), GFP_KERNEL);
	if (!pfile)
		return -ENOMEM;

	ref_node = container_of(refs, struct fixed_file_ref_node, refs);
	pfile->file = file;
	list_add(&pfile->list, &ref_node->file_list);

	return 0;
}

static int __io_sqe_files_update(struct io_ring_ctx *ctx,
				 struct io_uring_files_update *up,
				 unsigned nr_args)
{
	struct fixed_file_data *data = ctx->file_data;
	struct fixed_file_ref_node *ref_node;
	struct file *file;
	__s32 __user *fds;
	int fd, i, err;
	__u32 done;
	bool needs_switch = false;

	if (check_add_overflow(up->offset, nr_args, &done))
		return -EOVERFLOW;
	if (done > ctx->nr_user_files)
		return -EINVAL;

	ref_node = alloc_fixed_file_ref_node(ctx);
	if (IS_ERR(ref_node))
		return PTR_ERR(ref_node);

	done = 0;
	fds = u64_to_user_ptr(up->fds);
	while (nr_args) {
		struct fixed_file_table *table;
		unsigned index;

		err = 0;
		if (copy_from_user(&fd, &fds[done], sizeof(fd))) {
			err = -EFAULT;
			break;
		}
		i = array_index_nospec(up->offset, ctx->nr_user_files);
		table = &ctx->file_data->table[i >> IORING_FILE_TABLE_SHIFT];
		index = i & IORING_FILE_TABLE_MASK;
		if (table->files[index]) {
			file = table->files[index];
			err = io_queue_file_removal(data, file);
			if (err)
				break;
			table->files[index] = NULL;
			needs_switch = true;
		}
		if (fd != -1) {
			file = fget(fd);
			if (!file) {
				err = -EBADF;
				break;
			}
			/*
			 * Don't allow io_uring instances to be registered. If
			 * UNIX isn't enabled, then this causes a reference
			 * cycle and this instance can never get freed. If UNIX
			 * is enabled we'll handle it just fine, but there's
			 * still no point in allowing a ring fd as it doesn't
			 * support regular read/write anyway.
			 */
			if (file->f_op == &io_uring_fops) {
				fput(file);
				err = -EBADF;
				break;
			}
			table->files[index] = file;
			err = io_sqe_file_register(ctx, file, i);
			if (err) {
				table->files[index] = NULL;
				fput(file);
				break;
			}
		}
		nr_args--;
		done++;
		up->offset++;
	}

	if (needs_switch) {
		percpu_ref_kill(data->cur_refs);
		spin_lock(&data->lock);
		list_add(&ref_node->node, &data->ref_list);
		data->cur_refs = &ref_node->refs;
		spin_unlock(&data->lock);
		percpu_ref_get(&ctx->file_data->refs);
	} else
		destroy_fixed_file_ref_node(ref_node);

	return done ? done : err;
}

static int io_sqe_files_update(struct io_ring_ctx *ctx, void __user *arg,
			       unsigned nr_args)
{
	struct io_uring_files_update up;

	if (!ctx->file_data)
		return -ENXIO;
	if (!nr_args)
		return -EINVAL;
	if (copy_from_user(&up, arg, sizeof(up)))
		return -EFAULT;
	if (up.resv)
		return -EINVAL;

	return __io_sqe_files_update(ctx, &up, nr_args);
}

static void io_free_work(struct io_wq_work *work)
{
	struct io_kiocb *req = container_of(work, struct io_kiocb, work);

	/* Consider that io_steal_work() relies on this ref */
	io_put_req(req);
}

static int io_init_wq_offload(struct io_ring_ctx *ctx,
			      struct io_uring_params *p)
{
	struct io_wq_data data;
	struct fd f;
	struct io_ring_ctx *ctx_attach;
	unsigned int concurrency;
	int ret = 0;

	data.user = ctx->user;
	data.free_work = io_free_work;
	data.do_work = io_wq_submit_work;

	if (!(p->flags & IORING_SETUP_ATTACH_WQ)) {
		/* Do QD, or 4 * CPUS, whatever is smallest */
		concurrency = min(ctx->sq_entries, 4 * num_online_cpus());

		ctx->io_wq = io_wq_create(concurrency, &data);
		if (IS_ERR(ctx->io_wq)) {
			ret = PTR_ERR(ctx->io_wq);
			ctx->io_wq = NULL;
		}
		return ret;
	}

	f = fdget(p->wq_fd);
	if (!f.file)
		return -EBADF;

	if (f.file->f_op != &io_uring_fops) {
		ret = -EINVAL;
		goto out_fput;
	}

	ctx_attach = f.file->private_data;
	/* @io_wq is protected by holding the fd */
	if (!io_wq_get(ctx_attach->io_wq, &data)) {
		ret = -EINVAL;
		goto out_fput;
	}

	ctx->io_wq = ctx_attach->io_wq;
out_fput:
	fdput(f);
	return ret;
}

static int io_sq_offload_start(struct io_ring_ctx *ctx,
			       struct io_uring_params *p)
{
	int ret;

	if (ctx->flags & IORING_SETUP_SQPOLL) {
		ret = -EPERM;
		if (!capable(CAP_SYS_ADMIN))
			goto err;

		ctx->sq_thread_idle = msecs_to_jiffies(p->sq_thread_idle);
		if (!ctx->sq_thread_idle)
			ctx->sq_thread_idle = HZ;

		if (p->flags & IORING_SETUP_SQ_AFF) {
			int cpu = p->sq_thread_cpu;

			ret = -EINVAL;
			if (cpu >= nr_cpu_ids)
				goto err;
			if (!cpu_online(cpu))
				goto err;

			ctx->sqo_thread = kthread_create_on_cpu(io_sq_thread,
							ctx, cpu,
							"io_uring-sq");
		} else {
			ctx->sqo_thread = kthread_create(io_sq_thread, ctx,
							"io_uring-sq");
		}
		if (IS_ERR(ctx->sqo_thread)) {
			ret = PTR_ERR(ctx->sqo_thread);
			ctx->sqo_thread = NULL;
			goto err;
		}
		wake_up_process(ctx->sqo_thread);
	} else if (p->flags & IORING_SETUP_SQ_AFF) {
		/* Can't have SQ_AFF without SQPOLL */
		ret = -EINVAL;
		goto err;
	}

	ret = io_init_wq_offload(ctx, p);
	if (ret)
		goto err;

	return 0;
err:
	io_finish_async(ctx);
	return ret;
}

static inline void __io_unaccount_mem(struct user_struct *user,
				      unsigned long nr_pages)
{
	atomic_long_sub(nr_pages, &user->locked_vm);
}

static inline int __io_account_mem(struct user_struct *user,
				   unsigned long nr_pages)
{
	unsigned long page_limit, cur_pages, new_pages;

	/* Don't allow more pages than we can safely lock */
	page_limit = rlimit(RLIMIT_MEMLOCK) >> PAGE_SHIFT;

	do {
		cur_pages = atomic_long_read(&user->locked_vm);
		new_pages = cur_pages + nr_pages;
		if (new_pages > page_limit)
			return -ENOMEM;
	} while (atomic_long_cmpxchg(&user->locked_vm, cur_pages,
					new_pages) != cur_pages);

	return 0;
}

static void io_unaccount_mem(struct io_ring_ctx *ctx, unsigned long nr_pages,
			     enum io_mem_account acct)
{
	if (ctx->limit_mem)
		__io_unaccount_mem(ctx->user, nr_pages);

	if (ctx->sqo_mm) {
		if (acct == ACCT_LOCKED)
			ctx->sqo_mm->locked_vm -= nr_pages;
		else if (acct == ACCT_PINNED)
			atomic64_sub(nr_pages, &ctx->sqo_mm->pinned_vm);
	}
}

static int io_account_mem(struct io_ring_ctx *ctx, unsigned long nr_pages,
			  enum io_mem_account acct)
{
	int ret;

	if (ctx->limit_mem) {
		ret = __io_account_mem(ctx->user, nr_pages);
		if (ret)
			return ret;
	}

	if (ctx->sqo_mm) {
		if (acct == ACCT_LOCKED)
			ctx->sqo_mm->locked_vm += nr_pages;
		else if (acct == ACCT_PINNED)
			atomic64_add(nr_pages, &ctx->sqo_mm->pinned_vm);
	}

	return 0;
}

static void io_mem_free(void *ptr)
{
	struct page *page;

	if (!ptr)
		return;

	page = virt_to_head_page(ptr);
	if (put_page_testzero(page))
		free_compound_page(page);
}

static void *io_mem_alloc(size_t size)
{
	gfp_t gfp_flags = GFP_KERNEL | __GFP_ZERO | __GFP_NOWARN | __GFP_COMP |
				__GFP_NORETRY;

	return (void *) __get_free_pages(gfp_flags, get_order(size));
}

static unsigned long rings_size(unsigned sq_entries, unsigned cq_entries,
				size_t *sq_offset)
{
	struct io_rings *rings;
	size_t off, sq_array_size;

	off = struct_size(rings, cqes, cq_entries);
	if (off == SIZE_MAX)
		return SIZE_MAX;

#ifdef CONFIG_SMP
	off = ALIGN(off, SMP_CACHE_BYTES);
	if (off == 0)
		return SIZE_MAX;
#endif

	if (sq_offset)
		*sq_offset = off;

	sq_array_size = array_size(sizeof(u32), sq_entries);
	if (sq_array_size == SIZE_MAX)
		return SIZE_MAX;

	if (check_add_overflow(off, sq_array_size, &off))
		return SIZE_MAX;

	return off;
}

static unsigned long ring_pages(unsigned sq_entries, unsigned cq_entries)
{
	size_t pages;

	pages = (size_t)1 << get_order(
		rings_size(sq_entries, cq_entries, NULL));
	pages += (size_t)1 << get_order(
		array_size(sizeof(struct io_uring_sqe), sq_entries));

	return pages;
}

static int io_sqe_buffer_unregister(struct io_ring_ctx *ctx)
{
	int i, j;

	if (!ctx->user_bufs)
		return -ENXIO;

	for (i = 0; i < ctx->nr_user_bufs; i++) {
		struct io_mapped_ubuf *imu = &ctx->user_bufs[i];

		for (j = 0; j < imu->nr_bvecs; j++)
			unpin_user_page(imu->bvec[j].bv_page);

		io_unaccount_mem(ctx, imu->nr_bvecs, ACCT_PINNED);
		kvfree(imu->bvec);
		imu->nr_bvecs = 0;
	}

	kfree(ctx->user_bufs);
	ctx->user_bufs = NULL;
	ctx->nr_user_bufs = 0;
	return 0;
}

static int io_copy_iov(struct io_ring_ctx *ctx, struct iovec *dst,
		       void __user *arg, unsigned index)
{
	struct iovec __user *src;

#ifdef CONFIG_COMPAT
	if (ctx->compat) {
		struct compat_iovec __user *ciovs;
		struct compat_iovec ciov;

		ciovs = (struct compat_iovec __user *) arg;
		if (copy_from_user(&ciov, &ciovs[index], sizeof(ciov)))
			return -EFAULT;

		dst->iov_base = u64_to_user_ptr((u64)ciov.iov_base);
		dst->iov_len = ciov.iov_len;
		return 0;
	}
#endif
	src = (struct iovec __user *) arg;
	if (copy_from_user(dst, &src[index], sizeof(*dst)))
		return -EFAULT;
	return 0;
}

static int io_sqe_buffer_register(struct io_ring_ctx *ctx, void __user *arg,
				  unsigned nr_args)
{
	struct vm_area_struct **vmas = NULL;
	struct page **pages = NULL;
	int i, j, got_pages = 0;
	int ret = -EINVAL;

	if (ctx->user_bufs)
		return -EBUSY;
	if (!nr_args || nr_args > UIO_MAXIOV)
		return -EINVAL;

	ctx->user_bufs = kcalloc(nr_args, sizeof(struct io_mapped_ubuf),
					GFP_KERNEL);
	if (!ctx->user_bufs)
		return -ENOMEM;

	for (i = 0; i < nr_args; i++) {
		struct io_mapped_ubuf *imu = &ctx->user_bufs[i];
		unsigned long off, start, end, ubuf;
		int pret, nr_pages;
		struct iovec iov;
		size_t size;

		ret = io_copy_iov(ctx, &iov, arg, i);
		if (ret)
			goto err;

		/*
		 * Don't impose further limits on the size and buffer
		 * constraints here, we'll -EINVAL later when IO is
		 * submitted if they are wrong.
		 */
		ret = -EFAULT;
		if (!iov.iov_base || !iov.iov_len)
			goto err;

		/* arbitrary limit, but we need something */
		if (iov.iov_len > SZ_1G)
			goto err;

		ubuf = (unsigned long) iov.iov_base;
		end = (ubuf + iov.iov_len + PAGE_SIZE - 1) >> PAGE_SHIFT;
		start = ubuf >> PAGE_SHIFT;
		nr_pages = end - start;

		ret = io_account_mem(ctx, nr_pages, ACCT_PINNED);
		if (ret)
			goto err;

		ret = 0;
		if (!pages || nr_pages > got_pages) {
			kvfree(vmas);
			kvfree(pages);
			pages = kvmalloc_array(nr_pages, sizeof(struct page *),
						GFP_KERNEL);
			vmas = kvmalloc_array(nr_pages,
					sizeof(struct vm_area_struct *),
					GFP_KERNEL);
			if (!pages || !vmas) {
				ret = -ENOMEM;
				io_unaccount_mem(ctx, nr_pages, ACCT_PINNED);
				goto err;
			}
			got_pages = nr_pages;
		}

		imu->bvec = kvmalloc_array(nr_pages, sizeof(struct bio_vec),
						GFP_KERNEL);
		ret = -ENOMEM;
		if (!imu->bvec) {
			io_unaccount_mem(ctx, nr_pages, ACCT_PINNED);
			goto err;
		}

		ret = 0;
		mmap_read_lock(current->mm);
		pret = pin_user_pages(ubuf, nr_pages,
				      FOLL_WRITE | FOLL_LONGTERM,
				      pages, vmas);
		if (pret == nr_pages) {
			/* don't support file backed memory */
			for (j = 0; j < nr_pages; j++) {
				struct vm_area_struct *vma = vmas[j];

				if (vma->vm_file &&
				    !is_file_hugepages(vma->vm_file)) {
					ret = -EOPNOTSUPP;
					break;
				}
			}
		} else {
			ret = pret < 0 ? pret : -EFAULT;
		}
		mmap_read_unlock(current->mm);
		if (ret) {
			/*
			 * if we did partial map, or found file backed vmas,
			 * release any pages we did get
			 */
			if (pret > 0)
				unpin_user_pages(pages, pret);
			io_unaccount_mem(ctx, nr_pages, ACCT_PINNED);
			kvfree(imu->bvec);
			goto err;
		}

		off = ubuf & ~PAGE_MASK;
		size = iov.iov_len;
		for (j = 0; j < nr_pages; j++) {
			size_t vec_len;

			vec_len = min_t(size_t, size, PAGE_SIZE - off);
			imu->bvec[j].bv_page = pages[j];
			imu->bvec[j].bv_len = vec_len;
			imu->bvec[j].bv_offset = off;
			off = 0;
			size -= vec_len;
		}
		/* store original address for later verification */
		imu->ubuf = ubuf;
		imu->len = iov.iov_len;
		imu->nr_bvecs = nr_pages;

		ctx->nr_user_bufs++;
	}
	kvfree(pages);
	kvfree(vmas);
	return 0;
err:
	kvfree(pages);
	kvfree(vmas);
	io_sqe_buffer_unregister(ctx);
	return ret;
}

static int io_eventfd_register(struct io_ring_ctx *ctx, void __user *arg)
{
	__s32 __user *fds = arg;
	int fd;

	if (ctx->cq_ev_fd)
		return -EBUSY;

	if (copy_from_user(&fd, fds, sizeof(*fds)))
		return -EFAULT;

	ctx->cq_ev_fd = eventfd_ctx_fdget(fd);
	if (IS_ERR(ctx->cq_ev_fd)) {
		int ret = PTR_ERR(ctx->cq_ev_fd);
		ctx->cq_ev_fd = NULL;
		return ret;
	}

	return 0;
}

static int io_eventfd_unregister(struct io_ring_ctx *ctx)
{
	if (ctx->cq_ev_fd) {
		eventfd_ctx_put(ctx->cq_ev_fd);
		ctx->cq_ev_fd = NULL;
		return 0;
	}

	return -ENXIO;
}

static int __io_destroy_buffers(int id, void *p, void *data)
{
	struct io_ring_ctx *ctx = data;
	struct io_buffer *buf = p;

	__io_remove_buffers(ctx, buf, id, -1U);
	return 0;
}

static void io_destroy_buffers(struct io_ring_ctx *ctx)
{
	idr_for_each(&ctx->io_buffer_idr, __io_destroy_buffers, ctx);
	idr_destroy(&ctx->io_buffer_idr);
}

static void io_ring_ctx_free(struct io_ring_ctx *ctx)
{
	io_finish_async(ctx);
	io_sqe_buffer_unregister(ctx);
	if (ctx->sqo_mm) {
		mmdrop(ctx->sqo_mm);
		ctx->sqo_mm = NULL;
	}

	io_sqe_files_unregister(ctx);
	io_eventfd_unregister(ctx);
	io_destroy_buffers(ctx);
	idr_destroy(&ctx->personality_idr);

#if defined(CONFIG_UNIX)
	if (ctx->ring_sock) {
		ctx->ring_sock->file = NULL; /* so that iput() is called */
		sock_release(ctx->ring_sock);
	}
#endif

	io_mem_free(ctx->rings);
	io_mem_free(ctx->sq_sqes);

	percpu_ref_exit(&ctx->refs);
	free_uid(ctx->user);
	put_cred(ctx->creds);
	kfree(ctx->cancel_hash);
	kmem_cache_free(req_cachep, ctx->fallback_req);
	kfree(ctx);
}

static __poll_t io_uring_poll(struct file *file, poll_table *wait)
{
	struct io_ring_ctx *ctx = file->private_data;
	__poll_t mask = 0;

	poll_wait(file, &ctx->cq_wait, wait);
	/*
	 * synchronizes with barrier from wq_has_sleeper call in
	 * io_commit_cqring
	 */
	smp_rmb();
	if (READ_ONCE(ctx->rings->sq.tail) - ctx->cached_sq_head !=
	    ctx->rings->sq_ring_entries)
		mask |= EPOLLOUT | EPOLLWRNORM;
	if (io_cqring_events(ctx, false))
		mask |= EPOLLIN | EPOLLRDNORM;

	return mask;
}

static int io_uring_fasync(int fd, struct file *file, int on)
{
	struct io_ring_ctx *ctx = file->private_data;

	return fasync_helper(fd, file, on, &ctx->cq_fasync);
}

static int io_remove_personalities(int id, void *p, void *data)
{
	struct io_ring_ctx *ctx = data;
	const struct cred *cred;

	cred = idr_remove(&ctx->personality_idr, id);
	if (cred)
		put_cred(cred);
	return 0;
}

static void io_ring_exit_work(struct work_struct *work)
{
	struct io_ring_ctx *ctx = container_of(work, struct io_ring_ctx,
					       exit_work);

	/*
	 * If we're doing polled IO and end up having requests being
	 * submitted async (out-of-line), then completions can come in while
	 * we're waiting for refs to drop. We need to reap these manually,
	 * as nobody else will be looking for them.
	 */
	do {
		if (ctx->rings)
			io_cqring_overflow_flush(ctx, true);
		io_iopoll_try_reap_events(ctx);
	} while (!wait_for_completion_timeout(&ctx->ref_comp, HZ/20));
	io_ring_ctx_free(ctx);
}

static void io_ring_ctx_wait_and_kill(struct io_ring_ctx *ctx)
{
	mutex_lock(&ctx->uring_lock);
	percpu_ref_kill(&ctx->refs);
	mutex_unlock(&ctx->uring_lock);

	io_kill_timeouts(ctx);
	io_poll_remove_all(ctx);

	if (ctx->io_wq)
		io_wq_cancel_all(ctx->io_wq);

	/* if we failed setting up the ctx, we might not have any rings */
	if (ctx->rings)
		io_cqring_overflow_flush(ctx, true);
	io_iopoll_try_reap_events(ctx);
	idr_for_each(&ctx->personality_idr, io_remove_personalities, ctx);

	/*
	 * Do this upfront, so we won't have a grace period where the ring
	 * is closed but resources aren't reaped yet. This can cause
	 * spurious failure in setting up a new ring.
	 */
	io_unaccount_mem(ctx, ring_pages(ctx->sq_entries, ctx->cq_entries),
			 ACCT_LOCKED);

	INIT_WORK(&ctx->exit_work, io_ring_exit_work);
	/*
	 * Use system_unbound_wq to avoid spawning tons of event kworkers
	 * if we're exiting a ton of rings at the same time. It just adds
	 * noise and overhead, there's no discernable change in runtime
	 * over using system_wq.
	 */
	queue_work(system_unbound_wq, &ctx->exit_work);
}

static int io_uring_release(struct inode *inode, struct file *file)
{
	struct io_ring_ctx *ctx = file->private_data;

	file->private_data = NULL;
	io_ring_ctx_wait_and_kill(ctx);
	return 0;
}

static bool io_wq_files_match(struct io_wq_work *work, void *data)
{
	struct files_struct *files = data;

	return work->files == files;
}

/*
 * Returns true if 'preq' is the link parent of 'req'
 */
static bool io_match_link(struct io_kiocb *preq, struct io_kiocb *req)
{
	struct io_kiocb *link;

	if (!(preq->flags & REQ_F_LINK_HEAD))
		return false;

	list_for_each_entry(link, &preq->link_list, link_list) {
		if (link == req)
			return true;
	}

	return false;
}

static inline bool io_match_files(struct io_kiocb *req,
				       struct files_struct *files)
{
	return (req->flags & REQ_F_WORK_INITIALIZED) && req->work.files == files;
}

static bool io_match_link_files(struct io_kiocb *req,
				struct files_struct *files)
{
	struct io_kiocb *link;

	if (io_match_files(req, files))
		return true;
	if (req->flags & REQ_F_LINK_HEAD) {
		list_for_each_entry(link, &req->link_list, link_list) {
			if (io_match_files(link, files))
				return true;
		}
	}
	return false;
}

/*
 * We're looking to cancel 'req' because it's holding on to our files, but
 * 'req' could be a link to another request. See if it is, and cancel that
 * parent request if so.
 */
static bool io_poll_remove_link(struct io_ring_ctx *ctx, struct io_kiocb *req)
{
	struct hlist_node *tmp;
	struct io_kiocb *preq;
	bool found = false;
	int i;

	spin_lock_irq(&ctx->completion_lock);
	for (i = 0; i < (1U << ctx->cancel_hash_bits); i++) {
		struct hlist_head *list;

		list = &ctx->cancel_hash[i];
		hlist_for_each_entry_safe(preq, tmp, list, hash_node) {
			found = io_match_link(preq, req);
			if (found) {
				io_poll_remove_one(preq);
				break;
			}
		}
	}
	spin_unlock_irq(&ctx->completion_lock);
	return found;
}

static bool io_timeout_remove_link(struct io_ring_ctx *ctx,
				   struct io_kiocb *req)
{
	struct io_kiocb *preq;
	bool found = false;

	spin_lock_irq(&ctx->completion_lock);
<<<<<<< HEAD
	list_for_each_entry(preq, &ctx->timeout_list, list) {
=======
	list_for_each_entry(preq, &ctx->timeout_list, timeout.list) {
>>>>>>> e031388e
		found = io_match_link(preq, req);
		if (found) {
			__io_timeout_cancel(preq);
			break;
		}
	}
	spin_unlock_irq(&ctx->completion_lock);
	return found;
}

static bool io_cancel_link_cb(struct io_wq_work *work, void *data)
{
	return io_match_link(container_of(work, struct io_kiocb, work), data);
}

static void io_attempt_cancel(struct io_ring_ctx *ctx, struct io_kiocb *req)
{
	enum io_wq_cancel cret;

	/* cancel this particular work, if it's running */
	cret = io_wq_cancel_work(ctx->io_wq, &req->work);
	if (cret != IO_WQ_CANCEL_NOTFOUND)
		return;

	/* find links that hold this pending, cancel those */
	cret = io_wq_cancel_cb(ctx->io_wq, io_cancel_link_cb, req, true);
	if (cret != IO_WQ_CANCEL_NOTFOUND)
		return;

	/* if we have a poll link holding this pending, cancel that */
	if (io_poll_remove_link(ctx, req))
		return;

	/* final option, timeout link is holding this req pending */
	io_timeout_remove_link(ctx, req);
}

static void io_cancel_defer_files(struct io_ring_ctx *ctx,
				  struct files_struct *files)
{
<<<<<<< HEAD
	struct io_kiocb *req = NULL;
	LIST_HEAD(list);

	spin_lock_irq(&ctx->completion_lock);
	list_for_each_entry_reverse(req, &ctx->defer_list, list) {
		if (io_match_link_files(req, files)) {
			list_cut_position(&list, &ctx->defer_list, &req->list);
=======
	struct io_defer_entry *de = NULL;
	LIST_HEAD(list);

	spin_lock_irq(&ctx->completion_lock);
	list_for_each_entry_reverse(de, &ctx->defer_list, list) {
		if (io_match_link_files(de->req, files)) {
			list_cut_position(&list, &ctx->defer_list, &de->list);
>>>>>>> e031388e
			break;
		}
	}
	spin_unlock_irq(&ctx->completion_lock);

	while (!list_empty(&list)) {
<<<<<<< HEAD
		req = list_first_entry(&list, struct io_kiocb, list);
		list_del_init(&req->list);
		req_set_fail_links(req);
		io_cqring_add_event(req, -ECANCELED);
		io_double_put_req(req);
=======
		de = list_first_entry(&list, struct io_defer_entry, list);
		list_del_init(&de->list);
		req_set_fail_links(de->req);
		io_put_req(de->req);
		io_req_complete(de->req, -ECANCELED);
		kfree(de);
>>>>>>> e031388e
	}
}

static void io_uring_cancel_files(struct io_ring_ctx *ctx,
				  struct files_struct *files)
{
	if (list_empty_careful(&ctx->inflight_list))
		return;

	io_cancel_defer_files(ctx, files);
	/* cancel all at once, should be faster than doing it one by one*/
	io_wq_cancel_cb(ctx->io_wq, io_wq_files_match, files, true);

	while (!list_empty_careful(&ctx->inflight_list)) {
		struct io_kiocb *cancel_req = NULL, *req;
		DEFINE_WAIT(wait);

		spin_lock_irq(&ctx->inflight_lock);
		list_for_each_entry(req, &ctx->inflight_list, inflight_entry) {
			if (req->work.files != files)
				continue;
			/* req is being completed, ignore */
			if (!refcount_inc_not_zero(&req->refs))
				continue;
			cancel_req = req;
			break;
		}
		if (cancel_req)
			prepare_to_wait(&ctx->inflight_wait, &wait,
						TASK_UNINTERRUPTIBLE);
		spin_unlock_irq(&ctx->inflight_lock);

		/* We need to keep going until we don't find a matching req */
		if (!cancel_req)
			break;
<<<<<<< HEAD

		if (cancel_req->flags & REQ_F_OVERFLOW) {
			spin_lock_irq(&ctx->completion_lock);
			list_del(&cancel_req->list);
			cancel_req->flags &= ~REQ_F_OVERFLOW;
			if (list_empty(&ctx->cq_overflow_list)) {
				clear_bit(0, &ctx->sq_check_overflow);
				clear_bit(0, &ctx->cq_check_overflow);
				ctx->rings->sq_flags &= ~IORING_SQ_CQ_OVERFLOW;
			}
			WRITE_ONCE(ctx->rings->cq_overflow,
				atomic_inc_return(&ctx->cached_cq_overflow));
			io_commit_cqring(ctx);
			spin_unlock_irq(&ctx->completion_lock);

			/*
			 * Put inflight ref and overflow ref. If that's
			 * all we had, then we're done with this request.
			 */
			if (refcount_sub_and_test(2, &cancel_req->refs)) {
				io_free_req(cancel_req);
				finish_wait(&ctx->inflight_wait, &wait);
				continue;
			}
		} else {
			/* cancel this request, or head link requests */
			io_attempt_cancel(ctx, cancel_req);
			io_put_req(cancel_req);
		}

=======
		/* cancel this request, or head link requests */
		io_attempt_cancel(ctx, cancel_req);
		io_put_req(cancel_req);
		/* cancellations _may_ trigger task work */
		io_run_task_work();
>>>>>>> e031388e
		schedule();
		finish_wait(&ctx->inflight_wait, &wait);
	}
}

static bool io_cancel_task_cb(struct io_wq_work *work, void *data)
{
	struct io_kiocb *req = container_of(work, struct io_kiocb, work);
	struct task_struct *task = data;

	return req->task == task;
}

static int io_uring_flush(struct file *file, void *data)
{
	struct io_ring_ctx *ctx = file->private_data;

	io_uring_cancel_files(ctx, data);

	/*
	 * If the task is going away, cancel work it may have pending
	 */
	if (fatal_signal_pending(current) || (current->flags & PF_EXITING))
		io_wq_cancel_cb(ctx->io_wq, io_cancel_task_cb, current, true);

	return 0;
}

static void *io_uring_validate_mmap_request(struct file *file,
					    loff_t pgoff, size_t sz)
{
	struct io_ring_ctx *ctx = file->private_data;
	loff_t offset = pgoff << PAGE_SHIFT;
	struct page *page;
	void *ptr;

	switch (offset) {
	case IORING_OFF_SQ_RING:
	case IORING_OFF_CQ_RING:
		ptr = ctx->rings;
		break;
	case IORING_OFF_SQES:
		ptr = ctx->sq_sqes;
		break;
	default:
		return ERR_PTR(-EINVAL);
	}

	page = virt_to_head_page(ptr);
	if (sz > page_size(page))
		return ERR_PTR(-EINVAL);

	return ptr;
}

#ifdef CONFIG_MMU

static int io_uring_mmap(struct file *file, struct vm_area_struct *vma)
{
	size_t sz = vma->vm_end - vma->vm_start;
	unsigned long pfn;
	void *ptr;

	ptr = io_uring_validate_mmap_request(file, vma->vm_pgoff, sz);
	if (IS_ERR(ptr))
		return PTR_ERR(ptr);

	pfn = virt_to_phys(ptr) >> PAGE_SHIFT;
	return remap_pfn_range(vma, vma->vm_start, pfn, sz, vma->vm_page_prot);
}

#else /* !CONFIG_MMU */

static int io_uring_mmap(struct file *file, struct vm_area_struct *vma)
{
	return vma->vm_flags & (VM_SHARED | VM_MAYSHARE) ? 0 : -EINVAL;
}

static unsigned int io_uring_nommu_mmap_capabilities(struct file *file)
{
	return NOMMU_MAP_DIRECT | NOMMU_MAP_READ | NOMMU_MAP_WRITE;
}

static unsigned long io_uring_nommu_get_unmapped_area(struct file *file,
	unsigned long addr, unsigned long len,
	unsigned long pgoff, unsigned long flags)
{
	void *ptr;

	ptr = io_uring_validate_mmap_request(file, pgoff, len);
	if (IS_ERR(ptr))
		return PTR_ERR(ptr);

	return (unsigned long) ptr;
}

#endif /* !CONFIG_MMU */

SYSCALL_DEFINE6(io_uring_enter, unsigned int, fd, u32, to_submit,
		u32, min_complete, u32, flags, const sigset_t __user *, sig,
		size_t, sigsz)
{
	struct io_ring_ctx *ctx;
	long ret = -EBADF;
	int submitted = 0;
	struct fd f;

	io_run_task_work();

	if (flags & ~(IORING_ENTER_GETEVENTS | IORING_ENTER_SQ_WAKEUP))
		return -EINVAL;

	f = fdget(fd);
	if (!f.file)
		return -EBADF;

	ret = -EOPNOTSUPP;
	if (f.file->f_op != &io_uring_fops)
		goto out_fput;

	ret = -ENXIO;
	ctx = f.file->private_data;
	if (!percpu_ref_tryget(&ctx->refs))
		goto out_fput;

	/*
	 * For SQ polling, the thread will do all submissions and completions.
	 * Just return the requested submit count, and wake the thread if
	 * we were asked to.
	 */
	ret = 0;
	if (ctx->flags & IORING_SETUP_SQPOLL) {
		if (!list_empty_careful(&ctx->cq_overflow_list))
			io_cqring_overflow_flush(ctx, false);
		if (flags & IORING_ENTER_SQ_WAKEUP)
			wake_up(&ctx->sqo_wait);
		submitted = to_submit;
	} else if (to_submit) {
		mutex_lock(&ctx->uring_lock);
		submitted = io_submit_sqes(ctx, to_submit, f.file, fd);
		mutex_unlock(&ctx->uring_lock);

		if (submitted != to_submit)
			goto out;
	}
	if (flags & IORING_ENTER_GETEVENTS) {
		min_complete = min(min_complete, ctx->cq_entries);

		/*
		 * When SETUP_IOPOLL and SETUP_SQPOLL are both enabled, user
		 * space applications don't need to do io completion events
		 * polling again, they can rely on io_sq_thread to do polling
		 * work, which can reduce cpu usage and uring_lock contention.
		 */
		if (ctx->flags & IORING_SETUP_IOPOLL &&
		    !(ctx->flags & IORING_SETUP_SQPOLL)) {
			ret = io_iopoll_check(ctx, min_complete);
		} else {
			ret = io_cqring_wait(ctx, min_complete, sig, sigsz);
		}
	}

out:
	percpu_ref_put(&ctx->refs);
out_fput:
	fdput(f);
	return submitted ? submitted : ret;
}

#ifdef CONFIG_PROC_FS
static int io_uring_show_cred(int id, void *p, void *data)
{
	const struct cred *cred = p;
	struct seq_file *m = data;
	struct user_namespace *uns = seq_user_ns(m);
	struct group_info *gi;
	kernel_cap_t cap;
	unsigned __capi;
	int g;

	seq_printf(m, "%5d\n", id);
	seq_put_decimal_ull(m, "\tUid:\t", from_kuid_munged(uns, cred->uid));
	seq_put_decimal_ull(m, "\t\t", from_kuid_munged(uns, cred->euid));
	seq_put_decimal_ull(m, "\t\t", from_kuid_munged(uns, cred->suid));
	seq_put_decimal_ull(m, "\t\t", from_kuid_munged(uns, cred->fsuid));
	seq_put_decimal_ull(m, "\n\tGid:\t", from_kgid_munged(uns, cred->gid));
	seq_put_decimal_ull(m, "\t\t", from_kgid_munged(uns, cred->egid));
	seq_put_decimal_ull(m, "\t\t", from_kgid_munged(uns, cred->sgid));
	seq_put_decimal_ull(m, "\t\t", from_kgid_munged(uns, cred->fsgid));
	seq_puts(m, "\n\tGroups:\t");
	gi = cred->group_info;
	for (g = 0; g < gi->ngroups; g++) {
		seq_put_decimal_ull(m, g ? " " : "",
					from_kgid_munged(uns, gi->gid[g]));
	}
	seq_puts(m, "\n\tCapEff:\t");
	cap = cred->cap_effective;
	CAP_FOR_EACH_U32(__capi)
		seq_put_hex_ll(m, NULL, cap.cap[CAP_LAST_U32 - __capi], 8);
	seq_putc(m, '\n');
	return 0;
}

static void __io_uring_show_fdinfo(struct io_ring_ctx *ctx, struct seq_file *m)
{
	bool has_lock;
	int i;

	/*
	 * Avoid ABBA deadlock between the seq lock and the io_uring mutex,
	 * since fdinfo case grabs it in the opposite direction of normal use
	 * cases. If we fail to get the lock, we just don't iterate any
	 * structures that could be going away outside the io_uring mutex.
	 */
	has_lock = mutex_trylock(&ctx->uring_lock);

	seq_printf(m, "UserFiles:\t%u\n", ctx->nr_user_files);
	for (i = 0; has_lock && i < ctx->nr_user_files; i++) {
		struct fixed_file_table *table;
		struct file *f;

		table = &ctx->file_data->table[i >> IORING_FILE_TABLE_SHIFT];
		f = table->files[i & IORING_FILE_TABLE_MASK];
		if (f)
			seq_printf(m, "%5u: %s\n", i, file_dentry(f)->d_iname);
		else
			seq_printf(m, "%5u: <none>\n", i);
	}
	seq_printf(m, "UserBufs:\t%u\n", ctx->nr_user_bufs);
	for (i = 0; has_lock && i < ctx->nr_user_bufs; i++) {
		struct io_mapped_ubuf *buf = &ctx->user_bufs[i];

		seq_printf(m, "%5u: 0x%llx/%u\n", i, buf->ubuf,
						(unsigned int) buf->len);
	}
	if (has_lock && !idr_is_empty(&ctx->personality_idr)) {
		seq_printf(m, "Personalities:\n");
		idr_for_each(&ctx->personality_idr, io_uring_show_cred, m);
	}
	seq_printf(m, "PollList:\n");
	spin_lock_irq(&ctx->completion_lock);
	for (i = 0; i < (1U << ctx->cancel_hash_bits); i++) {
		struct hlist_head *list = &ctx->cancel_hash[i];
		struct io_kiocb *req;

		hlist_for_each_entry(req, list, hash_node)
			seq_printf(m, "  op=%d, task_works=%d\n", req->opcode,
					req->task->task_works != NULL);
	}
	spin_unlock_irq(&ctx->completion_lock);
	if (has_lock)
		mutex_unlock(&ctx->uring_lock);
}

static void io_uring_show_fdinfo(struct seq_file *m, struct file *f)
{
	struct io_ring_ctx *ctx = f->private_data;

	if (percpu_ref_tryget(&ctx->refs)) {
		__io_uring_show_fdinfo(ctx, m);
		percpu_ref_put(&ctx->refs);
	}
}
#endif

static const struct file_operations io_uring_fops = {
	.release	= io_uring_release,
	.flush		= io_uring_flush,
	.mmap		= io_uring_mmap,
#ifndef CONFIG_MMU
	.get_unmapped_area = io_uring_nommu_get_unmapped_area,
	.mmap_capabilities = io_uring_nommu_mmap_capabilities,
#endif
	.poll		= io_uring_poll,
	.fasync		= io_uring_fasync,
#ifdef CONFIG_PROC_FS
	.show_fdinfo	= io_uring_show_fdinfo,
#endif
};

static int io_allocate_scq_urings(struct io_ring_ctx *ctx,
				  struct io_uring_params *p)
{
	struct io_rings *rings;
	size_t size, sq_array_offset;

	/* make sure these are sane, as we already accounted them */
	ctx->sq_entries = p->sq_entries;
	ctx->cq_entries = p->cq_entries;

	size = rings_size(p->sq_entries, p->cq_entries, &sq_array_offset);
	if (size == SIZE_MAX)
		return -EOVERFLOW;

	rings = io_mem_alloc(size);
	if (!rings)
		return -ENOMEM;

	ctx->rings = rings;
	ctx->sq_array = (u32 *)((char *)rings + sq_array_offset);
	rings->sq_ring_mask = p->sq_entries - 1;
	rings->cq_ring_mask = p->cq_entries - 1;
	rings->sq_ring_entries = p->sq_entries;
	rings->cq_ring_entries = p->cq_entries;
	ctx->sq_mask = rings->sq_ring_mask;
	ctx->cq_mask = rings->cq_ring_mask;

	size = array_size(sizeof(struct io_uring_sqe), p->sq_entries);
	if (size == SIZE_MAX) {
		io_mem_free(ctx->rings);
		ctx->rings = NULL;
		return -EOVERFLOW;
	}

	ctx->sq_sqes = io_mem_alloc(size);
	if (!ctx->sq_sqes) {
		io_mem_free(ctx->rings);
		ctx->rings = NULL;
		return -ENOMEM;
	}

	return 0;
}

/*
 * Allocate an anonymous fd, this is what constitutes the application
 * visible backing of an io_uring instance. The application mmaps this
 * fd to gain access to the SQ/CQ ring details. If UNIX sockets are enabled,
 * we have to tie this fd to a socket for file garbage collection purposes.
 */
static int io_uring_get_fd(struct io_ring_ctx *ctx)
{
	struct file *file;
	int ret;

#if defined(CONFIG_UNIX)
	ret = sock_create_kern(&init_net, PF_UNIX, SOCK_RAW, IPPROTO_IP,
				&ctx->ring_sock);
	if (ret)
		return ret;
#endif

	ret = get_unused_fd_flags(O_RDWR | O_CLOEXEC);
	if (ret < 0)
		goto err;

	file = anon_inode_getfile("[io_uring]", &io_uring_fops, ctx,
					O_RDWR | O_CLOEXEC);
	if (IS_ERR(file)) {
		put_unused_fd(ret);
		ret = PTR_ERR(file);
		goto err;
	}

#if defined(CONFIG_UNIX)
	ctx->ring_sock->file = file;
#endif
	fd_install(ret, file);
	return ret;
err:
#if defined(CONFIG_UNIX)
	sock_release(ctx->ring_sock);
	ctx->ring_sock = NULL;
#endif
	return ret;
}

static int io_uring_create(unsigned entries, struct io_uring_params *p,
			   struct io_uring_params __user *params)
{
	struct user_struct *user = NULL;
	struct io_ring_ctx *ctx;
	bool limit_mem;
	int ret;

	if (!entries)
		return -EINVAL;
	if (entries > IORING_MAX_ENTRIES) {
		if (!(p->flags & IORING_SETUP_CLAMP))
			return -EINVAL;
		entries = IORING_MAX_ENTRIES;
	}

	/*
	 * Use twice as many entries for the CQ ring. It's possible for the
	 * application to drive a higher depth than the size of the SQ ring,
	 * since the sqes are only used at submission time. This allows for
	 * some flexibility in overcommitting a bit. If the application has
	 * set IORING_SETUP_CQSIZE, it will have passed in the desired number
	 * of CQ ring entries manually.
	 */
	p->sq_entries = roundup_pow_of_two(entries);
	if (p->flags & IORING_SETUP_CQSIZE) {
		/*
		 * If IORING_SETUP_CQSIZE is set, we do the same roundup
		 * to a power-of-two, if it isn't already. We do NOT impose
		 * any cq vs sq ring sizing.
		 */
		if (p->cq_entries < p->sq_entries)
			return -EINVAL;
		if (p->cq_entries > IORING_MAX_CQ_ENTRIES) {
			if (!(p->flags & IORING_SETUP_CLAMP))
				return -EINVAL;
			p->cq_entries = IORING_MAX_CQ_ENTRIES;
		}
		p->cq_entries = roundup_pow_of_two(p->cq_entries);
	} else {
		p->cq_entries = 2 * p->sq_entries;
	}

	user = get_uid(current_user());
	limit_mem = !capable(CAP_IPC_LOCK);

	if (limit_mem) {
		ret = __io_account_mem(user,
				ring_pages(p->sq_entries, p->cq_entries));
		if (ret) {
			free_uid(user);
			return ret;
		}
	}

	ctx = io_ring_ctx_alloc(p);
	if (!ctx) {
		if (limit_mem)
			__io_unaccount_mem(user, ring_pages(p->sq_entries,
								p->cq_entries));
		free_uid(user);
		return -ENOMEM;
	}
	ctx->compat = in_compat_syscall();
	ctx->user = user;
	ctx->creds = get_current_cred();

	mmgrab(current->mm);
	ctx->sqo_mm = current->mm;

	/*
	 * Account memory _before_ installing the file descriptor. Once
	 * the descriptor is installed, it can get closed at any time. Also
	 * do this before hitting the general error path, as ring freeing
	 * will un-account as well.
	 */
	io_account_mem(ctx, ring_pages(p->sq_entries, p->cq_entries),
		       ACCT_LOCKED);
	ctx->limit_mem = limit_mem;

	ret = io_allocate_scq_urings(ctx, p);
	if (ret)
		goto err;

	ret = io_sq_offload_start(ctx, p);
	if (ret)
		goto err;

	memset(&p->sq_off, 0, sizeof(p->sq_off));
	p->sq_off.head = offsetof(struct io_rings, sq.head);
	p->sq_off.tail = offsetof(struct io_rings, sq.tail);
	p->sq_off.ring_mask = offsetof(struct io_rings, sq_ring_mask);
	p->sq_off.ring_entries = offsetof(struct io_rings, sq_ring_entries);
	p->sq_off.flags = offsetof(struct io_rings, sq_flags);
	p->sq_off.dropped = offsetof(struct io_rings, sq_dropped);
	p->sq_off.array = (char *)ctx->sq_array - (char *)ctx->rings;

	memset(&p->cq_off, 0, sizeof(p->cq_off));
	p->cq_off.head = offsetof(struct io_rings, cq.head);
	p->cq_off.tail = offsetof(struct io_rings, cq.tail);
	p->cq_off.ring_mask = offsetof(struct io_rings, cq_ring_mask);
	p->cq_off.ring_entries = offsetof(struct io_rings, cq_ring_entries);
	p->cq_off.overflow = offsetof(struct io_rings, cq_overflow);
	p->cq_off.cqes = offsetof(struct io_rings, cqes);
	p->cq_off.flags = offsetof(struct io_rings, cq_flags);

	p->features = IORING_FEAT_SINGLE_MMAP | IORING_FEAT_NODROP |
			IORING_FEAT_SUBMIT_STABLE | IORING_FEAT_RW_CUR_POS |
			IORING_FEAT_CUR_PERSONALITY | IORING_FEAT_FAST_POLL |
			IORING_FEAT_POLL_32BITS;

	if (copy_to_user(params, p, sizeof(*p))) {
		ret = -EFAULT;
		goto err;
	}

	/*
	 * Install ring fd as the very last thing, so we don't risk someone
	 * having closed it before we finish setup
	 */
	ret = io_uring_get_fd(ctx);
	if (ret < 0)
		goto err;

	trace_io_uring_create(ret, ctx, p->sq_entries, p->cq_entries, p->flags);
	return ret;
err:
	io_ring_ctx_wait_and_kill(ctx);
	return ret;
}

/*
 * Sets up an aio uring context, and returns the fd. Applications asks for a
 * ring size, we return the actual sq/cq ring sizes (among other things) in the
 * params structure passed in.
 */
static long io_uring_setup(u32 entries, struct io_uring_params __user *params)
{
	struct io_uring_params p;
	int i;

	if (copy_from_user(&p, params, sizeof(p)))
		return -EFAULT;
	for (i = 0; i < ARRAY_SIZE(p.resv); i++) {
		if (p.resv[i])
			return -EINVAL;
	}

	if (p.flags & ~(IORING_SETUP_IOPOLL | IORING_SETUP_SQPOLL |
			IORING_SETUP_SQ_AFF | IORING_SETUP_CQSIZE |
			IORING_SETUP_CLAMP | IORING_SETUP_ATTACH_WQ))
		return -EINVAL;

	return  io_uring_create(entries, &p, params);
}

SYSCALL_DEFINE2(io_uring_setup, u32, entries,
		struct io_uring_params __user *, params)
{
	return io_uring_setup(entries, params);
}

static int io_probe(struct io_ring_ctx *ctx, void __user *arg, unsigned nr_args)
{
	struct io_uring_probe *p;
	size_t size;
	int i, ret;

	size = struct_size(p, ops, nr_args);
	if (size == SIZE_MAX)
		return -EOVERFLOW;
	p = kzalloc(size, GFP_KERNEL);
	if (!p)
		return -ENOMEM;

	ret = -EFAULT;
	if (copy_from_user(p, arg, size))
		goto out;
	ret = -EINVAL;
	if (memchr_inv(p, 0, size))
		goto out;

	p->last_op = IORING_OP_LAST - 1;
	if (nr_args > IORING_OP_LAST)
		nr_args = IORING_OP_LAST;

	for (i = 0; i < nr_args; i++) {
		p->ops[i].op = i;
		if (!io_op_defs[i].not_supported)
			p->ops[i].flags = IO_URING_OP_SUPPORTED;
	}
	p->ops_len = i;

	ret = 0;
	if (copy_to_user(arg, p, size))
		ret = -EFAULT;
out:
	kfree(p);
	return ret;
}

static int io_register_personality(struct io_ring_ctx *ctx)
{
	const struct cred *creds = get_current_cred();
	int id;

	id = idr_alloc_cyclic(&ctx->personality_idr, (void *) creds, 1,
				USHRT_MAX, GFP_KERNEL);
	if (id < 0)
		put_cred(creds);
	return id;
}

static int io_unregister_personality(struct io_ring_ctx *ctx, unsigned id)
{
	const struct cred *old_creds;

	old_creds = idr_remove(&ctx->personality_idr, id);
	if (old_creds) {
		put_cred(old_creds);
		return 0;
	}

	return -EINVAL;
}

static bool io_register_op_must_quiesce(int op)
{
	switch (op) {
	case IORING_UNREGISTER_FILES:
	case IORING_REGISTER_FILES_UPDATE:
	case IORING_REGISTER_PROBE:
	case IORING_REGISTER_PERSONALITY:
	case IORING_UNREGISTER_PERSONALITY:
		return false;
	default:
		return true;
	}
}

static int __io_uring_register(struct io_ring_ctx *ctx, unsigned opcode,
			       void __user *arg, unsigned nr_args)
	__releases(ctx->uring_lock)
	__acquires(ctx->uring_lock)
{
	int ret;

	/*
	 * We're inside the ring mutex, if the ref is already dying, then
	 * someone else killed the ctx or is already going through
	 * io_uring_register().
	 */
	if (percpu_ref_is_dying(&ctx->refs))
		return -ENXIO;

	if (io_register_op_must_quiesce(opcode)) {
		percpu_ref_kill(&ctx->refs);

		/*
		 * Drop uring mutex before waiting for references to exit. If
		 * another thread is currently inside io_uring_enter() it might
		 * need to grab the uring_lock to make progress. If we hold it
		 * here across the drain wait, then we can deadlock. It's safe
		 * to drop the mutex here, since no new references will come in
		 * after we've killed the percpu ref.
		 */
		mutex_unlock(&ctx->uring_lock);
		ret = wait_for_completion_interruptible(&ctx->ref_comp);
		mutex_lock(&ctx->uring_lock);
		if (ret) {
			percpu_ref_resurrect(&ctx->refs);
			ret = -EINTR;
			goto out;
		}
	}

	switch (opcode) {
	case IORING_REGISTER_BUFFERS:
		ret = io_sqe_buffer_register(ctx, arg, nr_args);
		break;
	case IORING_UNREGISTER_BUFFERS:
		ret = -EINVAL;
		if (arg || nr_args)
			break;
		ret = io_sqe_buffer_unregister(ctx);
		break;
	case IORING_REGISTER_FILES:
		ret = io_sqe_files_register(ctx, arg, nr_args);
		break;
	case IORING_UNREGISTER_FILES:
		ret = -EINVAL;
		if (arg || nr_args)
			break;
		ret = io_sqe_files_unregister(ctx);
		break;
	case IORING_REGISTER_FILES_UPDATE:
		ret = io_sqe_files_update(ctx, arg, nr_args);
		break;
	case IORING_REGISTER_EVENTFD:
	case IORING_REGISTER_EVENTFD_ASYNC:
		ret = -EINVAL;
		if (nr_args != 1)
			break;
		ret = io_eventfd_register(ctx, arg);
		if (ret)
			break;
		if (opcode == IORING_REGISTER_EVENTFD_ASYNC)
			ctx->eventfd_async = 1;
		else
			ctx->eventfd_async = 0;
		break;
	case IORING_UNREGISTER_EVENTFD:
		ret = -EINVAL;
		if (arg || nr_args)
			break;
		ret = io_eventfd_unregister(ctx);
		break;
	case IORING_REGISTER_PROBE:
		ret = -EINVAL;
		if (!arg || nr_args > 256)
			break;
		ret = io_probe(ctx, arg, nr_args);
		break;
	case IORING_REGISTER_PERSONALITY:
		ret = -EINVAL;
		if (arg || nr_args)
			break;
		ret = io_register_personality(ctx);
		break;
	case IORING_UNREGISTER_PERSONALITY:
		ret = -EINVAL;
		if (arg)
			break;
		ret = io_unregister_personality(ctx, nr_args);
		break;
	default:
		ret = -EINVAL;
		break;
	}

	if (io_register_op_must_quiesce(opcode)) {
		/* bring the ctx back to life */
		percpu_ref_reinit(&ctx->refs);
out:
		reinit_completion(&ctx->ref_comp);
	}
	return ret;
}

SYSCALL_DEFINE4(io_uring_register, unsigned int, fd, unsigned int, opcode,
		void __user *, arg, unsigned int, nr_args)
{
	struct io_ring_ctx *ctx;
	long ret = -EBADF;
	struct fd f;

	f = fdget(fd);
	if (!f.file)
		return -EBADF;

	ret = -EOPNOTSUPP;
	if (f.file->f_op != &io_uring_fops)
		goto out_fput;

	ctx = f.file->private_data;

	mutex_lock(&ctx->uring_lock);
	ret = __io_uring_register(ctx, opcode, arg, nr_args);
	mutex_unlock(&ctx->uring_lock);
	trace_io_uring_register(ctx, opcode, ctx->nr_user_files, ctx->nr_user_bufs,
							ctx->cq_ev_fd != NULL, ret);
out_fput:
	fdput(f);
	return ret;
}

static int __init io_uring_init(void)
{
#define __BUILD_BUG_VERIFY_ELEMENT(stype, eoffset, etype, ename) do { \
	BUILD_BUG_ON(offsetof(stype, ename) != eoffset); \
	BUILD_BUG_ON(sizeof(etype) != sizeof_field(stype, ename)); \
} while (0)

#define BUILD_BUG_SQE_ELEM(eoffset, etype, ename) \
	__BUILD_BUG_VERIFY_ELEMENT(struct io_uring_sqe, eoffset, etype, ename)
	BUILD_BUG_ON(sizeof(struct io_uring_sqe) != 64);
	BUILD_BUG_SQE_ELEM(0,  __u8,   opcode);
	BUILD_BUG_SQE_ELEM(1,  __u8,   flags);
	BUILD_BUG_SQE_ELEM(2,  __u16,  ioprio);
	BUILD_BUG_SQE_ELEM(4,  __s32,  fd);
	BUILD_BUG_SQE_ELEM(8,  __u64,  off);
	BUILD_BUG_SQE_ELEM(8,  __u64,  addr2);
	BUILD_BUG_SQE_ELEM(16, __u64,  addr);
	BUILD_BUG_SQE_ELEM(16, __u64,  splice_off_in);
	BUILD_BUG_SQE_ELEM(24, __u32,  len);
	BUILD_BUG_SQE_ELEM(28,     __kernel_rwf_t, rw_flags);
	BUILD_BUG_SQE_ELEM(28, /* compat */   int, rw_flags);
	BUILD_BUG_SQE_ELEM(28, /* compat */ __u32, rw_flags);
	BUILD_BUG_SQE_ELEM(28, __u32,  fsync_flags);
	BUILD_BUG_SQE_ELEM(28, /* compat */ __u16,  poll_events);
	BUILD_BUG_SQE_ELEM(28, __u32,  poll32_events);
	BUILD_BUG_SQE_ELEM(28, __u32,  sync_range_flags);
	BUILD_BUG_SQE_ELEM(28, __u32,  msg_flags);
	BUILD_BUG_SQE_ELEM(28, __u32,  timeout_flags);
	BUILD_BUG_SQE_ELEM(28, __u32,  accept_flags);
	BUILD_BUG_SQE_ELEM(28, __u32,  cancel_flags);
	BUILD_BUG_SQE_ELEM(28, __u32,  open_flags);
	BUILD_BUG_SQE_ELEM(28, __u32,  statx_flags);
	BUILD_BUG_SQE_ELEM(28, __u32,  fadvise_advice);
	BUILD_BUG_SQE_ELEM(28, __u32,  splice_flags);
	BUILD_BUG_SQE_ELEM(32, __u64,  user_data);
	BUILD_BUG_SQE_ELEM(40, __u16,  buf_index);
	BUILD_BUG_SQE_ELEM(42, __u16,  personality);
	BUILD_BUG_SQE_ELEM(44, __s32,  splice_fd_in);

	BUILD_BUG_ON(ARRAY_SIZE(io_op_defs) != IORING_OP_LAST);
	BUILD_BUG_ON(__REQ_F_LAST_BIT >= 8 * sizeof(int));
	req_cachep = KMEM_CACHE(io_kiocb, SLAB_HWCACHE_ALIGN | SLAB_PANIC);
	return 0;
};
__initcall(io_uring_init);<|MERGE_RESOLUTION|>--- conflicted
+++ resolved
@@ -659,27 +659,10 @@
 	struct io_wq_work		work;
 };
 
-<<<<<<< HEAD
-	union {
-		/*
-		 * Only commands that never go async can use the below fields,
-		 * obviously. Right now only IORING_OP_POLL_ADD uses them, and
-		 * async armed poll handlers for regular commands. The latter
-		 * restore the work, if needed.
-		 */
-		struct {
-			struct hlist_node	hash_node;
-			struct async_poll	*apoll;
-		};
-		struct io_wq_work	work;
-	};
-	struct callback_head	task_work;
-=======
 struct io_defer_entry {
 	struct list_head	list;
 	struct io_kiocb		*req;
 	u32			seq;
->>>>>>> e031388e
 };
 
 #define IO_IOPOLL_BATCH			8
@@ -1711,43 +1694,13 @@
 		list_del_init(&link->link_list);
 		trace_io_uring_fail_link(req, link);
 
-<<<<<<< HEAD
-		if ((req->flags & REQ_F_LINK_TIMEOUT) &&
-		    link->opcode == IORING_OP_LINK_TIMEOUT) {
-			io_link_cancel_timeout(link);
-		} else {
-			io_cqring_fill_event(link, -ECANCELED);
-			link->flags |= REQ_F_COMP_LOCKED;
-			__io_double_put_req(link);
-		}
-=======
 		io_cqring_fill_event(link, -ECANCELED);
 		link->flags |= REQ_F_COMP_LOCKED;
 		__io_double_put_req(link);
->>>>>>> e031388e
 		req->flags &= ~REQ_F_LINK_TIMEOUT;
 	}
 
 	io_commit_cqring(ctx);
-<<<<<<< HEAD
-}
-
-static void io_fail_links(struct io_kiocb *req)
-{
-	struct io_ring_ctx *ctx = req->ctx;
-
-	if (!(req->flags & REQ_F_COMP_LOCKED)) {
-		unsigned long flags;
-
-		spin_lock_irqsave(&ctx->completion_lock, flags);
-		__io_fail_links(req);
-		spin_unlock_irqrestore(&ctx->completion_lock, flags);
-	} else {
-		__io_fail_links(req);
-	}
-
-=======
->>>>>>> e031388e
 	io_cqring_ev_posted(ctx);
 }
 
@@ -2919,8 +2872,6 @@
 	return import_iovec(rw, buf, sqe_len, UIO_FASTIOV, iovec, iter);
 }
 
-<<<<<<< HEAD
-=======
 static ssize_t io_import_iovec(int rw, struct io_kiocb *req,
 			       struct iovec **iovec, struct iov_iter *iter,
 			       bool needs_lock)
@@ -2931,7 +2882,6 @@
 	return iov_iter_count(&req->io->rw.iter);
 }
 
->>>>>>> e031388e
 static inline loff_t *io_kiocb_ppos(struct kiocb *kiocb)
 {
 	return kiocb->ki_filp->f_mode & FMODE_STREAM ? NULL : &kiocb->ki_pos;
@@ -3215,17 +3165,12 @@
 	if (no_async)
 		goto copy_iov;
 
-<<<<<<< HEAD
-	iov_count = iov_iter_count(&iter);
-	ret = rw_verify_area(READ, req->file, io_kiocb_ppos(kiocb), iov_count);
-=======
 	ret = rw_verify_area(READ, req->file, io_kiocb_ppos(kiocb), iov_count);
 	if (unlikely(ret))
 		goto out_free;
 
 	ret = io_iter_do_read(req, iter);
 
->>>>>>> e031388e
 	if (!ret) {
 		goto done;
 	} else if (ret == -EIOCBQUEUED) {
@@ -3247,33 +3192,12 @@
 		goto done;
 	}
 
-<<<<<<< HEAD
-		if (req->file->f_op->read_iter)
-			ret2 = call_read_iter(req->file, kiocb, &iter);
-		else if (req->file->f_op->read)
-			ret2 = loop_rw_iter(READ, req->file, kiocb, &iter);
-		else
-			ret2 = -EINVAL;
-
-		/* no retry on NONBLOCK marked file */
-		if (ret2 == -EAGAIN && (req->file->f_flags & O_NONBLOCK)) {
-			ret = 0;
-			goto done;
-		}
-
-		/* Catch -EAGAIN return for forced non-blocking submission */
-		if (!force_nonblock || ret2 != -EAGAIN) {
-	done:
-			kiocb_done(kiocb, ret2);
-		} else {
-=======
 	/* read it all, or we did blocking attempt. no retry. */
 	if (!iov_iter_count(iter) || !force_nonblock ||
 	    (req->file->f_flags & O_NONBLOCK))
 		goto done;
 
 	io_size -= ret;
->>>>>>> e031388e
 copy_iov:
 	ret2 = io_setup_async_rw(req, iovec, inline_vecs, iter, true);
 	if (ret2) {
@@ -3368,37 +3292,6 @@
 	    (req->flags & REQ_F_ISREG))
 		goto copy_iov;
 
-<<<<<<< HEAD
-	iov_count = iov_iter_count(&iter);
-	ret = rw_verify_area(WRITE, req->file, io_kiocb_ppos(kiocb), iov_count);
-	if (!ret) {
-		ssize_t ret2;
-
-		/*
-		 * Open-code file_start_write here to grab freeze protection,
-		 * which will be released by another thread in
-		 * io_complete_rw().  Fool lockdep by telling it the lock got
-		 * released so that it doesn't complain about the held lock when
-		 * we return to userspace.
-		 */
-		if (req->flags & REQ_F_ISREG) {
-			__sb_start_write(file_inode(req->file)->i_sb,
-						SB_FREEZE_WRITE, true);
-			__sb_writers_release(file_inode(req->file)->i_sb,
-						SB_FREEZE_WRITE);
-		}
-		kiocb->ki_flags |= IOCB_WRITE;
-
-		if (!force_nonblock)
-			current->signal->rlim[RLIMIT_FSIZE].rlim_cur = req->fsize;
-
-		if (req->file->f_op->write_iter)
-			ret2 = call_write_iter(req->file, kiocb, &iter);
-		else if (req->file->f_op->write)
-			ret2 = loop_rw_iter(WRITE, req->file, kiocb, &iter);
-		else
-			ret2 = -EINVAL;
-=======
 	ret = rw_verify_area(WRITE, req->file, io_kiocb_ppos(kiocb), iov_count);
 	if (unlikely(ret))
 		goto out_free;
@@ -3417,7 +3310,6 @@
 					SB_FREEZE_WRITE);
 	}
 	kiocb->ki_flags |= IOCB_WRITE;
->>>>>>> e031388e
 
 	if (req->file->f_op->write_iter)
 		ret2 = call_write_iter(req->file, kiocb, iter);
@@ -3426,23 +3318,6 @@
 	else
 		ret2 = -EINVAL;
 
-<<<<<<< HEAD
-		/*
-		 * Raw bdev writes will return -EOPNOTSUPP for IOCB_NOWAIT. Just
-		 * retry them without IOCB_NOWAIT.
-		 */
-		if (ret2 == -EOPNOTSUPP && (kiocb->ki_flags & IOCB_NOWAIT))
-			ret2 = -EAGAIN;
-		/* no retry on NONBLOCK marked file */
-		if (ret2 == -EAGAIN && (req->file->f_flags & O_NONBLOCK)) {
-			ret = 0;
-			goto done;
-		}
-		if (!force_nonblock || ret2 != -EAGAIN) {
-done:
-			kiocb_done(kiocb, ret2);
-		} else {
-=======
 	/*
 	 * Raw bdev writes will return -EOPNOTSUPP for IOCB_NOWAIT. Just
 	 * retry them without IOCB_NOWAIT.
@@ -3459,7 +3334,6 @@
 done:
 		kiocb_done(kiocb, ret2, cs);
 	} else {
->>>>>>> e031388e
 copy_iov:
 		/* some cases will consume bytes even on error returns */
 		iov_iter_revert(iter, iov_count - iov_iter_count(iter));
@@ -4734,40 +4608,9 @@
 	int error;
 };
 
-<<<<<<< HEAD
-static int io_req_task_work_add(struct io_kiocb *req, struct callback_head *cb,
-				bool twa_signal_ok)
-{
-	struct task_struct *tsk = req->task;
-	struct io_ring_ctx *ctx = req->ctx;
-	int ret, notify;
-
-	/*
-	 * SQPOLL kernel thread doesn't need notification, just a wakeup. For
-	 * all other cases, use TWA_SIGNAL unconditionally to ensure we're
-	 * processing task_work. There's no reliable way to tell if TWA_RESUME
-	 * will do the job.
-	 */
-	notify = 0;
-	if (!(ctx->flags & IORING_SETUP_SQPOLL) && twa_signal_ok)
-		notify = TWA_SIGNAL;
-
-	ret = task_work_add(tsk, cb, notify);
-	if (!ret)
-		wake_up_process(tsk);
-
-	return ret;
-}
-
 static int __io_async_wake(struct io_kiocb *req, struct io_poll_iocb *poll,
 			   __poll_t mask, task_work_func_t func)
 {
-	struct task_struct *tsk;
-=======
-static int __io_async_wake(struct io_kiocb *req, struct io_poll_iocb *poll,
-			   __poll_t mask, task_work_func_t func)
-{
->>>>>>> e031388e
 	bool twa_signal_ok;
 	int ret;
 
@@ -4838,7 +4681,6 @@
 }
 
 static struct io_poll_iocb *io_poll_get_single(struct io_kiocb *req)
-<<<<<<< HEAD
 {
 	if (req->opcode == IORING_OP_POLL_ADD)
 		return &req->poll;
@@ -4847,16 +4689,6 @@
 
 static void io_poll_remove_double(struct io_kiocb *req)
 {
-=======
-{
-	if (req->opcode == IORING_OP_POLL_ADD)
-		return &req->poll;
-	return &req->apoll->poll;
-}
-
-static void io_poll_remove_double(struct io_kiocb *req)
-{
->>>>>>> e031388e
 	struct io_poll_iocb *poll = io_poll_get_double(req);
 
 	lockdep_assert_held(&req->ctx->completion_lock);
@@ -4908,18 +4740,8 @@
 	struct io_kiocb *nxt = NULL;
 
 	io_poll_task_handler(req, &nxt);
-<<<<<<< HEAD
-	if (nxt) {
-		struct io_ring_ctx *ctx = nxt->ctx;
-
-		mutex_lock(&ctx->uring_lock);
-		__io_queue_sqe(nxt, NULL);
-		mutex_unlock(&ctx->uring_lock);
-	}
-=======
 	if (nxt)
 		__io_req_task_submit(nxt);
->>>>>>> e031388e
 	percpu_ref_put(&ctx->refs);
 }
 
@@ -5010,32 +4832,6 @@
 	__io_queue_proc(&apoll->poll, pt, head, &apoll->double_poll);
 }
 
-<<<<<<< HEAD
-static void io_sq_thread_drop_mm(struct io_ring_ctx *ctx)
-{
-	struct mm_struct *mm = current->mm;
-
-	if (mm) {
-		kthread_unuse_mm(mm);
-		mmput(mm);
-	}
-}
-
-static int io_sq_thread_acquire_mm(struct io_ring_ctx *ctx,
-				   struct io_kiocb *req)
-{
-	if (io_op_defs[req->opcode].needs_mm && !current->mm) {
-		if (unlikely(!(ctx->flags & IORING_SETUP_SQPOLL) ||
-			     !mmget_not_zero(ctx->sqo_mm)))
-			return -EFAULT;
-		kthread_use_mm(ctx->sqo_mm);
-	}
-
-	return 0;
-}
-
-=======
->>>>>>> e031388e
 static void io_async_task_func(struct callback_head *cb)
 {
 	struct io_kiocb *req = container_of(cb, struct io_kiocb, task_work);
@@ -5065,25 +4861,6 @@
 	percpu_ref_put(&ctx->refs);
 	kfree(apoll->double_poll);
 	kfree(apoll);
-<<<<<<< HEAD
-
-	if (!canceled) {
-		if (io_sq_thread_acquire_mm(ctx, req)) {
-			io_cqring_add_event(req, -EFAULT);
-			goto end_req;
-		}
-		mutex_lock(&ctx->uring_lock);
-		__io_queue_sqe(req, NULL);
-		mutex_unlock(&ctx->uring_lock);
-	} else {
-		io_cqring_ev_posted(ctx);
-end_req:
-		req_set_fail_links(req);
-		io_double_put_req(req);
-	}
-	percpu_ref_put(&ctx->refs);
-=======
->>>>>>> e031388e
 }
 
 static int io_async_wake(struct wait_queue_entry *wait, unsigned mode, int sync,
@@ -5166,15 +4943,6 @@
 		rw = WRITE;
 	else
 		return false;
-<<<<<<< HEAD
-	if (def->pollin)
-		rw = READ;
-	else if (def->pollout)
-		rw = WRITE;
-	else
-		return false;
-=======
->>>>>>> e031388e
 	/* if we can't nonblock try, then no point in arming a poll handler */
 	if (!io_file_supports_async(req->file, rw))
 		return false;
@@ -5430,11 +5198,7 @@
 {
 	int ret;
 
-<<<<<<< HEAD
-	list_del_init(&req->list);
-=======
 	list_del_init(&req->timeout.list);
->>>>>>> e031388e
 
 	ret = hrtimer_try_to_cancel(&req->io->timeout.timer);
 	if (ret == -1)
@@ -5890,37 +5654,6 @@
 		case IORING_OP_READ_FIXED:
 		case IORING_OP_READ:
 			kfree((void *)(unsigned long)req->rw.addr);
-<<<<<<< HEAD
-		/* fallthrough */
-	case IORING_OP_WRITEV:
-	case IORING_OP_WRITE_FIXED:
-	case IORING_OP_WRITE:
-		if (io->rw.iov != io->rw.fast_iov)
-			kfree(io->rw.iov);
-		break;
-	case IORING_OP_RECVMSG:
-		if (req->flags & REQ_F_BUFFER_SELECTED)
-			kfree(req->sr_msg.kbuf);
-		/* fallthrough */
-	case IORING_OP_SENDMSG:
-		if (io->msg.iov != io->msg.fast_iov)
-			kfree(io->msg.iov);
-		break;
-	case IORING_OP_RECV:
-		if (req->flags & REQ_F_BUFFER_SELECTED)
-			kfree(req->sr_msg.kbuf);
-		break;
-	case IORING_OP_OPENAT:
-	case IORING_OP_OPENAT2:
-		if (req->open.filename)
-			putname(req->open.filename);
-		break;
-	case IORING_OP_SPLICE:
-	case IORING_OP_TEE:
-		io_put_file(req, req->splice.file_in,
-			    (req->splice.flags & SPLICE_F_FD_IN_FIXED));
-		break;
-=======
 			break;
 		case IORING_OP_RECVMSG:
 		case IORING_OP_RECV:
@@ -5958,7 +5691,6 @@
 			break;
 		}
 		req->flags &= ~REQ_F_NEED_CLEANUP;
->>>>>>> e031388e
 	}
 
 	if (req->flags & REQ_F_INFLIGHT) {
@@ -8390,11 +8122,7 @@
 	bool found = false;
 
 	spin_lock_irq(&ctx->completion_lock);
-<<<<<<< HEAD
-	list_for_each_entry(preq, &ctx->timeout_list, list) {
-=======
 	list_for_each_entry(preq, &ctx->timeout_list, timeout.list) {
->>>>>>> e031388e
 		found = io_match_link(preq, req);
 		if (found) {
 			__io_timeout_cancel(preq);
@@ -8435,15 +8163,6 @@
 static void io_cancel_defer_files(struct io_ring_ctx *ctx,
 				  struct files_struct *files)
 {
-<<<<<<< HEAD
-	struct io_kiocb *req = NULL;
-	LIST_HEAD(list);
-
-	spin_lock_irq(&ctx->completion_lock);
-	list_for_each_entry_reverse(req, &ctx->defer_list, list) {
-		if (io_match_link_files(req, files)) {
-			list_cut_position(&list, &ctx->defer_list, &req->list);
-=======
 	struct io_defer_entry *de = NULL;
 	LIST_HEAD(list);
 
@@ -8451,27 +8170,18 @@
 	list_for_each_entry_reverse(de, &ctx->defer_list, list) {
 		if (io_match_link_files(de->req, files)) {
 			list_cut_position(&list, &ctx->defer_list, &de->list);
->>>>>>> e031388e
 			break;
 		}
 	}
 	spin_unlock_irq(&ctx->completion_lock);
 
 	while (!list_empty(&list)) {
-<<<<<<< HEAD
-		req = list_first_entry(&list, struct io_kiocb, list);
-		list_del_init(&req->list);
-		req_set_fail_links(req);
-		io_cqring_add_event(req, -ECANCELED);
-		io_double_put_req(req);
-=======
 		de = list_first_entry(&list, struct io_defer_entry, list);
 		list_del_init(&de->list);
 		req_set_fail_links(de->req);
 		io_put_req(de->req);
 		io_req_complete(de->req, -ECANCELED);
 		kfree(de);
->>>>>>> e031388e
 	}
 }
 
@@ -8507,44 +8217,11 @@
 		/* We need to keep going until we don't find a matching req */
 		if (!cancel_req)
 			break;
-<<<<<<< HEAD
-
-		if (cancel_req->flags & REQ_F_OVERFLOW) {
-			spin_lock_irq(&ctx->completion_lock);
-			list_del(&cancel_req->list);
-			cancel_req->flags &= ~REQ_F_OVERFLOW;
-			if (list_empty(&ctx->cq_overflow_list)) {
-				clear_bit(0, &ctx->sq_check_overflow);
-				clear_bit(0, &ctx->cq_check_overflow);
-				ctx->rings->sq_flags &= ~IORING_SQ_CQ_OVERFLOW;
-			}
-			WRITE_ONCE(ctx->rings->cq_overflow,
-				atomic_inc_return(&ctx->cached_cq_overflow));
-			io_commit_cqring(ctx);
-			spin_unlock_irq(&ctx->completion_lock);
-
-			/*
-			 * Put inflight ref and overflow ref. If that's
-			 * all we had, then we're done with this request.
-			 */
-			if (refcount_sub_and_test(2, &cancel_req->refs)) {
-				io_free_req(cancel_req);
-				finish_wait(&ctx->inflight_wait, &wait);
-				continue;
-			}
-		} else {
-			/* cancel this request, or head link requests */
-			io_attempt_cancel(ctx, cancel_req);
-			io_put_req(cancel_req);
-		}
-
-=======
 		/* cancel this request, or head link requests */
 		io_attempt_cancel(ctx, cancel_req);
 		io_put_req(cancel_req);
 		/* cancellations _may_ trigger task work */
 		io_run_task_work();
->>>>>>> e031388e
 		schedule();
 		finish_wait(&ctx->inflight_wait, &wait);
 	}
