// SPDX-License-Identifier: GPL-2.0
/*
 * Shared application/kernel submission and completion ring pairs, for
 * supporting fast/efficient IO.
 *
 * A note on the read/write ordering memory barriers that are matched between
 * the application and kernel side.
 *
 * After the application reads the CQ ring tail, it must use an
 * appropriate smp_rmb() to pair with the smp_wmb() the kernel uses
 * before writing the tail (using smp_load_acquire to read the tail will
 * do). It also needs a smp_mb() before updating CQ head (ordering the
 * entry load(s) with the head store), pairing with an implicit barrier
 * through a control-dependency in io_get_cqring (smp_store_release to
 * store head will do). Failure to do so could lead to reading invalid
 * CQ entries.
 *
 * Likewise, the application must use an appropriate smp_wmb() before
 * writing the SQ tail (ordering SQ entry stores with the tail store),
 * which pairs with smp_load_acquire in io_get_sqring (smp_store_release
 * to store the tail will do). And it needs a barrier ordering the SQ
 * head load before writing new SQ entries (smp_load_acquire to read
 * head will do).
 *
 * When using the SQ poll thread (IORING_SETUP_SQPOLL), the application
 * needs to check the SQ flags for IORING_SQ_NEED_WAKEUP *after*
 * updating the SQ tail; a full memory barrier smp_mb() is needed
 * between.
 *
 * Also see the examples in the liburing library:
 *
 *	git://git.kernel.dk/liburing
 *
 * io_uring also uses READ/WRITE_ONCE() for _any_ store or load that happens
 * from data shared between the kernel and application. This is done both
 * for ordering purposes, but also to ensure that once a value is loaded from
 * data that the application could potentially modify, it remains stable.
 *
 * Copyright (C) 2018-2019 Jens Axboe
 * Copyright (c) 2018-2019 Christoph Hellwig
 */
#include <linux/kernel.h>
#include <linux/init.h>
#include <linux/errno.h>
#include <linux/syscalls.h>
#include <linux/compat.h>
#include <net/compat.h>
#include <linux/refcount.h>
#include <linux/uio.h>
#include <linux/bits.h>

#include <linux/sched/signal.h>
#include <linux/fs.h>
#include <linux/file.h>
#include <linux/fdtable.h>
#include <linux/mm.h>
#include <linux/mman.h>
#include <linux/percpu.h>
#include <linux/slab.h>
#include <linux/kthread.h>
#include <linux/blkdev.h>
#include <linux/bvec.h>
#include <linux/net.h>
#include <net/sock.h>
#include <net/af_unix.h>
#include <net/scm.h>
#include <linux/anon_inodes.h>
#include <linux/sched/mm.h>
#include <linux/uaccess.h>
#include <linux/nospec.h>
#include <linux/sizes.h>
#include <linux/hugetlb.h>
#include <linux/highmem.h>
#include <linux/namei.h>
#include <linux/fsnotify.h>
#include <linux/fadvise.h>
#include <linux/eventpoll.h>
#include <linux/fs_struct.h>
#include <linux/splice.h>
#include <linux/task_work.h>
#include <linux/pagemap.h>
#include <linux/io_uring.h>
#include <linux/blk-cgroup.h>
#include <linux/audit.h>

#define CREATE_TRACE_POINTS
#include <trace/events/io_uring.h>

#include <uapi/linux/io_uring.h>

#include "internal.h"
#include "io-wq.h"

#define IORING_MAX_ENTRIES	32768
#define IORING_MAX_CQ_ENTRIES	(2 * IORING_MAX_ENTRIES)

/*
 * Shift of 9 is 512 entries, or exactly one page on 64-bit archs
 */
#define IORING_FILE_TABLE_SHIFT	9
#define IORING_MAX_FILES_TABLE	(1U << IORING_FILE_TABLE_SHIFT)
#define IORING_FILE_TABLE_MASK	(IORING_MAX_FILES_TABLE - 1)
#define IORING_MAX_FIXED_FILES	(64 * IORING_MAX_FILES_TABLE)
#define IORING_MAX_RESTRICTIONS	(IORING_RESTRICTION_LAST + \
				 IORING_REGISTER_LAST + IORING_OP_LAST)

struct io_uring {
	u32 head ____cacheline_aligned_in_smp;
	u32 tail ____cacheline_aligned_in_smp;
};

/*
 * This data is shared with the application through the mmap at offsets
 * IORING_OFF_SQ_RING and IORING_OFF_CQ_RING.
 *
 * The offsets to the member fields are published through struct
 * io_sqring_offsets when calling io_uring_setup.
 */
struct io_rings {
	/*
	 * Head and tail offsets into the ring; the offsets need to be
	 * masked to get valid indices.
	 *
	 * The kernel controls head of the sq ring and the tail of the cq ring,
	 * and the application controls tail of the sq ring and the head of the
	 * cq ring.
	 */
	struct io_uring		sq, cq;
	/*
	 * Bitmasks to apply to head and tail offsets (constant, equals
	 * ring_entries - 1)
	 */
	u32			sq_ring_mask, cq_ring_mask;
	/* Ring sizes (constant, power of 2) */
	u32			sq_ring_entries, cq_ring_entries;
	/*
	 * Number of invalid entries dropped by the kernel due to
	 * invalid index stored in array
	 *
	 * Written by the kernel, shouldn't be modified by the
	 * application (i.e. get number of "new events" by comparing to
	 * cached value).
	 *
	 * After a new SQ head value was read by the application this
	 * counter includes all submissions that were dropped reaching
	 * the new SQ head (and possibly more).
	 */
	u32			sq_dropped;
	/*
	 * Runtime SQ flags
	 *
	 * Written by the kernel, shouldn't be modified by the
	 * application.
	 *
	 * The application needs a full memory barrier before checking
	 * for IORING_SQ_NEED_WAKEUP after updating the sq tail.
	 */
	u32			sq_flags;
	/*
	 * Runtime CQ flags
	 *
	 * Written by the application, shouldn't be modified by the
	 * kernel.
	 */
	u32                     cq_flags;
	/*
	 * Number of completion events lost because the queue was full;
	 * this should be avoided by the application by making sure
	 * there are not more requests pending than there is space in
	 * the completion queue.
	 *
	 * Written by the kernel, shouldn't be modified by the
	 * application (i.e. get number of "new events" by comparing to
	 * cached value).
	 *
	 * As completion events come in out of order this counter is not
	 * ordered with any other data.
	 */
	u32			cq_overflow;
	/*
	 * Ring buffer of completion events.
	 *
	 * The kernel writes completion events fresh every time they are
	 * produced, so the application is allowed to modify pending
	 * entries.
	 */
	struct io_uring_cqe	cqes[] ____cacheline_aligned_in_smp;
};

struct io_mapped_ubuf {
	u64		ubuf;
	size_t		len;
	struct		bio_vec *bvec;
	unsigned int	nr_bvecs;
	unsigned long	acct_pages;
};

struct fixed_file_table {
	struct file		**files;
};

struct fixed_file_ref_node {
	struct percpu_ref		refs;
	struct list_head		node;
	struct list_head		file_list;
	struct fixed_file_data		*file_data;
	struct llist_node		llist;
	bool				done;
};

struct fixed_file_data {
	struct fixed_file_table		*table;
	struct io_ring_ctx		*ctx;

	struct fixed_file_ref_node	*node;
	struct percpu_ref		refs;
	struct completion		done;
	struct list_head		ref_list;
	spinlock_t			lock;
};

struct io_buffer {
	struct list_head list;
	__u64 addr;
	__s32 len;
	__u16 bid;
};

struct io_restriction {
	DECLARE_BITMAP(register_op, IORING_REGISTER_LAST);
	DECLARE_BITMAP(sqe_op, IORING_OP_LAST);
	u8 sqe_flags_allowed;
	u8 sqe_flags_required;
	bool registered;
};

struct io_sq_data {
	refcount_t		refs;
	struct mutex		lock;

	/* ctx's that are using this sqd */
	struct list_head	ctx_list;
	struct list_head	ctx_new_list;
	struct mutex		ctx_lock;

	struct task_struct	*thread;
	struct wait_queue_head	wait;

	unsigned		sq_thread_idle;
};

struct io_ring_ctx {
	struct {
		struct percpu_ref	refs;
	} ____cacheline_aligned_in_smp;

	struct {
		unsigned int		flags;
		unsigned int		compat: 1;
		unsigned int		limit_mem: 1;
		unsigned int		cq_overflow_flushed: 1;
		unsigned int		drain_next: 1;
		unsigned int		eventfd_async: 1;
		unsigned int		restricted: 1;
		unsigned int		sqo_dead: 1;

		/*
		 * Ring buffer of indices into array of io_uring_sqe, which is
		 * mmapped by the application using the IORING_OFF_SQES offset.
		 *
		 * This indirection could e.g. be used to assign fixed
		 * io_uring_sqe entries to operations and only submit them to
		 * the queue when needed.
		 *
		 * The kernel modifies neither the indices array nor the entries
		 * array.
		 */
		u32			*sq_array;
		unsigned		cached_sq_head;
		unsigned		sq_entries;
		unsigned		sq_mask;
		unsigned		sq_thread_idle;
		unsigned		cached_sq_dropped;
		unsigned		cached_cq_overflow;
		unsigned long		sq_check_overflow;

		struct list_head	defer_list;
		struct list_head	timeout_list;
		struct list_head	cq_overflow_list;

		struct io_uring_sqe	*sq_sqes;
	} ____cacheline_aligned_in_smp;

	struct io_rings	*rings;

	/* IO offload */
	struct io_wq		*io_wq;

	/*
	 * For SQPOLL usage - we hold a reference to the parent task, so we
	 * have access to the ->files
	 */
	struct task_struct	*sqo_task;

	/* Only used for accounting purposes */
	struct mm_struct	*mm_account;

#ifdef CONFIG_BLK_CGROUP
	struct cgroup_subsys_state	*sqo_blkcg_css;
#endif

	struct io_sq_data	*sq_data;	/* if using sq thread polling */

	struct wait_queue_head	sqo_sq_wait;
	struct list_head	sqd_list;

	/*
	 * If used, fixed file set. Writers must ensure that ->refs is dead,
	 * readers must ensure that ->refs is alive as long as the file* is
	 * used. Only updated through io_uring_register(2).
	 */
	struct fixed_file_data	*file_data;
	unsigned		nr_user_files;

	/* if used, fixed mapped user buffers */
	unsigned		nr_user_bufs;
	struct io_mapped_ubuf	*user_bufs;

	struct user_struct	*user;

	const struct cred	*creds;

#ifdef CONFIG_AUDIT
	kuid_t			loginuid;
	unsigned int		sessionid;
#endif

	struct completion	ref_comp;
	struct completion	sq_thread_comp;

	/* if all else fails... */
	struct io_kiocb		*fallback_req;

#if defined(CONFIG_UNIX)
	struct socket		*ring_sock;
#endif

	struct idr		io_buffer_idr;

	struct idr		personality_idr;

	struct {
		unsigned		cached_cq_tail;
		unsigned		cq_entries;
		unsigned		cq_mask;
		atomic_t		cq_timeouts;
		unsigned		cq_last_tm_flush;
		unsigned long		cq_check_overflow;
		struct wait_queue_head	cq_wait;
		struct fasync_struct	*cq_fasync;
		struct eventfd_ctx	*cq_ev_fd;
	} ____cacheline_aligned_in_smp;

	struct {
		struct mutex		uring_lock;
		wait_queue_head_t	wait;
	} ____cacheline_aligned_in_smp;

	struct {
		spinlock_t		completion_lock;

		/*
		 * ->iopoll_list is protected by the ctx->uring_lock for
		 * io_uring instances that don't use IORING_SETUP_SQPOLL.
		 * For SQPOLL, only the single threaded io_sq_thread() will
		 * manipulate the list, hence no extra locking is needed there.
		 */
		struct list_head	iopoll_list;
		struct hlist_head	*cancel_hash;
		unsigned		cancel_hash_bits;
		bool			poll_multi_file;

		spinlock_t		inflight_lock;
		struct list_head	inflight_list;
	} ____cacheline_aligned_in_smp;

	struct delayed_work		file_put_work;
	struct llist_head		file_put_llist;

	struct work_struct		exit_work;
	struct io_restriction		restrictions;
};

/*
 * First field must be the file pointer in all the
 * iocb unions! See also 'struct kiocb' in <linux/fs.h>
 */
struct io_poll_iocb {
	struct file			*file;
	struct wait_queue_head		*head;
	__poll_t			events;
	bool				done;
	bool				canceled;
	struct wait_queue_entry		wait;
};

struct io_poll_remove {
	struct file			*file;
	u64				addr;
};

struct io_close {
	struct file			*file;
	struct file			*put_file;
	int				fd;
};

struct io_timeout_data {
	struct io_kiocb			*req;
	struct hrtimer			timer;
	struct timespec64		ts;
	enum hrtimer_mode		mode;
};

struct io_accept {
	struct file			*file;
	struct sockaddr __user		*addr;
	int __user			*addr_len;
	int				flags;
	unsigned long			nofile;
};

struct io_sync {
	struct file			*file;
	loff_t				len;
	loff_t				off;
	int				flags;
	int				mode;
};

struct io_cancel {
	struct file			*file;
	u64				addr;
};

struct io_timeout {
	struct file			*file;
	u32				off;
	u32				target_seq;
	struct list_head		list;
	/* head of the link, used by linked timeouts only */
	struct io_kiocb			*head;
};

struct io_timeout_rem {
	struct file			*file;
	u64				addr;

	/* timeout update */
	struct timespec64		ts;
	u32				flags;
};

struct io_rw {
	/* NOTE: kiocb has the file as the first member, so don't do it here */
	struct kiocb			kiocb;
	u64				addr;
	u64				len;
};

struct io_connect {
	struct file			*file;
	struct sockaddr __user		*addr;
	int				addr_len;
};

struct io_sr_msg {
	struct file			*file;
	union {
		struct user_msghdr __user *umsg;
		void __user		*buf;
	};
	int				msg_flags;
	int				bgid;
	size_t				len;
	struct io_buffer		*kbuf;
};

struct io_open {
	struct file			*file;
	int				dfd;
	bool				ignore_nonblock;
	struct filename			*filename;
	struct open_how			how;
	unsigned long			nofile;
};

struct io_files_update {
	struct file			*file;
	u64				arg;
	u32				nr_args;
	u32				offset;
};

struct io_fadvise {
	struct file			*file;
	u64				offset;
	u32				len;
	u32				advice;
};

struct io_madvise {
	struct file			*file;
	u64				addr;
	u32				len;
	u32				advice;
};

struct io_epoll {
	struct file			*file;
	int				epfd;
	int				op;
	int				fd;
	struct epoll_event		event;
};

struct io_splice {
	struct file			*file_out;
	struct file			*file_in;
	loff_t				off_out;
	loff_t				off_in;
	u64				len;
	unsigned int			flags;
};

struct io_provide_buf {
	struct file			*file;
	__u64				addr;
	__s32				len;
	__u32				bgid;
	__u16				nbufs;
	__u16				bid;
};

struct io_statx {
	struct file			*file;
	int				dfd;
	unsigned int			mask;
	unsigned int			flags;
	const char __user		*filename;
	struct statx __user		*buffer;
};

struct io_shutdown {
	struct file			*file;
	int				how;
};

struct io_rename {
	struct file			*file;
	int				old_dfd;
	int				new_dfd;
	struct filename			*oldpath;
	struct filename			*newpath;
	int				flags;
};

struct io_unlink {
	struct file			*file;
	int				dfd;
	int				flags;
	struct filename			*filename;
};

struct io_completion {
	struct file			*file;
	struct list_head		list;
	int				cflags;
};

struct io_async_connect {
	struct sockaddr_storage		address;
};

struct io_async_msghdr {
	struct iovec			fast_iov[UIO_FASTIOV];
	struct iovec			*iov;
	struct sockaddr __user		*uaddr;
	struct msghdr			msg;
	struct sockaddr_storage		addr;
};

struct io_async_rw {
	struct iovec			fast_iov[UIO_FASTIOV];
	const struct iovec		*free_iovec;
	struct iov_iter			iter;
	size_t				bytes_done;
	struct wait_page_queue		wpq;
};

enum {
	REQ_F_FIXED_FILE_BIT	= IOSQE_FIXED_FILE_BIT,
	REQ_F_IO_DRAIN_BIT	= IOSQE_IO_DRAIN_BIT,
	REQ_F_LINK_BIT		= IOSQE_IO_LINK_BIT,
	REQ_F_HARDLINK_BIT	= IOSQE_IO_HARDLINK_BIT,
	REQ_F_FORCE_ASYNC_BIT	= IOSQE_ASYNC_BIT,
	REQ_F_BUFFER_SELECT_BIT	= IOSQE_BUFFER_SELECT_BIT,

	REQ_F_FAIL_LINK_BIT,
	REQ_F_INFLIGHT_BIT,
	REQ_F_CUR_POS_BIT,
	REQ_F_NOWAIT_BIT,
	REQ_F_LINK_TIMEOUT_BIT,
	REQ_F_ISREG_BIT,
	REQ_F_NEED_CLEANUP_BIT,
	REQ_F_POLLED_BIT,
	REQ_F_BUFFER_SELECTED_BIT,
	REQ_F_NO_FILE_TABLE_BIT,
	REQ_F_WORK_INITIALIZED_BIT,
	REQ_F_LTIMEOUT_ACTIVE_BIT,

	/* not a real bit, just to check we're not overflowing the space */
	__REQ_F_LAST_BIT,
};

enum {
	/* ctx owns file */
	REQ_F_FIXED_FILE	= BIT(REQ_F_FIXED_FILE_BIT),
	/* drain existing IO first */
	REQ_F_IO_DRAIN		= BIT(REQ_F_IO_DRAIN_BIT),
	/* linked sqes */
	REQ_F_LINK		= BIT(REQ_F_LINK_BIT),
	/* doesn't sever on completion < 0 */
	REQ_F_HARDLINK		= BIT(REQ_F_HARDLINK_BIT),
	/* IOSQE_ASYNC */
	REQ_F_FORCE_ASYNC	= BIT(REQ_F_FORCE_ASYNC_BIT),
	/* IOSQE_BUFFER_SELECT */
	REQ_F_BUFFER_SELECT	= BIT(REQ_F_BUFFER_SELECT_BIT),

	/* fail rest of links */
	REQ_F_FAIL_LINK		= BIT(REQ_F_FAIL_LINK_BIT),
	/* on inflight list */
	REQ_F_INFLIGHT		= BIT(REQ_F_INFLIGHT_BIT),
	/* read/write uses file position */
	REQ_F_CUR_POS		= BIT(REQ_F_CUR_POS_BIT),
	/* must not punt to workers */
	REQ_F_NOWAIT		= BIT(REQ_F_NOWAIT_BIT),
	/* has or had linked timeout */
	REQ_F_LINK_TIMEOUT	= BIT(REQ_F_LINK_TIMEOUT_BIT),
	/* regular file */
	REQ_F_ISREG		= BIT(REQ_F_ISREG_BIT),
	/* needs cleanup */
	REQ_F_NEED_CLEANUP	= BIT(REQ_F_NEED_CLEANUP_BIT),
	/* already went through poll handler */
	REQ_F_POLLED		= BIT(REQ_F_POLLED_BIT),
	/* buffer already selected */
	REQ_F_BUFFER_SELECTED	= BIT(REQ_F_BUFFER_SELECTED_BIT),
	/* doesn't need file table for this request */
	REQ_F_NO_FILE_TABLE	= BIT(REQ_F_NO_FILE_TABLE_BIT),
	/* io_wq_work is initialized */
	REQ_F_WORK_INITIALIZED	= BIT(REQ_F_WORK_INITIALIZED_BIT),
	/* linked timeout is active, i.e. prepared by link's head */
	REQ_F_LTIMEOUT_ACTIVE	= BIT(REQ_F_LTIMEOUT_ACTIVE_BIT),
};

struct async_poll {
	struct io_poll_iocb	poll;
	struct io_poll_iocb	*double_poll;
};

/*
 * NOTE! Each of the iocb union members has the file pointer
 * as the first entry in their struct definition. So you can
 * access the file pointer through any of the sub-structs,
 * or directly as just 'ki_filp' in this struct.
 */
struct io_kiocb {
	union {
		struct file		*file;
		struct io_rw		rw;
		struct io_poll_iocb	poll;
		struct io_poll_remove	poll_remove;
		struct io_accept	accept;
		struct io_sync		sync;
		struct io_cancel	cancel;
		struct io_timeout	timeout;
		struct io_timeout_rem	timeout_rem;
		struct io_connect	connect;
		struct io_sr_msg	sr_msg;
		struct io_open		open;
		struct io_close		close;
		struct io_files_update	files_update;
		struct io_fadvise	fadvise;
		struct io_madvise	madvise;
		struct io_epoll		epoll;
		struct io_splice	splice;
		struct io_provide_buf	pbuf;
		struct io_statx		statx;
		struct io_shutdown	shutdown;
		struct io_rename	rename;
		struct io_unlink	unlink;
		/* use only after cleaning per-op data, see io_clean_op() */
		struct io_completion	compl;
	};

	/* opcode allocated if it needs to store data for async defer */
	void				*async_data;
	u8				opcode;
	/* polled IO has completed */
	u8				iopoll_completed;

	u16				buf_index;
	u32				result;

	struct io_ring_ctx		*ctx;
	unsigned int			flags;
	refcount_t			refs;
	struct task_struct		*task;
	u64				user_data;

	struct io_kiocb			*link;
	struct percpu_ref		*fixed_file_refs;

	/*
	 * 1. used with ctx->iopoll_list with reads/writes
	 * 2. to track reqs with ->files (see io_op_def::file_table)
	 */
	struct list_head		inflight_entry;
	struct callback_head		task_work;
	/* for polled requests, i.e. IORING_OP_POLL_ADD and async armed poll */
	struct hlist_node		hash_node;
	struct async_poll		*apoll;
	struct io_wq_work		work;
};

struct io_defer_entry {
	struct list_head	list;
	struct io_kiocb		*req;
	u32			seq;
};

#define IO_IOPOLL_BATCH			8

struct io_comp_state {
	unsigned int		nr;
	struct list_head	list;
	struct io_ring_ctx	*ctx;
};

struct io_submit_state {
	struct blk_plug		plug;

	/*
	 * io_kiocb alloc cache
	 */
	void			*reqs[IO_IOPOLL_BATCH];
	unsigned int		free_reqs;

	bool			plug_started;

	/*
	 * Batch completion logic
	 */
	struct io_comp_state	comp;

	/*
	 * File reference cache
	 */
	struct file		*file;
	unsigned int		fd;
	unsigned int		file_refs;
	unsigned int		ios_left;
};

struct io_op_def {
	/* needs req->file assigned */
	unsigned		needs_file : 1;
	/* don't fail if file grab fails */
	unsigned		needs_file_no_error : 1;
	/* hash wq insertion if file is a regular file */
	unsigned		hash_reg_file : 1;
	/* unbound wq insertion if file is a non-regular file */
	unsigned		unbound_nonreg_file : 1;
	/* opcode is not supported by this kernel */
	unsigned		not_supported : 1;
	/* set if opcode supports polled "wait" */
	unsigned		pollin : 1;
	unsigned		pollout : 1;
	/* op supports buffer selection */
	unsigned		buffer_select : 1;
	/* must always have async data allocated */
	unsigned		needs_async_data : 1;
	/* should block plug */
	unsigned		plug : 1;
	/* size of async data needed, if any */
	unsigned short		async_size;
	unsigned		work_flags;
};

static const struct io_op_def io_op_defs[] = {
	[IORING_OP_NOP] = {},
	[IORING_OP_READV] = {
		.needs_file		= 1,
		.unbound_nonreg_file	= 1,
		.pollin			= 1,
		.buffer_select		= 1,
		.needs_async_data	= 1,
		.plug			= 1,
		.async_size		= sizeof(struct io_async_rw),
		.work_flags		= IO_WQ_WORK_MM | IO_WQ_WORK_BLKCG,
	},
	[IORING_OP_WRITEV] = {
		.needs_file		= 1,
		.hash_reg_file		= 1,
		.unbound_nonreg_file	= 1,
		.pollout		= 1,
		.needs_async_data	= 1,
		.plug			= 1,
		.async_size		= sizeof(struct io_async_rw),
		.work_flags		= IO_WQ_WORK_MM | IO_WQ_WORK_BLKCG |
						IO_WQ_WORK_FSIZE,
	},
	[IORING_OP_FSYNC] = {
		.needs_file		= 1,
		.work_flags		= IO_WQ_WORK_BLKCG,
	},
	[IORING_OP_READ_FIXED] = {
		.needs_file		= 1,
		.unbound_nonreg_file	= 1,
		.pollin			= 1,
		.plug			= 1,
		.async_size		= sizeof(struct io_async_rw),
		.work_flags		= IO_WQ_WORK_BLKCG | IO_WQ_WORK_MM,
	},
	[IORING_OP_WRITE_FIXED] = {
		.needs_file		= 1,
		.hash_reg_file		= 1,
		.unbound_nonreg_file	= 1,
		.pollout		= 1,
		.plug			= 1,
		.async_size		= sizeof(struct io_async_rw),
		.work_flags		= IO_WQ_WORK_BLKCG | IO_WQ_WORK_FSIZE |
						IO_WQ_WORK_MM,
	},
	[IORING_OP_POLL_ADD] = {
		.needs_file		= 1,
		.unbound_nonreg_file	= 1,
	},
	[IORING_OP_POLL_REMOVE] = {},
	[IORING_OP_SYNC_FILE_RANGE] = {
		.needs_file		= 1,
		.work_flags		= IO_WQ_WORK_BLKCG,
	},
	[IORING_OP_SENDMSG] = {
		.needs_file		= 1,
		.unbound_nonreg_file	= 1,
		.pollout		= 1,
		.needs_async_data	= 1,
		.async_size		= sizeof(struct io_async_msghdr),
		.work_flags		= IO_WQ_WORK_MM | IO_WQ_WORK_BLKCG |
						IO_WQ_WORK_FS,
	},
	[IORING_OP_RECVMSG] = {
		.needs_file		= 1,
		.unbound_nonreg_file	= 1,
		.pollin			= 1,
		.buffer_select		= 1,
		.needs_async_data	= 1,
		.async_size		= sizeof(struct io_async_msghdr),
		.work_flags		= IO_WQ_WORK_MM | IO_WQ_WORK_BLKCG |
						IO_WQ_WORK_FS,
	},
	[IORING_OP_TIMEOUT] = {
		.needs_async_data	= 1,
		.async_size		= sizeof(struct io_timeout_data),
		.work_flags		= IO_WQ_WORK_MM,
	},
	[IORING_OP_TIMEOUT_REMOVE] = {
		/* used by timeout updates' prep() */
		.work_flags		= IO_WQ_WORK_MM,
	},
	[IORING_OP_ACCEPT] = {
		.needs_file		= 1,
		.unbound_nonreg_file	= 1,
		.pollin			= 1,
		.work_flags		= IO_WQ_WORK_MM | IO_WQ_WORK_FILES,
	},
	[IORING_OP_ASYNC_CANCEL] = {},
	[IORING_OP_LINK_TIMEOUT] = {
		.needs_async_data	= 1,
		.async_size		= sizeof(struct io_timeout_data),
		.work_flags		= IO_WQ_WORK_MM,
	},
	[IORING_OP_CONNECT] = {
		.needs_file		= 1,
		.unbound_nonreg_file	= 1,
		.pollout		= 1,
		.needs_async_data	= 1,
		.async_size		= sizeof(struct io_async_connect),
		.work_flags		= IO_WQ_WORK_MM,
	},
	[IORING_OP_FALLOCATE] = {
		.needs_file		= 1,
		.work_flags		= IO_WQ_WORK_BLKCG | IO_WQ_WORK_FSIZE,
	},
	[IORING_OP_OPENAT] = {
		.work_flags		= IO_WQ_WORK_FILES | IO_WQ_WORK_BLKCG |
						IO_WQ_WORK_FS | IO_WQ_WORK_MM,
	},
	[IORING_OP_CLOSE] = {
		.needs_file		= 1,
		.needs_file_no_error	= 1,
		.work_flags		= IO_WQ_WORK_FILES | IO_WQ_WORK_BLKCG,
	},
	[IORING_OP_FILES_UPDATE] = {
		.work_flags		= IO_WQ_WORK_FILES | IO_WQ_WORK_MM,
	},
	[IORING_OP_STATX] = {
		.work_flags		= IO_WQ_WORK_FILES | IO_WQ_WORK_MM |
						IO_WQ_WORK_FS | IO_WQ_WORK_BLKCG,
	},
	[IORING_OP_READ] = {
		.needs_file		= 1,
		.unbound_nonreg_file	= 1,
		.pollin			= 1,
		.buffer_select		= 1,
		.plug			= 1,
		.async_size		= sizeof(struct io_async_rw),
		.work_flags		= IO_WQ_WORK_MM | IO_WQ_WORK_BLKCG,
	},
	[IORING_OP_WRITE] = {
		.needs_file		= 1,
		.unbound_nonreg_file	= 1,
		.pollout		= 1,
		.plug			= 1,
		.async_size		= sizeof(struct io_async_rw),
		.work_flags		= IO_WQ_WORK_MM | IO_WQ_WORK_BLKCG |
						IO_WQ_WORK_FSIZE,
	},
	[IORING_OP_FADVISE] = {
		.needs_file		= 1,
		.work_flags		= IO_WQ_WORK_BLKCG,
	},
	[IORING_OP_MADVISE] = {
		.work_flags		= IO_WQ_WORK_MM | IO_WQ_WORK_BLKCG,
	},
	[IORING_OP_SEND] = {
		.needs_file		= 1,
		.unbound_nonreg_file	= 1,
		.pollout		= 1,
		.work_flags		= IO_WQ_WORK_MM | IO_WQ_WORK_BLKCG,
	},
	[IORING_OP_RECV] = {
		.needs_file		= 1,
		.unbound_nonreg_file	= 1,
		.pollin			= 1,
		.buffer_select		= 1,
		.work_flags		= IO_WQ_WORK_MM | IO_WQ_WORK_BLKCG,
	},
	[IORING_OP_OPENAT2] = {
		.work_flags		= IO_WQ_WORK_FILES | IO_WQ_WORK_FS |
						IO_WQ_WORK_BLKCG | IO_WQ_WORK_MM,
	},
	[IORING_OP_EPOLL_CTL] = {
		.unbound_nonreg_file	= 1,
		.work_flags		= IO_WQ_WORK_FILES,
	},
	[IORING_OP_SPLICE] = {
		.needs_file		= 1,
		.hash_reg_file		= 1,
		.unbound_nonreg_file	= 1,
		.work_flags		= IO_WQ_WORK_BLKCG,
	},
	[IORING_OP_PROVIDE_BUFFERS] = {},
	[IORING_OP_REMOVE_BUFFERS] = {},
	[IORING_OP_TEE] = {
		.needs_file		= 1,
		.hash_reg_file		= 1,
		.unbound_nonreg_file	= 1,
	},
	[IORING_OP_SHUTDOWN] = {
		.needs_file		= 1,
	},
	[IORING_OP_RENAMEAT] = {
		.work_flags		= IO_WQ_WORK_MM | IO_WQ_WORK_FILES |
						IO_WQ_WORK_FS | IO_WQ_WORK_BLKCG,
	},
	[IORING_OP_UNLINKAT] = {
		.work_flags		= IO_WQ_WORK_MM | IO_WQ_WORK_FILES |
						IO_WQ_WORK_FS | IO_WQ_WORK_BLKCG,
	},
};

enum io_mem_account {
	ACCT_LOCKED,
	ACCT_PINNED,
};

static void __io_uring_cancel_task_requests(struct io_ring_ctx *ctx,
					    struct task_struct *task);

static void destroy_fixed_file_ref_node(struct fixed_file_ref_node *ref_node);
static struct fixed_file_ref_node *alloc_fixed_file_ref_node(
			struct io_ring_ctx *ctx);

static void __io_complete_rw(struct io_kiocb *req, long res, long res2,
			     struct io_comp_state *cs);
static void io_cqring_fill_event(struct io_kiocb *req, long res);
static void io_put_req(struct io_kiocb *req);
static void io_put_req_deferred(struct io_kiocb *req, int nr);
static void io_double_put_req(struct io_kiocb *req);
static struct io_kiocb *io_prep_linked_timeout(struct io_kiocb *req);
static void __io_queue_linked_timeout(struct io_kiocb *req);
static void io_queue_linked_timeout(struct io_kiocb *req);
static int __io_sqe_files_update(struct io_ring_ctx *ctx,
				 struct io_uring_files_update *ip,
				 unsigned nr_args);
static void __io_clean_op(struct io_kiocb *req);
static struct file *io_file_get(struct io_submit_state *state,
				struct io_kiocb *req, int fd, bool fixed);
static void __io_queue_sqe(struct io_kiocb *req, struct io_comp_state *cs);
static void io_file_put_work(struct work_struct *work);

static ssize_t io_import_iovec(int rw, struct io_kiocb *req,
			       struct iovec **iovec, struct iov_iter *iter,
			       bool needs_lock);
static int io_setup_async_rw(struct io_kiocb *req, const struct iovec *iovec,
			     const struct iovec *fast_iov,
			     struct iov_iter *iter, bool force);
static void io_req_drop_files(struct io_kiocb *req);
static void io_req_task_queue(struct io_kiocb *req);

static struct kmem_cache *req_cachep;

static const struct file_operations io_uring_fops;

struct sock *io_uring_get_socket(struct file *file)
{
#if defined(CONFIG_UNIX)
	if (file->f_op == &io_uring_fops) {
		struct io_ring_ctx *ctx = file->private_data;

		return ctx->ring_sock->sk;
	}
#endif
	return NULL;
}
EXPORT_SYMBOL(io_uring_get_socket);

#define io_for_each_link(pos, head) \
	for (pos = (head); pos; pos = pos->link)

static inline void io_clean_op(struct io_kiocb *req)
{
	if (req->flags & (REQ_F_NEED_CLEANUP | REQ_F_BUFFER_SELECTED))
		__io_clean_op(req);
}

static inline void io_set_resource_node(struct io_kiocb *req)
{
	struct io_ring_ctx *ctx = req->ctx;

	if (!req->fixed_file_refs) {
		req->fixed_file_refs = &ctx->file_data->node->refs;
		percpu_ref_get(req->fixed_file_refs);
	}
}

static bool io_match_task(struct io_kiocb *head,
			  struct task_struct *task,
			  struct files_struct *files)
{
	struct io_kiocb *req;

	if (task && head->task != task) {
		/* in terms of cancelation, always match if req task is dead */
		if (head->task->flags & PF_EXITING)
			return true;
		return false;
	}
	if (!files)
		return true;

	io_for_each_link(req, head) {
		if (!(req->flags & REQ_F_WORK_INITIALIZED))
			continue;
		if (req->file && req->file->f_op == &io_uring_fops)
			return true;
		if ((req->work.flags & IO_WQ_WORK_FILES) &&
		    req->work.identity->files == files)
			return true;
	}
	return false;
}

static void io_sq_thread_drop_mm_files(void)
{
	struct files_struct *files = current->files;
	struct mm_struct *mm = current->mm;

	if (mm) {
		kthread_unuse_mm(mm);
		mmput(mm);
		current->mm = NULL;
	}
	if (files) {
		struct nsproxy *nsproxy = current->nsproxy;

		task_lock(current);
		current->files = NULL;
		current->nsproxy = NULL;
		task_unlock(current);
		put_files_struct(files);
		put_nsproxy(nsproxy);
	}
}

static int __io_sq_thread_acquire_files(struct io_ring_ctx *ctx)
{
	if (current->flags & PF_EXITING)
		return -EFAULT;

	if (!current->files) {
		struct files_struct *files;
		struct nsproxy *nsproxy;

		task_lock(ctx->sqo_task);
		files = ctx->sqo_task->files;
		if (!files) {
			task_unlock(ctx->sqo_task);
			return -EOWNERDEAD;
		}
		atomic_inc(&files->count);
		get_nsproxy(ctx->sqo_task->nsproxy);
		nsproxy = ctx->sqo_task->nsproxy;
		task_unlock(ctx->sqo_task);

		task_lock(current);
		current->files = files;
		current->nsproxy = nsproxy;
		task_unlock(current);
	}
	return 0;
}

static int __io_sq_thread_acquire_mm(struct io_ring_ctx *ctx)
{
	struct mm_struct *mm;

	if (current->flags & PF_EXITING)
		return -EFAULT;
	if (current->mm)
		return 0;

	/* Should never happen */
	if (unlikely(!(ctx->flags & IORING_SETUP_SQPOLL)))
		return -EFAULT;

	task_lock(ctx->sqo_task);
	mm = ctx->sqo_task->mm;
	if (unlikely(!mm || !mmget_not_zero(mm)))
		mm = NULL;
	task_unlock(ctx->sqo_task);

	if (mm) {
		kthread_use_mm(mm);
		return 0;
	}

	return -EFAULT;
}

static int io_sq_thread_acquire_mm_files(struct io_ring_ctx *ctx,
					 struct io_kiocb *req)
{
	const struct io_op_def *def = &io_op_defs[req->opcode];
	int ret;

	if (def->work_flags & IO_WQ_WORK_MM) {
		ret = __io_sq_thread_acquire_mm(ctx);
		if (unlikely(ret))
			return ret;
	}

	if (def->needs_file || (def->work_flags & IO_WQ_WORK_FILES)) {
		ret = __io_sq_thread_acquire_files(ctx);
		if (unlikely(ret))
			return ret;
	}

	return 0;
}

static void io_sq_thread_associate_blkcg(struct io_ring_ctx *ctx,
					 struct cgroup_subsys_state **cur_css)

{
#ifdef CONFIG_BLK_CGROUP
	/* puts the old one when swapping */
	if (*cur_css != ctx->sqo_blkcg_css) {
		kthread_associate_blkcg(ctx->sqo_blkcg_css);
		*cur_css = ctx->sqo_blkcg_css;
	}
#endif
}

static void io_sq_thread_unassociate_blkcg(void)
{
#ifdef CONFIG_BLK_CGROUP
	kthread_associate_blkcg(NULL);
#endif
}

static inline void req_set_fail_links(struct io_kiocb *req)
{
	if ((req->flags & (REQ_F_LINK | REQ_F_HARDLINK)) == REQ_F_LINK)
		req->flags |= REQ_F_FAIL_LINK;
}

/*
 * None of these are dereferenced, they are simply used to check if any of
 * them have changed. If we're under current and check they are still the
 * same, we're fine to grab references to them for actual out-of-line use.
 */
static void io_init_identity(struct io_identity *id)
{
	id->files = current->files;
	id->mm = current->mm;
#ifdef CONFIG_BLK_CGROUP
	rcu_read_lock();
	id->blkcg_css = blkcg_css();
	rcu_read_unlock();
#endif
	id->creds = current_cred();
	id->nsproxy = current->nsproxy;
	id->fs = current->fs;
	id->fsize = rlimit(RLIMIT_FSIZE);
#ifdef CONFIG_AUDIT
	id->loginuid = current->loginuid;
	id->sessionid = current->sessionid;
#endif
	refcount_set(&id->count, 1);
}

static inline void __io_req_init_async(struct io_kiocb *req)
{
	memset(&req->work, 0, sizeof(req->work));
	req->flags |= REQ_F_WORK_INITIALIZED;
}

/*
 * Note: must call io_req_init_async() for the first time you
 * touch any members of io_wq_work.
 */
static inline void io_req_init_async(struct io_kiocb *req)
{
	struct io_uring_task *tctx = current->io_uring;

	if (req->flags & REQ_F_WORK_INITIALIZED)
		return;

	__io_req_init_async(req);

	/* Grab a ref if this isn't our static identity */
	req->work.identity = tctx->identity;
	if (tctx->identity != &tctx->__identity)
		refcount_inc(&req->work.identity->count);
}

static inline bool io_async_submit(struct io_ring_ctx *ctx)
{
	return ctx->flags & IORING_SETUP_SQPOLL;
}

static void io_ring_ctx_ref_free(struct percpu_ref *ref)
{
	struct io_ring_ctx *ctx = container_of(ref, struct io_ring_ctx, refs);

	complete(&ctx->ref_comp);
}

static inline bool io_is_timeout_noseq(struct io_kiocb *req)
{
	return !req->timeout.off;
}

static struct io_ring_ctx *io_ring_ctx_alloc(struct io_uring_params *p)
{
	struct io_ring_ctx *ctx;
	int hash_bits;

	ctx = kzalloc(sizeof(*ctx), GFP_KERNEL);
	if (!ctx)
		return NULL;

	ctx->fallback_req = kmem_cache_alloc(req_cachep, GFP_KERNEL);
	if (!ctx->fallback_req)
		goto err;

	/*
	 * Use 5 bits less than the max cq entries, that should give us around
	 * 32 entries per hash list if totally full and uniformly spread.
	 */
	hash_bits = ilog2(p->cq_entries);
	hash_bits -= 5;
	if (hash_bits <= 0)
		hash_bits = 1;
	ctx->cancel_hash_bits = hash_bits;
	ctx->cancel_hash = kmalloc((1U << hash_bits) * sizeof(struct hlist_head),
					GFP_KERNEL);
	if (!ctx->cancel_hash)
		goto err;
	__hash_init(ctx->cancel_hash, 1U << hash_bits);

	if (percpu_ref_init(&ctx->refs, io_ring_ctx_ref_free,
			    PERCPU_REF_ALLOW_REINIT, GFP_KERNEL))
		goto err;

	ctx->flags = p->flags;
	init_waitqueue_head(&ctx->sqo_sq_wait);
	INIT_LIST_HEAD(&ctx->sqd_list);
	init_waitqueue_head(&ctx->cq_wait);
	INIT_LIST_HEAD(&ctx->cq_overflow_list);
	init_completion(&ctx->ref_comp);
	init_completion(&ctx->sq_thread_comp);
	idr_init(&ctx->io_buffer_idr);
	idr_init(&ctx->personality_idr);
	mutex_init(&ctx->uring_lock);
	init_waitqueue_head(&ctx->wait);
	spin_lock_init(&ctx->completion_lock);
	INIT_LIST_HEAD(&ctx->iopoll_list);
	INIT_LIST_HEAD(&ctx->defer_list);
	INIT_LIST_HEAD(&ctx->timeout_list);
	spin_lock_init(&ctx->inflight_lock);
	INIT_LIST_HEAD(&ctx->inflight_list);
	INIT_DELAYED_WORK(&ctx->file_put_work, io_file_put_work);
	init_llist_head(&ctx->file_put_llist);
	return ctx;
err:
	if (ctx->fallback_req)
		kmem_cache_free(req_cachep, ctx->fallback_req);
	kfree(ctx->cancel_hash);
	kfree(ctx);
	return NULL;
}

static bool req_need_defer(struct io_kiocb *req, u32 seq)
{
	if (unlikely(req->flags & REQ_F_IO_DRAIN)) {
		struct io_ring_ctx *ctx = req->ctx;

		return seq != ctx->cached_cq_tail
				+ READ_ONCE(ctx->cached_cq_overflow);
	}

	return false;
}

static void __io_commit_cqring(struct io_ring_ctx *ctx)
{
	struct io_rings *rings = ctx->rings;

	/* order cqe stores with ring update */
	smp_store_release(&rings->cq.tail, ctx->cached_cq_tail);
}

static void io_put_identity(struct io_uring_task *tctx, struct io_kiocb *req)
{
	if (req->work.identity == &tctx->__identity)
		return;
	if (refcount_dec_and_test(&req->work.identity->count))
		kfree(req->work.identity);
}

static void io_req_clean_work(struct io_kiocb *req)
{
	if (!(req->flags & REQ_F_WORK_INITIALIZED))
		return;

	req->flags &= ~REQ_F_WORK_INITIALIZED;

	if (req->work.flags & IO_WQ_WORK_MM) {
		mmdrop(req->work.identity->mm);
		req->work.flags &= ~IO_WQ_WORK_MM;
	}
#ifdef CONFIG_BLK_CGROUP
	if (req->work.flags & IO_WQ_WORK_BLKCG) {
		css_put(req->work.identity->blkcg_css);
		req->work.flags &= ~IO_WQ_WORK_BLKCG;
	}
#endif
	if (req->work.flags & IO_WQ_WORK_CREDS) {
		put_cred(req->work.identity->creds);
		req->work.flags &= ~IO_WQ_WORK_CREDS;
	}
	if (req->work.flags & IO_WQ_WORK_FS) {
		struct fs_struct *fs = req->work.identity->fs;

		spin_lock(&req->work.identity->fs->lock);
		if (--fs->users)
			fs = NULL;
		spin_unlock(&req->work.identity->fs->lock);
		if (fs)
			free_fs_struct(fs);
		req->work.flags &= ~IO_WQ_WORK_FS;
	}
	if (req->flags & REQ_F_INFLIGHT)
		io_req_drop_files(req);

	io_put_identity(req->task->io_uring, req);
}

/*
 * Create a private copy of io_identity, since some fields don't match
 * the current context.
 */
static bool io_identity_cow(struct io_kiocb *req)
{
	struct io_uring_task *tctx = current->io_uring;
	const struct cred *creds = NULL;
	struct io_identity *id;

	if (req->work.flags & IO_WQ_WORK_CREDS)
		creds = req->work.identity->creds;

	id = kmemdup(req->work.identity, sizeof(*id), GFP_KERNEL);
	if (unlikely(!id)) {
		req->work.flags |= IO_WQ_WORK_CANCEL;
		return false;
	}

	/*
	 * We can safely just re-init the creds we copied  Either the field
	 * matches the current one, or we haven't grabbed it yet. The only
	 * exception is ->creds, through registered personalities, so handle
	 * that one separately.
	 */
	io_init_identity(id);
	if (creds)
		id->creds = creds;

	/* add one for this request */
	refcount_inc(&id->count);

	/* drop tctx and req identity references, if needed */
	if (tctx->identity != &tctx->__identity &&
	    refcount_dec_and_test(&tctx->identity->count))
		kfree(tctx->identity);
	if (req->work.identity != &tctx->__identity &&
	    refcount_dec_and_test(&req->work.identity->count))
		kfree(req->work.identity);

	req->work.identity = id;
	tctx->identity = id;
	return true;
}

static bool io_grab_identity(struct io_kiocb *req)
{
	const struct io_op_def *def = &io_op_defs[req->opcode];
	struct io_identity *id = req->work.identity;
	struct io_ring_ctx *ctx = req->ctx;

	if (def->work_flags & IO_WQ_WORK_FSIZE) {
		if (id->fsize != rlimit(RLIMIT_FSIZE))
			return false;
		req->work.flags |= IO_WQ_WORK_FSIZE;
	}
#ifdef CONFIG_BLK_CGROUP
	if (!(req->work.flags & IO_WQ_WORK_BLKCG) &&
	    (def->work_flags & IO_WQ_WORK_BLKCG)) {
		rcu_read_lock();
		if (id->blkcg_css != blkcg_css()) {
			rcu_read_unlock();
			return false;
		}
		/*
		 * This should be rare, either the cgroup is dying or the task
		 * is moving cgroups. Just punt to root for the handful of ios.
		 */
		if (css_tryget_online(id->blkcg_css))
			req->work.flags |= IO_WQ_WORK_BLKCG;
		rcu_read_unlock();
	}
#endif
	if (!(req->work.flags & IO_WQ_WORK_CREDS)) {
		if (id->creds != current_cred())
			return false;
		get_cred(id->creds);
		req->work.flags |= IO_WQ_WORK_CREDS;
	}
#ifdef CONFIG_AUDIT
	if (!uid_eq(current->loginuid, id->loginuid) ||
	    current->sessionid != id->sessionid)
		return false;
#endif
	if (!(req->work.flags & IO_WQ_WORK_FS) &&
	    (def->work_flags & IO_WQ_WORK_FS)) {
		if (current->fs != id->fs)
			return false;
		spin_lock(&id->fs->lock);
		if (!id->fs->in_exec) {
			id->fs->users++;
			req->work.flags |= IO_WQ_WORK_FS;
		} else {
			req->work.flags |= IO_WQ_WORK_CANCEL;
		}
		spin_unlock(&current->fs->lock);
	}
	if (!(req->work.flags & IO_WQ_WORK_FILES) &&
	    (def->work_flags & IO_WQ_WORK_FILES) &&
	    !(req->flags & REQ_F_NO_FILE_TABLE)) {
		if (id->files != current->files ||
		    id->nsproxy != current->nsproxy)
			return false;
		atomic_inc(&id->files->count);
		get_nsproxy(id->nsproxy);

		if (!(req->flags & REQ_F_INFLIGHT)) {
			req->flags |= REQ_F_INFLIGHT;

			spin_lock_irq(&ctx->inflight_lock);
			list_add(&req->inflight_entry, &ctx->inflight_list);
			spin_unlock_irq(&ctx->inflight_lock);
		}
		req->work.flags |= IO_WQ_WORK_FILES;
	}
	if (!(req->work.flags & IO_WQ_WORK_MM) &&
	    (def->work_flags & IO_WQ_WORK_MM)) {
		if (id->mm != current->mm)
			return false;
		mmgrab(id->mm);
		req->work.flags |= IO_WQ_WORK_MM;
	}

	return true;
}

static void io_prep_async_work(struct io_kiocb *req)
{
	const struct io_op_def *def = &io_op_defs[req->opcode];
	struct io_ring_ctx *ctx = req->ctx;

	io_req_init_async(req);

	if (req->flags & REQ_F_FORCE_ASYNC)
		req->work.flags |= IO_WQ_WORK_CONCURRENT;

	if (req->flags & REQ_F_ISREG) {
		if (def->hash_reg_file || (ctx->flags & IORING_SETUP_IOPOLL))
			io_wq_hash_work(&req->work, file_inode(req->file));
	} else {
		if (def->unbound_nonreg_file)
			req->work.flags |= IO_WQ_WORK_UNBOUND;
	}

	/* if we fail grabbing identity, we must COW, regrab, and retry */
	if (io_grab_identity(req))
		return;

	if (!io_identity_cow(req))
		return;

	/* can't fail at this point */
	if (!io_grab_identity(req))
		WARN_ON(1);
}

static void io_prep_async_link(struct io_kiocb *req)
{
	struct io_kiocb *cur;

	io_for_each_link(cur, req)
		io_prep_async_work(cur);
}

static struct io_kiocb *__io_queue_async_work(struct io_kiocb *req)
{
	struct io_ring_ctx *ctx = req->ctx;
	struct io_kiocb *link = io_prep_linked_timeout(req);

	trace_io_uring_queue_async_work(ctx, io_wq_is_hashed(&req->work), req,
					&req->work, req->flags);
	io_wq_enqueue(ctx->io_wq, &req->work);
	return link;
}

static void io_queue_async_work(struct io_kiocb *req)
{
	struct io_kiocb *link;

	/* init ->work of the whole link before punting */
	io_prep_async_link(req);
	link = __io_queue_async_work(req);

	if (link)
		io_queue_linked_timeout(link);
}

static void io_kill_timeout(struct io_kiocb *req)
{
	struct io_timeout_data *io = req->async_data;
	int ret;

	ret = hrtimer_try_to_cancel(&io->timer);
	if (ret != -1) {
		atomic_set(&req->ctx->cq_timeouts,
			atomic_read(&req->ctx->cq_timeouts) + 1);
		list_del_init(&req->timeout.list);
		io_cqring_fill_event(req, 0);
		io_put_req_deferred(req, 1);
	}
}

/*
 * Returns true if we found and killed one or more timeouts
 */
static bool io_kill_timeouts(struct io_ring_ctx *ctx, struct task_struct *tsk,
			     struct files_struct *files)
{
	struct io_kiocb *req, *tmp;
	int canceled = 0;

	spin_lock_irq(&ctx->completion_lock);
	list_for_each_entry_safe(req, tmp, &ctx->timeout_list, timeout.list) {
		if (io_match_task(req, tsk, files)) {
			io_kill_timeout(req);
			canceled++;
		}
	}
	spin_unlock_irq(&ctx->completion_lock);
	return canceled != 0;
}

static void __io_queue_deferred(struct io_ring_ctx *ctx)
{
	do {
		struct io_defer_entry *de = list_first_entry(&ctx->defer_list,
						struct io_defer_entry, list);

		if (req_need_defer(de->req, de->seq))
			break;
		list_del_init(&de->list);
		io_req_task_queue(de->req);
		kfree(de);
	} while (!list_empty(&ctx->defer_list));
}

static void io_flush_timeouts(struct io_ring_ctx *ctx)
{
	u32 seq;

	if (list_empty(&ctx->timeout_list))
		return;

	seq = ctx->cached_cq_tail - atomic_read(&ctx->cq_timeouts);

	do {
		u32 events_needed, events_got;
		struct io_kiocb *req = list_first_entry(&ctx->timeout_list,
						struct io_kiocb, timeout.list);

		if (io_is_timeout_noseq(req))
			break;

		/*
		 * Since seq can easily wrap around over time, subtract
		 * the last seq at which timeouts were flushed before comparing.
		 * Assuming not more than 2^31-1 events have happened since,
		 * these subtractions won't have wrapped, so we can check if
		 * target is in [last_seq, current_seq] by comparing the two.
		 */
		events_needed = req->timeout.target_seq - ctx->cq_last_tm_flush;
		events_got = seq - ctx->cq_last_tm_flush;
		if (events_got < events_needed)
			break;

		list_del_init(&req->timeout.list);
		io_kill_timeout(req);
	} while (!list_empty(&ctx->timeout_list));

	ctx->cq_last_tm_flush = seq;
}

static void io_commit_cqring(struct io_ring_ctx *ctx)
{
	io_flush_timeouts(ctx);
	__io_commit_cqring(ctx);

	if (unlikely(!list_empty(&ctx->defer_list)))
		__io_queue_deferred(ctx);
}

static inline bool io_sqring_full(struct io_ring_ctx *ctx)
{
	struct io_rings *r = ctx->rings;

	return READ_ONCE(r->sq.tail) - ctx->cached_sq_head == r->sq_ring_entries;
}

static struct io_uring_cqe *io_get_cqring(struct io_ring_ctx *ctx)
{
	struct io_rings *rings = ctx->rings;
	unsigned tail;

	tail = ctx->cached_cq_tail;
	/*
	 * writes to the cq entry need to come after reading head; the
	 * control dependency is enough as we're using WRITE_ONCE to
	 * fill the cq entry
	 */
	if (tail - READ_ONCE(rings->cq.head) == rings->cq_ring_entries)
		return NULL;

	ctx->cached_cq_tail++;
	return &rings->cqes[tail & ctx->cq_mask];
}

static inline bool io_should_trigger_evfd(struct io_ring_ctx *ctx)
{
	if (!ctx->cq_ev_fd)
		return false;
	if (READ_ONCE(ctx->rings->cq_flags) & IORING_CQ_EVENTFD_DISABLED)
		return false;
	if (!ctx->eventfd_async)
		return true;
	return io_wq_current_is_worker();
}

static inline unsigned __io_cqring_events(struct io_ring_ctx *ctx)
{
	return ctx->cached_cq_tail - READ_ONCE(ctx->rings->cq.head);
}

static void io_cqring_ev_posted(struct io_ring_ctx *ctx)
{
	/* see waitqueue_active() comment */
	smp_mb();

	if (waitqueue_active(&ctx->wait))
		wake_up(&ctx->wait);
	if (ctx->sq_data && waitqueue_active(&ctx->sq_data->wait))
		wake_up(&ctx->sq_data->wait);
	if (io_should_trigger_evfd(ctx))
		eventfd_signal(ctx->cq_ev_fd, 1);
	if (waitqueue_active(&ctx->cq_wait)) {
		wake_up_interruptible(&ctx->cq_wait);
		kill_fasync(&ctx->cq_fasync, SIGIO, POLL_IN);
	}
}

static void io_cqring_ev_posted_iopoll(struct io_ring_ctx *ctx)
{
	/* see waitqueue_active() comment */
	smp_mb();

	if (ctx->flags & IORING_SETUP_SQPOLL) {
		if (waitqueue_active(&ctx->wait))
			wake_up(&ctx->wait);
	}
	if (io_should_trigger_evfd(ctx))
		eventfd_signal(ctx->cq_ev_fd, 1);
	if (waitqueue_active(&ctx->cq_wait)) {
		wake_up_interruptible(&ctx->cq_wait);
		kill_fasync(&ctx->cq_fasync, SIGIO, POLL_IN);
	}
}

/* Returns true if there are no backlogged entries after the flush */
static bool __io_cqring_overflow_flush(struct io_ring_ctx *ctx, bool force,
				       struct task_struct *tsk,
				       struct files_struct *files)
{
	struct io_rings *rings = ctx->rings;
	struct io_kiocb *req, *tmp;
	struct io_uring_cqe *cqe;
	unsigned long flags;
	bool all_flushed, posted;
	LIST_HEAD(list);

	if (!force && __io_cqring_events(ctx) == rings->cq_ring_entries)
		return false;

	posted = false;
	spin_lock_irqsave(&ctx->completion_lock, flags);
<<<<<<< HEAD

	cqe = NULL;
=======
>>>>>>> 83c750af
	list_for_each_entry_safe(req, tmp, &ctx->cq_overflow_list, compl.list) {
		if (!io_match_task(req, tsk, files))
			continue;

		cqe = io_get_cqring(ctx);
		if (!cqe && !force)
			break;

		list_move(&req->compl.list, &list);
		if (cqe) {
			WRITE_ONCE(cqe->user_data, req->user_data);
			WRITE_ONCE(cqe->res, req->result);
			WRITE_ONCE(cqe->flags, req->compl.cflags);
		} else {
			ctx->cached_cq_overflow++;
			WRITE_ONCE(ctx->rings->cq_overflow,
				   ctx->cached_cq_overflow);
		}
		posted = true;
	}

	all_flushed = list_empty(&ctx->cq_overflow_list);
	if (all_flushed) {
		clear_bit(0, &ctx->sq_check_overflow);
		clear_bit(0, &ctx->cq_check_overflow);
		ctx->rings->sq_flags &= ~IORING_SQ_CQ_OVERFLOW;
	}

	if (posted)
		io_commit_cqring(ctx);
	spin_unlock_irqrestore(&ctx->completion_lock, flags);
	if (posted)
		io_cqring_ev_posted(ctx);

	while (!list_empty(&list)) {
		req = list_first_entry(&list, struct io_kiocb, compl.list);
		list_del(&req->compl.list);
		io_put_req(req);
	}

	return all_flushed;
}

static void io_cqring_overflow_flush(struct io_ring_ctx *ctx, bool force,
				     struct task_struct *tsk,
				     struct files_struct *files)
{
	if (test_bit(0, &ctx->cq_check_overflow)) {
		/* iopoll syncs against uring_lock, not completion_lock */
		if (ctx->flags & IORING_SETUP_IOPOLL)
			mutex_lock(&ctx->uring_lock);
		__io_cqring_overflow_flush(ctx, force, tsk, files);
		if (ctx->flags & IORING_SETUP_IOPOLL)
			mutex_unlock(&ctx->uring_lock);
	}
}

static void __io_cqring_fill_event(struct io_kiocb *req, long res, long cflags)
{
	struct io_ring_ctx *ctx = req->ctx;
	struct io_uring_cqe *cqe;

	trace_io_uring_complete(ctx, req->user_data, res);

	/*
	 * If we can't get a cq entry, userspace overflowed the
	 * submission (by quite a lot). Increment the overflow count in
	 * the ring.
	 */
	cqe = io_get_cqring(ctx);
	if (likely(cqe)) {
		WRITE_ONCE(cqe->user_data, req->user_data);
		WRITE_ONCE(cqe->res, res);
		WRITE_ONCE(cqe->flags, cflags);
	} else if (ctx->cq_overflow_flushed ||
		   atomic_read(&req->task->io_uring->in_idle)) {
		/*
		 * If we're in ring overflow flush mode, or in task cancel mode,
		 * then we cannot store the request for later flushing, we need
		 * to drop it on the floor.
		 */
		ctx->cached_cq_overflow++;
		WRITE_ONCE(ctx->rings->cq_overflow, ctx->cached_cq_overflow);
	} else {
		if (list_empty(&ctx->cq_overflow_list)) {
			set_bit(0, &ctx->sq_check_overflow);
			set_bit(0, &ctx->cq_check_overflow);
			ctx->rings->sq_flags |= IORING_SQ_CQ_OVERFLOW;
		}
		io_clean_op(req);
		req->result = res;
		req->compl.cflags = cflags;
		refcount_inc(&req->refs);
		list_add_tail(&req->compl.list, &ctx->cq_overflow_list);
	}
}

static void io_cqring_fill_event(struct io_kiocb *req, long res)
{
	__io_cqring_fill_event(req, res, 0);
}

static void io_cqring_add_event(struct io_kiocb *req, long res, long cflags)
{
	struct io_ring_ctx *ctx = req->ctx;
	unsigned long flags;

	spin_lock_irqsave(&ctx->completion_lock, flags);
	__io_cqring_fill_event(req, res, cflags);
	io_commit_cqring(ctx);
	spin_unlock_irqrestore(&ctx->completion_lock, flags);

	io_cqring_ev_posted(ctx);
}

static void io_submit_flush_completions(struct io_comp_state *cs)
{
	struct io_ring_ctx *ctx = cs->ctx;

	spin_lock_irq(&ctx->completion_lock);
	while (!list_empty(&cs->list)) {
		struct io_kiocb *req;

		req = list_first_entry(&cs->list, struct io_kiocb, compl.list);
		list_del(&req->compl.list);
		__io_cqring_fill_event(req, req->result, req->compl.cflags);

		/*
		 * io_free_req() doesn't care about completion_lock unless one
		 * of these flags is set. REQ_F_WORK_INITIALIZED is in the list
		 * because of a potential deadlock with req->work.fs->lock
		 */
		if (req->flags & (REQ_F_FAIL_LINK|REQ_F_LINK_TIMEOUT
				 |REQ_F_WORK_INITIALIZED)) {
			spin_unlock_irq(&ctx->completion_lock);
			io_put_req(req);
			spin_lock_irq(&ctx->completion_lock);
		} else {
			io_put_req(req);
		}
	}
	io_commit_cqring(ctx);
	spin_unlock_irq(&ctx->completion_lock);

	io_cqring_ev_posted(ctx);
	cs->nr = 0;
}

static void __io_req_complete(struct io_kiocb *req, long res, unsigned cflags,
			      struct io_comp_state *cs)
{
	if (!cs) {
		io_cqring_add_event(req, res, cflags);
		io_put_req(req);
	} else {
		io_clean_op(req);
		req->result = res;
		req->compl.cflags = cflags;
		list_add_tail(&req->compl.list, &cs->list);
		if (++cs->nr >= 32)
			io_submit_flush_completions(cs);
	}
}

static void io_req_complete(struct io_kiocb *req, long res)
{
	__io_req_complete(req, res, 0, NULL);
}

static inline bool io_is_fallback_req(struct io_kiocb *req)
{
	return req == (struct io_kiocb *)
			((unsigned long) req->ctx->fallback_req & ~1UL);
}

static struct io_kiocb *io_get_fallback_req(struct io_ring_ctx *ctx)
{
	struct io_kiocb *req;

	req = ctx->fallback_req;
	if (!test_and_set_bit_lock(0, (unsigned long *) &ctx->fallback_req))
		return req;

	return NULL;
}

static struct io_kiocb *io_alloc_req(struct io_ring_ctx *ctx,
				     struct io_submit_state *state)
{
	if (!state->free_reqs) {
		gfp_t gfp = GFP_KERNEL | __GFP_NOWARN;
		size_t sz;
		int ret;

		sz = min_t(size_t, state->ios_left, ARRAY_SIZE(state->reqs));
		ret = kmem_cache_alloc_bulk(req_cachep, gfp, sz, state->reqs);

		/*
		 * Bulk alloc is all-or-nothing. If we fail to get a batch,
		 * retry single alloc to be on the safe side.
		 */
		if (unlikely(ret <= 0)) {
			state->reqs[0] = kmem_cache_alloc(req_cachep, gfp);
			if (!state->reqs[0])
				goto fallback;
			ret = 1;
		}
		state->free_reqs = ret;
	}

	state->free_reqs--;
	return state->reqs[state->free_reqs];
fallback:
	return io_get_fallback_req(ctx);
}

static inline void io_put_file(struct io_kiocb *req, struct file *file,
			  bool fixed)
{
	if (!fixed)
		fput(file);
}

static void io_dismantle_req(struct io_kiocb *req)
{
	io_clean_op(req);

	if (req->async_data)
		kfree(req->async_data);
	if (req->file)
		io_put_file(req, req->file, (req->flags & REQ_F_FIXED_FILE));
	if (req->fixed_file_refs)
		percpu_ref_put(req->fixed_file_refs);
	io_req_clean_work(req);
}

static void __io_free_req(struct io_kiocb *req)
{
	struct io_uring_task *tctx = req->task->io_uring;
	struct io_ring_ctx *ctx = req->ctx;

	io_dismantle_req(req);

	percpu_counter_dec(&tctx->inflight);
	if (atomic_read(&tctx->in_idle))
		wake_up(&tctx->wait);
	put_task_struct(req->task);

	if (likely(!io_is_fallback_req(req)))
		kmem_cache_free(req_cachep, req);
	else
		clear_bit_unlock(0, (unsigned long *) &ctx->fallback_req);
	percpu_ref_put(&ctx->refs);
}

static inline void io_remove_next_linked(struct io_kiocb *req)
{
	struct io_kiocb *nxt = req->link;

	req->link = nxt->link;
	nxt->link = NULL;
}

static void io_kill_linked_timeout(struct io_kiocb *req)
{
	struct io_ring_ctx *ctx = req->ctx;
	struct io_kiocb *link;
	bool cancelled = false;
	unsigned long flags;

	spin_lock_irqsave(&ctx->completion_lock, flags);
	link = req->link;

	/*
	 * Can happen if a linked timeout fired and link had been like
	 * req -> link t-out -> link t-out [-> ...]
	 */
	if (link && (link->flags & REQ_F_LTIMEOUT_ACTIVE)) {
		struct io_timeout_data *io = link->async_data;
		int ret;

		io_remove_next_linked(req);
		link->timeout.head = NULL;
		ret = hrtimer_try_to_cancel(&io->timer);
		if (ret != -1) {
			io_cqring_fill_event(link, -ECANCELED);
			io_commit_cqring(ctx);
			cancelled = true;
		}
	}
	req->flags &= ~REQ_F_LINK_TIMEOUT;
	spin_unlock_irqrestore(&ctx->completion_lock, flags);

	if (cancelled) {
		io_cqring_ev_posted(ctx);
		io_put_req(link);
	}
}


static void io_fail_links(struct io_kiocb *req)
{
	struct io_kiocb *link, *nxt;
	struct io_ring_ctx *ctx = req->ctx;
	unsigned long flags;

	spin_lock_irqsave(&ctx->completion_lock, flags);
	link = req->link;
	req->link = NULL;

	while (link) {
		nxt = link->link;
		link->link = NULL;

		trace_io_uring_fail_link(req, link);
		io_cqring_fill_event(link, -ECANCELED);

		/*
		 * It's ok to free under spinlock as they're not linked anymore,
		 * but avoid REQ_F_WORK_INITIALIZED because it may deadlock on
		 * work.fs->lock.
		 */
		if (link->flags & REQ_F_WORK_INITIALIZED)
			io_put_req_deferred(link, 2);
		else
			io_double_put_req(link);
		link = nxt;
	}
	io_commit_cqring(ctx);
	spin_unlock_irqrestore(&ctx->completion_lock, flags);

	io_cqring_ev_posted(ctx);
}

static struct io_kiocb *__io_req_find_next(struct io_kiocb *req)
{
	if (req->flags & REQ_F_LINK_TIMEOUT)
		io_kill_linked_timeout(req);

	/*
	 * If LINK is set, we have dependent requests in this chain. If we
	 * didn't fail this request, queue the first one up, moving any other
	 * dependencies to the next request. In case of failure, fail the rest
	 * of the chain.
	 */
	if (likely(!(req->flags & REQ_F_FAIL_LINK))) {
		struct io_kiocb *nxt = req->link;

		req->link = NULL;
		return nxt;
	}
	io_fail_links(req);
	return NULL;
}

static inline struct io_kiocb *io_req_find_next(struct io_kiocb *req)
{
	if (likely(!(req->link) && !(req->flags & REQ_F_LINK_TIMEOUT)))
		return NULL;
	return __io_req_find_next(req);
}

static int io_req_task_work_add(struct io_kiocb *req)
{
	struct task_struct *tsk = req->task;
	struct io_ring_ctx *ctx = req->ctx;
	enum task_work_notify_mode notify;
	int ret;

	if (tsk->flags & PF_EXITING)
		return -ESRCH;

	/*
	 * SQPOLL kernel thread doesn't need notification, just a wakeup. For
	 * all other cases, use TWA_SIGNAL unconditionally to ensure we're
	 * processing task_work. There's no reliable way to tell if TWA_RESUME
	 * will do the job.
	 */
	notify = TWA_NONE;
	if (!(ctx->flags & IORING_SETUP_SQPOLL))
		notify = TWA_SIGNAL;

	ret = task_work_add(tsk, &req->task_work, notify);
	if (!ret)
		wake_up_process(tsk);

	return ret;
}

static void __io_req_task_cancel(struct io_kiocb *req, int error)
{
	struct io_ring_ctx *ctx = req->ctx;

	spin_lock_irq(&ctx->completion_lock);
	io_cqring_fill_event(req, error);
	io_commit_cqring(ctx);
	spin_unlock_irq(&ctx->completion_lock);

	io_cqring_ev_posted(ctx);
	req_set_fail_links(req);
	io_double_put_req(req);
}

static void io_req_task_cancel(struct callback_head *cb)
{
	struct io_kiocb *req = container_of(cb, struct io_kiocb, task_work);
	struct io_ring_ctx *ctx = req->ctx;

	__io_req_task_cancel(req, -ECANCELED);
	percpu_ref_put(&ctx->refs);
}

static void __io_req_task_submit(struct io_kiocb *req)
{
	struct io_ring_ctx *ctx = req->ctx;

	mutex_lock(&ctx->uring_lock);
	if (!ctx->sqo_dead &&
	    !__io_sq_thread_acquire_mm(ctx) &&
	    !__io_sq_thread_acquire_files(ctx))
		__io_queue_sqe(req, NULL);
	else
		__io_req_task_cancel(req, -EFAULT);
	mutex_unlock(&ctx->uring_lock);

	if (ctx->flags & IORING_SETUP_SQPOLL)
		io_sq_thread_drop_mm_files();
}

static void io_req_task_submit(struct callback_head *cb)
{
	struct io_kiocb *req = container_of(cb, struct io_kiocb, task_work);
	struct io_ring_ctx *ctx = req->ctx;

	__io_req_task_submit(req);
	percpu_ref_put(&ctx->refs);
}

static void io_req_task_queue(struct io_kiocb *req)
{
	int ret;

	init_task_work(&req->task_work, io_req_task_submit);
	percpu_ref_get(&req->ctx->refs);

	ret = io_req_task_work_add(req);
	if (unlikely(ret)) {
		struct task_struct *tsk;

		init_task_work(&req->task_work, io_req_task_cancel);
		tsk = io_wq_get_task(req->ctx->io_wq);
		task_work_add(tsk, &req->task_work, TWA_NONE);
		wake_up_process(tsk);
	}
}

static inline void io_queue_next(struct io_kiocb *req)
{
	struct io_kiocb *nxt = io_req_find_next(req);

	if (nxt)
		io_req_task_queue(nxt);
}

static void io_free_req(struct io_kiocb *req)
{
	io_queue_next(req);
	__io_free_req(req);
}

struct req_batch {
	void *reqs[IO_IOPOLL_BATCH];
	int to_free;

	struct task_struct	*task;
	int			task_refs;
};

static inline void io_init_req_batch(struct req_batch *rb)
{
	rb->to_free = 0;
	rb->task_refs = 0;
	rb->task = NULL;
}

static void __io_req_free_batch_flush(struct io_ring_ctx *ctx,
				      struct req_batch *rb)
{
	kmem_cache_free_bulk(req_cachep, rb->to_free, rb->reqs);
	percpu_ref_put_many(&ctx->refs, rb->to_free);
	rb->to_free = 0;
}

static void io_req_free_batch_finish(struct io_ring_ctx *ctx,
				     struct req_batch *rb)
{
	if (rb->to_free)
		__io_req_free_batch_flush(ctx, rb);
	if (rb->task) {
		struct io_uring_task *tctx = rb->task->io_uring;

		percpu_counter_sub(&tctx->inflight, rb->task_refs);
		if (atomic_read(&tctx->in_idle))
			wake_up(&tctx->wait);
		put_task_struct_many(rb->task, rb->task_refs);
		rb->task = NULL;
	}
}

static void io_req_free_batch(struct req_batch *rb, struct io_kiocb *req)
{
	if (unlikely(io_is_fallback_req(req))) {
		io_free_req(req);
		return;
	}
	io_queue_next(req);

	if (req->task != rb->task) {
		if (rb->task) {
			struct io_uring_task *tctx = rb->task->io_uring;

			percpu_counter_sub(&tctx->inflight, rb->task_refs);
			if (atomic_read(&tctx->in_idle))
				wake_up(&tctx->wait);
			put_task_struct_many(rb->task, rb->task_refs);
		}
		rb->task = req->task;
		rb->task_refs = 0;
	}
	rb->task_refs++;

	io_dismantle_req(req);
	rb->reqs[rb->to_free++] = req;
	if (unlikely(rb->to_free == ARRAY_SIZE(rb->reqs)))
		__io_req_free_batch_flush(req->ctx, rb);
}

/*
 * Drop reference to request, return next in chain (if there is one) if this
 * was the last reference to this request.
 */
static struct io_kiocb *io_put_req_find_next(struct io_kiocb *req)
{
	struct io_kiocb *nxt = NULL;

	if (refcount_dec_and_test(&req->refs)) {
		nxt = io_req_find_next(req);
		__io_free_req(req);
	}
	return nxt;
}

static void io_put_req(struct io_kiocb *req)
{
	if (refcount_dec_and_test(&req->refs))
		io_free_req(req);
}

static void io_put_req_deferred_cb(struct callback_head *cb)
{
	struct io_kiocb *req = container_of(cb, struct io_kiocb, task_work);

	io_free_req(req);
}

static void io_free_req_deferred(struct io_kiocb *req)
{
	int ret;

	init_task_work(&req->task_work, io_put_req_deferred_cb);
	ret = io_req_task_work_add(req);
	if (unlikely(ret)) {
		struct task_struct *tsk;

		tsk = io_wq_get_task(req->ctx->io_wq);
		task_work_add(tsk, &req->task_work, TWA_NONE);
		wake_up_process(tsk);
	}
}

static inline void io_put_req_deferred(struct io_kiocb *req, int refs)
{
	if (refcount_sub_and_test(refs, &req->refs))
		io_free_req_deferred(req);
}

static struct io_wq_work *io_steal_work(struct io_kiocb *req)
{
	struct io_kiocb *nxt;

	/*
	 * A ref is owned by io-wq in which context we're. So, if that's the
	 * last one, it's safe to steal next work. False negatives are Ok,
	 * it just will be re-punted async in io_put_work()
	 */
	if (refcount_read(&req->refs) != 1)
		return NULL;

	nxt = io_req_find_next(req);
	return nxt ? &nxt->work : NULL;
}

static void io_double_put_req(struct io_kiocb *req)
{
	/* drop both submit and complete references */
	if (refcount_sub_and_test(2, &req->refs))
		io_free_req(req);
}

static unsigned io_cqring_events(struct io_ring_ctx *ctx)
{
<<<<<<< HEAD
	struct io_rings *rings = ctx->rings;

	if (test_bit(0, &ctx->cq_check_overflow)) {
		/*
		 * noflush == true is from the waitqueue handler, just ensure
		 * we wake up the task, and the next invocation will flush the
		 * entries. We cannot safely to it from here.
		 */
		if (noflush)
			return -1U;

		io_cqring_overflow_flush(ctx, false, NULL, NULL);
	}

=======
>>>>>>> 83c750af
	/* See comment at the top of this file */
	smp_rmb();
	return __io_cqring_events(ctx);
}

static inline unsigned int io_sqring_entries(struct io_ring_ctx *ctx)
{
	struct io_rings *rings = ctx->rings;

	/* make sure SQ entry isn't read before tail */
	return smp_load_acquire(&rings->sq.tail) - ctx->cached_sq_head;
}

static unsigned int io_put_kbuf(struct io_kiocb *req, struct io_buffer *kbuf)
{
	unsigned int cflags;

	cflags = kbuf->bid << IORING_CQE_BUFFER_SHIFT;
	cflags |= IORING_CQE_F_BUFFER;
	req->flags &= ~REQ_F_BUFFER_SELECTED;
	kfree(kbuf);
	return cflags;
}

static inline unsigned int io_put_rw_kbuf(struct io_kiocb *req)
{
	struct io_buffer *kbuf;

	kbuf = (struct io_buffer *) (unsigned long) req->rw.addr;
	return io_put_kbuf(req, kbuf);
}

static inline bool io_run_task_work(void)
{
	/*
	 * Not safe to run on exiting task, and the task_work handling will
	 * not add work to such a task.
	 */
	if (unlikely(current->flags & PF_EXITING))
		return false;
	if (current->task_works) {
		__set_current_state(TASK_RUNNING);
		task_work_run();
		return true;
	}

	return false;
}

static void io_iopoll_queue(struct list_head *again)
{
	struct io_kiocb *req;

	do {
		req = list_first_entry(again, struct io_kiocb, inflight_entry);
		list_del(&req->inflight_entry);
		__io_complete_rw(req, -EAGAIN, 0, NULL);
	} while (!list_empty(again));
}

/*
 * Find and free completed poll iocbs
 */
static void io_iopoll_complete(struct io_ring_ctx *ctx, unsigned int *nr_events,
			       struct list_head *done)
{
	struct req_batch rb;
	struct io_kiocb *req;
	LIST_HEAD(again);

	/* order with ->result store in io_complete_rw_iopoll() */
	smp_rmb();

	io_init_req_batch(&rb);
	while (!list_empty(done)) {
		int cflags = 0;

		req = list_first_entry(done, struct io_kiocb, inflight_entry);
		if (READ_ONCE(req->result) == -EAGAIN) {
			req->result = 0;
			req->iopoll_completed = 0;
			list_move_tail(&req->inflight_entry, &again);
			continue;
		}
		list_del(&req->inflight_entry);

		if (req->flags & REQ_F_BUFFER_SELECTED)
			cflags = io_put_rw_kbuf(req);

		__io_cqring_fill_event(req, req->result, cflags);
		(*nr_events)++;

		if (refcount_dec_and_test(&req->refs))
			io_req_free_batch(&rb, req);
	}

	io_commit_cqring(ctx);
	io_cqring_ev_posted_iopoll(ctx);
	io_req_free_batch_finish(ctx, &rb);

	if (!list_empty(&again))
		io_iopoll_queue(&again);
}

static int io_do_iopoll(struct io_ring_ctx *ctx, unsigned int *nr_events,
			long min)
{
	struct io_kiocb *req, *tmp;
	LIST_HEAD(done);
	bool spin;
	int ret;

	/*
	 * Only spin for completions if we don't have multiple devices hanging
	 * off our complete list, and we're under the requested amount.
	 */
	spin = !ctx->poll_multi_file && *nr_events < min;

	ret = 0;
	list_for_each_entry_safe(req, tmp, &ctx->iopoll_list, inflight_entry) {
		struct kiocb *kiocb = &req->rw.kiocb;

		/*
		 * Move completed and retryable entries to our local lists.
		 * If we find a request that requires polling, break out
		 * and complete those lists first, if we have entries there.
		 */
		if (READ_ONCE(req->iopoll_completed)) {
			list_move_tail(&req->inflight_entry, &done);
			continue;
		}
		if (!list_empty(&done))
			break;

		ret = kiocb->ki_filp->f_op->iopoll(kiocb, spin);
		if (ret < 0)
			break;

		/* iopoll may have completed current req */
		if (READ_ONCE(req->iopoll_completed))
			list_move_tail(&req->inflight_entry, &done);

		if (ret && spin)
			spin = false;
		ret = 0;
	}

	if (!list_empty(&done))
		io_iopoll_complete(ctx, nr_events, &done);

	return ret;
}

/*
 * Poll for a minimum of 'min' events. Note that if min == 0 we consider that a
 * non-spinning poll check - we'll still enter the driver poll loop, but only
 * as a non-spinning completion check.
 */
static int io_iopoll_getevents(struct io_ring_ctx *ctx, unsigned int *nr_events,
				long min)
{
	while (!list_empty(&ctx->iopoll_list) && !need_resched()) {
		int ret;

		ret = io_do_iopoll(ctx, nr_events, min);
		if (ret < 0)
			return ret;
		if (*nr_events >= min)
			return 0;
	}

	return 1;
}

/*
 * We can't just wait for polled events to come to us, we have to actively
 * find and complete them.
 */
static void io_iopoll_try_reap_events(struct io_ring_ctx *ctx)
{
	if (!(ctx->flags & IORING_SETUP_IOPOLL))
		return;

	mutex_lock(&ctx->uring_lock);
	while (!list_empty(&ctx->iopoll_list)) {
		unsigned int nr_events = 0;

		io_do_iopoll(ctx, &nr_events, 0);

		/* let it sleep and repeat later if can't complete a request */
		if (nr_events == 0)
			break;
		/*
		 * Ensure we allow local-to-the-cpu processing to take place,
		 * in this case we need to ensure that we reap all events.
		 * Also let task_work, etc. to progress by releasing the mutex
		 */
		if (need_resched()) {
			mutex_unlock(&ctx->uring_lock);
			cond_resched();
			mutex_lock(&ctx->uring_lock);
		}
	}
	mutex_unlock(&ctx->uring_lock);
}

static int io_iopoll_check(struct io_ring_ctx *ctx, long min)
{
	unsigned int nr_events = 0;
	int iters = 0, ret = 0;

	/*
	 * We disallow the app entering submit/complete with polling, but we
	 * still need to lock the ring to prevent racing with polled issue
	 * that got punted to a workqueue.
	 */
	mutex_lock(&ctx->uring_lock);
	do {
		/*
		 * Don't enter poll loop if we already have events pending.
		 * If we do, we can potentially be spinning for commands that
		 * already triggered a CQE (eg in error).
		 */
		if (test_bit(0, &ctx->cq_check_overflow))
			__io_cqring_overflow_flush(ctx, false, NULL, NULL);
		if (io_cqring_events(ctx))
			break;

		/*
		 * If a submit got punted to a workqueue, we can have the
		 * application entering polling for a command before it gets
		 * issued. That app will hold the uring_lock for the duration
		 * of the poll right here, so we need to take a breather every
		 * now and then to ensure that the issue has a chance to add
		 * the poll to the issued list. Otherwise we can spin here
		 * forever, while the workqueue is stuck trying to acquire the
		 * very same mutex.
		 */
		if (!(++iters & 7)) {
			mutex_unlock(&ctx->uring_lock);
			io_run_task_work();
			mutex_lock(&ctx->uring_lock);
		}

		ret = io_iopoll_getevents(ctx, &nr_events, min);
		if (ret <= 0)
			break;
		ret = 0;
	} while (min && !nr_events && !need_resched());

	mutex_unlock(&ctx->uring_lock);
	return ret;
}

static void kiocb_end_write(struct io_kiocb *req)
{
	/*
	 * Tell lockdep we inherited freeze protection from submission
	 * thread.
	 */
	if (req->flags & REQ_F_ISREG) {
		struct inode *inode = file_inode(req->file);

		__sb_writers_acquired(inode->i_sb, SB_FREEZE_WRITE);
	}
	file_end_write(req->file);
}

static void io_complete_rw_common(struct kiocb *kiocb, long res,
				  struct io_comp_state *cs)
{
	struct io_kiocb *req = container_of(kiocb, struct io_kiocb, rw.kiocb);
	int cflags = 0;

	if (kiocb->ki_flags & IOCB_WRITE)
		kiocb_end_write(req);

	if (res != req->result)
		req_set_fail_links(req);
	if (req->flags & REQ_F_BUFFER_SELECTED)
		cflags = io_put_rw_kbuf(req);
	__io_req_complete(req, res, cflags, cs);
}

#ifdef CONFIG_BLOCK
static bool io_resubmit_prep(struct io_kiocb *req, int error)
{
	struct iovec inline_vecs[UIO_FASTIOV], *iovec = inline_vecs;
	ssize_t ret = -ECANCELED;
	struct iov_iter iter;
	int rw;

	if (error) {
		ret = error;
		goto end_req;
	}

	switch (req->opcode) {
	case IORING_OP_READV:
	case IORING_OP_READ_FIXED:
	case IORING_OP_READ:
		rw = READ;
		break;
	case IORING_OP_WRITEV:
	case IORING_OP_WRITE_FIXED:
	case IORING_OP_WRITE:
		rw = WRITE;
		break;
	default:
		printk_once(KERN_WARNING "io_uring: bad opcode in resubmit %d\n",
				req->opcode);
		goto end_req;
	}

	if (!req->async_data) {
		ret = io_import_iovec(rw, req, &iovec, &iter, false);
		if (ret < 0)
			goto end_req;
		ret = io_setup_async_rw(req, iovec, inline_vecs, &iter, false);
		if (!ret)
			return true;
		kfree(iovec);
	} else {
		return true;
	}
end_req:
	req_set_fail_links(req);
	return false;
}
#endif

static bool io_rw_reissue(struct io_kiocb *req, long res)
{
#ifdef CONFIG_BLOCK
	umode_t mode = file_inode(req->file)->i_mode;
	int ret;

	if (!S_ISBLK(mode) && !S_ISREG(mode))
		return false;
	if ((res != -EAGAIN && res != -EOPNOTSUPP) || io_wq_current_is_worker())
		return false;

	lockdep_assert_held(&req->ctx->uring_lock);

	ret = io_sq_thread_acquire_mm_files(req->ctx, req);

	if (io_resubmit_prep(req, ret)) {
		refcount_inc(&req->refs);
		io_queue_async_work(req);
		return true;
	}

#endif
	return false;
}

static void __io_complete_rw(struct io_kiocb *req, long res, long res2,
			     struct io_comp_state *cs)
{
	if (!io_rw_reissue(req, res))
		io_complete_rw_common(&req->rw.kiocb, res, cs);
}

static void io_complete_rw(struct kiocb *kiocb, long res, long res2)
{
	struct io_kiocb *req = container_of(kiocb, struct io_kiocb, rw.kiocb);

	__io_complete_rw(req, res, res2, NULL);
}

static void io_complete_rw_iopoll(struct kiocb *kiocb, long res, long res2)
{
	struct io_kiocb *req = container_of(kiocb, struct io_kiocb, rw.kiocb);

	if (kiocb->ki_flags & IOCB_WRITE)
		kiocb_end_write(req);

	if (res != -EAGAIN && res != req->result)
		req_set_fail_links(req);

	WRITE_ONCE(req->result, res);
	/* order with io_poll_complete() checking ->result */
	smp_wmb();
	WRITE_ONCE(req->iopoll_completed, 1);
}

/*
 * After the iocb has been issued, it's safe to be found on the poll list.
 * Adding the kiocb to the list AFTER submission ensures that we don't
 * find it from a io_iopoll_getevents() thread before the issuer is done
 * accessing the kiocb cookie.
 */
static void io_iopoll_req_issued(struct io_kiocb *req, bool in_async)
{
	struct io_ring_ctx *ctx = req->ctx;

	/*
	 * Track whether we have multiple files in our lists. This will impact
	 * how we do polling eventually, not spinning if we're on potentially
	 * different devices.
	 */
	if (list_empty(&ctx->iopoll_list)) {
		ctx->poll_multi_file = false;
	} else if (!ctx->poll_multi_file) {
		struct io_kiocb *list_req;

		list_req = list_first_entry(&ctx->iopoll_list, struct io_kiocb,
						inflight_entry);
		if (list_req->file != req->file)
			ctx->poll_multi_file = true;
	}

	/*
	 * For fast devices, IO may have already completed. If it has, add
	 * it to the front so we find it first.
	 */
	if (READ_ONCE(req->iopoll_completed))
		list_add(&req->inflight_entry, &ctx->iopoll_list);
	else
		list_add_tail(&req->inflight_entry, &ctx->iopoll_list);

	/*
	 * If IORING_SETUP_SQPOLL is enabled, sqes are either handled in sq thread
	 * task context or in io worker task context. If current task context is
	 * sq thread, we don't need to check whether should wake up sq thread.
	 */
	if (in_async && (ctx->flags & IORING_SETUP_SQPOLL) &&
	    wq_has_sleeper(&ctx->sq_data->wait))
		wake_up(&ctx->sq_data->wait);
}

static inline void __io_state_file_put(struct io_submit_state *state)
{
	fput_many(state->file, state->file_refs);
	state->file_refs = 0;
}

static inline void io_state_file_put(struct io_submit_state *state)
{
	if (state->file_refs)
		__io_state_file_put(state);
}

/*
 * Get as many references to a file as we have IOs left in this submission,
 * assuming most submissions are for one file, or at least that each file
 * has more than one submission.
 */
static struct file *__io_file_get(struct io_submit_state *state, int fd)
{
	if (!state)
		return fget(fd);

	if (state->file_refs) {
		if (state->fd == fd) {
			state->file_refs--;
			return state->file;
		}
		__io_state_file_put(state);
	}
	state->file = fget_many(fd, state->ios_left);
	if (unlikely(!state->file))
		return NULL;

	state->fd = fd;
	state->file_refs = state->ios_left - 1;
	return state->file;
}

static bool io_bdev_nowait(struct block_device *bdev)
{
	return !bdev || blk_queue_nowait(bdev_get_queue(bdev));
}

/*
 * If we tracked the file through the SCM inflight mechanism, we could support
 * any file. For now, just ensure that anything potentially problematic is done
 * inline.
 */
static bool io_file_supports_async(struct file *file, int rw)
{
	umode_t mode = file_inode(file)->i_mode;

	if (S_ISBLK(mode)) {
		if (IS_ENABLED(CONFIG_BLOCK) &&
		    io_bdev_nowait(I_BDEV(file->f_mapping->host)))
			return true;
		return false;
	}
	if (S_ISCHR(mode) || S_ISSOCK(mode))
		return true;
	if (S_ISREG(mode)) {
		if (IS_ENABLED(CONFIG_BLOCK) &&
		    io_bdev_nowait(file->f_inode->i_sb->s_bdev) &&
		    file->f_op != &io_uring_fops)
			return true;
		return false;
	}

	/* any ->read/write should understand O_NONBLOCK */
	if (file->f_flags & O_NONBLOCK)
		return true;

	if (!(file->f_mode & FMODE_NOWAIT))
		return false;

	if (rw == READ)
		return file->f_op->read_iter != NULL;

	return file->f_op->write_iter != NULL;
}

static int io_prep_rw(struct io_kiocb *req, const struct io_uring_sqe *sqe)
{
	struct io_ring_ctx *ctx = req->ctx;
	struct kiocb *kiocb = &req->rw.kiocb;
	unsigned ioprio;
	int ret;

	if (S_ISREG(file_inode(req->file)->i_mode))
		req->flags |= REQ_F_ISREG;

	kiocb->ki_pos = READ_ONCE(sqe->off);
	if (kiocb->ki_pos == -1 && !(req->file->f_mode & FMODE_STREAM)) {
		req->flags |= REQ_F_CUR_POS;
		kiocb->ki_pos = req->file->f_pos;
	}
	kiocb->ki_hint = ki_hint_validate(file_write_hint(kiocb->ki_filp));
	kiocb->ki_flags = iocb_flags(kiocb->ki_filp);
	ret = kiocb_set_rw_flags(kiocb, READ_ONCE(sqe->rw_flags));
	if (unlikely(ret))
		return ret;

	ioprio = READ_ONCE(sqe->ioprio);
	if (ioprio) {
		ret = ioprio_check_cap(ioprio);
		if (ret)
			return ret;

		kiocb->ki_ioprio = ioprio;
	} else
		kiocb->ki_ioprio = get_current_ioprio();

	/* don't allow async punt if RWF_NOWAIT was requested */
	if (kiocb->ki_flags & IOCB_NOWAIT)
		req->flags |= REQ_F_NOWAIT;

	if (ctx->flags & IORING_SETUP_IOPOLL) {
		if (!(kiocb->ki_flags & IOCB_DIRECT) ||
		    !kiocb->ki_filp->f_op->iopoll)
			return -EOPNOTSUPP;

		kiocb->ki_flags |= IOCB_HIPRI;
		kiocb->ki_complete = io_complete_rw_iopoll;
		req->iopoll_completed = 0;
	} else {
		if (kiocb->ki_flags & IOCB_HIPRI)
			return -EINVAL;
		kiocb->ki_complete = io_complete_rw;
	}

	req->rw.addr = READ_ONCE(sqe->addr);
	req->rw.len = READ_ONCE(sqe->len);
	req->buf_index = READ_ONCE(sqe->buf_index);
	return 0;
}

static inline void io_rw_done(struct kiocb *kiocb, ssize_t ret)
{
	switch (ret) {
	case -EIOCBQUEUED:
		break;
	case -ERESTARTSYS:
	case -ERESTARTNOINTR:
	case -ERESTARTNOHAND:
	case -ERESTART_RESTARTBLOCK:
		/*
		 * We can't just restart the syscall, since previously
		 * submitted sqes may already be in progress. Just fail this
		 * IO with EINTR.
		 */
		ret = -EINTR;
		fallthrough;
	default:
		kiocb->ki_complete(kiocb, ret, 0);
	}
}

static void kiocb_done(struct kiocb *kiocb, ssize_t ret,
		       struct io_comp_state *cs)
{
	struct io_kiocb *req = container_of(kiocb, struct io_kiocb, rw.kiocb);
	struct io_async_rw *io = req->async_data;

	/* add previously done IO, if any */
	if (io && io->bytes_done > 0) {
		if (ret < 0)
			ret = io->bytes_done;
		else
			ret += io->bytes_done;
	}

	if (req->flags & REQ_F_CUR_POS)
		req->file->f_pos = kiocb->ki_pos;
	if (ret >= 0 && kiocb->ki_complete == io_complete_rw)
		__io_complete_rw(req, ret, 0, cs);
	else
		io_rw_done(kiocb, ret);
}

static ssize_t io_import_fixed(struct io_kiocb *req, int rw,
			       struct iov_iter *iter)
{
	struct io_ring_ctx *ctx = req->ctx;
	size_t len = req->rw.len;
	struct io_mapped_ubuf *imu;
	u16 index, buf_index = req->buf_index;
	size_t offset;
	u64 buf_addr;

	if (unlikely(buf_index >= ctx->nr_user_bufs))
		return -EFAULT;
	index = array_index_nospec(buf_index, ctx->nr_user_bufs);
	imu = &ctx->user_bufs[index];
	buf_addr = req->rw.addr;

	/* overflow */
	if (buf_addr + len < buf_addr)
		return -EFAULT;
	/* not inside the mapped region */
	if (buf_addr < imu->ubuf || buf_addr + len > imu->ubuf + imu->len)
		return -EFAULT;

	/*
	 * May not be a start of buffer, set size appropriately
	 * and advance us to the beginning.
	 */
	offset = buf_addr - imu->ubuf;
	iov_iter_bvec(iter, rw, imu->bvec, imu->nr_bvecs, offset + len);

	if (offset) {
		/*
		 * Don't use iov_iter_advance() here, as it's really slow for
		 * using the latter parts of a big fixed buffer - it iterates
		 * over each segment manually. We can cheat a bit here, because
		 * we know that:
		 *
		 * 1) it's a BVEC iter, we set it up
		 * 2) all bvecs are PAGE_SIZE in size, except potentially the
		 *    first and last bvec
		 *
		 * So just find our index, and adjust the iterator afterwards.
		 * If the offset is within the first bvec (or the whole first
		 * bvec, just use iov_iter_advance(). This makes it easier
		 * since we can just skip the first segment, which may not
		 * be PAGE_SIZE aligned.
		 */
		const struct bio_vec *bvec = imu->bvec;

		if (offset <= bvec->bv_len) {
			iov_iter_advance(iter, offset);
		} else {
			unsigned long seg_skip;

			/* skip first vec */
			offset -= bvec->bv_len;
			seg_skip = 1 + (offset >> PAGE_SHIFT);

			iter->bvec = bvec + seg_skip;
			iter->nr_segs -= seg_skip;
			iter->count -= bvec->bv_len + offset;
			iter->iov_offset = offset & ~PAGE_MASK;
		}
	}

	return len;
}

static void io_ring_submit_unlock(struct io_ring_ctx *ctx, bool needs_lock)
{
	if (needs_lock)
		mutex_unlock(&ctx->uring_lock);
}

static void io_ring_submit_lock(struct io_ring_ctx *ctx, bool needs_lock)
{
	/*
	 * "Normal" inline submissions always hold the uring_lock, since we
	 * grab it from the system call. Same is true for the SQPOLL offload.
	 * The only exception is when we've detached the request and issue it
	 * from an async worker thread, grab the lock for that case.
	 */
	if (needs_lock)
		mutex_lock(&ctx->uring_lock);
}

static struct io_buffer *io_buffer_select(struct io_kiocb *req, size_t *len,
					  int bgid, struct io_buffer *kbuf,
					  bool needs_lock)
{
	struct io_buffer *head;

	if (req->flags & REQ_F_BUFFER_SELECTED)
		return kbuf;

	io_ring_submit_lock(req->ctx, needs_lock);

	lockdep_assert_held(&req->ctx->uring_lock);

	head = idr_find(&req->ctx->io_buffer_idr, bgid);
	if (head) {
		if (!list_empty(&head->list)) {
			kbuf = list_last_entry(&head->list, struct io_buffer,
							list);
			list_del(&kbuf->list);
		} else {
			kbuf = head;
			idr_remove(&req->ctx->io_buffer_idr, bgid);
		}
		if (*len > kbuf->len)
			*len = kbuf->len;
	} else {
		kbuf = ERR_PTR(-ENOBUFS);
	}

	io_ring_submit_unlock(req->ctx, needs_lock);

	return kbuf;
}

static void __user *io_rw_buffer_select(struct io_kiocb *req, size_t *len,
					bool needs_lock)
{
	struct io_buffer *kbuf;
	u16 bgid;

	kbuf = (struct io_buffer *) (unsigned long) req->rw.addr;
	bgid = req->buf_index;
	kbuf = io_buffer_select(req, len, bgid, kbuf, needs_lock);
	if (IS_ERR(kbuf))
		return kbuf;
	req->rw.addr = (u64) (unsigned long) kbuf;
	req->flags |= REQ_F_BUFFER_SELECTED;
	return u64_to_user_ptr(kbuf->addr);
}

#ifdef CONFIG_COMPAT
static ssize_t io_compat_import(struct io_kiocb *req, struct iovec *iov,
				bool needs_lock)
{
	struct compat_iovec __user *uiov;
	compat_ssize_t clen;
	void __user *buf;
	ssize_t len;

	uiov = u64_to_user_ptr(req->rw.addr);
	if (!access_ok(uiov, sizeof(*uiov)))
		return -EFAULT;
	if (__get_user(clen, &uiov->iov_len))
		return -EFAULT;
	if (clen < 0)
		return -EINVAL;

	len = clen;
	buf = io_rw_buffer_select(req, &len, needs_lock);
	if (IS_ERR(buf))
		return PTR_ERR(buf);
	iov[0].iov_base = buf;
	iov[0].iov_len = (compat_size_t) len;
	return 0;
}
#endif

static ssize_t __io_iov_buffer_select(struct io_kiocb *req, struct iovec *iov,
				      bool needs_lock)
{
	struct iovec __user *uiov = u64_to_user_ptr(req->rw.addr);
	void __user *buf;
	ssize_t len;

	if (copy_from_user(iov, uiov, sizeof(*uiov)))
		return -EFAULT;

	len = iov[0].iov_len;
	if (len < 0)
		return -EINVAL;
	buf = io_rw_buffer_select(req, &len, needs_lock);
	if (IS_ERR(buf))
		return PTR_ERR(buf);
	iov[0].iov_base = buf;
	iov[0].iov_len = len;
	return 0;
}

static ssize_t io_iov_buffer_select(struct io_kiocb *req, struct iovec *iov,
				    bool needs_lock)
{
	if (req->flags & REQ_F_BUFFER_SELECTED) {
		struct io_buffer *kbuf;

		kbuf = (struct io_buffer *) (unsigned long) req->rw.addr;
		iov[0].iov_base = u64_to_user_ptr(kbuf->addr);
		iov[0].iov_len = kbuf->len;
		return 0;
	}
	if (req->rw.len != 1)
		return -EINVAL;

#ifdef CONFIG_COMPAT
	if (req->ctx->compat)
		return io_compat_import(req, iov, needs_lock);
#endif

	return __io_iov_buffer_select(req, iov, needs_lock);
}

static ssize_t io_import_iovec(int rw, struct io_kiocb *req,
				 struct iovec **iovec, struct iov_iter *iter,
				 bool needs_lock)
{
	void __user *buf = u64_to_user_ptr(req->rw.addr);
	size_t sqe_len = req->rw.len;
	ssize_t ret;
	u8 opcode;

	opcode = req->opcode;
	if (opcode == IORING_OP_READ_FIXED || opcode == IORING_OP_WRITE_FIXED) {
		*iovec = NULL;
		return io_import_fixed(req, rw, iter);
	}

	/* buffer index only valid with fixed read/write, or buffer select  */
	if (req->buf_index && !(req->flags & REQ_F_BUFFER_SELECT))
		return -EINVAL;

	if (opcode == IORING_OP_READ || opcode == IORING_OP_WRITE) {
		if (req->flags & REQ_F_BUFFER_SELECT) {
			buf = io_rw_buffer_select(req, &sqe_len, needs_lock);
			if (IS_ERR(buf))
				return PTR_ERR(buf);
			req->rw.len = sqe_len;
		}

		ret = import_single_range(rw, buf, sqe_len, *iovec, iter);
		*iovec = NULL;
		return ret;
	}

	if (req->flags & REQ_F_BUFFER_SELECT) {
		ret = io_iov_buffer_select(req, *iovec, needs_lock);
		if (!ret) {
			ret = (*iovec)->iov_len;
			iov_iter_init(iter, rw, *iovec, 1, ret);
		}
		*iovec = NULL;
		return ret;
	}

	return __import_iovec(rw, buf, sqe_len, UIO_FASTIOV, iovec, iter,
			      req->ctx->compat);
}

static inline loff_t *io_kiocb_ppos(struct kiocb *kiocb)
{
	return (kiocb->ki_filp->f_mode & FMODE_STREAM) ? NULL : &kiocb->ki_pos;
}

/*
 * For files that don't have ->read_iter() and ->write_iter(), handle them
 * by looping over ->read() or ->write() manually.
 */
static ssize_t loop_rw_iter(int rw, struct io_kiocb *req, struct iov_iter *iter)
{
	struct kiocb *kiocb = &req->rw.kiocb;
	struct file *file = req->file;
	ssize_t ret = 0;

	/*
	 * Don't support polled IO through this interface, and we can't
	 * support non-blocking either. For the latter, this just causes
	 * the kiocb to be handled from an async context.
	 */
	if (kiocb->ki_flags & IOCB_HIPRI)
		return -EOPNOTSUPP;
	if (kiocb->ki_flags & IOCB_NOWAIT)
		return -EAGAIN;

	while (iov_iter_count(iter)) {
		struct iovec iovec;
		ssize_t nr;

		if (!iov_iter_is_bvec(iter)) {
			iovec = iov_iter_iovec(iter);
		} else {
			iovec.iov_base = u64_to_user_ptr(req->rw.addr);
			iovec.iov_len = req->rw.len;
		}

		if (rw == READ) {
			nr = file->f_op->read(file, iovec.iov_base,
					      iovec.iov_len, io_kiocb_ppos(kiocb));
		} else {
			nr = file->f_op->write(file, iovec.iov_base,
					       iovec.iov_len, io_kiocb_ppos(kiocb));
		}

		if (nr < 0) {
			if (!ret)
				ret = nr;
			break;
		}
		ret += nr;
		if (nr != iovec.iov_len)
			break;
		req->rw.len -= nr;
		req->rw.addr += nr;
		iov_iter_advance(iter, nr);
	}

	return ret;
}

static void io_req_map_rw(struct io_kiocb *req, const struct iovec *iovec,
			  const struct iovec *fast_iov, struct iov_iter *iter)
{
	struct io_async_rw *rw = req->async_data;

	memcpy(&rw->iter, iter, sizeof(*iter));
	rw->free_iovec = iovec;
	rw->bytes_done = 0;
	/* can only be fixed buffers, no need to do anything */
	if (iov_iter_is_bvec(iter))
		return;
	if (!iovec) {
		unsigned iov_off = 0;

		rw->iter.iov = rw->fast_iov;
		if (iter->iov != fast_iov) {
			iov_off = iter->iov - fast_iov;
			rw->iter.iov += iov_off;
		}
		if (rw->fast_iov != fast_iov)
			memcpy(rw->fast_iov + iov_off, fast_iov + iov_off,
			       sizeof(struct iovec) * iter->nr_segs);
	} else {
		req->flags |= REQ_F_NEED_CLEANUP;
	}
}

static inline int __io_alloc_async_data(struct io_kiocb *req)
{
	WARN_ON_ONCE(!io_op_defs[req->opcode].async_size);
	req->async_data = kmalloc(io_op_defs[req->opcode].async_size, GFP_KERNEL);
	return req->async_data == NULL;
}

static int io_alloc_async_data(struct io_kiocb *req)
{
	if (!io_op_defs[req->opcode].needs_async_data)
		return 0;

	return  __io_alloc_async_data(req);
}

static int io_setup_async_rw(struct io_kiocb *req, const struct iovec *iovec,
			     const struct iovec *fast_iov,
			     struct iov_iter *iter, bool force)
{
	if (!force && !io_op_defs[req->opcode].needs_async_data)
		return 0;
	if (!req->async_data) {
		if (__io_alloc_async_data(req))
			return -ENOMEM;

		io_req_map_rw(req, iovec, fast_iov, iter);
	}
	return 0;
}

static inline int io_rw_prep_async(struct io_kiocb *req, int rw)
{
	struct io_async_rw *iorw = req->async_data;
	struct iovec *iov = iorw->fast_iov;
	ssize_t ret;

	ret = io_import_iovec(rw, req, &iov, &iorw->iter, false);
	if (unlikely(ret < 0))
		return ret;

	iorw->bytes_done = 0;
	iorw->free_iovec = iov;
	if (iov)
		req->flags |= REQ_F_NEED_CLEANUP;
	return 0;
}

static int io_read_prep(struct io_kiocb *req, const struct io_uring_sqe *sqe)
{
	ssize_t ret;

	ret = io_prep_rw(req, sqe);
	if (ret)
		return ret;

	if (unlikely(!(req->file->f_mode & FMODE_READ)))
		return -EBADF;

	/* either don't need iovec imported or already have it */
	if (!req->async_data)
		return 0;
	return io_rw_prep_async(req, READ);
}

/*
 * This is our waitqueue callback handler, registered through lock_page_async()
 * when we initially tried to do the IO with the iocb armed our waitqueue.
 * This gets called when the page is unlocked, and we generally expect that to
 * happen when the page IO is completed and the page is now uptodate. This will
 * queue a task_work based retry of the operation, attempting to copy the data
 * again. If the latter fails because the page was NOT uptodate, then we will
 * do a thread based blocking retry of the operation. That's the unexpected
 * slow path.
 */
static int io_async_buf_func(struct wait_queue_entry *wait, unsigned mode,
			     int sync, void *arg)
{
	struct wait_page_queue *wpq;
	struct io_kiocb *req = wait->private;
	struct wait_page_key *key = arg;
	int ret;

	wpq = container_of(wait, struct wait_page_queue, wait);

	if (!wake_page_match(wpq, key))
		return 0;

	req->rw.kiocb.ki_flags &= ~IOCB_WAITQ;
	list_del_init(&wait->entry);

	init_task_work(&req->task_work, io_req_task_submit);
	percpu_ref_get(&req->ctx->refs);

	/* submit ref gets dropped, acquire a new one */
	refcount_inc(&req->refs);
	ret = io_req_task_work_add(req);
	if (unlikely(ret)) {
		struct task_struct *tsk;

		/* queue just for cancelation */
		init_task_work(&req->task_work, io_req_task_cancel);
		tsk = io_wq_get_task(req->ctx->io_wq);
		task_work_add(tsk, &req->task_work, TWA_NONE);
		wake_up_process(tsk);
	}
	return 1;
}

/*
 * This controls whether a given IO request should be armed for async page
 * based retry. If we return false here, the request is handed to the async
 * worker threads for retry. If we're doing buffered reads on a regular file,
 * we prepare a private wait_page_queue entry and retry the operation. This
 * will either succeed because the page is now uptodate and unlocked, or it
 * will register a callback when the page is unlocked at IO completion. Through
 * that callback, io_uring uses task_work to setup a retry of the operation.
 * That retry will attempt the buffered read again. The retry will generally
 * succeed, or in rare cases where it fails, we then fall back to using the
 * async worker threads for a blocking retry.
 */
static bool io_rw_should_retry(struct io_kiocb *req)
{
	struct io_async_rw *rw = req->async_data;
	struct wait_page_queue *wait = &rw->wpq;
	struct kiocb *kiocb = &req->rw.kiocb;

	/* never retry for NOWAIT, we just complete with -EAGAIN */
	if (req->flags & REQ_F_NOWAIT)
		return false;

	/* Only for buffered IO */
	if (kiocb->ki_flags & (IOCB_DIRECT | IOCB_HIPRI))
		return false;

	/*
	 * just use poll if we can, and don't attempt if the fs doesn't
	 * support callback based unlocks
	 */
	if (file_can_poll(req->file) || !(req->file->f_mode & FMODE_BUF_RASYNC))
		return false;

	wait->wait.func = io_async_buf_func;
	wait->wait.private = req;
	wait->wait.flags = 0;
	INIT_LIST_HEAD(&wait->wait.entry);
	kiocb->ki_flags |= IOCB_WAITQ;
	kiocb->ki_flags &= ~IOCB_NOWAIT;
	kiocb->ki_waitq = wait;
	return true;
}

static int io_iter_do_read(struct io_kiocb *req, struct iov_iter *iter)
{
	if (req->file->f_op->read_iter)
		return call_read_iter(req->file, &req->rw.kiocb, iter);
	else if (req->file->f_op->read)
		return loop_rw_iter(READ, req, iter);
	else
		return -EINVAL;
}

static int io_read(struct io_kiocb *req, bool force_nonblock,
		   struct io_comp_state *cs)
{
	struct iovec inline_vecs[UIO_FASTIOV], *iovec = inline_vecs;
	struct kiocb *kiocb = &req->rw.kiocb;
	struct iov_iter __iter, *iter = &__iter;
	struct io_async_rw *rw = req->async_data;
	ssize_t io_size, ret, ret2;
	bool no_async;

	if (rw) {
		iter = &rw->iter;
		iovec = NULL;
	} else {
		ret = io_import_iovec(READ, req, &iovec, iter, !force_nonblock);
		if (ret < 0)
			return ret;
	}
	io_size = iov_iter_count(iter);
	req->result = io_size;
	ret = 0;

	/* Ensure we clear previously set non-block flag */
	if (!force_nonblock)
		kiocb->ki_flags &= ~IOCB_NOWAIT;
	else
		kiocb->ki_flags |= IOCB_NOWAIT;


	/* If the file doesn't support async, just async punt */
	no_async = force_nonblock && !io_file_supports_async(req->file, READ);
	if (no_async)
		goto copy_iov;

	ret = rw_verify_area(READ, req->file, io_kiocb_ppos(kiocb), io_size);
	if (unlikely(ret))
		goto out_free;

	ret = io_iter_do_read(req, iter);

	if (!ret) {
		goto done;
	} else if (ret == -EIOCBQUEUED) {
		ret = 0;
		goto out_free;
	} else if (ret == -EAGAIN) {
		/* IOPOLL retry should happen for io-wq threads */
		if (!force_nonblock && !(req->ctx->flags & IORING_SETUP_IOPOLL))
			goto done;
		/* no retry on NONBLOCK marked file */
		if (req->file->f_flags & O_NONBLOCK)
			goto done;
		/* some cases will consume bytes even on error returns */
		iov_iter_revert(iter, io_size - iov_iter_count(iter));
		ret = 0;
		goto copy_iov;
	} else if (ret < 0) {
		/* make sure -ERESTARTSYS -> -EINTR is done */
		goto done;
	}

	/* read it all, or we did blocking attempt. no retry. */
	if (!iov_iter_count(iter) || !force_nonblock ||
	    (req->file->f_flags & O_NONBLOCK) || !(req->flags & REQ_F_ISREG))
		goto done;

	io_size -= ret;
copy_iov:
	ret2 = io_setup_async_rw(req, iovec, inline_vecs, iter, true);
	if (ret2) {
		ret = ret2;
		goto out_free;
	}
	if (no_async)
		return -EAGAIN;
	rw = req->async_data;
	/* it's copied and will be cleaned with ->io */
	iovec = NULL;
	/* now use our persistent iterator, if we aren't already */
	iter = &rw->iter;
retry:
	rw->bytes_done += ret;
	/* if we can retry, do so with the callbacks armed */
	if (!io_rw_should_retry(req)) {
		kiocb->ki_flags &= ~IOCB_WAITQ;
		return -EAGAIN;
	}

	/*
	 * Now retry read with the IOCB_WAITQ parts set in the iocb. If we
	 * get -EIOCBQUEUED, then we'll get a notification when the desired
	 * page gets unlocked. We can also get a partial read here, and if we
	 * do, then just retry at the new offset.
	 */
	ret = io_iter_do_read(req, iter);
	if (ret == -EIOCBQUEUED) {
		ret = 0;
		goto out_free;
	} else if (ret > 0 && ret < io_size) {
		/* we got some bytes, but not all. retry. */
		goto retry;
	}
done:
	kiocb_done(kiocb, ret, cs);
	ret = 0;
out_free:
	/* it's reportedly faster than delegating the null check to kfree() */
	if (iovec)
		kfree(iovec);
	return ret;
}

static int io_write_prep(struct io_kiocb *req, const struct io_uring_sqe *sqe)
{
	ssize_t ret;

	ret = io_prep_rw(req, sqe);
	if (ret)
		return ret;

	if (unlikely(!(req->file->f_mode & FMODE_WRITE)))
		return -EBADF;

	/* either don't need iovec imported or already have it */
	if (!req->async_data)
		return 0;
	return io_rw_prep_async(req, WRITE);
}

static int io_write(struct io_kiocb *req, bool force_nonblock,
		    struct io_comp_state *cs)
{
	struct iovec inline_vecs[UIO_FASTIOV], *iovec = inline_vecs;
	struct kiocb *kiocb = &req->rw.kiocb;
	struct iov_iter __iter, *iter = &__iter;
	struct io_async_rw *rw = req->async_data;
	ssize_t ret, ret2, io_size;

	if (rw) {
		iter = &rw->iter;
		iovec = NULL;
	} else {
		ret = io_import_iovec(WRITE, req, &iovec, iter, !force_nonblock);
		if (ret < 0)
			return ret;
	}
	io_size = iov_iter_count(iter);
	req->result = io_size;

	/* Ensure we clear previously set non-block flag */
	if (!force_nonblock)
		kiocb->ki_flags &= ~IOCB_NOWAIT;
	else
		kiocb->ki_flags |= IOCB_NOWAIT;

	/* If the file doesn't support async, just async punt */
	if (force_nonblock && !io_file_supports_async(req->file, WRITE))
		goto copy_iov;

	/* file path doesn't support NOWAIT for non-direct_IO */
	if (force_nonblock && !(kiocb->ki_flags & IOCB_DIRECT) &&
	    (req->flags & REQ_F_ISREG))
		goto copy_iov;

	ret = rw_verify_area(WRITE, req->file, io_kiocb_ppos(kiocb), io_size);
	if (unlikely(ret))
		goto out_free;

	/*
	 * Open-code file_start_write here to grab freeze protection,
	 * which will be released by another thread in
	 * io_complete_rw().  Fool lockdep by telling it the lock got
	 * released so that it doesn't complain about the held lock when
	 * we return to userspace.
	 */
	if (req->flags & REQ_F_ISREG) {
		sb_start_write(file_inode(req->file)->i_sb);
		__sb_writers_release(file_inode(req->file)->i_sb,
					SB_FREEZE_WRITE);
	}
	kiocb->ki_flags |= IOCB_WRITE;

	if (req->file->f_op->write_iter)
		ret2 = call_write_iter(req->file, kiocb, iter);
	else if (req->file->f_op->write)
		ret2 = loop_rw_iter(WRITE, req, iter);
	else
		ret2 = -EINVAL;

	/*
	 * Raw bdev writes will return -EOPNOTSUPP for IOCB_NOWAIT. Just
	 * retry them without IOCB_NOWAIT.
	 */
	if (ret2 == -EOPNOTSUPP && (kiocb->ki_flags & IOCB_NOWAIT))
		ret2 = -EAGAIN;
	/* no retry on NONBLOCK marked file */
	if (ret2 == -EAGAIN && (req->file->f_flags & O_NONBLOCK))
		goto done;
	if (!force_nonblock || ret2 != -EAGAIN) {
		/* IOPOLL retry should happen for io-wq threads */
		if ((req->ctx->flags & IORING_SETUP_IOPOLL) && ret2 == -EAGAIN)
			goto copy_iov;
done:
		kiocb_done(kiocb, ret2, cs);
	} else {
copy_iov:
		/* some cases will consume bytes even on error returns */
		iov_iter_revert(iter, io_size - iov_iter_count(iter));
		ret = io_setup_async_rw(req, iovec, inline_vecs, iter, false);
		if (!ret)
			return -EAGAIN;
	}
out_free:
	/* it's reportedly faster than delegating the null check to kfree() */
	if (iovec)
		kfree(iovec);
	return ret;
}

static int io_renameat_prep(struct io_kiocb *req,
			    const struct io_uring_sqe *sqe)
{
	struct io_rename *ren = &req->rename;
	const char __user *oldf, *newf;

	if (unlikely(req->flags & REQ_F_FIXED_FILE))
		return -EBADF;

	ren->old_dfd = READ_ONCE(sqe->fd);
	oldf = u64_to_user_ptr(READ_ONCE(sqe->addr));
	newf = u64_to_user_ptr(READ_ONCE(sqe->addr2));
	ren->new_dfd = READ_ONCE(sqe->len);
	ren->flags = READ_ONCE(sqe->rename_flags);

	ren->oldpath = getname(oldf);
	if (IS_ERR(ren->oldpath))
		return PTR_ERR(ren->oldpath);

	ren->newpath = getname(newf);
	if (IS_ERR(ren->newpath)) {
		putname(ren->oldpath);
		return PTR_ERR(ren->newpath);
	}

	req->flags |= REQ_F_NEED_CLEANUP;
	return 0;
}

static int io_renameat(struct io_kiocb *req, bool force_nonblock)
{
	struct io_rename *ren = &req->rename;
	int ret;

	if (force_nonblock)
		return -EAGAIN;

	ret = do_renameat2(ren->old_dfd, ren->oldpath, ren->new_dfd,
				ren->newpath, ren->flags);

	req->flags &= ~REQ_F_NEED_CLEANUP;
	if (ret < 0)
		req_set_fail_links(req);
	io_req_complete(req, ret);
	return 0;
}

static int io_unlinkat_prep(struct io_kiocb *req,
			    const struct io_uring_sqe *sqe)
{
	struct io_unlink *un = &req->unlink;
	const char __user *fname;

	if (unlikely(req->flags & REQ_F_FIXED_FILE))
		return -EBADF;

	un->dfd = READ_ONCE(sqe->fd);

	un->flags = READ_ONCE(sqe->unlink_flags);
	if (un->flags & ~AT_REMOVEDIR)
		return -EINVAL;

	fname = u64_to_user_ptr(READ_ONCE(sqe->addr));
	un->filename = getname(fname);
	if (IS_ERR(un->filename))
		return PTR_ERR(un->filename);

	req->flags |= REQ_F_NEED_CLEANUP;
	return 0;
}

static int io_unlinkat(struct io_kiocb *req, bool force_nonblock)
{
	struct io_unlink *un = &req->unlink;
	int ret;

	if (force_nonblock)
		return -EAGAIN;

	if (un->flags & AT_REMOVEDIR)
		ret = do_rmdir(un->dfd, un->filename);
	else
		ret = do_unlinkat(un->dfd, un->filename);

	req->flags &= ~REQ_F_NEED_CLEANUP;
	if (ret < 0)
		req_set_fail_links(req);
	io_req_complete(req, ret);
	return 0;
}

static int io_shutdown_prep(struct io_kiocb *req,
			    const struct io_uring_sqe *sqe)
{
#if defined(CONFIG_NET)
	if (unlikely(req->ctx->flags & IORING_SETUP_IOPOLL))
		return -EINVAL;
	if (sqe->ioprio || sqe->off || sqe->addr || sqe->rw_flags ||
	    sqe->buf_index)
		return -EINVAL;

	req->shutdown.how = READ_ONCE(sqe->len);
	return 0;
#else
	return -EOPNOTSUPP;
#endif
}

static int io_shutdown(struct io_kiocb *req, bool force_nonblock)
{
#if defined(CONFIG_NET)
	struct socket *sock;
	int ret;

	if (force_nonblock)
		return -EAGAIN;

	sock = sock_from_file(req->file);
	if (unlikely(!sock))
		return -ENOTSOCK;

	ret = __sys_shutdown_sock(sock, req->shutdown.how);
	if (ret < 0)
		req_set_fail_links(req);
	io_req_complete(req, ret);
	return 0;
#else
	return -EOPNOTSUPP;
#endif
}

static int __io_splice_prep(struct io_kiocb *req,
			    const struct io_uring_sqe *sqe)
{
	struct io_splice* sp = &req->splice;
	unsigned int valid_flags = SPLICE_F_FD_IN_FIXED | SPLICE_F_ALL;

	if (unlikely(req->ctx->flags & IORING_SETUP_IOPOLL))
		return -EINVAL;

	sp->file_in = NULL;
	sp->len = READ_ONCE(sqe->len);
	sp->flags = READ_ONCE(sqe->splice_flags);

	if (unlikely(sp->flags & ~valid_flags))
		return -EINVAL;

	sp->file_in = io_file_get(NULL, req, READ_ONCE(sqe->splice_fd_in),
				  (sp->flags & SPLICE_F_FD_IN_FIXED));
	if (!sp->file_in)
		return -EBADF;
	req->flags |= REQ_F_NEED_CLEANUP;

	if (!S_ISREG(file_inode(sp->file_in)->i_mode)) {
		/*
		 * Splice operation will be punted aync, and here need to
		 * modify io_wq_work.flags, so initialize io_wq_work firstly.
		 */
		io_req_init_async(req);
		req->work.flags |= IO_WQ_WORK_UNBOUND;
	}

	return 0;
}

static int io_tee_prep(struct io_kiocb *req,
		       const struct io_uring_sqe *sqe)
{
	if (READ_ONCE(sqe->splice_off_in) || READ_ONCE(sqe->off))
		return -EINVAL;
	return __io_splice_prep(req, sqe);
}

static int io_tee(struct io_kiocb *req, bool force_nonblock)
{
	struct io_splice *sp = &req->splice;
	struct file *in = sp->file_in;
	struct file *out = sp->file_out;
	unsigned int flags = sp->flags & ~SPLICE_F_FD_IN_FIXED;
	long ret = 0;

	if (force_nonblock)
		return -EAGAIN;
	if (sp->len)
		ret = do_tee(in, out, sp->len, flags);

	io_put_file(req, in, (sp->flags & SPLICE_F_FD_IN_FIXED));
	req->flags &= ~REQ_F_NEED_CLEANUP;

	if (ret != sp->len)
		req_set_fail_links(req);
	io_req_complete(req, ret);
	return 0;
}

static int io_splice_prep(struct io_kiocb *req, const struct io_uring_sqe *sqe)
{
	struct io_splice* sp = &req->splice;

	sp->off_in = READ_ONCE(sqe->splice_off_in);
	sp->off_out = READ_ONCE(sqe->off);
	return __io_splice_prep(req, sqe);
}

static int io_splice(struct io_kiocb *req, bool force_nonblock)
{
	struct io_splice *sp = &req->splice;
	struct file *in = sp->file_in;
	struct file *out = sp->file_out;
	unsigned int flags = sp->flags & ~SPLICE_F_FD_IN_FIXED;
	loff_t *poff_in, *poff_out;
	long ret = 0;

	if (force_nonblock)
		return -EAGAIN;

	poff_in = (sp->off_in == -1) ? NULL : &sp->off_in;
	poff_out = (sp->off_out == -1) ? NULL : &sp->off_out;

	if (sp->len)
		ret = do_splice(in, poff_in, out, poff_out, sp->len, flags);

	io_put_file(req, in, (sp->flags & SPLICE_F_FD_IN_FIXED));
	req->flags &= ~REQ_F_NEED_CLEANUP;

	if (ret != sp->len)
		req_set_fail_links(req);
	io_req_complete(req, ret);
	return 0;
}

/*
 * IORING_OP_NOP just posts a completion event, nothing else.
 */
static int io_nop(struct io_kiocb *req, struct io_comp_state *cs)
{
	struct io_ring_ctx *ctx = req->ctx;

	if (unlikely(ctx->flags & IORING_SETUP_IOPOLL))
		return -EINVAL;

	__io_req_complete(req, 0, 0, cs);
	return 0;
}

static int io_prep_fsync(struct io_kiocb *req, const struct io_uring_sqe *sqe)
{
	struct io_ring_ctx *ctx = req->ctx;

	if (!req->file)
		return -EBADF;

	if (unlikely(ctx->flags & IORING_SETUP_IOPOLL))
		return -EINVAL;
	if (unlikely(sqe->addr || sqe->ioprio || sqe->buf_index))
		return -EINVAL;

	req->sync.flags = READ_ONCE(sqe->fsync_flags);
	if (unlikely(req->sync.flags & ~IORING_FSYNC_DATASYNC))
		return -EINVAL;

	req->sync.off = READ_ONCE(sqe->off);
	req->sync.len = READ_ONCE(sqe->len);
	return 0;
}

static int io_fsync(struct io_kiocb *req, bool force_nonblock)
{
	loff_t end = req->sync.off + req->sync.len;
	int ret;

	/* fsync always requires a blocking context */
	if (force_nonblock)
		return -EAGAIN;

	ret = vfs_fsync_range(req->file, req->sync.off,
				end > 0 ? end : LLONG_MAX,
				req->sync.flags & IORING_FSYNC_DATASYNC);
	if (ret < 0)
		req_set_fail_links(req);
	io_req_complete(req, ret);
	return 0;
}

static int io_fallocate_prep(struct io_kiocb *req,
			     const struct io_uring_sqe *sqe)
{
	if (sqe->ioprio || sqe->buf_index || sqe->rw_flags)
		return -EINVAL;
	if (unlikely(req->ctx->flags & IORING_SETUP_IOPOLL))
		return -EINVAL;

	req->sync.off = READ_ONCE(sqe->off);
	req->sync.len = READ_ONCE(sqe->addr);
	req->sync.mode = READ_ONCE(sqe->len);
	return 0;
}

static int io_fallocate(struct io_kiocb *req, bool force_nonblock)
{
	int ret;

	/* fallocate always requiring blocking context */
	if (force_nonblock)
		return -EAGAIN;
	ret = vfs_fallocate(req->file, req->sync.mode, req->sync.off,
				req->sync.len);
	if (ret < 0)
		req_set_fail_links(req);
	io_req_complete(req, ret);
	return 0;
}

static int __io_openat_prep(struct io_kiocb *req, const struct io_uring_sqe *sqe)
{
	const char __user *fname;
	int ret;

	if (unlikely(sqe->ioprio || sqe->buf_index))
		return -EINVAL;
	if (unlikely(req->flags & REQ_F_FIXED_FILE))
		return -EBADF;

	/* open.how should be already initialised */
	if (!(req->open.how.flags & O_PATH) && force_o_largefile())
		req->open.how.flags |= O_LARGEFILE;

	req->open.dfd = READ_ONCE(sqe->fd);
	fname = u64_to_user_ptr(READ_ONCE(sqe->addr));
	req->open.filename = getname(fname);
	if (IS_ERR(req->open.filename)) {
		ret = PTR_ERR(req->open.filename);
		req->open.filename = NULL;
		return ret;
	}
	req->open.nofile = rlimit(RLIMIT_NOFILE);
	req->open.ignore_nonblock = false;
	req->flags |= REQ_F_NEED_CLEANUP;
	return 0;
}

static int io_openat_prep(struct io_kiocb *req, const struct io_uring_sqe *sqe)
{
	u64 flags, mode;

	if (unlikely(req->ctx->flags & IORING_SETUP_IOPOLL))
		return -EINVAL;
	mode = READ_ONCE(sqe->len);
	flags = READ_ONCE(sqe->open_flags);
	req->open.how = build_open_how(flags, mode);
	return __io_openat_prep(req, sqe);
}

static int io_openat2_prep(struct io_kiocb *req, const struct io_uring_sqe *sqe)
{
	struct open_how __user *how;
	size_t len;
	int ret;

	if (unlikely(req->ctx->flags & IORING_SETUP_IOPOLL))
		return -EINVAL;
	how = u64_to_user_ptr(READ_ONCE(sqe->addr2));
	len = READ_ONCE(sqe->len);
	if (len < OPEN_HOW_SIZE_VER0)
		return -EINVAL;

	ret = copy_struct_from_user(&req->open.how, sizeof(req->open.how), how,
					len);
	if (ret)
		return ret;

	return __io_openat_prep(req, sqe);
}

static int io_openat2(struct io_kiocb *req, bool force_nonblock)
{
	struct open_flags op;
	struct file *file;
	int ret;

	if (force_nonblock && !req->open.ignore_nonblock)
		return -EAGAIN;

	ret = build_open_flags(&req->open.how, &op);
	if (ret)
		goto err;

	ret = __get_unused_fd_flags(req->open.how.flags, req->open.nofile);
	if (ret < 0)
		goto err;

	file = do_filp_open(req->open.dfd, req->open.filename, &op);
	if (IS_ERR(file)) {
		put_unused_fd(ret);
		ret = PTR_ERR(file);
		/*
		 * A work-around to ensure that /proc/self works that way
		 * that it should - if we get -EOPNOTSUPP back, then assume
		 * that proc_self_get_link() failed us because we're in async
		 * context. We should be safe to retry this from the task
		 * itself with force_nonblock == false set, as it should not
		 * block on lookup. Would be nice to know this upfront and
		 * avoid the async dance, but doesn't seem feasible.
		 */
		if (ret == -EOPNOTSUPP && io_wq_current_is_worker()) {
			req->open.ignore_nonblock = true;
			refcount_inc(&req->refs);
			io_req_task_queue(req);
			return 0;
		}
	} else {
		fsnotify_open(file);
		fd_install(ret, file);
	}
err:
	putname(req->open.filename);
	req->flags &= ~REQ_F_NEED_CLEANUP;
	if (ret < 0)
		req_set_fail_links(req);
	io_req_complete(req, ret);
	return 0;
}

static int io_openat(struct io_kiocb *req, bool force_nonblock)
{
	return io_openat2(req, force_nonblock);
}

static int io_remove_buffers_prep(struct io_kiocb *req,
				  const struct io_uring_sqe *sqe)
{
	struct io_provide_buf *p = &req->pbuf;
	u64 tmp;

	if (sqe->ioprio || sqe->rw_flags || sqe->addr || sqe->len || sqe->off)
		return -EINVAL;

	tmp = READ_ONCE(sqe->fd);
	if (!tmp || tmp > USHRT_MAX)
		return -EINVAL;

	memset(p, 0, sizeof(*p));
	p->nbufs = tmp;
	p->bgid = READ_ONCE(sqe->buf_group);
	return 0;
}

static int __io_remove_buffers(struct io_ring_ctx *ctx, struct io_buffer *buf,
			       int bgid, unsigned nbufs)
{
	unsigned i = 0;

	/* shouldn't happen */
	if (!nbufs)
		return 0;

	/* the head kbuf is the list itself */
	while (!list_empty(&buf->list)) {
		struct io_buffer *nxt;

		nxt = list_first_entry(&buf->list, struct io_buffer, list);
		list_del(&nxt->list);
		kfree(nxt);
		if (++i == nbufs)
			return i;
	}
	i++;
	kfree(buf);
	idr_remove(&ctx->io_buffer_idr, bgid);

	return i;
}

static int io_remove_buffers(struct io_kiocb *req, bool force_nonblock,
			     struct io_comp_state *cs)
{
	struct io_provide_buf *p = &req->pbuf;
	struct io_ring_ctx *ctx = req->ctx;
	struct io_buffer *head;
	int ret = 0;

	io_ring_submit_lock(ctx, !force_nonblock);

	lockdep_assert_held(&ctx->uring_lock);

	ret = -ENOENT;
	head = idr_find(&ctx->io_buffer_idr, p->bgid);
	if (head)
		ret = __io_remove_buffers(ctx, head, p->bgid, p->nbufs);
	if (ret < 0)
		req_set_fail_links(req);

	/* need to hold the lock to complete IOPOLL requests */
	if (ctx->flags & IORING_SETUP_IOPOLL) {
		__io_req_complete(req, ret, 0, cs);
		io_ring_submit_unlock(ctx, !force_nonblock);
	} else {
		io_ring_submit_unlock(ctx, !force_nonblock);
		__io_req_complete(req, ret, 0, cs);
	}
	return 0;
}

static int io_provide_buffers_prep(struct io_kiocb *req,
				   const struct io_uring_sqe *sqe)
{
	struct io_provide_buf *p = &req->pbuf;
	u64 tmp;

	if (sqe->ioprio || sqe->rw_flags)
		return -EINVAL;

	tmp = READ_ONCE(sqe->fd);
	if (!tmp || tmp > USHRT_MAX)
		return -E2BIG;
	p->nbufs = tmp;
	p->addr = READ_ONCE(sqe->addr);
	p->len = READ_ONCE(sqe->len);

	if (!access_ok(u64_to_user_ptr(p->addr), (p->len * p->nbufs)))
		return -EFAULT;

	p->bgid = READ_ONCE(sqe->buf_group);
	tmp = READ_ONCE(sqe->off);
	if (tmp > USHRT_MAX)
		return -E2BIG;
	p->bid = tmp;
	return 0;
}

static int io_add_buffers(struct io_provide_buf *pbuf, struct io_buffer **head)
{
	struct io_buffer *buf;
	u64 addr = pbuf->addr;
	int i, bid = pbuf->bid;

	for (i = 0; i < pbuf->nbufs; i++) {
		buf = kmalloc(sizeof(*buf), GFP_KERNEL);
		if (!buf)
			break;

		buf->addr = addr;
		buf->len = pbuf->len;
		buf->bid = bid;
		addr += pbuf->len;
		bid++;
		if (!*head) {
			INIT_LIST_HEAD(&buf->list);
			*head = buf;
		} else {
			list_add_tail(&buf->list, &(*head)->list);
		}
	}

	return i ? i : -ENOMEM;
}

static int io_provide_buffers(struct io_kiocb *req, bool force_nonblock,
			      struct io_comp_state *cs)
{
	struct io_provide_buf *p = &req->pbuf;
	struct io_ring_ctx *ctx = req->ctx;
	struct io_buffer *head, *list;
	int ret = 0;

	io_ring_submit_lock(ctx, !force_nonblock);

	lockdep_assert_held(&ctx->uring_lock);

	list = head = idr_find(&ctx->io_buffer_idr, p->bgid);

	ret = io_add_buffers(p, &head);
	if (ret < 0)
		goto out;

	if (!list) {
		ret = idr_alloc(&ctx->io_buffer_idr, head, p->bgid, p->bgid + 1,
					GFP_KERNEL);
		if (ret < 0) {
			__io_remove_buffers(ctx, head, p->bgid, -1U);
			goto out;
		}
	}
out:
	if (ret < 0)
		req_set_fail_links(req);

	/* need to hold the lock to complete IOPOLL requests */
	if (ctx->flags & IORING_SETUP_IOPOLL) {
		__io_req_complete(req, ret, 0, cs);
		io_ring_submit_unlock(ctx, !force_nonblock);
	} else {
		io_ring_submit_unlock(ctx, !force_nonblock);
		__io_req_complete(req, ret, 0, cs);
	}
	return 0;
}

static int io_epoll_ctl_prep(struct io_kiocb *req,
			     const struct io_uring_sqe *sqe)
{
#if defined(CONFIG_EPOLL)
	if (sqe->ioprio || sqe->buf_index)
		return -EINVAL;
	if (unlikely(req->ctx->flags & (IORING_SETUP_IOPOLL | IORING_SETUP_SQPOLL)))
		return -EINVAL;

	req->epoll.epfd = READ_ONCE(sqe->fd);
	req->epoll.op = READ_ONCE(sqe->len);
	req->epoll.fd = READ_ONCE(sqe->off);

	if (ep_op_has_event(req->epoll.op)) {
		struct epoll_event __user *ev;

		ev = u64_to_user_ptr(READ_ONCE(sqe->addr));
		if (copy_from_user(&req->epoll.event, ev, sizeof(*ev)))
			return -EFAULT;
	}

	return 0;
#else
	return -EOPNOTSUPP;
#endif
}

static int io_epoll_ctl(struct io_kiocb *req, bool force_nonblock,
			struct io_comp_state *cs)
{
#if defined(CONFIG_EPOLL)
	struct io_epoll *ie = &req->epoll;
	int ret;

	ret = do_epoll_ctl(ie->epfd, ie->op, ie->fd, &ie->event, force_nonblock);
	if (force_nonblock && ret == -EAGAIN)
		return -EAGAIN;

	if (ret < 0)
		req_set_fail_links(req);
	__io_req_complete(req, ret, 0, cs);
	return 0;
#else
	return -EOPNOTSUPP;
#endif
}

static int io_madvise_prep(struct io_kiocb *req, const struct io_uring_sqe *sqe)
{
#if defined(CONFIG_ADVISE_SYSCALLS) && defined(CONFIG_MMU)
	if (sqe->ioprio || sqe->buf_index || sqe->off)
		return -EINVAL;
	if (unlikely(req->ctx->flags & IORING_SETUP_IOPOLL))
		return -EINVAL;

	req->madvise.addr = READ_ONCE(sqe->addr);
	req->madvise.len = READ_ONCE(sqe->len);
	req->madvise.advice = READ_ONCE(sqe->fadvise_advice);
	return 0;
#else
	return -EOPNOTSUPP;
#endif
}

static int io_madvise(struct io_kiocb *req, bool force_nonblock)
{
#if defined(CONFIG_ADVISE_SYSCALLS) && defined(CONFIG_MMU)
	struct io_madvise *ma = &req->madvise;
	int ret;

	if (force_nonblock)
		return -EAGAIN;

	ret = do_madvise(current->mm, ma->addr, ma->len, ma->advice);
	if (ret < 0)
		req_set_fail_links(req);
	io_req_complete(req, ret);
	return 0;
#else
	return -EOPNOTSUPP;
#endif
}

static int io_fadvise_prep(struct io_kiocb *req, const struct io_uring_sqe *sqe)
{
	if (sqe->ioprio || sqe->buf_index || sqe->addr)
		return -EINVAL;
	if (unlikely(req->ctx->flags & IORING_SETUP_IOPOLL))
		return -EINVAL;

	req->fadvise.offset = READ_ONCE(sqe->off);
	req->fadvise.len = READ_ONCE(sqe->len);
	req->fadvise.advice = READ_ONCE(sqe->fadvise_advice);
	return 0;
}

static int io_fadvise(struct io_kiocb *req, bool force_nonblock)
{
	struct io_fadvise *fa = &req->fadvise;
	int ret;

	if (force_nonblock) {
		switch (fa->advice) {
		case POSIX_FADV_NORMAL:
		case POSIX_FADV_RANDOM:
		case POSIX_FADV_SEQUENTIAL:
			break;
		default:
			return -EAGAIN;
		}
	}

	ret = vfs_fadvise(req->file, fa->offset, fa->len, fa->advice);
	if (ret < 0)
		req_set_fail_links(req);
	io_req_complete(req, ret);
	return 0;
}

static int io_statx_prep(struct io_kiocb *req, const struct io_uring_sqe *sqe)
{
	if (unlikely(req->ctx->flags & (IORING_SETUP_IOPOLL | IORING_SETUP_SQPOLL)))
		return -EINVAL;
	if (sqe->ioprio || sqe->buf_index)
		return -EINVAL;
	if (req->flags & REQ_F_FIXED_FILE)
		return -EBADF;

	req->statx.dfd = READ_ONCE(sqe->fd);
	req->statx.mask = READ_ONCE(sqe->len);
	req->statx.filename = u64_to_user_ptr(READ_ONCE(sqe->addr));
	req->statx.buffer = u64_to_user_ptr(READ_ONCE(sqe->addr2));
	req->statx.flags = READ_ONCE(sqe->statx_flags);

	return 0;
}

static int io_statx(struct io_kiocb *req, bool force_nonblock)
{
	struct io_statx *ctx = &req->statx;
	int ret;

	if (force_nonblock) {
		/* only need file table for an actual valid fd */
		if (ctx->dfd == -1 || ctx->dfd == AT_FDCWD)
			req->flags |= REQ_F_NO_FILE_TABLE;
		return -EAGAIN;
	}

	ret = do_statx(ctx->dfd, ctx->filename, ctx->flags, ctx->mask,
		       ctx->buffer);

	if (ret < 0)
		req_set_fail_links(req);
	io_req_complete(req, ret);
	return 0;
}

static int io_close_prep(struct io_kiocb *req, const struct io_uring_sqe *sqe)
{
	/*
	 * If we queue this for async, it must not be cancellable. That would
	 * leave the 'file' in an undeterminate state, and here need to modify
	 * io_wq_work.flags, so initialize io_wq_work firstly.
	 */
	io_req_init_async(req);

	if (unlikely(req->ctx->flags & IORING_SETUP_IOPOLL))
		return -EINVAL;
	if (sqe->ioprio || sqe->off || sqe->addr || sqe->len ||
	    sqe->rw_flags || sqe->buf_index)
		return -EINVAL;
	if (req->flags & REQ_F_FIXED_FILE)
		return -EBADF;

	req->close.fd = READ_ONCE(sqe->fd);
	if ((req->file && req->file->f_op == &io_uring_fops))
		return -EBADF;

	req->close.put_file = NULL;
	return 0;
}

static int io_close(struct io_kiocb *req, bool force_nonblock,
		    struct io_comp_state *cs)
{
	struct io_close *close = &req->close;
	int ret;

	/* might be already done during nonblock submission */
	if (!close->put_file) {
		ret = close_fd_get_file(close->fd, &close->put_file);
		if (ret < 0)
			return (ret == -ENOENT) ? -EBADF : ret;
	}

	/* if the file has a flush method, be safe and punt to async */
	if (close->put_file->f_op->flush && force_nonblock) {
		/* not safe to cancel at this point */
		req->work.flags |= IO_WQ_WORK_NO_CANCEL;
		/* was never set, but play safe */
		req->flags &= ~REQ_F_NOWAIT;
		/* avoid grabbing files - we don't need the files */
		req->flags |= REQ_F_NO_FILE_TABLE;
		return -EAGAIN;
	}

	/* No ->flush() or already async, safely close from here */
	ret = filp_close(close->put_file, req->work.identity->files);
	if (ret < 0)
		req_set_fail_links(req);
	fput(close->put_file);
	close->put_file = NULL;
	__io_req_complete(req, ret, 0, cs);
	return 0;
}

static int io_prep_sfr(struct io_kiocb *req, const struct io_uring_sqe *sqe)
{
	struct io_ring_ctx *ctx = req->ctx;

	if (!req->file)
		return -EBADF;

	if (unlikely(ctx->flags & IORING_SETUP_IOPOLL))
		return -EINVAL;
	if (unlikely(sqe->addr || sqe->ioprio || sqe->buf_index))
		return -EINVAL;

	req->sync.off = READ_ONCE(sqe->off);
	req->sync.len = READ_ONCE(sqe->len);
	req->sync.flags = READ_ONCE(sqe->sync_range_flags);
	return 0;
}

static int io_sync_file_range(struct io_kiocb *req, bool force_nonblock)
{
	int ret;

	/* sync_file_range always requires a blocking context */
	if (force_nonblock)
		return -EAGAIN;

	ret = sync_file_range(req->file, req->sync.off, req->sync.len,
				req->sync.flags);
	if (ret < 0)
		req_set_fail_links(req);
	io_req_complete(req, ret);
	return 0;
}

#if defined(CONFIG_NET)
static int io_setup_async_msg(struct io_kiocb *req,
			      struct io_async_msghdr *kmsg)
{
	struct io_async_msghdr *async_msg = req->async_data;

	if (async_msg)
		return -EAGAIN;
	if (io_alloc_async_data(req)) {
		if (kmsg->iov != kmsg->fast_iov)
			kfree(kmsg->iov);
		return -ENOMEM;
	}
	async_msg = req->async_data;
	req->flags |= REQ_F_NEED_CLEANUP;
	memcpy(async_msg, kmsg, sizeof(*kmsg));
	return -EAGAIN;
}

static int io_sendmsg_copy_hdr(struct io_kiocb *req,
			       struct io_async_msghdr *iomsg)
{
	iomsg->iov = iomsg->fast_iov;
	iomsg->msg.msg_name = &iomsg->addr;
	return sendmsg_copy_msghdr(&iomsg->msg, req->sr_msg.umsg,
				   req->sr_msg.msg_flags, &iomsg->iov);
}

static int io_sendmsg_prep(struct io_kiocb *req, const struct io_uring_sqe *sqe)
{
	struct io_async_msghdr *async_msg = req->async_data;
	struct io_sr_msg *sr = &req->sr_msg;
	int ret;

	if (unlikely(req->ctx->flags & IORING_SETUP_IOPOLL))
		return -EINVAL;

	sr->msg_flags = READ_ONCE(sqe->msg_flags);
	sr->umsg = u64_to_user_ptr(READ_ONCE(sqe->addr));
	sr->len = READ_ONCE(sqe->len);

#ifdef CONFIG_COMPAT
	if (req->ctx->compat)
		sr->msg_flags |= MSG_CMSG_COMPAT;
#endif

	if (!async_msg || !io_op_defs[req->opcode].needs_async_data)
		return 0;
	ret = io_sendmsg_copy_hdr(req, async_msg);
	if (!ret)
		req->flags |= REQ_F_NEED_CLEANUP;
	return ret;
}

static int io_sendmsg(struct io_kiocb *req, bool force_nonblock,
		      struct io_comp_state *cs)
{
	struct io_async_msghdr iomsg, *kmsg;
	struct socket *sock;
	unsigned flags;
	int ret;

	sock = sock_from_file(req->file);
	if (unlikely(!sock))
		return -ENOTSOCK;

	if (req->async_data) {
		kmsg = req->async_data;
		kmsg->msg.msg_name = &kmsg->addr;
		/* if iov is set, it's allocated already */
		if (!kmsg->iov)
			kmsg->iov = kmsg->fast_iov;
		kmsg->msg.msg_iter.iov = kmsg->iov;
	} else {
		ret = io_sendmsg_copy_hdr(req, &iomsg);
		if (ret)
			return ret;
		kmsg = &iomsg;
	}

	flags = req->sr_msg.msg_flags;
	if (flags & MSG_DONTWAIT)
		req->flags |= REQ_F_NOWAIT;
	else if (force_nonblock)
		flags |= MSG_DONTWAIT;

	ret = __sys_sendmsg_sock(sock, &kmsg->msg, flags);
	if (force_nonblock && ret == -EAGAIN)
		return io_setup_async_msg(req, kmsg);
	if (ret == -ERESTARTSYS)
		ret = -EINTR;

	if (kmsg->iov != kmsg->fast_iov)
		kfree(kmsg->iov);
	req->flags &= ~REQ_F_NEED_CLEANUP;
	if (ret < 0)
		req_set_fail_links(req);
	__io_req_complete(req, ret, 0, cs);
	return 0;
}

static int io_send(struct io_kiocb *req, bool force_nonblock,
		   struct io_comp_state *cs)
{
	struct io_sr_msg *sr = &req->sr_msg;
	struct msghdr msg;
	struct iovec iov;
	struct socket *sock;
	unsigned flags;
	int ret;

	sock = sock_from_file(req->file);
	if (unlikely(!sock))
		return -ENOTSOCK;

	ret = import_single_range(WRITE, sr->buf, sr->len, &iov, &msg.msg_iter);
	if (unlikely(ret))
		return ret;

	msg.msg_name = NULL;
	msg.msg_control = NULL;
	msg.msg_controllen = 0;
	msg.msg_namelen = 0;

	flags = req->sr_msg.msg_flags;
	if (flags & MSG_DONTWAIT)
		req->flags |= REQ_F_NOWAIT;
	else if (force_nonblock)
		flags |= MSG_DONTWAIT;

	msg.msg_flags = flags;
	ret = sock_sendmsg(sock, &msg);
	if (force_nonblock && ret == -EAGAIN)
		return -EAGAIN;
	if (ret == -ERESTARTSYS)
		ret = -EINTR;

	if (ret < 0)
		req_set_fail_links(req);
	__io_req_complete(req, ret, 0, cs);
	return 0;
}

static int __io_recvmsg_copy_hdr(struct io_kiocb *req,
				 struct io_async_msghdr *iomsg)
{
	struct io_sr_msg *sr = &req->sr_msg;
	struct iovec __user *uiov;
	size_t iov_len;
	int ret;

	ret = __copy_msghdr_from_user(&iomsg->msg, sr->umsg,
					&iomsg->uaddr, &uiov, &iov_len);
	if (ret)
		return ret;

	if (req->flags & REQ_F_BUFFER_SELECT) {
		if (iov_len > 1)
			return -EINVAL;
		if (copy_from_user(iomsg->iov, uiov, sizeof(*uiov)))
			return -EFAULT;
		sr->len = iomsg->iov[0].iov_len;
		iov_iter_init(&iomsg->msg.msg_iter, READ, iomsg->iov, 1,
				sr->len);
		iomsg->iov = NULL;
	} else {
		ret = __import_iovec(READ, uiov, iov_len, UIO_FASTIOV,
				     &iomsg->iov, &iomsg->msg.msg_iter,
				     false);
		if (ret > 0)
			ret = 0;
	}

	return ret;
}

#ifdef CONFIG_COMPAT
static int __io_compat_recvmsg_copy_hdr(struct io_kiocb *req,
					struct io_async_msghdr *iomsg)
{
	struct compat_msghdr __user *msg_compat;
	struct io_sr_msg *sr = &req->sr_msg;
	struct compat_iovec __user *uiov;
	compat_uptr_t ptr;
	compat_size_t len;
	int ret;

	msg_compat = (struct compat_msghdr __user *) sr->umsg;
	ret = __get_compat_msghdr(&iomsg->msg, msg_compat, &iomsg->uaddr,
					&ptr, &len);
	if (ret)
		return ret;

	uiov = compat_ptr(ptr);
	if (req->flags & REQ_F_BUFFER_SELECT) {
		compat_ssize_t clen;

		if (len > 1)
			return -EINVAL;
		if (!access_ok(uiov, sizeof(*uiov)))
			return -EFAULT;
		if (__get_user(clen, &uiov->iov_len))
			return -EFAULT;
		if (clen < 0)
			return -EINVAL;
		sr->len = clen;
		iomsg->iov[0].iov_len = clen;
		iomsg->iov = NULL;
	} else {
		ret = __import_iovec(READ, (struct iovec __user *)uiov, len,
				   UIO_FASTIOV, &iomsg->iov,
				   &iomsg->msg.msg_iter, true);
		if (ret < 0)
			return ret;
	}

	return 0;
}
#endif

static int io_recvmsg_copy_hdr(struct io_kiocb *req,
			       struct io_async_msghdr *iomsg)
{
	iomsg->msg.msg_name = &iomsg->addr;
	iomsg->iov = iomsg->fast_iov;

#ifdef CONFIG_COMPAT
	if (req->ctx->compat)
		return __io_compat_recvmsg_copy_hdr(req, iomsg);
#endif

	return __io_recvmsg_copy_hdr(req, iomsg);
}

static struct io_buffer *io_recv_buffer_select(struct io_kiocb *req,
					       bool needs_lock)
{
	struct io_sr_msg *sr = &req->sr_msg;
	struct io_buffer *kbuf;

	kbuf = io_buffer_select(req, &sr->len, sr->bgid, sr->kbuf, needs_lock);
	if (IS_ERR(kbuf))
		return kbuf;

	sr->kbuf = kbuf;
	req->flags |= REQ_F_BUFFER_SELECTED;
	return kbuf;
}

static inline unsigned int io_put_recv_kbuf(struct io_kiocb *req)
{
	return io_put_kbuf(req, req->sr_msg.kbuf);
}

static int io_recvmsg_prep(struct io_kiocb *req,
			   const struct io_uring_sqe *sqe)
{
	struct io_async_msghdr *async_msg = req->async_data;
	struct io_sr_msg *sr = &req->sr_msg;
	int ret;

	if (unlikely(req->ctx->flags & IORING_SETUP_IOPOLL))
		return -EINVAL;

	sr->msg_flags = READ_ONCE(sqe->msg_flags);
	sr->umsg = u64_to_user_ptr(READ_ONCE(sqe->addr));
	sr->len = READ_ONCE(sqe->len);
	sr->bgid = READ_ONCE(sqe->buf_group);

#ifdef CONFIG_COMPAT
	if (req->ctx->compat)
		sr->msg_flags |= MSG_CMSG_COMPAT;
#endif

	if (!async_msg || !io_op_defs[req->opcode].needs_async_data)
		return 0;
	ret = io_recvmsg_copy_hdr(req, async_msg);
	if (!ret)
		req->flags |= REQ_F_NEED_CLEANUP;
	return ret;
}

static int io_recvmsg(struct io_kiocb *req, bool force_nonblock,
		      struct io_comp_state *cs)
{
	struct io_async_msghdr iomsg, *kmsg;
	struct socket *sock;
	struct io_buffer *kbuf;
	unsigned flags;
	int ret, cflags = 0;

	sock = sock_from_file(req->file);
	if (unlikely(!sock))
		return -ENOTSOCK;

	if (req->async_data) {
		kmsg = req->async_data;
		kmsg->msg.msg_name = &kmsg->addr;
		/* if iov is set, it's allocated already */
		if (!kmsg->iov)
			kmsg->iov = kmsg->fast_iov;
		kmsg->msg.msg_iter.iov = kmsg->iov;
	} else {
		ret = io_recvmsg_copy_hdr(req, &iomsg);
		if (ret)
			return ret;
		kmsg = &iomsg;
	}

	if (req->flags & REQ_F_BUFFER_SELECT) {
		kbuf = io_recv_buffer_select(req, !force_nonblock);
		if (IS_ERR(kbuf))
			return PTR_ERR(kbuf);
		kmsg->fast_iov[0].iov_base = u64_to_user_ptr(kbuf->addr);
		iov_iter_init(&kmsg->msg.msg_iter, READ, kmsg->iov,
				1, req->sr_msg.len);
	}

	flags = req->sr_msg.msg_flags;
	if (flags & MSG_DONTWAIT)
		req->flags |= REQ_F_NOWAIT;
	else if (force_nonblock)
		flags |= MSG_DONTWAIT;

	ret = __sys_recvmsg_sock(sock, &kmsg->msg, req->sr_msg.umsg,
					kmsg->uaddr, flags);
	if (force_nonblock && ret == -EAGAIN)
		return io_setup_async_msg(req, kmsg);
	if (ret == -ERESTARTSYS)
		ret = -EINTR;

	if (req->flags & REQ_F_BUFFER_SELECTED)
		cflags = io_put_recv_kbuf(req);
	if (kmsg->iov != kmsg->fast_iov)
		kfree(kmsg->iov);
	req->flags &= ~REQ_F_NEED_CLEANUP;
	if (ret < 0)
		req_set_fail_links(req);
	__io_req_complete(req, ret, cflags, cs);
	return 0;
}

static int io_recv(struct io_kiocb *req, bool force_nonblock,
		   struct io_comp_state *cs)
{
	struct io_buffer *kbuf;
	struct io_sr_msg *sr = &req->sr_msg;
	struct msghdr msg;
	void __user *buf = sr->buf;
	struct socket *sock;
	struct iovec iov;
	unsigned flags;
	int ret, cflags = 0;

	sock = sock_from_file(req->file);
	if (unlikely(!sock))
		return -ENOTSOCK;

	if (req->flags & REQ_F_BUFFER_SELECT) {
		kbuf = io_recv_buffer_select(req, !force_nonblock);
		if (IS_ERR(kbuf))
			return PTR_ERR(kbuf);
		buf = u64_to_user_ptr(kbuf->addr);
	}

	ret = import_single_range(READ, buf, sr->len, &iov, &msg.msg_iter);
	if (unlikely(ret))
		goto out_free;

	msg.msg_name = NULL;
	msg.msg_control = NULL;
	msg.msg_controllen = 0;
	msg.msg_namelen = 0;
	msg.msg_iocb = NULL;
	msg.msg_flags = 0;

	flags = req->sr_msg.msg_flags;
	if (flags & MSG_DONTWAIT)
		req->flags |= REQ_F_NOWAIT;
	else if (force_nonblock)
		flags |= MSG_DONTWAIT;

	ret = sock_recvmsg(sock, &msg, flags);
	if (force_nonblock && ret == -EAGAIN)
		return -EAGAIN;
	if (ret == -ERESTARTSYS)
		ret = -EINTR;
out_free:
	if (req->flags & REQ_F_BUFFER_SELECTED)
		cflags = io_put_recv_kbuf(req);
	if (ret < 0)
		req_set_fail_links(req);
	__io_req_complete(req, ret, cflags, cs);
	return 0;
}

static int io_accept_prep(struct io_kiocb *req, const struct io_uring_sqe *sqe)
{
	struct io_accept *accept = &req->accept;

	if (unlikely(req->ctx->flags & IORING_SETUP_IOPOLL))
		return -EINVAL;
	if (sqe->ioprio || sqe->len || sqe->buf_index)
		return -EINVAL;

	accept->addr = u64_to_user_ptr(READ_ONCE(sqe->addr));
	accept->addr_len = u64_to_user_ptr(READ_ONCE(sqe->addr2));
	accept->flags = READ_ONCE(sqe->accept_flags);
	accept->nofile = rlimit(RLIMIT_NOFILE);
	return 0;
}

static int io_accept(struct io_kiocb *req, bool force_nonblock,
		     struct io_comp_state *cs)
{
	struct io_accept *accept = &req->accept;
	unsigned int file_flags = force_nonblock ? O_NONBLOCK : 0;
	int ret;

	if (req->file->f_flags & O_NONBLOCK)
		req->flags |= REQ_F_NOWAIT;

	ret = __sys_accept4_file(req->file, file_flags, accept->addr,
					accept->addr_len, accept->flags,
					accept->nofile);
	if (ret == -EAGAIN && force_nonblock)
		return -EAGAIN;
	if (ret < 0) {
		if (ret == -ERESTARTSYS)
			ret = -EINTR;
		req_set_fail_links(req);
	}
	__io_req_complete(req, ret, 0, cs);
	return 0;
}

static int io_connect_prep(struct io_kiocb *req, const struct io_uring_sqe *sqe)
{
	struct io_connect *conn = &req->connect;
	struct io_async_connect *io = req->async_data;

	if (unlikely(req->ctx->flags & IORING_SETUP_IOPOLL))
		return -EINVAL;
	if (sqe->ioprio || sqe->len || sqe->buf_index || sqe->rw_flags)
		return -EINVAL;

	conn->addr = u64_to_user_ptr(READ_ONCE(sqe->addr));
	conn->addr_len =  READ_ONCE(sqe->addr2);

	if (!io)
		return 0;

	return move_addr_to_kernel(conn->addr, conn->addr_len,
					&io->address);
}

static int io_connect(struct io_kiocb *req, bool force_nonblock,
		      struct io_comp_state *cs)
{
	struct io_async_connect __io, *io;
	unsigned file_flags;
	int ret;

	if (req->async_data) {
		io = req->async_data;
	} else {
		ret = move_addr_to_kernel(req->connect.addr,
						req->connect.addr_len,
						&__io.address);
		if (ret)
			goto out;
		io = &__io;
	}

	file_flags = force_nonblock ? O_NONBLOCK : 0;

	ret = __sys_connect_file(req->file, &io->address,
					req->connect.addr_len, file_flags);
	if ((ret == -EAGAIN || ret == -EINPROGRESS) && force_nonblock) {
		if (req->async_data)
			return -EAGAIN;
		if (io_alloc_async_data(req)) {
			ret = -ENOMEM;
			goto out;
		}
		io = req->async_data;
		memcpy(req->async_data, &__io, sizeof(__io));
		return -EAGAIN;
	}
	if (ret == -ERESTARTSYS)
		ret = -EINTR;
out:
	if (ret < 0)
		req_set_fail_links(req);
	__io_req_complete(req, ret, 0, cs);
	return 0;
}
#else /* !CONFIG_NET */
static int io_sendmsg_prep(struct io_kiocb *req, const struct io_uring_sqe *sqe)
{
	return -EOPNOTSUPP;
}

static int io_sendmsg(struct io_kiocb *req, bool force_nonblock,
		      struct io_comp_state *cs)
{
	return -EOPNOTSUPP;
}

static int io_send(struct io_kiocb *req, bool force_nonblock,
		   struct io_comp_state *cs)
{
	return -EOPNOTSUPP;
}

static int io_recvmsg_prep(struct io_kiocb *req,
			   const struct io_uring_sqe *sqe)
{
	return -EOPNOTSUPP;
}

static int io_recvmsg(struct io_kiocb *req, bool force_nonblock,
		      struct io_comp_state *cs)
{
	return -EOPNOTSUPP;
}

static int io_recv(struct io_kiocb *req, bool force_nonblock,
		   struct io_comp_state *cs)
{
	return -EOPNOTSUPP;
}

static int io_accept_prep(struct io_kiocb *req, const struct io_uring_sqe *sqe)
{
	return -EOPNOTSUPP;
}

static int io_accept(struct io_kiocb *req, bool force_nonblock,
		     struct io_comp_state *cs)
{
	return -EOPNOTSUPP;
}

static int io_connect_prep(struct io_kiocb *req, const struct io_uring_sqe *sqe)
{
	return -EOPNOTSUPP;
}

static int io_connect(struct io_kiocb *req, bool force_nonblock,
		      struct io_comp_state *cs)
{
	return -EOPNOTSUPP;
}
#endif /* CONFIG_NET */

struct io_poll_table {
	struct poll_table_struct pt;
	struct io_kiocb *req;
	int error;
};

static int __io_async_wake(struct io_kiocb *req, struct io_poll_iocb *poll,
			   __poll_t mask, task_work_func_t func)
{
	int ret;

	/* for instances that support it check for an event match first: */
	if (mask && !(mask & poll->events))
		return 0;

	trace_io_uring_task_add(req->ctx, req->opcode, req->user_data, mask);

	list_del_init(&poll->wait.entry);

	req->result = mask;
	init_task_work(&req->task_work, func);
	percpu_ref_get(&req->ctx->refs);

	/*
	 * If this fails, then the task is exiting. When a task exits, the
	 * work gets canceled, so just cancel this request as well instead
	 * of executing it. We can't safely execute it anyway, as we may not
	 * have the needed state needed for it anyway.
	 */
	ret = io_req_task_work_add(req);
	if (unlikely(ret)) {
		struct task_struct *tsk;

		WRITE_ONCE(poll->canceled, true);
		tsk = io_wq_get_task(req->ctx->io_wq);
		task_work_add(tsk, &req->task_work, TWA_NONE);
		wake_up_process(tsk);
	}
	return 1;
}

static bool io_poll_rewait(struct io_kiocb *req, struct io_poll_iocb *poll)
	__acquires(&req->ctx->completion_lock)
{
	struct io_ring_ctx *ctx = req->ctx;

	if (!req->result && !READ_ONCE(poll->canceled)) {
		struct poll_table_struct pt = { ._key = poll->events };

		req->result = vfs_poll(req->file, &pt) & poll->events;
	}

	spin_lock_irq(&ctx->completion_lock);
	if (!req->result && !READ_ONCE(poll->canceled)) {
		add_wait_queue(poll->head, &poll->wait);
		return true;
	}

	return false;
}

static struct io_poll_iocb *io_poll_get_double(struct io_kiocb *req)
{
	/* pure poll stashes this in ->async_data, poll driven retry elsewhere */
	if (req->opcode == IORING_OP_POLL_ADD)
		return req->async_data;
	return req->apoll->double_poll;
}

static struct io_poll_iocb *io_poll_get_single(struct io_kiocb *req)
{
	if (req->opcode == IORING_OP_POLL_ADD)
		return &req->poll;
	return &req->apoll->poll;
}

static void io_poll_remove_double(struct io_kiocb *req)
{
	struct io_poll_iocb *poll = io_poll_get_double(req);

	lockdep_assert_held(&req->ctx->completion_lock);

	if (poll && poll->head) {
		struct wait_queue_head *head = poll->head;

		spin_lock(&head->lock);
		list_del_init(&poll->wait.entry);
		if (poll->wait.private)
			refcount_dec(&req->refs);
		poll->head = NULL;
		spin_unlock(&head->lock);
	}
}

static void io_poll_complete(struct io_kiocb *req, __poll_t mask, int error)
{
	struct io_ring_ctx *ctx = req->ctx;

	io_poll_remove_double(req);
	req->poll.done = true;
	io_cqring_fill_event(req, error ? error : mangle_poll(mask));
	io_commit_cqring(ctx);
}

static void io_poll_task_func(struct callback_head *cb)
{
	struct io_kiocb *req = container_of(cb, struct io_kiocb, task_work);
	struct io_ring_ctx *ctx = req->ctx;
	struct io_kiocb *nxt;

	if (io_poll_rewait(req, &req->poll)) {
		spin_unlock_irq(&ctx->completion_lock);
	} else {
		hash_del(&req->hash_node);
		io_poll_complete(req, req->result, 0);
		spin_unlock_irq(&ctx->completion_lock);

		nxt = io_put_req_find_next(req);
		io_cqring_ev_posted(ctx);
		if (nxt)
			__io_req_task_submit(nxt);
	}

	percpu_ref_put(&ctx->refs);
}

static int io_poll_double_wake(struct wait_queue_entry *wait, unsigned mode,
			       int sync, void *key)
{
	struct io_kiocb *req = wait->private;
	struct io_poll_iocb *poll = io_poll_get_single(req);
	__poll_t mask = key_to_poll(key);

	/* for instances that support it check for an event match first: */
	if (mask && !(mask & poll->events))
		return 0;

	list_del_init(&wait->entry);

	if (poll && poll->head) {
		bool done;

		spin_lock(&poll->head->lock);
		done = list_empty(&poll->wait.entry);
		if (!done)
			list_del_init(&poll->wait.entry);
		/* make sure double remove sees this as being gone */
		wait->private = NULL;
		spin_unlock(&poll->head->lock);
		if (!done) {
			/* use wait func handler, so it matches the rq type */
			poll->wait.func(&poll->wait, mode, sync, key);
		}
	}
	refcount_dec(&req->refs);
	return 1;
}

static void io_init_poll_iocb(struct io_poll_iocb *poll, __poll_t events,
			      wait_queue_func_t wake_func)
{
	poll->head = NULL;
	poll->done = false;
	poll->canceled = false;
	poll->events = events;
	INIT_LIST_HEAD(&poll->wait.entry);
	init_waitqueue_func_entry(&poll->wait, wake_func);
}

static void __io_queue_proc(struct io_poll_iocb *poll, struct io_poll_table *pt,
			    struct wait_queue_head *head,
			    struct io_poll_iocb **poll_ptr)
{
	struct io_kiocb *req = pt->req;

	/*
	 * If poll->head is already set, it's because the file being polled
	 * uses multiple waitqueues for poll handling (eg one for read, one
	 * for write). Setup a separate io_poll_iocb if this happens.
	 */
	if (unlikely(poll->head)) {
		struct io_poll_iocb *poll_one = poll;

		/* already have a 2nd entry, fail a third attempt */
		if (*poll_ptr) {
			pt->error = -EINVAL;
			return;
		}
		poll = kmalloc(sizeof(*poll), GFP_ATOMIC);
		if (!poll) {
			pt->error = -ENOMEM;
			return;
		}
		io_init_poll_iocb(poll, poll_one->events, io_poll_double_wake);
		refcount_inc(&req->refs);
		poll->wait.private = req;
		*poll_ptr = poll;
	}

	pt->error = 0;
	poll->head = head;

	if (poll->events & EPOLLEXCLUSIVE)
		add_wait_queue_exclusive(head, &poll->wait);
	else
		add_wait_queue(head, &poll->wait);
}

static void io_async_queue_proc(struct file *file, struct wait_queue_head *head,
			       struct poll_table_struct *p)
{
	struct io_poll_table *pt = container_of(p, struct io_poll_table, pt);
	struct async_poll *apoll = pt->req->apoll;

	__io_queue_proc(&apoll->poll, pt, head, &apoll->double_poll);
}

static void io_async_task_func(struct callback_head *cb)
{
	struct io_kiocb *req = container_of(cb, struct io_kiocb, task_work);
	struct async_poll *apoll = req->apoll;
	struct io_ring_ctx *ctx = req->ctx;

	trace_io_uring_task_run(req->ctx, req->opcode, req->user_data);

	if (io_poll_rewait(req, &apoll->poll)) {
		spin_unlock_irq(&ctx->completion_lock);
		percpu_ref_put(&ctx->refs);
		return;
	}

	/* If req is still hashed, it cannot have been canceled. Don't check. */
	if (hash_hashed(&req->hash_node))
		hash_del(&req->hash_node);

	io_poll_remove_double(req);
	spin_unlock_irq(&ctx->completion_lock);

	if (!READ_ONCE(apoll->poll.canceled))
		__io_req_task_submit(req);
	else
		__io_req_task_cancel(req, -ECANCELED);

	percpu_ref_put(&ctx->refs);
	kfree(apoll->double_poll);
	kfree(apoll);
}

static int io_async_wake(struct wait_queue_entry *wait, unsigned mode, int sync,
			void *key)
{
	struct io_kiocb *req = wait->private;
	struct io_poll_iocb *poll = &req->apoll->poll;

	trace_io_uring_poll_wake(req->ctx, req->opcode, req->user_data,
					key_to_poll(key));

	return __io_async_wake(req, poll, key_to_poll(key), io_async_task_func);
}

static void io_poll_req_insert(struct io_kiocb *req)
{
	struct io_ring_ctx *ctx = req->ctx;
	struct hlist_head *list;

	list = &ctx->cancel_hash[hash_long(req->user_data, ctx->cancel_hash_bits)];
	hlist_add_head(&req->hash_node, list);
}

static __poll_t __io_arm_poll_handler(struct io_kiocb *req,
				      struct io_poll_iocb *poll,
				      struct io_poll_table *ipt, __poll_t mask,
				      wait_queue_func_t wake_func)
	__acquires(&ctx->completion_lock)
{
	struct io_ring_ctx *ctx = req->ctx;
	bool cancel = false;

	INIT_HLIST_NODE(&req->hash_node);
	io_init_poll_iocb(poll, mask, wake_func);
	poll->file = req->file;
	poll->wait.private = req;

	ipt->pt._key = mask;
	ipt->req = req;
	ipt->error = -EINVAL;

	mask = vfs_poll(req->file, &ipt->pt) & poll->events;

	spin_lock_irq(&ctx->completion_lock);
	if (likely(poll->head)) {
		spin_lock(&poll->head->lock);
		if (unlikely(list_empty(&poll->wait.entry))) {
			if (ipt->error)
				cancel = true;
			ipt->error = 0;
			mask = 0;
		}
		if (mask || ipt->error)
			list_del_init(&poll->wait.entry);
		else if (cancel)
			WRITE_ONCE(poll->canceled, true);
		else if (!poll->done) /* actually waiting for an event */
			io_poll_req_insert(req);
		spin_unlock(&poll->head->lock);
	}

	return mask;
}

static bool io_arm_poll_handler(struct io_kiocb *req)
{
	const struct io_op_def *def = &io_op_defs[req->opcode];
	struct io_ring_ctx *ctx = req->ctx;
	struct async_poll *apoll;
	struct io_poll_table ipt;
	__poll_t mask, ret;
	int rw;

	if (!req->file || !file_can_poll(req->file))
		return false;
	if (req->flags & REQ_F_POLLED)
		return false;
	if (def->pollin)
		rw = READ;
	else if (def->pollout)
		rw = WRITE;
	else
		return false;
	/* if we can't nonblock try, then no point in arming a poll handler */
	if (!io_file_supports_async(req->file, rw))
		return false;

	apoll = kmalloc(sizeof(*apoll), GFP_ATOMIC);
	if (unlikely(!apoll))
		return false;
	apoll->double_poll = NULL;

	req->flags |= REQ_F_POLLED;
	req->apoll = apoll;

	mask = 0;
	if (def->pollin)
		mask |= POLLIN | POLLRDNORM;
	if (def->pollout)
		mask |= POLLOUT | POLLWRNORM;

	/* If reading from MSG_ERRQUEUE using recvmsg, ignore POLLIN */
	if ((req->opcode == IORING_OP_RECVMSG) &&
	    (req->sr_msg.msg_flags & MSG_ERRQUEUE))
		mask &= ~POLLIN;

	mask |= POLLERR | POLLPRI;

	ipt.pt._qproc = io_async_queue_proc;

	ret = __io_arm_poll_handler(req, &apoll->poll, &ipt, mask,
					io_async_wake);
	if (ret || ipt.error) {
		io_poll_remove_double(req);
		spin_unlock_irq(&ctx->completion_lock);
		kfree(apoll->double_poll);
		kfree(apoll);
		return false;
	}
	spin_unlock_irq(&ctx->completion_lock);
	trace_io_uring_poll_arm(ctx, req->opcode, req->user_data, mask,
					apoll->poll.events);
	return true;
}

static bool __io_poll_remove_one(struct io_kiocb *req,
				 struct io_poll_iocb *poll)
{
	bool do_complete = false;

	spin_lock(&poll->head->lock);
	WRITE_ONCE(poll->canceled, true);
	if (!list_empty(&poll->wait.entry)) {
		list_del_init(&poll->wait.entry);
		do_complete = true;
	}
	spin_unlock(&poll->head->lock);
	hash_del(&req->hash_node);
	return do_complete;
}

static bool io_poll_remove_one(struct io_kiocb *req)
{
	bool do_complete;

	io_poll_remove_double(req);

	if (req->opcode == IORING_OP_POLL_ADD) {
		do_complete = __io_poll_remove_one(req, &req->poll);
	} else {
		struct async_poll *apoll = req->apoll;

		/* non-poll requests have submit ref still */
		do_complete = __io_poll_remove_one(req, &apoll->poll);
		if (do_complete) {
			io_put_req(req);
			kfree(apoll->double_poll);
			kfree(apoll);
		}
	}

	if (do_complete) {
		io_cqring_fill_event(req, -ECANCELED);
		io_commit_cqring(req->ctx);
		req_set_fail_links(req);
		io_put_req_deferred(req, 1);
	}

	return do_complete;
}

/*
 * Returns true if we found and killed one or more poll requests
 */
static bool io_poll_remove_all(struct io_ring_ctx *ctx, struct task_struct *tsk,
			       struct files_struct *files)
{
	struct hlist_node *tmp;
	struct io_kiocb *req;
	int posted = 0, i;

	spin_lock_irq(&ctx->completion_lock);
	for (i = 0; i < (1U << ctx->cancel_hash_bits); i++) {
		struct hlist_head *list;

		list = &ctx->cancel_hash[i];
		hlist_for_each_entry_safe(req, tmp, list, hash_node) {
			if (io_match_task(req, tsk, files))
				posted += io_poll_remove_one(req);
		}
	}
	spin_unlock_irq(&ctx->completion_lock);

	if (posted)
		io_cqring_ev_posted(ctx);

	return posted != 0;
}

static int io_poll_cancel(struct io_ring_ctx *ctx, __u64 sqe_addr)
{
	struct hlist_head *list;
	struct io_kiocb *req;

	list = &ctx->cancel_hash[hash_long(sqe_addr, ctx->cancel_hash_bits)];
	hlist_for_each_entry(req, list, hash_node) {
		if (sqe_addr != req->user_data)
			continue;
		if (io_poll_remove_one(req))
			return 0;
		return -EALREADY;
	}

	return -ENOENT;
}

static int io_poll_remove_prep(struct io_kiocb *req,
			       const struct io_uring_sqe *sqe)
{
	if (unlikely(req->ctx->flags & IORING_SETUP_IOPOLL))
		return -EINVAL;
	if (sqe->ioprio || sqe->off || sqe->len || sqe->buf_index ||
	    sqe->poll_events)
		return -EINVAL;

	req->poll_remove.addr = READ_ONCE(sqe->addr);
	return 0;
}

/*
 * Find a running poll command that matches one specified in sqe->addr,
 * and remove it if found.
 */
static int io_poll_remove(struct io_kiocb *req)
{
	struct io_ring_ctx *ctx = req->ctx;
	int ret;

	spin_lock_irq(&ctx->completion_lock);
	ret = io_poll_cancel(ctx, req->poll_remove.addr);
	spin_unlock_irq(&ctx->completion_lock);

	if (ret < 0)
		req_set_fail_links(req);
	io_req_complete(req, ret);
	return 0;
}

static int io_poll_wake(struct wait_queue_entry *wait, unsigned mode, int sync,
			void *key)
{
	struct io_kiocb *req = wait->private;
	struct io_poll_iocb *poll = &req->poll;

	return __io_async_wake(req, poll, key_to_poll(key), io_poll_task_func);
}

static void io_poll_queue_proc(struct file *file, struct wait_queue_head *head,
			       struct poll_table_struct *p)
{
	struct io_poll_table *pt = container_of(p, struct io_poll_table, pt);

	__io_queue_proc(&pt->req->poll, pt, head, (struct io_poll_iocb **) &pt->req->async_data);
}

static int io_poll_add_prep(struct io_kiocb *req, const struct io_uring_sqe *sqe)
{
	struct io_poll_iocb *poll = &req->poll;
	u32 events;

	if (unlikely(req->ctx->flags & IORING_SETUP_IOPOLL))
		return -EINVAL;
	if (sqe->addr || sqe->ioprio || sqe->off || sqe->len || sqe->buf_index)
		return -EINVAL;

	events = READ_ONCE(sqe->poll32_events);
#ifdef __BIG_ENDIAN
	events = swahw32(events);
#endif
	poll->events = demangle_poll(events) | EPOLLERR | EPOLLHUP |
		       (events & EPOLLEXCLUSIVE);
	return 0;
}

static int io_poll_add(struct io_kiocb *req)
{
	struct io_poll_iocb *poll = &req->poll;
	struct io_ring_ctx *ctx = req->ctx;
	struct io_poll_table ipt;
	__poll_t mask;

	ipt.pt._qproc = io_poll_queue_proc;

	mask = __io_arm_poll_handler(req, &req->poll, &ipt, poll->events,
					io_poll_wake);

	if (mask) { /* no async, we'd stolen it */
		ipt.error = 0;
		io_poll_complete(req, mask, 0);
	}
	spin_unlock_irq(&ctx->completion_lock);

	if (mask) {
		io_cqring_ev_posted(ctx);
		io_put_req(req);
	}
	return ipt.error;
}

static enum hrtimer_restart io_timeout_fn(struct hrtimer *timer)
{
	struct io_timeout_data *data = container_of(timer,
						struct io_timeout_data, timer);
	struct io_kiocb *req = data->req;
	struct io_ring_ctx *ctx = req->ctx;
	unsigned long flags;

	spin_lock_irqsave(&ctx->completion_lock, flags);
	list_del_init(&req->timeout.list);
	atomic_set(&req->ctx->cq_timeouts,
		atomic_read(&req->ctx->cq_timeouts) + 1);

	io_cqring_fill_event(req, -ETIME);
	io_commit_cqring(ctx);
	spin_unlock_irqrestore(&ctx->completion_lock, flags);

	io_cqring_ev_posted(ctx);
	req_set_fail_links(req);
	io_put_req(req);
	return HRTIMER_NORESTART;
}

static struct io_kiocb *io_timeout_extract(struct io_ring_ctx *ctx,
					   __u64 user_data)
{
	struct io_timeout_data *io;
	struct io_kiocb *req;
	int ret = -ENOENT;

	list_for_each_entry(req, &ctx->timeout_list, timeout.list) {
		if (user_data == req->user_data) {
			ret = 0;
			break;
		}
	}

	if (ret == -ENOENT)
		return ERR_PTR(ret);

	io = req->async_data;
	ret = hrtimer_try_to_cancel(&io->timer);
	if (ret == -1)
		return ERR_PTR(-EALREADY);
	list_del_init(&req->timeout.list);
	return req;
}

static int io_timeout_cancel(struct io_ring_ctx *ctx, __u64 user_data)
{
	struct io_kiocb *req = io_timeout_extract(ctx, user_data);

	if (IS_ERR(req))
		return PTR_ERR(req);

	req_set_fail_links(req);
	io_cqring_fill_event(req, -ECANCELED);
	io_put_req_deferred(req, 1);
	return 0;
}

static int io_timeout_update(struct io_ring_ctx *ctx, __u64 user_data,
			     struct timespec64 *ts, enum hrtimer_mode mode)
{
	struct io_kiocb *req = io_timeout_extract(ctx, user_data);
	struct io_timeout_data *data;

	if (IS_ERR(req))
		return PTR_ERR(req);

	req->timeout.off = 0; /* noseq */
	data = req->async_data;
	list_add_tail(&req->timeout.list, &ctx->timeout_list);
	hrtimer_init(&data->timer, CLOCK_MONOTONIC, mode);
	data->timer.function = io_timeout_fn;
	hrtimer_start(&data->timer, timespec64_to_ktime(*ts), mode);
	return 0;
}

static int io_timeout_remove_prep(struct io_kiocb *req,
				  const struct io_uring_sqe *sqe)
{
	struct io_timeout_rem *tr = &req->timeout_rem;

	if (unlikely(req->ctx->flags & IORING_SETUP_IOPOLL))
		return -EINVAL;
	if (unlikely(req->flags & (REQ_F_FIXED_FILE | REQ_F_BUFFER_SELECT)))
		return -EINVAL;
	if (sqe->ioprio || sqe->buf_index || sqe->len)
		return -EINVAL;

	tr->addr = READ_ONCE(sqe->addr);
	tr->flags = READ_ONCE(sqe->timeout_flags);
	if (tr->flags & IORING_TIMEOUT_UPDATE) {
		if (tr->flags & ~(IORING_TIMEOUT_UPDATE|IORING_TIMEOUT_ABS))
			return -EINVAL;
		if (get_timespec64(&tr->ts, u64_to_user_ptr(sqe->addr2)))
			return -EFAULT;
	} else if (tr->flags) {
		/* timeout removal doesn't support flags */
		return -EINVAL;
	}

	return 0;
}

/*
 * Remove or update an existing timeout command
 */
static int io_timeout_remove(struct io_kiocb *req)
{
	struct io_timeout_rem *tr = &req->timeout_rem;
	struct io_ring_ctx *ctx = req->ctx;
	int ret;

	spin_lock_irq(&ctx->completion_lock);
	if (req->timeout_rem.flags & IORING_TIMEOUT_UPDATE) {
		enum hrtimer_mode mode = (tr->flags & IORING_TIMEOUT_ABS)
					? HRTIMER_MODE_ABS : HRTIMER_MODE_REL;

		ret = io_timeout_update(ctx, tr->addr, &tr->ts, mode);
	} else {
		ret = io_timeout_cancel(ctx, tr->addr);
	}

	io_cqring_fill_event(req, ret);
	io_commit_cqring(ctx);
	spin_unlock_irq(&ctx->completion_lock);
	io_cqring_ev_posted(ctx);
	if (ret < 0)
		req_set_fail_links(req);
	io_put_req(req);
	return 0;
}

static int io_timeout_prep(struct io_kiocb *req, const struct io_uring_sqe *sqe,
			   bool is_timeout_link)
{
	struct io_timeout_data *data;
	unsigned flags;
	u32 off = READ_ONCE(sqe->off);

	if (unlikely(req->ctx->flags & IORING_SETUP_IOPOLL))
		return -EINVAL;
	if (sqe->ioprio || sqe->buf_index || sqe->len != 1)
		return -EINVAL;
	if (off && is_timeout_link)
		return -EINVAL;
	flags = READ_ONCE(sqe->timeout_flags);
	if (flags & ~IORING_TIMEOUT_ABS)
		return -EINVAL;

	req->timeout.off = off;

	if (!req->async_data && io_alloc_async_data(req))
		return -ENOMEM;

	data = req->async_data;
	data->req = req;

	if (get_timespec64(&data->ts, u64_to_user_ptr(sqe->addr)))
		return -EFAULT;

	if (flags & IORING_TIMEOUT_ABS)
		data->mode = HRTIMER_MODE_ABS;
	else
		data->mode = HRTIMER_MODE_REL;

	hrtimer_init(&data->timer, CLOCK_MONOTONIC, data->mode);
	return 0;
}

static int io_timeout(struct io_kiocb *req)
{
	struct io_ring_ctx *ctx = req->ctx;
	struct io_timeout_data *data = req->async_data;
	struct list_head *entry;
	u32 tail, off = req->timeout.off;

	spin_lock_irq(&ctx->completion_lock);

	/*
	 * sqe->off holds how many events that need to occur for this
	 * timeout event to be satisfied. If it isn't set, then this is
	 * a pure timeout request, sequence isn't used.
	 */
	if (io_is_timeout_noseq(req)) {
		entry = ctx->timeout_list.prev;
		goto add;
	}

	tail = ctx->cached_cq_tail - atomic_read(&ctx->cq_timeouts);
	req->timeout.target_seq = tail + off;

	/* Update the last seq here in case io_flush_timeouts() hasn't.
	 * This is safe because ->completion_lock is held, and submissions
	 * and completions are never mixed in the same ->completion_lock section.
	 */
	ctx->cq_last_tm_flush = tail;

	/*
	 * Insertion sort, ensuring the first entry in the list is always
	 * the one we need first.
	 */
	list_for_each_prev(entry, &ctx->timeout_list) {
		struct io_kiocb *nxt = list_entry(entry, struct io_kiocb,
						  timeout.list);

		if (io_is_timeout_noseq(nxt))
			continue;
		/* nxt.seq is behind @tail, otherwise would've been completed */
		if (off >= nxt->timeout.target_seq - tail)
			break;
	}
add:
	list_add(&req->timeout.list, entry);
	data->timer.function = io_timeout_fn;
	hrtimer_start(&data->timer, timespec64_to_ktime(data->ts), data->mode);
	spin_unlock_irq(&ctx->completion_lock);
	return 0;
}

static bool io_cancel_cb(struct io_wq_work *work, void *data)
{
	struct io_kiocb *req = container_of(work, struct io_kiocb, work);

	return req->user_data == (unsigned long) data;
}

static int io_async_cancel_one(struct io_ring_ctx *ctx, void *sqe_addr)
{
	enum io_wq_cancel cancel_ret;
	int ret = 0;

	cancel_ret = io_wq_cancel_cb(ctx->io_wq, io_cancel_cb, sqe_addr, false);
	switch (cancel_ret) {
	case IO_WQ_CANCEL_OK:
		ret = 0;
		break;
	case IO_WQ_CANCEL_RUNNING:
		ret = -EALREADY;
		break;
	case IO_WQ_CANCEL_NOTFOUND:
		ret = -ENOENT;
		break;
	}

	return ret;
}

static void io_async_find_and_cancel(struct io_ring_ctx *ctx,
				     struct io_kiocb *req, __u64 sqe_addr,
				     int success_ret)
{
	unsigned long flags;
	int ret;

	ret = io_async_cancel_one(ctx, (void *) (unsigned long) sqe_addr);
	if (ret != -ENOENT) {
		spin_lock_irqsave(&ctx->completion_lock, flags);
		goto done;
	}

	spin_lock_irqsave(&ctx->completion_lock, flags);
	ret = io_timeout_cancel(ctx, sqe_addr);
	if (ret != -ENOENT)
		goto done;
	ret = io_poll_cancel(ctx, sqe_addr);
done:
	if (!ret)
		ret = success_ret;
	io_cqring_fill_event(req, ret);
	io_commit_cqring(ctx);
	spin_unlock_irqrestore(&ctx->completion_lock, flags);
	io_cqring_ev_posted(ctx);

	if (ret < 0)
		req_set_fail_links(req);
	io_put_req(req);
}

static int io_async_cancel_prep(struct io_kiocb *req,
				const struct io_uring_sqe *sqe)
{
	if (unlikely(req->ctx->flags & IORING_SETUP_IOPOLL))
		return -EINVAL;
	if (unlikely(req->flags & (REQ_F_FIXED_FILE | REQ_F_BUFFER_SELECT)))
		return -EINVAL;
	if (sqe->ioprio || sqe->off || sqe->len || sqe->cancel_flags)
		return -EINVAL;

	req->cancel.addr = READ_ONCE(sqe->addr);
	return 0;
}

static int io_async_cancel(struct io_kiocb *req)
{
	struct io_ring_ctx *ctx = req->ctx;

	io_async_find_and_cancel(ctx, req, req->cancel.addr, 0);
	return 0;
}

static int io_files_update_prep(struct io_kiocb *req,
				const struct io_uring_sqe *sqe)
{
	if (unlikely(req->ctx->flags & IORING_SETUP_SQPOLL))
		return -EINVAL;
	if (unlikely(req->flags & (REQ_F_FIXED_FILE | REQ_F_BUFFER_SELECT)))
		return -EINVAL;
	if (sqe->ioprio || sqe->rw_flags)
		return -EINVAL;

	req->files_update.offset = READ_ONCE(sqe->off);
	req->files_update.nr_args = READ_ONCE(sqe->len);
	if (!req->files_update.nr_args)
		return -EINVAL;
	req->files_update.arg = READ_ONCE(sqe->addr);
	return 0;
}

static int io_files_update(struct io_kiocb *req, bool force_nonblock,
			   struct io_comp_state *cs)
{
	struct io_ring_ctx *ctx = req->ctx;
	struct io_uring_files_update up;
	int ret;

	if (force_nonblock)
		return -EAGAIN;

	up.offset = req->files_update.offset;
	up.fds = req->files_update.arg;

	mutex_lock(&ctx->uring_lock);
	ret = __io_sqe_files_update(ctx, &up, req->files_update.nr_args);
	mutex_unlock(&ctx->uring_lock);

	if (ret < 0)
		req_set_fail_links(req);
	__io_req_complete(req, ret, 0, cs);
	return 0;
}

static int io_req_prep(struct io_kiocb *req, const struct io_uring_sqe *sqe)
{
	switch (req->opcode) {
	case IORING_OP_NOP:
		return 0;
	case IORING_OP_READV:
	case IORING_OP_READ_FIXED:
	case IORING_OP_READ:
		return io_read_prep(req, sqe);
	case IORING_OP_WRITEV:
	case IORING_OP_WRITE_FIXED:
	case IORING_OP_WRITE:
		return io_write_prep(req, sqe);
	case IORING_OP_POLL_ADD:
		return io_poll_add_prep(req, sqe);
	case IORING_OP_POLL_REMOVE:
		return io_poll_remove_prep(req, sqe);
	case IORING_OP_FSYNC:
		return io_prep_fsync(req, sqe);
	case IORING_OP_SYNC_FILE_RANGE:
		return io_prep_sfr(req, sqe);
	case IORING_OP_SENDMSG:
	case IORING_OP_SEND:
		return io_sendmsg_prep(req, sqe);
	case IORING_OP_RECVMSG:
	case IORING_OP_RECV:
		return io_recvmsg_prep(req, sqe);
	case IORING_OP_CONNECT:
		return io_connect_prep(req, sqe);
	case IORING_OP_TIMEOUT:
		return io_timeout_prep(req, sqe, false);
	case IORING_OP_TIMEOUT_REMOVE:
		return io_timeout_remove_prep(req, sqe);
	case IORING_OP_ASYNC_CANCEL:
		return io_async_cancel_prep(req, sqe);
	case IORING_OP_LINK_TIMEOUT:
		return io_timeout_prep(req, sqe, true);
	case IORING_OP_ACCEPT:
		return io_accept_prep(req, sqe);
	case IORING_OP_FALLOCATE:
		return io_fallocate_prep(req, sqe);
	case IORING_OP_OPENAT:
		return io_openat_prep(req, sqe);
	case IORING_OP_CLOSE:
		return io_close_prep(req, sqe);
	case IORING_OP_FILES_UPDATE:
		return io_files_update_prep(req, sqe);
	case IORING_OP_STATX:
		return io_statx_prep(req, sqe);
	case IORING_OP_FADVISE:
		return io_fadvise_prep(req, sqe);
	case IORING_OP_MADVISE:
		return io_madvise_prep(req, sqe);
	case IORING_OP_OPENAT2:
		return io_openat2_prep(req, sqe);
	case IORING_OP_EPOLL_CTL:
		return io_epoll_ctl_prep(req, sqe);
	case IORING_OP_SPLICE:
		return io_splice_prep(req, sqe);
	case IORING_OP_PROVIDE_BUFFERS:
		return io_provide_buffers_prep(req, sqe);
	case IORING_OP_REMOVE_BUFFERS:
		return io_remove_buffers_prep(req, sqe);
	case IORING_OP_TEE:
		return io_tee_prep(req, sqe);
	case IORING_OP_SHUTDOWN:
		return io_shutdown_prep(req, sqe);
	case IORING_OP_RENAMEAT:
		return io_renameat_prep(req, sqe);
	case IORING_OP_UNLINKAT:
		return io_unlinkat_prep(req, sqe);
	}

	printk_once(KERN_WARNING "io_uring: unhandled opcode %d\n",
			req->opcode);
	return-EINVAL;
}

static int io_req_defer_prep(struct io_kiocb *req,
			     const struct io_uring_sqe *sqe)
{
	if (!sqe)
		return 0;
	if (io_alloc_async_data(req))
		return -EAGAIN;
	return io_req_prep(req, sqe);
}

static u32 io_get_sequence(struct io_kiocb *req)
{
	struct io_kiocb *pos;
	struct io_ring_ctx *ctx = req->ctx;
	u32 total_submitted, nr_reqs = 0;

	io_for_each_link(pos, req)
		nr_reqs++;

	total_submitted = ctx->cached_sq_head - ctx->cached_sq_dropped;
	return total_submitted - nr_reqs;
}

static int io_req_defer(struct io_kiocb *req, const struct io_uring_sqe *sqe)
{
	struct io_ring_ctx *ctx = req->ctx;
	struct io_defer_entry *de;
	int ret;
	u32 seq;

	/* Still need defer if there is pending req in defer list. */
	if (likely(list_empty_careful(&ctx->defer_list) &&
		!(req->flags & REQ_F_IO_DRAIN)))
		return 0;

	seq = io_get_sequence(req);
	/* Still a chance to pass the sequence check */
	if (!req_need_defer(req, seq) && list_empty_careful(&ctx->defer_list))
		return 0;

	if (!req->async_data) {
		ret = io_req_defer_prep(req, sqe);
		if (ret)
			return ret;
	}
	io_prep_async_link(req);
	de = kmalloc(sizeof(*de), GFP_KERNEL);
	if (!de)
		return -ENOMEM;

	spin_lock_irq(&ctx->completion_lock);
	if (!req_need_defer(req, seq) && list_empty(&ctx->defer_list)) {
		spin_unlock_irq(&ctx->completion_lock);
		kfree(de);
		io_queue_async_work(req);
		return -EIOCBQUEUED;
	}

	trace_io_uring_defer(ctx, req, req->user_data);
	de->req = req;
	de->seq = seq;
	list_add_tail(&de->list, &ctx->defer_list);
	spin_unlock_irq(&ctx->completion_lock);
	return -EIOCBQUEUED;
}

static void io_req_drop_files(struct io_kiocb *req)
{
	struct io_ring_ctx *ctx = req->ctx;
	struct io_uring_task *tctx = req->task->io_uring;
	unsigned long flags;

	if (req->work.flags & IO_WQ_WORK_FILES) {
		put_files_struct(req->work.identity->files);
		put_nsproxy(req->work.identity->nsproxy);
	}
	spin_lock_irqsave(&ctx->inflight_lock, flags);
	list_del(&req->inflight_entry);
	spin_unlock_irqrestore(&ctx->inflight_lock, flags);
	req->flags &= ~REQ_F_INFLIGHT;
	req->work.flags &= ~IO_WQ_WORK_FILES;
	if (atomic_read(&tctx->in_idle))
		wake_up(&tctx->wait);
}

static void __io_clean_op(struct io_kiocb *req)
{
	if (req->flags & REQ_F_BUFFER_SELECTED) {
		switch (req->opcode) {
		case IORING_OP_READV:
		case IORING_OP_READ_FIXED:
		case IORING_OP_READ:
			kfree((void *)(unsigned long)req->rw.addr);
			break;
		case IORING_OP_RECVMSG:
		case IORING_OP_RECV:
			kfree(req->sr_msg.kbuf);
			break;
		}
		req->flags &= ~REQ_F_BUFFER_SELECTED;
	}

	if (req->flags & REQ_F_NEED_CLEANUP) {
		switch (req->opcode) {
		case IORING_OP_READV:
		case IORING_OP_READ_FIXED:
		case IORING_OP_READ:
		case IORING_OP_WRITEV:
		case IORING_OP_WRITE_FIXED:
		case IORING_OP_WRITE: {
			struct io_async_rw *io = req->async_data;
			if (io->free_iovec)
				kfree(io->free_iovec);
			break;
			}
		case IORING_OP_RECVMSG:
		case IORING_OP_SENDMSG: {
			struct io_async_msghdr *io = req->async_data;
			if (io->iov != io->fast_iov)
				kfree(io->iov);
			break;
			}
		case IORING_OP_SPLICE:
		case IORING_OP_TEE:
			io_put_file(req, req->splice.file_in,
				    (req->splice.flags & SPLICE_F_FD_IN_FIXED));
			break;
		case IORING_OP_OPENAT:
		case IORING_OP_OPENAT2:
			if (req->open.filename)
				putname(req->open.filename);
			break;
		case IORING_OP_RENAMEAT:
			putname(req->rename.oldpath);
			putname(req->rename.newpath);
			break;
		case IORING_OP_UNLINKAT:
			putname(req->unlink.filename);
			break;
		}
		req->flags &= ~REQ_F_NEED_CLEANUP;
	}
}

static int io_issue_sqe(struct io_kiocb *req, bool force_nonblock,
			struct io_comp_state *cs)
{
	struct io_ring_ctx *ctx = req->ctx;
	int ret;

	switch (req->opcode) {
	case IORING_OP_NOP:
		ret = io_nop(req, cs);
		break;
	case IORING_OP_READV:
	case IORING_OP_READ_FIXED:
	case IORING_OP_READ:
		ret = io_read(req, force_nonblock, cs);
		break;
	case IORING_OP_WRITEV:
	case IORING_OP_WRITE_FIXED:
	case IORING_OP_WRITE:
		ret = io_write(req, force_nonblock, cs);
		break;
	case IORING_OP_FSYNC:
		ret = io_fsync(req, force_nonblock);
		break;
	case IORING_OP_POLL_ADD:
		ret = io_poll_add(req);
		break;
	case IORING_OP_POLL_REMOVE:
		ret = io_poll_remove(req);
		break;
	case IORING_OP_SYNC_FILE_RANGE:
		ret = io_sync_file_range(req, force_nonblock);
		break;
	case IORING_OP_SENDMSG:
		ret = io_sendmsg(req, force_nonblock, cs);
		break;
	case IORING_OP_SEND:
		ret = io_send(req, force_nonblock, cs);
		break;
	case IORING_OP_RECVMSG:
		ret = io_recvmsg(req, force_nonblock, cs);
		break;
	case IORING_OP_RECV:
		ret = io_recv(req, force_nonblock, cs);
		break;
	case IORING_OP_TIMEOUT:
		ret = io_timeout(req);
		break;
	case IORING_OP_TIMEOUT_REMOVE:
		ret = io_timeout_remove(req);
		break;
	case IORING_OP_ACCEPT:
		ret = io_accept(req, force_nonblock, cs);
		break;
	case IORING_OP_CONNECT:
		ret = io_connect(req, force_nonblock, cs);
		break;
	case IORING_OP_ASYNC_CANCEL:
		ret = io_async_cancel(req);
		break;
	case IORING_OP_FALLOCATE:
		ret = io_fallocate(req, force_nonblock);
		break;
	case IORING_OP_OPENAT:
		ret = io_openat(req, force_nonblock);
		break;
	case IORING_OP_CLOSE:
		ret = io_close(req, force_nonblock, cs);
		break;
	case IORING_OP_FILES_UPDATE:
		ret = io_files_update(req, force_nonblock, cs);
		break;
	case IORING_OP_STATX:
		ret = io_statx(req, force_nonblock);
		break;
	case IORING_OP_FADVISE:
		ret = io_fadvise(req, force_nonblock);
		break;
	case IORING_OP_MADVISE:
		ret = io_madvise(req, force_nonblock);
		break;
	case IORING_OP_OPENAT2:
		ret = io_openat2(req, force_nonblock);
		break;
	case IORING_OP_EPOLL_CTL:
		ret = io_epoll_ctl(req, force_nonblock, cs);
		break;
	case IORING_OP_SPLICE:
		ret = io_splice(req, force_nonblock);
		break;
	case IORING_OP_PROVIDE_BUFFERS:
		ret = io_provide_buffers(req, force_nonblock, cs);
		break;
	case IORING_OP_REMOVE_BUFFERS:
		ret = io_remove_buffers(req, force_nonblock, cs);
		break;
	case IORING_OP_TEE:
		ret = io_tee(req, force_nonblock);
		break;
	case IORING_OP_SHUTDOWN:
		ret = io_shutdown(req, force_nonblock);
		break;
	case IORING_OP_RENAMEAT:
		ret = io_renameat(req, force_nonblock);
		break;
	case IORING_OP_UNLINKAT:
		ret = io_unlinkat(req, force_nonblock);
		break;
	default:
		ret = -EINVAL;
		break;
	}

	if (ret)
		return ret;

	/* If the op doesn't have a file, we're not polling for it */
	if ((ctx->flags & IORING_SETUP_IOPOLL) && req->file) {
		const bool in_async = io_wq_current_is_worker();

		/* workqueue context doesn't hold uring_lock, grab it now */
		if (in_async)
			mutex_lock(&ctx->uring_lock);

		io_iopoll_req_issued(req, in_async);

		if (in_async)
			mutex_unlock(&ctx->uring_lock);
	}

	return 0;
}

static struct io_wq_work *io_wq_submit_work(struct io_wq_work *work)
{
	struct io_kiocb *req = container_of(work, struct io_kiocb, work);
	struct io_kiocb *timeout;
	int ret = 0;

	timeout = io_prep_linked_timeout(req);
	if (timeout)
		io_queue_linked_timeout(timeout);

	/* if NO_CANCEL is set, we must still run the work */
	if ((work->flags & (IO_WQ_WORK_CANCEL|IO_WQ_WORK_NO_CANCEL)) ==
				IO_WQ_WORK_CANCEL) {
		ret = -ECANCELED;
	}

	if (!ret) {
		do {
			ret = io_issue_sqe(req, false, NULL);
			/*
			 * We can get EAGAIN for polled IO even though we're
			 * forcing a sync submission from here, since we can't
			 * wait for request slots on the block side.
			 */
			if (ret != -EAGAIN)
				break;
			cond_resched();
		} while (1);
	}

	if (ret) {
		struct io_ring_ctx *lock_ctx = NULL;

		if (req->ctx->flags & IORING_SETUP_IOPOLL)
			lock_ctx = req->ctx;

		/*
		 * io_iopoll_complete() does not hold completion_lock to
		 * complete polled io, so here for polled io, we can not call
		 * io_req_complete() directly, otherwise there maybe concurrent
		 * access to cqring, defer_list, etc, which is not safe. Given
		 * that io_iopoll_complete() is always called under uring_lock,
		 * so here for polled io, we also get uring_lock to complete
		 * it.
		 */
		if (lock_ctx)
			mutex_lock(&lock_ctx->uring_lock);

		req_set_fail_links(req);
		io_req_complete(req, ret);

		if (lock_ctx)
			mutex_unlock(&lock_ctx->uring_lock);
	}

	return io_steal_work(req);
}

static inline struct file *io_file_from_index(struct io_ring_ctx *ctx,
					      int index)
{
	struct fixed_file_table *table;

	table = &ctx->file_data->table[index >> IORING_FILE_TABLE_SHIFT];
	return table->files[index & IORING_FILE_TABLE_MASK];
}

static struct file *io_file_get(struct io_submit_state *state,
				struct io_kiocb *req, int fd, bool fixed)
{
	struct io_ring_ctx *ctx = req->ctx;
	struct file *file;

	if (fixed) {
		if (unlikely((unsigned int)fd >= ctx->nr_user_files))
			return NULL;
		fd = array_index_nospec(fd, ctx->nr_user_files);
		file = io_file_from_index(ctx, fd);
		io_set_resource_node(req);
	} else {
		trace_io_uring_file_get(ctx, fd);
		file = __io_file_get(state, fd);
	}

	if (file && file->f_op == &io_uring_fops &&
	    !(req->flags & REQ_F_INFLIGHT)) {
		io_req_init_async(req);
		req->flags |= REQ_F_INFLIGHT;

		spin_lock_irq(&ctx->inflight_lock);
		list_add(&req->inflight_entry, &ctx->inflight_list);
		spin_unlock_irq(&ctx->inflight_lock);
	}

	return file;
}

static enum hrtimer_restart io_link_timeout_fn(struct hrtimer *timer)
{
	struct io_timeout_data *data = container_of(timer,
						struct io_timeout_data, timer);
	struct io_kiocb *prev, *req = data->req;
	struct io_ring_ctx *ctx = req->ctx;
	unsigned long flags;

	spin_lock_irqsave(&ctx->completion_lock, flags);
	prev = req->timeout.head;
	req->timeout.head = NULL;

	/*
	 * We don't expect the list to be empty, that will only happen if we
	 * race with the completion of the linked work.
	 */
	if (prev && refcount_inc_not_zero(&prev->refs))
		io_remove_next_linked(prev);
	else
		prev = NULL;
	spin_unlock_irqrestore(&ctx->completion_lock, flags);

	if (prev) {
		req_set_fail_links(prev);
		io_async_find_and_cancel(ctx, req, prev->user_data, -ETIME);
		io_put_req(prev);
	} else {
		io_req_complete(req, -ETIME);
	}
	return HRTIMER_NORESTART;
}

static void __io_queue_linked_timeout(struct io_kiocb *req)
{
	/*
	 * If the back reference is NULL, then our linked request finished
	 * before we got a chance to setup the timer
	 */
	if (req->timeout.head) {
		struct io_timeout_data *data = req->async_data;

		data->timer.function = io_link_timeout_fn;
		hrtimer_start(&data->timer, timespec64_to_ktime(data->ts),
				data->mode);
	}
}

static void io_queue_linked_timeout(struct io_kiocb *req)
{
	struct io_ring_ctx *ctx = req->ctx;

	spin_lock_irq(&ctx->completion_lock);
	__io_queue_linked_timeout(req);
	spin_unlock_irq(&ctx->completion_lock);

	/* drop submission reference */
	io_put_req(req);
}

static struct io_kiocb *io_prep_linked_timeout(struct io_kiocb *req)
{
	struct io_kiocb *nxt = req->link;

	if (!nxt || (req->flags & REQ_F_LINK_TIMEOUT) ||
	    nxt->opcode != IORING_OP_LINK_TIMEOUT)
		return NULL;

	nxt->timeout.head = req;
	nxt->flags |= REQ_F_LTIMEOUT_ACTIVE;
	req->flags |= REQ_F_LINK_TIMEOUT;
	return nxt;
}

static void __io_queue_sqe(struct io_kiocb *req, struct io_comp_state *cs)
{
	struct io_kiocb *linked_timeout;
	const struct cred *old_creds = NULL;
	int ret;

again:
	linked_timeout = io_prep_linked_timeout(req);

	if ((req->flags & REQ_F_WORK_INITIALIZED) &&
	    (req->work.flags & IO_WQ_WORK_CREDS) &&
	    req->work.identity->creds != current_cred()) {
		if (old_creds)
			revert_creds(old_creds);
		if (old_creds == req->work.identity->creds)
			old_creds = NULL; /* restored original creds */
		else
			old_creds = override_creds(req->work.identity->creds);
	}

	ret = io_issue_sqe(req, true, cs);

	/*
	 * We async punt it if the file wasn't marked NOWAIT, or if the file
	 * doesn't support non-blocking read/write attempts
	 */
	if (ret == -EAGAIN && !(req->flags & REQ_F_NOWAIT)) {
		if (!io_arm_poll_handler(req)) {
			/*
			 * Queued up for async execution, worker will release
			 * submit reference when the iocb is actually submitted.
			 */
			io_queue_async_work(req);
		}

		if (linked_timeout)
			io_queue_linked_timeout(linked_timeout);
	} else if (likely(!ret)) {
		/* drop submission reference */
		req = io_put_req_find_next(req);
		if (linked_timeout)
			io_queue_linked_timeout(linked_timeout);

		if (req) {
			if (!(req->flags & REQ_F_FORCE_ASYNC))
				goto again;
			io_queue_async_work(req);
		}
	} else {
		/* un-prep timeout, so it'll be killed as any other linked */
		req->flags &= ~REQ_F_LINK_TIMEOUT;
		req_set_fail_links(req);
		io_put_req(req);
		io_req_complete(req, ret);
	}

	if (old_creds)
		revert_creds(old_creds);
}

static void io_queue_sqe(struct io_kiocb *req, const struct io_uring_sqe *sqe,
			 struct io_comp_state *cs)
{
	int ret;

	ret = io_req_defer(req, sqe);
	if (ret) {
		if (ret != -EIOCBQUEUED) {
fail_req:
			req_set_fail_links(req);
			io_put_req(req);
			io_req_complete(req, ret);
		}
	} else if (req->flags & REQ_F_FORCE_ASYNC) {
		if (!req->async_data) {
			ret = io_req_defer_prep(req, sqe);
			if (unlikely(ret))
				goto fail_req;
		}
		io_queue_async_work(req);
	} else {
		if (sqe) {
			ret = io_req_prep(req, sqe);
			if (unlikely(ret))
				goto fail_req;
		}
		__io_queue_sqe(req, cs);
	}
}

static inline void io_queue_link_head(struct io_kiocb *req,
				      struct io_comp_state *cs)
{
	if (unlikely(req->flags & REQ_F_FAIL_LINK)) {
		io_put_req(req);
		io_req_complete(req, -ECANCELED);
	} else
		io_queue_sqe(req, NULL, cs);
}

struct io_submit_link {
	struct io_kiocb *head;
	struct io_kiocb *last;
};

static int io_submit_sqe(struct io_kiocb *req, const struct io_uring_sqe *sqe,
			 struct io_submit_link *link, struct io_comp_state *cs)
{
	struct io_ring_ctx *ctx = req->ctx;
	int ret;

	/*
	 * If we already have a head request, queue this one for async
	 * submittal once the head completes. If we don't have a head but
	 * IOSQE_IO_LINK is set in the sqe, start a new head. This one will be
	 * submitted sync once the chain is complete. If none of those
	 * conditions are true (normal request), then just queue it.
	 */
	if (link->head) {
		struct io_kiocb *head = link->head;

		/*
		 * Taking sequential execution of a link, draining both sides
		 * of the link also fullfils IOSQE_IO_DRAIN semantics for all
		 * requests in the link. So, it drains the head and the
		 * next after the link request. The last one is done via
		 * drain_next flag to persist the effect across calls.
		 */
		if (req->flags & REQ_F_IO_DRAIN) {
			head->flags |= REQ_F_IO_DRAIN;
			ctx->drain_next = 1;
		}
		ret = io_req_defer_prep(req, sqe);
		if (unlikely(ret)) {
			/* fail even hard links since we don't submit */
			head->flags |= REQ_F_FAIL_LINK;
			return ret;
		}
		trace_io_uring_link(ctx, req, head);
		link->last->link = req;
		link->last = req;

		/* last request of a link, enqueue the link */
		if (!(req->flags & (REQ_F_LINK | REQ_F_HARDLINK))) {
			io_queue_link_head(head, cs);
			link->head = NULL;
		}
	} else {
		if (unlikely(ctx->drain_next)) {
			req->flags |= REQ_F_IO_DRAIN;
			ctx->drain_next = 0;
		}
		if (req->flags & (REQ_F_LINK | REQ_F_HARDLINK)) {
			ret = io_req_defer_prep(req, sqe);
			if (unlikely(ret))
				req->flags |= REQ_F_FAIL_LINK;
			link->head = req;
			link->last = req;
		} else {
			io_queue_sqe(req, sqe, cs);
		}
	}

	return 0;
}

/*
 * Batched submission is done, ensure local IO is flushed out.
 */
static void io_submit_state_end(struct io_submit_state *state)
{
	if (!list_empty(&state->comp.list))
		io_submit_flush_completions(&state->comp);
	if (state->plug_started)
		blk_finish_plug(&state->plug);
	io_state_file_put(state);
	if (state->free_reqs)
		kmem_cache_free_bulk(req_cachep, state->free_reqs, state->reqs);
}

/*
 * Start submission side cache.
 */
static void io_submit_state_start(struct io_submit_state *state,
				  struct io_ring_ctx *ctx, unsigned int max_ios)
{
	state->plug_started = false;
	state->comp.nr = 0;
	INIT_LIST_HEAD(&state->comp.list);
	state->comp.ctx = ctx;
	state->free_reqs = 0;
	state->file_refs = 0;
	state->ios_left = max_ios;
}

static void io_commit_sqring(struct io_ring_ctx *ctx)
{
	struct io_rings *rings = ctx->rings;

	/*
	 * Ensure any loads from the SQEs are done at this point,
	 * since once we write the new head, the application could
	 * write new data to them.
	 */
	smp_store_release(&rings->sq.head, ctx->cached_sq_head);
}

/*
 * Fetch an sqe, if one is available. Note that sqe_ptr will point to memory
 * that is mapped by userspace. This means that care needs to be taken to
 * ensure that reads are stable, as we cannot rely on userspace always
 * being a good citizen. If members of the sqe are validated and then later
 * used, it's important that those reads are done through READ_ONCE() to
 * prevent a re-load down the line.
 */
static const struct io_uring_sqe *io_get_sqe(struct io_ring_ctx *ctx)
{
	u32 *sq_array = ctx->sq_array;
	unsigned head;

	/*
	 * The cached sq head (or cq tail) serves two purposes:
	 *
	 * 1) allows us to batch the cost of updating the user visible
	 *    head updates.
	 * 2) allows the kernel side to track the head on its own, even
	 *    though the application is the one updating it.
	 */
	head = READ_ONCE(sq_array[ctx->cached_sq_head & ctx->sq_mask]);
	if (likely(head < ctx->sq_entries))
		return &ctx->sq_sqes[head];

	/* drop invalid entries */
	ctx->cached_sq_dropped++;
	WRITE_ONCE(ctx->rings->sq_dropped, ctx->cached_sq_dropped);
	return NULL;
}

static inline void io_consume_sqe(struct io_ring_ctx *ctx)
{
	ctx->cached_sq_head++;
}

/*
 * Check SQE restrictions (opcode and flags).
 *
 * Returns 'true' if SQE is allowed, 'false' otherwise.
 */
static inline bool io_check_restriction(struct io_ring_ctx *ctx,
					struct io_kiocb *req,
					unsigned int sqe_flags)
{
	if (!ctx->restricted)
		return true;

	if (!test_bit(req->opcode, ctx->restrictions.sqe_op))
		return false;

	if ((sqe_flags & ctx->restrictions.sqe_flags_required) !=
	    ctx->restrictions.sqe_flags_required)
		return false;

	if (sqe_flags & ~(ctx->restrictions.sqe_flags_allowed |
			  ctx->restrictions.sqe_flags_required))
		return false;

	return true;
}

#define SQE_VALID_FLAGS	(IOSQE_FIXED_FILE|IOSQE_IO_DRAIN|IOSQE_IO_LINK|	\
				IOSQE_IO_HARDLINK | IOSQE_ASYNC | \
				IOSQE_BUFFER_SELECT)

static int io_init_req(struct io_ring_ctx *ctx, struct io_kiocb *req,
		       const struct io_uring_sqe *sqe,
		       struct io_submit_state *state)
{
	unsigned int sqe_flags;
	int id, ret;

	req->opcode = READ_ONCE(sqe->opcode);
	req->user_data = READ_ONCE(sqe->user_data);
	req->async_data = NULL;
	req->file = NULL;
	req->ctx = ctx;
	req->flags = 0;
	req->link = NULL;
	req->fixed_file_refs = NULL;
	/* one is dropped after submission, the other at completion */
	refcount_set(&req->refs, 2);
	req->task = current;
	req->result = 0;

	if (unlikely(req->opcode >= IORING_OP_LAST))
		return -EINVAL;

	if (unlikely(io_sq_thread_acquire_mm_files(ctx, req)))
		return -EFAULT;

	sqe_flags = READ_ONCE(sqe->flags);
	/* enforce forwards compatibility on users */
	if (unlikely(sqe_flags & ~SQE_VALID_FLAGS))
		return -EINVAL;

	if (unlikely(!io_check_restriction(ctx, req, sqe_flags)))
		return -EACCES;

	if ((sqe_flags & IOSQE_BUFFER_SELECT) &&
	    !io_op_defs[req->opcode].buffer_select)
		return -EOPNOTSUPP;

	id = READ_ONCE(sqe->personality);
	if (id) {
		struct io_identity *iod;

		iod = idr_find(&ctx->personality_idr, id);
		if (unlikely(!iod))
			return -EINVAL;
		refcount_inc(&iod->count);

		__io_req_init_async(req);
		get_cred(iod->creds);
		req->work.identity = iod;
		req->work.flags |= IO_WQ_WORK_CREDS;
	}

	/* same numerical values with corresponding REQ_F_*, safe to copy */
	req->flags |= sqe_flags;

	/*
	 * Plug now if we have more than 1 IO left after this, and the target
	 * is potentially a read/write to block based storage.
	 */
	if (!state->plug_started && state->ios_left > 1 &&
	    io_op_defs[req->opcode].plug) {
		blk_start_plug(&state->plug);
		state->plug_started = true;
	}

	ret = 0;
	if (io_op_defs[req->opcode].needs_file) {
		bool fixed = req->flags & REQ_F_FIXED_FILE;

		req->file = io_file_get(state, req, READ_ONCE(sqe->fd), fixed);
		if (unlikely(!req->file &&
		    !io_op_defs[req->opcode].needs_file_no_error))
			ret = -EBADF;
	}

	state->ios_left--;
	return ret;
}

static int io_submit_sqes(struct io_ring_ctx *ctx, unsigned int nr)
{
	struct io_submit_state state;
	struct io_submit_link link;
	int i, submitted = 0;

	/* if we have a backlog and couldn't flush it all, return BUSY */
	if (test_bit(0, &ctx->sq_check_overflow)) {
		if (!__io_cqring_overflow_flush(ctx, false, NULL, NULL))
			return -EBUSY;
	}

	/* make sure SQ entry isn't read before tail */
	nr = min3(nr, ctx->sq_entries, io_sqring_entries(ctx));

	if (!percpu_ref_tryget_many(&ctx->refs, nr))
		return -EAGAIN;

	percpu_counter_add(&current->io_uring->inflight, nr);
	refcount_add(nr, &current->usage);

	io_submit_state_start(&state, ctx, nr);
	link.head = NULL;

	for (i = 0; i < nr; i++) {
		const struct io_uring_sqe *sqe;
		struct io_kiocb *req;
		int err;

		sqe = io_get_sqe(ctx);
		if (unlikely(!sqe)) {
			io_consume_sqe(ctx);
			break;
		}
		req = io_alloc_req(ctx, &state);
		if (unlikely(!req)) {
			if (!submitted)
				submitted = -EAGAIN;
			break;
		}
		io_consume_sqe(ctx);
		/* will complete beyond this point, count as submitted */
		submitted++;

		err = io_init_req(ctx, req, sqe, &state);
		if (unlikely(err)) {
fail_req:
			io_put_req(req);
			io_req_complete(req, err);
			break;
		}

		trace_io_uring_submit_sqe(ctx, req->opcode, req->user_data,
						true, io_async_submit(ctx));
		err = io_submit_sqe(req, sqe, &link, &state.comp);
		if (err)
			goto fail_req;
	}

	if (unlikely(submitted != nr)) {
		int ref_used = (submitted == -EAGAIN) ? 0 : submitted;
		struct io_uring_task *tctx = current->io_uring;
		int unused = nr - ref_used;

		percpu_ref_put_many(&ctx->refs, unused);
		percpu_counter_sub(&tctx->inflight, unused);
		put_task_struct_many(current, unused);
	}
	if (link.head)
		io_queue_link_head(link.head, &state.comp);
	io_submit_state_end(&state);

	 /* Commit SQ ring head once we've consumed and submitted all SQEs */
	io_commit_sqring(ctx);

	return submitted;
}

static inline void io_ring_set_wakeup_flag(struct io_ring_ctx *ctx)
{
	/* Tell userspace we may need a wakeup call */
	spin_lock_irq(&ctx->completion_lock);
	ctx->rings->sq_flags |= IORING_SQ_NEED_WAKEUP;
	spin_unlock_irq(&ctx->completion_lock);
}

static inline void io_ring_clear_wakeup_flag(struct io_ring_ctx *ctx)
{
	spin_lock_irq(&ctx->completion_lock);
	ctx->rings->sq_flags &= ~IORING_SQ_NEED_WAKEUP;
	spin_unlock_irq(&ctx->completion_lock);
}

static int __io_sq_thread(struct io_ring_ctx *ctx, bool cap_entries)
{
	unsigned int to_submit;
	int ret = 0;

	to_submit = io_sqring_entries(ctx);
	/* if we're handling multiple rings, cap submit size for fairness */
	if (cap_entries && to_submit > 8)
		to_submit = 8;

	if (!list_empty(&ctx->iopoll_list) || to_submit) {
		unsigned nr_events = 0;

		mutex_lock(&ctx->uring_lock);
		if (!list_empty(&ctx->iopoll_list))
			io_do_iopoll(ctx, &nr_events, 0);

		if (to_submit && !ctx->sqo_dead &&
		    likely(!percpu_ref_is_dying(&ctx->refs)))
			ret = io_submit_sqes(ctx, to_submit);
		mutex_unlock(&ctx->uring_lock);
	}

	if (!io_sqring_full(ctx) && wq_has_sleeper(&ctx->sqo_sq_wait))
		wake_up(&ctx->sqo_sq_wait);

	return ret;
}

static void io_sqd_update_thread_idle(struct io_sq_data *sqd)
{
	struct io_ring_ctx *ctx;
	unsigned sq_thread_idle = 0;

	list_for_each_entry(ctx, &sqd->ctx_list, sqd_list) {
		if (sq_thread_idle < ctx->sq_thread_idle)
			sq_thread_idle = ctx->sq_thread_idle;
	}

	sqd->sq_thread_idle = sq_thread_idle;
}

static void io_sqd_init_new(struct io_sq_data *sqd)
{
	struct io_ring_ctx *ctx;

	while (!list_empty(&sqd->ctx_new_list)) {
		ctx = list_first_entry(&sqd->ctx_new_list, struct io_ring_ctx, sqd_list);
		list_move_tail(&ctx->sqd_list, &sqd->ctx_list);
		complete(&ctx->sq_thread_comp);
	}

	io_sqd_update_thread_idle(sqd);
}

static int io_sq_thread(void *data)
{
	struct cgroup_subsys_state *cur_css = NULL;
	struct files_struct *old_files = current->files;
	struct nsproxy *old_nsproxy = current->nsproxy;
	const struct cred *old_cred = NULL;
	struct io_sq_data *sqd = data;
	struct io_ring_ctx *ctx;
	unsigned long timeout = 0;
	DEFINE_WAIT(wait);

	task_lock(current);
	current->files = NULL;
	current->nsproxy = NULL;
	task_unlock(current);

	while (!kthread_should_stop()) {
		int ret;
		bool cap_entries, sqt_spin, needs_sched;

		/*
		 * Any changes to the sqd lists are synchronized through the
		 * kthread parking. This synchronizes the thread vs users,
		 * the users are synchronized on the sqd->ctx_lock.
		 */
		if (kthread_should_park()) {
			kthread_parkme();
			/*
			 * When sq thread is unparked, in case the previous park operation
			 * comes from io_put_sq_data(), which means that sq thread is going
			 * to be stopped, so here needs to have a check.
			 */
			if (kthread_should_stop())
				break;
		}

		if (unlikely(!list_empty(&sqd->ctx_new_list))) {
			io_sqd_init_new(sqd);
			timeout = jiffies + sqd->sq_thread_idle;
		}

		sqt_spin = false;
		cap_entries = !list_is_singular(&sqd->ctx_list);
		list_for_each_entry(ctx, &sqd->ctx_list, sqd_list) {
			if (current->cred != ctx->creds) {
				if (old_cred)
					revert_creds(old_cred);
				old_cred = override_creds(ctx->creds);
			}
			io_sq_thread_associate_blkcg(ctx, &cur_css);
#ifdef CONFIG_AUDIT
			current->loginuid = ctx->loginuid;
			current->sessionid = ctx->sessionid;
#endif

			ret = __io_sq_thread(ctx, cap_entries);
			if (!sqt_spin && (ret > 0 || !list_empty(&ctx->iopoll_list)))
				sqt_spin = true;

			io_sq_thread_drop_mm_files();
		}

		if (sqt_spin || !time_after(jiffies, timeout)) {
			io_run_task_work();
			io_sq_thread_drop_mm_files();
			cond_resched();
			if (sqt_spin)
				timeout = jiffies + sqd->sq_thread_idle;
			continue;
		}

		if (kthread_should_park())
			continue;

		needs_sched = true;
		prepare_to_wait(&sqd->wait, &wait, TASK_INTERRUPTIBLE);
		list_for_each_entry(ctx, &sqd->ctx_list, sqd_list) {
			if ((ctx->flags & IORING_SETUP_IOPOLL) &&
			    !list_empty_careful(&ctx->iopoll_list)) {
				needs_sched = false;
				break;
			}
			if (io_sqring_entries(ctx)) {
				needs_sched = false;
				break;
			}
		}

		if (needs_sched) {
			list_for_each_entry(ctx, &sqd->ctx_list, sqd_list)
				io_ring_set_wakeup_flag(ctx);

			schedule();
			list_for_each_entry(ctx, &sqd->ctx_list, sqd_list)
				io_ring_clear_wakeup_flag(ctx);
		}

		finish_wait(&sqd->wait, &wait);
		timeout = jiffies + sqd->sq_thread_idle;
	}

	io_run_task_work();
	io_sq_thread_drop_mm_files();

	if (cur_css)
		io_sq_thread_unassociate_blkcg();
	if (old_cred)
		revert_creds(old_cred);

	task_lock(current);
	current->files = old_files;
	current->nsproxy = old_nsproxy;
	task_unlock(current);

	kthread_parkme();

	return 0;
}

struct io_wait_queue {
	struct wait_queue_entry wq;
	struct io_ring_ctx *ctx;
	unsigned to_wait;
	unsigned nr_timeouts;
};

static inline bool io_should_wake(struct io_wait_queue *iowq)
{
	struct io_ring_ctx *ctx = iowq->ctx;

	/*
	 * Wake up if we have enough events, or if a timeout occurred since we
	 * started waiting. For timeouts, we always want to return to userspace,
	 * regardless of event count.
	 */
	return io_cqring_events(ctx) >= iowq->to_wait ||
			atomic_read(&ctx->cq_timeouts) != iowq->nr_timeouts;
}

static int io_wake_function(struct wait_queue_entry *curr, unsigned int mode,
			    int wake_flags, void *key)
{
	struct io_wait_queue *iowq = container_of(curr, struct io_wait_queue,
							wq);

	/*
	 * Cannot safely flush overflowed CQEs from here, ensure we wake up
	 * the task, and the next invocation will do it.
	 */
	if (io_should_wake(iowq) || test_bit(0, &iowq->ctx->cq_check_overflow))
		return autoremove_wake_function(curr, mode, wake_flags, key);
	return -1;
}

static int io_run_task_work_sig(void)
{
	if (io_run_task_work())
		return 1;
	if (!signal_pending(current))
		return 0;
	if (test_tsk_thread_flag(current, TIF_NOTIFY_SIGNAL))
		return -ERESTARTSYS;
	return -EINTR;
}

/*
 * Wait until events become available, if we don't already have some. The
 * application must reap them itself, as they reside on the shared cq ring.
 */
static int io_cqring_wait(struct io_ring_ctx *ctx, int min_events,
			  const sigset_t __user *sig, size_t sigsz,
			  struct __kernel_timespec __user *uts)
{
	struct io_wait_queue iowq = {
		.wq = {
			.private	= current,
			.func		= io_wake_function,
			.entry		= LIST_HEAD_INIT(iowq.wq.entry),
		},
		.ctx		= ctx,
		.to_wait	= min_events,
	};
	struct io_rings *rings = ctx->rings;
	struct timespec64 ts;
	signed long timeout = 0;
	int ret = 0;

	do {
		io_cqring_overflow_flush(ctx, false, NULL, NULL);
		if (io_cqring_events(ctx) >= min_events)
			return 0;
		if (!io_run_task_work())
			break;
	} while (1);

	if (sig) {
#ifdef CONFIG_COMPAT
		if (in_compat_syscall())
			ret = set_compat_user_sigmask((const compat_sigset_t __user *)sig,
						      sigsz);
		else
#endif
			ret = set_user_sigmask(sig, sigsz);

		if (ret)
			return ret;
	}

	if (uts) {
		if (get_timespec64(&ts, uts))
			return -EFAULT;
		timeout = timespec64_to_jiffies(&ts);
	}

	iowq.nr_timeouts = atomic_read(&ctx->cq_timeouts);
	trace_io_uring_cqring_wait(ctx, min_events);
	do {
		io_cqring_overflow_flush(ctx, false, NULL, NULL);
		prepare_to_wait_exclusive(&ctx->wait, &iowq.wq,
						TASK_INTERRUPTIBLE);
		/* make sure we run task_work before checking for signals */
		ret = io_run_task_work_sig();
		if (ret > 0) {
			finish_wait(&ctx->wait, &iowq.wq);
			continue;
		}
		else if (ret < 0)
			break;
		if (io_should_wake(&iowq))
			break;
		if (test_bit(0, &ctx->cq_check_overflow)) {
			finish_wait(&ctx->wait, &iowq.wq);
			continue;
		}
		if (uts) {
			timeout = schedule_timeout(timeout);
			if (timeout == 0) {
				ret = -ETIME;
				break;
			}
		} else {
			schedule();
		}
	} while (1);
	finish_wait(&ctx->wait, &iowq.wq);

	restore_saved_sigmask_unless(ret == -EINTR);

	return READ_ONCE(rings->cq.head) == READ_ONCE(rings->cq.tail) ? ret : 0;
}

static void __io_sqe_files_unregister(struct io_ring_ctx *ctx)
{
#if defined(CONFIG_UNIX)
	if (ctx->ring_sock) {
		struct sock *sock = ctx->ring_sock->sk;
		struct sk_buff *skb;

		while ((skb = skb_dequeue(&sock->sk_receive_queue)) != NULL)
			kfree_skb(skb);
	}
#else
	int i;

	for (i = 0; i < ctx->nr_user_files; i++) {
		struct file *file;

		file = io_file_from_index(ctx, i);
		if (file)
			fput(file);
	}
#endif
}

static void io_file_ref_kill(struct percpu_ref *ref)
{
	struct fixed_file_data *data;

	data = container_of(ref, struct fixed_file_data, refs);
	complete(&data->done);
}

static void io_sqe_files_set_node(struct fixed_file_data *file_data,
				  struct fixed_file_ref_node *ref_node)
{
	spin_lock_bh(&file_data->lock);
	file_data->node = ref_node;
	list_add_tail(&ref_node->node, &file_data->ref_list);
	spin_unlock_bh(&file_data->lock);
	percpu_ref_get(&file_data->refs);
}

static int io_sqe_files_unregister(struct io_ring_ctx *ctx)
{
	struct fixed_file_data *data = ctx->file_data;
	struct fixed_file_ref_node *backup_node, *ref_node = NULL;
	unsigned nr_tables, i;
	int ret;

	if (!data)
		return -ENXIO;
	backup_node = alloc_fixed_file_ref_node(ctx);
	if (!backup_node)
		return -ENOMEM;

	spin_lock_bh(&data->lock);
	ref_node = data->node;
	spin_unlock_bh(&data->lock);
	if (ref_node)
		percpu_ref_kill(&ref_node->refs);

	percpu_ref_kill(&data->refs);

	/* wait for all refs nodes to complete */
	flush_delayed_work(&ctx->file_put_work);
	do {
		ret = wait_for_completion_interruptible(&data->done);
		if (!ret)
			break;
		ret = io_run_task_work_sig();
		if (ret < 0) {
			percpu_ref_resurrect(&data->refs);
			reinit_completion(&data->done);
			io_sqe_files_set_node(data, backup_node);
			return ret;
		}
	} while (1);

	__io_sqe_files_unregister(ctx);
	nr_tables = DIV_ROUND_UP(ctx->nr_user_files, IORING_MAX_FILES_TABLE);
	for (i = 0; i < nr_tables; i++)
		kfree(data->table[i].files);
	kfree(data->table);
	percpu_ref_exit(&data->refs);
	kfree(data);
	ctx->file_data = NULL;
	ctx->nr_user_files = 0;
	destroy_fixed_file_ref_node(backup_node);
	return 0;
}

static void io_put_sq_data(struct io_sq_data *sqd)
{
	if (refcount_dec_and_test(&sqd->refs)) {
		/*
		 * The park is a bit of a work-around, without it we get
		 * warning spews on shutdown with SQPOLL set and affinity
		 * set to a single CPU.
		 */
		if (sqd->thread) {
			kthread_park(sqd->thread);
			kthread_stop(sqd->thread);
		}

		kfree(sqd);
	}
}

static struct io_sq_data *io_attach_sq_data(struct io_uring_params *p)
{
	struct io_ring_ctx *ctx_attach;
	struct io_sq_data *sqd;
	struct fd f;

	f = fdget(p->wq_fd);
	if (!f.file)
		return ERR_PTR(-ENXIO);
	if (f.file->f_op != &io_uring_fops) {
		fdput(f);
		return ERR_PTR(-EINVAL);
	}

	ctx_attach = f.file->private_data;
	sqd = ctx_attach->sq_data;
	if (!sqd) {
		fdput(f);
		return ERR_PTR(-EINVAL);
	}

	refcount_inc(&sqd->refs);
	fdput(f);
	return sqd;
}

static struct io_sq_data *io_get_sq_data(struct io_uring_params *p)
{
	struct io_sq_data *sqd;

	if (p->flags & IORING_SETUP_ATTACH_WQ)
		return io_attach_sq_data(p);

	sqd = kzalloc(sizeof(*sqd), GFP_KERNEL);
	if (!sqd)
		return ERR_PTR(-ENOMEM);

	refcount_set(&sqd->refs, 1);
	INIT_LIST_HEAD(&sqd->ctx_list);
	INIT_LIST_HEAD(&sqd->ctx_new_list);
	mutex_init(&sqd->ctx_lock);
	mutex_init(&sqd->lock);
	init_waitqueue_head(&sqd->wait);
	return sqd;
}

static void io_sq_thread_unpark(struct io_sq_data *sqd)
	__releases(&sqd->lock)
{
	if (!sqd->thread)
		return;
	kthread_unpark(sqd->thread);
	mutex_unlock(&sqd->lock);
}

static void io_sq_thread_park(struct io_sq_data *sqd)
	__acquires(&sqd->lock)
{
	if (!sqd->thread)
		return;
	mutex_lock(&sqd->lock);
	kthread_park(sqd->thread);
}

static void io_sq_thread_stop(struct io_ring_ctx *ctx)
{
	struct io_sq_data *sqd = ctx->sq_data;

	if (sqd) {
		if (sqd->thread) {
			/*
			 * We may arrive here from the error branch in
			 * io_sq_offload_create() where the kthread is created
			 * without being waked up, thus wake it up now to make
			 * sure the wait will complete.
			 */
			wake_up_process(sqd->thread);
			wait_for_completion(&ctx->sq_thread_comp);

			io_sq_thread_park(sqd);
		}

		mutex_lock(&sqd->ctx_lock);
		list_del(&ctx->sqd_list);
		io_sqd_update_thread_idle(sqd);
		mutex_unlock(&sqd->ctx_lock);

		if (sqd->thread)
			io_sq_thread_unpark(sqd);

		io_put_sq_data(sqd);
		ctx->sq_data = NULL;
	}
}

static void io_finish_async(struct io_ring_ctx *ctx)
{
	io_sq_thread_stop(ctx);

	if (ctx->io_wq) {
		io_wq_destroy(ctx->io_wq);
		ctx->io_wq = NULL;
	}
}

#if defined(CONFIG_UNIX)
/*
 * Ensure the UNIX gc is aware of our file set, so we are certain that
 * the io_uring can be safely unregistered on process exit, even if we have
 * loops in the file referencing.
 */
static int __io_sqe_files_scm(struct io_ring_ctx *ctx, int nr, int offset)
{
	struct sock *sk = ctx->ring_sock->sk;
	struct scm_fp_list *fpl;
	struct sk_buff *skb;
	int i, nr_files;

	fpl = kzalloc(sizeof(*fpl), GFP_KERNEL);
	if (!fpl)
		return -ENOMEM;

	skb = alloc_skb(0, GFP_KERNEL);
	if (!skb) {
		kfree(fpl);
		return -ENOMEM;
	}

	skb->sk = sk;

	nr_files = 0;
	fpl->user = get_uid(ctx->user);
	for (i = 0; i < nr; i++) {
		struct file *file = io_file_from_index(ctx, i + offset);

		if (!file)
			continue;
		fpl->fp[nr_files] = get_file(file);
		unix_inflight(fpl->user, fpl->fp[nr_files]);
		nr_files++;
	}

	if (nr_files) {
		fpl->max = SCM_MAX_FD;
		fpl->count = nr_files;
		UNIXCB(skb).fp = fpl;
		skb->destructor = unix_destruct_scm;
		refcount_add(skb->truesize, &sk->sk_wmem_alloc);
		skb_queue_head(&sk->sk_receive_queue, skb);

		for (i = 0; i < nr_files; i++)
			fput(fpl->fp[i]);
	} else {
		kfree_skb(skb);
		kfree(fpl);
	}

	return 0;
}

/*
 * If UNIX sockets are enabled, fd passing can cause a reference cycle which
 * causes regular reference counting to break down. We rely on the UNIX
 * garbage collection to take care of this problem for us.
 */
static int io_sqe_files_scm(struct io_ring_ctx *ctx)
{
	unsigned left, total;
	int ret = 0;

	total = 0;
	left = ctx->nr_user_files;
	while (left) {
		unsigned this_files = min_t(unsigned, left, SCM_MAX_FD);

		ret = __io_sqe_files_scm(ctx, this_files, total);
		if (ret)
			break;
		left -= this_files;
		total += this_files;
	}

	if (!ret)
		return 0;

	while (total < ctx->nr_user_files) {
		struct file *file = io_file_from_index(ctx, total);

		if (file)
			fput(file);
		total++;
	}

	return ret;
}
#else
static int io_sqe_files_scm(struct io_ring_ctx *ctx)
{
	return 0;
}
#endif

static int io_sqe_alloc_file_tables(struct fixed_file_data *file_data,
				    unsigned nr_tables, unsigned nr_files)
{
	int i;

	for (i = 0; i < nr_tables; i++) {
		struct fixed_file_table *table = &file_data->table[i];
		unsigned this_files;

		this_files = min(nr_files, IORING_MAX_FILES_TABLE);
		table->files = kcalloc(this_files, sizeof(struct file *),
					GFP_KERNEL);
		if (!table->files)
			break;
		nr_files -= this_files;
	}

	if (i == nr_tables)
		return 0;

	for (i = 0; i < nr_tables; i++) {
		struct fixed_file_table *table = &file_data->table[i];
		kfree(table->files);
	}
	return 1;
}

static void io_ring_file_put(struct io_ring_ctx *ctx, struct file *file)
{
#if defined(CONFIG_UNIX)
	struct sock *sock = ctx->ring_sock->sk;
	struct sk_buff_head list, *head = &sock->sk_receive_queue;
	struct sk_buff *skb;
	int i;

	__skb_queue_head_init(&list);

	/*
	 * Find the skb that holds this file in its SCM_RIGHTS. When found,
	 * remove this entry and rearrange the file array.
	 */
	skb = skb_dequeue(head);
	while (skb) {
		struct scm_fp_list *fp;

		fp = UNIXCB(skb).fp;
		for (i = 0; i < fp->count; i++) {
			int left;

			if (fp->fp[i] != file)
				continue;

			unix_notinflight(fp->user, fp->fp[i]);
			left = fp->count - 1 - i;
			if (left) {
				memmove(&fp->fp[i], &fp->fp[i + 1],
						left * sizeof(struct file *));
			}
			fp->count--;
			if (!fp->count) {
				kfree_skb(skb);
				skb = NULL;
			} else {
				__skb_queue_tail(&list, skb);
			}
			fput(file);
			file = NULL;
			break;
		}

		if (!file)
			break;

		__skb_queue_tail(&list, skb);

		skb = skb_dequeue(head);
	}

	if (skb_peek(&list)) {
		spin_lock_irq(&head->lock);
		while ((skb = __skb_dequeue(&list)) != NULL)
			__skb_queue_tail(head, skb);
		spin_unlock_irq(&head->lock);
	}
#else
	fput(file);
#endif
}

struct io_file_put {
	struct list_head list;
	struct file *file;
};

static void __io_file_put_work(struct fixed_file_ref_node *ref_node)
{
	struct fixed_file_data *file_data = ref_node->file_data;
	struct io_ring_ctx *ctx = file_data->ctx;
	struct io_file_put *pfile, *tmp;

	list_for_each_entry_safe(pfile, tmp, &ref_node->file_list, list) {
		list_del(&pfile->list);
		io_ring_file_put(ctx, pfile->file);
		kfree(pfile);
	}

	percpu_ref_exit(&ref_node->refs);
	kfree(ref_node);
	percpu_ref_put(&file_data->refs);
}

static void io_file_put_work(struct work_struct *work)
{
	struct io_ring_ctx *ctx;
	struct llist_node *node;

	ctx = container_of(work, struct io_ring_ctx, file_put_work.work);
	node = llist_del_all(&ctx->file_put_llist);

	while (node) {
		struct fixed_file_ref_node *ref_node;
		struct llist_node *next = node->next;

		ref_node = llist_entry(node, struct fixed_file_ref_node, llist);
		__io_file_put_work(ref_node);
		node = next;
	}
}

static void io_file_data_ref_zero(struct percpu_ref *ref)
{
	struct fixed_file_ref_node *ref_node;
	struct fixed_file_data *data;
	struct io_ring_ctx *ctx;
	bool first_add = false;
	int delay = HZ;

	ref_node = container_of(ref, struct fixed_file_ref_node, refs);
	data = ref_node->file_data;
	ctx = data->ctx;

	spin_lock_bh(&data->lock);
	ref_node->done = true;

	while (!list_empty(&data->ref_list)) {
		ref_node = list_first_entry(&data->ref_list,
					struct fixed_file_ref_node, node);
		/* recycle ref nodes in order */
		if (!ref_node->done)
			break;
		list_del(&ref_node->node);
		first_add |= llist_add(&ref_node->llist, &ctx->file_put_llist);
	}
	spin_unlock_bh(&data->lock);

	if (percpu_ref_is_dying(&data->refs))
		delay = 0;

	if (!delay)
		mod_delayed_work(system_wq, &ctx->file_put_work, 0);
	else if (first_add)
		queue_delayed_work(system_wq, &ctx->file_put_work, delay);
}

static struct fixed_file_ref_node *alloc_fixed_file_ref_node(
			struct io_ring_ctx *ctx)
{
	struct fixed_file_ref_node *ref_node;

	ref_node = kzalloc(sizeof(*ref_node), GFP_KERNEL);
	if (!ref_node)
		return NULL;

	if (percpu_ref_init(&ref_node->refs, io_file_data_ref_zero,
			    0, GFP_KERNEL)) {
		kfree(ref_node);
		return NULL;
	}
	INIT_LIST_HEAD(&ref_node->node);
	INIT_LIST_HEAD(&ref_node->file_list);
	ref_node->file_data = ctx->file_data;
	ref_node->done = false;
	return ref_node;
}

static void destroy_fixed_file_ref_node(struct fixed_file_ref_node *ref_node)
{
	percpu_ref_exit(&ref_node->refs);
	kfree(ref_node);
}

static int io_sqe_files_register(struct io_ring_ctx *ctx, void __user *arg,
				 unsigned nr_args)
{
	__s32 __user *fds = (__s32 __user *) arg;
	unsigned nr_tables, i;
	struct file *file;
	int fd, ret = -ENOMEM;
	struct fixed_file_ref_node *ref_node;
	struct fixed_file_data *file_data;

	if (ctx->file_data)
		return -EBUSY;
	if (!nr_args)
		return -EINVAL;
	if (nr_args > IORING_MAX_FIXED_FILES)
		return -EMFILE;

	file_data = kzalloc(sizeof(*ctx->file_data), GFP_KERNEL);
	if (!file_data)
		return -ENOMEM;
	file_data->ctx = ctx;
	init_completion(&file_data->done);
	INIT_LIST_HEAD(&file_data->ref_list);
	spin_lock_init(&file_data->lock);

	nr_tables = DIV_ROUND_UP(nr_args, IORING_MAX_FILES_TABLE);
	file_data->table = kcalloc(nr_tables, sizeof(*file_data->table),
				   GFP_KERNEL);
	if (!file_data->table)
		goto out_free;

	if (percpu_ref_init(&file_data->refs, io_file_ref_kill,
				PERCPU_REF_ALLOW_REINIT, GFP_KERNEL))
		goto out_free;

	if (io_sqe_alloc_file_tables(file_data, nr_tables, nr_args))
		goto out_ref;
	ctx->file_data = file_data;

	for (i = 0; i < nr_args; i++, ctx->nr_user_files++) {
		struct fixed_file_table *table;
		unsigned index;

		if (copy_from_user(&fd, &fds[i], sizeof(fd))) {
			ret = -EFAULT;
			goto out_fput;
		}
		/* allow sparse sets */
		if (fd == -1)
			continue;

		file = fget(fd);
		ret = -EBADF;
		if (!file)
			goto out_fput;

		/*
		 * Don't allow io_uring instances to be registered. If UNIX
		 * isn't enabled, then this causes a reference cycle and this
		 * instance can never get freed. If UNIX is enabled we'll
		 * handle it just fine, but there's still no point in allowing
		 * a ring fd as it doesn't support regular read/write anyway.
		 */
		if (file->f_op == &io_uring_fops) {
			fput(file);
			goto out_fput;
		}
		table = &file_data->table[i >> IORING_FILE_TABLE_SHIFT];
		index = i & IORING_FILE_TABLE_MASK;
		table->files[index] = file;
	}

	ret = io_sqe_files_scm(ctx);
	if (ret) {
		io_sqe_files_unregister(ctx);
		return ret;
	}

	ref_node = alloc_fixed_file_ref_node(ctx);
	if (!ref_node) {
		io_sqe_files_unregister(ctx);
		return -ENOMEM;
	}

	io_sqe_files_set_node(file_data, ref_node);
	return ret;
out_fput:
	for (i = 0; i < ctx->nr_user_files; i++) {
		file = io_file_from_index(ctx, i);
		if (file)
			fput(file);
	}
	for (i = 0; i < nr_tables; i++)
		kfree(file_data->table[i].files);
	ctx->nr_user_files = 0;
out_ref:
	percpu_ref_exit(&file_data->refs);
out_free:
	kfree(file_data->table);
	kfree(file_data);
	ctx->file_data = NULL;
	return ret;
}

static int io_sqe_file_register(struct io_ring_ctx *ctx, struct file *file,
				int index)
{
#if defined(CONFIG_UNIX)
	struct sock *sock = ctx->ring_sock->sk;
	struct sk_buff_head *head = &sock->sk_receive_queue;
	struct sk_buff *skb;

	/*
	 * See if we can merge this file into an existing skb SCM_RIGHTS
	 * file set. If there's no room, fall back to allocating a new skb
	 * and filling it in.
	 */
	spin_lock_irq(&head->lock);
	skb = skb_peek(head);
	if (skb) {
		struct scm_fp_list *fpl = UNIXCB(skb).fp;

		if (fpl->count < SCM_MAX_FD) {
			__skb_unlink(skb, head);
			spin_unlock_irq(&head->lock);
			fpl->fp[fpl->count] = get_file(file);
			unix_inflight(fpl->user, fpl->fp[fpl->count]);
			fpl->count++;
			spin_lock_irq(&head->lock);
			__skb_queue_head(head, skb);
		} else {
			skb = NULL;
		}
	}
	spin_unlock_irq(&head->lock);

	if (skb) {
		fput(file);
		return 0;
	}

	return __io_sqe_files_scm(ctx, 1, index);
#else
	return 0;
#endif
}

static int io_queue_file_removal(struct fixed_file_data *data,
				 struct file *file)
{
	struct io_file_put *pfile;
	struct fixed_file_ref_node *ref_node = data->node;

	pfile = kzalloc(sizeof(*pfile), GFP_KERNEL);
	if (!pfile)
		return -ENOMEM;

	pfile->file = file;
	list_add(&pfile->list, &ref_node->file_list);

	return 0;
}

static int __io_sqe_files_update(struct io_ring_ctx *ctx,
				 struct io_uring_files_update *up,
				 unsigned nr_args)
{
	struct fixed_file_data *data = ctx->file_data;
	struct fixed_file_ref_node *ref_node;
	struct file *file;
	__s32 __user *fds;
	int fd, i, err;
	__u32 done;
	bool needs_switch = false;

	if (check_add_overflow(up->offset, nr_args, &done))
		return -EOVERFLOW;
	if (done > ctx->nr_user_files)
		return -EINVAL;

	ref_node = alloc_fixed_file_ref_node(ctx);
	if (!ref_node)
		return -ENOMEM;

	done = 0;
	fds = u64_to_user_ptr(up->fds);
	while (nr_args) {
		struct fixed_file_table *table;
		unsigned index;

		err = 0;
		if (copy_from_user(&fd, &fds[done], sizeof(fd))) {
			err = -EFAULT;
			break;
		}
		i = array_index_nospec(up->offset, ctx->nr_user_files);
		table = &ctx->file_data->table[i >> IORING_FILE_TABLE_SHIFT];
		index = i & IORING_FILE_TABLE_MASK;
		if (table->files[index]) {
			file = table->files[index];
			err = io_queue_file_removal(data, file);
			if (err)
				break;
			table->files[index] = NULL;
			needs_switch = true;
		}
		if (fd != -1) {
			file = fget(fd);
			if (!file) {
				err = -EBADF;
				break;
			}
			/*
			 * Don't allow io_uring instances to be registered. If
			 * UNIX isn't enabled, then this causes a reference
			 * cycle and this instance can never get freed. If UNIX
			 * is enabled we'll handle it just fine, but there's
			 * still no point in allowing a ring fd as it doesn't
			 * support regular read/write anyway.
			 */
			if (file->f_op == &io_uring_fops) {
				fput(file);
				err = -EBADF;
				break;
			}
			table->files[index] = file;
			err = io_sqe_file_register(ctx, file, i);
			if (err) {
				table->files[index] = NULL;
				fput(file);
				break;
			}
		}
		nr_args--;
		done++;
		up->offset++;
	}

	if (needs_switch) {
		percpu_ref_kill(&data->node->refs);
		io_sqe_files_set_node(data, ref_node);
	} else
		destroy_fixed_file_ref_node(ref_node);

	return done ? done : err;
}

static int io_sqe_files_update(struct io_ring_ctx *ctx, void __user *arg,
			       unsigned nr_args)
{
	struct io_uring_files_update up;

	if (!ctx->file_data)
		return -ENXIO;
	if (!nr_args)
		return -EINVAL;
	if (copy_from_user(&up, arg, sizeof(up)))
		return -EFAULT;
	if (up.resv)
		return -EINVAL;

	return __io_sqe_files_update(ctx, &up, nr_args);
}

static void io_free_work(struct io_wq_work *work)
{
	struct io_kiocb *req = container_of(work, struct io_kiocb, work);

	/* Consider that io_steal_work() relies on this ref */
	io_put_req(req);
}

static int io_init_wq_offload(struct io_ring_ctx *ctx,
			      struct io_uring_params *p)
{
	struct io_wq_data data;
	struct fd f;
	struct io_ring_ctx *ctx_attach;
	unsigned int concurrency;
	int ret = 0;

	data.user = ctx->user;
	data.free_work = io_free_work;
	data.do_work = io_wq_submit_work;

	if (!(p->flags & IORING_SETUP_ATTACH_WQ)) {
		/* Do QD, or 4 * CPUS, whatever is smallest */
		concurrency = min(ctx->sq_entries, 4 * num_online_cpus());

		ctx->io_wq = io_wq_create(concurrency, &data);
		if (IS_ERR(ctx->io_wq)) {
			ret = PTR_ERR(ctx->io_wq);
			ctx->io_wq = NULL;
		}
		return ret;
	}

	f = fdget(p->wq_fd);
	if (!f.file)
		return -EBADF;

	if (f.file->f_op != &io_uring_fops) {
		ret = -EINVAL;
		goto out_fput;
	}

	ctx_attach = f.file->private_data;
	/* @io_wq is protected by holding the fd */
	if (!io_wq_get(ctx_attach->io_wq, &data)) {
		ret = -EINVAL;
		goto out_fput;
	}

	ctx->io_wq = ctx_attach->io_wq;
out_fput:
	fdput(f);
	return ret;
}

static int io_uring_alloc_task_context(struct task_struct *task)
{
	struct io_uring_task *tctx;
	int ret;

	tctx = kmalloc(sizeof(*tctx), GFP_KERNEL);
	if (unlikely(!tctx))
		return -ENOMEM;

	ret = percpu_counter_init(&tctx->inflight, 0, GFP_KERNEL);
	if (unlikely(ret)) {
		kfree(tctx);
		return ret;
	}

	xa_init(&tctx->xa);
	init_waitqueue_head(&tctx->wait);
	tctx->last = NULL;
	atomic_set(&tctx->in_idle, 0);
	tctx->sqpoll = false;
	io_init_identity(&tctx->__identity);
	tctx->identity = &tctx->__identity;
	task->io_uring = tctx;
	return 0;
}

void __io_uring_free(struct task_struct *tsk)
{
	struct io_uring_task *tctx = tsk->io_uring;

	WARN_ON_ONCE(!xa_empty(&tctx->xa));
	WARN_ON_ONCE(refcount_read(&tctx->identity->count) != 1);
	if (tctx->identity != &tctx->__identity)
		kfree(tctx->identity);
	percpu_counter_destroy(&tctx->inflight);
	kfree(tctx);
	tsk->io_uring = NULL;
}

static int io_sq_offload_create(struct io_ring_ctx *ctx,
				struct io_uring_params *p)
{
	int ret;

	if (ctx->flags & IORING_SETUP_SQPOLL) {
		struct io_sq_data *sqd;

		ret = -EPERM;
		if (!capable(CAP_SYS_ADMIN) && !capable(CAP_SYS_NICE))
			goto err;

		sqd = io_get_sq_data(p);
		if (IS_ERR(sqd)) {
			ret = PTR_ERR(sqd);
			goto err;
		}

		ctx->sq_data = sqd;
		io_sq_thread_park(sqd);
		mutex_lock(&sqd->ctx_lock);
		list_add(&ctx->sqd_list, &sqd->ctx_new_list);
		mutex_unlock(&sqd->ctx_lock);
		io_sq_thread_unpark(sqd);

		ctx->sq_thread_idle = msecs_to_jiffies(p->sq_thread_idle);
		if (!ctx->sq_thread_idle)
			ctx->sq_thread_idle = HZ;

		if (sqd->thread)
			goto done;

		if (p->flags & IORING_SETUP_SQ_AFF) {
			int cpu = p->sq_thread_cpu;

			ret = -EINVAL;
			if (cpu >= nr_cpu_ids)
				goto err;
			if (!cpu_online(cpu))
				goto err;

			sqd->thread = kthread_create_on_cpu(io_sq_thread, sqd,
							cpu, "io_uring-sq");
		} else {
			sqd->thread = kthread_create(io_sq_thread, sqd,
							"io_uring-sq");
		}
		if (IS_ERR(sqd->thread)) {
			ret = PTR_ERR(sqd->thread);
			sqd->thread = NULL;
			goto err;
		}
		ret = io_uring_alloc_task_context(sqd->thread);
		if (ret)
			goto err;
	} else if (p->flags & IORING_SETUP_SQ_AFF) {
		/* Can't have SQ_AFF without SQPOLL */
		ret = -EINVAL;
		goto err;
	}

done:
	ret = io_init_wq_offload(ctx, p);
	if (ret)
		goto err;

	return 0;
err:
	io_finish_async(ctx);
	return ret;
}

static void io_sq_offload_start(struct io_ring_ctx *ctx)
{
	struct io_sq_data *sqd = ctx->sq_data;

	if ((ctx->flags & IORING_SETUP_SQPOLL) && sqd->thread)
		wake_up_process(sqd->thread);
}

static inline void __io_unaccount_mem(struct user_struct *user,
				      unsigned long nr_pages)
{
	atomic_long_sub(nr_pages, &user->locked_vm);
}

static inline int __io_account_mem(struct user_struct *user,
				   unsigned long nr_pages)
{
	unsigned long page_limit, cur_pages, new_pages;

	/* Don't allow more pages than we can safely lock */
	page_limit = rlimit(RLIMIT_MEMLOCK) >> PAGE_SHIFT;

	do {
		cur_pages = atomic_long_read(&user->locked_vm);
		new_pages = cur_pages + nr_pages;
		if (new_pages > page_limit)
			return -ENOMEM;
	} while (atomic_long_cmpxchg(&user->locked_vm, cur_pages,
					new_pages) != cur_pages);

	return 0;
}

static void io_unaccount_mem(struct io_ring_ctx *ctx, unsigned long nr_pages,
			     enum io_mem_account acct)
{
	if (ctx->limit_mem)
		__io_unaccount_mem(ctx->user, nr_pages);

	if (ctx->mm_account) {
		if (acct == ACCT_LOCKED) {
			mmap_write_lock(ctx->mm_account);
			ctx->mm_account->locked_vm -= nr_pages;
			mmap_write_unlock(ctx->mm_account);
		}else if (acct == ACCT_PINNED) {
			atomic64_sub(nr_pages, &ctx->mm_account->pinned_vm);
		}
	}
}

static int io_account_mem(struct io_ring_ctx *ctx, unsigned long nr_pages,
			  enum io_mem_account acct)
{
	int ret;

	if (ctx->limit_mem) {
		ret = __io_account_mem(ctx->user, nr_pages);
		if (ret)
			return ret;
	}

	if (ctx->mm_account) {
		if (acct == ACCT_LOCKED) {
			mmap_write_lock(ctx->mm_account);
			ctx->mm_account->locked_vm += nr_pages;
			mmap_write_unlock(ctx->mm_account);
		} else if (acct == ACCT_PINNED) {
			atomic64_add(nr_pages, &ctx->mm_account->pinned_vm);
		}
	}

	return 0;
}

static void io_mem_free(void *ptr)
{
	struct page *page;

	if (!ptr)
		return;

	page = virt_to_head_page(ptr);
	if (put_page_testzero(page))
		free_compound_page(page);
}

static void *io_mem_alloc(size_t size)
{
	gfp_t gfp_flags = GFP_KERNEL | __GFP_ZERO | __GFP_NOWARN | __GFP_COMP |
				__GFP_NORETRY;

	return (void *) __get_free_pages(gfp_flags, get_order(size));
}

static unsigned long rings_size(unsigned sq_entries, unsigned cq_entries,
				size_t *sq_offset)
{
	struct io_rings *rings;
	size_t off, sq_array_size;

	off = struct_size(rings, cqes, cq_entries);
	if (off == SIZE_MAX)
		return SIZE_MAX;

#ifdef CONFIG_SMP
	off = ALIGN(off, SMP_CACHE_BYTES);
	if (off == 0)
		return SIZE_MAX;
#endif

	if (sq_offset)
		*sq_offset = off;

	sq_array_size = array_size(sizeof(u32), sq_entries);
	if (sq_array_size == SIZE_MAX)
		return SIZE_MAX;

	if (check_add_overflow(off, sq_array_size, &off))
		return SIZE_MAX;

	return off;
}

static unsigned long ring_pages(unsigned sq_entries, unsigned cq_entries)
{
	size_t pages;

	pages = (size_t)1 << get_order(
		rings_size(sq_entries, cq_entries, NULL));
	pages += (size_t)1 << get_order(
		array_size(sizeof(struct io_uring_sqe), sq_entries));

	return pages;
}

static int io_sqe_buffer_unregister(struct io_ring_ctx *ctx)
{
	int i, j;

	if (!ctx->user_bufs)
		return -ENXIO;

	for (i = 0; i < ctx->nr_user_bufs; i++) {
		struct io_mapped_ubuf *imu = &ctx->user_bufs[i];

		for (j = 0; j < imu->nr_bvecs; j++)
			unpin_user_page(imu->bvec[j].bv_page);

		if (imu->acct_pages)
			io_unaccount_mem(ctx, imu->acct_pages, ACCT_PINNED);
		kvfree(imu->bvec);
		imu->nr_bvecs = 0;
	}

	kfree(ctx->user_bufs);
	ctx->user_bufs = NULL;
	ctx->nr_user_bufs = 0;
	return 0;
}

static int io_copy_iov(struct io_ring_ctx *ctx, struct iovec *dst,
		       void __user *arg, unsigned index)
{
	struct iovec __user *src;

#ifdef CONFIG_COMPAT
	if (ctx->compat) {
		struct compat_iovec __user *ciovs;
		struct compat_iovec ciov;

		ciovs = (struct compat_iovec __user *) arg;
		if (copy_from_user(&ciov, &ciovs[index], sizeof(ciov)))
			return -EFAULT;

		dst->iov_base = u64_to_user_ptr((u64)ciov.iov_base);
		dst->iov_len = ciov.iov_len;
		return 0;
	}
#endif
	src = (struct iovec __user *) arg;
	if (copy_from_user(dst, &src[index], sizeof(*dst)))
		return -EFAULT;
	return 0;
}

/*
 * Not super efficient, but this is just a registration time. And we do cache
 * the last compound head, so generally we'll only do a full search if we don't
 * match that one.
 *
 * We check if the given compound head page has already been accounted, to
 * avoid double accounting it. This allows us to account the full size of the
 * page, not just the constituent pages of a huge page.
 */
static bool headpage_already_acct(struct io_ring_ctx *ctx, struct page **pages,
				  int nr_pages, struct page *hpage)
{
	int i, j;

	/* check current page array */
	for (i = 0; i < nr_pages; i++) {
		if (!PageCompound(pages[i]))
			continue;
		if (compound_head(pages[i]) == hpage)
			return true;
	}

	/* check previously registered pages */
	for (i = 0; i < ctx->nr_user_bufs; i++) {
		struct io_mapped_ubuf *imu = &ctx->user_bufs[i];

		for (j = 0; j < imu->nr_bvecs; j++) {
			if (!PageCompound(imu->bvec[j].bv_page))
				continue;
			if (compound_head(imu->bvec[j].bv_page) == hpage)
				return true;
		}
	}

	return false;
}

static int io_buffer_account_pin(struct io_ring_ctx *ctx, struct page **pages,
				 int nr_pages, struct io_mapped_ubuf *imu,
				 struct page **last_hpage)
{
	int i, ret;

	for (i = 0; i < nr_pages; i++) {
		if (!PageCompound(pages[i])) {
			imu->acct_pages++;
		} else {
			struct page *hpage;

			hpage = compound_head(pages[i]);
			if (hpage == *last_hpage)
				continue;
			*last_hpage = hpage;
			if (headpage_already_acct(ctx, pages, i, hpage))
				continue;
			imu->acct_pages += page_size(hpage) >> PAGE_SHIFT;
		}
	}

	if (!imu->acct_pages)
		return 0;

	ret = io_account_mem(ctx, imu->acct_pages, ACCT_PINNED);
	if (ret)
		imu->acct_pages = 0;
	return ret;
}

static int io_sqe_buffer_register(struct io_ring_ctx *ctx, void __user *arg,
				  unsigned nr_args)
{
	struct vm_area_struct **vmas = NULL;
	struct page **pages = NULL;
	struct page *last_hpage = NULL;
	int i, j, got_pages = 0;
	int ret = -EINVAL;

	if (ctx->user_bufs)
		return -EBUSY;
	if (!nr_args || nr_args > UIO_MAXIOV)
		return -EINVAL;

	ctx->user_bufs = kcalloc(nr_args, sizeof(struct io_mapped_ubuf),
					GFP_KERNEL);
	if (!ctx->user_bufs)
		return -ENOMEM;

	for (i = 0; i < nr_args; i++) {
		struct io_mapped_ubuf *imu = &ctx->user_bufs[i];
		unsigned long off, start, end, ubuf;
		int pret, nr_pages;
		struct iovec iov;
		size_t size;

		ret = io_copy_iov(ctx, &iov, arg, i);
		if (ret)
			goto err;

		/*
		 * Don't impose further limits on the size and buffer
		 * constraints here, we'll -EINVAL later when IO is
		 * submitted if they are wrong.
		 */
		ret = -EFAULT;
		if (!iov.iov_base || !iov.iov_len)
			goto err;

		/* arbitrary limit, but we need something */
		if (iov.iov_len > SZ_1G)
			goto err;

		ubuf = (unsigned long) iov.iov_base;
		end = (ubuf + iov.iov_len + PAGE_SIZE - 1) >> PAGE_SHIFT;
		start = ubuf >> PAGE_SHIFT;
		nr_pages = end - start;

		ret = 0;
		if (!pages || nr_pages > got_pages) {
			kvfree(vmas);
			kvfree(pages);
			pages = kvmalloc_array(nr_pages, sizeof(struct page *),
						GFP_KERNEL);
			vmas = kvmalloc_array(nr_pages,
					sizeof(struct vm_area_struct *),
					GFP_KERNEL);
			if (!pages || !vmas) {
				ret = -ENOMEM;
				goto err;
			}
			got_pages = nr_pages;
		}

		imu->bvec = kvmalloc_array(nr_pages, sizeof(struct bio_vec),
						GFP_KERNEL);
		ret = -ENOMEM;
		if (!imu->bvec)
			goto err;

		ret = 0;
		mmap_read_lock(current->mm);
		pret = pin_user_pages(ubuf, nr_pages,
				      FOLL_WRITE | FOLL_LONGTERM,
				      pages, vmas);
		if (pret == nr_pages) {
			/* don't support file backed memory */
			for (j = 0; j < nr_pages; j++) {
				struct vm_area_struct *vma = vmas[j];

				if (vma->vm_file &&
				    !is_file_hugepages(vma->vm_file)) {
					ret = -EOPNOTSUPP;
					break;
				}
			}
		} else {
			ret = pret < 0 ? pret : -EFAULT;
		}
		mmap_read_unlock(current->mm);
		if (ret) {
			/*
			 * if we did partial map, or found file backed vmas,
			 * release any pages we did get
			 */
			if (pret > 0)
				unpin_user_pages(pages, pret);
			kvfree(imu->bvec);
			goto err;
		}

		ret = io_buffer_account_pin(ctx, pages, pret, imu, &last_hpage);
		if (ret) {
			unpin_user_pages(pages, pret);
			kvfree(imu->bvec);
			goto err;
		}

		off = ubuf & ~PAGE_MASK;
		size = iov.iov_len;
		for (j = 0; j < nr_pages; j++) {
			size_t vec_len;

			vec_len = min_t(size_t, size, PAGE_SIZE - off);
			imu->bvec[j].bv_page = pages[j];
			imu->bvec[j].bv_len = vec_len;
			imu->bvec[j].bv_offset = off;
			off = 0;
			size -= vec_len;
		}
		/* store original address for later verification */
		imu->ubuf = ubuf;
		imu->len = iov.iov_len;
		imu->nr_bvecs = nr_pages;

		ctx->nr_user_bufs++;
	}
	kvfree(pages);
	kvfree(vmas);
	return 0;
err:
	kvfree(pages);
	kvfree(vmas);
	io_sqe_buffer_unregister(ctx);
	return ret;
}

static int io_eventfd_register(struct io_ring_ctx *ctx, void __user *arg)
{
	__s32 __user *fds = arg;
	int fd;

	if (ctx->cq_ev_fd)
		return -EBUSY;

	if (copy_from_user(&fd, fds, sizeof(*fds)))
		return -EFAULT;

	ctx->cq_ev_fd = eventfd_ctx_fdget(fd);
	if (IS_ERR(ctx->cq_ev_fd)) {
		int ret = PTR_ERR(ctx->cq_ev_fd);
		ctx->cq_ev_fd = NULL;
		return ret;
	}

	return 0;
}

static int io_eventfd_unregister(struct io_ring_ctx *ctx)
{
	if (ctx->cq_ev_fd) {
		eventfd_ctx_put(ctx->cq_ev_fd);
		ctx->cq_ev_fd = NULL;
		return 0;
	}

	return -ENXIO;
}

static int __io_destroy_buffers(int id, void *p, void *data)
{
	struct io_ring_ctx *ctx = data;
	struct io_buffer *buf = p;

	__io_remove_buffers(ctx, buf, id, -1U);
	return 0;
}

static void io_destroy_buffers(struct io_ring_ctx *ctx)
{
	idr_for_each(&ctx->io_buffer_idr, __io_destroy_buffers, ctx);
	idr_destroy(&ctx->io_buffer_idr);
}

static void io_ring_ctx_free(struct io_ring_ctx *ctx)
{
	io_finish_async(ctx);
	io_sqe_buffer_unregister(ctx);

	if (ctx->sqo_task) {
		put_task_struct(ctx->sqo_task);
		ctx->sqo_task = NULL;
		mmdrop(ctx->mm_account);
		ctx->mm_account = NULL;
	}

#ifdef CONFIG_BLK_CGROUP
	if (ctx->sqo_blkcg_css)
		css_put(ctx->sqo_blkcg_css);
#endif

	io_sqe_files_unregister(ctx);
	io_eventfd_unregister(ctx);
	io_destroy_buffers(ctx);
	idr_destroy(&ctx->personality_idr);

#if defined(CONFIG_UNIX)
	if (ctx->ring_sock) {
		ctx->ring_sock->file = NULL; /* so that iput() is called */
		sock_release(ctx->ring_sock);
	}
#endif

	io_mem_free(ctx->rings);
	io_mem_free(ctx->sq_sqes);

	percpu_ref_exit(&ctx->refs);
	free_uid(ctx->user);
	put_cred(ctx->creds);
	kfree(ctx->cancel_hash);
	kmem_cache_free(req_cachep, ctx->fallback_req);
	kfree(ctx);
}

static __poll_t io_uring_poll(struct file *file, poll_table *wait)
{
	struct io_ring_ctx *ctx = file->private_data;
	__poll_t mask = 0;

	poll_wait(file, &ctx->cq_wait, wait);
	/*
	 * synchronizes with barrier from wq_has_sleeper call in
	 * io_commit_cqring
	 */
	smp_rmb();
	if (!io_sqring_full(ctx))
		mask |= EPOLLOUT | EPOLLWRNORM;
	io_cqring_overflow_flush(ctx, false, NULL, NULL);
	if (io_cqring_events(ctx))
		mask |= EPOLLIN | EPOLLRDNORM;

	return mask;
}

static int io_uring_fasync(int fd, struct file *file, int on)
{
	struct io_ring_ctx *ctx = file->private_data;

	return fasync_helper(fd, file, on, &ctx->cq_fasync);
}

static int io_remove_personalities(int id, void *p, void *data)
{
	struct io_ring_ctx *ctx = data;
	struct io_identity *iod;

	iod = idr_remove(&ctx->personality_idr, id);
	if (iod) {
		put_cred(iod->creds);
		if (refcount_dec_and_test(&iod->count))
			kfree(iod);
	}
	return 0;
}

static void io_ring_exit_work(struct work_struct *work)
{
	struct io_ring_ctx *ctx = container_of(work, struct io_ring_ctx,
					       exit_work);

	/*
	 * If we're doing polled IO and end up having requests being
	 * submitted async (out-of-line), then completions can come in while
	 * we're waiting for refs to drop. We need to reap these manually,
	 * as nobody else will be looking for them.
	 */
	do {
<<<<<<< HEAD
		io_iopoll_try_reap_events(ctx);
=======
		__io_uring_cancel_task_requests(ctx, NULL);
>>>>>>> 83c750af
	} while (!wait_for_completion_timeout(&ctx->ref_comp, HZ/20));
	io_ring_ctx_free(ctx);
}

static bool io_cancel_ctx_cb(struct io_wq_work *work, void *data)
{
	struct io_kiocb *req = container_of(work, struct io_kiocb, work);

	return req->ctx == data;
}

static void io_ring_ctx_wait_and_kill(struct io_ring_ctx *ctx)
{
	mutex_lock(&ctx->uring_lock);
	percpu_ref_kill(&ctx->refs);
<<<<<<< HEAD
	/* if force is set, the ring is going away. always drop after that */
	ctx->cq_overflow_flushed = 1;
	if (ctx->rings)
		io_cqring_overflow_flush(ctx, true, NULL, NULL);
=======

	if (WARN_ON_ONCE((ctx->flags & IORING_SETUP_SQPOLL) && !ctx->sqo_dead))
		ctx->sqo_dead = 1;

	/* if force is set, the ring is going away. always drop after that */
	ctx->cq_overflow_flushed = 1;
	if (ctx->rings)
		__io_cqring_overflow_flush(ctx, true, NULL, NULL);
>>>>>>> 83c750af
	mutex_unlock(&ctx->uring_lock);

	io_kill_timeouts(ctx, NULL, NULL);
	io_poll_remove_all(ctx, NULL, NULL);

	if (ctx->io_wq)
		io_wq_cancel_cb(ctx->io_wq, io_cancel_ctx_cb, ctx, true);

	/* if we failed setting up the ctx, we might not have any rings */
	io_iopoll_try_reap_events(ctx);
	idr_for_each(&ctx->personality_idr, io_remove_personalities, ctx);

	/*
	 * Do this upfront, so we won't have a grace period where the ring
	 * is closed but resources aren't reaped yet. This can cause
	 * spurious failure in setting up a new ring.
	 */
	io_unaccount_mem(ctx, ring_pages(ctx->sq_entries, ctx->cq_entries),
			 ACCT_LOCKED);

	INIT_WORK(&ctx->exit_work, io_ring_exit_work);
	/*
	 * Use system_unbound_wq to avoid spawning tons of event kworkers
	 * if we're exiting a ton of rings at the same time. It just adds
	 * noise and overhead, there's no discernable change in runtime
	 * over using system_wq.
	 */
	queue_work(system_unbound_wq, &ctx->exit_work);
}

static int io_uring_release(struct inode *inode, struct file *file)
{
	struct io_ring_ctx *ctx = file->private_data;

	file->private_data = NULL;
	io_ring_ctx_wait_and_kill(ctx);
	return 0;
}

<<<<<<< HEAD
/*
 * Returns true if 'preq' is the link parent of 'req'
 */
static bool io_match_link(struct io_kiocb *preq, struct io_kiocb *req)
{
	struct io_kiocb *link;

	if (!(preq->flags & REQ_F_LINK_HEAD))
		return false;

	list_for_each_entry(link, &preq->link_list, link_list) {
		if (link == req)
			return true;
	}

	return false;
}

/*
 * We're looking to cancel 'req' because it's holding on to our files, but
 * 'req' could be a link to another request. See if it is, and cancel that
 * parent request if so.
 */
static bool io_poll_remove_link(struct io_ring_ctx *ctx, struct io_kiocb *req)
{
	struct hlist_node *tmp;
	struct io_kiocb *preq;
	bool found = false;
	int i;

	spin_lock_irq(&ctx->completion_lock);
	for (i = 0; i < (1U << ctx->cancel_hash_bits); i++) {
		struct hlist_head *list;

		list = &ctx->cancel_hash[i];
		hlist_for_each_entry_safe(preq, tmp, list, hash_node) {
			found = io_match_link(preq, req);
			if (found) {
				io_poll_remove_one(preq);
				break;
			}
		}
	}
	spin_unlock_irq(&ctx->completion_lock);
	return found;
}

static bool io_timeout_remove_link(struct io_ring_ctx *ctx,
				   struct io_kiocb *req)
{
	struct io_kiocb *preq;
	bool found = false;

	spin_lock_irq(&ctx->completion_lock);
	list_for_each_entry(preq, &ctx->timeout_list, timeout.list) {
		found = io_match_link(preq, req);
		if (found) {
			__io_timeout_cancel(preq);
			break;
		}
	}
	spin_unlock_irq(&ctx->completion_lock);
	return found;
}
=======
struct io_task_cancel {
	struct task_struct *task;
	struct files_struct *files;
};
>>>>>>> 83c750af

static bool io_cancel_task_cb(struct io_wq_work *work, void *data)
{
	struct io_kiocb *req = container_of(work, struct io_kiocb, work);
	struct io_task_cancel *cancel = data;
	bool ret;

	if (cancel->files && (req->flags & REQ_F_LINK_TIMEOUT)) {
		unsigned long flags;
		struct io_ring_ctx *ctx = req->ctx;

		/* protect against races with linked timeouts */
		spin_lock_irqsave(&ctx->completion_lock, flags);
		ret = io_match_task(req, cancel->task, cancel->files);
		spin_unlock_irqrestore(&ctx->completion_lock, flags);
	} else {
		ret = io_match_task(req, cancel->task, cancel->files);
	}
	return ret;
}

static void io_cancel_defer_files(struct io_ring_ctx *ctx,
				  struct task_struct *task,
				  struct files_struct *files)
{
	struct io_defer_entry *de = NULL;
	LIST_HEAD(list);

	spin_lock_irq(&ctx->completion_lock);
	list_for_each_entry_reverse(de, &ctx->defer_list, list) {
		if (io_match_task(de->req, task, files)) {
			list_cut_position(&list, &ctx->defer_list, &de->list);
			break;
		}
	}
	spin_unlock_irq(&ctx->completion_lock);

	while (!list_empty(&list)) {
		de = list_first_entry(&list, struct io_defer_entry, list);
		list_del_init(&de->list);
		req_set_fail_links(de->req);
		io_put_req(de->req);
		io_req_complete(de->req, -ECANCELED);
		kfree(de);
	}
}

<<<<<<< HEAD
/*
 * Returns true if we found and killed one or more files pinning requests
 */
static bool io_uring_cancel_files(struct io_ring_ctx *ctx,
				  struct task_struct *task,
				  struct files_struct *files)
=======
static int io_uring_count_inflight(struct io_ring_ctx *ctx,
				   struct task_struct *task,
				   struct files_struct *files)
>>>>>>> 83c750af
{
	struct io_kiocb *req;
	int cnt = 0;

<<<<<<< HEAD
=======
	spin_lock_irq(&ctx->inflight_lock);
	list_for_each_entry(req, &ctx->inflight_list, inflight_entry)
		cnt += io_match_task(req, task, files);
	spin_unlock_irq(&ctx->inflight_lock);
	return cnt;
}

static void io_uring_cancel_files(struct io_ring_ctx *ctx,
				  struct task_struct *task,
				  struct files_struct *files)
{
>>>>>>> 83c750af
	while (!list_empty_careful(&ctx->inflight_list)) {
		struct io_task_cancel cancel = { .task = task, .files = files };
		DEFINE_WAIT(wait);
		int inflight;

<<<<<<< HEAD
		spin_lock_irq(&ctx->inflight_lock);
		list_for_each_entry(req, &ctx->inflight_list, inflight_entry) {
			if (req->task == task &&
			    (req->work.flags & IO_WQ_WORK_FILES) &&
			    req->work.identity->files != files)
				continue;
			/* req is being completed, ignore */
			if (!refcount_inc_not_zero(&req->refs))
				continue;
			cancel_req = req;
=======
		inflight = io_uring_count_inflight(ctx, task, files);
		if (!inflight)
>>>>>>> 83c750af
			break;

		io_wq_cancel_cb(ctx->io_wq, io_cancel_task_cb, &cancel, true);
		io_poll_remove_all(ctx, task, files);
		io_kill_timeouts(ctx, task, files);
		io_cqring_overflow_flush(ctx, true, task, files);
		/* cancellations _may_ trigger task work */
		io_run_task_work();

		prepare_to_wait(&task->io_uring->wait, &wait,
				TASK_UNINTERRUPTIBLE);
		if (inflight == io_uring_count_inflight(ctx, task, files))
			schedule();
		finish_wait(&task->io_uring->wait, &wait);
	}
}

static void __io_uring_cancel_task_requests(struct io_ring_ctx *ctx,
					    struct task_struct *task)
{
<<<<<<< HEAD
	bool ret;

	ret = io_uring_cancel_files(ctx, task, files);
	if (!files) {
=======
	while (1) {
		struct io_task_cancel cancel = { .task = task, .files = NULL, };
>>>>>>> 83c750af
		enum io_wq_cancel cret;
		bool ret = false;

		if (ctx->io_wq) {
			cret = io_wq_cancel_cb(ctx->io_wq, io_cancel_task_cb,
					       &cancel, true);
			ret |= (cret != IO_WQ_CANCEL_NOTFOUND);
		}

		/* SQPOLL thread does its own polling */
		if (!(ctx->flags & IORING_SETUP_SQPOLL)) {
			while (!list_empty_careful(&ctx->iopoll_list)) {
				io_iopoll_try_reap_events(ctx);
				ret = true;
			}
		}

		ret |= io_poll_remove_all(ctx, task, NULL);
		ret |= io_kill_timeouts(ctx, task, NULL);
		ret |= io_run_task_work();
		if (!ret)
			break;
		cond_resched();
	}
}

static void io_disable_sqo_submit(struct io_ring_ctx *ctx)
{
	mutex_lock(&ctx->uring_lock);
	ctx->sqo_dead = 1;
	mutex_unlock(&ctx->uring_lock);

	/* make sure callers enter the ring to get error */
	if (ctx->rings)
		io_ring_set_wakeup_flag(ctx);
}

/*
 * We need to iteratively cancel requests, in case a request has dependent
 * hard links. These persist even for failure of cancelations, hence keep
 * looping until none are found.
 */
static void io_uring_cancel_task_requests(struct io_ring_ctx *ctx,
					  struct files_struct *files)
{
	struct task_struct *task = current;

	if ((ctx->flags & IORING_SETUP_SQPOLL) && ctx->sq_data) {
		io_disable_sqo_submit(ctx);
		task = ctx->sq_data->thread;
		atomic_inc(&task->io_uring->in_idle);
		io_sq_thread_park(ctx->sq_data);
	}

	io_cancel_defer_files(ctx, task, files);
<<<<<<< HEAD
	io_ring_submit_lock(ctx, (ctx->flags & IORING_SETUP_IOPOLL));
=======
>>>>>>> 83c750af
	io_cqring_overflow_flush(ctx, true, task, files);
	io_ring_submit_unlock(ctx, (ctx->flags & IORING_SETUP_IOPOLL));

	io_uring_cancel_files(ctx, task, files);
	if (!files)
		__io_uring_cancel_task_requests(ctx, task);

	if ((ctx->flags & IORING_SETUP_SQPOLL) && ctx->sq_data) {
		atomic_dec(&task->io_uring->in_idle);
		io_sq_thread_unpark(ctx->sq_data);
	}
}

/*
 * Note that this task has used io_uring. We use it for cancelation purposes.
 */
static int io_uring_add_task_file(struct io_ring_ctx *ctx, struct file *file)
{
	struct io_uring_task *tctx = current->io_uring;
	int ret;

	if (unlikely(!tctx)) {
		ret = io_uring_alloc_task_context(current);
		if (unlikely(ret))
			return ret;
		tctx = current->io_uring;
	}
	if (tctx->last != file) {
		void *old = xa_load(&tctx->xa, (unsigned long)file);

		if (!old) {
			get_file(file);
			ret = xa_err(xa_store(&tctx->xa, (unsigned long)file,
						file, GFP_KERNEL));
			if (ret) {
				fput(file);
				return ret;
			}
		}
		tctx->last = file;
	}

	/*
	 * This is race safe in that the task itself is doing this, hence it
	 * cannot be going through the exit/cancel paths at the same time.
	 * This cannot be modified while exit/cancel is running.
	 */
	if (!tctx->sqpoll && (ctx->flags & IORING_SETUP_SQPOLL))
		tctx->sqpoll = true;

	return 0;
}

/*
 * Remove this io_uring_file -> task mapping.
 */
static void io_uring_del_task_file(struct file *file)
{
	struct io_uring_task *tctx = current->io_uring;

	if (tctx->last == file)
		tctx->last = NULL;
	file = xa_erase(&tctx->xa, (unsigned long)file);
	if (file)
		fput(file);
}

static void io_uring_remove_task_files(struct io_uring_task *tctx)
{
	struct file *file;
	unsigned long index;

	xa_for_each(&tctx->xa, index, file)
		io_uring_del_task_file(file);
}

void __io_uring_files_cancel(struct files_struct *files)
{
	struct io_uring_task *tctx = current->io_uring;
	struct file *file;
	unsigned long index;

	/* make sure overflow events are dropped */
	atomic_inc(&tctx->in_idle);
	xa_for_each(&tctx->xa, index, file)
		io_uring_cancel_task_requests(file->private_data, files);
	atomic_dec(&tctx->in_idle);

	if (files)
		io_uring_remove_task_files(tctx);
}

static s64 tctx_inflight(struct io_uring_task *tctx)
{
	unsigned long index;
	struct file *file;
	s64 inflight;

	inflight = percpu_counter_sum(&tctx->inflight);
	if (!tctx->sqpoll)
		return inflight;

	/*
	 * If we have SQPOLL rings, then we need to iterate and find them, and
	 * add the pending count for those.
	 */
	xa_for_each(&tctx->xa, index, file) {
		struct io_ring_ctx *ctx = file->private_data;

		if (ctx->flags & IORING_SETUP_SQPOLL) {
			struct io_uring_task *__tctx = ctx->sqo_task->io_uring;

			inflight += percpu_counter_sum(&__tctx->inflight);
		}
	}

	return inflight;
}

/*
 * Find any io_uring fd that this task has registered or done IO on, and cancel
 * requests.
 */
void __io_uring_task_cancel(void)
{
	struct io_uring_task *tctx = current->io_uring;
	DEFINE_WAIT(wait);
	s64 inflight;

	/* make sure overflow events are dropped */
	atomic_inc(&tctx->in_idle);

	/* trigger io_disable_sqo_submit() */
	if (tctx->sqpoll)
		__io_uring_files_cancel(NULL);

	do {
		/* read completions before cancelations */
		inflight = tctx_inflight(tctx);
		if (!inflight)
			break;
		__io_uring_files_cancel(NULL);

		prepare_to_wait(&tctx->wait, &wait, TASK_UNINTERRUPTIBLE);

		/*
		 * If we've seen completions, retry without waiting. This
		 * avoids a race where a completion comes in before we did
		 * prepare_to_wait().
		 */
		if (inflight == tctx_inflight(tctx))
			schedule();
		finish_wait(&tctx->wait, &wait);
	} while (1);

	atomic_dec(&tctx->in_idle);

	io_uring_remove_task_files(tctx);
}

static int io_uring_flush(struct file *file, void *data)
{
	struct io_uring_task *tctx = current->io_uring;
	struct io_ring_ctx *ctx = file->private_data;

	if (fatal_signal_pending(current) || (current->flags & PF_EXITING))
		io_uring_cancel_task_requests(ctx, NULL);

	if (!tctx)
		return 0;

	/* we should have cancelled and erased it before PF_EXITING */
	WARN_ON_ONCE((current->flags & PF_EXITING) &&
		     xa_load(&tctx->xa, (unsigned long)file));

	/*
	 * fput() is pending, will be 2 if the only other ref is our potential
	 * task file note. If the task is exiting, drop regardless of count.
	 */
	if (atomic_long_read(&file->f_count) != 2)
		return 0;

	if (ctx->flags & IORING_SETUP_SQPOLL) {
		/* there is only one file note, which is owned by sqo_task */
		WARN_ON_ONCE(ctx->sqo_task != current &&
			     xa_load(&tctx->xa, (unsigned long)file));
		/* sqo_dead check is for when this happens after cancellation */
		WARN_ON_ONCE(ctx->sqo_task == current && !ctx->sqo_dead &&
			     !xa_load(&tctx->xa, (unsigned long)file));

		io_disable_sqo_submit(ctx);
	}

	if (!(ctx->flags & IORING_SETUP_SQPOLL) || ctx->sqo_task == current)
		io_uring_del_task_file(file);
	return 0;
}

static void *io_uring_validate_mmap_request(struct file *file,
					    loff_t pgoff, size_t sz)
{
	struct io_ring_ctx *ctx = file->private_data;
	loff_t offset = pgoff << PAGE_SHIFT;
	struct page *page;
	void *ptr;

	switch (offset) {
	case IORING_OFF_SQ_RING:
	case IORING_OFF_CQ_RING:
		ptr = ctx->rings;
		break;
	case IORING_OFF_SQES:
		ptr = ctx->sq_sqes;
		break;
	default:
		return ERR_PTR(-EINVAL);
	}

	page = virt_to_head_page(ptr);
	if (sz > page_size(page))
		return ERR_PTR(-EINVAL);

	return ptr;
}

#ifdef CONFIG_MMU

static int io_uring_mmap(struct file *file, struct vm_area_struct *vma)
{
	size_t sz = vma->vm_end - vma->vm_start;
	unsigned long pfn;
	void *ptr;

	ptr = io_uring_validate_mmap_request(file, vma->vm_pgoff, sz);
	if (IS_ERR(ptr))
		return PTR_ERR(ptr);

	pfn = virt_to_phys(ptr) >> PAGE_SHIFT;
	return remap_pfn_range(vma, vma->vm_start, pfn, sz, vma->vm_page_prot);
}

#else /* !CONFIG_MMU */

static int io_uring_mmap(struct file *file, struct vm_area_struct *vma)
{
	return vma->vm_flags & (VM_SHARED | VM_MAYSHARE) ? 0 : -EINVAL;
}

static unsigned int io_uring_nommu_mmap_capabilities(struct file *file)
{
	return NOMMU_MAP_DIRECT | NOMMU_MAP_READ | NOMMU_MAP_WRITE;
}

static unsigned long io_uring_nommu_get_unmapped_area(struct file *file,
	unsigned long addr, unsigned long len,
	unsigned long pgoff, unsigned long flags)
{
	void *ptr;

	ptr = io_uring_validate_mmap_request(file, pgoff, len);
	if (IS_ERR(ptr))
		return PTR_ERR(ptr);

	return (unsigned long) ptr;
}

#endif /* !CONFIG_MMU */

static int io_sqpoll_wait_sq(struct io_ring_ctx *ctx)
{
	int ret = 0;
	DEFINE_WAIT(wait);

	do {
		if (!io_sqring_full(ctx))
			break;

		prepare_to_wait(&ctx->sqo_sq_wait, &wait, TASK_INTERRUPTIBLE);

		if (unlikely(ctx->sqo_dead)) {
			ret = -EOWNERDEAD;
			goto out;
		}

		if (!io_sqring_full(ctx))
			break;

		schedule();
	} while (!signal_pending(current));

	finish_wait(&ctx->sqo_sq_wait, &wait);
out:
	return ret;
}

static int io_get_ext_arg(unsigned flags, const void __user *argp, size_t *argsz,
			  struct __kernel_timespec __user **ts,
			  const sigset_t __user **sig)
{
	struct io_uring_getevents_arg arg;

	/*
	 * If EXT_ARG isn't set, then we have no timespec and the argp pointer
	 * is just a pointer to the sigset_t.
	 */
	if (!(flags & IORING_ENTER_EXT_ARG)) {
		*sig = (const sigset_t __user *) argp;
		*ts = NULL;
		return 0;
	}

	/*
	 * EXT_ARG is set - ensure we agree on the size of it and copy in our
	 * timespec and sigset_t pointers if good.
	 */
	if (*argsz != sizeof(arg))
		return -EINVAL;
	if (copy_from_user(&arg, argp, sizeof(arg)))
		return -EFAULT;
	*sig = u64_to_user_ptr(arg.sigmask);
	*argsz = arg.sigmask_sz;
	*ts = u64_to_user_ptr(arg.ts);
	return 0;
}

SYSCALL_DEFINE6(io_uring_enter, unsigned int, fd, u32, to_submit,
		u32, min_complete, u32, flags, const void __user *, argp,
		size_t, argsz)
{
	struct io_ring_ctx *ctx;
	long ret = -EBADF;
	int submitted = 0;
	struct fd f;

	io_run_task_work();

	if (flags & ~(IORING_ENTER_GETEVENTS | IORING_ENTER_SQ_WAKEUP |
			IORING_ENTER_SQ_WAIT | IORING_ENTER_EXT_ARG))
		return -EINVAL;

	f = fdget(fd);
	if (!f.file)
		return -EBADF;

	ret = -EOPNOTSUPP;
	if (f.file->f_op != &io_uring_fops)
		goto out_fput;

	ret = -ENXIO;
	ctx = f.file->private_data;
	if (!percpu_ref_tryget(&ctx->refs))
		goto out_fput;

	ret = -EBADFD;
	if (ctx->flags & IORING_SETUP_R_DISABLED)
		goto out;

	/*
	 * For SQ polling, the thread will do all submissions and completions.
	 * Just return the requested submit count, and wake the thread if
	 * we were asked to.
	 */
	ret = 0;
	if (ctx->flags & IORING_SETUP_SQPOLL) {
<<<<<<< HEAD
		io_ring_submit_lock(ctx, (ctx->flags & IORING_SETUP_IOPOLL));
		if (!list_empty_careful(&ctx->cq_overflow_list))
			io_cqring_overflow_flush(ctx, false, NULL, NULL);
		io_ring_submit_unlock(ctx, (ctx->flags & IORING_SETUP_IOPOLL));
=======
		io_cqring_overflow_flush(ctx, false, NULL, NULL);

		ret = -EOWNERDEAD;
		if (unlikely(ctx->sqo_dead))
			goto out;
>>>>>>> 83c750af
		if (flags & IORING_ENTER_SQ_WAKEUP)
			wake_up(&ctx->sq_data->wait);
		if (flags & IORING_ENTER_SQ_WAIT) {
			ret = io_sqpoll_wait_sq(ctx);
			if (ret)
				goto out;
		}
		submitted = to_submit;
	} else if (to_submit) {
		ret = io_uring_add_task_file(ctx, f.file);
		if (unlikely(ret))
			goto out;
		mutex_lock(&ctx->uring_lock);
		submitted = io_submit_sqes(ctx, to_submit);
		mutex_unlock(&ctx->uring_lock);

		if (submitted != to_submit)
			goto out;
	}
	if (flags & IORING_ENTER_GETEVENTS) {
		const sigset_t __user *sig;
		struct __kernel_timespec __user *ts;

		ret = io_get_ext_arg(flags, argp, &argsz, &ts, &sig);
		if (unlikely(ret))
			goto out;

		min_complete = min(min_complete, ctx->cq_entries);

		/*
		 * When SETUP_IOPOLL and SETUP_SQPOLL are both enabled, user
		 * space applications don't need to do io completion events
		 * polling again, they can rely on io_sq_thread to do polling
		 * work, which can reduce cpu usage and uring_lock contention.
		 */
		if (ctx->flags & IORING_SETUP_IOPOLL &&
		    !(ctx->flags & IORING_SETUP_SQPOLL)) {
			ret = io_iopoll_check(ctx, min_complete);
		} else {
			ret = io_cqring_wait(ctx, min_complete, sig, argsz, ts);
		}
	}

out:
	percpu_ref_put(&ctx->refs);
out_fput:
	fdput(f);
	return submitted ? submitted : ret;
}

#ifdef CONFIG_PROC_FS
static int io_uring_show_cred(int id, void *p, void *data)
{
	struct io_identity *iod = p;
	const struct cred *cred = iod->creds;
	struct seq_file *m = data;
	struct user_namespace *uns = seq_user_ns(m);
	struct group_info *gi;
	kernel_cap_t cap;
	unsigned __capi;
	int g;

	seq_printf(m, "%5d\n", id);
	seq_put_decimal_ull(m, "\tUid:\t", from_kuid_munged(uns, cred->uid));
	seq_put_decimal_ull(m, "\t\t", from_kuid_munged(uns, cred->euid));
	seq_put_decimal_ull(m, "\t\t", from_kuid_munged(uns, cred->suid));
	seq_put_decimal_ull(m, "\t\t", from_kuid_munged(uns, cred->fsuid));
	seq_put_decimal_ull(m, "\n\tGid:\t", from_kgid_munged(uns, cred->gid));
	seq_put_decimal_ull(m, "\t\t", from_kgid_munged(uns, cred->egid));
	seq_put_decimal_ull(m, "\t\t", from_kgid_munged(uns, cred->sgid));
	seq_put_decimal_ull(m, "\t\t", from_kgid_munged(uns, cred->fsgid));
	seq_puts(m, "\n\tGroups:\t");
	gi = cred->group_info;
	for (g = 0; g < gi->ngroups; g++) {
		seq_put_decimal_ull(m, g ? " " : "",
					from_kgid_munged(uns, gi->gid[g]));
	}
	seq_puts(m, "\n\tCapEff:\t");
	cap = cred->cap_effective;
	CAP_FOR_EACH_U32(__capi)
		seq_put_hex_ll(m, NULL, cap.cap[CAP_LAST_U32 - __capi], 8);
	seq_putc(m, '\n');
	return 0;
}

static void __io_uring_show_fdinfo(struct io_ring_ctx *ctx, struct seq_file *m)
{
	struct io_sq_data *sq = NULL;
	bool has_lock;
	int i;

	/*
	 * Avoid ABBA deadlock between the seq lock and the io_uring mutex,
	 * since fdinfo case grabs it in the opposite direction of normal use
	 * cases. If we fail to get the lock, we just don't iterate any
	 * structures that could be going away outside the io_uring mutex.
	 */
	has_lock = mutex_trylock(&ctx->uring_lock);

	if (has_lock && (ctx->flags & IORING_SETUP_SQPOLL))
		sq = ctx->sq_data;

	seq_printf(m, "SqThread:\t%d\n", sq ? task_pid_nr(sq->thread) : -1);
	seq_printf(m, "SqThreadCpu:\t%d\n", sq ? task_cpu(sq->thread) : -1);
	seq_printf(m, "UserFiles:\t%u\n", ctx->nr_user_files);
	for (i = 0; has_lock && i < ctx->nr_user_files; i++) {
		struct fixed_file_table *table;
		struct file *f;

		table = &ctx->file_data->table[i >> IORING_FILE_TABLE_SHIFT];
		f = table->files[i & IORING_FILE_TABLE_MASK];
		if (f)
			seq_printf(m, "%5u: %s\n", i, file_dentry(f)->d_iname);
		else
			seq_printf(m, "%5u: <none>\n", i);
	}
	seq_printf(m, "UserBufs:\t%u\n", ctx->nr_user_bufs);
	for (i = 0; has_lock && i < ctx->nr_user_bufs; i++) {
		struct io_mapped_ubuf *buf = &ctx->user_bufs[i];

		seq_printf(m, "%5u: 0x%llx/%u\n", i, buf->ubuf,
						(unsigned int) buf->len);
	}
	if (has_lock && !idr_is_empty(&ctx->personality_idr)) {
		seq_printf(m, "Personalities:\n");
		idr_for_each(&ctx->personality_idr, io_uring_show_cred, m);
	}
	seq_printf(m, "PollList:\n");
	spin_lock_irq(&ctx->completion_lock);
	for (i = 0; i < (1U << ctx->cancel_hash_bits); i++) {
		struct hlist_head *list = &ctx->cancel_hash[i];
		struct io_kiocb *req;

		hlist_for_each_entry(req, list, hash_node)
			seq_printf(m, "  op=%d, task_works=%d\n", req->opcode,
					req->task->task_works != NULL);
	}
	spin_unlock_irq(&ctx->completion_lock);
	if (has_lock)
		mutex_unlock(&ctx->uring_lock);
}

static void io_uring_show_fdinfo(struct seq_file *m, struct file *f)
{
	struct io_ring_ctx *ctx = f->private_data;

	if (percpu_ref_tryget(&ctx->refs)) {
		__io_uring_show_fdinfo(ctx, m);
		percpu_ref_put(&ctx->refs);
	}
}
#endif

static const struct file_operations io_uring_fops = {
	.release	= io_uring_release,
	.flush		= io_uring_flush,
	.mmap		= io_uring_mmap,
#ifndef CONFIG_MMU
	.get_unmapped_area = io_uring_nommu_get_unmapped_area,
	.mmap_capabilities = io_uring_nommu_mmap_capabilities,
#endif
	.poll		= io_uring_poll,
	.fasync		= io_uring_fasync,
#ifdef CONFIG_PROC_FS
	.show_fdinfo	= io_uring_show_fdinfo,
#endif
};

static int io_allocate_scq_urings(struct io_ring_ctx *ctx,
				  struct io_uring_params *p)
{
	struct io_rings *rings;
	size_t size, sq_array_offset;

	/* make sure these are sane, as we already accounted them */
	ctx->sq_entries = p->sq_entries;
	ctx->cq_entries = p->cq_entries;

	size = rings_size(p->sq_entries, p->cq_entries, &sq_array_offset);
	if (size == SIZE_MAX)
		return -EOVERFLOW;

	rings = io_mem_alloc(size);
	if (!rings)
		return -ENOMEM;

	ctx->rings = rings;
	ctx->sq_array = (u32 *)((char *)rings + sq_array_offset);
	rings->sq_ring_mask = p->sq_entries - 1;
	rings->cq_ring_mask = p->cq_entries - 1;
	rings->sq_ring_entries = p->sq_entries;
	rings->cq_ring_entries = p->cq_entries;
	ctx->sq_mask = rings->sq_ring_mask;
	ctx->cq_mask = rings->cq_ring_mask;

	size = array_size(sizeof(struct io_uring_sqe), p->sq_entries);
	if (size == SIZE_MAX) {
		io_mem_free(ctx->rings);
		ctx->rings = NULL;
		return -EOVERFLOW;
	}

	ctx->sq_sqes = io_mem_alloc(size);
	if (!ctx->sq_sqes) {
		io_mem_free(ctx->rings);
		ctx->rings = NULL;
		return -ENOMEM;
	}

	return 0;
}

static int io_uring_install_fd(struct io_ring_ctx *ctx, struct file *file)
{
	int ret, fd;

	fd = get_unused_fd_flags(O_RDWR | O_CLOEXEC);
	if (fd < 0)
		return fd;

	ret = io_uring_add_task_file(ctx, file);
	if (ret) {
		put_unused_fd(fd);
		return ret;
	}
	fd_install(fd, file);
	return fd;
}

/*
 * Allocate an anonymous fd, this is what constitutes the application
 * visible backing of an io_uring instance. The application mmaps this
 * fd to gain access to the SQ/CQ ring details. If UNIX sockets are enabled,
 * we have to tie this fd to a socket for file garbage collection purposes.
 */
static struct file *io_uring_get_file(struct io_ring_ctx *ctx)
{
	struct file *file;
#if defined(CONFIG_UNIX)
	int ret;

	ret = sock_create_kern(&init_net, PF_UNIX, SOCK_RAW, IPPROTO_IP,
				&ctx->ring_sock);
	if (ret)
		return ERR_PTR(ret);
#endif

	file = anon_inode_getfile("[io_uring]", &io_uring_fops, ctx,
					O_RDWR | O_CLOEXEC);
#if defined(CONFIG_UNIX)
	if (IS_ERR(file)) {
		sock_release(ctx->ring_sock);
		ctx->ring_sock = NULL;
	} else {
		ctx->ring_sock->file = file;
	}
#endif
	return file;
}

static int io_uring_create(unsigned entries, struct io_uring_params *p,
			   struct io_uring_params __user *params)
{
	struct user_struct *user = NULL;
	struct io_ring_ctx *ctx;
	struct file *file;
	bool limit_mem;
	int ret;

	if (!entries)
		return -EINVAL;
	if (entries > IORING_MAX_ENTRIES) {
		if (!(p->flags & IORING_SETUP_CLAMP))
			return -EINVAL;
		entries = IORING_MAX_ENTRIES;
	}

	/*
	 * Use twice as many entries for the CQ ring. It's possible for the
	 * application to drive a higher depth than the size of the SQ ring,
	 * since the sqes are only used at submission time. This allows for
	 * some flexibility in overcommitting a bit. If the application has
	 * set IORING_SETUP_CQSIZE, it will have passed in the desired number
	 * of CQ ring entries manually.
	 */
	p->sq_entries = roundup_pow_of_two(entries);
	if (p->flags & IORING_SETUP_CQSIZE) {
		/*
		 * If IORING_SETUP_CQSIZE is set, we do the same roundup
		 * to a power-of-two, if it isn't already. We do NOT impose
		 * any cq vs sq ring sizing.
		 */
		if (!p->cq_entries)
			return -EINVAL;
		if (p->cq_entries > IORING_MAX_CQ_ENTRIES) {
			if (!(p->flags & IORING_SETUP_CLAMP))
				return -EINVAL;
			p->cq_entries = IORING_MAX_CQ_ENTRIES;
		}
		p->cq_entries = roundup_pow_of_two(p->cq_entries);
		if (p->cq_entries < p->sq_entries)
			return -EINVAL;
	} else {
		p->cq_entries = 2 * p->sq_entries;
	}

	user = get_uid(current_user());
	limit_mem = !capable(CAP_IPC_LOCK);

	if (limit_mem) {
		ret = __io_account_mem(user,
				ring_pages(p->sq_entries, p->cq_entries));
		if (ret) {
			free_uid(user);
			return ret;
		}
	}

	ctx = io_ring_ctx_alloc(p);
	if (!ctx) {
		if (limit_mem)
			__io_unaccount_mem(user, ring_pages(p->sq_entries,
								p->cq_entries));
		free_uid(user);
		return -ENOMEM;
	}
	ctx->compat = in_compat_syscall();
	ctx->user = user;
	ctx->creds = get_current_cred();
#ifdef CONFIG_AUDIT
	ctx->loginuid = current->loginuid;
	ctx->sessionid = current->sessionid;
#endif
	ctx->sqo_task = get_task_struct(current);

	/*
	 * This is just grabbed for accounting purposes. When a process exits,
	 * the mm is exited and dropped before the files, hence we need to hang
	 * on to this mm purely for the purposes of being able to unaccount
	 * memory (locked/pinned vm). It's not used for anything else.
	 */
	mmgrab(current->mm);
	ctx->mm_account = current->mm;

#ifdef CONFIG_BLK_CGROUP
	/*
	 * The sq thread will belong to the original cgroup it was inited in.
	 * If the cgroup goes offline (e.g. disabling the io controller), then
	 * issued bios will be associated with the closest cgroup later in the
	 * block layer.
	 */
	rcu_read_lock();
	ctx->sqo_blkcg_css = blkcg_css();
	ret = css_tryget_online(ctx->sqo_blkcg_css);
	rcu_read_unlock();
	if (!ret) {
		/* don't init against a dying cgroup, have the user try again */
		ctx->sqo_blkcg_css = NULL;
		ret = -ENODEV;
		goto err;
	}
#endif

	/*
	 * Account memory _before_ installing the file descriptor. Once
	 * the descriptor is installed, it can get closed at any time. Also
	 * do this before hitting the general error path, as ring freeing
	 * will un-account as well.
	 */
	io_account_mem(ctx, ring_pages(p->sq_entries, p->cq_entries),
		       ACCT_LOCKED);
	ctx->limit_mem = limit_mem;

	ret = io_allocate_scq_urings(ctx, p);
	if (ret)
		goto err;

	ret = io_sq_offload_create(ctx, p);
	if (ret)
		goto err;

	if (!(p->flags & IORING_SETUP_R_DISABLED))
		io_sq_offload_start(ctx);

	memset(&p->sq_off, 0, sizeof(p->sq_off));
	p->sq_off.head = offsetof(struct io_rings, sq.head);
	p->sq_off.tail = offsetof(struct io_rings, sq.tail);
	p->sq_off.ring_mask = offsetof(struct io_rings, sq_ring_mask);
	p->sq_off.ring_entries = offsetof(struct io_rings, sq_ring_entries);
	p->sq_off.flags = offsetof(struct io_rings, sq_flags);
	p->sq_off.dropped = offsetof(struct io_rings, sq_dropped);
	p->sq_off.array = (char *)ctx->sq_array - (char *)ctx->rings;

	memset(&p->cq_off, 0, sizeof(p->cq_off));
	p->cq_off.head = offsetof(struct io_rings, cq.head);
	p->cq_off.tail = offsetof(struct io_rings, cq.tail);
	p->cq_off.ring_mask = offsetof(struct io_rings, cq_ring_mask);
	p->cq_off.ring_entries = offsetof(struct io_rings, cq_ring_entries);
	p->cq_off.overflow = offsetof(struct io_rings, cq_overflow);
	p->cq_off.cqes = offsetof(struct io_rings, cqes);
	p->cq_off.flags = offsetof(struct io_rings, cq_flags);

	p->features = IORING_FEAT_SINGLE_MMAP | IORING_FEAT_NODROP |
			IORING_FEAT_SUBMIT_STABLE | IORING_FEAT_RW_CUR_POS |
			IORING_FEAT_CUR_PERSONALITY | IORING_FEAT_FAST_POLL |
			IORING_FEAT_POLL_32BITS | IORING_FEAT_SQPOLL_NONFIXED |
			IORING_FEAT_EXT_ARG;

	if (copy_to_user(params, p, sizeof(*p))) {
		ret = -EFAULT;
		goto err;
	}

	file = io_uring_get_file(ctx);
	if (IS_ERR(file)) {
		ret = PTR_ERR(file);
		goto err;
	}

	/*
	 * Install ring fd as the very last thing, so we don't risk someone
	 * having closed it before we finish setup
	 */
	ret = io_uring_install_fd(ctx, file);
	if (ret < 0) {
<<<<<<< HEAD
=======
		io_disable_sqo_submit(ctx);
>>>>>>> 83c750af
		/* fput will clean it up */
		fput(file);
		return ret;
	}

	trace_io_uring_create(ret, ctx, p->sq_entries, p->cq_entries, p->flags);
	return ret;
err:
	io_disable_sqo_submit(ctx);
	io_ring_ctx_wait_and_kill(ctx);
	return ret;
}

/*
 * Sets up an aio uring context, and returns the fd. Applications asks for a
 * ring size, we return the actual sq/cq ring sizes (among other things) in the
 * params structure passed in.
 */
static long io_uring_setup(u32 entries, struct io_uring_params __user *params)
{
	struct io_uring_params p;
	int i;

	if (copy_from_user(&p, params, sizeof(p)))
		return -EFAULT;
	for (i = 0; i < ARRAY_SIZE(p.resv); i++) {
		if (p.resv[i])
			return -EINVAL;
	}

	if (p.flags & ~(IORING_SETUP_IOPOLL | IORING_SETUP_SQPOLL |
			IORING_SETUP_SQ_AFF | IORING_SETUP_CQSIZE |
			IORING_SETUP_CLAMP | IORING_SETUP_ATTACH_WQ |
			IORING_SETUP_R_DISABLED))
		return -EINVAL;

	return  io_uring_create(entries, &p, params);
}

SYSCALL_DEFINE2(io_uring_setup, u32, entries,
		struct io_uring_params __user *, params)
{
	return io_uring_setup(entries, params);
}

static int io_probe(struct io_ring_ctx *ctx, void __user *arg, unsigned nr_args)
{
	struct io_uring_probe *p;
	size_t size;
	int i, ret;

	size = struct_size(p, ops, nr_args);
	if (size == SIZE_MAX)
		return -EOVERFLOW;
	p = kzalloc(size, GFP_KERNEL);
	if (!p)
		return -ENOMEM;

	ret = -EFAULT;
	if (copy_from_user(p, arg, size))
		goto out;
	ret = -EINVAL;
	if (memchr_inv(p, 0, size))
		goto out;

	p->last_op = IORING_OP_LAST - 1;
	if (nr_args > IORING_OP_LAST)
		nr_args = IORING_OP_LAST;

	for (i = 0; i < nr_args; i++) {
		p->ops[i].op = i;
		if (!io_op_defs[i].not_supported)
			p->ops[i].flags = IO_URING_OP_SUPPORTED;
	}
	p->ops_len = i;

	ret = 0;
	if (copy_to_user(arg, p, size))
		ret = -EFAULT;
out:
	kfree(p);
	return ret;
}

static int io_register_personality(struct io_ring_ctx *ctx)
{
	struct io_identity *id;
	int ret;

	id = kmalloc(sizeof(*id), GFP_KERNEL);
	if (unlikely(!id))
		return -ENOMEM;

	io_init_identity(id);
	id->creds = get_current_cred();

	ret = idr_alloc_cyclic(&ctx->personality_idr, id, 1, USHRT_MAX, GFP_KERNEL);
	if (ret < 0) {
		put_cred(id->creds);
		kfree(id);
	}
	return ret;
}

static int io_unregister_personality(struct io_ring_ctx *ctx, unsigned id)
{
	struct io_identity *iod;

	iod = idr_remove(&ctx->personality_idr, id);
	if (iod) {
		put_cred(iod->creds);
		if (refcount_dec_and_test(&iod->count))
			kfree(iod);
		return 0;
	}

	return -EINVAL;
}

static int io_register_restrictions(struct io_ring_ctx *ctx, void __user *arg,
				    unsigned int nr_args)
{
	struct io_uring_restriction *res;
	size_t size;
	int i, ret;

	/* Restrictions allowed only if rings started disabled */
	if (!(ctx->flags & IORING_SETUP_R_DISABLED))
		return -EBADFD;

	/* We allow only a single restrictions registration */
	if (ctx->restrictions.registered)
		return -EBUSY;

	if (!arg || nr_args > IORING_MAX_RESTRICTIONS)
		return -EINVAL;

	size = array_size(nr_args, sizeof(*res));
	if (size == SIZE_MAX)
		return -EOVERFLOW;

	res = memdup_user(arg, size);
	if (IS_ERR(res))
		return PTR_ERR(res);

	ret = 0;

	for (i = 0; i < nr_args; i++) {
		switch (res[i].opcode) {
		case IORING_RESTRICTION_REGISTER_OP:
			if (res[i].register_op >= IORING_REGISTER_LAST) {
				ret = -EINVAL;
				goto out;
			}

			__set_bit(res[i].register_op,
				  ctx->restrictions.register_op);
			break;
		case IORING_RESTRICTION_SQE_OP:
			if (res[i].sqe_op >= IORING_OP_LAST) {
				ret = -EINVAL;
				goto out;
			}

			__set_bit(res[i].sqe_op, ctx->restrictions.sqe_op);
			break;
		case IORING_RESTRICTION_SQE_FLAGS_ALLOWED:
			ctx->restrictions.sqe_flags_allowed = res[i].sqe_flags;
			break;
		case IORING_RESTRICTION_SQE_FLAGS_REQUIRED:
			ctx->restrictions.sqe_flags_required = res[i].sqe_flags;
			break;
		default:
			ret = -EINVAL;
			goto out;
		}
	}

out:
	/* Reset all restrictions if an error happened */
	if (ret != 0)
		memset(&ctx->restrictions, 0, sizeof(ctx->restrictions));
	else
		ctx->restrictions.registered = true;

	kfree(res);
	return ret;
}

static int io_register_enable_rings(struct io_ring_ctx *ctx)
{
	if (!(ctx->flags & IORING_SETUP_R_DISABLED))
		return -EBADFD;

	if (ctx->restrictions.registered)
		ctx->restricted = 1;

	ctx->flags &= ~IORING_SETUP_R_DISABLED;

	io_sq_offload_start(ctx);

	return 0;
}

static bool io_register_op_must_quiesce(int op)
{
	switch (op) {
	case IORING_UNREGISTER_FILES:
	case IORING_REGISTER_FILES_UPDATE:
	case IORING_REGISTER_PROBE:
	case IORING_REGISTER_PERSONALITY:
	case IORING_UNREGISTER_PERSONALITY:
		return false;
	default:
		return true;
	}
}

static int __io_uring_register(struct io_ring_ctx *ctx, unsigned opcode,
			       void __user *arg, unsigned nr_args)
	__releases(ctx->uring_lock)
	__acquires(ctx->uring_lock)
{
	int ret;

	/*
	 * We're inside the ring mutex, if the ref is already dying, then
	 * someone else killed the ctx or is already going through
	 * io_uring_register().
	 */
	if (percpu_ref_is_dying(&ctx->refs))
		return -ENXIO;

	if (io_register_op_must_quiesce(opcode)) {
		percpu_ref_kill(&ctx->refs);

		/*
		 * Drop uring mutex before waiting for references to exit. If
		 * another thread is currently inside io_uring_enter() it might
		 * need to grab the uring_lock to make progress. If we hold it
		 * here across the drain wait, then we can deadlock. It's safe
		 * to drop the mutex here, since no new references will come in
		 * after we've killed the percpu ref.
		 */
		mutex_unlock(&ctx->uring_lock);
		do {
			ret = wait_for_completion_interruptible(&ctx->ref_comp);
			if (!ret)
				break;
			ret = io_run_task_work_sig();
			if (ret < 0)
				break;
		} while (1);

		mutex_lock(&ctx->uring_lock);

		if (ret) {
			percpu_ref_resurrect(&ctx->refs);
			goto out_quiesce;
		}
	}

	if (ctx->restricted) {
		if (opcode >= IORING_REGISTER_LAST) {
			ret = -EINVAL;
			goto out;
		}

		if (!test_bit(opcode, ctx->restrictions.register_op)) {
			ret = -EACCES;
			goto out;
		}
	}

	switch (opcode) {
	case IORING_REGISTER_BUFFERS:
		ret = io_sqe_buffer_register(ctx, arg, nr_args);
		break;
	case IORING_UNREGISTER_BUFFERS:
		ret = -EINVAL;
		if (arg || nr_args)
			break;
		ret = io_sqe_buffer_unregister(ctx);
		break;
	case IORING_REGISTER_FILES:
		ret = io_sqe_files_register(ctx, arg, nr_args);
		break;
	case IORING_UNREGISTER_FILES:
		ret = -EINVAL;
		if (arg || nr_args)
			break;
		ret = io_sqe_files_unregister(ctx);
		break;
	case IORING_REGISTER_FILES_UPDATE:
		ret = io_sqe_files_update(ctx, arg, nr_args);
		break;
	case IORING_REGISTER_EVENTFD:
	case IORING_REGISTER_EVENTFD_ASYNC:
		ret = -EINVAL;
		if (nr_args != 1)
			break;
		ret = io_eventfd_register(ctx, arg);
		if (ret)
			break;
		if (opcode == IORING_REGISTER_EVENTFD_ASYNC)
			ctx->eventfd_async = 1;
		else
			ctx->eventfd_async = 0;
		break;
	case IORING_UNREGISTER_EVENTFD:
		ret = -EINVAL;
		if (arg || nr_args)
			break;
		ret = io_eventfd_unregister(ctx);
		break;
	case IORING_REGISTER_PROBE:
		ret = -EINVAL;
		if (!arg || nr_args > 256)
			break;
		ret = io_probe(ctx, arg, nr_args);
		break;
	case IORING_REGISTER_PERSONALITY:
		ret = -EINVAL;
		if (arg || nr_args)
			break;
		ret = io_register_personality(ctx);
		break;
	case IORING_UNREGISTER_PERSONALITY:
		ret = -EINVAL;
		if (arg)
			break;
		ret = io_unregister_personality(ctx, nr_args);
		break;
	case IORING_REGISTER_ENABLE_RINGS:
		ret = -EINVAL;
		if (arg || nr_args)
			break;
		ret = io_register_enable_rings(ctx);
		break;
	case IORING_REGISTER_RESTRICTIONS:
		ret = io_register_restrictions(ctx, arg, nr_args);
		break;
	default:
		ret = -EINVAL;
		break;
	}

out:
	if (io_register_op_must_quiesce(opcode)) {
		/* bring the ctx back to life */
		percpu_ref_reinit(&ctx->refs);
out_quiesce:
		reinit_completion(&ctx->ref_comp);
	}
	return ret;
}

SYSCALL_DEFINE4(io_uring_register, unsigned int, fd, unsigned int, opcode,
		void __user *, arg, unsigned int, nr_args)
{
	struct io_ring_ctx *ctx;
	long ret = -EBADF;
	struct fd f;

	f = fdget(fd);
	if (!f.file)
		return -EBADF;

	ret = -EOPNOTSUPP;
	if (f.file->f_op != &io_uring_fops)
		goto out_fput;

	ctx = f.file->private_data;

	mutex_lock(&ctx->uring_lock);
	ret = __io_uring_register(ctx, opcode, arg, nr_args);
	mutex_unlock(&ctx->uring_lock);
	trace_io_uring_register(ctx, opcode, ctx->nr_user_files, ctx->nr_user_bufs,
							ctx->cq_ev_fd != NULL, ret);
out_fput:
	fdput(f);
	return ret;
}

static int __init io_uring_init(void)
{
#define __BUILD_BUG_VERIFY_ELEMENT(stype, eoffset, etype, ename) do { \
	BUILD_BUG_ON(offsetof(stype, ename) != eoffset); \
	BUILD_BUG_ON(sizeof(etype) != sizeof_field(stype, ename)); \
} while (0)

#define BUILD_BUG_SQE_ELEM(eoffset, etype, ename) \
	__BUILD_BUG_VERIFY_ELEMENT(struct io_uring_sqe, eoffset, etype, ename)
	BUILD_BUG_ON(sizeof(struct io_uring_sqe) != 64);
	BUILD_BUG_SQE_ELEM(0,  __u8,   opcode);
	BUILD_BUG_SQE_ELEM(1,  __u8,   flags);
	BUILD_BUG_SQE_ELEM(2,  __u16,  ioprio);
	BUILD_BUG_SQE_ELEM(4,  __s32,  fd);
	BUILD_BUG_SQE_ELEM(8,  __u64,  off);
	BUILD_BUG_SQE_ELEM(8,  __u64,  addr2);
	BUILD_BUG_SQE_ELEM(16, __u64,  addr);
	BUILD_BUG_SQE_ELEM(16, __u64,  splice_off_in);
	BUILD_BUG_SQE_ELEM(24, __u32,  len);
	BUILD_BUG_SQE_ELEM(28,     __kernel_rwf_t, rw_flags);
	BUILD_BUG_SQE_ELEM(28, /* compat */   int, rw_flags);
	BUILD_BUG_SQE_ELEM(28, /* compat */ __u32, rw_flags);
	BUILD_BUG_SQE_ELEM(28, __u32,  fsync_flags);
	BUILD_BUG_SQE_ELEM(28, /* compat */ __u16,  poll_events);
	BUILD_BUG_SQE_ELEM(28, __u32,  poll32_events);
	BUILD_BUG_SQE_ELEM(28, __u32,  sync_range_flags);
	BUILD_BUG_SQE_ELEM(28, __u32,  msg_flags);
	BUILD_BUG_SQE_ELEM(28, __u32,  timeout_flags);
	BUILD_BUG_SQE_ELEM(28, __u32,  accept_flags);
	BUILD_BUG_SQE_ELEM(28, __u32,  cancel_flags);
	BUILD_BUG_SQE_ELEM(28, __u32,  open_flags);
	BUILD_BUG_SQE_ELEM(28, __u32,  statx_flags);
	BUILD_BUG_SQE_ELEM(28, __u32,  fadvise_advice);
	BUILD_BUG_SQE_ELEM(28, __u32,  splice_flags);
	BUILD_BUG_SQE_ELEM(32, __u64,  user_data);
	BUILD_BUG_SQE_ELEM(40, __u16,  buf_index);
	BUILD_BUG_SQE_ELEM(42, __u16,  personality);
	BUILD_BUG_SQE_ELEM(44, __s32,  splice_fd_in);

	BUILD_BUG_ON(ARRAY_SIZE(io_op_defs) != IORING_OP_LAST);
	BUILD_BUG_ON(__REQ_F_LAST_BIT >= 8 * sizeof(int));
	req_cachep = KMEM_CACHE(io_kiocb, SLAB_HWCACHE_ALIGN | SLAB_PANIC);
	return 0;
};
__initcall(io_uring_init);<|MERGE_RESOLUTION|>--- conflicted
+++ resolved
@@ -1783,11 +1783,6 @@
 
 	posted = false;
 	spin_lock_irqsave(&ctx->completion_lock, flags);
-<<<<<<< HEAD
-
-	cqe = NULL;
-=======
->>>>>>> 83c750af
 	list_for_each_entry_safe(req, tmp, &ctx->cq_overflow_list, compl.list) {
 		if (!io_match_task(req, tsk, files))
 			continue;
@@ -2399,23 +2394,6 @@
 
 static unsigned io_cqring_events(struct io_ring_ctx *ctx)
 {
-<<<<<<< HEAD
-	struct io_rings *rings = ctx->rings;
-
-	if (test_bit(0, &ctx->cq_check_overflow)) {
-		/*
-		 * noflush == true is from the waitqueue handler, just ensure
-		 * we wake up the task, and the next invocation will flush the
-		 * entries. We cannot safely to it from here.
-		 */
-		if (noflush)
-			return -1U;
-
-		io_cqring_overflow_flush(ctx, false, NULL, NULL);
-	}
-
-=======
->>>>>>> 83c750af
 	/* See comment at the top of this file */
 	smp_rmb();
 	return __io_cqring_events(ctx);
@@ -8785,11 +8763,7 @@
 	 * as nobody else will be looking for them.
 	 */
 	do {
-<<<<<<< HEAD
-		io_iopoll_try_reap_events(ctx);
-=======
 		__io_uring_cancel_task_requests(ctx, NULL);
->>>>>>> 83c750af
 	} while (!wait_for_completion_timeout(&ctx->ref_comp, HZ/20));
 	io_ring_ctx_free(ctx);
 }
@@ -8805,12 +8779,6 @@
 {
 	mutex_lock(&ctx->uring_lock);
 	percpu_ref_kill(&ctx->refs);
-<<<<<<< HEAD
-	/* if force is set, the ring is going away. always drop after that */
-	ctx->cq_overflow_flushed = 1;
-	if (ctx->rings)
-		io_cqring_overflow_flush(ctx, true, NULL, NULL);
-=======
 
 	if (WARN_ON_ONCE((ctx->flags & IORING_SETUP_SQPOLL) && !ctx->sqo_dead))
 		ctx->sqo_dead = 1;
@@ -8819,7 +8787,6 @@
 	ctx->cq_overflow_flushed = 1;
 	if (ctx->rings)
 		__io_cqring_overflow_flush(ctx, true, NULL, NULL);
->>>>>>> 83c750af
 	mutex_unlock(&ctx->uring_lock);
 
 	io_kill_timeouts(ctx, NULL, NULL);
@@ -8859,77 +8826,10 @@
 	return 0;
 }
 
-<<<<<<< HEAD
-/*
- * Returns true if 'preq' is the link parent of 'req'
- */
-static bool io_match_link(struct io_kiocb *preq, struct io_kiocb *req)
-{
-	struct io_kiocb *link;
-
-	if (!(preq->flags & REQ_F_LINK_HEAD))
-		return false;
-
-	list_for_each_entry(link, &preq->link_list, link_list) {
-		if (link == req)
-			return true;
-	}
-
-	return false;
-}
-
-/*
- * We're looking to cancel 'req' because it's holding on to our files, but
- * 'req' could be a link to another request. See if it is, and cancel that
- * parent request if so.
- */
-static bool io_poll_remove_link(struct io_ring_ctx *ctx, struct io_kiocb *req)
-{
-	struct hlist_node *tmp;
-	struct io_kiocb *preq;
-	bool found = false;
-	int i;
-
-	spin_lock_irq(&ctx->completion_lock);
-	for (i = 0; i < (1U << ctx->cancel_hash_bits); i++) {
-		struct hlist_head *list;
-
-		list = &ctx->cancel_hash[i];
-		hlist_for_each_entry_safe(preq, tmp, list, hash_node) {
-			found = io_match_link(preq, req);
-			if (found) {
-				io_poll_remove_one(preq);
-				break;
-			}
-		}
-	}
-	spin_unlock_irq(&ctx->completion_lock);
-	return found;
-}
-
-static bool io_timeout_remove_link(struct io_ring_ctx *ctx,
-				   struct io_kiocb *req)
-{
-	struct io_kiocb *preq;
-	bool found = false;
-
-	spin_lock_irq(&ctx->completion_lock);
-	list_for_each_entry(preq, &ctx->timeout_list, timeout.list) {
-		found = io_match_link(preq, req);
-		if (found) {
-			__io_timeout_cancel(preq);
-			break;
-		}
-	}
-	spin_unlock_irq(&ctx->completion_lock);
-	return found;
-}
-=======
 struct io_task_cancel {
 	struct task_struct *task;
 	struct files_struct *files;
 };
->>>>>>> 83c750af
 
 static bool io_cancel_task_cb(struct io_wq_work *work, void *data)
 {
@@ -8977,24 +8877,13 @@
 	}
 }
 
-<<<<<<< HEAD
-/*
- * Returns true if we found and killed one or more files pinning requests
- */
-static bool io_uring_cancel_files(struct io_ring_ctx *ctx,
-				  struct task_struct *task,
-				  struct files_struct *files)
-=======
 static int io_uring_count_inflight(struct io_ring_ctx *ctx,
 				   struct task_struct *task,
 				   struct files_struct *files)
->>>>>>> 83c750af
 {
 	struct io_kiocb *req;
 	int cnt = 0;
 
-<<<<<<< HEAD
-=======
 	spin_lock_irq(&ctx->inflight_lock);
 	list_for_each_entry(req, &ctx->inflight_list, inflight_entry)
 		cnt += io_match_task(req, task, files);
@@ -9006,27 +8895,13 @@
 				  struct task_struct *task,
 				  struct files_struct *files)
 {
->>>>>>> 83c750af
 	while (!list_empty_careful(&ctx->inflight_list)) {
 		struct io_task_cancel cancel = { .task = task, .files = files };
 		DEFINE_WAIT(wait);
 		int inflight;
 
-<<<<<<< HEAD
-		spin_lock_irq(&ctx->inflight_lock);
-		list_for_each_entry(req, &ctx->inflight_list, inflight_entry) {
-			if (req->task == task &&
-			    (req->work.flags & IO_WQ_WORK_FILES) &&
-			    req->work.identity->files != files)
-				continue;
-			/* req is being completed, ignore */
-			if (!refcount_inc_not_zero(&req->refs))
-				continue;
-			cancel_req = req;
-=======
 		inflight = io_uring_count_inflight(ctx, task, files);
 		if (!inflight)
->>>>>>> 83c750af
 			break;
 
 		io_wq_cancel_cb(ctx->io_wq, io_cancel_task_cb, &cancel, true);
@@ -9047,15 +8922,8 @@
 static void __io_uring_cancel_task_requests(struct io_ring_ctx *ctx,
 					    struct task_struct *task)
 {
-<<<<<<< HEAD
-	bool ret;
-
-	ret = io_uring_cancel_files(ctx, task, files);
-	if (!files) {
-=======
 	while (1) {
 		struct io_task_cancel cancel = { .task = task, .files = NULL, };
->>>>>>> 83c750af
 		enum io_wq_cancel cret;
 		bool ret = false;
 
@@ -9111,10 +8979,6 @@
 	}
 
 	io_cancel_defer_files(ctx, task, files);
-<<<<<<< HEAD
-	io_ring_submit_lock(ctx, (ctx->flags & IORING_SETUP_IOPOLL));
-=======
->>>>>>> 83c750af
 	io_cqring_overflow_flush(ctx, true, task, files);
 	io_ring_submit_unlock(ctx, (ctx->flags & IORING_SETUP_IOPOLL));
 
@@ -9479,18 +9343,11 @@
 	 */
 	ret = 0;
 	if (ctx->flags & IORING_SETUP_SQPOLL) {
-<<<<<<< HEAD
-		io_ring_submit_lock(ctx, (ctx->flags & IORING_SETUP_IOPOLL));
-		if (!list_empty_careful(&ctx->cq_overflow_list))
-			io_cqring_overflow_flush(ctx, false, NULL, NULL);
-		io_ring_submit_unlock(ctx, (ctx->flags & IORING_SETUP_IOPOLL));
-=======
 		io_cqring_overflow_flush(ctx, false, NULL, NULL);
 
 		ret = -EOWNERDEAD;
 		if (unlikely(ctx->sqo_dead))
 			goto out;
->>>>>>> 83c750af
 		if (flags & IORING_ENTER_SQ_WAKEUP)
 			wake_up(&ctx->sq_data->wait);
 		if (flags & IORING_ENTER_SQ_WAIT) {
@@ -9916,10 +9773,7 @@
 	 */
 	ret = io_uring_install_fd(ctx, file);
 	if (ret < 0) {
-<<<<<<< HEAD
-=======
 		io_disable_sqo_submit(ctx);
->>>>>>> 83c750af
 		/* fput will clean it up */
 		fput(file);
 		return ret;
