--- conflicted
+++ resolved
@@ -92,24 +92,6 @@
 				   unsigned long *nr_written, int unlock);
 
 static int btrfs_init_inode_security(struct inode *inode,  struct inode *dir)
-<<<<<<< HEAD
-{
-	int err;
-
-	err = btrfs_init_acl(inode, dir);
-	if (!err)
-		err = btrfs_xattr_security_init(inode, dir);
-	return err;
-}
-
-/*
- * a very lame attempt at stopping writes when the FS is 85% full.  There
- * are countless ways this is incorrect, but it is better than nothing.
- */
-int btrfs_check_free_space(struct btrfs_root *root, u64 num_required,
-			   int for_del)
-=======
->>>>>>> cb065c06
 {
 	int err;
 
