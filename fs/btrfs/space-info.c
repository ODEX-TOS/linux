// SPDX-License-Identifier: GPL-2.0

#include "misc.h"
#include "ctree.h"
#include "space-info.h"
#include "sysfs.h"
#include "volumes.h"
#include "free-space-cache.h"
#include "ordered-data.h"
#include "transaction.h"
#include "block-group.h"

/*
 * HOW DOES SPACE RESERVATION WORK
 *
 * If you want to know about delalloc specifically, there is a separate comment
 * for that with the delalloc code.  This comment is about how the whole system
 * works generally.
 *
 * BASIC CONCEPTS
 *
 *   1) space_info.  This is the ultimate arbiter of how much space we can use.
 *   There's a description of the bytes_ fields with the struct declaration,
 *   refer to that for specifics on each field.  Suffice it to say that for
 *   reservations we care about total_bytes - SUM(space_info->bytes_) when
 *   determining if there is space to make an allocation.  There is a space_info
 *   for METADATA, SYSTEM, and DATA areas.
 *
 *   2) block_rsv's.  These are basically buckets for every different type of
 *   metadata reservation we have.  You can see the comment in the block_rsv
 *   code on the rules for each type, but generally block_rsv->reserved is how
 *   much space is accounted for in space_info->bytes_may_use.
 *
 *   3) btrfs_calc*_size.  These are the worst case calculations we used based
 *   on the number of items we will want to modify.  We have one for changing
 *   items, and one for inserting new items.  Generally we use these helpers to
 *   determine the size of the block reserves, and then use the actual bytes
 *   values to adjust the space_info counters.
 *
 * MAKING RESERVATIONS, THE NORMAL CASE
 *
 *   We call into either btrfs_reserve_data_bytes() or
 *   btrfs_reserve_metadata_bytes(), depending on which we're looking for, with
 *   num_bytes we want to reserve.
 *
 *   ->reserve
 *     space_info->bytes_may_reserve += num_bytes
 *
 *   ->extent allocation
 *     Call btrfs_add_reserved_bytes() which does
 *     space_info->bytes_may_reserve -= num_bytes
 *     space_info->bytes_reserved += extent_bytes
 *
 *   ->insert reference
 *     Call btrfs_update_block_group() which does
 *     space_info->bytes_reserved -= extent_bytes
 *     space_info->bytes_used += extent_bytes
 *
 * MAKING RESERVATIONS, FLUSHING NORMALLY (non-priority)
 *
 *   Assume we are unable to simply make the reservation because we do not have
 *   enough space
 *
 *   -> __reserve_bytes
 *     create a reserve_ticket with ->bytes set to our reservation, add it to
 *     the tail of space_info->tickets, kick async flush thread
 *
 *   ->handle_reserve_ticket
 *     wait on ticket->wait for ->bytes to be reduced to 0, or ->error to be set
 *     on the ticket.
 *
 *   -> btrfs_async_reclaim_metadata_space/btrfs_async_reclaim_data_space
 *     Flushes various things attempting to free up space.
 *
 *   -> btrfs_try_granting_tickets()
 *     This is called by anything that either subtracts space from
 *     space_info->bytes_may_use, ->bytes_pinned, etc, or adds to the
 *     space_info->total_bytes.  This loops through the ->priority_tickets and
 *     then the ->tickets list checking to see if the reservation can be
 *     completed.  If it can the space is added to space_info->bytes_may_use and
 *     the ticket is woken up.
 *
 *   -> ticket wakeup
 *     Check if ->bytes == 0, if it does we got our reservation and we can carry
 *     on, if not return the appropriate error (ENOSPC, but can be EINTR if we
 *     were interrupted.)
 *
 * MAKING RESERVATIONS, FLUSHING HIGH PRIORITY
 *
 *   Same as the above, except we add ourselves to the
 *   space_info->priority_tickets, and we do not use ticket->wait, we simply
 *   call flush_space() ourselves for the states that are safe for us to call
 *   without deadlocking and hope for the best.
 *
 * THE FLUSHING STATES
 *
 *   Generally speaking we will have two cases for each state, a "nice" state
 *   and a "ALL THE THINGS" state.  In btrfs we delay a lot of work in order to
 *   reduce the locking over head on the various trees, and even to keep from
 *   doing any work at all in the case of delayed refs.  Each of these delayed
 *   things however hold reservations, and so letting them run allows us to
 *   reclaim space so we can make new reservations.
 *
 *   FLUSH_DELAYED_ITEMS
 *     Every inode has a delayed item to update the inode.  Take a simple write
 *     for example, we would update the inode item at write time to update the
 *     mtime, and then again at finish_ordered_io() time in order to update the
 *     isize or bytes.  We keep these delayed items to coalesce these operations
 *     into a single operation done on demand.  These are an easy way to reclaim
 *     metadata space.
 *
 *   FLUSH_DELALLOC
 *     Look at the delalloc comment to get an idea of how much space is reserved
 *     for delayed allocation.  We can reclaim some of this space simply by
 *     running delalloc, but usually we need to wait for ordered extents to
 *     reclaim the bulk of this space.
 *
 *   FLUSH_DELAYED_REFS
 *     We have a block reserve for the outstanding delayed refs space, and every
 *     delayed ref operation holds a reservation.  Running these is a quick way
 *     to reclaim space, but we want to hold this until the end because COW can
 *     churn a lot and we can avoid making some extent tree modifications if we
 *     are able to delay for as long as possible.
 *
 *   ALLOC_CHUNK
 *     We will skip this the first time through space reservation, because of
 *     overcommit and we don't want to have a lot of useless metadata space when
 *     our worst case reservations will likely never come true.
 *
 *   RUN_DELAYED_IPUTS
 *     If we're freeing inodes we're likely freeing checksums, file extent
 *     items, and extent tree items.  Loads of space could be freed up by these
 *     operations, however they won't be usable until the transaction commits.
 *
 *   COMMIT_TRANS
 *     may_commit_transaction() is the ultimate arbiter on whether we commit the
 *     transaction or not.  In order to avoid constantly churning we do all the
 *     above flushing first and then commit the transaction as the last resort.
 *     However we need to take into account things like pinned space that would
 *     be freed, plus any delayed work we may not have gotten rid of in the case
 *     of metadata.
 *
 * OVERCOMMIT
 *
 *   Because we hold so many reservations for metadata we will allow you to
 *   reserve more space than is currently free in the currently allocate
 *   metadata space.  This only happens with metadata, data does not allow
 *   overcommitting.
 *
 *   You can see the current logic for when we allow overcommit in
 *   btrfs_can_overcommit(), but it only applies to unallocated space.  If there
 *   is no unallocated space to be had, all reservations are kept within the
 *   free space in the allocated metadata chunks.
 *
 *   Because of overcommitting, you generally want to use the
 *   btrfs_can_overcommit() logic for metadata allocations, as it does the right
 *   thing with or without extra unallocated space.
 */

u64 __pure btrfs_space_info_used(struct btrfs_space_info *s_info,
			  bool may_use_included)
{
	ASSERT(s_info);
	return s_info->bytes_used + s_info->bytes_reserved +
		s_info->bytes_pinned + s_info->bytes_readonly +
		(may_use_included ? s_info->bytes_may_use : 0);
}

/*
 * after adding space to the filesystem, we need to clear the full flags
 * on all the space infos.
 */
void btrfs_clear_space_info_full(struct btrfs_fs_info *info)
{
	struct list_head *head = &info->space_info;
	struct btrfs_space_info *found;

	rcu_read_lock();
	list_for_each_entry_rcu(found, head, list)
		found->full = 0;
	rcu_read_unlock();
}

static int create_space_info(struct btrfs_fs_info *info, u64 flags)
{

	struct btrfs_space_info *space_info;
	int i;
	int ret;

	space_info = kzalloc(sizeof(*space_info), GFP_NOFS);
	if (!space_info)
		return -ENOMEM;

	ret = percpu_counter_init(&space_info->total_bytes_pinned, 0,
				 GFP_KERNEL);
	if (ret) {
		kfree(space_info);
		return ret;
	}

	for (i = 0; i < BTRFS_NR_RAID_TYPES; i++)
		INIT_LIST_HEAD(&space_info->block_groups[i]);
	init_rwsem(&space_info->groups_sem);
	spin_lock_init(&space_info->lock);
	space_info->flags = flags & BTRFS_BLOCK_GROUP_TYPE_MASK;
	space_info->force_alloc = CHUNK_ALLOC_NO_FORCE;
	INIT_LIST_HEAD(&space_info->ro_bgs);
	INIT_LIST_HEAD(&space_info->tickets);
	INIT_LIST_HEAD(&space_info->priority_tickets);

	ret = btrfs_sysfs_add_space_info_type(info, space_info);
	if (ret)
		return ret;

	list_add_rcu(&space_info->list, &info->space_info);
	if (flags & BTRFS_BLOCK_GROUP_DATA)
		info->data_sinfo = space_info;

	return ret;
}

int btrfs_init_space_info(struct btrfs_fs_info *fs_info)
{
	struct btrfs_super_block *disk_super;
	u64 features;
	u64 flags;
	int mixed = 0;
	int ret;

	disk_super = fs_info->super_copy;
	if (!btrfs_super_root(disk_super))
		return -EINVAL;

	features = btrfs_super_incompat_flags(disk_super);
	if (features & BTRFS_FEATURE_INCOMPAT_MIXED_GROUPS)
		mixed = 1;

	flags = BTRFS_BLOCK_GROUP_SYSTEM;
	ret = create_space_info(fs_info, flags);
	if (ret)
		goto out;

	if (mixed) {
		flags = BTRFS_BLOCK_GROUP_METADATA | BTRFS_BLOCK_GROUP_DATA;
		ret = create_space_info(fs_info, flags);
	} else {
		flags = BTRFS_BLOCK_GROUP_METADATA;
		ret = create_space_info(fs_info, flags);
		if (ret)
			goto out;

		flags = BTRFS_BLOCK_GROUP_DATA;
		ret = create_space_info(fs_info, flags);
	}
out:
	return ret;
}

void btrfs_update_space_info(struct btrfs_fs_info *info, u64 flags,
			     u64 total_bytes, u64 bytes_used,
			     u64 bytes_readonly,
			     struct btrfs_space_info **space_info)
{
	struct btrfs_space_info *found;
	int factor;

	factor = btrfs_bg_type_to_factor(flags);

	found = btrfs_find_space_info(info, flags);
	ASSERT(found);
	spin_lock(&found->lock);
	found->total_bytes += total_bytes;
	found->disk_total += total_bytes * factor;
	found->bytes_used += bytes_used;
	found->disk_used += bytes_used * factor;
	found->bytes_readonly += bytes_readonly;
	if (total_bytes > 0)
		found->full = 0;
	btrfs_try_granting_tickets(info, found);
	spin_unlock(&found->lock);
	*space_info = found;
}

struct btrfs_space_info *btrfs_find_space_info(struct btrfs_fs_info *info,
					       u64 flags)
{
	struct list_head *head = &info->space_info;
	struct btrfs_space_info *found;

	flags &= BTRFS_BLOCK_GROUP_TYPE_MASK;

	rcu_read_lock();
	list_for_each_entry_rcu(found, head, list) {
		if (found->flags & flags) {
			rcu_read_unlock();
			return found;
		}
	}
	rcu_read_unlock();
	return NULL;
}

static inline u64 calc_global_rsv_need_space(struct btrfs_block_rsv *global)
{
	return (global->size << 1);
}

static u64 calc_available_free_space(struct btrfs_fs_info *fs_info,
			  struct btrfs_space_info *space_info,
			  enum btrfs_reserve_flush_enum flush)
{
	u64 profile;
	u64 avail;
	int factor;

	if (space_info->flags & BTRFS_BLOCK_GROUP_SYSTEM)
		profile = btrfs_system_alloc_profile(fs_info);
	else
		profile = btrfs_metadata_alloc_profile(fs_info);

	avail = atomic64_read(&fs_info->free_chunk_space);

	/*
	 * If we have dup, raid1 or raid10 then only half of the free
	 * space is actually usable.  For raid56, the space info used
	 * doesn't include the parity drive, so we don't have to
	 * change the math
	 */
	factor = btrfs_bg_type_to_factor(profile);
	avail = div_u64(avail, factor);

	/*
	 * If we aren't flushing all things, let us overcommit up to
	 * 1/2th of the space. If we can flush, don't let us overcommit
	 * too much, let it overcommit up to 1/8 of the space.
	 */
	if (flush == BTRFS_RESERVE_FLUSH_ALL)
		avail >>= 3;
	else
		avail >>= 1;
	return avail;
}

int btrfs_can_overcommit(struct btrfs_fs_info *fs_info,
			 struct btrfs_space_info *space_info, u64 bytes,
			 enum btrfs_reserve_flush_enum flush)
{
	u64 avail;
	u64 used;

	/* Don't overcommit when in mixed mode */
	if (space_info->flags & BTRFS_BLOCK_GROUP_DATA)
		return 0;

	used = btrfs_space_info_used(space_info, true);
	avail = calc_available_free_space(fs_info, space_info, flush);

	if (used + bytes < space_info->total_bytes + avail)
		return 1;
	return 0;
}

static void remove_ticket(struct btrfs_space_info *space_info,
			  struct reserve_ticket *ticket)
{
	if (!list_empty(&ticket->list)) {
		list_del_init(&ticket->list);
		ASSERT(space_info->reclaim_size >= ticket->bytes);
		space_info->reclaim_size -= ticket->bytes;
	}
}

/*
 * This is for space we already have accounted in space_info->bytes_may_use, so
 * basically when we're returning space from block_rsv's.
 */
void btrfs_try_granting_tickets(struct btrfs_fs_info *fs_info,
				struct btrfs_space_info *space_info)
{
	struct list_head *head;
	enum btrfs_reserve_flush_enum flush = BTRFS_RESERVE_NO_FLUSH;

	lockdep_assert_held(&space_info->lock);

	head = &space_info->priority_tickets;
again:
	while (!list_empty(head)) {
		struct reserve_ticket *ticket;
		u64 used = btrfs_space_info_used(space_info, true);

		ticket = list_first_entry(head, struct reserve_ticket, list);

		/* Check and see if our ticket can be satisified now. */
		if ((used + ticket->bytes <= space_info->total_bytes) ||
		    btrfs_can_overcommit(fs_info, space_info, ticket->bytes,
					 flush)) {
			btrfs_space_info_update_bytes_may_use(fs_info,
							      space_info,
							      ticket->bytes);
			remove_ticket(space_info, ticket);
			ticket->bytes = 0;
			space_info->tickets_id++;
			wake_up(&ticket->wait);
		} else {
			break;
		}
	}

	if (head == &space_info->priority_tickets) {
		head = &space_info->tickets;
		flush = BTRFS_RESERVE_FLUSH_ALL;
		goto again;
	}
}

#define DUMP_BLOCK_RSV(fs_info, rsv_name)				\
do {									\
	struct btrfs_block_rsv *__rsv = &(fs_info)->rsv_name;		\
	spin_lock(&__rsv->lock);					\
	btrfs_info(fs_info, #rsv_name ": size %llu reserved %llu",	\
		   __rsv->size, __rsv->reserved);			\
	spin_unlock(&__rsv->lock);					\
} while (0)

static void __btrfs_dump_space_info(struct btrfs_fs_info *fs_info,
				    struct btrfs_space_info *info)
{
	lockdep_assert_held(&info->lock);

	btrfs_info(fs_info, "space_info %llu has %llu free, is %sfull",
		   info->flags,
		   info->total_bytes - btrfs_space_info_used(info, true),
		   info->full ? "" : "not ");
	btrfs_info(fs_info,
		"space_info total=%llu, used=%llu, pinned=%llu, reserved=%llu, may_use=%llu, readonly=%llu",
		info->total_bytes, info->bytes_used, info->bytes_pinned,
		info->bytes_reserved, info->bytes_may_use,
		info->bytes_readonly);

	DUMP_BLOCK_RSV(fs_info, global_block_rsv);
	DUMP_BLOCK_RSV(fs_info, trans_block_rsv);
	DUMP_BLOCK_RSV(fs_info, chunk_block_rsv);
	DUMP_BLOCK_RSV(fs_info, delayed_block_rsv);
	DUMP_BLOCK_RSV(fs_info, delayed_refs_rsv);

}

void btrfs_dump_space_info(struct btrfs_fs_info *fs_info,
			   struct btrfs_space_info *info, u64 bytes,
			   int dump_block_groups)
{
	struct btrfs_block_group *cache;
	int index = 0;

	spin_lock(&info->lock);
	__btrfs_dump_space_info(fs_info, info);
	spin_unlock(&info->lock);

	if (!dump_block_groups)
		return;

	down_read(&info->groups_sem);
again:
	list_for_each_entry(cache, &info->block_groups[index], list) {
		spin_lock(&cache->lock);
		btrfs_info(fs_info,
			"block group %llu has %llu bytes, %llu used %llu pinned %llu reserved %s",
			cache->start, cache->length, cache->used, cache->pinned,
			cache->reserved, cache->ro ? "[readonly]" : "");
		btrfs_dump_free_space(cache, bytes);
		spin_unlock(&cache->lock);
	}
	if (++index < BTRFS_NR_RAID_TYPES)
		goto again;
	up_read(&info->groups_sem);
}

static void btrfs_writeback_inodes_sb_nr(struct btrfs_fs_info *fs_info,
					 unsigned long nr_pages, int nr_items)
{
	struct super_block *sb = fs_info->sb;

	if (down_read_trylock(&sb->s_umount)) {
		writeback_inodes_sb_nr(sb, nr_pages, WB_REASON_FS_FREE_SPACE);
		up_read(&sb->s_umount);
	} else {
		/*
		 * We needn't worry the filesystem going from r/w to r/o though
		 * we don't acquire ->s_umount mutex, because the filesystem
		 * should guarantee the delalloc inodes list be empty after
		 * the filesystem is readonly(all dirty pages are written to
		 * the disk).
		 */
		btrfs_start_delalloc_roots(fs_info, nr_items);
		if (!current->journal_info)
			btrfs_wait_ordered_roots(fs_info, nr_items, 0, (u64)-1);
	}
}

static inline u64 calc_reclaim_items_nr(struct btrfs_fs_info *fs_info,
					u64 to_reclaim)
{
	u64 bytes;
	u64 nr;

	bytes = btrfs_calc_insert_metadata_size(fs_info, 1);
	nr = div64_u64(to_reclaim, bytes);
	if (!nr)
		nr = 1;
	return nr;
}

#define EXTENT_SIZE_PER_ITEM	SZ_256K

/*
 * shrink metadata reservation for delalloc
 */
static void shrink_delalloc(struct btrfs_fs_info *fs_info, u64 to_reclaim,
			    u64 orig, bool wait_ordered)
{
	struct btrfs_space_info *space_info;
	struct btrfs_trans_handle *trans;
	u64 delalloc_bytes;
	u64 dio_bytes;
	u64 async_pages;
	u64 items;
	long time_left;
	unsigned long nr_pages;
	int loops;

	/* Calc the number of the pages we need flush for space reservation */
	items = calc_reclaim_items_nr(fs_info, to_reclaim);
	to_reclaim = items * EXTENT_SIZE_PER_ITEM;

	trans = (struct btrfs_trans_handle *)current->journal_info;
	space_info = btrfs_find_space_info(fs_info, BTRFS_BLOCK_GROUP_METADATA);

	delalloc_bytes = percpu_counter_sum_positive(
						&fs_info->delalloc_bytes);
	dio_bytes = percpu_counter_sum_positive(&fs_info->dio_bytes);
	if (delalloc_bytes == 0 && dio_bytes == 0) {
		if (trans)
			return;
		if (wait_ordered)
			btrfs_wait_ordered_roots(fs_info, items, 0, (u64)-1);
		return;
	}

	/*
	 * If we are doing more ordered than delalloc we need to just wait on
	 * ordered extents, otherwise we'll waste time trying to flush delalloc
	 * that likely won't give us the space back we need.
	 */
	if (dio_bytes > delalloc_bytes)
		wait_ordered = true;

	loops = 0;
	while ((delalloc_bytes || dio_bytes) && loops < 3) {
		nr_pages = min(delalloc_bytes, to_reclaim) >> PAGE_SHIFT;

		/*
		 * Triggers inode writeback for up to nr_pages. This will invoke
		 * ->writepages callback and trigger delalloc filling
		 *  (btrfs_run_delalloc_range()).
		 */
		btrfs_writeback_inodes_sb_nr(fs_info, nr_pages, items);

		/*
		 * We need to wait for the compressed pages to start before
		 * we continue.
		 */
		async_pages = atomic_read(&fs_info->async_delalloc_pages);
		if (!async_pages)
			goto skip_async;

		/*
		 * Calculate how many compressed pages we want to be written
		 * before we continue. I.e if there are more async pages than we
		 * require wait_event will wait until nr_pages are written.
		 */
		if (async_pages <= nr_pages)
			async_pages = 0;
		else
			async_pages -= nr_pages;

		wait_event(fs_info->async_submit_wait,
			   atomic_read(&fs_info->async_delalloc_pages) <=
			   (int)async_pages);
skip_async:
		spin_lock(&space_info->lock);
		if (list_empty(&space_info->tickets) &&
		    list_empty(&space_info->priority_tickets)) {
			spin_unlock(&space_info->lock);
			break;
		}
		spin_unlock(&space_info->lock);

		loops++;
		if (wait_ordered && !trans) {
			btrfs_wait_ordered_roots(fs_info, items, 0, (u64)-1);
		} else {
			time_left = schedule_timeout_killable(1);
			if (time_left)
				break;
		}
		delalloc_bytes = percpu_counter_sum_positive(
						&fs_info->delalloc_bytes);
		dio_bytes = percpu_counter_sum_positive(&fs_info->dio_bytes);
	}
}

/**
 * maybe_commit_transaction - possibly commit the transaction if its ok to
 * @root - the root we're allocating for
 * @bytes - the number of bytes we want to reserve
 * @force - force the commit
 *
 * This will check to make sure that committing the transaction will actually
 * get us somewhere and then commit the transaction if it does.  Otherwise it
 * will return -ENOSPC.
 */
static int may_commit_transaction(struct btrfs_fs_info *fs_info,
				  struct btrfs_space_info *space_info)
{
	struct reserve_ticket *ticket = NULL;
	struct btrfs_block_rsv *delayed_rsv = &fs_info->delayed_block_rsv;
	struct btrfs_block_rsv *delayed_refs_rsv = &fs_info->delayed_refs_rsv;
	struct btrfs_block_rsv *trans_rsv = &fs_info->trans_block_rsv;
	struct btrfs_trans_handle *trans;
	u64 bytes_needed;
	u64 reclaim_bytes = 0;
	u64 cur_free_bytes = 0;

	trans = (struct btrfs_trans_handle *)current->journal_info;
	if (trans)
		return -EAGAIN;

	spin_lock(&space_info->lock);
	cur_free_bytes = btrfs_space_info_used(space_info, true);
	if (cur_free_bytes < space_info->total_bytes)
		cur_free_bytes = space_info->total_bytes - cur_free_bytes;
	else
		cur_free_bytes = 0;

	if (!list_empty(&space_info->priority_tickets))
		ticket = list_first_entry(&space_info->priority_tickets,
					  struct reserve_ticket, list);
	else if (!list_empty(&space_info->tickets))
		ticket = list_first_entry(&space_info->tickets,
					  struct reserve_ticket, list);
	bytes_needed = (ticket) ? ticket->bytes : 0;

	if (bytes_needed > cur_free_bytes)
		bytes_needed -= cur_free_bytes;
	else
		bytes_needed = 0;
	spin_unlock(&space_info->lock);

	if (!bytes_needed)
		return 0;

	trans = btrfs_join_transaction(fs_info->extent_root);
	if (IS_ERR(trans))
		return PTR_ERR(trans);

	/*
	 * See if there is enough pinned space to make this reservation, or if
	 * we have block groups that are going to be freed, allowing us to
	 * possibly do a chunk allocation the next loop through.
	 */
	if (test_bit(BTRFS_TRANS_HAVE_FREE_BGS, &trans->transaction->flags) ||
	    __percpu_counter_compare(&space_info->total_bytes_pinned,
				     bytes_needed,
				     BTRFS_TOTAL_BYTES_PINNED_BATCH) >= 0)
		goto commit;

	/*
	 * See if there is some space in the delayed insertion reservation for
	 * this reservation.
	 */
	if (space_info != delayed_rsv->space_info)
		goto enospc;

	spin_lock(&delayed_rsv->lock);
	reclaim_bytes += delayed_rsv->reserved;
	spin_unlock(&delayed_rsv->lock);

	spin_lock(&delayed_refs_rsv->lock);
	reclaim_bytes += delayed_refs_rsv->reserved;
	spin_unlock(&delayed_refs_rsv->lock);

	spin_lock(&trans_rsv->lock);
	reclaim_bytes += trans_rsv->reserved;
	spin_unlock(&trans_rsv->lock);

	if (reclaim_bytes >= bytes_needed)
		goto commit;
	bytes_needed -= reclaim_bytes;

	if (__percpu_counter_compare(&space_info->total_bytes_pinned,
				   bytes_needed,
				   BTRFS_TOTAL_BYTES_PINNED_BATCH) < 0)
		goto enospc;

commit:
	return btrfs_commit_transaction(trans);
enospc:
	btrfs_end_transaction(trans);
	return -ENOSPC;
}

/*
 * Try to flush some data based on policy set by @state. This is only advisory
 * and may fail for various reasons. The caller is supposed to examine the
 * state of @space_info to detect the outcome.
 */
static void flush_space(struct btrfs_fs_info *fs_info,
		       struct btrfs_space_info *space_info, u64 num_bytes,
		       int state)
{
	struct btrfs_root *root = fs_info->extent_root;
	struct btrfs_trans_handle *trans;
	int nr;
	int ret = 0;

	switch (state) {
	case FLUSH_DELAYED_ITEMS_NR:
	case FLUSH_DELAYED_ITEMS:
		if (state == FLUSH_DELAYED_ITEMS_NR)
			nr = calc_reclaim_items_nr(fs_info, num_bytes) * 2;
		else
			nr = -1;

		trans = btrfs_join_transaction(root);
		if (IS_ERR(trans)) {
			ret = PTR_ERR(trans);
			break;
		}
		ret = btrfs_run_delayed_items_nr(trans, nr);
		btrfs_end_transaction(trans);
		break;
	case FLUSH_DELALLOC:
	case FLUSH_DELALLOC_WAIT:
		shrink_delalloc(fs_info, num_bytes * 2, num_bytes,
				state == FLUSH_DELALLOC_WAIT);
		break;
	case FLUSH_DELAYED_REFS_NR:
	case FLUSH_DELAYED_REFS:
		trans = btrfs_join_transaction(root);
		if (IS_ERR(trans)) {
			ret = PTR_ERR(trans);
			break;
		}
		if (state == FLUSH_DELAYED_REFS_NR)
			nr = calc_reclaim_items_nr(fs_info, num_bytes);
		else
			nr = 0;
		btrfs_run_delayed_refs(trans, nr);
		btrfs_end_transaction(trans);
		break;
	case ALLOC_CHUNK:
	case ALLOC_CHUNK_FORCE:
		trans = btrfs_join_transaction(root);
		if (IS_ERR(trans)) {
			ret = PTR_ERR(trans);
			break;
		}
		ret = btrfs_chunk_alloc(trans,
				btrfs_metadata_alloc_profile(fs_info),
				(state == ALLOC_CHUNK) ? CHUNK_ALLOC_NO_FORCE :
					CHUNK_ALLOC_FORCE);
		btrfs_end_transaction(trans);
		if (ret > 0 || ret == -ENOSPC)
			ret = 0;
		break;
	case RUN_DELAYED_IPUTS:
		/*
		 * If we have pending delayed iputs then we could free up a
		 * bunch of pinned space, so make sure we run the iputs before
		 * we do our pinned bytes check below.
		 */
		btrfs_run_delayed_iputs(fs_info);
		btrfs_wait_on_delayed_iputs(fs_info);
		break;
	case COMMIT_TRANS:
		ret = may_commit_transaction(fs_info, space_info);
		break;
	default:
		ret = -ENOSPC;
		break;
	}

	trace_btrfs_flush_space(fs_info, space_info->flags, num_bytes, state,
				ret);
	return;
}

static inline u64
btrfs_calc_reclaim_metadata_size(struct btrfs_fs_info *fs_info,
				 struct btrfs_space_info *space_info)
{
	u64 used;
	u64 avail;
	u64 expected;
	u64 to_reclaim = space_info->reclaim_size;

	lockdep_assert_held(&space_info->lock);

	avail = calc_available_free_space(fs_info, space_info,
					  BTRFS_RESERVE_FLUSH_ALL);
	used = btrfs_space_info_used(space_info, true);

	/*
	 * We may be flushing because suddenly we have less space than we had
	 * before, and now we're well over-committed based on our current free
	 * space.  If that's the case add in our overage so we make sure to put
	 * appropriate pressure on the flushing state machine.
	 */
	if (space_info->total_bytes + avail < used)
		to_reclaim += used - (space_info->total_bytes + avail);

	if (to_reclaim)
		return to_reclaim;

	to_reclaim = min_t(u64, num_online_cpus() * SZ_1M, SZ_16M);
	if (btrfs_can_overcommit(fs_info, space_info, to_reclaim,
				 BTRFS_RESERVE_FLUSH_ALL))
		return 0;

	used = btrfs_space_info_used(space_info, true);

	if (btrfs_can_overcommit(fs_info, space_info, SZ_1M,
				 BTRFS_RESERVE_FLUSH_ALL))
		expected = div_factor_fine(space_info->total_bytes, 95);
	else
		expected = div_factor_fine(space_info->total_bytes, 90);

	if (used > expected)
		to_reclaim = used - expected;
	else
		to_reclaim = 0;
	to_reclaim = min(to_reclaim, space_info->bytes_may_use +
				     space_info->bytes_reserved);
	return to_reclaim;
}

static inline int need_do_async_reclaim(struct btrfs_fs_info *fs_info,
					struct btrfs_space_info *space_info,
					u64 used)
{
	u64 thresh = div_factor_fine(space_info->total_bytes, 98);

	/* If we're just plain full then async reclaim just slows us down. */
	if ((space_info->bytes_used + space_info->bytes_reserved) >= thresh)
		return 0;

	if (!btrfs_calc_reclaim_metadata_size(fs_info, space_info))
		return 0;

	return (used >= thresh && !btrfs_fs_closing(fs_info) &&
		!test_bit(BTRFS_FS_STATE_REMOUNTING, &fs_info->fs_state));
}

static bool steal_from_global_rsv(struct btrfs_fs_info *fs_info,
				  struct btrfs_space_info *space_info,
				  struct reserve_ticket *ticket)
{
	struct btrfs_block_rsv *global_rsv = &fs_info->global_block_rsv;
	u64 min_bytes;

	if (global_rsv->space_info != space_info)
		return false;

	spin_lock(&global_rsv->lock);
<<<<<<< HEAD
	min_bytes = div_factor(global_rsv->size, 5);
=======
	min_bytes = div_factor(global_rsv->size, 1);
>>>>>>> 154263aa
	if (global_rsv->reserved < min_bytes + ticket->bytes) {
		spin_unlock(&global_rsv->lock);
		return false;
	}
	global_rsv->reserved -= ticket->bytes;
	remove_ticket(space_info, ticket);
	ticket->bytes = 0;
	wake_up(&ticket->wait);
	space_info->tickets_id++;
	if (global_rsv->reserved < global_rsv->size)
		global_rsv->full = 0;
	spin_unlock(&global_rsv->lock);

	return true;
}

/*
 * maybe_fail_all_tickets - we've exhausted our flushing, start failing tickets
 * @fs_info - fs_info for this fs
 * @space_info - the space info we were flushing
 *
 * We call this when we've exhausted our flushing ability and haven't made
 * progress in satisfying tickets.  The reservation code handles tickets in
 * order, so if there is a large ticket first and then smaller ones we could
 * very well satisfy the smaller tickets.  This will attempt to wake up any
 * tickets in the list to catch this case.
 *
 * This function returns true if it was able to make progress by clearing out
 * other tickets, or if it stumbles across a ticket that was smaller than the
 * first ticket.
 */
static bool maybe_fail_all_tickets(struct btrfs_fs_info *fs_info,
				   struct btrfs_space_info *space_info)
{
	struct reserve_ticket *ticket;
	u64 tickets_id = space_info->tickets_id;
	u64 first_ticket_bytes = 0;

	if (btrfs_test_opt(fs_info, ENOSPC_DEBUG)) {
		btrfs_info(fs_info, "cannot satisfy tickets, dumping space info");
		__btrfs_dump_space_info(fs_info, space_info);
	}

	while (!list_empty(&space_info->tickets) &&
	       tickets_id == space_info->tickets_id) {
		ticket = list_first_entry(&space_info->tickets,
					  struct reserve_ticket, list);

		if (ticket->steal &&
		    steal_from_global_rsv(fs_info, space_info, ticket))
			return true;

		/*
		 * may_commit_transaction will avoid committing the transaction
		 * if it doesn't feel like the space reclaimed by the commit
		 * would result in the ticket succeeding.  However if we have a
		 * smaller ticket in the queue it may be small enough to be
		 * satisified by committing the transaction, so if any
		 * subsequent ticket is smaller than the first ticket go ahead
		 * and send us back for another loop through the enospc flushing
		 * code.
		 */
		if (first_ticket_bytes == 0)
			first_ticket_bytes = ticket->bytes;
		else if (first_ticket_bytes > ticket->bytes)
			return true;

		if (btrfs_test_opt(fs_info, ENOSPC_DEBUG))
			btrfs_info(fs_info, "failing ticket with %llu bytes",
				   ticket->bytes);

		remove_ticket(space_info, ticket);
		ticket->error = -ENOSPC;
		wake_up(&ticket->wait);

		/*
		 * We're just throwing tickets away, so more flushing may not
		 * trip over btrfs_try_granting_tickets, so we need to call it
		 * here to see if we can make progress with the next ticket in
		 * the list.
		 */
		btrfs_try_granting_tickets(fs_info, space_info);
	}
	return (tickets_id != space_info->tickets_id);
}

/*
 * This is for normal flushers, we can wait all goddamned day if we want to.  We
 * will loop and continuously try to flush as long as we are making progress.
 * We count progress as clearing off tickets each time we have to loop.
 */
static void btrfs_async_reclaim_metadata_space(struct work_struct *work)
{
	struct btrfs_fs_info *fs_info;
	struct btrfs_space_info *space_info;
	u64 to_reclaim;
	int flush_state;
	int commit_cycles = 0;
	u64 last_tickets_id;

	fs_info = container_of(work, struct btrfs_fs_info, async_reclaim_work);
	space_info = btrfs_find_space_info(fs_info, BTRFS_BLOCK_GROUP_METADATA);

	spin_lock(&space_info->lock);
	to_reclaim = btrfs_calc_reclaim_metadata_size(fs_info, space_info);
	if (!to_reclaim) {
		space_info->flush = 0;
		spin_unlock(&space_info->lock);
		return;
	}
	last_tickets_id = space_info->tickets_id;
	spin_unlock(&space_info->lock);

	flush_state = FLUSH_DELAYED_ITEMS_NR;
	do {
		flush_space(fs_info, space_info, to_reclaim, flush_state);
		spin_lock(&space_info->lock);
		if (list_empty(&space_info->tickets)) {
			space_info->flush = 0;
			spin_unlock(&space_info->lock);
			return;
		}
		to_reclaim = btrfs_calc_reclaim_metadata_size(fs_info,
							      space_info);
		if (last_tickets_id == space_info->tickets_id) {
			flush_state++;
		} else {
			last_tickets_id = space_info->tickets_id;
			flush_state = FLUSH_DELAYED_ITEMS_NR;
			if (commit_cycles)
				commit_cycles--;
		}

		/*
		 * We don't want to force a chunk allocation until we've tried
		 * pretty hard to reclaim space.  Think of the case where we
		 * freed up a bunch of space and so have a lot of pinned space
		 * to reclaim.  We would rather use that than possibly create a
		 * underutilized metadata chunk.  So if this is our first run
		 * through the flushing state machine skip ALLOC_CHUNK_FORCE and
		 * commit the transaction.  If nothing has changed the next go
		 * around then we can force a chunk allocation.
		 */
		if (flush_state == ALLOC_CHUNK_FORCE && !commit_cycles)
			flush_state++;

		if (flush_state > COMMIT_TRANS) {
			commit_cycles++;
			if (commit_cycles > 2) {
				if (maybe_fail_all_tickets(fs_info, space_info)) {
					flush_state = FLUSH_DELAYED_ITEMS_NR;
					commit_cycles--;
				} else {
					space_info->flush = 0;
				}
			} else {
				flush_state = FLUSH_DELAYED_ITEMS_NR;
			}
		}
		spin_unlock(&space_info->lock);
	} while (flush_state <= COMMIT_TRANS);
}

void btrfs_init_async_reclaim_work(struct work_struct *work)
{
	INIT_WORK(work, btrfs_async_reclaim_metadata_space);
}

static const enum btrfs_flush_state priority_flush_states[] = {
	FLUSH_DELAYED_ITEMS_NR,
	FLUSH_DELAYED_ITEMS,
	ALLOC_CHUNK,
};

static const enum btrfs_flush_state evict_flush_states[] = {
	FLUSH_DELAYED_ITEMS_NR,
	FLUSH_DELAYED_ITEMS,
	FLUSH_DELAYED_REFS_NR,
	FLUSH_DELAYED_REFS,
	FLUSH_DELALLOC,
	FLUSH_DELALLOC_WAIT,
	ALLOC_CHUNK,
	COMMIT_TRANS,
};

static void priority_reclaim_metadata_space(struct btrfs_fs_info *fs_info,
				struct btrfs_space_info *space_info,
				struct reserve_ticket *ticket,
				const enum btrfs_flush_state *states,
				int states_nr)
{
	u64 to_reclaim;
	int flush_state;

	spin_lock(&space_info->lock);
	to_reclaim = btrfs_calc_reclaim_metadata_size(fs_info, space_info);
	if (!to_reclaim) {
		spin_unlock(&space_info->lock);
		return;
	}
	spin_unlock(&space_info->lock);

	flush_state = 0;
	do {
		flush_space(fs_info, space_info, to_reclaim, states[flush_state]);
		flush_state++;
		spin_lock(&space_info->lock);
		if (ticket->bytes == 0) {
			spin_unlock(&space_info->lock);
			return;
		}
		spin_unlock(&space_info->lock);
	} while (flush_state < states_nr);
}

static void wait_reserve_ticket(struct btrfs_fs_info *fs_info,
				struct btrfs_space_info *space_info,
				struct reserve_ticket *ticket)

{
	DEFINE_WAIT(wait);
	int ret = 0;

	spin_lock(&space_info->lock);
	while (ticket->bytes > 0 && ticket->error == 0) {
		ret = prepare_to_wait_event(&ticket->wait, &wait, TASK_KILLABLE);
		if (ret) {
			/*
			 * Delete us from the list. After we unlock the space
			 * info, we don't want the async reclaim job to reserve
			 * space for this ticket. If that would happen, then the
			 * ticket's task would not known that space was reserved
			 * despite getting an error, resulting in a space leak
			 * (bytes_may_use counter of our space_info).
			 */
			remove_ticket(space_info, ticket);
			ticket->error = -EINTR;
			break;
		}
		spin_unlock(&space_info->lock);

		schedule();

		finish_wait(&ticket->wait, &wait);
		spin_lock(&space_info->lock);
	}
	spin_unlock(&space_info->lock);
}

/**
 * handle_reserve_ticket - do the appropriate flushing and waiting for a ticket
 * @fs_info - the fs
 * @space_info - the space_info for the reservation
 * @ticket - the ticket for the reservation
 * @flush - how much we can flush
 *
 * This does the work of figuring out how to flush for the ticket, waiting for
 * the reservation, and returning the appropriate error if there is one.
 */
static int handle_reserve_ticket(struct btrfs_fs_info *fs_info,
				 struct btrfs_space_info *space_info,
				 struct reserve_ticket *ticket,
				 enum btrfs_reserve_flush_enum flush)
{
	int ret;

	switch (flush) {
	case BTRFS_RESERVE_FLUSH_ALL:
	case BTRFS_RESERVE_FLUSH_ALL_STEAL:
		wait_reserve_ticket(fs_info, space_info, ticket);
		break;
	case BTRFS_RESERVE_FLUSH_LIMIT:
		priority_reclaim_metadata_space(fs_info, space_info, ticket,
						priority_flush_states,
						ARRAY_SIZE(priority_flush_states));
		break;
	case BTRFS_RESERVE_FLUSH_EVICT:
		priority_reclaim_metadata_space(fs_info, space_info, ticket,
						evict_flush_states,
						ARRAY_SIZE(evict_flush_states));
		break;
	default:
		ASSERT(0);
		break;
	}

	spin_lock(&space_info->lock);
	ret = ticket->error;
	if (ticket->bytes || ticket->error) {
		/*
		 * We were a priority ticket, so we need to delete ourselves
		 * from the list.  Because we could have other priority tickets
		 * behind us that require less space, run
		 * btrfs_try_granting_tickets() to see if their reservations can
		 * now be made.
		 */
		if (!list_empty(&ticket->list)) {
			remove_ticket(space_info, ticket);
			btrfs_try_granting_tickets(fs_info, space_info);
		}

		if (!ret)
			ret = -ENOSPC;
	}
	spin_unlock(&space_info->lock);
	ASSERT(list_empty(&ticket->list));
	/*
	 * Check that we can't have an error set if the reservation succeeded,
	 * as that would confuse tasks and lead them to error out without
	 * releasing reserved space (if an error happens the expectation is that
	 * space wasn't reserved at all).
	 */
	ASSERT(!(ticket->bytes == 0 && ticket->error));
	return ret;
}

/*
 * This returns true if this flush state will go through the ordinary flushing
 * code.
 */
static inline bool is_normal_flushing(enum btrfs_reserve_flush_enum flush)
{
	return	(flush == BTRFS_RESERVE_FLUSH_ALL) ||
		(flush == BTRFS_RESERVE_FLUSH_ALL_STEAL);
}

/**
 * reserve_metadata_bytes - try to reserve bytes from the block_rsv's space
 * @root - the root we're allocating for
 * @space_info - the space info we want to allocate from
 * @orig_bytes - the number of bytes we want
 * @flush - whether or not we can flush to make our reservation
 *
 * This will reserve orig_bytes number of bytes from the space info associated
 * with the block_rsv.  If there is not enough space it will make an attempt to
 * flush out space to make room.  It will do this by flushing delalloc if
 * possible or committing the transaction.  If flush is 0 then no attempts to
 * regain reservations will be made and this will fail if there is not enough
 * space already.
 */
static int __reserve_metadata_bytes(struct btrfs_fs_info *fs_info,
				    struct btrfs_space_info *space_info,
				    u64 orig_bytes,
				    enum btrfs_reserve_flush_enum flush)
{
	struct reserve_ticket ticket;
	u64 used;
	int ret = 0;
	bool pending_tickets;

	ASSERT(orig_bytes);
	ASSERT(!current->journal_info || flush != BTRFS_RESERVE_FLUSH_ALL);

	spin_lock(&space_info->lock);
	ret = -ENOSPC;
	used = btrfs_space_info_used(space_info, true);

	/*
	 * We don't want NO_FLUSH allocations to jump everybody, they can
	 * generally handle ENOSPC in a different way, so treat them the same as
	 * normal flushers when it comes to skipping pending tickets.
	 */
	if (is_normal_flushing(flush) || (flush == BTRFS_RESERVE_NO_FLUSH))
		pending_tickets = !list_empty(&space_info->tickets) ||
			!list_empty(&space_info->priority_tickets);
	else
		pending_tickets = !list_empty(&space_info->priority_tickets);

	/*
	 * Carry on if we have enough space (short-circuit) OR call
	 * can_overcommit() to ensure we can overcommit to continue.
	 */
	if (!pending_tickets &&
	    ((used + orig_bytes <= space_info->total_bytes) ||
	     btrfs_can_overcommit(fs_info, space_info, orig_bytes, flush))) {
		btrfs_space_info_update_bytes_may_use(fs_info, space_info,
						      orig_bytes);
		ret = 0;
	}

	/*
	 * If we couldn't make a reservation then setup our reservation ticket
	 * and kick the async worker if it's not already running.
	 *
	 * If we are a priority flusher then we just need to add our ticket to
	 * the list and we will do our own flushing further down.
	 */
	if (ret && flush != BTRFS_RESERVE_NO_FLUSH) {
		ticket.bytes = orig_bytes;
		ticket.error = 0;
		space_info->reclaim_size += ticket.bytes;
		init_waitqueue_head(&ticket.wait);
		ticket.steal = (flush == BTRFS_RESERVE_FLUSH_ALL_STEAL);
		if (flush == BTRFS_RESERVE_FLUSH_ALL ||
		    flush == BTRFS_RESERVE_FLUSH_ALL_STEAL) {
			list_add_tail(&ticket.list, &space_info->tickets);
			if (!space_info->flush) {
				space_info->flush = 1;
				trace_btrfs_trigger_flush(fs_info,
							  space_info->flags,
							  orig_bytes, flush,
							  "enospc");
				queue_work(system_unbound_wq,
					   &fs_info->async_reclaim_work);
			}
		} else {
			list_add_tail(&ticket.list,
				      &space_info->priority_tickets);
		}
	} else if (!ret && space_info->flags & BTRFS_BLOCK_GROUP_METADATA) {
		used += orig_bytes;
		/*
		 * We will do the space reservation dance during log replay,
		 * which means we won't have fs_info->fs_root set, so don't do
		 * the async reclaim as we will panic.
		 */
		if (!test_bit(BTRFS_FS_LOG_RECOVERING, &fs_info->flags) &&
		    need_do_async_reclaim(fs_info, space_info, used) &&
		    !work_busy(&fs_info->async_reclaim_work)) {
			trace_btrfs_trigger_flush(fs_info, space_info->flags,
						  orig_bytes, flush, "preempt");
			queue_work(system_unbound_wq,
				   &fs_info->async_reclaim_work);
		}
	}
	spin_unlock(&space_info->lock);
	if (!ret || flush == BTRFS_RESERVE_NO_FLUSH)
		return ret;

	return handle_reserve_ticket(fs_info, space_info, &ticket, flush);
}

/**
 * reserve_metadata_bytes - try to reserve bytes from the block_rsv's space
 * @root - the root we're allocating for
 * @block_rsv - the block_rsv we're allocating for
 * @orig_bytes - the number of bytes we want
 * @flush - whether or not we can flush to make our reservation
 *
 * This will reserve orig_bytes number of bytes from the space info associated
 * with the block_rsv.  If there is not enough space it will make an attempt to
 * flush out space to make room.  It will do this by flushing delalloc if
 * possible or committing the transaction.  If flush is 0 then no attempts to
 * regain reservations will be made and this will fail if there is not enough
 * space already.
 */
int btrfs_reserve_metadata_bytes(struct btrfs_root *root,
				 struct btrfs_block_rsv *block_rsv,
				 u64 orig_bytes,
				 enum btrfs_reserve_flush_enum flush)
{
	struct btrfs_fs_info *fs_info = root->fs_info;
	struct btrfs_block_rsv *global_rsv = &fs_info->global_block_rsv;
	int ret;

	ret = __reserve_metadata_bytes(fs_info, block_rsv->space_info,
				       orig_bytes, flush);
	if (ret == -ENOSPC &&
	    unlikely(root->orphan_cleanup_state == ORPHAN_CLEANUP_STARTED)) {
		if (block_rsv != global_rsv &&
		    !btrfs_block_rsv_use_bytes(global_rsv, orig_bytes))
			ret = 0;
	}
	if (ret == -ENOSPC) {
		trace_btrfs_space_reservation(fs_info, "space_info:enospc",
					      block_rsv->space_info->flags,
					      orig_bytes, 1);

		if (btrfs_test_opt(fs_info, ENOSPC_DEBUG))
			btrfs_dump_space_info(fs_info, block_rsv->space_info,
					      orig_bytes, 0);
	}
	return ret;
}<|MERGE_RESOLUTION|>--- conflicted
+++ resolved
@@ -873,11 +873,7 @@
 		return false;
 
 	spin_lock(&global_rsv->lock);
-<<<<<<< HEAD
-	min_bytes = div_factor(global_rsv->size, 5);
-=======
 	min_bytes = div_factor(global_rsv->size, 1);
->>>>>>> 154263aa
 	if (global_rsv->reserved < min_bytes + ticket->bytes) {
 		spin_unlock(&global_rsv->lock);
 		return false;
