// SPDX-License-Identifier: GPL-2.0

#include "misc.h"
#include "ctree.h"
#include "space-info.h"
#include "sysfs.h"
#include "volumes.h"
#include "free-space-cache.h"
#include "ordered-data.h"
#include "transaction.h"
#include "block-group.h"
#include "zoned.h"

/*
 * HOW DOES SPACE RESERVATION WORK
 *
 * If you want to know about delalloc specifically, there is a separate comment
 * for that with the delalloc code.  This comment is about how the whole system
 * works generally.
 *
 * BASIC CONCEPTS
 *
 *   1) space_info.  This is the ultimate arbiter of how much space we can use.
 *   There's a description of the bytes_ fields with the struct declaration,
 *   refer to that for specifics on each field.  Suffice it to say that for
 *   reservations we care about total_bytes - SUM(space_info->bytes_) when
 *   determining if there is space to make an allocation.  There is a space_info
 *   for METADATA, SYSTEM, and DATA areas.
 *
 *   2) block_rsv's.  These are basically buckets for every different type of
 *   metadata reservation we have.  You can see the comment in the block_rsv
 *   code on the rules for each type, but generally block_rsv->reserved is how
 *   much space is accounted for in space_info->bytes_may_use.
 *
 *   3) btrfs_calc*_size.  These are the worst case calculations we used based
 *   on the number of items we will want to modify.  We have one for changing
 *   items, and one for inserting new items.  Generally we use these helpers to
 *   determine the size of the block reserves, and then use the actual bytes
 *   values to adjust the space_info counters.
 *
 * MAKING RESERVATIONS, THE NORMAL CASE
 *
 *   We call into either btrfs_reserve_data_bytes() or
 *   btrfs_reserve_metadata_bytes(), depending on which we're looking for, with
 *   num_bytes we want to reserve.
 *
 *   ->reserve
 *     space_info->bytes_may_reserve += num_bytes
 *
 *   ->extent allocation
 *     Call btrfs_add_reserved_bytes() which does
 *     space_info->bytes_may_reserve -= num_bytes
 *     space_info->bytes_reserved += extent_bytes
 *
 *   ->insert reference
 *     Call btrfs_update_block_group() which does
 *     space_info->bytes_reserved -= extent_bytes
 *     space_info->bytes_used += extent_bytes
 *
 * MAKING RESERVATIONS, FLUSHING NORMALLY (non-priority)
 *
 *   Assume we are unable to simply make the reservation because we do not have
 *   enough space
 *
 *   -> __reserve_bytes
 *     create a reserve_ticket with ->bytes set to our reservation, add it to
 *     the tail of space_info->tickets, kick async flush thread
 *
 *   ->handle_reserve_ticket
 *     wait on ticket->wait for ->bytes to be reduced to 0, or ->error to be set
 *     on the ticket.
 *
 *   -> btrfs_async_reclaim_metadata_space/btrfs_async_reclaim_data_space
 *     Flushes various things attempting to free up space.
 *
 *   -> btrfs_try_granting_tickets()
 *     This is called by anything that either subtracts space from
 *     space_info->bytes_may_use, ->bytes_pinned, etc, or adds to the
 *     space_info->total_bytes.  This loops through the ->priority_tickets and
 *     then the ->tickets list checking to see if the reservation can be
 *     completed.  If it can the space is added to space_info->bytes_may_use and
 *     the ticket is woken up.
 *
 *   -> ticket wakeup
 *     Check if ->bytes == 0, if it does we got our reservation and we can carry
 *     on, if not return the appropriate error (ENOSPC, but can be EINTR if we
 *     were interrupted.)
 *
 * MAKING RESERVATIONS, FLUSHING HIGH PRIORITY
 *
 *   Same as the above, except we add ourselves to the
 *   space_info->priority_tickets, and we do not use ticket->wait, we simply
 *   call flush_space() ourselves for the states that are safe for us to call
 *   without deadlocking and hope for the best.
 *
 * THE FLUSHING STATES
 *
 *   Generally speaking we will have two cases for each state, a "nice" state
 *   and a "ALL THE THINGS" state.  In btrfs we delay a lot of work in order to
 *   reduce the locking over head on the various trees, and even to keep from
 *   doing any work at all in the case of delayed refs.  Each of these delayed
 *   things however hold reservations, and so letting them run allows us to
 *   reclaim space so we can make new reservations.
 *
 *   FLUSH_DELAYED_ITEMS
 *     Every inode has a delayed item to update the inode.  Take a simple write
 *     for example, we would update the inode item at write time to update the
 *     mtime, and then again at finish_ordered_io() time in order to update the
 *     isize or bytes.  We keep these delayed items to coalesce these operations
 *     into a single operation done on demand.  These are an easy way to reclaim
 *     metadata space.
 *
 *   FLUSH_DELALLOC
 *     Look at the delalloc comment to get an idea of how much space is reserved
 *     for delayed allocation.  We can reclaim some of this space simply by
 *     running delalloc, but usually we need to wait for ordered extents to
 *     reclaim the bulk of this space.
 *
 *   FLUSH_DELAYED_REFS
 *     We have a block reserve for the outstanding delayed refs space, and every
 *     delayed ref operation holds a reservation.  Running these is a quick way
 *     to reclaim space, but we want to hold this until the end because COW can
 *     churn a lot and we can avoid making some extent tree modifications if we
 *     are able to delay for as long as possible.
 *
 *   ALLOC_CHUNK
 *     We will skip this the first time through space reservation, because of
 *     overcommit and we don't want to have a lot of useless metadata space when
 *     our worst case reservations will likely never come true.
 *
 *   RUN_DELAYED_IPUTS
 *     If we're freeing inodes we're likely freeing checksums, file extent
 *     items, and extent tree items.  Loads of space could be freed up by these
 *     operations, however they won't be usable until the transaction commits.
 *
 *   COMMIT_TRANS
 *     This will commit the transaction.  Historically we had a lot of logic
 *     surrounding whether or not we'd commit the transaction, but this waits born
 *     out of a pre-tickets era where we could end up committing the transaction
 *     thousands of times in a row without making progress.  Now thanks to our
 *     ticketing system we know if we're not making progress and can error
 *     everybody out after a few commits rather than burning the disk hoping for
 *     a different answer.
 *
 * OVERCOMMIT
 *
 *   Because we hold so many reservations for metadata we will allow you to
 *   reserve more space than is currently free in the currently allocate
 *   metadata space.  This only happens with metadata, data does not allow
 *   overcommitting.
 *
 *   You can see the current logic for when we allow overcommit in
 *   btrfs_can_overcommit(), but it only applies to unallocated space.  If there
 *   is no unallocated space to be had, all reservations are kept within the
 *   free space in the allocated metadata chunks.
 *
 *   Because of overcommitting, you generally want to use the
 *   btrfs_can_overcommit() logic for metadata allocations, as it does the right
 *   thing with or without extra unallocated space.
 */

u64 __pure btrfs_space_info_used(struct btrfs_space_info *s_info,
			  bool may_use_included)
{
	ASSERT(s_info);
	return s_info->bytes_used + s_info->bytes_reserved +
		s_info->bytes_pinned + s_info->bytes_readonly +
		s_info->bytes_zone_unusable +
		(may_use_included ? s_info->bytes_may_use : 0);
}

/*
 * after adding space to the filesystem, we need to clear the full flags
 * on all the space infos.
 */
void btrfs_clear_space_info_full(struct btrfs_fs_info *info)
{
	struct list_head *head = &info->space_info;
	struct btrfs_space_info *found;

	list_for_each_entry(found, head, list)
		found->full = 0;
}

/*
 * Block groups with more than this value (percents) of unusable space will be
 * scheduled for background reclaim.
 */
#define BTRFS_DEFAULT_ZONED_RECLAIM_THRESH			(75)

/*
 * Calculate chunk size depending on volume type (regular or zoned).
 */
static u64 calc_chunk_size(const struct btrfs_fs_info *fs_info, u64 flags)
{
	if (btrfs_is_zoned(fs_info))
		return fs_info->zone_size;

	ASSERT(flags & BTRFS_BLOCK_GROUP_TYPE_MASK);

	if (flags & BTRFS_BLOCK_GROUP_DATA)
<<<<<<< HEAD
		return SZ_1G;
=======
		return BTRFS_MAX_DATA_CHUNK_SIZE;
>>>>>>> f2afc9d9
	else if (flags & BTRFS_BLOCK_GROUP_SYSTEM)
		return SZ_32M;

	/* Handle BTRFS_BLOCK_GROUP_METADATA */
	if (fs_info->fs_devices->total_rw_bytes > 50ULL * SZ_1G)
		return SZ_1G;

	return SZ_256M;
}

/*
 * Update default chunk size.
 */
void btrfs_update_space_info_chunk_size(struct btrfs_space_info *space_info,
					u64 chunk_size)
{
	WRITE_ONCE(space_info->chunk_size, chunk_size);
}

static int create_space_info(struct btrfs_fs_info *info, u64 flags)
{

	struct btrfs_space_info *space_info;
	int i;
	int ret;

	space_info = kzalloc(sizeof(*space_info), GFP_NOFS);
	if (!space_info)
		return -ENOMEM;

	for (i = 0; i < BTRFS_NR_RAID_TYPES; i++)
		INIT_LIST_HEAD(&space_info->block_groups[i]);
	init_rwsem(&space_info->groups_sem);
	spin_lock_init(&space_info->lock);
	space_info->flags = flags & BTRFS_BLOCK_GROUP_TYPE_MASK;
	space_info->force_alloc = CHUNK_ALLOC_NO_FORCE;
	INIT_LIST_HEAD(&space_info->ro_bgs);
	INIT_LIST_HEAD(&space_info->tickets);
	INIT_LIST_HEAD(&space_info->priority_tickets);
	space_info->clamp = 1;
	btrfs_update_space_info_chunk_size(space_info, calc_chunk_size(info, flags));

	if (btrfs_is_zoned(info))
		space_info->bg_reclaim_threshold = BTRFS_DEFAULT_ZONED_RECLAIM_THRESH;

	ret = btrfs_sysfs_add_space_info_type(info, space_info);
	if (ret)
		return ret;

	list_add(&space_info->list, &info->space_info);
	if (flags & BTRFS_BLOCK_GROUP_DATA)
		info->data_sinfo = space_info;

	return ret;
}

int btrfs_init_space_info(struct btrfs_fs_info *fs_info)
{
	struct btrfs_super_block *disk_super;
	u64 features;
	u64 flags;
	int mixed = 0;
	int ret;

	disk_super = fs_info->super_copy;
	if (!btrfs_super_root(disk_super))
		return -EINVAL;

	features = btrfs_super_incompat_flags(disk_super);
	if (features & BTRFS_FEATURE_INCOMPAT_MIXED_GROUPS)
		mixed = 1;

	flags = BTRFS_BLOCK_GROUP_SYSTEM;
	ret = create_space_info(fs_info, flags);
	if (ret)
		goto out;

	if (mixed) {
		flags = BTRFS_BLOCK_GROUP_METADATA | BTRFS_BLOCK_GROUP_DATA;
		ret = create_space_info(fs_info, flags);
	} else {
		flags = BTRFS_BLOCK_GROUP_METADATA;
		ret = create_space_info(fs_info, flags);
		if (ret)
			goto out;

		flags = BTRFS_BLOCK_GROUP_DATA;
		ret = create_space_info(fs_info, flags);
	}
out:
	return ret;
}

void btrfs_update_space_info(struct btrfs_fs_info *info, u64 flags,
			     u64 total_bytes, u64 bytes_used,
			     u64 bytes_readonly, u64 bytes_zone_unusable,
			     bool active, struct btrfs_space_info **space_info)
{
	struct btrfs_space_info *found;
	int factor;

	factor = btrfs_bg_type_to_factor(flags);

	found = btrfs_find_space_info(info, flags);
	ASSERT(found);
	spin_lock(&found->lock);
	found->total_bytes += total_bytes;
	if (active)
		found->active_total_bytes += total_bytes;
	found->disk_total += total_bytes * factor;
	found->bytes_used += bytes_used;
	found->disk_used += bytes_used * factor;
	found->bytes_readonly += bytes_readonly;
	found->bytes_zone_unusable += bytes_zone_unusable;
	if (total_bytes > 0)
		found->full = 0;
	btrfs_try_granting_tickets(info, found);
	spin_unlock(&found->lock);
	*space_info = found;
}

struct btrfs_space_info *btrfs_find_space_info(struct btrfs_fs_info *info,
					       u64 flags)
{
	struct list_head *head = &info->space_info;
	struct btrfs_space_info *found;

	flags &= BTRFS_BLOCK_GROUP_TYPE_MASK;

	list_for_each_entry(found, head, list) {
		if (found->flags & flags)
			return found;
	}
	return NULL;
}

static u64 calc_available_free_space(struct btrfs_fs_info *fs_info,
			  struct btrfs_space_info *space_info,
			  enum btrfs_reserve_flush_enum flush)
{
	u64 profile;
	u64 avail;
	int factor;

	if (space_info->flags & BTRFS_BLOCK_GROUP_SYSTEM)
		profile = btrfs_system_alloc_profile(fs_info);
	else
		profile = btrfs_metadata_alloc_profile(fs_info);

	avail = atomic64_read(&fs_info->free_chunk_space);

	/*
	 * If we have dup, raid1 or raid10 then only half of the free
	 * space is actually usable.  For raid56, the space info used
	 * doesn't include the parity drive, so we don't have to
	 * change the math
	 */
	factor = btrfs_bg_type_to_factor(profile);
	avail = div_u64(avail, factor);

	/*
	 * If we aren't flushing all things, let us overcommit up to
	 * 1/2th of the space. If we can flush, don't let us overcommit
	 * too much, let it overcommit up to 1/8 of the space.
	 */
	if (flush == BTRFS_RESERVE_FLUSH_ALL)
		avail >>= 3;
	else
		avail >>= 1;
	return avail;
}

static inline u64 writable_total_bytes(struct btrfs_fs_info *fs_info,
				       struct btrfs_space_info *space_info)
{
	/*
	 * On regular filesystem, all total_bytes are always writable. On zoned
	 * filesystem, there may be a limitation imposed by max_active_zones.
	 * For metadata allocation, we cannot finish an existing active block
	 * group to avoid a deadlock. Thus, we need to consider only the active
	 * groups to be writable for metadata space.
	 */
	if (!btrfs_is_zoned(fs_info) || (space_info->flags & BTRFS_BLOCK_GROUP_DATA))
		return space_info->total_bytes;

	return space_info->active_total_bytes;
}

int btrfs_can_overcommit(struct btrfs_fs_info *fs_info,
			 struct btrfs_space_info *space_info, u64 bytes,
			 enum btrfs_reserve_flush_enum flush)
{
	u64 avail;
	u64 used;

	/* Don't overcommit when in mixed mode */
	if (space_info->flags & BTRFS_BLOCK_GROUP_DATA)
		return 0;

	used = btrfs_space_info_used(space_info, true);
	if (btrfs_is_zoned(fs_info) && (space_info->flags & BTRFS_BLOCK_GROUP_METADATA))
		avail = 0;
	else
		avail = calc_available_free_space(fs_info, space_info, flush);

	if (used + bytes < writable_total_bytes(fs_info, space_info) + avail)
		return 1;
	return 0;
}

static void remove_ticket(struct btrfs_space_info *space_info,
			  struct reserve_ticket *ticket)
{
	if (!list_empty(&ticket->list)) {
		list_del_init(&ticket->list);
		ASSERT(space_info->reclaim_size >= ticket->bytes);
		space_info->reclaim_size -= ticket->bytes;
	}
}

/*
 * This is for space we already have accounted in space_info->bytes_may_use, so
 * basically when we're returning space from block_rsv's.
 */
void btrfs_try_granting_tickets(struct btrfs_fs_info *fs_info,
				struct btrfs_space_info *space_info)
{
	struct list_head *head;
	enum btrfs_reserve_flush_enum flush = BTRFS_RESERVE_NO_FLUSH;

	lockdep_assert_held(&space_info->lock);

	head = &space_info->priority_tickets;
again:
	while (!list_empty(head)) {
		struct reserve_ticket *ticket;
		u64 used = btrfs_space_info_used(space_info, true);

		ticket = list_first_entry(head, struct reserve_ticket, list);

		/* Check and see if our ticket can be satisfied now. */
		if ((used + ticket->bytes <= writable_total_bytes(fs_info, space_info)) ||
		    btrfs_can_overcommit(fs_info, space_info, ticket->bytes,
					 flush)) {
			btrfs_space_info_update_bytes_may_use(fs_info,
							      space_info,
							      ticket->bytes);
			remove_ticket(space_info, ticket);
			ticket->bytes = 0;
			space_info->tickets_id++;
			wake_up(&ticket->wait);
		} else {
			break;
		}
	}

	if (head == &space_info->priority_tickets) {
		head = &space_info->tickets;
		flush = BTRFS_RESERVE_FLUSH_ALL;
		goto again;
	}
}

#define DUMP_BLOCK_RSV(fs_info, rsv_name)				\
do {									\
	struct btrfs_block_rsv *__rsv = &(fs_info)->rsv_name;		\
	spin_lock(&__rsv->lock);					\
	btrfs_info(fs_info, #rsv_name ": size %llu reserved %llu",	\
		   __rsv->size, __rsv->reserved);			\
	spin_unlock(&__rsv->lock);					\
} while (0)

static void __btrfs_dump_space_info(struct btrfs_fs_info *fs_info,
				    struct btrfs_space_info *info)
{
	lockdep_assert_held(&info->lock);

	/* The free space could be negative in case of overcommit */
	btrfs_info(fs_info, "space_info %llu has %lld free, is %sfull",
		   info->flags,
		   (s64)(info->total_bytes - btrfs_space_info_used(info, true)),
		   info->full ? "" : "not ");
	btrfs_info(fs_info,
		"space_info total=%llu, used=%llu, pinned=%llu, reserved=%llu, may_use=%llu, readonly=%llu zone_unusable=%llu",
		info->total_bytes, info->bytes_used, info->bytes_pinned,
		info->bytes_reserved, info->bytes_may_use,
		info->bytes_readonly, info->bytes_zone_unusable);

	DUMP_BLOCK_RSV(fs_info, global_block_rsv);
	DUMP_BLOCK_RSV(fs_info, trans_block_rsv);
	DUMP_BLOCK_RSV(fs_info, chunk_block_rsv);
	DUMP_BLOCK_RSV(fs_info, delayed_block_rsv);
	DUMP_BLOCK_RSV(fs_info, delayed_refs_rsv);

}

void btrfs_dump_space_info(struct btrfs_fs_info *fs_info,
			   struct btrfs_space_info *info, u64 bytes,
			   int dump_block_groups)
{
	struct btrfs_block_group *cache;
	int index = 0;

	spin_lock(&info->lock);
	__btrfs_dump_space_info(fs_info, info);
	spin_unlock(&info->lock);

	if (!dump_block_groups)
		return;

	down_read(&info->groups_sem);
again:
	list_for_each_entry(cache, &info->block_groups[index], list) {
		spin_lock(&cache->lock);
		btrfs_info(fs_info,
			"block group %llu has %llu bytes, %llu used %llu pinned %llu reserved %llu zone_unusable %s",
			cache->start, cache->length, cache->used, cache->pinned,
			cache->reserved, cache->zone_unusable,
			cache->ro ? "[readonly]" : "");
		spin_unlock(&cache->lock);
		btrfs_dump_free_space(cache, bytes);
	}
	if (++index < BTRFS_NR_RAID_TYPES)
		goto again;
	up_read(&info->groups_sem);
}

static inline u64 calc_reclaim_items_nr(struct btrfs_fs_info *fs_info,
					u64 to_reclaim)
{
	u64 bytes;
	u64 nr;

	bytes = btrfs_calc_insert_metadata_size(fs_info, 1);
	nr = div64_u64(to_reclaim, bytes);
	if (!nr)
		nr = 1;
	return nr;
}

#define EXTENT_SIZE_PER_ITEM	SZ_256K

/*
 * shrink metadata reservation for delalloc
 */
static void shrink_delalloc(struct btrfs_fs_info *fs_info,
			    struct btrfs_space_info *space_info,
			    u64 to_reclaim, bool wait_ordered,
			    bool for_preempt)
{
	struct btrfs_trans_handle *trans;
	u64 delalloc_bytes;
	u64 ordered_bytes;
	u64 items;
	long time_left;
	int loops;

	delalloc_bytes = percpu_counter_sum_positive(&fs_info->delalloc_bytes);
	ordered_bytes = percpu_counter_sum_positive(&fs_info->ordered_bytes);
	if (delalloc_bytes == 0 && ordered_bytes == 0)
		return;

	/* Calc the number of the pages we need flush for space reservation */
	if (to_reclaim == U64_MAX) {
		items = U64_MAX;
	} else {
		/*
		 * to_reclaim is set to however much metadata we need to
		 * reclaim, but reclaiming that much data doesn't really track
		 * exactly.  What we really want to do is reclaim full inode's
		 * worth of reservations, however that's not available to us
		 * here.  We will take a fraction of the delalloc bytes for our
		 * flushing loops and hope for the best.  Delalloc will expand
		 * the amount we write to cover an entire dirty extent, which
		 * will reclaim the metadata reservation for that range.  If
		 * it's not enough subsequent flush stages will be more
		 * aggressive.
		 */
		to_reclaim = max(to_reclaim, delalloc_bytes >> 3);
		items = calc_reclaim_items_nr(fs_info, to_reclaim) * 2;
	}

	trans = current->journal_info;

	/*
	 * If we are doing more ordered than delalloc we need to just wait on
	 * ordered extents, otherwise we'll waste time trying to flush delalloc
	 * that likely won't give us the space back we need.
	 */
	if (ordered_bytes > delalloc_bytes && !for_preempt)
		wait_ordered = true;

	loops = 0;
	while ((delalloc_bytes || ordered_bytes) && loops < 3) {
		u64 temp = min(delalloc_bytes, to_reclaim) >> PAGE_SHIFT;
		long nr_pages = min_t(u64, temp, LONG_MAX);
		int async_pages;

		btrfs_start_delalloc_roots(fs_info, nr_pages, true);

		/*
		 * We need to make sure any outstanding async pages are now
		 * processed before we continue.  This is because things like
		 * sync_inode() try to be smart and skip writing if the inode is
		 * marked clean.  We don't use filemap_fwrite for flushing
		 * because we want to control how many pages we write out at a
		 * time, thus this is the only safe way to make sure we've
		 * waited for outstanding compressed workers to have started
		 * their jobs and thus have ordered extents set up properly.
		 *
		 * This exists because we do not want to wait for each
		 * individual inode to finish its async work, we simply want to
		 * start the IO on everybody, and then come back here and wait
		 * for all of the async work to catch up.  Once we're done with
		 * that we know we'll have ordered extents for everything and we
		 * can decide if we wait for that or not.
		 *
		 * If we choose to replace this in the future, make absolutely
		 * sure that the proper waiting is being done in the async case,
		 * as there have been bugs in that area before.
		 */
		async_pages = atomic_read(&fs_info->async_delalloc_pages);
		if (!async_pages)
			goto skip_async;

		/*
		 * We don't want to wait forever, if we wrote less pages in this
		 * loop than we have outstanding, only wait for that number of
		 * pages, otherwise we can wait for all async pages to finish
		 * before continuing.
		 */
		if (async_pages > nr_pages)
			async_pages -= nr_pages;
		else
			async_pages = 0;
		wait_event(fs_info->async_submit_wait,
			   atomic_read(&fs_info->async_delalloc_pages) <=
			   async_pages);
skip_async:
		loops++;
		if (wait_ordered && !trans) {
			btrfs_wait_ordered_roots(fs_info, items, 0, (u64)-1);
		} else {
			time_left = schedule_timeout_killable(1);
			if (time_left)
				break;
		}

		/*
		 * If we are for preemption we just want a one-shot of delalloc
		 * flushing so we can stop flushing if we decide we don't need
		 * to anymore.
		 */
		if (for_preempt)
			break;

		spin_lock(&space_info->lock);
		if (list_empty(&space_info->tickets) &&
		    list_empty(&space_info->priority_tickets)) {
			spin_unlock(&space_info->lock);
			break;
		}
		spin_unlock(&space_info->lock);

		delalloc_bytes = percpu_counter_sum_positive(
						&fs_info->delalloc_bytes);
		ordered_bytes = percpu_counter_sum_positive(
						&fs_info->ordered_bytes);
	}
}

/*
 * Try to flush some data based on policy set by @state. This is only advisory
 * and may fail for various reasons. The caller is supposed to examine the
 * state of @space_info to detect the outcome.
 */
static void flush_space(struct btrfs_fs_info *fs_info,
		       struct btrfs_space_info *space_info, u64 num_bytes,
		       enum btrfs_flush_state state, bool for_preempt)
{
	struct btrfs_root *root = fs_info->tree_root;
	struct btrfs_trans_handle *trans;
	int nr;
	int ret = 0;

	switch (state) {
	case FLUSH_DELAYED_ITEMS_NR:
	case FLUSH_DELAYED_ITEMS:
		if (state == FLUSH_DELAYED_ITEMS_NR)
			nr = calc_reclaim_items_nr(fs_info, num_bytes) * 2;
		else
			nr = -1;

		trans = btrfs_join_transaction(root);
		if (IS_ERR(trans)) {
			ret = PTR_ERR(trans);
			break;
		}
		ret = btrfs_run_delayed_items_nr(trans, nr);
		btrfs_end_transaction(trans);
		break;
	case FLUSH_DELALLOC:
	case FLUSH_DELALLOC_WAIT:
	case FLUSH_DELALLOC_FULL:
		if (state == FLUSH_DELALLOC_FULL)
			num_bytes = U64_MAX;
		shrink_delalloc(fs_info, space_info, num_bytes,
				state != FLUSH_DELALLOC, for_preempt);
		break;
	case FLUSH_DELAYED_REFS_NR:
	case FLUSH_DELAYED_REFS:
		trans = btrfs_join_transaction(root);
		if (IS_ERR(trans)) {
			ret = PTR_ERR(trans);
			break;
		}
		if (state == FLUSH_DELAYED_REFS_NR)
			nr = calc_reclaim_items_nr(fs_info, num_bytes);
		else
			nr = 0;
		btrfs_run_delayed_refs(trans, nr);
		btrfs_end_transaction(trans);
		break;
	case ALLOC_CHUNK:
	case ALLOC_CHUNK_FORCE:
		/*
		 * For metadata space on zoned filesystem, reaching here means we
		 * don't have enough space left in active_total_bytes. Try to
		 * activate a block group first, because we may have inactive
		 * block group already allocated.
		 */
		ret = btrfs_zoned_activate_one_bg(fs_info, space_info, false);
		if (ret < 0)
			break;
		else if (ret == 1)
			break;

		trans = btrfs_join_transaction(root);
		if (IS_ERR(trans)) {
			ret = PTR_ERR(trans);
			break;
		}
		ret = btrfs_chunk_alloc(trans,
				btrfs_get_alloc_profile(fs_info, space_info->flags),
				(state == ALLOC_CHUNK) ? CHUNK_ALLOC_NO_FORCE :
					CHUNK_ALLOC_FORCE);
		btrfs_end_transaction(trans);

		/*
		 * For metadata space on zoned filesystem, allocating a new chunk
		 * is not enough. We still need to activate the block * group.
		 * Active the newly allocated block group by (maybe) finishing
		 * a block group.
		 */
		if (ret == 1) {
			ret = btrfs_zoned_activate_one_bg(fs_info, space_info, true);
			/*
			 * Revert to the original ret regardless we could finish
			 * one block group or not.
			 */
			if (ret >= 0)
				ret = 1;
		}

		if (ret > 0 || ret == -ENOSPC)
			ret = 0;
		break;
	case RUN_DELAYED_IPUTS:
		/*
		 * If we have pending delayed iputs then we could free up a
		 * bunch of pinned space, so make sure we run the iputs before
		 * we do our pinned bytes check below.
		 */
		btrfs_run_delayed_iputs(fs_info);
		btrfs_wait_on_delayed_iputs(fs_info);
		break;
	case COMMIT_TRANS:
		ASSERT(current->journal_info == NULL);
		trans = btrfs_join_transaction(root);
		if (IS_ERR(trans)) {
			ret = PTR_ERR(trans);
			break;
		}
		ret = btrfs_commit_transaction(trans);
		break;
	default:
		ret = -ENOSPC;
		break;
	}

	trace_btrfs_flush_space(fs_info, space_info->flags, num_bytes, state,
				ret, for_preempt);
	return;
}

static inline u64
btrfs_calc_reclaim_metadata_size(struct btrfs_fs_info *fs_info,
				 struct btrfs_space_info *space_info)
{
	u64 used;
	u64 avail;
	u64 total;
	u64 to_reclaim = space_info->reclaim_size;

	lockdep_assert_held(&space_info->lock);

	avail = calc_available_free_space(fs_info, space_info,
					  BTRFS_RESERVE_FLUSH_ALL);
	used = btrfs_space_info_used(space_info, true);

	/*
	 * We may be flushing because suddenly we have less space than we had
	 * before, and now we're well over-committed based on our current free
	 * space.  If that's the case add in our overage so we make sure to put
	 * appropriate pressure on the flushing state machine.
	 */
	total = writable_total_bytes(fs_info, space_info);
	if (total + avail < used)
		to_reclaim += used - (total + avail);

	return to_reclaim;
}

static bool need_preemptive_reclaim(struct btrfs_fs_info *fs_info,
				    struct btrfs_space_info *space_info)
{
	u64 global_rsv_size = fs_info->global_block_rsv.reserved;
	u64 ordered, delalloc;
	u64 total = writable_total_bytes(fs_info, space_info);
	u64 thresh;
	u64 used;

	thresh = div_factor_fine(total, 90);

	lockdep_assert_held(&space_info->lock);

	/* If we're just plain full then async reclaim just slows us down. */
	if ((space_info->bytes_used + space_info->bytes_reserved +
	     global_rsv_size) >= thresh)
		return false;

	used = space_info->bytes_may_use + space_info->bytes_pinned;

	/* The total flushable belongs to the global rsv, don't flush. */
	if (global_rsv_size >= used)
		return false;

	/*
	 * 128MiB is 1/4 of the maximum global rsv size.  If we have less than
	 * that devoted to other reservations then there's no sense in flushing,
	 * we don't have a lot of things that need flushing.
	 */
	if (used - global_rsv_size <= SZ_128M)
		return false;

	/*
	 * We have tickets queued, bail so we don't compete with the async
	 * flushers.
	 */
	if (space_info->reclaim_size)
		return false;

	/*
	 * If we have over half of the free space occupied by reservations or
	 * pinned then we want to start flushing.
	 *
	 * We do not do the traditional thing here, which is to say
	 *
	 *   if (used >= ((total_bytes + avail) / 2))
	 *     return 1;
	 *
	 * because this doesn't quite work how we want.  If we had more than 50%
	 * of the space_info used by bytes_used and we had 0 available we'd just
	 * constantly run the background flusher.  Instead we want it to kick in
	 * if our reclaimable space exceeds our clamped free space.
	 *
	 * Our clamping range is 2^1 -> 2^8.  Practically speaking that means
	 * the following:
	 *
	 * Amount of RAM        Minimum threshold       Maximum threshold
	 *
	 *        256GiB                     1GiB                  128GiB
	 *        128GiB                   512MiB                   64GiB
	 *         64GiB                   256MiB                   32GiB
	 *         32GiB                   128MiB                   16GiB
	 *         16GiB                    64MiB                    8GiB
	 *
	 * These are the range our thresholds will fall in, corresponding to how
	 * much delalloc we need for the background flusher to kick in.
	 */

	thresh = calc_available_free_space(fs_info, space_info,
					   BTRFS_RESERVE_FLUSH_ALL);
	used = space_info->bytes_used + space_info->bytes_reserved +
	       space_info->bytes_readonly + global_rsv_size;
	if (used < total)
		thresh += total - used;
	thresh >>= space_info->clamp;

	used = space_info->bytes_pinned;

	/*
	 * If we have more ordered bytes than delalloc bytes then we're either
	 * doing a lot of DIO, or we simply don't have a lot of delalloc waiting
	 * around.  Preemptive flushing is only useful in that it can free up
	 * space before tickets need to wait for things to finish.  In the case
	 * of ordered extents, preemptively waiting on ordered extents gets us
	 * nothing, if our reservations are tied up in ordered extents we'll
	 * simply have to slow down writers by forcing them to wait on ordered
	 * extents.
	 *
	 * In the case that ordered is larger than delalloc, only include the
	 * block reserves that we would actually be able to directly reclaim
	 * from.  In this case if we're heavy on metadata operations this will
	 * clearly be heavy enough to warrant preemptive flushing.  In the case
	 * of heavy DIO or ordered reservations, preemptive flushing will just
	 * waste time and cause us to slow down.
	 *
	 * We want to make sure we truly are maxed out on ordered however, so
	 * cut ordered in half, and if it's still higher than delalloc then we
	 * can keep flushing.  This is to avoid the case where we start
	 * flushing, and now delalloc == ordered and we stop preemptively
	 * flushing when we could still have several gigs of delalloc to flush.
	 */
	ordered = percpu_counter_read_positive(&fs_info->ordered_bytes) >> 1;
	delalloc = percpu_counter_read_positive(&fs_info->delalloc_bytes);
	if (ordered >= delalloc)
		used += fs_info->delayed_refs_rsv.reserved +
			fs_info->delayed_block_rsv.reserved;
	else
		used += space_info->bytes_may_use - global_rsv_size;

	return (used >= thresh && !btrfs_fs_closing(fs_info) &&
		!test_bit(BTRFS_FS_STATE_REMOUNTING, &fs_info->fs_state));
}

static bool steal_from_global_rsv(struct btrfs_fs_info *fs_info,
				  struct btrfs_space_info *space_info,
				  struct reserve_ticket *ticket)
{
	struct btrfs_block_rsv *global_rsv = &fs_info->global_block_rsv;
	u64 min_bytes;

	if (!ticket->steal)
		return false;

	if (global_rsv->space_info != space_info)
		return false;

	spin_lock(&global_rsv->lock);
	min_bytes = div_factor(global_rsv->size, 1);
	if (global_rsv->reserved < min_bytes + ticket->bytes) {
		spin_unlock(&global_rsv->lock);
		return false;
	}
	global_rsv->reserved -= ticket->bytes;
	remove_ticket(space_info, ticket);
	ticket->bytes = 0;
	wake_up(&ticket->wait);
	space_info->tickets_id++;
	if (global_rsv->reserved < global_rsv->size)
		global_rsv->full = 0;
	spin_unlock(&global_rsv->lock);

	return true;
}

/*
 * maybe_fail_all_tickets - we've exhausted our flushing, start failing tickets
 * @fs_info - fs_info for this fs
 * @space_info - the space info we were flushing
 *
 * We call this when we've exhausted our flushing ability and haven't made
 * progress in satisfying tickets.  The reservation code handles tickets in
 * order, so if there is a large ticket first and then smaller ones we could
 * very well satisfy the smaller tickets.  This will attempt to wake up any
 * tickets in the list to catch this case.
 *
 * This function returns true if it was able to make progress by clearing out
 * other tickets, or if it stumbles across a ticket that was smaller than the
 * first ticket.
 */
static bool maybe_fail_all_tickets(struct btrfs_fs_info *fs_info,
				   struct btrfs_space_info *space_info)
{
	struct reserve_ticket *ticket;
	u64 tickets_id = space_info->tickets_id;
	const bool aborted = BTRFS_FS_ERROR(fs_info);

	trace_btrfs_fail_all_tickets(fs_info, space_info);

	if (btrfs_test_opt(fs_info, ENOSPC_DEBUG)) {
		btrfs_info(fs_info, "cannot satisfy tickets, dumping space info");
		__btrfs_dump_space_info(fs_info, space_info);
	}

	while (!list_empty(&space_info->tickets) &&
	       tickets_id == space_info->tickets_id) {
		ticket = list_first_entry(&space_info->tickets,
					  struct reserve_ticket, list);

		if (!aborted && steal_from_global_rsv(fs_info, space_info, ticket))
			return true;

		if (!aborted && btrfs_test_opt(fs_info, ENOSPC_DEBUG))
			btrfs_info(fs_info, "failing ticket with %llu bytes",
				   ticket->bytes);

		remove_ticket(space_info, ticket);
		if (aborted)
			ticket->error = -EIO;
		else
			ticket->error = -ENOSPC;
		wake_up(&ticket->wait);

		/*
		 * We're just throwing tickets away, so more flushing may not
		 * trip over btrfs_try_granting_tickets, so we need to call it
		 * here to see if we can make progress with the next ticket in
		 * the list.
		 */
		if (!aborted)
			btrfs_try_granting_tickets(fs_info, space_info);
	}
	return (tickets_id != space_info->tickets_id);
}

/*
 * This is for normal flushers, we can wait all goddamned day if we want to.  We
 * will loop and continuously try to flush as long as we are making progress.
 * We count progress as clearing off tickets each time we have to loop.
 */
static void btrfs_async_reclaim_metadata_space(struct work_struct *work)
{
	struct btrfs_fs_info *fs_info;
	struct btrfs_space_info *space_info;
	u64 to_reclaim;
	enum btrfs_flush_state flush_state;
	int commit_cycles = 0;
	u64 last_tickets_id;

	fs_info = container_of(work, struct btrfs_fs_info, async_reclaim_work);
	space_info = btrfs_find_space_info(fs_info, BTRFS_BLOCK_GROUP_METADATA);

	spin_lock(&space_info->lock);
	to_reclaim = btrfs_calc_reclaim_metadata_size(fs_info, space_info);
	if (!to_reclaim) {
		space_info->flush = 0;
		spin_unlock(&space_info->lock);
		return;
	}
	last_tickets_id = space_info->tickets_id;
	spin_unlock(&space_info->lock);

	flush_state = FLUSH_DELAYED_ITEMS_NR;
	do {
		flush_space(fs_info, space_info, to_reclaim, flush_state, false);
		spin_lock(&space_info->lock);
		if (list_empty(&space_info->tickets)) {
			space_info->flush = 0;
			spin_unlock(&space_info->lock);
			return;
		}
		to_reclaim = btrfs_calc_reclaim_metadata_size(fs_info,
							      space_info);
		if (last_tickets_id == space_info->tickets_id) {
			flush_state++;
		} else {
			last_tickets_id = space_info->tickets_id;
			flush_state = FLUSH_DELAYED_ITEMS_NR;
			if (commit_cycles)
				commit_cycles--;
		}

		/*
		 * We do not want to empty the system of delalloc unless we're
		 * under heavy pressure, so allow one trip through the flushing
		 * logic before we start doing a FLUSH_DELALLOC_FULL.
		 */
		if (flush_state == FLUSH_DELALLOC_FULL && !commit_cycles)
			flush_state++;

		/*
		 * We don't want to force a chunk allocation until we've tried
		 * pretty hard to reclaim space.  Think of the case where we
		 * freed up a bunch of space and so have a lot of pinned space
		 * to reclaim.  We would rather use that than possibly create a
		 * underutilized metadata chunk.  So if this is our first run
		 * through the flushing state machine skip ALLOC_CHUNK_FORCE and
		 * commit the transaction.  If nothing has changed the next go
		 * around then we can force a chunk allocation.
		 */
		if (flush_state == ALLOC_CHUNK_FORCE && !commit_cycles)
			flush_state++;

		if (flush_state > COMMIT_TRANS) {
			commit_cycles++;
			if (commit_cycles > 2) {
				if (maybe_fail_all_tickets(fs_info, space_info)) {
					flush_state = FLUSH_DELAYED_ITEMS_NR;
					commit_cycles--;
				} else {
					space_info->flush = 0;
				}
			} else {
				flush_state = FLUSH_DELAYED_ITEMS_NR;
			}
		}
		spin_unlock(&space_info->lock);
	} while (flush_state <= COMMIT_TRANS);
}

/*
 * This handles pre-flushing of metadata space before we get to the point that
 * we need to start blocking threads on tickets.  The logic here is different
 * from the other flush paths because it doesn't rely on tickets to tell us how
 * much we need to flush, instead it attempts to keep us below the 80% full
 * watermark of space by flushing whichever reservation pool is currently the
 * largest.
 */
static void btrfs_preempt_reclaim_metadata_space(struct work_struct *work)
{
	struct btrfs_fs_info *fs_info;
	struct btrfs_space_info *space_info;
	struct btrfs_block_rsv *delayed_block_rsv;
	struct btrfs_block_rsv *delayed_refs_rsv;
	struct btrfs_block_rsv *global_rsv;
	struct btrfs_block_rsv *trans_rsv;
	int loops = 0;

	fs_info = container_of(work, struct btrfs_fs_info,
			       preempt_reclaim_work);
	space_info = btrfs_find_space_info(fs_info, BTRFS_BLOCK_GROUP_METADATA);
	delayed_block_rsv = &fs_info->delayed_block_rsv;
	delayed_refs_rsv = &fs_info->delayed_refs_rsv;
	global_rsv = &fs_info->global_block_rsv;
	trans_rsv = &fs_info->trans_block_rsv;

	spin_lock(&space_info->lock);
	while (need_preemptive_reclaim(fs_info, space_info)) {
		enum btrfs_flush_state flush;
		u64 delalloc_size = 0;
		u64 to_reclaim, block_rsv_size;
		u64 global_rsv_size = global_rsv->reserved;

		loops++;

		/*
		 * We don't have a precise counter for the metadata being
		 * reserved for delalloc, so we'll approximate it by subtracting
		 * out the block rsv's space from the bytes_may_use.  If that
		 * amount is higher than the individual reserves, then we can
		 * assume it's tied up in delalloc reservations.
		 */
		block_rsv_size = global_rsv_size +
			delayed_block_rsv->reserved +
			delayed_refs_rsv->reserved +
			trans_rsv->reserved;
		if (block_rsv_size < space_info->bytes_may_use)
			delalloc_size = space_info->bytes_may_use - block_rsv_size;

		/*
		 * We don't want to include the global_rsv in our calculation,
		 * because that's space we can't touch.  Subtract it from the
		 * block_rsv_size for the next checks.
		 */
		block_rsv_size -= global_rsv_size;

		/*
		 * We really want to avoid flushing delalloc too much, as it
		 * could result in poor allocation patterns, so only flush it if
		 * it's larger than the rest of the pools combined.
		 */
		if (delalloc_size > block_rsv_size) {
			to_reclaim = delalloc_size;
			flush = FLUSH_DELALLOC;
		} else if (space_info->bytes_pinned >
			   (delayed_block_rsv->reserved +
			    delayed_refs_rsv->reserved)) {
			to_reclaim = space_info->bytes_pinned;
			flush = COMMIT_TRANS;
		} else if (delayed_block_rsv->reserved >
			   delayed_refs_rsv->reserved) {
			to_reclaim = delayed_block_rsv->reserved;
			flush = FLUSH_DELAYED_ITEMS_NR;
		} else {
			to_reclaim = delayed_refs_rsv->reserved;
			flush = FLUSH_DELAYED_REFS_NR;
		}

		spin_unlock(&space_info->lock);

		/*
		 * We don't want to reclaim everything, just a portion, so scale
		 * down the to_reclaim by 1/4.  If it takes us down to 0,
		 * reclaim 1 items worth.
		 */
		to_reclaim >>= 2;
		if (!to_reclaim)
			to_reclaim = btrfs_calc_insert_metadata_size(fs_info, 1);
		flush_space(fs_info, space_info, to_reclaim, flush, true);
		cond_resched();
		spin_lock(&space_info->lock);
	}

	/* We only went through once, back off our clamping. */
	if (loops == 1 && !space_info->reclaim_size)
		space_info->clamp = max(1, space_info->clamp - 1);
	trace_btrfs_done_preemptive_reclaim(fs_info, space_info);
	spin_unlock(&space_info->lock);
}

/*
 * FLUSH_DELALLOC_WAIT:
 *   Space is freed from flushing delalloc in one of two ways.
 *
 *   1) compression is on and we allocate less space than we reserved
 *   2) we are overwriting existing space
 *
 *   For #1 that extra space is reclaimed as soon as the delalloc pages are
 *   COWed, by way of btrfs_add_reserved_bytes() which adds the actual extent
 *   length to ->bytes_reserved, and subtracts the reserved space from
 *   ->bytes_may_use.
 *
 *   For #2 this is trickier.  Once the ordered extent runs we will drop the
 *   extent in the range we are overwriting, which creates a delayed ref for
 *   that freed extent.  This however is not reclaimed until the transaction
 *   commits, thus the next stages.
 *
 * RUN_DELAYED_IPUTS
 *   If we are freeing inodes, we want to make sure all delayed iputs have
 *   completed, because they could have been on an inode with i_nlink == 0, and
 *   thus have been truncated and freed up space.  But again this space is not
 *   immediately re-usable, it comes in the form of a delayed ref, which must be
 *   run and then the transaction must be committed.
 *
 * COMMIT_TRANS
 *   This is where we reclaim all of the pinned space generated by running the
 *   iputs
 *
 * ALLOC_CHUNK_FORCE
 *   For data we start with alloc chunk force, however we could have been full
 *   before, and then the transaction commit could have freed new block groups,
 *   so if we now have space to allocate do the force chunk allocation.
 */
static const enum btrfs_flush_state data_flush_states[] = {
	FLUSH_DELALLOC_FULL,
	RUN_DELAYED_IPUTS,
	COMMIT_TRANS,
	ALLOC_CHUNK_FORCE,
};

static void btrfs_async_reclaim_data_space(struct work_struct *work)
{
	struct btrfs_fs_info *fs_info;
	struct btrfs_space_info *space_info;
	u64 last_tickets_id;
	enum btrfs_flush_state flush_state = 0;

	fs_info = container_of(work, struct btrfs_fs_info, async_data_reclaim_work);
	space_info = fs_info->data_sinfo;

	spin_lock(&space_info->lock);
	if (list_empty(&space_info->tickets)) {
		space_info->flush = 0;
		spin_unlock(&space_info->lock);
		return;
	}
	last_tickets_id = space_info->tickets_id;
	spin_unlock(&space_info->lock);

	while (!space_info->full) {
		flush_space(fs_info, space_info, U64_MAX, ALLOC_CHUNK_FORCE, false);
		spin_lock(&space_info->lock);
		if (list_empty(&space_info->tickets)) {
			space_info->flush = 0;
			spin_unlock(&space_info->lock);
			return;
		}

		/* Something happened, fail everything and bail. */
		if (BTRFS_FS_ERROR(fs_info))
			goto aborted_fs;
		last_tickets_id = space_info->tickets_id;
		spin_unlock(&space_info->lock);
	}

	while (flush_state < ARRAY_SIZE(data_flush_states)) {
		flush_space(fs_info, space_info, U64_MAX,
			    data_flush_states[flush_state], false);
		spin_lock(&space_info->lock);
		if (list_empty(&space_info->tickets)) {
			space_info->flush = 0;
			spin_unlock(&space_info->lock);
			return;
		}

		if (last_tickets_id == space_info->tickets_id) {
			flush_state++;
		} else {
			last_tickets_id = space_info->tickets_id;
			flush_state = 0;
		}

		if (flush_state >= ARRAY_SIZE(data_flush_states)) {
			if (space_info->full) {
				if (maybe_fail_all_tickets(fs_info, space_info))
					flush_state = 0;
				else
					space_info->flush = 0;
			} else {
				flush_state = 0;
			}

			/* Something happened, fail everything and bail. */
			if (BTRFS_FS_ERROR(fs_info))
				goto aborted_fs;

		}
		spin_unlock(&space_info->lock);
	}
	return;

aborted_fs:
	maybe_fail_all_tickets(fs_info, space_info);
	space_info->flush = 0;
	spin_unlock(&space_info->lock);
}

void btrfs_init_async_reclaim_work(struct btrfs_fs_info *fs_info)
{
	INIT_WORK(&fs_info->async_reclaim_work, btrfs_async_reclaim_metadata_space);
	INIT_WORK(&fs_info->async_data_reclaim_work, btrfs_async_reclaim_data_space);
	INIT_WORK(&fs_info->preempt_reclaim_work,
		  btrfs_preempt_reclaim_metadata_space);
}

static const enum btrfs_flush_state priority_flush_states[] = {
	FLUSH_DELAYED_ITEMS_NR,
	FLUSH_DELAYED_ITEMS,
	ALLOC_CHUNK,
};

static const enum btrfs_flush_state evict_flush_states[] = {
	FLUSH_DELAYED_ITEMS_NR,
	FLUSH_DELAYED_ITEMS,
	FLUSH_DELAYED_REFS_NR,
	FLUSH_DELAYED_REFS,
	FLUSH_DELALLOC,
	FLUSH_DELALLOC_WAIT,
	FLUSH_DELALLOC_FULL,
	ALLOC_CHUNK,
	COMMIT_TRANS,
};

static void priority_reclaim_metadata_space(struct btrfs_fs_info *fs_info,
				struct btrfs_space_info *space_info,
				struct reserve_ticket *ticket,
				const enum btrfs_flush_state *states,
				int states_nr)
{
	u64 to_reclaim;
	int flush_state = 0;

	spin_lock(&space_info->lock);
	to_reclaim = btrfs_calc_reclaim_metadata_size(fs_info, space_info);
	/*
	 * This is the priority reclaim path, so to_reclaim could be >0 still
	 * because we may have only satisfied the priority tickets and still
	 * left non priority tickets on the list.  We would then have
	 * to_reclaim but ->bytes == 0.
	 */
	if (ticket->bytes == 0) {
		spin_unlock(&space_info->lock);
		return;
	}

	while (flush_state < states_nr) {
		spin_unlock(&space_info->lock);
		flush_space(fs_info, space_info, to_reclaim, states[flush_state],
			    false);
		flush_state++;
		spin_lock(&space_info->lock);
		if (ticket->bytes == 0) {
			spin_unlock(&space_info->lock);
			return;
		}
	}

	/* Attempt to steal from the global rsv if we can. */
	if (!steal_from_global_rsv(fs_info, space_info, ticket)) {
		ticket->error = -ENOSPC;
		remove_ticket(space_info, ticket);
	}

	/*
	 * We must run try_granting_tickets here because we could be a large
	 * ticket in front of a smaller ticket that can now be satisfied with
	 * the available space.
	 */
	btrfs_try_granting_tickets(fs_info, space_info);
	spin_unlock(&space_info->lock);
}

static void priority_reclaim_data_space(struct btrfs_fs_info *fs_info,
					struct btrfs_space_info *space_info,
					struct reserve_ticket *ticket)
{
	spin_lock(&space_info->lock);

	/* We could have been granted before we got here. */
	if (ticket->bytes == 0) {
		spin_unlock(&space_info->lock);
		return;
	}

	while (!space_info->full) {
		spin_unlock(&space_info->lock);
		flush_space(fs_info, space_info, U64_MAX, ALLOC_CHUNK_FORCE, false);
		spin_lock(&space_info->lock);
		if (ticket->bytes == 0) {
			spin_unlock(&space_info->lock);
			return;
		}
	}

	ticket->error = -ENOSPC;
	remove_ticket(space_info, ticket);
	btrfs_try_granting_tickets(fs_info, space_info);
	spin_unlock(&space_info->lock);
}

static void wait_reserve_ticket(struct btrfs_fs_info *fs_info,
				struct btrfs_space_info *space_info,
				struct reserve_ticket *ticket)

{
	DEFINE_WAIT(wait);
	int ret = 0;

	spin_lock(&space_info->lock);
	while (ticket->bytes > 0 && ticket->error == 0) {
		ret = prepare_to_wait_event(&ticket->wait, &wait, TASK_KILLABLE);
		if (ret) {
			/*
			 * Delete us from the list. After we unlock the space
			 * info, we don't want the async reclaim job to reserve
			 * space for this ticket. If that would happen, then the
			 * ticket's task would not known that space was reserved
			 * despite getting an error, resulting in a space leak
			 * (bytes_may_use counter of our space_info).
			 */
			remove_ticket(space_info, ticket);
			ticket->error = -EINTR;
			break;
		}
		spin_unlock(&space_info->lock);

		schedule();

		finish_wait(&ticket->wait, &wait);
		spin_lock(&space_info->lock);
	}
	spin_unlock(&space_info->lock);
}

/**
 * Do the appropriate flushing and waiting for a ticket
 *
 * @fs_info:    the filesystem
 * @space_info: space info for the reservation
 * @ticket:     ticket for the reservation
 * @start_ns:   timestamp when the reservation started
 * @orig_bytes: amount of bytes originally reserved
 * @flush:      how much we can flush
 *
 * This does the work of figuring out how to flush for the ticket, waiting for
 * the reservation, and returning the appropriate error if there is one.
 */
static int handle_reserve_ticket(struct btrfs_fs_info *fs_info,
				 struct btrfs_space_info *space_info,
				 struct reserve_ticket *ticket,
				 u64 start_ns, u64 orig_bytes,
				 enum btrfs_reserve_flush_enum flush)
{
	int ret;

	switch (flush) {
	case BTRFS_RESERVE_FLUSH_DATA:
	case BTRFS_RESERVE_FLUSH_ALL:
	case BTRFS_RESERVE_FLUSH_ALL_STEAL:
		wait_reserve_ticket(fs_info, space_info, ticket);
		break;
	case BTRFS_RESERVE_FLUSH_LIMIT:
		priority_reclaim_metadata_space(fs_info, space_info, ticket,
						priority_flush_states,
						ARRAY_SIZE(priority_flush_states));
		break;
	case BTRFS_RESERVE_FLUSH_EVICT:
		priority_reclaim_metadata_space(fs_info, space_info, ticket,
						evict_flush_states,
						ARRAY_SIZE(evict_flush_states));
		break;
	case BTRFS_RESERVE_FLUSH_FREE_SPACE_INODE:
		priority_reclaim_data_space(fs_info, space_info, ticket);
		break;
	default:
		ASSERT(0);
		break;
	}

	ret = ticket->error;
	ASSERT(list_empty(&ticket->list));
	/*
	 * Check that we can't have an error set if the reservation succeeded,
	 * as that would confuse tasks and lead them to error out without
	 * releasing reserved space (if an error happens the expectation is that
	 * space wasn't reserved at all).
	 */
	ASSERT(!(ticket->bytes == 0 && ticket->error));
	trace_btrfs_reserve_ticket(fs_info, space_info->flags, orig_bytes,
				   start_ns, flush, ticket->error);
	return ret;
}

/*
 * This returns true if this flush state will go through the ordinary flushing
 * code.
 */
static inline bool is_normal_flushing(enum btrfs_reserve_flush_enum flush)
{
	return	(flush == BTRFS_RESERVE_FLUSH_ALL) ||
		(flush == BTRFS_RESERVE_FLUSH_ALL_STEAL);
}

static inline void maybe_clamp_preempt(struct btrfs_fs_info *fs_info,
				       struct btrfs_space_info *space_info)
{
	u64 ordered = percpu_counter_sum_positive(&fs_info->ordered_bytes);
	u64 delalloc = percpu_counter_sum_positive(&fs_info->delalloc_bytes);

	/*
	 * If we're heavy on ordered operations then clamping won't help us.  We
	 * need to clamp specifically to keep up with dirty'ing buffered
	 * writers, because there's not a 1:1 correlation of writing delalloc
	 * and freeing space, like there is with flushing delayed refs or
	 * delayed nodes.  If we're already more ordered than delalloc then
	 * we're keeping up, otherwise we aren't and should probably clamp.
	 */
	if (ordered < delalloc)
		space_info->clamp = min(space_info->clamp + 1, 8);
}

static inline bool can_steal(enum btrfs_reserve_flush_enum flush)
{
	return (flush == BTRFS_RESERVE_FLUSH_ALL_STEAL ||
		flush == BTRFS_RESERVE_FLUSH_EVICT);
}

/**
 * Try to reserve bytes from the block_rsv's space
 *
 * @fs_info:    the filesystem
 * @space_info: space info we want to allocate from
 * @orig_bytes: number of bytes we want
 * @flush:      whether or not we can flush to make our reservation
 *
 * This will reserve orig_bytes number of bytes from the space info associated
 * with the block_rsv.  If there is not enough space it will make an attempt to
 * flush out space to make room.  It will do this by flushing delalloc if
 * possible or committing the transaction.  If flush is 0 then no attempts to
 * regain reservations will be made and this will fail if there is not enough
 * space already.
 */
static int __reserve_bytes(struct btrfs_fs_info *fs_info,
			   struct btrfs_space_info *space_info, u64 orig_bytes,
			   enum btrfs_reserve_flush_enum flush)
{
	struct work_struct *async_work;
	struct reserve_ticket ticket;
	u64 start_ns = 0;
	u64 used;
	int ret = 0;
	bool pending_tickets;

	ASSERT(orig_bytes);
	ASSERT(!current->journal_info || flush != BTRFS_RESERVE_FLUSH_ALL);

	if (flush == BTRFS_RESERVE_FLUSH_DATA)
		async_work = &fs_info->async_data_reclaim_work;
	else
		async_work = &fs_info->async_reclaim_work;

	spin_lock(&space_info->lock);
	ret = -ENOSPC;
	used = btrfs_space_info_used(space_info, true);

	/*
	 * We don't want NO_FLUSH allocations to jump everybody, they can
	 * generally handle ENOSPC in a different way, so treat them the same as
	 * normal flushers when it comes to skipping pending tickets.
	 */
	if (is_normal_flushing(flush) || (flush == BTRFS_RESERVE_NO_FLUSH))
		pending_tickets = !list_empty(&space_info->tickets) ||
			!list_empty(&space_info->priority_tickets);
	else
		pending_tickets = !list_empty(&space_info->priority_tickets);

	/*
	 * Carry on if we have enough space (short-circuit) OR call
	 * can_overcommit() to ensure we can overcommit to continue.
	 */
	if (!pending_tickets &&
	    ((used + orig_bytes <= writable_total_bytes(fs_info, space_info)) ||
	     btrfs_can_overcommit(fs_info, space_info, orig_bytes, flush))) {
		btrfs_space_info_update_bytes_may_use(fs_info, space_info,
						      orig_bytes);
		ret = 0;
	}

	/*
	 * If we couldn't make a reservation then setup our reservation ticket
	 * and kick the async worker if it's not already running.
	 *
	 * If we are a priority flusher then we just need to add our ticket to
	 * the list and we will do our own flushing further down.
	 */
	if (ret && flush != BTRFS_RESERVE_NO_FLUSH) {
		ticket.bytes = orig_bytes;
		ticket.error = 0;
		space_info->reclaim_size += ticket.bytes;
		init_waitqueue_head(&ticket.wait);
		ticket.steal = can_steal(flush);
		if (trace_btrfs_reserve_ticket_enabled())
			start_ns = ktime_get_ns();

		if (flush == BTRFS_RESERVE_FLUSH_ALL ||
		    flush == BTRFS_RESERVE_FLUSH_ALL_STEAL ||
		    flush == BTRFS_RESERVE_FLUSH_DATA) {
			list_add_tail(&ticket.list, &space_info->tickets);
			if (!space_info->flush) {
				/*
				 * We were forced to add a reserve ticket, so
				 * our preemptive flushing is unable to keep
				 * up.  Clamp down on the threshold for the
				 * preemptive flushing in order to keep up with
				 * the workload.
				 */
				maybe_clamp_preempt(fs_info, space_info);

				space_info->flush = 1;
				trace_btrfs_trigger_flush(fs_info,
							  space_info->flags,
							  orig_bytes, flush,
							  "enospc");
				queue_work(system_unbound_wq, async_work);
			}
		} else {
			list_add_tail(&ticket.list,
				      &space_info->priority_tickets);
		}
	} else if (!ret && space_info->flags & BTRFS_BLOCK_GROUP_METADATA) {
		used += orig_bytes;
		/*
		 * We will do the space reservation dance during log replay,
		 * which means we won't have fs_info->fs_root set, so don't do
		 * the async reclaim as we will panic.
		 */
		if (!test_bit(BTRFS_FS_LOG_RECOVERING, &fs_info->flags) &&
		    !work_busy(&fs_info->preempt_reclaim_work) &&
		    need_preemptive_reclaim(fs_info, space_info)) {
			trace_btrfs_trigger_flush(fs_info, space_info->flags,
						  orig_bytes, flush, "preempt");
			queue_work(system_unbound_wq,
				   &fs_info->preempt_reclaim_work);
		}
	}
	spin_unlock(&space_info->lock);
	if (!ret || flush == BTRFS_RESERVE_NO_FLUSH)
		return ret;

	return handle_reserve_ticket(fs_info, space_info, &ticket, start_ns,
				     orig_bytes, flush);
}

/**
 * Trye to reserve metadata bytes from the block_rsv's space
 *
 * @fs_info:    the filesystem
 * @block_rsv:  block_rsv we're allocating for
 * @orig_bytes: number of bytes we want
 * @flush:      whether or not we can flush to make our reservation
 *
 * This will reserve orig_bytes number of bytes from the space info associated
 * with the block_rsv.  If there is not enough space it will make an attempt to
 * flush out space to make room.  It will do this by flushing delalloc if
 * possible or committing the transaction.  If flush is 0 then no attempts to
 * regain reservations will be made and this will fail if there is not enough
 * space already.
 */
int btrfs_reserve_metadata_bytes(struct btrfs_fs_info *fs_info,
				 struct btrfs_block_rsv *block_rsv,
				 u64 orig_bytes,
				 enum btrfs_reserve_flush_enum flush)
{
	int ret;

	ret = __reserve_bytes(fs_info, block_rsv->space_info, orig_bytes, flush);
	if (ret == -ENOSPC) {
		trace_btrfs_space_reservation(fs_info, "space_info:enospc",
					      block_rsv->space_info->flags,
					      orig_bytes, 1);

		if (btrfs_test_opt(fs_info, ENOSPC_DEBUG))
			btrfs_dump_space_info(fs_info, block_rsv->space_info,
					      orig_bytes, 0);
	}
	return ret;
}

/**
 * Try to reserve data bytes for an allocation
 *
 * @fs_info: the filesystem
 * @bytes:   number of bytes we need
 * @flush:   how we are allowed to flush
 *
 * This will reserve bytes from the data space info.  If there is not enough
 * space then we will attempt to flush space as specified by flush.
 */
int btrfs_reserve_data_bytes(struct btrfs_fs_info *fs_info, u64 bytes,
			     enum btrfs_reserve_flush_enum flush)
{
	struct btrfs_space_info *data_sinfo = fs_info->data_sinfo;
	int ret;

	ASSERT(flush == BTRFS_RESERVE_FLUSH_DATA ||
	       flush == BTRFS_RESERVE_FLUSH_FREE_SPACE_INODE);
	ASSERT(!current->journal_info || flush != BTRFS_RESERVE_FLUSH_DATA);

	ret = __reserve_bytes(fs_info, data_sinfo, bytes, flush);
	if (ret == -ENOSPC) {
		trace_btrfs_space_reservation(fs_info, "space_info:enospc",
					      data_sinfo->flags, bytes, 1);
		if (btrfs_test_opt(fs_info, ENOSPC_DEBUG))
			btrfs_dump_space_info(fs_info, data_sinfo, bytes, 0);
	}
	return ret;
}<|MERGE_RESOLUTION|>--- conflicted
+++ resolved
@@ -199,11 +199,7 @@
 	ASSERT(flags & BTRFS_BLOCK_GROUP_TYPE_MASK);
 
 	if (flags & BTRFS_BLOCK_GROUP_DATA)
-<<<<<<< HEAD
-		return SZ_1G;
-=======
 		return BTRFS_MAX_DATA_CHUNK_SIZE;
->>>>>>> f2afc9d9
 	else if (flags & BTRFS_BLOCK_GROUP_SYSTEM)
 		return SZ_32M;
 
