// SPDX-License-Identifier: GPL-2.0
/*
 * Copyright (C) 2011 STRATO.  All rights reserved.
 */

#include <linux/mm.h>
#include <linux/rbtree.h>
#include <trace/events/btrfs.h>
#include "ctree.h"
#include "disk-io.h"
#include "backref.h"
#include "ulist.h"
#include "transaction.h"
#include "delayed-ref.h"
#include "locking.h"
#include "misc.h"
#include "tree-mod-log.h"

/* Just an arbitrary number so we can be sure this happened */
#define BACKREF_FOUND_SHARED 6

struct extent_inode_elem {
	u64 inum;
	u64 offset;
	struct extent_inode_elem *next;
};

static int check_extent_in_eb(const struct btrfs_key *key,
			      const struct extent_buffer *eb,
			      const struct btrfs_file_extent_item *fi,
			      u64 extent_item_pos,
			      struct extent_inode_elem **eie,
			      bool ignore_offset)
{
	u64 offset = 0;
	struct extent_inode_elem *e;

	if (!ignore_offset &&
	    !btrfs_file_extent_compression(eb, fi) &&
	    !btrfs_file_extent_encryption(eb, fi) &&
	    !btrfs_file_extent_other_encoding(eb, fi)) {
		u64 data_offset;
		u64 data_len;

		data_offset = btrfs_file_extent_offset(eb, fi);
		data_len = btrfs_file_extent_num_bytes(eb, fi);

		if (extent_item_pos < data_offset ||
		    extent_item_pos >= data_offset + data_len)
			return 1;
		offset = extent_item_pos - data_offset;
	}

	e = kmalloc(sizeof(*e), GFP_NOFS);
	if (!e)
		return -ENOMEM;

	e->next = *eie;
	e->inum = key->objectid;
	e->offset = key->offset + offset;
	*eie = e;

	return 0;
}

static void free_inode_elem_list(struct extent_inode_elem *eie)
{
	struct extent_inode_elem *eie_next;

	for (; eie; eie = eie_next) {
		eie_next = eie->next;
		kfree(eie);
	}
}

static int find_extent_in_eb(const struct extent_buffer *eb,
			     u64 wanted_disk_byte, u64 extent_item_pos,
			     struct extent_inode_elem **eie,
			     bool ignore_offset)
{
	u64 disk_byte;
	struct btrfs_key key;
	struct btrfs_file_extent_item *fi;
	int slot;
	int nritems;
	int extent_type;
	int ret;

	/*
	 * from the shared data ref, we only have the leaf but we need
	 * the key. thus, we must look into all items and see that we
	 * find one (some) with a reference to our extent item.
	 */
	nritems = btrfs_header_nritems(eb);
	for (slot = 0; slot < nritems; ++slot) {
		btrfs_item_key_to_cpu(eb, &key, slot);
		if (key.type != BTRFS_EXTENT_DATA_KEY)
			continue;
		fi = btrfs_item_ptr(eb, slot, struct btrfs_file_extent_item);
		extent_type = btrfs_file_extent_type(eb, fi);
		if (extent_type == BTRFS_FILE_EXTENT_INLINE)
			continue;
		/* don't skip BTRFS_FILE_EXTENT_PREALLOC, we can handle that */
		disk_byte = btrfs_file_extent_disk_bytenr(eb, fi);
		if (disk_byte != wanted_disk_byte)
			continue;

		ret = check_extent_in_eb(&key, eb, fi, extent_item_pos, eie, ignore_offset);
		if (ret < 0)
			return ret;
	}

	return 0;
}

struct preftree {
	struct rb_root_cached root;
	unsigned int count;
};

#define PREFTREE_INIT	{ .root = RB_ROOT_CACHED, .count = 0 }

struct preftrees {
	struct preftree direct;    /* BTRFS_SHARED_[DATA|BLOCK]_REF_KEY */
	struct preftree indirect;  /* BTRFS_[TREE_BLOCK|EXTENT_DATA]_REF_KEY */
	struct preftree indirect_missing_keys;
};

/*
 * Checks for a shared extent during backref search.
 *
 * The share_count tracks prelim_refs (direct and indirect) having a
 * ref->count >0:
 *  - incremented when a ref->count transitions to >0
 *  - decremented when a ref->count transitions to <1
 */
struct share_check {
	u64 root_objectid;
	u64 inum;
	int share_count;
};

static inline int extent_is_shared(struct share_check *sc)
{
	return (sc && sc->share_count > 1) ? BACKREF_FOUND_SHARED : 0;
}

static struct kmem_cache *btrfs_prelim_ref_cache;

int __init btrfs_prelim_ref_init(void)
{
	btrfs_prelim_ref_cache = kmem_cache_create("btrfs_prelim_ref",
					sizeof(struct prelim_ref),
					0,
					SLAB_MEM_SPREAD,
					NULL);
	if (!btrfs_prelim_ref_cache)
		return -ENOMEM;
	return 0;
}

void __cold btrfs_prelim_ref_exit(void)
{
	kmem_cache_destroy(btrfs_prelim_ref_cache);
}

static void free_pref(struct prelim_ref *ref)
{
	kmem_cache_free(btrfs_prelim_ref_cache, ref);
}

/*
 * Return 0 when both refs are for the same block (and can be merged).
 * A -1 return indicates ref1 is a 'lower' block than ref2, while 1
 * indicates a 'higher' block.
 */
static int prelim_ref_compare(struct prelim_ref *ref1,
			      struct prelim_ref *ref2)
{
	if (ref1->level < ref2->level)
		return -1;
	if (ref1->level > ref2->level)
		return 1;
	if (ref1->root_id < ref2->root_id)
		return -1;
	if (ref1->root_id > ref2->root_id)
		return 1;
	if (ref1->key_for_search.type < ref2->key_for_search.type)
		return -1;
	if (ref1->key_for_search.type > ref2->key_for_search.type)
		return 1;
	if (ref1->key_for_search.objectid < ref2->key_for_search.objectid)
		return -1;
	if (ref1->key_for_search.objectid > ref2->key_for_search.objectid)
		return 1;
	if (ref1->key_for_search.offset < ref2->key_for_search.offset)
		return -1;
	if (ref1->key_for_search.offset > ref2->key_for_search.offset)
		return 1;
	if (ref1->parent < ref2->parent)
		return -1;
	if (ref1->parent > ref2->parent)
		return 1;

	return 0;
}

static void update_share_count(struct share_check *sc, int oldcount,
			       int newcount)
{
	if ((!sc) || (oldcount == 0 && newcount < 1))
		return;

	if (oldcount > 0 && newcount < 1)
		sc->share_count--;
	else if (oldcount < 1 && newcount > 0)
		sc->share_count++;
}

/*
 * Add @newref to the @root rbtree, merging identical refs.
 *
 * Callers should assume that newref has been freed after calling.
 */
static void prelim_ref_insert(const struct btrfs_fs_info *fs_info,
			      struct preftree *preftree,
			      struct prelim_ref *newref,
			      struct share_check *sc)
{
	struct rb_root_cached *root;
	struct rb_node **p;
	struct rb_node *parent = NULL;
	struct prelim_ref *ref;
	int result;
	bool leftmost = true;

	root = &preftree->root;
	p = &root->rb_root.rb_node;

	while (*p) {
		parent = *p;
		ref = rb_entry(parent, struct prelim_ref, rbnode);
		result = prelim_ref_compare(ref, newref);
		if (result < 0) {
			p = &(*p)->rb_left;
		} else if (result > 0) {
			p = &(*p)->rb_right;
			leftmost = false;
		} else {
			/* Identical refs, merge them and free @newref */
			struct extent_inode_elem *eie = ref->inode_list;

			while (eie && eie->next)
				eie = eie->next;

			if (!eie)
				ref->inode_list = newref->inode_list;
			else
				eie->next = newref->inode_list;
			trace_btrfs_prelim_ref_merge(fs_info, ref, newref,
						     preftree->count);
			/*
			 * A delayed ref can have newref->count < 0.
			 * The ref->count is updated to follow any
			 * BTRFS_[ADD|DROP]_DELAYED_REF actions.
			 */
			update_share_count(sc, ref->count,
					   ref->count + newref->count);
			ref->count += newref->count;
			free_pref(newref);
			return;
		}
	}

	update_share_count(sc, 0, newref->count);
	preftree->count++;
	trace_btrfs_prelim_ref_insert(fs_info, newref, NULL, preftree->count);
	rb_link_node(&newref->rbnode, parent, p);
	rb_insert_color_cached(&newref->rbnode, root, leftmost);
}

/*
 * Release the entire tree.  We don't care about internal consistency so
 * just free everything and then reset the tree root.
 */
static void prelim_release(struct preftree *preftree)
{
	struct prelim_ref *ref, *next_ref;

	rbtree_postorder_for_each_entry_safe(ref, next_ref,
					     &preftree->root.rb_root, rbnode)
		free_pref(ref);

	preftree->root = RB_ROOT_CACHED;
	preftree->count = 0;
}

/*
 * the rules for all callers of this function are:
 * - obtaining the parent is the goal
 * - if you add a key, you must know that it is a correct key
 * - if you cannot add the parent or a correct key, then we will look into the
 *   block later to set a correct key
 *
 * delayed refs
 * ============
 *        backref type | shared | indirect | shared | indirect
 * information         |   tree |     tree |   data |     data
 * --------------------+--------+----------+--------+----------
 *      parent logical |    y   |     -    |    -   |     -
 *      key to resolve |    -   |     y    |    y   |     y
 *  tree block logical |    -   |     -    |    -   |     -
 *  root for resolving |    y   |     y    |    y   |     y
 *
 * - column 1:       we've the parent -> done
 * - column 2, 3, 4: we use the key to find the parent
 *
 * on disk refs (inline or keyed)
 * ==============================
 *        backref type | shared | indirect | shared | indirect
 * information         |   tree |     tree |   data |     data
 * --------------------+--------+----------+--------+----------
 *      parent logical |    y   |     -    |    y   |     -
 *      key to resolve |    -   |     -    |    -   |     y
 *  tree block logical |    y   |     y    |    y   |     y
 *  root for resolving |    -   |     y    |    y   |     y
 *
 * - column 1, 3: we've the parent -> done
 * - column 2:    we take the first key from the block to find the parent
 *                (see add_missing_keys)
 * - column 4:    we use the key to find the parent
 *
 * additional information that's available but not required to find the parent
 * block might help in merging entries to gain some speed.
 */
static int add_prelim_ref(const struct btrfs_fs_info *fs_info,
			  struct preftree *preftree, u64 root_id,
			  const struct btrfs_key *key, int level, u64 parent,
			  u64 wanted_disk_byte, int count,
			  struct share_check *sc, gfp_t gfp_mask)
{
	struct prelim_ref *ref;

	if (root_id == BTRFS_DATA_RELOC_TREE_OBJECTID)
		return 0;

	ref = kmem_cache_alloc(btrfs_prelim_ref_cache, gfp_mask);
	if (!ref)
		return -ENOMEM;

	ref->root_id = root_id;
	if (key)
		ref->key_for_search = *key;
	else
		memset(&ref->key_for_search, 0, sizeof(ref->key_for_search));

	ref->inode_list = NULL;
	ref->level = level;
	ref->count = count;
	ref->parent = parent;
	ref->wanted_disk_byte = wanted_disk_byte;
	prelim_ref_insert(fs_info, preftree, ref, sc);
	return extent_is_shared(sc);
}

/* direct refs use root == 0, key == NULL */
static int add_direct_ref(const struct btrfs_fs_info *fs_info,
			  struct preftrees *preftrees, int level, u64 parent,
			  u64 wanted_disk_byte, int count,
			  struct share_check *sc, gfp_t gfp_mask)
{
	return add_prelim_ref(fs_info, &preftrees->direct, 0, NULL, level,
			      parent, wanted_disk_byte, count, sc, gfp_mask);
}

/* indirect refs use parent == 0 */
static int add_indirect_ref(const struct btrfs_fs_info *fs_info,
			    struct preftrees *preftrees, u64 root_id,
			    const struct btrfs_key *key, int level,
			    u64 wanted_disk_byte, int count,
			    struct share_check *sc, gfp_t gfp_mask)
{
	struct preftree *tree = &preftrees->indirect;

	if (!key)
		tree = &preftrees->indirect_missing_keys;
	return add_prelim_ref(fs_info, tree, root_id, key, level, 0,
			      wanted_disk_byte, count, sc, gfp_mask);
}

static int is_shared_data_backref(struct preftrees *preftrees, u64 bytenr)
{
	struct rb_node **p = &preftrees->direct.root.rb_root.rb_node;
	struct rb_node *parent = NULL;
	struct prelim_ref *ref = NULL;
	struct prelim_ref target = {};
	int result;

	target.parent = bytenr;

	while (*p) {
		parent = *p;
		ref = rb_entry(parent, struct prelim_ref, rbnode);
		result = prelim_ref_compare(ref, &target);

		if (result < 0)
			p = &(*p)->rb_left;
		else if (result > 0)
			p = &(*p)->rb_right;
		else
			return 1;
	}
	return 0;
}

static int add_all_parents(struct btrfs_root *root, struct btrfs_path *path,
			   struct ulist *parents,
			   struct preftrees *preftrees, struct prelim_ref *ref,
			   int level, u64 time_seq, const u64 *extent_item_pos,
			   bool ignore_offset)
{
	int ret = 0;
	int slot;
	struct extent_buffer *eb;
	struct btrfs_key key;
	struct btrfs_key *key_for_search = &ref->key_for_search;
	struct btrfs_file_extent_item *fi;
	struct extent_inode_elem *eie = NULL, *old = NULL;
	u64 disk_byte;
	u64 wanted_disk_byte = ref->wanted_disk_byte;
	u64 count = 0;
	u64 data_offset;

	if (level != 0) {
		eb = path->nodes[level];
		ret = ulist_add(parents, eb->start, 0, GFP_NOFS);
		if (ret < 0)
			return ret;
		return 0;
	}

	/*
	 * 1. We normally enter this function with the path already pointing to
	 *    the first item to check. But sometimes, we may enter it with
	 *    slot == nritems.
	 * 2. We are searching for normal backref but bytenr of this leaf
	 *    matches shared data backref
	 * 3. The leaf owner is not equal to the root we are searching
	 *
	 * For these cases, go to the next leaf before we continue.
	 */
	eb = path->nodes[0];
	if (path->slots[0] >= btrfs_header_nritems(eb) ||
	    is_shared_data_backref(preftrees, eb->start) ||
	    ref->root_id != btrfs_header_owner(eb)) {
		if (time_seq == BTRFS_SEQ_LAST)
			ret = btrfs_next_leaf(root, path);
		else
			ret = btrfs_next_old_leaf(root, path, time_seq);
	}

	while (!ret && count < ref->count) {
		eb = path->nodes[0];
		slot = path->slots[0];

		btrfs_item_key_to_cpu(eb, &key, slot);

		if (key.objectid != key_for_search->objectid ||
		    key.type != BTRFS_EXTENT_DATA_KEY)
			break;

		/*
		 * We are searching for normal backref but bytenr of this leaf
		 * matches shared data backref, OR
		 * the leaf owner is not equal to the root we are searching for
		 */
		if (slot == 0 &&
		    (is_shared_data_backref(preftrees, eb->start) ||
		     ref->root_id != btrfs_header_owner(eb))) {
			if (time_seq == BTRFS_SEQ_LAST)
				ret = btrfs_next_leaf(root, path);
			else
				ret = btrfs_next_old_leaf(root, path, time_seq);
			continue;
		}
		fi = btrfs_item_ptr(eb, slot, struct btrfs_file_extent_item);
		disk_byte = btrfs_file_extent_disk_bytenr(eb, fi);
		data_offset = btrfs_file_extent_offset(eb, fi);

		if (disk_byte == wanted_disk_byte) {
			eie = NULL;
			old = NULL;
			if (ref->key_for_search.offset == key.offset - data_offset)
				count++;
			else
				goto next;
			if (extent_item_pos) {
				ret = check_extent_in_eb(&key, eb, fi,
						*extent_item_pos,
						&eie, ignore_offset);
				if (ret < 0)
					break;
			}
			if (ret > 0)
				goto next;
			ret = ulist_add_merge_ptr(parents, eb->start,
						  eie, (void **)&old, GFP_NOFS);
			if (ret < 0)
				break;
			if (!ret && extent_item_pos) {
				while (old->next)
					old = old->next;
				old->next = eie;
			}
			eie = NULL;
		}
next:
		if (time_seq == BTRFS_SEQ_LAST)
			ret = btrfs_next_item(root, path);
		else
			ret = btrfs_next_old_item(root, path, time_seq);
	}

	if (ret > 0)
		ret = 0;
	else if (ret < 0)
		free_inode_elem_list(eie);
	return ret;
}

/*
 * resolve an indirect backref in the form (root_id, key, level)
 * to a logical address
 */
static int resolve_indirect_ref(struct btrfs_fs_info *fs_info,
				struct btrfs_path *path, u64 time_seq,
				struct preftrees *preftrees,
				struct prelim_ref *ref, struct ulist *parents,
				const u64 *extent_item_pos, bool ignore_offset)
{
	struct btrfs_root *root;
	struct extent_buffer *eb;
	int ret = 0;
	int root_level;
	int level = ref->level;
	struct btrfs_key search_key = ref->key_for_search;

	/*
	 * If we're search_commit_root we could possibly be holding locks on
	 * other tree nodes.  This happens when qgroups does backref walks when
	 * adding new delayed refs.  To deal with this we need to look in cache
	 * for the root, and if we don't find it then we need to search the
	 * tree_root's commit root, thus the btrfs_get_fs_root_commit_root usage
	 * here.
	 */
	if (path->search_commit_root)
		root = btrfs_get_fs_root_commit_root(fs_info, path, ref->root_id);
	else
		root = btrfs_get_fs_root(fs_info, ref->root_id, false);
	if (IS_ERR(root)) {
		ret = PTR_ERR(root);
		goto out_free;
	}

	if (!path->search_commit_root &&
	    test_bit(BTRFS_ROOT_DELETING, &root->state)) {
		ret = -ENOENT;
		goto out;
	}

	if (btrfs_is_testing(fs_info)) {
		ret = -ENOENT;
		goto out;
	}

	if (path->search_commit_root)
		root_level = btrfs_header_level(root->commit_root);
	else if (time_seq == BTRFS_SEQ_LAST)
		root_level = btrfs_header_level(root->node);
	else
		root_level = btrfs_old_root_level(root, time_seq);

	if (root_level + 1 == level)
		goto out;

	/*
	 * We can often find data backrefs with an offset that is too large
	 * (>= LLONG_MAX, maximum allowed file offset) due to underflows when
	 * subtracting a file's offset with the data offset of its
	 * corresponding extent data item. This can happen for example in the
	 * clone ioctl.
	 *
	 * So if we detect such case we set the search key's offset to zero to
	 * make sure we will find the matching file extent item at
	 * add_all_parents(), otherwise we will miss it because the offset
	 * taken form the backref is much larger then the offset of the file
	 * extent item. This can make us scan a very large number of file
	 * extent items, but at least it will not make us miss any.
	 *
	 * This is an ugly workaround for a behaviour that should have never
	 * existed, but it does and a fix for the clone ioctl would touch a lot
	 * of places, cause backwards incompatibility and would not fix the
	 * problem for extents cloned with older kernels.
	 */
	if (search_key.type == BTRFS_EXTENT_DATA_KEY &&
	    search_key.offset >= LLONG_MAX)
		search_key.offset = 0;
	path->lowest_level = level;
	if (time_seq == BTRFS_SEQ_LAST)
		ret = btrfs_search_slot(NULL, root, &search_key, path, 0, 0);
	else
		ret = btrfs_search_old_slot(root, &search_key, path, time_seq);

	btrfs_debug(fs_info,
		"search slot in root %llu (level %d, ref count %d) returned %d for key (%llu %u %llu)",
		 ref->root_id, level, ref->count, ret,
		 ref->key_for_search.objectid, ref->key_for_search.type,
		 ref->key_for_search.offset);
	if (ret < 0)
		goto out;

	eb = path->nodes[level];
	while (!eb) {
		if (WARN_ON(!level)) {
			ret = 1;
			goto out;
		}
		level--;
		eb = path->nodes[level];
	}

	ret = add_all_parents(root, path, parents, preftrees, ref, level,
			      time_seq, extent_item_pos, ignore_offset);
out:
	btrfs_put_root(root);
out_free:
	path->lowest_level = 0;
	btrfs_release_path(path);
	return ret;
}

static struct extent_inode_elem *
unode_aux_to_inode_list(struct ulist_node *node)
{
	if (!node)
		return NULL;
	return (struct extent_inode_elem *)(uintptr_t)node->aux;
}

/*
 * We maintain three separate rbtrees: one for direct refs, one for
 * indirect refs which have a key, and one for indirect refs which do not
 * have a key. Each tree does merge on insertion.
 *
 * Once all of the references are located, we iterate over the tree of
 * indirect refs with missing keys. An appropriate key is located and
 * the ref is moved onto the tree for indirect refs. After all missing
 * keys are thus located, we iterate over the indirect ref tree, resolve
 * each reference, and then insert the resolved reference onto the
 * direct tree (merging there too).
 *
 * New backrefs (i.e., for parent nodes) are added to the appropriate
 * rbtree as they are encountered. The new backrefs are subsequently
 * resolved as above.
 */
static int resolve_indirect_refs(struct btrfs_fs_info *fs_info,
				 struct btrfs_path *path, u64 time_seq,
				 struct preftrees *preftrees,
				 const u64 *extent_item_pos,
				 struct share_check *sc, bool ignore_offset)
{
	int err;
	int ret = 0;
	struct ulist *parents;
	struct ulist_node *node;
	struct ulist_iterator uiter;
	struct rb_node *rnode;

	parents = ulist_alloc(GFP_NOFS);
	if (!parents)
		return -ENOMEM;

	/*
	 * We could trade memory usage for performance here by iterating
	 * the tree, allocating new refs for each insertion, and then
	 * freeing the entire indirect tree when we're done.  In some test
	 * cases, the tree can grow quite large (~200k objects).
	 */
	while ((rnode = rb_first_cached(&preftrees->indirect.root))) {
		struct prelim_ref *ref;

		ref = rb_entry(rnode, struct prelim_ref, rbnode);
		if (WARN(ref->parent,
			 "BUG: direct ref found in indirect tree")) {
			ret = -EINVAL;
			goto out;
		}

		rb_erase_cached(&ref->rbnode, &preftrees->indirect.root);
		preftrees->indirect.count--;

		if (ref->count == 0) {
			free_pref(ref);
			continue;
		}

		if (sc && sc->root_objectid &&
		    ref->root_id != sc->root_objectid) {
			free_pref(ref);
			ret = BACKREF_FOUND_SHARED;
			goto out;
		}
		err = resolve_indirect_ref(fs_info, path, time_seq, preftrees,
					   ref, parents, extent_item_pos,
					   ignore_offset);
		/*
		 * we can only tolerate ENOENT,otherwise,we should catch error
		 * and return directly.
		 */
		if (err == -ENOENT) {
			prelim_ref_insert(fs_info, &preftrees->direct, ref,
					  NULL);
			continue;
		} else if (err) {
			free_pref(ref);
			ret = err;
			goto out;
		}

		/* we put the first parent into the ref at hand */
		ULIST_ITER_INIT(&uiter);
		node = ulist_next(parents, &uiter);
		ref->parent = node ? node->val : 0;
		ref->inode_list = unode_aux_to_inode_list(node);

		/* Add a prelim_ref(s) for any other parent(s). */
		while ((node = ulist_next(parents, &uiter))) {
			struct prelim_ref *new_ref;

			new_ref = kmem_cache_alloc(btrfs_prelim_ref_cache,
						   GFP_NOFS);
			if (!new_ref) {
				free_pref(ref);
				ret = -ENOMEM;
				goto out;
			}
			memcpy(new_ref, ref, sizeof(*ref));
			new_ref->parent = node->val;
			new_ref->inode_list = unode_aux_to_inode_list(node);
			prelim_ref_insert(fs_info, &preftrees->direct,
					  new_ref, NULL);
		}

		/*
		 * Now it's a direct ref, put it in the direct tree. We must
		 * do this last because the ref could be merged/freed here.
		 */
		prelim_ref_insert(fs_info, &preftrees->direct, ref, NULL);

		ulist_reinit(parents);
		cond_resched();
	}
out:
	ulist_free(parents);
	return ret;
}

/*
 * read tree blocks and add keys where required.
 */
static int add_missing_keys(struct btrfs_fs_info *fs_info,
			    struct preftrees *preftrees, bool lock)
{
	struct prelim_ref *ref;
	struct extent_buffer *eb;
	struct preftree *tree = &preftrees->indirect_missing_keys;
	struct rb_node *node;

	while ((node = rb_first_cached(&tree->root))) {
		ref = rb_entry(node, struct prelim_ref, rbnode);
		rb_erase_cached(node, &tree->root);

		BUG_ON(ref->parent);	/* should not be a direct ref */
		BUG_ON(ref->key_for_search.type);
		BUG_ON(!ref->wanted_disk_byte);

		eb = read_tree_block(fs_info, ref->wanted_disk_byte,
				     ref->root_id, 0, ref->level - 1, NULL);
		if (IS_ERR(eb)) {
			free_pref(ref);
			return PTR_ERR(eb);
		} else if (!extent_buffer_uptodate(eb)) {
			free_pref(ref);
			free_extent_buffer(eb);
			return -EIO;
		}
		if (lock)
			btrfs_tree_read_lock(eb);
		if (btrfs_header_level(eb) == 0)
			btrfs_item_key_to_cpu(eb, &ref->key_for_search, 0);
		else
			btrfs_node_key_to_cpu(eb, &ref->key_for_search, 0);
		if (lock)
			btrfs_tree_read_unlock(eb);
		free_extent_buffer(eb);
		prelim_ref_insert(fs_info, &preftrees->indirect, ref, NULL);
		cond_resched();
	}
	return 0;
}

/*
 * add all currently queued delayed refs from this head whose seq nr is
 * smaller or equal that seq to the list
 */
static int add_delayed_refs(const struct btrfs_fs_info *fs_info,
			    struct btrfs_delayed_ref_head *head, u64 seq,
			    struct preftrees *preftrees, struct share_check *sc)
{
	struct btrfs_delayed_ref_node *node;
	struct btrfs_delayed_extent_op *extent_op = head->extent_op;
	struct btrfs_key key;
	struct btrfs_key tmp_op_key;
	struct rb_node *n;
	int count;
	int ret = 0;

	if (extent_op && extent_op->update_key)
		btrfs_disk_key_to_cpu(&tmp_op_key, &extent_op->key);

	spin_lock(&head->lock);
	for (n = rb_first_cached(&head->ref_tree); n; n = rb_next(n)) {
		node = rb_entry(n, struct btrfs_delayed_ref_node,
				ref_node);
		if (node->seq > seq)
			continue;

		switch (node->action) {
		case BTRFS_ADD_DELAYED_EXTENT:
		case BTRFS_UPDATE_DELAYED_HEAD:
			WARN_ON(1);
			continue;
		case BTRFS_ADD_DELAYED_REF:
			count = node->ref_mod;
			break;
		case BTRFS_DROP_DELAYED_REF:
			count = node->ref_mod * -1;
			break;
		default:
			BUG();
		}
		switch (node->type) {
		case BTRFS_TREE_BLOCK_REF_KEY: {
			/* NORMAL INDIRECT METADATA backref */
			struct btrfs_delayed_tree_ref *ref;

			ref = btrfs_delayed_node_to_tree_ref(node);
			ret = add_indirect_ref(fs_info, preftrees, ref->root,
					       &tmp_op_key, ref->level + 1,
					       node->bytenr, count, sc,
					       GFP_ATOMIC);
			break;
		}
		case BTRFS_SHARED_BLOCK_REF_KEY: {
			/* SHARED DIRECT METADATA backref */
			struct btrfs_delayed_tree_ref *ref;

			ref = btrfs_delayed_node_to_tree_ref(node);

			ret = add_direct_ref(fs_info, preftrees, ref->level + 1,
					     ref->parent, node->bytenr, count,
					     sc, GFP_ATOMIC);
			break;
		}
		case BTRFS_EXTENT_DATA_REF_KEY: {
			/* NORMAL INDIRECT DATA backref */
			struct btrfs_delayed_data_ref *ref;
			ref = btrfs_delayed_node_to_data_ref(node);

			key.objectid = ref->objectid;
			key.type = BTRFS_EXTENT_DATA_KEY;
			key.offset = ref->offset;

			/*
			 * Found a inum that doesn't match our known inum, we
			 * know it's shared.
			 */
			if (sc && sc->inum && ref->objectid != sc->inum) {
				ret = BACKREF_FOUND_SHARED;
				goto out;
			}

			ret = add_indirect_ref(fs_info, preftrees, ref->root,
					       &key, 0, node->bytenr, count, sc,
					       GFP_ATOMIC);
			break;
		}
		case BTRFS_SHARED_DATA_REF_KEY: {
			/* SHARED DIRECT FULL backref */
			struct btrfs_delayed_data_ref *ref;

			ref = btrfs_delayed_node_to_data_ref(node);

			ret = add_direct_ref(fs_info, preftrees, 0, ref->parent,
					     node->bytenr, count, sc,
					     GFP_ATOMIC);
			break;
		}
		default:
			WARN_ON(1);
		}
		/*
		 * We must ignore BACKREF_FOUND_SHARED until all delayed
		 * refs have been checked.
		 */
		if (ret && (ret != BACKREF_FOUND_SHARED))
			break;
	}
	if (!ret)
		ret = extent_is_shared(sc);
out:
	spin_unlock(&head->lock);
	return ret;
}

/*
 * add all inline backrefs for bytenr to the list
 *
 * Returns 0 on success, <0 on error, or BACKREF_FOUND_SHARED.
 */
static int add_inline_refs(const struct btrfs_fs_info *fs_info,
			   struct btrfs_path *path, u64 bytenr,
			   int *info_level, struct preftrees *preftrees,
			   struct share_check *sc)
{
	int ret = 0;
	int slot;
	struct extent_buffer *leaf;
	struct btrfs_key key;
	struct btrfs_key found_key;
	unsigned long ptr;
	unsigned long end;
	struct btrfs_extent_item *ei;
	u64 flags;
	u64 item_size;

	/*
	 * enumerate all inline refs
	 */
	leaf = path->nodes[0];
	slot = path->slots[0];

	item_size = btrfs_item_size_nr(leaf, slot);
	BUG_ON(item_size < sizeof(*ei));

	ei = btrfs_item_ptr(leaf, slot, struct btrfs_extent_item);
	flags = btrfs_extent_flags(leaf, ei);
	btrfs_item_key_to_cpu(leaf, &found_key, slot);

	ptr = (unsigned long)(ei + 1);
	end = (unsigned long)ei + item_size;

	if (found_key.type == BTRFS_EXTENT_ITEM_KEY &&
	    flags & BTRFS_EXTENT_FLAG_TREE_BLOCK) {
		struct btrfs_tree_block_info *info;

		info = (struct btrfs_tree_block_info *)ptr;
		*info_level = btrfs_tree_block_level(leaf, info);
		ptr += sizeof(struct btrfs_tree_block_info);
		BUG_ON(ptr > end);
	} else if (found_key.type == BTRFS_METADATA_ITEM_KEY) {
		*info_level = found_key.offset;
	} else {
		BUG_ON(!(flags & BTRFS_EXTENT_FLAG_DATA));
	}

	while (ptr < end) {
		struct btrfs_extent_inline_ref *iref;
		u64 offset;
		int type;

		iref = (struct btrfs_extent_inline_ref *)ptr;
		type = btrfs_get_extent_inline_ref_type(leaf, iref,
							BTRFS_REF_TYPE_ANY);
		if (type == BTRFS_REF_TYPE_INVALID)
			return -EUCLEAN;

		offset = btrfs_extent_inline_ref_offset(leaf, iref);

		switch (type) {
		case BTRFS_SHARED_BLOCK_REF_KEY:
			ret = add_direct_ref(fs_info, preftrees,
					     *info_level + 1, offset,
					     bytenr, 1, NULL, GFP_NOFS);
			break;
		case BTRFS_SHARED_DATA_REF_KEY: {
			struct btrfs_shared_data_ref *sdref;
			int count;

			sdref = (struct btrfs_shared_data_ref *)(iref + 1);
			count = btrfs_shared_data_ref_count(leaf, sdref);

			ret = add_direct_ref(fs_info, preftrees, 0, offset,
					     bytenr, count, sc, GFP_NOFS);
			break;
		}
		case BTRFS_TREE_BLOCK_REF_KEY:
			ret = add_indirect_ref(fs_info, preftrees, offset,
					       NULL, *info_level + 1,
					       bytenr, 1, NULL, GFP_NOFS);
			break;
		case BTRFS_EXTENT_DATA_REF_KEY: {
			struct btrfs_extent_data_ref *dref;
			int count;
			u64 root;

			dref = (struct btrfs_extent_data_ref *)(&iref->offset);
			count = btrfs_extent_data_ref_count(leaf, dref);
			key.objectid = btrfs_extent_data_ref_objectid(leaf,
								      dref);
			key.type = BTRFS_EXTENT_DATA_KEY;
			key.offset = btrfs_extent_data_ref_offset(leaf, dref);

			if (sc && sc->inum && key.objectid != sc->inum) {
				ret = BACKREF_FOUND_SHARED;
				break;
			}

			root = btrfs_extent_data_ref_root(leaf, dref);

			ret = add_indirect_ref(fs_info, preftrees, root,
					       &key, 0, bytenr, count,
					       sc, GFP_NOFS);
			break;
		}
		default:
			WARN_ON(1);
		}
		if (ret)
			return ret;
		ptr += btrfs_extent_inline_ref_size(type);
	}

	return 0;
}

/*
 * add all non-inline backrefs for bytenr to the list
 *
 * Returns 0 on success, <0 on error, or BACKREF_FOUND_SHARED.
 */
static int add_keyed_refs(struct btrfs_fs_info *fs_info,
			  struct btrfs_path *path, u64 bytenr,
			  int info_level, struct preftrees *preftrees,
			  struct share_check *sc)
{
	struct btrfs_root *extent_root = fs_info->extent_root;
	int ret;
	int slot;
	struct extent_buffer *leaf;
	struct btrfs_key key;

	while (1) {
		ret = btrfs_next_item(extent_root, path);
		if (ret < 0)
			break;
		if (ret) {
			ret = 0;
			break;
		}

		slot = path->slots[0];
		leaf = path->nodes[0];
		btrfs_item_key_to_cpu(leaf, &key, slot);

		if (key.objectid != bytenr)
			break;
		if (key.type < BTRFS_TREE_BLOCK_REF_KEY)
			continue;
		if (key.type > BTRFS_SHARED_DATA_REF_KEY)
			break;

		switch (key.type) {
		case BTRFS_SHARED_BLOCK_REF_KEY:
			/* SHARED DIRECT METADATA backref */
			ret = add_direct_ref(fs_info, preftrees,
					     info_level + 1, key.offset,
					     bytenr, 1, NULL, GFP_NOFS);
			break;
		case BTRFS_SHARED_DATA_REF_KEY: {
			/* SHARED DIRECT FULL backref */
			struct btrfs_shared_data_ref *sdref;
			int count;

			sdref = btrfs_item_ptr(leaf, slot,
					      struct btrfs_shared_data_ref);
			count = btrfs_shared_data_ref_count(leaf, sdref);
			ret = add_direct_ref(fs_info, preftrees, 0,
					     key.offset, bytenr, count,
					     sc, GFP_NOFS);
			break;
		}
		case BTRFS_TREE_BLOCK_REF_KEY:
			/* NORMAL INDIRECT METADATA backref */
			ret = add_indirect_ref(fs_info, preftrees, key.offset,
					       NULL, info_level + 1, bytenr,
					       1, NULL, GFP_NOFS);
			break;
		case BTRFS_EXTENT_DATA_REF_KEY: {
			/* NORMAL INDIRECT DATA backref */
			struct btrfs_extent_data_ref *dref;
			int count;
			u64 root;

			dref = btrfs_item_ptr(leaf, slot,
					      struct btrfs_extent_data_ref);
			count = btrfs_extent_data_ref_count(leaf, dref);
			key.objectid = btrfs_extent_data_ref_objectid(leaf,
								      dref);
			key.type = BTRFS_EXTENT_DATA_KEY;
			key.offset = btrfs_extent_data_ref_offset(leaf, dref);

			if (sc && sc->inum && key.objectid != sc->inum) {
				ret = BACKREF_FOUND_SHARED;
				break;
			}

			root = btrfs_extent_data_ref_root(leaf, dref);
			ret = add_indirect_ref(fs_info, preftrees, root,
					       &key, 0, bytenr, count,
					       sc, GFP_NOFS);
			break;
		}
		default:
			WARN_ON(1);
		}
		if (ret)
			return ret;

	}

	return ret;
}

/*
 * this adds all existing backrefs (inline backrefs, backrefs and delayed
 * refs) for the given bytenr to the refs list, merges duplicates and resolves
 * indirect refs to their parent bytenr.
 * When roots are found, they're added to the roots list
 *
 * If time_seq is set to BTRFS_SEQ_LAST, it will not search delayed_refs, and
 * behave much like trans == NULL case, the difference only lies in it will not
 * commit root.
 * The special case is for qgroup to search roots in commit_transaction().
 *
 * @sc - if !NULL, then immediately return BACKREF_FOUND_SHARED when a
 * shared extent is detected.
 *
 * Otherwise this returns 0 for success and <0 for an error.
 *
 * If ignore_offset is set to false, only extent refs whose offsets match
 * extent_item_pos are returned.  If true, every extent ref is returned
 * and extent_item_pos is ignored.
 *
 * FIXME some caching might speed things up
 */
static int find_parent_nodes(struct btrfs_trans_handle *trans,
			     struct btrfs_fs_info *fs_info, u64 bytenr,
			     u64 time_seq, struct ulist *refs,
			     struct ulist *roots, const u64 *extent_item_pos,
			     struct share_check *sc, bool ignore_offset)
{
	struct btrfs_key key;
	struct btrfs_path *path;
	struct btrfs_delayed_ref_root *delayed_refs = NULL;
	struct btrfs_delayed_ref_head *head;
	int info_level = 0;
	int ret;
	struct prelim_ref *ref;
	struct rb_node *node;
	struct extent_inode_elem *eie = NULL;
	struct preftrees preftrees = {
		.direct = PREFTREE_INIT,
		.indirect = PREFTREE_INIT,
		.indirect_missing_keys = PREFTREE_INIT
	};

	key.objectid = bytenr;
	key.offset = (u64)-1;
	if (btrfs_fs_incompat(fs_info, SKINNY_METADATA))
		key.type = BTRFS_METADATA_ITEM_KEY;
	else
		key.type = BTRFS_EXTENT_ITEM_KEY;

	path = btrfs_alloc_path();
	if (!path)
		return -ENOMEM;
	if (!trans) {
		path->search_commit_root = 1;
		path->skip_locking = 1;
	}

	if (time_seq == BTRFS_SEQ_LAST)
		path->skip_locking = 1;

	/*
	 * grab both a lock on the path and a lock on the delayed ref head.
	 * We need both to get a consistent picture of how the refs look
	 * at a specified point in time
	 */
again:
	head = NULL;

	ret = btrfs_search_slot(NULL, fs_info->extent_root, &key, path, 0, 0);
	if (ret < 0)
		goto out;
	BUG_ON(ret == 0);

#ifdef CONFIG_BTRFS_FS_RUN_SANITY_TESTS
	if (trans && likely(trans->type != __TRANS_DUMMY) &&
	    time_seq != BTRFS_SEQ_LAST) {
#else
	if (trans && time_seq != BTRFS_SEQ_LAST) {
#endif
		/*
		 * look if there are updates for this ref queued and lock the
		 * head
		 */
		delayed_refs = &trans->transaction->delayed_refs;
		spin_lock(&delayed_refs->lock);
		head = btrfs_find_delayed_ref_head(delayed_refs, bytenr);
		if (head) {
			if (!mutex_trylock(&head->mutex)) {
				refcount_inc(&head->refs);
				spin_unlock(&delayed_refs->lock);

				btrfs_release_path(path);

				/*
				 * Mutex was contended, block until it's
				 * released and try again
				 */
				mutex_lock(&head->mutex);
				mutex_unlock(&head->mutex);
				btrfs_put_delayed_ref_head(head);
				goto again;
			}
			spin_unlock(&delayed_refs->lock);
			ret = add_delayed_refs(fs_info, head, time_seq,
					       &preftrees, sc);
			mutex_unlock(&head->mutex);
			if (ret)
				goto out;
		} else {
			spin_unlock(&delayed_refs->lock);
		}
	}

	if (path->slots[0]) {
		struct extent_buffer *leaf;
		int slot;

		path->slots[0]--;
		leaf = path->nodes[0];
		slot = path->slots[0];
		btrfs_item_key_to_cpu(leaf, &key, slot);
		if (key.objectid == bytenr &&
		    (key.type == BTRFS_EXTENT_ITEM_KEY ||
		     key.type == BTRFS_METADATA_ITEM_KEY)) {
			ret = add_inline_refs(fs_info, path, bytenr,
					      &info_level, &preftrees, sc);
			if (ret)
				goto out;
			ret = add_keyed_refs(fs_info, path, bytenr, info_level,
					     &preftrees, sc);
			if (ret)
				goto out;
		}
	}

	btrfs_release_path(path);

	ret = add_missing_keys(fs_info, &preftrees, path->skip_locking == 0);
	if (ret)
		goto out;

	WARN_ON(!RB_EMPTY_ROOT(&preftrees.indirect_missing_keys.root.rb_root));

	ret = resolve_indirect_refs(fs_info, path, time_seq, &preftrees,
				    extent_item_pos, sc, ignore_offset);
	if (ret)
		goto out;

	WARN_ON(!RB_EMPTY_ROOT(&preftrees.indirect.root.rb_root));

	/*
	 * This walks the tree of merged and resolved refs. Tree blocks are
	 * read in as needed. Unique entries are added to the ulist, and
	 * the list of found roots is updated.
	 *
	 * We release the entire tree in one go before returning.
	 */
	node = rb_first_cached(&preftrees.direct.root);
	while (node) {
		ref = rb_entry(node, struct prelim_ref, rbnode);
		node = rb_next(&ref->rbnode);
		/*
		 * ref->count < 0 can happen here if there are delayed
		 * refs with a node->action of BTRFS_DROP_DELAYED_REF.
		 * prelim_ref_insert() relies on this when merging
		 * identical refs to keep the overall count correct.
		 * prelim_ref_insert() will merge only those refs
		 * which compare identically.  Any refs having
		 * e.g. different offsets would not be merged,
		 * and would retain their original ref->count < 0.
		 */
		if (roots && ref->count && ref->root_id && ref->parent == 0) {
			if (sc && sc->root_objectid &&
			    ref->root_id != sc->root_objectid) {
				ret = BACKREF_FOUND_SHARED;
				goto out;
			}

			/* no parent == root of tree */
			ret = ulist_add(roots, ref->root_id, 0, GFP_NOFS);
			if (ret < 0)
				goto out;
		}
		if (ref->count && ref->parent) {
			if (extent_item_pos && !ref->inode_list &&
			    ref->level == 0) {
				struct extent_buffer *eb;

				eb = read_tree_block(fs_info, ref->parent, 0,
						     0, ref->level, NULL);
				if (IS_ERR(eb)) {
					ret = PTR_ERR(eb);
					goto out;
				} else if (!extent_buffer_uptodate(eb)) {
					free_extent_buffer(eb);
					ret = -EIO;
					goto out;
				}

				if (!path->skip_locking)
					btrfs_tree_read_lock(eb);
				ret = find_extent_in_eb(eb, bytenr,
							*extent_item_pos, &eie, ignore_offset);
				if (!path->skip_locking)
					btrfs_tree_read_unlock(eb);
				free_extent_buffer(eb);
				if (ret < 0)
					goto out;
				ref->inode_list = eie;
			}
			ret = ulist_add_merge_ptr(refs, ref->parent,
						  ref->inode_list,
						  (void **)&eie, GFP_NOFS);
			if (ret < 0)
				goto out;
			if (!ret && extent_item_pos) {
				/*
				 * we've recorded that parent, so we must extend
				 * its inode list here
				 */
				BUG_ON(!eie);
				while (eie->next)
					eie = eie->next;
				eie->next = ref->inode_list;
			}
			eie = NULL;
		}
		cond_resched();
	}

out:
	btrfs_free_path(path);

	prelim_release(&preftrees.direct);
	prelim_release(&preftrees.indirect);
	prelim_release(&preftrees.indirect_missing_keys);

	if (ret < 0)
		free_inode_elem_list(eie);
	return ret;
}

static void free_leaf_list(struct ulist *blocks)
{
	struct ulist_node *node = NULL;
	struct extent_inode_elem *eie;
	struct ulist_iterator uiter;

	ULIST_ITER_INIT(&uiter);
	while ((node = ulist_next(blocks, &uiter))) {
		if (!node->aux)
			continue;
		eie = unode_aux_to_inode_list(node);
		free_inode_elem_list(eie);
		node->aux = 0;
	}

	ulist_free(blocks);
}

/*
 * Finds all leafs with a reference to the specified combination of bytenr and
 * offset. key_list_head will point to a list of corresponding keys (caller must
 * free each list element). The leafs will be stored in the leafs ulist, which
 * must be freed with ulist_free.
 *
 * returns 0 on success, <0 on error
 */
int btrfs_find_all_leafs(struct btrfs_trans_handle *trans,
			 struct btrfs_fs_info *fs_info, u64 bytenr,
			 u64 time_seq, struct ulist **leafs,
			 const u64 *extent_item_pos, bool ignore_offset)
{
	int ret;

	*leafs = ulist_alloc(GFP_NOFS);
	if (!*leafs)
		return -ENOMEM;

	ret = find_parent_nodes(trans, fs_info, bytenr, time_seq,
				*leafs, NULL, extent_item_pos, NULL, ignore_offset);
	if (ret < 0 && ret != -ENOENT) {
		free_leaf_list(*leafs);
		return ret;
	}

	return 0;
}

/*
 * walk all backrefs for a given extent to find all roots that reference this
 * extent. Walking a backref means finding all extents that reference this
 * extent and in turn walk the backrefs of those, too. Naturally this is a
 * recursive process, but here it is implemented in an iterative fashion: We
 * find all referencing extents for the extent in question and put them on a
 * list. In turn, we find all referencing extents for those, further appending
 * to the list. The way we iterate the list allows adding more elements after
 * the current while iterating. The process stops when we reach the end of the
 * list. Found roots are added to the roots list.
 *
 * returns 0 on success, < 0 on error.
 */
static int btrfs_find_all_roots_safe(struct btrfs_trans_handle *trans,
				     struct btrfs_fs_info *fs_info, u64 bytenr,
				     u64 time_seq, struct ulist **roots,
				     bool ignore_offset)
{
	struct ulist *tmp;
	struct ulist_node *node = NULL;
	struct ulist_iterator uiter;
	int ret;

	tmp = ulist_alloc(GFP_NOFS);
	if (!tmp)
		return -ENOMEM;
	*roots = ulist_alloc(GFP_NOFS);
	if (!*roots) {
		ulist_free(tmp);
		return -ENOMEM;
	}

	ULIST_ITER_INIT(&uiter);
	while (1) {
		ret = find_parent_nodes(trans, fs_info, bytenr, time_seq,
					tmp, *roots, NULL, NULL, ignore_offset);
		if (ret < 0 && ret != -ENOENT) {
			ulist_free(tmp);
			ulist_free(*roots);
			*roots = NULL;
			return ret;
		}
		node = ulist_next(tmp, &uiter);
		if (!node)
			break;
		bytenr = node->val;
		cond_resched();
	}

	ulist_free(tmp);
	return 0;
}

int btrfs_find_all_roots(struct btrfs_trans_handle *trans,
			 struct btrfs_fs_info *fs_info, u64 bytenr,
			 u64 time_seq, struct ulist **roots,
<<<<<<< HEAD
			 bool ignore_offset, bool skip_commit_root_sem)
=======
			 bool skip_commit_root_sem)
>>>>>>> bee673aa
{
	int ret;

	if (!trans && !skip_commit_root_sem)
		down_read(&fs_info->commit_root_sem);
	ret = btrfs_find_all_roots_safe(trans, fs_info, bytenr,
<<<<<<< HEAD
					time_seq, roots, ignore_offset);
=======
					time_seq, roots, false);
>>>>>>> bee673aa
	if (!trans && !skip_commit_root_sem)
		up_read(&fs_info->commit_root_sem);
	return ret;
}

/**
 * Check if an extent is shared or not
 *
 * @root:   root inode belongs to
 * @inum:   inode number of the inode whose extent we are checking
 * @bytenr: logical bytenr of the extent we are checking
 * @roots:  list of roots this extent is shared among
 * @tmp:    temporary list used for iteration
 *
 * btrfs_check_shared uses the backref walking code but will short
 * circuit as soon as it finds a root or inode that doesn't match the
 * one passed in. This provides a significant performance benefit for
 * callers (such as fiemap) which want to know whether the extent is
 * shared but do not need a ref count.
 *
 * This attempts to attach to the running transaction in order to account for
 * delayed refs, but continues on even when no running transaction exists.
 *
 * Return: 0 if extent is not shared, 1 if it is shared, < 0 on error.
 */
int btrfs_check_shared(struct btrfs_root *root, u64 inum, u64 bytenr,
		struct ulist *roots, struct ulist *tmp)
{
	struct btrfs_fs_info *fs_info = root->fs_info;
	struct btrfs_trans_handle *trans;
	struct ulist_iterator uiter;
	struct ulist_node *node;
	struct btrfs_seq_list elem = BTRFS_SEQ_LIST_INIT(elem);
	int ret = 0;
	struct share_check shared = {
		.root_objectid = root->root_key.objectid,
		.inum = inum,
		.share_count = 0,
	};

	ulist_init(roots);
	ulist_init(tmp);

	trans = btrfs_join_transaction_nostart(root);
	if (IS_ERR(trans)) {
		if (PTR_ERR(trans) != -ENOENT && PTR_ERR(trans) != -EROFS) {
			ret = PTR_ERR(trans);
			goto out;
		}
		trans = NULL;
		down_read(&fs_info->commit_root_sem);
	} else {
		btrfs_get_tree_mod_seq(fs_info, &elem);
	}

	ULIST_ITER_INIT(&uiter);
	while (1) {
		ret = find_parent_nodes(trans, fs_info, bytenr, elem.seq, tmp,
					roots, NULL, &shared, false);
		if (ret == BACKREF_FOUND_SHARED) {
			/* this is the only condition under which we return 1 */
			ret = 1;
			break;
		}
		if (ret < 0 && ret != -ENOENT)
			break;
		ret = 0;
		node = ulist_next(tmp, &uiter);
		if (!node)
			break;
		bytenr = node->val;
		shared.share_count = 0;
		cond_resched();
	}

	if (trans) {
		btrfs_put_tree_mod_seq(fs_info, &elem);
		btrfs_end_transaction(trans);
	} else {
		up_read(&fs_info->commit_root_sem);
	}
out:
	ulist_release(roots);
	ulist_release(tmp);
	return ret;
}

int btrfs_find_one_extref(struct btrfs_root *root, u64 inode_objectid,
			  u64 start_off, struct btrfs_path *path,
			  struct btrfs_inode_extref **ret_extref,
			  u64 *found_off)
{
	int ret, slot;
	struct btrfs_key key;
	struct btrfs_key found_key;
	struct btrfs_inode_extref *extref;
	const struct extent_buffer *leaf;
	unsigned long ptr;

	key.objectid = inode_objectid;
	key.type = BTRFS_INODE_EXTREF_KEY;
	key.offset = start_off;

	ret = btrfs_search_slot(NULL, root, &key, path, 0, 0);
	if (ret < 0)
		return ret;

	while (1) {
		leaf = path->nodes[0];
		slot = path->slots[0];
		if (slot >= btrfs_header_nritems(leaf)) {
			/*
			 * If the item at offset is not found,
			 * btrfs_search_slot will point us to the slot
			 * where it should be inserted. In our case
			 * that will be the slot directly before the
			 * next INODE_REF_KEY_V2 item. In the case
			 * that we're pointing to the last slot in a
			 * leaf, we must move one leaf over.
			 */
			ret = btrfs_next_leaf(root, path);
			if (ret) {
				if (ret >= 1)
					ret = -ENOENT;
				break;
			}
			continue;
		}

		btrfs_item_key_to_cpu(leaf, &found_key, slot);

		/*
		 * Check that we're still looking at an extended ref key for
		 * this particular objectid. If we have different
		 * objectid or type then there are no more to be found
		 * in the tree and we can exit.
		 */
		ret = -ENOENT;
		if (found_key.objectid != inode_objectid)
			break;
		if (found_key.type != BTRFS_INODE_EXTREF_KEY)
			break;

		ret = 0;
		ptr = btrfs_item_ptr_offset(leaf, path->slots[0]);
		extref = (struct btrfs_inode_extref *)ptr;
		*ret_extref = extref;
		if (found_off)
			*found_off = found_key.offset;
		break;
	}

	return ret;
}

/*
 * this iterates to turn a name (from iref/extref) into a full filesystem path.
 * Elements of the path are separated by '/' and the path is guaranteed to be
 * 0-terminated. the path is only given within the current file system.
 * Therefore, it never starts with a '/'. the caller is responsible to provide
 * "size" bytes in "dest". the dest buffer will be filled backwards. finally,
 * the start point of the resulting string is returned. this pointer is within
 * dest, normally.
 * in case the path buffer would overflow, the pointer is decremented further
 * as if output was written to the buffer, though no more output is actually
 * generated. that way, the caller can determine how much space would be
 * required for the path to fit into the buffer. in that case, the returned
 * value will be smaller than dest. callers must check this!
 */
char *btrfs_ref_to_path(struct btrfs_root *fs_root, struct btrfs_path *path,
			u32 name_len, unsigned long name_off,
			struct extent_buffer *eb_in, u64 parent,
			char *dest, u32 size)
{
	int slot;
	u64 next_inum;
	int ret;
	s64 bytes_left = ((s64)size) - 1;
	struct extent_buffer *eb = eb_in;
	struct btrfs_key found_key;
	struct btrfs_inode_ref *iref;

	if (bytes_left >= 0)
		dest[bytes_left] = '\0';

	while (1) {
		bytes_left -= name_len;
		if (bytes_left >= 0)
			read_extent_buffer(eb, dest + bytes_left,
					   name_off, name_len);
		if (eb != eb_in) {
			if (!path->skip_locking)
				btrfs_tree_read_unlock(eb);
			free_extent_buffer(eb);
		}
		ret = btrfs_find_item(fs_root, path, parent, 0,
				BTRFS_INODE_REF_KEY, &found_key);
		if (ret > 0)
			ret = -ENOENT;
		if (ret)
			break;

		next_inum = found_key.offset;

		/* regular exit ahead */
		if (parent == next_inum)
			break;

		slot = path->slots[0];
		eb = path->nodes[0];
		/* make sure we can use eb after releasing the path */
		if (eb != eb_in) {
			path->nodes[0] = NULL;
			path->locks[0] = 0;
		}
		btrfs_release_path(path);
		iref = btrfs_item_ptr(eb, slot, struct btrfs_inode_ref);

		name_len = btrfs_inode_ref_name_len(eb, iref);
		name_off = (unsigned long)(iref + 1);

		parent = next_inum;
		--bytes_left;
		if (bytes_left >= 0)
			dest[bytes_left] = '/';
	}

	btrfs_release_path(path);

	if (ret)
		return ERR_PTR(ret);

	return dest + bytes_left;
}

/*
 * this makes the path point to (logical EXTENT_ITEM *)
 * returns BTRFS_EXTENT_FLAG_DATA for data, BTRFS_EXTENT_FLAG_TREE_BLOCK for
 * tree blocks and <0 on error.
 */
int extent_from_logical(struct btrfs_fs_info *fs_info, u64 logical,
			struct btrfs_path *path, struct btrfs_key *found_key,
			u64 *flags_ret)
{
	int ret;
	u64 flags;
	u64 size = 0;
	u32 item_size;
	const struct extent_buffer *eb;
	struct btrfs_extent_item *ei;
	struct btrfs_key key;

	if (btrfs_fs_incompat(fs_info, SKINNY_METADATA))
		key.type = BTRFS_METADATA_ITEM_KEY;
	else
		key.type = BTRFS_EXTENT_ITEM_KEY;
	key.objectid = logical;
	key.offset = (u64)-1;

	ret = btrfs_search_slot(NULL, fs_info->extent_root, &key, path, 0, 0);
	if (ret < 0)
		return ret;

	ret = btrfs_previous_extent_item(fs_info->extent_root, path, 0);
	if (ret) {
		if (ret > 0)
			ret = -ENOENT;
		return ret;
	}
	btrfs_item_key_to_cpu(path->nodes[0], found_key, path->slots[0]);
	if (found_key->type == BTRFS_METADATA_ITEM_KEY)
		size = fs_info->nodesize;
	else if (found_key->type == BTRFS_EXTENT_ITEM_KEY)
		size = found_key->offset;

	if (found_key->objectid > logical ||
	    found_key->objectid + size <= logical) {
		btrfs_debug(fs_info,
			"logical %llu is not within any extent", logical);
		return -ENOENT;
	}

	eb = path->nodes[0];
	item_size = btrfs_item_size_nr(eb, path->slots[0]);
	BUG_ON(item_size < sizeof(*ei));

	ei = btrfs_item_ptr(eb, path->slots[0], struct btrfs_extent_item);
	flags = btrfs_extent_flags(eb, ei);

	btrfs_debug(fs_info,
		"logical %llu is at position %llu within the extent (%llu EXTENT_ITEM %llu) flags %#llx size %u",
		 logical, logical - found_key->objectid, found_key->objectid,
		 found_key->offset, flags, item_size);

	WARN_ON(!flags_ret);
	if (flags_ret) {
		if (flags & BTRFS_EXTENT_FLAG_TREE_BLOCK)
			*flags_ret = BTRFS_EXTENT_FLAG_TREE_BLOCK;
		else if (flags & BTRFS_EXTENT_FLAG_DATA)
			*flags_ret = BTRFS_EXTENT_FLAG_DATA;
		else
			BUG();
		return 0;
	}

	return -EIO;
}

/*
 * helper function to iterate extent inline refs. ptr must point to a 0 value
 * for the first call and may be modified. it is used to track state.
 * if more refs exist, 0 is returned and the next call to
 * get_extent_inline_ref must pass the modified ptr parameter to get the
 * next ref. after the last ref was processed, 1 is returned.
 * returns <0 on error
 */
static int get_extent_inline_ref(unsigned long *ptr,
				 const struct extent_buffer *eb,
				 const struct btrfs_key *key,
				 const struct btrfs_extent_item *ei,
				 u32 item_size,
				 struct btrfs_extent_inline_ref **out_eiref,
				 int *out_type)
{
	unsigned long end;
	u64 flags;
	struct btrfs_tree_block_info *info;

	if (!*ptr) {
		/* first call */
		flags = btrfs_extent_flags(eb, ei);
		if (flags & BTRFS_EXTENT_FLAG_TREE_BLOCK) {
			if (key->type == BTRFS_METADATA_ITEM_KEY) {
				/* a skinny metadata extent */
				*out_eiref =
				     (struct btrfs_extent_inline_ref *)(ei + 1);
			} else {
				WARN_ON(key->type != BTRFS_EXTENT_ITEM_KEY);
				info = (struct btrfs_tree_block_info *)(ei + 1);
				*out_eiref =
				   (struct btrfs_extent_inline_ref *)(info + 1);
			}
		} else {
			*out_eiref = (struct btrfs_extent_inline_ref *)(ei + 1);
		}
		*ptr = (unsigned long)*out_eiref;
		if ((unsigned long)(*ptr) >= (unsigned long)ei + item_size)
			return -ENOENT;
	}

	end = (unsigned long)ei + item_size;
	*out_eiref = (struct btrfs_extent_inline_ref *)(*ptr);
	*out_type = btrfs_get_extent_inline_ref_type(eb, *out_eiref,
						     BTRFS_REF_TYPE_ANY);
	if (*out_type == BTRFS_REF_TYPE_INVALID)
		return -EUCLEAN;

	*ptr += btrfs_extent_inline_ref_size(*out_type);
	WARN_ON(*ptr > end);
	if (*ptr == end)
		return 1; /* last */

	return 0;
}

/*
 * reads the tree block backref for an extent. tree level and root are returned
 * through out_level and out_root. ptr must point to a 0 value for the first
 * call and may be modified (see get_extent_inline_ref comment).
 * returns 0 if data was provided, 1 if there was no more data to provide or
 * <0 on error.
 */
int tree_backref_for_extent(unsigned long *ptr, struct extent_buffer *eb,
			    struct btrfs_key *key, struct btrfs_extent_item *ei,
			    u32 item_size, u64 *out_root, u8 *out_level)
{
	int ret;
	int type;
	struct btrfs_extent_inline_ref *eiref;

	if (*ptr == (unsigned long)-1)
		return 1;

	while (1) {
		ret = get_extent_inline_ref(ptr, eb, key, ei, item_size,
					      &eiref, &type);
		if (ret < 0)
			return ret;

		if (type == BTRFS_TREE_BLOCK_REF_KEY ||
		    type == BTRFS_SHARED_BLOCK_REF_KEY)
			break;

		if (ret == 1)
			return 1;
	}

	/* we can treat both ref types equally here */
	*out_root = btrfs_extent_inline_ref_offset(eb, eiref);

	if (key->type == BTRFS_EXTENT_ITEM_KEY) {
		struct btrfs_tree_block_info *info;

		info = (struct btrfs_tree_block_info *)(ei + 1);
		*out_level = btrfs_tree_block_level(eb, info);
	} else {
		ASSERT(key->type == BTRFS_METADATA_ITEM_KEY);
		*out_level = (u8)key->offset;
	}

	if (ret == 1)
		*ptr = (unsigned long)-1;

	return 0;
}

static int iterate_leaf_refs(struct btrfs_fs_info *fs_info,
			     struct extent_inode_elem *inode_list,
			     u64 root, u64 extent_item_objectid,
			     iterate_extent_inodes_t *iterate, void *ctx)
{
	struct extent_inode_elem *eie;
	int ret = 0;

	for (eie = inode_list; eie; eie = eie->next) {
		btrfs_debug(fs_info,
			    "ref for %llu resolved, key (%llu EXTEND_DATA %llu), root %llu",
			    extent_item_objectid, eie->inum,
			    eie->offset, root);
		ret = iterate(eie->inum, eie->offset, root, ctx);
		if (ret) {
			btrfs_debug(fs_info,
				    "stopping iteration for %llu due to ret=%d",
				    extent_item_objectid, ret);
			break;
		}
	}

	return ret;
}

/*
 * calls iterate() for every inode that references the extent identified by
 * the given parameters.
 * when the iterator function returns a non-zero value, iteration stops.
 */
int iterate_extent_inodes(struct btrfs_fs_info *fs_info,
				u64 extent_item_objectid, u64 extent_item_pos,
				int search_commit_root,
				iterate_extent_inodes_t *iterate, void *ctx,
				bool ignore_offset)
{
	int ret;
	struct btrfs_trans_handle *trans = NULL;
	struct ulist *refs = NULL;
	struct ulist *roots = NULL;
	struct ulist_node *ref_node = NULL;
	struct ulist_node *root_node = NULL;
	struct btrfs_seq_list seq_elem = BTRFS_SEQ_LIST_INIT(seq_elem);
	struct ulist_iterator ref_uiter;
	struct ulist_iterator root_uiter;

	btrfs_debug(fs_info, "resolving all inodes for extent %llu",
			extent_item_objectid);

	if (!search_commit_root) {
		trans = btrfs_attach_transaction(fs_info->extent_root);
		if (IS_ERR(trans)) {
			if (PTR_ERR(trans) != -ENOENT &&
			    PTR_ERR(trans) != -EROFS)
				return PTR_ERR(trans);
			trans = NULL;
		}
	}

	if (trans)
		btrfs_get_tree_mod_seq(fs_info, &seq_elem);
	else
		down_read(&fs_info->commit_root_sem);

	ret = btrfs_find_all_leafs(trans, fs_info, extent_item_objectid,
				   seq_elem.seq, &refs,
				   &extent_item_pos, ignore_offset);
	if (ret)
		goto out;

	ULIST_ITER_INIT(&ref_uiter);
	while (!ret && (ref_node = ulist_next(refs, &ref_uiter))) {
		ret = btrfs_find_all_roots_safe(trans, fs_info, ref_node->val,
						seq_elem.seq, &roots,
						ignore_offset);
		if (ret)
			break;
		ULIST_ITER_INIT(&root_uiter);
		while (!ret && (root_node = ulist_next(roots, &root_uiter))) {
			btrfs_debug(fs_info,
				    "root %llu references leaf %llu, data list %#llx",
				    root_node->val, ref_node->val,
				    ref_node->aux);
			ret = iterate_leaf_refs(fs_info,
						(struct extent_inode_elem *)
						(uintptr_t)ref_node->aux,
						root_node->val,
						extent_item_objectid,
						iterate, ctx);
		}
		ulist_free(roots);
	}

	free_leaf_list(refs);
out:
	if (trans) {
		btrfs_put_tree_mod_seq(fs_info, &seq_elem);
		btrfs_end_transaction(trans);
	} else {
		up_read(&fs_info->commit_root_sem);
	}

	return ret;
}

int iterate_inodes_from_logical(u64 logical, struct btrfs_fs_info *fs_info,
				struct btrfs_path *path,
				iterate_extent_inodes_t *iterate, void *ctx,
				bool ignore_offset)
{
	int ret;
	u64 extent_item_pos;
	u64 flags = 0;
	struct btrfs_key found_key;
	int search_commit_root = path->search_commit_root;

	ret = extent_from_logical(fs_info, logical, path, &found_key, &flags);
	btrfs_release_path(path);
	if (ret < 0)
		return ret;
	if (flags & BTRFS_EXTENT_FLAG_TREE_BLOCK)
		return -EINVAL;

	extent_item_pos = logical - found_key.objectid;
	ret = iterate_extent_inodes(fs_info, found_key.objectid,
					extent_item_pos, search_commit_root,
					iterate, ctx, ignore_offset);

	return ret;
}

typedef int (iterate_irefs_t)(u64 parent, u32 name_len, unsigned long name_off,
			      struct extent_buffer *eb, void *ctx);

static int iterate_inode_refs(u64 inum, struct btrfs_root *fs_root,
			      struct btrfs_path *path,
			      iterate_irefs_t *iterate, void *ctx)
{
	int ret = 0;
	int slot;
	u32 cur;
	u32 len;
	u32 name_len;
	u64 parent = 0;
	int found = 0;
	struct extent_buffer *eb;
	struct btrfs_item *item;
	struct btrfs_inode_ref *iref;
	struct btrfs_key found_key;

	while (!ret) {
		ret = btrfs_find_item(fs_root, path, inum,
				parent ? parent + 1 : 0, BTRFS_INODE_REF_KEY,
				&found_key);

		if (ret < 0)
			break;
		if (ret) {
			ret = found ? 0 : -ENOENT;
			break;
		}
		++found;

		parent = found_key.offset;
		slot = path->slots[0];
		eb = btrfs_clone_extent_buffer(path->nodes[0]);
		if (!eb) {
			ret = -ENOMEM;
			break;
		}
		btrfs_release_path(path);

		item = btrfs_item_nr(slot);
		iref = btrfs_item_ptr(eb, slot, struct btrfs_inode_ref);

		for (cur = 0; cur < btrfs_item_size(eb, item); cur += len) {
			name_len = btrfs_inode_ref_name_len(eb, iref);
			/* path must be released before calling iterate()! */
			btrfs_debug(fs_root->fs_info,
				"following ref at offset %u for inode %llu in tree %llu",
				cur, found_key.objectid,
				fs_root->root_key.objectid);
			ret = iterate(parent, name_len,
				      (unsigned long)(iref + 1), eb, ctx);
			if (ret)
				break;
			len = sizeof(*iref) + name_len;
			iref = (struct btrfs_inode_ref *)((char *)iref + len);
		}
		free_extent_buffer(eb);
	}

	btrfs_release_path(path);

	return ret;
}

static int iterate_inode_extrefs(u64 inum, struct btrfs_root *fs_root,
				 struct btrfs_path *path,
				 iterate_irefs_t *iterate, void *ctx)
{
	int ret;
	int slot;
	u64 offset = 0;
	u64 parent;
	int found = 0;
	struct extent_buffer *eb;
	struct btrfs_inode_extref *extref;
	u32 item_size;
	u32 cur_offset;
	unsigned long ptr;

	while (1) {
		ret = btrfs_find_one_extref(fs_root, inum, offset, path, &extref,
					    &offset);
		if (ret < 0)
			break;
		if (ret) {
			ret = found ? 0 : -ENOENT;
			break;
		}
		++found;

		slot = path->slots[0];
		eb = btrfs_clone_extent_buffer(path->nodes[0]);
		if (!eb) {
			ret = -ENOMEM;
			break;
		}
		btrfs_release_path(path);

		item_size = btrfs_item_size_nr(eb, slot);
		ptr = btrfs_item_ptr_offset(eb, slot);
		cur_offset = 0;

		while (cur_offset < item_size) {
			u32 name_len;

			extref = (struct btrfs_inode_extref *)(ptr + cur_offset);
			parent = btrfs_inode_extref_parent(eb, extref);
			name_len = btrfs_inode_extref_name_len(eb, extref);
			ret = iterate(parent, name_len,
				      (unsigned long)&extref->name, eb, ctx);
			if (ret)
				break;

			cur_offset += btrfs_inode_extref_name_len(eb, extref);
			cur_offset += sizeof(*extref);
		}
		free_extent_buffer(eb);

		offset++;
	}

	btrfs_release_path(path);

	return ret;
}

static int iterate_irefs(u64 inum, struct btrfs_root *fs_root,
			 struct btrfs_path *path, iterate_irefs_t *iterate,
			 void *ctx)
{
	int ret;
	int found_refs = 0;

	ret = iterate_inode_refs(inum, fs_root, path, iterate, ctx);
	if (!ret)
		++found_refs;
	else if (ret != -ENOENT)
		return ret;

	ret = iterate_inode_extrefs(inum, fs_root, path, iterate, ctx);
	if (ret == -ENOENT && found_refs)
		return 0;

	return ret;
}

/*
 * returns 0 if the path could be dumped (probably truncated)
 * returns <0 in case of an error
 */
static int inode_to_path(u64 inum, u32 name_len, unsigned long name_off,
			 struct extent_buffer *eb, void *ctx)
{
	struct inode_fs_paths *ipath = ctx;
	char *fspath;
	char *fspath_min;
	int i = ipath->fspath->elem_cnt;
	const int s_ptr = sizeof(char *);
	u32 bytes_left;

	bytes_left = ipath->fspath->bytes_left > s_ptr ?
					ipath->fspath->bytes_left - s_ptr : 0;

	fspath_min = (char *)ipath->fspath->val + (i + 1) * s_ptr;
	fspath = btrfs_ref_to_path(ipath->fs_root, ipath->btrfs_path, name_len,
				   name_off, eb, inum, fspath_min, bytes_left);
	if (IS_ERR(fspath))
		return PTR_ERR(fspath);

	if (fspath > fspath_min) {
		ipath->fspath->val[i] = (u64)(unsigned long)fspath;
		++ipath->fspath->elem_cnt;
		ipath->fspath->bytes_left = fspath - fspath_min;
	} else {
		++ipath->fspath->elem_missed;
		ipath->fspath->bytes_missing += fspath_min - fspath;
		ipath->fspath->bytes_left = 0;
	}

	return 0;
}

/*
 * this dumps all file system paths to the inode into the ipath struct, provided
 * is has been created large enough. each path is zero-terminated and accessed
 * from ipath->fspath->val[i].
 * when it returns, there are ipath->fspath->elem_cnt number of paths available
 * in ipath->fspath->val[]. when the allocated space wasn't sufficient, the
 * number of missed paths is recorded in ipath->fspath->elem_missed, otherwise,
 * it's zero. ipath->fspath->bytes_missing holds the number of bytes that would
 * have been needed to return all paths.
 */
int paths_from_inode(u64 inum, struct inode_fs_paths *ipath)
{
	return iterate_irefs(inum, ipath->fs_root, ipath->btrfs_path,
			     inode_to_path, ipath);
}

struct btrfs_data_container *init_data_container(u32 total_bytes)
{
	struct btrfs_data_container *data;
	size_t alloc_bytes;

	alloc_bytes = max_t(size_t, total_bytes, sizeof(*data));
	data = kvmalloc(alloc_bytes, GFP_KERNEL);
	if (!data)
		return ERR_PTR(-ENOMEM);

	if (total_bytes >= sizeof(*data)) {
		data->bytes_left = total_bytes - sizeof(*data);
		data->bytes_missing = 0;
	} else {
		data->bytes_missing = sizeof(*data) - total_bytes;
		data->bytes_left = 0;
	}

	data->elem_cnt = 0;
	data->elem_missed = 0;

	return data;
}

/*
 * allocates space to return multiple file system paths for an inode.
 * total_bytes to allocate are passed, note that space usable for actual path
 * information will be total_bytes - sizeof(struct inode_fs_paths).
 * the returned pointer must be freed with free_ipath() in the end.
 */
struct inode_fs_paths *init_ipath(s32 total_bytes, struct btrfs_root *fs_root,
					struct btrfs_path *path)
{
	struct inode_fs_paths *ifp;
	struct btrfs_data_container *fspath;

	fspath = init_data_container(total_bytes);
	if (IS_ERR(fspath))
		return ERR_CAST(fspath);

	ifp = kmalloc(sizeof(*ifp), GFP_KERNEL);
	if (!ifp) {
		kvfree(fspath);
		return ERR_PTR(-ENOMEM);
	}

	ifp->btrfs_path = path;
	ifp->fspath = fspath;
	ifp->fs_root = fs_root;

	return ifp;
}

void free_ipath(struct inode_fs_paths *ipath)
{
	if (!ipath)
		return;
	kvfree(ipath->fspath);
	kfree(ipath);
}

struct btrfs_backref_iter *btrfs_backref_iter_alloc(
		struct btrfs_fs_info *fs_info, gfp_t gfp_flag)
{
	struct btrfs_backref_iter *ret;

	ret = kzalloc(sizeof(*ret), gfp_flag);
	if (!ret)
		return NULL;

	ret->path = btrfs_alloc_path();
	if (!ret->path) {
		kfree(ret);
		return NULL;
	}

	/* Current backref iterator only supports iteration in commit root */
	ret->path->search_commit_root = 1;
	ret->path->skip_locking = 1;
	ret->fs_info = fs_info;

	return ret;
}

int btrfs_backref_iter_start(struct btrfs_backref_iter *iter, u64 bytenr)
{
	struct btrfs_fs_info *fs_info = iter->fs_info;
	struct btrfs_path *path = iter->path;
	struct btrfs_extent_item *ei;
	struct btrfs_key key;
	int ret;

	key.objectid = bytenr;
	key.type = BTRFS_METADATA_ITEM_KEY;
	key.offset = (u64)-1;
	iter->bytenr = bytenr;

	ret = btrfs_search_slot(NULL, fs_info->extent_root, &key, path, 0, 0);
	if (ret < 0)
		return ret;
	if (ret == 0) {
		ret = -EUCLEAN;
		goto release;
	}
	if (path->slots[0] == 0) {
		WARN_ON(IS_ENABLED(CONFIG_BTRFS_DEBUG));
		ret = -EUCLEAN;
		goto release;
	}
	path->slots[0]--;

	btrfs_item_key_to_cpu(path->nodes[0], &key, path->slots[0]);
	if ((key.type != BTRFS_EXTENT_ITEM_KEY &&
	     key.type != BTRFS_METADATA_ITEM_KEY) || key.objectid != bytenr) {
		ret = -ENOENT;
		goto release;
	}
	memcpy(&iter->cur_key, &key, sizeof(key));
	iter->item_ptr = (u32)btrfs_item_ptr_offset(path->nodes[0],
						    path->slots[0]);
	iter->end_ptr = (u32)(iter->item_ptr +
			btrfs_item_size_nr(path->nodes[0], path->slots[0]));
	ei = btrfs_item_ptr(path->nodes[0], path->slots[0],
			    struct btrfs_extent_item);

	/*
	 * Only support iteration on tree backref yet.
	 *
	 * This is an extra precaution for non skinny-metadata, where
	 * EXTENT_ITEM is also used for tree blocks, that we can only use
	 * extent flags to determine if it's a tree block.
	 */
	if (btrfs_extent_flags(path->nodes[0], ei) & BTRFS_EXTENT_FLAG_DATA) {
		ret = -ENOTSUPP;
		goto release;
	}
	iter->cur_ptr = (u32)(iter->item_ptr + sizeof(*ei));

	/* If there is no inline backref, go search for keyed backref */
	if (iter->cur_ptr >= iter->end_ptr) {
		ret = btrfs_next_item(fs_info->extent_root, path);

		/* No inline nor keyed ref */
		if (ret > 0) {
			ret = -ENOENT;
			goto release;
		}
		if (ret < 0)
			goto release;

		btrfs_item_key_to_cpu(path->nodes[0], &iter->cur_key,
				path->slots[0]);
		if (iter->cur_key.objectid != bytenr ||
		    (iter->cur_key.type != BTRFS_SHARED_BLOCK_REF_KEY &&
		     iter->cur_key.type != BTRFS_TREE_BLOCK_REF_KEY)) {
			ret = -ENOENT;
			goto release;
		}
		iter->cur_ptr = (u32)btrfs_item_ptr_offset(path->nodes[0],
							   path->slots[0]);
		iter->item_ptr = iter->cur_ptr;
		iter->end_ptr = (u32)(iter->item_ptr + btrfs_item_size_nr(
				      path->nodes[0], path->slots[0]));
	}

	return 0;
release:
	btrfs_backref_iter_release(iter);
	return ret;
}

/*
 * Go to the next backref item of current bytenr, can be either inlined or
 * keyed.
 *
 * Caller needs to check whether it's inline ref or not by iter->cur_key.
 *
 * Return 0 if we get next backref without problem.
 * Return >0 if there is no extra backref for this bytenr.
 * Return <0 if there is something wrong happened.
 */
int btrfs_backref_iter_next(struct btrfs_backref_iter *iter)
{
	struct extent_buffer *eb = btrfs_backref_get_eb(iter);
	struct btrfs_path *path = iter->path;
	struct btrfs_extent_inline_ref *iref;
	int ret;
	u32 size;

	if (btrfs_backref_iter_is_inline_ref(iter)) {
		/* We're still inside the inline refs */
		ASSERT(iter->cur_ptr < iter->end_ptr);

		if (btrfs_backref_has_tree_block_info(iter)) {
			/* First tree block info */
			size = sizeof(struct btrfs_tree_block_info);
		} else {
			/* Use inline ref type to determine the size */
			int type;

			iref = (struct btrfs_extent_inline_ref *)
				((unsigned long)iter->cur_ptr);
			type = btrfs_extent_inline_ref_type(eb, iref);

			size = btrfs_extent_inline_ref_size(type);
		}
		iter->cur_ptr += size;
		if (iter->cur_ptr < iter->end_ptr)
			return 0;

		/* All inline items iterated, fall through */
	}

	/* We're at keyed items, there is no inline item, go to the next one */
	ret = btrfs_next_item(iter->fs_info->extent_root, iter->path);
	if (ret)
		return ret;

	btrfs_item_key_to_cpu(path->nodes[0], &iter->cur_key, path->slots[0]);
	if (iter->cur_key.objectid != iter->bytenr ||
	    (iter->cur_key.type != BTRFS_TREE_BLOCK_REF_KEY &&
	     iter->cur_key.type != BTRFS_SHARED_BLOCK_REF_KEY))
		return 1;
	iter->item_ptr = (u32)btrfs_item_ptr_offset(path->nodes[0],
					path->slots[0]);
	iter->cur_ptr = iter->item_ptr;
	iter->end_ptr = iter->item_ptr + (u32)btrfs_item_size_nr(path->nodes[0],
						path->slots[0]);
	return 0;
}

void btrfs_backref_init_cache(struct btrfs_fs_info *fs_info,
			      struct btrfs_backref_cache *cache, int is_reloc)
{
	int i;

	cache->rb_root = RB_ROOT;
	for (i = 0; i < BTRFS_MAX_LEVEL; i++)
		INIT_LIST_HEAD(&cache->pending[i]);
	INIT_LIST_HEAD(&cache->changed);
	INIT_LIST_HEAD(&cache->detached);
	INIT_LIST_HEAD(&cache->leaves);
	INIT_LIST_HEAD(&cache->pending_edge);
	INIT_LIST_HEAD(&cache->useless_node);
	cache->fs_info = fs_info;
	cache->is_reloc = is_reloc;
}

struct btrfs_backref_node *btrfs_backref_alloc_node(
		struct btrfs_backref_cache *cache, u64 bytenr, int level)
{
	struct btrfs_backref_node *node;

	ASSERT(level >= 0 && level < BTRFS_MAX_LEVEL);
	node = kzalloc(sizeof(*node), GFP_NOFS);
	if (!node)
		return node;

	INIT_LIST_HEAD(&node->list);
	INIT_LIST_HEAD(&node->upper);
	INIT_LIST_HEAD(&node->lower);
	RB_CLEAR_NODE(&node->rb_node);
	cache->nr_nodes++;
	node->level = level;
	node->bytenr = bytenr;

	return node;
}

struct btrfs_backref_edge *btrfs_backref_alloc_edge(
		struct btrfs_backref_cache *cache)
{
	struct btrfs_backref_edge *edge;

	edge = kzalloc(sizeof(*edge), GFP_NOFS);
	if (edge)
		cache->nr_edges++;
	return edge;
}

/*
 * Drop the backref node from cache, also cleaning up all its
 * upper edges and any uncached nodes in the path.
 *
 * This cleanup happens bottom up, thus the node should either
 * be the lowest node in the cache or a detached node.
 */
void btrfs_backref_cleanup_node(struct btrfs_backref_cache *cache,
				struct btrfs_backref_node *node)
{
	struct btrfs_backref_node *upper;
	struct btrfs_backref_edge *edge;

	if (!node)
		return;

	BUG_ON(!node->lowest && !node->detached);
	while (!list_empty(&node->upper)) {
		edge = list_entry(node->upper.next, struct btrfs_backref_edge,
				  list[LOWER]);
		upper = edge->node[UPPER];
		list_del(&edge->list[LOWER]);
		list_del(&edge->list[UPPER]);
		btrfs_backref_free_edge(cache, edge);

		/*
		 * Add the node to leaf node list if no other child block
		 * cached.
		 */
		if (list_empty(&upper->lower)) {
			list_add_tail(&upper->lower, &cache->leaves);
			upper->lowest = 1;
		}
	}

	btrfs_backref_drop_node(cache, node);
}

/*
 * Release all nodes/edges from current cache
 */
void btrfs_backref_release_cache(struct btrfs_backref_cache *cache)
{
	struct btrfs_backref_node *node;
	int i;

	while (!list_empty(&cache->detached)) {
		node = list_entry(cache->detached.next,
				  struct btrfs_backref_node, list);
		btrfs_backref_cleanup_node(cache, node);
	}

	while (!list_empty(&cache->leaves)) {
		node = list_entry(cache->leaves.next,
				  struct btrfs_backref_node, lower);
		btrfs_backref_cleanup_node(cache, node);
	}

	cache->last_trans = 0;

	for (i = 0; i < BTRFS_MAX_LEVEL; i++)
		ASSERT(list_empty(&cache->pending[i]));
	ASSERT(list_empty(&cache->pending_edge));
	ASSERT(list_empty(&cache->useless_node));
	ASSERT(list_empty(&cache->changed));
	ASSERT(list_empty(&cache->detached));
	ASSERT(RB_EMPTY_ROOT(&cache->rb_root));
	ASSERT(!cache->nr_nodes);
	ASSERT(!cache->nr_edges);
}

/*
 * Handle direct tree backref
 *
 * Direct tree backref means, the backref item shows its parent bytenr
 * directly. This is for SHARED_BLOCK_REF backref (keyed or inlined).
 *
 * @ref_key:	The converted backref key.
 *		For keyed backref, it's the item key.
 *		For inlined backref, objectid is the bytenr,
 *		type is btrfs_inline_ref_type, offset is
 *		btrfs_inline_ref_offset.
 */
static int handle_direct_tree_backref(struct btrfs_backref_cache *cache,
				      struct btrfs_key *ref_key,
				      struct btrfs_backref_node *cur)
{
	struct btrfs_backref_edge *edge;
	struct btrfs_backref_node *upper;
	struct rb_node *rb_node;

	ASSERT(ref_key->type == BTRFS_SHARED_BLOCK_REF_KEY);

	/* Only reloc root uses backref pointing to itself */
	if (ref_key->objectid == ref_key->offset) {
		struct btrfs_root *root;

		cur->is_reloc_root = 1;
		/* Only reloc backref cache cares about a specific root */
		if (cache->is_reloc) {
			root = find_reloc_root(cache->fs_info, cur->bytenr);
			if (!root)
				return -ENOENT;
			cur->root = root;
		} else {
			/*
			 * For generic purpose backref cache, reloc root node
			 * is useless.
			 */
			list_add(&cur->list, &cache->useless_node);
		}
		return 0;
	}

	edge = btrfs_backref_alloc_edge(cache);
	if (!edge)
		return -ENOMEM;

	rb_node = rb_simple_search(&cache->rb_root, ref_key->offset);
	if (!rb_node) {
		/* Parent node not yet cached */
		upper = btrfs_backref_alloc_node(cache, ref_key->offset,
					   cur->level + 1);
		if (!upper) {
			btrfs_backref_free_edge(cache, edge);
			return -ENOMEM;
		}

		/*
		 *  Backrefs for the upper level block isn't cached, add the
		 *  block to pending list
		 */
		list_add_tail(&edge->list[UPPER], &cache->pending_edge);
	} else {
		/* Parent node already cached */
		upper = rb_entry(rb_node, struct btrfs_backref_node, rb_node);
		ASSERT(upper->checked);
		INIT_LIST_HEAD(&edge->list[UPPER]);
	}
	btrfs_backref_link_edge(edge, cur, upper, LINK_LOWER);
	return 0;
}

/*
 * Handle indirect tree backref
 *
 * Indirect tree backref means, we only know which tree the node belongs to.
 * We still need to do a tree search to find out the parents. This is for
 * TREE_BLOCK_REF backref (keyed or inlined).
 *
 * @ref_key:	The same as @ref_key in  handle_direct_tree_backref()
 * @tree_key:	The first key of this tree block.
 * @path:	A clean (released) path, to avoid allocating path every time
 *		the function get called.
 */
static int handle_indirect_tree_backref(struct btrfs_backref_cache *cache,
					struct btrfs_path *path,
					struct btrfs_key *ref_key,
					struct btrfs_key *tree_key,
					struct btrfs_backref_node *cur)
{
	struct btrfs_fs_info *fs_info = cache->fs_info;
	struct btrfs_backref_node *upper;
	struct btrfs_backref_node *lower;
	struct btrfs_backref_edge *edge;
	struct extent_buffer *eb;
	struct btrfs_root *root;
	struct rb_node *rb_node;
	int level;
	bool need_check = true;
	int ret;

	root = btrfs_get_fs_root(fs_info, ref_key->offset, false);
	if (IS_ERR(root))
		return PTR_ERR(root);
	if (!test_bit(BTRFS_ROOT_SHAREABLE, &root->state))
		cur->cowonly = 1;

	if (btrfs_root_level(&root->root_item) == cur->level) {
		/* Tree root */
		ASSERT(btrfs_root_bytenr(&root->root_item) == cur->bytenr);
		/*
		 * For reloc backref cache, we may ignore reloc root.  But for
		 * general purpose backref cache, we can't rely on
		 * btrfs_should_ignore_reloc_root() as it may conflict with
		 * current running relocation and lead to missing root.
		 *
		 * For general purpose backref cache, reloc root detection is
		 * completely relying on direct backref (key->offset is parent
		 * bytenr), thus only do such check for reloc cache.
		 */
		if (btrfs_should_ignore_reloc_root(root) && cache->is_reloc) {
			btrfs_put_root(root);
			list_add(&cur->list, &cache->useless_node);
		} else {
			cur->root = root;
		}
		return 0;
	}

	level = cur->level + 1;

	/* Search the tree to find parent blocks referring to the block */
	path->search_commit_root = 1;
	path->skip_locking = 1;
	path->lowest_level = level;
	ret = btrfs_search_slot(NULL, root, tree_key, path, 0, 0);
	path->lowest_level = 0;
	if (ret < 0) {
		btrfs_put_root(root);
		return ret;
	}
	if (ret > 0 && path->slots[level] > 0)
		path->slots[level]--;

	eb = path->nodes[level];
	if (btrfs_node_blockptr(eb, path->slots[level]) != cur->bytenr) {
		btrfs_err(fs_info,
"couldn't find block (%llu) (level %d) in tree (%llu) with key (%llu %u %llu)",
			  cur->bytenr, level - 1, root->root_key.objectid,
			  tree_key->objectid, tree_key->type, tree_key->offset);
		btrfs_put_root(root);
		ret = -ENOENT;
		goto out;
	}
	lower = cur;

	/* Add all nodes and edges in the path */
	for (; level < BTRFS_MAX_LEVEL; level++) {
		if (!path->nodes[level]) {
			ASSERT(btrfs_root_bytenr(&root->root_item) ==
			       lower->bytenr);
			/* Same as previous should_ignore_reloc_root() call */
			if (btrfs_should_ignore_reloc_root(root) &&
			    cache->is_reloc) {
				btrfs_put_root(root);
				list_add(&lower->list, &cache->useless_node);
			} else {
				lower->root = root;
			}
			break;
		}

		edge = btrfs_backref_alloc_edge(cache);
		if (!edge) {
			btrfs_put_root(root);
			ret = -ENOMEM;
			goto out;
		}

		eb = path->nodes[level];
		rb_node = rb_simple_search(&cache->rb_root, eb->start);
		if (!rb_node) {
			upper = btrfs_backref_alloc_node(cache, eb->start,
							 lower->level + 1);
			if (!upper) {
				btrfs_put_root(root);
				btrfs_backref_free_edge(cache, edge);
				ret = -ENOMEM;
				goto out;
			}
			upper->owner = btrfs_header_owner(eb);
			if (!test_bit(BTRFS_ROOT_SHAREABLE, &root->state))
				upper->cowonly = 1;

			/*
			 * If we know the block isn't shared we can avoid
			 * checking its backrefs.
			 */
			if (btrfs_block_can_be_shared(root, eb))
				upper->checked = 0;
			else
				upper->checked = 1;

			/*
			 * Add the block to pending list if we need to check its
			 * backrefs, we only do this once while walking up a
			 * tree as we will catch anything else later on.
			 */
			if (!upper->checked && need_check) {
				need_check = false;
				list_add_tail(&edge->list[UPPER],
					      &cache->pending_edge);
			} else {
				if (upper->checked)
					need_check = true;
				INIT_LIST_HEAD(&edge->list[UPPER]);
			}
		} else {
			upper = rb_entry(rb_node, struct btrfs_backref_node,
					 rb_node);
			ASSERT(upper->checked);
			INIT_LIST_HEAD(&edge->list[UPPER]);
			if (!upper->owner)
				upper->owner = btrfs_header_owner(eb);
		}
		btrfs_backref_link_edge(edge, lower, upper, LINK_LOWER);

		if (rb_node) {
			btrfs_put_root(root);
			break;
		}
		lower = upper;
		upper = NULL;
	}
out:
	btrfs_release_path(path);
	return ret;
}

/*
 * Add backref node @cur into @cache.
 *
 * NOTE: Even if the function returned 0, @cur is not yet cached as its upper
 *	 links aren't yet bi-directional. Needs to finish such links.
 *	 Use btrfs_backref_finish_upper_links() to finish such linkage.
 *
 * @path:	Released path for indirect tree backref lookup
 * @iter:	Released backref iter for extent tree search
 * @node_key:	The first key of the tree block
 */
int btrfs_backref_add_tree_node(struct btrfs_backref_cache *cache,
				struct btrfs_path *path,
				struct btrfs_backref_iter *iter,
				struct btrfs_key *node_key,
				struct btrfs_backref_node *cur)
{
	struct btrfs_fs_info *fs_info = cache->fs_info;
	struct btrfs_backref_edge *edge;
	struct btrfs_backref_node *exist;
	int ret;

	ret = btrfs_backref_iter_start(iter, cur->bytenr);
	if (ret < 0)
		return ret;
	/*
	 * We skip the first btrfs_tree_block_info, as we don't use the key
	 * stored in it, but fetch it from the tree block
	 */
	if (btrfs_backref_has_tree_block_info(iter)) {
		ret = btrfs_backref_iter_next(iter);
		if (ret < 0)
			goto out;
		/* No extra backref? This means the tree block is corrupted */
		if (ret > 0) {
			ret = -EUCLEAN;
			goto out;
		}
	}
	WARN_ON(cur->checked);
	if (!list_empty(&cur->upper)) {
		/*
		 * The backref was added previously when processing backref of
		 * type BTRFS_TREE_BLOCK_REF_KEY
		 */
		ASSERT(list_is_singular(&cur->upper));
		edge = list_entry(cur->upper.next, struct btrfs_backref_edge,
				  list[LOWER]);
		ASSERT(list_empty(&edge->list[UPPER]));
		exist = edge->node[UPPER];
		/*
		 * Add the upper level block to pending list if we need check
		 * its backrefs
		 */
		if (!exist->checked)
			list_add_tail(&edge->list[UPPER], &cache->pending_edge);
	} else {
		exist = NULL;
	}

	for (; ret == 0; ret = btrfs_backref_iter_next(iter)) {
		struct extent_buffer *eb;
		struct btrfs_key key;
		int type;

		cond_resched();
		eb = btrfs_backref_get_eb(iter);

		key.objectid = iter->bytenr;
		if (btrfs_backref_iter_is_inline_ref(iter)) {
			struct btrfs_extent_inline_ref *iref;

			/* Update key for inline backref */
			iref = (struct btrfs_extent_inline_ref *)
				((unsigned long)iter->cur_ptr);
			type = btrfs_get_extent_inline_ref_type(eb, iref,
							BTRFS_REF_TYPE_BLOCK);
			if (type == BTRFS_REF_TYPE_INVALID) {
				ret = -EUCLEAN;
				goto out;
			}
			key.type = type;
			key.offset = btrfs_extent_inline_ref_offset(eb, iref);
		} else {
			key.type = iter->cur_key.type;
			key.offset = iter->cur_key.offset;
		}

		/*
		 * Parent node found and matches current inline ref, no need to
		 * rebuild this node for this inline ref
		 */
		if (exist &&
		    ((key.type == BTRFS_TREE_BLOCK_REF_KEY &&
		      exist->owner == key.offset) ||
		     (key.type == BTRFS_SHARED_BLOCK_REF_KEY &&
		      exist->bytenr == key.offset))) {
			exist = NULL;
			continue;
		}

		/* SHARED_BLOCK_REF means key.offset is the parent bytenr */
		if (key.type == BTRFS_SHARED_BLOCK_REF_KEY) {
			ret = handle_direct_tree_backref(cache, &key, cur);
			if (ret < 0)
				goto out;
			continue;
		} else if (unlikely(key.type == BTRFS_EXTENT_REF_V0_KEY)) {
			ret = -EINVAL;
			btrfs_print_v0_err(fs_info);
			btrfs_handle_fs_error(fs_info, ret, NULL);
			goto out;
		} else if (key.type != BTRFS_TREE_BLOCK_REF_KEY) {
			continue;
		}

		/*
		 * key.type == BTRFS_TREE_BLOCK_REF_KEY, inline ref offset
		 * means the root objectid. We need to search the tree to get
		 * its parent bytenr.
		 */
		ret = handle_indirect_tree_backref(cache, path, &key, node_key,
						   cur);
		if (ret < 0)
			goto out;
	}
	ret = 0;
	cur->checked = 1;
	WARN_ON(exist);
out:
	btrfs_backref_iter_release(iter);
	return ret;
}

/*
 * Finish the upwards linkage created by btrfs_backref_add_tree_node()
 */
int btrfs_backref_finish_upper_links(struct btrfs_backref_cache *cache,
				     struct btrfs_backref_node *start)
{
	struct list_head *useless_node = &cache->useless_node;
	struct btrfs_backref_edge *edge;
	struct rb_node *rb_node;
	LIST_HEAD(pending_edge);

	ASSERT(start->checked);

	/* Insert this node to cache if it's not COW-only */
	if (!start->cowonly) {
		rb_node = rb_simple_insert(&cache->rb_root, start->bytenr,
					   &start->rb_node);
		if (rb_node)
			btrfs_backref_panic(cache->fs_info, start->bytenr,
					    -EEXIST);
		list_add_tail(&start->lower, &cache->leaves);
	}

	/*
	 * Use breadth first search to iterate all related edges.
	 *
	 * The starting points are all the edges of this node
	 */
	list_for_each_entry(edge, &start->upper, list[LOWER])
		list_add_tail(&edge->list[UPPER], &pending_edge);

	while (!list_empty(&pending_edge)) {
		struct btrfs_backref_node *upper;
		struct btrfs_backref_node *lower;

		edge = list_first_entry(&pending_edge,
				struct btrfs_backref_edge, list[UPPER]);
		list_del_init(&edge->list[UPPER]);
		upper = edge->node[UPPER];
		lower = edge->node[LOWER];

		/* Parent is detached, no need to keep any edges */
		if (upper->detached) {
			list_del(&edge->list[LOWER]);
			btrfs_backref_free_edge(cache, edge);

			/* Lower node is orphan, queue for cleanup */
			if (list_empty(&lower->upper))
				list_add(&lower->list, useless_node);
			continue;
		}

		/*
		 * All new nodes added in current build_backref_tree() haven't
		 * been linked to the cache rb tree.
		 * So if we have upper->rb_node populated, this means a cache
		 * hit. We only need to link the edge, as @upper and all its
		 * parents have already been linked.
		 */
		if (!RB_EMPTY_NODE(&upper->rb_node)) {
			if (upper->lowest) {
				list_del_init(&upper->lower);
				upper->lowest = 0;
			}

			list_add_tail(&edge->list[UPPER], &upper->lower);
			continue;
		}

		/* Sanity check, we shouldn't have any unchecked nodes */
		if (!upper->checked) {
			ASSERT(0);
			return -EUCLEAN;
		}

		/* Sanity check, COW-only node has non-COW-only parent */
		if (start->cowonly != upper->cowonly) {
			ASSERT(0);
			return -EUCLEAN;
		}

		/* Only cache non-COW-only (subvolume trees) tree blocks */
		if (!upper->cowonly) {
			rb_node = rb_simple_insert(&cache->rb_root, upper->bytenr,
						   &upper->rb_node);
			if (rb_node) {
				btrfs_backref_panic(cache->fs_info,
						upper->bytenr, -EEXIST);
				return -EUCLEAN;
			}
		}

		list_add_tail(&edge->list[UPPER], &upper->lower);

		/*
		 * Also queue all the parent edges of this uncached node
		 * to finish the upper linkage
		 */
		list_for_each_entry(edge, &upper->upper, list[LOWER])
			list_add_tail(&edge->list[UPPER], &pending_edge);
	}
	return 0;
}

void btrfs_backref_error_cleanup(struct btrfs_backref_cache *cache,
				 struct btrfs_backref_node *node)
{
	struct btrfs_backref_node *lower;
	struct btrfs_backref_node *upper;
	struct btrfs_backref_edge *edge;

	while (!list_empty(&cache->useless_node)) {
		lower = list_first_entry(&cache->useless_node,
				   struct btrfs_backref_node, list);
		list_del_init(&lower->list);
	}
	while (!list_empty(&cache->pending_edge)) {
		edge = list_first_entry(&cache->pending_edge,
				struct btrfs_backref_edge, list[UPPER]);
		list_del(&edge->list[UPPER]);
		list_del(&edge->list[LOWER]);
		lower = edge->node[LOWER];
		upper = edge->node[UPPER];
		btrfs_backref_free_edge(cache, edge);

		/*
		 * Lower is no longer linked to any upper backref nodes and
		 * isn't in the cache, we can free it ourselves.
		 */
		if (list_empty(&lower->upper) &&
		    RB_EMPTY_NODE(&lower->rb_node))
			list_add(&lower->list, &cache->useless_node);

		if (!RB_EMPTY_NODE(&upper->rb_node))
			continue;

		/* Add this guy's upper edges to the list to process */
		list_for_each_entry(edge, &upper->upper, list[LOWER])
			list_add_tail(&edge->list[UPPER],
				      &cache->pending_edge);
		if (list_empty(&upper->upper))
			list_add(&upper->list, &cache->useless_node);
	}

	while (!list_empty(&cache->useless_node)) {
		lower = list_first_entry(&cache->useless_node,
				   struct btrfs_backref_node, list);
		list_del_init(&lower->list);
		if (lower == node)
			node = NULL;
		btrfs_backref_drop_node(cache, lower);
	}

	btrfs_backref_cleanup_node(cache, node);
	ASSERT(list_empty(&cache->useless_node) &&
	       list_empty(&cache->pending_edge));
}<|MERGE_RESOLUTION|>--- conflicted
+++ resolved
@@ -1488,22 +1488,14 @@
 int btrfs_find_all_roots(struct btrfs_trans_handle *trans,
 			 struct btrfs_fs_info *fs_info, u64 bytenr,
 			 u64 time_seq, struct ulist **roots,
-<<<<<<< HEAD
-			 bool ignore_offset, bool skip_commit_root_sem)
-=======
 			 bool skip_commit_root_sem)
->>>>>>> bee673aa
 {
 	int ret;
 
 	if (!trans && !skip_commit_root_sem)
 		down_read(&fs_info->commit_root_sem);
 	ret = btrfs_find_all_roots_safe(trans, fs_info, bytenr,
-<<<<<<< HEAD
-					time_seq, roots, ignore_offset);
-=======
 					time_seq, roots, false);
->>>>>>> bee673aa
 	if (!trans && !skip_commit_root_sem)
 		up_read(&fs_info->commit_root_sem);
 	return ret;
