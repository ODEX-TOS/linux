// SPDX-License-Identifier: GPL-2.0

#include <linux/bitops.h>
#include <linux/slab.h>
#include <linux/blkdev.h>
#include <linux/sched/mm.h>
#include <linux/atomic.h>
#include <linux/vmalloc.h>
#include "ctree.h"
#include "volumes.h"
#include "zoned.h"
#include "rcu-string.h"
#include "disk-io.h"
#include "block-group.h"
#include "transaction.h"
#include "dev-replace.h"
#include "space-info.h"

/* Maximum number of zones to report per blkdev_report_zones() call */
#define BTRFS_REPORT_NR_ZONES   4096
/* Invalid allocation pointer value for missing devices */
#define WP_MISSING_DEV ((u64)-1)
/* Pseudo write pointer value for conventional zone */
#define WP_CONVENTIONAL ((u64)-2)

/*
 * Location of the first zone of superblock logging zone pairs.
 *
 * - primary superblock:    0B (zone 0)
 * - first copy:          512G (zone starting at that offset)
 * - second copy:           4T (zone starting at that offset)
 */
#define BTRFS_SB_LOG_PRIMARY_OFFSET	(0ULL)
#define BTRFS_SB_LOG_FIRST_OFFSET	(512ULL * SZ_1G)
#define BTRFS_SB_LOG_SECOND_OFFSET	(4096ULL * SZ_1G)

#define BTRFS_SB_LOG_FIRST_SHIFT	const_ilog2(BTRFS_SB_LOG_FIRST_OFFSET)
#define BTRFS_SB_LOG_SECOND_SHIFT	const_ilog2(BTRFS_SB_LOG_SECOND_OFFSET)

/* Number of superblock log zones */
#define BTRFS_NR_SB_LOG_ZONES 2

/*
 * Minimum of active zones we need:
 *
 * - BTRFS_SUPER_MIRROR_MAX zones for superblock mirrors
 * - 3 zones to ensure at least one zone per SYSTEM, META and DATA block group
 * - 1 zone for tree-log dedicated block group
 * - 1 zone for relocation
 */
#define BTRFS_MIN_ACTIVE_ZONES		(BTRFS_SUPER_MIRROR_MAX + 5)

/*
 * Minimum / maximum supported zone size. Currently, SMR disks have a zone
 * size of 256MiB, and we are expecting ZNS drives to be in the 1-4GiB range.
 * We do not expect the zone size to become larger than 8GiB or smaller than
 * 4MiB in the near future.
 */
#define BTRFS_MAX_ZONE_SIZE		SZ_8G
#define BTRFS_MIN_ZONE_SIZE		SZ_4M

#define SUPER_INFO_SECTORS	((u64)BTRFS_SUPER_INFO_SIZE >> SECTOR_SHIFT)

static inline bool sb_zone_is_full(const struct blk_zone *zone)
{
	return (zone->cond == BLK_ZONE_COND_FULL) ||
		(zone->wp + SUPER_INFO_SECTORS > zone->start + zone->capacity);
}

static int copy_zone_info_cb(struct blk_zone *zone, unsigned int idx, void *data)
{
	struct blk_zone *zones = data;

	memcpy(&zones[idx], zone, sizeof(*zone));

	return 0;
}

static int sb_write_pointer(struct block_device *bdev, struct blk_zone *zones,
			    u64 *wp_ret)
{
	bool empty[BTRFS_NR_SB_LOG_ZONES];
	bool full[BTRFS_NR_SB_LOG_ZONES];
	sector_t sector;
	int i;

	for (i = 0; i < BTRFS_NR_SB_LOG_ZONES; i++) {
		ASSERT(zones[i].type != BLK_ZONE_TYPE_CONVENTIONAL);
		empty[i] = (zones[i].cond == BLK_ZONE_COND_EMPTY);
		full[i] = sb_zone_is_full(&zones[i]);
	}

	/*
	 * Possible states of log buffer zones
	 *
	 *           Empty[0]  In use[0]  Full[0]
	 * Empty[1]         *          0        1
	 * In use[1]        x          x        1
	 * Full[1]          0          0        C
	 *
	 * Log position:
	 *   *: Special case, no superblock is written
	 *   0: Use write pointer of zones[0]
	 *   1: Use write pointer of zones[1]
	 *   C: Compare super blocks from zones[0] and zones[1], use the latest
	 *      one determined by generation
	 *   x: Invalid state
	 */

	if (empty[0] && empty[1]) {
		/* Special case to distinguish no superblock to read */
		*wp_ret = zones[0].start << SECTOR_SHIFT;
		return -ENOENT;
	} else if (full[0] && full[1]) {
		/* Compare two super blocks */
		struct address_space *mapping = bdev->bd_inode->i_mapping;
		struct page *page[BTRFS_NR_SB_LOG_ZONES];
		struct btrfs_super_block *super[BTRFS_NR_SB_LOG_ZONES];
		int i;

		for (i = 0; i < BTRFS_NR_SB_LOG_ZONES; i++) {
			u64 bytenr;

			bytenr = ((zones[i].start + zones[i].len)
				   << SECTOR_SHIFT) - BTRFS_SUPER_INFO_SIZE;

			page[i] = read_cache_page_gfp(mapping,
					bytenr >> PAGE_SHIFT, GFP_NOFS);
			if (IS_ERR(page[i])) {
				if (i == 1)
					btrfs_release_disk_super(super[0]);
				return PTR_ERR(page[i]);
			}
			super[i] = page_address(page[i]);
		}

		if (super[0]->generation > super[1]->generation)
			sector = zones[1].start;
		else
			sector = zones[0].start;

		for (i = 0; i < BTRFS_NR_SB_LOG_ZONES; i++)
			btrfs_release_disk_super(super[i]);
	} else if (!full[0] && (empty[1] || full[1])) {
		sector = zones[0].wp;
	} else if (full[0]) {
		sector = zones[1].wp;
	} else {
		return -EUCLEAN;
	}
	*wp_ret = sector << SECTOR_SHIFT;
	return 0;
}

/*
 * Get the first zone number of the superblock mirror
 */
static inline u32 sb_zone_number(int shift, int mirror)
{
	u64 zone;

	ASSERT(mirror < BTRFS_SUPER_MIRROR_MAX);
	switch (mirror) {
	case 0: zone = 0; break;
	case 1: zone = 1ULL << (BTRFS_SB_LOG_FIRST_SHIFT - shift); break;
	case 2: zone = 1ULL << (BTRFS_SB_LOG_SECOND_SHIFT - shift); break;
	}

	ASSERT(zone <= U32_MAX);

	return (u32)zone;
}

static inline sector_t zone_start_sector(u32 zone_number,
					 struct block_device *bdev)
{
	return (sector_t)zone_number << ilog2(bdev_zone_sectors(bdev));
}

static inline u64 zone_start_physical(u32 zone_number,
				      struct btrfs_zoned_device_info *zone_info)
{
	return (u64)zone_number << zone_info->zone_size_shift;
}

/*
 * Emulate blkdev_report_zones() for a non-zoned device. It slices up the block
 * device into static sized chunks and fake a conventional zone on each of
 * them.
 */
static int emulate_report_zones(struct btrfs_device *device, u64 pos,
				struct blk_zone *zones, unsigned int nr_zones)
{
	const sector_t zone_sectors = device->fs_info->zone_size >> SECTOR_SHIFT;
	sector_t bdev_size = bdev_nr_sectors(device->bdev);
	unsigned int i;

	pos >>= SECTOR_SHIFT;
	for (i = 0; i < nr_zones; i++) {
		zones[i].start = i * zone_sectors + pos;
		zones[i].len = zone_sectors;
		zones[i].capacity = zone_sectors;
		zones[i].wp = zones[i].start + zone_sectors;
		zones[i].type = BLK_ZONE_TYPE_CONVENTIONAL;
		zones[i].cond = BLK_ZONE_COND_NOT_WP;

		if (zones[i].wp >= bdev_size) {
			i++;
			break;
		}
	}

	return i;
}

static int btrfs_get_dev_zones(struct btrfs_device *device, u64 pos,
			       struct blk_zone *zones, unsigned int *nr_zones)
{
	struct btrfs_zoned_device_info *zinfo = device->zone_info;
	u32 zno;
	int ret;

	if (!*nr_zones)
		return 0;

	if (!bdev_is_zoned(device->bdev)) {
		ret = emulate_report_zones(device, pos, zones, *nr_zones);
		*nr_zones = ret;
		return 0;
	}

	/* Check cache */
	if (zinfo->zone_cache) {
		unsigned int i;

		ASSERT(IS_ALIGNED(pos, zinfo->zone_size));
		zno = pos >> zinfo->zone_size_shift;
		/*
		 * We cannot report zones beyond the zone end. So, it is OK to
		 * cap *nr_zones to at the end.
		 */
		*nr_zones = min_t(u32, *nr_zones, zinfo->nr_zones - zno);

		for (i = 0; i < *nr_zones; i++) {
			struct blk_zone *zone_info;

			zone_info = &zinfo->zone_cache[zno + i];
			if (!zone_info->len)
				break;
		}

		if (i == *nr_zones) {
			/* Cache hit on all the zones */
			memcpy(zones, zinfo->zone_cache + zno,
			       sizeof(*zinfo->zone_cache) * *nr_zones);
			return 0;
		}
	}

	ret = blkdev_report_zones(device->bdev, pos >> SECTOR_SHIFT, *nr_zones,
				  copy_zone_info_cb, zones);
	if (ret < 0) {
		btrfs_err_in_rcu(device->fs_info,
				 "zoned: failed to read zone %llu on %s (devid %llu)",
				 pos, rcu_str_deref(device->name),
				 device->devid);
		return ret;
	}
	*nr_zones = ret;
	if (!ret)
		return -EIO;

	/* Populate cache */
	if (zinfo->zone_cache)
		memcpy(zinfo->zone_cache + zno, zones,
		       sizeof(*zinfo->zone_cache) * *nr_zones);

	return 0;
}

/* The emulated zone size is determined from the size of device extent */
static int calculate_emulated_zone_size(struct btrfs_fs_info *fs_info)
{
	struct btrfs_path *path;
	struct btrfs_root *root = fs_info->dev_root;
	struct btrfs_key key;
	struct extent_buffer *leaf;
	struct btrfs_dev_extent *dext;
	int ret = 0;

	key.objectid = 1;
	key.type = BTRFS_DEV_EXTENT_KEY;
	key.offset = 0;

	path = btrfs_alloc_path();
	if (!path)
		return -ENOMEM;

	ret = btrfs_search_slot(NULL, root, &key, path, 0, 0);
	if (ret < 0)
		goto out;

	if (path->slots[0] >= btrfs_header_nritems(path->nodes[0])) {
		ret = btrfs_next_leaf(root, path);
		if (ret < 0)
			goto out;
		/* No dev extents at all? Not good */
		if (ret > 0) {
			ret = -EUCLEAN;
			goto out;
		}
	}

	leaf = path->nodes[0];
	dext = btrfs_item_ptr(leaf, path->slots[0], struct btrfs_dev_extent);
	fs_info->zone_size = btrfs_dev_extent_length(leaf, dext);
	ret = 0;

out:
	btrfs_free_path(path);

	return ret;
}

int btrfs_get_dev_zone_info_all_devices(struct btrfs_fs_info *fs_info)
{
	struct btrfs_fs_devices *fs_devices = fs_info->fs_devices;
	struct btrfs_device *device;
	int ret = 0;

	/* fs_info->zone_size might not set yet. Use the incomapt flag here. */
	if (!btrfs_fs_incompat(fs_info, ZONED))
		return 0;

	mutex_lock(&fs_devices->device_list_mutex);
	list_for_each_entry(device, &fs_devices->devices, dev_list) {
		/* We can skip reading of zone info for missing devices */
		if (!device->bdev)
			continue;

		ret = btrfs_get_dev_zone_info(device, true);
		if (ret)
			break;
	}
	mutex_unlock(&fs_devices->device_list_mutex);

	return ret;
}

int btrfs_get_dev_zone_info(struct btrfs_device *device, bool populate_cache)
{
	struct btrfs_fs_info *fs_info = device->fs_info;
	struct btrfs_zoned_device_info *zone_info = NULL;
	struct block_device *bdev = device->bdev;
	unsigned int max_active_zones;
	unsigned int nactive;
	sector_t nr_sectors;
	sector_t sector = 0;
	struct blk_zone *zones = NULL;
	unsigned int i, nreported = 0, nr_zones;
	sector_t zone_sectors;
	char *model, *emulated;
	int ret;

	/*
	 * Cannot use btrfs_is_zoned here, since fs_info::zone_size might not
	 * yet be set.
	 */
	if (!btrfs_fs_incompat(fs_info, ZONED))
		return 0;

	if (device->zone_info)
		return 0;

	zone_info = kzalloc(sizeof(*zone_info), GFP_KERNEL);
	if (!zone_info)
		return -ENOMEM;

	device->zone_info = zone_info;

	if (!bdev_is_zoned(bdev)) {
		if (!fs_info->zone_size) {
			ret = calculate_emulated_zone_size(fs_info);
			if (ret)
				goto out;
		}

		ASSERT(fs_info->zone_size);
		zone_sectors = fs_info->zone_size >> SECTOR_SHIFT;
	} else {
		zone_sectors = bdev_zone_sectors(bdev);
	}

	/* Check if it's power of 2 (see is_power_of_2) */
	ASSERT(zone_sectors != 0 && (zone_sectors & (zone_sectors - 1)) == 0);
	zone_info->zone_size = zone_sectors << SECTOR_SHIFT;

	/* We reject devices with a zone size larger than 8GB */
	if (zone_info->zone_size > BTRFS_MAX_ZONE_SIZE) {
		btrfs_err_in_rcu(fs_info,
		"zoned: %s: zone size %llu larger than supported maximum %llu",
				 rcu_str_deref(device->name),
				 zone_info->zone_size, BTRFS_MAX_ZONE_SIZE);
		ret = -EINVAL;
		goto out;
	} else if (zone_info->zone_size < BTRFS_MIN_ZONE_SIZE) {
		btrfs_err_in_rcu(fs_info,
		"zoned: %s: zone size %llu smaller than supported minimum %u",
				 rcu_str_deref(device->name),
				 zone_info->zone_size, BTRFS_MIN_ZONE_SIZE);
		ret = -EINVAL;
		goto out;
	}

	nr_sectors = bdev_nr_sectors(bdev);
	zone_info->zone_size_shift = ilog2(zone_info->zone_size);
	zone_info->nr_zones = nr_sectors >> ilog2(zone_sectors);
	/*
	 * We limit max_zone_append_size also by max_segments *
	 * PAGE_SIZE. Technically, we can have multiple pages per segment. But,
	 * since btrfs adds the pages one by one to a bio, and btrfs cannot
	 * increase the metadata reservation even if it increases the number of
	 * extents, it is safe to stick with the limit.
<<<<<<< HEAD
	 */
	zone_info->max_zone_append_size =
		min_t(u64, (u64)bdev_max_zone_append_sectors(bdev) << SECTOR_SHIFT,
		      (u64)bdev_max_segments(bdev) << PAGE_SHIFT);
=======
	 *
	 * With the zoned emulation, we can have non-zoned device on the zoned
	 * mode. In this case, we don't have a valid max zone append size. So,
	 * use max_segments * PAGE_SIZE as the pseudo max_zone_append_size.
	 */
	if (bdev_is_zoned(bdev)) {
		zone_info->max_zone_append_size = min_t(u64,
			(u64)bdev_max_zone_append_sectors(bdev) << SECTOR_SHIFT,
			(u64)bdev_max_segments(bdev) << PAGE_SHIFT);
	} else {
		zone_info->max_zone_append_size =
			(u64)bdev_max_segments(bdev) << PAGE_SHIFT;
	}
>>>>>>> f2afc9d9
	if (!IS_ALIGNED(nr_sectors, zone_sectors))
		zone_info->nr_zones++;

	max_active_zones = bdev_max_active_zones(bdev);
	if (max_active_zones && max_active_zones < BTRFS_MIN_ACTIVE_ZONES) {
		btrfs_err_in_rcu(fs_info,
"zoned: %s: max active zones %u is too small, need at least %u active zones",
				 rcu_str_deref(device->name), max_active_zones,
				 BTRFS_MIN_ACTIVE_ZONES);
		ret = -EINVAL;
		goto out;
	}
	zone_info->max_active_zones = max_active_zones;

	zone_info->seq_zones = bitmap_zalloc(zone_info->nr_zones, GFP_KERNEL);
	if (!zone_info->seq_zones) {
		ret = -ENOMEM;
		goto out;
	}

	zone_info->empty_zones = bitmap_zalloc(zone_info->nr_zones, GFP_KERNEL);
	if (!zone_info->empty_zones) {
		ret = -ENOMEM;
		goto out;
	}

	zone_info->active_zones = bitmap_zalloc(zone_info->nr_zones, GFP_KERNEL);
	if (!zone_info->active_zones) {
		ret = -ENOMEM;
		goto out;
	}

	zones = kcalloc(BTRFS_REPORT_NR_ZONES, sizeof(struct blk_zone), GFP_KERNEL);
	if (!zones) {
		ret = -ENOMEM;
		goto out;
	}

	/*
	 * Enable zone cache only for a zoned device. On a non-zoned device, we
	 * fill the zone info with emulated CONVENTIONAL zones, so no need to
	 * use the cache.
	 */
	if (populate_cache && bdev_is_zoned(device->bdev)) {
		zone_info->zone_cache = vzalloc(sizeof(struct blk_zone) *
						zone_info->nr_zones);
		if (!zone_info->zone_cache) {
			btrfs_err_in_rcu(device->fs_info,
				"zoned: failed to allocate zone cache for %s",
				rcu_str_deref(device->name));
			ret = -ENOMEM;
			goto out;
		}
	}

	/* Get zones type */
	nactive = 0;
	while (sector < nr_sectors) {
		nr_zones = BTRFS_REPORT_NR_ZONES;
		ret = btrfs_get_dev_zones(device, sector << SECTOR_SHIFT, zones,
					  &nr_zones);
		if (ret)
			goto out;

		for (i = 0; i < nr_zones; i++) {
			if (zones[i].type == BLK_ZONE_TYPE_SEQWRITE_REQ)
				__set_bit(nreported, zone_info->seq_zones);
			switch (zones[i].cond) {
			case BLK_ZONE_COND_EMPTY:
				__set_bit(nreported, zone_info->empty_zones);
				break;
			case BLK_ZONE_COND_IMP_OPEN:
			case BLK_ZONE_COND_EXP_OPEN:
			case BLK_ZONE_COND_CLOSED:
				__set_bit(nreported, zone_info->active_zones);
				nactive++;
				break;
			}
			nreported++;
		}
		sector = zones[nr_zones - 1].start + zones[nr_zones - 1].len;
	}

	if (nreported != zone_info->nr_zones) {
		btrfs_err_in_rcu(device->fs_info,
				 "inconsistent number of zones on %s (%u/%u)",
				 rcu_str_deref(device->name), nreported,
				 zone_info->nr_zones);
		ret = -EIO;
		goto out;
	}

	if (max_active_zones) {
		if (nactive > max_active_zones) {
			btrfs_err_in_rcu(device->fs_info,
			"zoned: %u active zones on %s exceeds max_active_zones %u",
					 nactive, rcu_str_deref(device->name),
					 max_active_zones);
			ret = -EIO;
			goto out;
		}
		atomic_set(&zone_info->active_zones_left,
			   max_active_zones - nactive);
	}

	/* Validate superblock log */
	nr_zones = BTRFS_NR_SB_LOG_ZONES;
	for (i = 0; i < BTRFS_SUPER_MIRROR_MAX; i++) {
		u32 sb_zone;
		u64 sb_wp;
		int sb_pos = BTRFS_NR_SB_LOG_ZONES * i;

		sb_zone = sb_zone_number(zone_info->zone_size_shift, i);
		if (sb_zone + 1 >= zone_info->nr_zones)
			continue;

		ret = btrfs_get_dev_zones(device,
					  zone_start_physical(sb_zone, zone_info),
					  &zone_info->sb_zones[sb_pos],
					  &nr_zones);
		if (ret)
			goto out;

		if (nr_zones != BTRFS_NR_SB_LOG_ZONES) {
			btrfs_err_in_rcu(device->fs_info,
	"zoned: failed to read super block log zone info at devid %llu zone %u",
					 device->devid, sb_zone);
			ret = -EUCLEAN;
			goto out;
		}

		/*
		 * If zones[0] is conventional, always use the beginning of the
		 * zone to record superblock. No need to validate in that case.
		 */
		if (zone_info->sb_zones[BTRFS_NR_SB_LOG_ZONES * i].type ==
		    BLK_ZONE_TYPE_CONVENTIONAL)
			continue;

		ret = sb_write_pointer(device->bdev,
				       &zone_info->sb_zones[sb_pos], &sb_wp);
		if (ret != -ENOENT && ret) {
			btrfs_err_in_rcu(device->fs_info,
			"zoned: super block log zone corrupted devid %llu zone %u",
					 device->devid, sb_zone);
			ret = -EUCLEAN;
			goto out;
		}
	}


	kfree(zones);

	switch (bdev_zoned_model(bdev)) {
	case BLK_ZONED_HM:
		model = "host-managed zoned";
		emulated = "";
		break;
	case BLK_ZONED_HA:
		model = "host-aware zoned";
		emulated = "";
		break;
	case BLK_ZONED_NONE:
		model = "regular";
		emulated = "emulated ";
		break;
	default:
		/* Just in case */
		btrfs_err_in_rcu(fs_info, "zoned: unsupported model %d on %s",
				 bdev_zoned_model(bdev),
				 rcu_str_deref(device->name));
		ret = -EOPNOTSUPP;
		goto out_free_zone_info;
	}

	btrfs_info_in_rcu(fs_info,
		"%s block device %s, %u %szones of %llu bytes",
		model, rcu_str_deref(device->name), zone_info->nr_zones,
		emulated, zone_info->zone_size);

	return 0;

out:
	kfree(zones);
out_free_zone_info:
	btrfs_destroy_dev_zone_info(device);

	return ret;
}

void btrfs_destroy_dev_zone_info(struct btrfs_device *device)
{
	struct btrfs_zoned_device_info *zone_info = device->zone_info;

	if (!zone_info)
		return;

	bitmap_free(zone_info->active_zones);
	bitmap_free(zone_info->seq_zones);
	bitmap_free(zone_info->empty_zones);
	vfree(zone_info->zone_cache);
	kfree(zone_info);
	device->zone_info = NULL;
}

int btrfs_get_dev_zone(struct btrfs_device *device, u64 pos,
		       struct blk_zone *zone)
{
	unsigned int nr_zones = 1;
	int ret;

	ret = btrfs_get_dev_zones(device, pos, zone, &nr_zones);
	if (ret != 0 || !nr_zones)
		return ret ? ret : -EIO;

	return 0;
}

int btrfs_check_zoned_mode(struct btrfs_fs_info *fs_info)
{
	struct btrfs_fs_devices *fs_devices = fs_info->fs_devices;
	struct btrfs_device *device;
	u64 zoned_devices = 0;
	u64 nr_devices = 0;
	u64 zone_size = 0;
	u64 max_zone_append_size = 0;
	const bool incompat_zoned = btrfs_fs_incompat(fs_info, ZONED);
	int ret = 0;

	/* Count zoned devices */
	list_for_each_entry(device, &fs_devices->devices, dev_list) {
		enum blk_zoned_model model;

		if (!device->bdev)
			continue;

		model = bdev_zoned_model(device->bdev);
		/*
		 * A Host-Managed zoned device must be used as a zoned device.
		 * A Host-Aware zoned device and a non-zoned devices can be
		 * treated as a zoned device, if ZONED flag is enabled in the
		 * superblock.
		 */
		if (model == BLK_ZONED_HM ||
		    (model == BLK_ZONED_HA && incompat_zoned) ||
		    (model == BLK_ZONED_NONE && incompat_zoned)) {
			struct btrfs_zoned_device_info *zone_info;

			zone_info = device->zone_info;
			zoned_devices++;
			if (!zone_size) {
				zone_size = zone_info->zone_size;
			} else if (zone_info->zone_size != zone_size) {
				btrfs_err(fs_info,
		"zoned: unequal block device zone sizes: have %llu found %llu",
					  device->zone_info->zone_size,
					  zone_size);
				ret = -EINVAL;
				goto out;
			}
			if (!max_zone_append_size ||
			    (zone_info->max_zone_append_size &&
			     zone_info->max_zone_append_size < max_zone_append_size))
				max_zone_append_size =
					zone_info->max_zone_append_size;
		}
		nr_devices++;
	}

	if (!zoned_devices && !incompat_zoned)
		goto out;

	if (!zoned_devices && incompat_zoned) {
		/* No zoned block device found on ZONED filesystem */
		btrfs_err(fs_info,
			  "zoned: no zoned devices found on a zoned filesystem");
		ret = -EINVAL;
		goto out;
	}

	if (zoned_devices && !incompat_zoned) {
		btrfs_err(fs_info,
			  "zoned: mode not enabled but zoned device found");
		ret = -EINVAL;
		goto out;
	}

	if (zoned_devices != nr_devices) {
		btrfs_err(fs_info,
			  "zoned: cannot mix zoned and regular devices");
		ret = -EINVAL;
		goto out;
	}

	/*
	 * stripe_size is always aligned to BTRFS_STRIPE_LEN in
	 * btrfs_create_chunk(). Since we want stripe_len == zone_size,
	 * check the alignment here.
	 */
	if (!IS_ALIGNED(zone_size, BTRFS_STRIPE_LEN)) {
		btrfs_err(fs_info,
			  "zoned: zone size %llu not aligned to stripe %u",
			  zone_size, BTRFS_STRIPE_LEN);
		ret = -EINVAL;
		goto out;
	}

	if (btrfs_fs_incompat(fs_info, MIXED_GROUPS)) {
		btrfs_err(fs_info, "zoned: mixed block groups not supported");
		ret = -EINVAL;
		goto out;
	}

	fs_info->zone_size = zone_size;
	fs_info->max_zone_append_size = ALIGN_DOWN(max_zone_append_size,
						   fs_info->sectorsize);
	fs_info->fs_devices->chunk_alloc_policy = BTRFS_CHUNK_ALLOC_ZONED;
	if (fs_info->max_zone_append_size < fs_info->max_extent_size)
		fs_info->max_extent_size = fs_info->max_zone_append_size;

	/*
	 * Check mount options here, because we might change fs_info->zoned
	 * from fs_info->zone_size.
	 */
	ret = btrfs_check_mountopts_zoned(fs_info);
	if (ret)
		goto out;

	btrfs_info(fs_info, "zoned mode enabled with zone size %llu", zone_size);
out:
	return ret;
}

int btrfs_check_mountopts_zoned(struct btrfs_fs_info *info)
{
	if (!btrfs_is_zoned(info))
		return 0;

	/*
	 * Space cache writing is not COWed. Disable that to avoid write errors
	 * in sequential zones.
	 */
	if (btrfs_test_opt(info, SPACE_CACHE)) {
		btrfs_err(info, "zoned: space cache v1 is not supported");
		return -EINVAL;
	}

	if (btrfs_test_opt(info, NODATACOW)) {
		btrfs_err(info, "zoned: NODATACOW not supported");
		return -EINVAL;
	}

	return 0;
}

static int sb_log_location(struct block_device *bdev, struct blk_zone *zones,
			   int rw, u64 *bytenr_ret)
{
	u64 wp;
	int ret;

	if (zones[0].type == BLK_ZONE_TYPE_CONVENTIONAL) {
		*bytenr_ret = zones[0].start << SECTOR_SHIFT;
		return 0;
	}

	ret = sb_write_pointer(bdev, zones, &wp);
	if (ret != -ENOENT && ret < 0)
		return ret;

	if (rw == WRITE) {
		struct blk_zone *reset = NULL;

		if (wp == zones[0].start << SECTOR_SHIFT)
			reset = &zones[0];
		else if (wp == zones[1].start << SECTOR_SHIFT)
			reset = &zones[1];

		if (reset && reset->cond != BLK_ZONE_COND_EMPTY) {
			ASSERT(sb_zone_is_full(reset));

			ret = blkdev_zone_mgmt(bdev, REQ_OP_ZONE_RESET,
					       reset->start, reset->len,
					       GFP_NOFS);
			if (ret)
				return ret;

			reset->cond = BLK_ZONE_COND_EMPTY;
			reset->wp = reset->start;
		}
	} else if (ret != -ENOENT) {
		/*
		 * For READ, we want the previous one. Move write pointer to
		 * the end of a zone, if it is at the head of a zone.
		 */
		u64 zone_end = 0;

		if (wp == zones[0].start << SECTOR_SHIFT)
			zone_end = zones[1].start + zones[1].capacity;
		else if (wp == zones[1].start << SECTOR_SHIFT)
			zone_end = zones[0].start + zones[0].capacity;
		if (zone_end)
			wp = ALIGN_DOWN(zone_end << SECTOR_SHIFT,
					BTRFS_SUPER_INFO_SIZE);

		wp -= BTRFS_SUPER_INFO_SIZE;
	}

	*bytenr_ret = wp;
	return 0;

}

int btrfs_sb_log_location_bdev(struct block_device *bdev, int mirror, int rw,
			       u64 *bytenr_ret)
{
	struct blk_zone zones[BTRFS_NR_SB_LOG_ZONES];
	sector_t zone_sectors;
	u32 sb_zone;
	int ret;
	u8 zone_sectors_shift;
	sector_t nr_sectors;
	u32 nr_zones;

	if (!bdev_is_zoned(bdev)) {
		*bytenr_ret = btrfs_sb_offset(mirror);
		return 0;
	}

	ASSERT(rw == READ || rw == WRITE);

	zone_sectors = bdev_zone_sectors(bdev);
	if (!is_power_of_2(zone_sectors))
		return -EINVAL;
	zone_sectors_shift = ilog2(zone_sectors);
	nr_sectors = bdev_nr_sectors(bdev);
	nr_zones = nr_sectors >> zone_sectors_shift;

	sb_zone = sb_zone_number(zone_sectors_shift + SECTOR_SHIFT, mirror);
	if (sb_zone + 1 >= nr_zones)
		return -ENOENT;

	ret = blkdev_report_zones(bdev, zone_start_sector(sb_zone, bdev),
				  BTRFS_NR_SB_LOG_ZONES, copy_zone_info_cb,
				  zones);
	if (ret < 0)
		return ret;
	if (ret != BTRFS_NR_SB_LOG_ZONES)
		return -EIO;

	return sb_log_location(bdev, zones, rw, bytenr_ret);
}

int btrfs_sb_log_location(struct btrfs_device *device, int mirror, int rw,
			  u64 *bytenr_ret)
{
	struct btrfs_zoned_device_info *zinfo = device->zone_info;
	u32 zone_num;

	/*
	 * For a zoned filesystem on a non-zoned block device, use the same
	 * super block locations as regular filesystem. Doing so, the super
	 * block can always be retrieved and the zoned flag of the volume
	 * detected from the super block information.
	 */
	if (!bdev_is_zoned(device->bdev)) {
		*bytenr_ret = btrfs_sb_offset(mirror);
		return 0;
	}

	zone_num = sb_zone_number(zinfo->zone_size_shift, mirror);
	if (zone_num + 1 >= zinfo->nr_zones)
		return -ENOENT;

	return sb_log_location(device->bdev,
			       &zinfo->sb_zones[BTRFS_NR_SB_LOG_ZONES * mirror],
			       rw, bytenr_ret);
}

static inline bool is_sb_log_zone(struct btrfs_zoned_device_info *zinfo,
				  int mirror)
{
	u32 zone_num;

	if (!zinfo)
		return false;

	zone_num = sb_zone_number(zinfo->zone_size_shift, mirror);
	if (zone_num + 1 >= zinfo->nr_zones)
		return false;

	if (!test_bit(zone_num, zinfo->seq_zones))
		return false;

	return true;
}

int btrfs_advance_sb_log(struct btrfs_device *device, int mirror)
{
	struct btrfs_zoned_device_info *zinfo = device->zone_info;
	struct blk_zone *zone;
	int i;

	if (!is_sb_log_zone(zinfo, mirror))
		return 0;

	zone = &zinfo->sb_zones[BTRFS_NR_SB_LOG_ZONES * mirror];
	for (i = 0; i < BTRFS_NR_SB_LOG_ZONES; i++) {
		/* Advance the next zone */
		if (zone->cond == BLK_ZONE_COND_FULL) {
			zone++;
			continue;
		}

		if (zone->cond == BLK_ZONE_COND_EMPTY)
			zone->cond = BLK_ZONE_COND_IMP_OPEN;

		zone->wp += SUPER_INFO_SECTORS;

		if (sb_zone_is_full(zone)) {
			/*
			 * No room left to write new superblock. Since
			 * superblock is written with REQ_SYNC, it is safe to
			 * finish the zone now.
			 *
			 * If the write pointer is exactly at the capacity,
			 * explicit ZONE_FINISH is not necessary.
			 */
			if (zone->wp != zone->start + zone->capacity) {
				int ret;

				ret = blkdev_zone_mgmt(device->bdev,
						REQ_OP_ZONE_FINISH, zone->start,
						zone->len, GFP_NOFS);
				if (ret)
					return ret;
			}

			zone->wp = zone->start + zone->len;
			zone->cond = BLK_ZONE_COND_FULL;
		}
		return 0;
	}

	/* All the zones are FULL. Should not reach here. */
	ASSERT(0);
	return -EIO;
}

int btrfs_reset_sb_log_zones(struct block_device *bdev, int mirror)
{
	sector_t zone_sectors;
	sector_t nr_sectors;
	u8 zone_sectors_shift;
	u32 sb_zone;
	u32 nr_zones;

	zone_sectors = bdev_zone_sectors(bdev);
	zone_sectors_shift = ilog2(zone_sectors);
	nr_sectors = bdev_nr_sectors(bdev);
	nr_zones = nr_sectors >> zone_sectors_shift;

	sb_zone = sb_zone_number(zone_sectors_shift + SECTOR_SHIFT, mirror);
	if (sb_zone + 1 >= nr_zones)
		return -ENOENT;

	return blkdev_zone_mgmt(bdev, REQ_OP_ZONE_RESET,
				zone_start_sector(sb_zone, bdev),
				zone_sectors * BTRFS_NR_SB_LOG_ZONES, GFP_NOFS);
}

/**
 * btrfs_find_allocatable_zones - find allocatable zones within a given region
 *
 * @device:	the device to allocate a region on
 * @hole_start: the position of the hole to allocate the region
 * @num_bytes:	size of wanted region
 * @hole_end:	the end of the hole
 * @return:	position of allocatable zones
 *
 * Allocatable region should not contain any superblock locations.
 */
u64 btrfs_find_allocatable_zones(struct btrfs_device *device, u64 hole_start,
				 u64 hole_end, u64 num_bytes)
{
	struct btrfs_zoned_device_info *zinfo = device->zone_info;
	const u8 shift = zinfo->zone_size_shift;
	u64 nzones = num_bytes >> shift;
	u64 pos = hole_start;
	u64 begin, end;
	bool have_sb;
	int i;

	ASSERT(IS_ALIGNED(hole_start, zinfo->zone_size));
	ASSERT(IS_ALIGNED(num_bytes, zinfo->zone_size));

	while (pos < hole_end) {
		begin = pos >> shift;
		end = begin + nzones;

		if (end > zinfo->nr_zones)
			return hole_end;

		/* Check if zones in the region are all empty */
		if (btrfs_dev_is_sequential(device, pos) &&
		    find_next_zero_bit(zinfo->empty_zones, end, begin) != end) {
			pos += zinfo->zone_size;
			continue;
		}

		have_sb = false;
		for (i = 0; i < BTRFS_SUPER_MIRROR_MAX; i++) {
			u32 sb_zone;
			u64 sb_pos;

			sb_zone = sb_zone_number(shift, i);
			if (!(end <= sb_zone ||
			      sb_zone + BTRFS_NR_SB_LOG_ZONES <= begin)) {
				have_sb = true;
				pos = zone_start_physical(
					sb_zone + BTRFS_NR_SB_LOG_ZONES, zinfo);
				break;
			}

			/* We also need to exclude regular superblock positions */
			sb_pos = btrfs_sb_offset(i);
			if (!(pos + num_bytes <= sb_pos ||
			      sb_pos + BTRFS_SUPER_INFO_SIZE <= pos)) {
				have_sb = true;
				pos = ALIGN(sb_pos + BTRFS_SUPER_INFO_SIZE,
					    zinfo->zone_size);
				break;
			}
		}
		if (!have_sb)
			break;
	}

	return pos;
}

static bool btrfs_dev_set_active_zone(struct btrfs_device *device, u64 pos)
{
	struct btrfs_zoned_device_info *zone_info = device->zone_info;
	unsigned int zno = (pos >> zone_info->zone_size_shift);

	/* We can use any number of zones */
	if (zone_info->max_active_zones == 0)
		return true;

	if (!test_bit(zno, zone_info->active_zones)) {
		/* Active zone left? */
		if (atomic_dec_if_positive(&zone_info->active_zones_left) < 0)
			return false;
		if (test_and_set_bit(zno, zone_info->active_zones)) {
			/* Someone already set the bit */
			atomic_inc(&zone_info->active_zones_left);
		}
	}

	return true;
}

static void btrfs_dev_clear_active_zone(struct btrfs_device *device, u64 pos)
{
	struct btrfs_zoned_device_info *zone_info = device->zone_info;
	unsigned int zno = (pos >> zone_info->zone_size_shift);

	/* We can use any number of zones */
	if (zone_info->max_active_zones == 0)
		return;

	if (test_and_clear_bit(zno, zone_info->active_zones))
		atomic_inc(&zone_info->active_zones_left);
}

int btrfs_reset_device_zone(struct btrfs_device *device, u64 physical,
			    u64 length, u64 *bytes)
{
	int ret;

	*bytes = 0;
	ret = blkdev_zone_mgmt(device->bdev, REQ_OP_ZONE_RESET,
			       physical >> SECTOR_SHIFT, length >> SECTOR_SHIFT,
			       GFP_NOFS);
	if (ret)
		return ret;

	*bytes = length;
	while (length) {
		btrfs_dev_set_zone_empty(device, physical);
		btrfs_dev_clear_active_zone(device, physical);
		physical += device->zone_info->zone_size;
		length -= device->zone_info->zone_size;
	}

	return 0;
}

int btrfs_ensure_empty_zones(struct btrfs_device *device, u64 start, u64 size)
{
	struct btrfs_zoned_device_info *zinfo = device->zone_info;
	const u8 shift = zinfo->zone_size_shift;
	unsigned long begin = start >> shift;
	unsigned long end = (start + size) >> shift;
	u64 pos;
	int ret;

	ASSERT(IS_ALIGNED(start, zinfo->zone_size));
	ASSERT(IS_ALIGNED(size, zinfo->zone_size));

	if (end > zinfo->nr_zones)
		return -ERANGE;

	/* All the zones are conventional */
	if (find_next_bit(zinfo->seq_zones, begin, end) == end)
		return 0;

	/* All the zones are sequential and empty */
	if (find_next_zero_bit(zinfo->seq_zones, begin, end) == end &&
	    find_next_zero_bit(zinfo->empty_zones, begin, end) == end)
		return 0;

	for (pos = start; pos < start + size; pos += zinfo->zone_size) {
		u64 reset_bytes;

		if (!btrfs_dev_is_sequential(device, pos) ||
		    btrfs_dev_is_empty_zone(device, pos))
			continue;

		/* Free regions should be empty */
		btrfs_warn_in_rcu(
			device->fs_info,
		"zoned: resetting device %s (devid %llu) zone %llu for allocation",
			rcu_str_deref(device->name), device->devid, pos >> shift);
		WARN_ON_ONCE(1);

		ret = btrfs_reset_device_zone(device, pos, zinfo->zone_size,
					      &reset_bytes);
		if (ret)
			return ret;
	}

	return 0;
}

/*
 * Calculate an allocation pointer from the extent allocation information
 * for a block group consist of conventional zones. It is pointed to the
 * end of the highest addressed extent in the block group as an allocation
 * offset.
 */
static int calculate_alloc_pointer(struct btrfs_block_group *cache,
				   u64 *offset_ret, bool new)
{
	struct btrfs_fs_info *fs_info = cache->fs_info;
	struct btrfs_root *root;
	struct btrfs_path *path;
	struct btrfs_key key;
	struct btrfs_key found_key;
	int ret;
	u64 length;

	/*
	 * Avoid  tree lookups for a new block group, there's no use for it.
	 * It must always be 0.
	 *
	 * Also, we have a lock chain of extent buffer lock -> chunk mutex.
	 * For new a block group, this function is called from
	 * btrfs_make_block_group() which is already taking the chunk mutex.
	 * Thus, we cannot call calculate_alloc_pointer() which takes extent
	 * buffer locks to avoid deadlock.
	 */
	if (new) {
		*offset_ret = 0;
		return 0;
	}

	path = btrfs_alloc_path();
	if (!path)
		return -ENOMEM;

	key.objectid = cache->start + cache->length;
	key.type = 0;
	key.offset = 0;

	root = btrfs_extent_root(fs_info, key.objectid);
	ret = btrfs_search_slot(NULL, root, &key, path, 0, 0);
	/* We should not find the exact match */
	if (!ret)
		ret = -EUCLEAN;
	if (ret < 0)
		goto out;

	ret = btrfs_previous_extent_item(root, path, cache->start);
	if (ret) {
		if (ret == 1) {
			ret = 0;
			*offset_ret = 0;
		}
		goto out;
	}

	btrfs_item_key_to_cpu(path->nodes[0], &found_key, path->slots[0]);

	if (found_key.type == BTRFS_EXTENT_ITEM_KEY)
		length = found_key.offset;
	else
		length = fs_info->nodesize;

	if (!(found_key.objectid >= cache->start &&
	       found_key.objectid + length <= cache->start + cache->length)) {
		ret = -EUCLEAN;
		goto out;
	}
	*offset_ret = found_key.objectid + length - cache->start;
	ret = 0;

out:
	btrfs_free_path(path);
	return ret;
}

int btrfs_load_block_group_zone_info(struct btrfs_block_group *cache, bool new)
{
	struct btrfs_fs_info *fs_info = cache->fs_info;
	struct extent_map_tree *em_tree = &fs_info->mapping_tree;
	struct extent_map *em;
	struct map_lookup *map;
	struct btrfs_device *device;
	u64 logical = cache->start;
	u64 length = cache->length;
	int ret;
	int i;
	unsigned int nofs_flag;
	u64 *alloc_offsets = NULL;
	u64 *caps = NULL;
	u64 *physical = NULL;
	unsigned long *active = NULL;
	u64 last_alloc = 0;
	u32 num_sequential = 0, num_conventional = 0;

	if (!btrfs_is_zoned(fs_info))
		return 0;

	/* Sanity check */
	if (!IS_ALIGNED(length, fs_info->zone_size)) {
		btrfs_err(fs_info,
		"zoned: block group %llu len %llu unaligned to zone size %llu",
			  logical, length, fs_info->zone_size);
		return -EIO;
	}

	/* Get the chunk mapping */
	read_lock(&em_tree->lock);
	em = lookup_extent_mapping(em_tree, logical, length);
	read_unlock(&em_tree->lock);

	if (!em)
		return -EINVAL;

	map = em->map_lookup;

	cache->physical_map = kmemdup(map, map_lookup_size(map->num_stripes), GFP_NOFS);
	if (!cache->physical_map) {
		ret = -ENOMEM;
		goto out;
	}

	alloc_offsets = kcalloc(map->num_stripes, sizeof(*alloc_offsets), GFP_NOFS);
	if (!alloc_offsets) {
		ret = -ENOMEM;
		goto out;
	}

	caps = kcalloc(map->num_stripes, sizeof(*caps), GFP_NOFS);
	if (!caps) {
		ret = -ENOMEM;
		goto out;
	}

	physical = kcalloc(map->num_stripes, sizeof(*physical), GFP_NOFS);
	if (!physical) {
		ret = -ENOMEM;
		goto out;
	}

	active = bitmap_zalloc(map->num_stripes, GFP_NOFS);
	if (!active) {
		ret = -ENOMEM;
		goto out;
	}

	for (i = 0; i < map->num_stripes; i++) {
		bool is_sequential;
		struct blk_zone zone;
		struct btrfs_dev_replace *dev_replace = &fs_info->dev_replace;
		int dev_replace_is_ongoing = 0;

		device = map->stripes[i].dev;
		physical[i] = map->stripes[i].physical;

		if (device->bdev == NULL) {
			alloc_offsets[i] = WP_MISSING_DEV;
			continue;
		}

		is_sequential = btrfs_dev_is_sequential(device, physical[i]);
		if (is_sequential)
			num_sequential++;
		else
			num_conventional++;

		/*
		 * Consider a zone as active if we can allow any number of
		 * active zones.
		 */
		if (!device->zone_info->max_active_zones)
			__set_bit(i, active);

		if (!is_sequential) {
			alloc_offsets[i] = WP_CONVENTIONAL;
			continue;
		}

		/*
		 * This zone will be used for allocation, so mark this zone
		 * non-empty.
		 */
		btrfs_dev_clear_zone_empty(device, physical[i]);

		down_read(&dev_replace->rwsem);
		dev_replace_is_ongoing = btrfs_dev_replace_is_ongoing(dev_replace);
		if (dev_replace_is_ongoing && dev_replace->tgtdev != NULL)
			btrfs_dev_clear_zone_empty(dev_replace->tgtdev, physical[i]);
		up_read(&dev_replace->rwsem);

		/*
		 * The group is mapped to a sequential zone. Get the zone write
		 * pointer to determine the allocation offset within the zone.
		 */
		WARN_ON(!IS_ALIGNED(physical[i], fs_info->zone_size));
		nofs_flag = memalloc_nofs_save();
		ret = btrfs_get_dev_zone(device, physical[i], &zone);
		memalloc_nofs_restore(nofs_flag);
		if (ret == -EIO || ret == -EOPNOTSUPP) {
			ret = 0;
			alloc_offsets[i] = WP_MISSING_DEV;
			continue;
		} else if (ret) {
			goto out;
		}

		if (zone.type == BLK_ZONE_TYPE_CONVENTIONAL) {
			btrfs_err_in_rcu(fs_info,
	"zoned: unexpected conventional zone %llu on device %s (devid %llu)",
				zone.start << SECTOR_SHIFT,
				rcu_str_deref(device->name), device->devid);
			ret = -EIO;
			goto out;
		}

		caps[i] = (zone.capacity << SECTOR_SHIFT);

		switch (zone.cond) {
		case BLK_ZONE_COND_OFFLINE:
		case BLK_ZONE_COND_READONLY:
			btrfs_err(fs_info,
		"zoned: offline/readonly zone %llu on device %s (devid %llu)",
				  physical[i] >> device->zone_info->zone_size_shift,
				  rcu_str_deref(device->name), device->devid);
			alloc_offsets[i] = WP_MISSING_DEV;
			break;
		case BLK_ZONE_COND_EMPTY:
			alloc_offsets[i] = 0;
			break;
		case BLK_ZONE_COND_FULL:
			alloc_offsets[i] = caps[i];
			break;
		default:
			/* Partially used zone */
			alloc_offsets[i] =
					((zone.wp - zone.start) << SECTOR_SHIFT);
			__set_bit(i, active);
			break;
		}
	}

	if (num_sequential > 0)
		cache->seq_zone = true;

	if (num_conventional > 0) {
		/* Zone capacity is always zone size in emulation */
		cache->zone_capacity = cache->length;
		ret = calculate_alloc_pointer(cache, &last_alloc, new);
		if (ret) {
			btrfs_err(fs_info,
			"zoned: failed to determine allocation offset of bg %llu",
				  cache->start);
			goto out;
		} else if (map->num_stripes == num_conventional) {
			cache->alloc_offset = last_alloc;
			cache->zone_is_active = 1;
			goto out;
		}
	}

	switch (map->type & BTRFS_BLOCK_GROUP_PROFILE_MASK) {
	case 0: /* single */
		if (alloc_offsets[0] == WP_MISSING_DEV) {
			btrfs_err(fs_info,
			"zoned: cannot recover write pointer for zone %llu",
				physical[0]);
			ret = -EIO;
			goto out;
		}
		cache->alloc_offset = alloc_offsets[0];
		cache->zone_capacity = caps[0];
		cache->zone_is_active = test_bit(0, active);
		break;
	case BTRFS_BLOCK_GROUP_DUP:
		if (map->type & BTRFS_BLOCK_GROUP_DATA) {
			btrfs_err(fs_info, "zoned: profile DUP not yet supported on data bg");
			ret = -EINVAL;
			goto out;
		}
		if (alloc_offsets[0] == WP_MISSING_DEV) {
			btrfs_err(fs_info,
			"zoned: cannot recover write pointer for zone %llu",
				physical[0]);
			ret = -EIO;
			goto out;
		}
		if (alloc_offsets[1] == WP_MISSING_DEV) {
			btrfs_err(fs_info,
			"zoned: cannot recover write pointer for zone %llu",
				physical[1]);
			ret = -EIO;
			goto out;
		}
		if (alloc_offsets[0] != alloc_offsets[1]) {
			btrfs_err(fs_info,
			"zoned: write pointer offset mismatch of zones in DUP profile");
			ret = -EIO;
			goto out;
		}
		if (test_bit(0, active) != test_bit(1, active)) {
			if (!btrfs_zone_activate(cache)) {
				ret = -EIO;
				goto out;
			}
		} else {
			cache->zone_is_active = test_bit(0, active);
		}
		cache->alloc_offset = alloc_offsets[0];
		cache->zone_capacity = min(caps[0], caps[1]);
		break;
	case BTRFS_BLOCK_GROUP_RAID1:
	case BTRFS_BLOCK_GROUP_RAID0:
	case BTRFS_BLOCK_GROUP_RAID10:
	case BTRFS_BLOCK_GROUP_RAID5:
	case BTRFS_BLOCK_GROUP_RAID6:
		/* non-single profiles are not supported yet */
	default:
		btrfs_err(fs_info, "zoned: profile %s not yet supported",
			  btrfs_bg_type_to_raid_name(map->type));
		ret = -EINVAL;
		goto out;
	}

out:
	if (cache->alloc_offset > fs_info->zone_size) {
		btrfs_err(fs_info,
			"zoned: invalid write pointer %llu in block group %llu",
			cache->alloc_offset, cache->start);
		ret = -EIO;
	}

	if (cache->alloc_offset > cache->zone_capacity) {
		btrfs_err(fs_info,
"zoned: invalid write pointer %llu (larger than zone capacity %llu) in block group %llu",
			  cache->alloc_offset, cache->zone_capacity,
			  cache->start);
		ret = -EIO;
	}

	/* An extent is allocated after the write pointer */
	if (!ret && num_conventional && last_alloc > cache->alloc_offset) {
		btrfs_err(fs_info,
			  "zoned: got wrong write pointer in BG %llu: %llu > %llu",
			  logical, last_alloc, cache->alloc_offset);
		ret = -EIO;
	}

	if (!ret) {
		cache->meta_write_pointer = cache->alloc_offset + cache->start;
		if (cache->zone_is_active) {
			btrfs_get_block_group(cache);
			spin_lock(&fs_info->zone_active_bgs_lock);
			list_add_tail(&cache->active_bg_list,
				      &fs_info->zone_active_bgs);
			spin_unlock(&fs_info->zone_active_bgs_lock);
		}
	} else {
		kfree(cache->physical_map);
		cache->physical_map = NULL;
	}
	bitmap_free(active);
	kfree(physical);
	kfree(caps);
	kfree(alloc_offsets);
	free_extent_map(em);

	return ret;
}

void btrfs_calc_zone_unusable(struct btrfs_block_group *cache)
{
	u64 unusable, free;

	if (!btrfs_is_zoned(cache->fs_info))
		return;

	WARN_ON(cache->bytes_super != 0);
	unusable = (cache->alloc_offset - cache->used) +
		   (cache->length - cache->zone_capacity);
	free = cache->zone_capacity - cache->alloc_offset;

	/* We only need ->free_space in ALLOC_SEQ block groups */
	cache->last_byte_to_unpin = (u64)-1;
	cache->cached = BTRFS_CACHE_FINISHED;
	cache->free_space_ctl->free_space = free;
	cache->zone_unusable = unusable;
}

void btrfs_redirty_list_add(struct btrfs_transaction *trans,
			    struct extent_buffer *eb)
{
	struct btrfs_fs_info *fs_info = eb->fs_info;

	if (!btrfs_is_zoned(fs_info) ||
	    btrfs_header_flag(eb, BTRFS_HEADER_FLAG_WRITTEN) ||
	    !list_empty(&eb->release_list))
		return;

	set_extent_buffer_dirty(eb);
	set_extent_bits_nowait(&trans->dirty_pages, eb->start,
			       eb->start + eb->len - 1, EXTENT_DIRTY);
	memzero_extent_buffer(eb, 0, eb->len);
	set_bit(EXTENT_BUFFER_NO_CHECK, &eb->bflags);

	spin_lock(&trans->releasing_ebs_lock);
	list_add_tail(&eb->release_list, &trans->releasing_ebs);
	spin_unlock(&trans->releasing_ebs_lock);
	atomic_inc(&eb->refs);
}

void btrfs_free_redirty_list(struct btrfs_transaction *trans)
{
	spin_lock(&trans->releasing_ebs_lock);
	while (!list_empty(&trans->releasing_ebs)) {
		struct extent_buffer *eb;

		eb = list_first_entry(&trans->releasing_ebs,
				      struct extent_buffer, release_list);
		list_del_init(&eb->release_list);
		free_extent_buffer(eb);
	}
	spin_unlock(&trans->releasing_ebs_lock);
}

bool btrfs_use_zone_append(struct btrfs_inode *inode, u64 start)
{
	struct btrfs_fs_info *fs_info = inode->root->fs_info;
	struct btrfs_block_group *cache;
	bool ret = false;

	if (!btrfs_is_zoned(fs_info))
		return false;

	if (!is_data_inode(&inode->vfs_inode))
		return false;

	/*
	 * Using REQ_OP_ZONE_APPNED for relocation can break assumptions on the
	 * extent layout the relocation code has.
	 * Furthermore we have set aside own block-group from which only the
	 * relocation "process" can allocate and make sure only one process at a
	 * time can add pages to an extent that gets relocated, so it's safe to
	 * use regular REQ_OP_WRITE for this special case.
	 */
	if (btrfs_is_data_reloc_root(inode->root))
		return false;

	cache = btrfs_lookup_block_group(fs_info, start);
	ASSERT(cache);
	if (!cache)
		return false;

	ret = cache->seq_zone;
	btrfs_put_block_group(cache);

	return ret;
}

void btrfs_record_physical_zoned(struct inode *inode, u64 file_offset,
				 struct bio *bio)
{
	struct btrfs_ordered_extent *ordered;
	const u64 physical = bio->bi_iter.bi_sector << SECTOR_SHIFT;

	if (bio_op(bio) != REQ_OP_ZONE_APPEND)
		return;

	ordered = btrfs_lookup_ordered_extent(BTRFS_I(inode), file_offset);
	if (WARN_ON(!ordered))
		return;

	ordered->physical = physical;
	ordered->bdev = bio->bi_bdev;

	btrfs_put_ordered_extent(ordered);
}

void btrfs_rewrite_logical_zoned(struct btrfs_ordered_extent *ordered)
{
	struct btrfs_inode *inode = BTRFS_I(ordered->inode);
	struct btrfs_fs_info *fs_info = inode->root->fs_info;
	struct extent_map_tree *em_tree;
	struct extent_map *em;
	struct btrfs_ordered_sum *sum;
	u64 orig_logical = ordered->disk_bytenr;
	u64 *logical = NULL;
	int nr, stripe_len;

	/* Zoned devices should not have partitions. So, we can assume it is 0 */
	ASSERT(!bdev_is_partition(ordered->bdev));
	if (WARN_ON(!ordered->bdev))
		return;

	if (WARN_ON(btrfs_rmap_block(fs_info, orig_logical, ordered->bdev,
				     ordered->physical, &logical, &nr,
				     &stripe_len)))
		goto out;

	WARN_ON(nr != 1);

	if (orig_logical == *logical)
		goto out;

	ordered->disk_bytenr = *logical;

	em_tree = &inode->extent_tree;
	write_lock(&em_tree->lock);
	em = search_extent_mapping(em_tree, ordered->file_offset,
				   ordered->num_bytes);
	em->block_start = *logical;
	free_extent_map(em);
	write_unlock(&em_tree->lock);

	list_for_each_entry(sum, &ordered->list, list) {
		if (*logical < orig_logical)
			sum->bytenr -= orig_logical - *logical;
		else
			sum->bytenr += *logical - orig_logical;
	}

out:
	kfree(logical);
}

bool btrfs_check_meta_write_pointer(struct btrfs_fs_info *fs_info,
				    struct extent_buffer *eb,
				    struct btrfs_block_group **cache_ret)
{
	struct btrfs_block_group *cache;
	bool ret = true;

	if (!btrfs_is_zoned(fs_info))
		return true;

	cache = btrfs_lookup_block_group(fs_info, eb->start);
	if (!cache)
		return true;

	if (cache->meta_write_pointer != eb->start) {
		btrfs_put_block_group(cache);
		cache = NULL;
		ret = false;
	} else {
		cache->meta_write_pointer = eb->start + eb->len;
	}

	*cache_ret = cache;

	return ret;
}

void btrfs_revert_meta_write_pointer(struct btrfs_block_group *cache,
				     struct extent_buffer *eb)
{
	if (!btrfs_is_zoned(eb->fs_info) || !cache)
		return;

	ASSERT(cache->meta_write_pointer == eb->start + eb->len);
	cache->meta_write_pointer = eb->start;
}

int btrfs_zoned_issue_zeroout(struct btrfs_device *device, u64 physical, u64 length)
{
	if (!btrfs_dev_is_sequential(device, physical))
		return -EOPNOTSUPP;

	return blkdev_issue_zeroout(device->bdev, physical >> SECTOR_SHIFT,
				    length >> SECTOR_SHIFT, GFP_NOFS, 0);
}

static int read_zone_info(struct btrfs_fs_info *fs_info, u64 logical,
			  struct blk_zone *zone)
{
	struct btrfs_io_context *bioc = NULL;
	u64 mapped_length = PAGE_SIZE;
	unsigned int nofs_flag;
	int nmirrors;
	int i, ret;

	ret = btrfs_map_sblock(fs_info, BTRFS_MAP_GET_READ_MIRRORS, logical,
			       &mapped_length, &bioc);
	if (ret || !bioc || mapped_length < PAGE_SIZE) {
		ret = -EIO;
		goto out_put_bioc;
	}

	if (bioc->map_type & BTRFS_BLOCK_GROUP_RAID56_MASK) {
		ret = -EINVAL;
		goto out_put_bioc;
	}

	nofs_flag = memalloc_nofs_save();
	nmirrors = (int)bioc->num_stripes;
	for (i = 0; i < nmirrors; i++) {
		u64 physical = bioc->stripes[i].physical;
		struct btrfs_device *dev = bioc->stripes[i].dev;

		/* Missing device */
		if (!dev->bdev)
			continue;

		ret = btrfs_get_dev_zone(dev, physical, zone);
		/* Failing device */
		if (ret == -EIO || ret == -EOPNOTSUPP)
			continue;
		break;
	}
	memalloc_nofs_restore(nofs_flag);
out_put_bioc:
	btrfs_put_bioc(bioc);
	return ret;
}

/*
 * Synchronize write pointer in a zone at @physical_start on @tgt_dev, by
 * filling zeros between @physical_pos to a write pointer of dev-replace
 * source device.
 */
int btrfs_sync_zone_write_pointer(struct btrfs_device *tgt_dev, u64 logical,
				    u64 physical_start, u64 physical_pos)
{
	struct btrfs_fs_info *fs_info = tgt_dev->fs_info;
	struct blk_zone zone;
	u64 length;
	u64 wp;
	int ret;

	if (!btrfs_dev_is_sequential(tgt_dev, physical_pos))
		return 0;

	ret = read_zone_info(fs_info, logical, &zone);
	if (ret)
		return ret;

	wp = physical_start + ((zone.wp - zone.start) << SECTOR_SHIFT);

	if (physical_pos == wp)
		return 0;

	if (physical_pos > wp)
		return -EUCLEAN;

	length = wp - physical_pos;
	return btrfs_zoned_issue_zeroout(tgt_dev, physical_pos, length);
}

struct btrfs_device *btrfs_zoned_get_device(struct btrfs_fs_info *fs_info,
					    u64 logical, u64 length)
{
	struct btrfs_device *device;
	struct extent_map *em;
	struct map_lookup *map;

	em = btrfs_get_chunk_map(fs_info, logical, length);
	if (IS_ERR(em))
		return ERR_CAST(em);

	map = em->map_lookup;
	/* We only support single profile for now */
	device = map->stripes[0].dev;

	free_extent_map(em);

	return device;
}

/**
 * Activate block group and underlying device zones
 *
 * @block_group: the block group to activate
 *
 * Return: true on success, false otherwise
 */
bool btrfs_zone_activate(struct btrfs_block_group *block_group)
{
	struct btrfs_fs_info *fs_info = block_group->fs_info;
	struct btrfs_space_info *space_info = block_group->space_info;
	struct map_lookup *map;
	struct btrfs_device *device;
	u64 physical;
	bool ret;
	int i;

	if (!btrfs_is_zoned(block_group->fs_info))
		return true;

	map = block_group->physical_map;

	spin_lock(&space_info->lock);
	spin_lock(&block_group->lock);
	if (block_group->zone_is_active) {
		ret = true;
		goto out_unlock;
	}

	/* No space left */
	if (btrfs_zoned_bg_is_full(block_group)) {
		ret = false;
		goto out_unlock;
	}

	for (i = 0; i < map->num_stripes; i++) {
		device = map->stripes[i].dev;
		physical = map->stripes[i].physical;

		if (device->zone_info->max_active_zones == 0)
			continue;

		if (!btrfs_dev_set_active_zone(device, physical)) {
			/* Cannot activate the zone */
			ret = false;
			goto out_unlock;
		}
	}

	/* Successfully activated all the zones */
	block_group->zone_is_active = 1;
	space_info->active_total_bytes += block_group->length;
	spin_unlock(&block_group->lock);
	btrfs_try_granting_tickets(fs_info, space_info);
	spin_unlock(&space_info->lock);

	/* For the active block group list */
	btrfs_get_block_group(block_group);

	spin_lock(&fs_info->zone_active_bgs_lock);
	list_add_tail(&block_group->active_bg_list, &fs_info->zone_active_bgs);
	spin_unlock(&fs_info->zone_active_bgs_lock);

	return true;

out_unlock:
	spin_unlock(&block_group->lock);
	spin_unlock(&space_info->lock);
	return ret;
}

static void wait_eb_writebacks(struct btrfs_block_group *block_group)
{
	struct btrfs_fs_info *fs_info = block_group->fs_info;
	const u64 end = block_group->start + block_group->length;
	struct radix_tree_iter iter;
	struct extent_buffer *eb;
	void __rcu **slot;

	rcu_read_lock();
	radix_tree_for_each_slot(slot, &fs_info->buffer_radix, &iter,
				 block_group->start >> fs_info->sectorsize_bits) {
		eb = radix_tree_deref_slot(slot);
		if (!eb)
			continue;
		if (radix_tree_deref_retry(eb)) {
			slot = radix_tree_iter_retry(&iter);
			continue;
		}

		if (eb->start < block_group->start)
			continue;
		if (eb->start >= end)
			break;

		slot = radix_tree_iter_resume(slot, &iter);
		rcu_read_unlock();
		wait_on_extent_buffer_writeback(eb);
		rcu_read_lock();
	}
	rcu_read_unlock();
}

static int do_zone_finish(struct btrfs_block_group *block_group, bool fully_written)
{
	struct btrfs_fs_info *fs_info = block_group->fs_info;
	struct map_lookup *map;
	const bool is_metadata = (block_group->flags &
			(BTRFS_BLOCK_GROUP_METADATA | BTRFS_BLOCK_GROUP_SYSTEM));
	int ret = 0;
	int i;

	spin_lock(&block_group->lock);
	if (!block_group->zone_is_active) {
		spin_unlock(&block_group->lock);
		return 0;
	}

	/* Check if we have unwritten allocated space */
	if (is_metadata &&
	    block_group->start + block_group->alloc_offset > block_group->meta_write_pointer) {
		spin_unlock(&block_group->lock);
		return -EAGAIN;
	}

	/*
	 * If we are sure that the block group is full (= no more room left for
	 * new allocation) and the IO for the last usable block is completed, we
	 * don't need to wait for the other IOs. This holds because we ensure
	 * the sequential IO submissions using the ZONE_APPEND command for data
	 * and block_group->meta_write_pointer for metadata.
	 */
	if (!fully_written) {
		spin_unlock(&block_group->lock);

		ret = btrfs_inc_block_group_ro(block_group, false);
		if (ret)
			return ret;

		/* Ensure all writes in this block group finish */
		btrfs_wait_block_group_reservations(block_group);
		/* No need to wait for NOCOW writers. Zoned mode does not allow that */
		btrfs_wait_ordered_roots(fs_info, U64_MAX, block_group->start,
					 block_group->length);
		/* Wait for extent buffers to be written. */
		if (is_metadata)
			wait_eb_writebacks(block_group);

		spin_lock(&block_group->lock);

		/*
		 * Bail out if someone already deactivated the block group, or
		 * allocated space is left in the block group.
		 */
		if (!block_group->zone_is_active) {
			spin_unlock(&block_group->lock);
			btrfs_dec_block_group_ro(block_group);
			return 0;
		}

		if (block_group->reserved) {
			spin_unlock(&block_group->lock);
			btrfs_dec_block_group_ro(block_group);
			return -EAGAIN;
		}
	}

	block_group->zone_is_active = 0;
	block_group->alloc_offset = block_group->zone_capacity;
	block_group->free_space_ctl->free_space = 0;
	btrfs_clear_treelog_bg(block_group);
	btrfs_clear_data_reloc_bg(block_group);
	spin_unlock(&block_group->lock);

	map = block_group->physical_map;
	for (i = 0; i < map->num_stripes; i++) {
		struct btrfs_device *device = map->stripes[i].dev;
		const u64 physical = map->stripes[i].physical;

		if (device->zone_info->max_active_zones == 0)
			continue;

		ret = blkdev_zone_mgmt(device->bdev, REQ_OP_ZONE_FINISH,
				       physical >> SECTOR_SHIFT,
				       device->zone_info->zone_size >> SECTOR_SHIFT,
				       GFP_NOFS);

		if (ret)
			return ret;

		btrfs_dev_clear_active_zone(device, physical);
	}

	if (!fully_written)
		btrfs_dec_block_group_ro(block_group);

	spin_lock(&fs_info->zone_active_bgs_lock);
	ASSERT(!list_empty(&block_group->active_bg_list));
	list_del_init(&block_group->active_bg_list);
	spin_unlock(&fs_info->zone_active_bgs_lock);

	/* For active_bg_list */
	btrfs_put_block_group(block_group);

<<<<<<< HEAD
	clear_bit(BTRFS_FS_NEED_ZONE_FINISH, &fs_info->flags);
	wake_up_all(&fs_info->zone_finish_wait);
=======
	clear_and_wake_up_bit(BTRFS_FS_NEED_ZONE_FINISH, &fs_info->flags);
>>>>>>> f2afc9d9

	return 0;
}

int btrfs_zone_finish(struct btrfs_block_group *block_group)
{
	if (!btrfs_is_zoned(block_group->fs_info))
		return 0;

	return do_zone_finish(block_group, false);
}

bool btrfs_can_activate_zone(struct btrfs_fs_devices *fs_devices, u64 flags)
{
	struct btrfs_fs_info *fs_info = fs_devices->fs_info;
	struct btrfs_device *device;
	bool ret = false;

	if (!btrfs_is_zoned(fs_info))
		return true;

	/* Check if there is a device with active zones left */
	mutex_lock(&fs_info->chunk_mutex);
	list_for_each_entry(device, &fs_devices->alloc_list, dev_alloc_list) {
		struct btrfs_zoned_device_info *zinfo = device->zone_info;

		if (!device->bdev)
			continue;

		if (!zinfo->max_active_zones ||
		    atomic_read(&zinfo->active_zones_left)) {
			ret = true;
			break;
		}
	}
	mutex_unlock(&fs_info->chunk_mutex);

	if (!ret)
		set_bit(BTRFS_FS_NEED_ZONE_FINISH, &fs_info->flags);

	return ret;
}

void btrfs_zone_finish_endio(struct btrfs_fs_info *fs_info, u64 logical, u64 length)
{
	struct btrfs_block_group *block_group;
	u64 min_alloc_bytes;

	if (!btrfs_is_zoned(fs_info))
		return;

	block_group = btrfs_lookup_block_group(fs_info, logical);
	ASSERT(block_group);

	/* No MIXED_BG on zoned btrfs. */
	if (block_group->flags & BTRFS_BLOCK_GROUP_DATA)
		min_alloc_bytes = fs_info->sectorsize;
	else
		min_alloc_bytes = fs_info->nodesize;

	/* Bail out if we can allocate more data from this block group. */
	if (logical + length + min_alloc_bytes <=
	    block_group->start + block_group->zone_capacity)
		goto out;

	do_zone_finish(block_group, true);

out:
	btrfs_put_block_group(block_group);
}

static void btrfs_zone_finish_endio_workfn(struct work_struct *work)
{
	struct btrfs_block_group *bg =
		container_of(work, struct btrfs_block_group, zone_finish_work);

	wait_on_extent_buffer_writeback(bg->last_eb);
	free_extent_buffer(bg->last_eb);
	btrfs_zone_finish_endio(bg->fs_info, bg->start, bg->length);
	btrfs_put_block_group(bg);
}

void btrfs_schedule_zone_finish_bg(struct btrfs_block_group *bg,
				   struct extent_buffer *eb)
{
	if (!bg->seq_zone || eb->start + eb->len * 2 <= bg->start + bg->zone_capacity)
		return;

	if (WARN_ON(bg->zone_finish_work.func == btrfs_zone_finish_endio_workfn)) {
		btrfs_err(bg->fs_info, "double scheduling of bg %llu zone finishing",
			  bg->start);
		return;
	}

	/* For the work */
	btrfs_get_block_group(bg);
	atomic_inc(&eb->refs);
	bg->last_eb = eb;
	INIT_WORK(&bg->zone_finish_work, btrfs_zone_finish_endio_workfn);
	queue_work(system_unbound_wq, &bg->zone_finish_work);
}

void btrfs_clear_data_reloc_bg(struct btrfs_block_group *bg)
{
	struct btrfs_fs_info *fs_info = bg->fs_info;

	spin_lock(&fs_info->relocation_bg_lock);
	if (fs_info->data_reloc_bg == bg->start)
		fs_info->data_reloc_bg = 0;
	spin_unlock(&fs_info->relocation_bg_lock);
}

void btrfs_free_zone_cache(struct btrfs_fs_info *fs_info)
{
	struct btrfs_fs_devices *fs_devices = fs_info->fs_devices;
	struct btrfs_device *device;

	if (!btrfs_is_zoned(fs_info))
		return;

	mutex_lock(&fs_devices->device_list_mutex);
	list_for_each_entry(device, &fs_devices->devices, dev_list) {
		if (device->zone_info) {
			vfree(device->zone_info->zone_cache);
			device->zone_info->zone_cache = NULL;
		}
	}
	mutex_unlock(&fs_devices->device_list_mutex);
}

bool btrfs_zoned_should_reclaim(struct btrfs_fs_info *fs_info)
{
	struct btrfs_fs_devices *fs_devices = fs_info->fs_devices;
	struct btrfs_device *device;
	u64 used = 0;
	u64 total = 0;
	u64 factor;

	ASSERT(btrfs_is_zoned(fs_info));

	if (fs_info->bg_reclaim_threshold == 0)
		return false;

	mutex_lock(&fs_devices->device_list_mutex);
	list_for_each_entry(device, &fs_devices->devices, dev_list) {
		if (!device->bdev)
			continue;

		total += device->disk_total_bytes;
		used += device->bytes_used;
	}
	mutex_unlock(&fs_devices->device_list_mutex);

	factor = div64_u64(used * 100, total);
	return factor >= fs_info->bg_reclaim_threshold;
}

void btrfs_zoned_release_data_reloc_bg(struct btrfs_fs_info *fs_info, u64 logical,
				       u64 length)
{
	struct btrfs_block_group *block_group;

	if (!btrfs_is_zoned(fs_info))
		return;

	block_group = btrfs_lookup_block_group(fs_info, logical);
	/* It should be called on a previous data relocation block group. */
	ASSERT(block_group && (block_group->flags & BTRFS_BLOCK_GROUP_DATA));

	spin_lock(&block_group->lock);
	if (!block_group->zoned_data_reloc_ongoing)
		goto out;

	/* All relocation extents are written. */
	if (block_group->start + block_group->alloc_offset == logical + length) {
		/* Now, release this block group for further allocations. */
		block_group->zoned_data_reloc_ongoing = 0;
	}

out:
	spin_unlock(&block_group->lock);
	btrfs_put_block_group(block_group);
}

int btrfs_zone_finish_one_bg(struct btrfs_fs_info *fs_info)
{
	struct btrfs_block_group *block_group;
	struct btrfs_block_group *min_bg = NULL;
	u64 min_avail = U64_MAX;
	int ret;

	spin_lock(&fs_info->zone_active_bgs_lock);
	list_for_each_entry(block_group, &fs_info->zone_active_bgs,
			    active_bg_list) {
		u64 avail;

		spin_lock(&block_group->lock);
		if (block_group->reserved ||
		    (block_group->flags & BTRFS_BLOCK_GROUP_SYSTEM)) {
			spin_unlock(&block_group->lock);
			continue;
		}

		avail = block_group->zone_capacity - block_group->alloc_offset;
		if (min_avail > avail) {
			if (min_bg)
				btrfs_put_block_group(min_bg);
			min_bg = block_group;
			min_avail = avail;
			btrfs_get_block_group(min_bg);
		}
		spin_unlock(&block_group->lock);
	}
	spin_unlock(&fs_info->zone_active_bgs_lock);

	if (!min_bg)
		return 0;

	ret = btrfs_zone_finish(min_bg);
	btrfs_put_block_group(min_bg);

	return ret < 0 ? ret : 1;
}

int btrfs_zoned_activate_one_bg(struct btrfs_fs_info *fs_info,
				struct btrfs_space_info *space_info,
				bool do_finish)
{
	struct btrfs_block_group *bg;
	int index;

	if (!btrfs_is_zoned(fs_info) || (space_info->flags & BTRFS_BLOCK_GROUP_DATA))
		return 0;

	/* No more block groups to activate */
	if (space_info->active_total_bytes == space_info->total_bytes)
		return 0;

	for (;;) {
		int ret;
		bool need_finish = false;

		down_read(&space_info->groups_sem);
		for (index = 0; index < BTRFS_NR_RAID_TYPES; index++) {
			list_for_each_entry(bg, &space_info->block_groups[index],
					    list) {
				if (!spin_trylock(&bg->lock))
					continue;
				if (btrfs_zoned_bg_is_full(bg) || bg->zone_is_active) {
					spin_unlock(&bg->lock);
					continue;
				}
				spin_unlock(&bg->lock);

				if (btrfs_zone_activate(bg)) {
					up_read(&space_info->groups_sem);
					return 1;
				}

				need_finish = true;
			}
		}
		up_read(&space_info->groups_sem);

		if (!do_finish || !need_finish)
			break;

		ret = btrfs_zone_finish_one_bg(fs_info);
		if (ret == 0)
			break;
		if (ret < 0)
			return ret;
	}

	return 0;
}<|MERGE_RESOLUTION|>--- conflicted
+++ resolved
@@ -421,12 +421,6 @@
 	 * since btrfs adds the pages one by one to a bio, and btrfs cannot
 	 * increase the metadata reservation even if it increases the number of
 	 * extents, it is safe to stick with the limit.
-<<<<<<< HEAD
-	 */
-	zone_info->max_zone_append_size =
-		min_t(u64, (u64)bdev_max_zone_append_sectors(bdev) << SECTOR_SHIFT,
-		      (u64)bdev_max_segments(bdev) << PAGE_SHIFT);
-=======
 	 *
 	 * With the zoned emulation, we can have non-zoned device on the zoned
 	 * mode. In this case, we don't have a valid max zone append size. So,
@@ -440,7 +434,6 @@
 		zone_info->max_zone_append_size =
 			(u64)bdev_max_segments(bdev) << PAGE_SHIFT;
 	}
->>>>>>> f2afc9d9
 	if (!IS_ALIGNED(nr_sectors, zone_sectors))
 		zone_info->nr_zones++;
 
@@ -2058,12 +2051,7 @@
 	/* For active_bg_list */
 	btrfs_put_block_group(block_group);
 
-<<<<<<< HEAD
-	clear_bit(BTRFS_FS_NEED_ZONE_FINISH, &fs_info->flags);
-	wake_up_all(&fs_info->zone_finish_wait);
-=======
 	clear_and_wake_up_bit(BTRFS_FS_NEED_ZONE_FINISH, &fs_info->flags);
->>>>>>> f2afc9d9
 
 	return 0;
 }
