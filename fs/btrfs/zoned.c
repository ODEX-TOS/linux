// SPDX-License-Identifier: GPL-2.0

#include <linux/bitops.h>
#include <linux/slab.h>
#include <linux/blkdev.h>
#include <linux/sched/mm.h>
#include <linux/atomic.h>
#include "ctree.h"
#include "volumes.h"
#include "zoned.h"
#include "rcu-string.h"
#include "disk-io.h"
#include "block-group.h"
#include "transaction.h"
#include "dev-replace.h"
#include "space-info.h"

/* Maximum number of zones to report per blkdev_report_zones() call */
#define BTRFS_REPORT_NR_ZONES   4096
/* Invalid allocation pointer value for missing devices */
#define WP_MISSING_DEV ((u64)-1)
/* Pseudo write pointer value for conventional zone */
#define WP_CONVENTIONAL ((u64)-2)

/*
 * Location of the first zone of superblock logging zone pairs.
 *
 * - primary superblock:    0B (zone 0)
 * - first copy:          512G (zone starting at that offset)
 * - second copy:           4T (zone starting at that offset)
 */
#define BTRFS_SB_LOG_PRIMARY_OFFSET	(0ULL)
#define BTRFS_SB_LOG_FIRST_OFFSET	(512ULL * SZ_1G)
#define BTRFS_SB_LOG_SECOND_OFFSET	(4096ULL * SZ_1G)

#define BTRFS_SB_LOG_FIRST_SHIFT	const_ilog2(BTRFS_SB_LOG_FIRST_OFFSET)
#define BTRFS_SB_LOG_SECOND_SHIFT	const_ilog2(BTRFS_SB_LOG_SECOND_OFFSET)

/* Number of superblock log zones */
#define BTRFS_NR_SB_LOG_ZONES 2

/*
 * Minimum of active zones we need:
 *
 * - BTRFS_SUPER_MIRROR_MAX zones for superblock mirrors
 * - 3 zones to ensure at least one zone per SYSTEM, META and DATA block group
 * - 1 zone for tree-log dedicated block group
 * - 1 zone for relocation
 */
#define BTRFS_MIN_ACTIVE_ZONES		(BTRFS_SUPER_MIRROR_MAX + 5)

/*
 * Maximum supported zone size. Currently, SMR disks have a zone size of
 * 256MiB, and we are expecting ZNS drives to be in the 1-4GiB range. We do not
 * expect the zone size to become larger than 8GiB in the near future.
 */
#define BTRFS_MAX_ZONE_SIZE		SZ_8G

#define SUPER_INFO_SECTORS	((u64)BTRFS_SUPER_INFO_SIZE >> SECTOR_SHIFT)

static inline bool sb_zone_is_full(const struct blk_zone *zone)
{
	return (zone->cond == BLK_ZONE_COND_FULL) ||
		(zone->wp + SUPER_INFO_SECTORS > zone->start + zone->capacity);
}

static int copy_zone_info_cb(struct blk_zone *zone, unsigned int idx, void *data)
{
	struct blk_zone *zones = data;

	memcpy(&zones[idx], zone, sizeof(*zone));

	return 0;
}

static int sb_write_pointer(struct block_device *bdev, struct blk_zone *zones,
			    u64 *wp_ret)
{
	bool empty[BTRFS_NR_SB_LOG_ZONES];
	bool full[BTRFS_NR_SB_LOG_ZONES];
	sector_t sector;
	int i;

	for (i = 0; i < BTRFS_NR_SB_LOG_ZONES; i++) {
		ASSERT(zones[i].type != BLK_ZONE_TYPE_CONVENTIONAL);
		empty[i] = (zones[i].cond == BLK_ZONE_COND_EMPTY);
		full[i] = sb_zone_is_full(&zones[i]);
	}

	/*
	 * Possible states of log buffer zones
	 *
	 *           Empty[0]  In use[0]  Full[0]
	 * Empty[1]         *          x        0
	 * In use[1]        0          x        0
	 * Full[1]          1          1        C
	 *
	 * Log position:
	 *   *: Special case, no superblock is written
	 *   0: Use write pointer of zones[0]
	 *   1: Use write pointer of zones[1]
	 *   C: Compare super blocks from zones[0] and zones[1], use the latest
	 *      one determined by generation
	 *   x: Invalid state
	 */

	if (empty[0] && empty[1]) {
		/* Special case to distinguish no superblock to read */
		*wp_ret = zones[0].start << SECTOR_SHIFT;
		return -ENOENT;
	} else if (full[0] && full[1]) {
		/* Compare two super blocks */
		struct address_space *mapping = bdev->bd_inode->i_mapping;
		struct page *page[BTRFS_NR_SB_LOG_ZONES];
		struct btrfs_super_block *super[BTRFS_NR_SB_LOG_ZONES];
		int i;

		for (i = 0; i < BTRFS_NR_SB_LOG_ZONES; i++) {
			u64 bytenr;

			bytenr = ((zones[i].start + zones[i].len)
				   << SECTOR_SHIFT) - BTRFS_SUPER_INFO_SIZE;

			page[i] = read_cache_page_gfp(mapping,
					bytenr >> PAGE_SHIFT, GFP_NOFS);
			if (IS_ERR(page[i])) {
				if (i == 1)
					btrfs_release_disk_super(super[0]);
				return PTR_ERR(page[i]);
			}
			super[i] = page_address(page[i]);
		}

		if (super[0]->generation > super[1]->generation)
			sector = zones[1].start;
		else
			sector = zones[0].start;

		for (i = 0; i < BTRFS_NR_SB_LOG_ZONES; i++)
			btrfs_release_disk_super(super[i]);
	} else if (!full[0] && (empty[1] || full[1])) {
		sector = zones[0].wp;
	} else if (full[0]) {
		sector = zones[1].wp;
	} else {
		return -EUCLEAN;
	}
	*wp_ret = sector << SECTOR_SHIFT;
	return 0;
}

/*
 * Get the first zone number of the superblock mirror
 */
static inline u32 sb_zone_number(int shift, int mirror)
{
	u64 zone;

	ASSERT(mirror < BTRFS_SUPER_MIRROR_MAX);
	switch (mirror) {
	case 0: zone = 0; break;
	case 1: zone = 1ULL << (BTRFS_SB_LOG_FIRST_SHIFT - shift); break;
	case 2: zone = 1ULL << (BTRFS_SB_LOG_SECOND_SHIFT - shift); break;
	}

	ASSERT(zone <= U32_MAX);

	return (u32)zone;
}

static inline sector_t zone_start_sector(u32 zone_number,
					 struct block_device *bdev)
{
	return (sector_t)zone_number << ilog2(bdev_zone_sectors(bdev));
}

static inline u64 zone_start_physical(u32 zone_number,
				      struct btrfs_zoned_device_info *zone_info)
{
	return (u64)zone_number << zone_info->zone_size_shift;
}

/*
 * Emulate blkdev_report_zones() for a non-zoned device. It slices up the block
 * device into static sized chunks and fake a conventional zone on each of
 * them.
 */
static int emulate_report_zones(struct btrfs_device *device, u64 pos,
				struct blk_zone *zones, unsigned int nr_zones)
{
	const sector_t zone_sectors = device->fs_info->zone_size >> SECTOR_SHIFT;
	sector_t bdev_size = bdev_nr_sectors(device->bdev);
	unsigned int i;

	pos >>= SECTOR_SHIFT;
	for (i = 0; i < nr_zones; i++) {
		zones[i].start = i * zone_sectors + pos;
		zones[i].len = zone_sectors;
		zones[i].capacity = zone_sectors;
		zones[i].wp = zones[i].start + zone_sectors;
		zones[i].type = BLK_ZONE_TYPE_CONVENTIONAL;
		zones[i].cond = BLK_ZONE_COND_NOT_WP;

		if (zones[i].wp >= bdev_size) {
			i++;
			break;
		}
	}

	return i;
}

static int btrfs_get_dev_zones(struct btrfs_device *device, u64 pos,
			       struct blk_zone *zones, unsigned int *nr_zones)
{
	int ret;

	if (!*nr_zones)
		return 0;

	if (!bdev_is_zoned(device->bdev)) {
		ret = emulate_report_zones(device, pos, zones, *nr_zones);
		*nr_zones = ret;
		return 0;
	}

	ret = blkdev_report_zones(device->bdev, pos >> SECTOR_SHIFT, *nr_zones,
				  copy_zone_info_cb, zones);
	if (ret < 0) {
		btrfs_err_in_rcu(device->fs_info,
				 "zoned: failed to read zone %llu on %s (devid %llu)",
				 pos, rcu_str_deref(device->name),
				 device->devid);
		return ret;
	}
	*nr_zones = ret;
	if (!ret)
		return -EIO;

	return 0;
}

/* The emulated zone size is determined from the size of device extent */
static int calculate_emulated_zone_size(struct btrfs_fs_info *fs_info)
{
	struct btrfs_path *path;
	struct btrfs_root *root = fs_info->dev_root;
	struct btrfs_key key;
	struct extent_buffer *leaf;
	struct btrfs_dev_extent *dext;
	int ret = 0;

	key.objectid = 1;
	key.type = BTRFS_DEV_EXTENT_KEY;
	key.offset = 0;

	path = btrfs_alloc_path();
	if (!path)
		return -ENOMEM;

	ret = btrfs_search_slot(NULL, root, &key, path, 0, 0);
	if (ret < 0)
		goto out;

	if (path->slots[0] >= btrfs_header_nritems(path->nodes[0])) {
		ret = btrfs_next_leaf(root, path);
		if (ret < 0)
			goto out;
		/* No dev extents at all? Not good */
		if (ret > 0) {
			ret = -EUCLEAN;
			goto out;
		}
	}

	leaf = path->nodes[0];
	dext = btrfs_item_ptr(leaf, path->slots[0], struct btrfs_dev_extent);
	fs_info->zone_size = btrfs_dev_extent_length(leaf, dext);
	ret = 0;

out:
	btrfs_free_path(path);

	return ret;
}

int btrfs_get_dev_zone_info_all_devices(struct btrfs_fs_info *fs_info)
{
	struct btrfs_fs_devices *fs_devices = fs_info->fs_devices;
	struct btrfs_device *device;
	int ret = 0;

	/* fs_info->zone_size might not set yet. Use the incomapt flag here. */
	if (!btrfs_fs_incompat(fs_info, ZONED))
		return 0;

	mutex_lock(&fs_devices->device_list_mutex);
	list_for_each_entry(device, &fs_devices->devices, dev_list) {
		/* We can skip reading of zone info for missing devices */
		if (!device->bdev)
			continue;

		ret = btrfs_get_dev_zone_info(device);
		if (ret)
			break;
	}
	mutex_unlock(&fs_devices->device_list_mutex);

	return ret;
}

int btrfs_get_dev_zone_info(struct btrfs_device *device)
{
	struct btrfs_fs_info *fs_info = device->fs_info;
	struct btrfs_zoned_device_info *zone_info = NULL;
	struct block_device *bdev = device->bdev;
	struct request_queue *queue = bdev_get_queue(bdev);
	unsigned int max_active_zones;
	unsigned int nactive;
	sector_t nr_sectors;
	sector_t sector = 0;
	struct blk_zone *zones = NULL;
	unsigned int i, nreported = 0, nr_zones;
	sector_t zone_sectors;
	char *model, *emulated;
	int ret;

	/*
	 * Cannot use btrfs_is_zoned here, since fs_info::zone_size might not
	 * yet be set.
	 */
	if (!btrfs_fs_incompat(fs_info, ZONED))
		return 0;

	if (device->zone_info)
		return 0;

	zone_info = kzalloc(sizeof(*zone_info), GFP_KERNEL);
	if (!zone_info)
		return -ENOMEM;

	if (!bdev_is_zoned(bdev)) {
		if (!fs_info->zone_size) {
			ret = calculate_emulated_zone_size(fs_info);
			if (ret)
				goto out;
		}

		ASSERT(fs_info->zone_size);
		zone_sectors = fs_info->zone_size >> SECTOR_SHIFT;
	} else {
		zone_sectors = bdev_zone_sectors(bdev);
	}

	/* Check if it's power of 2 (see is_power_of_2) */
	ASSERT(zone_sectors != 0 && (zone_sectors & (zone_sectors - 1)) == 0);
	zone_info->zone_size = zone_sectors << SECTOR_SHIFT;

	/* We reject devices with a zone size larger than 8GB */
	if (zone_info->zone_size > BTRFS_MAX_ZONE_SIZE) {
		btrfs_err_in_rcu(fs_info,
		"zoned: %s: zone size %llu larger than supported maximum %llu",
				 rcu_str_deref(device->name),
				 zone_info->zone_size, BTRFS_MAX_ZONE_SIZE);
		ret = -EINVAL;
		goto out;
	}

	nr_sectors = bdev_nr_sectors(bdev);
	zone_info->zone_size_shift = ilog2(zone_info->zone_size);
	zone_info->nr_zones = nr_sectors >> ilog2(zone_sectors);
	if (!IS_ALIGNED(nr_sectors, zone_sectors))
		zone_info->nr_zones++;

	max_active_zones = queue_max_active_zones(queue);
	if (max_active_zones && max_active_zones < BTRFS_MIN_ACTIVE_ZONES) {
		btrfs_err_in_rcu(fs_info,
"zoned: %s: max active zones %u is too small, need at least %u active zones",
				 rcu_str_deref(device->name), max_active_zones,
				 BTRFS_MIN_ACTIVE_ZONES);
		ret = -EINVAL;
		goto out;
	}
	zone_info->max_active_zones = max_active_zones;

	zone_info->seq_zones = bitmap_zalloc(zone_info->nr_zones, GFP_KERNEL);
	if (!zone_info->seq_zones) {
		ret = -ENOMEM;
		goto out;
	}

	zone_info->empty_zones = bitmap_zalloc(zone_info->nr_zones, GFP_KERNEL);
	if (!zone_info->empty_zones) {
		ret = -ENOMEM;
		goto out;
	}

	zone_info->active_zones = bitmap_zalloc(zone_info->nr_zones, GFP_KERNEL);
	if (!zone_info->active_zones) {
		ret = -ENOMEM;
		goto out;
	}

	zones = kcalloc(BTRFS_REPORT_NR_ZONES, sizeof(struct blk_zone), GFP_KERNEL);
	if (!zones) {
		ret = -ENOMEM;
		goto out;
	}

	/* Get zones type */
	nactive = 0;
	while (sector < nr_sectors) {
		nr_zones = BTRFS_REPORT_NR_ZONES;
		ret = btrfs_get_dev_zones(device, sector << SECTOR_SHIFT, zones,
					  &nr_zones);
		if (ret)
			goto out;

		for (i = 0; i < nr_zones; i++) {
			if (zones[i].type == BLK_ZONE_TYPE_SEQWRITE_REQ)
				__set_bit(nreported, zone_info->seq_zones);
			switch (zones[i].cond) {
			case BLK_ZONE_COND_EMPTY:
				__set_bit(nreported, zone_info->empty_zones);
				break;
			case BLK_ZONE_COND_IMP_OPEN:
			case BLK_ZONE_COND_EXP_OPEN:
			case BLK_ZONE_COND_CLOSED:
				__set_bit(nreported, zone_info->active_zones);
				nactive++;
				break;
			}
			nreported++;
		}
		sector = zones[nr_zones - 1].start + zones[nr_zones - 1].len;
	}

	if (nreported != zone_info->nr_zones) {
		btrfs_err_in_rcu(device->fs_info,
				 "inconsistent number of zones on %s (%u/%u)",
				 rcu_str_deref(device->name), nreported,
				 zone_info->nr_zones);
		ret = -EIO;
		goto out;
	}

	if (max_active_zones) {
		if (nactive > max_active_zones) {
			btrfs_err_in_rcu(device->fs_info,
			"zoned: %u active zones on %s exceeds max_active_zones %u",
					 nactive, rcu_str_deref(device->name),
					 max_active_zones);
			ret = -EIO;
			goto out;
		}
		atomic_set(&zone_info->active_zones_left,
			   max_active_zones - nactive);
	}

	/* Validate superblock log */
	nr_zones = BTRFS_NR_SB_LOG_ZONES;
	for (i = 0; i < BTRFS_SUPER_MIRROR_MAX; i++) {
		u32 sb_zone;
		u64 sb_wp;
		int sb_pos = BTRFS_NR_SB_LOG_ZONES * i;

		sb_zone = sb_zone_number(zone_info->zone_size_shift, i);
		if (sb_zone + 1 >= zone_info->nr_zones)
			continue;

		ret = btrfs_get_dev_zones(device,
					  zone_start_physical(sb_zone, zone_info),
					  &zone_info->sb_zones[sb_pos],
					  &nr_zones);
		if (ret)
			goto out;

		if (nr_zones != BTRFS_NR_SB_LOG_ZONES) {
			btrfs_err_in_rcu(device->fs_info,
	"zoned: failed to read super block log zone info at devid %llu zone %u",
					 device->devid, sb_zone);
			ret = -EUCLEAN;
			goto out;
		}

		/*
		 * If zones[0] is conventional, always use the beginning of the
		 * zone to record superblock. No need to validate in that case.
		 */
		if (zone_info->sb_zones[BTRFS_NR_SB_LOG_ZONES * i].type ==
		    BLK_ZONE_TYPE_CONVENTIONAL)
			continue;

		ret = sb_write_pointer(device->bdev,
				       &zone_info->sb_zones[sb_pos], &sb_wp);
		if (ret != -ENOENT && ret) {
			btrfs_err_in_rcu(device->fs_info,
			"zoned: super block log zone corrupted devid %llu zone %u",
					 device->devid, sb_zone);
			ret = -EUCLEAN;
			goto out;
		}
	}


	kfree(zones);

	device->zone_info = zone_info;

	switch (bdev_zoned_model(bdev)) {
	case BLK_ZONED_HM:
		model = "host-managed zoned";
		emulated = "";
		break;
	case BLK_ZONED_HA:
		model = "host-aware zoned";
		emulated = "";
		break;
	case BLK_ZONED_NONE:
		model = "regular";
		emulated = "emulated ";
		break;
	default:
		/* Just in case */
		btrfs_err_in_rcu(fs_info, "zoned: unsupported model %d on %s",
				 bdev_zoned_model(bdev),
				 rcu_str_deref(device->name));
		ret = -EOPNOTSUPP;
		goto out_free_zone_info;
	}

	btrfs_info_in_rcu(fs_info,
		"%s block device %s, %u %szones of %llu bytes",
		model, rcu_str_deref(device->name), zone_info->nr_zones,
		emulated, zone_info->zone_size);

	return 0;

out:
	kfree(zones);
out_free_zone_info:
	bitmap_free(zone_info->active_zones);
	bitmap_free(zone_info->empty_zones);
	bitmap_free(zone_info->seq_zones);
	kfree(zone_info);
	device->zone_info = NULL;

	return ret;
}

void btrfs_destroy_dev_zone_info(struct btrfs_device *device)
{
	struct btrfs_zoned_device_info *zone_info = device->zone_info;

	if (!zone_info)
		return;

	bitmap_free(zone_info->active_zones);
	bitmap_free(zone_info->seq_zones);
	bitmap_free(zone_info->empty_zones);
	kfree(zone_info);
	device->zone_info = NULL;
}

int btrfs_get_dev_zone(struct btrfs_device *device, u64 pos,
		       struct blk_zone *zone)
{
	unsigned int nr_zones = 1;
	int ret;

	ret = btrfs_get_dev_zones(device, pos, zone, &nr_zones);
	if (ret != 0 || !nr_zones)
		return ret ? ret : -EIO;

	return 0;
}

int btrfs_check_zoned_mode(struct btrfs_fs_info *fs_info)
{
	struct btrfs_fs_devices *fs_devices = fs_info->fs_devices;
	struct btrfs_device *device;
	u64 zoned_devices = 0;
	u64 nr_devices = 0;
	u64 zone_size = 0;
	const bool incompat_zoned = btrfs_fs_incompat(fs_info, ZONED);
	int ret = 0;

	/* Count zoned devices */
	list_for_each_entry(device, &fs_devices->devices, dev_list) {
		enum blk_zoned_model model;

		if (!device->bdev)
			continue;

		model = bdev_zoned_model(device->bdev);
		/*
		 * A Host-Managed zoned device must be used as a zoned device.
		 * A Host-Aware zoned device and a non-zoned devices can be
		 * treated as a zoned device, if ZONED flag is enabled in the
		 * superblock.
		 */
		if (model == BLK_ZONED_HM ||
		    (model == BLK_ZONED_HA && incompat_zoned) ||
		    (model == BLK_ZONED_NONE && incompat_zoned)) {
			struct btrfs_zoned_device_info *zone_info =
				device->zone_info;

			zone_info = device->zone_info;
			zoned_devices++;
			if (!zone_size) {
				zone_size = zone_info->zone_size;
			} else if (zone_info->zone_size != zone_size) {
				btrfs_err(fs_info,
		"zoned: unequal block device zone sizes: have %llu found %llu",
					  device->zone_info->zone_size,
					  zone_size);
				ret = -EINVAL;
				goto out;
			}
		}
		nr_devices++;
	}

	if (!zoned_devices && !incompat_zoned)
		goto out;

	if (!zoned_devices && incompat_zoned) {
		/* No zoned block device found on ZONED filesystem */
		btrfs_err(fs_info,
			  "zoned: no zoned devices found on a zoned filesystem");
		ret = -EINVAL;
		goto out;
	}

	if (zoned_devices && !incompat_zoned) {
		btrfs_err(fs_info,
			  "zoned: mode not enabled but zoned device found");
		ret = -EINVAL;
		goto out;
	}

	if (zoned_devices != nr_devices) {
		btrfs_err(fs_info,
			  "zoned: cannot mix zoned and regular devices");
		ret = -EINVAL;
		goto out;
	}

	/*
	 * stripe_size is always aligned to BTRFS_STRIPE_LEN in
	 * btrfs_create_chunk(). Since we want stripe_len == zone_size,
	 * check the alignment here.
	 */
	if (!IS_ALIGNED(zone_size, BTRFS_STRIPE_LEN)) {
		btrfs_err(fs_info,
			  "zoned: zone size %llu not aligned to stripe %u",
			  zone_size, BTRFS_STRIPE_LEN);
		ret = -EINVAL;
		goto out;
	}

	if (btrfs_fs_incompat(fs_info, MIXED_GROUPS)) {
		btrfs_err(fs_info, "zoned: mixed block groups not supported");
		ret = -EINVAL;
		goto out;
	}

	fs_info->zone_size = zone_size;
	fs_info->fs_devices->chunk_alloc_policy = BTRFS_CHUNK_ALLOC_ZONED;

	/*
	 * Check mount options here, because we might change fs_info->zoned
	 * from fs_info->zone_size.
	 */
	ret = btrfs_check_mountopts_zoned(fs_info);
	if (ret)
		goto out;

	btrfs_info(fs_info, "zoned mode enabled with zone size %llu", zone_size);
out:
	return ret;
}

int btrfs_check_mountopts_zoned(struct btrfs_fs_info *info)
{
	if (!btrfs_is_zoned(info))
		return 0;

	/*
	 * Space cache writing is not COWed. Disable that to avoid write errors
	 * in sequential zones.
	 */
	if (btrfs_test_opt(info, SPACE_CACHE)) {
		btrfs_err(info, "zoned: space cache v1 is not supported");
		return -EINVAL;
	}

	if (btrfs_test_opt(info, NODATACOW)) {
		btrfs_err(info, "zoned: NODATACOW not supported");
		return -EINVAL;
	}

	return 0;
}

static int sb_log_location(struct block_device *bdev, struct blk_zone *zones,
			   int rw, u64 *bytenr_ret)
{
	u64 wp;
	int ret;

	if (zones[0].type == BLK_ZONE_TYPE_CONVENTIONAL) {
		*bytenr_ret = zones[0].start << SECTOR_SHIFT;
		return 0;
	}

	ret = sb_write_pointer(bdev, zones, &wp);
	if (ret != -ENOENT && ret < 0)
		return ret;

	if (rw == WRITE) {
		struct blk_zone *reset = NULL;

		if (wp == zones[0].start << SECTOR_SHIFT)
			reset = &zones[0];
		else if (wp == zones[1].start << SECTOR_SHIFT)
			reset = &zones[1];

		if (reset && reset->cond != BLK_ZONE_COND_EMPTY) {
			ASSERT(sb_zone_is_full(reset));

			ret = blkdev_zone_mgmt(bdev, REQ_OP_ZONE_RESET,
					       reset->start, reset->len,
					       GFP_NOFS);
			if (ret)
				return ret;

			reset->cond = BLK_ZONE_COND_EMPTY;
			reset->wp = reset->start;
		}
	} else if (ret != -ENOENT) {
		/*
		 * For READ, we want the previous one. Move write pointer to
		 * the end of a zone, if it is at the head of a zone.
		 */
		u64 zone_end = 0;

		if (wp == zones[0].start << SECTOR_SHIFT)
			zone_end = zones[1].start + zones[1].capacity;
		else if (wp == zones[1].start << SECTOR_SHIFT)
			zone_end = zones[0].start + zones[0].capacity;
		if (zone_end)
			wp = ALIGN_DOWN(zone_end << SECTOR_SHIFT,
					BTRFS_SUPER_INFO_SIZE);

		wp -= BTRFS_SUPER_INFO_SIZE;
	}

	*bytenr_ret = wp;
	return 0;

}

int btrfs_sb_log_location_bdev(struct block_device *bdev, int mirror, int rw,
			       u64 *bytenr_ret)
{
	struct blk_zone zones[BTRFS_NR_SB_LOG_ZONES];
	sector_t zone_sectors;
	u32 sb_zone;
	int ret;
	u8 zone_sectors_shift;
	sector_t nr_sectors;
	u32 nr_zones;

	if (!bdev_is_zoned(bdev)) {
		*bytenr_ret = btrfs_sb_offset(mirror);
		return 0;
	}

	ASSERT(rw == READ || rw == WRITE);

	zone_sectors = bdev_zone_sectors(bdev);
	if (!is_power_of_2(zone_sectors))
		return -EINVAL;
	zone_sectors_shift = ilog2(zone_sectors);
	nr_sectors = bdev_nr_sectors(bdev);
	nr_zones = nr_sectors >> zone_sectors_shift;

	sb_zone = sb_zone_number(zone_sectors_shift + SECTOR_SHIFT, mirror);
	if (sb_zone + 1 >= nr_zones)
		return -ENOENT;

	ret = blkdev_report_zones(bdev, zone_start_sector(sb_zone, bdev),
				  BTRFS_NR_SB_LOG_ZONES, copy_zone_info_cb,
				  zones);
	if (ret < 0)
		return ret;
	if (ret != BTRFS_NR_SB_LOG_ZONES)
		return -EIO;

	return sb_log_location(bdev, zones, rw, bytenr_ret);
}

int btrfs_sb_log_location(struct btrfs_device *device, int mirror, int rw,
			  u64 *bytenr_ret)
{
	struct btrfs_zoned_device_info *zinfo = device->zone_info;
	u32 zone_num;

	/*
	 * For a zoned filesystem on a non-zoned block device, use the same
	 * super block locations as regular filesystem. Doing so, the super
	 * block can always be retrieved and the zoned flag of the volume
	 * detected from the super block information.
	 */
	if (!bdev_is_zoned(device->bdev)) {
		*bytenr_ret = btrfs_sb_offset(mirror);
		return 0;
	}

	zone_num = sb_zone_number(zinfo->zone_size_shift, mirror);
	if (zone_num + 1 >= zinfo->nr_zones)
		return -ENOENT;

	return sb_log_location(device->bdev,
			       &zinfo->sb_zones[BTRFS_NR_SB_LOG_ZONES * mirror],
			       rw, bytenr_ret);
}

static inline bool is_sb_log_zone(struct btrfs_zoned_device_info *zinfo,
				  int mirror)
{
	u32 zone_num;

	if (!zinfo)
		return false;

	zone_num = sb_zone_number(zinfo->zone_size_shift, mirror);
	if (zone_num + 1 >= zinfo->nr_zones)
		return false;

	if (!test_bit(zone_num, zinfo->seq_zones))
		return false;

	return true;
}

int btrfs_advance_sb_log(struct btrfs_device *device, int mirror)
{
	struct btrfs_zoned_device_info *zinfo = device->zone_info;
	struct blk_zone *zone;
	int i;

	if (!is_sb_log_zone(zinfo, mirror))
		return 0;

	zone = &zinfo->sb_zones[BTRFS_NR_SB_LOG_ZONES * mirror];
	for (i = 0; i < BTRFS_NR_SB_LOG_ZONES; i++) {
		/* Advance the next zone */
		if (zone->cond == BLK_ZONE_COND_FULL) {
			zone++;
			continue;
		}

		if (zone->cond == BLK_ZONE_COND_EMPTY)
			zone->cond = BLK_ZONE_COND_IMP_OPEN;

		zone->wp += SUPER_INFO_SECTORS;

		if (sb_zone_is_full(zone)) {
			/*
			 * No room left to write new superblock. Since
			 * superblock is written with REQ_SYNC, it is safe to
			 * finish the zone now.
			 *
			 * If the write pointer is exactly at the capacity,
			 * explicit ZONE_FINISH is not necessary.
			 */
			if (zone->wp != zone->start + zone->capacity) {
				int ret;

				ret = blkdev_zone_mgmt(device->bdev,
						REQ_OP_ZONE_FINISH, zone->start,
						zone->len, GFP_NOFS);
				if (ret)
					return ret;
			}

			zone->wp = zone->start + zone->len;
			zone->cond = BLK_ZONE_COND_FULL;
		}
		return 0;
	}

	/* All the zones are FULL. Should not reach here. */
	ASSERT(0);
	return -EIO;
}

int btrfs_reset_sb_log_zones(struct block_device *bdev, int mirror)
{
	sector_t zone_sectors;
	sector_t nr_sectors;
	u8 zone_sectors_shift;
	u32 sb_zone;
	u32 nr_zones;

	zone_sectors = bdev_zone_sectors(bdev);
	zone_sectors_shift = ilog2(zone_sectors);
	nr_sectors = bdev_nr_sectors(bdev);
	nr_zones = nr_sectors >> zone_sectors_shift;

	sb_zone = sb_zone_number(zone_sectors_shift + SECTOR_SHIFT, mirror);
	if (sb_zone + 1 >= nr_zones)
		return -ENOENT;

	return blkdev_zone_mgmt(bdev, REQ_OP_ZONE_RESET,
				zone_start_sector(sb_zone, bdev),
				zone_sectors * BTRFS_NR_SB_LOG_ZONES, GFP_NOFS);
}

/**
 * btrfs_find_allocatable_zones - find allocatable zones within a given region
 *
 * @device:	the device to allocate a region on
 * @hole_start: the position of the hole to allocate the region
 * @num_bytes:	size of wanted region
 * @hole_end:	the end of the hole
 * @return:	position of allocatable zones
 *
 * Allocatable region should not contain any superblock locations.
 */
u64 btrfs_find_allocatable_zones(struct btrfs_device *device, u64 hole_start,
				 u64 hole_end, u64 num_bytes)
{
	struct btrfs_zoned_device_info *zinfo = device->zone_info;
	const u8 shift = zinfo->zone_size_shift;
	u64 nzones = num_bytes >> shift;
	u64 pos = hole_start;
	u64 begin, end;
	bool have_sb;
	int i;

	ASSERT(IS_ALIGNED(hole_start, zinfo->zone_size));
	ASSERT(IS_ALIGNED(num_bytes, zinfo->zone_size));

	while (pos < hole_end) {
		begin = pos >> shift;
		end = begin + nzones;

		if (end > zinfo->nr_zones)
			return hole_end;

		/* Check if zones in the region are all empty */
		if (btrfs_dev_is_sequential(device, pos) &&
		    find_next_zero_bit(zinfo->empty_zones, end, begin) != end) {
			pos += zinfo->zone_size;
			continue;
		}

		have_sb = false;
		for (i = 0; i < BTRFS_SUPER_MIRROR_MAX; i++) {
			u32 sb_zone;
			u64 sb_pos;

			sb_zone = sb_zone_number(shift, i);
			if (!(end <= sb_zone ||
			      sb_zone + BTRFS_NR_SB_LOG_ZONES <= begin)) {
				have_sb = true;
				pos = zone_start_physical(
					sb_zone + BTRFS_NR_SB_LOG_ZONES, zinfo);
				break;
			}

			/* We also need to exclude regular superblock positions */
			sb_pos = btrfs_sb_offset(i);
			if (!(pos + num_bytes <= sb_pos ||
			      sb_pos + BTRFS_SUPER_INFO_SIZE <= pos)) {
				have_sb = true;
				pos = ALIGN(sb_pos + BTRFS_SUPER_INFO_SIZE,
					    zinfo->zone_size);
				break;
			}
		}
		if (!have_sb)
			break;
	}

	return pos;
}

static bool btrfs_dev_set_active_zone(struct btrfs_device *device, u64 pos)
{
	struct btrfs_zoned_device_info *zone_info = device->zone_info;
	unsigned int zno = (pos >> zone_info->zone_size_shift);

	/* We can use any number of zones */
	if (zone_info->max_active_zones == 0)
		return true;

	if (!test_bit(zno, zone_info->active_zones)) {
		/* Active zone left? */
		if (atomic_dec_if_positive(&zone_info->active_zones_left) < 0)
			return false;
		if (test_and_set_bit(zno, zone_info->active_zones)) {
			/* Someone already set the bit */
			atomic_inc(&zone_info->active_zones_left);
		}
	}

	return true;
}

static void btrfs_dev_clear_active_zone(struct btrfs_device *device, u64 pos)
{
	struct btrfs_zoned_device_info *zone_info = device->zone_info;
	unsigned int zno = (pos >> zone_info->zone_size_shift);

	/* We can use any number of zones */
	if (zone_info->max_active_zones == 0)
		return;

	if (test_and_clear_bit(zno, zone_info->active_zones))
		atomic_inc(&zone_info->active_zones_left);
}

int btrfs_reset_device_zone(struct btrfs_device *device, u64 physical,
			    u64 length, u64 *bytes)
{
	int ret;

	*bytes = 0;
	ret = blkdev_zone_mgmt(device->bdev, REQ_OP_ZONE_RESET,
			       physical >> SECTOR_SHIFT, length >> SECTOR_SHIFT,
			       GFP_NOFS);
	if (ret)
		return ret;

	*bytes = length;
	while (length) {
		btrfs_dev_set_zone_empty(device, physical);
		btrfs_dev_clear_active_zone(device, physical);
		physical += device->zone_info->zone_size;
		length -= device->zone_info->zone_size;
	}

	return 0;
}

int btrfs_ensure_empty_zones(struct btrfs_device *device, u64 start, u64 size)
{
	struct btrfs_zoned_device_info *zinfo = device->zone_info;
	const u8 shift = zinfo->zone_size_shift;
	unsigned long begin = start >> shift;
	unsigned long end = (start + size) >> shift;
	u64 pos;
	int ret;

	ASSERT(IS_ALIGNED(start, zinfo->zone_size));
	ASSERT(IS_ALIGNED(size, zinfo->zone_size));

	if (end > zinfo->nr_zones)
		return -ERANGE;

	/* All the zones are conventional */
	if (find_next_bit(zinfo->seq_zones, begin, end) == end)
		return 0;

	/* All the zones are sequential and empty */
	if (find_next_zero_bit(zinfo->seq_zones, begin, end) == end &&
	    find_next_zero_bit(zinfo->empty_zones, begin, end) == end)
		return 0;

	for (pos = start; pos < start + size; pos += zinfo->zone_size) {
		u64 reset_bytes;

		if (!btrfs_dev_is_sequential(device, pos) ||
		    btrfs_dev_is_empty_zone(device, pos))
			continue;

		/* Free regions should be empty */
		btrfs_warn_in_rcu(
			device->fs_info,
		"zoned: resetting device %s (devid %llu) zone %llu for allocation",
			rcu_str_deref(device->name), device->devid, pos >> shift);
		WARN_ON_ONCE(1);

		ret = btrfs_reset_device_zone(device, pos, zinfo->zone_size,
					      &reset_bytes);
		if (ret)
			return ret;
	}

	return 0;
}

/*
 * Calculate an allocation pointer from the extent allocation information
 * for a block group consist of conventional zones. It is pointed to the
 * end of the highest addressed extent in the block group as an allocation
 * offset.
 */
static int calculate_alloc_pointer(struct btrfs_block_group *cache,
				   u64 *offset_ret)
{
	struct btrfs_fs_info *fs_info = cache->fs_info;
	struct btrfs_root *root = fs_info->extent_root;
	struct btrfs_path *path;
	struct btrfs_key key;
	struct btrfs_key found_key;
	int ret;
	u64 length;

	path = btrfs_alloc_path();
	if (!path)
		return -ENOMEM;

	key.objectid = cache->start + cache->length;
	key.type = 0;
	key.offset = 0;

	ret = btrfs_search_slot(NULL, root, &key, path, 0, 0);
	/* We should not find the exact match */
	if (!ret)
		ret = -EUCLEAN;
	if (ret < 0)
		goto out;

	ret = btrfs_previous_extent_item(root, path, cache->start);
	if (ret) {
		if (ret == 1) {
			ret = 0;
			*offset_ret = 0;
		}
		goto out;
	}

	btrfs_item_key_to_cpu(path->nodes[0], &found_key, path->slots[0]);

	if (found_key.type == BTRFS_EXTENT_ITEM_KEY)
		length = found_key.offset;
	else
		length = fs_info->nodesize;

	if (!(found_key.objectid >= cache->start &&
	       found_key.objectid + length <= cache->start + cache->length)) {
		ret = -EUCLEAN;
		goto out;
	}
	*offset_ret = found_key.objectid + length - cache->start;
	ret = 0;

out:
	btrfs_free_path(path);
	return ret;
}

int btrfs_load_block_group_zone_info(struct btrfs_block_group *cache, bool new)
{
	struct btrfs_fs_info *fs_info = cache->fs_info;
	struct extent_map_tree *em_tree = &fs_info->mapping_tree;
	struct extent_map *em;
	struct map_lookup *map;
	struct btrfs_device *device;
	u64 logical = cache->start;
	u64 length = cache->length;
	u64 physical = 0;
	int ret;
	int i;
	unsigned int nofs_flag;
	u64 *alloc_offsets = NULL;
	u64 *caps = NULL;
	unsigned long *active = NULL;
	u64 last_alloc = 0;
	u32 num_sequential = 0, num_conventional = 0;

	if (!btrfs_is_zoned(fs_info))
		return 0;

	/* Sanity check */
	if (!IS_ALIGNED(length, fs_info->zone_size)) {
		btrfs_err(fs_info,
		"zoned: block group %llu len %llu unaligned to zone size %llu",
			  logical, length, fs_info->zone_size);
		return -EIO;
	}

	/* Get the chunk mapping */
	read_lock(&em_tree->lock);
	em = lookup_extent_mapping(em_tree, logical, length);
	read_unlock(&em_tree->lock);

	if (!em)
		return -EINVAL;

	map = em->map_lookup;

	cache->physical_map = kmemdup(map, map_lookup_size(map->num_stripes), GFP_NOFS);
	if (!cache->physical_map) {
		ret = -ENOMEM;
		goto out;
	}

	alloc_offsets = kcalloc(map->num_stripes, sizeof(*alloc_offsets), GFP_NOFS);
	if (!alloc_offsets) {
		ret = -ENOMEM;
		goto out;
	}

	caps = kcalloc(map->num_stripes, sizeof(*caps), GFP_NOFS);
	if (!caps) {
		ret = -ENOMEM;
		goto out;
	}

	active = bitmap_zalloc(map->num_stripes, GFP_NOFS);
	if (!active) {
		ret = -ENOMEM;
		goto out;
	}

	for (i = 0; i < map->num_stripes; i++) {
		bool is_sequential;
		struct blk_zone zone;
		struct btrfs_dev_replace *dev_replace = &fs_info->dev_replace;
		int dev_replace_is_ongoing = 0;

		device = map->stripes[i].dev;
		physical = map->stripes[i].physical;

		if (device->bdev == NULL) {
			alloc_offsets[i] = WP_MISSING_DEV;
			continue;
		}

		is_sequential = btrfs_dev_is_sequential(device, physical);
		if (is_sequential)
			num_sequential++;
		else
			num_conventional++;

		if (!is_sequential) {
			alloc_offsets[i] = WP_CONVENTIONAL;
			continue;
		}

		/*
		 * This zone will be used for allocation, so mark this zone
		 * non-empty.
		 */
		btrfs_dev_clear_zone_empty(device, physical);

		down_read(&dev_replace->rwsem);
		dev_replace_is_ongoing = btrfs_dev_replace_is_ongoing(dev_replace);
		if (dev_replace_is_ongoing && dev_replace->tgtdev != NULL)
			btrfs_dev_clear_zone_empty(dev_replace->tgtdev, physical);
		up_read(&dev_replace->rwsem);

		/*
		 * The group is mapped to a sequential zone. Get the zone write
		 * pointer to determine the allocation offset within the zone.
		 */
		WARN_ON(!IS_ALIGNED(physical, fs_info->zone_size));
		nofs_flag = memalloc_nofs_save();
		ret = btrfs_get_dev_zone(device, physical, &zone);
		memalloc_nofs_restore(nofs_flag);
		if (ret == -EIO || ret == -EOPNOTSUPP) {
			ret = 0;
			alloc_offsets[i] = WP_MISSING_DEV;
			continue;
		} else if (ret) {
			goto out;
		}

		if (zone.type == BLK_ZONE_TYPE_CONVENTIONAL) {
			btrfs_err_in_rcu(fs_info,
	"zoned: unexpected conventional zone %llu on device %s (devid %llu)",
				zone.start << SECTOR_SHIFT,
				rcu_str_deref(device->name), device->devid);
			ret = -EIO;
			goto out;
		}

		caps[i] = (zone.capacity << SECTOR_SHIFT);

		switch (zone.cond) {
		case BLK_ZONE_COND_OFFLINE:
		case BLK_ZONE_COND_READONLY:
			btrfs_err(fs_info,
		"zoned: offline/readonly zone %llu on device %s (devid %llu)",
				  physical >> device->zone_info->zone_size_shift,
				  rcu_str_deref(device->name), device->devid);
			alloc_offsets[i] = WP_MISSING_DEV;
			break;
		case BLK_ZONE_COND_EMPTY:
			alloc_offsets[i] = 0;
			break;
		case BLK_ZONE_COND_FULL:
			alloc_offsets[i] = caps[i];
			break;
		default:
			/* Partially used zone */
			alloc_offsets[i] =
					((zone.wp - zone.start) << SECTOR_SHIFT);
			__set_bit(i, active);
			break;
		}

		/*
		 * Consider a zone as active if we can allow any number of
		 * active zones.
		 */
		if (!device->zone_info->max_active_zones)
			__set_bit(i, active);
	}

	if (num_sequential > 0)
		cache->seq_zone = true;

	if (num_conventional > 0) {
		/*
		 * Avoid calling calculate_alloc_pointer() for new BG. It
		 * is no use for new BG. It must be always 0.
		 *
		 * Also, we have a lock chain of extent buffer lock ->
		 * chunk mutex.  For new BG, this function is called from
		 * btrfs_make_block_group() which is already taking the
		 * chunk mutex. Thus, we cannot call
		 * calculate_alloc_pointer() which takes extent buffer
		 * locks to avoid deadlock.
		 */

		/* Zone capacity is always zone size in emulation */
		cache->zone_capacity = cache->length;
		if (new) {
			cache->alloc_offset = 0;
			goto out;
		}
		ret = calculate_alloc_pointer(cache, &last_alloc);
		if (ret || map->num_stripes == num_conventional) {
			if (!ret)
				cache->alloc_offset = last_alloc;
			else
				btrfs_err(fs_info,
			"zoned: failed to determine allocation offset of bg %llu",
					  cache->start);
			goto out;
		}
	}

	switch (map->type & BTRFS_BLOCK_GROUP_PROFILE_MASK) {
	case 0: /* single */
		if (alloc_offsets[0] == WP_MISSING_DEV) {
			btrfs_err(fs_info,
			"zoned: cannot recover write pointer for zone %llu",
				physical);
			ret = -EIO;
			goto out;
		}
		cache->alloc_offset = alloc_offsets[0];
		cache->zone_capacity = caps[0];
		cache->zone_is_active = test_bit(0, active);
		break;
	case BTRFS_BLOCK_GROUP_DUP:
	case BTRFS_BLOCK_GROUP_RAID1:
	case BTRFS_BLOCK_GROUP_RAID0:
	case BTRFS_BLOCK_GROUP_RAID10:
	case BTRFS_BLOCK_GROUP_RAID5:
	case BTRFS_BLOCK_GROUP_RAID6:
		/* non-single profiles are not supported yet */
	default:
		btrfs_err(fs_info, "zoned: profile %s not yet supported",
			  btrfs_bg_type_to_raid_name(map->type));
		ret = -EINVAL;
		goto out;
	}

	if (cache->zone_is_active) {
		btrfs_get_block_group(cache);
		spin_lock(&fs_info->zone_active_bgs_lock);
		list_add_tail(&cache->active_bg_list, &fs_info->zone_active_bgs);
		spin_unlock(&fs_info->zone_active_bgs_lock);
	}

out:
	if (cache->alloc_offset > fs_info->zone_size) {
		btrfs_err(fs_info,
			"zoned: invalid write pointer %llu in block group %llu",
			cache->alloc_offset, cache->start);
		ret = -EIO;
	}

	if (cache->alloc_offset > cache->zone_capacity) {
		btrfs_err(fs_info,
"zoned: invalid write pointer %llu (larger than zone capacity %llu) in block group %llu",
			  cache->alloc_offset, cache->zone_capacity,
			  cache->start);
		ret = -EIO;
	}

	/* An extent is allocated after the write pointer */
	if (!ret && num_conventional && last_alloc > cache->alloc_offset) {
		btrfs_err(fs_info,
			  "zoned: got wrong write pointer in BG %llu: %llu > %llu",
			  logical, last_alloc, cache->alloc_offset);
		ret = -EIO;
	}

	if (!ret)
		cache->meta_write_pointer = cache->alloc_offset + cache->start;

	if (ret) {
		kfree(cache->physical_map);
		cache->physical_map = NULL;
	}
	bitmap_free(active);
	kfree(caps);
	kfree(alloc_offsets);
	free_extent_map(em);

	return ret;
}

void btrfs_calc_zone_unusable(struct btrfs_block_group *cache)
{
	u64 unusable, free;

	if (!btrfs_is_zoned(cache->fs_info))
		return;

	WARN_ON(cache->bytes_super != 0);
	unusable = (cache->alloc_offset - cache->used) +
		   (cache->length - cache->zone_capacity);
	free = cache->zone_capacity - cache->alloc_offset;

	/* We only need ->free_space in ALLOC_SEQ block groups */
	cache->last_byte_to_unpin = (u64)-1;
	cache->cached = BTRFS_CACHE_FINISHED;
	cache->free_space_ctl->free_space = free;
	cache->zone_unusable = unusable;
}

void btrfs_redirty_list_add(struct btrfs_transaction *trans,
			    struct extent_buffer *eb)
{
	struct btrfs_fs_info *fs_info = eb->fs_info;

	if (!btrfs_is_zoned(fs_info) ||
	    btrfs_header_flag(eb, BTRFS_HEADER_FLAG_WRITTEN) ||
	    !list_empty(&eb->release_list))
		return;

	set_extent_buffer_dirty(eb);
	set_extent_bits_nowait(&trans->dirty_pages, eb->start,
			       eb->start + eb->len - 1, EXTENT_DIRTY);
	memzero_extent_buffer(eb, 0, eb->len);
	set_bit(EXTENT_BUFFER_NO_CHECK, &eb->bflags);

	spin_lock(&trans->releasing_ebs_lock);
	list_add_tail(&eb->release_list, &trans->releasing_ebs);
	spin_unlock(&trans->releasing_ebs_lock);
	atomic_inc(&eb->refs);
}

void btrfs_free_redirty_list(struct btrfs_transaction *trans)
{
	spin_lock(&trans->releasing_ebs_lock);
	while (!list_empty(&trans->releasing_ebs)) {
		struct extent_buffer *eb;

		eb = list_first_entry(&trans->releasing_ebs,
				      struct extent_buffer, release_list);
		list_del_init(&eb->release_list);
		free_extent_buffer(eb);
	}
	spin_unlock(&trans->releasing_ebs_lock);
}

bool btrfs_use_zone_append(struct btrfs_inode *inode, u64 start)
{
	struct btrfs_fs_info *fs_info = inode->root->fs_info;
	struct btrfs_block_group *cache;
	bool ret = false;

	if (!btrfs_is_zoned(fs_info))
		return false;

	if (!is_data_inode(&inode->vfs_inode))
		return false;

	/*
	 * Using REQ_OP_ZONE_APPNED for relocation can break assumptions on the
	 * extent layout the relocation code has.
	 * Furthermore we have set aside own block-group from which only the
	 * relocation "process" can allocate and make sure only one process at a
	 * time can add pages to an extent that gets relocated, so it's safe to
	 * use regular REQ_OP_WRITE for this special case.
	 */
	if (btrfs_is_data_reloc_root(inode->root))
		return false;

	cache = btrfs_lookup_block_group(fs_info, start);
	ASSERT(cache);
	if (!cache)
		return false;

	ret = cache->seq_zone;
	btrfs_put_block_group(cache);

	return ret;
}

void btrfs_record_physical_zoned(struct inode *inode, u64 file_offset,
				 struct bio *bio)
{
	struct btrfs_ordered_extent *ordered;
	const u64 physical = bio->bi_iter.bi_sector << SECTOR_SHIFT;

	if (bio_op(bio) != REQ_OP_ZONE_APPEND)
		return;

	ordered = btrfs_lookup_ordered_extent(BTRFS_I(inode), file_offset);
	if (WARN_ON(!ordered))
		return;

	ordered->physical = physical;
	ordered->bdev = bio->bi_bdev;

	btrfs_put_ordered_extent(ordered);
}

void btrfs_rewrite_logical_zoned(struct btrfs_ordered_extent *ordered)
{
	struct btrfs_inode *inode = BTRFS_I(ordered->inode);
	struct btrfs_fs_info *fs_info = inode->root->fs_info;
	struct extent_map_tree *em_tree;
	struct extent_map *em;
	struct btrfs_ordered_sum *sum;
	u64 orig_logical = ordered->disk_bytenr;
	u64 *logical = NULL;
	int nr, stripe_len;

	/* Zoned devices should not have partitions. So, we can assume it is 0 */
	ASSERT(!bdev_is_partition(ordered->bdev));
	if (WARN_ON(!ordered->bdev))
		return;

	if (WARN_ON(btrfs_rmap_block(fs_info, orig_logical, ordered->bdev,
				     ordered->physical, &logical, &nr,
				     &stripe_len)))
		goto out;

	WARN_ON(nr != 1);

	if (orig_logical == *logical)
		goto out;

	ordered->disk_bytenr = *logical;

	em_tree = &inode->extent_tree;
	write_lock(&em_tree->lock);
	em = search_extent_mapping(em_tree, ordered->file_offset,
				   ordered->num_bytes);
	em->block_start = *logical;
	free_extent_map(em);
	write_unlock(&em_tree->lock);

	list_for_each_entry(sum, &ordered->list, list) {
		if (*logical < orig_logical)
			sum->bytenr -= orig_logical - *logical;
		else
			sum->bytenr += *logical - orig_logical;
	}

out:
	kfree(logical);
}

bool btrfs_check_meta_write_pointer(struct btrfs_fs_info *fs_info,
				    struct extent_buffer *eb,
				    struct btrfs_block_group **cache_ret)
{
	struct btrfs_block_group *cache;
	bool ret = true;

	if (!btrfs_is_zoned(fs_info))
		return true;

	cache = *cache_ret;

	if (cache && (eb->start < cache->start ||
		      cache->start + cache->length <= eb->start)) {
		btrfs_put_block_group(cache);
		cache = NULL;
		*cache_ret = NULL;
	}

	if (!cache)
		cache = btrfs_lookup_block_group(fs_info, eb->start);

	if (cache) {
		if (cache->meta_write_pointer != eb->start) {
			btrfs_put_block_group(cache);
			cache = NULL;
			ret = false;
		} else {
			cache->meta_write_pointer = eb->start + eb->len;
		}

		*cache_ret = cache;
	}

	return ret;
}

void btrfs_revert_meta_write_pointer(struct btrfs_block_group *cache,
				     struct extent_buffer *eb)
{
	if (!btrfs_is_zoned(eb->fs_info) || !cache)
		return;

	ASSERT(cache->meta_write_pointer == eb->start + eb->len);
	cache->meta_write_pointer = eb->start;
}

int btrfs_zoned_issue_zeroout(struct btrfs_device *device, u64 physical, u64 length)
{
	if (!btrfs_dev_is_sequential(device, physical))
		return -EOPNOTSUPP;

	return blkdev_issue_zeroout(device->bdev, physical >> SECTOR_SHIFT,
				    length >> SECTOR_SHIFT, GFP_NOFS, 0);
}

static int read_zone_info(struct btrfs_fs_info *fs_info, u64 logical,
			  struct blk_zone *zone)
{
	struct btrfs_io_context *bioc = NULL;
	u64 mapped_length = PAGE_SIZE;
	unsigned int nofs_flag;
	int nmirrors;
	int i, ret;

	ret = btrfs_map_sblock(fs_info, BTRFS_MAP_GET_READ_MIRRORS, logical,
			       &mapped_length, &bioc);
	if (ret || !bioc || mapped_length < PAGE_SIZE) {
		btrfs_put_bioc(bioc);
		return -EIO;
	}

	if (bioc->map_type & BTRFS_BLOCK_GROUP_RAID56_MASK)
		return -EINVAL;

	nofs_flag = memalloc_nofs_save();
	nmirrors = (int)bioc->num_stripes;
	for (i = 0; i < nmirrors; i++) {
		u64 physical = bioc->stripes[i].physical;
		struct btrfs_device *dev = bioc->stripes[i].dev;

		/* Missing device */
		if (!dev->bdev)
			continue;

		ret = btrfs_get_dev_zone(dev, physical, zone);
		/* Failing device */
		if (ret == -EIO || ret == -EOPNOTSUPP)
			continue;
		break;
	}
	memalloc_nofs_restore(nofs_flag);

	return ret;
}

/*
 * Synchronize write pointer in a zone at @physical_start on @tgt_dev, by
 * filling zeros between @physical_pos to a write pointer of dev-replace
 * source device.
 */
int btrfs_sync_zone_write_pointer(struct btrfs_device *tgt_dev, u64 logical,
				    u64 physical_start, u64 physical_pos)
{
	struct btrfs_fs_info *fs_info = tgt_dev->fs_info;
	struct blk_zone zone;
	u64 length;
	u64 wp;
	int ret;

	if (!btrfs_dev_is_sequential(tgt_dev, physical_pos))
		return 0;

	ret = read_zone_info(fs_info, logical, &zone);
	if (ret)
		return ret;

	wp = physical_start + ((zone.wp - zone.start) << SECTOR_SHIFT);

	if (physical_pos == wp)
		return 0;

	if (physical_pos > wp)
		return -EUCLEAN;

	length = wp - physical_pos;
	return btrfs_zoned_issue_zeroout(tgt_dev, physical_pos, length);
}

struct btrfs_device *btrfs_zoned_get_device(struct btrfs_fs_info *fs_info,
					    u64 logical, u64 length)
{
	struct btrfs_device *device;
	struct extent_map *em;
	struct map_lookup *map;

	em = btrfs_get_chunk_map(fs_info, logical, length);
	if (IS_ERR(em))
		return ERR_CAST(em);

	map = em->map_lookup;
	/* We only support single profile for now */
	ASSERT(map->num_stripes == 1);
	device = map->stripes[0].dev;

	free_extent_map(em);

	return device;
}

<<<<<<< HEAD
=======
/**
 * Activate block group and underlying device zones
 *
 * @block_group: the block group to activate
 *
 * Return: true on success, false otherwise
 */
bool btrfs_zone_activate(struct btrfs_block_group *block_group)
{
	struct btrfs_fs_info *fs_info = block_group->fs_info;
	struct map_lookup *map;
	struct btrfs_device *device;
	u64 physical;
	bool ret;

	if (!btrfs_is_zoned(block_group->fs_info))
		return true;

	map = block_group->physical_map;
	/* Currently support SINGLE profile only */
	ASSERT(map->num_stripes == 1);
	device = map->stripes[0].dev;
	physical = map->stripes[0].physical;

	if (device->zone_info->max_active_zones == 0)
		return true;

	spin_lock(&block_group->lock);

	if (block_group->zone_is_active) {
		ret = true;
		goto out_unlock;
	}

	/* No space left */
	if (block_group->alloc_offset == block_group->zone_capacity) {
		ret = false;
		goto out_unlock;
	}

	if (!btrfs_dev_set_active_zone(device, physical)) {
		/* Cannot activate the zone */
		ret = false;
		goto out_unlock;
	}

	/* Successfully activated all the zones */
	block_group->zone_is_active = 1;

	spin_unlock(&block_group->lock);

	/* For the active block group list */
	btrfs_get_block_group(block_group);

	spin_lock(&fs_info->zone_active_bgs_lock);
	ASSERT(list_empty(&block_group->active_bg_list));
	list_add_tail(&block_group->active_bg_list, &fs_info->zone_active_bgs);
	spin_unlock(&fs_info->zone_active_bgs_lock);

	return true;

out_unlock:
	spin_unlock(&block_group->lock);
	return ret;
}

int btrfs_zone_finish(struct btrfs_block_group *block_group)
{
	struct btrfs_fs_info *fs_info = block_group->fs_info;
	struct map_lookup *map;
	struct btrfs_device *device;
	u64 physical;
	int ret = 0;

	if (!btrfs_is_zoned(fs_info))
		return 0;

	map = block_group->physical_map;
	/* Currently support SINGLE profile only */
	ASSERT(map->num_stripes == 1);

	device = map->stripes[0].dev;
	physical = map->stripes[0].physical;

	if (device->zone_info->max_active_zones == 0)
		return 0;

	spin_lock(&block_group->lock);
	if (!block_group->zone_is_active) {
		spin_unlock(&block_group->lock);
		return 0;
	}

	/* Check if we have unwritten allocated space */
	if ((block_group->flags &
	     (BTRFS_BLOCK_GROUP_METADATA | BTRFS_BLOCK_GROUP_SYSTEM)) &&
	    block_group->alloc_offset > block_group->meta_write_pointer) {
		spin_unlock(&block_group->lock);
		return -EAGAIN;
	}
	spin_unlock(&block_group->lock);

	ret = btrfs_inc_block_group_ro(block_group, false);
	if (ret)
		return ret;

	/* Ensure all writes in this block group finish */
	btrfs_wait_block_group_reservations(block_group);
	/* No need to wait for NOCOW writers. Zoned mode does not allow that. */
	btrfs_wait_ordered_roots(fs_info, U64_MAX, block_group->start,
				 block_group->length);

	spin_lock(&block_group->lock);

	/*
	 * Bail out if someone already deactivated the block group, or
	 * allocated space is left in the block group.
	 */
	if (!block_group->zone_is_active) {
		spin_unlock(&block_group->lock);
		btrfs_dec_block_group_ro(block_group);
		return 0;
	}

	if (block_group->reserved) {
		spin_unlock(&block_group->lock);
		btrfs_dec_block_group_ro(block_group);
		return -EAGAIN;
	}

	block_group->zone_is_active = 0;
	block_group->alloc_offset = block_group->zone_capacity;
	block_group->free_space_ctl->free_space = 0;
	btrfs_clear_treelog_bg(block_group);
	btrfs_clear_data_reloc_bg(block_group);
	spin_unlock(&block_group->lock);

	ret = blkdev_zone_mgmt(device->bdev, REQ_OP_ZONE_FINISH,
			       physical >> SECTOR_SHIFT,
			       device->zone_info->zone_size >> SECTOR_SHIFT,
			       GFP_NOFS);
	btrfs_dec_block_group_ro(block_group);

	if (!ret) {
		btrfs_dev_clear_active_zone(device, physical);

		spin_lock(&fs_info->zone_active_bgs_lock);
		ASSERT(!list_empty(&block_group->active_bg_list));
		list_del_init(&block_group->active_bg_list);
		spin_unlock(&fs_info->zone_active_bgs_lock);

		/* For active_bg_list */
		btrfs_put_block_group(block_group);
	}

	return ret;
}

bool btrfs_can_activate_zone(struct btrfs_fs_devices *fs_devices, int raid_index)
{
	struct btrfs_device *device;
	bool ret = false;

	if (!btrfs_is_zoned(fs_devices->fs_info))
		return true;

	/* Non-single profiles are not supported yet */
	if (raid_index != BTRFS_RAID_SINGLE)
		return false;

	/* Check if there is a device with active zones left */
	mutex_lock(&fs_devices->device_list_mutex);
	list_for_each_entry(device, &fs_devices->devices, dev_list) {
		struct btrfs_zoned_device_info *zinfo = device->zone_info;

		if (!device->bdev)
			continue;

		if (!zinfo->max_active_zones ||
		    atomic_read(&zinfo->active_zones_left)) {
			ret = true;
			break;
		}
	}
	mutex_unlock(&fs_devices->device_list_mutex);

	return ret;
}

void btrfs_zone_finish_endio(struct btrfs_fs_info *fs_info, u64 logical, u64 length)
{
	struct btrfs_block_group *block_group;
	struct map_lookup *map;
	struct btrfs_device *device;
	u64 physical;

	if (!btrfs_is_zoned(fs_info))
		return;

	block_group = btrfs_lookup_block_group(fs_info, logical);
	ASSERT(block_group);

	if (logical + length < block_group->start + block_group->zone_capacity)
		goto out;

	spin_lock(&block_group->lock);

	if (!block_group->zone_is_active) {
		spin_unlock(&block_group->lock);
		goto out;
	}

	block_group->zone_is_active = 0;
	/* We should have consumed all the free space */
	ASSERT(block_group->alloc_offset == block_group->zone_capacity);
	ASSERT(block_group->free_space_ctl->free_space == 0);
	btrfs_clear_treelog_bg(block_group);
	btrfs_clear_data_reloc_bg(block_group);
	spin_unlock(&block_group->lock);

	map = block_group->physical_map;
	device = map->stripes[0].dev;
	physical = map->stripes[0].physical;

	if (!device->zone_info->max_active_zones)
		goto out;

	btrfs_dev_clear_active_zone(device, physical);

	spin_lock(&fs_info->zone_active_bgs_lock);
	ASSERT(!list_empty(&block_group->active_bg_list));
	list_del_init(&block_group->active_bg_list);
	spin_unlock(&fs_info->zone_active_bgs_lock);

	btrfs_put_block_group(block_group);

out:
	btrfs_put_block_group(block_group);
}

>>>>>>> 4d58363c
void btrfs_clear_data_reloc_bg(struct btrfs_block_group *bg)
{
	struct btrfs_fs_info *fs_info = bg->fs_info;

	spin_lock(&fs_info->relocation_bg_lock);
	if (fs_info->data_reloc_bg == bg->start)
		fs_info->data_reloc_bg = 0;
	spin_unlock(&fs_info->relocation_bg_lock);
}<|MERGE_RESOLUTION|>--- conflicted
+++ resolved
@@ -1726,8 +1726,6 @@
 	return device;
 }
 
-<<<<<<< HEAD
-=======
 /**
  * Activate block group and underlying device zones
  *
@@ -1968,7 +1966,6 @@
 	btrfs_put_block_group(block_group);
 }
 
->>>>>>> 4d58363c
 void btrfs_clear_data_reloc_bg(struct btrfs_block_group *bg)
 {
 	struct btrfs_fs_info *fs_info = bg->fs_info;
