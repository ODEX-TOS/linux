--- conflicted
+++ resolved
@@ -509,11 +509,6 @@
 			   u64 logical, u64 len);
 unsigned long btrfs_full_stripe_len(struct btrfs_fs_info *fs_info,
 				    u64 logical);
-<<<<<<< HEAD
-int btrfs_finish_chunk_alloc(struct btrfs_trans_handle *trans,
-			     u64 chunk_offset, u64 chunk_size);
-=======
->>>>>>> bee673aa
 int btrfs_chunk_alloc_add_chunk_item(struct btrfs_trans_handle *trans,
 				     struct btrfs_block_group *bg);
 int btrfs_remove_chunk(struct btrfs_trans_handle *trans, u64 chunk_offset);
