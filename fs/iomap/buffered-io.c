// SPDX-License-Identifier: GPL-2.0
/*
 * Copyright (C) 2010 Red Hat, Inc.
 * Copyright (C) 2016-2019 Christoph Hellwig.
 */
#include <linux/module.h>
#include <linux/compiler.h>
#include <linux/fs.h>
#include <linux/iomap.h>
#include <linux/pagemap.h>
#include <linux/uio.h>
#include <linux/buffer_head.h>
#include <linux/dax.h>
#include <linux/writeback.h>
#include <linux/list_sort.h>
#include <linux/swap.h>
#include <linux/bio.h>
#include <linux/sched/signal.h>
#include <linux/migrate.h>
#include "trace.h"

#include "../internal.h"

#define IOEND_BATCH_SIZE	4096

/*
 * Structure allocated for each folio when block size < folio size
 * to track sub-folio uptodate status and I/O completions.
 */
struct iomap_page {
	atomic_t		read_bytes_pending;
	atomic_t		write_bytes_pending;
	spinlock_t		uptodate_lock;
	unsigned long		uptodate[];
};

static inline struct iomap_page *to_iomap_page(struct folio *folio)
{
	if (folio_test_private(folio))
		return folio_get_private(folio);
	return NULL;
}

static struct bio_set iomap_ioend_bioset;

static struct iomap_page *
iomap_page_create(struct inode *inode, struct folio *folio)
{
	struct iomap_page *iop = to_iomap_page(folio);
	unsigned int nr_blocks = i_blocks_per_folio(inode, folio);

	if (iop || nr_blocks <= 1)
		return iop;

	iop = kzalloc(struct_size(iop, uptodate, BITS_TO_LONGS(nr_blocks)),
			GFP_NOFS | __GFP_NOFAIL);
	spin_lock_init(&iop->uptodate_lock);
	if (folio_test_uptodate(folio))
		bitmap_fill(iop->uptodate, nr_blocks);
	folio_attach_private(folio, iop);
	return iop;
}

static void iomap_page_release(struct folio *folio)
{
	struct iomap_page *iop = folio_detach_private(folio);
	struct inode *inode = folio->mapping->host;
	unsigned int nr_blocks = i_blocks_per_folio(inode, folio);

	if (!iop)
		return;
	WARN_ON_ONCE(atomic_read(&iop->read_bytes_pending));
	WARN_ON_ONCE(atomic_read(&iop->write_bytes_pending));
	WARN_ON_ONCE(bitmap_full(iop->uptodate, nr_blocks) !=
			folio_test_uptodate(folio));
	kfree(iop);
}

/*
 * Calculate the range inside the folio that we actually need to read.
 */
static void iomap_adjust_read_range(struct inode *inode, struct folio *folio,
		loff_t *pos, loff_t length, size_t *offp, size_t *lenp)
{
	struct iomap_page *iop = to_iomap_page(folio);
	loff_t orig_pos = *pos;
	loff_t isize = i_size_read(inode);
	unsigned block_bits = inode->i_blkbits;
	unsigned block_size = (1 << block_bits);
	size_t poff = offset_in_folio(folio, *pos);
	size_t plen = min_t(loff_t, folio_size(folio) - poff, length);
	unsigned first = poff >> block_bits;
	unsigned last = (poff + plen - 1) >> block_bits;

	/*
	 * If the block size is smaller than the page size, we need to check the
	 * per-block uptodate status and adjust the offset and length if needed
	 * to avoid reading in already uptodate ranges.
	 */
	if (iop) {
		unsigned int i;

		/* move forward for each leading block marked uptodate */
		for (i = first; i <= last; i++) {
			if (!test_bit(i, iop->uptodate))
				break;
			*pos += block_size;
			poff += block_size;
			plen -= block_size;
			first++;
		}

		/* truncate len if we find any trailing uptodate block(s) */
		for ( ; i <= last; i++) {
			if (test_bit(i, iop->uptodate)) {
				plen -= (last - i + 1) * block_size;
				last = i - 1;
				break;
			}
		}
	}

	/*
	 * If the extent spans the block that contains the i_size, we need to
	 * handle both halves separately so that we properly zero data in the
	 * page cache for blocks that are entirely outside of i_size.
	 */
	if (orig_pos <= isize && orig_pos + length > isize) {
		unsigned end = offset_in_folio(folio, isize - 1) >> block_bits;

		if (first <= end && last > end)
			plen -= (last - end) * block_size;
	}

	*offp = poff;
	*lenp = plen;
}

static void iomap_iop_set_range_uptodate(struct folio *folio,
		struct iomap_page *iop, size_t off, size_t len)
{
	struct inode *inode = folio->mapping->host;
	unsigned first = off >> inode->i_blkbits;
	unsigned last = (off + len - 1) >> inode->i_blkbits;
	unsigned long flags;

	spin_lock_irqsave(&iop->uptodate_lock, flags);
	bitmap_set(iop->uptodate, first, last - first + 1);
	if (bitmap_full(iop->uptodate, i_blocks_per_folio(inode, folio)))
		folio_mark_uptodate(folio);
	spin_unlock_irqrestore(&iop->uptodate_lock, flags);
}

static void iomap_set_range_uptodate(struct folio *folio,
		struct iomap_page *iop, size_t off, size_t len)
{
	if (folio_test_error(folio))
		return;

	if (iop)
		iomap_iop_set_range_uptodate(folio, iop, off, len);
	else
		folio_mark_uptodate(folio);
}

static void iomap_finish_folio_read(struct folio *folio, size_t offset,
		size_t len, int error)
{
	struct iomap_page *iop = to_iomap_page(folio);

	if (unlikely(error)) {
		folio_clear_uptodate(folio);
		folio_set_error(folio);
	} else {
		iomap_set_range_uptodate(folio, iop, offset, len);
	}

	if (!iop || atomic_sub_and_test(len, &iop->read_bytes_pending))
		folio_unlock(folio);
}

static void iomap_read_end_io(struct bio *bio)
{
	int error = blk_status_to_errno(bio->bi_status);
	struct folio_iter fi;

	bio_for_each_folio_all(fi, bio)
		iomap_finish_folio_read(fi.folio, fi.offset, fi.length, error);
	bio_put(bio);
}

struct iomap_readpage_ctx {
	struct folio		*cur_folio;
	bool			cur_folio_in_bio;
	struct bio		*bio;
	struct readahead_control *rac;
};

/**
 * iomap_read_inline_data - copy inline data into the page cache
 * @iter: iteration structure
 * @folio: folio to copy to
 *
 * Copy the inline data in @iter into @folio and zero out the rest of the folio.
 * Only a single IOMAP_INLINE extent is allowed at the end of each file.
 * Returns zero for success to complete the read, or the usual negative errno.
 */
static int iomap_read_inline_data(const struct iomap_iter *iter,
		struct folio *folio)
{
	struct iomap_page *iop;
	const struct iomap *iomap = iomap_iter_srcmap(iter);
	size_t size = i_size_read(iter->inode) - iomap->offset;
	size_t poff = offset_in_page(iomap->offset);
	size_t offset = offset_in_folio(folio, iomap->offset);
	void *addr;

	if (folio_test_uptodate(folio))
		return 0;

	if (WARN_ON_ONCE(size > PAGE_SIZE - poff))
		return -EIO;
	if (WARN_ON_ONCE(size > PAGE_SIZE -
			 offset_in_page(iomap->inline_data)))
		return -EIO;
	if (WARN_ON_ONCE(size > iomap->length))
		return -EIO;
	if (offset > 0)
		iop = iomap_page_create(iter->inode, folio);
	else
		iop = to_iomap_page(folio);

	addr = kmap_local_folio(folio, offset);
	memcpy(addr, iomap->inline_data, size);
	memset(addr + size, 0, PAGE_SIZE - poff - size);
	kunmap_local(addr);
	iomap_set_range_uptodate(folio, iop, offset, PAGE_SIZE - poff);
	return 0;
}

static inline bool iomap_block_needs_zeroing(const struct iomap_iter *iter,
		loff_t pos)
{
	const struct iomap *srcmap = iomap_iter_srcmap(iter);

	return srcmap->type != IOMAP_MAPPED ||
		(srcmap->flags & IOMAP_F_NEW) ||
		pos >= i_size_read(iter->inode);
}

static loff_t iomap_readpage_iter(const struct iomap_iter *iter,
		struct iomap_readpage_ctx *ctx, loff_t offset)
{
	const struct iomap *iomap = &iter->iomap;
	loff_t pos = iter->pos + offset;
	loff_t length = iomap_length(iter) - offset;
	struct folio *folio = ctx->cur_folio;
	struct iomap_page *iop;
	loff_t orig_pos = pos;
	size_t poff, plen;
	sector_t sector;

	if (iomap->type == IOMAP_INLINE)
		return iomap_read_inline_data(iter, folio);

	/* zero post-eof blocks as the page may be mapped */
	iop = iomap_page_create(iter->inode, folio);
	iomap_adjust_read_range(iter->inode, folio, &pos, length, &poff, &plen);
	if (plen == 0)
		goto done;

	if (iomap_block_needs_zeroing(iter, pos)) {
		folio_zero_range(folio, poff, plen);
		iomap_set_range_uptodate(folio, iop, poff, plen);
		goto done;
	}

	ctx->cur_folio_in_bio = true;
	if (iop)
		atomic_add(plen, &iop->read_bytes_pending);

	sector = iomap_sector(iomap, pos);
	if (!ctx->bio ||
	    bio_end_sector(ctx->bio) != sector ||
	    !bio_add_folio(ctx->bio, folio, plen, poff)) {
		gfp_t gfp = mapping_gfp_constraint(folio->mapping, GFP_KERNEL);
		gfp_t orig_gfp = gfp;
		unsigned int nr_vecs = DIV_ROUND_UP(length, PAGE_SIZE);

		if (ctx->bio)
			submit_bio(ctx->bio);

		if (ctx->rac) /* same as readahead_gfp_mask */
			gfp |= __GFP_NORETRY | __GFP_NOWARN;
		ctx->bio = bio_alloc(iomap->bdev, bio_max_segs(nr_vecs),
				     REQ_OP_READ, gfp);
		/*
		 * If the bio_alloc fails, try it again for a single page to
		 * avoid having to deal with partial page reads.  This emulates
		 * what do_mpage_readpage does.
		 */
		if (!ctx->bio) {
			ctx->bio = bio_alloc(iomap->bdev, 1, REQ_OP_READ,
					     orig_gfp);
		}
		if (ctx->rac)
			ctx->bio->bi_opf |= REQ_RAHEAD;
		ctx->bio->bi_iter.bi_sector = sector;
		ctx->bio->bi_end_io = iomap_read_end_io;
		bio_add_folio(ctx->bio, folio, plen, poff);
	}

done:
	/*
	 * Move the caller beyond our range so that it keeps making progress.
	 * For that, we have to include any leading non-uptodate ranges, but
	 * we can skip trailing ones as they will be handled in the next
	 * iteration.
	 */
	return pos - orig_pos + plen;
}

int
iomap_readpage(struct page *page, const struct iomap_ops *ops)
{
	struct folio *folio = page_folio(page);
	struct iomap_iter iter = {
		.inode		= folio->mapping->host,
		.pos		= folio_pos(folio),
		.len		= folio_size(folio),
	};
	struct iomap_readpage_ctx ctx = {
		.cur_folio	= folio,
	};
	int ret;

	trace_iomap_readpage(iter.inode, 1);

	while ((ret = iomap_iter(&iter, ops)) > 0)
		iter.processed = iomap_readpage_iter(&iter, &ctx, 0);

	if (ret < 0)
		folio_set_error(folio);

	if (ctx.bio) {
		submit_bio(ctx.bio);
		WARN_ON_ONCE(!ctx.cur_folio_in_bio);
	} else {
		WARN_ON_ONCE(ctx.cur_folio_in_bio);
		folio_unlock(folio);
	}

	/*
	 * Just like mpage_readahead and block_read_full_page, we always
	 * return 0 and just mark the page as PageError on errors.  This
	 * should be cleaned up throughout the stack eventually.
	 */
	return 0;
}
EXPORT_SYMBOL_GPL(iomap_readpage);

static loff_t iomap_readahead_iter(const struct iomap_iter *iter,
		struct iomap_readpage_ctx *ctx)
{
	loff_t length = iomap_length(iter);
	loff_t done, ret;

	for (done = 0; done < length; done += ret) {
		if (ctx->cur_folio &&
		    offset_in_folio(ctx->cur_folio, iter->pos + done) == 0) {
			if (!ctx->cur_folio_in_bio)
				folio_unlock(ctx->cur_folio);
			ctx->cur_folio = NULL;
		}
		if (!ctx->cur_folio) {
			ctx->cur_folio = readahead_folio(ctx->rac);
			ctx->cur_folio_in_bio = false;
		}
		ret = iomap_readpage_iter(iter, ctx, done);
		if (ret <= 0)
			return ret;
	}

	return done;
}

/**
 * iomap_readahead - Attempt to read pages from a file.
 * @rac: Describes the pages to be read.
 * @ops: The operations vector for the filesystem.
 *
 * This function is for filesystems to call to implement their readahead
 * address_space operation.
 *
 * Context: The @ops callbacks may submit I/O (eg to read the addresses of
 * blocks from disc), and may wait for it.  The caller may be trying to
 * access a different page, and so sleeping excessively should be avoided.
 * It may allocate memory, but should avoid costly allocations.  This
 * function is called with memalloc_nofs set, so allocations will not cause
 * the filesystem to be reentered.
 */
void iomap_readahead(struct readahead_control *rac, const struct iomap_ops *ops)
{
	struct iomap_iter iter = {
		.inode	= rac->mapping->host,
		.pos	= readahead_pos(rac),
		.len	= readahead_length(rac),
	};
	struct iomap_readpage_ctx ctx = {
		.rac	= rac,
	};

	trace_iomap_readahead(rac->mapping->host, readahead_count(rac));

	while (iomap_iter(&iter, ops) > 0)
		iter.processed = iomap_readahead_iter(&iter, &ctx);

	if (ctx.bio)
		submit_bio(ctx.bio);
	if (ctx.cur_folio) {
		if (!ctx.cur_folio_in_bio)
			folio_unlock(ctx.cur_folio);
	}
}
EXPORT_SYMBOL_GPL(iomap_readahead);

/*
 * iomap_is_partially_uptodate checks whether blocks within a folio are
 * uptodate or not.
 *
 * Returns true if all blocks which correspond to the specified part
 * of the folio are uptodate.
 */
bool iomap_is_partially_uptodate(struct folio *folio, size_t from, size_t count)
{
	struct iomap_page *iop = to_iomap_page(folio);
	struct inode *inode = folio->mapping->host;
	unsigned first, last, i;

	if (!iop)
		return false;

	/* Caller's range may extend past the end of this folio */
	count = min(folio_size(folio) - from, count);

	/* First and last blocks in range within folio */
	first = from >> inode->i_blkbits;
	last = (from + count - 1) >> inode->i_blkbits;

	for (i = first; i <= last; i++)
		if (!test_bit(i, iop->uptodate))
			return false;
	return true;
}
EXPORT_SYMBOL_GPL(iomap_is_partially_uptodate);

int
iomap_releasepage(struct page *page, gfp_t gfp_mask)
{
	struct folio *folio = page_folio(page);

	trace_iomap_releasepage(folio->mapping->host, folio_pos(folio),
			folio_size(folio));

	/*
	 * mm accommodates an old ext3 case where clean pages might not have had
	 * the dirty bit cleared. Thus, it can send actual dirty pages to
	 * ->releasepage() via shrink_active_list(); skip those here.
	 */
	if (folio_test_dirty(folio) || folio_test_writeback(folio))
		return 0;
	iomap_page_release(folio);
	return 1;
}
EXPORT_SYMBOL_GPL(iomap_releasepage);

void iomap_invalidate_folio(struct folio *folio, size_t offset, size_t len)
{
<<<<<<< HEAD
	trace_iomap_invalidatepage(folio->mapping->host,
=======
	trace_iomap_invalidate_folio(folio->mapping->host,
>>>>>>> 5e014b6b
					folio_pos(folio) + offset, len);

	/*
	 * If we're invalidating the entire folio, clear the dirty state
	 * from it and release it to avoid unnecessary buildup of the LRU.
	 */
	if (offset == 0 && len == folio_size(folio)) {
		WARN_ON_ONCE(folio_test_writeback(folio));
		folio_cancel_dirty(folio);
		iomap_page_release(folio);
	} else if (folio_test_large(folio)) {
		/* Must release the iop so the page can be split */
		WARN_ON_ONCE(!folio_test_uptodate(folio) &&
			     folio_test_dirty(folio));
		iomap_page_release(folio);
	}
}
EXPORT_SYMBOL_GPL(iomap_invalidate_folio);

#ifdef CONFIG_MIGRATION
int
iomap_migrate_page(struct address_space *mapping, struct page *newpage,
		struct page *page, enum migrate_mode mode)
{
	struct folio *folio = page_folio(page);
	struct folio *newfolio = page_folio(newpage);
	int ret;

	ret = folio_migrate_mapping(mapping, newfolio, folio, 0);
	if (ret != MIGRATEPAGE_SUCCESS)
		return ret;

	if (folio_test_private(folio))
		folio_attach_private(newfolio, folio_detach_private(folio));

	if (mode != MIGRATE_SYNC_NO_COPY)
		folio_migrate_copy(newfolio, folio);
	else
		folio_migrate_flags(newfolio, folio);
	return MIGRATEPAGE_SUCCESS;
}
EXPORT_SYMBOL_GPL(iomap_migrate_page);
#endif /* CONFIG_MIGRATION */

static void
iomap_write_failed(struct inode *inode, loff_t pos, unsigned len)
{
	loff_t i_size = i_size_read(inode);

	/*
	 * Only truncate newly allocated pages beyoned EOF, even if the
	 * write started inside the existing inode size.
	 */
	if (pos + len > i_size)
		truncate_pagecache_range(inode, max(pos, i_size), pos + len);
}

static int iomap_read_folio_sync(loff_t block_start, struct folio *folio,
		size_t poff, size_t plen, const struct iomap *iomap)
{
	struct bio_vec bvec;
	struct bio bio;

	bio_init(&bio, iomap->bdev, &bvec, 1, REQ_OP_READ);
	bio.bi_iter.bi_sector = iomap_sector(iomap, block_start);
	bio_add_folio(&bio, folio, plen, poff);
	return submit_bio_wait(&bio);
}

static int __iomap_write_begin(const struct iomap_iter *iter, loff_t pos,
		size_t len, struct folio *folio)
{
	const struct iomap *srcmap = iomap_iter_srcmap(iter);
	struct iomap_page *iop = iomap_page_create(iter->inode, folio);
	loff_t block_size = i_blocksize(iter->inode);
	loff_t block_start = round_down(pos, block_size);
	loff_t block_end = round_up(pos + len, block_size);
	size_t from = offset_in_folio(folio, pos), to = from + len;
	size_t poff, plen;

	if (folio_test_uptodate(folio))
		return 0;
	folio_clear_error(folio);

	do {
		iomap_adjust_read_range(iter->inode, folio, &block_start,
				block_end - block_start, &poff, &plen);
		if (plen == 0)
			break;

		if (!(iter->flags & IOMAP_UNSHARE) &&
		    (from <= poff || from >= poff + plen) &&
		    (to <= poff || to >= poff + plen))
			continue;

		if (iomap_block_needs_zeroing(iter, block_start)) {
			if (WARN_ON_ONCE(iter->flags & IOMAP_UNSHARE))
				return -EIO;
			folio_zero_segments(folio, poff, from, to, poff + plen);
		} else {
			int status = iomap_read_folio_sync(block_start, folio,
					poff, plen, srcmap);
			if (status)
				return status;
		}
		iomap_set_range_uptodate(folio, iop, poff, plen);
	} while ((block_start += plen) < block_end);

	return 0;
}

static int iomap_write_begin_inline(const struct iomap_iter *iter,
		struct folio *folio)
{
	/* needs more work for the tailpacking case; disable for now */
	if (WARN_ON_ONCE(iomap_iter_srcmap(iter)->offset != 0))
		return -EIO;
	return iomap_read_inline_data(iter, folio);
}

static int iomap_write_begin(const struct iomap_iter *iter, loff_t pos,
		size_t len, struct folio **foliop)
{
	const struct iomap_page_ops *page_ops = iter->iomap.page_ops;
	const struct iomap *srcmap = iomap_iter_srcmap(iter);
	struct folio *folio;
	unsigned fgp = FGP_LOCK | FGP_WRITE | FGP_CREAT | FGP_STABLE | FGP_NOFS;
	int status = 0;

	BUG_ON(pos + len > iter->iomap.offset + iter->iomap.length);
	if (srcmap != &iter->iomap)
		BUG_ON(pos + len > srcmap->offset + srcmap->length);

	if (fatal_signal_pending(current))
		return -EINTR;

	if (!mapping_large_folio_support(iter->inode->i_mapping))
		len = min_t(size_t, len, PAGE_SIZE - offset_in_page(pos));

	if (page_ops && page_ops->page_prepare) {
		status = page_ops->page_prepare(iter->inode, pos, len);
		if (status)
			return status;
	}

	folio = __filemap_get_folio(iter->inode->i_mapping, pos >> PAGE_SHIFT,
			fgp, mapping_gfp_mask(iter->inode->i_mapping));
	if (!folio) {
		status = -ENOMEM;
		goto out_no_page;
	}
	if (pos + len > folio_pos(folio) + folio_size(folio))
		len = folio_pos(folio) + folio_size(folio) - pos;

	if (srcmap->type == IOMAP_INLINE)
		status = iomap_write_begin_inline(iter, folio);
	else if (srcmap->flags & IOMAP_F_BUFFER_HEAD)
		status = __block_write_begin_int(folio, pos, len, NULL, srcmap);
	else
		status = __iomap_write_begin(iter, pos, len, folio);

	if (unlikely(status))
		goto out_unlock;

	*foliop = folio;
	return 0;

out_unlock:
	folio_unlock(folio);
	folio_put(folio);
	iomap_write_failed(iter->inode, pos, len);

out_no_page:
	if (page_ops && page_ops->page_done)
		page_ops->page_done(iter->inode, pos, 0, NULL);
	return status;
}

static size_t __iomap_write_end(struct inode *inode, loff_t pos, size_t len,
		size_t copied, struct folio *folio)
{
	struct iomap_page *iop = to_iomap_page(folio);
	flush_dcache_folio(folio);

	/*
	 * The blocks that were entirely written will now be uptodate, so we
	 * don't have to worry about a readpage reading them and overwriting a
	 * partial write.  However, if we've encountered a short write and only
	 * partially written into a block, it will not be marked uptodate, so a
	 * readpage might come in and destroy our partial write.
	 *
	 * Do the simplest thing and just treat any short write to a
	 * non-uptodate page as a zero-length write, and force the caller to
	 * redo the whole thing.
	 */
	if (unlikely(copied < len && !folio_test_uptodate(folio)))
		return 0;
	iomap_set_range_uptodate(folio, iop, offset_in_folio(folio, pos), len);
	filemap_dirty_folio(inode->i_mapping, folio);
	return copied;
}

static size_t iomap_write_end_inline(const struct iomap_iter *iter,
		struct folio *folio, loff_t pos, size_t copied)
{
	const struct iomap *iomap = &iter->iomap;
	void *addr;

	WARN_ON_ONCE(!folio_test_uptodate(folio));
	BUG_ON(!iomap_inline_data_valid(iomap));

	flush_dcache_folio(folio);
	addr = kmap_local_folio(folio, pos);
	memcpy(iomap_inline_data(iomap, pos), addr, copied);
	kunmap_local(addr);

	mark_inode_dirty(iter->inode);
	return copied;
}

/* Returns the number of bytes copied.  May be 0.  Cannot be an errno. */
static size_t iomap_write_end(struct iomap_iter *iter, loff_t pos, size_t len,
		size_t copied, struct folio *folio)
{
	const struct iomap_page_ops *page_ops = iter->iomap.page_ops;
	const struct iomap *srcmap = iomap_iter_srcmap(iter);
	loff_t old_size = iter->inode->i_size;
	size_t ret;

	if (srcmap->type == IOMAP_INLINE) {
		ret = iomap_write_end_inline(iter, folio, pos, copied);
	} else if (srcmap->flags & IOMAP_F_BUFFER_HEAD) {
		ret = block_write_end(NULL, iter->inode->i_mapping, pos, len,
				copied, &folio->page, NULL);
	} else {
		ret = __iomap_write_end(iter->inode, pos, len, copied, folio);
	}

	/*
	 * Update the in-memory inode size after copying the data into the page
	 * cache.  It's up to the file system to write the updated size to disk,
	 * preferably after I/O completion so that no stale data is exposed.
	 */
	if (pos + ret > old_size) {
		i_size_write(iter->inode, pos + ret);
		iter->iomap.flags |= IOMAP_F_SIZE_CHANGED;
	}
	folio_unlock(folio);

	if (old_size < pos)
		pagecache_isize_extended(iter->inode, old_size, pos);
	if (page_ops && page_ops->page_done)
		page_ops->page_done(iter->inode, pos, ret, &folio->page);
	folio_put(folio);

	if (ret < len)
		iomap_write_failed(iter->inode, pos, len);
	return ret;
}

static loff_t iomap_write_iter(struct iomap_iter *iter, struct iov_iter *i)
{
	loff_t length = iomap_length(iter);
	loff_t pos = iter->pos;
	ssize_t written = 0;
	long status = 0;

	do {
		struct folio *folio;
		struct page *page;
		unsigned long offset;	/* Offset into pagecache page */
		unsigned long bytes;	/* Bytes to write to page */
		size_t copied;		/* Bytes copied from user */

		offset = offset_in_page(pos);
		bytes = min_t(unsigned long, PAGE_SIZE - offset,
						iov_iter_count(i));
again:
		if (bytes > length)
			bytes = length;

		/*
		 * Bring in the user page that we'll copy from _first_.
		 * Otherwise there's a nasty deadlock on copying from the
		 * same page as we're writing to, without it being marked
		 * up-to-date.
		 */
		if (unlikely(fault_in_iov_iter_readable(i, bytes) == bytes)) {
			status = -EFAULT;
			break;
		}

		status = iomap_write_begin(iter, pos, bytes, &folio);
		if (unlikely(status))
			break;

		page = folio_file_page(folio, pos >> PAGE_SHIFT);
		if (mapping_writably_mapped(iter->inode->i_mapping))
			flush_dcache_page(page);

		copied = copy_page_from_iter_atomic(page, offset, bytes, i);

		status = iomap_write_end(iter, pos, bytes, copied, folio);

		if (unlikely(copied != status))
			iov_iter_revert(i, copied - status);

		cond_resched();
		if (unlikely(status == 0)) {
			/*
			 * A short copy made iomap_write_end() reject the
			 * thing entirely.  Might be memory poisoning
			 * halfway through, might be a race with munmap,
			 * might be severe memory pressure.
			 */
			if (copied)
				bytes = copied;
			goto again;
		}
		pos += status;
		written += status;
		length -= status;

		balance_dirty_pages_ratelimited(iter->inode->i_mapping);
	} while (iov_iter_count(i) && length);

	return written ? written : status;
}

ssize_t
iomap_file_buffered_write(struct kiocb *iocb, struct iov_iter *i,
		const struct iomap_ops *ops)
{
	struct iomap_iter iter = {
		.inode		= iocb->ki_filp->f_mapping->host,
		.pos		= iocb->ki_pos,
		.len		= iov_iter_count(i),
		.flags		= IOMAP_WRITE,
	};
	int ret;

	while ((ret = iomap_iter(&iter, ops)) > 0)
		iter.processed = iomap_write_iter(&iter, i);
	if (iter.pos == iocb->ki_pos)
		return ret;
	return iter.pos - iocb->ki_pos;
}
EXPORT_SYMBOL_GPL(iomap_file_buffered_write);

static loff_t iomap_unshare_iter(struct iomap_iter *iter)
{
	struct iomap *iomap = &iter->iomap;
	const struct iomap *srcmap = iomap_iter_srcmap(iter);
	loff_t pos = iter->pos;
	loff_t length = iomap_length(iter);
	long status = 0;
	loff_t written = 0;

	/* don't bother with blocks that are not shared to start with */
	if (!(iomap->flags & IOMAP_F_SHARED))
		return length;
	/* don't bother with holes or unwritten extents */
	if (srcmap->type == IOMAP_HOLE || srcmap->type == IOMAP_UNWRITTEN)
		return length;

	do {
		unsigned long offset = offset_in_page(pos);
		unsigned long bytes = min_t(loff_t, PAGE_SIZE - offset, length);
		struct folio *folio;

		status = iomap_write_begin(iter, pos, bytes, &folio);
		if (unlikely(status))
			return status;

		status = iomap_write_end(iter, pos, bytes, bytes, folio);
		if (WARN_ON_ONCE(status == 0))
			return -EIO;

		cond_resched();

		pos += status;
		written += status;
		length -= status;

		balance_dirty_pages_ratelimited(iter->inode->i_mapping);
	} while (length);

	return written;
}

int
iomap_file_unshare(struct inode *inode, loff_t pos, loff_t len,
		const struct iomap_ops *ops)
{
	struct iomap_iter iter = {
		.inode		= inode,
		.pos		= pos,
		.len		= len,
		.flags		= IOMAP_WRITE | IOMAP_UNSHARE,
	};
	int ret;

	while ((ret = iomap_iter(&iter, ops)) > 0)
		iter.processed = iomap_unshare_iter(&iter);
	return ret;
}
EXPORT_SYMBOL_GPL(iomap_file_unshare);

static loff_t iomap_zero_iter(struct iomap_iter *iter, bool *did_zero)
{
	const struct iomap *srcmap = iomap_iter_srcmap(iter);
	loff_t pos = iter->pos;
	loff_t length = iomap_length(iter);
	loff_t written = 0;

	/* already zeroed?  we're done. */
	if (srcmap->type == IOMAP_HOLE || srcmap->type == IOMAP_UNWRITTEN)
		return length;

	do {
		struct folio *folio;
		int status;
		size_t offset;
		size_t bytes = min_t(u64, SIZE_MAX, length);

		status = iomap_write_begin(iter, pos, bytes, &folio);
		if (status)
			return status;

		offset = offset_in_folio(folio, pos);
		if (bytes > folio_size(folio) - offset)
			bytes = folio_size(folio) - offset;

		folio_zero_range(folio, offset, bytes);
		folio_mark_accessed(folio);

		bytes = iomap_write_end(iter, pos, bytes, bytes, folio);
		if (WARN_ON_ONCE(bytes == 0))
			return -EIO;

		pos += bytes;
		length -= bytes;
		written += bytes;
		if (did_zero)
			*did_zero = true;
	} while (length > 0);

	return written;
}

int
iomap_zero_range(struct inode *inode, loff_t pos, loff_t len, bool *did_zero,
		const struct iomap_ops *ops)
{
	struct iomap_iter iter = {
		.inode		= inode,
		.pos		= pos,
		.len		= len,
		.flags		= IOMAP_ZERO,
	};
	int ret;

	while ((ret = iomap_iter(&iter, ops)) > 0)
		iter.processed = iomap_zero_iter(&iter, did_zero);
	return ret;
}
EXPORT_SYMBOL_GPL(iomap_zero_range);

int
iomap_truncate_page(struct inode *inode, loff_t pos, bool *did_zero,
		const struct iomap_ops *ops)
{
	unsigned int blocksize = i_blocksize(inode);
	unsigned int off = pos & (blocksize - 1);

	/* Block boundary? Nothing to do */
	if (!off)
		return 0;
	return iomap_zero_range(inode, pos, blocksize - off, did_zero, ops);
}
EXPORT_SYMBOL_GPL(iomap_truncate_page);

static loff_t iomap_folio_mkwrite_iter(struct iomap_iter *iter,
		struct folio *folio)
{
	loff_t length = iomap_length(iter);
	int ret;

	if (iter->iomap.flags & IOMAP_F_BUFFER_HEAD) {
		ret = __block_write_begin_int(folio, iter->pos, length, NULL,
					      &iter->iomap);
		if (ret)
			return ret;
		block_commit_write(&folio->page, 0, length);
	} else {
		WARN_ON_ONCE(!folio_test_uptodate(folio));
		folio_mark_dirty(folio);
	}

	return length;
}

vm_fault_t iomap_page_mkwrite(struct vm_fault *vmf, const struct iomap_ops *ops)
{
	struct iomap_iter iter = {
		.inode		= file_inode(vmf->vma->vm_file),
		.flags		= IOMAP_WRITE | IOMAP_FAULT,
	};
	struct folio *folio = page_folio(vmf->page);
	ssize_t ret;

	folio_lock(folio);
	ret = folio_mkwrite_check_truncate(folio, iter.inode);
	if (ret < 0)
		goto out_unlock;
	iter.pos = folio_pos(folio);
	iter.len = ret;
	while ((ret = iomap_iter(&iter, ops)) > 0)
		iter.processed = iomap_folio_mkwrite_iter(&iter, folio);

	if (ret < 0)
		goto out_unlock;
	folio_wait_stable(folio);
	return VM_FAULT_LOCKED;
out_unlock:
	folio_unlock(folio);
	return block_page_mkwrite_return(ret);
}
EXPORT_SYMBOL_GPL(iomap_page_mkwrite);

static void iomap_finish_folio_write(struct inode *inode, struct folio *folio,
		size_t len, int error)
{
	struct iomap_page *iop = to_iomap_page(folio);

	if (error) {
		folio_set_error(folio);
		mapping_set_error(inode->i_mapping, error);
	}

	WARN_ON_ONCE(i_blocks_per_folio(inode, folio) > 1 && !iop);
	WARN_ON_ONCE(iop && atomic_read(&iop->write_bytes_pending) <= 0);

	if (!iop || atomic_sub_and_test(len, &iop->write_bytes_pending))
		folio_end_writeback(folio);
}

/*
 * We're now finished for good with this ioend structure.  Update the page
 * state, release holds on bios, and finally free up memory.  Do not use the
 * ioend after this.
 */
static u32
iomap_finish_ioend(struct iomap_ioend *ioend, int error)
{
	struct inode *inode = ioend->io_inode;
	struct bio *bio = &ioend->io_inline_bio;
	struct bio *last = ioend->io_bio, *next;
	u64 start = bio->bi_iter.bi_sector;
	loff_t offset = ioend->io_offset;
	bool quiet = bio_flagged(bio, BIO_QUIET);
	u32 folio_count = 0;

	for (bio = &ioend->io_inline_bio; bio; bio = next) {
		struct folio_iter fi;

		/*
		 * For the last bio, bi_private points to the ioend, so we
		 * need to explicitly end the iteration here.
		 */
		if (bio == last)
			next = NULL;
		else
			next = bio->bi_private;

		/* walk all folios in bio, ending page IO on them */
		bio_for_each_folio_all(fi, bio) {
			iomap_finish_folio_write(inode, fi.folio, fi.length,
					error);
			folio_count++;
		}
		bio_put(bio);
	}
	/* The ioend has been freed by bio_put() */

	if (unlikely(error && !quiet)) {
		printk_ratelimited(KERN_ERR
"%s: writeback error on inode %lu, offset %lld, sector %llu",
			inode->i_sb->s_id, inode->i_ino, offset, start);
	}
	return folio_count;
}

/*
 * Ioend completion routine for merged bios. This can only be called from task
 * contexts as merged ioends can be of unbound length. Hence we have to break up
 * the writeback completions into manageable chunks to avoid long scheduler
 * holdoffs. We aim to keep scheduler holdoffs down below 10ms so that we get
 * good batch processing throughput without creating adverse scheduler latency
 * conditions.
 */
void
iomap_finish_ioends(struct iomap_ioend *ioend, int error)
{
	struct list_head tmp;
	u32 completions;

	might_sleep();

	list_replace_init(&ioend->io_list, &tmp);
	completions = iomap_finish_ioend(ioend, error);

	while (!list_empty(&tmp)) {
		if (completions > IOEND_BATCH_SIZE * 8) {
			cond_resched();
			completions = 0;
		}
		ioend = list_first_entry(&tmp, struct iomap_ioend, io_list);
		list_del_init(&ioend->io_list);
		completions += iomap_finish_ioend(ioend, error);
	}
}
EXPORT_SYMBOL_GPL(iomap_finish_ioends);

/*
 * We can merge two adjacent ioends if they have the same set of work to do.
 */
static bool
iomap_ioend_can_merge(struct iomap_ioend *ioend, struct iomap_ioend *next)
{
	if (ioend->io_bio->bi_status != next->io_bio->bi_status)
		return false;
	if ((ioend->io_flags & IOMAP_F_SHARED) ^
	    (next->io_flags & IOMAP_F_SHARED))
		return false;
	if ((ioend->io_type == IOMAP_UNWRITTEN) ^
	    (next->io_type == IOMAP_UNWRITTEN))
		return false;
	if (ioend->io_offset + ioend->io_size != next->io_offset)
		return false;
	/*
	 * Do not merge physically discontiguous ioends. The filesystem
	 * completion functions will have to iterate the physical
	 * discontiguities even if we merge the ioends at a logical level, so
	 * we don't gain anything by merging physical discontiguities here.
	 *
	 * We cannot use bio->bi_iter.bi_sector here as it is modified during
	 * submission so does not point to the start sector of the bio at
	 * completion.
	 */
	if (ioend->io_sector + (ioend->io_size >> 9) != next->io_sector)
		return false;
	return true;
}

void
iomap_ioend_try_merge(struct iomap_ioend *ioend, struct list_head *more_ioends)
{
	struct iomap_ioend *next;

	INIT_LIST_HEAD(&ioend->io_list);

	while ((next = list_first_entry_or_null(more_ioends, struct iomap_ioend,
			io_list))) {
		if (!iomap_ioend_can_merge(ioend, next))
			break;
		list_move_tail(&next->io_list, &ioend->io_list);
		ioend->io_size += next->io_size;
	}
}
EXPORT_SYMBOL_GPL(iomap_ioend_try_merge);

static int
iomap_ioend_compare(void *priv, const struct list_head *a,
		const struct list_head *b)
{
	struct iomap_ioend *ia = container_of(a, struct iomap_ioend, io_list);
	struct iomap_ioend *ib = container_of(b, struct iomap_ioend, io_list);

	if (ia->io_offset < ib->io_offset)
		return -1;
	if (ia->io_offset > ib->io_offset)
		return 1;
	return 0;
}

void
iomap_sort_ioends(struct list_head *ioend_list)
{
	list_sort(NULL, ioend_list, iomap_ioend_compare);
}
EXPORT_SYMBOL_GPL(iomap_sort_ioends);

static void iomap_writepage_end_bio(struct bio *bio)
{
	struct iomap_ioend *ioend = bio->bi_private;

	iomap_finish_ioend(ioend, blk_status_to_errno(bio->bi_status));
}

/*
 * Submit the final bio for an ioend.
 *
 * If @error is non-zero, it means that we have a situation where some part of
 * the submission process has failed after we've marked pages for writeback
 * and unlocked them.  In this situation, we need to fail the bio instead of
 * submitting it.  This typically only happens on a filesystem shutdown.
 */
static int
iomap_submit_ioend(struct iomap_writepage_ctx *wpc, struct iomap_ioend *ioend,
		int error)
{
	ioend->io_bio->bi_private = ioend;
	ioend->io_bio->bi_end_io = iomap_writepage_end_bio;

	if (wpc->ops->prepare_ioend)
		error = wpc->ops->prepare_ioend(ioend, error);
	if (error) {
		/*
		 * If we're failing the IO now, just mark the ioend with an
		 * error and finish it.  This will run IO completion immediately
		 * as there is only one reference to the ioend at this point in
		 * time.
		 */
		ioend->io_bio->bi_status = errno_to_blk_status(error);
		bio_endio(ioend->io_bio);
		return error;
	}

	submit_bio(ioend->io_bio);
	return 0;
}

static struct iomap_ioend *
iomap_alloc_ioend(struct inode *inode, struct iomap_writepage_ctx *wpc,
		loff_t offset, sector_t sector, struct writeback_control *wbc)
{
	struct iomap_ioend *ioend;
	struct bio *bio;

	bio = bio_alloc_bioset(wpc->iomap.bdev, BIO_MAX_VECS,
			       REQ_OP_WRITE | wbc_to_write_flags(wbc),
			       GFP_NOFS, &iomap_ioend_bioset);
	bio->bi_iter.bi_sector = sector;
	wbc_init_bio(wbc, bio);

	ioend = container_of(bio, struct iomap_ioend, io_inline_bio);
	INIT_LIST_HEAD(&ioend->io_list);
	ioend->io_type = wpc->iomap.type;
	ioend->io_flags = wpc->iomap.flags;
	ioend->io_inode = inode;
	ioend->io_size = 0;
	ioend->io_folios = 0;
	ioend->io_offset = offset;
	ioend->io_bio = bio;
	ioend->io_sector = sector;
	return ioend;
}

/*
 * Allocate a new bio, and chain the old bio to the new one.
 *
 * Note that we have to perform the chaining in this unintuitive order
 * so that the bi_private linkage is set up in the right direction for the
 * traversal in iomap_finish_ioend().
 */
static struct bio *
iomap_chain_bio(struct bio *prev)
{
	struct bio *new;

	new = bio_alloc(prev->bi_bdev, BIO_MAX_VECS, prev->bi_opf, GFP_NOFS);
	bio_clone_blkg_association(new, prev);
	new->bi_iter.bi_sector = bio_end_sector(prev);

	bio_chain(prev, new);
	bio_get(prev);		/* for iomap_finish_ioend */
	submit_bio(prev);
	return new;
}

static bool
iomap_can_add_to_ioend(struct iomap_writepage_ctx *wpc, loff_t offset,
		sector_t sector)
{
	if ((wpc->iomap.flags & IOMAP_F_SHARED) !=
	    (wpc->ioend->io_flags & IOMAP_F_SHARED))
		return false;
	if (wpc->iomap.type != wpc->ioend->io_type)
		return false;
	if (offset != wpc->ioend->io_offset + wpc->ioend->io_size)
		return false;
	if (sector != bio_end_sector(wpc->ioend->io_bio))
		return false;
	/*
	 * Limit ioend bio chain lengths to minimise IO completion latency. This
	 * also prevents long tight loops ending page writeback on all the
	 * folios in the ioend.
	 */
	if (wpc->ioend->io_folios >= IOEND_BATCH_SIZE)
		return false;
	return true;
}

/*
 * Test to see if we have an existing ioend structure that we could append to
 * first; otherwise finish off the current ioend and start another.
 */
static void
iomap_add_to_ioend(struct inode *inode, loff_t pos, struct folio *folio,
		struct iomap_page *iop, struct iomap_writepage_ctx *wpc,
		struct writeback_control *wbc, struct list_head *iolist)
{
	sector_t sector = iomap_sector(&wpc->iomap, pos);
	unsigned len = i_blocksize(inode);
	size_t poff = offset_in_folio(folio, pos);

	if (!wpc->ioend || !iomap_can_add_to_ioend(wpc, pos, sector)) {
		if (wpc->ioend)
			list_add(&wpc->ioend->io_list, iolist);
		wpc->ioend = iomap_alloc_ioend(inode, wpc, pos, sector, wbc);
	}

	if (!bio_add_folio(wpc->ioend->io_bio, folio, len, poff)) {
		wpc->ioend->io_bio = iomap_chain_bio(wpc->ioend->io_bio);
		bio_add_folio(wpc->ioend->io_bio, folio, len, poff);
	}

	if (iop)
		atomic_add(len, &iop->write_bytes_pending);
	wpc->ioend->io_size += len;
	wbc_account_cgroup_owner(wbc, &folio->page, len);
}

/*
 * We implement an immediate ioend submission policy here to avoid needing to
 * chain multiple ioends and hence nest mempool allocations which can violate
 * the forward progress guarantees we need to provide. The current ioend we're
 * adding blocks to is cached in the writepage context, and if the new block
 * doesn't append to the cached ioend, it will create a new ioend and cache that
 * instead.
 *
 * If a new ioend is created and cached, the old ioend is returned and queued
 * locally for submission once the entire page is processed or an error has been
 * detected.  While ioends are submitted immediately after they are completed,
 * batching optimisations are provided by higher level block plugging.
 *
 * At the end of a writeback pass, there will be a cached ioend remaining on the
 * writepage context that the caller will need to submit.
 */
static int
iomap_writepage_map(struct iomap_writepage_ctx *wpc,
		struct writeback_control *wbc, struct inode *inode,
		struct folio *folio, u64 end_pos)
{
	struct iomap_page *iop = iomap_page_create(inode, folio);
	struct iomap_ioend *ioend, *next;
	unsigned len = i_blocksize(inode);
	unsigned nblocks = i_blocks_per_folio(inode, folio);
	u64 pos = folio_pos(folio);
	int error = 0, count = 0, i;
	LIST_HEAD(submit_list);

	WARN_ON_ONCE(iop && atomic_read(&iop->write_bytes_pending) != 0);

	/*
	 * Walk through the folio to find areas to write back. If we
	 * run off the end of the current map or find the current map
	 * invalid, grab a new one.
	 */
	for (i = 0; i < nblocks && pos < end_pos; i++, pos += len) {
		if (iop && !test_bit(i, iop->uptodate))
			continue;

		error = wpc->ops->map_blocks(wpc, inode, pos);
		if (error)
			break;
		if (WARN_ON_ONCE(wpc->iomap.type == IOMAP_INLINE))
			continue;
		if (wpc->iomap.type == IOMAP_HOLE)
			continue;
		iomap_add_to_ioend(inode, pos, folio, iop, wpc, wbc,
				 &submit_list);
		count++;
	}
	if (count)
		wpc->ioend->io_folios++;

	WARN_ON_ONCE(!wpc->ioend && !list_empty(&submit_list));
	WARN_ON_ONCE(!folio_test_locked(folio));
	WARN_ON_ONCE(folio_test_writeback(folio));
	WARN_ON_ONCE(folio_test_dirty(folio));

	/*
	 * We cannot cancel the ioend directly here on error.  We may have
	 * already set other pages under writeback and hence we have to run I/O
	 * completion to mark the error state of the pages under writeback
	 * appropriately.
	 */
	if (unlikely(error)) {
		/*
		 * Let the filesystem know what portion of the current page
		 * failed to map. If the page hasn't been added to ioend, it
		 * won't be affected by I/O completion and we must unlock it
		 * now.
		 */
		if (wpc->ops->discard_folio)
			wpc->ops->discard_folio(folio, pos);
		if (!count) {
			folio_clear_uptodate(folio);
			folio_unlock(folio);
			goto done;
		}
	}

	folio_start_writeback(folio);
	folio_unlock(folio);

	/*
	 * Preserve the original error if there was one; catch
	 * submission errors here and propagate into subsequent ioend
	 * submissions.
	 */
	list_for_each_entry_safe(ioend, next, &submit_list, io_list) {
		int error2;

		list_del_init(&ioend->io_list);
		error2 = iomap_submit_ioend(wpc, ioend, error);
		if (error2 && !error)
			error = error2;
	}

	/*
	 * We can end up here with no error and nothing to write only if we race
	 * with a partial page truncate on a sub-page block sized filesystem.
	 */
	if (!count)
		folio_end_writeback(folio);
done:
	mapping_set_error(folio->mapping, error);
	return error;
}

/*
 * Write out a dirty page.
 *
 * For delalloc space on the page, we need to allocate space and flush it.
 * For unwritten space on the page, we need to start the conversion to
 * regular allocated space.
 */
static int
iomap_do_writepage(struct page *page, struct writeback_control *wbc, void *data)
{
	struct folio *folio = page_folio(page);
	struct iomap_writepage_ctx *wpc = data;
	struct inode *inode = folio->mapping->host;
	u64 end_pos, isize;

	trace_iomap_writepage(inode, folio_pos(folio), folio_size(folio));

	/*
	 * Refuse to write the folio out if we're called from reclaim context.
	 *
	 * This avoids stack overflows when called from deeply used stacks in
	 * random callers for direct reclaim or memcg reclaim.  We explicitly
	 * allow reclaim from kswapd as the stack usage there is relatively low.
	 *
	 * This should never happen except in the case of a VM regression so
	 * warn about it.
	 */
	if (WARN_ON_ONCE((current->flags & (PF_MEMALLOC|PF_KSWAPD)) ==
			PF_MEMALLOC))
		goto redirty;

	/*
	 * Is this folio beyond the end of the file?
	 *
	 * The folio index is less than the end_index, adjust the end_pos
	 * to the highest offset that this folio should represent.
	 * -----------------------------------------------------
	 * |			file mapping	       | <EOF> |
	 * -----------------------------------------------------
	 * | Page ... | Page N-2 | Page N-1 |  Page N  |       |
	 * ^--------------------------------^----------|--------
	 * |     desired writeback range    |      see else    |
	 * ---------------------------------^------------------|
	 */
	isize = i_size_read(inode);
	end_pos = folio_pos(folio) + folio_size(folio);
	if (end_pos > isize) {
		/*
		 * Check whether the page to write out is beyond or straddles
		 * i_size or not.
		 * -------------------------------------------------------
		 * |		file mapping		        | <EOF>  |
		 * -------------------------------------------------------
		 * | Page ... | Page N-2 | Page N-1 |  Page N   | Beyond |
		 * ^--------------------------------^-----------|---------
		 * |				    |      Straddles     |
		 * ---------------------------------^-----------|--------|
		 */
		size_t poff = offset_in_folio(folio, isize);
		pgoff_t end_index = isize >> PAGE_SHIFT;

		/*
		 * Skip the page if it's fully outside i_size, e.g. due to a
		 * truncate operation that's in progress. We must redirty the
		 * page so that reclaim stops reclaiming it. Otherwise
		 * iomap_vm_releasepage() is called on it and gets confused.
		 *
		 * Note that the end_index is unsigned long.  If the given
		 * offset is greater than 16TB on a 32-bit system then if we
		 * checked if the page is fully outside i_size with
		 * "if (page->index >= end_index + 1)", "end_index + 1" would
		 * overflow and evaluate to 0.  Hence this page would be
		 * redirtied and written out repeatedly, which would result in
		 * an infinite loop; the user program performing this operation
		 * would hang.  Instead, we can detect this situation by
		 * checking if the page is totally beyond i_size or if its
		 * offset is just equal to the EOF.
		 */
		if (folio->index > end_index ||
		    (folio->index == end_index && poff == 0))
			goto redirty;

		/*
		 * The page straddles i_size.  It must be zeroed out on each
		 * and every writepage invocation because it may be mmapped.
		 * "A file is mapped in multiples of the page size.  For a file
		 * that is not a multiple of the page size, the remaining
		 * memory is zeroed when mapped, and writes to that region are
		 * not written out to the file."
		 */
		folio_zero_segment(folio, poff, folio_size(folio));
		end_pos = isize;
	}

	return iomap_writepage_map(wpc, wbc, inode, folio, end_pos);

redirty:
	folio_redirty_for_writepage(wbc, folio);
	folio_unlock(folio);
	return 0;
}

int
iomap_writepage(struct page *page, struct writeback_control *wbc,
		struct iomap_writepage_ctx *wpc,
		const struct iomap_writeback_ops *ops)
{
	int ret;

	wpc->ops = ops;
	ret = iomap_do_writepage(page, wbc, wpc);
	if (!wpc->ioend)
		return ret;
	return iomap_submit_ioend(wpc, wpc->ioend, ret);
}
EXPORT_SYMBOL_GPL(iomap_writepage);

int
iomap_writepages(struct address_space *mapping, struct writeback_control *wbc,
		struct iomap_writepage_ctx *wpc,
		const struct iomap_writeback_ops *ops)
{
	int			ret;

	wpc->ops = ops;
	ret = write_cache_pages(mapping, wbc, iomap_do_writepage, wpc);
	if (!wpc->ioend)
		return ret;
	return iomap_submit_ioend(wpc, wpc->ioend, ret);
}
EXPORT_SYMBOL_GPL(iomap_writepages);

static int __init iomap_init(void)
{
	return bioset_init(&iomap_ioend_bioset, 4 * (PAGE_SIZE / SECTOR_SIZE),
			   offsetof(struct iomap_ioend, io_inline_bio),
			   BIOSET_NEED_BVECS);
}
fs_initcall(iomap_init);<|MERGE_RESOLUTION|>--- conflicted
+++ resolved
@@ -476,11 +476,7 @@
 
 void iomap_invalidate_folio(struct folio *folio, size_t offset, size_t len)
 {
-<<<<<<< HEAD
-	trace_iomap_invalidatepage(folio->mapping->host,
-=======
 	trace_iomap_invalidate_folio(folio->mapping->host,
->>>>>>> 5e014b6b
 					folio_pos(folio) + offset, len);
 
 	/*
