/*
 *  Server-side procedures for NFSv4.
 *
 *  Copyright (c) 2002 The Regents of the University of Michigan.
 *  All rights reserved.
 *
 *  Kendrick Smith <kmsmith@umich.edu>
 *  Andy Adamson   <andros@umich.edu>
 *
 *  Redistribution and use in source and binary forms, with or without
 *  modification, are permitted provided that the following conditions
 *  are met:
 *
 *  1. Redistributions of source code must retain the above copyright
 *     notice, this list of conditions and the following disclaimer.
 *  2. Redistributions in binary form must reproduce the above copyright
 *     notice, this list of conditions and the following disclaimer in the
 *     documentation and/or other materials provided with the distribution.
 *  3. Neither the name of the University nor the names of its
 *     contributors may be used to endorse or promote products derived
 *     from this software without specific prior written permission.
 *
 *  THIS SOFTWARE IS PROVIDED ``AS IS'' AND ANY EXPRESS OR IMPLIED
 *  WARRANTIES, INCLUDING, BUT NOT LIMITED TO, THE IMPLIED WARRANTIES OF
 *  MERCHANTABILITY AND FITNESS FOR A PARTICULAR PURPOSE ARE
 *  DISCLAIMED. IN NO EVENT SHALL THE REGENTS OR CONTRIBUTORS BE LIABLE
 *  FOR ANY DIRECT, INDIRECT, INCIDENTAL, SPECIAL, EXEMPLARY, OR
 *  CONSEQUENTIAL DAMAGES (INCLUDING, BUT NOT LIMITED TO, PROCUREMENT OF
 *  SUBSTITUTE GOODS OR SERVICES; LOSS OF USE, DATA, OR PROFITS; OR
 *  BUSINESS INTERRUPTION) HOWEVER CAUSED AND ON ANY THEORY OF
 *  LIABILITY, WHETHER IN CONTRACT, STRICT LIABILITY, OR TORT (INCLUDING
 *  NEGLIGENCE OR OTHERWISE) ARISING IN ANY WAY OUT OF THE USE OF THIS
 *  SOFTWARE, EVEN IF ADVISED OF THE POSSIBILITY OF SUCH DAMAGE.
 */
#include <linux/fs_struct.h>
#include <linux/file.h>
#include <linux/falloc.h>
#include <linux/slab.h>
#include <linux/kthread.h>
#include <linux/namei.h>

#include <linux/sunrpc/addr.h>
#include <linux/nfs_ssc.h>

#include "idmap.h"
#include "cache.h"
#include "xdr4.h"
#include "vfs.h"
#include "current_stateid.h"
#include "netns.h"
#include "acl.h"
#include "pnfs.h"
#include "trace.h"

static bool inter_copy_offload_enable;
module_param(inter_copy_offload_enable, bool, 0644);
MODULE_PARM_DESC(inter_copy_offload_enable,
		 "Enable inter server to server copy offload. Default: false");

#ifdef CONFIG_NFSD_V4_2_INTER_SSC
static int nfsd4_ssc_umount_timeout = 900000;		/* default to 15 mins */
module_param(nfsd4_ssc_umount_timeout, int, 0644);
MODULE_PARM_DESC(nfsd4_ssc_umount_timeout,
		"idle msecs before unmount export from source server");
#endif

#define NFSDDBG_FACILITY		NFSDDBG_PROC

static u32 nfsd_attrmask[] = {
	NFSD_WRITEABLE_ATTRS_WORD0,
	NFSD_WRITEABLE_ATTRS_WORD1,
	NFSD_WRITEABLE_ATTRS_WORD2
};

static u32 nfsd41_ex_attrmask[] = {
	NFSD_SUPPATTR_EXCLCREAT_WORD0,
	NFSD_SUPPATTR_EXCLCREAT_WORD1,
	NFSD_SUPPATTR_EXCLCREAT_WORD2
};

static __be32
check_attr_support(struct svc_rqst *rqstp, struct nfsd4_compound_state *cstate,
		   u32 *bmval, u32 *writable)
{
	struct dentry *dentry = cstate->current_fh.fh_dentry;
	struct svc_export *exp = cstate->current_fh.fh_export;

	if (!nfsd_attrs_supported(cstate->minorversion, bmval))
		return nfserr_attrnotsupp;
	if ((bmval[0] & FATTR4_WORD0_ACL) && !IS_POSIXACL(d_inode(dentry)))
		return nfserr_attrnotsupp;
	if ((bmval[2] & FATTR4_WORD2_SECURITY_LABEL) &&
			!(exp->ex_flags & NFSEXP_SECURITY_LABEL))
		return nfserr_attrnotsupp;
	if (writable && !bmval_is_subset(bmval, writable))
		return nfserr_inval;
	if (writable && (bmval[2] & FATTR4_WORD2_MODE_UMASK) &&
			(bmval[1] & FATTR4_WORD1_MODE))
		return nfserr_inval;
	return nfs_ok;
}

static __be32
nfsd4_check_open_attributes(struct svc_rqst *rqstp,
	struct nfsd4_compound_state *cstate, struct nfsd4_open *open)
{
	__be32 status = nfs_ok;

	if (open->op_create == NFS4_OPEN_CREATE) {
		if (open->op_createmode == NFS4_CREATE_UNCHECKED
		    || open->op_createmode == NFS4_CREATE_GUARDED)
			status = check_attr_support(rqstp, cstate,
					open->op_bmval, nfsd_attrmask);
		else if (open->op_createmode == NFS4_CREATE_EXCLUSIVE4_1)
			status = check_attr_support(rqstp, cstate,
					open->op_bmval, nfsd41_ex_attrmask);
	}

	return status;
}

static int
is_create_with_attrs(struct nfsd4_open *open)
{
	return open->op_create == NFS4_OPEN_CREATE
		&& (open->op_createmode == NFS4_CREATE_UNCHECKED
		    || open->op_createmode == NFS4_CREATE_GUARDED
		    || open->op_createmode == NFS4_CREATE_EXCLUSIVE4_1);
}

static inline void
fh_dup2(struct svc_fh *dst, struct svc_fh *src)
{
	fh_put(dst);
	dget(src->fh_dentry);
	if (src->fh_export)
		exp_get(src->fh_export);
	*dst = *src;
}

static __be32
do_open_permission(struct svc_rqst *rqstp, struct svc_fh *current_fh, struct nfsd4_open *open, int accmode)
{

	if (open->op_truncate &&
		!(open->op_share_access & NFS4_SHARE_ACCESS_WRITE))
		return nfserr_inval;

	accmode |= NFSD_MAY_READ_IF_EXEC;

	if (open->op_share_access & NFS4_SHARE_ACCESS_READ)
		accmode |= NFSD_MAY_READ;
	if (open->op_share_access & NFS4_SHARE_ACCESS_WRITE)
		accmode |= (NFSD_MAY_WRITE | NFSD_MAY_TRUNC);
	if (open->op_share_deny & NFS4_SHARE_DENY_READ)
		accmode |= NFSD_MAY_WRITE;

	return fh_verify(rqstp, current_fh, S_IFREG, accmode);
}

static __be32 nfsd_check_obj_isreg(struct svc_fh *fh)
{
	umode_t mode = d_inode(fh->fh_dentry)->i_mode;

	if (S_ISREG(mode))
		return nfs_ok;
	if (S_ISDIR(mode))
		return nfserr_isdir;
	/*
	 * Using err_symlink as our catch-all case may look odd; but
	 * there's no other obvious error for this case in 4.0, and we
	 * happen to know that it will cause the linux v4 client to do
	 * the right thing on attempts to open something other than a
	 * regular file.
	 */
	return nfserr_symlink;
}

static void nfsd4_set_open_owner_reply_cache(struct nfsd4_compound_state *cstate, struct nfsd4_open *open, struct svc_fh *resfh)
{
	if (nfsd4_has_session(cstate))
		return;
	fh_copy_shallow(&open->op_openowner->oo_owner.so_replay.rp_openfh,
			&resfh->fh_handle);
}

static inline bool nfsd4_create_is_exclusive(int createmode)
{
	return createmode == NFS4_CREATE_EXCLUSIVE ||
		createmode == NFS4_CREATE_EXCLUSIVE4_1;
}

static __be32
nfsd4_vfs_create(struct svc_fh *fhp, struct dentry *child,
		 struct nfsd4_open *open)
{
	struct file *filp;
	struct path path;
	int oflags;

	oflags = O_CREAT | O_LARGEFILE;
	switch (open->op_share_access & NFS4_SHARE_ACCESS_BOTH) {
	case NFS4_SHARE_ACCESS_WRITE:
		oflags |= O_WRONLY;
		break;
	case NFS4_SHARE_ACCESS_BOTH:
		oflags |= O_RDWR;
		break;
	default:
		oflags |= O_RDONLY;
	}

	path.mnt = fhp->fh_export->ex_path.mnt;
	path.dentry = child;
	filp = dentry_create(&path, oflags, open->op_iattr.ia_mode,
			     current_cred());
	if (IS_ERR(filp))
		return nfserrno(PTR_ERR(filp));

	open->op_filp = filp;
	return nfs_ok;
}

/*
 * Implement NFSv4's unchecked, guarded, and exclusive create
 * semantics for regular files. Open state for this new file is
 * subsequently fabricated in nfsd4_process_open2().
 *
 * Upon return, caller must release @fhp and @resfhp.
 */
static __be32
nfsd4_create_file(struct svc_rqst *rqstp, struct svc_fh *fhp,
		  struct svc_fh *resfhp, struct nfsd4_open *open)
{
	struct iattr *iap = &open->op_iattr;
	struct nfsd_attrs attrs = {
		.na_iattr	= iap,
		.na_seclabel	= &open->op_label,
	};
	struct dentry *parent, *child;
	__u32 v_mtime, v_atime;
	struct inode *inode;
	__be32 status;
	int host_err;

	if (isdotent(open->op_fname, open->op_fnamelen))
		return nfserr_exist;
	if (!(iap->ia_valid & ATTR_MODE))
		iap->ia_mode = 0;

	status = fh_verify(rqstp, fhp, S_IFDIR, NFSD_MAY_EXEC);
	if (status != nfs_ok)
		return status;
	parent = fhp->fh_dentry;
	inode = d_inode(parent);

	host_err = fh_want_write(fhp);
	if (host_err)
		return nfserrno(host_err);

	if (is_create_with_attrs(open))
		nfsd4_acl_to_attr(NF4REG, open->op_acl, &attrs);

	inode_lock_nested(inode, I_MUTEX_PARENT);

	child = lookup_one_len(open->op_fname, parent, open->op_fnamelen);
	if (IS_ERR(child)) {
		status = nfserrno(PTR_ERR(child));
		goto out;
	}

	if (d_really_is_negative(child)) {
		status = fh_verify(rqstp, fhp, S_IFDIR, NFSD_MAY_CREATE);
		if (status != nfs_ok)
			goto out;
	}

	status = fh_compose(resfhp, fhp->fh_export, child, fhp);
	if (status != nfs_ok)
		goto out;

	v_mtime = 0;
	v_atime = 0;
	if (nfsd4_create_is_exclusive(open->op_createmode)) {
		u32 *verifier = (u32 *)open->op_verf.data;

		/*
		 * Solaris 7 gets confused (bugid 4218508) if these have
		 * the high bit set, as do xfs filesystems without the
		 * "bigtime" feature. So just clear the high bits. If this
		 * is ever changed to use different attrs for storing the
		 * verifier, then do_open_lookup() will also need to be
		 * fixed accordingly.
		 */
		v_mtime = verifier[0] & 0x7fffffff;
		v_atime = verifier[1] & 0x7fffffff;
	}

	if (d_really_is_positive(child)) {
		status = nfs_ok;

		/* NFSv4 protocol requires change attributes even though
		 * no change happened.
		 */
		fh_fill_both_attrs(fhp);

		switch (open->op_createmode) {
		case NFS4_CREATE_UNCHECKED:
			if (!d_is_reg(child))
				break;

			/*
			 * In NFSv4, we don't want to truncate the file
			 * now. This would be wrong if the OPEN fails for
			 * some other reason. Furthermore, if the size is
			 * nonzero, we should ignore it according to spec!
			 */
			open->op_truncate = (iap->ia_valid & ATTR_SIZE) &&
						!iap->ia_size;
			break;
		case NFS4_CREATE_GUARDED:
			status = nfserr_exist;
			break;
		case NFS4_CREATE_EXCLUSIVE:
			if (d_inode(child)->i_mtime.tv_sec == v_mtime &&
			    d_inode(child)->i_atime.tv_sec == v_atime &&
			    d_inode(child)->i_size == 0) {
				open->op_created = true;
				break;		/* subtle */
			}
			status = nfserr_exist;
			break;
		case NFS4_CREATE_EXCLUSIVE4_1:
			if (d_inode(child)->i_mtime.tv_sec == v_mtime &&
			    d_inode(child)->i_atime.tv_sec == v_atime &&
			    d_inode(child)->i_size == 0) {
				open->op_created = true;
				goto set_attr;	/* subtle */
			}
			status = nfserr_exist;
		}
		goto out;
	}

	if (!IS_POSIXACL(inode))
		iap->ia_mode &= ~current_umask();

	fh_fill_pre_attrs(fhp);
	status = nfsd4_vfs_create(fhp, child, open);
	if (status != nfs_ok)
		goto out;
	open->op_created = true;
	fh_fill_post_attrs(fhp);

	/* A newly created file already has a file size of zero. */
	if ((iap->ia_valid & ATTR_SIZE) && (iap->ia_size == 0))
		iap->ia_valid &= ~ATTR_SIZE;
	if (nfsd4_create_is_exclusive(open->op_createmode)) {
		iap->ia_valid = ATTR_MTIME | ATTR_ATIME |
				ATTR_MTIME_SET|ATTR_ATIME_SET;
		iap->ia_mtime.tv_sec = v_mtime;
		iap->ia_atime.tv_sec = v_atime;
		iap->ia_mtime.tv_nsec = 0;
		iap->ia_atime.tv_nsec = 0;
	}

set_attr:
	status = nfsd_create_setattr(rqstp, fhp, resfhp, &attrs);

	if (attrs.na_labelerr)
		open->op_bmval[2] &= ~FATTR4_WORD2_SECURITY_LABEL;
	if (attrs.na_aclerr)
		open->op_bmval[0] &= ~FATTR4_WORD0_ACL;
out:
	inode_unlock(inode);
	nfsd_attrs_free(&attrs);
	if (child && !IS_ERR(child))
		dput(child);
	fh_drop_write(fhp);
	return status;
}

static __be32
do_open_lookup(struct svc_rqst *rqstp, struct nfsd4_compound_state *cstate, struct nfsd4_open *open, struct svc_fh **resfh)
{
	struct svc_fh *current_fh = &cstate->current_fh;
	int accmode;
	__be32 status;

	*resfh = kmalloc(sizeof(struct svc_fh), GFP_KERNEL);
	if (!*resfh)
		return nfserr_jukebox;
	fh_init(*resfh, NFS4_FHSIZE);
	open->op_truncate = false;

	if (open->op_create) {
		/* FIXME: check session persistence and pnfs flags.
		 * The nfsv4.1 spec requires the following semantics:
		 *
		 * Persistent   | pNFS   | Server REQUIRED | Client Allowed
		 * Reply Cache  | server |                 |
		 * -------------+--------+-----------------+--------------------
		 * no           | no     | EXCLUSIVE4_1    | EXCLUSIVE4_1
		 *              |        |                 | (SHOULD)
		 *              |        | and EXCLUSIVE4  | or EXCLUSIVE4
		 *              |        |                 | (SHOULD NOT)
		 * no           | yes    | EXCLUSIVE4_1    | EXCLUSIVE4_1
		 * yes          | no     | GUARDED4        | GUARDED4
		 * yes          | yes    | GUARDED4        | GUARDED4
		 */

		current->fs->umask = open->op_umask;
		status = nfsd4_create_file(rqstp, current_fh, *resfh, open);
		current->fs->umask = 0;

		/*
		 * Following rfc 3530 14.2.16, and rfc 5661 18.16.4
		 * use the returned bitmask to indicate which attributes
		 * we used to store the verifier:
		 */
		if (nfsd4_create_is_exclusive(open->op_createmode) && status == 0)
			open->op_bmval[1] |= (FATTR4_WORD1_TIME_ACCESS |
						FATTR4_WORD1_TIME_MODIFY);
	} else {
		status = nfsd_lookup(rqstp, current_fh,
				     open->op_fname, open->op_fnamelen, *resfh);
		if (!status)
			/* NFSv4 protocol requires change attributes even though
			 * no change happened.
			 */
			fh_fill_both_attrs(current_fh);
	}
	if (status)
		goto out;
	status = nfsd_check_obj_isreg(*resfh);
	if (status)
		goto out;

	nfsd4_set_open_owner_reply_cache(cstate, open, *resfh);
	accmode = NFSD_MAY_NOP;
	if (open->op_created ||
			open->op_claim_type == NFS4_OPEN_CLAIM_DELEGATE_CUR)
		accmode |= NFSD_MAY_OWNER_OVERRIDE;
	status = do_open_permission(rqstp, *resfh, open, accmode);
	set_change_info(&open->op_cinfo, current_fh);
out:
	return status;
}

static __be32
do_open_fhandle(struct svc_rqst *rqstp, struct nfsd4_compound_state *cstate, struct nfsd4_open *open)
{
	struct svc_fh *current_fh = &cstate->current_fh;
	int accmode = 0;

	/* We don't know the target directory, and therefore can not
	* set the change info
	*/

	memset(&open->op_cinfo, 0, sizeof(struct nfsd4_change_info));

	nfsd4_set_open_owner_reply_cache(cstate, open, current_fh);

	open->op_truncate = (open->op_iattr.ia_valid & ATTR_SIZE) &&
		(open->op_iattr.ia_size == 0);
	/*
	 * In the delegation case, the client is telling us about an
	 * open that it *already* performed locally, some time ago.  We
	 * should let it succeed now if possible.
	 *
	 * In the case of a CLAIM_FH open, on the other hand, the client
	 * may be counting on us to enforce permissions (the Linux 4.1
	 * client uses this for normal opens, for example).
	 */
	if (open->op_claim_type == NFS4_OPEN_CLAIM_DELEG_CUR_FH)
		accmode = NFSD_MAY_OWNER_OVERRIDE;

	return do_open_permission(rqstp, current_fh, open, accmode);
}

static void
copy_clientid(clientid_t *clid, struct nfsd4_session *session)
{
	struct nfsd4_sessionid *sid =
			(struct nfsd4_sessionid *)session->se_sessionid.data;

	clid->cl_boot = sid->clientid.cl_boot;
	clid->cl_id = sid->clientid.cl_id;
}

static __be32
nfsd4_open(struct svc_rqst *rqstp, struct nfsd4_compound_state *cstate,
	   union nfsd4_op_u *u)
{
	struct nfsd4_open *open = &u->open;
	__be32 status;
	struct svc_fh *resfh = NULL;
	struct net *net = SVC_NET(rqstp);
	struct nfsd_net *nn = net_generic(net, nfsd_net_id);
	bool reclaim = false;

	dprintk("NFSD: nfsd4_open filename %.*s op_openowner %p\n",
		(int)open->op_fnamelen, open->op_fname,
		open->op_openowner);

	open->op_filp = NULL;
	open->op_rqstp = rqstp;

	/* This check required by spec. */
	if (open->op_create && open->op_claim_type != NFS4_OPEN_CLAIM_NULL)
		return nfserr_inval;

	open->op_created = false;
	/*
	 * RFC5661 18.51.3
	 * Before RECLAIM_COMPLETE done, server should deny new lock
	 */
	if (nfsd4_has_session(cstate) &&
	    !test_bit(NFSD4_CLIENT_RECLAIM_COMPLETE, &cstate->clp->cl_flags) &&
	    open->op_claim_type != NFS4_OPEN_CLAIM_PREVIOUS)
		return nfserr_grace;

	if (nfsd4_has_session(cstate))
		copy_clientid(&open->op_clientid, cstate->session);

	/* check seqid for replay. set nfs4_owner */
	status = nfsd4_process_open1(cstate, open, nn);
	if (status == nfserr_replay_me) {
		struct nfs4_replay *rp = &open->op_openowner->oo_owner.so_replay;
		fh_put(&cstate->current_fh);
		fh_copy_shallow(&cstate->current_fh.fh_handle,
				&rp->rp_openfh);
		status = fh_verify(rqstp, &cstate->current_fh, 0, NFSD_MAY_NOP);
		if (status)
			dprintk("nfsd4_open: replay failed"
				" restoring previous filehandle\n");
		else
			status = nfserr_replay_me;
	}
	if (status)
		goto out;
	if (open->op_xdr_error) {
		status = open->op_xdr_error;
		goto out;
	}

	status = nfsd4_check_open_attributes(rqstp, cstate, open);
	if (status)
		goto out;

	/* Openowner is now set, so sequence id will get bumped.  Now we need
	 * these checks before we do any creates: */
	status = nfserr_grace;
	if (opens_in_grace(net) && open->op_claim_type != NFS4_OPEN_CLAIM_PREVIOUS)
		goto out;
	status = nfserr_no_grace;
	if (!opens_in_grace(net) && open->op_claim_type == NFS4_OPEN_CLAIM_PREVIOUS)
		goto out;

	switch (open->op_claim_type) {
	case NFS4_OPEN_CLAIM_DELEGATE_CUR:
	case NFS4_OPEN_CLAIM_NULL:
		status = do_open_lookup(rqstp, cstate, open, &resfh);
		if (status)
			goto out;
		break;
	case NFS4_OPEN_CLAIM_PREVIOUS:
		status = nfs4_check_open_reclaim(cstate->clp);
		if (status)
			goto out;
		open->op_openowner->oo_flags |= NFS4_OO_CONFIRMED;
		reclaim = true;
		fallthrough;
	case NFS4_OPEN_CLAIM_FH:
	case NFS4_OPEN_CLAIM_DELEG_CUR_FH:
		status = do_open_fhandle(rqstp, cstate, open);
		if (status)
			goto out;
		resfh = &cstate->current_fh;
		break;
	case NFS4_OPEN_CLAIM_DELEG_PREV_FH:
	case NFS4_OPEN_CLAIM_DELEGATE_PREV:
		status = nfserr_notsupp;
		goto out;
	default:
		status = nfserr_inval;
		goto out;
	}

	status = nfsd4_process_open2(rqstp, resfh, open);
	if (status && open->op_created)
		pr_warn("nfsd4_process_open2 failed to open newly-created file: status=%u\n",
			be32_to_cpu(status));
	if (reclaim && !status)
		nn->somebody_reclaimed = true;
out:
	if (open->op_filp) {
		fput(open->op_filp);
		open->op_filp = NULL;
	}
	if (resfh && resfh != &cstate->current_fh) {
		fh_dup2(&cstate->current_fh, resfh);
		fh_put(resfh);
		kfree(resfh);
	}
	nfsd4_cleanup_open_state(cstate, open);
	nfsd4_bump_seqid(cstate, status);
	return status;
}

/*
 * OPEN is the only seqid-mutating operation whose decoding can fail
 * with a seqid-mutating error (specifically, decoding of user names in
 * the attributes).  Therefore we have to do some processing to look up
 * the stateowner so that we can bump the seqid.
 */
static __be32 nfsd4_open_omfg(struct svc_rqst *rqstp, struct nfsd4_compound_state *cstate, struct nfsd4_op *op)
{
	struct nfsd4_open *open = &op->u.open;

	if (!seqid_mutating_err(ntohl(op->status)))
		return op->status;
	if (nfsd4_has_session(cstate))
		return op->status;
	open->op_xdr_error = op->status;
	return nfsd4_open(rqstp, cstate, &op->u);
}

/*
 * filehandle-manipulating ops.
 */
static __be32
nfsd4_getfh(struct svc_rqst *rqstp, struct nfsd4_compound_state *cstate,
	    union nfsd4_op_u *u)
{
	u->getfh = &cstate->current_fh;
	return nfs_ok;
}

static __be32
nfsd4_putfh(struct svc_rqst *rqstp, struct nfsd4_compound_state *cstate,
	    union nfsd4_op_u *u)
{
	struct nfsd4_putfh *putfh = &u->putfh;
	__be32 ret;

	fh_put(&cstate->current_fh);
	cstate->current_fh.fh_handle.fh_size = putfh->pf_fhlen;
	memcpy(&cstate->current_fh.fh_handle.fh_raw, putfh->pf_fhval,
	       putfh->pf_fhlen);
	ret = fh_verify(rqstp, &cstate->current_fh, 0, NFSD_MAY_BYPASS_GSS);
#ifdef CONFIG_NFSD_V4_2_INTER_SSC
	if (ret == nfserr_stale && putfh->no_verify) {
		SET_FH_FLAG(&cstate->current_fh, NFSD4_FH_FOREIGN);
		ret = 0;
	}
#endif
	return ret;
}

static __be32
nfsd4_putrootfh(struct svc_rqst *rqstp, struct nfsd4_compound_state *cstate,
		union nfsd4_op_u *u)
{
	fh_put(&cstate->current_fh);

	return exp_pseudoroot(rqstp, &cstate->current_fh);
}

static __be32
nfsd4_restorefh(struct svc_rqst *rqstp, struct nfsd4_compound_state *cstate,
		union nfsd4_op_u *u)
{
	if (!cstate->save_fh.fh_dentry)
		return nfserr_restorefh;

	fh_dup2(&cstate->current_fh, &cstate->save_fh);
	if (HAS_CSTATE_FLAG(cstate, SAVED_STATE_ID_FLAG)) {
		memcpy(&cstate->current_stateid, &cstate->save_stateid, sizeof(stateid_t));
		SET_CSTATE_FLAG(cstate, CURRENT_STATE_ID_FLAG);
	}
	return nfs_ok;
}

static __be32
nfsd4_savefh(struct svc_rqst *rqstp, struct nfsd4_compound_state *cstate,
	     union nfsd4_op_u *u)
{
	fh_dup2(&cstate->save_fh, &cstate->current_fh);
	if (HAS_CSTATE_FLAG(cstate, CURRENT_STATE_ID_FLAG)) {
		memcpy(&cstate->save_stateid, &cstate->current_stateid, sizeof(stateid_t));
		SET_CSTATE_FLAG(cstate, SAVED_STATE_ID_FLAG);
	}
	return nfs_ok;
}

/*
 * misc nfsv4 ops
 */
static __be32
nfsd4_access(struct svc_rqst *rqstp, struct nfsd4_compound_state *cstate,
	     union nfsd4_op_u *u)
{
	struct nfsd4_access *access = &u->access;
	u32 access_full;

	access_full = NFS3_ACCESS_FULL;
	if (cstate->minorversion >= 2)
		access_full |= NFS4_ACCESS_XALIST | NFS4_ACCESS_XAREAD |
			       NFS4_ACCESS_XAWRITE;

	if (access->ac_req_access & ~access_full)
		return nfserr_inval;

	access->ac_resp_access = access->ac_req_access;
	return nfsd_access(rqstp, &cstate->current_fh, &access->ac_resp_access,
			   &access->ac_supported);
}

static void gen_boot_verifier(nfs4_verifier *verifier, struct net *net)
{
	__be32 *verf = (__be32 *)verifier->data;

	BUILD_BUG_ON(2*sizeof(*verf) != sizeof(verifier->data));

	nfsd_copy_write_verifier(verf, net_generic(net, nfsd_net_id));
}

static __be32
nfsd4_commit(struct svc_rqst *rqstp, struct nfsd4_compound_state *cstate,
	     union nfsd4_op_u *u)
{
	struct nfsd4_commit *commit = &u->commit;
	struct nfsd_file *nf;
	__be32 status;

	status = nfsd_file_acquire(rqstp, &cstate->current_fh, NFSD_MAY_WRITE |
				   NFSD_MAY_NOT_BREAK_LEASE, &nf);
	if (status != nfs_ok)
		return status;

	status = nfsd_commit(rqstp, &cstate->current_fh, nf, commit->co_offset,
			     commit->co_count,
			     (__be32 *)commit->co_verf.data);
	nfsd_file_put(nf);
	return status;
}

static __be32
nfsd4_create(struct svc_rqst *rqstp, struct nfsd4_compound_state *cstate,
	     union nfsd4_op_u *u)
{
	struct nfsd4_create *create = &u->create;
	struct nfsd_attrs attrs = {
		.na_iattr	= &create->cr_iattr,
		.na_seclabel	= &create->cr_label,
	};
	struct svc_fh resfh;
	__be32 status;
	dev_t rdev;

	fh_init(&resfh, NFS4_FHSIZE);

	status = fh_verify(rqstp, &cstate->current_fh, S_IFDIR, NFSD_MAY_NOP);
	if (status)
		return status;

	status = check_attr_support(rqstp, cstate, create->cr_bmval,
				    nfsd_attrmask);
	if (status)
		return status;

	status = nfsd4_acl_to_attr(create->cr_type, create->cr_acl, &attrs);
	current->fs->umask = create->cr_umask;
	switch (create->cr_type) {
	case NF4LNK:
		status = nfsd_symlink(rqstp, &cstate->current_fh,
				      create->cr_name, create->cr_namelen,
				      create->cr_data, &attrs, &resfh);
		break;

	case NF4BLK:
		status = nfserr_inval;
		rdev = MKDEV(create->cr_specdata1, create->cr_specdata2);
		if (MAJOR(rdev) != create->cr_specdata1 ||
		    MINOR(rdev) != create->cr_specdata2)
			goto out_umask;
		status = nfsd_create(rqstp, &cstate->current_fh,
				     create->cr_name, create->cr_namelen,
				     &attrs, S_IFBLK, rdev, &resfh);
		break;

	case NF4CHR:
		status = nfserr_inval;
		rdev = MKDEV(create->cr_specdata1, create->cr_specdata2);
		if (MAJOR(rdev) != create->cr_specdata1 ||
		    MINOR(rdev) != create->cr_specdata2)
			goto out_umask;
		status = nfsd_create(rqstp, &cstate->current_fh,
				     create->cr_name, create->cr_namelen,
				     &attrs, S_IFCHR, rdev, &resfh);
		break;

	case NF4SOCK:
		status = nfsd_create(rqstp, &cstate->current_fh,
				     create->cr_name, create->cr_namelen,
				     &attrs, S_IFSOCK, 0, &resfh);
		break;

	case NF4FIFO:
		status = nfsd_create(rqstp, &cstate->current_fh,
				     create->cr_name, create->cr_namelen,
				     &attrs, S_IFIFO, 0, &resfh);
		break;

	case NF4DIR:
		create->cr_iattr.ia_valid &= ~ATTR_SIZE;
		status = nfsd_create(rqstp, &cstate->current_fh,
				     create->cr_name, create->cr_namelen,
				     &attrs, S_IFDIR, 0, &resfh);
		break;

	default:
		status = nfserr_badtype;
	}

	if (status)
		goto out;

	if (attrs.na_labelerr)
		create->cr_bmval[2] &= ~FATTR4_WORD2_SECURITY_LABEL;
	if (attrs.na_aclerr)
		create->cr_bmval[0] &= ~FATTR4_WORD0_ACL;
	set_change_info(&create->cr_cinfo, &cstate->current_fh);
	fh_dup2(&cstate->current_fh, &resfh);
out:
	fh_put(&resfh);
out_umask:
	current->fs->umask = 0;
	nfsd_attrs_free(&attrs);
	return status;
}

static __be32
nfsd4_getattr(struct svc_rqst *rqstp, struct nfsd4_compound_state *cstate,
	      union nfsd4_op_u *u)
{
	struct nfsd4_getattr *getattr = &u->getattr;
	__be32 status;

	status = fh_verify(rqstp, &cstate->current_fh, 0, NFSD_MAY_NOP);
	if (status)
		return status;

	if (getattr->ga_bmval[1] & NFSD_WRITEONLY_ATTRS_WORD1)
		return nfserr_inval;

	getattr->ga_bmval[0] &= nfsd_suppattrs[cstate->minorversion][0];
	getattr->ga_bmval[1] &= nfsd_suppattrs[cstate->minorversion][1];
	getattr->ga_bmval[2] &= nfsd_suppattrs[cstate->minorversion][2];

	getattr->ga_fhp = &cstate->current_fh;
	return nfs_ok;
}

static __be32
nfsd4_link(struct svc_rqst *rqstp, struct nfsd4_compound_state *cstate,
	   union nfsd4_op_u *u)
{
	struct nfsd4_link *link = &u->link;
	__be32 status;

	status = nfsd_link(rqstp, &cstate->current_fh,
			   link->li_name, link->li_namelen, &cstate->save_fh);
	if (!status)
		set_change_info(&link->li_cinfo, &cstate->current_fh);
	return status;
}

static __be32 nfsd4_do_lookupp(struct svc_rqst *rqstp, struct svc_fh *fh)
{
	struct svc_fh tmp_fh;
	__be32 ret;

	fh_init(&tmp_fh, NFS4_FHSIZE);
	ret = exp_pseudoroot(rqstp, &tmp_fh);
	if (ret)
		return ret;
	if (tmp_fh.fh_dentry == fh->fh_dentry) {
		fh_put(&tmp_fh);
		return nfserr_noent;
	}
	fh_put(&tmp_fh);
	return nfsd_lookup(rqstp, fh, "..", 2, fh);
}

static __be32
nfsd4_lookupp(struct svc_rqst *rqstp, struct nfsd4_compound_state *cstate,
	      union nfsd4_op_u *u)
{
	return nfsd4_do_lookupp(rqstp, &cstate->current_fh);
}

static __be32
nfsd4_lookup(struct svc_rqst *rqstp, struct nfsd4_compound_state *cstate,
	     union nfsd4_op_u *u)
{
	return nfsd_lookup(rqstp, &cstate->current_fh,
			   u->lookup.lo_name, u->lookup.lo_len,
			   &cstate->current_fh);
}

static __be32
nfsd4_read(struct svc_rqst *rqstp, struct nfsd4_compound_state *cstate,
	   union nfsd4_op_u *u)
{
	struct nfsd4_read *read = &u->read;
	__be32 status;

	read->rd_nf = NULL;

	trace_nfsd_read_start(rqstp, &cstate->current_fh,
			      read->rd_offset, read->rd_length);

	read->rd_length = min_t(u32, read->rd_length, svc_max_payload(rqstp));
	if (read->rd_offset > (u64)OFFSET_MAX)
		read->rd_offset = (u64)OFFSET_MAX;
	if (read->rd_offset + read->rd_length > (u64)OFFSET_MAX)
		read->rd_length = (u64)OFFSET_MAX - read->rd_offset;

	/*
	 * If we do a zero copy read, then a client will see read data
	 * that reflects the state of the file *after* performing the
	 * following compound.
	 *
	 * To ensure proper ordering, we therefore turn off zero copy if
	 * the client wants us to do more in this compound:
	 */
	if (!nfsd4_last_compound_op(rqstp))
		clear_bit(RQ_SPLICE_OK, &rqstp->rq_flags);

	/* check stateid */
	status = nfs4_preprocess_stateid_op(rqstp, cstate, &cstate->current_fh,
					&read->rd_stateid, RD_STATE,
					&read->rd_nf, NULL);

	read->rd_rqstp = rqstp;
	read->rd_fhp = &cstate->current_fh;
	return status;
}


static void
nfsd4_read_release(union nfsd4_op_u *u)
{
	if (u->read.rd_nf)
		nfsd_file_put(u->read.rd_nf);
	trace_nfsd_read_done(u->read.rd_rqstp, u->read.rd_fhp,
			     u->read.rd_offset, u->read.rd_length);
}

static __be32
nfsd4_readdir(struct svc_rqst *rqstp, struct nfsd4_compound_state *cstate,
	      union nfsd4_op_u *u)
{
	struct nfsd4_readdir *readdir = &u->readdir;
	u64 cookie = readdir->rd_cookie;
	static const nfs4_verifier zeroverf;

	/* no need to check permission - this will be done in nfsd_readdir() */

	if (readdir->rd_bmval[1] & NFSD_WRITEONLY_ATTRS_WORD1)
		return nfserr_inval;

	readdir->rd_bmval[0] &= nfsd_suppattrs[cstate->minorversion][0];
	readdir->rd_bmval[1] &= nfsd_suppattrs[cstate->minorversion][1];
	readdir->rd_bmval[2] &= nfsd_suppattrs[cstate->minorversion][2];

	if ((cookie == 1) || (cookie == 2) ||
	    (cookie == 0 && memcmp(readdir->rd_verf.data, zeroverf.data, NFS4_VERIFIER_SIZE)))
		return nfserr_bad_cookie;

	readdir->rd_rqstp = rqstp;
	readdir->rd_fhp = &cstate->current_fh;
	return nfs_ok;
}

static __be32
nfsd4_readlink(struct svc_rqst *rqstp, struct nfsd4_compound_state *cstate,
	       union nfsd4_op_u *u)
{
	u->readlink.rl_rqstp = rqstp;
	u->readlink.rl_fhp = &cstate->current_fh;
	return nfs_ok;
}

static __be32
nfsd4_remove(struct svc_rqst *rqstp, struct nfsd4_compound_state *cstate,
	     union nfsd4_op_u *u)
{
	struct nfsd4_remove *remove = &u->remove;
	__be32 status;

	if (opens_in_grace(SVC_NET(rqstp)))
		return nfserr_grace;
	status = nfsd_unlink(rqstp, &cstate->current_fh, 0,
			     remove->rm_name, remove->rm_namelen);
	if (!status)
		set_change_info(&remove->rm_cinfo, &cstate->current_fh);
	return status;
}

static __be32
nfsd4_rename(struct svc_rqst *rqstp, struct nfsd4_compound_state *cstate,
	     union nfsd4_op_u *u)
{
	struct nfsd4_rename *rename = &u->rename;
	__be32 status;

	if (opens_in_grace(SVC_NET(rqstp)))
		return nfserr_grace;
	status = nfsd_rename(rqstp, &cstate->save_fh, rename->rn_sname,
			     rename->rn_snamelen, &cstate->current_fh,
			     rename->rn_tname, rename->rn_tnamelen);
	if (status)
		return status;
	set_change_info(&rename->rn_sinfo, &cstate->current_fh);
	set_change_info(&rename->rn_tinfo, &cstate->save_fh);
	return nfs_ok;
}

static __be32
nfsd4_secinfo(struct svc_rqst *rqstp, struct nfsd4_compound_state *cstate,
	      union nfsd4_op_u *u)
{
	struct nfsd4_secinfo *secinfo = &u->secinfo;
	struct svc_export *exp;
	struct dentry *dentry;
	__be32 err;

	err = fh_verify(rqstp, &cstate->current_fh, S_IFDIR, NFSD_MAY_EXEC);
	if (err)
		return err;
	err = nfsd_lookup_dentry(rqstp, &cstate->current_fh,
				    secinfo->si_name, secinfo->si_namelen,
				    &exp, &dentry);
	if (err)
		return err;
	if (d_really_is_negative(dentry)) {
		exp_put(exp);
		err = nfserr_noent;
	} else
		secinfo->si_exp = exp;
	dput(dentry);
	if (cstate->minorversion)
		/* See rfc 5661 section 2.6.3.1.1.8 */
		fh_put(&cstate->current_fh);
	return err;
}

static __be32
nfsd4_secinfo_no_name(struct svc_rqst *rqstp, struct nfsd4_compound_state *cstate,
		union nfsd4_op_u *u)
{
	__be32 err;

	switch (u->secinfo_no_name.sin_style) {
	case NFS4_SECINFO_STYLE4_CURRENT_FH:
		break;
	case NFS4_SECINFO_STYLE4_PARENT:
		err = nfsd4_do_lookupp(rqstp, &cstate->current_fh);
		if (err)
			return err;
		break;
	default:
		return nfserr_inval;
	}

	u->secinfo_no_name.sin_exp = exp_get(cstate->current_fh.fh_export);
	fh_put(&cstate->current_fh);
	return nfs_ok;
}

static void
nfsd4_secinfo_release(union nfsd4_op_u *u)
{
	if (u->secinfo.si_exp)
		exp_put(u->secinfo.si_exp);
}

static void
nfsd4_secinfo_no_name_release(union nfsd4_op_u *u)
{
	if (u->secinfo_no_name.sin_exp)
		exp_put(u->secinfo_no_name.sin_exp);
}

static __be32
nfsd4_setattr(struct svc_rqst *rqstp, struct nfsd4_compound_state *cstate,
	      union nfsd4_op_u *u)
{
	struct nfsd4_setattr *setattr = &u->setattr;
	struct nfsd_attrs attrs = {
		.na_iattr	= &setattr->sa_iattr,
		.na_seclabel	= &setattr->sa_label,
	};
	struct inode *inode;
	__be32 status = nfs_ok;
	int err;

	if (setattr->sa_iattr.ia_valid & ATTR_SIZE) {
		status = nfs4_preprocess_stateid_op(rqstp, cstate,
				&cstate->current_fh, &setattr->sa_stateid,
				WR_STATE, NULL, NULL);
		if (status)
			return status;
	}
	err = fh_want_write(&cstate->current_fh);
	if (err)
		return nfserrno(err);
	status = nfs_ok;

	status = check_attr_support(rqstp, cstate, setattr->sa_bmval,
				    nfsd_attrmask);
	if (status)
		goto out;

	inode = cstate->current_fh.fh_dentry->d_inode;
	status = nfsd4_acl_to_attr(S_ISDIR(inode->i_mode) ? NF4DIR : NF4REG,
				   setattr->sa_acl, &attrs);

	if (status)
		goto out;
	status = nfsd_setattr(rqstp, &cstate->current_fh, &attrs,
				0, (time64_t)0);
	if (!status)
		status = nfserrno(attrs.na_labelerr);
	if (!status)
		status = nfserrno(attrs.na_aclerr);
out:
	nfsd_attrs_free(&attrs);
	fh_drop_write(&cstate->current_fh);
	return status;
}

static __be32
nfsd4_write(struct svc_rqst *rqstp, struct nfsd4_compound_state *cstate,
	    union nfsd4_op_u *u)
{
	struct nfsd4_write *write = &u->write;
	stateid_t *stateid = &write->wr_stateid;
	struct nfsd_file *nf = NULL;
	__be32 status = nfs_ok;
	unsigned long cnt;
	int nvecs;

	if (write->wr_offset > (u64)OFFSET_MAX ||
	    write->wr_offset + write->wr_buflen > (u64)OFFSET_MAX)
		return nfserr_fbig;

	cnt = write->wr_buflen;
	trace_nfsd_write_start(rqstp, &cstate->current_fh,
			       write->wr_offset, cnt);
	status = nfs4_preprocess_stateid_op(rqstp, cstate, &cstate->current_fh,
						stateid, WR_STATE, &nf, NULL);
	if (status)
		return status;

	write->wr_how_written = write->wr_stable_how;

	nvecs = svc_fill_write_vector(rqstp, &write->wr_payload);
	WARN_ON_ONCE(nvecs > ARRAY_SIZE(rqstp->rq_vec));

	status = nfsd_vfs_write(rqstp, &cstate->current_fh, nf,
				write->wr_offset, rqstp->rq_vec, nvecs, &cnt,
				write->wr_how_written,
				(__be32 *)write->wr_verifier.data);
	nfsd_file_put(nf);

	write->wr_bytes_written = cnt;
	trace_nfsd_write_done(rqstp, &cstate->current_fh,
			      write->wr_offset, cnt);
	return status;
}

static __be32
nfsd4_verify_copy(struct svc_rqst *rqstp, struct nfsd4_compound_state *cstate,
		  stateid_t *src_stateid, struct nfsd_file **src,
		  stateid_t *dst_stateid, struct nfsd_file **dst)
{
	__be32 status;

	if (!cstate->save_fh.fh_dentry)
		return nfserr_nofilehandle;

	status = nfs4_preprocess_stateid_op(rqstp, cstate, &cstate->save_fh,
					    src_stateid, RD_STATE, src, NULL);
	if (status)
		goto out;

	status = nfs4_preprocess_stateid_op(rqstp, cstate, &cstate->current_fh,
					    dst_stateid, WR_STATE, dst, NULL);
	if (status)
		goto out_put_src;

	/* fix up for NFS-specific error code */
	if (!S_ISREG(file_inode((*src)->nf_file)->i_mode) ||
	    !S_ISREG(file_inode((*dst)->nf_file)->i_mode)) {
		status = nfserr_wrong_type;
		goto out_put_dst;
	}

out:
	return status;
out_put_dst:
	nfsd_file_put(*dst);
	*dst = NULL;
out_put_src:
	nfsd_file_put(*src);
	*src = NULL;
	goto out;
}

static __be32
nfsd4_clone(struct svc_rqst *rqstp, struct nfsd4_compound_state *cstate,
		union nfsd4_op_u *u)
{
	struct nfsd4_clone *clone = &u->clone;
	struct nfsd_file *src, *dst;
	__be32 status;

	status = nfsd4_verify_copy(rqstp, cstate, &clone->cl_src_stateid, &src,
				   &clone->cl_dst_stateid, &dst);
	if (status)
		goto out;

	status = nfsd4_clone_file_range(rqstp, src, clone->cl_src_pos,
			dst, clone->cl_dst_pos, clone->cl_count,
			EX_ISSYNC(cstate->current_fh.fh_export));

	nfsd_file_put(dst);
	nfsd_file_put(src);
out:
	return status;
}

static void nfs4_put_copy(struct nfsd4_copy *copy)
{
	if (!refcount_dec_and_test(&copy->refcount))
		return;
	kfree(copy->cp_src);
	kfree(copy);
}

static void nfsd4_stop_copy(struct nfsd4_copy *copy)
{
	if (!test_and_set_bit(NFSD4_COPY_F_STOPPED, &copy->cp_flags))
		kthread_stop(copy->copy_task);
	nfs4_put_copy(copy);
}

static struct nfsd4_copy *nfsd4_get_copy(struct nfs4_client *clp)
{
	struct nfsd4_copy *copy = NULL;

	spin_lock(&clp->async_lock);
	if (!list_empty(&clp->async_copies)) {
		copy = list_first_entry(&clp->async_copies, struct nfsd4_copy,
					copies);
		refcount_inc(&copy->refcount);
	}
	spin_unlock(&clp->async_lock);
	return copy;
}

void nfsd4_shutdown_copy(struct nfs4_client *clp)
{
	struct nfsd4_copy *copy;

	while ((copy = nfsd4_get_copy(clp)) != NULL)
		nfsd4_stop_copy(copy);
}
#ifdef CONFIG_NFSD_V4_2_INTER_SSC

extern struct file *nfs42_ssc_open(struct vfsmount *ss_mnt,
				   struct nfs_fh *src_fh,
				   nfs4_stateid *stateid);
extern void nfs42_ssc_close(struct file *filep);

extern void nfs_sb_deactive(struct super_block *sb);

#define NFSD42_INTERSSC_MOUNTOPS "vers=4.2,addr=%s,sec=sys"

/*
 * setup a work entry in the ssc delayed unmount list.
 */
static __be32 nfsd4_ssc_setup_dul(struct nfsd_net *nn, char *ipaddr,
				  struct nfsd4_ssc_umount_item **nsui)
{
	struct nfsd4_ssc_umount_item *ni = NULL;
	struct nfsd4_ssc_umount_item *work = NULL;
	struct nfsd4_ssc_umount_item *tmp;
	DEFINE_WAIT(wait);
	__be32 status = 0;

	*nsui = NULL;
	work = kzalloc(sizeof(*work), GFP_KERNEL);
try_again:
	spin_lock(&nn->nfsd_ssc_lock);
	list_for_each_entry_safe(ni, tmp, &nn->nfsd_ssc_mount_list, nsui_list) {
		if (strncmp(ni->nsui_ipaddr, ipaddr, sizeof(ni->nsui_ipaddr)))
			continue;
		/* found a match */
		if (ni->nsui_busy) {
			/*  wait - and try again */
			prepare_to_wait(&nn->nfsd_ssc_waitq, &wait,
				TASK_INTERRUPTIBLE);
			spin_unlock(&nn->nfsd_ssc_lock);

			/* allow 20secs for mount/unmount for now - revisit */
			if (signal_pending(current) ||
					(schedule_timeout(20*HZ) == 0)) {
				finish_wait(&nn->nfsd_ssc_waitq, &wait);
				kfree(work);
				return nfserr_eagain;
			}
			finish_wait(&nn->nfsd_ssc_waitq, &wait);
			goto try_again;
		}
		*nsui = ni;
		refcount_inc(&ni->nsui_refcnt);
		spin_unlock(&nn->nfsd_ssc_lock);
		kfree(work);

		/* return vfsmount in (*nsui)->nsui_vfsmount */
		return 0;
	}
	if (work) {
		strscpy(work->nsui_ipaddr, ipaddr, sizeof(work->nsui_ipaddr) - 1);
		refcount_set(&work->nsui_refcnt, 2);
		work->nsui_busy = true;
		list_add_tail(&work->nsui_list, &nn->nfsd_ssc_mount_list);
		*nsui = work;
	} else
		status = nfserr_resource;
	spin_unlock(&nn->nfsd_ssc_lock);
	return status;
}

static void nfsd4_ssc_update_dul(struct nfsd_net *nn,
				 struct nfsd4_ssc_umount_item *nsui,
				 struct vfsmount *ss_mnt)
{
	spin_lock(&nn->nfsd_ssc_lock);
	nsui->nsui_vfsmount = ss_mnt;
	nsui->nsui_busy = false;
	wake_up_all(&nn->nfsd_ssc_waitq);
	spin_unlock(&nn->nfsd_ssc_lock);
}

static void nfsd4_ssc_cancel_dul(struct nfsd_net *nn,
				 struct nfsd4_ssc_umount_item *nsui)
{
	spin_lock(&nn->nfsd_ssc_lock);
	list_del(&nsui->nsui_list);
	wake_up_all(&nn->nfsd_ssc_waitq);
	spin_unlock(&nn->nfsd_ssc_lock);
	kfree(nsui);
}

/*
 * Support one copy source server for now.
 */
static __be32
nfsd4_interssc_connect(struct nl4_server *nss, struct svc_rqst *rqstp,
		       struct nfsd4_ssc_umount_item **nsui)
{
	struct file_system_type *type;
	struct vfsmount *ss_mnt;
	struct nfs42_netaddr *naddr;
	struct sockaddr_storage tmp_addr;
	size_t tmp_addrlen, match_netid_len = 3;
	char *startsep = "", *endsep = "", *match_netid = "tcp";
	char *ipaddr, *dev_name, *raw_data;
	int len, raw_len;
	__be32 status = nfserr_inval;
	struct nfsd_net *nn = net_generic(SVC_NET(rqstp), nfsd_net_id);

	naddr = &nss->u.nl4_addr;
	tmp_addrlen = rpc_uaddr2sockaddr(SVC_NET(rqstp), naddr->addr,
					 naddr->addr_len,
					 (struct sockaddr *)&tmp_addr,
					 sizeof(tmp_addr));
	*nsui = NULL;
	if (tmp_addrlen == 0)
		goto out_err;

	if (tmp_addr.ss_family == AF_INET6) {
		startsep = "[";
		endsep = "]";
		match_netid = "tcp6";
		match_netid_len = 4;
	}

	if (naddr->netid_len != match_netid_len ||
		strncmp(naddr->netid, match_netid, naddr->netid_len))
		goto out_err;

	/* Construct the raw data for the vfs_kern_mount call */
	len = RPC_MAX_ADDRBUFLEN + 1;
	ipaddr = kzalloc(len, GFP_KERNEL);
	if (!ipaddr)
		goto out_err;

	rpc_ntop((struct sockaddr *)&tmp_addr, ipaddr, len);

	/* 2 for ipv6 endsep and startsep. 3 for ":/" and trailing '/0'*/

	raw_len = strlen(NFSD42_INTERSSC_MOUNTOPS) + strlen(ipaddr);
	raw_data = kzalloc(raw_len, GFP_KERNEL);
	if (!raw_data)
		goto out_free_ipaddr;

	snprintf(raw_data, raw_len, NFSD42_INTERSSC_MOUNTOPS, ipaddr);

	status = nfserr_nodev;
	type = get_fs_type("nfs");
	if (!type)
		goto out_free_rawdata;

	/* Set the server:<export> for the vfs_kern_mount call */
	dev_name = kzalloc(len + 5, GFP_KERNEL);
	if (!dev_name)
		goto out_free_rawdata;
	snprintf(dev_name, len + 5, "%s%s%s:/", startsep, ipaddr, endsep);

	status = nfsd4_ssc_setup_dul(nn, ipaddr, nsui);
	if (status)
		goto out_free_devname;
	if ((*nsui)->nsui_vfsmount)
		goto out_done;

	/* Use an 'internal' mount: SB_KERNMOUNT -> MNT_INTERNAL */
	ss_mnt = vfs_kern_mount(type, SB_KERNMOUNT, dev_name, raw_data);
	module_put(type->owner);
	if (IS_ERR(ss_mnt)) {
		status = nfserr_nodev;
		nfsd4_ssc_cancel_dul(nn, *nsui);
		goto out_free_devname;
	}
	nfsd4_ssc_update_dul(nn, *nsui, ss_mnt);
out_done:
	status = 0;

out_free_devname:
	kfree(dev_name);
out_free_rawdata:
	kfree(raw_data);
out_free_ipaddr:
	kfree(ipaddr);
out_err:
	return status;
}

/*
 * Verify COPY destination stateid.
 *
 * Connect to the source server with NFSv4.1.
 * Create the source struct file for nfsd_copy_range.
 * Called with COPY cstate:
 *    SAVED_FH: source filehandle
 *    CURRENT_FH: destination filehandle
 */
static __be32
nfsd4_setup_inter_ssc(struct svc_rqst *rqstp,
		      struct nfsd4_compound_state *cstate,
		      struct nfsd4_copy *copy)
{
	struct svc_fh *s_fh = NULL;
	stateid_t *s_stid = &copy->cp_src_stateid;
	__be32 status = nfserr_inval;

	/* Verify the destination stateid and set dst struct file*/
	status = nfs4_preprocess_stateid_op(rqstp, cstate, &cstate->current_fh,
					    &copy->cp_dst_stateid,
					    WR_STATE, &copy->nf_dst, NULL);
	if (status)
		goto out;

	status = nfsd4_interssc_connect(copy->cp_src, rqstp, &copy->ss_nsui);
	if (status)
		goto out;

	s_fh = &cstate->save_fh;

	copy->c_fh.size = s_fh->fh_handle.fh_size;
	memcpy(copy->c_fh.data, &s_fh->fh_handle.fh_raw, copy->c_fh.size);
	copy->stateid.seqid = cpu_to_be32(s_stid->si_generation);
	memcpy(copy->stateid.other, (void *)&s_stid->si_opaque,
	       sizeof(stateid_opaque_t));

	status = 0;
out:
	return status;
}

static void
nfsd4_cleanup_inter_ssc(struct nfsd4_ssc_umount_item *nsui, struct file *filp,
			struct nfsd_file *dst)
{
	struct nfsd_net *nn = net_generic(dst->nf_net, nfsd_net_id);
	long timeout = msecs_to_jiffies(nfsd4_ssc_umount_timeout);

	nfs42_ssc_close(filp);
	fput(filp);

	spin_lock(&nn->nfsd_ssc_lock);
	list_del(&nsui->nsui_list);
	/*
	 * vfsmount can be shared by multiple exports,
	 * decrement refcnt. If the count drops to 1 it
	 * will be unmounted when nsui_expire expires.
	 */
	refcount_dec(&nsui->nsui_refcnt);
	nsui->nsui_expire = jiffies + timeout;
	list_add_tail(&nsui->nsui_list, &nn->nfsd_ssc_mount_list);
	spin_unlock(&nn->nfsd_ssc_lock);
}

#else /* CONFIG_NFSD_V4_2_INTER_SSC */

static __be32
nfsd4_setup_inter_ssc(struct svc_rqst *rqstp,
		      struct nfsd4_compound_state *cstate,
		      struct nfsd4_copy *copy)
{
	return nfserr_inval;
}

static void
nfsd4_cleanup_inter_ssc(struct nfsd4_ssc_umount_item *nsui, struct file *filp,
			struct nfsd_file *dst)
{
}

static struct file *nfs42_ssc_open(struct vfsmount *ss_mnt,
				   struct nfs_fh *src_fh,
				   nfs4_stateid *stateid)
{
	return NULL;
}
#endif /* CONFIG_NFSD_V4_2_INTER_SSC */

static __be32
nfsd4_setup_intra_ssc(struct svc_rqst *rqstp,
		      struct nfsd4_compound_state *cstate,
		      struct nfsd4_copy *copy)
{
	return nfsd4_verify_copy(rqstp, cstate, &copy->cp_src_stateid,
				 &copy->nf_src, &copy->cp_dst_stateid,
				 &copy->nf_dst);
}

static void nfsd4_cb_offload_release(struct nfsd4_callback *cb)
{
	struct nfsd4_cb_offload *cbo =
		container_of(cb, struct nfsd4_cb_offload, co_cb);

	kfree(cbo);
}

static int nfsd4_cb_offload_done(struct nfsd4_callback *cb,
				 struct rpc_task *task)
{
	struct nfsd4_cb_offload *cbo =
		container_of(cb, struct nfsd4_cb_offload, co_cb);

	trace_nfsd_cb_offload_done(&cbo->co_res.cb_stateid, task);
	return 1;
}

static const struct nfsd4_callback_ops nfsd4_cb_offload_ops = {
	.release = nfsd4_cb_offload_release,
	.done = nfsd4_cb_offload_done
};

static void nfsd4_init_copy_res(struct nfsd4_copy *copy, bool sync)
{
	copy->cp_res.wr_stable_how =
		test_bit(NFSD4_COPY_F_COMMITTED, &copy->cp_flags) ?
			NFS_FILE_SYNC : NFS_UNSTABLE;
	nfsd4_copy_set_sync(copy, sync);
	gen_boot_verifier(&copy->cp_res.wr_verifier, copy->cp_clp->net);
}

static ssize_t _nfsd_copy_file_range(struct nfsd4_copy *copy,
				     struct file *dst,
				     struct file *src)
{
	errseq_t since;
	ssize_t bytes_copied = 0;
	u64 bytes_total = copy->cp_count;
	u64 src_pos = copy->cp_src_pos;
	u64 dst_pos = copy->cp_dst_pos;
	int status;
	loff_t end;

	/* See RFC 7862 p.67: */
	if (bytes_total == 0)
		bytes_total = ULLONG_MAX;
	do {
		if (kthread_should_stop())
			break;
		bytes_copied = nfsd_copy_file_range(src, src_pos, dst, dst_pos,
						    bytes_total);
		if (bytes_copied <= 0)
			break;
		bytes_total -= bytes_copied;
		copy->cp_res.wr_bytes_written += bytes_copied;
		src_pos += bytes_copied;
		dst_pos += bytes_copied;
	} while (bytes_total > 0 && nfsd4_copy_is_async(copy));
	/* for a non-zero asynchronous copy do a commit of data */
	if (nfsd4_copy_is_async(copy) && copy->cp_res.wr_bytes_written > 0) {
		since = READ_ONCE(dst->f_wb_err);
		end = copy->cp_dst_pos + copy->cp_res.wr_bytes_written - 1;
		status = vfs_fsync_range(dst, copy->cp_dst_pos, end, 0);
		if (!status)
			status = filemap_check_wb_err(dst->f_mapping, since);
		if (!status)
			set_bit(NFSD4_COPY_F_COMMITTED, &copy->cp_flags);
	}
	return bytes_copied;
}

static __be32 nfsd4_do_copy(struct nfsd4_copy *copy,
			    struct file *src, struct file *dst,
			    bool sync)
{
	__be32 status;
	ssize_t bytes;

	bytes = _nfsd_copy_file_range(copy, dst, src);

	/* for async copy, we ignore the error, client can always retry
	 * to get the error
	 */
	if (bytes < 0 && !copy->cp_res.wr_bytes_written)
		status = nfserrno(bytes);
	else {
		nfsd4_init_copy_res(copy, sync);
		status = nfs_ok;
	}
	return status;
}

static void dup_copy_fields(struct nfsd4_copy *src, struct nfsd4_copy *dst)
{
	dst->cp_src_pos = src->cp_src_pos;
	dst->cp_dst_pos = src->cp_dst_pos;
	dst->cp_count = src->cp_count;
	dst->cp_flags = src->cp_flags;
	memcpy(&dst->cp_res, &src->cp_res, sizeof(src->cp_res));
	memcpy(&dst->fh, &src->fh, sizeof(src->fh));
	dst->cp_clp = src->cp_clp;
	dst->nf_dst = nfsd_file_get(src->nf_dst);
	/* for inter, nf_src doesn't exist yet */
	if (!nfsd4_ssc_is_inter(src))
		dst->nf_src = nfsd_file_get(src->nf_src);

	memcpy(&dst->cp_stateid, &src->cp_stateid, sizeof(src->cp_stateid));
	memcpy(dst->cp_src, src->cp_src, sizeof(struct nl4_server));
	memcpy(&dst->stateid, &src->stateid, sizeof(src->stateid));
	memcpy(&dst->c_fh, &src->c_fh, sizeof(src->c_fh));
	dst->ss_nsui = src->ss_nsui;
}

static void release_copy_files(struct nfsd4_copy *copy)
{
	if (copy->nf_src)
		nfsd_file_put(copy->nf_src);
	if (copy->nf_dst)
		nfsd_file_put(copy->nf_dst);
}

static void cleanup_async_copy(struct nfsd4_copy *copy)
{
	nfs4_free_copy_state(copy);
	release_copy_files(copy);
	if (copy->cp_clp) {
		spin_lock(&copy->cp_clp->async_lock);
		if (!list_empty(&copy->copies))
			list_del_init(&copy->copies);
		spin_unlock(&copy->cp_clp->async_lock);
	}
	nfs4_put_copy(copy);
}

static void nfsd4_send_cb_offload(struct nfsd4_copy *copy, __be32 nfserr)
{
	struct nfsd4_cb_offload *cbo;

	cbo = kzalloc(sizeof(*cbo), GFP_KERNEL);
	if (!cbo)
		return;

	memcpy(&cbo->co_res, &copy->cp_res, sizeof(copy->cp_res));
	memcpy(&cbo->co_fh, &copy->fh, sizeof(copy->fh));
	cbo->co_nfserr = nfserr;

	nfsd4_init_cb(&cbo->co_cb, copy->cp_clp, &nfsd4_cb_offload_ops,
		      NFSPROC4_CLNT_CB_OFFLOAD);
	trace_nfsd_cb_offload(copy->cp_clp, &cbo->co_res.cb_stateid,
			      &cbo->co_fh, copy->cp_count, nfserr);
	nfsd4_run_cb(&cbo->co_cb);
}

/**
 * nfsd4_do_async_copy - kthread function for background server-side COPY
 * @data: arguments for COPY operation
 *
 * Return values:
 *   %0: Copy operation is done.
 */
static int nfsd4_do_async_copy(void *data)
{
	struct nfsd4_copy *copy = (struct nfsd4_copy *)data;
	__be32 nfserr;

	if (nfsd4_ssc_is_inter(copy)) {
		struct file *filp;

		filp = nfs42_ssc_open(copy->ss_nsui->nsui_vfsmount,
				      &copy->c_fh, &copy->stateid);
		if (IS_ERR(filp)) {
			switch (PTR_ERR(filp)) {
			case -EBADF:
				nfserr = nfserr_wrong_type;
				break;
			default:
				nfserr = nfserr_offload_denied;
			}
			/* ss_mnt will be unmounted by the laundromat */
			goto do_callback;
		}
		nfserr = nfsd4_do_copy(copy, filp, copy->nf_dst->nf_file,
				       false);
		nfsd4_cleanup_inter_ssc(copy->ss_nsui, filp, copy->nf_dst);
	} else {
		nfserr = nfsd4_do_copy(copy, copy->nf_src->nf_file,
				       copy->nf_dst->nf_file, false);
	}

do_callback:
	nfsd4_send_cb_offload(copy, nfserr);
	cleanup_async_copy(copy);
	return 0;
}

static __be32
nfsd4_copy(struct svc_rqst *rqstp, struct nfsd4_compound_state *cstate,
		union nfsd4_op_u *u)
{
	struct nfsd4_copy *copy = &u->copy;
	__be32 status;
	struct nfsd4_copy *async_copy = NULL;

	if (nfsd4_ssc_is_inter(copy)) {
		if (!inter_copy_offload_enable || nfsd4_copy_is_sync(copy)) {
			status = nfserr_notsupp;
			goto out;
		}
		status = nfsd4_setup_inter_ssc(rqstp, cstate, copy);
		if (status)
			return nfserr_offload_denied;
	} else {
		status = nfsd4_setup_intra_ssc(rqstp, cstate, copy);
		if (status)
			return status;
	}

	copy->cp_clp = cstate->clp;
	memcpy(&copy->fh, &cstate->current_fh.fh_handle,
		sizeof(struct knfsd_fh));
	if (nfsd4_copy_is_async(copy)) {
		struct nfsd_net *nn = net_generic(SVC_NET(rqstp), nfsd_net_id);

		status = nfserrno(-ENOMEM);
		async_copy = kzalloc(sizeof(struct nfsd4_copy), GFP_KERNEL);
		if (!async_copy)
			goto out_err;
		INIT_LIST_HEAD(&async_copy->copies);
		refcount_set(&async_copy->refcount, 1);
		async_copy->cp_src = kmalloc(sizeof(*async_copy->cp_src), GFP_KERNEL);
		if (!async_copy->cp_src)
			goto out_err;
		if (!nfs4_init_copy_state(nn, copy))
			goto out_err;
		memcpy(&copy->cp_res.cb_stateid, &copy->cp_stateid.cs_stid,
			sizeof(copy->cp_res.cb_stateid));
		dup_copy_fields(copy, async_copy);
		async_copy->copy_task = kthread_create(nfsd4_do_async_copy,
				async_copy, "%s", "copy thread");
		if (IS_ERR(async_copy->copy_task))
			goto out_err;
		spin_lock(&async_copy->cp_clp->async_lock);
		list_add(&async_copy->copies,
				&async_copy->cp_clp->async_copies);
		spin_unlock(&async_copy->cp_clp->async_lock);
		wake_up_process(async_copy->copy_task);
		status = nfs_ok;
	} else {
		status = nfsd4_do_copy(copy, copy->nf_src->nf_file,
				       copy->nf_dst->nf_file, true);
	}
out:
	release_copy_files(copy);
	return status;
out_err:
	if (nfsd4_ssc_is_inter(copy)) {
		/*
		 * Source's vfsmount of inter-copy will be unmounted
		 * by the laundromat. Use copy instead of async_copy
		 * since async_copy->ss_nsui might not be set yet.
		 */
		refcount_dec(&copy->ss_nsui->nsui_refcnt);
	}
	if (async_copy)
		cleanup_async_copy(async_copy);
	status = nfserrno(-ENOMEM);
<<<<<<< HEAD
	/*
	 * source's vfsmount of inter-copy will be unmounted
	 * by the laundromat
	 */
=======
>>>>>>> 2a175ffe
	goto out;
}

struct nfsd4_copy *
find_async_copy(struct nfs4_client *clp, stateid_t *stateid)
{
	struct nfsd4_copy *copy;

	spin_lock(&clp->async_lock);
	list_for_each_entry(copy, &clp->async_copies, copies) {
		if (memcmp(&copy->cp_stateid.cs_stid, stateid, NFS4_STATEID_SIZE))
			continue;
		refcount_inc(&copy->refcount);
		spin_unlock(&clp->async_lock);
		return copy;
	}
	spin_unlock(&clp->async_lock);
	return NULL;
}

static __be32
nfsd4_offload_cancel(struct svc_rqst *rqstp,
		     struct nfsd4_compound_state *cstate,
		     union nfsd4_op_u *u)
{
	struct nfsd4_offload_status *os = &u->offload_status;
	struct nfsd4_copy *copy;
	struct nfs4_client *clp = cstate->clp;

	copy = find_async_copy(clp, &os->stateid);
	if (!copy) {
		struct nfsd_net *nn = net_generic(SVC_NET(rqstp), nfsd_net_id);

		return manage_cpntf_state(nn, &os->stateid, clp, NULL);
	} else
		nfsd4_stop_copy(copy);

	return nfs_ok;
}

static __be32
nfsd4_copy_notify(struct svc_rqst *rqstp, struct nfsd4_compound_state *cstate,
		  union nfsd4_op_u *u)
{
	struct nfsd4_copy_notify *cn = &u->copy_notify;
	__be32 status;
	struct nfsd_net *nn = net_generic(SVC_NET(rqstp), nfsd_net_id);
	struct nfs4_stid *stid;
	struct nfs4_cpntf_state *cps;
	struct nfs4_client *clp = cstate->clp;

	status = nfs4_preprocess_stateid_op(rqstp, cstate, &cstate->current_fh,
					&cn->cpn_src_stateid, RD_STATE, NULL,
					&stid);
	if (status)
		return status;

	cn->cpn_sec = nn->nfsd4_lease;
	cn->cpn_nsec = 0;

	status = nfserrno(-ENOMEM);
	cps = nfs4_alloc_init_cpntf_state(nn, stid);
	if (!cps)
		goto out;
	memcpy(&cn->cpn_cnr_stateid, &cps->cp_stateid.cs_stid, sizeof(stateid_t));
	memcpy(&cps->cp_p_stateid, &stid->sc_stateid, sizeof(stateid_t));
	memcpy(&cps->cp_p_clid, &clp->cl_clientid, sizeof(clientid_t));

	/* For now, only return one server address in cpn_src, the
	 * address used by the client to connect to this server.
	 */
	cn->cpn_src->nl4_type = NL4_NETADDR;
	status = nfsd4_set_netaddr((struct sockaddr *)&rqstp->rq_daddr,
				 &cn->cpn_src->u.nl4_addr);
	WARN_ON_ONCE(status);
	if (status) {
		nfs4_put_cpntf_state(nn, cps);
		goto out;
	}
out:
	nfs4_put_stid(stid);
	return status;
}

static __be32
nfsd4_fallocate(struct svc_rqst *rqstp, struct nfsd4_compound_state *cstate,
		struct nfsd4_fallocate *fallocate, int flags)
{
	__be32 status;
	struct nfsd_file *nf;

	status = nfs4_preprocess_stateid_op(rqstp, cstate, &cstate->current_fh,
					    &fallocate->falloc_stateid,
					    WR_STATE, &nf, NULL);
	if (status != nfs_ok)
		return status;

	status = nfsd4_vfs_fallocate(rqstp, &cstate->current_fh, nf->nf_file,
				     fallocate->falloc_offset,
				     fallocate->falloc_length,
				     flags);
	nfsd_file_put(nf);
	return status;
}
static __be32
nfsd4_offload_status(struct svc_rqst *rqstp,
		     struct nfsd4_compound_state *cstate,
		     union nfsd4_op_u *u)
{
	struct nfsd4_offload_status *os = &u->offload_status;
	__be32 status = 0;
	struct nfsd4_copy *copy;
	struct nfs4_client *clp = cstate->clp;

	copy = find_async_copy(clp, &os->stateid);
	if (copy) {
		os->count = copy->cp_res.wr_bytes_written;
		nfs4_put_copy(copy);
	} else
		status = nfserr_bad_stateid;

	return status;
}

static __be32
nfsd4_allocate(struct svc_rqst *rqstp, struct nfsd4_compound_state *cstate,
	       union nfsd4_op_u *u)
{
	return nfsd4_fallocate(rqstp, cstate, &u->allocate, 0);
}

static __be32
nfsd4_deallocate(struct svc_rqst *rqstp, struct nfsd4_compound_state *cstate,
		 union nfsd4_op_u *u)
{
	return nfsd4_fallocate(rqstp, cstate, &u->deallocate,
			       FALLOC_FL_PUNCH_HOLE | FALLOC_FL_KEEP_SIZE);
}

static __be32
nfsd4_seek(struct svc_rqst *rqstp, struct nfsd4_compound_state *cstate,
	   union nfsd4_op_u *u)
{
	struct nfsd4_seek *seek = &u->seek;
	int whence;
	__be32 status;
	struct nfsd_file *nf;

	status = nfs4_preprocess_stateid_op(rqstp, cstate, &cstate->current_fh,
					    &seek->seek_stateid,
					    RD_STATE, &nf, NULL);
	if (status)
		return status;

	switch (seek->seek_whence) {
	case NFS4_CONTENT_DATA:
		whence = SEEK_DATA;
		break;
	case NFS4_CONTENT_HOLE:
		whence = SEEK_HOLE;
		break;
	default:
		status = nfserr_union_notsupp;
		goto out;
	}

	/*
	 * Note:  This call does change file->f_pos, but nothing in NFSD
	 *        should ever file->f_pos.
	 */
	seek->seek_pos = vfs_llseek(nf->nf_file, seek->seek_offset, whence);
	if (seek->seek_pos < 0)
		status = nfserrno(seek->seek_pos);
	else if (seek->seek_pos >= i_size_read(file_inode(nf->nf_file)))
		seek->seek_eof = true;

out:
	nfsd_file_put(nf);
	return status;
}

/* This routine never returns NFS_OK!  If there are no other errors, it
 * will return NFSERR_SAME or NFSERR_NOT_SAME depending on whether the
 * attributes matched.  VERIFY is implemented by mapping NFSERR_SAME
 * to NFS_OK after the call; NVERIFY by mapping NFSERR_NOT_SAME to NFS_OK.
 */
static __be32
_nfsd4_verify(struct svc_rqst *rqstp, struct nfsd4_compound_state *cstate,
	     struct nfsd4_verify *verify)
{
	__be32 *buf, *p;
	int count;
	__be32 status;

	status = fh_verify(rqstp, &cstate->current_fh, 0, NFSD_MAY_NOP);
	if (status)
		return status;

	status = check_attr_support(rqstp, cstate, verify->ve_bmval, NULL);
	if (status)
		return status;

	if ((verify->ve_bmval[0] & FATTR4_WORD0_RDATTR_ERROR)
	    || (verify->ve_bmval[1] & NFSD_WRITEONLY_ATTRS_WORD1))
		return nfserr_inval;
	if (verify->ve_attrlen & 3)
		return nfserr_inval;

	/* count in words:
	 *   bitmap_len(1) + bitmap(2) + attr_len(1) = 4
	 */
	count = 4 + (verify->ve_attrlen >> 2);
	buf = kmalloc(count << 2, GFP_KERNEL);
	if (!buf)
		return nfserr_jukebox;

	p = buf;
	status = nfsd4_encode_fattr_to_buf(&p, count, &cstate->current_fh,
				    cstate->current_fh.fh_export,
				    cstate->current_fh.fh_dentry,
				    verify->ve_bmval,
				    rqstp, 0);
	/*
	 * If nfsd4_encode_fattr() ran out of space, assume that's because
	 * the attributes are longer (hence different) than those given:
	 */
	if (status == nfserr_resource)
		status = nfserr_not_same;
	if (status)
		goto out_kfree;

	/* skip bitmap */
	p = buf + 1 + ntohl(buf[0]);
	status = nfserr_not_same;
	if (ntohl(*p++) != verify->ve_attrlen)
		goto out_kfree;
	if (!memcmp(p, verify->ve_attrval, verify->ve_attrlen))
		status = nfserr_same;

out_kfree:
	kfree(buf);
	return status;
}

static __be32
nfsd4_nverify(struct svc_rqst *rqstp, struct nfsd4_compound_state *cstate,
	      union nfsd4_op_u *u)
{
	__be32 status;

	status = _nfsd4_verify(rqstp, cstate, &u->verify);
	return status == nfserr_not_same ? nfs_ok : status;
}

static __be32
nfsd4_verify(struct svc_rqst *rqstp, struct nfsd4_compound_state *cstate,
	     union nfsd4_op_u *u)
{
	__be32 status;

	status = _nfsd4_verify(rqstp, cstate, &u->nverify);
	return status == nfserr_same ? nfs_ok : status;
}

#ifdef CONFIG_NFSD_PNFS
static const struct nfsd4_layout_ops *
nfsd4_layout_verify(struct svc_export *exp, unsigned int layout_type)
{
	if (!exp->ex_layout_types) {
		dprintk("%s: export does not support pNFS\n", __func__);
		return NULL;
	}

	if (layout_type >= LAYOUT_TYPE_MAX ||
	    !(exp->ex_layout_types & (1 << layout_type))) {
		dprintk("%s: layout type %d not supported\n",
			__func__, layout_type);
		return NULL;
	}

	return nfsd4_layout_ops[layout_type];
}

static __be32
nfsd4_getdeviceinfo(struct svc_rqst *rqstp,
		struct nfsd4_compound_state *cstate, union nfsd4_op_u *u)
{
	struct nfsd4_getdeviceinfo *gdp = &u->getdeviceinfo;
	const struct nfsd4_layout_ops *ops;
	struct nfsd4_deviceid_map *map;
	struct svc_export *exp;
	__be32 nfserr;

	dprintk("%s: layout_type %u dev_id [0x%llx:0x%x] maxcnt %u\n",
	       __func__,
	       gdp->gd_layout_type,
	       gdp->gd_devid.fsid_idx, gdp->gd_devid.generation,
	       gdp->gd_maxcount);

	map = nfsd4_find_devid_map(gdp->gd_devid.fsid_idx);
	if (!map) {
		dprintk("%s: couldn't find device ID to export mapping!\n",
			__func__);
		return nfserr_noent;
	}

	exp = rqst_exp_find(rqstp, map->fsid_type, map->fsid);
	if (IS_ERR(exp)) {
		dprintk("%s: could not find device id\n", __func__);
		return nfserr_noent;
	}

	nfserr = nfserr_layoutunavailable;
	ops = nfsd4_layout_verify(exp, gdp->gd_layout_type);
	if (!ops)
		goto out;

	nfserr = nfs_ok;
	if (gdp->gd_maxcount != 0) {
		nfserr = ops->proc_getdeviceinfo(exp->ex_path.mnt->mnt_sb,
				rqstp, cstate->clp, gdp);
	}

	gdp->gd_notify_types &= ops->notify_types;
out:
	exp_put(exp);
	return nfserr;
}

static void
nfsd4_getdeviceinfo_release(union nfsd4_op_u *u)
{
	kfree(u->getdeviceinfo.gd_device);
}

static __be32
nfsd4_layoutget(struct svc_rqst *rqstp,
		struct nfsd4_compound_state *cstate, union nfsd4_op_u *u)
{
	struct nfsd4_layoutget *lgp = &u->layoutget;
	struct svc_fh *current_fh = &cstate->current_fh;
	const struct nfsd4_layout_ops *ops;
	struct nfs4_layout_stateid *ls;
	__be32 nfserr;
	int accmode = NFSD_MAY_READ_IF_EXEC;

	switch (lgp->lg_seg.iomode) {
	case IOMODE_READ:
		accmode |= NFSD_MAY_READ;
		break;
	case IOMODE_RW:
		accmode |= NFSD_MAY_READ | NFSD_MAY_WRITE;
		break;
	default:
		dprintk("%s: invalid iomode %d\n",
			__func__, lgp->lg_seg.iomode);
		nfserr = nfserr_badiomode;
		goto out;
	}

	nfserr = fh_verify(rqstp, current_fh, 0, accmode);
	if (nfserr)
		goto out;

	nfserr = nfserr_layoutunavailable;
	ops = nfsd4_layout_verify(current_fh->fh_export, lgp->lg_layout_type);
	if (!ops)
		goto out;

	/*
	 * Verify minlength and range as per RFC5661:
	 *  o  If loga_length is less than loga_minlength,
	 *     the metadata server MUST return NFS4ERR_INVAL.
	 *  o  If the sum of loga_offset and loga_minlength exceeds
	 *     NFS4_UINT64_MAX, and loga_minlength is not
	 *     NFS4_UINT64_MAX, the error NFS4ERR_INVAL MUST result.
	 *  o  If the sum of loga_offset and loga_length exceeds
	 *     NFS4_UINT64_MAX, and loga_length is not NFS4_UINT64_MAX,
	 *     the error NFS4ERR_INVAL MUST result.
	 */
	nfserr = nfserr_inval;
	if (lgp->lg_seg.length < lgp->lg_minlength ||
	    (lgp->lg_minlength != NFS4_MAX_UINT64 &&
	     lgp->lg_minlength > NFS4_MAX_UINT64 - lgp->lg_seg.offset) ||
	    (lgp->lg_seg.length != NFS4_MAX_UINT64 &&
	     lgp->lg_seg.length > NFS4_MAX_UINT64 - lgp->lg_seg.offset))
		goto out;
	if (lgp->lg_seg.length == 0)
		goto out;

	nfserr = nfsd4_preprocess_layout_stateid(rqstp, cstate, &lgp->lg_sid,
						true, lgp->lg_layout_type, &ls);
	if (nfserr) {
		trace_nfsd_layout_get_lookup_fail(&lgp->lg_sid);
		goto out;
	}

	nfserr = nfserr_recallconflict;
	if (atomic_read(&ls->ls_stid.sc_file->fi_lo_recalls))
		goto out_put_stid;

	nfserr = ops->proc_layoutget(d_inode(current_fh->fh_dentry),
				     current_fh, lgp);
	if (nfserr)
		goto out_put_stid;

	nfserr = nfsd4_insert_layout(lgp, ls);

out_put_stid:
	mutex_unlock(&ls->ls_mutex);
	nfs4_put_stid(&ls->ls_stid);
out:
	return nfserr;
}

static void
nfsd4_layoutget_release(union nfsd4_op_u *u)
{
	kfree(u->layoutget.lg_content);
}

static __be32
nfsd4_layoutcommit(struct svc_rqst *rqstp,
		struct nfsd4_compound_state *cstate, union nfsd4_op_u *u)
{
	struct nfsd4_layoutcommit *lcp = &u->layoutcommit;
	const struct nfsd4_layout_seg *seg = &lcp->lc_seg;
	struct svc_fh *current_fh = &cstate->current_fh;
	const struct nfsd4_layout_ops *ops;
	loff_t new_size = lcp->lc_last_wr + 1;
	struct inode *inode;
	struct nfs4_layout_stateid *ls;
	__be32 nfserr;

	nfserr = fh_verify(rqstp, current_fh, 0, NFSD_MAY_WRITE);
	if (nfserr)
		goto out;

	nfserr = nfserr_layoutunavailable;
	ops = nfsd4_layout_verify(current_fh->fh_export, lcp->lc_layout_type);
	if (!ops)
		goto out;
	inode = d_inode(current_fh->fh_dentry);

	nfserr = nfserr_inval;
	if (new_size <= seg->offset) {
		dprintk("pnfsd: last write before layout segment\n");
		goto out;
	}
	if (new_size > seg->offset + seg->length) {
		dprintk("pnfsd: last write beyond layout segment\n");
		goto out;
	}
	if (!lcp->lc_newoffset && new_size > i_size_read(inode)) {
		dprintk("pnfsd: layoutcommit beyond EOF\n");
		goto out;
	}

	nfserr = nfsd4_preprocess_layout_stateid(rqstp, cstate, &lcp->lc_sid,
						false, lcp->lc_layout_type,
						&ls);
	if (nfserr) {
		trace_nfsd_layout_commit_lookup_fail(&lcp->lc_sid);
		/* fixup error code as per RFC5661 */
		if (nfserr == nfserr_bad_stateid)
			nfserr = nfserr_badlayout;
		goto out;
	}

	/* LAYOUTCOMMIT does not require any serialization */
	mutex_unlock(&ls->ls_mutex);

	if (new_size > i_size_read(inode)) {
		lcp->lc_size_chg = 1;
		lcp->lc_newsize = new_size;
	} else {
		lcp->lc_size_chg = 0;
	}

	nfserr = ops->proc_layoutcommit(inode, lcp);
	nfs4_put_stid(&ls->ls_stid);
out:
	return nfserr;
}

static __be32
nfsd4_layoutreturn(struct svc_rqst *rqstp,
		struct nfsd4_compound_state *cstate, union nfsd4_op_u *u)
{
	struct nfsd4_layoutreturn *lrp = &u->layoutreturn;
	struct svc_fh *current_fh = &cstate->current_fh;
	__be32 nfserr;

	nfserr = fh_verify(rqstp, current_fh, 0, NFSD_MAY_NOP);
	if (nfserr)
		goto out;

	nfserr = nfserr_layoutunavailable;
	if (!nfsd4_layout_verify(current_fh->fh_export, lrp->lr_layout_type))
		goto out;

	switch (lrp->lr_seg.iomode) {
	case IOMODE_READ:
	case IOMODE_RW:
	case IOMODE_ANY:
		break;
	default:
		dprintk("%s: invalid iomode %d\n", __func__,
			lrp->lr_seg.iomode);
		nfserr = nfserr_inval;
		goto out;
	}

	switch (lrp->lr_return_type) {
	case RETURN_FILE:
		nfserr = nfsd4_return_file_layouts(rqstp, cstate, lrp);
		break;
	case RETURN_FSID:
	case RETURN_ALL:
		nfserr = nfsd4_return_client_layouts(rqstp, cstate, lrp);
		break;
	default:
		dprintk("%s: invalid return_type %d\n", __func__,
			lrp->lr_return_type);
		nfserr = nfserr_inval;
		break;
	}
out:
	return nfserr;
}
#endif /* CONFIG_NFSD_PNFS */

static __be32
nfsd4_getxattr(struct svc_rqst *rqstp, struct nfsd4_compound_state *cstate,
	       union nfsd4_op_u *u)
{
	struct nfsd4_getxattr *getxattr = &u->getxattr;

	return nfsd_getxattr(rqstp, &cstate->current_fh,
			     getxattr->getxa_name, &getxattr->getxa_buf,
			     &getxattr->getxa_len);
}

static __be32
nfsd4_setxattr(struct svc_rqst *rqstp, struct nfsd4_compound_state *cstate,
	   union nfsd4_op_u *u)
{
	struct nfsd4_setxattr *setxattr = &u->setxattr;
	__be32 ret;

	if (opens_in_grace(SVC_NET(rqstp)))
		return nfserr_grace;

	ret = nfsd_setxattr(rqstp, &cstate->current_fh, setxattr->setxa_name,
			    setxattr->setxa_buf, setxattr->setxa_len,
			    setxattr->setxa_flags);

	if (!ret)
		set_change_info(&setxattr->setxa_cinfo, &cstate->current_fh);

	return ret;
}

static __be32
nfsd4_listxattrs(struct svc_rqst *rqstp, struct nfsd4_compound_state *cstate,
	   union nfsd4_op_u *u)
{
	/*
	 * Get the entire list, then copy out only the user attributes
	 * in the encode function.
	 */
	return nfsd_listxattr(rqstp, &cstate->current_fh,
			     &u->listxattrs.lsxa_buf, &u->listxattrs.lsxa_len);
}

static __be32
nfsd4_removexattr(struct svc_rqst *rqstp, struct nfsd4_compound_state *cstate,
	   union nfsd4_op_u *u)
{
	struct nfsd4_removexattr *removexattr = &u->removexattr;
	__be32 ret;

	if (opens_in_grace(SVC_NET(rqstp)))
		return nfserr_grace;

	ret = nfsd_removexattr(rqstp, &cstate->current_fh,
	    removexattr->rmxa_name);

	if (!ret)
		set_change_info(&removexattr->rmxa_cinfo, &cstate->current_fh);

	return ret;
}

/*
 * NULL call.
 */
static __be32
nfsd4_proc_null(struct svc_rqst *rqstp)
{
	return rpc_success;
}

static inline void nfsd4_increment_op_stats(u32 opnum)
{
	if (opnum >= FIRST_NFS4_OP && opnum <= LAST_NFS4_OP)
		percpu_counter_inc(&nfsdstats.counter[NFSD_STATS_NFS4_OP(opnum)]);
}

static const struct nfsd4_operation nfsd4_ops[];

static const char *nfsd4_op_name(unsigned opnum);

/*
 * Enforce NFSv4.1 COMPOUND ordering rules:
 *
 * Also note, enforced elsewhere:
 *	- SEQUENCE other than as first op results in
 *	  NFS4ERR_SEQUENCE_POS. (Enforced in nfsd4_sequence().)
 *	- BIND_CONN_TO_SESSION must be the only op in its compound.
 *	  (Enforced in nfsd4_bind_conn_to_session().)
 *	- DESTROY_SESSION must be the final operation in a compound, if
 *	  sessionid's in SEQUENCE and DESTROY_SESSION are the same.
 *	  (Enforced in nfsd4_destroy_session().)
 */
static __be32 nfs41_check_op_ordering(struct nfsd4_compoundargs *args)
{
	struct nfsd4_op *first_op = &args->ops[0];

	/* These ordering requirements don't apply to NFSv4.0: */
	if (args->minorversion == 0)
		return nfs_ok;
	/* This is weird, but OK, not our problem: */
	if (args->opcnt == 0)
		return nfs_ok;
	if (first_op->status == nfserr_op_illegal)
		return nfs_ok;
	if (!(nfsd4_ops[first_op->opnum].op_flags & ALLOWED_AS_FIRST_OP))
		return nfserr_op_not_in_session;
	if (first_op->opnum == OP_SEQUENCE)
		return nfs_ok;
	/*
	 * So first_op is something allowed outside a session, like
	 * EXCHANGE_ID; but then it has to be the only op in the
	 * compound:
	 */
	if (args->opcnt != 1)
		return nfserr_not_only_op;
	return nfs_ok;
}

const struct nfsd4_operation *OPDESC(struct nfsd4_op *op)
{
	return &nfsd4_ops[op->opnum];
}

bool nfsd4_cache_this_op(struct nfsd4_op *op)
{
	if (op->opnum == OP_ILLEGAL)
		return false;
	return OPDESC(op)->op_flags & OP_CACHEME;
}

static bool need_wrongsec_check(struct svc_rqst *rqstp)
{
	struct nfsd4_compoundres *resp = rqstp->rq_resp;
	struct nfsd4_compoundargs *argp = rqstp->rq_argp;
	struct nfsd4_op *this = &argp->ops[resp->opcnt - 1];
	struct nfsd4_op *next = &argp->ops[resp->opcnt];
	const struct nfsd4_operation *thisd = OPDESC(this);
	const struct nfsd4_operation *nextd;

	/*
	 * Most ops check wronsec on our own; only the putfh-like ops
	 * have special rules.
	 */
	if (!(thisd->op_flags & OP_IS_PUTFH_LIKE))
		return false;
	/*
	 * rfc 5661 2.6.3.1.1.6: don't bother erroring out a
	 * put-filehandle operation if we're not going to use the
	 * result:
	 */
	if (argp->opcnt == resp->opcnt)
		return false;
	if (next->opnum == OP_ILLEGAL)
		return false;
	nextd = OPDESC(next);
	/*
	 * Rest of 2.6.3.1.1: certain operations will return WRONGSEC
	 * errors themselves as necessary; others should check for them
	 * now:
	 */
	return !(nextd->op_flags & OP_HANDLES_WRONGSEC);
}

#ifdef CONFIG_NFSD_V4_2_INTER_SSC
static void
check_if_stalefh_allowed(struct nfsd4_compoundargs *args)
{
	struct nfsd4_op	*op, *current_op = NULL, *saved_op = NULL;
	struct nfsd4_copy *copy;
	struct nfsd4_putfh *putfh;
	int i;

	/* traverse all operation and if it's a COPY compound, mark the
	 * source filehandle to skip verification
	 */
	for (i = 0; i < args->opcnt; i++) {
		op = &args->ops[i];
		if (op->opnum == OP_PUTFH)
			current_op = op;
		else if (op->opnum == OP_SAVEFH)
			saved_op = current_op;
		else if (op->opnum == OP_RESTOREFH)
			current_op = saved_op;
		else if (op->opnum == OP_COPY) {
			copy = (struct nfsd4_copy *)&op->u;
			if (!saved_op) {
				op->status = nfserr_nofilehandle;
				return;
			}
			putfh = (struct nfsd4_putfh *)&saved_op->u;
			if (nfsd4_ssc_is_inter(copy))
				putfh->no_verify = true;
		}
	}
}
#else
static void
check_if_stalefh_allowed(struct nfsd4_compoundargs *args)
{
}
#endif

/*
 * COMPOUND call.
 */
static __be32
nfsd4_proc_compound(struct svc_rqst *rqstp)
{
	struct nfsd4_compoundargs *args = rqstp->rq_argp;
	struct nfsd4_compoundres *resp = rqstp->rq_resp;
	struct nfsd4_op	*op;
	struct nfsd4_compound_state *cstate = &resp->cstate;
	struct svc_fh *current_fh = &cstate->current_fh;
	struct svc_fh *save_fh = &cstate->save_fh;
	struct nfsd_net *nn = net_generic(SVC_NET(rqstp), nfsd_net_id);
	__be32		status;

	resp->xdr = &rqstp->rq_res_stream;
	resp->statusp = resp->xdr->p;

	/* reserve space for: NFS status code */
	xdr_reserve_space(resp->xdr, XDR_UNIT);

	/* reserve space for: taglen, tag, and opcnt */
	xdr_reserve_space(resp->xdr, XDR_UNIT * 2 + args->taglen);
	resp->taglen = args->taglen;
	resp->tag = args->tag;
	resp->rqstp = rqstp;
	cstate->minorversion = args->minorversion;
	fh_init(current_fh, NFS4_FHSIZE);
	fh_init(save_fh, NFS4_FHSIZE);
	/*
	 * Don't use the deferral mechanism for NFSv4; compounds make it
	 * too hard to avoid non-idempotency problems.
	 */
	clear_bit(RQ_USEDEFERRAL, &rqstp->rq_flags);

	/*
	 * According to RFC3010, this takes precedence over all other errors.
	 */
	status = nfserr_minor_vers_mismatch;
	if (nfsd_minorversion(nn, args->minorversion, NFSD_TEST) <= 0)
		goto out;

	status = nfs41_check_op_ordering(args);
	if (status) {
		op = &args->ops[0];
		op->status = status;
		resp->opcnt = 1;
		goto encode_op;
	}
	check_if_stalefh_allowed(args);

	rqstp->rq_lease_breaker = (void **)&cstate->clp;

	trace_nfsd_compound(rqstp, args->tag, args->taglen, args->client_opcnt);
	while (!status && resp->opcnt < args->opcnt) {
		op = &args->ops[resp->opcnt++];

		if (unlikely(resp->opcnt == NFSD_MAX_OPS_PER_COMPOUND)) {
			/* If there are still more operations to process,
			 * stop here and report NFS4ERR_RESOURCE. */
			if (cstate->minorversion == 0 &&
			    args->client_opcnt > resp->opcnt) {
				op->status = nfserr_resource;
				goto encode_op;
			}
		}

		/*
		 * The XDR decode routines may have pre-set op->status;
		 * for example, if there is a miscellaneous XDR error
		 * it will be set to nfserr_bad_xdr.
		 */
		if (op->status) {
			if (op->opnum == OP_OPEN)
				op->status = nfsd4_open_omfg(rqstp, cstate, op);
			goto encode_op;
		}
		if (!current_fh->fh_dentry &&
				!HAS_FH_FLAG(current_fh, NFSD4_FH_FOREIGN)) {
			if (!(op->opdesc->op_flags & ALLOWED_WITHOUT_FH)) {
				op->status = nfserr_nofilehandle;
				goto encode_op;
			}
		} else if (current_fh->fh_export &&
			   current_fh->fh_export->ex_fslocs.migrated &&
			  !(op->opdesc->op_flags & ALLOWED_ON_ABSENT_FS)) {
			op->status = nfserr_moved;
			goto encode_op;
		}

		fh_clear_pre_post_attrs(current_fh);

		/* If op is non-idempotent */
		if (op->opdesc->op_flags & OP_MODIFIES_SOMETHING) {
			/*
			 * Don't execute this op if we couldn't encode a
			 * successful reply:
			 */
			u32 plen = op->opdesc->op_rsize_bop(rqstp, op);
			/*
			 * Plus if there's another operation, make sure
			 * we'll have space to at least encode an error:
			 */
			if (resp->opcnt < args->opcnt)
				plen += COMPOUND_ERR_SLACK_SPACE;
			op->status = nfsd4_check_resp_size(resp, plen);
		}

		if (op->status)
			goto encode_op;

		if (op->opdesc->op_get_currentstateid)
			op->opdesc->op_get_currentstateid(cstate, &op->u);
		op->status = op->opdesc->op_func(rqstp, cstate, &op->u);

		/* Only from SEQUENCE */
		if (cstate->status == nfserr_replay_cache) {
			dprintk("%s NFS4.1 replay from cache\n", __func__);
			status = op->status;
			goto out;
		}
		if (!op->status) {
			if (op->opdesc->op_set_currentstateid)
				op->opdesc->op_set_currentstateid(cstate, &op->u);

			if (op->opdesc->op_flags & OP_CLEAR_STATEID)
				clear_current_stateid(cstate);

			if (current_fh->fh_export &&
					need_wrongsec_check(rqstp))
				op->status = check_nfsd_access(current_fh->fh_export, rqstp);
		}
encode_op:
		if (op->status == nfserr_replay_me) {
			op->replay = &cstate->replay_owner->so_replay;
			nfsd4_encode_replay(resp->xdr, op);
			status = op->status = op->replay->rp_status;
		} else {
			nfsd4_encode_operation(resp, op);
			status = op->status;
		}

		trace_nfsd_compound_status(args->client_opcnt, resp->opcnt,
					   status, nfsd4_op_name(op->opnum));

		nfsd4_cstate_clear_replay(cstate);
		nfsd4_increment_op_stats(op->opnum);
	}

	fh_put(current_fh);
	fh_put(save_fh);
	BUG_ON(cstate->replay_owner);
out:
	cstate->status = status;
	/* Reset deferral mechanism for RPC deferrals */
	set_bit(RQ_USEDEFERRAL, &rqstp->rq_flags);
	return rpc_success;
}

#define op_encode_hdr_size		(2)
#define op_encode_stateid_maxsz		(XDR_QUADLEN(NFS4_STATEID_SIZE))
#define op_encode_verifier_maxsz	(XDR_QUADLEN(NFS4_VERIFIER_SIZE))
#define op_encode_change_info_maxsz	(5)
#define nfs4_fattr_bitmap_maxsz		(4)

/* We'll fall back on returning no lockowner if run out of space: */
#define op_encode_lockowner_maxsz	(0)
#define op_encode_lock_denied_maxsz	(8 + op_encode_lockowner_maxsz)

#define nfs4_owner_maxsz		(1 + XDR_QUADLEN(IDMAP_NAMESZ))

#define op_encode_ace_maxsz		(3 + nfs4_owner_maxsz)
#define op_encode_delegation_maxsz	(1 + op_encode_stateid_maxsz + 1 + \
					 op_encode_ace_maxsz)

#define op_encode_channel_attrs_maxsz	(6 + 1 + 1)

/*
 * The _rsize() helpers are invoked by the NFSv4 COMPOUND decoder, which
 * is called before sunrpc sets rq_res.buflen. Thus we have to compute
 * the maximum payload size here, based on transport limits and the size
 * of the remaining space in the rq_pages array.
 */
static u32 nfsd4_max_payload(const struct svc_rqst *rqstp)
{
	u32 buflen;

	buflen = (rqstp->rq_page_end - rqstp->rq_next_page) * PAGE_SIZE;
	buflen -= rqstp->rq_auth_slack;
	buflen -= rqstp->rq_res.head[0].iov_len;
	return min_t(u32, buflen, svc_max_payload(rqstp));
}

static u32 nfsd4_only_status_rsize(const struct svc_rqst *rqstp,
				   const struct nfsd4_op *op)
{
	return (op_encode_hdr_size) * sizeof(__be32);
}

static u32 nfsd4_status_stateid_rsize(const struct svc_rqst *rqstp,
				      const struct nfsd4_op *op)
{
	return (op_encode_hdr_size + op_encode_stateid_maxsz)* sizeof(__be32);
}

static u32 nfsd4_access_rsize(const struct svc_rqst *rqstp,
			      const struct nfsd4_op *op)
{
	/* ac_supported, ac_resp_access */
	return (op_encode_hdr_size + 2)* sizeof(__be32);
}

static u32 nfsd4_commit_rsize(const struct svc_rqst *rqstp,
			      const struct nfsd4_op *op)
{
	return (op_encode_hdr_size + op_encode_verifier_maxsz) * sizeof(__be32);
}

static u32 nfsd4_create_rsize(const struct svc_rqst *rqstp,
			      const struct nfsd4_op *op)
{
	return (op_encode_hdr_size + op_encode_change_info_maxsz
		+ nfs4_fattr_bitmap_maxsz) * sizeof(__be32);
}

/*
 * Note since this is an idempotent operation we won't insist on failing
 * the op prematurely if the estimate is too large.  We may turn off splice
 * reads unnecessarily.
 */
static u32 nfsd4_getattr_rsize(const struct svc_rqst *rqstp,
			       const struct nfsd4_op *op)
{
	const u32 *bmap = op->u.getattr.ga_bmval;
	u32 bmap0 = bmap[0], bmap1 = bmap[1], bmap2 = bmap[2];
	u32 ret = 0;

	if (bmap0 & FATTR4_WORD0_ACL)
		return nfsd4_max_payload(rqstp);
	if (bmap0 & FATTR4_WORD0_FS_LOCATIONS)
		return nfsd4_max_payload(rqstp);

	if (bmap1 & FATTR4_WORD1_OWNER) {
		ret += IDMAP_NAMESZ + 4;
		bmap1 &= ~FATTR4_WORD1_OWNER;
	}
	if (bmap1 & FATTR4_WORD1_OWNER_GROUP) {
		ret += IDMAP_NAMESZ + 4;
		bmap1 &= ~FATTR4_WORD1_OWNER_GROUP;
	}
	if (bmap0 & FATTR4_WORD0_FILEHANDLE) {
		ret += NFS4_FHSIZE + 4;
		bmap0 &= ~FATTR4_WORD0_FILEHANDLE;
	}
	if (bmap2 & FATTR4_WORD2_SECURITY_LABEL) {
		ret += NFS4_MAXLABELLEN + 12;
		bmap2 &= ~FATTR4_WORD2_SECURITY_LABEL;
	}
	/*
	 * Largest of remaining attributes are 16 bytes (e.g.,
	 * supported_attributes)
	 */
	ret += 16 * (hweight32(bmap0) + hweight32(bmap1) + hweight32(bmap2));
	/* bitmask, length */
	ret += 20;
	return ret;
}

static u32 nfsd4_getfh_rsize(const struct svc_rqst *rqstp,
			     const struct nfsd4_op *op)
{
	return (op_encode_hdr_size + 1) * sizeof(__be32) + NFS4_FHSIZE;
}

static u32 nfsd4_link_rsize(const struct svc_rqst *rqstp,
			    const struct nfsd4_op *op)
{
	return (op_encode_hdr_size + op_encode_change_info_maxsz)
		* sizeof(__be32);
}

static u32 nfsd4_lock_rsize(const struct svc_rqst *rqstp,
			    const struct nfsd4_op *op)
{
	return (op_encode_hdr_size + op_encode_lock_denied_maxsz)
		* sizeof(__be32);
}

static u32 nfsd4_open_rsize(const struct svc_rqst *rqstp,
			    const struct nfsd4_op *op)
{
	return (op_encode_hdr_size + op_encode_stateid_maxsz
		+ op_encode_change_info_maxsz + 1
		+ nfs4_fattr_bitmap_maxsz
		+ op_encode_delegation_maxsz) * sizeof(__be32);
}

static u32 nfsd4_read_rsize(const struct svc_rqst *rqstp,
			    const struct nfsd4_op *op)
{
	u32 rlen = min(op->u.read.rd_length, nfsd4_max_payload(rqstp));

	return (op_encode_hdr_size + 2 + XDR_QUADLEN(rlen)) * sizeof(__be32);
}

static u32 nfsd4_read_plus_rsize(const struct svc_rqst *rqstp,
				 const struct nfsd4_op *op)
{
	u32 rlen = min(op->u.read.rd_length, nfsd4_max_payload(rqstp));
	/*
	 * If we detect that the file changed during hole encoding, then we
	 * recover by encoding the remaining reply as data. This means we need
	 * to set aside enough room to encode two data segments.
	 */
	u32 seg_len = 2 * (1 + 2 + 1);

	return (op_encode_hdr_size + 2 + seg_len + XDR_QUADLEN(rlen)) * sizeof(__be32);
}

static u32 nfsd4_readdir_rsize(const struct svc_rqst *rqstp,
			       const struct nfsd4_op *op)
{
	u32 rlen = min(op->u.readdir.rd_maxcount, nfsd4_max_payload(rqstp));

	return (op_encode_hdr_size + op_encode_verifier_maxsz +
		XDR_QUADLEN(rlen)) * sizeof(__be32);
}

static u32 nfsd4_readlink_rsize(const struct svc_rqst *rqstp,
				const struct nfsd4_op *op)
{
	return (op_encode_hdr_size + 1) * sizeof(__be32) + PAGE_SIZE;
}

static u32 nfsd4_remove_rsize(const struct svc_rqst *rqstp,
			      const struct nfsd4_op *op)
{
	return (op_encode_hdr_size + op_encode_change_info_maxsz)
		* sizeof(__be32);
}

static u32 nfsd4_rename_rsize(const struct svc_rqst *rqstp,
			      const struct nfsd4_op *op)
{
	return (op_encode_hdr_size + op_encode_change_info_maxsz
		+ op_encode_change_info_maxsz) * sizeof(__be32);
}

static u32 nfsd4_sequence_rsize(const struct svc_rqst *rqstp,
				const struct nfsd4_op *op)
{
	return (op_encode_hdr_size
		+ XDR_QUADLEN(NFS4_MAX_SESSIONID_LEN) + 5) * sizeof(__be32);
}

static u32 nfsd4_test_stateid_rsize(const struct svc_rqst *rqstp,
				    const struct nfsd4_op *op)
{
	return (op_encode_hdr_size + 1 + op->u.test_stateid.ts_num_ids)
		* sizeof(__be32);
}

static u32 nfsd4_setattr_rsize(const struct svc_rqst *rqstp,
			       const struct nfsd4_op *op)
{
	return (op_encode_hdr_size + nfs4_fattr_bitmap_maxsz) * sizeof(__be32);
}

static u32 nfsd4_secinfo_rsize(const struct svc_rqst *rqstp,
			       const struct nfsd4_op *op)
{
	return (op_encode_hdr_size + RPC_AUTH_MAXFLAVOR *
		(4 + XDR_QUADLEN(GSS_OID_MAX_LEN))) * sizeof(__be32);
}

static u32 nfsd4_setclientid_rsize(const struct svc_rqst *rqstp,
				   const struct nfsd4_op *op)
{
	return (op_encode_hdr_size + 2 + XDR_QUADLEN(NFS4_VERIFIER_SIZE)) *
								sizeof(__be32);
}

static u32 nfsd4_write_rsize(const struct svc_rqst *rqstp,
			     const struct nfsd4_op *op)
{
	return (op_encode_hdr_size + 2 + op_encode_verifier_maxsz) * sizeof(__be32);
}

static u32 nfsd4_exchange_id_rsize(const struct svc_rqst *rqstp,
				   const struct nfsd4_op *op)
{
	return (op_encode_hdr_size + 2 + 1 + /* eir_clientid, eir_sequenceid */\
		1 + 1 + /* eir_flags, spr_how */\
		4 + /* spo_must_enforce & _allow with bitmap */\
		2 + /*eir_server_owner.so_minor_id */\
		/* eir_server_owner.so_major_id<> */\
		XDR_QUADLEN(NFS4_OPAQUE_LIMIT) + 1 +\
		/* eir_server_scope<> */\
		XDR_QUADLEN(NFS4_OPAQUE_LIMIT) + 1 +\
		1 + /* eir_server_impl_id array length */\
		0 /* ignored eir_server_impl_id contents */) * sizeof(__be32);
}

static u32 nfsd4_bind_conn_to_session_rsize(const struct svc_rqst *rqstp,
					    const struct nfsd4_op *op)
{
	return (op_encode_hdr_size + \
		XDR_QUADLEN(NFS4_MAX_SESSIONID_LEN) + /* bctsr_sessid */\
		2 /* bctsr_dir, use_conn_in_rdma_mode */) * sizeof(__be32);
}

static u32 nfsd4_create_session_rsize(const struct svc_rqst *rqstp,
				      const struct nfsd4_op *op)
{
	return (op_encode_hdr_size + \
		XDR_QUADLEN(NFS4_MAX_SESSIONID_LEN) + /* sessionid */\
		2 + /* csr_sequence, csr_flags */\
		op_encode_channel_attrs_maxsz + \
		op_encode_channel_attrs_maxsz) * sizeof(__be32);
}

static u32 nfsd4_copy_rsize(const struct svc_rqst *rqstp,
			    const struct nfsd4_op *op)
{
	return (op_encode_hdr_size +
		1 /* wr_callback */ +
		op_encode_stateid_maxsz /* wr_callback */ +
		2 /* wr_count */ +
		1 /* wr_committed */ +
		op_encode_verifier_maxsz +
		1 /* cr_consecutive */ +
		1 /* cr_synchronous */) * sizeof(__be32);
}

static u32 nfsd4_offload_status_rsize(const struct svc_rqst *rqstp,
				      const struct nfsd4_op *op)
{
	return (op_encode_hdr_size +
		2 /* osr_count */ +
		1 /* osr_complete<1> optional 0 for now */) * sizeof(__be32);
}

static u32 nfsd4_copy_notify_rsize(const struct svc_rqst *rqstp,
				   const struct nfsd4_op *op)
{
	return (op_encode_hdr_size +
		3 /* cnr_lease_time */ +
		1 /* We support one cnr_source_server */ +
		1 /* cnr_stateid seq */ +
		op_encode_stateid_maxsz /* cnr_stateid */ +
		1 /* num cnr_source_server*/ +
		1 /* nl4_type */ +
		1 /* nl4 size */ +
		XDR_QUADLEN(NFS4_OPAQUE_LIMIT) /*nl4_loc + nl4_loc_sz */)
		* sizeof(__be32);
}

#ifdef CONFIG_NFSD_PNFS
static u32 nfsd4_getdeviceinfo_rsize(const struct svc_rqst *rqstp,
				     const struct nfsd4_op *op)
{
	u32 rlen = min(op->u.getdeviceinfo.gd_maxcount, nfsd4_max_payload(rqstp));

	return (op_encode_hdr_size +
		1 /* gd_layout_type*/ +
		XDR_QUADLEN(rlen) +
		2 /* gd_notify_types */) * sizeof(__be32);
}

/*
 * At this stage we don't really know what layout driver will handle the request,
 * so we need to define an arbitrary upper bound here.
 */
#define MAX_LAYOUT_SIZE		128
static u32 nfsd4_layoutget_rsize(const struct svc_rqst *rqstp,
				 const struct nfsd4_op *op)
{
	return (op_encode_hdr_size +
		1 /* logr_return_on_close */ +
		op_encode_stateid_maxsz +
		1 /* nr of layouts */ +
		MAX_LAYOUT_SIZE) * sizeof(__be32);
}

static u32 nfsd4_layoutcommit_rsize(const struct svc_rqst *rqstp,
				    const struct nfsd4_op *op)
{
	return (op_encode_hdr_size +
		1 /* locr_newsize */ +
		2 /* ns_size */) * sizeof(__be32);
}

static u32 nfsd4_layoutreturn_rsize(const struct svc_rqst *rqstp,
				    const struct nfsd4_op *op)
{
	return (op_encode_hdr_size +
		1 /* lrs_stateid */ +
		op_encode_stateid_maxsz) * sizeof(__be32);
}
#endif /* CONFIG_NFSD_PNFS */


static u32 nfsd4_seek_rsize(const struct svc_rqst *rqstp,
			    const struct nfsd4_op *op)
{
	return (op_encode_hdr_size + 3) * sizeof(__be32);
}

static u32 nfsd4_getxattr_rsize(const struct svc_rqst *rqstp,
				const struct nfsd4_op *op)
{
	u32 rlen = min_t(u32, XATTR_SIZE_MAX, nfsd4_max_payload(rqstp));

	return (op_encode_hdr_size + 1 + XDR_QUADLEN(rlen)) * sizeof(__be32);
}

static u32 nfsd4_setxattr_rsize(const struct svc_rqst *rqstp,
				const struct nfsd4_op *op)
{
	return (op_encode_hdr_size + op_encode_change_info_maxsz)
		* sizeof(__be32);
}
static u32 nfsd4_listxattrs_rsize(const struct svc_rqst *rqstp,
				  const struct nfsd4_op *op)
{
	u32 rlen = min(op->u.listxattrs.lsxa_maxcount, nfsd4_max_payload(rqstp));

	return (op_encode_hdr_size + 4 + XDR_QUADLEN(rlen)) * sizeof(__be32);
}

static u32 nfsd4_removexattr_rsize(const struct svc_rqst *rqstp,
				   const struct nfsd4_op *op)
{
	return (op_encode_hdr_size + op_encode_change_info_maxsz)
		* sizeof(__be32);
}


static const struct nfsd4_operation nfsd4_ops[] = {
	[OP_ACCESS] = {
		.op_func = nfsd4_access,
		.op_name = "OP_ACCESS",
		.op_rsize_bop = nfsd4_access_rsize,
	},
	[OP_CLOSE] = {
		.op_func = nfsd4_close,
		.op_flags = OP_MODIFIES_SOMETHING,
		.op_name = "OP_CLOSE",
		.op_rsize_bop = nfsd4_status_stateid_rsize,
		.op_get_currentstateid = nfsd4_get_closestateid,
		.op_set_currentstateid = nfsd4_set_closestateid,
	},
	[OP_COMMIT] = {
		.op_func = nfsd4_commit,
		.op_flags = OP_MODIFIES_SOMETHING,
		.op_name = "OP_COMMIT",
		.op_rsize_bop = nfsd4_commit_rsize,
	},
	[OP_CREATE] = {
		.op_func = nfsd4_create,
		.op_flags = OP_MODIFIES_SOMETHING | OP_CACHEME | OP_CLEAR_STATEID,
		.op_name = "OP_CREATE",
		.op_rsize_bop = nfsd4_create_rsize,
	},
	[OP_DELEGRETURN] = {
		.op_func = nfsd4_delegreturn,
		.op_flags = OP_MODIFIES_SOMETHING,
		.op_name = "OP_DELEGRETURN",
		.op_rsize_bop = nfsd4_only_status_rsize,
		.op_get_currentstateid = nfsd4_get_delegreturnstateid,
	},
	[OP_GETATTR] = {
		.op_func = nfsd4_getattr,
		.op_flags = ALLOWED_ON_ABSENT_FS,
		.op_rsize_bop = nfsd4_getattr_rsize,
		.op_name = "OP_GETATTR",
	},
	[OP_GETFH] = {
		.op_func = nfsd4_getfh,
		.op_name = "OP_GETFH",
		.op_rsize_bop = nfsd4_getfh_rsize,
	},
	[OP_LINK] = {
		.op_func = nfsd4_link,
		.op_flags = ALLOWED_ON_ABSENT_FS | OP_MODIFIES_SOMETHING
				| OP_CACHEME,
		.op_name = "OP_LINK",
		.op_rsize_bop = nfsd4_link_rsize,
	},
	[OP_LOCK] = {
		.op_func = nfsd4_lock,
		.op_flags = OP_MODIFIES_SOMETHING |
				OP_NONTRIVIAL_ERROR_ENCODE,
		.op_name = "OP_LOCK",
		.op_rsize_bop = nfsd4_lock_rsize,
		.op_set_currentstateid = nfsd4_set_lockstateid,
	},
	[OP_LOCKT] = {
		.op_func = nfsd4_lockt,
		.op_flags = OP_NONTRIVIAL_ERROR_ENCODE,
		.op_name = "OP_LOCKT",
		.op_rsize_bop = nfsd4_lock_rsize,
	},
	[OP_LOCKU] = {
		.op_func = nfsd4_locku,
		.op_flags = OP_MODIFIES_SOMETHING,
		.op_name = "OP_LOCKU",
		.op_rsize_bop = nfsd4_status_stateid_rsize,
		.op_get_currentstateid = nfsd4_get_lockustateid,
	},
	[OP_LOOKUP] = {
		.op_func = nfsd4_lookup,
		.op_flags = OP_HANDLES_WRONGSEC | OP_CLEAR_STATEID,
		.op_name = "OP_LOOKUP",
		.op_rsize_bop = nfsd4_only_status_rsize,
	},
	[OP_LOOKUPP] = {
		.op_func = nfsd4_lookupp,
		.op_flags = OP_HANDLES_WRONGSEC | OP_CLEAR_STATEID,
		.op_name = "OP_LOOKUPP",
		.op_rsize_bop = nfsd4_only_status_rsize,
	},
	[OP_NVERIFY] = {
		.op_func = nfsd4_nverify,
		.op_name = "OP_NVERIFY",
		.op_rsize_bop = nfsd4_only_status_rsize,
	},
	[OP_OPEN] = {
		.op_func = nfsd4_open,
		.op_flags = OP_HANDLES_WRONGSEC | OP_MODIFIES_SOMETHING,
		.op_name = "OP_OPEN",
		.op_rsize_bop = nfsd4_open_rsize,
		.op_set_currentstateid = nfsd4_set_openstateid,
	},
	[OP_OPEN_CONFIRM] = {
		.op_func = nfsd4_open_confirm,
		.op_flags = OP_MODIFIES_SOMETHING,
		.op_name = "OP_OPEN_CONFIRM",
		.op_rsize_bop = nfsd4_status_stateid_rsize,
	},
	[OP_OPEN_DOWNGRADE] = {
		.op_func = nfsd4_open_downgrade,
		.op_flags = OP_MODIFIES_SOMETHING,
		.op_name = "OP_OPEN_DOWNGRADE",
		.op_rsize_bop = nfsd4_status_stateid_rsize,
		.op_get_currentstateid = nfsd4_get_opendowngradestateid,
		.op_set_currentstateid = nfsd4_set_opendowngradestateid,
	},
	[OP_PUTFH] = {
		.op_func = nfsd4_putfh,
		.op_flags = ALLOWED_WITHOUT_FH | ALLOWED_ON_ABSENT_FS
				| OP_IS_PUTFH_LIKE | OP_CLEAR_STATEID,
		.op_name = "OP_PUTFH",
		.op_rsize_bop = nfsd4_only_status_rsize,
	},
	[OP_PUTPUBFH] = {
		.op_func = nfsd4_putrootfh,
		.op_flags = ALLOWED_WITHOUT_FH | ALLOWED_ON_ABSENT_FS
				| OP_IS_PUTFH_LIKE | OP_CLEAR_STATEID,
		.op_name = "OP_PUTPUBFH",
		.op_rsize_bop = nfsd4_only_status_rsize,
	},
	[OP_PUTROOTFH] = {
		.op_func = nfsd4_putrootfh,
		.op_flags = ALLOWED_WITHOUT_FH | ALLOWED_ON_ABSENT_FS
				| OP_IS_PUTFH_LIKE | OP_CLEAR_STATEID,
		.op_name = "OP_PUTROOTFH",
		.op_rsize_bop = nfsd4_only_status_rsize,
	},
	[OP_READ] = {
		.op_func = nfsd4_read,
		.op_release = nfsd4_read_release,
		.op_name = "OP_READ",
		.op_rsize_bop = nfsd4_read_rsize,
		.op_get_currentstateid = nfsd4_get_readstateid,
	},
	[OP_READDIR] = {
		.op_func = nfsd4_readdir,
		.op_name = "OP_READDIR",
		.op_rsize_bop = nfsd4_readdir_rsize,
	},
	[OP_READLINK] = {
		.op_func = nfsd4_readlink,
		.op_name = "OP_READLINK",
		.op_rsize_bop = nfsd4_readlink_rsize,
	},
	[OP_REMOVE] = {
		.op_func = nfsd4_remove,
		.op_flags = OP_MODIFIES_SOMETHING | OP_CACHEME,
		.op_name = "OP_REMOVE",
		.op_rsize_bop = nfsd4_remove_rsize,
	},
	[OP_RENAME] = {
		.op_func = nfsd4_rename,
		.op_flags = OP_MODIFIES_SOMETHING | OP_CACHEME,
		.op_name = "OP_RENAME",
		.op_rsize_bop = nfsd4_rename_rsize,
	},
	[OP_RENEW] = {
		.op_func = nfsd4_renew,
		.op_flags = ALLOWED_WITHOUT_FH | ALLOWED_ON_ABSENT_FS
				| OP_MODIFIES_SOMETHING,
		.op_name = "OP_RENEW",
		.op_rsize_bop = nfsd4_only_status_rsize,

	},
	[OP_RESTOREFH] = {
		.op_func = nfsd4_restorefh,
		.op_flags = ALLOWED_WITHOUT_FH | ALLOWED_ON_ABSENT_FS
				| OP_IS_PUTFH_LIKE | OP_MODIFIES_SOMETHING,
		.op_name = "OP_RESTOREFH",
		.op_rsize_bop = nfsd4_only_status_rsize,
	},
	[OP_SAVEFH] = {
		.op_func = nfsd4_savefh,
		.op_flags = OP_HANDLES_WRONGSEC | OP_MODIFIES_SOMETHING,
		.op_name = "OP_SAVEFH",
		.op_rsize_bop = nfsd4_only_status_rsize,
	},
	[OP_SECINFO] = {
		.op_func = nfsd4_secinfo,
		.op_release = nfsd4_secinfo_release,
		.op_flags = OP_HANDLES_WRONGSEC,
		.op_name = "OP_SECINFO",
		.op_rsize_bop = nfsd4_secinfo_rsize,
	},
	[OP_SETATTR] = {
		.op_func = nfsd4_setattr,
		.op_name = "OP_SETATTR",
		.op_flags = OP_MODIFIES_SOMETHING | OP_CACHEME
				| OP_NONTRIVIAL_ERROR_ENCODE,
		.op_rsize_bop = nfsd4_setattr_rsize,
		.op_get_currentstateid = nfsd4_get_setattrstateid,
	},
	[OP_SETCLIENTID] = {
		.op_func = nfsd4_setclientid,
		.op_flags = ALLOWED_WITHOUT_FH | ALLOWED_ON_ABSENT_FS
				| OP_MODIFIES_SOMETHING | OP_CACHEME
				| OP_NONTRIVIAL_ERROR_ENCODE,
		.op_name = "OP_SETCLIENTID",
		.op_rsize_bop = nfsd4_setclientid_rsize,
	},
	[OP_SETCLIENTID_CONFIRM] = {
		.op_func = nfsd4_setclientid_confirm,
		.op_flags = ALLOWED_WITHOUT_FH | ALLOWED_ON_ABSENT_FS
				| OP_MODIFIES_SOMETHING | OP_CACHEME,
		.op_name = "OP_SETCLIENTID_CONFIRM",
		.op_rsize_bop = nfsd4_only_status_rsize,
	},
	[OP_VERIFY] = {
		.op_func = nfsd4_verify,
		.op_name = "OP_VERIFY",
		.op_rsize_bop = nfsd4_only_status_rsize,
	},
	[OP_WRITE] = {
		.op_func = nfsd4_write,
		.op_flags = OP_MODIFIES_SOMETHING | OP_CACHEME,
		.op_name = "OP_WRITE",
		.op_rsize_bop = nfsd4_write_rsize,
		.op_get_currentstateid = nfsd4_get_writestateid,
	},
	[OP_RELEASE_LOCKOWNER] = {
		.op_func = nfsd4_release_lockowner,
		.op_flags = ALLOWED_WITHOUT_FH | ALLOWED_ON_ABSENT_FS
				| OP_MODIFIES_SOMETHING,
		.op_name = "OP_RELEASE_LOCKOWNER",
		.op_rsize_bop = nfsd4_only_status_rsize,
	},

	/* NFSv4.1 operations */
	[OP_EXCHANGE_ID] = {
		.op_func = nfsd4_exchange_id,
		.op_flags = ALLOWED_WITHOUT_FH | ALLOWED_AS_FIRST_OP
				| OP_MODIFIES_SOMETHING,
		.op_name = "OP_EXCHANGE_ID",
		.op_rsize_bop = nfsd4_exchange_id_rsize,
	},
	[OP_BACKCHANNEL_CTL] = {
		.op_func = nfsd4_backchannel_ctl,
		.op_flags = ALLOWED_WITHOUT_FH | OP_MODIFIES_SOMETHING,
		.op_name = "OP_BACKCHANNEL_CTL",
		.op_rsize_bop = nfsd4_only_status_rsize,
	},
	[OP_BIND_CONN_TO_SESSION] = {
		.op_func = nfsd4_bind_conn_to_session,
		.op_flags = ALLOWED_WITHOUT_FH | ALLOWED_AS_FIRST_OP
				| OP_MODIFIES_SOMETHING,
		.op_name = "OP_BIND_CONN_TO_SESSION",
		.op_rsize_bop = nfsd4_bind_conn_to_session_rsize,
	},
	[OP_CREATE_SESSION] = {
		.op_func = nfsd4_create_session,
		.op_flags = ALLOWED_WITHOUT_FH | ALLOWED_AS_FIRST_OP
				| OP_MODIFIES_SOMETHING,
		.op_name = "OP_CREATE_SESSION",
		.op_rsize_bop = nfsd4_create_session_rsize,
	},
	[OP_DESTROY_SESSION] = {
		.op_func = nfsd4_destroy_session,
		.op_flags = ALLOWED_WITHOUT_FH | ALLOWED_AS_FIRST_OP
				| OP_MODIFIES_SOMETHING,
		.op_name = "OP_DESTROY_SESSION",
		.op_rsize_bop = nfsd4_only_status_rsize,
	},
	[OP_SEQUENCE] = {
		.op_func = nfsd4_sequence,
		.op_flags = ALLOWED_WITHOUT_FH | ALLOWED_AS_FIRST_OP,
		.op_name = "OP_SEQUENCE",
		.op_rsize_bop = nfsd4_sequence_rsize,
	},
	[OP_DESTROY_CLIENTID] = {
		.op_func = nfsd4_destroy_clientid,
		.op_flags = ALLOWED_WITHOUT_FH | ALLOWED_AS_FIRST_OP
				| OP_MODIFIES_SOMETHING,
		.op_name = "OP_DESTROY_CLIENTID",
		.op_rsize_bop = nfsd4_only_status_rsize,
	},
	[OP_RECLAIM_COMPLETE] = {
		.op_func = nfsd4_reclaim_complete,
		.op_flags = ALLOWED_WITHOUT_FH | OP_MODIFIES_SOMETHING,
		.op_name = "OP_RECLAIM_COMPLETE",
		.op_rsize_bop = nfsd4_only_status_rsize,
	},
	[OP_SECINFO_NO_NAME] = {
		.op_func = nfsd4_secinfo_no_name,
		.op_release = nfsd4_secinfo_no_name_release,
		.op_flags = OP_HANDLES_WRONGSEC,
		.op_name = "OP_SECINFO_NO_NAME",
		.op_rsize_bop = nfsd4_secinfo_rsize,
	},
	[OP_TEST_STATEID] = {
		.op_func = nfsd4_test_stateid,
		.op_flags = ALLOWED_WITHOUT_FH,
		.op_name = "OP_TEST_STATEID",
		.op_rsize_bop = nfsd4_test_stateid_rsize,
	},
	[OP_FREE_STATEID] = {
		.op_func = nfsd4_free_stateid,
		.op_flags = ALLOWED_WITHOUT_FH | OP_MODIFIES_SOMETHING,
		.op_name = "OP_FREE_STATEID",
		.op_get_currentstateid = nfsd4_get_freestateid,
		.op_rsize_bop = nfsd4_only_status_rsize,
	},
#ifdef CONFIG_NFSD_PNFS
	[OP_GETDEVICEINFO] = {
		.op_func = nfsd4_getdeviceinfo,
		.op_release = nfsd4_getdeviceinfo_release,
		.op_flags = ALLOWED_WITHOUT_FH,
		.op_name = "OP_GETDEVICEINFO",
		.op_rsize_bop = nfsd4_getdeviceinfo_rsize,
	},
	[OP_LAYOUTGET] = {
		.op_func = nfsd4_layoutget,
		.op_release = nfsd4_layoutget_release,
		.op_flags = OP_MODIFIES_SOMETHING,
		.op_name = "OP_LAYOUTGET",
		.op_rsize_bop = nfsd4_layoutget_rsize,
	},
	[OP_LAYOUTCOMMIT] = {
		.op_func = nfsd4_layoutcommit,
		.op_flags = OP_MODIFIES_SOMETHING,
		.op_name = "OP_LAYOUTCOMMIT",
		.op_rsize_bop = nfsd4_layoutcommit_rsize,
	},
	[OP_LAYOUTRETURN] = {
		.op_func = nfsd4_layoutreturn,
		.op_flags = OP_MODIFIES_SOMETHING,
		.op_name = "OP_LAYOUTRETURN",
		.op_rsize_bop = nfsd4_layoutreturn_rsize,
	},
#endif /* CONFIG_NFSD_PNFS */

	/* NFSv4.2 operations */
	[OP_ALLOCATE] = {
		.op_func = nfsd4_allocate,
		.op_flags = OP_MODIFIES_SOMETHING,
		.op_name = "OP_ALLOCATE",
		.op_rsize_bop = nfsd4_only_status_rsize,
	},
	[OP_DEALLOCATE] = {
		.op_func = nfsd4_deallocate,
		.op_flags = OP_MODIFIES_SOMETHING,
		.op_name = "OP_DEALLOCATE",
		.op_rsize_bop = nfsd4_only_status_rsize,
	},
	[OP_CLONE] = {
		.op_func = nfsd4_clone,
		.op_flags = OP_MODIFIES_SOMETHING,
		.op_name = "OP_CLONE",
		.op_rsize_bop = nfsd4_only_status_rsize,
	},
	[OP_COPY] = {
		.op_func = nfsd4_copy,
		.op_flags = OP_MODIFIES_SOMETHING,
		.op_name = "OP_COPY",
		.op_rsize_bop = nfsd4_copy_rsize,
	},
	[OP_READ_PLUS] = {
		.op_func = nfsd4_read,
		.op_release = nfsd4_read_release,
		.op_name = "OP_READ_PLUS",
		.op_rsize_bop = nfsd4_read_plus_rsize,
		.op_get_currentstateid = nfsd4_get_readstateid,
	},
	[OP_SEEK] = {
		.op_func = nfsd4_seek,
		.op_name = "OP_SEEK",
		.op_rsize_bop = nfsd4_seek_rsize,
	},
	[OP_OFFLOAD_STATUS] = {
		.op_func = nfsd4_offload_status,
		.op_name = "OP_OFFLOAD_STATUS",
		.op_rsize_bop = nfsd4_offload_status_rsize,
	},
	[OP_OFFLOAD_CANCEL] = {
		.op_func = nfsd4_offload_cancel,
		.op_flags = OP_MODIFIES_SOMETHING,
		.op_name = "OP_OFFLOAD_CANCEL",
		.op_rsize_bop = nfsd4_only_status_rsize,
	},
	[OP_COPY_NOTIFY] = {
		.op_func = nfsd4_copy_notify,
		.op_flags = OP_MODIFIES_SOMETHING,
		.op_name = "OP_COPY_NOTIFY",
		.op_rsize_bop = nfsd4_copy_notify_rsize,
	},
	[OP_GETXATTR] = {
		.op_func = nfsd4_getxattr,
		.op_name = "OP_GETXATTR",
		.op_rsize_bop = nfsd4_getxattr_rsize,
	},
	[OP_SETXATTR] = {
		.op_func = nfsd4_setxattr,
		.op_flags = OP_MODIFIES_SOMETHING | OP_CACHEME,
		.op_name = "OP_SETXATTR",
		.op_rsize_bop = nfsd4_setxattr_rsize,
	},
	[OP_LISTXATTRS] = {
		.op_func = nfsd4_listxattrs,
		.op_name = "OP_LISTXATTRS",
		.op_rsize_bop = nfsd4_listxattrs_rsize,
	},
	[OP_REMOVEXATTR] = {
		.op_func = nfsd4_removexattr,
		.op_flags = OP_MODIFIES_SOMETHING | OP_CACHEME,
		.op_name = "OP_REMOVEXATTR",
		.op_rsize_bop = nfsd4_removexattr_rsize,
	},
};

/**
 * nfsd4_spo_must_allow - Determine if the compound op contains an
 * operation that is allowed to be sent with machine credentials
 *
 * @rqstp: a pointer to the struct svc_rqst
 *
 * Checks to see if the compound contains a spo_must_allow op
 * and confirms that it was sent with the proper machine creds.
 */

bool nfsd4_spo_must_allow(struct svc_rqst *rqstp)
{
	struct nfsd4_compoundres *resp = rqstp->rq_resp;
	struct nfsd4_compoundargs *argp = rqstp->rq_argp;
	struct nfsd4_op *this;
	struct nfsd4_compound_state *cstate = &resp->cstate;
	struct nfs4_op_map *allow = &cstate->clp->cl_spo_must_allow;
	u32 opiter;

	if (!cstate->minorversion)
		return false;

	if (cstate->spo_must_allowed)
		return true;

	opiter = resp->opcnt;
	while (opiter < argp->opcnt) {
		this = &argp->ops[opiter++];
		if (test_bit(this->opnum, allow->u.longs) &&
			cstate->clp->cl_mach_cred &&
			nfsd4_mach_creds_match(cstate->clp, rqstp)) {
			cstate->spo_must_allowed = true;
			return true;
		}
	}
	cstate->spo_must_allowed = false;
	return false;
}

int nfsd4_max_reply(struct svc_rqst *rqstp, struct nfsd4_op *op)
{
	if (op->opnum == OP_ILLEGAL || op->status == nfserr_notsupp)
		return op_encode_hdr_size * sizeof(__be32);

	BUG_ON(OPDESC(op)->op_rsize_bop == NULL);
	return OPDESC(op)->op_rsize_bop(rqstp, op);
}

void warn_on_nonidempotent_op(struct nfsd4_op *op)
{
	if (OPDESC(op)->op_flags & OP_MODIFIES_SOMETHING) {
		pr_err("unable to encode reply to nonidempotent op %u (%s)\n",
			op->opnum, nfsd4_op_name(op->opnum));
		WARN_ON_ONCE(1);
	}
}

static const char *nfsd4_op_name(unsigned opnum)
{
	if (opnum < ARRAY_SIZE(nfsd4_ops))
		return nfsd4_ops[opnum].op_name;
	return "unknown_operation";
}

static const struct svc_procedure nfsd_procedures4[2] = {
	[NFSPROC4_NULL] = {
		.pc_func = nfsd4_proc_null,
		.pc_decode = nfssvc_decode_voidarg,
		.pc_encode = nfssvc_encode_voidres,
		.pc_argsize = sizeof(struct nfsd_voidargs),
		.pc_argzero = sizeof(struct nfsd_voidargs),
		.pc_ressize = sizeof(struct nfsd_voidres),
		.pc_cachetype = RC_NOCACHE,
		.pc_xdrressize = 1,
		.pc_name = "NULL",
	},
	[NFSPROC4_COMPOUND] = {
		.pc_func = nfsd4_proc_compound,
		.pc_decode = nfs4svc_decode_compoundargs,
		.pc_encode = nfs4svc_encode_compoundres,
		.pc_argsize = sizeof(struct nfsd4_compoundargs),
		.pc_argzero = offsetof(struct nfsd4_compoundargs, iops),
		.pc_ressize = sizeof(struct nfsd4_compoundres),
		.pc_release = nfsd4_release_compoundargs,
		.pc_cachetype = RC_NOCACHE,
		.pc_xdrressize = NFSD_BUFSIZE/4,
		.pc_name = "COMPOUND",
	},
};

static unsigned int nfsd_count3[ARRAY_SIZE(nfsd_procedures4)];
const struct svc_version nfsd_version4 = {
	.vs_vers		= 4,
	.vs_nproc		= 2,
	.vs_proc		= nfsd_procedures4,
	.vs_count		= nfsd_count3,
	.vs_dispatch		= nfsd_dispatch,
	.vs_xdrsize		= NFS4_SVC_XDRSIZE,
	.vs_rpcb_optnl		= true,
	.vs_need_cong_ctrl	= true,
};<|MERGE_RESOLUTION|>--- conflicted
+++ resolved
@@ -1828,13 +1828,6 @@
 	if (async_copy)
 		cleanup_async_copy(async_copy);
 	status = nfserrno(-ENOMEM);
-<<<<<<< HEAD
-	/*
-	 * source's vfsmount of inter-copy will be unmounted
-	 * by the laundromat
-	 */
-=======
->>>>>>> 2a175ffe
 	goto out;
 }
 
