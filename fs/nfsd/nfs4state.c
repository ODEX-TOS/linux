/*
*  Copyright (c) 2001 The Regents of the University of Michigan.
*  All rights reserved.
*
*  Kendrick Smith <kmsmith@umich.edu>
*  Andy Adamson <kandros@umich.edu>
*
*  Redistribution and use in source and binary forms, with or without
*  modification, are permitted provided that the following conditions
*  are met:
*
*  1. Redistributions of source code must retain the above copyright
*     notice, this list of conditions and the following disclaimer.
*  2. Redistributions in binary form must reproduce the above copyright
*     notice, this list of conditions and the following disclaimer in the
*     documentation and/or other materials provided with the distribution.
*  3. Neither the name of the University nor the names of its
*     contributors may be used to endorse or promote products derived
*     from this software without specific prior written permission.
*
*  THIS SOFTWARE IS PROVIDED ``AS IS'' AND ANY EXPRESS OR IMPLIED
*  WARRANTIES, INCLUDING, BUT NOT LIMITED TO, THE IMPLIED WARRANTIES OF
*  MERCHANTABILITY AND FITNESS FOR A PARTICULAR PURPOSE ARE
*  DISCLAIMED. IN NO EVENT SHALL THE REGENTS OR CONTRIBUTORS BE LIABLE
*  FOR ANY DIRECT, INDIRECT, INCIDENTAL, SPECIAL, EXEMPLARY, OR
*  CONSEQUENTIAL DAMAGES (INCLUDING, BUT NOT LIMITED TO, PROCUREMENT OF
*  SUBSTITUTE GOODS OR SERVICES; LOSS OF USE, DATA, OR PROFITS; OR
*  BUSINESS INTERRUPTION) HOWEVER CAUSED AND ON ANY THEORY OF
*  LIABILITY, WHETHER IN CONTRACT, STRICT LIABILITY, OR TORT (INCLUDING
*  NEGLIGENCE OR OTHERWISE) ARISING IN ANY WAY OUT OF THE USE OF THIS
*  SOFTWARE, EVEN IF ADVISED OF THE POSSIBILITY OF SUCH DAMAGE.
*
*/

#include <linux/file.h>
#include <linux/fs.h>
#include <linux/slab.h>
#include <linux/namei.h>
#include <linux/swap.h>
#include <linux/pagemap.h>
#include <linux/ratelimit.h>
#include <linux/sunrpc/svcauth_gss.h>
#include <linux/sunrpc/addr.h>
#include <linux/jhash.h>
#include <linux/string_helpers.h>
#include <linux/fsnotify.h>
#include <linux/nfs_ssc.h>
#include "xdr4.h"
#include "xdr4cb.h"
#include "vfs.h"
#include "current_stateid.h"

#include "netns.h"
#include "pnfs.h"
#include "filecache.h"
#include "trace.h"

#define NFSDDBG_FACILITY                NFSDDBG_PROC

#define all_ones {{~0,~0},~0}
static const stateid_t one_stateid = {
	.si_generation = ~0,
	.si_opaque = all_ones,
};
static const stateid_t zero_stateid = {
	/* all fields zero */
};
static const stateid_t currentstateid = {
	.si_generation = 1,
};
static const stateid_t close_stateid = {
	.si_generation = 0xffffffffU,
};

static u64 current_sessionid = 1;

#define ZERO_STATEID(stateid) (!memcmp((stateid), &zero_stateid, sizeof(stateid_t)))
#define ONE_STATEID(stateid)  (!memcmp((stateid), &one_stateid, sizeof(stateid_t)))
#define CURRENT_STATEID(stateid) (!memcmp((stateid), &currentstateid, sizeof(stateid_t)))
#define CLOSE_STATEID(stateid)  (!memcmp((stateid), &close_stateid, sizeof(stateid_t)))

/* forward declarations */
static bool check_for_locks(struct nfs4_file *fp, struct nfs4_lockowner *lowner);
static void nfs4_free_ol_stateid(struct nfs4_stid *stid);
void nfsd4_end_grace(struct nfsd_net *nn);
static void _free_cpntf_state_locked(struct nfsd_net *nn, struct nfs4_cpntf_state *cps);

/* Locking: */

/*
 * Currently used for the del_recall_lru and file hash table.  In an
 * effort to decrease the scope of the client_mutex, this spinlock may
 * eventually cover more:
 */
static DEFINE_SPINLOCK(state_lock);

enum nfsd4_st_mutex_lock_subclass {
	OPEN_STATEID_MUTEX = 0,
	LOCK_STATEID_MUTEX = 1,
};

/*
 * A waitqueue for all in-progress 4.0 CLOSE operations that are waiting for
 * the refcount on the open stateid to drop.
 */
static DECLARE_WAIT_QUEUE_HEAD(close_wq);

/*
 * A waitqueue where a writer to clients/#/ctl destroying a client can
 * wait for cl_rpc_users to drop to 0 and then for the client to be
 * unhashed.
 */
static DECLARE_WAIT_QUEUE_HEAD(expiry_wq);

static struct kmem_cache *client_slab;
static struct kmem_cache *openowner_slab;
static struct kmem_cache *lockowner_slab;
static struct kmem_cache *file_slab;
static struct kmem_cache *stateid_slab;
static struct kmem_cache *deleg_slab;
static struct kmem_cache *odstate_slab;

static void free_session(struct nfsd4_session *);

static const struct nfsd4_callback_ops nfsd4_cb_recall_ops;
static const struct nfsd4_callback_ops nfsd4_cb_notify_lock_ops;

static struct workqueue_struct *laundry_wq;

int nfsd4_create_laundry_wq(void)
{
	int rc = 0;

	laundry_wq = alloc_workqueue("%s", WQ_UNBOUND, 0, "nfsd4");
	if (laundry_wq == NULL)
		rc = -ENOMEM;
	return rc;
}

void nfsd4_destroy_laundry_wq(void)
{
	destroy_workqueue(laundry_wq);
}

static bool is_session_dead(struct nfsd4_session *ses)
{
	return ses->se_flags & NFS4_SESSION_DEAD;
}

static __be32 mark_session_dead_locked(struct nfsd4_session *ses, int ref_held_by_me)
{
	if (atomic_read(&ses->se_ref) > ref_held_by_me)
		return nfserr_jukebox;
	ses->se_flags |= NFS4_SESSION_DEAD;
	return nfs_ok;
}

static bool is_client_expired(struct nfs4_client *clp)
{
	return clp->cl_time == 0;
}

static __be32 get_client_locked(struct nfs4_client *clp)
{
	struct nfsd_net *nn = net_generic(clp->net, nfsd_net_id);

	lockdep_assert_held(&nn->client_lock);

	if (is_client_expired(clp))
		return nfserr_expired;
	atomic_inc(&clp->cl_rpc_users);
	clp->cl_state = NFSD4_ACTIVE;
	return nfs_ok;
}

/* must be called under the client_lock */
static inline void
renew_client_locked(struct nfs4_client *clp)
{
	struct nfsd_net *nn = net_generic(clp->net, nfsd_net_id);

	if (is_client_expired(clp)) {
		WARN_ON(1);
		printk("%s: client (clientid %08x/%08x) already expired\n",
			__func__,
			clp->cl_clientid.cl_boot,
			clp->cl_clientid.cl_id);
		return;
	}

	list_move_tail(&clp->cl_lru, &nn->client_lru);
	clp->cl_time = ktime_get_boottime_seconds();
	clp->cl_state = NFSD4_ACTIVE;
}

static void put_client_renew_locked(struct nfs4_client *clp)
{
	struct nfsd_net *nn = net_generic(clp->net, nfsd_net_id);

	lockdep_assert_held(&nn->client_lock);

	if (!atomic_dec_and_test(&clp->cl_rpc_users))
		return;
	if (!is_client_expired(clp))
		renew_client_locked(clp);
	else
		wake_up_all(&expiry_wq);
}

static void put_client_renew(struct nfs4_client *clp)
{
	struct nfsd_net *nn = net_generic(clp->net, nfsd_net_id);

	if (!atomic_dec_and_lock(&clp->cl_rpc_users, &nn->client_lock))
		return;
	if (!is_client_expired(clp))
		renew_client_locked(clp);
	else
		wake_up_all(&expiry_wq);
	spin_unlock(&nn->client_lock);
}

static __be32 nfsd4_get_session_locked(struct nfsd4_session *ses)
{
	__be32 status;

	if (is_session_dead(ses))
		return nfserr_badsession;
	status = get_client_locked(ses->se_client);
	if (status)
		return status;
	atomic_inc(&ses->se_ref);
	return nfs_ok;
}

static void nfsd4_put_session_locked(struct nfsd4_session *ses)
{
	struct nfs4_client *clp = ses->se_client;
	struct nfsd_net *nn = net_generic(clp->net, nfsd_net_id);

	lockdep_assert_held(&nn->client_lock);

	if (atomic_dec_and_test(&ses->se_ref) && is_session_dead(ses))
		free_session(ses);
	put_client_renew_locked(clp);
}

static void nfsd4_put_session(struct nfsd4_session *ses)
{
	struct nfs4_client *clp = ses->se_client;
	struct nfsd_net *nn = net_generic(clp->net, nfsd_net_id);

	spin_lock(&nn->client_lock);
	nfsd4_put_session_locked(ses);
	spin_unlock(&nn->client_lock);
}

static struct nfsd4_blocked_lock *
find_blocked_lock(struct nfs4_lockowner *lo, struct knfsd_fh *fh,
			struct nfsd_net *nn)
{
	struct nfsd4_blocked_lock *cur, *found = NULL;

	spin_lock(&nn->blocked_locks_lock);
	list_for_each_entry(cur, &lo->lo_blocked, nbl_list) {
		if (fh_match(fh, &cur->nbl_fh)) {
			list_del_init(&cur->nbl_list);
			WARN_ON(list_empty(&cur->nbl_lru));
			list_del_init(&cur->nbl_lru);
			found = cur;
			break;
		}
	}
	spin_unlock(&nn->blocked_locks_lock);
	if (found)
		locks_delete_block(&found->nbl_lock);
	return found;
}

static struct nfsd4_blocked_lock *
find_or_allocate_block(struct nfs4_lockowner *lo, struct knfsd_fh *fh,
			struct nfsd_net *nn)
{
	struct nfsd4_blocked_lock *nbl;

	nbl = find_blocked_lock(lo, fh, nn);
	if (!nbl) {
		nbl= kmalloc(sizeof(*nbl), GFP_KERNEL);
		if (nbl) {
			INIT_LIST_HEAD(&nbl->nbl_list);
			INIT_LIST_HEAD(&nbl->nbl_lru);
			fh_copy_shallow(&nbl->nbl_fh, fh);
			locks_init_lock(&nbl->nbl_lock);
			kref_init(&nbl->nbl_kref);
			nfsd4_init_cb(&nbl->nbl_cb, lo->lo_owner.so_client,
					&nfsd4_cb_notify_lock_ops,
					NFSPROC4_CLNT_CB_NOTIFY_LOCK);
		}
	}
	return nbl;
}

static void
free_nbl(struct kref *kref)
{
	struct nfsd4_blocked_lock *nbl;

	nbl = container_of(kref, struct nfsd4_blocked_lock, nbl_kref);
	kfree(nbl);
}

static void
free_blocked_lock(struct nfsd4_blocked_lock *nbl)
{
	locks_delete_block(&nbl->nbl_lock);
	locks_release_private(&nbl->nbl_lock);
	kref_put(&nbl->nbl_kref, free_nbl);
}

static void
remove_blocked_locks(struct nfs4_lockowner *lo)
{
	struct nfs4_client *clp = lo->lo_owner.so_client;
	struct nfsd_net *nn = net_generic(clp->net, nfsd_net_id);
	struct nfsd4_blocked_lock *nbl;
	LIST_HEAD(reaplist);

	/* Dequeue all blocked locks */
	spin_lock(&nn->blocked_locks_lock);
	while (!list_empty(&lo->lo_blocked)) {
		nbl = list_first_entry(&lo->lo_blocked,
					struct nfsd4_blocked_lock,
					nbl_list);
		list_del_init(&nbl->nbl_list);
		WARN_ON(list_empty(&nbl->nbl_lru));
		list_move(&nbl->nbl_lru, &reaplist);
	}
	spin_unlock(&nn->blocked_locks_lock);

	/* Now free them */
	while (!list_empty(&reaplist)) {
		nbl = list_first_entry(&reaplist, struct nfsd4_blocked_lock,
					nbl_lru);
		list_del_init(&nbl->nbl_lru);
		free_blocked_lock(nbl);
	}
}

static void
nfsd4_cb_notify_lock_prepare(struct nfsd4_callback *cb)
{
	struct nfsd4_blocked_lock	*nbl = container_of(cb,
						struct nfsd4_blocked_lock, nbl_cb);
	locks_delete_block(&nbl->nbl_lock);
}

static int
nfsd4_cb_notify_lock_done(struct nfsd4_callback *cb, struct rpc_task *task)
{
	/*
	 * Since this is just an optimization, we don't try very hard if it
	 * turns out not to succeed. We'll requeue it on NFS4ERR_DELAY, and
	 * just quit trying on anything else.
	 */
	switch (task->tk_status) {
	case -NFS4ERR_DELAY:
		rpc_delay(task, 1 * HZ);
		return 0;
	default:
		return 1;
	}
}

static void
nfsd4_cb_notify_lock_release(struct nfsd4_callback *cb)
{
	struct nfsd4_blocked_lock	*nbl = container_of(cb,
						struct nfsd4_blocked_lock, nbl_cb);

	free_blocked_lock(nbl);
}

static const struct nfsd4_callback_ops nfsd4_cb_notify_lock_ops = {
	.prepare	= nfsd4_cb_notify_lock_prepare,
	.done		= nfsd4_cb_notify_lock_done,
	.release	= nfsd4_cb_notify_lock_release,
};

/*
 * We store the NONE, READ, WRITE, and BOTH bits separately in the
 * st_{access,deny}_bmap field of the stateid, in order to track not
 * only what share bits are currently in force, but also what
 * combinations of share bits previous opens have used.  This allows us
 * to enforce the recommendation in
 * https://datatracker.ietf.org/doc/html/rfc7530#section-16.19.4 that
 * the server return an error if the client attempt to downgrade to a
 * combination of share bits not explicable by closing some of its
 * previous opens.
 *
 * This enforcement is arguably incomplete, since we don't keep
 * track of access/deny bit combinations; so, e.g., we allow:
 *
 *	OPEN allow read, deny write
 *	OPEN allow both, deny none
 *	DOWNGRADE allow read, deny none
 *
 * which we should reject.
 *
 * But you could also argue that our current code is already overkill,
 * since it only exists to return NFS4ERR_INVAL on incorrect client
 * behavior.
 */
static unsigned int
bmap_to_share_mode(unsigned long bmap)
{
	int i;
	unsigned int access = 0;

	for (i = 1; i < 4; i++) {
		if (test_bit(i, &bmap))
			access |= i;
	}
	return access;
}

/* set share access for a given stateid */
static inline void
set_access(u32 access, struct nfs4_ol_stateid *stp)
{
	unsigned char mask = 1 << access;

	WARN_ON_ONCE(access > NFS4_SHARE_ACCESS_BOTH);
	stp->st_access_bmap |= mask;
}

/* clear share access for a given stateid */
static inline void
clear_access(u32 access, struct nfs4_ol_stateid *stp)
{
	unsigned char mask = 1 << access;

	WARN_ON_ONCE(access > NFS4_SHARE_ACCESS_BOTH);
	stp->st_access_bmap &= ~mask;
}

/* test whether a given stateid has access */
static inline bool
test_access(u32 access, struct nfs4_ol_stateid *stp)
{
	unsigned char mask = 1 << access;

	return (bool)(stp->st_access_bmap & mask);
}

/* set share deny for a given stateid */
static inline void
set_deny(u32 deny, struct nfs4_ol_stateid *stp)
{
	unsigned char mask = 1 << deny;

	WARN_ON_ONCE(deny > NFS4_SHARE_DENY_BOTH);
	stp->st_deny_bmap |= mask;
}

/* clear share deny for a given stateid */
static inline void
clear_deny(u32 deny, struct nfs4_ol_stateid *stp)
{
	unsigned char mask = 1 << deny;

	WARN_ON_ONCE(deny > NFS4_SHARE_DENY_BOTH);
	stp->st_deny_bmap &= ~mask;
}

/* test whether a given stateid is denying specific access */
static inline bool
test_deny(u32 deny, struct nfs4_ol_stateid *stp)
{
	unsigned char mask = 1 << deny;

	return (bool)(stp->st_deny_bmap & mask);
}

static int nfs4_access_to_omode(u32 access)
{
	switch (access & NFS4_SHARE_ACCESS_BOTH) {
	case NFS4_SHARE_ACCESS_READ:
		return O_RDONLY;
	case NFS4_SHARE_ACCESS_WRITE:
		return O_WRONLY;
	case NFS4_SHARE_ACCESS_BOTH:
		return O_RDWR;
	}
	WARN_ON_ONCE(1);
	return O_RDONLY;
}

static inline int
access_permit_read(struct nfs4_ol_stateid *stp)
{
	return test_access(NFS4_SHARE_ACCESS_READ, stp) ||
		test_access(NFS4_SHARE_ACCESS_BOTH, stp) ||
		test_access(NFS4_SHARE_ACCESS_WRITE, stp);
}

static inline int
access_permit_write(struct nfs4_ol_stateid *stp)
{
	return test_access(NFS4_SHARE_ACCESS_WRITE, stp) ||
		test_access(NFS4_SHARE_ACCESS_BOTH, stp);
}

static inline struct nfs4_stateowner *
nfs4_get_stateowner(struct nfs4_stateowner *sop)
{
	atomic_inc(&sop->so_count);
	return sop;
}

static int
same_owner_str(struct nfs4_stateowner *sop, struct xdr_netobj *owner)
{
	return (sop->so_owner.len == owner->len) &&
		0 == memcmp(sop->so_owner.data, owner->data, owner->len);
}

static struct nfs4_openowner *
find_openstateowner_str_locked(unsigned int hashval, struct nfsd4_open *open,
			struct nfs4_client *clp)
{
	struct nfs4_stateowner *so;

	lockdep_assert_held(&clp->cl_lock);

	list_for_each_entry(so, &clp->cl_ownerstr_hashtbl[hashval],
			    so_strhash) {
		if (!so->so_is_open_owner)
			continue;
		if (same_owner_str(so, &open->op_owner))
			return openowner(nfs4_get_stateowner(so));
	}
	return NULL;
}

static struct nfs4_openowner *
find_openstateowner_str(unsigned int hashval, struct nfsd4_open *open,
			struct nfs4_client *clp)
{
	struct nfs4_openowner *oo;

	spin_lock(&clp->cl_lock);
	oo = find_openstateowner_str_locked(hashval, open, clp);
	spin_unlock(&clp->cl_lock);
	return oo;
}

static inline u32
opaque_hashval(const void *ptr, int nbytes)
{
	unsigned char *cptr = (unsigned char *) ptr;

	u32 x = 0;
	while (nbytes--) {
		x *= 37;
		x += *cptr++;
	}
	return x;
}

static void nfsd4_free_file_rcu(struct rcu_head *rcu)
{
	struct nfs4_file *fp = container_of(rcu, struct nfs4_file, fi_rcu);

	kmem_cache_free(file_slab, fp);
}

void
put_nfs4_file(struct nfs4_file *fi)
{
	might_lock(&state_lock);

	if (refcount_dec_and_lock(&fi->fi_ref, &state_lock)) {
		hlist_del_rcu(&fi->fi_hash);
		spin_unlock(&state_lock);
		WARN_ON_ONCE(!list_empty(&fi->fi_clnt_odstate));
		WARN_ON_ONCE(!list_empty(&fi->fi_delegations));
		call_rcu(&fi->fi_rcu, nfsd4_free_file_rcu);
	}
}

static struct nfsd_file *
__nfs4_get_fd(struct nfs4_file *f, int oflag)
{
	if (f->fi_fds[oflag])
		return nfsd_file_get(f->fi_fds[oflag]);
	return NULL;
}

static struct nfsd_file *
find_writeable_file_locked(struct nfs4_file *f)
{
	struct nfsd_file *ret;

	lockdep_assert_held(&f->fi_lock);

	ret = __nfs4_get_fd(f, O_WRONLY);
	if (!ret)
		ret = __nfs4_get_fd(f, O_RDWR);
	return ret;
}

static struct nfsd_file *
find_writeable_file(struct nfs4_file *f)
{
	struct nfsd_file *ret;

	spin_lock(&f->fi_lock);
	ret = find_writeable_file_locked(f);
	spin_unlock(&f->fi_lock);

	return ret;
}

static struct nfsd_file *
find_readable_file_locked(struct nfs4_file *f)
{
	struct nfsd_file *ret;

	lockdep_assert_held(&f->fi_lock);

	ret = __nfs4_get_fd(f, O_RDONLY);
	if (!ret)
		ret = __nfs4_get_fd(f, O_RDWR);
	return ret;
}

static struct nfsd_file *
find_readable_file(struct nfs4_file *f)
{
	struct nfsd_file *ret;

	spin_lock(&f->fi_lock);
	ret = find_readable_file_locked(f);
	spin_unlock(&f->fi_lock);

	return ret;
}

struct nfsd_file *
find_any_file(struct nfs4_file *f)
{
	struct nfsd_file *ret;

	if (!f)
		return NULL;
	spin_lock(&f->fi_lock);
	ret = __nfs4_get_fd(f, O_RDWR);
	if (!ret) {
		ret = __nfs4_get_fd(f, O_WRONLY);
		if (!ret)
			ret = __nfs4_get_fd(f, O_RDONLY);
	}
	spin_unlock(&f->fi_lock);
	return ret;
}

static struct nfsd_file *find_deleg_file(struct nfs4_file *f)
{
	struct nfsd_file *ret = NULL;

	spin_lock(&f->fi_lock);
	if (f->fi_deleg_file)
		ret = nfsd_file_get(f->fi_deleg_file);
	spin_unlock(&f->fi_lock);
	return ret;
}

static atomic_long_t num_delegations;
unsigned long max_delegations;

/*
 * Open owner state (share locks)
 */

/* hash tables for lock and open owners */
#define OWNER_HASH_BITS              8
#define OWNER_HASH_SIZE             (1 << OWNER_HASH_BITS)
#define OWNER_HASH_MASK             (OWNER_HASH_SIZE - 1)

static unsigned int ownerstr_hashval(struct xdr_netobj *ownername)
{
	unsigned int ret;

	ret = opaque_hashval(ownername->data, ownername->len);
	return ret & OWNER_HASH_MASK;
}

/* hash table for nfs4_file */
#define FILE_HASH_BITS                   8
#define FILE_HASH_SIZE                  (1 << FILE_HASH_BITS)

static unsigned int file_hashval(struct svc_fh *fh)
{
	struct inode *inode = d_inode(fh->fh_dentry);

	/* XXX: why not (here & in file cache) use inode? */
	return (unsigned int)hash_long(inode->i_ino, FILE_HASH_BITS);
}

static struct hlist_head file_hashtbl[FILE_HASH_SIZE];

/*
 * Check if courtesy clients have conflicting access and resolve it if possible
 *
 * access:  is op_share_access if share_access is true.
 *	    Check if access mode, op_share_access, would conflict with
 *	    the current deny mode of the file 'fp'.
 * access:  is op_share_deny if share_access is false.
 *	    Check if the deny mode, op_share_deny, would conflict with
 *	    current access of the file 'fp'.
 * stp:     skip checking this entry.
 * new_stp: normal open, not open upgrade.
 *
 * Function returns:
 *	false - access/deny mode conflict with normal client.
 *	true  - no conflict or conflict with courtesy client(s) is resolved.
 */
static bool
nfs4_resolve_deny_conflicts_locked(struct nfs4_file *fp, bool new_stp,
		struct nfs4_ol_stateid *stp, u32 access, bool share_access)
{
	struct nfs4_ol_stateid *st;
	bool resolvable = true;
	unsigned char bmap;
	struct nfsd_net *nn;
	struct nfs4_client *clp;

	lockdep_assert_held(&fp->fi_lock);
	list_for_each_entry(st, &fp->fi_stateids, st_perfile) {
		/* ignore lock stateid */
		if (st->st_openstp)
			continue;
		if (st == stp && new_stp)
			continue;
		/* check file access against deny mode or vice versa */
		bmap = share_access ? st->st_deny_bmap : st->st_access_bmap;
		if (!(access & bmap_to_share_mode(bmap)))
			continue;
		clp = st->st_stid.sc_client;
		if (try_to_expire_client(clp))
			continue;
		resolvable = false;
		break;
	}
	if (resolvable) {
		clp = stp->st_stid.sc_client;
		nn = net_generic(clp->net, nfsd_net_id);
		mod_delayed_work(laundry_wq, &nn->laundromat_work, 0);
	}
	return resolvable;
}

static void
__nfs4_file_get_access(struct nfs4_file *fp, u32 access)
{
	lockdep_assert_held(&fp->fi_lock);

	if (access & NFS4_SHARE_ACCESS_WRITE)
		atomic_inc(&fp->fi_access[O_WRONLY]);
	if (access & NFS4_SHARE_ACCESS_READ)
		atomic_inc(&fp->fi_access[O_RDONLY]);
}

static __be32
nfs4_file_get_access(struct nfs4_file *fp, u32 access)
{
	lockdep_assert_held(&fp->fi_lock);

	/* Does this access mode make sense? */
	if (access & ~NFS4_SHARE_ACCESS_BOTH)
		return nfserr_inval;

	/* Does it conflict with a deny mode already set? */
	if ((access & fp->fi_share_deny) != 0)
		return nfserr_share_denied;

	__nfs4_file_get_access(fp, access);
	return nfs_ok;
}

static __be32 nfs4_file_check_deny(struct nfs4_file *fp, u32 deny)
{
	/* Common case is that there is no deny mode. */
	if (deny) {
		/* Does this deny mode make sense? */
		if (deny & ~NFS4_SHARE_DENY_BOTH)
			return nfserr_inval;

		if ((deny & NFS4_SHARE_DENY_READ) &&
		    atomic_read(&fp->fi_access[O_RDONLY]))
			return nfserr_share_denied;

		if ((deny & NFS4_SHARE_DENY_WRITE) &&
		    atomic_read(&fp->fi_access[O_WRONLY]))
			return nfserr_share_denied;
	}
	return nfs_ok;
}

static void __nfs4_file_put_access(struct nfs4_file *fp, int oflag)
{
	might_lock(&fp->fi_lock);

	if (atomic_dec_and_lock(&fp->fi_access[oflag], &fp->fi_lock)) {
		struct nfsd_file *f1 = NULL;
		struct nfsd_file *f2 = NULL;

		swap(f1, fp->fi_fds[oflag]);
		if (atomic_read(&fp->fi_access[1 - oflag]) == 0)
			swap(f2, fp->fi_fds[O_RDWR]);
		spin_unlock(&fp->fi_lock);
		if (f1)
			nfsd_file_put(f1);
		if (f2)
			nfsd_file_put(f2);
	}
}

static void nfs4_file_put_access(struct nfs4_file *fp, u32 access)
{
	WARN_ON_ONCE(access & ~NFS4_SHARE_ACCESS_BOTH);

	if (access & NFS4_SHARE_ACCESS_WRITE)
		__nfs4_file_put_access(fp, O_WRONLY);
	if (access & NFS4_SHARE_ACCESS_READ)
		__nfs4_file_put_access(fp, O_RDONLY);
}

/*
 * Allocate a new open/delegation state counter. This is needed for
 * pNFS for proper return on close semantics.
 *
 * Note that we only allocate it for pNFS-enabled exports, otherwise
 * all pointers to struct nfs4_clnt_odstate are always NULL.
 */
static struct nfs4_clnt_odstate *
alloc_clnt_odstate(struct nfs4_client *clp)
{
	struct nfs4_clnt_odstate *co;

	co = kmem_cache_zalloc(odstate_slab, GFP_KERNEL);
	if (co) {
		co->co_client = clp;
		refcount_set(&co->co_odcount, 1);
	}
	return co;
}

static void
hash_clnt_odstate_locked(struct nfs4_clnt_odstate *co)
{
	struct nfs4_file *fp = co->co_file;

	lockdep_assert_held(&fp->fi_lock);
	list_add(&co->co_perfile, &fp->fi_clnt_odstate);
}

static inline void
get_clnt_odstate(struct nfs4_clnt_odstate *co)
{
	if (co)
		refcount_inc(&co->co_odcount);
}

static void
put_clnt_odstate(struct nfs4_clnt_odstate *co)
{
	struct nfs4_file *fp;

	if (!co)
		return;

	fp = co->co_file;
	if (refcount_dec_and_lock(&co->co_odcount, &fp->fi_lock)) {
		list_del(&co->co_perfile);
		spin_unlock(&fp->fi_lock);

		nfsd4_return_all_file_layouts(co->co_client, fp);
		kmem_cache_free(odstate_slab, co);
	}
}

static struct nfs4_clnt_odstate *
find_or_hash_clnt_odstate(struct nfs4_file *fp, struct nfs4_clnt_odstate *new)
{
	struct nfs4_clnt_odstate *co;
	struct nfs4_client *cl;

	if (!new)
		return NULL;

	cl = new->co_client;

	spin_lock(&fp->fi_lock);
	list_for_each_entry(co, &fp->fi_clnt_odstate, co_perfile) {
		if (co->co_client == cl) {
			get_clnt_odstate(co);
			goto out;
		}
	}
	co = new;
	co->co_file = fp;
	hash_clnt_odstate_locked(new);
out:
	spin_unlock(&fp->fi_lock);
	return co;
}

struct nfs4_stid *nfs4_alloc_stid(struct nfs4_client *cl, struct kmem_cache *slab,
				  void (*sc_free)(struct nfs4_stid *))
{
	struct nfs4_stid *stid;
	int new_id;

	stid = kmem_cache_zalloc(slab, GFP_KERNEL);
	if (!stid)
		return NULL;

	idr_preload(GFP_KERNEL);
	spin_lock(&cl->cl_lock);
	/* Reserving 0 for start of file in nfsdfs "states" file: */
	new_id = idr_alloc_cyclic(&cl->cl_stateids, stid, 1, 0, GFP_NOWAIT);
	spin_unlock(&cl->cl_lock);
	idr_preload_end();
	if (new_id < 0)
		goto out_free;

	stid->sc_free = sc_free;
	stid->sc_client = cl;
	stid->sc_stateid.si_opaque.so_id = new_id;
	stid->sc_stateid.si_opaque.so_clid = cl->cl_clientid;
	/* Will be incremented before return to client: */
	refcount_set(&stid->sc_count, 1);
	spin_lock_init(&stid->sc_lock);
	INIT_LIST_HEAD(&stid->sc_cp_list);

	/*
	 * It shouldn't be a problem to reuse an opaque stateid value.
	 * I don't think it is for 4.1.  But with 4.0 I worry that, for
	 * example, a stray write retransmission could be accepted by
	 * the server when it should have been rejected.  Therefore,
	 * adopt a trick from the sctp code to attempt to maximize the
	 * amount of time until an id is reused, by ensuring they always
	 * "increase" (mod INT_MAX):
	 */
	return stid;
out_free:
	kmem_cache_free(slab, stid);
	return NULL;
}

/*
 * Create a unique stateid_t to represent each COPY.
 */
static int nfs4_init_cp_state(struct nfsd_net *nn, copy_stateid_t *stid,
			      unsigned char sc_type)
{
	int new_id;

	stid->stid.si_opaque.so_clid.cl_boot = (u32)nn->boot_time;
	stid->stid.si_opaque.so_clid.cl_id = nn->s2s_cp_cl_id;
	stid->sc_type = sc_type;

	idr_preload(GFP_KERNEL);
	spin_lock(&nn->s2s_cp_lock);
	new_id = idr_alloc_cyclic(&nn->s2s_cp_stateids, stid, 0, 0, GFP_NOWAIT);
	stid->stid.si_opaque.so_id = new_id;
	stid->stid.si_generation = 1;
	spin_unlock(&nn->s2s_cp_lock);
	idr_preload_end();
	if (new_id < 0)
		return 0;
	return 1;
}

int nfs4_init_copy_state(struct nfsd_net *nn, struct nfsd4_copy *copy)
{
	return nfs4_init_cp_state(nn, &copy->cp_stateid, NFS4_COPY_STID);
}

struct nfs4_cpntf_state *nfs4_alloc_init_cpntf_state(struct nfsd_net *nn,
						     struct nfs4_stid *p_stid)
{
	struct nfs4_cpntf_state *cps;

	cps = kzalloc(sizeof(struct nfs4_cpntf_state), GFP_KERNEL);
	if (!cps)
		return NULL;
	cps->cpntf_time = ktime_get_boottime_seconds();
	refcount_set(&cps->cp_stateid.sc_count, 1);
	if (!nfs4_init_cp_state(nn, &cps->cp_stateid, NFS4_COPYNOTIFY_STID))
		goto out_free;
	spin_lock(&nn->s2s_cp_lock);
	list_add(&cps->cp_list, &p_stid->sc_cp_list);
	spin_unlock(&nn->s2s_cp_lock);
	return cps;
out_free:
	kfree(cps);
	return NULL;
}

void nfs4_free_copy_state(struct nfsd4_copy *copy)
{
	struct nfsd_net *nn;

	WARN_ON_ONCE(copy->cp_stateid.sc_type != NFS4_COPY_STID);
	nn = net_generic(copy->cp_clp->net, nfsd_net_id);
	spin_lock(&nn->s2s_cp_lock);
	idr_remove(&nn->s2s_cp_stateids,
		   copy->cp_stateid.stid.si_opaque.so_id);
	spin_unlock(&nn->s2s_cp_lock);
}

static void nfs4_free_cpntf_statelist(struct net *net, struct nfs4_stid *stid)
{
	struct nfs4_cpntf_state *cps;
	struct nfsd_net *nn;

	nn = net_generic(net, nfsd_net_id);
	spin_lock(&nn->s2s_cp_lock);
	while (!list_empty(&stid->sc_cp_list)) {
		cps = list_first_entry(&stid->sc_cp_list,
				       struct nfs4_cpntf_state, cp_list);
		_free_cpntf_state_locked(nn, cps);
	}
	spin_unlock(&nn->s2s_cp_lock);
}

static struct nfs4_ol_stateid * nfs4_alloc_open_stateid(struct nfs4_client *clp)
{
	struct nfs4_stid *stid;

	stid = nfs4_alloc_stid(clp, stateid_slab, nfs4_free_ol_stateid);
	if (!stid)
		return NULL;

	return openlockstateid(stid);
}

static void nfs4_free_deleg(struct nfs4_stid *stid)
{
	kmem_cache_free(deleg_slab, stid);
	atomic_long_dec(&num_delegations);
}

/*
 * When we recall a delegation, we should be careful not to hand it
 * out again straight away.
 * To ensure this we keep a pair of bloom filters ('new' and 'old')
 * in which the filehandles of recalled delegations are "stored".
 * If a filehandle appear in either filter, a delegation is blocked.
 * When a delegation is recalled, the filehandle is stored in the "new"
 * filter.
 * Every 30 seconds we swap the filters and clear the "new" one,
 * unless both are empty of course.
 *
 * Each filter is 256 bits.  We hash the filehandle to 32bit and use the
 * low 3 bytes as hash-table indices.
 *
 * 'blocked_delegations_lock', which is always taken in block_delegations(),
 * is used to manage concurrent access.  Testing does not need the lock
 * except when swapping the two filters.
 */
static DEFINE_SPINLOCK(blocked_delegations_lock);
static struct bloom_pair {
	int	entries, old_entries;
	time64_t swap_time;
	int	new; /* index into 'set' */
	DECLARE_BITMAP(set[2], 256);
} blocked_delegations;

static int delegation_blocked(struct knfsd_fh *fh)
{
	u32 hash;
	struct bloom_pair *bd = &blocked_delegations;

	if (bd->entries == 0)
		return 0;
	if (ktime_get_seconds() - bd->swap_time > 30) {
		spin_lock(&blocked_delegations_lock);
		if (ktime_get_seconds() - bd->swap_time > 30) {
			bd->entries -= bd->old_entries;
			bd->old_entries = bd->entries;
			memset(bd->set[bd->new], 0,
			       sizeof(bd->set[0]));
			bd->new = 1-bd->new;
			bd->swap_time = ktime_get_seconds();
		}
		spin_unlock(&blocked_delegations_lock);
	}
	hash = jhash(&fh->fh_raw, fh->fh_size, 0);
	if (test_bit(hash&255, bd->set[0]) &&
	    test_bit((hash>>8)&255, bd->set[0]) &&
	    test_bit((hash>>16)&255, bd->set[0]))
		return 1;

	if (test_bit(hash&255, bd->set[1]) &&
	    test_bit((hash>>8)&255, bd->set[1]) &&
	    test_bit((hash>>16)&255, bd->set[1]))
		return 1;

	return 0;
}

static void block_delegations(struct knfsd_fh *fh)
{
	u32 hash;
	struct bloom_pair *bd = &blocked_delegations;

	hash = jhash(&fh->fh_raw, fh->fh_size, 0);

	spin_lock(&blocked_delegations_lock);
	__set_bit(hash&255, bd->set[bd->new]);
	__set_bit((hash>>8)&255, bd->set[bd->new]);
	__set_bit((hash>>16)&255, bd->set[bd->new]);
	if (bd->entries == 0)
		bd->swap_time = ktime_get_seconds();
	bd->entries += 1;
	spin_unlock(&blocked_delegations_lock);
}

static struct nfs4_delegation *
alloc_init_deleg(struct nfs4_client *clp, struct nfs4_file *fp,
		 struct svc_fh *current_fh,
		 struct nfs4_clnt_odstate *odstate)
{
	struct nfs4_delegation *dp;
	long n;

	dprintk("NFSD alloc_init_deleg\n");
	n = atomic_long_inc_return(&num_delegations);
	if (n < 0 || n > max_delegations)
		goto out_dec;
	if (delegation_blocked(&current_fh->fh_handle))
		goto out_dec;
	dp = delegstateid(nfs4_alloc_stid(clp, deleg_slab, nfs4_free_deleg));
	if (dp == NULL)
		goto out_dec;

	/*
	 * delegation seqid's are never incremented.  The 4.1 special
	 * meaning of seqid 0 isn't meaningful, really, but let's avoid
	 * 0 anyway just for consistency and use 1:
	 */
	dp->dl_stid.sc_stateid.si_generation = 1;
	INIT_LIST_HEAD(&dp->dl_perfile);
	INIT_LIST_HEAD(&dp->dl_perclnt);
	INIT_LIST_HEAD(&dp->dl_recall_lru);
	dp->dl_clnt_odstate = odstate;
	get_clnt_odstate(odstate);
	dp->dl_type = NFS4_OPEN_DELEGATE_READ;
	dp->dl_retries = 1;
	dp->dl_recalled = false;
	nfsd4_init_cb(&dp->dl_recall, dp->dl_stid.sc_client,
		      &nfsd4_cb_recall_ops, NFSPROC4_CLNT_CB_RECALL);
	get_nfs4_file(fp);
	dp->dl_stid.sc_file = fp;
	return dp;
out_dec:
	atomic_long_dec(&num_delegations);
	return NULL;
}

void
nfs4_put_stid(struct nfs4_stid *s)
{
	struct nfs4_file *fp = s->sc_file;
	struct nfs4_client *clp = s->sc_client;

	might_lock(&clp->cl_lock);

	if (!refcount_dec_and_lock(&s->sc_count, &clp->cl_lock)) {
		wake_up_all(&close_wq);
		return;
	}
	idr_remove(&clp->cl_stateids, s->sc_stateid.si_opaque.so_id);
	nfs4_free_cpntf_statelist(clp->net, s);
	spin_unlock(&clp->cl_lock);
	s->sc_free(s);
	if (fp)
		put_nfs4_file(fp);
}

void
nfs4_inc_and_copy_stateid(stateid_t *dst, struct nfs4_stid *stid)
{
	stateid_t *src = &stid->sc_stateid;

	spin_lock(&stid->sc_lock);
	if (unlikely(++src->si_generation == 0))
		src->si_generation = 1;
	memcpy(dst, src, sizeof(*dst));
	spin_unlock(&stid->sc_lock);
}

static void put_deleg_file(struct nfs4_file *fp)
{
	struct nfsd_file *nf = NULL;

	spin_lock(&fp->fi_lock);
	if (--fp->fi_delegees == 0)
		swap(nf, fp->fi_deleg_file);
	spin_unlock(&fp->fi_lock);

	if (nf)
		nfsd_file_put(nf);
}

static void nfs4_unlock_deleg_lease(struct nfs4_delegation *dp)
{
	struct nfs4_file *fp = dp->dl_stid.sc_file;
	struct nfsd_file *nf = fp->fi_deleg_file;

	WARN_ON_ONCE(!fp->fi_delegees);

	vfs_setlease(nf->nf_file, F_UNLCK, NULL, (void **)&dp);
	put_deleg_file(fp);
}

static void destroy_unhashed_deleg(struct nfs4_delegation *dp)
{
	put_clnt_odstate(dp->dl_clnt_odstate);
	nfs4_unlock_deleg_lease(dp);
	nfs4_put_stid(&dp->dl_stid);
}

void nfs4_unhash_stid(struct nfs4_stid *s)
{
	s->sc_type = 0;
}

/**
 * nfs4_delegation_exists - Discover if this delegation already exists
 * @clp:     a pointer to the nfs4_client we're granting a delegation to
 * @fp:      a pointer to the nfs4_file we're granting a delegation on
 *
 * Return:
 *      On success: true iff an existing delegation is found
 */

static bool
nfs4_delegation_exists(struct nfs4_client *clp, struct nfs4_file *fp)
{
	struct nfs4_delegation *searchdp = NULL;
	struct nfs4_client *searchclp = NULL;

	lockdep_assert_held(&state_lock);
	lockdep_assert_held(&fp->fi_lock);

	list_for_each_entry(searchdp, &fp->fi_delegations, dl_perfile) {
		searchclp = searchdp->dl_stid.sc_client;
		if (clp == searchclp) {
			return true;
		}
	}
	return false;
}

/**
 * hash_delegation_locked - Add a delegation to the appropriate lists
 * @dp:     a pointer to the nfs4_delegation we are adding.
 * @fp:     a pointer to the nfs4_file we're granting a delegation on
 *
 * Return:
 *      On success: NULL if the delegation was successfully hashed.
 *
 *      On error: -EAGAIN if one was previously granted to this
 *                 nfs4_client for this nfs4_file. Delegation is not hashed.
 *
 */

static int
hash_delegation_locked(struct nfs4_delegation *dp, struct nfs4_file *fp)
{
	struct nfs4_client *clp = dp->dl_stid.sc_client;

	lockdep_assert_held(&state_lock);
	lockdep_assert_held(&fp->fi_lock);

	if (nfs4_delegation_exists(clp, fp))
		return -EAGAIN;
	refcount_inc(&dp->dl_stid.sc_count);
	dp->dl_stid.sc_type = NFS4_DELEG_STID;
	list_add(&dp->dl_perfile, &fp->fi_delegations);
	list_add(&dp->dl_perclnt, &clp->cl_delegations);
	return 0;
}

static bool delegation_hashed(struct nfs4_delegation *dp)
{
	return !(list_empty(&dp->dl_perfile));
}

static bool
unhash_delegation_locked(struct nfs4_delegation *dp)
{
	struct nfs4_file *fp = dp->dl_stid.sc_file;

	lockdep_assert_held(&state_lock);

	if (!delegation_hashed(dp))
		return false;

	dp->dl_stid.sc_type = NFS4_CLOSED_DELEG_STID;
	/* Ensure that deleg break won't try to requeue it */
	++dp->dl_time;
	spin_lock(&fp->fi_lock);
	list_del_init(&dp->dl_perclnt);
	list_del_init(&dp->dl_recall_lru);
	list_del_init(&dp->dl_perfile);
	spin_unlock(&fp->fi_lock);
	return true;
}

static void destroy_delegation(struct nfs4_delegation *dp)
{
	bool unhashed;

	spin_lock(&state_lock);
	unhashed = unhash_delegation_locked(dp);
	spin_unlock(&state_lock);
	if (unhashed)
		destroy_unhashed_deleg(dp);
}

static void revoke_delegation(struct nfs4_delegation *dp)
{
	struct nfs4_client *clp = dp->dl_stid.sc_client;

	WARN_ON(!list_empty(&dp->dl_recall_lru));

	if (clp->cl_minorversion) {
		dp->dl_stid.sc_type = NFS4_REVOKED_DELEG_STID;
		refcount_inc(&dp->dl_stid.sc_count);
		spin_lock(&clp->cl_lock);
		list_add(&dp->dl_recall_lru, &clp->cl_revoked);
		spin_unlock(&clp->cl_lock);
	}
	destroy_unhashed_deleg(dp);
}

/* 
 * SETCLIENTID state 
 */

static unsigned int clientid_hashval(u32 id)
{
	return id & CLIENT_HASH_MASK;
}

static unsigned int clientstr_hashval(struct xdr_netobj name)
{
	return opaque_hashval(name.data, 8) & CLIENT_HASH_MASK;
}

/*
 * A stateid that had a deny mode associated with it is being released
 * or downgraded. Recalculate the deny mode on the file.
 */
static void
recalculate_deny_mode(struct nfs4_file *fp)
{
	struct nfs4_ol_stateid *stp;

	spin_lock(&fp->fi_lock);
	fp->fi_share_deny = 0;
	list_for_each_entry(stp, &fp->fi_stateids, st_perfile)
		fp->fi_share_deny |= bmap_to_share_mode(stp->st_deny_bmap);
	spin_unlock(&fp->fi_lock);
}

static void
reset_union_bmap_deny(u32 deny, struct nfs4_ol_stateid *stp)
{
	int i;
	bool change = false;

	for (i = 1; i < 4; i++) {
		if ((i & deny) != i) {
			change = true;
			clear_deny(i, stp);
		}
	}

	/* Recalculate per-file deny mode if there was a change */
	if (change)
		recalculate_deny_mode(stp->st_stid.sc_file);
}

/* release all access and file references for a given stateid */
static void
release_all_access(struct nfs4_ol_stateid *stp)
{
	int i;
	struct nfs4_file *fp = stp->st_stid.sc_file;

	if (fp && stp->st_deny_bmap != 0)
		recalculate_deny_mode(fp);

	for (i = 1; i < 4; i++) {
		if (test_access(i, stp))
			nfs4_file_put_access(stp->st_stid.sc_file, i);
		clear_access(i, stp);
	}
}

static inline void nfs4_free_stateowner(struct nfs4_stateowner *sop)
{
	kfree(sop->so_owner.data);
	sop->so_ops->so_free(sop);
}

static void nfs4_put_stateowner(struct nfs4_stateowner *sop)
{
	struct nfs4_client *clp = sop->so_client;

	might_lock(&clp->cl_lock);

	if (!atomic_dec_and_lock(&sop->so_count, &clp->cl_lock))
		return;
	sop->so_ops->so_unhash(sop);
	spin_unlock(&clp->cl_lock);
	nfs4_free_stateowner(sop);
}

static bool
nfs4_ol_stateid_unhashed(const struct nfs4_ol_stateid *stp)
{
	return list_empty(&stp->st_perfile);
}

static bool unhash_ol_stateid(struct nfs4_ol_stateid *stp)
{
	struct nfs4_file *fp = stp->st_stid.sc_file;

	lockdep_assert_held(&stp->st_stateowner->so_client->cl_lock);

	if (list_empty(&stp->st_perfile))
		return false;

	spin_lock(&fp->fi_lock);
	list_del_init(&stp->st_perfile);
	spin_unlock(&fp->fi_lock);
	list_del(&stp->st_perstateowner);
	return true;
}

static void nfs4_free_ol_stateid(struct nfs4_stid *stid)
{
	struct nfs4_ol_stateid *stp = openlockstateid(stid);

	put_clnt_odstate(stp->st_clnt_odstate);
	release_all_access(stp);
	if (stp->st_stateowner)
		nfs4_put_stateowner(stp->st_stateowner);
	kmem_cache_free(stateid_slab, stid);
}

static void nfs4_free_lock_stateid(struct nfs4_stid *stid)
{
	struct nfs4_ol_stateid *stp = openlockstateid(stid);
	struct nfs4_lockowner *lo = lockowner(stp->st_stateowner);
	struct nfsd_file *nf;

	nf = find_any_file(stp->st_stid.sc_file);
	if (nf) {
		get_file(nf->nf_file);
		filp_close(nf->nf_file, (fl_owner_t)lo);
		nfsd_file_put(nf);
	}
	nfs4_free_ol_stateid(stid);
}

/*
 * Put the persistent reference to an already unhashed generic stateid, while
 * holding the cl_lock. If it's the last reference, then put it onto the
 * reaplist for later destruction.
 */
static void put_ol_stateid_locked(struct nfs4_ol_stateid *stp,
				       struct list_head *reaplist)
{
	struct nfs4_stid *s = &stp->st_stid;
	struct nfs4_client *clp = s->sc_client;

	lockdep_assert_held(&clp->cl_lock);

	WARN_ON_ONCE(!list_empty(&stp->st_locks));

	if (!refcount_dec_and_test(&s->sc_count)) {
		wake_up_all(&close_wq);
		return;
	}

	idr_remove(&clp->cl_stateids, s->sc_stateid.si_opaque.so_id);
	list_add(&stp->st_locks, reaplist);
}

static bool unhash_lock_stateid(struct nfs4_ol_stateid *stp)
{
	lockdep_assert_held(&stp->st_stid.sc_client->cl_lock);

	if (!unhash_ol_stateid(stp))
		return false;
	list_del_init(&stp->st_locks);
	nfs4_unhash_stid(&stp->st_stid);
	return true;
}

static void release_lock_stateid(struct nfs4_ol_stateid *stp)
{
	struct nfs4_client *clp = stp->st_stid.sc_client;
	bool unhashed;

	spin_lock(&clp->cl_lock);
	unhashed = unhash_lock_stateid(stp);
	spin_unlock(&clp->cl_lock);
	if (unhashed)
		nfs4_put_stid(&stp->st_stid);
}

static void unhash_lockowner_locked(struct nfs4_lockowner *lo)
{
	struct nfs4_client *clp = lo->lo_owner.so_client;

	lockdep_assert_held(&clp->cl_lock);

	list_del_init(&lo->lo_owner.so_strhash);
}

/*
 * Free a list of generic stateids that were collected earlier after being
 * fully unhashed.
 */
static void
free_ol_stateid_reaplist(struct list_head *reaplist)
{
	struct nfs4_ol_stateid *stp;
	struct nfs4_file *fp;

	might_sleep();

	while (!list_empty(reaplist)) {
		stp = list_first_entry(reaplist, struct nfs4_ol_stateid,
				       st_locks);
		list_del(&stp->st_locks);
		fp = stp->st_stid.sc_file;
		stp->st_stid.sc_free(&stp->st_stid);
		if (fp)
			put_nfs4_file(fp);
	}
}

static void release_open_stateid_locks(struct nfs4_ol_stateid *open_stp,
				       struct list_head *reaplist)
{
	struct nfs4_ol_stateid *stp;

	lockdep_assert_held(&open_stp->st_stid.sc_client->cl_lock);

	while (!list_empty(&open_stp->st_locks)) {
		stp = list_entry(open_stp->st_locks.next,
				struct nfs4_ol_stateid, st_locks);
		WARN_ON(!unhash_lock_stateid(stp));
		put_ol_stateid_locked(stp, reaplist);
	}
}

static bool unhash_open_stateid(struct nfs4_ol_stateid *stp,
				struct list_head *reaplist)
{
	lockdep_assert_held(&stp->st_stid.sc_client->cl_lock);

	if (!unhash_ol_stateid(stp))
		return false;
	release_open_stateid_locks(stp, reaplist);
	return true;
}

static void release_open_stateid(struct nfs4_ol_stateid *stp)
{
	LIST_HEAD(reaplist);

	spin_lock(&stp->st_stid.sc_client->cl_lock);
	if (unhash_open_stateid(stp, &reaplist))
		put_ol_stateid_locked(stp, &reaplist);
	spin_unlock(&stp->st_stid.sc_client->cl_lock);
	free_ol_stateid_reaplist(&reaplist);
}

static void unhash_openowner_locked(struct nfs4_openowner *oo)
{
	struct nfs4_client *clp = oo->oo_owner.so_client;

	lockdep_assert_held(&clp->cl_lock);

	list_del_init(&oo->oo_owner.so_strhash);
	list_del_init(&oo->oo_perclient);
}

static void release_last_closed_stateid(struct nfs4_openowner *oo)
{
	struct nfsd_net *nn = net_generic(oo->oo_owner.so_client->net,
					  nfsd_net_id);
	struct nfs4_ol_stateid *s;

	spin_lock(&nn->client_lock);
	s = oo->oo_last_closed_stid;
	if (s) {
		list_del_init(&oo->oo_close_lru);
		oo->oo_last_closed_stid = NULL;
	}
	spin_unlock(&nn->client_lock);
	if (s)
		nfs4_put_stid(&s->st_stid);
}

static void release_openowner(struct nfs4_openowner *oo)
{
	struct nfs4_ol_stateid *stp;
	struct nfs4_client *clp = oo->oo_owner.so_client;
	struct list_head reaplist;

	INIT_LIST_HEAD(&reaplist);

	spin_lock(&clp->cl_lock);
	unhash_openowner_locked(oo);
	while (!list_empty(&oo->oo_owner.so_stateids)) {
		stp = list_first_entry(&oo->oo_owner.so_stateids,
				struct nfs4_ol_stateid, st_perstateowner);
		if (unhash_open_stateid(stp, &reaplist))
			put_ol_stateid_locked(stp, &reaplist);
	}
	spin_unlock(&clp->cl_lock);
	free_ol_stateid_reaplist(&reaplist);
	release_last_closed_stateid(oo);
	nfs4_put_stateowner(&oo->oo_owner);
}

static inline int
hash_sessionid(struct nfs4_sessionid *sessionid)
{
	struct nfsd4_sessionid *sid = (struct nfsd4_sessionid *)sessionid;

	return sid->sequence % SESSION_HASH_SIZE;
}

#ifdef CONFIG_SUNRPC_DEBUG
static inline void
dump_sessionid(const char *fn, struct nfs4_sessionid *sessionid)
{
	u32 *ptr = (u32 *)(&sessionid->data[0]);
	dprintk("%s: %u:%u:%u:%u\n", fn, ptr[0], ptr[1], ptr[2], ptr[3]);
}
#else
static inline void
dump_sessionid(const char *fn, struct nfs4_sessionid *sessionid)
{
}
#endif

/*
 * Bump the seqid on cstate->replay_owner, and clear replay_owner if it
 * won't be used for replay.
 */
void nfsd4_bump_seqid(struct nfsd4_compound_state *cstate, __be32 nfserr)
{
	struct nfs4_stateowner *so = cstate->replay_owner;

	if (nfserr == nfserr_replay_me)
		return;

	if (!seqid_mutating_err(ntohl(nfserr))) {
		nfsd4_cstate_clear_replay(cstate);
		return;
	}
	if (!so)
		return;
	if (so->so_is_open_owner)
		release_last_closed_stateid(openowner(so));
	so->so_seqid++;
	return;
}

static void
gen_sessionid(struct nfsd4_session *ses)
{
	struct nfs4_client *clp = ses->se_client;
	struct nfsd4_sessionid *sid;

	sid = (struct nfsd4_sessionid *)ses->se_sessionid.data;
	sid->clientid = clp->cl_clientid;
	sid->sequence = current_sessionid++;
	sid->reserved = 0;
}

/*
 * The protocol defines ca_maxresponssize_cached to include the size of
 * the rpc header, but all we need to cache is the data starting after
 * the end of the initial SEQUENCE operation--the rest we regenerate
 * each time.  Therefore we can advertise a ca_maxresponssize_cached
 * value that is the number of bytes in our cache plus a few additional
 * bytes.  In order to stay on the safe side, and not promise more than
 * we can cache, those additional bytes must be the minimum possible: 24
 * bytes of rpc header (xid through accept state, with AUTH_NULL
 * verifier), 12 for the compound header (with zero-length tag), and 44
 * for the SEQUENCE op response:
 */
#define NFSD_MIN_HDR_SEQ_SZ  (24 + 12 + 44)

static void
free_session_slots(struct nfsd4_session *ses)
{
	int i;

	for (i = 0; i < ses->se_fchannel.maxreqs; i++) {
		free_svc_cred(&ses->se_slots[i]->sl_cred);
		kfree(ses->se_slots[i]);
	}
}

/*
 * We don't actually need to cache the rpc and session headers, so we
 * can allocate a little less for each slot:
 */
static inline u32 slot_bytes(struct nfsd4_channel_attrs *ca)
{
	u32 size;

	if (ca->maxresp_cached < NFSD_MIN_HDR_SEQ_SZ)
		size = 0;
	else
		size = ca->maxresp_cached - NFSD_MIN_HDR_SEQ_SZ;
	return size + sizeof(struct nfsd4_slot);
}

/*
 * XXX: If we run out of reserved DRC memory we could (up to a point)
 * re-negotiate active sessions and reduce their slot usage to make
 * room for new connections. For now we just fail the create session.
 */
static u32 nfsd4_get_drc_mem(struct nfsd4_channel_attrs *ca, struct nfsd_net *nn)
{
	u32 slotsize = slot_bytes(ca);
	u32 num = ca->maxreqs;
	unsigned long avail, total_avail;
	unsigned int scale_factor;

	spin_lock(&nfsd_drc_lock);
	if (nfsd_drc_max_mem > nfsd_drc_mem_used)
		total_avail = nfsd_drc_max_mem - nfsd_drc_mem_used;
	else
		/* We have handed out more space than we chose in
		 * set_max_drc() to allow.  That isn't really a
		 * problem as long as that doesn't make us think we
		 * have lots more due to integer overflow.
		 */
		total_avail = 0;
	avail = min((unsigned long)NFSD_MAX_MEM_PER_SESSION, total_avail);
	/*
	 * Never use more than a fraction of the remaining memory,
	 * unless it's the only way to give this client a slot.
	 * The chosen fraction is either 1/8 or 1/number of threads,
	 * whichever is smaller.  This ensures there are adequate
	 * slots to support multiple clients per thread.
	 * Give the client one slot even if that would require
	 * over-allocation--it is better than failure.
	 */
	scale_factor = max_t(unsigned int, 8, nn->nfsd_serv->sv_nrthreads);

	avail = clamp_t(unsigned long, avail, slotsize,
			total_avail/scale_factor);
	num = min_t(int, num, avail / slotsize);
	num = max_t(int, num, 1);
	nfsd_drc_mem_used += num * slotsize;
	spin_unlock(&nfsd_drc_lock);

	return num;
}

static void nfsd4_put_drc_mem(struct nfsd4_channel_attrs *ca)
{
	int slotsize = slot_bytes(ca);

	spin_lock(&nfsd_drc_lock);
	nfsd_drc_mem_used -= slotsize * ca->maxreqs;
	spin_unlock(&nfsd_drc_lock);
}

static struct nfsd4_session *alloc_session(struct nfsd4_channel_attrs *fattrs,
					   struct nfsd4_channel_attrs *battrs)
{
	int numslots = fattrs->maxreqs;
	int slotsize = slot_bytes(fattrs);
	struct nfsd4_session *new;
	int mem, i;

	BUILD_BUG_ON(NFSD_MAX_SLOTS_PER_SESSION * sizeof(struct nfsd4_slot *)
			+ sizeof(struct nfsd4_session) > PAGE_SIZE);
	mem = numslots * sizeof(struct nfsd4_slot *);

	new = kzalloc(sizeof(*new) + mem, GFP_KERNEL);
	if (!new)
		return NULL;
	/* allocate each struct nfsd4_slot and data cache in one piece */
	for (i = 0; i < numslots; i++) {
		new->se_slots[i] = kzalloc(slotsize, GFP_KERNEL);
		if (!new->se_slots[i])
			goto out_free;
	}

	memcpy(&new->se_fchannel, fattrs, sizeof(struct nfsd4_channel_attrs));
	memcpy(&new->se_bchannel, battrs, sizeof(struct nfsd4_channel_attrs));

	return new;
out_free:
	while (i--)
		kfree(new->se_slots[i]);
	kfree(new);
	return NULL;
}

static void free_conn(struct nfsd4_conn *c)
{
	svc_xprt_put(c->cn_xprt);
	kfree(c);
}

static void nfsd4_conn_lost(struct svc_xpt_user *u)
{
	struct nfsd4_conn *c = container_of(u, struct nfsd4_conn, cn_xpt_user);
	struct nfs4_client *clp = c->cn_session->se_client;

	trace_nfsd_cb_lost(clp);

	spin_lock(&clp->cl_lock);
	if (!list_empty(&c->cn_persession)) {
		list_del(&c->cn_persession);
		free_conn(c);
	}
	nfsd4_probe_callback(clp);
	spin_unlock(&clp->cl_lock);
}

static struct nfsd4_conn *alloc_conn(struct svc_rqst *rqstp, u32 flags)
{
	struct nfsd4_conn *conn;

	conn = kmalloc(sizeof(struct nfsd4_conn), GFP_KERNEL);
	if (!conn)
		return NULL;
	svc_xprt_get(rqstp->rq_xprt);
	conn->cn_xprt = rqstp->rq_xprt;
	conn->cn_flags = flags;
	INIT_LIST_HEAD(&conn->cn_xpt_user.list);
	return conn;
}

static void __nfsd4_hash_conn(struct nfsd4_conn *conn, struct nfsd4_session *ses)
{
	conn->cn_session = ses;
	list_add(&conn->cn_persession, &ses->se_conns);
}

static void nfsd4_hash_conn(struct nfsd4_conn *conn, struct nfsd4_session *ses)
{
	struct nfs4_client *clp = ses->se_client;

	spin_lock(&clp->cl_lock);
	__nfsd4_hash_conn(conn, ses);
	spin_unlock(&clp->cl_lock);
}

static int nfsd4_register_conn(struct nfsd4_conn *conn)
{
	conn->cn_xpt_user.callback = nfsd4_conn_lost;
	return register_xpt_user(conn->cn_xprt, &conn->cn_xpt_user);
}

static void nfsd4_init_conn(struct svc_rqst *rqstp, struct nfsd4_conn *conn, struct nfsd4_session *ses)
{
	int ret;

	nfsd4_hash_conn(conn, ses);
	ret = nfsd4_register_conn(conn);
	if (ret)
		/* oops; xprt is already down: */
		nfsd4_conn_lost(&conn->cn_xpt_user);
	/* We may have gained or lost a callback channel: */
	nfsd4_probe_callback_sync(ses->se_client);
}

static struct nfsd4_conn *alloc_conn_from_crses(struct svc_rqst *rqstp, struct nfsd4_create_session *cses)
{
	u32 dir = NFS4_CDFC4_FORE;

	if (cses->flags & SESSION4_BACK_CHAN)
		dir |= NFS4_CDFC4_BACK;
	return alloc_conn(rqstp, dir);
}

/* must be called under client_lock */
static void nfsd4_del_conns(struct nfsd4_session *s)
{
	struct nfs4_client *clp = s->se_client;
	struct nfsd4_conn *c;

	spin_lock(&clp->cl_lock);
	while (!list_empty(&s->se_conns)) {
		c = list_first_entry(&s->se_conns, struct nfsd4_conn, cn_persession);
		list_del_init(&c->cn_persession);
		spin_unlock(&clp->cl_lock);

		unregister_xpt_user(c->cn_xprt, &c->cn_xpt_user);
		free_conn(c);

		spin_lock(&clp->cl_lock);
	}
	spin_unlock(&clp->cl_lock);
}

static void __free_session(struct nfsd4_session *ses)
{
	free_session_slots(ses);
	kfree(ses);
}

static void free_session(struct nfsd4_session *ses)
{
	nfsd4_del_conns(ses);
	nfsd4_put_drc_mem(&ses->se_fchannel);
	__free_session(ses);
}

static void init_session(struct svc_rqst *rqstp, struct nfsd4_session *new, struct nfs4_client *clp, struct nfsd4_create_session *cses)
{
	int idx;
	struct nfsd_net *nn = net_generic(SVC_NET(rqstp), nfsd_net_id);

	new->se_client = clp;
	gen_sessionid(new);

	INIT_LIST_HEAD(&new->se_conns);

	new->se_cb_seq_nr = 1;
	new->se_flags = cses->flags;
	new->se_cb_prog = cses->callback_prog;
	new->se_cb_sec = cses->cb_sec;
	atomic_set(&new->se_ref, 0);
	idx = hash_sessionid(&new->se_sessionid);
	list_add(&new->se_hash, &nn->sessionid_hashtbl[idx]);
	spin_lock(&clp->cl_lock);
	list_add(&new->se_perclnt, &clp->cl_sessions);
	spin_unlock(&clp->cl_lock);

	{
		struct sockaddr *sa = svc_addr(rqstp);
		/*
		 * This is a little silly; with sessions there's no real
		 * use for the callback address.  Use the peer address
		 * as a reasonable default for now, but consider fixing
		 * the rpc client not to require an address in the
		 * future:
		 */
		rpc_copy_addr((struct sockaddr *)&clp->cl_cb_conn.cb_addr, sa);
		clp->cl_cb_conn.cb_addrlen = svc_addr_len(sa);
	}
}

/* caller must hold client_lock */
static struct nfsd4_session *
__find_in_sessionid_hashtbl(struct nfs4_sessionid *sessionid, struct net *net)
{
	struct nfsd4_session *elem;
	int idx;
	struct nfsd_net *nn = net_generic(net, nfsd_net_id);

	lockdep_assert_held(&nn->client_lock);

	dump_sessionid(__func__, sessionid);
	idx = hash_sessionid(sessionid);
	/* Search in the appropriate list */
	list_for_each_entry(elem, &nn->sessionid_hashtbl[idx], se_hash) {
		if (!memcmp(elem->se_sessionid.data, sessionid->data,
			    NFS4_MAX_SESSIONID_LEN)) {
			return elem;
		}
	}

	dprintk("%s: session not found\n", __func__);
	return NULL;
}

static struct nfsd4_session *
find_in_sessionid_hashtbl(struct nfs4_sessionid *sessionid, struct net *net,
		__be32 *ret)
{
	struct nfsd4_session *session;
	__be32 status = nfserr_badsession;

	session = __find_in_sessionid_hashtbl(sessionid, net);
	if (!session)
		goto out;
	status = nfsd4_get_session_locked(session);
	if (status)
		session = NULL;
out:
	*ret = status;
	return session;
}

/* caller must hold client_lock */
static void
unhash_session(struct nfsd4_session *ses)
{
	struct nfs4_client *clp = ses->se_client;
	struct nfsd_net *nn = net_generic(clp->net, nfsd_net_id);

	lockdep_assert_held(&nn->client_lock);

	list_del(&ses->se_hash);
	spin_lock(&ses->se_client->cl_lock);
	list_del(&ses->se_perclnt);
	spin_unlock(&ses->se_client->cl_lock);
}

/* SETCLIENTID and SETCLIENTID_CONFIRM Helper functions */
static int
STALE_CLIENTID(clientid_t *clid, struct nfsd_net *nn)
{
	/*
	 * We're assuming the clid was not given out from a boot
	 * precisely 2^32 (about 136 years) before this one.  That seems
	 * a safe assumption:
	 */
	if (clid->cl_boot == (u32)nn->boot_time)
		return 0;
	trace_nfsd_clid_stale(clid);
	return 1;
}

/* 
 * XXX Should we use a slab cache ?
 * This type of memory management is somewhat inefficient, but we use it
 * anyway since SETCLIENTID is not a common operation.
 */
static struct nfs4_client *alloc_client(struct xdr_netobj name)
{
	struct nfs4_client *clp;
	int i;

	clp = kmem_cache_zalloc(client_slab, GFP_KERNEL);
	if (clp == NULL)
		return NULL;
	xdr_netobj_dup(&clp->cl_name, &name, GFP_KERNEL);
	if (clp->cl_name.data == NULL)
		goto err_no_name;
	clp->cl_ownerstr_hashtbl = kmalloc_array(OWNER_HASH_SIZE,
						 sizeof(struct list_head),
						 GFP_KERNEL);
	if (!clp->cl_ownerstr_hashtbl)
		goto err_no_hashtbl;
	for (i = 0; i < OWNER_HASH_SIZE; i++)
		INIT_LIST_HEAD(&clp->cl_ownerstr_hashtbl[i]);
	INIT_LIST_HEAD(&clp->cl_sessions);
	idr_init(&clp->cl_stateids);
	atomic_set(&clp->cl_rpc_users, 0);
	clp->cl_cb_state = NFSD4_CB_UNKNOWN;
	clp->cl_state = NFSD4_ACTIVE;
	atomic_set(&clp->cl_delegs_in_recall, 0);
	INIT_LIST_HEAD(&clp->cl_idhash);
	INIT_LIST_HEAD(&clp->cl_openowners);
	INIT_LIST_HEAD(&clp->cl_delegations);
	INIT_LIST_HEAD(&clp->cl_lru);
	INIT_LIST_HEAD(&clp->cl_revoked);
#ifdef CONFIG_NFSD_PNFS
	INIT_LIST_HEAD(&clp->cl_lo_states);
#endif
	INIT_LIST_HEAD(&clp->async_copies);
	spin_lock_init(&clp->async_lock);
	spin_lock_init(&clp->cl_lock);
	rpc_init_wait_queue(&clp->cl_cb_waitq, "Backchannel slot table");
	return clp;
err_no_hashtbl:
	kfree(clp->cl_name.data);
err_no_name:
	kmem_cache_free(client_slab, clp);
	return NULL;
}

static void __free_client(struct kref *k)
{
	struct nfsdfs_client *c = container_of(k, struct nfsdfs_client, cl_ref);
	struct nfs4_client *clp = container_of(c, struct nfs4_client, cl_nfsdfs);

	free_svc_cred(&clp->cl_cred);
	kfree(clp->cl_ownerstr_hashtbl);
	kfree(clp->cl_name.data);
	kfree(clp->cl_nii_domain.data);
	kfree(clp->cl_nii_name.data);
	idr_destroy(&clp->cl_stateids);
	kmem_cache_free(client_slab, clp);
}

static void drop_client(struct nfs4_client *clp)
{
	kref_put(&clp->cl_nfsdfs.cl_ref, __free_client);
}

static void
free_client(struct nfs4_client *clp)
{
	while (!list_empty(&clp->cl_sessions)) {
		struct nfsd4_session *ses;
		ses = list_entry(clp->cl_sessions.next, struct nfsd4_session,
				se_perclnt);
		list_del(&ses->se_perclnt);
		WARN_ON_ONCE(atomic_read(&ses->se_ref));
		free_session(ses);
	}
	rpc_destroy_wait_queue(&clp->cl_cb_waitq);
	if (clp->cl_nfsd_dentry) {
		nfsd_client_rmdir(clp->cl_nfsd_dentry);
		clp->cl_nfsd_dentry = NULL;
		wake_up_all(&expiry_wq);
	}
	drop_client(clp);
}

/* must be called under the client_lock */
static void
unhash_client_locked(struct nfs4_client *clp)
{
	struct nfsd_net *nn = net_generic(clp->net, nfsd_net_id);
	struct nfsd4_session *ses;

	lockdep_assert_held(&nn->client_lock);

	/* Mark the client as expired! */
	clp->cl_time = 0;
	/* Make it invisible */
	if (!list_empty(&clp->cl_idhash)) {
		list_del_init(&clp->cl_idhash);
		if (test_bit(NFSD4_CLIENT_CONFIRMED, &clp->cl_flags))
			rb_erase(&clp->cl_namenode, &nn->conf_name_tree);
		else
			rb_erase(&clp->cl_namenode, &nn->unconf_name_tree);
	}
	list_del_init(&clp->cl_lru);
	spin_lock(&clp->cl_lock);
	list_for_each_entry(ses, &clp->cl_sessions, se_perclnt)
		list_del_init(&ses->se_hash);
	spin_unlock(&clp->cl_lock);
}

static void
unhash_client(struct nfs4_client *clp)
{
	struct nfsd_net *nn = net_generic(clp->net, nfsd_net_id);

	spin_lock(&nn->client_lock);
	unhash_client_locked(clp);
	spin_unlock(&nn->client_lock);
}

static __be32 mark_client_expired_locked(struct nfs4_client *clp)
{
	if (atomic_read(&clp->cl_rpc_users))
		return nfserr_jukebox;
	unhash_client_locked(clp);
	return nfs_ok;
}

static void
__destroy_client(struct nfs4_client *clp)
{
	int i;
	struct nfs4_openowner *oo;
	struct nfs4_delegation *dp;
	struct list_head reaplist;

	INIT_LIST_HEAD(&reaplist);
	spin_lock(&state_lock);
	while (!list_empty(&clp->cl_delegations)) {
		dp = list_entry(clp->cl_delegations.next, struct nfs4_delegation, dl_perclnt);
		WARN_ON(!unhash_delegation_locked(dp));
		list_add(&dp->dl_recall_lru, &reaplist);
	}
	spin_unlock(&state_lock);
	while (!list_empty(&reaplist)) {
		dp = list_entry(reaplist.next, struct nfs4_delegation, dl_recall_lru);
		list_del_init(&dp->dl_recall_lru);
		destroy_unhashed_deleg(dp);
	}
	while (!list_empty(&clp->cl_revoked)) {
		dp = list_entry(clp->cl_revoked.next, struct nfs4_delegation, dl_recall_lru);
		list_del_init(&dp->dl_recall_lru);
		nfs4_put_stid(&dp->dl_stid);
	}
	while (!list_empty(&clp->cl_openowners)) {
		oo = list_entry(clp->cl_openowners.next, struct nfs4_openowner, oo_perclient);
		nfs4_get_stateowner(&oo->oo_owner);
		release_openowner(oo);
	}
	for (i = 0; i < OWNER_HASH_SIZE; i++) {
		struct nfs4_stateowner *so, *tmp;

		list_for_each_entry_safe(so, tmp, &clp->cl_ownerstr_hashtbl[i],
					 so_strhash) {
			/* Should be no openowners at this point */
			WARN_ON_ONCE(so->so_is_open_owner);
			remove_blocked_locks(lockowner(so));
		}
	}
	nfsd4_return_all_client_layouts(clp);
	nfsd4_shutdown_copy(clp);
	nfsd4_shutdown_callback(clp);
	if (clp->cl_cb_conn.cb_xprt)
		svc_xprt_put(clp->cl_cb_conn.cb_xprt);
	free_client(clp);
	wake_up_all(&expiry_wq);
}

static void
destroy_client(struct nfs4_client *clp)
{
	unhash_client(clp);
	__destroy_client(clp);
}

static void inc_reclaim_complete(struct nfs4_client *clp)
{
	struct nfsd_net *nn = net_generic(clp->net, nfsd_net_id);

	if (!nn->track_reclaim_completes)
		return;
	if (!nfsd4_find_reclaim_client(clp->cl_name, nn))
		return;
	if (atomic_inc_return(&nn->nr_reclaim_complete) ==
			nn->reclaim_str_hashtbl_size) {
		printk(KERN_INFO "NFSD: all clients done reclaiming, ending NFSv4 grace period (net %x)\n",
				clp->net->ns.inum);
		nfsd4_end_grace(nn);
	}
}

static void expire_client(struct nfs4_client *clp)
{
	unhash_client(clp);
	nfsd4_client_record_remove(clp);
	__destroy_client(clp);
}

static void copy_verf(struct nfs4_client *target, nfs4_verifier *source)
{
	memcpy(target->cl_verifier.data, source->data,
			sizeof(target->cl_verifier.data));
}

static void copy_clid(struct nfs4_client *target, struct nfs4_client *source)
{
	target->cl_clientid.cl_boot = source->cl_clientid.cl_boot; 
	target->cl_clientid.cl_id = source->cl_clientid.cl_id; 
}

static int copy_cred(struct svc_cred *target, struct svc_cred *source)
{
	target->cr_principal = kstrdup(source->cr_principal, GFP_KERNEL);
	target->cr_raw_principal = kstrdup(source->cr_raw_principal,
								GFP_KERNEL);
	target->cr_targ_princ = kstrdup(source->cr_targ_princ, GFP_KERNEL);
	if ((source->cr_principal && !target->cr_principal) ||
	    (source->cr_raw_principal && !target->cr_raw_principal) ||
	    (source->cr_targ_princ && !target->cr_targ_princ))
		return -ENOMEM;

	target->cr_flavor = source->cr_flavor;
	target->cr_uid = source->cr_uid;
	target->cr_gid = source->cr_gid;
	target->cr_group_info = source->cr_group_info;
	get_group_info(target->cr_group_info);
	target->cr_gss_mech = source->cr_gss_mech;
	if (source->cr_gss_mech)
		gss_mech_get(source->cr_gss_mech);
	return 0;
}

static int
compare_blob(const struct xdr_netobj *o1, const struct xdr_netobj *o2)
{
	if (o1->len < o2->len)
		return -1;
	if (o1->len > o2->len)
		return 1;
	return memcmp(o1->data, o2->data, o1->len);
}

static int
same_verf(nfs4_verifier *v1, nfs4_verifier *v2)
{
	return 0 == memcmp(v1->data, v2->data, sizeof(v1->data));
}

static int
same_clid(clientid_t *cl1, clientid_t *cl2)
{
	return (cl1->cl_boot == cl2->cl_boot) && (cl1->cl_id == cl2->cl_id);
}

static bool groups_equal(struct group_info *g1, struct group_info *g2)
{
	int i;

	if (g1->ngroups != g2->ngroups)
		return false;
	for (i=0; i<g1->ngroups; i++)
		if (!gid_eq(g1->gid[i], g2->gid[i]))
			return false;
	return true;
}

/*
 * RFC 3530 language requires clid_inuse be returned when the
 * "principal" associated with a requests differs from that previously
 * used.  We use uid, gid's, and gss principal string as our best
 * approximation.  We also don't want to allow non-gss use of a client
 * established using gss: in theory cr_principal should catch that
 * change, but in practice cr_principal can be null even in the gss case
 * since gssd doesn't always pass down a principal string.
 */
static bool is_gss_cred(struct svc_cred *cr)
{
	/* Is cr_flavor one of the gss "pseudoflavors"?: */
	return (cr->cr_flavor > RPC_AUTH_MAXFLAVOR);
}


static bool
same_creds(struct svc_cred *cr1, struct svc_cred *cr2)
{
	if ((is_gss_cred(cr1) != is_gss_cred(cr2))
		|| (!uid_eq(cr1->cr_uid, cr2->cr_uid))
		|| (!gid_eq(cr1->cr_gid, cr2->cr_gid))
		|| !groups_equal(cr1->cr_group_info, cr2->cr_group_info))
		return false;
	/* XXX: check that cr_targ_princ fields match ? */
	if (cr1->cr_principal == cr2->cr_principal)
		return true;
	if (!cr1->cr_principal || !cr2->cr_principal)
		return false;
	return 0 == strcmp(cr1->cr_principal, cr2->cr_principal);
}

static bool svc_rqst_integrity_protected(struct svc_rqst *rqstp)
{
	struct svc_cred *cr = &rqstp->rq_cred;
	u32 service;

	if (!cr->cr_gss_mech)
		return false;
	service = gss_pseudoflavor_to_service(cr->cr_gss_mech, cr->cr_flavor);
	return service == RPC_GSS_SVC_INTEGRITY ||
	       service == RPC_GSS_SVC_PRIVACY;
}

bool nfsd4_mach_creds_match(struct nfs4_client *cl, struct svc_rqst *rqstp)
{
	struct svc_cred *cr = &rqstp->rq_cred;

	if (!cl->cl_mach_cred)
		return true;
	if (cl->cl_cred.cr_gss_mech != cr->cr_gss_mech)
		return false;
	if (!svc_rqst_integrity_protected(rqstp))
		return false;
	if (cl->cl_cred.cr_raw_principal)
		return 0 == strcmp(cl->cl_cred.cr_raw_principal,
						cr->cr_raw_principal);
	if (!cr->cr_principal)
		return false;
	return 0 == strcmp(cl->cl_cred.cr_principal, cr->cr_principal);
}

static void gen_confirm(struct nfs4_client *clp, struct nfsd_net *nn)
{
	__be32 verf[2];

	/*
	 * This is opaque to client, so no need to byte-swap. Use
	 * __force to keep sparse happy
	 */
	verf[0] = (__force __be32)(u32)ktime_get_real_seconds();
	verf[1] = (__force __be32)nn->clverifier_counter++;
	memcpy(clp->cl_confirm.data, verf, sizeof(clp->cl_confirm.data));
}

static void gen_clid(struct nfs4_client *clp, struct nfsd_net *nn)
{
	clp->cl_clientid.cl_boot = (u32)nn->boot_time;
	clp->cl_clientid.cl_id = nn->clientid_counter++;
	gen_confirm(clp, nn);
}

static struct nfs4_stid *
find_stateid_locked(struct nfs4_client *cl, stateid_t *t)
{
	struct nfs4_stid *ret;

	ret = idr_find(&cl->cl_stateids, t->si_opaque.so_id);
	if (!ret || !ret->sc_type)
		return NULL;
	return ret;
}

static struct nfs4_stid *
find_stateid_by_type(struct nfs4_client *cl, stateid_t *t, char typemask)
{
	struct nfs4_stid *s;

	spin_lock(&cl->cl_lock);
	s = find_stateid_locked(cl, t);
	if (s != NULL) {
		if (typemask & s->sc_type)
			refcount_inc(&s->sc_count);
		else
			s = NULL;
	}
	spin_unlock(&cl->cl_lock);
	return s;
}

static struct nfs4_client *get_nfsdfs_clp(struct inode *inode)
{
	struct nfsdfs_client *nc;
	nc = get_nfsdfs_client(inode);
	if (!nc)
		return NULL;
	return container_of(nc, struct nfs4_client, cl_nfsdfs);
}

static void seq_quote_mem(struct seq_file *m, char *data, int len)
{
	seq_printf(m, "\"");
	seq_escape_mem(m, data, len, ESCAPE_HEX | ESCAPE_NAP | ESCAPE_APPEND, "\"\\");
	seq_printf(m, "\"");
}

static const char *cb_state2str(int state)
{
	switch (state) {
	case NFSD4_CB_UP:
		return "UP";
	case NFSD4_CB_UNKNOWN:
		return "UNKNOWN";
	case NFSD4_CB_DOWN:
		return "DOWN";
	case NFSD4_CB_FAULT:
		return "FAULT";
	}
	return "UNDEFINED";
}

static int client_info_show(struct seq_file *m, void *v)
{
	struct inode *inode = m->private;
	struct nfs4_client *clp;
	u64 clid;

	clp = get_nfsdfs_clp(inode);
	if (!clp)
		return -ENXIO;
	memcpy(&clid, &clp->cl_clientid, sizeof(clid));
	seq_printf(m, "clientid: 0x%llx\n", clid);
	seq_printf(m, "address: \"%pISpc\"\n", (struct sockaddr *)&clp->cl_addr);

	if (clp->cl_state == NFSD4_COURTESY)
		seq_puts(m, "status: courtesy\n");
	else if (clp->cl_state == NFSD4_EXPIRABLE)
		seq_puts(m, "status: expirable\n");
	else if (test_bit(NFSD4_CLIENT_CONFIRMED, &clp->cl_flags))
		seq_puts(m, "status: confirmed\n");
	else
		seq_puts(m, "status: unconfirmed\n");
	seq_printf(m, "seconds from last renew: %lld\n",
		ktime_get_boottime_seconds() - clp->cl_time);
	seq_printf(m, "name: ");
	seq_quote_mem(m, clp->cl_name.data, clp->cl_name.len);
	seq_printf(m, "\nminor version: %d\n", clp->cl_minorversion);
	if (clp->cl_nii_domain.data) {
		seq_printf(m, "Implementation domain: ");
		seq_quote_mem(m, clp->cl_nii_domain.data,
					clp->cl_nii_domain.len);
		seq_printf(m, "\nImplementation name: ");
		seq_quote_mem(m, clp->cl_nii_name.data, clp->cl_nii_name.len);
		seq_printf(m, "\nImplementation time: [%lld, %ld]\n",
			clp->cl_nii_time.tv_sec, clp->cl_nii_time.tv_nsec);
	}
	seq_printf(m, "callback state: %s\n", cb_state2str(clp->cl_cb_state));
	seq_printf(m, "callback address: %pISpc\n", &clp->cl_cb_conn.cb_addr);
	drop_client(clp);

	return 0;
}

static int client_info_open(struct inode *inode, struct file *file)
{
	return single_open(file, client_info_show, inode);
}

static const struct file_operations client_info_fops = {
	.open		= client_info_open,
	.read		= seq_read,
	.llseek		= seq_lseek,
	.release	= single_release,
};

static void *states_start(struct seq_file *s, loff_t *pos)
	__acquires(&clp->cl_lock)
{
	struct nfs4_client *clp = s->private;
	unsigned long id = *pos;
	void *ret;

	spin_lock(&clp->cl_lock);
	ret = idr_get_next_ul(&clp->cl_stateids, &id);
	*pos = id;
	return ret;
}

static void *states_next(struct seq_file *s, void *v, loff_t *pos)
{
	struct nfs4_client *clp = s->private;
	unsigned long id = *pos;
	void *ret;

	id = *pos;
	id++;
	ret = idr_get_next_ul(&clp->cl_stateids, &id);
	*pos = id;
	return ret;
}

static void states_stop(struct seq_file *s, void *v)
	__releases(&clp->cl_lock)
{
	struct nfs4_client *clp = s->private;

	spin_unlock(&clp->cl_lock);
}

static void nfs4_show_fname(struct seq_file *s, struct nfsd_file *f)
{
         seq_printf(s, "filename: \"%pD2\"", f->nf_file);
}

static void nfs4_show_superblock(struct seq_file *s, struct nfsd_file *f)
{
	struct inode *inode = f->nf_inode;

	seq_printf(s, "superblock: \"%02x:%02x:%ld\"",
					MAJOR(inode->i_sb->s_dev),
					 MINOR(inode->i_sb->s_dev),
					 inode->i_ino);
}

static void nfs4_show_owner(struct seq_file *s, struct nfs4_stateowner *oo)
{
	seq_printf(s, "owner: ");
	seq_quote_mem(s, oo->so_owner.data, oo->so_owner.len);
}

static void nfs4_show_stateid(struct seq_file *s, stateid_t *stid)
{
	seq_printf(s, "0x%.8x", stid->si_generation);
	seq_printf(s, "%12phN", &stid->si_opaque);
}

static int nfs4_show_open(struct seq_file *s, struct nfs4_stid *st)
{
	struct nfs4_ol_stateid *ols;
	struct nfs4_file *nf;
	struct nfsd_file *file;
	struct nfs4_stateowner *oo;
	unsigned int access, deny;

	if (st->sc_type != NFS4_OPEN_STID && st->sc_type != NFS4_LOCK_STID)
		return 0; /* XXX: or SEQ_SKIP? */
	ols = openlockstateid(st);
	oo = ols->st_stateowner;
	nf = st->sc_file;
	file = find_any_file(nf);
	if (!file)
		return 0;

	seq_printf(s, "- ");
	nfs4_show_stateid(s, &st->sc_stateid);
	seq_printf(s, ": { type: open, ");

	access = bmap_to_share_mode(ols->st_access_bmap);
	deny   = bmap_to_share_mode(ols->st_deny_bmap);

	seq_printf(s, "access: %s%s, ",
		access & NFS4_SHARE_ACCESS_READ ? "r" : "-",
		access & NFS4_SHARE_ACCESS_WRITE ? "w" : "-");
	seq_printf(s, "deny: %s%s, ",
		deny & NFS4_SHARE_ACCESS_READ ? "r" : "-",
		deny & NFS4_SHARE_ACCESS_WRITE ? "w" : "-");

	nfs4_show_superblock(s, file);
	seq_printf(s, ", ");
	nfs4_show_fname(s, file);
	seq_printf(s, ", ");
	nfs4_show_owner(s, oo);
	seq_printf(s, " }\n");
	nfsd_file_put(file);

	return 0;
}

static int nfs4_show_lock(struct seq_file *s, struct nfs4_stid *st)
{
	struct nfs4_ol_stateid *ols;
	struct nfs4_file *nf;
	struct nfsd_file *file;
	struct nfs4_stateowner *oo;

	ols = openlockstateid(st);
	oo = ols->st_stateowner;
	nf = st->sc_file;
	file = find_any_file(nf);
	if (!file)
		return 0;

	seq_printf(s, "- ");
	nfs4_show_stateid(s, &st->sc_stateid);
	seq_printf(s, ": { type: lock, ");

	/*
	 * Note: a lock stateid isn't really the same thing as a lock,
	 * it's the locking state held by one owner on a file, and there
	 * may be multiple (or no) lock ranges associated with it.
	 * (Same for the matter is true of open stateids.)
	 */

	nfs4_show_superblock(s, file);
	/* XXX: open stateid? */
	seq_printf(s, ", ");
	nfs4_show_fname(s, file);
	seq_printf(s, ", ");
	nfs4_show_owner(s, oo);
	seq_printf(s, " }\n");
	nfsd_file_put(file);

	return 0;
}

static int nfs4_show_deleg(struct seq_file *s, struct nfs4_stid *st)
{
	struct nfs4_delegation *ds;
	struct nfs4_file *nf;
	struct nfsd_file *file;

	ds = delegstateid(st);
	nf = st->sc_file;
	file = find_deleg_file(nf);
	if (!file)
		return 0;

	seq_printf(s, "- ");
	nfs4_show_stateid(s, &st->sc_stateid);
	seq_printf(s, ": { type: deleg, ");

	/* Kinda dead code as long as we only support read delegs: */
	seq_printf(s, "access: %s, ",
		ds->dl_type == NFS4_OPEN_DELEGATE_READ ? "r" : "w");

	/* XXX: lease time, whether it's being recalled. */

	nfs4_show_superblock(s, file);
	seq_printf(s, ", ");
	nfs4_show_fname(s, file);
	seq_printf(s, " }\n");
	nfsd_file_put(file);

	return 0;
}

static int nfs4_show_layout(struct seq_file *s, struct nfs4_stid *st)
{
	struct nfs4_layout_stateid *ls;
	struct nfsd_file *file;

	ls = container_of(st, struct nfs4_layout_stateid, ls_stid);
	file = ls->ls_file;

	seq_printf(s, "- ");
	nfs4_show_stateid(s, &st->sc_stateid);
	seq_printf(s, ": { type: layout, ");

	/* XXX: What else would be useful? */

	nfs4_show_superblock(s, file);
	seq_printf(s, ", ");
	nfs4_show_fname(s, file);
	seq_printf(s, " }\n");

	return 0;
}

static int states_show(struct seq_file *s, void *v)
{
	struct nfs4_stid *st = v;

	switch (st->sc_type) {
	case NFS4_OPEN_STID:
		return nfs4_show_open(s, st);
	case NFS4_LOCK_STID:
		return nfs4_show_lock(s, st);
	case NFS4_DELEG_STID:
		return nfs4_show_deleg(s, st);
	case NFS4_LAYOUT_STID:
		return nfs4_show_layout(s, st);
	default:
		return 0; /* XXX: or SEQ_SKIP? */
	}
	/* XXX: copy stateids? */
}

static struct seq_operations states_seq_ops = {
	.start = states_start,
	.next = states_next,
	.stop = states_stop,
	.show = states_show
};

static int client_states_open(struct inode *inode, struct file *file)
{
	struct seq_file *s;
	struct nfs4_client *clp;
	int ret;

	clp = get_nfsdfs_clp(inode);
	if (!clp)
		return -ENXIO;

	ret = seq_open(file, &states_seq_ops);
	if (ret)
		return ret;
	s = file->private_data;
	s->private = clp;
	return 0;
}

static int client_opens_release(struct inode *inode, struct file *file)
{
	struct seq_file *m = file->private_data;
	struct nfs4_client *clp = m->private;

	/* XXX: alternatively, we could get/drop in seq start/stop */
	drop_client(clp);
	return 0;
}

static const struct file_operations client_states_fops = {
	.open		= client_states_open,
	.read		= seq_read,
	.llseek		= seq_lseek,
	.release	= client_opens_release,
};

/*
 * Normally we refuse to destroy clients that are in use, but here the
 * administrator is telling us to just do it.  We also want to wait
 * so the caller has a guarantee that the client's locks are gone by
 * the time the write returns:
 */
static void force_expire_client(struct nfs4_client *clp)
{
	struct nfsd_net *nn = net_generic(clp->net, nfsd_net_id);
	bool already_expired;

	trace_nfsd_clid_admin_expired(&clp->cl_clientid);

	spin_lock(&nn->client_lock);
	clp->cl_time = 0;
	spin_unlock(&nn->client_lock);

	wait_event(expiry_wq, atomic_read(&clp->cl_rpc_users) == 0);
	spin_lock(&nn->client_lock);
	already_expired = list_empty(&clp->cl_lru);
	if (!already_expired)
		unhash_client_locked(clp);
	spin_unlock(&nn->client_lock);

	if (!already_expired)
		expire_client(clp);
	else
		wait_event(expiry_wq, clp->cl_nfsd_dentry == NULL);
}

static ssize_t client_ctl_write(struct file *file, const char __user *buf,
				   size_t size, loff_t *pos)
{
	char *data;
	struct nfs4_client *clp;

	data = simple_transaction_get(file, buf, size);
	if (IS_ERR(data))
		return PTR_ERR(data);
	if (size != 7 || 0 != memcmp(data, "expire\n", 7))
		return -EINVAL;
	clp = get_nfsdfs_clp(file_inode(file));
	if (!clp)
		return -ENXIO;
	force_expire_client(clp);
	drop_client(clp);
	return 7;
}

static const struct file_operations client_ctl_fops = {
	.write		= client_ctl_write,
	.release	= simple_transaction_release,
};

static const struct tree_descr client_files[] = {
	[0] = {"info", &client_info_fops, S_IRUSR},
	[1] = {"states", &client_states_fops, S_IRUSR},
	[2] = {"ctl", &client_ctl_fops, S_IWUSR},
	[3] = {""},
};

static struct nfs4_client *create_client(struct xdr_netobj name,
		struct svc_rqst *rqstp, nfs4_verifier *verf)
{
	struct nfs4_client *clp;
	struct sockaddr *sa = svc_addr(rqstp);
	int ret;
	struct net *net = SVC_NET(rqstp);
	struct nfsd_net *nn = net_generic(net, nfsd_net_id);
	struct dentry *dentries[ARRAY_SIZE(client_files)];

	clp = alloc_client(name);
	if (clp == NULL)
		return NULL;

	ret = copy_cred(&clp->cl_cred, &rqstp->rq_cred);
	if (ret) {
		free_client(clp);
		return NULL;
	}
	gen_clid(clp, nn);
	kref_init(&clp->cl_nfsdfs.cl_ref);
	nfsd4_init_cb(&clp->cl_cb_null, clp, NULL, NFSPROC4_CLNT_CB_NULL);
	clp->cl_time = ktime_get_boottime_seconds();
	clear_bit(0, &clp->cl_cb_slot_busy);
	copy_verf(clp, verf);
	memcpy(&clp->cl_addr, sa, sizeof(struct sockaddr_storage));
	clp->cl_cb_session = NULL;
	clp->net = net;
	clp->cl_nfsd_dentry = nfsd_client_mkdir(
		nn, &clp->cl_nfsdfs,
		clp->cl_clientid.cl_id - nn->clientid_base,
		client_files, dentries);
	clp->cl_nfsd_info_dentry = dentries[0];
	if (!clp->cl_nfsd_dentry) {
		free_client(clp);
		return NULL;
	}
	return clp;
}

static void
add_clp_to_name_tree(struct nfs4_client *new_clp, struct rb_root *root)
{
	struct rb_node **new = &(root->rb_node), *parent = NULL;
	struct nfs4_client *clp;

	while (*new) {
		clp = rb_entry(*new, struct nfs4_client, cl_namenode);
		parent = *new;

		if (compare_blob(&clp->cl_name, &new_clp->cl_name) > 0)
			new = &((*new)->rb_left);
		else
			new = &((*new)->rb_right);
	}

	rb_link_node(&new_clp->cl_namenode, parent, new);
	rb_insert_color(&new_clp->cl_namenode, root);
}

static struct nfs4_client *
find_clp_in_name_tree(struct xdr_netobj *name, struct rb_root *root)
{
	int cmp;
	struct rb_node *node = root->rb_node;
	struct nfs4_client *clp;

	while (node) {
		clp = rb_entry(node, struct nfs4_client, cl_namenode);
		cmp = compare_blob(&clp->cl_name, name);
		if (cmp > 0)
			node = node->rb_left;
		else if (cmp < 0)
			node = node->rb_right;
		else
			return clp;
	}
	return NULL;
}

static void
add_to_unconfirmed(struct nfs4_client *clp)
{
	unsigned int idhashval;
	struct nfsd_net *nn = net_generic(clp->net, nfsd_net_id);

	lockdep_assert_held(&nn->client_lock);

	clear_bit(NFSD4_CLIENT_CONFIRMED, &clp->cl_flags);
	add_clp_to_name_tree(clp, &nn->unconf_name_tree);
	idhashval = clientid_hashval(clp->cl_clientid.cl_id);
	list_add(&clp->cl_idhash, &nn->unconf_id_hashtbl[idhashval]);
	renew_client_locked(clp);
}

static void
move_to_confirmed(struct nfs4_client *clp)
{
	unsigned int idhashval = clientid_hashval(clp->cl_clientid.cl_id);
	struct nfsd_net *nn = net_generic(clp->net, nfsd_net_id);

	lockdep_assert_held(&nn->client_lock);

	list_move(&clp->cl_idhash, &nn->conf_id_hashtbl[idhashval]);
	rb_erase(&clp->cl_namenode, &nn->unconf_name_tree);
	add_clp_to_name_tree(clp, &nn->conf_name_tree);
	set_bit(NFSD4_CLIENT_CONFIRMED, &clp->cl_flags);
	trace_nfsd_clid_confirmed(&clp->cl_clientid);
	renew_client_locked(clp);
}

static struct nfs4_client *
find_client_in_id_table(struct list_head *tbl, clientid_t *clid, bool sessions)
{
	struct nfs4_client *clp;
	unsigned int idhashval = clientid_hashval(clid->cl_id);

	list_for_each_entry(clp, &tbl[idhashval], cl_idhash) {
		if (same_clid(&clp->cl_clientid, clid)) {
			if ((bool)clp->cl_minorversion != sessions)
				return NULL;
			renew_client_locked(clp);
			return clp;
		}
	}
	return NULL;
}

static struct nfs4_client *
find_confirmed_client(clientid_t *clid, bool sessions, struct nfsd_net *nn)
{
	struct list_head *tbl = nn->conf_id_hashtbl;

	lockdep_assert_held(&nn->client_lock);
	return find_client_in_id_table(tbl, clid, sessions);
}

static struct nfs4_client *
find_unconfirmed_client(clientid_t *clid, bool sessions, struct nfsd_net *nn)
{
	struct list_head *tbl = nn->unconf_id_hashtbl;

	lockdep_assert_held(&nn->client_lock);
	return find_client_in_id_table(tbl, clid, sessions);
}

static bool clp_used_exchangeid(struct nfs4_client *clp)
{
	return clp->cl_exchange_flags != 0;
} 

static struct nfs4_client *
find_confirmed_client_by_name(struct xdr_netobj *name, struct nfsd_net *nn)
{
	lockdep_assert_held(&nn->client_lock);
	return find_clp_in_name_tree(name, &nn->conf_name_tree);
}

static struct nfs4_client *
find_unconfirmed_client_by_name(struct xdr_netobj *name, struct nfsd_net *nn)
{
	lockdep_assert_held(&nn->client_lock);
	return find_clp_in_name_tree(name, &nn->unconf_name_tree);
}

static void
gen_callback(struct nfs4_client *clp, struct nfsd4_setclientid *se, struct svc_rqst *rqstp)
{
	struct nfs4_cb_conn *conn = &clp->cl_cb_conn;
	struct sockaddr	*sa = svc_addr(rqstp);
	u32 scopeid = rpc_get_scope_id(sa);
	unsigned short expected_family;

	/* Currently, we only support tcp and tcp6 for the callback channel */
	if (se->se_callback_netid_len == 3 &&
	    !memcmp(se->se_callback_netid_val, "tcp", 3))
		expected_family = AF_INET;
	else if (se->se_callback_netid_len == 4 &&
		 !memcmp(se->se_callback_netid_val, "tcp6", 4))
		expected_family = AF_INET6;
	else
		goto out_err;

	conn->cb_addrlen = rpc_uaddr2sockaddr(clp->net, se->se_callback_addr_val,
					    se->se_callback_addr_len,
					    (struct sockaddr *)&conn->cb_addr,
					    sizeof(conn->cb_addr));

	if (!conn->cb_addrlen || conn->cb_addr.ss_family != expected_family)
		goto out_err;

	if (conn->cb_addr.ss_family == AF_INET6)
		((struct sockaddr_in6 *)&conn->cb_addr)->sin6_scope_id = scopeid;

	conn->cb_prog = se->se_callback_prog;
	conn->cb_ident = se->se_callback_ident;
	memcpy(&conn->cb_saddr, &rqstp->rq_daddr, rqstp->rq_daddrlen);
	trace_nfsd_cb_args(clp, conn);
	return;
out_err:
	conn->cb_addr.ss_family = AF_UNSPEC;
	conn->cb_addrlen = 0;
	trace_nfsd_cb_nodelegs(clp);
	return;
}

/*
 * Cache a reply. nfsd4_check_resp_size() has bounded the cache size.
 */
static void
nfsd4_store_cache_entry(struct nfsd4_compoundres *resp)
{
	struct xdr_buf *buf = resp->xdr->buf;
	struct nfsd4_slot *slot = resp->cstate.slot;
	unsigned int base;

	dprintk("--> %s slot %p\n", __func__, slot);

	slot->sl_flags |= NFSD4_SLOT_INITIALIZED;
	slot->sl_opcnt = resp->opcnt;
	slot->sl_status = resp->cstate.status;
	free_svc_cred(&slot->sl_cred);
	copy_cred(&slot->sl_cred, &resp->rqstp->rq_cred);

	if (!nfsd4_cache_this(resp)) {
		slot->sl_flags &= ~NFSD4_SLOT_CACHED;
		return;
	}
	slot->sl_flags |= NFSD4_SLOT_CACHED;

	base = resp->cstate.data_offset;
	slot->sl_datalen = buf->len - base;
	if (read_bytes_from_xdr_buf(buf, base, slot->sl_data, slot->sl_datalen))
		WARN(1, "%s: sessions DRC could not cache compound\n",
		     __func__);
	return;
}

/*
 * Encode the replay sequence operation from the slot values.
 * If cachethis is FALSE encode the uncached rep error on the next
 * operation which sets resp->p and increments resp->opcnt for
 * nfs4svc_encode_compoundres.
 *
 */
static __be32
nfsd4_enc_sequence_replay(struct nfsd4_compoundargs *args,
			  struct nfsd4_compoundres *resp)
{
	struct nfsd4_op *op;
	struct nfsd4_slot *slot = resp->cstate.slot;

	/* Encode the replayed sequence operation */
	op = &args->ops[resp->opcnt - 1];
	nfsd4_encode_operation(resp, op);

	if (slot->sl_flags & NFSD4_SLOT_CACHED)
		return op->status;
	if (args->opcnt == 1) {
		/*
		 * The original operation wasn't a solo sequence--we
		 * always cache those--so this retry must not match the
		 * original:
		 */
		op->status = nfserr_seq_false_retry;
	} else {
		op = &args->ops[resp->opcnt++];
		op->status = nfserr_retry_uncached_rep;
		nfsd4_encode_operation(resp, op);
	}
	return op->status;
}

/*
 * The sequence operation is not cached because we can use the slot and
 * session values.
 */
static __be32
nfsd4_replay_cache_entry(struct nfsd4_compoundres *resp,
			 struct nfsd4_sequence *seq)
{
	struct nfsd4_slot *slot = resp->cstate.slot;
	struct xdr_stream *xdr = resp->xdr;
	__be32 *p;
	__be32 status;

	dprintk("--> %s slot %p\n", __func__, slot);

	status = nfsd4_enc_sequence_replay(resp->rqstp->rq_argp, resp);
	if (status)
		return status;

	p = xdr_reserve_space(xdr, slot->sl_datalen);
	if (!p) {
		WARN_ON_ONCE(1);
		return nfserr_serverfault;
	}
	xdr_encode_opaque_fixed(p, slot->sl_data, slot->sl_datalen);
	xdr_commit_encode(xdr);

	resp->opcnt = slot->sl_opcnt;
	return slot->sl_status;
}

/*
 * Set the exchange_id flags returned by the server.
 */
static void
nfsd4_set_ex_flags(struct nfs4_client *new, struct nfsd4_exchange_id *clid)
{
#ifdef CONFIG_NFSD_PNFS
	new->cl_exchange_flags |= EXCHGID4_FLAG_USE_PNFS_MDS;
#else
	new->cl_exchange_flags |= EXCHGID4_FLAG_USE_NON_PNFS;
#endif

	/* Referrals are supported, Migration is not. */
	new->cl_exchange_flags |= EXCHGID4_FLAG_SUPP_MOVED_REFER;

	/* set the wire flags to return to client. */
	clid->flags = new->cl_exchange_flags;
}

static bool client_has_openowners(struct nfs4_client *clp)
{
	struct nfs4_openowner *oo;

	list_for_each_entry(oo, &clp->cl_openowners, oo_perclient) {
		if (!list_empty(&oo->oo_owner.so_stateids))
			return true;
	}
	return false;
}

static bool client_has_state(struct nfs4_client *clp)
{
	return client_has_openowners(clp)
#ifdef CONFIG_NFSD_PNFS
		|| !list_empty(&clp->cl_lo_states)
#endif
		|| !list_empty(&clp->cl_delegations)
		|| !list_empty(&clp->cl_sessions)
		|| !list_empty(&clp->async_copies);
}

static __be32 copy_impl_id(struct nfs4_client *clp,
				struct nfsd4_exchange_id *exid)
{
	if (!exid->nii_domain.data)
		return 0;
	xdr_netobj_dup(&clp->cl_nii_domain, &exid->nii_domain, GFP_KERNEL);
	if (!clp->cl_nii_domain.data)
		return nfserr_jukebox;
	xdr_netobj_dup(&clp->cl_nii_name, &exid->nii_name, GFP_KERNEL);
	if (!clp->cl_nii_name.data)
		return nfserr_jukebox;
	clp->cl_nii_time = exid->nii_time;
	return 0;
}

__be32
nfsd4_exchange_id(struct svc_rqst *rqstp, struct nfsd4_compound_state *cstate,
		union nfsd4_op_u *u)
{
	struct nfsd4_exchange_id *exid = &u->exchange_id;
	struct nfs4_client *conf, *new;
	struct nfs4_client *unconf = NULL;
	__be32 status;
	char			addr_str[INET6_ADDRSTRLEN];
	nfs4_verifier		verf = exid->verifier;
	struct sockaddr		*sa = svc_addr(rqstp);
	bool	update = exid->flags & EXCHGID4_FLAG_UPD_CONFIRMED_REC_A;
	struct nfsd_net		*nn = net_generic(SVC_NET(rqstp), nfsd_net_id);

	rpc_ntop(sa, addr_str, sizeof(addr_str));
	dprintk("%s rqstp=%p exid=%p clname.len=%u clname.data=%p "
		"ip_addr=%s flags %x, spa_how %u\n",
		__func__, rqstp, exid, exid->clname.len, exid->clname.data,
		addr_str, exid->flags, exid->spa_how);

	if (exid->flags & ~EXCHGID4_FLAG_MASK_A)
		return nfserr_inval;

	new = create_client(exid->clname, rqstp, &verf);
	if (new == NULL)
		return nfserr_jukebox;
	status = copy_impl_id(new, exid);
	if (status)
		goto out_nolock;

	switch (exid->spa_how) {
	case SP4_MACH_CRED:
		exid->spo_must_enforce[0] = 0;
		exid->spo_must_enforce[1] = (
			1 << (OP_BIND_CONN_TO_SESSION - 32) |
			1 << (OP_EXCHANGE_ID - 32) |
			1 << (OP_CREATE_SESSION - 32) |
			1 << (OP_DESTROY_SESSION - 32) |
			1 << (OP_DESTROY_CLIENTID - 32));

		exid->spo_must_allow[0] &= (1 << (OP_CLOSE) |
					1 << (OP_OPEN_DOWNGRADE) |
					1 << (OP_LOCKU) |
					1 << (OP_DELEGRETURN));

		exid->spo_must_allow[1] &= (
					1 << (OP_TEST_STATEID - 32) |
					1 << (OP_FREE_STATEID - 32));
		if (!svc_rqst_integrity_protected(rqstp)) {
			status = nfserr_inval;
			goto out_nolock;
		}
		/*
		 * Sometimes userspace doesn't give us a principal.
		 * Which is a bug, really.  Anyway, we can't enforce
		 * MACH_CRED in that case, better to give up now:
		 */
		if (!new->cl_cred.cr_principal &&
					!new->cl_cred.cr_raw_principal) {
			status = nfserr_serverfault;
			goto out_nolock;
		}
		new->cl_mach_cred = true;
		break;
	case SP4_NONE:
		break;
	default:				/* checked by xdr code */
		WARN_ON_ONCE(1);
		fallthrough;
	case SP4_SSV:
		status = nfserr_encr_alg_unsupp;
		goto out_nolock;
	}

	/* Cases below refer to rfc 5661 section 18.35.4: */
	spin_lock(&nn->client_lock);
	conf = find_confirmed_client_by_name(&exid->clname, nn);
	if (conf) {
		bool creds_match = same_creds(&conf->cl_cred, &rqstp->rq_cred);
		bool verfs_match = same_verf(&verf, &conf->cl_verifier);

		if (update) {
			if (!clp_used_exchangeid(conf)) { /* buggy client */
				status = nfserr_inval;
				goto out;
			}
			if (!nfsd4_mach_creds_match(conf, rqstp)) {
				status = nfserr_wrong_cred;
				goto out;
			}
			if (!creds_match) { /* case 9 */
				status = nfserr_perm;
				goto out;
			}
			if (!verfs_match) { /* case 8 */
				status = nfserr_not_same;
				goto out;
			}
			/* case 6 */
			exid->flags |= EXCHGID4_FLAG_CONFIRMED_R;
			trace_nfsd_clid_confirmed_r(conf);
			goto out_copy;
		}
		if (!creds_match) { /* case 3 */
			if (client_has_state(conf)) {
				status = nfserr_clid_inuse;
				trace_nfsd_clid_cred_mismatch(conf, rqstp);
				goto out;
			}
			goto out_new;
		}
		if (verfs_match) { /* case 2 */
			conf->cl_exchange_flags |= EXCHGID4_FLAG_CONFIRMED_R;
			trace_nfsd_clid_confirmed_r(conf);
			goto out_copy;
		}
		/* case 5, client reboot */
		trace_nfsd_clid_verf_mismatch(conf, rqstp, &verf);
		conf = NULL;
		goto out_new;
	}

	if (update) { /* case 7 */
		status = nfserr_noent;
		goto out;
	}

	unconf = find_unconfirmed_client_by_name(&exid->clname, nn);
	if (unconf) /* case 4, possible retry or client restart */
		unhash_client_locked(unconf);

	/* case 1, new owner ID */
	trace_nfsd_clid_fresh(new);

out_new:
	if (conf) {
		status = mark_client_expired_locked(conf);
		if (status)
			goto out;
		trace_nfsd_clid_replaced(&conf->cl_clientid);
	}
	new->cl_minorversion = cstate->minorversion;
	new->cl_spo_must_allow.u.words[0] = exid->spo_must_allow[0];
	new->cl_spo_must_allow.u.words[1] = exid->spo_must_allow[1];

	add_to_unconfirmed(new);
	swap(new, conf);
out_copy:
	exid->clientid.cl_boot = conf->cl_clientid.cl_boot;
	exid->clientid.cl_id = conf->cl_clientid.cl_id;

	exid->seqid = conf->cl_cs_slot.sl_seqid + 1;
	nfsd4_set_ex_flags(conf, exid);

	dprintk("nfsd4_exchange_id seqid %d flags %x\n",
		conf->cl_cs_slot.sl_seqid, conf->cl_exchange_flags);
	status = nfs_ok;

out:
	spin_unlock(&nn->client_lock);
out_nolock:
	if (new)
		expire_client(new);
	if (unconf) {
		trace_nfsd_clid_expire_unconf(&unconf->cl_clientid);
		expire_client(unconf);
	}
	return status;
}

static __be32
check_slot_seqid(u32 seqid, u32 slot_seqid, int slot_inuse)
{
	dprintk("%s enter. seqid %d slot_seqid %d\n", __func__, seqid,
		slot_seqid);

	/* The slot is in use, and no response has been sent. */
	if (slot_inuse) {
		if (seqid == slot_seqid)
			return nfserr_jukebox;
		else
			return nfserr_seq_misordered;
	}
	/* Note unsigned 32-bit arithmetic handles wraparound: */
	if (likely(seqid == slot_seqid + 1))
		return nfs_ok;
	if (seqid == slot_seqid)
		return nfserr_replay_cache;
	return nfserr_seq_misordered;
}

/*
 * Cache the create session result into the create session single DRC
 * slot cache by saving the xdr structure. sl_seqid has been set.
 * Do this for solo or embedded create session operations.
 */
static void
nfsd4_cache_create_session(struct nfsd4_create_session *cr_ses,
			   struct nfsd4_clid_slot *slot, __be32 nfserr)
{
	slot->sl_status = nfserr;
	memcpy(&slot->sl_cr_ses, cr_ses, sizeof(*cr_ses));
}

static __be32
nfsd4_replay_create_session(struct nfsd4_create_session *cr_ses,
			    struct nfsd4_clid_slot *slot)
{
	memcpy(cr_ses, &slot->sl_cr_ses, sizeof(*cr_ses));
	return slot->sl_status;
}

#define NFSD_MIN_REQ_HDR_SEQ_SZ	((\
			2 * 2 + /* credential,verifier: AUTH_NULL, length 0 */ \
			1 +	/* MIN tag is length with zero, only length */ \
			3 +	/* version, opcount, opcode */ \
			XDR_QUADLEN(NFS4_MAX_SESSIONID_LEN) + \
				/* seqid, slotID, slotID, cache */ \
			4 ) * sizeof(__be32))

#define NFSD_MIN_RESP_HDR_SEQ_SZ ((\
			2 +	/* verifier: AUTH_NULL, length 0 */\
			1 +	/* status */ \
			1 +	/* MIN tag is length with zero, only length */ \
			3 +	/* opcount, opcode, opstatus*/ \
			XDR_QUADLEN(NFS4_MAX_SESSIONID_LEN) + \
				/* seqid, slotID, slotID, slotID, status */ \
			5 ) * sizeof(__be32))

static __be32 check_forechannel_attrs(struct nfsd4_channel_attrs *ca, struct nfsd_net *nn)
{
	u32 maxrpc = nn->nfsd_serv->sv_max_mesg;

	if (ca->maxreq_sz < NFSD_MIN_REQ_HDR_SEQ_SZ)
		return nfserr_toosmall;
	if (ca->maxresp_sz < NFSD_MIN_RESP_HDR_SEQ_SZ)
		return nfserr_toosmall;
	ca->headerpadsz = 0;
	ca->maxreq_sz = min_t(u32, ca->maxreq_sz, maxrpc);
	ca->maxresp_sz = min_t(u32, ca->maxresp_sz, maxrpc);
	ca->maxops = min_t(u32, ca->maxops, NFSD_MAX_OPS_PER_COMPOUND);
	ca->maxresp_cached = min_t(u32, ca->maxresp_cached,
			NFSD_SLOT_CACHE_SIZE + NFSD_MIN_HDR_SEQ_SZ);
	ca->maxreqs = min_t(u32, ca->maxreqs, NFSD_MAX_SLOTS_PER_SESSION);
	/*
	 * Note decreasing slot size below client's request may make it
	 * difficult for client to function correctly, whereas
	 * decreasing the number of slots will (just?) affect
	 * performance.  When short on memory we therefore prefer to
	 * decrease number of slots instead of their size.  Clients that
	 * request larger slots than they need will get poor results:
	 * Note that we always allow at least one slot, because our
	 * accounting is soft and provides no guarantees either way.
	 */
	ca->maxreqs = nfsd4_get_drc_mem(ca, nn);

	return nfs_ok;
}

/*
 * Server's NFSv4.1 backchannel support is AUTH_SYS-only for now.
 * These are based on similar macros in linux/sunrpc/msg_prot.h .
 */
#define RPC_MAX_HEADER_WITH_AUTH_SYS \
	(RPC_CALLHDRSIZE + 2 * (2 + UNX_CALLSLACK))

#define RPC_MAX_REPHEADER_WITH_AUTH_SYS \
	(RPC_REPHDRSIZE + (2 + NUL_REPLYSLACK))

#define NFSD_CB_MAX_REQ_SZ	((NFS4_enc_cb_recall_sz + \
				 RPC_MAX_HEADER_WITH_AUTH_SYS) * sizeof(__be32))
#define NFSD_CB_MAX_RESP_SZ	((NFS4_dec_cb_recall_sz + \
				 RPC_MAX_REPHEADER_WITH_AUTH_SYS) * \
				 sizeof(__be32))

static __be32 check_backchannel_attrs(struct nfsd4_channel_attrs *ca)
{
	ca->headerpadsz = 0;

	if (ca->maxreq_sz < NFSD_CB_MAX_REQ_SZ)
		return nfserr_toosmall;
	if (ca->maxresp_sz < NFSD_CB_MAX_RESP_SZ)
		return nfserr_toosmall;
	ca->maxresp_cached = 0;
	if (ca->maxops < 2)
		return nfserr_toosmall;

	return nfs_ok;
}

static __be32 nfsd4_check_cb_sec(struct nfsd4_cb_sec *cbs)
{
	switch (cbs->flavor) {
	case RPC_AUTH_NULL:
	case RPC_AUTH_UNIX:
		return nfs_ok;
	default:
		/*
		 * GSS case: the spec doesn't allow us to return this
		 * error.  But it also doesn't allow us not to support
		 * GSS.
		 * I'd rather this fail hard than return some error the
		 * client might think it can already handle:
		 */
		return nfserr_encr_alg_unsupp;
	}
}

__be32
nfsd4_create_session(struct svc_rqst *rqstp,
		struct nfsd4_compound_state *cstate, union nfsd4_op_u *u)
{
	struct nfsd4_create_session *cr_ses = &u->create_session;
	struct sockaddr *sa = svc_addr(rqstp);
	struct nfs4_client *conf, *unconf;
	struct nfs4_client *old = NULL;
	struct nfsd4_session *new;
	struct nfsd4_conn *conn;
	struct nfsd4_clid_slot *cs_slot = NULL;
	__be32 status = 0;
	struct nfsd_net *nn = net_generic(SVC_NET(rqstp), nfsd_net_id);

	if (cr_ses->flags & ~SESSION4_FLAG_MASK_A)
		return nfserr_inval;
	status = nfsd4_check_cb_sec(&cr_ses->cb_sec);
	if (status)
		return status;
	status = check_forechannel_attrs(&cr_ses->fore_channel, nn);
	if (status)
		return status;
	status = check_backchannel_attrs(&cr_ses->back_channel);
	if (status)
		goto out_release_drc_mem;
	status = nfserr_jukebox;
	new = alloc_session(&cr_ses->fore_channel, &cr_ses->back_channel);
	if (!new)
		goto out_release_drc_mem;
	conn = alloc_conn_from_crses(rqstp, cr_ses);
	if (!conn)
		goto out_free_session;

	spin_lock(&nn->client_lock);
	unconf = find_unconfirmed_client(&cr_ses->clientid, true, nn);
	conf = find_confirmed_client(&cr_ses->clientid, true, nn);
	WARN_ON_ONCE(conf && unconf);

	if (conf) {
		status = nfserr_wrong_cred;
		if (!nfsd4_mach_creds_match(conf, rqstp))
			goto out_free_conn;
		cs_slot = &conf->cl_cs_slot;
		status = check_slot_seqid(cr_ses->seqid, cs_slot->sl_seqid, 0);
		if (status) {
			if (status == nfserr_replay_cache)
				status = nfsd4_replay_create_session(cr_ses, cs_slot);
			goto out_free_conn;
		}
	} else if (unconf) {
		status = nfserr_clid_inuse;
		if (!same_creds(&unconf->cl_cred, &rqstp->rq_cred) ||
		    !rpc_cmp_addr(sa, (struct sockaddr *) &unconf->cl_addr)) {
			trace_nfsd_clid_cred_mismatch(unconf, rqstp);
			goto out_free_conn;
		}
		status = nfserr_wrong_cred;
		if (!nfsd4_mach_creds_match(unconf, rqstp))
			goto out_free_conn;
		cs_slot = &unconf->cl_cs_slot;
		status = check_slot_seqid(cr_ses->seqid, cs_slot->sl_seqid, 0);
		if (status) {
			/* an unconfirmed replay returns misordered */
			status = nfserr_seq_misordered;
			goto out_free_conn;
		}
		old = find_confirmed_client_by_name(&unconf->cl_name, nn);
		if (old) {
			status = mark_client_expired_locked(old);
			if (status) {
				old = NULL;
				goto out_free_conn;
			}
			trace_nfsd_clid_replaced(&old->cl_clientid);
		}
		move_to_confirmed(unconf);
		conf = unconf;
	} else {
		status = nfserr_stale_clientid;
		goto out_free_conn;
	}
	status = nfs_ok;
	/* Persistent sessions are not supported */
	cr_ses->flags &= ~SESSION4_PERSIST;
	/* Upshifting from TCP to RDMA is not supported */
	cr_ses->flags &= ~SESSION4_RDMA;

	init_session(rqstp, new, conf, cr_ses);
	nfsd4_get_session_locked(new);

	memcpy(cr_ses->sessionid.data, new->se_sessionid.data,
	       NFS4_MAX_SESSIONID_LEN);
	cs_slot->sl_seqid++;
	cr_ses->seqid = cs_slot->sl_seqid;

	/* cache solo and embedded create sessions under the client_lock */
	nfsd4_cache_create_session(cr_ses, cs_slot, status);
	spin_unlock(&nn->client_lock);
	if (conf == unconf)
		fsnotify_dentry(conf->cl_nfsd_info_dentry, FS_MODIFY);
	/* init connection and backchannel */
	nfsd4_init_conn(rqstp, conn, new);
	nfsd4_put_session(new);
	if (old)
		expire_client(old);
	return status;
out_free_conn:
	spin_unlock(&nn->client_lock);
	free_conn(conn);
	if (old)
		expire_client(old);
out_free_session:
	__free_session(new);
out_release_drc_mem:
	nfsd4_put_drc_mem(&cr_ses->fore_channel);
	return status;
}

static __be32 nfsd4_map_bcts_dir(u32 *dir)
{
	switch (*dir) {
	case NFS4_CDFC4_FORE:
	case NFS4_CDFC4_BACK:
		return nfs_ok;
	case NFS4_CDFC4_FORE_OR_BOTH:
	case NFS4_CDFC4_BACK_OR_BOTH:
		*dir = NFS4_CDFC4_BOTH;
		return nfs_ok;
	}
	return nfserr_inval;
}

__be32 nfsd4_backchannel_ctl(struct svc_rqst *rqstp,
		struct nfsd4_compound_state *cstate,
		union nfsd4_op_u *u)
{
	struct nfsd4_backchannel_ctl *bc = &u->backchannel_ctl;
	struct nfsd4_session *session = cstate->session;
	struct nfsd_net *nn = net_generic(SVC_NET(rqstp), nfsd_net_id);
	__be32 status;

	status = nfsd4_check_cb_sec(&bc->bc_cb_sec);
	if (status)
		return status;
	spin_lock(&nn->client_lock);
	session->se_cb_prog = bc->bc_cb_program;
	session->se_cb_sec = bc->bc_cb_sec;
	spin_unlock(&nn->client_lock);

	nfsd4_probe_callback(session->se_client);

	return nfs_ok;
}

static struct nfsd4_conn *__nfsd4_find_conn(struct svc_xprt *xpt, struct nfsd4_session *s)
{
	struct nfsd4_conn *c;

	list_for_each_entry(c, &s->se_conns, cn_persession) {
		if (c->cn_xprt == xpt) {
			return c;
		}
	}
	return NULL;
}

static __be32 nfsd4_match_existing_connection(struct svc_rqst *rqst,
		struct nfsd4_session *session, u32 req, struct nfsd4_conn **conn)
{
	struct nfs4_client *clp = session->se_client;
	struct svc_xprt *xpt = rqst->rq_xprt;
	struct nfsd4_conn *c;
	__be32 status;

	/* Following the last paragraph of RFC 5661 Section 18.34.3: */
	spin_lock(&clp->cl_lock);
	c = __nfsd4_find_conn(xpt, session);
	if (!c)
		status = nfserr_noent;
	else if (req == c->cn_flags)
		status = nfs_ok;
	else if (req == NFS4_CDFC4_FORE_OR_BOTH &&
				c->cn_flags != NFS4_CDFC4_BACK)
		status = nfs_ok;
	else if (req == NFS4_CDFC4_BACK_OR_BOTH &&
				c->cn_flags != NFS4_CDFC4_FORE)
		status = nfs_ok;
	else
		status = nfserr_inval;
	spin_unlock(&clp->cl_lock);
	if (status == nfs_ok && conn)
		*conn = c;
	return status;
}

__be32 nfsd4_bind_conn_to_session(struct svc_rqst *rqstp,
		     struct nfsd4_compound_state *cstate,
		     union nfsd4_op_u *u)
{
	struct nfsd4_bind_conn_to_session *bcts = &u->bind_conn_to_session;
	__be32 status;
	struct nfsd4_conn *conn;
	struct nfsd4_session *session;
	struct net *net = SVC_NET(rqstp);
	struct nfsd_net *nn = net_generic(net, nfsd_net_id);

	if (!nfsd4_last_compound_op(rqstp))
		return nfserr_not_only_op;
	spin_lock(&nn->client_lock);
	session = find_in_sessionid_hashtbl(&bcts->sessionid, net, &status);
	spin_unlock(&nn->client_lock);
	if (!session)
		goto out_no_session;
	status = nfserr_wrong_cred;
	if (!nfsd4_mach_creds_match(session->se_client, rqstp))
		goto out;
	status = nfsd4_match_existing_connection(rqstp, session,
			bcts->dir, &conn);
	if (status == nfs_ok) {
		if (bcts->dir == NFS4_CDFC4_FORE_OR_BOTH ||
				bcts->dir == NFS4_CDFC4_BACK)
			conn->cn_flags |= NFS4_CDFC4_BACK;
		nfsd4_probe_callback(session->se_client);
		goto out;
	}
	if (status == nfserr_inval)
		goto out;
	status = nfsd4_map_bcts_dir(&bcts->dir);
	if (status)
		goto out;
	conn = alloc_conn(rqstp, bcts->dir);
	status = nfserr_jukebox;
	if (!conn)
		goto out;
	nfsd4_init_conn(rqstp, conn, session);
	status = nfs_ok;
out:
	nfsd4_put_session(session);
out_no_session:
	return status;
}

static bool nfsd4_compound_in_session(struct nfsd4_compound_state *cstate, struct nfs4_sessionid *sid)
{
	if (!cstate->session)
		return false;
	return !memcmp(sid, &cstate->session->se_sessionid, sizeof(*sid));
}

__be32
nfsd4_destroy_session(struct svc_rqst *r, struct nfsd4_compound_state *cstate,
		union nfsd4_op_u *u)
{
	struct nfs4_sessionid *sessionid = &u->destroy_session.sessionid;
	struct nfsd4_session *ses;
	__be32 status;
	int ref_held_by_me = 0;
	struct net *net = SVC_NET(r);
	struct nfsd_net *nn = net_generic(net, nfsd_net_id);

	status = nfserr_not_only_op;
	if (nfsd4_compound_in_session(cstate, sessionid)) {
		if (!nfsd4_last_compound_op(r))
			goto out;
		ref_held_by_me++;
	}
	dump_sessionid(__func__, sessionid);
	spin_lock(&nn->client_lock);
	ses = find_in_sessionid_hashtbl(sessionid, net, &status);
	if (!ses)
		goto out_client_lock;
	status = nfserr_wrong_cred;
	if (!nfsd4_mach_creds_match(ses->se_client, r))
		goto out_put_session;
	status = mark_session_dead_locked(ses, 1 + ref_held_by_me);
	if (status)
		goto out_put_session;
	unhash_session(ses);
	spin_unlock(&nn->client_lock);

	nfsd4_probe_callback_sync(ses->se_client);

	spin_lock(&nn->client_lock);
	status = nfs_ok;
out_put_session:
	nfsd4_put_session_locked(ses);
out_client_lock:
	spin_unlock(&nn->client_lock);
out:
	return status;
}

static __be32 nfsd4_sequence_check_conn(struct nfsd4_conn *new, struct nfsd4_session *ses)
{
	struct nfs4_client *clp = ses->se_client;
	struct nfsd4_conn *c;
	__be32 status = nfs_ok;
	int ret;

	spin_lock(&clp->cl_lock);
	c = __nfsd4_find_conn(new->cn_xprt, ses);
	if (c)
		goto out_free;
	status = nfserr_conn_not_bound_to_session;
	if (clp->cl_mach_cred)
		goto out_free;
	__nfsd4_hash_conn(new, ses);
	spin_unlock(&clp->cl_lock);
	ret = nfsd4_register_conn(new);
	if (ret)
		/* oops; xprt is already down: */
		nfsd4_conn_lost(&new->cn_xpt_user);
	return nfs_ok;
out_free:
	spin_unlock(&clp->cl_lock);
	free_conn(new);
	return status;
}

static bool nfsd4_session_too_many_ops(struct svc_rqst *rqstp, struct nfsd4_session *session)
{
	struct nfsd4_compoundargs *args = rqstp->rq_argp;

	return args->opcnt > session->se_fchannel.maxops;
}

static bool nfsd4_request_too_big(struct svc_rqst *rqstp,
				  struct nfsd4_session *session)
{
	struct xdr_buf *xb = &rqstp->rq_arg;

	return xb->len > session->se_fchannel.maxreq_sz;
}

static bool replay_matches_cache(struct svc_rqst *rqstp,
		 struct nfsd4_sequence *seq, struct nfsd4_slot *slot)
{
	struct nfsd4_compoundargs *argp = rqstp->rq_argp;

	if ((bool)(slot->sl_flags & NFSD4_SLOT_CACHETHIS) !=
	    (bool)seq->cachethis)
		return false;
	/*
	 * If there's an error then the reply can have fewer ops than
	 * the call.
	 */
	if (slot->sl_opcnt < argp->opcnt && !slot->sl_status)
		return false;
	/*
	 * But if we cached a reply with *more* ops than the call you're
	 * sending us now, then this new call is clearly not really a
	 * replay of the old one:
	 */
	if (slot->sl_opcnt > argp->opcnt)
		return false;
	/* This is the only check explicitly called by spec: */
	if (!same_creds(&rqstp->rq_cred, &slot->sl_cred))
		return false;
	/*
	 * There may be more comparisons we could actually do, but the
	 * spec doesn't require us to catch every case where the calls
	 * don't match (that would require caching the call as well as
	 * the reply), so we don't bother.
	 */
	return true;
}

__be32
nfsd4_sequence(struct svc_rqst *rqstp, struct nfsd4_compound_state *cstate,
		union nfsd4_op_u *u)
{
	struct nfsd4_sequence *seq = &u->sequence;
	struct nfsd4_compoundres *resp = rqstp->rq_resp;
	struct xdr_stream *xdr = resp->xdr;
	struct nfsd4_session *session;
	struct nfs4_client *clp;
	struct nfsd4_slot *slot;
	struct nfsd4_conn *conn;
	__be32 status;
	int buflen;
	struct net *net = SVC_NET(rqstp);
	struct nfsd_net *nn = net_generic(net, nfsd_net_id);

	if (resp->opcnt != 1)
		return nfserr_sequence_pos;

	/*
	 * Will be either used or freed by nfsd4_sequence_check_conn
	 * below.
	 */
	conn = alloc_conn(rqstp, NFS4_CDFC4_FORE);
	if (!conn)
		return nfserr_jukebox;

	spin_lock(&nn->client_lock);
	session = find_in_sessionid_hashtbl(&seq->sessionid, net, &status);
	if (!session)
		goto out_no_session;
	clp = session->se_client;

	status = nfserr_too_many_ops;
	if (nfsd4_session_too_many_ops(rqstp, session))
		goto out_put_session;

	status = nfserr_req_too_big;
	if (nfsd4_request_too_big(rqstp, session))
		goto out_put_session;

	status = nfserr_badslot;
	if (seq->slotid >= session->se_fchannel.maxreqs)
		goto out_put_session;

	slot = session->se_slots[seq->slotid];
	dprintk("%s: slotid %d\n", __func__, seq->slotid);

	/* We do not negotiate the number of slots yet, so set the
	 * maxslots to the session maxreqs which is used to encode
	 * sr_highest_slotid and the sr_target_slot id to maxslots */
	seq->maxslots = session->se_fchannel.maxreqs;

	status = check_slot_seqid(seq->seqid, slot->sl_seqid,
					slot->sl_flags & NFSD4_SLOT_INUSE);
	if (status == nfserr_replay_cache) {
		status = nfserr_seq_misordered;
		if (!(slot->sl_flags & NFSD4_SLOT_INITIALIZED))
			goto out_put_session;
		status = nfserr_seq_false_retry;
		if (!replay_matches_cache(rqstp, seq, slot))
			goto out_put_session;
		cstate->slot = slot;
		cstate->session = session;
		cstate->clp = clp;
		/* Return the cached reply status and set cstate->status
		 * for nfsd4_proc_compound processing */
		status = nfsd4_replay_cache_entry(resp, seq);
		cstate->status = nfserr_replay_cache;
		goto out;
	}
	if (status)
		goto out_put_session;

	status = nfsd4_sequence_check_conn(conn, session);
	conn = NULL;
	if (status)
		goto out_put_session;

	buflen = (seq->cachethis) ?
			session->se_fchannel.maxresp_cached :
			session->se_fchannel.maxresp_sz;
	status = (seq->cachethis) ? nfserr_rep_too_big_to_cache :
				    nfserr_rep_too_big;
	if (xdr_restrict_buflen(xdr, buflen - rqstp->rq_auth_slack))
		goto out_put_session;
	svc_reserve(rqstp, buflen);

	status = nfs_ok;
	/* Success! bump slot seqid */
	slot->sl_seqid = seq->seqid;
	slot->sl_flags |= NFSD4_SLOT_INUSE;
	if (seq->cachethis)
		slot->sl_flags |= NFSD4_SLOT_CACHETHIS;
	else
		slot->sl_flags &= ~NFSD4_SLOT_CACHETHIS;

	cstate->slot = slot;
	cstate->session = session;
	cstate->clp = clp;

out:
	switch (clp->cl_cb_state) {
	case NFSD4_CB_DOWN:
		seq->status_flags = SEQ4_STATUS_CB_PATH_DOWN;
		break;
	case NFSD4_CB_FAULT:
		seq->status_flags = SEQ4_STATUS_BACKCHANNEL_FAULT;
		break;
	default:
		seq->status_flags = 0;
	}
	if (!list_empty(&clp->cl_revoked))
		seq->status_flags |= SEQ4_STATUS_RECALLABLE_STATE_REVOKED;
out_no_session:
	if (conn)
		free_conn(conn);
	spin_unlock(&nn->client_lock);
	return status;
out_put_session:
	nfsd4_put_session_locked(session);
	goto out_no_session;
}

void
nfsd4_sequence_done(struct nfsd4_compoundres *resp)
{
	struct nfsd4_compound_state *cs = &resp->cstate;

	if (nfsd4_has_session(cs)) {
		if (cs->status != nfserr_replay_cache) {
			nfsd4_store_cache_entry(resp);
			cs->slot->sl_flags &= ~NFSD4_SLOT_INUSE;
		}
		/* Drop session reference that was taken in nfsd4_sequence() */
		nfsd4_put_session(cs->session);
	} else if (cs->clp)
		put_client_renew(cs->clp);
}

__be32
nfsd4_destroy_clientid(struct svc_rqst *rqstp,
		struct nfsd4_compound_state *cstate,
		union nfsd4_op_u *u)
{
	struct nfsd4_destroy_clientid *dc = &u->destroy_clientid;
	struct nfs4_client *conf, *unconf;
	struct nfs4_client *clp = NULL;
	__be32 status = 0;
	struct nfsd_net *nn = net_generic(SVC_NET(rqstp), nfsd_net_id);

	spin_lock(&nn->client_lock);
	unconf = find_unconfirmed_client(&dc->clientid, true, nn);
	conf = find_confirmed_client(&dc->clientid, true, nn);
	WARN_ON_ONCE(conf && unconf);

	if (conf) {
		if (client_has_state(conf)) {
			status = nfserr_clientid_busy;
			goto out;
		}
		status = mark_client_expired_locked(conf);
		if (status)
			goto out;
		clp = conf;
	} else if (unconf)
		clp = unconf;
	else {
		status = nfserr_stale_clientid;
		goto out;
	}
	if (!nfsd4_mach_creds_match(clp, rqstp)) {
		clp = NULL;
		status = nfserr_wrong_cred;
		goto out;
	}
	trace_nfsd_clid_destroyed(&clp->cl_clientid);
	unhash_client_locked(clp);
out:
	spin_unlock(&nn->client_lock);
	if (clp)
		expire_client(clp);
	return status;
}

__be32
nfsd4_reclaim_complete(struct svc_rqst *rqstp,
		struct nfsd4_compound_state *cstate, union nfsd4_op_u *u)
{
	struct nfsd4_reclaim_complete *rc = &u->reclaim_complete;
	struct nfs4_client *clp = cstate->clp;
	__be32 status = 0;

	if (rc->rca_one_fs) {
		if (!cstate->current_fh.fh_dentry)
			return nfserr_nofilehandle;
		/*
		 * We don't take advantage of the rca_one_fs case.
		 * That's OK, it's optional, we can safely ignore it.
		 */
		return nfs_ok;
	}

	status = nfserr_complete_already;
	if (test_and_set_bit(NFSD4_CLIENT_RECLAIM_COMPLETE, &clp->cl_flags))
		goto out;

	status = nfserr_stale_clientid;
	if (is_client_expired(clp))
		/*
		 * The following error isn't really legal.
		 * But we only get here if the client just explicitly
		 * destroyed the client.  Surely it no longer cares what
		 * error it gets back on an operation for the dead
		 * client.
		 */
		goto out;

	status = nfs_ok;
	trace_nfsd_clid_reclaim_complete(&clp->cl_clientid);
	nfsd4_client_record_create(clp);
	inc_reclaim_complete(clp);
out:
	return status;
}

__be32
nfsd4_setclientid(struct svc_rqst *rqstp, struct nfsd4_compound_state *cstate,
		  union nfsd4_op_u *u)
{
	struct nfsd4_setclientid *setclid = &u->setclientid;
	struct xdr_netobj 	clname = setclid->se_name;
	nfs4_verifier		clverifier = setclid->se_verf;
	struct nfs4_client	*conf, *new;
	struct nfs4_client	*unconf = NULL;
	__be32 			status;
	struct nfsd_net		*nn = net_generic(SVC_NET(rqstp), nfsd_net_id);

	new = create_client(clname, rqstp, &clverifier);
	if (new == NULL)
		return nfserr_jukebox;
	spin_lock(&nn->client_lock);
	conf = find_confirmed_client_by_name(&clname, nn);
	if (conf && client_has_state(conf)) {
		status = nfserr_clid_inuse;
		if (clp_used_exchangeid(conf))
			goto out;
		if (!same_creds(&conf->cl_cred, &rqstp->rq_cred)) {
			trace_nfsd_clid_cred_mismatch(conf, rqstp);
			goto out;
		}
	}
	unconf = find_unconfirmed_client_by_name(&clname, nn);
	if (unconf)
		unhash_client_locked(unconf);
	if (conf) {
		if (same_verf(&conf->cl_verifier, &clverifier)) {
			copy_clid(new, conf);
			gen_confirm(new, nn);
		} else
			trace_nfsd_clid_verf_mismatch(conf, rqstp,
						      &clverifier);
	} else
		trace_nfsd_clid_fresh(new);
	new->cl_minorversion = 0;
	gen_callback(new, setclid, rqstp);
	add_to_unconfirmed(new);
	setclid->se_clientid.cl_boot = new->cl_clientid.cl_boot;
	setclid->se_clientid.cl_id = new->cl_clientid.cl_id;
	memcpy(setclid->se_confirm.data, new->cl_confirm.data, sizeof(setclid->se_confirm.data));
	new = NULL;
	status = nfs_ok;
out:
	spin_unlock(&nn->client_lock);
	if (new)
		free_client(new);
	if (unconf) {
		trace_nfsd_clid_expire_unconf(&unconf->cl_clientid);
		expire_client(unconf);
	}
	return status;
}

__be32
nfsd4_setclientid_confirm(struct svc_rqst *rqstp,
			struct nfsd4_compound_state *cstate,
			union nfsd4_op_u *u)
{
	struct nfsd4_setclientid_confirm *setclientid_confirm =
			&u->setclientid_confirm;
	struct nfs4_client *conf, *unconf;
	struct nfs4_client *old = NULL;
	nfs4_verifier confirm = setclientid_confirm->sc_confirm; 
	clientid_t * clid = &setclientid_confirm->sc_clientid;
	__be32 status;
	struct nfsd_net	*nn = net_generic(SVC_NET(rqstp), nfsd_net_id);

	if (STALE_CLIENTID(clid, nn))
		return nfserr_stale_clientid;

	spin_lock(&nn->client_lock);
	conf = find_confirmed_client(clid, false, nn);
	unconf = find_unconfirmed_client(clid, false, nn);
	/*
	 * We try hard to give out unique clientid's, so if we get an
	 * attempt to confirm the same clientid with a different cred,
	 * the client may be buggy; this should never happen.
	 *
	 * Nevertheless, RFC 7530 recommends INUSE for this case:
	 */
	status = nfserr_clid_inuse;
	if (unconf && !same_creds(&unconf->cl_cred, &rqstp->rq_cred)) {
		trace_nfsd_clid_cred_mismatch(unconf, rqstp);
		goto out;
	}
	if (conf && !same_creds(&conf->cl_cred, &rqstp->rq_cred)) {
		trace_nfsd_clid_cred_mismatch(conf, rqstp);
		goto out;
	}
	if (!unconf || !same_verf(&confirm, &unconf->cl_confirm)) {
		if (conf && same_verf(&confirm, &conf->cl_confirm)) {
			status = nfs_ok;
		} else
			status = nfserr_stale_clientid;
		goto out;
	}
	status = nfs_ok;
	if (conf) {
		old = unconf;
		unhash_client_locked(old);
		nfsd4_change_callback(conf, &unconf->cl_cb_conn);
	} else {
		old = find_confirmed_client_by_name(&unconf->cl_name, nn);
		if (old) {
			status = nfserr_clid_inuse;
			if (client_has_state(old)
					&& !same_creds(&unconf->cl_cred,
							&old->cl_cred)) {
				old = NULL;
				goto out;
			}
			status = mark_client_expired_locked(old);
			if (status) {
				old = NULL;
				goto out;
			}
			trace_nfsd_clid_replaced(&old->cl_clientid);
		}
		move_to_confirmed(unconf);
		conf = unconf;
	}
	get_client_locked(conf);
	spin_unlock(&nn->client_lock);
	if (conf == unconf)
		fsnotify_dentry(conf->cl_nfsd_info_dentry, FS_MODIFY);
	nfsd4_probe_callback(conf);
	spin_lock(&nn->client_lock);
	put_client_renew_locked(conf);
out:
	spin_unlock(&nn->client_lock);
	if (old)
		expire_client(old);
	return status;
}

static struct nfs4_file *nfsd4_alloc_file(void)
{
	return kmem_cache_alloc(file_slab, GFP_KERNEL);
}

/* OPEN Share state helper functions */
static void nfsd4_init_file(struct svc_fh *fh, unsigned int hashval,
				struct nfs4_file *fp)
{
	lockdep_assert_held(&state_lock);

	refcount_set(&fp->fi_ref, 1);
	spin_lock_init(&fp->fi_lock);
	INIT_LIST_HEAD(&fp->fi_stateids);
	INIT_LIST_HEAD(&fp->fi_delegations);
	INIT_LIST_HEAD(&fp->fi_clnt_odstate);
	fh_copy_shallow(&fp->fi_fhandle, &fh->fh_handle);
	fp->fi_deleg_file = NULL;
	fp->fi_had_conflict = false;
	fp->fi_share_deny = 0;
	memset(fp->fi_fds, 0, sizeof(fp->fi_fds));
	memset(fp->fi_access, 0, sizeof(fp->fi_access));
	fp->fi_aliased = false;
	fp->fi_inode = d_inode(fh->fh_dentry);
#ifdef CONFIG_NFSD_PNFS
	INIT_LIST_HEAD(&fp->fi_lo_states);
	atomic_set(&fp->fi_lo_recalls, 0);
#endif
	hlist_add_head_rcu(&fp->fi_hash, &file_hashtbl[hashval]);
}

void
nfsd4_free_slabs(void)
{
	kmem_cache_destroy(client_slab);
	kmem_cache_destroy(openowner_slab);
	kmem_cache_destroy(lockowner_slab);
	kmem_cache_destroy(file_slab);
	kmem_cache_destroy(stateid_slab);
	kmem_cache_destroy(deleg_slab);
	kmem_cache_destroy(odstate_slab);
}

int
nfsd4_init_slabs(void)
{
	client_slab = kmem_cache_create("nfsd4_clients",
			sizeof(struct nfs4_client), 0, 0, NULL);
	if (client_slab == NULL)
		goto out;
	openowner_slab = kmem_cache_create("nfsd4_openowners",
			sizeof(struct nfs4_openowner), 0, 0, NULL);
	if (openowner_slab == NULL)
		goto out_free_client_slab;
	lockowner_slab = kmem_cache_create("nfsd4_lockowners",
			sizeof(struct nfs4_lockowner), 0, 0, NULL);
	if (lockowner_slab == NULL)
		goto out_free_openowner_slab;
	file_slab = kmem_cache_create("nfsd4_files",
			sizeof(struct nfs4_file), 0, 0, NULL);
	if (file_slab == NULL)
		goto out_free_lockowner_slab;
	stateid_slab = kmem_cache_create("nfsd4_stateids",
			sizeof(struct nfs4_ol_stateid), 0, 0, NULL);
	if (stateid_slab == NULL)
		goto out_free_file_slab;
	deleg_slab = kmem_cache_create("nfsd4_delegations",
			sizeof(struct nfs4_delegation), 0, 0, NULL);
	if (deleg_slab == NULL)
		goto out_free_stateid_slab;
	odstate_slab = kmem_cache_create("nfsd4_odstate",
			sizeof(struct nfs4_clnt_odstate), 0, 0, NULL);
	if (odstate_slab == NULL)
		goto out_free_deleg_slab;
	return 0;

out_free_deleg_slab:
	kmem_cache_destroy(deleg_slab);
out_free_stateid_slab:
	kmem_cache_destroy(stateid_slab);
out_free_file_slab:
	kmem_cache_destroy(file_slab);
out_free_lockowner_slab:
	kmem_cache_destroy(lockowner_slab);
out_free_openowner_slab:
	kmem_cache_destroy(openowner_slab);
out_free_client_slab:
	kmem_cache_destroy(client_slab);
out:
	return -ENOMEM;
}

static void init_nfs4_replay(struct nfs4_replay *rp)
{
	rp->rp_status = nfserr_serverfault;
	rp->rp_buflen = 0;
	rp->rp_buf = rp->rp_ibuf;
	mutex_init(&rp->rp_mutex);
}

static void nfsd4_cstate_assign_replay(struct nfsd4_compound_state *cstate,
		struct nfs4_stateowner *so)
{
	if (!nfsd4_has_session(cstate)) {
		mutex_lock(&so->so_replay.rp_mutex);
		cstate->replay_owner = nfs4_get_stateowner(so);
	}
}

void nfsd4_cstate_clear_replay(struct nfsd4_compound_state *cstate)
{
	struct nfs4_stateowner *so = cstate->replay_owner;

	if (so != NULL) {
		cstate->replay_owner = NULL;
		mutex_unlock(&so->so_replay.rp_mutex);
		nfs4_put_stateowner(so);
	}
}

static inline void *alloc_stateowner(struct kmem_cache *slab, struct xdr_netobj *owner, struct nfs4_client *clp)
{
	struct nfs4_stateowner *sop;

	sop = kmem_cache_alloc(slab, GFP_KERNEL);
	if (!sop)
		return NULL;

	xdr_netobj_dup(&sop->so_owner, owner, GFP_KERNEL);
	if (!sop->so_owner.data) {
		kmem_cache_free(slab, sop);
		return NULL;
	}

	INIT_LIST_HEAD(&sop->so_stateids);
	sop->so_client = clp;
	init_nfs4_replay(&sop->so_replay);
	atomic_set(&sop->so_count, 1);
	return sop;
}

static void hash_openowner(struct nfs4_openowner *oo, struct nfs4_client *clp, unsigned int strhashval)
{
	lockdep_assert_held(&clp->cl_lock);

	list_add(&oo->oo_owner.so_strhash,
		 &clp->cl_ownerstr_hashtbl[strhashval]);
	list_add(&oo->oo_perclient, &clp->cl_openowners);
}

static void nfs4_unhash_openowner(struct nfs4_stateowner *so)
{
	unhash_openowner_locked(openowner(so));
}

static void nfs4_free_openowner(struct nfs4_stateowner *so)
{
	struct nfs4_openowner *oo = openowner(so);

	kmem_cache_free(openowner_slab, oo);
}

static const struct nfs4_stateowner_operations openowner_ops = {
	.so_unhash =	nfs4_unhash_openowner,
	.so_free =	nfs4_free_openowner,
};

static struct nfs4_ol_stateid *
nfsd4_find_existing_open(struct nfs4_file *fp, struct nfsd4_open *open)
{
	struct nfs4_ol_stateid *local, *ret = NULL;
	struct nfs4_openowner *oo = open->op_openowner;

	lockdep_assert_held(&fp->fi_lock);

	list_for_each_entry(local, &fp->fi_stateids, st_perfile) {
		/* ignore lock owners */
		if (local->st_stateowner->so_is_open_owner == 0)
			continue;
		if (local->st_stateowner != &oo->oo_owner)
			continue;
		if (local->st_stid.sc_type == NFS4_OPEN_STID) {
			ret = local;
			refcount_inc(&ret->st_stid.sc_count);
			break;
		}
	}
	return ret;
}

static __be32
nfsd4_verify_open_stid(struct nfs4_stid *s)
{
	__be32 ret = nfs_ok;

	switch (s->sc_type) {
	default:
		break;
	case 0:
	case NFS4_CLOSED_STID:
	case NFS4_CLOSED_DELEG_STID:
		ret = nfserr_bad_stateid;
		break;
	case NFS4_REVOKED_DELEG_STID:
		ret = nfserr_deleg_revoked;
	}
	return ret;
}

/* Lock the stateid st_mutex, and deal with races with CLOSE */
static __be32
nfsd4_lock_ol_stateid(struct nfs4_ol_stateid *stp)
{
	__be32 ret;

	mutex_lock_nested(&stp->st_mutex, LOCK_STATEID_MUTEX);
	ret = nfsd4_verify_open_stid(&stp->st_stid);
	if (ret != nfs_ok)
		mutex_unlock(&stp->st_mutex);
	return ret;
}

static struct nfs4_ol_stateid *
nfsd4_find_and_lock_existing_open(struct nfs4_file *fp, struct nfsd4_open *open)
{
	struct nfs4_ol_stateid *stp;
	for (;;) {
		spin_lock(&fp->fi_lock);
		stp = nfsd4_find_existing_open(fp, open);
		spin_unlock(&fp->fi_lock);
		if (!stp || nfsd4_lock_ol_stateid(stp) == nfs_ok)
			break;
		nfs4_put_stid(&stp->st_stid);
	}
	return stp;
}

static struct nfs4_openowner *
alloc_init_open_stateowner(unsigned int strhashval, struct nfsd4_open *open,
			   struct nfsd4_compound_state *cstate)
{
	struct nfs4_client *clp = cstate->clp;
	struct nfs4_openowner *oo, *ret;

	oo = alloc_stateowner(openowner_slab, &open->op_owner, clp);
	if (!oo)
		return NULL;
	oo->oo_owner.so_ops = &openowner_ops;
	oo->oo_owner.so_is_open_owner = 1;
	oo->oo_owner.so_seqid = open->op_seqid;
	oo->oo_flags = 0;
	if (nfsd4_has_session(cstate))
		oo->oo_flags |= NFS4_OO_CONFIRMED;
	oo->oo_time = 0;
	oo->oo_last_closed_stid = NULL;
	INIT_LIST_HEAD(&oo->oo_close_lru);
	spin_lock(&clp->cl_lock);
	ret = find_openstateowner_str_locked(strhashval, open, clp);
	if (ret == NULL) {
		hash_openowner(oo, clp, strhashval);
		ret = oo;
	} else
		nfs4_free_stateowner(&oo->oo_owner);

	spin_unlock(&clp->cl_lock);
	return ret;
}

static struct nfs4_ol_stateid *
init_open_stateid(struct nfs4_file *fp, struct nfsd4_open *open)
{

	struct nfs4_openowner *oo = open->op_openowner;
	struct nfs4_ol_stateid *retstp = NULL;
	struct nfs4_ol_stateid *stp;

	stp = open->op_stp;
	/* We are moving these outside of the spinlocks to avoid the warnings */
	mutex_init(&stp->st_mutex);
	mutex_lock_nested(&stp->st_mutex, OPEN_STATEID_MUTEX);

retry:
	spin_lock(&oo->oo_owner.so_client->cl_lock);
	spin_lock(&fp->fi_lock);

	retstp = nfsd4_find_existing_open(fp, open);
	if (retstp)
		goto out_unlock;

	open->op_stp = NULL;
	refcount_inc(&stp->st_stid.sc_count);
	stp->st_stid.sc_type = NFS4_OPEN_STID;
	INIT_LIST_HEAD(&stp->st_locks);
	stp->st_stateowner = nfs4_get_stateowner(&oo->oo_owner);
	get_nfs4_file(fp);
	stp->st_stid.sc_file = fp;
	stp->st_access_bmap = 0;
	stp->st_deny_bmap = 0;
	stp->st_openstp = NULL;
	list_add(&stp->st_perstateowner, &oo->oo_owner.so_stateids);
	list_add(&stp->st_perfile, &fp->fi_stateids);

out_unlock:
	spin_unlock(&fp->fi_lock);
	spin_unlock(&oo->oo_owner.so_client->cl_lock);
	if (retstp) {
		/* Handle races with CLOSE */
		if (nfsd4_lock_ol_stateid(retstp) != nfs_ok) {
			nfs4_put_stid(&retstp->st_stid);
			goto retry;
		}
		/* To keep mutex tracking happy */
		mutex_unlock(&stp->st_mutex);
		stp = retstp;
	}
	return stp;
}

/*
 * In the 4.0 case we need to keep the owners around a little while to handle
 * CLOSE replay. We still do need to release any file access that is held by
 * them before returning however.
 */
static void
move_to_close_lru(struct nfs4_ol_stateid *s, struct net *net)
{
	struct nfs4_ol_stateid *last;
	struct nfs4_openowner *oo = openowner(s->st_stateowner);
	struct nfsd_net *nn = net_generic(s->st_stid.sc_client->net,
						nfsd_net_id);

	dprintk("NFSD: move_to_close_lru nfs4_openowner %p\n", oo);

	/*
	 * We know that we hold one reference via nfsd4_close, and another
	 * "persistent" reference for the client. If the refcount is higher
	 * than 2, then there are still calls in progress that are using this
	 * stateid. We can't put the sc_file reference until they are finished.
	 * Wait for the refcount to drop to 2. Since it has been unhashed,
	 * there should be no danger of the refcount going back up again at
	 * this point.
	 */
	wait_event(close_wq, refcount_read(&s->st_stid.sc_count) == 2);

	release_all_access(s);
	if (s->st_stid.sc_file) {
		put_nfs4_file(s->st_stid.sc_file);
		s->st_stid.sc_file = NULL;
	}

	spin_lock(&nn->client_lock);
	last = oo->oo_last_closed_stid;
	oo->oo_last_closed_stid = s;
	list_move_tail(&oo->oo_close_lru, &nn->close_lru);
	oo->oo_time = ktime_get_boottime_seconds();
	spin_unlock(&nn->client_lock);
	if (last)
		nfs4_put_stid(&last->st_stid);
}

/* search file_hashtbl[] for file */
static struct nfs4_file *
find_file_locked(struct svc_fh *fh, unsigned int hashval)
{
	struct nfs4_file *fp;

	hlist_for_each_entry_rcu(fp, &file_hashtbl[hashval], fi_hash,
				lockdep_is_held(&state_lock)) {
		if (fh_match(&fp->fi_fhandle, &fh->fh_handle)) {
			if (refcount_inc_not_zero(&fp->fi_ref))
				return fp;
		}
	}
	return NULL;
}

static struct nfs4_file *insert_file(struct nfs4_file *new, struct svc_fh *fh,
				     unsigned int hashval)
{
	struct nfs4_file *fp;
	struct nfs4_file *ret = NULL;
	bool alias_found = false;

	spin_lock(&state_lock);
	hlist_for_each_entry_rcu(fp, &file_hashtbl[hashval], fi_hash,
				 lockdep_is_held(&state_lock)) {
		if (fh_match(&fp->fi_fhandle, &fh->fh_handle)) {
			if (refcount_inc_not_zero(&fp->fi_ref))
				ret = fp;
		} else if (d_inode(fh->fh_dentry) == fp->fi_inode)
			fp->fi_aliased = alias_found = true;
	}
	if (likely(ret == NULL)) {
		nfsd4_init_file(fh, hashval, new);
		new->fi_aliased = alias_found;
		ret = new;
	}
	spin_unlock(&state_lock);
	return ret;
}

static struct nfs4_file * find_file(struct svc_fh *fh)
{
	struct nfs4_file *fp;
	unsigned int hashval = file_hashval(fh);

	rcu_read_lock();
	fp = find_file_locked(fh, hashval);
	rcu_read_unlock();
	return fp;
}

static struct nfs4_file *
find_or_add_file(struct nfs4_file *new, struct svc_fh *fh)
{
	struct nfs4_file *fp;
	unsigned int hashval = file_hashval(fh);

	rcu_read_lock();
	fp = find_file_locked(fh, hashval);
	rcu_read_unlock();
	if (fp)
		return fp;

	return insert_file(new, fh, hashval);
}

/*
 * Called to check deny when READ with all zero stateid or
 * WRITE with all zero or all one stateid
 */
static __be32
nfs4_share_conflict(struct svc_fh *current_fh, unsigned int deny_type)
{
	struct nfs4_file *fp;
	__be32 ret = nfs_ok;

	fp = find_file(current_fh);
	if (!fp)
		return ret;
	/* Check for conflicting share reservations */
	spin_lock(&fp->fi_lock);
	if (fp->fi_share_deny & deny_type)
		ret = nfserr_locked;
	spin_unlock(&fp->fi_lock);
	put_nfs4_file(fp);
	return ret;
}

static void nfsd4_cb_recall_prepare(struct nfsd4_callback *cb)
{
	struct nfs4_delegation *dp = cb_to_delegation(cb);
	struct nfsd_net *nn = net_generic(dp->dl_stid.sc_client->net,
					  nfsd_net_id);

	block_delegations(&dp->dl_stid.sc_file->fi_fhandle);

	/*
	 * We can't do this in nfsd_break_deleg_cb because it is
	 * already holding inode->i_lock.
	 *
	 * If the dl_time != 0, then we know that it has already been
	 * queued for a lease break. Don't queue it again.
	 */
	spin_lock(&state_lock);
	if (delegation_hashed(dp) && dp->dl_time == 0) {
		dp->dl_time = ktime_get_boottime_seconds();
		list_add_tail(&dp->dl_recall_lru, &nn->del_recall_lru);
	}
	spin_unlock(&state_lock);
}

static int nfsd4_cb_recall_done(struct nfsd4_callback *cb,
		struct rpc_task *task)
{
	struct nfs4_delegation *dp = cb_to_delegation(cb);

	if (dp->dl_stid.sc_type == NFS4_CLOSED_DELEG_STID ||
	    dp->dl_stid.sc_type == NFS4_REVOKED_DELEG_STID)
	        return 1;

	switch (task->tk_status) {
	case 0:
		return 1;
	case -NFS4ERR_DELAY:
		rpc_delay(task, 2 * HZ);
		return 0;
	case -EBADHANDLE:
	case -NFS4ERR_BAD_STATEID:
		/*
		 * Race: client probably got cb_recall before open reply
		 * granting delegation.
		 */
		if (dp->dl_retries--) {
			rpc_delay(task, 2 * HZ);
			return 0;
		}
		fallthrough;
	default:
		return 1;
	}
}

static void nfsd4_cb_recall_release(struct nfsd4_callback *cb)
{
	struct nfs4_delegation *dp = cb_to_delegation(cb);

	nfs4_put_stid(&dp->dl_stid);
}

static const struct nfsd4_callback_ops nfsd4_cb_recall_ops = {
	.prepare	= nfsd4_cb_recall_prepare,
	.done		= nfsd4_cb_recall_done,
	.release	= nfsd4_cb_recall_release,
};

static void nfsd_break_one_deleg(struct nfs4_delegation *dp)
{
	/*
	 * We're assuming the state code never drops its reference
	 * without first removing the lease.  Since we're in this lease
	 * callback (and since the lease code is serialized by the
	 * i_lock) we know the server hasn't removed the lease yet, and
	 * we know it's safe to take a reference.
	 */
	refcount_inc(&dp->dl_stid.sc_count);
	nfsd4_run_cb(&dp->dl_recall);
}

/* Called from break_lease() with i_lock held. */
static bool
nfsd_break_deleg_cb(struct file_lock *fl)
{
	bool ret = false;
	struct nfs4_delegation *dp = (struct nfs4_delegation *)fl->fl_owner;
	struct nfs4_file *fp = dp->dl_stid.sc_file;
	struct nfs4_client *clp = dp->dl_stid.sc_client;
	struct nfsd_net *nn;

	trace_nfsd_cb_recall(&dp->dl_stid);

	dp->dl_recalled = true;
	atomic_inc(&clp->cl_delegs_in_recall);
	if (try_to_expire_client(clp)) {
		nn = net_generic(clp->net, nfsd_net_id);
		mod_delayed_work(laundry_wq, &nn->laundromat_work, 0);
	}

	/*
	 * We don't want the locks code to timeout the lease for us;
	 * we'll remove it ourself if a delegation isn't returned
	 * in time:
	 */
	fl->fl_break_time = 0;

	spin_lock(&fp->fi_lock);
	fp->fi_had_conflict = true;
	nfsd_break_one_deleg(dp);
	spin_unlock(&fp->fi_lock);
	return ret;
}

/**
 * nfsd_breaker_owns_lease - Check if lease conflict was resolved
 * @fl: Lock state to check
 *
 * Return values:
 *   %true: Lease conflict was resolved
 *   %false: Lease conflict was not resolved.
 */
static bool nfsd_breaker_owns_lease(struct file_lock *fl)
{
	struct nfs4_delegation *dl = fl->fl_owner;
	struct svc_rqst *rqst;
	struct nfs4_client *clp;

	if (!i_am_nfsd())
		return false;
	rqst = kthread_data(current);
	/* Note rq_prog == NFS_ACL_PROGRAM is also possible: */
	if (rqst->rq_prog != NFS_PROGRAM || rqst->rq_vers < 4)
		return false;
	clp = *(rqst->rq_lease_breaker);
	return dl->dl_stid.sc_client == clp;
}

static int
nfsd_change_deleg_cb(struct file_lock *onlist, int arg,
		     struct list_head *dispose)
{
	struct nfs4_delegation *dp = (struct nfs4_delegation *)onlist->fl_owner;
	struct nfs4_client *clp = dp->dl_stid.sc_client;

	if (arg & F_UNLCK) {
		if (dp->dl_recalled)
			atomic_dec(&clp->cl_delegs_in_recall);
		return lease_modify(onlist, arg, dispose);
	} else
		return -EAGAIN;
}

static const struct lock_manager_operations nfsd_lease_mng_ops = {
	.lm_breaker_owns_lease = nfsd_breaker_owns_lease,
	.lm_break = nfsd_break_deleg_cb,
	.lm_change = nfsd_change_deleg_cb,
};

static __be32 nfsd4_check_seqid(struct nfsd4_compound_state *cstate, struct nfs4_stateowner *so, u32 seqid)
{
	if (nfsd4_has_session(cstate))
		return nfs_ok;
	if (seqid == so->so_seqid - 1)
		return nfserr_replay_me;
	if (seqid == so->so_seqid)
		return nfs_ok;
	return nfserr_bad_seqid;
}

static struct nfs4_client *lookup_clientid(clientid_t *clid, bool sessions,
						struct nfsd_net *nn)
{
	struct nfs4_client *found;

	spin_lock(&nn->client_lock);
	found = find_confirmed_client(clid, sessions, nn);
	if (found)
		atomic_inc(&found->cl_rpc_users);
	spin_unlock(&nn->client_lock);
	return found;
}

static __be32 set_client(clientid_t *clid,
		struct nfsd4_compound_state *cstate,
		struct nfsd_net *nn)
{
	if (cstate->clp) {
		if (!same_clid(&cstate->clp->cl_clientid, clid))
			return nfserr_stale_clientid;
		return nfs_ok;
	}
	if (STALE_CLIENTID(clid, nn))
		return nfserr_stale_clientid;
	/*
	 * We're in the 4.0 case (otherwise the SEQUENCE op would have
	 * set cstate->clp), so session = false:
	 */
	cstate->clp = lookup_clientid(clid, false, nn);
	if (!cstate->clp)
		return nfserr_expired;
	return nfs_ok;
}

__be32
nfsd4_process_open1(struct nfsd4_compound_state *cstate,
		    struct nfsd4_open *open, struct nfsd_net *nn)
{
	clientid_t *clientid = &open->op_clientid;
	struct nfs4_client *clp = NULL;
	unsigned int strhashval;
	struct nfs4_openowner *oo = NULL;
	__be32 status;

	/*
	 * In case we need it later, after we've already created the
	 * file and don't want to risk a further failure:
	 */
	open->op_file = nfsd4_alloc_file();
	if (open->op_file == NULL)
		return nfserr_jukebox;

	status = set_client(clientid, cstate, nn);
	if (status)
		return status;
	clp = cstate->clp;

	strhashval = ownerstr_hashval(&open->op_owner);
	oo = find_openstateowner_str(strhashval, open, clp);
	open->op_openowner = oo;
	if (!oo) {
		goto new_owner;
	}
	if (!(oo->oo_flags & NFS4_OO_CONFIRMED)) {
		/* Replace unconfirmed owners without checking for replay. */
		release_openowner(oo);
		open->op_openowner = NULL;
		goto new_owner;
	}
	status = nfsd4_check_seqid(cstate, &oo->oo_owner, open->op_seqid);
	if (status)
		return status;
	goto alloc_stateid;
new_owner:
	oo = alloc_init_open_stateowner(strhashval, open, cstate);
	if (oo == NULL)
		return nfserr_jukebox;
	open->op_openowner = oo;
alloc_stateid:
	open->op_stp = nfs4_alloc_open_stateid(clp);
	if (!open->op_stp)
		return nfserr_jukebox;

	if (nfsd4_has_session(cstate) &&
	    (cstate->current_fh.fh_export->ex_flags & NFSEXP_PNFS)) {
		open->op_odstate = alloc_clnt_odstate(clp);
		if (!open->op_odstate)
			return nfserr_jukebox;
	}

	return nfs_ok;
}

static inline __be32
nfs4_check_delegmode(struct nfs4_delegation *dp, int flags)
{
	if ((flags & WR_STATE) && (dp->dl_type == NFS4_OPEN_DELEGATE_READ))
		return nfserr_openmode;
	else
		return nfs_ok;
}

static int share_access_to_flags(u32 share_access)
{
	return share_access == NFS4_SHARE_ACCESS_READ ? RD_STATE : WR_STATE;
}

static struct nfs4_delegation *find_deleg_stateid(struct nfs4_client *cl, stateid_t *s)
{
	struct nfs4_stid *ret;

	ret = find_stateid_by_type(cl, s,
				NFS4_DELEG_STID|NFS4_REVOKED_DELEG_STID);
	if (!ret)
		return NULL;
	return delegstateid(ret);
}

static bool nfsd4_is_deleg_cur(struct nfsd4_open *open)
{
	return open->op_claim_type == NFS4_OPEN_CLAIM_DELEGATE_CUR ||
	       open->op_claim_type == NFS4_OPEN_CLAIM_DELEG_CUR_FH;
}

static __be32
nfs4_check_deleg(struct nfs4_client *cl, struct nfsd4_open *open,
		struct nfs4_delegation **dp)
{
	int flags;
	__be32 status = nfserr_bad_stateid;
	struct nfs4_delegation *deleg;

	deleg = find_deleg_stateid(cl, &open->op_delegate_stateid);
	if (deleg == NULL)
		goto out;
	if (deleg->dl_stid.sc_type == NFS4_REVOKED_DELEG_STID) {
		nfs4_put_stid(&deleg->dl_stid);
		if (cl->cl_minorversion)
			status = nfserr_deleg_revoked;
		goto out;
	}
	flags = share_access_to_flags(open->op_share_access);
	status = nfs4_check_delegmode(deleg, flags);
	if (status) {
		nfs4_put_stid(&deleg->dl_stid);
		goto out;
	}
	*dp = deleg;
out:
	if (!nfsd4_is_deleg_cur(open))
		return nfs_ok;
	if (status)
		return status;
	open->op_openowner->oo_flags |= NFS4_OO_CONFIRMED;
	return nfs_ok;
}

static inline int nfs4_access_to_access(u32 nfs4_access)
{
	int flags = 0;

	if (nfs4_access & NFS4_SHARE_ACCESS_READ)
		flags |= NFSD_MAY_READ;
	if (nfs4_access & NFS4_SHARE_ACCESS_WRITE)
		flags |= NFSD_MAY_WRITE;
	return flags;
}

static inline __be32
nfsd4_truncate(struct svc_rqst *rqstp, struct svc_fh *fh,
		struct nfsd4_open *open)
{
	struct iattr iattr = {
		.ia_valid = ATTR_SIZE,
		.ia_size = 0,
	};
	if (!open->op_truncate)
		return 0;
	if (!(open->op_share_access & NFS4_SHARE_ACCESS_WRITE))
		return nfserr_inval;
	return nfsd_setattr(rqstp, fh, &iattr, 0, (time64_t)0);
}

static __be32 nfs4_get_vfs_file(struct svc_rqst *rqstp, struct nfs4_file *fp,
		struct svc_fh *cur_fh, struct nfs4_ol_stateid *stp,
		struct nfsd4_open *open, bool new_stp)
{
	struct nfsd_file *nf = NULL;
	__be32 status;
	int oflag = nfs4_access_to_omode(open->op_share_access);
	int access = nfs4_access_to_access(open->op_share_access);
	unsigned char old_access_bmap, old_deny_bmap;

	spin_lock(&fp->fi_lock);

	/*
	 * Are we trying to set a deny mode that would conflict with
	 * current access?
	 */
	status = nfs4_file_check_deny(fp, open->op_share_deny);
	if (status != nfs_ok) {
		if (status != nfserr_share_denied) {
			spin_unlock(&fp->fi_lock);
			goto out;
		}
		if (nfs4_resolve_deny_conflicts_locked(fp, new_stp,
				stp, open->op_share_deny, false))
			status = nfserr_jukebox;
		spin_unlock(&fp->fi_lock);
		goto out;
	}

	/* set access to the file */
	status = nfs4_file_get_access(fp, open->op_share_access);
	if (status != nfs_ok) {
		if (status != nfserr_share_denied) {
			spin_unlock(&fp->fi_lock);
			goto out;
		}
		if (nfs4_resolve_deny_conflicts_locked(fp, new_stp,
				stp, open->op_share_access, true))
			status = nfserr_jukebox;
		spin_unlock(&fp->fi_lock);
		goto out;
	}

	/* Set access bits in stateid */
	old_access_bmap = stp->st_access_bmap;
	set_access(open->op_share_access, stp);

	/* Set new deny mask */
	old_deny_bmap = stp->st_deny_bmap;
	set_deny(open->op_share_deny, stp);
	fp->fi_share_deny |= (open->op_share_deny & NFS4_SHARE_DENY_BOTH);

	if (!fp->fi_fds[oflag]) {
		spin_unlock(&fp->fi_lock);

		if (!open->op_filp) {
			status = nfsd_file_acquire(rqstp, cur_fh, access, &nf);
			if (status != nfs_ok)
				goto out_put_access;
		} else {
			status = nfsd_file_create(rqstp, cur_fh, access, &nf);
			if (status != nfs_ok)
				goto out_put_access;
			nf->nf_file = open->op_filp;
			open->op_filp = NULL;
		}

		spin_lock(&fp->fi_lock);
		if (!fp->fi_fds[oflag]) {
			fp->fi_fds[oflag] = nf;
			nf = NULL;
		}
	}
	spin_unlock(&fp->fi_lock);
	if (nf)
		nfsd_file_put(nf);

	status = nfserrno(nfsd_open_break_lease(cur_fh->fh_dentry->d_inode,
								access));
	if (status)
		goto out_put_access;

	status = nfsd4_truncate(rqstp, cur_fh, open);
	if (status)
		goto out_put_access;
out:
	return status;
out_put_access:
	stp->st_access_bmap = old_access_bmap;
	nfs4_file_put_access(fp, open->op_share_access);
	reset_union_bmap_deny(bmap_to_share_mode(old_deny_bmap), stp);
	goto out;
}

static __be32
nfs4_upgrade_open(struct svc_rqst *rqstp, struct nfs4_file *fp,
		struct svc_fh *cur_fh, struct nfs4_ol_stateid *stp,
		struct nfsd4_open *open)
{
	__be32 status;
	unsigned char old_deny_bmap = stp->st_deny_bmap;

	if (!test_access(open->op_share_access, stp))
		return nfs4_get_vfs_file(rqstp, fp, cur_fh, stp, open, false);

	/* test and set deny mode */
	spin_lock(&fp->fi_lock);
	status = nfs4_file_check_deny(fp, open->op_share_deny);
	if (status == nfs_ok) {
		if (status != nfserr_share_denied) {
			set_deny(open->op_share_deny, stp);
			fp->fi_share_deny |=
				(open->op_share_deny & NFS4_SHARE_DENY_BOTH);
		} else {
			if (nfs4_resolve_deny_conflicts_locked(fp, false,
					stp, open->op_share_deny, false))
				status = nfserr_jukebox;
		}
	}
	spin_unlock(&fp->fi_lock);

	if (status != nfs_ok)
		return status;

	status = nfsd4_truncate(rqstp, cur_fh, open);
	if (status != nfs_ok)
		reset_union_bmap_deny(old_deny_bmap, stp);
	return status;
}

/* Should we give out recallable state?: */
static bool nfsd4_cb_channel_good(struct nfs4_client *clp)
{
	if (clp->cl_cb_state == NFSD4_CB_UP)
		return true;
	/*
	 * In the sessions case, since we don't have to establish a
	 * separate connection for callbacks, we assume it's OK
	 * until we hear otherwise:
	 */
	return clp->cl_minorversion && clp->cl_cb_state == NFSD4_CB_UNKNOWN;
}

static struct file_lock *nfs4_alloc_init_lease(struct nfs4_delegation *dp,
						int flag)
{
	struct file_lock *fl;

	fl = locks_alloc_lock();
	if (!fl)
		return NULL;
	fl->fl_lmops = &nfsd_lease_mng_ops;
	fl->fl_flags = FL_DELEG;
	fl->fl_type = flag == NFS4_OPEN_DELEGATE_READ? F_RDLCK: F_WRLCK;
	fl->fl_end = OFFSET_MAX;
	fl->fl_owner = (fl_owner_t)dp;
	fl->fl_pid = current->tgid;
	fl->fl_file = dp->dl_stid.sc_file->fi_deleg_file->nf_file;
	return fl;
}

static int nfsd4_check_conflicting_opens(struct nfs4_client *clp,
					 struct nfs4_file *fp)
{
	struct nfs4_ol_stateid *st;
	struct file *f = fp->fi_deleg_file->nf_file;
	struct inode *ino = locks_inode(f);
	int writes;

	writes = atomic_read(&ino->i_writecount);
	if (!writes)
		return 0;
	/*
	 * There could be multiple filehandles (hence multiple
	 * nfs4_files) referencing this file, but that's not too
	 * common; let's just give up in that case rather than
	 * trying to go look up all the clients using that other
	 * nfs4_file as well:
	 */
	if (fp->fi_aliased)
		return -EAGAIN;
	/*
	 * If there's a close in progress, make sure that we see it
	 * clear any fi_fds[] entries before we see it decrement
	 * i_writecount:
	 */
	smp_mb__after_atomic();

	if (fp->fi_fds[O_WRONLY])
		writes--;
	if (fp->fi_fds[O_RDWR])
		writes--;
	if (writes > 0)
		return -EAGAIN; /* There may be non-NFSv4 writers */
	/*
	 * It's possible there are non-NFSv4 write opens in progress,
	 * but if they haven't incremented i_writecount yet then they
	 * also haven't called break lease yet; so, they'll break this
	 * lease soon enough.  So, all that's left to check for is NFSv4
	 * opens:
	 */
	spin_lock(&fp->fi_lock);
	list_for_each_entry(st, &fp->fi_stateids, st_perfile) {
		if (st->st_openstp == NULL /* it's an open */ &&
		    access_permit_write(st) &&
		    st->st_stid.sc_client != clp) {
			spin_unlock(&fp->fi_lock);
			return -EAGAIN;
		}
	}
	spin_unlock(&fp->fi_lock);
	/*
	 * There's a small chance that we could be racing with another
	 * NFSv4 open.  However, any open that hasn't added itself to
	 * the fi_stateids list also hasn't called break_lease yet; so,
	 * they'll break this lease soon enough.
	 */
	return 0;
}

static struct nfs4_delegation *
nfs4_set_delegation(struct nfs4_client *clp, struct svc_fh *fh,
		    struct nfs4_file *fp, struct nfs4_clnt_odstate *odstate)
{
	int status = 0;
	struct nfs4_delegation *dp;
	struct nfsd_file *nf;
	struct file_lock *fl;

	/*
	 * The fi_had_conflict and nfs_get_existing_delegation checks
	 * here are just optimizations; we'll need to recheck them at
	 * the end:
	 */
	if (fp->fi_had_conflict)
		return ERR_PTR(-EAGAIN);

	nf = find_readable_file(fp);
	if (!nf) {
		/*
		 * We probably could attempt another open and get a read
		 * delegation, but for now, don't bother until the
		 * client actually sends us one.
		 */
		return ERR_PTR(-EAGAIN);
	}
	spin_lock(&state_lock);
	spin_lock(&fp->fi_lock);
	if (nfs4_delegation_exists(clp, fp))
		status = -EAGAIN;
	else if (!fp->fi_deleg_file) {
		fp->fi_deleg_file = nf;
		/* increment early to prevent fi_deleg_file from being
		 * cleared */
		fp->fi_delegees = 1;
		nf = NULL;
	} else
		fp->fi_delegees++;
	spin_unlock(&fp->fi_lock);
	spin_unlock(&state_lock);
	if (nf)
		nfsd_file_put(nf);
	if (status)
		return ERR_PTR(status);

	status = -ENOMEM;
	dp = alloc_init_deleg(clp, fp, fh, odstate);
	if (!dp)
		goto out_delegees;

	fl = nfs4_alloc_init_lease(dp, NFS4_OPEN_DELEGATE_READ);
	if (!fl)
		goto out_clnt_odstate;

	status = vfs_setlease(fp->fi_deleg_file->nf_file, fl->fl_type, &fl, NULL);
	if (fl)
		locks_free_lock(fl);
	if (status)
		goto out_clnt_odstate;
	status = nfsd4_check_conflicting_opens(clp, fp);
	if (status)
		goto out_unlock;

	spin_lock(&state_lock);
	spin_lock(&fp->fi_lock);
	if (fp->fi_had_conflict)
		status = -EAGAIN;
	else
		status = hash_delegation_locked(dp, fp);
	spin_unlock(&fp->fi_lock);
	spin_unlock(&state_lock);

	if (status)
		goto out_unlock;

	return dp;
out_unlock:
	vfs_setlease(fp->fi_deleg_file->nf_file, F_UNLCK, NULL, (void **)&dp);
out_clnt_odstate:
	put_clnt_odstate(dp->dl_clnt_odstate);
	nfs4_put_stid(&dp->dl_stid);
out_delegees:
	put_deleg_file(fp);
	return ERR_PTR(status);
}

static void nfsd4_open_deleg_none_ext(struct nfsd4_open *open, int status)
{
	open->op_delegate_type = NFS4_OPEN_DELEGATE_NONE_EXT;
	if (status == -EAGAIN)
		open->op_why_no_deleg = WND4_CONTENTION;
	else {
		open->op_why_no_deleg = WND4_RESOURCE;
		switch (open->op_deleg_want) {
		case NFS4_SHARE_WANT_READ_DELEG:
		case NFS4_SHARE_WANT_WRITE_DELEG:
		case NFS4_SHARE_WANT_ANY_DELEG:
			break;
		case NFS4_SHARE_WANT_CANCEL:
			open->op_why_no_deleg = WND4_CANCELLED;
			break;
		case NFS4_SHARE_WANT_NO_DELEG:
			WARN_ON_ONCE(1);
		}
	}
}

/*
 * Attempt to hand out a delegation.
 *
 * Note we don't support write delegations, and won't until the vfs has
 * proper support for them.
 */
static void
nfs4_open_delegation(struct svc_fh *fh, struct nfsd4_open *open,
			struct nfs4_ol_stateid *stp)
{
	struct nfs4_delegation *dp;
	struct nfs4_openowner *oo = openowner(stp->st_stateowner);
	struct nfs4_client *clp = stp->st_stid.sc_client;
	int cb_up;
	int status = 0;

	cb_up = nfsd4_cb_channel_good(oo->oo_owner.so_client);
	open->op_recall = 0;
	switch (open->op_claim_type) {
		case NFS4_OPEN_CLAIM_PREVIOUS:
			if (!cb_up)
				open->op_recall = 1;
			if (open->op_delegate_type != NFS4_OPEN_DELEGATE_READ)
				goto out_no_deleg;
			break;
		case NFS4_OPEN_CLAIM_NULL:
		case NFS4_OPEN_CLAIM_FH:
			/*
			 * Let's not give out any delegations till everyone's
			 * had the chance to reclaim theirs, *and* until
			 * NLM locks have all been reclaimed:
			 */
			if (locks_in_grace(clp->net))
				goto out_no_deleg;
			if (!cb_up || !(oo->oo_flags & NFS4_OO_CONFIRMED))
				goto out_no_deleg;
			break;
		default:
			goto out_no_deleg;
	}
	dp = nfs4_set_delegation(clp, fh, stp->st_stid.sc_file, stp->st_clnt_odstate);
	if (IS_ERR(dp))
		goto out_no_deleg;

	memcpy(&open->op_delegate_stateid, &dp->dl_stid.sc_stateid, sizeof(dp->dl_stid.sc_stateid));

	trace_nfsd_deleg_read(&dp->dl_stid.sc_stateid);
	open->op_delegate_type = NFS4_OPEN_DELEGATE_READ;
	nfs4_put_stid(&dp->dl_stid);
	return;
out_no_deleg:
	open->op_delegate_type = NFS4_OPEN_DELEGATE_NONE;
	if (open->op_claim_type == NFS4_OPEN_CLAIM_PREVIOUS &&
	    open->op_delegate_type != NFS4_OPEN_DELEGATE_NONE) {
		dprintk("NFSD: WARNING: refusing delegation reclaim\n");
		open->op_recall = 1;
	}

	/* 4.1 client asking for a delegation? */
	if (open->op_deleg_want)
		nfsd4_open_deleg_none_ext(open, status);
	return;
}

static void nfsd4_deleg_xgrade_none_ext(struct nfsd4_open *open,
					struct nfs4_delegation *dp)
{
	if (open->op_deleg_want == NFS4_SHARE_WANT_READ_DELEG &&
	    dp->dl_type == NFS4_OPEN_DELEGATE_WRITE) {
		open->op_delegate_type = NFS4_OPEN_DELEGATE_NONE_EXT;
		open->op_why_no_deleg = WND4_NOT_SUPP_DOWNGRADE;
	} else if (open->op_deleg_want == NFS4_SHARE_WANT_WRITE_DELEG &&
		   dp->dl_type == NFS4_OPEN_DELEGATE_WRITE) {
		open->op_delegate_type = NFS4_OPEN_DELEGATE_NONE_EXT;
		open->op_why_no_deleg = WND4_NOT_SUPP_UPGRADE;
	}
	/* Otherwise the client must be confused wanting a delegation
	 * it already has, therefore we don't return
	 * NFS4_OPEN_DELEGATE_NONE_EXT and reason.
	 */
}

/**
 * nfsd4_process_open2 - finish open processing
 * @rqstp: the RPC transaction being executed
 * @current_fh: NFSv4 COMPOUND's current filehandle
 * @open: OPEN arguments
 *
 * If successful, (1) truncate the file if open->op_truncate was
 * set, (2) set open->op_stateid, (3) set open->op_delegation.
 *
 * Returns %nfs_ok on success; otherwise an nfs4stat value in
 * network byte order is returned.
 */
__be32
nfsd4_process_open2(struct svc_rqst *rqstp, struct svc_fh *current_fh, struct nfsd4_open *open)
{
	struct nfsd4_compoundres *resp = rqstp->rq_resp;
	struct nfs4_client *cl = open->op_openowner->oo_owner.so_client;
	struct nfs4_file *fp = NULL;
	struct nfs4_ol_stateid *stp = NULL;
	struct nfs4_delegation *dp = NULL;
	__be32 status;
	bool new_stp = false;

	/*
	 * Lookup file; if found, lookup stateid and check open request,
	 * and check for delegations in the process of being recalled.
	 * If not found, create the nfs4_file struct
	 */
	fp = find_or_add_file(open->op_file, current_fh);
	if (fp != open->op_file) {
		status = nfs4_check_deleg(cl, open, &dp);
		if (status)
			goto out;
		stp = nfsd4_find_and_lock_existing_open(fp, open);
	} else {
		open->op_file = NULL;
		status = nfserr_bad_stateid;
		if (nfsd4_is_deleg_cur(open))
			goto out;
	}

	if (!stp) {
		stp = init_open_stateid(fp, open);
		if (!open->op_stp)
			new_stp = true;
	}

	/*
	 * OPEN the file, or upgrade an existing OPEN.
	 * If truncate fails, the OPEN fails.
	 *
	 * stp is already locked.
	 */
	if (!new_stp) {
		/* Stateid was found, this is an OPEN upgrade */
		status = nfs4_upgrade_open(rqstp, fp, current_fh, stp, open);
		if (status) {
			mutex_unlock(&stp->st_mutex);
			goto out;
		}
	} else {
		status = nfs4_get_vfs_file(rqstp, fp, current_fh, stp, open, true);
		if (status) {
			stp->st_stid.sc_type = NFS4_CLOSED_STID;
			release_open_stateid(stp);
			mutex_unlock(&stp->st_mutex);
			goto out;
		}

		stp->st_clnt_odstate = find_or_hash_clnt_odstate(fp,
							open->op_odstate);
		if (stp->st_clnt_odstate == open->op_odstate)
			open->op_odstate = NULL;
	}

	nfs4_inc_and_copy_stateid(&open->op_stateid, &stp->st_stid);
	mutex_unlock(&stp->st_mutex);

	if (nfsd4_has_session(&resp->cstate)) {
		if (open->op_deleg_want & NFS4_SHARE_WANT_NO_DELEG) {
			open->op_delegate_type = NFS4_OPEN_DELEGATE_NONE_EXT;
			open->op_why_no_deleg = WND4_NOT_WANTED;
			goto nodeleg;
		}
	}

	/*
	* Attempt to hand out a delegation. No error return, because the
	* OPEN succeeds even if we fail.
	*/
	nfs4_open_delegation(current_fh, open, stp);
nodeleg:
	status = nfs_ok;
	trace_nfsd_open(&stp->st_stid.sc_stateid);
out:
	/* 4.1 client trying to upgrade/downgrade delegation? */
	if (open->op_delegate_type == NFS4_OPEN_DELEGATE_NONE && dp &&
	    open->op_deleg_want)
		nfsd4_deleg_xgrade_none_ext(open, dp);

	if (fp)
		put_nfs4_file(fp);
	if (status == 0 && open->op_claim_type == NFS4_OPEN_CLAIM_PREVIOUS)
		open->op_openowner->oo_flags |= NFS4_OO_CONFIRMED;
	/*
	* To finish the open response, we just need to set the rflags.
	*/
	open->op_rflags = NFS4_OPEN_RESULT_LOCKTYPE_POSIX;
	if (nfsd4_has_session(&resp->cstate))
		open->op_rflags |= NFS4_OPEN_RESULT_MAY_NOTIFY_LOCK;
	else if (!(open->op_openowner->oo_flags & NFS4_OO_CONFIRMED))
		open->op_rflags |= NFS4_OPEN_RESULT_CONFIRM;

	if (dp)
		nfs4_put_stid(&dp->dl_stid);
	if (stp)
		nfs4_put_stid(&stp->st_stid);

	return status;
}

void nfsd4_cleanup_open_state(struct nfsd4_compound_state *cstate,
			      struct nfsd4_open *open)
{
	if (open->op_openowner) {
		struct nfs4_stateowner *so = &open->op_openowner->oo_owner;

		nfsd4_cstate_assign_replay(cstate, so);
		nfs4_put_stateowner(so);
	}
	if (open->op_file)
		kmem_cache_free(file_slab, open->op_file);
	if (open->op_stp)
		nfs4_put_stid(&open->op_stp->st_stid);
	if (open->op_odstate)
		kmem_cache_free(odstate_slab, open->op_odstate);
}

__be32
nfsd4_renew(struct svc_rqst *rqstp, struct nfsd4_compound_state *cstate,
	    union nfsd4_op_u *u)
{
	clientid_t *clid = &u->renew;
	struct nfs4_client *clp;
	__be32 status;
	struct nfsd_net *nn = net_generic(SVC_NET(rqstp), nfsd_net_id);

	trace_nfsd_clid_renew(clid);
	status = set_client(clid, cstate, nn);
	if (status)
		return status;
	clp = cstate->clp;
	if (!list_empty(&clp->cl_delegations)
			&& clp->cl_cb_state != NFSD4_CB_UP)
		return nfserr_cb_path_down;
	return nfs_ok;
}

void
nfsd4_end_grace(struct nfsd_net *nn)
{
	/* do nothing if grace period already ended */
	if (nn->grace_ended)
		return;

	trace_nfsd_grace_complete(nn);
	nn->grace_ended = true;
	/*
	 * If the server goes down again right now, an NFSv4
	 * client will still be allowed to reclaim after it comes back up,
	 * even if it hasn't yet had a chance to reclaim state this time.
	 *
	 */
	nfsd4_record_grace_done(nn);
	/*
	 * At this point, NFSv4 clients can still reclaim.  But if the
	 * server crashes, any that have not yet reclaimed will be out
	 * of luck on the next boot.
	 *
	 * (NFSv4.1+ clients are considered to have reclaimed once they
	 * call RECLAIM_COMPLETE.  NFSv4.0 clients are considered to
	 * have reclaimed after their first OPEN.)
	 */
	locks_end_grace(&nn->nfsd4_manager);
	/*
	 * At this point, and once lockd and/or any other containers
	 * exit their grace period, further reclaims will fail and
	 * regular locking can resume.
	 */
}

/*
 * If we've waited a lease period but there are still clients trying to
 * reclaim, wait a little longer to give them a chance to finish.
 */
static bool clients_still_reclaiming(struct nfsd_net *nn)
{
	time64_t double_grace_period_end = nn->boot_time +
					   2 * nn->nfsd4_lease;

	if (nn->track_reclaim_completes &&
			atomic_read(&nn->nr_reclaim_complete) ==
			nn->reclaim_str_hashtbl_size)
		return false;
	if (!nn->somebody_reclaimed)
		return false;
	nn->somebody_reclaimed = false;
	/*
	 * If we've given them *two* lease times to reclaim, and they're
	 * still not done, give up:
	 */
	if (ktime_get_boottime_seconds() > double_grace_period_end)
		return false;
	return true;
}

struct laundry_time {
	time64_t cutoff;
	time64_t new_timeo;
};

static bool state_expired(struct laundry_time *lt, time64_t last_refresh)
{
	time64_t time_remaining;

	if (last_refresh < lt->cutoff)
		return true;
	time_remaining = last_refresh - lt->cutoff;
	lt->new_timeo = min(lt->new_timeo, time_remaining);
	return false;
}

#ifdef CONFIG_NFSD_V4_2_INTER_SSC
void nfsd4_ssc_init_umount_work(struct nfsd_net *nn)
{
	spin_lock_init(&nn->nfsd_ssc_lock);
	INIT_LIST_HEAD(&nn->nfsd_ssc_mount_list);
	init_waitqueue_head(&nn->nfsd_ssc_waitq);
}
EXPORT_SYMBOL_GPL(nfsd4_ssc_init_umount_work);

/*
 * This is called when nfsd is being shutdown, after all inter_ssc
 * cleanup were done, to destroy the ssc delayed unmount list.
 */
static void nfsd4_ssc_shutdown_umount(struct nfsd_net *nn)
{
	struct nfsd4_ssc_umount_item *ni = NULL;
	struct nfsd4_ssc_umount_item *tmp;

	spin_lock(&nn->nfsd_ssc_lock);
	list_for_each_entry_safe(ni, tmp, &nn->nfsd_ssc_mount_list, nsui_list) {
		list_del(&ni->nsui_list);
		spin_unlock(&nn->nfsd_ssc_lock);
		mntput(ni->nsui_vfsmount);
		kfree(ni);
		spin_lock(&nn->nfsd_ssc_lock);
	}
	spin_unlock(&nn->nfsd_ssc_lock);
}

static void nfsd4_ssc_expire_umount(struct nfsd_net *nn)
{
	bool do_wakeup = false;
	struct nfsd4_ssc_umount_item *ni = NULL;
	struct nfsd4_ssc_umount_item *tmp;

	spin_lock(&nn->nfsd_ssc_lock);
	list_for_each_entry_safe(ni, tmp, &nn->nfsd_ssc_mount_list, nsui_list) {
		if (time_after(jiffies, ni->nsui_expire)) {
			if (refcount_read(&ni->nsui_refcnt) > 1)
				continue;

			/* mark being unmount */
			ni->nsui_busy = true;
			spin_unlock(&nn->nfsd_ssc_lock);
			mntput(ni->nsui_vfsmount);
			spin_lock(&nn->nfsd_ssc_lock);

			/* waiters need to start from begin of list */
			list_del(&ni->nsui_list);
			kfree(ni);

			/* wakeup ssc_connect waiters */
			do_wakeup = true;
			continue;
		}
		break;
	}
	if (do_wakeup)
		wake_up_all(&nn->nfsd_ssc_waitq);
	spin_unlock(&nn->nfsd_ssc_lock);
}
#endif

/* Check if any lock belonging to this lockowner has any blockers */
static bool
nfs4_lockowner_has_blockers(struct nfs4_lockowner *lo)
{
	struct file_lock_context *ctx;
	struct nfs4_ol_stateid *stp;
	struct nfs4_file *nf;

	list_for_each_entry(stp, &lo->lo_owner.so_stateids, st_perstateowner) {
		nf = stp->st_stid.sc_file;
		ctx = nf->fi_inode->i_flctx;
		if (!ctx)
			continue;
		if (locks_owner_has_blockers(ctx, lo))
			return true;
	}
	return false;
}

static bool
nfs4_anylock_blockers(struct nfs4_client *clp)
{
	int i;
	struct nfs4_stateowner *so;
	struct nfs4_lockowner *lo;

	if (atomic_read(&clp->cl_delegs_in_recall))
		return true;
	spin_lock(&clp->cl_lock);
	for (i = 0; i < OWNER_HASH_SIZE; i++) {
		list_for_each_entry(so, &clp->cl_ownerstr_hashtbl[i],
				so_strhash) {
			if (so->so_is_open_owner)
				continue;
			lo = lockowner(so);
			if (nfs4_lockowner_has_blockers(lo)) {
				spin_unlock(&clp->cl_lock);
				return true;
			}
		}
	}
	spin_unlock(&clp->cl_lock);
	return false;
}

static void
nfs4_get_client_reaplist(struct nfsd_net *nn, struct list_head *reaplist,
				struct laundry_time *lt)
{
	struct list_head *pos, *next;
	struct nfs4_client *clp;

	INIT_LIST_HEAD(reaplist);
	spin_lock(&nn->client_lock);
	list_for_each_safe(pos, next, &nn->client_lru) {
		clp = list_entry(pos, struct nfs4_client, cl_lru);
		if (clp->cl_state == NFSD4_EXPIRABLE)
			goto exp_client;
		if (!state_expired(lt, clp->cl_time))
			break;
		if (!atomic_read(&clp->cl_rpc_users))
			clp->cl_state = NFSD4_COURTESY;
		if (!client_has_state(clp) ||
				ktime_get_boottime_seconds() >=
				(clp->cl_time + NFSD_COURTESY_CLIENT_TIMEOUT))
			goto exp_client;
		if (nfs4_anylock_blockers(clp)) {
exp_client:
			if (!mark_client_expired_locked(clp))
				list_add(&clp->cl_lru, reaplist);
		}
	}
	spin_unlock(&nn->client_lock);
}

static time64_t
nfs4_laundromat(struct nfsd_net *nn)
{
	struct nfs4_client *clp;
	struct nfs4_openowner *oo;
	struct nfs4_delegation *dp;
	struct nfs4_ol_stateid *stp;
	struct nfsd4_blocked_lock *nbl;
	struct list_head *pos, *next, reaplist;
	struct laundry_time lt = {
		.cutoff = ktime_get_boottime_seconds() - nn->nfsd4_lease,
		.new_timeo = nn->nfsd4_lease
	};
	struct nfs4_cpntf_state *cps;
	copy_stateid_t *cps_t;
	int i;

	if (clients_still_reclaiming(nn)) {
		lt.new_timeo = 0;
		goto out;
	}
	nfsd4_end_grace(nn);

	spin_lock(&nn->s2s_cp_lock);
	idr_for_each_entry(&nn->s2s_cp_stateids, cps_t, i) {
		cps = container_of(cps_t, struct nfs4_cpntf_state, cp_stateid);
		if (cps->cp_stateid.sc_type == NFS4_COPYNOTIFY_STID &&
				state_expired(&lt, cps->cpntf_time))
			_free_cpntf_state_locked(nn, cps);
	}
	spin_unlock(&nn->s2s_cp_lock);
	nfs4_get_client_reaplist(nn, &reaplist, &lt);
	list_for_each_safe(pos, next, &reaplist) {
		clp = list_entry(pos, struct nfs4_client, cl_lru);
		trace_nfsd_clid_purged(&clp->cl_clientid);
		list_del_init(&clp->cl_lru);
		expire_client(clp);
	}
	spin_lock(&state_lock);
	list_for_each_safe(pos, next, &nn->del_recall_lru) {
		dp = list_entry (pos, struct nfs4_delegation, dl_recall_lru);
		if (!state_expired(&lt, dp->dl_time))
			break;
		WARN_ON(!unhash_delegation_locked(dp));
		list_add(&dp->dl_recall_lru, &reaplist);
	}
	spin_unlock(&state_lock);
	while (!list_empty(&reaplist)) {
		dp = list_first_entry(&reaplist, struct nfs4_delegation,
					dl_recall_lru);
		list_del_init(&dp->dl_recall_lru);
		revoke_delegation(dp);
	}

	spin_lock(&nn->client_lock);
	while (!list_empty(&nn->close_lru)) {
		oo = list_first_entry(&nn->close_lru, struct nfs4_openowner,
					oo_close_lru);
		if (!state_expired(&lt, oo->oo_time))
			break;
		list_del_init(&oo->oo_close_lru);
		stp = oo->oo_last_closed_stid;
		oo->oo_last_closed_stid = NULL;
		spin_unlock(&nn->client_lock);
		nfs4_put_stid(&stp->st_stid);
		spin_lock(&nn->client_lock);
	}
	spin_unlock(&nn->client_lock);

	/*
	 * It's possible for a client to try and acquire an already held lock
	 * that is being held for a long time, and then lose interest in it.
	 * So, we clean out any un-revisited request after a lease period
	 * under the assumption that the client is no longer interested.
	 *
	 * RFC5661, sec. 9.6 states that the client must not rely on getting
	 * notifications and must continue to poll for locks, even when the
	 * server supports them. Thus this shouldn't lead to clients blocking
	 * indefinitely once the lock does become free.
	 */
	BUG_ON(!list_empty(&reaplist));
	spin_lock(&nn->blocked_locks_lock);
	while (!list_empty(&nn->blocked_locks_lru)) {
		nbl = list_first_entry(&nn->blocked_locks_lru,
					struct nfsd4_blocked_lock, nbl_lru);
		if (!state_expired(&lt, nbl->nbl_time))
			break;
		list_move(&nbl->nbl_lru, &reaplist);
		list_del_init(&nbl->nbl_list);
	}
	spin_unlock(&nn->blocked_locks_lock);

	while (!list_empty(&reaplist)) {
		nbl = list_first_entry(&reaplist,
					struct nfsd4_blocked_lock, nbl_lru);
		list_del_init(&nbl->nbl_lru);
		free_blocked_lock(nbl);
	}
#ifdef CONFIG_NFSD_V4_2_INTER_SSC
	/* service the server-to-server copy delayed unmount list */
	nfsd4_ssc_expire_umount(nn);
#endif
out:
	return max_t(time64_t, lt.new_timeo, NFSD_LAUNDROMAT_MINTIMEOUT);
}

static void laundromat_main(struct work_struct *);

static void
laundromat_main(struct work_struct *laundry)
{
	time64_t t;
	struct delayed_work *dwork = to_delayed_work(laundry);
	struct nfsd_net *nn = container_of(dwork, struct nfsd_net,
					   laundromat_work);

	t = nfs4_laundromat(nn);
	queue_delayed_work(laundry_wq, &nn->laundromat_work, t*HZ);
}

static inline __be32 nfs4_check_fh(struct svc_fh *fhp, struct nfs4_stid *stp)
{
	if (!fh_match(&fhp->fh_handle, &stp->sc_file->fi_fhandle))
		return nfserr_bad_stateid;
	return nfs_ok;
}

static
__be32 nfs4_check_openmode(struct nfs4_ol_stateid *stp, int flags)
{
        __be32 status = nfserr_openmode;

	/* For lock stateid's, we test the parent open, not the lock: */
	if (stp->st_openstp)
		stp = stp->st_openstp;
	if ((flags & WR_STATE) && !access_permit_write(stp))
                goto out;
	if ((flags & RD_STATE) && !access_permit_read(stp))
                goto out;
	status = nfs_ok;
out:
	return status;
}

static inline __be32
check_special_stateids(struct net *net, svc_fh *current_fh, stateid_t *stateid, int flags)
{
	if (ONE_STATEID(stateid) && (flags & RD_STATE))
		return nfs_ok;
	else if (opens_in_grace(net)) {
		/* Answer in remaining cases depends on existence of
		 * conflicting state; so we must wait out the grace period. */
		return nfserr_grace;
	} else if (flags & WR_STATE)
		return nfs4_share_conflict(current_fh,
				NFS4_SHARE_DENY_WRITE);
	else /* (flags & RD_STATE) && ZERO_STATEID(stateid) */
		return nfs4_share_conflict(current_fh,
				NFS4_SHARE_DENY_READ);
}

static __be32 check_stateid_generation(stateid_t *in, stateid_t *ref, bool has_session)
{
	/*
	 * When sessions are used the stateid generation number is ignored
	 * when it is zero.
	 */
	if (has_session && in->si_generation == 0)
		return nfs_ok;

	if (in->si_generation == ref->si_generation)
		return nfs_ok;

	/* If the client sends us a stateid from the future, it's buggy: */
	if (nfsd4_stateid_generation_after(in, ref))
		return nfserr_bad_stateid;
	/*
	 * However, we could see a stateid from the past, even from a
	 * non-buggy client.  For example, if the client sends a lock
	 * while some IO is outstanding, the lock may bump si_generation
	 * while the IO is still in flight.  The client could avoid that
	 * situation by waiting for responses on all the IO requests,
	 * but better performance may result in retrying IO that
	 * receives an old_stateid error if requests are rarely
	 * reordered in flight:
	 */
	return nfserr_old_stateid;
}

static __be32 nfsd4_stid_check_stateid_generation(stateid_t *in, struct nfs4_stid *s, bool has_session)
{
	__be32 ret;

	spin_lock(&s->sc_lock);
	ret = nfsd4_verify_open_stid(s);
	if (ret == nfs_ok)
		ret = check_stateid_generation(in, &s->sc_stateid, has_session);
	spin_unlock(&s->sc_lock);
	return ret;
}

static __be32 nfsd4_check_openowner_confirmed(struct nfs4_ol_stateid *ols)
{
	if (ols->st_stateowner->so_is_open_owner &&
	    !(openowner(ols->st_stateowner)->oo_flags & NFS4_OO_CONFIRMED))
		return nfserr_bad_stateid;
	return nfs_ok;
}

static __be32 nfsd4_validate_stateid(struct nfs4_client *cl, stateid_t *stateid)
{
	struct nfs4_stid *s;
	__be32 status = nfserr_bad_stateid;

	if (ZERO_STATEID(stateid) || ONE_STATEID(stateid) ||
		CLOSE_STATEID(stateid))
		return status;
	if (!same_clid(&stateid->si_opaque.so_clid, &cl->cl_clientid))
		return status;
	spin_lock(&cl->cl_lock);
	s = find_stateid_locked(cl, stateid);
	if (!s)
		goto out_unlock;
	status = nfsd4_stid_check_stateid_generation(stateid, s, 1);
	if (status)
		goto out_unlock;
	switch (s->sc_type) {
	case NFS4_DELEG_STID:
		status = nfs_ok;
		break;
	case NFS4_REVOKED_DELEG_STID:
		status = nfserr_deleg_revoked;
		break;
	case NFS4_OPEN_STID:
	case NFS4_LOCK_STID:
		status = nfsd4_check_openowner_confirmed(openlockstateid(s));
		break;
	default:
		printk("unknown stateid type %x\n", s->sc_type);
		fallthrough;
	case NFS4_CLOSED_STID:
	case NFS4_CLOSED_DELEG_STID:
		status = nfserr_bad_stateid;
	}
out_unlock:
	spin_unlock(&cl->cl_lock);
	return status;
}

__be32
nfsd4_lookup_stateid(struct nfsd4_compound_state *cstate,
		     stateid_t *stateid, unsigned char typemask,
		     struct nfs4_stid **s, struct nfsd_net *nn)
{
	__be32 status;
	bool return_revoked = false;

	/*
	 *  only return revoked delegations if explicitly asked.
	 *  otherwise we report revoked or bad_stateid status.
	 */
	if (typemask & NFS4_REVOKED_DELEG_STID)
		return_revoked = true;
	else if (typemask & NFS4_DELEG_STID)
		typemask |= NFS4_REVOKED_DELEG_STID;

	if (ZERO_STATEID(stateid) || ONE_STATEID(stateid) ||
		CLOSE_STATEID(stateid))
		return nfserr_bad_stateid;
	status = set_client(&stateid->si_opaque.so_clid, cstate, nn);
	if (status == nfserr_stale_clientid) {
		if (cstate->session)
			return nfserr_bad_stateid;
		return nfserr_stale_stateid;
	}
	if (status)
		return status;
	*s = find_stateid_by_type(cstate->clp, stateid, typemask);
	if (!*s)
		return nfserr_bad_stateid;
	if (((*s)->sc_type == NFS4_REVOKED_DELEG_STID) && !return_revoked) {
		nfs4_put_stid(*s);
		if (cstate->minorversion)
			return nfserr_deleg_revoked;
		return nfserr_bad_stateid;
	}
	return nfs_ok;
}

static struct nfsd_file *
nfs4_find_file(struct nfs4_stid *s, int flags)
{
	if (!s)
		return NULL;

	switch (s->sc_type) {
	case NFS4_DELEG_STID:
		if (WARN_ON_ONCE(!s->sc_file->fi_deleg_file))
			return NULL;
		return nfsd_file_get(s->sc_file->fi_deleg_file);
	case NFS4_OPEN_STID:
	case NFS4_LOCK_STID:
		if (flags & RD_STATE)
			return find_readable_file(s->sc_file);
		else
			return find_writeable_file(s->sc_file);
	}

	return NULL;
}

static __be32
nfs4_check_olstateid(struct nfs4_ol_stateid *ols, int flags)
{
	__be32 status;

	status = nfsd4_check_openowner_confirmed(ols);
	if (status)
		return status;
	return nfs4_check_openmode(ols, flags);
}

static __be32
nfs4_check_file(struct svc_rqst *rqstp, struct svc_fh *fhp, struct nfs4_stid *s,
		struct nfsd_file **nfp, int flags)
{
	int acc = (flags & RD_STATE) ? NFSD_MAY_READ : NFSD_MAY_WRITE;
	struct nfsd_file *nf;
	__be32 status;

	nf = nfs4_find_file(s, flags);
	if (nf) {
		status = nfsd_permission(rqstp, fhp->fh_export, fhp->fh_dentry,
				acc | NFSD_MAY_OWNER_OVERRIDE);
		if (status) {
			nfsd_file_put(nf);
			goto out;
		}
	} else {
		status = nfsd_file_acquire(rqstp, fhp, acc, &nf);
		if (status)
			return status;
	}
	*nfp = nf;
out:
	return status;
}
static void
_free_cpntf_state_locked(struct nfsd_net *nn, struct nfs4_cpntf_state *cps)
{
	WARN_ON_ONCE(cps->cp_stateid.sc_type != NFS4_COPYNOTIFY_STID);
	if (!refcount_dec_and_test(&cps->cp_stateid.sc_count))
		return;
	list_del(&cps->cp_list);
	idr_remove(&nn->s2s_cp_stateids,
		   cps->cp_stateid.stid.si_opaque.so_id);
	kfree(cps);
}
/*
 * A READ from an inter server to server COPY will have a
 * copy stateid. Look up the copy notify stateid from the
 * idr structure and take a reference on it.
 */
__be32 manage_cpntf_state(struct nfsd_net *nn, stateid_t *st,
			  struct nfs4_client *clp,
			  struct nfs4_cpntf_state **cps)
{
	copy_stateid_t *cps_t;
	struct nfs4_cpntf_state *state = NULL;

	if (st->si_opaque.so_clid.cl_id != nn->s2s_cp_cl_id)
		return nfserr_bad_stateid;
	spin_lock(&nn->s2s_cp_lock);
	cps_t = idr_find(&nn->s2s_cp_stateids, st->si_opaque.so_id);
	if (cps_t) {
		state = container_of(cps_t, struct nfs4_cpntf_state,
				     cp_stateid);
		if (state->cp_stateid.sc_type != NFS4_COPYNOTIFY_STID) {
			state = NULL;
			goto unlock;
		}
		if (!clp)
			refcount_inc(&state->cp_stateid.sc_count);
		else
			_free_cpntf_state_locked(nn, state);
	}
unlock:
	spin_unlock(&nn->s2s_cp_lock);
	if (!state)
		return nfserr_bad_stateid;
	if (!clp && state)
		*cps = state;
	return 0;
}

static __be32 find_cpntf_state(struct nfsd_net *nn, stateid_t *st,
			       struct nfs4_stid **stid)
{
	__be32 status;
	struct nfs4_cpntf_state *cps = NULL;
	struct nfs4_client *found;

	status = manage_cpntf_state(nn, st, NULL, &cps);
	if (status)
		return status;

	cps->cpntf_time = ktime_get_boottime_seconds();

	status = nfserr_expired;
	found = lookup_clientid(&cps->cp_p_clid, true, nn);
	if (!found)
		goto out;

	*stid = find_stateid_by_type(found, &cps->cp_p_stateid,
			NFS4_DELEG_STID|NFS4_OPEN_STID|NFS4_LOCK_STID);
	if (*stid)
		status = nfs_ok;
	else
		status = nfserr_bad_stateid;

	put_client_renew(found);
out:
	nfs4_put_cpntf_state(nn, cps);
	return status;
}

void nfs4_put_cpntf_state(struct nfsd_net *nn, struct nfs4_cpntf_state *cps)
{
	spin_lock(&nn->s2s_cp_lock);
	_free_cpntf_state_locked(nn, cps);
	spin_unlock(&nn->s2s_cp_lock);
}

/*
 * Checks for stateid operations
 */
__be32
nfs4_preprocess_stateid_op(struct svc_rqst *rqstp,
		struct nfsd4_compound_state *cstate, struct svc_fh *fhp,
		stateid_t *stateid, int flags, struct nfsd_file **nfp,
		struct nfs4_stid **cstid)
{
	struct net *net = SVC_NET(rqstp);
	struct nfsd_net *nn = net_generic(net, nfsd_net_id);
	struct nfs4_stid *s = NULL;
	__be32 status;

	if (nfp)
		*nfp = NULL;

	if (ZERO_STATEID(stateid) || ONE_STATEID(stateid)) {
		if (cstid)
			status = nfserr_bad_stateid;
		else
			status = check_special_stateids(net, fhp, stateid,
									flags);
		goto done;
	}

	status = nfsd4_lookup_stateid(cstate, stateid,
				NFS4_DELEG_STID|NFS4_OPEN_STID|NFS4_LOCK_STID,
				&s, nn);
	if (status == nfserr_bad_stateid)
		status = find_cpntf_state(nn, stateid, &s);
	if (status)
		return status;
	status = nfsd4_stid_check_stateid_generation(stateid, s,
			nfsd4_has_session(cstate));
	if (status)
		goto out;

	switch (s->sc_type) {
	case NFS4_DELEG_STID:
		status = nfs4_check_delegmode(delegstateid(s), flags);
		break;
	case NFS4_OPEN_STID:
	case NFS4_LOCK_STID:
		status = nfs4_check_olstateid(openlockstateid(s), flags);
		break;
	default:
		status = nfserr_bad_stateid;
		break;
	}
	if (status)
		goto out;
	status = nfs4_check_fh(fhp, s);

done:
	if (status == nfs_ok && nfp)
		status = nfs4_check_file(rqstp, fhp, s, nfp, flags);
out:
	if (s) {
		if (!status && cstid)
			*cstid = s;
		else
			nfs4_put_stid(s);
	}
	return status;
}

/*
 * Test if the stateid is valid
 */
__be32
nfsd4_test_stateid(struct svc_rqst *rqstp, struct nfsd4_compound_state *cstate,
		   union nfsd4_op_u *u)
{
	struct nfsd4_test_stateid *test_stateid = &u->test_stateid;
	struct nfsd4_test_stateid_id *stateid;
	struct nfs4_client *cl = cstate->clp;

	list_for_each_entry(stateid, &test_stateid->ts_stateid_list, ts_id_list)
		stateid->ts_id_status =
			nfsd4_validate_stateid(cl, &stateid->ts_id_stateid);

	return nfs_ok;
}

static __be32
nfsd4_free_lock_stateid(stateid_t *stateid, struct nfs4_stid *s)
{
	struct nfs4_ol_stateid *stp = openlockstateid(s);
	__be32 ret;

	ret = nfsd4_lock_ol_stateid(stp);
	if (ret)
		goto out_put_stid;

	ret = check_stateid_generation(stateid, &s->sc_stateid, 1);
	if (ret)
		goto out;

	ret = nfserr_locks_held;
	if (check_for_locks(stp->st_stid.sc_file,
			    lockowner(stp->st_stateowner)))
		goto out;

	release_lock_stateid(stp);
	ret = nfs_ok;

out:
	mutex_unlock(&stp->st_mutex);
out_put_stid:
	nfs4_put_stid(s);
	return ret;
}

__be32
nfsd4_free_stateid(struct svc_rqst *rqstp, struct nfsd4_compound_state *cstate,
		   union nfsd4_op_u *u)
{
	struct nfsd4_free_stateid *free_stateid = &u->free_stateid;
	stateid_t *stateid = &free_stateid->fr_stateid;
	struct nfs4_stid *s;
	struct nfs4_delegation *dp;
	struct nfs4_client *cl = cstate->clp;
	__be32 ret = nfserr_bad_stateid;

	spin_lock(&cl->cl_lock);
	s = find_stateid_locked(cl, stateid);
	if (!s)
		goto out_unlock;
	spin_lock(&s->sc_lock);
	switch (s->sc_type) {
	case NFS4_DELEG_STID:
		ret = nfserr_locks_held;
		break;
	case NFS4_OPEN_STID:
		ret = check_stateid_generation(stateid, &s->sc_stateid, 1);
		if (ret)
			break;
		ret = nfserr_locks_held;
		break;
	case NFS4_LOCK_STID:
		spin_unlock(&s->sc_lock);
		refcount_inc(&s->sc_count);
		spin_unlock(&cl->cl_lock);
		ret = nfsd4_free_lock_stateid(stateid, s);
		goto out;
	case NFS4_REVOKED_DELEG_STID:
		spin_unlock(&s->sc_lock);
		dp = delegstateid(s);
		list_del_init(&dp->dl_recall_lru);
		spin_unlock(&cl->cl_lock);
		nfs4_put_stid(s);
		ret = nfs_ok;
		goto out;
	/* Default falls through and returns nfserr_bad_stateid */
	}
	spin_unlock(&s->sc_lock);
out_unlock:
	spin_unlock(&cl->cl_lock);
out:
	return ret;
}

static inline int
setlkflg (int type)
{
	return (type == NFS4_READW_LT || type == NFS4_READ_LT) ?
		RD_STATE : WR_STATE;
}

static __be32 nfs4_seqid_op_checks(struct nfsd4_compound_state *cstate, stateid_t *stateid, u32 seqid, struct nfs4_ol_stateid *stp)
{
	struct svc_fh *current_fh = &cstate->current_fh;
	struct nfs4_stateowner *sop = stp->st_stateowner;
	__be32 status;

	status = nfsd4_check_seqid(cstate, sop, seqid);
	if (status)
		return status;
	status = nfsd4_lock_ol_stateid(stp);
	if (status != nfs_ok)
		return status;
	status = check_stateid_generation(stateid, &stp->st_stid.sc_stateid, nfsd4_has_session(cstate));
	if (status == nfs_ok)
		status = nfs4_check_fh(current_fh, &stp->st_stid);
	if (status != nfs_ok)
		mutex_unlock(&stp->st_mutex);
	return status;
}

/* 
 * Checks for sequence id mutating operations. 
 */
static __be32
nfs4_preprocess_seqid_op(struct nfsd4_compound_state *cstate, u32 seqid,
			 stateid_t *stateid, char typemask,
			 struct nfs4_ol_stateid **stpp,
			 struct nfsd_net *nn)
{
	__be32 status;
	struct nfs4_stid *s;
	struct nfs4_ol_stateid *stp = NULL;

	trace_nfsd_preprocess(seqid, stateid);

	*stpp = NULL;
	status = nfsd4_lookup_stateid(cstate, stateid, typemask, &s, nn);
	if (status)
		return status;
	stp = openlockstateid(s);
	nfsd4_cstate_assign_replay(cstate, stp->st_stateowner);

	status = nfs4_seqid_op_checks(cstate, stateid, seqid, stp);
	if (!status)
		*stpp = stp;
	else
		nfs4_put_stid(&stp->st_stid);
	return status;
}

static __be32 nfs4_preprocess_confirmed_seqid_op(struct nfsd4_compound_state *cstate, u32 seqid,
						 stateid_t *stateid, struct nfs4_ol_stateid **stpp, struct nfsd_net *nn)
{
	__be32 status;
	struct nfs4_openowner *oo;
	struct nfs4_ol_stateid *stp;

	status = nfs4_preprocess_seqid_op(cstate, seqid, stateid,
						NFS4_OPEN_STID, &stp, nn);
	if (status)
		return status;
	oo = openowner(stp->st_stateowner);
	if (!(oo->oo_flags & NFS4_OO_CONFIRMED)) {
		mutex_unlock(&stp->st_mutex);
		nfs4_put_stid(&stp->st_stid);
		return nfserr_bad_stateid;
	}
	*stpp = stp;
	return nfs_ok;
}

__be32
nfsd4_open_confirm(struct svc_rqst *rqstp, struct nfsd4_compound_state *cstate,
		   union nfsd4_op_u *u)
{
	struct nfsd4_open_confirm *oc = &u->open_confirm;
	__be32 status;
	struct nfs4_openowner *oo;
	struct nfs4_ol_stateid *stp;
	struct nfsd_net *nn = net_generic(SVC_NET(rqstp), nfsd_net_id);

	dprintk("NFSD: nfsd4_open_confirm on file %pd\n",
			cstate->current_fh.fh_dentry);

	status = fh_verify(rqstp, &cstate->current_fh, S_IFREG, 0);
	if (status)
		return status;

	status = nfs4_preprocess_seqid_op(cstate,
					oc->oc_seqid, &oc->oc_req_stateid,
					NFS4_OPEN_STID, &stp, nn);
	if (status)
		goto out;
	oo = openowner(stp->st_stateowner);
	status = nfserr_bad_stateid;
	if (oo->oo_flags & NFS4_OO_CONFIRMED) {
		mutex_unlock(&stp->st_mutex);
		goto put_stateid;
	}
	oo->oo_flags |= NFS4_OO_CONFIRMED;
	nfs4_inc_and_copy_stateid(&oc->oc_resp_stateid, &stp->st_stid);
	mutex_unlock(&stp->st_mutex);
	trace_nfsd_open_confirm(oc->oc_seqid, &stp->st_stid.sc_stateid);
	nfsd4_client_record_create(oo->oo_owner.so_client);
	status = nfs_ok;
put_stateid:
	nfs4_put_stid(&stp->st_stid);
out:
	nfsd4_bump_seqid(cstate, status);
	return status;
}

static inline void nfs4_stateid_downgrade_bit(struct nfs4_ol_stateid *stp, u32 access)
{
	if (!test_access(access, stp))
		return;
	nfs4_file_put_access(stp->st_stid.sc_file, access);
	clear_access(access, stp);
}

static inline void nfs4_stateid_downgrade(struct nfs4_ol_stateid *stp, u32 to_access)
{
	switch (to_access) {
	case NFS4_SHARE_ACCESS_READ:
		nfs4_stateid_downgrade_bit(stp, NFS4_SHARE_ACCESS_WRITE);
		nfs4_stateid_downgrade_bit(stp, NFS4_SHARE_ACCESS_BOTH);
		break;
	case NFS4_SHARE_ACCESS_WRITE:
		nfs4_stateid_downgrade_bit(stp, NFS4_SHARE_ACCESS_READ);
		nfs4_stateid_downgrade_bit(stp, NFS4_SHARE_ACCESS_BOTH);
		break;
	case NFS4_SHARE_ACCESS_BOTH:
		break;
	default:
		WARN_ON_ONCE(1);
	}
}

__be32
nfsd4_open_downgrade(struct svc_rqst *rqstp,
		     struct nfsd4_compound_state *cstate, union nfsd4_op_u *u)
{
	struct nfsd4_open_downgrade *od = &u->open_downgrade;
	__be32 status;
	struct nfs4_ol_stateid *stp;
	struct nfsd_net *nn = net_generic(SVC_NET(rqstp), nfsd_net_id);

	dprintk("NFSD: nfsd4_open_downgrade on file %pd\n", 
			cstate->current_fh.fh_dentry);

	/* We don't yet support WANT bits: */
	if (od->od_deleg_want)
		dprintk("NFSD: %s: od_deleg_want=0x%x ignored\n", __func__,
			od->od_deleg_want);

	status = nfs4_preprocess_confirmed_seqid_op(cstate, od->od_seqid,
					&od->od_stateid, &stp, nn);
	if (status)
		goto out; 
	status = nfserr_inval;
	if (!test_access(od->od_share_access, stp)) {
		dprintk("NFSD: access not a subset of current bitmap: 0x%hhx, input access=%08x\n",
			stp->st_access_bmap, od->od_share_access);
		goto put_stateid;
	}
	if (!test_deny(od->od_share_deny, stp)) {
		dprintk("NFSD: deny not a subset of current bitmap: 0x%hhx, input deny=%08x\n",
			stp->st_deny_bmap, od->od_share_deny);
		goto put_stateid;
	}
	nfs4_stateid_downgrade(stp, od->od_share_access);
	reset_union_bmap_deny(od->od_share_deny, stp);
	nfs4_inc_and_copy_stateid(&od->od_stateid, &stp->st_stid);
	status = nfs_ok;
put_stateid:
	mutex_unlock(&stp->st_mutex);
	nfs4_put_stid(&stp->st_stid);
out:
	nfsd4_bump_seqid(cstate, status);
	return status;
}

static void nfsd4_close_open_stateid(struct nfs4_ol_stateid *s)
{
	struct nfs4_client *clp = s->st_stid.sc_client;
	bool unhashed;
	LIST_HEAD(reaplist);

	spin_lock(&clp->cl_lock);
	unhashed = unhash_open_stateid(s, &reaplist);

	if (clp->cl_minorversion) {
		if (unhashed)
			put_ol_stateid_locked(s, &reaplist);
		spin_unlock(&clp->cl_lock);
		free_ol_stateid_reaplist(&reaplist);
	} else {
		spin_unlock(&clp->cl_lock);
		free_ol_stateid_reaplist(&reaplist);
		if (unhashed)
			move_to_close_lru(s, clp->net);
	}
}

/*
 * nfs4_unlock_state() called after encode
 */
__be32
nfsd4_close(struct svc_rqst *rqstp, struct nfsd4_compound_state *cstate,
		union nfsd4_op_u *u)
{
	struct nfsd4_close *close = &u->close;
	__be32 status;
	struct nfs4_ol_stateid *stp;
	struct net *net = SVC_NET(rqstp);
	struct nfsd_net *nn = net_generic(net, nfsd_net_id);

	dprintk("NFSD: nfsd4_close on file %pd\n", 
			cstate->current_fh.fh_dentry);

	status = nfs4_preprocess_seqid_op(cstate, close->cl_seqid,
					&close->cl_stateid,
					NFS4_OPEN_STID|NFS4_CLOSED_STID,
					&stp, nn);
	nfsd4_bump_seqid(cstate, status);
	if (status)
		goto out; 

	stp->st_stid.sc_type = NFS4_CLOSED_STID;

	/*
	 * Technically we don't _really_ have to increment or copy it, since
	 * it should just be gone after this operation and we clobber the
	 * copied value below, but we continue to do so here just to ensure
	 * that racing ops see that there was a state change.
	 */
	nfs4_inc_and_copy_stateid(&close->cl_stateid, &stp->st_stid);

	nfsd4_close_open_stateid(stp);
	mutex_unlock(&stp->st_mutex);

	/* v4.1+ suggests that we send a special stateid in here, since the
	 * clients should just ignore this anyway. Since this is not useful
	 * for v4.0 clients either, we set it to the special close_stateid
	 * universally.
	 *
	 * See RFC5661 section 18.2.4, and RFC7530 section 16.2.5
	 */
	memcpy(&close->cl_stateid, &close_stateid, sizeof(close->cl_stateid));

	/* put reference from nfs4_preprocess_seqid_op */
	nfs4_put_stid(&stp->st_stid);
out:
	return status;
}

__be32
nfsd4_delegreturn(struct svc_rqst *rqstp, struct nfsd4_compound_state *cstate,
		  union nfsd4_op_u *u)
{
	struct nfsd4_delegreturn *dr = &u->delegreturn;
	struct nfs4_delegation *dp;
	stateid_t *stateid = &dr->dr_stateid;
	struct nfs4_stid *s;
	__be32 status;
	struct nfsd_net *nn = net_generic(SVC_NET(rqstp), nfsd_net_id);

	if ((status = fh_verify(rqstp, &cstate->current_fh, S_IFREG, 0)))
		return status;

	status = nfsd4_lookup_stateid(cstate, stateid, NFS4_DELEG_STID, &s, nn);
	if (status)
		goto out;
	dp = delegstateid(s);
	status = nfsd4_stid_check_stateid_generation(stateid, &dp->dl_stid, nfsd4_has_session(cstate));
	if (status)
		goto put_stateid;

	destroy_delegation(dp);
put_stateid:
	nfs4_put_stid(&dp->dl_stid);
out:
	return status;
}

/* last octet in a range */
static inline u64
last_byte_offset(u64 start, u64 len)
{
	u64 end;

	WARN_ON_ONCE(!len);
	end = start + len;
	return end > start ? end - 1: NFS4_MAX_UINT64;
}

/*
 * TODO: Linux file offsets are _signed_ 64-bit quantities, which means that
 * we can't properly handle lock requests that go beyond the (2^63 - 1)-th
 * byte, because of sign extension problems.  Since NFSv4 calls for 64-bit
 * locking, this prevents us from being completely protocol-compliant.  The
 * real solution to this problem is to start using unsigned file offsets in
 * the VFS, but this is a very deep change!
 */
static inline void
nfs4_transform_lock_offset(struct file_lock *lock)
{
	if (lock->fl_start < 0)
		lock->fl_start = OFFSET_MAX;
	if (lock->fl_end < 0)
		lock->fl_end = OFFSET_MAX;
}

static fl_owner_t
nfsd4_lm_get_owner(fl_owner_t owner)
{
	struct nfs4_lockowner *lo = (struct nfs4_lockowner *)owner;

	nfs4_get_stateowner(&lo->lo_owner);
	return owner;
}

static void
nfsd4_lm_put_owner(fl_owner_t owner)
{
	struct nfs4_lockowner *lo = (struct nfs4_lockowner *)owner;

	if (lo)
		nfs4_put_stateowner(&lo->lo_owner);
}

/* return pointer to struct nfs4_client if client is expirable */
static bool
nfsd4_lm_lock_expirable(struct file_lock *cfl)
{
	struct nfs4_lockowner *lo = (struct nfs4_lockowner *)cfl->fl_owner;
	struct nfs4_client *clp = lo->lo_owner.so_client;
	struct nfsd_net *nn;

	if (try_to_expire_client(clp)) {
		nn = net_generic(clp->net, nfsd_net_id);
		mod_delayed_work(laundry_wq, &nn->laundromat_work, 0);
		return true;
	}
	return false;
}

/* schedule laundromat to run immediately and wait for it to complete */
static void
nfsd4_lm_expire_lock(void)
{
	flush_workqueue(laundry_wq);
}

static void
nfsd4_lm_notify(struct file_lock *fl)
{
	struct nfs4_lockowner		*lo = (struct nfs4_lockowner *)fl->fl_owner;
	struct net			*net = lo->lo_owner.so_client->net;
	struct nfsd_net			*nn = net_generic(net, nfsd_net_id);
	struct nfsd4_blocked_lock	*nbl = container_of(fl,
						struct nfsd4_blocked_lock, nbl_lock);
	bool queue = false;

	/* An empty list means that something else is going to be using it */
	spin_lock(&nn->blocked_locks_lock);
	if (!list_empty(&nbl->nbl_list)) {
		list_del_init(&nbl->nbl_list);
		list_del_init(&nbl->nbl_lru);
		queue = true;
	}
	spin_unlock(&nn->blocked_locks_lock);

	if (queue) {
		trace_nfsd_cb_notify_lock(lo, nbl);
		nfsd4_run_cb(&nbl->nbl_cb);
	}
}

static const struct lock_manager_operations nfsd_posix_mng_ops  = {
	.lm_mod_owner = THIS_MODULE,
	.lm_notify = nfsd4_lm_notify,
	.lm_get_owner = nfsd4_lm_get_owner,
	.lm_put_owner = nfsd4_lm_put_owner,
	.lm_lock_expirable = nfsd4_lm_lock_expirable,
	.lm_expire_lock = nfsd4_lm_expire_lock,
};

static inline void
nfs4_set_lock_denied(struct file_lock *fl, struct nfsd4_lock_denied *deny)
{
	struct nfs4_lockowner *lo;

	if (fl->fl_lmops == &nfsd_posix_mng_ops) {
		lo = (struct nfs4_lockowner *) fl->fl_owner;
		xdr_netobj_dup(&deny->ld_owner, &lo->lo_owner.so_owner,
						GFP_KERNEL);
		if (!deny->ld_owner.data)
			/* We just don't care that much */
			goto nevermind;
		deny->ld_clientid = lo->lo_owner.so_client->cl_clientid;
	} else {
nevermind:
		deny->ld_owner.len = 0;
		deny->ld_owner.data = NULL;
		deny->ld_clientid.cl_boot = 0;
		deny->ld_clientid.cl_id = 0;
	}
	deny->ld_start = fl->fl_start;
	deny->ld_length = NFS4_MAX_UINT64;
	if (fl->fl_end != NFS4_MAX_UINT64)
		deny->ld_length = fl->fl_end - fl->fl_start + 1;        
	deny->ld_type = NFS4_READ_LT;
	if (fl->fl_type != F_RDLCK)
		deny->ld_type = NFS4_WRITE_LT;
}

static struct nfs4_lockowner *
find_lockowner_str_locked(struct nfs4_client *clp, struct xdr_netobj *owner)
{
	unsigned int strhashval = ownerstr_hashval(owner);
	struct nfs4_stateowner *so;

	lockdep_assert_held(&clp->cl_lock);

	list_for_each_entry(so, &clp->cl_ownerstr_hashtbl[strhashval],
			    so_strhash) {
		if (so->so_is_open_owner)
			continue;
		if (same_owner_str(so, owner))
			return lockowner(nfs4_get_stateowner(so));
	}
	return NULL;
}

static struct nfs4_lockowner *
find_lockowner_str(struct nfs4_client *clp, struct xdr_netobj *owner)
{
	struct nfs4_lockowner *lo;

	spin_lock(&clp->cl_lock);
	lo = find_lockowner_str_locked(clp, owner);
	spin_unlock(&clp->cl_lock);
	return lo;
}

static void nfs4_unhash_lockowner(struct nfs4_stateowner *sop)
{
	unhash_lockowner_locked(lockowner(sop));
}

static void nfs4_free_lockowner(struct nfs4_stateowner *sop)
{
	struct nfs4_lockowner *lo = lockowner(sop);

	kmem_cache_free(lockowner_slab, lo);
}

static const struct nfs4_stateowner_operations lockowner_ops = {
	.so_unhash =	nfs4_unhash_lockowner,
	.so_free =	nfs4_free_lockowner,
};

/*
 * Alloc a lock owner structure.
 * Called in nfsd4_lock - therefore, OPEN and OPEN_CONFIRM (if needed) has 
 * occurred. 
 *
 * strhashval = ownerstr_hashval
 */
static struct nfs4_lockowner *
alloc_init_lock_stateowner(unsigned int strhashval, struct nfs4_client *clp,
			   struct nfs4_ol_stateid *open_stp,
			   struct nfsd4_lock *lock)
{
	struct nfs4_lockowner *lo, *ret;

	lo = alloc_stateowner(lockowner_slab, &lock->lk_new_owner, clp);
	if (!lo)
		return NULL;
	INIT_LIST_HEAD(&lo->lo_blocked);
	INIT_LIST_HEAD(&lo->lo_owner.so_stateids);
	lo->lo_owner.so_is_open_owner = 0;
	lo->lo_owner.so_seqid = lock->lk_new_lock_seqid;
	lo->lo_owner.so_ops = &lockowner_ops;
	spin_lock(&clp->cl_lock);
	ret = find_lockowner_str_locked(clp, &lock->lk_new_owner);
	if (ret == NULL) {
		list_add(&lo->lo_owner.so_strhash,
			 &clp->cl_ownerstr_hashtbl[strhashval]);
		ret = lo;
	} else
		nfs4_free_stateowner(&lo->lo_owner);

	spin_unlock(&clp->cl_lock);
	return ret;
}

static struct nfs4_ol_stateid *
find_lock_stateid(const struct nfs4_lockowner *lo,
		  const struct nfs4_ol_stateid *ost)
{
	struct nfs4_ol_stateid *lst;

	lockdep_assert_held(&ost->st_stid.sc_client->cl_lock);

	/* If ost is not hashed, ost->st_locks will not be valid */
	if (!nfs4_ol_stateid_unhashed(ost))
		list_for_each_entry(lst, &ost->st_locks, st_locks) {
			if (lst->st_stateowner == &lo->lo_owner) {
				refcount_inc(&lst->st_stid.sc_count);
				return lst;
			}
		}
	return NULL;
}

static struct nfs4_ol_stateid *
init_lock_stateid(struct nfs4_ol_stateid *stp, struct nfs4_lockowner *lo,
		  struct nfs4_file *fp, struct inode *inode,
		  struct nfs4_ol_stateid *open_stp)
{
	struct nfs4_client *clp = lo->lo_owner.so_client;
	struct nfs4_ol_stateid *retstp;

	mutex_init(&stp->st_mutex);
	mutex_lock_nested(&stp->st_mutex, OPEN_STATEID_MUTEX);
retry:
	spin_lock(&clp->cl_lock);
	if (nfs4_ol_stateid_unhashed(open_stp))
		goto out_close;
	retstp = find_lock_stateid(lo, open_stp);
	if (retstp)
		goto out_found;
	refcount_inc(&stp->st_stid.sc_count);
	stp->st_stid.sc_type = NFS4_LOCK_STID;
	stp->st_stateowner = nfs4_get_stateowner(&lo->lo_owner);
	get_nfs4_file(fp);
	stp->st_stid.sc_file = fp;
	stp->st_access_bmap = 0;
	stp->st_deny_bmap = open_stp->st_deny_bmap;
	stp->st_openstp = open_stp;
	spin_lock(&fp->fi_lock);
	list_add(&stp->st_locks, &open_stp->st_locks);
	list_add(&stp->st_perstateowner, &lo->lo_owner.so_stateids);
	list_add(&stp->st_perfile, &fp->fi_stateids);
	spin_unlock(&fp->fi_lock);
	spin_unlock(&clp->cl_lock);
	return stp;
out_found:
	spin_unlock(&clp->cl_lock);
	if (nfsd4_lock_ol_stateid(retstp) != nfs_ok) {
		nfs4_put_stid(&retstp->st_stid);
		goto retry;
	}
	/* To keep mutex tracking happy */
	mutex_unlock(&stp->st_mutex);
	return retstp;
out_close:
	spin_unlock(&clp->cl_lock);
	mutex_unlock(&stp->st_mutex);
	return NULL;
}

static struct nfs4_ol_stateid *
find_or_create_lock_stateid(struct nfs4_lockowner *lo, struct nfs4_file *fi,
			    struct inode *inode, struct nfs4_ol_stateid *ost,
			    bool *new)
{
	struct nfs4_stid *ns = NULL;
	struct nfs4_ol_stateid *lst;
	struct nfs4_openowner *oo = openowner(ost->st_stateowner);
	struct nfs4_client *clp = oo->oo_owner.so_client;

	*new = false;
	spin_lock(&clp->cl_lock);
	lst = find_lock_stateid(lo, ost);
	spin_unlock(&clp->cl_lock);
	if (lst != NULL) {
		if (nfsd4_lock_ol_stateid(lst) == nfs_ok)
			goto out;
		nfs4_put_stid(&lst->st_stid);
	}
	ns = nfs4_alloc_stid(clp, stateid_slab, nfs4_free_lock_stateid);
	if (ns == NULL)
		return NULL;

	lst = init_lock_stateid(openlockstateid(ns), lo, fi, inode, ost);
	if (lst == openlockstateid(ns))
		*new = true;
	else
		nfs4_put_stid(ns);
out:
	return lst;
}

static int
check_lock_length(u64 offset, u64 length)
{
	return ((length == 0) || ((length != NFS4_MAX_UINT64) &&
		(length > ~offset)));
}

static void get_lock_access(struct nfs4_ol_stateid *lock_stp, u32 access)
{
	struct nfs4_file *fp = lock_stp->st_stid.sc_file;

	lockdep_assert_held(&fp->fi_lock);

	if (test_access(access, lock_stp))
		return;
	__nfs4_file_get_access(fp, access);
	set_access(access, lock_stp);
}

static __be32
lookup_or_create_lock_state(struct nfsd4_compound_state *cstate,
			    struct nfs4_ol_stateid *ost,
			    struct nfsd4_lock *lock,
			    struct nfs4_ol_stateid **plst, bool *new)
{
	__be32 status;
	struct nfs4_file *fi = ost->st_stid.sc_file;
	struct nfs4_openowner *oo = openowner(ost->st_stateowner);
	struct nfs4_client *cl = oo->oo_owner.so_client;
	struct inode *inode = d_inode(cstate->current_fh.fh_dentry);
	struct nfs4_lockowner *lo;
	struct nfs4_ol_stateid *lst;
	unsigned int strhashval;

	lo = find_lockowner_str(cl, &lock->lk_new_owner);
	if (!lo) {
		strhashval = ownerstr_hashval(&lock->lk_new_owner);
		lo = alloc_init_lock_stateowner(strhashval, cl, ost, lock);
		if (lo == NULL)
			return nfserr_jukebox;
	} else {
		/* with an existing lockowner, seqids must be the same */
		status = nfserr_bad_seqid;
		if (!cstate->minorversion &&
		    lock->lk_new_lock_seqid != lo->lo_owner.so_seqid)
			goto out;
	}

	lst = find_or_create_lock_stateid(lo, fi, inode, ost, new);
	if (lst == NULL) {
		status = nfserr_jukebox;
		goto out;
	}

	status = nfs_ok;
	*plst = lst;
out:
	nfs4_put_stateowner(&lo->lo_owner);
	return status;
}

/*
 *  LOCK operation 
 */
__be32
nfsd4_lock(struct svc_rqst *rqstp, struct nfsd4_compound_state *cstate,
	   union nfsd4_op_u *u)
{
	struct nfsd4_lock *lock = &u->lock;
	struct nfs4_openowner *open_sop = NULL;
	struct nfs4_lockowner *lock_sop = NULL;
	struct nfs4_ol_stateid *lock_stp = NULL;
	struct nfs4_ol_stateid *open_stp = NULL;
	struct nfs4_file *fp;
	struct nfsd_file *nf = NULL;
	struct nfsd4_blocked_lock *nbl = NULL;
	struct file_lock *file_lock = NULL;
	struct file_lock *conflock = NULL;
	__be32 status = 0;
	int lkflg;
	int err;
	bool new = false;
	unsigned char fl_type;
	unsigned int fl_flags = FL_POSIX;
	struct net *net = SVC_NET(rqstp);
	struct nfsd_net *nn = net_generic(net, nfsd_net_id);

	dprintk("NFSD: nfsd4_lock: start=%Ld length=%Ld\n",
		(long long) lock->lk_offset,
		(long long) lock->lk_length);

	if (check_lock_length(lock->lk_offset, lock->lk_length))
		 return nfserr_inval;

	if ((status = fh_verify(rqstp, &cstate->current_fh,
				S_IFREG, NFSD_MAY_LOCK))) {
		dprintk("NFSD: nfsd4_lock: permission denied!\n");
		return status;
	}

	if (lock->lk_is_new) {
		if (nfsd4_has_session(cstate))
			/* See rfc 5661 18.10.3: given clientid is ignored: */
			memcpy(&lock->lk_new_clientid,
				&cstate->clp->cl_clientid,
				sizeof(clientid_t));

		/* validate and update open stateid and open seqid */
		status = nfs4_preprocess_confirmed_seqid_op(cstate,
				        lock->lk_new_open_seqid,
		                        &lock->lk_new_open_stateid,
					&open_stp, nn);
		if (status)
			goto out;
		mutex_unlock(&open_stp->st_mutex);
		open_sop = openowner(open_stp->st_stateowner);
		status = nfserr_bad_stateid;
		if (!same_clid(&open_sop->oo_owner.so_client->cl_clientid,
						&lock->lk_new_clientid))
			goto out;
		status = lookup_or_create_lock_state(cstate, open_stp, lock,
							&lock_stp, &new);
	} else {
		status = nfs4_preprocess_seqid_op(cstate,
				       lock->lk_old_lock_seqid,
				       &lock->lk_old_lock_stateid,
				       NFS4_LOCK_STID, &lock_stp, nn);
	}
	if (status)
		goto out;
	lock_sop = lockowner(lock_stp->st_stateowner);

	lkflg = setlkflg(lock->lk_type);
	status = nfs4_check_openmode(lock_stp, lkflg);
	if (status)
		goto out;

	status = nfserr_grace;
	if (locks_in_grace(net) && !lock->lk_reclaim)
		goto out;
	status = nfserr_no_grace;
	if (!locks_in_grace(net) && lock->lk_reclaim)
		goto out;

	if (lock->lk_reclaim)
		fl_flags |= FL_RECLAIM;

	fp = lock_stp->st_stid.sc_file;
	switch (lock->lk_type) {
		case NFS4_READW_LT:
			if (nfsd4_has_session(cstate))
				fl_flags |= FL_SLEEP;
			fallthrough;
		case NFS4_READ_LT:
			spin_lock(&fp->fi_lock);
			nf = find_readable_file_locked(fp);
			if (nf)
				get_lock_access(lock_stp, NFS4_SHARE_ACCESS_READ);
			spin_unlock(&fp->fi_lock);
			fl_type = F_RDLCK;
			break;
		case NFS4_WRITEW_LT:
			if (nfsd4_has_session(cstate))
				fl_flags |= FL_SLEEP;
			fallthrough;
		case NFS4_WRITE_LT:
			spin_lock(&fp->fi_lock);
			nf = find_writeable_file_locked(fp);
			if (nf)
				get_lock_access(lock_stp, NFS4_SHARE_ACCESS_WRITE);
			spin_unlock(&fp->fi_lock);
			fl_type = F_WRLCK;
			break;
		default:
			status = nfserr_inval;
		goto out;
	}

	if (!nf) {
		status = nfserr_openmode;
		goto out;
	}

	/*
	 * Most filesystems with their own ->lock operations will block
	 * the nfsd thread waiting to acquire the lock.  That leads to
	 * deadlocks (we don't want every nfsd thread tied up waiting
	 * for file locks), so don't attempt blocking lock notifications
	 * on those filesystems:
	 */
	if (nf->nf_file->f_op->lock)
		fl_flags &= ~FL_SLEEP;

	nbl = find_or_allocate_block(lock_sop, &fp->fi_fhandle, nn);
	if (!nbl) {
		dprintk("NFSD: %s: unable to allocate block!\n", __func__);
		status = nfserr_jukebox;
		goto out;
	}

	file_lock = &nbl->nbl_lock;
	file_lock->fl_type = fl_type;
	file_lock->fl_owner = (fl_owner_t)lockowner(nfs4_get_stateowner(&lock_sop->lo_owner));
	file_lock->fl_pid = current->tgid;
	file_lock->fl_file = nf->nf_file;
	file_lock->fl_flags = fl_flags;
	file_lock->fl_lmops = &nfsd_posix_mng_ops;
	file_lock->fl_start = lock->lk_offset;
	file_lock->fl_end = last_byte_offset(lock->lk_offset, lock->lk_length);
	nfs4_transform_lock_offset(file_lock);

	conflock = locks_alloc_lock();
	if (!conflock) {
		dprintk("NFSD: %s: unable to allocate lock!\n", __func__);
		status = nfserr_jukebox;
		goto out;
	}

	if (fl_flags & FL_SLEEP) {
		nbl->nbl_time = ktime_get_boottime_seconds();
		spin_lock(&nn->blocked_locks_lock);
		list_add_tail(&nbl->nbl_list, &lock_sop->lo_blocked);
		list_add_tail(&nbl->nbl_lru, &nn->blocked_locks_lru);
		kref_get(&nbl->nbl_kref);
		spin_unlock(&nn->blocked_locks_lock);
	}

	err = vfs_lock_file(nf->nf_file, F_SETLK, file_lock, conflock);
	switch (err) {
	case 0: /* success! */
		nfs4_inc_and_copy_stateid(&lock->lk_resp_stateid, &lock_stp->st_stid);
		status = 0;
		if (lock->lk_reclaim)
			nn->somebody_reclaimed = true;
		break;
	case FILE_LOCK_DEFERRED:
		kref_put(&nbl->nbl_kref, free_nbl);
		nbl = NULL;
		fallthrough;
	case -EAGAIN:		/* conflock holds conflicting lock */
		status = nfserr_denied;
		dprintk("NFSD: nfsd4_lock: conflicting lock found!\n");
		nfs4_set_lock_denied(conflock, &lock->lk_denied);
		break;
	case -EDEADLK:
		status = nfserr_deadlock;
		break;
	default:
		dprintk("NFSD: nfsd4_lock: vfs_lock_file() failed! status %d\n",err);
		status = nfserrno(err);
		break;
	}
out:
	if (nbl) {
		/* dequeue it if we queued it before */
		if (fl_flags & FL_SLEEP) {
			spin_lock(&nn->blocked_locks_lock);
			if (!list_empty(&nbl->nbl_list) &&
			    !list_empty(&nbl->nbl_lru)) {
				list_del_init(&nbl->nbl_list);
				list_del_init(&nbl->nbl_lru);
				kref_put(&nbl->nbl_kref, free_nbl);
			}
			/* nbl can use one of lists to be linked to reaplist */
			spin_unlock(&nn->blocked_locks_lock);
		}
		free_blocked_lock(nbl);
	}
	if (nf)
		nfsd_file_put(nf);
	if (lock_stp) {
		/* Bump seqid manually if the 4.0 replay owner is openowner */
		if (cstate->replay_owner &&
		    cstate->replay_owner != &lock_sop->lo_owner &&
		    seqid_mutating_err(ntohl(status)))
			lock_sop->lo_owner.so_seqid++;

		/*
		 * If this is a new, never-before-used stateid, and we are
		 * returning an error, then just go ahead and release it.
		 */
		if (status && new)
			release_lock_stateid(lock_stp);

		mutex_unlock(&lock_stp->st_mutex);

		nfs4_put_stid(&lock_stp->st_stid);
	}
	if (open_stp)
		nfs4_put_stid(&open_stp->st_stid);
	nfsd4_bump_seqid(cstate, status);
	if (conflock)
		locks_free_lock(conflock);
	return status;
}

/*
 * The NFSv4 spec allows a client to do a LOCKT without holding an OPEN,
 * so we do a temporary open here just to get an open file to pass to
 * vfs_test_lock.
 */
static __be32 nfsd_test_lock(struct svc_rqst *rqstp, struct svc_fh *fhp, struct file_lock *lock)
{
	struct nfsd_file *nf;
	__be32 err;

	err = nfsd_file_acquire(rqstp, fhp, NFSD_MAY_READ, &nf);
	if (err)
		return err;
	fh_lock(fhp); /* to block new leases till after test_lock: */
	err = nfserrno(nfsd_open_break_lease(fhp->fh_dentry->d_inode,
							NFSD_MAY_READ));
	if (err)
		goto out;
	lock->fl_file = nf->nf_file;
	err = nfserrno(vfs_test_lock(nf->nf_file, lock));
	lock->fl_file = NULL;
out:
	fh_unlock(fhp);
	nfsd_file_put(nf);
	return err;
}

/*
 * LOCKT operation
 */
__be32
nfsd4_lockt(struct svc_rqst *rqstp, struct nfsd4_compound_state *cstate,
	    union nfsd4_op_u *u)
{
	struct nfsd4_lockt *lockt = &u->lockt;
	struct file_lock *file_lock = NULL;
	struct nfs4_lockowner *lo = NULL;
	__be32 status;
	struct nfsd_net *nn = net_generic(SVC_NET(rqstp), nfsd_net_id);

	if (locks_in_grace(SVC_NET(rqstp)))
		return nfserr_grace;

	if (check_lock_length(lockt->lt_offset, lockt->lt_length))
		 return nfserr_inval;

	if (!nfsd4_has_session(cstate)) {
		status = set_client(&lockt->lt_clientid, cstate, nn);
		if (status)
			goto out;
	}

	if ((status = fh_verify(rqstp, &cstate->current_fh, S_IFREG, 0)))
		goto out;

	file_lock = locks_alloc_lock();
	if (!file_lock) {
		dprintk("NFSD: %s: unable to allocate lock!\n", __func__);
		status = nfserr_jukebox;
		goto out;
	}

	switch (lockt->lt_type) {
		case NFS4_READ_LT:
		case NFS4_READW_LT:
			file_lock->fl_type = F_RDLCK;
			break;
		case NFS4_WRITE_LT:
		case NFS4_WRITEW_LT:
			file_lock->fl_type = F_WRLCK;
			break;
		default:
			dprintk("NFSD: nfs4_lockt: bad lock type!\n");
			status = nfserr_inval;
			goto out;
	}

	lo = find_lockowner_str(cstate->clp, &lockt->lt_owner);
	if (lo)
		file_lock->fl_owner = (fl_owner_t)lo;
	file_lock->fl_pid = current->tgid;
	file_lock->fl_flags = FL_POSIX;

	file_lock->fl_start = lockt->lt_offset;
	file_lock->fl_end = last_byte_offset(lockt->lt_offset, lockt->lt_length);

	nfs4_transform_lock_offset(file_lock);

	status = nfsd_test_lock(rqstp, &cstate->current_fh, file_lock);
	if (status)
		goto out;

	if (file_lock->fl_type != F_UNLCK) {
		status = nfserr_denied;
		nfs4_set_lock_denied(file_lock, &lockt->lt_denied);
	}
out:
	if (lo)
		nfs4_put_stateowner(&lo->lo_owner);
	if (file_lock)
		locks_free_lock(file_lock);
	return status;
}

__be32
nfsd4_locku(struct svc_rqst *rqstp, struct nfsd4_compound_state *cstate,
	    union nfsd4_op_u *u)
{
	struct nfsd4_locku *locku = &u->locku;
	struct nfs4_ol_stateid *stp;
	struct nfsd_file *nf = NULL;
	struct file_lock *file_lock = NULL;
	__be32 status;
	int err;
	struct nfsd_net *nn = net_generic(SVC_NET(rqstp), nfsd_net_id);

	dprintk("NFSD: nfsd4_locku: start=%Ld length=%Ld\n",
		(long long) locku->lu_offset,
		(long long) locku->lu_length);

	if (check_lock_length(locku->lu_offset, locku->lu_length))
		 return nfserr_inval;

	status = nfs4_preprocess_seqid_op(cstate, locku->lu_seqid,
					&locku->lu_stateid, NFS4_LOCK_STID,
					&stp, nn);
	if (status)
		goto out;
	nf = find_any_file(stp->st_stid.sc_file);
	if (!nf) {
		status = nfserr_lock_range;
		goto put_stateid;
	}
	file_lock = locks_alloc_lock();
	if (!file_lock) {
		dprintk("NFSD: %s: unable to allocate lock!\n", __func__);
		status = nfserr_jukebox;
		goto put_file;
	}

	file_lock->fl_type = F_UNLCK;
	file_lock->fl_owner = (fl_owner_t)lockowner(nfs4_get_stateowner(stp->st_stateowner));
	file_lock->fl_pid = current->tgid;
	file_lock->fl_file = nf->nf_file;
	file_lock->fl_flags = FL_POSIX;
	file_lock->fl_lmops = &nfsd_posix_mng_ops;
	file_lock->fl_start = locku->lu_offset;

	file_lock->fl_end = last_byte_offset(locku->lu_offset,
						locku->lu_length);
	nfs4_transform_lock_offset(file_lock);

	err = vfs_lock_file(nf->nf_file, F_SETLK, file_lock, NULL);
	if (err) {
		dprintk("NFSD: nfs4_locku: vfs_lock_file failed!\n");
		goto out_nfserr;
	}
	nfs4_inc_and_copy_stateid(&locku->lu_stateid, &stp->st_stid);
put_file:
	nfsd_file_put(nf);
put_stateid:
	mutex_unlock(&stp->st_mutex);
	nfs4_put_stid(&stp->st_stid);
out:
	nfsd4_bump_seqid(cstate, status);
	if (file_lock)
		locks_free_lock(file_lock);
	return status;

out_nfserr:
	status = nfserrno(err);
	goto put_file;
}

/*
 * returns
 * 	true:  locks held by lockowner
 * 	false: no locks held by lockowner
 */
static bool
check_for_locks(struct nfs4_file *fp, struct nfs4_lockowner *lowner)
{
	struct file_lock *fl;
	int status = false;
	struct nfsd_file *nf = find_any_file(fp);
	struct inode *inode;
	struct file_lock_context *flctx;

	if (!nf) {
		/* Any valid lock stateid should have some sort of access */
		WARN_ON_ONCE(1);
		return status;
	}

	inode = locks_inode(nf->nf_file);
	flctx = inode->i_flctx;

	if (flctx && !list_empty_careful(&flctx->flc_posix)) {
		spin_lock(&flctx->flc_lock);
		list_for_each_entry(fl, &flctx->flc_posix, fl_list) {
			if (fl->fl_owner == (fl_owner_t)lowner) {
				status = true;
				break;
			}
		}
		spin_unlock(&flctx->flc_lock);
	}
	nfsd_file_put(nf);
	return status;
}

/**
 * nfsd4_release_lockowner - process NFSv4.0 RELEASE_LOCKOWNER operations
 * @rqstp: RPC transaction
 * @cstate: NFSv4 COMPOUND state
 * @u: RELEASE_LOCKOWNER arguments
 *
 * The lockowner's so_count is bumped when a lock record is added
 * or when copying a conflicting lock. The latter case is brief,
 * but can lead to fleeting false positives when looking for
 * locks-in-use.
 *
 * Return values:
 *   %nfs_ok: lockowner released or not found
 *   %nfserr_locks_held: lockowner still in use
 *   %nfserr_stale_clientid: clientid no longer active
 *   %nfserr_expired: clientid not recognized
 */
__be32
nfsd4_release_lockowner(struct svc_rqst *rqstp,
			struct nfsd4_compound_state *cstate,
			union nfsd4_op_u *u)
{
	struct nfsd4_release_lockowner *rlockowner = &u->release_lockowner;
	struct nfsd_net *nn = net_generic(SVC_NET(rqstp), nfsd_net_id);
	clientid_t *clid = &rlockowner->rl_clientid;
	struct nfs4_ol_stateid *stp;
	struct nfs4_lockowner *lo;
	struct nfs4_client *clp;
	LIST_HEAD(reaplist);
	__be32 status;

	dprintk("nfsd4_release_lockowner clientid: (%08x/%08x):\n",
		clid->cl_boot, clid->cl_id);

	status = set_client(clid, cstate, nn);
	if (status)
		return status;
	clp = cstate->clp;

<<<<<<< HEAD
		if (atomic_read(&sop->so_count) != 1) {
			spin_unlock(&clp->cl_lock);
			return nfserr_locks_held;
		}

		lo = lockowner(sop);
		nfs4_get_stateowner(sop);
		break;
	}
=======
	spin_lock(&clp->cl_lock);
	lo = find_lockowner_str_locked(clp, &rlockowner->rl_owner);
>>>>>>> d74233b1
	if (!lo) {
		spin_unlock(&clp->cl_lock);
		return nfs_ok;
	}
	if (atomic_read(&lo->lo_owner.so_count) != 2) {
		spin_unlock(&clp->cl_lock);
		nfs4_put_stateowner(&lo->lo_owner);
		return nfserr_locks_held;
	}
	unhash_lockowner_locked(lo);
	while (!list_empty(&lo->lo_owner.so_stateids)) {
		stp = list_first_entry(&lo->lo_owner.so_stateids,
				       struct nfs4_ol_stateid,
				       st_perstateowner);
		WARN_ON(!unhash_lock_stateid(stp));
		put_ol_stateid_locked(stp, &reaplist);
	}
	spin_unlock(&clp->cl_lock);

	free_ol_stateid_reaplist(&reaplist);
	remove_blocked_locks(lo);
	nfs4_put_stateowner(&lo->lo_owner);
	return nfs_ok;
}

static inline struct nfs4_client_reclaim *
alloc_reclaim(void)
{
	return kmalloc(sizeof(struct nfs4_client_reclaim), GFP_KERNEL);
}

bool
nfs4_has_reclaimed_state(struct xdr_netobj name, struct nfsd_net *nn)
{
	struct nfs4_client_reclaim *crp;

	crp = nfsd4_find_reclaim_client(name, nn);
	return (crp && crp->cr_clp);
}

/*
 * failure => all reset bets are off, nfserr_no_grace...
 *
 * The caller is responsible for freeing name.data if NULL is returned (it
 * will be freed in nfs4_remove_reclaim_record in the normal case).
 */
struct nfs4_client_reclaim *
nfs4_client_to_reclaim(struct xdr_netobj name, struct xdr_netobj princhash,
		struct nfsd_net *nn)
{
	unsigned int strhashval;
	struct nfs4_client_reclaim *crp;

	crp = alloc_reclaim();
	if (crp) {
		strhashval = clientstr_hashval(name);
		INIT_LIST_HEAD(&crp->cr_strhash);
		list_add(&crp->cr_strhash, &nn->reclaim_str_hashtbl[strhashval]);
		crp->cr_name.data = name.data;
		crp->cr_name.len = name.len;
		crp->cr_princhash.data = princhash.data;
		crp->cr_princhash.len = princhash.len;
		crp->cr_clp = NULL;
		nn->reclaim_str_hashtbl_size++;
	}
	return crp;
}

void
nfs4_remove_reclaim_record(struct nfs4_client_reclaim *crp, struct nfsd_net *nn)
{
	list_del(&crp->cr_strhash);
	kfree(crp->cr_name.data);
	kfree(crp->cr_princhash.data);
	kfree(crp);
	nn->reclaim_str_hashtbl_size--;
}

void
nfs4_release_reclaim(struct nfsd_net *nn)
{
	struct nfs4_client_reclaim *crp = NULL;
	int i;

	for (i = 0; i < CLIENT_HASH_SIZE; i++) {
		while (!list_empty(&nn->reclaim_str_hashtbl[i])) {
			crp = list_entry(nn->reclaim_str_hashtbl[i].next,
			                struct nfs4_client_reclaim, cr_strhash);
			nfs4_remove_reclaim_record(crp, nn);
		}
	}
	WARN_ON_ONCE(nn->reclaim_str_hashtbl_size);
}

/*
 * called from OPEN, CLAIM_PREVIOUS with a new clientid. */
struct nfs4_client_reclaim *
nfsd4_find_reclaim_client(struct xdr_netobj name, struct nfsd_net *nn)
{
	unsigned int strhashval;
	struct nfs4_client_reclaim *crp = NULL;

	strhashval = clientstr_hashval(name);
	list_for_each_entry(crp, &nn->reclaim_str_hashtbl[strhashval], cr_strhash) {
		if (compare_blob(&crp->cr_name, &name) == 0) {
			return crp;
		}
	}
	return NULL;
}

__be32
nfs4_check_open_reclaim(struct nfs4_client *clp)
{
	if (test_bit(NFSD4_CLIENT_RECLAIM_COMPLETE, &clp->cl_flags))
		return nfserr_no_grace;

	if (nfsd4_client_record_check(clp))
		return nfserr_reclaim_bad;

	return nfs_ok;
}

/*
 * Since the lifetime of a delegation isn't limited to that of an open, a
 * client may quite reasonably hang on to a delegation as long as it has
 * the inode cached.  This becomes an obvious problem the first time a
 * client's inode cache approaches the size of the server's total memory.
 *
 * For now we avoid this problem by imposing a hard limit on the number
 * of delegations, which varies according to the server's memory size.
 */
static void
set_max_delegations(void)
{
	/*
	 * Allow at most 4 delegations per megabyte of RAM.  Quick
	 * estimates suggest that in the worst case (where every delegation
	 * is for a different inode), a delegation could take about 1.5K,
	 * giving a worst case usage of about 6% of memory.
	 */
	max_delegations = nr_free_buffer_pages() >> (20 - 2 - PAGE_SHIFT);
}

static int nfs4_state_create_net(struct net *net)
{
	struct nfsd_net *nn = net_generic(net, nfsd_net_id);
	int i;

	nn->conf_id_hashtbl = kmalloc_array(CLIENT_HASH_SIZE,
					    sizeof(struct list_head),
					    GFP_KERNEL);
	if (!nn->conf_id_hashtbl)
		goto err;
	nn->unconf_id_hashtbl = kmalloc_array(CLIENT_HASH_SIZE,
					      sizeof(struct list_head),
					      GFP_KERNEL);
	if (!nn->unconf_id_hashtbl)
		goto err_unconf_id;
	nn->sessionid_hashtbl = kmalloc_array(SESSION_HASH_SIZE,
					      sizeof(struct list_head),
					      GFP_KERNEL);
	if (!nn->sessionid_hashtbl)
		goto err_sessionid;

	for (i = 0; i < CLIENT_HASH_SIZE; i++) {
		INIT_LIST_HEAD(&nn->conf_id_hashtbl[i]);
		INIT_LIST_HEAD(&nn->unconf_id_hashtbl[i]);
	}
	for (i = 0; i < SESSION_HASH_SIZE; i++)
		INIT_LIST_HEAD(&nn->sessionid_hashtbl[i]);
	nn->conf_name_tree = RB_ROOT;
	nn->unconf_name_tree = RB_ROOT;
	nn->boot_time = ktime_get_real_seconds();
	nn->grace_ended = false;
	nn->nfsd4_manager.block_opens = true;
	INIT_LIST_HEAD(&nn->nfsd4_manager.list);
	INIT_LIST_HEAD(&nn->client_lru);
	INIT_LIST_HEAD(&nn->close_lru);
	INIT_LIST_HEAD(&nn->del_recall_lru);
	spin_lock_init(&nn->client_lock);
	spin_lock_init(&nn->s2s_cp_lock);
	idr_init(&nn->s2s_cp_stateids);

	spin_lock_init(&nn->blocked_locks_lock);
	INIT_LIST_HEAD(&nn->blocked_locks_lru);

	INIT_DELAYED_WORK(&nn->laundromat_work, laundromat_main);
	get_net(net);

	return 0;

err_sessionid:
	kfree(nn->unconf_id_hashtbl);
err_unconf_id:
	kfree(nn->conf_id_hashtbl);
err:
	return -ENOMEM;
}

static void
nfs4_state_destroy_net(struct net *net)
{
	int i;
	struct nfs4_client *clp = NULL;
	struct nfsd_net *nn = net_generic(net, nfsd_net_id);

	for (i = 0; i < CLIENT_HASH_SIZE; i++) {
		while (!list_empty(&nn->conf_id_hashtbl[i])) {
			clp = list_entry(nn->conf_id_hashtbl[i].next, struct nfs4_client, cl_idhash);
			destroy_client(clp);
		}
	}

	WARN_ON(!list_empty(&nn->blocked_locks_lru));

	for (i = 0; i < CLIENT_HASH_SIZE; i++) {
		while (!list_empty(&nn->unconf_id_hashtbl[i])) {
			clp = list_entry(nn->unconf_id_hashtbl[i].next, struct nfs4_client, cl_idhash);
			destroy_client(clp);
		}
	}

	kfree(nn->sessionid_hashtbl);
	kfree(nn->unconf_id_hashtbl);
	kfree(nn->conf_id_hashtbl);
	put_net(net);
}

int
nfs4_state_start_net(struct net *net)
{
	struct nfsd_net *nn = net_generic(net, nfsd_net_id);
	int ret;

	ret = nfs4_state_create_net(net);
	if (ret)
		return ret;
	locks_start_grace(net, &nn->nfsd4_manager);
	nfsd4_client_tracking_init(net);
	if (nn->track_reclaim_completes && nn->reclaim_str_hashtbl_size == 0)
		goto skip_grace;
	printk(KERN_INFO "NFSD: starting %lld-second grace period (net %x)\n",
	       nn->nfsd4_grace, net->ns.inum);
	trace_nfsd_grace_start(nn);
	queue_delayed_work(laundry_wq, &nn->laundromat_work, nn->nfsd4_grace * HZ);
	return 0;

skip_grace:
	printk(KERN_INFO "NFSD: no clients to reclaim, skipping NFSv4 grace period (net %x)\n",
			net->ns.inum);
	queue_delayed_work(laundry_wq, &nn->laundromat_work, nn->nfsd4_lease * HZ);
	nfsd4_end_grace(nn);
	return 0;
}

/* initialization to perform when the nfsd service is started: */

int
nfs4_state_start(void)
{
	int ret;

	ret = nfsd4_create_callback_queue();
	if (ret)
		return ret;

	set_max_delegations();
	return 0;
}

void
nfs4_state_shutdown_net(struct net *net)
{
	struct nfs4_delegation *dp = NULL;
	struct list_head *pos, *next, reaplist;
	struct nfsd_net *nn = net_generic(net, nfsd_net_id);

	cancel_delayed_work_sync(&nn->laundromat_work);
	locks_end_grace(&nn->nfsd4_manager);

	INIT_LIST_HEAD(&reaplist);
	spin_lock(&state_lock);
	list_for_each_safe(pos, next, &nn->del_recall_lru) {
		dp = list_entry (pos, struct nfs4_delegation, dl_recall_lru);
		WARN_ON(!unhash_delegation_locked(dp));
		list_add(&dp->dl_recall_lru, &reaplist);
	}
	spin_unlock(&state_lock);
	list_for_each_safe(pos, next, &reaplist) {
		dp = list_entry (pos, struct nfs4_delegation, dl_recall_lru);
		list_del_init(&dp->dl_recall_lru);
		destroy_unhashed_deleg(dp);
	}

	nfsd4_client_tracking_exit(net);
	nfs4_state_destroy_net(net);
#ifdef CONFIG_NFSD_V4_2_INTER_SSC
	nfsd4_ssc_shutdown_umount(nn);
#endif
}

void
nfs4_state_shutdown(void)
{
	nfsd4_destroy_callback_queue();
}

static void
get_stateid(struct nfsd4_compound_state *cstate, stateid_t *stateid)
{
	if (HAS_CSTATE_FLAG(cstate, CURRENT_STATE_ID_FLAG) &&
	    CURRENT_STATEID(stateid))
		memcpy(stateid, &cstate->current_stateid, sizeof(stateid_t));
}

static void
put_stateid(struct nfsd4_compound_state *cstate, stateid_t *stateid)
{
	if (cstate->minorversion) {
		memcpy(&cstate->current_stateid, stateid, sizeof(stateid_t));
		SET_CSTATE_FLAG(cstate, CURRENT_STATE_ID_FLAG);
	}
}

void
clear_current_stateid(struct nfsd4_compound_state *cstate)
{
	CLEAR_CSTATE_FLAG(cstate, CURRENT_STATE_ID_FLAG);
}

/*
 * functions to set current state id
 */
void
nfsd4_set_opendowngradestateid(struct nfsd4_compound_state *cstate,
		union nfsd4_op_u *u)
{
	put_stateid(cstate, &u->open_downgrade.od_stateid);
}

void
nfsd4_set_openstateid(struct nfsd4_compound_state *cstate,
		union nfsd4_op_u *u)
{
	put_stateid(cstate, &u->open.op_stateid);
}

void
nfsd4_set_closestateid(struct nfsd4_compound_state *cstate,
		union nfsd4_op_u *u)
{
	put_stateid(cstate, &u->close.cl_stateid);
}

void
nfsd4_set_lockstateid(struct nfsd4_compound_state *cstate,
		union nfsd4_op_u *u)
{
	put_stateid(cstate, &u->lock.lk_resp_stateid);
}

/*
 * functions to consume current state id
 */

void
nfsd4_get_opendowngradestateid(struct nfsd4_compound_state *cstate,
		union nfsd4_op_u *u)
{
	get_stateid(cstate, &u->open_downgrade.od_stateid);
}

void
nfsd4_get_delegreturnstateid(struct nfsd4_compound_state *cstate,
		union nfsd4_op_u *u)
{
	get_stateid(cstate, &u->delegreturn.dr_stateid);
}

void
nfsd4_get_freestateid(struct nfsd4_compound_state *cstate,
		union nfsd4_op_u *u)
{
	get_stateid(cstate, &u->free_stateid.fr_stateid);
}

void
nfsd4_get_setattrstateid(struct nfsd4_compound_state *cstate,
		union nfsd4_op_u *u)
{
	get_stateid(cstate, &u->setattr.sa_stateid);
}

void
nfsd4_get_closestateid(struct nfsd4_compound_state *cstate,
		union nfsd4_op_u *u)
{
	get_stateid(cstate, &u->close.cl_stateid);
}

void
nfsd4_get_lockustateid(struct nfsd4_compound_state *cstate,
		union nfsd4_op_u *u)
{
	get_stateid(cstate, &u->locku.lu_stateid);
}

void
nfsd4_get_readstateid(struct nfsd4_compound_state *cstate,
		union nfsd4_op_u *u)
{
	get_stateid(cstate, &u->read.rd_stateid);
}

void
nfsd4_get_writestateid(struct nfsd4_compound_state *cstate,
		union nfsd4_op_u *u)
{
	get_stateid(cstate, &u->write.wr_stateid);
}<|MERGE_RESOLUTION|>--- conflicted
+++ resolved
@@ -7563,20 +7563,8 @@
 		return status;
 	clp = cstate->clp;
 
-<<<<<<< HEAD
-		if (atomic_read(&sop->so_count) != 1) {
-			spin_unlock(&clp->cl_lock);
-			return nfserr_locks_held;
-		}
-
-		lo = lockowner(sop);
-		nfs4_get_stateowner(sop);
-		break;
-	}
-=======
 	spin_lock(&clp->cl_lock);
 	lo = find_lockowner_str_locked(clp, &rlockowner->rl_owner);
->>>>>>> d74233b1
 	if (!lo) {
 		spin_unlock(&clp->cl_lock);
 		return nfs_ok;
