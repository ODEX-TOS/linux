--- conflicted
+++ resolved
@@ -2585,10 +2585,6 @@
 
 	is = kzalloc(sizeof(struct ext4_xattr_ibody_find), GFP_NOFS);
 	bs = kzalloc(sizeof(struct ext4_xattr_block_find), GFP_NOFS);
-<<<<<<< HEAD
-	buffer = kvmalloc(value_size, GFP_NOFS);
-=======
->>>>>>> 2a175ffe
 	b_entry_name = kmalloc(entry->e_name_len + 1, GFP_NOFS);
 	if (!is || !bs || !b_entry_name) {
 		error = -ENOMEM;
@@ -2646,12 +2642,8 @@
 
 out:
 	kfree(b_entry_name);
-<<<<<<< HEAD
-	kvfree(buffer);
-=======
 	if (entry->e_value_inum && buffer)
 		kvfree(buffer);
->>>>>>> 2a175ffe
 	if (is)
 		brelse(is->iloc.bh);
 	if (bs)
