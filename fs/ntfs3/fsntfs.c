--- conflicted
+++ resolved
@@ -823,11 +823,7 @@
 	u32 bytes;
 
 	if (!sb)
-<<<<<<< HEAD
-		return -EINVAL;
-=======
 		return;
->>>>>>> f2afc9d9
 
 	blocksize = sb->s_blocksize;
 
