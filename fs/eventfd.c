--- conflicted
+++ resolved
@@ -64,11 +64,7 @@
 		n = ULLONG_MAX - ctx->count;
 	ctx->count += n;
 	if (waitqueue_active(&ctx->wqh))
-<<<<<<< HEAD
-		wake_up_locked_poll(&ctx->wqh, EPOLLIN);
-=======
 		wake_up_locked_poll(&ctx->wqh, EPOLLIN | mask);
->>>>>>> f81a61f5
 	current->in_eventfd = 0;
 	spin_unlock_irqrestore(&ctx->wqh.lock, flags);
 
