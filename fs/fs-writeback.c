// SPDX-License-Identifier: GPL-2.0-only
/*
 * fs/fs-writeback.c
 *
 * Copyright (C) 2002, Linus Torvalds.
 *
 * Contains all the functions related to writing back and waiting
 * upon dirty inodes against superblocks, and writing back dirty
 * pages against inodes.  ie: data writeback.  Writeout of the
 * inode itself is not handled here.
 *
 * 10Apr2002	Andrew Morton
 *		Split out of fs/inode.c
 *		Additions for address_space-based writeback
 */

#include <linux/kernel.h>
#include <linux/export.h>
#include <linux/spinlock.h>
#include <linux/slab.h>
#include <linux/sched.h>
#include <linux/fs.h>
#include <linux/mm.h>
#include <linux/pagemap.h>
#include <linux/kthread.h>
#include <linux/writeback.h>
#include <linux/blkdev.h>
#include <linux/backing-dev.h>
#include <linux/tracepoint.h>
#include <linux/device.h>
#include <linux/memcontrol.h>
#include "internal.h"

/*
 * 4MB minimal write chunk size
 */
#define MIN_WRITEBACK_PAGES	(4096UL >> (PAGE_SHIFT - 10))

/*
 * Passed into wb_writeback(), essentially a subset of writeback_control
 */
struct wb_writeback_work {
	long nr_pages;
	struct super_block *sb;
	enum writeback_sync_modes sync_mode;
	unsigned int tagged_writepages:1;
	unsigned int for_kupdate:1;
	unsigned int range_cyclic:1;
	unsigned int for_background:1;
	unsigned int for_sync:1;	/* sync(2) WB_SYNC_ALL writeback */
	unsigned int auto_free:1;	/* free on completion */
	enum wb_reason reason;		/* why was writeback initiated? */

	struct list_head list;		/* pending work list */
	struct wb_completion *done;	/* set if the caller waits */
};

/*
 * If an inode is constantly having its pages dirtied, but then the
 * updates stop dirtytime_expire_interval seconds in the past, it's
 * possible for the worst case time between when an inode has its
 * timestamps updated and when they finally get written out to be two
 * dirtytime_expire_intervals.  We set the default to 12 hours (in
 * seconds), which means most of the time inodes will have their
 * timestamps written to disk after 12 hours, but in the worst case a
 * few inodes might not their timestamps updated for 24 hours.
 */
unsigned int dirtytime_expire_interval = 12 * 60 * 60;

static inline struct inode *wb_inode(struct list_head *head)
{
	return list_entry(head, struct inode, i_io_list);
}

/*
 * Include the creation of the trace points after defining the
 * wb_writeback_work structure and inline functions so that the definition
 * remains local to this file.
 */
#define CREATE_TRACE_POINTS
#include <trace/events/writeback.h>

EXPORT_TRACEPOINT_SYMBOL_GPL(wbc_writepage);

static bool wb_io_lists_populated(struct bdi_writeback *wb)
{
	if (wb_has_dirty_io(wb)) {
		return false;
	} else {
		set_bit(WB_has_dirty_io, &wb->state);
		WARN_ON_ONCE(!wb->avg_write_bandwidth);
		atomic_long_add(wb->avg_write_bandwidth,
				&wb->bdi->tot_write_bandwidth);
		return true;
	}
}

static void wb_io_lists_depopulated(struct bdi_writeback *wb)
{
	if (wb_has_dirty_io(wb) && list_empty(&wb->b_dirty) &&
	    list_empty(&wb->b_io) && list_empty(&wb->b_more_io)) {
		clear_bit(WB_has_dirty_io, &wb->state);
		WARN_ON_ONCE(atomic_long_sub_return(wb->avg_write_bandwidth,
					&wb->bdi->tot_write_bandwidth) < 0);
	}
}

/**
 * inode_io_list_move_locked - move an inode onto a bdi_writeback IO list
 * @inode: inode to be moved
 * @wb: target bdi_writeback
 * @head: one of @wb->b_{dirty|io|more_io|dirty_time}
 *
 * Move @inode->i_io_list to @list of @wb and set %WB_has_dirty_io.
 * Returns %true if @inode is the first occupant of the !dirty_time IO
 * lists; otherwise, %false.
 */
static bool inode_io_list_move_locked(struct inode *inode,
				      struct bdi_writeback *wb,
				      struct list_head *head)
{
	assert_spin_locked(&wb->list_lock);
	assert_spin_locked(&inode->i_lock);

	list_move(&inode->i_io_list, head);

	/* dirty_time doesn't count as dirty_io until expiration */
	if (head != &wb->b_dirty_time)
		return wb_io_lists_populated(wb);

	wb_io_lists_depopulated(wb);
	return false;
}

static void wb_wakeup(struct bdi_writeback *wb)
{
	spin_lock_irq(&wb->work_lock);
	if (test_bit(WB_registered, &wb->state))
		mod_delayed_work(bdi_wq, &wb->dwork, 0);
	spin_unlock_irq(&wb->work_lock);
}

static void finish_writeback_work(struct bdi_writeback *wb,
				  struct wb_writeback_work *work)
{
	struct wb_completion *done = work->done;

	if (work->auto_free)
		kfree(work);
	if (done) {
		wait_queue_head_t *waitq = done->waitq;

		/* @done can't be accessed after the following dec */
		if (atomic_dec_and_test(&done->cnt))
			wake_up_all(waitq);
	}
}

static void wb_queue_work(struct bdi_writeback *wb,
			  struct wb_writeback_work *work)
{
	trace_writeback_queue(wb, work);

	if (work->done)
		atomic_inc(&work->done->cnt);

	spin_lock_irq(&wb->work_lock);

	if (test_bit(WB_registered, &wb->state)) {
		list_add_tail(&work->list, &wb->work_list);
		mod_delayed_work(bdi_wq, &wb->dwork, 0);
	} else
		finish_writeback_work(wb, work);

	spin_unlock_irq(&wb->work_lock);
}

/**
 * wb_wait_for_completion - wait for completion of bdi_writeback_works
 * @done: target wb_completion
 *
 * Wait for one or more work items issued to @bdi with their ->done field
 * set to @done, which should have been initialized with
 * DEFINE_WB_COMPLETION().  This function returns after all such work items
 * are completed.  Work items which are waited upon aren't freed
 * automatically on completion.
 */
void wb_wait_for_completion(struct wb_completion *done)
{
	atomic_dec(&done->cnt);		/* put down the initial count */
	wait_event(*done->waitq, !atomic_read(&done->cnt));
}

#ifdef CONFIG_CGROUP_WRITEBACK

/*
 * Parameters for foreign inode detection, see wbc_detach_inode() to see
 * how they're used.
 *
 * These paramters are inherently heuristical as the detection target
 * itself is fuzzy.  All we want to do is detaching an inode from the
 * current owner if it's being written to by some other cgroups too much.
 *
 * The current cgroup writeback is built on the assumption that multiple
 * cgroups writing to the same inode concurrently is very rare and a mode
 * of operation which isn't well supported.  As such, the goal is not
 * taking too long when a different cgroup takes over an inode while
 * avoiding too aggressive flip-flops from occasional foreign writes.
 *
 * We record, very roughly, 2s worth of IO time history and if more than
 * half of that is foreign, trigger the switch.  The recording is quantized
 * to 16 slots.  To avoid tiny writes from swinging the decision too much,
 * writes smaller than 1/8 of avg size are ignored.
 */
#define WB_FRN_TIME_SHIFT	13	/* 1s = 2^13, upto 8 secs w/ 16bit */
#define WB_FRN_TIME_AVG_SHIFT	3	/* avg = avg * 7/8 + new * 1/8 */
#define WB_FRN_TIME_CUT_DIV	8	/* ignore rounds < avg / 8 */
#define WB_FRN_TIME_PERIOD	(2 * (1 << WB_FRN_TIME_SHIFT))	/* 2s */

#define WB_FRN_HIST_SLOTS	16	/* inode->i_wb_frn_history is 16bit */
#define WB_FRN_HIST_UNIT	(WB_FRN_TIME_PERIOD / WB_FRN_HIST_SLOTS)
					/* each slot's duration is 2s / 16 */
#define WB_FRN_HIST_THR_SLOTS	(WB_FRN_HIST_SLOTS / 2)
					/* if foreign slots >= 8, switch */
#define WB_FRN_HIST_MAX_SLOTS	(WB_FRN_HIST_THR_SLOTS / 2 + 1)
					/* one round can affect upto 5 slots */
#define WB_FRN_MAX_IN_FLIGHT	1024	/* don't queue too many concurrently */

/*
 * Maximum inodes per isw.  A specific value has been chosen to make
 * struct inode_switch_wbs_context fit into 1024 bytes kmalloc.
 */
#define WB_MAX_INODES_PER_ISW  ((1024UL - sizeof(struct inode_switch_wbs_context)) \
                                / sizeof(struct inode *))

static atomic_t isw_nr_in_flight = ATOMIC_INIT(0);
static struct workqueue_struct *isw_wq;

void __inode_attach_wb(struct inode *inode, struct page *page)
{
	struct backing_dev_info *bdi = inode_to_bdi(inode);
	struct bdi_writeback *wb = NULL;

	if (inode_cgwb_enabled(inode)) {
		struct cgroup_subsys_state *memcg_css;

		if (page) {
			memcg_css = mem_cgroup_css_from_page(page);
			wb = wb_get_create(bdi, memcg_css, GFP_ATOMIC);
		} else {
			/* must pin memcg_css, see wb_get_create() */
			memcg_css = task_get_css(current, memory_cgrp_id);
			wb = wb_get_create(bdi, memcg_css, GFP_ATOMIC);
			css_put(memcg_css);
		}
	}

	if (!wb)
		wb = &bdi->wb;

	/*
	 * There may be multiple instances of this function racing to
	 * update the same inode.  Use cmpxchg() to tell the winner.
	 */
	if (unlikely(cmpxchg(&inode->i_wb, NULL, wb)))
		wb_put(wb);
}
EXPORT_SYMBOL_GPL(__inode_attach_wb);

/**
 * inode_cgwb_move_to_attached - put the inode onto wb->b_attached list
 * @inode: inode of interest with i_lock held
 * @wb: target bdi_writeback
 *
 * Remove the inode from wb's io lists and if necessarily put onto b_attached
 * list.  Only inodes attached to cgwb's are kept on this list.
 */
static void inode_cgwb_move_to_attached(struct inode *inode,
					struct bdi_writeback *wb)
{
	assert_spin_locked(&wb->list_lock);
	assert_spin_locked(&inode->i_lock);

	inode->i_state &= ~I_SYNC_QUEUED;
	if (wb != &wb->bdi->wb)
		list_move(&inode->i_io_list, &wb->b_attached);
	else
		list_del_init(&inode->i_io_list);
	wb_io_lists_depopulated(wb);
}

/**
 * locked_inode_to_wb_and_lock_list - determine a locked inode's wb and lock it
 * @inode: inode of interest with i_lock held
 *
 * Returns @inode's wb with its list_lock held.  @inode->i_lock must be
 * held on entry and is released on return.  The returned wb is guaranteed
 * to stay @inode's associated wb until its list_lock is released.
 */
static struct bdi_writeback *
locked_inode_to_wb_and_lock_list(struct inode *inode)
	__releases(&inode->i_lock)
	__acquires(&wb->list_lock)
{
	while (true) {
		struct bdi_writeback *wb = inode_to_wb(inode);

		/*
		 * inode_to_wb() association is protected by both
		 * @inode->i_lock and @wb->list_lock but list_lock nests
		 * outside i_lock.  Drop i_lock and verify that the
		 * association hasn't changed after acquiring list_lock.
		 */
		wb_get(wb);
		spin_unlock(&inode->i_lock);
		spin_lock(&wb->list_lock);

		/* i_wb may have changed inbetween, can't use inode_to_wb() */
		if (likely(wb == inode->i_wb)) {
			wb_put(wb);	/* @inode already has ref */
			return wb;
		}

		spin_unlock(&wb->list_lock);
		wb_put(wb);
		cpu_relax();
		spin_lock(&inode->i_lock);
	}
}

/**
 * inode_to_wb_and_lock_list - determine an inode's wb and lock it
 * @inode: inode of interest
 *
 * Same as locked_inode_to_wb_and_lock_list() but @inode->i_lock isn't held
 * on entry.
 */
static struct bdi_writeback *inode_to_wb_and_lock_list(struct inode *inode)
	__acquires(&wb->list_lock)
{
	spin_lock(&inode->i_lock);
	return locked_inode_to_wb_and_lock_list(inode);
}

struct inode_switch_wbs_context {
	struct rcu_work		work;

	/*
	 * Multiple inodes can be switched at once.  The switching procedure
	 * consists of two parts, separated by a RCU grace period.  To make
	 * sure that the second part is executed for each inode gone through
	 * the first part, all inode pointers are placed into a NULL-terminated
	 * array embedded into struct inode_switch_wbs_context.  Otherwise
	 * an inode could be left in a non-consistent state.
	 */
	struct bdi_writeback	*new_wb;
	struct inode		*inodes[];
};

static void bdi_down_write_wb_switch_rwsem(struct backing_dev_info *bdi)
{
	down_write(&bdi->wb_switch_rwsem);
}

static void bdi_up_write_wb_switch_rwsem(struct backing_dev_info *bdi)
{
	up_write(&bdi->wb_switch_rwsem);
}

static bool inode_do_switch_wbs(struct inode *inode,
				struct bdi_writeback *old_wb,
				struct bdi_writeback *new_wb)
{
	struct address_space *mapping = inode->i_mapping;
	XA_STATE(xas, &mapping->i_pages, 0);
	struct folio *folio;
	bool switched = false;

	spin_lock(&inode->i_lock);
	xa_lock_irq(&mapping->i_pages);

	/*
	 * Once I_FREEING or I_WILL_FREE are visible under i_lock, the eviction
	 * path owns the inode and we shouldn't modify ->i_io_list.
	 */
	if (unlikely(inode->i_state & (I_FREEING | I_WILL_FREE)))
		goto skip_switch;

	trace_inode_switch_wbs(inode, old_wb, new_wb);

	/*
	 * Count and transfer stats.  Note that PAGECACHE_TAG_DIRTY points
	 * to possibly dirty folios while PAGECACHE_TAG_WRITEBACK points to
	 * folios actually under writeback.
	 */
	xas_for_each_marked(&xas, folio, ULONG_MAX, PAGECACHE_TAG_DIRTY) {
		if (folio_test_dirty(folio)) {
			long nr = folio_nr_pages(folio);
			wb_stat_mod(old_wb, WB_RECLAIMABLE, -nr);
			wb_stat_mod(new_wb, WB_RECLAIMABLE, nr);
		}
	}

	xas_set(&xas, 0);
	xas_for_each_marked(&xas, folio, ULONG_MAX, PAGECACHE_TAG_WRITEBACK) {
		long nr = folio_nr_pages(folio);
		WARN_ON_ONCE(!folio_test_writeback(folio));
		wb_stat_mod(old_wb, WB_WRITEBACK, -nr);
		wb_stat_mod(new_wb, WB_WRITEBACK, nr);
	}

	if (mapping_tagged(mapping, PAGECACHE_TAG_WRITEBACK)) {
		atomic_dec(&old_wb->writeback_inodes);
		atomic_inc(&new_wb->writeback_inodes);
	}

	wb_get(new_wb);

	/*
	 * Transfer to @new_wb's IO list if necessary.  If the @inode is dirty,
	 * the specific list @inode was on is ignored and the @inode is put on
	 * ->b_dirty which is always correct including from ->b_dirty_time.
	 * The transfer preserves @inode->dirtied_when ordering.  If the @inode
	 * was clean, it means it was on the b_attached list, so move it onto
	 * the b_attached list of @new_wb.
	 */
	if (!list_empty(&inode->i_io_list)) {
		inode->i_wb = new_wb;

		if (inode->i_state & I_DIRTY_ALL) {
			struct inode *pos;

			list_for_each_entry(pos, &new_wb->b_dirty, i_io_list)
				if (time_after_eq(inode->dirtied_when,
						  pos->dirtied_when))
					break;
			inode_io_list_move_locked(inode, new_wb,
						  pos->i_io_list.prev);
		} else {
			inode_cgwb_move_to_attached(inode, new_wb);
		}
	} else {
		inode->i_wb = new_wb;
	}

	/* ->i_wb_frn updates may race wbc_detach_inode() but doesn't matter */
	inode->i_wb_frn_winner = 0;
	inode->i_wb_frn_avg_time = 0;
	inode->i_wb_frn_history = 0;
	switched = true;
skip_switch:
	/*
	 * Paired with load_acquire in unlocked_inode_to_wb_begin() and
	 * ensures that the new wb is visible if they see !I_WB_SWITCH.
	 */
	smp_store_release(&inode->i_state, inode->i_state & ~I_WB_SWITCH);

	xa_unlock_irq(&mapping->i_pages);
	spin_unlock(&inode->i_lock);

	return switched;
}

static void inode_switch_wbs_work_fn(struct work_struct *work)
{
	struct inode_switch_wbs_context *isw =
		container_of(to_rcu_work(work), struct inode_switch_wbs_context, work);
	struct backing_dev_info *bdi = inode_to_bdi(isw->inodes[0]);
	struct bdi_writeback *old_wb = isw->inodes[0]->i_wb;
	struct bdi_writeback *new_wb = isw->new_wb;
	unsigned long nr_switched = 0;
	struct inode **inodep;

	/*
	 * If @inode switches cgwb membership while sync_inodes_sb() is
	 * being issued, sync_inodes_sb() might miss it.  Synchronize.
	 */
	down_read(&bdi->wb_switch_rwsem);

	/*
	 * By the time control reaches here, RCU grace period has passed
	 * since I_WB_SWITCH assertion and all wb stat update transactions
	 * between unlocked_inode_to_wb_begin/end() are guaranteed to be
	 * synchronizing against the i_pages lock.
	 *
	 * Grabbing old_wb->list_lock, inode->i_lock and the i_pages lock
	 * gives us exclusion against all wb related operations on @inode
	 * including IO list manipulations and stat updates.
	 */
	if (old_wb < new_wb) {
		spin_lock(&old_wb->list_lock);
		spin_lock_nested(&new_wb->list_lock, SINGLE_DEPTH_NESTING);
	} else {
		spin_lock(&new_wb->list_lock);
		spin_lock_nested(&old_wb->list_lock, SINGLE_DEPTH_NESTING);
	}

	for (inodep = isw->inodes; *inodep; inodep++) {
		WARN_ON_ONCE((*inodep)->i_wb != old_wb);
		if (inode_do_switch_wbs(*inodep, old_wb, new_wb))
			nr_switched++;
	}

	spin_unlock(&new_wb->list_lock);
	spin_unlock(&old_wb->list_lock);

	up_read(&bdi->wb_switch_rwsem);

	if (nr_switched) {
		wb_wakeup(new_wb);
		wb_put_many(old_wb, nr_switched);
	}

	for (inodep = isw->inodes; *inodep; inodep++)
		iput(*inodep);
	wb_put(new_wb);
	kfree(isw);
	atomic_dec(&isw_nr_in_flight);
}

static bool inode_prepare_wbs_switch(struct inode *inode,
				     struct bdi_writeback *new_wb)
{
	/*
	 * Paired with smp_mb() in cgroup_writeback_umount().
	 * isw_nr_in_flight must be increased before checking SB_ACTIVE and
	 * grabbing an inode, otherwise isw_nr_in_flight can be observed as 0
	 * in cgroup_writeback_umount() and the isw_wq will be not flushed.
	 */
	smp_mb();

	if (IS_DAX(inode))
		return false;

	/* while holding I_WB_SWITCH, no one else can update the association */
	spin_lock(&inode->i_lock);
	if (!(inode->i_sb->s_flags & SB_ACTIVE) ||
	    inode->i_state & (I_WB_SWITCH | I_FREEING | I_WILL_FREE) ||
	    inode_to_wb(inode) == new_wb) {
		spin_unlock(&inode->i_lock);
		return false;
	}
	inode->i_state |= I_WB_SWITCH;
	__iget(inode);
	spin_unlock(&inode->i_lock);

	return true;
}

/**
 * inode_switch_wbs - change the wb association of an inode
 * @inode: target inode
 * @new_wb_id: ID of the new wb
 *
 * Switch @inode's wb association to the wb identified by @new_wb_id.  The
 * switching is performed asynchronously and may fail silently.
 */
static void inode_switch_wbs(struct inode *inode, int new_wb_id)
{
	struct backing_dev_info *bdi = inode_to_bdi(inode);
	struct cgroup_subsys_state *memcg_css;
	struct inode_switch_wbs_context *isw;

	/* noop if seems to be already in progress */
	if (inode->i_state & I_WB_SWITCH)
		return;

	/* avoid queueing a new switch if too many are already in flight */
	if (atomic_read(&isw_nr_in_flight) > WB_FRN_MAX_IN_FLIGHT)
		return;

	isw = kzalloc(struct_size(isw, inodes, 2), GFP_ATOMIC);
	if (!isw)
		return;

	atomic_inc(&isw_nr_in_flight);

	/* find and pin the new wb */
	rcu_read_lock();
	memcg_css = css_from_id(new_wb_id, &memory_cgrp_subsys);
	if (memcg_css && !css_tryget(memcg_css))
		memcg_css = NULL;
	rcu_read_unlock();
	if (!memcg_css)
		goto out_free;

	isw->new_wb = wb_get_create(bdi, memcg_css, GFP_ATOMIC);
	css_put(memcg_css);
	if (!isw->new_wb)
		goto out_free;

	if (!inode_prepare_wbs_switch(inode, isw->new_wb))
		goto out_free;

	isw->inodes[0] = inode;

	/*
	 * In addition to synchronizing among switchers, I_WB_SWITCH tells
	 * the RCU protected stat update paths to grab the i_page
	 * lock so that stat transfer can synchronize against them.
	 * Let's continue after I_WB_SWITCH is guaranteed to be visible.
	 */
	INIT_RCU_WORK(&isw->work, inode_switch_wbs_work_fn);
	queue_rcu_work(isw_wq, &isw->work);
	return;

out_free:
	atomic_dec(&isw_nr_in_flight);
	if (isw->new_wb)
		wb_put(isw->new_wb);
	kfree(isw);
}

/**
 * cleanup_offline_cgwb - detach associated inodes
 * @wb: target wb
 *
 * Switch all inodes attached to @wb to a nearest living ancestor's wb in order
 * to eventually release the dying @wb.  Returns %true if not all inodes were
 * switched and the function has to be restarted.
 */
bool cleanup_offline_cgwb(struct bdi_writeback *wb)
{
	struct cgroup_subsys_state *memcg_css;
	struct inode_switch_wbs_context *isw;
	struct inode *inode;
	int nr;
	bool restart = false;

	isw = kzalloc(struct_size(isw, inodes, WB_MAX_INODES_PER_ISW),
		      GFP_KERNEL);
	if (!isw)
		return restart;

	atomic_inc(&isw_nr_in_flight);

	for (memcg_css = wb->memcg_css->parent; memcg_css;
	     memcg_css = memcg_css->parent) {
		isw->new_wb = wb_get_create(wb->bdi, memcg_css, GFP_KERNEL);
		if (isw->new_wb)
			break;
	}
	if (unlikely(!isw->new_wb))
		isw->new_wb = &wb->bdi->wb; /* wb_get() is noop for bdi's wb */

	nr = 0;
	spin_lock(&wb->list_lock);
	list_for_each_entry(inode, &wb->b_attached, i_io_list) {
		if (!inode_prepare_wbs_switch(inode, isw->new_wb))
			continue;

		isw->inodes[nr++] = inode;

		if (nr >= WB_MAX_INODES_PER_ISW - 1) {
			restart = true;
			break;
		}
	}
	spin_unlock(&wb->list_lock);

	/* no attached inodes? bail out */
	if (nr == 0) {
		atomic_dec(&isw_nr_in_flight);
		wb_put(isw->new_wb);
		kfree(isw);
		return restart;
	}

	/*
	 * In addition to synchronizing among switchers, I_WB_SWITCH tells
	 * the RCU protected stat update paths to grab the i_page
	 * lock so that stat transfer can synchronize against them.
	 * Let's continue after I_WB_SWITCH is guaranteed to be visible.
	 */
	INIT_RCU_WORK(&isw->work, inode_switch_wbs_work_fn);
	queue_rcu_work(isw_wq, &isw->work);

	return restart;
}

/**
 * wbc_attach_and_unlock_inode - associate wbc with target inode and unlock it
 * @wbc: writeback_control of interest
 * @inode: target inode
 *
 * @inode is locked and about to be written back under the control of @wbc.
 * Record @inode's writeback context into @wbc and unlock the i_lock.  On
 * writeback completion, wbc_detach_inode() should be called.  This is used
 * to track the cgroup writeback context.
 */
void wbc_attach_and_unlock_inode(struct writeback_control *wbc,
				 struct inode *inode)
{
	if (!inode_cgwb_enabled(inode)) {
		spin_unlock(&inode->i_lock);
		return;
	}

	wbc->wb = inode_to_wb(inode);
	wbc->inode = inode;

	wbc->wb_id = wbc->wb->memcg_css->id;
	wbc->wb_lcand_id = inode->i_wb_frn_winner;
	wbc->wb_tcand_id = 0;
	wbc->wb_bytes = 0;
	wbc->wb_lcand_bytes = 0;
	wbc->wb_tcand_bytes = 0;

	wb_get(wbc->wb);
	spin_unlock(&inode->i_lock);

	/*
	 * A dying wb indicates that either the blkcg associated with the
	 * memcg changed or the associated memcg is dying.  In the first
	 * case, a replacement wb should already be available and we should
	 * refresh the wb immediately.  In the second case, trying to
	 * refresh will keep failing.
	 */
	if (unlikely(wb_dying(wbc->wb) && !css_is_dying(wbc->wb->memcg_css)))
		inode_switch_wbs(inode, wbc->wb_id);
}
EXPORT_SYMBOL_GPL(wbc_attach_and_unlock_inode);

/**
 * wbc_detach_inode - disassociate wbc from inode and perform foreign detection
 * @wbc: writeback_control of the just finished writeback
 *
 * To be called after a writeback attempt of an inode finishes and undoes
 * wbc_attach_and_unlock_inode().  Can be called under any context.
 *
 * As concurrent write sharing of an inode is expected to be very rare and
 * memcg only tracks page ownership on first-use basis severely confining
 * the usefulness of such sharing, cgroup writeback tracks ownership
 * per-inode.  While the support for concurrent write sharing of an inode
 * is deemed unnecessary, an inode being written to by different cgroups at
 * different points in time is a lot more common, and, more importantly,
 * charging only by first-use can too readily lead to grossly incorrect
 * behaviors (single foreign page can lead to gigabytes of writeback to be
 * incorrectly attributed).
 *
 * To resolve this issue, cgroup writeback detects the majority dirtier of
 * an inode and transfers the ownership to it.  To avoid unnecessary
 * oscillation, the detection mechanism keeps track of history and gives
 * out the switch verdict only if the foreign usage pattern is stable over
 * a certain amount of time and/or writeback attempts.
 *
 * On each writeback attempt, @wbc tries to detect the majority writer
 * using Boyer-Moore majority vote algorithm.  In addition to the byte
 * count from the majority voting, it also counts the bytes written for the
 * current wb and the last round's winner wb (max of last round's current
 * wb, the winner from two rounds ago, and the last round's majority
 * candidate).  Keeping track of the historical winner helps the algorithm
 * to semi-reliably detect the most active writer even when it's not the
 * absolute majority.
 *
 * Once the winner of the round is determined, whether the winner is
 * foreign or not and how much IO time the round consumed is recorded in
 * inode->i_wb_frn_history.  If the amount of recorded foreign IO time is
 * over a certain threshold, the switch verdict is given.
 */
void wbc_detach_inode(struct writeback_control *wbc)
{
	struct bdi_writeback *wb = wbc->wb;
	struct inode *inode = wbc->inode;
	unsigned long avg_time, max_bytes, max_time;
	u16 history;
	int max_id;

	if (!wb)
		return;

	history = inode->i_wb_frn_history;
	avg_time = inode->i_wb_frn_avg_time;

	/* pick the winner of this round */
	if (wbc->wb_bytes >= wbc->wb_lcand_bytes &&
	    wbc->wb_bytes >= wbc->wb_tcand_bytes) {
		max_id = wbc->wb_id;
		max_bytes = wbc->wb_bytes;
	} else if (wbc->wb_lcand_bytes >= wbc->wb_tcand_bytes) {
		max_id = wbc->wb_lcand_id;
		max_bytes = wbc->wb_lcand_bytes;
	} else {
		max_id = wbc->wb_tcand_id;
		max_bytes = wbc->wb_tcand_bytes;
	}

	/*
	 * Calculate the amount of IO time the winner consumed and fold it
	 * into the running average kept per inode.  If the consumed IO
	 * time is lower than avag / WB_FRN_TIME_CUT_DIV, ignore it for
	 * deciding whether to switch or not.  This is to prevent one-off
	 * small dirtiers from skewing the verdict.
	 */
	max_time = DIV_ROUND_UP((max_bytes >> PAGE_SHIFT) << WB_FRN_TIME_SHIFT,
				wb->avg_write_bandwidth);
	if (avg_time)
		avg_time += (max_time >> WB_FRN_TIME_AVG_SHIFT) -
			    (avg_time >> WB_FRN_TIME_AVG_SHIFT);
	else
		avg_time = max_time;	/* immediate catch up on first run */

	if (max_time >= avg_time / WB_FRN_TIME_CUT_DIV) {
		int slots;

		/*
		 * The switch verdict is reached if foreign wb's consume
		 * more than a certain proportion of IO time in a
		 * WB_FRN_TIME_PERIOD.  This is loosely tracked by 16 slot
		 * history mask where each bit represents one sixteenth of
		 * the period.  Determine the number of slots to shift into
		 * history from @max_time.
		 */
		slots = min(DIV_ROUND_UP(max_time, WB_FRN_HIST_UNIT),
			    (unsigned long)WB_FRN_HIST_MAX_SLOTS);
		history <<= slots;
		if (wbc->wb_id != max_id)
			history |= (1U << slots) - 1;

		if (history)
			trace_inode_foreign_history(inode, wbc, history);

		/*
		 * Switch if the current wb isn't the consistent winner.
		 * If there are multiple closely competing dirtiers, the
		 * inode may switch across them repeatedly over time, which
		 * is okay.  The main goal is avoiding keeping an inode on
		 * the wrong wb for an extended period of time.
		 */
		if (hweight32(history) > WB_FRN_HIST_THR_SLOTS)
			inode_switch_wbs(inode, max_id);
	}

	/*
	 * Multiple instances of this function may race to update the
	 * following fields but we don't mind occassional inaccuracies.
	 */
	inode->i_wb_frn_winner = max_id;
	inode->i_wb_frn_avg_time = min(avg_time, (unsigned long)U16_MAX);
	inode->i_wb_frn_history = history;

	wb_put(wbc->wb);
	wbc->wb = NULL;
}
EXPORT_SYMBOL_GPL(wbc_detach_inode);

/**
 * wbc_account_cgroup_owner - account writeback to update inode cgroup ownership
 * @wbc: writeback_control of the writeback in progress
 * @page: page being written out
 * @bytes: number of bytes being written out
 *
 * @bytes from @page are about to written out during the writeback
 * controlled by @wbc.  Keep the book for foreign inode detection.  See
 * wbc_detach_inode().
 */
void wbc_account_cgroup_owner(struct writeback_control *wbc, struct page *page,
			      size_t bytes)
{
	struct cgroup_subsys_state *css;
	int id;

	/*
	 * pageout() path doesn't attach @wbc to the inode being written
	 * out.  This is intentional as we don't want the function to block
	 * behind a slow cgroup.  Ultimately, we want pageout() to kick off
	 * regular writeback instead of writing things out itself.
	 */
	if (!wbc->wb || wbc->no_cgroup_owner)
		return;

	css = mem_cgroup_css_from_page(page);
	/* dead cgroups shouldn't contribute to inode ownership arbitration */
	if (!(css->flags & CSS_ONLINE))
		return;

	id = css->id;

	if (id == wbc->wb_id) {
		wbc->wb_bytes += bytes;
		return;
	}

	if (id == wbc->wb_lcand_id)
		wbc->wb_lcand_bytes += bytes;

	/* Boyer-Moore majority vote algorithm */
	if (!wbc->wb_tcand_bytes)
		wbc->wb_tcand_id = id;
	if (id == wbc->wb_tcand_id)
		wbc->wb_tcand_bytes += bytes;
	else
		wbc->wb_tcand_bytes -= min(bytes, wbc->wb_tcand_bytes);
}
EXPORT_SYMBOL_GPL(wbc_account_cgroup_owner);

/**
 * wb_split_bdi_pages - split nr_pages to write according to bandwidth
 * @wb: target bdi_writeback to split @nr_pages to
 * @nr_pages: number of pages to write for the whole bdi
 *
 * Split @wb's portion of @nr_pages according to @wb's write bandwidth in
 * relation to the total write bandwidth of all wb's w/ dirty inodes on
 * @wb->bdi.
 */
static long wb_split_bdi_pages(struct bdi_writeback *wb, long nr_pages)
{
	unsigned long this_bw = wb->avg_write_bandwidth;
	unsigned long tot_bw = atomic_long_read(&wb->bdi->tot_write_bandwidth);

	if (nr_pages == LONG_MAX)
		return LONG_MAX;

	/*
	 * This may be called on clean wb's and proportional distribution
	 * may not make sense, just use the original @nr_pages in those
	 * cases.  In general, we wanna err on the side of writing more.
	 */
	if (!tot_bw || this_bw >= tot_bw)
		return nr_pages;
	else
		return DIV_ROUND_UP_ULL((u64)nr_pages * this_bw, tot_bw);
}

/**
 * bdi_split_work_to_wbs - split a wb_writeback_work to all wb's of a bdi
 * @bdi: target backing_dev_info
 * @base_work: wb_writeback_work to issue
 * @skip_if_busy: skip wb's which already have writeback in progress
 *
 * Split and issue @base_work to all wb's (bdi_writeback's) of @bdi which
 * have dirty inodes.  If @base_work->nr_page isn't %LONG_MAX, it's
 * distributed to the busy wbs according to each wb's proportion in the
 * total active write bandwidth of @bdi.
 */
static void bdi_split_work_to_wbs(struct backing_dev_info *bdi,
				  struct wb_writeback_work *base_work,
				  bool skip_if_busy)
{
	struct bdi_writeback *last_wb = NULL;
	struct bdi_writeback *wb = list_entry(&bdi->wb_list,
					      struct bdi_writeback, bdi_node);

	might_sleep();
restart:
	rcu_read_lock();
	list_for_each_entry_continue_rcu(wb, &bdi->wb_list, bdi_node) {
		DEFINE_WB_COMPLETION(fallback_work_done, bdi);
		struct wb_writeback_work fallback_work;
		struct wb_writeback_work *work;
		long nr_pages;

		if (last_wb) {
			wb_put(last_wb);
			last_wb = NULL;
		}

		/* SYNC_ALL writes out I_DIRTY_TIME too */
		if (!wb_has_dirty_io(wb) &&
		    (base_work->sync_mode == WB_SYNC_NONE ||
		     list_empty(&wb->b_dirty_time)))
			continue;
		if (skip_if_busy && writeback_in_progress(wb))
			continue;

		nr_pages = wb_split_bdi_pages(wb, base_work->nr_pages);

		work = kmalloc(sizeof(*work), GFP_ATOMIC);
		if (work) {
			*work = *base_work;
			work->nr_pages = nr_pages;
			work->auto_free = 1;
			wb_queue_work(wb, work);
			continue;
		}

		/* alloc failed, execute synchronously using on-stack fallback */
		work = &fallback_work;
		*work = *base_work;
		work->nr_pages = nr_pages;
		work->auto_free = 0;
		work->done = &fallback_work_done;

		wb_queue_work(wb, work);

		/*
		 * Pin @wb so that it stays on @bdi->wb_list.  This allows
		 * continuing iteration from @wb after dropping and
		 * regrabbing rcu read lock.
		 */
		wb_get(wb);
		last_wb = wb;

		rcu_read_unlock();
		wb_wait_for_completion(&fallback_work_done);
		goto restart;
	}
	rcu_read_unlock();

	if (last_wb)
		wb_put(last_wb);
}

/**
 * cgroup_writeback_by_id - initiate cgroup writeback from bdi and memcg IDs
 * @bdi_id: target bdi id
 * @memcg_id: target memcg css id
 * @reason: reason why some writeback work initiated
 * @done: target wb_completion
 *
 * Initiate flush of the bdi_writeback identified by @bdi_id and @memcg_id
 * with the specified parameters.
 */
int cgroup_writeback_by_id(u64 bdi_id, int memcg_id,
			   enum wb_reason reason, struct wb_completion *done)
{
	struct backing_dev_info *bdi;
	struct cgroup_subsys_state *memcg_css;
	struct bdi_writeback *wb;
	struct wb_writeback_work *work;
	unsigned long dirty;
	int ret;

	/* lookup bdi and memcg */
	bdi = bdi_get_by_id(bdi_id);
	if (!bdi)
		return -ENOENT;

	rcu_read_lock();
	memcg_css = css_from_id(memcg_id, &memory_cgrp_subsys);
	if (memcg_css && !css_tryget(memcg_css))
		memcg_css = NULL;
	rcu_read_unlock();
	if (!memcg_css) {
		ret = -ENOENT;
		goto out_bdi_put;
	}

	/*
	 * And find the associated wb.  If the wb isn't there already
	 * there's nothing to flush, don't create one.
	 */
	wb = wb_get_lookup(bdi, memcg_css);
	if (!wb) {
		ret = -ENOENT;
		goto out_css_put;
	}

	/*
	 * The caller is attempting to write out most of
	 * the currently dirty pages.  Let's take the current dirty page
	 * count and inflate it by 25% which should be large enough to
	 * flush out most dirty pages while avoiding getting livelocked by
	 * concurrent dirtiers.
	 *
	 * BTW the memcg stats are flushed periodically and this is best-effort
	 * estimation, so some potential error is ok.
	 */
	dirty = memcg_page_state(mem_cgroup_from_css(memcg_css), NR_FILE_DIRTY);
	dirty = dirty * 10 / 8;

	/* issue the writeback work */
	work = kzalloc(sizeof(*work), GFP_NOWAIT | __GFP_NOWARN);
	if (work) {
		work->nr_pages = dirty;
		work->sync_mode = WB_SYNC_NONE;
		work->range_cyclic = 1;
		work->reason = reason;
		work->done = done;
		work->auto_free = 1;
		wb_queue_work(wb, work);
		ret = 0;
	} else {
		ret = -ENOMEM;
	}

	wb_put(wb);
out_css_put:
	css_put(memcg_css);
out_bdi_put:
	bdi_put(bdi);
	return ret;
}

/**
 * cgroup_writeback_umount - flush inode wb switches for umount
 *
 * This function is called when a super_block is about to be destroyed and
 * flushes in-flight inode wb switches.  An inode wb switch goes through
 * RCU and then workqueue, so the two need to be flushed in order to ensure
 * that all previously scheduled switches are finished.  As wb switches are
 * rare occurrences and synchronize_rcu() can take a while, perform
 * flushing iff wb switches are in flight.
 */
void cgroup_writeback_umount(void)
{
	/*
	 * SB_ACTIVE should be reliably cleared before checking
	 * isw_nr_in_flight, see generic_shutdown_super().
	 */
	smp_mb();

	if (atomic_read(&isw_nr_in_flight)) {
		/*
		 * Use rcu_barrier() to wait for all pending callbacks to
		 * ensure that all in-flight wb switches are in the workqueue.
		 */
		rcu_barrier();
		flush_workqueue(isw_wq);
	}
}

static int __init cgroup_writeback_init(void)
{
	isw_wq = alloc_workqueue("inode_switch_wbs", 0, 0);
	if (!isw_wq)
		return -ENOMEM;
	return 0;
}
fs_initcall(cgroup_writeback_init);

#else	/* CONFIG_CGROUP_WRITEBACK */

static void bdi_down_write_wb_switch_rwsem(struct backing_dev_info *bdi) { }
static void bdi_up_write_wb_switch_rwsem(struct backing_dev_info *bdi) { }

static void inode_cgwb_move_to_attached(struct inode *inode,
					struct bdi_writeback *wb)
{
	assert_spin_locked(&wb->list_lock);
	assert_spin_locked(&inode->i_lock);

	inode->i_state &= ~I_SYNC_QUEUED;
	list_del_init(&inode->i_io_list);
	wb_io_lists_depopulated(wb);
}

static struct bdi_writeback *
locked_inode_to_wb_and_lock_list(struct inode *inode)
	__releases(&inode->i_lock)
	__acquires(&wb->list_lock)
{
	struct bdi_writeback *wb = inode_to_wb(inode);

	spin_unlock(&inode->i_lock);
	spin_lock(&wb->list_lock);
	return wb;
}

static struct bdi_writeback *inode_to_wb_and_lock_list(struct inode *inode)
	__acquires(&wb->list_lock)
{
	struct bdi_writeback *wb = inode_to_wb(inode);

	spin_lock(&wb->list_lock);
	return wb;
}

static long wb_split_bdi_pages(struct bdi_writeback *wb, long nr_pages)
{
	return nr_pages;
}

static void bdi_split_work_to_wbs(struct backing_dev_info *bdi,
				  struct wb_writeback_work *base_work,
				  bool skip_if_busy)
{
	might_sleep();

	if (!skip_if_busy || !writeback_in_progress(&bdi->wb)) {
		base_work->auto_free = 0;
		wb_queue_work(&bdi->wb, base_work);
	}
}

#endif	/* CONFIG_CGROUP_WRITEBACK */

/*
 * Add in the number of potentially dirty inodes, because each inode
 * write can dirty pagecache in the underlying blockdev.
 */
static unsigned long get_nr_dirty_pages(void)
{
	return global_node_page_state(NR_FILE_DIRTY) +
		get_nr_dirty_inodes();
}

static void wb_start_writeback(struct bdi_writeback *wb, enum wb_reason reason)
{
	if (!wb_has_dirty_io(wb))
		return;

	/*
	 * All callers of this function want to start writeback of all
	 * dirty pages. Places like vmscan can call this at a very
	 * high frequency, causing pointless allocations of tons of
	 * work items and keeping the flusher threads busy retrieving
	 * that work. Ensure that we only allow one of them pending and
	 * inflight at the time.
	 */
	if (test_bit(WB_start_all, &wb->state) ||
	    test_and_set_bit(WB_start_all, &wb->state))
		return;

	wb->start_all_reason = reason;
	wb_wakeup(wb);
}

/**
 * wb_start_background_writeback - start background writeback
 * @wb: bdi_writback to write from
 *
 * Description:
 *   This makes sure WB_SYNC_NONE background writeback happens. When
 *   this function returns, it is only guaranteed that for given wb
 *   some IO is happening if we are over background dirty threshold.
 *   Caller need not hold sb s_umount semaphore.
 */
void wb_start_background_writeback(struct bdi_writeback *wb)
{
	/*
	 * We just wake up the flusher thread. It will perform background
	 * writeback as soon as there is no other work to do.
	 */
	trace_writeback_wake_background(wb);
	wb_wakeup(wb);
}

/*
 * Remove the inode from the writeback list it is on.
 */
void inode_io_list_del(struct inode *inode)
{
	struct bdi_writeback *wb;

	wb = inode_to_wb_and_lock_list(inode);
	spin_lock(&inode->i_lock);

	inode->i_state &= ~I_SYNC_QUEUED;
	list_del_init(&inode->i_io_list);
	wb_io_lists_depopulated(wb);

	spin_unlock(&inode->i_lock);
	spin_unlock(&wb->list_lock);
}
EXPORT_SYMBOL(inode_io_list_del);

/*
 * mark an inode as under writeback on the sb
 */
void sb_mark_inode_writeback(struct inode *inode)
{
	struct super_block *sb = inode->i_sb;
	unsigned long flags;

	if (list_empty(&inode->i_wb_list)) {
		spin_lock_irqsave(&sb->s_inode_wblist_lock, flags);
		if (list_empty(&inode->i_wb_list)) {
			list_add_tail(&inode->i_wb_list, &sb->s_inodes_wb);
			trace_sb_mark_inode_writeback(inode);
		}
		spin_unlock_irqrestore(&sb->s_inode_wblist_lock, flags);
	}
}

/*
 * clear an inode as under writeback on the sb
 */
void sb_clear_inode_writeback(struct inode *inode)
{
	struct super_block *sb = inode->i_sb;
	unsigned long flags;

	if (!list_empty(&inode->i_wb_list)) {
		spin_lock_irqsave(&sb->s_inode_wblist_lock, flags);
		if (!list_empty(&inode->i_wb_list)) {
			list_del_init(&inode->i_wb_list);
			trace_sb_clear_inode_writeback(inode);
		}
		spin_unlock_irqrestore(&sb->s_inode_wblist_lock, flags);
	}
}

/*
 * Redirty an inode: set its when-it-was dirtied timestamp and move it to the
 * furthest end of its superblock's dirty-inode list.
 *
 * Before stamping the inode's ->dirtied_when, we check to see whether it is
 * already the most-recently-dirtied inode on the b_dirty list.  If that is
 * the case then the inode must have been redirtied while it was being written
 * out and we don't reset its dirtied_when.
 */
static void redirty_tail_locked(struct inode *inode, struct bdi_writeback *wb)
{
	assert_spin_locked(&inode->i_lock);

	if (!list_empty(&wb->b_dirty)) {
		struct inode *tail;

		tail = wb_inode(wb->b_dirty.next);
		if (time_before(inode->dirtied_when, tail->dirtied_when))
			inode->dirtied_when = jiffies;
	}
	inode_io_list_move_locked(inode, wb, &wb->b_dirty);
	inode->i_state &= ~I_SYNC_QUEUED;
}

static void redirty_tail(struct inode *inode, struct bdi_writeback *wb)
{
	spin_lock(&inode->i_lock);
	redirty_tail_locked(inode, wb);
	spin_unlock(&inode->i_lock);
}

/*
 * requeue inode for re-scanning after bdi->b_io list is exhausted.
 */
static void requeue_io(struct inode *inode, struct bdi_writeback *wb)
{
	inode_io_list_move_locked(inode, wb, &wb->b_more_io);
}

static void inode_sync_complete(struct inode *inode)
{
	inode->i_state &= ~I_SYNC;
	/* If inode is clean an unused, put it into LRU now... */
	inode_add_lru(inode);
	/* Waiters must see I_SYNC cleared before being woken up */
	smp_mb();
	wake_up_bit(&inode->i_state, __I_SYNC);
}

static bool inode_dirtied_after(struct inode *inode, unsigned long t)
{
	bool ret = time_after(inode->dirtied_when, t);
#ifndef CONFIG_64BIT
	/*
	 * For inodes being constantly redirtied, dirtied_when can get stuck.
	 * It _appears_ to be in the future, but is actually in distant past.
	 * This test is necessary to prevent such wrapped-around relative times
	 * from permanently stopping the whole bdi writeback.
	 */
	ret = ret && time_before_eq(inode->dirtied_when, jiffies);
#endif
	return ret;
}

#define EXPIRE_DIRTY_ATIME 0x0001

/*
 * Move expired (dirtied before dirtied_before) dirty inodes from
 * @delaying_queue to @dispatch_queue.
 */
static int move_expired_inodes(struct list_head *delaying_queue,
			       struct list_head *dispatch_queue,
			       unsigned long dirtied_before)
{
	LIST_HEAD(tmp);
	struct list_head *pos, *node;
	struct super_block *sb = NULL;
	struct inode *inode;
	int do_sb_sort = 0;
	int moved = 0;

	while (!list_empty(delaying_queue)) {
		inode = wb_inode(delaying_queue->prev);
		if (inode_dirtied_after(inode, dirtied_before))
			break;
		spin_lock(&inode->i_lock);
		list_move(&inode->i_io_list, &tmp);
		moved++;
		inode->i_state |= I_SYNC_QUEUED;
		spin_unlock(&inode->i_lock);
		if (sb_is_blkdev_sb(inode->i_sb))
			continue;
		if (sb && sb != inode->i_sb)
			do_sb_sort = 1;
		sb = inode->i_sb;
	}

	/* just one sb in list, splice to dispatch_queue and we're done */
	if (!do_sb_sort) {
		list_splice(&tmp, dispatch_queue);
		goto out;
	}

	/*
	 * Although inode's i_io_list is moved from 'tmp' to 'dispatch_queue',
	 * we don't take inode->i_lock here because it is just a pointless overhead.
	 * Inode is already marked as I_SYNC_QUEUED so writeback list handling is
	 * fully under our control.
	 */
	while (!list_empty(&tmp)) {
		sb = wb_inode(tmp.prev)->i_sb;
		list_for_each_prev_safe(pos, node, &tmp) {
			inode = wb_inode(pos);
			if (inode->i_sb == sb)
				list_move(&inode->i_io_list, dispatch_queue);
		}
	}
out:
	return moved;
}

/*
 * Queue all expired dirty inodes for io, eldest first.
 * Before
 *         newly dirtied     b_dirty    b_io    b_more_io
 *         =============>    gf         edc     BA
 * After
 *         newly dirtied     b_dirty    b_io    b_more_io
 *         =============>    g          fBAedc
 *                                           |
 *                                           +--> dequeue for IO
 */
static void queue_io(struct bdi_writeback *wb, struct wb_writeback_work *work,
		     unsigned long dirtied_before)
{
	int moved;
	unsigned long time_expire_jif = dirtied_before;

	assert_spin_locked(&wb->list_lock);
	list_splice_init(&wb->b_more_io, &wb->b_io);
	moved = move_expired_inodes(&wb->b_dirty, &wb->b_io, dirtied_before);
	if (!work->for_sync)
		time_expire_jif = jiffies - dirtytime_expire_interval * HZ;
	moved += move_expired_inodes(&wb->b_dirty_time, &wb->b_io,
				     time_expire_jif);
	if (moved)
		wb_io_lists_populated(wb);
	trace_writeback_queue_io(wb, work, dirtied_before, moved);
}

static int write_inode(struct inode *inode, struct writeback_control *wbc)
{
	int ret;

	if (inode->i_sb->s_op->write_inode && !is_bad_inode(inode)) {
		trace_writeback_write_inode_start(inode, wbc);
		ret = inode->i_sb->s_op->write_inode(inode, wbc);
		trace_writeback_write_inode(inode, wbc);
		return ret;
	}
	return 0;
}

/*
 * Wait for writeback on an inode to complete. Called with i_lock held.
 * Caller must make sure inode cannot go away when we drop i_lock.
 */
static void __inode_wait_for_writeback(struct inode *inode)
	__releases(inode->i_lock)
	__acquires(inode->i_lock)
{
	DEFINE_WAIT_BIT(wq, &inode->i_state, __I_SYNC);
	wait_queue_head_t *wqh;

	wqh = bit_waitqueue(&inode->i_state, __I_SYNC);
	while (inode->i_state & I_SYNC) {
		spin_unlock(&inode->i_lock);
		__wait_on_bit(wqh, &wq, bit_wait,
			      TASK_UNINTERRUPTIBLE);
		spin_lock(&inode->i_lock);
	}
}

/*
 * Wait for writeback on an inode to complete. Caller must have inode pinned.
 */
void inode_wait_for_writeback(struct inode *inode)
{
	spin_lock(&inode->i_lock);
	__inode_wait_for_writeback(inode);
	spin_unlock(&inode->i_lock);
}

/*
 * Sleep until I_SYNC is cleared. This function must be called with i_lock
 * held and drops it. It is aimed for callers not holding any inode reference
 * so once i_lock is dropped, inode can go away.
 */
static void inode_sleep_on_writeback(struct inode *inode)
	__releases(inode->i_lock)
{
	DEFINE_WAIT(wait);
	wait_queue_head_t *wqh = bit_waitqueue(&inode->i_state, __I_SYNC);
	int sleep;

	prepare_to_wait(wqh, &wait, TASK_UNINTERRUPTIBLE);
	sleep = inode->i_state & I_SYNC;
	spin_unlock(&inode->i_lock);
	if (sleep)
		schedule();
	finish_wait(wqh, &wait);
}

/*
 * Find proper writeback list for the inode depending on its current state and
 * possibly also change of its state while we were doing writeback.  Here we
 * handle things such as livelock prevention or fairness of writeback among
 * inodes. This function can be called only by flusher thread - noone else
 * processes all inodes in writeback lists and requeueing inodes behind flusher
 * thread's back can have unexpected consequences.
 */
static void requeue_inode(struct inode *inode, struct bdi_writeback *wb,
			  struct writeback_control *wbc)
{
	if (inode->i_state & I_FREEING)
		return;

	/*
	 * Sync livelock prevention. Each inode is tagged and synced in one
	 * shot. If still dirty, it will be redirty_tail()'ed below.  Update
	 * the dirty time to prevent enqueue and sync it again.
	 */
	if ((inode->i_state & I_DIRTY) &&
	    (wbc->sync_mode == WB_SYNC_ALL || wbc->tagged_writepages))
		inode->dirtied_when = jiffies;

	if (wbc->pages_skipped) {
		/*
		 * writeback is not making progress due to locked
		 * buffers. Skip this inode for now.
		 */
		redirty_tail_locked(inode, wb);
		return;
	}

	if (mapping_tagged(inode->i_mapping, PAGECACHE_TAG_DIRTY)) {
		/*
		 * We didn't write back all the pages.  nfs_writepages()
		 * sometimes bales out without doing anything.
		 */
		if (wbc->nr_to_write <= 0) {
			/* Slice used up. Queue for next turn. */
			requeue_io(inode, wb);
		} else {
			/*
			 * Writeback blocked by something other than
			 * congestion. Delay the inode for some time to
			 * avoid spinning on the CPU (100% iowait)
			 * retrying writeback of the dirty page/inode
			 * that cannot be performed immediately.
			 */
			redirty_tail_locked(inode, wb);
		}
	} else if (inode->i_state & I_DIRTY) {
		/*
		 * Filesystems can dirty the inode during writeback operations,
		 * such as delayed allocation during submission or metadata
		 * updates after data IO completion.
		 */
		redirty_tail_locked(inode, wb);
	} else if (inode->i_state & I_DIRTY_TIME) {
		inode->dirtied_when = jiffies;
		inode_io_list_move_locked(inode, wb, &wb->b_dirty_time);
		inode->i_state &= ~I_SYNC_QUEUED;
	} else {
		/* The inode is clean. Remove from writeback lists. */
		inode_cgwb_move_to_attached(inode, wb);
	}
}

/*
 * Write out an inode and its dirty pages (or some of its dirty pages, depending
 * on @wbc->nr_to_write), and clear the relevant dirty flags from i_state.
 *
 * This doesn't remove the inode from the writeback list it is on, except
 * potentially to move it from b_dirty_time to b_dirty due to timestamp
 * expiration.  The caller is otherwise responsible for writeback list handling.
 *
 * The caller is also responsible for setting the I_SYNC flag beforehand and
 * calling inode_sync_complete() to clear it afterwards.
 */
static int
__writeback_single_inode(struct inode *inode, struct writeback_control *wbc)
{
	struct address_space *mapping = inode->i_mapping;
	long nr_to_write = wbc->nr_to_write;
	unsigned dirty;
	int ret;

	WARN_ON(!(inode->i_state & I_SYNC));

	trace_writeback_single_inode_start(inode, wbc, nr_to_write);

	ret = do_writepages(mapping, wbc);

	/*
	 * Make sure to wait on the data before writing out the metadata.
	 * This is important for filesystems that modify metadata on data
	 * I/O completion. We don't do it for sync(2) writeback because it has a
	 * separate, external IO completion path and ->sync_fs for guaranteeing
	 * inode metadata is written back correctly.
	 */
	if (wbc->sync_mode == WB_SYNC_ALL && !wbc->for_sync) {
		int err = filemap_fdatawait(mapping);
		if (ret == 0)
			ret = err;
	}

	/*
	 * If the inode has dirty timestamps and we need to write them, call
	 * mark_inode_dirty_sync() to notify the filesystem about it and to
	 * change I_DIRTY_TIME into I_DIRTY_SYNC.
	 */
	if ((inode->i_state & I_DIRTY_TIME) &&
	    (wbc->sync_mode == WB_SYNC_ALL ||
	     time_after(jiffies, inode->dirtied_time_when +
			dirtytime_expire_interval * HZ))) {
		trace_writeback_lazytime(inode);
		mark_inode_dirty_sync(inode);
	}

	/*
	 * Get and clear the dirty flags from i_state.  This needs to be done
	 * after calling writepages because some filesystems may redirty the
	 * inode during writepages due to delalloc.  It also needs to be done
	 * after handling timestamp expiration, as that may dirty the inode too.
	 */
	spin_lock(&inode->i_lock);
	dirty = inode->i_state & I_DIRTY;
	inode->i_state &= ~dirty;

	/*
	 * Paired with smp_mb() in __mark_inode_dirty().  This allows
	 * __mark_inode_dirty() to test i_state without grabbing i_lock -
	 * either they see the I_DIRTY bits cleared or we see the dirtied
	 * inode.
	 *
	 * I_DIRTY_PAGES is always cleared together above even if @mapping
	 * still has dirty pages.  The flag is reinstated after smp_mb() if
	 * necessary.  This guarantees that either __mark_inode_dirty()
	 * sees clear I_DIRTY_PAGES or we see PAGECACHE_TAG_DIRTY.
	 */
	smp_mb();

	if (mapping_tagged(mapping, PAGECACHE_TAG_DIRTY))
		inode->i_state |= I_DIRTY_PAGES;
	else if (unlikely(inode->i_state & I_PINNING_FSCACHE_WB)) {
		if (!(inode->i_state & I_DIRTY_PAGES)) {
			inode->i_state &= ~I_PINNING_FSCACHE_WB;
			wbc->unpinned_fscache_wb = true;
			dirty |= I_PINNING_FSCACHE_WB; /* Cause write_inode */
		}
	}

	spin_unlock(&inode->i_lock);

	/* Don't write the inode if only I_DIRTY_PAGES was set */
	if (dirty & ~I_DIRTY_PAGES) {
		int err = write_inode(inode, wbc);
		if (ret == 0)
			ret = err;
	}
	wbc->unpinned_fscache_wb = false;
	trace_writeback_single_inode(inode, wbc, nr_to_write);
	return ret;
}

/*
 * Write out an inode's dirty data and metadata on-demand, i.e. separately from
 * the regular batched writeback done by the flusher threads in
 * writeback_sb_inodes().  @wbc controls various aspects of the write, such as
 * whether it is a data-integrity sync (%WB_SYNC_ALL) or not (%WB_SYNC_NONE).
 *
 * To prevent the inode from going away, either the caller must have a reference
 * to the inode, or the inode must have I_WILL_FREE or I_FREEING set.
 */
static int writeback_single_inode(struct inode *inode,
				  struct writeback_control *wbc)
{
	struct bdi_writeback *wb;
	int ret = 0;

	spin_lock(&inode->i_lock);
	if (!atomic_read(&inode->i_count))
		WARN_ON(!(inode->i_state & (I_WILL_FREE|I_FREEING)));
	else
		WARN_ON(inode->i_state & I_WILL_FREE);

	if (inode->i_state & I_SYNC) {
		/*
		 * Writeback is already running on the inode.  For WB_SYNC_NONE,
		 * that's enough and we can just return.  For WB_SYNC_ALL, we
		 * must wait for the existing writeback to complete, then do
		 * writeback again if there's anything left.
		 */
		if (wbc->sync_mode != WB_SYNC_ALL)
			goto out;
		__inode_wait_for_writeback(inode);
	}
	WARN_ON(inode->i_state & I_SYNC);
	/*
	 * If the inode is already fully clean, then there's nothing to do.
	 *
	 * For data-integrity syncs we also need to check whether any pages are
	 * still under writeback, e.g. due to prior WB_SYNC_NONE writeback.  If
	 * there are any such pages, we'll need to wait for them.
	 */
	if (!(inode->i_state & I_DIRTY_ALL) &&
	    (wbc->sync_mode != WB_SYNC_ALL ||
	     !mapping_tagged(inode->i_mapping, PAGECACHE_TAG_WRITEBACK)))
		goto out;
	inode->i_state |= I_SYNC;
	wbc_attach_and_unlock_inode(wbc, inode);

	ret = __writeback_single_inode(inode, wbc);

	wbc_detach_inode(wbc);

	wb = inode_to_wb_and_lock_list(inode);
	spin_lock(&inode->i_lock);
	/*
	 * If the inode is freeing, its i_io_list shoudn't be updated
	 * as it can be finally deleted at this moment.
	 */
<<<<<<< HEAD
	if (!(inode->i_state & I_DIRTY_ALL))
		inode_cgwb_move_to_attached(inode, wb);
	else if (!(inode->i_state & I_SYNC_QUEUED)) {
		if ((inode->i_state & I_DIRTY))
			redirty_tail_locked(inode, wb);
		else if (inode->i_state & I_DIRTY_TIME) {
			inode->dirtied_when = jiffies;
			inode_io_list_move_locked(inode, wb, &wb->b_dirty_time);
=======
	if (!(inode->i_state & I_FREEING)) {
		/*
		 * If the inode is now fully clean, then it can be safely
		 * removed from its writeback list (if any). Otherwise the
		 * flusher threads are responsible for the writeback lists.
		 */
		if (!(inode->i_state & I_DIRTY_ALL))
			inode_cgwb_move_to_attached(inode, wb);
		else if (!(inode->i_state & I_SYNC_QUEUED)) {
			if ((inode->i_state & I_DIRTY))
				redirty_tail_locked(inode, wb);
			else if (inode->i_state & I_DIRTY_TIME) {
				inode->dirtied_when = jiffies;
				inode_io_list_move_locked(inode,
							  wb,
							  &wb->b_dirty_time);
			}
>>>>>>> f81a61f5
		}
	}

	spin_unlock(&wb->list_lock);
	inode_sync_complete(inode);
out:
	spin_unlock(&inode->i_lock);
	return ret;
}

static long writeback_chunk_size(struct bdi_writeback *wb,
				 struct wb_writeback_work *work)
{
	long pages;

	/*
	 * WB_SYNC_ALL mode does livelock avoidance by syncing dirty
	 * inodes/pages in one big loop. Setting wbc.nr_to_write=LONG_MAX
	 * here avoids calling into writeback_inodes_wb() more than once.
	 *
	 * The intended call sequence for WB_SYNC_ALL writeback is:
	 *
	 *      wb_writeback()
	 *          writeback_sb_inodes()       <== called only once
	 *              write_cache_pages()     <== called once for each inode
	 *                   (quickly) tag currently dirty pages
	 *                   (maybe slowly) sync all tagged pages
	 */
	if (work->sync_mode == WB_SYNC_ALL || work->tagged_writepages)
		pages = LONG_MAX;
	else {
		pages = min(wb->avg_write_bandwidth / 2,
			    global_wb_domain.dirty_limit / DIRTY_SCOPE);
		pages = min(pages, work->nr_pages);
		pages = round_down(pages + MIN_WRITEBACK_PAGES,
				   MIN_WRITEBACK_PAGES);
	}

	return pages;
}

/*
 * Write a portion of b_io inodes which belong to @sb.
 *
 * Return the number of pages and/or inodes written.
 *
 * NOTE! This is called with wb->list_lock held, and will
 * unlock and relock that for each inode it ends up doing
 * IO for.
 */
static long writeback_sb_inodes(struct super_block *sb,
				struct bdi_writeback *wb,
				struct wb_writeback_work *work)
{
	struct writeback_control wbc = {
		.sync_mode		= work->sync_mode,
		.tagged_writepages	= work->tagged_writepages,
		.for_kupdate		= work->for_kupdate,
		.for_background		= work->for_background,
		.for_sync		= work->for_sync,
		.range_cyclic		= work->range_cyclic,
		.range_start		= 0,
		.range_end		= LLONG_MAX,
	};
	unsigned long start_time = jiffies;
	long write_chunk;
	long total_wrote = 0;  /* count both pages and inodes */

	while (!list_empty(&wb->b_io)) {
		struct inode *inode = wb_inode(wb->b_io.prev);
		struct bdi_writeback *tmp_wb;
		long wrote;

		if (inode->i_sb != sb) {
			if (work->sb) {
				/*
				 * We only want to write back data for this
				 * superblock, move all inodes not belonging
				 * to it back onto the dirty list.
				 */
				redirty_tail(inode, wb);
				continue;
			}

			/*
			 * The inode belongs to a different superblock.
			 * Bounce back to the caller to unpin this and
			 * pin the next superblock.
			 */
			break;
		}

		/*
		 * Don't bother with new inodes or inodes being freed, first
		 * kind does not need periodic writeout yet, and for the latter
		 * kind writeout is handled by the freer.
		 */
		spin_lock(&inode->i_lock);
		if (inode->i_state & (I_NEW | I_FREEING | I_WILL_FREE)) {
			redirty_tail_locked(inode, wb);
			spin_unlock(&inode->i_lock);
			continue;
		}
		if ((inode->i_state & I_SYNC) && wbc.sync_mode != WB_SYNC_ALL) {
			/*
			 * If this inode is locked for writeback and we are not
			 * doing writeback-for-data-integrity, move it to
			 * b_more_io so that writeback can proceed with the
			 * other inodes on s_io.
			 *
			 * We'll have another go at writing back this inode
			 * when we completed a full scan of b_io.
			 */
			requeue_io(inode, wb);
			spin_unlock(&inode->i_lock);
			trace_writeback_sb_inodes_requeue(inode);
			continue;
		}
		spin_unlock(&wb->list_lock);

		/*
		 * We already requeued the inode if it had I_SYNC set and we
		 * are doing WB_SYNC_NONE writeback. So this catches only the
		 * WB_SYNC_ALL case.
		 */
		if (inode->i_state & I_SYNC) {
			/* Wait for I_SYNC. This function drops i_lock... */
			inode_sleep_on_writeback(inode);
			/* Inode may be gone, start again */
			spin_lock(&wb->list_lock);
			continue;
		}
		inode->i_state |= I_SYNC;
		wbc_attach_and_unlock_inode(&wbc, inode);

		write_chunk = writeback_chunk_size(wb, work);
		wbc.nr_to_write = write_chunk;
		wbc.pages_skipped = 0;

		/*
		 * We use I_SYNC to pin the inode in memory. While it is set
		 * evict_inode() will wait so the inode cannot be freed.
		 */
		__writeback_single_inode(inode, &wbc);

		wbc_detach_inode(&wbc);
		work->nr_pages -= write_chunk - wbc.nr_to_write;
		wrote = write_chunk - wbc.nr_to_write - wbc.pages_skipped;
		wrote = wrote < 0 ? 0 : wrote;
		total_wrote += wrote;

		if (need_resched()) {
			/*
			 * We're trying to balance between building up a nice
			 * long list of IOs to improve our merge rate, and
			 * getting those IOs out quickly for anyone throttling
			 * in balance_dirty_pages().  cond_resched() doesn't
			 * unplug, so get our IOs out the door before we
			 * give up the CPU.
			 */
			blk_flush_plug(current->plug, false);
			cond_resched();
		}

		/*
		 * Requeue @inode if still dirty.  Be careful as @inode may
		 * have been switched to another wb in the meantime.
		 */
		tmp_wb = inode_to_wb_and_lock_list(inode);
		spin_lock(&inode->i_lock);
		if (!(inode->i_state & I_DIRTY_ALL))
			total_wrote++;
		requeue_inode(inode, tmp_wb, &wbc);
		inode_sync_complete(inode);
		spin_unlock(&inode->i_lock);

		if (unlikely(tmp_wb != wb)) {
			spin_unlock(&tmp_wb->list_lock);
			spin_lock(&wb->list_lock);
		}

		/*
		 * bail out to wb_writeback() often enough to check
		 * background threshold and other termination conditions.
		 */
		if (total_wrote) {
			if (time_is_before_jiffies(start_time + HZ / 10UL))
				break;
			if (work->nr_pages <= 0)
				break;
		}
	}
	return total_wrote;
}

static long __writeback_inodes_wb(struct bdi_writeback *wb,
				  struct wb_writeback_work *work)
{
	unsigned long start_time = jiffies;
	long wrote = 0;

	while (!list_empty(&wb->b_io)) {
		struct inode *inode = wb_inode(wb->b_io.prev);
		struct super_block *sb = inode->i_sb;

		if (!trylock_super(sb)) {
			/*
			 * trylock_super() may fail consistently due to
			 * s_umount being grabbed by someone else. Don't use
			 * requeue_io() to avoid busy retrying the inode/sb.
			 */
			redirty_tail(inode, wb);
			continue;
		}
		wrote += writeback_sb_inodes(sb, wb, work);
		up_read(&sb->s_umount);

		/* refer to the same tests at the end of writeback_sb_inodes */
		if (wrote) {
			if (time_is_before_jiffies(start_time + HZ / 10UL))
				break;
			if (work->nr_pages <= 0)
				break;
		}
	}
	/* Leave any unwritten inodes on b_io */
	return wrote;
}

static long writeback_inodes_wb(struct bdi_writeback *wb, long nr_pages,
				enum wb_reason reason)
{
	struct wb_writeback_work work = {
		.nr_pages	= nr_pages,
		.sync_mode	= WB_SYNC_NONE,
		.range_cyclic	= 1,
		.reason		= reason,
	};
	struct blk_plug plug;

	blk_start_plug(&plug);
	spin_lock(&wb->list_lock);
	if (list_empty(&wb->b_io))
		queue_io(wb, &work, jiffies);
	__writeback_inodes_wb(wb, &work);
	spin_unlock(&wb->list_lock);
	blk_finish_plug(&plug);

	return nr_pages - work.nr_pages;
}

/*
 * Explicit flushing or periodic writeback of "old" data.
 *
 * Define "old": the first time one of an inode's pages is dirtied, we mark the
 * dirtying-time in the inode's address_space.  So this periodic writeback code
 * just walks the superblock inode list, writing back any inodes which are
 * older than a specific point in time.
 *
 * Try to run once per dirty_writeback_interval.  But if a writeback event
 * takes longer than a dirty_writeback_interval interval, then leave a
 * one-second gap.
 *
 * dirtied_before takes precedence over nr_to_write.  So we'll only write back
 * all dirty pages if they are all attached to "old" mappings.
 */
static long wb_writeback(struct bdi_writeback *wb,
			 struct wb_writeback_work *work)
{
	long nr_pages = work->nr_pages;
	unsigned long dirtied_before = jiffies;
	struct inode *inode;
	long progress;
	struct blk_plug plug;

	blk_start_plug(&plug);
	spin_lock(&wb->list_lock);
	for (;;) {
		/*
		 * Stop writeback when nr_pages has been consumed
		 */
		if (work->nr_pages <= 0)
			break;

		/*
		 * Background writeout and kupdate-style writeback may
		 * run forever. Stop them if there is other work to do
		 * so that e.g. sync can proceed. They'll be restarted
		 * after the other works are all done.
		 */
		if ((work->for_background || work->for_kupdate) &&
		    !list_empty(&wb->work_list))
			break;

		/*
		 * For background writeout, stop when we are below the
		 * background dirty threshold
		 */
		if (work->for_background && !wb_over_bg_thresh(wb))
			break;

		/*
		 * Kupdate and background works are special and we want to
		 * include all inodes that need writing. Livelock avoidance is
		 * handled by these works yielding to any other work so we are
		 * safe.
		 */
		if (work->for_kupdate) {
			dirtied_before = jiffies -
				msecs_to_jiffies(dirty_expire_interval * 10);
		} else if (work->for_background)
			dirtied_before = jiffies;

		trace_writeback_start(wb, work);
		if (list_empty(&wb->b_io))
			queue_io(wb, work, dirtied_before);
		if (work->sb)
			progress = writeback_sb_inodes(work->sb, wb, work);
		else
			progress = __writeback_inodes_wb(wb, work);
		trace_writeback_written(wb, work);

		/*
		 * Did we write something? Try for more
		 *
		 * Dirty inodes are moved to b_io for writeback in batches.
		 * The completion of the current batch does not necessarily
		 * mean the overall work is done. So we keep looping as long
		 * as made some progress on cleaning pages or inodes.
		 */
		if (progress)
			continue;
		/*
		 * No more inodes for IO, bail
		 */
		if (list_empty(&wb->b_more_io))
			break;
		/*
		 * Nothing written. Wait for some inode to
		 * become available for writeback. Otherwise
		 * we'll just busyloop.
		 */
		trace_writeback_wait(wb, work);
		inode = wb_inode(wb->b_more_io.prev);
		spin_lock(&inode->i_lock);
		spin_unlock(&wb->list_lock);
		/* This function drops i_lock... */
		inode_sleep_on_writeback(inode);
		spin_lock(&wb->list_lock);
	}
	spin_unlock(&wb->list_lock);
	blk_finish_plug(&plug);

	return nr_pages - work->nr_pages;
}

/*
 * Return the next wb_writeback_work struct that hasn't been processed yet.
 */
static struct wb_writeback_work *get_next_work_item(struct bdi_writeback *wb)
{
	struct wb_writeback_work *work = NULL;

	spin_lock_irq(&wb->work_lock);
	if (!list_empty(&wb->work_list)) {
		work = list_entry(wb->work_list.next,
				  struct wb_writeback_work, list);
		list_del_init(&work->list);
	}
	spin_unlock_irq(&wb->work_lock);
	return work;
}

static long wb_check_background_flush(struct bdi_writeback *wb)
{
	if (wb_over_bg_thresh(wb)) {

		struct wb_writeback_work work = {
			.nr_pages	= LONG_MAX,
			.sync_mode	= WB_SYNC_NONE,
			.for_background	= 1,
			.range_cyclic	= 1,
			.reason		= WB_REASON_BACKGROUND,
		};

		return wb_writeback(wb, &work);
	}

	return 0;
}

static long wb_check_old_data_flush(struct bdi_writeback *wb)
{
	unsigned long expired;
	long nr_pages;

	/*
	 * When set to zero, disable periodic writeback
	 */
	if (!dirty_writeback_interval)
		return 0;

	expired = wb->last_old_flush +
			msecs_to_jiffies(dirty_writeback_interval * 10);
	if (time_before(jiffies, expired))
		return 0;

	wb->last_old_flush = jiffies;
	nr_pages = get_nr_dirty_pages();

	if (nr_pages) {
		struct wb_writeback_work work = {
			.nr_pages	= nr_pages,
			.sync_mode	= WB_SYNC_NONE,
			.for_kupdate	= 1,
			.range_cyclic	= 1,
			.reason		= WB_REASON_PERIODIC,
		};

		return wb_writeback(wb, &work);
	}

	return 0;
}

static long wb_check_start_all(struct bdi_writeback *wb)
{
	long nr_pages;

	if (!test_bit(WB_start_all, &wb->state))
		return 0;

	nr_pages = get_nr_dirty_pages();
	if (nr_pages) {
		struct wb_writeback_work work = {
			.nr_pages	= wb_split_bdi_pages(wb, nr_pages),
			.sync_mode	= WB_SYNC_NONE,
			.range_cyclic	= 1,
			.reason		= wb->start_all_reason,
		};

		nr_pages = wb_writeback(wb, &work);
	}

	clear_bit(WB_start_all, &wb->state);
	return nr_pages;
}


/*
 * Retrieve work items and do the writeback they describe
 */
static long wb_do_writeback(struct bdi_writeback *wb)
{
	struct wb_writeback_work *work;
	long wrote = 0;

	set_bit(WB_writeback_running, &wb->state);
	while ((work = get_next_work_item(wb)) != NULL) {
		trace_writeback_exec(wb, work);
		wrote += wb_writeback(wb, work);
		finish_writeback_work(wb, work);
	}

	/*
	 * Check for a flush-everything request
	 */
	wrote += wb_check_start_all(wb);

	/*
	 * Check for periodic writeback, kupdated() style
	 */
	wrote += wb_check_old_data_flush(wb);
	wrote += wb_check_background_flush(wb);
	clear_bit(WB_writeback_running, &wb->state);

	return wrote;
}

/*
 * Handle writeback of dirty data for the device backed by this bdi. Also
 * reschedules periodically and does kupdated style flushing.
 */
void wb_workfn(struct work_struct *work)
{
	struct bdi_writeback *wb = container_of(to_delayed_work(work),
						struct bdi_writeback, dwork);
	long pages_written;

	set_worker_desc("flush-%s", bdi_dev_name(wb->bdi));

	if (likely(!current_is_workqueue_rescuer() ||
		   !test_bit(WB_registered, &wb->state))) {
		/*
		 * The normal path.  Keep writing back @wb until its
		 * work_list is empty.  Note that this path is also taken
		 * if @wb is shutting down even when we're running off the
		 * rescuer as work_list needs to be drained.
		 */
		do {
			pages_written = wb_do_writeback(wb);
			trace_writeback_pages_written(pages_written);
		} while (!list_empty(&wb->work_list));
	} else {
		/*
		 * bdi_wq can't get enough workers and we're running off
		 * the emergency worker.  Don't hog it.  Hopefully, 1024 is
		 * enough for efficient IO.
		 */
		pages_written = writeback_inodes_wb(wb, 1024,
						    WB_REASON_FORKER_THREAD);
		trace_writeback_pages_written(pages_written);
	}

	if (!list_empty(&wb->work_list))
		wb_wakeup(wb);
	else if (wb_has_dirty_io(wb) && dirty_writeback_interval)
		wb_wakeup_delayed(wb);
}

/*
 * Start writeback of `nr_pages' pages on this bdi. If `nr_pages' is zero,
 * write back the whole world.
 */
static void __wakeup_flusher_threads_bdi(struct backing_dev_info *bdi,
					 enum wb_reason reason)
{
	struct bdi_writeback *wb;

	if (!bdi_has_dirty_io(bdi))
		return;

	list_for_each_entry_rcu(wb, &bdi->wb_list, bdi_node)
		wb_start_writeback(wb, reason);
}

void wakeup_flusher_threads_bdi(struct backing_dev_info *bdi,
				enum wb_reason reason)
{
	rcu_read_lock();
	__wakeup_flusher_threads_bdi(bdi, reason);
	rcu_read_unlock();
}

/*
 * Wakeup the flusher threads to start writeback of all currently dirty pages
 */
void wakeup_flusher_threads(enum wb_reason reason)
{
	struct backing_dev_info *bdi;

	/*
	 * If we are expecting writeback progress we must submit plugged IO.
	 */
	blk_flush_plug(current->plug, true);

	rcu_read_lock();
	list_for_each_entry_rcu(bdi, &bdi_list, bdi_list)
		__wakeup_flusher_threads_bdi(bdi, reason);
	rcu_read_unlock();
}

/*
 * Wake up bdi's periodically to make sure dirtytime inodes gets
 * written back periodically.  We deliberately do *not* check the
 * b_dirtytime list in wb_has_dirty_io(), since this would cause the
 * kernel to be constantly waking up once there are any dirtytime
 * inodes on the system.  So instead we define a separate delayed work
 * function which gets called much more rarely.  (By default, only
 * once every 12 hours.)
 *
 * If there is any other write activity going on in the file system,
 * this function won't be necessary.  But if the only thing that has
 * happened on the file system is a dirtytime inode caused by an atime
 * update, we need this infrastructure below to make sure that inode
 * eventually gets pushed out to disk.
 */
static void wakeup_dirtytime_writeback(struct work_struct *w);
static DECLARE_DELAYED_WORK(dirtytime_work, wakeup_dirtytime_writeback);

static void wakeup_dirtytime_writeback(struct work_struct *w)
{
	struct backing_dev_info *bdi;

	rcu_read_lock();
	list_for_each_entry_rcu(bdi, &bdi_list, bdi_list) {
		struct bdi_writeback *wb;

		list_for_each_entry_rcu(wb, &bdi->wb_list, bdi_node)
			if (!list_empty(&wb->b_dirty_time))
				wb_wakeup(wb);
	}
	rcu_read_unlock();
	schedule_delayed_work(&dirtytime_work, dirtytime_expire_interval * HZ);
}

static int __init start_dirtytime_writeback(void)
{
	schedule_delayed_work(&dirtytime_work, dirtytime_expire_interval * HZ);
	return 0;
}
__initcall(start_dirtytime_writeback);

int dirtytime_interval_handler(struct ctl_table *table, int write,
			       void *buffer, size_t *lenp, loff_t *ppos)
{
	int ret;

	ret = proc_dointvec_minmax(table, write, buffer, lenp, ppos);
	if (ret == 0 && write)
		mod_delayed_work(system_wq, &dirtytime_work, 0);
	return ret;
}

/**
 * __mark_inode_dirty -	internal function to mark an inode dirty
 *
 * @inode: inode to mark
 * @flags: what kind of dirty, e.g. I_DIRTY_SYNC.  This can be a combination of
 *	   multiple I_DIRTY_* flags, except that I_DIRTY_TIME can't be combined
 *	   with I_DIRTY_PAGES.
 *
 * Mark an inode as dirty.  We notify the filesystem, then update the inode's
 * dirty flags.  Then, if needed we add the inode to the appropriate dirty list.
 *
 * Most callers should use mark_inode_dirty() or mark_inode_dirty_sync()
 * instead of calling this directly.
 *
 * CAREFUL!  We only add the inode to the dirty list if it is hashed or if it
 * refers to a blockdev.  Unhashed inodes will never be added to the dirty list
 * even if they are later hashed, as they will have been marked dirty already.
 *
 * In short, ensure you hash any inodes _before_ you start marking them dirty.
 *
 * Note that for blockdevs, inode->dirtied_when represents the dirtying time of
 * the block-special inode (/dev/hda1) itself.  And the ->dirtied_when field of
 * the kernel-internal blockdev inode represents the dirtying time of the
 * blockdev's pages.  This is why for I_DIRTY_PAGES we always use
 * page->mapping->host, so the page-dirtying time is recorded in the internal
 * blockdev inode.
 */
void __mark_inode_dirty(struct inode *inode, int flags)
{
	struct super_block *sb = inode->i_sb;
	int dirtytime = 0;
	struct bdi_writeback *wb = NULL;

	trace_writeback_mark_inode_dirty(inode, flags);

	if (flags & I_DIRTY_INODE) {
		/*
		 * Inode timestamp update will piggback on this dirtying.
		 * We tell ->dirty_inode callback that timestamps need to
		 * be updated by setting I_DIRTY_TIME in flags.
		 */
		if (inode->i_state & I_DIRTY_TIME) {
			spin_lock(&inode->i_lock);
			if (inode->i_state & I_DIRTY_TIME) {
				inode->i_state &= ~I_DIRTY_TIME;
				flags |= I_DIRTY_TIME;
			}
			spin_unlock(&inode->i_lock);
		}

		/*
		 * Notify the filesystem about the inode being dirtied, so that
		 * (if needed) it can update on-disk fields and journal the
		 * inode.  This is only needed when the inode itself is being
		 * dirtied now.  I.e. it's only needed for I_DIRTY_INODE, not
		 * for just I_DIRTY_PAGES or I_DIRTY_TIME.
		 */
		trace_writeback_dirty_inode_start(inode, flags);
		if (sb->s_op->dirty_inode)
			sb->s_op->dirty_inode(inode,
				flags & (I_DIRTY_INODE | I_DIRTY_TIME));
		trace_writeback_dirty_inode(inode, flags);

		/* I_DIRTY_INODE supersedes I_DIRTY_TIME. */
		flags &= ~I_DIRTY_TIME;
	} else {
		/*
		 * Else it's either I_DIRTY_PAGES, I_DIRTY_TIME, or nothing.
		 * (We don't support setting both I_DIRTY_PAGES and I_DIRTY_TIME
		 * in one call to __mark_inode_dirty().)
		 */
		dirtytime = flags & I_DIRTY_TIME;
		WARN_ON_ONCE(dirtytime && flags != I_DIRTY_TIME);
	}

	/*
	 * Paired with smp_mb() in __writeback_single_inode() for the
	 * following lockless i_state test.  See there for details.
	 */
	smp_mb();

	if ((inode->i_state & flags) == flags)
		return;

	spin_lock(&inode->i_lock);
	if ((inode->i_state & flags) != flags) {
		const int was_dirty = inode->i_state & I_DIRTY;

		inode_attach_wb(inode, NULL);

		inode->i_state |= flags;

		/*
		 * Grab inode's wb early because it requires dropping i_lock and we
		 * need to make sure following checks happen atomically with dirty
		 * list handling so that we don't move inodes under flush worker's
		 * hands.
		 */
		if (!was_dirty) {
			wb = locked_inode_to_wb_and_lock_list(inode);
			spin_lock(&inode->i_lock);
		}

		/*
		 * If the inode is queued for writeback by flush worker, just
		 * update its dirty state. Once the flush worker is done with
		 * the inode it will place it on the appropriate superblock
		 * list, based upon its state.
		 */
		if (inode->i_state & I_SYNC_QUEUED)
			goto out_unlock;

		/*
		 * Only add valid (hashed) inodes to the superblock's
		 * dirty list.  Add blockdev inodes as well.
		 */
		if (!S_ISBLK(inode->i_mode)) {
			if (inode_unhashed(inode))
				goto out_unlock;
		}
		if (inode->i_state & I_FREEING)
			goto out_unlock;

		/*
		 * If the inode was already on b_dirty/b_io/b_more_io, don't
		 * reposition it (that would break b_dirty time-ordering).
		 */
		if (!was_dirty) {
			struct list_head *dirty_list;
			bool wakeup_bdi = false;

			inode->dirtied_when = jiffies;
			if (dirtytime)
				inode->dirtied_time_when = jiffies;

			if (inode->i_state & I_DIRTY)
				dirty_list = &wb->b_dirty;
			else
				dirty_list = &wb->b_dirty_time;

			wakeup_bdi = inode_io_list_move_locked(inode, wb,
							       dirty_list);

			spin_unlock(&wb->list_lock);
			spin_unlock(&inode->i_lock);
			trace_writeback_dirty_inode_enqueue(inode);

			/*
			 * If this is the first dirty inode for this bdi,
			 * we have to wake-up the corresponding bdi thread
			 * to make sure background write-back happens
			 * later.
			 */
			if (wakeup_bdi &&
			    (wb->bdi->capabilities & BDI_CAP_WRITEBACK))
				wb_wakeup_delayed(wb);
			return;
		}
	}
out_unlock:
	if (wb)
		spin_unlock(&wb->list_lock);
	spin_unlock(&inode->i_lock);
}
EXPORT_SYMBOL(__mark_inode_dirty);

/*
 * The @s_sync_lock is used to serialise concurrent sync operations
 * to avoid lock contention problems with concurrent wait_sb_inodes() calls.
 * Concurrent callers will block on the s_sync_lock rather than doing contending
 * walks. The queueing maintains sync(2) required behaviour as all the IO that
 * has been issued up to the time this function is enter is guaranteed to be
 * completed by the time we have gained the lock and waited for all IO that is
 * in progress regardless of the order callers are granted the lock.
 */
static void wait_sb_inodes(struct super_block *sb)
{
	LIST_HEAD(sync_list);

	/*
	 * We need to be protected against the filesystem going from
	 * r/o to r/w or vice versa.
	 */
	WARN_ON(!rwsem_is_locked(&sb->s_umount));

	mutex_lock(&sb->s_sync_lock);

	/*
	 * Splice the writeback list onto a temporary list to avoid waiting on
	 * inodes that have started writeback after this point.
	 *
	 * Use rcu_read_lock() to keep the inodes around until we have a
	 * reference. s_inode_wblist_lock protects sb->s_inodes_wb as well as
	 * the local list because inodes can be dropped from either by writeback
	 * completion.
	 */
	rcu_read_lock();
	spin_lock_irq(&sb->s_inode_wblist_lock);
	list_splice_init(&sb->s_inodes_wb, &sync_list);

	/*
	 * Data integrity sync. Must wait for all pages under writeback, because
	 * there may have been pages dirtied before our sync call, but which had
	 * writeout started before we write it out.  In which case, the inode
	 * may not be on the dirty list, but we still have to wait for that
	 * writeout.
	 */
	while (!list_empty(&sync_list)) {
		struct inode *inode = list_first_entry(&sync_list, struct inode,
						       i_wb_list);
		struct address_space *mapping = inode->i_mapping;

		/*
		 * Move each inode back to the wb list before we drop the lock
		 * to preserve consistency between i_wb_list and the mapping
		 * writeback tag. Writeback completion is responsible to remove
		 * the inode from either list once the writeback tag is cleared.
		 */
		list_move_tail(&inode->i_wb_list, &sb->s_inodes_wb);

		/*
		 * The mapping can appear untagged while still on-list since we
		 * do not have the mapping lock. Skip it here, wb completion
		 * will remove it.
		 */
		if (!mapping_tagged(mapping, PAGECACHE_TAG_WRITEBACK))
			continue;

		spin_unlock_irq(&sb->s_inode_wblist_lock);

		spin_lock(&inode->i_lock);
		if (inode->i_state & (I_FREEING|I_WILL_FREE|I_NEW)) {
			spin_unlock(&inode->i_lock);

			spin_lock_irq(&sb->s_inode_wblist_lock);
			continue;
		}
		__iget(inode);
		spin_unlock(&inode->i_lock);
		rcu_read_unlock();

		/*
		 * We keep the error status of individual mapping so that
		 * applications can catch the writeback error using fsync(2).
		 * See filemap_fdatawait_keep_errors() for details.
		 */
		filemap_fdatawait_keep_errors(mapping);

		cond_resched();

		iput(inode);

		rcu_read_lock();
		spin_lock_irq(&sb->s_inode_wblist_lock);
	}
	spin_unlock_irq(&sb->s_inode_wblist_lock);
	rcu_read_unlock();
	mutex_unlock(&sb->s_sync_lock);
}

static void __writeback_inodes_sb_nr(struct super_block *sb, unsigned long nr,
				     enum wb_reason reason, bool skip_if_busy)
{
	struct backing_dev_info *bdi = sb->s_bdi;
	DEFINE_WB_COMPLETION(done, bdi);
	struct wb_writeback_work work = {
		.sb			= sb,
		.sync_mode		= WB_SYNC_NONE,
		.tagged_writepages	= 1,
		.done			= &done,
		.nr_pages		= nr,
		.reason			= reason,
	};

	if (!bdi_has_dirty_io(bdi) || bdi == &noop_backing_dev_info)
		return;
	WARN_ON(!rwsem_is_locked(&sb->s_umount));

	bdi_split_work_to_wbs(sb->s_bdi, &work, skip_if_busy);
	wb_wait_for_completion(&done);
}

/**
 * writeback_inodes_sb_nr -	writeback dirty inodes from given super_block
 * @sb: the superblock
 * @nr: the number of pages to write
 * @reason: reason why some writeback work initiated
 *
 * Start writeback on some inodes on this super_block. No guarantees are made
 * on how many (if any) will be written, and this function does not wait
 * for IO completion of submitted IO.
 */
void writeback_inodes_sb_nr(struct super_block *sb,
			    unsigned long nr,
			    enum wb_reason reason)
{
	__writeback_inodes_sb_nr(sb, nr, reason, false);
}
EXPORT_SYMBOL(writeback_inodes_sb_nr);

/**
 * writeback_inodes_sb	-	writeback dirty inodes from given super_block
 * @sb: the superblock
 * @reason: reason why some writeback work was initiated
 *
 * Start writeback on some inodes on this super_block. No guarantees are made
 * on how many (if any) will be written, and this function does not wait
 * for IO completion of submitted IO.
 */
void writeback_inodes_sb(struct super_block *sb, enum wb_reason reason)
{
	return writeback_inodes_sb_nr(sb, get_nr_dirty_pages(), reason);
}
EXPORT_SYMBOL(writeback_inodes_sb);

/**
 * try_to_writeback_inodes_sb - try to start writeback if none underway
 * @sb: the superblock
 * @reason: reason why some writeback work was initiated
 *
 * Invoke __writeback_inodes_sb_nr if no writeback is currently underway.
 */
void try_to_writeback_inodes_sb(struct super_block *sb, enum wb_reason reason)
{
	if (!down_read_trylock(&sb->s_umount))
		return;

	__writeback_inodes_sb_nr(sb, get_nr_dirty_pages(), reason, true);
	up_read(&sb->s_umount);
}
EXPORT_SYMBOL(try_to_writeback_inodes_sb);

/**
 * sync_inodes_sb	-	sync sb inode pages
 * @sb: the superblock
 *
 * This function writes and waits on any dirty inode belonging to this
 * super_block.
 */
void sync_inodes_sb(struct super_block *sb)
{
	struct backing_dev_info *bdi = sb->s_bdi;
	DEFINE_WB_COMPLETION(done, bdi);
	struct wb_writeback_work work = {
		.sb		= sb,
		.sync_mode	= WB_SYNC_ALL,
		.nr_pages	= LONG_MAX,
		.range_cyclic	= 0,
		.done		= &done,
		.reason		= WB_REASON_SYNC,
		.for_sync	= 1,
	};

	/*
	 * Can't skip on !bdi_has_dirty() because we should wait for !dirty
	 * inodes under writeback and I_DIRTY_TIME inodes ignored by
	 * bdi_has_dirty() need to be written out too.
	 */
	if (bdi == &noop_backing_dev_info)
		return;
	WARN_ON(!rwsem_is_locked(&sb->s_umount));

	/* protect against inode wb switch, see inode_switch_wbs_work_fn() */
	bdi_down_write_wb_switch_rwsem(bdi);
	bdi_split_work_to_wbs(bdi, &work, false);
	wb_wait_for_completion(&done);
	bdi_up_write_wb_switch_rwsem(bdi);

	wait_sb_inodes(sb);
}
EXPORT_SYMBOL(sync_inodes_sb);

/**
 * write_inode_now	-	write an inode to disk
 * @inode: inode to write to disk
 * @sync: whether the write should be synchronous or not
 *
 * This function commits an inode to disk immediately if it is dirty. This is
 * primarily needed by knfsd.
 *
 * The caller must either have a ref on the inode or must have set I_WILL_FREE.
 */
int write_inode_now(struct inode *inode, int sync)
{
	struct writeback_control wbc = {
		.nr_to_write = LONG_MAX,
		.sync_mode = sync ? WB_SYNC_ALL : WB_SYNC_NONE,
		.range_start = 0,
		.range_end = LLONG_MAX,
	};

	if (!mapping_can_writeback(inode->i_mapping))
		wbc.nr_to_write = 0;

	might_sleep();
	return writeback_single_inode(inode, &wbc);
}
EXPORT_SYMBOL(write_inode_now);

/**
 * sync_inode_metadata - write an inode to disk
 * @inode: the inode to sync
 * @wait: wait for I/O to complete.
 *
 * Write an inode to disk and adjust its dirty state after completion.
 *
 * Note: only writes the actual inode, no associated data or other metadata.
 */
int sync_inode_metadata(struct inode *inode, int wait)
{
	struct writeback_control wbc = {
		.sync_mode = wait ? WB_SYNC_ALL : WB_SYNC_NONE,
		.nr_to_write = 0, /* metadata-only */
	};

	return writeback_single_inode(inode, &wbc);
}
EXPORT_SYMBOL(sync_inode_metadata);<|MERGE_RESOLUTION|>--- conflicted
+++ resolved
@@ -1715,16 +1715,6 @@
 	 * If the inode is freeing, its i_io_list shoudn't be updated
 	 * as it can be finally deleted at this moment.
 	 */
-<<<<<<< HEAD
-	if (!(inode->i_state & I_DIRTY_ALL))
-		inode_cgwb_move_to_attached(inode, wb);
-	else if (!(inode->i_state & I_SYNC_QUEUED)) {
-		if ((inode->i_state & I_DIRTY))
-			redirty_tail_locked(inode, wb);
-		else if (inode->i_state & I_DIRTY_TIME) {
-			inode->dirtied_when = jiffies;
-			inode_io_list_move_locked(inode, wb, &wb->b_dirty_time);
-=======
 	if (!(inode->i_state & I_FREEING)) {
 		/*
 		 * If the inode is now fully clean, then it can be safely
@@ -1742,7 +1732,6 @@
 							  wb,
 							  &wb->b_dirty_time);
 			}
->>>>>>> f81a61f5
 		}
 	}
 
