// SPDX-License-Identifier: GPL-2.0-only
/******************************************************************************
*******************************************************************************
**
**  Copyright (C) Sistina Software, Inc.  1997-2003  All rights reserved.
**  Copyright (C) 2004-2008 Red Hat, Inc.  All rights reserved.
**
**
*******************************************************************************
******************************************************************************/

/*
 * midcomms.c
 *
 * This is the appallingly named "mid-level" comms layer.
 *
 * Its purpose is to take packets from the "real" comms layer,
 * split them up into packets and pass them to the interested
 * part of the locking mechanism.
 *
 * It also takes messages from the locking layer, formats them
 * into packets and sends them to the comms layer.
 */

#include "dlm_internal.h"
#include "lowcomms.h"
#include "config.h"
#include "lock.h"
#include "midcomms.h"

/*
 * Called from the low-level comms layer to process a buffer of
 * commands.
 */

int dlm_process_incoming_buffer(int nodeid, unsigned char *buf, int len)
{
	const unsigned char *ptr = buf;
	const struct dlm_header *hd;
	uint16_t msglen;
	int ret = 0;

	while (len >= sizeof(struct dlm_header)) {
		hd = (struct dlm_header *)ptr;

		/* no message should be more than DEFAULT_BUFFER_SIZE or
		 * less than dlm_header size.
		 *
		 * Some messages does not have a 8 byte length boundary yet
		 * which can occur in a unaligned memory access of some dlm
		 * messages. However this problem need to be fixed at the
		 * sending side, for now it seems nobody run into architecture
		 * related issues yet but it slows down some processing.
		 * Fixing this issue should be scheduled in future by doing
		 * the next major version bump.
		 */
<<<<<<< HEAD
		msglen = get_unaligned_le16(&hd->h_length);
=======
		msglen = le16_to_cpu(hd->h_length);
>>>>>>> c2f789ef
		if (msglen > DEFAULT_BUFFER_SIZE ||
		    msglen < sizeof(struct dlm_header)) {
			log_print("received invalid length header: %u from node %d, will abort message parsing",
				  msglen, nodeid);
			return -EBADMSG;
		}

		/* caller will take care that leftover
		 * will be parsed next call with more data
		 */
		if (msglen > len)
			break;

		switch (hd->h_cmd) {
		case DLM_MSG:
			if (msglen < sizeof(struct dlm_message)) {
				log_print("dlm msg too small: %u, will skip this message",
					  msglen);
				goto skip;
			}

			break;
		case DLM_RCOM:
			if (msglen < sizeof(struct dlm_rcom)) {
				log_print("dlm rcom msg too small: %u, will skip this message",
					  msglen);
				goto skip;
			}

			break;
		default:
			log_print("unsupported h_cmd received: %u, will skip this message",
				  hd->h_cmd);
			goto skip;
		}

		dlm_receive_buffer((union dlm_packet *)ptr, nodeid);

skip:
		ret += msglen;
		len -= msglen;
		ptr += msglen;
	}

	return ret;
}
<|MERGE_RESOLUTION|>--- conflicted
+++ resolved
@@ -54,11 +54,7 @@
 		 * Fixing this issue should be scheduled in future by doing
 		 * the next major version bump.
 		 */
-<<<<<<< HEAD
-		msglen = get_unaligned_le16(&hd->h_length);
-=======
 		msglen = le16_to_cpu(hd->h_length);
->>>>>>> c2f789ef
 		if (msglen > DEFAULT_BUFFER_SIZE ||
 		    msglen < sizeof(struct dlm_header)) {
 			log_print("received invalid length header: %u from node %d, will abort message parsing",
