// SPDX-License-Identifier: GPL-2.0-only
/*
 *  linux/fs/namespace.c
 *
 * (C) Copyright Al Viro 2000, 2001
 *
 * Based on code from fs/super.c, copyright Linus Torvalds and others.
 * Heavily rewritten.
 */

#include <linux/syscalls.h>
#include <linux/export.h>
#include <linux/capability.h>
#include <linux/mnt_namespace.h>
#include <linux/user_namespace.h>
#include <linux/namei.h>
#include <linux/security.h>
#include <linux/cred.h>
#include <linux/idr.h>
#include <linux/init.h>		/* init_rootfs */
#include <linux/fs_struct.h>	/* get_fs_root et.al. */
#include <linux/fsnotify.h>	/* fsnotify_vfsmount_delete */
#include <linux/file.h>
#include <linux/uaccess.h>
#include <linux/proc_ns.h>
#include <linux/magic.h>
#include <linux/memblock.h>
#include <linux/proc_fs.h>
#include <linux/task_work.h>
#include <linux/sched/task.h>
#include <uapi/linux/mount.h>
#include <linux/fs_context.h>
#include <linux/shmem_fs.h>

#include "pnode.h"
#include "internal.h"

/* Maximum number of mounts in a mount namespace */
unsigned int sysctl_mount_max __read_mostly = 100000;

static unsigned int m_hash_mask __read_mostly;
static unsigned int m_hash_shift __read_mostly;
static unsigned int mp_hash_mask __read_mostly;
static unsigned int mp_hash_shift __read_mostly;

static __initdata unsigned long mhash_entries;
static int __init set_mhash_entries(char *str)
{
	if (!str)
		return 0;
	mhash_entries = simple_strtoul(str, &str, 0);
	return 1;
}
__setup("mhash_entries=", set_mhash_entries);

static __initdata unsigned long mphash_entries;
static int __init set_mphash_entries(char *str)
{
	if (!str)
		return 0;
	mphash_entries = simple_strtoul(str, &str, 0);
	return 1;
}
__setup("mphash_entries=", set_mphash_entries);

static u64 event;
static DEFINE_IDA(mnt_id_ida);
static DEFINE_IDA(mnt_group_ida);

static struct hlist_head *mount_hashtable __read_mostly;
static struct hlist_head *mountpoint_hashtable __read_mostly;
static struct kmem_cache *mnt_cache __read_mostly;
static DECLARE_RWSEM(namespace_sem);
static HLIST_HEAD(unmounted);	/* protected by namespace_sem */
static LIST_HEAD(ex_mountpoints); /* protected by namespace_sem */

struct mount_kattr {
	unsigned int attr_set;
	unsigned int attr_clr;
	unsigned int propagation;
	unsigned int lookup_flags;
	bool recurse;
	struct user_namespace *mnt_userns;
};

/* /sys/fs */
struct kobject *fs_kobj;
EXPORT_SYMBOL_GPL(fs_kobj);

/*
 * vfsmount lock may be taken for read to prevent changes to the
 * vfsmount hash, ie. during mountpoint lookups or walking back
 * up the tree.
 *
 * It should be taken for write in all cases where the vfsmount
 * tree or hash is modified or when a vfsmount structure is modified.
 */
__cacheline_aligned_in_smp DEFINE_SEQLOCK(mount_lock);

static inline void lock_mount_hash(void)
{
	write_seqlock(&mount_lock);
}

static inline void unlock_mount_hash(void)
{
	write_sequnlock(&mount_lock);
}

static inline struct hlist_head *m_hash(struct vfsmount *mnt, struct dentry *dentry)
{
	unsigned long tmp = ((unsigned long)mnt / L1_CACHE_BYTES);
	tmp += ((unsigned long)dentry / L1_CACHE_BYTES);
	tmp = tmp + (tmp >> m_hash_shift);
	return &mount_hashtable[tmp & m_hash_mask];
}

static inline struct hlist_head *mp_hash(struct dentry *dentry)
{
	unsigned long tmp = ((unsigned long)dentry / L1_CACHE_BYTES);
	tmp = tmp + (tmp >> mp_hash_shift);
	return &mountpoint_hashtable[tmp & mp_hash_mask];
}

static int mnt_alloc_id(struct mount *mnt)
{
	int res = ida_alloc(&mnt_id_ida, GFP_KERNEL);

	if (res < 0)
		return res;
	mnt->mnt_id = res;
	return 0;
}

static void mnt_free_id(struct mount *mnt)
{
	ida_free(&mnt_id_ida, mnt->mnt_id);
}

/*
 * Allocate a new peer group ID
 */
static int mnt_alloc_group_id(struct mount *mnt)
{
	int res = ida_alloc_min(&mnt_group_ida, 1, GFP_KERNEL);

	if (res < 0)
		return res;
	mnt->mnt_group_id = res;
	return 0;
}

/*
 * Release a peer group ID
 */
void mnt_release_group_id(struct mount *mnt)
{
	ida_free(&mnt_group_ida, mnt->mnt_group_id);
	mnt->mnt_group_id = 0;
}

/*
 * vfsmount lock must be held for read
 */
static inline void mnt_add_count(struct mount *mnt, int n)
{
#ifdef CONFIG_SMP
	this_cpu_add(mnt->mnt_pcp->mnt_count, n);
#else
	preempt_disable();
	mnt->mnt_count += n;
	preempt_enable();
#endif
}

/*
 * vfsmount lock must be held for write
 */
int mnt_get_count(struct mount *mnt)
{
#ifdef CONFIG_SMP
	int count = 0;
	int cpu;

	for_each_possible_cpu(cpu) {
		count += per_cpu_ptr(mnt->mnt_pcp, cpu)->mnt_count;
	}

	return count;
#else
	return mnt->mnt_count;
#endif
}

static struct mount *alloc_vfsmnt(const char *name)
{
	struct mount *mnt = kmem_cache_zalloc(mnt_cache, GFP_KERNEL);
	if (mnt) {
		int err;

		err = mnt_alloc_id(mnt);
		if (err)
			goto out_free_cache;

		if (name) {
			mnt->mnt_devname = kstrdup_const(name,
							 GFP_KERNEL_ACCOUNT);
			if (!mnt->mnt_devname)
				goto out_free_id;
		}

#ifdef CONFIG_SMP
		mnt->mnt_pcp = alloc_percpu(struct mnt_pcp);
		if (!mnt->mnt_pcp)
			goto out_free_devname;

		this_cpu_add(mnt->mnt_pcp->mnt_count, 1);
#else
		mnt->mnt_count = 1;
		mnt->mnt_writers = 0;
#endif

		INIT_HLIST_NODE(&mnt->mnt_hash);
		INIT_LIST_HEAD(&mnt->mnt_child);
		INIT_LIST_HEAD(&mnt->mnt_mounts);
		INIT_LIST_HEAD(&mnt->mnt_list);
		INIT_LIST_HEAD(&mnt->mnt_expire);
		INIT_LIST_HEAD(&mnt->mnt_share);
		INIT_LIST_HEAD(&mnt->mnt_slave_list);
		INIT_LIST_HEAD(&mnt->mnt_slave);
		INIT_HLIST_NODE(&mnt->mnt_mp_list);
		INIT_LIST_HEAD(&mnt->mnt_umounting);
		INIT_HLIST_HEAD(&mnt->mnt_stuck_children);
		mnt->mnt.mnt_userns = &init_user_ns;
	}
	return mnt;

#ifdef CONFIG_SMP
out_free_devname:
	kfree_const(mnt->mnt_devname);
#endif
out_free_id:
	mnt_free_id(mnt);
out_free_cache:
	kmem_cache_free(mnt_cache, mnt);
	return NULL;
}

/*
 * Most r/o checks on a fs are for operations that take
 * discrete amounts of time, like a write() or unlink().
 * We must keep track of when those operations start
 * (for permission checks) and when they end, so that
 * we can determine when writes are able to occur to
 * a filesystem.
 */
/*
 * __mnt_is_readonly: check whether a mount is read-only
 * @mnt: the mount to check for its write status
 *
 * This shouldn't be used directly ouside of the VFS.
 * It does not guarantee that the filesystem will stay
 * r/w, just that it is right *now*.  This can not and
 * should not be used in place of IS_RDONLY(inode).
 * mnt_want/drop_write() will _keep_ the filesystem
 * r/w.
 */
bool __mnt_is_readonly(struct vfsmount *mnt)
{
	return (mnt->mnt_flags & MNT_READONLY) || sb_rdonly(mnt->mnt_sb);
}
EXPORT_SYMBOL_GPL(__mnt_is_readonly);

static inline void mnt_inc_writers(struct mount *mnt)
{
#ifdef CONFIG_SMP
	this_cpu_inc(mnt->mnt_pcp->mnt_writers);
#else
	mnt->mnt_writers++;
#endif
}

static inline void mnt_dec_writers(struct mount *mnt)
{
#ifdef CONFIG_SMP
	this_cpu_dec(mnt->mnt_pcp->mnt_writers);
#else
	mnt->mnt_writers--;
#endif
}

static unsigned int mnt_get_writers(struct mount *mnt)
{
#ifdef CONFIG_SMP
	unsigned int count = 0;
	int cpu;

	for_each_possible_cpu(cpu) {
		count += per_cpu_ptr(mnt->mnt_pcp, cpu)->mnt_writers;
	}

	return count;
#else
	return mnt->mnt_writers;
#endif
}

static int mnt_is_readonly(struct vfsmount *mnt)
{
	if (mnt->mnt_sb->s_readonly_remount)
		return 1;
	/* Order wrt setting s_flags/s_readonly_remount in do_remount() */
	smp_rmb();
	return __mnt_is_readonly(mnt);
}

/*
 * Most r/o & frozen checks on a fs are for operations that take discrete
 * amounts of time, like a write() or unlink().  We must keep track of when
 * those operations start (for permission checks) and when they end, so that we
 * can determine when writes are able to occur to a filesystem.
 */
/**
 * __mnt_want_write - get write access to a mount without freeze protection
 * @m: the mount on which to take a write
 *
 * This tells the low-level filesystem that a write is about to be performed to
 * it, and makes sure that writes are allowed (mnt it read-write) before
 * returning success. This operation does not protect against filesystem being
 * frozen. When the write operation is finished, __mnt_drop_write() must be
 * called. This is effectively a refcount.
 */
int __mnt_want_write(struct vfsmount *m)
{
	struct mount *mnt = real_mount(m);
	int ret = 0;

	preempt_disable();
	mnt_inc_writers(mnt);
	/*
	 * The store to mnt_inc_writers must be visible before we pass
	 * MNT_WRITE_HOLD loop below, so that the slowpath can see our
	 * incremented count after it has set MNT_WRITE_HOLD.
	 */
	smp_mb();
	while (READ_ONCE(mnt->mnt.mnt_flags) & MNT_WRITE_HOLD)
		cpu_relax();
	/*
	 * After the slowpath clears MNT_WRITE_HOLD, mnt_is_readonly will
	 * be set to match its requirements. So we must not load that until
	 * MNT_WRITE_HOLD is cleared.
	 */
	smp_rmb();
	if (mnt_is_readonly(m)) {
		mnt_dec_writers(mnt);
		ret = -EROFS;
	}
	preempt_enable();

	return ret;
}

/**
 * mnt_want_write - get write access to a mount
 * @m: the mount on which to take a write
 *
 * This tells the low-level filesystem that a write is about to be performed to
 * it, and makes sure that writes are allowed (mount is read-write, filesystem
 * is not frozen) before returning success.  When the write operation is
 * finished, mnt_drop_write() must be called.  This is effectively a refcount.
 */
int mnt_want_write(struct vfsmount *m)
{
	int ret;

	sb_start_write(m->mnt_sb);
	ret = __mnt_want_write(m);
	if (ret)
		sb_end_write(m->mnt_sb);
	return ret;
}
EXPORT_SYMBOL_GPL(mnt_want_write);

/**
 * __mnt_want_write_file - get write access to a file's mount
 * @file: the file who's mount on which to take a write
 *
 * This is like __mnt_want_write, but if the file is already open for writing it
 * skips incrementing mnt_writers (since the open file already has a reference)
 * and instead only does the check for emergency r/o remounts.  This must be
 * paired with __mnt_drop_write_file.
 */
int __mnt_want_write_file(struct file *file)
{
	if (file->f_mode & FMODE_WRITER) {
		/*
		 * Superblock may have become readonly while there are still
		 * writable fd's, e.g. due to a fs error with errors=remount-ro
		 */
		if (__mnt_is_readonly(file->f_path.mnt))
			return -EROFS;
		return 0;
	}
	return __mnt_want_write(file->f_path.mnt);
}

/**
 * mnt_want_write_file - get write access to a file's mount
 * @file: the file who's mount on which to take a write
 *
 * This is like mnt_want_write, but if the file is already open for writing it
 * skips incrementing mnt_writers (since the open file already has a reference)
 * and instead only does the freeze protection and the check for emergency r/o
 * remounts.  This must be paired with mnt_drop_write_file.
 */
int mnt_want_write_file(struct file *file)
{
	int ret;

	sb_start_write(file_inode(file)->i_sb);
	ret = __mnt_want_write_file(file);
	if (ret)
		sb_end_write(file_inode(file)->i_sb);
	return ret;
}
EXPORT_SYMBOL_GPL(mnt_want_write_file);

/**
 * __mnt_drop_write - give up write access to a mount
 * @mnt: the mount on which to give up write access
 *
 * Tells the low-level filesystem that we are done
 * performing writes to it.  Must be matched with
 * __mnt_want_write() call above.
 */
void __mnt_drop_write(struct vfsmount *mnt)
{
	preempt_disable();
	mnt_dec_writers(real_mount(mnt));
	preempt_enable();
}

/**
 * mnt_drop_write - give up write access to a mount
 * @mnt: the mount on which to give up write access
 *
 * Tells the low-level filesystem that we are done performing writes to it and
 * also allows filesystem to be frozen again.  Must be matched with
 * mnt_want_write() call above.
 */
void mnt_drop_write(struct vfsmount *mnt)
{
	__mnt_drop_write(mnt);
	sb_end_write(mnt->mnt_sb);
}
EXPORT_SYMBOL_GPL(mnt_drop_write);

void __mnt_drop_write_file(struct file *file)
{
	if (!(file->f_mode & FMODE_WRITER))
		__mnt_drop_write(file->f_path.mnt);
}

void mnt_drop_write_file(struct file *file)
{
	__mnt_drop_write_file(file);
	sb_end_write(file_inode(file)->i_sb);
}
EXPORT_SYMBOL(mnt_drop_write_file);

static inline int mnt_hold_writers(struct mount *mnt)
{
	mnt->mnt.mnt_flags |= MNT_WRITE_HOLD;
	/*
	 * After storing MNT_WRITE_HOLD, we'll read the counters. This store
	 * should be visible before we do.
	 */
	smp_mb();

	/*
	 * With writers on hold, if this value is zero, then there are
	 * definitely no active writers (although held writers may subsequently
	 * increment the count, they'll have to wait, and decrement it after
	 * seeing MNT_READONLY).
	 *
	 * It is OK to have counter incremented on one CPU and decremented on
	 * another: the sum will add up correctly. The danger would be when we
	 * sum up each counter, if we read a counter before it is incremented,
	 * but then read another CPU's count which it has been subsequently
	 * decremented from -- we would see more decrements than we should.
	 * MNT_WRITE_HOLD protects against this scenario, because
	 * mnt_want_write first increments count, then smp_mb, then spins on
	 * MNT_WRITE_HOLD, so it can't be decremented by another CPU while
	 * we're counting up here.
	 */
	if (mnt_get_writers(mnt) > 0)
		return -EBUSY;

	return 0;
}

static inline void mnt_unhold_writers(struct mount *mnt)
{
	/*
	 * MNT_READONLY must become visible before ~MNT_WRITE_HOLD, so writers
	 * that become unheld will see MNT_READONLY.
	 */
	smp_wmb();
	mnt->mnt.mnt_flags &= ~MNT_WRITE_HOLD;
}

static int mnt_make_readonly(struct mount *mnt)
{
	int ret;

	ret = mnt_hold_writers(mnt);
	if (!ret)
		mnt->mnt.mnt_flags |= MNT_READONLY;
	mnt_unhold_writers(mnt);
	return ret;
}

int sb_prepare_remount_readonly(struct super_block *sb)
{
	struct mount *mnt;
	int err = 0;

	/* Racy optimization.  Recheck the counter under MNT_WRITE_HOLD */
	if (atomic_long_read(&sb->s_remove_count))
		return -EBUSY;

	lock_mount_hash();
	list_for_each_entry(mnt, &sb->s_mounts, mnt_instance) {
		if (!(mnt->mnt.mnt_flags & MNT_READONLY)) {
			mnt->mnt.mnt_flags |= MNT_WRITE_HOLD;
			smp_mb();
			if (mnt_get_writers(mnt) > 0) {
				err = -EBUSY;
				break;
			}
		}
	}
	if (!err && atomic_long_read(&sb->s_remove_count))
		err = -EBUSY;

	if (!err) {
		sb->s_readonly_remount = 1;
		smp_wmb();
	}
	list_for_each_entry(mnt, &sb->s_mounts, mnt_instance) {
		if (mnt->mnt.mnt_flags & MNT_WRITE_HOLD)
			mnt->mnt.mnt_flags &= ~MNT_WRITE_HOLD;
	}
	unlock_mount_hash();

	return err;
}

static void free_vfsmnt(struct mount *mnt)
{
	struct user_namespace *mnt_userns;

	mnt_userns = mnt_user_ns(&mnt->mnt);
	if (mnt_userns != &init_user_ns)
		put_user_ns(mnt_userns);
	kfree_const(mnt->mnt_devname);
#ifdef CONFIG_SMP
	free_percpu(mnt->mnt_pcp);
#endif
	kmem_cache_free(mnt_cache, mnt);
}

static void delayed_free_vfsmnt(struct rcu_head *head)
{
	free_vfsmnt(container_of(head, struct mount, mnt_rcu));
}

/* call under rcu_read_lock */
int __legitimize_mnt(struct vfsmount *bastard, unsigned seq)
{
	struct mount *mnt;
	if (read_seqretry(&mount_lock, seq))
		return 1;
	if (bastard == NULL)
		return 0;
	mnt = real_mount(bastard);
	mnt_add_count(mnt, 1);
	smp_mb();			// see mntput_no_expire()
	if (likely(!read_seqretry(&mount_lock, seq)))
		return 0;
	if (bastard->mnt_flags & MNT_SYNC_UMOUNT) {
		mnt_add_count(mnt, -1);
		return 1;
	}
	lock_mount_hash();
	if (unlikely(bastard->mnt_flags & MNT_DOOMED)) {
		mnt_add_count(mnt, -1);
		unlock_mount_hash();
		return 1;
	}
	unlock_mount_hash();
	/* caller will mntput() */
	return -1;
}

/* call under rcu_read_lock */
bool legitimize_mnt(struct vfsmount *bastard, unsigned seq)
{
	int res = __legitimize_mnt(bastard, seq);
	if (likely(!res))
		return true;
	if (unlikely(res < 0)) {
		rcu_read_unlock();
		mntput(bastard);
		rcu_read_lock();
	}
	return false;
}

/*
 * find the first mount at @dentry on vfsmount @mnt.
 * call under rcu_read_lock()
 */
struct mount *__lookup_mnt(struct vfsmount *mnt, struct dentry *dentry)
{
	struct hlist_head *head = m_hash(mnt, dentry);
	struct mount *p;

	hlist_for_each_entry_rcu(p, head, mnt_hash)
		if (&p->mnt_parent->mnt == mnt && p->mnt_mountpoint == dentry)
			return p;
	return NULL;
}

/*
 * lookup_mnt - Return the first child mount mounted at path
 *
 * "First" means first mounted chronologically.  If you create the
 * following mounts:
 *
 * mount /dev/sda1 /mnt
 * mount /dev/sda2 /mnt
 * mount /dev/sda3 /mnt
 *
 * Then lookup_mnt() on the base /mnt dentry in the root mount will
 * return successively the root dentry and vfsmount of /dev/sda1, then
 * /dev/sda2, then /dev/sda3, then NULL.
 *
 * lookup_mnt takes a reference to the found vfsmount.
 */
struct vfsmount *lookup_mnt(const struct path *path)
{
	struct mount *child_mnt;
	struct vfsmount *m;
	unsigned seq;

	rcu_read_lock();
	do {
		seq = read_seqbegin(&mount_lock);
		child_mnt = __lookup_mnt(path->mnt, path->dentry);
		m = child_mnt ? &child_mnt->mnt : NULL;
	} while (!legitimize_mnt(m, seq));
	rcu_read_unlock();
	return m;
}

static inline void lock_ns_list(struct mnt_namespace *ns)
{
	spin_lock(&ns->ns_lock);
}

static inline void unlock_ns_list(struct mnt_namespace *ns)
{
	spin_unlock(&ns->ns_lock);
}

static inline bool mnt_is_cursor(struct mount *mnt)
{
	return mnt->mnt.mnt_flags & MNT_CURSOR;
}

/*
 * __is_local_mountpoint - Test to see if dentry is a mountpoint in the
 *                         current mount namespace.
 *
 * The common case is dentries are not mountpoints at all and that
 * test is handled inline.  For the slow case when we are actually
 * dealing with a mountpoint of some kind, walk through all of the
 * mounts in the current mount namespace and test to see if the dentry
 * is a mountpoint.
 *
 * The mount_hashtable is not usable in the context because we
 * need to identify all mounts that may be in the current mount
 * namespace not just a mount that happens to have some specified
 * parent mount.
 */
bool __is_local_mountpoint(struct dentry *dentry)
{
	struct mnt_namespace *ns = current->nsproxy->mnt_ns;
	struct mount *mnt;
	bool is_covered = false;

	down_read(&namespace_sem);
	lock_ns_list(ns);
	list_for_each_entry(mnt, &ns->list, mnt_list) {
		if (mnt_is_cursor(mnt))
			continue;
		is_covered = (mnt->mnt_mountpoint == dentry);
		if (is_covered)
			break;
	}
	unlock_ns_list(ns);
	up_read(&namespace_sem);

	return is_covered;
}

static struct mountpoint *lookup_mountpoint(struct dentry *dentry)
{
	struct hlist_head *chain = mp_hash(dentry);
	struct mountpoint *mp;

	hlist_for_each_entry(mp, chain, m_hash) {
		if (mp->m_dentry == dentry) {
			mp->m_count++;
			return mp;
		}
	}
	return NULL;
}

static struct mountpoint *get_mountpoint(struct dentry *dentry)
{
	struct mountpoint *mp, *new = NULL;
	int ret;

	if (d_mountpoint(dentry)) {
		/* might be worth a WARN_ON() */
		if (d_unlinked(dentry))
			return ERR_PTR(-ENOENT);
mountpoint:
		read_seqlock_excl(&mount_lock);
		mp = lookup_mountpoint(dentry);
		read_sequnlock_excl(&mount_lock);
		if (mp)
			goto done;
	}

	if (!new)
		new = kmalloc(sizeof(struct mountpoint), GFP_KERNEL);
	if (!new)
		return ERR_PTR(-ENOMEM);


	/* Exactly one processes may set d_mounted */
	ret = d_set_mounted(dentry);

	/* Someone else set d_mounted? */
	if (ret == -EBUSY)
		goto mountpoint;

	/* The dentry is not available as a mountpoint? */
	mp = ERR_PTR(ret);
	if (ret)
		goto done;

	/* Add the new mountpoint to the hash table */
	read_seqlock_excl(&mount_lock);
	new->m_dentry = dget(dentry);
	new->m_count = 1;
	hlist_add_head(&new->m_hash, mp_hash(dentry));
	INIT_HLIST_HEAD(&new->m_list);
	read_sequnlock_excl(&mount_lock);

	mp = new;
	new = NULL;
done:
	kfree(new);
	return mp;
}

/*
 * vfsmount lock must be held.  Additionally, the caller is responsible
 * for serializing calls for given disposal list.
 */
static void __put_mountpoint(struct mountpoint *mp, struct list_head *list)
{
	if (!--mp->m_count) {
		struct dentry *dentry = mp->m_dentry;
		BUG_ON(!hlist_empty(&mp->m_list));
		spin_lock(&dentry->d_lock);
		dentry->d_flags &= ~DCACHE_MOUNTED;
		spin_unlock(&dentry->d_lock);
		dput_to_list(dentry, list);
		hlist_del(&mp->m_hash);
		kfree(mp);
	}
}

/* called with namespace_lock and vfsmount lock */
static void put_mountpoint(struct mountpoint *mp)
{
	__put_mountpoint(mp, &ex_mountpoints);
}

static inline int check_mnt(struct mount *mnt)
{
	return mnt->mnt_ns == current->nsproxy->mnt_ns;
}

/*
 * vfsmount lock must be held for write
 */
static void touch_mnt_namespace(struct mnt_namespace *ns)
{
	if (ns) {
		ns->event = ++event;
		wake_up_interruptible(&ns->poll);
	}
}

/*
 * vfsmount lock must be held for write
 */
static void __touch_mnt_namespace(struct mnt_namespace *ns)
{
	if (ns && ns->event != event) {
		ns->event = event;
		wake_up_interruptible(&ns->poll);
	}
}

/*
 * vfsmount lock must be held for write
 */
static struct mountpoint *unhash_mnt(struct mount *mnt)
{
	struct mountpoint *mp;
	mnt->mnt_parent = mnt;
	mnt->mnt_mountpoint = mnt->mnt.mnt_root;
	list_del_init(&mnt->mnt_child);
	hlist_del_init_rcu(&mnt->mnt_hash);
	hlist_del_init(&mnt->mnt_mp_list);
	mp = mnt->mnt_mp;
	mnt->mnt_mp = NULL;
	return mp;
}

/*
 * vfsmount lock must be held for write
 */
static void umount_mnt(struct mount *mnt)
{
	put_mountpoint(unhash_mnt(mnt));
}

/*
 * vfsmount lock must be held for write
 */
void mnt_set_mountpoint(struct mount *mnt,
			struct mountpoint *mp,
			struct mount *child_mnt)
{
	mp->m_count++;
	mnt_add_count(mnt, 1);	/* essentially, that's mntget */
	child_mnt->mnt_mountpoint = mp->m_dentry;
	child_mnt->mnt_parent = mnt;
	child_mnt->mnt_mp = mp;
	hlist_add_head(&child_mnt->mnt_mp_list, &mp->m_list);
}

static void __attach_mnt(struct mount *mnt, struct mount *parent)
{
	hlist_add_head_rcu(&mnt->mnt_hash,
			   m_hash(&parent->mnt, mnt->mnt_mountpoint));
	list_add_tail(&mnt->mnt_child, &parent->mnt_mounts);
}

/*
 * vfsmount lock must be held for write
 */
static void attach_mnt(struct mount *mnt,
			struct mount *parent,
			struct mountpoint *mp)
{
	mnt_set_mountpoint(parent, mp, mnt);
	__attach_mnt(mnt, parent);
}

void mnt_change_mountpoint(struct mount *parent, struct mountpoint *mp, struct mount *mnt)
{
	struct mountpoint *old_mp = mnt->mnt_mp;
	struct mount *old_parent = mnt->mnt_parent;

	list_del_init(&mnt->mnt_child);
	hlist_del_init(&mnt->mnt_mp_list);
	hlist_del_init_rcu(&mnt->mnt_hash);

	attach_mnt(mnt, parent, mp);

	put_mountpoint(old_mp);
	mnt_add_count(old_parent, -1);
}

/*
 * vfsmount lock must be held for write
 */
static void commit_tree(struct mount *mnt)
{
	struct mount *parent = mnt->mnt_parent;
	struct mount *m;
	LIST_HEAD(head);
	struct mnt_namespace *n = parent->mnt_ns;

	BUG_ON(parent == mnt);

	list_add_tail(&head, &mnt->mnt_list);
	list_for_each_entry(m, &head, mnt_list)
		m->mnt_ns = n;

	list_splice(&head, n->list.prev);

	n->mounts += n->pending_mounts;
	n->pending_mounts = 0;

	__attach_mnt(mnt, parent);
	touch_mnt_namespace(n);
}

static struct mount *next_mnt(struct mount *p, struct mount *root)
{
	struct list_head *next = p->mnt_mounts.next;
	if (next == &p->mnt_mounts) {
		while (1) {
			if (p == root)
				return NULL;
			next = p->mnt_child.next;
			if (next != &p->mnt_parent->mnt_mounts)
				break;
			p = p->mnt_parent;
		}
	}
	return list_entry(next, struct mount, mnt_child);
}

static struct mount *skip_mnt_tree(struct mount *p)
{
	struct list_head *prev = p->mnt_mounts.prev;
	while (prev != &p->mnt_mounts) {
		p = list_entry(prev, struct mount, mnt_child);
		prev = p->mnt_mounts.prev;
	}
	return p;
}

/**
 * vfs_create_mount - Create a mount for a configured superblock
 * @fc: The configuration context with the superblock attached
 *
 * Create a mount to an already configured superblock.  If necessary, the
 * caller should invoke vfs_get_tree() before calling this.
 *
 * Note that this does not attach the mount to anything.
 */
struct vfsmount *vfs_create_mount(struct fs_context *fc)
{
	struct mount *mnt;

	if (!fc->root)
		return ERR_PTR(-EINVAL);

	mnt = alloc_vfsmnt(fc->source ?: "none");
	if (!mnt)
		return ERR_PTR(-ENOMEM);

	if (fc->sb_flags & SB_KERNMOUNT)
		mnt->mnt.mnt_flags = MNT_INTERNAL;

	atomic_inc(&fc->root->d_sb->s_active);
	mnt->mnt.mnt_sb		= fc->root->d_sb;
	mnt->mnt.mnt_root	= dget(fc->root);
	mnt->mnt_mountpoint	= mnt->mnt.mnt_root;
	mnt->mnt_parent		= mnt;

	lock_mount_hash();
	list_add_tail(&mnt->mnt_instance, &mnt->mnt.mnt_sb->s_mounts);
	unlock_mount_hash();
	return &mnt->mnt;
}
EXPORT_SYMBOL(vfs_create_mount);

struct vfsmount *fc_mount(struct fs_context *fc)
{
	int err = vfs_get_tree(fc);
	if (!err) {
		up_write(&fc->root->d_sb->s_umount);
		return vfs_create_mount(fc);
	}
	return ERR_PTR(err);
}
EXPORT_SYMBOL(fc_mount);

struct vfsmount *vfs_kern_mount(struct file_system_type *type,
				int flags, const char *name,
				void *data)
{
	struct fs_context *fc;
	struct vfsmount *mnt;
	int ret = 0;

	if (!type)
		return ERR_PTR(-EINVAL);

	fc = fs_context_for_mount(type, flags);
	if (IS_ERR(fc))
		return ERR_CAST(fc);

	if (name)
		ret = vfs_parse_fs_string(fc, "source",
					  name, strlen(name));
	if (!ret)
		ret = parse_monolithic_mount_data(fc, data);
	if (!ret)
		mnt = fc_mount(fc);
	else
		mnt = ERR_PTR(ret);

	put_fs_context(fc);
	return mnt;
}
EXPORT_SYMBOL_GPL(vfs_kern_mount);

struct vfsmount *
vfs_submount(const struct dentry *mountpoint, struct file_system_type *type,
	     const char *name, void *data)
{
	/* Until it is worked out how to pass the user namespace
	 * through from the parent mount to the submount don't support
	 * unprivileged mounts with submounts.
	 */
	if (mountpoint->d_sb->s_user_ns != &init_user_ns)
		return ERR_PTR(-EPERM);

	return vfs_kern_mount(type, SB_SUBMOUNT, name, data);
}
EXPORT_SYMBOL_GPL(vfs_submount);

static struct mount *clone_mnt(struct mount *old, struct dentry *root,
					int flag)
{
	struct super_block *sb = old->mnt.mnt_sb;
	struct mount *mnt;
	int err;

	mnt = alloc_vfsmnt(old->mnt_devname);
	if (!mnt)
		return ERR_PTR(-ENOMEM);

	if (flag & (CL_SLAVE | CL_PRIVATE | CL_SHARED_TO_SLAVE))
		mnt->mnt_group_id = 0; /* not a peer of original */
	else
		mnt->mnt_group_id = old->mnt_group_id;

	if ((flag & CL_MAKE_SHARED) && !mnt->mnt_group_id) {
		err = mnt_alloc_group_id(mnt);
		if (err)
			goto out_free;
	}

	mnt->mnt.mnt_flags = old->mnt.mnt_flags;
	mnt->mnt.mnt_flags &= ~(MNT_WRITE_HOLD|MNT_MARKED|MNT_INTERNAL);

	atomic_inc(&sb->s_active);
	mnt->mnt.mnt_userns = mnt_user_ns(&old->mnt);
	if (mnt->mnt.mnt_userns != &init_user_ns)
		mnt->mnt.mnt_userns = get_user_ns(mnt->mnt.mnt_userns);
	mnt->mnt.mnt_sb = sb;
	mnt->mnt.mnt_root = dget(root);
	mnt->mnt_mountpoint = mnt->mnt.mnt_root;
	mnt->mnt_parent = mnt;
	lock_mount_hash();
	list_add_tail(&mnt->mnt_instance, &sb->s_mounts);
	unlock_mount_hash();

	if ((flag & CL_SLAVE) ||
	    ((flag & CL_SHARED_TO_SLAVE) && IS_MNT_SHARED(old))) {
		list_add(&mnt->mnt_slave, &old->mnt_slave_list);
		mnt->mnt_master = old;
		CLEAR_MNT_SHARED(mnt);
	} else if (!(flag & CL_PRIVATE)) {
		if ((flag & CL_MAKE_SHARED) || IS_MNT_SHARED(old))
			list_add(&mnt->mnt_share, &old->mnt_share);
		if (IS_MNT_SLAVE(old))
			list_add(&mnt->mnt_slave, &old->mnt_slave);
		mnt->mnt_master = old->mnt_master;
	} else {
		CLEAR_MNT_SHARED(mnt);
	}
	if (flag & CL_MAKE_SHARED)
		set_mnt_shared(mnt);

	/* stick the duplicate mount on the same expiry list
	 * as the original if that was on one */
	if (flag & CL_EXPIRE) {
		if (!list_empty(&old->mnt_expire))
			list_add(&mnt->mnt_expire, &old->mnt_expire);
	}

	return mnt;

 out_free:
	mnt_free_id(mnt);
	free_vfsmnt(mnt);
	return ERR_PTR(err);
}

static void cleanup_mnt(struct mount *mnt)
{
	struct hlist_node *p;
	struct mount *m;
	/*
	 * The warning here probably indicates that somebody messed
	 * up a mnt_want/drop_write() pair.  If this happens, the
	 * filesystem was probably unable to make r/w->r/o transitions.
	 * The locking used to deal with mnt_count decrement provides barriers,
	 * so mnt_get_writers() below is safe.
	 */
	WARN_ON(mnt_get_writers(mnt));
	if (unlikely(mnt->mnt_pins.first))
		mnt_pin_kill(mnt);
	hlist_for_each_entry_safe(m, p, &mnt->mnt_stuck_children, mnt_umount) {
		hlist_del(&m->mnt_umount);
		mntput(&m->mnt);
	}
	fsnotify_vfsmount_delete(&mnt->mnt);
	dput(mnt->mnt.mnt_root);
	deactivate_super(mnt->mnt.mnt_sb);
	mnt_free_id(mnt);
	call_rcu(&mnt->mnt_rcu, delayed_free_vfsmnt);
}

static void __cleanup_mnt(struct rcu_head *head)
{
	cleanup_mnt(container_of(head, struct mount, mnt_rcu));
}

static LLIST_HEAD(delayed_mntput_list);
static void delayed_mntput(struct work_struct *unused)
{
	struct llist_node *node = llist_del_all(&delayed_mntput_list);
	struct mount *m, *t;

	llist_for_each_entry_safe(m, t, node, mnt_llist)
		cleanup_mnt(m);
}
static DECLARE_DELAYED_WORK(delayed_mntput_work, delayed_mntput);

static void mntput_no_expire(struct mount *mnt)
{
	LIST_HEAD(list);
	int count;

	rcu_read_lock();
	if (likely(READ_ONCE(mnt->mnt_ns))) {
		/*
		 * Since we don't do lock_mount_hash() here,
		 * ->mnt_ns can change under us.  However, if it's
		 * non-NULL, then there's a reference that won't
		 * be dropped until after an RCU delay done after
		 * turning ->mnt_ns NULL.  So if we observe it
		 * non-NULL under rcu_read_lock(), the reference
		 * we are dropping is not the final one.
		 */
		mnt_add_count(mnt, -1);
		rcu_read_unlock();
		return;
	}
	lock_mount_hash();
	/*
	 * make sure that if __legitimize_mnt() has not seen us grab
	 * mount_lock, we'll see their refcount increment here.
	 */
	smp_mb();
	mnt_add_count(mnt, -1);
	count = mnt_get_count(mnt);
	if (count != 0) {
		WARN_ON(count < 0);
		rcu_read_unlock();
		unlock_mount_hash();
		return;
	}
	if (unlikely(mnt->mnt.mnt_flags & MNT_DOOMED)) {
		rcu_read_unlock();
		unlock_mount_hash();
		return;
	}
	mnt->mnt.mnt_flags |= MNT_DOOMED;
	rcu_read_unlock();

	list_del(&mnt->mnt_instance);

	if (unlikely(!list_empty(&mnt->mnt_mounts))) {
		struct mount *p, *tmp;
		list_for_each_entry_safe(p, tmp, &mnt->mnt_mounts,  mnt_child) {
			__put_mountpoint(unhash_mnt(p), &list);
			hlist_add_head(&p->mnt_umount, &mnt->mnt_stuck_children);
		}
	}
	unlock_mount_hash();
	shrink_dentry_list(&list);

	if (likely(!(mnt->mnt.mnt_flags & MNT_INTERNAL))) {
		struct task_struct *task = current;
		if (likely(!(task->flags & PF_KTHREAD))) {
			init_task_work(&mnt->mnt_rcu, __cleanup_mnt);
			if (!task_work_add(task, &mnt->mnt_rcu, TWA_RESUME))
				return;
		}
		if (llist_add(&mnt->mnt_llist, &delayed_mntput_list))
			schedule_delayed_work(&delayed_mntput_work, 1);
		return;
	}
	cleanup_mnt(mnt);
}

void mntput(struct vfsmount *mnt)
{
	if (mnt) {
		struct mount *m = real_mount(mnt);
		/* avoid cacheline pingpong, hope gcc doesn't get "smart" */
		if (unlikely(m->mnt_expiry_mark))
			m->mnt_expiry_mark = 0;
		mntput_no_expire(m);
	}
}
EXPORT_SYMBOL(mntput);

struct vfsmount *mntget(struct vfsmount *mnt)
{
	if (mnt)
		mnt_add_count(real_mount(mnt), 1);
	return mnt;
}
EXPORT_SYMBOL(mntget);

/**
 * path_is_mountpoint() - Check if path is a mount in the current namespace.
 * @path: path to check
 *
 *  d_mountpoint() can only be used reliably to establish if a dentry is
 *  not mounted in any namespace and that common case is handled inline.
 *  d_mountpoint() isn't aware of the possibility there may be multiple
 *  mounts using a given dentry in a different namespace. This function
 *  checks if the passed in path is a mountpoint rather than the dentry
 *  alone.
 */
bool path_is_mountpoint(const struct path *path)
{
	unsigned seq;
	bool res;

	if (!d_mountpoint(path->dentry))
		return false;

	rcu_read_lock();
	do {
		seq = read_seqbegin(&mount_lock);
		res = __path_is_mountpoint(path);
	} while (read_seqretry(&mount_lock, seq));
	rcu_read_unlock();

	return res;
}
EXPORT_SYMBOL(path_is_mountpoint);

struct vfsmount *mnt_clone_internal(const struct path *path)
{
	struct mount *p;
	p = clone_mnt(real_mount(path->mnt), path->dentry, CL_PRIVATE);
	if (IS_ERR(p))
		return ERR_CAST(p);
	p->mnt.mnt_flags |= MNT_INTERNAL;
	return &p->mnt;
}

#ifdef CONFIG_PROC_FS
static struct mount *mnt_list_next(struct mnt_namespace *ns,
				   struct list_head *p)
{
	struct mount *mnt, *ret = NULL;

	lock_ns_list(ns);
	list_for_each_continue(p, &ns->list) {
		mnt = list_entry(p, typeof(*mnt), mnt_list);
		if (!mnt_is_cursor(mnt)) {
			ret = mnt;
			break;
		}
	}
	unlock_ns_list(ns);

	return ret;
}

/* iterator; we want it to have access to namespace_sem, thus here... */
static void *m_start(struct seq_file *m, loff_t *pos)
{
	struct proc_mounts *p = m->private;
	struct list_head *prev;

	down_read(&namespace_sem);
	if (!*pos) {
		prev = &p->ns->list;
	} else {
		prev = &p->cursor.mnt_list;

		/* Read after we'd reached the end? */
		if (list_empty(prev))
			return NULL;
	}

	return mnt_list_next(p->ns, prev);
}

static void *m_next(struct seq_file *m, void *v, loff_t *pos)
{
	struct proc_mounts *p = m->private;
	struct mount *mnt = v;

	++*pos;
	return mnt_list_next(p->ns, &mnt->mnt_list);
}

static void m_stop(struct seq_file *m, void *v)
{
	struct proc_mounts *p = m->private;
	struct mount *mnt = v;

	lock_ns_list(p->ns);
	if (mnt)
		list_move_tail(&p->cursor.mnt_list, &mnt->mnt_list);
	else
		list_del_init(&p->cursor.mnt_list);
	unlock_ns_list(p->ns);
	up_read(&namespace_sem);
}

static int m_show(struct seq_file *m, void *v)
{
	struct proc_mounts *p = m->private;
	struct mount *r = v;
	return p->show(m, &r->mnt);
}

const struct seq_operations mounts_op = {
	.start	= m_start,
	.next	= m_next,
	.stop	= m_stop,
	.show	= m_show,
};

void mnt_cursor_del(struct mnt_namespace *ns, struct mount *cursor)
{
	down_read(&namespace_sem);
	lock_ns_list(ns);
	list_del(&cursor->mnt_list);
	unlock_ns_list(ns);
	up_read(&namespace_sem);
}
#endif  /* CONFIG_PROC_FS */

/**
 * may_umount_tree - check if a mount tree is busy
 * @m: root of mount tree
 *
 * This is called to check if a tree of mounts has any
 * open files, pwds, chroots or sub mounts that are
 * busy.
 */
int may_umount_tree(struct vfsmount *m)
{
	struct mount *mnt = real_mount(m);
	int actual_refs = 0;
	int minimum_refs = 0;
	struct mount *p;
	BUG_ON(!m);

	/* write lock needed for mnt_get_count */
	lock_mount_hash();
	for (p = mnt; p; p = next_mnt(p, mnt)) {
		actual_refs += mnt_get_count(p);
		minimum_refs += 2;
	}
	unlock_mount_hash();

	if (actual_refs > minimum_refs)
		return 0;

	return 1;
}

EXPORT_SYMBOL(may_umount_tree);

/**
 * may_umount - check if a mount point is busy
 * @mnt: root of mount
 *
 * This is called to check if a mount point has any
 * open files, pwds, chroots or sub mounts. If the
 * mount has sub mounts this will return busy
 * regardless of whether the sub mounts are busy.
 *
 * Doesn't take quota and stuff into account. IOW, in some cases it will
 * give false negatives. The main reason why it's here is that we need
 * a non-destructive way to look for easily umountable filesystems.
 */
int may_umount(struct vfsmount *mnt)
{
	int ret = 1;
	down_read(&namespace_sem);
	lock_mount_hash();
	if (propagate_mount_busy(real_mount(mnt), 2))
		ret = 0;
	unlock_mount_hash();
	up_read(&namespace_sem);
	return ret;
}

EXPORT_SYMBOL(may_umount);

static void namespace_unlock(void)
{
	struct hlist_head head;
	struct hlist_node *p;
	struct mount *m;
	LIST_HEAD(list);

	hlist_move_list(&unmounted, &head);
	list_splice_init(&ex_mountpoints, &list);

	up_write(&namespace_sem);

	shrink_dentry_list(&list);

	if (likely(hlist_empty(&head)))
		return;

	synchronize_rcu_expedited();

	hlist_for_each_entry_safe(m, p, &head, mnt_umount) {
		hlist_del(&m->mnt_umount);
		mntput(&m->mnt);
	}
}

static inline void namespace_lock(void)
{
	down_write(&namespace_sem);
}

enum umount_tree_flags {
	UMOUNT_SYNC = 1,
	UMOUNT_PROPAGATE = 2,
	UMOUNT_CONNECTED = 4,
};

static bool disconnect_mount(struct mount *mnt, enum umount_tree_flags how)
{
	/* Leaving mounts connected is only valid for lazy umounts */
	if (how & UMOUNT_SYNC)
		return true;

	/* A mount without a parent has nothing to be connected to */
	if (!mnt_has_parent(mnt))
		return true;

	/* Because the reference counting rules change when mounts are
	 * unmounted and connected, umounted mounts may not be
	 * connected to mounted mounts.
	 */
	if (!(mnt->mnt_parent->mnt.mnt_flags & MNT_UMOUNT))
		return true;

	/* Has it been requested that the mount remain connected? */
	if (how & UMOUNT_CONNECTED)
		return false;

	/* Is the mount locked such that it needs to remain connected? */
	if (IS_MNT_LOCKED(mnt))
		return false;

	/* By default disconnect the mount */
	return true;
}

/*
 * mount_lock must be held
 * namespace_sem must be held for write
 */
static void umount_tree(struct mount *mnt, enum umount_tree_flags how)
{
	LIST_HEAD(tmp_list);
	struct mount *p;

	if (how & UMOUNT_PROPAGATE)
		propagate_mount_unlock(mnt);

	/* Gather the mounts to umount */
	for (p = mnt; p; p = next_mnt(p, mnt)) {
		p->mnt.mnt_flags |= MNT_UMOUNT;
		list_move(&p->mnt_list, &tmp_list);
	}

	/* Hide the mounts from mnt_mounts */
	list_for_each_entry(p, &tmp_list, mnt_list) {
		list_del_init(&p->mnt_child);
	}

	/* Add propogated mounts to the tmp_list */
	if (how & UMOUNT_PROPAGATE)
		propagate_umount(&tmp_list);

	while (!list_empty(&tmp_list)) {
		struct mnt_namespace *ns;
		bool disconnect;
		p = list_first_entry(&tmp_list, struct mount, mnt_list);
		list_del_init(&p->mnt_expire);
		list_del_init(&p->mnt_list);
		ns = p->mnt_ns;
		if (ns) {
			ns->mounts--;
			__touch_mnt_namespace(ns);
		}
		p->mnt_ns = NULL;
		if (how & UMOUNT_SYNC)
			p->mnt.mnt_flags |= MNT_SYNC_UMOUNT;

		disconnect = disconnect_mount(p, how);
		if (mnt_has_parent(p)) {
			mnt_add_count(p->mnt_parent, -1);
			if (!disconnect) {
				/* Don't forget about p */
				list_add_tail(&p->mnt_child, &p->mnt_parent->mnt_mounts);
			} else {
				umount_mnt(p);
			}
		}
		change_mnt_propagation(p, MS_PRIVATE);
		if (disconnect)
			hlist_add_head(&p->mnt_umount, &unmounted);
	}
}

static void shrink_submounts(struct mount *mnt);

static int do_umount_root(struct super_block *sb)
{
	int ret = 0;

	down_write(&sb->s_umount);
	if (!sb_rdonly(sb)) {
		struct fs_context *fc;

		fc = fs_context_for_reconfigure(sb->s_root, SB_RDONLY,
						SB_RDONLY);
		if (IS_ERR(fc)) {
			ret = PTR_ERR(fc);
		} else {
			ret = parse_monolithic_mount_data(fc, NULL);
			if (!ret)
				ret = reconfigure_super(fc);
			put_fs_context(fc);
		}
	}
	up_write(&sb->s_umount);
	return ret;
}

static int do_umount(struct mount *mnt, int flags)
{
	struct super_block *sb = mnt->mnt.mnt_sb;
	int retval;

	retval = security_sb_umount(&mnt->mnt, flags);
	if (retval)
		return retval;

	/*
	 * Allow userspace to request a mountpoint be expired rather than
	 * unmounting unconditionally. Unmount only happens if:
	 *  (1) the mark is already set (the mark is cleared by mntput())
	 *  (2) the usage count == 1 [parent vfsmount] + 1 [sys_umount]
	 */
	if (flags & MNT_EXPIRE) {
		if (&mnt->mnt == current->fs->root.mnt ||
		    flags & (MNT_FORCE | MNT_DETACH))
			return -EINVAL;

		/*
		 * probably don't strictly need the lock here if we examined
		 * all race cases, but it's a slowpath.
		 */
		lock_mount_hash();
		if (mnt_get_count(mnt) != 2) {
			unlock_mount_hash();
			return -EBUSY;
		}
		unlock_mount_hash();

		if (!xchg(&mnt->mnt_expiry_mark, 1))
			return -EAGAIN;
	}

	/*
	 * If we may have to abort operations to get out of this
	 * mount, and they will themselves hold resources we must
	 * allow the fs to do things. In the Unix tradition of
	 * 'Gee thats tricky lets do it in userspace' the umount_begin
	 * might fail to complete on the first run through as other tasks
	 * must return, and the like. Thats for the mount program to worry
	 * about for the moment.
	 */

	if (flags & MNT_FORCE && sb->s_op->umount_begin) {
		sb->s_op->umount_begin(sb);
	}

	/*
	 * No sense to grab the lock for this test, but test itself looks
	 * somewhat bogus. Suggestions for better replacement?
	 * Ho-hum... In principle, we might treat that as umount + switch
	 * to rootfs. GC would eventually take care of the old vfsmount.
	 * Actually it makes sense, especially if rootfs would contain a
	 * /reboot - static binary that would close all descriptors and
	 * call reboot(9). Then init(8) could umount root and exec /reboot.
	 */
	if (&mnt->mnt == current->fs->root.mnt && !(flags & MNT_DETACH)) {
		/*
		 * Special case for "unmounting" root ...
		 * we just try to remount it readonly.
		 */
		if (!ns_capable(sb->s_user_ns, CAP_SYS_ADMIN))
			return -EPERM;
		return do_umount_root(sb);
	}

	namespace_lock();
	lock_mount_hash();

	/* Recheck MNT_LOCKED with the locks held */
	retval = -EINVAL;
	if (mnt->mnt.mnt_flags & MNT_LOCKED)
		goto out;

	event++;
	if (flags & MNT_DETACH) {
		if (!list_empty(&mnt->mnt_list))
			umount_tree(mnt, UMOUNT_PROPAGATE);
		retval = 0;
	} else {
		shrink_submounts(mnt);
		retval = -EBUSY;
		if (!propagate_mount_busy(mnt, 2)) {
			if (!list_empty(&mnt->mnt_list))
				umount_tree(mnt, UMOUNT_PROPAGATE|UMOUNT_SYNC);
			retval = 0;
		}
	}
out:
	unlock_mount_hash();
	namespace_unlock();
	return retval;
}

/*
 * __detach_mounts - lazily unmount all mounts on the specified dentry
 *
 * During unlink, rmdir, and d_drop it is possible to loose the path
 * to an existing mountpoint, and wind up leaking the mount.
 * detach_mounts allows lazily unmounting those mounts instead of
 * leaking them.
 *
 * The caller may hold dentry->d_inode->i_mutex.
 */
void __detach_mounts(struct dentry *dentry)
{
	struct mountpoint *mp;
	struct mount *mnt;

	namespace_lock();
	lock_mount_hash();
	mp = lookup_mountpoint(dentry);
	if (!mp)
		goto out_unlock;

	event++;
	while (!hlist_empty(&mp->m_list)) {
		mnt = hlist_entry(mp->m_list.first, struct mount, mnt_mp_list);
		if (mnt->mnt.mnt_flags & MNT_UMOUNT) {
			umount_mnt(mnt);
			hlist_add_head(&mnt->mnt_umount, &unmounted);
		}
		else umount_tree(mnt, UMOUNT_CONNECTED);
	}
	put_mountpoint(mp);
out_unlock:
	unlock_mount_hash();
	namespace_unlock();
}

/*
 * Is the caller allowed to modify his namespace?
 */
static inline bool may_mount(void)
{
	return ns_capable(current->nsproxy->mnt_ns->user_ns, CAP_SYS_ADMIN);
}

<<<<<<< HEAD
#ifdef	CONFIG_MANDATORY_FILE_LOCKING
static bool may_mandlock(void)
{
	pr_warn_once("======================================================\n"
		     "WARNING: the mand mount option is being deprecated and\n"
		     "         will be removed in v5.15!\n"
		     "======================================================\n");
	return capable(CAP_SYS_ADMIN);
=======
static void warn_mandlock(void)
{
	pr_warn_once("=======================================================\n"
		     "WARNING: The mand mount option has been deprecated and\n"
		     "         and is ignored by this kernel. Remove the mand\n"
		     "         option from the mount to silence this warning.\n"
		     "=======================================================\n");
>>>>>>> bee673aa
}

static int can_umount(const struct path *path, int flags)
{
	struct mount *mnt = real_mount(path->mnt);

	if (!may_mount())
		return -EPERM;
	if (path->dentry != path->mnt->mnt_root)
		return -EINVAL;
	if (!check_mnt(mnt))
		return -EINVAL;
	if (mnt->mnt.mnt_flags & MNT_LOCKED) /* Check optimistically */
		return -EINVAL;
	if (flags & MNT_FORCE && !capable(CAP_SYS_ADMIN))
		return -EPERM;
	return 0;
}

// caller is responsible for flags being sane
int path_umount(struct path *path, int flags)
{
	struct mount *mnt = real_mount(path->mnt);
	int ret;

	ret = can_umount(path, flags);
	if (!ret)
		ret = do_umount(mnt, flags);

	/* we mustn't call path_put() as that would clear mnt_expiry_mark */
	dput(path->dentry);
	mntput_no_expire(mnt);
	return ret;
}

static int ksys_umount(char __user *name, int flags)
{
	int lookup_flags = LOOKUP_MOUNTPOINT;
	struct path path;
	int ret;

	// basic validity checks done first
	if (flags & ~(MNT_FORCE | MNT_DETACH | MNT_EXPIRE | UMOUNT_NOFOLLOW))
		return -EINVAL;

	if (!(flags & UMOUNT_NOFOLLOW))
		lookup_flags |= LOOKUP_FOLLOW;
	ret = user_path_at(AT_FDCWD, name, lookup_flags, &path);
	if (ret)
		return ret;
	return path_umount(&path, flags);
}

SYSCALL_DEFINE2(umount, char __user *, name, int, flags)
{
	return ksys_umount(name, flags);
}

#ifdef __ARCH_WANT_SYS_OLDUMOUNT

/*
 *	The 2.0 compatible umount. No flags.
 */
SYSCALL_DEFINE1(oldumount, char __user *, name)
{
	return ksys_umount(name, 0);
}

#endif

static bool is_mnt_ns_file(struct dentry *dentry)
{
	/* Is this a proxy for a mount namespace? */
	return dentry->d_op == &ns_dentry_operations &&
	       dentry->d_fsdata == &mntns_operations;
}

static struct mnt_namespace *to_mnt_ns(struct ns_common *ns)
{
	return container_of(ns, struct mnt_namespace, ns);
}

struct ns_common *from_mnt_ns(struct mnt_namespace *mnt)
{
	return &mnt->ns;
}

static bool mnt_ns_loop(struct dentry *dentry)
{
	/* Could bind mounting the mount namespace inode cause a
	 * mount namespace loop?
	 */
	struct mnt_namespace *mnt_ns;
	if (!is_mnt_ns_file(dentry))
		return false;

	mnt_ns = to_mnt_ns(get_proc_ns(dentry->d_inode));
	return current->nsproxy->mnt_ns->seq >= mnt_ns->seq;
}

struct mount *copy_tree(struct mount *mnt, struct dentry *dentry,
					int flag)
{
	struct mount *res, *p, *q, *r, *parent;

	if (!(flag & CL_COPY_UNBINDABLE) && IS_MNT_UNBINDABLE(mnt))
		return ERR_PTR(-EINVAL);

	if (!(flag & CL_COPY_MNT_NS_FILE) && is_mnt_ns_file(dentry))
		return ERR_PTR(-EINVAL);

	res = q = clone_mnt(mnt, dentry, flag);
	if (IS_ERR(q))
		return q;

	q->mnt_mountpoint = mnt->mnt_mountpoint;

	p = mnt;
	list_for_each_entry(r, &mnt->mnt_mounts, mnt_child) {
		struct mount *s;
		if (!is_subdir(r->mnt_mountpoint, dentry))
			continue;

		for (s = r; s; s = next_mnt(s, r)) {
			if (!(flag & CL_COPY_UNBINDABLE) &&
			    IS_MNT_UNBINDABLE(s)) {
				if (s->mnt.mnt_flags & MNT_LOCKED) {
					/* Both unbindable and locked. */
					q = ERR_PTR(-EPERM);
					goto out;
				} else {
					s = skip_mnt_tree(s);
					continue;
				}
			}
			if (!(flag & CL_COPY_MNT_NS_FILE) &&
			    is_mnt_ns_file(s->mnt.mnt_root)) {
				s = skip_mnt_tree(s);
				continue;
			}
			while (p != s->mnt_parent) {
				p = p->mnt_parent;
				q = q->mnt_parent;
			}
			p = s;
			parent = q;
			q = clone_mnt(p, p->mnt.mnt_root, flag);
			if (IS_ERR(q))
				goto out;
			lock_mount_hash();
			list_add_tail(&q->mnt_list, &res->mnt_list);
			attach_mnt(q, parent, p->mnt_mp);
			unlock_mount_hash();
		}
	}
	return res;
out:
	if (res) {
		lock_mount_hash();
		umount_tree(res, UMOUNT_SYNC);
		unlock_mount_hash();
	}
	return q;
}

/* Caller should check returned pointer for errors */

struct vfsmount *collect_mounts(const struct path *path)
{
	struct mount *tree;
	namespace_lock();
	if (!check_mnt(real_mount(path->mnt)))
		tree = ERR_PTR(-EINVAL);
	else
		tree = copy_tree(real_mount(path->mnt), path->dentry,
				 CL_COPY_ALL | CL_PRIVATE);
	namespace_unlock();
	if (IS_ERR(tree))
		return ERR_CAST(tree);
	return &tree->mnt;
}

static void free_mnt_ns(struct mnt_namespace *);
static struct mnt_namespace *alloc_mnt_ns(struct user_namespace *, bool);

void dissolve_on_fput(struct vfsmount *mnt)
{
	struct mnt_namespace *ns;
	namespace_lock();
	lock_mount_hash();
	ns = real_mount(mnt)->mnt_ns;
	if (ns) {
		if (is_anon_ns(ns))
			umount_tree(real_mount(mnt), UMOUNT_CONNECTED);
		else
			ns = NULL;
	}
	unlock_mount_hash();
	namespace_unlock();
	if (ns)
		free_mnt_ns(ns);
}

void drop_collected_mounts(struct vfsmount *mnt)
{
	namespace_lock();
	lock_mount_hash();
	umount_tree(real_mount(mnt), 0);
	unlock_mount_hash();
	namespace_unlock();
}

static bool has_locked_children(struct mount *mnt, struct dentry *dentry)
{
	struct mount *child;

	list_for_each_entry(child, &mnt->mnt_mounts, mnt_child) {
		if (!is_subdir(child->mnt_mountpoint, dentry))
			continue;

		if (child->mnt.mnt_flags & MNT_LOCKED)
			return true;
	}
	return false;
}

/**
 * clone_private_mount - create a private clone of a path
 * @path: path to clone
 *
 * This creates a new vfsmount, which will be the clone of @path.  The new mount
 * will not be attached anywhere in the namespace and will be private (i.e.
 * changes to the originating mount won't be propagated into this).
 *
 * Release with mntput().
 */
struct vfsmount *clone_private_mount(const struct path *path)
{
	struct mount *old_mnt = real_mount(path->mnt);
	struct mount *new_mnt;

	down_read(&namespace_sem);
	if (IS_MNT_UNBINDABLE(old_mnt))
		goto invalid;

	if (!check_mnt(old_mnt))
		goto invalid;

	if (has_locked_children(old_mnt, path->dentry))
		goto invalid;

	new_mnt = clone_mnt(old_mnt, path->dentry, CL_PRIVATE);
	up_read(&namespace_sem);

	if (IS_ERR(new_mnt))
		return ERR_CAST(new_mnt);

	/* Longterm mount to be removed by kern_unmount*() */
	new_mnt->mnt_ns = MNT_NS_INTERNAL;

	return &new_mnt->mnt;

invalid:
	up_read(&namespace_sem);
	return ERR_PTR(-EINVAL);
}
EXPORT_SYMBOL_GPL(clone_private_mount);

int iterate_mounts(int (*f)(struct vfsmount *, void *), void *arg,
		   struct vfsmount *root)
{
	struct mount *mnt;
	int res = f(root, arg);
	if (res)
		return res;
	list_for_each_entry(mnt, &real_mount(root)->mnt_list, mnt_list) {
		res = f(&mnt->mnt, arg);
		if (res)
			return res;
	}
	return 0;
}

static void lock_mnt_tree(struct mount *mnt)
{
	struct mount *p;

	for (p = mnt; p; p = next_mnt(p, mnt)) {
		int flags = p->mnt.mnt_flags;
		/* Don't allow unprivileged users to change mount flags */
		flags |= MNT_LOCK_ATIME;

		if (flags & MNT_READONLY)
			flags |= MNT_LOCK_READONLY;

		if (flags & MNT_NODEV)
			flags |= MNT_LOCK_NODEV;

		if (flags & MNT_NOSUID)
			flags |= MNT_LOCK_NOSUID;

		if (flags & MNT_NOEXEC)
			flags |= MNT_LOCK_NOEXEC;
		/* Don't allow unprivileged users to reveal what is under a mount */
		if (list_empty(&p->mnt_expire))
			flags |= MNT_LOCKED;
		p->mnt.mnt_flags = flags;
	}
}

static void cleanup_group_ids(struct mount *mnt, struct mount *end)
{
	struct mount *p;

	for (p = mnt; p != end; p = next_mnt(p, mnt)) {
		if (p->mnt_group_id && !IS_MNT_SHARED(p))
			mnt_release_group_id(p);
	}
}

static int invent_group_ids(struct mount *mnt, bool recurse)
{
	struct mount *p;

	for (p = mnt; p; p = recurse ? next_mnt(p, mnt) : NULL) {
		if (!p->mnt_group_id && !IS_MNT_SHARED(p)) {
			int err = mnt_alloc_group_id(p);
			if (err) {
				cleanup_group_ids(mnt, p);
				return err;
			}
		}
	}

	return 0;
}

int count_mounts(struct mnt_namespace *ns, struct mount *mnt)
{
	unsigned int max = READ_ONCE(sysctl_mount_max);
	unsigned int mounts = 0, old, pending, sum;
	struct mount *p;

	for (p = mnt; p; p = next_mnt(p, mnt))
		mounts++;

	old = ns->mounts;
	pending = ns->pending_mounts;
	sum = old + pending;
	if ((old > sum) ||
	    (pending > sum) ||
	    (max < sum) ||
	    (mounts > (max - sum)))
		return -ENOSPC;

	ns->pending_mounts = pending + mounts;
	return 0;
}

/*
 *  @source_mnt : mount tree to be attached
 *  @nd         : place the mount tree @source_mnt is attached
 *  @parent_nd  : if non-null, detach the source_mnt from its parent and
 *  		   store the parent mount and mountpoint dentry.
 *  		   (done when source_mnt is moved)
 *
 *  NOTE: in the table below explains the semantics when a source mount
 *  of a given type is attached to a destination mount of a given type.
 * ---------------------------------------------------------------------------
 * |         BIND MOUNT OPERATION                                            |
 * |**************************************************************************
 * | source-->| shared        |       private  |       slave    | unbindable |
 * | dest     |               |                |                |            |
 * |   |      |               |                |                |            |
 * |   v      |               |                |                |            |
 * |**************************************************************************
 * |  shared  | shared (++)   |     shared (+) |     shared(+++)|  invalid   |
 * |          |               |                |                |            |
 * |non-shared| shared (+)    |      private   |      slave (*) |  invalid   |
 * ***************************************************************************
 * A bind operation clones the source mount and mounts the clone on the
 * destination mount.
 *
 * (++)  the cloned mount is propagated to all the mounts in the propagation
 * 	 tree of the destination mount and the cloned mount is added to
 * 	 the peer group of the source mount.
 * (+)   the cloned mount is created under the destination mount and is marked
 *       as shared. The cloned mount is added to the peer group of the source
 *       mount.
 * (+++) the mount is propagated to all the mounts in the propagation tree
 *       of the destination mount and the cloned mount is made slave
 *       of the same master as that of the source mount. The cloned mount
 *       is marked as 'shared and slave'.
 * (*)   the cloned mount is made a slave of the same master as that of the
 * 	 source mount.
 *
 * ---------------------------------------------------------------------------
 * |         		MOVE MOUNT OPERATION                                 |
 * |**************************************************************************
 * | source-->| shared        |       private  |       slave    | unbindable |
 * | dest     |               |                |                |            |
 * |   |      |               |                |                |            |
 * |   v      |               |                |                |            |
 * |**************************************************************************
 * |  shared  | shared (+)    |     shared (+) |    shared(+++) |  invalid   |
 * |          |               |                |                |            |
 * |non-shared| shared (+*)   |      private   |    slave (*)   | unbindable |
 * ***************************************************************************
 *
 * (+)  the mount is moved to the destination. And is then propagated to
 * 	all the mounts in the propagation tree of the destination mount.
 * (+*)  the mount is moved to the destination.
 * (+++)  the mount is moved to the destination and is then propagated to
 * 	all the mounts belonging to the destination mount's propagation tree.
 * 	the mount is marked as 'shared and slave'.
 * (*)	the mount continues to be a slave at the new location.
 *
 * if the source mount is a tree, the operations explained above is
 * applied to each mount in the tree.
 * Must be called without spinlocks held, since this function can sleep
 * in allocations.
 */
static int attach_recursive_mnt(struct mount *source_mnt,
			struct mount *dest_mnt,
			struct mountpoint *dest_mp,
			bool moving)
{
	struct user_namespace *user_ns = current->nsproxy->mnt_ns->user_ns;
	HLIST_HEAD(tree_list);
	struct mnt_namespace *ns = dest_mnt->mnt_ns;
	struct mountpoint *smp;
	struct mount *child, *p;
	struct hlist_node *n;
	int err;

	/* Preallocate a mountpoint in case the new mounts need
	 * to be tucked under other mounts.
	 */
	smp = get_mountpoint(source_mnt->mnt.mnt_root);
	if (IS_ERR(smp))
		return PTR_ERR(smp);

	/* Is there space to add these mounts to the mount namespace? */
	if (!moving) {
		err = count_mounts(ns, source_mnt);
		if (err)
			goto out;
	}

	if (IS_MNT_SHARED(dest_mnt)) {
		err = invent_group_ids(source_mnt, true);
		if (err)
			goto out;
		err = propagate_mnt(dest_mnt, dest_mp, source_mnt, &tree_list);
		lock_mount_hash();
		if (err)
			goto out_cleanup_ids;
		for (p = source_mnt; p; p = next_mnt(p, source_mnt))
			set_mnt_shared(p);
	} else {
		lock_mount_hash();
	}
	if (moving) {
		unhash_mnt(source_mnt);
		attach_mnt(source_mnt, dest_mnt, dest_mp);
		touch_mnt_namespace(source_mnt->mnt_ns);
	} else {
		if (source_mnt->mnt_ns) {
			/* move from anon - the caller will destroy */
			list_del_init(&source_mnt->mnt_ns->list);
		}
		mnt_set_mountpoint(dest_mnt, dest_mp, source_mnt);
		commit_tree(source_mnt);
	}

	hlist_for_each_entry_safe(child, n, &tree_list, mnt_hash) {
		struct mount *q;
		hlist_del_init(&child->mnt_hash);
		q = __lookup_mnt(&child->mnt_parent->mnt,
				 child->mnt_mountpoint);
		if (q)
			mnt_change_mountpoint(child, smp, q);
		/* Notice when we are propagating across user namespaces */
		if (child->mnt_parent->mnt_ns->user_ns != user_ns)
			lock_mnt_tree(child);
		child->mnt.mnt_flags &= ~MNT_LOCKED;
		commit_tree(child);
	}
	put_mountpoint(smp);
	unlock_mount_hash();

	return 0;

 out_cleanup_ids:
	while (!hlist_empty(&tree_list)) {
		child = hlist_entry(tree_list.first, struct mount, mnt_hash);
		child->mnt_parent->mnt_ns->pending_mounts = 0;
		umount_tree(child, UMOUNT_SYNC);
	}
	unlock_mount_hash();
	cleanup_group_ids(source_mnt, NULL);
 out:
	ns->pending_mounts = 0;

	read_seqlock_excl(&mount_lock);
	put_mountpoint(smp);
	read_sequnlock_excl(&mount_lock);

	return err;
}

static struct mountpoint *lock_mount(struct path *path)
{
	struct vfsmount *mnt;
	struct dentry *dentry = path->dentry;
retry:
	inode_lock(dentry->d_inode);
	if (unlikely(cant_mount(dentry))) {
		inode_unlock(dentry->d_inode);
		return ERR_PTR(-ENOENT);
	}
	namespace_lock();
	mnt = lookup_mnt(path);
	if (likely(!mnt)) {
		struct mountpoint *mp = get_mountpoint(dentry);
		if (IS_ERR(mp)) {
			namespace_unlock();
			inode_unlock(dentry->d_inode);
			return mp;
		}
		return mp;
	}
	namespace_unlock();
	inode_unlock(path->dentry->d_inode);
	path_put(path);
	path->mnt = mnt;
	dentry = path->dentry = dget(mnt->mnt_root);
	goto retry;
}

static void unlock_mount(struct mountpoint *where)
{
	struct dentry *dentry = where->m_dentry;

	read_seqlock_excl(&mount_lock);
	put_mountpoint(where);
	read_sequnlock_excl(&mount_lock);

	namespace_unlock();
	inode_unlock(dentry->d_inode);
}

static int graft_tree(struct mount *mnt, struct mount *p, struct mountpoint *mp)
{
	if (mnt->mnt.mnt_sb->s_flags & SB_NOUSER)
		return -EINVAL;

	if (d_is_dir(mp->m_dentry) !=
	      d_is_dir(mnt->mnt.mnt_root))
		return -ENOTDIR;

	return attach_recursive_mnt(mnt, p, mp, false);
}

/*
 * Sanity check the flags to change_mnt_propagation.
 */

static int flags_to_propagation_type(int ms_flags)
{
	int type = ms_flags & ~(MS_REC | MS_SILENT);

	/* Fail if any non-propagation flags are set */
	if (type & ~(MS_SHARED | MS_PRIVATE | MS_SLAVE | MS_UNBINDABLE))
		return 0;
	/* Only one propagation flag should be set */
	if (!is_power_of_2(type))
		return 0;
	return type;
}

/*
 * recursively change the type of the mountpoint.
 */
static int do_change_type(struct path *path, int ms_flags)
{
	struct mount *m;
	struct mount *mnt = real_mount(path->mnt);
	int recurse = ms_flags & MS_REC;
	int type;
	int err = 0;

	if (path->dentry != path->mnt->mnt_root)
		return -EINVAL;

	type = flags_to_propagation_type(ms_flags);
	if (!type)
		return -EINVAL;

	namespace_lock();
	if (type == MS_SHARED) {
		err = invent_group_ids(mnt, recurse);
		if (err)
			goto out_unlock;
	}

	lock_mount_hash();
	for (m = mnt; m; m = (recurse ? next_mnt(m, mnt) : NULL))
		change_mnt_propagation(m, type);
	unlock_mount_hash();

 out_unlock:
	namespace_unlock();
	return err;
}

static struct mount *__do_loopback(struct path *old_path, int recurse)
{
	struct mount *mnt = ERR_PTR(-EINVAL), *old = real_mount(old_path->mnt);

	if (IS_MNT_UNBINDABLE(old))
		return mnt;

	if (!check_mnt(old) && old_path->dentry->d_op != &ns_dentry_operations)
		return mnt;

	if (!recurse && has_locked_children(old, old_path->dentry))
		return mnt;

	if (recurse)
		mnt = copy_tree(old, old_path->dentry, CL_COPY_MNT_NS_FILE);
	else
		mnt = clone_mnt(old, old_path->dentry, 0);

	if (!IS_ERR(mnt))
		mnt->mnt.mnt_flags &= ~MNT_LOCKED;

	return mnt;
}

/*
 * do loopback mount.
 */
static int do_loopback(struct path *path, const char *old_name,
				int recurse)
{
	struct path old_path;
	struct mount *mnt = NULL, *parent;
	struct mountpoint *mp;
	int err;
	if (!old_name || !*old_name)
		return -EINVAL;
	err = kern_path(old_name, LOOKUP_FOLLOW|LOOKUP_AUTOMOUNT, &old_path);
	if (err)
		return err;

	err = -EINVAL;
	if (mnt_ns_loop(old_path.dentry))
		goto out;

	mp = lock_mount(path);
	if (IS_ERR(mp)) {
		err = PTR_ERR(mp);
		goto out;
	}

	parent = real_mount(path->mnt);
	if (!check_mnt(parent))
		goto out2;

	mnt = __do_loopback(&old_path, recurse);
	if (IS_ERR(mnt)) {
		err = PTR_ERR(mnt);
		goto out2;
	}

	err = graft_tree(mnt, parent, mp);
	if (err) {
		lock_mount_hash();
		umount_tree(mnt, UMOUNT_SYNC);
		unlock_mount_hash();
	}
out2:
	unlock_mount(mp);
out:
	path_put(&old_path);
	return err;
}

static struct file *open_detached_copy(struct path *path, bool recursive)
{
	struct user_namespace *user_ns = current->nsproxy->mnt_ns->user_ns;
	struct mnt_namespace *ns = alloc_mnt_ns(user_ns, true);
	struct mount *mnt, *p;
	struct file *file;

	if (IS_ERR(ns))
		return ERR_CAST(ns);

	namespace_lock();
	mnt = __do_loopback(path, recursive);
	if (IS_ERR(mnt)) {
		namespace_unlock();
		free_mnt_ns(ns);
		return ERR_CAST(mnt);
	}

	lock_mount_hash();
	for (p = mnt; p; p = next_mnt(p, mnt)) {
		p->mnt_ns = ns;
		ns->mounts++;
	}
	ns->root = mnt;
	list_add_tail(&ns->list, &mnt->mnt_list);
	mntget(&mnt->mnt);
	unlock_mount_hash();
	namespace_unlock();

	mntput(path->mnt);
	path->mnt = &mnt->mnt;
	file = dentry_open(path, O_PATH, current_cred());
	if (IS_ERR(file))
		dissolve_on_fput(path->mnt);
	else
		file->f_mode |= FMODE_NEED_UNMOUNT;
	return file;
}

SYSCALL_DEFINE3(open_tree, int, dfd, const char __user *, filename, unsigned, flags)
{
	struct file *file;
	struct path path;
	int lookup_flags = LOOKUP_AUTOMOUNT | LOOKUP_FOLLOW;
	bool detached = flags & OPEN_TREE_CLONE;
	int error;
	int fd;

	BUILD_BUG_ON(OPEN_TREE_CLOEXEC != O_CLOEXEC);

	if (flags & ~(AT_EMPTY_PATH | AT_NO_AUTOMOUNT | AT_RECURSIVE |
		      AT_SYMLINK_NOFOLLOW | OPEN_TREE_CLONE |
		      OPEN_TREE_CLOEXEC))
		return -EINVAL;

	if ((flags & (AT_RECURSIVE | OPEN_TREE_CLONE)) == AT_RECURSIVE)
		return -EINVAL;

	if (flags & AT_NO_AUTOMOUNT)
		lookup_flags &= ~LOOKUP_AUTOMOUNT;
	if (flags & AT_SYMLINK_NOFOLLOW)
		lookup_flags &= ~LOOKUP_FOLLOW;
	if (flags & AT_EMPTY_PATH)
		lookup_flags |= LOOKUP_EMPTY;

	if (detached && !may_mount())
		return -EPERM;

	fd = get_unused_fd_flags(flags & O_CLOEXEC);
	if (fd < 0)
		return fd;

	error = user_path_at(dfd, filename, lookup_flags, &path);
	if (unlikely(error)) {
		file = ERR_PTR(error);
	} else {
		if (detached)
			file = open_detached_copy(&path, flags & AT_RECURSIVE);
		else
			file = dentry_open(&path, O_PATH, current_cred());
		path_put(&path);
	}
	if (IS_ERR(file)) {
		put_unused_fd(fd);
		return PTR_ERR(file);
	}
	fd_install(fd, file);
	return fd;
}

/*
 * Don't allow locked mount flags to be cleared.
 *
 * No locks need to be held here while testing the various MNT_LOCK
 * flags because those flags can never be cleared once they are set.
 */
static bool can_change_locked_flags(struct mount *mnt, unsigned int mnt_flags)
{
	unsigned int fl = mnt->mnt.mnt_flags;

	if ((fl & MNT_LOCK_READONLY) &&
	    !(mnt_flags & MNT_READONLY))
		return false;

	if ((fl & MNT_LOCK_NODEV) &&
	    !(mnt_flags & MNT_NODEV))
		return false;

	if ((fl & MNT_LOCK_NOSUID) &&
	    !(mnt_flags & MNT_NOSUID))
		return false;

	if ((fl & MNT_LOCK_NOEXEC) &&
	    !(mnt_flags & MNT_NOEXEC))
		return false;

	if ((fl & MNT_LOCK_ATIME) &&
	    ((fl & MNT_ATIME_MASK) != (mnt_flags & MNT_ATIME_MASK)))
		return false;

	return true;
}

static int change_mount_ro_state(struct mount *mnt, unsigned int mnt_flags)
{
	bool readonly_request = (mnt_flags & MNT_READONLY);

	if (readonly_request == __mnt_is_readonly(&mnt->mnt))
		return 0;

	if (readonly_request)
		return mnt_make_readonly(mnt);

	mnt->mnt.mnt_flags &= ~MNT_READONLY;
	return 0;
}

static void set_mount_attributes(struct mount *mnt, unsigned int mnt_flags)
{
	mnt_flags |= mnt->mnt.mnt_flags & ~MNT_USER_SETTABLE_MASK;
	mnt->mnt.mnt_flags = mnt_flags;
	touch_mnt_namespace(mnt->mnt_ns);
}

static void mnt_warn_timestamp_expiry(struct path *mountpoint, struct vfsmount *mnt)
{
	struct super_block *sb = mnt->mnt_sb;

	if (!__mnt_is_readonly(mnt) &&
	   (ktime_get_real_seconds() + TIME_UPTIME_SEC_MAX > sb->s_time_max)) {
		char *buf = (char *)__get_free_page(GFP_KERNEL);
		char *mntpath = buf ? d_path(mountpoint, buf, PAGE_SIZE) : ERR_PTR(-ENOMEM);
		struct tm tm;

		time64_to_tm(sb->s_time_max, 0, &tm);

		pr_warn("%s filesystem being %s at %s supports timestamps until %04ld (0x%llx)\n",
			sb->s_type->name,
			is_mounted(mnt) ? "remounted" : "mounted",
			mntpath,
			tm.tm_year+1900, (unsigned long long)sb->s_time_max);

		free_page((unsigned long)buf);
	}
}

/*
 * Handle reconfiguration of the mountpoint only without alteration of the
 * superblock it refers to.  This is triggered by specifying MS_REMOUNT|MS_BIND
 * to mount(2).
 */
static int do_reconfigure_mnt(struct path *path, unsigned int mnt_flags)
{
	struct super_block *sb = path->mnt->mnt_sb;
	struct mount *mnt = real_mount(path->mnt);
	int ret;

	if (!check_mnt(mnt))
		return -EINVAL;

	if (path->dentry != mnt->mnt.mnt_root)
		return -EINVAL;

	if (!can_change_locked_flags(mnt, mnt_flags))
		return -EPERM;

	/*
	 * We're only checking whether the superblock is read-only not
	 * changing it, so only take down_read(&sb->s_umount).
	 */
	down_read(&sb->s_umount);
	lock_mount_hash();
	ret = change_mount_ro_state(mnt, mnt_flags);
	if (ret == 0)
		set_mount_attributes(mnt, mnt_flags);
	unlock_mount_hash();
	up_read(&sb->s_umount);

	mnt_warn_timestamp_expiry(path, &mnt->mnt);

	return ret;
}

/*
 * change filesystem flags. dir should be a physical root of filesystem.
 * If you've mounted a non-root directory somewhere and want to do remount
 * on it - tough luck.
 */
static int do_remount(struct path *path, int ms_flags, int sb_flags,
		      int mnt_flags, void *data)
{
	int err;
	struct super_block *sb = path->mnt->mnt_sb;
	struct mount *mnt = real_mount(path->mnt);
	struct fs_context *fc;

	if (!check_mnt(mnt))
		return -EINVAL;

	if (path->dentry != path->mnt->mnt_root)
		return -EINVAL;

	if (!can_change_locked_flags(mnt, mnt_flags))
		return -EPERM;

	fc = fs_context_for_reconfigure(path->dentry, sb_flags, MS_RMT_MASK);
	if (IS_ERR(fc))
		return PTR_ERR(fc);

	fc->oldapi = true;
	err = parse_monolithic_mount_data(fc, data);
	if (!err) {
		down_write(&sb->s_umount);
		err = -EPERM;
		if (ns_capable(sb->s_user_ns, CAP_SYS_ADMIN)) {
			err = reconfigure_super(fc);
			if (!err) {
				lock_mount_hash();
				set_mount_attributes(mnt, mnt_flags);
				unlock_mount_hash();
			}
		}
		up_write(&sb->s_umount);
	}

	mnt_warn_timestamp_expiry(path, &mnt->mnt);

	put_fs_context(fc);
	return err;
}

static inline int tree_contains_unbindable(struct mount *mnt)
{
	struct mount *p;
	for (p = mnt; p; p = next_mnt(p, mnt)) {
		if (IS_MNT_UNBINDABLE(p))
			return 1;
	}
	return 0;
}

/*
 * Check that there aren't references to earlier/same mount namespaces in the
 * specified subtree.  Such references can act as pins for mount namespaces
 * that aren't checked by the mount-cycle checking code, thereby allowing
 * cycles to be made.
 */
static bool check_for_nsfs_mounts(struct mount *subtree)
{
	struct mount *p;
	bool ret = false;

	lock_mount_hash();
	for (p = subtree; p; p = next_mnt(p, subtree))
		if (mnt_ns_loop(p->mnt.mnt_root))
			goto out;

	ret = true;
out:
	unlock_mount_hash();
	return ret;
}

static int do_set_group(struct path *from_path, struct path *to_path)
{
	struct mount *from, *to;
	int err;

	from = real_mount(from_path->mnt);
	to = real_mount(to_path->mnt);

	namespace_lock();

	err = -EINVAL;
	/* To and From must be mounted */
	if (!is_mounted(&from->mnt))
		goto out;
	if (!is_mounted(&to->mnt))
		goto out;

	err = -EPERM;
	/* We should be allowed to modify mount namespaces of both mounts */
	if (!ns_capable(from->mnt_ns->user_ns, CAP_SYS_ADMIN))
		goto out;
	if (!ns_capable(to->mnt_ns->user_ns, CAP_SYS_ADMIN))
		goto out;

	err = -EINVAL;
	/* To and From paths should be mount roots */
	if (from_path->dentry != from_path->mnt->mnt_root)
		goto out;
	if (to_path->dentry != to_path->mnt->mnt_root)
		goto out;

	/* Setting sharing groups is only allowed across same superblock */
	if (from->mnt.mnt_sb != to->mnt.mnt_sb)
		goto out;

	/* From mount root should be wider than To mount root */
	if (!is_subdir(to->mnt.mnt_root, from->mnt.mnt_root))
		goto out;

	/* From mount should not have locked children in place of To's root */
	if (has_locked_children(from, to->mnt.mnt_root))
		goto out;

	/* Setting sharing groups is only allowed on private mounts */
	if (IS_MNT_SHARED(to) || IS_MNT_SLAVE(to))
		goto out;

	/* From should not be private */
	if (!IS_MNT_SHARED(from) && !IS_MNT_SLAVE(from))
		goto out;

	if (IS_MNT_SLAVE(from)) {
		struct mount *m = from->mnt_master;

		list_add(&to->mnt_slave, &m->mnt_slave_list);
		to->mnt_master = m;
	}

	if (IS_MNT_SHARED(from)) {
		to->mnt_group_id = from->mnt_group_id;
		list_add(&to->mnt_share, &from->mnt_share);
		lock_mount_hash();
		set_mnt_shared(to);
		unlock_mount_hash();
	}

	err = 0;
out:
	namespace_unlock();
	return err;
}

static int do_move_mount(struct path *old_path, struct path *new_path)
{
	struct mnt_namespace *ns;
	struct mount *p;
	struct mount *old;
	struct mount *parent;
	struct mountpoint *mp, *old_mp;
	int err;
	bool attached;

	mp = lock_mount(new_path);
	if (IS_ERR(mp))
		return PTR_ERR(mp);

	old = real_mount(old_path->mnt);
	p = real_mount(new_path->mnt);
	parent = old->mnt_parent;
	attached = mnt_has_parent(old);
	old_mp = old->mnt_mp;
	ns = old->mnt_ns;

	err = -EINVAL;
	/* The mountpoint must be in our namespace. */
	if (!check_mnt(p))
		goto out;

	/* The thing moved must be mounted... */
	if (!is_mounted(&old->mnt))
		goto out;

	/* ... and either ours or the root of anon namespace */
	if (!(attached ? check_mnt(old) : is_anon_ns(ns)))
		goto out;

	if (old->mnt.mnt_flags & MNT_LOCKED)
		goto out;

	if (old_path->dentry != old_path->mnt->mnt_root)
		goto out;

	if (d_is_dir(new_path->dentry) !=
	    d_is_dir(old_path->dentry))
		goto out;
	/*
	 * Don't move a mount residing in a shared parent.
	 */
	if (attached && IS_MNT_SHARED(parent))
		goto out;
	/*
	 * Don't move a mount tree containing unbindable mounts to a destination
	 * mount which is shared.
	 */
	if (IS_MNT_SHARED(p) && tree_contains_unbindable(old))
		goto out;
	err = -ELOOP;
	if (!check_for_nsfs_mounts(old))
		goto out;
	for (; mnt_has_parent(p); p = p->mnt_parent)
		if (p == old)
			goto out;

	err = attach_recursive_mnt(old, real_mount(new_path->mnt), mp,
				   attached);
	if (err)
		goto out;

	/* if the mount is moved, it should no longer be expire
	 * automatically */
	list_del_init(&old->mnt_expire);
	if (attached)
		put_mountpoint(old_mp);
out:
	unlock_mount(mp);
	if (!err) {
		if (attached)
			mntput_no_expire(parent);
		else
			free_mnt_ns(ns);
	}
	return err;
}

static int do_move_mount_old(struct path *path, const char *old_name)
{
	struct path old_path;
	int err;

	if (!old_name || !*old_name)
		return -EINVAL;

	err = kern_path(old_name, LOOKUP_FOLLOW, &old_path);
	if (err)
		return err;

	err = do_move_mount(&old_path, path);
	path_put(&old_path);
	return err;
}

/*
 * add a mount into a namespace's mount tree
 */
static int do_add_mount(struct mount *newmnt, struct mountpoint *mp,
			struct path *path, int mnt_flags)
{
	struct mount *parent = real_mount(path->mnt);

	mnt_flags &= ~MNT_INTERNAL_FLAGS;

	if (unlikely(!check_mnt(parent))) {
		/* that's acceptable only for automounts done in private ns */
		if (!(mnt_flags & MNT_SHRINKABLE))
			return -EINVAL;
		/* ... and for those we'd better have mountpoint still alive */
		if (!parent->mnt_ns)
			return -EINVAL;
	}

	/* Refuse the same filesystem on the same mount point */
	if (path->mnt->mnt_sb == newmnt->mnt.mnt_sb &&
	    path->mnt->mnt_root == path->dentry)
		return -EBUSY;

	if (d_is_symlink(newmnt->mnt.mnt_root))
		return -EINVAL;

	newmnt->mnt.mnt_flags = mnt_flags;
	return graft_tree(newmnt, parent, mp);
}

static bool mount_too_revealing(const struct super_block *sb, int *new_mnt_flags);

/*
 * Create a new mount using a superblock configuration and request it
 * be added to the namespace tree.
 */
static int do_new_mount_fc(struct fs_context *fc, struct path *mountpoint,
			   unsigned int mnt_flags)
{
	struct vfsmount *mnt;
	struct mountpoint *mp;
	struct super_block *sb = fc->root->d_sb;
	int error;

	error = security_sb_kern_mount(sb);
	if (!error && mount_too_revealing(sb, &mnt_flags))
		error = -EPERM;

	if (unlikely(error)) {
		fc_drop_locked(fc);
		return error;
	}

	up_write(&sb->s_umount);

	mnt = vfs_create_mount(fc);
	if (IS_ERR(mnt))
		return PTR_ERR(mnt);

	mnt_warn_timestamp_expiry(mountpoint, mnt);

	mp = lock_mount(mountpoint);
	if (IS_ERR(mp)) {
		mntput(mnt);
		return PTR_ERR(mp);
	}
	error = do_add_mount(real_mount(mnt), mp, mountpoint, mnt_flags);
	unlock_mount(mp);
	if (error < 0)
		mntput(mnt);
	return error;
}

/*
 * create a new mount for userspace and request it to be added into the
 * namespace's tree
 */
static int do_new_mount(struct path *path, const char *fstype, int sb_flags,
			int mnt_flags, const char *name, void *data)
{
	struct file_system_type *type;
	struct fs_context *fc;
	const char *subtype = NULL;
	int err = 0;

	if (!fstype)
		return -EINVAL;

	type = get_fs_type(fstype);
	if (!type)
		return -ENODEV;

	if (type->fs_flags & FS_HAS_SUBTYPE) {
		subtype = strchr(fstype, '.');
		if (subtype) {
			subtype++;
			if (!*subtype) {
				put_filesystem(type);
				return -EINVAL;
			}
		}
	}

	fc = fs_context_for_mount(type, sb_flags);
	put_filesystem(type);
	if (IS_ERR(fc))
		return PTR_ERR(fc);

	if (subtype)
		err = vfs_parse_fs_string(fc, "subtype",
					  subtype, strlen(subtype));
	if (!err && name)
		err = vfs_parse_fs_string(fc, "source", name, strlen(name));
	if (!err)
		err = parse_monolithic_mount_data(fc, data);
	if (!err && !mount_capable(fc))
		err = -EPERM;
	if (!err)
		err = vfs_get_tree(fc);
	if (!err)
		err = do_new_mount_fc(fc, path, mnt_flags);

	put_fs_context(fc);
	return err;
}

int finish_automount(struct vfsmount *m, struct path *path)
{
	struct dentry *dentry = path->dentry;
	struct mountpoint *mp;
	struct mount *mnt;
	int err;

	if (!m)
		return 0;
	if (IS_ERR(m))
		return PTR_ERR(m);

	mnt = real_mount(m);
	/* The new mount record should have at least 2 refs to prevent it being
	 * expired before we get a chance to add it
	 */
	BUG_ON(mnt_get_count(mnt) < 2);

	if (m->mnt_sb == path->mnt->mnt_sb &&
	    m->mnt_root == dentry) {
		err = -ELOOP;
		goto discard;
	}

	/*
	 * we don't want to use lock_mount() - in this case finding something
	 * that overmounts our mountpoint to be means "quitely drop what we've
	 * got", not "try to mount it on top".
	 */
	inode_lock(dentry->d_inode);
	namespace_lock();
	if (unlikely(cant_mount(dentry))) {
		err = -ENOENT;
		goto discard_locked;
	}
	rcu_read_lock();
	if (unlikely(__lookup_mnt(path->mnt, dentry))) {
		rcu_read_unlock();
		err = 0;
		goto discard_locked;
	}
	rcu_read_unlock();
	mp = get_mountpoint(dentry);
	if (IS_ERR(mp)) {
		err = PTR_ERR(mp);
		goto discard_locked;
	}

	err = do_add_mount(mnt, mp, path, path->mnt->mnt_flags | MNT_SHRINKABLE);
	unlock_mount(mp);
	if (unlikely(err))
		goto discard;
	mntput(m);
	return 0;

discard_locked:
	namespace_unlock();
	inode_unlock(dentry->d_inode);
discard:
	/* remove m from any expiration list it may be on */
	if (!list_empty(&mnt->mnt_expire)) {
		namespace_lock();
		list_del_init(&mnt->mnt_expire);
		namespace_unlock();
	}
	mntput(m);
	mntput(m);
	return err;
}

/**
 * mnt_set_expiry - Put a mount on an expiration list
 * @mnt: The mount to list.
 * @expiry_list: The list to add the mount to.
 */
void mnt_set_expiry(struct vfsmount *mnt, struct list_head *expiry_list)
{
	namespace_lock();

	list_add_tail(&real_mount(mnt)->mnt_expire, expiry_list);

	namespace_unlock();
}
EXPORT_SYMBOL(mnt_set_expiry);

/*
 * process a list of expirable mountpoints with the intent of discarding any
 * mountpoints that aren't in use and haven't been touched since last we came
 * here
 */
void mark_mounts_for_expiry(struct list_head *mounts)
{
	struct mount *mnt, *next;
	LIST_HEAD(graveyard);

	if (list_empty(mounts))
		return;

	namespace_lock();
	lock_mount_hash();

	/* extract from the expiration list every vfsmount that matches the
	 * following criteria:
	 * - only referenced by its parent vfsmount
	 * - still marked for expiry (marked on the last call here; marks are
	 *   cleared by mntput())
	 */
	list_for_each_entry_safe(mnt, next, mounts, mnt_expire) {
		if (!xchg(&mnt->mnt_expiry_mark, 1) ||
			propagate_mount_busy(mnt, 1))
			continue;
		list_move(&mnt->mnt_expire, &graveyard);
	}
	while (!list_empty(&graveyard)) {
		mnt = list_first_entry(&graveyard, struct mount, mnt_expire);
		touch_mnt_namespace(mnt->mnt_ns);
		umount_tree(mnt, UMOUNT_PROPAGATE|UMOUNT_SYNC);
	}
	unlock_mount_hash();
	namespace_unlock();
}

EXPORT_SYMBOL_GPL(mark_mounts_for_expiry);

/*
 * Ripoff of 'select_parent()'
 *
 * search the list of submounts for a given mountpoint, and move any
 * shrinkable submounts to the 'graveyard' list.
 */
static int select_submounts(struct mount *parent, struct list_head *graveyard)
{
	struct mount *this_parent = parent;
	struct list_head *next;
	int found = 0;

repeat:
	next = this_parent->mnt_mounts.next;
resume:
	while (next != &this_parent->mnt_mounts) {
		struct list_head *tmp = next;
		struct mount *mnt = list_entry(tmp, struct mount, mnt_child);

		next = tmp->next;
		if (!(mnt->mnt.mnt_flags & MNT_SHRINKABLE))
			continue;
		/*
		 * Descend a level if the d_mounts list is non-empty.
		 */
		if (!list_empty(&mnt->mnt_mounts)) {
			this_parent = mnt;
			goto repeat;
		}

		if (!propagate_mount_busy(mnt, 1)) {
			list_move_tail(&mnt->mnt_expire, graveyard);
			found++;
		}
	}
	/*
	 * All done at this level ... ascend and resume the search
	 */
	if (this_parent != parent) {
		next = this_parent->mnt_child.next;
		this_parent = this_parent->mnt_parent;
		goto resume;
	}
	return found;
}

/*
 * process a list of expirable mountpoints with the intent of discarding any
 * submounts of a specific parent mountpoint
 *
 * mount_lock must be held for write
 */
static void shrink_submounts(struct mount *mnt)
{
	LIST_HEAD(graveyard);
	struct mount *m;

	/* extract submounts of 'mountpoint' from the expiration list */
	while (select_submounts(mnt, &graveyard)) {
		while (!list_empty(&graveyard)) {
			m = list_first_entry(&graveyard, struct mount,
						mnt_expire);
			touch_mnt_namespace(m->mnt_ns);
			umount_tree(m, UMOUNT_PROPAGATE|UMOUNT_SYNC);
		}
	}
}

static void *copy_mount_options(const void __user * data)
{
	char *copy;
	unsigned left, offset;

	if (!data)
		return NULL;

	copy = kmalloc(PAGE_SIZE, GFP_KERNEL);
	if (!copy)
		return ERR_PTR(-ENOMEM);

	left = copy_from_user(copy, data, PAGE_SIZE);

	/*
	 * Not all architectures have an exact copy_from_user(). Resort to
	 * byte at a time.
	 */
	offset = PAGE_SIZE - left;
	while (left) {
		char c;
		if (get_user(c, (const char __user *)data + offset))
			break;
		copy[offset] = c;
		left--;
		offset++;
	}

	if (left == PAGE_SIZE) {
		kfree(copy);
		return ERR_PTR(-EFAULT);
	}

	return copy;
}

static char *copy_mount_string(const void __user *data)
{
	return data ? strndup_user(data, PATH_MAX) : NULL;
}

/*
 * Flags is a 32-bit value that allows up to 31 non-fs dependent flags to
 * be given to the mount() call (ie: read-only, no-dev, no-suid etc).
 *
 * data is a (void *) that can point to any structure up to
 * PAGE_SIZE-1 bytes, which can contain arbitrary fs-dependent
 * information (or be NULL).
 *
 * Pre-0.97 versions of mount() didn't have a flags word.
 * When the flags word was introduced its top half was required
 * to have the magic value 0xC0ED, and this remained so until 2.4.0-test9.
 * Therefore, if this magic number is present, it carries no information
 * and must be discarded.
 */
int path_mount(const char *dev_name, struct path *path,
		const char *type_page, unsigned long flags, void *data_page)
{
	unsigned int mnt_flags = 0, sb_flags;
	int ret;

	/* Discard magic */
	if ((flags & MS_MGC_MSK) == MS_MGC_VAL)
		flags &= ~MS_MGC_MSK;

	/* Basic sanity checks */
	if (data_page)
		((char *)data_page)[PAGE_SIZE - 1] = 0;

	if (flags & MS_NOUSER)
		return -EINVAL;

	ret = security_sb_mount(dev_name, path, type_page, flags, data_page);
	if (ret)
		return ret;
	if (!may_mount())
		return -EPERM;
	if (flags & SB_MANDLOCK)
		warn_mandlock();

	/* Default to relatime unless overriden */
	if (!(flags & MS_NOATIME))
		mnt_flags |= MNT_RELATIME;

	/* Separate the per-mountpoint flags */
	if (flags & MS_NOSUID)
		mnt_flags |= MNT_NOSUID;
	if (flags & MS_NODEV)
		mnt_flags |= MNT_NODEV;
	if (flags & MS_NOEXEC)
		mnt_flags |= MNT_NOEXEC;
	if (flags & MS_NOATIME)
		mnt_flags |= MNT_NOATIME;
	if (flags & MS_NODIRATIME)
		mnt_flags |= MNT_NODIRATIME;
	if (flags & MS_STRICTATIME)
		mnt_flags &= ~(MNT_RELATIME | MNT_NOATIME);
	if (flags & MS_RDONLY)
		mnt_flags |= MNT_READONLY;
	if (flags & MS_NOSYMFOLLOW)
		mnt_flags |= MNT_NOSYMFOLLOW;

	/* The default atime for remount is preservation */
	if ((flags & MS_REMOUNT) &&
	    ((flags & (MS_NOATIME | MS_NODIRATIME | MS_RELATIME |
		       MS_STRICTATIME)) == 0)) {
		mnt_flags &= ~MNT_ATIME_MASK;
		mnt_flags |= path->mnt->mnt_flags & MNT_ATIME_MASK;
	}

	sb_flags = flags & (SB_RDONLY |
			    SB_SYNCHRONOUS |
			    SB_MANDLOCK |
			    SB_DIRSYNC |
			    SB_SILENT |
			    SB_POSIXACL |
			    SB_LAZYTIME |
			    SB_I_VERSION);

	if ((flags & (MS_REMOUNT | MS_BIND)) == (MS_REMOUNT | MS_BIND))
		return do_reconfigure_mnt(path, mnt_flags);
	if (flags & MS_REMOUNT)
		return do_remount(path, flags, sb_flags, mnt_flags, data_page);
	if (flags & MS_BIND)
		return do_loopback(path, dev_name, flags & MS_REC);
	if (flags & (MS_SHARED | MS_PRIVATE | MS_SLAVE | MS_UNBINDABLE))
		return do_change_type(path, flags);
	if (flags & MS_MOVE)
		return do_move_mount_old(path, dev_name);

	return do_new_mount(path, type_page, sb_flags, mnt_flags, dev_name,
			    data_page);
}

long do_mount(const char *dev_name, const char __user *dir_name,
		const char *type_page, unsigned long flags, void *data_page)
{
	struct path path;
	int ret;

	ret = user_path_at(AT_FDCWD, dir_name, LOOKUP_FOLLOW, &path);
	if (ret)
		return ret;
	ret = path_mount(dev_name, &path, type_page, flags, data_page);
	path_put(&path);
	return ret;
}

static struct ucounts *inc_mnt_namespaces(struct user_namespace *ns)
{
	return inc_ucount(ns, current_euid(), UCOUNT_MNT_NAMESPACES);
}

static void dec_mnt_namespaces(struct ucounts *ucounts)
{
	dec_ucount(ucounts, UCOUNT_MNT_NAMESPACES);
}

static void free_mnt_ns(struct mnt_namespace *ns)
{
	if (!is_anon_ns(ns))
		ns_free_inum(&ns->ns);
	dec_mnt_namespaces(ns->ucounts);
	put_user_ns(ns->user_ns);
	kfree(ns);
}

/*
 * Assign a sequence number so we can detect when we attempt to bind
 * mount a reference to an older mount namespace into the current
 * mount namespace, preventing reference counting loops.  A 64bit
 * number incrementing at 10Ghz will take 12,427 years to wrap which
 * is effectively never, so we can ignore the possibility.
 */
static atomic64_t mnt_ns_seq = ATOMIC64_INIT(1);

static struct mnt_namespace *alloc_mnt_ns(struct user_namespace *user_ns, bool anon)
{
	struct mnt_namespace *new_ns;
	struct ucounts *ucounts;
	int ret;

	ucounts = inc_mnt_namespaces(user_ns);
	if (!ucounts)
		return ERR_PTR(-ENOSPC);

	new_ns = kzalloc(sizeof(struct mnt_namespace), GFP_KERNEL_ACCOUNT);
	if (!new_ns) {
		dec_mnt_namespaces(ucounts);
		return ERR_PTR(-ENOMEM);
	}
	if (!anon) {
		ret = ns_alloc_inum(&new_ns->ns);
		if (ret) {
			kfree(new_ns);
			dec_mnt_namespaces(ucounts);
			return ERR_PTR(ret);
		}
	}
	new_ns->ns.ops = &mntns_operations;
	if (!anon)
		new_ns->seq = atomic64_add_return(1, &mnt_ns_seq);
	refcount_set(&new_ns->ns.count, 1);
	INIT_LIST_HEAD(&new_ns->list);
	init_waitqueue_head(&new_ns->poll);
	spin_lock_init(&new_ns->ns_lock);
	new_ns->user_ns = get_user_ns(user_ns);
	new_ns->ucounts = ucounts;
	return new_ns;
}

__latent_entropy
struct mnt_namespace *copy_mnt_ns(unsigned long flags, struct mnt_namespace *ns,
		struct user_namespace *user_ns, struct fs_struct *new_fs)
{
	struct mnt_namespace *new_ns;
	struct vfsmount *rootmnt = NULL, *pwdmnt = NULL;
	struct mount *p, *q;
	struct mount *old;
	struct mount *new;
	int copy_flags;

	BUG_ON(!ns);

	if (likely(!(flags & CLONE_NEWNS))) {
		get_mnt_ns(ns);
		return ns;
	}

	old = ns->root;

	new_ns = alloc_mnt_ns(user_ns, false);
	if (IS_ERR(new_ns))
		return new_ns;

	namespace_lock();
	/* First pass: copy the tree topology */
	copy_flags = CL_COPY_UNBINDABLE | CL_EXPIRE;
	if (user_ns != ns->user_ns)
		copy_flags |= CL_SHARED_TO_SLAVE;
	new = copy_tree(old, old->mnt.mnt_root, copy_flags);
	if (IS_ERR(new)) {
		namespace_unlock();
		free_mnt_ns(new_ns);
		return ERR_CAST(new);
	}
	if (user_ns != ns->user_ns) {
		lock_mount_hash();
		lock_mnt_tree(new);
		unlock_mount_hash();
	}
	new_ns->root = new;
	list_add_tail(&new_ns->list, &new->mnt_list);

	/*
	 * Second pass: switch the tsk->fs->* elements and mark new vfsmounts
	 * as belonging to new namespace.  We have already acquired a private
	 * fs_struct, so tsk->fs->lock is not needed.
	 */
	p = old;
	q = new;
	while (p) {
		q->mnt_ns = new_ns;
		new_ns->mounts++;
		if (new_fs) {
			if (&p->mnt == new_fs->root.mnt) {
				new_fs->root.mnt = mntget(&q->mnt);
				rootmnt = &p->mnt;
			}
			if (&p->mnt == new_fs->pwd.mnt) {
				new_fs->pwd.mnt = mntget(&q->mnt);
				pwdmnt = &p->mnt;
			}
		}
		p = next_mnt(p, old);
		q = next_mnt(q, new);
		if (!q)
			break;
		while (p->mnt.mnt_root != q->mnt.mnt_root)
			p = next_mnt(p, old);
	}
	namespace_unlock();

	if (rootmnt)
		mntput(rootmnt);
	if (pwdmnt)
		mntput(pwdmnt);

	return new_ns;
}

struct dentry *mount_subtree(struct vfsmount *m, const char *name)
{
	struct mount *mnt = real_mount(m);
	struct mnt_namespace *ns;
	struct super_block *s;
	struct path path;
	int err;

	ns = alloc_mnt_ns(&init_user_ns, true);
	if (IS_ERR(ns)) {
		mntput(m);
		return ERR_CAST(ns);
	}
	mnt->mnt_ns = ns;
	ns->root = mnt;
	ns->mounts++;
	list_add(&mnt->mnt_list, &ns->list);

	err = vfs_path_lookup(m->mnt_root, m,
			name, LOOKUP_FOLLOW|LOOKUP_AUTOMOUNT, &path);

	put_mnt_ns(ns);

	if (err)
		return ERR_PTR(err);

	/* trade a vfsmount reference for active sb one */
	s = path.mnt->mnt_sb;
	atomic_inc(&s->s_active);
	mntput(path.mnt);
	/* lock the sucker */
	down_write(&s->s_umount);
	/* ... and return the root of (sub)tree on it */
	return path.dentry;
}
EXPORT_SYMBOL(mount_subtree);

SYSCALL_DEFINE5(mount, char __user *, dev_name, char __user *, dir_name,
		char __user *, type, unsigned long, flags, void __user *, data)
{
	int ret;
	char *kernel_type;
	char *kernel_dev;
	void *options;

	kernel_type = copy_mount_string(type);
	ret = PTR_ERR(kernel_type);
	if (IS_ERR(kernel_type))
		goto out_type;

	kernel_dev = copy_mount_string(dev_name);
	ret = PTR_ERR(kernel_dev);
	if (IS_ERR(kernel_dev))
		goto out_dev;

	options = copy_mount_options(data);
	ret = PTR_ERR(options);
	if (IS_ERR(options))
		goto out_data;

	ret = do_mount(kernel_dev, dir_name, kernel_type, flags, options);

	kfree(options);
out_data:
	kfree(kernel_dev);
out_dev:
	kfree(kernel_type);
out_type:
	return ret;
}

#define FSMOUNT_VALID_FLAGS                                                    \
	(MOUNT_ATTR_RDONLY | MOUNT_ATTR_NOSUID | MOUNT_ATTR_NODEV |            \
	 MOUNT_ATTR_NOEXEC | MOUNT_ATTR__ATIME | MOUNT_ATTR_NODIRATIME |       \
	 MOUNT_ATTR_NOSYMFOLLOW)

#define MOUNT_SETATTR_VALID_FLAGS (FSMOUNT_VALID_FLAGS | MOUNT_ATTR_IDMAP)

#define MOUNT_SETATTR_PROPAGATION_FLAGS \
	(MS_UNBINDABLE | MS_PRIVATE | MS_SLAVE | MS_SHARED)

static unsigned int attr_flags_to_mnt_flags(u64 attr_flags)
{
	unsigned int mnt_flags = 0;

	if (attr_flags & MOUNT_ATTR_RDONLY)
		mnt_flags |= MNT_READONLY;
	if (attr_flags & MOUNT_ATTR_NOSUID)
		mnt_flags |= MNT_NOSUID;
	if (attr_flags & MOUNT_ATTR_NODEV)
		mnt_flags |= MNT_NODEV;
	if (attr_flags & MOUNT_ATTR_NOEXEC)
		mnt_flags |= MNT_NOEXEC;
	if (attr_flags & MOUNT_ATTR_NODIRATIME)
		mnt_flags |= MNT_NODIRATIME;
	if (attr_flags & MOUNT_ATTR_NOSYMFOLLOW)
		mnt_flags |= MNT_NOSYMFOLLOW;

	return mnt_flags;
}

/*
 * Create a kernel mount representation for a new, prepared superblock
 * (specified by fs_fd) and attach to an open_tree-like file descriptor.
 */
SYSCALL_DEFINE3(fsmount, int, fs_fd, unsigned int, flags,
		unsigned int, attr_flags)
{
	struct mnt_namespace *ns;
	struct fs_context *fc;
	struct file *file;
	struct path newmount;
	struct mount *mnt;
	struct fd f;
	unsigned int mnt_flags = 0;
	long ret;

	if (!may_mount())
		return -EPERM;

	if ((flags & ~(FSMOUNT_CLOEXEC)) != 0)
		return -EINVAL;

	if (attr_flags & ~FSMOUNT_VALID_FLAGS)
		return -EINVAL;

	mnt_flags = attr_flags_to_mnt_flags(attr_flags);

	switch (attr_flags & MOUNT_ATTR__ATIME) {
	case MOUNT_ATTR_STRICTATIME:
		break;
	case MOUNT_ATTR_NOATIME:
		mnt_flags |= MNT_NOATIME;
		break;
	case MOUNT_ATTR_RELATIME:
		mnt_flags |= MNT_RELATIME;
		break;
	default:
		return -EINVAL;
	}

	f = fdget(fs_fd);
	if (!f.file)
		return -EBADF;

	ret = -EINVAL;
	if (f.file->f_op != &fscontext_fops)
		goto err_fsfd;

	fc = f.file->private_data;

	ret = mutex_lock_interruptible(&fc->uapi_mutex);
	if (ret < 0)
		goto err_fsfd;

	/* There must be a valid superblock or we can't mount it */
	ret = -EINVAL;
	if (!fc->root)
		goto err_unlock;

	ret = -EPERM;
	if (mount_too_revealing(fc->root->d_sb, &mnt_flags)) {
		pr_warn("VFS: Mount too revealing\n");
		goto err_unlock;
	}

	ret = -EBUSY;
	if (fc->phase != FS_CONTEXT_AWAITING_MOUNT)
		goto err_unlock;

	if (fc->sb_flags & SB_MANDLOCK)
		warn_mandlock();

	newmount.mnt = vfs_create_mount(fc);
	if (IS_ERR(newmount.mnt)) {
		ret = PTR_ERR(newmount.mnt);
		goto err_unlock;
	}
	newmount.dentry = dget(fc->root);
	newmount.mnt->mnt_flags = mnt_flags;

	/* We've done the mount bit - now move the file context into more or
	 * less the same state as if we'd done an fspick().  We don't want to
	 * do any memory allocation or anything like that at this point as we
	 * don't want to have to handle any errors incurred.
	 */
	vfs_clean_context(fc);

	ns = alloc_mnt_ns(current->nsproxy->mnt_ns->user_ns, true);
	if (IS_ERR(ns)) {
		ret = PTR_ERR(ns);
		goto err_path;
	}
	mnt = real_mount(newmount.mnt);
	mnt->mnt_ns = ns;
	ns->root = mnt;
	ns->mounts = 1;
	list_add(&mnt->mnt_list, &ns->list);
	mntget(newmount.mnt);

	/* Attach to an apparent O_PATH fd with a note that we need to unmount
	 * it, not just simply put it.
	 */
	file = dentry_open(&newmount, O_PATH, fc->cred);
	if (IS_ERR(file)) {
		dissolve_on_fput(newmount.mnt);
		ret = PTR_ERR(file);
		goto err_path;
	}
	file->f_mode |= FMODE_NEED_UNMOUNT;

	ret = get_unused_fd_flags((flags & FSMOUNT_CLOEXEC) ? O_CLOEXEC : 0);
	if (ret >= 0)
		fd_install(ret, file);
	else
		fput(file);

err_path:
	path_put(&newmount);
err_unlock:
	mutex_unlock(&fc->uapi_mutex);
err_fsfd:
	fdput(f);
	return ret;
}

/*
 * Move a mount from one place to another.  In combination with
 * fsopen()/fsmount() this is used to install a new mount and in combination
 * with open_tree(OPEN_TREE_CLONE [| AT_RECURSIVE]) it can be used to copy
 * a mount subtree.
 *
 * Note the flags value is a combination of MOVE_MOUNT_* flags.
 */
SYSCALL_DEFINE5(move_mount,
		int, from_dfd, const char __user *, from_pathname,
		int, to_dfd, const char __user *, to_pathname,
		unsigned int, flags)
{
	struct path from_path, to_path;
	unsigned int lflags;
	int ret = 0;

	if (!may_mount())
		return -EPERM;

	if (flags & ~MOVE_MOUNT__MASK)
		return -EINVAL;

	/* If someone gives a pathname, they aren't permitted to move
	 * from an fd that requires unmount as we can't get at the flag
	 * to clear it afterwards.
	 */
	lflags = 0;
	if (flags & MOVE_MOUNT_F_SYMLINKS)	lflags |= LOOKUP_FOLLOW;
	if (flags & MOVE_MOUNT_F_AUTOMOUNTS)	lflags |= LOOKUP_AUTOMOUNT;
	if (flags & MOVE_MOUNT_F_EMPTY_PATH)	lflags |= LOOKUP_EMPTY;

	ret = user_path_at(from_dfd, from_pathname, lflags, &from_path);
	if (ret < 0)
		return ret;

	lflags = 0;
	if (flags & MOVE_MOUNT_T_SYMLINKS)	lflags |= LOOKUP_FOLLOW;
	if (flags & MOVE_MOUNT_T_AUTOMOUNTS)	lflags |= LOOKUP_AUTOMOUNT;
	if (flags & MOVE_MOUNT_T_EMPTY_PATH)	lflags |= LOOKUP_EMPTY;

	ret = user_path_at(to_dfd, to_pathname, lflags, &to_path);
	if (ret < 0)
		goto out_from;

	ret = security_move_mount(&from_path, &to_path);
	if (ret < 0)
		goto out_to;

	if (flags & MOVE_MOUNT_SET_GROUP)
		ret = do_set_group(&from_path, &to_path);
	else
		ret = do_move_mount(&from_path, &to_path);

out_to:
	path_put(&to_path);
out_from:
	path_put(&from_path);
	return ret;
}

/*
 * Return true if path is reachable from root
 *
 * namespace_sem or mount_lock is held
 */
bool is_path_reachable(struct mount *mnt, struct dentry *dentry,
			 const struct path *root)
{
	while (&mnt->mnt != root->mnt && mnt_has_parent(mnt)) {
		dentry = mnt->mnt_mountpoint;
		mnt = mnt->mnt_parent;
	}
	return &mnt->mnt == root->mnt && is_subdir(dentry, root->dentry);
}

bool path_is_under(const struct path *path1, const struct path *path2)
{
	bool res;
	read_seqlock_excl(&mount_lock);
	res = is_path_reachable(real_mount(path1->mnt), path1->dentry, path2);
	read_sequnlock_excl(&mount_lock);
	return res;
}
EXPORT_SYMBOL(path_is_under);

/*
 * pivot_root Semantics:
 * Moves the root file system of the current process to the directory put_old,
 * makes new_root as the new root file system of the current process, and sets
 * root/cwd of all processes which had them on the current root to new_root.
 *
 * Restrictions:
 * The new_root and put_old must be directories, and  must not be on the
 * same file  system as the current process root. The put_old  must  be
 * underneath new_root,  i.e. adding a non-zero number of /.. to the string
 * pointed to by put_old must yield the same directory as new_root. No other
 * file system may be mounted on put_old. After all, new_root is a mountpoint.
 *
 * Also, the current root cannot be on the 'rootfs' (initial ramfs) filesystem.
 * See Documentation/filesystems/ramfs-rootfs-initramfs.rst for alternatives
 * in this situation.
 *
 * Notes:
 *  - we don't move root/cwd if they are not at the root (reason: if something
 *    cared enough to change them, it's probably wrong to force them elsewhere)
 *  - it's okay to pick a root that isn't the root of a file system, e.g.
 *    /nfs/my_root where /nfs is the mount point. It must be a mountpoint,
 *    though, so you may need to say mount --bind /nfs/my_root /nfs/my_root
 *    first.
 */
SYSCALL_DEFINE2(pivot_root, const char __user *, new_root,
		const char __user *, put_old)
{
	struct path new, old, root;
	struct mount *new_mnt, *root_mnt, *old_mnt, *root_parent, *ex_parent;
	struct mountpoint *old_mp, *root_mp;
	int error;

	if (!may_mount())
		return -EPERM;

	error = user_path_at(AT_FDCWD, new_root,
			     LOOKUP_FOLLOW | LOOKUP_DIRECTORY, &new);
	if (error)
		goto out0;

	error = user_path_at(AT_FDCWD, put_old,
			     LOOKUP_FOLLOW | LOOKUP_DIRECTORY, &old);
	if (error)
		goto out1;

	error = security_sb_pivotroot(&old, &new);
	if (error)
		goto out2;

	get_fs_root(current->fs, &root);
	old_mp = lock_mount(&old);
	error = PTR_ERR(old_mp);
	if (IS_ERR(old_mp))
		goto out3;

	error = -EINVAL;
	new_mnt = real_mount(new.mnt);
	root_mnt = real_mount(root.mnt);
	old_mnt = real_mount(old.mnt);
	ex_parent = new_mnt->mnt_parent;
	root_parent = root_mnt->mnt_parent;
	if (IS_MNT_SHARED(old_mnt) ||
		IS_MNT_SHARED(ex_parent) ||
		IS_MNT_SHARED(root_parent))
		goto out4;
	if (!check_mnt(root_mnt) || !check_mnt(new_mnt))
		goto out4;
	if (new_mnt->mnt.mnt_flags & MNT_LOCKED)
		goto out4;
	error = -ENOENT;
	if (d_unlinked(new.dentry))
		goto out4;
	error = -EBUSY;
	if (new_mnt == root_mnt || old_mnt == root_mnt)
		goto out4; /* loop, on the same file system  */
	error = -EINVAL;
	if (root.mnt->mnt_root != root.dentry)
		goto out4; /* not a mountpoint */
	if (!mnt_has_parent(root_mnt))
		goto out4; /* not attached */
	if (new.mnt->mnt_root != new.dentry)
		goto out4; /* not a mountpoint */
	if (!mnt_has_parent(new_mnt))
		goto out4; /* not attached */
	/* make sure we can reach put_old from new_root */
	if (!is_path_reachable(old_mnt, old.dentry, &new))
		goto out4;
	/* make certain new is below the root */
	if (!is_path_reachable(new_mnt, new.dentry, &root))
		goto out4;
	lock_mount_hash();
	umount_mnt(new_mnt);
	root_mp = unhash_mnt(root_mnt);  /* we'll need its mountpoint */
	if (root_mnt->mnt.mnt_flags & MNT_LOCKED) {
		new_mnt->mnt.mnt_flags |= MNT_LOCKED;
		root_mnt->mnt.mnt_flags &= ~MNT_LOCKED;
	}
	/* mount old root on put_old */
	attach_mnt(root_mnt, old_mnt, old_mp);
	/* mount new_root on / */
	attach_mnt(new_mnt, root_parent, root_mp);
	mnt_add_count(root_parent, -1);
	touch_mnt_namespace(current->nsproxy->mnt_ns);
	/* A moved mount should not expire automatically */
	list_del_init(&new_mnt->mnt_expire);
	put_mountpoint(root_mp);
	unlock_mount_hash();
	chroot_fs_refs(&root, &new);
	error = 0;
out4:
	unlock_mount(old_mp);
	if (!error)
		mntput_no_expire(ex_parent);
out3:
	path_put(&root);
out2:
	path_put(&old);
out1:
	path_put(&new);
out0:
	return error;
}

static unsigned int recalc_flags(struct mount_kattr *kattr, struct mount *mnt)
{
	unsigned int flags = mnt->mnt.mnt_flags;

	/*  flags to clear */
	flags &= ~kattr->attr_clr;
	/* flags to raise */
	flags |= kattr->attr_set;

	return flags;
}

static int can_idmap_mount(const struct mount_kattr *kattr, struct mount *mnt)
{
	struct vfsmount *m = &mnt->mnt;

	if (!kattr->mnt_userns)
		return 0;

	/*
	 * Once a mount has been idmapped we don't allow it to change its
	 * mapping. It makes things simpler and callers can just create
	 * another bind-mount they can idmap if they want to.
	 */
	if (mnt_user_ns(m) != &init_user_ns)
		return -EPERM;

	/* The underlying filesystem doesn't support idmapped mounts yet. */
	if (!(m->mnt_sb->s_type->fs_flags & FS_ALLOW_IDMAP))
		return -EINVAL;

	/* Don't yet support filesystem mountable in user namespaces. */
	if (m->mnt_sb->s_user_ns != &init_user_ns)
		return -EINVAL;

	/* We're not controlling the superblock. */
	if (!capable(CAP_SYS_ADMIN))
		return -EPERM;

	/* Mount has already been visible in the filesystem hierarchy. */
	if (!is_anon_ns(mnt->mnt_ns))
		return -EINVAL;

	return 0;
}

static struct mount *mount_setattr_prepare(struct mount_kattr *kattr,
					   struct mount *mnt, int *err)
{
	struct mount *m = mnt, *last = NULL;

	if (!is_mounted(&m->mnt)) {
		*err = -EINVAL;
		goto out;
	}

	if (!(mnt_has_parent(m) ? check_mnt(m) : is_anon_ns(m->mnt_ns))) {
		*err = -EINVAL;
		goto out;
	}

	do {
		unsigned int flags;

		flags = recalc_flags(kattr, m);
		if (!can_change_locked_flags(m, flags)) {
			*err = -EPERM;
			goto out;
		}

		*err = can_idmap_mount(kattr, m);
		if (*err)
			goto out;

		last = m;

		if ((kattr->attr_set & MNT_READONLY) &&
		    !(m->mnt.mnt_flags & MNT_READONLY)) {
			*err = mnt_hold_writers(m);
			if (*err)
				goto out;
		}
	} while (kattr->recurse && (m = next_mnt(m, mnt)));

out:
	return last;
}

static void do_idmap_mount(const struct mount_kattr *kattr, struct mount *mnt)
{
	struct user_namespace *mnt_userns;

	if (!kattr->mnt_userns)
		return;

	mnt_userns = get_user_ns(kattr->mnt_userns);
	/* Pairs with smp_load_acquire() in mnt_user_ns(). */
	smp_store_release(&mnt->mnt.mnt_userns, mnt_userns);
}

static void mount_setattr_commit(struct mount_kattr *kattr,
				 struct mount *mnt, struct mount *last,
				 int err)
{
	struct mount *m = mnt;

	do {
		if (!err) {
			unsigned int flags;

			do_idmap_mount(kattr, m);
			flags = recalc_flags(kattr, m);
			WRITE_ONCE(m->mnt.mnt_flags, flags);
		}

		/*
		 * We either set MNT_READONLY above so make it visible
		 * before ~MNT_WRITE_HOLD or we failed to recursively
		 * apply mount options.
		 */
		if ((kattr->attr_set & MNT_READONLY) &&
		    (m->mnt.mnt_flags & MNT_WRITE_HOLD))
			mnt_unhold_writers(m);

		if (!err && kattr->propagation)
			change_mnt_propagation(m, kattr->propagation);

		/*
		 * On failure, only cleanup until we found the first mount
		 * we failed to handle.
		 */
		if (err && m == last)
			break;
	} while (kattr->recurse && (m = next_mnt(m, mnt)));

	if (!err)
		touch_mnt_namespace(mnt->mnt_ns);
}

static int do_mount_setattr(struct path *path, struct mount_kattr *kattr)
{
	struct mount *mnt = real_mount(path->mnt), *last = NULL;
	int err = 0;

	if (path->dentry != mnt->mnt.mnt_root)
		return -EINVAL;

	if (kattr->propagation) {
		/*
		 * Only take namespace_lock() if we're actually changing
		 * propagation.
		 */
		namespace_lock();
		if (kattr->propagation == MS_SHARED) {
			err = invent_group_ids(mnt, kattr->recurse);
			if (err) {
				namespace_unlock();
				return err;
			}
		}
	}

	lock_mount_hash();

	/*
	 * Get the mount tree in a shape where we can change mount
	 * properties without failure.
	 */
	last = mount_setattr_prepare(kattr, mnt, &err);
	if (last) /* Commit all changes or revert to the old state. */
		mount_setattr_commit(kattr, mnt, last, err);

	unlock_mount_hash();

	if (kattr->propagation) {
		namespace_unlock();
		if (err)
			cleanup_group_ids(mnt, NULL);
	}

	return err;
}

static int build_mount_idmapped(const struct mount_attr *attr, size_t usize,
				struct mount_kattr *kattr, unsigned int flags)
{
	int err = 0;
	struct ns_common *ns;
	struct user_namespace *mnt_userns;
	struct file *file;

	if (!((attr->attr_set | attr->attr_clr) & MOUNT_ATTR_IDMAP))
		return 0;

	/*
	 * We currently do not support clearing an idmapped mount. If this ever
	 * is a use-case we can revisit this but for now let's keep it simple
	 * and not allow it.
	 */
	if (attr->attr_clr & MOUNT_ATTR_IDMAP)
		return -EINVAL;

	if (attr->userns_fd > INT_MAX)
		return -EINVAL;

	file = fget(attr->userns_fd);
	if (!file)
		return -EBADF;

	if (!proc_ns_file(file)) {
		err = -EINVAL;
		goto out_fput;
	}

	ns = get_proc_ns(file_inode(file));
	if (ns->ops->type != CLONE_NEWUSER) {
		err = -EINVAL;
		goto out_fput;
	}

	/*
	 * The init_user_ns is used to indicate that a vfsmount is not idmapped.
	 * This is simpler than just having to treat NULL as unmapped. Users
	 * wanting to idmap a mount to init_user_ns can just use a namespace
	 * with an identity mapping.
	 */
	mnt_userns = container_of(ns, struct user_namespace, ns);
	if (mnt_userns == &init_user_ns) {
		err = -EPERM;
		goto out_fput;
	}
	kattr->mnt_userns = get_user_ns(mnt_userns);

out_fput:
	fput(file);
	return err;
}

static int build_mount_kattr(const struct mount_attr *attr, size_t usize,
			     struct mount_kattr *kattr, unsigned int flags)
{
	unsigned int lookup_flags = LOOKUP_AUTOMOUNT | LOOKUP_FOLLOW;

	if (flags & AT_NO_AUTOMOUNT)
		lookup_flags &= ~LOOKUP_AUTOMOUNT;
	if (flags & AT_SYMLINK_NOFOLLOW)
		lookup_flags &= ~LOOKUP_FOLLOW;
	if (flags & AT_EMPTY_PATH)
		lookup_flags |= LOOKUP_EMPTY;

	*kattr = (struct mount_kattr) {
		.lookup_flags	= lookup_flags,
		.recurse	= !!(flags & AT_RECURSIVE),
	};

	if (attr->propagation & ~MOUNT_SETATTR_PROPAGATION_FLAGS)
		return -EINVAL;
	if (hweight32(attr->propagation & MOUNT_SETATTR_PROPAGATION_FLAGS) > 1)
		return -EINVAL;
	kattr->propagation = attr->propagation;

	if ((attr->attr_set | attr->attr_clr) & ~MOUNT_SETATTR_VALID_FLAGS)
		return -EINVAL;

	kattr->attr_set = attr_flags_to_mnt_flags(attr->attr_set);
	kattr->attr_clr = attr_flags_to_mnt_flags(attr->attr_clr);

	/*
	 * Since the MOUNT_ATTR_<atime> values are an enum, not a bitmap,
	 * users wanting to transition to a different atime setting cannot
	 * simply specify the atime setting in @attr_set, but must also
	 * specify MOUNT_ATTR__ATIME in the @attr_clr field.
	 * So ensure that MOUNT_ATTR__ATIME can't be partially set in
	 * @attr_clr and that @attr_set can't have any atime bits set if
	 * MOUNT_ATTR__ATIME isn't set in @attr_clr.
	 */
	if (attr->attr_clr & MOUNT_ATTR__ATIME) {
		if ((attr->attr_clr & MOUNT_ATTR__ATIME) != MOUNT_ATTR__ATIME)
			return -EINVAL;

		/*
		 * Clear all previous time settings as they are mutually
		 * exclusive.
		 */
		kattr->attr_clr |= MNT_RELATIME | MNT_NOATIME;
		switch (attr->attr_set & MOUNT_ATTR__ATIME) {
		case MOUNT_ATTR_RELATIME:
			kattr->attr_set |= MNT_RELATIME;
			break;
		case MOUNT_ATTR_NOATIME:
			kattr->attr_set |= MNT_NOATIME;
			break;
		case MOUNT_ATTR_STRICTATIME:
			break;
		default:
			return -EINVAL;
		}
	} else {
		if (attr->attr_set & MOUNT_ATTR__ATIME)
			return -EINVAL;
	}

	return build_mount_idmapped(attr, usize, kattr, flags);
}

static void finish_mount_kattr(struct mount_kattr *kattr)
{
	put_user_ns(kattr->mnt_userns);
	kattr->mnt_userns = NULL;
}

SYSCALL_DEFINE5(mount_setattr, int, dfd, const char __user *, path,
		unsigned int, flags, struct mount_attr __user *, uattr,
		size_t, usize)
{
	int err;
	struct path target;
	struct mount_attr attr;
	struct mount_kattr kattr;

	BUILD_BUG_ON(sizeof(struct mount_attr) != MOUNT_ATTR_SIZE_VER0);

	if (flags & ~(AT_EMPTY_PATH |
		      AT_RECURSIVE |
		      AT_SYMLINK_NOFOLLOW |
		      AT_NO_AUTOMOUNT))
		return -EINVAL;

	if (unlikely(usize > PAGE_SIZE))
		return -E2BIG;
	if (unlikely(usize < MOUNT_ATTR_SIZE_VER0))
		return -EINVAL;

	if (!may_mount())
		return -EPERM;

	err = copy_struct_from_user(&attr, sizeof(attr), uattr, usize);
	if (err)
		return err;

	/* Don't bother walking through the mounts if this is a nop. */
	if (attr.attr_set == 0 &&
	    attr.attr_clr == 0 &&
	    attr.propagation == 0)
		return 0;

	err = build_mount_kattr(&attr, usize, &kattr, flags);
	if (err)
		return err;

	err = user_path_at(dfd, path, kattr.lookup_flags, &target);
	if (err)
		return err;

	err = do_mount_setattr(&target, &kattr);
	finish_mount_kattr(&kattr);
	path_put(&target);
	return err;
}

static void __init init_mount_tree(void)
{
	struct vfsmount *mnt;
	struct mount *m;
	struct mnt_namespace *ns;
	struct path root;

	mnt = vfs_kern_mount(&rootfs_fs_type, 0, "rootfs", NULL);
	if (IS_ERR(mnt))
		panic("Can't create rootfs");

	ns = alloc_mnt_ns(&init_user_ns, false);
	if (IS_ERR(ns))
		panic("Can't allocate initial namespace");
	m = real_mount(mnt);
	m->mnt_ns = ns;
	ns->root = m;
	ns->mounts = 1;
	list_add(&m->mnt_list, &ns->list);
	init_task.nsproxy->mnt_ns = ns;
	get_mnt_ns(ns);

	root.mnt = mnt;
	root.dentry = mnt->mnt_root;
	mnt->mnt_flags |= MNT_LOCKED;

	set_fs_pwd(current->fs, &root);
	set_fs_root(current->fs, &root);
}

void __init mnt_init(void)
{
	int err;

	mnt_cache = kmem_cache_create("mnt_cache", sizeof(struct mount),
			0, SLAB_HWCACHE_ALIGN|SLAB_PANIC|SLAB_ACCOUNT, NULL);

	mount_hashtable = alloc_large_system_hash("Mount-cache",
				sizeof(struct hlist_head),
				mhash_entries, 19,
				HASH_ZERO,
				&m_hash_shift, &m_hash_mask, 0, 0);
	mountpoint_hashtable = alloc_large_system_hash("Mountpoint-cache",
				sizeof(struct hlist_head),
				mphash_entries, 19,
				HASH_ZERO,
				&mp_hash_shift, &mp_hash_mask, 0, 0);

	if (!mount_hashtable || !mountpoint_hashtable)
		panic("Failed to allocate mount hash table\n");

	kernfs_init();

	err = sysfs_init();
	if (err)
		printk(KERN_WARNING "%s: sysfs_init error: %d\n",
			__func__, err);
	fs_kobj = kobject_create_and_add("fs", NULL);
	if (!fs_kobj)
		printk(KERN_WARNING "%s: kobj create error\n", __func__);
	shmem_init();
	init_rootfs();
	init_mount_tree();
}

void put_mnt_ns(struct mnt_namespace *ns)
{
	if (!refcount_dec_and_test(&ns->ns.count))
		return;
	drop_collected_mounts(&ns->root->mnt);
	free_mnt_ns(ns);
}

struct vfsmount *kern_mount(struct file_system_type *type)
{
	struct vfsmount *mnt;
	mnt = vfs_kern_mount(type, SB_KERNMOUNT, type->name, NULL);
	if (!IS_ERR(mnt)) {
		/*
		 * it is a longterm mount, don't release mnt until
		 * we unmount before file sys is unregistered
		*/
		real_mount(mnt)->mnt_ns = MNT_NS_INTERNAL;
	}
	return mnt;
}
EXPORT_SYMBOL_GPL(kern_mount);

void kern_unmount(struct vfsmount *mnt)
{
	/* release long term mount so mount point can be released */
	if (!IS_ERR_OR_NULL(mnt)) {
		real_mount(mnt)->mnt_ns = NULL;
		synchronize_rcu();	/* yecchhh... */
		mntput(mnt);
	}
}
EXPORT_SYMBOL(kern_unmount);

void kern_unmount_array(struct vfsmount *mnt[], unsigned int num)
{
	unsigned int i;

	for (i = 0; i < num; i++)
		if (mnt[i])
			real_mount(mnt[i])->mnt_ns = NULL;
	synchronize_rcu_expedited();
	for (i = 0; i < num; i++)
		mntput(mnt[i]);
}
EXPORT_SYMBOL(kern_unmount_array);

bool our_mnt(struct vfsmount *mnt)
{
	return check_mnt(real_mount(mnt));
}

bool current_chrooted(void)
{
	/* Does the current process have a non-standard root */
	struct path ns_root;
	struct path fs_root;
	bool chrooted;

	/* Find the namespace root */
	ns_root.mnt = &current->nsproxy->mnt_ns->root->mnt;
	ns_root.dentry = ns_root.mnt->mnt_root;
	path_get(&ns_root);
	while (d_mountpoint(ns_root.dentry) && follow_down_one(&ns_root))
		;

	get_fs_root(current->fs, &fs_root);

	chrooted = !path_equal(&fs_root, &ns_root);

	path_put(&fs_root);
	path_put(&ns_root);

	return chrooted;
}

static bool mnt_already_visible(struct mnt_namespace *ns,
				const struct super_block *sb,
				int *new_mnt_flags)
{
	int new_flags = *new_mnt_flags;
	struct mount *mnt;
	bool visible = false;

	down_read(&namespace_sem);
	lock_ns_list(ns);
	list_for_each_entry(mnt, &ns->list, mnt_list) {
		struct mount *child;
		int mnt_flags;

		if (mnt_is_cursor(mnt))
			continue;

		if (mnt->mnt.mnt_sb->s_type != sb->s_type)
			continue;

		/* This mount is not fully visible if it's root directory
		 * is not the root directory of the filesystem.
		 */
		if (mnt->mnt.mnt_root != mnt->mnt.mnt_sb->s_root)
			continue;

		/* A local view of the mount flags */
		mnt_flags = mnt->mnt.mnt_flags;

		/* Don't miss readonly hidden in the superblock flags */
		if (sb_rdonly(mnt->mnt.mnt_sb))
			mnt_flags |= MNT_LOCK_READONLY;

		/* Verify the mount flags are equal to or more permissive
		 * than the proposed new mount.
		 */
		if ((mnt_flags & MNT_LOCK_READONLY) &&
		    !(new_flags & MNT_READONLY))
			continue;
		if ((mnt_flags & MNT_LOCK_ATIME) &&
		    ((mnt_flags & MNT_ATIME_MASK) != (new_flags & MNT_ATIME_MASK)))
			continue;

		/* This mount is not fully visible if there are any
		 * locked child mounts that cover anything except for
		 * empty directories.
		 */
		list_for_each_entry(child, &mnt->mnt_mounts, mnt_child) {
			struct inode *inode = child->mnt_mountpoint->d_inode;
			/* Only worry about locked mounts */
			if (!(child->mnt.mnt_flags & MNT_LOCKED))
				continue;
			/* Is the directory permanetly empty? */
			if (!is_empty_dir_inode(inode))
				goto next;
		}
		/* Preserve the locked attributes */
		*new_mnt_flags |= mnt_flags & (MNT_LOCK_READONLY | \
					       MNT_LOCK_ATIME);
		visible = true;
		goto found;
	next:	;
	}
found:
	unlock_ns_list(ns);
	up_read(&namespace_sem);
	return visible;
}

static bool mount_too_revealing(const struct super_block *sb, int *new_mnt_flags)
{
	const unsigned long required_iflags = SB_I_NOEXEC | SB_I_NODEV;
	struct mnt_namespace *ns = current->nsproxy->mnt_ns;
	unsigned long s_iflags;

	if (ns->user_ns == &init_user_ns)
		return false;

	/* Can this filesystem be too revealing? */
	s_iflags = sb->s_iflags;
	if (!(s_iflags & SB_I_USERNS_VISIBLE))
		return false;

	if ((s_iflags & required_iflags) != required_iflags) {
		WARN_ONCE(1, "Expected s_iflags to contain 0x%lx\n",
			  required_iflags);
		return true;
	}

	return !mnt_already_visible(ns, sb, new_mnt_flags);
}

bool mnt_may_suid(struct vfsmount *mnt)
{
	/*
	 * Foreign mounts (accessed via fchdir or through /proc
	 * symlinks) are always treated as if they are nosuid.  This
	 * prevents namespaces from trusting potentially unsafe
	 * suid/sgid bits, file caps, or security labels that originate
	 * in other namespaces.
	 */
	return !(mnt->mnt_flags & MNT_NOSUID) && check_mnt(real_mount(mnt)) &&
	       current_in_userns(mnt->mnt_sb->s_user_ns);
}

static struct ns_common *mntns_get(struct task_struct *task)
{
	struct ns_common *ns = NULL;
	struct nsproxy *nsproxy;

	task_lock(task);
	nsproxy = task->nsproxy;
	if (nsproxy) {
		ns = &nsproxy->mnt_ns->ns;
		get_mnt_ns(to_mnt_ns(ns));
	}
	task_unlock(task);

	return ns;
}

static void mntns_put(struct ns_common *ns)
{
	put_mnt_ns(to_mnt_ns(ns));
}

static int mntns_install(struct nsset *nsset, struct ns_common *ns)
{
	struct nsproxy *nsproxy = nsset->nsproxy;
	struct fs_struct *fs = nsset->fs;
	struct mnt_namespace *mnt_ns = to_mnt_ns(ns), *old_mnt_ns;
	struct user_namespace *user_ns = nsset->cred->user_ns;
	struct path root;
	int err;

	if (!ns_capable(mnt_ns->user_ns, CAP_SYS_ADMIN) ||
	    !ns_capable(user_ns, CAP_SYS_CHROOT) ||
	    !ns_capable(user_ns, CAP_SYS_ADMIN))
		return -EPERM;

	if (is_anon_ns(mnt_ns))
		return -EINVAL;

	if (fs->users != 1)
		return -EINVAL;

	get_mnt_ns(mnt_ns);
	old_mnt_ns = nsproxy->mnt_ns;
	nsproxy->mnt_ns = mnt_ns;

	/* Find the root */
	err = vfs_path_lookup(mnt_ns->root->mnt.mnt_root, &mnt_ns->root->mnt,
				"/", LOOKUP_DOWN, &root);
	if (err) {
		/* revert to old namespace */
		nsproxy->mnt_ns = old_mnt_ns;
		put_mnt_ns(mnt_ns);
		return err;
	}

	put_mnt_ns(old_mnt_ns);

	/* Update the pwd and root */
	set_fs_pwd(fs, &root);
	set_fs_root(fs, &root);

	path_put(&root);
	return 0;
}

static struct user_namespace *mntns_owner(struct ns_common *ns)
{
	return to_mnt_ns(ns)->user_ns;
}

const struct proc_ns_operations mntns_operations = {
	.name		= "mnt",
	.type		= CLONE_NEWNS,
	.get		= mntns_get,
	.put		= mntns_put,
	.install	= mntns_install,
	.owner		= mntns_owner,
};<|MERGE_RESOLUTION|>--- conflicted
+++ resolved
@@ -1716,16 +1716,6 @@
 	return ns_capable(current->nsproxy->mnt_ns->user_ns, CAP_SYS_ADMIN);
 }
 
-<<<<<<< HEAD
-#ifdef	CONFIG_MANDATORY_FILE_LOCKING
-static bool may_mandlock(void)
-{
-	pr_warn_once("======================================================\n"
-		     "WARNING: the mand mount option is being deprecated and\n"
-		     "         will be removed in v5.15!\n"
-		     "======================================================\n");
-	return capable(CAP_SYS_ADMIN);
-=======
 static void warn_mandlock(void)
 {
 	pr_warn_once("=======================================================\n"
@@ -1733,7 +1723,6 @@
 		     "         and is ignored by this kernel. Remove the mand\n"
 		     "         option from the mount to silence this warning.\n"
 		     "=======================================================\n");
->>>>>>> bee673aa
 }
 
 static int can_umount(const struct path *path, int flags)
