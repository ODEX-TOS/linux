// SPDX-License-Identifier: GPL-2.0-or-later
/*
 *   Copyright (C) International Business Machines Corp., 2000-2004
 *   Portions Copyright (C) Tino Reichardt, 2012
 */

#include <linux/fs.h>
#include <linux/slab.h>
#include "jfs_incore.h"
#include "jfs_superblock.h"
#include "jfs_dmap.h"
#include "jfs_imap.h"
#include "jfs_lock.h"
#include "jfs_metapage.h"
#include "jfs_debug.h"
#include "jfs_discard.h"

/*
 *	SERIALIZATION of the Block Allocation Map.
 *
 *	the working state of the block allocation map is accessed in
 *	two directions:
 *
 *	1) allocation and free requests that start at the dmap
 *	   level and move up through the dmap control pages (i.e.
 *	   the vast majority of requests).
 *
 *	2) allocation requests that start at dmap control page
 *	   level and work down towards the dmaps.
 *
 *	the serialization scheme used here is as follows.
 *
 *	requests which start at the bottom are serialized against each
 *	other through buffers and each requests holds onto its buffers
 *	as it works it way up from a single dmap to the required level
 *	of dmap control page.
 *	requests that start at the top are serialized against each other
 *	and request that start from the bottom by the multiple read/single
 *	write inode lock of the bmap inode. requests starting at the top
 *	take this lock in write mode while request starting at the bottom
 *	take the lock in read mode.  a single top-down request may proceed
 *	exclusively while multiple bottoms-up requests may proceed
 *	simultaneously (under the protection of busy buffers).
 *
 *	in addition to information found in dmaps and dmap control pages,
 *	the working state of the block allocation map also includes read/
 *	write information maintained in the bmap descriptor (i.e. total
 *	free block count, allocation group level free block counts).
 *	a single exclusive lock (BMAP_LOCK) is used to guard this information
 *	in the face of multiple-bottoms up requests.
 *	(lock ordering: IREAD_LOCK, BMAP_LOCK);
 *
 *	accesses to the persistent state of the block allocation map (limited
 *	to the persistent bitmaps in dmaps) is guarded by (busy) buffers.
 */

#define BMAP_LOCK_INIT(bmp)	mutex_init(&bmp->db_bmaplock)
#define BMAP_LOCK(bmp)		mutex_lock(&bmp->db_bmaplock)
#define BMAP_UNLOCK(bmp)	mutex_unlock(&bmp->db_bmaplock)

/*
 * forward references
 */
static void dbAllocBits(struct bmap * bmp, struct dmap * dp, s64 blkno,
			int nblocks);
static void dbSplit(dmtree_t * tp, int leafno, int splitsz, int newval);
static int dbBackSplit(dmtree_t * tp, int leafno);
static int dbJoin(dmtree_t * tp, int leafno, int newval);
static void dbAdjTree(dmtree_t * tp, int leafno, int newval);
static int dbAdjCtl(struct bmap * bmp, s64 blkno, int newval, int alloc,
		    int level);
static int dbAllocAny(struct bmap * bmp, s64 nblocks, int l2nb, s64 * results);
static int dbAllocNext(struct bmap * bmp, struct dmap * dp, s64 blkno,
		       int nblocks);
static int dbAllocNear(struct bmap * bmp, struct dmap * dp, s64 blkno,
		       int nblocks,
		       int l2nb, s64 * results);
static int dbAllocDmap(struct bmap * bmp, struct dmap * dp, s64 blkno,
		       int nblocks);
static int dbAllocDmapLev(struct bmap * bmp, struct dmap * dp, int nblocks,
			  int l2nb,
			  s64 * results);
static int dbAllocAG(struct bmap * bmp, int agno, s64 nblocks, int l2nb,
		     s64 * results);
static int dbAllocCtl(struct bmap * bmp, s64 nblocks, int l2nb, s64 blkno,
		      s64 * results);
static int dbExtend(struct inode *ip, s64 blkno, s64 nblocks, s64 addnblocks);
static int dbFindBits(u32 word, int l2nb);
static int dbFindCtl(struct bmap * bmp, int l2nb, int level, s64 * blkno);
static int dbFindLeaf(dmtree_t * tp, int l2nb, int *leafidx);
static int dbFreeBits(struct bmap * bmp, struct dmap * dp, s64 blkno,
		      int nblocks);
static int dbFreeDmap(struct bmap * bmp, struct dmap * dp, s64 blkno,
		      int nblocks);
static int dbMaxBud(u8 * cp);
static int blkstol2(s64 nb);

static int cntlz(u32 value);
static int cnttz(u32 word);

static int dbAllocDmapBU(struct bmap * bmp, struct dmap * dp, s64 blkno,
			 int nblocks);
static int dbInitDmap(struct dmap * dp, s64 blkno, int nblocks);
static int dbInitDmapTree(struct dmap * dp);
static int dbInitTree(struct dmaptree * dtp);
static int dbInitDmapCtl(struct dmapctl * dcp, int level, int i);
static int dbGetL2AGSize(s64 nblocks);

/*
 *	buddy table
 *
 * table used for determining buddy sizes within characters of
 * dmap bitmap words.  the characters themselves serve as indexes
 * into the table, with the table elements yielding the maximum
 * binary buddy of free bits within the character.
 */
static const s8 budtab[256] = {
	3, 2, 2, 2, 2, 2, 2, 2, 2, 2, 2, 2, 2, 2, 2, 2,
	2, 1, 1, 1, 1, 1, 1, 1, 1, 1, 1, 1, 1, 1, 1, 1,
	2, 1, 1, 1, 1, 1, 1, 1, 1, 1, 1, 1, 1, 1, 1, 1,
	2, 1, 1, 1, 1, 1, 1, 1, 1, 1, 1, 1, 1, 1, 1, 1,
	2, 1, 1, 1, 1, 1, 1, 1, 1, 1, 1, 1, 1, 1, 1, 1,
	2, 1, 1, 1, 1, 0, 0, 0, 1, 0, 0, 0, 1, 0, 0, 0,
	2, 1, 1, 1, 1, 0, 0, 0, 1, 0, 0, 0, 1, 0, 0, 0,
	2, 1, 1, 1, 1, 0, 0, 0, 1, 0, 0, 0, 1, 0, 0, 0,
	2, 1, 1, 1, 1, 1, 1, 1, 1, 1, 1, 1, 1, 1, 1, 1,
	2, 1, 1, 1, 1, 0, 0, 0, 1, 0, 0, 0, 1, 0, 0, 0,
	2, 1, 1, 1, 1, 0, 0, 0, 1, 0, 0, 0, 1, 0, 0, 0,
	2, 1, 1, 1, 1, 0, 0, 0, 1, 0, 0, 0, 1, 0, 0, 0,
	2, 1, 1, 1, 1, 1, 1, 1, 1, 1, 1, 1, 1, 1, 1, 1,
	2, 1, 1, 1, 1, 0, 0, 0, 1, 0, 0, 0, 1, 0, 0, 0,
	2, 1, 1, 1, 1, 0, 0, 0, 1, 0, 0, 0, 1, 0, 0, 0,
	2, 1, 1, 1, 1, 0, 0, 0, 1, 0, 0, 0, 1, 0, 0, -1
};

/*
 * NAME:	dbMount()
 *
 * FUNCTION:	initializate the block allocation map.
 *
 *		memory is allocated for the in-core bmap descriptor and
 *		the in-core descriptor is initialized from disk.
 *
 * PARAMETERS:
 *	ipbmap	- pointer to in-core inode for the block map.
 *
 * RETURN VALUES:
 *	0	- success
 *	-ENOMEM	- insufficient memory
 *	-EIO	- i/o error
 *	-EINVAL - wrong bmap data
 */
int dbMount(struct inode *ipbmap)
{
	struct bmap *bmp;
	struct dbmap_disk *dbmp_le;
	struct metapage *mp;
	int i, err;

	/*
	 * allocate/initialize the in-memory bmap descriptor
	 */
	/* allocate memory for the in-memory bmap descriptor */
	bmp = kmalloc(sizeof(struct bmap), GFP_KERNEL);
	if (bmp == NULL)
		return -ENOMEM;

	/* read the on-disk bmap descriptor. */
	mp = read_metapage(ipbmap,
			   BMAPBLKNO << JFS_SBI(ipbmap->i_sb)->l2nbperpage,
			   PSIZE, 0);
	if (mp == NULL) {
		err = -EIO;
		goto err_kfree_bmp;
	}

	/* copy the on-disk bmap descriptor to its in-memory version. */
	dbmp_le = (struct dbmap_disk *) mp->data;
	bmp->db_mapsize = le64_to_cpu(dbmp_le->dn_mapsize);
	bmp->db_nfree = le64_to_cpu(dbmp_le->dn_nfree);
	bmp->db_l2nbperpage = le32_to_cpu(dbmp_le->dn_l2nbperpage);
	bmp->db_numag = le32_to_cpu(dbmp_le->dn_numag);
	if (!bmp->db_numag) {
		err = -EINVAL;
		goto err_release_metapage;
	}

	bmp->db_maxlevel = le32_to_cpu(dbmp_le->dn_maxlevel);
	bmp->db_maxag = le32_to_cpu(dbmp_le->dn_maxag);
	bmp->db_agpref = le32_to_cpu(dbmp_le->dn_agpref);
	bmp->db_aglevel = le32_to_cpu(dbmp_le->dn_aglevel);
	bmp->db_agheight = le32_to_cpu(dbmp_le->dn_agheight);
	bmp->db_agwidth = le32_to_cpu(dbmp_le->dn_agwidth);
	bmp->db_agstart = le32_to_cpu(dbmp_le->dn_agstart);
	bmp->db_agl2size = le32_to_cpu(dbmp_le->dn_agl2size);
<<<<<<< HEAD
	if (bmp->db_agl2size > L2MAXL2SIZE - L2MAXAG) {
=======
	if (bmp->db_agl2size > L2MAXL2SIZE - L2MAXAG ||
	    bmp->db_agl2size < 0) {
>>>>>>> 2a175ffe
		err = -EINVAL;
		goto err_release_metapage;
	}

	if (((bmp->db_mapsize - 1) >> bmp->db_agl2size) > MAXAG) {
		err = -EINVAL;
		goto err_release_metapage;
	}

	for (i = 0; i < MAXAG; i++)
		bmp->db_agfree[i] = le64_to_cpu(dbmp_le->dn_agfree[i]);
	bmp->db_agsize = le64_to_cpu(dbmp_le->dn_agsize);
	bmp->db_maxfreebud = dbmp_le->dn_maxfreebud;

	/* release the buffer. */
	release_metapage(mp);

	/* bind the bmap inode and the bmap descriptor to each other. */
	bmp->db_ipbmap = ipbmap;
	JFS_SBI(ipbmap->i_sb)->bmap = bmp;

	memset(bmp->db_active, 0, sizeof(bmp->db_active));

	/*
	 * allocate/initialize the bmap lock
	 */
	BMAP_LOCK_INIT(bmp);

	return (0);

err_release_metapage:
	release_metapage(mp);
err_kfree_bmp:
	kfree(bmp);
	return err;
}


/*
 * NAME:	dbUnmount()
 *
 * FUNCTION:	terminate the block allocation map in preparation for
 *		file system unmount.
 *
 *		the in-core bmap descriptor is written to disk and
 *		the memory for this descriptor is freed.
 *
 * PARAMETERS:
 *	ipbmap	- pointer to in-core inode for the block map.
 *
 * RETURN VALUES:
 *	0	- success
 *	-EIO	- i/o error
 */
int dbUnmount(struct inode *ipbmap, int mounterror)
{
	struct bmap *bmp = JFS_SBI(ipbmap->i_sb)->bmap;

	if (!(mounterror || isReadOnly(ipbmap)))
		dbSync(ipbmap);

	/*
	 * Invalidate the page cache buffers
	 */
	truncate_inode_pages(ipbmap->i_mapping, 0);

	/* free the memory for the in-memory bmap. */
	kfree(bmp);

	return (0);
}

/*
 *	dbSync()
 */
int dbSync(struct inode *ipbmap)
{
	struct dbmap_disk *dbmp_le;
	struct bmap *bmp = JFS_SBI(ipbmap->i_sb)->bmap;
	struct metapage *mp;
	int i;

	/*
	 * write bmap global control page
	 */
	/* get the buffer for the on-disk bmap descriptor. */
	mp = read_metapage(ipbmap,
			   BMAPBLKNO << JFS_SBI(ipbmap->i_sb)->l2nbperpage,
			   PSIZE, 0);
	if (mp == NULL) {
		jfs_err("dbSync: read_metapage failed!");
		return -EIO;
	}
	/* copy the in-memory version of the bmap to the on-disk version */
	dbmp_le = (struct dbmap_disk *) mp->data;
	dbmp_le->dn_mapsize = cpu_to_le64(bmp->db_mapsize);
	dbmp_le->dn_nfree = cpu_to_le64(bmp->db_nfree);
	dbmp_le->dn_l2nbperpage = cpu_to_le32(bmp->db_l2nbperpage);
	dbmp_le->dn_numag = cpu_to_le32(bmp->db_numag);
	dbmp_le->dn_maxlevel = cpu_to_le32(bmp->db_maxlevel);
	dbmp_le->dn_maxag = cpu_to_le32(bmp->db_maxag);
	dbmp_le->dn_agpref = cpu_to_le32(bmp->db_agpref);
	dbmp_le->dn_aglevel = cpu_to_le32(bmp->db_aglevel);
	dbmp_le->dn_agheight = cpu_to_le32(bmp->db_agheight);
	dbmp_le->dn_agwidth = cpu_to_le32(bmp->db_agwidth);
	dbmp_le->dn_agstart = cpu_to_le32(bmp->db_agstart);
	dbmp_le->dn_agl2size = cpu_to_le32(bmp->db_agl2size);
	for (i = 0; i < MAXAG; i++)
		dbmp_le->dn_agfree[i] = cpu_to_le64(bmp->db_agfree[i]);
	dbmp_le->dn_agsize = cpu_to_le64(bmp->db_agsize);
	dbmp_le->dn_maxfreebud = bmp->db_maxfreebud;

	/* write the buffer */
	write_metapage(mp);

	/*
	 * write out dirty pages of bmap
	 */
	filemap_write_and_wait(ipbmap->i_mapping);

	diWriteSpecial(ipbmap, 0);

	return (0);
}

/*
 * NAME:	dbFree()
 *
 * FUNCTION:	free the specified block range from the working block
 *		allocation map.
 *
 *		the blocks will be free from the working map one dmap
 *		at a time.
 *
 * PARAMETERS:
 *	ip	- pointer to in-core inode;
 *	blkno	- starting block number to be freed.
 *	nblocks	- number of blocks to be freed.
 *
 * RETURN VALUES:
 *	0	- success
 *	-EIO	- i/o error
 */
int dbFree(struct inode *ip, s64 blkno, s64 nblocks)
{
	struct metapage *mp;
	struct dmap *dp;
	int nb, rc;
	s64 lblkno, rem;
	struct inode *ipbmap = JFS_SBI(ip->i_sb)->ipbmap;
	struct bmap *bmp = JFS_SBI(ip->i_sb)->bmap;
	struct super_block *sb = ipbmap->i_sb;

	IREAD_LOCK(ipbmap, RDWRLOCK_DMAP);

	/* block to be freed better be within the mapsize. */
	if (unlikely((blkno == 0) || (blkno + nblocks > bmp->db_mapsize))) {
		IREAD_UNLOCK(ipbmap);
		printk(KERN_ERR "blkno = %Lx, nblocks = %Lx\n",
		       (unsigned long long) blkno,
		       (unsigned long long) nblocks);
		jfs_error(ip->i_sb, "block to be freed is outside the map\n");
		return -EIO;
	}

	/**
	 * TRIM the blocks, when mounted with discard option
	 */
	if (JFS_SBI(sb)->flag & JFS_DISCARD)
		if (JFS_SBI(sb)->minblks_trim <= nblocks)
			jfs_issue_discard(ipbmap, blkno, nblocks);

	/*
	 * free the blocks a dmap at a time.
	 */
	mp = NULL;
	for (rem = nblocks; rem > 0; rem -= nb, blkno += nb) {
		/* release previous dmap if any */
		if (mp) {
			write_metapage(mp);
		}

		/* get the buffer for the current dmap. */
		lblkno = BLKTODMAP(blkno, bmp->db_l2nbperpage);
		mp = read_metapage(ipbmap, lblkno, PSIZE, 0);
		if (mp == NULL) {
			IREAD_UNLOCK(ipbmap);
			return -EIO;
		}
		dp = (struct dmap *) mp->data;

		/* determine the number of blocks to be freed from
		 * this dmap.
		 */
		nb = min(rem, BPERDMAP - (blkno & (BPERDMAP - 1)));

		/* free the blocks. */
		if ((rc = dbFreeDmap(bmp, dp, blkno, nb))) {
			jfs_error(ip->i_sb, "error in block map\n");
			release_metapage(mp);
			IREAD_UNLOCK(ipbmap);
			return (rc);
		}
	}

	/* write the last buffer. */
	if (mp)
		write_metapage(mp);

	IREAD_UNLOCK(ipbmap);

	return (0);
}


/*
 * NAME:	dbUpdatePMap()
 *
 * FUNCTION:	update the allocation state (free or allocate) of the
 *		specified block range in the persistent block allocation map.
 *
 *		the blocks will be updated in the persistent map one
 *		dmap at a time.
 *
 * PARAMETERS:
 *	ipbmap	- pointer to in-core inode for the block map.
 *	free	- 'true' if block range is to be freed from the persistent
 *		  map; 'false' if it is to be allocated.
 *	blkno	- starting block number of the range.
 *	nblocks	- number of contiguous blocks in the range.
 *	tblk	- transaction block;
 *
 * RETURN VALUES:
 *	0	- success
 *	-EIO	- i/o error
 */
int
dbUpdatePMap(struct inode *ipbmap,
	     int free, s64 blkno, s64 nblocks, struct tblock * tblk)
{
	int nblks, dbitno, wbitno, rbits;
	int word, nbits, nwords;
	struct bmap *bmp = JFS_SBI(ipbmap->i_sb)->bmap;
	s64 lblkno, rem, lastlblkno;
	u32 mask;
	struct dmap *dp;
	struct metapage *mp;
	struct jfs_log *log;
	int lsn, difft, diffp;
	unsigned long flags;

	/* the blocks better be within the mapsize. */
	if (blkno + nblocks > bmp->db_mapsize) {
		printk(KERN_ERR "blkno = %Lx, nblocks = %Lx\n",
		       (unsigned long long) blkno,
		       (unsigned long long) nblocks);
		jfs_error(ipbmap->i_sb, "blocks are outside the map\n");
		return -EIO;
	}

	/* compute delta of transaction lsn from log syncpt */
	lsn = tblk->lsn;
	log = (struct jfs_log *) JFS_SBI(tblk->sb)->log;
	logdiff(difft, lsn, log);

	/*
	 * update the block state a dmap at a time.
	 */
	mp = NULL;
	lastlblkno = 0;
	for (rem = nblocks; rem > 0; rem -= nblks, blkno += nblks) {
		/* get the buffer for the current dmap. */
		lblkno = BLKTODMAP(blkno, bmp->db_l2nbperpage);
		if (lblkno != lastlblkno) {
			if (mp) {
				write_metapage(mp);
			}

			mp = read_metapage(bmp->db_ipbmap, lblkno, PSIZE,
					   0);
			if (mp == NULL)
				return -EIO;
			metapage_wait_for_io(mp);
		}
		dp = (struct dmap *) mp->data;

		/* determine the bit number and word within the dmap of
		 * the starting block.  also determine how many blocks
		 * are to be updated within this dmap.
		 */
		dbitno = blkno & (BPERDMAP - 1);
		word = dbitno >> L2DBWORD;
		nblks = min(rem, (s64)BPERDMAP - dbitno);

		/* update the bits of the dmap words. the first and last
		 * words may only have a subset of their bits updated. if
		 * this is the case, we'll work against that word (i.e.
		 * partial first and/or last) only in a single pass.  a
		 * single pass will also be used to update all words that
		 * are to have all their bits updated.
		 */
		for (rbits = nblks; rbits > 0;
		     rbits -= nbits, dbitno += nbits) {
			/* determine the bit number within the word and
			 * the number of bits within the word.
			 */
			wbitno = dbitno & (DBWORD - 1);
			nbits = min(rbits, DBWORD - wbitno);

			/* check if only part of the word is to be updated. */
			if (nbits < DBWORD) {
				/* update (free or allocate) the bits
				 * in this word.
				 */
				mask =
				    (ONES << (DBWORD - nbits) >> wbitno);
				if (free)
					dp->pmap[word] &=
					    cpu_to_le32(~mask);
				else
					dp->pmap[word] |=
					    cpu_to_le32(mask);

				word += 1;
			} else {
				/* one or more words are to have all
				 * their bits updated.  determine how
				 * many words and how many bits.
				 */
				nwords = rbits >> L2DBWORD;
				nbits = nwords << L2DBWORD;

				/* update (free or allocate) the bits
				 * in these words.
				 */
				if (free)
					memset(&dp->pmap[word], 0,
					       nwords * 4);
				else
					memset(&dp->pmap[word], (int) ONES,
					       nwords * 4);

				word += nwords;
			}
		}

		/*
		 * update dmap lsn
		 */
		if (lblkno == lastlblkno)
			continue;

		lastlblkno = lblkno;

		LOGSYNC_LOCK(log, flags);
		if (mp->lsn != 0) {
			/* inherit older/smaller lsn */
			logdiff(diffp, mp->lsn, log);
			if (difft < diffp) {
				mp->lsn = lsn;

				/* move bp after tblock in logsync list */
				list_move(&mp->synclist, &tblk->synclist);
			}

			/* inherit younger/larger clsn */
			logdiff(difft, tblk->clsn, log);
			logdiff(diffp, mp->clsn, log);
			if (difft > diffp)
				mp->clsn = tblk->clsn;
		} else {
			mp->log = log;
			mp->lsn = lsn;

			/* insert bp after tblock in logsync list */
			log->count++;
			list_add(&mp->synclist, &tblk->synclist);

			mp->clsn = tblk->clsn;
		}
		LOGSYNC_UNLOCK(log, flags);
	}

	/* write the last buffer. */
	if (mp) {
		write_metapage(mp);
	}

	return (0);
}


/*
 * NAME:	dbNextAG()
 *
 * FUNCTION:	find the preferred allocation group for new allocations.
 *
 *		Within the allocation groups, we maintain a preferred
 *		allocation group which consists of a group with at least
 *		average free space.  It is the preferred group that we target
 *		new inode allocation towards.  The tie-in between inode
 *		allocation and block allocation occurs as we allocate the
 *		first (data) block of an inode and specify the inode (block)
 *		as the allocation hint for this block.
 *
 *		We try to avoid having more than one open file growing in
 *		an allocation group, as this will lead to fragmentation.
 *		This differs from the old OS/2 method of trying to keep
 *		empty ags around for large allocations.
 *
 * PARAMETERS:
 *	ipbmap	- pointer to in-core inode for the block map.
 *
 * RETURN VALUES:
 *	the preferred allocation group number.
 */
int dbNextAG(struct inode *ipbmap)
{
	s64 avgfree;
	int agpref;
	s64 hwm = 0;
	int i;
	int next_best = -1;
	struct bmap *bmp = JFS_SBI(ipbmap->i_sb)->bmap;

	BMAP_LOCK(bmp);

	/* determine the average number of free blocks within the ags. */
	avgfree = (u32)bmp->db_nfree / bmp->db_numag;

	/*
	 * if the current preferred ag does not have an active allocator
	 * and has at least average freespace, return it
	 */
	agpref = bmp->db_agpref;
	if ((atomic_read(&bmp->db_active[agpref]) == 0) &&
	    (bmp->db_agfree[agpref] >= avgfree))
		goto unlock;

	/* From the last preferred ag, find the next one with at least
	 * average free space.
	 */
	for (i = 0 ; i < bmp->db_numag; i++, agpref++) {
		if (agpref == bmp->db_numag)
			agpref = 0;

		if (atomic_read(&bmp->db_active[agpref]))
			/* open file is currently growing in this ag */
			continue;
		if (bmp->db_agfree[agpref] >= avgfree) {
			/* Return this one */
			bmp->db_agpref = agpref;
			goto unlock;
		} else if (bmp->db_agfree[agpref] > hwm) {
			/* Less than avg. freespace, but best so far */
			hwm = bmp->db_agfree[agpref];
			next_best = agpref;
		}
	}

	/*
	 * If no inactive ag was found with average freespace, use the
	 * next best
	 */
	if (next_best != -1)
		bmp->db_agpref = next_best;
	/* else leave db_agpref unchanged */
unlock:
	BMAP_UNLOCK(bmp);

	/* return the preferred group.
	 */
	return (bmp->db_agpref);
}

/*
 * NAME:	dbAlloc()
 *
 * FUNCTION:	attempt to allocate a specified number of contiguous free
 *		blocks from the working allocation block map.
 *
 *		the block allocation policy uses hints and a multi-step
 *		approach.
 *
 *		for allocation requests smaller than the number of blocks
 *		per dmap, we first try to allocate the new blocks
 *		immediately following the hint.  if these blocks are not
 *		available, we try to allocate blocks near the hint.  if
 *		no blocks near the hint are available, we next try to
 *		allocate within the same dmap as contains the hint.
 *
 *		if no blocks are available in the dmap or the allocation
 *		request is larger than the dmap size, we try to allocate
 *		within the same allocation group as contains the hint. if
 *		this does not succeed, we finally try to allocate anywhere
 *		within the aggregate.
 *
 *		we also try to allocate anywhere within the aggregate
 *		for allocation requests larger than the allocation group
 *		size or requests that specify no hint value.
 *
 * PARAMETERS:
 *	ip	- pointer to in-core inode;
 *	hint	- allocation hint.
 *	nblocks	- number of contiguous blocks in the range.
 *	results	- on successful return, set to the starting block number
 *		  of the newly allocated contiguous range.
 *
 * RETURN VALUES:
 *	0	- success
 *	-ENOSPC	- insufficient disk resources
 *	-EIO	- i/o error
 */
int dbAlloc(struct inode *ip, s64 hint, s64 nblocks, s64 * results)
{
	int rc, agno;
	struct inode *ipbmap = JFS_SBI(ip->i_sb)->ipbmap;
	struct bmap *bmp;
	struct metapage *mp;
	s64 lblkno, blkno;
	struct dmap *dp;
	int l2nb;
	s64 mapSize;
	int writers;

	/* assert that nblocks is valid */
	assert(nblocks > 0);

	/* get the log2 number of blocks to be allocated.
	 * if the number of blocks is not a log2 multiple,
	 * it will be rounded up to the next log2 multiple.
	 */
	l2nb = BLKSTOL2(nblocks);

	bmp = JFS_SBI(ip->i_sb)->bmap;

	mapSize = bmp->db_mapsize;

	/* the hint should be within the map */
	if (hint >= mapSize) {
		jfs_error(ip->i_sb, "the hint is outside the map\n");
		return -EIO;
	}

	/* if the number of blocks to be allocated is greater than the
	 * allocation group size, try to allocate anywhere.
	 */
	if (l2nb > bmp->db_agl2size) {
		IWRITE_LOCK(ipbmap, RDWRLOCK_DMAP);

		rc = dbAllocAny(bmp, nblocks, l2nb, results);

		goto write_unlock;
	}

	/*
	 * If no hint, let dbNextAG recommend an allocation group
	 */
	if (hint == 0)
		goto pref_ag;

	/* we would like to allocate close to the hint.  adjust the
	 * hint to the block following the hint since the allocators
	 * will start looking for free space starting at this point.
	 */
	blkno = hint + 1;

	if (blkno >= bmp->db_mapsize)
		goto pref_ag;

	agno = blkno >> bmp->db_agl2size;

	/* check if blkno crosses over into a new allocation group.
	 * if so, check if we should allow allocations within this
	 * allocation group.
	 */
	if ((blkno & (bmp->db_agsize - 1)) == 0)
		/* check if the AG is currently being written to.
		 * if so, call dbNextAG() to find a non-busy
		 * AG with sufficient free space.
		 */
		if (atomic_read(&bmp->db_active[agno]))
			goto pref_ag;

	/* check if the allocation request size can be satisfied from a
	 * single dmap.  if so, try to allocate from the dmap containing
	 * the hint using a tiered strategy.
	 */
	if (nblocks <= BPERDMAP) {
		IREAD_LOCK(ipbmap, RDWRLOCK_DMAP);

		/* get the buffer for the dmap containing the hint.
		 */
		rc = -EIO;
		lblkno = BLKTODMAP(blkno, bmp->db_l2nbperpage);
		mp = read_metapage(ipbmap, lblkno, PSIZE, 0);
		if (mp == NULL)
			goto read_unlock;

		dp = (struct dmap *) mp->data;

		/* first, try to satisfy the allocation request with the
		 * blocks beginning at the hint.
		 */
		if ((rc = dbAllocNext(bmp, dp, blkno, (int) nblocks))
		    != -ENOSPC) {
			if (rc == 0) {
				*results = blkno;
				mark_metapage_dirty(mp);
			}

			release_metapage(mp);
			goto read_unlock;
		}

		writers = atomic_read(&bmp->db_active[agno]);
		if ((writers > 1) ||
		    ((writers == 1) && (JFS_IP(ip)->active_ag != agno))) {
			/*
			 * Someone else is writing in this allocation
			 * group.  To avoid fragmenting, try another ag
			 */
			release_metapage(mp);
			IREAD_UNLOCK(ipbmap);
			goto pref_ag;
		}

		/* next, try to satisfy the allocation request with blocks
		 * near the hint.
		 */
		if ((rc =
		     dbAllocNear(bmp, dp, blkno, (int) nblocks, l2nb, results))
		    != -ENOSPC) {
			if (rc == 0)
				mark_metapage_dirty(mp);

			release_metapage(mp);
			goto read_unlock;
		}

		/* try to satisfy the allocation request with blocks within
		 * the same dmap as the hint.
		 */
		if ((rc = dbAllocDmapLev(bmp, dp, (int) nblocks, l2nb, results))
		    != -ENOSPC) {
			if (rc == 0)
				mark_metapage_dirty(mp);

			release_metapage(mp);
			goto read_unlock;
		}

		release_metapage(mp);
		IREAD_UNLOCK(ipbmap);
	}

	/* try to satisfy the allocation request with blocks within
	 * the same allocation group as the hint.
	 */
	IWRITE_LOCK(ipbmap, RDWRLOCK_DMAP);
	if ((rc = dbAllocAG(bmp, agno, nblocks, l2nb, results)) != -ENOSPC)
		goto write_unlock;

	IWRITE_UNLOCK(ipbmap);


      pref_ag:
	/*
	 * Let dbNextAG recommend a preferred allocation group
	 */
	agno = dbNextAG(ipbmap);
	IWRITE_LOCK(ipbmap, RDWRLOCK_DMAP);

	/* Try to allocate within this allocation group.  if that fails, try to
	 * allocate anywhere in the map.
	 */
	if ((rc = dbAllocAG(bmp, agno, nblocks, l2nb, results)) == -ENOSPC)
		rc = dbAllocAny(bmp, nblocks, l2nb, results);

      write_unlock:
	IWRITE_UNLOCK(ipbmap);

	return (rc);

      read_unlock:
	IREAD_UNLOCK(ipbmap);

	return (rc);
}

/*
 * NAME:	dbReAlloc()
 *
 * FUNCTION:	attempt to extend a current allocation by a specified
 *		number of blocks.
 *
 *		this routine attempts to satisfy the allocation request
 *		by first trying to extend the existing allocation in
 *		place by allocating the additional blocks as the blocks
 *		immediately following the current allocation.  if these
 *		blocks are not available, this routine will attempt to
 *		allocate a new set of contiguous blocks large enough
 *		to cover the existing allocation plus the additional
 *		number of blocks required.
 *
 * PARAMETERS:
 *	ip	    -  pointer to in-core inode requiring allocation.
 *	blkno	    -  starting block of the current allocation.
 *	nblocks	    -  number of contiguous blocks within the current
 *		       allocation.
 *	addnblocks  -  number of blocks to add to the allocation.
 *	results	-      on successful return, set to the starting block number
 *		       of the existing allocation if the existing allocation
 *		       was extended in place or to a newly allocated contiguous
 *		       range if the existing allocation could not be extended
 *		       in place.
 *
 * RETURN VALUES:
 *	0	- success
 *	-ENOSPC	- insufficient disk resources
 *	-EIO	- i/o error
 */
int
dbReAlloc(struct inode *ip,
	  s64 blkno, s64 nblocks, s64 addnblocks, s64 * results)
{
	int rc;

	/* try to extend the allocation in place.
	 */
	if ((rc = dbExtend(ip, blkno, nblocks, addnblocks)) == 0) {
		*results = blkno;
		return (0);
	} else {
		if (rc != -ENOSPC)
			return (rc);
	}

	/* could not extend the allocation in place, so allocate a
	 * new set of blocks for the entire request (i.e. try to get
	 * a range of contiguous blocks large enough to cover the
	 * existing allocation plus the additional blocks.)
	 */
	return (dbAlloc
		(ip, blkno + nblocks - 1, addnblocks + nblocks, results));
}


/*
 * NAME:	dbExtend()
 *
 * FUNCTION:	attempt to extend a current allocation by a specified
 *		number of blocks.
 *
 *		this routine attempts to satisfy the allocation request
 *		by first trying to extend the existing allocation in
 *		place by allocating the additional blocks as the blocks
 *		immediately following the current allocation.
 *
 * PARAMETERS:
 *	ip	    -  pointer to in-core inode requiring allocation.
 *	blkno	    -  starting block of the current allocation.
 *	nblocks	    -  number of contiguous blocks within the current
 *		       allocation.
 *	addnblocks  -  number of blocks to add to the allocation.
 *
 * RETURN VALUES:
 *	0	- success
 *	-ENOSPC	- insufficient disk resources
 *	-EIO	- i/o error
 */
static int dbExtend(struct inode *ip, s64 blkno, s64 nblocks, s64 addnblocks)
{
	struct jfs_sb_info *sbi = JFS_SBI(ip->i_sb);
	s64 lblkno, lastblkno, extblkno;
	uint rel_block;
	struct metapage *mp;
	struct dmap *dp;
	int rc;
	struct inode *ipbmap = sbi->ipbmap;
	struct bmap *bmp;

	/*
	 * We don't want a non-aligned extent to cross a page boundary
	 */
	if (((rel_block = blkno & (sbi->nbperpage - 1))) &&
	    (rel_block + nblocks + addnblocks > sbi->nbperpage))
		return -ENOSPC;

	/* get the last block of the current allocation */
	lastblkno = blkno + nblocks - 1;

	/* determine the block number of the block following
	 * the existing allocation.
	 */
	extblkno = lastblkno + 1;

	IREAD_LOCK(ipbmap, RDWRLOCK_DMAP);

	/* better be within the file system */
	bmp = sbi->bmap;
	if (lastblkno < 0 || lastblkno >= bmp->db_mapsize) {
		IREAD_UNLOCK(ipbmap);
		jfs_error(ip->i_sb, "the block is outside the filesystem\n");
		return -EIO;
	}

	/* we'll attempt to extend the current allocation in place by
	 * allocating the additional blocks as the blocks immediately
	 * following the current allocation.  we only try to extend the
	 * current allocation in place if the number of additional blocks
	 * can fit into a dmap, the last block of the current allocation
	 * is not the last block of the file system, and the start of the
	 * inplace extension is not on an allocation group boundary.
	 */
	if (addnblocks > BPERDMAP || extblkno >= bmp->db_mapsize ||
	    (extblkno & (bmp->db_agsize - 1)) == 0) {
		IREAD_UNLOCK(ipbmap);
		return -ENOSPC;
	}

	/* get the buffer for the dmap containing the first block
	 * of the extension.
	 */
	lblkno = BLKTODMAP(extblkno, bmp->db_l2nbperpage);
	mp = read_metapage(ipbmap, lblkno, PSIZE, 0);
	if (mp == NULL) {
		IREAD_UNLOCK(ipbmap);
		return -EIO;
	}

	dp = (struct dmap *) mp->data;

	/* try to allocate the blocks immediately following the
	 * current allocation.
	 */
	rc = dbAllocNext(bmp, dp, extblkno, (int) addnblocks);

	IREAD_UNLOCK(ipbmap);

	/* were we successful ? */
	if (rc == 0)
		write_metapage(mp);
	else
		/* we were not successful */
		release_metapage(mp);

	return (rc);
}


/*
 * NAME:	dbAllocNext()
 *
 * FUNCTION:	attempt to allocate the blocks of the specified block
 *		range within a dmap.
 *
 * PARAMETERS:
 *	bmp	-  pointer to bmap descriptor
 *	dp	-  pointer to dmap.
 *	blkno	-  starting block number of the range.
 *	nblocks	-  number of contiguous free blocks of the range.
 *
 * RETURN VALUES:
 *	0	- success
 *	-ENOSPC	- insufficient disk resources
 *	-EIO	- i/o error
 *
 * serialization: IREAD_LOCK(ipbmap) held on entry/exit;
 */
static int dbAllocNext(struct bmap * bmp, struct dmap * dp, s64 blkno,
		       int nblocks)
{
	int dbitno, word, rembits, nb, nwords, wbitno, nw;
	int l2size;
	s8 *leaf;
	u32 mask;

	if (dp->tree.leafidx != cpu_to_le32(LEAFIND)) {
		jfs_error(bmp->db_ipbmap->i_sb, "Corrupt dmap page\n");
		return -EIO;
	}

	/* pick up a pointer to the leaves of the dmap tree.
	 */
	leaf = dp->tree.stree + le32_to_cpu(dp->tree.leafidx);

	/* determine the bit number and word within the dmap of the
	 * starting block.
	 */
	dbitno = blkno & (BPERDMAP - 1);
	word = dbitno >> L2DBWORD;

	/* check if the specified block range is contained within
	 * this dmap.
	 */
	if (dbitno + nblocks > BPERDMAP)
		return -ENOSPC;

	/* check if the starting leaf indicates that anything
	 * is free.
	 */
	if (leaf[word] == NOFREE)
		return -ENOSPC;

	/* check the dmaps words corresponding to block range to see
	 * if the block range is free.  not all bits of the first and
	 * last words may be contained within the block range.  if this
	 * is the case, we'll work against those words (i.e. partial first
	 * and/or last) on an individual basis (a single pass) and examine
	 * the actual bits to determine if they are free.  a single pass
	 * will be used for all dmap words fully contained within the
	 * specified range.  within this pass, the leaves of the dmap
	 * tree will be examined to determine if the blocks are free. a
	 * single leaf may describe the free space of multiple dmap
	 * words, so we may visit only a subset of the actual leaves
	 * corresponding to the dmap words of the block range.
	 */
	for (rembits = nblocks; rembits > 0; rembits -= nb, dbitno += nb) {
		/* determine the bit number within the word and
		 * the number of bits within the word.
		 */
		wbitno = dbitno & (DBWORD - 1);
		nb = min(rembits, DBWORD - wbitno);

		/* check if only part of the word is to be examined.
		 */
		if (nb < DBWORD) {
			/* check if the bits are free.
			 */
			mask = (ONES << (DBWORD - nb) >> wbitno);
			if ((mask & ~le32_to_cpu(dp->wmap[word])) != mask)
				return -ENOSPC;

			word += 1;
		} else {
			/* one or more dmap words are fully contained
			 * within the block range.  determine how many
			 * words and how many bits.
			 */
			nwords = rembits >> L2DBWORD;
			nb = nwords << L2DBWORD;

			/* now examine the appropriate leaves to determine
			 * if the blocks are free.
			 */
			while (nwords > 0) {
				/* does the leaf describe any free space ?
				 */
				if (leaf[word] < BUDMIN)
					return -ENOSPC;

				/* determine the l2 number of bits provided
				 * by this leaf.
				 */
				l2size =
				    min_t(int, leaf[word], NLSTOL2BSZ(nwords));

				/* determine how many words were handled.
				 */
				nw = BUDSIZE(l2size, BUDMIN);

				nwords -= nw;
				word += nw;
			}
		}
	}

	/* allocate the blocks.
	 */
	return (dbAllocDmap(bmp, dp, blkno, nblocks));
}


/*
 * NAME:	dbAllocNear()
 *
 * FUNCTION:	attempt to allocate a number of contiguous free blocks near
 *		a specified block (hint) within a dmap.
 *
 *		starting with the dmap leaf that covers the hint, we'll
 *		check the next four contiguous leaves for sufficient free
 *		space.  if sufficient free space is found, we'll allocate
 *		the desired free space.
 *
 * PARAMETERS:
 *	bmp	-  pointer to bmap descriptor
 *	dp	-  pointer to dmap.
 *	blkno	-  block number to allocate near.
 *	nblocks	-  actual number of contiguous free blocks desired.
 *	l2nb	-  log2 number of contiguous free blocks desired.
 *	results	-  on successful return, set to the starting block number
 *		   of the newly allocated range.
 *
 * RETURN VALUES:
 *	0	- success
 *	-ENOSPC	- insufficient disk resources
 *	-EIO	- i/o error
 *
 * serialization: IREAD_LOCK(ipbmap) held on entry/exit;
 */
static int
dbAllocNear(struct bmap * bmp,
	    struct dmap * dp, s64 blkno, int nblocks, int l2nb, s64 * results)
{
	int word, lword, rc;
	s8 *leaf;

	if (dp->tree.leafidx != cpu_to_le32(LEAFIND)) {
		jfs_error(bmp->db_ipbmap->i_sb, "Corrupt dmap page\n");
		return -EIO;
	}

	leaf = dp->tree.stree + le32_to_cpu(dp->tree.leafidx);

	/* determine the word within the dmap that holds the hint
	 * (i.e. blkno).  also, determine the last word in the dmap
	 * that we'll include in our examination.
	 */
	word = (blkno & (BPERDMAP - 1)) >> L2DBWORD;
	lword = min(word + 4, LPERDMAP);

	/* examine the leaves for sufficient free space.
	 */
	for (; word < lword; word++) {
		/* does the leaf describe sufficient free space ?
		 */
		if (leaf[word] < l2nb)
			continue;

		/* determine the block number within the file system
		 * of the first block described by this dmap word.
		 */
		blkno = le64_to_cpu(dp->start) + (word << L2DBWORD);

		/* if not all bits of the dmap word are free, get the
		 * starting bit number within the dmap word of the required
		 * string of free bits and adjust the block number with the
		 * value.
		 */
		if (leaf[word] < BUDMIN)
			blkno +=
			    dbFindBits(le32_to_cpu(dp->wmap[word]), l2nb);

		/* allocate the blocks.
		 */
		if ((rc = dbAllocDmap(bmp, dp, blkno, nblocks)) == 0)
			*results = blkno;

		return (rc);
	}

	return -ENOSPC;
}


/*
 * NAME:	dbAllocAG()
 *
 * FUNCTION:	attempt to allocate the specified number of contiguous
 *		free blocks within the specified allocation group.
 *
 *		unless the allocation group size is equal to the number
 *		of blocks per dmap, the dmap control pages will be used to
 *		find the required free space, if available.  we start the
 *		search at the highest dmap control page level which
 *		distinctly describes the allocation group's free space
 *		(i.e. the highest level at which the allocation group's
 *		free space is not mixed in with that of any other group).
 *		in addition, we start the search within this level at a
 *		height of the dmapctl dmtree at which the nodes distinctly
 *		describe the allocation group's free space.  at this height,
 *		the allocation group's free space may be represented by 1
 *		or two sub-trees, depending on the allocation group size.
 *		we search the top nodes of these subtrees left to right for
 *		sufficient free space.  if sufficient free space is found,
 *		the subtree is searched to find the leftmost leaf that
 *		has free space.  once we have made it to the leaf, we
 *		move the search to the next lower level dmap control page
 *		corresponding to this leaf.  we continue down the dmap control
 *		pages until we find the dmap that contains or starts the
 *		sufficient free space and we allocate at this dmap.
 *
 *		if the allocation group size is equal to the dmap size,
 *		we'll start at the dmap corresponding to the allocation
 *		group and attempt the allocation at this level.
 *
 *		the dmap control page search is also not performed if the
 *		allocation group is completely free and we go to the first
 *		dmap of the allocation group to do the allocation.  this is
 *		done because the allocation group may be part (not the first
 *		part) of a larger binary buddy system, causing the dmap
 *		control pages to indicate no free space (NOFREE) within
 *		the allocation group.
 *
 * PARAMETERS:
 *	bmp	-  pointer to bmap descriptor
 *	agno	- allocation group number.
 *	nblocks	-  actual number of contiguous free blocks desired.
 *	l2nb	-  log2 number of contiguous free blocks desired.
 *	results	-  on successful return, set to the starting block number
 *		   of the newly allocated range.
 *
 * RETURN VALUES:
 *	0	- success
 *	-ENOSPC	- insufficient disk resources
 *	-EIO	- i/o error
 *
 * note: IWRITE_LOCK(ipmap) held on entry/exit;
 */
static int
dbAllocAG(struct bmap * bmp, int agno, s64 nblocks, int l2nb, s64 * results)
{
	struct metapage *mp;
	struct dmapctl *dcp;
	int rc, ti, i, k, m, n, agperlev;
	s64 blkno, lblkno;
	int budmin;

	/* allocation request should not be for more than the
	 * allocation group size.
	 */
	if (l2nb > bmp->db_agl2size) {
		jfs_error(bmp->db_ipbmap->i_sb,
			  "allocation request is larger than the allocation group size\n");
		return -EIO;
	}

	/* determine the starting block number of the allocation
	 * group.
	 */
	blkno = (s64) agno << bmp->db_agl2size;

	/* check if the allocation group size is the minimum allocation
	 * group size or if the allocation group is completely free. if
	 * the allocation group size is the minimum size of BPERDMAP (i.e.
	 * 1 dmap), there is no need to search the dmap control page (below)
	 * that fully describes the allocation group since the allocation
	 * group is already fully described by a dmap.  in this case, we
	 * just call dbAllocCtl() to search the dmap tree and allocate the
	 * required space if available.
	 *
	 * if the allocation group is completely free, dbAllocCtl() is
	 * also called to allocate the required space.  this is done for
	 * two reasons.  first, it makes no sense searching the dmap control
	 * pages for free space when we know that free space exists.  second,
	 * the dmap control pages may indicate that the allocation group
	 * has no free space if the allocation group is part (not the first
	 * part) of a larger binary buddy system.
	 */
	if (bmp->db_agsize == BPERDMAP
	    || bmp->db_agfree[agno] == bmp->db_agsize) {
		rc = dbAllocCtl(bmp, nblocks, l2nb, blkno, results);
		if ((rc == -ENOSPC) &&
		    (bmp->db_agfree[agno] == bmp->db_agsize)) {
			printk(KERN_ERR "blkno = %Lx, blocks = %Lx\n",
			       (unsigned long long) blkno,
			       (unsigned long long) nblocks);
			jfs_error(bmp->db_ipbmap->i_sb,
				  "dbAllocCtl failed in free AG\n");
		}
		return (rc);
	}

	/* the buffer for the dmap control page that fully describes the
	 * allocation group.
	 */
	lblkno = BLKTOCTL(blkno, bmp->db_l2nbperpage, bmp->db_aglevel);
	mp = read_metapage(bmp->db_ipbmap, lblkno, PSIZE, 0);
	if (mp == NULL)
		return -EIO;
	dcp = (struct dmapctl *) mp->data;
	budmin = dcp->budmin;

	if (dcp->leafidx != cpu_to_le32(CTLLEAFIND)) {
		jfs_error(bmp->db_ipbmap->i_sb, "Corrupt dmapctl page\n");
		release_metapage(mp);
		return -EIO;
	}

	/* search the subtree(s) of the dmap control page that describes
	 * the allocation group, looking for sufficient free space.  to begin,
	 * determine how many allocation groups are represented in a dmap
	 * control page at the control page level (i.e. L0, L1, L2) that
	 * fully describes an allocation group. next, determine the starting
	 * tree index of this allocation group within the control page.
	 */
	agperlev =
	    (1 << (L2LPERCTL - (bmp->db_agheight << 1))) / bmp->db_agwidth;
	ti = bmp->db_agstart + bmp->db_agwidth * (agno & (agperlev - 1));

	/* dmap control page trees fan-out by 4 and a single allocation
	 * group may be described by 1 or 2 subtrees within the ag level
	 * dmap control page, depending upon the ag size. examine the ag's
	 * subtrees for sufficient free space, starting with the leftmost
	 * subtree.
	 */
	for (i = 0; i < bmp->db_agwidth; i++, ti++) {
		/* is there sufficient free space ?
		 */
		if (l2nb > dcp->stree[ti])
			continue;

		/* sufficient free space found in a subtree. now search down
		 * the subtree to find the leftmost leaf that describes this
		 * free space.
		 */
		for (k = bmp->db_agheight; k > 0; k--) {
			for (n = 0, m = (ti << 2) + 1; n < 4; n++) {
				if (l2nb <= dcp->stree[m + n]) {
					ti = m + n;
					break;
				}
			}
			if (n == 4) {
				jfs_error(bmp->db_ipbmap->i_sb,
					  "failed descending stree\n");
				release_metapage(mp);
				return -EIO;
			}
		}

		/* determine the block number within the file system
		 * that corresponds to this leaf.
		 */
		if (bmp->db_aglevel == 2)
			blkno = 0;
		else if (bmp->db_aglevel == 1)
			blkno &= ~(MAXL1SIZE - 1);
		else		/* bmp->db_aglevel == 0 */
			blkno &= ~(MAXL0SIZE - 1);

		blkno +=
		    ((s64) (ti - le32_to_cpu(dcp->leafidx))) << budmin;

		/* release the buffer in preparation for going down
		 * the next level of dmap control pages.
		 */
		release_metapage(mp);

		/* check if we need to continue to search down the lower
		 * level dmap control pages.  we need to if the number of
		 * blocks required is less than maximum number of blocks
		 * described at the next lower level.
		 */
		if (l2nb < budmin) {

			/* search the lower level dmap control pages to get
			 * the starting block number of the dmap that
			 * contains or starts off the free space.
			 */
			if ((rc =
			     dbFindCtl(bmp, l2nb, bmp->db_aglevel - 1,
				       &blkno))) {
				if (rc == -ENOSPC) {
					jfs_error(bmp->db_ipbmap->i_sb,
						  "control page inconsistent\n");
					return -EIO;
				}
				return (rc);
			}
		}

		/* allocate the blocks.
		 */
		rc = dbAllocCtl(bmp, nblocks, l2nb, blkno, results);
		if (rc == -ENOSPC) {
			jfs_error(bmp->db_ipbmap->i_sb,
				  "unable to allocate blocks\n");
			rc = -EIO;
		}
		return (rc);
	}

	/* no space in the allocation group.  release the buffer and
	 * return -ENOSPC.
	 */
	release_metapage(mp);

	return -ENOSPC;
}


/*
 * NAME:	dbAllocAny()
 *
 * FUNCTION:	attempt to allocate the specified number of contiguous
 *		free blocks anywhere in the file system.
 *
 *		dbAllocAny() attempts to find the sufficient free space by
 *		searching down the dmap control pages, starting with the
 *		highest level (i.e. L0, L1, L2) control page.  if free space
 *		large enough to satisfy the desired free space is found, the
 *		desired free space is allocated.
 *
 * PARAMETERS:
 *	bmp	-  pointer to bmap descriptor
 *	nblocks	 -  actual number of contiguous free blocks desired.
 *	l2nb	 -  log2 number of contiguous free blocks desired.
 *	results	-  on successful return, set to the starting block number
 *		   of the newly allocated range.
 *
 * RETURN VALUES:
 *	0	- success
 *	-ENOSPC	- insufficient disk resources
 *	-EIO	- i/o error
 *
 * serialization: IWRITE_LOCK(ipbmap) held on entry/exit;
 */
static int dbAllocAny(struct bmap * bmp, s64 nblocks, int l2nb, s64 * results)
{
	int rc;
	s64 blkno = 0;

	/* starting with the top level dmap control page, search
	 * down the dmap control levels for sufficient free space.
	 * if free space is found, dbFindCtl() returns the starting
	 * block number of the dmap that contains or starts off the
	 * range of free space.
	 */
	if ((rc = dbFindCtl(bmp, l2nb, bmp->db_maxlevel, &blkno)))
		return (rc);

	/* allocate the blocks.
	 */
	rc = dbAllocCtl(bmp, nblocks, l2nb, blkno, results);
	if (rc == -ENOSPC) {
		jfs_error(bmp->db_ipbmap->i_sb, "unable to allocate blocks\n");
		return -EIO;
	}
	return (rc);
}


/*
 * NAME:	dbDiscardAG()
 *
 * FUNCTION:	attempt to discard (TRIM) all free blocks of specific AG
 *
 *		algorithm:
 *		1) allocate blocks, as large as possible and save them
 *		   while holding IWRITE_LOCK on ipbmap
 *		2) trim all these saved block/length values
 *		3) mark the blocks free again
 *
 *		benefit:
 *		- we work only on one ag at some time, minimizing how long we
 *		  need to lock ipbmap
 *		- reading / writing the fs is possible most time, even on
 *		  trimming
 *
 *		downside:
 *		- we write two times to the dmapctl and dmap pages
 *		- but for me, this seems the best way, better ideas?
 *		/TR 2012
 *
 * PARAMETERS:
 *	ip	- pointer to in-core inode
 *	agno	- ag to trim
 *	minlen	- minimum value of contiguous blocks
 *
 * RETURN VALUES:
 *	s64	- actual number of blocks trimmed
 */
s64 dbDiscardAG(struct inode *ip, int agno, s64 minlen)
{
	struct inode *ipbmap = JFS_SBI(ip->i_sb)->ipbmap;
	struct bmap *bmp = JFS_SBI(ip->i_sb)->bmap;
	s64 nblocks, blkno;
	u64 trimmed = 0;
	int rc, l2nb;
	struct super_block *sb = ipbmap->i_sb;

	struct range2trim {
		u64 blkno;
		u64 nblocks;
	} *totrim, *tt;

	/* max blkno / nblocks pairs to trim */
	int count = 0, range_cnt;
	u64 max_ranges;

	/* prevent others from writing new stuff here, while trimming */
	IWRITE_LOCK(ipbmap, RDWRLOCK_DMAP);

	nblocks = bmp->db_agfree[agno];
	max_ranges = nblocks;
	do_div(max_ranges, minlen);
	range_cnt = min_t(u64, max_ranges + 1, 32 * 1024);
	totrim = kmalloc_array(range_cnt, sizeof(struct range2trim), GFP_NOFS);
	if (totrim == NULL) {
		jfs_error(bmp->db_ipbmap->i_sb, "no memory for trim array\n");
		IWRITE_UNLOCK(ipbmap);
		return 0;
	}

	tt = totrim;
	while (nblocks >= minlen) {
		l2nb = BLKSTOL2(nblocks);

		/* 0 = okay, -EIO = fatal, -ENOSPC -> try smaller block */
		rc = dbAllocAG(bmp, agno, nblocks, l2nb, &blkno);
		if (rc == 0) {
			tt->blkno = blkno;
			tt->nblocks = nblocks;
			tt++; count++;

			/* the whole ag is free, trim now */
			if (bmp->db_agfree[agno] == 0)
				break;

			/* give a hint for the next while */
			nblocks = bmp->db_agfree[agno];
			continue;
		} else if (rc == -ENOSPC) {
			/* search for next smaller log2 block */
			l2nb = BLKSTOL2(nblocks) - 1;
			nblocks = 1LL << l2nb;
		} else {
			/* Trim any already allocated blocks */
			jfs_error(bmp->db_ipbmap->i_sb, "-EIO\n");
			break;
		}

		/* check, if our trim array is full */
		if (unlikely(count >= range_cnt - 1))
			break;
	}
	IWRITE_UNLOCK(ipbmap);

	tt->nblocks = 0; /* mark the current end */
	for (tt = totrim; tt->nblocks != 0; tt++) {
		/* when mounted with online discard, dbFree() will
		 * call jfs_issue_discard() itself */
		if (!(JFS_SBI(sb)->flag & JFS_DISCARD))
			jfs_issue_discard(ip, tt->blkno, tt->nblocks);
		dbFree(ip, tt->blkno, tt->nblocks);
		trimmed += tt->nblocks;
	}
	kfree(totrim);

	return trimmed;
}

/*
 * NAME:	dbFindCtl()
 *
 * FUNCTION:	starting at a specified dmap control page level and block
 *		number, search down the dmap control levels for a range of
 *		contiguous free blocks large enough to satisfy an allocation
 *		request for the specified number of free blocks.
 *
 *		if sufficient contiguous free blocks are found, this routine
 *		returns the starting block number within a dmap page that
 *		contains or starts a range of contiqious free blocks that
 *		is sufficient in size.
 *
 * PARAMETERS:
 *	bmp	-  pointer to bmap descriptor
 *	level	-  starting dmap control page level.
 *	l2nb	-  log2 number of contiguous free blocks desired.
 *	*blkno	-  on entry, starting block number for conducting the search.
 *		   on successful return, the first block within a dmap page
 *		   that contains or starts a range of contiguous free blocks.
 *
 * RETURN VALUES:
 *	0	- success
 *	-ENOSPC	- insufficient disk resources
 *	-EIO	- i/o error
 *
 * serialization: IWRITE_LOCK(ipbmap) held on entry/exit;
 */
static int dbFindCtl(struct bmap * bmp, int l2nb, int level, s64 * blkno)
{
	int rc, leafidx, lev;
	s64 b, lblkno;
	struct dmapctl *dcp;
	int budmin;
	struct metapage *mp;

	/* starting at the specified dmap control page level and block
	 * number, search down the dmap control levels for the starting
	 * block number of a dmap page that contains or starts off
	 * sufficient free blocks.
	 */
	for (lev = level, b = *blkno; lev >= 0; lev--) {
		/* get the buffer of the dmap control page for the block
		 * number and level (i.e. L0, L1, L2).
		 */
		lblkno = BLKTOCTL(b, bmp->db_l2nbperpage, lev);
		mp = read_metapage(bmp->db_ipbmap, lblkno, PSIZE, 0);
		if (mp == NULL)
			return -EIO;
		dcp = (struct dmapctl *) mp->data;
		budmin = dcp->budmin;

		if (dcp->leafidx != cpu_to_le32(CTLLEAFIND)) {
			jfs_error(bmp->db_ipbmap->i_sb,
				  "Corrupt dmapctl page\n");
			release_metapage(mp);
			return -EIO;
		}

		/* search the tree within the dmap control page for
		 * sufficient free space.  if sufficient free space is found,
		 * dbFindLeaf() returns the index of the leaf at which
		 * free space was found.
		 */
		rc = dbFindLeaf((dmtree_t *) dcp, l2nb, &leafidx);

		/* release the buffer.
		 */
		release_metapage(mp);

		/* space found ?
		 */
		if (rc) {
			if (lev != level) {
				jfs_error(bmp->db_ipbmap->i_sb,
					  "dmap inconsistent\n");
				return -EIO;
			}
			return -ENOSPC;
		}

		/* adjust the block number to reflect the location within
		 * the dmap control page (i.e. the leaf) at which free
		 * space was found.
		 */
		b += (((s64) leafidx) << budmin);

		/* we stop the search at this dmap control page level if
		 * the number of blocks required is greater than or equal
		 * to the maximum number of blocks described at the next
		 * (lower) level.
		 */
		if (l2nb >= budmin)
			break;
	}

	*blkno = b;
	return (0);
}


/*
 * NAME:	dbAllocCtl()
 *
 * FUNCTION:	attempt to allocate a specified number of contiguous
 *		blocks starting within a specific dmap.
 *
 *		this routine is called by higher level routines that search
 *		the dmap control pages above the actual dmaps for contiguous
 *		free space.  the result of successful searches by these
 *		routines are the starting block numbers within dmaps, with
 *		the dmaps themselves containing the desired contiguous free
 *		space or starting a contiguous free space of desired size
 *		that is made up of the blocks of one or more dmaps. these
 *		calls should not fail due to insufficent resources.
 *
 *		this routine is called in some cases where it is not known
 *		whether it will fail due to insufficient resources.  more
 *		specifically, this occurs when allocating from an allocation
 *		group whose size is equal to the number of blocks per dmap.
 *		in this case, the dmap control pages are not examined prior
 *		to calling this routine (to save pathlength) and the call
 *		might fail.
 *
 *		for a request size that fits within a dmap, this routine relies
 *		upon the dmap's dmtree to find the requested contiguous free
 *		space.  for request sizes that are larger than a dmap, the
 *		requested free space will start at the first block of the
 *		first dmap (i.e. blkno).
 *
 * PARAMETERS:
 *	bmp	-  pointer to bmap descriptor
 *	nblocks	 -  actual number of contiguous free blocks to allocate.
 *	l2nb	 -  log2 number of contiguous free blocks to allocate.
 *	blkno	 -  starting block number of the dmap to start the allocation
 *		    from.
 *	results	-  on successful return, set to the starting block number
 *		   of the newly allocated range.
 *
 * RETURN VALUES:
 *	0	- success
 *	-ENOSPC	- insufficient disk resources
 *	-EIO	- i/o error
 *
 * serialization: IWRITE_LOCK(ipbmap) held on entry/exit;
 */
static int
dbAllocCtl(struct bmap * bmp, s64 nblocks, int l2nb, s64 blkno, s64 * results)
{
	int rc, nb;
	s64 b, lblkno, n;
	struct metapage *mp;
	struct dmap *dp;

	/* check if the allocation request is confined to a single dmap.
	 */
	if (l2nb <= L2BPERDMAP) {
		/* get the buffer for the dmap.
		 */
		lblkno = BLKTODMAP(blkno, bmp->db_l2nbperpage);
		mp = read_metapage(bmp->db_ipbmap, lblkno, PSIZE, 0);
		if (mp == NULL)
			return -EIO;
		dp = (struct dmap *) mp->data;

		/* try to allocate the blocks.
		 */
		rc = dbAllocDmapLev(bmp, dp, (int) nblocks, l2nb, results);
		if (rc == 0)
			mark_metapage_dirty(mp);

		release_metapage(mp);

		return (rc);
	}

	/* allocation request involving multiple dmaps. it must start on
	 * a dmap boundary.
	 */
	assert((blkno & (BPERDMAP - 1)) == 0);

	/* allocate the blocks dmap by dmap.
	 */
	for (n = nblocks, b = blkno; n > 0; n -= nb, b += nb) {
		/* get the buffer for the dmap.
		 */
		lblkno = BLKTODMAP(b, bmp->db_l2nbperpage);
		mp = read_metapage(bmp->db_ipbmap, lblkno, PSIZE, 0);
		if (mp == NULL) {
			rc = -EIO;
			goto backout;
		}
		dp = (struct dmap *) mp->data;

		/* the dmap better be all free.
		 */
		if (dp->tree.stree[ROOT] != L2BPERDMAP) {
			release_metapage(mp);
			jfs_error(bmp->db_ipbmap->i_sb,
				  "the dmap is not all free\n");
			rc = -EIO;
			goto backout;
		}

		/* determine how many blocks to allocate from this dmap.
		 */
		nb = min_t(s64, n, BPERDMAP);

		/* allocate the blocks from the dmap.
		 */
		if ((rc = dbAllocDmap(bmp, dp, b, nb))) {
			release_metapage(mp);
			goto backout;
		}

		/* write the buffer.
		 */
		write_metapage(mp);
	}

	/* set the results (starting block number) and return.
	 */
	*results = blkno;
	return (0);

	/* something failed in handling an allocation request involving
	 * multiple dmaps.  we'll try to clean up by backing out any
	 * allocation that has already happened for this request.  if
	 * we fail in backing out the allocation, we'll mark the file
	 * system to indicate that blocks have been leaked.
	 */
      backout:

	/* try to backout the allocations dmap by dmap.
	 */
	for (n = nblocks - n, b = blkno; n > 0;
	     n -= BPERDMAP, b += BPERDMAP) {
		/* get the buffer for this dmap.
		 */
		lblkno = BLKTODMAP(b, bmp->db_l2nbperpage);
		mp = read_metapage(bmp->db_ipbmap, lblkno, PSIZE, 0);
		if (mp == NULL) {
			/* could not back out.  mark the file system
			 * to indicate that we have leaked blocks.
			 */
			jfs_error(bmp->db_ipbmap->i_sb,
				  "I/O Error: Block Leakage\n");
			continue;
		}
		dp = (struct dmap *) mp->data;

		/* free the blocks is this dmap.
		 */
		if (dbFreeDmap(bmp, dp, b, BPERDMAP)) {
			/* could not back out.  mark the file system
			 * to indicate that we have leaked blocks.
			 */
			release_metapage(mp);
			jfs_error(bmp->db_ipbmap->i_sb, "Block Leakage\n");
			continue;
		}

		/* write the buffer.
		 */
		write_metapage(mp);
	}

	return (rc);
}


/*
 * NAME:	dbAllocDmapLev()
 *
 * FUNCTION:	attempt to allocate a specified number of contiguous blocks
 *		from a specified dmap.
 *
 *		this routine checks if the contiguous blocks are available.
 *		if so, nblocks of blocks are allocated; otherwise, ENOSPC is
 *		returned.
 *
 * PARAMETERS:
 *	mp	-  pointer to bmap descriptor
 *	dp	-  pointer to dmap to attempt to allocate blocks from.
 *	l2nb	-  log2 number of contiguous block desired.
 *	nblocks	-  actual number of contiguous block desired.
 *	results	-  on successful return, set to the starting block number
 *		   of the newly allocated range.
 *
 * RETURN VALUES:
 *	0	- success
 *	-ENOSPC	- insufficient disk resources
 *	-EIO	- i/o error
 *
 * serialization: IREAD_LOCK(ipbmap), e.g., from dbAlloc(), or
 *	IWRITE_LOCK(ipbmap), e.g., dbAllocCtl(), held on entry/exit;
 */
static int
dbAllocDmapLev(struct bmap * bmp,
	       struct dmap * dp, int nblocks, int l2nb, s64 * results)
{
	s64 blkno;
	int leafidx, rc;

	/* can't be more than a dmaps worth of blocks */
	assert(l2nb <= L2BPERDMAP);

	/* search the tree within the dmap page for sufficient
	 * free space.  if sufficient free space is found, dbFindLeaf()
	 * returns the index of the leaf at which free space was found.
	 */
	if (dbFindLeaf((dmtree_t *) & dp->tree, l2nb, &leafidx))
		return -ENOSPC;

	/* determine the block number within the file system corresponding
	 * to the leaf at which free space was found.
	 */
	blkno = le64_to_cpu(dp->start) + (leafidx << L2DBWORD);

	/* if not all bits of the dmap word are free, get the starting
	 * bit number within the dmap word of the required string of free
	 * bits and adjust the block number with this value.
	 */
	if (dp->tree.stree[leafidx + LEAFIND] < BUDMIN)
		blkno += dbFindBits(le32_to_cpu(dp->wmap[leafidx]), l2nb);

	/* allocate the blocks */
	if ((rc = dbAllocDmap(bmp, dp, blkno, nblocks)) == 0)
		*results = blkno;

	return (rc);
}


/*
 * NAME:	dbAllocDmap()
 *
 * FUNCTION:	adjust the disk allocation map to reflect the allocation
 *		of a specified block range within a dmap.
 *
 *		this routine allocates the specified blocks from the dmap
 *		through a call to dbAllocBits(). if the allocation of the
 *		block range causes the maximum string of free blocks within
 *		the dmap to change (i.e. the value of the root of the dmap's
 *		dmtree), this routine will cause this change to be reflected
 *		up through the appropriate levels of the dmap control pages
 *		by a call to dbAdjCtl() for the L0 dmap control page that
 *		covers this dmap.
 *
 * PARAMETERS:
 *	bmp	-  pointer to bmap descriptor
 *	dp	-  pointer to dmap to allocate the block range from.
 *	blkno	-  starting block number of the block to be allocated.
 *	nblocks	-  number of blocks to be allocated.
 *
 * RETURN VALUES:
 *	0	- success
 *	-EIO	- i/o error
 *
 * serialization: IREAD_LOCK(ipbmap) or IWRITE_LOCK(ipbmap) held on entry/exit;
 */
static int dbAllocDmap(struct bmap * bmp, struct dmap * dp, s64 blkno,
		       int nblocks)
{
	s8 oldroot;
	int rc;

	/* save the current value of the root (i.e. maximum free string)
	 * of the dmap tree.
	 */
	oldroot = dp->tree.stree[ROOT];

	/* allocate the specified (blocks) bits */
	dbAllocBits(bmp, dp, blkno, nblocks);

	/* if the root has not changed, done. */
	if (dp->tree.stree[ROOT] == oldroot)
		return (0);

	/* root changed. bubble the change up to the dmap control pages.
	 * if the adjustment of the upper level control pages fails,
	 * backout the bit allocation (thus making everything consistent).
	 */
	if ((rc = dbAdjCtl(bmp, blkno, dp->tree.stree[ROOT], 1, 0)))
		dbFreeBits(bmp, dp, blkno, nblocks);

	return (rc);
}


/*
 * NAME:	dbFreeDmap()
 *
 * FUNCTION:	adjust the disk allocation map to reflect the allocation
 *		of a specified block range within a dmap.
 *
 *		this routine frees the specified blocks from the dmap through
 *		a call to dbFreeBits(). if the deallocation of the block range
 *		causes the maximum string of free blocks within the dmap to
 *		change (i.e. the value of the root of the dmap's dmtree), this
 *		routine will cause this change to be reflected up through the
 *		appropriate levels of the dmap control pages by a call to
 *		dbAdjCtl() for the L0 dmap control page that covers this dmap.
 *
 * PARAMETERS:
 *	bmp	-  pointer to bmap descriptor
 *	dp	-  pointer to dmap to free the block range from.
 *	blkno	-  starting block number of the block to be freed.
 *	nblocks	-  number of blocks to be freed.
 *
 * RETURN VALUES:
 *	0	- success
 *	-EIO	- i/o error
 *
 * serialization: IREAD_LOCK(ipbmap) or IWRITE_LOCK(ipbmap) held on entry/exit;
 */
static int dbFreeDmap(struct bmap * bmp, struct dmap * dp, s64 blkno,
		      int nblocks)
{
	s8 oldroot;
	int rc = 0, word;

	/* save the current value of the root (i.e. maximum free string)
	 * of the dmap tree.
	 */
	oldroot = dp->tree.stree[ROOT];

	/* free the specified (blocks) bits */
	rc = dbFreeBits(bmp, dp, blkno, nblocks);

	/* if error or the root has not changed, done. */
	if (rc || (dp->tree.stree[ROOT] == oldroot))
		return (rc);

	/* root changed. bubble the change up to the dmap control pages.
	 * if the adjustment of the upper level control pages fails,
	 * backout the deallocation.
	 */
	if ((rc = dbAdjCtl(bmp, blkno, dp->tree.stree[ROOT], 0, 0))) {
		word = (blkno & (BPERDMAP - 1)) >> L2DBWORD;

		/* as part of backing out the deallocation, we will have
		 * to back split the dmap tree if the deallocation caused
		 * the freed blocks to become part of a larger binary buddy
		 * system.
		 */
		if (dp->tree.stree[word] == NOFREE)
			dbBackSplit((dmtree_t *) & dp->tree, word);

		dbAllocBits(bmp, dp, blkno, nblocks);
	}

	return (rc);
}


/*
 * NAME:	dbAllocBits()
 *
 * FUNCTION:	allocate a specified block range from a dmap.
 *
 *		this routine updates the dmap to reflect the working
 *		state allocation of the specified block range. it directly
 *		updates the bits of the working map and causes the adjustment
 *		of the binary buddy system described by the dmap's dmtree
 *		leaves to reflect the bits allocated.  it also causes the
 *		dmap's dmtree, as a whole, to reflect the allocated range.
 *
 * PARAMETERS:
 *	bmp	-  pointer to bmap descriptor
 *	dp	-  pointer to dmap to allocate bits from.
 *	blkno	-  starting block number of the bits to be allocated.
 *	nblocks	-  number of bits to be allocated.
 *
 * RETURN VALUES: none
 *
 * serialization: IREAD_LOCK(ipbmap) or IWRITE_LOCK(ipbmap) held on entry/exit;
 */
static void dbAllocBits(struct bmap * bmp, struct dmap * dp, s64 blkno,
			int nblocks)
{
	int dbitno, word, rembits, nb, nwords, wbitno, nw, agno;
	dmtree_t *tp = (dmtree_t *) & dp->tree;
	int size;
	s8 *leaf;

	/* pick up a pointer to the leaves of the dmap tree */
	leaf = dp->tree.stree + LEAFIND;

	/* determine the bit number and word within the dmap of the
	 * starting block.
	 */
	dbitno = blkno & (BPERDMAP - 1);
	word = dbitno >> L2DBWORD;

	/* block range better be within the dmap */
	assert(dbitno + nblocks <= BPERDMAP);

	/* allocate the bits of the dmap's words corresponding to the block
	 * range. not all bits of the first and last words may be contained
	 * within the block range.  if this is the case, we'll work against
	 * those words (i.e. partial first and/or last) on an individual basis
	 * (a single pass), allocating the bits of interest by hand and
	 * updating the leaf corresponding to the dmap word. a single pass
	 * will be used for all dmap words fully contained within the
	 * specified range.  within this pass, the bits of all fully contained
	 * dmap words will be marked as free in a single shot and the leaves
	 * will be updated. a single leaf may describe the free space of
	 * multiple dmap words, so we may update only a subset of the actual
	 * leaves corresponding to the dmap words of the block range.
	 */
	for (rembits = nblocks; rembits > 0; rembits -= nb, dbitno += nb) {
		/* determine the bit number within the word and
		 * the number of bits within the word.
		 */
		wbitno = dbitno & (DBWORD - 1);
		nb = min(rembits, DBWORD - wbitno);

		/* check if only part of a word is to be allocated.
		 */
		if (nb < DBWORD) {
			/* allocate (set to 1) the appropriate bits within
			 * this dmap word.
			 */
			dp->wmap[word] |= cpu_to_le32(ONES << (DBWORD - nb)
						      >> wbitno);

			/* update the leaf for this dmap word. in addition
			 * to setting the leaf value to the binary buddy max
			 * of the updated dmap word, dbSplit() will split
			 * the binary system of the leaves if need be.
			 */
			dbSplit(tp, word, BUDMIN,
				dbMaxBud((u8 *) & dp->wmap[word]));

			word += 1;
		} else {
			/* one or more dmap words are fully contained
			 * within the block range.  determine how many
			 * words and allocate (set to 1) the bits of these
			 * words.
			 */
			nwords = rembits >> L2DBWORD;
			memset(&dp->wmap[word], (int) ONES, nwords * 4);

			/* determine how many bits.
			 */
			nb = nwords << L2DBWORD;

			/* now update the appropriate leaves to reflect
			 * the allocated words.
			 */
			for (; nwords > 0; nwords -= nw) {
				if (leaf[word] < BUDMIN) {
					jfs_error(bmp->db_ipbmap->i_sb,
						  "leaf page corrupt\n");
					break;
				}

				/* determine what the leaf value should be
				 * updated to as the minimum of the l2 number
				 * of bits being allocated and the l2 number
				 * of bits currently described by this leaf.
				 */
				size = min_t(int, leaf[word],
					     NLSTOL2BSZ(nwords));

				/* update the leaf to reflect the allocation.
				 * in addition to setting the leaf value to
				 * NOFREE, dbSplit() will split the binary
				 * system of the leaves to reflect the current
				 * allocation (size).
				 */
				dbSplit(tp, word, size, NOFREE);

				/* get the number of dmap words handled */
				nw = BUDSIZE(size, BUDMIN);
				word += nw;
			}
		}
	}

	/* update the free count for this dmap */
	le32_add_cpu(&dp->nfree, -nblocks);

	BMAP_LOCK(bmp);

	/* if this allocation group is completely free,
	 * update the maximum allocation group number if this allocation
	 * group is the new max.
	 */
	agno = blkno >> bmp->db_agl2size;
	if (agno > bmp->db_maxag)
		bmp->db_maxag = agno;

	/* update the free count for the allocation group and map */
	bmp->db_agfree[agno] -= nblocks;
	bmp->db_nfree -= nblocks;

	BMAP_UNLOCK(bmp);
}


/*
 * NAME:	dbFreeBits()
 *
 * FUNCTION:	free a specified block range from a dmap.
 *
 *		this routine updates the dmap to reflect the working
 *		state allocation of the specified block range. it directly
 *		updates the bits of the working map and causes the adjustment
 *		of the binary buddy system described by the dmap's dmtree
 *		leaves to reflect the bits freed.  it also causes the dmap's
 *		dmtree, as a whole, to reflect the deallocated range.
 *
 * PARAMETERS:
 *	bmp	-  pointer to bmap descriptor
 *	dp	-  pointer to dmap to free bits from.
 *	blkno	-  starting block number of the bits to be freed.
 *	nblocks	-  number of bits to be freed.
 *
 * RETURN VALUES: 0 for success
 *
 * serialization: IREAD_LOCK(ipbmap) or IWRITE_LOCK(ipbmap) held on entry/exit;
 */
static int dbFreeBits(struct bmap * bmp, struct dmap * dp, s64 blkno,
		       int nblocks)
{
	int dbitno, word, rembits, nb, nwords, wbitno, nw, agno;
	dmtree_t *tp = (dmtree_t *) & dp->tree;
	int rc = 0;
	int size;

	/* determine the bit number and word within the dmap of the
	 * starting block.
	 */
	dbitno = blkno & (BPERDMAP - 1);
	word = dbitno >> L2DBWORD;

	/* block range better be within the dmap.
	 */
	assert(dbitno + nblocks <= BPERDMAP);

	/* free the bits of the dmaps words corresponding to the block range.
	 * not all bits of the first and last words may be contained within
	 * the block range.  if this is the case, we'll work against those
	 * words (i.e. partial first and/or last) on an individual basis
	 * (a single pass), freeing the bits of interest by hand and updating
	 * the leaf corresponding to the dmap word. a single pass will be used
	 * for all dmap words fully contained within the specified range.
	 * within this pass, the bits of all fully contained dmap words will
	 * be marked as free in a single shot and the leaves will be updated. a
	 * single leaf may describe the free space of multiple dmap words,
	 * so we may update only a subset of the actual leaves corresponding
	 * to the dmap words of the block range.
	 *
	 * dbJoin() is used to update leaf values and will join the binary
	 * buddy system of the leaves if the new leaf values indicate this
	 * should be done.
	 */
	for (rembits = nblocks; rembits > 0; rembits -= nb, dbitno += nb) {
		/* determine the bit number within the word and
		 * the number of bits within the word.
		 */
		wbitno = dbitno & (DBWORD - 1);
		nb = min(rembits, DBWORD - wbitno);

		/* check if only part of a word is to be freed.
		 */
		if (nb < DBWORD) {
			/* free (zero) the appropriate bits within this
			 * dmap word.
			 */
			dp->wmap[word] &=
			    cpu_to_le32(~(ONES << (DBWORD - nb)
					  >> wbitno));

			/* update the leaf for this dmap word.
			 */
			rc = dbJoin(tp, word,
				    dbMaxBud((u8 *) & dp->wmap[word]));
			if (rc)
				return rc;

			word += 1;
		} else {
			/* one or more dmap words are fully contained
			 * within the block range.  determine how many
			 * words and free (zero) the bits of these words.
			 */
			nwords = rembits >> L2DBWORD;
			memset(&dp->wmap[word], 0, nwords * 4);

			/* determine how many bits.
			 */
			nb = nwords << L2DBWORD;

			/* now update the appropriate leaves to reflect
			 * the freed words.
			 */
			for (; nwords > 0; nwords -= nw) {
				/* determine what the leaf value should be
				 * updated to as the minimum of the l2 number
				 * of bits being freed and the l2 (max) number
				 * of bits that can be described by this leaf.
				 */
				size =
				    min(LITOL2BSZ
					(word, L2LPERDMAP, BUDMIN),
					NLSTOL2BSZ(nwords));

				/* update the leaf.
				 */
				rc = dbJoin(tp, word, size);
				if (rc)
					return rc;

				/* get the number of dmap words handled.
				 */
				nw = BUDSIZE(size, BUDMIN);
				word += nw;
			}
		}
	}

	/* update the free count for this dmap.
	 */
	le32_add_cpu(&dp->nfree, nblocks);

	BMAP_LOCK(bmp);

	/* update the free count for the allocation group and
	 * map.
	 */
	agno = blkno >> bmp->db_agl2size;
	bmp->db_nfree += nblocks;
	bmp->db_agfree[agno] += nblocks;

	/* check if this allocation group is not completely free and
	 * if it is currently the maximum (rightmost) allocation group.
	 * if so, establish the new maximum allocation group number by
	 * searching left for the first allocation group with allocation.
	 */
	if ((bmp->db_agfree[agno] == bmp->db_agsize && agno == bmp->db_maxag) ||
	    (agno == bmp->db_numag - 1 &&
	     bmp->db_agfree[agno] == (bmp-> db_mapsize & (BPERDMAP - 1)))) {
		while (bmp->db_maxag > 0) {
			bmp->db_maxag -= 1;
			if (bmp->db_agfree[bmp->db_maxag] !=
			    bmp->db_agsize)
				break;
		}

		/* re-establish the allocation group preference if the
		 * current preference is right of the maximum allocation
		 * group.
		 */
		if (bmp->db_agpref > bmp->db_maxag)
			bmp->db_agpref = bmp->db_maxag;
	}

	BMAP_UNLOCK(bmp);

	return 0;
}


/*
 * NAME:	dbAdjCtl()
 *
 * FUNCTION:	adjust a dmap control page at a specified level to reflect
 *		the change in a lower level dmap or dmap control page's
 *		maximum string of free blocks (i.e. a change in the root
 *		of the lower level object's dmtree) due to the allocation
 *		or deallocation of a range of blocks with a single dmap.
 *
 *		on entry, this routine is provided with the new value of
 *		the lower level dmap or dmap control page root and the
 *		starting block number of the block range whose allocation
 *		or deallocation resulted in the root change.  this range
 *		is respresented by a single leaf of the current dmapctl
 *		and the leaf will be updated with this value, possibly
 *		causing a binary buddy system within the leaves to be
 *		split or joined.  the update may also cause the dmapctl's
 *		dmtree to be updated.
 *
 *		if the adjustment of the dmap control page, itself, causes its
 *		root to change, this change will be bubbled up to the next dmap
 *		control level by a recursive call to this routine, specifying
 *		the new root value and the next dmap control page level to
 *		be adjusted.
 * PARAMETERS:
 *	bmp	-  pointer to bmap descriptor
 *	blkno	-  the first block of a block range within a dmap.  it is
 *		   the allocation or deallocation of this block range that
 *		   requires the dmap control page to be adjusted.
 *	newval	-  the new value of the lower level dmap or dmap control
 *		   page root.
 *	alloc	-  'true' if adjustment is due to an allocation.
 *	level	-  current level of dmap control page (i.e. L0, L1, L2) to
 *		   be adjusted.
 *
 * RETURN VALUES:
 *	0	- success
 *	-EIO	- i/o error
 *
 * serialization: IREAD_LOCK(ipbmap) or IWRITE_LOCK(ipbmap) held on entry/exit;
 */
static int
dbAdjCtl(struct bmap * bmp, s64 blkno, int newval, int alloc, int level)
{
	struct metapage *mp;
	s8 oldroot;
	int oldval;
	s64 lblkno;
	struct dmapctl *dcp;
	int rc, leafno, ti;

	/* get the buffer for the dmap control page for the specified
	 * block number and control page level.
	 */
	lblkno = BLKTOCTL(blkno, bmp->db_l2nbperpage, level);
	mp = read_metapage(bmp->db_ipbmap, lblkno, PSIZE, 0);
	if (mp == NULL)
		return -EIO;
	dcp = (struct dmapctl *) mp->data;

	if (dcp->leafidx != cpu_to_le32(CTLLEAFIND)) {
		jfs_error(bmp->db_ipbmap->i_sb, "Corrupt dmapctl page\n");
		release_metapage(mp);
		return -EIO;
	}

	/* determine the leaf number corresponding to the block and
	 * the index within the dmap control tree.
	 */
	leafno = BLKTOCTLLEAF(blkno, dcp->budmin);
	ti = leafno + le32_to_cpu(dcp->leafidx);

	/* save the current leaf value and the current root level (i.e.
	 * maximum l2 free string described by this dmapctl).
	 */
	oldval = dcp->stree[ti];
	oldroot = dcp->stree[ROOT];

	/* check if this is a control page update for an allocation.
	 * if so, update the leaf to reflect the new leaf value using
	 * dbSplit(); otherwise (deallocation), use dbJoin() to update
	 * the leaf with the new value.  in addition to updating the
	 * leaf, dbSplit() will also split the binary buddy system of
	 * the leaves, if required, and bubble new values within the
	 * dmapctl tree, if required.  similarly, dbJoin() will join
	 * the binary buddy system of leaves and bubble new values up
	 * the dmapctl tree as required by the new leaf value.
	 */
	if (alloc) {
		/* check if we are in the middle of a binary buddy
		 * system.  this happens when we are performing the
		 * first allocation out of an allocation group that
		 * is part (not the first part) of a larger binary
		 * buddy system.  if we are in the middle, back split
		 * the system prior to calling dbSplit() which assumes
		 * that it is at the front of a binary buddy system.
		 */
		if (oldval == NOFREE) {
			rc = dbBackSplit((dmtree_t *) dcp, leafno);
			if (rc) {
				release_metapage(mp);
				return rc;
			}
			oldval = dcp->stree[ti];
		}
		dbSplit((dmtree_t *) dcp, leafno, dcp->budmin, newval);
	} else {
		rc = dbJoin((dmtree_t *) dcp, leafno, newval);
		if (rc) {
			release_metapage(mp);
			return rc;
		}
	}

	/* check if the root of the current dmap control page changed due
	 * to the update and if the current dmap control page is not at
	 * the current top level (i.e. L0, L1, L2) of the map.  if so (i.e.
	 * root changed and this is not the top level), call this routine
	 * again (recursion) for the next higher level of the mapping to
	 * reflect the change in root for the current dmap control page.
	 */
	if (dcp->stree[ROOT] != oldroot) {
		/* are we below the top level of the map.  if so,
		 * bubble the root up to the next higher level.
		 */
		if (level < bmp->db_maxlevel) {
			/* bubble up the new root of this dmap control page to
			 * the next level.
			 */
			if ((rc =
			     dbAdjCtl(bmp, blkno, dcp->stree[ROOT], alloc,
				      level + 1))) {
				/* something went wrong in bubbling up the new
				 * root value, so backout the changes to the
				 * current dmap control page.
				 */
				if (alloc) {
					dbJoin((dmtree_t *) dcp, leafno,
					       oldval);
				} else {
					/* the dbJoin() above might have
					 * caused a larger binary buddy system
					 * to form and we may now be in the
					 * middle of it.  if this is the case,
					 * back split the buddies.
					 */
					if (dcp->stree[ti] == NOFREE)
						dbBackSplit((dmtree_t *)
							    dcp, leafno);
					dbSplit((dmtree_t *) dcp, leafno,
						dcp->budmin, oldval);
				}

				/* release the buffer and return the error.
				 */
				release_metapage(mp);
				return (rc);
			}
		} else {
			/* we're at the top level of the map. update
			 * the bmap control page to reflect the size
			 * of the maximum free buddy system.
			 */
			assert(level == bmp->db_maxlevel);
			if (bmp->db_maxfreebud != oldroot) {
				jfs_error(bmp->db_ipbmap->i_sb,
					  "the maximum free buddy is not the old root\n");
			}
			bmp->db_maxfreebud = dcp->stree[ROOT];
		}
	}

	/* write the buffer.
	 */
	write_metapage(mp);

	return (0);
}


/*
 * NAME:	dbSplit()
 *
 * FUNCTION:	update the leaf of a dmtree with a new value, splitting
 *		the leaf from the binary buddy system of the dmtree's
 *		leaves, as required.
 *
 * PARAMETERS:
 *	tp	- pointer to the tree containing the leaf.
 *	leafno	- the number of the leaf to be updated.
 *	splitsz	- the size the binary buddy system starting at the leaf
 *		  must be split to, specified as the log2 number of blocks.
 *	newval	- the new value for the leaf.
 *
 * RETURN VALUES: none
 *
 * serialization: IREAD_LOCK(ipbmap) or IWRITE_LOCK(ipbmap) held on entry/exit;
 */
static void dbSplit(dmtree_t * tp, int leafno, int splitsz, int newval)
{
	int budsz;
	int cursz;
	s8 *leaf = tp->dmt_stree + le32_to_cpu(tp->dmt_leafidx);

	/* check if the leaf needs to be split.
	 */
	if (leaf[leafno] > tp->dmt_budmin) {
		/* the split occurs by cutting the buddy system in half
		 * at the specified leaf until we reach the specified
		 * size.  pick up the starting split size (current size
		 * - 1 in l2) and the corresponding buddy size.
		 */
		cursz = leaf[leafno] - 1;
		budsz = BUDSIZE(cursz, tp->dmt_budmin);

		/* split until we reach the specified size.
		 */
		while (cursz >= splitsz) {
			/* update the buddy's leaf with its new value.
			 */
			dbAdjTree(tp, leafno ^ budsz, cursz);

			/* on to the next size and buddy.
			 */
			cursz -= 1;
			budsz >>= 1;
		}
	}

	/* adjust the dmap tree to reflect the specified leaf's new
	 * value.
	 */
	dbAdjTree(tp, leafno, newval);
}


/*
 * NAME:	dbBackSplit()
 *
 * FUNCTION:	back split the binary buddy system of dmtree leaves
 *		that hold a specified leaf until the specified leaf
 *		starts its own binary buddy system.
 *
 *		the allocators typically perform allocations at the start
 *		of binary buddy systems and dbSplit() is used to accomplish
 *		any required splits.  in some cases, however, allocation
 *		may occur in the middle of a binary system and requires a
 *		back split, with the split proceeding out from the middle of
 *		the system (less efficient) rather than the start of the
 *		system (more efficient).  the cases in which a back split
 *		is required are rare and are limited to the first allocation
 *		within an allocation group which is a part (not first part)
 *		of a larger binary buddy system and a few exception cases
 *		in which a previous join operation must be backed out.
 *
 * PARAMETERS:
 *	tp	- pointer to the tree containing the leaf.
 *	leafno	- the number of the leaf to be updated.
 *
 * RETURN VALUES: none
 *
 * serialization: IREAD_LOCK(ipbmap) or IWRITE_LOCK(ipbmap) held on entry/exit;
 */
static int dbBackSplit(dmtree_t * tp, int leafno)
{
	int budsz, bud, w, bsz, size;
	int cursz;
	s8 *leaf = tp->dmt_stree + le32_to_cpu(tp->dmt_leafidx);

	/* leaf should be part (not first part) of a binary
	 * buddy system.
	 */
	assert(leaf[leafno] == NOFREE);

	/* the back split is accomplished by iteratively finding the leaf
	 * that starts the buddy system that contains the specified leaf and
	 * splitting that system in two.  this iteration continues until
	 * the specified leaf becomes the start of a buddy system.
	 *
	 * determine maximum possible l2 size for the specified leaf.
	 */
	size =
	    LITOL2BSZ(leafno, le32_to_cpu(tp->dmt_l2nleafs),
		      tp->dmt_budmin);

	/* determine the number of leaves covered by this size.  this
	 * is the buddy size that we will start with as we search for
	 * the buddy system that contains the specified leaf.
	 */
	budsz = BUDSIZE(size, tp->dmt_budmin);

	/* back split.
	 */
	while (leaf[leafno] == NOFREE) {
		/* find the leftmost buddy leaf.
		 */
		for (w = leafno, bsz = budsz;; bsz <<= 1,
		     w = (w < bud) ? w : bud) {
			if (bsz >= le32_to_cpu(tp->dmt_nleafs)) {
				jfs_err("JFS: block map error in dbBackSplit");
				return -EIO;
			}

			/* determine the buddy.
			 */
			bud = w ^ bsz;

			/* check if this buddy is the start of the system.
			 */
			if (leaf[bud] != NOFREE) {
				/* split the leaf at the start of the
				 * system in two.
				 */
				cursz = leaf[bud] - 1;
				dbSplit(tp, bud, cursz, cursz);
				break;
			}
		}
	}

	if (leaf[leafno] != size) {
		jfs_err("JFS: wrong leaf value in dbBackSplit");
		return -EIO;
	}
	return 0;
}


/*
 * NAME:	dbJoin()
 *
 * FUNCTION:	update the leaf of a dmtree with a new value, joining
 *		the leaf with other leaves of the dmtree into a multi-leaf
 *		binary buddy system, as required.
 *
 * PARAMETERS:
 *	tp	- pointer to the tree containing the leaf.
 *	leafno	- the number of the leaf to be updated.
 *	newval	- the new value for the leaf.
 *
 * RETURN VALUES: none
 */
static int dbJoin(dmtree_t * tp, int leafno, int newval)
{
	int budsz, buddy;
	s8 *leaf;

	/* can the new leaf value require a join with other leaves ?
	 */
	if (newval >= tp->dmt_budmin) {
		/* pickup a pointer to the leaves of the tree.
		 */
		leaf = tp->dmt_stree + le32_to_cpu(tp->dmt_leafidx);

		/* try to join the specified leaf into a large binary
		 * buddy system.  the join proceeds by attempting to join
		 * the specified leafno with its buddy (leaf) at new value.
		 * if the join occurs, we attempt to join the left leaf
		 * of the joined buddies with its buddy at new value + 1.
		 * we continue to join until we find a buddy that cannot be
		 * joined (does not have a value equal to the size of the
		 * last join) or until all leaves have been joined into a
		 * single system.
		 *
		 * get the buddy size (number of words covered) of
		 * the new value.
		 */
		budsz = BUDSIZE(newval, tp->dmt_budmin);

		/* try to join.
		 */
		while (budsz < le32_to_cpu(tp->dmt_nleafs)) {
			/* get the buddy leaf.
			 */
			buddy = leafno ^ budsz;

			/* if the leaf's new value is greater than its
			 * buddy's value, we join no more.
			 */
			if (newval > leaf[buddy])
				break;

			/* It shouldn't be less */
			if (newval < leaf[buddy])
				return -EIO;

			/* check which (leafno or buddy) is the left buddy.
			 * the left buddy gets to claim the blocks resulting
			 * from the join while the right gets to claim none.
			 * the left buddy is also eligible to participate in
			 * a join at the next higher level while the right
			 * is not.
			 *
			 */
			if (leafno < buddy) {
				/* leafno is the left buddy.
				 */
				dbAdjTree(tp, buddy, NOFREE);
			} else {
				/* buddy is the left buddy and becomes
				 * leafno.
				 */
				dbAdjTree(tp, leafno, NOFREE);
				leafno = buddy;
			}

			/* on to try the next join.
			 */
			newval += 1;
			budsz <<= 1;
		}
	}

	/* update the leaf value.
	 */
	dbAdjTree(tp, leafno, newval);

	return 0;
}


/*
 * NAME:	dbAdjTree()
 *
 * FUNCTION:	update a leaf of a dmtree with a new value, adjusting
 *		the dmtree, as required, to reflect the new leaf value.
 *		the combination of any buddies must already be done before
 *		this is called.
 *
 * PARAMETERS:
 *	tp	- pointer to the tree to be adjusted.
 *	leafno	- the number of the leaf to be updated.
 *	newval	- the new value for the leaf.
 *
 * RETURN VALUES: none
 */
static void dbAdjTree(dmtree_t * tp, int leafno, int newval)
{
	int lp, pp, k;
	int max;

	/* pick up the index of the leaf for this leafno.
	 */
	lp = leafno + le32_to_cpu(tp->dmt_leafidx);

	/* is the current value the same as the old value ?  if so,
	 * there is nothing to do.
	 */
	if (tp->dmt_stree[lp] == newval)
		return;

	/* set the new value.
	 */
	tp->dmt_stree[lp] = newval;

	/* bubble the new value up the tree as required.
	 */
	for (k = 0; k < le32_to_cpu(tp->dmt_height); k++) {
		/* get the index of the first leaf of the 4 leaf
		 * group containing the specified leaf (leafno).
		 */
		lp = ((lp - 1) & ~0x03) + 1;

		/* get the index of the parent of this 4 leaf group.
		 */
		pp = (lp - 1) >> 2;

		/* determine the maximum of the 4 leaves.
		 */
		max = TREEMAX(&tp->dmt_stree[lp]);

		/* if the maximum of the 4 is the same as the
		 * parent's value, we're done.
		 */
		if (tp->dmt_stree[pp] == max)
			break;

		/* parent gets new value.
		 */
		tp->dmt_stree[pp] = max;

		/* parent becomes leaf for next go-round.
		 */
		lp = pp;
	}
}


/*
 * NAME:	dbFindLeaf()
 *
 * FUNCTION:	search a dmtree_t for sufficient free blocks, returning
 *		the index of a leaf describing the free blocks if
 *		sufficient free blocks are found.
 *
 *		the search starts at the top of the dmtree_t tree and
 *		proceeds down the tree to the leftmost leaf with sufficient
 *		free space.
 *
 * PARAMETERS:
 *	tp	- pointer to the tree to be searched.
 *	l2nb	- log2 number of free blocks to search for.
 *	leafidx	- return pointer to be set to the index of the leaf
 *		  describing at least l2nb free blocks if sufficient
 *		  free blocks are found.
 *
 * RETURN VALUES:
 *	0	- success
 *	-ENOSPC	- insufficient free blocks.
 */
static int dbFindLeaf(dmtree_t * tp, int l2nb, int *leafidx)
{
	int ti, n = 0, k, x = 0;

	/* first check the root of the tree to see if there is
	 * sufficient free space.
	 */
	if (l2nb > tp->dmt_stree[ROOT])
		return -ENOSPC;

	/* sufficient free space available. now search down the tree
	 * starting at the next level for the leftmost leaf that
	 * describes sufficient free space.
	 */
	for (k = le32_to_cpu(tp->dmt_height), ti = 1;
	     k > 0; k--, ti = ((ti + n) << 2) + 1) {
		/* search the four nodes at this level, starting from
		 * the left.
		 */
		for (x = ti, n = 0; n < 4; n++) {
			/* sufficient free space found.  move to the next
			 * level (or quit if this is the last level).
			 */
			if (l2nb <= tp->dmt_stree[x + n])
				break;
		}

		/* better have found something since the higher
		 * levels of the tree said it was here.
		 */
		assert(n < 4);
	}

	/* set the return to the leftmost leaf describing sufficient
	 * free space.
	 */
	*leafidx = x + n - le32_to_cpu(tp->dmt_leafidx);

	return (0);
}


/*
 * NAME:	dbFindBits()
 *
 * FUNCTION:	find a specified number of binary buddy free bits within a
 *		dmap bitmap word value.
 *
 *		this routine searches the bitmap value for (1 << l2nb) free
 *		bits at (1 << l2nb) alignments within the value.
 *
 * PARAMETERS:
 *	word	-  dmap bitmap word value.
 *	l2nb	-  number of free bits specified as a log2 number.
 *
 * RETURN VALUES:
 *	starting bit number of free bits.
 */
static int dbFindBits(u32 word, int l2nb)
{
	int bitno, nb;
	u32 mask;

	/* get the number of bits.
	 */
	nb = 1 << l2nb;
	assert(nb <= DBWORD);

	/* complement the word so we can use a mask (i.e. 0s represent
	 * free bits) and compute the mask.
	 */
	word = ~word;
	mask = ONES << (DBWORD - nb);

	/* scan the word for nb free bits at nb alignments.
	 */
	for (bitno = 0; mask != 0; bitno += nb, mask >>= nb) {
		if ((mask & word) == mask)
			break;
	}

	ASSERT(bitno < 32);

	/* return the bit number.
	 */
	return (bitno);
}


/*
 * NAME:	dbMaxBud(u8 *cp)
 *
 * FUNCTION:	determine the largest binary buddy string of free
 *		bits within 32-bits of the map.
 *
 * PARAMETERS:
 *	cp	-  pointer to the 32-bit value.
 *
 * RETURN VALUES:
 *	largest binary buddy of free bits within a dmap word.
 */
static int dbMaxBud(u8 * cp)
{
	signed char tmp1, tmp2;

	/* check if the wmap word is all free. if so, the
	 * free buddy size is BUDMIN.
	 */
	if (*((uint *) cp) == 0)
		return (BUDMIN);

	/* check if the wmap word is half free. if so, the
	 * free buddy size is BUDMIN-1.
	 */
	if (*((u16 *) cp) == 0 || *((u16 *) cp + 1) == 0)
		return (BUDMIN - 1);

	/* not all free or half free. determine the free buddy
	 * size thru table lookup using quarters of the wmap word.
	 */
	tmp1 = max(budtab[cp[2]], budtab[cp[3]]);
	tmp2 = max(budtab[cp[0]], budtab[cp[1]]);
	return (max(tmp1, tmp2));
}


/*
 * NAME:	cnttz(uint word)
 *
 * FUNCTION:	determine the number of trailing zeros within a 32-bit
 *		value.
 *
 * PARAMETERS:
 *	value	-  32-bit value to be examined.
 *
 * RETURN VALUES:
 *	count of trailing zeros
 */
static int cnttz(u32 word)
{
	int n;

	for (n = 0; n < 32; n++, word >>= 1) {
		if (word & 0x01)
			break;
	}

	return (n);
}


/*
 * NAME:	cntlz(u32 value)
 *
 * FUNCTION:	determine the number of leading zeros within a 32-bit
 *		value.
 *
 * PARAMETERS:
 *	value	-  32-bit value to be examined.
 *
 * RETURN VALUES:
 *	count of leading zeros
 */
static int cntlz(u32 value)
{
	int n;

	for (n = 0; n < 32; n++, value <<= 1) {
		if (value & HIGHORDER)
			break;
	}
	return (n);
}


/*
 * NAME:	blkstol2(s64 nb)
 *
 * FUNCTION:	convert a block count to its log2 value. if the block
 *		count is not a l2 multiple, it is rounded up to the next
 *		larger l2 multiple.
 *
 * PARAMETERS:
 *	nb	-  number of blocks
 *
 * RETURN VALUES:
 *	log2 number of blocks
 */
static int blkstol2(s64 nb)
{
	int l2nb;
	s64 mask;		/* meant to be signed */

	mask = (s64) 1 << (64 - 1);

	/* count the leading bits.
	 */
	for (l2nb = 0; l2nb < 64; l2nb++, mask >>= 1) {
		/* leading bit found.
		 */
		if (nb & mask) {
			/* determine the l2 value.
			 */
			l2nb = (64 - 1) - l2nb;

			/* check if we need to round up.
			 */
			if (~mask & nb)
				l2nb++;

			return (l2nb);
		}
	}
	assert(0);
	return 0;		/* fix compiler warning */
}


/*
 * NAME:	dbAllocBottomUp()
 *
 * FUNCTION:	alloc the specified block range from the working block
 *		allocation map.
 *
 *		the blocks will be alloc from the working map one dmap
 *		at a time.
 *
 * PARAMETERS:
 *	ip	-  pointer to in-core inode;
 *	blkno	-  starting block number to be freed.
 *	nblocks	-  number of blocks to be freed.
 *
 * RETURN VALUES:
 *	0	- success
 *	-EIO	- i/o error
 */
int dbAllocBottomUp(struct inode *ip, s64 blkno, s64 nblocks)
{
	struct metapage *mp;
	struct dmap *dp;
	int nb, rc;
	s64 lblkno, rem;
	struct inode *ipbmap = JFS_SBI(ip->i_sb)->ipbmap;
	struct bmap *bmp = JFS_SBI(ip->i_sb)->bmap;

	IREAD_LOCK(ipbmap, RDWRLOCK_DMAP);

	/* block to be allocated better be within the mapsize. */
	ASSERT(nblocks <= bmp->db_mapsize - blkno);

	/*
	 * allocate the blocks a dmap at a time.
	 */
	mp = NULL;
	for (rem = nblocks; rem > 0; rem -= nb, blkno += nb) {
		/* release previous dmap if any */
		if (mp) {
			write_metapage(mp);
		}

		/* get the buffer for the current dmap. */
		lblkno = BLKTODMAP(blkno, bmp->db_l2nbperpage);
		mp = read_metapage(ipbmap, lblkno, PSIZE, 0);
		if (mp == NULL) {
			IREAD_UNLOCK(ipbmap);
			return -EIO;
		}
		dp = (struct dmap *) mp->data;

		/* determine the number of blocks to be allocated from
		 * this dmap.
		 */
		nb = min(rem, BPERDMAP - (blkno & (BPERDMAP - 1)));

		/* allocate the blocks. */
		if ((rc = dbAllocDmapBU(bmp, dp, blkno, nb))) {
			release_metapage(mp);
			IREAD_UNLOCK(ipbmap);
			return (rc);
		}
	}

	/* write the last buffer. */
	write_metapage(mp);

	IREAD_UNLOCK(ipbmap);

	return (0);
}


static int dbAllocDmapBU(struct bmap * bmp, struct dmap * dp, s64 blkno,
			 int nblocks)
{
	int rc;
	int dbitno, word, rembits, nb, nwords, wbitno, agno;
	s8 oldroot;
	struct dmaptree *tp = (struct dmaptree *) & dp->tree;

	/* save the current value of the root (i.e. maximum free string)
	 * of the dmap tree.
	 */
	oldroot = tp->stree[ROOT];

	/* determine the bit number and word within the dmap of the
	 * starting block.
	 */
	dbitno = blkno & (BPERDMAP - 1);
	word = dbitno >> L2DBWORD;

	/* block range better be within the dmap */
	assert(dbitno + nblocks <= BPERDMAP);

	/* allocate the bits of the dmap's words corresponding to the block
	 * range. not all bits of the first and last words may be contained
	 * within the block range.  if this is the case, we'll work against
	 * those words (i.e. partial first and/or last) on an individual basis
	 * (a single pass), allocating the bits of interest by hand and
	 * updating the leaf corresponding to the dmap word. a single pass
	 * will be used for all dmap words fully contained within the
	 * specified range.  within this pass, the bits of all fully contained
	 * dmap words will be marked as free in a single shot and the leaves
	 * will be updated. a single leaf may describe the free space of
	 * multiple dmap words, so we may update only a subset of the actual
	 * leaves corresponding to the dmap words of the block range.
	 */
	for (rembits = nblocks; rembits > 0; rembits -= nb, dbitno += nb) {
		/* determine the bit number within the word and
		 * the number of bits within the word.
		 */
		wbitno = dbitno & (DBWORD - 1);
		nb = min(rembits, DBWORD - wbitno);

		/* check if only part of a word is to be allocated.
		 */
		if (nb < DBWORD) {
			/* allocate (set to 1) the appropriate bits within
			 * this dmap word.
			 */
			dp->wmap[word] |= cpu_to_le32(ONES << (DBWORD - nb)
						      >> wbitno);

			word++;
		} else {
			/* one or more dmap words are fully contained
			 * within the block range.  determine how many
			 * words and allocate (set to 1) the bits of these
			 * words.
			 */
			nwords = rembits >> L2DBWORD;
			memset(&dp->wmap[word], (int) ONES, nwords * 4);

			/* determine how many bits */
			nb = nwords << L2DBWORD;
			word += nwords;
		}
	}

	/* update the free count for this dmap */
	le32_add_cpu(&dp->nfree, -nblocks);

	/* reconstruct summary tree */
	dbInitDmapTree(dp);

	BMAP_LOCK(bmp);

	/* if this allocation group is completely free,
	 * update the highest active allocation group number
	 * if this allocation group is the new max.
	 */
	agno = blkno >> bmp->db_agl2size;
	if (agno > bmp->db_maxag)
		bmp->db_maxag = agno;

	/* update the free count for the allocation group and map */
	bmp->db_agfree[agno] -= nblocks;
	bmp->db_nfree -= nblocks;

	BMAP_UNLOCK(bmp);

	/* if the root has not changed, done. */
	if (tp->stree[ROOT] == oldroot)
		return (0);

	/* root changed. bubble the change up to the dmap control pages.
	 * if the adjustment of the upper level control pages fails,
	 * backout the bit allocation (thus making everything consistent).
	 */
	if ((rc = dbAdjCtl(bmp, blkno, tp->stree[ROOT], 1, 0)))
		dbFreeBits(bmp, dp, blkno, nblocks);

	return (rc);
}


/*
 * NAME:	dbExtendFS()
 *
 * FUNCTION:	extend bmap from blkno for nblocks;
 *		dbExtendFS() updates bmap ready for dbAllocBottomUp();
 *
 * L2
 *  |
 *   L1---------------------------------L1
 *    |					 |
 *     L0---------L0---------L0		  L0---------L0---------L0
 *      |	   |	      |		   |	      |		 |
 *	 d0,...,dn  d0,...,dn  d0,...,dn    d0,...,dn  d0,...,dn  d0,.,dm;
 * L2L1L0d0,...,dnL0d0,...,dnL0d0,...,dnL1L0d0,...,dnL0d0,...,dnL0d0,..dm
 *
 * <---old---><----------------------------extend----------------------->
 */
int dbExtendFS(struct inode *ipbmap, s64 blkno,	s64 nblocks)
{
	struct jfs_sb_info *sbi = JFS_SBI(ipbmap->i_sb);
	int nbperpage = sbi->nbperpage;
	int i, i0 = true, j, j0 = true, k, n;
	s64 newsize;
	s64 p;
	struct metapage *mp, *l2mp, *l1mp = NULL, *l0mp = NULL;
	struct dmapctl *l2dcp, *l1dcp, *l0dcp;
	struct dmap *dp;
	s8 *l0leaf, *l1leaf, *l2leaf;
	struct bmap *bmp = sbi->bmap;
	int agno, l2agsize, oldl2agsize;
	s64 ag_rem;

	newsize = blkno + nblocks;

	jfs_info("dbExtendFS: blkno:%Ld nblocks:%Ld newsize:%Ld",
		 (long long) blkno, (long long) nblocks, (long long) newsize);

	/*
	 *	initialize bmap control page.
	 *
	 * all the data in bmap control page should exclude
	 * the mkfs hidden dmap page.
	 */

	/* update mapsize */
	bmp->db_mapsize = newsize;
	bmp->db_maxlevel = BMAPSZTOLEV(bmp->db_mapsize);

	/* compute new AG size */
	l2agsize = dbGetL2AGSize(newsize);
	oldl2agsize = bmp->db_agl2size;

	bmp->db_agl2size = l2agsize;
	bmp->db_agsize = 1 << l2agsize;

	/* compute new number of AG */
	agno = bmp->db_numag;
	bmp->db_numag = newsize >> l2agsize;
	bmp->db_numag += ((u32) newsize % (u32) bmp->db_agsize) ? 1 : 0;

	/*
	 *	reconfigure db_agfree[]
	 * from old AG configuration to new AG configuration;
	 *
	 * coalesce contiguous k (newAGSize/oldAGSize) AGs;
	 * i.e., (AGi, ..., AGj) where i = k*n and j = k*(n+1) - 1 to AGn;
	 * note: new AG size = old AG size * (2**x).
	 */
	if (l2agsize == oldl2agsize)
		goto extend;
	k = 1 << (l2agsize - oldl2agsize);
	ag_rem = bmp->db_agfree[0];	/* save agfree[0] */
	for (i = 0, n = 0; i < agno; n++) {
		bmp->db_agfree[n] = 0;	/* init collection point */

		/* coalesce contiguous k AGs; */
		for (j = 0; j < k && i < agno; j++, i++) {
			/* merge AGi to AGn */
			bmp->db_agfree[n] += bmp->db_agfree[i];
		}
	}
	bmp->db_agfree[0] += ag_rem;	/* restore agfree[0] */

	for (; n < MAXAG; n++)
		bmp->db_agfree[n] = 0;

	/*
	 * update highest active ag number
	 */

	bmp->db_maxag = bmp->db_maxag / k;

	/*
	 *	extend bmap
	 *
	 * update bit maps and corresponding level control pages;
	 * global control page db_nfree, db_agfree[agno], db_maxfreebud;
	 */
      extend:
	/* get L2 page */
	p = BMAPBLKNO + nbperpage;	/* L2 page */
	l2mp = read_metapage(ipbmap, p, PSIZE, 0);
	if (!l2mp) {
		jfs_error(ipbmap->i_sb, "L2 page could not be read\n");
		return -EIO;
	}
	l2dcp = (struct dmapctl *) l2mp->data;

	/* compute start L1 */
	k = blkno >> L2MAXL1SIZE;
	l2leaf = l2dcp->stree + CTLLEAFIND + k;
	p = BLKTOL1(blkno, sbi->l2nbperpage);	/* L1 page */

	/*
	 * extend each L1 in L2
	 */
	for (; k < LPERCTL; k++, p += nbperpage) {
		/* get L1 page */
		if (j0) {
			/* read in L1 page: (blkno & (MAXL1SIZE - 1)) */
			l1mp = read_metapage(ipbmap, p, PSIZE, 0);
			if (l1mp == NULL)
				goto errout;
			l1dcp = (struct dmapctl *) l1mp->data;

			/* compute start L0 */
			j = (blkno & (MAXL1SIZE - 1)) >> L2MAXL0SIZE;
			l1leaf = l1dcp->stree + CTLLEAFIND + j;
			p = BLKTOL0(blkno, sbi->l2nbperpage);
			j0 = false;
		} else {
			/* assign/init L1 page */
			l1mp = get_metapage(ipbmap, p, PSIZE, 0);
			if (l1mp == NULL)
				goto errout;

			l1dcp = (struct dmapctl *) l1mp->data;

			/* compute start L0 */
			j = 0;
			l1leaf = l1dcp->stree + CTLLEAFIND;
			p += nbperpage;	/* 1st L0 of L1.k */
		}

		/*
		 * extend each L0 in L1
		 */
		for (; j < LPERCTL; j++) {
			/* get L0 page */
			if (i0) {
				/* read in L0 page: (blkno & (MAXL0SIZE - 1)) */

				l0mp = read_metapage(ipbmap, p, PSIZE, 0);
				if (l0mp == NULL)
					goto errout;
				l0dcp = (struct dmapctl *) l0mp->data;

				/* compute start dmap */
				i = (blkno & (MAXL0SIZE - 1)) >>
				    L2BPERDMAP;
				l0leaf = l0dcp->stree + CTLLEAFIND + i;
				p = BLKTODMAP(blkno,
					      sbi->l2nbperpage);
				i0 = false;
			} else {
				/* assign/init L0 page */
				l0mp = get_metapage(ipbmap, p, PSIZE, 0);
				if (l0mp == NULL)
					goto errout;

				l0dcp = (struct dmapctl *) l0mp->data;

				/* compute start dmap */
				i = 0;
				l0leaf = l0dcp->stree + CTLLEAFIND;
				p += nbperpage;	/* 1st dmap of L0.j */
			}

			/*
			 * extend each dmap in L0
			 */
			for (; i < LPERCTL; i++) {
				/*
				 * reconstruct the dmap page, and
				 * initialize corresponding parent L0 leaf
				 */
				if ((n = blkno & (BPERDMAP - 1))) {
					/* read in dmap page: */
					mp = read_metapage(ipbmap, p,
							   PSIZE, 0);
					if (mp == NULL)
						goto errout;
					n = min(nblocks, (s64)BPERDMAP - n);
				} else {
					/* assign/init dmap page */
					mp = read_metapage(ipbmap, p,
							   PSIZE, 0);
					if (mp == NULL)
						goto errout;

					n = min_t(s64, nblocks, BPERDMAP);
				}

				dp = (struct dmap *) mp->data;
				*l0leaf = dbInitDmap(dp, blkno, n);

				bmp->db_nfree += n;
				agno = le64_to_cpu(dp->start) >> l2agsize;
				bmp->db_agfree[agno] += n;

				write_metapage(mp);

				l0leaf++;
				p += nbperpage;

				blkno += n;
				nblocks -= n;
				if (nblocks == 0)
					break;
			}	/* for each dmap in a L0 */

			/*
			 * build current L0 page from its leaves, and
			 * initialize corresponding parent L1 leaf
			 */
			*l1leaf = dbInitDmapCtl(l0dcp, 0, ++i);
			write_metapage(l0mp);
			l0mp = NULL;

			if (nblocks)
				l1leaf++;	/* continue for next L0 */
			else {
				/* more than 1 L0 ? */
				if (j > 0)
					break;	/* build L1 page */
				else {
					/* summarize in global bmap page */
					bmp->db_maxfreebud = *l1leaf;
					release_metapage(l1mp);
					release_metapage(l2mp);
					goto finalize;
				}
			}
		}		/* for each L0 in a L1 */

		/*
		 * build current L1 page from its leaves, and
		 * initialize corresponding parent L2 leaf
		 */
		*l2leaf = dbInitDmapCtl(l1dcp, 1, ++j);
		write_metapage(l1mp);
		l1mp = NULL;

		if (nblocks)
			l2leaf++;	/* continue for next L1 */
		else {
			/* more than 1 L1 ? */
			if (k > 0)
				break;	/* build L2 page */
			else {
				/* summarize in global bmap page */
				bmp->db_maxfreebud = *l2leaf;
				release_metapage(l2mp);
				goto finalize;
			}
		}
	}			/* for each L1 in a L2 */

	jfs_error(ipbmap->i_sb, "function has not returned as expected\n");
errout:
	if (l0mp)
		release_metapage(l0mp);
	if (l1mp)
		release_metapage(l1mp);
	release_metapage(l2mp);
	return -EIO;

	/*
	 *	finalize bmap control page
	 */
finalize:

	return 0;
}


/*
 *	dbFinalizeBmap()
 */
void dbFinalizeBmap(struct inode *ipbmap)
{
	struct bmap *bmp = JFS_SBI(ipbmap->i_sb)->bmap;
	int actags, inactags, l2nl;
	s64 ag_rem, actfree, inactfree, avgfree;
	int i, n;

	/*
	 *	finalize bmap control page
	 */
//finalize:
	/*
	 * compute db_agpref: preferred ag to allocate from
	 * (the leftmost ag with average free space in it);
	 */
//agpref:
	/* get the number of active ags and inactive ags */
	actags = bmp->db_maxag + 1;
	inactags = bmp->db_numag - actags;
	ag_rem = bmp->db_mapsize & (bmp->db_agsize - 1);	/* ??? */

	/* determine how many blocks are in the inactive allocation
	 * groups. in doing this, we must account for the fact that
	 * the rightmost group might be a partial group (i.e. file
	 * system size is not a multiple of the group size).
	 */
	inactfree = (inactags && ag_rem) ?
	    ((inactags - 1) << bmp->db_agl2size) + ag_rem
	    : inactags << bmp->db_agl2size;

	/* determine how many free blocks are in the active
	 * allocation groups plus the average number of free blocks
	 * within the active ags.
	 */
	actfree = bmp->db_nfree - inactfree;
	avgfree = (u32) actfree / (u32) actags;

	/* if the preferred allocation group has not average free space.
	 * re-establish the preferred group as the leftmost
	 * group with average free space.
	 */
	if (bmp->db_agfree[bmp->db_agpref] < avgfree) {
		for (bmp->db_agpref = 0; bmp->db_agpref < actags;
		     bmp->db_agpref++) {
			if (bmp->db_agfree[bmp->db_agpref] >= avgfree)
				break;
		}
		if (bmp->db_agpref >= bmp->db_numag) {
			jfs_error(ipbmap->i_sb,
				  "cannot find ag with average freespace\n");
		}
	}

	/*
	 * compute db_aglevel, db_agheight, db_width, db_agstart:
	 * an ag is covered in aglevel dmapctl summary tree,
	 * at agheight level height (from leaf) with agwidth number of nodes
	 * each, which starts at agstart index node of the smmary tree node
	 * array;
	 */
	bmp->db_aglevel = BMAPSZTOLEV(bmp->db_agsize);
	l2nl =
	    bmp->db_agl2size - (L2BPERDMAP + bmp->db_aglevel * L2LPERCTL);
	bmp->db_agheight = l2nl >> 1;
	bmp->db_agwidth = 1 << (l2nl - (bmp->db_agheight << 1));
	for (i = 5 - bmp->db_agheight, bmp->db_agstart = 0, n = 1; i > 0;
	     i--) {
		bmp->db_agstart += n;
		n <<= 2;
	}

}


/*
 * NAME:	dbInitDmap()/ujfs_idmap_page()
 *
 * FUNCTION:	initialize working/persistent bitmap of the dmap page
 *		for the specified number of blocks:
 *
 *		at entry, the bitmaps had been initialized as free (ZEROS);
 *		The number of blocks will only account for the actually
 *		existing blocks. Blocks which don't actually exist in
 *		the aggregate will be marked as allocated (ONES);
 *
 * PARAMETERS:
 *	dp	- pointer to page of map
 *	nblocks	- number of blocks this page
 *
 * RETURNS: NONE
 */
static int dbInitDmap(struct dmap * dp, s64 Blkno, int nblocks)
{
	int blkno, w, b, r, nw, nb, i;

	/* starting block number within the dmap */
	blkno = Blkno & (BPERDMAP - 1);

	if (blkno == 0) {
		dp->nblocks = dp->nfree = cpu_to_le32(nblocks);
		dp->start = cpu_to_le64(Blkno);

		if (nblocks == BPERDMAP) {
			memset(&dp->wmap[0], 0, LPERDMAP * 4);
			memset(&dp->pmap[0], 0, LPERDMAP * 4);
			goto initTree;
		}
	} else {
		le32_add_cpu(&dp->nblocks, nblocks);
		le32_add_cpu(&dp->nfree, nblocks);
	}

	/* word number containing start block number */
	w = blkno >> L2DBWORD;

	/*
	 * free the bits corresponding to the block range (ZEROS):
	 * note: not all bits of the first and last words may be contained
	 * within the block range.
	 */
	for (r = nblocks; r > 0; r -= nb, blkno += nb) {
		/* number of bits preceding range to be freed in the word */
		b = blkno & (DBWORD - 1);
		/* number of bits to free in the word */
		nb = min(r, DBWORD - b);

		/* is partial word to be freed ? */
		if (nb < DBWORD) {
			/* free (set to 0) from the bitmap word */
			dp->wmap[w] &= cpu_to_le32(~(ONES << (DBWORD - nb)
						     >> b));
			dp->pmap[w] &= cpu_to_le32(~(ONES << (DBWORD - nb)
						     >> b));

			/* skip the word freed */
			w++;
		} else {
			/* free (set to 0) contiguous bitmap words */
			nw = r >> L2DBWORD;
			memset(&dp->wmap[w], 0, nw * 4);
			memset(&dp->pmap[w], 0, nw * 4);

			/* skip the words freed */
			nb = nw << L2DBWORD;
			w += nw;
		}
	}

	/*
	 * mark bits following the range to be freed (non-existing
	 * blocks) as allocated (ONES)
	 */

	if (blkno == BPERDMAP)
		goto initTree;

	/* the first word beyond the end of existing blocks */
	w = blkno >> L2DBWORD;

	/* does nblocks fall on a 32-bit boundary ? */
	b = blkno & (DBWORD - 1);
	if (b) {
		/* mark a partial word allocated */
		dp->wmap[w] = dp->pmap[w] = cpu_to_le32(ONES >> b);
		w++;
	}

	/* set the rest of the words in the page to allocated (ONES) */
	for (i = w; i < LPERDMAP; i++)
		dp->pmap[i] = dp->wmap[i] = cpu_to_le32(ONES);

	/*
	 * init tree
	 */
      initTree:
	return (dbInitDmapTree(dp));
}


/*
 * NAME:	dbInitDmapTree()/ujfs_complete_dmap()
 *
 * FUNCTION:	initialize summary tree of the specified dmap:
 *
 *		at entry, bitmap of the dmap has been initialized;
 *
 * PARAMETERS:
 *	dp	- dmap to complete
 *	blkno	- starting block number for this dmap
 *	treemax	- will be filled in with max free for this dmap
 *
 * RETURNS:	max free string at the root of the tree
 */
static int dbInitDmapTree(struct dmap * dp)
{
	struct dmaptree *tp;
	s8 *cp;
	int i;

	/* init fixed info of tree */
	tp = &dp->tree;
	tp->nleafs = cpu_to_le32(LPERDMAP);
	tp->l2nleafs = cpu_to_le32(L2LPERDMAP);
	tp->leafidx = cpu_to_le32(LEAFIND);
	tp->height = cpu_to_le32(4);
	tp->budmin = BUDMIN;

	/* init each leaf from corresponding wmap word:
	 * note: leaf is set to NOFREE(-1) if all blocks of corresponding
	 * bitmap word are allocated.
	 */
	cp = tp->stree + le32_to_cpu(tp->leafidx);
	for (i = 0; i < LPERDMAP; i++)
		*cp++ = dbMaxBud((u8 *) & dp->wmap[i]);

	/* build the dmap's binary buddy summary tree */
	return (dbInitTree(tp));
}


/*
 * NAME:	dbInitTree()/ujfs_adjtree()
 *
 * FUNCTION:	initialize binary buddy summary tree of a dmap or dmapctl.
 *
 *		at entry, the leaves of the tree has been initialized
 *		from corresponding bitmap word or root of summary tree
 *		of the child control page;
 *		configure binary buddy system at the leaf level, then
 *		bubble up the values of the leaf nodes up the tree.
 *
 * PARAMETERS:
 *	cp	- Pointer to the root of the tree
 *	l2leaves- Number of leaf nodes as a power of 2
 *	l2min	- Number of blocks that can be covered by a leaf
 *		  as a power of 2
 *
 * RETURNS: max free string at the root of the tree
 */
static int dbInitTree(struct dmaptree * dtp)
{
	int l2max, l2free, bsize, nextb, i;
	int child, parent, nparent;
	s8 *tp, *cp, *cp1;

	tp = dtp->stree;

	/* Determine the maximum free string possible for the leaves */
	l2max = le32_to_cpu(dtp->l2nleafs) + dtp->budmin;

	/*
	 * configure the leaf levevl into binary buddy system
	 *
	 * Try to combine buddies starting with a buddy size of 1
	 * (i.e. two leaves). At a buddy size of 1 two buddy leaves
	 * can be combined if both buddies have a maximum free of l2min;
	 * the combination will result in the left-most buddy leaf having
	 * a maximum free of l2min+1.
	 * After processing all buddies for a given size, process buddies
	 * at the next higher buddy size (i.e. current size * 2) and
	 * the next maximum free (current free + 1).
	 * This continues until the maximum possible buddy combination
	 * yields maximum free.
	 */
	for (l2free = dtp->budmin, bsize = 1; l2free < l2max;
	     l2free++, bsize = nextb) {
		/* get next buddy size == current buddy pair size */
		nextb = bsize << 1;

		/* scan each adjacent buddy pair at current buddy size */
		for (i = 0, cp = tp + le32_to_cpu(dtp->leafidx);
		     i < le32_to_cpu(dtp->nleafs);
		     i += nextb, cp += nextb) {
			/* coalesce if both adjacent buddies are max free */
			if (*cp == l2free && *(cp + bsize) == l2free) {
				*cp = l2free + 1;	/* left take right */
				*(cp + bsize) = -1;	/* right give left */
			}
		}
	}

	/*
	 * bubble summary information of leaves up the tree.
	 *
	 * Starting at the leaf node level, the four nodes described by
	 * the higher level parent node are compared for a maximum free and
	 * this maximum becomes the value of the parent node.
	 * when all lower level nodes are processed in this fashion then
	 * move up to the next level (parent becomes a lower level node) and
	 * continue the process for that level.
	 */
	for (child = le32_to_cpu(dtp->leafidx),
	     nparent = le32_to_cpu(dtp->nleafs) >> 2;
	     nparent > 0; nparent >>= 2, child = parent) {
		/* get index of 1st node of parent level */
		parent = (child - 1) >> 2;

		/* set the value of the parent node as the maximum
		 * of the four nodes of the current level.
		 */
		for (i = 0, cp = tp + child, cp1 = tp + parent;
		     i < nparent; i++, cp += 4, cp1++)
			*cp1 = TREEMAX(cp);
	}

	return (*tp);
}


/*
 *	dbInitDmapCtl()
 *
 * function: initialize dmapctl page
 */
static int dbInitDmapCtl(struct dmapctl * dcp, int level, int i)
{				/* start leaf index not covered by range */
	s8 *cp;

	dcp->nleafs = cpu_to_le32(LPERCTL);
	dcp->l2nleafs = cpu_to_le32(L2LPERCTL);
	dcp->leafidx = cpu_to_le32(CTLLEAFIND);
	dcp->height = cpu_to_le32(5);
	dcp->budmin = L2BPERDMAP + L2LPERCTL * level;

	/*
	 * initialize the leaves of current level that were not covered
	 * by the specified input block range (i.e. the leaves have no
	 * low level dmapctl or dmap).
	 */
	cp = &dcp->stree[CTLLEAFIND + i];
	for (; i < LPERCTL; i++)
		*cp++ = NOFREE;

	/* build the dmap's binary buddy summary tree */
	return (dbInitTree((struct dmaptree *) dcp));
}


/*
 * NAME:	dbGetL2AGSize()/ujfs_getagl2size()
 *
 * FUNCTION:	Determine log2(allocation group size) from aggregate size
 *
 * PARAMETERS:
 *	nblocks	- Number of blocks in aggregate
 *
 * RETURNS: log2(allocation group size) in aggregate blocks
 */
static int dbGetL2AGSize(s64 nblocks)
{
	s64 sz;
	s64 m;
	int l2sz;

	if (nblocks < BPERDMAP * MAXAG)
		return (L2BPERDMAP);

	/* round up aggregate size to power of 2 */
	m = ((u64) 1 << (64 - 1));
	for (l2sz = 64; l2sz >= 0; l2sz--, m >>= 1) {
		if (m & nblocks)
			break;
	}

	sz = (s64) 1 << l2sz;
	if (sz < nblocks)
		l2sz += 1;

	/* agsize = roundupSize/max_number_of_ag */
	return (l2sz - L2MAXAG);
}


/*
 * NAME:	dbMapFileSizeToMapSize()
 *
 * FUNCTION:	compute number of blocks the block allocation map file
 *		can cover from the map file size;
 *
 * RETURNS:	Number of blocks which can be covered by this block map file;
 */

/*
 * maximum number of map pages at each level including control pages
 */
#define MAXL0PAGES	(1 + LPERCTL)
#define MAXL1PAGES	(1 + LPERCTL * MAXL0PAGES)

/*
 * convert number of map pages to the zero origin top dmapctl level
 */
#define BMAPPGTOLEV(npages)	\
	(((npages) <= 3 + MAXL0PAGES) ? 0 : \
	 ((npages) <= 2 + MAXL1PAGES) ? 1 : 2)

s64 dbMapFileSizeToMapSize(struct inode * ipbmap)
{
	struct super_block *sb = ipbmap->i_sb;
	s64 nblocks;
	s64 npages, ndmaps;
	int level, i;
	int complete, factor;

	nblocks = ipbmap->i_size >> JFS_SBI(sb)->l2bsize;
	npages = nblocks >> JFS_SBI(sb)->l2nbperpage;
	level = BMAPPGTOLEV(npages);

	/* At each level, accumulate the number of dmap pages covered by
	 * the number of full child levels below it;
	 * repeat for the last incomplete child level.
	 */
	ndmaps = 0;
	npages--;		/* skip the first global control page */
	/* skip higher level control pages above top level covered by map */
	npages -= (2 - level);
	npages--;		/* skip top level's control page */
	for (i = level; i >= 0; i--) {
		factor =
		    (i == 2) ? MAXL1PAGES : ((i == 1) ? MAXL0PAGES : 1);
		complete = (u32) npages / factor;
		ndmaps += complete * ((i == 2) ? LPERCTL * LPERCTL :
				      ((i == 1) ? LPERCTL : 1));

		/* pages in last/incomplete child */
		npages = (u32) npages % factor;
		/* skip incomplete child's level control page */
		npages--;
	}

	/* convert the number of dmaps into the number of blocks
	 * which can be covered by the dmaps;
	 */
	nblocks = ndmaps << L2BPERDMAP;

	return (nblocks);
}<|MERGE_RESOLUTION|>--- conflicted
+++ resolved
@@ -193,12 +193,8 @@
 	bmp->db_agwidth = le32_to_cpu(dbmp_le->dn_agwidth);
 	bmp->db_agstart = le32_to_cpu(dbmp_le->dn_agstart);
 	bmp->db_agl2size = le32_to_cpu(dbmp_le->dn_agl2size);
-<<<<<<< HEAD
-	if (bmp->db_agl2size > L2MAXL2SIZE - L2MAXAG) {
-=======
 	if (bmp->db_agl2size > L2MAXL2SIZE - L2MAXAG ||
 	    bmp->db_agl2size < 0) {
->>>>>>> 2a175ffe
 		err = -EINVAL;
 		goto err_release_metapage;
 	}
