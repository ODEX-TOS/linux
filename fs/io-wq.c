--- conflicted
+++ resolved
@@ -135,17 +135,12 @@
 	bool cancel_all;
 };
 
-<<<<<<< HEAD
-static void create_io_worker(struct io_wq *wq, struct io_wqe *wqe, int index, bool first);
-static void io_wqe_dec_running(struct io_worker *worker);
-=======
 static bool create_io_worker(struct io_wq *wq, struct io_wqe *wqe, int index);
 static void io_wqe_dec_running(struct io_worker *worker);
 static bool io_acct_cancel_pending_work(struct io_wqe *wqe,
 					struct io_wqe_acct *acct,
 					struct io_cb_cancel_data *match);
 static void create_worker_cb(struct callback_head *cb);
->>>>>>> bee673aa
 
 static bool io_worker_get(struct io_worker *worker)
 {
@@ -208,9 +203,6 @@
 static void io_worker_exit(struct io_worker *worker)
 {
 	struct io_wqe *wqe = worker->wqe;
-<<<<<<< HEAD
-	struct io_wqe_acct *acct = io_wqe_get_acct(worker);
-=======
 	struct io_wq *wq = wqe->wq;
 
 	while (1) {
@@ -221,34 +213,21 @@
 			break;
 		io_worker_cancel_cb(worker);
 	}
->>>>>>> bee673aa
 
 	if (refcount_dec_and_test(&worker->ref))
 		complete(&worker->ref_done);
 	wait_for_completion(&worker->ref_done);
 
-<<<<<<< HEAD
-	raw_spin_lock_irq(&wqe->lock);
-	if (worker->flags & IO_WORKER_F_FREE)
-		hlist_nulls_del_rcu(&worker->nulls_node);
-	list_del_rcu(&worker->all_list);
-	acct->nr_workers--;
-=======
 	raw_spin_lock(&wqe->lock);
 	if (worker->flags & IO_WORKER_F_FREE)
 		hlist_nulls_del_rcu(&worker->nulls_node);
 	list_del_rcu(&worker->all_list);
->>>>>>> bee673aa
 	preempt_disable();
 	io_wqe_dec_running(worker);
 	worker->flags = 0;
 	current->flags &= ~PF_IO_WORKER;
 	preempt_enable();
-<<<<<<< HEAD
-	raw_spin_unlock_irq(&wqe->lock);
-=======
 	raw_spin_unlock(&wqe->lock);
->>>>>>> bee673aa
 
 	kfree_rcu(worker, rcu);
 	io_worker_ref_put(wqe->wq);
@@ -282,13 +261,10 @@
 	hlist_nulls_for_each_entry_rcu(worker, n, &wqe->free_list, nulls_node) {
 		if (!io_worker_get(worker))
 			continue;
-<<<<<<< HEAD
-=======
 		if (io_wqe_get_acct(worker) != acct) {
 			io_worker_release(worker);
 			continue;
 		}
->>>>>>> bee673aa
 		if (wake_up_process(worker->task)) {
 			io_worker_release(worker);
 			return true;
@@ -312,32 +288,10 @@
 	if (unlikely(!acct->max_workers))
 		pr_warn_once("io-wq is not configured for unbound workers");
 
-<<<<<<< HEAD
-	rcu_read_lock();
-	ret = io_wqe_activate_free_worker(wqe);
-	rcu_read_unlock();
-
-	if (!ret) {
-		bool do_create = false, first = false;
-
-		raw_spin_lock_irq(&wqe->lock);
-		if (acct->nr_workers < acct->max_workers) {
-			atomic_inc(&acct->nr_running);
-			atomic_inc(&wqe->wq->worker_refs);
-			if (!acct->nr_workers)
-				first = true;
-			acct->nr_workers++;
-			do_create = true;
-		}
-		raw_spin_unlock_irq(&wqe->lock);
-		if (do_create)
-			create_io_worker(wqe->wq, wqe, acct->index, first);
-=======
 	raw_spin_lock(&wqe->lock);
 	if (acct->nr_workers >= acct->max_workers) {
 		raw_spin_unlock(&wqe->lock);
 		return true;
->>>>>>> bee673aa
 	}
 	acct->nr_workers++;
 	raw_spin_unlock(&wqe->lock);
@@ -359,24 +313,6 @@
 	struct io_wq *wq;
 	struct io_wqe *wqe;
 	struct io_wqe_acct *acct;
-<<<<<<< HEAD
-	bool do_create = false, first = false;
-
-	cwd = container_of(cb, struct create_worker_data, work);
-	wqe = cwd->wqe;
-	wq = wqe->wq;
-	acct = &wqe->acct[cwd->index];
-	raw_spin_lock_irq(&wqe->lock);
-	if (acct->nr_workers < acct->max_workers) {
-		if (!acct->nr_workers)
-			first = true;
-		acct->nr_workers++;
-		do_create = true;
-	}
-	raw_spin_unlock_irq(&wqe->lock);
-	if (do_create) {
-		create_io_worker(wq, wqe, cwd->index, first);
-=======
 	bool do_create = false;
 
 	worker = container_of(cb, struct io_worker, create_work);
@@ -391,17 +327,12 @@
 	raw_spin_unlock(&wqe->lock);
 	if (do_create) {
 		create_io_worker(wq, wqe, worker->create_index);
->>>>>>> bee673aa
 	} else {
 		atomic_dec(&acct->nr_running);
 		io_worker_ref_put(wq);
 	}
-<<<<<<< HEAD
-	kfree(cwd);
-=======
 	clear_bit_unlock(0, &worker->create_state);
 	io_worker_release(worker);
->>>>>>> bee673aa
 }
 
 static bool io_queue_worker_create(struct io_worker *worker,
@@ -840,11 +771,7 @@
 		kfree(worker);
 }
 
-<<<<<<< HEAD
-static void create_io_worker(struct io_wq *wq, struct io_wqe *wqe, int index, bool first)
-=======
 static bool create_io_worker(struct io_wq *wq, struct io_wqe *wqe, int index)
->>>>>>> bee673aa
 {
 	struct io_wqe_acct *acct = &wqe->acct[index];
 	struct io_worker *worker;
@@ -876,32 +803,6 @@
 		io_init_new_worker(wqe, worker, tsk);
 	} else if (!io_should_retry_thread(PTR_ERR(tsk))) {
 		kfree(worker);
-<<<<<<< HEAD
-fail:
-		atomic_dec(&acct->nr_running);
-		raw_spin_lock_irq(&wqe->lock);
-		acct->nr_workers--;
-		raw_spin_unlock_irq(&wqe->lock);
-		io_worker_ref_put(wq);
-		return;
-	}
-
-	tsk->pf_io_worker = worker;
-	worker->task = tsk;
-	set_cpus_allowed_ptr(tsk, cpumask_of_node(wqe->node));
-	tsk->flags |= PF_NO_SETAFFINITY;
-
-	raw_spin_lock_irq(&wqe->lock);
-	hlist_nulls_add_head_rcu(&worker->nulls_node, &wqe->free_list);
-	list_add_tail_rcu(&worker->all_list, &wqe->all_list);
-	worker->flags |= IO_WORKER_F_FREE;
-	if (index == IO_WQ_ACCT_BOUND)
-		worker->flags |= IO_WORKER_F_BOUND;
-	if (first && (worker->flags & IO_WORKER_F_BOUND))
-		worker->flags |= IO_WORKER_F_FIXED;
-	raw_spin_unlock_irq(&wqe->lock);
-	wake_up_new_task(tsk);
-=======
 		goto fail;
 	} else {
 		INIT_WORK(&worker->work, io_workqueue_create);
@@ -909,7 +810,6 @@
 	}
 
 	return true;
->>>>>>> bee673aa
 }
 
 /*
