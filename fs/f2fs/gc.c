--- conflicted
+++ resolved
@@ -96,19 +96,6 @@
 		 * invalidated soon after by user update or deletion.
 		 * So, I'd like to wait some time to collect dirty segments.
 		 */
-<<<<<<< HEAD
-		if (sbi->gc_mode == GC_URGENT_HIGH) {
-			spin_lock(&sbi->gc_urgent_high_lock);
-			if (sbi->gc_urgent_high_limited &&
-					!sbi->gc_urgent_high_remaining--) {
-				sbi->gc_urgent_high_limited = false;
-				sbi->gc_mode = GC_NORMAL;
-			}
-			spin_unlock(&sbi->gc_urgent_high_lock);
-		}
-
-=======
->>>>>>> f81a61f5
 		if (sbi->gc_mode == GC_URGENT_HIGH ||
 				sbi->gc_mode == GC_URGENT_MID) {
 			wait_ms = gc_th->urgent_sleep_time;
@@ -1122,10 +1109,7 @@
 	if (ofs_in_node >= max_addrs) {
 		f2fs_err(sbi, "Inconsistent ofs_in_node:%u in summary, ino:%u, nid:%u, max:%u",
 			ofs_in_node, dni->ino, dni->nid, max_addrs);
-<<<<<<< HEAD
-=======
 		f2fs_put_page(node_page, 1);
->>>>>>> f81a61f5
 		return false;
 	}
 
