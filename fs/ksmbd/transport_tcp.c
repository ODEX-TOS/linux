--- conflicted
+++ resolved
@@ -337,10 +337,6 @@
 		} else if (conn->status == KSMBD_SESS_NEED_RECONNECT) {
 			total_read = -EAGAIN;
 			break;
-<<<<<<< HEAD
-		} else if ((length == -ERESTARTSYS || length == -EAGAIN) &&
-			   max_retry) {
-=======
 		} else if (length == -ERESTARTSYS || length == -EAGAIN) {
 			/*
 			 * If max_retries is negative, Allow unlimited
@@ -353,7 +349,6 @@
 				max_retries--;
 			}
 
->>>>>>> 2a175ffe
 			usleep_range(1000, 2000);
 			length = 0;
 			max_retry--;
