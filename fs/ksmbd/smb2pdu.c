--- conflicted
+++ resolved
@@ -3815,13 +3815,7 @@
 		return false;
 	if (d_info->flags & SMB2_RETURN_SINGLE_ENTRY)
 		d_info->out_buf_len = 0;
-<<<<<<< HEAD
-		return 0;
-	}
-	return 0;
-=======
 	return true;
->>>>>>> f81a61f5
 }
 
 static int verify_info_level(int info_level)
