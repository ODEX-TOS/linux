// SPDX-License-Identifier: LGPL-2.1
/*
 *
 *   Copyright (C) International Business Machines  Corp., 2002,2010
 *   Author(s): Steve French (sfrench@us.ibm.com)
 *
 */
#include <linux/fs.h>
#include <linux/stat.h>
#include <linux/slab.h>
#include <linux/pagemap.h>
#include <linux/freezer.h>
#include <linux/sched/signal.h>
#include <linux/wait_bit.h>
#include <linux/fiemap.h>
#include <asm/div64.h>
#include "cifsfs.h"
#include "cifspdu.h"
#include "cifsglob.h"
#include "cifsproto.h"
#include "smb2proto.h"
#include "cifs_debug.h"
#include "cifs_fs_sb.h"
#include "cifs_unicode.h"
#include "fscache.h"
#include "fs_context.h"
#include "cifs_ioctl.h"

static void cifs_set_ops(struct inode *inode)
{
	struct cifs_sb_info *cifs_sb = CIFS_SB(inode->i_sb);

	switch (inode->i_mode & S_IFMT) {
	case S_IFREG:
		inode->i_op = &cifs_file_inode_ops;
		if (cifs_sb->mnt_cifs_flags & CIFS_MOUNT_DIRECT_IO) {
			if (cifs_sb->mnt_cifs_flags & CIFS_MOUNT_NO_BRL)
				inode->i_fop = &cifs_file_direct_nobrl_ops;
			else
				inode->i_fop = &cifs_file_direct_ops;
		} else if (cifs_sb->mnt_cifs_flags & CIFS_MOUNT_STRICT_IO) {
			if (cifs_sb->mnt_cifs_flags & CIFS_MOUNT_NO_BRL)
				inode->i_fop = &cifs_file_strict_nobrl_ops;
			else
				inode->i_fop = &cifs_file_strict_ops;
		} else if (cifs_sb->mnt_cifs_flags & CIFS_MOUNT_NO_BRL)
			inode->i_fop = &cifs_file_nobrl_ops;
		else { /* not direct, send byte range locks */
			inode->i_fop = &cifs_file_ops;
		}

		/* check if server can support readpages */
		if (cifs_sb_master_tcon(cifs_sb)->ses->server->max_read <
				PAGE_SIZE + MAX_CIFS_HDR_SIZE)
			inode->i_data.a_ops = &cifs_addr_ops_smallbuf;
		else
			inode->i_data.a_ops = &cifs_addr_ops;
		break;
	case S_IFDIR:
#ifdef CONFIG_CIFS_DFS_UPCALL
		if (IS_AUTOMOUNT(inode)) {
			inode->i_op = &cifs_dfs_referral_inode_operations;
		} else {
#else /* NO DFS support, treat as a directory */
		{
#endif
			inode->i_op = &cifs_dir_inode_ops;
			inode->i_fop = &cifs_dir_ops;
		}
		break;
	case S_IFLNK:
		inode->i_op = &cifs_symlink_inode_ops;
		break;
	default:
		init_special_inode(inode, inode->i_mode, inode->i_rdev);
		break;
	}
}

/* check inode attributes against fattr. If they don't match, tag the
 * inode for cache invalidation
 */
static void
cifs_revalidate_cache(struct inode *inode, struct cifs_fattr *fattr)
{
	struct cifsInodeInfo *cifs_i = CIFS_I(inode);

	cifs_dbg(FYI, "%s: revalidating inode %llu\n",
		 __func__, cifs_i->uniqueid);

	if (inode->i_state & I_NEW) {
		cifs_dbg(FYI, "%s: inode %llu is new\n",
			 __func__, cifs_i->uniqueid);
		return;
	}

	/* don't bother with revalidation if we have an oplock */
	if (CIFS_CACHE_READ(cifs_i)) {
		cifs_dbg(FYI, "%s: inode %llu is oplocked\n",
			 __func__, cifs_i->uniqueid);
		return;
	}

	 /* revalidate if mtime or size have changed */
	fattr->cf_mtime = timestamp_truncate(fattr->cf_mtime, inode);
	if (timespec64_equal(&inode->i_mtime, &fattr->cf_mtime) &&
	    cifs_i->server_eof == fattr->cf_eof) {
		cifs_dbg(FYI, "%s: inode %llu is unchanged\n",
			 __func__, cifs_i->uniqueid);
		return;
	}

	cifs_dbg(FYI, "%s: invalidating inode %llu mapping\n",
		 __func__, cifs_i->uniqueid);
	set_bit(CIFS_INO_INVALID_MAPPING, &cifs_i->flags);
}

/*
 * copy nlink to the inode, unless it wasn't provided.  Provide
 * sane values if we don't have an existing one and none was provided
 */
static void
cifs_nlink_fattr_to_inode(struct inode *inode, struct cifs_fattr *fattr)
{
	/*
	 * if we're in a situation where we can't trust what we
	 * got from the server (readdir, some non-unix cases)
	 * fake reasonable values
	 */
	if (fattr->cf_flags & CIFS_FATTR_UNKNOWN_NLINK) {
		/* only provide fake values on a new inode */
		if (inode->i_state & I_NEW) {
			if (fattr->cf_cifsattrs & ATTR_DIRECTORY)
				set_nlink(inode, 2);
			else
				set_nlink(inode, 1);
		}
		return;
	}

	/* we trust the server, so update it */
	set_nlink(inode, fattr->cf_nlink);
}

/* populate an inode with info from a cifs_fattr struct */
int
cifs_fattr_to_inode(struct inode *inode, struct cifs_fattr *fattr)
{
	struct cifsInodeInfo *cifs_i = CIFS_I(inode);
	struct cifs_sb_info *cifs_sb = CIFS_SB(inode->i_sb);

	if (!(inode->i_state & I_NEW) &&
	    unlikely(inode_wrong_type(inode, fattr->cf_mode))) {
		CIFS_I(inode)->time = 0; /* force reval */
		return -ESTALE;
	}

	cifs_revalidate_cache(inode, fattr);

	spin_lock(&inode->i_lock);
	fattr->cf_mtime = timestamp_truncate(fattr->cf_mtime, inode);
	fattr->cf_atime = timestamp_truncate(fattr->cf_atime, inode);
	fattr->cf_ctime = timestamp_truncate(fattr->cf_ctime, inode);
	/* we do not want atime to be less than mtime, it broke some apps */
	if (timespec64_compare(&fattr->cf_atime, &fattr->cf_mtime) < 0)
		inode->i_atime = fattr->cf_mtime;
	else
		inode->i_atime = fattr->cf_atime;
	inode->i_mtime = fattr->cf_mtime;
	inode->i_ctime = fattr->cf_ctime;
	inode->i_rdev = fattr->cf_rdev;
	cifs_nlink_fattr_to_inode(inode, fattr);
	inode->i_uid = fattr->cf_uid;
	inode->i_gid = fattr->cf_gid;

	/* if dynperm is set, don't clobber existing mode */
	if (inode->i_state & I_NEW ||
	    !(cifs_sb->mnt_cifs_flags & CIFS_MOUNT_DYNPERM))
		inode->i_mode = fattr->cf_mode;

	cifs_i->cifsAttrs = fattr->cf_cifsattrs;

	if (fattr->cf_flags & CIFS_FATTR_NEED_REVAL)
		cifs_i->time = 0;
	else
		cifs_i->time = jiffies;

	if (fattr->cf_flags & CIFS_FATTR_DELETE_PENDING)
		set_bit(CIFS_INO_DELETE_PENDING, &cifs_i->flags);
	else
		clear_bit(CIFS_INO_DELETE_PENDING, &cifs_i->flags);

	cifs_i->server_eof = fattr->cf_eof;
	/*
	 * Can't safely change the file size here if the client is writing to
	 * it due to potential races.
	 */
	if (is_size_safe_to_change(cifs_i, fattr->cf_eof)) {
		i_size_write(inode, fattr->cf_eof);

		/*
		 * i_blocks is not related to (i_size / i_blksize),
		 * but instead 512 byte (2**9) size is required for
		 * calculating num blocks.
		 */
		inode->i_blocks = (512 - 1 + fattr->cf_bytes) >> 9;
	}
	spin_unlock(&inode->i_lock);

	if (fattr->cf_flags & CIFS_FATTR_DFS_REFERRAL)
		inode->i_flags |= S_AUTOMOUNT;
	if (inode->i_state & I_NEW)
		cifs_set_ops(inode);
	return 0;
}

void
cifs_fill_uniqueid(struct super_block *sb, struct cifs_fattr *fattr)
{
	struct cifs_sb_info *cifs_sb = CIFS_SB(sb);

	if (cifs_sb->mnt_cifs_flags & CIFS_MOUNT_SERVER_INUM)
		return;

	fattr->cf_uniqueid = iunique(sb, ROOT_I);
}

/* Fill a cifs_fattr struct with info from FILE_UNIX_BASIC_INFO. */
void
cifs_unix_basic_to_fattr(struct cifs_fattr *fattr, FILE_UNIX_BASIC_INFO *info,
			 struct cifs_sb_info *cifs_sb)
{
	memset(fattr, 0, sizeof(*fattr));
	fattr->cf_uniqueid = le64_to_cpu(info->UniqueId);
	fattr->cf_bytes = le64_to_cpu(info->NumOfBytes);
	fattr->cf_eof = le64_to_cpu(info->EndOfFile);

	fattr->cf_atime = cifs_NTtimeToUnix(info->LastAccessTime);
	fattr->cf_mtime = cifs_NTtimeToUnix(info->LastModificationTime);
	fattr->cf_ctime = cifs_NTtimeToUnix(info->LastStatusChange);
	/* old POSIX extensions don't get create time */

	fattr->cf_mode = le64_to_cpu(info->Permissions);

	/*
	 * Since we set the inode type below we need to mask off
	 * to avoid strange results if bits set above.
	 */
	fattr->cf_mode &= ~S_IFMT;
	switch (le32_to_cpu(info->Type)) {
	case UNIX_FILE:
		fattr->cf_mode |= S_IFREG;
		fattr->cf_dtype = DT_REG;
		break;
	case UNIX_SYMLINK:
		fattr->cf_mode |= S_IFLNK;
		fattr->cf_dtype = DT_LNK;
		break;
	case UNIX_DIR:
		fattr->cf_mode |= S_IFDIR;
		fattr->cf_dtype = DT_DIR;
		break;
	case UNIX_CHARDEV:
		fattr->cf_mode |= S_IFCHR;
		fattr->cf_dtype = DT_CHR;
		fattr->cf_rdev = MKDEV(le64_to_cpu(info->DevMajor),
				       le64_to_cpu(info->DevMinor) & MINORMASK);
		break;
	case UNIX_BLOCKDEV:
		fattr->cf_mode |= S_IFBLK;
		fattr->cf_dtype = DT_BLK;
		fattr->cf_rdev = MKDEV(le64_to_cpu(info->DevMajor),
				       le64_to_cpu(info->DevMinor) & MINORMASK);
		break;
	case UNIX_FIFO:
		fattr->cf_mode |= S_IFIFO;
		fattr->cf_dtype = DT_FIFO;
		break;
	case UNIX_SOCKET:
		fattr->cf_mode |= S_IFSOCK;
		fattr->cf_dtype = DT_SOCK;
		break;
	default:
		/* safest to call it a file if we do not know */
		fattr->cf_mode |= S_IFREG;
		fattr->cf_dtype = DT_REG;
		cifs_dbg(FYI, "unknown type %d\n", le32_to_cpu(info->Type));
		break;
	}

	fattr->cf_uid = cifs_sb->ctx->linux_uid;
	if (!(cifs_sb->mnt_cifs_flags & CIFS_MOUNT_OVERR_UID)) {
		u64 id = le64_to_cpu(info->Uid);
		if (id < ((uid_t)-1)) {
			kuid_t uid = make_kuid(&init_user_ns, id);
			if (uid_valid(uid))
				fattr->cf_uid = uid;
		}
	}
	
	fattr->cf_gid = cifs_sb->ctx->linux_gid;
	if (!(cifs_sb->mnt_cifs_flags & CIFS_MOUNT_OVERR_GID)) {
		u64 id = le64_to_cpu(info->Gid);
		if (id < ((gid_t)-1)) {
			kgid_t gid = make_kgid(&init_user_ns, id);
			if (gid_valid(gid))
				fattr->cf_gid = gid;
		}
	}

	fattr->cf_nlink = le64_to_cpu(info->Nlinks);
}

/*
 * Fill a cifs_fattr struct with fake inode info.
 *
 * Needed to setup cifs_fattr data for the directory which is the
 * junction to the new submount (ie to setup the fake directory
 * which represents a DFS referral).
 */
static void
cifs_create_dfs_fattr(struct cifs_fattr *fattr, struct super_block *sb)
{
	struct cifs_sb_info *cifs_sb = CIFS_SB(sb);

	cifs_dbg(FYI, "creating fake fattr for DFS referral\n");

	memset(fattr, 0, sizeof(*fattr));
	fattr->cf_mode = S_IFDIR | S_IXUGO | S_IRWXU;
	fattr->cf_uid = cifs_sb->ctx->linux_uid;
	fattr->cf_gid = cifs_sb->ctx->linux_gid;
	ktime_get_coarse_real_ts64(&fattr->cf_mtime);
	fattr->cf_atime = fattr->cf_ctime = fattr->cf_mtime;
	fattr->cf_nlink = 2;
	fattr->cf_flags = CIFS_FATTR_DFS_REFERRAL;
}

static int
cifs_get_file_info_unix(struct file *filp)
{
	int rc;
	unsigned int xid;
	FILE_UNIX_BASIC_INFO find_data;
	struct cifs_fattr fattr;
	struct inode *inode = file_inode(filp);
	struct cifs_sb_info *cifs_sb = CIFS_SB(inode->i_sb);
	struct cifsFileInfo *cfile = filp->private_data;
	struct cifs_tcon *tcon = tlink_tcon(cfile->tlink);

	xid = get_xid();
	rc = CIFSSMBUnixQFileInfo(xid, tcon, cfile->fid.netfid, &find_data);
	if (!rc) {
		cifs_unix_basic_to_fattr(&fattr, &find_data, cifs_sb);
	} else if (rc == -EREMOTE) {
		cifs_create_dfs_fattr(&fattr, inode->i_sb);
		rc = 0;
	} else
		goto cifs_gfiunix_out;

	rc = cifs_fattr_to_inode(inode, &fattr);

cifs_gfiunix_out:
	free_xid(xid);
	return rc;
}

int cifs_get_inode_info_unix(struct inode **pinode,
			     const unsigned char *full_path,
			     struct super_block *sb, unsigned int xid)
{
	int rc;
	FILE_UNIX_BASIC_INFO find_data;
	struct cifs_fattr fattr;
	struct cifs_tcon *tcon;
	struct tcon_link *tlink;
	struct cifs_sb_info *cifs_sb = CIFS_SB(sb);

	cifs_dbg(FYI, "Getting info on %s\n", full_path);

	tlink = cifs_sb_tlink(cifs_sb);
	if (IS_ERR(tlink))
		return PTR_ERR(tlink);
	tcon = tlink_tcon(tlink);

	/* could have done a find first instead but this returns more info */
	rc = CIFSSMBUnixQPathInfo(xid, tcon, full_path, &find_data,
				  cifs_sb->local_nls, cifs_remap(cifs_sb));
	cifs_put_tlink(tlink);

	if (!rc) {
		cifs_unix_basic_to_fattr(&fattr, &find_data, cifs_sb);
	} else if (rc == -EREMOTE) {
		cifs_create_dfs_fattr(&fattr, sb);
		rc = 0;
	} else {
		return rc;
	}

	/* check for Minshall+French symlinks */
	if (cifs_sb->mnt_cifs_flags & CIFS_MOUNT_MF_SYMLINKS) {
		int tmprc = check_mf_symlink(xid, tcon, cifs_sb, &fattr,
					     full_path);
		if (tmprc)
			cifs_dbg(FYI, "check_mf_symlink: %d\n", tmprc);
	}

	if (*pinode == NULL) {
		/* get new inode */
		cifs_fill_uniqueid(sb, &fattr);
		*pinode = cifs_iget(sb, &fattr);
		if (!*pinode)
			rc = -ENOMEM;
	} else {
		/* we already have inode, update it */

		/* if uniqueid is different, return error */
		if (unlikely(cifs_sb->mnt_cifs_flags & CIFS_MOUNT_SERVER_INUM &&
		    CIFS_I(*pinode)->uniqueid != fattr.cf_uniqueid)) {
			CIFS_I(*pinode)->time = 0; /* force reval */
			rc = -ESTALE;
			goto cgiiu_exit;
		}

		/* if filetype is different, return error */
		rc = cifs_fattr_to_inode(*pinode, &fattr);
	}

cgiiu_exit:
	return rc;
}

static int
cifs_sfu_type(struct cifs_fattr *fattr, const char *path,
	      struct cifs_sb_info *cifs_sb, unsigned int xid)
{
	int rc;
	__u32 oplock;
	struct tcon_link *tlink;
	struct cifs_tcon *tcon;
	struct cifs_fid fid;
	struct cifs_open_parms oparms;
	struct cifs_io_parms io_parms = {0};
	char buf[24];
	unsigned int bytes_read;
	char *pbuf;
	int buf_type = CIFS_NO_BUFFER;

	pbuf = buf;

	fattr->cf_mode &= ~S_IFMT;

	if (fattr->cf_eof == 0) {
		fattr->cf_mode |= S_IFIFO;
		fattr->cf_dtype = DT_FIFO;
		return 0;
	} else if (fattr->cf_eof < 8) {
		fattr->cf_mode |= S_IFREG;
		fattr->cf_dtype = DT_REG;
		return -EINVAL;	 /* EOPNOTSUPP? */
	}

	tlink = cifs_sb_tlink(cifs_sb);
	if (IS_ERR(tlink))
		return PTR_ERR(tlink);
	tcon = tlink_tcon(tlink);

	oparms.tcon = tcon;
	oparms.cifs_sb = cifs_sb;
	oparms.desired_access = GENERIC_READ;
	oparms.create_options = cifs_create_options(cifs_sb, CREATE_NOT_DIR);
	oparms.disposition = FILE_OPEN;
	oparms.path = path;
	oparms.fid = &fid;
	oparms.reconnect = false;

	if (tcon->ses->server->oplocks)
		oplock = REQ_OPLOCK;
	else
		oplock = 0;
	rc = tcon->ses->server->ops->open(xid, &oparms, &oplock, NULL);
	if (rc) {
		cifs_dbg(FYI, "check sfu type of %s, open rc = %d\n", path, rc);
		cifs_put_tlink(tlink);
		return rc;
	}

	/* Read header */
	io_parms.netfid = fid.netfid;
	io_parms.pid = current->tgid;
	io_parms.tcon = tcon;
	io_parms.offset = 0;
	io_parms.length = 24;

	rc = tcon->ses->server->ops->sync_read(xid, &fid, &io_parms,
					&bytes_read, &pbuf, &buf_type);
	if ((rc == 0) && (bytes_read >= 8)) {
		if (memcmp("IntxBLK", pbuf, 8) == 0) {
			cifs_dbg(FYI, "Block device\n");
			fattr->cf_mode |= S_IFBLK;
			fattr->cf_dtype = DT_BLK;
			if (bytes_read == 24) {
				/* we have enough to decode dev num */
				__u64 mjr; /* major */
				__u64 mnr; /* minor */
				mjr = le64_to_cpu(*(__le64 *)(pbuf+8));
				mnr = le64_to_cpu(*(__le64 *)(pbuf+16));
				fattr->cf_rdev = MKDEV(mjr, mnr);
			}
		} else if (memcmp("IntxCHR", pbuf, 8) == 0) {
			cifs_dbg(FYI, "Char device\n");
			fattr->cf_mode |= S_IFCHR;
			fattr->cf_dtype = DT_CHR;
			if (bytes_read == 24) {
				/* we have enough to decode dev num */
				__u64 mjr; /* major */
				__u64 mnr; /* minor */
				mjr = le64_to_cpu(*(__le64 *)(pbuf+8));
				mnr = le64_to_cpu(*(__le64 *)(pbuf+16));
				fattr->cf_rdev = MKDEV(mjr, mnr);
			}
		} else if (memcmp("IntxLNK", pbuf, 7) == 0) {
			cifs_dbg(FYI, "Symlink\n");
			fattr->cf_mode |= S_IFLNK;
			fattr->cf_dtype = DT_LNK;
		} else {
			fattr->cf_mode |= S_IFREG; /* file? */
			fattr->cf_dtype = DT_REG;
			rc = -EOPNOTSUPP;
		}
	} else {
		fattr->cf_mode |= S_IFREG; /* then it is a file */
		fattr->cf_dtype = DT_REG;
		rc = -EOPNOTSUPP; /* or some unknown SFU type */
	}

	tcon->ses->server->ops->close(xid, tcon, &fid);
	cifs_put_tlink(tlink);
	return rc;
}

#define SFBITS_MASK (S_ISVTX | S_ISGID | S_ISUID)  /* SETFILEBITS valid bits */

/*
 * Fetch mode bits as provided by SFU.
 *
 * FIXME: Doesn't this clobber the type bit we got from cifs_sfu_type ?
 */
static int cifs_sfu_mode(struct cifs_fattr *fattr, const unsigned char *path,
			 struct cifs_sb_info *cifs_sb, unsigned int xid)
{
#ifdef CONFIG_CIFS_XATTR
	ssize_t rc;
	char ea_value[4];
	__u32 mode;
	struct tcon_link *tlink;
	struct cifs_tcon *tcon;

	tlink = cifs_sb_tlink(cifs_sb);
	if (IS_ERR(tlink))
		return PTR_ERR(tlink);
	tcon = tlink_tcon(tlink);

	if (tcon->ses->server->ops->query_all_EAs == NULL) {
		cifs_put_tlink(tlink);
		return -EOPNOTSUPP;
	}

	rc = tcon->ses->server->ops->query_all_EAs(xid, tcon, path,
			"SETFILEBITS", ea_value, 4 /* size of buf */,
			cifs_sb);
	cifs_put_tlink(tlink);
	if (rc < 0)
		return (int)rc;
	else if (rc > 3) {
		mode = le32_to_cpu(*((__le32 *)ea_value));
		fattr->cf_mode &= ~SFBITS_MASK;
		cifs_dbg(FYI, "special bits 0%o org mode 0%o\n",
			 mode, fattr->cf_mode);
		fattr->cf_mode = (mode & SFBITS_MASK) | fattr->cf_mode;
		cifs_dbg(FYI, "special mode bits 0%o\n", mode);
	}

	return 0;
#else
	return -EOPNOTSUPP;
#endif
}

/* Fill a cifs_fattr struct with info from POSIX info struct */
static void
smb311_posix_info_to_fattr(struct cifs_fattr *fattr, struct smb311_posix_qinfo *info,
			   struct super_block *sb, bool adjust_tz, bool symlink)
{
	struct cifs_sb_info *cifs_sb = CIFS_SB(sb);
	struct cifs_tcon *tcon = cifs_sb_master_tcon(cifs_sb);

	memset(fattr, 0, sizeof(*fattr));

	/* no fattr->flags to set */
	fattr->cf_cifsattrs = le32_to_cpu(info->DosAttributes);
	fattr->cf_uniqueid = le64_to_cpu(info->Inode);

	if (info->LastAccessTime)
		fattr->cf_atime = cifs_NTtimeToUnix(info->LastAccessTime);
	else
		ktime_get_coarse_real_ts64(&fattr->cf_atime);

	fattr->cf_ctime = cifs_NTtimeToUnix(info->ChangeTime);
	fattr->cf_mtime = cifs_NTtimeToUnix(info->LastWriteTime);

	if (adjust_tz) {
		fattr->cf_ctime.tv_sec += tcon->ses->server->timeAdj;
		fattr->cf_mtime.tv_sec += tcon->ses->server->timeAdj;
	}

	fattr->cf_eof = le64_to_cpu(info->EndOfFile);
	fattr->cf_bytes = le64_to_cpu(info->AllocationSize);
	fattr->cf_createtime = le64_to_cpu(info->CreationTime);

	fattr->cf_nlink = le32_to_cpu(info->HardLinks);
	fattr->cf_mode = (umode_t) le32_to_cpu(info->Mode);
	/* The srv fs device id is overridden on network mount so setting rdev isn't needed here */
	/* fattr->cf_rdev = le32_to_cpu(info->DeviceId); */

	if (symlink) {
		fattr->cf_mode |= S_IFLNK;
		fattr->cf_dtype = DT_LNK;
	} else if (fattr->cf_cifsattrs & ATTR_DIRECTORY) {
		fattr->cf_mode |= S_IFDIR;
		fattr->cf_dtype = DT_DIR;
	} else { /* file */
		fattr->cf_mode |= S_IFREG;
		fattr->cf_dtype = DT_REG;
	}
	/* else if reparse point ... TODO: add support for FIFO and blk dev; special file types */

	fattr->cf_uid = cifs_sb->ctx->linux_uid; /* TODO: map uid and gid from SID */
	fattr->cf_gid = cifs_sb->ctx->linux_gid;

	cifs_dbg(FYI, "POSIX query info: mode 0x%x uniqueid 0x%llx nlink %d\n",
		fattr->cf_mode, fattr->cf_uniqueid, fattr->cf_nlink);
}


/* Fill a cifs_fattr struct with info from FILE_ALL_INFO */
static void
cifs_all_info_to_fattr(struct cifs_fattr *fattr, FILE_ALL_INFO *info,
		       struct super_block *sb, bool adjust_tz,
		       bool symlink, u32 reparse_tag)
{
	struct cifs_sb_info *cifs_sb = CIFS_SB(sb);
	struct cifs_tcon *tcon = cifs_sb_master_tcon(cifs_sb);

	memset(fattr, 0, sizeof(*fattr));
	fattr->cf_cifsattrs = le32_to_cpu(info->Attributes);
	if (info->DeletePending)
		fattr->cf_flags |= CIFS_FATTR_DELETE_PENDING;

	if (info->LastAccessTime)
		fattr->cf_atime = cifs_NTtimeToUnix(info->LastAccessTime);
	else
		ktime_get_coarse_real_ts64(&fattr->cf_atime);

	fattr->cf_ctime = cifs_NTtimeToUnix(info->ChangeTime);
	fattr->cf_mtime = cifs_NTtimeToUnix(info->LastWriteTime);

	if (adjust_tz) {
		fattr->cf_ctime.tv_sec += tcon->ses->server->timeAdj;
		fattr->cf_mtime.tv_sec += tcon->ses->server->timeAdj;
	}

	fattr->cf_eof = le64_to_cpu(info->EndOfFile);
	fattr->cf_bytes = le64_to_cpu(info->AllocationSize);
	fattr->cf_createtime = le64_to_cpu(info->CreationTime);

	fattr->cf_nlink = le32_to_cpu(info->NumberOfLinks);
	if (reparse_tag == IO_REPARSE_TAG_LX_SYMLINK) {
		fattr->cf_mode |= S_IFLNK | cifs_sb->ctx->file_mode;
		fattr->cf_dtype = DT_LNK;
	} else if (reparse_tag == IO_REPARSE_TAG_LX_FIFO) {
		fattr->cf_mode |= S_IFIFO | cifs_sb->ctx->file_mode;
		fattr->cf_dtype = DT_FIFO;
	} else if (reparse_tag == IO_REPARSE_TAG_AF_UNIX) {
		fattr->cf_mode |= S_IFSOCK | cifs_sb->ctx->file_mode;
		fattr->cf_dtype = DT_SOCK;
	} else if (reparse_tag == IO_REPARSE_TAG_LX_CHR) {
		fattr->cf_mode |= S_IFCHR | cifs_sb->ctx->file_mode;
		fattr->cf_dtype = DT_CHR;
	} else if (reparse_tag == IO_REPARSE_TAG_LX_BLK) {
		fattr->cf_mode |= S_IFBLK | cifs_sb->ctx->file_mode;
		fattr->cf_dtype = DT_BLK;
	} else if (symlink) { /* TODO add more reparse tag checks */
		fattr->cf_mode = S_IFLNK;
		fattr->cf_dtype = DT_LNK;
	} else if (fattr->cf_cifsattrs & ATTR_DIRECTORY) {
		fattr->cf_mode = S_IFDIR | cifs_sb->ctx->dir_mode;
		fattr->cf_dtype = DT_DIR;
		/*
		 * Server can return wrong NumberOfLinks value for directories
		 * when Unix extensions are disabled - fake it.
		 */
		if (!tcon->unix_ext)
			fattr->cf_flags |= CIFS_FATTR_UNKNOWN_NLINK;
	} else {
		fattr->cf_mode = S_IFREG | cifs_sb->ctx->file_mode;
		fattr->cf_dtype = DT_REG;

		/* clear write bits if ATTR_READONLY is set */
		if (fattr->cf_cifsattrs & ATTR_READONLY)
			fattr->cf_mode &= ~(S_IWUGO);

		/*
		 * Don't accept zero nlink from non-unix servers unless
		 * delete is pending.  Instead mark it as unknown.
		 */
		if ((fattr->cf_nlink < 1) && !tcon->unix_ext &&
		    !info->DeletePending) {
			cifs_dbg(VFS, "bogus file nlink value %u\n",
				 fattr->cf_nlink);
			fattr->cf_flags |= CIFS_FATTR_UNKNOWN_NLINK;
		}
	}

	fattr->cf_uid = cifs_sb->ctx->linux_uid;
	fattr->cf_gid = cifs_sb->ctx->linux_gid;
}

static int
cifs_get_file_info(struct file *filp)
{
	int rc;
	unsigned int xid;
	FILE_ALL_INFO find_data;
	struct cifs_fattr fattr;
	struct inode *inode = file_inode(filp);
	struct cifsFileInfo *cfile = filp->private_data;
	struct cifs_tcon *tcon = tlink_tcon(cfile->tlink);
	struct TCP_Server_Info *server = tcon->ses->server;

	if (!server->ops->query_file_info)
		return -ENOSYS;

	xid = get_xid();
	rc = server->ops->query_file_info(xid, tcon, &cfile->fid, &find_data);
	switch (rc) {
	case 0:
		/* TODO: add support to query reparse tag */
		cifs_all_info_to_fattr(&fattr, &find_data, inode->i_sb, false,
				       false, 0 /* no reparse tag */);
		break;
	case -EREMOTE:
		cifs_create_dfs_fattr(&fattr, inode->i_sb);
		rc = 0;
		break;
	case -EOPNOTSUPP:
	case -EINVAL:
		/*
		 * FIXME: legacy server -- fall back to path-based call?
		 * for now, just skip revalidating and mark inode for
		 * immediate reval.
		 */
		rc = 0;
		CIFS_I(inode)->time = 0;
		goto cgfi_exit;
	default:
		goto cgfi_exit;
	}

	/*
	 * don't bother with SFU junk here -- just mark inode as needing
	 * revalidation.
	 */
	fattr.cf_uniqueid = CIFS_I(inode)->uniqueid;
	fattr.cf_flags |= CIFS_FATTR_NEED_REVAL;
	/* if filetype is different, return error */
	rc = cifs_fattr_to_inode(inode, &fattr);
cgfi_exit:
	free_xid(xid);
	return rc;
}

/* Simple function to return a 64 bit hash of string.  Rarely called */
static __u64 simple_hashstr(const char *str)
{
	const __u64 hash_mult =  1125899906842597ULL; /* a big enough prime */
	__u64 hash = 0;

	while (*str)
		hash = (hash + (__u64) *str++) * hash_mult;

	return hash;
}

/**
 * cifs_backup_query_path_info - SMB1 fallback code to get ino
 *
 * Fallback code to get file metadata when we don't have access to
 * full_path (EACCES) and have backup creds.
 *
 * @xid:	transaction id used to identify original request in logs
 * @tcon:	information about the server share we have mounted
 * @sb:	the superblock stores info such as disk space available
 * @full_path:	name of the file we are getting the metadata for
 * @resp_buf:	will be set to cifs resp buf and needs to be freed with
 * 		cifs_buf_release() when done with @data
 * @data:	will be set to search info result buffer
 */
static int
cifs_backup_query_path_info(int xid,
			    struct cifs_tcon *tcon,
			    struct super_block *sb,
			    const char *full_path,
			    void **resp_buf,
			    FILE_ALL_INFO **data)
{
	struct cifs_sb_info *cifs_sb = CIFS_SB(sb);
	struct cifs_search_info info = {0};
	u16 flags;
	int rc;

	*resp_buf = NULL;
	info.endOfSearch = false;
	if (tcon->unix_ext)
		info.info_level = SMB_FIND_FILE_UNIX;
	else if ((tcon->ses->capabilities &
		  tcon->ses->server->vals->cap_nt_find) == 0)
		info.info_level = SMB_FIND_FILE_INFO_STANDARD;
	else if (cifs_sb->mnt_cifs_flags & CIFS_MOUNT_SERVER_INUM)
		info.info_level = SMB_FIND_FILE_ID_FULL_DIR_INFO;
	else /* no srvino useful for fallback to some netapp */
		info.info_level = SMB_FIND_FILE_DIRECTORY_INFO;

	flags = CIFS_SEARCH_CLOSE_ALWAYS |
		CIFS_SEARCH_CLOSE_AT_END |
		CIFS_SEARCH_BACKUP_SEARCH;

	rc = CIFSFindFirst(xid, tcon, full_path,
			   cifs_sb, NULL, flags, &info, false);
	if (rc)
		return rc;

	*resp_buf = (void *)info.ntwrk_buf_start;
	*data = (FILE_ALL_INFO *)info.srch_entries_start;
	return 0;
}

static void
cifs_set_fattr_ino(int xid,
		   struct cifs_tcon *tcon,
		   struct super_block *sb,
		   struct inode **inode,
		   const char *full_path,
		   FILE_ALL_INFO *data,
		   struct cifs_fattr *fattr)
{
	struct cifs_sb_info *cifs_sb = CIFS_SB(sb);
	struct TCP_Server_Info *server = tcon->ses->server;
	int rc;

	if (!(cifs_sb->mnt_cifs_flags & CIFS_MOUNT_SERVER_INUM)) {
		if (*inode)
			fattr->cf_uniqueid = CIFS_I(*inode)->uniqueid;
		else
			fattr->cf_uniqueid = iunique(sb, ROOT_I);
		return;
	}

	/*
	 * If we have an inode pass a NULL tcon to ensure we don't
	 * make a round trip to the server. This only works for SMB2+.
	 */
	rc = server->ops->get_srv_inum(xid,
				       *inode ? NULL : tcon,
				       cifs_sb, full_path,
				       &fattr->cf_uniqueid,
				       data);
	if (rc) {
		/*
		 * If that fails reuse existing ino or generate one
		 * and disable server ones
		 */
		if (*inode)
			fattr->cf_uniqueid = CIFS_I(*inode)->uniqueid;
		else {
			fattr->cf_uniqueid = iunique(sb, ROOT_I);
			cifs_autodisable_serverino(cifs_sb);
		}
		return;
	}

	/* If no errors, check for zero root inode (invalid) */
	if (fattr->cf_uniqueid == 0 && strlen(full_path) == 0) {
		cifs_dbg(FYI, "Invalid (0) inodenum\n");
		if (*inode) {
			/* reuse */
			fattr->cf_uniqueid = CIFS_I(*inode)->uniqueid;
		} else {
			/* make an ino by hashing the UNC */
			fattr->cf_flags |= CIFS_FATTR_FAKE_ROOT_INO;
			fattr->cf_uniqueid = simple_hashstr(tcon->treeName);
		}
	}
}

static inline bool is_inode_cache_good(struct inode *ino)
{
	return ino && CIFS_CACHE_READ(CIFS_I(ino)) && CIFS_I(ino)->time != 0;
}

int
cifs_get_inode_info(struct inode **inode,
		    const char *full_path,
		    FILE_ALL_INFO *in_data,
		    struct super_block *sb, int xid,
		    const struct cifs_fid *fid)
{

	struct cifs_tcon *tcon;
	struct TCP_Server_Info *server;
	struct tcon_link *tlink;
	struct cifs_sb_info *cifs_sb = CIFS_SB(sb);
	bool adjust_tz = false;
	struct cifs_fattr fattr = {0};
	bool is_reparse_point = false;
	FILE_ALL_INFO *data = in_data;
	FILE_ALL_INFO *tmp_data = NULL;
	void *smb1_backup_rsp_buf = NULL;
	int rc = 0;
	int tmprc = 0;
	__u32 reparse_tag = 0;

	tlink = cifs_sb_tlink(cifs_sb);
	if (IS_ERR(tlink))
		return PTR_ERR(tlink);
	tcon = tlink_tcon(tlink);
	server = tcon->ses->server;

	/*
	 * 1. Fetch file metadata if not provided (data)
	 */

	if (!data) {
		if (is_inode_cache_good(*inode)) {
			cifs_dbg(FYI, "No need to revalidate cached inode sizes\n");
			goto out;
		}
		tmp_data = kmalloc(sizeof(FILE_ALL_INFO), GFP_KERNEL);
		if (!tmp_data) {
			rc = -ENOMEM;
			goto out;
		}
		rc = server->ops->query_path_info(xid, tcon, cifs_sb,
						 full_path, tmp_data,
						 &adjust_tz, &is_reparse_point);
		data = tmp_data;
	}

	/*
	 * 2. Convert it to internal cifs metadata (fattr)
	 */

	switch (rc) {
	case 0:
		/*
		 * If the file is a reparse point, it is more complicated
		 * since we have to check if its reparse tag matches a known
		 * special file type e.g. symlink or fifo or char etc.
		 */
		if ((le32_to_cpu(data->Attributes) & ATTR_REPARSE) &&
		    server->ops->query_reparse_tag) {
			rc = server->ops->query_reparse_tag(xid, tcon, cifs_sb,
						full_path, &reparse_tag);
			cifs_dbg(FYI, "reparse tag 0x%x\n", reparse_tag);
		}
		cifs_all_info_to_fattr(&fattr, data, sb, adjust_tz,
				       is_reparse_point, reparse_tag);
		break;
	case -EREMOTE:
		/* DFS link, no metadata available on this server */
		cifs_create_dfs_fattr(&fattr, sb);
		rc = 0;
		break;
	case -EACCES:
		/*
		 * perm errors, try again with backup flags if possible
		 *
		 * For SMB2 and later the backup intent flag
		 * is already sent if needed on open and there
		 * is no path based FindFirst operation to use
		 * to retry with
		 */
		if (backup_cred(cifs_sb) && is_smb1_server(server)) {
			/* for easier reading */
			FILE_DIRECTORY_INFO *fdi;
			SEARCH_ID_FULL_DIR_INFO *si;

			rc = cifs_backup_query_path_info(xid, tcon, sb,
							 full_path,
							 &smb1_backup_rsp_buf,
							 &data);
			if (rc)
				goto out;

			fdi = (FILE_DIRECTORY_INFO *)data;
			si = (SEARCH_ID_FULL_DIR_INFO *)data;

			cifs_dir_info_to_fattr(&fattr, fdi, cifs_sb);
			fattr.cf_uniqueid = le64_to_cpu(si->UniqueId);
			/* uniqueid set, skip get inum step */
			goto handle_mnt_opt;
		} else {
			/* nothing we can do, bail out */
			goto out;
		}
		break;
	default:
		cifs_dbg(FYI, "%s: unhandled err rc %d\n", __func__, rc);
		goto out;
	}

	/*
	 * 3. Get or update inode number (fattr.cf_uniqueid)
	 */

	cifs_set_fattr_ino(xid, tcon, sb, inode, full_path, data, &fattr);

	/*
	 * 4. Tweak fattr based on mount options
	 */

handle_mnt_opt:
	/* query for SFU type info if supported and needed */
	if (fattr.cf_cifsattrs & ATTR_SYSTEM &&
	    cifs_sb->mnt_cifs_flags & CIFS_MOUNT_UNX_EMUL) {
		tmprc = cifs_sfu_type(&fattr, full_path, cifs_sb, xid);
		if (tmprc)
			cifs_dbg(FYI, "cifs_sfu_type failed: %d\n", tmprc);
	}

	/* fill in 0777 bits from ACL */
	if (cifs_sb->mnt_cifs_flags & CIFS_MOUNT_MODE_FROM_SID) {
		rc = cifs_acl_to_fattr(cifs_sb, &fattr, *inode, true,
				       full_path, fid);
		if (rc == -EREMOTE)
			rc = 0;
		if (rc) {
			cifs_dbg(FYI, "%s: Get mode from SID failed. rc=%d\n",
				 __func__, rc);
			goto out;
		}
	} else if (cifs_sb->mnt_cifs_flags & CIFS_MOUNT_CIFS_ACL) {
		rc = cifs_acl_to_fattr(cifs_sb, &fattr, *inode, false,
				       full_path, fid);
		if (rc == -EREMOTE)
			rc = 0;
		if (rc) {
			cifs_dbg(FYI, "%s: Getting ACL failed with error: %d\n",
				 __func__, rc);
			goto out;
		}
	}

	/* fill in remaining high mode bits e.g. SUID, VTX */
	if (cifs_sb->mnt_cifs_flags & CIFS_MOUNT_UNX_EMUL)
		cifs_sfu_mode(&fattr, full_path, cifs_sb, xid);

	/* check for Minshall+French symlinks */
	if (cifs_sb->mnt_cifs_flags & CIFS_MOUNT_MF_SYMLINKS) {
		tmprc = check_mf_symlink(xid, tcon, cifs_sb, &fattr,
					 full_path);
		if (tmprc)
			cifs_dbg(FYI, "check_mf_symlink: %d\n", tmprc);
	}

	/*
	 * 5. Update inode with final fattr data
	 */

	if (!*inode) {
		*inode = cifs_iget(sb, &fattr);
		if (!*inode)
			rc = -ENOMEM;
	} else {
		/* we already have inode, update it */

		/* if uniqueid is different, return error */
		if (unlikely(cifs_sb->mnt_cifs_flags & CIFS_MOUNT_SERVER_INUM &&
		    CIFS_I(*inode)->uniqueid != fattr.cf_uniqueid)) {
			CIFS_I(*inode)->time = 0; /* force reval */
			rc = -ESTALE;
			goto out;
		}
		/* if filetype is different, return error */
		rc = cifs_fattr_to_inode(*inode, &fattr);
	}
out:
	cifs_buf_release(smb1_backup_rsp_buf);
	cifs_put_tlink(tlink);
	kfree(tmp_data);
	return rc;
}

int
smb311_posix_get_inode_info(struct inode **inode,
		    const char *full_path,
		    struct super_block *sb, unsigned int xid)
{
	struct cifs_tcon *tcon;
	struct tcon_link *tlink;
	struct cifs_sb_info *cifs_sb = CIFS_SB(sb);
	bool adjust_tz = false;
	struct cifs_fattr fattr = {0};
	bool symlink = false;
	struct smb311_posix_qinfo *data = NULL;
	int rc = 0;
	int tmprc = 0;

	tlink = cifs_sb_tlink(cifs_sb);
	if (IS_ERR(tlink))
		return PTR_ERR(tlink);
	tcon = tlink_tcon(tlink);

	/*
	 * 1. Fetch file metadata
	 */

	if (is_inode_cache_good(*inode)) {
		cifs_dbg(FYI, "No need to revalidate cached inode sizes\n");
		goto out;
	}
	data = kmalloc(sizeof(struct smb311_posix_qinfo), GFP_KERNEL);
	if (!data) {
		rc = -ENOMEM;
		goto out;
	}

	rc = smb311_posix_query_path_info(xid, tcon, cifs_sb,
						  full_path, data,
						  &adjust_tz, &symlink);

	/*
	 * 2. Convert it to internal cifs metadata (fattr)
	 */

	switch (rc) {
	case 0:
		smb311_posix_info_to_fattr(&fattr, data, sb, adjust_tz, symlink);
		break;
	case -EREMOTE:
		/* DFS link, no metadata available on this server */
		cifs_create_dfs_fattr(&fattr, sb);
		rc = 0;
		break;
	case -EACCES:
		/*
		 * For SMB2 and later the backup intent flag
		 * is already sent if needed on open and there
		 * is no path based FindFirst operation to use
		 * to retry with so nothing we can do, bail out
		 */
		goto out;
	default:
		cifs_dbg(FYI, "%s: unhandled err rc %d\n", __func__, rc);
		goto out;
	}


	/*
	 * 3. Tweak fattr based on mount options
	 */

	/* check for Minshall+French symlinks */
	if (cifs_sb->mnt_cifs_flags & CIFS_MOUNT_MF_SYMLINKS) {
		tmprc = check_mf_symlink(xid, tcon, cifs_sb, &fattr,
					 full_path);
		if (tmprc)
			cifs_dbg(FYI, "check_mf_symlink: %d\n", tmprc);
	}

	/*
	 * 4. Update inode with final fattr data
	 */

	if (!*inode) {
		*inode = cifs_iget(sb, &fattr);
		if (!*inode)
			rc = -ENOMEM;
	} else {
		/* we already have inode, update it */

		/* if uniqueid is different, return error */
		if (unlikely(cifs_sb->mnt_cifs_flags & CIFS_MOUNT_SERVER_INUM &&
		    CIFS_I(*inode)->uniqueid != fattr.cf_uniqueid)) {
			CIFS_I(*inode)->time = 0; /* force reval */
			rc = -ESTALE;
			goto out;
		}

		/* if filetype is different, return error */
		rc = cifs_fattr_to_inode(*inode, &fattr);
	}
out:
	cifs_put_tlink(tlink);
	kfree(data);
	return rc;
}


static const struct inode_operations cifs_ipc_inode_ops = {
	.lookup = cifs_lookup,
};

static int
cifs_find_inode(struct inode *inode, void *opaque)
{
	struct cifs_fattr *fattr = (struct cifs_fattr *) opaque;

	/* don't match inode with different uniqueid */
	if (CIFS_I(inode)->uniqueid != fattr->cf_uniqueid)
		return 0;

	/* use createtime like an i_generation field */
	if (CIFS_I(inode)->createtime != fattr->cf_createtime)
		return 0;

	/* don't match inode of different type */
	if (inode_wrong_type(inode, fattr->cf_mode))
		return 0;

	/* if it's not a directory or has no dentries, then flag it */
	if (S_ISDIR(inode->i_mode) && !hlist_empty(&inode->i_dentry))
		fattr->cf_flags |= CIFS_FATTR_INO_COLLISION;

	return 1;
}

static int
cifs_init_inode(struct inode *inode, void *opaque)
{
	struct cifs_fattr *fattr = (struct cifs_fattr *) opaque;

	CIFS_I(inode)->uniqueid = fattr->cf_uniqueid;
	CIFS_I(inode)->createtime = fattr->cf_createtime;
	return 0;
}

/*
 * walk dentry list for an inode and report whether it has aliases that
 * are hashed. We use this to determine if a directory inode can actually
 * be used.
 */
static bool
inode_has_hashed_dentries(struct inode *inode)
{
	struct dentry *dentry;

	spin_lock(&inode->i_lock);
	hlist_for_each_entry(dentry, &inode->i_dentry, d_u.d_alias) {
		if (!d_unhashed(dentry) || IS_ROOT(dentry)) {
			spin_unlock(&inode->i_lock);
			return true;
		}
	}
	spin_unlock(&inode->i_lock);
	return false;
}

/* Given fattrs, get a corresponding inode */
struct inode *
cifs_iget(struct super_block *sb, struct cifs_fattr *fattr)
{
	unsigned long hash;
	struct inode *inode;

retry_iget5_locked:
	cifs_dbg(FYI, "looking for uniqueid=%llu\n", fattr->cf_uniqueid);

	/* hash down to 32-bits on 32-bit arch */
	hash = cifs_uniqueid_to_ino_t(fattr->cf_uniqueid);

	inode = iget5_locked(sb, hash, cifs_find_inode, cifs_init_inode, fattr);
	if (inode) {
		/* was there a potentially problematic inode collision? */
		if (fattr->cf_flags & CIFS_FATTR_INO_COLLISION) {
			fattr->cf_flags &= ~CIFS_FATTR_INO_COLLISION;

			if (inode_has_hashed_dentries(inode)) {
				cifs_autodisable_serverino(CIFS_SB(sb));
				iput(inode);
				fattr->cf_uniqueid = iunique(sb, ROOT_I);
				goto retry_iget5_locked;
			}
		}

		/* can't fail - see cifs_find_inode() */
		cifs_fattr_to_inode(inode, fattr);
		if (sb->s_flags & SB_NOATIME)
			inode->i_flags |= S_NOATIME | S_NOCMTIME;
		if (inode->i_state & I_NEW) {
			inode->i_ino = hash;
#ifdef CONFIG_CIFS_FSCACHE
			/* initialize per-inode cache cookie pointer */
			CIFS_I(inode)->fscache = NULL;
#endif
			unlock_new_inode(inode);
		}
	}

	return inode;
}

/* gets root inode */
struct inode *cifs_root_iget(struct super_block *sb)
{
	unsigned int xid;
	struct cifs_sb_info *cifs_sb = CIFS_SB(sb);
	struct inode *inode = NULL;
	long rc;
	struct cifs_tcon *tcon = cifs_sb_master_tcon(cifs_sb);
	char *path = NULL;
	int len;

	if ((cifs_sb->mnt_cifs_flags & CIFS_MOUNT_USE_PREFIX_PATH)
	    && cifs_sb->prepath) {
		len = strlen(cifs_sb->prepath);
		path = kzalloc(len + 2 /* leading sep + null */, GFP_KERNEL);
		if (path == NULL)
			return ERR_PTR(-ENOMEM);
		path[0] = '/';
		memcpy(path+1, cifs_sb->prepath, len);
	} else {
		path = kstrdup("", GFP_KERNEL);
		if (path == NULL)
			return ERR_PTR(-ENOMEM);
	}

	xid = get_xid();
	if (tcon->unix_ext) {
		rc = cifs_get_inode_info_unix(&inode, path, sb, xid);
		/* some servers mistakenly claim POSIX support */
		if (rc != -EOPNOTSUPP)
			goto iget_no_retry;
		cifs_dbg(VFS, "server does not support POSIX extensions\n");
		tcon->unix_ext = false;
	}

	convert_delimiter(path, CIFS_DIR_SEP(cifs_sb));
	if (tcon->posix_extensions)
		rc = smb311_posix_get_inode_info(&inode, path, sb, xid);
	else
		rc = cifs_get_inode_info(&inode, path, NULL, sb, xid, NULL);

iget_no_retry:
	if (!inode) {
		inode = ERR_PTR(rc);
		goto out;
	}

#ifdef CONFIG_CIFS_FSCACHE
	/* populate tcon->resource_id */
	tcon->resource_id = CIFS_I(inode)->uniqueid;
#endif

	if (rc && tcon->pipe) {
		cifs_dbg(FYI, "ipc connection - fake read inode\n");
		spin_lock(&inode->i_lock);
		inode->i_mode |= S_IFDIR;
		set_nlink(inode, 2);
		inode->i_op = &cifs_ipc_inode_ops;
		inode->i_fop = &simple_dir_operations;
		inode->i_uid = cifs_sb->ctx->linux_uid;
		inode->i_gid = cifs_sb->ctx->linux_gid;
		spin_unlock(&inode->i_lock);
	} else if (rc) {
		iget_failed(inode);
		inode = ERR_PTR(rc);
	}

out:
	kfree(path);
	free_xid(xid);
	return inode;
}

int
cifs_set_file_info(struct inode *inode, struct iattr *attrs, unsigned int xid,
		   const char *full_path, __u32 dosattr)
{
	bool set_time = false;
	struct cifs_sb_info *cifs_sb = CIFS_SB(inode->i_sb);
	struct TCP_Server_Info *server;
	FILE_BASIC_INFO	info_buf;

	if (attrs == NULL)
		return -EINVAL;

	server = cifs_sb_master_tcon(cifs_sb)->ses->server;
	if (!server->ops->set_file_info)
		return -ENOSYS;

	info_buf.Pad = 0;

	if (attrs->ia_valid & ATTR_ATIME) {
		set_time = true;
		info_buf.LastAccessTime =
			cpu_to_le64(cifs_UnixTimeToNT(attrs->ia_atime));
	} else
		info_buf.LastAccessTime = 0;

	if (attrs->ia_valid & ATTR_MTIME) {
		set_time = true;
		info_buf.LastWriteTime =
		    cpu_to_le64(cifs_UnixTimeToNT(attrs->ia_mtime));
	} else
		info_buf.LastWriteTime = 0;

	/*
	 * Samba throws this field away, but windows may actually use it.
	 * Do not set ctime unless other time stamps are changed explicitly
	 * (i.e. by utimes()) since we would then have a mix of client and
	 * server times.
	 */
	if (set_time && (attrs->ia_valid & ATTR_CTIME)) {
		cifs_dbg(FYI, "CIFS - CTIME changed\n");
		info_buf.ChangeTime =
		    cpu_to_le64(cifs_UnixTimeToNT(attrs->ia_ctime));
	} else
		info_buf.ChangeTime = 0;

	info_buf.CreationTime = 0;	/* don't change */
	info_buf.Attributes = cpu_to_le32(dosattr);

	return server->ops->set_file_info(inode, full_path, &info_buf, xid);
}

/*
 * Open the given file (if it isn't already), set the DELETE_ON_CLOSE bit
 * and rename it to a random name that hopefully won't conflict with
 * anything else.
 */
int
cifs_rename_pending_delete(const char *full_path, struct dentry *dentry,
			   const unsigned int xid)
{
	int oplock = 0;
	int rc;
	struct cifs_fid fid;
	struct cifs_open_parms oparms;
	struct inode *inode = d_inode(dentry);
	struct cifsInodeInfo *cifsInode = CIFS_I(inode);
	struct cifs_sb_info *cifs_sb = CIFS_SB(inode->i_sb);
	struct tcon_link *tlink;
	struct cifs_tcon *tcon;
	__u32 dosattr, origattr;
	FILE_BASIC_INFO *info_buf = NULL;

	tlink = cifs_sb_tlink(cifs_sb);
	if (IS_ERR(tlink))
		return PTR_ERR(tlink);
	tcon = tlink_tcon(tlink);

	/*
	 * We cannot rename the file if the server doesn't support
	 * CAP_INFOLEVEL_PASSTHRU
	 */
	if (!(tcon->ses->capabilities & CAP_INFOLEVEL_PASSTHRU)) {
		rc = -EBUSY;
		goto out;
	}

	oparms.tcon = tcon;
	oparms.cifs_sb = cifs_sb;
	oparms.desired_access = DELETE | FILE_WRITE_ATTRIBUTES;
	oparms.create_options = cifs_create_options(cifs_sb, CREATE_NOT_DIR);
	oparms.disposition = FILE_OPEN;
	oparms.path = full_path;
	oparms.fid = &fid;
	oparms.reconnect = false;

	rc = CIFS_open(xid, &oparms, &oplock, NULL);
	if (rc != 0)
		goto out;

	origattr = cifsInode->cifsAttrs;
	if (origattr == 0)
		origattr |= ATTR_NORMAL;

	dosattr = origattr & ~ATTR_READONLY;
	if (dosattr == 0)
		dosattr |= ATTR_NORMAL;
	dosattr |= ATTR_HIDDEN;

	/* set ATTR_HIDDEN and clear ATTR_READONLY, but only if needed */
	if (dosattr != origattr) {
		info_buf = kzalloc(sizeof(*info_buf), GFP_KERNEL);
		if (info_buf == NULL) {
			rc = -ENOMEM;
			goto out_close;
		}
		info_buf->Attributes = cpu_to_le32(dosattr);
		rc = CIFSSMBSetFileInfo(xid, tcon, info_buf, fid.netfid,
					current->tgid);
		/* although we would like to mark the file hidden
 		   if that fails we will still try to rename it */
		if (!rc)
			cifsInode->cifsAttrs = dosattr;
		else
			dosattr = origattr; /* since not able to change them */
	}

	/* rename the file */
	rc = CIFSSMBRenameOpenFile(xid, tcon, fid.netfid, NULL,
				   cifs_sb->local_nls,
				   cifs_remap(cifs_sb));
	if (rc != 0) {
		rc = -EBUSY;
		goto undo_setattr;
	}

	/* try to set DELETE_ON_CLOSE */
	if (!test_bit(CIFS_INO_DELETE_PENDING, &cifsInode->flags)) {
		rc = CIFSSMBSetFileDisposition(xid, tcon, true, fid.netfid,
					       current->tgid);
		/*
		 * some samba versions return -ENOENT when we try to set the
		 * file disposition here. Likely a samba bug, but work around
		 * it for now. This means that some cifsXXX files may hang
		 * around after they shouldn't.
		 *
		 * BB: remove this hack after more servers have the fix
		 */
		if (rc == -ENOENT)
			rc = 0;
		else if (rc != 0) {
			rc = -EBUSY;
			goto undo_rename;
		}
		set_bit(CIFS_INO_DELETE_PENDING, &cifsInode->flags);
	}

out_close:
	CIFSSMBClose(xid, tcon, fid.netfid);
out:
	kfree(info_buf);
	cifs_put_tlink(tlink);
	return rc;

	/*
	 * reset everything back to the original state. Don't bother
	 * dealing with errors here since we can't do anything about
	 * them anyway.
	 */
undo_rename:
	CIFSSMBRenameOpenFile(xid, tcon, fid.netfid, dentry->d_name.name,
				cifs_sb->local_nls, cifs_remap(cifs_sb));
undo_setattr:
	if (dosattr != origattr) {
		info_buf->Attributes = cpu_to_le32(origattr);
		if (!CIFSSMBSetFileInfo(xid, tcon, info_buf, fid.netfid,
					current->tgid))
			cifsInode->cifsAttrs = origattr;
	}

	goto out_close;
}

/* copied from fs/nfs/dir.c with small changes */
static void
cifs_drop_nlink(struct inode *inode)
{
	spin_lock(&inode->i_lock);
	if (inode->i_nlink > 0)
		drop_nlink(inode);
	spin_unlock(&inode->i_lock);
}

/*
 * If d_inode(dentry) is null (usually meaning the cached dentry
 * is a negative dentry) then we would attempt a standard SMB delete, but
 * if that fails we can not attempt the fall back mechanisms on EACCES
 * but will return the EACCES to the caller. Note that the VFS does not call
 * unlink on negative dentries currently.
 */
int cifs_unlink(struct inode *dir, struct dentry *dentry)
{
	int rc = 0;
	unsigned int xid;
	const char *full_path;
	void *page;
	struct inode *inode = d_inode(dentry);
	struct cifsInodeInfo *cifs_inode;
	struct super_block *sb = dir->i_sb;
	struct cifs_sb_info *cifs_sb = CIFS_SB(sb);
	struct tcon_link *tlink;
	struct cifs_tcon *tcon;
	struct TCP_Server_Info *server;
	struct iattr *attrs = NULL;
	__u32 dosattr = 0, origattr = 0;

	cifs_dbg(FYI, "cifs_unlink, dir=0x%p, dentry=0x%p\n", dir, dentry);

	if (unlikely(cifs_forced_shutdown(cifs_sb)))
		return -EIO;

	tlink = cifs_sb_tlink(cifs_sb);
	if (IS_ERR(tlink))
		return PTR_ERR(tlink);
	tcon = tlink_tcon(tlink);
	server = tcon->ses->server;

	xid = get_xid();
	page = alloc_dentry_path();

	if (tcon->nodelete) {
		rc = -EACCES;
		goto unlink_out;
	}

	/* Unlink can be called from rename so we can not take the
	 * sb->s_vfs_rename_mutex here */
	full_path = build_path_from_dentry(dentry, page);
	if (IS_ERR(full_path)) {
		rc = PTR_ERR(full_path);
		goto unlink_out;
	}

<<<<<<< HEAD
	cifs_close_deferred_file(CIFS_I(inode));
=======
	cifs_close_deferred_file_under_dentry(tcon, full_path);
>>>>>>> bee673aa
	if (cap_unix(tcon->ses) && (CIFS_UNIX_POSIX_PATH_OPS_CAP &
				le64_to_cpu(tcon->fsUnixInfo.Capability))) {
		rc = CIFSPOSIXDelFile(xid, tcon, full_path,
			SMB_POSIX_UNLINK_FILE_TARGET, cifs_sb->local_nls,
			cifs_remap(cifs_sb));
		cifs_dbg(FYI, "posix del rc %d\n", rc);
		if ((rc == 0) || (rc == -ENOENT))
			goto psx_del_no_retry;
	}

retry_std_delete:
	if (!server->ops->unlink) {
		rc = -ENOSYS;
		goto psx_del_no_retry;
	}

	rc = server->ops->unlink(xid, tcon, full_path, cifs_sb);

psx_del_no_retry:
	if (!rc) {
		if (inode)
			cifs_drop_nlink(inode);
	} else if (rc == -ENOENT) {
		d_drop(dentry);
	} else if (rc == -EBUSY) {
		if (server->ops->rename_pending_delete) {
			rc = server->ops->rename_pending_delete(full_path,
								dentry, xid);
			if (rc == 0)
				cifs_drop_nlink(inode);
		}
	} else if ((rc == -EACCES) && (dosattr == 0) && inode) {
		attrs = kzalloc(sizeof(*attrs), GFP_KERNEL);
		if (attrs == NULL) {
			rc = -ENOMEM;
			goto out_reval;
		}

		/* try to reset dos attributes */
		cifs_inode = CIFS_I(inode);
		origattr = cifs_inode->cifsAttrs;
		if (origattr == 0)
			origattr |= ATTR_NORMAL;
		dosattr = origattr & ~ATTR_READONLY;
		if (dosattr == 0)
			dosattr |= ATTR_NORMAL;
		dosattr |= ATTR_HIDDEN;

		rc = cifs_set_file_info(inode, attrs, xid, full_path, dosattr);
		if (rc != 0)
			goto out_reval;

		goto retry_std_delete;
	}

	/* undo the setattr if we errored out and it's needed */
	if (rc != 0 && dosattr != 0)
		cifs_set_file_info(inode, attrs, xid, full_path, origattr);

out_reval:
	if (inode) {
		cifs_inode = CIFS_I(inode);
		cifs_inode->time = 0;	/* will force revalidate to get info
					   when needed */
		inode->i_ctime = current_time(inode);
	}
	dir->i_ctime = dir->i_mtime = current_time(dir);
	cifs_inode = CIFS_I(dir);
	CIFS_I(dir)->time = 0;	/* force revalidate of dir as well */
unlink_out:
	free_dentry_path(page);
	kfree(attrs);
	free_xid(xid);
	cifs_put_tlink(tlink);
	return rc;
}

static int
cifs_mkdir_qinfo(struct inode *parent, struct dentry *dentry, umode_t mode,
		 const char *full_path, struct cifs_sb_info *cifs_sb,
		 struct cifs_tcon *tcon, const unsigned int xid)
{
	int rc = 0;
	struct inode *inode = NULL;

	if (tcon->posix_extensions)
		rc = smb311_posix_get_inode_info(&inode, full_path, parent->i_sb, xid);
	else if (tcon->unix_ext)
		rc = cifs_get_inode_info_unix(&inode, full_path, parent->i_sb,
					      xid);
	else
		rc = cifs_get_inode_info(&inode, full_path, NULL, parent->i_sb,
					 xid, NULL);

	if (rc)
		return rc;

	if (!S_ISDIR(inode->i_mode)) {
		/*
		 * mkdir succeeded, but another client has managed to remove the
		 * sucker and replace it with non-directory.  Return success,
		 * but don't leave the child in dcache.
		 */
		 iput(inode);
		 d_drop(dentry);
		 return 0;
	}
	/*
	 * setting nlink not necessary except in cases where we failed to get it
	 * from the server or was set bogus. Also, since this is a brand new
	 * inode, no need to grab the i_lock before setting the i_nlink.
	 */
	if (inode->i_nlink < 2)
		set_nlink(inode, 2);
	mode &= ~current_umask();
	/* must turn on setgid bit if parent dir has it */
	if (parent->i_mode & S_ISGID)
		mode |= S_ISGID;

	if (tcon->unix_ext) {
		struct cifs_unix_set_info_args args = {
			.mode	= mode,
			.ctime	= NO_CHANGE_64,
			.atime	= NO_CHANGE_64,
			.mtime	= NO_CHANGE_64,
			.device	= 0,
		};
		if (cifs_sb->mnt_cifs_flags & CIFS_MOUNT_SET_UID) {
			args.uid = current_fsuid();
			if (parent->i_mode & S_ISGID)
				args.gid = parent->i_gid;
			else
				args.gid = current_fsgid();
		} else {
			args.uid = INVALID_UID; /* no change */
			args.gid = INVALID_GID; /* no change */
		}
		CIFSSMBUnixSetPathInfo(xid, tcon, full_path, &args,
				       cifs_sb->local_nls,
				       cifs_remap(cifs_sb));
	} else {
		struct TCP_Server_Info *server = tcon->ses->server;
		if (!(cifs_sb->mnt_cifs_flags & CIFS_MOUNT_CIFS_ACL) &&
		    (mode & S_IWUGO) == 0 && server->ops->mkdir_setinfo)
			server->ops->mkdir_setinfo(inode, full_path, cifs_sb,
						   tcon, xid);
		if (cifs_sb->mnt_cifs_flags & CIFS_MOUNT_DYNPERM)
			inode->i_mode = (mode | S_IFDIR);

		if (cifs_sb->mnt_cifs_flags & CIFS_MOUNT_SET_UID) {
			inode->i_uid = current_fsuid();
			if (inode->i_mode & S_ISGID)
				inode->i_gid = parent->i_gid;
			else
				inode->i_gid = current_fsgid();
		}
	}
	d_instantiate(dentry, inode);
	return 0;
}

static int
cifs_posix_mkdir(struct inode *inode, struct dentry *dentry, umode_t mode,
		 const char *full_path, struct cifs_sb_info *cifs_sb,
		 struct cifs_tcon *tcon, const unsigned int xid)
{
	int rc = 0;
	u32 oplock = 0;
	FILE_UNIX_BASIC_INFO *info = NULL;
	struct inode *newinode = NULL;
	struct cifs_fattr fattr;

	info = kzalloc(sizeof(FILE_UNIX_BASIC_INFO), GFP_KERNEL);
	if (info == NULL) {
		rc = -ENOMEM;
		goto posix_mkdir_out;
	}

	mode &= ~current_umask();
	rc = CIFSPOSIXCreate(xid, tcon, SMB_O_DIRECTORY | SMB_O_CREAT, mode,
			     NULL /* netfid */, info, &oplock, full_path,
			     cifs_sb->local_nls, cifs_remap(cifs_sb));
	if (rc == -EOPNOTSUPP)
		goto posix_mkdir_out;
	else if (rc) {
		cifs_dbg(FYI, "posix mkdir returned 0x%x\n", rc);
		d_drop(dentry);
		goto posix_mkdir_out;
	}

	if (info->Type == cpu_to_le32(-1))
		/* no return info, go query for it */
		goto posix_mkdir_get_info;
	/*
	 * BB check (cifs_sb->mnt_cifs_flags & CIFS_MOUNT_SET_UID ) to see if
	 * need to set uid/gid.
	 */

	cifs_unix_basic_to_fattr(&fattr, info, cifs_sb);
	cifs_fill_uniqueid(inode->i_sb, &fattr);
	newinode = cifs_iget(inode->i_sb, &fattr);
	if (!newinode)
		goto posix_mkdir_get_info;

	d_instantiate(dentry, newinode);

#ifdef CONFIG_CIFS_DEBUG2
	cifs_dbg(FYI, "instantiated dentry %p %pd to inode %p\n",
		 dentry, dentry, newinode);

	if (newinode->i_nlink != 2)
		cifs_dbg(FYI, "unexpected number of links %d\n",
			 newinode->i_nlink);
#endif

posix_mkdir_out:
	kfree(info);
	return rc;
posix_mkdir_get_info:
	rc = cifs_mkdir_qinfo(inode, dentry, mode, full_path, cifs_sb, tcon,
			      xid);
	goto posix_mkdir_out;
}

int cifs_mkdir(struct user_namespace *mnt_userns, struct inode *inode,
	       struct dentry *direntry, umode_t mode)
{
	int rc = 0;
	unsigned int xid;
	struct cifs_sb_info *cifs_sb;
	struct tcon_link *tlink;
	struct cifs_tcon *tcon;
	struct TCP_Server_Info *server;
	const char *full_path;
	void *page;

	cifs_dbg(FYI, "In cifs_mkdir, mode = %04ho inode = 0x%p\n",
		 mode, inode);

	cifs_sb = CIFS_SB(inode->i_sb);
	if (unlikely(cifs_forced_shutdown(cifs_sb)))
		return -EIO;
	tlink = cifs_sb_tlink(cifs_sb);
	if (IS_ERR(tlink))
		return PTR_ERR(tlink);
	tcon = tlink_tcon(tlink);

	xid = get_xid();

	page = alloc_dentry_path();
	full_path = build_path_from_dentry(direntry, page);
	if (IS_ERR(full_path)) {
		rc = PTR_ERR(full_path);
		goto mkdir_out;
	}

	server = tcon->ses->server;

	if ((server->ops->posix_mkdir) && (tcon->posix_extensions)) {
		rc = server->ops->posix_mkdir(xid, inode, mode, tcon, full_path,
					      cifs_sb);
		d_drop(direntry); /* for time being always refresh inode info */
		goto mkdir_out;
	}

	if (cap_unix(tcon->ses) && (CIFS_UNIX_POSIX_PATH_OPS_CAP &
				le64_to_cpu(tcon->fsUnixInfo.Capability))) {
		rc = cifs_posix_mkdir(inode, direntry, mode, full_path, cifs_sb,
				      tcon, xid);
		if (rc != -EOPNOTSUPP)
			goto mkdir_out;
	}

	if (!server->ops->mkdir) {
		rc = -ENOSYS;
		goto mkdir_out;
	}

	/* BB add setting the equivalent of mode via CreateX w/ACLs */
	rc = server->ops->mkdir(xid, inode, mode, tcon, full_path, cifs_sb);
	if (rc) {
		cifs_dbg(FYI, "cifs_mkdir returned 0x%x\n", rc);
		d_drop(direntry);
		goto mkdir_out;
	}

	/* TODO: skip this for smb2/smb3 */
	rc = cifs_mkdir_qinfo(inode, direntry, mode, full_path, cifs_sb, tcon,
			      xid);
mkdir_out:
	/*
	 * Force revalidate to get parent dir info when needed since cached
	 * attributes are invalid now.
	 */
	CIFS_I(inode)->time = 0;
	free_dentry_path(page);
	free_xid(xid);
	cifs_put_tlink(tlink);
	return rc;
}

int cifs_rmdir(struct inode *inode, struct dentry *direntry)
{
	int rc = 0;
	unsigned int xid;
	struct cifs_sb_info *cifs_sb;
	struct tcon_link *tlink;
	struct cifs_tcon *tcon;
	struct TCP_Server_Info *server;
	const char *full_path;
	void *page = alloc_dentry_path();
	struct cifsInodeInfo *cifsInode;

	cifs_dbg(FYI, "cifs_rmdir, inode = 0x%p\n", inode);

	xid = get_xid();

	full_path = build_path_from_dentry(direntry, page);
	if (IS_ERR(full_path)) {
		rc = PTR_ERR(full_path);
		goto rmdir_exit;
	}

	cifs_sb = CIFS_SB(inode->i_sb);
	if (unlikely(cifs_forced_shutdown(cifs_sb))) {
		rc = -EIO;
		goto rmdir_exit;
	}

	tlink = cifs_sb_tlink(cifs_sb);
	if (IS_ERR(tlink)) {
		rc = PTR_ERR(tlink);
		goto rmdir_exit;
	}
	tcon = tlink_tcon(tlink);
	server = tcon->ses->server;

	if (!server->ops->rmdir) {
		rc = -ENOSYS;
		cifs_put_tlink(tlink);
		goto rmdir_exit;
	}

	if (tcon->nodelete) {
		rc = -EACCES;
		cifs_put_tlink(tlink);
		goto rmdir_exit;
	}

	rc = server->ops->rmdir(xid, tcon, full_path, cifs_sb);
	cifs_put_tlink(tlink);

	if (!rc) {
		spin_lock(&d_inode(direntry)->i_lock);
		i_size_write(d_inode(direntry), 0);
		clear_nlink(d_inode(direntry));
		spin_unlock(&d_inode(direntry)->i_lock);
	}

	cifsInode = CIFS_I(d_inode(direntry));
	/* force revalidate to go get info when needed */
	cifsInode->time = 0;

	cifsInode = CIFS_I(inode);
	/*
	 * Force revalidate to get parent dir info when needed since cached
	 * attributes are invalid now.
	 */
	cifsInode->time = 0;

	d_inode(direntry)->i_ctime = inode->i_ctime = inode->i_mtime =
		current_time(inode);

rmdir_exit:
	free_dentry_path(page);
	free_xid(xid);
	return rc;
}

static int
cifs_do_rename(const unsigned int xid, struct dentry *from_dentry,
	       const char *from_path, struct dentry *to_dentry,
	       const char *to_path)
{
	struct cifs_sb_info *cifs_sb = CIFS_SB(from_dentry->d_sb);
	struct tcon_link *tlink;
	struct cifs_tcon *tcon;
	struct TCP_Server_Info *server;
	struct cifs_fid fid;
	struct cifs_open_parms oparms;
	int oplock, rc;

	tlink = cifs_sb_tlink(cifs_sb);
	if (IS_ERR(tlink))
		return PTR_ERR(tlink);
	tcon = tlink_tcon(tlink);
	server = tcon->ses->server;

	if (!server->ops->rename)
		return -ENOSYS;

	/* try path-based rename first */
	rc = server->ops->rename(xid, tcon, from_path, to_path, cifs_sb);

	/*
	 * Don't bother with rename by filehandle unless file is busy and
	 * source. Note that cross directory moves do not work with
	 * rename by filehandle to various Windows servers.
	 */
	if (rc == 0 || rc != -EBUSY)
		goto do_rename_exit;

	/* Don't fall back to using SMB on SMB 2+ mount */
	if (server->vals->protocol_id != 0)
		goto do_rename_exit;

	/* open-file renames don't work across directories */
	if (to_dentry->d_parent != from_dentry->d_parent)
		goto do_rename_exit;

	oparms.tcon = tcon;
	oparms.cifs_sb = cifs_sb;
	/* open the file to be renamed -- we need DELETE perms */
	oparms.desired_access = DELETE;
	oparms.create_options = cifs_create_options(cifs_sb, CREATE_NOT_DIR);
	oparms.disposition = FILE_OPEN;
	oparms.path = from_path;
	oparms.fid = &fid;
	oparms.reconnect = false;

	rc = CIFS_open(xid, &oparms, &oplock, NULL);
	if (rc == 0) {
		rc = CIFSSMBRenameOpenFile(xid, tcon, fid.netfid,
				(const char *) to_dentry->d_name.name,
				cifs_sb->local_nls, cifs_remap(cifs_sb));
		CIFSSMBClose(xid, tcon, fid.netfid);
	}
do_rename_exit:
	if (rc == 0)
		d_move(from_dentry, to_dentry);
	cifs_put_tlink(tlink);
	return rc;
}

int
cifs_rename2(struct user_namespace *mnt_userns, struct inode *source_dir,
	     struct dentry *source_dentry, struct inode *target_dir,
	     struct dentry *target_dentry, unsigned int flags)
{
	const char *from_name, *to_name;
	void *page1, *page2;
	struct cifs_sb_info *cifs_sb;
	struct tcon_link *tlink;
	struct cifs_tcon *tcon;
	FILE_UNIX_BASIC_INFO *info_buf_source = NULL;
	FILE_UNIX_BASIC_INFO *info_buf_target;
	unsigned int xid;
	int rc, tmprc;
	int retry_count = 0;

	if (flags & ~RENAME_NOREPLACE)
		return -EINVAL;

	cifs_sb = CIFS_SB(source_dir->i_sb);
	if (unlikely(cifs_forced_shutdown(cifs_sb)))
		return -EIO;

	tlink = cifs_sb_tlink(cifs_sb);
	if (IS_ERR(tlink))
		return PTR_ERR(tlink);
	tcon = tlink_tcon(tlink);

	page1 = alloc_dentry_path();
	page2 = alloc_dentry_path();
	xid = get_xid();

	from_name = build_path_from_dentry(source_dentry, page1);
	if (IS_ERR(from_name)) {
		rc = PTR_ERR(from_name);
		goto cifs_rename_exit;
	}

	to_name = build_path_from_dentry(target_dentry, page2);
	if (IS_ERR(to_name)) {
		rc = PTR_ERR(to_name);
		goto cifs_rename_exit;
	}

<<<<<<< HEAD
	cifs_close_deferred_file(CIFS_I(d_inode(source_dentry)));
	if (d_inode(target_dentry) != NULL)
		cifs_close_deferred_file(CIFS_I(d_inode(target_dentry)));
=======
	cifs_close_deferred_file_under_dentry(tcon, from_name);
	if (d_inode(target_dentry) != NULL)
		cifs_close_deferred_file_under_dentry(tcon, to_name);
>>>>>>> bee673aa

	rc = cifs_do_rename(xid, source_dentry, from_name, target_dentry,
			    to_name);

	if (rc == -EACCES) {
		while (retry_count < 3) {
			cifs_close_all_deferred_files(tcon);
			rc = cifs_do_rename(xid, source_dentry, from_name, target_dentry,
					    to_name);
			if (rc != -EACCES)
				break;
			retry_count++;
		}
	}

	/*
	 * No-replace is the natural behavior for CIFS, so skip unlink hacks.
	 */
	if (flags & RENAME_NOREPLACE)
		goto cifs_rename_exit;

	if (rc == -EEXIST && tcon->unix_ext) {
		/*
		 * Are src and dst hardlinks of same inode? We can only tell
		 * with unix extensions enabled.
		 */
		info_buf_source =
			kmalloc_array(2, sizeof(FILE_UNIX_BASIC_INFO),
					GFP_KERNEL);
		if (info_buf_source == NULL) {
			rc = -ENOMEM;
			goto cifs_rename_exit;
		}

		info_buf_target = info_buf_source + 1;
		tmprc = CIFSSMBUnixQPathInfo(xid, tcon, from_name,
					     info_buf_source,
					     cifs_sb->local_nls,
					     cifs_remap(cifs_sb));
		if (tmprc != 0)
			goto unlink_target;

		tmprc = CIFSSMBUnixQPathInfo(xid, tcon, to_name,
					     info_buf_target,
					     cifs_sb->local_nls,
					     cifs_remap(cifs_sb));

		if (tmprc == 0 && (info_buf_source->UniqueId ==
				   info_buf_target->UniqueId)) {
			/* same file, POSIX says that this is a noop */
			rc = 0;
			goto cifs_rename_exit;
		}
	}
	/*
	 * else ... BB we could add the same check for Windows by
	 * checking the UniqueId via FILE_INTERNAL_INFO
	 */

unlink_target:
	/* Try unlinking the target dentry if it's not negative */
	if (d_really_is_positive(target_dentry) && (rc == -EACCES || rc == -EEXIST)) {
		if (d_is_dir(target_dentry))
			tmprc = cifs_rmdir(target_dir, target_dentry);
		else
			tmprc = cifs_unlink(target_dir, target_dentry);
		if (tmprc)
			goto cifs_rename_exit;
		rc = cifs_do_rename(xid, source_dentry, from_name,
				    target_dentry, to_name);
	}

	/* force revalidate to go get info when needed */
	CIFS_I(source_dir)->time = CIFS_I(target_dir)->time = 0;

	source_dir->i_ctime = source_dir->i_mtime = target_dir->i_ctime =
		target_dir->i_mtime = current_time(source_dir);

cifs_rename_exit:
	kfree(info_buf_source);
	free_dentry_path(page2);
	free_dentry_path(page1);
	free_xid(xid);
	cifs_put_tlink(tlink);
	return rc;
}

static bool
cifs_dentry_needs_reval(struct dentry *dentry)
{
	struct inode *inode = d_inode(dentry);
	struct cifsInodeInfo *cifs_i = CIFS_I(inode);
	struct cifs_sb_info *cifs_sb = CIFS_SB(inode->i_sb);
	struct cifs_tcon *tcon = cifs_sb_master_tcon(cifs_sb);
	struct cached_fid *cfid = NULL;

	if (cifs_i->time == 0)
		return true;

	if (CIFS_CACHE_READ(cifs_i))
		return false;

	if (!lookupCacheEnabled)
		return true;

	if (!open_cached_dir_by_dentry(tcon, dentry->d_parent, &cfid)) {
		mutex_lock(&cfid->fid_mutex);
		if (cfid->time && cifs_i->time > cfid->time) {
			mutex_unlock(&cfid->fid_mutex);
			close_cached_dir(cfid);
			return false;
		}
		mutex_unlock(&cfid->fid_mutex);
		close_cached_dir(cfid);
	}
	/*
	 * depending on inode type, check if attribute caching disabled for
	 * files or directories
	 */
	if (S_ISDIR(inode->i_mode)) {
		if (!cifs_sb->ctx->acdirmax)
			return true;
		if (!time_in_range(jiffies, cifs_i->time,
				   cifs_i->time + cifs_sb->ctx->acdirmax))
			return true;
	} else { /* file */
		if (!cifs_sb->ctx->acregmax)
			return true;
		if (!time_in_range(jiffies, cifs_i->time,
				   cifs_i->time + cifs_sb->ctx->acregmax))
			return true;
	}

	/* hardlinked files w/ noserverino get "special" treatment */
	if (!(cifs_sb->mnt_cifs_flags & CIFS_MOUNT_SERVER_INUM) &&
	    S_ISREG(inode->i_mode) && inode->i_nlink != 1)
		return true;

	return false;
}

/*
 * Zap the cache. Called when invalid_mapping flag is set.
 */
int
cifs_invalidate_mapping(struct inode *inode)
{
	int rc = 0;

	if (inode->i_mapping && inode->i_mapping->nrpages != 0) {
		rc = invalidate_inode_pages2(inode->i_mapping);
		if (rc)
			cifs_dbg(VFS, "%s: Could not invalidate inode %p\n",
				 __func__, inode);
	}

	cifs_fscache_reset_inode_cookie(inode);
	return rc;
}

/**
 * cifs_wait_bit_killable - helper for functions that are sleeping on bit locks
 *
 * @key:	currently unused
 * @mode:	the task state to sleep in
 */
static int
cifs_wait_bit_killable(struct wait_bit_key *key, int mode)
{
	freezable_schedule_unsafe();
	if (signal_pending_state(mode, current))
		return -ERESTARTSYS;
	return 0;
}

int
cifs_revalidate_mapping(struct inode *inode)
{
	int rc;
	unsigned long *flags = &CIFS_I(inode)->flags;
	struct cifs_sb_info *cifs_sb = CIFS_SB(inode->i_sb);

	/* swapfiles are not supposed to be shared */
	if (IS_SWAPFILE(inode))
		return 0;

	rc = wait_on_bit_lock_action(flags, CIFS_INO_LOCK, cifs_wait_bit_killable,
				     TASK_KILLABLE);
	if (rc)
		return rc;

	if (test_and_clear_bit(CIFS_INO_INVALID_MAPPING, flags)) {
		/* for cache=singleclient, do not invalidate */
		if (cifs_sb->mnt_cifs_flags & CIFS_MOUNT_RW_CACHE)
			goto skip_invalidate;

		rc = cifs_invalidate_mapping(inode);
		if (rc)
			set_bit(CIFS_INO_INVALID_MAPPING, flags);
	}

skip_invalidate:
	clear_bit_unlock(CIFS_INO_LOCK, flags);
	smp_mb__after_atomic();
	wake_up_bit(flags, CIFS_INO_LOCK);

	return rc;
}

int
cifs_zap_mapping(struct inode *inode)
{
	set_bit(CIFS_INO_INVALID_MAPPING, &CIFS_I(inode)->flags);
	return cifs_revalidate_mapping(inode);
}

int cifs_revalidate_file_attr(struct file *filp)
{
	int rc = 0;
	struct dentry *dentry = file_dentry(filp);
	struct cifsFileInfo *cfile = (struct cifsFileInfo *) filp->private_data;

	if (!cifs_dentry_needs_reval(dentry))
		return rc;

	if (tlink_tcon(cfile->tlink)->unix_ext)
		rc = cifs_get_file_info_unix(filp);
	else
		rc = cifs_get_file_info(filp);

	return rc;
}

int cifs_revalidate_dentry_attr(struct dentry *dentry)
{
	unsigned int xid;
	int rc = 0;
	struct inode *inode = d_inode(dentry);
	struct super_block *sb = dentry->d_sb;
	const char *full_path;
	void *page;
	int count = 0;

	if (inode == NULL)
		return -ENOENT;

	if (!cifs_dentry_needs_reval(dentry))
		return rc;

	xid = get_xid();

	page = alloc_dentry_path();
	full_path = build_path_from_dentry(dentry, page);
	if (IS_ERR(full_path)) {
		rc = PTR_ERR(full_path);
		goto out;
	}

	cifs_dbg(FYI, "Update attributes: %s inode 0x%p count %d dentry: 0x%p d_time %ld jiffies %ld\n",
		 full_path, inode, inode->i_count.counter,
		 dentry, cifs_get_time(dentry), jiffies);

again:
	if (cifs_sb_master_tcon(CIFS_SB(sb))->posix_extensions)
		rc = smb311_posix_get_inode_info(&inode, full_path, sb, xid);
	else if (cifs_sb_master_tcon(CIFS_SB(sb))->unix_ext)
		rc = cifs_get_inode_info_unix(&inode, full_path, sb, xid);
	else
		rc = cifs_get_inode_info(&inode, full_path, NULL, sb,
					 xid, NULL);
	if (rc == -EAGAIN && count++ < 10)
		goto again;
out:
	free_dentry_path(page);
	free_xid(xid);

	return rc;
}

int cifs_revalidate_file(struct file *filp)
{
	int rc;
	struct inode *inode = file_inode(filp);

	rc = cifs_revalidate_file_attr(filp);
	if (rc)
		return rc;

	return cifs_revalidate_mapping(inode);
}

/* revalidate a dentry's inode attributes */
int cifs_revalidate_dentry(struct dentry *dentry)
{
	int rc;
	struct inode *inode = d_inode(dentry);

	rc = cifs_revalidate_dentry_attr(dentry);
	if (rc)
		return rc;

	return cifs_revalidate_mapping(inode);
}

int cifs_getattr(struct user_namespace *mnt_userns, const struct path *path,
		 struct kstat *stat, u32 request_mask, unsigned int flags)
{
	struct dentry *dentry = path->dentry;
	struct cifs_sb_info *cifs_sb = CIFS_SB(dentry->d_sb);
	struct cifs_tcon *tcon = cifs_sb_master_tcon(cifs_sb);
	struct inode *inode = d_inode(dentry);
	int rc;

	if (unlikely(cifs_forced_shutdown(CIFS_SB(inode->i_sb))))
		return -EIO;

	/*
	 * We need to be sure that all dirty pages are written and the server
	 * has actual ctime, mtime and file length.
	 */
	if ((request_mask & (STATX_CTIME | STATX_MTIME | STATX_SIZE | STATX_BLOCKS)) &&
	    !CIFS_CACHE_READ(CIFS_I(inode)) &&
	    inode->i_mapping && inode->i_mapping->nrpages != 0) {
		rc = filemap_fdatawait(inode->i_mapping);
		if (rc) {
			mapping_set_error(inode->i_mapping, rc);
			return rc;
		}
	}

	if ((flags & AT_STATX_SYNC_TYPE) == AT_STATX_FORCE_SYNC)
		CIFS_I(inode)->time = 0; /* force revalidate */

	/*
	 * If the caller doesn't require syncing, only sync if
	 * necessary (e.g. due to earlier truncate or setattr
	 * invalidating the cached metadata)
	 */
	if (((flags & AT_STATX_SYNC_TYPE) != AT_STATX_DONT_SYNC) ||
	    (CIFS_I(inode)->time == 0)) {
		rc = cifs_revalidate_dentry_attr(dentry);
		if (rc)
			return rc;
	}

	generic_fillattr(&init_user_ns, inode, stat);
	stat->blksize = cifs_sb->ctx->bsize;
	stat->ino = CIFS_I(inode)->uniqueid;

	/* old CIFS Unix Extensions doesn't return create time */
	if (CIFS_I(inode)->createtime) {
		stat->result_mask |= STATX_BTIME;
		stat->btime =
		      cifs_NTtimeToUnix(cpu_to_le64(CIFS_I(inode)->createtime));
	}

	stat->attributes_mask |= (STATX_ATTR_COMPRESSED | STATX_ATTR_ENCRYPTED);
	if (CIFS_I(inode)->cifsAttrs & FILE_ATTRIBUTE_COMPRESSED)
		stat->attributes |= STATX_ATTR_COMPRESSED;
	if (CIFS_I(inode)->cifsAttrs & FILE_ATTRIBUTE_ENCRYPTED)
		stat->attributes |= STATX_ATTR_ENCRYPTED;

	/*
	 * If on a multiuser mount without unix extensions or cifsacl being
	 * enabled, and the admin hasn't overridden them, set the ownership
	 * to the fsuid/fsgid of the current process.
	 */
	if ((cifs_sb->mnt_cifs_flags & CIFS_MOUNT_MULTIUSER) &&
	    !(cifs_sb->mnt_cifs_flags & CIFS_MOUNT_CIFS_ACL) &&
	    !tcon->unix_ext) {
		if (!(cifs_sb->mnt_cifs_flags & CIFS_MOUNT_OVERR_UID))
			stat->uid = current_fsuid();
		if (!(cifs_sb->mnt_cifs_flags & CIFS_MOUNT_OVERR_GID))
			stat->gid = current_fsgid();
	}
	return 0;
}

int cifs_fiemap(struct inode *inode, struct fiemap_extent_info *fei, u64 start,
		u64 len)
{
	struct cifsInodeInfo *cifs_i = CIFS_I(inode);
	struct cifs_sb_info *cifs_sb = CIFS_SB(cifs_i->vfs_inode.i_sb);
	struct cifs_tcon *tcon = cifs_sb_master_tcon(cifs_sb);
	struct TCP_Server_Info *server = tcon->ses->server;
	struct cifsFileInfo *cfile;
	int rc;

	if (unlikely(cifs_forced_shutdown(cifs_sb)))
		return -EIO;

	/*
	 * We need to be sure that all dirty pages are written as they
	 * might fill holes on the server.
	 */
	if (!CIFS_CACHE_READ(CIFS_I(inode)) && inode->i_mapping &&
	    inode->i_mapping->nrpages != 0) {
		rc = filemap_fdatawait(inode->i_mapping);
		if (rc) {
			mapping_set_error(inode->i_mapping, rc);
			return rc;
		}
	}

	cfile = find_readable_file(cifs_i, false);
	if (cfile == NULL)
		return -EINVAL;

	if (server->ops->fiemap) {
		rc = server->ops->fiemap(tcon, cfile, fei, start, len);
		cifsFileInfo_put(cfile);
		return rc;
	}

	cifsFileInfo_put(cfile);
	return -ENOTSUPP;
}

int cifs_truncate_page(struct address_space *mapping, loff_t from)
{
	pgoff_t index = from >> PAGE_SHIFT;
	unsigned offset = from & (PAGE_SIZE - 1);
	struct page *page;
	int rc = 0;

	page = grab_cache_page(mapping, index);
	if (!page)
		return -ENOMEM;

	zero_user_segment(page, offset, PAGE_SIZE);
	unlock_page(page);
	put_page(page);
	return rc;
}

void cifs_setsize(struct inode *inode, loff_t offset)
{
	struct cifsInodeInfo *cifs_i = CIFS_I(inode);

	spin_lock(&inode->i_lock);
	i_size_write(inode, offset);
	spin_unlock(&inode->i_lock);

	/* Cached inode must be refreshed on truncate */
	cifs_i->time = 0;
	truncate_pagecache(inode, offset);
}

static int
cifs_set_file_size(struct inode *inode, struct iattr *attrs,
		   unsigned int xid, const char *full_path)
{
	int rc;
	struct cifsFileInfo *open_file;
	struct cifsInodeInfo *cifsInode = CIFS_I(inode);
	struct cifs_sb_info *cifs_sb = CIFS_SB(inode->i_sb);
	struct tcon_link *tlink = NULL;
	struct cifs_tcon *tcon = NULL;
	struct TCP_Server_Info *server;

	/*
	 * To avoid spurious oplock breaks from server, in the case of
	 * inodes that we already have open, avoid doing path based
	 * setting of file size if we can do it by handle.
	 * This keeps our caching token (oplock) and avoids timeouts
	 * when the local oplock break takes longer to flush
	 * writebehind data than the SMB timeout for the SetPathInfo
	 * request would allow
	 */
	open_file = find_writable_file(cifsInode, FIND_WR_FSUID_ONLY);
	if (open_file) {
		tcon = tlink_tcon(open_file->tlink);
		server = tcon->ses->server;
		if (server->ops->set_file_size)
			rc = server->ops->set_file_size(xid, tcon, open_file,
							attrs->ia_size, false);
		else
			rc = -ENOSYS;
		cifsFileInfo_put(open_file);
		cifs_dbg(FYI, "SetFSize for attrs rc = %d\n", rc);
	} else
		rc = -EINVAL;

	if (!rc)
		goto set_size_out;

	if (tcon == NULL) {
		tlink = cifs_sb_tlink(cifs_sb);
		if (IS_ERR(tlink))
			return PTR_ERR(tlink);
		tcon = tlink_tcon(tlink);
		server = tcon->ses->server;
	}

	/*
	 * Set file size by pathname rather than by handle either because no
	 * valid, writeable file handle for it was found or because there was
	 * an error setting it by handle.
	 */
	if (server->ops->set_path_size)
		rc = server->ops->set_path_size(xid, tcon, full_path,
						attrs->ia_size, cifs_sb, false);
	else
		rc = -ENOSYS;
	cifs_dbg(FYI, "SetEOF by path (setattrs) rc = %d\n", rc);

	if (tlink)
		cifs_put_tlink(tlink);

set_size_out:
	if (rc == 0) {
		cifsInode->server_eof = attrs->ia_size;
		cifs_setsize(inode, attrs->ia_size);
		/*
		 * i_blocks is not related to (i_size / i_blksize), but instead
		 * 512 byte (2**9) size is required for calculating num blocks.
		 * Until we can query the server for actual allocation size,
		 * this is best estimate we have for blocks allocated for a file
		 * Number of blocks must be rounded up so size 1 is not 0 blocks
		 */
		inode->i_blocks = (512 - 1 + attrs->ia_size) >> 9;

		/*
		 * The man page of truncate says if the size changed,
		 * then the st_ctime and st_mtime fields for the file
		 * are updated.
		 */
		attrs->ia_ctime = attrs->ia_mtime = current_time(inode);
		attrs->ia_valid |= ATTR_CTIME | ATTR_MTIME;

		cifs_truncate_page(inode->i_mapping, inode->i_size);
	}

	return rc;
}

static int
cifs_setattr_unix(struct dentry *direntry, struct iattr *attrs)
{
	int rc;
	unsigned int xid;
	const char *full_path;
	void *page = alloc_dentry_path();
	struct inode *inode = d_inode(direntry);
	struct cifsInodeInfo *cifsInode = CIFS_I(inode);
	struct cifs_sb_info *cifs_sb = CIFS_SB(inode->i_sb);
	struct tcon_link *tlink;
	struct cifs_tcon *pTcon;
	struct cifs_unix_set_info_args *args = NULL;
	struct cifsFileInfo *open_file;

	cifs_dbg(FYI, "setattr_unix on file %pd attrs->ia_valid=0x%x\n",
		 direntry, attrs->ia_valid);

	xid = get_xid();

	if (cifs_sb->mnt_cifs_flags & CIFS_MOUNT_NO_PERM)
		attrs->ia_valid |= ATTR_FORCE;

	rc = setattr_prepare(&init_user_ns, direntry, attrs);
	if (rc < 0)
		goto out;

	full_path = build_path_from_dentry(direntry, page);
	if (IS_ERR(full_path)) {
		rc = PTR_ERR(full_path);
		goto out;
	}

	/*
	 * Attempt to flush data before changing attributes. We need to do
	 * this for ATTR_SIZE and ATTR_MTIME for sure, and if we change the
	 * ownership or mode then we may also need to do this. Here, we take
	 * the safe way out and just do the flush on all setattr requests. If
	 * the flush returns error, store it to report later and continue.
	 *
	 * BB: This should be smarter. Why bother flushing pages that
	 * will be truncated anyway? Also, should we error out here if
	 * the flush returns error?
	 */
	rc = filemap_write_and_wait(inode->i_mapping);
	if (is_interrupt_error(rc)) {
		rc = -ERESTARTSYS;
		goto out;
	}

	mapping_set_error(inode->i_mapping, rc);
	rc = 0;

	if (attrs->ia_valid & ATTR_SIZE) {
		rc = cifs_set_file_size(inode, attrs, xid, full_path);
		if (rc != 0)
			goto out;
	}

	/* skip mode change if it's just for clearing setuid/setgid */
	if (attrs->ia_valid & (ATTR_KILL_SUID|ATTR_KILL_SGID))
		attrs->ia_valid &= ~ATTR_MODE;

	args = kmalloc(sizeof(*args), GFP_KERNEL);
	if (args == NULL) {
		rc = -ENOMEM;
		goto out;
	}

	/* set up the struct */
	if (attrs->ia_valid & ATTR_MODE)
		args->mode = attrs->ia_mode;
	else
		args->mode = NO_CHANGE_64;

	if (attrs->ia_valid & ATTR_UID)
		args->uid = attrs->ia_uid;
	else
		args->uid = INVALID_UID; /* no change */

	if (attrs->ia_valid & ATTR_GID)
		args->gid = attrs->ia_gid;
	else
		args->gid = INVALID_GID; /* no change */

	if (attrs->ia_valid & ATTR_ATIME)
		args->atime = cifs_UnixTimeToNT(attrs->ia_atime);
	else
		args->atime = NO_CHANGE_64;

	if (attrs->ia_valid & ATTR_MTIME)
		args->mtime = cifs_UnixTimeToNT(attrs->ia_mtime);
	else
		args->mtime = NO_CHANGE_64;

	if (attrs->ia_valid & ATTR_CTIME)
		args->ctime = cifs_UnixTimeToNT(attrs->ia_ctime);
	else
		args->ctime = NO_CHANGE_64;

	args->device = 0;
	open_file = find_writable_file(cifsInode, FIND_WR_FSUID_ONLY);
	if (open_file) {
		u16 nfid = open_file->fid.netfid;
		u32 npid = open_file->pid;
		pTcon = tlink_tcon(open_file->tlink);
		rc = CIFSSMBUnixSetFileInfo(xid, pTcon, args, nfid, npid);
		cifsFileInfo_put(open_file);
	} else {
		tlink = cifs_sb_tlink(cifs_sb);
		if (IS_ERR(tlink)) {
			rc = PTR_ERR(tlink);
			goto out;
		}
		pTcon = tlink_tcon(tlink);
		rc = CIFSSMBUnixSetPathInfo(xid, pTcon, full_path, args,
				    cifs_sb->local_nls,
				    cifs_remap(cifs_sb));
		cifs_put_tlink(tlink);
	}

	if (rc)
		goto out;

	if ((attrs->ia_valid & ATTR_SIZE) &&
	    attrs->ia_size != i_size_read(inode))
		truncate_setsize(inode, attrs->ia_size);

	setattr_copy(&init_user_ns, inode, attrs);
	mark_inode_dirty(inode);

	/* force revalidate when any of these times are set since some
	   of the fs types (eg ext3, fat) do not have fine enough
	   time granularity to match protocol, and we do not have a
	   a way (yet) to query the server fs's time granularity (and
	   whether it rounds times down).
	*/
	if (attrs->ia_valid & (ATTR_MTIME | ATTR_CTIME))
		cifsInode->time = 0;
out:
	kfree(args);
	free_dentry_path(page);
	free_xid(xid);
	return rc;
}

static int
cifs_setattr_nounix(struct dentry *direntry, struct iattr *attrs)
{
	unsigned int xid;
	kuid_t uid = INVALID_UID;
	kgid_t gid = INVALID_GID;
	struct inode *inode = d_inode(direntry);
	struct cifs_sb_info *cifs_sb = CIFS_SB(inode->i_sb);
	struct cifsInodeInfo *cifsInode = CIFS_I(inode);
	struct cifsFileInfo *wfile;
	struct cifs_tcon *tcon;
	const char *full_path;
	void *page = alloc_dentry_path();
	int rc = -EACCES;
	__u32 dosattr = 0;
	__u64 mode = NO_CHANGE_64;

	xid = get_xid();

	cifs_dbg(FYI, "setattr on file %pd attrs->ia_valid 0x%x\n",
		 direntry, attrs->ia_valid);

	if (cifs_sb->mnt_cifs_flags & CIFS_MOUNT_NO_PERM)
		attrs->ia_valid |= ATTR_FORCE;

	rc = setattr_prepare(&init_user_ns, direntry, attrs);
	if (rc < 0)
		goto cifs_setattr_exit;

	full_path = build_path_from_dentry(direntry, page);
	if (IS_ERR(full_path)) {
		rc = PTR_ERR(full_path);
		goto cifs_setattr_exit;
	}

	/*
	 * Attempt to flush data before changing attributes. We need to do
	 * this for ATTR_SIZE and ATTR_MTIME.  If the flush of the data
	 * returns error, store it to report later and continue.
	 *
	 * BB: This should be smarter. Why bother flushing pages that
	 * will be truncated anyway? Also, should we error out here if
	 * the flush returns error? Do we need to check for ATTR_MTIME_SET flag?
	 */
	if (attrs->ia_valid & (ATTR_MTIME | ATTR_SIZE | ATTR_CTIME)) {
		rc = filemap_write_and_wait(inode->i_mapping);
		if (is_interrupt_error(rc)) {
			rc = -ERESTARTSYS;
			goto cifs_setattr_exit;
		}
		mapping_set_error(inode->i_mapping, rc);
	}

	rc = 0;

	if ((attrs->ia_valid & ATTR_MTIME) &&
	    !(cifs_sb->mnt_cifs_flags & CIFS_MOUNT_NOSSYNC)) {
		rc = cifs_get_writable_file(cifsInode, FIND_WR_ANY, &wfile);
		if (!rc) {
			tcon = tlink_tcon(wfile->tlink);
			rc = tcon->ses->server->ops->flush(xid, tcon, &wfile->fid);
			cifsFileInfo_put(wfile);
			if (rc)
				goto cifs_setattr_exit;
		} else if (rc != -EBADF)
			goto cifs_setattr_exit;
		else
			rc = 0;
	}

	if (attrs->ia_valid & ATTR_SIZE) {
		rc = cifs_set_file_size(inode, attrs, xid, full_path);
		if (rc != 0)
			goto cifs_setattr_exit;
	}

	if (attrs->ia_valid & ATTR_UID)
		uid = attrs->ia_uid;

	if (attrs->ia_valid & ATTR_GID)
		gid = attrs->ia_gid;

	if ((cifs_sb->mnt_cifs_flags & CIFS_MOUNT_CIFS_ACL) ||
	    (cifs_sb->mnt_cifs_flags & CIFS_MOUNT_MODE_FROM_SID)) {
		if (uid_valid(uid) || gid_valid(gid)) {
			mode = NO_CHANGE_64;
			rc = id_mode_to_cifs_acl(inode, full_path, &mode,
							uid, gid);
			if (rc) {
				cifs_dbg(FYI, "%s: Setting id failed with error: %d\n",
					 __func__, rc);
				goto cifs_setattr_exit;
			}
		}
	} else
	if (!(cifs_sb->mnt_cifs_flags & CIFS_MOUNT_SET_UID))
		attrs->ia_valid &= ~(ATTR_UID | ATTR_GID);

	/* skip mode change if it's just for clearing setuid/setgid */
	if (attrs->ia_valid & (ATTR_KILL_SUID|ATTR_KILL_SGID))
		attrs->ia_valid &= ~ATTR_MODE;

	if (attrs->ia_valid & ATTR_MODE) {
		mode = attrs->ia_mode;
		rc = 0;
		if ((cifs_sb->mnt_cifs_flags & CIFS_MOUNT_CIFS_ACL) ||
		    (cifs_sb->mnt_cifs_flags & CIFS_MOUNT_MODE_FROM_SID)) {
			rc = id_mode_to_cifs_acl(inode, full_path, &mode,
						INVALID_UID, INVALID_GID);
			if (rc) {
				cifs_dbg(FYI, "%s: Setting ACL failed with error: %d\n",
					 __func__, rc);
				goto cifs_setattr_exit;
			}

			/*
			 * In case of CIFS_MOUNT_CIFS_ACL, we cannot support all modes.
			 * Pick up the actual mode bits that were set.
			 */
			if (mode != attrs->ia_mode)
				attrs->ia_mode = mode;
		} else
		if (((mode & S_IWUGO) == 0) &&
		    (cifsInode->cifsAttrs & ATTR_READONLY) == 0) {

			dosattr = cifsInode->cifsAttrs | ATTR_READONLY;

			/* fix up mode if we're not using dynperm */
			if ((cifs_sb->mnt_cifs_flags & CIFS_MOUNT_DYNPERM) == 0)
				attrs->ia_mode = inode->i_mode & ~S_IWUGO;
		} else if ((mode & S_IWUGO) &&
			   (cifsInode->cifsAttrs & ATTR_READONLY)) {

			dosattr = cifsInode->cifsAttrs & ~ATTR_READONLY;
			/* Attributes of 0 are ignored */
			if (dosattr == 0)
				dosattr |= ATTR_NORMAL;

			/* reset local inode permissions to normal */
			if (!(cifs_sb->mnt_cifs_flags & CIFS_MOUNT_DYNPERM)) {
				attrs->ia_mode &= ~(S_IALLUGO);
				if (S_ISDIR(inode->i_mode))
					attrs->ia_mode |=
						cifs_sb->ctx->dir_mode;
				else
					attrs->ia_mode |=
						cifs_sb->ctx->file_mode;
			}
		} else if (!(cifs_sb->mnt_cifs_flags & CIFS_MOUNT_DYNPERM)) {
			/* ignore mode change - ATTR_READONLY hasn't changed */
			attrs->ia_valid &= ~ATTR_MODE;
		}
	}

	if (attrs->ia_valid & (ATTR_MTIME|ATTR_ATIME|ATTR_CTIME) ||
	    ((attrs->ia_valid & ATTR_MODE) && dosattr)) {
		rc = cifs_set_file_info(inode, attrs, xid, full_path, dosattr);
		/* BB: check for rc = -EOPNOTSUPP and switch to legacy mode */

		/* Even if error on time set, no sense failing the call if
		the server would set the time to a reasonable value anyway,
		and this check ensures that we are not being called from
		sys_utimes in which case we ought to fail the call back to
		the user when the server rejects the call */
		if ((rc) && (attrs->ia_valid &
				(ATTR_MODE | ATTR_GID | ATTR_UID | ATTR_SIZE)))
			rc = 0;
	}

	/* do not need local check to inode_check_ok since the server does
	   that */
	if (rc)
		goto cifs_setattr_exit;

	if ((attrs->ia_valid & ATTR_SIZE) &&
	    attrs->ia_size != i_size_read(inode))
		truncate_setsize(inode, attrs->ia_size);

	setattr_copy(&init_user_ns, inode, attrs);
	mark_inode_dirty(inode);

cifs_setattr_exit:
	free_xid(xid);
	free_dentry_path(page);
	return rc;
}

int
cifs_setattr(struct user_namespace *mnt_userns, struct dentry *direntry,
	     struct iattr *attrs)
{
	struct cifs_sb_info *cifs_sb = CIFS_SB(direntry->d_sb);
	struct cifs_tcon *pTcon = cifs_sb_master_tcon(cifs_sb);
	int rc, retries = 0;

	if (unlikely(cifs_forced_shutdown(cifs_sb)))
		return -EIO;

	do {
		if (pTcon->unix_ext)
			rc = cifs_setattr_unix(direntry, attrs);
		else
			rc = cifs_setattr_nounix(direntry, attrs);
		retries++;
	} while (is_retryable_error(rc) && retries < 2);

	/* BB: add cifs_setattr_legacy for really old servers */
	return rc;
}<|MERGE_RESOLUTION|>--- conflicted
+++ resolved
@@ -1624,11 +1624,7 @@
 		goto unlink_out;
 	}
 
-<<<<<<< HEAD
-	cifs_close_deferred_file(CIFS_I(inode));
-=======
 	cifs_close_deferred_file_under_dentry(tcon, full_path);
->>>>>>> bee673aa
 	if (cap_unix(tcon->ses) && (CIFS_UNIX_POSIX_PATH_OPS_CAP &
 				le64_to_cpu(tcon->fsUnixInfo.Capability))) {
 		rc = CIFSPOSIXDelFile(xid, tcon, full_path,
@@ -2117,15 +2113,9 @@
 		goto cifs_rename_exit;
 	}
 
-<<<<<<< HEAD
-	cifs_close_deferred_file(CIFS_I(d_inode(source_dentry)));
-	if (d_inode(target_dentry) != NULL)
-		cifs_close_deferred_file(CIFS_I(d_inode(target_dentry)));
-=======
 	cifs_close_deferred_file_under_dentry(tcon, from_name);
 	if (d_inode(target_dentry) != NULL)
 		cifs_close_deferred_file_under_dentry(tcon, to_name);
->>>>>>> bee673aa
 
 	rc = cifs_do_rename(xid, source_dentry, from_name, target_dentry,
 			    to_name);
