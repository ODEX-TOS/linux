// SPDX-License-Identifier: GPL-2.0-only
/*
 * Copyright (C) Sistina Software, Inc.  1997-2003 All rights reserved.
 * Copyright (C) 2004-2006 Red Hat, Inc.  All rights reserved.
 */

#include <linux/slab.h>
#include <linux/spinlock.h>
#include <linux/compat.h>
#include <linux/completion.h>
#include <linux/buffer_head.h>
#include <linux/pagemap.h>
#include <linux/uio.h>
#include <linux/blkdev.h>
#include <linux/mm.h>
#include <linux/mount.h>
#include <linux/fs.h>
#include <linux/gfs2_ondisk.h>
#include <linux/falloc.h>
#include <linux/swap.h>
#include <linux/crc32.h>
#include <linux/writeback.h>
#include <linux/uaccess.h>
#include <linux/dlm.h>
#include <linux/dlm_plock.h>
#include <linux/delay.h>
#include <linux/backing-dev.h>
#include <linux/fileattr.h>

#include "gfs2.h"
#include "incore.h"
#include "bmap.h"
#include "aops.h"
#include "dir.h"
#include "glock.h"
#include "glops.h"
#include "inode.h"
#include "log.h"
#include "meta_io.h"
#include "quota.h"
#include "rgrp.h"
#include "trans.h"
#include "util.h"

/**
 * gfs2_llseek - seek to a location in a file
 * @file: the file
 * @offset: the offset
 * @whence: Where to seek from (SEEK_SET, SEEK_CUR, or SEEK_END)
 *
 * SEEK_END requires the glock for the file because it references the
 * file's size.
 *
 * Returns: The new offset, or errno
 */

static loff_t gfs2_llseek(struct file *file, loff_t offset, int whence)
{
	struct gfs2_inode *ip = GFS2_I(file->f_mapping->host);
	struct gfs2_holder i_gh;
	loff_t error;

	switch (whence) {
	case SEEK_END:
		error = gfs2_glock_nq_init(ip->i_gl, LM_ST_SHARED, LM_FLAG_ANY,
					   &i_gh);
		if (!error) {
			error = generic_file_llseek(file, offset, whence);
			gfs2_glock_dq_uninit(&i_gh);
		}
		break;

	case SEEK_DATA:
		error = gfs2_seek_data(file, offset);
		break;

	case SEEK_HOLE:
		error = gfs2_seek_hole(file, offset);
		break;

	case SEEK_CUR:
	case SEEK_SET:
		/*
		 * These don't reference inode->i_size and don't depend on the
		 * block mapping, so we don't need the glock.
		 */
		error = generic_file_llseek(file, offset, whence);
		break;
	default:
		error = -EINVAL;
	}

	return error;
}

/**
 * gfs2_readdir - Iterator for a directory
 * @file: The directory to read from
 * @ctx: What to feed directory entries to
 *
 * Returns: errno
 */

static int gfs2_readdir(struct file *file, struct dir_context *ctx)
{
	struct inode *dir = file->f_mapping->host;
	struct gfs2_inode *dip = GFS2_I(dir);
	struct gfs2_holder d_gh;
	int error;

	error = gfs2_glock_nq_init(dip->i_gl, LM_ST_SHARED, 0, &d_gh);
	if (error)
		return error;

	error = gfs2_dir_read(dir, ctx, &file->f_ra);

	gfs2_glock_dq_uninit(&d_gh);

	return error;
}

/*
 * struct fsflag_gfs2flag
 *
 * The FS_JOURNAL_DATA_FL flag maps to GFS2_DIF_INHERIT_JDATA for directories,
 * and to GFS2_DIF_JDATA for non-directories.
 */
static struct {
	u32 fsflag;
	u32 gfsflag;
} fsflag_gfs2flag[] = {
	{FS_SYNC_FL, GFS2_DIF_SYNC},
	{FS_IMMUTABLE_FL, GFS2_DIF_IMMUTABLE},
	{FS_APPEND_FL, GFS2_DIF_APPENDONLY},
	{FS_NOATIME_FL, GFS2_DIF_NOATIME},
	{FS_INDEX_FL, GFS2_DIF_EXHASH},
	{FS_TOPDIR_FL, GFS2_DIF_TOPDIR},
	{FS_JOURNAL_DATA_FL, GFS2_DIF_JDATA | GFS2_DIF_INHERIT_JDATA},
};

static inline u32 gfs2_gfsflags_to_fsflags(struct inode *inode, u32 gfsflags)
{
	int i;
	u32 fsflags = 0;

	if (S_ISDIR(inode->i_mode))
		gfsflags &= ~GFS2_DIF_JDATA;
	else
		gfsflags &= ~GFS2_DIF_INHERIT_JDATA;

	for (i = 0; i < ARRAY_SIZE(fsflag_gfs2flag); i++)
		if (gfsflags & fsflag_gfs2flag[i].gfsflag)
			fsflags |= fsflag_gfs2flag[i].fsflag;
	return fsflags;
}

int gfs2_fileattr_get(struct dentry *dentry, struct fileattr *fa)
{
	struct inode *inode = d_inode(dentry);
	struct gfs2_inode *ip = GFS2_I(inode);
	struct gfs2_holder gh;
	int error;
	u32 fsflags;

	if (d_is_special(dentry))
		return -ENOTTY;

	gfs2_holder_init(ip->i_gl, LM_ST_SHARED, 0, &gh);
	error = gfs2_glock_nq(&gh);
	if (error)
		goto out_uninit;

	fsflags = gfs2_gfsflags_to_fsflags(inode, ip->i_diskflags);

	fileattr_fill_flags(fa, fsflags);

	gfs2_glock_dq(&gh);
out_uninit:
	gfs2_holder_uninit(&gh);
	return error;
}

void gfs2_set_inode_flags(struct inode *inode)
{
	struct gfs2_inode *ip = GFS2_I(inode);
	unsigned int flags = inode->i_flags;

	flags &= ~(S_SYNC|S_APPEND|S_IMMUTABLE|S_NOATIME|S_DIRSYNC|S_NOSEC);
	if ((ip->i_eattr == 0) && !is_sxid(inode->i_mode))
		flags |= S_NOSEC;
	if (ip->i_diskflags & GFS2_DIF_IMMUTABLE)
		flags |= S_IMMUTABLE;
	if (ip->i_diskflags & GFS2_DIF_APPENDONLY)
		flags |= S_APPEND;
	if (ip->i_diskflags & GFS2_DIF_NOATIME)
		flags |= S_NOATIME;
	if (ip->i_diskflags & GFS2_DIF_SYNC)
		flags |= S_SYNC;
	inode->i_flags = flags;
}

/* Flags that can be set by user space */
#define GFS2_FLAGS_USER_SET (GFS2_DIF_JDATA|			\
			     GFS2_DIF_IMMUTABLE|		\
			     GFS2_DIF_APPENDONLY|		\
			     GFS2_DIF_NOATIME|			\
			     GFS2_DIF_SYNC|			\
			     GFS2_DIF_TOPDIR|			\
			     GFS2_DIF_INHERIT_JDATA)

/**
 * do_gfs2_set_flags - set flags on an inode
 * @inode: The inode
 * @reqflags: The flags to set
 * @mask: Indicates which flags are valid
 *
 */
static int do_gfs2_set_flags(struct inode *inode, u32 reqflags, u32 mask)
{
	struct gfs2_inode *ip = GFS2_I(inode);
	struct gfs2_sbd *sdp = GFS2_SB(inode);
	struct buffer_head *bh;
	struct gfs2_holder gh;
	int error;
	u32 new_flags, flags;

	error = gfs2_glock_nq_init(ip->i_gl, LM_ST_EXCLUSIVE, 0, &gh);
	if (error)
		return error;

	error = 0;
	flags = ip->i_diskflags;
	new_flags = (flags & ~mask) | (reqflags & mask);
	if ((new_flags ^ flags) == 0)
		goto out;

	if (!IS_IMMUTABLE(inode)) {
		error = gfs2_permission(&init_user_ns, inode, MAY_WRITE);
		if (error)
			goto out;
	}
	if ((flags ^ new_flags) & GFS2_DIF_JDATA) {
		if (new_flags & GFS2_DIF_JDATA)
			gfs2_log_flush(sdp, ip->i_gl,
				       GFS2_LOG_HEAD_FLUSH_NORMAL |
				       GFS2_LFC_SET_FLAGS);
		error = filemap_fdatawrite(inode->i_mapping);
		if (error)
			goto out;
		error = filemap_fdatawait(inode->i_mapping);
		if (error)
			goto out;
		if (new_flags & GFS2_DIF_JDATA)
			gfs2_ordered_del_inode(ip);
	}
	error = gfs2_trans_begin(sdp, RES_DINODE, 0);
	if (error)
		goto out;
	error = gfs2_meta_inode_buffer(ip, &bh);
	if (error)
		goto out_trans_end;
	inode->i_ctime = current_time(inode);
	gfs2_trans_add_meta(ip->i_gl, bh);
	ip->i_diskflags = new_flags;
	gfs2_dinode_out(ip, bh->b_data);
	brelse(bh);
	gfs2_set_inode_flags(inode);
	gfs2_set_aops(inode);
out_trans_end:
	gfs2_trans_end(sdp);
out:
	gfs2_glock_dq_uninit(&gh);
	return error;
}

int gfs2_fileattr_set(struct user_namespace *mnt_userns,
		      struct dentry *dentry, struct fileattr *fa)
{
	struct inode *inode = d_inode(dentry);
	u32 fsflags = fa->flags, gfsflags = 0;
	u32 mask;
	int i;

	if (d_is_special(dentry))
		return -ENOTTY;

	if (fileattr_has_fsx(fa))
		return -EOPNOTSUPP;

	for (i = 0; i < ARRAY_SIZE(fsflag_gfs2flag); i++) {
		if (fsflags & fsflag_gfs2flag[i].fsflag) {
			fsflags &= ~fsflag_gfs2flag[i].fsflag;
			gfsflags |= fsflag_gfs2flag[i].gfsflag;
		}
	}
	if (fsflags || gfsflags & ~GFS2_FLAGS_USER_SET)
		return -EINVAL;

	mask = GFS2_FLAGS_USER_SET;
	if (S_ISDIR(inode->i_mode)) {
		mask &= ~GFS2_DIF_JDATA;
	} else {
		/* The GFS2_DIF_TOPDIR flag is only valid for directories. */
		if (gfsflags & GFS2_DIF_TOPDIR)
			return -EINVAL;
		mask &= ~(GFS2_DIF_TOPDIR | GFS2_DIF_INHERIT_JDATA);
	}

	return do_gfs2_set_flags(inode, gfsflags, mask);
}

static int gfs2_getlabel(struct file *filp, char __user *label)
{
	struct inode *inode = file_inode(filp);
	struct gfs2_sbd *sdp = GFS2_SB(inode);

	if (copy_to_user(label, sdp->sd_sb.sb_locktable, GFS2_LOCKNAME_LEN))
		return -EFAULT;

	return 0;
}

static long gfs2_ioctl(struct file *filp, unsigned int cmd, unsigned long arg)
{
	switch(cmd) {
	case FITRIM:
		return gfs2_fitrim(filp, (void __user *)arg);
	case FS_IOC_GETFSLABEL:
		return gfs2_getlabel(filp, (char __user *)arg);
	}

	return -ENOTTY;
}

#ifdef CONFIG_COMPAT
static long gfs2_compat_ioctl(struct file *filp, unsigned int cmd, unsigned long arg)
{
	switch(cmd) {
	/* Keep this list in sync with gfs2_ioctl */
	case FITRIM:
	case FS_IOC_GETFSLABEL:
		break;
	default:
		return -ENOIOCTLCMD;
	}

	return gfs2_ioctl(filp, cmd, (unsigned long)compat_ptr(arg));
}
#else
#define gfs2_compat_ioctl NULL
#endif

/**
 * gfs2_size_hint - Give a hint to the size of a write request
 * @filep: The struct file
 * @offset: The file offset of the write
 * @size: The length of the write
 *
 * When we are about to do a write, this function records the total
 * write size in order to provide a suitable hint to the lower layers
 * about how many blocks will be required.
 *
 */

static void gfs2_size_hint(struct file *filep, loff_t offset, size_t size)
{
	struct inode *inode = file_inode(filep);
	struct gfs2_sbd *sdp = GFS2_SB(inode);
	struct gfs2_inode *ip = GFS2_I(inode);
	size_t blks = (size + sdp->sd_sb.sb_bsize - 1) >> sdp->sd_sb.sb_bsize_shift;
	int hint = min_t(size_t, INT_MAX, blks);

	if (hint > atomic_read(&ip->i_sizehint))
		atomic_set(&ip->i_sizehint, hint);
}

/**
 * gfs2_allocate_page_backing - Allocate blocks for a write fault
 * @page: The (locked) page to allocate backing for
 * @length: Size of the allocation
 *
 * We try to allocate all the blocks required for the page in one go.  This
 * might fail for various reasons, so we keep trying until all the blocks to
 * back this page are allocated.  If some of the blocks are already allocated,
 * that is ok too.
 */
static int gfs2_allocate_page_backing(struct page *page, unsigned int length)
{
	u64 pos = page_offset(page);

	do {
		struct iomap iomap = { };

		if (gfs2_iomap_alloc(page->mapping->host, pos, length, &iomap))
			return -EIO;

		if (length < iomap.length)
			iomap.length = length;
		length -= iomap.length;
		pos += iomap.length;
	} while (length > 0);

	return 0;
}

/**
 * gfs2_page_mkwrite - Make a shared, mmap()ed, page writable
 * @vmf: The virtual memory fault containing the page to become writable
 *
 * When the page becomes writable, we need to ensure that we have
 * blocks allocated on disk to back that page.
 */

static vm_fault_t gfs2_page_mkwrite(struct vm_fault *vmf)
{
	struct page *page = vmf->page;
	struct inode *inode = file_inode(vmf->vma->vm_file);
	struct gfs2_inode *ip = GFS2_I(inode);
	struct gfs2_sbd *sdp = GFS2_SB(inode);
	struct gfs2_alloc_parms ap = { .aflags = 0, };
	u64 offset = page_offset(page);
	unsigned int data_blocks, ind_blocks, rblocks;
	vm_fault_t ret = VM_FAULT_LOCKED;
	struct gfs2_holder gh;
	unsigned int length;
	loff_t size;
	int err;

	sb_start_pagefault(inode->i_sb);

	gfs2_holder_init(ip->i_gl, LM_ST_EXCLUSIVE, 0, &gh);
	err = gfs2_glock_nq(&gh);
	if (err) {
		ret = block_page_mkwrite_return(err);
		goto out_uninit;
	}

	/* Check page index against inode size */
	size = i_size_read(inode);
	if (offset >= size) {
		ret = VM_FAULT_SIGBUS;
		goto out_unlock;
	}

	/* Update file times before taking page lock */
	file_update_time(vmf->vma->vm_file);

	/* page is wholly or partially inside EOF */
	if (size - offset < PAGE_SIZE)
		length = size - offset;
	else
		length = PAGE_SIZE;

	gfs2_size_hint(vmf->vma->vm_file, offset, length);

	set_bit(GLF_DIRTY, &ip->i_gl->gl_flags);
	set_bit(GIF_SW_PAGED, &ip->i_flags);

	/*
	 * iomap_writepage / iomap_writepages currently don't support inline
	 * files, so always unstuff here.
	 */

	if (!gfs2_is_stuffed(ip) &&
	    !gfs2_write_alloc_required(ip, offset, length)) {
		lock_page(page);
		if (!PageUptodate(page) || page->mapping != inode->i_mapping) {
			ret = VM_FAULT_NOPAGE;
			unlock_page(page);
		}
		goto out_unlock;
	}

	err = gfs2_rindex_update(sdp);
	if (err) {
		ret = block_page_mkwrite_return(err);
		goto out_unlock;
	}

	gfs2_write_calc_reserv(ip, length, &data_blocks, &ind_blocks);
	ap.target = data_blocks + ind_blocks;
	err = gfs2_quota_lock_check(ip, &ap);
	if (err) {
		ret = block_page_mkwrite_return(err);
		goto out_unlock;
	}
	err = gfs2_inplace_reserve(ip, &ap);
	if (err) {
		ret = block_page_mkwrite_return(err);
		goto out_quota_unlock;
	}

	rblocks = RES_DINODE + ind_blocks;
	if (gfs2_is_jdata(ip))
		rblocks += data_blocks ? data_blocks : 1;
	if (ind_blocks || data_blocks) {
		rblocks += RES_STATFS + RES_QUOTA;
		rblocks += gfs2_rg_blocks(ip, data_blocks + ind_blocks);
	}
	err = gfs2_trans_begin(sdp, rblocks, 0);
	if (err) {
		ret = block_page_mkwrite_return(err);
		goto out_trans_fail;
	}

	/* Unstuff, if required, and allocate backing blocks for page */
	if (gfs2_is_stuffed(ip)) {
		err = gfs2_unstuff_dinode(ip);
		if (err) {
			ret = block_page_mkwrite_return(err);
			goto out_trans_end;
		}
	}

	lock_page(page);
	/* If truncated, we must retry the operation, we may have raced
	 * with the glock demotion code.
	 */
	if (!PageUptodate(page) || page->mapping != inode->i_mapping) {
		ret = VM_FAULT_NOPAGE;
		goto out_page_locked;
	}

	err = gfs2_allocate_page_backing(page, length);
	if (err)
		ret = block_page_mkwrite_return(err);

out_page_locked:
	if (ret != VM_FAULT_LOCKED)
		unlock_page(page);
out_trans_end:
	gfs2_trans_end(sdp);
out_trans_fail:
	gfs2_inplace_release(ip);
out_quota_unlock:
	gfs2_quota_unlock(ip);
out_unlock:
	gfs2_glock_dq(&gh);
out_uninit:
	gfs2_holder_uninit(&gh);
	if (ret == VM_FAULT_LOCKED) {
		set_page_dirty(page);
		wait_for_stable_page(page);
	}
	sb_end_pagefault(inode->i_sb);
	return ret;
}

static vm_fault_t gfs2_fault(struct vm_fault *vmf)
{
	struct inode *inode = file_inode(vmf->vma->vm_file);
	struct gfs2_inode *ip = GFS2_I(inode);
	struct gfs2_holder gh;
	vm_fault_t ret;
	int err;

	gfs2_holder_init(ip->i_gl, LM_ST_SHARED, 0, &gh);
	err = gfs2_glock_nq(&gh);
	if (err) {
		ret = block_page_mkwrite_return(err);
		goto out_uninit;
	}
	ret = filemap_fault(vmf);
	gfs2_glock_dq(&gh);
out_uninit:
	gfs2_holder_uninit(&gh);
	return ret;
}

static const struct vm_operations_struct gfs2_vm_ops = {
	.fault = gfs2_fault,
	.map_pages = filemap_map_pages,
	.page_mkwrite = gfs2_page_mkwrite,
};

/**
 * gfs2_mmap
 * @file: The file to map
 * @vma: The VMA which described the mapping
 *
 * There is no need to get a lock here unless we should be updating
 * atime. We ignore any locking errors since the only consequence is
 * a missed atime update (which will just be deferred until later).
 *
 * Returns: 0
 */

static int gfs2_mmap(struct file *file, struct vm_area_struct *vma)
{
	struct gfs2_inode *ip = GFS2_I(file->f_mapping->host);

	if (!(file->f_flags & O_NOATIME) &&
	    !IS_NOATIME(&ip->i_inode)) {
		struct gfs2_holder i_gh;
		int error;

		error = gfs2_glock_nq_init(ip->i_gl, LM_ST_SHARED, LM_FLAG_ANY,
					   &i_gh);
		if (error)
			return error;
		/* grab lock to update inode */
		gfs2_glock_dq_uninit(&i_gh);
		file_accessed(file);
	}
	vma->vm_ops = &gfs2_vm_ops;

	return 0;
}

/**
 * gfs2_open_common - This is common to open and atomic_open
 * @inode: The inode being opened
 * @file: The file being opened
 *
 * This maybe called under a glock or not depending upon how it has
 * been called. We must always be called under a glock for regular
 * files, however. For other file types, it does not matter whether
 * we hold the glock or not.
 *
 * Returns: Error code or 0 for success
 */

int gfs2_open_common(struct inode *inode, struct file *file)
{
	struct gfs2_file *fp;
	int ret;

	if (S_ISREG(inode->i_mode)) {
		ret = generic_file_open(inode, file);
		if (ret)
			return ret;
	}

	fp = kzalloc(sizeof(struct gfs2_file), GFP_NOFS);
	if (!fp)
		return -ENOMEM;

	mutex_init(&fp->f_fl_mutex);

	gfs2_assert_warn(GFS2_SB(inode), !file->private_data);
	file->private_data = fp;
	if (file->f_mode & FMODE_WRITE) {
		ret = gfs2_qa_get(GFS2_I(inode));
		if (ret)
			goto fail;
	}
	return 0;

fail:
	kfree(file->private_data);
	file->private_data = NULL;
	return ret;
}

/**
 * gfs2_open - open a file
 * @inode: the inode to open
 * @file: the struct file for this opening
 *
 * After atomic_open, this function is only used for opening files
 * which are already cached. We must still get the glock for regular
 * files to ensure that we have the file size uptodate for the large
 * file check which is in the common code. That is only an issue for
 * regular files though.
 *
 * Returns: errno
 */

static int gfs2_open(struct inode *inode, struct file *file)
{
	struct gfs2_inode *ip = GFS2_I(inode);
	struct gfs2_holder i_gh;
	int error;
	bool need_unlock = false;

	if (S_ISREG(ip->i_inode.i_mode)) {
		error = gfs2_glock_nq_init(ip->i_gl, LM_ST_SHARED, LM_FLAG_ANY,
					   &i_gh);
		if (error)
			return error;
		need_unlock = true;
	}

	error = gfs2_open_common(inode, file);

	if (need_unlock)
		gfs2_glock_dq_uninit(&i_gh);

	return error;
}

/**
 * gfs2_release - called to close a struct file
 * @inode: the inode the struct file belongs to
 * @file: the struct file being closed
 *
 * Returns: errno
 */

static int gfs2_release(struct inode *inode, struct file *file)
{
	struct gfs2_inode *ip = GFS2_I(inode);

	kfree(file->private_data);
	file->private_data = NULL;

	if (file->f_mode & FMODE_WRITE) {
		if (gfs2_rs_active(&ip->i_res))
			gfs2_rs_delete(ip);
		gfs2_qa_put(ip);
	}
	return 0;
}

/**
 * gfs2_fsync - sync the dirty data for a file (across the cluster)
 * @file: the file that points to the dentry
 * @start: the start position in the file to sync
 * @end: the end position in the file to sync
 * @datasync: set if we can ignore timestamp changes
 *
 * We split the data flushing here so that we don't wait for the data
 * until after we've also sent the metadata to disk. Note that for
 * data=ordered, we will write & wait for the data at the log flush
 * stage anyway, so this is unlikely to make much of a difference
 * except in the data=writeback case.
 *
 * If the fdatawrite fails due to any reason except -EIO, we will
 * continue the remainder of the fsync, although we'll still report
 * the error at the end. This is to match filemap_write_and_wait_range()
 * behaviour.
 *
 * Returns: errno
 */

static int gfs2_fsync(struct file *file, loff_t start, loff_t end,
		      int datasync)
{
	struct address_space *mapping = file->f_mapping;
	struct inode *inode = mapping->host;
	int sync_state = inode->i_state & I_DIRTY;
	struct gfs2_inode *ip = GFS2_I(inode);
	int ret = 0, ret1 = 0;

	if (mapping->nrpages) {
		ret1 = filemap_fdatawrite_range(mapping, start, end);
		if (ret1 == -EIO)
			return ret1;
	}

	if (!gfs2_is_jdata(ip))
		sync_state &= ~I_DIRTY_PAGES;
	if (datasync)
		sync_state &= ~I_DIRTY_SYNC;

	if (sync_state) {
		ret = sync_inode_metadata(inode, 1);
		if (ret)
			return ret;
		if (gfs2_is_jdata(ip))
			ret = file_write_and_wait(file);
		if (ret)
			return ret;
		gfs2_ail_flush(ip->i_gl, 1);
	}

	if (mapping->nrpages)
		ret = file_fdatawait_range(file, start, end);

	return ret ? ret : ret1;
}

static inline bool should_fault_in_pages(struct iov_iter *i,
					 struct kiocb *iocb,
					 size_t *prev_count,
					 size_t *window_size)
{
	size_t count = iov_iter_count(i);
	size_t size, offs;

	if (!count)
		return false;
	if (!iter_is_iovec(i))
		return false;

	size = PAGE_SIZE;
	offs = offset_in_page(iocb->ki_pos);
	if (*prev_count != count || !*window_size) {
		size_t nr_dirtied;

		nr_dirtied = max(current->nr_dirtied_pause -
				 current->nr_dirtied, 8);
		size = min_t(size_t, SZ_1M, nr_dirtied << PAGE_SHIFT);
	}

	*prev_count = count;
	*window_size = size - offs;
	return true;
}

static ssize_t gfs2_file_direct_read(struct kiocb *iocb, struct iov_iter *to,
				     struct gfs2_holder *gh)
{
	struct file *file = iocb->ki_filp;
	struct gfs2_inode *ip = GFS2_I(file->f_mapping->host);
	size_t prev_count = 0, window_size = 0;
	size_t read = 0;
	ssize_t ret;

	/*
	 * In this function, we disable page faults when we're holding the
	 * inode glock while doing I/O.  If a page fault occurs, we indicate
	 * that the inode glock may be dropped, fault in the pages manually,
	 * and retry.
	 *
	 * Unlike generic_file_read_iter, for reads, iomap_dio_rw can trigger
	 * physical as well as manual page faults, and we need to disable both
	 * kinds.
	 *
	 * For direct I/O, gfs2 takes the inode glock in deferred mode.  This
	 * locking mode is compatible with other deferred holders, so multiple
	 * processes and nodes can do direct I/O to a file at the same time.
	 * There's no guarantee that reads or writes will be atomic.  Any
	 * coordination among readers and writers needs to happen externally.
	 */

	if (!iov_iter_count(to))
		return 0; /* skip atime */

	gfs2_holder_init(ip->i_gl, LM_ST_DEFERRED, 0, gh);
retry:
	ret = gfs2_glock_nq(gh);
	if (ret)
		goto out_uninit;
	pagefault_disable();
	to->nofault = true;
	ret = iomap_dio_rw(iocb, to, &gfs2_iomap_ops, NULL,
			   IOMAP_DIO_PARTIAL, read);
	to->nofault = false;
	pagefault_enable();
	if (ret <= 0 && ret != -EFAULT)
		goto out_unlock;
	if (ret > 0)
		read = ret;

	if (should_fault_in_pages(to, iocb, &prev_count, &window_size)) {
		gfs2_glock_dq(gh);
		window_size -= fault_in_iov_iter_writeable(to, window_size);
		if (window_size)
			goto retry;
	}
out_unlock:
	if (gfs2_holder_queued(gh))
		gfs2_glock_dq(gh);
out_uninit:
	gfs2_holder_uninit(gh);
	if (ret < 0)
		return ret;
	return read;
}

static ssize_t gfs2_file_direct_write(struct kiocb *iocb, struct iov_iter *from,
				      struct gfs2_holder *gh)
{
	struct file *file = iocb->ki_filp;
	struct inode *inode = file->f_mapping->host;
	struct gfs2_inode *ip = GFS2_I(inode);
	size_t prev_count = 0, window_size = 0;
	size_t written = 0;
	ssize_t ret;

	/*
	 * In this function, we disable page faults when we're holding the
	 * inode glock while doing I/O.  If a page fault occurs, we indicate
	 * that the inode glock may be dropped, fault in the pages manually,
	 * and retry.
	 *
	 * For writes, iomap_dio_rw only triggers manual page faults, so we
	 * don't need to disable physical ones.
	 */

	/*
	 * Deferred lock, even if its a write, since we do no allocation on
	 * this path. All we need to change is the atime, and this lock mode
	 * ensures that other nodes have flushed their buffered read caches
	 * (i.e. their page cache entries for this inode). We do not,
	 * unfortunately, have the option of only flushing a range like the
	 * VFS does.
	 */
	gfs2_holder_init(ip->i_gl, LM_ST_DEFERRED, 0, gh);
retry:
	ret = gfs2_glock_nq(gh);
	if (ret)
		goto out_uninit;
	/* Silently fall back to buffered I/O when writing beyond EOF */
	if (iocb->ki_pos + iov_iter_count(from) > i_size_read(&ip->i_inode))
		goto out_unlock;

	from->nofault = true;
	ret = iomap_dio_rw(iocb, from, &gfs2_iomap_ops, NULL,
			   IOMAP_DIO_PARTIAL, written);
	from->nofault = false;
	if (ret <= 0) {
		if (ret == -ENOTBLK)
			ret = 0;
		if (ret != -EFAULT)
			goto out_unlock;
	}
	if (ret > 0)
		written = ret;

	if (should_fault_in_pages(from, iocb, &prev_count, &window_size)) {
		gfs2_glock_dq(gh);
		window_size -= fault_in_iov_iter_readable(from, window_size);
		if (window_size)
			goto retry;
	}
out_unlock:
	if (gfs2_holder_queued(gh))
		gfs2_glock_dq(gh);
out_uninit:
	gfs2_holder_uninit(gh);
	if (ret < 0)
		return ret;
	return written;
}

static ssize_t gfs2_file_read_iter(struct kiocb *iocb, struct iov_iter *to)
{
	struct gfs2_inode *ip;
	struct gfs2_holder gh;
	size_t prev_count = 0, window_size = 0;
	size_t read = 0;
	ssize_t ret;

	/*
	 * In this function, we disable page faults when we're holding the
	 * inode glock while doing I/O.  If a page fault occurs, we indicate
	 * that the inode glock may be dropped, fault in the pages manually,
	 * and retry.
	 */

	if (iocb->ki_flags & IOCB_DIRECT)
		return gfs2_file_direct_read(iocb, to, &gh);

	pagefault_disable();
	iocb->ki_flags |= IOCB_NOIO;
	ret = generic_file_read_iter(iocb, to);
	iocb->ki_flags &= ~IOCB_NOIO;
	pagefault_enable();
	if (ret >= 0) {
		if (!iov_iter_count(to))
			return ret;
		read = ret;
	} else if (ret != -EFAULT) {
		if (ret != -EAGAIN)
			return ret;
		if (iocb->ki_flags & IOCB_NOWAIT)
			return ret;
	}
	ip = GFS2_I(iocb->ki_filp->f_mapping->host);
	gfs2_holder_init(ip->i_gl, LM_ST_SHARED, 0, &gh);
retry:
	ret = gfs2_glock_nq(&gh);
	if (ret)
		goto out_uninit;
	pagefault_disable();
	ret = generic_file_read_iter(iocb, to);
	pagefault_enable();
	if (ret <= 0 && ret != -EFAULT)
		goto out_unlock;
	if (ret > 0)
		read += ret;

	if (should_fault_in_pages(to, iocb, &prev_count, &window_size)) {
		gfs2_glock_dq(&gh);
		window_size -= fault_in_iov_iter_writeable(to, window_size);
		if (window_size)
			goto retry;
	}
out_unlock:
	if (gfs2_holder_queued(&gh))
		gfs2_glock_dq(&gh);
out_uninit:
	gfs2_holder_uninit(&gh);
	return read ? read : ret;
}

static ssize_t gfs2_file_buffered_write(struct kiocb *iocb,
					struct iov_iter *from,
					struct gfs2_holder *gh)
{
	struct file *file = iocb->ki_filp;
	struct inode *inode = file_inode(file);
	struct gfs2_inode *ip = GFS2_I(inode);
	struct gfs2_sbd *sdp = GFS2_SB(inode);
	struct gfs2_holder *statfs_gh = NULL;
	size_t prev_count = 0, window_size = 0;
	size_t orig_count = iov_iter_count(from);
	size_t written = 0;
	ssize_t ret;

	/*
	 * In this function, we disable page faults when we're holding the
	 * inode glock while doing I/O.  If a page fault occurs, we indicate
	 * that the inode glock may be dropped, fault in the pages manually,
	 * and retry.
	 */

	if (inode == sdp->sd_rindex) {
		statfs_gh = kmalloc(sizeof(*statfs_gh), GFP_NOFS);
		if (!statfs_gh)
			return -ENOMEM;
	}

	gfs2_holder_init(ip->i_gl, LM_ST_EXCLUSIVE, 0, gh);
retry:
	if (should_fault_in_pages(from, iocb, &prev_count, &window_size)) {
		window_size -= fault_in_iov_iter_readable(from, window_size);
		if (!window_size) {
			ret = -EFAULT;
			goto out_uninit;
		}
		from->count = min(from->count, window_size);
	}
	ret = gfs2_glock_nq(gh);
	if (ret)
		goto out_uninit;

	if (inode == sdp->sd_rindex) {
		struct gfs2_inode *m_ip = GFS2_I(sdp->sd_statfs_inode);

		ret = gfs2_glock_nq_init(m_ip->i_gl, LM_ST_EXCLUSIVE,
					 GL_NOCACHE, statfs_gh);
		if (ret)
			goto out_unlock;
	}

	current->backing_dev_info = inode_to_bdi(inode);
	pagefault_disable();
	ret = iomap_file_buffered_write(iocb, from, &gfs2_iomap_ops);
	pagefault_enable();
	current->backing_dev_info = NULL;
	if (ret > 0) {
		iocb->ki_pos += ret;
		written += ret;
	}

	if (inode == sdp->sd_rindex)
		gfs2_glock_dq_uninit(statfs_gh);

	if (ret <= 0 && ret != -EFAULT)
		goto out_unlock;

	from->count = orig_count - written;
	if (should_fault_in_pages(from, iocb, &prev_count, &window_size)) {
		gfs2_glock_dq(gh);
		goto retry;
	}
out_unlock:
	if (gfs2_holder_queued(gh))
		gfs2_glock_dq(gh);
out_uninit:
	gfs2_holder_uninit(gh);
	if (statfs_gh)
		kfree(statfs_gh);
<<<<<<< HEAD
	from->count = orig_count - read;
	return read ? read : ret;
=======
	from->count = orig_count - written;
	return written ? written : ret;
>>>>>>> 5e014b6b
}

/**
 * gfs2_file_write_iter - Perform a write to a file
 * @iocb: The io context
 * @from: The data to write
 *
 * We have to do a lock/unlock here to refresh the inode size for
 * O_APPEND writes, otherwise we can land up writing at the wrong
 * offset. There is still a race, but provided the app is using its
 * own file locking, this will make O_APPEND work as expected.
 *
 */

static ssize_t gfs2_file_write_iter(struct kiocb *iocb, struct iov_iter *from)
{
	struct file *file = iocb->ki_filp;
	struct inode *inode = file_inode(file);
	struct gfs2_inode *ip = GFS2_I(inode);
	struct gfs2_holder gh;
	ssize_t ret;

	gfs2_size_hint(file, iocb->ki_pos, iov_iter_count(from));

	if (iocb->ki_flags & IOCB_APPEND) {
		ret = gfs2_glock_nq_init(ip->i_gl, LM_ST_SHARED, 0, &gh);
		if (ret)
			return ret;
		gfs2_glock_dq_uninit(&gh);
	}

	inode_lock(inode);
	ret = generic_write_checks(iocb, from);
	if (ret <= 0)
		goto out_unlock;

	ret = file_remove_privs(file);
	if (ret)
		goto out_unlock;

	ret = file_update_time(file);
	if (ret)
		goto out_unlock;

	if (iocb->ki_flags & IOCB_DIRECT) {
		struct address_space *mapping = file->f_mapping;
		ssize_t buffered, ret2;

		ret = gfs2_file_direct_write(iocb, from, &gh);
		if (ret < 0 || !iov_iter_count(from))
			goto out_unlock;

		iocb->ki_flags |= IOCB_DSYNC;
		buffered = gfs2_file_buffered_write(iocb, from, &gh);
		if (unlikely(buffered <= 0)) {
			if (!ret)
				ret = buffered;
			goto out_unlock;
		}

		/*
		 * We need to ensure that the page cache pages are written to
		 * disk and invalidated to preserve the expected O_DIRECT
		 * semantics.  If the writeback or invalidate fails, only report
		 * the direct I/O range as we don't know if the buffered pages
		 * made it to disk.
		 */
		ret2 = generic_write_sync(iocb, buffered);
		invalidate_mapping_pages(mapping,
				(iocb->ki_pos - buffered) >> PAGE_SHIFT,
				(iocb->ki_pos - 1) >> PAGE_SHIFT);
		if (!ret || ret2 > 0)
			ret += ret2;
	} else {
		ret = gfs2_file_buffered_write(iocb, from, &gh);
		if (likely(ret > 0))
			ret = generic_write_sync(iocb, ret);
	}

out_unlock:
	inode_unlock(inode);
	return ret;
}

static int fallocate_chunk(struct inode *inode, loff_t offset, loff_t len,
			   int mode)
{
	struct super_block *sb = inode->i_sb;
	struct gfs2_inode *ip = GFS2_I(inode);
	loff_t end = offset + len;
	struct buffer_head *dibh;
	int error;

	error = gfs2_meta_inode_buffer(ip, &dibh);
	if (unlikely(error))
		return error;

	gfs2_trans_add_meta(ip->i_gl, dibh);

	if (gfs2_is_stuffed(ip)) {
		error = gfs2_unstuff_dinode(ip);
		if (unlikely(error))
			goto out;
	}

	while (offset < end) {
		struct iomap iomap = { };

		error = gfs2_iomap_alloc(inode, offset, end - offset, &iomap);
		if (error)
			goto out;
		offset = iomap.offset + iomap.length;
		if (!(iomap.flags & IOMAP_F_NEW))
			continue;
		error = sb_issue_zeroout(sb, iomap.addr >> inode->i_blkbits,
					 iomap.length >> inode->i_blkbits,
					 GFP_NOFS);
		if (error) {
			fs_err(GFS2_SB(inode), "Failed to zero data buffers\n");
			goto out;
		}
	}
out:
	brelse(dibh);
	return error;
}

/**
 * calc_max_reserv() - Reverse of write_calc_reserv. Given a number of
 *                     blocks, determine how many bytes can be written.
 * @ip:          The inode in question.
 * @len:         Max cap of bytes. What we return in *len must be <= this.
 * @data_blocks: Compute and return the number of data blocks needed
 * @ind_blocks:  Compute and return the number of indirect blocks needed
 * @max_blocks:  The total blocks available to work with.
 *
 * Returns: void, but @len, @data_blocks and @ind_blocks are filled in.
 */
static void calc_max_reserv(struct gfs2_inode *ip, loff_t *len,
			    unsigned int *data_blocks, unsigned int *ind_blocks,
			    unsigned int max_blocks)
{
	loff_t max = *len;
	const struct gfs2_sbd *sdp = GFS2_SB(&ip->i_inode);
	unsigned int tmp, max_data = max_blocks - 3 * (sdp->sd_max_height - 1);

	for (tmp = max_data; tmp > sdp->sd_diptrs;) {
		tmp = DIV_ROUND_UP(tmp, sdp->sd_inptrs);
		max_data -= tmp;
	}

	*data_blocks = max_data;
	*ind_blocks = max_blocks - max_data;
	*len = ((loff_t)max_data - 3) << sdp->sd_sb.sb_bsize_shift;
	if (*len > max) {
		*len = max;
		gfs2_write_calc_reserv(ip, max, data_blocks, ind_blocks);
	}
}

static long __gfs2_fallocate(struct file *file, int mode, loff_t offset, loff_t len)
{
	struct inode *inode = file_inode(file);
	struct gfs2_sbd *sdp = GFS2_SB(inode);
	struct gfs2_inode *ip = GFS2_I(inode);
	struct gfs2_alloc_parms ap = { .aflags = 0, };
	unsigned int data_blocks = 0, ind_blocks = 0, rblocks;
	loff_t bytes, max_bytes, max_blks;
	int error;
	const loff_t pos = offset;
	const loff_t count = len;
	loff_t bsize_mask = ~((loff_t)sdp->sd_sb.sb_bsize - 1);
	loff_t next = (offset + len - 1) >> sdp->sd_sb.sb_bsize_shift;
	loff_t max_chunk_size = UINT_MAX & bsize_mask;

	next = (next + 1) << sdp->sd_sb.sb_bsize_shift;

	offset &= bsize_mask;

	len = next - offset;
	bytes = sdp->sd_max_rg_data * sdp->sd_sb.sb_bsize / 2;
	if (!bytes)
		bytes = UINT_MAX;
	bytes &= bsize_mask;
	if (bytes == 0)
		bytes = sdp->sd_sb.sb_bsize;

	gfs2_size_hint(file, offset, len);

	gfs2_write_calc_reserv(ip, PAGE_SIZE, &data_blocks, &ind_blocks);
	ap.min_target = data_blocks + ind_blocks;

	while (len > 0) {
		if (len < bytes)
			bytes = len;
		if (!gfs2_write_alloc_required(ip, offset, bytes)) {
			len -= bytes;
			offset += bytes;
			continue;
		}

		/* We need to determine how many bytes we can actually
		 * fallocate without exceeding quota or going over the
		 * end of the fs. We start off optimistically by assuming
		 * we can write max_bytes */
		max_bytes = (len > max_chunk_size) ? max_chunk_size : len;

		/* Since max_bytes is most likely a theoretical max, we
		 * calculate a more realistic 'bytes' to serve as a good
		 * starting point for the number of bytes we may be able
		 * to write */
		gfs2_write_calc_reserv(ip, bytes, &data_blocks, &ind_blocks);
		ap.target = data_blocks + ind_blocks;

		error = gfs2_quota_lock_check(ip, &ap);
		if (error)
			return error;
		/* ap.allowed tells us how many blocks quota will allow
		 * us to write. Check if this reduces max_blks */
		max_blks = UINT_MAX;
		if (ap.allowed)
			max_blks = ap.allowed;

		error = gfs2_inplace_reserve(ip, &ap);
		if (error)
			goto out_qunlock;

		/* check if the selected rgrp limits our max_blks further */
		if (ip->i_res.rs_reserved < max_blks)
			max_blks = ip->i_res.rs_reserved;

		/* Almost done. Calculate bytes that can be written using
		 * max_blks. We also recompute max_bytes, data_blocks and
		 * ind_blocks */
		calc_max_reserv(ip, &max_bytes, &data_blocks,
				&ind_blocks, max_blks);

		rblocks = RES_DINODE + ind_blocks + RES_STATFS + RES_QUOTA +
			  RES_RG_HDR + gfs2_rg_blocks(ip, data_blocks + ind_blocks);
		if (gfs2_is_jdata(ip))
			rblocks += data_blocks ? data_blocks : 1;

		error = gfs2_trans_begin(sdp, rblocks,
					 PAGE_SIZE >> inode->i_blkbits);
		if (error)
			goto out_trans_fail;

		error = fallocate_chunk(inode, offset, max_bytes, mode);
		gfs2_trans_end(sdp);

		if (error)
			goto out_trans_fail;

		len -= max_bytes;
		offset += max_bytes;
		gfs2_inplace_release(ip);
		gfs2_quota_unlock(ip);
	}

	if (!(mode & FALLOC_FL_KEEP_SIZE) && (pos + count) > inode->i_size)
		i_size_write(inode, pos + count);
	file_update_time(file);
	mark_inode_dirty(inode);

	if ((file->f_flags & O_DSYNC) || IS_SYNC(file->f_mapping->host))
		return vfs_fsync_range(file, pos, pos + count - 1,
			       (file->f_flags & __O_SYNC) ? 0 : 1);
	return 0;

out_trans_fail:
	gfs2_inplace_release(ip);
out_qunlock:
	gfs2_quota_unlock(ip);
	return error;
}

static long gfs2_fallocate(struct file *file, int mode, loff_t offset, loff_t len)
{
	struct inode *inode = file_inode(file);
	struct gfs2_sbd *sdp = GFS2_SB(inode);
	struct gfs2_inode *ip = GFS2_I(inode);
	struct gfs2_holder gh;
	int ret;

	if (mode & ~(FALLOC_FL_PUNCH_HOLE | FALLOC_FL_KEEP_SIZE))
		return -EOPNOTSUPP;
	/* fallocate is needed by gfs2_grow to reserve space in the rindex */
	if (gfs2_is_jdata(ip) && inode != sdp->sd_rindex)
		return -EOPNOTSUPP;

	inode_lock(inode);

	gfs2_holder_init(ip->i_gl, LM_ST_EXCLUSIVE, 0, &gh);
	ret = gfs2_glock_nq(&gh);
	if (ret)
		goto out_uninit;

	if (!(mode & FALLOC_FL_KEEP_SIZE) &&
	    (offset + len) > inode->i_size) {
		ret = inode_newsize_ok(inode, offset + len);
		if (ret)
			goto out_unlock;
	}

	ret = get_write_access(inode);
	if (ret)
		goto out_unlock;

	if (mode & FALLOC_FL_PUNCH_HOLE) {
		ret = __gfs2_punch_hole(file, offset, len);
	} else {
		ret = __gfs2_fallocate(file, mode, offset, len);
		if (ret)
			gfs2_rs_deltree(&ip->i_res);
	}

	put_write_access(inode);
out_unlock:
	gfs2_glock_dq(&gh);
out_uninit:
	gfs2_holder_uninit(&gh);
	inode_unlock(inode);
	return ret;
}

static ssize_t gfs2_file_splice_write(struct pipe_inode_info *pipe,
				      struct file *out, loff_t *ppos,
				      size_t len, unsigned int flags)
{
	ssize_t ret;

	gfs2_size_hint(out, *ppos, len);

	ret = iter_file_splice_write(pipe, out, ppos, len, flags);
	return ret;
}

#ifdef CONFIG_GFS2_FS_LOCKING_DLM

/**
 * gfs2_lock - acquire/release a posix lock on a file
 * @file: the file pointer
 * @cmd: either modify or retrieve lock state, possibly wait
 * @fl: type and range of lock
 *
 * Returns: errno
 */

static int gfs2_lock(struct file *file, int cmd, struct file_lock *fl)
{
	struct gfs2_inode *ip = GFS2_I(file->f_mapping->host);
	struct gfs2_sbd *sdp = GFS2_SB(file->f_mapping->host);
	struct lm_lockstruct *ls = &sdp->sd_lockstruct;

	if (!(fl->fl_flags & FL_POSIX))
		return -ENOLCK;
	if (cmd == F_CANCELLK) {
		/* Hack: */
		cmd = F_SETLK;
		fl->fl_type = F_UNLCK;
	}
	if (unlikely(gfs2_withdrawn(sdp))) {
		if (fl->fl_type == F_UNLCK)
			locks_lock_file_wait(file, fl);
		return -EIO;
	}
	if (IS_GETLK(cmd))
		return dlm_posix_get(ls->ls_dlm, ip->i_no_addr, file, fl);
	else if (fl->fl_type == F_UNLCK)
		return dlm_posix_unlock(ls->ls_dlm, ip->i_no_addr, file, fl);
	else
		return dlm_posix_lock(ls->ls_dlm, ip->i_no_addr, file, cmd, fl);
}

static int do_flock(struct file *file, int cmd, struct file_lock *fl)
{
	struct gfs2_file *fp = file->private_data;
	struct gfs2_holder *fl_gh = &fp->f_fl_gh;
	struct gfs2_inode *ip = GFS2_I(file_inode(file));
	struct gfs2_glock *gl;
	unsigned int state;
	u16 flags;
	int error = 0;
	int sleeptime;

	state = (fl->fl_type == F_WRLCK) ? LM_ST_EXCLUSIVE : LM_ST_SHARED;
	flags = (IS_SETLKW(cmd) ? 0 : LM_FLAG_TRY_1CB) | GL_EXACT;

	mutex_lock(&fp->f_fl_mutex);

	if (gfs2_holder_initialized(fl_gh)) {
		struct file_lock request;
		if (fl_gh->gh_state == state)
			goto out;
		locks_init_lock(&request);
		request.fl_type = F_UNLCK;
		request.fl_flags = FL_FLOCK;
		locks_lock_file_wait(file, &request);
		gfs2_glock_dq(fl_gh);
		gfs2_holder_reinit(state, flags, fl_gh);
	} else {
		error = gfs2_glock_get(GFS2_SB(&ip->i_inode), ip->i_no_addr,
				       &gfs2_flock_glops, CREATE, &gl);
		if (error)
			goto out;
		gfs2_holder_init(gl, state, flags, fl_gh);
		gfs2_glock_put(gl);
	}
	for (sleeptime = 1; sleeptime <= 4; sleeptime <<= 1) {
		error = gfs2_glock_nq(fl_gh);
		if (error != GLR_TRYFAILED)
			break;
		fl_gh->gh_flags = LM_FLAG_TRY | GL_EXACT;
		msleep(sleeptime);
	}
	if (error) {
		gfs2_holder_uninit(fl_gh);
		if (error == GLR_TRYFAILED)
			error = -EAGAIN;
	} else {
		error = locks_lock_file_wait(file, fl);
		gfs2_assert_warn(GFS2_SB(&ip->i_inode), !error);
	}

out:
	mutex_unlock(&fp->f_fl_mutex);
	return error;
}

static void do_unflock(struct file *file, struct file_lock *fl)
{
	struct gfs2_file *fp = file->private_data;
	struct gfs2_holder *fl_gh = &fp->f_fl_gh;

	mutex_lock(&fp->f_fl_mutex);
	locks_lock_file_wait(file, fl);
	if (gfs2_holder_initialized(fl_gh)) {
		gfs2_glock_dq(fl_gh);
		gfs2_holder_uninit(fl_gh);
	}
	mutex_unlock(&fp->f_fl_mutex);
}

/**
 * gfs2_flock - acquire/release a flock lock on a file
 * @file: the file pointer
 * @cmd: either modify or retrieve lock state, possibly wait
 * @fl: type and range of lock
 *
 * Returns: errno
 */

static int gfs2_flock(struct file *file, int cmd, struct file_lock *fl)
{
	if (!(fl->fl_flags & FL_FLOCK))
		return -ENOLCK;

	if (fl->fl_type == F_UNLCK) {
		do_unflock(file, fl);
		return 0;
	} else {
		return do_flock(file, cmd, fl);
	}
}

const struct file_operations gfs2_file_fops = {
	.llseek		= gfs2_llseek,
	.read_iter	= gfs2_file_read_iter,
	.write_iter	= gfs2_file_write_iter,
	.iopoll		= iocb_bio_iopoll,
	.unlocked_ioctl	= gfs2_ioctl,
	.compat_ioctl	= gfs2_compat_ioctl,
	.mmap		= gfs2_mmap,
	.open		= gfs2_open,
	.release	= gfs2_release,
	.fsync		= gfs2_fsync,
	.lock		= gfs2_lock,
	.flock		= gfs2_flock,
	.splice_read	= generic_file_splice_read,
	.splice_write	= gfs2_file_splice_write,
	.setlease	= simple_nosetlease,
	.fallocate	= gfs2_fallocate,
};

const struct file_operations gfs2_dir_fops = {
	.iterate_shared	= gfs2_readdir,
	.unlocked_ioctl	= gfs2_ioctl,
	.compat_ioctl	= gfs2_compat_ioctl,
	.open		= gfs2_open,
	.release	= gfs2_release,
	.fsync		= gfs2_fsync,
	.lock		= gfs2_lock,
	.flock		= gfs2_flock,
	.llseek		= default_llseek,
};

#endif /* CONFIG_GFS2_FS_LOCKING_DLM */

const struct file_operations gfs2_file_fops_nolock = {
	.llseek		= gfs2_llseek,
	.read_iter	= gfs2_file_read_iter,
	.write_iter	= gfs2_file_write_iter,
	.iopoll		= iocb_bio_iopoll,
	.unlocked_ioctl	= gfs2_ioctl,
	.compat_ioctl	= gfs2_compat_ioctl,
	.mmap		= gfs2_mmap,
	.open		= gfs2_open,
	.release	= gfs2_release,
	.fsync		= gfs2_fsync,
	.splice_read	= generic_file_splice_read,
	.splice_write	= gfs2_file_splice_write,
	.setlease	= generic_setlease,
	.fallocate	= gfs2_fallocate,
};

const struct file_operations gfs2_dir_fops_nolock = {
	.iterate_shared	= gfs2_readdir,
	.unlocked_ioctl	= gfs2_ioctl,
	.compat_ioctl	= gfs2_compat_ioctl,
	.open		= gfs2_open,
	.release	= gfs2_release,
	.fsync		= gfs2_fsync,
	.llseek		= default_llseek,
};
<|MERGE_RESOLUTION|>--- conflicted
+++ resolved
@@ -1064,13 +1064,8 @@
 	gfs2_holder_uninit(gh);
 	if (statfs_gh)
 		kfree(statfs_gh);
-<<<<<<< HEAD
-	from->count = orig_count - read;
-	return read ? read : ret;
-=======
 	from->count = orig_count - written;
 	return written ? written : ret;
->>>>>>> 5e014b6b
 }
 
 /**
