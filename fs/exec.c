--- conflicted
+++ resolved
@@ -1312,11 +1312,7 @@
 	if (retval)
 		goto out_unlock;
 
-<<<<<<< HEAD
-	me->flags &= ~(PF_RANDOMIZE | PF_FORKNOEXEC | PF_KTHREAD |
-=======
 	me->flags &= ~(PF_RANDOMIZE | PF_FORKNOEXEC |
->>>>>>> d74233b1
 					PF_NOFREEZE | PF_NO_SETAFFINITY);
 	flush_thread();
 	me->personality &= ~bprm->per_clear;
@@ -1961,13 +1957,8 @@
 	int fd = AT_FDCWD;
 	int retval;
 
-<<<<<<< HEAD
-	if (WARN_ON_ONCE((current->flags & PF_KTHREAD) &&
-			(current->worker_private)))
-=======
 	/* It is non-sense for kernel threads to call execve */
 	if (WARN_ON_ONCE(current->flags & PF_KTHREAD))
->>>>>>> d74233b1
 		return -EINVAL;
 
 	filename = getname_kernel(kernel_filename);
