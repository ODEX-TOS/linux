--- conflicted
+++ resolved
@@ -985,11 +985,7 @@
 	// The current task had better be in a quiescent state.
 	if (t == current) {
 		t->trc_reader_checked = true;
-<<<<<<< HEAD
-		WARN_ON_ONCE(t->trc_reader_nesting);
-=======
 		WARN_ON_ONCE(READ_ONCE(t->trc_reader_nesting));
->>>>>>> bee673aa
 		return;
 	}
 
