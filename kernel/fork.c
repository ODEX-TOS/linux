// SPDX-License-Identifier: GPL-2.0-only
/*
 *  linux/kernel/fork.c
 *
 *  Copyright (C) 1991, 1992  Linus Torvalds
 */

/*
 *  'fork.c' contains the help-routines for the 'fork' system call
 * (see also entry.S and others).
 * Fork is rather simple, once you get the hang of it, but the memory
 * management can be a bitch. See 'mm/memory.c': 'copy_page_range()'
 */

#include <linux/anon_inodes.h>
#include <linux/slab.h>
#include <linux/sched/autogroup.h>
#include <linux/sched/mm.h>
#include <linux/sched/coredump.h>
#include <linux/sched/user.h>
#include <linux/sched/numa_balancing.h>
#include <linux/sched/stat.h>
#include <linux/sched/task.h>
#include <linux/sched/task_stack.h>
#include <linux/sched/cputime.h>
#include <linux/seq_file.h>
#include <linux/rtmutex.h>
#include <linux/init.h>
#include <linux/unistd.h>
#include <linux/module.h>
#include <linux/vmalloc.h>
#include <linux/completion.h>
#include <linux/personality.h>
#include <linux/mempolicy.h>
#include <linux/sem.h>
#include <linux/file.h>
#include <linux/fdtable.h>
#include <linux/iocontext.h>
#include <linux/key.h>
#include <linux/binfmts.h>
#include <linux/mman.h>
#include <linux/mmu_notifier.h>
#include <linux/fs.h>
#include <linux/mm.h>
#include <linux/mm_inline.h>
#include <linux/vmacache.h>
#include <linux/nsproxy.h>
#include <linux/capability.h>
#include <linux/cpu.h>
#include <linux/cgroup.h>
#include <linux/security.h>
#include <linux/hugetlb.h>
#include <linux/seccomp.h>
#include <linux/swap.h>
#include <linux/syscalls.h>
#include <linux/jiffies.h>
#include <linux/futex.h>
#include <linux/compat.h>
#include <linux/kthread.h>
#include <linux/task_io_accounting_ops.h>
#include <linux/rcupdate.h>
#include <linux/ptrace.h>
#include <linux/mount.h>
#include <linux/audit.h>
#include <linux/memcontrol.h>
#include <linux/ftrace.h>
#include <linux/proc_fs.h>
#include <linux/profile.h>
#include <linux/rmap.h>
#include <linux/ksm.h>
#include <linux/acct.h>
#include <linux/userfaultfd_k.h>
#include <linux/tsacct_kern.h>
#include <linux/cn_proc.h>
#include <linux/freezer.h>
#include <linux/delayacct.h>
#include <linux/taskstats_kern.h>
#include <linux/random.h>
#include <linux/tty.h>
#include <linux/fs_struct.h>
#include <linux/magic.h>
#include <linux/perf_event.h>
#include <linux/posix-timers.h>
#include <linux/user-return-notifier.h>
#include <linux/oom.h>
#include <linux/khugepaged.h>
#include <linux/signalfd.h>
#include <linux/uprobes.h>
#include <linux/aio.h>
#include <linux/compiler.h>
#include <linux/sysctl.h>
#include <linux/kcov.h>
#include <linux/livepatch.h>
#include <linux/thread_info.h>
#include <linux/stackleak.h>
#include <linux/kasan.h>
#include <linux/scs.h>
#include <linux/io_uring.h>
#include <linux/bpf.h>
#include <linux/sched/mm.h>

#ifdef CONFIG_USER_NS
#include <linux/user_namespace.h>
#endif

#include <asm/pgalloc.h>
#include <linux/uaccess.h>
#include <asm/mmu_context.h>
#include <asm/cacheflush.h>
#include <asm/tlbflush.h>

#include <trace/events/sched.h>

#define CREATE_TRACE_POINTS
#include <trace/events/task.h>

/*
 * Minimum number of threads to boot the kernel
 */
#define MIN_THREADS 20

/*
 * Maximum number of threads
 */
#define MAX_THREADS FUTEX_TID_MASK

/*
 * Protected counters by write_lock_irq(&tasklist_lock)
 */
unsigned long total_forks;	/* Handle normal Linux uptimes. */
int nr_threads;			/* The idle threads do not count.. */

static int max_threads;		/* tunable limit on nr_threads */

#define NAMED_ARRAY_INDEX(x)	[x] = __stringify(x)

static const char * const resident_page_types[] = {
	NAMED_ARRAY_INDEX(MM_FILEPAGES),
	NAMED_ARRAY_INDEX(MM_ANONPAGES),
	NAMED_ARRAY_INDEX(MM_SWAPENTS),
	NAMED_ARRAY_INDEX(MM_SHMEMPAGES),
};

DEFINE_PER_CPU(unsigned long, process_counts) = 0;

__cacheline_aligned DEFINE_RWLOCK(tasklist_lock);  /* outer */

#ifdef CONFIG_PROVE_RCU
int lockdep_tasklist_lock_is_held(void)
{
	return lockdep_is_held(&tasklist_lock);
}
EXPORT_SYMBOL_GPL(lockdep_tasklist_lock_is_held);
#endif /* #ifdef CONFIG_PROVE_RCU */

int nr_processes(void)
{
	int cpu;
	int total = 0;

	for_each_possible_cpu(cpu)
		total += per_cpu(process_counts, cpu);

	return total;
}

void __weak arch_release_task_struct(struct task_struct *tsk)
{
}

#ifndef CONFIG_ARCH_TASK_STRUCT_ALLOCATOR
static struct kmem_cache *task_struct_cachep;

static inline struct task_struct *alloc_task_struct_node(int node)
{
	return kmem_cache_alloc_node(task_struct_cachep, GFP_KERNEL, node);
}

static inline void free_task_struct(struct task_struct *tsk)
{
	kmem_cache_free(task_struct_cachep, tsk);
}
#endif

#ifndef CONFIG_ARCH_THREAD_STACK_ALLOCATOR

/*
 * Allocate pages if THREAD_SIZE is >= PAGE_SIZE, otherwise use a
 * kmemcache based allocator.
 */
# if THREAD_SIZE >= PAGE_SIZE || defined(CONFIG_VMAP_STACK)

#  ifdef CONFIG_VMAP_STACK
/*
 * vmalloc() is a bit slow, and calling vfree() enough times will force a TLB
 * flush.  Try to minimize the number of calls by caching stacks.
 */
#define NR_CACHED_STACKS 2
static DEFINE_PER_CPU(struct vm_struct *, cached_stacks[NR_CACHED_STACKS]);

struct vm_stack {
	struct rcu_head rcu;
	struct vm_struct *stack_vm_area;
};

static bool try_release_thread_stack_to_cache(struct vm_struct *vm)
{
	unsigned int i;

	for (i = 0; i < NR_CACHED_STACKS; i++) {
		if (this_cpu_cmpxchg(cached_stacks[i], NULL, vm) != NULL)
			continue;
		return true;
	}
	return false;
}

static void thread_stack_free_rcu(struct rcu_head *rh)
{
	struct vm_stack *vm_stack = container_of(rh, struct vm_stack, rcu);

	if (try_release_thread_stack_to_cache(vm_stack->stack_vm_area))
		return;

	vfree(vm_stack);
}

static void thread_stack_delayed_free(struct task_struct *tsk)
{
	struct vm_stack *vm_stack = tsk->stack;

	vm_stack->stack_vm_area = tsk->stack_vm_area;
	call_rcu(&vm_stack->rcu, thread_stack_free_rcu);
}

static int free_vm_stack_cache(unsigned int cpu)
{
	struct vm_struct **cached_vm_stacks = per_cpu_ptr(cached_stacks, cpu);
	int i;

	for (i = 0; i < NR_CACHED_STACKS; i++) {
		struct vm_struct *vm_stack = cached_vm_stacks[i];

		if (!vm_stack)
			continue;

		vfree(vm_stack->addr);
		cached_vm_stacks[i] = NULL;
	}

	return 0;
}

static int memcg_charge_kernel_stack(struct vm_struct *vm)
{
	int i;
	int ret;

	BUILD_BUG_ON(IS_ENABLED(CONFIG_VMAP_STACK) && PAGE_SIZE % 1024 != 0);
	BUG_ON(vm->nr_pages != THREAD_SIZE / PAGE_SIZE);

	for (i = 0; i < THREAD_SIZE / PAGE_SIZE; i++) {
		ret = memcg_kmem_charge_page(vm->pages[i], GFP_KERNEL, 0);
		if (ret)
			goto err;
	}
	return 0;
err:
	/*
	 * If memcg_kmem_charge_page() fails, page's memory cgroup pointer is
	 * NULL, and memcg_kmem_uncharge_page() in free_thread_stack() will
	 * ignore this page.
	 */
	for (i = 0; i < THREAD_SIZE / PAGE_SIZE; i++)
		memcg_kmem_uncharge_page(vm->pages[i], 0);
	return ret;
}

static int alloc_thread_stack_node(struct task_struct *tsk, int node)
{
	struct vm_struct *vm;
	void *stack;
	int i;

	for (i = 0; i < NR_CACHED_STACKS; i++) {
		struct vm_struct *s;

		s = this_cpu_xchg(cached_stacks[i], NULL);

		if (!s)
			continue;

		/* Reset stack metadata. */
		kasan_unpoison_range(s->addr, THREAD_SIZE);

		stack = kasan_reset_tag(s->addr);

		/* Clear stale pointers from reused stack. */
		memset(stack, 0, THREAD_SIZE);

		if (memcg_charge_kernel_stack(s)) {
			vfree(s->addr);
			return -ENOMEM;
		}

		tsk->stack_vm_area = s;
		tsk->stack = stack;
		return 0;
	}

	/*
	 * Allocated stacks are cached and later reused by new threads,
	 * so memcg accounting is performed manually on assigning/releasing
	 * stacks to tasks. Drop __GFP_ACCOUNT.
	 */
	stack = __vmalloc_node_range(THREAD_SIZE, THREAD_ALIGN,
				     VMALLOC_START, VMALLOC_END,
				     THREADINFO_GFP & ~__GFP_ACCOUNT,
				     PAGE_KERNEL,
				     0, node, __builtin_return_address(0));
	if (!stack)
		return -ENOMEM;

	vm = find_vm_area(stack);
	if (memcg_charge_kernel_stack(vm)) {
		vfree(stack);
		return -ENOMEM;
	}
	/*
	 * We can't call find_vm_area() in interrupt context, and
	 * free_thread_stack() can be called in interrupt context,
	 * so cache the vm_struct.
	 */
	tsk->stack_vm_area = vm;
	stack = kasan_reset_tag(stack);
	tsk->stack = stack;
	return 0;
}

static void free_thread_stack(struct task_struct *tsk)
{
	if (!try_release_thread_stack_to_cache(tsk->stack_vm_area))
		thread_stack_delayed_free(tsk);

	tsk->stack = NULL;
	tsk->stack_vm_area = NULL;
}

#  else /* !CONFIG_VMAP_STACK */

static void thread_stack_free_rcu(struct rcu_head *rh)
{
	__free_pages(virt_to_page(rh), THREAD_SIZE_ORDER);
}

static void thread_stack_delayed_free(struct task_struct *tsk)
{
	struct rcu_head *rh = tsk->stack;

	call_rcu(rh, thread_stack_free_rcu);
}

static int alloc_thread_stack_node(struct task_struct *tsk, int node)
{
	struct page *page = alloc_pages_node(node, THREADINFO_GFP,
					     THREAD_SIZE_ORDER);

	if (likely(page)) {
		tsk->stack = kasan_reset_tag(page_address(page));
		return 0;
	}
	return -ENOMEM;
}

static void free_thread_stack(struct task_struct *tsk)
{
	thread_stack_delayed_free(tsk);
	tsk->stack = NULL;
}

#  endif /* CONFIG_VMAP_STACK */
# else /* !(THREAD_SIZE >= PAGE_SIZE || defined(CONFIG_VMAP_STACK)) */

static struct kmem_cache *thread_stack_cache;

static void thread_stack_free_rcu(struct rcu_head *rh)
{
	kmem_cache_free(thread_stack_cache, rh);
}

static void thread_stack_delayed_free(struct task_struct *tsk)
{
	struct rcu_head *rh = tsk->stack;

	call_rcu(rh, thread_stack_free_rcu);
}

static int alloc_thread_stack_node(struct task_struct *tsk, int node)
{
	unsigned long *stack;
	stack = kmem_cache_alloc_node(thread_stack_cache, THREADINFO_GFP, node);
	stack = kasan_reset_tag(stack);
	tsk->stack = stack;
	return stack ? 0 : -ENOMEM;
}

static void free_thread_stack(struct task_struct *tsk)
{
	thread_stack_delayed_free(tsk);
	tsk->stack = NULL;
}

void thread_stack_cache_init(void)
{
	thread_stack_cache = kmem_cache_create_usercopy("thread_stack",
					THREAD_SIZE, THREAD_SIZE, 0, 0,
					THREAD_SIZE, NULL);
	BUG_ON(thread_stack_cache == NULL);
}

# endif /* THREAD_SIZE >= PAGE_SIZE || defined(CONFIG_VMAP_STACK) */
#else /* CONFIG_ARCH_THREAD_STACK_ALLOCATOR */

static int alloc_thread_stack_node(struct task_struct *tsk, int node)
{
	unsigned long *stack;

	stack = arch_alloc_thread_stack_node(tsk, node);
	tsk->stack = stack;
	return stack ? 0 : -ENOMEM;
}

static void free_thread_stack(struct task_struct *tsk)
{
	arch_free_thread_stack(tsk);
	tsk->stack = NULL;
}

#endif /* !CONFIG_ARCH_THREAD_STACK_ALLOCATOR */

/* SLAB cache for signal_struct structures (tsk->signal) */
static struct kmem_cache *signal_cachep;

/* SLAB cache for sighand_struct structures (tsk->sighand) */
struct kmem_cache *sighand_cachep;

/* SLAB cache for files_struct structures (tsk->files) */
struct kmem_cache *files_cachep;

/* SLAB cache for fs_struct structures (tsk->fs) */
struct kmem_cache *fs_cachep;

/* SLAB cache for vm_area_struct structures */
static struct kmem_cache *vm_area_cachep;

/* SLAB cache for mm_struct structures (tsk->mm) */
static struct kmem_cache *mm_cachep;

struct vm_area_struct *vm_area_alloc(struct mm_struct *mm)
{
	struct vm_area_struct *vma;

	vma = kmem_cache_alloc(vm_area_cachep, GFP_KERNEL);
	if (vma)
		vma_init(vma, mm);
	return vma;
}

struct vm_area_struct *vm_area_dup(struct vm_area_struct *orig)
{
	struct vm_area_struct *new = kmem_cache_alloc(vm_area_cachep, GFP_KERNEL);

	if (new) {
		ASSERT_EXCLUSIVE_WRITER(orig->vm_flags);
		ASSERT_EXCLUSIVE_WRITER(orig->vm_file);
		/*
		 * orig->shared.rb may be modified concurrently, but the clone
		 * will be reinitialized.
		 */
		*new = data_race(*orig);
		INIT_LIST_HEAD(&new->anon_vma_chain);
		new->vm_next = new->vm_prev = NULL;
		dup_anon_vma_name(orig, new);
	}
	return new;
}

void vm_area_free(struct vm_area_struct *vma)
{
	free_anon_vma_name(vma);
	kmem_cache_free(vm_area_cachep, vma);
}

static void account_kernel_stack(struct task_struct *tsk, int account)
{
	if (IS_ENABLED(CONFIG_VMAP_STACK)) {
		struct vm_struct *vm = task_stack_vm_area(tsk);
		int i;

		for (i = 0; i < THREAD_SIZE / PAGE_SIZE; i++)
			mod_lruvec_page_state(vm->pages[i], NR_KERNEL_STACK_KB,
					      account * (PAGE_SIZE / 1024));
	} else {
		void *stack = task_stack_page(tsk);

		/* All stack pages are in the same node. */
		mod_lruvec_kmem_state(stack, NR_KERNEL_STACK_KB,
				      account * (THREAD_SIZE / 1024));
	}
}

void exit_task_stack_account(struct task_struct *tsk)
{
	account_kernel_stack(tsk, -1);

	if (IS_ENABLED(CONFIG_VMAP_STACK)) {
		struct vm_struct *vm;
		int i;

		vm = task_stack_vm_area(tsk);
		for (i = 0; i < THREAD_SIZE / PAGE_SIZE; i++)
			memcg_kmem_uncharge_page(vm->pages[i], 0);
	}
}

static void release_task_stack(struct task_struct *tsk)
{
	if (WARN_ON(READ_ONCE(tsk->__state) != TASK_DEAD))
		return;  /* Better to leak the stack than to free prematurely */

	free_thread_stack(tsk);
}

#ifdef CONFIG_THREAD_INFO_IN_TASK
void put_task_stack(struct task_struct *tsk)
{
	if (refcount_dec_and_test(&tsk->stack_refcount))
		release_task_stack(tsk);
}
#endif

void free_task(struct task_struct *tsk)
{
	release_user_cpus_ptr(tsk);
	scs_release(tsk);

#ifndef CONFIG_THREAD_INFO_IN_TASK
	/*
	 * The task is finally done with both the stack and thread_info,
	 * so free both.
	 */
	release_task_stack(tsk);
#else
	/*
	 * If the task had a separate stack allocation, it should be gone
	 * by now.
	 */
	WARN_ON_ONCE(refcount_read(&tsk->stack_refcount) != 0);
#endif
	rt_mutex_debug_task_free(tsk);
	ftrace_graph_exit_task(tsk);
	arch_release_task_struct(tsk);
	if (tsk->flags & PF_KTHREAD)
		free_kthread_struct(tsk);
	free_task_struct(tsk);
}
EXPORT_SYMBOL(free_task);

static void dup_mm_exe_file(struct mm_struct *mm, struct mm_struct *oldmm)
{
	struct file *exe_file;

	exe_file = get_mm_exe_file(oldmm);
	RCU_INIT_POINTER(mm->exe_file, exe_file);
	/*
	 * We depend on the oldmm having properly denied write access to the
	 * exe_file already.
	 */
	if (exe_file && deny_write_access(exe_file))
		pr_warn_once("deny_write_access() failed in %s\n", __func__);
}

#ifdef CONFIG_MMU
static __latent_entropy int dup_mmap(struct mm_struct *mm,
					struct mm_struct *oldmm)
{
	struct vm_area_struct *mpnt, *tmp, *prev, **pprev;
	struct rb_node **rb_link, *rb_parent;
	int retval;
	unsigned long charge;
	LIST_HEAD(uf);

	uprobe_start_dup_mmap();
	if (mmap_write_lock_killable(oldmm)) {
		retval = -EINTR;
		goto fail_uprobe_end;
	}
	flush_cache_dup_mm(oldmm);
	uprobe_dup_mmap(oldmm, mm);
	/*
	 * Not linked in yet - no deadlock potential:
	 */
	mmap_write_lock_nested(mm, SINGLE_DEPTH_NESTING);

	/* No ordering required: file already has been exposed. */
	dup_mm_exe_file(mm, oldmm);

	mm->total_vm = oldmm->total_vm;
	mm->data_vm = oldmm->data_vm;
	mm->exec_vm = oldmm->exec_vm;
	mm->stack_vm = oldmm->stack_vm;

	rb_link = &mm->mm_rb.rb_node;
	rb_parent = NULL;
	pprev = &mm->mmap;
	retval = ksm_fork(mm, oldmm);
	if (retval)
		goto out;
	khugepaged_fork(mm, oldmm);

	prev = NULL;
	for (mpnt = oldmm->mmap; mpnt; mpnt = mpnt->vm_next) {
		struct file *file;

		if (mpnt->vm_flags & VM_DONTCOPY) {
			vm_stat_account(mm, mpnt->vm_flags, -vma_pages(mpnt));
			continue;
		}
		charge = 0;
		/*
		 * Don't duplicate many vmas if we've been oom-killed (for
		 * example)
		 */
		if (fatal_signal_pending(current)) {
			retval = -EINTR;
			goto out;
		}
		if (mpnt->vm_flags & VM_ACCOUNT) {
			unsigned long len = vma_pages(mpnt);

			if (security_vm_enough_memory_mm(oldmm, len)) /* sic */
				goto fail_nomem;
			charge = len;
		}
		tmp = vm_area_dup(mpnt);
		if (!tmp)
			goto fail_nomem;
		retval = vma_dup_policy(mpnt, tmp);
		if (retval)
			goto fail_nomem_policy;
		tmp->vm_mm = mm;
		retval = dup_userfaultfd(tmp, &uf);
		if (retval)
			goto fail_nomem_anon_vma_fork;
		if (tmp->vm_flags & VM_WIPEONFORK) {
			/*
			 * VM_WIPEONFORK gets a clean slate in the child.
			 * Don't prepare anon_vma until fault since we don't
			 * copy page for current vma.
			 */
			tmp->anon_vma = NULL;
		} else if (anon_vma_fork(tmp, mpnt))
			goto fail_nomem_anon_vma_fork;
		tmp->vm_flags &= ~(VM_LOCKED | VM_LOCKONFAULT);
		file = tmp->vm_file;
		if (file) {
			struct address_space *mapping = file->f_mapping;

			get_file(file);
			i_mmap_lock_write(mapping);
			if (tmp->vm_flags & VM_SHARED)
				mapping_allow_writable(mapping);
			flush_dcache_mmap_lock(mapping);
			/* insert tmp into the share list, just after mpnt */
			vma_interval_tree_insert_after(tmp, mpnt,
					&mapping->i_mmap);
			flush_dcache_mmap_unlock(mapping);
			i_mmap_unlock_write(mapping);
		}

		/*
		 * Clear hugetlb-related page reserves for children. This only
		 * affects MAP_PRIVATE mappings. Faults generated by the child
		 * are not guaranteed to succeed, even if read-only
		 */
		if (is_vm_hugetlb_page(tmp))
			reset_vma_resv_huge_pages(tmp);

		/*
		 * Link in the new vma and copy the page table entries.
		 */
		*pprev = tmp;
		pprev = &tmp->vm_next;
		tmp->vm_prev = prev;
		prev = tmp;

		__vma_link_rb(mm, tmp, rb_link, rb_parent);
		rb_link = &tmp->vm_rb.rb_right;
		rb_parent = &tmp->vm_rb;

		mm->map_count++;
		if (!(tmp->vm_flags & VM_WIPEONFORK))
			retval = copy_page_range(tmp, mpnt);

		if (tmp->vm_ops && tmp->vm_ops->open)
			tmp->vm_ops->open(tmp);

		if (retval)
			goto out;
	}
	/* a new mm has just been created */
	retval = arch_dup_mmap(oldmm, mm);
out:
	mmap_write_unlock(mm);
	flush_tlb_mm(oldmm);
	mmap_write_unlock(oldmm);
	dup_userfaultfd_complete(&uf);
fail_uprobe_end:
	uprobe_end_dup_mmap();
	return retval;
fail_nomem_anon_vma_fork:
	mpol_put(vma_policy(tmp));
fail_nomem_policy:
	vm_area_free(tmp);
fail_nomem:
	retval = -ENOMEM;
	vm_unacct_memory(charge);
	goto out;
}

static inline int mm_alloc_pgd(struct mm_struct *mm)
{
	mm->pgd = pgd_alloc(mm);
	if (unlikely(!mm->pgd))
		return -ENOMEM;
	return 0;
}

static inline void mm_free_pgd(struct mm_struct *mm)
{
	pgd_free(mm, mm->pgd);
}
#else
static int dup_mmap(struct mm_struct *mm, struct mm_struct *oldmm)
{
	mmap_write_lock(oldmm);
	dup_mm_exe_file(mm, oldmm);
	mmap_write_unlock(oldmm);
	return 0;
}
#define mm_alloc_pgd(mm)	(0)
#define mm_free_pgd(mm)
#endif /* CONFIG_MMU */

static void check_mm(struct mm_struct *mm)
{
	int i;

	BUILD_BUG_ON_MSG(ARRAY_SIZE(resident_page_types) != NR_MM_COUNTERS,
			 "Please make sure 'struct resident_page_types[]' is updated as well");

	for (i = 0; i < NR_MM_COUNTERS; i++) {
		long x = atomic_long_read(&mm->rss_stat.count[i]);

		if (unlikely(x))
			pr_alert("BUG: Bad rss-counter state mm:%p type:%s val:%ld\n",
				 mm, resident_page_types[i], x);
	}

	if (mm_pgtables_bytes(mm))
		pr_alert("BUG: non-zero pgtables_bytes on freeing mm: %ld\n",
				mm_pgtables_bytes(mm));

#if defined(CONFIG_TRANSPARENT_HUGEPAGE) && !USE_SPLIT_PMD_PTLOCKS
	VM_BUG_ON_MM(mm->pmd_huge_pte, mm);
#endif
}

#define allocate_mm()	(kmem_cache_alloc(mm_cachep, GFP_KERNEL))
#define free_mm(mm)	(kmem_cache_free(mm_cachep, (mm)))

/*
 * Called when the last reference to the mm
 * is dropped: either by a lazy thread or by
 * mmput. Free the page directory and the mm.
 */
void __mmdrop(struct mm_struct *mm)
{
	BUG_ON(mm == &init_mm);
	WARN_ON_ONCE(mm == current->mm);
	WARN_ON_ONCE(mm == current->active_mm);
	mm_free_pgd(mm);
	destroy_context(mm);
	mmu_notifier_subscriptions_destroy(mm);
	check_mm(mm);
	put_user_ns(mm->user_ns);
	mm_pasid_drop(mm);
	free_mm(mm);
}
EXPORT_SYMBOL_GPL(__mmdrop);

static void mmdrop_async_fn(struct work_struct *work)
{
	struct mm_struct *mm;

	mm = container_of(work, struct mm_struct, async_put_work);
	__mmdrop(mm);
}

static void mmdrop_async(struct mm_struct *mm)
{
	if (unlikely(atomic_dec_and_test(&mm->mm_count))) {
		INIT_WORK(&mm->async_put_work, mmdrop_async_fn);
		schedule_work(&mm->async_put_work);
	}
}

static inline void free_signal_struct(struct signal_struct *sig)
{
	taskstats_tgid_free(sig);
	sched_autogroup_exit(sig);
	/*
	 * __mmdrop is not safe to call from softirq context on x86 due to
	 * pgd_dtor so postpone it to the async context
	 */
	if (sig->oom_mm)
		mmdrop_async(sig->oom_mm);
	kmem_cache_free(signal_cachep, sig);
}

static inline void put_signal_struct(struct signal_struct *sig)
{
	if (refcount_dec_and_test(&sig->sigcnt))
		free_signal_struct(sig);
}

void __put_task_struct(struct task_struct *tsk)
{
	WARN_ON(!tsk->exit_state);
	WARN_ON(refcount_read(&tsk->usage));
	WARN_ON(tsk == current);

	io_uring_free(tsk);
	cgroup_free(tsk);
	task_numa_free(tsk, true);
	security_task_free(tsk);
	bpf_task_storage_free(tsk);
	exit_creds(tsk);
	delayacct_tsk_free(tsk);
	put_signal_struct(tsk->signal);
	sched_core_free(tsk);
	free_task(tsk);
}
EXPORT_SYMBOL_GPL(__put_task_struct);

void __init __weak arch_task_cache_init(void) { }

/*
 * set_max_threads
 */
static void set_max_threads(unsigned int max_threads_suggested)
{
	u64 threads;
	unsigned long nr_pages = totalram_pages();

	/*
	 * The number of threads shall be limited such that the thread
	 * structures may only consume a small part of the available memory.
	 */
	if (fls64(nr_pages) + fls64(PAGE_SIZE) > 64)
		threads = MAX_THREADS;
	else
		threads = div64_u64((u64) nr_pages * (u64) PAGE_SIZE,
				    (u64) THREAD_SIZE * 8UL);

	if (threads > max_threads_suggested)
		threads = max_threads_suggested;

	max_threads = clamp_t(u64, threads, MIN_THREADS, MAX_THREADS);
}

#ifdef CONFIG_ARCH_WANTS_DYNAMIC_TASK_STRUCT
/* Initialized by the architecture: */
int arch_task_struct_size __read_mostly;
#endif

#ifndef CONFIG_ARCH_TASK_STRUCT_ALLOCATOR
static void task_struct_whitelist(unsigned long *offset, unsigned long *size)
{
	/* Fetch thread_struct whitelist for the architecture. */
	arch_thread_struct_whitelist(offset, size);

	/*
	 * Handle zero-sized whitelist or empty thread_struct, otherwise
	 * adjust offset to position of thread_struct in task_struct.
	 */
	if (unlikely(*size == 0))
		*offset = 0;
	else
		*offset += offsetof(struct task_struct, thread);
}
#endif /* CONFIG_ARCH_TASK_STRUCT_ALLOCATOR */

void __init fork_init(void)
{
	int i;
#ifndef CONFIG_ARCH_TASK_STRUCT_ALLOCATOR
#ifndef ARCH_MIN_TASKALIGN
#define ARCH_MIN_TASKALIGN	0
#endif
	int align = max_t(int, L1_CACHE_BYTES, ARCH_MIN_TASKALIGN);
	unsigned long useroffset, usersize;

	/* create a slab on which task_structs can be allocated */
	task_struct_whitelist(&useroffset, &usersize);
	task_struct_cachep = kmem_cache_create_usercopy("task_struct",
			arch_task_struct_size, align,
			SLAB_PANIC|SLAB_ACCOUNT,
			useroffset, usersize, NULL);
#endif

	/* do the arch specific task caches init */
	arch_task_cache_init();

	set_max_threads(MAX_THREADS);

	init_task.signal->rlim[RLIMIT_NPROC].rlim_cur = max_threads/2;
	init_task.signal->rlim[RLIMIT_NPROC].rlim_max = max_threads/2;
	init_task.signal->rlim[RLIMIT_SIGPENDING] =
		init_task.signal->rlim[RLIMIT_NPROC];

	for (i = 0; i < MAX_PER_NAMESPACE_UCOUNTS; i++)
		init_user_ns.ucount_max[i] = max_threads/2;

	set_rlimit_ucount_max(&init_user_ns, UCOUNT_RLIMIT_NPROC,      RLIM_INFINITY);
	set_rlimit_ucount_max(&init_user_ns, UCOUNT_RLIMIT_MSGQUEUE,   RLIM_INFINITY);
	set_rlimit_ucount_max(&init_user_ns, UCOUNT_RLIMIT_SIGPENDING, RLIM_INFINITY);
	set_rlimit_ucount_max(&init_user_ns, UCOUNT_RLIMIT_MEMLOCK,    RLIM_INFINITY);

#ifdef CONFIG_VMAP_STACK
	cpuhp_setup_state(CPUHP_BP_PREPARE_DYN, "fork:vm_stack_cache",
			  NULL, free_vm_stack_cache);
#endif

	scs_init();

	lockdep_init_task(&init_task);
	uprobes_init();
}

int __weak arch_dup_task_struct(struct task_struct *dst,
					       struct task_struct *src)
{
	*dst = *src;
	return 0;
}

void set_task_stack_end_magic(struct task_struct *tsk)
{
	unsigned long *stackend;

	stackend = end_of_stack(tsk);
	*stackend = STACK_END_MAGIC;	/* for overflow detection */
}

static struct task_struct *dup_task_struct(struct task_struct *orig, int node)
{
	struct task_struct *tsk;
	int err;

	if (node == NUMA_NO_NODE)
		node = tsk_fork_get_node(orig);
	tsk = alloc_task_struct_node(node);
	if (!tsk)
		return NULL;

	err = arch_dup_task_struct(tsk, orig);
	if (err)
		goto free_tsk;

	err = alloc_thread_stack_node(tsk, node);
	if (err)
		goto free_tsk;

#ifdef CONFIG_THREAD_INFO_IN_TASK
	refcount_set(&tsk->stack_refcount, 1);
#endif
	account_kernel_stack(tsk, 1);

	err = scs_prepare(tsk, node);
	if (err)
		goto free_stack;

#ifdef CONFIG_SECCOMP
	/*
	 * We must handle setting up seccomp filters once we're under
	 * the sighand lock in case orig has changed between now and
	 * then. Until then, filter must be NULL to avoid messing up
	 * the usage counts on the error path calling free_task.
	 */
	tsk->seccomp.filter = NULL;
#endif

	setup_thread_stack(tsk, orig);
	clear_user_return_notifier(tsk);
	clear_tsk_need_resched(tsk);
	set_task_stack_end_magic(tsk);
	clear_syscall_work_syscall_user_dispatch(tsk);

#ifdef CONFIG_STACKPROTECTOR
	tsk->stack_canary = get_random_canary();
#endif
	if (orig->cpus_ptr == &orig->cpus_mask)
		tsk->cpus_ptr = &tsk->cpus_mask;
	dup_user_cpus_ptr(tsk, orig, node);

	/*
	 * One for the user space visible state that goes away when reaped.
	 * One for the scheduler.
	 */
	refcount_set(&tsk->rcu_users, 2);
	/* One for the rcu users */
	refcount_set(&tsk->usage, 1);
#ifdef CONFIG_BLK_DEV_IO_TRACE
	tsk->btrace_seq = 0;
#endif
	tsk->splice_pipe = NULL;
	tsk->task_frag.page = NULL;
	tsk->wake_q.next = NULL;
	tsk->worker_private = NULL;

	kcov_task_init(tsk);
	kmap_local_fork(tsk);

#ifdef CONFIG_FAULT_INJECTION
	tsk->fail_nth = 0;
#endif

#ifdef CONFIG_BLK_CGROUP
	tsk->throttle_queue = NULL;
	tsk->use_memdelay = 0;
#endif

#ifdef CONFIG_IOMMU_SVA
	tsk->pasid_activated = 0;
#endif

#ifdef CONFIG_MEMCG
	tsk->active_memcg = NULL;
#endif

#ifdef CONFIG_CPU_SUP_INTEL
	tsk->reported_split_lock = 0;
#endif

	return tsk;

free_stack:
	exit_task_stack_account(tsk);
	free_thread_stack(tsk);
free_tsk:
	free_task_struct(tsk);
	return NULL;
}

__cacheline_aligned_in_smp DEFINE_SPINLOCK(mmlist_lock);

static unsigned long default_dump_filter = MMF_DUMP_FILTER_DEFAULT;

static int __init coredump_filter_setup(char *s)
{
	default_dump_filter =
		(simple_strtoul(s, NULL, 0) << MMF_DUMP_FILTER_SHIFT) &
		MMF_DUMP_FILTER_MASK;
	return 1;
}

__setup("coredump_filter=", coredump_filter_setup);

#include <linux/init_task.h>

static void mm_init_aio(struct mm_struct *mm)
{
#ifdef CONFIG_AIO
	spin_lock_init(&mm->ioctx_lock);
	mm->ioctx_table = NULL;
#endif
}

static __always_inline void mm_clear_owner(struct mm_struct *mm,
					   struct task_struct *p)
{
#ifdef CONFIG_MEMCG
	if (mm->owner == p)
		WRITE_ONCE(mm->owner, NULL);
#endif
}

static void mm_init_owner(struct mm_struct *mm, struct task_struct *p)
{
#ifdef CONFIG_MEMCG
	mm->owner = p;
#endif
}

static void mm_init_uprobes_state(struct mm_struct *mm)
{
#ifdef CONFIG_UPROBES
	mm->uprobes_state.xol_area = NULL;
#endif
}

static struct mm_struct *mm_init(struct mm_struct *mm, struct task_struct *p,
	struct user_namespace *user_ns)
{
	mm->mmap = NULL;
	mm->mm_rb = RB_ROOT;
	mm->vmacache_seqnum = 0;
	atomic_set(&mm->mm_users, 1);
	atomic_set(&mm->mm_count, 1);
	seqcount_init(&mm->write_protect_seq);
	mmap_init_lock(mm);
	INIT_LIST_HEAD(&mm->mmlist);
	mm_pgtables_bytes_init(mm);
	mm->map_count = 0;
	mm->locked_vm = 0;
	atomic64_set(&mm->pinned_vm, 0);
	memset(&mm->rss_stat, 0, sizeof(mm->rss_stat));
	spin_lock_init(&mm->page_table_lock);
	spin_lock_init(&mm->arg_lock);
	mm_init_cpumask(mm);
	mm_init_aio(mm);
	mm_init_owner(mm, p);
	mm_pasid_init(mm);
	RCU_INIT_POINTER(mm->exe_file, NULL);
	mmu_notifier_subscriptions_init(mm);
	init_tlb_flush_pending(mm);
#if defined(CONFIG_TRANSPARENT_HUGEPAGE) && !USE_SPLIT_PMD_PTLOCKS
	mm->pmd_huge_pte = NULL;
#endif
	mm_init_uprobes_state(mm);
	hugetlb_count_init(mm);

	if (current->mm) {
		mm->flags = current->mm->flags & MMF_INIT_MASK;
		mm->def_flags = current->mm->def_flags & VM_INIT_DEF_MASK;
	} else {
		mm->flags = default_dump_filter;
		mm->def_flags = 0;
	}

	if (mm_alloc_pgd(mm))
		goto fail_nopgd;

	if (init_new_context(p, mm))
		goto fail_nocontext;

	mm->user_ns = get_user_ns(user_ns);
	return mm;

fail_nocontext:
	mm_free_pgd(mm);
fail_nopgd:
	free_mm(mm);
	return NULL;
}

/*
 * Allocate and initialize an mm_struct.
 */
struct mm_struct *mm_alloc(void)
{
	struct mm_struct *mm;

	mm = allocate_mm();
	if (!mm)
		return NULL;

	memset(mm, 0, sizeof(*mm));
	return mm_init(mm, current, current_user_ns());
}

static inline void __mmput(struct mm_struct *mm)
{
	VM_BUG_ON(atomic_read(&mm->mm_users));

	uprobe_clear_state(mm);
	exit_aio(mm);
	ksm_exit(mm);
	khugepaged_exit(mm); /* must run before exit_mmap */
	exit_mmap(mm);
	mm_put_huge_zero_page(mm);
	set_mm_exe_file(mm, NULL);
	if (!list_empty(&mm->mmlist)) {
		spin_lock(&mmlist_lock);
		list_del(&mm->mmlist);
		spin_unlock(&mmlist_lock);
	}
	if (mm->binfmt)
		module_put(mm->binfmt->module);
	mmdrop(mm);
}

/*
 * Decrement the use count and release all resources for an mm.
 */
void mmput(struct mm_struct *mm)
{
	might_sleep();

	if (atomic_dec_and_test(&mm->mm_users))
		__mmput(mm);
}
EXPORT_SYMBOL_GPL(mmput);

#ifdef CONFIG_MMU
static void mmput_async_fn(struct work_struct *work)
{
	struct mm_struct *mm = container_of(work, struct mm_struct,
					    async_put_work);

	__mmput(mm);
}

void mmput_async(struct mm_struct *mm)
{
	if (atomic_dec_and_test(&mm->mm_users)) {
		INIT_WORK(&mm->async_put_work, mmput_async_fn);
		schedule_work(&mm->async_put_work);
	}
}
#endif

/**
 * set_mm_exe_file - change a reference to the mm's executable file
 *
 * This changes mm's executable file (shown as symlink /proc/[pid]/exe).
 *
 * Main users are mmput() and sys_execve(). Callers prevent concurrent
 * invocations: in mmput() nobody alive left, in execve task is single
 * threaded.
 *
 * Can only fail if new_exe_file != NULL.
 */
int set_mm_exe_file(struct mm_struct *mm, struct file *new_exe_file)
{
	struct file *old_exe_file;

	/*
	 * It is safe to dereference the exe_file without RCU as
	 * this function is only called if nobody else can access
	 * this mm -- see comment above for justification.
	 */
	old_exe_file = rcu_dereference_raw(mm->exe_file);

	if (new_exe_file) {
		/*
		 * We expect the caller (i.e., sys_execve) to already denied
		 * write access, so this is unlikely to fail.
		 */
		if (unlikely(deny_write_access(new_exe_file)))
			return -EACCES;
		get_file(new_exe_file);
	}
	rcu_assign_pointer(mm->exe_file, new_exe_file);
	if (old_exe_file) {
		allow_write_access(old_exe_file);
		fput(old_exe_file);
	}
	return 0;
}

/**
 * replace_mm_exe_file - replace a reference to the mm's executable file
 *
 * This changes mm's executable file (shown as symlink /proc/[pid]/exe),
 * dealing with concurrent invocation and without grabbing the mmap lock in
 * write mode.
 *
 * Main user is sys_prctl(PR_SET_MM_MAP/EXE_FILE).
 */
int replace_mm_exe_file(struct mm_struct *mm, struct file *new_exe_file)
{
	struct vm_area_struct *vma;
	struct file *old_exe_file;
	int ret = 0;

	/* Forbid mm->exe_file change if old file still mapped. */
	old_exe_file = get_mm_exe_file(mm);
	if (old_exe_file) {
		mmap_read_lock(mm);
		for (vma = mm->mmap; vma && !ret; vma = vma->vm_next) {
			if (!vma->vm_file)
				continue;
			if (path_equal(&vma->vm_file->f_path,
				       &old_exe_file->f_path))
				ret = -EBUSY;
		}
		mmap_read_unlock(mm);
		fput(old_exe_file);
		if (ret)
			return ret;
	}

	/* set the new file, lockless */
	ret = deny_write_access(new_exe_file);
	if (ret)
		return -EACCES;
	get_file(new_exe_file);

	old_exe_file = xchg(&mm->exe_file, new_exe_file);
	if (old_exe_file) {
		/*
		 * Don't race with dup_mmap() getting the file and disallowing
		 * write access while someone might open the file writable.
		 */
		mmap_read_lock(mm);
		allow_write_access(old_exe_file);
		fput(old_exe_file);
		mmap_read_unlock(mm);
	}
	return 0;
}

/**
 * get_mm_exe_file - acquire a reference to the mm's executable file
 *
 * Returns %NULL if mm has no associated executable file.
 * User must release file via fput().
 */
struct file *get_mm_exe_file(struct mm_struct *mm)
{
	struct file *exe_file;

	rcu_read_lock();
	exe_file = rcu_dereference(mm->exe_file);
	if (exe_file && !get_file_rcu(exe_file))
		exe_file = NULL;
	rcu_read_unlock();
	return exe_file;
}

/**
 * get_task_exe_file - acquire a reference to the task's executable file
 *
 * Returns %NULL if task's mm (if any) has no associated executable file or
 * this is a kernel thread with borrowed mm (see the comment above get_task_mm).
 * User must release file via fput().
 */
struct file *get_task_exe_file(struct task_struct *task)
{
	struct file *exe_file = NULL;
	struct mm_struct *mm;

	task_lock(task);
	mm = task->mm;
	if (mm) {
		if (!(task->flags & PF_KTHREAD))
			exe_file = get_mm_exe_file(mm);
	}
	task_unlock(task);
	return exe_file;
}

/**
 * get_task_mm - acquire a reference to the task's mm
 *
 * Returns %NULL if the task has no mm.  Checks PF_KTHREAD (meaning
 * this kernel workthread has transiently adopted a user mm with use_mm,
 * to do its AIO) is not set and if so returns a reference to it, after
 * bumping up the use count.  User must release the mm via mmput()
 * after use.  Typically used by /proc and ptrace.
 */
struct mm_struct *get_task_mm(struct task_struct *task)
{
	struct mm_struct *mm;

	task_lock(task);
	mm = task->mm;
	if (mm) {
		if (task->flags & PF_KTHREAD)
			mm = NULL;
		else
			mmget(mm);
	}
	task_unlock(task);
	return mm;
}
EXPORT_SYMBOL_GPL(get_task_mm);

struct mm_struct *mm_access(struct task_struct *task, unsigned int mode)
{
	struct mm_struct *mm;
	int err;

	err =  down_read_killable(&task->signal->exec_update_lock);
	if (err)
		return ERR_PTR(err);

	mm = get_task_mm(task);
	if (mm && mm != current->mm &&
			!ptrace_may_access(task, mode)) {
		mmput(mm);
		mm = ERR_PTR(-EACCES);
	}
	up_read(&task->signal->exec_update_lock);

	return mm;
}

static void complete_vfork_done(struct task_struct *tsk)
{
	struct completion *vfork;

	task_lock(tsk);
	vfork = tsk->vfork_done;
	if (likely(vfork)) {
		tsk->vfork_done = NULL;
		complete(vfork);
	}
	task_unlock(tsk);
}

static int wait_for_vfork_done(struct task_struct *child,
				struct completion *vfork)
{
	int killed;

	freezer_do_not_count();
	cgroup_enter_frozen();
	killed = wait_for_completion_killable(vfork);
	cgroup_leave_frozen(false);
	freezer_count();

	if (killed) {
		task_lock(child);
		child->vfork_done = NULL;
		task_unlock(child);
	}

	put_task_struct(child);
	return killed;
}

/* Please note the differences between mmput and mm_release.
 * mmput is called whenever we stop holding onto a mm_struct,
 * error success whatever.
 *
 * mm_release is called after a mm_struct has been removed
 * from the current process.
 *
 * This difference is important for error handling, when we
 * only half set up a mm_struct for a new process and need to restore
 * the old one.  Because we mmput the new mm_struct before
 * restoring the old one. . .
 * Eric Biederman 10 January 1998
 */
static void mm_release(struct task_struct *tsk, struct mm_struct *mm)
{
	uprobe_free_utask(tsk);

	/* Get rid of any cached register state */
	deactivate_mm(tsk, mm);

	/*
	 * Signal userspace if we're not exiting with a core dump
	 * because we want to leave the value intact for debugging
	 * purposes.
	 */
	if (tsk->clear_child_tid) {
		if (atomic_read(&mm->mm_users) > 1) {
			/*
			 * We don't check the error code - if userspace has
			 * not set up a proper pointer then tough luck.
			 */
			put_user(0, tsk->clear_child_tid);
			do_futex(tsk->clear_child_tid, FUTEX_WAKE,
					1, NULL, NULL, 0, 0);
		}
		tsk->clear_child_tid = NULL;
	}

	/*
	 * All done, finally we can wake up parent and return this mm to him.
	 * Also kthread_stop() uses this completion for synchronization.
	 */
	if (tsk->vfork_done)
		complete_vfork_done(tsk);
}

void exit_mm_release(struct task_struct *tsk, struct mm_struct *mm)
{
	futex_exit_release(tsk);
	mm_release(tsk, mm);
}

void exec_mm_release(struct task_struct *tsk, struct mm_struct *mm)
{
	futex_exec_release(tsk);
	mm_release(tsk, mm);
}

/**
 * dup_mm() - duplicates an existing mm structure
 * @tsk: the task_struct with which the new mm will be associated.
 * @oldmm: the mm to duplicate.
 *
 * Allocates a new mm structure and duplicates the provided @oldmm structure
 * content into it.
 *
 * Return: the duplicated mm or NULL on failure.
 */
static struct mm_struct *dup_mm(struct task_struct *tsk,
				struct mm_struct *oldmm)
{
	struct mm_struct *mm;
	int err;

	mm = allocate_mm();
	if (!mm)
		goto fail_nomem;

	memcpy(mm, oldmm, sizeof(*mm));

	if (!mm_init(mm, tsk, mm->user_ns))
		goto fail_nomem;

	err = dup_mmap(mm, oldmm);
	if (err)
		goto free_pt;

	mm->hiwater_rss = get_mm_rss(mm);
	mm->hiwater_vm = mm->total_vm;

	if (mm->binfmt && !try_module_get(mm->binfmt->module))
		goto free_pt;

	return mm;

free_pt:
	/* don't put binfmt in mmput, we haven't got module yet */
	mm->binfmt = NULL;
	mm_init_owner(mm, NULL);
	mmput(mm);

fail_nomem:
	return NULL;
}

static int copy_mm(unsigned long clone_flags, struct task_struct *tsk)
{
	struct mm_struct *mm, *oldmm;

	tsk->min_flt = tsk->maj_flt = 0;
	tsk->nvcsw = tsk->nivcsw = 0;
#ifdef CONFIG_DETECT_HUNG_TASK
	tsk->last_switch_count = tsk->nvcsw + tsk->nivcsw;
	tsk->last_switch_time = 0;
#endif

	tsk->mm = NULL;
	tsk->active_mm = NULL;

	/*
	 * Are we cloning a kernel thread?
	 *
	 * We need to steal a active VM for that..
	 */
	oldmm = current->mm;
	if (!oldmm)
		return 0;

	/* initialize the new vmacache entries */
	vmacache_flush(tsk);

	if (clone_flags & CLONE_VM) {
		mmget(oldmm);
		mm = oldmm;
	} else {
		mm = dup_mm(tsk, current->mm);
		if (!mm)
			return -ENOMEM;
	}

	tsk->mm = mm;
	tsk->active_mm = mm;
	return 0;
}

static int copy_fs(unsigned long clone_flags, struct task_struct *tsk)
{
	struct fs_struct *fs = current->fs;
	if (clone_flags & CLONE_FS) {
		/* tsk->fs is already what we want */
		spin_lock(&fs->lock);
		if (fs->in_exec) {
			spin_unlock(&fs->lock);
			return -EAGAIN;
		}
		fs->users++;
		spin_unlock(&fs->lock);
		return 0;
	}
	tsk->fs = copy_fs_struct(fs);
	if (!tsk->fs)
		return -ENOMEM;
	return 0;
}

static int copy_files(unsigned long clone_flags, struct task_struct *tsk)
{
	struct files_struct *oldf, *newf;
	int error = 0;

	/*
	 * A background process may not have any files ...
	 */
	oldf = current->files;
	if (!oldf)
		goto out;

	if (clone_flags & CLONE_FILES) {
		atomic_inc(&oldf->count);
		goto out;
	}

	newf = dup_fd(oldf, NR_OPEN_MAX, &error);
	if (!newf)
		goto out;

	tsk->files = newf;
	error = 0;
out:
	return error;
}

static int copy_sighand(unsigned long clone_flags, struct task_struct *tsk)
{
	struct sighand_struct *sig;

	if (clone_flags & CLONE_SIGHAND) {
		refcount_inc(&current->sighand->count);
		return 0;
	}
	sig = kmem_cache_alloc(sighand_cachep, GFP_KERNEL);
	RCU_INIT_POINTER(tsk->sighand, sig);
	if (!sig)
		return -ENOMEM;

	refcount_set(&sig->count, 1);
	spin_lock_irq(&current->sighand->siglock);
	memcpy(sig->action, current->sighand->action, sizeof(sig->action));
	spin_unlock_irq(&current->sighand->siglock);

	/* Reset all signal handler not set to SIG_IGN to SIG_DFL. */
	if (clone_flags & CLONE_CLEAR_SIGHAND)
		flush_signal_handlers(tsk, 0);

	return 0;
}

void __cleanup_sighand(struct sighand_struct *sighand)
{
	if (refcount_dec_and_test(&sighand->count)) {
		signalfd_cleanup(sighand);
		/*
		 * sighand_cachep is SLAB_TYPESAFE_BY_RCU so we can free it
		 * without an RCU grace period, see __lock_task_sighand().
		 */
		kmem_cache_free(sighand_cachep, sighand);
	}
}

/*
 * Initialize POSIX timer handling for a thread group.
 */
static void posix_cpu_timers_init_group(struct signal_struct *sig)
{
	struct posix_cputimers *pct = &sig->posix_cputimers;
	unsigned long cpu_limit;

	cpu_limit = READ_ONCE(sig->rlim[RLIMIT_CPU].rlim_cur);
	posix_cputimers_group_init(pct, cpu_limit);
}

static int copy_signal(unsigned long clone_flags, struct task_struct *tsk)
{
	struct signal_struct *sig;

	if (clone_flags & CLONE_THREAD)
		return 0;

	sig = kmem_cache_zalloc(signal_cachep, GFP_KERNEL);
	tsk->signal = sig;
	if (!sig)
		return -ENOMEM;

	sig->nr_threads = 1;
	atomic_set(&sig->live, 1);
	refcount_set(&sig->sigcnt, 1);

	/* list_add(thread_node, thread_head) without INIT_LIST_HEAD() */
	sig->thread_head = (struct list_head)LIST_HEAD_INIT(tsk->thread_node);
	tsk->thread_node = (struct list_head)LIST_HEAD_INIT(sig->thread_head);

	init_waitqueue_head(&sig->wait_chldexit);
	sig->curr_target = tsk;
	init_sigpending(&sig->shared_pending);
	INIT_HLIST_HEAD(&sig->multiprocess);
	seqlock_init(&sig->stats_lock);
	prev_cputime_init(&sig->prev_cputime);

#ifdef CONFIG_POSIX_TIMERS
	INIT_LIST_HEAD(&sig->posix_timers);
	hrtimer_init(&sig->real_timer, CLOCK_MONOTONIC, HRTIMER_MODE_REL);
	sig->real_timer.function = it_real_fn;
#endif

	task_lock(current->group_leader);
	memcpy(sig->rlim, current->signal->rlim, sizeof sig->rlim);
	task_unlock(current->group_leader);

	posix_cpu_timers_init_group(sig);

	tty_audit_fork(sig);
	sched_autogroup_fork(sig);

	sig->oom_score_adj = current->signal->oom_score_adj;
	sig->oom_score_adj_min = current->signal->oom_score_adj_min;

	mutex_init(&sig->cred_guard_mutex);
	init_rwsem(&sig->exec_update_lock);

	return 0;
}

static void copy_seccomp(struct task_struct *p)
{
#ifdef CONFIG_SECCOMP
	/*
	 * Must be called with sighand->lock held, which is common to
	 * all threads in the group. Holding cred_guard_mutex is not
	 * needed because this new task is not yet running and cannot
	 * be racing exec.
	 */
	assert_spin_locked(&current->sighand->siglock);

	/* Ref-count the new filter user, and assign it. */
	get_seccomp_filter(current);
	p->seccomp = current->seccomp;

	/*
	 * Explicitly enable no_new_privs here in case it got set
	 * between the task_struct being duplicated and holding the
	 * sighand lock. The seccomp state and nnp must be in sync.
	 */
	if (task_no_new_privs(current))
		task_set_no_new_privs(p);

	/*
	 * If the parent gained a seccomp mode after copying thread
	 * flags and between before we held the sighand lock, we have
	 * to manually enable the seccomp thread flag here.
	 */
	if (p->seccomp.mode != SECCOMP_MODE_DISABLED)
		set_task_syscall_work(p, SECCOMP);
#endif
}

SYSCALL_DEFINE1(set_tid_address, int __user *, tidptr)
{
	current->clear_child_tid = tidptr;

	return task_pid_vnr(current);
}

static void rt_mutex_init_task(struct task_struct *p)
{
	raw_spin_lock_init(&p->pi_lock);
#ifdef CONFIG_RT_MUTEXES
	p->pi_waiters = RB_ROOT_CACHED;
	p->pi_top_task = NULL;
	p->pi_blocked_on = NULL;
#endif
}

static inline void init_task_pid_links(struct task_struct *task)
{
	enum pid_type type;

	for (type = PIDTYPE_PID; type < PIDTYPE_MAX; ++type)
		INIT_HLIST_NODE(&task->pid_links[type]);
}

static inline void
init_task_pid(struct task_struct *task, enum pid_type type, struct pid *pid)
{
	if (type == PIDTYPE_PID)
		task->thread_pid = pid;
	else
		task->signal->pids[type] = pid;
}

static inline void rcu_copy_process(struct task_struct *p)
{
#ifdef CONFIG_PREEMPT_RCU
	p->rcu_read_lock_nesting = 0;
	p->rcu_read_unlock_special.s = 0;
	p->rcu_blocked_node = NULL;
	INIT_LIST_HEAD(&p->rcu_node_entry);
#endif /* #ifdef CONFIG_PREEMPT_RCU */
#ifdef CONFIG_TASKS_RCU
	p->rcu_tasks_holdout = false;
	INIT_LIST_HEAD(&p->rcu_tasks_holdout_list);
	p->rcu_tasks_idle_cpu = -1;
#endif /* #ifdef CONFIG_TASKS_RCU */
#ifdef CONFIG_TASKS_TRACE_RCU
	p->trc_reader_nesting = 0;
	p->trc_reader_special.s = 0;
	INIT_LIST_HEAD(&p->trc_holdout_list);
#endif /* #ifdef CONFIG_TASKS_TRACE_RCU */
}

struct pid *pidfd_pid(const struct file *file)
{
	if (file->f_op == &pidfd_fops)
		return file->private_data;

	return ERR_PTR(-EBADF);
}

static int pidfd_release(struct inode *inode, struct file *file)
{
	struct pid *pid = file->private_data;

	file->private_data = NULL;
	put_pid(pid);
	return 0;
}

#ifdef CONFIG_PROC_FS
/**
 * pidfd_show_fdinfo - print information about a pidfd
 * @m: proc fdinfo file
 * @f: file referencing a pidfd
 *
 * Pid:
 * This function will print the pid that a given pidfd refers to in the
 * pid namespace of the procfs instance.
 * If the pid namespace of the process is not a descendant of the pid
 * namespace of the procfs instance 0 will be shown as its pid. This is
 * similar to calling getppid() on a process whose parent is outside of
 * its pid namespace.
 *
 * NSpid:
 * If pid namespaces are supported then this function will also print
 * the pid of a given pidfd refers to for all descendant pid namespaces
 * starting from the current pid namespace of the instance, i.e. the
 * Pid field and the first entry in the NSpid field will be identical.
 * If the pid namespace of the process is not a descendant of the pid
 * namespace of the procfs instance 0 will be shown as its first NSpid
 * entry and no others will be shown.
 * Note that this differs from the Pid and NSpid fields in
 * /proc/<pid>/status where Pid and NSpid are always shown relative to
 * the  pid namespace of the procfs instance. The difference becomes
 * obvious when sending around a pidfd between pid namespaces from a
 * different branch of the tree, i.e. where no ancestral relation is
 * present between the pid namespaces:
 * - create two new pid namespaces ns1 and ns2 in the initial pid
 *   namespace (also take care to create new mount namespaces in the
 *   new pid namespace and mount procfs)
 * - create a process with a pidfd in ns1
 * - send pidfd from ns1 to ns2
 * - read /proc/self/fdinfo/<pidfd> and observe that both Pid and NSpid
 *   have exactly one entry, which is 0
 */
static void pidfd_show_fdinfo(struct seq_file *m, struct file *f)
{
	struct pid *pid = f->private_data;
	struct pid_namespace *ns;
	pid_t nr = -1;

	if (likely(pid_has_task(pid, PIDTYPE_PID))) {
		ns = proc_pid_ns(file_inode(m->file)->i_sb);
		nr = pid_nr_ns(pid, ns);
	}

	seq_put_decimal_ll(m, "Pid:\t", nr);

#ifdef CONFIG_PID_NS
	seq_put_decimal_ll(m, "\nNSpid:\t", nr);
	if (nr > 0) {
		int i;

		/* If nr is non-zero it means that 'pid' is valid and that
		 * ns, i.e. the pid namespace associated with the procfs
		 * instance, is in the pid namespace hierarchy of pid.
		 * Start at one below the already printed level.
		 */
		for (i = ns->level + 1; i <= pid->level; i++)
			seq_put_decimal_ll(m, "\t", pid->numbers[i].nr);
	}
#endif
	seq_putc(m, '\n');
}
#endif

/*
 * Poll support for process exit notification.
 */
static __poll_t pidfd_poll(struct file *file, struct poll_table_struct *pts)
{
	struct pid *pid = file->private_data;
	__poll_t poll_flags = 0;

	poll_wait(file, &pid->wait_pidfd, pts);

	/*
	 * Inform pollers only when the whole thread group exits.
	 * If the thread group leader exits before all other threads in the
	 * group, then poll(2) should block, similar to the wait(2) family.
	 */
	if (thread_group_exited(pid))
		poll_flags = EPOLLIN | EPOLLRDNORM;

	return poll_flags;
}

const struct file_operations pidfd_fops = {
	.release = pidfd_release,
	.poll = pidfd_poll,
#ifdef CONFIG_PROC_FS
	.show_fdinfo = pidfd_show_fdinfo,
#endif
};

static void __delayed_free_task(struct rcu_head *rhp)
{
	struct task_struct *tsk = container_of(rhp, struct task_struct, rcu);

	free_task(tsk);
}

static __always_inline void delayed_free_task(struct task_struct *tsk)
{
	if (IS_ENABLED(CONFIG_MEMCG))
		call_rcu(&tsk->rcu, __delayed_free_task);
	else
		free_task(tsk);
}

static void copy_oom_score_adj(u64 clone_flags, struct task_struct *tsk)
{
	/* Skip if kernel thread */
	if (!tsk->mm)
		return;

	/* Skip if spawning a thread or using vfork */
	if ((clone_flags & (CLONE_VM | CLONE_THREAD | CLONE_VFORK)) != CLONE_VM)
		return;

	/* We need to synchronize with __set_oom_adj */
	mutex_lock(&oom_adj_mutex);
	set_bit(MMF_MULTIPROCESS, &tsk->mm->flags);
	/* Update the values in case they were changed after copy_signal */
	tsk->signal->oom_score_adj = current->signal->oom_score_adj;
	tsk->signal->oom_score_adj_min = current->signal->oom_score_adj_min;
	mutex_unlock(&oom_adj_mutex);
}

/*
 * This creates a new process as a copy of the old one,
 * but does not actually start it yet.
 *
 * It copies the registers, and all the appropriate
 * parts of the process environment (as per the clone
 * flags). The actual kick-off is left to the caller.
 */
static __latent_entropy struct task_struct *copy_process(
					struct pid *pid,
					int trace,
					int node,
					struct kernel_clone_args *args)
{
	int pidfd = -1, retval;
	struct task_struct *p;
	struct multiprocess_signals delayed;
	struct file *pidfile = NULL;
	const u64 clone_flags = args->flags;
	struct nsproxy *nsp = current->nsproxy;

	/*
	 * Don't allow sharing the root directory with processes in a different
	 * namespace
	 */
	if ((clone_flags & (CLONE_NEWNS|CLONE_FS)) == (CLONE_NEWNS|CLONE_FS))
		return ERR_PTR(-EINVAL);

	if ((clone_flags & (CLONE_NEWUSER|CLONE_FS)) == (CLONE_NEWUSER|CLONE_FS))
		return ERR_PTR(-EINVAL);

	if ((clone_flags & CLONE_NEWUSER) && !unprivileged_userns_clone)
		if (!capable(CAP_SYS_ADMIN))
			return ERR_PTR(-EPERM);

	/*
	 * Thread groups must share signals as well, and detached threads
	 * can only be started up within the thread group.
	 */
	if ((clone_flags & CLONE_THREAD) && !(clone_flags & CLONE_SIGHAND))
		return ERR_PTR(-EINVAL);

	/*
	 * Shared signal handlers imply shared VM. By way of the above,
	 * thread groups also imply shared VM. Blocking this case allows
	 * for various simplifications in other code.
	 */
	if ((clone_flags & CLONE_SIGHAND) && !(clone_flags & CLONE_VM))
		return ERR_PTR(-EINVAL);

	/*
	 * Siblings of global init remain as zombies on exit since they are
	 * not reaped by their parent (swapper). To solve this and to avoid
	 * multi-rooted process trees, prevent global and container-inits
	 * from creating siblings.
	 */
	if ((clone_flags & CLONE_PARENT) &&
				current->signal->flags & SIGNAL_UNKILLABLE)
		return ERR_PTR(-EINVAL);

	/*
	 * If the new process will be in a different pid or user namespace
	 * do not allow it to share a thread group with the forking task.
	 */
	if (clone_flags & CLONE_THREAD) {
		if ((clone_flags & (CLONE_NEWUSER | CLONE_NEWPID)) ||
		    (task_active_pid_ns(current) != nsp->pid_ns_for_children))
			return ERR_PTR(-EINVAL);
	}

	/*
	 * If the new process will be in a different time namespace
	 * do not allow it to share VM or a thread group with the forking task.
	 */
	if (clone_flags & (CLONE_THREAD | CLONE_VM)) {
		if (nsp->time_ns != nsp->time_ns_for_children)
			return ERR_PTR(-EINVAL);
	}

	if (clone_flags & CLONE_PIDFD) {
		/*
		 * - CLONE_DETACHED is blocked so that we can potentially
		 *   reuse it later for CLONE_PIDFD.
		 * - CLONE_THREAD is blocked until someone really needs it.
		 */
		if (clone_flags & (CLONE_DETACHED | CLONE_THREAD))
			return ERR_PTR(-EINVAL);
	}

	/*
	 * Force any signals received before this point to be delivered
	 * before the fork happens.  Collect up signals sent to multiple
	 * processes that happen during the fork and delay them so that
	 * they appear to happen after the fork.
	 */
	sigemptyset(&delayed.signal);
	INIT_HLIST_NODE(&delayed.node);

	spin_lock_irq(&current->sighand->siglock);
	if (!(clone_flags & CLONE_THREAD))
		hlist_add_head(&delayed.node, &current->signal->multiprocess);
	recalc_sigpending();
	spin_unlock_irq(&current->sighand->siglock);
	retval = -ERESTARTNOINTR;
	if (task_sigpending(current))
		goto fork_out;

	retval = -ENOMEM;
	p = dup_task_struct(current, node);
	if (!p)
		goto fork_out;
	p->flags &= ~PF_KTHREAD;
	if (args->kthread)
		p->flags |= PF_KTHREAD;
	if (args->io_thread) {
		/*
		 * Mark us an IO worker, and block any signal that isn't
		 * fatal or STOP
		 */
		p->flags |= PF_IO_WORKER;
		siginitsetinv(&p->blocked, sigmask(SIGKILL)|sigmask(SIGSTOP));
	}

	p->set_child_tid = (clone_flags & CLONE_CHILD_SETTID) ? args->child_tid : NULL;
	/*
	 * Clear TID on mm_release()?
	 */
	p->clear_child_tid = (clone_flags & CLONE_CHILD_CLEARTID) ? args->child_tid : NULL;

	ftrace_graph_init_task(p);

	rt_mutex_init_task(p);

	lockdep_assert_irqs_enabled();
#ifdef CONFIG_PROVE_LOCKING
	DEBUG_LOCKS_WARN_ON(!p->softirqs_enabled);
#endif
	retval = copy_creds(p, clone_flags);
	if (retval < 0)
		goto bad_fork_free;

	retval = -EAGAIN;
	if (is_ucounts_overlimit(task_ucounts(p), UCOUNT_RLIMIT_NPROC, rlimit(RLIMIT_NPROC))) {
		if (p->real_cred->user != INIT_USER &&
		    !capable(CAP_SYS_RESOURCE) && !capable(CAP_SYS_ADMIN))
			goto bad_fork_cleanup_count;
	}
	current->flags &= ~PF_NPROC_EXCEEDED;

	/*
	 * If multiple threads are within copy_process(), then this check
	 * triggers too late. This doesn't hurt, the check is only there
	 * to stop root fork bombs.
	 */
	retval = -EAGAIN;
	if (data_race(nr_threads >= max_threads))
		goto bad_fork_cleanup_count;

	delayacct_tsk_init(p);	/* Must remain after dup_task_struct() */
	p->flags &= ~(PF_SUPERPRIV | PF_WQ_WORKER | PF_IDLE | PF_NO_SETAFFINITY);
	p->flags |= PF_FORKNOEXEC;
	INIT_LIST_HEAD(&p->children);
	INIT_LIST_HEAD(&p->sibling);
	rcu_copy_process(p);
	p->vfork_done = NULL;
	spin_lock_init(&p->alloc_lock);

	init_sigpending(&p->pending);

	p->utime = p->stime = p->gtime = 0;
#ifdef CONFIG_ARCH_HAS_SCALED_CPUTIME
	p->utimescaled = p->stimescaled = 0;
#endif
	prev_cputime_init(&p->prev_cputime);

#ifdef CONFIG_VIRT_CPU_ACCOUNTING_GEN
	seqcount_init(&p->vtime.seqcount);
	p->vtime.starttime = 0;
	p->vtime.state = VTIME_INACTIVE;
#endif

#ifdef CONFIG_IO_URING
	p->io_uring = NULL;
#endif

#if defined(SPLIT_RSS_COUNTING)
	memset(&p->rss_stat, 0, sizeof(p->rss_stat));
#endif

	p->default_timer_slack_ns = current->timer_slack_ns;

#ifdef CONFIG_PSI
	p->psi_flags = 0;
#endif

	task_io_accounting_init(&p->ioac);
	acct_clear_integrals(p);

	posix_cputimers_init(&p->posix_cputimers);

	p->io_context = NULL;
	audit_set_context(p, NULL);
	cgroup_fork(p);
	if (args->kthread) {
		if (!set_kthread_struct(p))
			goto bad_fork_cleanup_delayacct;
	}
#ifdef CONFIG_NUMA
	p->mempolicy = mpol_dup(p->mempolicy);
	if (IS_ERR(p->mempolicy)) {
		retval = PTR_ERR(p->mempolicy);
		p->mempolicy = NULL;
		goto bad_fork_cleanup_delayacct;
	}
#endif
#ifdef CONFIG_CPUSETS
	p->cpuset_mem_spread_rotor = NUMA_NO_NODE;
	p->cpuset_slab_spread_rotor = NUMA_NO_NODE;
	seqcount_spinlock_init(&p->mems_allowed_seq, &p->alloc_lock);
#endif
#ifdef CONFIG_TRACE_IRQFLAGS
	memset(&p->irqtrace, 0, sizeof(p->irqtrace));
	p->irqtrace.hardirq_disable_ip	= _THIS_IP_;
	p->irqtrace.softirq_enable_ip	= _THIS_IP_;
	p->softirqs_enabled		= 1;
	p->softirq_context		= 0;
#endif

	p->pagefault_disabled = 0;

#ifdef CONFIG_LOCKDEP
	lockdep_init_task(p);
#endif

#ifdef CONFIG_DEBUG_MUTEXES
	p->blocked_on = NULL; /* not blocked yet */
#endif
#ifdef CONFIG_BCACHE
	p->sequential_io	= 0;
	p->sequential_io_avg	= 0;
#endif
#ifdef CONFIG_BPF_SYSCALL
	RCU_INIT_POINTER(p->bpf_storage, NULL);
	p->bpf_ctx = NULL;
#endif

	/* Perform scheduler related setup. Assign this task to a CPU. */
	retval = sched_fork(clone_flags, p);
	if (retval)
		goto bad_fork_cleanup_policy;

	retval = perf_event_init_task(p, clone_flags);
	if (retval)
		goto bad_fork_cleanup_policy;
	retval = audit_alloc(p);
	if (retval)
		goto bad_fork_cleanup_perf;
	/* copy all the process information */
	shm_init_task(p);
	retval = security_task_alloc(p, clone_flags);
	if (retval)
		goto bad_fork_cleanup_audit;
	retval = copy_semundo(clone_flags, p);
	if (retval)
		goto bad_fork_cleanup_security;
	retval = copy_files(clone_flags, p);
	if (retval)
		goto bad_fork_cleanup_semundo;
	retval = copy_fs(clone_flags, p);
	if (retval)
		goto bad_fork_cleanup_files;
	retval = copy_sighand(clone_flags, p);
	if (retval)
		goto bad_fork_cleanup_fs;
	retval = copy_signal(clone_flags, p);
	if (retval)
		goto bad_fork_cleanup_sighand;
	retval = copy_mm(clone_flags, p);
	if (retval)
		goto bad_fork_cleanup_signal;
	retval = copy_namespaces(clone_flags, p);
	if (retval)
		goto bad_fork_cleanup_mm;
	retval = copy_io(clone_flags, p);
	if (retval)
		goto bad_fork_cleanup_namespaces;
	retval = copy_thread(p, args);
	if (retval)
		goto bad_fork_cleanup_io;

	stackleak_task_init(p);

	if (pid != &init_struct_pid) {
		pid = alloc_pid(p->nsproxy->pid_ns_for_children, args->set_tid,
				args->set_tid_size);
		if (IS_ERR(pid)) {
			retval = PTR_ERR(pid);
			goto bad_fork_cleanup_thread;
		}
	}

	/*
	 * This has to happen after we've potentially unshared the file
	 * descriptor table (so that the pidfd doesn't leak into the child
	 * if the fd table isn't shared).
	 */
	if (clone_flags & CLONE_PIDFD) {
		retval = get_unused_fd_flags(O_RDWR | O_CLOEXEC);
		if (retval < 0)
			goto bad_fork_free_pid;

		pidfd = retval;

		pidfile = anon_inode_getfile("[pidfd]", &pidfd_fops, pid,
					      O_RDWR | O_CLOEXEC);
		if (IS_ERR(pidfile)) {
			put_unused_fd(pidfd);
			retval = PTR_ERR(pidfile);
			goto bad_fork_free_pid;
		}
		get_pid(pid);	/* held by pidfile now */

		retval = put_user(pidfd, args->pidfd);
		if (retval)
			goto bad_fork_put_pidfd;
	}

#ifdef CONFIG_BLOCK
	p->plug = NULL;
#endif
	futex_init_task(p);

	/*
	 * sigaltstack should be cleared when sharing the same VM
	 */
	if ((clone_flags & (CLONE_VM|CLONE_VFORK)) == CLONE_VM)
		sas_ss_reset(p);

	/*
	 * Syscall tracing and stepping should be turned off in the
	 * child regardless of CLONE_PTRACE.
	 */
	user_disable_single_step(p);
	clear_task_syscall_work(p, SYSCALL_TRACE);
#if defined(CONFIG_GENERIC_ENTRY) || defined(TIF_SYSCALL_EMU)
	clear_task_syscall_work(p, SYSCALL_EMU);
#endif
	clear_tsk_latency_tracing(p);

	/* ok, now we should be set up.. */
	p->pid = pid_nr(pid);
	if (clone_flags & CLONE_THREAD) {
		p->group_leader = current->group_leader;
		p->tgid = current->tgid;
	} else {
		p->group_leader = p;
		p->tgid = p->pid;
	}

	p->nr_dirtied = 0;
	p->nr_dirtied_pause = 128 >> (PAGE_SHIFT - 10);
	p->dirty_paused_when = 0;

	p->pdeath_signal = 0;
	INIT_LIST_HEAD(&p->thread_group);
	p->task_works = NULL;
	clear_posix_cputimers_work(p);

#ifdef CONFIG_KRETPROBES
	p->kretprobe_instances.first = NULL;
#endif
#ifdef CONFIG_RETHOOK
	p->rethooks.first = NULL;
#endif

	/*
	 * Ensure that the cgroup subsystem policies allow the new process to be
	 * forked. It should be noted that the new process's css_set can be changed
	 * between here and cgroup_post_fork() if an organisation operation is in
	 * progress.
	 */
	retval = cgroup_can_fork(p, args);
	if (retval)
		goto bad_fork_put_pidfd;

	/*
	 * Now that the cgroups are pinned, re-clone the parent cgroup and put
	 * the new task on the correct runqueue. All this *before* the task
	 * becomes visible.
	 *
	 * This isn't part of ->can_fork() because while the re-cloning is
	 * cgroup specific, it unconditionally needs to place the task on a
	 * runqueue.
	 */
	sched_cgroup_fork(p, args);

	/*
	 * From this point on we must avoid any synchronous user-space
	 * communication until we take the tasklist-lock. In particular, we do
	 * not want user-space to be able to predict the process start-time by
	 * stalling fork(2) after we recorded the start_time but before it is
	 * visible to the system.
	 */

	p->start_time = ktime_get_ns();
	p->start_boottime = ktime_get_boottime_ns();

	/*
	 * Make it visible to the rest of the system, but dont wake it up yet.
	 * Need tasklist lock for parent etc handling!
	 */
	write_lock_irq(&tasklist_lock);

	/* CLONE_PARENT re-uses the old parent */
	if (clone_flags & (CLONE_PARENT|CLONE_THREAD)) {
		p->real_parent = current->real_parent;
		p->parent_exec_id = current->parent_exec_id;
		if (clone_flags & CLONE_THREAD)
			p->exit_signal = -1;
		else
			p->exit_signal = current->group_leader->exit_signal;
	} else {
		p->real_parent = current;
		p->parent_exec_id = current->self_exec_id;
		p->exit_signal = args->exit_signal;
	}

	klp_copy_process(p);

	sched_core_fork(p);

	spin_lock(&current->sighand->siglock);

	/*
	 * Copy seccomp details explicitly here, in case they were changed
	 * before holding sighand lock.
	 */
	copy_seccomp(p);

	rseq_fork(p, clone_flags);

	/* Don't start children in a dying pid namespace */
	if (unlikely(!(ns_of_pid(pid)->pid_allocated & PIDNS_ADDING))) {
		retval = -ENOMEM;
		goto bad_fork_cancel_cgroup;
	}

	/* Let kill terminate clone/fork in the middle */
	if (fatal_signal_pending(current)) {
		retval = -EINTR;
		goto bad_fork_cancel_cgroup;
	}

	init_task_pid_links(p);
	if (likely(p->pid)) {
		ptrace_init_task(p, (clone_flags & CLONE_PTRACE) || trace);

		init_task_pid(p, PIDTYPE_PID, pid);
		if (thread_group_leader(p)) {
			init_task_pid(p, PIDTYPE_TGID, pid);
			init_task_pid(p, PIDTYPE_PGID, task_pgrp(current));
			init_task_pid(p, PIDTYPE_SID, task_session(current));

			if (is_child_reaper(pid)) {
				ns_of_pid(pid)->child_reaper = p;
				p->signal->flags |= SIGNAL_UNKILLABLE;
			}
			p->signal->shared_pending.signal = delayed.signal;
			p->signal->tty = tty_kref_get(current->signal->tty);
			/*
			 * Inherit has_child_subreaper flag under the same
			 * tasklist_lock with adding child to the process tree
			 * for propagate_has_child_subreaper optimization.
			 */
			p->signal->has_child_subreaper = p->real_parent->signal->has_child_subreaper ||
							 p->real_parent->signal->is_child_subreaper;
			list_add_tail(&p->sibling, &p->real_parent->children);
			list_add_tail_rcu(&p->tasks, &init_task.tasks);
			attach_pid(p, PIDTYPE_TGID);
			attach_pid(p, PIDTYPE_PGID);
			attach_pid(p, PIDTYPE_SID);
			__this_cpu_inc(process_counts);
		} else {
			current->signal->nr_threads++;
			atomic_inc(&current->signal->live);
			refcount_inc(&current->signal->sigcnt);
			task_join_group_stop(p);
			list_add_tail_rcu(&p->thread_group,
					  &p->group_leader->thread_group);
			list_add_tail_rcu(&p->thread_node,
					  &p->signal->thread_head);
		}
		attach_pid(p, PIDTYPE_PID);
		nr_threads++;
	}
	total_forks++;
	hlist_del_init(&delayed.node);
	spin_unlock(&current->sighand->siglock);
	syscall_tracepoint_update(p);
	write_unlock_irq(&tasklist_lock);

	if (pidfile)
		fd_install(pidfd, pidfile);

	proc_fork_connector(p);
	sched_post_fork(p);
	cgroup_post_fork(p, args);
	perf_event_fork(p);

	trace_task_newtask(p, clone_flags);
	uprobe_copy_process(p, clone_flags);

	copy_oom_score_adj(clone_flags, p);

	return p;

bad_fork_cancel_cgroup:
	sched_core_free(p);
	spin_unlock(&current->sighand->siglock);
	write_unlock_irq(&tasklist_lock);
	cgroup_cancel_fork(p, args);
bad_fork_put_pidfd:
	if (clone_flags & CLONE_PIDFD) {
		fput(pidfile);
		put_unused_fd(pidfd);
	}
bad_fork_free_pid:
	if (pid != &init_struct_pid)
		free_pid(pid);
bad_fork_cleanup_thread:
	exit_thread(p);
bad_fork_cleanup_io:
	if (p->io_context)
		exit_io_context(p);
bad_fork_cleanup_namespaces:
	exit_task_namespaces(p);
bad_fork_cleanup_mm:
	if (p->mm) {
		mm_clear_owner(p->mm, p);
		mmput(p->mm);
	}
bad_fork_cleanup_signal:
	if (!(clone_flags & CLONE_THREAD))
		free_signal_struct(p->signal);
bad_fork_cleanup_sighand:
	__cleanup_sighand(p->sighand);
bad_fork_cleanup_fs:
	exit_fs(p); /* blocking */
bad_fork_cleanup_files:
	exit_files(p); /* blocking */
bad_fork_cleanup_semundo:
	exit_sem(p);
bad_fork_cleanup_security:
	security_task_free(p);
bad_fork_cleanup_audit:
	audit_free(p);
bad_fork_cleanup_perf:
	perf_event_free_task(p);
bad_fork_cleanup_policy:
	lockdep_free_task(p);
#ifdef CONFIG_NUMA
	mpol_put(p->mempolicy);
#endif
bad_fork_cleanup_delayacct:
	delayacct_tsk_free(p);
bad_fork_cleanup_count:
	dec_rlimit_ucounts(task_ucounts(p), UCOUNT_RLIMIT_NPROC, 1);
	exit_creds(p);
bad_fork_free:
	WRITE_ONCE(p->__state, TASK_DEAD);
	exit_task_stack_account(p);
	put_task_stack(p);
	delayed_free_task(p);
fork_out:
	spin_lock_irq(&current->sighand->siglock);
	hlist_del_init(&delayed.node);
	spin_unlock_irq(&current->sighand->siglock);
	return ERR_PTR(retval);
}

static inline void init_idle_pids(struct task_struct *idle)
{
	enum pid_type type;

	for (type = PIDTYPE_PID; type < PIDTYPE_MAX; ++type) {
		INIT_HLIST_NODE(&idle->pid_links[type]); /* not really needed */
		init_task_pid(idle, type, &init_struct_pid);
	}
}

static int idle_dummy(void *dummy)
{
	/* This function is never called */
	return 0;
}

struct task_struct * __init fork_idle(int cpu)
{
	struct task_struct *task;
	struct kernel_clone_args args = {
		.flags		= CLONE_VM,
<<<<<<< HEAD
		.kthread	= 1,
=======
		.fn		= &idle_dummy,
		.fn_arg		= NULL,
		.kthread	= 1,
		.idle		= 1,
>>>>>>> d74233b1
	};

	task = copy_process(&init_struct_pid, 0, cpu_to_node(cpu), &args);
	if (!IS_ERR(task)) {
		init_idle_pids(task);
		init_idle(task, cpu);
	}

	return task;
}

struct mm_struct *copy_init_mm(void)
{
	return dup_mm(NULL, &init_mm);
}

/*
 * This is like kernel_clone(), but shaved down and tailored to just
 * creating io_uring workers. It returns a created task, or an error pointer.
 * The returned task is inactive, and the caller must fire it up through
 * wake_up_new_task(p). All signals are blocked in the created task.
 */
struct task_struct *create_io_thread(int (*fn)(void *), void *arg, int node)
{
	unsigned long flags = CLONE_FS|CLONE_FILES|CLONE_SIGHAND|CLONE_THREAD|
				CLONE_IO;
	struct kernel_clone_args args = {
		.flags		= ((lower_32_bits(flags) | CLONE_VM |
				    CLONE_UNTRACED) & ~CSIGNAL),
		.exit_signal	= (lower_32_bits(flags) & CSIGNAL),
		.fn		= fn,
		.fn_arg		= arg,
		.io_thread	= 1,
	};

	return copy_process(NULL, 0, node, &args);
}

/*
 *  Ok, this is the main fork-routine.
 *
 * It copies the process, and if successful kick-starts
 * it and waits for it to finish using the VM if required.
 *
 * args->exit_signal is expected to be checked for sanity by the caller.
 */
pid_t kernel_clone(struct kernel_clone_args *args)
{
	u64 clone_flags = args->flags;
	struct completion vfork;
	struct pid *pid;
	struct task_struct *p;
	int trace = 0;
	pid_t nr;

	/*
	 * For legacy clone() calls, CLONE_PIDFD uses the parent_tid argument
	 * to return the pidfd. Hence, CLONE_PIDFD and CLONE_PARENT_SETTID are
	 * mutually exclusive. With clone3() CLONE_PIDFD has grown a separate
	 * field in struct clone_args and it still doesn't make sense to have
	 * them both point at the same memory location. Performing this check
	 * here has the advantage that we don't need to have a separate helper
	 * to check for legacy clone().
	 */
	if ((args->flags & CLONE_PIDFD) &&
	    (args->flags & CLONE_PARENT_SETTID) &&
	    (args->pidfd == args->parent_tid))
		return -EINVAL;

	/*
	 * Determine whether and which event to report to ptracer.  When
	 * called from kernel_thread or CLONE_UNTRACED is explicitly
	 * requested, no event is reported; otherwise, report if the event
	 * for the type of forking is enabled.
	 */
	if (!(clone_flags & CLONE_UNTRACED)) {
		if (clone_flags & CLONE_VFORK)
			trace = PTRACE_EVENT_VFORK;
		else if (args->exit_signal != SIGCHLD)
			trace = PTRACE_EVENT_CLONE;
		else
			trace = PTRACE_EVENT_FORK;

		if (likely(!ptrace_event_enabled(current, trace)))
			trace = 0;
	}

	p = copy_process(NULL, trace, NUMA_NO_NODE, args);
	add_latent_entropy();

	if (IS_ERR(p))
		return PTR_ERR(p);

	/*
	 * Do this prior waking up the new thread - the thread pointer
	 * might get invalid after that point, if the thread exits quickly.
	 */
	trace_sched_process_fork(current, p);

	pid = get_task_pid(p, PIDTYPE_PID);
	nr = pid_vnr(pid);

	if (clone_flags & CLONE_PARENT_SETTID)
		put_user(nr, args->parent_tid);

	if (clone_flags & CLONE_VFORK) {
		p->vfork_done = &vfork;
		init_completion(&vfork);
		get_task_struct(p);
	}

	wake_up_new_task(p);

	/* forking complete and child started to run, tell ptracer */
	if (unlikely(trace))
		ptrace_event_pid(trace, pid);

	if (clone_flags & CLONE_VFORK) {
		if (!wait_for_vfork_done(p, &vfork))
			ptrace_event_pid(PTRACE_EVENT_VFORK_DONE, pid);
	}

	put_pid(pid);
	return nr;
}

/*
 * Create a kernel thread.
 */
pid_t kernel_thread(int (*fn)(void *), void *arg, unsigned long flags)
{
	struct kernel_clone_args args = {
		.flags		= ((lower_32_bits(flags) | CLONE_VM |
				    CLONE_UNTRACED) & ~CSIGNAL),
		.exit_signal	= (lower_32_bits(flags) & CSIGNAL),
<<<<<<< HEAD
		.stack		= (unsigned long)fn,
		.stack_size	= (unsigned long)arg,
=======
		.fn		= fn,
		.fn_arg		= arg,
>>>>>>> d74233b1
		.kthread	= 1,
	};

	return kernel_clone(&args);
}

/*
 * Create a user mode thread.
 */
pid_t user_mode_thread(int (*fn)(void *), void *arg, unsigned long flags)
{
	struct kernel_clone_args args = {
		.flags		= ((lower_32_bits(flags) | CLONE_VM |
				    CLONE_UNTRACED) & ~CSIGNAL),
		.exit_signal	= (lower_32_bits(flags) & CSIGNAL),
<<<<<<< HEAD
		.stack		= (unsigned long)fn,
		.stack_size	= (unsigned long)arg,
=======
		.fn		= fn,
		.fn_arg		= arg,
>>>>>>> d74233b1
	};

	return kernel_clone(&args);
}

#ifdef __ARCH_WANT_SYS_FORK
SYSCALL_DEFINE0(fork)
{
#ifdef CONFIG_MMU
	struct kernel_clone_args args = {
		.exit_signal = SIGCHLD,
	};

	return kernel_clone(&args);
#else
	/* can not support in nommu mode */
	return -EINVAL;
#endif
}
#endif

#ifdef __ARCH_WANT_SYS_VFORK
SYSCALL_DEFINE0(vfork)
{
	struct kernel_clone_args args = {
		.flags		= CLONE_VFORK | CLONE_VM,
		.exit_signal	= SIGCHLD,
	};

	return kernel_clone(&args);
}
#endif

#ifdef __ARCH_WANT_SYS_CLONE
#ifdef CONFIG_CLONE_BACKWARDS
SYSCALL_DEFINE5(clone, unsigned long, clone_flags, unsigned long, newsp,
		 int __user *, parent_tidptr,
		 unsigned long, tls,
		 int __user *, child_tidptr)
#elif defined(CONFIG_CLONE_BACKWARDS2)
SYSCALL_DEFINE5(clone, unsigned long, newsp, unsigned long, clone_flags,
		 int __user *, parent_tidptr,
		 int __user *, child_tidptr,
		 unsigned long, tls)
#elif defined(CONFIG_CLONE_BACKWARDS3)
SYSCALL_DEFINE6(clone, unsigned long, clone_flags, unsigned long, newsp,
		int, stack_size,
		int __user *, parent_tidptr,
		int __user *, child_tidptr,
		unsigned long, tls)
#else
SYSCALL_DEFINE5(clone, unsigned long, clone_flags, unsigned long, newsp,
		 int __user *, parent_tidptr,
		 int __user *, child_tidptr,
		 unsigned long, tls)
#endif
{
	struct kernel_clone_args args = {
		.flags		= (lower_32_bits(clone_flags) & ~CSIGNAL),
		.pidfd		= parent_tidptr,
		.child_tid	= child_tidptr,
		.parent_tid	= parent_tidptr,
		.exit_signal	= (lower_32_bits(clone_flags) & CSIGNAL),
		.stack		= newsp,
		.tls		= tls,
	};

	return kernel_clone(&args);
}
#endif

#ifdef __ARCH_WANT_SYS_CLONE3

noinline static int copy_clone_args_from_user(struct kernel_clone_args *kargs,
					      struct clone_args __user *uargs,
					      size_t usize)
{
	int err;
	struct clone_args args;
	pid_t *kset_tid = kargs->set_tid;

	BUILD_BUG_ON(offsetofend(struct clone_args, tls) !=
		     CLONE_ARGS_SIZE_VER0);
	BUILD_BUG_ON(offsetofend(struct clone_args, set_tid_size) !=
		     CLONE_ARGS_SIZE_VER1);
	BUILD_BUG_ON(offsetofend(struct clone_args, cgroup) !=
		     CLONE_ARGS_SIZE_VER2);
	BUILD_BUG_ON(sizeof(struct clone_args) != CLONE_ARGS_SIZE_VER2);

	if (unlikely(usize > PAGE_SIZE))
		return -E2BIG;
	if (unlikely(usize < CLONE_ARGS_SIZE_VER0))
		return -EINVAL;

	err = copy_struct_from_user(&args, sizeof(args), uargs, usize);
	if (err)
		return err;

	if (unlikely(args.set_tid_size > MAX_PID_NS_LEVEL))
		return -EINVAL;

	if (unlikely(!args.set_tid && args.set_tid_size > 0))
		return -EINVAL;

	if (unlikely(args.set_tid && args.set_tid_size == 0))
		return -EINVAL;

	/*
	 * Verify that higher 32bits of exit_signal are unset and that
	 * it is a valid signal
	 */
	if (unlikely((args.exit_signal & ~((u64)CSIGNAL)) ||
		     !valid_signal(args.exit_signal)))
		return -EINVAL;

	if ((args.flags & CLONE_INTO_CGROUP) &&
	    (args.cgroup > INT_MAX || usize < CLONE_ARGS_SIZE_VER2))
		return -EINVAL;

	*kargs = (struct kernel_clone_args){
		.flags		= args.flags,
		.pidfd		= u64_to_user_ptr(args.pidfd),
		.child_tid	= u64_to_user_ptr(args.child_tid),
		.parent_tid	= u64_to_user_ptr(args.parent_tid),
		.exit_signal	= args.exit_signal,
		.stack		= args.stack,
		.stack_size	= args.stack_size,
		.tls		= args.tls,
		.set_tid_size	= args.set_tid_size,
		.cgroup		= args.cgroup,
	};

	if (args.set_tid &&
		copy_from_user(kset_tid, u64_to_user_ptr(args.set_tid),
			(kargs->set_tid_size * sizeof(pid_t))))
		return -EFAULT;

	kargs->set_tid = kset_tid;

	return 0;
}

/**
 * clone3_stack_valid - check and prepare stack
 * @kargs: kernel clone args
 *
 * Verify that the stack arguments userspace gave us are sane.
 * In addition, set the stack direction for userspace since it's easy for us to
 * determine.
 */
static inline bool clone3_stack_valid(struct kernel_clone_args *kargs)
{
	if (kargs->stack == 0) {
		if (kargs->stack_size > 0)
			return false;
	} else {
		if (kargs->stack_size == 0)
			return false;

		if (!access_ok((void __user *)kargs->stack, kargs->stack_size))
			return false;

#if !defined(CONFIG_STACK_GROWSUP) && !defined(CONFIG_IA64)
		kargs->stack += kargs->stack_size;
#endif
	}

	return true;
}

static bool clone3_args_valid(struct kernel_clone_args *kargs)
{
	/* Verify that no unknown flags are passed along. */
	if (kargs->flags &
	    ~(CLONE_LEGACY_FLAGS | CLONE_CLEAR_SIGHAND | CLONE_INTO_CGROUP))
		return false;

	/*
	 * - make the CLONE_DETACHED bit reusable for clone3
	 * - make the CSIGNAL bits reusable for clone3
	 */
	if (kargs->flags & (CLONE_DETACHED | CSIGNAL))
		return false;

	if ((kargs->flags & (CLONE_SIGHAND | CLONE_CLEAR_SIGHAND)) ==
	    (CLONE_SIGHAND | CLONE_CLEAR_SIGHAND))
		return false;

	if ((kargs->flags & (CLONE_THREAD | CLONE_PARENT)) &&
	    kargs->exit_signal)
		return false;

	if (!clone3_stack_valid(kargs))
		return false;

	return true;
}

/**
 * clone3 - create a new process with specific properties
 * @uargs: argument structure
 * @size:  size of @uargs
 *
 * clone3() is the extensible successor to clone()/clone2().
 * It takes a struct as argument that is versioned by its size.
 *
 * Return: On success, a positive PID for the child process.
 *         On error, a negative errno number.
 */
SYSCALL_DEFINE2(clone3, struct clone_args __user *, uargs, size_t, size)
{
	int err;

	struct kernel_clone_args kargs;
	pid_t set_tid[MAX_PID_NS_LEVEL];

	kargs.set_tid = set_tid;

	err = copy_clone_args_from_user(&kargs, uargs, size);
	if (err)
		return err;

	if (!clone3_args_valid(&kargs))
		return -EINVAL;

	return kernel_clone(&kargs);
}
#endif

void walk_process_tree(struct task_struct *top, proc_visitor visitor, void *data)
{
	struct task_struct *leader, *parent, *child;
	int res;

	read_lock(&tasklist_lock);
	leader = top = top->group_leader;
down:
	for_each_thread(leader, parent) {
		list_for_each_entry(child, &parent->children, sibling) {
			res = visitor(child, data);
			if (res) {
				if (res < 0)
					goto out;
				leader = child;
				goto down;
			}
up:
			;
		}
	}

	if (leader != top) {
		child = leader;
		parent = child->real_parent;
		leader = parent->group_leader;
		goto up;
	}
out:
	read_unlock(&tasklist_lock);
}

#ifndef ARCH_MIN_MMSTRUCT_ALIGN
#define ARCH_MIN_MMSTRUCT_ALIGN 0
#endif

static void sighand_ctor(void *data)
{
	struct sighand_struct *sighand = data;

	spin_lock_init(&sighand->siglock);
	init_waitqueue_head(&sighand->signalfd_wqh);
}

void __init proc_caches_init(void)
{
	unsigned int mm_size;

	sighand_cachep = kmem_cache_create("sighand_cache",
			sizeof(struct sighand_struct), 0,
			SLAB_HWCACHE_ALIGN|SLAB_PANIC|SLAB_TYPESAFE_BY_RCU|
			SLAB_ACCOUNT, sighand_ctor);
	signal_cachep = kmem_cache_create("signal_cache",
			sizeof(struct signal_struct), 0,
			SLAB_HWCACHE_ALIGN|SLAB_PANIC|SLAB_ACCOUNT,
			NULL);
	files_cachep = kmem_cache_create("files_cache",
			sizeof(struct files_struct), 0,
			SLAB_HWCACHE_ALIGN|SLAB_PANIC|SLAB_ACCOUNT,
			NULL);
	fs_cachep = kmem_cache_create("fs_cache",
			sizeof(struct fs_struct), 0,
			SLAB_HWCACHE_ALIGN|SLAB_PANIC|SLAB_ACCOUNT,
			NULL);

	/*
	 * The mm_cpumask is located at the end of mm_struct, and is
	 * dynamically sized based on the maximum CPU number this system
	 * can have, taking hotplug into account (nr_cpu_ids).
	 */
	mm_size = sizeof(struct mm_struct) + cpumask_size();

	mm_cachep = kmem_cache_create_usercopy("mm_struct",
			mm_size, ARCH_MIN_MMSTRUCT_ALIGN,
			SLAB_HWCACHE_ALIGN|SLAB_PANIC|SLAB_ACCOUNT,
			offsetof(struct mm_struct, saved_auxv),
			sizeof_field(struct mm_struct, saved_auxv),
			NULL);
	vm_area_cachep = KMEM_CACHE(vm_area_struct, SLAB_PANIC|SLAB_ACCOUNT);
	mmap_init();
	nsproxy_cache_init();
}

/*
 * Check constraints on flags passed to the unshare system call.
 */
static int check_unshare_flags(unsigned long unshare_flags)
{
	if (unshare_flags & ~(CLONE_THREAD|CLONE_FS|CLONE_NEWNS|CLONE_SIGHAND|
				CLONE_VM|CLONE_FILES|CLONE_SYSVSEM|
				CLONE_NEWUTS|CLONE_NEWIPC|CLONE_NEWNET|
				CLONE_NEWUSER|CLONE_NEWPID|CLONE_NEWCGROUP|
				CLONE_NEWTIME))
		return -EINVAL;
	/*
	 * Not implemented, but pretend it works if there is nothing
	 * to unshare.  Note that unsharing the address space or the
	 * signal handlers also need to unshare the signal queues (aka
	 * CLONE_THREAD).
	 */
	if (unshare_flags & (CLONE_THREAD | CLONE_SIGHAND | CLONE_VM)) {
		if (!thread_group_empty(current))
			return -EINVAL;
	}
	if (unshare_flags & (CLONE_SIGHAND | CLONE_VM)) {
		if (refcount_read(&current->sighand->count) > 1)
			return -EINVAL;
	}
	if (unshare_flags & CLONE_VM) {
		if (!current_is_single_threaded())
			return -EINVAL;
	}

	return 0;
}

/*
 * Unshare the filesystem structure if it is being shared
 */
static int unshare_fs(unsigned long unshare_flags, struct fs_struct **new_fsp)
{
	struct fs_struct *fs = current->fs;

	if (!(unshare_flags & CLONE_FS) || !fs)
		return 0;

	/* don't need lock here; in the worst case we'll do useless copy */
	if (fs->users == 1)
		return 0;

	*new_fsp = copy_fs_struct(fs);
	if (!*new_fsp)
		return -ENOMEM;

	return 0;
}

/*
 * Unshare file descriptor table if it is being shared
 */
int unshare_fd(unsigned long unshare_flags, unsigned int max_fds,
	       struct files_struct **new_fdp)
{
	struct files_struct *fd = current->files;
	int error = 0;

	if ((unshare_flags & CLONE_FILES) &&
	    (fd && atomic_read(&fd->count) > 1)) {
		*new_fdp = dup_fd(fd, max_fds, &error);
		if (!*new_fdp)
			return error;
	}

	return 0;
}

/*
 * unshare allows a process to 'unshare' part of the process
 * context which was originally shared using clone.  copy_*
 * functions used by kernel_clone() cannot be used here directly
 * because they modify an inactive task_struct that is being
 * constructed. Here we are modifying the current, active,
 * task_struct.
 */
int ksys_unshare(unsigned long unshare_flags)
{
	struct fs_struct *fs, *new_fs = NULL;
	struct files_struct *new_fd = NULL;
	struct cred *new_cred = NULL;
	struct nsproxy *new_nsproxy = NULL;
	int do_sysvsem = 0;
	int err;

	/*
	 * If unsharing a user namespace must also unshare the thread group
	 * and unshare the filesystem root and working directories.
	 */
	if (unshare_flags & CLONE_NEWUSER)
		unshare_flags |= CLONE_THREAD | CLONE_FS;
	/*
	 * If unsharing vm, must also unshare signal handlers.
	 */
	if (unshare_flags & CLONE_VM)
		unshare_flags |= CLONE_SIGHAND;
	/*
	 * If unsharing a signal handlers, must also unshare the signal queues.
	 */
	if (unshare_flags & CLONE_SIGHAND)
		unshare_flags |= CLONE_THREAD;
	/*
	 * If unsharing namespace, must also unshare filesystem information.
	 */
	if (unshare_flags & CLONE_NEWNS)
		unshare_flags |= CLONE_FS;

	if ((unshare_flags & CLONE_NEWUSER) && !unprivileged_userns_clone) {
		err = -EPERM;
		if (!capable(CAP_SYS_ADMIN))
			goto bad_unshare_out;
	}

	err = check_unshare_flags(unshare_flags);
	if (err)
		goto bad_unshare_out;
	/*
	 * CLONE_NEWIPC must also detach from the undolist: after switching
	 * to a new ipc namespace, the semaphore arrays from the old
	 * namespace are unreachable.
	 */
	if (unshare_flags & (CLONE_NEWIPC|CLONE_SYSVSEM))
		do_sysvsem = 1;
	err = unshare_fs(unshare_flags, &new_fs);
	if (err)
		goto bad_unshare_out;
	err = unshare_fd(unshare_flags, NR_OPEN_MAX, &new_fd);
	if (err)
		goto bad_unshare_cleanup_fs;
	err = unshare_userns(unshare_flags, &new_cred);
	if (err)
		goto bad_unshare_cleanup_fd;
	err = unshare_nsproxy_namespaces(unshare_flags, &new_nsproxy,
					 new_cred, new_fs);
	if (err)
		goto bad_unshare_cleanup_cred;

	if (new_cred) {
		err = set_cred_ucounts(new_cred);
		if (err)
			goto bad_unshare_cleanup_cred;
	}

	if (new_fs || new_fd || do_sysvsem || new_cred || new_nsproxy) {
		if (do_sysvsem) {
			/*
			 * CLONE_SYSVSEM is equivalent to sys_exit().
			 */
			exit_sem(current);
		}
		if (unshare_flags & CLONE_NEWIPC) {
			/* Orphan segments in old ns (see sem above). */
			exit_shm(current);
			shm_init_task(current);
		}

		if (new_nsproxy)
			switch_task_namespaces(current, new_nsproxy);

		task_lock(current);

		if (new_fs) {
			fs = current->fs;
			spin_lock(&fs->lock);
			current->fs = new_fs;
			if (--fs->users)
				new_fs = NULL;
			else
				new_fs = fs;
			spin_unlock(&fs->lock);
		}

		if (new_fd)
			swap(current->files, new_fd);

		task_unlock(current);

		if (new_cred) {
			/* Install the new user namespace */
			commit_creds(new_cred);
			new_cred = NULL;
		}
	}

	perf_event_namespaces(current);

bad_unshare_cleanup_cred:
	if (new_cred)
		put_cred(new_cred);
bad_unshare_cleanup_fd:
	if (new_fd)
		put_files_struct(new_fd);

bad_unshare_cleanup_fs:
	if (new_fs)
		free_fs_struct(new_fs);

bad_unshare_out:
	return err;
}

SYSCALL_DEFINE1(unshare, unsigned long, unshare_flags)
{
	return ksys_unshare(unshare_flags);
}

/*
 *	Helper to unshare the files of the current task.
 *	We don't want to expose copy_files internals to
 *	the exec layer of the kernel.
 */

int unshare_files(void)
{
	struct task_struct *task = current;
	struct files_struct *old, *copy = NULL;
	int error;

	error = unshare_fd(CLONE_FILES, NR_OPEN_MAX, &copy);
	if (error || !copy)
		return error;

	old = task->files;
	task_lock(task);
	task->files = copy;
	task_unlock(task);
	put_files_struct(old);
	return 0;
}

int sysctl_max_threads(struct ctl_table *table, int write,
		       void *buffer, size_t *lenp, loff_t *ppos)
{
	struct ctl_table t;
	int ret;
	int threads = max_threads;
	int min = 1;
	int max = MAX_THREADS;

	t = *table;
	t.data = &threads;
	t.extra1 = &min;
	t.extra2 = &max;

	ret = proc_dointvec_minmax(&t, write, buffer, lenp, ppos);
	if (ret || !write)
		return ret;

	max_threads = threads;

	return 0;
}<|MERGE_RESOLUTION|>--- conflicted
+++ resolved
@@ -2569,14 +2569,10 @@
 	struct task_struct *task;
 	struct kernel_clone_args args = {
 		.flags		= CLONE_VM,
-<<<<<<< HEAD
-		.kthread	= 1,
-=======
 		.fn		= &idle_dummy,
 		.fn_arg		= NULL,
 		.kthread	= 1,
 		.idle		= 1,
->>>>>>> d74233b1
 	};
 
 	task = copy_process(&init_struct_pid, 0, cpu_to_node(cpu), &args);
@@ -2712,13 +2708,8 @@
 		.flags		= ((lower_32_bits(flags) | CLONE_VM |
 				    CLONE_UNTRACED) & ~CSIGNAL),
 		.exit_signal	= (lower_32_bits(flags) & CSIGNAL),
-<<<<<<< HEAD
-		.stack		= (unsigned long)fn,
-		.stack_size	= (unsigned long)arg,
-=======
 		.fn		= fn,
 		.fn_arg		= arg,
->>>>>>> d74233b1
 		.kthread	= 1,
 	};
 
@@ -2734,13 +2725,8 @@
 		.flags		= ((lower_32_bits(flags) | CLONE_VM |
 				    CLONE_UNTRACED) & ~CSIGNAL),
 		.exit_signal	= (lower_32_bits(flags) & CSIGNAL),
-<<<<<<< HEAD
-		.stack		= (unsigned long)fn,
-		.stack_size	= (unsigned long)arg,
-=======
 		.fn		= fn,
 		.fn_arg		= arg,
->>>>>>> d74233b1
 	};
 
 	return kernel_clone(&args);
