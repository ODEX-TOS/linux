// SPDX-License-Identifier: GPL-2.0-only
/*
 * sysctl.c: General linux system control interface
 *
 * Begun 24 March 1995, Stephen Tweedie
 * Added /proc support, Dec 1995
 * Added bdflush entry and intvec min/max checking, 2/23/96, Tom Dyas.
 * Added hooks for /proc/sys/net (minor, minor patch), 96/4/1, Mike Shaver.
 * Added kernel/java-{interpreter,appletviewer}, 96/5/10, Mike Shaver.
 * Dynamic registration fixes, Stephen Tweedie.
 * Added kswapd-interval, ctrl-alt-del, printk stuff, 1/8/97, Chris Horn.
 * Made sysctl support optional via CONFIG_SYSCTL, 1/10/97, Chris
 *  Horn.
 * Added proc_doulongvec_ms_jiffies_minmax, 09/08/99, Carlos H. Bauer.
 * Added proc_doulongvec_minmax, 09/08/99, Carlos H. Bauer.
 * Changed linked lists to use list.h instead of lists.h, 02/24/00, Bill
 *  Wendling.
 * The list_for_each() macro wasn't appropriate for the sysctl loop.
 *  Removed it and replaced it with older style, 03/23/00, Bill Wendling
 */

#include <linux/module.h>
#include <linux/mm.h>
#include <linux/swap.h>
#include <linux/slab.h>
#include <linux/sysctl.h>
#include <linux/bitmap.h>
#include <linux/signal.h>
#include <linux/panic.h>
#include <linux/printk.h>
#include <linux/proc_fs.h>
#include <linux/security.h>
#include <linux/ctype.h>
#include <linux/kmemleak.h>
#include <linux/filter.h>
#include <linux/fs.h>
#include <linux/init.h>
#include <linux/kernel.h>
#include <linux/kobject.h>
#include <linux/net.h>
#include <linux/sysrq.h>
#include <linux/highuid.h>
#include <linux/writeback.h>
#include <linux/ratelimit.h>
#include <linux/compaction.h>
#include <linux/hugetlb.h>
#include <linux/initrd.h>
#include <linux/key.h>
#include <linux/times.h>
#include <linux/limits.h>
#include <linux/dcache.h>
#include <linux/syscalls.h>
#include <linux/vmstat.h>
#include <linux/nfs_fs.h>
#include <linux/acpi.h>
#include <linux/reboot.h>
#include <linux/ftrace.h>
#include <linux/perf_event.h>
#include <linux/oom.h>
#include <linux/kmod.h>
#include <linux/capability.h>
#include <linux/binfmts.h>
#include <linux/sched/sysctl.h>
#include <linux/mount.h>
#include <linux/userfaultfd_k.h>
#include <linux/pid.h>

#include "../lib/kstrtox.h"

#include <linux/uaccess.h>
#include <asm/processor.h>

#ifdef CONFIG_X86
#include <asm/nmi.h>
#include <asm/stacktrace.h>
#include <asm/io.h>
#endif
#ifdef CONFIG_SPARC
#include <asm/setup.h>
#endif
#ifdef CONFIG_RT_MUTEXES
#include <linux/rtmutex.h>
#endif
#ifdef CONFIG_USER_NS
#include <linux/user_namespace.h>
#endif
<<<<<<< HEAD
=======

/* shared constants to be used in various sysctls */
const int sysctl_vals[] = { 0, 1, 2, 3, 4, 100, 200, 1000, 3000, INT_MAX, 65535, -1 };
EXPORT_SYMBOL(sysctl_vals);

const unsigned long sysctl_long_vals[] = { 0, 1, LONG_MAX };
EXPORT_SYMBOL_GPL(sysctl_long_vals);
>>>>>>> f81a61f5

#if defined(CONFIG_SYSCTL)

/* Constants used for minimum and maximum */

#ifdef CONFIG_PERF_EVENTS
static const int six_hundred_forty_kb = 640 * 1024;
#endif


static const int ngroups_max = NGROUPS_MAX;
static const int cap_last_cap = CAP_LAST_CAP;

#ifdef CONFIG_PROC_SYSCTL

/**
 * enum sysctl_writes_mode - supported sysctl write modes
 *
 * @SYSCTL_WRITES_LEGACY: each write syscall must fully contain the sysctl value
 *	to be written, and multiple writes on the same sysctl file descriptor
 *	will rewrite the sysctl value, regardless of file position. No warning
 *	is issued when the initial position is not 0.
 * @SYSCTL_WRITES_WARN: same as above but warn when the initial file position is
 *	not 0.
 * @SYSCTL_WRITES_STRICT: writes to numeric sysctl entries must always be at
 *	file position 0 and the value must be fully contained in the buffer
 *	sent to the write syscall. If dealing with strings respect the file
 *	position, but restrict this to the max length of the buffer, anything
 *	passed the max length will be ignored. Multiple writes will append
 *	to the buffer.
 *
 * These write modes control how current file position affects the behavior of
 * updating sysctl values through the proc interface on each write.
 */
enum sysctl_writes_mode {
	SYSCTL_WRITES_LEGACY		= -1,
	SYSCTL_WRITES_WARN		= 0,
	SYSCTL_WRITES_STRICT		= 1,
};

static enum sysctl_writes_mode sysctl_writes_strict = SYSCTL_WRITES_STRICT;
#endif /* CONFIG_PROC_SYSCTL */

#if defined(HAVE_ARCH_PICK_MMAP_LAYOUT) || \
    defined(CONFIG_ARCH_WANT_DEFAULT_TOPDOWN_MMAP_LAYOUT)
int sysctl_legacy_va_layout;
#endif

#endif /* CONFIG_SYSCTL */

/*
 * /proc/sys support
 */

#ifdef CONFIG_PROC_SYSCTL

static int _proc_do_string(char *data, int maxlen, int write,
		char *buffer, size_t *lenp, loff_t *ppos)
{
	size_t len;
	char c, *p;

	if (!data || !maxlen || !*lenp) {
		*lenp = 0;
		return 0;
	}

	if (write) {
		if (sysctl_writes_strict == SYSCTL_WRITES_STRICT) {
			/* Only continue writes not past the end of buffer. */
			len = strlen(data);
			if (len > maxlen - 1)
				len = maxlen - 1;

			if (*ppos > len)
				return 0;
			len = *ppos;
		} else {
			/* Start writing from beginning of buffer. */
			len = 0;
		}

		*ppos += *lenp;
		p = buffer;
		while ((p - buffer) < *lenp && len < maxlen - 1) {
			c = *(p++);
			if (c == 0 || c == '\n')
				break;
			data[len++] = c;
		}
		data[len] = 0;
	} else {
		len = strlen(data);
		if (len > maxlen)
			len = maxlen;

		if (*ppos > len) {
			*lenp = 0;
			return 0;
		}

		data += *ppos;
		len  -= *ppos;

		if (len > *lenp)
			len = *lenp;
		if (len)
			memcpy(buffer, data, len);
		if (len < *lenp) {
			buffer[len] = '\n';
			len++;
		}
		*lenp = len;
		*ppos += len;
	}
	return 0;
}

static void warn_sysctl_write(struct ctl_table *table)
{
	pr_warn_once("%s wrote to %s when file position was not 0!\n"
		"This will not be supported in the future. To silence this\n"
		"warning, set kernel.sysctl_writes_strict = -1\n",
		current->comm, table->procname);
}

/**
 * proc_first_pos_non_zero_ignore - check if first position is allowed
 * @ppos: file position
 * @table: the sysctl table
 *
 * Returns true if the first position is non-zero and the sysctl_writes_strict
 * mode indicates this is not allowed for numeric input types. String proc
 * handlers can ignore the return value.
 */
static bool proc_first_pos_non_zero_ignore(loff_t *ppos,
					   struct ctl_table *table)
{
	if (!*ppos)
		return false;

	switch (sysctl_writes_strict) {
	case SYSCTL_WRITES_STRICT:
		return true;
	case SYSCTL_WRITES_WARN:
		warn_sysctl_write(table);
		return false;
	default:
		return false;
	}
}

/**
 * proc_dostring - read a string sysctl
 * @table: the sysctl table
 * @write: %TRUE if this is a write to the sysctl file
 * @buffer: the user buffer
 * @lenp: the size of the user buffer
 * @ppos: file position
 *
 * Reads/writes a string from/to the user buffer. If the kernel
 * buffer provided is not large enough to hold the string, the
 * string is truncated. The copied string is %NULL-terminated.
 * If the string is being read by the user process, it is copied
 * and a newline '\n' is added. It is truncated if the buffer is
 * not large enough.
 *
 * Returns 0 on success.
 */
int proc_dostring(struct ctl_table *table, int write,
		  void *buffer, size_t *lenp, loff_t *ppos)
{
	if (write)
		proc_first_pos_non_zero_ignore(ppos, table);

	return _proc_do_string(table->data, table->maxlen, write, buffer, lenp,
			ppos);
}

static void proc_skip_spaces(char **buf, size_t *size)
{
	while (*size) {
		if (!isspace(**buf))
			break;
		(*size)--;
		(*buf)++;
	}
}

static void proc_skip_char(char **buf, size_t *size, const char v)
{
	while (*size) {
		if (**buf != v)
			break;
		(*size)--;
		(*buf)++;
	}
}

/**
 * strtoul_lenient - parse an ASCII formatted integer from a buffer and only
 *                   fail on overflow
 *
 * @cp: kernel buffer containing the string to parse
 * @endp: pointer to store the trailing characters
 * @base: the base to use
 * @res: where the parsed integer will be stored
 *
 * In case of success 0 is returned and @res will contain the parsed integer,
 * @endp will hold any trailing characters.
 * This function will fail the parse on overflow. If there wasn't an overflow
 * the function will defer the decision what characters count as invalid to the
 * caller.
 */
static int strtoul_lenient(const char *cp, char **endp, unsigned int base,
			   unsigned long *res)
{
	unsigned long long result;
	unsigned int rv;

	cp = _parse_integer_fixup_radix(cp, &base);
	rv = _parse_integer(cp, base, &result);
	if ((rv & KSTRTOX_OVERFLOW) || (result != (unsigned long)result))
		return -ERANGE;

	cp += rv;

	if (endp)
		*endp = (char *)cp;

	*res = (unsigned long)result;
	return 0;
}

#define TMPBUFLEN 22
/**
 * proc_get_long - reads an ASCII formatted integer from a user buffer
 *
 * @buf: a kernel buffer
 * @size: size of the kernel buffer
 * @val: this is where the number will be stored
 * @neg: set to %TRUE if number is negative
 * @perm_tr: a vector which contains the allowed trailers
 * @perm_tr_len: size of the perm_tr vector
 * @tr: pointer to store the trailer character
 *
 * In case of success %0 is returned and @buf and @size are updated with
 * the amount of bytes read. If @tr is non-NULL and a trailing
 * character exists (size is non-zero after returning from this
 * function), @tr is updated with the trailing character.
 */
static int proc_get_long(char **buf, size_t *size,
			  unsigned long *val, bool *neg,
			  const char *perm_tr, unsigned perm_tr_len, char *tr)
{
	char *p, tmp[TMPBUFLEN];
	ssize_t len = *size;

	if (len <= 0)
		return -EINVAL;

	if (len > TMPBUFLEN - 1)
		len = TMPBUFLEN - 1;

	memcpy(tmp, *buf, len);

	tmp[len] = 0;
	p = tmp;
	if (*p == '-' && *size > 1) {
		*neg = true;
		p++;
	} else
		*neg = false;
	if (!isdigit(*p))
		return -EINVAL;

	if (strtoul_lenient(p, &p, 0, val))
		return -EINVAL;

	len = p - tmp;

	/* We don't know if the next char is whitespace thus we may accept
	 * invalid integers (e.g. 1234...a) or two integers instead of one
	 * (e.g. 123...1). So lets not allow such large numbers. */
	if (len == TMPBUFLEN - 1)
		return -EINVAL;

	if (len < *size && perm_tr_len && !memchr(perm_tr, *p, perm_tr_len))
		return -EINVAL;

	if (tr && (len < *size))
		*tr = *p;

	*buf += len;
	*size -= len;

	return 0;
}

/**
 * proc_put_long - converts an integer to a decimal ASCII formatted string
 *
 * @buf: the user buffer
 * @size: the size of the user buffer
 * @val: the integer to be converted
 * @neg: sign of the number, %TRUE for negative
 *
 * In case of success @buf and @size are updated with the amount of bytes
 * written.
 */
static void proc_put_long(void **buf, size_t *size, unsigned long val, bool neg)
{
	int len;
	char tmp[TMPBUFLEN], *p = tmp;

	sprintf(p, "%s%lu", neg ? "-" : "", val);
	len = strlen(tmp);
	if (len > *size)
		len = *size;
	memcpy(*buf, tmp, len);
	*size -= len;
	*buf += len;
}
#undef TMPBUFLEN

static void proc_put_char(void **buf, size_t *size, char c)
{
	if (*size) {
		char **buffer = (char **)buf;
		**buffer = c;

		(*size)--;
		(*buffer)++;
		*buf = *buffer;
	}
}

static int do_proc_dobool_conv(bool *negp, unsigned long *lvalp,
				int *valp,
				int write, void *data)
{
	if (write) {
		*(bool *)valp = *lvalp;
	} else {
		int val = *(bool *)valp;

		*lvalp = (unsigned long)val;
		*negp = false;
	}
	return 0;
}

static int do_proc_dointvec_conv(bool *negp, unsigned long *lvalp,
				 int *valp,
				 int write, void *data)
{
	if (write) {
		if (*negp) {
			if (*lvalp > (unsigned long) INT_MAX + 1)
				return -EINVAL;
			WRITE_ONCE(*valp, -*lvalp);
		} else {
			if (*lvalp > (unsigned long) INT_MAX)
				return -EINVAL;
			WRITE_ONCE(*valp, *lvalp);
		}
	} else {
		int val = READ_ONCE(*valp);
		if (val < 0) {
			*negp = true;
			*lvalp = -(unsigned long)val;
		} else {
			*negp = false;
			*lvalp = (unsigned long)val;
		}
	}
	return 0;
}

static int do_proc_douintvec_conv(unsigned long *lvalp,
				  unsigned int *valp,
				  int write, void *data)
{
	if (write) {
		if (*lvalp > UINT_MAX)
			return -EINVAL;
		WRITE_ONCE(*valp, *lvalp);
	} else {
		unsigned int val = READ_ONCE(*valp);
		*lvalp = (unsigned long)val;
	}
	return 0;
}

static const char proc_wspace_sep[] = { ' ', '\t', '\n' };

static int __do_proc_dointvec(void *tbl_data, struct ctl_table *table,
		  int write, void *buffer,
		  size_t *lenp, loff_t *ppos,
		  int (*conv)(bool *negp, unsigned long *lvalp, int *valp,
			      int write, void *data),
		  void *data)
{
	int *i, vleft, first = 1, err = 0;
	size_t left;
	char *p;

	if (!tbl_data || !table->maxlen || !*lenp || (*ppos && !write)) {
		*lenp = 0;
		return 0;
	}

	i = (int *) tbl_data;
	vleft = table->maxlen / sizeof(*i);
	left = *lenp;

	if (!conv)
		conv = do_proc_dointvec_conv;

	if (write) {
		if (proc_first_pos_non_zero_ignore(ppos, table))
			goto out;

		if (left > PAGE_SIZE - 1)
			left = PAGE_SIZE - 1;
		p = buffer;
	}

	for (; left && vleft--; i++, first=0) {
		unsigned long lval;
		bool neg;

		if (write) {
			proc_skip_spaces(&p, &left);

			if (!left)
				break;
			err = proc_get_long(&p, &left, &lval, &neg,
					     proc_wspace_sep,
					     sizeof(proc_wspace_sep), NULL);
			if (err)
				break;
			if (conv(&neg, &lval, i, 1, data)) {
				err = -EINVAL;
				break;
			}
		} else {
			if (conv(&neg, &lval, i, 0, data)) {
				err = -EINVAL;
				break;
			}
			if (!first)
				proc_put_char(&buffer, &left, '\t');
			proc_put_long(&buffer, &left, lval, neg);
		}
	}

	if (!write && !first && left && !err)
		proc_put_char(&buffer, &left, '\n');
	if (write && !err && left)
		proc_skip_spaces(&p, &left);
	if (write && first)
		return err ? : -EINVAL;
	*lenp -= left;
out:
	*ppos += *lenp;
	return err;
}

static int do_proc_dointvec(struct ctl_table *table, int write,
		  void *buffer, size_t *lenp, loff_t *ppos,
		  int (*conv)(bool *negp, unsigned long *lvalp, int *valp,
			      int write, void *data),
		  void *data)
{
	return __do_proc_dointvec(table->data, table, write,
			buffer, lenp, ppos, conv, data);
}

static int do_proc_douintvec_w(unsigned int *tbl_data,
			       struct ctl_table *table,
			       void *buffer,
			       size_t *lenp, loff_t *ppos,
			       int (*conv)(unsigned long *lvalp,
					   unsigned int *valp,
					   int write, void *data),
			       void *data)
{
	unsigned long lval;
	int err = 0;
	size_t left;
	bool neg;
	char *p = buffer;

	left = *lenp;

	if (proc_first_pos_non_zero_ignore(ppos, table))
		goto bail_early;

	if (left > PAGE_SIZE - 1)
		left = PAGE_SIZE - 1;

	proc_skip_spaces(&p, &left);
	if (!left) {
		err = -EINVAL;
		goto out_free;
	}

	err = proc_get_long(&p, &left, &lval, &neg,
			     proc_wspace_sep,
			     sizeof(proc_wspace_sep), NULL);
	if (err || neg) {
		err = -EINVAL;
		goto out_free;
	}

	if (conv(&lval, tbl_data, 1, data)) {
		err = -EINVAL;
		goto out_free;
	}

	if (!err && left)
		proc_skip_spaces(&p, &left);

out_free:
	if (err)
		return -EINVAL;

	return 0;

	/* This is in keeping with old __do_proc_dointvec() */
bail_early:
	*ppos += *lenp;
	return err;
}

static int do_proc_douintvec_r(unsigned int *tbl_data, void *buffer,
			       size_t *lenp, loff_t *ppos,
			       int (*conv)(unsigned long *lvalp,
					   unsigned int *valp,
					   int write, void *data),
			       void *data)
{
	unsigned long lval;
	int err = 0;
	size_t left;

	left = *lenp;

	if (conv(&lval, tbl_data, 0, data)) {
		err = -EINVAL;
		goto out;
	}

	proc_put_long(&buffer, &left, lval, false);
	if (!left)
		goto out;

	proc_put_char(&buffer, &left, '\n');

out:
	*lenp -= left;
	*ppos += *lenp;

	return err;
}

static int __do_proc_douintvec(void *tbl_data, struct ctl_table *table,
			       int write, void *buffer,
			       size_t *lenp, loff_t *ppos,
			       int (*conv)(unsigned long *lvalp,
					   unsigned int *valp,
					   int write, void *data),
			       void *data)
{
	unsigned int *i, vleft;

	if (!tbl_data || !table->maxlen || !*lenp || (*ppos && !write)) {
		*lenp = 0;
		return 0;
	}

	i = (unsigned int *) tbl_data;
	vleft = table->maxlen / sizeof(*i);

	/*
	 * Arrays are not supported, keep this simple. *Do not* add
	 * support for them.
	 */
	if (vleft != 1) {
		*lenp = 0;
		return -EINVAL;
	}

	if (!conv)
		conv = do_proc_douintvec_conv;

	if (write)
		return do_proc_douintvec_w(i, table, buffer, lenp, ppos,
					   conv, data);
	return do_proc_douintvec_r(i, buffer, lenp, ppos, conv, data);
}

int do_proc_douintvec(struct ctl_table *table, int write,
		      void *buffer, size_t *lenp, loff_t *ppos,
		      int (*conv)(unsigned long *lvalp,
				  unsigned int *valp,
				  int write, void *data),
		      void *data)
{
	return __do_proc_douintvec(table->data, table, write,
				   buffer, lenp, ppos, conv, data);
}

/**
 * proc_dobool - read/write a bool
 * @table: the sysctl table
 * @write: %TRUE if this is a write to the sysctl file
 * @buffer: the user buffer
 * @lenp: the size of the user buffer
 * @ppos: file position
 *
 * Reads/writes up to table->maxlen/sizeof(unsigned int) integer
 * values from/to the user buffer, treated as an ASCII string.
 *
 * Returns 0 on success.
 */
int proc_dobool(struct ctl_table *table, int write, void *buffer,
		size_t *lenp, loff_t *ppos)
{
	return do_proc_dointvec(table, write, buffer, lenp, ppos,
				do_proc_dobool_conv, NULL);
}

/**
 * proc_dointvec - read a vector of integers
 * @table: the sysctl table
 * @write: %TRUE if this is a write to the sysctl file
 * @buffer: the user buffer
 * @lenp: the size of the user buffer
 * @ppos: file position
 *
 * Reads/writes up to table->maxlen/sizeof(unsigned int) integer
 * values from/to the user buffer, treated as an ASCII string.
 *
 * Returns 0 on success.
 */
int proc_dointvec(struct ctl_table *table, int write, void *buffer,
		  size_t *lenp, loff_t *ppos)
{
	return do_proc_dointvec(table, write, buffer, lenp, ppos, NULL, NULL);
}

#ifdef CONFIG_COMPACTION
static int proc_dointvec_minmax_warn_RT_change(struct ctl_table *table,
		int write, void *buffer, size_t *lenp, loff_t *ppos)
{
	int ret, old;

	if (!IS_ENABLED(CONFIG_PREEMPT_RT) || !write)
		return proc_dointvec_minmax(table, write, buffer, lenp, ppos);

	old = *(int *)table->data;
	ret = proc_dointvec_minmax(table, write, buffer, lenp, ppos);
	if (ret)
		return ret;
	if (old != *(int *)table->data)
		pr_warn_once("sysctl attribute %s changed by %s[%d]\n",
			     table->procname, current->comm,
			     task_pid_nr(current));
	return ret;
}
#endif

/**
 * proc_douintvec - read a vector of unsigned integers
 * @table: the sysctl table
 * @write: %TRUE if this is a write to the sysctl file
 * @buffer: the user buffer
 * @lenp: the size of the user buffer
 * @ppos: file position
 *
 * Reads/writes up to table->maxlen/sizeof(unsigned int) unsigned integer
 * values from/to the user buffer, treated as an ASCII string.
 *
 * Returns 0 on success.
 */
int proc_douintvec(struct ctl_table *table, int write, void *buffer,
		size_t *lenp, loff_t *ppos)
{
	return do_proc_douintvec(table, write, buffer, lenp, ppos,
				 do_proc_douintvec_conv, NULL);
}

/*
 * Taint values can only be increased
 * This means we can safely use a temporary.
 */
static int proc_taint(struct ctl_table *table, int write,
			       void *buffer, size_t *lenp, loff_t *ppos)
{
	struct ctl_table t;
	unsigned long tmptaint = get_taint();
	int err;

	if (write && !capable(CAP_SYS_ADMIN))
		return -EPERM;

	t = *table;
	t.data = &tmptaint;
	err = proc_doulongvec_minmax(&t, write, buffer, lenp, ppos);
	if (err < 0)
		return err;

	if (write) {
		int i;

		/*
		 * If we are relying on panic_on_taint not producing
		 * false positives due to userspace input, bail out
		 * before setting the requested taint flags.
		 */
		if (panic_on_taint_nousertaint && (tmptaint & panic_on_taint))
			return -EINVAL;

		/*
		 * Poor man's atomic or. Not worth adding a primitive
		 * to everyone's atomic.h for this
		 */
		for (i = 0; i < TAINT_FLAGS_COUNT; i++)
			if ((1UL << i) & tmptaint)
				add_taint(i, LOCKDEP_STILL_OK);
	}

	return err;
}

/**
 * struct do_proc_dointvec_minmax_conv_param - proc_dointvec_minmax() range checking structure
 * @min: pointer to minimum allowable value
 * @max: pointer to maximum allowable value
 *
 * The do_proc_dointvec_minmax_conv_param structure provides the
 * minimum and maximum values for doing range checking for those sysctl
 * parameters that use the proc_dointvec_minmax() handler.
 */
struct do_proc_dointvec_minmax_conv_param {
	int *min;
	int *max;
};

static int do_proc_dointvec_minmax_conv(bool *negp, unsigned long *lvalp,
					int *valp,
					int write, void *data)
{
	int tmp, ret;
	struct do_proc_dointvec_minmax_conv_param *param = data;
	/*
	 * If writing, first do so via a temporary local int so we can
	 * bounds-check it before touching *valp.
	 */
	int *ip = write ? &tmp : valp;

	ret = do_proc_dointvec_conv(negp, lvalp, ip, write, data);
	if (ret)
		return ret;

	if (write) {
		if ((param->min && *param->min > tmp) ||
		    (param->max && *param->max < tmp))
			return -EINVAL;
		WRITE_ONCE(*valp, tmp);
	}

	return 0;
}

/**
 * proc_dointvec_minmax - read a vector of integers with min/max values
 * @table: the sysctl table
 * @write: %TRUE if this is a write to the sysctl file
 * @buffer: the user buffer
 * @lenp: the size of the user buffer
 * @ppos: file position
 *
 * Reads/writes up to table->maxlen/sizeof(unsigned int) integer
 * values from/to the user buffer, treated as an ASCII string.
 *
 * This routine will ensure the values are within the range specified by
 * table->extra1 (min) and table->extra2 (max).
 *
 * Returns 0 on success or -EINVAL on write when the range check fails.
 */
int proc_dointvec_minmax(struct ctl_table *table, int write,
		  void *buffer, size_t *lenp, loff_t *ppos)
{
	struct do_proc_dointvec_minmax_conv_param param = {
		.min = (int *) table->extra1,
		.max = (int *) table->extra2,
	};
	return do_proc_dointvec(table, write, buffer, lenp, ppos,
				do_proc_dointvec_minmax_conv, &param);
}

/**
 * struct do_proc_douintvec_minmax_conv_param - proc_douintvec_minmax() range checking structure
 * @min: pointer to minimum allowable value
 * @max: pointer to maximum allowable value
 *
 * The do_proc_douintvec_minmax_conv_param structure provides the
 * minimum and maximum values for doing range checking for those sysctl
 * parameters that use the proc_douintvec_minmax() handler.
 */
struct do_proc_douintvec_minmax_conv_param {
	unsigned int *min;
	unsigned int *max;
};

static int do_proc_douintvec_minmax_conv(unsigned long *lvalp,
					 unsigned int *valp,
					 int write, void *data)
{
	int ret;
	unsigned int tmp;
	struct do_proc_douintvec_minmax_conv_param *param = data;
	/* write via temporary local uint for bounds-checking */
	unsigned int *up = write ? &tmp : valp;

	ret = do_proc_douintvec_conv(lvalp, up, write, data);
	if (ret)
		return ret;

	if (write) {
		if ((param->min && *param->min > tmp) ||
		    (param->max && *param->max < tmp))
			return -ERANGE;

		WRITE_ONCE(*valp, tmp);
	}

	return 0;
}

/**
 * proc_douintvec_minmax - read a vector of unsigned ints with min/max values
 * @table: the sysctl table
 * @write: %TRUE if this is a write to the sysctl file
 * @buffer: the user buffer
 * @lenp: the size of the user buffer
 * @ppos: file position
 *
 * Reads/writes up to table->maxlen/sizeof(unsigned int) unsigned integer
 * values from/to the user buffer, treated as an ASCII string. Negative
 * strings are not allowed.
 *
 * This routine will ensure the values are within the range specified by
 * table->extra1 (min) and table->extra2 (max). There is a final sanity
 * check for UINT_MAX to avoid having to support wrap around uses from
 * userspace.
 *
 * Returns 0 on success or -ERANGE on write when the range check fails.
 */
int proc_douintvec_minmax(struct ctl_table *table, int write,
			  void *buffer, size_t *lenp, loff_t *ppos)
{
	struct do_proc_douintvec_minmax_conv_param param = {
		.min = (unsigned int *) table->extra1,
		.max = (unsigned int *) table->extra2,
	};
	return do_proc_douintvec(table, write, buffer, lenp, ppos,
				 do_proc_douintvec_minmax_conv, &param);
}

/**
 * proc_dou8vec_minmax - read a vector of unsigned chars with min/max values
 * @table: the sysctl table
 * @write: %TRUE if this is a write to the sysctl file
 * @buffer: the user buffer
 * @lenp: the size of the user buffer
 * @ppos: file position
 *
 * Reads/writes up to table->maxlen/sizeof(u8) unsigned chars
 * values from/to the user buffer, treated as an ASCII string. Negative
 * strings are not allowed.
 *
 * This routine will ensure the values are within the range specified by
 * table->extra1 (min) and table->extra2 (max).
 *
 * Returns 0 on success or an error on write when the range check fails.
 */
int proc_dou8vec_minmax(struct ctl_table *table, int write,
			void *buffer, size_t *lenp, loff_t *ppos)
{
	struct ctl_table tmp;
	unsigned int min = 0, max = 255U, val;
	u8 *data = table->data;
	struct do_proc_douintvec_minmax_conv_param param = {
		.min = &min,
		.max = &max,
	};
	int res;

	/* Do not support arrays yet. */
	if (table->maxlen != sizeof(u8))
		return -EINVAL;

	if (table->extra1) {
		min = *(unsigned int *) table->extra1;
		if (min > 255U)
			return -EINVAL;
	}
	if (table->extra2) {
		max = *(unsigned int *) table->extra2;
		if (max > 255U)
			return -EINVAL;
	}

	tmp = *table;

	tmp.maxlen = sizeof(val);
	tmp.data = &val;
	val = READ_ONCE(*data);
	res = do_proc_douintvec(&tmp, write, buffer, lenp, ppos,
				do_proc_douintvec_minmax_conv, &param);
	if (res)
		return res;
	if (write)
		WRITE_ONCE(*data, val);
	return 0;
}
EXPORT_SYMBOL_GPL(proc_dou8vec_minmax);

#ifdef CONFIG_MAGIC_SYSRQ
static int sysrq_sysctl_handler(struct ctl_table *table, int write,
				void *buffer, size_t *lenp, loff_t *ppos)
{
	int tmp, ret;

	tmp = sysrq_mask();

	ret = __do_proc_dointvec(&tmp, table, write, buffer,
			       lenp, ppos, NULL, NULL);
	if (ret || !write)
		return ret;

	if (write)
		sysrq_toggle_support(tmp);

	return 0;
}
#endif

static int __do_proc_doulongvec_minmax(void *data, struct ctl_table *table,
		int write, void *buffer, size_t *lenp, loff_t *ppos,
		unsigned long convmul, unsigned long convdiv)
{
	unsigned long *i, *min, *max;
	int vleft, first = 1, err = 0;
	size_t left;
	char *p;

	if (!data || !table->maxlen || !*lenp || (*ppos && !write)) {
		*lenp = 0;
		return 0;
	}

	i = data;
	min = table->extra1;
	max = table->extra2;
	vleft = table->maxlen / sizeof(unsigned long);
	left = *lenp;

	if (write) {
		if (proc_first_pos_non_zero_ignore(ppos, table))
			goto out;

		if (left > PAGE_SIZE - 1)
			left = PAGE_SIZE - 1;
		p = buffer;
	}

	for (; left && vleft--; i++, first = 0) {
		unsigned long val;

		if (write) {
			bool neg;

			proc_skip_spaces(&p, &left);
			if (!left)
				break;

			err = proc_get_long(&p, &left, &val, &neg,
					     proc_wspace_sep,
					     sizeof(proc_wspace_sep), NULL);
			if (err || neg) {
				err = -EINVAL;
				break;
			}

			val = convmul * val / convdiv;
			if ((min && val < *min) || (max && val > *max)) {
				err = -EINVAL;
				break;
			}
			WRITE_ONCE(*i, val);
		} else {
			val = convdiv * READ_ONCE(*i) / convmul;
			if (!first)
				proc_put_char(&buffer, &left, '\t');
			proc_put_long(&buffer, &left, val, false);
		}
	}

	if (!write && !first && left && !err)
		proc_put_char(&buffer, &left, '\n');
	if (write && !err)
		proc_skip_spaces(&p, &left);
	if (write && first)
		return err ? : -EINVAL;
	*lenp -= left;
out:
	*ppos += *lenp;
	return err;
}

static int do_proc_doulongvec_minmax(struct ctl_table *table, int write,
		void *buffer, size_t *lenp, loff_t *ppos, unsigned long convmul,
		unsigned long convdiv)
{
	return __do_proc_doulongvec_minmax(table->data, table, write,
			buffer, lenp, ppos, convmul, convdiv);
}

/**
 * proc_doulongvec_minmax - read a vector of long integers with min/max values
 * @table: the sysctl table
 * @write: %TRUE if this is a write to the sysctl file
 * @buffer: the user buffer
 * @lenp: the size of the user buffer
 * @ppos: file position
 *
 * Reads/writes up to table->maxlen/sizeof(unsigned long) unsigned long
 * values from/to the user buffer, treated as an ASCII string.
 *
 * This routine will ensure the values are within the range specified by
 * table->extra1 (min) and table->extra2 (max).
 *
 * Returns 0 on success.
 */
int proc_doulongvec_minmax(struct ctl_table *table, int write,
			   void *buffer, size_t *lenp, loff_t *ppos)
{
    return do_proc_doulongvec_minmax(table, write, buffer, lenp, ppos, 1l, 1l);
}

/**
 * proc_doulongvec_ms_jiffies_minmax - read a vector of millisecond values with min/max values
 * @table: the sysctl table
 * @write: %TRUE if this is a write to the sysctl file
 * @buffer: the user buffer
 * @lenp: the size of the user buffer
 * @ppos: file position
 *
 * Reads/writes up to table->maxlen/sizeof(unsigned long) unsigned long
 * values from/to the user buffer, treated as an ASCII string. The values
 * are treated as milliseconds, and converted to jiffies when they are stored.
 *
 * This routine will ensure the values are within the range specified by
 * table->extra1 (min) and table->extra2 (max).
 *
 * Returns 0 on success.
 */
int proc_doulongvec_ms_jiffies_minmax(struct ctl_table *table, int write,
				      void *buffer, size_t *lenp, loff_t *ppos)
{
    return do_proc_doulongvec_minmax(table, write, buffer,
				     lenp, ppos, HZ, 1000l);
}


static int do_proc_dointvec_jiffies_conv(bool *negp, unsigned long *lvalp,
					 int *valp,
					 int write, void *data)
{
	if (write) {
		if (*lvalp > INT_MAX / HZ)
			return 1;
		if (*negp)
			WRITE_ONCE(*valp, -*lvalp * HZ);
		else
			WRITE_ONCE(*valp, *lvalp * HZ);
	} else {
		int val = READ_ONCE(*valp);
		unsigned long lval;
		if (val < 0) {
			*negp = true;
			lval = -(unsigned long)val;
		} else {
			*negp = false;
			lval = (unsigned long)val;
		}
		*lvalp = lval / HZ;
	}
	return 0;
}

static int do_proc_dointvec_userhz_jiffies_conv(bool *negp, unsigned long *lvalp,
						int *valp,
						int write, void *data)
{
	if (write) {
		if (USER_HZ < HZ && *lvalp > (LONG_MAX / HZ) * USER_HZ)
			return 1;
		*valp = clock_t_to_jiffies(*negp ? -*lvalp : *lvalp);
	} else {
		int val = *valp;
		unsigned long lval;
		if (val < 0) {
			*negp = true;
			lval = -(unsigned long)val;
		} else {
			*negp = false;
			lval = (unsigned long)val;
		}
		*lvalp = jiffies_to_clock_t(lval);
	}
	return 0;
}

static int do_proc_dointvec_ms_jiffies_conv(bool *negp, unsigned long *lvalp,
					    int *valp,
					    int write, void *data)
{
	if (write) {
		unsigned long jif = msecs_to_jiffies(*negp ? -*lvalp : *lvalp);

		if (jif > INT_MAX)
			return 1;
		WRITE_ONCE(*valp, (int)jif);
	} else {
		int val = READ_ONCE(*valp);
		unsigned long lval;
		if (val < 0) {
			*negp = true;
			lval = -(unsigned long)val;
		} else {
			*negp = false;
			lval = (unsigned long)val;
		}
		*lvalp = jiffies_to_msecs(lval);
	}
	return 0;
}

static int do_proc_dointvec_ms_jiffies_minmax_conv(bool *negp, unsigned long *lvalp,
						int *valp, int write, void *data)
{
	int tmp, ret;
	struct do_proc_dointvec_minmax_conv_param *param = data;
	/*
	 * If writing, first do so via a temporary local int so we can
	 * bounds-check it before touching *valp.
	 */
	int *ip = write ? &tmp : valp;

	ret = do_proc_dointvec_ms_jiffies_conv(negp, lvalp, ip, write, data);
	if (ret)
		return ret;

	if (write) {
		if ((param->min && *param->min > tmp) ||
				(param->max && *param->max < tmp))
			return -EINVAL;
		*valp = tmp;
	}
	return 0;
}

/**
 * proc_dointvec_jiffies - read a vector of integers as seconds
 * @table: the sysctl table
 * @write: %TRUE if this is a write to the sysctl file
 * @buffer: the user buffer
 * @lenp: the size of the user buffer
 * @ppos: file position
 *
 * Reads/writes up to table->maxlen/sizeof(unsigned int) integer
 * values from/to the user buffer, treated as an ASCII string.
 * The values read are assumed to be in seconds, and are converted into
 * jiffies.
 *
 * Returns 0 on success.
 */
int proc_dointvec_jiffies(struct ctl_table *table, int write,
			  void *buffer, size_t *lenp, loff_t *ppos)
{
    return do_proc_dointvec(table,write,buffer,lenp,ppos,
		    	    do_proc_dointvec_jiffies_conv,NULL);
}

int proc_dointvec_ms_jiffies_minmax(struct ctl_table *table, int write,
			  void *buffer, size_t *lenp, loff_t *ppos)
{
	struct do_proc_dointvec_minmax_conv_param param = {
		.min = (int *) table->extra1,
		.max = (int *) table->extra2,
	};
	return do_proc_dointvec(table, write, buffer, lenp, ppos,
			do_proc_dointvec_ms_jiffies_minmax_conv, &param);
}

/**
 * proc_dointvec_userhz_jiffies - read a vector of integers as 1/USER_HZ seconds
 * @table: the sysctl table
 * @write: %TRUE if this is a write to the sysctl file
 * @buffer: the user buffer
 * @lenp: the size of the user buffer
 * @ppos: pointer to the file position
 *
 * Reads/writes up to table->maxlen/sizeof(unsigned int) integer
 * values from/to the user buffer, treated as an ASCII string.
 * The values read are assumed to be in 1/USER_HZ seconds, and
 * are converted into jiffies.
 *
 * Returns 0 on success.
 */
int proc_dointvec_userhz_jiffies(struct ctl_table *table, int write,
				 void *buffer, size_t *lenp, loff_t *ppos)
{
	return do_proc_dointvec(table, write, buffer, lenp, ppos,
				do_proc_dointvec_userhz_jiffies_conv, NULL);
}

/**
 * proc_dointvec_ms_jiffies - read a vector of integers as 1 milliseconds
 * @table: the sysctl table
 * @write: %TRUE if this is a write to the sysctl file
 * @buffer: the user buffer
 * @lenp: the size of the user buffer
 * @ppos: file position
 * @ppos: the current position in the file
 *
 * Reads/writes up to table->maxlen/sizeof(unsigned int) integer
 * values from/to the user buffer, treated as an ASCII string.
 * The values read are assumed to be in 1/1000 seconds, and
 * are converted into jiffies.
 *
 * Returns 0 on success.
 */
int proc_dointvec_ms_jiffies(struct ctl_table *table, int write, void *buffer,
		size_t *lenp, loff_t *ppos)
{
	return do_proc_dointvec(table, write, buffer, lenp, ppos,
				do_proc_dointvec_ms_jiffies_conv, NULL);
}

static int proc_do_cad_pid(struct ctl_table *table, int write, void *buffer,
		size_t *lenp, loff_t *ppos)
{
	struct pid *new_pid;
	pid_t tmp;
	int r;

	tmp = pid_vnr(cad_pid);

	r = __do_proc_dointvec(&tmp, table, write, buffer,
			       lenp, ppos, NULL, NULL);
	if (r || !write)
		return r;

	new_pid = find_get_pid(tmp);
	if (!new_pid)
		return -ESRCH;

	put_pid(xchg(&cad_pid, new_pid));
	return 0;
}

/**
 * proc_do_large_bitmap - read/write from/to a large bitmap
 * @table: the sysctl table
 * @write: %TRUE if this is a write to the sysctl file
 * @buffer: the user buffer
 * @lenp: the size of the user buffer
 * @ppos: file position
 *
 * The bitmap is stored at table->data and the bitmap length (in bits)
 * in table->maxlen.
 *
 * We use a range comma separated format (e.g. 1,3-4,10-10) so that
 * large bitmaps may be represented in a compact manner. Writing into
 * the file will clear the bitmap then update it with the given input.
 *
 * Returns 0 on success.
 */
int proc_do_large_bitmap(struct ctl_table *table, int write,
			 void *buffer, size_t *lenp, loff_t *ppos)
{
	int err = 0;
	size_t left = *lenp;
	unsigned long bitmap_len = table->maxlen;
	unsigned long *bitmap = *(unsigned long **) table->data;
	unsigned long *tmp_bitmap = NULL;
	char tr_a[] = { '-', ',', '\n' }, tr_b[] = { ',', '\n', 0 }, c;

	if (!bitmap || !bitmap_len || !left || (*ppos && !write)) {
		*lenp = 0;
		return 0;
	}

	if (write) {
		char *p = buffer;
		size_t skipped = 0;

		if (left > PAGE_SIZE - 1) {
			left = PAGE_SIZE - 1;
			/* How much of the buffer we'll skip this pass */
			skipped = *lenp - left;
		}

		tmp_bitmap = bitmap_zalloc(bitmap_len, GFP_KERNEL);
		if (!tmp_bitmap)
			return -ENOMEM;
		proc_skip_char(&p, &left, '\n');
		while (!err && left) {
			unsigned long val_a, val_b;
			bool neg;
			size_t saved_left;

			/* In case we stop parsing mid-number, we can reset */
			saved_left = left;
			err = proc_get_long(&p, &left, &val_a, &neg, tr_a,
					     sizeof(tr_a), &c);
			/*
			 * If we consumed the entirety of a truncated buffer or
			 * only one char is left (may be a "-"), then stop here,
			 * reset, & come back for more.
			 */
			if ((left <= 1) && skipped) {
				left = saved_left;
				break;
			}

			if (err)
				break;
			if (val_a >= bitmap_len || neg) {
				err = -EINVAL;
				break;
			}

			val_b = val_a;
			if (left) {
				p++;
				left--;
			}

			if (c == '-') {
				err = proc_get_long(&p, &left, &val_b,
						     &neg, tr_b, sizeof(tr_b),
						     &c);
				/*
				 * If we consumed all of a truncated buffer or
				 * then stop here, reset, & come back for more.
				 */
				if (!left && skipped) {
					left = saved_left;
					break;
				}

				if (err)
					break;
				if (val_b >= bitmap_len || neg ||
				    val_a > val_b) {
					err = -EINVAL;
					break;
				}
				if (left) {
					p++;
					left--;
				}
			}

			bitmap_set(tmp_bitmap, val_a, val_b - val_a + 1);
			proc_skip_char(&p, &left, '\n');
		}
		left += skipped;
	} else {
		unsigned long bit_a, bit_b = 0;
		bool first = 1;

		while (left) {
			bit_a = find_next_bit(bitmap, bitmap_len, bit_b);
			if (bit_a >= bitmap_len)
				break;
			bit_b = find_next_zero_bit(bitmap, bitmap_len,
						   bit_a + 1) - 1;

			if (!first)
				proc_put_char(&buffer, &left, ',');
			proc_put_long(&buffer, &left, bit_a, false);
			if (bit_a != bit_b) {
				proc_put_char(&buffer, &left, '-');
				proc_put_long(&buffer, &left, bit_b, false);
			}

			first = 0; bit_b++;
		}
		proc_put_char(&buffer, &left, '\n');
	}

	if (!err) {
		if (write) {
			if (*ppos)
				bitmap_or(bitmap, bitmap, tmp_bitmap, bitmap_len);
			else
				bitmap_copy(bitmap, tmp_bitmap, bitmap_len);
		}
		*lenp -= left;
		*ppos += *lenp;
	}

	bitmap_free(tmp_bitmap);
	return err;
}

#else /* CONFIG_PROC_SYSCTL */

int proc_dostring(struct ctl_table *table, int write,
		  void *buffer, size_t *lenp, loff_t *ppos)
{
	return -ENOSYS;
}

int proc_dobool(struct ctl_table *table, int write,
		void *buffer, size_t *lenp, loff_t *ppos)
{
	return -ENOSYS;
}

int proc_dointvec(struct ctl_table *table, int write,
		  void *buffer, size_t *lenp, loff_t *ppos)
{
	return -ENOSYS;
}

int proc_douintvec(struct ctl_table *table, int write,
		  void *buffer, size_t *lenp, loff_t *ppos)
{
	return -ENOSYS;
}

int proc_dointvec_minmax(struct ctl_table *table, int write,
		    void *buffer, size_t *lenp, loff_t *ppos)
{
	return -ENOSYS;
}

int proc_douintvec_minmax(struct ctl_table *table, int write,
			  void *buffer, size_t *lenp, loff_t *ppos)
{
	return -ENOSYS;
}

int proc_dou8vec_minmax(struct ctl_table *table, int write,
			void *buffer, size_t *lenp, loff_t *ppos)
{
	return -ENOSYS;
}

int proc_dointvec_jiffies(struct ctl_table *table, int write,
		    void *buffer, size_t *lenp, loff_t *ppos)
{
	return -ENOSYS;
}

int proc_dointvec_ms_jiffies_minmax(struct ctl_table *table, int write,
				    void *buffer, size_t *lenp, loff_t *ppos)
{
	return -ENOSYS;
}

int proc_dointvec_userhz_jiffies(struct ctl_table *table, int write,
		    void *buffer, size_t *lenp, loff_t *ppos)
{
	return -ENOSYS;
}

int proc_dointvec_ms_jiffies(struct ctl_table *table, int write,
			     void *buffer, size_t *lenp, loff_t *ppos)
{
	return -ENOSYS;
}

int proc_doulongvec_minmax(struct ctl_table *table, int write,
		    void *buffer, size_t *lenp, loff_t *ppos)
{
	return -ENOSYS;
}

int proc_doulongvec_ms_jiffies_minmax(struct ctl_table *table, int write,
				      void *buffer, size_t *lenp, loff_t *ppos)
{
	return -ENOSYS;
}

int proc_do_large_bitmap(struct ctl_table *table, int write,
			 void *buffer, size_t *lenp, loff_t *ppos)
{
	return -ENOSYS;
}

#endif /* CONFIG_PROC_SYSCTL */

#if defined(CONFIG_SYSCTL)
int proc_do_static_key(struct ctl_table *table, int write,
		       void *buffer, size_t *lenp, loff_t *ppos)
{
	struct static_key *key = (struct static_key *)table->data;
	static DEFINE_MUTEX(static_key_mutex);
	int val, ret;
	struct ctl_table tmp = {
		.data   = &val,
		.maxlen = sizeof(val),
		.mode   = table->mode,
		.extra1 = SYSCTL_ZERO,
		.extra2 = SYSCTL_ONE,
	};

	if (write && !capable(CAP_SYS_ADMIN))
		return -EPERM;

	mutex_lock(&static_key_mutex);
	val = static_key_enabled(key);
	ret = proc_dointvec_minmax(&tmp, write, buffer, lenp, ppos);
	if (write && !ret) {
		if (val)
			static_key_enable(key);
		else
			static_key_disable(key);
	}
	mutex_unlock(&static_key_mutex);
	return ret;
}

static struct ctl_table kern_table[] = {
#ifdef CONFIG_NUMA_BALANCING
	{
		.procname	= "numa_balancing",
		.data		= NULL, /* filled in by handler */
		.maxlen		= sizeof(unsigned int),
		.mode		= 0644,
		.proc_handler	= sysctl_numa_balancing,
		.extra1		= SYSCTL_ZERO,
		.extra2		= SYSCTL_FOUR,
	},
	{
		.procname	= "numa_balancing_promote_rate_limit_MBps",
		.data		= &sysctl_numa_balancing_promote_rate_limit,
		.maxlen		= sizeof(unsigned int),
		.mode		= 0644,
		.proc_handler	= proc_dointvec_minmax,
		.extra1		= SYSCTL_ZERO,
	},
#endif /* CONFIG_NUMA_BALANCING */
	{
		.procname	= "panic",
		.data		= &panic_timeout,
		.maxlen		= sizeof(int),
		.mode		= 0644,
		.proc_handler	= proc_dointvec,
	},
#ifdef CONFIG_USER_NS
	{
		.procname	= "unprivileged_userns_clone",
		.data		= &unprivileged_userns_clone,
		.maxlen		= sizeof(int),
		.mode		= 0644,
		.proc_handler	= proc_dointvec,
	},
#endif
#ifdef CONFIG_PROC_SYSCTL
	{
		.procname	= "tainted",
		.maxlen 	= sizeof(long),
		.mode		= 0644,
		.proc_handler	= proc_taint,
	},
	{
		.procname	= "sysctl_writes_strict",
		.data		= &sysctl_writes_strict,
		.maxlen		= sizeof(int),
		.mode		= 0644,
		.proc_handler	= proc_dointvec_minmax,
		.extra1		= SYSCTL_NEG_ONE,
		.extra2		= SYSCTL_ONE,
	},
#endif
	{
		.procname	= "print-fatal-signals",
		.data		= &print_fatal_signals,
		.maxlen		= sizeof(int),
		.mode		= 0644,
		.proc_handler	= proc_dointvec,
	},
#ifdef CONFIG_SPARC
	{
		.procname	= "reboot-cmd",
		.data		= reboot_command,
		.maxlen		= 256,
		.mode		= 0644,
		.proc_handler	= proc_dostring,
	},
	{
		.procname	= "stop-a",
		.data		= &stop_a_enabled,
		.maxlen		= sizeof (int),
		.mode		= 0644,
		.proc_handler	= proc_dointvec,
	},
	{
		.procname	= "scons-poweroff",
		.data		= &scons_pwroff,
		.maxlen		= sizeof (int),
		.mode		= 0644,
		.proc_handler	= proc_dointvec,
	},
#endif
#ifdef CONFIG_SPARC64
	{
		.procname	= "tsb-ratio",
		.data		= &sysctl_tsb_ratio,
		.maxlen		= sizeof (int),
		.mode		= 0644,
		.proc_handler	= proc_dointvec,
	},
#endif
#ifdef CONFIG_PARISC
	{
		.procname	= "soft-power",
		.data		= &pwrsw_enabled,
		.maxlen		= sizeof (int),
		.mode		= 0644,
		.proc_handler	= proc_dointvec,
	},
#endif
#ifdef CONFIG_SYSCTL_ARCH_UNALIGN_ALLOW
	{
		.procname	= "unaligned-trap",
		.data		= &unaligned_enabled,
		.maxlen		= sizeof (int),
		.mode		= 0644,
		.proc_handler	= proc_dointvec,
	},
#endif
#ifdef CONFIG_STACK_TRACER
	{
		.procname	= "stack_tracer_enabled",
		.data		= &stack_tracer_enabled,
		.maxlen		= sizeof(int),
		.mode		= 0644,
		.proc_handler	= stack_trace_sysctl,
	},
#endif
#ifdef CONFIG_TRACING
	{
		.procname	= "ftrace_dump_on_oops",
		.data		= &ftrace_dump_on_oops,
		.maxlen		= sizeof(int),
		.mode		= 0644,
		.proc_handler	= proc_dointvec,
	},
	{
		.procname	= "traceoff_on_warning",
		.data		= &__disable_trace_on_warning,
		.maxlen		= sizeof(__disable_trace_on_warning),
		.mode		= 0644,
		.proc_handler	= proc_dointvec,
	},
	{
		.procname	= "tracepoint_printk",
		.data		= &tracepoint_printk,
		.maxlen		= sizeof(tracepoint_printk),
		.mode		= 0644,
		.proc_handler	= tracepoint_printk_sysctl,
	},
#endif
#ifdef CONFIG_MODULES
	{
		.procname	= "modprobe",
		.data		= &modprobe_path,
		.maxlen		= KMOD_PATH_LEN,
		.mode		= 0644,
		.proc_handler	= proc_dostring,
	},
	{
		.procname	= "modules_disabled",
		.data		= &modules_disabled,
		.maxlen		= sizeof(int),
		.mode		= 0644,
		/* only handle a transition from default "0" to "1" */
		.proc_handler	= proc_dointvec_minmax,
		.extra1		= SYSCTL_ONE,
		.extra2		= SYSCTL_ONE,
	},
#endif
#ifdef CONFIG_UEVENT_HELPER
	{
		.procname	= "hotplug",
		.data		= &uevent_helper,
		.maxlen		= UEVENT_HELPER_PATH_LEN,
		.mode		= 0644,
		.proc_handler	= proc_dostring,
	},
#endif
#ifdef CONFIG_MAGIC_SYSRQ
	{
		.procname	= "sysrq",
		.data		= NULL,
		.maxlen		= sizeof (int),
		.mode		= 0644,
		.proc_handler	= sysrq_sysctl_handler,
	},
#endif
#ifdef CONFIG_PROC_SYSCTL
	{
		.procname	= "cad_pid",
		.data		= NULL,
		.maxlen		= sizeof (int),
		.mode		= 0600,
		.proc_handler	= proc_do_cad_pid,
	},
#endif
	{
		.procname	= "threads-max",
		.data		= NULL,
		.maxlen		= sizeof(int),
		.mode		= 0644,
		.proc_handler	= sysctl_max_threads,
	},
	{
		.procname	= "usermodehelper",
		.mode		= 0555,
		.child		= usermodehelper_table,
	},
	{
		.procname	= "overflowuid",
		.data		= &overflowuid,
		.maxlen		= sizeof(int),
		.mode		= 0644,
		.proc_handler	= proc_dointvec_minmax,
		.extra1		= SYSCTL_ZERO,
		.extra2		= SYSCTL_MAXOLDUID,
	},
	{
		.procname	= "overflowgid",
		.data		= &overflowgid,
		.maxlen		= sizeof(int),
		.mode		= 0644,
		.proc_handler	= proc_dointvec_minmax,
		.extra1		= SYSCTL_ZERO,
		.extra2		= SYSCTL_MAXOLDUID,
	},
#ifdef CONFIG_S390
	{
		.procname	= "userprocess_debug",
		.data		= &show_unhandled_signals,
		.maxlen		= sizeof(int),
		.mode		= 0644,
		.proc_handler	= proc_dointvec,
	},
#endif
	{
		.procname	= "pid_max",
		.data		= &pid_max,
		.maxlen		= sizeof (int),
		.mode		= 0644,
		.proc_handler	= proc_dointvec_minmax,
		.extra1		= &pid_max_min,
		.extra2		= &pid_max_max,
	},
	{
		.procname	= "panic_on_oops",
		.data		= &panic_on_oops,
		.maxlen		= sizeof(int),
		.mode		= 0644,
		.proc_handler	= proc_dointvec,
	},
	{
		.procname	= "panic_print",
		.data		= &panic_print,
		.maxlen		= sizeof(unsigned long),
		.mode		= 0644,
		.proc_handler	= proc_doulongvec_minmax,
	},
	{
		.procname	= "ngroups_max",
		.data		= (void *)&ngroups_max,
		.maxlen		= sizeof (int),
		.mode		= 0444,
		.proc_handler	= proc_dointvec,
	},
	{
		.procname	= "cap_last_cap",
		.data		= (void *)&cap_last_cap,
		.maxlen		= sizeof(int),
		.mode		= 0444,
		.proc_handler	= proc_dointvec,
	},
#if defined(CONFIG_X86_LOCAL_APIC) && defined(CONFIG_X86)
	{
		.procname       = "unknown_nmi_panic",
		.data           = &unknown_nmi_panic,
		.maxlen         = sizeof (int),
		.mode           = 0644,
		.proc_handler   = proc_dointvec,
	},
#endif

#if (defined(CONFIG_X86_32) || defined(CONFIG_PARISC)) && \
	defined(CONFIG_DEBUG_STACKOVERFLOW)
	{
		.procname	= "panic_on_stackoverflow",
		.data		= &sysctl_panic_on_stackoverflow,
		.maxlen		= sizeof(int),
		.mode		= 0644,
		.proc_handler	= proc_dointvec,
	},
#endif
#if defined(CONFIG_X86)
	{
		.procname	= "panic_on_unrecovered_nmi",
		.data		= &panic_on_unrecovered_nmi,
		.maxlen		= sizeof(int),
		.mode		= 0644,
		.proc_handler	= proc_dointvec,
	},
	{
		.procname	= "panic_on_io_nmi",
		.data		= &panic_on_io_nmi,
		.maxlen		= sizeof(int),
		.mode		= 0644,
		.proc_handler	= proc_dointvec,
	},
	{
		.procname	= "bootloader_type",
		.data		= &bootloader_type,
		.maxlen		= sizeof (int),
		.mode		= 0444,
		.proc_handler	= proc_dointvec,
	},
	{
		.procname	= "bootloader_version",
		.data		= &bootloader_version,
		.maxlen		= sizeof (int),
		.mode		= 0444,
		.proc_handler	= proc_dointvec,
	},
	{
		.procname	= "io_delay_type",
		.data		= &io_delay_type,
		.maxlen		= sizeof(int),
		.mode		= 0644,
		.proc_handler	= proc_dointvec,
	},
#endif
#if defined(CONFIG_MMU)
	{
		.procname	= "randomize_va_space",
		.data		= &randomize_va_space,
		.maxlen		= sizeof(int),
		.mode		= 0644,
		.proc_handler	= proc_dointvec,
	},
#endif
#if defined(CONFIG_S390) && defined(CONFIG_SMP)
	{
		.procname	= "spin_retry",
		.data		= &spin_retry,
		.maxlen		= sizeof (int),
		.mode		= 0644,
		.proc_handler	= proc_dointvec,
	},
#endif
#if	defined(CONFIG_ACPI_SLEEP) && defined(CONFIG_X86)
	{
		.procname	= "acpi_video_flags",
		.data		= &acpi_realmode_flags,
		.maxlen		= sizeof (unsigned long),
		.mode		= 0644,
		.proc_handler	= proc_doulongvec_minmax,
	},
#endif
#ifdef CONFIG_SYSCTL_ARCH_UNALIGN_NO_WARN
	{
		.procname	= "ignore-unaligned-usertrap",
		.data		= &no_unaligned_warning,
		.maxlen		= sizeof (int),
		.mode		= 0644,
		.proc_handler	= proc_dointvec,
	},
#endif
#ifdef CONFIG_IA64
	{
		.procname	= "unaligned-dump-stack",
		.data		= &unaligned_dump_stack,
		.maxlen		= sizeof (int),
		.mode		= 0644,
		.proc_handler	= proc_dointvec,
	},
#endif
#ifdef CONFIG_RT_MUTEXES
	{
		.procname	= "max_lock_depth",
		.data		= &max_lock_depth,
		.maxlen		= sizeof(int),
		.mode		= 0644,
		.proc_handler	= proc_dointvec,
	},
#endif
#ifdef CONFIG_KEYS
	{
		.procname	= "keys",
		.mode		= 0555,
		.child		= key_sysctls,
	},
#endif
#ifdef CONFIG_PERF_EVENTS
	/*
	 * User-space scripts rely on the existence of this file
	 * as a feature check for perf_events being enabled.
	 *
	 * So it's an ABI, do not remove!
	 */
	{
		.procname	= "perf_event_paranoid",
		.data		= &sysctl_perf_event_paranoid,
		.maxlen		= sizeof(sysctl_perf_event_paranoid),
		.mode		= 0644,
		.proc_handler	= proc_dointvec,
	},
	{
		.procname	= "perf_event_mlock_kb",
		.data		= &sysctl_perf_event_mlock,
		.maxlen		= sizeof(sysctl_perf_event_mlock),
		.mode		= 0644,
		.proc_handler	= proc_dointvec,
	},
	{
		.procname	= "perf_event_max_sample_rate",
		.data		= &sysctl_perf_event_sample_rate,
		.maxlen		= sizeof(sysctl_perf_event_sample_rate),
		.mode		= 0644,
		.proc_handler	= perf_proc_update_handler,
		.extra1		= SYSCTL_ONE,
	},
	{
		.procname	= "perf_cpu_time_max_percent",
		.data		= &sysctl_perf_cpu_time_max_percent,
		.maxlen		= sizeof(sysctl_perf_cpu_time_max_percent),
		.mode		= 0644,
		.proc_handler	= perf_cpu_time_max_percent_handler,
		.extra1		= SYSCTL_ZERO,
		.extra2		= SYSCTL_ONE_HUNDRED,
	},
	{
		.procname	= "perf_event_max_stack",
		.data		= &sysctl_perf_event_max_stack,
		.maxlen		= sizeof(sysctl_perf_event_max_stack),
		.mode		= 0644,
		.proc_handler	= perf_event_max_stack_handler,
		.extra1		= SYSCTL_ZERO,
		.extra2		= (void *)&six_hundred_forty_kb,
	},
	{
		.procname	= "perf_event_max_contexts_per_stack",
		.data		= &sysctl_perf_event_max_contexts_per_stack,
		.maxlen		= sizeof(sysctl_perf_event_max_contexts_per_stack),
		.mode		= 0644,
		.proc_handler	= perf_event_max_stack_handler,
		.extra1		= SYSCTL_ZERO,
		.extra2		= SYSCTL_ONE_THOUSAND,
	},
#endif
	{
		.procname	= "panic_on_warn",
		.data		= &panic_on_warn,
		.maxlen		= sizeof(int),
		.mode		= 0644,
		.proc_handler	= proc_dointvec_minmax,
		.extra1		= SYSCTL_ZERO,
		.extra2		= SYSCTL_ONE,
	},
#ifdef CONFIG_TREE_RCU
	{
		.procname	= "panic_on_rcu_stall",
		.data		= &sysctl_panic_on_rcu_stall,
		.maxlen		= sizeof(sysctl_panic_on_rcu_stall),
		.mode		= 0644,
		.proc_handler	= proc_dointvec_minmax,
		.extra1		= SYSCTL_ZERO,
		.extra2		= SYSCTL_ONE,
	},
	{
		.procname	= "max_rcu_stall_to_panic",
		.data		= &sysctl_max_rcu_stall_to_panic,
		.maxlen		= sizeof(sysctl_max_rcu_stall_to_panic),
		.mode		= 0644,
		.proc_handler	= proc_dointvec_minmax,
		.extra1		= SYSCTL_ONE,
		.extra2		= SYSCTL_INT_MAX,
	},
#endif
	{ }
};

static struct ctl_table vm_table[] = {
	{
		.procname	= "overcommit_memory",
		.data		= &sysctl_overcommit_memory,
		.maxlen		= sizeof(sysctl_overcommit_memory),
		.mode		= 0644,
		.proc_handler	= overcommit_policy_handler,
		.extra1		= SYSCTL_ZERO,
		.extra2		= SYSCTL_TWO,
	},
	{
		.procname	= "overcommit_ratio",
		.data		= &sysctl_overcommit_ratio,
		.maxlen		= sizeof(sysctl_overcommit_ratio),
		.mode		= 0644,
		.proc_handler	= overcommit_ratio_handler,
	},
	{
		.procname	= "overcommit_kbytes",
		.data		= &sysctl_overcommit_kbytes,
		.maxlen		= sizeof(sysctl_overcommit_kbytes),
		.mode		= 0644,
		.proc_handler	= overcommit_kbytes_handler,
	},
	{
		.procname	= "page-cluster",
		.data		= &page_cluster,
		.maxlen		= sizeof(int),
		.mode		= 0644,
		.proc_handler	= proc_dointvec_minmax,
		.extra1		= SYSCTL_ZERO,
	},
	{
		.procname	= "dirtytime_expire_seconds",
		.data		= &dirtytime_expire_interval,
		.maxlen		= sizeof(dirtytime_expire_interval),
		.mode		= 0644,
		.proc_handler	= dirtytime_interval_handler,
		.extra1		= SYSCTL_ZERO,
	},
	{
		.procname	= "swappiness",
		.data		= &vm_swappiness,
		.maxlen		= sizeof(vm_swappiness),
		.mode		= 0644,
		.proc_handler	= proc_dointvec_minmax,
		.extra1		= SYSCTL_ZERO,
		.extra2		= SYSCTL_TWO_HUNDRED,
	},
#ifdef CONFIG_NUMA
	{
		.procname	= "numa_stat",
		.data		= &sysctl_vm_numa_stat,
		.maxlen		= sizeof(int),
		.mode		= 0644,
		.proc_handler	= sysctl_vm_numa_stat_handler,
		.extra1		= SYSCTL_ZERO,
		.extra2		= SYSCTL_ONE,
	},
#endif
#ifdef CONFIG_HUGETLB_PAGE
	{
		.procname	= "nr_hugepages",
		.data		= NULL,
		.maxlen		= sizeof(unsigned long),
		.mode		= 0644,
		.proc_handler	= hugetlb_sysctl_handler,
	},
#ifdef CONFIG_NUMA
	{
		.procname       = "nr_hugepages_mempolicy",
		.data           = NULL,
		.maxlen         = sizeof(unsigned long),
		.mode           = 0644,
		.proc_handler   = &hugetlb_mempolicy_sysctl_handler,
	},
#endif
	 {
		.procname	= "hugetlb_shm_group",
		.data		= &sysctl_hugetlb_shm_group,
		.maxlen		= sizeof(gid_t),
		.mode		= 0644,
		.proc_handler	= proc_dointvec,
	 },
	{
		.procname	= "nr_overcommit_hugepages",
		.data		= NULL,
		.maxlen		= sizeof(unsigned long),
		.mode		= 0644,
		.proc_handler	= hugetlb_overcommit_handler,
	},
#endif
	{
		.procname	= "lowmem_reserve_ratio",
		.data		= &sysctl_lowmem_reserve_ratio,
		.maxlen		= sizeof(sysctl_lowmem_reserve_ratio),
		.mode		= 0644,
		.proc_handler	= lowmem_reserve_ratio_sysctl_handler,
	},
	{
		.procname	= "drop_caches",
		.data		= &sysctl_drop_caches,
		.maxlen		= sizeof(int),
		.mode		= 0200,
		.proc_handler	= drop_caches_sysctl_handler,
		.extra1		= SYSCTL_ONE,
		.extra2		= SYSCTL_FOUR,
	},
#ifdef CONFIG_COMPACTION
	{
		.procname	= "compact_memory",
		.data		= NULL,
		.maxlen		= sizeof(int),
		.mode		= 0200,
		.proc_handler	= sysctl_compaction_handler,
	},
	{
		.procname	= "compaction_proactiveness",
		.data		= &sysctl_compaction_proactiveness,
		.maxlen		= sizeof(sysctl_compaction_proactiveness),
		.mode		= 0644,
		.proc_handler	= compaction_proactiveness_sysctl_handler,
		.extra1		= SYSCTL_ZERO,
		.extra2		= SYSCTL_ONE_HUNDRED,
	},
	{
		.procname	= "extfrag_threshold",
		.data		= &sysctl_extfrag_threshold,
		.maxlen		= sizeof(int),
		.mode		= 0644,
		.proc_handler	= proc_dointvec_minmax,
		.extra1		= SYSCTL_ZERO,
		.extra2		= SYSCTL_ONE_THOUSAND,
	},
	{
		.procname	= "compact_unevictable_allowed",
		.data		= &sysctl_compact_unevictable_allowed,
		.maxlen		= sizeof(int),
		.mode		= 0644,
		.proc_handler	= proc_dointvec_minmax_warn_RT_change,
		.extra1		= SYSCTL_ZERO,
		.extra2		= SYSCTL_ONE,
	},

#endif /* CONFIG_COMPACTION */
	{
		.procname	= "min_free_kbytes",
		.data		= &min_free_kbytes,
		.maxlen		= sizeof(min_free_kbytes),
		.mode		= 0644,
		.proc_handler	= min_free_kbytes_sysctl_handler,
		.extra1		= SYSCTL_ZERO,
	},
	{
		.procname	= "watermark_boost_factor",
		.data		= &watermark_boost_factor,
		.maxlen		= sizeof(watermark_boost_factor),
		.mode		= 0644,
		.proc_handler	= proc_dointvec_minmax,
		.extra1		= SYSCTL_ZERO,
	},
	{
		.procname	= "watermark_scale_factor",
		.data		= &watermark_scale_factor,
		.maxlen		= sizeof(watermark_scale_factor),
		.mode		= 0644,
		.proc_handler	= watermark_scale_factor_sysctl_handler,
		.extra1		= SYSCTL_ONE,
		.extra2		= SYSCTL_THREE_THOUSAND,
	},
	{
		.procname	= "percpu_pagelist_high_fraction",
		.data		= &percpu_pagelist_high_fraction,
		.maxlen		= sizeof(percpu_pagelist_high_fraction),
		.mode		= 0644,
		.proc_handler	= percpu_pagelist_high_fraction_sysctl_handler,
		.extra1		= SYSCTL_ZERO,
	},
	{
		.procname	= "page_lock_unfairness",
		.data		= &sysctl_page_lock_unfairness,
		.maxlen		= sizeof(sysctl_page_lock_unfairness),
		.mode		= 0644,
		.proc_handler	= proc_dointvec_minmax,
		.extra1		= SYSCTL_ZERO,
	},
#ifdef CONFIG_MMU
	{
		.procname	= "max_map_count",
		.data		= &sysctl_max_map_count,
		.maxlen		= sizeof(sysctl_max_map_count),
		.mode		= 0644,
		.proc_handler	= proc_dointvec_minmax,
		.extra1		= SYSCTL_ZERO,
	},
#else
	{
		.procname	= "nr_trim_pages",
		.data		= &sysctl_nr_trim_pages,
		.maxlen		= sizeof(sysctl_nr_trim_pages),
		.mode		= 0644,
		.proc_handler	= proc_dointvec_minmax,
		.extra1		= SYSCTL_ZERO,
	},
#endif
	{
		.procname	= "vfs_cache_pressure",
		.data		= &sysctl_vfs_cache_pressure,
		.maxlen		= sizeof(sysctl_vfs_cache_pressure),
		.mode		= 0644,
		.proc_handler	= proc_dointvec_minmax,
		.extra1		= SYSCTL_ZERO,
	},
#if defined(HAVE_ARCH_PICK_MMAP_LAYOUT) || \
    defined(CONFIG_ARCH_WANT_DEFAULT_TOPDOWN_MMAP_LAYOUT)
	{
		.procname	= "legacy_va_layout",
		.data		= &sysctl_legacy_va_layout,
		.maxlen		= sizeof(sysctl_legacy_va_layout),
		.mode		= 0644,
		.proc_handler	= proc_dointvec_minmax,
		.extra1		= SYSCTL_ZERO,
	},
#endif
#ifdef CONFIG_NUMA
	{
		.procname	= "zone_reclaim_mode",
		.data		= &node_reclaim_mode,
		.maxlen		= sizeof(node_reclaim_mode),
		.mode		= 0644,
		.proc_handler	= proc_dointvec_minmax,
		.extra1		= SYSCTL_ZERO,
	},
	{
		.procname	= "min_unmapped_ratio",
		.data		= &sysctl_min_unmapped_ratio,
		.maxlen		= sizeof(sysctl_min_unmapped_ratio),
		.mode		= 0644,
		.proc_handler	= sysctl_min_unmapped_ratio_sysctl_handler,
		.extra1		= SYSCTL_ZERO,
		.extra2		= SYSCTL_ONE_HUNDRED,
	},
	{
		.procname	= "min_slab_ratio",
		.data		= &sysctl_min_slab_ratio,
		.maxlen		= sizeof(sysctl_min_slab_ratio),
		.mode		= 0644,
		.proc_handler	= sysctl_min_slab_ratio_sysctl_handler,
		.extra1		= SYSCTL_ZERO,
		.extra2		= SYSCTL_ONE_HUNDRED,
	},
#endif
#ifdef CONFIG_SMP
	{
		.procname	= "stat_interval",
		.data		= &sysctl_stat_interval,
		.maxlen		= sizeof(sysctl_stat_interval),
		.mode		= 0644,
		.proc_handler	= proc_dointvec_jiffies,
	},
	{
		.procname	= "stat_refresh",
		.data		= NULL,
		.maxlen		= 0,
		.mode		= 0600,
		.proc_handler	= vmstat_refresh,
	},
#endif
#ifdef CONFIG_MMU
	{
		.procname	= "mmap_min_addr",
		.data		= &dac_mmap_min_addr,
		.maxlen		= sizeof(unsigned long),
		.mode		= 0644,
		.proc_handler	= mmap_min_addr_handler,
	},
#endif
#ifdef CONFIG_NUMA
	{
		.procname	= "numa_zonelist_order",
		.data		= &numa_zonelist_order,
		.maxlen		= NUMA_ZONELIST_ORDER_LEN,
		.mode		= 0644,
		.proc_handler	= numa_zonelist_order_handler,
	},
#endif
#if (defined(CONFIG_X86_32) && !defined(CONFIG_UML))|| \
   (defined(CONFIG_SUPERH) && defined(CONFIG_VSYSCALL))
	{
		.procname	= "vdso_enabled",
#ifdef CONFIG_X86_32
		.data		= &vdso32_enabled,
		.maxlen		= sizeof(vdso32_enabled),
#else
		.data		= &vdso_enabled,
		.maxlen		= sizeof(vdso_enabled),
#endif
		.mode		= 0644,
		.proc_handler	= proc_dointvec,
		.extra1		= SYSCTL_ZERO,
	},
#endif
#ifdef CONFIG_MEMORY_FAILURE
	{
		.procname	= "memory_failure_early_kill",
		.data		= &sysctl_memory_failure_early_kill,
		.maxlen		= sizeof(sysctl_memory_failure_early_kill),
		.mode		= 0644,
		.proc_handler	= proc_dointvec_minmax,
		.extra1		= SYSCTL_ZERO,
		.extra2		= SYSCTL_ONE,
	},
	{
		.procname	= "memory_failure_recovery",
		.data		= &sysctl_memory_failure_recovery,
		.maxlen		= sizeof(sysctl_memory_failure_recovery),
		.mode		= 0644,
		.proc_handler	= proc_dointvec_minmax,
		.extra1		= SYSCTL_ZERO,
		.extra2		= SYSCTL_ONE,
	},
#endif
	{
		.procname	= "user_reserve_kbytes",
		.data		= &sysctl_user_reserve_kbytes,
		.maxlen		= sizeof(sysctl_user_reserve_kbytes),
		.mode		= 0644,
		.proc_handler	= proc_doulongvec_minmax,
	},
	{
		.procname	= "admin_reserve_kbytes",
		.data		= &sysctl_admin_reserve_kbytes,
		.maxlen		= sizeof(sysctl_admin_reserve_kbytes),
		.mode		= 0644,
		.proc_handler	= proc_doulongvec_minmax,
	},
#ifdef CONFIG_HAVE_ARCH_MMAP_RND_BITS
	{
		.procname	= "mmap_rnd_bits",
		.data		= &mmap_rnd_bits,
		.maxlen		= sizeof(mmap_rnd_bits),
		.mode		= 0600,
		.proc_handler	= proc_dointvec_minmax,
		.extra1		= (void *)&mmap_rnd_bits_min,
		.extra2		= (void *)&mmap_rnd_bits_max,
	},
#endif
#ifdef CONFIG_HAVE_ARCH_MMAP_RND_COMPAT_BITS
	{
		.procname	= "mmap_rnd_compat_bits",
		.data		= &mmap_rnd_compat_bits,
		.maxlen		= sizeof(mmap_rnd_compat_bits),
		.mode		= 0600,
		.proc_handler	= proc_dointvec_minmax,
		.extra1		= (void *)&mmap_rnd_compat_bits_min,
		.extra2		= (void *)&mmap_rnd_compat_bits_max,
	},
#endif
#ifdef CONFIG_USERFAULTFD
	{
		.procname	= "unprivileged_userfaultfd",
		.data		= &sysctl_unprivileged_userfaultfd,
		.maxlen		= sizeof(sysctl_unprivileged_userfaultfd),
		.mode		= 0644,
		.proc_handler	= proc_dointvec_minmax,
		.extra1		= SYSCTL_ZERO,
		.extra2		= SYSCTL_ONE,
	},
#endif
	{ }
};

static struct ctl_table debug_table[] = {
#ifdef CONFIG_SYSCTL_EXCEPTION_TRACE
	{
		.procname	= "exception-trace",
		.data		= &show_unhandled_signals,
		.maxlen		= sizeof(int),
		.mode		= 0644,
		.proc_handler	= proc_dointvec
	},
#endif
	{ }
};

static struct ctl_table dev_table[] = {
	{ }
};

DECLARE_SYSCTL_BASE(kernel, kern_table);
DECLARE_SYSCTL_BASE(vm, vm_table);
DECLARE_SYSCTL_BASE(debug, debug_table);
DECLARE_SYSCTL_BASE(dev, dev_table);

int __init sysctl_init_bases(void)
{
	register_sysctl_base(kernel);
	register_sysctl_base(vm);
	register_sysctl_base(debug);
	register_sysctl_base(dev);

	return 0;
}
#endif /* CONFIG_SYSCTL */
/*
 * No sense putting this after each symbol definition, twice,
 * exception granted :-)
 */
EXPORT_SYMBOL(proc_dobool);
EXPORT_SYMBOL(proc_dointvec);
EXPORT_SYMBOL(proc_douintvec);
EXPORT_SYMBOL(proc_dointvec_jiffies);
EXPORT_SYMBOL(proc_dointvec_minmax);
EXPORT_SYMBOL_GPL(proc_douintvec_minmax);
EXPORT_SYMBOL(proc_dointvec_userhz_jiffies);
EXPORT_SYMBOL(proc_dointvec_ms_jiffies);
EXPORT_SYMBOL(proc_dostring);
EXPORT_SYMBOL(proc_doulongvec_minmax);
EXPORT_SYMBOL(proc_doulongvec_ms_jiffies_minmax);
EXPORT_SYMBOL(proc_do_large_bitmap);<|MERGE_RESOLUTION|>--- conflicted
+++ resolved
@@ -84,8 +84,6 @@
 #ifdef CONFIG_USER_NS
 #include <linux/user_namespace.h>
 #endif
-<<<<<<< HEAD
-=======
 
 /* shared constants to be used in various sysctls */
 const int sysctl_vals[] = { 0, 1, 2, 3, 4, 100, 200, 1000, 3000, INT_MAX, 65535, -1 };
@@ -93,7 +91,6 @@
 
 const unsigned long sysctl_long_vals[] = { 0, 1, LONG_MAX };
 EXPORT_SYMBOL_GPL(sysctl_long_vals);
->>>>>>> f81a61f5
 
 #if defined(CONFIG_SYSCTL)
 
