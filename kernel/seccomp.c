--- conflicted
+++ resolved
@@ -1117,15 +1117,12 @@
 }
 
 #ifdef CONFIG_SECCOMP_FILTER
-<<<<<<< HEAD
-=======
 static void seccomp_notify_free(struct seccomp_filter *filter)
 {
 	kfree(filter->notif);
 	filter->notif = NULL;
 }
 
->>>>>>> e031388e
 static void seccomp_notify_detach(struct seccomp_filter *filter)
 {
 	struct seccomp_knotif *knotif;
