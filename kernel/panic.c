// SPDX-License-Identifier: GPL-2.0-only
/*
 *  linux/kernel/panic.c
 *
 *  Copyright (C) 1991, 1992  Linus Torvalds
 */

/*
 * This function is used through-out the kernel (including mm and fs)
 * to indicate a major problem.
 */
#include <linux/debug_locks.h>
#include <linux/sched/debug.h>
#include <linux/interrupt.h>
#include <linux/kgdb.h>
#include <linux/kmsg_dump.h>
#include <linux/kallsyms.h>
#include <linux/notifier.h>
#include <linux/vt_kern.h>
#include <linux/module.h>
#include <linux/random.h>
#include <linux/ftrace.h>
#include <linux/reboot.h>
#include <linux/delay.h>
#include <linux/kexec.h>
#include <linux/panic_notifier.h>
#include <linux/sched.h>
#include <linux/string_helpers.h>
#include <linux/sysrq.h>
#include <linux/init.h>
#include <linux/nmi.h>
#include <linux/console.h>
#include <linux/bug.h>
#include <linux/ratelimit.h>
#include <linux/debugfs.h>
#include <linux/sysfs.h>
<<<<<<< HEAD
=======
#include <linux/context_tracking.h>
>>>>>>> 2a175ffe
#include <trace/events/error_report.h>
#include <asm/sections.h>

#define PANIC_TIMER_STEP 100
#define PANIC_BLINK_SPD 18

#ifdef CONFIG_SMP
/*
 * Should we dump all CPUs backtraces in an oops event?
 * Defaults to 0, can be changed via sysctl.
 */
static unsigned int __read_mostly sysctl_oops_all_cpu_backtrace;
#else
#define sysctl_oops_all_cpu_backtrace 0
#endif /* CONFIG_SMP */

int panic_on_oops = CONFIG_PANIC_ON_OOPS_VALUE;
static unsigned long tainted_mask =
	IS_ENABLED(CONFIG_RANDSTRUCT) ? (1 << TAINT_RANDSTRUCT) : 0;
static int pause_on_oops;
static int pause_on_oops_flag;
static DEFINE_SPINLOCK(pause_on_oops_lock);
bool crash_kexec_post_notifiers;
int panic_on_warn __read_mostly;
unsigned long panic_on_taint;
bool panic_on_taint_nousertaint = false;
static unsigned int warn_limit __read_mostly;

int panic_timeout = CONFIG_PANIC_TIMEOUT;
EXPORT_SYMBOL_GPL(panic_timeout);

#define PANIC_PRINT_TASK_INFO		0x00000001
#define PANIC_PRINT_MEM_INFO		0x00000002
#define PANIC_PRINT_TIMER_INFO		0x00000004
#define PANIC_PRINT_LOCK_INFO		0x00000008
#define PANIC_PRINT_FTRACE_INFO		0x00000010
#define PANIC_PRINT_ALL_PRINTK_MSG	0x00000020
#define PANIC_PRINT_ALL_CPU_BT		0x00000040
unsigned long panic_print;

ATOMIC_NOTIFIER_HEAD(panic_notifier_list);

EXPORT_SYMBOL(panic_notifier_list);

#ifdef CONFIG_SYSCTL
static struct ctl_table kern_panic_table[] = {
#ifdef CONFIG_SMP
	{
		.procname       = "oops_all_cpu_backtrace",
		.data           = &sysctl_oops_all_cpu_backtrace,
		.maxlen         = sizeof(int),
		.mode           = 0644,
		.proc_handler   = proc_dointvec_minmax,
		.extra1         = SYSCTL_ZERO,
		.extra2         = SYSCTL_ONE,
	},
#endif
	{
		.procname       = "warn_limit",
		.data           = &warn_limit,
		.maxlen         = sizeof(warn_limit),
		.mode           = 0644,
		.proc_handler   = proc_douintvec,
	},
	{ }
};

static __init int kernel_panic_sysctls_init(void)
{
	register_sysctl_init("kernel", kern_panic_table);
	return 0;
}
late_initcall(kernel_panic_sysctls_init);
#endif

static atomic_t warn_count = ATOMIC_INIT(0);

#ifdef CONFIG_SYSFS
static ssize_t warn_count_show(struct kobject *kobj, struct kobj_attribute *attr,
			       char *page)
{
	return sysfs_emit(page, "%d\n", atomic_read(&warn_count));
}

static struct kobj_attribute warn_count_attr = __ATTR_RO(warn_count);

static __init int kernel_panic_sysfs_init(void)
{
	sysfs_add_file_to_group(kernel_kobj, &warn_count_attr.attr, NULL);
	return 0;
}
late_initcall(kernel_panic_sysfs_init);
#endif

static long no_blink(int state)
{
	return 0;
}

/* Returns how long it waited in ms */
long (*panic_blink)(int state);
EXPORT_SYMBOL(panic_blink);

/*
 * Stop ourself in panic -- architecture code may override this
 */
void __weak panic_smp_self_stop(void)
{
	while (1)
		cpu_relax();
}

/*
 * Stop ourselves in NMI context if another CPU has already panicked. Arch code
 * may override this to prepare for crash dumping, e.g. save regs info.
 */
void __weak nmi_panic_self_stop(struct pt_regs *regs)
{
	panic_smp_self_stop();
}

/*
 * Stop other CPUs in panic.  Architecture dependent code may override this
 * with more suitable version.  For example, if the architecture supports
 * crash dump, it should save registers of each stopped CPU and disable
 * per-CPU features such as virtualization extensions.
 */
void __weak crash_smp_send_stop(void)
{
	static int cpus_stopped;

	/*
	 * This function can be called twice in panic path, but obviously
	 * we execute this only once.
	 */
	if (cpus_stopped)
		return;

	/*
	 * Note smp_send_stop is the usual smp shutdown function, which
	 * unfortunately means it may not be hardened to work in a panic
	 * situation.
	 */
	smp_send_stop();
	cpus_stopped = 1;
}

atomic_t panic_cpu = ATOMIC_INIT(PANIC_CPU_INVALID);

/*
 * A variant of panic() called from NMI context. We return if we've already
 * panicked on this CPU. If another CPU already panicked, loop in
 * nmi_panic_self_stop() which can provide architecture dependent code such
 * as saving register state for crash dump.
 */
void nmi_panic(struct pt_regs *regs, const char *msg)
{
	int old_cpu, cpu;

	cpu = raw_smp_processor_id();
	old_cpu = atomic_cmpxchg(&panic_cpu, PANIC_CPU_INVALID, cpu);

	if (old_cpu == PANIC_CPU_INVALID)
		panic("%s", msg);
	else if (old_cpu != cpu)
		nmi_panic_self_stop(regs);
}
EXPORT_SYMBOL(nmi_panic);

static void panic_print_sys_info(bool console_flush)
{
	if (console_flush) {
		if (panic_print & PANIC_PRINT_ALL_PRINTK_MSG)
			console_flush_on_panic(CONSOLE_REPLAY_ALL);
		return;
	}

	if (panic_print & PANIC_PRINT_TASK_INFO)
		show_state();

	if (panic_print & PANIC_PRINT_MEM_INFO)
		show_mem(0, NULL);

	if (panic_print & PANIC_PRINT_TIMER_INFO)
		sysrq_timer_list_show();

	if (panic_print & PANIC_PRINT_LOCK_INFO)
		debug_show_all_locks();

	if (panic_print & PANIC_PRINT_FTRACE_INFO)
		ftrace_dump(DUMP_ALL);
}

void check_panic_on_warn(const char *origin)
{
	unsigned int limit;

	if (panic_on_warn)
		panic("%s: panic_on_warn set ...\n", origin);

	limit = READ_ONCE(warn_limit);
	if (atomic_inc_return(&warn_count) >= limit && limit)
		panic("%s: system warned too often (kernel.warn_limit is %d)",
		      origin, limit);
}

<<<<<<< HEAD
=======
/*
 * Helper that triggers the NMI backtrace (if set in panic_print)
 * and then performs the secondary CPUs shutdown - we cannot have
 * the NMI backtrace after the CPUs are off!
 */
static void panic_other_cpus_shutdown(bool crash_kexec)
{
	if (panic_print & PANIC_PRINT_ALL_CPU_BT)
		trigger_all_cpu_backtrace();

	/*
	 * Note that smp_send_stop() is the usual SMP shutdown function,
	 * which unfortunately may not be hardened to work in a panic
	 * situation. If we want to do crash dump after notifier calls
	 * and kmsg_dump, we will need architecture dependent extra
	 * bits in addition to stopping other CPUs, hence we rely on
	 * crash_smp_send_stop() for that.
	 */
	if (!crash_kexec)
		smp_send_stop();
	else
		crash_smp_send_stop();
}

>>>>>>> 2a175ffe
/**
 *	panic - halt the system
 *	@fmt: The text string to print
 *
 *	Display a message, then perform cleanups.
 *
 *	This function never returns.
 */
void panic(const char *fmt, ...)
{
	static char buf[1024];
	va_list args;
	long i, i_next = 0, len;
	int state = 0;
	int old_cpu, this_cpu;
	bool _crash_kexec_post_notifiers = crash_kexec_post_notifiers;

	if (panic_on_warn) {
		/*
		 * This thread may hit another WARN() in the panic path.
		 * Resetting this prevents additional WARN() from panicking the
		 * system on this thread.  Other threads are blocked by the
		 * panic_mutex in panic().
		 */
		panic_on_warn = 0;
	}

	/*
	 * Disable local interrupts. This will prevent panic_smp_self_stop
	 * from deadlocking the first cpu that invokes the panic, since
	 * there is nothing to prevent an interrupt handler (that runs
	 * after setting panic_cpu) from invoking panic() again.
	 */
	local_irq_disable();
	preempt_disable_notrace();

	/*
	 * It's possible to come here directly from a panic-assertion and
	 * not have preempt disabled. Some functions called from here want
	 * preempt to be disabled. No point enabling it later though...
	 *
	 * Only one CPU is allowed to execute the panic code from here. For
	 * multiple parallel invocations of panic, all other CPUs either
	 * stop themself or will wait until they are stopped by the 1st CPU
	 * with smp_send_stop().
	 *
	 * `old_cpu == PANIC_CPU_INVALID' means this is the 1st CPU which
	 * comes here, so go ahead.
	 * `old_cpu == this_cpu' means we came from nmi_panic() which sets
	 * panic_cpu to this CPU.  In this case, this is also the 1st CPU.
	 */
	this_cpu = raw_smp_processor_id();
	old_cpu  = atomic_cmpxchg(&panic_cpu, PANIC_CPU_INVALID, this_cpu);

	if (old_cpu != PANIC_CPU_INVALID && old_cpu != this_cpu)
		panic_smp_self_stop();

	console_verbose();
	bust_spinlocks(1);
	va_start(args, fmt);
	len = vscnprintf(buf, sizeof(buf), fmt, args);
	va_end(args);

	if (len && buf[len - 1] == '\n')
		buf[len - 1] = '\0';

	pr_emerg("Kernel panic - not syncing: %s\n", buf);
#ifdef CONFIG_DEBUG_BUGVERBOSE
	/*
	 * Avoid nested stack-dumping if a panic occurs during oops processing
	 */
	if (!test_taint(TAINT_DIE) && oops_in_progress <= 1)
		dump_stack();
#endif

	/*
	 * If kgdb is enabled, give it a chance to run before we stop all
	 * the other CPUs or else we won't be able to debug processes left
	 * running on them.
	 */
	kgdb_panic(buf);

	/*
	 * If we have crashed and we have a crash kernel loaded let it handle
	 * everything else.
	 * If we want to run this after calling panic_notifiers, pass
	 * the "crash_kexec_post_notifiers" option to the kernel.
	 *
	 * Bypass the panic_cpu check and call __crash_kexec directly.
	 */
	if (!_crash_kexec_post_notifiers)
		__crash_kexec(NULL);

	panic_other_cpus_shutdown(_crash_kexec_post_notifiers);

	/*
	 * Run any panic handlers, including those that might need to
	 * add information to the kmsg dump output.
	 */
	atomic_notifier_call_chain(&panic_notifier_list, 0, buf);

	panic_print_sys_info(false);

	kmsg_dump(KMSG_DUMP_PANIC);

	/*
	 * If you doubt kdump always works fine in any situation,
	 * "crash_kexec_post_notifiers" offers you a chance to run
	 * panic_notifiers and dumping kmsg before kdump.
	 * Note: since some panic_notifiers can make crashed kernel
	 * more unstable, it can increase risks of the kdump failure too.
	 *
	 * Bypass the panic_cpu check and call __crash_kexec directly.
	 */
	if (_crash_kexec_post_notifiers)
		__crash_kexec(NULL);

	console_unblank();

	/*
	 * We may have ended up stopping the CPU holding the lock (in
	 * smp_send_stop()) while still having some valuable data in the console
	 * buffer.  Try to acquire the lock then release it regardless of the
	 * result.  The release will also print the buffers out.  Locks debug
	 * should be disabled to avoid reporting bad unlock balance when
	 * panic() is not being callled from OOPS.
	 */
	debug_locks_off();
	console_flush_on_panic(CONSOLE_FLUSH_PENDING);

	panic_print_sys_info(true);

	if (!panic_blink)
		panic_blink = no_blink;

	if (panic_timeout > 0) {
		/*
		 * Delay timeout seconds before rebooting the machine.
		 * We can't use the "normal" timers since we just panicked.
		 */
		pr_emerg("Rebooting in %d seconds..\n", panic_timeout);

		for (i = 0; i < panic_timeout * 1000; i += PANIC_TIMER_STEP) {
			touch_nmi_watchdog();
			if (i >= i_next) {
				i += panic_blink(state ^= 1);
				i_next = i + 3600 / PANIC_BLINK_SPD;
			}
			mdelay(PANIC_TIMER_STEP);
		}
	}
	if (panic_timeout != 0) {
		/*
		 * This will not be a clean reboot, with everything
		 * shutting down.  But if there is a chance of
		 * rebooting the system it will be rebooted.
		 */
		if (panic_reboot_mode != REBOOT_UNDEFINED)
			reboot_mode = panic_reboot_mode;
		emergency_restart();
	}
#ifdef __sparc__
	{
		extern int stop_a_enabled;
		/* Make sure the user can actually press Stop-A (L1-A) */
		stop_a_enabled = 1;
		pr_emerg("Press Stop-A (L1-A) from sun keyboard or send break\n"
			 "twice on console to return to the boot prom\n");
	}
#endif
#if defined(CONFIG_S390)
	disabled_wait();
#endif
	pr_emerg("---[ end Kernel panic - not syncing: %s ]---\n", buf);

	/* Do not scroll important messages printed above */
	suppress_printk = 1;
	local_irq_enable();
	for (i = 0; ; i += PANIC_TIMER_STEP) {
		touch_softlockup_watchdog();
		if (i >= i_next) {
			i += panic_blink(state ^= 1);
			i_next = i + 3600 / PANIC_BLINK_SPD;
		}
		mdelay(PANIC_TIMER_STEP);
	}
}

EXPORT_SYMBOL(panic);

/*
 * TAINT_FORCED_RMMOD could be a per-module flag but the module
 * is being removed anyway.
 */
const struct taint_flag taint_flags[TAINT_FLAGS_COUNT] = {
	[ TAINT_PROPRIETARY_MODULE ]	= { 'P', 'G', true },
	[ TAINT_FORCED_MODULE ]		= { 'F', ' ', true },
	[ TAINT_CPU_OUT_OF_SPEC ]	= { 'S', ' ', false },
	[ TAINT_FORCED_RMMOD ]		= { 'R', ' ', false },
	[ TAINT_MACHINE_CHECK ]		= { 'M', ' ', false },
	[ TAINT_BAD_PAGE ]		= { 'B', ' ', false },
	[ TAINT_USER ]			= { 'U', ' ', false },
	[ TAINT_DIE ]			= { 'D', ' ', false },
	[ TAINT_OVERRIDDEN_ACPI_TABLE ]	= { 'A', ' ', false },
	[ TAINT_WARN ]			= { 'W', ' ', false },
	[ TAINT_CRAP ]			= { 'C', ' ', true },
	[ TAINT_FIRMWARE_WORKAROUND ]	= { 'I', ' ', false },
	[ TAINT_OOT_MODULE ]		= { 'O', ' ', true },
	[ TAINT_UNSIGNED_MODULE ]	= { 'E', ' ', true },
	[ TAINT_SOFTLOCKUP ]		= { 'L', ' ', false },
	[ TAINT_LIVEPATCH ]		= { 'K', ' ', true },
	[ TAINT_AUX ]			= { 'X', ' ', true },
	[ TAINT_RANDSTRUCT ]		= { 'T', ' ', true },
	[ TAINT_TEST ]			= { 'N', ' ', true },
};

/**
 * print_tainted - return a string to represent the kernel taint state.
 *
 * For individual taint flag meanings, see Documentation/admin-guide/sysctl/kernel.rst
 *
 * The string is overwritten by the next call to print_tainted(),
 * but is always NULL terminated.
 */
const char *print_tainted(void)
{
	static char buf[TAINT_FLAGS_COUNT + sizeof("Tainted: ")];

	BUILD_BUG_ON(ARRAY_SIZE(taint_flags) != TAINT_FLAGS_COUNT);

	if (tainted_mask) {
		char *s;
		int i;

		s = buf + sprintf(buf, "Tainted: ");
		for (i = 0; i < TAINT_FLAGS_COUNT; i++) {
			const struct taint_flag *t = &taint_flags[i];
			*s++ = test_bit(i, &tainted_mask) ?
					t->c_true : t->c_false;
		}
		*s = 0;
	} else
		snprintf(buf, sizeof(buf), "Not tainted");

	return buf;
}

int test_taint(unsigned flag)
{
	return test_bit(flag, &tainted_mask);
}
EXPORT_SYMBOL(test_taint);

unsigned long get_taint(void)
{
	return tainted_mask;
}

/**
 * add_taint: add a taint flag if not already set.
 * @flag: one of the TAINT_* constants.
 * @lockdep_ok: whether lock debugging is still OK.
 *
 * If something bad has gone wrong, you'll want @lockdebug_ok = false, but for
 * some notewortht-but-not-corrupting cases, it can be set to true.
 */
void add_taint(unsigned flag, enum lockdep_ok lockdep_ok)
{
	if (lockdep_ok == LOCKDEP_NOW_UNRELIABLE && __debug_locks_off())
		pr_warn("Disabling lock debugging due to kernel taint\n");

	set_bit(flag, &tainted_mask);

	if (tainted_mask & panic_on_taint) {
		panic_on_taint = 0;
		panic("panic_on_taint set ...");
	}
}
EXPORT_SYMBOL(add_taint);

static void spin_msec(int msecs)
{
	int i;

	for (i = 0; i < msecs; i++) {
		touch_nmi_watchdog();
		mdelay(1);
	}
}

/*
 * It just happens that oops_enter() and oops_exit() are identically
 * implemented...
 */
static void do_oops_enter_exit(void)
{
	unsigned long flags;
	static int spin_counter;

	if (!pause_on_oops)
		return;

	spin_lock_irqsave(&pause_on_oops_lock, flags);
	if (pause_on_oops_flag == 0) {
		/* This CPU may now print the oops message */
		pause_on_oops_flag = 1;
	} else {
		/* We need to stall this CPU */
		if (!spin_counter) {
			/* This CPU gets to do the counting */
			spin_counter = pause_on_oops;
			do {
				spin_unlock(&pause_on_oops_lock);
				spin_msec(MSEC_PER_SEC);
				spin_lock(&pause_on_oops_lock);
			} while (--spin_counter);
			pause_on_oops_flag = 0;
		} else {
			/* This CPU waits for a different one */
			while (spin_counter) {
				spin_unlock(&pause_on_oops_lock);
				spin_msec(1);
				spin_lock(&pause_on_oops_lock);
			}
		}
	}
	spin_unlock_irqrestore(&pause_on_oops_lock, flags);
}

/*
 * Return true if the calling CPU is allowed to print oops-related info.
 * This is a bit racy..
 */
bool oops_may_print(void)
{
	return pause_on_oops_flag == 0;
}

/*
 * Called when the architecture enters its oops handler, before it prints
 * anything.  If this is the first CPU to oops, and it's oopsing the first
 * time then let it proceed.
 *
 * This is all enabled by the pause_on_oops kernel boot option.  We do all
 * this to ensure that oopses don't scroll off the screen.  It has the
 * side-effect of preventing later-oopsing CPUs from mucking up the display,
 * too.
 *
 * It turns out that the CPU which is allowed to print ends up pausing for
 * the right duration, whereas all the other CPUs pause for twice as long:
 * once in oops_enter(), once in oops_exit().
 */
void oops_enter(void)
{
	tracing_off();
	/* can't trust the integrity of the kernel anymore: */
	debug_locks_off();
	do_oops_enter_exit();

	if (sysctl_oops_all_cpu_backtrace)
		trigger_all_cpu_backtrace();
}

static void print_oops_end_marker(void)
{
	pr_warn("---[ end trace %016llx ]---\n", 0ULL);
}

/*
 * Called when the architecture exits its oops handler, after printing
 * everything.
 */
void oops_exit(void)
{
	do_oops_enter_exit();
	print_oops_end_marker();
	kmsg_dump(KMSG_DUMP_OOPS);
}

struct warn_args {
	const char *fmt;
	va_list args;
};

void __warn(const char *file, int line, void *caller, unsigned taint,
	    struct pt_regs *regs, struct warn_args *args)
{
	disable_trace_on_warning();

	if (file)
		pr_warn("WARNING: CPU: %d PID: %d at %s:%d %pS\n",
			raw_smp_processor_id(), current->pid, file, line,
			caller);
	else
		pr_warn("WARNING: CPU: %d PID: %d at %pS\n",
			raw_smp_processor_id(), current->pid, caller);

	if (args)
		vprintk(args->fmt, args->args);

	print_modules();

	if (regs)
		show_regs(regs);

	check_panic_on_warn("kernel");

	if (!regs)
		dump_stack();

	print_irqtrace_events(current);

	print_oops_end_marker();
	trace_error_report_end(ERROR_DETECTOR_WARN, (unsigned long)caller);

	/* Just a warning, don't kill lockdep. */
	add_taint(taint, LOCKDEP_STILL_OK);
}

#ifndef __WARN_FLAGS
void warn_slowpath_fmt(const char *file, int line, unsigned taint,
		       const char *fmt, ...)
{
	bool rcu = warn_rcu_enter();
	struct warn_args args;

	pr_warn(CUT_HERE);

	if (!fmt) {
		__warn(file, line, __builtin_return_address(0), taint,
		       NULL, NULL);
		return;
	}

	args.fmt = fmt;
	va_start(args.args, fmt);
	__warn(file, line, __builtin_return_address(0), taint, NULL, &args);
	va_end(args.args);
	warn_rcu_exit(rcu);
}
EXPORT_SYMBOL(warn_slowpath_fmt);
#else
void __warn_printk(const char *fmt, ...)
{
	bool rcu = warn_rcu_enter();
	va_list args;

	pr_warn(CUT_HERE);

	va_start(args, fmt);
	vprintk(fmt, args);
	va_end(args);
	warn_rcu_exit(rcu);
}
EXPORT_SYMBOL(__warn_printk);
#endif

#ifdef CONFIG_BUG

/* Support resetting WARN*_ONCE state */

static int clear_warn_once_set(void *data, u64 val)
{
	generic_bug_clear_once();
	memset(__start_once, 0, __end_once - __start_once);
	return 0;
}

DEFINE_DEBUGFS_ATTRIBUTE(clear_warn_once_fops, NULL, clear_warn_once_set,
			 "%lld\n");

static __init int register_warn_debugfs(void)
{
	/* Don't care about failure */
	debugfs_create_file_unsafe("clear_warn_once", 0200, NULL, NULL,
				   &clear_warn_once_fops);
	return 0;
}

device_initcall(register_warn_debugfs);
#endif

#ifdef CONFIG_STACKPROTECTOR

/*
 * Called when gcc's -fstack-protector feature is used, and
 * gcc detects corruption of the on-stack canary value
 */
__visible noinstr void __stack_chk_fail(void)
{
	instrumentation_begin();
	panic("stack-protector: Kernel stack is corrupted in: %pB",
		__builtin_return_address(0));
	instrumentation_end();
}
EXPORT_SYMBOL(__stack_chk_fail);

#endif

core_param(panic, panic_timeout, int, 0644);
core_param(panic_print, panic_print, ulong, 0644);
core_param(pause_on_oops, pause_on_oops, int, 0644);
core_param(panic_on_warn, panic_on_warn, int, 0644);
core_param(crash_kexec_post_notifiers, crash_kexec_post_notifiers, bool, 0644);

static int __init oops_setup(char *s)
{
	if (!s)
		return -EINVAL;
	if (!strcmp(s, "panic"))
		panic_on_oops = 1;
	return 0;
}
early_param("oops", oops_setup);

static int __init panic_on_taint_setup(char *s)
{
	char *taint_str;

	if (!s)
		return -EINVAL;

	taint_str = strsep(&s, ",");
	if (kstrtoul(taint_str, 16, &panic_on_taint))
		return -EINVAL;

	/* make sure panic_on_taint doesn't hold out-of-range TAINT flags */
	panic_on_taint &= TAINT_FLAGS_MAX;

	if (!panic_on_taint)
		return -EINVAL;

	if (s && !strcmp(s, "nousertaint"))
		panic_on_taint_nousertaint = true;

	pr_info("panic_on_taint: bitmask=0x%lx nousertaint_mode=%s\n",
		panic_on_taint, str_enabled_disabled(panic_on_taint_nousertaint));

	return 0;
}
early_param("panic_on_taint", panic_on_taint_setup);<|MERGE_RESOLUTION|>--- conflicted
+++ resolved
@@ -34,10 +34,7 @@
 #include <linux/ratelimit.h>
 #include <linux/debugfs.h>
 #include <linux/sysfs.h>
-<<<<<<< HEAD
-=======
 #include <linux/context_tracking.h>
->>>>>>> 2a175ffe
 #include <trace/events/error_report.h>
 #include <asm/sections.h>
 
@@ -244,8 +241,6 @@
 		      origin, limit);
 }
 
-<<<<<<< HEAD
-=======
 /*
  * Helper that triggers the NMI backtrace (if set in panic_print)
  * and then performs the secondary CPUs shutdown - we cannot have
@@ -270,7 +265,6 @@
 		crash_smp_send_stop();
 }
 
->>>>>>> 2a175ffe
 /**
  *	panic - halt the system
  *	@fmt: The text string to print
