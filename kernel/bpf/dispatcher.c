// SPDX-License-Identifier: GPL-2.0-only
/* Copyright(c) 2019 Intel Corporation. */

#include <linux/hash.h>
#include <linux/bpf.h>
#include <linux/filter.h>
#include <linux/static_call.h>

/* The BPF dispatcher is a multiway branch code generator. The
 * dispatcher is a mechanism to avoid the performance penalty of an
 * indirect call, which is expensive when retpolines are enabled. A
 * dispatch client registers a BPF program into the dispatcher, and if
 * there is available room in the dispatcher a direct call to the BPF
 * program will be generated. All calls to the BPF programs called via
 * the dispatcher will then be a direct call, instead of an
 * indirect. The dispatcher hijacks a trampoline function it via the
 * __fentry__ of the trampoline. The trampoline function has the
 * following signature:
 *
 * unsigned int trampoline(const void *ctx, const struct bpf_insn *insnsi,
 *                         unsigned int (*bpf_func)(const void *,
 *                                                  const struct bpf_insn *));
 */

static struct bpf_dispatcher_prog *bpf_dispatcher_find_prog(
	struct bpf_dispatcher *d, struct bpf_prog *prog)
{
	int i;

	for (i = 0; i < BPF_DISPATCHER_MAX; i++) {
		if (prog == d->progs[i].prog)
			return &d->progs[i];
	}
	return NULL;
}

static struct bpf_dispatcher_prog *bpf_dispatcher_find_free(
	struct bpf_dispatcher *d)
{
	return bpf_dispatcher_find_prog(d, NULL);
}

static bool bpf_dispatcher_add_prog(struct bpf_dispatcher *d,
				    struct bpf_prog *prog)
{
	struct bpf_dispatcher_prog *entry;

	if (!prog)
		return false;

	entry = bpf_dispatcher_find_prog(d, prog);
	if (entry) {
		refcount_inc(&entry->users);
		return false;
	}

	entry = bpf_dispatcher_find_free(d);
	if (!entry)
		return false;

	bpf_prog_inc(prog);
	entry->prog = prog;
	refcount_set(&entry->users, 1);
	d->num_progs++;
	return true;
}

static bool bpf_dispatcher_remove_prog(struct bpf_dispatcher *d,
				       struct bpf_prog *prog)
{
	struct bpf_dispatcher_prog *entry;

	if (!prog)
		return false;

	entry = bpf_dispatcher_find_prog(d, prog);
	if (!entry)
		return false;

	if (refcount_dec_and_test(&entry->users)) {
		entry->prog = NULL;
		bpf_prog_put(prog);
		d->num_progs--;
		return true;
	}
	return false;
}

int __weak arch_prepare_bpf_dispatcher(void *image, void *buf, s64 *funcs, int num_funcs)
{
	return -ENOTSUPP;
}

static int bpf_dispatcher_prepare(struct bpf_dispatcher *d, void *image, void *buf)
{
	s64 ips[BPF_DISPATCHER_MAX] = {}, *ipsp = &ips[0];
	int i;

	for (i = 0; i < BPF_DISPATCHER_MAX; i++) {
		if (d->progs[i].prog)
			*ipsp++ = (s64)(uintptr_t)d->progs[i].prog->bpf_func;
	}
	return arch_prepare_bpf_dispatcher(image, buf, &ips[0], d->num_progs);
}

static void bpf_dispatcher_update(struct bpf_dispatcher *d, int prev_num_progs)
{
<<<<<<< HEAD
	void *old, *new, *tmp;
	u32 noff;
	int err;

	if (!prev_num_progs) {
		old = NULL;
		noff = 0;
	} else {
		old = d->image + d->image_off;
=======
	void *new, *tmp;
	u32 noff = 0;

	if (prev_num_progs)
>>>>>>> f81a61f5
		noff = d->image_off ^ (PAGE_SIZE / 2);

	new = d->num_progs ? d->image + noff : NULL;
	tmp = d->num_progs ? d->rw_image + noff : NULL;
	if (new) {
		/* Prepare the dispatcher in d->rw_image. Then use
		 * bpf_arch_text_copy to update d->image, which is RO+X.
		 */
		if (bpf_dispatcher_prepare(d, new, tmp))
			return;
		if (IS_ERR(bpf_arch_text_copy(new, tmp, PAGE_SIZE / 2)))
			return;
	}

	__BPF_DISPATCHER_UPDATE(d, new ?: (void *)&bpf_dispatcher_nop_func);

	if (new)
		d->image_off = noff;
}

void bpf_dispatcher_change_prog(struct bpf_dispatcher *d, struct bpf_prog *from,
				struct bpf_prog *to)
{
	bool changed = false;
	int prev_num_progs;

	if (from == to)
		return;

	mutex_lock(&d->mutex);
	if (!d->image) {
		d->image = bpf_prog_pack_alloc(PAGE_SIZE, bpf_jit_fill_hole_with_zero);
		if (!d->image)
			goto out;
		d->rw_image = bpf_jit_alloc_exec(PAGE_SIZE);
		if (!d->rw_image) {
			u32 size = PAGE_SIZE;

			bpf_arch_text_copy(d->image, &size, sizeof(size));
			bpf_prog_pack_free((struct bpf_binary_header *)d->image);
			d->image = NULL;
			goto out;
		}
		bpf_image_ksym_add(d->image, &d->ksym);
	}

	prev_num_progs = d->num_progs;
	changed |= bpf_dispatcher_remove_prog(d, from);
	changed |= bpf_dispatcher_add_prog(d, to);

	if (!changed)
		goto out;

	bpf_dispatcher_update(d, prev_num_progs);
out:
	mutex_unlock(&d->mutex);
}<|MERGE_RESOLUTION|>--- conflicted
+++ resolved
@@ -105,22 +105,10 @@
 
 static void bpf_dispatcher_update(struct bpf_dispatcher *d, int prev_num_progs)
 {
-<<<<<<< HEAD
-	void *old, *new, *tmp;
-	u32 noff;
-	int err;
-
-	if (!prev_num_progs) {
-		old = NULL;
-		noff = 0;
-	} else {
-		old = d->image + d->image_off;
-=======
 	void *new, *tmp;
 	u32 noff = 0;
 
 	if (prev_num_progs)
->>>>>>> f81a61f5
 		noff = d->image_off ^ (PAGE_SIZE / 2);
 
 	new = d->num_progs ? d->image + noff : NULL;
