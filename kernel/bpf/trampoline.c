--- conflicted
+++ resolved
@@ -234,12 +234,8 @@
 	 */
 	synchronize_rcu_tasks();
 
-<<<<<<< HEAD
-	err = arch_prepare_bpf_trampoline(new_image, &tr->func.model, flags,
-=======
 	err = arch_prepare_bpf_trampoline(new_image, new_image + BPF_IMAGE_SIZE / 2,
 					  &tr->func.model, flags,
->>>>>>> 67cb19e6
 					  fentry, fentry_cnt,
 					  fexit, fexit_cnt,
 					  tr->func.addr);
@@ -360,17 +356,11 @@
 		goto out;
 	if (WARN_ON_ONCE(!hlist_empty(&tr->progs_hlist[BPF_TRAMP_FEXIT])))
 		goto out;
-<<<<<<< HEAD
-	/* wait for tasks to get out of trampoline before freeing it */
-	synchronize_rcu_tasks();
-	bpf_jit_free_exec(tr->image);
-=======
 	image = container_of(tr->image, struct bpf_image, data);
 	latch_tree_erase(&image->tnode, &image_tree, &image_tree_ops);
 	/* wait for tasks to get out of trampoline before freeing it */
 	synchronize_rcu_tasks();
 	bpf_jit_free_exec(image);
->>>>>>> 67cb19e6
 	hlist_del(&tr->hlist);
 	kfree(tr);
 out:
