--- conflicted
+++ resolved
@@ -2652,11 +2652,7 @@
 	if (data_race(!src->user_cpus_ptr))
 		return 0;
 
-<<<<<<< HEAD
-	user_mask = kmalloc_node(cpumask_size(), GFP_KERNEL, node);
-=======
 	user_mask = alloc_user_cpus_ptr(node);
->>>>>>> 2a175ffe
 	if (!user_mask)
 		return -ENOMEM;
 
