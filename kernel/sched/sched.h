--- conflicted
+++ resolved
@@ -2,19 +2,6 @@
 /*
  * Scheduler internal types and methods:
  */
-#ifdef CONFIG_SCHED_MUQSS
-#include "MuQSS.h"
-
-/* Begin compatibility wrappers for MuQSS/CFS differences */
-#define rq_rt_nr_running(rq) ((rq)->rt_nr_running)
-#define rq_h_nr_running(rq) ((rq)->nr_running)
-
-#else /* CONFIG_SCHED_MUQSS */
-
-#define rq_rt_nr_running(rq) ((rq)->rt.rt_nr_running)
-#define rq_h_nr_running(rq) ((rq)->cfs.h_nr_running)
-
-
 #include <linux/sched.h>
 
 #include <linux/sched/autogroup.h>
@@ -2753,32 +2740,6 @@
 }
 #endif
 
-<<<<<<< HEAD
-void swake_up_all_locked(struct swait_queue_head *q);
-void __prepare_to_swait(struct swait_queue_head *q, struct swait_queue *wait);
-
-/* MuQSS compatibility functions */
-#ifdef CONFIG_64BIT
-static inline u64 read_sum_exec_runtime(struct task_struct *t)
-{
-	return t->se.sum_exec_runtime;
-}
-#else
-static inline u64 read_sum_exec_runtime(struct task_struct *t)
-{
-	u64 ns;
-	struct rq_flags rf;
-	struct rq *rq;
-
-	rq = task_rq_lock(t, &rf);
-	ns = t->se.sum_exec_runtime;
-	task_rq_unlock(rq, t, &rf);
-
-	return ns;
-}
-#endif
-#endif /* CONFIG_SCHED_MUQSS */
-=======
 extern void swake_up_all_locked(struct swait_queue_head *q);
 extern void __prepare_to_swait(struct swait_queue_head *q, struct swait_queue *wait);
 
@@ -2787,4 +2748,3 @@
 extern int sched_dynamic_mode(const char *str);
 extern void sched_dynamic_update(int mode);
 #endif
->>>>>>> c2f789ef
