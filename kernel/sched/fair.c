--- conflicted
+++ resolved
@@ -4477,14 +4477,6 @@
 	 * For uclamp_max, we can tolerate a drop in performance level as the
 	 * goal is to cap the task. So it's okay if it's getting less.
 	 *
-<<<<<<< HEAD
-	 * In case of capacity inversion, which is not handled yet, we should
-	 * honour the inverted capacity for both uclamp_min and uclamp_max all
-	 * the time.
-	 */
-	capacity_orig = capacity_orig_of(cpu);
-	capacity_orig_thermal = capacity_orig - arch_scale_thermal_pressure(cpu);
-=======
 	 * In case of capacity inversion we should honour the inverted capacity
 	 * for both uclamp_min and uclamp_max all the time.
 	 */
@@ -4495,7 +4487,6 @@
 		capacity_orig = capacity_orig_of(cpu);
 		capacity_orig_thermal = capacity_orig - arch_scale_thermal_pressure(cpu);
 	}
->>>>>>> 2a175ffe
 
 	/*
 	 * We want to force a task to fit a cpu as implied by uclamp_max.
@@ -7289,12 +7280,7 @@
 		unsigned long cpu_cap, cpu_thermal_cap, util;
 		unsigned long cur_delta, max_spare_cap = 0;
 		unsigned long rq_util_min, rq_util_max;
-<<<<<<< HEAD
-		unsigned long util_min, util_max;
-		bool compute_prev_delta = false;
-=======
 		unsigned long prev_spare_cap = 0;
->>>>>>> 2a175ffe
 		int max_spare_cap_cpu = -1;
 		unsigned long base_energy;
 
@@ -7332,26 +7318,6 @@
 			 * much capacity we can get out of the CPU; this is
 			 * aligned with sched_cpu_util().
 			 */
-<<<<<<< HEAD
-			if (uclamp_is_used()) {
-				if (uclamp_rq_is_idle(cpu_rq(cpu))) {
-					util_min = p_util_min;
-					util_max = p_util_max;
-				} else {
-					/*
-					 * Open code uclamp_rq_util_with() except for
-					 * the clamp() part. Ie: apply max aggregation
-					 * only. util_fits_cpu() logic requires to
-					 * operate on non clamped util but must use the
-					 * max-aggregated uclamp_{min, max}.
-					 */
-					rq_util_min = uclamp_rq_get(cpu_rq(cpu), UCLAMP_MIN);
-					rq_util_max = uclamp_rq_get(cpu_rq(cpu), UCLAMP_MAX);
-
-					util_min = max(rq_util_min, p_util_min);
-					util_max = max(rq_util_max, p_util_max);
-				}
-=======
 			if (uclamp_is_used() && !uclamp_rq_is_idle(rq)) {
 				/*
 				 * Open code uclamp_rq_util_with() except for
@@ -7365,7 +7331,6 @@
 
 				util_min = max(rq_util_min, p_util_min);
 				util_max = max(rq_util_max, p_util_max);
->>>>>>> 2a175ffe
 			}
 			if (!util_fits_cpu(util, util_min, util_max, cpu))
 				continue;
