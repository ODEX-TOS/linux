--- conflicted
+++ resolved
@@ -225,11 +225,6 @@
 #ifdef CONFIG_DEBUG_CREDENTIALS
 	new->magic = CRED_MAGIC;
 #endif
-<<<<<<< HEAD
-	new->ucounts = get_ucounts(&init_ucounts);
-
-=======
->>>>>>> bee673aa
 	if (security_cred_alloc_blank(new, GFP_KERNEL_ACCOUNT) < 0)
 		goto error;
 
@@ -296,13 +291,6 @@
 	if (security_prepare_creds(new, old, GFP_KERNEL_ACCOUNT) < 0)
 		goto error;
 
-<<<<<<< HEAD
-	new->ucounts = get_ucounts(new->ucounts);
-	if (!new->ucounts)
-		goto error;
-
-=======
->>>>>>> bee673aa
 	validate_creds(new);
 	return new;
 
@@ -679,11 +667,7 @@
 {
 	struct task_struct *task = current;
 	const struct cred *old = task->real_cred;
-<<<<<<< HEAD
-	struct ucounts *old_ucounts = new->ucounts;
-=======
 	struct ucounts *new_ucounts, *old_ucounts = new->ucounts;
->>>>>>> bee673aa
 
 	if (new->user == old->user && new->user_ns == old->user_ns)
 		return 0;
@@ -695,16 +679,10 @@
 	if (old_ucounts && old_ucounts->ns == new->user_ns && uid_eq(old_ucounts->uid, new->euid))
 		return 0;
 
-<<<<<<< HEAD
-	if (!(new->ucounts = alloc_ucounts(new->user_ns, new->euid)))
-		return -EAGAIN;
-
-=======
 	if (!(new_ucounts = alloc_ucounts(new->user_ns, new->euid)))
 		return -EAGAIN;
 
 	new->ucounts = new_ucounts;
->>>>>>> bee673aa
 	if (old_ucounts)
 		put_ucounts(old_ucounts);
 
