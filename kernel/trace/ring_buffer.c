--- conflicted
+++ resolved
@@ -961,12 +961,9 @@
 	struct ring_buffer_per_cpu *cpu_buffer;
 	struct rb_irq_work *rbwork;
 
-<<<<<<< HEAD
-=======
 	if (!buffer)
 		return;
 
->>>>>>> f81a61f5
 	if (cpu == RING_BUFFER_ALL_CPUS) {
 
 		/* Wake up individual ones too. One level recursion */
@@ -975,9 +972,6 @@
 
 		rbwork = &buffer->irq_work;
 	} else {
-<<<<<<< HEAD
-		cpu_buffer = buffer->buffers[cpu];
-=======
 		if (WARN_ON_ONCE(!buffer->buffers))
 			return;
 		if (WARN_ON_ONCE(cpu >= nr_cpu_ids))
@@ -987,7 +981,6 @@
 		/* The CPU buffer may not have been initialized yet */
 		if (!cpu_buffer)
 			return;
->>>>>>> f81a61f5
 		rbwork = &cpu_buffer->irq_work;
 	}
 
