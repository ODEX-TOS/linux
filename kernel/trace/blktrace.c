--- conflicted
+++ resolved
@@ -1057,11 +1057,7 @@
 	r.sector_from = cpu_to_be64(from);
 
 	__blk_add_trace(bt, blk_rq_pos(rq), blk_rq_bytes(rq),
-<<<<<<< HEAD
-			req_op(rq), rq->cmd_flags, BLK_TA_REMAP, 0,
-=======
 			rq->cmd_flags, BLK_TA_REMAP, 0,
->>>>>>> f2afc9d9
 			sizeof(r), &r, blk_trace_request_get_cgid(rq));
 	rcu_read_unlock();
 }
