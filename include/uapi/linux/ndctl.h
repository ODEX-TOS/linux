/*
 * Copyright (c) 2014-2016, Intel Corporation.
 *
 * This program is free software; you can redistribute it and/or modify it
 * under the terms and conditions of the GNU Lesser General Public License,
 * version 2.1, as published by the Free Software Foundation.
 *
 * This program is distributed in the hope it will be useful, but WITHOUT ANY
 * WARRANTY; without even the implied warranty of MERCHANTABILITY or FITNESS
 * FOR A PARTICULAR PURPOSE.  See the GNU Lesser General Public License for
 * more details.
 */
#ifndef __NDCTL_H__
#define __NDCTL_H__

#include <linux/types.h>

struct nd_cmd_dimm_flags {
	__u32 status;
	__u32 flags;
} __packed;

struct nd_cmd_get_config_size {
	__u32 status;
	__u32 config_size;
	__u32 max_xfer;
} __packed;

struct nd_cmd_get_config_data_hdr {
	__u32 in_offset;
	__u32 in_length;
	__u32 status;
	__u8 out_buf[0];
} __packed;

struct nd_cmd_set_config_hdr {
	__u32 in_offset;
	__u32 in_length;
	__u8 in_buf[0];
} __packed;

struct nd_cmd_vendor_hdr {
	__u32 opcode;
	__u32 in_length;
	__u8 in_buf[0];
} __packed;

struct nd_cmd_vendor_tail {
	__u32 status;
	__u32 out_length;
	__u8 out_buf[0];
} __packed;

struct nd_cmd_ars_cap {
	__u64 address;
	__u64 length;
	__u32 status;
	__u32 max_ars_out;
	__u32 clear_err_unit;
	__u16 flags;
	__u16 reserved;
} __packed;

struct nd_cmd_ars_start {
	__u64 address;
	__u64 length;
	__u16 type;
	__u8 flags;
	__u8 reserved[5];
	__u32 status;
	__u32 scrub_time;
} __packed;

struct nd_cmd_ars_status {
	__u32 status;
	__u32 out_length;
	__u64 address;
	__u64 length;
	__u64 restart_address;
	__u64 restart_length;
	__u16 type;
	__u16 flags;
	__u32 num_records;
	struct nd_ars_record {
		__u32 handle;
		__u32 reserved;
		__u64 err_address;
		__u64 length;
	} __packed records[0];
} __packed;

struct nd_cmd_clear_error {
	__u64 address;
	__u64 length;
	__u32 status;
	__u8 reserved[4];
	__u64 cleared;
} __packed;

enum {
	ND_CMD_IMPLEMENTED = 0,

	/* bus commands */
	ND_CMD_ARS_CAP = 1,
	ND_CMD_ARS_START = 2,
	ND_CMD_ARS_STATUS = 3,
	ND_CMD_CLEAR_ERROR = 4,

	/* per-dimm commands */
	ND_CMD_SMART = 1,
	ND_CMD_SMART_THRESHOLD = 2,
	ND_CMD_DIMM_FLAGS = 3,
	ND_CMD_GET_CONFIG_SIZE = 4,
	ND_CMD_GET_CONFIG_DATA = 5,
	ND_CMD_SET_CONFIG_DATA = 6,
	ND_CMD_VENDOR_EFFECT_LOG_SIZE = 7,
	ND_CMD_VENDOR_EFFECT_LOG = 8,
	ND_CMD_VENDOR = 9,
	ND_CMD_CALL = 10,
};

enum {
	ND_ARS_VOLATILE = 1,
	ND_ARS_PERSISTENT = 2,
	ND_ARS_RETURN_PREV_DATA = 1 << 1,
	ND_CONFIG_LOCKED = 1,
};

static inline const char *nvdimm_bus_cmd_name(unsigned cmd)
{
	switch (cmd) {
	case ND_CMD_ARS_CAP:		return "ars_cap";
	case ND_CMD_ARS_START:		return "ars_start";
	case ND_CMD_ARS_STATUS:		return "ars_status";
	case ND_CMD_CLEAR_ERROR:	return "clear_error";
	case ND_CMD_CALL:		return "cmd_call";
	default:			return "unknown";
	}
}

static inline const char *nvdimm_cmd_name(unsigned cmd)
{
	switch (cmd) {
	case ND_CMD_SMART:			return "smart";
	case ND_CMD_SMART_THRESHOLD:		return "smart_thresh";
	case ND_CMD_DIMM_FLAGS:			return "flags";
	case ND_CMD_GET_CONFIG_SIZE:		return "get_size";
	case ND_CMD_GET_CONFIG_DATA:		return "get_data";
	case ND_CMD_SET_CONFIG_DATA:		return "set_data";
	case ND_CMD_VENDOR_EFFECT_LOG_SIZE:	return "effect_size";
	case ND_CMD_VENDOR_EFFECT_LOG:		return "effect_log";
	case ND_CMD_VENDOR:			return "vendor";
	case ND_CMD_CALL:			return "cmd_call";
	default:				return "unknown";
	}
}

#define ND_IOCTL 'N'

#define ND_IOCTL_DIMM_FLAGS		_IOWR(ND_IOCTL, ND_CMD_DIMM_FLAGS,\
					struct nd_cmd_dimm_flags)

#define ND_IOCTL_GET_CONFIG_SIZE	_IOWR(ND_IOCTL, ND_CMD_GET_CONFIG_SIZE,\
					struct nd_cmd_get_config_size)

#define ND_IOCTL_GET_CONFIG_DATA	_IOWR(ND_IOCTL, ND_CMD_GET_CONFIG_DATA,\
					struct nd_cmd_get_config_data_hdr)

#define ND_IOCTL_SET_CONFIG_DATA	_IOWR(ND_IOCTL, ND_CMD_SET_CONFIG_DATA,\
					struct nd_cmd_set_config_hdr)

#define ND_IOCTL_VENDOR			_IOWR(ND_IOCTL, ND_CMD_VENDOR,\
					struct nd_cmd_vendor_hdr)

#define ND_IOCTL_ARS_CAP		_IOWR(ND_IOCTL, ND_CMD_ARS_CAP,\
					struct nd_cmd_ars_cap)

#define ND_IOCTL_ARS_START		_IOWR(ND_IOCTL, ND_CMD_ARS_START,\
					struct nd_cmd_ars_start)

#define ND_IOCTL_ARS_STATUS		_IOWR(ND_IOCTL, ND_CMD_ARS_STATUS,\
					struct nd_cmd_ars_status)

#define ND_IOCTL_CLEAR_ERROR		_IOWR(ND_IOCTL, ND_CMD_CLEAR_ERROR,\
					struct nd_cmd_clear_error)

#define ND_DEVICE_DIMM 1            /* nd_dimm: container for "config data" */
#define ND_DEVICE_REGION_PMEM 2     /* nd_region: (parent of PMEM namespaces) */
#define ND_DEVICE_REGION_BLK 3      /* nd_region: (parent of BLK namespaces) */
#define ND_DEVICE_NAMESPACE_IO 4    /* legacy persistent memory */
#define ND_DEVICE_NAMESPACE_PMEM 5  /* PMEM namespace (may alias with BLK) */
#define ND_DEVICE_NAMESPACE_BLK 6   /* BLK namespace (may alias with PMEM) */
#define ND_DEVICE_DAX_PMEM 7        /* Device DAX interface to pmem */

enum nd_driver_flags {
	ND_DRIVER_DIMM            = 1 << ND_DEVICE_DIMM,
	ND_DRIVER_REGION_PMEM     = 1 << ND_DEVICE_REGION_PMEM,
	ND_DRIVER_REGION_BLK      = 1 << ND_DEVICE_REGION_BLK,
	ND_DRIVER_NAMESPACE_IO    = 1 << ND_DEVICE_NAMESPACE_IO,
	ND_DRIVER_NAMESPACE_PMEM  = 1 << ND_DEVICE_NAMESPACE_PMEM,
	ND_DRIVER_NAMESPACE_BLK   = 1 << ND_DEVICE_NAMESPACE_BLK,
	ND_DRIVER_DAX_PMEM	  = 1 << ND_DEVICE_DAX_PMEM,
};

enum ars_masks {
	ARS_STATUS_MASK = 0x0000FFFF,
	ARS_EXT_STATUS_SHIFT = 16,
};

/*
 * struct nd_cmd_pkg
 *
 * is a wrapper to a quasi pass thru interface for invoking firmware
 * associated with nvdimms.
 *
 * INPUT PARAMETERS
 *
 * nd_family corresponds to the firmware (e.g. DSM) interface.
 *
 * nd_command are the function index advertised by the firmware.
 *
 * nd_size_in is the size of the input parameters being passed to firmware
 *
 * OUTPUT PARAMETERS
 *
 * nd_fw_size is the size of the data firmware wants to return for
 * the call.  If nd_fw_size is greater than size of nd_size_out, only
 * the first nd_size_out bytes are returned.
 */

struct nd_cmd_pkg {
	__u64   nd_family;		/* family of commands */
	__u64   nd_command;
	__u32   nd_size_in;		/* INPUT: size of input args */
	__u32   nd_size_out;		/* INPUT: size of payload */
	__u32   nd_reserved2[9];	/* reserved must be zero */
	__u32   nd_fw_size;		/* OUTPUT: size fw wants to return */
	unsigned char nd_payload[];	/* Contents of call      */
};

/* These NVDIMM families represent pre-standardization command sets */
#define NVDIMM_FAMILY_INTEL 0
#define NVDIMM_FAMILY_HPE1 1
#define NVDIMM_FAMILY_HPE2 2
#define NVDIMM_FAMILY_MSFT 3
#define NVDIMM_FAMILY_HYPERV 4
#define NVDIMM_FAMILY_PAPR 5
#define NVDIMM_FAMILY_MAX NVDIMM_FAMILY_PAPR

#define NVDIMM_BUS_FAMILY_NFIT 0
<<<<<<< HEAD
#define NVDIMM_BUS_FAMILY_MAX NVDIMM_BUS_FAMILY_NFIT
=======
#define NVDIMM_BUS_FAMILY_INTEL 1
#define NVDIMM_BUS_FAMILY_MAX NVDIMM_BUS_FAMILY_INTEL
>>>>>>> e031388e

#define ND_IOCTL_CALL			_IOWR(ND_IOCTL, ND_CMD_CALL,\
					struct nd_cmd_pkg)

#endif /* __NDCTL_H__ */<|MERGE_RESOLUTION|>--- conflicted
+++ resolved
@@ -248,12 +248,8 @@
 #define NVDIMM_FAMILY_MAX NVDIMM_FAMILY_PAPR
 
 #define NVDIMM_BUS_FAMILY_NFIT 0
-<<<<<<< HEAD
-#define NVDIMM_BUS_FAMILY_MAX NVDIMM_BUS_FAMILY_NFIT
-=======
 #define NVDIMM_BUS_FAMILY_INTEL 1
 #define NVDIMM_BUS_FAMILY_MAX NVDIMM_BUS_FAMILY_INTEL
->>>>>>> e031388e
 
 #define ND_IOCTL_CALL			_IOWR(ND_IOCTL, ND_CMD_CALL,\
 					struct nd_cmd_pkg)
