/* SPDX-License-Identifier: GPL-2.0 */
#ifndef _LINUX_RING_BUFFER_H
#define _LINUX_RING_BUFFER_H

#include <linux/mm.h>
#include <linux/seq_file.h>
#include <linux/poll.h>

struct trace_buffer;
struct ring_buffer_iter;

/*
 * Don't refer to this struct directly, use functions below.
 */
struct ring_buffer_event {
	u32		type_len:5, time_delta:27;

	u32		array[];
};

/**
 * enum ring_buffer_type - internal ring buffer types
 *
 * @RINGBUF_TYPE_PADDING:	Left over page padding or discarded event
 *				 If time_delta is 0:
 *				  array is ignored
 *				  size is variable depending on how much
 *				  padding is needed
 *				 If time_delta is non zero:
 *				  array[0] holds the actual length
 *				  size = 4 + length (bytes)
 *
 * @RINGBUF_TYPE_TIME_EXTEND:	Extend the time delta
 *				 array[0] = time delta (28 .. 59)
 *				 size = 8 bytes
 *
 * @RINGBUF_TYPE_TIME_STAMP:	Absolute timestamp
 *				 Same format as TIME_EXTEND except that the
 *				 value is an absolute timestamp, not a delta
 *				 event.time_delta contains bottom 27 bits
 *				 array[0] = top (28 .. 59) bits
 *				 size = 8 bytes
 *
 * <= @RINGBUF_TYPE_DATA_TYPE_LEN_MAX:
 *				Data record
 *				 If type_len is zero:
 *				  array[0] holds the actual length
 *				  array[1..(length+3)/4] holds data
 *				  size = 4 + length (bytes)
 *				 else
 *				  length = type_len << 2
 *				  array[0..(length+3)/4-1] holds data
 *				  size = 4 + length (bytes)
 */
enum ring_buffer_type {
	RINGBUF_TYPE_DATA_TYPE_LEN_MAX = 28,
	RINGBUF_TYPE_PADDING,
	RINGBUF_TYPE_TIME_EXTEND,
	RINGBUF_TYPE_TIME_STAMP,
};

unsigned ring_buffer_event_length(struct ring_buffer_event *event);
void *ring_buffer_event_data(struct ring_buffer_event *event);
u64 ring_buffer_event_time_stamp(struct trace_buffer *buffer,
				 struct ring_buffer_event *event);

/*
 * ring_buffer_discard_commit will remove an event that has not
 *   been committed yet. If this is used, then ring_buffer_unlock_commit
 *   must not be called on the discarded event. This function
 *   will try to remove the event from the ring buffer completely
 *   if another event has not been written after it.
 *
 * Example use:
 *
 *  if (some_condition)
 *    ring_buffer_discard_commit(buffer, event);
 *  else
 *    ring_buffer_unlock_commit(buffer, event);
 */
void ring_buffer_discard_commit(struct trace_buffer *buffer,
				struct ring_buffer_event *event);

/*
 * size is in bytes for each per CPU buffer.
 */
struct trace_buffer *
__ring_buffer_alloc(unsigned long size, unsigned flags, struct lock_class_key *key);

/*
 * Because the ring buffer is generic, if other users of the ring buffer get
 * traced by ftrace, it can produce lockdep warnings. We need to keep each
 * ring buffer's lock class separate.
 */
#define ring_buffer_alloc(size, flags)			\
({							\
	static struct lock_class_key __key;		\
	__ring_buffer_alloc((size), (flags), &__key);	\
})

int ring_buffer_wait(struct trace_buffer *buffer, int cpu, int full);
__poll_t ring_buffer_poll_wait(struct trace_buffer *buffer, int cpu,
<<<<<<< HEAD
			  struct file *filp, poll_table *poll_table);
=======
			  struct file *filp, poll_table *poll_table, int full);
>>>>>>> f81a61f5
void ring_buffer_wake_waiters(struct trace_buffer *buffer, int cpu);

#define RING_BUFFER_ALL_CPUS -1

void ring_buffer_free(struct trace_buffer *buffer);

int ring_buffer_resize(struct trace_buffer *buffer, unsigned long size, int cpu);

void ring_buffer_change_overwrite(struct trace_buffer *buffer, int val);

struct ring_buffer_event *ring_buffer_lock_reserve(struct trace_buffer *buffer,
						   unsigned long length);
int ring_buffer_unlock_commit(struct trace_buffer *buffer,
			      struct ring_buffer_event *event);
int ring_buffer_write(struct trace_buffer *buffer,
		      unsigned long length, void *data);

void ring_buffer_nest_start(struct trace_buffer *buffer);
void ring_buffer_nest_end(struct trace_buffer *buffer);

struct ring_buffer_event *
ring_buffer_peek(struct trace_buffer *buffer, int cpu, u64 *ts,
		 unsigned long *lost_events);
struct ring_buffer_event *
ring_buffer_consume(struct trace_buffer *buffer, int cpu, u64 *ts,
		    unsigned long *lost_events);

struct ring_buffer_iter *
ring_buffer_read_prepare(struct trace_buffer *buffer, int cpu, gfp_t flags);
void ring_buffer_read_prepare_sync(void);
void ring_buffer_read_start(struct ring_buffer_iter *iter);
void ring_buffer_read_finish(struct ring_buffer_iter *iter);

struct ring_buffer_event *
ring_buffer_iter_peek(struct ring_buffer_iter *iter, u64 *ts);
void ring_buffer_iter_advance(struct ring_buffer_iter *iter);
void ring_buffer_iter_reset(struct ring_buffer_iter *iter);
int ring_buffer_iter_empty(struct ring_buffer_iter *iter);
bool ring_buffer_iter_dropped(struct ring_buffer_iter *iter);

unsigned long ring_buffer_size(struct trace_buffer *buffer, int cpu);

void ring_buffer_reset_cpu(struct trace_buffer *buffer, int cpu);
void ring_buffer_reset_online_cpus(struct trace_buffer *buffer);
void ring_buffer_reset(struct trace_buffer *buffer);

#ifdef CONFIG_RING_BUFFER_ALLOW_SWAP
int ring_buffer_swap_cpu(struct trace_buffer *buffer_a,
			 struct trace_buffer *buffer_b, int cpu);
#else
static inline int
ring_buffer_swap_cpu(struct trace_buffer *buffer_a,
		     struct trace_buffer *buffer_b, int cpu)
{
	return -ENODEV;
}
#endif

bool ring_buffer_empty(struct trace_buffer *buffer);
bool ring_buffer_empty_cpu(struct trace_buffer *buffer, int cpu);

void ring_buffer_record_disable(struct trace_buffer *buffer);
void ring_buffer_record_enable(struct trace_buffer *buffer);
void ring_buffer_record_off(struct trace_buffer *buffer);
void ring_buffer_record_on(struct trace_buffer *buffer);
bool ring_buffer_record_is_on(struct trace_buffer *buffer);
bool ring_buffer_record_is_set_on(struct trace_buffer *buffer);
void ring_buffer_record_disable_cpu(struct trace_buffer *buffer, int cpu);
void ring_buffer_record_enable_cpu(struct trace_buffer *buffer, int cpu);

u64 ring_buffer_oldest_event_ts(struct trace_buffer *buffer, int cpu);
unsigned long ring_buffer_bytes_cpu(struct trace_buffer *buffer, int cpu);
unsigned long ring_buffer_entries(struct trace_buffer *buffer);
unsigned long ring_buffer_overruns(struct trace_buffer *buffer);
unsigned long ring_buffer_entries_cpu(struct trace_buffer *buffer, int cpu);
unsigned long ring_buffer_overrun_cpu(struct trace_buffer *buffer, int cpu);
unsigned long ring_buffer_commit_overrun_cpu(struct trace_buffer *buffer, int cpu);
unsigned long ring_buffer_dropped_events_cpu(struct trace_buffer *buffer, int cpu);
unsigned long ring_buffer_read_events_cpu(struct trace_buffer *buffer, int cpu);

u64 ring_buffer_time_stamp(struct trace_buffer *buffer);
void ring_buffer_normalize_time_stamp(struct trace_buffer *buffer,
				      int cpu, u64 *ts);
void ring_buffer_set_clock(struct trace_buffer *buffer,
			   u64 (*clock)(void));
void ring_buffer_set_time_stamp_abs(struct trace_buffer *buffer, bool abs);
bool ring_buffer_time_stamp_abs(struct trace_buffer *buffer);

size_t ring_buffer_nr_pages(struct trace_buffer *buffer, int cpu);
size_t ring_buffer_nr_dirty_pages(struct trace_buffer *buffer, int cpu);

void *ring_buffer_alloc_read_page(struct trace_buffer *buffer, int cpu);
void ring_buffer_free_read_page(struct trace_buffer *buffer, int cpu, void *data);
int ring_buffer_read_page(struct trace_buffer *buffer, void **data_page,
			  size_t len, int cpu, int full);

struct trace_seq;

int ring_buffer_print_entry_header(struct trace_seq *s);
int ring_buffer_print_page_header(struct trace_seq *s);

enum ring_buffer_flags {
	RB_FL_OVERWRITE		= 1 << 0,
};

#ifdef CONFIG_RING_BUFFER
int trace_rb_cpu_prepare(unsigned int cpu, struct hlist_node *node);
#else
#define trace_rb_cpu_prepare	NULL
#endif

#endif /* _LINUX_RING_BUFFER_H */<|MERGE_RESOLUTION|>--- conflicted
+++ resolved
@@ -100,11 +100,7 @@
 
 int ring_buffer_wait(struct trace_buffer *buffer, int cpu, int full);
 __poll_t ring_buffer_poll_wait(struct trace_buffer *buffer, int cpu,
-<<<<<<< HEAD
-			  struct file *filp, poll_table *poll_table);
-=======
 			  struct file *filp, poll_table *poll_table, int full);
->>>>>>> f81a61f5
 void ring_buffer_wake_waiters(struct trace_buffer *buffer, int cpu);
 
 #define RING_BUFFER_ALL_CPUS -1
