/* SPDX-License-Identifier: GPL-2.0 */
#ifndef _LINUX_MMZONE_H
#define _LINUX_MMZONE_H

#ifndef __ASSEMBLY__
#ifndef __GENERATING_BOUNDS_H

#include <linux/spinlock.h>
#include <linux/list.h>
#include <linux/wait.h>
#include <linux/bitops.h>
#include <linux/cache.h>
#include <linux/threads.h>
#include <linux/numa.h>
#include <linux/init.h>
#include <linux/seqlock.h>
#include <linux/nodemask.h>
#include <linux/pageblock-flags.h>
#include <linux/page-flags-layout.h>
#include <linux/atomic.h>
#include <linux/mm_types.h>
#include <linux/page-flags.h>
#include <asm/page.h>

/* Free memory management - zoned buddy allocator.  */
#ifndef CONFIG_FORCE_MAX_ZONEORDER
#define MAX_ORDER 11
#else
#define MAX_ORDER CONFIG_FORCE_MAX_ZONEORDER
#endif
#define MAX_ORDER_NR_PAGES (1 << (MAX_ORDER - 1))

/*
 * PAGE_ALLOC_COSTLY_ORDER is the order at which allocations are deemed
 * costly to service.  That is between allocation orders which should
 * coalesce naturally under reasonable reclaim pressure and those which
 * will not.
 */
#define PAGE_ALLOC_COSTLY_ORDER 3

enum migratetype {
	MIGRATE_UNMOVABLE,
	MIGRATE_MOVABLE,
	MIGRATE_RECLAIMABLE,
	MIGRATE_PCPTYPES,	/* the number of types on the pcp lists */
	MIGRATE_HIGHATOMIC = MIGRATE_PCPTYPES,
#ifdef CONFIG_CMA
	/*
	 * MIGRATE_CMA migration type is designed to mimic the way
	 * ZONE_MOVABLE works.  Only movable pages can be allocated
	 * from MIGRATE_CMA pageblocks and page allocator never
	 * implicitly change migration type of MIGRATE_CMA pageblock.
	 *
	 * The way to use it is to change migratetype of a range of
	 * pageblocks to MIGRATE_CMA which can be done by
	 * __free_pageblock_cma() function.  What is important though
	 * is that a range of pageblocks must be aligned to
	 * MAX_ORDER_NR_PAGES should biggest page be bigger than
	 * a single pageblock.
	 */
	MIGRATE_CMA,
#endif
#ifdef CONFIG_MEMORY_ISOLATION
	MIGRATE_ISOLATE,	/* can't allocate from here */
#endif
	MIGRATE_TYPES
};

/* In mm/page_alloc.c; keep in sync also with show_migration_types() there */
extern const char * const migratetype_names[MIGRATE_TYPES];

#ifdef CONFIG_CMA
#  define is_migrate_cma(migratetype) unlikely((migratetype) == MIGRATE_CMA)
#  define is_migrate_cma_page(_page) (get_pageblock_migratetype(_page) == MIGRATE_CMA)
#else
#  define is_migrate_cma(migratetype) false
#  define is_migrate_cma_page(_page) false
#endif

static inline bool is_migrate_movable(int mt)
{
	return is_migrate_cma(mt) || mt == MIGRATE_MOVABLE;
}

#define for_each_migratetype_order(order, type) \
	for (order = 0; order < MAX_ORDER; order++) \
		for (type = 0; type < MIGRATE_TYPES; type++)

extern int page_group_by_mobility_disabled;

#define MIGRATETYPE_MASK ((1UL << PB_migratetype_bits) - 1)

#define get_pageblock_migratetype(page)					\
	get_pfnblock_flags_mask(page, page_to_pfn(page), MIGRATETYPE_MASK)

struct free_area {
	struct list_head	free_list[MIGRATE_TYPES];
	unsigned long		nr_free;
};

static inline struct page *get_page_from_free_area(struct free_area *area,
					    int migratetype)
{
	return list_first_entry_or_null(&area->free_list[migratetype],
					struct page, lru);
}

static inline bool free_area_empty(struct free_area *area, int migratetype)
{
	return list_empty(&area->free_list[migratetype]);
}

struct pglist_data;

/*
 * Add a wild amount of padding here to ensure datas fall into separate
 * cachelines.  There are very few zone structures in the machine, so space
 * consumption is not a concern here.
 */
#if defined(CONFIG_SMP)
struct zone_padding {
	char x[0];
} ____cacheline_internodealigned_in_smp;
#define ZONE_PADDING(name)	struct zone_padding name;
#else
#define ZONE_PADDING(name)
#endif

#ifdef CONFIG_NUMA
enum numa_stat_item {
	NUMA_HIT,		/* allocated in intended node */
	NUMA_MISS,		/* allocated in non intended node */
	NUMA_FOREIGN,		/* was intended here, hit elsewhere */
	NUMA_INTERLEAVE_HIT,	/* interleaver preferred this zone */
	NUMA_LOCAL,		/* allocation from local node */
	NUMA_OTHER,		/* allocation from other node */
	NR_VM_NUMA_STAT_ITEMS
};
#else
#define NR_VM_NUMA_STAT_ITEMS 0
#endif

enum zone_stat_item {
	/* First 128 byte cacheline (assuming 64 bit words) */
	NR_FREE_PAGES,
	NR_ZONE_LRU_BASE, /* Used only for compaction and reclaim retry */
	NR_ZONE_INACTIVE_ANON = NR_ZONE_LRU_BASE,
	NR_ZONE_ACTIVE_ANON,
	NR_ZONE_INACTIVE_FILE,
	NR_ZONE_ACTIVE_FILE,
	NR_ZONE_UNEVICTABLE,
	NR_ZONE_WRITE_PENDING,	/* Count of dirty, writeback and unstable pages */
	NR_MLOCK,		/* mlock()ed pages found and moved off LRU */
	/* Second 128 byte cacheline */
	NR_BOUNCE,
#if IS_ENABLED(CONFIG_ZSMALLOC)
	NR_ZSPAGES,		/* allocated in zsmalloc */
#endif
	NR_FREE_CMA_PAGES,
	NR_VM_ZONE_STAT_ITEMS };

enum node_stat_item {
	NR_LRU_BASE,
	NR_INACTIVE_ANON = NR_LRU_BASE, /* must match order of LRU_[IN]ACTIVE */
	NR_ACTIVE_ANON,		/*  "     "     "   "       "         */
	NR_INACTIVE_FILE,	/*  "     "     "   "       "         */
	NR_ACTIVE_FILE,		/*  "     "     "   "       "         */
	NR_UNEVICTABLE,		/*  "     "     "   "       "         */
	NR_SLAB_RECLAIMABLE_B,
	NR_SLAB_UNRECLAIMABLE_B,
	NR_ISOLATED_ANON,	/* Temporary isolated pages from anon lru */
	NR_ISOLATED_FILE,	/* Temporary isolated pages from file lru */
	WORKINGSET_NODES,
	WORKINGSET_REFAULT_BASE,
	WORKINGSET_REFAULT_ANON = WORKINGSET_REFAULT_BASE,
	WORKINGSET_REFAULT_FILE,
	WORKINGSET_ACTIVATE_BASE,
	WORKINGSET_ACTIVATE_ANON = WORKINGSET_ACTIVATE_BASE,
	WORKINGSET_ACTIVATE_FILE,
	WORKINGSET_RESTORE_BASE,
	WORKINGSET_RESTORE_ANON = WORKINGSET_RESTORE_BASE,
	WORKINGSET_RESTORE_FILE,
	WORKINGSET_NODERECLAIM,
	NR_ANON_MAPPED,	/* Mapped anonymous pages */
	NR_FILE_MAPPED,	/* pagecache pages mapped into pagetables.
			   only modified from process context */
	NR_FILE_PAGES,
	NR_FILE_DIRTY,
	NR_WRITEBACK,
	NR_WRITEBACK_TEMP,	/* Writeback using temporary buffers */
	NR_SHMEM,		/* shmem pages (included tmpfs/GEM pages) */
	NR_SHMEM_THPS,
	NR_SHMEM_PMDMAPPED,
	NR_FILE_THPS,
	NR_FILE_PMDMAPPED,
	NR_ANON_THPS,
	NR_VMSCAN_WRITE,
	NR_VMSCAN_IMMEDIATE,	/* Prioritise for reclaim when writeback ends */
	NR_DIRTIED,		/* page dirtyings since bootup */
	NR_WRITTEN,		/* page writings since bootup */
	NR_KERNEL_MISC_RECLAIMABLE,	/* reclaimable non-slab kernel pages */
	NR_FOLL_PIN_ACQUIRED,	/* via: pin_user_page(), gup flag: FOLL_PIN */
	NR_FOLL_PIN_RELEASED,	/* pages returned via unpin_user_page() */
	NR_KERNEL_STACK_KB,	/* measured in KiB */
#if IS_ENABLED(CONFIG_SHADOW_CALL_STACK)
	NR_KERNEL_SCS_KB,	/* measured in KiB */
#endif
	NR_PAGETABLE,		/* used for pagetables */
#ifdef CONFIG_SWAP
	NR_SWAPCACHE,
#endif
	NR_VM_NODE_STAT_ITEMS
};

/*
 * Returns true if the item should be printed in THPs (/proc/vmstat
 * currently prints number of anon, file and shmem THPs. But the item
 * is charged in pages).
 */
static __always_inline bool vmstat_item_print_in_thp(enum node_stat_item item)
{
	if (!IS_ENABLED(CONFIG_TRANSPARENT_HUGEPAGE))
		return false;

	return item == NR_ANON_THPS ||
	       item == NR_FILE_THPS ||
	       item == NR_SHMEM_THPS ||
	       item == NR_SHMEM_PMDMAPPED ||
	       item == NR_FILE_PMDMAPPED;
}

/*
 * Returns true if the value is measured in bytes (most vmstat values are
 * measured in pages). This defines the API part, the internal representation
 * might be different.
 */
static __always_inline bool vmstat_item_in_bytes(int idx)
{
	/*
	 * Global and per-node slab counters track slab pages.
	 * It's expected that changes are multiples of PAGE_SIZE.
	 * Internally values are stored in pages.
	 *
	 * Per-memcg and per-lruvec counters track memory, consumed
	 * by individual slab objects. These counters are actually
	 * byte-precise.
	 */
	return (idx == NR_SLAB_RECLAIMABLE_B ||
		idx == NR_SLAB_UNRECLAIMABLE_B);
}

/*
 * We do arithmetic on the LRU lists in various places in the code,
 * so it is important to keep the active lists LRU_ACTIVE higher in
 * the array than the corresponding inactive lists, and to keep
 * the *_FILE lists LRU_FILE higher than the corresponding _ANON lists.
 *
 * This has to be kept in sync with the statistics in zone_stat_item
 * above and the descriptions in vmstat_text in mm/vmstat.c
 */
#define LRU_BASE 0
#define LRU_ACTIVE 1
#define LRU_FILE 2

enum lru_list {
	LRU_INACTIVE_ANON = LRU_BASE,
	LRU_ACTIVE_ANON = LRU_BASE + LRU_ACTIVE,
	LRU_INACTIVE_FILE = LRU_BASE + LRU_FILE,
	LRU_ACTIVE_FILE = LRU_BASE + LRU_FILE + LRU_ACTIVE,
	LRU_UNEVICTABLE,
	NR_LRU_LISTS
};

#define for_each_lru(lru) for (lru = 0; lru < NR_LRU_LISTS; lru++)

#define for_each_evictable_lru(lru) for (lru = 0; lru <= LRU_ACTIVE_FILE; lru++)

static inline bool is_file_lru(enum lru_list lru)
{
	return (lru == LRU_INACTIVE_FILE || lru == LRU_ACTIVE_FILE);
}

static inline bool is_active_lru(enum lru_list lru)
{
	return (lru == LRU_ACTIVE_ANON || lru == LRU_ACTIVE_FILE);
}

enum lruvec_flags {
	LRUVEC_CONGESTED,		/* lruvec has many dirty pages
					 * backed by a congested BDI
					 */
};

struct lruvec;
struct page_vma_mapped_walk;

#define LRU_GEN_MASK		((BIT(LRU_GEN_WIDTH) - 1) << LRU_GEN_PGOFF)
#define LRU_USAGE_MASK		((BIT(LRU_USAGE_WIDTH) - 1) << LRU_USAGE_PGOFF)

#ifdef CONFIG_LRU_GEN

/*
 * For each lruvec, evictable pages are divided into multiple generations. The
 * youngest and the oldest generation numbers, AKA max_seq and min_seq, are
 * monotonically increasing. The sliding window technique is used to track at
 * most MAX_NR_GENS and at least MIN_NR_GENS generations. An offset within the
 * window, AKA gen, indexes an array of per-type and per-zone lists for the
<<<<<<< HEAD
 * corresponding generation. All pages from this array of lists have gen+1
 * stored in page->flags. 0 is reserved to indicate that pages are not on the
 * lists.
=======
 * corresponding generation. The counter in page->flags stores gen+1 while a
 * page is on one of the multigenerational lru lists. Otherwise, it stores 0.
>>>>>>> c2f789ef
 */
#define MAX_NR_GENS		((unsigned int)CONFIG_NR_LRU_GENS)

/*
 * Each generation is then divided into multiple tiers. Tiers represent levels
 * of usage from file descriptors, i.e., mark_page_accessed(). In contrast to
 * moving across generations which requires the lru lock, moving across tiers
 * only involves an atomic operation on page->flags and therefore has a
 * negligible cost.
 *
 * The purposes of tiers are to:
 *   1) estimate whether pages accessed multiple times via file descriptors are
 *   more active than pages accessed only via page tables by separating the two
 *   access types into upper tiers and the base tier and comparing refault rates
 *   across tiers.
 *   2) improve buffered io performance by deferring activations of pages
 *   accessed multiple times until the eviction. That is activations happen in
 *   the reclaim path, not the access path.
 *
 * Pages accessed N times via file descriptors belong to tier order_base_2(N).
 * The base tier uses the following page flag:
 *   !PageReferenced() -- readahead pages
 *   PageReferenced() -- single-access pages
 * All upper tiers use the following page flags:
 *   PageReferenced() && PageWorkingset() -- multi-access pages
 * in addition to the bits storing N-2 accesses. Therefore, we can support one
 * upper tier without using additional bits in page->flags.
 *
 * Note that
 *   1) PageWorkingset() is always set for upper tiers because we want to
 *    maintain the existing psi behavior.
 *   2) !PageReferenced() && PageWorkingset() is not a valid tier. See the
<<<<<<< HEAD
 *   comment in evict_lru_gen_pages().
 *   3) pages accessed only via page tables belong to the base tier.
 *
 * Pages from the base tier are evicted regardless of the refault rate. Pages
=======
 *   comment in evict_pages().
 *
 * Pages from the base tier are evicted regardless of its refault rate. Pages
>>>>>>> c2f789ef
 * from upper tiers will be moved to the next generation, if their refault rates
 * are higher than that of the base tier.
 */
#define MAX_NR_TIERS		((unsigned int)CONFIG_TIERS_PER_GEN)
#define LRU_TIER_FLAGS		(BIT(PG_referenced) | BIT(PG_workingset))
#define LRU_USAGE_SHIFT		(CONFIG_TIERS_PER_GEN - 1)

/* Whether to keep historical stats for each generation. */
#ifdef CONFIG_LRU_GEN_STATS
#define NR_STAT_GENS		((unsigned int)CONFIG_NR_LRU_GENS)
#else
#define NR_STAT_GENS		1U
#endif

struct lrugen {
	/* the aging increments the max generation number */
	unsigned long max_seq;
	/* the eviction increments the min generation numbers */
	unsigned long min_seq[ANON_AND_FILE];
	/* the birth time of each generation in jiffies */
	unsigned long timestamps[MAX_NR_GENS];
<<<<<<< HEAD
	/* the lists of the multigenerational lru */
	struct list_head lists[MAX_NR_GENS][ANON_AND_FILE][MAX_NR_ZONES];
	/* the sizes of the multigenerational lru in pages */
=======
	/* the multigenerational lru lists */
	struct list_head lists[MAX_NR_GENS][ANON_AND_FILE][MAX_NR_ZONES];
	/* the sizes of the multigenerational lru lists in pages */
>>>>>>> c2f789ef
	unsigned long sizes[MAX_NR_GENS][ANON_AND_FILE][MAX_NR_ZONES];
	/* to determine which type and its tiers to evict */
	atomic_long_t evicted[NR_STAT_GENS][ANON_AND_FILE][MAX_NR_TIERS];
	atomic_long_t refaulted[NR_STAT_GENS][ANON_AND_FILE][MAX_NR_TIERS];
<<<<<<< HEAD
	/* the base tier is inactive and won't be activated */
=======
	/* the base tier won't be activated */
>>>>>>> c2f789ef
	unsigned long activated[NR_STAT_GENS][ANON_AND_FILE][MAX_NR_TIERS - 1];
	/* arithmetic mean weighted by geometric series 1/2, 1/4, ... */
	unsigned long avg_total[ANON_AND_FILE][MAX_NR_TIERS];
	unsigned long avg_refaulted[ANON_AND_FILE][MAX_NR_TIERS];
<<<<<<< HEAD
	/* reclaim priority to compare across memcgs */
	atomic_t priority;
=======
>>>>>>> c2f789ef
	/* whether the multigenerational lru is enabled */
	bool enabled[ANON_AND_FILE];
};

void lru_gen_init_lruvec(struct lruvec *lruvec);
void lru_gen_set_state(bool enable, bool main, bool swap);
void lru_gen_scan_around(struct page_vma_mapped_walk *pvmw);

#else /* CONFIG_LRU_GEN */

static inline void lru_gen_init_lruvec(struct lruvec *lruvec)
{
}

static inline void lru_gen_set_state(bool enable, bool main, bool swap)
{
}

static inline void lru_gen_scan_around(struct page_vma_mapped_walk *pvmw)
{
}

#endif /* CONFIG_LRU_GEN */

struct lruvec {
	struct list_head		lists[NR_LRU_LISTS];
	/* per lruvec lru_lock for memcg */
	spinlock_t			lru_lock;
	/*
	 * These track the cost of reclaiming one LRU - file or anon -
	 * over the other. As the observed cost of reclaiming one LRU
	 * increases, the reclaim scan balance tips toward the other.
	 */
	unsigned long			anon_cost;
	unsigned long			file_cost;
	/* Non-resident age, driven by LRU movement */
	atomic_long_t			nonresident_age;
	/* Refaults at the time of last reclaim cycle */
	unsigned long			refaults[ANON_AND_FILE];
	/* Various lruvec state flags (enum lruvec_flags) */
	unsigned long			flags;
#ifdef CONFIG_LRU_GEN
	/* unevictable pages are on LRU_UNEVICTABLE */
	struct lrugen			evictable;
#endif
#ifdef CONFIG_MEMCG
	struct pglist_data *pgdat;
#endif
};

/* Isolate unmapped pages */
#define ISOLATE_UNMAPPED	((__force isolate_mode_t)0x2)
/* Isolate for asynchronous migration */
#define ISOLATE_ASYNC_MIGRATE	((__force isolate_mode_t)0x4)
/* Isolate unevictable pages */
#define ISOLATE_UNEVICTABLE	((__force isolate_mode_t)0x8)

/* LRU Isolation modes. */
typedef unsigned __bitwise isolate_mode_t;

enum zone_watermarks {
	WMARK_MIN,
	WMARK_LOW,
	WMARK_HIGH,
	NR_WMARK
};

#define min_wmark_pages(z) (z->_watermark[WMARK_MIN] + z->watermark_boost)
#define low_wmark_pages(z) (z->_watermark[WMARK_LOW] + z->watermark_boost)
#define high_wmark_pages(z) (z->_watermark[WMARK_HIGH] + z->watermark_boost)
#define wmark_pages(z, i) (z->_watermark[i] + z->watermark_boost)

struct per_cpu_pages {
	int count;		/* number of pages in the list */
	int high;		/* high watermark, emptying needed */
	int batch;		/* chunk size for buddy add/remove */

	/* Lists of pages, one per migrate type stored on the pcp-lists */
	struct list_head lists[MIGRATE_PCPTYPES];
};

struct per_cpu_pageset {
	struct per_cpu_pages pcp;
#ifdef CONFIG_NUMA
	s8 expire;
	u16 vm_numa_stat_diff[NR_VM_NUMA_STAT_ITEMS];
#endif
#ifdef CONFIG_SMP
	s8 stat_threshold;
	s8 vm_stat_diff[NR_VM_ZONE_STAT_ITEMS];
#endif
};

struct per_cpu_nodestat {
	s8 stat_threshold;
	s8 vm_node_stat_diff[NR_VM_NODE_STAT_ITEMS];
};

#endif /* !__GENERATING_BOUNDS.H */

enum zone_type {
	/*
	 * ZONE_DMA and ZONE_DMA32 are used when there are peripherals not able
	 * to DMA to all of the addressable memory (ZONE_NORMAL).
	 * On architectures where this area covers the whole 32 bit address
	 * space ZONE_DMA32 is used. ZONE_DMA is left for the ones with smaller
	 * DMA addressing constraints. This distinction is important as a 32bit
	 * DMA mask is assumed when ZONE_DMA32 is defined. Some 64-bit
	 * platforms may need both zones as they support peripherals with
	 * different DMA addressing limitations.
	 */
#ifdef CONFIG_ZONE_DMA
	ZONE_DMA,
#endif
#ifdef CONFIG_ZONE_DMA32
	ZONE_DMA32,
#endif
	/*
	 * Normal addressable memory is in ZONE_NORMAL. DMA operations can be
	 * performed on pages in ZONE_NORMAL if the DMA devices support
	 * transfers to all addressable memory.
	 */
	ZONE_NORMAL,
#ifdef CONFIG_HIGHMEM
	/*
	 * A memory area that is only addressable by the kernel through
	 * mapping portions into its own address space. This is for example
	 * used by i386 to allow the kernel to address the memory beyond
	 * 900MB. The kernel will set up special mappings (page
	 * table entries on i386) for each page that the kernel needs to
	 * access.
	 */
	ZONE_HIGHMEM,
#endif
	/*
	 * ZONE_MOVABLE is similar to ZONE_NORMAL, except that it contains
	 * movable pages with few exceptional cases described below. Main use
	 * cases for ZONE_MOVABLE are to make memory offlining/unplug more
	 * likely to succeed, and to locally limit unmovable allocations - e.g.,
	 * to increase the number of THP/huge pages. Notable special cases are:
	 *
	 * 1. Pinned pages: (long-term) pinning of movable pages might
	 *    essentially turn such pages unmovable. Therefore, we do not allow
	 *    pinning long-term pages in ZONE_MOVABLE. When pages are pinned and
	 *    faulted, they come from the right zone right away. However, it is
	 *    still possible that address space already has pages in
	 *    ZONE_MOVABLE at the time when pages are pinned (i.e. user has
	 *    touches that memory before pinning). In such case we migrate them
	 *    to a different zone. When migration fails - pinning fails.
	 * 2. memblock allocations: kernelcore/movablecore setups might create
	 *    situations where ZONE_MOVABLE contains unmovable allocations
	 *    after boot. Memory offlining and allocations fail early.
	 * 3. Memory holes: kernelcore/movablecore setups might create very rare
	 *    situations where ZONE_MOVABLE contains memory holes after boot,
	 *    for example, if we have sections that are only partially
	 *    populated. Memory offlining and allocations fail early.
	 * 4. PG_hwpoison pages: while poisoned pages can be skipped during
	 *    memory offlining, such pages cannot be allocated.
	 * 5. Unmovable PG_offline pages: in paravirtualized environments,
	 *    hotplugged memory blocks might only partially be managed by the
	 *    buddy (e.g., via XEN-balloon, Hyper-V balloon, virtio-mem). The
	 *    parts not manged by the buddy are unmovable PG_offline pages. In
	 *    some cases (virtio-mem), such pages can be skipped during
	 *    memory offlining, however, cannot be moved/allocated. These
	 *    techniques might use alloc_contig_range() to hide previously
	 *    exposed pages from the buddy again (e.g., to implement some sort
	 *    of memory unplug in virtio-mem).
	 * 6. ZERO_PAGE(0), kernelcore/movablecore setups might create
	 *    situations where ZERO_PAGE(0) which is allocated differently
	 *    on different platforms may end up in a movable zone. ZERO_PAGE(0)
	 *    cannot be migrated.
	 * 7. Memory-hotplug: when using memmap_on_memory and onlining the
	 *    memory to the MOVABLE zone, the vmemmap pages are also placed in
	 *    such zone. Such pages cannot be really moved around as they are
	 *    self-stored in the range, but they are treated as movable when
	 *    the range they describe is about to be offlined.
	 *
	 * In general, no unmovable allocations that degrade memory offlining
	 * should end up in ZONE_MOVABLE. Allocators (like alloc_contig_range())
	 * have to expect that migrating pages in ZONE_MOVABLE can fail (even
	 * if has_unmovable_pages() states that there are no unmovable pages,
	 * there can be false negatives).
	 */
	ZONE_MOVABLE,
#ifdef CONFIG_ZONE_DEVICE
	ZONE_DEVICE,
#endif
	__MAX_NR_ZONES

};

#ifndef __GENERATING_BOUNDS_H

#define ASYNC_AND_SYNC 2

struct zone {
	/* Read-mostly fields */

	/* zone watermarks, access with *_wmark_pages(zone) macros */
	unsigned long _watermark[NR_WMARK];
	unsigned long watermark_boost;

	unsigned long nr_reserved_highatomic;

	/*
	 * We don't know if the memory that we're going to allocate will be
	 * freeable or/and it will be released eventually, so to avoid totally
	 * wasting several GB of ram we must reserve some of the lower zone
	 * memory (otherwise we risk to run OOM on the lower zones despite
	 * there being tons of freeable ram on the higher zones).  This array is
	 * recalculated at runtime if the sysctl_lowmem_reserve_ratio sysctl
	 * changes.
	 */
	long lowmem_reserve[MAX_NR_ZONES];

#ifdef CONFIG_NUMA
	int node;
#endif
	struct pglist_data	*zone_pgdat;
	struct per_cpu_pageset __percpu *pageset;
	/*
	 * the high and batch values are copied to individual pagesets for
	 * faster access
	 */
	int pageset_high;
	int pageset_batch;

#ifndef CONFIG_SPARSEMEM
	/*
	 * Flags for a pageblock_nr_pages block. See pageblock-flags.h.
	 * In SPARSEMEM, this map is stored in struct mem_section
	 */
	unsigned long		*pageblock_flags;
#endif /* CONFIG_SPARSEMEM */

	/* zone_start_pfn == zone_start_paddr >> PAGE_SHIFT */
	unsigned long		zone_start_pfn;

	/*
	 * spanned_pages is the total pages spanned by the zone, including
	 * holes, which is calculated as:
	 * 	spanned_pages = zone_end_pfn - zone_start_pfn;
	 *
	 * present_pages is physical pages existing within the zone, which
	 * is calculated as:
	 *	present_pages = spanned_pages - absent_pages(pages in holes);
	 *
	 * managed_pages is present pages managed by the buddy system, which
	 * is calculated as (reserved_pages includes pages allocated by the
	 * bootmem allocator):
	 *	managed_pages = present_pages - reserved_pages;
	 *
	 * cma pages is present pages that are assigned for CMA use
	 * (MIGRATE_CMA).
	 *
	 * So present_pages may be used by memory hotplug or memory power
	 * management logic to figure out unmanaged pages by checking
	 * (present_pages - managed_pages). And managed_pages should be used
	 * by page allocator and vm scanner to calculate all kinds of watermarks
	 * and thresholds.
	 *
	 * Locking rules:
	 *
	 * zone_start_pfn and spanned_pages are protected by span_seqlock.
	 * It is a seqlock because it has to be read outside of zone->lock,
	 * and it is done in the main allocator path.  But, it is written
	 * quite infrequently.
	 *
	 * The span_seq lock is declared along with zone->lock because it is
	 * frequently read in proximity to zone->lock.  It's good to
	 * give them a chance of being in the same cacheline.
	 *
	 * Write access to present_pages at runtime should be protected by
	 * mem_hotplug_begin/end(). Any reader who can't tolerant drift of
	 * present_pages should get_online_mems() to get a stable value.
	 */
	atomic_long_t		managed_pages;
	unsigned long		spanned_pages;
	unsigned long		present_pages;
#ifdef CONFIG_CMA
	unsigned long		cma_pages;
#endif

	const char		*name;

#ifdef CONFIG_MEMORY_ISOLATION
	/*
	 * Number of isolated pageblock. It is used to solve incorrect
	 * freepage counting problem due to racy retrieving migratetype
	 * of pageblock. Protected by zone->lock.
	 */
	unsigned long		nr_isolate_pageblock;
#endif

#ifdef CONFIG_MEMORY_HOTPLUG
	/* see spanned/present_pages for more description */
	seqlock_t		span_seqlock;
#endif

	int initialized;

	/* Write-intensive fields used from the page allocator */
	ZONE_PADDING(_pad1_)

	/* free areas of different sizes */
	struct free_area	free_area[MAX_ORDER];

	/* zone flags, see below */
	unsigned long		flags;

	/* Primarily protects free_area */
	spinlock_t		lock;

	/* Write-intensive fields used by compaction and vmstats. */
	ZONE_PADDING(_pad2_)

	/*
	 * When free pages are below this point, additional steps are taken
	 * when reading the number of free pages to avoid per-cpu counter
	 * drift allowing watermarks to be breached
	 */
	unsigned long percpu_drift_mark;

#if defined CONFIG_COMPACTION || defined CONFIG_CMA
	/* pfn where compaction free scanner should start */
	unsigned long		compact_cached_free_pfn;
	/* pfn where compaction migration scanner should start */
	unsigned long		compact_cached_migrate_pfn[ASYNC_AND_SYNC];
	unsigned long		compact_init_migrate_pfn;
	unsigned long		compact_init_free_pfn;
#endif

#ifdef CONFIG_COMPACTION
	/*
	 * On compaction failure, 1<<compact_defer_shift compactions
	 * are skipped before trying again. The number attempted since
	 * last failure is tracked with compact_considered.
	 * compact_order_failed is the minimum compaction failed order.
	 */
	unsigned int		compact_considered;
	unsigned int		compact_defer_shift;
	int			compact_order_failed;
#endif

#if defined CONFIG_COMPACTION || defined CONFIG_CMA
	/* Set to true when the PG_migrate_skip bits should be cleared */
	bool			compact_blockskip_flush;
#endif

	bool			contiguous;

	ZONE_PADDING(_pad3_)
	/* Zone statistics */
	atomic_long_t		vm_stat[NR_VM_ZONE_STAT_ITEMS];
	atomic_long_t		vm_numa_stat[NR_VM_NUMA_STAT_ITEMS];
} ____cacheline_internodealigned_in_smp;

enum pgdat_flags {
	PGDAT_DIRTY,			/* reclaim scanning has recently found
					 * many dirty file pages at the tail
					 * of the LRU.
					 */
	PGDAT_WRITEBACK,		/* reclaim scanning has recently found
					 * many pages under writeback
					 */
	PGDAT_RECLAIM_LOCKED,		/* prevents concurrent reclaim */
};

enum zone_flags {
	ZONE_BOOSTED_WATERMARK,		/* zone recently boosted watermarks.
					 * Cleared when kswapd is woken.
					 */
};

static inline unsigned long zone_managed_pages(struct zone *zone)
{
	return (unsigned long)atomic_long_read(&zone->managed_pages);
}

static inline unsigned long zone_cma_pages(struct zone *zone)
{
#ifdef CONFIG_CMA
	return zone->cma_pages;
#else
	return 0;
#endif
}

static inline unsigned long zone_end_pfn(const struct zone *zone)
{
	return zone->zone_start_pfn + zone->spanned_pages;
}

static inline bool zone_spans_pfn(const struct zone *zone, unsigned long pfn)
{
	return zone->zone_start_pfn <= pfn && pfn < zone_end_pfn(zone);
}

static inline bool zone_is_initialized(struct zone *zone)
{
	return zone->initialized;
}

static inline bool zone_is_empty(struct zone *zone)
{
	return zone->spanned_pages == 0;
}

/*
 * Return true if [start_pfn, start_pfn + nr_pages) range has a non-empty
 * intersection with the given zone
 */
static inline bool zone_intersects(struct zone *zone,
		unsigned long start_pfn, unsigned long nr_pages)
{
	if (zone_is_empty(zone))
		return false;
	if (start_pfn >= zone_end_pfn(zone) ||
	    start_pfn + nr_pages <= zone->zone_start_pfn)
		return false;

	return true;
}

/*
 * The "priority" of VM scanning is how much of the queues we will scan in one
 * go. A value of 12 for DEF_PRIORITY implies that we will scan 1/4096th of the
 * queues ("queue_length >> 12") during an aging round.
 */
#define DEF_PRIORITY 12

/* Maximum number of zones on a zonelist */
#define MAX_ZONES_PER_ZONELIST (MAX_NUMNODES * MAX_NR_ZONES)

enum {
	ZONELIST_FALLBACK,	/* zonelist with fallback */
#ifdef CONFIG_NUMA
	/*
	 * The NUMA zonelists are doubled because we need zonelists that
	 * restrict the allocations to a single node for __GFP_THISNODE.
	 */
	ZONELIST_NOFALLBACK,	/* zonelist without fallback (__GFP_THISNODE) */
#endif
	MAX_ZONELISTS
};

/*
 * This struct contains information about a zone in a zonelist. It is stored
 * here to avoid dereferences into large structures and lookups of tables
 */
struct zoneref {
	struct zone *zone;	/* Pointer to actual zone */
	int zone_idx;		/* zone_idx(zoneref->zone) */
};

/*
 * One allocation request operates on a zonelist. A zonelist
 * is a list of zones, the first one is the 'goal' of the
 * allocation, the other zones are fallback zones, in decreasing
 * priority.
 *
 * To speed the reading of the zonelist, the zonerefs contain the zone index
 * of the entry being read. Helper functions to access information given
 * a struct zoneref are
 *
 * zonelist_zone()	- Return the struct zone * for an entry in _zonerefs
 * zonelist_zone_idx()	- Return the index of the zone for an entry
 * zonelist_node_idx()	- Return the index of the node for an entry
 */
struct zonelist {
	struct zoneref _zonerefs[MAX_ZONES_PER_ZONELIST + 1];
};

#ifndef CONFIG_DISCONTIGMEM
/* The array of struct pages - for discontigmem use pgdat->lmem_map */
extern struct page *mem_map;
#endif

#ifdef CONFIG_TRANSPARENT_HUGEPAGE
struct deferred_split {
	spinlock_t split_queue_lock;
	struct list_head split_queue;
	unsigned long split_queue_len;
};
#endif

struct mm_walk_args;

/*
 * On NUMA machines, each NUMA node would have a pg_data_t to describe
 * it's memory layout. On UMA machines there is a single pglist_data which
 * describes the whole memory.
 *
 * Memory statistics and page replacement data structures are maintained on a
 * per-zone basis.
 */
typedef struct pglist_data {
	/*
	 * node_zones contains just the zones for THIS node. Not all of the
	 * zones may be populated, but it is the full list. It is referenced by
	 * this node's node_zonelists as well as other node's node_zonelists.
	 */
	struct zone node_zones[MAX_NR_ZONES];

	/*
	 * node_zonelists contains references to all zones in all nodes.
	 * Generally the first zones will be references to this node's
	 * node_zones.
	 */
	struct zonelist node_zonelists[MAX_ZONELISTS];

	int nr_zones; /* number of populated zones in this node */
#ifdef CONFIG_FLAT_NODE_MEM_MAP	/* means !SPARSEMEM */
	struct page *node_mem_map;
#ifdef CONFIG_PAGE_EXTENSION
	struct page_ext *node_page_ext;
#endif
#endif
#if defined(CONFIG_MEMORY_HOTPLUG) || defined(CONFIG_DEFERRED_STRUCT_PAGE_INIT)
	/*
	 * Must be held any time you expect node_start_pfn,
	 * node_present_pages, node_spanned_pages or nr_zones to stay constant.
	 * Also synchronizes pgdat->first_deferred_pfn during deferred page
	 * init.
	 *
	 * pgdat_resize_lock() and pgdat_resize_unlock() are provided to
	 * manipulate node_size_lock without checking for CONFIG_MEMORY_HOTPLUG
	 * or CONFIG_DEFERRED_STRUCT_PAGE_INIT.
	 *
	 * Nests above zone->lock and zone->span_seqlock
	 */
	spinlock_t node_size_lock;
#endif
	unsigned long node_start_pfn;
	unsigned long node_present_pages; /* total number of physical pages */
	unsigned long node_spanned_pages; /* total size of physical page
					     range, including holes */
	int node_id;
	wait_queue_head_t kswapd_wait;
	wait_queue_head_t pfmemalloc_wait;
	struct task_struct *kswapd;	/* Protected by
					   mem_hotplug_begin/end() */
	int kswapd_order;
	enum zone_type kswapd_highest_zoneidx;

	int kswapd_failures;		/* Number of 'reclaimed == 0' runs */

#ifdef CONFIG_COMPACTION
	int kcompactd_max_order;
	enum zone_type kcompactd_highest_zoneidx;
	wait_queue_head_t kcompactd_wait;
	struct task_struct *kcompactd;
#endif
	/*
	 * This is a per-node reserve of pages that are not available
	 * to userspace allocations.
	 */
	unsigned long		totalreserve_pages;

#ifdef CONFIG_NUMA
	/*
	 * node reclaim becomes active if more unmapped pages exist.
	 */
	unsigned long		min_unmapped_pages;
	unsigned long		min_slab_pages;
#endif /* CONFIG_NUMA */

	/* Write-intensive fields used by page reclaim */
	ZONE_PADDING(_pad1_)

#ifdef CONFIG_DEFERRED_STRUCT_PAGE_INIT
	/*
	 * If memory initialisation on large machines is deferred then this
	 * is the first PFN that needs to be initialised.
	 */
	unsigned long first_deferred_pfn;
#endif /* CONFIG_DEFERRED_STRUCT_PAGE_INIT */

#ifdef CONFIG_TRANSPARENT_HUGEPAGE
	struct deferred_split deferred_split_queue;
#endif

	/* Fields commonly accessed by the page reclaim scanner */

	/*
	 * NOTE: THIS IS UNUSED IF MEMCG IS ENABLED.
	 *
	 * Use mem_cgroup_lruvec() to look up lruvecs.
	 */
	struct lruvec		__lruvec;

	unsigned long		flags;

#ifdef CONFIG_LRU_GEN
	struct mm_walk_args	*mm_walk_args;
#endif
	ZONE_PADDING(_pad2_)

	/* Per-node vmstats */
	struct per_cpu_nodestat __percpu *per_cpu_nodestats;
	atomic_long_t		vm_stat[NR_VM_NODE_STAT_ITEMS];
} pg_data_t;

#define node_present_pages(nid)	(NODE_DATA(nid)->node_present_pages)
#define node_spanned_pages(nid)	(NODE_DATA(nid)->node_spanned_pages)
#ifdef CONFIG_FLAT_NODE_MEM_MAP
#define pgdat_page_nr(pgdat, pagenr)	((pgdat)->node_mem_map + (pagenr))
#else
#define pgdat_page_nr(pgdat, pagenr)	pfn_to_page((pgdat)->node_start_pfn + (pagenr))
#endif
#define nid_page_nr(nid, pagenr) 	pgdat_page_nr(NODE_DATA(nid),(pagenr))

#define node_start_pfn(nid)	(NODE_DATA(nid)->node_start_pfn)
#define node_end_pfn(nid) pgdat_end_pfn(NODE_DATA(nid))

static inline unsigned long pgdat_end_pfn(pg_data_t *pgdat)
{
	return pgdat->node_start_pfn + pgdat->node_spanned_pages;
}

static inline bool pgdat_is_empty(pg_data_t *pgdat)
{
	return !pgdat->node_start_pfn && !pgdat->node_spanned_pages;
}

#include <linux/memory_hotplug.h>

void build_all_zonelists(pg_data_t *pgdat);
void wakeup_kswapd(struct zone *zone, gfp_t gfp_mask, int order,
		   enum zone_type highest_zoneidx);
bool __zone_watermark_ok(struct zone *z, unsigned int order, unsigned long mark,
			 int highest_zoneidx, unsigned int alloc_flags,
			 long free_pages);
bool zone_watermark_ok(struct zone *z, unsigned int order,
		unsigned long mark, int highest_zoneidx,
		unsigned int alloc_flags);
bool zone_watermark_ok_safe(struct zone *z, unsigned int order,
		unsigned long mark, int highest_zoneidx);
/*
 * Memory initialization context, use to differentiate memory added by
 * the platform statically or via memory hotplug interface.
 */
enum meminit_context {
	MEMINIT_EARLY,
	MEMINIT_HOTPLUG,
};

extern void init_currently_empty_zone(struct zone *zone, unsigned long start_pfn,
				     unsigned long size);

extern void lruvec_init(struct lruvec *lruvec);

static inline struct pglist_data *lruvec_pgdat(struct lruvec *lruvec)
{
#ifdef CONFIG_MEMCG
	return lruvec->pgdat;
#else
	return container_of(lruvec, struct pglist_data, __lruvec);
#endif
}

#ifdef CONFIG_HAVE_MEMORYLESS_NODES
int local_memory_node(int node_id);
#else
static inline int local_memory_node(int node_id) { return node_id; };
#endif

/*
 * zone_idx() returns 0 for the ZONE_DMA zone, 1 for the ZONE_NORMAL zone, etc.
 */
#define zone_idx(zone)		((zone) - (zone)->zone_pgdat->node_zones)

#ifdef CONFIG_ZONE_DEVICE
static inline bool zone_is_zone_device(struct zone *zone)
{
	return zone_idx(zone) == ZONE_DEVICE;
}
#else
static inline bool zone_is_zone_device(struct zone *zone)
{
	return false;
}
#endif

/*
 * Returns true if a zone has pages managed by the buddy allocator.
 * All the reclaim decisions have to use this function rather than
 * populated_zone(). If the whole zone is reserved then we can easily
 * end up with populated_zone() && !managed_zone().
 */
static inline bool managed_zone(struct zone *zone)
{
	return zone_managed_pages(zone);
}

/* Returns true if a zone has memory */
static inline bool populated_zone(struct zone *zone)
{
	return zone->present_pages;
}

#ifdef CONFIG_NUMA
static inline int zone_to_nid(struct zone *zone)
{
	return zone->node;
}

static inline void zone_set_nid(struct zone *zone, int nid)
{
	zone->node = nid;
}
#else
static inline int zone_to_nid(struct zone *zone)
{
	return 0;
}

static inline void zone_set_nid(struct zone *zone, int nid) {}
#endif

extern int movable_zone;

#ifdef CONFIG_HIGHMEM
static inline int zone_movable_is_highmem(void)
{
#ifdef CONFIG_NEED_MULTIPLE_NODES
	return movable_zone == ZONE_HIGHMEM;
#else
	return (ZONE_MOVABLE - 1) == ZONE_HIGHMEM;
#endif
}
#endif

static inline int is_highmem_idx(enum zone_type idx)
{
#ifdef CONFIG_HIGHMEM
	return (idx == ZONE_HIGHMEM ||
		(idx == ZONE_MOVABLE && zone_movable_is_highmem()));
#else
	return 0;
#endif
}

/**
 * is_highmem - helper function to quickly check if a struct zone is a
 *              highmem zone or not.  This is an attempt to keep references
 *              to ZONE_{DMA/NORMAL/HIGHMEM/etc} in general code to a minimum.
 * @zone: pointer to struct zone variable
 * Return: 1 for a highmem zone, 0 otherwise
 */
static inline int is_highmem(struct zone *zone)
{
#ifdef CONFIG_HIGHMEM
	return is_highmem_idx(zone_idx(zone));
#else
	return 0;
#endif
}

/* These two functions are used to setup the per zone pages min values */
struct ctl_table;

int min_free_kbytes_sysctl_handler(struct ctl_table *, int, void *, size_t *,
		loff_t *);
int watermark_scale_factor_sysctl_handler(struct ctl_table *, int, void *,
		size_t *, loff_t *);
extern int sysctl_lowmem_reserve_ratio[MAX_NR_ZONES];
int lowmem_reserve_ratio_sysctl_handler(struct ctl_table *, int, void *,
		size_t *, loff_t *);
int percpu_pagelist_fraction_sysctl_handler(struct ctl_table *, int,
		void *, size_t *, loff_t *);
int sysctl_min_unmapped_ratio_sysctl_handler(struct ctl_table *, int,
		void *, size_t *, loff_t *);
int sysctl_min_slab_ratio_sysctl_handler(struct ctl_table *, int,
		void *, size_t *, loff_t *);
int numa_zonelist_order_handler(struct ctl_table *, int,
		void *, size_t *, loff_t *);
extern int percpu_pagelist_fraction;
extern char numa_zonelist_order[];
#define NUMA_ZONELIST_ORDER_LEN	16

#ifndef CONFIG_NEED_MULTIPLE_NODES

extern struct pglist_data contig_page_data;
#define NODE_DATA(nid)		(&contig_page_data)
#define NODE_MEM_MAP(nid)	mem_map

#else /* CONFIG_NEED_MULTIPLE_NODES */

#include <asm/mmzone.h>

#endif /* !CONFIG_NEED_MULTIPLE_NODES */

extern struct pglist_data *first_online_pgdat(void);
extern struct pglist_data *next_online_pgdat(struct pglist_data *pgdat);
extern struct zone *next_zone(struct zone *zone);

/**
 * for_each_online_pgdat - helper macro to iterate over all online nodes
 * @pgdat: pointer to a pg_data_t variable
 */
#define for_each_online_pgdat(pgdat)			\
	for (pgdat = first_online_pgdat();		\
	     pgdat;					\
	     pgdat = next_online_pgdat(pgdat))
/**
 * for_each_zone - helper macro to iterate over all memory zones
 * @zone: pointer to struct zone variable
 *
 * The user only needs to declare the zone variable, for_each_zone
 * fills it in.
 */
#define for_each_zone(zone)			        \
	for (zone = (first_online_pgdat())->node_zones; \
	     zone;					\
	     zone = next_zone(zone))

#define for_each_populated_zone(zone)		        \
	for (zone = (first_online_pgdat())->node_zones; \
	     zone;					\
	     zone = next_zone(zone))			\
		if (!populated_zone(zone))		\
			; /* do nothing */		\
		else

static inline struct zone *zonelist_zone(struct zoneref *zoneref)
{
	return zoneref->zone;
}

static inline int zonelist_zone_idx(struct zoneref *zoneref)
{
	return zoneref->zone_idx;
}

static inline int zonelist_node_idx(struct zoneref *zoneref)
{
	return zone_to_nid(zoneref->zone);
}

struct zoneref *__next_zones_zonelist(struct zoneref *z,
					enum zone_type highest_zoneidx,
					nodemask_t *nodes);

/**
 * next_zones_zonelist - Returns the next zone at or below highest_zoneidx within the allowed nodemask using a cursor within a zonelist as a starting point
 * @z: The cursor used as a starting point for the search
 * @highest_zoneidx: The zone index of the highest zone to return
 * @nodes: An optional nodemask to filter the zonelist with
 *
 * This function returns the next zone at or below a given zone index that is
 * within the allowed nodemask using a cursor as the starting point for the
 * search. The zoneref returned is a cursor that represents the current zone
 * being examined. It should be advanced by one before calling
 * next_zones_zonelist again.
 *
 * Return: the next zone at or below highest_zoneidx within the allowed
 * nodemask using a cursor within a zonelist as a starting point
 */
static __always_inline struct zoneref *next_zones_zonelist(struct zoneref *z,
					enum zone_type highest_zoneidx,
					nodemask_t *nodes)
{
	if (likely(!nodes && zonelist_zone_idx(z) <= highest_zoneidx))
		return z;
	return __next_zones_zonelist(z, highest_zoneidx, nodes);
}

/**
 * first_zones_zonelist - Returns the first zone at or below highest_zoneidx within the allowed nodemask in a zonelist
 * @zonelist: The zonelist to search for a suitable zone
 * @highest_zoneidx: The zone index of the highest zone to return
 * @nodes: An optional nodemask to filter the zonelist with
 *
 * This function returns the first zone at or below a given zone index that is
 * within the allowed nodemask. The zoneref returned is a cursor that can be
 * used to iterate the zonelist with next_zones_zonelist by advancing it by
 * one before calling.
 *
 * When no eligible zone is found, zoneref->zone is NULL (zoneref itself is
 * never NULL). This may happen either genuinely, or due to concurrent nodemask
 * update due to cpuset modification.
 *
 * Return: Zoneref pointer for the first suitable zone found
 */
static inline struct zoneref *first_zones_zonelist(struct zonelist *zonelist,
					enum zone_type highest_zoneidx,
					nodemask_t *nodes)
{
	return next_zones_zonelist(zonelist->_zonerefs,
							highest_zoneidx, nodes);
}

/**
 * for_each_zone_zonelist_nodemask - helper macro to iterate over valid zones in a zonelist at or below a given zone index and within a nodemask
 * @zone: The current zone in the iterator
 * @z: The current pointer within zonelist->_zonerefs being iterated
 * @zlist: The zonelist being iterated
 * @highidx: The zone index of the highest zone to return
 * @nodemask: Nodemask allowed by the allocator
 *
 * This iterator iterates though all zones at or below a given zone index and
 * within a given nodemask
 */
#define for_each_zone_zonelist_nodemask(zone, z, zlist, highidx, nodemask) \
	for (z = first_zones_zonelist(zlist, highidx, nodemask), zone = zonelist_zone(z);	\
		zone;							\
		z = next_zones_zonelist(++z, highidx, nodemask),	\
			zone = zonelist_zone(z))

#define for_next_zone_zonelist_nodemask(zone, z, highidx, nodemask) \
	for (zone = z->zone;	\
		zone;							\
		z = next_zones_zonelist(++z, highidx, nodemask),	\
			zone = zonelist_zone(z))


/**
 * for_each_zone_zonelist - helper macro to iterate over valid zones in a zonelist at or below a given zone index
 * @zone: The current zone in the iterator
 * @z: The current pointer within zonelist->zones being iterated
 * @zlist: The zonelist being iterated
 * @highidx: The zone index of the highest zone to return
 *
 * This iterator iterates though all zones at or below a given zone index.
 */
#define for_each_zone_zonelist(zone, z, zlist, highidx) \
	for_each_zone_zonelist_nodemask(zone, z, zlist, highidx, NULL)

#ifdef CONFIG_SPARSEMEM
#include <asm/sparsemem.h>
#endif

#ifdef CONFIG_FLATMEM
#define pfn_to_nid(pfn)		(0)
#endif

#ifdef CONFIG_SPARSEMEM

/*
 * SECTION_SHIFT    		#bits space required to store a section #
 *
 * PA_SECTION_SHIFT		physical address to/from section number
 * PFN_SECTION_SHIFT		pfn to/from section number
 */
#define PA_SECTION_SHIFT	(SECTION_SIZE_BITS)
#define PFN_SECTION_SHIFT	(SECTION_SIZE_BITS - PAGE_SHIFT)

#define NR_MEM_SECTIONS		(1UL << SECTIONS_SHIFT)

#define PAGES_PER_SECTION       (1UL << PFN_SECTION_SHIFT)
#define PAGE_SECTION_MASK	(~(PAGES_PER_SECTION-1))

#define SECTION_BLOCKFLAGS_BITS \
	((1UL << (PFN_SECTION_SHIFT - pageblock_order)) * NR_PAGEBLOCK_BITS)

#if (MAX_ORDER - 1 + PAGE_SHIFT) > SECTION_SIZE_BITS
#error Allocator MAX_ORDER exceeds SECTION_SIZE
#endif

static inline unsigned long pfn_to_section_nr(unsigned long pfn)
{
	return pfn >> PFN_SECTION_SHIFT;
}
static inline unsigned long section_nr_to_pfn(unsigned long sec)
{
	return sec << PFN_SECTION_SHIFT;
}

#define SECTION_ALIGN_UP(pfn)	(((pfn) + PAGES_PER_SECTION - 1) & PAGE_SECTION_MASK)
#define SECTION_ALIGN_DOWN(pfn)	((pfn) & PAGE_SECTION_MASK)

#define SUBSECTION_SHIFT 21
#define SUBSECTION_SIZE (1UL << SUBSECTION_SHIFT)

#define PFN_SUBSECTION_SHIFT (SUBSECTION_SHIFT - PAGE_SHIFT)
#define PAGES_PER_SUBSECTION (1UL << PFN_SUBSECTION_SHIFT)
#define PAGE_SUBSECTION_MASK (~(PAGES_PER_SUBSECTION-1))

#if SUBSECTION_SHIFT > SECTION_SIZE_BITS
#error Subsection size exceeds section size
#else
#define SUBSECTIONS_PER_SECTION (1UL << (SECTION_SIZE_BITS - SUBSECTION_SHIFT))
#endif

#define SUBSECTION_ALIGN_UP(pfn) ALIGN((pfn), PAGES_PER_SUBSECTION)
#define SUBSECTION_ALIGN_DOWN(pfn) ((pfn) & PAGE_SUBSECTION_MASK)

struct mem_section_usage {
#ifdef CONFIG_SPARSEMEM_VMEMMAP
	DECLARE_BITMAP(subsection_map, SUBSECTIONS_PER_SECTION);
#endif
	/* See declaration of similar field in struct zone */
	unsigned long pageblock_flags[0];
};

void subsection_map_init(unsigned long pfn, unsigned long nr_pages);

struct page;
struct page_ext;
struct mem_section {
	/*
	 * This is, logically, a pointer to an array of struct
	 * pages.  However, it is stored with some other magic.
	 * (see sparse.c::sparse_init_one_section())
	 *
	 * Additionally during early boot we encode node id of
	 * the location of the section here to guide allocation.
	 * (see sparse.c::memory_present())
	 *
	 * Making it a UL at least makes someone do a cast
	 * before using it wrong.
	 */
	unsigned long section_mem_map;

	struct mem_section_usage *usage;
#ifdef CONFIG_PAGE_EXTENSION
	/*
	 * If SPARSEMEM, pgdat doesn't have page_ext pointer. We use
	 * section. (see page_ext.h about this.)
	 */
	struct page_ext *page_ext;
	unsigned long pad;
#endif
	/*
	 * WARNING: mem_section must be a power-of-2 in size for the
	 * calculation and use of SECTION_ROOT_MASK to make sense.
	 */
};

#ifdef CONFIG_SPARSEMEM_EXTREME
#define SECTIONS_PER_ROOT       (PAGE_SIZE / sizeof (struct mem_section))
#else
#define SECTIONS_PER_ROOT	1
#endif

#define SECTION_NR_TO_ROOT(sec)	((sec) / SECTIONS_PER_ROOT)
#define NR_SECTION_ROOTS	DIV_ROUND_UP(NR_MEM_SECTIONS, SECTIONS_PER_ROOT)
#define SECTION_ROOT_MASK	(SECTIONS_PER_ROOT - 1)

#ifdef CONFIG_SPARSEMEM_EXTREME
extern struct mem_section **mem_section;
#else
extern struct mem_section mem_section[NR_SECTION_ROOTS][SECTIONS_PER_ROOT];
#endif

static inline unsigned long *section_to_usemap(struct mem_section *ms)
{
	return ms->usage->pageblock_flags;
}

static inline struct mem_section *__nr_to_section(unsigned long nr)
{
#ifdef CONFIG_SPARSEMEM_EXTREME
	if (!mem_section)
		return NULL;
#endif
	if (!mem_section[SECTION_NR_TO_ROOT(nr)])
		return NULL;
	return &mem_section[SECTION_NR_TO_ROOT(nr)][nr & SECTION_ROOT_MASK];
}
extern unsigned long __section_nr(struct mem_section *ms);
extern size_t mem_section_usage_size(void);

/*
 * We use the lower bits of the mem_map pointer to store
 * a little bit of information.  The pointer is calculated
 * as mem_map - section_nr_to_pfn(pnum).  The result is
 * aligned to the minimum alignment of the two values:
 *   1. All mem_map arrays are page-aligned.
 *   2. section_nr_to_pfn() always clears PFN_SECTION_SHIFT
 *      lowest bits.  PFN_SECTION_SHIFT is arch-specific
 *      (equal SECTION_SIZE_BITS - PAGE_SHIFT), and the
 *      worst combination is powerpc with 256k pages,
 *      which results in PFN_SECTION_SHIFT equal 6.
 * To sum it up, at least 6 bits are available.
 */
#define SECTION_MARKED_PRESENT		(1UL<<0)
#define SECTION_HAS_MEM_MAP		(1UL<<1)
#define SECTION_IS_ONLINE		(1UL<<2)
#define SECTION_IS_EARLY		(1UL<<3)
#define SECTION_TAINT_ZONE_DEVICE	(1UL<<4)
#define SECTION_MAP_LAST_BIT		(1UL<<5)
#define SECTION_MAP_MASK		(~(SECTION_MAP_LAST_BIT-1))
#define SECTION_NID_SHIFT		3

static inline struct page *__section_mem_map_addr(struct mem_section *section)
{
	unsigned long map = section->section_mem_map;
	map &= SECTION_MAP_MASK;
	return (struct page *)map;
}

static inline int present_section(struct mem_section *section)
{
	return (section && (section->section_mem_map & SECTION_MARKED_PRESENT));
}

static inline int present_section_nr(unsigned long nr)
{
	return present_section(__nr_to_section(nr));
}

static inline int valid_section(struct mem_section *section)
{
	return (section && (section->section_mem_map & SECTION_HAS_MEM_MAP));
}

static inline int early_section(struct mem_section *section)
{
	return (section && (section->section_mem_map & SECTION_IS_EARLY));
}

static inline int valid_section_nr(unsigned long nr)
{
	return valid_section(__nr_to_section(nr));
}

static inline int online_section(struct mem_section *section)
{
	return (section && (section->section_mem_map & SECTION_IS_ONLINE));
}

static inline int online_device_section(struct mem_section *section)
{
	unsigned long flags = SECTION_IS_ONLINE | SECTION_TAINT_ZONE_DEVICE;

	return section && ((section->section_mem_map & flags) == flags);
}

static inline int online_section_nr(unsigned long nr)
{
	return online_section(__nr_to_section(nr));
}

#ifdef CONFIG_MEMORY_HOTPLUG
void online_mem_sections(unsigned long start_pfn, unsigned long end_pfn);
void offline_mem_sections(unsigned long start_pfn, unsigned long end_pfn);
#endif

static inline struct mem_section *__pfn_to_section(unsigned long pfn)
{
	return __nr_to_section(pfn_to_section_nr(pfn));
}

extern unsigned long __highest_present_section_nr;

static inline int subsection_map_index(unsigned long pfn)
{
	return (pfn & ~(PAGE_SECTION_MASK)) / PAGES_PER_SUBSECTION;
}

#ifdef CONFIG_SPARSEMEM_VMEMMAP
static inline int pfn_section_valid(struct mem_section *ms, unsigned long pfn)
{
	int idx = subsection_map_index(pfn);

	return test_bit(idx, ms->usage->subsection_map);
}
#else
static inline int pfn_section_valid(struct mem_section *ms, unsigned long pfn)
{
	return 1;
}
#endif

#ifndef CONFIG_HAVE_ARCH_PFN_VALID
static inline int pfn_valid(unsigned long pfn)
{
	struct mem_section *ms;

	if (pfn_to_section_nr(pfn) >= NR_MEM_SECTIONS)
		return 0;
	ms = __nr_to_section(pfn_to_section_nr(pfn));
	if (!valid_section(ms))
		return 0;
	/*
	 * Traditionally early sections always returned pfn_valid() for
	 * the entire section-sized span.
	 */
	return early_section(ms) || pfn_section_valid(ms, pfn);
}
#endif

static inline int pfn_in_present_section(unsigned long pfn)
{
	if (pfn_to_section_nr(pfn) >= NR_MEM_SECTIONS)
		return 0;
	return present_section(__nr_to_section(pfn_to_section_nr(pfn)));
}

static inline unsigned long next_present_section_nr(unsigned long section_nr)
{
	while (++section_nr <= __highest_present_section_nr) {
		if (present_section_nr(section_nr))
			return section_nr;
	}

	return -1;
}

/*
 * These are _only_ used during initialisation, therefore they
 * can use __initdata ...  They could have names to indicate
 * this restriction.
 */
#ifdef CONFIG_NUMA
#define pfn_to_nid(pfn)							\
({									\
	unsigned long __pfn_to_nid_pfn = (pfn);				\
	page_to_nid(pfn_to_page(__pfn_to_nid_pfn));			\
})
#else
#define pfn_to_nid(pfn)		(0)
#endif

void sparse_init(void);
#else
#define sparse_init()	do {} while (0)
#define sparse_index_init(_sec, _nid)  do {} while (0)
#define pfn_in_present_section pfn_valid
#define subsection_map_init(_pfn, _nr_pages) do {} while (0)
#endif /* CONFIG_SPARSEMEM */

/*
 * If it is possible to have holes within a MAX_ORDER_NR_PAGES, then we
 * need to check pfn validity within that MAX_ORDER_NR_PAGES block.
 * pfn_valid_within() should be used in this case; we optimise this away
 * when we have no holes within a MAX_ORDER_NR_PAGES block.
 */
#ifdef CONFIG_HOLES_IN_ZONE
#define pfn_valid_within(pfn) pfn_valid(pfn)
#else
#define pfn_valid_within(pfn) (1)
#endif

#endif /* !__GENERATING_BOUNDS.H */
#endif /* !__ASSEMBLY__ */
#endif /* _LINUX_MMZONE_H */<|MERGE_RESOLUTION|>--- conflicted
+++ resolved
@@ -285,6 +285,8 @@
 	return (lru == LRU_ACTIVE_ANON || lru == LRU_ACTIVE_FILE);
 }
 
+#define ANON_AND_FILE 2
+
 enum lruvec_flags {
 	LRUVEC_CONGESTED,		/* lruvec has many dirty pages
 					 * backed by a congested BDI
@@ -305,14 +307,8 @@
  * monotonically increasing. The sliding window technique is used to track at
  * most MAX_NR_GENS and at least MIN_NR_GENS generations. An offset within the
  * window, AKA gen, indexes an array of per-type and per-zone lists for the
-<<<<<<< HEAD
- * corresponding generation. All pages from this array of lists have gen+1
- * stored in page->flags. 0 is reserved to indicate that pages are not on the
- * lists.
-=======
  * corresponding generation. The counter in page->flags stores gen+1 while a
  * page is on one of the multigenerational lru lists. Otherwise, it stores 0.
->>>>>>> c2f789ef
  */
 #define MAX_NR_GENS		((unsigned int)CONFIG_NR_LRU_GENS)
 
@@ -345,16 +341,9 @@
  *   1) PageWorkingset() is always set for upper tiers because we want to
  *    maintain the existing psi behavior.
  *   2) !PageReferenced() && PageWorkingset() is not a valid tier. See the
-<<<<<<< HEAD
- *   comment in evict_lru_gen_pages().
- *   3) pages accessed only via page tables belong to the base tier.
- *
- * Pages from the base tier are evicted regardless of the refault rate. Pages
-=======
  *   comment in evict_pages().
  *
  * Pages from the base tier are evicted regardless of its refault rate. Pages
->>>>>>> c2f789ef
  * from upper tiers will be moved to the next generation, if their refault rates
  * are higher than that of the base tier.
  */
@@ -376,33 +365,18 @@
 	unsigned long min_seq[ANON_AND_FILE];
 	/* the birth time of each generation in jiffies */
 	unsigned long timestamps[MAX_NR_GENS];
-<<<<<<< HEAD
-	/* the lists of the multigenerational lru */
-	struct list_head lists[MAX_NR_GENS][ANON_AND_FILE][MAX_NR_ZONES];
-	/* the sizes of the multigenerational lru in pages */
-=======
 	/* the multigenerational lru lists */
 	struct list_head lists[MAX_NR_GENS][ANON_AND_FILE][MAX_NR_ZONES];
 	/* the sizes of the multigenerational lru lists in pages */
->>>>>>> c2f789ef
 	unsigned long sizes[MAX_NR_GENS][ANON_AND_FILE][MAX_NR_ZONES];
 	/* to determine which type and its tiers to evict */
 	atomic_long_t evicted[NR_STAT_GENS][ANON_AND_FILE][MAX_NR_TIERS];
 	atomic_long_t refaulted[NR_STAT_GENS][ANON_AND_FILE][MAX_NR_TIERS];
-<<<<<<< HEAD
-	/* the base tier is inactive and won't be activated */
-=======
 	/* the base tier won't be activated */
->>>>>>> c2f789ef
 	unsigned long activated[NR_STAT_GENS][ANON_AND_FILE][MAX_NR_TIERS - 1];
 	/* arithmetic mean weighted by geometric series 1/2, 1/4, ... */
 	unsigned long avg_total[ANON_AND_FILE][MAX_NR_TIERS];
 	unsigned long avg_refaulted[ANON_AND_FILE][MAX_NR_TIERS];
-<<<<<<< HEAD
-	/* reclaim priority to compare across memcgs */
-	atomic_t priority;
-=======
->>>>>>> c2f789ef
 	/* whether the multigenerational lru is enabled */
 	bool enabled[ANON_AND_FILE];
 };
