/* SPDX-License-Identifier: GPL-2.0 */
#ifndef LINUX_MM_INLINE_H
#define LINUX_MM_INLINE_H

#include <linux/huge_mm.h>
#include <linux/swap.h>

/**
 * page_is_file_lru - should the page be on a file LRU or anon LRU?
 * @page: the page to test
 *
 * Returns 1 if @page is a regular filesystem backed page cache page or a lazily
 * freed anonymous page (e.g. via MADV_FREE).  Returns 0 if @page is a normal
 * anonymous page, a tmpfs page or otherwise ram or swap backed page.  Used by
 * functions that manipulate the LRU lists, to sort a page onto the right LRU
 * list.
 *
 * We would like to get this info without a page flag, but the state
 * needs to survive until the page is last deleted from the LRU, which
 * could be as far down as __page_cache_release.
 */
static inline int page_is_file_lru(struct page *page)
{
	return !PageSwapBacked(page);
}

static __always_inline void update_lru_size(struct lruvec *lruvec,
				enum lru_list lru, enum zone_type zid,
				int nr_pages)
{
	struct pglist_data *pgdat = lruvec_pgdat(lruvec);

	__mod_lruvec_state(lruvec, NR_LRU_BASE + lru, nr_pages);
	__mod_zone_page_state(&pgdat->node_zones[zid],
				NR_ZONE_LRU_BASE + lru, nr_pages);
#ifdef CONFIG_MEMCG
	mem_cgroup_update_lru_size(lruvec, lru, zid, nr_pages);
#endif
}

/**
 * __clear_page_lru_flags - clear page lru flags before releasing a page
 * @page: the page that was on lru and now has a zero reference
 */
static __always_inline void __clear_page_lru_flags(struct page *page)
{
	VM_BUG_ON_PAGE(!PageLRU(page), page);

	__ClearPageLRU(page);

	/* this shouldn't happen, so leave the flags to bad_page() */
	if (PageActive(page) && PageUnevictable(page))
		return;

	__ClearPageActive(page);
	__ClearPageUnevictable(page);
}

/**
 * page_lru - which LRU list should a page be on?
 * @page: the page to test
 *
 * Returns the LRU list a page should be on, as an index
 * into the array of LRU lists.
 */
static __always_inline enum lru_list page_lru(struct page *page)
{
	enum lru_list lru;

	VM_BUG_ON_PAGE(PageActive(page) && PageUnevictable(page), page);

	if (PageUnevictable(page))
		return LRU_UNEVICTABLE;

	lru = page_is_file_lru(page) ? LRU_INACTIVE_FILE : LRU_INACTIVE_ANON;
	if (PageActive(page))
		lru += LRU_ACTIVE;

	return lru;
}

#ifdef CONFIG_LRU_GEN

#ifdef CONFIG_LRU_GEN_ENABLED
DECLARE_STATIC_KEY_TRUE(lru_gen_static_key);
<<<<<<< HEAD
#define lru_gen_enabled() static_branch_likely(&lru_gen_static_key)
#else
DECLARE_STATIC_KEY_FALSE(lru_gen_static_key);
#define lru_gen_enabled() static_branch_unlikely(&lru_gen_static_key)
=======

static inline bool lru_gen_enabled(void)
{
	return static_branch_likely(&lru_gen_static_key);
}
#else
DECLARE_STATIC_KEY_FALSE(lru_gen_static_key);

static inline bool lru_gen_enabled(void)
{
	return static_branch_unlikely(&lru_gen_static_key);
}
>>>>>>> c2f789ef
#endif

/* We track at most MAX_NR_GENS generations using the sliding window technique. */
static inline int lru_gen_from_seq(unsigned long seq)
{
	return seq % MAX_NR_GENS;
}

/* Convert the level of usage to a tier. See the comment on MAX_NR_TIERS. */
static inline int lru_tier_from_usage(int usage)
{
	return order_base_2(usage + 1);
}

/* Return a proper index regardless whether we keep a full history of stats. */
<<<<<<< HEAD
static inline int sid_from_seq_or_gen(int seq_or_gen)
=======
static inline int hist_from_seq_or_gen(int seq_or_gen)
>>>>>>> c2f789ef
{
	return seq_or_gen % NR_STAT_GENS;
}

<<<<<<< HEAD
/* The youngest and the second youngest generations are considered active. */
=======
/* The youngest and the second youngest generations are counted as active. */
>>>>>>> c2f789ef
static inline bool lru_gen_is_active(struct lruvec *lruvec, int gen)
{
	unsigned long max_seq = READ_ONCE(lruvec->evictable.max_seq);

	VM_BUG_ON(!max_seq);
	VM_BUG_ON(gen >= MAX_NR_GENS);

	return gen == lru_gen_from_seq(max_seq) || gen == lru_gen_from_seq(max_seq - 1);
}

<<<<<<< HEAD
/* Update the sizes of the multigenerational lru. */
static inline void lru_gen_update_size(struct page *page, struct lruvec *lruvec,
				       int old_gen, int new_gen)
{
	int file = page_is_file_lru(page);
	int zone = page_zonenum(page);
	int delta = thp_nr_pages(page);
	enum lru_list lru = LRU_FILE * file;
=======
/* Update the sizes of the multigenerational lru lists. */
static inline void lru_gen_update_size(struct page *page, struct lruvec *lruvec,
				       int old_gen, int new_gen)
{
	int type = page_is_file_lru(page);
	int zone = page_zonenum(page);
	int delta = thp_nr_pages(page);
	enum lru_list lru = type * LRU_FILE;
>>>>>>> c2f789ef
	struct lrugen *lrugen = &lruvec->evictable;

	lockdep_assert_held(&lruvec->lru_lock);
	VM_BUG_ON(old_gen != -1 && old_gen >= MAX_NR_GENS);
	VM_BUG_ON(new_gen != -1 && new_gen >= MAX_NR_GENS);
	VM_BUG_ON(old_gen == -1 && new_gen == -1);

	if (old_gen >= 0)
<<<<<<< HEAD
		WRITE_ONCE(lrugen->sizes[old_gen][file][zone],
			   lrugen->sizes[old_gen][file][zone] - delta);
	if (new_gen >= 0)
		WRITE_ONCE(lrugen->sizes[new_gen][file][zone],
			   lrugen->sizes[new_gen][file][zone] + delta);
=======
		WRITE_ONCE(lrugen->sizes[old_gen][type][zone],
			   lrugen->sizes[old_gen][type][zone] - delta);
	if (new_gen >= 0)
		WRITE_ONCE(lrugen->sizes[new_gen][type][zone],
			   lrugen->sizes[new_gen][type][zone] + delta);
>>>>>>> c2f789ef

	if (old_gen < 0) {
		if (lru_gen_is_active(lruvec, new_gen))
			lru += LRU_ACTIVE;
		update_lru_size(lruvec, lru, zone, delta);
		return;
	}

	if (new_gen < 0) {
		if (lru_gen_is_active(lruvec, old_gen))
			lru += LRU_ACTIVE;
		update_lru_size(lruvec, lru, zone, -delta);
		return;
	}

	if (!lru_gen_is_active(lruvec, old_gen) && lru_gen_is_active(lruvec, new_gen)) {
		update_lru_size(lruvec, lru, zone, -delta);
		update_lru_size(lruvec, lru + LRU_ACTIVE, zone, delta);
	}

	VM_BUG_ON(lru_gen_is_active(lruvec, old_gen) && !lru_gen_is_active(lruvec, new_gen));
}

<<<<<<< HEAD
/* Add a page to a list of the multigenerational lru. Return true on success. */
=======
/* Add a page to one of the multigenerational lru lists. Return true on success. */
>>>>>>> c2f789ef
static inline bool lru_gen_addition(struct page *page, struct lruvec *lruvec, bool front)
{
	int gen;
	unsigned long old_flags, new_flags;
<<<<<<< HEAD
	int file = page_is_file_lru(page);
	int zone = page_zonenum(page);
	struct lrugen *lrugen = &lruvec->evictable;

	if (PageUnevictable(page) || !lrugen->enabled[file])
=======
	int type = page_is_file_lru(page);
	int zone = page_zonenum(page);
	struct lrugen *lrugen = &lruvec->evictable;

	if (PageUnevictable(page) || !lrugen->enabled[type])
>>>>>>> c2f789ef
		return false;
	/*
	 * If a page is being faulted in, add it to the youngest generation.
	 * try_walk_mm_list() may look at the size of the youngest generation to
	 * determine if the aging is due.
	 *
<<<<<<< HEAD
	 * If a page can't be evicted immediately, i.e., a shmem page not in
	 * swap cache, a dirty page waiting on writeback, or a page rejected by
	 * evict_lru_gen_pages() due to races, dirty buffer heads, etc., add it
	 * to the second oldest generation.
	 *
	 * If a page could be evicted immediately, i.e., deactivated, rotated by
	 * writeback, or allocated for buffered io, add it to the oldest
	 * generation.
	 */
	if (PageActive(page))
		gen = lru_gen_from_seq(lrugen->max_seq);
	else if ((!file && !PageSwapCache(page)) ||
		 (PageReclaim(page) && (PageDirty(page) || PageWriteback(page))) ||
		 (!PageReferenced(page) && PageWorkingset(page)))
		gen = lru_gen_from_seq(lrugen->min_seq[file] + 1);
	else
		gen = lru_gen_from_seq(lrugen->min_seq[file]);
=======
	 * If a page can't be evicted immediately, i.e., an anon page not in
	 * swap cache, a dirty file page under reclaim, or a page rejected by
	 * evict_pages() due to races, dirty buffer heads, etc., add it to the
	 * second oldest generation.
	 *
	 * If a page could be evicted immediately, i.e., a clean file page, add
	 * it to the oldest generation.
	 */
	if (PageActive(page))
		gen = lru_gen_from_seq(lrugen->max_seq);
	else if ((!type && !PageSwapCache(page)) ||
		 (PageReclaim(page) && (PageDirty(page) || PageWriteback(page))) ||
		 (!PageReferenced(page) && PageWorkingset(page)))
		gen = lru_gen_from_seq(lrugen->min_seq[type] + 1);
	else
		gen = lru_gen_from_seq(lrugen->min_seq[type]);
>>>>>>> c2f789ef

	do {
		old_flags = READ_ONCE(page->flags);
		VM_BUG_ON_PAGE(old_flags & LRU_GEN_MASK, page);

		new_flags = (old_flags & ~(LRU_GEN_MASK | BIT(PG_active))) |
			    ((gen + 1UL) << LRU_GEN_PGOFF);
<<<<<<< HEAD
		/* see the comment in evict_lru_gen_pages() */
=======
		/* see the comment in evict_pages() */
>>>>>>> c2f789ef
		if (!(old_flags & BIT(PG_referenced)))
			new_flags &= ~(LRU_USAGE_MASK | LRU_TIER_FLAGS);
	} while (cmpxchg(&page->flags, old_flags, new_flags) != old_flags);

	lru_gen_update_size(page, lruvec, -1, gen);
	if (front)
<<<<<<< HEAD
		list_add(&page->lru, &lrugen->lists[gen][file][zone]);
	else
		list_add_tail(&page->lru, &lrugen->lists[gen][file][zone]);
=======
		list_add(&page->lru, &lrugen->lists[gen][type][zone]);
	else
		list_add_tail(&page->lru, &lrugen->lists[gen][type][zone]);
>>>>>>> c2f789ef

	return true;
}

<<<<<<< HEAD
/* Delete a page from a list of the multigenerational lru. Return true on success. */
=======
/* Delete a page from one of the multigenerational lru lists. Return true on success. */
>>>>>>> c2f789ef
static inline bool lru_gen_deletion(struct page *page, struct lruvec *lruvec)
{
	int gen;
	unsigned long old_flags, new_flags;

	do {
		old_flags = READ_ONCE(page->flags);
		if (!(old_flags & LRU_GEN_MASK))
			return false;

		VM_BUG_ON_PAGE(PageActive(page), page);
		VM_BUG_ON_PAGE(PageUnevictable(page), page);

		gen = ((old_flags & LRU_GEN_MASK) >> LRU_GEN_PGOFF) - 1;

		new_flags = old_flags & ~LRU_GEN_MASK;
		/* mark page active accordingly */
		if (lru_gen_is_active(lruvec, gen))
			new_flags |= BIT(PG_active);
	} while (cmpxchg(&page->flags, old_flags, new_flags) != old_flags);

	lru_gen_update_size(page, lruvec, gen, -1);
	list_del(&page->lru);

	return true;
}

<<<<<<< HEAD
/* Activate a page from page cache or swap cache after it's mapped. */
static inline void lru_gen_activation(struct page *page, struct vm_area_struct *vma)
{
	if (!lru_gen_enabled())
		return;

	if (PageActive(page) || PageUnevictable(page) || vma_is_dax(vma) ||
	    (vma->vm_flags & (VM_LOCKED | VM_SPECIAL)))
		return;
	/*
	 * TODO: pass vm_fault to add_to_page_cache_lru() and
	 * __read_swap_cache_async() so they can activate pages directly when in
	 * the page fault path.
	 */
	activate_page(page);
}

/* Return -1 when a page is not on a list of the multigenerational lru. */
static inline int page_lru_gen(struct page *page)
{
	return ((READ_ONCE(page->flags) & LRU_GEN_MASK) >> LRU_GEN_PGOFF) - 1;
}

/* This function works regardless whether the multigenerational lru is enabled. */
static inline bool page_is_active(struct page *page, struct lruvec *lruvec)
{
	struct mem_cgroup *memcg;
	int gen = page_lru_gen(page);
	bool active = false;

	VM_BUG_ON_PAGE(PageTail(page), page);

	if (gen < 0)
		return PageActive(page);

	if (lruvec) {
		VM_BUG_ON_PAGE(PageUnevictable(page), page);
		VM_BUG_ON_PAGE(PageActive(page), page);
		lockdep_assert_held(&lruvec->lru_lock);

		return lru_gen_is_active(lruvec, gen);
	}

	rcu_read_lock();

	memcg = page_memcg_rcu(page);
	lruvec = mem_cgroup_lruvec(memcg, page_pgdat(page));
	active = lru_gen_is_active(lruvec, gen);

	rcu_read_unlock();

	return active;
}

=======
>>>>>>> c2f789ef
/* Return the level of usage of a page. See the comment on MAX_NR_TIERS. */
static inline int page_tier_usage(struct page *page)
{
	unsigned long flags = READ_ONCE(page->flags);

	return flags & BIT(PG_workingset) ?
	       ((flags & LRU_USAGE_MASK) >> LRU_USAGE_PGOFF) + 1 : 0;
}

/* Increment the usage counter after a page is accessed via file descriptors. */
<<<<<<< HEAD
static inline bool page_inc_usage(struct page *page)
{
	unsigned long old_flags, new_flags;

	if (!lru_gen_enabled())
		return PageActive(page);

	do {
		old_flags = READ_ONCE(page->flags);

		if (!(old_flags & BIT(PG_workingset)))
			new_flags = old_flags | BIT(PG_workingset);
		else
			new_flags = (old_flags & ~LRU_USAGE_MASK) | min(LRU_USAGE_MASK,
				    (old_flags & LRU_USAGE_MASK) + BIT(LRU_USAGE_PGOFF));

		if (old_flags == new_flags)
			break;
	} while (cmpxchg(&page->flags, old_flags, new_flags) != old_flags);

	return true;
=======
static inline void page_inc_usage(struct page *page)
{
	unsigned long usage;
	unsigned long old_flags, new_flags;

	do {
		old_flags = READ_ONCE(page->flags);

		if (!(old_flags & BIT(PG_workingset))) {
			new_flags = old_flags | BIT(PG_workingset);
			continue;
		}

		usage = (old_flags & LRU_USAGE_MASK) + BIT(LRU_USAGE_PGOFF);

		new_flags = (old_flags & ~LRU_USAGE_MASK) | min(usage, LRU_USAGE_MASK);
	} while (new_flags != old_flags &&
		 cmpxchg(&page->flags, old_flags, new_flags) != old_flags);
>>>>>>> c2f789ef
}

#else /* CONFIG_LRU_GEN */

static inline bool lru_gen_enabled(void)
{
	return false;
}

static inline bool lru_gen_addition(struct page *page, struct lruvec *lruvec, bool front)
{
	return false;
}

static inline bool lru_gen_deletion(struct page *page, struct lruvec *lruvec)
{
	return false;
}

<<<<<<< HEAD
static inline void lru_gen_activation(struct page *page, struct vm_area_struct *vma)
{
}

static inline bool page_is_active(struct page *page, struct lruvec *lruvec)
{
	return PageActive(page);
}

static inline bool page_inc_usage(struct page *page)
{
	return PageActive(page);
=======
static inline void page_inc_usage(struct page *page)
{
>>>>>>> c2f789ef
}

#endif /* CONFIG_LRU_GEN */

static __always_inline void add_page_to_lru_list(struct page *page,
				struct lruvec *lruvec)
{
	enum lru_list lru = page_lru(page);

	if (lru_gen_addition(page, lruvec, true))
		return;

	update_lru_size(lruvec, lru, page_zonenum(page), thp_nr_pages(page));
	list_add(&page->lru, &lruvec->lists[lru]);
}

static __always_inline void add_page_to_lru_list_tail(struct page *page,
				struct lruvec *lruvec)
{
	enum lru_list lru = page_lru(page);

	if (lru_gen_addition(page, lruvec, false))
		return;

	update_lru_size(lruvec, lru, page_zonenum(page), thp_nr_pages(page));
	list_add_tail(&page->lru, &lruvec->lists[lru]);
}

static __always_inline void del_page_from_lru_list(struct page *page,
				struct lruvec *lruvec)
{
	if (lru_gen_deletion(page, lruvec))
		return;

	list_del(&page->lru);
	update_lru_size(lruvec, page_lru(page), page_zonenum(page),
			-thp_nr_pages(page));
}
#endif<|MERGE_RESOLUTION|>--- conflicted
+++ resolved
@@ -83,25 +83,18 @@
 
 #ifdef CONFIG_LRU_GEN_ENABLED
 DECLARE_STATIC_KEY_TRUE(lru_gen_static_key);
-<<<<<<< HEAD
-#define lru_gen_enabled() static_branch_likely(&lru_gen_static_key)
+
+static inline bool lru_gen_enabled(void)
+{
+	return static_branch_likely(&lru_gen_static_key);
+}
 #else
 DECLARE_STATIC_KEY_FALSE(lru_gen_static_key);
-#define lru_gen_enabled() static_branch_unlikely(&lru_gen_static_key)
-=======
 
 static inline bool lru_gen_enabled(void)
 {
-	return static_branch_likely(&lru_gen_static_key);
-}
-#else
-DECLARE_STATIC_KEY_FALSE(lru_gen_static_key);
-
-static inline bool lru_gen_enabled(void)
-{
 	return static_branch_unlikely(&lru_gen_static_key);
 }
->>>>>>> c2f789ef
 #endif
 
 /* We track at most MAX_NR_GENS generations using the sliding window technique. */
@@ -117,20 +110,12 @@
 }
 
 /* Return a proper index regardless whether we keep a full history of stats. */
-<<<<<<< HEAD
-static inline int sid_from_seq_or_gen(int seq_or_gen)
-=======
 static inline int hist_from_seq_or_gen(int seq_or_gen)
->>>>>>> c2f789ef
 {
 	return seq_or_gen % NR_STAT_GENS;
 }
 
-<<<<<<< HEAD
-/* The youngest and the second youngest generations are considered active. */
-=======
 /* The youngest and the second youngest generations are counted as active. */
->>>>>>> c2f789ef
 static inline bool lru_gen_is_active(struct lruvec *lruvec, int gen)
 {
 	unsigned long max_seq = READ_ONCE(lruvec->evictable.max_seq);
@@ -141,16 +126,6 @@
 	return gen == lru_gen_from_seq(max_seq) || gen == lru_gen_from_seq(max_seq - 1);
 }
 
-<<<<<<< HEAD
-/* Update the sizes of the multigenerational lru. */
-static inline void lru_gen_update_size(struct page *page, struct lruvec *lruvec,
-				       int old_gen, int new_gen)
-{
-	int file = page_is_file_lru(page);
-	int zone = page_zonenum(page);
-	int delta = thp_nr_pages(page);
-	enum lru_list lru = LRU_FILE * file;
-=======
 /* Update the sizes of the multigenerational lru lists. */
 static inline void lru_gen_update_size(struct page *page, struct lruvec *lruvec,
 				       int old_gen, int new_gen)
@@ -159,7 +134,6 @@
 	int zone = page_zonenum(page);
 	int delta = thp_nr_pages(page);
 	enum lru_list lru = type * LRU_FILE;
->>>>>>> c2f789ef
 	struct lrugen *lrugen = &lruvec->evictable;
 
 	lockdep_assert_held(&lruvec->lru_lock);
@@ -168,19 +142,11 @@
 	VM_BUG_ON(old_gen == -1 && new_gen == -1);
 
 	if (old_gen >= 0)
-<<<<<<< HEAD
-		WRITE_ONCE(lrugen->sizes[old_gen][file][zone],
-			   lrugen->sizes[old_gen][file][zone] - delta);
-	if (new_gen >= 0)
-		WRITE_ONCE(lrugen->sizes[new_gen][file][zone],
-			   lrugen->sizes[new_gen][file][zone] + delta);
-=======
 		WRITE_ONCE(lrugen->sizes[old_gen][type][zone],
 			   lrugen->sizes[old_gen][type][zone] - delta);
 	if (new_gen >= 0)
 		WRITE_ONCE(lrugen->sizes[new_gen][type][zone],
 			   lrugen->sizes[new_gen][type][zone] + delta);
->>>>>>> c2f789ef
 
 	if (old_gen < 0) {
 		if (lru_gen_is_active(lruvec, new_gen))
@@ -204,53 +170,22 @@
 	VM_BUG_ON(lru_gen_is_active(lruvec, old_gen) && !lru_gen_is_active(lruvec, new_gen));
 }
 
-<<<<<<< HEAD
-/* Add a page to a list of the multigenerational lru. Return true on success. */
-=======
 /* Add a page to one of the multigenerational lru lists. Return true on success. */
->>>>>>> c2f789ef
 static inline bool lru_gen_addition(struct page *page, struct lruvec *lruvec, bool front)
 {
 	int gen;
 	unsigned long old_flags, new_flags;
-<<<<<<< HEAD
-	int file = page_is_file_lru(page);
-	int zone = page_zonenum(page);
-	struct lrugen *lrugen = &lruvec->evictable;
-
-	if (PageUnevictable(page) || !lrugen->enabled[file])
-=======
 	int type = page_is_file_lru(page);
 	int zone = page_zonenum(page);
 	struct lrugen *lrugen = &lruvec->evictable;
 
 	if (PageUnevictable(page) || !lrugen->enabled[type])
->>>>>>> c2f789ef
 		return false;
 	/*
 	 * If a page is being faulted in, add it to the youngest generation.
 	 * try_walk_mm_list() may look at the size of the youngest generation to
 	 * determine if the aging is due.
 	 *
-<<<<<<< HEAD
-	 * If a page can't be evicted immediately, i.e., a shmem page not in
-	 * swap cache, a dirty page waiting on writeback, or a page rejected by
-	 * evict_lru_gen_pages() due to races, dirty buffer heads, etc., add it
-	 * to the second oldest generation.
-	 *
-	 * If a page could be evicted immediately, i.e., deactivated, rotated by
-	 * writeback, or allocated for buffered io, add it to the oldest
-	 * generation.
-	 */
-	if (PageActive(page))
-		gen = lru_gen_from_seq(lrugen->max_seq);
-	else if ((!file && !PageSwapCache(page)) ||
-		 (PageReclaim(page) && (PageDirty(page) || PageWriteback(page))) ||
-		 (!PageReferenced(page) && PageWorkingset(page)))
-		gen = lru_gen_from_seq(lrugen->min_seq[file] + 1);
-	else
-		gen = lru_gen_from_seq(lrugen->min_seq[file]);
-=======
 	 * If a page can't be evicted immediately, i.e., an anon page not in
 	 * swap cache, a dirty file page under reclaim, or a page rejected by
 	 * evict_pages() due to races, dirty buffer heads, etc., add it to the
@@ -267,7 +202,6 @@
 		gen = lru_gen_from_seq(lrugen->min_seq[type] + 1);
 	else
 		gen = lru_gen_from_seq(lrugen->min_seq[type]);
->>>>>>> c2f789ef
 
 	do {
 		old_flags = READ_ONCE(page->flags);
@@ -275,35 +209,21 @@
 
 		new_flags = (old_flags & ~(LRU_GEN_MASK | BIT(PG_active))) |
 			    ((gen + 1UL) << LRU_GEN_PGOFF);
-<<<<<<< HEAD
-		/* see the comment in evict_lru_gen_pages() */
-=======
 		/* see the comment in evict_pages() */
->>>>>>> c2f789ef
 		if (!(old_flags & BIT(PG_referenced)))
 			new_flags &= ~(LRU_USAGE_MASK | LRU_TIER_FLAGS);
 	} while (cmpxchg(&page->flags, old_flags, new_flags) != old_flags);
 
 	lru_gen_update_size(page, lruvec, -1, gen);
 	if (front)
-<<<<<<< HEAD
-		list_add(&page->lru, &lrugen->lists[gen][file][zone]);
-	else
-		list_add_tail(&page->lru, &lrugen->lists[gen][file][zone]);
-=======
 		list_add(&page->lru, &lrugen->lists[gen][type][zone]);
 	else
 		list_add_tail(&page->lru, &lrugen->lists[gen][type][zone]);
->>>>>>> c2f789ef
 
 	return true;
 }
 
-<<<<<<< HEAD
-/* Delete a page from a list of the multigenerational lru. Return true on success. */
-=======
 /* Delete a page from one of the multigenerational lru lists. Return true on success. */
->>>>>>> c2f789ef
 static inline bool lru_gen_deletion(struct page *page, struct lruvec *lruvec)
 {
 	int gen;
@@ -331,63 +251,6 @@
 	return true;
 }
 
-<<<<<<< HEAD
-/* Activate a page from page cache or swap cache after it's mapped. */
-static inline void lru_gen_activation(struct page *page, struct vm_area_struct *vma)
-{
-	if (!lru_gen_enabled())
-		return;
-
-	if (PageActive(page) || PageUnevictable(page) || vma_is_dax(vma) ||
-	    (vma->vm_flags & (VM_LOCKED | VM_SPECIAL)))
-		return;
-	/*
-	 * TODO: pass vm_fault to add_to_page_cache_lru() and
-	 * __read_swap_cache_async() so they can activate pages directly when in
-	 * the page fault path.
-	 */
-	activate_page(page);
-}
-
-/* Return -1 when a page is not on a list of the multigenerational lru. */
-static inline int page_lru_gen(struct page *page)
-{
-	return ((READ_ONCE(page->flags) & LRU_GEN_MASK) >> LRU_GEN_PGOFF) - 1;
-}
-
-/* This function works regardless whether the multigenerational lru is enabled. */
-static inline bool page_is_active(struct page *page, struct lruvec *lruvec)
-{
-	struct mem_cgroup *memcg;
-	int gen = page_lru_gen(page);
-	bool active = false;
-
-	VM_BUG_ON_PAGE(PageTail(page), page);
-
-	if (gen < 0)
-		return PageActive(page);
-
-	if (lruvec) {
-		VM_BUG_ON_PAGE(PageUnevictable(page), page);
-		VM_BUG_ON_PAGE(PageActive(page), page);
-		lockdep_assert_held(&lruvec->lru_lock);
-
-		return lru_gen_is_active(lruvec, gen);
-	}
-
-	rcu_read_lock();
-
-	memcg = page_memcg_rcu(page);
-	lruvec = mem_cgroup_lruvec(memcg, page_pgdat(page));
-	active = lru_gen_is_active(lruvec, gen);
-
-	rcu_read_unlock();
-
-	return active;
-}
-
-=======
->>>>>>> c2f789ef
 /* Return the level of usage of a page. See the comment on MAX_NR_TIERS. */
 static inline int page_tier_usage(struct page *page)
 {
@@ -398,29 +261,6 @@
 }
 
 /* Increment the usage counter after a page is accessed via file descriptors. */
-<<<<<<< HEAD
-static inline bool page_inc_usage(struct page *page)
-{
-	unsigned long old_flags, new_flags;
-
-	if (!lru_gen_enabled())
-		return PageActive(page);
-
-	do {
-		old_flags = READ_ONCE(page->flags);
-
-		if (!(old_flags & BIT(PG_workingset)))
-			new_flags = old_flags | BIT(PG_workingset);
-		else
-			new_flags = (old_flags & ~LRU_USAGE_MASK) | min(LRU_USAGE_MASK,
-				    (old_flags & LRU_USAGE_MASK) + BIT(LRU_USAGE_PGOFF));
-
-		if (old_flags == new_flags)
-			break;
-	} while (cmpxchg(&page->flags, old_flags, new_flags) != old_flags);
-
-	return true;
-=======
 static inline void page_inc_usage(struct page *page)
 {
 	unsigned long usage;
@@ -439,7 +279,6 @@
 		new_flags = (old_flags & ~LRU_USAGE_MASK) | min(usage, LRU_USAGE_MASK);
 	} while (new_flags != old_flags &&
 		 cmpxchg(&page->flags, old_flags, new_flags) != old_flags);
->>>>>>> c2f789ef
 }
 
 #else /* CONFIG_LRU_GEN */
@@ -459,23 +298,8 @@
 	return false;
 }
 
-<<<<<<< HEAD
-static inline void lru_gen_activation(struct page *page, struct vm_area_struct *vma)
-{
-}
-
-static inline bool page_is_active(struct page *page, struct lruvec *lruvec)
-{
-	return PageActive(page);
-}
-
-static inline bool page_inc_usage(struct page *page)
-{
-	return PageActive(page);
-=======
 static inline void page_inc_usage(struct page *page)
 {
->>>>>>> c2f789ef
 }
 
 #endif /* CONFIG_LRU_GEN */
