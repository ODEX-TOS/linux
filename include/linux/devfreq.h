--- conflicted
+++ resolved
@@ -186,16 +186,8 @@
 	unsigned long resume_freq;
 	atomic_t suspend_count;
 
-<<<<<<< HEAD
-	/* information for device frequency transition */
-	unsigned int total_trans;
-	unsigned int *trans_table;
-	u64 *time_in_state;
-	u64 last_stat_updated;
-=======
 	/* information for device frequency transitions */
 	struct devfreq_stats stats;
->>>>>>> 67cb19e6
 
 	struct srcu_notifier_head transition_notifier_list;
 
