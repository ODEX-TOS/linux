--- conflicted
+++ resolved
@@ -374,14 +374,6 @@
 	compat_uint_t flags;
 };
 
-<<<<<<< HEAD
-struct compat_futex_requeue {
-	compat_uptr_t uaddr;
-	compat_uint_t flags;
-};
-
-=======
->>>>>>> c2f789ef
 #ifdef CONFIG_COMPAT_OLD_SIGACTION
 struct compat_old_sigaction {
 	compat_uptr_t			sa_handler;
@@ -706,31 +698,10 @@
 compat_sys_get_robust_list(int pid, compat_uptr_t __user *head_ptr,
 			   compat_size_t __user *len_ptr);
 
-<<<<<<< HEAD
-/* kernel/futex2.c */
-asmlinkage long compat_sys_futex_requeue(struct compat_futex_requeue *uaddr1,
-					 struct compat_futex_requeue *uaddr2,
-					 compat_uint_t nr_wake,
-					 compat_uint_t nr_requeue,
-					 compat_u64 cmpval,
-					 compat_uint_t flags);
+
 asmlinkage long compat_sys_futex_waitv(struct compat_futex_waitv *waiters,
 				       compat_uint_t nr_futexes, compat_uint_t flags,
 				       struct __kernel_timespec __user *timo);
-
-asmlinkage long compat_sys_futex_requeue(struct compat_futex_requeue *uaddr1,
-					 struct compat_futex_requeue *uaddr2,
-					 compat_uint_t nr_wake,
-					 compat_uint_t nr_requeue,
-					 compat_u64 cmpval,
-					 compat_uint_t flags);
-
-=======
-
-asmlinkage long compat_sys_futex_waitv(struct compat_futex_waitv *waiters,
-				       compat_uint_t nr_futexes, compat_uint_t flags,
-				       struct __kernel_timespec __user *timo);
->>>>>>> c2f789ef
 /* kernel/itimer.c */
 asmlinkage long compat_sys_getitimer(int which,
 				     struct old_itimerval32 __user *it);
