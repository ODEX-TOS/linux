/* SPDX-License-Identifier: GPL-2.0-or-later */
/*
 * Universal Interface for Intel High Definition Audio Codec
 *
 * Copyright (c) 2004 Takashi Iwai <tiwai@suse.de>
 */

#ifndef __SOUND_HDA_CODEC_H
#define __SOUND_HDA_CODEC_H

#include <linux/refcount.h>
#include <linux/mod_devicetable.h>
#include <sound/info.h>
#include <sound/control.h>
#include <sound/pcm.h>
#include <sound/hwdep.h>
#include <sound/hdaudio.h>
#include <sound/hda_verbs.h>
#include <sound/hda_regmap.h>

#define IS_BXT(pci) ((pci)->vendor == 0x8086 && (pci)->device == 0x5a98)
#define IS_CFL(pci) ((pci)->vendor == 0x8086 && (pci)->device == 0xa348)

/*
 * Structures
 */

struct hda_bus;
struct hda_beep;
struct hda_codec;
struct hda_pcm;
struct hda_pcm_stream;

/*
 * codec bus
 *
 * each controller needs to creata a hda_bus to assign the accessor.
 * A hda_bus contains several codecs in the list codec_list.
 */
struct hda_bus {
	struct hdac_bus core;

	struct snd_card *card;

	struct pci_dev *pci;
	const char *modelname;

	struct mutex prepare_mutex;

	/* assigned PCMs */
	DECLARE_BITMAP(pcm_dev_bits, SNDRV_PCM_DEVICES);

	/* misc op flags */
	unsigned int allow_bus_reset:1;	/* allow bus reset at fatal error */
	/* status for codec/controller */
	unsigned int shutdown :1;	/* being unloaded */
	unsigned int response_reset:1;	/* controller was reset */
	unsigned int in_reset:1;	/* during reset operation */
	unsigned int no_response_fallback:1; /* don't fallback at RIRB error */
	unsigned int bus_probing :1;	/* during probing process */
	unsigned int keep_power:1;	/* keep power up for notification */
	unsigned int jackpoll_in_suspend:1; /* keep jack polling during
					     * runtime suspend
					     */

	int primary_dig_out_type;	/* primary digital out PCM type */
	unsigned int mixer_assigned;	/* codec addr for mixer name */
};

/* from hdac_bus to hda_bus */
#define to_hda_bus(bus)		container_of(bus, struct hda_bus, core)

/*
 * codec preset
 *
 * Known codecs have the patch to build and set up the controls/PCMs
 * better than the generic parser.
 */
typedef int (*hda_codec_patch_t)(struct hda_codec *);
	
#define HDA_CODEC_ID_SKIP_PROBE		0x00000001
#define HDA_CODEC_ID_GENERIC_HDMI	0x00000101
#define HDA_CODEC_ID_GENERIC		0x00000201

#define HDA_CODEC_REV_ENTRY(_vid, _rev, _name, _patch) \
	{ .vendor_id = (_vid), .rev_id = (_rev), .name = (_name), \
	  .api_version = HDA_DEV_LEGACY, \
	  .driver_data = (unsigned long)(_patch) }
#define HDA_CODEC_ENTRY(_vid, _name, _patch) \
	HDA_CODEC_REV_ENTRY(_vid, 0, _name, _patch)

struct hda_codec_driver {
	struct hdac_driver core;
	const struct hda_device_id *id;
};

int __hda_codec_driver_register(struct hda_codec_driver *drv, const char *name,
			       struct module *owner);
#define hda_codec_driver_register(drv) \
	__hda_codec_driver_register(drv, KBUILD_MODNAME, THIS_MODULE)
void hda_codec_driver_unregister(struct hda_codec_driver *drv);
#define module_hda_codec_driver(drv) \
	module_driver(drv, hda_codec_driver_register, \
		      hda_codec_driver_unregister)

/* ops set by the preset patch */
struct hda_codec_ops {
	int (*build_controls)(struct hda_codec *codec);
	int (*build_pcms)(struct hda_codec *codec);
	int (*init)(struct hda_codec *codec);
	void (*free)(struct hda_codec *codec);
	void (*unsol_event)(struct hda_codec *codec, unsigned int res);
	void (*set_power_state)(struct hda_codec *codec, hda_nid_t fg,
				unsigned int power_state);
#ifdef CONFIG_PM
	int (*suspend)(struct hda_codec *codec);
	int (*resume)(struct hda_codec *codec);
	int (*check_power_status)(struct hda_codec *codec, hda_nid_t nid);
#endif
	void (*stream_pm)(struct hda_codec *codec, hda_nid_t nid, bool on);
};

/* PCM callbacks */
struct hda_pcm_ops {
	int (*open)(struct hda_pcm_stream *info, struct hda_codec *codec,
		    struct snd_pcm_substream *substream);
	int (*close)(struct hda_pcm_stream *info, struct hda_codec *codec,
		     struct snd_pcm_substream *substream);
	int (*prepare)(struct hda_pcm_stream *info, struct hda_codec *codec,
		       unsigned int stream_tag, unsigned int format,
		       struct snd_pcm_substream *substream);
	int (*cleanup)(struct hda_pcm_stream *info, struct hda_codec *codec,
		       struct snd_pcm_substream *substream);
	unsigned int (*get_delay)(struct hda_pcm_stream *info,
				  struct hda_codec *codec,
				  struct snd_pcm_substream *substream);
};

/* PCM information for each substream */
struct hda_pcm_stream {
	unsigned int substreams;	/* number of substreams, 0 = not exist*/
	unsigned int channels_min;	/* min. number of channels */
	unsigned int channels_max;	/* max. number of channels */
	hda_nid_t nid;	/* default NID to query rates/formats/bps, or set up */
	u32 rates;	/* supported rates */
	u64 formats;	/* supported formats (SNDRV_PCM_FMTBIT_) */
	unsigned int maxbps;	/* supported max. bit per sample */
	const struct snd_pcm_chmap_elem *chmap; /* chmap to override */
	struct hda_pcm_ops ops;
};

/* PCM types */
enum {
	HDA_PCM_TYPE_AUDIO,
	HDA_PCM_TYPE_SPDIF,
	HDA_PCM_TYPE_HDMI,
	HDA_PCM_TYPE_MODEM,
	HDA_PCM_NTYPES
};

#define SNDRV_PCM_INVALID_DEVICE	(-1)
/* for PCM creation */
struct hda_pcm {
	char *name;
	struct hda_pcm_stream stream[2];
	unsigned int pcm_type;	/* HDA_PCM_TYPE_XXX */
	int device;		/* device number to assign */
	struct snd_pcm *pcm;	/* assigned PCM instance */
	bool own_chmap;		/* codec driver provides own channel maps */
	/* private: */
	struct hda_codec *codec;
	struct list_head list;
	unsigned int disconnected:1;
};

/* codec information */
struct hda_codec {
	struct hdac_device core;
	struct hda_bus *bus;
	struct snd_card *card;
	unsigned int addr;	/* codec addr*/
	u32 probe_id; /* overridden id for probing */

	/* detected preset */
	const struct hda_device_id *preset;
	const char *modelname;	/* model name for preset */

	/* set by patch */
	struct hda_codec_ops patch_ops;

	/* PCM to create, set by patch_ops.build_pcms callback */
	struct list_head pcm_list_head;
	refcount_t pcm_ref;
	wait_queue_head_t remove_sleep;

	/* codec specific info */
	void *spec;

	/* beep device */
	struct hda_beep *beep;
	unsigned int beep_mode;

	/* widget capabilities cache */
	u32 *wcaps;

	struct snd_array mixers;	/* list of assigned mixer elements */
	struct snd_array nids;		/* list of mapped mixer elements */

	struct list_head conn_list;	/* linked-list of connection-list */

	struct mutex spdif_mutex;
	struct mutex control_mutex;
	struct snd_array spdif_out;
	unsigned int spdif_in_enable;	/* SPDIF input enable? */
	const hda_nid_t *follower_dig_outs; /* optional digital out follower widgets */
	struct snd_array init_pins;	/* initial (BIOS) pin configurations */
	struct snd_array driver_pins;	/* pin configs set by codec parser */
	struct snd_array cvt_setups;	/* audio convert setups */

	struct mutex user_mutex;
#ifdef CONFIG_SND_HDA_RECONFIG
	struct snd_array init_verbs;	/* additional init verbs */
	struct snd_array hints;		/* additional hints */
	struct snd_array user_pins;	/* default pin configs to override */
#endif

#ifdef CONFIG_SND_HDA_HWDEP
	struct snd_hwdep *hwdep;	/* assigned hwdep device */
#endif

	/* misc flags */
	unsigned int configured:1; /* codec was configured */
	unsigned int in_freeing:1; /* being released */
	unsigned int display_power_control:1; /* needs display power */
	unsigned int spdif_status_reset :1; /* needs to toggle SPDIF for each
					     * status change
					     * (e.g. Realtek codecs)
					     */
	unsigned int pin_amp_workaround:1; /* pin out-amp takes index
					    * (e.g. Conexant codecs)
					    */
	unsigned int single_adc_amp:1; /* adc in-amp takes no index
					* (e.g. CX20549 codec)
					*/
	unsigned int no_sticky_stream:1; /* no sticky-PCM stream assignment */
	unsigned int pins_shutup:1;	/* pins are shut up */
	unsigned int no_trigger_sense:1; /* don't trigger at pin-sensing */
	unsigned int no_jack_detect:1;	/* Machine has no jack-detection */
	unsigned int inv_eapd:1; /* broken h/w: inverted EAPD control */
	unsigned int inv_jack_detect:1;	/* broken h/w: inverted detection bit */
	unsigned int pcm_format_first:1; /* PCM format must be set first */
	unsigned int cached_write:1;	/* write only to caches */
	unsigned int dp_mst:1; /* support DP1.2 Multi-stream transport */
	unsigned int dump_coef:1; /* dump processing coefs in codec proc file */
	unsigned int power_save_node:1; /* advanced PM for each widget */
	unsigned int auto_runtime_pm:1; /* enable automatic codec runtime pm */
	unsigned int force_pin_prefix:1; /* Add location prefix */
	unsigned int link_down_at_suspend:1; /* link down at runtime suspend */
	unsigned int relaxed_resume:1;	/* don't resume forcibly for jack */
	unsigned int forced_resume:1; /* forced resume for jack */
	unsigned int no_stream_clean_at_suspend:1; /* do not clean streams at suspend */
<<<<<<< HEAD
=======
	unsigned int ctl_dev_id:1; /* old control element id build behaviour */
>>>>>>> 2a175ffe

#ifdef CONFIG_PM
	unsigned long power_on_acct;
	unsigned long power_off_acct;
	unsigned long power_jiffies;
#endif

	/* filter the requested power state per nid */
	unsigned int (*power_filter)(struct hda_codec *codec, hda_nid_t nid,
				     unsigned int power_state);

	/* codec-specific additional proc output */
	void (*proc_widget_hook)(struct snd_info_buffer *buffer,
				 struct hda_codec *codec, hda_nid_t nid);

	/* jack detection */
	struct snd_array jacktbl;
	unsigned long jackpoll_interval; /* In jiffies. Zero means no poll, rely on unsol events */
	struct delayed_work jackpoll_work;

	int depop_delay; /* depop delay in ms, -1 for default delay time */

	/* fix-up list */
	int fixup_id;
	const struct hda_fixup *fixup_list;
	const char *fixup_name;

	/* additional init verbs */
	struct snd_array verbs;
};

#define dev_to_hda_codec(_dev)	container_of(_dev, struct hda_codec, core.dev)
#define hda_codec_dev(_dev)	(&(_dev)->core.dev)

#define hdac_to_hda_codec(_hdac) container_of(_hdac, struct hda_codec, core)

#define list_for_each_codec(c, bus) \
	list_for_each_entry(c, &(bus)->core.codec_list, core.list)
#define list_for_each_codec_safe(c, n, bus)				\
	list_for_each_entry_safe(c, n, &(bus)->core.codec_list, core.list)

/* snd_hda_codec_read/write optional flags */
#define HDA_RW_NO_RESPONSE_FALLBACK	(1 << 0)

/*
 * constructors
 */
__printf(3, 4) struct hda_codec *
snd_hda_codec_device_init(struct hda_bus *bus, unsigned int codec_addr,
			  const char *fmt, ...);
int snd_hda_codec_new(struct hda_bus *bus, struct snd_card *card,
		      unsigned int codec_addr, struct hda_codec **codecp);
int snd_hda_codec_device_new(struct hda_bus *bus, struct snd_card *card,
		      unsigned int codec_addr, struct hda_codec *codec,
		      bool snddev_managed);
int snd_hda_codec_configure(struct hda_codec *codec);
int snd_hda_codec_update_widgets(struct hda_codec *codec);
void snd_hda_codec_register(struct hda_codec *codec);
void snd_hda_codec_unregister(struct hda_codec *codec);
void snd_hda_codec_cleanup_for_unbind(struct hda_codec *codec);

/*
 * low level functions
 */
static inline unsigned int
snd_hda_codec_read(struct hda_codec *codec, hda_nid_t nid,
				int flags,
				unsigned int verb, unsigned int parm)
{
	return snd_hdac_codec_read(&codec->core, nid, flags, verb, parm);
}

static inline int
snd_hda_codec_write(struct hda_codec *codec, hda_nid_t nid, int flags,
			unsigned int verb, unsigned int parm)
{
	return snd_hdac_codec_write(&codec->core, nid, flags, verb, parm);
}

#define snd_hda_param_read(codec, nid, param) \
	snd_hdac_read_parm(&(codec)->core, nid, param)
#define snd_hda_get_sub_nodes(codec, nid, start_nid) \
	snd_hdac_get_sub_nodes(&(codec)->core, nid, start_nid)
int snd_hda_get_connections(struct hda_codec *codec, hda_nid_t nid,
			    hda_nid_t *conn_list, int max_conns);
static inline int
snd_hda_get_num_conns(struct hda_codec *codec, hda_nid_t nid)
{
	return snd_hda_get_connections(codec, nid, NULL, 0);
}

#define snd_hda_get_raw_connections(codec, nid, list, max_conns) \
	snd_hdac_get_connections(&(codec)->core, nid, list, max_conns)
#define snd_hda_get_num_raw_conns(codec, nid) \
	snd_hdac_get_connections(&(codec)->core, nid, NULL, 0)

int snd_hda_get_conn_list(struct hda_codec *codec, hda_nid_t nid,
			  const hda_nid_t **listp);
int snd_hda_override_conn_list(struct hda_codec *codec, hda_nid_t nid, int nums,
			  const hda_nid_t *list);
int snd_hda_get_conn_index(struct hda_codec *codec, hda_nid_t mux,
			   hda_nid_t nid, int recursive);
unsigned int snd_hda_get_num_devices(struct hda_codec *codec, hda_nid_t nid);
int snd_hda_get_devices(struct hda_codec *codec, hda_nid_t nid,
			u8 *dev_list, int max_devices);
int snd_hda_get_dev_select(struct hda_codec *codec, hda_nid_t nid);
int snd_hda_set_dev_select(struct hda_codec *codec, hda_nid_t nid, int dev_id);

struct hda_verb {
	hda_nid_t nid;
	u32 verb;
	u32 param;
};

void snd_hda_sequence_write(struct hda_codec *codec,
			    const struct hda_verb *seq);

/* cached write */
static inline int
snd_hda_codec_write_cache(struct hda_codec *codec, hda_nid_t nid,
			  int flags, unsigned int verb, unsigned int parm)
{
	return snd_hdac_regmap_write(&codec->core, nid, verb, parm);
}

/* the struct for codec->pin_configs */
struct hda_pincfg {
	hda_nid_t nid;
	unsigned char ctrl;	/* original pin control value */
	unsigned char target;	/* target pin control value */
	unsigned int cfg;	/* default configuration */
};

unsigned int snd_hda_codec_get_pincfg(struct hda_codec *codec, hda_nid_t nid);
int snd_hda_codec_set_pincfg(struct hda_codec *codec, hda_nid_t nid,
			     unsigned int cfg);
int snd_hda_add_pincfg(struct hda_codec *codec, struct snd_array *list,
		       hda_nid_t nid, unsigned int cfg); /* for hwdep */
void snd_hda_shutup_pins(struct hda_codec *codec);

/* SPDIF controls */
struct hda_spdif_out {
	hda_nid_t nid;		/* Converter nid values relate to */
	unsigned int status;	/* IEC958 status bits */
	unsigned short ctls;	/* SPDIF control bits */
};
struct hda_spdif_out *snd_hda_spdif_out_of_nid(struct hda_codec *codec,
					       hda_nid_t nid);
void snd_hda_spdif_ctls_unassign(struct hda_codec *codec, int idx);
void snd_hda_spdif_ctls_assign(struct hda_codec *codec, int idx, hda_nid_t nid);

/*
 * Mixer
 */
int snd_hda_codec_build_controls(struct hda_codec *codec);

/*
 * PCM
 */
int snd_hda_codec_parse_pcms(struct hda_codec *codec);
int snd_hda_codec_build_pcms(struct hda_codec *codec);

__printf(2, 3)
struct hda_pcm *snd_hda_codec_pcm_new(struct hda_codec *codec,
				      const char *fmt, ...);

void snd_hda_codec_cleanup_for_unbind(struct hda_codec *codec);

static inline void snd_hda_codec_pcm_get(struct hda_pcm *pcm)
{
	refcount_inc(&pcm->codec->pcm_ref);
}
void snd_hda_codec_pcm_put(struct hda_pcm *pcm);

int snd_hda_codec_prepare(struct hda_codec *codec,
			  struct hda_pcm_stream *hinfo,
			  unsigned int stream,
			  unsigned int format,
			  struct snd_pcm_substream *substream);
void snd_hda_codec_cleanup(struct hda_codec *codec,
			   struct hda_pcm_stream *hinfo,
			   struct snd_pcm_substream *substream);

void snd_hda_codec_setup_stream(struct hda_codec *codec, hda_nid_t nid,
				u32 stream_tag,
				int channel_id, int format);
void __snd_hda_codec_cleanup_stream(struct hda_codec *codec, hda_nid_t nid,
				    int do_now);
#define snd_hda_codec_cleanup_stream(codec, nid) \
	__snd_hda_codec_cleanup_stream(codec, nid, 0)

#define snd_hda_query_supported_pcm(codec, nid, ratesp, fmtsp, bpsp) \
	snd_hdac_query_supported_pcm(&(codec)->core, nid, ratesp, fmtsp, bpsp)
#define snd_hda_is_supported_format(codec, nid, fmt) \
	snd_hdac_is_supported_format(&(codec)->core, nid, fmt)

extern const struct snd_pcm_chmap_elem snd_pcm_2_1_chmaps[];

int snd_hda_attach_pcm_stream(struct hda_bus *_bus, struct hda_codec *codec,
			      struct hda_pcm *cpcm);

/*
 * Misc
 */
void snd_hda_get_codec_name(struct hda_codec *codec, char *name, int namelen);
void snd_hda_codec_set_power_to_all(struct hda_codec *codec, hda_nid_t fg,
				    unsigned int power_state);

int snd_hda_lock_devices(struct hda_bus *bus);
void snd_hda_unlock_devices(struct hda_bus *bus);
void snd_hda_bus_reset(struct hda_bus *bus);
void snd_hda_bus_reset_codecs(struct hda_bus *bus);

int snd_hda_codec_set_name(struct hda_codec *codec, const char *name);

/*
 * power management
 */
extern const struct dev_pm_ops hda_codec_driver_pm;

static inline
int hda_call_check_power_status(struct hda_codec *codec, hda_nid_t nid)
{
#ifdef CONFIG_PM
	if (codec->patch_ops.check_power_status)
		return codec->patch_ops.check_power_status(codec, nid);
#endif
	return 0;
}

/*
 * power saving
 */
#define snd_hda_power_up(codec)		snd_hdac_power_up(&(codec)->core)
#define snd_hda_power_up_pm(codec)	snd_hdac_power_up_pm(&(codec)->core)
#define snd_hda_power_down(codec)	snd_hdac_power_down(&(codec)->core)
#define snd_hda_power_down_pm(codec)	snd_hdac_power_down_pm(&(codec)->core)
#ifdef CONFIG_PM
void snd_hda_codec_set_power_save(struct hda_codec *codec, int delay);
void snd_hda_set_power_save(struct hda_bus *bus, int delay);
void snd_hda_update_power_acct(struct hda_codec *codec);
#else
static inline void snd_hda_codec_set_power_save(struct hda_codec *codec, int delay) {}
static inline void snd_hda_set_power_save(struct hda_bus *bus, int delay) {}
#endif

static inline bool hda_codec_need_resume(struct hda_codec *codec)
{
	return !codec->relaxed_resume && codec->jacktbl.used;
}

#ifdef CONFIG_SND_HDA_PATCH_LOADER
/*
 * patch firmware
 */
int snd_hda_load_patch(struct hda_bus *bus, size_t size, const void *buf);
#endif

#ifdef CONFIG_SND_HDA_DSP_LOADER
int snd_hda_codec_load_dsp_prepare(struct hda_codec *codec, unsigned int format,
				   unsigned int size,
				   struct snd_dma_buffer *bufp);
void snd_hda_codec_load_dsp_trigger(struct hda_codec *codec, bool start);
void snd_hda_codec_load_dsp_cleanup(struct hda_codec *codec,
				    struct snd_dma_buffer *dmab);
#else
static inline int
snd_hda_codec_load_dsp_prepare(struct hda_codec *codec, unsigned int format,
				unsigned int size,
				struct snd_dma_buffer *bufp)
{
	return -ENOSYS;
}
static inline void
snd_hda_codec_load_dsp_trigger(struct hda_codec *codec, bool start) {}
static inline void
snd_hda_codec_load_dsp_cleanup(struct hda_codec *codec,
				struct snd_dma_buffer *dmab) {}
#endif

#endif /* __SOUND_HDA_CODEC_H */<|MERGE_RESOLUTION|>--- conflicted
+++ resolved
@@ -259,10 +259,7 @@
 	unsigned int relaxed_resume:1;	/* don't resume forcibly for jack */
 	unsigned int forced_resume:1; /* forced resume for jack */
 	unsigned int no_stream_clean_at_suspend:1; /* do not clean streams at suspend */
-<<<<<<< HEAD
-=======
 	unsigned int ctl_dev_id:1; /* old control element id build behaviour */
->>>>>>> 2a175ffe
 
 #ifdef CONFIG_PM
 	unsigned long power_on_acct;
