--- conflicted
+++ resolved
@@ -1949,11 +1949,7 @@
 	map->page = NULL;
 }
 
-<<<<<<< HEAD
-int kvm_unmap_gfn(struct kvm_vcpu *vcpu, struct kvm_host_map *map,
-=======
 int kvm_unmap_gfn(struct kvm_vcpu *vcpu, struct kvm_host_map *map, 
->>>>>>> 67cb19e6
 		  struct gfn_to_pfn_cache *cache, bool dirty, bool atomic)
 {
 	__kvm_unmap_gfn(gfn_to_memslot(vcpu->kvm, map->gfn), map,
@@ -2274,15 +2270,10 @@
 
 	BUG_ON(len + offset > ghc->len);
 
-<<<<<<< HEAD
-	if (slots->generation != ghc->generation)
-		__kvm_gfn_to_hva_cache_init(slots, ghc, ghc->gpa, ghc->len);
-=======
 	if (slots->generation != ghc->generation) {
 		if (__kvm_gfn_to_hva_cache_init(slots, ghc, ghc->gpa, ghc->len))
 			return -EFAULT;
 	}
->>>>>>> 67cb19e6
 
 	if (kvm_is_error_hva(ghc->hva))
 		return -EFAULT;
@@ -2314,15 +2305,10 @@
 
 	BUG_ON(len > ghc->len);
 
-<<<<<<< HEAD
-	if (slots->generation != ghc->generation)
-		__kvm_gfn_to_hva_cache_init(slots, ghc, ghc->gpa, ghc->len);
-=======
 	if (slots->generation != ghc->generation) {
 		if (__kvm_gfn_to_hva_cache_init(slots, ghc, ghc->gpa, ghc->len))
 			return -EFAULT;
 	}
->>>>>>> 67cb19e6
 
 	if (kvm_is_error_hva(ghc->hva))
 		return -EFAULT;
