// SPDX-License-Identifier: GPL-2.0-or-later
/*
 * INET		An implementation of the TCP/IP protocol suite for the LINUX
 *		operating system.  INET is implemented using the  BSD Socket
 *		interface as the means of communication with the user level.
 *
 *		Implementation of the Transmission Control Protocol(TCP).
 *
 * Authors:	Ross Biro
 *		Fred N. van Kempen, <waltje@uWalt.NL.Mugnet.ORG>
 *		Mark Evans, <evansmp@uhura.aston.ac.uk>
 *		Corey Minyard <wf-rch!minyard@relay.EU.net>
 *		Florian La Roche, <flla@stud.uni-sb.de>
 *		Charles Hedrick, <hedrick@klinzhai.rutgers.edu>
 *		Linus Torvalds, <torvalds@cs.helsinki.fi>
 *		Alan Cox, <gw4pts@gw4pts.ampr.org>
 *		Matthew Dillon, <dillon@apollo.west.oic.com>
 *		Arnt Gulbrandsen, <agulbra@nvg.unit.no>
 *		Jorge Cwik, <jorge@laser.satlink.net>
 *
 * Fixes:
 *		Alan Cox	:	Numerous verify_area() calls
 *		Alan Cox	:	Set the ACK bit on a reset
 *		Alan Cox	:	Stopped it crashing if it closed while
 *					sk->inuse=1 and was trying to connect
 *					(tcp_err()).
 *		Alan Cox	:	All icmp error handling was broken
 *					pointers passed where wrong and the
 *					socket was looked up backwards. Nobody
 *					tested any icmp error code obviously.
 *		Alan Cox	:	tcp_err() now handled properly. It
 *					wakes people on errors. poll
 *					behaves and the icmp error race
 *					has gone by moving it into sock.c
 *		Alan Cox	:	tcp_send_reset() fixed to work for
 *					everything not just packets for
 *					unknown sockets.
 *		Alan Cox	:	tcp option processing.
 *		Alan Cox	:	Reset tweaked (still not 100%) [Had
 *					syn rule wrong]
 *		Herp Rosmanith  :	More reset fixes
 *		Alan Cox	:	No longer acks invalid rst frames.
 *					Acking any kind of RST is right out.
 *		Alan Cox	:	Sets an ignore me flag on an rst
 *					receive otherwise odd bits of prattle
 *					escape still
 *		Alan Cox	:	Fixed another acking RST frame bug.
 *					Should stop LAN workplace lockups.
 *		Alan Cox	: 	Some tidyups using the new skb list
 *					facilities
 *		Alan Cox	:	sk->keepopen now seems to work
 *		Alan Cox	:	Pulls options out correctly on accepts
 *		Alan Cox	:	Fixed assorted sk->rqueue->next errors
 *		Alan Cox	:	PSH doesn't end a TCP read. Switched a
 *					bit to skb ops.
 *		Alan Cox	:	Tidied tcp_data to avoid a potential
 *					nasty.
 *		Alan Cox	:	Added some better commenting, as the
 *					tcp is hard to follow
 *		Alan Cox	:	Removed incorrect check for 20 * psh
 *	Michael O'Reilly	:	ack < copied bug fix.
 *	Johannes Stille		:	Misc tcp fixes (not all in yet).
 *		Alan Cox	:	FIN with no memory -> CRASH
 *		Alan Cox	:	Added socket option proto entries.
 *					Also added awareness of them to accept.
 *		Alan Cox	:	Added TCP options (SOL_TCP)
 *		Alan Cox	:	Switched wakeup calls to callbacks,
 *					so the kernel can layer network
 *					sockets.
 *		Alan Cox	:	Use ip_tos/ip_ttl settings.
 *		Alan Cox	:	Handle FIN (more) properly (we hope).
 *		Alan Cox	:	RST frames sent on unsynchronised
 *					state ack error.
 *		Alan Cox	:	Put in missing check for SYN bit.
 *		Alan Cox	:	Added tcp_select_window() aka NET2E
 *					window non shrink trick.
 *		Alan Cox	:	Added a couple of small NET2E timer
 *					fixes
 *		Charles Hedrick :	TCP fixes
 *		Toomas Tamm	:	TCP window fixes
 *		Alan Cox	:	Small URG fix to rlogin ^C ack fight
 *		Charles Hedrick	:	Rewrote most of it to actually work
 *		Linus		:	Rewrote tcp_read() and URG handling
 *					completely
 *		Gerhard Koerting:	Fixed some missing timer handling
 *		Matthew Dillon  :	Reworked TCP machine states as per RFC
 *		Gerhard Koerting:	PC/TCP workarounds
 *		Adam Caldwell	:	Assorted timer/timing errors
 *		Matthew Dillon	:	Fixed another RST bug
 *		Alan Cox	:	Move to kernel side addressing changes.
 *		Alan Cox	:	Beginning work on TCP fastpathing
 *					(not yet usable)
 *		Arnt Gulbrandsen:	Turbocharged tcp_check() routine.
 *		Alan Cox	:	TCP fast path debugging
 *		Alan Cox	:	Window clamping
 *		Michael Riepe	:	Bug in tcp_check()
 *		Matt Dillon	:	More TCP improvements and RST bug fixes
 *		Matt Dillon	:	Yet more small nasties remove from the
 *					TCP code (Be very nice to this man if
 *					tcp finally works 100%) 8)
 *		Alan Cox	:	BSD accept semantics.
 *		Alan Cox	:	Reset on closedown bug.
 *	Peter De Schrijver	:	ENOTCONN check missing in tcp_sendto().
 *		Michael Pall	:	Handle poll() after URG properly in
 *					all cases.
 *		Michael Pall	:	Undo the last fix in tcp_read_urg()
 *					(multi URG PUSH broke rlogin).
 *		Michael Pall	:	Fix the multi URG PUSH problem in
 *					tcp_readable(), poll() after URG
 *					works now.
 *		Michael Pall	:	recv(...,MSG_OOB) never blocks in the
 *					BSD api.
 *		Alan Cox	:	Changed the semantics of sk->socket to
 *					fix a race and a signal problem with
 *					accept() and async I/O.
 *		Alan Cox	:	Relaxed the rules on tcp_sendto().
 *		Yury Shevchuk	:	Really fixed accept() blocking problem.
 *		Craig I. Hagan  :	Allow for BSD compatible TIME_WAIT for
 *					clients/servers which listen in on
 *					fixed ports.
 *		Alan Cox	:	Cleaned the above up and shrank it to
 *					a sensible code size.
 *		Alan Cox	:	Self connect lockup fix.
 *		Alan Cox	:	No connect to multicast.
 *		Ross Biro	:	Close unaccepted children on master
 *					socket close.
 *		Alan Cox	:	Reset tracing code.
 *		Alan Cox	:	Spurious resets on shutdown.
 *		Alan Cox	:	Giant 15 minute/60 second timer error
 *		Alan Cox	:	Small whoops in polling before an
 *					accept.
 *		Alan Cox	:	Kept the state trace facility since
 *					it's handy for debugging.
 *		Alan Cox	:	More reset handler fixes.
 *		Alan Cox	:	Started rewriting the code based on
 *					the RFC's for other useful protocol
 *					references see: Comer, KA9Q NOS, and
 *					for a reference on the difference
 *					between specifications and how BSD
 *					works see the 4.4lite source.
 *		A.N.Kuznetsov	:	Don't time wait on completion of tidy
 *					close.
 *		Linus Torvalds	:	Fin/Shutdown & copied_seq changes.
 *		Linus Torvalds	:	Fixed BSD port reuse to work first syn
 *		Alan Cox	:	Reimplemented timers as per the RFC
 *					and using multiple timers for sanity.
 *		Alan Cox	:	Small bug fixes, and a lot of new
 *					comments.
 *		Alan Cox	:	Fixed dual reader crash by locking
 *					the buffers (much like datagram.c)
 *		Alan Cox	:	Fixed stuck sockets in probe. A probe
 *					now gets fed up of retrying without
 *					(even a no space) answer.
 *		Alan Cox	:	Extracted closing code better
 *		Alan Cox	:	Fixed the closing state machine to
 *					resemble the RFC.
 *		Alan Cox	:	More 'per spec' fixes.
 *		Jorge Cwik	:	Even faster checksumming.
 *		Alan Cox	:	tcp_data() doesn't ack illegal PSH
 *					only frames. At least one pc tcp stack
 *					generates them.
 *		Alan Cox	:	Cache last socket.
 *		Alan Cox	:	Per route irtt.
 *		Matt Day	:	poll()->select() match BSD precisely on error
 *		Alan Cox	:	New buffers
 *		Marc Tamsky	:	Various sk->prot->retransmits and
 *					sk->retransmits misupdating fixed.
 *					Fixed tcp_write_timeout: stuck close,
 *					and TCP syn retries gets used now.
 *		Mark Yarvis	:	In tcp_read_wakeup(), don't send an
 *					ack if state is TCP_CLOSED.
 *		Alan Cox	:	Look up device on a retransmit - routes may
 *					change. Doesn't yet cope with MSS shrink right
 *					but it's a start!
 *		Marc Tamsky	:	Closing in closing fixes.
 *		Mike Shaver	:	RFC1122 verifications.
 *		Alan Cox	:	rcv_saddr errors.
 *		Alan Cox	:	Block double connect().
 *		Alan Cox	:	Small hooks for enSKIP.
 *		Alexey Kuznetsov:	Path MTU discovery.
 *		Alan Cox	:	Support soft errors.
 *		Alan Cox	:	Fix MTU discovery pathological case
 *					when the remote claims no mtu!
 *		Marc Tamsky	:	TCP_CLOSE fix.
 *		Colin (G3TNE)	:	Send a reset on syn ack replies in
 *					window but wrong (fixes NT lpd problems)
 *		Pedro Roque	:	Better TCP window handling, delayed ack.
 *		Joerg Reuter	:	No modification of locked buffers in
 *					tcp_do_retransmit()
 *		Eric Schenk	:	Changed receiver side silly window
 *					avoidance algorithm to BSD style
 *					algorithm. This doubles throughput
 *					against machines running Solaris,
 *					and seems to result in general
 *					improvement.
 *	Stefan Magdalinski	:	adjusted tcp_readable() to fix FIONREAD
 *	Willy Konynenberg	:	Transparent proxying support.
 *	Mike McLagan		:	Routing by source
 *		Keith Owens	:	Do proper merging with partial SKB's in
 *					tcp_do_sendmsg to avoid burstiness.
 *		Eric Schenk	:	Fix fast close down bug with
 *					shutdown() followed by close().
 *		Andi Kleen 	:	Make poll agree with SIGIO
 *	Salvatore Sanfilippo	:	Support SO_LINGER with linger == 1 and
 *					lingertime == 0 (RFC 793 ABORT Call)
 *	Hirokazu Takahashi	:	Use copy_from_user() instead of
 *					csum_and_copy_from_user() if possible.
 *
 * Description of States:
 *
 *	TCP_SYN_SENT		sent a connection request, waiting for ack
 *
 *	TCP_SYN_RECV		received a connection request, sent ack,
 *				waiting for final ack in three-way handshake.
 *
 *	TCP_ESTABLISHED		connection established
 *
 *	TCP_FIN_WAIT1		our side has shutdown, waiting to complete
 *				transmission of remaining buffered data
 *
 *	TCP_FIN_WAIT2		all buffered data sent, waiting for remote
 *				to shutdown
 *
 *	TCP_CLOSING		both sides have shutdown but we still have
 *				data we have to finish sending
 *
 *	TCP_TIME_WAIT		timeout to catch resent junk before entering
 *				closed, can only be entered from FIN_WAIT2
 *				or CLOSING.  Required because the other end
 *				may not have gotten our last ACK causing it
 *				to retransmit the data packet (which we ignore)
 *
 *	TCP_CLOSE_WAIT		remote side has shutdown and is waiting for
 *				us to finish writing our data and to shutdown
 *				(we have to close() to move on to LAST_ACK)
 *
 *	TCP_LAST_ACK		out side has shutdown after remote has
 *				shutdown.  There may still be data in our
 *				buffer that we have to finish sending
 *
 *	TCP_CLOSE		socket is finished
 */

#define pr_fmt(fmt) "TCP: " fmt

#include <crypto/hash.h>
#include <linux/kernel.h>
#include <linux/module.h>
#include <linux/types.h>
#include <linux/fcntl.h>
#include <linux/poll.h>
#include <linux/inet_diag.h>
#include <linux/init.h>
#include <linux/fs.h>
#include <linux/skbuff.h>
#include <linux/scatterlist.h>
#include <linux/splice.h>
#include <linux/net.h>
#include <linux/socket.h>
#include <linux/random.h>
#include <linux/memblock.h>
#include <linux/highmem.h>
#include <linux/cache.h>
#include <linux/err.h>
#include <linux/time.h>
#include <linux/slab.h>
#include <linux/errqueue.h>
#include <linux/static_key.h>
#include <linux/btf.h>

#include <net/icmp.h>
#include <net/inet_common.h>
#include <net/tcp.h>
#include <net/mptcp.h>
#include <net/xfrm.h>
#include <net/ip.h>
#include <net/sock.h>

#include <linux/uaccess.h>
#include <asm/ioctls.h>
#include <net/busy_poll.h>

/* Track pending CMSGs. */
enum {
	TCP_CMSG_INQ = 1,
	TCP_CMSG_TS = 2
};

DEFINE_PER_CPU(unsigned int, tcp_orphan_count);
EXPORT_PER_CPU_SYMBOL_GPL(tcp_orphan_count);

long sysctl_tcp_mem[3] __read_mostly;
EXPORT_SYMBOL(sysctl_tcp_mem);

atomic_long_t tcp_memory_allocated;	/* Current allocated memory. */
EXPORT_SYMBOL(tcp_memory_allocated);

#if IS_ENABLED(CONFIG_SMC)
DEFINE_STATIC_KEY_FALSE(tcp_have_smc);
EXPORT_SYMBOL(tcp_have_smc);
#endif

/*
 * Current number of TCP sockets.
 */
struct percpu_counter tcp_sockets_allocated;
EXPORT_SYMBOL(tcp_sockets_allocated);

/*
 * TCP splice context
 */
struct tcp_splice_state {
	struct pipe_inode_info *pipe;
	size_t len;
	unsigned int flags;
};

/*
 * Pressure flag: try to collapse.
 * Technical note: it is used by multiple contexts non atomically.
 * All the __sk_mem_schedule() is of this nature: accounting
 * is strict, actions are advisory and have some latency.
 */
unsigned long tcp_memory_pressure __read_mostly;
EXPORT_SYMBOL_GPL(tcp_memory_pressure);

void tcp_enter_memory_pressure(struct sock *sk)
{
	unsigned long val;

	if (READ_ONCE(tcp_memory_pressure))
		return;
	val = jiffies;

	if (!val)
		val--;
	if (!cmpxchg(&tcp_memory_pressure, 0, val))
		NET_INC_STATS(sock_net(sk), LINUX_MIB_TCPMEMORYPRESSURES);
}
EXPORT_SYMBOL_GPL(tcp_enter_memory_pressure);

void tcp_leave_memory_pressure(struct sock *sk)
{
	unsigned long val;

	if (!READ_ONCE(tcp_memory_pressure))
		return;
	val = xchg(&tcp_memory_pressure, 0);
	if (val)
		NET_ADD_STATS(sock_net(sk), LINUX_MIB_TCPMEMORYPRESSURESCHRONO,
			      jiffies_to_msecs(jiffies - val));
}
EXPORT_SYMBOL_GPL(tcp_leave_memory_pressure);

/* Convert seconds to retransmits based on initial and max timeout */
static u8 secs_to_retrans(int seconds, int timeout, int rto_max)
{
	u8 res = 0;

	if (seconds > 0) {
		int period = timeout;

		res = 1;
		while (seconds > period && res < 255) {
			res++;
			timeout <<= 1;
			if (timeout > rto_max)
				timeout = rto_max;
			period += timeout;
		}
	}
	return res;
}

/* Convert retransmits to seconds based on initial and max timeout */
static int retrans_to_secs(u8 retrans, int timeout, int rto_max)
{
	int period = 0;

	if (retrans > 0) {
		period = timeout;
		while (--retrans) {
			timeout <<= 1;
			if (timeout > rto_max)
				timeout = rto_max;
			period += timeout;
		}
	}
	return period;
}

static u64 tcp_compute_delivery_rate(const struct tcp_sock *tp)
{
	u32 rate = READ_ONCE(tp->rate_delivered);
	u32 intv = READ_ONCE(tp->rate_interval_us);
	u64 rate64 = 0;

	if (rate && intv) {
		rate64 = (u64)rate * tp->mss_cache * USEC_PER_SEC;
		do_div(rate64, intv);
	}
	return rate64;
}

/* Address-family independent initialization for a tcp_sock.
 *
 * NOTE: A lot of things set to zero explicitly by call to
 *       sk_alloc() so need not be done here.
 */
void tcp_init_sock(struct sock *sk)
{
	struct inet_connection_sock *icsk = inet_csk(sk);
	struct tcp_sock *tp = tcp_sk(sk);

	tp->out_of_order_queue = RB_ROOT;
	sk->tcp_rtx_queue = RB_ROOT;
	tcp_init_xmit_timers(sk);
	INIT_LIST_HEAD(&tp->tsq_node);
	INIT_LIST_HEAD(&tp->tsorted_sent_queue);

	icsk->icsk_rto = TCP_TIMEOUT_INIT;
	icsk->icsk_rto_min = TCP_RTO_MIN;
	icsk->icsk_delack_max = TCP_DELACK_MAX;
	tp->mdev_us = jiffies_to_usecs(TCP_TIMEOUT_INIT);
	minmax_reset(&tp->rtt_min, tcp_jiffies32, ~0U);

	/* So many TCP implementations out there (incorrectly) count the
	 * initial SYN frame in their delayed-ACK and congestion control
	 * algorithms that we must have the following bandaid to talk
	 * efficiently to them.  -DaveM
	 */
	tp->snd_cwnd = TCP_INIT_CWND;

	/* There's a bubble in the pipe until at least the first ACK. */
	tp->app_limited = ~0U;

	/* See draft-stevens-tcpca-spec-01 for discussion of the
	 * initialization of these values.
	 */
	tp->snd_ssthresh = TCP_INFINITE_SSTHRESH;
	tp->snd_cwnd_clamp = ~0;
	tp->mss_cache = TCP_MSS_DEFAULT;

	tp->reordering = sock_net(sk)->ipv4.sysctl_tcp_reordering;
	tcp_assign_congestion_control(sk);

	tp->tsoffset = 0;
	tp->rack.reo_wnd_steps = 1;

	sk->sk_write_space = sk_stream_write_space;
	sock_set_flag(sk, SOCK_USE_WRITE_QUEUE);

	icsk->icsk_sync_mss = tcp_sync_mss;

	WRITE_ONCE(sk->sk_sndbuf, sock_net(sk)->ipv4.sysctl_tcp_wmem[1]);
	WRITE_ONCE(sk->sk_rcvbuf, sock_net(sk)->ipv4.sysctl_tcp_rmem[1]);

	sk_sockets_allocated_inc(sk);
	sk->sk_route_forced_caps = NETIF_F_GSO;
}
EXPORT_SYMBOL(tcp_init_sock);

static void tcp_tx_timestamp(struct sock *sk, u16 tsflags)
{
	struct sk_buff *skb = tcp_write_queue_tail(sk);

	if (tsflags && skb) {
		struct skb_shared_info *shinfo = skb_shinfo(skb);
		struct tcp_skb_cb *tcb = TCP_SKB_CB(skb);

		sock_tx_timestamp(sk, tsflags, &shinfo->tx_flags);
		if (tsflags & SOF_TIMESTAMPING_TX_ACK)
			tcb->txstamp_ack = 1;
		if (tsflags & SOF_TIMESTAMPING_TX_RECORD_MASK)
			shinfo->tskey = TCP_SKB_CB(skb)->seq + skb->len - 1;
	}
}

static bool tcp_stream_is_readable(struct sock *sk, int target)
{
	if (tcp_epollin_ready(sk, target))
		return true;
	return sk_is_readable(sk);
}

/*
 *	Wait for a TCP event.
 *
 *	Note that we don't need to lock the socket, as the upper poll layers
 *	take care of normal races (between the test and the event) and we don't
 *	go look at any of the socket buffers directly.
 */
__poll_t tcp_poll(struct file *file, struct socket *sock, poll_table *wait)
{
	__poll_t mask;
	struct sock *sk = sock->sk;
	const struct tcp_sock *tp = tcp_sk(sk);
	int state;

	sock_poll_wait(file, sock, wait);

	state = inet_sk_state_load(sk);
	if (state == TCP_LISTEN)
		return inet_csk_listen_poll(sk);

	/* Socket is not locked. We are protected from async events
	 * by poll logic and correct handling of state changes
	 * made by other threads is impossible in any case.
	 */

	mask = 0;

	/*
	 * EPOLLHUP is certainly not done right. But poll() doesn't
	 * have a notion of HUP in just one direction, and for a
	 * socket the read side is more interesting.
	 *
	 * Some poll() documentation says that EPOLLHUP is incompatible
	 * with the EPOLLOUT/POLLWR flags, so somebody should check this
	 * all. But careful, it tends to be safer to return too many
	 * bits than too few, and you can easily break real applications
	 * if you don't tell them that something has hung up!
	 *
	 * Check-me.
	 *
	 * Check number 1. EPOLLHUP is _UNMASKABLE_ event (see UNIX98 and
	 * our fs/select.c). It means that after we received EOF,
	 * poll always returns immediately, making impossible poll() on write()
	 * in state CLOSE_WAIT. One solution is evident --- to set EPOLLHUP
	 * if and only if shutdown has been made in both directions.
	 * Actually, it is interesting to look how Solaris and DUX
	 * solve this dilemma. I would prefer, if EPOLLHUP were maskable,
	 * then we could set it on SND_SHUTDOWN. BTW examples given
	 * in Stevens' books assume exactly this behaviour, it explains
	 * why EPOLLHUP is incompatible with EPOLLOUT.	--ANK
	 *
	 * NOTE. Check for TCP_CLOSE is added. The goal is to prevent
	 * blocking on fresh not-connected or disconnected socket. --ANK
	 */
	if (sk->sk_shutdown == SHUTDOWN_MASK || state == TCP_CLOSE)
		mask |= EPOLLHUP;
	if (sk->sk_shutdown & RCV_SHUTDOWN)
		mask |= EPOLLIN | EPOLLRDNORM | EPOLLRDHUP;

	/* Connected or passive Fast Open socket? */
	if (state != TCP_SYN_SENT &&
	    (state != TCP_SYN_RECV || rcu_access_pointer(tp->fastopen_rsk))) {
		int target = sock_rcvlowat(sk, 0, INT_MAX);

		if (READ_ONCE(tp->urg_seq) == READ_ONCE(tp->copied_seq) &&
		    !sock_flag(sk, SOCK_URGINLINE) &&
		    tp->urg_data)
			target++;

		if (tcp_stream_is_readable(sk, target))
			mask |= EPOLLIN | EPOLLRDNORM;

		if (!(sk->sk_shutdown & SEND_SHUTDOWN)) {
			if (__sk_stream_is_writeable(sk, 1)) {
				mask |= EPOLLOUT | EPOLLWRNORM;
			} else {  /* send SIGIO later */
				sk_set_bit(SOCKWQ_ASYNC_NOSPACE, sk);
				set_bit(SOCK_NOSPACE, &sk->sk_socket->flags);

				/* Race breaker. If space is freed after
				 * wspace test but before the flags are set,
				 * IO signal will be lost. Memory barrier
				 * pairs with the input side.
				 */
				smp_mb__after_atomic();
				if (__sk_stream_is_writeable(sk, 1))
					mask |= EPOLLOUT | EPOLLWRNORM;
			}
		} else
			mask |= EPOLLOUT | EPOLLWRNORM;

		if (tp->urg_data & TCP_URG_VALID)
			mask |= EPOLLPRI;
	} else if (state == TCP_SYN_SENT && inet_sk(sk)->defer_connect) {
		/* Active TCP fastopen socket with defer_connect
		 * Return EPOLLOUT so application can call write()
		 * in order for kernel to generate SYN+data
		 */
		mask |= EPOLLOUT | EPOLLWRNORM;
	}
	/* This barrier is coupled with smp_wmb() in tcp_reset() */
	smp_rmb();
	if (sk->sk_err || !skb_queue_empty_lockless(&sk->sk_error_queue))
		mask |= EPOLLERR;

	return mask;
}
EXPORT_SYMBOL(tcp_poll);

int tcp_ioctl(struct sock *sk, int cmd, unsigned long arg)
{
	struct tcp_sock *tp = tcp_sk(sk);
	int answ;
	bool slow;

	switch (cmd) {
	case SIOCINQ:
		if (sk->sk_state == TCP_LISTEN)
			return -EINVAL;

		slow = lock_sock_fast(sk);
		answ = tcp_inq(sk);
		unlock_sock_fast(sk, slow);
		break;
	case SIOCATMARK:
		answ = tp->urg_data &&
		       READ_ONCE(tp->urg_seq) == READ_ONCE(tp->copied_seq);
		break;
	case SIOCOUTQ:
		if (sk->sk_state == TCP_LISTEN)
			return -EINVAL;

		if ((1 << sk->sk_state) & (TCPF_SYN_SENT | TCPF_SYN_RECV))
			answ = 0;
		else
			answ = READ_ONCE(tp->write_seq) - tp->snd_una;
		break;
	case SIOCOUTQNSD:
		if (sk->sk_state == TCP_LISTEN)
			return -EINVAL;

		if ((1 << sk->sk_state) & (TCPF_SYN_SENT | TCPF_SYN_RECV))
			answ = 0;
		else
			answ = READ_ONCE(tp->write_seq) -
			       READ_ONCE(tp->snd_nxt);
		break;
	default:
		return -ENOIOCTLCMD;
	}

	return put_user(answ, (int __user *)arg);
}
EXPORT_SYMBOL(tcp_ioctl);

void tcp_mark_push(struct tcp_sock *tp, struct sk_buff *skb)
{
	TCP_SKB_CB(skb)->tcp_flags |= TCPHDR_PSH;
	tp->pushed_seq = tp->write_seq;
}

static inline bool forced_push(const struct tcp_sock *tp)
{
	return after(tp->write_seq, tp->pushed_seq + (tp->max_window >> 1));
}

void tcp_skb_entail(struct sock *sk, struct sk_buff *skb)
{
	struct tcp_sock *tp = tcp_sk(sk);
	struct tcp_skb_cb *tcb = TCP_SKB_CB(skb);

	tcb->seq     = tcb->end_seq = tp->write_seq;
	tcb->tcp_flags = TCPHDR_ACK;
	__skb_header_release(skb);
	tcp_add_write_queue_tail(sk, skb);
	sk_wmem_queued_add(sk, skb->truesize);
	sk_mem_charge(sk, skb->truesize);
	if (tp->nonagle & TCP_NAGLE_PUSH)
		tp->nonagle &= ~TCP_NAGLE_PUSH;

	tcp_slow_start_after_idle_check(sk);
}

static inline void tcp_mark_urg(struct tcp_sock *tp, int flags)
{
	if (flags & MSG_OOB)
		tp->snd_up = tp->write_seq;
}

/* If a not yet filled skb is pushed, do not send it if
 * we have data packets in Qdisc or NIC queues :
 * Because TX completion will happen shortly, it gives a chance
 * to coalesce future sendmsg() payload into this skb, without
 * need for a timer, and with no latency trade off.
 * As packets containing data payload have a bigger truesize
 * than pure acks (dataless) packets, the last checks prevent
 * autocorking if we only have an ACK in Qdisc/NIC queues,
 * or if TX completion was delayed after we processed ACK packet.
 */
static bool tcp_should_autocork(struct sock *sk, struct sk_buff *skb,
				int size_goal)
{
	return skb->len < size_goal &&
	       sock_net(sk)->ipv4.sysctl_tcp_autocorking &&
	       !tcp_rtx_queue_empty(sk) &&
	       refcount_read(&sk->sk_wmem_alloc) > skb->truesize;
}

void tcp_push(struct sock *sk, int flags, int mss_now,
	      int nonagle, int size_goal)
{
	struct tcp_sock *tp = tcp_sk(sk);
	struct sk_buff *skb;

	skb = tcp_write_queue_tail(sk);
	if (!skb)
		return;
	if (!(flags & MSG_MORE) || forced_push(tp))
		tcp_mark_push(tp, skb);

	tcp_mark_urg(tp, flags);

	if (tcp_should_autocork(sk, skb, size_goal)) {

		/* avoid atomic op if TSQ_THROTTLED bit is already set */
		if (!test_bit(TSQ_THROTTLED, &sk->sk_tsq_flags)) {
			NET_INC_STATS(sock_net(sk), LINUX_MIB_TCPAUTOCORKING);
			set_bit(TSQ_THROTTLED, &sk->sk_tsq_flags);
		}
		/* It is possible TX completion already happened
		 * before we set TSQ_THROTTLED.
		 */
		if (refcount_read(&sk->sk_wmem_alloc) > skb->truesize)
			return;
	}

	if (flags & MSG_MORE)
		nonagle = TCP_NAGLE_CORK;

	__tcp_push_pending_frames(sk, mss_now, nonagle);
}

static int tcp_splice_data_recv(read_descriptor_t *rd_desc, struct sk_buff *skb,
				unsigned int offset, size_t len)
{
	struct tcp_splice_state *tss = rd_desc->arg.data;
	int ret;

	ret = skb_splice_bits(skb, skb->sk, offset, tss->pipe,
			      min(rd_desc->count, len), tss->flags);
	if (ret > 0)
		rd_desc->count -= ret;
	return ret;
}

static int __tcp_splice_read(struct sock *sk, struct tcp_splice_state *tss)
{
	/* Store TCP splice context information in read_descriptor_t. */
	read_descriptor_t rd_desc = {
		.arg.data = tss,
		.count	  = tss->len,
	};

	return tcp_read_sock(sk, &rd_desc, tcp_splice_data_recv);
}

/**
 *  tcp_splice_read - splice data from TCP socket to a pipe
 * @sock:	socket to splice from
 * @ppos:	position (not valid)
 * @pipe:	pipe to splice to
 * @len:	number of bytes to splice
 * @flags:	splice modifier flags
 *
 * Description:
 *    Will read pages from given socket and fill them into a pipe.
 *
 **/
ssize_t tcp_splice_read(struct socket *sock, loff_t *ppos,
			struct pipe_inode_info *pipe, size_t len,
			unsigned int flags)
{
	struct sock *sk = sock->sk;
	struct tcp_splice_state tss = {
		.pipe = pipe,
		.len = len,
		.flags = flags,
	};
	long timeo;
	ssize_t spliced;
	int ret;

	sock_rps_record_flow(sk);
	/*
	 * We can't seek on a socket input
	 */
	if (unlikely(*ppos))
		return -ESPIPE;

	ret = spliced = 0;

	lock_sock(sk);

	timeo = sock_rcvtimeo(sk, sock->file->f_flags & O_NONBLOCK);
	while (tss.len) {
		ret = __tcp_splice_read(sk, &tss);
		if (ret < 0)
			break;
		else if (!ret) {
			if (spliced)
				break;
			if (sock_flag(sk, SOCK_DONE))
				break;
			if (sk->sk_err) {
				ret = sock_error(sk);
				break;
			}
			if (sk->sk_shutdown & RCV_SHUTDOWN)
				break;
			if (sk->sk_state == TCP_CLOSE) {
				/*
				 * This occurs when user tries to read
				 * from never connected socket.
				 */
				ret = -ENOTCONN;
				break;
			}
			if (!timeo) {
				ret = -EAGAIN;
				break;
			}
			/* if __tcp_splice_read() got nothing while we have
			 * an skb in receive queue, we do not want to loop.
			 * This might happen with URG data.
			 */
			if (!skb_queue_empty(&sk->sk_receive_queue))
				break;
			sk_wait_data(sk, &timeo, NULL);
			if (signal_pending(current)) {
				ret = sock_intr_errno(timeo);
				break;
			}
			continue;
		}
		tss.len -= ret;
		spliced += ret;

		if (!timeo)
			break;
		release_sock(sk);
		lock_sock(sk);

		if (sk->sk_err || sk->sk_state == TCP_CLOSE ||
		    (sk->sk_shutdown & RCV_SHUTDOWN) ||
		    signal_pending(current))
			break;
	}

	release_sock(sk);

	if (spliced)
		return spliced;

	return ret;
}
EXPORT_SYMBOL(tcp_splice_read);

struct sk_buff *tcp_stream_alloc_skb(struct sock *sk, int size, gfp_t gfp,
				     bool force_schedule)
{
	struct sk_buff *skb;

	if (unlikely(tcp_under_memory_pressure(sk)))
		sk_mem_reclaim_partial(sk);

	skb = alloc_skb_fclone(size + MAX_TCP_HEADER, gfp);
	if (likely(skb)) {
		bool mem_scheduled;

		skb->truesize = SKB_TRUESIZE(skb_end_offset(skb));
		if (force_schedule) {
			mem_scheduled = true;
			sk_forced_mem_schedule(sk, skb->truesize);
		} else {
			mem_scheduled = sk_wmem_schedule(sk, skb->truesize);
		}
		if (likely(mem_scheduled)) {
			skb_reserve(skb, MAX_TCP_HEADER);
			skb->ip_summed = CHECKSUM_PARTIAL;
			INIT_LIST_HEAD(&skb->tcp_tsorted_anchor);
			return skb;
		}
		__kfree_skb(skb);
	} else {
		sk->sk_prot->enter_memory_pressure(sk);
		sk_stream_moderate_sndbuf(sk);
	}
	return NULL;
}

static unsigned int tcp_xmit_size_goal(struct sock *sk, u32 mss_now,
				       int large_allowed)
{
	struct tcp_sock *tp = tcp_sk(sk);
	u32 new_size_goal, size_goal;

	if (!large_allowed)
		return mss_now;

	/* Note : tcp_tso_autosize() will eventually split this later */
	new_size_goal = sk->sk_gso_max_size - 1 - MAX_TCP_HEADER;
	new_size_goal = tcp_bound_to_half_wnd(tp, new_size_goal);

	/* We try hard to avoid divides here */
	size_goal = tp->gso_segs * mss_now;
	if (unlikely(new_size_goal < size_goal ||
		     new_size_goal >= size_goal + mss_now)) {
		tp->gso_segs = min_t(u16, new_size_goal / mss_now,
				     sk->sk_gso_max_segs);
		size_goal = tp->gso_segs * mss_now;
	}

	return max(size_goal, mss_now);
}

int tcp_send_mss(struct sock *sk, int *size_goal, int flags)
{
	int mss_now;

	mss_now = tcp_current_mss(sk);
	*size_goal = tcp_xmit_size_goal(sk, mss_now, !(flags & MSG_OOB));

	return mss_now;
}

/* In some cases, both sendpage() and sendmsg() could have added
 * an skb to the write queue, but failed adding payload on it.
 * We need to remove it to consume less memory, but more
 * importantly be able to generate EPOLLOUT for Edge Trigger epoll()
 * users.
 */
void tcp_remove_empty_skb(struct sock *sk)
{
<<<<<<< HEAD
=======
	struct sk_buff *skb = tcp_write_queue_tail(sk);

>>>>>>> 4d58363c
	if (skb && TCP_SKB_CB(skb)->seq == TCP_SKB_CB(skb)->end_seq) {
		tcp_unlink_write_queue(skb, sk);
		if (tcp_write_queue_empty(sk))
			tcp_chrono_stop(sk, TCP_CHRONO_BUSY);
		tcp_wmem_free_skb(sk, skb);
	}
}

static struct sk_buff *tcp_build_frag(struct sock *sk, int size_goal, int flags,
				      struct page *page, int offset, size_t *size)
{
	struct sk_buff *skb = tcp_write_queue_tail(sk);
	struct tcp_sock *tp = tcp_sk(sk);
	bool can_coalesce;
	int copy, i;

	if (!skb || (copy = size_goal - skb->len) <= 0 ||
	    !tcp_skb_can_collapse_to(skb)) {
new_segment:
		if (!sk_stream_memory_free(sk))
			return NULL;

		skb = tcp_stream_alloc_skb(sk, 0, sk->sk_allocation,
					   tcp_rtx_and_write_queues_empty(sk));
		if (!skb)
			return NULL;

#ifdef CONFIG_TLS_DEVICE
		skb->decrypted = !!(flags & MSG_SENDPAGE_DECRYPTED);
#endif
		tcp_skb_entail(sk, skb);
		copy = size_goal;
	}

	if (copy > *size)
		copy = *size;

	i = skb_shinfo(skb)->nr_frags;
	can_coalesce = skb_can_coalesce(skb, i, page, offset);
	if (!can_coalesce && i >= sysctl_max_skb_frags) {
		tcp_mark_push(tp, skb);
		goto new_segment;
	}
	if (!sk_wmem_schedule(sk, copy))
		return NULL;

	if (can_coalesce) {
		skb_frag_size_add(&skb_shinfo(skb)->frags[i - 1], copy);
	} else {
		get_page(page);
		skb_fill_page_desc(skb, i, page, offset, copy);
	}

	if (!(flags & MSG_NO_SHARED_FRAGS))
		skb_shinfo(skb)->flags |= SKBFL_SHARED_FRAG;

	skb->len += copy;
	skb->data_len += copy;
	skb->truesize += copy;
	sk_wmem_queued_add(sk, copy);
	sk_mem_charge(sk, copy);
	WRITE_ONCE(tp->write_seq, tp->write_seq + copy);
	TCP_SKB_CB(skb)->end_seq += copy;
	tcp_skb_pcount_set(skb, 0);

	*size = copy;
	return skb;
}

ssize_t do_tcp_sendpages(struct sock *sk, struct page *page, int offset,
			 size_t size, int flags)
{
	struct tcp_sock *tp = tcp_sk(sk);
	int mss_now, size_goal;
	int err;
	ssize_t copied;
	long timeo = sock_sndtimeo(sk, flags & MSG_DONTWAIT);

	if (IS_ENABLED(CONFIG_DEBUG_VM) &&
	    WARN_ONCE(!sendpage_ok(page),
		      "page must not be a Slab one and have page_count > 0"))
		return -EINVAL;

	/* Wait for a connection to finish. One exception is TCP Fast Open
	 * (passive side) where data is allowed to be sent before a connection
	 * is fully established.
	 */
	if (((1 << sk->sk_state) & ~(TCPF_ESTABLISHED | TCPF_CLOSE_WAIT)) &&
	    !tcp_passive_fastopen(sk)) {
		err = sk_stream_wait_connect(sk, &timeo);
		if (err != 0)
			goto out_err;
	}

	sk_clear_bit(SOCKWQ_ASYNC_NOSPACE, sk);

	mss_now = tcp_send_mss(sk, &size_goal, flags);
	copied = 0;

	err = -EPIPE;
	if (sk->sk_err || (sk->sk_shutdown & SEND_SHUTDOWN))
		goto out_err;

	while (size > 0) {
		struct sk_buff *skb;
		size_t copy = size;

		skb = tcp_build_frag(sk, size_goal, flags, page, offset, &copy);
		if (!skb)
			goto wait_for_space;

		if (!copied)
			TCP_SKB_CB(skb)->tcp_flags &= ~TCPHDR_PSH;

		copied += copy;
		offset += copy;
		size -= copy;
		if (!size)
			goto out;

		if (skb->len < size_goal || (flags & MSG_OOB))
			continue;

		if (forced_push(tp)) {
			tcp_mark_push(tp, skb);
			__tcp_push_pending_frames(sk, mss_now, TCP_NAGLE_PUSH);
		} else if (skb == tcp_send_head(sk))
			tcp_push_one(sk, mss_now);
		continue;

wait_for_space:
		set_bit(SOCK_NOSPACE, &sk->sk_socket->flags);
		tcp_push(sk, flags & ~MSG_MORE, mss_now,
			 TCP_NAGLE_PUSH, size_goal);

		err = sk_stream_wait_memory(sk, &timeo);
		if (err != 0)
			goto do_error;

		mss_now = tcp_send_mss(sk, &size_goal, flags);
	}

out:
	if (copied) {
		tcp_tx_timestamp(sk, sk->sk_tsflags);
		if (!(flags & MSG_SENDPAGE_NOTLAST))
			tcp_push(sk, flags, mss_now, tp->nonagle, size_goal);
	}
	return copied;

do_error:
	tcp_remove_empty_skb(sk);
	if (copied)
		goto out;
out_err:
	/* make sure we wake any epoll edge trigger waiter */
	if (unlikely(tcp_rtx_and_write_queues_empty(sk) && err == -EAGAIN)) {
		sk->sk_write_space(sk);
		tcp_chrono_stop(sk, TCP_CHRONO_SNDBUF_LIMITED);
	}
	return sk_stream_error(sk, flags, err);
}
EXPORT_SYMBOL_GPL(do_tcp_sendpages);

int tcp_sendpage_locked(struct sock *sk, struct page *page, int offset,
			size_t size, int flags)
{
	if (!(sk->sk_route_caps & NETIF_F_SG))
		return sock_no_sendpage_locked(sk, page, offset, size, flags);

	tcp_rate_check_app_limited(sk);  /* is sending application-limited? */

	return do_tcp_sendpages(sk, page, offset, size, flags);
}
EXPORT_SYMBOL_GPL(tcp_sendpage_locked);

int tcp_sendpage(struct sock *sk, struct page *page, int offset,
		 size_t size, int flags)
{
	int ret;

	lock_sock(sk);
	ret = tcp_sendpage_locked(sk, page, offset, size, flags);
	release_sock(sk);

	return ret;
}
EXPORT_SYMBOL(tcp_sendpage);

void tcp_free_fastopen_req(struct tcp_sock *tp)
{
	if (tp->fastopen_req) {
		kfree(tp->fastopen_req);
		tp->fastopen_req = NULL;
	}
}

static int tcp_sendmsg_fastopen(struct sock *sk, struct msghdr *msg,
				int *copied, size_t size,
				struct ubuf_info *uarg)
{
	struct tcp_sock *tp = tcp_sk(sk);
	struct inet_sock *inet = inet_sk(sk);
	struct sockaddr *uaddr = msg->msg_name;
	int err, flags;

	if (!(sock_net(sk)->ipv4.sysctl_tcp_fastopen & TFO_CLIENT_ENABLE) ||
	    (uaddr && msg->msg_namelen >= sizeof(uaddr->sa_family) &&
	     uaddr->sa_family == AF_UNSPEC))
		return -EOPNOTSUPP;
	if (tp->fastopen_req)
		return -EALREADY; /* Another Fast Open is in progress */

	tp->fastopen_req = kzalloc(sizeof(struct tcp_fastopen_request),
				   sk->sk_allocation);
	if (unlikely(!tp->fastopen_req))
		return -ENOBUFS;
	tp->fastopen_req->data = msg;
	tp->fastopen_req->size = size;
	tp->fastopen_req->uarg = uarg;

	if (inet->defer_connect) {
		err = tcp_connect(sk);
		/* Same failure procedure as in tcp_v4/6_connect */
		if (err) {
			tcp_set_state(sk, TCP_CLOSE);
			inet->inet_dport = 0;
			sk->sk_route_caps = 0;
		}
	}
	flags = (msg->msg_flags & MSG_DONTWAIT) ? O_NONBLOCK : 0;
	err = __inet_stream_connect(sk->sk_socket, uaddr,
				    msg->msg_namelen, flags, 1);
	/* fastopen_req could already be freed in __inet_stream_connect
	 * if the connection times out or gets rst
	 */
	if (tp->fastopen_req) {
		*copied = tp->fastopen_req->copied;
		tcp_free_fastopen_req(tp);
		inet->defer_connect = 0;
	}
	return err;
}

int tcp_sendmsg_locked(struct sock *sk, struct msghdr *msg, size_t size)
{
	struct tcp_sock *tp = tcp_sk(sk);
	struct ubuf_info *uarg = NULL;
	struct sk_buff *skb;
	struct sockcm_cookie sockc;
	int flags, err, copied = 0;
	int mss_now = 0, size_goal, copied_syn = 0;
	int process_backlog = 0;
	bool zc = false;
	long timeo;

	flags = msg->msg_flags;

	if (flags & MSG_ZEROCOPY && size && sock_flag(sk, SOCK_ZEROCOPY)) {
		skb = tcp_write_queue_tail(sk);
		uarg = msg_zerocopy_realloc(sk, size, skb_zcopy(skb));
		if (!uarg) {
			err = -ENOBUFS;
			goto out_err;
		}

		zc = sk->sk_route_caps & NETIF_F_SG;
		if (!zc)
			uarg->zerocopy = 0;
	}

	if (unlikely(flags & MSG_FASTOPEN || inet_sk(sk)->defer_connect) &&
	    !tp->repair) {
		err = tcp_sendmsg_fastopen(sk, msg, &copied_syn, size, uarg);
		if (err == -EINPROGRESS && copied_syn > 0)
			goto out;
		else if (err)
			goto out_err;
	}

	timeo = sock_sndtimeo(sk, flags & MSG_DONTWAIT);

	tcp_rate_check_app_limited(sk);  /* is sending application-limited? */

	/* Wait for a connection to finish. One exception is TCP Fast Open
	 * (passive side) where data is allowed to be sent before a connection
	 * is fully established.
	 */
	if (((1 << sk->sk_state) & ~(TCPF_ESTABLISHED | TCPF_CLOSE_WAIT)) &&
	    !tcp_passive_fastopen(sk)) {
		err = sk_stream_wait_connect(sk, &timeo);
		if (err != 0)
			goto do_error;
	}

	if (unlikely(tp->repair)) {
		if (tp->repair_queue == TCP_RECV_QUEUE) {
			copied = tcp_send_rcvq(sk, msg, size);
			goto out_nopush;
		}

		err = -EINVAL;
		if (tp->repair_queue == TCP_NO_QUEUE)
			goto out_err;

		/* 'common' sending to sendq */
	}

	sockcm_init(&sockc, sk);
	if (msg->msg_controllen) {
		err = sock_cmsg_send(sk, msg, &sockc);
		if (unlikely(err)) {
			err = -EINVAL;
			goto out_err;
		}
	}

	/* This should be in poll */
	sk_clear_bit(SOCKWQ_ASYNC_NOSPACE, sk);

	/* Ok commence sending. */
	copied = 0;

restart:
	mss_now = tcp_send_mss(sk, &size_goal, flags);

	err = -EPIPE;
	if (sk->sk_err || (sk->sk_shutdown & SEND_SHUTDOWN))
		goto do_error;

	while (msg_data_left(msg)) {
		int copy = 0;

		skb = tcp_write_queue_tail(sk);
		if (skb)
			copy = size_goal - skb->len;

		if (copy <= 0 || !tcp_skb_can_collapse_to(skb)) {
			bool first_skb;

new_segment:
			if (!sk_stream_memory_free(sk))
				goto wait_for_space;

			if (unlikely(process_backlog >= 16)) {
				process_backlog = 0;
				if (sk_flush_backlog(sk))
					goto restart;
			}
			first_skb = tcp_rtx_and_write_queues_empty(sk);
			skb = tcp_stream_alloc_skb(sk, 0, sk->sk_allocation,
						   first_skb);
			if (!skb)
				goto wait_for_space;

			process_backlog++;

			tcp_skb_entail(sk, skb);
			copy = size_goal;

			/* All packets are restored as if they have
			 * already been sent. skb_mstamp_ns isn't set to
			 * avoid wrong rtt estimation.
			 */
			if (tp->repair)
				TCP_SKB_CB(skb)->sacked |= TCPCB_REPAIRED;
		}

		/* Try to append data to the end of skb. */
		if (copy > msg_data_left(msg))
			copy = msg_data_left(msg);

		if (!zc) {
			bool merge = true;
			int i = skb_shinfo(skb)->nr_frags;
			struct page_frag *pfrag = sk_page_frag(sk);

			if (!sk_page_frag_refill(sk, pfrag))
				goto wait_for_space;

			if (!skb_can_coalesce(skb, i, pfrag->page,
					      pfrag->offset)) {
				if (i >= sysctl_max_skb_frags) {
					tcp_mark_push(tp, skb);
					goto new_segment;
				}
				merge = false;
			}

			copy = min_t(int, copy, pfrag->size - pfrag->offset);

			/* skb changing from pure zc to mixed, must charge zc */
			if (unlikely(skb_zcopy_pure(skb))) {
				if (!sk_wmem_schedule(sk, skb->data_len))
					goto wait_for_space;

				sk_mem_charge(sk, skb->data_len);
				skb_shinfo(skb)->flags &= ~SKBFL_PURE_ZEROCOPY;
			}

			if (!sk_wmem_schedule(sk, copy))
				goto wait_for_space;

			err = skb_copy_to_page_nocache(sk, &msg->msg_iter, skb,
						       pfrag->page,
						       pfrag->offset,
						       copy);
			if (err)
				goto do_error;

			/* Update the skb. */
			if (merge) {
				skb_frag_size_add(&skb_shinfo(skb)->frags[i - 1], copy);
			} else {
				skb_fill_page_desc(skb, i, pfrag->page,
						   pfrag->offset, copy);
				page_ref_inc(pfrag->page);
			}
			pfrag->offset += copy;
		} else {
			/* First append to a fragless skb builds initial
			 * pure zerocopy skb
			 */
			if (!skb->len)
				skb_shinfo(skb)->flags |= SKBFL_PURE_ZEROCOPY;

			if (!skb_zcopy_pure(skb)) {
				if (!sk_wmem_schedule(sk, copy))
					goto wait_for_space;
			}

			err = skb_zerocopy_iter_stream(sk, skb, msg, copy, uarg);
			if (err == -EMSGSIZE || err == -EEXIST) {
				tcp_mark_push(tp, skb);
				goto new_segment;
			}
			if (err < 0)
				goto do_error;
			copy = err;
		}

		if (!copied)
			TCP_SKB_CB(skb)->tcp_flags &= ~TCPHDR_PSH;

		WRITE_ONCE(tp->write_seq, tp->write_seq + copy);
		TCP_SKB_CB(skb)->end_seq += copy;
		tcp_skb_pcount_set(skb, 0);

		copied += copy;
		if (!msg_data_left(msg)) {
			if (unlikely(flags & MSG_EOR))
				TCP_SKB_CB(skb)->eor = 1;
			goto out;
		}

		if (skb->len < size_goal || (flags & MSG_OOB) || unlikely(tp->repair))
			continue;

		if (forced_push(tp)) {
			tcp_mark_push(tp, skb);
			__tcp_push_pending_frames(sk, mss_now, TCP_NAGLE_PUSH);
		} else if (skb == tcp_send_head(sk))
			tcp_push_one(sk, mss_now);
		continue;

wait_for_space:
		set_bit(SOCK_NOSPACE, &sk->sk_socket->flags);
		if (copied)
			tcp_push(sk, flags & ~MSG_MORE, mss_now,
				 TCP_NAGLE_PUSH, size_goal);

		err = sk_stream_wait_memory(sk, &timeo);
		if (err != 0)
			goto do_error;

		mss_now = tcp_send_mss(sk, &size_goal, flags);
	}

out:
	if (copied) {
		tcp_tx_timestamp(sk, sockc.tsflags);
		tcp_push(sk, flags, mss_now, tp->nonagle, size_goal);
	}
out_nopush:
	net_zcopy_put(uarg);
	return copied + copied_syn;

do_error:
	tcp_remove_empty_skb(sk);

	if (copied + copied_syn)
		goto out;
out_err:
	net_zcopy_put_abort(uarg, true);
	err = sk_stream_error(sk, flags, err);
	/* make sure we wake any epoll edge trigger waiter */
	if (unlikely(tcp_rtx_and_write_queues_empty(sk) && err == -EAGAIN)) {
		sk->sk_write_space(sk);
		tcp_chrono_stop(sk, TCP_CHRONO_SNDBUF_LIMITED);
	}
	return err;
}
EXPORT_SYMBOL_GPL(tcp_sendmsg_locked);

int tcp_sendmsg(struct sock *sk, struct msghdr *msg, size_t size)
{
	int ret;

	lock_sock(sk);
	ret = tcp_sendmsg_locked(sk, msg, size);
	release_sock(sk);

	return ret;
}
EXPORT_SYMBOL(tcp_sendmsg);

/*
 *	Handle reading urgent data. BSD has very simple semantics for
 *	this, no blocking and very strange errors 8)
 */

static int tcp_recv_urg(struct sock *sk, struct msghdr *msg, int len, int flags)
{
	struct tcp_sock *tp = tcp_sk(sk);

	/* No URG data to read. */
	if (sock_flag(sk, SOCK_URGINLINE) || !tp->urg_data ||
	    tp->urg_data == TCP_URG_READ)
		return -EINVAL;	/* Yes this is right ! */

	if (sk->sk_state == TCP_CLOSE && !sock_flag(sk, SOCK_DONE))
		return -ENOTCONN;

	if (tp->urg_data & TCP_URG_VALID) {
		int err = 0;
		char c = tp->urg_data;

		if (!(flags & MSG_PEEK))
			tp->urg_data = TCP_URG_READ;

		/* Read urgent data. */
		msg->msg_flags |= MSG_OOB;

		if (len > 0) {
			if (!(flags & MSG_TRUNC))
				err = memcpy_to_msg(msg, &c, 1);
			len = 1;
		} else
			msg->msg_flags |= MSG_TRUNC;

		return err ? -EFAULT : len;
	}

	if (sk->sk_state == TCP_CLOSE || (sk->sk_shutdown & RCV_SHUTDOWN))
		return 0;

	/* Fixed the recv(..., MSG_OOB) behaviour.  BSD docs and
	 * the available implementations agree in this case:
	 * this call should never block, independent of the
	 * blocking state of the socket.
	 * Mike <pall@rz.uni-karlsruhe.de>
	 */
	return -EAGAIN;
}

static int tcp_peek_sndq(struct sock *sk, struct msghdr *msg, int len)
{
	struct sk_buff *skb;
	int copied = 0, err = 0;

	/* XXX -- need to support SO_PEEK_OFF */

	skb_rbtree_walk(skb, &sk->tcp_rtx_queue) {
		err = skb_copy_datagram_msg(skb, 0, msg, skb->len);
		if (err)
			return err;
		copied += skb->len;
	}

	skb_queue_walk(&sk->sk_write_queue, skb) {
		err = skb_copy_datagram_msg(skb, 0, msg, skb->len);
		if (err)
			break;

		copied += skb->len;
	}

	return err ?: copied;
}

/* Clean up the receive buffer for full frames taken by the user,
 * then send an ACK if necessary.  COPIED is the number of bytes
 * tcp_recvmsg has given to the user so far, it speeds up the
 * calculation of whether or not we must ACK for the sake of
 * a window update.
 */
void tcp_cleanup_rbuf(struct sock *sk, int copied)
{
	struct tcp_sock *tp = tcp_sk(sk);
	bool time_to_ack = false;

	struct sk_buff *skb = skb_peek(&sk->sk_receive_queue);

	WARN(skb && !before(tp->copied_seq, TCP_SKB_CB(skb)->end_seq),
	     "cleanup rbuf bug: copied %X seq %X rcvnxt %X\n",
	     tp->copied_seq, TCP_SKB_CB(skb)->end_seq, tp->rcv_nxt);

	if (inet_csk_ack_scheduled(sk)) {
		const struct inet_connection_sock *icsk = inet_csk(sk);

		if (/* Once-per-two-segments ACK was not sent by tcp_input.c */
		    tp->rcv_nxt - tp->rcv_wup > icsk->icsk_ack.rcv_mss ||
		    /*
		     * If this read emptied read buffer, we send ACK, if
		     * connection is not bidirectional, user drained
		     * receive buffer and there was a small segment
		     * in queue.
		     */
		    (copied > 0 &&
		     ((icsk->icsk_ack.pending & ICSK_ACK_PUSHED2) ||
		      ((icsk->icsk_ack.pending & ICSK_ACK_PUSHED) &&
		       !inet_csk_in_pingpong_mode(sk))) &&
		      !atomic_read(&sk->sk_rmem_alloc)))
			time_to_ack = true;
	}

	/* We send an ACK if we can now advertise a non-zero window
	 * which has been raised "significantly".
	 *
	 * Even if window raised up to infinity, do not send window open ACK
	 * in states, where we will not receive more. It is useless.
	 */
	if (copied > 0 && !time_to_ack && !(sk->sk_shutdown & RCV_SHUTDOWN)) {
		__u32 rcv_window_now = tcp_receive_window(tp);

		/* Optimize, __tcp_select_window() is not cheap. */
		if (2*rcv_window_now <= tp->window_clamp) {
			__u32 new_window = __tcp_select_window(sk);

			/* Send ACK now, if this read freed lots of space
			 * in our buffer. Certainly, new_window is new window.
			 * We can advertise it now, if it is not less than current one.
			 * "Lots" means "at least twice" here.
			 */
			if (new_window && new_window >= 2 * rcv_window_now)
				time_to_ack = true;
		}
	}
	if (time_to_ack)
		tcp_send_ack(sk);
}

static struct sk_buff *tcp_recv_skb(struct sock *sk, u32 seq, u32 *off)
{
	struct sk_buff *skb;
	u32 offset;

	while ((skb = skb_peek(&sk->sk_receive_queue)) != NULL) {
		offset = seq - TCP_SKB_CB(skb)->seq;
		if (unlikely(TCP_SKB_CB(skb)->tcp_flags & TCPHDR_SYN)) {
			pr_err_once("%s: found a SYN, please report !\n", __func__);
			offset--;
		}
		if (offset < skb->len || (TCP_SKB_CB(skb)->tcp_flags & TCPHDR_FIN)) {
			*off = offset;
			return skb;
		}
		/* This looks weird, but this can happen if TCP collapsing
		 * splitted a fat GRO packet, while we released socket lock
		 * in skb_splice_bits()
		 */
		sk_eat_skb(sk, skb);
	}
	return NULL;
}

/*
 * This routine provides an alternative to tcp_recvmsg() for routines
 * that would like to handle copying from skbuffs directly in 'sendfile'
 * fashion.
 * Note:
 *	- It is assumed that the socket was locked by the caller.
 *	- The routine does not block.
 *	- At present, there is no support for reading OOB data
 *	  or for 'peeking' the socket using this routine
 *	  (although both would be easy to implement).
 */
int tcp_read_sock(struct sock *sk, read_descriptor_t *desc,
		  sk_read_actor_t recv_actor)
{
	struct sk_buff *skb;
	struct tcp_sock *tp = tcp_sk(sk);
	u32 seq = tp->copied_seq;
	u32 offset;
	int copied = 0;

	if (sk->sk_state == TCP_LISTEN)
		return -ENOTCONN;
	while ((skb = tcp_recv_skb(sk, seq, &offset)) != NULL) {
		if (offset < skb->len) {
			int used;
			size_t len;

			len = skb->len - offset;
			/* Stop reading if we hit a patch of urgent data */
			if (tp->urg_data) {
				u32 urg_offset = tp->urg_seq - seq;
				if (urg_offset < len)
					len = urg_offset;
				if (!len)
					break;
			}
			used = recv_actor(desc, skb, offset, len);
			if (used <= 0) {
				if (!copied)
					copied = used;
				break;
			} else if (used <= len) {
				seq += used;
				copied += used;
				offset += used;
			}
			/* If recv_actor drops the lock (e.g. TCP splice
			 * receive) the skb pointer might be invalid when
			 * getting here: tcp_collapse might have deleted it
			 * while aggregating skbs from the socket queue.
			 */
			skb = tcp_recv_skb(sk, seq - 1, &offset);
			if (!skb)
				break;
			/* TCP coalescing might have appended data to the skb.
			 * Try to splice more frags
			 */
			if (offset + 1 != skb->len)
				continue;
		}
		if (TCP_SKB_CB(skb)->tcp_flags & TCPHDR_FIN) {
			sk_eat_skb(sk, skb);
			++seq;
			break;
		}
		sk_eat_skb(sk, skb);
		if (!desc->count)
			break;
		WRITE_ONCE(tp->copied_seq, seq);
	}
	WRITE_ONCE(tp->copied_seq, seq);

	tcp_rcv_space_adjust(sk);

	/* Clean up data we have read: This will do ACK frames. */
	if (copied > 0) {
		tcp_recv_skb(sk, seq, &offset);
		tcp_cleanup_rbuf(sk, copied);
	}
	return copied;
}
EXPORT_SYMBOL(tcp_read_sock);

int tcp_peek_len(struct socket *sock)
{
	return tcp_inq(sock->sk);
}
EXPORT_SYMBOL(tcp_peek_len);

/* Make sure sk_rcvbuf is big enough to satisfy SO_RCVLOWAT hint */
int tcp_set_rcvlowat(struct sock *sk, int val)
{
	int cap;

	if (sk->sk_userlocks & SOCK_RCVBUF_LOCK)
		cap = sk->sk_rcvbuf >> 1;
	else
		cap = sock_net(sk)->ipv4.sysctl_tcp_rmem[2] >> 1;
	val = min(val, cap);
	WRITE_ONCE(sk->sk_rcvlowat, val ? : 1);

	/* Check if we need to signal EPOLLIN right now */
	tcp_data_ready(sk);

	if (sk->sk_userlocks & SOCK_RCVBUF_LOCK)
		return 0;

	val <<= 1;
	if (val > sk->sk_rcvbuf) {
		WRITE_ONCE(sk->sk_rcvbuf, val);
		tcp_sk(sk)->window_clamp = tcp_win_from_space(sk, val);
	}
	return 0;
}
EXPORT_SYMBOL(tcp_set_rcvlowat);

void tcp_update_recv_tstamps(struct sk_buff *skb,
			     struct scm_timestamping_internal *tss)
{
	if (skb->tstamp)
		tss->ts[0] = ktime_to_timespec64(skb->tstamp);
	else
		tss->ts[0] = (struct timespec64) {0};

	if (skb_hwtstamps(skb)->hwtstamp)
		tss->ts[2] = ktime_to_timespec64(skb_hwtstamps(skb)->hwtstamp);
	else
		tss->ts[2] = (struct timespec64) {0};
}

#ifdef CONFIG_MMU
static const struct vm_operations_struct tcp_vm_ops = {
};

int tcp_mmap(struct file *file, struct socket *sock,
	     struct vm_area_struct *vma)
{
	if (vma->vm_flags & (VM_WRITE | VM_EXEC))
		return -EPERM;
	vma->vm_flags &= ~(VM_MAYWRITE | VM_MAYEXEC);

	/* Instruct vm_insert_page() to not mmap_read_lock(mm) */
	vma->vm_flags |= VM_MIXEDMAP;

	vma->vm_ops = &tcp_vm_ops;
	return 0;
}
EXPORT_SYMBOL(tcp_mmap);

static skb_frag_t *skb_advance_to_frag(struct sk_buff *skb, u32 offset_skb,
				       u32 *offset_frag)
{
	skb_frag_t *frag;

	if (unlikely(offset_skb >= skb->len))
		return NULL;

	offset_skb -= skb_headlen(skb);
	if ((int)offset_skb < 0 || skb_has_frag_list(skb))
		return NULL;

	frag = skb_shinfo(skb)->frags;
	while (offset_skb) {
		if (skb_frag_size(frag) > offset_skb) {
			*offset_frag = offset_skb;
			return frag;
		}
		offset_skb -= skb_frag_size(frag);
		++frag;
	}
	*offset_frag = 0;
	return frag;
}

static bool can_map_frag(const skb_frag_t *frag)
{
	return skb_frag_size(frag) == PAGE_SIZE && !skb_frag_off(frag);
}

static int find_next_mappable_frag(const skb_frag_t *frag,
				   int remaining_in_skb)
{
	int offset = 0;

	if (likely(can_map_frag(frag)))
		return 0;

	while (offset < remaining_in_skb && !can_map_frag(frag)) {
		offset += skb_frag_size(frag);
		++frag;
	}
	return offset;
}

static void tcp_zerocopy_set_hint_for_skb(struct sock *sk,
					  struct tcp_zerocopy_receive *zc,
					  struct sk_buff *skb, u32 offset)
{
	u32 frag_offset, partial_frag_remainder = 0;
	int mappable_offset;
	skb_frag_t *frag;

	/* worst case: skip to next skb. try to improve on this case below */
	zc->recv_skip_hint = skb->len - offset;

	/* Find the frag containing this offset (and how far into that frag) */
	frag = skb_advance_to_frag(skb, offset, &frag_offset);
	if (!frag)
		return;

	if (frag_offset) {
		struct skb_shared_info *info = skb_shinfo(skb);

		/* We read part of the last frag, must recvmsg() rest of skb. */
		if (frag == &info->frags[info->nr_frags - 1])
			return;

		/* Else, we must at least read the remainder in this frag. */
		partial_frag_remainder = skb_frag_size(frag) - frag_offset;
		zc->recv_skip_hint -= partial_frag_remainder;
		++frag;
	}

	/* partial_frag_remainder: If part way through a frag, must read rest.
	 * mappable_offset: Bytes till next mappable frag, *not* counting bytes
	 * in partial_frag_remainder.
	 */
	mappable_offset = find_next_mappable_frag(frag, zc->recv_skip_hint);
	zc->recv_skip_hint = mappable_offset + partial_frag_remainder;
}

static int tcp_recvmsg_locked(struct sock *sk, struct msghdr *msg, size_t len,
			      int nonblock, int flags,
			      struct scm_timestamping_internal *tss,
			      int *cmsg_flags);
static int receive_fallback_to_copy(struct sock *sk,
				    struct tcp_zerocopy_receive *zc, int inq,
				    struct scm_timestamping_internal *tss)
{
	unsigned long copy_address = (unsigned long)zc->copybuf_address;
	struct msghdr msg = {};
	struct iovec iov;
	int err;

	zc->length = 0;
	zc->recv_skip_hint = 0;

	if (copy_address != zc->copybuf_address)
		return -EINVAL;

	err = import_single_range(READ, (void __user *)copy_address,
				  inq, &iov, &msg.msg_iter);
	if (err)
		return err;

	err = tcp_recvmsg_locked(sk, &msg, inq, /*nonblock=*/1, /*flags=*/0,
				 tss, &zc->msg_flags);
	if (err < 0)
		return err;

	zc->copybuf_len = err;
	if (likely(zc->copybuf_len)) {
		struct sk_buff *skb;
		u32 offset;

		skb = tcp_recv_skb(sk, tcp_sk(sk)->copied_seq, &offset);
		if (skb)
			tcp_zerocopy_set_hint_for_skb(sk, zc, skb, offset);
	}
	return 0;
}

static int tcp_copy_straggler_data(struct tcp_zerocopy_receive *zc,
				   struct sk_buff *skb, u32 copylen,
				   u32 *offset, u32 *seq)
{
	unsigned long copy_address = (unsigned long)zc->copybuf_address;
	struct msghdr msg = {};
	struct iovec iov;
	int err;

	if (copy_address != zc->copybuf_address)
		return -EINVAL;

	err = import_single_range(READ, (void __user *)copy_address,
				  copylen, &iov, &msg.msg_iter);
	if (err)
		return err;
	err = skb_copy_datagram_msg(skb, *offset, &msg, copylen);
	if (err)
		return err;
	zc->recv_skip_hint -= copylen;
	*offset += copylen;
	*seq += copylen;
	return (__s32)copylen;
}

static int tcp_zc_handle_leftover(struct tcp_zerocopy_receive *zc,
				  struct sock *sk,
				  struct sk_buff *skb,
				  u32 *seq,
				  s32 copybuf_len,
				  struct scm_timestamping_internal *tss)
{
	u32 offset, copylen = min_t(u32, copybuf_len, zc->recv_skip_hint);

	if (!copylen)
		return 0;
	/* skb is null if inq < PAGE_SIZE. */
	if (skb) {
		offset = *seq - TCP_SKB_CB(skb)->seq;
	} else {
		skb = tcp_recv_skb(sk, *seq, &offset);
		if (TCP_SKB_CB(skb)->has_rxtstamp) {
			tcp_update_recv_tstamps(skb, tss);
			zc->msg_flags |= TCP_CMSG_TS;
		}
	}

	zc->copybuf_len = tcp_copy_straggler_data(zc, skb, copylen, &offset,
						  seq);
	return zc->copybuf_len < 0 ? 0 : copylen;
}

static int tcp_zerocopy_vm_insert_batch_error(struct vm_area_struct *vma,
					      struct page **pending_pages,
					      unsigned long pages_remaining,
					      unsigned long *address,
					      u32 *length,
					      u32 *seq,
					      struct tcp_zerocopy_receive *zc,
					      u32 total_bytes_to_map,
					      int err)
{
	/* At least one page did not map. Try zapping if we skipped earlier. */
	if (err == -EBUSY &&
	    zc->flags & TCP_RECEIVE_ZEROCOPY_FLAG_TLB_CLEAN_HINT) {
		u32 maybe_zap_len;

		maybe_zap_len = total_bytes_to_map -  /* All bytes to map */
				*length + /* Mapped or pending */
				(pages_remaining * PAGE_SIZE); /* Failed map. */
		zap_page_range(vma, *address, maybe_zap_len);
		err = 0;
	}

	if (!err) {
		unsigned long leftover_pages = pages_remaining;
		int bytes_mapped;

		/* We called zap_page_range, try to reinsert. */
		err = vm_insert_pages(vma, *address,
				      pending_pages,
				      &pages_remaining);
		bytes_mapped = PAGE_SIZE * (leftover_pages - pages_remaining);
		*seq += bytes_mapped;
		*address += bytes_mapped;
	}
	if (err) {
		/* Either we were unable to zap, OR we zapped, retried an
		 * insert, and still had an issue. Either ways, pages_remaining
		 * is the number of pages we were unable to map, and we unroll
		 * some state we speculatively touched before.
		 */
		const int bytes_not_mapped = PAGE_SIZE * pages_remaining;

		*length -= bytes_not_mapped;
		zc->recv_skip_hint += bytes_not_mapped;
	}
	return err;
}

static int tcp_zerocopy_vm_insert_batch(struct vm_area_struct *vma,
					struct page **pages,
					unsigned int pages_to_map,
					unsigned long *address,
					u32 *length,
					u32 *seq,
					struct tcp_zerocopy_receive *zc,
					u32 total_bytes_to_map)
{
	unsigned long pages_remaining = pages_to_map;
	unsigned int pages_mapped;
	unsigned int bytes_mapped;
	int err;

	err = vm_insert_pages(vma, *address, pages, &pages_remaining);
	pages_mapped = pages_to_map - (unsigned int)pages_remaining;
	bytes_mapped = PAGE_SIZE * pages_mapped;
	/* Even if vm_insert_pages fails, it may have partially succeeded in
	 * mapping (some but not all of the pages).
	 */
	*seq += bytes_mapped;
	*address += bytes_mapped;

	if (likely(!err))
		return 0;

	/* Error: maybe zap and retry + rollback state for failed inserts. */
	return tcp_zerocopy_vm_insert_batch_error(vma, pages + pages_mapped,
		pages_remaining, address, length, seq, zc, total_bytes_to_map,
		err);
}

#define TCP_VALID_ZC_MSG_FLAGS   (TCP_CMSG_TS)
static void tcp_zc_finalize_rx_tstamp(struct sock *sk,
				      struct tcp_zerocopy_receive *zc,
				      struct scm_timestamping_internal *tss)
{
	unsigned long msg_control_addr;
	struct msghdr cmsg_dummy;

	msg_control_addr = (unsigned long)zc->msg_control;
	cmsg_dummy.msg_control = (void *)msg_control_addr;
	cmsg_dummy.msg_controllen =
		(__kernel_size_t)zc->msg_controllen;
	cmsg_dummy.msg_flags = in_compat_syscall()
		? MSG_CMSG_COMPAT : 0;
	cmsg_dummy.msg_control_is_user = true;
	zc->msg_flags = 0;
	if (zc->msg_control == msg_control_addr &&
	    zc->msg_controllen == cmsg_dummy.msg_controllen) {
		tcp_recv_timestamp(&cmsg_dummy, sk, tss);
		zc->msg_control = (__u64)
			((uintptr_t)cmsg_dummy.msg_control);
		zc->msg_controllen =
			(__u64)cmsg_dummy.msg_controllen;
		zc->msg_flags = (__u32)cmsg_dummy.msg_flags;
	}
}

#define TCP_ZEROCOPY_PAGE_BATCH_SIZE 32
static int tcp_zerocopy_receive(struct sock *sk,
				struct tcp_zerocopy_receive *zc,
				struct scm_timestamping_internal *tss)
{
	u32 length = 0, offset, vma_len, avail_len, copylen = 0;
	unsigned long address = (unsigned long)zc->address;
	struct page *pages[TCP_ZEROCOPY_PAGE_BATCH_SIZE];
	s32 copybuf_len = zc->copybuf_len;
	struct tcp_sock *tp = tcp_sk(sk);
	const skb_frag_t *frags = NULL;
	unsigned int pages_to_map = 0;
	struct vm_area_struct *vma;
	struct sk_buff *skb = NULL;
	u32 seq = tp->copied_seq;
	u32 total_bytes_to_map;
	int inq = tcp_inq(sk);
	int ret;

	zc->copybuf_len = 0;
	zc->msg_flags = 0;

	if (address & (PAGE_SIZE - 1) || address != zc->address)
		return -EINVAL;

	if (sk->sk_state == TCP_LISTEN)
		return -ENOTCONN;

	sock_rps_record_flow(sk);

	if (inq && inq <= copybuf_len)
		return receive_fallback_to_copy(sk, zc, inq, tss);

	if (inq < PAGE_SIZE) {
		zc->length = 0;
		zc->recv_skip_hint = inq;
		if (!inq && sock_flag(sk, SOCK_DONE))
			return -EIO;
		return 0;
	}

	mmap_read_lock(current->mm);

	vma = vma_lookup(current->mm, address);
	if (!vma || vma->vm_ops != &tcp_vm_ops) {
		mmap_read_unlock(current->mm);
		return -EINVAL;
	}
	vma_len = min_t(unsigned long, zc->length, vma->vm_end - address);
	avail_len = min_t(u32, vma_len, inq);
	total_bytes_to_map = avail_len & ~(PAGE_SIZE - 1);
	if (total_bytes_to_map) {
		if (!(zc->flags & TCP_RECEIVE_ZEROCOPY_FLAG_TLB_CLEAN_HINT))
			zap_page_range(vma, address, total_bytes_to_map);
		zc->length = total_bytes_to_map;
		zc->recv_skip_hint = 0;
	} else {
		zc->length = avail_len;
		zc->recv_skip_hint = avail_len;
	}
	ret = 0;
	while (length + PAGE_SIZE <= zc->length) {
		int mappable_offset;
		struct page *page;

		if (zc->recv_skip_hint < PAGE_SIZE) {
			u32 offset_frag;

			if (skb) {
				if (zc->recv_skip_hint > 0)
					break;
				skb = skb->next;
				offset = seq - TCP_SKB_CB(skb)->seq;
			} else {
				skb = tcp_recv_skb(sk, seq, &offset);
			}

			if (TCP_SKB_CB(skb)->has_rxtstamp) {
				tcp_update_recv_tstamps(skb, tss);
				zc->msg_flags |= TCP_CMSG_TS;
			}
			zc->recv_skip_hint = skb->len - offset;
			frags = skb_advance_to_frag(skb, offset, &offset_frag);
			if (!frags || offset_frag)
				break;
		}

		mappable_offset = find_next_mappable_frag(frags,
							  zc->recv_skip_hint);
		if (mappable_offset) {
			zc->recv_skip_hint = mappable_offset;
			break;
		}
		page = skb_frag_page(frags);
		prefetchw(page);
		pages[pages_to_map++] = page;
		length += PAGE_SIZE;
		zc->recv_skip_hint -= PAGE_SIZE;
		frags++;
		if (pages_to_map == TCP_ZEROCOPY_PAGE_BATCH_SIZE ||
		    zc->recv_skip_hint < PAGE_SIZE) {
			/* Either full batch, or we're about to go to next skb
			 * (and we cannot unroll failed ops across skbs).
			 */
			ret = tcp_zerocopy_vm_insert_batch(vma, pages,
							   pages_to_map,
							   &address, &length,
							   &seq, zc,
							   total_bytes_to_map);
			if (ret)
				goto out;
			pages_to_map = 0;
		}
	}
	if (pages_to_map) {
		ret = tcp_zerocopy_vm_insert_batch(vma, pages, pages_to_map,
						   &address, &length, &seq,
						   zc, total_bytes_to_map);
	}
out:
	mmap_read_unlock(current->mm);
	/* Try to copy straggler data. */
	if (!ret)
		copylen = tcp_zc_handle_leftover(zc, sk, skb, &seq, copybuf_len, tss);

	if (length + copylen) {
		WRITE_ONCE(tp->copied_seq, seq);
		tcp_rcv_space_adjust(sk);

		/* Clean up data we have read: This will do ACK frames. */
		tcp_recv_skb(sk, seq, &offset);
		tcp_cleanup_rbuf(sk, length + copylen);
		ret = 0;
		if (length == zc->length)
			zc->recv_skip_hint = 0;
	} else {
		if (!zc->recv_skip_hint && sock_flag(sk, SOCK_DONE))
			ret = -EIO;
	}
	zc->length = length;
	return ret;
}
#endif

/* Similar to __sock_recv_timestamp, but does not require an skb */
void tcp_recv_timestamp(struct msghdr *msg, const struct sock *sk,
			struct scm_timestamping_internal *tss)
{
	int new_tstamp = sock_flag(sk, SOCK_TSTAMP_NEW);
	bool has_timestamping = false;

	if (tss->ts[0].tv_sec || tss->ts[0].tv_nsec) {
		if (sock_flag(sk, SOCK_RCVTSTAMP)) {
			if (sock_flag(sk, SOCK_RCVTSTAMPNS)) {
				if (new_tstamp) {
					struct __kernel_timespec kts = {
						.tv_sec = tss->ts[0].tv_sec,
						.tv_nsec = tss->ts[0].tv_nsec,
					};
					put_cmsg(msg, SOL_SOCKET, SO_TIMESTAMPNS_NEW,
						 sizeof(kts), &kts);
				} else {
					struct __kernel_old_timespec ts_old = {
						.tv_sec = tss->ts[0].tv_sec,
						.tv_nsec = tss->ts[0].tv_nsec,
					};
					put_cmsg(msg, SOL_SOCKET, SO_TIMESTAMPNS_OLD,
						 sizeof(ts_old), &ts_old);
				}
			} else {
				if (new_tstamp) {
					struct __kernel_sock_timeval stv = {
						.tv_sec = tss->ts[0].tv_sec,
						.tv_usec = tss->ts[0].tv_nsec / 1000,
					};
					put_cmsg(msg, SOL_SOCKET, SO_TIMESTAMP_NEW,
						 sizeof(stv), &stv);
				} else {
					struct __kernel_old_timeval tv = {
						.tv_sec = tss->ts[0].tv_sec,
						.tv_usec = tss->ts[0].tv_nsec / 1000,
					};
					put_cmsg(msg, SOL_SOCKET, SO_TIMESTAMP_OLD,
						 sizeof(tv), &tv);
				}
			}
		}

		if (sk->sk_tsflags & SOF_TIMESTAMPING_SOFTWARE)
			has_timestamping = true;
		else
			tss->ts[0] = (struct timespec64) {0};
	}

	if (tss->ts[2].tv_sec || tss->ts[2].tv_nsec) {
		if (sk->sk_tsflags & SOF_TIMESTAMPING_RAW_HARDWARE)
			has_timestamping = true;
		else
			tss->ts[2] = (struct timespec64) {0};
	}

	if (has_timestamping) {
		tss->ts[1] = (struct timespec64) {0};
		if (sock_flag(sk, SOCK_TSTAMP_NEW))
			put_cmsg_scm_timestamping64(msg, tss);
		else
			put_cmsg_scm_timestamping(msg, tss);
	}
}

static int tcp_inq_hint(struct sock *sk)
{
	const struct tcp_sock *tp = tcp_sk(sk);
	u32 copied_seq = READ_ONCE(tp->copied_seq);
	u32 rcv_nxt = READ_ONCE(tp->rcv_nxt);
	int inq;

	inq = rcv_nxt - copied_seq;
	if (unlikely(inq < 0 || copied_seq != READ_ONCE(tp->copied_seq))) {
		lock_sock(sk);
		inq = tp->rcv_nxt - tp->copied_seq;
		release_sock(sk);
	}
	/* After receiving a FIN, tell the user-space to continue reading
	 * by returning a non-zero inq.
	 */
	if (inq == 0 && sock_flag(sk, SOCK_DONE))
		inq = 1;
	return inq;
}

/*
 *	This routine copies from a sock struct into the user buffer.
 *
 *	Technical note: in 2.3 we work on _locked_ socket, so that
 *	tricks with *seq access order and skb->users are not required.
 *	Probably, code can be easily improved even more.
 */

static int tcp_recvmsg_locked(struct sock *sk, struct msghdr *msg, size_t len,
			      int nonblock, int flags,
			      struct scm_timestamping_internal *tss,
			      int *cmsg_flags)
{
	struct tcp_sock *tp = tcp_sk(sk);
	int copied = 0;
	u32 peek_seq;
	u32 *seq;
	unsigned long used;
	int err;
	int target;		/* Read at least this many bytes */
	long timeo;
	struct sk_buff *skb, *last;
	u32 urg_hole = 0;

	err = -ENOTCONN;
	if (sk->sk_state == TCP_LISTEN)
		goto out;

	if (tp->recvmsg_inq)
		*cmsg_flags = TCP_CMSG_INQ;
	timeo = sock_rcvtimeo(sk, nonblock);

	/* Urgent data needs to be handled specially. */
	if (flags & MSG_OOB)
		goto recv_urg;

	if (unlikely(tp->repair)) {
		err = -EPERM;
		if (!(flags & MSG_PEEK))
			goto out;

		if (tp->repair_queue == TCP_SEND_QUEUE)
			goto recv_sndq;

		err = -EINVAL;
		if (tp->repair_queue == TCP_NO_QUEUE)
			goto out;

		/* 'common' recv queue MSG_PEEK-ing */
	}

	seq = &tp->copied_seq;
	if (flags & MSG_PEEK) {
		peek_seq = tp->copied_seq;
		seq = &peek_seq;
	}

	target = sock_rcvlowat(sk, flags & MSG_WAITALL, len);

	do {
		u32 offset;

		/* Are we at urgent data? Stop if we have read anything or have SIGURG pending. */
		if (tp->urg_data && tp->urg_seq == *seq) {
			if (copied)
				break;
			if (signal_pending(current)) {
				copied = timeo ? sock_intr_errno(timeo) : -EAGAIN;
				break;
			}
		}

		/* Next get a buffer. */

		last = skb_peek_tail(&sk->sk_receive_queue);
		skb_queue_walk(&sk->sk_receive_queue, skb) {
			last = skb;
			/* Now that we have two receive queues this
			 * shouldn't happen.
			 */
			if (WARN(before(*seq, TCP_SKB_CB(skb)->seq),
				 "TCP recvmsg seq # bug: copied %X, seq %X, rcvnxt %X, fl %X\n",
				 *seq, TCP_SKB_CB(skb)->seq, tp->rcv_nxt,
				 flags))
				break;

			offset = *seq - TCP_SKB_CB(skb)->seq;
			if (unlikely(TCP_SKB_CB(skb)->tcp_flags & TCPHDR_SYN)) {
				pr_err_once("%s: found a SYN, please report !\n", __func__);
				offset--;
			}
			if (offset < skb->len)
				goto found_ok_skb;
			if (TCP_SKB_CB(skb)->tcp_flags & TCPHDR_FIN)
				goto found_fin_ok;
			WARN(!(flags & MSG_PEEK),
			     "TCP recvmsg seq # bug 2: copied %X, seq %X, rcvnxt %X, fl %X\n",
			     *seq, TCP_SKB_CB(skb)->seq, tp->rcv_nxt, flags);
		}

		/* Well, if we have backlog, try to process it now yet. */

		if (copied >= target && !READ_ONCE(sk->sk_backlog.tail))
			break;

		if (copied) {
			if (sk->sk_err ||
			    sk->sk_state == TCP_CLOSE ||
			    (sk->sk_shutdown & RCV_SHUTDOWN) ||
			    !timeo ||
			    signal_pending(current))
				break;
		} else {
			if (sock_flag(sk, SOCK_DONE))
				break;

			if (sk->sk_err) {
				copied = sock_error(sk);
				break;
			}

			if (sk->sk_shutdown & RCV_SHUTDOWN)
				break;

			if (sk->sk_state == TCP_CLOSE) {
				/* This occurs when user tries to read
				 * from never connected socket.
				 */
				copied = -ENOTCONN;
				break;
			}

			if (!timeo) {
				copied = -EAGAIN;
				break;
			}

			if (signal_pending(current)) {
				copied = sock_intr_errno(timeo);
				break;
			}
		}

		tcp_cleanup_rbuf(sk, copied);

		if (copied >= target) {
			/* Do not sleep, just process backlog. */
			release_sock(sk);
			lock_sock(sk);
		} else {
			sk_wait_data(sk, &timeo, last);
		}

		if ((flags & MSG_PEEK) &&
		    (peek_seq - copied - urg_hole != tp->copied_seq)) {
			net_dbg_ratelimited("TCP(%s:%d): Application bug, race in MSG_PEEK\n",
					    current->comm,
					    task_pid_nr(current));
			peek_seq = tp->copied_seq;
		}
		continue;

found_ok_skb:
		/* Ok so how much can we use? */
		used = skb->len - offset;
		if (len < used)
			used = len;

		/* Do we have urgent data here? */
		if (tp->urg_data) {
			u32 urg_offset = tp->urg_seq - *seq;
			if (urg_offset < used) {
				if (!urg_offset) {
					if (!sock_flag(sk, SOCK_URGINLINE)) {
						WRITE_ONCE(*seq, *seq + 1);
						urg_hole++;
						offset++;
						used--;
						if (!used)
							goto skip_copy;
					}
				} else
					used = urg_offset;
			}
		}

		if (!(flags & MSG_TRUNC)) {
			err = skb_copy_datagram_msg(skb, offset, msg, used);
			if (err) {
				/* Exception. Bailout! */
				if (!copied)
					copied = -EFAULT;
				break;
			}
		}

		WRITE_ONCE(*seq, *seq + used);
		copied += used;
		len -= used;

		tcp_rcv_space_adjust(sk);

skip_copy:
		if (tp->urg_data && after(tp->copied_seq, tp->urg_seq)) {
			tp->urg_data = 0;
			tcp_fast_path_check(sk);
		}

		if (TCP_SKB_CB(skb)->has_rxtstamp) {
			tcp_update_recv_tstamps(skb, tss);
			*cmsg_flags |= TCP_CMSG_TS;
		}

		if (used + offset < skb->len)
			continue;

		if (TCP_SKB_CB(skb)->tcp_flags & TCPHDR_FIN)
			goto found_fin_ok;
		if (!(flags & MSG_PEEK))
			sk_eat_skb(sk, skb);
		continue;

found_fin_ok:
		/* Process the FIN. */
		WRITE_ONCE(*seq, *seq + 1);
		if (!(flags & MSG_PEEK))
			sk_eat_skb(sk, skb);
		break;
	} while (len > 0);

	/* According to UNIX98, msg_name/msg_namelen are ignored
	 * on connected socket. I was just happy when found this 8) --ANK
	 */

	/* Clean up data we have read: This will do ACK frames. */
	tcp_cleanup_rbuf(sk, copied);
	return copied;

out:
	return err;

recv_urg:
	err = tcp_recv_urg(sk, msg, len, flags);
	goto out;

recv_sndq:
	err = tcp_peek_sndq(sk, msg, len);
	goto out;
}

int tcp_recvmsg(struct sock *sk, struct msghdr *msg, size_t len, int nonblock,
		int flags, int *addr_len)
{
	int cmsg_flags = 0, ret, inq;
	struct scm_timestamping_internal tss;

	if (unlikely(flags & MSG_ERRQUEUE))
		return inet_recv_error(sk, msg, len, addr_len);

	if (sk_can_busy_loop(sk) &&
	    skb_queue_empty_lockless(&sk->sk_receive_queue) &&
	    sk->sk_state == TCP_ESTABLISHED)
		sk_busy_loop(sk, nonblock);

	lock_sock(sk);
	ret = tcp_recvmsg_locked(sk, msg, len, nonblock, flags, &tss,
				 &cmsg_flags);
	release_sock(sk);

	if (cmsg_flags && ret >= 0) {
		if (cmsg_flags & TCP_CMSG_TS)
			tcp_recv_timestamp(msg, sk, &tss);
		if (cmsg_flags & TCP_CMSG_INQ) {
			inq = tcp_inq_hint(sk);
			put_cmsg(msg, SOL_TCP, TCP_CM_INQ, sizeof(inq), &inq);
		}
	}
	return ret;
}
EXPORT_SYMBOL(tcp_recvmsg);

void tcp_set_state(struct sock *sk, int state)
{
	int oldstate = sk->sk_state;

	/* We defined a new enum for TCP states that are exported in BPF
	 * so as not force the internal TCP states to be frozen. The
	 * following checks will detect if an internal state value ever
	 * differs from the BPF value. If this ever happens, then we will
	 * need to remap the internal value to the BPF value before calling
	 * tcp_call_bpf_2arg.
	 */
	BUILD_BUG_ON((int)BPF_TCP_ESTABLISHED != (int)TCP_ESTABLISHED);
	BUILD_BUG_ON((int)BPF_TCP_SYN_SENT != (int)TCP_SYN_SENT);
	BUILD_BUG_ON((int)BPF_TCP_SYN_RECV != (int)TCP_SYN_RECV);
	BUILD_BUG_ON((int)BPF_TCP_FIN_WAIT1 != (int)TCP_FIN_WAIT1);
	BUILD_BUG_ON((int)BPF_TCP_FIN_WAIT2 != (int)TCP_FIN_WAIT2);
	BUILD_BUG_ON((int)BPF_TCP_TIME_WAIT != (int)TCP_TIME_WAIT);
	BUILD_BUG_ON((int)BPF_TCP_CLOSE != (int)TCP_CLOSE);
	BUILD_BUG_ON((int)BPF_TCP_CLOSE_WAIT != (int)TCP_CLOSE_WAIT);
	BUILD_BUG_ON((int)BPF_TCP_LAST_ACK != (int)TCP_LAST_ACK);
	BUILD_BUG_ON((int)BPF_TCP_LISTEN != (int)TCP_LISTEN);
	BUILD_BUG_ON((int)BPF_TCP_CLOSING != (int)TCP_CLOSING);
	BUILD_BUG_ON((int)BPF_TCP_NEW_SYN_RECV != (int)TCP_NEW_SYN_RECV);
	BUILD_BUG_ON((int)BPF_TCP_MAX_STATES != (int)TCP_MAX_STATES);

	/* bpf uapi header bpf.h defines an anonymous enum with values
	 * BPF_TCP_* used by bpf programs. Currently gcc built vmlinux
	 * is able to emit this enum in DWARF due to the above BUILD_BUG_ON.
	 * But clang built vmlinux does not have this enum in DWARF
	 * since clang removes the above code before generating IR/debuginfo.
	 * Let us explicitly emit the type debuginfo to ensure the
	 * above-mentioned anonymous enum in the vmlinux DWARF and hence BTF
	 * regardless of which compiler is used.
	 */
	BTF_TYPE_EMIT_ENUM(BPF_TCP_ESTABLISHED);

	if (BPF_SOCK_OPS_TEST_FLAG(tcp_sk(sk), BPF_SOCK_OPS_STATE_CB_FLAG))
		tcp_call_bpf_2arg(sk, BPF_SOCK_OPS_STATE_CB, oldstate, state);

	switch (state) {
	case TCP_ESTABLISHED:
		if (oldstate != TCP_ESTABLISHED)
			TCP_INC_STATS(sock_net(sk), TCP_MIB_CURRESTAB);
		break;

	case TCP_CLOSE:
		if (oldstate == TCP_CLOSE_WAIT || oldstate == TCP_ESTABLISHED)
			TCP_INC_STATS(sock_net(sk), TCP_MIB_ESTABRESETS);

		sk->sk_prot->unhash(sk);
		if (inet_csk(sk)->icsk_bind_hash &&
		    !(sk->sk_userlocks & SOCK_BINDPORT_LOCK))
			inet_put_port(sk);
		fallthrough;
	default:
		if (oldstate == TCP_ESTABLISHED)
			TCP_DEC_STATS(sock_net(sk), TCP_MIB_CURRESTAB);
	}

	/* Change state AFTER socket is unhashed to avoid closed
	 * socket sitting in hash tables.
	 */
	inet_sk_state_store(sk, state);
}
EXPORT_SYMBOL_GPL(tcp_set_state);

/*
 *	State processing on a close. This implements the state shift for
 *	sending our FIN frame. Note that we only send a FIN for some
 *	states. A shutdown() may have already sent the FIN, or we may be
 *	closed.
 */

static const unsigned char new_state[16] = {
  /* current state:        new state:      action:	*/
  [0 /* (Invalid) */]	= TCP_CLOSE,
  [TCP_ESTABLISHED]	= TCP_FIN_WAIT1 | TCP_ACTION_FIN,
  [TCP_SYN_SENT]	= TCP_CLOSE,
  [TCP_SYN_RECV]	= TCP_FIN_WAIT1 | TCP_ACTION_FIN,
  [TCP_FIN_WAIT1]	= TCP_FIN_WAIT1,
  [TCP_FIN_WAIT2]	= TCP_FIN_WAIT2,
  [TCP_TIME_WAIT]	= TCP_CLOSE,
  [TCP_CLOSE]		= TCP_CLOSE,
  [TCP_CLOSE_WAIT]	= TCP_LAST_ACK  | TCP_ACTION_FIN,
  [TCP_LAST_ACK]	= TCP_LAST_ACK,
  [TCP_LISTEN]		= TCP_CLOSE,
  [TCP_CLOSING]		= TCP_CLOSING,
  [TCP_NEW_SYN_RECV]	= TCP_CLOSE,	/* should not happen ! */
};

static int tcp_close_state(struct sock *sk)
{
	int next = (int)new_state[sk->sk_state];
	int ns = next & TCP_STATE_MASK;

	tcp_set_state(sk, ns);

	return next & TCP_ACTION_FIN;
}

/*
 *	Shutdown the sending side of a connection. Much like close except
 *	that we don't receive shut down or sock_set_flag(sk, SOCK_DEAD).
 */

void tcp_shutdown(struct sock *sk, int how)
{
	/*	We need to grab some memory, and put together a FIN,
	 *	and then put it into the queue to be sent.
	 *		Tim MacKenzie(tym@dibbler.cs.monash.edu.au) 4 Dec '92.
	 */
	if (!(how & SEND_SHUTDOWN))
		return;

	/* If we've already sent a FIN, or it's a closed state, skip this. */
	if ((1 << sk->sk_state) &
	    (TCPF_ESTABLISHED | TCPF_SYN_SENT |
	     TCPF_SYN_RECV | TCPF_CLOSE_WAIT)) {
		/* Clear out any half completed packets.  FIN if needed. */
		if (tcp_close_state(sk))
			tcp_send_fin(sk);
	}
}
EXPORT_SYMBOL(tcp_shutdown);

int tcp_orphan_count_sum(void)
{
	int i, total = 0;

	for_each_possible_cpu(i)
		total += per_cpu(tcp_orphan_count, i);

	return max(total, 0);
}

static int tcp_orphan_cache;
static struct timer_list tcp_orphan_timer;
#define TCP_ORPHAN_TIMER_PERIOD msecs_to_jiffies(100)

static void tcp_orphan_update(struct timer_list *unused)
{
	WRITE_ONCE(tcp_orphan_cache, tcp_orphan_count_sum());
	mod_timer(&tcp_orphan_timer, jiffies + TCP_ORPHAN_TIMER_PERIOD);
}

static bool tcp_too_many_orphans(int shift)
{
	return READ_ONCE(tcp_orphan_cache) << shift > sysctl_tcp_max_orphans;
}

bool tcp_check_oom(struct sock *sk, int shift)
{
	bool too_many_orphans, out_of_socket_memory;

	too_many_orphans = tcp_too_many_orphans(shift);
	out_of_socket_memory = tcp_out_of_memory(sk);

	if (too_many_orphans)
		net_info_ratelimited("too many orphaned sockets\n");
	if (out_of_socket_memory)
		net_info_ratelimited("out of memory -- consider tuning tcp_mem\n");
	return too_many_orphans || out_of_socket_memory;
}

void __tcp_close(struct sock *sk, long timeout)
{
	struct sk_buff *skb;
	int data_was_unread = 0;
	int state;

	sk->sk_shutdown = SHUTDOWN_MASK;

	if (sk->sk_state == TCP_LISTEN) {
		tcp_set_state(sk, TCP_CLOSE);

		/* Special case. */
		inet_csk_listen_stop(sk);

		goto adjudge_to_death;
	}

	/*  We need to flush the recv. buffs.  We do this only on the
	 *  descriptor close, not protocol-sourced closes, because the
	 *  reader process may not have drained the data yet!
	 */
	while ((skb = __skb_dequeue(&sk->sk_receive_queue)) != NULL) {
		u32 len = TCP_SKB_CB(skb)->end_seq - TCP_SKB_CB(skb)->seq;

		if (TCP_SKB_CB(skb)->tcp_flags & TCPHDR_FIN)
			len--;
		data_was_unread += len;
		__kfree_skb(skb);
	}

	sk_mem_reclaim(sk);

	/* If socket has been already reset (e.g. in tcp_reset()) - kill it. */
	if (sk->sk_state == TCP_CLOSE)
		goto adjudge_to_death;

	/* As outlined in RFC 2525, section 2.17, we send a RST here because
	 * data was lost. To witness the awful effects of the old behavior of
	 * always doing a FIN, run an older 2.1.x kernel or 2.0.x, start a bulk
	 * GET in an FTP client, suspend the process, wait for the client to
	 * advertise a zero window, then kill -9 the FTP client, wheee...
	 * Note: timeout is always zero in such a case.
	 */
	if (unlikely(tcp_sk(sk)->repair)) {
		sk->sk_prot->disconnect(sk, 0);
	} else if (data_was_unread) {
		/* Unread data was tossed, zap the connection. */
		NET_INC_STATS(sock_net(sk), LINUX_MIB_TCPABORTONCLOSE);
		tcp_set_state(sk, TCP_CLOSE);
		tcp_send_active_reset(sk, sk->sk_allocation);
	} else if (sock_flag(sk, SOCK_LINGER) && !sk->sk_lingertime) {
		/* Check zero linger _after_ checking for unread data. */
		sk->sk_prot->disconnect(sk, 0);
		NET_INC_STATS(sock_net(sk), LINUX_MIB_TCPABORTONDATA);
	} else if (tcp_close_state(sk)) {
		/* We FIN if the application ate all the data before
		 * zapping the connection.
		 */

		/* RED-PEN. Formally speaking, we have broken TCP state
		 * machine. State transitions:
		 *
		 * TCP_ESTABLISHED -> TCP_FIN_WAIT1
		 * TCP_SYN_RECV	-> TCP_FIN_WAIT1 (forget it, it's impossible)
		 * TCP_CLOSE_WAIT -> TCP_LAST_ACK
		 *
		 * are legal only when FIN has been sent (i.e. in window),
		 * rather than queued out of window. Purists blame.
		 *
		 * F.e. "RFC state" is ESTABLISHED,
		 * if Linux state is FIN-WAIT-1, but FIN is still not sent.
		 *
		 * The visible declinations are that sometimes
		 * we enter time-wait state, when it is not required really
		 * (harmless), do not send active resets, when they are
		 * required by specs (TCP_ESTABLISHED, TCP_CLOSE_WAIT, when
		 * they look as CLOSING or LAST_ACK for Linux)
		 * Probably, I missed some more holelets.
		 * 						--ANK
		 * XXX (TFO) - To start off we don't support SYN+ACK+FIN
		 * in a single packet! (May consider it later but will
		 * probably need API support or TCP_CORK SYN-ACK until
		 * data is written and socket is closed.)
		 */
		tcp_send_fin(sk);
	}

	sk_stream_wait_close(sk, timeout);

adjudge_to_death:
	state = sk->sk_state;
	sock_hold(sk);
	sock_orphan(sk);

	local_bh_disable();
	bh_lock_sock(sk);
	/* remove backlog if any, without releasing ownership. */
	__release_sock(sk);

	this_cpu_inc(tcp_orphan_count);

	/* Have we already been destroyed by a softirq or backlog? */
	if (state != TCP_CLOSE && sk->sk_state == TCP_CLOSE)
		goto out;

	/*	This is a (useful) BSD violating of the RFC. There is a
	 *	problem with TCP as specified in that the other end could
	 *	keep a socket open forever with no application left this end.
	 *	We use a 1 minute timeout (about the same as BSD) then kill
	 *	our end. If they send after that then tough - BUT: long enough
	 *	that we won't make the old 4*rto = almost no time - whoops
	 *	reset mistake.
	 *
	 *	Nope, it was not mistake. It is really desired behaviour
	 *	f.e. on http servers, when such sockets are useless, but
	 *	consume significant resources. Let's do it with special
	 *	linger2	option.					--ANK
	 */

	if (sk->sk_state == TCP_FIN_WAIT2) {
		struct tcp_sock *tp = tcp_sk(sk);
		if (tp->linger2 < 0) {
			tcp_set_state(sk, TCP_CLOSE);
			tcp_send_active_reset(sk, GFP_ATOMIC);
			__NET_INC_STATS(sock_net(sk),
					LINUX_MIB_TCPABORTONLINGER);
		} else {
			const int tmo = tcp_fin_time(sk);

			if (tmo > TCP_TIMEWAIT_LEN) {
				inet_csk_reset_keepalive_timer(sk,
						tmo - TCP_TIMEWAIT_LEN);
			} else {
				tcp_time_wait(sk, TCP_FIN_WAIT2, tmo);
				goto out;
			}
		}
	}
	if (sk->sk_state != TCP_CLOSE) {
		sk_mem_reclaim(sk);
		if (tcp_check_oom(sk, 0)) {
			tcp_set_state(sk, TCP_CLOSE);
			tcp_send_active_reset(sk, GFP_ATOMIC);
			__NET_INC_STATS(sock_net(sk),
					LINUX_MIB_TCPABORTONMEMORY);
		} else if (!check_net(sock_net(sk))) {
			/* Not possible to send reset; just close */
			tcp_set_state(sk, TCP_CLOSE);
		}
	}

	if (sk->sk_state == TCP_CLOSE) {
		struct request_sock *req;

		req = rcu_dereference_protected(tcp_sk(sk)->fastopen_rsk,
						lockdep_sock_is_held(sk));
		/* We could get here with a non-NULL req if the socket is
		 * aborted (e.g., closed with unread data) before 3WHS
		 * finishes.
		 */
		if (req)
			reqsk_fastopen_remove(sk, req, false);
		inet_csk_destroy_sock(sk);
	}
	/* Otherwise, socket is reprieved until protocol close. */

out:
	bh_unlock_sock(sk);
	local_bh_enable();
}

void tcp_close(struct sock *sk, long timeout)
{
	lock_sock(sk);
	__tcp_close(sk, timeout);
	release_sock(sk);
	sock_put(sk);
}
EXPORT_SYMBOL(tcp_close);

/* These states need RST on ABORT according to RFC793 */

static inline bool tcp_need_reset(int state)
{
	return (1 << state) &
	       (TCPF_ESTABLISHED | TCPF_CLOSE_WAIT | TCPF_FIN_WAIT1 |
		TCPF_FIN_WAIT2 | TCPF_SYN_RECV);
}

static void tcp_rtx_queue_purge(struct sock *sk)
{
	struct rb_node *p = rb_first(&sk->tcp_rtx_queue);

	tcp_sk(sk)->highest_sack = NULL;
	while (p) {
		struct sk_buff *skb = rb_to_skb(p);

		p = rb_next(p);
		/* Since we are deleting whole queue, no need to
		 * list_del(&skb->tcp_tsorted_anchor)
		 */
		tcp_rtx_queue_unlink(skb, sk);
		tcp_wmem_free_skb(sk, skb);
	}
}

void tcp_write_queue_purge(struct sock *sk)
{
	struct sk_buff *skb;

	tcp_chrono_stop(sk, TCP_CHRONO_BUSY);
	while ((skb = __skb_dequeue(&sk->sk_write_queue)) != NULL) {
		tcp_skb_tsorted_anchor_cleanup(skb);
		tcp_wmem_free_skb(sk, skb);
	}
	tcp_rtx_queue_purge(sk);
	INIT_LIST_HEAD(&tcp_sk(sk)->tsorted_sent_queue);
	sk_mem_reclaim(sk);
	tcp_clear_all_retrans_hints(tcp_sk(sk));
	tcp_sk(sk)->packets_out = 0;
	inet_csk(sk)->icsk_backoff = 0;
}

int tcp_disconnect(struct sock *sk, int flags)
{
	struct inet_sock *inet = inet_sk(sk);
	struct inet_connection_sock *icsk = inet_csk(sk);
	struct tcp_sock *tp = tcp_sk(sk);
	int old_state = sk->sk_state;
	u32 seq;

	if (old_state != TCP_CLOSE)
		tcp_set_state(sk, TCP_CLOSE);

	/* ABORT function of RFC793 */
	if (old_state == TCP_LISTEN) {
		inet_csk_listen_stop(sk);
	} else if (unlikely(tp->repair)) {
		sk->sk_err = ECONNABORTED;
	} else if (tcp_need_reset(old_state) ||
		   (tp->snd_nxt != tp->write_seq &&
		    (1 << old_state) & (TCPF_CLOSING | TCPF_LAST_ACK))) {
		/* The last check adjusts for discrepancy of Linux wrt. RFC
		 * states
		 */
		tcp_send_active_reset(sk, gfp_any());
		sk->sk_err = ECONNRESET;
	} else if (old_state == TCP_SYN_SENT)
		sk->sk_err = ECONNRESET;

	tcp_clear_xmit_timers(sk);
	__skb_queue_purge(&sk->sk_receive_queue);
	WRITE_ONCE(tp->copied_seq, tp->rcv_nxt);
	tp->urg_data = 0;
	tcp_write_queue_purge(sk);
	tcp_fastopen_active_disable_ofo_check(sk);
	skb_rbtree_purge(&tp->out_of_order_queue);

	inet->inet_dport = 0;

	if (!(sk->sk_userlocks & SOCK_BINDADDR_LOCK))
		inet_reset_saddr(sk);

	sk->sk_shutdown = 0;
	sock_reset_flag(sk, SOCK_DONE);
	tp->srtt_us = 0;
	tp->mdev_us = jiffies_to_usecs(TCP_TIMEOUT_INIT);
	tp->rcv_rtt_last_tsecr = 0;

	seq = tp->write_seq + tp->max_window + 2;
	if (!seq)
		seq = 1;
	WRITE_ONCE(tp->write_seq, seq);

	icsk->icsk_backoff = 0;
	icsk->icsk_probes_out = 0;
	icsk->icsk_probes_tstamp = 0;
	icsk->icsk_rto = TCP_TIMEOUT_INIT;
	icsk->icsk_rto_min = TCP_RTO_MIN;
	icsk->icsk_delack_max = TCP_DELACK_MAX;
	tp->snd_ssthresh = TCP_INFINITE_SSTHRESH;
	tp->snd_cwnd = TCP_INIT_CWND;
	tp->snd_cwnd_cnt = 0;
	tp->window_clamp = 0;
	tp->delivered = 0;
	tp->delivered_ce = 0;
	if (icsk->icsk_ca_ops->release)
		icsk->icsk_ca_ops->release(sk);
	memset(icsk->icsk_ca_priv, 0, sizeof(icsk->icsk_ca_priv));
	icsk->icsk_ca_initialized = 0;
	tcp_set_ca_state(sk, TCP_CA_Open);
	tp->is_sack_reneg = 0;
	tcp_clear_retrans(tp);
	tp->total_retrans = 0;
	inet_csk_delack_init(sk);
	/* Initialize rcv_mss to TCP_MIN_MSS to avoid division by 0
	 * issue in __tcp_select_window()
	 */
	icsk->icsk_ack.rcv_mss = TCP_MIN_MSS;
	memset(&tp->rx_opt, 0, sizeof(tp->rx_opt));
	__sk_dst_reset(sk);
	dst_release(xchg((__force struct dst_entry **)&sk->sk_rx_dst, NULL));
	tcp_saved_syn_free(tp);
	tp->compressed_ack = 0;
	tp->segs_in = 0;
	tp->segs_out = 0;
	tp->bytes_sent = 0;
	tp->bytes_acked = 0;
	tp->bytes_received = 0;
	tp->bytes_retrans = 0;
	tp->data_segs_in = 0;
	tp->data_segs_out = 0;
	tp->duplicate_sack[0].start_seq = 0;
	tp->duplicate_sack[0].end_seq = 0;
	tp->dsack_dups = 0;
	tp->reord_seen = 0;
	tp->retrans_out = 0;
	tp->sacked_out = 0;
	tp->tlp_high_seq = 0;
	tp->last_oow_ack_time = 0;
	/* There's a bubble in the pipe until at least the first ACK. */
	tp->app_limited = ~0U;
	tp->rack.mstamp = 0;
	tp->rack.advanced = 0;
	tp->rack.reo_wnd_steps = 1;
	tp->rack.last_delivered = 0;
	tp->rack.reo_wnd_persist = 0;
	tp->rack.dsack_seen = 0;
	tp->syn_data_acked = 0;
	tp->rx_opt.saw_tstamp = 0;
	tp->rx_opt.dsack = 0;
	tp->rx_opt.num_sacks = 0;
	tp->rcv_ooopack = 0;


	/* Clean up fastopen related fields */
	tcp_free_fastopen_req(tp);
	inet->defer_connect = 0;
	tp->fastopen_client_fail = 0;

	WARN_ON(inet->inet_num && !icsk->icsk_bind_hash);

	if (sk->sk_frag.page) {
		put_page(sk->sk_frag.page);
		sk->sk_frag.page = NULL;
		sk->sk_frag.offset = 0;
	}

	sk_error_report(sk);
	return 0;
}
EXPORT_SYMBOL(tcp_disconnect);

static inline bool tcp_can_repair_sock(const struct sock *sk)
{
	return ns_capable(sock_net(sk)->user_ns, CAP_NET_ADMIN) &&
		(sk->sk_state != TCP_LISTEN);
}

static int tcp_repair_set_window(struct tcp_sock *tp, sockptr_t optbuf, int len)
{
	struct tcp_repair_window opt;

	if (!tp->repair)
		return -EPERM;

	if (len != sizeof(opt))
		return -EINVAL;

	if (copy_from_sockptr(&opt, optbuf, sizeof(opt)))
		return -EFAULT;

	if (opt.max_window < opt.snd_wnd)
		return -EINVAL;

	if (after(opt.snd_wl1, tp->rcv_nxt + opt.rcv_wnd))
		return -EINVAL;

	if (after(opt.rcv_wup, tp->rcv_nxt))
		return -EINVAL;

	tp->snd_wl1	= opt.snd_wl1;
	tp->snd_wnd	= opt.snd_wnd;
	tp->max_window	= opt.max_window;

	tp->rcv_wnd	= opt.rcv_wnd;
	tp->rcv_wup	= opt.rcv_wup;

	return 0;
}

static int tcp_repair_options_est(struct sock *sk, sockptr_t optbuf,
		unsigned int len)
{
	struct tcp_sock *tp = tcp_sk(sk);
	struct tcp_repair_opt opt;
	size_t offset = 0;

	while (len >= sizeof(opt)) {
		if (copy_from_sockptr_offset(&opt, optbuf, offset, sizeof(opt)))
			return -EFAULT;

		offset += sizeof(opt);
		len -= sizeof(opt);

		switch (opt.opt_code) {
		case TCPOPT_MSS:
			tp->rx_opt.mss_clamp = opt.opt_val;
			tcp_mtup_init(sk);
			break;
		case TCPOPT_WINDOW:
			{
				u16 snd_wscale = opt.opt_val & 0xFFFF;
				u16 rcv_wscale = opt.opt_val >> 16;

				if (snd_wscale > TCP_MAX_WSCALE || rcv_wscale > TCP_MAX_WSCALE)
					return -EFBIG;

				tp->rx_opt.snd_wscale = snd_wscale;
				tp->rx_opt.rcv_wscale = rcv_wscale;
				tp->rx_opt.wscale_ok = 1;
			}
			break;
		case TCPOPT_SACK_PERM:
			if (opt.opt_val != 0)
				return -EINVAL;

			tp->rx_opt.sack_ok |= TCP_SACK_SEEN;
			break;
		case TCPOPT_TIMESTAMP:
			if (opt.opt_val != 0)
				return -EINVAL;

			tp->rx_opt.tstamp_ok = 1;
			break;
		}
	}

	return 0;
}

DEFINE_STATIC_KEY_FALSE(tcp_tx_delay_enabled);
EXPORT_SYMBOL(tcp_tx_delay_enabled);

static void tcp_enable_tx_delay(void)
{
	if (!static_branch_unlikely(&tcp_tx_delay_enabled)) {
		static int __tcp_tx_delay_enabled = 0;

		if (cmpxchg(&__tcp_tx_delay_enabled, 0, 1) == 0) {
			static_branch_enable(&tcp_tx_delay_enabled);
			pr_info("TCP_TX_DELAY enabled\n");
		}
	}
}

/* When set indicates to always queue non-full frames.  Later the user clears
 * this option and we transmit any pending partial frames in the queue.  This is
 * meant to be used alongside sendfile() to get properly filled frames when the
 * user (for example) must write out headers with a write() call first and then
 * use sendfile to send out the data parts.
 *
 * TCP_CORK can be set together with TCP_NODELAY and it is stronger than
 * TCP_NODELAY.
 */
static void __tcp_sock_set_cork(struct sock *sk, bool on)
{
	struct tcp_sock *tp = tcp_sk(sk);

	if (on) {
		tp->nonagle |= TCP_NAGLE_CORK;
	} else {
		tp->nonagle &= ~TCP_NAGLE_CORK;
		if (tp->nonagle & TCP_NAGLE_OFF)
			tp->nonagle |= TCP_NAGLE_PUSH;
		tcp_push_pending_frames(sk);
	}
}

void tcp_sock_set_cork(struct sock *sk, bool on)
{
	lock_sock(sk);
	__tcp_sock_set_cork(sk, on);
	release_sock(sk);
}
EXPORT_SYMBOL(tcp_sock_set_cork);

/* TCP_NODELAY is weaker than TCP_CORK, so that this option on corked socket is
 * remembered, but it is not activated until cork is cleared.
 *
 * However, when TCP_NODELAY is set we make an explicit push, which overrides
 * even TCP_CORK for currently queued segments.
 */
static void __tcp_sock_set_nodelay(struct sock *sk, bool on)
{
	if (on) {
		tcp_sk(sk)->nonagle |= TCP_NAGLE_OFF|TCP_NAGLE_PUSH;
		tcp_push_pending_frames(sk);
	} else {
		tcp_sk(sk)->nonagle &= ~TCP_NAGLE_OFF;
	}
}

void tcp_sock_set_nodelay(struct sock *sk)
{
	lock_sock(sk);
	__tcp_sock_set_nodelay(sk, true);
	release_sock(sk);
}
EXPORT_SYMBOL(tcp_sock_set_nodelay);

static void __tcp_sock_set_quickack(struct sock *sk, int val)
{
	if (!val) {
		inet_csk_enter_pingpong_mode(sk);
		return;
	}

	inet_csk_exit_pingpong_mode(sk);
	if ((1 << sk->sk_state) & (TCPF_ESTABLISHED | TCPF_CLOSE_WAIT) &&
	    inet_csk_ack_scheduled(sk)) {
		inet_csk(sk)->icsk_ack.pending |= ICSK_ACK_PUSHED;
		tcp_cleanup_rbuf(sk, 1);
		if (!(val & 1))
			inet_csk_enter_pingpong_mode(sk);
	}
}

void tcp_sock_set_quickack(struct sock *sk, int val)
{
	lock_sock(sk);
	__tcp_sock_set_quickack(sk, val);
	release_sock(sk);
}
EXPORT_SYMBOL(tcp_sock_set_quickack);

int tcp_sock_set_syncnt(struct sock *sk, int val)
{
	if (val < 1 || val > MAX_TCP_SYNCNT)
		return -EINVAL;

	lock_sock(sk);
	inet_csk(sk)->icsk_syn_retries = val;
	release_sock(sk);
	return 0;
}
EXPORT_SYMBOL(tcp_sock_set_syncnt);

void tcp_sock_set_user_timeout(struct sock *sk, u32 val)
{
	lock_sock(sk);
	inet_csk(sk)->icsk_user_timeout = val;
	release_sock(sk);
}
EXPORT_SYMBOL(tcp_sock_set_user_timeout);

int tcp_sock_set_keepidle_locked(struct sock *sk, int val)
{
	struct tcp_sock *tp = tcp_sk(sk);

	if (val < 1 || val > MAX_TCP_KEEPIDLE)
		return -EINVAL;

	tp->keepalive_time = val * HZ;
	if (sock_flag(sk, SOCK_KEEPOPEN) &&
	    !((1 << sk->sk_state) & (TCPF_CLOSE | TCPF_LISTEN))) {
		u32 elapsed = keepalive_time_elapsed(tp);

		if (tp->keepalive_time > elapsed)
			elapsed = tp->keepalive_time - elapsed;
		else
			elapsed = 0;
		inet_csk_reset_keepalive_timer(sk, elapsed);
	}

	return 0;
}

int tcp_sock_set_keepidle(struct sock *sk, int val)
{
	int err;

	lock_sock(sk);
	err = tcp_sock_set_keepidle_locked(sk, val);
	release_sock(sk);
	return err;
}
EXPORT_SYMBOL(tcp_sock_set_keepidle);

int tcp_sock_set_keepintvl(struct sock *sk, int val)
{
	if (val < 1 || val > MAX_TCP_KEEPINTVL)
		return -EINVAL;

	lock_sock(sk);
	tcp_sk(sk)->keepalive_intvl = val * HZ;
	release_sock(sk);
	return 0;
}
EXPORT_SYMBOL(tcp_sock_set_keepintvl);

int tcp_sock_set_keepcnt(struct sock *sk, int val)
{
	if (val < 1 || val > MAX_TCP_KEEPCNT)
		return -EINVAL;

	lock_sock(sk);
	tcp_sk(sk)->keepalive_probes = val;
	release_sock(sk);
	return 0;
}
EXPORT_SYMBOL(tcp_sock_set_keepcnt);

int tcp_set_window_clamp(struct sock *sk, int val)
{
	struct tcp_sock *tp = tcp_sk(sk);

	if (!val) {
		if (sk->sk_state != TCP_CLOSE)
			return -EINVAL;
		tp->window_clamp = 0;
	} else {
		tp->window_clamp = val < SOCK_MIN_RCVBUF / 2 ?
			SOCK_MIN_RCVBUF / 2 : val;
		tp->rcv_ssthresh = min(tp->rcv_wnd, tp->window_clamp);
	}
	return 0;
}

/*
 *	Socket option code for TCP.
 */
static int do_tcp_setsockopt(struct sock *sk, int level, int optname,
		sockptr_t optval, unsigned int optlen)
{
	struct tcp_sock *tp = tcp_sk(sk);
	struct inet_connection_sock *icsk = inet_csk(sk);
	struct net *net = sock_net(sk);
	int val;
	int err = 0;

	/* These are data/string values, all the others are ints */
	switch (optname) {
	case TCP_CONGESTION: {
		char name[TCP_CA_NAME_MAX];

		if (optlen < 1)
			return -EINVAL;

		val = strncpy_from_sockptr(name, optval,
					min_t(long, TCP_CA_NAME_MAX-1, optlen));
		if (val < 0)
			return -EFAULT;
		name[val] = 0;

		lock_sock(sk);
		err = tcp_set_congestion_control(sk, name, true,
						 ns_capable(sock_net(sk)->user_ns,
							    CAP_NET_ADMIN));
		release_sock(sk);
		return err;
	}
	case TCP_ULP: {
		char name[TCP_ULP_NAME_MAX];

		if (optlen < 1)
			return -EINVAL;

		val = strncpy_from_sockptr(name, optval,
					min_t(long, TCP_ULP_NAME_MAX - 1,
					      optlen));
		if (val < 0)
			return -EFAULT;
		name[val] = 0;

		lock_sock(sk);
		err = tcp_set_ulp(sk, name);
		release_sock(sk);
		return err;
	}
	case TCP_FASTOPEN_KEY: {
		__u8 key[TCP_FASTOPEN_KEY_BUF_LENGTH];
		__u8 *backup_key = NULL;

		/* Allow a backup key as well to facilitate key rotation
		 * First key is the active one.
		 */
		if (optlen != TCP_FASTOPEN_KEY_LENGTH &&
		    optlen != TCP_FASTOPEN_KEY_BUF_LENGTH)
			return -EINVAL;

		if (copy_from_sockptr(key, optval, optlen))
			return -EFAULT;

		if (optlen == TCP_FASTOPEN_KEY_BUF_LENGTH)
			backup_key = key + TCP_FASTOPEN_KEY_LENGTH;

		return tcp_fastopen_reset_cipher(net, sk, key, backup_key);
	}
	default:
		/* fallthru */
		break;
	}

	if (optlen < sizeof(int))
		return -EINVAL;

	if (copy_from_sockptr(&val, optval, sizeof(val)))
		return -EFAULT;

	lock_sock(sk);

	switch (optname) {
	case TCP_MAXSEG:
		/* Values greater than interface MTU won't take effect. However
		 * at the point when this call is done we typically don't yet
		 * know which interface is going to be used
		 */
		if (val && (val < TCP_MIN_MSS || val > MAX_TCP_WINDOW)) {
			err = -EINVAL;
			break;
		}
		tp->rx_opt.user_mss = val;
		break;

	case TCP_NODELAY:
		__tcp_sock_set_nodelay(sk, val);
		break;

	case TCP_THIN_LINEAR_TIMEOUTS:
		if (val < 0 || val > 1)
			err = -EINVAL;
		else
			tp->thin_lto = val;
		break;

	case TCP_THIN_DUPACK:
		if (val < 0 || val > 1)
			err = -EINVAL;
		break;

	case TCP_REPAIR:
		if (!tcp_can_repair_sock(sk))
			err = -EPERM;
		else if (val == TCP_REPAIR_ON) {
			tp->repair = 1;
			sk->sk_reuse = SK_FORCE_REUSE;
			tp->repair_queue = TCP_NO_QUEUE;
		} else if (val == TCP_REPAIR_OFF) {
			tp->repair = 0;
			sk->sk_reuse = SK_NO_REUSE;
			tcp_send_window_probe(sk);
		} else if (val == TCP_REPAIR_OFF_NO_WP) {
			tp->repair = 0;
			sk->sk_reuse = SK_NO_REUSE;
		} else
			err = -EINVAL;

		break;

	case TCP_REPAIR_QUEUE:
		if (!tp->repair)
			err = -EPERM;
		else if ((unsigned int)val < TCP_QUEUES_NR)
			tp->repair_queue = val;
		else
			err = -EINVAL;
		break;

	case TCP_QUEUE_SEQ:
		if (sk->sk_state != TCP_CLOSE) {
			err = -EPERM;
		} else if (tp->repair_queue == TCP_SEND_QUEUE) {
			if (!tcp_rtx_queue_empty(sk))
				err = -EPERM;
			else
				WRITE_ONCE(tp->write_seq, val);
		} else if (tp->repair_queue == TCP_RECV_QUEUE) {
			if (tp->rcv_nxt != tp->copied_seq) {
				err = -EPERM;
			} else {
				WRITE_ONCE(tp->rcv_nxt, val);
				WRITE_ONCE(tp->copied_seq, val);
			}
		} else {
			err = -EINVAL;
		}
		break;

	case TCP_REPAIR_OPTIONS:
		if (!tp->repair)
			err = -EINVAL;
		else if (sk->sk_state == TCP_ESTABLISHED)
			err = tcp_repair_options_est(sk, optval, optlen);
		else
			err = -EPERM;
		break;

	case TCP_CORK:
		__tcp_sock_set_cork(sk, val);
		break;

	case TCP_KEEPIDLE:
		err = tcp_sock_set_keepidle_locked(sk, val);
		break;
	case TCP_KEEPINTVL:
		if (val < 1 || val > MAX_TCP_KEEPINTVL)
			err = -EINVAL;
		else
			tp->keepalive_intvl = val * HZ;
		break;
	case TCP_KEEPCNT:
		if (val < 1 || val > MAX_TCP_KEEPCNT)
			err = -EINVAL;
		else
			tp->keepalive_probes = val;
		break;
	case TCP_SYNCNT:
		if (val < 1 || val > MAX_TCP_SYNCNT)
			err = -EINVAL;
		else
			icsk->icsk_syn_retries = val;
		break;

	case TCP_SAVE_SYN:
		/* 0: disable, 1: enable, 2: start from ether_header */
		if (val < 0 || val > 2)
			err = -EINVAL;
		else
			tp->save_syn = val;
		break;

	case TCP_LINGER2:
		if (val < 0)
			tp->linger2 = -1;
		else if (val > TCP_FIN_TIMEOUT_MAX / HZ)
			tp->linger2 = TCP_FIN_TIMEOUT_MAX;
		else
			tp->linger2 = val * HZ;
		break;

	case TCP_DEFER_ACCEPT:
		/* Translate value in seconds to number of retransmits */
		icsk->icsk_accept_queue.rskq_defer_accept =
			secs_to_retrans(val, TCP_TIMEOUT_INIT / HZ,
					TCP_RTO_MAX / HZ);
		break;

	case TCP_WINDOW_CLAMP:
		err = tcp_set_window_clamp(sk, val);
		break;

	case TCP_QUICKACK:
		__tcp_sock_set_quickack(sk, val);
		break;

#ifdef CONFIG_TCP_MD5SIG
	case TCP_MD5SIG:
	case TCP_MD5SIG_EXT:
		err = tp->af_specific->md5_parse(sk, optname, optval, optlen);
		break;
#endif
	case TCP_USER_TIMEOUT:
		/* Cap the max time in ms TCP will retry or probe the window
		 * before giving up and aborting (ETIMEDOUT) a connection.
		 */
		if (val < 0)
			err = -EINVAL;
		else
			icsk->icsk_user_timeout = val;
		break;

	case TCP_FASTOPEN:
		if (val >= 0 && ((1 << sk->sk_state) & (TCPF_CLOSE |
		    TCPF_LISTEN))) {
			tcp_fastopen_init_key_once(net);

			fastopen_queue_tune(sk, val);
		} else {
			err = -EINVAL;
		}
		break;
	case TCP_FASTOPEN_CONNECT:
		if (val > 1 || val < 0) {
			err = -EINVAL;
		} else if (net->ipv4.sysctl_tcp_fastopen & TFO_CLIENT_ENABLE) {
			if (sk->sk_state == TCP_CLOSE)
				tp->fastopen_connect = val;
			else
				err = -EINVAL;
		} else {
			err = -EOPNOTSUPP;
		}
		break;
	case TCP_FASTOPEN_NO_COOKIE:
		if (val > 1 || val < 0)
			err = -EINVAL;
		else if (!((1 << sk->sk_state) & (TCPF_CLOSE | TCPF_LISTEN)))
			err = -EINVAL;
		else
			tp->fastopen_no_cookie = val;
		break;
	case TCP_TIMESTAMP:
		if (!tp->repair)
			err = -EPERM;
		else
			tp->tsoffset = val - tcp_time_stamp_raw();
		break;
	case TCP_REPAIR_WINDOW:
		err = tcp_repair_set_window(tp, optval, optlen);
		break;
	case TCP_NOTSENT_LOWAT:
		tp->notsent_lowat = val;
		sk->sk_write_space(sk);
		break;
	case TCP_INQ:
		if (val > 1 || val < 0)
			err = -EINVAL;
		else
			tp->recvmsg_inq = val;
		break;
	case TCP_TX_DELAY:
		if (val)
			tcp_enable_tx_delay();
		tp->tcp_tx_delay = val;
		break;
	default:
		err = -ENOPROTOOPT;
		break;
	}

	release_sock(sk);
	return err;
}

int tcp_setsockopt(struct sock *sk, int level, int optname, sockptr_t optval,
		   unsigned int optlen)
{
	const struct inet_connection_sock *icsk = inet_csk(sk);

	if (level != SOL_TCP)
		return icsk->icsk_af_ops->setsockopt(sk, level, optname,
						     optval, optlen);
	return do_tcp_setsockopt(sk, level, optname, optval, optlen);
}
EXPORT_SYMBOL(tcp_setsockopt);

static void tcp_get_info_chrono_stats(const struct tcp_sock *tp,
				      struct tcp_info *info)
{
	u64 stats[__TCP_CHRONO_MAX], total = 0;
	enum tcp_chrono i;

	for (i = TCP_CHRONO_BUSY; i < __TCP_CHRONO_MAX; ++i) {
		stats[i] = tp->chrono_stat[i - 1];
		if (i == tp->chrono_type)
			stats[i] += tcp_jiffies32 - tp->chrono_start;
		stats[i] *= USEC_PER_SEC / HZ;
		total += stats[i];
	}

	info->tcpi_busy_time = total;
	info->tcpi_rwnd_limited = stats[TCP_CHRONO_RWND_LIMITED];
	info->tcpi_sndbuf_limited = stats[TCP_CHRONO_SNDBUF_LIMITED];
}

/* Return information about state of tcp endpoint in API format. */
void tcp_get_info(struct sock *sk, struct tcp_info *info)
{
	const struct tcp_sock *tp = tcp_sk(sk); /* iff sk_type == SOCK_STREAM */
	const struct inet_connection_sock *icsk = inet_csk(sk);
	unsigned long rate;
	u32 now;
	u64 rate64;
	bool slow;

	memset(info, 0, sizeof(*info));
	if (sk->sk_type != SOCK_STREAM)
		return;

	info->tcpi_state = inet_sk_state_load(sk);

	/* Report meaningful fields for all TCP states, including listeners */
	rate = READ_ONCE(sk->sk_pacing_rate);
	rate64 = (rate != ~0UL) ? rate : ~0ULL;
	info->tcpi_pacing_rate = rate64;

	rate = READ_ONCE(sk->sk_max_pacing_rate);
	rate64 = (rate != ~0UL) ? rate : ~0ULL;
	info->tcpi_max_pacing_rate = rate64;

	info->tcpi_reordering = tp->reordering;
	info->tcpi_snd_cwnd = tp->snd_cwnd;

	if (info->tcpi_state == TCP_LISTEN) {
		/* listeners aliased fields :
		 * tcpi_unacked -> Number of children ready for accept()
		 * tcpi_sacked  -> max backlog
		 */
		info->tcpi_unacked = READ_ONCE(sk->sk_ack_backlog);
		info->tcpi_sacked = READ_ONCE(sk->sk_max_ack_backlog);
		return;
	}

	slow = lock_sock_fast(sk);

	info->tcpi_ca_state = icsk->icsk_ca_state;
	info->tcpi_retransmits = icsk->icsk_retransmits;
	info->tcpi_probes = icsk->icsk_probes_out;
	info->tcpi_backoff = icsk->icsk_backoff;

	if (tp->rx_opt.tstamp_ok)
		info->tcpi_options |= TCPI_OPT_TIMESTAMPS;
	if (tcp_is_sack(tp))
		info->tcpi_options |= TCPI_OPT_SACK;
	if (tp->rx_opt.wscale_ok) {
		info->tcpi_options |= TCPI_OPT_WSCALE;
		info->tcpi_snd_wscale = tp->rx_opt.snd_wscale;
		info->tcpi_rcv_wscale = tp->rx_opt.rcv_wscale;
	}

	if (tp->ecn_flags & TCP_ECN_OK)
		info->tcpi_options |= TCPI_OPT_ECN;
	if (tp->ecn_flags & TCP_ECN_SEEN)
		info->tcpi_options |= TCPI_OPT_ECN_SEEN;
	if (tp->syn_data_acked)
		info->tcpi_options |= TCPI_OPT_SYN_DATA;

	info->tcpi_rto = jiffies_to_usecs(icsk->icsk_rto);
	info->tcpi_ato = jiffies_to_usecs(icsk->icsk_ack.ato);
	info->tcpi_snd_mss = tp->mss_cache;
	info->tcpi_rcv_mss = icsk->icsk_ack.rcv_mss;

	info->tcpi_unacked = tp->packets_out;
	info->tcpi_sacked = tp->sacked_out;

	info->tcpi_lost = tp->lost_out;
	info->tcpi_retrans = tp->retrans_out;

	now = tcp_jiffies32;
	info->tcpi_last_data_sent = jiffies_to_msecs(now - tp->lsndtime);
	info->tcpi_last_data_recv = jiffies_to_msecs(now - icsk->icsk_ack.lrcvtime);
	info->tcpi_last_ack_recv = jiffies_to_msecs(now - tp->rcv_tstamp);

	info->tcpi_pmtu = icsk->icsk_pmtu_cookie;
	info->tcpi_rcv_ssthresh = tp->rcv_ssthresh;
	info->tcpi_rtt = tp->srtt_us >> 3;
	info->tcpi_rttvar = tp->mdev_us >> 2;
	info->tcpi_snd_ssthresh = tp->snd_ssthresh;
	info->tcpi_advmss = tp->advmss;

	info->tcpi_rcv_rtt = tp->rcv_rtt_est.rtt_us >> 3;
	info->tcpi_rcv_space = tp->rcvq_space.space;

	info->tcpi_total_retrans = tp->total_retrans;

	info->tcpi_bytes_acked = tp->bytes_acked;
	info->tcpi_bytes_received = tp->bytes_received;
	info->tcpi_notsent_bytes = max_t(int, 0, tp->write_seq - tp->snd_nxt);
	tcp_get_info_chrono_stats(tp, info);

	info->tcpi_segs_out = tp->segs_out;
	info->tcpi_segs_in = tp->segs_in;

	info->tcpi_min_rtt = tcp_min_rtt(tp);
	info->tcpi_data_segs_in = tp->data_segs_in;
	info->tcpi_data_segs_out = tp->data_segs_out;

	info->tcpi_delivery_rate_app_limited = tp->rate_app_limited ? 1 : 0;
	rate64 = tcp_compute_delivery_rate(tp);
	if (rate64)
		info->tcpi_delivery_rate = rate64;
	info->tcpi_delivered = tp->delivered;
	info->tcpi_delivered_ce = tp->delivered_ce;
	info->tcpi_bytes_sent = tp->bytes_sent;
	info->tcpi_bytes_retrans = tp->bytes_retrans;
	info->tcpi_dsack_dups = tp->dsack_dups;
	info->tcpi_reord_seen = tp->reord_seen;
	info->tcpi_rcv_ooopack = tp->rcv_ooopack;
	info->tcpi_snd_wnd = tp->snd_wnd;
	info->tcpi_fastopen_client_fail = tp->fastopen_client_fail;
	unlock_sock_fast(sk, slow);
}
EXPORT_SYMBOL_GPL(tcp_get_info);

static size_t tcp_opt_stats_get_size(void)
{
	return
		nla_total_size_64bit(sizeof(u64)) + /* TCP_NLA_BUSY */
		nla_total_size_64bit(sizeof(u64)) + /* TCP_NLA_RWND_LIMITED */
		nla_total_size_64bit(sizeof(u64)) + /* TCP_NLA_SNDBUF_LIMITED */
		nla_total_size_64bit(sizeof(u64)) + /* TCP_NLA_DATA_SEGS_OUT */
		nla_total_size_64bit(sizeof(u64)) + /* TCP_NLA_TOTAL_RETRANS */
		nla_total_size_64bit(sizeof(u64)) + /* TCP_NLA_PACING_RATE */
		nla_total_size_64bit(sizeof(u64)) + /* TCP_NLA_DELIVERY_RATE */
		nla_total_size(sizeof(u32)) + /* TCP_NLA_SND_CWND */
		nla_total_size(sizeof(u32)) + /* TCP_NLA_REORDERING */
		nla_total_size(sizeof(u32)) + /* TCP_NLA_MIN_RTT */
		nla_total_size(sizeof(u8)) + /* TCP_NLA_RECUR_RETRANS */
		nla_total_size(sizeof(u8)) + /* TCP_NLA_DELIVERY_RATE_APP_LMT */
		nla_total_size(sizeof(u32)) + /* TCP_NLA_SNDQ_SIZE */
		nla_total_size(sizeof(u8)) + /* TCP_NLA_CA_STATE */
		nla_total_size(sizeof(u32)) + /* TCP_NLA_SND_SSTHRESH */
		nla_total_size(sizeof(u32)) + /* TCP_NLA_DELIVERED */
		nla_total_size(sizeof(u32)) + /* TCP_NLA_DELIVERED_CE */
		nla_total_size_64bit(sizeof(u64)) + /* TCP_NLA_BYTES_SENT */
		nla_total_size_64bit(sizeof(u64)) + /* TCP_NLA_BYTES_RETRANS */
		nla_total_size(sizeof(u32)) + /* TCP_NLA_DSACK_DUPS */
		nla_total_size(sizeof(u32)) + /* TCP_NLA_REORD_SEEN */
		nla_total_size(sizeof(u32)) + /* TCP_NLA_SRTT */
		nla_total_size(sizeof(u16)) + /* TCP_NLA_TIMEOUT_REHASH */
		nla_total_size(sizeof(u32)) + /* TCP_NLA_BYTES_NOTSENT */
		nla_total_size_64bit(sizeof(u64)) + /* TCP_NLA_EDT */
		nla_total_size(sizeof(u8)) + /* TCP_NLA_TTL */
		0;
}

/* Returns TTL or hop limit of an incoming packet from skb. */
static u8 tcp_skb_ttl_or_hop_limit(const struct sk_buff *skb)
{
	if (skb->protocol == htons(ETH_P_IP))
		return ip_hdr(skb)->ttl;
	else if (skb->protocol == htons(ETH_P_IPV6))
		return ipv6_hdr(skb)->hop_limit;
	else
		return 0;
}

struct sk_buff *tcp_get_timestamping_opt_stats(const struct sock *sk,
					       const struct sk_buff *orig_skb,
					       const struct sk_buff *ack_skb)
{
	const struct tcp_sock *tp = tcp_sk(sk);
	struct sk_buff *stats;
	struct tcp_info info;
	unsigned long rate;
	u64 rate64;

	stats = alloc_skb(tcp_opt_stats_get_size(), GFP_ATOMIC);
	if (!stats)
		return NULL;

	tcp_get_info_chrono_stats(tp, &info);
	nla_put_u64_64bit(stats, TCP_NLA_BUSY,
			  info.tcpi_busy_time, TCP_NLA_PAD);
	nla_put_u64_64bit(stats, TCP_NLA_RWND_LIMITED,
			  info.tcpi_rwnd_limited, TCP_NLA_PAD);
	nla_put_u64_64bit(stats, TCP_NLA_SNDBUF_LIMITED,
			  info.tcpi_sndbuf_limited, TCP_NLA_PAD);
	nla_put_u64_64bit(stats, TCP_NLA_DATA_SEGS_OUT,
			  tp->data_segs_out, TCP_NLA_PAD);
	nla_put_u64_64bit(stats, TCP_NLA_TOTAL_RETRANS,
			  tp->total_retrans, TCP_NLA_PAD);

	rate = READ_ONCE(sk->sk_pacing_rate);
	rate64 = (rate != ~0UL) ? rate : ~0ULL;
	nla_put_u64_64bit(stats, TCP_NLA_PACING_RATE, rate64, TCP_NLA_PAD);

	rate64 = tcp_compute_delivery_rate(tp);
	nla_put_u64_64bit(stats, TCP_NLA_DELIVERY_RATE, rate64, TCP_NLA_PAD);

	nla_put_u32(stats, TCP_NLA_SND_CWND, tp->snd_cwnd);
	nla_put_u32(stats, TCP_NLA_REORDERING, tp->reordering);
	nla_put_u32(stats, TCP_NLA_MIN_RTT, tcp_min_rtt(tp));

	nla_put_u8(stats, TCP_NLA_RECUR_RETRANS, inet_csk(sk)->icsk_retransmits);
	nla_put_u8(stats, TCP_NLA_DELIVERY_RATE_APP_LMT, !!tp->rate_app_limited);
	nla_put_u32(stats, TCP_NLA_SND_SSTHRESH, tp->snd_ssthresh);
	nla_put_u32(stats, TCP_NLA_DELIVERED, tp->delivered);
	nla_put_u32(stats, TCP_NLA_DELIVERED_CE, tp->delivered_ce);

	nla_put_u32(stats, TCP_NLA_SNDQ_SIZE, tp->write_seq - tp->snd_una);
	nla_put_u8(stats, TCP_NLA_CA_STATE, inet_csk(sk)->icsk_ca_state);

	nla_put_u64_64bit(stats, TCP_NLA_BYTES_SENT, tp->bytes_sent,
			  TCP_NLA_PAD);
	nla_put_u64_64bit(stats, TCP_NLA_BYTES_RETRANS, tp->bytes_retrans,
			  TCP_NLA_PAD);
	nla_put_u32(stats, TCP_NLA_DSACK_DUPS, tp->dsack_dups);
	nla_put_u32(stats, TCP_NLA_REORD_SEEN, tp->reord_seen);
	nla_put_u32(stats, TCP_NLA_SRTT, tp->srtt_us >> 3);
	nla_put_u16(stats, TCP_NLA_TIMEOUT_REHASH, tp->timeout_rehash);
	nla_put_u32(stats, TCP_NLA_BYTES_NOTSENT,
		    max_t(int, 0, tp->write_seq - tp->snd_nxt));
	nla_put_u64_64bit(stats, TCP_NLA_EDT, orig_skb->skb_mstamp_ns,
			  TCP_NLA_PAD);
	if (ack_skb)
		nla_put_u8(stats, TCP_NLA_TTL,
			   tcp_skb_ttl_or_hop_limit(ack_skb));

	return stats;
}

static int do_tcp_getsockopt(struct sock *sk, int level,
		int optname, char __user *optval, int __user *optlen)
{
	struct inet_connection_sock *icsk = inet_csk(sk);
	struct tcp_sock *tp = tcp_sk(sk);
	struct net *net = sock_net(sk);
	int val, len;

	if (get_user(len, optlen))
		return -EFAULT;

	len = min_t(unsigned int, len, sizeof(int));

	if (len < 0)
		return -EINVAL;

	switch (optname) {
	case TCP_MAXSEG:
		val = tp->mss_cache;
		if (!val && ((1 << sk->sk_state) & (TCPF_CLOSE | TCPF_LISTEN)))
			val = tp->rx_opt.user_mss;
		if (tp->repair)
			val = tp->rx_opt.mss_clamp;
		break;
	case TCP_NODELAY:
		val = !!(tp->nonagle&TCP_NAGLE_OFF);
		break;
	case TCP_CORK:
		val = !!(tp->nonagle&TCP_NAGLE_CORK);
		break;
	case TCP_KEEPIDLE:
		val = keepalive_time_when(tp) / HZ;
		break;
	case TCP_KEEPINTVL:
		val = keepalive_intvl_when(tp) / HZ;
		break;
	case TCP_KEEPCNT:
		val = keepalive_probes(tp);
		break;
	case TCP_SYNCNT:
		val = icsk->icsk_syn_retries ? : net->ipv4.sysctl_tcp_syn_retries;
		break;
	case TCP_LINGER2:
		val = tp->linger2;
		if (val >= 0)
			val = (val ? : net->ipv4.sysctl_tcp_fin_timeout) / HZ;
		break;
	case TCP_DEFER_ACCEPT:
		val = retrans_to_secs(icsk->icsk_accept_queue.rskq_defer_accept,
				      TCP_TIMEOUT_INIT / HZ, TCP_RTO_MAX / HZ);
		break;
	case TCP_WINDOW_CLAMP:
		val = tp->window_clamp;
		break;
	case TCP_INFO: {
		struct tcp_info info;

		if (get_user(len, optlen))
			return -EFAULT;

		tcp_get_info(sk, &info);

		len = min_t(unsigned int, len, sizeof(info));
		if (put_user(len, optlen))
			return -EFAULT;
		if (copy_to_user(optval, &info, len))
			return -EFAULT;
		return 0;
	}
	case TCP_CC_INFO: {
		const struct tcp_congestion_ops *ca_ops;
		union tcp_cc_info info;
		size_t sz = 0;
		int attr;

		if (get_user(len, optlen))
			return -EFAULT;

		ca_ops = icsk->icsk_ca_ops;
		if (ca_ops && ca_ops->get_info)
			sz = ca_ops->get_info(sk, ~0U, &attr, &info);

		len = min_t(unsigned int, len, sz);
		if (put_user(len, optlen))
			return -EFAULT;
		if (copy_to_user(optval, &info, len))
			return -EFAULT;
		return 0;
	}
	case TCP_QUICKACK:
		val = !inet_csk_in_pingpong_mode(sk);
		break;

	case TCP_CONGESTION:
		if (get_user(len, optlen))
			return -EFAULT;
		len = min_t(unsigned int, len, TCP_CA_NAME_MAX);
		if (put_user(len, optlen))
			return -EFAULT;
		if (copy_to_user(optval, icsk->icsk_ca_ops->name, len))
			return -EFAULT;
		return 0;

	case TCP_ULP:
		if (get_user(len, optlen))
			return -EFAULT;
		len = min_t(unsigned int, len, TCP_ULP_NAME_MAX);
		if (!icsk->icsk_ulp_ops) {
			if (put_user(0, optlen))
				return -EFAULT;
			return 0;
		}
		if (put_user(len, optlen))
			return -EFAULT;
		if (copy_to_user(optval, icsk->icsk_ulp_ops->name, len))
			return -EFAULT;
		return 0;

	case TCP_FASTOPEN_KEY: {
		u64 key[TCP_FASTOPEN_KEY_BUF_LENGTH / sizeof(u64)];
		unsigned int key_len;

		if (get_user(len, optlen))
			return -EFAULT;

		key_len = tcp_fastopen_get_cipher(net, icsk, key) *
				TCP_FASTOPEN_KEY_LENGTH;
		len = min_t(unsigned int, len, key_len);
		if (put_user(len, optlen))
			return -EFAULT;
		if (copy_to_user(optval, key, len))
			return -EFAULT;
		return 0;
	}
	case TCP_THIN_LINEAR_TIMEOUTS:
		val = tp->thin_lto;
		break;

	case TCP_THIN_DUPACK:
		val = 0;
		break;

	case TCP_REPAIR:
		val = tp->repair;
		break;

	case TCP_REPAIR_QUEUE:
		if (tp->repair)
			val = tp->repair_queue;
		else
			return -EINVAL;
		break;

	case TCP_REPAIR_WINDOW: {
		struct tcp_repair_window opt;

		if (get_user(len, optlen))
			return -EFAULT;

		if (len != sizeof(opt))
			return -EINVAL;

		if (!tp->repair)
			return -EPERM;

		opt.snd_wl1	= tp->snd_wl1;
		opt.snd_wnd	= tp->snd_wnd;
		opt.max_window	= tp->max_window;
		opt.rcv_wnd	= tp->rcv_wnd;
		opt.rcv_wup	= tp->rcv_wup;

		if (copy_to_user(optval, &opt, len))
			return -EFAULT;
		return 0;
	}
	case TCP_QUEUE_SEQ:
		if (tp->repair_queue == TCP_SEND_QUEUE)
			val = tp->write_seq;
		else if (tp->repair_queue == TCP_RECV_QUEUE)
			val = tp->rcv_nxt;
		else
			return -EINVAL;
		break;

	case TCP_USER_TIMEOUT:
		val = icsk->icsk_user_timeout;
		break;

	case TCP_FASTOPEN:
		val = icsk->icsk_accept_queue.fastopenq.max_qlen;
		break;

	case TCP_FASTOPEN_CONNECT:
		val = tp->fastopen_connect;
		break;

	case TCP_FASTOPEN_NO_COOKIE:
		val = tp->fastopen_no_cookie;
		break;

	case TCP_TX_DELAY:
		val = tp->tcp_tx_delay;
		break;

	case TCP_TIMESTAMP:
		val = tcp_time_stamp_raw() + tp->tsoffset;
		break;
	case TCP_NOTSENT_LOWAT:
		val = tp->notsent_lowat;
		break;
	case TCP_INQ:
		val = tp->recvmsg_inq;
		break;
	case TCP_SAVE_SYN:
		val = tp->save_syn;
		break;
	case TCP_SAVED_SYN: {
		if (get_user(len, optlen))
			return -EFAULT;

		lock_sock(sk);
		if (tp->saved_syn) {
			if (len < tcp_saved_syn_len(tp->saved_syn)) {
				if (put_user(tcp_saved_syn_len(tp->saved_syn),
					     optlen)) {
					release_sock(sk);
					return -EFAULT;
				}
				release_sock(sk);
				return -EINVAL;
			}
			len = tcp_saved_syn_len(tp->saved_syn);
			if (put_user(len, optlen)) {
				release_sock(sk);
				return -EFAULT;
			}
			if (copy_to_user(optval, tp->saved_syn->data, len)) {
				release_sock(sk);
				return -EFAULT;
			}
			tcp_saved_syn_free(tp);
			release_sock(sk);
		} else {
			release_sock(sk);
			len = 0;
			if (put_user(len, optlen))
				return -EFAULT;
		}
		return 0;
	}
#ifdef CONFIG_MMU
	case TCP_ZEROCOPY_RECEIVE: {
		struct scm_timestamping_internal tss;
		struct tcp_zerocopy_receive zc = {};
		int err;

		if (get_user(len, optlen))
			return -EFAULT;
		if (len < 0 ||
		    len < offsetofend(struct tcp_zerocopy_receive, length))
			return -EINVAL;
		if (unlikely(len > sizeof(zc))) {
			err = check_zeroed_user(optval + sizeof(zc),
						len - sizeof(zc));
			if (err < 1)
				return err == 0 ? -EINVAL : err;
			len = sizeof(zc);
			if (put_user(len, optlen))
				return -EFAULT;
		}
		if (copy_from_user(&zc, optval, len))
			return -EFAULT;
		if (zc.reserved)
			return -EINVAL;
		if (zc.msg_flags &  ~(TCP_VALID_ZC_MSG_FLAGS))
			return -EINVAL;
		lock_sock(sk);
		err = tcp_zerocopy_receive(sk, &zc, &tss);
		err = BPF_CGROUP_RUN_PROG_GETSOCKOPT_KERN(sk, level, optname,
							  &zc, &len, err);
		release_sock(sk);
		if (len >= offsetofend(struct tcp_zerocopy_receive, msg_flags))
			goto zerocopy_rcv_cmsg;
		switch (len) {
		case offsetofend(struct tcp_zerocopy_receive, msg_flags):
			goto zerocopy_rcv_cmsg;
		case offsetofend(struct tcp_zerocopy_receive, msg_controllen):
		case offsetofend(struct tcp_zerocopy_receive, msg_control):
		case offsetofend(struct tcp_zerocopy_receive, flags):
		case offsetofend(struct tcp_zerocopy_receive, copybuf_len):
		case offsetofend(struct tcp_zerocopy_receive, copybuf_address):
		case offsetofend(struct tcp_zerocopy_receive, err):
			goto zerocopy_rcv_sk_err;
		case offsetofend(struct tcp_zerocopy_receive, inq):
			goto zerocopy_rcv_inq;
		case offsetofend(struct tcp_zerocopy_receive, length):
		default:
			goto zerocopy_rcv_out;
		}
zerocopy_rcv_cmsg:
		if (zc.msg_flags & TCP_CMSG_TS)
			tcp_zc_finalize_rx_tstamp(sk, &zc, &tss);
		else
			zc.msg_flags = 0;
zerocopy_rcv_sk_err:
		if (!err)
			zc.err = sock_error(sk);
zerocopy_rcv_inq:
		zc.inq = tcp_inq_hint(sk);
zerocopy_rcv_out:
		if (!err && copy_to_user(optval, &zc, len))
			err = -EFAULT;
		return err;
	}
#endif
	default:
		return -ENOPROTOOPT;
	}

	if (put_user(len, optlen))
		return -EFAULT;
	if (copy_to_user(optval, &val, len))
		return -EFAULT;
	return 0;
}

bool tcp_bpf_bypass_getsockopt(int level, int optname)
{
	/* TCP do_tcp_getsockopt has optimized getsockopt implementation
	 * to avoid extra socket lock for TCP_ZEROCOPY_RECEIVE.
	 */
	if (level == SOL_TCP && optname == TCP_ZEROCOPY_RECEIVE)
		return true;

	return false;
}
EXPORT_SYMBOL(tcp_bpf_bypass_getsockopt);

int tcp_getsockopt(struct sock *sk, int level, int optname, char __user *optval,
		   int __user *optlen)
{
	struct inet_connection_sock *icsk = inet_csk(sk);

	if (level != SOL_TCP)
		return icsk->icsk_af_ops->getsockopt(sk, level, optname,
						     optval, optlen);
	return do_tcp_getsockopt(sk, level, optname, optval, optlen);
}
EXPORT_SYMBOL(tcp_getsockopt);

#ifdef CONFIG_TCP_MD5SIG
static DEFINE_PER_CPU(struct tcp_md5sig_pool, tcp_md5sig_pool);
static DEFINE_MUTEX(tcp_md5sig_mutex);
static bool tcp_md5sig_pool_populated = false;

static void __tcp_alloc_md5sig_pool(void)
{
	struct crypto_ahash *hash;
	int cpu;

	hash = crypto_alloc_ahash("md5", 0, CRYPTO_ALG_ASYNC);
	if (IS_ERR(hash))
		return;

	for_each_possible_cpu(cpu) {
		void *scratch = per_cpu(tcp_md5sig_pool, cpu).scratch;
		struct ahash_request *req;

		if (!scratch) {
			scratch = kmalloc_node(sizeof(union tcp_md5sum_block) +
					       sizeof(struct tcphdr),
					       GFP_KERNEL,
					       cpu_to_node(cpu));
			if (!scratch)
				return;
			per_cpu(tcp_md5sig_pool, cpu).scratch = scratch;
		}
		if (per_cpu(tcp_md5sig_pool, cpu).md5_req)
			continue;

		req = ahash_request_alloc(hash, GFP_KERNEL);
		if (!req)
			return;

		ahash_request_set_callback(req, 0, NULL, NULL);

		per_cpu(tcp_md5sig_pool, cpu).md5_req = req;
	}
	/* before setting tcp_md5sig_pool_populated, we must commit all writes
	 * to memory. See smp_rmb() in tcp_get_md5sig_pool()
	 */
	smp_wmb();
	tcp_md5sig_pool_populated = true;
}

bool tcp_alloc_md5sig_pool(void)
{
	if (unlikely(!tcp_md5sig_pool_populated)) {
		mutex_lock(&tcp_md5sig_mutex);

		if (!tcp_md5sig_pool_populated) {
			__tcp_alloc_md5sig_pool();
			if (tcp_md5sig_pool_populated)
				static_branch_inc(&tcp_md5_needed);
		}

		mutex_unlock(&tcp_md5sig_mutex);
	}
	return tcp_md5sig_pool_populated;
}
EXPORT_SYMBOL(tcp_alloc_md5sig_pool);


/**
 *	tcp_get_md5sig_pool - get md5sig_pool for this user
 *
 *	We use percpu structure, so if we succeed, we exit with preemption
 *	and BH disabled, to make sure another thread or softirq handling
 *	wont try to get same context.
 */
struct tcp_md5sig_pool *tcp_get_md5sig_pool(void)
{
	local_bh_disable();

	if (tcp_md5sig_pool_populated) {
		/* coupled with smp_wmb() in __tcp_alloc_md5sig_pool() */
		smp_rmb();
		return this_cpu_ptr(&tcp_md5sig_pool);
	}
	local_bh_enable();
	return NULL;
}
EXPORT_SYMBOL(tcp_get_md5sig_pool);

int tcp_md5_hash_skb_data(struct tcp_md5sig_pool *hp,
			  const struct sk_buff *skb, unsigned int header_len)
{
	struct scatterlist sg;
	const struct tcphdr *tp = tcp_hdr(skb);
	struct ahash_request *req = hp->md5_req;
	unsigned int i;
	const unsigned int head_data_len = skb_headlen(skb) > header_len ?
					   skb_headlen(skb) - header_len : 0;
	const struct skb_shared_info *shi = skb_shinfo(skb);
	struct sk_buff *frag_iter;

	sg_init_table(&sg, 1);

	sg_set_buf(&sg, ((u8 *) tp) + header_len, head_data_len);
	ahash_request_set_crypt(req, &sg, NULL, head_data_len);
	if (crypto_ahash_update(req))
		return 1;

	for (i = 0; i < shi->nr_frags; ++i) {
		const skb_frag_t *f = &shi->frags[i];
		unsigned int offset = skb_frag_off(f);
		struct page *page = skb_frag_page(f) + (offset >> PAGE_SHIFT);

		sg_set_page(&sg, page, skb_frag_size(f),
			    offset_in_page(offset));
		ahash_request_set_crypt(req, &sg, NULL, skb_frag_size(f));
		if (crypto_ahash_update(req))
			return 1;
	}

	skb_walk_frags(skb, frag_iter)
		if (tcp_md5_hash_skb_data(hp, frag_iter, 0))
			return 1;

	return 0;
}
EXPORT_SYMBOL(tcp_md5_hash_skb_data);

int tcp_md5_hash_key(struct tcp_md5sig_pool *hp, const struct tcp_md5sig_key *key)
{
	u8 keylen = READ_ONCE(key->keylen); /* paired with WRITE_ONCE() in tcp_md5_do_add */
	struct scatterlist sg;

	sg_init_one(&sg, key->key, keylen);
	ahash_request_set_crypt(hp->md5_req, &sg, NULL, keylen);

	/* We use data_race() because tcp_md5_do_add() might change key->key under us */
	return data_race(crypto_ahash_update(hp->md5_req));
}
EXPORT_SYMBOL(tcp_md5_hash_key);

#endif

void tcp_done(struct sock *sk)
{
	struct request_sock *req;

	/* We might be called with a new socket, after
	 * inet_csk_prepare_forced_close() has been called
	 * so we can not use lockdep_sock_is_held(sk)
	 */
	req = rcu_dereference_protected(tcp_sk(sk)->fastopen_rsk, 1);

	if (sk->sk_state == TCP_SYN_SENT || sk->sk_state == TCP_SYN_RECV)
		TCP_INC_STATS(sock_net(sk), TCP_MIB_ATTEMPTFAILS);

	tcp_set_state(sk, TCP_CLOSE);
	tcp_clear_xmit_timers(sk);
	if (req)
		reqsk_fastopen_remove(sk, req, false);

	sk->sk_shutdown = SHUTDOWN_MASK;

	if (!sock_flag(sk, SOCK_DEAD))
		sk->sk_state_change(sk);
	else
		inet_csk_destroy_sock(sk);
}
EXPORT_SYMBOL_GPL(tcp_done);

int tcp_abort(struct sock *sk, int err)
{
	if (!sk_fullsock(sk)) {
		if (sk->sk_state == TCP_NEW_SYN_RECV) {
			struct request_sock *req = inet_reqsk(sk);

			local_bh_disable();
			inet_csk_reqsk_queue_drop(req->rsk_listener, req);
			local_bh_enable();
			return 0;
		}
		return -EOPNOTSUPP;
	}

	/* Don't race with userspace socket closes such as tcp_close. */
	lock_sock(sk);

	if (sk->sk_state == TCP_LISTEN) {
		tcp_set_state(sk, TCP_CLOSE);
		inet_csk_listen_stop(sk);
	}

	/* Don't race with BH socket closes such as inet_csk_listen_stop. */
	local_bh_disable();
	bh_lock_sock(sk);

	if (!sock_flag(sk, SOCK_DEAD)) {
		sk->sk_err = err;
		/* This barrier is coupled with smp_rmb() in tcp_poll() */
		smp_wmb();
		sk_error_report(sk);
		if (tcp_need_reset(sk->sk_state))
			tcp_send_active_reset(sk, GFP_ATOMIC);
		tcp_done(sk);
	}

	bh_unlock_sock(sk);
	local_bh_enable();
	tcp_write_queue_purge(sk);
	release_sock(sk);
	return 0;
}
EXPORT_SYMBOL_GPL(tcp_abort);

extern struct tcp_congestion_ops tcp_reno;

static __initdata unsigned long thash_entries;
static int __init set_thash_entries(char *str)
{
	ssize_t ret;

	if (!str)
		return 0;

	ret = kstrtoul(str, 0, &thash_entries);
	if (ret)
		return 0;

	return 1;
}
__setup("thash_entries=", set_thash_entries);

static void __init tcp_init_mem(void)
{
	unsigned long limit = nr_free_buffer_pages() / 16;

	limit = max(limit, 128UL);
	sysctl_tcp_mem[0] = limit / 4 * 3;		/* 4.68 % */
	sysctl_tcp_mem[1] = limit;			/* 6.25 % */
	sysctl_tcp_mem[2] = sysctl_tcp_mem[0] * 2;	/* 9.37 % */
}

void __init tcp_init(void)
{
	int max_rshare, max_wshare, cnt;
	unsigned long limit;
	unsigned int i;

	BUILD_BUG_ON(TCP_MIN_SND_MSS <= MAX_TCP_OPTION_SPACE);
	BUILD_BUG_ON(sizeof(struct tcp_skb_cb) >
		     sizeof_field(struct sk_buff, cb));

	percpu_counter_init(&tcp_sockets_allocated, 0, GFP_KERNEL);

	timer_setup(&tcp_orphan_timer, tcp_orphan_update, TIMER_DEFERRABLE);
	mod_timer(&tcp_orphan_timer, jiffies + TCP_ORPHAN_TIMER_PERIOD);

	inet_hashinfo_init(&tcp_hashinfo);
	inet_hashinfo2_init(&tcp_hashinfo, "tcp_listen_portaddr_hash",
			    thash_entries, 21,  /* one slot per 2 MB*/
			    0, 64 * 1024);
	tcp_hashinfo.bind_bucket_cachep =
		kmem_cache_create("tcp_bind_bucket",
				  sizeof(struct inet_bind_bucket), 0,
				  SLAB_HWCACHE_ALIGN | SLAB_PANIC |
				  SLAB_ACCOUNT,
				  NULL);

	/* Size and allocate the main established and bind bucket
	 * hash tables.
	 *
	 * The methodology is similar to that of the buffer cache.
	 */
	tcp_hashinfo.ehash =
		alloc_large_system_hash("TCP established",
					sizeof(struct inet_ehash_bucket),
					thash_entries,
					17, /* one slot per 128 KB of memory */
					0,
					NULL,
					&tcp_hashinfo.ehash_mask,
					0,
					thash_entries ? 0 : 512 * 1024);
	for (i = 0; i <= tcp_hashinfo.ehash_mask; i++)
		INIT_HLIST_NULLS_HEAD(&tcp_hashinfo.ehash[i].chain, i);

	if (inet_ehash_locks_alloc(&tcp_hashinfo))
		panic("TCP: failed to alloc ehash_locks");
	tcp_hashinfo.bhash =
		alloc_large_system_hash("TCP bind",
					sizeof(struct inet_bind_hashbucket),
					tcp_hashinfo.ehash_mask + 1,
					17, /* one slot per 128 KB of memory */
					0,
					&tcp_hashinfo.bhash_size,
					NULL,
					0,
					64 * 1024);
	tcp_hashinfo.bhash_size = 1U << tcp_hashinfo.bhash_size;
	for (i = 0; i < tcp_hashinfo.bhash_size; i++) {
		spin_lock_init(&tcp_hashinfo.bhash[i].lock);
		INIT_HLIST_HEAD(&tcp_hashinfo.bhash[i].chain);
	}


	cnt = tcp_hashinfo.ehash_mask + 1;
	sysctl_tcp_max_orphans = cnt / 2;

	tcp_init_mem();
	/* Set per-socket limits to no more than 1/128 the pressure threshold */
	limit = nr_free_buffer_pages() << (PAGE_SHIFT - 7);
	max_wshare = min(4UL*1024*1024, limit);
	max_rshare = min(6UL*1024*1024, limit);

	init_net.ipv4.sysctl_tcp_wmem[0] = SK_MEM_QUANTUM;
	init_net.ipv4.sysctl_tcp_wmem[1] = 16*1024;
	init_net.ipv4.sysctl_tcp_wmem[2] = max(64*1024, max_wshare);

	init_net.ipv4.sysctl_tcp_rmem[0] = SK_MEM_QUANTUM;
	init_net.ipv4.sysctl_tcp_rmem[1] = 131072;
	init_net.ipv4.sysctl_tcp_rmem[2] = max(131072, max_rshare);

	pr_info("Hash tables configured (established %u bind %u)\n",
		tcp_hashinfo.ehash_mask + 1, tcp_hashinfo.bhash_size);

	tcp_v4_init();
	tcp_metrics_init();
	BUG_ON(tcp_register_congestion_control(&tcp_reno) != 0);
	tcp_tasklet_init();
	mptcp_init();
}<|MERGE_RESOLUTION|>--- conflicted
+++ resolved
@@ -926,11 +926,8 @@
  */
 void tcp_remove_empty_skb(struct sock *sk)
 {
-<<<<<<< HEAD
-=======
 	struct sk_buff *skb = tcp_write_queue_tail(sk);
 
->>>>>>> 4d58363c
 	if (skb && TCP_SKB_CB(skb)->seq == TCP_SKB_CB(skb)->end_seq) {
 		tcp_unlink_write_queue(skb, sk);
 		if (tcp_write_queue_empty(sk))
