--- conflicted
+++ resolved
@@ -1019,13 +1019,8 @@
 	if (likely(remaining > 1))
 		remaining &= ~1U;
 
-<<<<<<< HEAD
-	get_random_slow_once(table_perturb,
-			     INET_TABLE_PERTURB_SIZE * sizeof(*table_perturb));
-=======
 	get_random_sleepable_once(table_perturb,
 				  INET_TABLE_PERTURB_SIZE * sizeof(*table_perturb));
->>>>>>> f81a61f5
 	index = port_offset & (INET_TABLE_PERTURB_SIZE - 1);
 
 	offset = READ_ONCE(table_perturb[index]) + (port_offset >> 32);
