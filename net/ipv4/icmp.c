--- conflicted
+++ resolved
@@ -995,11 +995,7 @@
 	net = dev_net(skb_dst(skb)->dev);
 	/* should there be an ICMP stat for ignored echos? */
 	if (READ_ONCE(net->ipv4.sysctl_icmp_echo_ignore_all))
-<<<<<<< HEAD
-		return true;
-=======
 		return SKB_NOT_DROPPED_YET;
->>>>>>> d74233b1
 
 	icmp_param.data.icmph	   = *icmp_hdr(skb);
 	icmp_param.skb		   = skb;
@@ -1255,10 +1251,7 @@
 		if ((icmph->type == ICMP_ECHO ||
 		     icmph->type == ICMP_TIMESTAMP) &&
 		    READ_ONCE(net->ipv4.sysctl_icmp_echo_ignore_broadcasts)) {
-<<<<<<< HEAD
-=======
 			reason = SKB_DROP_REASON_INVALID_PROTO;
->>>>>>> d74233b1
 			goto error;
 		}
 		if (icmph->type != ICMP_ECHO &&
