/*
   BlueZ - Bluetooth protocol stack for Linux

   Copyright (C) 2010  Nokia Corporation
   Copyright (C) 2011-2012 Intel Corporation

   This program is free software; you can redistribute it and/or modify
   it under the terms of the GNU General Public License version 2 as
   published by the Free Software Foundation;

   THE SOFTWARE IS PROVIDED "AS IS", WITHOUT WARRANTY OF ANY KIND, EXPRESS
   OR IMPLIED, INCLUDING BUT NOT LIMITED TO THE WARRANTIES OF MERCHANTABILITY,
   FITNESS FOR A PARTICULAR PURPOSE AND NONINFRINGEMENT OF THIRD PARTY RIGHTS.
   IN NO EVENT SHALL THE COPYRIGHT HOLDER(S) AND AUTHOR(S) BE LIABLE FOR ANY
   CLAIM, OR ANY SPECIAL INDIRECT OR CONSEQUENTIAL DAMAGES, OR ANY DAMAGES
   WHATSOEVER RESULTING FROM LOSS OF USE, DATA OR PROFITS, WHETHER IN AN
   ACTION OF CONTRACT, NEGLIGENCE OR OTHER TORTIOUS ACTION, ARISING OUT OF
   OR IN CONNECTION WITH THE USE OR PERFORMANCE OF THIS SOFTWARE.

   ALL LIABILITY, INCLUDING LIABILITY FOR INFRINGEMENT OF ANY PATENTS,
   COPYRIGHTS, TRADEMARKS OR OTHER RIGHTS, RELATING TO USE OF THIS
   SOFTWARE IS DISCLAIMED.
*/

/* Bluetooth HCI Management interface */

#include <linux/module.h>
#include <asm/unaligned.h>

#include <net/bluetooth/bluetooth.h>
#include <net/bluetooth/hci_core.h>
#include <net/bluetooth/hci_sock.h>
#include <net/bluetooth/l2cap.h>
#include <net/bluetooth/mgmt.h>

#include "hci_request.h"
#include "smp.h"
#include "mgmt_util.h"
#include "mgmt_config.h"
#include "msft.h"
#include "eir.h"
#include "aosp.h"

#define MGMT_VERSION	1
#define MGMT_REVISION	22

static const u16 mgmt_commands[] = {
	MGMT_OP_READ_INDEX_LIST,
	MGMT_OP_READ_INFO,
	MGMT_OP_SET_POWERED,
	MGMT_OP_SET_DISCOVERABLE,
	MGMT_OP_SET_CONNECTABLE,
	MGMT_OP_SET_FAST_CONNECTABLE,
	MGMT_OP_SET_BONDABLE,
	MGMT_OP_SET_LINK_SECURITY,
	MGMT_OP_SET_SSP,
	MGMT_OP_SET_HS,
	MGMT_OP_SET_LE,
	MGMT_OP_SET_DEV_CLASS,
	MGMT_OP_SET_LOCAL_NAME,
	MGMT_OP_ADD_UUID,
	MGMT_OP_REMOVE_UUID,
	MGMT_OP_LOAD_LINK_KEYS,
	MGMT_OP_LOAD_LONG_TERM_KEYS,
	MGMT_OP_DISCONNECT,
	MGMT_OP_GET_CONNECTIONS,
	MGMT_OP_PIN_CODE_REPLY,
	MGMT_OP_PIN_CODE_NEG_REPLY,
	MGMT_OP_SET_IO_CAPABILITY,
	MGMT_OP_PAIR_DEVICE,
	MGMT_OP_CANCEL_PAIR_DEVICE,
	MGMT_OP_UNPAIR_DEVICE,
	MGMT_OP_USER_CONFIRM_REPLY,
	MGMT_OP_USER_CONFIRM_NEG_REPLY,
	MGMT_OP_USER_PASSKEY_REPLY,
	MGMT_OP_USER_PASSKEY_NEG_REPLY,
	MGMT_OP_READ_LOCAL_OOB_DATA,
	MGMT_OP_ADD_REMOTE_OOB_DATA,
	MGMT_OP_REMOVE_REMOTE_OOB_DATA,
	MGMT_OP_START_DISCOVERY,
	MGMT_OP_STOP_DISCOVERY,
	MGMT_OP_CONFIRM_NAME,
	MGMT_OP_BLOCK_DEVICE,
	MGMT_OP_UNBLOCK_DEVICE,
	MGMT_OP_SET_DEVICE_ID,
	MGMT_OP_SET_ADVERTISING,
	MGMT_OP_SET_BREDR,
	MGMT_OP_SET_STATIC_ADDRESS,
	MGMT_OP_SET_SCAN_PARAMS,
	MGMT_OP_SET_SECURE_CONN,
	MGMT_OP_SET_DEBUG_KEYS,
	MGMT_OP_SET_PRIVACY,
	MGMT_OP_LOAD_IRKS,
	MGMT_OP_GET_CONN_INFO,
	MGMT_OP_GET_CLOCK_INFO,
	MGMT_OP_ADD_DEVICE,
	MGMT_OP_REMOVE_DEVICE,
	MGMT_OP_LOAD_CONN_PARAM,
	MGMT_OP_READ_UNCONF_INDEX_LIST,
	MGMT_OP_READ_CONFIG_INFO,
	MGMT_OP_SET_EXTERNAL_CONFIG,
	MGMT_OP_SET_PUBLIC_ADDRESS,
	MGMT_OP_START_SERVICE_DISCOVERY,
	MGMT_OP_READ_LOCAL_OOB_EXT_DATA,
	MGMT_OP_READ_EXT_INDEX_LIST,
	MGMT_OP_READ_ADV_FEATURES,
	MGMT_OP_ADD_ADVERTISING,
	MGMT_OP_REMOVE_ADVERTISING,
	MGMT_OP_GET_ADV_SIZE_INFO,
	MGMT_OP_START_LIMITED_DISCOVERY,
	MGMT_OP_READ_EXT_INFO,
	MGMT_OP_SET_APPEARANCE,
	MGMT_OP_GET_PHY_CONFIGURATION,
	MGMT_OP_SET_PHY_CONFIGURATION,
	MGMT_OP_SET_BLOCKED_KEYS,
	MGMT_OP_SET_WIDEBAND_SPEECH,
	MGMT_OP_READ_CONTROLLER_CAP,
	MGMT_OP_READ_EXP_FEATURES_INFO,
	MGMT_OP_SET_EXP_FEATURE,
	MGMT_OP_READ_DEF_SYSTEM_CONFIG,
	MGMT_OP_SET_DEF_SYSTEM_CONFIG,
	MGMT_OP_READ_DEF_RUNTIME_CONFIG,
	MGMT_OP_SET_DEF_RUNTIME_CONFIG,
	MGMT_OP_GET_DEVICE_FLAGS,
	MGMT_OP_SET_DEVICE_FLAGS,
	MGMT_OP_READ_ADV_MONITOR_FEATURES,
	MGMT_OP_ADD_ADV_PATTERNS_MONITOR,
	MGMT_OP_REMOVE_ADV_MONITOR,
	MGMT_OP_ADD_EXT_ADV_PARAMS,
	MGMT_OP_ADD_EXT_ADV_DATA,
	MGMT_OP_ADD_ADV_PATTERNS_MONITOR_RSSI,
};

static const u16 mgmt_events[] = {
	MGMT_EV_CONTROLLER_ERROR,
	MGMT_EV_INDEX_ADDED,
	MGMT_EV_INDEX_REMOVED,
	MGMT_EV_NEW_SETTINGS,
	MGMT_EV_CLASS_OF_DEV_CHANGED,
	MGMT_EV_LOCAL_NAME_CHANGED,
	MGMT_EV_NEW_LINK_KEY,
	MGMT_EV_NEW_LONG_TERM_KEY,
	MGMT_EV_DEVICE_CONNECTED,
	MGMT_EV_DEVICE_DISCONNECTED,
	MGMT_EV_CONNECT_FAILED,
	MGMT_EV_PIN_CODE_REQUEST,
	MGMT_EV_USER_CONFIRM_REQUEST,
	MGMT_EV_USER_PASSKEY_REQUEST,
	MGMT_EV_AUTH_FAILED,
	MGMT_EV_DEVICE_FOUND,
	MGMT_EV_DISCOVERING,
	MGMT_EV_DEVICE_BLOCKED,
	MGMT_EV_DEVICE_UNBLOCKED,
	MGMT_EV_DEVICE_UNPAIRED,
	MGMT_EV_PASSKEY_NOTIFY,
	MGMT_EV_NEW_IRK,
	MGMT_EV_NEW_CSRK,
	MGMT_EV_DEVICE_ADDED,
	MGMT_EV_DEVICE_REMOVED,
	MGMT_EV_NEW_CONN_PARAM,
	MGMT_EV_UNCONF_INDEX_ADDED,
	MGMT_EV_UNCONF_INDEX_REMOVED,
	MGMT_EV_NEW_CONFIG_OPTIONS,
	MGMT_EV_EXT_INDEX_ADDED,
	MGMT_EV_EXT_INDEX_REMOVED,
	MGMT_EV_LOCAL_OOB_DATA_UPDATED,
	MGMT_EV_ADVERTISING_ADDED,
	MGMT_EV_ADVERTISING_REMOVED,
	MGMT_EV_EXT_INFO_CHANGED,
	MGMT_EV_PHY_CONFIGURATION_CHANGED,
	MGMT_EV_EXP_FEATURE_CHANGED,
	MGMT_EV_DEVICE_FLAGS_CHANGED,
	MGMT_EV_ADV_MONITOR_ADDED,
	MGMT_EV_ADV_MONITOR_REMOVED,
	MGMT_EV_CONTROLLER_SUSPEND,
	MGMT_EV_CONTROLLER_RESUME,
	MGMT_EV_ADV_MONITOR_DEVICE_FOUND,
	MGMT_EV_ADV_MONITOR_DEVICE_LOST,
};

static const u16 mgmt_untrusted_commands[] = {
	MGMT_OP_READ_INDEX_LIST,
	MGMT_OP_READ_INFO,
	MGMT_OP_READ_UNCONF_INDEX_LIST,
	MGMT_OP_READ_CONFIG_INFO,
	MGMT_OP_READ_EXT_INDEX_LIST,
	MGMT_OP_READ_EXT_INFO,
	MGMT_OP_READ_CONTROLLER_CAP,
	MGMT_OP_READ_EXP_FEATURES_INFO,
	MGMT_OP_READ_DEF_SYSTEM_CONFIG,
	MGMT_OP_READ_DEF_RUNTIME_CONFIG,
};

static const u16 mgmt_untrusted_events[] = {
	MGMT_EV_INDEX_ADDED,
	MGMT_EV_INDEX_REMOVED,
	MGMT_EV_NEW_SETTINGS,
	MGMT_EV_CLASS_OF_DEV_CHANGED,
	MGMT_EV_LOCAL_NAME_CHANGED,
	MGMT_EV_UNCONF_INDEX_ADDED,
	MGMT_EV_UNCONF_INDEX_REMOVED,
	MGMT_EV_NEW_CONFIG_OPTIONS,
	MGMT_EV_EXT_INDEX_ADDED,
	MGMT_EV_EXT_INDEX_REMOVED,
	MGMT_EV_EXT_INFO_CHANGED,
	MGMT_EV_EXP_FEATURE_CHANGED,
};

#define CACHE_TIMEOUT	msecs_to_jiffies(2 * 1000)

#define ZERO_KEY "\x00\x00\x00\x00\x00\x00\x00\x00" \
		 "\x00\x00\x00\x00\x00\x00\x00\x00"

/* HCI to MGMT error code conversion table */
static const u8 mgmt_status_table[] = {
	MGMT_STATUS_SUCCESS,
	MGMT_STATUS_UNKNOWN_COMMAND,	/* Unknown Command */
	MGMT_STATUS_NOT_CONNECTED,	/* No Connection */
	MGMT_STATUS_FAILED,		/* Hardware Failure */
	MGMT_STATUS_CONNECT_FAILED,	/* Page Timeout */
	MGMT_STATUS_AUTH_FAILED,	/* Authentication Failed */
	MGMT_STATUS_AUTH_FAILED,	/* PIN or Key Missing */
	MGMT_STATUS_NO_RESOURCES,	/* Memory Full */
	MGMT_STATUS_TIMEOUT,		/* Connection Timeout */
	MGMT_STATUS_NO_RESOURCES,	/* Max Number of Connections */
	MGMT_STATUS_NO_RESOURCES,	/* Max Number of SCO Connections */
	MGMT_STATUS_ALREADY_CONNECTED,	/* ACL Connection Exists */
	MGMT_STATUS_BUSY,		/* Command Disallowed */
	MGMT_STATUS_NO_RESOURCES,	/* Rejected Limited Resources */
	MGMT_STATUS_REJECTED,		/* Rejected Security */
	MGMT_STATUS_REJECTED,		/* Rejected Personal */
	MGMT_STATUS_TIMEOUT,		/* Host Timeout */
	MGMT_STATUS_NOT_SUPPORTED,	/* Unsupported Feature */
	MGMT_STATUS_INVALID_PARAMS,	/* Invalid Parameters */
	MGMT_STATUS_DISCONNECTED,	/* OE User Ended Connection */
	MGMT_STATUS_NO_RESOURCES,	/* OE Low Resources */
	MGMT_STATUS_DISCONNECTED,	/* OE Power Off */
	MGMT_STATUS_DISCONNECTED,	/* Connection Terminated */
	MGMT_STATUS_BUSY,		/* Repeated Attempts */
	MGMT_STATUS_REJECTED,		/* Pairing Not Allowed */
	MGMT_STATUS_FAILED,		/* Unknown LMP PDU */
	MGMT_STATUS_NOT_SUPPORTED,	/* Unsupported Remote Feature */
	MGMT_STATUS_REJECTED,		/* SCO Offset Rejected */
	MGMT_STATUS_REJECTED,		/* SCO Interval Rejected */
	MGMT_STATUS_REJECTED,		/* Air Mode Rejected */
	MGMT_STATUS_INVALID_PARAMS,	/* Invalid LMP Parameters */
	MGMT_STATUS_FAILED,		/* Unspecified Error */
	MGMT_STATUS_NOT_SUPPORTED,	/* Unsupported LMP Parameter Value */
	MGMT_STATUS_FAILED,		/* Role Change Not Allowed */
	MGMT_STATUS_TIMEOUT,		/* LMP Response Timeout */
	MGMT_STATUS_FAILED,		/* LMP Error Transaction Collision */
	MGMT_STATUS_FAILED,		/* LMP PDU Not Allowed */
	MGMT_STATUS_REJECTED,		/* Encryption Mode Not Accepted */
	MGMT_STATUS_FAILED,		/* Unit Link Key Used */
	MGMT_STATUS_NOT_SUPPORTED,	/* QoS Not Supported */
	MGMT_STATUS_TIMEOUT,		/* Instant Passed */
	MGMT_STATUS_NOT_SUPPORTED,	/* Pairing Not Supported */
	MGMT_STATUS_FAILED,		/* Transaction Collision */
	MGMT_STATUS_FAILED,		/* Reserved for future use */
	MGMT_STATUS_INVALID_PARAMS,	/* Unacceptable Parameter */
	MGMT_STATUS_REJECTED,		/* QoS Rejected */
	MGMT_STATUS_NOT_SUPPORTED,	/* Classification Not Supported */
	MGMT_STATUS_REJECTED,		/* Insufficient Security */
	MGMT_STATUS_INVALID_PARAMS,	/* Parameter Out Of Range */
	MGMT_STATUS_FAILED,		/* Reserved for future use */
	MGMT_STATUS_BUSY,		/* Role Switch Pending */
	MGMT_STATUS_FAILED,		/* Reserved for future use */
	MGMT_STATUS_FAILED,		/* Slot Violation */
	MGMT_STATUS_FAILED,		/* Role Switch Failed */
	MGMT_STATUS_INVALID_PARAMS,	/* EIR Too Large */
	MGMT_STATUS_NOT_SUPPORTED,	/* Simple Pairing Not Supported */
	MGMT_STATUS_BUSY,		/* Host Busy Pairing */
	MGMT_STATUS_REJECTED,		/* Rejected, No Suitable Channel */
	MGMT_STATUS_BUSY,		/* Controller Busy */
	MGMT_STATUS_INVALID_PARAMS,	/* Unsuitable Connection Interval */
	MGMT_STATUS_TIMEOUT,		/* Directed Advertising Timeout */
	MGMT_STATUS_AUTH_FAILED,	/* Terminated Due to MIC Failure */
	MGMT_STATUS_CONNECT_FAILED,	/* Connection Establishment Failed */
	MGMT_STATUS_CONNECT_FAILED,	/* MAC Connection Failed */
};

static u8 mgmt_errno_status(int err)
{
	switch (err) {
	case 0:
		return MGMT_STATUS_SUCCESS;
	case -EPERM:
		return MGMT_STATUS_REJECTED;
	case -EINVAL:
		return MGMT_STATUS_INVALID_PARAMS;
	case -EOPNOTSUPP:
		return MGMT_STATUS_NOT_SUPPORTED;
	case -EBUSY:
		return MGMT_STATUS_BUSY;
	case -ETIMEDOUT:
		return MGMT_STATUS_AUTH_FAILED;
	case -ENOMEM:
		return MGMT_STATUS_NO_RESOURCES;
	case -EISCONN:
		return MGMT_STATUS_ALREADY_CONNECTED;
	case -ENOTCONN:
		return MGMT_STATUS_DISCONNECTED;
	}

	return MGMT_STATUS_FAILED;
}

static u8 mgmt_status(int err)
{
	if (err < 0)
		return mgmt_errno_status(err);

	if (err < ARRAY_SIZE(mgmt_status_table))
		return mgmt_status_table[err];

	return MGMT_STATUS_FAILED;
}

static int mgmt_index_event(u16 event, struct hci_dev *hdev, void *data,
			    u16 len, int flag)
{
	return mgmt_send_event(event, hdev, HCI_CHANNEL_CONTROL, data, len,
			       flag, NULL);
}

static int mgmt_limited_event(u16 event, struct hci_dev *hdev, void *data,
			      u16 len, int flag, struct sock *skip_sk)
{
	return mgmt_send_event(event, hdev, HCI_CHANNEL_CONTROL, data, len,
			       flag, skip_sk);
}

static int mgmt_event(u16 event, struct hci_dev *hdev, void *data, u16 len,
		      struct sock *skip_sk)
{
	return mgmt_send_event(event, hdev, HCI_CHANNEL_CONTROL, data, len,
			       HCI_SOCK_TRUSTED, skip_sk);
}

static int mgmt_event_skb(struct sk_buff *skb, struct sock *skip_sk)
{
	return mgmt_send_event_skb(HCI_CHANNEL_CONTROL, skb, HCI_SOCK_TRUSTED,
				   skip_sk);
}

static u8 le_addr_type(u8 mgmt_addr_type)
{
	if (mgmt_addr_type == BDADDR_LE_PUBLIC)
		return ADDR_LE_DEV_PUBLIC;
	else
		return ADDR_LE_DEV_RANDOM;
}

void mgmt_fill_version_info(void *ver)
{
	struct mgmt_rp_read_version *rp = ver;

	rp->version = MGMT_VERSION;
	rp->revision = cpu_to_le16(MGMT_REVISION);
}

static int read_version(struct sock *sk, struct hci_dev *hdev, void *data,
			u16 data_len)
{
	struct mgmt_rp_read_version rp;

	bt_dev_dbg(hdev, "sock %p", sk);

	mgmt_fill_version_info(&rp);

	return mgmt_cmd_complete(sk, MGMT_INDEX_NONE, MGMT_OP_READ_VERSION, 0,
				 &rp, sizeof(rp));
}

static int read_commands(struct sock *sk, struct hci_dev *hdev, void *data,
			 u16 data_len)
{
	struct mgmt_rp_read_commands *rp;
	u16 num_commands, num_events;
	size_t rp_size;
	int i, err;

	bt_dev_dbg(hdev, "sock %p", sk);

	if (hci_sock_test_flag(sk, HCI_SOCK_TRUSTED)) {
		num_commands = ARRAY_SIZE(mgmt_commands);
		num_events = ARRAY_SIZE(mgmt_events);
	} else {
		num_commands = ARRAY_SIZE(mgmt_untrusted_commands);
		num_events = ARRAY_SIZE(mgmt_untrusted_events);
	}

	rp_size = sizeof(*rp) + ((num_commands + num_events) * sizeof(u16));

	rp = kmalloc(rp_size, GFP_KERNEL);
	if (!rp)
		return -ENOMEM;

	rp->num_commands = cpu_to_le16(num_commands);
	rp->num_events = cpu_to_le16(num_events);

	if (hci_sock_test_flag(sk, HCI_SOCK_TRUSTED)) {
		__le16 *opcode = rp->opcodes;

		for (i = 0; i < num_commands; i++, opcode++)
			put_unaligned_le16(mgmt_commands[i], opcode);

		for (i = 0; i < num_events; i++, opcode++)
			put_unaligned_le16(mgmt_events[i], opcode);
	} else {
		__le16 *opcode = rp->opcodes;

		for (i = 0; i < num_commands; i++, opcode++)
			put_unaligned_le16(mgmt_untrusted_commands[i], opcode);

		for (i = 0; i < num_events; i++, opcode++)
			put_unaligned_le16(mgmt_untrusted_events[i], opcode);
	}

	err = mgmt_cmd_complete(sk, MGMT_INDEX_NONE, MGMT_OP_READ_COMMANDS, 0,
				rp, rp_size);
	kfree(rp);

	return err;
}

static int read_index_list(struct sock *sk, struct hci_dev *hdev, void *data,
			   u16 data_len)
{
	struct mgmt_rp_read_index_list *rp;
	struct hci_dev *d;
	size_t rp_len;
	u16 count;
	int err;

	bt_dev_dbg(hdev, "sock %p", sk);

	read_lock(&hci_dev_list_lock);

	count = 0;
	list_for_each_entry(d, &hci_dev_list, list) {
		if (d->dev_type == HCI_PRIMARY &&
		    !hci_dev_test_flag(d, HCI_UNCONFIGURED))
			count++;
	}

	rp_len = sizeof(*rp) + (2 * count);
	rp = kmalloc(rp_len, GFP_ATOMIC);
	if (!rp) {
		read_unlock(&hci_dev_list_lock);
		return -ENOMEM;
	}

	count = 0;
	list_for_each_entry(d, &hci_dev_list, list) {
		if (hci_dev_test_flag(d, HCI_SETUP) ||
		    hci_dev_test_flag(d, HCI_CONFIG) ||
		    hci_dev_test_flag(d, HCI_USER_CHANNEL))
			continue;

		/* Devices marked as raw-only are neither configured
		 * nor unconfigured controllers.
		 */
		if (test_bit(HCI_QUIRK_RAW_DEVICE, &d->quirks))
			continue;

		if (d->dev_type == HCI_PRIMARY &&
		    !hci_dev_test_flag(d, HCI_UNCONFIGURED)) {
			rp->index[count++] = cpu_to_le16(d->id);
			bt_dev_dbg(hdev, "Added hci%u", d->id);
		}
	}

	rp->num_controllers = cpu_to_le16(count);
	rp_len = sizeof(*rp) + (2 * count);

	read_unlock(&hci_dev_list_lock);

	err = mgmt_cmd_complete(sk, MGMT_INDEX_NONE, MGMT_OP_READ_INDEX_LIST,
				0, rp, rp_len);

	kfree(rp);

	return err;
}

static int read_unconf_index_list(struct sock *sk, struct hci_dev *hdev,
				  void *data, u16 data_len)
{
	struct mgmt_rp_read_unconf_index_list *rp;
	struct hci_dev *d;
	size_t rp_len;
	u16 count;
	int err;

	bt_dev_dbg(hdev, "sock %p", sk);

	read_lock(&hci_dev_list_lock);

	count = 0;
	list_for_each_entry(d, &hci_dev_list, list) {
		if (d->dev_type == HCI_PRIMARY &&
		    hci_dev_test_flag(d, HCI_UNCONFIGURED))
			count++;
	}

	rp_len = sizeof(*rp) + (2 * count);
	rp = kmalloc(rp_len, GFP_ATOMIC);
	if (!rp) {
		read_unlock(&hci_dev_list_lock);
		return -ENOMEM;
	}

	count = 0;
	list_for_each_entry(d, &hci_dev_list, list) {
		if (hci_dev_test_flag(d, HCI_SETUP) ||
		    hci_dev_test_flag(d, HCI_CONFIG) ||
		    hci_dev_test_flag(d, HCI_USER_CHANNEL))
			continue;

		/* Devices marked as raw-only are neither configured
		 * nor unconfigured controllers.
		 */
		if (test_bit(HCI_QUIRK_RAW_DEVICE, &d->quirks))
			continue;

		if (d->dev_type == HCI_PRIMARY &&
		    hci_dev_test_flag(d, HCI_UNCONFIGURED)) {
			rp->index[count++] = cpu_to_le16(d->id);
			bt_dev_dbg(hdev, "Added hci%u", d->id);
		}
	}

	rp->num_controllers = cpu_to_le16(count);
	rp_len = sizeof(*rp) + (2 * count);

	read_unlock(&hci_dev_list_lock);

	err = mgmt_cmd_complete(sk, MGMT_INDEX_NONE,
				MGMT_OP_READ_UNCONF_INDEX_LIST, 0, rp, rp_len);

	kfree(rp);

	return err;
}

static int read_ext_index_list(struct sock *sk, struct hci_dev *hdev,
			       void *data, u16 data_len)
{
	struct mgmt_rp_read_ext_index_list *rp;
	struct hci_dev *d;
	u16 count;
	int err;

	bt_dev_dbg(hdev, "sock %p", sk);

	read_lock(&hci_dev_list_lock);

	count = 0;
	list_for_each_entry(d, &hci_dev_list, list) {
		if (d->dev_type == HCI_PRIMARY || d->dev_type == HCI_AMP)
			count++;
	}

	rp = kmalloc(struct_size(rp, entry, count), GFP_ATOMIC);
	if (!rp) {
		read_unlock(&hci_dev_list_lock);
		return -ENOMEM;
	}

	count = 0;
	list_for_each_entry(d, &hci_dev_list, list) {
		if (hci_dev_test_flag(d, HCI_SETUP) ||
		    hci_dev_test_flag(d, HCI_CONFIG) ||
		    hci_dev_test_flag(d, HCI_USER_CHANNEL))
			continue;

		/* Devices marked as raw-only are neither configured
		 * nor unconfigured controllers.
		 */
		if (test_bit(HCI_QUIRK_RAW_DEVICE, &d->quirks))
			continue;

		if (d->dev_type == HCI_PRIMARY) {
			if (hci_dev_test_flag(d, HCI_UNCONFIGURED))
				rp->entry[count].type = 0x01;
			else
				rp->entry[count].type = 0x00;
		} else if (d->dev_type == HCI_AMP) {
			rp->entry[count].type = 0x02;
		} else {
			continue;
		}

		rp->entry[count].bus = d->bus;
		rp->entry[count++].index = cpu_to_le16(d->id);
		bt_dev_dbg(hdev, "Added hci%u", d->id);
	}

	rp->num_controllers = cpu_to_le16(count);

	read_unlock(&hci_dev_list_lock);

	/* If this command is called at least once, then all the
	 * default index and unconfigured index events are disabled
	 * and from now on only extended index events are used.
	 */
	hci_sock_set_flag(sk, HCI_MGMT_EXT_INDEX_EVENTS);
	hci_sock_clear_flag(sk, HCI_MGMT_INDEX_EVENTS);
	hci_sock_clear_flag(sk, HCI_MGMT_UNCONF_INDEX_EVENTS);

	err = mgmt_cmd_complete(sk, MGMT_INDEX_NONE,
				MGMT_OP_READ_EXT_INDEX_LIST, 0, rp,
				struct_size(rp, entry, count));

	kfree(rp);

	return err;
}

static bool is_configured(struct hci_dev *hdev)
{
	if (test_bit(HCI_QUIRK_EXTERNAL_CONFIG, &hdev->quirks) &&
	    !hci_dev_test_flag(hdev, HCI_EXT_CONFIGURED))
		return false;

	if ((test_bit(HCI_QUIRK_INVALID_BDADDR, &hdev->quirks) ||
	     test_bit(HCI_QUIRK_USE_BDADDR_PROPERTY, &hdev->quirks)) &&
	    !bacmp(&hdev->public_addr, BDADDR_ANY))
		return false;

	return true;
}

static __le32 get_missing_options(struct hci_dev *hdev)
{
	u32 options = 0;

	if (test_bit(HCI_QUIRK_EXTERNAL_CONFIG, &hdev->quirks) &&
	    !hci_dev_test_flag(hdev, HCI_EXT_CONFIGURED))
		options |= MGMT_OPTION_EXTERNAL_CONFIG;

	if ((test_bit(HCI_QUIRK_INVALID_BDADDR, &hdev->quirks) ||
	     test_bit(HCI_QUIRK_USE_BDADDR_PROPERTY, &hdev->quirks)) &&
	    !bacmp(&hdev->public_addr, BDADDR_ANY))
		options |= MGMT_OPTION_PUBLIC_ADDRESS;

	return cpu_to_le32(options);
}

static int new_options(struct hci_dev *hdev, struct sock *skip)
{
	__le32 options = get_missing_options(hdev);

	return mgmt_limited_event(MGMT_EV_NEW_CONFIG_OPTIONS, hdev, &options,
				  sizeof(options), HCI_MGMT_OPTION_EVENTS, skip);
}

static int send_options_rsp(struct sock *sk, u16 opcode, struct hci_dev *hdev)
{
	__le32 options = get_missing_options(hdev);

	return mgmt_cmd_complete(sk, hdev->id, opcode, 0, &options,
				 sizeof(options));
}

static int read_config_info(struct sock *sk, struct hci_dev *hdev,
			    void *data, u16 data_len)
{
	struct mgmt_rp_read_config_info rp;
	u32 options = 0;

	bt_dev_dbg(hdev, "sock %p", sk);

	hci_dev_lock(hdev);

	memset(&rp, 0, sizeof(rp));
	rp.manufacturer = cpu_to_le16(hdev->manufacturer);

	if (test_bit(HCI_QUIRK_EXTERNAL_CONFIG, &hdev->quirks))
		options |= MGMT_OPTION_EXTERNAL_CONFIG;

	if (hdev->set_bdaddr)
		options |= MGMT_OPTION_PUBLIC_ADDRESS;

	rp.supported_options = cpu_to_le32(options);
	rp.missing_options = get_missing_options(hdev);

	hci_dev_unlock(hdev);

	return mgmt_cmd_complete(sk, hdev->id, MGMT_OP_READ_CONFIG_INFO, 0,
				 &rp, sizeof(rp));
}

static u32 get_supported_phys(struct hci_dev *hdev)
{
	u32 supported_phys = 0;

	if (lmp_bredr_capable(hdev)) {
		supported_phys |= MGMT_PHY_BR_1M_1SLOT;

		if (hdev->features[0][0] & LMP_3SLOT)
			supported_phys |= MGMT_PHY_BR_1M_3SLOT;

		if (hdev->features[0][0] & LMP_5SLOT)
			supported_phys |= MGMT_PHY_BR_1M_5SLOT;

		if (lmp_edr_2m_capable(hdev)) {
			supported_phys |= MGMT_PHY_EDR_2M_1SLOT;

			if (lmp_edr_3slot_capable(hdev))
				supported_phys |= MGMT_PHY_EDR_2M_3SLOT;

			if (lmp_edr_5slot_capable(hdev))
				supported_phys |= MGMT_PHY_EDR_2M_5SLOT;

			if (lmp_edr_3m_capable(hdev)) {
				supported_phys |= MGMT_PHY_EDR_3M_1SLOT;

				if (lmp_edr_3slot_capable(hdev))
					supported_phys |= MGMT_PHY_EDR_3M_3SLOT;

				if (lmp_edr_5slot_capable(hdev))
					supported_phys |= MGMT_PHY_EDR_3M_5SLOT;
			}
		}
	}

	if (lmp_le_capable(hdev)) {
		supported_phys |= MGMT_PHY_LE_1M_TX;
		supported_phys |= MGMT_PHY_LE_1M_RX;

		if (hdev->le_features[1] & HCI_LE_PHY_2M) {
			supported_phys |= MGMT_PHY_LE_2M_TX;
			supported_phys |= MGMT_PHY_LE_2M_RX;
		}

		if (hdev->le_features[1] & HCI_LE_PHY_CODED) {
			supported_phys |= MGMT_PHY_LE_CODED_TX;
			supported_phys |= MGMT_PHY_LE_CODED_RX;
		}
	}

	return supported_phys;
}

static u32 get_selected_phys(struct hci_dev *hdev)
{
	u32 selected_phys = 0;

	if (lmp_bredr_capable(hdev)) {
		selected_phys |= MGMT_PHY_BR_1M_1SLOT;

		if (hdev->pkt_type & (HCI_DM3 | HCI_DH3))
			selected_phys |= MGMT_PHY_BR_1M_3SLOT;

		if (hdev->pkt_type & (HCI_DM5 | HCI_DH5))
			selected_phys |= MGMT_PHY_BR_1M_5SLOT;

		if (lmp_edr_2m_capable(hdev)) {
			if (!(hdev->pkt_type & HCI_2DH1))
				selected_phys |= MGMT_PHY_EDR_2M_1SLOT;

			if (lmp_edr_3slot_capable(hdev) &&
			    !(hdev->pkt_type & HCI_2DH3))
				selected_phys |= MGMT_PHY_EDR_2M_3SLOT;

			if (lmp_edr_5slot_capable(hdev) &&
			    !(hdev->pkt_type & HCI_2DH5))
				selected_phys |= MGMT_PHY_EDR_2M_5SLOT;

			if (lmp_edr_3m_capable(hdev)) {
				if (!(hdev->pkt_type & HCI_3DH1))
					selected_phys |= MGMT_PHY_EDR_3M_1SLOT;

				if (lmp_edr_3slot_capable(hdev) &&
				    !(hdev->pkt_type & HCI_3DH3))
					selected_phys |= MGMT_PHY_EDR_3M_3SLOT;

				if (lmp_edr_5slot_capable(hdev) &&
				    !(hdev->pkt_type & HCI_3DH5))
					selected_phys |= MGMT_PHY_EDR_3M_5SLOT;
			}
		}
	}

	if (lmp_le_capable(hdev)) {
		if (hdev->le_tx_def_phys & HCI_LE_SET_PHY_1M)
			selected_phys |= MGMT_PHY_LE_1M_TX;

		if (hdev->le_rx_def_phys & HCI_LE_SET_PHY_1M)
			selected_phys |= MGMT_PHY_LE_1M_RX;

		if (hdev->le_tx_def_phys & HCI_LE_SET_PHY_2M)
			selected_phys |= MGMT_PHY_LE_2M_TX;

		if (hdev->le_rx_def_phys & HCI_LE_SET_PHY_2M)
			selected_phys |= MGMT_PHY_LE_2M_RX;

		if (hdev->le_tx_def_phys & HCI_LE_SET_PHY_CODED)
			selected_phys |= MGMT_PHY_LE_CODED_TX;

		if (hdev->le_rx_def_phys & HCI_LE_SET_PHY_CODED)
			selected_phys |= MGMT_PHY_LE_CODED_RX;
	}

	return selected_phys;
}

static u32 get_configurable_phys(struct hci_dev *hdev)
{
	return (get_supported_phys(hdev) & ~MGMT_PHY_BR_1M_1SLOT &
		~MGMT_PHY_LE_1M_TX & ~MGMT_PHY_LE_1M_RX);
}

static u32 get_supported_settings(struct hci_dev *hdev)
{
	u32 settings = 0;

	settings |= MGMT_SETTING_POWERED;
	settings |= MGMT_SETTING_BONDABLE;
	settings |= MGMT_SETTING_DEBUG_KEYS;
	settings |= MGMT_SETTING_CONNECTABLE;
	settings |= MGMT_SETTING_DISCOVERABLE;

	if (lmp_bredr_capable(hdev)) {
		if (hdev->hci_ver >= BLUETOOTH_VER_1_2)
			settings |= MGMT_SETTING_FAST_CONNECTABLE;
		settings |= MGMT_SETTING_BREDR;
		settings |= MGMT_SETTING_LINK_SECURITY;

		if (lmp_ssp_capable(hdev)) {
			settings |= MGMT_SETTING_SSP;
			if (IS_ENABLED(CONFIG_BT_HS))
				settings |= MGMT_SETTING_HS;
		}

		if (lmp_sc_capable(hdev))
			settings |= MGMT_SETTING_SECURE_CONN;

		if (test_bit(HCI_QUIRK_WIDEBAND_SPEECH_SUPPORTED,
			     &hdev->quirks))
			settings |= MGMT_SETTING_WIDEBAND_SPEECH;
	}

	if (lmp_le_capable(hdev)) {
		settings |= MGMT_SETTING_LE;
		settings |= MGMT_SETTING_SECURE_CONN;
		settings |= MGMT_SETTING_PRIVACY;
		settings |= MGMT_SETTING_STATIC_ADDRESS;
		settings |= MGMT_SETTING_ADVERTISING;
	}

	if (test_bit(HCI_QUIRK_EXTERNAL_CONFIG, &hdev->quirks) ||
	    hdev->set_bdaddr)
		settings |= MGMT_SETTING_CONFIGURATION;

	settings |= MGMT_SETTING_PHY_CONFIGURATION;

	return settings;
}

static u32 get_current_settings(struct hci_dev *hdev)
{
	u32 settings = 0;

	if (hdev_is_powered(hdev))
		settings |= MGMT_SETTING_POWERED;

	if (hci_dev_test_flag(hdev, HCI_CONNECTABLE))
		settings |= MGMT_SETTING_CONNECTABLE;

	if (hci_dev_test_flag(hdev, HCI_FAST_CONNECTABLE))
		settings |= MGMT_SETTING_FAST_CONNECTABLE;

	if (hci_dev_test_flag(hdev, HCI_DISCOVERABLE))
		settings |= MGMT_SETTING_DISCOVERABLE;

	if (hci_dev_test_flag(hdev, HCI_BONDABLE))
		settings |= MGMT_SETTING_BONDABLE;

	if (hci_dev_test_flag(hdev, HCI_BREDR_ENABLED))
		settings |= MGMT_SETTING_BREDR;

	if (hci_dev_test_flag(hdev, HCI_LE_ENABLED))
		settings |= MGMT_SETTING_LE;

	if (hci_dev_test_flag(hdev, HCI_LINK_SECURITY))
		settings |= MGMT_SETTING_LINK_SECURITY;

	if (hci_dev_test_flag(hdev, HCI_SSP_ENABLED))
		settings |= MGMT_SETTING_SSP;

	if (hci_dev_test_flag(hdev, HCI_HS_ENABLED))
		settings |= MGMT_SETTING_HS;

	if (hci_dev_test_flag(hdev, HCI_ADVERTISING))
		settings |= MGMT_SETTING_ADVERTISING;

	if (hci_dev_test_flag(hdev, HCI_SC_ENABLED))
		settings |= MGMT_SETTING_SECURE_CONN;

	if (hci_dev_test_flag(hdev, HCI_KEEP_DEBUG_KEYS))
		settings |= MGMT_SETTING_DEBUG_KEYS;

	if (hci_dev_test_flag(hdev, HCI_PRIVACY))
		settings |= MGMT_SETTING_PRIVACY;

	/* The current setting for static address has two purposes. The
	 * first is to indicate if the static address will be used and
	 * the second is to indicate if it is actually set.
	 *
	 * This means if the static address is not configured, this flag
	 * will never be set. If the address is configured, then if the
	 * address is actually used decides if the flag is set or not.
	 *
	 * For single mode LE only controllers and dual-mode controllers
	 * with BR/EDR disabled, the existence of the static address will
	 * be evaluated.
	 */
	if (hci_dev_test_flag(hdev, HCI_FORCE_STATIC_ADDR) ||
	    !hci_dev_test_flag(hdev, HCI_BREDR_ENABLED) ||
	    !bacmp(&hdev->bdaddr, BDADDR_ANY)) {
		if (bacmp(&hdev->static_addr, BDADDR_ANY))
			settings |= MGMT_SETTING_STATIC_ADDRESS;
	}

	if (hci_dev_test_flag(hdev, HCI_WIDEBAND_SPEECH_ENABLED))
		settings |= MGMT_SETTING_WIDEBAND_SPEECH;

	return settings;
}

static struct mgmt_pending_cmd *pending_find(u16 opcode, struct hci_dev *hdev)
{
	return mgmt_pending_find(HCI_CHANNEL_CONTROL, opcode, hdev);
}

u8 mgmt_get_adv_discov_flags(struct hci_dev *hdev)
{
	struct mgmt_pending_cmd *cmd;

	/* If there's a pending mgmt command the flags will not yet have
	 * their final values, so check for this first.
	 */
	cmd = pending_find(MGMT_OP_SET_DISCOVERABLE, hdev);
	if (cmd) {
		struct mgmt_mode *cp = cmd->param;
		if (cp->val == 0x01)
			return LE_AD_GENERAL;
		else if (cp->val == 0x02)
			return LE_AD_LIMITED;
	} else {
		if (hci_dev_test_flag(hdev, HCI_LIMITED_DISCOVERABLE))
			return LE_AD_LIMITED;
		else if (hci_dev_test_flag(hdev, HCI_DISCOVERABLE))
			return LE_AD_GENERAL;
	}

	return 0;
}

bool mgmt_get_connectable(struct hci_dev *hdev)
{
	struct mgmt_pending_cmd *cmd;

	/* If there's a pending mgmt command the flag will not yet have
	 * it's final value, so check for this first.
	 */
	cmd = pending_find(MGMT_OP_SET_CONNECTABLE, hdev);
	if (cmd) {
		struct mgmt_mode *cp = cmd->param;

		return cp->val;
	}

	return hci_dev_test_flag(hdev, HCI_CONNECTABLE);
}

static int service_cache_sync(struct hci_dev *hdev, void *data)
{
	hci_update_eir_sync(hdev);
	hci_update_class_sync(hdev);

	return 0;
}

static void service_cache_off(struct work_struct *work)
{
	struct hci_dev *hdev = container_of(work, struct hci_dev,
					    service_cache.work);

	if (!hci_dev_test_and_clear_flag(hdev, HCI_SERVICE_CACHE))
		return;

	hci_cmd_sync_queue(hdev, service_cache_sync, NULL, NULL);
}

static int rpa_expired_sync(struct hci_dev *hdev, void *data)
{
	/* The generation of a new RPA and programming it into the
	 * controller happens in the hci_req_enable_advertising()
	 * function.
	 */
	if (ext_adv_capable(hdev))
		return hci_start_ext_adv_sync(hdev, hdev->cur_adv_instance);
	else
		return hci_enable_advertising_sync(hdev);
}

static void rpa_expired(struct work_struct *work)
{
	struct hci_dev *hdev = container_of(work, struct hci_dev,
					    rpa_expired.work);

	bt_dev_dbg(hdev, "");

	hci_dev_set_flag(hdev, HCI_RPA_EXPIRED);

	if (!hci_dev_test_flag(hdev, HCI_ADVERTISING))
		return;

	hci_cmd_sync_queue(hdev, rpa_expired_sync, NULL, NULL);
}

static void discov_off(struct work_struct *work)
{
	struct hci_dev *hdev = container_of(work, struct hci_dev,
					    discov_off.work);

	bt_dev_dbg(hdev, "");

	hci_dev_lock(hdev);

	/* When discoverable timeout triggers, then just make sure
	 * the limited discoverable flag is cleared. Even in the case
	 * of a timeout triggered from general discoverable, it is
	 * safe to unconditionally clear the flag.
	 */
	hci_dev_clear_flag(hdev, HCI_LIMITED_DISCOVERABLE);
	hci_dev_clear_flag(hdev, HCI_DISCOVERABLE);
	hdev->discov_timeout = 0;

	hci_update_discoverable(hdev);

	mgmt_new_settings(hdev);

	hci_dev_unlock(hdev);
}

static void mgmt_init_hdev(struct sock *sk, struct hci_dev *hdev)
{
	if (hci_dev_test_flag(hdev, HCI_MGMT))
		return;

	BT_INFO("MGMT ver %d.%d", MGMT_VERSION, MGMT_REVISION);

	INIT_DELAYED_WORK(&hdev->discov_off, discov_off);
	INIT_DELAYED_WORK(&hdev->service_cache, service_cache_off);
	INIT_DELAYED_WORK(&hdev->rpa_expired, rpa_expired);

	/* Non-mgmt controlled devices get this bit set
	 * implicitly so that pairing works for them, however
	 * for mgmt we require user-space to explicitly enable
	 * it
	 */
	hci_dev_clear_flag(hdev, HCI_BONDABLE);

	hci_dev_set_flag(hdev, HCI_MGMT);
}

static int read_controller_info(struct sock *sk, struct hci_dev *hdev,
				void *data, u16 data_len)
{
	struct mgmt_rp_read_info rp;

	bt_dev_dbg(hdev, "sock %p", sk);

	hci_dev_lock(hdev);

	memset(&rp, 0, sizeof(rp));

	bacpy(&rp.bdaddr, &hdev->bdaddr);

	rp.version = hdev->hci_ver;
	rp.manufacturer = cpu_to_le16(hdev->manufacturer);

	rp.supported_settings = cpu_to_le32(get_supported_settings(hdev));
	rp.current_settings = cpu_to_le32(get_current_settings(hdev));

	memcpy(rp.dev_class, hdev->dev_class, 3);

	memcpy(rp.name, hdev->dev_name, sizeof(hdev->dev_name));
	memcpy(rp.short_name, hdev->short_name, sizeof(hdev->short_name));

	hci_dev_unlock(hdev);

	return mgmt_cmd_complete(sk, hdev->id, MGMT_OP_READ_INFO, 0, &rp,
				 sizeof(rp));
}

static u16 append_eir_data_to_buf(struct hci_dev *hdev, u8 *eir)
{
	u16 eir_len = 0;
	size_t name_len;

	if (hci_dev_test_flag(hdev, HCI_BREDR_ENABLED))
		eir_len = eir_append_data(eir, eir_len, EIR_CLASS_OF_DEV,
					  hdev->dev_class, 3);

	if (hci_dev_test_flag(hdev, HCI_LE_ENABLED))
		eir_len = eir_append_le16(eir, eir_len, EIR_APPEARANCE,
					  hdev->appearance);

	name_len = strnlen(hdev->dev_name, sizeof(hdev->dev_name));
	eir_len = eir_append_data(eir, eir_len, EIR_NAME_COMPLETE,
				  hdev->dev_name, name_len);

	name_len = strnlen(hdev->short_name, sizeof(hdev->short_name));
	eir_len = eir_append_data(eir, eir_len, EIR_NAME_SHORT,
				  hdev->short_name, name_len);

	return eir_len;
}

static int read_ext_controller_info(struct sock *sk, struct hci_dev *hdev,
				    void *data, u16 data_len)
{
	char buf[512];
	struct mgmt_rp_read_ext_info *rp = (void *)buf;
	u16 eir_len;

	bt_dev_dbg(hdev, "sock %p", sk);

	memset(&buf, 0, sizeof(buf));

	hci_dev_lock(hdev);

	bacpy(&rp->bdaddr, &hdev->bdaddr);

	rp->version = hdev->hci_ver;
	rp->manufacturer = cpu_to_le16(hdev->manufacturer);

	rp->supported_settings = cpu_to_le32(get_supported_settings(hdev));
	rp->current_settings = cpu_to_le32(get_current_settings(hdev));


	eir_len = append_eir_data_to_buf(hdev, rp->eir);
	rp->eir_len = cpu_to_le16(eir_len);

	hci_dev_unlock(hdev);

	/* If this command is called at least once, then the events
	 * for class of device and local name changes are disabled
	 * and only the new extended controller information event
	 * is used.
	 */
	hci_sock_set_flag(sk, HCI_MGMT_EXT_INFO_EVENTS);
	hci_sock_clear_flag(sk, HCI_MGMT_DEV_CLASS_EVENTS);
	hci_sock_clear_flag(sk, HCI_MGMT_LOCAL_NAME_EVENTS);

	return mgmt_cmd_complete(sk, hdev->id, MGMT_OP_READ_EXT_INFO, 0, rp,
				 sizeof(*rp) + eir_len);
}

static int ext_info_changed(struct hci_dev *hdev, struct sock *skip)
{
	char buf[512];
	struct mgmt_ev_ext_info_changed *ev = (void *)buf;
	u16 eir_len;

	memset(buf, 0, sizeof(buf));

	eir_len = append_eir_data_to_buf(hdev, ev->eir);
	ev->eir_len = cpu_to_le16(eir_len);

	return mgmt_limited_event(MGMT_EV_EXT_INFO_CHANGED, hdev, ev,
				  sizeof(*ev) + eir_len,
				  HCI_MGMT_EXT_INFO_EVENTS, skip);
}

static int send_settings_rsp(struct sock *sk, u16 opcode, struct hci_dev *hdev)
{
	__le32 settings = cpu_to_le32(get_current_settings(hdev));

	return mgmt_cmd_complete(sk, hdev->id, opcode, 0, &settings,
				 sizeof(settings));
}

void mgmt_advertising_added(struct sock *sk, struct hci_dev *hdev, u8 instance)
{
	struct mgmt_ev_advertising_added ev;

	ev.instance = instance;

	mgmt_event(MGMT_EV_ADVERTISING_ADDED, hdev, &ev, sizeof(ev), sk);
}

void mgmt_advertising_removed(struct sock *sk, struct hci_dev *hdev,
			      u8 instance)
{
	struct mgmt_ev_advertising_removed ev;

	ev.instance = instance;

	mgmt_event(MGMT_EV_ADVERTISING_REMOVED, hdev, &ev, sizeof(ev), sk);
}

static void cancel_adv_timeout(struct hci_dev *hdev)
{
	if (hdev->adv_instance_timeout) {
		hdev->adv_instance_timeout = 0;
		cancel_delayed_work(&hdev->adv_instance_expire);
	}
}

/* This function requires the caller holds hdev->lock */
static void restart_le_actions(struct hci_dev *hdev)
{
	struct hci_conn_params *p;

	list_for_each_entry(p, &hdev->le_conn_params, list) {
		/* Needed for AUTO_OFF case where might not "really"
		 * have been powered off.
		 */
		list_del_init(&p->action);

		switch (p->auto_connect) {
		case HCI_AUTO_CONN_DIRECT:
		case HCI_AUTO_CONN_ALWAYS:
			list_add(&p->action, &hdev->pend_le_conns);
			break;
		case HCI_AUTO_CONN_REPORT:
			list_add(&p->action, &hdev->pend_le_reports);
			break;
		default:
			break;
		}
	}
}

static int new_settings(struct hci_dev *hdev, struct sock *skip)
{
	__le32 ev = cpu_to_le32(get_current_settings(hdev));

	return mgmt_limited_event(MGMT_EV_NEW_SETTINGS, hdev, &ev,
				  sizeof(ev), HCI_MGMT_SETTING_EVENTS, skip);
}

static void mgmt_set_powered_complete(struct hci_dev *hdev, void *data, int err)
{
	struct mgmt_pending_cmd *cmd = data;
	struct mgmt_mode *cp;

	/* Make sure cmd still outstanding. */
	if (cmd != pending_find(MGMT_OP_SET_POWERED, hdev))
		return;

	cp = cmd->param;

	bt_dev_dbg(hdev, "err %d", err);

	if (!err) {
		if (cp->val) {
			hci_dev_lock(hdev);
			restart_le_actions(hdev);
			hci_update_passive_scan(hdev);
			hci_dev_unlock(hdev);
		}

		send_settings_rsp(cmd->sk, cmd->opcode, hdev);

		/* Only call new_setting for power on as power off is deferred
		 * to hdev->power_off work which does call hci_dev_do_close.
		 */
		if (cp->val)
			new_settings(hdev, cmd->sk);
	} else {
		mgmt_cmd_status(cmd->sk, hdev->id, MGMT_OP_SET_POWERED,
				mgmt_status(err));
	}

	mgmt_pending_remove(cmd);
}

static int set_powered_sync(struct hci_dev *hdev, void *data)
{
	struct mgmt_pending_cmd *cmd = data;
	struct mgmt_mode *cp = cmd->param;

	BT_DBG("%s", hdev->name);

	return hci_set_powered_sync(hdev, cp->val);
}

static int set_powered(struct sock *sk, struct hci_dev *hdev, void *data,
		       u16 len)
{
	struct mgmt_mode *cp = data;
	struct mgmt_pending_cmd *cmd;
	int err;

	bt_dev_dbg(hdev, "sock %p", sk);

	if (cp->val != 0x00 && cp->val != 0x01)
		return mgmt_cmd_status(sk, hdev->id, MGMT_OP_SET_POWERED,
				       MGMT_STATUS_INVALID_PARAMS);

	hci_dev_lock(hdev);

	if (pending_find(MGMT_OP_SET_POWERED, hdev)) {
		err = mgmt_cmd_status(sk, hdev->id, MGMT_OP_SET_POWERED,
				      MGMT_STATUS_BUSY);
		goto failed;
	}

	if (!!cp->val == hdev_is_powered(hdev)) {
		err = send_settings_rsp(sk, MGMT_OP_SET_POWERED, hdev);
		goto failed;
	}

	cmd = mgmt_pending_add(sk, MGMT_OP_SET_POWERED, hdev, data, len);
	if (!cmd) {
		err = -ENOMEM;
		goto failed;
	}

	err = hci_cmd_sync_queue(hdev, set_powered_sync, cmd,
				 mgmt_set_powered_complete);

	if (err < 0)
		mgmt_pending_remove(cmd);

failed:
	hci_dev_unlock(hdev);
	return err;
}

int mgmt_new_settings(struct hci_dev *hdev)
{
	return new_settings(hdev, NULL);
}

struct cmd_lookup {
	struct sock *sk;
	struct hci_dev *hdev;
	u8 mgmt_status;
};

static void settings_rsp(struct mgmt_pending_cmd *cmd, void *data)
{
	struct cmd_lookup *match = data;

	send_settings_rsp(cmd->sk, cmd->opcode, match->hdev);

	list_del(&cmd->list);

	if (match->sk == NULL) {
		match->sk = cmd->sk;
		sock_hold(match->sk);
	}

	mgmt_pending_free(cmd);
}

static void cmd_status_rsp(struct mgmt_pending_cmd *cmd, void *data)
{
	u8 *status = data;

	mgmt_cmd_status(cmd->sk, cmd->index, cmd->opcode, *status);
	mgmt_pending_remove(cmd);
}

static void cmd_complete_rsp(struct mgmt_pending_cmd *cmd, void *data)
{
	if (cmd->cmd_complete) {
		u8 *status = data;

		cmd->cmd_complete(cmd, *status);
		mgmt_pending_remove(cmd);

		return;
	}

	cmd_status_rsp(cmd, data);
}

static int generic_cmd_complete(struct mgmt_pending_cmd *cmd, u8 status)
{
	return mgmt_cmd_complete(cmd->sk, cmd->index, cmd->opcode, status,
				 cmd->param, cmd->param_len);
}

static int addr_cmd_complete(struct mgmt_pending_cmd *cmd, u8 status)
{
	return mgmt_cmd_complete(cmd->sk, cmd->index, cmd->opcode, status,
				 cmd->param, sizeof(struct mgmt_addr_info));
}

static u8 mgmt_bredr_support(struct hci_dev *hdev)
{
	if (!lmp_bredr_capable(hdev))
		return MGMT_STATUS_NOT_SUPPORTED;
	else if (!hci_dev_test_flag(hdev, HCI_BREDR_ENABLED))
		return MGMT_STATUS_REJECTED;
	else
		return MGMT_STATUS_SUCCESS;
}

static u8 mgmt_le_support(struct hci_dev *hdev)
{
	if (!lmp_le_capable(hdev))
		return MGMT_STATUS_NOT_SUPPORTED;
	else if (!hci_dev_test_flag(hdev, HCI_LE_ENABLED))
		return MGMT_STATUS_REJECTED;
	else
		return MGMT_STATUS_SUCCESS;
}

static void mgmt_set_discoverable_complete(struct hci_dev *hdev, void *data,
					   int err)
{
	struct mgmt_pending_cmd *cmd = data;

	bt_dev_dbg(hdev, "err %d", err);

	/* Make sure cmd still outstanding. */
	if (cmd != pending_find(MGMT_OP_SET_DISCOVERABLE, hdev))
		return;

	hci_dev_lock(hdev);

	if (err) {
		u8 mgmt_err = mgmt_status(err);
		mgmt_cmd_status(cmd->sk, cmd->index, cmd->opcode, mgmt_err);
		hci_dev_clear_flag(hdev, HCI_LIMITED_DISCOVERABLE);
		goto done;
	}

	if (hci_dev_test_flag(hdev, HCI_DISCOVERABLE) &&
	    hdev->discov_timeout > 0) {
		int to = msecs_to_jiffies(hdev->discov_timeout * 1000);
		queue_delayed_work(hdev->req_workqueue, &hdev->discov_off, to);
	}

	send_settings_rsp(cmd->sk, MGMT_OP_SET_DISCOVERABLE, hdev);
	new_settings(hdev, cmd->sk);

done:
	mgmt_pending_remove(cmd);
	hci_dev_unlock(hdev);
}

static int set_discoverable_sync(struct hci_dev *hdev, void *data)
{
	BT_DBG("%s", hdev->name);

	return hci_update_discoverable_sync(hdev);
}

static int set_discoverable(struct sock *sk, struct hci_dev *hdev, void *data,
			    u16 len)
{
	struct mgmt_cp_set_discoverable *cp = data;
	struct mgmt_pending_cmd *cmd;
	u16 timeout;
	int err;

	bt_dev_dbg(hdev, "sock %p", sk);

	if (!hci_dev_test_flag(hdev, HCI_LE_ENABLED) &&
	    !hci_dev_test_flag(hdev, HCI_BREDR_ENABLED))
		return mgmt_cmd_status(sk, hdev->id, MGMT_OP_SET_DISCOVERABLE,
				       MGMT_STATUS_REJECTED);

	if (cp->val != 0x00 && cp->val != 0x01 && cp->val != 0x02)
		return mgmt_cmd_status(sk, hdev->id, MGMT_OP_SET_DISCOVERABLE,
				       MGMT_STATUS_INVALID_PARAMS);

	timeout = __le16_to_cpu(cp->timeout);

	/* Disabling discoverable requires that no timeout is set,
	 * and enabling limited discoverable requires a timeout.
	 */
	if ((cp->val == 0x00 && timeout > 0) ||
	    (cp->val == 0x02 && timeout == 0))
		return mgmt_cmd_status(sk, hdev->id, MGMT_OP_SET_DISCOVERABLE,
				       MGMT_STATUS_INVALID_PARAMS);

	hci_dev_lock(hdev);

	if (!hdev_is_powered(hdev) && timeout > 0) {
		err = mgmt_cmd_status(sk, hdev->id, MGMT_OP_SET_DISCOVERABLE,
				      MGMT_STATUS_NOT_POWERED);
		goto failed;
	}

	if (pending_find(MGMT_OP_SET_DISCOVERABLE, hdev) ||
	    pending_find(MGMT_OP_SET_CONNECTABLE, hdev)) {
		err = mgmt_cmd_status(sk, hdev->id, MGMT_OP_SET_DISCOVERABLE,
				      MGMT_STATUS_BUSY);
		goto failed;
	}

	if (!hci_dev_test_flag(hdev, HCI_CONNECTABLE)) {
		err = mgmt_cmd_status(sk, hdev->id, MGMT_OP_SET_DISCOVERABLE,
				      MGMT_STATUS_REJECTED);
		goto failed;
	}

	if (hdev->advertising_paused) {
		err = mgmt_cmd_status(sk, hdev->id, MGMT_OP_SET_DISCOVERABLE,
				      MGMT_STATUS_BUSY);
		goto failed;
	}

	if (!hdev_is_powered(hdev)) {
		bool changed = false;

		/* Setting limited discoverable when powered off is
		 * not a valid operation since it requires a timeout
		 * and so no need to check HCI_LIMITED_DISCOVERABLE.
		 */
		if (!!cp->val != hci_dev_test_flag(hdev, HCI_DISCOVERABLE)) {
			hci_dev_change_flag(hdev, HCI_DISCOVERABLE);
			changed = true;
		}

		err = send_settings_rsp(sk, MGMT_OP_SET_DISCOVERABLE, hdev);
		if (err < 0)
			goto failed;

		if (changed)
			err = new_settings(hdev, sk);

		goto failed;
	}

	/* If the current mode is the same, then just update the timeout
	 * value with the new value. And if only the timeout gets updated,
	 * then no need for any HCI transactions.
	 */
	if (!!cp->val == hci_dev_test_flag(hdev, HCI_DISCOVERABLE) &&
	    (cp->val == 0x02) == hci_dev_test_flag(hdev,
						   HCI_LIMITED_DISCOVERABLE)) {
		cancel_delayed_work(&hdev->discov_off);
		hdev->discov_timeout = timeout;

		if (cp->val && hdev->discov_timeout > 0) {
			int to = msecs_to_jiffies(hdev->discov_timeout * 1000);
			queue_delayed_work(hdev->req_workqueue,
					   &hdev->discov_off, to);
		}

		err = send_settings_rsp(sk, MGMT_OP_SET_DISCOVERABLE, hdev);
		goto failed;
	}

	cmd = mgmt_pending_add(sk, MGMT_OP_SET_DISCOVERABLE, hdev, data, len);
	if (!cmd) {
		err = -ENOMEM;
		goto failed;
	}

	/* Cancel any potential discoverable timeout that might be
	 * still active and store new timeout value. The arming of
	 * the timeout happens in the complete handler.
	 */
	cancel_delayed_work(&hdev->discov_off);
	hdev->discov_timeout = timeout;

	if (cp->val)
		hci_dev_set_flag(hdev, HCI_DISCOVERABLE);
	else
		hci_dev_clear_flag(hdev, HCI_DISCOVERABLE);

	/* Limited discoverable mode */
	if (cp->val == 0x02)
		hci_dev_set_flag(hdev, HCI_LIMITED_DISCOVERABLE);
	else
		hci_dev_clear_flag(hdev, HCI_LIMITED_DISCOVERABLE);

	err = hci_cmd_sync_queue(hdev, set_discoverable_sync, cmd,
				 mgmt_set_discoverable_complete);

	if (err < 0)
		mgmt_pending_remove(cmd);

failed:
	hci_dev_unlock(hdev);
	return err;
}

static void mgmt_set_connectable_complete(struct hci_dev *hdev, void *data,
					  int err)
{
	struct mgmt_pending_cmd *cmd = data;

	bt_dev_dbg(hdev, "err %d", err);

	/* Make sure cmd still outstanding. */
	if (cmd != pending_find(MGMT_OP_SET_CONNECTABLE, hdev))
		return;

	hci_dev_lock(hdev);

	if (err) {
		u8 mgmt_err = mgmt_status(err);
		mgmt_cmd_status(cmd->sk, cmd->index, cmd->opcode, mgmt_err);
		goto done;
	}

	send_settings_rsp(cmd->sk, MGMT_OP_SET_CONNECTABLE, hdev);
	new_settings(hdev, cmd->sk);

done:
	if (cmd)
		mgmt_pending_remove(cmd);

	hci_dev_unlock(hdev);
}

static int set_connectable_update_settings(struct hci_dev *hdev,
					   struct sock *sk, u8 val)
{
	bool changed = false;
	int err;

	if (!!val != hci_dev_test_flag(hdev, HCI_CONNECTABLE))
		changed = true;

	if (val) {
		hci_dev_set_flag(hdev, HCI_CONNECTABLE);
	} else {
		hci_dev_clear_flag(hdev, HCI_CONNECTABLE);
		hci_dev_clear_flag(hdev, HCI_DISCOVERABLE);
	}

	err = send_settings_rsp(sk, MGMT_OP_SET_CONNECTABLE, hdev);
	if (err < 0)
		return err;

	if (changed) {
		hci_update_scan(hdev);
		hci_update_passive_scan(hdev);
		return new_settings(hdev, sk);
	}

	return 0;
}

static int set_connectable_sync(struct hci_dev *hdev, void *data)
{
	BT_DBG("%s", hdev->name);

	return hci_update_connectable_sync(hdev);
}

static int set_connectable(struct sock *sk, struct hci_dev *hdev, void *data,
			   u16 len)
{
	struct mgmt_mode *cp = data;
	struct mgmt_pending_cmd *cmd;
	int err;

	bt_dev_dbg(hdev, "sock %p", sk);

	if (!hci_dev_test_flag(hdev, HCI_LE_ENABLED) &&
	    !hci_dev_test_flag(hdev, HCI_BREDR_ENABLED))
		return mgmt_cmd_status(sk, hdev->id, MGMT_OP_SET_CONNECTABLE,
				       MGMT_STATUS_REJECTED);

	if (cp->val != 0x00 && cp->val != 0x01)
		return mgmt_cmd_status(sk, hdev->id, MGMT_OP_SET_CONNECTABLE,
				       MGMT_STATUS_INVALID_PARAMS);

	hci_dev_lock(hdev);

	if (!hdev_is_powered(hdev)) {
		err = set_connectable_update_settings(hdev, sk, cp->val);
		goto failed;
	}

	if (pending_find(MGMT_OP_SET_DISCOVERABLE, hdev) ||
	    pending_find(MGMT_OP_SET_CONNECTABLE, hdev)) {
		err = mgmt_cmd_status(sk, hdev->id, MGMT_OP_SET_CONNECTABLE,
				      MGMT_STATUS_BUSY);
		goto failed;
	}

	cmd = mgmt_pending_add(sk, MGMT_OP_SET_CONNECTABLE, hdev, data, len);
	if (!cmd) {
		err = -ENOMEM;
		goto failed;
	}

	if (cp->val) {
		hci_dev_set_flag(hdev, HCI_CONNECTABLE);
	} else {
		if (hdev->discov_timeout > 0)
			cancel_delayed_work(&hdev->discov_off);

		hci_dev_clear_flag(hdev, HCI_LIMITED_DISCOVERABLE);
		hci_dev_clear_flag(hdev, HCI_DISCOVERABLE);
		hci_dev_clear_flag(hdev, HCI_CONNECTABLE);
	}

	err = hci_cmd_sync_queue(hdev, set_connectable_sync, cmd,
				 mgmt_set_connectable_complete);

	if (err < 0)
		mgmt_pending_remove(cmd);

failed:
	hci_dev_unlock(hdev);
	return err;
}

static int set_bondable(struct sock *sk, struct hci_dev *hdev, void *data,
			u16 len)
{
	struct mgmt_mode *cp = data;
	bool changed;
	int err;

	bt_dev_dbg(hdev, "sock %p", sk);

	if (cp->val != 0x00 && cp->val != 0x01)
		return mgmt_cmd_status(sk, hdev->id, MGMT_OP_SET_BONDABLE,
				       MGMT_STATUS_INVALID_PARAMS);

	hci_dev_lock(hdev);

	if (cp->val)
		changed = !hci_dev_test_and_set_flag(hdev, HCI_BONDABLE);
	else
		changed = hci_dev_test_and_clear_flag(hdev, HCI_BONDABLE);

	err = send_settings_rsp(sk, MGMT_OP_SET_BONDABLE, hdev);
	if (err < 0)
		goto unlock;

	if (changed) {
		/* In limited privacy mode the change of bondable mode
		 * may affect the local advertising address.
		 */
		hci_update_discoverable(hdev);

		err = new_settings(hdev, sk);
	}

unlock:
	hci_dev_unlock(hdev);
	return err;
}

static int set_link_security(struct sock *sk, struct hci_dev *hdev, void *data,
			     u16 len)
{
	struct mgmt_mode *cp = data;
	struct mgmt_pending_cmd *cmd;
	u8 val, status;
	int err;

	bt_dev_dbg(hdev, "sock %p", sk);

	status = mgmt_bredr_support(hdev);
	if (status)
		return mgmt_cmd_status(sk, hdev->id, MGMT_OP_SET_LINK_SECURITY,
				       status);

	if (cp->val != 0x00 && cp->val != 0x01)
		return mgmt_cmd_status(sk, hdev->id, MGMT_OP_SET_LINK_SECURITY,
				       MGMT_STATUS_INVALID_PARAMS);

	hci_dev_lock(hdev);

	if (!hdev_is_powered(hdev)) {
		bool changed = false;

		if (!!cp->val != hci_dev_test_flag(hdev, HCI_LINK_SECURITY)) {
			hci_dev_change_flag(hdev, HCI_LINK_SECURITY);
			changed = true;
		}

		err = send_settings_rsp(sk, MGMT_OP_SET_LINK_SECURITY, hdev);
		if (err < 0)
			goto failed;

		if (changed)
			err = new_settings(hdev, sk);

		goto failed;
	}

	if (pending_find(MGMT_OP_SET_LINK_SECURITY, hdev)) {
		err = mgmt_cmd_status(sk, hdev->id, MGMT_OP_SET_LINK_SECURITY,
				      MGMT_STATUS_BUSY);
		goto failed;
	}

	val = !!cp->val;

	if (test_bit(HCI_AUTH, &hdev->flags) == val) {
		err = send_settings_rsp(sk, MGMT_OP_SET_LINK_SECURITY, hdev);
		goto failed;
	}

	cmd = mgmt_pending_add(sk, MGMT_OP_SET_LINK_SECURITY, hdev, data, len);
	if (!cmd) {
		err = -ENOMEM;
		goto failed;
	}

	err = hci_send_cmd(hdev, HCI_OP_WRITE_AUTH_ENABLE, sizeof(val), &val);
	if (err < 0) {
		mgmt_pending_remove(cmd);
		goto failed;
	}

failed:
	hci_dev_unlock(hdev);
	return err;
}

static void set_ssp_complete(struct hci_dev *hdev, void *data, int err)
{
	struct cmd_lookup match = { NULL, hdev };
	struct mgmt_pending_cmd *cmd = data;
	struct mgmt_mode *cp = cmd->param;
	u8 enable = cp->val;
	bool changed;

	/* Make sure cmd still outstanding. */
	if (cmd != pending_find(MGMT_OP_SET_SSP, hdev))
		return;

	if (err) {
		u8 mgmt_err = mgmt_status(err);

		if (enable && hci_dev_test_and_clear_flag(hdev,
							  HCI_SSP_ENABLED)) {
			hci_dev_clear_flag(hdev, HCI_HS_ENABLED);
			new_settings(hdev, NULL);
		}

		mgmt_pending_foreach(MGMT_OP_SET_SSP, hdev, cmd_status_rsp,
				     &mgmt_err);
		return;
	}

	if (enable) {
		changed = !hci_dev_test_and_set_flag(hdev, HCI_SSP_ENABLED);
	} else {
		changed = hci_dev_test_and_clear_flag(hdev, HCI_SSP_ENABLED);

		if (!changed)
			changed = hci_dev_test_and_clear_flag(hdev,
							      HCI_HS_ENABLED);
		else
			hci_dev_clear_flag(hdev, HCI_HS_ENABLED);
	}

	mgmt_pending_foreach(MGMT_OP_SET_SSP, hdev, settings_rsp, &match);

	if (changed)
		new_settings(hdev, match.sk);

	if (match.sk)
		sock_put(match.sk);

	hci_update_eir_sync(hdev);
}

static int set_ssp_sync(struct hci_dev *hdev, void *data)
{
	struct mgmt_pending_cmd *cmd = data;
	struct mgmt_mode *cp = cmd->param;
	bool changed = false;
	int err;

	if (cp->val)
		changed = !hci_dev_test_and_set_flag(hdev, HCI_SSP_ENABLED);

	err = hci_write_ssp_mode_sync(hdev, cp->val);

	if (!err && changed)
		hci_dev_clear_flag(hdev, HCI_SSP_ENABLED);

	return err;
}

static int set_ssp(struct sock *sk, struct hci_dev *hdev, void *data, u16 len)
{
	struct mgmt_mode *cp = data;
	struct mgmt_pending_cmd *cmd;
	u8 status;
	int err;

	bt_dev_dbg(hdev, "sock %p", sk);

	status = mgmt_bredr_support(hdev);
	if (status)
		return mgmt_cmd_status(sk, hdev->id, MGMT_OP_SET_SSP, status);

	if (!lmp_ssp_capable(hdev))
		return mgmt_cmd_status(sk, hdev->id, MGMT_OP_SET_SSP,
				       MGMT_STATUS_NOT_SUPPORTED);

	if (cp->val != 0x00 && cp->val != 0x01)
		return mgmt_cmd_status(sk, hdev->id, MGMT_OP_SET_SSP,
				       MGMT_STATUS_INVALID_PARAMS);

	hci_dev_lock(hdev);

	if (!hdev_is_powered(hdev)) {
		bool changed;

		if (cp->val) {
			changed = !hci_dev_test_and_set_flag(hdev,
							     HCI_SSP_ENABLED);
		} else {
			changed = hci_dev_test_and_clear_flag(hdev,
							      HCI_SSP_ENABLED);
			if (!changed)
				changed = hci_dev_test_and_clear_flag(hdev,
								      HCI_HS_ENABLED);
			else
				hci_dev_clear_flag(hdev, HCI_HS_ENABLED);
		}

		err = send_settings_rsp(sk, MGMT_OP_SET_SSP, hdev);
		if (err < 0)
			goto failed;

		if (changed)
			err = new_settings(hdev, sk);

		goto failed;
	}

	if (pending_find(MGMT_OP_SET_SSP, hdev)) {
		err = mgmt_cmd_status(sk, hdev->id, MGMT_OP_SET_SSP,
				      MGMT_STATUS_BUSY);
		goto failed;
	}

	if (!!cp->val == hci_dev_test_flag(hdev, HCI_SSP_ENABLED)) {
		err = send_settings_rsp(sk, MGMT_OP_SET_SSP, hdev);
		goto failed;
	}

	cmd = mgmt_pending_add(sk, MGMT_OP_SET_SSP, hdev, data, len);
	if (!cmd)
		err = -ENOMEM;
	else
		err = hci_cmd_sync_queue(hdev, set_ssp_sync, cmd,
					 set_ssp_complete);

	if (err < 0) {
		err = mgmt_cmd_status(sk, hdev->id, MGMT_OP_SET_SSP,
				      MGMT_STATUS_FAILED);

		if (cmd)
			mgmt_pending_remove(cmd);
	}

failed:
	hci_dev_unlock(hdev);
	return err;
}

static int set_hs(struct sock *sk, struct hci_dev *hdev, void *data, u16 len)
{
	struct mgmt_mode *cp = data;
	bool changed;
	u8 status;
	int err;

	bt_dev_dbg(hdev, "sock %p", sk);

	if (!IS_ENABLED(CONFIG_BT_HS))
		return mgmt_cmd_status(sk, hdev->id, MGMT_OP_SET_HS,
				       MGMT_STATUS_NOT_SUPPORTED);

	status = mgmt_bredr_support(hdev);
	if (status)
		return mgmt_cmd_status(sk, hdev->id, MGMT_OP_SET_HS, status);

	if (!lmp_ssp_capable(hdev))
		return mgmt_cmd_status(sk, hdev->id, MGMT_OP_SET_HS,
				       MGMT_STATUS_NOT_SUPPORTED);

	if (!hci_dev_test_flag(hdev, HCI_SSP_ENABLED))
		return mgmt_cmd_status(sk, hdev->id, MGMT_OP_SET_HS,
				       MGMT_STATUS_REJECTED);

	if (cp->val != 0x00 && cp->val != 0x01)
		return mgmt_cmd_status(sk, hdev->id, MGMT_OP_SET_HS,
				       MGMT_STATUS_INVALID_PARAMS);

	hci_dev_lock(hdev);

	if (pending_find(MGMT_OP_SET_SSP, hdev)) {
		err = mgmt_cmd_status(sk, hdev->id, MGMT_OP_SET_HS,
				      MGMT_STATUS_BUSY);
		goto unlock;
	}

	if (cp->val) {
		changed = !hci_dev_test_and_set_flag(hdev, HCI_HS_ENABLED);
	} else {
		if (hdev_is_powered(hdev)) {
			err = mgmt_cmd_status(sk, hdev->id, MGMT_OP_SET_HS,
					      MGMT_STATUS_REJECTED);
			goto unlock;
		}

		changed = hci_dev_test_and_clear_flag(hdev, HCI_HS_ENABLED);
	}

	err = send_settings_rsp(sk, MGMT_OP_SET_HS, hdev);
	if (err < 0)
		goto unlock;

	if (changed)
		err = new_settings(hdev, sk);

unlock:
	hci_dev_unlock(hdev);
	return err;
}

static void set_le_complete(struct hci_dev *hdev, void *data, int err)
{
	struct cmd_lookup match = { NULL, hdev };
	u8 status = mgmt_status(err);

	bt_dev_dbg(hdev, "err %d", err);

	if (status) {
		mgmt_pending_foreach(MGMT_OP_SET_LE, hdev, cmd_status_rsp,
							&status);
		return;
	}

	mgmt_pending_foreach(MGMT_OP_SET_LE, hdev, settings_rsp, &match);

	new_settings(hdev, match.sk);

	if (match.sk)
		sock_put(match.sk);
}

static int set_le_sync(struct hci_dev *hdev, void *data)
{
	struct mgmt_pending_cmd *cmd = data;
	struct mgmt_mode *cp = cmd->param;
	u8 val = !!cp->val;
	int err;

	if (!val) {
		if (hci_dev_test_flag(hdev, HCI_LE_ADV))
			hci_disable_advertising_sync(hdev);

		if (ext_adv_capable(hdev))
			hci_remove_ext_adv_instance_sync(hdev, 0, cmd->sk);
	} else {
		hci_dev_set_flag(hdev, HCI_LE_ENABLED);
	}

	err = hci_write_le_host_supported_sync(hdev, val, 0);

	/* Make sure the controller has a good default for
	 * advertising data. Restrict the update to when LE
	 * has actually been enabled. During power on, the
	 * update in powered_update_hci will take care of it.
	 */
	if (!err && hci_dev_test_flag(hdev, HCI_LE_ENABLED)) {
		if (ext_adv_capable(hdev)) {
			int status;

			status = hci_setup_ext_adv_instance_sync(hdev, 0x00);
			if (!status)
				hci_update_scan_rsp_data_sync(hdev, 0x00);
		} else {
			hci_update_adv_data_sync(hdev, 0x00);
			hci_update_scan_rsp_data_sync(hdev, 0x00);
		}

		hci_update_passive_scan(hdev);
	}

	return err;
}

static int set_le(struct sock *sk, struct hci_dev *hdev, void *data, u16 len)
{
	struct mgmt_mode *cp = data;
	struct mgmt_pending_cmd *cmd;
	int err;
	u8 val, enabled;

	bt_dev_dbg(hdev, "sock %p", sk);

	if (!lmp_le_capable(hdev))
		return mgmt_cmd_status(sk, hdev->id, MGMT_OP_SET_LE,
				       MGMT_STATUS_NOT_SUPPORTED);

	if (cp->val != 0x00 && cp->val != 0x01)
		return mgmt_cmd_status(sk, hdev->id, MGMT_OP_SET_LE,
				       MGMT_STATUS_INVALID_PARAMS);

	/* Bluetooth single mode LE only controllers or dual-mode
	 * controllers configured as LE only devices, do not allow
	 * switching LE off. These have either LE enabled explicitly
	 * or BR/EDR has been previously switched off.
	 *
	 * When trying to enable an already enabled LE, then gracefully
	 * send a positive response. Trying to disable it however will
	 * result into rejection.
	 */
	if (!hci_dev_test_flag(hdev, HCI_BREDR_ENABLED)) {
		if (cp->val == 0x01)
			return send_settings_rsp(sk, MGMT_OP_SET_LE, hdev);

		return mgmt_cmd_status(sk, hdev->id, MGMT_OP_SET_LE,
				       MGMT_STATUS_REJECTED);
	}

	hci_dev_lock(hdev);

	val = !!cp->val;
	enabled = lmp_host_le_capable(hdev);

	if (!val)
		hci_req_clear_adv_instance(hdev, NULL, NULL, 0x00, true);

	if (!hdev_is_powered(hdev) || val == enabled) {
		bool changed = false;

		if (val != hci_dev_test_flag(hdev, HCI_LE_ENABLED)) {
			hci_dev_change_flag(hdev, HCI_LE_ENABLED);
			changed = true;
		}

		if (!val && hci_dev_test_flag(hdev, HCI_ADVERTISING)) {
			hci_dev_clear_flag(hdev, HCI_ADVERTISING);
			changed = true;
		}

		err = send_settings_rsp(sk, MGMT_OP_SET_LE, hdev);
		if (err < 0)
			goto unlock;

		if (changed)
			err = new_settings(hdev, sk);

		goto unlock;
	}

	if (pending_find(MGMT_OP_SET_LE, hdev) ||
	    pending_find(MGMT_OP_SET_ADVERTISING, hdev)) {
		err = mgmt_cmd_status(sk, hdev->id, MGMT_OP_SET_LE,
				      MGMT_STATUS_BUSY);
		goto unlock;
	}

	cmd = mgmt_pending_add(sk, MGMT_OP_SET_LE, hdev, data, len);
	if (!cmd)
		err = -ENOMEM;
	else
		err = hci_cmd_sync_queue(hdev, set_le_sync, cmd,
					 set_le_complete);

	if (err < 0) {
		err = mgmt_cmd_status(sk, hdev->id, MGMT_OP_SET_LE,
				      MGMT_STATUS_FAILED);

		if (cmd)
			mgmt_pending_remove(cmd);
	}

unlock:
	hci_dev_unlock(hdev);
	return err;
}

/* This is a helper function to test for pending mgmt commands that can
 * cause CoD or EIR HCI commands. We can only allow one such pending
 * mgmt command at a time since otherwise we cannot easily track what
 * the current values are, will be, and based on that calculate if a new
 * HCI command needs to be sent and if yes with what value.
 */
static bool pending_eir_or_class(struct hci_dev *hdev)
{
	struct mgmt_pending_cmd *cmd;

	list_for_each_entry(cmd, &hdev->mgmt_pending, list) {
		switch (cmd->opcode) {
		case MGMT_OP_ADD_UUID:
		case MGMT_OP_REMOVE_UUID:
		case MGMT_OP_SET_DEV_CLASS:
		case MGMT_OP_SET_POWERED:
			return true;
		}
	}

	return false;
}

static const u8 bluetooth_base_uuid[] = {
			0xfb, 0x34, 0x9b, 0x5f, 0x80, 0x00, 0x00, 0x80,
			0x00, 0x10, 0x00, 0x00, 0x00, 0x00, 0x00, 0x00,
};

static u8 get_uuid_size(const u8 *uuid)
{
	u32 val;

	if (memcmp(uuid, bluetooth_base_uuid, 12))
		return 128;

	val = get_unaligned_le32(&uuid[12]);
	if (val > 0xffff)
		return 32;

	return 16;
}

static void mgmt_class_complete(struct hci_dev *hdev, void *data, int err)
{
	struct mgmt_pending_cmd *cmd = data;

	bt_dev_dbg(hdev, "err %d", err);

	mgmt_cmd_complete(cmd->sk, cmd->index, cmd->opcode,
			  mgmt_status(err), hdev->dev_class, 3);

	mgmt_pending_free(cmd);
}

static int add_uuid_sync(struct hci_dev *hdev, void *data)
{
	int err;

	err = hci_update_class_sync(hdev);
	if (err)
		return err;

	return hci_update_eir_sync(hdev);
}

static int add_uuid(struct sock *sk, struct hci_dev *hdev, void *data, u16 len)
{
	struct mgmt_cp_add_uuid *cp = data;
	struct mgmt_pending_cmd *cmd;
	struct bt_uuid *uuid;
	int err;

	bt_dev_dbg(hdev, "sock %p", sk);

	hci_dev_lock(hdev);

	if (pending_eir_or_class(hdev)) {
		err = mgmt_cmd_status(sk, hdev->id, MGMT_OP_ADD_UUID,
				      MGMT_STATUS_BUSY);
		goto failed;
	}

	uuid = kmalloc(sizeof(*uuid), GFP_KERNEL);
	if (!uuid) {
		err = -ENOMEM;
		goto failed;
	}

	memcpy(uuid->uuid, cp->uuid, 16);
	uuid->svc_hint = cp->svc_hint;
	uuid->size = get_uuid_size(cp->uuid);

	list_add_tail(&uuid->list, &hdev->uuids);

	cmd = mgmt_pending_new(sk, MGMT_OP_ADD_UUID, hdev, data, len);
	if (!cmd) {
		err = -ENOMEM;
		goto failed;
	}

	err = hci_cmd_sync_queue(hdev, add_uuid_sync, cmd, mgmt_class_complete);
	if (err < 0) {
		mgmt_pending_free(cmd);
		goto failed;
	}

failed:
	hci_dev_unlock(hdev);
	return err;
}

static bool enable_service_cache(struct hci_dev *hdev)
{
	if (!hdev_is_powered(hdev))
		return false;

	if (!hci_dev_test_and_set_flag(hdev, HCI_SERVICE_CACHE)) {
		queue_delayed_work(hdev->workqueue, &hdev->service_cache,
				   CACHE_TIMEOUT);
		return true;
	}

	return false;
}

static int remove_uuid_sync(struct hci_dev *hdev, void *data)
{
	int err;

	err = hci_update_class_sync(hdev);
	if (err)
		return err;

	return hci_update_eir_sync(hdev);
}

static int remove_uuid(struct sock *sk, struct hci_dev *hdev, void *data,
		       u16 len)
{
	struct mgmt_cp_remove_uuid *cp = data;
	struct mgmt_pending_cmd *cmd;
	struct bt_uuid *match, *tmp;
	static const u8 bt_uuid_any[] = {
		0, 0, 0, 0, 0, 0, 0, 0, 0, 0, 0, 0, 0, 0, 0, 0
	};
	int err, found;

	bt_dev_dbg(hdev, "sock %p", sk);

	hci_dev_lock(hdev);

	if (pending_eir_or_class(hdev)) {
		err = mgmt_cmd_status(sk, hdev->id, MGMT_OP_REMOVE_UUID,
				      MGMT_STATUS_BUSY);
		goto unlock;
	}

	if (memcmp(cp->uuid, bt_uuid_any, 16) == 0) {
		hci_uuids_clear(hdev);

		if (enable_service_cache(hdev)) {
			err = mgmt_cmd_complete(sk, hdev->id,
						MGMT_OP_REMOVE_UUID,
						0, hdev->dev_class, 3);
			goto unlock;
		}

		goto update_class;
	}

	found = 0;

	list_for_each_entry_safe(match, tmp, &hdev->uuids, list) {
		if (memcmp(match->uuid, cp->uuid, 16) != 0)
			continue;

		list_del(&match->list);
		kfree(match);
		found++;
	}

	if (found == 0) {
		err = mgmt_cmd_status(sk, hdev->id, MGMT_OP_REMOVE_UUID,
				      MGMT_STATUS_INVALID_PARAMS);
		goto unlock;
	}

update_class:
	cmd = mgmt_pending_new(sk, MGMT_OP_REMOVE_UUID, hdev, data, len);
	if (!cmd) {
		err = -ENOMEM;
		goto unlock;
	}

	err = hci_cmd_sync_queue(hdev, remove_uuid_sync, cmd,
				 mgmt_class_complete);
	if (err < 0)
		mgmt_pending_free(cmd);

unlock:
	hci_dev_unlock(hdev);
	return err;
}

static int set_class_sync(struct hci_dev *hdev, void *data)
{
	int err = 0;

	if (hci_dev_test_and_clear_flag(hdev, HCI_SERVICE_CACHE)) {
		cancel_delayed_work_sync(&hdev->service_cache);
		err = hci_update_eir_sync(hdev);
	}

	if (err)
		return err;

	return hci_update_class_sync(hdev);
}

static int set_dev_class(struct sock *sk, struct hci_dev *hdev, void *data,
			 u16 len)
{
	struct mgmt_cp_set_dev_class *cp = data;
	struct mgmt_pending_cmd *cmd;
	int err;

	bt_dev_dbg(hdev, "sock %p", sk);

	if (!lmp_bredr_capable(hdev))
		return mgmt_cmd_status(sk, hdev->id, MGMT_OP_SET_DEV_CLASS,
				       MGMT_STATUS_NOT_SUPPORTED);

	hci_dev_lock(hdev);

	if (pending_eir_or_class(hdev)) {
		err = mgmt_cmd_status(sk, hdev->id, MGMT_OP_SET_DEV_CLASS,
				      MGMT_STATUS_BUSY);
		goto unlock;
	}

	if ((cp->minor & 0x03) != 0 || (cp->major & 0xe0) != 0) {
		err = mgmt_cmd_status(sk, hdev->id, MGMT_OP_SET_DEV_CLASS,
				      MGMT_STATUS_INVALID_PARAMS);
		goto unlock;
	}

	hdev->major_class = cp->major;
	hdev->minor_class = cp->minor;

	if (!hdev_is_powered(hdev)) {
		err = mgmt_cmd_complete(sk, hdev->id, MGMT_OP_SET_DEV_CLASS, 0,
					hdev->dev_class, 3);
		goto unlock;
	}

	cmd = mgmt_pending_new(sk, MGMT_OP_SET_DEV_CLASS, hdev, data, len);
	if (!cmd) {
		err = -ENOMEM;
		goto unlock;
	}

	err = hci_cmd_sync_queue(hdev, set_class_sync, cmd,
				 mgmt_class_complete);
	if (err < 0)
		mgmt_pending_free(cmd);

unlock:
	hci_dev_unlock(hdev);
	return err;
}

static int load_link_keys(struct sock *sk, struct hci_dev *hdev, void *data,
			  u16 len)
{
	struct mgmt_cp_load_link_keys *cp = data;
	const u16 max_key_count = ((U16_MAX - sizeof(*cp)) /
				   sizeof(struct mgmt_link_key_info));
	u16 key_count, expected_len;
	bool changed;
	int i;

	bt_dev_dbg(hdev, "sock %p", sk);

	if (!lmp_bredr_capable(hdev))
		return mgmt_cmd_status(sk, hdev->id, MGMT_OP_LOAD_LINK_KEYS,
				       MGMT_STATUS_NOT_SUPPORTED);

	key_count = __le16_to_cpu(cp->key_count);
	if (key_count > max_key_count) {
		bt_dev_err(hdev, "load_link_keys: too big key_count value %u",
			   key_count);
		return mgmt_cmd_status(sk, hdev->id, MGMT_OP_LOAD_LINK_KEYS,
				       MGMT_STATUS_INVALID_PARAMS);
	}

	expected_len = struct_size(cp, keys, key_count);
	if (expected_len != len) {
		bt_dev_err(hdev, "load_link_keys: expected %u bytes, got %u bytes",
			   expected_len, len);
		return mgmt_cmd_status(sk, hdev->id, MGMT_OP_LOAD_LINK_KEYS,
				       MGMT_STATUS_INVALID_PARAMS);
	}

	if (cp->debug_keys != 0x00 && cp->debug_keys != 0x01)
		return mgmt_cmd_status(sk, hdev->id, MGMT_OP_LOAD_LINK_KEYS,
				       MGMT_STATUS_INVALID_PARAMS);

	bt_dev_dbg(hdev, "debug_keys %u key_count %u", cp->debug_keys,
		   key_count);

	for (i = 0; i < key_count; i++) {
		struct mgmt_link_key_info *key = &cp->keys[i];

		if (key->addr.type != BDADDR_BREDR || key->type > 0x08)
			return mgmt_cmd_status(sk, hdev->id,
					       MGMT_OP_LOAD_LINK_KEYS,
					       MGMT_STATUS_INVALID_PARAMS);
	}

	hci_dev_lock(hdev);

	hci_link_keys_clear(hdev);

	if (cp->debug_keys)
		changed = !hci_dev_test_and_set_flag(hdev, HCI_KEEP_DEBUG_KEYS);
	else
		changed = hci_dev_test_and_clear_flag(hdev,
						      HCI_KEEP_DEBUG_KEYS);

	if (changed)
		new_settings(hdev, NULL);

	for (i = 0; i < key_count; i++) {
		struct mgmt_link_key_info *key = &cp->keys[i];

		if (hci_is_blocked_key(hdev,
				       HCI_BLOCKED_KEY_TYPE_LINKKEY,
				       key->val)) {
			bt_dev_warn(hdev, "Skipping blocked link key for %pMR",
				    &key->addr.bdaddr);
			continue;
		}

		/* Always ignore debug keys and require a new pairing if
		 * the user wants to use them.
		 */
		if (key->type == HCI_LK_DEBUG_COMBINATION)
			continue;

		hci_add_link_key(hdev, NULL, &key->addr.bdaddr, key->val,
				 key->type, key->pin_len, NULL);
	}

	mgmt_cmd_complete(sk, hdev->id, MGMT_OP_LOAD_LINK_KEYS, 0, NULL, 0);

	hci_dev_unlock(hdev);

	return 0;
}

static int device_unpaired(struct hci_dev *hdev, bdaddr_t *bdaddr,
			   u8 addr_type, struct sock *skip_sk)
{
	struct mgmt_ev_device_unpaired ev;

	bacpy(&ev.addr.bdaddr, bdaddr);
	ev.addr.type = addr_type;

	return mgmt_event(MGMT_EV_DEVICE_UNPAIRED, hdev, &ev, sizeof(ev),
			  skip_sk);
}

static void unpair_device_complete(struct hci_dev *hdev, void *data, int err)
{
	struct mgmt_pending_cmd *cmd = data;
	struct mgmt_cp_unpair_device *cp = cmd->param;

	if (!err)
		device_unpaired(hdev, &cp->addr.bdaddr, cp->addr.type, cmd->sk);

	cmd->cmd_complete(cmd, err);
	mgmt_pending_free(cmd);
}

static int unpair_device_sync(struct hci_dev *hdev, void *data)
{
	struct mgmt_pending_cmd *cmd = data;
	struct mgmt_cp_unpair_device *cp = cmd->param;
	struct hci_conn *conn;

	if (cp->addr.type == BDADDR_BREDR)
		conn = hci_conn_hash_lookup_ba(hdev, ACL_LINK,
					       &cp->addr.bdaddr);
	else
		conn = hci_conn_hash_lookup_le(hdev, &cp->addr.bdaddr,
					       le_addr_type(cp->addr.type));

	if (!conn)
		return 0;

	return hci_abort_conn_sync(hdev, conn, HCI_ERROR_REMOTE_USER_TERM);
}

static int unpair_device(struct sock *sk, struct hci_dev *hdev, void *data,
			 u16 len)
{
	struct mgmt_cp_unpair_device *cp = data;
	struct mgmt_rp_unpair_device rp;
	struct hci_conn_params *params;
	struct mgmt_pending_cmd *cmd;
	struct hci_conn *conn;
	u8 addr_type;
	int err;

	memset(&rp, 0, sizeof(rp));
	bacpy(&rp.addr.bdaddr, &cp->addr.bdaddr);
	rp.addr.type = cp->addr.type;

	if (!bdaddr_type_is_valid(cp->addr.type))
		return mgmt_cmd_complete(sk, hdev->id, MGMT_OP_UNPAIR_DEVICE,
					 MGMT_STATUS_INVALID_PARAMS,
					 &rp, sizeof(rp));

	if (cp->disconnect != 0x00 && cp->disconnect != 0x01)
		return mgmt_cmd_complete(sk, hdev->id, MGMT_OP_UNPAIR_DEVICE,
					 MGMT_STATUS_INVALID_PARAMS,
					 &rp, sizeof(rp));

	hci_dev_lock(hdev);

	if (!hdev_is_powered(hdev)) {
		err = mgmt_cmd_complete(sk, hdev->id, MGMT_OP_UNPAIR_DEVICE,
					MGMT_STATUS_NOT_POWERED, &rp,
					sizeof(rp));
		goto unlock;
	}

	if (cp->addr.type == BDADDR_BREDR) {
		/* If disconnection is requested, then look up the
		 * connection. If the remote device is connected, it
		 * will be later used to terminate the link.
		 *
		 * Setting it to NULL explicitly will cause no
		 * termination of the link.
		 */
		if (cp->disconnect)
			conn = hci_conn_hash_lookup_ba(hdev, ACL_LINK,
						       &cp->addr.bdaddr);
		else
			conn = NULL;

		err = hci_remove_link_key(hdev, &cp->addr.bdaddr);
		if (err < 0) {
			err = mgmt_cmd_complete(sk, hdev->id,
						MGMT_OP_UNPAIR_DEVICE,
						MGMT_STATUS_NOT_PAIRED, &rp,
						sizeof(rp));
			goto unlock;
		}

		goto done;
	}

	/* LE address type */
	addr_type = le_addr_type(cp->addr.type);

	/* Abort any ongoing SMP pairing. Removes ltk and irk if they exist. */
	err = smp_cancel_and_remove_pairing(hdev, &cp->addr.bdaddr, addr_type);
	if (err < 0) {
		err = mgmt_cmd_complete(sk, hdev->id, MGMT_OP_UNPAIR_DEVICE,
					MGMT_STATUS_NOT_PAIRED, &rp,
					sizeof(rp));
		goto unlock;
	}

	conn = hci_conn_hash_lookup_le(hdev, &cp->addr.bdaddr, addr_type);
	if (!conn) {
		hci_conn_params_del(hdev, &cp->addr.bdaddr, addr_type);
		goto done;
	}


	/* Defer clearing up the connection parameters until closing to
	 * give a chance of keeping them if a repairing happens.
	 */
	set_bit(HCI_CONN_PARAM_REMOVAL_PEND, &conn->flags);

	/* Disable auto-connection parameters if present */
	params = hci_conn_params_lookup(hdev, &cp->addr.bdaddr, addr_type);
	if (params) {
		if (params->explicit_connect)
			params->auto_connect = HCI_AUTO_CONN_EXPLICIT;
		else
			params->auto_connect = HCI_AUTO_CONN_DISABLED;
	}

	/* If disconnection is not requested, then clear the connection
	 * variable so that the link is not terminated.
	 */
	if (!cp->disconnect)
		conn = NULL;

done:
	/* If the connection variable is set, then termination of the
	 * link is requested.
	 */
	if (!conn) {
		err = mgmt_cmd_complete(sk, hdev->id, MGMT_OP_UNPAIR_DEVICE, 0,
					&rp, sizeof(rp));
		device_unpaired(hdev, &cp->addr.bdaddr, cp->addr.type, sk);
		goto unlock;
	}

	cmd = mgmt_pending_new(sk, MGMT_OP_UNPAIR_DEVICE, hdev, cp,
			       sizeof(*cp));
	if (!cmd) {
		err = -ENOMEM;
		goto unlock;
	}

	cmd->cmd_complete = addr_cmd_complete;

	err = hci_cmd_sync_queue(hdev, unpair_device_sync, cmd,
				 unpair_device_complete);
	if (err < 0)
		mgmt_pending_free(cmd);

unlock:
	hci_dev_unlock(hdev);
	return err;
}

static int disconnect(struct sock *sk, struct hci_dev *hdev, void *data,
		      u16 len)
{
	struct mgmt_cp_disconnect *cp = data;
	struct mgmt_rp_disconnect rp;
	struct mgmt_pending_cmd *cmd;
	struct hci_conn *conn;
	int err;

	bt_dev_dbg(hdev, "sock %p", sk);

	memset(&rp, 0, sizeof(rp));
	bacpy(&rp.addr.bdaddr, &cp->addr.bdaddr);
	rp.addr.type = cp->addr.type;

	if (!bdaddr_type_is_valid(cp->addr.type))
		return mgmt_cmd_complete(sk, hdev->id, MGMT_OP_DISCONNECT,
					 MGMT_STATUS_INVALID_PARAMS,
					 &rp, sizeof(rp));

	hci_dev_lock(hdev);

	if (!test_bit(HCI_UP, &hdev->flags)) {
		err = mgmt_cmd_complete(sk, hdev->id, MGMT_OP_DISCONNECT,
					MGMT_STATUS_NOT_POWERED, &rp,
					sizeof(rp));
		goto failed;
	}

	if (pending_find(MGMT_OP_DISCONNECT, hdev)) {
		err = mgmt_cmd_complete(sk, hdev->id, MGMT_OP_DISCONNECT,
					MGMT_STATUS_BUSY, &rp, sizeof(rp));
		goto failed;
	}

	if (cp->addr.type == BDADDR_BREDR)
		conn = hci_conn_hash_lookup_ba(hdev, ACL_LINK,
					       &cp->addr.bdaddr);
	else
		conn = hci_conn_hash_lookup_le(hdev, &cp->addr.bdaddr,
					       le_addr_type(cp->addr.type));

	if (!conn || conn->state == BT_OPEN || conn->state == BT_CLOSED) {
		err = mgmt_cmd_complete(sk, hdev->id, MGMT_OP_DISCONNECT,
					MGMT_STATUS_NOT_CONNECTED, &rp,
					sizeof(rp));
		goto failed;
	}

	cmd = mgmt_pending_add(sk, MGMT_OP_DISCONNECT, hdev, data, len);
	if (!cmd) {
		err = -ENOMEM;
		goto failed;
	}

	cmd->cmd_complete = generic_cmd_complete;

	err = hci_disconnect(conn, HCI_ERROR_REMOTE_USER_TERM);
	if (err < 0)
		mgmt_pending_remove(cmd);

failed:
	hci_dev_unlock(hdev);
	return err;
}

static u8 link_to_bdaddr(u8 link_type, u8 addr_type)
{
	switch (link_type) {
	case LE_LINK:
		switch (addr_type) {
		case ADDR_LE_DEV_PUBLIC:
			return BDADDR_LE_PUBLIC;

		default:
			/* Fallback to LE Random address type */
			return BDADDR_LE_RANDOM;
		}

	default:
		/* Fallback to BR/EDR type */
		return BDADDR_BREDR;
	}
}

static int get_connections(struct sock *sk, struct hci_dev *hdev, void *data,
			   u16 data_len)
{
	struct mgmt_rp_get_connections *rp;
	struct hci_conn *c;
	int err;
	u16 i;

	bt_dev_dbg(hdev, "sock %p", sk);

	hci_dev_lock(hdev);

	if (!hdev_is_powered(hdev)) {
		err = mgmt_cmd_status(sk, hdev->id, MGMT_OP_GET_CONNECTIONS,
				      MGMT_STATUS_NOT_POWERED);
		goto unlock;
	}

	i = 0;
	list_for_each_entry(c, &hdev->conn_hash.list, list) {
		if (test_bit(HCI_CONN_MGMT_CONNECTED, &c->flags))
			i++;
	}

	rp = kmalloc(struct_size(rp, addr, i), GFP_KERNEL);
	if (!rp) {
		err = -ENOMEM;
		goto unlock;
	}

	i = 0;
	list_for_each_entry(c, &hdev->conn_hash.list, list) {
		if (!test_bit(HCI_CONN_MGMT_CONNECTED, &c->flags))
			continue;
		bacpy(&rp->addr[i].bdaddr, &c->dst);
		rp->addr[i].type = link_to_bdaddr(c->type, c->dst_type);
		if (c->type == SCO_LINK || c->type == ESCO_LINK)
			continue;
		i++;
	}

	rp->conn_count = cpu_to_le16(i);

	/* Recalculate length in case of filtered SCO connections, etc */
	err = mgmt_cmd_complete(sk, hdev->id, MGMT_OP_GET_CONNECTIONS, 0, rp,
				struct_size(rp, addr, i));

	kfree(rp);

unlock:
	hci_dev_unlock(hdev);
	return err;
}

static int send_pin_code_neg_reply(struct sock *sk, struct hci_dev *hdev,
				   struct mgmt_cp_pin_code_neg_reply *cp)
{
	struct mgmt_pending_cmd *cmd;
	int err;

	cmd = mgmt_pending_add(sk, MGMT_OP_PIN_CODE_NEG_REPLY, hdev, cp,
			       sizeof(*cp));
	if (!cmd)
		return -ENOMEM;

	cmd->cmd_complete = addr_cmd_complete;

	err = hci_send_cmd(hdev, HCI_OP_PIN_CODE_NEG_REPLY,
			   sizeof(cp->addr.bdaddr), &cp->addr.bdaddr);
	if (err < 0)
		mgmt_pending_remove(cmd);

	return err;
}

static int pin_code_reply(struct sock *sk, struct hci_dev *hdev, void *data,
			  u16 len)
{
	struct hci_conn *conn;
	struct mgmt_cp_pin_code_reply *cp = data;
	struct hci_cp_pin_code_reply reply;
	struct mgmt_pending_cmd *cmd;
	int err;

	bt_dev_dbg(hdev, "sock %p", sk);

	hci_dev_lock(hdev);

	if (!hdev_is_powered(hdev)) {
		err = mgmt_cmd_status(sk, hdev->id, MGMT_OP_PIN_CODE_REPLY,
				      MGMT_STATUS_NOT_POWERED);
		goto failed;
	}

	conn = hci_conn_hash_lookup_ba(hdev, ACL_LINK, &cp->addr.bdaddr);
	if (!conn) {
		err = mgmt_cmd_status(sk, hdev->id, MGMT_OP_PIN_CODE_REPLY,
				      MGMT_STATUS_NOT_CONNECTED);
		goto failed;
	}

	if (conn->pending_sec_level == BT_SECURITY_HIGH && cp->pin_len != 16) {
		struct mgmt_cp_pin_code_neg_reply ncp;

		memcpy(&ncp.addr, &cp->addr, sizeof(ncp.addr));

		bt_dev_err(hdev, "PIN code is not 16 bytes long");

		err = send_pin_code_neg_reply(sk, hdev, &ncp);
		if (err >= 0)
			err = mgmt_cmd_status(sk, hdev->id, MGMT_OP_PIN_CODE_REPLY,
					      MGMT_STATUS_INVALID_PARAMS);

		goto failed;
	}

	cmd = mgmt_pending_add(sk, MGMT_OP_PIN_CODE_REPLY, hdev, data, len);
	if (!cmd) {
		err = -ENOMEM;
		goto failed;
	}

	cmd->cmd_complete = addr_cmd_complete;

	bacpy(&reply.bdaddr, &cp->addr.bdaddr);
	reply.pin_len = cp->pin_len;
	memcpy(reply.pin_code, cp->pin_code, sizeof(reply.pin_code));

	err = hci_send_cmd(hdev, HCI_OP_PIN_CODE_REPLY, sizeof(reply), &reply);
	if (err < 0)
		mgmt_pending_remove(cmd);

failed:
	hci_dev_unlock(hdev);
	return err;
}

static int set_io_capability(struct sock *sk, struct hci_dev *hdev, void *data,
			     u16 len)
{
	struct mgmt_cp_set_io_capability *cp = data;

	bt_dev_dbg(hdev, "sock %p", sk);

	if (cp->io_capability > SMP_IO_KEYBOARD_DISPLAY)
		return mgmt_cmd_status(sk, hdev->id, MGMT_OP_SET_IO_CAPABILITY,
				       MGMT_STATUS_INVALID_PARAMS);

	hci_dev_lock(hdev);

	hdev->io_capability = cp->io_capability;

	bt_dev_dbg(hdev, "IO capability set to 0x%02x", hdev->io_capability);

	hci_dev_unlock(hdev);

	return mgmt_cmd_complete(sk, hdev->id, MGMT_OP_SET_IO_CAPABILITY, 0,
				 NULL, 0);
}

static struct mgmt_pending_cmd *find_pairing(struct hci_conn *conn)
{
	struct hci_dev *hdev = conn->hdev;
	struct mgmt_pending_cmd *cmd;

	list_for_each_entry(cmd, &hdev->mgmt_pending, list) {
		if (cmd->opcode != MGMT_OP_PAIR_DEVICE)
			continue;

		if (cmd->user_data != conn)
			continue;

		return cmd;
	}

	return NULL;
}

static int pairing_complete(struct mgmt_pending_cmd *cmd, u8 status)
{
	struct mgmt_rp_pair_device rp;
	struct hci_conn *conn = cmd->user_data;
	int err;

	bacpy(&rp.addr.bdaddr, &conn->dst);
	rp.addr.type = link_to_bdaddr(conn->type, conn->dst_type);

	err = mgmt_cmd_complete(cmd->sk, cmd->index, MGMT_OP_PAIR_DEVICE,
				status, &rp, sizeof(rp));

	/* So we don't get further callbacks for this connection */
	conn->connect_cfm_cb = NULL;
	conn->security_cfm_cb = NULL;
	conn->disconn_cfm_cb = NULL;

	hci_conn_drop(conn);

	/* The device is paired so there is no need to remove
	 * its connection parameters anymore.
	 */
	clear_bit(HCI_CONN_PARAM_REMOVAL_PEND, &conn->flags);

	hci_conn_put(conn);

	return err;
}

void mgmt_smp_complete(struct hci_conn *conn, bool complete)
{
	u8 status = complete ? MGMT_STATUS_SUCCESS : MGMT_STATUS_FAILED;
	struct mgmt_pending_cmd *cmd;

	cmd = find_pairing(conn);
	if (cmd) {
		cmd->cmd_complete(cmd, status);
		mgmt_pending_remove(cmd);
	}
}

static void pairing_complete_cb(struct hci_conn *conn, u8 status)
{
	struct mgmt_pending_cmd *cmd;

	BT_DBG("status %u", status);

	cmd = find_pairing(conn);
	if (!cmd) {
		BT_DBG("Unable to find a pending command");
		return;
	}

	cmd->cmd_complete(cmd, mgmt_status(status));
	mgmt_pending_remove(cmd);
}

static void le_pairing_complete_cb(struct hci_conn *conn, u8 status)
{
	struct mgmt_pending_cmd *cmd;

	BT_DBG("status %u", status);

	if (!status)
		return;

	cmd = find_pairing(conn);
	if (!cmd) {
		BT_DBG("Unable to find a pending command");
		return;
	}

	cmd->cmd_complete(cmd, mgmt_status(status));
	mgmt_pending_remove(cmd);
}

static int pair_device(struct sock *sk, struct hci_dev *hdev, void *data,
		       u16 len)
{
	struct mgmt_cp_pair_device *cp = data;
	struct mgmt_rp_pair_device rp;
	struct mgmt_pending_cmd *cmd;
	u8 sec_level, auth_type;
	struct hci_conn *conn;
	int err;

	bt_dev_dbg(hdev, "sock %p", sk);

	memset(&rp, 0, sizeof(rp));
	bacpy(&rp.addr.bdaddr, &cp->addr.bdaddr);
	rp.addr.type = cp->addr.type;

	if (!bdaddr_type_is_valid(cp->addr.type))
		return mgmt_cmd_complete(sk, hdev->id, MGMT_OP_PAIR_DEVICE,
					 MGMT_STATUS_INVALID_PARAMS,
					 &rp, sizeof(rp));

	if (cp->io_cap > SMP_IO_KEYBOARD_DISPLAY)
		return mgmt_cmd_complete(sk, hdev->id, MGMT_OP_PAIR_DEVICE,
					 MGMT_STATUS_INVALID_PARAMS,
					 &rp, sizeof(rp));

	hci_dev_lock(hdev);

	if (!hdev_is_powered(hdev)) {
		err = mgmt_cmd_complete(sk, hdev->id, MGMT_OP_PAIR_DEVICE,
					MGMT_STATUS_NOT_POWERED, &rp,
					sizeof(rp));
		goto unlock;
	}

	if (hci_bdaddr_is_paired(hdev, &cp->addr.bdaddr, cp->addr.type)) {
		err = mgmt_cmd_complete(sk, hdev->id, MGMT_OP_PAIR_DEVICE,
					MGMT_STATUS_ALREADY_PAIRED, &rp,
					sizeof(rp));
		goto unlock;
	}

	sec_level = BT_SECURITY_MEDIUM;
	auth_type = HCI_AT_DEDICATED_BONDING;

	if (cp->addr.type == BDADDR_BREDR) {
		conn = hci_connect_acl(hdev, &cp->addr.bdaddr, sec_level,
				       auth_type, CONN_REASON_PAIR_DEVICE);
	} else {
		u8 addr_type = le_addr_type(cp->addr.type);
		struct hci_conn_params *p;

		/* When pairing a new device, it is expected to remember
		 * this device for future connections. Adding the connection
		 * parameter information ahead of time allows tracking
		 * of the peripheral preferred values and will speed up any
		 * further connection establishment.
		 *
		 * If connection parameters already exist, then they
		 * will be kept and this function does nothing.
		 */
		p = hci_conn_params_add(hdev, &cp->addr.bdaddr, addr_type);

		if (p->auto_connect == HCI_AUTO_CONN_EXPLICIT)
			p->auto_connect = HCI_AUTO_CONN_DISABLED;

		conn = hci_connect_le_scan(hdev, &cp->addr.bdaddr, addr_type,
					   sec_level, HCI_LE_CONN_TIMEOUT,
					   CONN_REASON_PAIR_DEVICE);
	}

	if (IS_ERR(conn)) {
		int status;

		if (PTR_ERR(conn) == -EBUSY)
			status = MGMT_STATUS_BUSY;
		else if (PTR_ERR(conn) == -EOPNOTSUPP)
			status = MGMT_STATUS_NOT_SUPPORTED;
		else if (PTR_ERR(conn) == -ECONNREFUSED)
			status = MGMT_STATUS_REJECTED;
		else
			status = MGMT_STATUS_CONNECT_FAILED;

		err = mgmt_cmd_complete(sk, hdev->id, MGMT_OP_PAIR_DEVICE,
					status, &rp, sizeof(rp));
		goto unlock;
	}

	if (conn->connect_cfm_cb) {
		hci_conn_drop(conn);
		err = mgmt_cmd_complete(sk, hdev->id, MGMT_OP_PAIR_DEVICE,
					MGMT_STATUS_BUSY, &rp, sizeof(rp));
		goto unlock;
	}

	cmd = mgmt_pending_add(sk, MGMT_OP_PAIR_DEVICE, hdev, data, len);
	if (!cmd) {
		err = -ENOMEM;
		hci_conn_drop(conn);
		goto unlock;
	}

	cmd->cmd_complete = pairing_complete;

	/* For LE, just connecting isn't a proof that the pairing finished */
	if (cp->addr.type == BDADDR_BREDR) {
		conn->connect_cfm_cb = pairing_complete_cb;
		conn->security_cfm_cb = pairing_complete_cb;
		conn->disconn_cfm_cb = pairing_complete_cb;
	} else {
		conn->connect_cfm_cb = le_pairing_complete_cb;
		conn->security_cfm_cb = le_pairing_complete_cb;
		conn->disconn_cfm_cb = le_pairing_complete_cb;
	}

	conn->io_capability = cp->io_cap;
	cmd->user_data = hci_conn_get(conn);

	if ((conn->state == BT_CONNECTED || conn->state == BT_CONFIG) &&
	    hci_conn_security(conn, sec_level, auth_type, true)) {
		cmd->cmd_complete(cmd, 0);
		mgmt_pending_remove(cmd);
	}

	err = 0;

unlock:
	hci_dev_unlock(hdev);
	return err;
}

static int cancel_pair_device(struct sock *sk, struct hci_dev *hdev, void *data,
			      u16 len)
{
	struct mgmt_addr_info *addr = data;
	struct mgmt_pending_cmd *cmd;
	struct hci_conn *conn;
	int err;

	bt_dev_dbg(hdev, "sock %p", sk);

	hci_dev_lock(hdev);

	if (!hdev_is_powered(hdev)) {
		err = mgmt_cmd_status(sk, hdev->id, MGMT_OP_CANCEL_PAIR_DEVICE,
				      MGMT_STATUS_NOT_POWERED);
		goto unlock;
	}

	cmd = pending_find(MGMT_OP_PAIR_DEVICE, hdev);
	if (!cmd) {
		err = mgmt_cmd_status(sk, hdev->id, MGMT_OP_CANCEL_PAIR_DEVICE,
				      MGMT_STATUS_INVALID_PARAMS);
		goto unlock;
	}

	conn = cmd->user_data;

	if (bacmp(&addr->bdaddr, &conn->dst) != 0) {
		err = mgmt_cmd_status(sk, hdev->id, MGMT_OP_CANCEL_PAIR_DEVICE,
				      MGMT_STATUS_INVALID_PARAMS);
		goto unlock;
	}

	cmd->cmd_complete(cmd, MGMT_STATUS_CANCELLED);
	mgmt_pending_remove(cmd);

	err = mgmt_cmd_complete(sk, hdev->id, MGMT_OP_CANCEL_PAIR_DEVICE, 0,
				addr, sizeof(*addr));

	/* Since user doesn't want to proceed with the connection, abort any
	 * ongoing pairing and then terminate the link if it was created
	 * because of the pair device action.
	 */
	if (addr->type == BDADDR_BREDR)
		hci_remove_link_key(hdev, &addr->bdaddr);
	else
		smp_cancel_and_remove_pairing(hdev, &addr->bdaddr,
					      le_addr_type(addr->type));

	if (conn->conn_reason == CONN_REASON_PAIR_DEVICE)
		hci_abort_conn(conn, HCI_ERROR_REMOTE_USER_TERM);

unlock:
	hci_dev_unlock(hdev);
	return err;
}

static int user_pairing_resp(struct sock *sk, struct hci_dev *hdev,
			     struct mgmt_addr_info *addr, u16 mgmt_op,
			     u16 hci_op, __le32 passkey)
{
	struct mgmt_pending_cmd *cmd;
	struct hci_conn *conn;
	int err;

	hci_dev_lock(hdev);

	if (!hdev_is_powered(hdev)) {
		err = mgmt_cmd_complete(sk, hdev->id, mgmt_op,
					MGMT_STATUS_NOT_POWERED, addr,
					sizeof(*addr));
		goto done;
	}

	if (addr->type == BDADDR_BREDR)
		conn = hci_conn_hash_lookup_ba(hdev, ACL_LINK, &addr->bdaddr);
	else
		conn = hci_conn_hash_lookup_le(hdev, &addr->bdaddr,
					       le_addr_type(addr->type));

	if (!conn) {
		err = mgmt_cmd_complete(sk, hdev->id, mgmt_op,
					MGMT_STATUS_NOT_CONNECTED, addr,
					sizeof(*addr));
		goto done;
	}

	if (addr->type == BDADDR_LE_PUBLIC || addr->type == BDADDR_LE_RANDOM) {
		err = smp_user_confirm_reply(conn, mgmt_op, passkey);
		if (!err)
			err = mgmt_cmd_complete(sk, hdev->id, mgmt_op,
						MGMT_STATUS_SUCCESS, addr,
						sizeof(*addr));
		else
			err = mgmt_cmd_complete(sk, hdev->id, mgmt_op,
						MGMT_STATUS_FAILED, addr,
						sizeof(*addr));

		goto done;
	}

	cmd = mgmt_pending_add(sk, mgmt_op, hdev, addr, sizeof(*addr));
	if (!cmd) {
		err = -ENOMEM;
		goto done;
	}

	cmd->cmd_complete = addr_cmd_complete;

	/* Continue with pairing via HCI */
	if (hci_op == HCI_OP_USER_PASSKEY_REPLY) {
		struct hci_cp_user_passkey_reply cp;

		bacpy(&cp.bdaddr, &addr->bdaddr);
		cp.passkey = passkey;
		err = hci_send_cmd(hdev, hci_op, sizeof(cp), &cp);
	} else
		err = hci_send_cmd(hdev, hci_op, sizeof(addr->bdaddr),
				   &addr->bdaddr);

	if (err < 0)
		mgmt_pending_remove(cmd);

done:
	hci_dev_unlock(hdev);
	return err;
}

static int pin_code_neg_reply(struct sock *sk, struct hci_dev *hdev,
			      void *data, u16 len)
{
	struct mgmt_cp_pin_code_neg_reply *cp = data;

	bt_dev_dbg(hdev, "sock %p", sk);

	return user_pairing_resp(sk, hdev, &cp->addr,
				MGMT_OP_PIN_CODE_NEG_REPLY,
				HCI_OP_PIN_CODE_NEG_REPLY, 0);
}

static int user_confirm_reply(struct sock *sk, struct hci_dev *hdev, void *data,
			      u16 len)
{
	struct mgmt_cp_user_confirm_reply *cp = data;

	bt_dev_dbg(hdev, "sock %p", sk);

	if (len != sizeof(*cp))
		return mgmt_cmd_status(sk, hdev->id, MGMT_OP_USER_CONFIRM_REPLY,
				       MGMT_STATUS_INVALID_PARAMS);

	return user_pairing_resp(sk, hdev, &cp->addr,
				 MGMT_OP_USER_CONFIRM_REPLY,
				 HCI_OP_USER_CONFIRM_REPLY, 0);
}

static int user_confirm_neg_reply(struct sock *sk, struct hci_dev *hdev,
				  void *data, u16 len)
{
	struct mgmt_cp_user_confirm_neg_reply *cp = data;

	bt_dev_dbg(hdev, "sock %p", sk);

	return user_pairing_resp(sk, hdev, &cp->addr,
				 MGMT_OP_USER_CONFIRM_NEG_REPLY,
				 HCI_OP_USER_CONFIRM_NEG_REPLY, 0);
}

static int user_passkey_reply(struct sock *sk, struct hci_dev *hdev, void *data,
			      u16 len)
{
	struct mgmt_cp_user_passkey_reply *cp = data;

	bt_dev_dbg(hdev, "sock %p", sk);

	return user_pairing_resp(sk, hdev, &cp->addr,
				 MGMT_OP_USER_PASSKEY_REPLY,
				 HCI_OP_USER_PASSKEY_REPLY, cp->passkey);
}

static int user_passkey_neg_reply(struct sock *sk, struct hci_dev *hdev,
				  void *data, u16 len)
{
	struct mgmt_cp_user_passkey_neg_reply *cp = data;

	bt_dev_dbg(hdev, "sock %p", sk);

	return user_pairing_resp(sk, hdev, &cp->addr,
				 MGMT_OP_USER_PASSKEY_NEG_REPLY,
				 HCI_OP_USER_PASSKEY_NEG_REPLY, 0);
}

static int adv_expire_sync(struct hci_dev *hdev, u32 flags)
{
	struct adv_info *adv_instance;

	adv_instance = hci_find_adv_instance(hdev, hdev->cur_adv_instance);
	if (!adv_instance)
		return 0;

	/* stop if current instance doesn't need to be changed */
	if (!(adv_instance->flags & flags))
		return 0;

	cancel_adv_timeout(hdev);

	adv_instance = hci_get_next_instance(hdev, adv_instance->instance);
	if (!adv_instance)
		return 0;

	hci_schedule_adv_instance_sync(hdev, adv_instance->instance, true);

	return 0;
}

static int name_changed_sync(struct hci_dev *hdev, void *data)
{
	return adv_expire_sync(hdev, MGMT_ADV_FLAG_LOCAL_NAME);
}

static void set_name_complete(struct hci_dev *hdev, void *data, int err)
{
	struct mgmt_pending_cmd *cmd = data;
	struct mgmt_cp_set_local_name *cp = cmd->param;
	u8 status = mgmt_status(err);

	bt_dev_dbg(hdev, "err %d", err);

	if (cmd != pending_find(MGMT_OP_SET_LOCAL_NAME, hdev))
		return;

	if (status) {
		mgmt_cmd_status(cmd->sk, hdev->id, MGMT_OP_SET_LOCAL_NAME,
				status);
	} else {
		mgmt_cmd_complete(cmd->sk, hdev->id, MGMT_OP_SET_LOCAL_NAME, 0,
				  cp, sizeof(*cp));

		if (hci_dev_test_flag(hdev, HCI_LE_ADV))
			hci_cmd_sync_queue(hdev, name_changed_sync, NULL, NULL);
	}

	mgmt_pending_remove(cmd);
}

static int set_name_sync(struct hci_dev *hdev, void *data)
{
	if (lmp_bredr_capable(hdev)) {
		hci_update_name_sync(hdev);
		hci_update_eir_sync(hdev);
	}

	/* The name is stored in the scan response data and so
	 * no need to update the advertising data here.
	 */
	if (lmp_le_capable(hdev) && hci_dev_test_flag(hdev, HCI_ADVERTISING))
		hci_update_scan_rsp_data_sync(hdev, hdev->cur_adv_instance);

	return 0;
}

static int set_local_name(struct sock *sk, struct hci_dev *hdev, void *data,
			  u16 len)
{
	struct mgmt_cp_set_local_name *cp = data;
	struct mgmt_pending_cmd *cmd;
	int err;

	bt_dev_dbg(hdev, "sock %p", sk);

	hci_dev_lock(hdev);

	/* If the old values are the same as the new ones just return a
	 * direct command complete event.
	 */
	if (!memcmp(hdev->dev_name, cp->name, sizeof(hdev->dev_name)) &&
	    !memcmp(hdev->short_name, cp->short_name,
		    sizeof(hdev->short_name))) {
		err = mgmt_cmd_complete(sk, hdev->id, MGMT_OP_SET_LOCAL_NAME, 0,
					data, len);
		goto failed;
	}

	memcpy(hdev->short_name, cp->short_name, sizeof(hdev->short_name));

	if (!hdev_is_powered(hdev)) {
		memcpy(hdev->dev_name, cp->name, sizeof(hdev->dev_name));

		err = mgmt_cmd_complete(sk, hdev->id, MGMT_OP_SET_LOCAL_NAME, 0,
					data, len);
		if (err < 0)
			goto failed;

		err = mgmt_limited_event(MGMT_EV_LOCAL_NAME_CHANGED, hdev, data,
					 len, HCI_MGMT_LOCAL_NAME_EVENTS, sk);
		ext_info_changed(hdev, sk);

		goto failed;
	}

	cmd = mgmt_pending_add(sk, MGMT_OP_SET_LOCAL_NAME, hdev, data, len);
	if (!cmd)
		err = -ENOMEM;
	else
		err = hci_cmd_sync_queue(hdev, set_name_sync, cmd,
					 set_name_complete);

	if (err < 0) {
		err = mgmt_cmd_status(sk, hdev->id, MGMT_OP_SET_LOCAL_NAME,
				      MGMT_STATUS_FAILED);

		if (cmd)
			mgmt_pending_remove(cmd);

		goto failed;
	}

	memcpy(hdev->dev_name, cp->name, sizeof(hdev->dev_name));

failed:
	hci_dev_unlock(hdev);
	return err;
}

static int appearance_changed_sync(struct hci_dev *hdev, void *data)
{
	return adv_expire_sync(hdev, MGMT_ADV_FLAG_APPEARANCE);
}

static int set_appearance(struct sock *sk, struct hci_dev *hdev, void *data,
			  u16 len)
{
	struct mgmt_cp_set_appearance *cp = data;
	u16 appearance;
	int err;

	bt_dev_dbg(hdev, "sock %p", sk);

	if (!lmp_le_capable(hdev))
		return mgmt_cmd_status(sk, hdev->id, MGMT_OP_SET_APPEARANCE,
				       MGMT_STATUS_NOT_SUPPORTED);

	appearance = le16_to_cpu(cp->appearance);

	hci_dev_lock(hdev);

	if (hdev->appearance != appearance) {
		hdev->appearance = appearance;

		if (hci_dev_test_flag(hdev, HCI_LE_ADV))
			hci_cmd_sync_queue(hdev, appearance_changed_sync, NULL,
					   NULL);

		ext_info_changed(hdev, sk);
	}

	err = mgmt_cmd_complete(sk, hdev->id, MGMT_OP_SET_APPEARANCE, 0, NULL,
				0);

	hci_dev_unlock(hdev);

	return err;
}

static int get_phy_configuration(struct sock *sk, struct hci_dev *hdev,
				 void *data, u16 len)
{
	struct mgmt_rp_get_phy_configuration rp;

	bt_dev_dbg(hdev, "sock %p", sk);

	hci_dev_lock(hdev);

	memset(&rp, 0, sizeof(rp));

	rp.supported_phys = cpu_to_le32(get_supported_phys(hdev));
	rp.selected_phys = cpu_to_le32(get_selected_phys(hdev));
	rp.configurable_phys = cpu_to_le32(get_configurable_phys(hdev));

	hci_dev_unlock(hdev);

	return mgmt_cmd_complete(sk, hdev->id, MGMT_OP_GET_PHY_CONFIGURATION, 0,
				 &rp, sizeof(rp));
}

int mgmt_phy_configuration_changed(struct hci_dev *hdev, struct sock *skip)
{
	struct mgmt_ev_phy_configuration_changed ev;

	memset(&ev, 0, sizeof(ev));

	ev.selected_phys = cpu_to_le32(get_selected_phys(hdev));

	return mgmt_event(MGMT_EV_PHY_CONFIGURATION_CHANGED, hdev, &ev,
			  sizeof(ev), skip);
}

static void set_default_phy_complete(struct hci_dev *hdev, void *data, int err)
{
	struct mgmt_pending_cmd *cmd = data;
	struct sk_buff *skb = cmd->skb;
	u8 status = mgmt_status(err);

	if (cmd != pending_find(MGMT_OP_SET_PHY_CONFIGURATION, hdev))
		return;

	if (!status) {
		if (!skb)
			status = MGMT_STATUS_FAILED;
		else if (IS_ERR(skb))
			status = mgmt_status(PTR_ERR(skb));
		else
			status = mgmt_status(skb->data[0]);
	}

	bt_dev_dbg(hdev, "status %d", status);

	if (status) {
		mgmt_cmd_status(cmd->sk, hdev->id,
				MGMT_OP_SET_PHY_CONFIGURATION, status);
	} else {
		mgmt_cmd_complete(cmd->sk, hdev->id,
				  MGMT_OP_SET_PHY_CONFIGURATION, 0,
				  NULL, 0);

		mgmt_phy_configuration_changed(hdev, cmd->sk);
	}

	if (skb && !IS_ERR(skb))
		kfree_skb(skb);

	mgmt_pending_remove(cmd);
}

static int set_default_phy_sync(struct hci_dev *hdev, void *data)
{
	struct mgmt_pending_cmd *cmd = data;
	struct mgmt_cp_set_phy_configuration *cp = cmd->param;
	struct hci_cp_le_set_default_phy cp_phy;
	u32 selected_phys = __le32_to_cpu(cp->selected_phys);

	memset(&cp_phy, 0, sizeof(cp_phy));

	if (!(selected_phys & MGMT_PHY_LE_TX_MASK))
		cp_phy.all_phys |= 0x01;

	if (!(selected_phys & MGMT_PHY_LE_RX_MASK))
		cp_phy.all_phys |= 0x02;

	if (selected_phys & MGMT_PHY_LE_1M_TX)
		cp_phy.tx_phys |= HCI_LE_SET_PHY_1M;

	if (selected_phys & MGMT_PHY_LE_2M_TX)
		cp_phy.tx_phys |= HCI_LE_SET_PHY_2M;

	if (selected_phys & MGMT_PHY_LE_CODED_TX)
		cp_phy.tx_phys |= HCI_LE_SET_PHY_CODED;

	if (selected_phys & MGMT_PHY_LE_1M_RX)
		cp_phy.rx_phys |= HCI_LE_SET_PHY_1M;

	if (selected_phys & MGMT_PHY_LE_2M_RX)
		cp_phy.rx_phys |= HCI_LE_SET_PHY_2M;

	if (selected_phys & MGMT_PHY_LE_CODED_RX)
		cp_phy.rx_phys |= HCI_LE_SET_PHY_CODED;

	cmd->skb =  __hci_cmd_sync(hdev, HCI_OP_LE_SET_DEFAULT_PHY,
				   sizeof(cp_phy), &cp_phy, HCI_CMD_TIMEOUT);

	return 0;
}

static int set_phy_configuration(struct sock *sk, struct hci_dev *hdev,
				 void *data, u16 len)
{
	struct mgmt_cp_set_phy_configuration *cp = data;
	struct mgmt_pending_cmd *cmd;
	u32 selected_phys, configurable_phys, supported_phys, unconfigure_phys;
	u16 pkt_type = (HCI_DH1 | HCI_DM1);
	bool changed = false;
	int err;

	bt_dev_dbg(hdev, "sock %p", sk);

	configurable_phys = get_configurable_phys(hdev);
	supported_phys = get_supported_phys(hdev);
	selected_phys = __le32_to_cpu(cp->selected_phys);

	if (selected_phys & ~supported_phys)
		return mgmt_cmd_status(sk, hdev->id,
				       MGMT_OP_SET_PHY_CONFIGURATION,
				       MGMT_STATUS_INVALID_PARAMS);

	unconfigure_phys = supported_phys & ~configurable_phys;

	if ((selected_phys & unconfigure_phys) != unconfigure_phys)
		return mgmt_cmd_status(sk, hdev->id,
				       MGMT_OP_SET_PHY_CONFIGURATION,
				       MGMT_STATUS_INVALID_PARAMS);

	if (selected_phys == get_selected_phys(hdev))
		return mgmt_cmd_complete(sk, hdev->id,
					 MGMT_OP_SET_PHY_CONFIGURATION,
					 0, NULL, 0);

	hci_dev_lock(hdev);

	if (!hdev_is_powered(hdev)) {
		err = mgmt_cmd_status(sk, hdev->id,
				      MGMT_OP_SET_PHY_CONFIGURATION,
				      MGMT_STATUS_REJECTED);
		goto unlock;
	}

	if (pending_find(MGMT_OP_SET_PHY_CONFIGURATION, hdev)) {
		err = mgmt_cmd_status(sk, hdev->id,
				      MGMT_OP_SET_PHY_CONFIGURATION,
				      MGMT_STATUS_BUSY);
		goto unlock;
	}

	if (selected_phys & MGMT_PHY_BR_1M_3SLOT)
		pkt_type |= (HCI_DH3 | HCI_DM3);
	else
		pkt_type &= ~(HCI_DH3 | HCI_DM3);

	if (selected_phys & MGMT_PHY_BR_1M_5SLOT)
		pkt_type |= (HCI_DH5 | HCI_DM5);
	else
		pkt_type &= ~(HCI_DH5 | HCI_DM5);

	if (selected_phys & MGMT_PHY_EDR_2M_1SLOT)
		pkt_type &= ~HCI_2DH1;
	else
		pkt_type |= HCI_2DH1;

	if (selected_phys & MGMT_PHY_EDR_2M_3SLOT)
		pkt_type &= ~HCI_2DH3;
	else
		pkt_type |= HCI_2DH3;

	if (selected_phys & MGMT_PHY_EDR_2M_5SLOT)
		pkt_type &= ~HCI_2DH5;
	else
		pkt_type |= HCI_2DH5;

	if (selected_phys & MGMT_PHY_EDR_3M_1SLOT)
		pkt_type &= ~HCI_3DH1;
	else
		pkt_type |= HCI_3DH1;

	if (selected_phys & MGMT_PHY_EDR_3M_3SLOT)
		pkt_type &= ~HCI_3DH3;
	else
		pkt_type |= HCI_3DH3;

	if (selected_phys & MGMT_PHY_EDR_3M_5SLOT)
		pkt_type &= ~HCI_3DH5;
	else
		pkt_type |= HCI_3DH5;

	if (pkt_type != hdev->pkt_type) {
		hdev->pkt_type = pkt_type;
		changed = true;
	}

	if ((selected_phys & MGMT_PHY_LE_MASK) ==
	    (get_selected_phys(hdev) & MGMT_PHY_LE_MASK)) {
		if (changed)
			mgmt_phy_configuration_changed(hdev, sk);

		err = mgmt_cmd_complete(sk, hdev->id,
					MGMT_OP_SET_PHY_CONFIGURATION,
					0, NULL, 0);

		goto unlock;
	}

	cmd = mgmt_pending_add(sk, MGMT_OP_SET_PHY_CONFIGURATION, hdev, data,
			       len);
	if (!cmd)
		err = -ENOMEM;
	else
		err = hci_cmd_sync_queue(hdev, set_default_phy_sync, cmd,
					 set_default_phy_complete);

	if (err < 0) {
		err = mgmt_cmd_status(sk, hdev->id,
				      MGMT_OP_SET_PHY_CONFIGURATION,
				      MGMT_STATUS_FAILED);

		if (cmd)
			mgmt_pending_remove(cmd);
	}

unlock:
	hci_dev_unlock(hdev);

	return err;
}

static int set_blocked_keys(struct sock *sk, struct hci_dev *hdev, void *data,
			    u16 len)
{
	int err = MGMT_STATUS_SUCCESS;
	struct mgmt_cp_set_blocked_keys *keys = data;
	const u16 max_key_count = ((U16_MAX - sizeof(*keys)) /
				   sizeof(struct mgmt_blocked_key_info));
	u16 key_count, expected_len;
	int i;

	bt_dev_dbg(hdev, "sock %p", sk);

	key_count = __le16_to_cpu(keys->key_count);
	if (key_count > max_key_count) {
		bt_dev_err(hdev, "too big key_count value %u", key_count);
		return mgmt_cmd_status(sk, hdev->id, MGMT_OP_SET_BLOCKED_KEYS,
				       MGMT_STATUS_INVALID_PARAMS);
	}

	expected_len = struct_size(keys, keys, key_count);
	if (expected_len != len) {
		bt_dev_err(hdev, "expected %u bytes, got %u bytes",
			   expected_len, len);
		return mgmt_cmd_status(sk, hdev->id, MGMT_OP_SET_BLOCKED_KEYS,
				       MGMT_STATUS_INVALID_PARAMS);
	}

	hci_dev_lock(hdev);

	hci_blocked_keys_clear(hdev);

	for (i = 0; i < key_count; ++i) {
		struct blocked_key *b = kzalloc(sizeof(*b), GFP_KERNEL);

		if (!b) {
			err = MGMT_STATUS_NO_RESOURCES;
			break;
		}

		b->type = keys->keys[i].type;
		memcpy(b->val, keys->keys[i].val, sizeof(b->val));
		list_add_rcu(&b->list, &hdev->blocked_keys);
	}
	hci_dev_unlock(hdev);

	return mgmt_cmd_complete(sk, hdev->id, MGMT_OP_SET_BLOCKED_KEYS,
				err, NULL, 0);
}

static int set_wideband_speech(struct sock *sk, struct hci_dev *hdev,
			       void *data, u16 len)
{
	struct mgmt_mode *cp = data;
	int err;
	bool changed = false;

	bt_dev_dbg(hdev, "sock %p", sk);

	if (!test_bit(HCI_QUIRK_WIDEBAND_SPEECH_SUPPORTED, &hdev->quirks))
		return mgmt_cmd_status(sk, hdev->id,
				       MGMT_OP_SET_WIDEBAND_SPEECH,
				       MGMT_STATUS_NOT_SUPPORTED);

	if (cp->val != 0x00 && cp->val != 0x01)
		return mgmt_cmd_status(sk, hdev->id,
				       MGMT_OP_SET_WIDEBAND_SPEECH,
				       MGMT_STATUS_INVALID_PARAMS);

	hci_dev_lock(hdev);

	if (hdev_is_powered(hdev) &&
	    !!cp->val != hci_dev_test_flag(hdev,
					   HCI_WIDEBAND_SPEECH_ENABLED)) {
		err = mgmt_cmd_status(sk, hdev->id,
				      MGMT_OP_SET_WIDEBAND_SPEECH,
				      MGMT_STATUS_REJECTED);
		goto unlock;
	}

	if (cp->val)
		changed = !hci_dev_test_and_set_flag(hdev,
						   HCI_WIDEBAND_SPEECH_ENABLED);
	else
		changed = hci_dev_test_and_clear_flag(hdev,
						   HCI_WIDEBAND_SPEECH_ENABLED);

	err = send_settings_rsp(sk, MGMT_OP_SET_WIDEBAND_SPEECH, hdev);
	if (err < 0)
		goto unlock;

	if (changed)
		err = new_settings(hdev, sk);

unlock:
	hci_dev_unlock(hdev);
	return err;
}

static int read_controller_cap(struct sock *sk, struct hci_dev *hdev,
			       void *data, u16 data_len)
{
	char buf[20];
	struct mgmt_rp_read_controller_cap *rp = (void *)buf;
	u16 cap_len = 0;
	u8 flags = 0;
	u8 tx_power_range[2];

	bt_dev_dbg(hdev, "sock %p", sk);

	memset(&buf, 0, sizeof(buf));

	hci_dev_lock(hdev);

	/* When the Read Simple Pairing Options command is supported, then
	 * the remote public key validation is supported.
	 *
	 * Alternatively, when Microsoft extensions are available, they can
	 * indicate support for public key validation as well.
	 */
	if ((hdev->commands[41] & 0x08) || msft_curve_validity(hdev))
		flags |= 0x01;	/* Remote public key validation (BR/EDR) */

	flags |= 0x02;		/* Remote public key validation (LE) */

	/* When the Read Encryption Key Size command is supported, then the
	 * encryption key size is enforced.
	 */
	if (hdev->commands[20] & 0x10)
		flags |= 0x04;	/* Encryption key size enforcement (BR/EDR) */

	flags |= 0x08;		/* Encryption key size enforcement (LE) */

	cap_len = eir_append_data(rp->cap, cap_len, MGMT_CAP_SEC_FLAGS,
				  &flags, 1);

	/* When the Read Simple Pairing Options command is supported, then
	 * also max encryption key size information is provided.
	 */
	if (hdev->commands[41] & 0x08)
		cap_len = eir_append_le16(rp->cap, cap_len,
					  MGMT_CAP_MAX_ENC_KEY_SIZE,
					  hdev->max_enc_key_size);

	cap_len = eir_append_le16(rp->cap, cap_len,
				  MGMT_CAP_SMP_MAX_ENC_KEY_SIZE,
				  SMP_MAX_ENC_KEY_SIZE);

	/* Append the min/max LE tx power parameters if we were able to fetch
	 * it from the controller
	 */
	if (hdev->commands[38] & 0x80) {
		memcpy(&tx_power_range[0], &hdev->min_le_tx_power, 1);
		memcpy(&tx_power_range[1], &hdev->max_le_tx_power, 1);
		cap_len = eir_append_data(rp->cap, cap_len, MGMT_CAP_LE_TX_PWR,
					  tx_power_range, 2);
	}

	rp->cap_len = cpu_to_le16(cap_len);

	hci_dev_unlock(hdev);

	return mgmt_cmd_complete(sk, hdev->id, MGMT_OP_READ_CONTROLLER_CAP, 0,
				 rp, sizeof(*rp) + cap_len);
}

#ifdef CONFIG_BT_FEATURE_DEBUG
/* d4992530-b9ec-469f-ab01-6c481c47da1c */
static const u8 debug_uuid[16] = {
	0x1c, 0xda, 0x47, 0x1c, 0x48, 0x6c, 0x01, 0xab,
	0x9f, 0x46, 0xec, 0xb9, 0x30, 0x25, 0x99, 0xd4,
};
#endif

/* 330859bc-7506-492d-9370-9a6f0614037f */
static const u8 quality_report_uuid[16] = {
	0x7f, 0x03, 0x14, 0x06, 0x6f, 0x9a, 0x70, 0x93,
	0x2d, 0x49, 0x06, 0x75, 0xbc, 0x59, 0x08, 0x33,
};

/* a6695ace-ee7f-4fb9-881a-5fac66c629af */
static const u8 offload_codecs_uuid[16] = {
	0xaf, 0x29, 0xc6, 0x66, 0xac, 0x5f, 0x1a, 0x88,
	0xb9, 0x4f, 0x7f, 0xee, 0xce, 0x5a, 0x69, 0xa6,
};

/* 671b10b5-42c0-4696-9227-eb28d1b049d6 */
static const u8 le_simultaneous_roles_uuid[16] = {
	0xd6, 0x49, 0xb0, 0xd1, 0x28, 0xeb, 0x27, 0x92,
	0x96, 0x46, 0xc0, 0x42, 0xb5, 0x10, 0x1b, 0x67,
};

/* 15c0a148-c273-11ea-b3de-0242ac130004 */
static const u8 rpa_resolution_uuid[16] = {
	0x04, 0x00, 0x13, 0xac, 0x42, 0x02, 0xde, 0xb3,
	0xea, 0x11, 0x73, 0xc2, 0x48, 0xa1, 0xc0, 0x15,
};

/* 6fbaf188-05e0-496a-9885-d6ddfdb4e03e */
static const u8 iso_socket_uuid[16] = {
	0x3e, 0xe0, 0xb4, 0xfd, 0xdd, 0xd6, 0x85, 0x98,
	0x6a, 0x49, 0xe0, 0x05, 0x88, 0xf1, 0xba, 0x6f,
};

static int read_exp_features_info(struct sock *sk, struct hci_dev *hdev,
				  void *data, u16 data_len)
{
	char buf[122];   /* Enough space for 6 features: 2 + 20 * 6 */
	struct mgmt_rp_read_exp_features_info *rp = (void *)buf;
	u16 idx = 0;
	u32 flags;

	bt_dev_dbg(hdev, "sock %p", sk);

	memset(&buf, 0, sizeof(buf));

#ifdef CONFIG_BT_FEATURE_DEBUG
	if (!hdev) {
		flags = bt_dbg_get() ? BIT(0) : 0;

		memcpy(rp->features[idx].uuid, debug_uuid, 16);
		rp->features[idx].flags = cpu_to_le32(flags);
		idx++;
	}
#endif

	if (hdev && hci_dev_le_state_simultaneous(hdev)) {
		if (hci_dev_test_flag(hdev, HCI_LE_SIMULTANEOUS_ROLES))
			flags = BIT(0);
		else
			flags = 0;

		memcpy(rp->features[idx].uuid, le_simultaneous_roles_uuid, 16);
		rp->features[idx].flags = cpu_to_le32(flags);
		idx++;
	}

	if (hdev && ll_privacy_capable(hdev)) {
		if (hci_dev_test_flag(hdev, HCI_ENABLE_LL_PRIVACY))
			flags = BIT(0) | BIT(1);
		else
			flags = BIT(1);

		memcpy(rp->features[idx].uuid, rpa_resolution_uuid, 16);
		rp->features[idx].flags = cpu_to_le32(flags);
		idx++;
	}

	if (hdev && (aosp_has_quality_report(hdev) ||
		     hdev->set_quality_report)) {
		if (hci_dev_test_flag(hdev, HCI_QUALITY_REPORT))
			flags = BIT(0);
		else
			flags = 0;

		memcpy(rp->features[idx].uuid, quality_report_uuid, 16);
		rp->features[idx].flags = cpu_to_le32(flags);
		idx++;
	}

	if (hdev && hdev->get_data_path_id) {
		if (hci_dev_test_flag(hdev, HCI_OFFLOAD_CODECS_ENABLED))
			flags = BIT(0);
		else
			flags = 0;

		memcpy(rp->features[idx].uuid, offload_codecs_uuid, 16);
		rp->features[idx].flags = cpu_to_le32(flags);
		idx++;
	}

	if (IS_ENABLED(CONFIG_BT_LE)) {
		flags = iso_enabled() ? BIT(0) : 0;
		memcpy(rp->features[idx].uuid, iso_socket_uuid, 16);
		rp->features[idx].flags = cpu_to_le32(flags);
		idx++;
	}

	rp->feature_count = cpu_to_le16(idx);

	/* After reading the experimental features information, enable
	 * the events to update client on any future change.
	 */
	hci_sock_set_flag(sk, HCI_MGMT_EXP_FEATURE_EVENTS);

	return mgmt_cmd_complete(sk, hdev ? hdev->id : MGMT_INDEX_NONE,
				 MGMT_OP_READ_EXP_FEATURES_INFO,
				 0, rp, sizeof(*rp) + (20 * idx));
}

static int exp_ll_privacy_feature_changed(bool enabled, struct hci_dev *hdev,
					  struct sock *skip)
{
	struct mgmt_ev_exp_feature_changed ev;

	memset(&ev, 0, sizeof(ev));
	memcpy(ev.uuid, rpa_resolution_uuid, 16);
	ev.flags = cpu_to_le32((enabled ? BIT(0) : 0) | BIT(1));

	// Do we need to be atomic with the conn_flags?
	if (enabled && privacy_mode_capable(hdev))
		hdev->conn_flags |= HCI_CONN_FLAG_DEVICE_PRIVACY;
	else
		hdev->conn_flags &= ~HCI_CONN_FLAG_DEVICE_PRIVACY;

	return mgmt_limited_event(MGMT_EV_EXP_FEATURE_CHANGED, hdev,
				  &ev, sizeof(ev),
				  HCI_MGMT_EXP_FEATURE_EVENTS, skip);

}

static int exp_feature_changed(struct hci_dev *hdev, const u8 *uuid,
			       bool enabled, struct sock *skip)
{
	struct mgmt_ev_exp_feature_changed ev;

	memset(&ev, 0, sizeof(ev));
	memcpy(ev.uuid, uuid, 16);
	ev.flags = cpu_to_le32(enabled ? BIT(0) : 0);

	return mgmt_limited_event(MGMT_EV_EXP_FEATURE_CHANGED, hdev,
				  &ev, sizeof(ev),
				  HCI_MGMT_EXP_FEATURE_EVENTS, skip);
}

#define EXP_FEAT(_uuid, _set_func)	\
{					\
	.uuid = _uuid,			\
	.set_func = _set_func,		\
}

/* The zero key uuid is special. Multiple exp features are set through it. */
static int set_zero_key_func(struct sock *sk, struct hci_dev *hdev,
			     struct mgmt_cp_set_exp_feature *cp, u16 data_len)
{
	struct mgmt_rp_set_exp_feature rp;

	memset(rp.uuid, 0, 16);
	rp.flags = cpu_to_le32(0);

#ifdef CONFIG_BT_FEATURE_DEBUG
	if (!hdev) {
		bool changed = bt_dbg_get();

		bt_dbg_set(false);

		if (changed)
			exp_feature_changed(NULL, ZERO_KEY, false, sk);
	}
#endif

	if (hdev && use_ll_privacy(hdev) && !hdev_is_powered(hdev)) {
		bool changed;

		changed = hci_dev_test_and_clear_flag(hdev,
						      HCI_ENABLE_LL_PRIVACY);
		if (changed)
			exp_feature_changed(hdev, rpa_resolution_uuid, false,
					    sk);
	}

	hci_sock_set_flag(sk, HCI_MGMT_EXP_FEATURE_EVENTS);

	return mgmt_cmd_complete(sk, hdev ? hdev->id : MGMT_INDEX_NONE,
				 MGMT_OP_SET_EXP_FEATURE, 0,
				 &rp, sizeof(rp));
}

#ifdef CONFIG_BT_FEATURE_DEBUG
static int set_debug_func(struct sock *sk, struct hci_dev *hdev,
			  struct mgmt_cp_set_exp_feature *cp, u16 data_len)
{
	struct mgmt_rp_set_exp_feature rp;

	bool val, changed;
	int err;

	/* Command requires to use the non-controller index */
	if (hdev)
		return mgmt_cmd_status(sk, hdev->id,
				       MGMT_OP_SET_EXP_FEATURE,
				       MGMT_STATUS_INVALID_INDEX);

	/* Parameters are limited to a single octet */
	if (data_len != MGMT_SET_EXP_FEATURE_SIZE + 1)
		return mgmt_cmd_status(sk, MGMT_INDEX_NONE,
				       MGMT_OP_SET_EXP_FEATURE,
				       MGMT_STATUS_INVALID_PARAMS);

	/* Only boolean on/off is supported */
	if (cp->param[0] != 0x00 && cp->param[0] != 0x01)
		return mgmt_cmd_status(sk, MGMT_INDEX_NONE,
				       MGMT_OP_SET_EXP_FEATURE,
				       MGMT_STATUS_INVALID_PARAMS);

	val = !!cp->param[0];
	changed = val ? !bt_dbg_get() : bt_dbg_get();
	bt_dbg_set(val);

	memcpy(rp.uuid, debug_uuid, 16);
	rp.flags = cpu_to_le32(val ? BIT(0) : 0);

	hci_sock_set_flag(sk, HCI_MGMT_EXP_FEATURE_EVENTS);

	err = mgmt_cmd_complete(sk, MGMT_INDEX_NONE,
				MGMT_OP_SET_EXP_FEATURE, 0,
				&rp, sizeof(rp));

	if (changed)
		exp_feature_changed(hdev, debug_uuid, val, sk);

	return err;
}
#endif

static int set_rpa_resolution_func(struct sock *sk, struct hci_dev *hdev,
				   struct mgmt_cp_set_exp_feature *cp,
				   u16 data_len)
{
	struct mgmt_rp_set_exp_feature rp;
	bool val, changed;
	int err;
	u32 flags;

	/* Command requires to use the controller index */
	if (!hdev)
		return mgmt_cmd_status(sk, MGMT_INDEX_NONE,
				       MGMT_OP_SET_EXP_FEATURE,
				       MGMT_STATUS_INVALID_INDEX);

	/* Changes can only be made when controller is powered down */
	if (hdev_is_powered(hdev))
		return mgmt_cmd_status(sk, hdev->id,
				       MGMT_OP_SET_EXP_FEATURE,
				       MGMT_STATUS_REJECTED);

	/* Parameters are limited to a single octet */
	if (data_len != MGMT_SET_EXP_FEATURE_SIZE + 1)
		return mgmt_cmd_status(sk, hdev->id,
				       MGMT_OP_SET_EXP_FEATURE,
				       MGMT_STATUS_INVALID_PARAMS);

	/* Only boolean on/off is supported */
	if (cp->param[0] != 0x00 && cp->param[0] != 0x01)
		return mgmt_cmd_status(sk, hdev->id,
				       MGMT_OP_SET_EXP_FEATURE,
				       MGMT_STATUS_INVALID_PARAMS);

	val = !!cp->param[0];

	if (val) {
		changed = !hci_dev_test_and_set_flag(hdev,
						     HCI_ENABLE_LL_PRIVACY);
		hci_dev_clear_flag(hdev, HCI_ADVERTISING);

		/* Enable LL privacy + supported settings changed */
		flags = BIT(0) | BIT(1);
	} else {
		changed = hci_dev_test_and_clear_flag(hdev,
						      HCI_ENABLE_LL_PRIVACY);

		/* Disable LL privacy + supported settings changed */
		flags = BIT(1);
	}

	memcpy(rp.uuid, rpa_resolution_uuid, 16);
	rp.flags = cpu_to_le32(flags);

	hci_sock_set_flag(sk, HCI_MGMT_EXP_FEATURE_EVENTS);

	err = mgmt_cmd_complete(sk, hdev->id,
				MGMT_OP_SET_EXP_FEATURE, 0,
				&rp, sizeof(rp));

	if (changed)
		exp_ll_privacy_feature_changed(val, hdev, sk);

	return err;
}

static int set_quality_report_func(struct sock *sk, struct hci_dev *hdev,
				   struct mgmt_cp_set_exp_feature *cp,
				   u16 data_len)
{
	struct mgmt_rp_set_exp_feature rp;
	bool val, changed;
	int err;

	/* Command requires to use a valid controller index */
	if (!hdev)
		return mgmt_cmd_status(sk, MGMT_INDEX_NONE,
				       MGMT_OP_SET_EXP_FEATURE,
				       MGMT_STATUS_INVALID_INDEX);

	/* Parameters are limited to a single octet */
	if (data_len != MGMT_SET_EXP_FEATURE_SIZE + 1)
		return mgmt_cmd_status(sk, hdev->id,
				       MGMT_OP_SET_EXP_FEATURE,
				       MGMT_STATUS_INVALID_PARAMS);

	/* Only boolean on/off is supported */
	if (cp->param[0] != 0x00 && cp->param[0] != 0x01)
		return mgmt_cmd_status(sk, hdev->id,
				       MGMT_OP_SET_EXP_FEATURE,
				       MGMT_STATUS_INVALID_PARAMS);

	hci_req_sync_lock(hdev);

	val = !!cp->param[0];
	changed = (val != hci_dev_test_flag(hdev, HCI_QUALITY_REPORT));

	if (!aosp_has_quality_report(hdev) && !hdev->set_quality_report) {
		err = mgmt_cmd_status(sk, hdev->id,
				      MGMT_OP_SET_EXP_FEATURE,
				      MGMT_STATUS_NOT_SUPPORTED);
		goto unlock_quality_report;
	}

	if (changed) {
		if (hdev->set_quality_report)
			err = hdev->set_quality_report(hdev, val);
		else
			err = aosp_set_quality_report(hdev, val);

		if (err) {
			err = mgmt_cmd_status(sk, hdev->id,
					      MGMT_OP_SET_EXP_FEATURE,
					      MGMT_STATUS_FAILED);
			goto unlock_quality_report;
		}

		if (val)
			hci_dev_set_flag(hdev, HCI_QUALITY_REPORT);
		else
			hci_dev_clear_flag(hdev, HCI_QUALITY_REPORT);
	}

	bt_dev_dbg(hdev, "quality report enable %d changed %d", val, changed);

	memcpy(rp.uuid, quality_report_uuid, 16);
	rp.flags = cpu_to_le32(val ? BIT(0) : 0);
	hci_sock_set_flag(sk, HCI_MGMT_EXP_FEATURE_EVENTS);

	err = mgmt_cmd_complete(sk, hdev->id, MGMT_OP_SET_EXP_FEATURE, 0,
				&rp, sizeof(rp));

	if (changed)
		exp_feature_changed(hdev, quality_report_uuid, val, sk);

unlock_quality_report:
	hci_req_sync_unlock(hdev);
	return err;
}

static int set_offload_codec_func(struct sock *sk, struct hci_dev *hdev,
				  struct mgmt_cp_set_exp_feature *cp,
				  u16 data_len)
{
	bool val, changed;
	int err;
	struct mgmt_rp_set_exp_feature rp;

	/* Command requires to use a valid controller index */
	if (!hdev)
		return mgmt_cmd_status(sk, MGMT_INDEX_NONE,
				       MGMT_OP_SET_EXP_FEATURE,
				       MGMT_STATUS_INVALID_INDEX);

	/* Parameters are limited to a single octet */
	if (data_len != MGMT_SET_EXP_FEATURE_SIZE + 1)
		return mgmt_cmd_status(sk, hdev->id,
				       MGMT_OP_SET_EXP_FEATURE,
				       MGMT_STATUS_INVALID_PARAMS);

	/* Only boolean on/off is supported */
	if (cp->param[0] != 0x00 && cp->param[0] != 0x01)
		return mgmt_cmd_status(sk, hdev->id,
				       MGMT_OP_SET_EXP_FEATURE,
				       MGMT_STATUS_INVALID_PARAMS);

	val = !!cp->param[0];
	changed = (val != hci_dev_test_flag(hdev, HCI_OFFLOAD_CODECS_ENABLED));

	if (!hdev->get_data_path_id) {
		return mgmt_cmd_status(sk, hdev->id,
				       MGMT_OP_SET_EXP_FEATURE,
				       MGMT_STATUS_NOT_SUPPORTED);
	}

	if (changed) {
		if (val)
			hci_dev_set_flag(hdev, HCI_OFFLOAD_CODECS_ENABLED);
		else
			hci_dev_clear_flag(hdev, HCI_OFFLOAD_CODECS_ENABLED);
	}

	bt_dev_info(hdev, "offload codecs enable %d changed %d",
		    val, changed);

	memcpy(rp.uuid, offload_codecs_uuid, 16);
	rp.flags = cpu_to_le32(val ? BIT(0) : 0);
	hci_sock_set_flag(sk, HCI_MGMT_EXP_FEATURE_EVENTS);
	err = mgmt_cmd_complete(sk, hdev->id,
				MGMT_OP_SET_EXP_FEATURE, 0,
				&rp, sizeof(rp));

	if (changed)
		exp_feature_changed(hdev, offload_codecs_uuid, val, sk);

	return err;
}

static int set_le_simultaneous_roles_func(struct sock *sk, struct hci_dev *hdev,
					  struct mgmt_cp_set_exp_feature *cp,
					  u16 data_len)
{
	bool val, changed;
	int err;
	struct mgmt_rp_set_exp_feature rp;

	/* Command requires to use a valid controller index */
	if (!hdev)
		return mgmt_cmd_status(sk, MGMT_INDEX_NONE,
				       MGMT_OP_SET_EXP_FEATURE,
				       MGMT_STATUS_INVALID_INDEX);

	/* Parameters are limited to a single octet */
	if (data_len != MGMT_SET_EXP_FEATURE_SIZE + 1)
		return mgmt_cmd_status(sk, hdev->id,
				       MGMT_OP_SET_EXP_FEATURE,
				       MGMT_STATUS_INVALID_PARAMS);

	/* Only boolean on/off is supported */
	if (cp->param[0] != 0x00 && cp->param[0] != 0x01)
		return mgmt_cmd_status(sk, hdev->id,
				       MGMT_OP_SET_EXP_FEATURE,
				       MGMT_STATUS_INVALID_PARAMS);

	val = !!cp->param[0];
	changed = (val != hci_dev_test_flag(hdev, HCI_LE_SIMULTANEOUS_ROLES));

	if (!hci_dev_le_state_simultaneous(hdev)) {
		return mgmt_cmd_status(sk, hdev->id,
				       MGMT_OP_SET_EXP_FEATURE,
				       MGMT_STATUS_NOT_SUPPORTED);
	}

	if (changed) {
		if (val)
			hci_dev_set_flag(hdev, HCI_LE_SIMULTANEOUS_ROLES);
		else
			hci_dev_clear_flag(hdev, HCI_LE_SIMULTANEOUS_ROLES);
	}

	bt_dev_info(hdev, "LE simultaneous roles enable %d changed %d",
		    val, changed);

	memcpy(rp.uuid, le_simultaneous_roles_uuid, 16);
	rp.flags = cpu_to_le32(val ? BIT(0) : 0);
	hci_sock_set_flag(sk, HCI_MGMT_EXP_FEATURE_EVENTS);
	err = mgmt_cmd_complete(sk, hdev->id,
				MGMT_OP_SET_EXP_FEATURE, 0,
				&rp, sizeof(rp));

	if (changed)
		exp_feature_changed(hdev, le_simultaneous_roles_uuid, val, sk);

	return err;
}

#ifdef CONFIG_BT_LE
static int set_iso_socket_func(struct sock *sk, struct hci_dev *hdev,
			       struct mgmt_cp_set_exp_feature *cp, u16 data_len)
{
	struct mgmt_rp_set_exp_feature rp;
	bool val, changed = false;
	int err;

	/* Command requires to use the non-controller index */
	if (hdev)
		return mgmt_cmd_status(sk, hdev->id,
				       MGMT_OP_SET_EXP_FEATURE,
				       MGMT_STATUS_INVALID_INDEX);

	/* Parameters are limited to a single octet */
	if (data_len != MGMT_SET_EXP_FEATURE_SIZE + 1)
		return mgmt_cmd_status(sk, MGMT_INDEX_NONE,
				       MGMT_OP_SET_EXP_FEATURE,
				       MGMT_STATUS_INVALID_PARAMS);

	/* Only boolean on/off is supported */
	if (cp->param[0] != 0x00 && cp->param[0] != 0x01)
		return mgmt_cmd_status(sk, MGMT_INDEX_NONE,
				       MGMT_OP_SET_EXP_FEATURE,
				       MGMT_STATUS_INVALID_PARAMS);

	val = cp->param[0] ? true : false;
	if (val)
		err = iso_init();
	else
		err = iso_exit();

	if (!err)
		changed = true;

	memcpy(rp.uuid, iso_socket_uuid, 16);
	rp.flags = cpu_to_le32(val ? BIT(0) : 0);

	hci_sock_set_flag(sk, HCI_MGMT_EXP_FEATURE_EVENTS);

	err = mgmt_cmd_complete(sk, MGMT_INDEX_NONE,
				MGMT_OP_SET_EXP_FEATURE, 0,
				&rp, sizeof(rp));

	if (changed)
		exp_feature_changed(hdev, iso_socket_uuid, val, sk);

	return err;
}
#endif

static const struct mgmt_exp_feature {
	const u8 *uuid;
	int (*set_func)(struct sock *sk, struct hci_dev *hdev,
			struct mgmt_cp_set_exp_feature *cp, u16 data_len);
} exp_features[] = {
	EXP_FEAT(ZERO_KEY, set_zero_key_func),
#ifdef CONFIG_BT_FEATURE_DEBUG
	EXP_FEAT(debug_uuid, set_debug_func),
#endif
	EXP_FEAT(rpa_resolution_uuid, set_rpa_resolution_func),
	EXP_FEAT(quality_report_uuid, set_quality_report_func),
	EXP_FEAT(offload_codecs_uuid, set_offload_codec_func),
	EXP_FEAT(le_simultaneous_roles_uuid, set_le_simultaneous_roles_func),
#ifdef CONFIG_BT_LE
	EXP_FEAT(iso_socket_uuid, set_iso_socket_func),
#endif

	/* end with a null feature */
	EXP_FEAT(NULL, NULL)
};

static int set_exp_feature(struct sock *sk, struct hci_dev *hdev,
			   void *data, u16 data_len)
{
	struct mgmt_cp_set_exp_feature *cp = data;
	size_t i = 0;

	bt_dev_dbg(hdev, "sock %p", sk);

	for (i = 0; exp_features[i].uuid; i++) {
		if (!memcmp(cp->uuid, exp_features[i].uuid, 16))
			return exp_features[i].set_func(sk, hdev, cp, data_len);
	}

	return mgmt_cmd_status(sk, hdev ? hdev->id : MGMT_INDEX_NONE,
			       MGMT_OP_SET_EXP_FEATURE,
			       MGMT_STATUS_NOT_SUPPORTED);
}

static u32 get_params_flags(struct hci_dev *hdev,
			    struct hci_conn_params *params)
{
	u32 flags = hdev->conn_flags;

	/* Devices using RPAs can only be programmed in the acceptlist if
	 * LL Privacy has been enable otherwise they cannot mark
	 * HCI_CONN_FLAG_REMOTE_WAKEUP.
	 */
	if ((flags & HCI_CONN_FLAG_REMOTE_WAKEUP) && !use_ll_privacy(hdev) &&
	    hci_find_irk_by_addr(hdev, &params->addr, params->addr_type))
		flags &= ~HCI_CONN_FLAG_REMOTE_WAKEUP;

	return flags;
}

static int get_device_flags(struct sock *sk, struct hci_dev *hdev, void *data,
			    u16 data_len)
{
	struct mgmt_cp_get_device_flags *cp = data;
	struct mgmt_rp_get_device_flags rp;
	struct bdaddr_list_with_flags *br_params;
	struct hci_conn_params *params;
	u32 supported_flags;
	u32 current_flags = 0;
	u8 status = MGMT_STATUS_INVALID_PARAMS;

	bt_dev_dbg(hdev, "Get device flags %pMR (type 0x%x)\n",
		   &cp->addr.bdaddr, cp->addr.type);

	hci_dev_lock(hdev);

	supported_flags = hdev->conn_flags;

	memset(&rp, 0, sizeof(rp));

	if (cp->addr.type == BDADDR_BREDR) {
		br_params = hci_bdaddr_list_lookup_with_flags(&hdev->accept_list,
							      &cp->addr.bdaddr,
							      cp->addr.type);
		if (!br_params)
			goto done;

		current_flags = br_params->flags;
	} else {
		params = hci_conn_params_lookup(hdev, &cp->addr.bdaddr,
						le_addr_type(cp->addr.type));
		if (!params)
			goto done;

		supported_flags = get_params_flags(hdev, params);
		current_flags = params->flags;
	}

	bacpy(&rp.addr.bdaddr, &cp->addr.bdaddr);
	rp.addr.type = cp->addr.type;
	rp.supported_flags = cpu_to_le32(supported_flags);
	rp.current_flags = cpu_to_le32(current_flags);

	status = MGMT_STATUS_SUCCESS;

done:
	hci_dev_unlock(hdev);

	return mgmt_cmd_complete(sk, hdev->id, MGMT_OP_GET_DEVICE_FLAGS, status,
				&rp, sizeof(rp));
}

static void device_flags_changed(struct sock *sk, struct hci_dev *hdev,
				 bdaddr_t *bdaddr, u8 bdaddr_type,
				 u32 supported_flags, u32 current_flags)
{
	struct mgmt_ev_device_flags_changed ev;

	bacpy(&ev.addr.bdaddr, bdaddr);
	ev.addr.type = bdaddr_type;
	ev.supported_flags = cpu_to_le32(supported_flags);
	ev.current_flags = cpu_to_le32(current_flags);

	mgmt_event(MGMT_EV_DEVICE_FLAGS_CHANGED, hdev, &ev, sizeof(ev), sk);
}

static int set_device_flags(struct sock *sk, struct hci_dev *hdev, void *data,
			    u16 len)
{
	struct mgmt_cp_set_device_flags *cp = data;
	struct bdaddr_list_with_flags *br_params;
	struct hci_conn_params *params;
	u8 status = MGMT_STATUS_INVALID_PARAMS;
	u32 supported_flags;
	u32 current_flags = __le32_to_cpu(cp->current_flags);

	bt_dev_dbg(hdev, "Set device flags %pMR (type 0x%x) = 0x%x",
		   &cp->addr.bdaddr, cp->addr.type, current_flags);

	// We should take hci_dev_lock() early, I think.. conn_flags can change
	supported_flags = hdev->conn_flags;

	if ((supported_flags | current_flags) != supported_flags) {
		bt_dev_warn(hdev, "Bad flag given (0x%x) vs supported (0x%0x)",
			    current_flags, supported_flags);
		goto done;
	}

	hci_dev_lock(hdev);

	if (cp->addr.type == BDADDR_BREDR) {
		br_params = hci_bdaddr_list_lookup_with_flags(&hdev->accept_list,
							      &cp->addr.bdaddr,
							      cp->addr.type);

		if (br_params) {
			br_params->flags = current_flags;
			status = MGMT_STATUS_SUCCESS;
		} else {
			bt_dev_warn(hdev, "No such BR/EDR device %pMR (0x%x)",
				    &cp->addr.bdaddr, cp->addr.type);
		}

		goto unlock;
	}

	params = hci_conn_params_lookup(hdev, &cp->addr.bdaddr,
					le_addr_type(cp->addr.type));
	if (!params) {
		bt_dev_warn(hdev, "No such LE device %pMR (0x%x)",
			    &cp->addr.bdaddr, le_addr_type(cp->addr.type));
		goto unlock;
	}

	supported_flags = get_params_flags(hdev, params);

	if ((supported_flags | current_flags) != supported_flags) {
		bt_dev_warn(hdev, "Bad flag given (0x%x) vs supported (0x%0x)",
			    current_flags, supported_flags);
		goto unlock;
	}

	params->flags = current_flags;
	status = MGMT_STATUS_SUCCESS;

	/* Update passive scan if HCI_CONN_FLAG_DEVICE_PRIVACY
	 * has been set.
	 */
	if (params->flags & HCI_CONN_FLAG_DEVICE_PRIVACY)
		hci_update_passive_scan(hdev);

unlock:
	hci_dev_unlock(hdev);

done:
	if (status == MGMT_STATUS_SUCCESS)
		device_flags_changed(sk, hdev, &cp->addr.bdaddr, cp->addr.type,
				     supported_flags, current_flags);

	return mgmt_cmd_complete(sk, hdev->id, MGMT_OP_SET_DEVICE_FLAGS, status,
				 &cp->addr, sizeof(cp->addr));
}

static void mgmt_adv_monitor_added(struct sock *sk, struct hci_dev *hdev,
				   u16 handle)
{
	struct mgmt_ev_adv_monitor_added ev;

	ev.monitor_handle = cpu_to_le16(handle);

	mgmt_event(MGMT_EV_ADV_MONITOR_ADDED, hdev, &ev, sizeof(ev), sk);
}

void mgmt_adv_monitor_removed(struct hci_dev *hdev, u16 handle)
{
	struct mgmt_ev_adv_monitor_removed ev;
	struct mgmt_pending_cmd *cmd;
	struct sock *sk_skip = NULL;
	struct mgmt_cp_remove_adv_monitor *cp;

	cmd = pending_find(MGMT_OP_REMOVE_ADV_MONITOR, hdev);
	if (cmd) {
		cp = cmd->param;

		if (cp->monitor_handle)
			sk_skip = cmd->sk;
	}

	ev.monitor_handle = cpu_to_le16(handle);

	mgmt_event(MGMT_EV_ADV_MONITOR_REMOVED, hdev, &ev, sizeof(ev), sk_skip);
}

static int read_adv_mon_features(struct sock *sk, struct hci_dev *hdev,
				 void *data, u16 len)
{
	struct adv_monitor *monitor = NULL;
	struct mgmt_rp_read_adv_monitor_features *rp = NULL;
	int handle, err;
	size_t rp_size = 0;
	__u32 supported = 0;
	__u32 enabled = 0;
	__u16 num_handles = 0;
	__u16 handles[HCI_MAX_ADV_MONITOR_NUM_HANDLES];

	BT_DBG("request for %s", hdev->name);

	hci_dev_lock(hdev);

	if (msft_monitor_supported(hdev))
		supported |= MGMT_ADV_MONITOR_FEATURE_MASK_OR_PATTERNS;

	idr_for_each_entry(&hdev->adv_monitors_idr, monitor, handle)
		handles[num_handles++] = monitor->handle;

	hci_dev_unlock(hdev);

	rp_size = sizeof(*rp) + (num_handles * sizeof(u16));
	rp = kmalloc(rp_size, GFP_KERNEL);
	if (!rp)
		return -ENOMEM;

	/* All supported features are currently enabled */
	enabled = supported;

	rp->supported_features = cpu_to_le32(supported);
	rp->enabled_features = cpu_to_le32(enabled);
	rp->max_num_handles = cpu_to_le16(HCI_MAX_ADV_MONITOR_NUM_HANDLES);
	rp->max_num_patterns = HCI_MAX_ADV_MONITOR_NUM_PATTERNS;
	rp->num_handles = cpu_to_le16(num_handles);
	if (num_handles)
		memcpy(&rp->handles, &handles, (num_handles * sizeof(u16)));

	err = mgmt_cmd_complete(sk, hdev->id,
				MGMT_OP_READ_ADV_MONITOR_FEATURES,
				MGMT_STATUS_SUCCESS, rp, rp_size);

	kfree(rp);

	return err;
}

static void mgmt_add_adv_patterns_monitor_complete(struct hci_dev *hdev,
						   void *data, int status)
{
	struct mgmt_rp_add_adv_patterns_monitor rp;
	struct mgmt_pending_cmd *cmd = data;
	struct adv_monitor *monitor = cmd->user_data;

	hci_dev_lock(hdev);

	rp.monitor_handle = cpu_to_le16(monitor->handle);

	if (!status) {
		mgmt_adv_monitor_added(cmd->sk, hdev, monitor->handle);
		hdev->adv_monitors_cnt++;
		if (monitor->state == ADV_MONITOR_STATE_NOT_REGISTERED)
			monitor->state = ADV_MONITOR_STATE_REGISTERED;
		hci_update_passive_scan(hdev);
	}

	mgmt_cmd_complete(cmd->sk, cmd->index, cmd->opcode,
			  mgmt_status(status), &rp, sizeof(rp));
	mgmt_pending_remove(cmd);

	hci_dev_unlock(hdev);
	bt_dev_dbg(hdev, "add monitor %d complete, status %d",
		   rp.monitor_handle, status);
}

static int mgmt_add_adv_patterns_monitor_sync(struct hci_dev *hdev, void *data)
{
	struct mgmt_pending_cmd *cmd = data;
	struct adv_monitor *monitor = cmd->user_data;

	return hci_add_adv_monitor(hdev, monitor);
}

static int __add_adv_patterns_monitor(struct sock *sk, struct hci_dev *hdev,
				      struct adv_monitor *m, u8 status,
				      void *data, u16 len, u16 op)
{
	struct mgmt_pending_cmd *cmd;
	int err;

	hci_dev_lock(hdev);

	if (status)
		goto unlock;

	if (pending_find(MGMT_OP_SET_LE, hdev) ||
	    pending_find(MGMT_OP_ADD_ADV_PATTERNS_MONITOR, hdev) ||
	    pending_find(MGMT_OP_ADD_ADV_PATTERNS_MONITOR_RSSI, hdev) ||
	    pending_find(MGMT_OP_REMOVE_ADV_MONITOR, hdev)) {
		status = MGMT_STATUS_BUSY;
		goto unlock;
	}

	cmd = mgmt_pending_add(sk, op, hdev, data, len);
	if (!cmd) {
		status = MGMT_STATUS_NO_RESOURCES;
		goto unlock;
	}

	cmd->user_data = m;
	err = hci_cmd_sync_queue(hdev, mgmt_add_adv_patterns_monitor_sync, cmd,
				 mgmt_add_adv_patterns_monitor_complete);
	if (err) {
		if (err == -ENOMEM)
			status = MGMT_STATUS_NO_RESOURCES;
		else
			status = MGMT_STATUS_FAILED;

		goto unlock;
	}

	hci_dev_unlock(hdev);

	return 0;

unlock:
	hci_free_adv_monitor(hdev, m);
	hci_dev_unlock(hdev);
	return mgmt_cmd_status(sk, hdev->id, op, status);
}

static void parse_adv_monitor_rssi(struct adv_monitor *m,
				   struct mgmt_adv_rssi_thresholds *rssi)
{
	if (rssi) {
		m->rssi.low_threshold = rssi->low_threshold;
		m->rssi.low_threshold_timeout =
		    __le16_to_cpu(rssi->low_threshold_timeout);
		m->rssi.high_threshold = rssi->high_threshold;
		m->rssi.high_threshold_timeout =
		    __le16_to_cpu(rssi->high_threshold_timeout);
		m->rssi.sampling_period = rssi->sampling_period;
	} else {
		/* Default values. These numbers are the least constricting
		 * parameters for MSFT API to work, so it behaves as if there
		 * are no rssi parameter to consider. May need to be changed
		 * if other API are to be supported.
		 */
		m->rssi.low_threshold = -127;
		m->rssi.low_threshold_timeout = 60;
		m->rssi.high_threshold = -127;
		m->rssi.high_threshold_timeout = 0;
		m->rssi.sampling_period = 0;
	}
}

static u8 parse_adv_monitor_pattern(struct adv_monitor *m, u8 pattern_count,
				    struct mgmt_adv_pattern *patterns)
{
	u8 offset = 0, length = 0;
	struct adv_pattern *p = NULL;
	int i;

	for (i = 0; i < pattern_count; i++) {
		offset = patterns[i].offset;
		length = patterns[i].length;
		if (offset >= HCI_MAX_AD_LENGTH ||
		    length > HCI_MAX_AD_LENGTH ||
		    (offset + length) > HCI_MAX_AD_LENGTH)
			return MGMT_STATUS_INVALID_PARAMS;

		p = kmalloc(sizeof(*p), GFP_KERNEL);
		if (!p)
			return MGMT_STATUS_NO_RESOURCES;

		p->ad_type = patterns[i].ad_type;
		p->offset = patterns[i].offset;
		p->length = patterns[i].length;
		memcpy(p->value, patterns[i].value, p->length);

		INIT_LIST_HEAD(&p->list);
		list_add(&p->list, &m->patterns);
	}

	return MGMT_STATUS_SUCCESS;
}

static int add_adv_patterns_monitor(struct sock *sk, struct hci_dev *hdev,
				    void *data, u16 len)
{
	struct mgmt_cp_add_adv_patterns_monitor *cp = data;
	struct adv_monitor *m = NULL;
	u8 status = MGMT_STATUS_SUCCESS;
	size_t expected_size = sizeof(*cp);

	BT_DBG("request for %s", hdev->name);

	if (len <= sizeof(*cp)) {
		status = MGMT_STATUS_INVALID_PARAMS;
		goto done;
	}

	expected_size += cp->pattern_count * sizeof(struct mgmt_adv_pattern);
	if (len != expected_size) {
		status = MGMT_STATUS_INVALID_PARAMS;
		goto done;
	}

	m = kzalloc(sizeof(*m), GFP_KERNEL);
	if (!m) {
		status = MGMT_STATUS_NO_RESOURCES;
		goto done;
	}

	INIT_LIST_HEAD(&m->patterns);

	parse_adv_monitor_rssi(m, NULL);
	status = parse_adv_monitor_pattern(m, cp->pattern_count, cp->patterns);

done:
	return __add_adv_patterns_monitor(sk, hdev, m, status, data, len,
					  MGMT_OP_ADD_ADV_PATTERNS_MONITOR);
}

static int add_adv_patterns_monitor_rssi(struct sock *sk, struct hci_dev *hdev,
					 void *data, u16 len)
{
	struct mgmt_cp_add_adv_patterns_monitor_rssi *cp = data;
	struct adv_monitor *m = NULL;
	u8 status = MGMT_STATUS_SUCCESS;
	size_t expected_size = sizeof(*cp);

	BT_DBG("request for %s", hdev->name);

	if (len <= sizeof(*cp)) {
		status = MGMT_STATUS_INVALID_PARAMS;
		goto done;
	}

	expected_size += cp->pattern_count * sizeof(struct mgmt_adv_pattern);
	if (len != expected_size) {
		status = MGMT_STATUS_INVALID_PARAMS;
		goto done;
	}

	m = kzalloc(sizeof(*m), GFP_KERNEL);
	if (!m) {
		status = MGMT_STATUS_NO_RESOURCES;
		goto done;
	}

	INIT_LIST_HEAD(&m->patterns);

	parse_adv_monitor_rssi(m, &cp->rssi);
	status = parse_adv_monitor_pattern(m, cp->pattern_count, cp->patterns);

done:
	return __add_adv_patterns_monitor(sk, hdev, m, status, data, len,
					 MGMT_OP_ADD_ADV_PATTERNS_MONITOR_RSSI);
}

static void mgmt_remove_adv_monitor_complete(struct hci_dev *hdev,
					     void *data, int status)
{
	struct mgmt_rp_remove_adv_monitor rp;
	struct mgmt_pending_cmd *cmd = data;
	struct mgmt_cp_remove_adv_monitor *cp = cmd->param;

	hci_dev_lock(hdev);

	rp.monitor_handle = cp->monitor_handle;

	if (!status)
		hci_update_passive_scan(hdev);

	mgmt_cmd_complete(cmd->sk, cmd->index, cmd->opcode,
			  mgmt_status(status), &rp, sizeof(rp));
	mgmt_pending_remove(cmd);

	hci_dev_unlock(hdev);
	bt_dev_dbg(hdev, "remove monitor %d complete, status %d",
		   rp.monitor_handle, status);
}

static int mgmt_remove_adv_monitor_sync(struct hci_dev *hdev, void *data)
{
	struct mgmt_pending_cmd *cmd = data;
	struct mgmt_cp_remove_adv_monitor *cp = cmd->param;
	u16 handle = __le16_to_cpu(cp->monitor_handle);

	if (!handle)
		return hci_remove_all_adv_monitor(hdev);

	return hci_remove_single_adv_monitor(hdev, handle);
}

static int remove_adv_monitor(struct sock *sk, struct hci_dev *hdev,
			      void *data, u16 len)
{
	struct mgmt_pending_cmd *cmd;
	int err, status;

	hci_dev_lock(hdev);

	if (pending_find(MGMT_OP_SET_LE, hdev) ||
	    pending_find(MGMT_OP_REMOVE_ADV_MONITOR, hdev) ||
	    pending_find(MGMT_OP_ADD_ADV_PATTERNS_MONITOR, hdev) ||
	    pending_find(MGMT_OP_ADD_ADV_PATTERNS_MONITOR_RSSI, hdev)) {
		status = MGMT_STATUS_BUSY;
		goto unlock;
	}

	cmd = mgmt_pending_add(sk, MGMT_OP_REMOVE_ADV_MONITOR, hdev, data, len);
	if (!cmd) {
		status = MGMT_STATUS_NO_RESOURCES;
		goto unlock;
	}

	err = hci_cmd_sync_queue(hdev, mgmt_remove_adv_monitor_sync, cmd,
				 mgmt_remove_adv_monitor_complete);

	if (err) {
		mgmt_pending_remove(cmd);

		if (err == -ENOMEM)
			status = MGMT_STATUS_NO_RESOURCES;
		else
			status = MGMT_STATUS_FAILED;

		goto unlock;
	}

	hci_dev_unlock(hdev);

	return 0;

unlock:
	hci_dev_unlock(hdev);
	return mgmt_cmd_status(sk, hdev->id, MGMT_OP_REMOVE_ADV_MONITOR,
			       status);
}

static void read_local_oob_data_complete(struct hci_dev *hdev, void *data, int err)
{
	struct mgmt_rp_read_local_oob_data mgmt_rp;
	size_t rp_size = sizeof(mgmt_rp);
	struct mgmt_pending_cmd *cmd = data;
	struct sk_buff *skb = cmd->skb;
	u8 status = mgmt_status(err);

	if (!status) {
		if (!skb)
			status = MGMT_STATUS_FAILED;
		else if (IS_ERR(skb))
			status = mgmt_status(PTR_ERR(skb));
		else
			status = mgmt_status(skb->data[0]);
	}

	bt_dev_dbg(hdev, "status %d", status);

	if (status) {
		mgmt_cmd_status(cmd->sk, hdev->id, MGMT_OP_READ_LOCAL_OOB_DATA, status);
		goto remove;
	}

	memset(&mgmt_rp, 0, sizeof(mgmt_rp));

	if (!bredr_sc_enabled(hdev)) {
		struct hci_rp_read_local_oob_data *rp = (void *) skb->data;

		if (skb->len < sizeof(*rp)) {
			mgmt_cmd_status(cmd->sk, hdev->id,
					MGMT_OP_READ_LOCAL_OOB_DATA,
					MGMT_STATUS_FAILED);
			goto remove;
		}

		memcpy(mgmt_rp.hash192, rp->hash, sizeof(rp->hash));
		memcpy(mgmt_rp.rand192, rp->rand, sizeof(rp->rand));

		rp_size -= sizeof(mgmt_rp.hash256) + sizeof(mgmt_rp.rand256);
	} else {
		struct hci_rp_read_local_oob_ext_data *rp = (void *) skb->data;

		if (skb->len < sizeof(*rp)) {
			mgmt_cmd_status(cmd->sk, hdev->id,
					MGMT_OP_READ_LOCAL_OOB_DATA,
					MGMT_STATUS_FAILED);
			goto remove;
		}

		memcpy(mgmt_rp.hash192, rp->hash192, sizeof(rp->hash192));
		memcpy(mgmt_rp.rand192, rp->rand192, sizeof(rp->rand192));

		memcpy(mgmt_rp.hash256, rp->hash256, sizeof(rp->hash256));
		memcpy(mgmt_rp.rand256, rp->rand256, sizeof(rp->rand256));
	}

	mgmt_cmd_complete(cmd->sk, hdev->id, MGMT_OP_READ_LOCAL_OOB_DATA,
			  MGMT_STATUS_SUCCESS, &mgmt_rp, rp_size);

remove:
	if (skb && !IS_ERR(skb))
		kfree_skb(skb);

	mgmt_pending_free(cmd);
}

static int read_local_oob_data_sync(struct hci_dev *hdev, void *data)
{
	struct mgmt_pending_cmd *cmd = data;

	if (bredr_sc_enabled(hdev))
		cmd->skb = hci_read_local_oob_data_sync(hdev, true, cmd->sk);
	else
		cmd->skb = hci_read_local_oob_data_sync(hdev, false, cmd->sk);

	if (IS_ERR(cmd->skb))
		return PTR_ERR(cmd->skb);
	else
		return 0;
}

static int read_local_oob_data(struct sock *sk, struct hci_dev *hdev,
			       void *data, u16 data_len)
{
	struct mgmt_pending_cmd *cmd;
	int err;

	bt_dev_dbg(hdev, "sock %p", sk);

	hci_dev_lock(hdev);

	if (!hdev_is_powered(hdev)) {
		err = mgmt_cmd_status(sk, hdev->id, MGMT_OP_READ_LOCAL_OOB_DATA,
				      MGMT_STATUS_NOT_POWERED);
		goto unlock;
	}

	if (!lmp_ssp_capable(hdev)) {
		err = mgmt_cmd_status(sk, hdev->id, MGMT_OP_READ_LOCAL_OOB_DATA,
				      MGMT_STATUS_NOT_SUPPORTED);
		goto unlock;
	}

	cmd = mgmt_pending_new(sk, MGMT_OP_READ_LOCAL_OOB_DATA, hdev, NULL, 0);
	if (!cmd)
		err = -ENOMEM;
	else
		err = hci_cmd_sync_queue(hdev, read_local_oob_data_sync, cmd,
					 read_local_oob_data_complete);

	if (err < 0) {
		err = mgmt_cmd_status(sk, hdev->id, MGMT_OP_READ_LOCAL_OOB_DATA,
				      MGMT_STATUS_FAILED);

		if (cmd)
			mgmt_pending_free(cmd);
	}

unlock:
	hci_dev_unlock(hdev);
	return err;
}

static int add_remote_oob_data(struct sock *sk, struct hci_dev *hdev,
			       void *data, u16 len)
{
	struct mgmt_addr_info *addr = data;
	int err;

	bt_dev_dbg(hdev, "sock %p", sk);

	if (!bdaddr_type_is_valid(addr->type))
		return mgmt_cmd_complete(sk, hdev->id,
					 MGMT_OP_ADD_REMOTE_OOB_DATA,
					 MGMT_STATUS_INVALID_PARAMS,
					 addr, sizeof(*addr));

	hci_dev_lock(hdev);

	if (len == MGMT_ADD_REMOTE_OOB_DATA_SIZE) {
		struct mgmt_cp_add_remote_oob_data *cp = data;
		u8 status;

		if (cp->addr.type != BDADDR_BREDR) {
			err = mgmt_cmd_complete(sk, hdev->id,
						MGMT_OP_ADD_REMOTE_OOB_DATA,
						MGMT_STATUS_INVALID_PARAMS,
						&cp->addr, sizeof(cp->addr));
			goto unlock;
		}

		err = hci_add_remote_oob_data(hdev, &cp->addr.bdaddr,
					      cp->addr.type, cp->hash,
					      cp->rand, NULL, NULL);
		if (err < 0)
			status = MGMT_STATUS_FAILED;
		else
			status = MGMT_STATUS_SUCCESS;

		err = mgmt_cmd_complete(sk, hdev->id,
					MGMT_OP_ADD_REMOTE_OOB_DATA, status,
					&cp->addr, sizeof(cp->addr));
	} else if (len == MGMT_ADD_REMOTE_OOB_EXT_DATA_SIZE) {
		struct mgmt_cp_add_remote_oob_ext_data *cp = data;
		u8 *rand192, *hash192, *rand256, *hash256;
		u8 status;

		if (bdaddr_type_is_le(cp->addr.type)) {
			/* Enforce zero-valued 192-bit parameters as
			 * long as legacy SMP OOB isn't implemented.
			 */
			if (memcmp(cp->rand192, ZERO_KEY, 16) ||
			    memcmp(cp->hash192, ZERO_KEY, 16)) {
				err = mgmt_cmd_complete(sk, hdev->id,
							MGMT_OP_ADD_REMOTE_OOB_DATA,
							MGMT_STATUS_INVALID_PARAMS,
							addr, sizeof(*addr));
				goto unlock;
			}

			rand192 = NULL;
			hash192 = NULL;
		} else {
			/* In case one of the P-192 values is set to zero,
			 * then just disable OOB data for P-192.
			 */
			if (!memcmp(cp->rand192, ZERO_KEY, 16) ||
			    !memcmp(cp->hash192, ZERO_KEY, 16)) {
				rand192 = NULL;
				hash192 = NULL;
			} else {
				rand192 = cp->rand192;
				hash192 = cp->hash192;
			}
		}

		/* In case one of the P-256 values is set to zero, then just
		 * disable OOB data for P-256.
		 */
		if (!memcmp(cp->rand256, ZERO_KEY, 16) ||
		    !memcmp(cp->hash256, ZERO_KEY, 16)) {
			rand256 = NULL;
			hash256 = NULL;
		} else {
			rand256 = cp->rand256;
			hash256 = cp->hash256;
		}

		err = hci_add_remote_oob_data(hdev, &cp->addr.bdaddr,
					      cp->addr.type, hash192, rand192,
					      hash256, rand256);
		if (err < 0)
			status = MGMT_STATUS_FAILED;
		else
			status = MGMT_STATUS_SUCCESS;

		err = mgmt_cmd_complete(sk, hdev->id,
					MGMT_OP_ADD_REMOTE_OOB_DATA,
					status, &cp->addr, sizeof(cp->addr));
	} else {
		bt_dev_err(hdev, "add_remote_oob_data: invalid len of %u bytes",
			   len);
		err = mgmt_cmd_status(sk, hdev->id, MGMT_OP_ADD_REMOTE_OOB_DATA,
				      MGMT_STATUS_INVALID_PARAMS);
	}

unlock:
	hci_dev_unlock(hdev);
	return err;
}

static int remove_remote_oob_data(struct sock *sk, struct hci_dev *hdev,
				  void *data, u16 len)
{
	struct mgmt_cp_remove_remote_oob_data *cp = data;
	u8 status;
	int err;

	bt_dev_dbg(hdev, "sock %p", sk);

	if (cp->addr.type != BDADDR_BREDR)
		return mgmt_cmd_complete(sk, hdev->id,
					 MGMT_OP_REMOVE_REMOTE_OOB_DATA,
					 MGMT_STATUS_INVALID_PARAMS,
					 &cp->addr, sizeof(cp->addr));

	hci_dev_lock(hdev);

	if (!bacmp(&cp->addr.bdaddr, BDADDR_ANY)) {
		hci_remote_oob_data_clear(hdev);
		status = MGMT_STATUS_SUCCESS;
		goto done;
	}

	err = hci_remove_remote_oob_data(hdev, &cp->addr.bdaddr, cp->addr.type);
	if (err < 0)
		status = MGMT_STATUS_INVALID_PARAMS;
	else
		status = MGMT_STATUS_SUCCESS;

done:
	err = mgmt_cmd_complete(sk, hdev->id, MGMT_OP_REMOVE_REMOTE_OOB_DATA,
				status, &cp->addr, sizeof(cp->addr));

	hci_dev_unlock(hdev);
	return err;
}

void mgmt_start_discovery_complete(struct hci_dev *hdev, u8 status)
{
	struct mgmt_pending_cmd *cmd;

	bt_dev_dbg(hdev, "status %u", status);

	hci_dev_lock(hdev);

	cmd = pending_find(MGMT_OP_START_DISCOVERY, hdev);
	if (!cmd)
		cmd = pending_find(MGMT_OP_START_SERVICE_DISCOVERY, hdev);

	if (!cmd)
		cmd = pending_find(MGMT_OP_START_LIMITED_DISCOVERY, hdev);

	if (cmd) {
		cmd->cmd_complete(cmd, mgmt_status(status));
		mgmt_pending_remove(cmd);
	}

	hci_dev_unlock(hdev);
}

static bool discovery_type_is_valid(struct hci_dev *hdev, uint8_t type,
				    uint8_t *mgmt_status)
{
	switch (type) {
	case DISCOV_TYPE_LE:
		*mgmt_status = mgmt_le_support(hdev);
		if (*mgmt_status)
			return false;
		break;
	case DISCOV_TYPE_INTERLEAVED:
		*mgmt_status = mgmt_le_support(hdev);
		if (*mgmt_status)
			return false;
		fallthrough;
	case DISCOV_TYPE_BREDR:
		*mgmt_status = mgmt_bredr_support(hdev);
		if (*mgmt_status)
			return false;
		break;
	default:
		*mgmt_status = MGMT_STATUS_INVALID_PARAMS;
		return false;
	}

	return true;
}

static void start_discovery_complete(struct hci_dev *hdev, void *data, int err)
{
	struct mgmt_pending_cmd *cmd = data;

	if (cmd != pending_find(MGMT_OP_START_DISCOVERY, hdev) &&
	    cmd != pending_find(MGMT_OP_START_LIMITED_DISCOVERY, hdev) &&
	    cmd != pending_find(MGMT_OP_START_SERVICE_DISCOVERY, hdev))
		return;

	bt_dev_dbg(hdev, "err %d", err);

	mgmt_cmd_complete(cmd->sk, cmd->index, cmd->opcode, mgmt_status(err),
			  cmd->param, 1);
	mgmt_pending_remove(cmd);

	hci_discovery_set_state(hdev, err ? DISCOVERY_STOPPED:
				DISCOVERY_FINDING);
}

static int start_discovery_sync(struct hci_dev *hdev, void *data)
{
	return hci_start_discovery_sync(hdev);
}

static int start_discovery_internal(struct sock *sk, struct hci_dev *hdev,
				    u16 op, void *data, u16 len)
{
	struct mgmt_cp_start_discovery *cp = data;
	struct mgmt_pending_cmd *cmd;
	u8 status;
	int err;

	bt_dev_dbg(hdev, "sock %p", sk);

	hci_dev_lock(hdev);

	if (!hdev_is_powered(hdev)) {
		err = mgmt_cmd_complete(sk, hdev->id, op,
					MGMT_STATUS_NOT_POWERED,
					&cp->type, sizeof(cp->type));
		goto failed;
	}

	if (hdev->discovery.state != DISCOVERY_STOPPED ||
	    hci_dev_test_flag(hdev, HCI_PERIODIC_INQ)) {
		err = mgmt_cmd_complete(sk, hdev->id, op, MGMT_STATUS_BUSY,
					&cp->type, sizeof(cp->type));
		goto failed;
	}

	if (!discovery_type_is_valid(hdev, cp->type, &status)) {
		err = mgmt_cmd_complete(sk, hdev->id, op, status,
					&cp->type, sizeof(cp->type));
		goto failed;
	}

	/* Can't start discovery when it is paused */
	if (hdev->discovery_paused) {
		err = mgmt_cmd_complete(sk, hdev->id, op, MGMT_STATUS_BUSY,
					&cp->type, sizeof(cp->type));
		goto failed;
	}

	/* Clear the discovery filter first to free any previously
	 * allocated memory for the UUID list.
	 */
	hci_discovery_filter_clear(hdev);

	hdev->discovery.type = cp->type;
	hdev->discovery.report_invalid_rssi = false;
	if (op == MGMT_OP_START_LIMITED_DISCOVERY)
		hdev->discovery.limited = true;
	else
		hdev->discovery.limited = false;

	cmd = mgmt_pending_add(sk, op, hdev, data, len);
	if (!cmd) {
		err = -ENOMEM;
		goto failed;
	}

	err = hci_cmd_sync_queue(hdev, start_discovery_sync, cmd,
				 start_discovery_complete);
	if (err < 0) {
		mgmt_pending_remove(cmd);
		goto failed;
	}

	hci_discovery_set_state(hdev, DISCOVERY_STARTING);

failed:
	hci_dev_unlock(hdev);
	return err;
}

static int start_discovery(struct sock *sk, struct hci_dev *hdev,
			   void *data, u16 len)
{
	return start_discovery_internal(sk, hdev, MGMT_OP_START_DISCOVERY,
					data, len);
}

static int start_limited_discovery(struct sock *sk, struct hci_dev *hdev,
				   void *data, u16 len)
{
	return start_discovery_internal(sk, hdev,
					MGMT_OP_START_LIMITED_DISCOVERY,
					data, len);
}

static int start_service_discovery(struct sock *sk, struct hci_dev *hdev,
				   void *data, u16 len)
{
	struct mgmt_cp_start_service_discovery *cp = data;
	struct mgmt_pending_cmd *cmd;
	const u16 max_uuid_count = ((U16_MAX - sizeof(*cp)) / 16);
	u16 uuid_count, expected_len;
	u8 status;
	int err;

	bt_dev_dbg(hdev, "sock %p", sk);

	hci_dev_lock(hdev);

	if (!hdev_is_powered(hdev)) {
		err = mgmt_cmd_complete(sk, hdev->id,
					MGMT_OP_START_SERVICE_DISCOVERY,
					MGMT_STATUS_NOT_POWERED,
					&cp->type, sizeof(cp->type));
		goto failed;
	}

	if (hdev->discovery.state != DISCOVERY_STOPPED ||
	    hci_dev_test_flag(hdev, HCI_PERIODIC_INQ)) {
		err = mgmt_cmd_complete(sk, hdev->id,
					MGMT_OP_START_SERVICE_DISCOVERY,
					MGMT_STATUS_BUSY, &cp->type,
					sizeof(cp->type));
		goto failed;
	}

	if (hdev->discovery_paused) {
		err = mgmt_cmd_complete(sk, hdev->id,
					MGMT_OP_START_SERVICE_DISCOVERY,
					MGMT_STATUS_BUSY, &cp->type,
					sizeof(cp->type));
		goto failed;
	}

	uuid_count = __le16_to_cpu(cp->uuid_count);
	if (uuid_count > max_uuid_count) {
		bt_dev_err(hdev, "service_discovery: too big uuid_count value %u",
			   uuid_count);
		err = mgmt_cmd_complete(sk, hdev->id,
					MGMT_OP_START_SERVICE_DISCOVERY,
					MGMT_STATUS_INVALID_PARAMS, &cp->type,
					sizeof(cp->type));
		goto failed;
	}

	expected_len = sizeof(*cp) + uuid_count * 16;
	if (expected_len != len) {
		bt_dev_err(hdev, "service_discovery: expected %u bytes, got %u bytes",
			   expected_len, len);
		err = mgmt_cmd_complete(sk, hdev->id,
					MGMT_OP_START_SERVICE_DISCOVERY,
					MGMT_STATUS_INVALID_PARAMS, &cp->type,
					sizeof(cp->type));
		goto failed;
	}

	if (!discovery_type_is_valid(hdev, cp->type, &status)) {
		err = mgmt_cmd_complete(sk, hdev->id,
					MGMT_OP_START_SERVICE_DISCOVERY,
					status, &cp->type, sizeof(cp->type));
		goto failed;
	}

	cmd = mgmt_pending_add(sk, MGMT_OP_START_SERVICE_DISCOVERY,
			       hdev, data, len);
	if (!cmd) {
		err = -ENOMEM;
		goto failed;
	}

	/* Clear the discovery filter first to free any previously
	 * allocated memory for the UUID list.
	 */
	hci_discovery_filter_clear(hdev);

	hdev->discovery.result_filtering = true;
	hdev->discovery.type = cp->type;
	hdev->discovery.rssi = cp->rssi;
	hdev->discovery.uuid_count = uuid_count;

	if (uuid_count > 0) {
		hdev->discovery.uuids = kmemdup(cp->uuids, uuid_count * 16,
						GFP_KERNEL);
		if (!hdev->discovery.uuids) {
			err = mgmt_cmd_complete(sk, hdev->id,
						MGMT_OP_START_SERVICE_DISCOVERY,
						MGMT_STATUS_FAILED,
						&cp->type, sizeof(cp->type));
			mgmt_pending_remove(cmd);
			goto failed;
		}
	}

	err = hci_cmd_sync_queue(hdev, start_discovery_sync, cmd,
				 start_discovery_complete);
	if (err < 0) {
		mgmt_pending_remove(cmd);
		goto failed;
	}

	hci_discovery_set_state(hdev, DISCOVERY_STARTING);

failed:
	hci_dev_unlock(hdev);
	return err;
}

void mgmt_stop_discovery_complete(struct hci_dev *hdev, u8 status)
{
	struct mgmt_pending_cmd *cmd;

	bt_dev_dbg(hdev, "status %u", status);

	hci_dev_lock(hdev);

	cmd = pending_find(MGMT_OP_STOP_DISCOVERY, hdev);
	if (cmd) {
		cmd->cmd_complete(cmd, mgmt_status(status));
		mgmt_pending_remove(cmd);
	}

	hci_dev_unlock(hdev);
}

static void stop_discovery_complete(struct hci_dev *hdev, void *data, int err)
{
	struct mgmt_pending_cmd *cmd = data;

	if (cmd != pending_find(MGMT_OP_STOP_DISCOVERY, hdev))
		return;

	bt_dev_dbg(hdev, "err %d", err);

	mgmt_cmd_complete(cmd->sk, cmd->index, cmd->opcode, mgmt_status(err),
			  cmd->param, 1);
	mgmt_pending_remove(cmd);

	if (!err)
		hci_discovery_set_state(hdev, DISCOVERY_STOPPED);
}

static int stop_discovery_sync(struct hci_dev *hdev, void *data)
{
	return hci_stop_discovery_sync(hdev);
}

static int stop_discovery(struct sock *sk, struct hci_dev *hdev, void *data,
			  u16 len)
{
	struct mgmt_cp_stop_discovery *mgmt_cp = data;
	struct mgmt_pending_cmd *cmd;
	int err;

	bt_dev_dbg(hdev, "sock %p", sk);

	hci_dev_lock(hdev);

	if (!hci_discovery_active(hdev)) {
		err = mgmt_cmd_complete(sk, hdev->id, MGMT_OP_STOP_DISCOVERY,
					MGMT_STATUS_REJECTED, &mgmt_cp->type,
					sizeof(mgmt_cp->type));
		goto unlock;
	}

	if (hdev->discovery.type != mgmt_cp->type) {
		err = mgmt_cmd_complete(sk, hdev->id, MGMT_OP_STOP_DISCOVERY,
					MGMT_STATUS_INVALID_PARAMS,
					&mgmt_cp->type, sizeof(mgmt_cp->type));
		goto unlock;
	}

	cmd = mgmt_pending_add(sk, MGMT_OP_STOP_DISCOVERY, hdev, data, len);
	if (!cmd) {
		err = -ENOMEM;
		goto unlock;
	}

	err = hci_cmd_sync_queue(hdev, stop_discovery_sync, cmd,
				 stop_discovery_complete);
	if (err < 0) {
		mgmt_pending_remove(cmd);
		goto unlock;
	}

	hci_discovery_set_state(hdev, DISCOVERY_STOPPING);

unlock:
	hci_dev_unlock(hdev);
	return err;
}

static int confirm_name(struct sock *sk, struct hci_dev *hdev, void *data,
			u16 len)
{
	struct mgmt_cp_confirm_name *cp = data;
	struct inquiry_entry *e;
	int err;

	bt_dev_dbg(hdev, "sock %p", sk);

	hci_dev_lock(hdev);

	if (!hci_discovery_active(hdev)) {
		err = mgmt_cmd_complete(sk, hdev->id, MGMT_OP_CONFIRM_NAME,
					MGMT_STATUS_FAILED, &cp->addr,
					sizeof(cp->addr));
		goto failed;
	}

	e = hci_inquiry_cache_lookup_unknown(hdev, &cp->addr.bdaddr);
	if (!e) {
		err = mgmt_cmd_complete(sk, hdev->id, MGMT_OP_CONFIRM_NAME,
					MGMT_STATUS_INVALID_PARAMS, &cp->addr,
					sizeof(cp->addr));
		goto failed;
	}

	if (cp->name_known) {
		e->name_state = NAME_KNOWN;
		list_del(&e->list);
	} else {
		e->name_state = NAME_NEEDED;
		hci_inquiry_cache_update_resolve(hdev, e);
	}

	err = mgmt_cmd_complete(sk, hdev->id, MGMT_OP_CONFIRM_NAME, 0,
				&cp->addr, sizeof(cp->addr));

failed:
	hci_dev_unlock(hdev);
	return err;
}

static int block_device(struct sock *sk, struct hci_dev *hdev, void *data,
			u16 len)
{
	struct mgmt_cp_block_device *cp = data;
	u8 status;
	int err;

	bt_dev_dbg(hdev, "sock %p", sk);

	if (!bdaddr_type_is_valid(cp->addr.type))
		return mgmt_cmd_complete(sk, hdev->id, MGMT_OP_BLOCK_DEVICE,
					 MGMT_STATUS_INVALID_PARAMS,
					 &cp->addr, sizeof(cp->addr));

	hci_dev_lock(hdev);

	err = hci_bdaddr_list_add(&hdev->reject_list, &cp->addr.bdaddr,
				  cp->addr.type);
	if (err < 0) {
		status = MGMT_STATUS_FAILED;
		goto done;
	}

	mgmt_event(MGMT_EV_DEVICE_BLOCKED, hdev, &cp->addr, sizeof(cp->addr),
		   sk);
	status = MGMT_STATUS_SUCCESS;

done:
	err = mgmt_cmd_complete(sk, hdev->id, MGMT_OP_BLOCK_DEVICE, status,
				&cp->addr, sizeof(cp->addr));

	hci_dev_unlock(hdev);

	return err;
}

static int unblock_device(struct sock *sk, struct hci_dev *hdev, void *data,
			  u16 len)
{
	struct mgmt_cp_unblock_device *cp = data;
	u8 status;
	int err;

	bt_dev_dbg(hdev, "sock %p", sk);

	if (!bdaddr_type_is_valid(cp->addr.type))
		return mgmt_cmd_complete(sk, hdev->id, MGMT_OP_UNBLOCK_DEVICE,
					 MGMT_STATUS_INVALID_PARAMS,
					 &cp->addr, sizeof(cp->addr));

	hci_dev_lock(hdev);

	err = hci_bdaddr_list_del(&hdev->reject_list, &cp->addr.bdaddr,
				  cp->addr.type);
	if (err < 0) {
		status = MGMT_STATUS_INVALID_PARAMS;
		goto done;
	}

	mgmt_event(MGMT_EV_DEVICE_UNBLOCKED, hdev, &cp->addr, sizeof(cp->addr),
		   sk);
	status = MGMT_STATUS_SUCCESS;

done:
	err = mgmt_cmd_complete(sk, hdev->id, MGMT_OP_UNBLOCK_DEVICE, status,
				&cp->addr, sizeof(cp->addr));

	hci_dev_unlock(hdev);

	return err;
}

static int set_device_id_sync(struct hci_dev *hdev, void *data)
{
	return hci_update_eir_sync(hdev);
}

static int set_device_id(struct sock *sk, struct hci_dev *hdev, void *data,
			 u16 len)
{
	struct mgmt_cp_set_device_id *cp = data;
	int err;
	__u16 source;

	bt_dev_dbg(hdev, "sock %p", sk);

	source = __le16_to_cpu(cp->source);

	if (source > 0x0002)
		return mgmt_cmd_status(sk, hdev->id, MGMT_OP_SET_DEVICE_ID,
				       MGMT_STATUS_INVALID_PARAMS);

	hci_dev_lock(hdev);

	hdev->devid_source = source;
	hdev->devid_vendor = __le16_to_cpu(cp->vendor);
	hdev->devid_product = __le16_to_cpu(cp->product);
	hdev->devid_version = __le16_to_cpu(cp->version);

	err = mgmt_cmd_complete(sk, hdev->id, MGMT_OP_SET_DEVICE_ID, 0,
				NULL, 0);

	hci_cmd_sync_queue(hdev, set_device_id_sync, NULL, NULL);

	hci_dev_unlock(hdev);

	return err;
}

static void enable_advertising_instance(struct hci_dev *hdev, int err)
{
	if (err)
		bt_dev_err(hdev, "failed to re-configure advertising %d", err);
	else
		bt_dev_dbg(hdev, "status %d", err);
}

static void set_advertising_complete(struct hci_dev *hdev, void *data, int err)
{
	struct cmd_lookup match = { NULL, hdev };
	u8 instance;
	struct adv_info *adv_instance;
	u8 status = mgmt_status(err);

	if (status) {
		mgmt_pending_foreach(MGMT_OP_SET_ADVERTISING, hdev,
				     cmd_status_rsp, &status);
		return;
	}

	if (hci_dev_test_flag(hdev, HCI_LE_ADV))
		hci_dev_set_flag(hdev, HCI_ADVERTISING);
	else
		hci_dev_clear_flag(hdev, HCI_ADVERTISING);

	mgmt_pending_foreach(MGMT_OP_SET_ADVERTISING, hdev, settings_rsp,
			     &match);

	new_settings(hdev, match.sk);

	if (match.sk)
		sock_put(match.sk);

	/* If "Set Advertising" was just disabled and instance advertising was
	 * set up earlier, then re-enable multi-instance advertising.
	 */
	if (hci_dev_test_flag(hdev, HCI_ADVERTISING) ||
	    list_empty(&hdev->adv_instances))
		return;

	instance = hdev->cur_adv_instance;
	if (!instance) {
		adv_instance = list_first_entry_or_null(&hdev->adv_instances,
							struct adv_info, list);
		if (!adv_instance)
			return;

		instance = adv_instance->instance;
	}

	err = hci_schedule_adv_instance_sync(hdev, instance, true);

	enable_advertising_instance(hdev, err);
}

static int set_adv_sync(struct hci_dev *hdev, void *data)
{
	struct mgmt_pending_cmd *cmd = data;
	struct mgmt_mode *cp = cmd->param;
	u8 val = !!cp->val;

	if (cp->val == 0x02)
		hci_dev_set_flag(hdev, HCI_ADVERTISING_CONNECTABLE);
	else
		hci_dev_clear_flag(hdev, HCI_ADVERTISING_CONNECTABLE);

	cancel_adv_timeout(hdev);

	if (val) {
		/* Switch to instance "0" for the Set Advertising setting.
		 * We cannot use update_[adv|scan_rsp]_data() here as the
		 * HCI_ADVERTISING flag is not yet set.
		 */
		hdev->cur_adv_instance = 0x00;

		if (ext_adv_capable(hdev)) {
			hci_start_ext_adv_sync(hdev, 0x00);
		} else {
			hci_update_adv_data_sync(hdev, 0x00);
			hci_update_scan_rsp_data_sync(hdev, 0x00);
			hci_enable_advertising_sync(hdev);
		}
	} else {
		hci_disable_advertising_sync(hdev);
	}

	return 0;
}

static int set_advertising(struct sock *sk, struct hci_dev *hdev, void *data,
			   u16 len)
{
	struct mgmt_mode *cp = data;
	struct mgmt_pending_cmd *cmd;
	u8 val, status;
	int err;

	bt_dev_dbg(hdev, "sock %p", sk);

	status = mgmt_le_support(hdev);
	if (status)
		return mgmt_cmd_status(sk, hdev->id, MGMT_OP_SET_ADVERTISING,
				       status);

	if (cp->val != 0x00 && cp->val != 0x01 && cp->val != 0x02)
		return mgmt_cmd_status(sk, hdev->id, MGMT_OP_SET_ADVERTISING,
				       MGMT_STATUS_INVALID_PARAMS);

	if (hdev->advertising_paused)
		return mgmt_cmd_status(sk, hdev->id, MGMT_OP_SET_ADVERTISING,
				       MGMT_STATUS_BUSY);

	hci_dev_lock(hdev);

	val = !!cp->val;

	/* The following conditions are ones which mean that we should
	 * not do any HCI communication but directly send a mgmt
	 * response to user space (after toggling the flag if
	 * necessary).
	 */
	if (!hdev_is_powered(hdev) ||
	    (val == hci_dev_test_flag(hdev, HCI_ADVERTISING) &&
	     (cp->val == 0x02) == hci_dev_test_flag(hdev, HCI_ADVERTISING_CONNECTABLE)) ||
	    hci_conn_num(hdev, LE_LINK) > 0 ||
	    (hci_dev_test_flag(hdev, HCI_LE_SCAN) &&
	     hdev->le_scan_type == LE_SCAN_ACTIVE)) {
		bool changed;

		if (cp->val) {
			hdev->cur_adv_instance = 0x00;
			changed = !hci_dev_test_and_set_flag(hdev, HCI_ADVERTISING);
			if (cp->val == 0x02)
				hci_dev_set_flag(hdev, HCI_ADVERTISING_CONNECTABLE);
			else
				hci_dev_clear_flag(hdev, HCI_ADVERTISING_CONNECTABLE);
		} else {
			changed = hci_dev_test_and_clear_flag(hdev, HCI_ADVERTISING);
			hci_dev_clear_flag(hdev, HCI_ADVERTISING_CONNECTABLE);
		}

		err = send_settings_rsp(sk, MGMT_OP_SET_ADVERTISING, hdev);
		if (err < 0)
			goto unlock;

		if (changed)
			err = new_settings(hdev, sk);

		goto unlock;
	}

	if (pending_find(MGMT_OP_SET_ADVERTISING, hdev) ||
	    pending_find(MGMT_OP_SET_LE, hdev)) {
		err = mgmt_cmd_status(sk, hdev->id, MGMT_OP_SET_ADVERTISING,
				      MGMT_STATUS_BUSY);
		goto unlock;
	}

	cmd = mgmt_pending_add(sk, MGMT_OP_SET_ADVERTISING, hdev, data, len);
	if (!cmd)
		err = -ENOMEM;
	else
		err = hci_cmd_sync_queue(hdev, set_adv_sync, cmd,
					 set_advertising_complete);

	if (err < 0 && cmd)
		mgmt_pending_remove(cmd);

unlock:
	hci_dev_unlock(hdev);
	return err;
}

static int set_static_address(struct sock *sk, struct hci_dev *hdev,
			      void *data, u16 len)
{
	struct mgmt_cp_set_static_address *cp = data;
	int err;

	bt_dev_dbg(hdev, "sock %p", sk);

	if (!lmp_le_capable(hdev))
		return mgmt_cmd_status(sk, hdev->id, MGMT_OP_SET_STATIC_ADDRESS,
				       MGMT_STATUS_NOT_SUPPORTED);

	if (hdev_is_powered(hdev))
		return mgmt_cmd_status(sk, hdev->id, MGMT_OP_SET_STATIC_ADDRESS,
				       MGMT_STATUS_REJECTED);

	if (bacmp(&cp->bdaddr, BDADDR_ANY)) {
		if (!bacmp(&cp->bdaddr, BDADDR_NONE))
			return mgmt_cmd_status(sk, hdev->id,
					       MGMT_OP_SET_STATIC_ADDRESS,
					       MGMT_STATUS_INVALID_PARAMS);

		/* Two most significant bits shall be set */
		if ((cp->bdaddr.b[5] & 0xc0) != 0xc0)
			return mgmt_cmd_status(sk, hdev->id,
					       MGMT_OP_SET_STATIC_ADDRESS,
					       MGMT_STATUS_INVALID_PARAMS);
	}

	hci_dev_lock(hdev);

	bacpy(&hdev->static_addr, &cp->bdaddr);

	err = send_settings_rsp(sk, MGMT_OP_SET_STATIC_ADDRESS, hdev);
	if (err < 0)
		goto unlock;

	err = new_settings(hdev, sk);

unlock:
	hci_dev_unlock(hdev);
	return err;
}

static int set_scan_params(struct sock *sk, struct hci_dev *hdev,
			   void *data, u16 len)
{
	struct mgmt_cp_set_scan_params *cp = data;
	__u16 interval, window;
	int err;

	bt_dev_dbg(hdev, "sock %p", sk);

	if (!lmp_le_capable(hdev))
		return mgmt_cmd_status(sk, hdev->id, MGMT_OP_SET_SCAN_PARAMS,
				       MGMT_STATUS_NOT_SUPPORTED);

	interval = __le16_to_cpu(cp->interval);

	if (interval < 0x0004 || interval > 0x4000)
		return mgmt_cmd_status(sk, hdev->id, MGMT_OP_SET_SCAN_PARAMS,
				       MGMT_STATUS_INVALID_PARAMS);

	window = __le16_to_cpu(cp->window);

	if (window < 0x0004 || window > 0x4000)
		return mgmt_cmd_status(sk, hdev->id, MGMT_OP_SET_SCAN_PARAMS,
				       MGMT_STATUS_INVALID_PARAMS);

	if (window > interval)
		return mgmt_cmd_status(sk, hdev->id, MGMT_OP_SET_SCAN_PARAMS,
				       MGMT_STATUS_INVALID_PARAMS);

	hci_dev_lock(hdev);

	hdev->le_scan_interval = interval;
	hdev->le_scan_window = window;

	err = mgmt_cmd_complete(sk, hdev->id, MGMT_OP_SET_SCAN_PARAMS, 0,
				NULL, 0);

	/* If background scan is running, restart it so new parameters are
	 * loaded.
	 */
	if (hci_dev_test_flag(hdev, HCI_LE_SCAN) &&
	    hdev->discovery.state == DISCOVERY_STOPPED)
		hci_update_passive_scan(hdev);

	hci_dev_unlock(hdev);

	return err;
}

static void fast_connectable_complete(struct hci_dev *hdev, void *data, int err)
{
	struct mgmt_pending_cmd *cmd = data;

	bt_dev_dbg(hdev, "err %d", err);

	if (err) {
		mgmt_cmd_status(cmd->sk, hdev->id, MGMT_OP_SET_FAST_CONNECTABLE,
				mgmt_status(err));
	} else {
		struct mgmt_mode *cp = cmd->param;

		if (cp->val)
			hci_dev_set_flag(hdev, HCI_FAST_CONNECTABLE);
		else
			hci_dev_clear_flag(hdev, HCI_FAST_CONNECTABLE);

		send_settings_rsp(cmd->sk, MGMT_OP_SET_FAST_CONNECTABLE, hdev);
		new_settings(hdev, cmd->sk);
	}

	mgmt_pending_free(cmd);
}

static int write_fast_connectable_sync(struct hci_dev *hdev, void *data)
{
	struct mgmt_pending_cmd *cmd = data;
	struct mgmt_mode *cp = cmd->param;

	return hci_write_fast_connectable_sync(hdev, cp->val);
}

static int set_fast_connectable(struct sock *sk, struct hci_dev *hdev,
				void *data, u16 len)
{
	struct mgmt_mode *cp = data;
	struct mgmt_pending_cmd *cmd;
	int err;

	bt_dev_dbg(hdev, "sock %p", sk);

	if (!hci_dev_test_flag(hdev, HCI_BREDR_ENABLED) ||
	    hdev->hci_ver < BLUETOOTH_VER_1_2)
		return mgmt_cmd_status(sk, hdev->id,
				       MGMT_OP_SET_FAST_CONNECTABLE,
				       MGMT_STATUS_NOT_SUPPORTED);

	if (cp->val != 0x00 && cp->val != 0x01)
		return mgmt_cmd_status(sk, hdev->id,
				       MGMT_OP_SET_FAST_CONNECTABLE,
				       MGMT_STATUS_INVALID_PARAMS);

	hci_dev_lock(hdev);

	if (!!cp->val == hci_dev_test_flag(hdev, HCI_FAST_CONNECTABLE)) {
		err = send_settings_rsp(sk, MGMT_OP_SET_FAST_CONNECTABLE, hdev);
		goto unlock;
	}

	if (!hdev_is_powered(hdev)) {
		hci_dev_change_flag(hdev, HCI_FAST_CONNECTABLE);
		err = send_settings_rsp(sk, MGMT_OP_SET_FAST_CONNECTABLE, hdev);
		new_settings(hdev, sk);
		goto unlock;
	}

	cmd = mgmt_pending_new(sk, MGMT_OP_SET_FAST_CONNECTABLE, hdev, data,
			       len);
	if (!cmd)
		err = -ENOMEM;
	else
		err = hci_cmd_sync_queue(hdev, write_fast_connectable_sync, cmd,
					 fast_connectable_complete);

	if (err < 0) {
		mgmt_cmd_status(sk, hdev->id, MGMT_OP_SET_FAST_CONNECTABLE,
				MGMT_STATUS_FAILED);

		if (cmd)
			mgmt_pending_free(cmd);
	}

unlock:
	hci_dev_unlock(hdev);

	return err;
}

static void set_bredr_complete(struct hci_dev *hdev, void *data, int err)
{
	struct mgmt_pending_cmd *cmd = data;

	bt_dev_dbg(hdev, "err %d", err);

	if (err) {
		u8 mgmt_err = mgmt_status(err);

		/* We need to restore the flag if related HCI commands
		 * failed.
		 */
		hci_dev_clear_flag(hdev, HCI_BREDR_ENABLED);

		mgmt_cmd_status(cmd->sk, cmd->index, cmd->opcode, mgmt_err);
	} else {
		send_settings_rsp(cmd->sk, MGMT_OP_SET_BREDR, hdev);
		new_settings(hdev, cmd->sk);
	}

	mgmt_pending_free(cmd);
}

static int set_bredr_sync(struct hci_dev *hdev, void *data)
{
	int status;

	status = hci_write_fast_connectable_sync(hdev, false);

	if (!status)
		status = hci_update_scan_sync(hdev);

	/* Since only the advertising data flags will change, there
	 * is no need to update the scan response data.
	 */
	if (!status)
		status = hci_update_adv_data_sync(hdev, hdev->cur_adv_instance);

	return status;
}

static int set_bredr(struct sock *sk, struct hci_dev *hdev, void *data, u16 len)
{
	struct mgmt_mode *cp = data;
	struct mgmt_pending_cmd *cmd;
	int err;

	bt_dev_dbg(hdev, "sock %p", sk);

	if (!lmp_bredr_capable(hdev) || !lmp_le_capable(hdev))
		return mgmt_cmd_status(sk, hdev->id, MGMT_OP_SET_BREDR,
				       MGMT_STATUS_NOT_SUPPORTED);

	if (!hci_dev_test_flag(hdev, HCI_LE_ENABLED))
		return mgmt_cmd_status(sk, hdev->id, MGMT_OP_SET_BREDR,
				       MGMT_STATUS_REJECTED);

	if (cp->val != 0x00 && cp->val != 0x01)
		return mgmt_cmd_status(sk, hdev->id, MGMT_OP_SET_BREDR,
				       MGMT_STATUS_INVALID_PARAMS);

	hci_dev_lock(hdev);

	if (cp->val == hci_dev_test_flag(hdev, HCI_BREDR_ENABLED)) {
		err = send_settings_rsp(sk, MGMT_OP_SET_BREDR, hdev);
		goto unlock;
	}

	if (!hdev_is_powered(hdev)) {
		if (!cp->val) {
			hci_dev_clear_flag(hdev, HCI_DISCOVERABLE);
			hci_dev_clear_flag(hdev, HCI_SSP_ENABLED);
			hci_dev_clear_flag(hdev, HCI_LINK_SECURITY);
			hci_dev_clear_flag(hdev, HCI_FAST_CONNECTABLE);
			hci_dev_clear_flag(hdev, HCI_HS_ENABLED);
		}

		hci_dev_change_flag(hdev, HCI_BREDR_ENABLED);

		err = send_settings_rsp(sk, MGMT_OP_SET_BREDR, hdev);
		if (err < 0)
			goto unlock;

		err = new_settings(hdev, sk);
		goto unlock;
	}

	/* Reject disabling when powered on */
	if (!cp->val) {
		err = mgmt_cmd_status(sk, hdev->id, MGMT_OP_SET_BREDR,
				      MGMT_STATUS_REJECTED);
		goto unlock;
	} else {
		/* When configuring a dual-mode controller to operate
		 * with LE only and using a static address, then switching
		 * BR/EDR back on is not allowed.
		 *
		 * Dual-mode controllers shall operate with the public
		 * address as its identity address for BR/EDR and LE. So
		 * reject the attempt to create an invalid configuration.
		 *
		 * The same restrictions applies when secure connections
		 * has been enabled. For BR/EDR this is a controller feature
		 * while for LE it is a host stack feature. This means that
		 * switching BR/EDR back on when secure connections has been
		 * enabled is not a supported transaction.
		 */
		if (!hci_dev_test_flag(hdev, HCI_BREDR_ENABLED) &&
		    (bacmp(&hdev->static_addr, BDADDR_ANY) ||
		     hci_dev_test_flag(hdev, HCI_SC_ENABLED))) {
			err = mgmt_cmd_status(sk, hdev->id, MGMT_OP_SET_BREDR,
					      MGMT_STATUS_REJECTED);
			goto unlock;
		}
	}

	cmd = mgmt_pending_new(sk, MGMT_OP_SET_BREDR, hdev, data, len);
	if (!cmd)
		err = -ENOMEM;
	else
		err = hci_cmd_sync_queue(hdev, set_bredr_sync, cmd,
					 set_bredr_complete);

	if (err < 0) {
		mgmt_cmd_status(sk, hdev->id, MGMT_OP_SET_BREDR,
				MGMT_STATUS_FAILED);
		if (cmd)
			mgmt_pending_free(cmd);

		goto unlock;
	}

	/* We need to flip the bit already here so that
	 * hci_req_update_adv_data generates the correct flags.
	 */
	hci_dev_set_flag(hdev, HCI_BREDR_ENABLED);

unlock:
	hci_dev_unlock(hdev);
	return err;
}

static void set_secure_conn_complete(struct hci_dev *hdev, void *data, int err)
{
	struct mgmt_pending_cmd *cmd = data;
	struct mgmt_mode *cp;

	bt_dev_dbg(hdev, "err %d", err);

	if (err) {
		u8 mgmt_err = mgmt_status(err);

		mgmt_cmd_status(cmd->sk, cmd->index, cmd->opcode, mgmt_err);
		goto done;
	}

	cp = cmd->param;

	switch (cp->val) {
	case 0x00:
		hci_dev_clear_flag(hdev, HCI_SC_ENABLED);
		hci_dev_clear_flag(hdev, HCI_SC_ONLY);
		break;
	case 0x01:
		hci_dev_set_flag(hdev, HCI_SC_ENABLED);
		hci_dev_clear_flag(hdev, HCI_SC_ONLY);
		break;
	case 0x02:
		hci_dev_set_flag(hdev, HCI_SC_ENABLED);
		hci_dev_set_flag(hdev, HCI_SC_ONLY);
		break;
	}

	send_settings_rsp(cmd->sk, cmd->opcode, hdev);
	new_settings(hdev, cmd->sk);

done:
	mgmt_pending_free(cmd);
}

static int set_secure_conn_sync(struct hci_dev *hdev, void *data)
{
	struct mgmt_pending_cmd *cmd = data;
	struct mgmt_mode *cp = cmd->param;
	u8 val = !!cp->val;

	/* Force write of val */
	hci_dev_set_flag(hdev, HCI_SC_ENABLED);

	return hci_write_sc_support_sync(hdev, val);
}

static int set_secure_conn(struct sock *sk, struct hci_dev *hdev,
			   void *data, u16 len)
{
	struct mgmt_mode *cp = data;
	struct mgmt_pending_cmd *cmd;
	u8 val;
	int err;

	bt_dev_dbg(hdev, "sock %p", sk);

	if (!lmp_sc_capable(hdev) &&
	    !hci_dev_test_flag(hdev, HCI_LE_ENABLED))
		return mgmt_cmd_status(sk, hdev->id, MGMT_OP_SET_SECURE_CONN,
				       MGMT_STATUS_NOT_SUPPORTED);

	if (hci_dev_test_flag(hdev, HCI_BREDR_ENABLED) &&
	    lmp_sc_capable(hdev) &&
	    !hci_dev_test_flag(hdev, HCI_SSP_ENABLED))
		return mgmt_cmd_status(sk, hdev->id, MGMT_OP_SET_SECURE_CONN,
				       MGMT_STATUS_REJECTED);

	if (cp->val != 0x00 && cp->val != 0x01 && cp->val != 0x02)
		return mgmt_cmd_status(sk, hdev->id, MGMT_OP_SET_SECURE_CONN,
				       MGMT_STATUS_INVALID_PARAMS);

	hci_dev_lock(hdev);

	if (!hdev_is_powered(hdev) || !lmp_sc_capable(hdev) ||
	    !hci_dev_test_flag(hdev, HCI_BREDR_ENABLED)) {
		bool changed;

		if (cp->val) {
			changed = !hci_dev_test_and_set_flag(hdev,
							     HCI_SC_ENABLED);
			if (cp->val == 0x02)
				hci_dev_set_flag(hdev, HCI_SC_ONLY);
			else
				hci_dev_clear_flag(hdev, HCI_SC_ONLY);
		} else {
			changed = hci_dev_test_and_clear_flag(hdev,
							      HCI_SC_ENABLED);
			hci_dev_clear_flag(hdev, HCI_SC_ONLY);
		}

		err = send_settings_rsp(sk, MGMT_OP_SET_SECURE_CONN, hdev);
		if (err < 0)
			goto failed;

		if (changed)
			err = new_settings(hdev, sk);

		goto failed;
	}

	val = !!cp->val;

	if (val == hci_dev_test_flag(hdev, HCI_SC_ENABLED) &&
	    (cp->val == 0x02) == hci_dev_test_flag(hdev, HCI_SC_ONLY)) {
		err = send_settings_rsp(sk, MGMT_OP_SET_SECURE_CONN, hdev);
		goto failed;
	}

	cmd = mgmt_pending_new(sk, MGMT_OP_SET_SECURE_CONN, hdev, data, len);
	if (!cmd)
		err = -ENOMEM;
	else
		err = hci_cmd_sync_queue(hdev, set_secure_conn_sync, cmd,
					 set_secure_conn_complete);

	if (err < 0) {
		mgmt_cmd_status(sk, hdev->id, MGMT_OP_SET_SECURE_CONN,
				MGMT_STATUS_FAILED);
		if (cmd)
			mgmt_pending_free(cmd);
	}

failed:
	hci_dev_unlock(hdev);
	return err;
}

static int set_debug_keys(struct sock *sk, struct hci_dev *hdev,
			  void *data, u16 len)
{
	struct mgmt_mode *cp = data;
	bool changed, use_changed;
	int err;

	bt_dev_dbg(hdev, "sock %p", sk);

	if (cp->val != 0x00 && cp->val != 0x01 && cp->val != 0x02)
		return mgmt_cmd_status(sk, hdev->id, MGMT_OP_SET_DEBUG_KEYS,
				       MGMT_STATUS_INVALID_PARAMS);

	hci_dev_lock(hdev);

	if (cp->val)
		changed = !hci_dev_test_and_set_flag(hdev, HCI_KEEP_DEBUG_KEYS);
	else
		changed = hci_dev_test_and_clear_flag(hdev,
						      HCI_KEEP_DEBUG_KEYS);

	if (cp->val == 0x02)
		use_changed = !hci_dev_test_and_set_flag(hdev,
							 HCI_USE_DEBUG_KEYS);
	else
		use_changed = hci_dev_test_and_clear_flag(hdev,
							  HCI_USE_DEBUG_KEYS);

	if (hdev_is_powered(hdev) && use_changed &&
	    hci_dev_test_flag(hdev, HCI_SSP_ENABLED)) {
		u8 mode = (cp->val == 0x02) ? 0x01 : 0x00;
		hci_send_cmd(hdev, HCI_OP_WRITE_SSP_DEBUG_MODE,
			     sizeof(mode), &mode);
	}

	err = send_settings_rsp(sk, MGMT_OP_SET_DEBUG_KEYS, hdev);
	if (err < 0)
		goto unlock;

	if (changed)
		err = new_settings(hdev, sk);

unlock:
	hci_dev_unlock(hdev);
	return err;
}

static int set_privacy(struct sock *sk, struct hci_dev *hdev, void *cp_data,
		       u16 len)
{
	struct mgmt_cp_set_privacy *cp = cp_data;
	bool changed;
	int err;

	bt_dev_dbg(hdev, "sock %p", sk);

	if (!lmp_le_capable(hdev))
		return mgmt_cmd_status(sk, hdev->id, MGMT_OP_SET_PRIVACY,
				       MGMT_STATUS_NOT_SUPPORTED);

	if (cp->privacy != 0x00 && cp->privacy != 0x01 && cp->privacy != 0x02)
		return mgmt_cmd_status(sk, hdev->id, MGMT_OP_SET_PRIVACY,
				       MGMT_STATUS_INVALID_PARAMS);

	if (hdev_is_powered(hdev))
		return mgmt_cmd_status(sk, hdev->id, MGMT_OP_SET_PRIVACY,
				       MGMT_STATUS_REJECTED);

	hci_dev_lock(hdev);

	/* If user space supports this command it is also expected to
	 * handle IRKs. Therefore, set the HCI_RPA_RESOLVING flag.
	 */
	hci_dev_set_flag(hdev, HCI_RPA_RESOLVING);

	if (cp->privacy) {
		changed = !hci_dev_test_and_set_flag(hdev, HCI_PRIVACY);
		memcpy(hdev->irk, cp->irk, sizeof(hdev->irk));
		hci_dev_set_flag(hdev, HCI_RPA_EXPIRED);
		hci_adv_instances_set_rpa_expired(hdev, true);
		if (cp->privacy == 0x02)
			hci_dev_set_flag(hdev, HCI_LIMITED_PRIVACY);
		else
			hci_dev_clear_flag(hdev, HCI_LIMITED_PRIVACY);
	} else {
		changed = hci_dev_test_and_clear_flag(hdev, HCI_PRIVACY);
		memset(hdev->irk, 0, sizeof(hdev->irk));
		hci_dev_clear_flag(hdev, HCI_RPA_EXPIRED);
		hci_adv_instances_set_rpa_expired(hdev, false);
		hci_dev_clear_flag(hdev, HCI_LIMITED_PRIVACY);
	}

	err = send_settings_rsp(sk, MGMT_OP_SET_PRIVACY, hdev);
	if (err < 0)
		goto unlock;

	if (changed)
		err = new_settings(hdev, sk);

unlock:
	hci_dev_unlock(hdev);
	return err;
}

static bool irk_is_valid(struct mgmt_irk_info *irk)
{
	switch (irk->addr.type) {
	case BDADDR_LE_PUBLIC:
		return true;

	case BDADDR_LE_RANDOM:
		/* Two most significant bits shall be set */
		if ((irk->addr.bdaddr.b[5] & 0xc0) != 0xc0)
			return false;
		return true;
	}

	return false;
}

static int load_irks(struct sock *sk, struct hci_dev *hdev, void *cp_data,
		     u16 len)
{
	struct mgmt_cp_load_irks *cp = cp_data;
	const u16 max_irk_count = ((U16_MAX - sizeof(*cp)) /
				   sizeof(struct mgmt_irk_info));
	u16 irk_count, expected_len;
	int i, err;

	bt_dev_dbg(hdev, "sock %p", sk);

	if (!lmp_le_capable(hdev))
		return mgmt_cmd_status(sk, hdev->id, MGMT_OP_LOAD_IRKS,
				       MGMT_STATUS_NOT_SUPPORTED);

	irk_count = __le16_to_cpu(cp->irk_count);
	if (irk_count > max_irk_count) {
		bt_dev_err(hdev, "load_irks: too big irk_count value %u",
			   irk_count);
		return mgmt_cmd_status(sk, hdev->id, MGMT_OP_LOAD_IRKS,
				       MGMT_STATUS_INVALID_PARAMS);
	}

	expected_len = struct_size(cp, irks, irk_count);
	if (expected_len != len) {
		bt_dev_err(hdev, "load_irks: expected %u bytes, got %u bytes",
			   expected_len, len);
		return mgmt_cmd_status(sk, hdev->id, MGMT_OP_LOAD_IRKS,
				       MGMT_STATUS_INVALID_PARAMS);
	}

	bt_dev_dbg(hdev, "irk_count %u", irk_count);

	for (i = 0; i < irk_count; i++) {
		struct mgmt_irk_info *key = &cp->irks[i];

		if (!irk_is_valid(key))
			return mgmt_cmd_status(sk, hdev->id,
					       MGMT_OP_LOAD_IRKS,
					       MGMT_STATUS_INVALID_PARAMS);
	}

	hci_dev_lock(hdev);

	hci_smp_irks_clear(hdev);

	for (i = 0; i < irk_count; i++) {
		struct mgmt_irk_info *irk = &cp->irks[i];

		if (hci_is_blocked_key(hdev,
				       HCI_BLOCKED_KEY_TYPE_IRK,
				       irk->val)) {
			bt_dev_warn(hdev, "Skipping blocked IRK for %pMR",
				    &irk->addr.bdaddr);
			continue;
		}

		hci_add_irk(hdev, &irk->addr.bdaddr,
			    le_addr_type(irk->addr.type), irk->val,
			    BDADDR_ANY);
	}

	hci_dev_set_flag(hdev, HCI_RPA_RESOLVING);

	err = mgmt_cmd_complete(sk, hdev->id, MGMT_OP_LOAD_IRKS, 0, NULL, 0);

	hci_dev_unlock(hdev);

	return err;
}

static bool ltk_is_valid(struct mgmt_ltk_info *key)
{
	if (key->initiator != 0x00 && key->initiator != 0x01)
		return false;

	switch (key->addr.type) {
	case BDADDR_LE_PUBLIC:
		return true;

	case BDADDR_LE_RANDOM:
		/* Two most significant bits shall be set */
		if ((key->addr.bdaddr.b[5] & 0xc0) != 0xc0)
			return false;
		return true;
	}

	return false;
}

static int load_long_term_keys(struct sock *sk, struct hci_dev *hdev,
			       void *cp_data, u16 len)
{
	struct mgmt_cp_load_long_term_keys *cp = cp_data;
	const u16 max_key_count = ((U16_MAX - sizeof(*cp)) /
				   sizeof(struct mgmt_ltk_info));
	u16 key_count, expected_len;
	int i, err;

	bt_dev_dbg(hdev, "sock %p", sk);

	if (!lmp_le_capable(hdev))
		return mgmt_cmd_status(sk, hdev->id, MGMT_OP_LOAD_LONG_TERM_KEYS,
				       MGMT_STATUS_NOT_SUPPORTED);

	key_count = __le16_to_cpu(cp->key_count);
	if (key_count > max_key_count) {
		bt_dev_err(hdev, "load_ltks: too big key_count value %u",
			   key_count);
		return mgmt_cmd_status(sk, hdev->id, MGMT_OP_LOAD_LONG_TERM_KEYS,
				       MGMT_STATUS_INVALID_PARAMS);
	}

	expected_len = struct_size(cp, keys, key_count);
	if (expected_len != len) {
		bt_dev_err(hdev, "load_keys: expected %u bytes, got %u bytes",
			   expected_len, len);
		return mgmt_cmd_status(sk, hdev->id, MGMT_OP_LOAD_LONG_TERM_KEYS,
				       MGMT_STATUS_INVALID_PARAMS);
	}

	bt_dev_dbg(hdev, "key_count %u", key_count);

	for (i = 0; i < key_count; i++) {
		struct mgmt_ltk_info *key = &cp->keys[i];

		if (!ltk_is_valid(key))
			return mgmt_cmd_status(sk, hdev->id,
					       MGMT_OP_LOAD_LONG_TERM_KEYS,
					       MGMT_STATUS_INVALID_PARAMS);
	}

	hci_dev_lock(hdev);

	hci_smp_ltks_clear(hdev);

	for (i = 0; i < key_count; i++) {
		struct mgmt_ltk_info *key = &cp->keys[i];
		u8 type, authenticated;

		if (hci_is_blocked_key(hdev,
				       HCI_BLOCKED_KEY_TYPE_LTK,
				       key->val)) {
			bt_dev_warn(hdev, "Skipping blocked LTK for %pMR",
				    &key->addr.bdaddr);
			continue;
		}

		switch (key->type) {
		case MGMT_LTK_UNAUTHENTICATED:
			authenticated = 0x00;
			type = key->initiator ? SMP_LTK : SMP_LTK_RESPONDER;
			break;
		case MGMT_LTK_AUTHENTICATED:
			authenticated = 0x01;
			type = key->initiator ? SMP_LTK : SMP_LTK_RESPONDER;
			break;
		case MGMT_LTK_P256_UNAUTH:
			authenticated = 0x00;
			type = SMP_LTK_P256;
			break;
		case MGMT_LTK_P256_AUTH:
			authenticated = 0x01;
			type = SMP_LTK_P256;
			break;
		case MGMT_LTK_P256_DEBUG:
			authenticated = 0x00;
			type = SMP_LTK_P256_DEBUG;
			fallthrough;
		default:
			continue;
		}

		hci_add_ltk(hdev, &key->addr.bdaddr,
			    le_addr_type(key->addr.type), type, authenticated,
			    key->val, key->enc_size, key->ediv, key->rand);
	}

	err = mgmt_cmd_complete(sk, hdev->id, MGMT_OP_LOAD_LONG_TERM_KEYS, 0,
			   NULL, 0);

	hci_dev_unlock(hdev);

	return err;
}

static void get_conn_info_complete(struct hci_dev *hdev, void *data, int err)
{
	struct mgmt_pending_cmd *cmd = data;
	struct hci_conn *conn = cmd->user_data;
	struct mgmt_cp_get_conn_info *cp = cmd->param;
	struct mgmt_rp_get_conn_info rp;
	u8 status;

	bt_dev_dbg(hdev, "err %d", err);

	memcpy(&rp.addr, &cp->addr.bdaddr, sizeof(rp.addr));

	status = mgmt_status(err);
	if (status == MGMT_STATUS_SUCCESS) {
		rp.rssi = conn->rssi;
		rp.tx_power = conn->tx_power;
		rp.max_tx_power = conn->max_tx_power;
	} else {
		rp.rssi = HCI_RSSI_INVALID;
		rp.tx_power = HCI_TX_POWER_INVALID;
		rp.max_tx_power = HCI_TX_POWER_INVALID;
	}

	mgmt_cmd_complete(cmd->sk, cmd->index, MGMT_OP_GET_CONN_INFO, status,
			  &rp, sizeof(rp));

	mgmt_pending_free(cmd);
}

static int get_conn_info_sync(struct hci_dev *hdev, void *data)
{
	struct mgmt_pending_cmd *cmd = data;
	struct mgmt_cp_get_conn_info *cp = cmd->param;
	struct hci_conn *conn;
	int err;
	__le16   handle;

	/* Make sure we are still connected */
	if (cp->addr.type == BDADDR_BREDR)
		conn = hci_conn_hash_lookup_ba(hdev, ACL_LINK,
					       &cp->addr.bdaddr);
	else
		conn = hci_conn_hash_lookup_ba(hdev, LE_LINK, &cp->addr.bdaddr);

	if (!conn || conn->state != BT_CONNECTED)
		return MGMT_STATUS_NOT_CONNECTED;

	cmd->user_data = conn;
	handle = cpu_to_le16(conn->handle);

	/* Refresh RSSI each time */
	err = hci_read_rssi_sync(hdev, handle);

	/* For LE links TX power does not change thus we don't need to
	 * query for it once value is known.
	 */
	if (!err && (!bdaddr_type_is_le(cp->addr.type) ||
		     conn->tx_power == HCI_TX_POWER_INVALID))
		err = hci_read_tx_power_sync(hdev, handle, 0x00);

	/* Max TX power needs to be read only once per connection */
	if (!err && conn->max_tx_power == HCI_TX_POWER_INVALID)
		err = hci_read_tx_power_sync(hdev, handle, 0x01);

	return err;
}

static int get_conn_info(struct sock *sk, struct hci_dev *hdev, void *data,
			 u16 len)
{
	struct mgmt_cp_get_conn_info *cp = data;
	struct mgmt_rp_get_conn_info rp;
	struct hci_conn *conn;
	unsigned long conn_info_age;
	int err = 0;

	bt_dev_dbg(hdev, "sock %p", sk);

	memset(&rp, 0, sizeof(rp));
	bacpy(&rp.addr.bdaddr, &cp->addr.bdaddr);
	rp.addr.type = cp->addr.type;

	if (!bdaddr_type_is_valid(cp->addr.type))
		return mgmt_cmd_complete(sk, hdev->id, MGMT_OP_GET_CONN_INFO,
					 MGMT_STATUS_INVALID_PARAMS,
					 &rp, sizeof(rp));

	hci_dev_lock(hdev);

	if (!hdev_is_powered(hdev)) {
		err = mgmt_cmd_complete(sk, hdev->id, MGMT_OP_GET_CONN_INFO,
					MGMT_STATUS_NOT_POWERED, &rp,
					sizeof(rp));
		goto unlock;
	}

	if (cp->addr.type == BDADDR_BREDR)
		conn = hci_conn_hash_lookup_ba(hdev, ACL_LINK,
					       &cp->addr.bdaddr);
	else
		conn = hci_conn_hash_lookup_ba(hdev, LE_LINK, &cp->addr.bdaddr);

	if (!conn || conn->state != BT_CONNECTED) {
		err = mgmt_cmd_complete(sk, hdev->id, MGMT_OP_GET_CONN_INFO,
					MGMT_STATUS_NOT_CONNECTED, &rp,
					sizeof(rp));
		goto unlock;
	}

	/* To avoid client trying to guess when to poll again for information we
	 * calculate conn info age as random value between min/max set in hdev.
	 */
	conn_info_age = hdev->conn_info_min_age +
			prandom_u32_max(hdev->conn_info_max_age -
					hdev->conn_info_min_age);

	/* Query controller to refresh cached values if they are too old or were
	 * never read.
	 */
	if (time_after(jiffies, conn->conn_info_timestamp +
		       msecs_to_jiffies(conn_info_age)) ||
	    !conn->conn_info_timestamp) {
		struct mgmt_pending_cmd *cmd;

		cmd = mgmt_pending_new(sk, MGMT_OP_GET_CONN_INFO, hdev, data,
				       len);
		if (!cmd) {
			err = -ENOMEM;
		} else {
<<<<<<< HEAD
			hci_conn_hold(conn);
			cmd->user_data = hci_conn_get(conn);
=======
>>>>>>> f2afc9d9
			err = hci_cmd_sync_queue(hdev, get_conn_info_sync,
						 cmd, get_conn_info_complete);
		}

		if (err < 0) {
			mgmt_cmd_complete(sk, hdev->id, MGMT_OP_GET_CONN_INFO,
					  MGMT_STATUS_FAILED, &rp, sizeof(rp));

			if (cmd)
				mgmt_pending_free(cmd);

			goto unlock;
		}

		conn->conn_info_timestamp = jiffies;
	} else {
		/* Cache is valid, just reply with values cached in hci_conn */
		rp.rssi = conn->rssi;
		rp.tx_power = conn->tx_power;
		rp.max_tx_power = conn->max_tx_power;

		err = mgmt_cmd_complete(sk, hdev->id, MGMT_OP_GET_CONN_INFO,
					MGMT_STATUS_SUCCESS, &rp, sizeof(rp));
	}

unlock:
	hci_dev_unlock(hdev);
	return err;
}

static void get_clock_info_complete(struct hci_dev *hdev, void *data, int err)
{
	struct mgmt_pending_cmd *cmd = data;
	struct mgmt_cp_get_clock_info *cp = cmd->param;
	struct mgmt_rp_get_clock_info rp;
	struct hci_conn *conn = cmd->user_data;
	u8 status = mgmt_status(err);

	bt_dev_dbg(hdev, "err %d", err);

	memset(&rp, 0, sizeof(rp));
	bacpy(&rp.addr.bdaddr, &cp->addr.bdaddr);
	rp.addr.type = cp->addr.type;

	if (err)
		goto complete;

	rp.local_clock = cpu_to_le32(hdev->clock);

	if (conn) {
		rp.piconet_clock = cpu_to_le32(conn->clock);
		rp.accuracy = cpu_to_le16(conn->clock_accuracy);
	}

complete:
	mgmt_cmd_complete(cmd->sk, cmd->index, cmd->opcode, status, &rp,
			  sizeof(rp));

	mgmt_pending_free(cmd);
}

static int get_clock_info_sync(struct hci_dev *hdev, void *data)
{
	struct mgmt_pending_cmd *cmd = data;
	struct mgmt_cp_get_clock_info *cp = cmd->param;
	struct hci_cp_read_clock hci_cp;
	struct hci_conn *conn;

	memset(&hci_cp, 0, sizeof(hci_cp));
	hci_read_clock_sync(hdev, &hci_cp);

	/* Make sure connection still exists */
	conn = hci_conn_hash_lookup_ba(hdev, ACL_LINK, &cp->addr.bdaddr);
	if (!conn || conn->state != BT_CONNECTED)
		return MGMT_STATUS_NOT_CONNECTED;

	cmd->user_data = conn;
	hci_cp.handle = cpu_to_le16(conn->handle);
	hci_cp.which = 0x01; /* Piconet clock */

	return hci_read_clock_sync(hdev, &hci_cp);
}

static int get_clock_info(struct sock *sk, struct hci_dev *hdev, void *data,
								u16 len)
{
	struct mgmt_cp_get_clock_info *cp = data;
	struct mgmt_rp_get_clock_info rp;
	struct mgmt_pending_cmd *cmd;
	struct hci_conn *conn;
	int err;

	bt_dev_dbg(hdev, "sock %p", sk);

	memset(&rp, 0, sizeof(rp));
	bacpy(&rp.addr.bdaddr, &cp->addr.bdaddr);
	rp.addr.type = cp->addr.type;

	if (cp->addr.type != BDADDR_BREDR)
		return mgmt_cmd_complete(sk, hdev->id, MGMT_OP_GET_CLOCK_INFO,
					 MGMT_STATUS_INVALID_PARAMS,
					 &rp, sizeof(rp));

	hci_dev_lock(hdev);

	if (!hdev_is_powered(hdev)) {
		err = mgmt_cmd_complete(sk, hdev->id, MGMT_OP_GET_CLOCK_INFO,
					MGMT_STATUS_NOT_POWERED, &rp,
					sizeof(rp));
		goto unlock;
	}

	if (bacmp(&cp->addr.bdaddr, BDADDR_ANY)) {
		conn = hci_conn_hash_lookup_ba(hdev, ACL_LINK,
					       &cp->addr.bdaddr);
		if (!conn || conn->state != BT_CONNECTED) {
			err = mgmt_cmd_complete(sk, hdev->id,
						MGMT_OP_GET_CLOCK_INFO,
						MGMT_STATUS_NOT_CONNECTED,
						&rp, sizeof(rp));
			goto unlock;
		}
	} else {
		conn = NULL;
	}

	cmd = mgmt_pending_new(sk, MGMT_OP_GET_CLOCK_INFO, hdev, data, len);
	if (!cmd)
		err = -ENOMEM;
	else
		err = hci_cmd_sync_queue(hdev, get_clock_info_sync, cmd,
					 get_clock_info_complete);

	if (err < 0) {
		err = mgmt_cmd_complete(sk, hdev->id, MGMT_OP_GET_CLOCK_INFO,
					MGMT_STATUS_FAILED, &rp, sizeof(rp));

		if (cmd)
			mgmt_pending_free(cmd);
	}


unlock:
	hci_dev_unlock(hdev);
	return err;
}

static bool is_connected(struct hci_dev *hdev, bdaddr_t *addr, u8 type)
{
	struct hci_conn *conn;

	conn = hci_conn_hash_lookup_ba(hdev, LE_LINK, addr);
	if (!conn)
		return false;

	if (conn->dst_type != type)
		return false;

	if (conn->state != BT_CONNECTED)
		return false;

	return true;
}

/* This function requires the caller holds hdev->lock */
static int hci_conn_params_set(struct hci_dev *hdev, bdaddr_t *addr,
			       u8 addr_type, u8 auto_connect)
{
	struct hci_conn_params *params;

	params = hci_conn_params_add(hdev, addr, addr_type);
	if (!params)
		return -EIO;

	if (params->auto_connect == auto_connect)
		return 0;

	list_del_init(&params->action);

	switch (auto_connect) {
	case HCI_AUTO_CONN_DISABLED:
	case HCI_AUTO_CONN_LINK_LOSS:
		/* If auto connect is being disabled when we're trying to
		 * connect to device, keep connecting.
		 */
		if (params->explicit_connect)
			list_add(&params->action, &hdev->pend_le_conns);
		break;
	case HCI_AUTO_CONN_REPORT:
		if (params->explicit_connect)
			list_add(&params->action, &hdev->pend_le_conns);
		else
			list_add(&params->action, &hdev->pend_le_reports);
		break;
	case HCI_AUTO_CONN_DIRECT:
	case HCI_AUTO_CONN_ALWAYS:
		if (!is_connected(hdev, addr, addr_type))
			list_add(&params->action, &hdev->pend_le_conns);
		break;
	}

	params->auto_connect = auto_connect;

	bt_dev_dbg(hdev, "addr %pMR (type %u) auto_connect %u",
		   addr, addr_type, auto_connect);

	return 0;
}

static void device_added(struct sock *sk, struct hci_dev *hdev,
			 bdaddr_t *bdaddr, u8 type, u8 action)
{
	struct mgmt_ev_device_added ev;

	bacpy(&ev.addr.bdaddr, bdaddr);
	ev.addr.type = type;
	ev.action = action;

	mgmt_event(MGMT_EV_DEVICE_ADDED, hdev, &ev, sizeof(ev), sk);
}

static int add_device_sync(struct hci_dev *hdev, void *data)
{
	return hci_update_passive_scan_sync(hdev);
}

static int add_device(struct sock *sk, struct hci_dev *hdev,
		      void *data, u16 len)
{
	struct mgmt_cp_add_device *cp = data;
	u8 auto_conn, addr_type;
	struct hci_conn_params *params;
	int err;
	u32 current_flags = 0;
	u32 supported_flags;

	bt_dev_dbg(hdev, "sock %p", sk);

	if (!bdaddr_type_is_valid(cp->addr.type) ||
	    !bacmp(&cp->addr.bdaddr, BDADDR_ANY))
		return mgmt_cmd_complete(sk, hdev->id, MGMT_OP_ADD_DEVICE,
					 MGMT_STATUS_INVALID_PARAMS,
					 &cp->addr, sizeof(cp->addr));

	if (cp->action != 0x00 && cp->action != 0x01 && cp->action != 0x02)
		return mgmt_cmd_complete(sk, hdev->id, MGMT_OP_ADD_DEVICE,
					 MGMT_STATUS_INVALID_PARAMS,
					 &cp->addr, sizeof(cp->addr));

	hci_dev_lock(hdev);

	if (cp->addr.type == BDADDR_BREDR) {
		/* Only incoming connections action is supported for now */
		if (cp->action != 0x01) {
			err = mgmt_cmd_complete(sk, hdev->id,
						MGMT_OP_ADD_DEVICE,
						MGMT_STATUS_INVALID_PARAMS,
						&cp->addr, sizeof(cp->addr));
			goto unlock;
		}

		err = hci_bdaddr_list_add_with_flags(&hdev->accept_list,
						     &cp->addr.bdaddr,
						     cp->addr.type, 0);
		if (err)
			goto unlock;

		hci_update_scan(hdev);

		goto added;
	}

	addr_type = le_addr_type(cp->addr.type);

	if (cp->action == 0x02)
		auto_conn = HCI_AUTO_CONN_ALWAYS;
	else if (cp->action == 0x01)
		auto_conn = HCI_AUTO_CONN_DIRECT;
	else
		auto_conn = HCI_AUTO_CONN_REPORT;

	/* Kernel internally uses conn_params with resolvable private
	 * address, but Add Device allows only identity addresses.
	 * Make sure it is enforced before calling
	 * hci_conn_params_lookup.
	 */
	if (!hci_is_identity_address(&cp->addr.bdaddr, addr_type)) {
		err = mgmt_cmd_complete(sk, hdev->id, MGMT_OP_ADD_DEVICE,
					MGMT_STATUS_INVALID_PARAMS,
					&cp->addr, sizeof(cp->addr));
		goto unlock;
	}

	/* If the connection parameters don't exist for this device,
	 * they will be created and configured with defaults.
	 */
	if (hci_conn_params_set(hdev, &cp->addr.bdaddr, addr_type,
				auto_conn) < 0) {
		err = mgmt_cmd_complete(sk, hdev->id, MGMT_OP_ADD_DEVICE,
					MGMT_STATUS_FAILED, &cp->addr,
					sizeof(cp->addr));
		goto unlock;
	} else {
		params = hci_conn_params_lookup(hdev, &cp->addr.bdaddr,
						addr_type);
		if (params)
			current_flags = params->flags;
	}

	err = hci_cmd_sync_queue(hdev, add_device_sync, NULL, NULL);
	if (err < 0)
		goto unlock;

added:
	device_added(sk, hdev, &cp->addr.bdaddr, cp->addr.type, cp->action);
	supported_flags = hdev->conn_flags;
	device_flags_changed(NULL, hdev, &cp->addr.bdaddr, cp->addr.type,
			     supported_flags, current_flags);

	err = mgmt_cmd_complete(sk, hdev->id, MGMT_OP_ADD_DEVICE,
				MGMT_STATUS_SUCCESS, &cp->addr,
				sizeof(cp->addr));

unlock:
	hci_dev_unlock(hdev);
	return err;
}

static void device_removed(struct sock *sk, struct hci_dev *hdev,
			   bdaddr_t *bdaddr, u8 type)
{
	struct mgmt_ev_device_removed ev;

	bacpy(&ev.addr.bdaddr, bdaddr);
	ev.addr.type = type;

	mgmt_event(MGMT_EV_DEVICE_REMOVED, hdev, &ev, sizeof(ev), sk);
}

static int remove_device_sync(struct hci_dev *hdev, void *data)
{
	return hci_update_passive_scan_sync(hdev);
}

static int remove_device(struct sock *sk, struct hci_dev *hdev,
			 void *data, u16 len)
{
	struct mgmt_cp_remove_device *cp = data;
	int err;

	bt_dev_dbg(hdev, "sock %p", sk);

	hci_dev_lock(hdev);

	if (bacmp(&cp->addr.bdaddr, BDADDR_ANY)) {
		struct hci_conn_params *params;
		u8 addr_type;

		if (!bdaddr_type_is_valid(cp->addr.type)) {
			err = mgmt_cmd_complete(sk, hdev->id,
						MGMT_OP_REMOVE_DEVICE,
						MGMT_STATUS_INVALID_PARAMS,
						&cp->addr, sizeof(cp->addr));
			goto unlock;
		}

		if (cp->addr.type == BDADDR_BREDR) {
			err = hci_bdaddr_list_del(&hdev->accept_list,
						  &cp->addr.bdaddr,
						  cp->addr.type);
			if (err) {
				err = mgmt_cmd_complete(sk, hdev->id,
							MGMT_OP_REMOVE_DEVICE,
							MGMT_STATUS_INVALID_PARAMS,
							&cp->addr,
							sizeof(cp->addr));
				goto unlock;
			}

			hci_update_scan(hdev);

			device_removed(sk, hdev, &cp->addr.bdaddr,
				       cp->addr.type);
			goto complete;
		}

		addr_type = le_addr_type(cp->addr.type);

		/* Kernel internally uses conn_params with resolvable private
		 * address, but Remove Device allows only identity addresses.
		 * Make sure it is enforced before calling
		 * hci_conn_params_lookup.
		 */
		if (!hci_is_identity_address(&cp->addr.bdaddr, addr_type)) {
			err = mgmt_cmd_complete(sk, hdev->id,
						MGMT_OP_REMOVE_DEVICE,
						MGMT_STATUS_INVALID_PARAMS,
						&cp->addr, sizeof(cp->addr));
			goto unlock;
		}

		params = hci_conn_params_lookup(hdev, &cp->addr.bdaddr,
						addr_type);
		if (!params) {
			err = mgmt_cmd_complete(sk, hdev->id,
						MGMT_OP_REMOVE_DEVICE,
						MGMT_STATUS_INVALID_PARAMS,
						&cp->addr, sizeof(cp->addr));
			goto unlock;
		}

		if (params->auto_connect == HCI_AUTO_CONN_DISABLED ||
		    params->auto_connect == HCI_AUTO_CONN_EXPLICIT) {
			err = mgmt_cmd_complete(sk, hdev->id,
						MGMT_OP_REMOVE_DEVICE,
						MGMT_STATUS_INVALID_PARAMS,
						&cp->addr, sizeof(cp->addr));
			goto unlock;
		}

		list_del(&params->action);
		list_del(&params->list);
		kfree(params);

		device_removed(sk, hdev, &cp->addr.bdaddr, cp->addr.type);
	} else {
		struct hci_conn_params *p, *tmp;
		struct bdaddr_list *b, *btmp;

		if (cp->addr.type) {
			err = mgmt_cmd_complete(sk, hdev->id,
						MGMT_OP_REMOVE_DEVICE,
						MGMT_STATUS_INVALID_PARAMS,
						&cp->addr, sizeof(cp->addr));
			goto unlock;
		}

		list_for_each_entry_safe(b, btmp, &hdev->accept_list, list) {
			device_removed(sk, hdev, &b->bdaddr, b->bdaddr_type);
			list_del(&b->list);
			kfree(b);
		}

		hci_update_scan(hdev);

		list_for_each_entry_safe(p, tmp, &hdev->le_conn_params, list) {
			if (p->auto_connect == HCI_AUTO_CONN_DISABLED)
				continue;
			device_removed(sk, hdev, &p->addr, p->addr_type);
			if (p->explicit_connect) {
				p->auto_connect = HCI_AUTO_CONN_EXPLICIT;
				continue;
			}
			list_del(&p->action);
			list_del(&p->list);
			kfree(p);
		}

		bt_dev_dbg(hdev, "All LE connection parameters were removed");
	}

	hci_cmd_sync_queue(hdev, remove_device_sync, NULL, NULL);

complete:
	err = mgmt_cmd_complete(sk, hdev->id, MGMT_OP_REMOVE_DEVICE,
				MGMT_STATUS_SUCCESS, &cp->addr,
				sizeof(cp->addr));
unlock:
	hci_dev_unlock(hdev);
	return err;
}

static int load_conn_param(struct sock *sk, struct hci_dev *hdev, void *data,
			   u16 len)
{
	struct mgmt_cp_load_conn_param *cp = data;
	const u16 max_param_count = ((U16_MAX - sizeof(*cp)) /
				     sizeof(struct mgmt_conn_param));
	u16 param_count, expected_len;
	int i;

	if (!lmp_le_capable(hdev))
		return mgmt_cmd_status(sk, hdev->id, MGMT_OP_LOAD_CONN_PARAM,
				       MGMT_STATUS_NOT_SUPPORTED);

	param_count = __le16_to_cpu(cp->param_count);
	if (param_count > max_param_count) {
		bt_dev_err(hdev, "load_conn_param: too big param_count value %u",
			   param_count);
		return mgmt_cmd_status(sk, hdev->id, MGMT_OP_LOAD_CONN_PARAM,
				       MGMT_STATUS_INVALID_PARAMS);
	}

	expected_len = struct_size(cp, params, param_count);
	if (expected_len != len) {
		bt_dev_err(hdev, "load_conn_param: expected %u bytes, got %u bytes",
			   expected_len, len);
		return mgmt_cmd_status(sk, hdev->id, MGMT_OP_LOAD_CONN_PARAM,
				       MGMT_STATUS_INVALID_PARAMS);
	}

	bt_dev_dbg(hdev, "param_count %u", param_count);

	hci_dev_lock(hdev);

	hci_conn_params_clear_disabled(hdev);

	for (i = 0; i < param_count; i++) {
		struct mgmt_conn_param *param = &cp->params[i];
		struct hci_conn_params *hci_param;
		u16 min, max, latency, timeout;
		u8 addr_type;

		bt_dev_dbg(hdev, "Adding %pMR (type %u)", &param->addr.bdaddr,
			   param->addr.type);

		if (param->addr.type == BDADDR_LE_PUBLIC) {
			addr_type = ADDR_LE_DEV_PUBLIC;
		} else if (param->addr.type == BDADDR_LE_RANDOM) {
			addr_type = ADDR_LE_DEV_RANDOM;
		} else {
			bt_dev_err(hdev, "ignoring invalid connection parameters");
			continue;
		}

		min = le16_to_cpu(param->min_interval);
		max = le16_to_cpu(param->max_interval);
		latency = le16_to_cpu(param->latency);
		timeout = le16_to_cpu(param->timeout);

		bt_dev_dbg(hdev, "min 0x%04x max 0x%04x latency 0x%04x timeout 0x%04x",
			   min, max, latency, timeout);

		if (hci_check_conn_params(min, max, latency, timeout) < 0) {
			bt_dev_err(hdev, "ignoring invalid connection parameters");
			continue;
		}

		hci_param = hci_conn_params_add(hdev, &param->addr.bdaddr,
						addr_type);
		if (!hci_param) {
			bt_dev_err(hdev, "failed to add connection parameters");
			continue;
		}

		hci_param->conn_min_interval = min;
		hci_param->conn_max_interval = max;
		hci_param->conn_latency = latency;
		hci_param->supervision_timeout = timeout;
	}

	hci_dev_unlock(hdev);

	return mgmt_cmd_complete(sk, hdev->id, MGMT_OP_LOAD_CONN_PARAM, 0,
				 NULL, 0);
}

static int set_external_config(struct sock *sk, struct hci_dev *hdev,
			       void *data, u16 len)
{
	struct mgmt_cp_set_external_config *cp = data;
	bool changed;
	int err;

	bt_dev_dbg(hdev, "sock %p", sk);

	if (hdev_is_powered(hdev))
		return mgmt_cmd_status(sk, hdev->id, MGMT_OP_SET_EXTERNAL_CONFIG,
				       MGMT_STATUS_REJECTED);

	if (cp->config != 0x00 && cp->config != 0x01)
		return mgmt_cmd_status(sk, hdev->id, MGMT_OP_SET_EXTERNAL_CONFIG,
				         MGMT_STATUS_INVALID_PARAMS);

	if (!test_bit(HCI_QUIRK_EXTERNAL_CONFIG, &hdev->quirks))
		return mgmt_cmd_status(sk, hdev->id, MGMT_OP_SET_EXTERNAL_CONFIG,
				       MGMT_STATUS_NOT_SUPPORTED);

	hci_dev_lock(hdev);

	if (cp->config)
		changed = !hci_dev_test_and_set_flag(hdev, HCI_EXT_CONFIGURED);
	else
		changed = hci_dev_test_and_clear_flag(hdev, HCI_EXT_CONFIGURED);

	err = send_options_rsp(sk, MGMT_OP_SET_EXTERNAL_CONFIG, hdev);
	if (err < 0)
		goto unlock;

	if (!changed)
		goto unlock;

	err = new_options(hdev, sk);

	if (hci_dev_test_flag(hdev, HCI_UNCONFIGURED) == is_configured(hdev)) {
		mgmt_index_removed(hdev);

		if (hci_dev_test_and_change_flag(hdev, HCI_UNCONFIGURED)) {
			hci_dev_set_flag(hdev, HCI_CONFIG);
			hci_dev_set_flag(hdev, HCI_AUTO_OFF);

			queue_work(hdev->req_workqueue, &hdev->power_on);
		} else {
			set_bit(HCI_RAW, &hdev->flags);
			mgmt_index_added(hdev);
		}
	}

unlock:
	hci_dev_unlock(hdev);
	return err;
}

static int set_public_address(struct sock *sk, struct hci_dev *hdev,
			      void *data, u16 len)
{
	struct mgmt_cp_set_public_address *cp = data;
	bool changed;
	int err;

	bt_dev_dbg(hdev, "sock %p", sk);

	if (hdev_is_powered(hdev))
		return mgmt_cmd_status(sk, hdev->id, MGMT_OP_SET_PUBLIC_ADDRESS,
				       MGMT_STATUS_REJECTED);

	if (!bacmp(&cp->bdaddr, BDADDR_ANY))
		return mgmt_cmd_status(sk, hdev->id, MGMT_OP_SET_PUBLIC_ADDRESS,
				       MGMT_STATUS_INVALID_PARAMS);

	if (!hdev->set_bdaddr)
		return mgmt_cmd_status(sk, hdev->id, MGMT_OP_SET_PUBLIC_ADDRESS,
				       MGMT_STATUS_NOT_SUPPORTED);

	hci_dev_lock(hdev);

	changed = !!bacmp(&hdev->public_addr, &cp->bdaddr);
	bacpy(&hdev->public_addr, &cp->bdaddr);

	err = send_options_rsp(sk, MGMT_OP_SET_PUBLIC_ADDRESS, hdev);
	if (err < 0)
		goto unlock;

	if (!changed)
		goto unlock;

	if (hci_dev_test_flag(hdev, HCI_UNCONFIGURED))
		err = new_options(hdev, sk);

	if (is_configured(hdev)) {
		mgmt_index_removed(hdev);

		hci_dev_clear_flag(hdev, HCI_UNCONFIGURED);

		hci_dev_set_flag(hdev, HCI_CONFIG);
		hci_dev_set_flag(hdev, HCI_AUTO_OFF);

		queue_work(hdev->req_workqueue, &hdev->power_on);
	}

unlock:
	hci_dev_unlock(hdev);
	return err;
}

static void read_local_oob_ext_data_complete(struct hci_dev *hdev, void *data,
					     int err)
{
	const struct mgmt_cp_read_local_oob_ext_data *mgmt_cp;
	struct mgmt_rp_read_local_oob_ext_data *mgmt_rp;
	u8 *h192, *r192, *h256, *r256;
	struct mgmt_pending_cmd *cmd = data;
	struct sk_buff *skb = cmd->skb;
	u8 status = mgmt_status(err);
	u16 eir_len;

	if (cmd != pending_find(MGMT_OP_READ_LOCAL_OOB_EXT_DATA, hdev))
		return;

	if (!status) {
		if (!skb)
			status = MGMT_STATUS_FAILED;
		else if (IS_ERR(skb))
			status = mgmt_status(PTR_ERR(skb));
		else
			status = mgmt_status(skb->data[0]);
	}

	bt_dev_dbg(hdev, "status %u", status);

	mgmt_cp = cmd->param;

	if (status) {
		status = mgmt_status(status);
		eir_len = 0;

		h192 = NULL;
		r192 = NULL;
		h256 = NULL;
		r256 = NULL;
	} else if (!bredr_sc_enabled(hdev)) {
		struct hci_rp_read_local_oob_data *rp;

		if (skb->len != sizeof(*rp)) {
			status = MGMT_STATUS_FAILED;
			eir_len = 0;
		} else {
			status = MGMT_STATUS_SUCCESS;
			rp = (void *)skb->data;

			eir_len = 5 + 18 + 18;
			h192 = rp->hash;
			r192 = rp->rand;
			h256 = NULL;
			r256 = NULL;
		}
	} else {
		struct hci_rp_read_local_oob_ext_data *rp;

		if (skb->len != sizeof(*rp)) {
			status = MGMT_STATUS_FAILED;
			eir_len = 0;
		} else {
			status = MGMT_STATUS_SUCCESS;
			rp = (void *)skb->data;

			if (hci_dev_test_flag(hdev, HCI_SC_ONLY)) {
				eir_len = 5 + 18 + 18;
				h192 = NULL;
				r192 = NULL;
			} else {
				eir_len = 5 + 18 + 18 + 18 + 18;
				h192 = rp->hash192;
				r192 = rp->rand192;
			}

			h256 = rp->hash256;
			r256 = rp->rand256;
		}
	}

	mgmt_rp = kmalloc(sizeof(*mgmt_rp) + eir_len, GFP_KERNEL);
	if (!mgmt_rp)
		goto done;

	if (eir_len == 0)
		goto send_rsp;

	eir_len = eir_append_data(mgmt_rp->eir, 0, EIR_CLASS_OF_DEV,
				  hdev->dev_class, 3);

	if (h192 && r192) {
		eir_len = eir_append_data(mgmt_rp->eir, eir_len,
					  EIR_SSP_HASH_C192, h192, 16);
		eir_len = eir_append_data(mgmt_rp->eir, eir_len,
					  EIR_SSP_RAND_R192, r192, 16);
	}

	if (h256 && r256) {
		eir_len = eir_append_data(mgmt_rp->eir, eir_len,
					  EIR_SSP_HASH_C256, h256, 16);
		eir_len = eir_append_data(mgmt_rp->eir, eir_len,
					  EIR_SSP_RAND_R256, r256, 16);
	}

send_rsp:
	mgmt_rp->type = mgmt_cp->type;
	mgmt_rp->eir_len = cpu_to_le16(eir_len);

	err = mgmt_cmd_complete(cmd->sk, hdev->id,
				MGMT_OP_READ_LOCAL_OOB_EXT_DATA, status,
				mgmt_rp, sizeof(*mgmt_rp) + eir_len);
	if (err < 0 || status)
		goto done;

	hci_sock_set_flag(cmd->sk, HCI_MGMT_OOB_DATA_EVENTS);

	err = mgmt_limited_event(MGMT_EV_LOCAL_OOB_DATA_UPDATED, hdev,
				 mgmt_rp, sizeof(*mgmt_rp) + eir_len,
				 HCI_MGMT_OOB_DATA_EVENTS, cmd->sk);
done:
	if (skb && !IS_ERR(skb))
		kfree_skb(skb);

	kfree(mgmt_rp);
	mgmt_pending_remove(cmd);
}

static int read_local_ssp_oob_req(struct hci_dev *hdev, struct sock *sk,
				  struct mgmt_cp_read_local_oob_ext_data *cp)
{
	struct mgmt_pending_cmd *cmd;
	int err;

	cmd = mgmt_pending_add(sk, MGMT_OP_READ_LOCAL_OOB_EXT_DATA, hdev,
			       cp, sizeof(*cp));
	if (!cmd)
		return -ENOMEM;

	err = hci_cmd_sync_queue(hdev, read_local_oob_data_sync, cmd,
				 read_local_oob_ext_data_complete);

	if (err < 0) {
		mgmt_pending_remove(cmd);
		return err;
	}

	return 0;
}

static int read_local_oob_ext_data(struct sock *sk, struct hci_dev *hdev,
				   void *data, u16 data_len)
{
	struct mgmt_cp_read_local_oob_ext_data *cp = data;
	struct mgmt_rp_read_local_oob_ext_data *rp;
	size_t rp_len;
	u16 eir_len;
	u8 status, flags, role, addr[7], hash[16], rand[16];
	int err;

	bt_dev_dbg(hdev, "sock %p", sk);

	if (hdev_is_powered(hdev)) {
		switch (cp->type) {
		case BIT(BDADDR_BREDR):
			status = mgmt_bredr_support(hdev);
			if (status)
				eir_len = 0;
			else
				eir_len = 5;
			break;
		case (BIT(BDADDR_LE_PUBLIC) | BIT(BDADDR_LE_RANDOM)):
			status = mgmt_le_support(hdev);
			if (status)
				eir_len = 0;
			else
				eir_len = 9 + 3 + 18 + 18 + 3;
			break;
		default:
			status = MGMT_STATUS_INVALID_PARAMS;
			eir_len = 0;
			break;
		}
	} else {
		status = MGMT_STATUS_NOT_POWERED;
		eir_len = 0;
	}

	rp_len = sizeof(*rp) + eir_len;
	rp = kmalloc(rp_len, GFP_ATOMIC);
	if (!rp)
		return -ENOMEM;

	if (!status && !lmp_ssp_capable(hdev)) {
		status = MGMT_STATUS_NOT_SUPPORTED;
		eir_len = 0;
	}

	if (status)
		goto complete;

	hci_dev_lock(hdev);

	eir_len = 0;
	switch (cp->type) {
	case BIT(BDADDR_BREDR):
		if (hci_dev_test_flag(hdev, HCI_SSP_ENABLED)) {
			err = read_local_ssp_oob_req(hdev, sk, cp);
			hci_dev_unlock(hdev);
			if (!err)
				goto done;

			status = MGMT_STATUS_FAILED;
			goto complete;
		} else {
			eir_len = eir_append_data(rp->eir, eir_len,
						  EIR_CLASS_OF_DEV,
						  hdev->dev_class, 3);
		}
		break;
	case (BIT(BDADDR_LE_PUBLIC) | BIT(BDADDR_LE_RANDOM)):
		if (hci_dev_test_flag(hdev, HCI_SC_ENABLED) &&
		    smp_generate_oob(hdev, hash, rand) < 0) {
			hci_dev_unlock(hdev);
			status = MGMT_STATUS_FAILED;
			goto complete;
		}

		/* This should return the active RPA, but since the RPA
		 * is only programmed on demand, it is really hard to fill
		 * this in at the moment. For now disallow retrieving
		 * local out-of-band data when privacy is in use.
		 *
		 * Returning the identity address will not help here since
		 * pairing happens before the identity resolving key is
		 * known and thus the connection establishment happens
		 * based on the RPA and not the identity address.
		 */
		if (hci_dev_test_flag(hdev, HCI_PRIVACY)) {
			hci_dev_unlock(hdev);
			status = MGMT_STATUS_REJECTED;
			goto complete;
		}

		if (hci_dev_test_flag(hdev, HCI_FORCE_STATIC_ADDR) ||
		   !bacmp(&hdev->bdaddr, BDADDR_ANY) ||
		   (!hci_dev_test_flag(hdev, HCI_BREDR_ENABLED) &&
		    bacmp(&hdev->static_addr, BDADDR_ANY))) {
			memcpy(addr, &hdev->static_addr, 6);
			addr[6] = 0x01;
		} else {
			memcpy(addr, &hdev->bdaddr, 6);
			addr[6] = 0x00;
		}

		eir_len = eir_append_data(rp->eir, eir_len, EIR_LE_BDADDR,
					  addr, sizeof(addr));

		if (hci_dev_test_flag(hdev, HCI_ADVERTISING))
			role = 0x02;
		else
			role = 0x01;

		eir_len = eir_append_data(rp->eir, eir_len, EIR_LE_ROLE,
					  &role, sizeof(role));

		if (hci_dev_test_flag(hdev, HCI_SC_ENABLED)) {
			eir_len = eir_append_data(rp->eir, eir_len,
						  EIR_LE_SC_CONFIRM,
						  hash, sizeof(hash));

			eir_len = eir_append_data(rp->eir, eir_len,
						  EIR_LE_SC_RANDOM,
						  rand, sizeof(rand));
		}

		flags = mgmt_get_adv_discov_flags(hdev);

		if (!hci_dev_test_flag(hdev, HCI_BREDR_ENABLED))
			flags |= LE_AD_NO_BREDR;

		eir_len = eir_append_data(rp->eir, eir_len, EIR_FLAGS,
					  &flags, sizeof(flags));
		break;
	}

	hci_dev_unlock(hdev);

	hci_sock_set_flag(sk, HCI_MGMT_OOB_DATA_EVENTS);

	status = MGMT_STATUS_SUCCESS;

complete:
	rp->type = cp->type;
	rp->eir_len = cpu_to_le16(eir_len);

	err = mgmt_cmd_complete(sk, hdev->id, MGMT_OP_READ_LOCAL_OOB_EXT_DATA,
				status, rp, sizeof(*rp) + eir_len);
	if (err < 0 || status)
		goto done;

	err = mgmt_limited_event(MGMT_EV_LOCAL_OOB_DATA_UPDATED, hdev,
				 rp, sizeof(*rp) + eir_len,
				 HCI_MGMT_OOB_DATA_EVENTS, sk);

done:
	kfree(rp);

	return err;
}

static u32 get_supported_adv_flags(struct hci_dev *hdev)
{
	u32 flags = 0;

	flags |= MGMT_ADV_FLAG_CONNECTABLE;
	flags |= MGMT_ADV_FLAG_DISCOV;
	flags |= MGMT_ADV_FLAG_LIMITED_DISCOV;
	flags |= MGMT_ADV_FLAG_MANAGED_FLAGS;
	flags |= MGMT_ADV_FLAG_APPEARANCE;
	flags |= MGMT_ADV_FLAG_LOCAL_NAME;
	flags |= MGMT_ADV_PARAM_DURATION;
	flags |= MGMT_ADV_PARAM_TIMEOUT;
	flags |= MGMT_ADV_PARAM_INTERVALS;
	flags |= MGMT_ADV_PARAM_TX_POWER;
	flags |= MGMT_ADV_PARAM_SCAN_RSP;

	/* In extended adv TX_POWER returned from Set Adv Param
	 * will be always valid.
	 */
	if ((hdev->adv_tx_power != HCI_TX_POWER_INVALID) ||
	    ext_adv_capable(hdev))
		flags |= MGMT_ADV_FLAG_TX_POWER;

	if (ext_adv_capable(hdev)) {
		flags |= MGMT_ADV_FLAG_SEC_1M;
		flags |= MGMT_ADV_FLAG_HW_OFFLOAD;
		flags |= MGMT_ADV_FLAG_CAN_SET_TX_POWER;

		if (hdev->le_features[1] & HCI_LE_PHY_2M)
			flags |= MGMT_ADV_FLAG_SEC_2M;

		if (hdev->le_features[1] & HCI_LE_PHY_CODED)
			flags |= MGMT_ADV_FLAG_SEC_CODED;
	}

	return flags;
}

static int read_adv_features(struct sock *sk, struct hci_dev *hdev,
			     void *data, u16 data_len)
{
	struct mgmt_rp_read_adv_features *rp;
	size_t rp_len;
	int err;
	struct adv_info *adv_instance;
	u32 supported_flags;
	u8 *instance;

	bt_dev_dbg(hdev, "sock %p", sk);

	if (!lmp_le_capable(hdev))
		return mgmt_cmd_status(sk, hdev->id, MGMT_OP_READ_ADV_FEATURES,
				       MGMT_STATUS_REJECTED);

	hci_dev_lock(hdev);

	rp_len = sizeof(*rp) + hdev->adv_instance_cnt;
	rp = kmalloc(rp_len, GFP_ATOMIC);
	if (!rp) {
		hci_dev_unlock(hdev);
		return -ENOMEM;
	}

	supported_flags = get_supported_adv_flags(hdev);

	rp->supported_flags = cpu_to_le32(supported_flags);
	rp->max_adv_data_len = HCI_MAX_AD_LENGTH;
	rp->max_scan_rsp_len = HCI_MAX_AD_LENGTH;
	rp->max_instances = hdev->le_num_of_adv_sets;
	rp->num_instances = hdev->adv_instance_cnt;

	instance = rp->instance;
	list_for_each_entry(adv_instance, &hdev->adv_instances, list) {
		*instance = adv_instance->instance;
		instance++;
	}

	hci_dev_unlock(hdev);

	err = mgmt_cmd_complete(sk, hdev->id, MGMT_OP_READ_ADV_FEATURES,
				MGMT_STATUS_SUCCESS, rp, rp_len);

	kfree(rp);

	return err;
}

static u8 calculate_name_len(struct hci_dev *hdev)
{
	u8 buf[HCI_MAX_SHORT_NAME_LENGTH + 3];

	return eir_append_local_name(hdev, buf, 0);
}

static u8 tlv_data_max_len(struct hci_dev *hdev, u32 adv_flags,
			   bool is_adv_data)
{
	u8 max_len = HCI_MAX_AD_LENGTH;

	if (is_adv_data) {
		if (adv_flags & (MGMT_ADV_FLAG_DISCOV |
				 MGMT_ADV_FLAG_LIMITED_DISCOV |
				 MGMT_ADV_FLAG_MANAGED_FLAGS))
			max_len -= 3;

		if (adv_flags & MGMT_ADV_FLAG_TX_POWER)
			max_len -= 3;
	} else {
		if (adv_flags & MGMT_ADV_FLAG_LOCAL_NAME)
			max_len -= calculate_name_len(hdev);

		if (adv_flags & (MGMT_ADV_FLAG_APPEARANCE))
			max_len -= 4;
	}

	return max_len;
}

static bool flags_managed(u32 adv_flags)
{
	return adv_flags & (MGMT_ADV_FLAG_DISCOV |
			    MGMT_ADV_FLAG_LIMITED_DISCOV |
			    MGMT_ADV_FLAG_MANAGED_FLAGS);
}

static bool tx_power_managed(u32 adv_flags)
{
	return adv_flags & MGMT_ADV_FLAG_TX_POWER;
}

static bool name_managed(u32 adv_flags)
{
	return adv_flags & MGMT_ADV_FLAG_LOCAL_NAME;
}

static bool appearance_managed(u32 adv_flags)
{
	return adv_flags & MGMT_ADV_FLAG_APPEARANCE;
}

static bool tlv_data_is_valid(struct hci_dev *hdev, u32 adv_flags, u8 *data,
			      u8 len, bool is_adv_data)
{
	int i, cur_len;
	u8 max_len;

	max_len = tlv_data_max_len(hdev, adv_flags, is_adv_data);

	if (len > max_len)
		return false;

	/* Make sure that the data is correctly formatted. */
	for (i = 0; i < len; i += (cur_len + 1)) {
		cur_len = data[i];

		if (!cur_len)
			continue;

		if (data[i + 1] == EIR_FLAGS &&
		    (!is_adv_data || flags_managed(adv_flags)))
			return false;

		if (data[i + 1] == EIR_TX_POWER && tx_power_managed(adv_flags))
			return false;

		if (data[i + 1] == EIR_NAME_COMPLETE && name_managed(adv_flags))
			return false;

		if (data[i + 1] == EIR_NAME_SHORT && name_managed(adv_flags))
			return false;

		if (data[i + 1] == EIR_APPEARANCE &&
		    appearance_managed(adv_flags))
			return false;

		/* If the current field length would exceed the total data
		 * length, then it's invalid.
		 */
		if (i + cur_len >= len)
			return false;
	}

	return true;
}

static bool requested_adv_flags_are_valid(struct hci_dev *hdev, u32 adv_flags)
{
	u32 supported_flags, phy_flags;

	/* The current implementation only supports a subset of the specified
	 * flags. Also need to check mutual exclusiveness of sec flags.
	 */
	supported_flags = get_supported_adv_flags(hdev);
	phy_flags = adv_flags & MGMT_ADV_FLAG_SEC_MASK;
	if (adv_flags & ~supported_flags ||
	    ((phy_flags && (phy_flags ^ (phy_flags & -phy_flags)))))
		return false;

	return true;
}

static bool adv_busy(struct hci_dev *hdev)
{
	return pending_find(MGMT_OP_SET_LE, hdev);
}

static void add_adv_complete(struct hci_dev *hdev, struct sock *sk, u8 instance,
			     int err)
{
	struct adv_info *adv, *n;

	bt_dev_dbg(hdev, "err %d", err);

	hci_dev_lock(hdev);

	list_for_each_entry_safe(adv, n, &hdev->adv_instances, list) {
		u8 instance;

		if (!adv->pending)
			continue;

		if (!err) {
			adv->pending = false;
			continue;
		}

		instance = adv->instance;

		if (hdev->cur_adv_instance == instance)
			cancel_adv_timeout(hdev);

		hci_remove_adv_instance(hdev, instance);
		mgmt_advertising_removed(sk, hdev, instance);
	}

	hci_dev_unlock(hdev);
}

static void add_advertising_complete(struct hci_dev *hdev, void *data, int err)
{
	struct mgmt_pending_cmd *cmd = data;
	struct mgmt_cp_add_advertising *cp = cmd->param;
	struct mgmt_rp_add_advertising rp;

	memset(&rp, 0, sizeof(rp));

	rp.instance = cp->instance;

	if (err)
		mgmt_cmd_status(cmd->sk, cmd->index, cmd->opcode,
				mgmt_status(err));
	else
		mgmt_cmd_complete(cmd->sk, cmd->index, cmd->opcode,
				  mgmt_status(err), &rp, sizeof(rp));

	add_adv_complete(hdev, cmd->sk, cp->instance, err);

	mgmt_pending_free(cmd);
}

static int add_advertising_sync(struct hci_dev *hdev, void *data)
{
	struct mgmt_pending_cmd *cmd = data;
	struct mgmt_cp_add_advertising *cp = cmd->param;

	return hci_schedule_adv_instance_sync(hdev, cp->instance, true);
}

static int add_advertising(struct sock *sk, struct hci_dev *hdev,
			   void *data, u16 data_len)
{
	struct mgmt_cp_add_advertising *cp = data;
	struct mgmt_rp_add_advertising rp;
	u32 flags;
	u8 status;
	u16 timeout, duration;
	unsigned int prev_instance_cnt;
	u8 schedule_instance = 0;
	struct adv_info *adv, *next_instance;
	int err;
	struct mgmt_pending_cmd *cmd;

	bt_dev_dbg(hdev, "sock %p", sk);

	status = mgmt_le_support(hdev);
	if (status)
		return mgmt_cmd_status(sk, hdev->id, MGMT_OP_ADD_ADVERTISING,
				       status);

	if (cp->instance < 1 || cp->instance > hdev->le_num_of_adv_sets)
		return mgmt_cmd_status(sk, hdev->id, MGMT_OP_ADD_ADVERTISING,
				       MGMT_STATUS_INVALID_PARAMS);

	if (data_len != sizeof(*cp) + cp->adv_data_len + cp->scan_rsp_len)
		return mgmt_cmd_status(sk, hdev->id, MGMT_OP_ADD_ADVERTISING,
				       MGMT_STATUS_INVALID_PARAMS);

	flags = __le32_to_cpu(cp->flags);
	timeout = __le16_to_cpu(cp->timeout);
	duration = __le16_to_cpu(cp->duration);

	if (!requested_adv_flags_are_valid(hdev, flags))
		return mgmt_cmd_status(sk, hdev->id, MGMT_OP_ADD_ADVERTISING,
				       MGMT_STATUS_INVALID_PARAMS);

	hci_dev_lock(hdev);

	if (timeout && !hdev_is_powered(hdev)) {
		err = mgmt_cmd_status(sk, hdev->id, MGMT_OP_ADD_ADVERTISING,
				      MGMT_STATUS_REJECTED);
		goto unlock;
	}

	if (adv_busy(hdev)) {
		err = mgmt_cmd_status(sk, hdev->id, MGMT_OP_ADD_ADVERTISING,
				      MGMT_STATUS_BUSY);
		goto unlock;
	}

	if (!tlv_data_is_valid(hdev, flags, cp->data, cp->adv_data_len, true) ||
	    !tlv_data_is_valid(hdev, flags, cp->data + cp->adv_data_len,
			       cp->scan_rsp_len, false)) {
		err = mgmt_cmd_status(sk, hdev->id, MGMT_OP_ADD_ADVERTISING,
				      MGMT_STATUS_INVALID_PARAMS);
		goto unlock;
	}

	prev_instance_cnt = hdev->adv_instance_cnt;

	adv = hci_add_adv_instance(hdev, cp->instance, flags,
				   cp->adv_data_len, cp->data,
				   cp->scan_rsp_len,
				   cp->data + cp->adv_data_len,
				   timeout, duration,
				   HCI_ADV_TX_POWER_NO_PREFERENCE,
				   hdev->le_adv_min_interval,
				   hdev->le_adv_max_interval);
	if (IS_ERR(adv)) {
		err = mgmt_cmd_status(sk, hdev->id, MGMT_OP_ADD_ADVERTISING,
				      MGMT_STATUS_FAILED);
		goto unlock;
	}

	/* Only trigger an advertising added event if a new instance was
	 * actually added.
	 */
	if (hdev->adv_instance_cnt > prev_instance_cnt)
		mgmt_advertising_added(sk, hdev, cp->instance);

	if (hdev->cur_adv_instance == cp->instance) {
		/* If the currently advertised instance is being changed then
		 * cancel the current advertising and schedule the next
		 * instance. If there is only one instance then the overridden
		 * advertising data will be visible right away.
		 */
		cancel_adv_timeout(hdev);

		next_instance = hci_get_next_instance(hdev, cp->instance);
		if (next_instance)
			schedule_instance = next_instance->instance;
	} else if (!hdev->adv_instance_timeout) {
		/* Immediately advertise the new instance if no other
		 * instance is currently being advertised.
		 */
		schedule_instance = cp->instance;
	}

	/* If the HCI_ADVERTISING flag is set or the device isn't powered or
	 * there is no instance to be advertised then we have no HCI
	 * communication to make. Simply return.
	 */
	if (!hdev_is_powered(hdev) ||
	    hci_dev_test_flag(hdev, HCI_ADVERTISING) ||
	    !schedule_instance) {
		rp.instance = cp->instance;
		err = mgmt_cmd_complete(sk, hdev->id, MGMT_OP_ADD_ADVERTISING,
					MGMT_STATUS_SUCCESS, &rp, sizeof(rp));
		goto unlock;
	}

	/* We're good to go, update advertising data, parameters, and start
	 * advertising.
	 */
	cmd = mgmt_pending_new(sk, MGMT_OP_ADD_ADVERTISING, hdev, data,
			       data_len);
	if (!cmd) {
		err = -ENOMEM;
		goto unlock;
	}

	cp->instance = schedule_instance;

	err = hci_cmd_sync_queue(hdev, add_advertising_sync, cmd,
				 add_advertising_complete);
	if (err < 0)
		mgmt_pending_free(cmd);

unlock:
	hci_dev_unlock(hdev);

	return err;
}

static void add_ext_adv_params_complete(struct hci_dev *hdev, void *data,
					int err)
{
	struct mgmt_pending_cmd *cmd = data;
	struct mgmt_cp_add_ext_adv_params *cp = cmd->param;
	struct mgmt_rp_add_ext_adv_params rp;
	struct adv_info *adv;
	u32 flags;

	BT_DBG("%s", hdev->name);

	hci_dev_lock(hdev);

	adv = hci_find_adv_instance(hdev, cp->instance);
	if (!adv)
		goto unlock;

	rp.instance = cp->instance;
	rp.tx_power = adv->tx_power;

	/* While we're at it, inform userspace of the available space for this
	 * advertisement, given the flags that will be used.
	 */
	flags = __le32_to_cpu(cp->flags);
	rp.max_adv_data_len = tlv_data_max_len(hdev, flags, true);
	rp.max_scan_rsp_len = tlv_data_max_len(hdev, flags, false);

	if (err) {
		/* If this advertisement was previously advertising and we
		 * failed to update it, we signal that it has been removed and
		 * delete its structure
		 */
		if (!adv->pending)
			mgmt_advertising_removed(cmd->sk, hdev, cp->instance);

		hci_remove_adv_instance(hdev, cp->instance);

		mgmt_cmd_status(cmd->sk, cmd->index, cmd->opcode,
				mgmt_status(err));
	} else {
		mgmt_cmd_complete(cmd->sk, cmd->index, cmd->opcode,
				  mgmt_status(err), &rp, sizeof(rp));
	}

unlock:
	if (cmd)
		mgmt_pending_free(cmd);

	hci_dev_unlock(hdev);
}

static int add_ext_adv_params_sync(struct hci_dev *hdev, void *data)
{
	struct mgmt_pending_cmd *cmd = data;
	struct mgmt_cp_add_ext_adv_params *cp = cmd->param;

	return hci_setup_ext_adv_instance_sync(hdev, cp->instance);
}

static int add_ext_adv_params(struct sock *sk, struct hci_dev *hdev,
			      void *data, u16 data_len)
{
	struct mgmt_cp_add_ext_adv_params *cp = data;
	struct mgmt_rp_add_ext_adv_params rp;
	struct mgmt_pending_cmd *cmd = NULL;
	struct adv_info *adv;
	u32 flags, min_interval, max_interval;
	u16 timeout, duration;
	u8 status;
	s8 tx_power;
	int err;

	BT_DBG("%s", hdev->name);

	status = mgmt_le_support(hdev);
	if (status)
		return mgmt_cmd_status(sk, hdev->id, MGMT_OP_ADD_EXT_ADV_PARAMS,
				       status);

	if (cp->instance < 1 || cp->instance > hdev->le_num_of_adv_sets)
		return mgmt_cmd_status(sk, hdev->id, MGMT_OP_ADD_EXT_ADV_PARAMS,
				       MGMT_STATUS_INVALID_PARAMS);

	/* The purpose of breaking add_advertising into two separate MGMT calls
	 * for params and data is to allow more parameters to be added to this
	 * structure in the future. For this reason, we verify that we have the
	 * bare minimum structure we know of when the interface was defined. Any
	 * extra parameters we don't know about will be ignored in this request.
	 */
	if (data_len < MGMT_ADD_EXT_ADV_PARAMS_MIN_SIZE)
		return mgmt_cmd_status(sk, hdev->id, MGMT_OP_ADD_ADVERTISING,
				       MGMT_STATUS_INVALID_PARAMS);

	flags = __le32_to_cpu(cp->flags);

	if (!requested_adv_flags_are_valid(hdev, flags))
		return mgmt_cmd_status(sk, hdev->id, MGMT_OP_ADD_EXT_ADV_PARAMS,
				       MGMT_STATUS_INVALID_PARAMS);

	hci_dev_lock(hdev);

	/* In new interface, we require that we are powered to register */
	if (!hdev_is_powered(hdev)) {
		err = mgmt_cmd_status(sk, hdev->id, MGMT_OP_ADD_EXT_ADV_PARAMS,
				      MGMT_STATUS_REJECTED);
		goto unlock;
	}

	if (adv_busy(hdev)) {
		err = mgmt_cmd_status(sk, hdev->id, MGMT_OP_ADD_EXT_ADV_PARAMS,
				      MGMT_STATUS_BUSY);
		goto unlock;
	}

	/* Parse defined parameters from request, use defaults otherwise */
	timeout = (flags & MGMT_ADV_PARAM_TIMEOUT) ?
		  __le16_to_cpu(cp->timeout) : 0;

	duration = (flags & MGMT_ADV_PARAM_DURATION) ?
		   __le16_to_cpu(cp->duration) :
		   hdev->def_multi_adv_rotation_duration;

	min_interval = (flags & MGMT_ADV_PARAM_INTERVALS) ?
		       __le32_to_cpu(cp->min_interval) :
		       hdev->le_adv_min_interval;

	max_interval = (flags & MGMT_ADV_PARAM_INTERVALS) ?
		       __le32_to_cpu(cp->max_interval) :
		       hdev->le_adv_max_interval;

	tx_power = (flags & MGMT_ADV_PARAM_TX_POWER) ?
		   cp->tx_power :
		   HCI_ADV_TX_POWER_NO_PREFERENCE;

	/* Create advertising instance with no advertising or response data */
	adv = hci_add_adv_instance(hdev, cp->instance, flags, 0, NULL, 0, NULL,
				   timeout, duration, tx_power, min_interval,
				   max_interval);

	if (IS_ERR(adv)) {
		err = mgmt_cmd_status(sk, hdev->id, MGMT_OP_ADD_EXT_ADV_PARAMS,
				      MGMT_STATUS_FAILED);
		goto unlock;
	}

	/* Submit request for advertising params if ext adv available */
	if (ext_adv_capable(hdev)) {
		cmd = mgmt_pending_new(sk, MGMT_OP_ADD_EXT_ADV_PARAMS, hdev,
				       data, data_len);
		if (!cmd) {
			err = -ENOMEM;
			hci_remove_adv_instance(hdev, cp->instance);
			goto unlock;
		}

		err = hci_cmd_sync_queue(hdev, add_ext_adv_params_sync, cmd,
					 add_ext_adv_params_complete);
		if (err < 0)
			mgmt_pending_free(cmd);
	} else {
		rp.instance = cp->instance;
		rp.tx_power = HCI_ADV_TX_POWER_NO_PREFERENCE;
		rp.max_adv_data_len = tlv_data_max_len(hdev, flags, true);
		rp.max_scan_rsp_len = tlv_data_max_len(hdev, flags, false);
		err = mgmt_cmd_complete(sk, hdev->id,
					MGMT_OP_ADD_EXT_ADV_PARAMS,
					MGMT_STATUS_SUCCESS, &rp, sizeof(rp));
	}

unlock:
	hci_dev_unlock(hdev);

	return err;
}

static void add_ext_adv_data_complete(struct hci_dev *hdev, void *data, int err)
{
	struct mgmt_pending_cmd *cmd = data;
	struct mgmt_cp_add_ext_adv_data *cp = cmd->param;
	struct mgmt_rp_add_advertising rp;

	add_adv_complete(hdev, cmd->sk, cp->instance, err);

	memset(&rp, 0, sizeof(rp));

	rp.instance = cp->instance;

	if (err)
		mgmt_cmd_status(cmd->sk, cmd->index, cmd->opcode,
				mgmt_status(err));
	else
		mgmt_cmd_complete(cmd->sk, cmd->index, cmd->opcode,
				  mgmt_status(err), &rp, sizeof(rp));

	mgmt_pending_free(cmd);
}

static int add_ext_adv_data_sync(struct hci_dev *hdev, void *data)
{
	struct mgmt_pending_cmd *cmd = data;
	struct mgmt_cp_add_ext_adv_data *cp = cmd->param;
	int err;

	if (ext_adv_capable(hdev)) {
		err = hci_update_adv_data_sync(hdev, cp->instance);
		if (err)
			return err;

		err = hci_update_scan_rsp_data_sync(hdev, cp->instance);
		if (err)
			return err;

		return hci_enable_ext_advertising_sync(hdev, cp->instance);
	}

	return hci_schedule_adv_instance_sync(hdev, cp->instance, true);
}

static int add_ext_adv_data(struct sock *sk, struct hci_dev *hdev, void *data,
			    u16 data_len)
{
	struct mgmt_cp_add_ext_adv_data *cp = data;
	struct mgmt_rp_add_ext_adv_data rp;
	u8 schedule_instance = 0;
	struct adv_info *next_instance;
	struct adv_info *adv_instance;
	int err = 0;
	struct mgmt_pending_cmd *cmd;

	BT_DBG("%s", hdev->name);

	hci_dev_lock(hdev);

	adv_instance = hci_find_adv_instance(hdev, cp->instance);

	if (!adv_instance) {
		err = mgmt_cmd_status(sk, hdev->id, MGMT_OP_ADD_EXT_ADV_DATA,
				      MGMT_STATUS_INVALID_PARAMS);
		goto unlock;
	}

	/* In new interface, we require that we are powered to register */
	if (!hdev_is_powered(hdev)) {
		err = mgmt_cmd_status(sk, hdev->id, MGMT_OP_ADD_EXT_ADV_DATA,
				      MGMT_STATUS_REJECTED);
		goto clear_new_instance;
	}

	if (adv_busy(hdev)) {
		err = mgmt_cmd_status(sk, hdev->id, MGMT_OP_ADD_EXT_ADV_DATA,
				      MGMT_STATUS_BUSY);
		goto clear_new_instance;
	}

	/* Validate new data */
	if (!tlv_data_is_valid(hdev, adv_instance->flags, cp->data,
			       cp->adv_data_len, true) ||
	    !tlv_data_is_valid(hdev, adv_instance->flags, cp->data +
			       cp->adv_data_len, cp->scan_rsp_len, false)) {
		err = mgmt_cmd_status(sk, hdev->id, MGMT_OP_ADD_EXT_ADV_DATA,
				      MGMT_STATUS_INVALID_PARAMS);
		goto clear_new_instance;
	}

	/* Set the data in the advertising instance */
	hci_set_adv_instance_data(hdev, cp->instance, cp->adv_data_len,
				  cp->data, cp->scan_rsp_len,
				  cp->data + cp->adv_data_len);

	/* If using software rotation, determine next instance to use */
	if (hdev->cur_adv_instance == cp->instance) {
		/* If the currently advertised instance is being changed
		 * then cancel the current advertising and schedule the
		 * next instance. If there is only one instance then the
		 * overridden advertising data will be visible right
		 * away
		 */
		cancel_adv_timeout(hdev);

		next_instance = hci_get_next_instance(hdev, cp->instance);
		if (next_instance)
			schedule_instance = next_instance->instance;
	} else if (!hdev->adv_instance_timeout) {
		/* Immediately advertise the new instance if no other
		 * instance is currently being advertised.
		 */
		schedule_instance = cp->instance;
	}

	/* If the HCI_ADVERTISING flag is set or there is no instance to
	 * be advertised then we have no HCI communication to make.
	 * Simply return.
	 */
	if (hci_dev_test_flag(hdev, HCI_ADVERTISING) || !schedule_instance) {
		if (adv_instance->pending) {
			mgmt_advertising_added(sk, hdev, cp->instance);
			adv_instance->pending = false;
		}
		rp.instance = cp->instance;
		err = mgmt_cmd_complete(sk, hdev->id, MGMT_OP_ADD_EXT_ADV_DATA,
					MGMT_STATUS_SUCCESS, &rp, sizeof(rp));
		goto unlock;
	}

	cmd = mgmt_pending_new(sk, MGMT_OP_ADD_EXT_ADV_DATA, hdev, data,
			       data_len);
	if (!cmd) {
		err = -ENOMEM;
		goto clear_new_instance;
	}

	err = hci_cmd_sync_queue(hdev, add_ext_adv_data_sync, cmd,
				 add_ext_adv_data_complete);
	if (err < 0) {
		mgmt_pending_free(cmd);
		goto clear_new_instance;
	}

	/* We were successful in updating data, so trigger advertising_added
	 * event if this is an instance that wasn't previously advertising. If
	 * a failure occurs in the requests we initiated, we will remove the
	 * instance again in add_advertising_complete
	 */
	if (adv_instance->pending)
		mgmt_advertising_added(sk, hdev, cp->instance);

	goto unlock;

clear_new_instance:
	hci_remove_adv_instance(hdev, cp->instance);

unlock:
	hci_dev_unlock(hdev);

	return err;
}

static void remove_advertising_complete(struct hci_dev *hdev, void *data,
					int err)
{
	struct mgmt_pending_cmd *cmd = data;
	struct mgmt_cp_remove_advertising *cp = cmd->param;
	struct mgmt_rp_remove_advertising rp;

	bt_dev_dbg(hdev, "err %d", err);

	memset(&rp, 0, sizeof(rp));
	rp.instance = cp->instance;

	if (err)
		mgmt_cmd_status(cmd->sk, cmd->index, cmd->opcode,
				mgmt_status(err));
	else
		mgmt_cmd_complete(cmd->sk, cmd->index, cmd->opcode,
				  MGMT_STATUS_SUCCESS, &rp, sizeof(rp));

	mgmt_pending_free(cmd);
}

static int remove_advertising_sync(struct hci_dev *hdev, void *data)
{
	struct mgmt_pending_cmd *cmd = data;
	struct mgmt_cp_remove_advertising *cp = cmd->param;
	int err;

	err = hci_remove_advertising_sync(hdev, cmd->sk, cp->instance, true);
	if (err)
		return err;

	if (list_empty(&hdev->adv_instances))
		err = hci_disable_advertising_sync(hdev);

	return err;
}

static int remove_advertising(struct sock *sk, struct hci_dev *hdev,
			      void *data, u16 data_len)
{
	struct mgmt_cp_remove_advertising *cp = data;
	struct mgmt_pending_cmd *cmd;
	int err;

	bt_dev_dbg(hdev, "sock %p", sk);

	hci_dev_lock(hdev);

	if (cp->instance && !hci_find_adv_instance(hdev, cp->instance)) {
		err = mgmt_cmd_status(sk, hdev->id,
				      MGMT_OP_REMOVE_ADVERTISING,
				      MGMT_STATUS_INVALID_PARAMS);
		goto unlock;
	}

	if (pending_find(MGMT_OP_SET_LE, hdev)) {
		err = mgmt_cmd_status(sk, hdev->id, MGMT_OP_REMOVE_ADVERTISING,
				      MGMT_STATUS_BUSY);
		goto unlock;
	}

	if (list_empty(&hdev->adv_instances)) {
		err = mgmt_cmd_status(sk, hdev->id, MGMT_OP_REMOVE_ADVERTISING,
				      MGMT_STATUS_INVALID_PARAMS);
		goto unlock;
	}

	cmd = mgmt_pending_new(sk, MGMT_OP_REMOVE_ADVERTISING, hdev, data,
			       data_len);
	if (!cmd) {
		err = -ENOMEM;
		goto unlock;
	}

	err = hci_cmd_sync_queue(hdev, remove_advertising_sync, cmd,
				 remove_advertising_complete);
	if (err < 0)
		mgmt_pending_free(cmd);

unlock:
	hci_dev_unlock(hdev);

	return err;
}

static int get_adv_size_info(struct sock *sk, struct hci_dev *hdev,
			     void *data, u16 data_len)
{
	struct mgmt_cp_get_adv_size_info *cp = data;
	struct mgmt_rp_get_adv_size_info rp;
	u32 flags, supported_flags;

	bt_dev_dbg(hdev, "sock %p", sk);

	if (!lmp_le_capable(hdev))
		return mgmt_cmd_status(sk, hdev->id, MGMT_OP_GET_ADV_SIZE_INFO,
				       MGMT_STATUS_REJECTED);

	if (cp->instance < 1 || cp->instance > hdev->le_num_of_adv_sets)
		return mgmt_cmd_status(sk, hdev->id, MGMT_OP_GET_ADV_SIZE_INFO,
				       MGMT_STATUS_INVALID_PARAMS);

	flags = __le32_to_cpu(cp->flags);

	/* The current implementation only supports a subset of the specified
	 * flags.
	 */
	supported_flags = get_supported_adv_flags(hdev);
	if (flags & ~supported_flags)
		return mgmt_cmd_status(sk, hdev->id, MGMT_OP_GET_ADV_SIZE_INFO,
				       MGMT_STATUS_INVALID_PARAMS);

	rp.instance = cp->instance;
	rp.flags = cp->flags;
	rp.max_adv_data_len = tlv_data_max_len(hdev, flags, true);
	rp.max_scan_rsp_len = tlv_data_max_len(hdev, flags, false);

	return mgmt_cmd_complete(sk, hdev->id, MGMT_OP_GET_ADV_SIZE_INFO,
				 MGMT_STATUS_SUCCESS, &rp, sizeof(rp));
}

static const struct hci_mgmt_handler mgmt_handlers[] = {
	{ NULL }, /* 0x0000 (no command) */
	{ read_version,            MGMT_READ_VERSION_SIZE,
						HCI_MGMT_NO_HDEV |
						HCI_MGMT_UNTRUSTED },
	{ read_commands,           MGMT_READ_COMMANDS_SIZE,
						HCI_MGMT_NO_HDEV |
						HCI_MGMT_UNTRUSTED },
	{ read_index_list,         MGMT_READ_INDEX_LIST_SIZE,
						HCI_MGMT_NO_HDEV |
						HCI_MGMT_UNTRUSTED },
	{ read_controller_info,    MGMT_READ_INFO_SIZE,
						HCI_MGMT_UNTRUSTED },
	{ set_powered,             MGMT_SETTING_SIZE },
	{ set_discoverable,        MGMT_SET_DISCOVERABLE_SIZE },
	{ set_connectable,         MGMT_SETTING_SIZE },
	{ set_fast_connectable,    MGMT_SETTING_SIZE },
	{ set_bondable,            MGMT_SETTING_SIZE },
	{ set_link_security,       MGMT_SETTING_SIZE },
	{ set_ssp,                 MGMT_SETTING_SIZE },
	{ set_hs,                  MGMT_SETTING_SIZE },
	{ set_le,                  MGMT_SETTING_SIZE },
	{ set_dev_class,           MGMT_SET_DEV_CLASS_SIZE },
	{ set_local_name,          MGMT_SET_LOCAL_NAME_SIZE },
	{ add_uuid,                MGMT_ADD_UUID_SIZE },
	{ remove_uuid,             MGMT_REMOVE_UUID_SIZE },
	{ load_link_keys,          MGMT_LOAD_LINK_KEYS_SIZE,
						HCI_MGMT_VAR_LEN },
	{ load_long_term_keys,     MGMT_LOAD_LONG_TERM_KEYS_SIZE,
						HCI_MGMT_VAR_LEN },
	{ disconnect,              MGMT_DISCONNECT_SIZE },
	{ get_connections,         MGMT_GET_CONNECTIONS_SIZE },
	{ pin_code_reply,          MGMT_PIN_CODE_REPLY_SIZE },
	{ pin_code_neg_reply,      MGMT_PIN_CODE_NEG_REPLY_SIZE },
	{ set_io_capability,       MGMT_SET_IO_CAPABILITY_SIZE },
	{ pair_device,             MGMT_PAIR_DEVICE_SIZE },
	{ cancel_pair_device,      MGMT_CANCEL_PAIR_DEVICE_SIZE },
	{ unpair_device,           MGMT_UNPAIR_DEVICE_SIZE },
	{ user_confirm_reply,      MGMT_USER_CONFIRM_REPLY_SIZE },
	{ user_confirm_neg_reply,  MGMT_USER_CONFIRM_NEG_REPLY_SIZE },
	{ user_passkey_reply,      MGMT_USER_PASSKEY_REPLY_SIZE },
	{ user_passkey_neg_reply,  MGMT_USER_PASSKEY_NEG_REPLY_SIZE },
	{ read_local_oob_data,     MGMT_READ_LOCAL_OOB_DATA_SIZE },
	{ add_remote_oob_data,     MGMT_ADD_REMOTE_OOB_DATA_SIZE,
						HCI_MGMT_VAR_LEN },
	{ remove_remote_oob_data,  MGMT_REMOVE_REMOTE_OOB_DATA_SIZE },
	{ start_discovery,         MGMT_START_DISCOVERY_SIZE },
	{ stop_discovery,          MGMT_STOP_DISCOVERY_SIZE },
	{ confirm_name,            MGMT_CONFIRM_NAME_SIZE },
	{ block_device,            MGMT_BLOCK_DEVICE_SIZE },
	{ unblock_device,          MGMT_UNBLOCK_DEVICE_SIZE },
	{ set_device_id,           MGMT_SET_DEVICE_ID_SIZE },
	{ set_advertising,         MGMT_SETTING_SIZE },
	{ set_bredr,               MGMT_SETTING_SIZE },
	{ set_static_address,      MGMT_SET_STATIC_ADDRESS_SIZE },
	{ set_scan_params,         MGMT_SET_SCAN_PARAMS_SIZE },
	{ set_secure_conn,         MGMT_SETTING_SIZE },
	{ set_debug_keys,          MGMT_SETTING_SIZE },
	{ set_privacy,             MGMT_SET_PRIVACY_SIZE },
	{ load_irks,               MGMT_LOAD_IRKS_SIZE,
						HCI_MGMT_VAR_LEN },
	{ get_conn_info,           MGMT_GET_CONN_INFO_SIZE },
	{ get_clock_info,          MGMT_GET_CLOCK_INFO_SIZE },
	{ add_device,              MGMT_ADD_DEVICE_SIZE },
	{ remove_device,           MGMT_REMOVE_DEVICE_SIZE },
	{ load_conn_param,         MGMT_LOAD_CONN_PARAM_SIZE,
						HCI_MGMT_VAR_LEN },
	{ read_unconf_index_list,  MGMT_READ_UNCONF_INDEX_LIST_SIZE,
						HCI_MGMT_NO_HDEV |
						HCI_MGMT_UNTRUSTED },
	{ read_config_info,        MGMT_READ_CONFIG_INFO_SIZE,
						HCI_MGMT_UNCONFIGURED |
						HCI_MGMT_UNTRUSTED },
	{ set_external_config,     MGMT_SET_EXTERNAL_CONFIG_SIZE,
						HCI_MGMT_UNCONFIGURED },
	{ set_public_address,      MGMT_SET_PUBLIC_ADDRESS_SIZE,
						HCI_MGMT_UNCONFIGURED },
	{ start_service_discovery, MGMT_START_SERVICE_DISCOVERY_SIZE,
						HCI_MGMT_VAR_LEN },
	{ read_local_oob_ext_data, MGMT_READ_LOCAL_OOB_EXT_DATA_SIZE },
	{ read_ext_index_list,     MGMT_READ_EXT_INDEX_LIST_SIZE,
						HCI_MGMT_NO_HDEV |
						HCI_MGMT_UNTRUSTED },
	{ read_adv_features,       MGMT_READ_ADV_FEATURES_SIZE },
	{ add_advertising,	   MGMT_ADD_ADVERTISING_SIZE,
						HCI_MGMT_VAR_LEN },
	{ remove_advertising,	   MGMT_REMOVE_ADVERTISING_SIZE },
	{ get_adv_size_info,       MGMT_GET_ADV_SIZE_INFO_SIZE },
	{ start_limited_discovery, MGMT_START_DISCOVERY_SIZE },
	{ read_ext_controller_info,MGMT_READ_EXT_INFO_SIZE,
						HCI_MGMT_UNTRUSTED },
	{ set_appearance,	   MGMT_SET_APPEARANCE_SIZE },
	{ get_phy_configuration,   MGMT_GET_PHY_CONFIGURATION_SIZE },
	{ set_phy_configuration,   MGMT_SET_PHY_CONFIGURATION_SIZE },
	{ set_blocked_keys,	   MGMT_OP_SET_BLOCKED_KEYS_SIZE,
						HCI_MGMT_VAR_LEN },
	{ set_wideband_speech,	   MGMT_SETTING_SIZE },
	{ read_controller_cap,     MGMT_READ_CONTROLLER_CAP_SIZE,
						HCI_MGMT_UNTRUSTED },
	{ read_exp_features_info,  MGMT_READ_EXP_FEATURES_INFO_SIZE,
						HCI_MGMT_UNTRUSTED |
						HCI_MGMT_HDEV_OPTIONAL },
	{ set_exp_feature,         MGMT_SET_EXP_FEATURE_SIZE,
						HCI_MGMT_VAR_LEN |
						HCI_MGMT_HDEV_OPTIONAL },
	{ read_def_system_config,  MGMT_READ_DEF_SYSTEM_CONFIG_SIZE,
						HCI_MGMT_UNTRUSTED },
	{ set_def_system_config,   MGMT_SET_DEF_SYSTEM_CONFIG_SIZE,
						HCI_MGMT_VAR_LEN },
	{ read_def_runtime_config, MGMT_READ_DEF_RUNTIME_CONFIG_SIZE,
						HCI_MGMT_UNTRUSTED },
	{ set_def_runtime_config,  MGMT_SET_DEF_RUNTIME_CONFIG_SIZE,
						HCI_MGMT_VAR_LEN },
	{ get_device_flags,        MGMT_GET_DEVICE_FLAGS_SIZE },
	{ set_device_flags,        MGMT_SET_DEVICE_FLAGS_SIZE },
	{ read_adv_mon_features,   MGMT_READ_ADV_MONITOR_FEATURES_SIZE },
	{ add_adv_patterns_monitor,MGMT_ADD_ADV_PATTERNS_MONITOR_SIZE,
						HCI_MGMT_VAR_LEN },
	{ remove_adv_monitor,      MGMT_REMOVE_ADV_MONITOR_SIZE },
	{ add_ext_adv_params,      MGMT_ADD_EXT_ADV_PARAMS_MIN_SIZE,
						HCI_MGMT_VAR_LEN },
	{ add_ext_adv_data,        MGMT_ADD_EXT_ADV_DATA_SIZE,
						HCI_MGMT_VAR_LEN },
	{ add_adv_patterns_monitor_rssi,
				   MGMT_ADD_ADV_PATTERNS_MONITOR_RSSI_SIZE,
						HCI_MGMT_VAR_LEN },
};

void mgmt_index_added(struct hci_dev *hdev)
{
	struct mgmt_ev_ext_index ev;

	if (test_bit(HCI_QUIRK_RAW_DEVICE, &hdev->quirks))
		return;

	switch (hdev->dev_type) {
	case HCI_PRIMARY:
		if (hci_dev_test_flag(hdev, HCI_UNCONFIGURED)) {
			mgmt_index_event(MGMT_EV_UNCONF_INDEX_ADDED, hdev,
					 NULL, 0, HCI_MGMT_UNCONF_INDEX_EVENTS);
			ev.type = 0x01;
		} else {
			mgmt_index_event(MGMT_EV_INDEX_ADDED, hdev, NULL, 0,
					 HCI_MGMT_INDEX_EVENTS);
			ev.type = 0x00;
		}
		break;
	case HCI_AMP:
		ev.type = 0x02;
		break;
	default:
		return;
	}

	ev.bus = hdev->bus;

	mgmt_index_event(MGMT_EV_EXT_INDEX_ADDED, hdev, &ev, sizeof(ev),
			 HCI_MGMT_EXT_INDEX_EVENTS);
}

void mgmt_index_removed(struct hci_dev *hdev)
{
	struct mgmt_ev_ext_index ev;
	u8 status = MGMT_STATUS_INVALID_INDEX;

	if (test_bit(HCI_QUIRK_RAW_DEVICE, &hdev->quirks))
		return;

	switch (hdev->dev_type) {
	case HCI_PRIMARY:
		mgmt_pending_foreach(0, hdev, cmd_complete_rsp, &status);

		if (hci_dev_test_flag(hdev, HCI_UNCONFIGURED)) {
			mgmt_index_event(MGMT_EV_UNCONF_INDEX_REMOVED, hdev,
					 NULL, 0, HCI_MGMT_UNCONF_INDEX_EVENTS);
			ev.type = 0x01;
		} else {
			mgmt_index_event(MGMT_EV_INDEX_REMOVED, hdev, NULL, 0,
					 HCI_MGMT_INDEX_EVENTS);
			ev.type = 0x00;
		}
		break;
	case HCI_AMP:
		ev.type = 0x02;
		break;
	default:
		return;
	}

	ev.bus = hdev->bus;

	mgmt_index_event(MGMT_EV_EXT_INDEX_REMOVED, hdev, &ev, sizeof(ev),
			 HCI_MGMT_EXT_INDEX_EVENTS);

	/* Cancel any remaining timed work */
	if (!hci_dev_test_flag(hdev, HCI_MGMT))
		return;
	cancel_delayed_work_sync(&hdev->discov_off);
	cancel_delayed_work_sync(&hdev->service_cache);
	cancel_delayed_work_sync(&hdev->rpa_expired);
}

void mgmt_power_on(struct hci_dev *hdev, int err)
{
	struct cmd_lookup match = { NULL, hdev };

	bt_dev_dbg(hdev, "err %d", err);

	hci_dev_lock(hdev);

	if (!err) {
		restart_le_actions(hdev);
		hci_update_passive_scan(hdev);
	}

	mgmt_pending_foreach(MGMT_OP_SET_POWERED, hdev, settings_rsp, &match);

	new_settings(hdev, match.sk);

	if (match.sk)
		sock_put(match.sk);

	hci_dev_unlock(hdev);
}

void __mgmt_power_off(struct hci_dev *hdev)
{
	struct cmd_lookup match = { NULL, hdev };
	u8 status, zero_cod[] = { 0, 0, 0 };

	mgmt_pending_foreach(MGMT_OP_SET_POWERED, hdev, settings_rsp, &match);

	/* If the power off is because of hdev unregistration let
	 * use the appropriate INVALID_INDEX status. Otherwise use
	 * NOT_POWERED. We cover both scenarios here since later in
	 * mgmt_index_removed() any hci_conn callbacks will have already
	 * been triggered, potentially causing misleading DISCONNECTED
	 * status responses.
	 */
	if (hci_dev_test_flag(hdev, HCI_UNREGISTER))
		status = MGMT_STATUS_INVALID_INDEX;
	else
		status = MGMT_STATUS_NOT_POWERED;

	mgmt_pending_foreach(0, hdev, cmd_complete_rsp, &status);

	if (memcmp(hdev->dev_class, zero_cod, sizeof(zero_cod)) != 0) {
		mgmt_limited_event(MGMT_EV_CLASS_OF_DEV_CHANGED, hdev,
				   zero_cod, sizeof(zero_cod),
				   HCI_MGMT_DEV_CLASS_EVENTS, NULL);
		ext_info_changed(hdev, NULL);
	}

	new_settings(hdev, match.sk);

	if (match.sk)
		sock_put(match.sk);
}

void mgmt_set_powered_failed(struct hci_dev *hdev, int err)
{
	struct mgmt_pending_cmd *cmd;
	u8 status;

	cmd = pending_find(MGMT_OP_SET_POWERED, hdev);
	if (!cmd)
		return;

	if (err == -ERFKILL)
		status = MGMT_STATUS_RFKILLED;
	else
		status = MGMT_STATUS_FAILED;

	mgmt_cmd_status(cmd->sk, hdev->id, MGMT_OP_SET_POWERED, status);

	mgmt_pending_remove(cmd);
}

void mgmt_new_link_key(struct hci_dev *hdev, struct link_key *key,
		       bool persistent)
{
	struct mgmt_ev_new_link_key ev;

	memset(&ev, 0, sizeof(ev));

	ev.store_hint = persistent;
	bacpy(&ev.key.addr.bdaddr, &key->bdaddr);
	ev.key.addr.type = BDADDR_BREDR;
	ev.key.type = key->type;
	memcpy(ev.key.val, key->val, HCI_LINK_KEY_SIZE);
	ev.key.pin_len = key->pin_len;

	mgmt_event(MGMT_EV_NEW_LINK_KEY, hdev, &ev, sizeof(ev), NULL);
}

static u8 mgmt_ltk_type(struct smp_ltk *ltk)
{
	switch (ltk->type) {
	case SMP_LTK:
	case SMP_LTK_RESPONDER:
		if (ltk->authenticated)
			return MGMT_LTK_AUTHENTICATED;
		return MGMT_LTK_UNAUTHENTICATED;
	case SMP_LTK_P256:
		if (ltk->authenticated)
			return MGMT_LTK_P256_AUTH;
		return MGMT_LTK_P256_UNAUTH;
	case SMP_LTK_P256_DEBUG:
		return MGMT_LTK_P256_DEBUG;
	}

	return MGMT_LTK_UNAUTHENTICATED;
}

void mgmt_new_ltk(struct hci_dev *hdev, struct smp_ltk *key, bool persistent)
{
	struct mgmt_ev_new_long_term_key ev;

	memset(&ev, 0, sizeof(ev));

	/* Devices using resolvable or non-resolvable random addresses
	 * without providing an identity resolving key don't require
	 * to store long term keys. Their addresses will change the
	 * next time around.
	 *
	 * Only when a remote device provides an identity address
	 * make sure the long term key is stored. If the remote
	 * identity is known, the long term keys are internally
	 * mapped to the identity address. So allow static random
	 * and public addresses here.
	 */
	if (key->bdaddr_type == ADDR_LE_DEV_RANDOM &&
	    (key->bdaddr.b[5] & 0xc0) != 0xc0)
		ev.store_hint = 0x00;
	else
		ev.store_hint = persistent;

	bacpy(&ev.key.addr.bdaddr, &key->bdaddr);
	ev.key.addr.type = link_to_bdaddr(LE_LINK, key->bdaddr_type);
	ev.key.type = mgmt_ltk_type(key);
	ev.key.enc_size = key->enc_size;
	ev.key.ediv = key->ediv;
	ev.key.rand = key->rand;

	if (key->type == SMP_LTK)
		ev.key.initiator = 1;

	/* Make sure we copy only the significant bytes based on the
	 * encryption key size, and set the rest of the value to zeroes.
	 */
	memcpy(ev.key.val, key->val, key->enc_size);
	memset(ev.key.val + key->enc_size, 0,
	       sizeof(ev.key.val) - key->enc_size);

	mgmt_event(MGMT_EV_NEW_LONG_TERM_KEY, hdev, &ev, sizeof(ev), NULL);
}

void mgmt_new_irk(struct hci_dev *hdev, struct smp_irk *irk, bool persistent)
{
	struct mgmt_ev_new_irk ev;

	memset(&ev, 0, sizeof(ev));

	ev.store_hint = persistent;

	bacpy(&ev.rpa, &irk->rpa);
	bacpy(&ev.irk.addr.bdaddr, &irk->bdaddr);
	ev.irk.addr.type = link_to_bdaddr(LE_LINK, irk->addr_type);
	memcpy(ev.irk.val, irk->val, sizeof(irk->val));

	mgmt_event(MGMT_EV_NEW_IRK, hdev, &ev, sizeof(ev), NULL);
}

void mgmt_new_csrk(struct hci_dev *hdev, struct smp_csrk *csrk,
		   bool persistent)
{
	struct mgmt_ev_new_csrk ev;

	memset(&ev, 0, sizeof(ev));

	/* Devices using resolvable or non-resolvable random addresses
	 * without providing an identity resolving key don't require
	 * to store signature resolving keys. Their addresses will change
	 * the next time around.
	 *
	 * Only when a remote device provides an identity address
	 * make sure the signature resolving key is stored. So allow
	 * static random and public addresses here.
	 */
	if (csrk->bdaddr_type == ADDR_LE_DEV_RANDOM &&
	    (csrk->bdaddr.b[5] & 0xc0) != 0xc0)
		ev.store_hint = 0x00;
	else
		ev.store_hint = persistent;

	bacpy(&ev.key.addr.bdaddr, &csrk->bdaddr);
	ev.key.addr.type = link_to_bdaddr(LE_LINK, csrk->bdaddr_type);
	ev.key.type = csrk->type;
	memcpy(ev.key.val, csrk->val, sizeof(csrk->val));

	mgmt_event(MGMT_EV_NEW_CSRK, hdev, &ev, sizeof(ev), NULL);
}

void mgmt_new_conn_param(struct hci_dev *hdev, bdaddr_t *bdaddr,
			 u8 bdaddr_type, u8 store_hint, u16 min_interval,
			 u16 max_interval, u16 latency, u16 timeout)
{
	struct mgmt_ev_new_conn_param ev;

	if (!hci_is_identity_address(bdaddr, bdaddr_type))
		return;

	memset(&ev, 0, sizeof(ev));
	bacpy(&ev.addr.bdaddr, bdaddr);
	ev.addr.type = link_to_bdaddr(LE_LINK, bdaddr_type);
	ev.store_hint = store_hint;
	ev.min_interval = cpu_to_le16(min_interval);
	ev.max_interval = cpu_to_le16(max_interval);
	ev.latency = cpu_to_le16(latency);
	ev.timeout = cpu_to_le16(timeout);

	mgmt_event(MGMT_EV_NEW_CONN_PARAM, hdev, &ev, sizeof(ev), NULL);
}

void mgmt_device_connected(struct hci_dev *hdev, struct hci_conn *conn,
			   u8 *name, u8 name_len)
{
	struct sk_buff *skb;
	struct mgmt_ev_device_connected *ev;
	u16 eir_len = 0;
	u32 flags = 0;

	/* allocate buff for LE or BR/EDR adv */
	if (conn->le_adv_data_len > 0)
		skb = mgmt_alloc_skb(hdev, MGMT_EV_DEVICE_CONNECTED,
				     sizeof(*ev) + conn->le_adv_data_len);
	else
		skb = mgmt_alloc_skb(hdev, MGMT_EV_DEVICE_CONNECTED,
				     sizeof(*ev) + (name ? eir_precalc_len(name_len) : 0) +
				     eir_precalc_len(sizeof(conn->dev_class)));

	ev = skb_put(skb, sizeof(*ev));
	bacpy(&ev->addr.bdaddr, &conn->dst);
	ev->addr.type = link_to_bdaddr(conn->type, conn->dst_type);

	if (conn->out)
		flags |= MGMT_DEV_FOUND_INITIATED_CONN;

	ev->flags = __cpu_to_le32(flags);

	/* We must ensure that the EIR Data fields are ordered and
	 * unique. Keep it simple for now and avoid the problem by not
	 * adding any BR/EDR data to the LE adv.
	 */
	if (conn->le_adv_data_len > 0) {
		skb_put_data(skb, conn->le_adv_data, conn->le_adv_data_len);
		eir_len = conn->le_adv_data_len;
	} else {
		if (name)
			eir_len += eir_skb_put_data(skb, EIR_NAME_COMPLETE, name, name_len);

		if (memcmp(conn->dev_class, "\0\0\0", sizeof(conn->dev_class)))
			eir_len += eir_skb_put_data(skb, EIR_CLASS_OF_DEV,
						    conn->dev_class, sizeof(conn->dev_class));
	}

	ev->eir_len = cpu_to_le16(eir_len);

	mgmt_event_skb(skb, NULL);
}

static void disconnect_rsp(struct mgmt_pending_cmd *cmd, void *data)
{
	struct sock **sk = data;

	cmd->cmd_complete(cmd, 0);

	*sk = cmd->sk;
	sock_hold(*sk);

	mgmt_pending_remove(cmd);
}

static void unpair_device_rsp(struct mgmt_pending_cmd *cmd, void *data)
{
	struct hci_dev *hdev = data;
	struct mgmt_cp_unpair_device *cp = cmd->param;

	device_unpaired(hdev, &cp->addr.bdaddr, cp->addr.type, cmd->sk);

	cmd->cmd_complete(cmd, 0);
	mgmt_pending_remove(cmd);
}

bool mgmt_powering_down(struct hci_dev *hdev)
{
	struct mgmt_pending_cmd *cmd;
	struct mgmt_mode *cp;

	cmd = pending_find(MGMT_OP_SET_POWERED, hdev);
	if (!cmd)
		return false;

	cp = cmd->param;
	if (!cp->val)
		return true;

	return false;
}

void mgmt_device_disconnected(struct hci_dev *hdev, bdaddr_t *bdaddr,
			      u8 link_type, u8 addr_type, u8 reason,
			      bool mgmt_connected)
{
	struct mgmt_ev_device_disconnected ev;
	struct sock *sk = NULL;

	/* The connection is still in hci_conn_hash so test for 1
	 * instead of 0 to know if this is the last one.
	 */
	if (mgmt_powering_down(hdev) && hci_conn_count(hdev) == 1) {
		cancel_delayed_work(&hdev->power_off);
		queue_work(hdev->req_workqueue, &hdev->power_off.work);
	}

	if (!mgmt_connected)
		return;

	if (link_type != ACL_LINK && link_type != LE_LINK)
		return;

	mgmt_pending_foreach(MGMT_OP_DISCONNECT, hdev, disconnect_rsp, &sk);

	bacpy(&ev.addr.bdaddr, bdaddr);
	ev.addr.type = link_to_bdaddr(link_type, addr_type);
	ev.reason = reason;

	/* Report disconnects due to suspend */
	if (hdev->suspended)
		ev.reason = MGMT_DEV_DISCONN_LOCAL_HOST_SUSPEND;

	mgmt_event(MGMT_EV_DEVICE_DISCONNECTED, hdev, &ev, sizeof(ev), sk);

	if (sk)
		sock_put(sk);

	mgmt_pending_foreach(MGMT_OP_UNPAIR_DEVICE, hdev, unpair_device_rsp,
			     hdev);
}

void mgmt_disconnect_failed(struct hci_dev *hdev, bdaddr_t *bdaddr,
			    u8 link_type, u8 addr_type, u8 status)
{
	u8 bdaddr_type = link_to_bdaddr(link_type, addr_type);
	struct mgmt_cp_disconnect *cp;
	struct mgmt_pending_cmd *cmd;

	mgmt_pending_foreach(MGMT_OP_UNPAIR_DEVICE, hdev, unpair_device_rsp,
			     hdev);

	cmd = pending_find(MGMT_OP_DISCONNECT, hdev);
	if (!cmd)
		return;

	cp = cmd->param;

	if (bacmp(bdaddr, &cp->addr.bdaddr))
		return;

	if (cp->addr.type != bdaddr_type)
		return;

	cmd->cmd_complete(cmd, mgmt_status(status));
	mgmt_pending_remove(cmd);
}

void mgmt_connect_failed(struct hci_dev *hdev, bdaddr_t *bdaddr, u8 link_type,
			 u8 addr_type, u8 status)
{
	struct mgmt_ev_connect_failed ev;

	/* The connection is still in hci_conn_hash so test for 1
	 * instead of 0 to know if this is the last one.
	 */
	if (mgmt_powering_down(hdev) && hci_conn_count(hdev) == 1) {
		cancel_delayed_work(&hdev->power_off);
		queue_work(hdev->req_workqueue, &hdev->power_off.work);
	}

	bacpy(&ev.addr.bdaddr, bdaddr);
	ev.addr.type = link_to_bdaddr(link_type, addr_type);
	ev.status = mgmt_status(status);

	mgmt_event(MGMT_EV_CONNECT_FAILED, hdev, &ev, sizeof(ev), NULL);
}

void mgmt_pin_code_request(struct hci_dev *hdev, bdaddr_t *bdaddr, u8 secure)
{
	struct mgmt_ev_pin_code_request ev;

	bacpy(&ev.addr.bdaddr, bdaddr);
	ev.addr.type = BDADDR_BREDR;
	ev.secure = secure;

	mgmt_event(MGMT_EV_PIN_CODE_REQUEST, hdev, &ev, sizeof(ev), NULL);
}

void mgmt_pin_code_reply_complete(struct hci_dev *hdev, bdaddr_t *bdaddr,
				  u8 status)
{
	struct mgmt_pending_cmd *cmd;

	cmd = pending_find(MGMT_OP_PIN_CODE_REPLY, hdev);
	if (!cmd)
		return;

	cmd->cmd_complete(cmd, mgmt_status(status));
	mgmt_pending_remove(cmd);
}

void mgmt_pin_code_neg_reply_complete(struct hci_dev *hdev, bdaddr_t *bdaddr,
				      u8 status)
{
	struct mgmt_pending_cmd *cmd;

	cmd = pending_find(MGMT_OP_PIN_CODE_NEG_REPLY, hdev);
	if (!cmd)
		return;

	cmd->cmd_complete(cmd, mgmt_status(status));
	mgmt_pending_remove(cmd);
}

int mgmt_user_confirm_request(struct hci_dev *hdev, bdaddr_t *bdaddr,
			      u8 link_type, u8 addr_type, u32 value,
			      u8 confirm_hint)
{
	struct mgmt_ev_user_confirm_request ev;

	bt_dev_dbg(hdev, "bdaddr %pMR", bdaddr);

	bacpy(&ev.addr.bdaddr, bdaddr);
	ev.addr.type = link_to_bdaddr(link_type, addr_type);
	ev.confirm_hint = confirm_hint;
	ev.value = cpu_to_le32(value);

	return mgmt_event(MGMT_EV_USER_CONFIRM_REQUEST, hdev, &ev, sizeof(ev),
			  NULL);
}

int mgmt_user_passkey_request(struct hci_dev *hdev, bdaddr_t *bdaddr,
			      u8 link_type, u8 addr_type)
{
	struct mgmt_ev_user_passkey_request ev;

	bt_dev_dbg(hdev, "bdaddr %pMR", bdaddr);

	bacpy(&ev.addr.bdaddr, bdaddr);
	ev.addr.type = link_to_bdaddr(link_type, addr_type);

	return mgmt_event(MGMT_EV_USER_PASSKEY_REQUEST, hdev, &ev, sizeof(ev),
			  NULL);
}

static int user_pairing_resp_complete(struct hci_dev *hdev, bdaddr_t *bdaddr,
				      u8 link_type, u8 addr_type, u8 status,
				      u8 opcode)
{
	struct mgmt_pending_cmd *cmd;

	cmd = pending_find(opcode, hdev);
	if (!cmd)
		return -ENOENT;

	cmd->cmd_complete(cmd, mgmt_status(status));
	mgmt_pending_remove(cmd);

	return 0;
}

int mgmt_user_confirm_reply_complete(struct hci_dev *hdev, bdaddr_t *bdaddr,
				     u8 link_type, u8 addr_type, u8 status)
{
	return user_pairing_resp_complete(hdev, bdaddr, link_type, addr_type,
					  status, MGMT_OP_USER_CONFIRM_REPLY);
}

int mgmt_user_confirm_neg_reply_complete(struct hci_dev *hdev, bdaddr_t *bdaddr,
					 u8 link_type, u8 addr_type, u8 status)
{
	return user_pairing_resp_complete(hdev, bdaddr, link_type, addr_type,
					  status,
					  MGMT_OP_USER_CONFIRM_NEG_REPLY);
}

int mgmt_user_passkey_reply_complete(struct hci_dev *hdev, bdaddr_t *bdaddr,
				     u8 link_type, u8 addr_type, u8 status)
{
	return user_pairing_resp_complete(hdev, bdaddr, link_type, addr_type,
					  status, MGMT_OP_USER_PASSKEY_REPLY);
}

int mgmt_user_passkey_neg_reply_complete(struct hci_dev *hdev, bdaddr_t *bdaddr,
					 u8 link_type, u8 addr_type, u8 status)
{
	return user_pairing_resp_complete(hdev, bdaddr, link_type, addr_type,
					  status,
					  MGMT_OP_USER_PASSKEY_NEG_REPLY);
}

int mgmt_user_passkey_notify(struct hci_dev *hdev, bdaddr_t *bdaddr,
			     u8 link_type, u8 addr_type, u32 passkey,
			     u8 entered)
{
	struct mgmt_ev_passkey_notify ev;

	bt_dev_dbg(hdev, "bdaddr %pMR", bdaddr);

	bacpy(&ev.addr.bdaddr, bdaddr);
	ev.addr.type = link_to_bdaddr(link_type, addr_type);
	ev.passkey = __cpu_to_le32(passkey);
	ev.entered = entered;

	return mgmt_event(MGMT_EV_PASSKEY_NOTIFY, hdev, &ev, sizeof(ev), NULL);
}

void mgmt_auth_failed(struct hci_conn *conn, u8 hci_status)
{
	struct mgmt_ev_auth_failed ev;
	struct mgmt_pending_cmd *cmd;
	u8 status = mgmt_status(hci_status);

	bacpy(&ev.addr.bdaddr, &conn->dst);
	ev.addr.type = link_to_bdaddr(conn->type, conn->dst_type);
	ev.status = status;

	cmd = find_pairing(conn);

	mgmt_event(MGMT_EV_AUTH_FAILED, conn->hdev, &ev, sizeof(ev),
		    cmd ? cmd->sk : NULL);

	if (cmd) {
		cmd->cmd_complete(cmd, status);
		mgmt_pending_remove(cmd);
	}
}

void mgmt_auth_enable_complete(struct hci_dev *hdev, u8 status)
{
	struct cmd_lookup match = { NULL, hdev };
	bool changed;

	if (status) {
		u8 mgmt_err = mgmt_status(status);
		mgmt_pending_foreach(MGMT_OP_SET_LINK_SECURITY, hdev,
				     cmd_status_rsp, &mgmt_err);
		return;
	}

	if (test_bit(HCI_AUTH, &hdev->flags))
		changed = !hci_dev_test_and_set_flag(hdev, HCI_LINK_SECURITY);
	else
		changed = hci_dev_test_and_clear_flag(hdev, HCI_LINK_SECURITY);

	mgmt_pending_foreach(MGMT_OP_SET_LINK_SECURITY, hdev, settings_rsp,
			     &match);

	if (changed)
		new_settings(hdev, match.sk);

	if (match.sk)
		sock_put(match.sk);
}

static void sk_lookup(struct mgmt_pending_cmd *cmd, void *data)
{
	struct cmd_lookup *match = data;

	if (match->sk == NULL) {
		match->sk = cmd->sk;
		sock_hold(match->sk);
	}
}

void mgmt_set_class_of_dev_complete(struct hci_dev *hdev, u8 *dev_class,
				    u8 status)
{
	struct cmd_lookup match = { NULL, hdev, mgmt_status(status) };

	mgmt_pending_foreach(MGMT_OP_SET_DEV_CLASS, hdev, sk_lookup, &match);
	mgmt_pending_foreach(MGMT_OP_ADD_UUID, hdev, sk_lookup, &match);
	mgmt_pending_foreach(MGMT_OP_REMOVE_UUID, hdev, sk_lookup, &match);

	if (!status) {
		mgmt_limited_event(MGMT_EV_CLASS_OF_DEV_CHANGED, hdev, dev_class,
				   3, HCI_MGMT_DEV_CLASS_EVENTS, NULL);
		ext_info_changed(hdev, NULL);
	}

	if (match.sk)
		sock_put(match.sk);
}

void mgmt_set_local_name_complete(struct hci_dev *hdev, u8 *name, u8 status)
{
	struct mgmt_cp_set_local_name ev;
	struct mgmt_pending_cmd *cmd;

	if (status)
		return;

	memset(&ev, 0, sizeof(ev));
	memcpy(ev.name, name, HCI_MAX_NAME_LENGTH);
	memcpy(ev.short_name, hdev->short_name, HCI_MAX_SHORT_NAME_LENGTH);

	cmd = pending_find(MGMT_OP_SET_LOCAL_NAME, hdev);
	if (!cmd) {
		memcpy(hdev->dev_name, name, sizeof(hdev->dev_name));

		/* If this is a HCI command related to powering on the
		 * HCI dev don't send any mgmt signals.
		 */
		if (pending_find(MGMT_OP_SET_POWERED, hdev))
			return;
	}

	mgmt_limited_event(MGMT_EV_LOCAL_NAME_CHANGED, hdev, &ev, sizeof(ev),
			   HCI_MGMT_LOCAL_NAME_EVENTS, cmd ? cmd->sk : NULL);
	ext_info_changed(hdev, cmd ? cmd->sk : NULL);
}

static inline bool has_uuid(u8 *uuid, u16 uuid_count, u8 (*uuids)[16])
{
	int i;

	for (i = 0; i < uuid_count; i++) {
		if (!memcmp(uuid, uuids[i], 16))
			return true;
	}

	return false;
}

static bool eir_has_uuids(u8 *eir, u16 eir_len, u16 uuid_count, u8 (*uuids)[16])
{
	u16 parsed = 0;

	while (parsed < eir_len) {
		u8 field_len = eir[0];
		u8 uuid[16];
		int i;

		if (field_len == 0)
			break;

		if (eir_len - parsed < field_len + 1)
			break;

		switch (eir[1]) {
		case EIR_UUID16_ALL:
		case EIR_UUID16_SOME:
			for (i = 0; i + 3 <= field_len; i += 2) {
				memcpy(uuid, bluetooth_base_uuid, 16);
				uuid[13] = eir[i + 3];
				uuid[12] = eir[i + 2];
				if (has_uuid(uuid, uuid_count, uuids))
					return true;
			}
			break;
		case EIR_UUID32_ALL:
		case EIR_UUID32_SOME:
			for (i = 0; i + 5 <= field_len; i += 4) {
				memcpy(uuid, bluetooth_base_uuid, 16);
				uuid[15] = eir[i + 5];
				uuid[14] = eir[i + 4];
				uuid[13] = eir[i + 3];
				uuid[12] = eir[i + 2];
				if (has_uuid(uuid, uuid_count, uuids))
					return true;
			}
			break;
		case EIR_UUID128_ALL:
		case EIR_UUID128_SOME:
			for (i = 0; i + 17 <= field_len; i += 16) {
				memcpy(uuid, eir + i + 2, 16);
				if (has_uuid(uuid, uuid_count, uuids))
					return true;
			}
			break;
		}

		parsed += field_len + 1;
		eir += field_len + 1;
	}

	return false;
}

static void restart_le_scan(struct hci_dev *hdev)
{
	/* If controller is not scanning we are done. */
	if (!hci_dev_test_flag(hdev, HCI_LE_SCAN))
		return;

	if (time_after(jiffies + DISCOV_LE_RESTART_DELAY,
		       hdev->discovery.scan_start +
		       hdev->discovery.scan_duration))
		return;

	queue_delayed_work(hdev->req_workqueue, &hdev->le_scan_restart,
			   DISCOV_LE_RESTART_DELAY);
}

static bool is_filter_match(struct hci_dev *hdev, s8 rssi, u8 *eir,
			    u16 eir_len, u8 *scan_rsp, u8 scan_rsp_len)
{
	/* If a RSSI threshold has been specified, and
	 * HCI_QUIRK_STRICT_DUPLICATE_FILTER is not set, then all results with
	 * a RSSI smaller than the RSSI threshold will be dropped. If the quirk
	 * is set, let it through for further processing, as we might need to
	 * restart the scan.
	 *
	 * For BR/EDR devices (pre 1.2) providing no RSSI during inquiry,
	 * the results are also dropped.
	 */
	if (hdev->discovery.rssi != HCI_RSSI_INVALID &&
	    (rssi == HCI_RSSI_INVALID ||
	    (rssi < hdev->discovery.rssi &&
	     !test_bit(HCI_QUIRK_STRICT_DUPLICATE_FILTER, &hdev->quirks))))
		return  false;

	if (hdev->discovery.uuid_count != 0) {
		/* If a list of UUIDs is provided in filter, results with no
		 * matching UUID should be dropped.
		 */
		if (!eir_has_uuids(eir, eir_len, hdev->discovery.uuid_count,
				   hdev->discovery.uuids) &&
		    !eir_has_uuids(scan_rsp, scan_rsp_len,
				   hdev->discovery.uuid_count,
				   hdev->discovery.uuids))
			return false;
	}

	/* If duplicate filtering does not report RSSI changes, then restart
	 * scanning to ensure updated result with updated RSSI values.
	 */
	if (test_bit(HCI_QUIRK_STRICT_DUPLICATE_FILTER, &hdev->quirks)) {
		restart_le_scan(hdev);

		/* Validate RSSI value against the RSSI threshold once more. */
		if (hdev->discovery.rssi != HCI_RSSI_INVALID &&
		    rssi < hdev->discovery.rssi)
			return false;
	}

	return true;
}

void mgmt_adv_monitor_device_lost(struct hci_dev *hdev, u16 handle,
				  bdaddr_t *bdaddr, u8 addr_type)
{
	struct mgmt_ev_adv_monitor_device_lost ev;

	ev.monitor_handle = cpu_to_le16(handle);
	bacpy(&ev.addr.bdaddr, bdaddr);
	ev.addr.type = addr_type;

	mgmt_event(MGMT_EV_ADV_MONITOR_DEVICE_LOST, hdev, &ev, sizeof(ev),
		   NULL);
}

static void mgmt_send_adv_monitor_device_found(struct hci_dev *hdev,
					       struct sk_buff *skb,
					       struct sock *skip_sk,
					       u16 handle)
{
	struct sk_buff *advmon_skb;
	size_t advmon_skb_len;
	__le16 *monitor_handle;

	if (!skb)
		return;

	advmon_skb_len = (sizeof(struct mgmt_ev_adv_monitor_device_found) -
			  sizeof(struct mgmt_ev_device_found)) + skb->len;
	advmon_skb = mgmt_alloc_skb(hdev, MGMT_EV_ADV_MONITOR_DEVICE_FOUND,
				    advmon_skb_len);
	if (!advmon_skb)
		return;

	/* ADV_MONITOR_DEVICE_FOUND is similar to DEVICE_FOUND event except
	 * that it also has 'monitor_handle'. Make a copy of DEVICE_FOUND and
	 * store monitor_handle of the matched monitor.
	 */
	monitor_handle = skb_put(advmon_skb, sizeof(*monitor_handle));
	*monitor_handle = cpu_to_le16(handle);
	skb_put_data(advmon_skb, skb->data, skb->len);

	mgmt_event_skb(advmon_skb, skip_sk);
}

static void mgmt_adv_monitor_device_found(struct hci_dev *hdev,
					  bdaddr_t *bdaddr, bool report_device,
					  struct sk_buff *skb,
					  struct sock *skip_sk)
{
	struct monitored_device *dev, *tmp;
	bool matched = false;
	bool notified = false;

	/* We have received the Advertisement Report because:
	 * 1. the kernel has initiated active discovery
	 * 2. if not, we have pend_le_reports > 0 in which case we are doing
	 *    passive scanning
	 * 3. if none of the above is true, we have one or more active
	 *    Advertisement Monitor
	 *
	 * For case 1 and 2, report all advertisements via MGMT_EV_DEVICE_FOUND
	 * and report ONLY one advertisement per device for the matched Monitor
	 * via MGMT_EV_ADV_MONITOR_DEVICE_FOUND event.
	 *
	 * For case 3, since we are not active scanning and all advertisements
	 * received are due to a matched Advertisement Monitor, report all
	 * advertisements ONLY via MGMT_EV_ADV_MONITOR_DEVICE_FOUND event.
	 */
	if (report_device && !hdev->advmon_pend_notify) {
		mgmt_event_skb(skb, skip_sk);
		return;
	}

	hdev->advmon_pend_notify = false;

	list_for_each_entry_safe(dev, tmp, &hdev->monitored_devices, list) {
		if (!bacmp(&dev->bdaddr, bdaddr)) {
			matched = true;

			if (!dev->notified) {
				mgmt_send_adv_monitor_device_found(hdev, skb,
								   skip_sk,
								   dev->handle);
				notified = true;
				dev->notified = true;
			}
		}

		if (!dev->notified)
			hdev->advmon_pend_notify = true;
	}

	if (!report_device &&
	    ((matched && !notified) || !msft_monitor_supported(hdev))) {
		/* Handle 0 indicates that we are not active scanning and this
		 * is a subsequent advertisement report for an already matched
		 * Advertisement Monitor or the controller offloading support
		 * is not available.
		 */
		mgmt_send_adv_monitor_device_found(hdev, skb, skip_sk, 0);
	}

	if (report_device)
		mgmt_event_skb(skb, skip_sk);
	else
		kfree_skb(skb);
}

void mgmt_device_found(struct hci_dev *hdev, bdaddr_t *bdaddr, u8 link_type,
		       u8 addr_type, u8 *dev_class, s8 rssi, u32 flags,
		       u8 *eir, u16 eir_len, u8 *scan_rsp, u8 scan_rsp_len)
{
	struct sk_buff *skb;
	struct mgmt_ev_device_found *ev;
	bool report_device = hci_discovery_active(hdev);

	/* Don't send events for a non-kernel initiated discovery. With
	 * LE one exception is if we have pend_le_reports > 0 in which
	 * case we're doing passive scanning and want these events.
	 */
	if (!hci_discovery_active(hdev)) {
		if (link_type == ACL_LINK)
			return;
		if (link_type == LE_LINK && !list_empty(&hdev->pend_le_reports))
			report_device = true;
		else if (!hci_is_adv_monitoring(hdev))
			return;
	}

	if (hdev->discovery.result_filtering) {
		/* We are using service discovery */
		if (!is_filter_match(hdev, rssi, eir, eir_len, scan_rsp,
				     scan_rsp_len))
			return;
	}

	if (hdev->discovery.limited) {
		/* Check for limited discoverable bit */
		if (dev_class) {
			if (!(dev_class[1] & 0x20))
				return;
		} else {
			u8 *flags = eir_get_data(eir, eir_len, EIR_FLAGS, NULL);
			if (!flags || !(flags[0] & LE_AD_LIMITED))
				return;
		}
	}

	/* Allocate skb. The 5 extra bytes are for the potential CoD field */
	skb = mgmt_alloc_skb(hdev, MGMT_EV_DEVICE_FOUND,
			     sizeof(*ev) + eir_len + scan_rsp_len + 5);
	if (!skb)
		return;

	ev = skb_put(skb, sizeof(*ev));

	/* In case of device discovery with BR/EDR devices (pre 1.2), the
	 * RSSI value was reported as 0 when not available. This behavior
	 * is kept when using device discovery. This is required for full
	 * backwards compatibility with the API.
	 *
	 * However when using service discovery, the value 127 will be
	 * returned when the RSSI is not available.
	 */
	if (rssi == HCI_RSSI_INVALID && !hdev->discovery.report_invalid_rssi &&
	    link_type == ACL_LINK)
		rssi = 0;

	bacpy(&ev->addr.bdaddr, bdaddr);
	ev->addr.type = link_to_bdaddr(link_type, addr_type);
	ev->rssi = rssi;
	ev->flags = cpu_to_le32(flags);

	if (eir_len > 0)
		/* Copy EIR or advertising data into event */
		skb_put_data(skb, eir, eir_len);

	if (dev_class && !eir_get_data(eir, eir_len, EIR_CLASS_OF_DEV, NULL)) {
		u8 eir_cod[5];

		eir_len += eir_append_data(eir_cod, 0, EIR_CLASS_OF_DEV,
					   dev_class, 3);
		skb_put_data(skb, eir_cod, sizeof(eir_cod));
	}

	if (scan_rsp_len > 0)
		/* Append scan response data to event */
		skb_put_data(skb, scan_rsp, scan_rsp_len);

	ev->eir_len = cpu_to_le16(eir_len + scan_rsp_len);

	mgmt_adv_monitor_device_found(hdev, bdaddr, report_device, skb, NULL);
}

void mgmt_remote_name(struct hci_dev *hdev, bdaddr_t *bdaddr, u8 link_type,
		      u8 addr_type, s8 rssi, u8 *name, u8 name_len)
{
	struct sk_buff *skb;
	struct mgmt_ev_device_found *ev;
	u16 eir_len = 0;
	u32 flags = 0;

	skb = mgmt_alloc_skb(hdev, MGMT_EV_DEVICE_FOUND,
			     sizeof(*ev) + (name ? eir_precalc_len(name_len) : 0));

	ev = skb_put(skb, sizeof(*ev));
	bacpy(&ev->addr.bdaddr, bdaddr);
	ev->addr.type = link_to_bdaddr(link_type, addr_type);
	ev->rssi = rssi;

	if (name)
		eir_len += eir_skb_put_data(skb, EIR_NAME_COMPLETE, name, name_len);
	else
		flags = MGMT_DEV_FOUND_NAME_REQUEST_FAILED;

	ev->eir_len = cpu_to_le16(eir_len);
	ev->flags = cpu_to_le32(flags);

	mgmt_event_skb(skb, NULL);
}

void mgmt_discovering(struct hci_dev *hdev, u8 discovering)
{
	struct mgmt_ev_discovering ev;

	bt_dev_dbg(hdev, "discovering %u", discovering);

	memset(&ev, 0, sizeof(ev));
	ev.type = hdev->discovery.type;
	ev.discovering = discovering;

	mgmt_event(MGMT_EV_DISCOVERING, hdev, &ev, sizeof(ev), NULL);
}

void mgmt_suspending(struct hci_dev *hdev, u8 state)
{
	struct mgmt_ev_controller_suspend ev;

	ev.suspend_state = state;
	mgmt_event(MGMT_EV_CONTROLLER_SUSPEND, hdev, &ev, sizeof(ev), NULL);
}

void mgmt_resuming(struct hci_dev *hdev, u8 reason, bdaddr_t *bdaddr,
		   u8 addr_type)
{
	struct mgmt_ev_controller_resume ev;

	ev.wake_reason = reason;
	if (bdaddr) {
		bacpy(&ev.addr.bdaddr, bdaddr);
		ev.addr.type = addr_type;
	} else {
		memset(&ev.addr, 0, sizeof(ev.addr));
	}

	mgmt_event(MGMT_EV_CONTROLLER_RESUME, hdev, &ev, sizeof(ev), NULL);
}

static struct hci_mgmt_chan chan = {
	.channel	= HCI_CHANNEL_CONTROL,
	.handler_count	= ARRAY_SIZE(mgmt_handlers),
	.handlers	= mgmt_handlers,
	.hdev_init	= mgmt_init_hdev,
};

int mgmt_init(void)
{
	return hci_mgmt_chan_register(&chan);
}

void mgmt_exit(void)
{
	hci_mgmt_chan_unregister(&chan);
}<|MERGE_RESOLUTION|>--- conflicted
+++ resolved
@@ -6921,11 +6921,6 @@
 		if (!cmd) {
 			err = -ENOMEM;
 		} else {
-<<<<<<< HEAD
-			hci_conn_hold(conn);
-			cmd->user_data = hci_conn_get(conn);
-=======
->>>>>>> f2afc9d9
 			err = hci_cmd_sync_queue(hdev, get_conn_info_sync,
 						 cmd, get_conn_info_complete);
 		}
