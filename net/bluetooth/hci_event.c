--- conflicted
+++ resolved
@@ -3069,16 +3069,7 @@
 	struct hci_conn *conn;
 	u8 status = ev->status;
 
-<<<<<<< HEAD
-	if (__le16_to_cpu(ev->handle) > HCI_CONN_HANDLE_MAX) {
-		bt_dev_err(hdev, "Ignoring HCI_Connection_Complete for invalid handle");
-		return;
-	}
-
-	bt_dev_dbg(hdev, "status 0x%2.2x", ev->status);
-=======
 	bt_dev_dbg(hdev, "status 0x%2.2x", status);
->>>>>>> 5e014b6b
 
 	hci_dev_lock(hdev);
 
@@ -3133,11 +3124,7 @@
 		goto unlock;
 	}
 
-<<<<<<< HEAD
-	if (!ev->status) {
-=======
 	if (!status) {
->>>>>>> 5e014b6b
 		conn->handle = __le16_to_cpu(ev->handle);
 		if (conn->handle > HCI_CONN_HANDLE_MAX) {
 			bt_dev_err(hdev, "Invalid handle: 0x%4.4x > 0x%4.4x",
@@ -4707,16 +4694,7 @@
 		return;
 	}
 
-<<<<<<< HEAD
-	if (__le16_to_cpu(ev->handle) > HCI_CONN_HANDLE_MAX) {
-		bt_dev_err(hdev, "Ignoring HCI_Sync_Conn_Complete for invalid handle");
-		return;
-	}
-
-	bt_dev_dbg(hdev, "status 0x%2.2x", ev->status);
-=======
 	bt_dev_dbg(hdev, "status 0x%2.2x", status);
->>>>>>> 5e014b6b
 
 	hci_dev_lock(hdev);
 
@@ -4750,11 +4728,6 @@
 		goto unlock;
 	}
 
-<<<<<<< HEAD
-	switch (ev->status) {
-	case 0x00:
-		conn->handle = __le16_to_cpu(ev->handle);
-=======
 	switch (status) {
 	case 0x00:
 		conn->handle = __le16_to_cpu(ev->handle);
@@ -4766,7 +4739,6 @@
 			break;
 		}
 
->>>>>>> 5e014b6b
 		conn->state  = BT_CONNECTED;
 		conn->type   = ev->link_type;
 
