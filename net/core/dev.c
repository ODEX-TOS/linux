--- conflicted
+++ resolved
@@ -5948,13 +5948,6 @@
 				       skb_mac_header(skb),
 				       maclen);
 
-<<<<<<< HEAD
-		diffs |= skb_get_nfct(p) ^ skb_get_nfct(skb);
-#if IS_ENABLED(CONFIG_SKB_EXTENSIONS) && IS_ENABLED(CONFIG_NET_TC_SKB_EXT)
-		if (!diffs) {
-			struct tc_skb_ext *skb_ext = skb_ext_find(skb, TC_SKB_EXT);
-			struct tc_skb_ext *p_ext = skb_ext_find(p, TC_SKB_EXT);
-=======
 		/* in most common scenarions 'slow_gro' is 0
 		 * otherwise we are already on some slower paths
 		 * either skip all the infrequent tests altogether or
@@ -5973,18 +5966,12 @@
 #if IS_ENABLED(CONFIG_SKB_EXTENSIONS) && IS_ENABLED(CONFIG_NET_TC_SKB_EXT)
 			skb_ext = skb_ext_find(skb, TC_SKB_EXT);
 			p_ext = skb_ext_find(p, TC_SKB_EXT);
->>>>>>> bee673aa
 
 			diffs |= (!!p_ext) ^ (!!skb_ext);
 			if (!diffs && unlikely(skb_ext))
 				diffs |= p_ext->chain ^ skb_ext->chain;
-<<<<<<< HEAD
-		}
 #endif
-=======
-#endif
-		}
->>>>>>> bee673aa
+		}
 
 		NAPI_GRO_CB(p)->same_flow = !diffs;
 	}
@@ -6249,17 +6236,12 @@
 	skb->encapsulation = 0;
 	skb_shinfo(skb)->gso_type = 0;
 	skb->truesize = SKB_TRUESIZE(skb_end_offset(skb));
-<<<<<<< HEAD
-	skb_ext_reset(skb);
-	nf_reset_ct(skb);
-=======
 	if (unlikely(skb->slow_gro)) {
 		skb_orphan(skb);
 		skb_ext_reset(skb);
 		nf_reset_ct(skb);
 		skb->slow_gro = 0;
 	}
->>>>>>> bee673aa
 
 	napi->skb = skb;
 }
