// SPDX-License-Identifier: GPL-2.0-or-later
/*
 * Linux Socket Filter - Kernel level socket filtering
 *
 * Based on the design of the Berkeley Packet Filter. The new
 * internal format has been designed by PLUMgrid:
 *
 *	Copyright (c) 2011 - 2014 PLUMgrid, http://plumgrid.com
 *
 * Authors:
 *
 *	Jay Schulist <jschlst@samba.org>
 *	Alexei Starovoitov <ast@plumgrid.com>
 *	Daniel Borkmann <dborkman@redhat.com>
 *
 * Andi Kleen - Fix a few bad bugs and races.
 * Kris Katterjohn - Added many additional checks in bpf_check_classic()
 */

#include <linux/atomic.h>
#include <linux/module.h>
#include <linux/types.h>
#include <linux/mm.h>
#include <linux/fcntl.h>
#include <linux/socket.h>
#include <linux/sock_diag.h>
#include <linux/in.h>
#include <linux/inet.h>
#include <linux/netdevice.h>
#include <linux/if_packet.h>
#include <linux/if_arp.h>
#include <linux/gfp.h>
#include <net/inet_common.h>
#include <net/ip.h>
#include <net/protocol.h>
#include <net/netlink.h>
#include <linux/skbuff.h>
#include <linux/skmsg.h>
#include <net/sock.h>
#include <net/flow_dissector.h>
#include <linux/errno.h>
#include <linux/timer.h>
#include <linux/uaccess.h>
#include <asm/unaligned.h>
#include <linux/filter.h>
#include <linux/ratelimit.h>
#include <linux/seccomp.h>
#include <linux/if_vlan.h>
#include <linux/bpf.h>
#include <linux/btf.h>
#include <net/sch_generic.h>
#include <net/cls_cgroup.h>
#include <net/dst_metadata.h>
#include <net/dst.h>
#include <net/sock_reuseport.h>
#include <net/busy_poll.h>
#include <net/tcp.h>
#include <net/xfrm.h>
#include <net/udp.h>
#include <linux/bpf_trace.h>
#include <net/xdp_sock.h>
#include <linux/inetdevice.h>
#include <net/inet_hashtables.h>
#include <net/inet6_hashtables.h>
#include <net/ip_fib.h>
#include <net/nexthop.h>
#include <net/flow.h>
#include <net/arp.h>
#include <net/ipv6.h>
#include <net/net_namespace.h>
#include <linux/seg6_local.h>
#include <net/seg6.h>
#include <net/seg6_local.h>
#include <net/lwtunnel.h>
#include <net/ipv6_stubs.h>
#include <net/bpf_sk_storage.h>
#include <net/transp_v6.h>
#include <linux/btf_ids.h>
#include <net/tls.h>
#include <net/xdp.h>

static const struct bpf_func_proto *
bpf_sk_base_func_proto(enum bpf_func_id func_id);

int copy_bpf_fprog_from_user(struct sock_fprog *dst, sockptr_t src, int len)
{
	if (in_compat_syscall()) {
		struct compat_sock_fprog f32;

		if (len != sizeof(f32))
			return -EINVAL;
		if (copy_from_sockptr(&f32, src, sizeof(f32)))
			return -EFAULT;
		memset(dst, 0, sizeof(*dst));
		dst->len = f32.len;
		dst->filter = compat_ptr(f32.filter);
	} else {
		if (len != sizeof(*dst))
			return -EINVAL;
		if (copy_from_sockptr(dst, src, sizeof(*dst)))
			return -EFAULT;
	}

	return 0;
}
EXPORT_SYMBOL_GPL(copy_bpf_fprog_from_user);

/**
 *	sk_filter_trim_cap - run a packet through a socket filter
 *	@sk: sock associated with &sk_buff
 *	@skb: buffer to filter
 *	@cap: limit on how short the eBPF program may trim the packet
 *
 * Run the eBPF program and then cut skb->data to correct size returned by
 * the program. If pkt_len is 0 we toss packet. If skb->len is smaller
 * than pkt_len we keep whole skb->data. This is the socket level
 * wrapper to bpf_prog_run. It returns 0 if the packet should
 * be accepted or -EPERM if the packet should be tossed.
 *
 */
int sk_filter_trim_cap(struct sock *sk, struct sk_buff *skb, unsigned int cap)
{
	int err;
	struct sk_filter *filter;

	/*
	 * If the skb was allocated from pfmemalloc reserves, only
	 * allow SOCK_MEMALLOC sockets to use it as this socket is
	 * helping free memory
	 */
	if (skb_pfmemalloc(skb) && !sock_flag(sk, SOCK_MEMALLOC)) {
		NET_INC_STATS(sock_net(sk), LINUX_MIB_PFMEMALLOCDROP);
		return -ENOMEM;
	}
	err = BPF_CGROUP_RUN_PROG_INET_INGRESS(sk, skb);
	if (err)
		return err;

	err = security_sock_rcv_skb(sk, skb);
	if (err)
		return err;

	rcu_read_lock();
	filter = rcu_dereference(sk->sk_filter);
	if (filter) {
		struct sock *save_sk = skb->sk;
		unsigned int pkt_len;

		skb->sk = sk;
		pkt_len = bpf_prog_run_save_cb(filter->prog, skb);
		skb->sk = save_sk;
		err = pkt_len ? pskb_trim(skb, max(cap, pkt_len)) : -EPERM;
	}
	rcu_read_unlock();

	return err;
}
EXPORT_SYMBOL(sk_filter_trim_cap);

BPF_CALL_1(bpf_skb_get_pay_offset, struct sk_buff *, skb)
{
	return skb_get_poff(skb);
}

BPF_CALL_3(bpf_skb_get_nlattr, struct sk_buff *, skb, u32, a, u32, x)
{
	struct nlattr *nla;

	if (skb_is_nonlinear(skb))
		return 0;

	if (skb->len < sizeof(struct nlattr))
		return 0;

	if (a > skb->len - sizeof(struct nlattr))
		return 0;

	nla = nla_find((struct nlattr *) &skb->data[a], skb->len - a, x);
	if (nla)
		return (void *) nla - (void *) skb->data;

	return 0;
}

BPF_CALL_3(bpf_skb_get_nlattr_nest, struct sk_buff *, skb, u32, a, u32, x)
{
	struct nlattr *nla;

	if (skb_is_nonlinear(skb))
		return 0;

	if (skb->len < sizeof(struct nlattr))
		return 0;

	if (a > skb->len - sizeof(struct nlattr))
		return 0;

	nla = (struct nlattr *) &skb->data[a];
	if (nla->nla_len > skb->len - a)
		return 0;

	nla = nla_find_nested(nla, x);
	if (nla)
		return (void *) nla - (void *) skb->data;

	return 0;
}

BPF_CALL_4(bpf_skb_load_helper_8, const struct sk_buff *, skb, const void *,
	   data, int, headlen, int, offset)
{
	u8 tmp, *ptr;
	const int len = sizeof(tmp);

	if (offset >= 0) {
		if (headlen - offset >= len)
			return *(u8 *)(data + offset);
		if (!skb_copy_bits(skb, offset, &tmp, sizeof(tmp)))
			return tmp;
	} else {
		ptr = bpf_internal_load_pointer_neg_helper(skb, offset, len);
		if (likely(ptr))
			return *(u8 *)ptr;
	}

	return -EFAULT;
}

BPF_CALL_2(bpf_skb_load_helper_8_no_cache, const struct sk_buff *, skb,
	   int, offset)
{
	return ____bpf_skb_load_helper_8(skb, skb->data, skb->len - skb->data_len,
					 offset);
}

BPF_CALL_4(bpf_skb_load_helper_16, const struct sk_buff *, skb, const void *,
	   data, int, headlen, int, offset)
{
	u16 tmp, *ptr;
	const int len = sizeof(tmp);

	if (offset >= 0) {
		if (headlen - offset >= len)
			return get_unaligned_be16(data + offset);
		if (!skb_copy_bits(skb, offset, &tmp, sizeof(tmp)))
			return be16_to_cpu(tmp);
	} else {
		ptr = bpf_internal_load_pointer_neg_helper(skb, offset, len);
		if (likely(ptr))
			return get_unaligned_be16(ptr);
	}

	return -EFAULT;
}

BPF_CALL_2(bpf_skb_load_helper_16_no_cache, const struct sk_buff *, skb,
	   int, offset)
{
	return ____bpf_skb_load_helper_16(skb, skb->data, skb->len - skb->data_len,
					  offset);
}

BPF_CALL_4(bpf_skb_load_helper_32, const struct sk_buff *, skb, const void *,
	   data, int, headlen, int, offset)
{
	u32 tmp, *ptr;
	const int len = sizeof(tmp);

	if (likely(offset >= 0)) {
		if (headlen - offset >= len)
			return get_unaligned_be32(data + offset);
		if (!skb_copy_bits(skb, offset, &tmp, sizeof(tmp)))
			return be32_to_cpu(tmp);
	} else {
		ptr = bpf_internal_load_pointer_neg_helper(skb, offset, len);
		if (likely(ptr))
			return get_unaligned_be32(ptr);
	}

	return -EFAULT;
}

BPF_CALL_2(bpf_skb_load_helper_32_no_cache, const struct sk_buff *, skb,
	   int, offset)
{
	return ____bpf_skb_load_helper_32(skb, skb->data, skb->len - skb->data_len,
					  offset);
}

static u32 convert_skb_access(int skb_field, int dst_reg, int src_reg,
			      struct bpf_insn *insn_buf)
{
	struct bpf_insn *insn = insn_buf;

	switch (skb_field) {
	case SKF_AD_MARK:
		BUILD_BUG_ON(sizeof_field(struct sk_buff, mark) != 4);

		*insn++ = BPF_LDX_MEM(BPF_W, dst_reg, src_reg,
				      offsetof(struct sk_buff, mark));
		break;

	case SKF_AD_PKTTYPE:
		*insn++ = BPF_LDX_MEM(BPF_B, dst_reg, src_reg, PKT_TYPE_OFFSET());
		*insn++ = BPF_ALU32_IMM(BPF_AND, dst_reg, PKT_TYPE_MAX);
#ifdef __BIG_ENDIAN_BITFIELD
		*insn++ = BPF_ALU32_IMM(BPF_RSH, dst_reg, 5);
#endif
		break;

	case SKF_AD_QUEUE:
		BUILD_BUG_ON(sizeof_field(struct sk_buff, queue_mapping) != 2);

		*insn++ = BPF_LDX_MEM(BPF_H, dst_reg, src_reg,
				      offsetof(struct sk_buff, queue_mapping));
		break;

	case SKF_AD_VLAN_TAG:
		BUILD_BUG_ON(sizeof_field(struct sk_buff, vlan_tci) != 2);

		/* dst_reg = *(u16 *) (src_reg + offsetof(vlan_tci)) */
		*insn++ = BPF_LDX_MEM(BPF_H, dst_reg, src_reg,
				      offsetof(struct sk_buff, vlan_tci));
		break;
	case SKF_AD_VLAN_TAG_PRESENT:
		*insn++ = BPF_LDX_MEM(BPF_B, dst_reg, src_reg, PKT_VLAN_PRESENT_OFFSET());
		if (PKT_VLAN_PRESENT_BIT)
			*insn++ = BPF_ALU32_IMM(BPF_RSH, dst_reg, PKT_VLAN_PRESENT_BIT);
		if (PKT_VLAN_PRESENT_BIT < 7)
			*insn++ = BPF_ALU32_IMM(BPF_AND, dst_reg, 1);
		break;
	}

	return insn - insn_buf;
}

static bool convert_bpf_extensions(struct sock_filter *fp,
				   struct bpf_insn **insnp)
{
	struct bpf_insn *insn = *insnp;
	u32 cnt;

	switch (fp->k) {
	case SKF_AD_OFF + SKF_AD_PROTOCOL:
		BUILD_BUG_ON(sizeof_field(struct sk_buff, protocol) != 2);

		/* A = *(u16 *) (CTX + offsetof(protocol)) */
		*insn++ = BPF_LDX_MEM(BPF_H, BPF_REG_A, BPF_REG_CTX,
				      offsetof(struct sk_buff, protocol));
		/* A = ntohs(A) [emitting a nop or swap16] */
		*insn = BPF_ENDIAN(BPF_FROM_BE, BPF_REG_A, 16);
		break;

	case SKF_AD_OFF + SKF_AD_PKTTYPE:
		cnt = convert_skb_access(SKF_AD_PKTTYPE, BPF_REG_A, BPF_REG_CTX, insn);
		insn += cnt - 1;
		break;

	case SKF_AD_OFF + SKF_AD_IFINDEX:
	case SKF_AD_OFF + SKF_AD_HATYPE:
		BUILD_BUG_ON(sizeof_field(struct net_device, ifindex) != 4);
		BUILD_BUG_ON(sizeof_field(struct net_device, type) != 2);

		*insn++ = BPF_LDX_MEM(BPF_FIELD_SIZEOF(struct sk_buff, dev),
				      BPF_REG_TMP, BPF_REG_CTX,
				      offsetof(struct sk_buff, dev));
		/* if (tmp != 0) goto pc + 1 */
		*insn++ = BPF_JMP_IMM(BPF_JNE, BPF_REG_TMP, 0, 1);
		*insn++ = BPF_EXIT_INSN();
		if (fp->k == SKF_AD_OFF + SKF_AD_IFINDEX)
			*insn = BPF_LDX_MEM(BPF_W, BPF_REG_A, BPF_REG_TMP,
					    offsetof(struct net_device, ifindex));
		else
			*insn = BPF_LDX_MEM(BPF_H, BPF_REG_A, BPF_REG_TMP,
					    offsetof(struct net_device, type));
		break;

	case SKF_AD_OFF + SKF_AD_MARK:
		cnt = convert_skb_access(SKF_AD_MARK, BPF_REG_A, BPF_REG_CTX, insn);
		insn += cnt - 1;
		break;

	case SKF_AD_OFF + SKF_AD_RXHASH:
		BUILD_BUG_ON(sizeof_field(struct sk_buff, hash) != 4);

		*insn = BPF_LDX_MEM(BPF_W, BPF_REG_A, BPF_REG_CTX,
				    offsetof(struct sk_buff, hash));
		break;

	case SKF_AD_OFF + SKF_AD_QUEUE:
		cnt = convert_skb_access(SKF_AD_QUEUE, BPF_REG_A, BPF_REG_CTX, insn);
		insn += cnt - 1;
		break;

	case SKF_AD_OFF + SKF_AD_VLAN_TAG:
		cnt = convert_skb_access(SKF_AD_VLAN_TAG,
					 BPF_REG_A, BPF_REG_CTX, insn);
		insn += cnt - 1;
		break;

	case SKF_AD_OFF + SKF_AD_VLAN_TAG_PRESENT:
		cnt = convert_skb_access(SKF_AD_VLAN_TAG_PRESENT,
					 BPF_REG_A, BPF_REG_CTX, insn);
		insn += cnt - 1;
		break;

	case SKF_AD_OFF + SKF_AD_VLAN_TPID:
		BUILD_BUG_ON(sizeof_field(struct sk_buff, vlan_proto) != 2);

		/* A = *(u16 *) (CTX + offsetof(vlan_proto)) */
		*insn++ = BPF_LDX_MEM(BPF_H, BPF_REG_A, BPF_REG_CTX,
				      offsetof(struct sk_buff, vlan_proto));
		/* A = ntohs(A) [emitting a nop or swap16] */
		*insn = BPF_ENDIAN(BPF_FROM_BE, BPF_REG_A, 16);
		break;

	case SKF_AD_OFF + SKF_AD_PAY_OFFSET:
	case SKF_AD_OFF + SKF_AD_NLATTR:
	case SKF_AD_OFF + SKF_AD_NLATTR_NEST:
	case SKF_AD_OFF + SKF_AD_CPU:
	case SKF_AD_OFF + SKF_AD_RANDOM:
		/* arg1 = CTX */
		*insn++ = BPF_MOV64_REG(BPF_REG_ARG1, BPF_REG_CTX);
		/* arg2 = A */
		*insn++ = BPF_MOV64_REG(BPF_REG_ARG2, BPF_REG_A);
		/* arg3 = X */
		*insn++ = BPF_MOV64_REG(BPF_REG_ARG3, BPF_REG_X);
		/* Emit call(arg1=CTX, arg2=A, arg3=X) */
		switch (fp->k) {
		case SKF_AD_OFF + SKF_AD_PAY_OFFSET:
			*insn = BPF_EMIT_CALL(bpf_skb_get_pay_offset);
			break;
		case SKF_AD_OFF + SKF_AD_NLATTR:
			*insn = BPF_EMIT_CALL(bpf_skb_get_nlattr);
			break;
		case SKF_AD_OFF + SKF_AD_NLATTR_NEST:
			*insn = BPF_EMIT_CALL(bpf_skb_get_nlattr_nest);
			break;
		case SKF_AD_OFF + SKF_AD_CPU:
			*insn = BPF_EMIT_CALL(bpf_get_raw_cpu_id);
			break;
		case SKF_AD_OFF + SKF_AD_RANDOM:
			*insn = BPF_EMIT_CALL(bpf_user_rnd_u32);
			bpf_user_rnd_init_once();
			break;
		}
		break;

	case SKF_AD_OFF + SKF_AD_ALU_XOR_X:
		/* A ^= X */
		*insn = BPF_ALU32_REG(BPF_XOR, BPF_REG_A, BPF_REG_X);
		break;

	default:
		/* This is just a dummy call to avoid letting the compiler
		 * evict __bpf_call_base() as an optimization. Placed here
		 * where no-one bothers.
		 */
		BUG_ON(__bpf_call_base(0, 0, 0, 0, 0) != 0);
		return false;
	}

	*insnp = insn;
	return true;
}

static bool convert_bpf_ld_abs(struct sock_filter *fp, struct bpf_insn **insnp)
{
	const bool unaligned_ok = IS_BUILTIN(CONFIG_HAVE_EFFICIENT_UNALIGNED_ACCESS);
	int size = bpf_size_to_bytes(BPF_SIZE(fp->code));
	bool endian = BPF_SIZE(fp->code) == BPF_H ||
		      BPF_SIZE(fp->code) == BPF_W;
	bool indirect = BPF_MODE(fp->code) == BPF_IND;
	const int ip_align = NET_IP_ALIGN;
	struct bpf_insn *insn = *insnp;
	int offset = fp->k;

	if (!indirect &&
	    ((unaligned_ok && offset >= 0) ||
	     (!unaligned_ok && offset >= 0 &&
	      offset + ip_align >= 0 &&
	      offset + ip_align % size == 0))) {
		bool ldx_off_ok = offset <= S16_MAX;

		*insn++ = BPF_MOV64_REG(BPF_REG_TMP, BPF_REG_H);
		if (offset)
			*insn++ = BPF_ALU64_IMM(BPF_SUB, BPF_REG_TMP, offset);
		*insn++ = BPF_JMP_IMM(BPF_JSLT, BPF_REG_TMP,
				      size, 2 + endian + (!ldx_off_ok * 2));
		if (ldx_off_ok) {
			*insn++ = BPF_LDX_MEM(BPF_SIZE(fp->code), BPF_REG_A,
					      BPF_REG_D, offset);
		} else {
			*insn++ = BPF_MOV64_REG(BPF_REG_TMP, BPF_REG_D);
			*insn++ = BPF_ALU64_IMM(BPF_ADD, BPF_REG_TMP, offset);
			*insn++ = BPF_LDX_MEM(BPF_SIZE(fp->code), BPF_REG_A,
					      BPF_REG_TMP, 0);
		}
		if (endian)
			*insn++ = BPF_ENDIAN(BPF_FROM_BE, BPF_REG_A, size * 8);
		*insn++ = BPF_JMP_A(8);
	}

	*insn++ = BPF_MOV64_REG(BPF_REG_ARG1, BPF_REG_CTX);
	*insn++ = BPF_MOV64_REG(BPF_REG_ARG2, BPF_REG_D);
	*insn++ = BPF_MOV64_REG(BPF_REG_ARG3, BPF_REG_H);
	if (!indirect) {
		*insn++ = BPF_MOV64_IMM(BPF_REG_ARG4, offset);
	} else {
		*insn++ = BPF_MOV64_REG(BPF_REG_ARG4, BPF_REG_X);
		if (fp->k)
			*insn++ = BPF_ALU64_IMM(BPF_ADD, BPF_REG_ARG4, offset);
	}

	switch (BPF_SIZE(fp->code)) {
	case BPF_B:
		*insn++ = BPF_EMIT_CALL(bpf_skb_load_helper_8);
		break;
	case BPF_H:
		*insn++ = BPF_EMIT_CALL(bpf_skb_load_helper_16);
		break;
	case BPF_W:
		*insn++ = BPF_EMIT_CALL(bpf_skb_load_helper_32);
		break;
	default:
		return false;
	}

	*insn++ = BPF_JMP_IMM(BPF_JSGE, BPF_REG_A, 0, 2);
	*insn++ = BPF_ALU32_REG(BPF_XOR, BPF_REG_A, BPF_REG_A);
	*insn   = BPF_EXIT_INSN();

	*insnp = insn;
	return true;
}

/**
 *	bpf_convert_filter - convert filter program
 *	@prog: the user passed filter program
 *	@len: the length of the user passed filter program
 *	@new_prog: allocated 'struct bpf_prog' or NULL
 *	@new_len: pointer to store length of converted program
 *	@seen_ld_abs: bool whether we've seen ld_abs/ind
 *
 * Remap 'sock_filter' style classic BPF (cBPF) instruction set to 'bpf_insn'
 * style extended BPF (eBPF).
 * Conversion workflow:
 *
 * 1) First pass for calculating the new program length:
 *   bpf_convert_filter(old_prog, old_len, NULL, &new_len, &seen_ld_abs)
 *
 * 2) 2nd pass to remap in two passes: 1st pass finds new
 *    jump offsets, 2nd pass remapping:
 *   bpf_convert_filter(old_prog, old_len, new_prog, &new_len, &seen_ld_abs)
 */
static int bpf_convert_filter(struct sock_filter *prog, int len,
			      struct bpf_prog *new_prog, int *new_len,
			      bool *seen_ld_abs)
{
	int new_flen = 0, pass = 0, target, i, stack_off;
	struct bpf_insn *new_insn, *first_insn = NULL;
	struct sock_filter *fp;
	int *addrs = NULL;
	u8 bpf_src;

	BUILD_BUG_ON(BPF_MEMWORDS * sizeof(u32) > MAX_BPF_STACK);
	BUILD_BUG_ON(BPF_REG_FP + 1 != MAX_BPF_REG);

	if (len <= 0 || len > BPF_MAXINSNS)
		return -EINVAL;

	if (new_prog) {
		first_insn = new_prog->insnsi;
		addrs = kcalloc(len, sizeof(*addrs),
				GFP_KERNEL | __GFP_NOWARN);
		if (!addrs)
			return -ENOMEM;
	}

do_pass:
	new_insn = first_insn;
	fp = prog;

	/* Classic BPF related prologue emission. */
	if (new_prog) {
		/* Classic BPF expects A and X to be reset first. These need
		 * to be guaranteed to be the first two instructions.
		 */
		*new_insn++ = BPF_ALU32_REG(BPF_XOR, BPF_REG_A, BPF_REG_A);
		*new_insn++ = BPF_ALU32_REG(BPF_XOR, BPF_REG_X, BPF_REG_X);

		/* All programs must keep CTX in callee saved BPF_REG_CTX.
		 * In eBPF case it's done by the compiler, here we need to
		 * do this ourself. Initial CTX is present in BPF_REG_ARG1.
		 */
		*new_insn++ = BPF_MOV64_REG(BPF_REG_CTX, BPF_REG_ARG1);
		if (*seen_ld_abs) {
			/* For packet access in classic BPF, cache skb->data
			 * in callee-saved BPF R8 and skb->len - skb->data_len
			 * (headlen) in BPF R9. Since classic BPF is read-only
			 * on CTX, we only need to cache it once.
			 */
			*new_insn++ = BPF_LDX_MEM(BPF_FIELD_SIZEOF(struct sk_buff, data),
						  BPF_REG_D, BPF_REG_CTX,
						  offsetof(struct sk_buff, data));
			*new_insn++ = BPF_LDX_MEM(BPF_W, BPF_REG_H, BPF_REG_CTX,
						  offsetof(struct sk_buff, len));
			*new_insn++ = BPF_LDX_MEM(BPF_W, BPF_REG_TMP, BPF_REG_CTX,
						  offsetof(struct sk_buff, data_len));
			*new_insn++ = BPF_ALU32_REG(BPF_SUB, BPF_REG_H, BPF_REG_TMP);
		}
	} else {
		new_insn += 3;
	}

	for (i = 0; i < len; fp++, i++) {
		struct bpf_insn tmp_insns[32] = { };
		struct bpf_insn *insn = tmp_insns;

		if (addrs)
			addrs[i] = new_insn - first_insn;

		switch (fp->code) {
		/* All arithmetic insns and skb loads map as-is. */
		case BPF_ALU | BPF_ADD | BPF_X:
		case BPF_ALU | BPF_ADD | BPF_K:
		case BPF_ALU | BPF_SUB | BPF_X:
		case BPF_ALU | BPF_SUB | BPF_K:
		case BPF_ALU | BPF_AND | BPF_X:
		case BPF_ALU | BPF_AND | BPF_K:
		case BPF_ALU | BPF_OR | BPF_X:
		case BPF_ALU | BPF_OR | BPF_K:
		case BPF_ALU | BPF_LSH | BPF_X:
		case BPF_ALU | BPF_LSH | BPF_K:
		case BPF_ALU | BPF_RSH | BPF_X:
		case BPF_ALU | BPF_RSH | BPF_K:
		case BPF_ALU | BPF_XOR | BPF_X:
		case BPF_ALU | BPF_XOR | BPF_K:
		case BPF_ALU | BPF_MUL | BPF_X:
		case BPF_ALU | BPF_MUL | BPF_K:
		case BPF_ALU | BPF_DIV | BPF_X:
		case BPF_ALU | BPF_DIV | BPF_K:
		case BPF_ALU | BPF_MOD | BPF_X:
		case BPF_ALU | BPF_MOD | BPF_K:
		case BPF_ALU | BPF_NEG:
		case BPF_LD | BPF_ABS | BPF_W:
		case BPF_LD | BPF_ABS | BPF_H:
		case BPF_LD | BPF_ABS | BPF_B:
		case BPF_LD | BPF_IND | BPF_W:
		case BPF_LD | BPF_IND | BPF_H:
		case BPF_LD | BPF_IND | BPF_B:
			/* Check for overloaded BPF extension and
			 * directly convert it if found, otherwise
			 * just move on with mapping.
			 */
			if (BPF_CLASS(fp->code) == BPF_LD &&
			    BPF_MODE(fp->code) == BPF_ABS &&
			    convert_bpf_extensions(fp, &insn))
				break;
			if (BPF_CLASS(fp->code) == BPF_LD &&
			    convert_bpf_ld_abs(fp, &insn)) {
				*seen_ld_abs = true;
				break;
			}

			if (fp->code == (BPF_ALU | BPF_DIV | BPF_X) ||
			    fp->code == (BPF_ALU | BPF_MOD | BPF_X)) {
				*insn++ = BPF_MOV32_REG(BPF_REG_X, BPF_REG_X);
				/* Error with exception code on div/mod by 0.
				 * For cBPF programs, this was always return 0.
				 */
				*insn++ = BPF_JMP_IMM(BPF_JNE, BPF_REG_X, 0, 2);
				*insn++ = BPF_ALU32_REG(BPF_XOR, BPF_REG_A, BPF_REG_A);
				*insn++ = BPF_EXIT_INSN();
			}

			*insn = BPF_RAW_INSN(fp->code, BPF_REG_A, BPF_REG_X, 0, fp->k);
			break;

		/* Jump transformation cannot use BPF block macros
		 * everywhere as offset calculation and target updates
		 * require a bit more work than the rest, i.e. jump
		 * opcodes map as-is, but offsets need adjustment.
		 */

#define BPF_EMIT_JMP							\
	do {								\
		const s32 off_min = S16_MIN, off_max = S16_MAX;		\
		s32 off;						\
									\
		if (target >= len || target < 0)			\
			goto err;					\
		off = addrs ? addrs[target] - addrs[i] - 1 : 0;		\
		/* Adjust pc relative offset for 2nd or 3rd insn. */	\
		off -= insn - tmp_insns;				\
		/* Reject anything not fitting into insn->off. */	\
		if (off < off_min || off > off_max)			\
			goto err;					\
		insn->off = off;					\
	} while (0)

		case BPF_JMP | BPF_JA:
			target = i + fp->k + 1;
			insn->code = fp->code;
			BPF_EMIT_JMP;
			break;

		case BPF_JMP | BPF_JEQ | BPF_K:
		case BPF_JMP | BPF_JEQ | BPF_X:
		case BPF_JMP | BPF_JSET | BPF_K:
		case BPF_JMP | BPF_JSET | BPF_X:
		case BPF_JMP | BPF_JGT | BPF_K:
		case BPF_JMP | BPF_JGT | BPF_X:
		case BPF_JMP | BPF_JGE | BPF_K:
		case BPF_JMP | BPF_JGE | BPF_X:
			if (BPF_SRC(fp->code) == BPF_K && (int) fp->k < 0) {
				/* BPF immediates are signed, zero extend
				 * immediate into tmp register and use it
				 * in compare insn.
				 */
				*insn++ = BPF_MOV32_IMM(BPF_REG_TMP, fp->k);

				insn->dst_reg = BPF_REG_A;
				insn->src_reg = BPF_REG_TMP;
				bpf_src = BPF_X;
			} else {
				insn->dst_reg = BPF_REG_A;
				insn->imm = fp->k;
				bpf_src = BPF_SRC(fp->code);
				insn->src_reg = bpf_src == BPF_X ? BPF_REG_X : 0;
			}

			/* Common case where 'jump_false' is next insn. */
			if (fp->jf == 0) {
				insn->code = BPF_JMP | BPF_OP(fp->code) | bpf_src;
				target = i + fp->jt + 1;
				BPF_EMIT_JMP;
				break;
			}

			/* Convert some jumps when 'jump_true' is next insn. */
			if (fp->jt == 0) {
				switch (BPF_OP(fp->code)) {
				case BPF_JEQ:
					insn->code = BPF_JMP | BPF_JNE | bpf_src;
					break;
				case BPF_JGT:
					insn->code = BPF_JMP | BPF_JLE | bpf_src;
					break;
				case BPF_JGE:
					insn->code = BPF_JMP | BPF_JLT | bpf_src;
					break;
				default:
					goto jmp_rest;
				}

				target = i + fp->jf + 1;
				BPF_EMIT_JMP;
				break;
			}
jmp_rest:
			/* Other jumps are mapped into two insns: Jxx and JA. */
			target = i + fp->jt + 1;
			insn->code = BPF_JMP | BPF_OP(fp->code) | bpf_src;
			BPF_EMIT_JMP;
			insn++;

			insn->code = BPF_JMP | BPF_JA;
			target = i + fp->jf + 1;
			BPF_EMIT_JMP;
			break;

		/* ldxb 4 * ([14] & 0xf) is remaped into 6 insns. */
		case BPF_LDX | BPF_MSH | BPF_B: {
			struct sock_filter tmp = {
				.code	= BPF_LD | BPF_ABS | BPF_B,
				.k	= fp->k,
			};

			*seen_ld_abs = true;

			/* X = A */
			*insn++ = BPF_MOV64_REG(BPF_REG_X, BPF_REG_A);
			/* A = BPF_R0 = *(u8 *) (skb->data + K) */
			convert_bpf_ld_abs(&tmp, &insn);
			insn++;
			/* A &= 0xf */
			*insn++ = BPF_ALU32_IMM(BPF_AND, BPF_REG_A, 0xf);
			/* A <<= 2 */
			*insn++ = BPF_ALU32_IMM(BPF_LSH, BPF_REG_A, 2);
			/* tmp = X */
			*insn++ = BPF_MOV64_REG(BPF_REG_TMP, BPF_REG_X);
			/* X = A */
			*insn++ = BPF_MOV64_REG(BPF_REG_X, BPF_REG_A);
			/* A = tmp */
			*insn = BPF_MOV64_REG(BPF_REG_A, BPF_REG_TMP);
			break;
		}
		/* RET_K is remaped into 2 insns. RET_A case doesn't need an
		 * extra mov as BPF_REG_0 is already mapped into BPF_REG_A.
		 */
		case BPF_RET | BPF_A:
		case BPF_RET | BPF_K:
			if (BPF_RVAL(fp->code) == BPF_K)
				*insn++ = BPF_MOV32_RAW(BPF_K, BPF_REG_0,
							0, fp->k);
			*insn = BPF_EXIT_INSN();
			break;

		/* Store to stack. */
		case BPF_ST:
		case BPF_STX:
			stack_off = fp->k * 4  + 4;
			*insn = BPF_STX_MEM(BPF_W, BPF_REG_FP, BPF_CLASS(fp->code) ==
					    BPF_ST ? BPF_REG_A : BPF_REG_X,
					    -stack_off);
			/* check_load_and_stores() verifies that classic BPF can
			 * load from stack only after write, so tracking
			 * stack_depth for ST|STX insns is enough
			 */
			if (new_prog && new_prog->aux->stack_depth < stack_off)
				new_prog->aux->stack_depth = stack_off;
			break;

		/* Load from stack. */
		case BPF_LD | BPF_MEM:
		case BPF_LDX | BPF_MEM:
			stack_off = fp->k * 4  + 4;
			*insn = BPF_LDX_MEM(BPF_W, BPF_CLASS(fp->code) == BPF_LD  ?
					    BPF_REG_A : BPF_REG_X, BPF_REG_FP,
					    -stack_off);
			break;

		/* A = K or X = K */
		case BPF_LD | BPF_IMM:
		case BPF_LDX | BPF_IMM:
			*insn = BPF_MOV32_IMM(BPF_CLASS(fp->code) == BPF_LD ?
					      BPF_REG_A : BPF_REG_X, fp->k);
			break;

		/* X = A */
		case BPF_MISC | BPF_TAX:
			*insn = BPF_MOV64_REG(BPF_REG_X, BPF_REG_A);
			break;

		/* A = X */
		case BPF_MISC | BPF_TXA:
			*insn = BPF_MOV64_REG(BPF_REG_A, BPF_REG_X);
			break;

		/* A = skb->len or X = skb->len */
		case BPF_LD | BPF_W | BPF_LEN:
		case BPF_LDX | BPF_W | BPF_LEN:
			*insn = BPF_LDX_MEM(BPF_W, BPF_CLASS(fp->code) == BPF_LD ?
					    BPF_REG_A : BPF_REG_X, BPF_REG_CTX,
					    offsetof(struct sk_buff, len));
			break;

		/* Access seccomp_data fields. */
		case BPF_LDX | BPF_ABS | BPF_W:
			/* A = *(u32 *) (ctx + K) */
			*insn = BPF_LDX_MEM(BPF_W, BPF_REG_A, BPF_REG_CTX, fp->k);
			break;

		/* Unknown instruction. */
		default:
			goto err;
		}

		insn++;
		if (new_prog)
			memcpy(new_insn, tmp_insns,
			       sizeof(*insn) * (insn - tmp_insns));
		new_insn += insn - tmp_insns;
	}

	if (!new_prog) {
		/* Only calculating new length. */
		*new_len = new_insn - first_insn;
		if (*seen_ld_abs)
			*new_len += 4; /* Prologue bits. */
		return 0;
	}

	pass++;
	if (new_flen != new_insn - first_insn) {
		new_flen = new_insn - first_insn;
		if (pass > 2)
			goto err;
		goto do_pass;
	}

	kfree(addrs);
	BUG_ON(*new_len != new_flen);
	return 0;
err:
	kfree(addrs);
	return -EINVAL;
}

/* Security:
 *
 * As we dont want to clear mem[] array for each packet going through
 * __bpf_prog_run(), we check that filter loaded by user never try to read
 * a cell if not previously written, and we check all branches to be sure
 * a malicious user doesn't try to abuse us.
 */
static int check_load_and_stores(const struct sock_filter *filter, int flen)
{
	u16 *masks, memvalid = 0; /* One bit per cell, 16 cells */
	int pc, ret = 0;

	BUILD_BUG_ON(BPF_MEMWORDS > 16);

	masks = kmalloc_array(flen, sizeof(*masks), GFP_KERNEL);
	if (!masks)
		return -ENOMEM;

	memset(masks, 0xff, flen * sizeof(*masks));

	for (pc = 0; pc < flen; pc++) {
		memvalid &= masks[pc];

		switch (filter[pc].code) {
		case BPF_ST:
		case BPF_STX:
			memvalid |= (1 << filter[pc].k);
			break;
		case BPF_LD | BPF_MEM:
		case BPF_LDX | BPF_MEM:
			if (!(memvalid & (1 << filter[pc].k))) {
				ret = -EINVAL;
				goto error;
			}
			break;
		case BPF_JMP | BPF_JA:
			/* A jump must set masks on target */
			masks[pc + 1 + filter[pc].k] &= memvalid;
			memvalid = ~0;
			break;
		case BPF_JMP | BPF_JEQ | BPF_K:
		case BPF_JMP | BPF_JEQ | BPF_X:
		case BPF_JMP | BPF_JGE | BPF_K:
		case BPF_JMP | BPF_JGE | BPF_X:
		case BPF_JMP | BPF_JGT | BPF_K:
		case BPF_JMP | BPF_JGT | BPF_X:
		case BPF_JMP | BPF_JSET | BPF_K:
		case BPF_JMP | BPF_JSET | BPF_X:
			/* A jump must set masks on targets */
			masks[pc + 1 + filter[pc].jt] &= memvalid;
			masks[pc + 1 + filter[pc].jf] &= memvalid;
			memvalid = ~0;
			break;
		}
	}
error:
	kfree(masks);
	return ret;
}

static bool chk_code_allowed(u16 code_to_probe)
{
	static const bool codes[] = {
		/* 32 bit ALU operations */
		[BPF_ALU | BPF_ADD | BPF_K] = true,
		[BPF_ALU | BPF_ADD | BPF_X] = true,
		[BPF_ALU | BPF_SUB | BPF_K] = true,
		[BPF_ALU | BPF_SUB | BPF_X] = true,
		[BPF_ALU | BPF_MUL | BPF_K] = true,
		[BPF_ALU | BPF_MUL | BPF_X] = true,
		[BPF_ALU | BPF_DIV | BPF_K] = true,
		[BPF_ALU | BPF_DIV | BPF_X] = true,
		[BPF_ALU | BPF_MOD | BPF_K] = true,
		[BPF_ALU | BPF_MOD | BPF_X] = true,
		[BPF_ALU | BPF_AND | BPF_K] = true,
		[BPF_ALU | BPF_AND | BPF_X] = true,
		[BPF_ALU | BPF_OR | BPF_K] = true,
		[BPF_ALU | BPF_OR | BPF_X] = true,
		[BPF_ALU | BPF_XOR | BPF_K] = true,
		[BPF_ALU | BPF_XOR | BPF_X] = true,
		[BPF_ALU | BPF_LSH | BPF_K] = true,
		[BPF_ALU | BPF_LSH | BPF_X] = true,
		[BPF_ALU | BPF_RSH | BPF_K] = true,
		[BPF_ALU | BPF_RSH | BPF_X] = true,
		[BPF_ALU | BPF_NEG] = true,
		/* Load instructions */
		[BPF_LD | BPF_W | BPF_ABS] = true,
		[BPF_LD | BPF_H | BPF_ABS] = true,
		[BPF_LD | BPF_B | BPF_ABS] = true,
		[BPF_LD | BPF_W | BPF_LEN] = true,
		[BPF_LD | BPF_W | BPF_IND] = true,
		[BPF_LD | BPF_H | BPF_IND] = true,
		[BPF_LD | BPF_B | BPF_IND] = true,
		[BPF_LD | BPF_IMM] = true,
		[BPF_LD | BPF_MEM] = true,
		[BPF_LDX | BPF_W | BPF_LEN] = true,
		[BPF_LDX | BPF_B | BPF_MSH] = true,
		[BPF_LDX | BPF_IMM] = true,
		[BPF_LDX | BPF_MEM] = true,
		/* Store instructions */
		[BPF_ST] = true,
		[BPF_STX] = true,
		/* Misc instructions */
		[BPF_MISC | BPF_TAX] = true,
		[BPF_MISC | BPF_TXA] = true,
		/* Return instructions */
		[BPF_RET | BPF_K] = true,
		[BPF_RET | BPF_A] = true,
		/* Jump instructions */
		[BPF_JMP | BPF_JA] = true,
		[BPF_JMP | BPF_JEQ | BPF_K] = true,
		[BPF_JMP | BPF_JEQ | BPF_X] = true,
		[BPF_JMP | BPF_JGE | BPF_K] = true,
		[BPF_JMP | BPF_JGE | BPF_X] = true,
		[BPF_JMP | BPF_JGT | BPF_K] = true,
		[BPF_JMP | BPF_JGT | BPF_X] = true,
		[BPF_JMP | BPF_JSET | BPF_K] = true,
		[BPF_JMP | BPF_JSET | BPF_X] = true,
	};

	if (code_to_probe >= ARRAY_SIZE(codes))
		return false;

	return codes[code_to_probe];
}

static bool bpf_check_basics_ok(const struct sock_filter *filter,
				unsigned int flen)
{
	if (filter == NULL)
		return false;
	if (flen == 0 || flen > BPF_MAXINSNS)
		return false;

	return true;
}

/**
 *	bpf_check_classic - verify socket filter code
 *	@filter: filter to verify
 *	@flen: length of filter
 *
 * Check the user's filter code. If we let some ugly
 * filter code slip through kaboom! The filter must contain
 * no references or jumps that are out of range, no illegal
 * instructions, and must end with a RET instruction.
 *
 * All jumps are forward as they are not signed.
 *
 * Returns 0 if the rule set is legal or -EINVAL if not.
 */
static int bpf_check_classic(const struct sock_filter *filter,
			     unsigned int flen)
{
	bool anc_found;
	int pc;

	/* Check the filter code now */
	for (pc = 0; pc < flen; pc++) {
		const struct sock_filter *ftest = &filter[pc];

		/* May we actually operate on this code? */
		if (!chk_code_allowed(ftest->code))
			return -EINVAL;

		/* Some instructions need special checks */
		switch (ftest->code) {
		case BPF_ALU | BPF_DIV | BPF_K:
		case BPF_ALU | BPF_MOD | BPF_K:
			/* Check for division by zero */
			if (ftest->k == 0)
				return -EINVAL;
			break;
		case BPF_ALU | BPF_LSH | BPF_K:
		case BPF_ALU | BPF_RSH | BPF_K:
			if (ftest->k >= 32)
				return -EINVAL;
			break;
		case BPF_LD | BPF_MEM:
		case BPF_LDX | BPF_MEM:
		case BPF_ST:
		case BPF_STX:
			/* Check for invalid memory addresses */
			if (ftest->k >= BPF_MEMWORDS)
				return -EINVAL;
			break;
		case BPF_JMP | BPF_JA:
			/* Note, the large ftest->k might cause loops.
			 * Compare this with conditional jumps below,
			 * where offsets are limited. --ANK (981016)
			 */
			if (ftest->k >= (unsigned int)(flen - pc - 1))
				return -EINVAL;
			break;
		case BPF_JMP | BPF_JEQ | BPF_K:
		case BPF_JMP | BPF_JEQ | BPF_X:
		case BPF_JMP | BPF_JGE | BPF_K:
		case BPF_JMP | BPF_JGE | BPF_X:
		case BPF_JMP | BPF_JGT | BPF_K:
		case BPF_JMP | BPF_JGT | BPF_X:
		case BPF_JMP | BPF_JSET | BPF_K:
		case BPF_JMP | BPF_JSET | BPF_X:
			/* Both conditionals must be safe */
			if (pc + ftest->jt + 1 >= flen ||
			    pc + ftest->jf + 1 >= flen)
				return -EINVAL;
			break;
		case BPF_LD | BPF_W | BPF_ABS:
		case BPF_LD | BPF_H | BPF_ABS:
		case BPF_LD | BPF_B | BPF_ABS:
			anc_found = false;
			if (bpf_anc_helper(ftest) & BPF_ANC)
				anc_found = true;
			/* Ancillary operation unknown or unsupported */
			if (anc_found == false && ftest->k >= SKF_AD_OFF)
				return -EINVAL;
		}
	}

	/* Last instruction must be a RET code */
	switch (filter[flen - 1].code) {
	case BPF_RET | BPF_K:
	case BPF_RET | BPF_A:
		return check_load_and_stores(filter, flen);
	}

	return -EINVAL;
}

static int bpf_prog_store_orig_filter(struct bpf_prog *fp,
				      const struct sock_fprog *fprog)
{
	unsigned int fsize = bpf_classic_proglen(fprog);
	struct sock_fprog_kern *fkprog;

	fp->orig_prog = kmalloc(sizeof(*fkprog), GFP_KERNEL);
	if (!fp->orig_prog)
		return -ENOMEM;

	fkprog = fp->orig_prog;
	fkprog->len = fprog->len;

	fkprog->filter = kmemdup(fp->insns, fsize,
				 GFP_KERNEL | __GFP_NOWARN);
	if (!fkprog->filter) {
		kfree(fp->orig_prog);
		return -ENOMEM;
	}

	return 0;
}

static void bpf_release_orig_filter(struct bpf_prog *fp)
{
	struct sock_fprog_kern *fprog = fp->orig_prog;

	if (fprog) {
		kfree(fprog->filter);
		kfree(fprog);
	}
}

static void __bpf_prog_release(struct bpf_prog *prog)
{
	if (prog->type == BPF_PROG_TYPE_SOCKET_FILTER) {
		bpf_prog_put(prog);
	} else {
		bpf_release_orig_filter(prog);
		bpf_prog_free(prog);
	}
}

static void __sk_filter_release(struct sk_filter *fp)
{
	__bpf_prog_release(fp->prog);
	kfree(fp);
}

/**
 * 	sk_filter_release_rcu - Release a socket filter by rcu_head
 *	@rcu: rcu_head that contains the sk_filter to free
 */
static void sk_filter_release_rcu(struct rcu_head *rcu)
{
	struct sk_filter *fp = container_of(rcu, struct sk_filter, rcu);

	__sk_filter_release(fp);
}

/**
 *	sk_filter_release - release a socket filter
 *	@fp: filter to remove
 *
 *	Remove a filter from a socket and release its resources.
 */
static void sk_filter_release(struct sk_filter *fp)
{
	if (refcount_dec_and_test(&fp->refcnt))
		call_rcu(&fp->rcu, sk_filter_release_rcu);
}

void sk_filter_uncharge(struct sock *sk, struct sk_filter *fp)
{
	u32 filter_size = bpf_prog_size(fp->prog->len);

	atomic_sub(filter_size, &sk->sk_omem_alloc);
	sk_filter_release(fp);
}

/* try to charge the socket memory if there is space available
 * return true on success
 */
static bool __sk_filter_charge(struct sock *sk, struct sk_filter *fp)
{
	u32 filter_size = bpf_prog_size(fp->prog->len);

	/* same check as in sock_kmalloc() */
	if (filter_size <= sysctl_optmem_max &&
	    atomic_read(&sk->sk_omem_alloc) + filter_size < sysctl_optmem_max) {
		atomic_add(filter_size, &sk->sk_omem_alloc);
		return true;
	}
	return false;
}

bool sk_filter_charge(struct sock *sk, struct sk_filter *fp)
{
	if (!refcount_inc_not_zero(&fp->refcnt))
		return false;

	if (!__sk_filter_charge(sk, fp)) {
		sk_filter_release(fp);
		return false;
	}
	return true;
}

static struct bpf_prog *bpf_migrate_filter(struct bpf_prog *fp)
{
	struct sock_filter *old_prog;
	struct bpf_prog *old_fp;
	int err, new_len, old_len = fp->len;
	bool seen_ld_abs = false;

	/* We are free to overwrite insns et al right here as it
	 * won't be used at this point in time anymore internally
	 * after the migration to the internal BPF instruction
	 * representation.
	 */
	BUILD_BUG_ON(sizeof(struct sock_filter) !=
		     sizeof(struct bpf_insn));

	/* Conversion cannot happen on overlapping memory areas,
	 * so we need to keep the user BPF around until the 2nd
	 * pass. At this time, the user BPF is stored in fp->insns.
	 */
	old_prog = kmemdup(fp->insns, old_len * sizeof(struct sock_filter),
			   GFP_KERNEL | __GFP_NOWARN);
	if (!old_prog) {
		err = -ENOMEM;
		goto out_err;
	}

	/* 1st pass: calculate the new program length. */
	err = bpf_convert_filter(old_prog, old_len, NULL, &new_len,
				 &seen_ld_abs);
	if (err)
		goto out_err_free;

	/* Expand fp for appending the new filter representation. */
	old_fp = fp;
	fp = bpf_prog_realloc(old_fp, bpf_prog_size(new_len), 0);
	if (!fp) {
		/* The old_fp is still around in case we couldn't
		 * allocate new memory, so uncharge on that one.
		 */
		fp = old_fp;
		err = -ENOMEM;
		goto out_err_free;
	}

	fp->len = new_len;

	/* 2nd pass: remap sock_filter insns into bpf_insn insns. */
	err = bpf_convert_filter(old_prog, old_len, fp, &new_len,
				 &seen_ld_abs);
	if (err)
		/* 2nd bpf_convert_filter() can fail only if it fails
		 * to allocate memory, remapping must succeed. Note,
		 * that at this time old_fp has already been released
		 * by krealloc().
		 */
		goto out_err_free;

	fp = bpf_prog_select_runtime(fp, &err);
	if (err)
		goto out_err_free;

	kfree(old_prog);
	return fp;

out_err_free:
	kfree(old_prog);
out_err:
	__bpf_prog_release(fp);
	return ERR_PTR(err);
}

static struct bpf_prog *bpf_prepare_filter(struct bpf_prog *fp,
					   bpf_aux_classic_check_t trans)
{
	int err;

	fp->bpf_func = NULL;
	fp->jited = 0;

	err = bpf_check_classic(fp->insns, fp->len);
	if (err) {
		__bpf_prog_release(fp);
		return ERR_PTR(err);
	}

	/* There might be additional checks and transformations
	 * needed on classic filters, f.e. in case of seccomp.
	 */
	if (trans) {
		err = trans(fp->insns, fp->len);
		if (err) {
			__bpf_prog_release(fp);
			return ERR_PTR(err);
		}
	}

	/* Probe if we can JIT compile the filter and if so, do
	 * the compilation of the filter.
	 */
	bpf_jit_compile(fp);

	/* JIT compiler couldn't process this filter, so do the
	 * internal BPF translation for the optimized interpreter.
	 */
	if (!fp->jited)
		fp = bpf_migrate_filter(fp);

	return fp;
}

/**
 *	bpf_prog_create - create an unattached filter
 *	@pfp: the unattached filter that is created
 *	@fprog: the filter program
 *
 * Create a filter independent of any socket. We first run some
 * sanity checks on it to make sure it does not explode on us later.
 * If an error occurs or there is insufficient memory for the filter
 * a negative errno code is returned. On success the return is zero.
 */
int bpf_prog_create(struct bpf_prog **pfp, struct sock_fprog_kern *fprog)
{
	unsigned int fsize = bpf_classic_proglen(fprog);
	struct bpf_prog *fp;

	/* Make sure new filter is there and in the right amounts. */
	if (!bpf_check_basics_ok(fprog->filter, fprog->len))
		return -EINVAL;

	fp = bpf_prog_alloc(bpf_prog_size(fprog->len), 0);
	if (!fp)
		return -ENOMEM;

	memcpy(fp->insns, fprog->filter, fsize);

	fp->len = fprog->len;
	/* Since unattached filters are not copied back to user
	 * space through sk_get_filter(), we do not need to hold
	 * a copy here, and can spare us the work.
	 */
	fp->orig_prog = NULL;

	/* bpf_prepare_filter() already takes care of freeing
	 * memory in case something goes wrong.
	 */
	fp = bpf_prepare_filter(fp, NULL);
	if (IS_ERR(fp))
		return PTR_ERR(fp);

	*pfp = fp;
	return 0;
}
EXPORT_SYMBOL_GPL(bpf_prog_create);

/**
 *	bpf_prog_create_from_user - create an unattached filter from user buffer
 *	@pfp: the unattached filter that is created
 *	@fprog: the filter program
 *	@trans: post-classic verifier transformation handler
 *	@save_orig: save classic BPF program
 *
 * This function effectively does the same as bpf_prog_create(), only
 * that it builds up its insns buffer from user space provided buffer.
 * It also allows for passing a bpf_aux_classic_check_t handler.
 */
int bpf_prog_create_from_user(struct bpf_prog **pfp, struct sock_fprog *fprog,
			      bpf_aux_classic_check_t trans, bool save_orig)
{
	unsigned int fsize = bpf_classic_proglen(fprog);
	struct bpf_prog *fp;
	int err;

	/* Make sure new filter is there and in the right amounts. */
	if (!bpf_check_basics_ok(fprog->filter, fprog->len))
		return -EINVAL;

	fp = bpf_prog_alloc(bpf_prog_size(fprog->len), 0);
	if (!fp)
		return -ENOMEM;

	if (copy_from_user(fp->insns, fprog->filter, fsize)) {
		__bpf_prog_free(fp);
		return -EFAULT;
	}

	fp->len = fprog->len;
	fp->orig_prog = NULL;

	if (save_orig) {
		err = bpf_prog_store_orig_filter(fp, fprog);
		if (err) {
			__bpf_prog_free(fp);
			return -ENOMEM;
		}
	}

	/* bpf_prepare_filter() already takes care of freeing
	 * memory in case something goes wrong.
	 */
	fp = bpf_prepare_filter(fp, trans);
	if (IS_ERR(fp))
		return PTR_ERR(fp);

	*pfp = fp;
	return 0;
}
EXPORT_SYMBOL_GPL(bpf_prog_create_from_user);

void bpf_prog_destroy(struct bpf_prog *fp)
{
	__bpf_prog_release(fp);
}
EXPORT_SYMBOL_GPL(bpf_prog_destroy);

static int __sk_attach_prog(struct bpf_prog *prog, struct sock *sk)
{
	struct sk_filter *fp, *old_fp;

	fp = kmalloc(sizeof(*fp), GFP_KERNEL);
	if (!fp)
		return -ENOMEM;

	fp->prog = prog;

	if (!__sk_filter_charge(sk, fp)) {
		kfree(fp);
		return -ENOMEM;
	}
	refcount_set(&fp->refcnt, 1);

	old_fp = rcu_dereference_protected(sk->sk_filter,
					   lockdep_sock_is_held(sk));
	rcu_assign_pointer(sk->sk_filter, fp);

	if (old_fp)
		sk_filter_uncharge(sk, old_fp);

	return 0;
}

static
struct bpf_prog *__get_filter(struct sock_fprog *fprog, struct sock *sk)
{
	unsigned int fsize = bpf_classic_proglen(fprog);
	struct bpf_prog *prog;
	int err;

	if (sock_flag(sk, SOCK_FILTER_LOCKED))
		return ERR_PTR(-EPERM);

	/* Make sure new filter is there and in the right amounts. */
	if (!bpf_check_basics_ok(fprog->filter, fprog->len))
		return ERR_PTR(-EINVAL);

	prog = bpf_prog_alloc(bpf_prog_size(fprog->len), 0);
	if (!prog)
		return ERR_PTR(-ENOMEM);

	if (copy_from_user(prog->insns, fprog->filter, fsize)) {
		__bpf_prog_free(prog);
		return ERR_PTR(-EFAULT);
	}

	prog->len = fprog->len;

	err = bpf_prog_store_orig_filter(prog, fprog);
	if (err) {
		__bpf_prog_free(prog);
		return ERR_PTR(-ENOMEM);
	}

	/* bpf_prepare_filter() already takes care of freeing
	 * memory in case something goes wrong.
	 */
	return bpf_prepare_filter(prog, NULL);
}

/**
 *	sk_attach_filter - attach a socket filter
 *	@fprog: the filter program
 *	@sk: the socket to use
 *
 * Attach the user's filter code. We first run some sanity checks on
 * it to make sure it does not explode on us later. If an error
 * occurs or there is insufficient memory for the filter a negative
 * errno code is returned. On success the return is zero.
 */
int sk_attach_filter(struct sock_fprog *fprog, struct sock *sk)
{
	struct bpf_prog *prog = __get_filter(fprog, sk);
	int err;

	if (IS_ERR(prog))
		return PTR_ERR(prog);

	err = __sk_attach_prog(prog, sk);
	if (err < 0) {
		__bpf_prog_release(prog);
		return err;
	}

	return 0;
}
EXPORT_SYMBOL_GPL(sk_attach_filter);

int sk_reuseport_attach_filter(struct sock_fprog *fprog, struct sock *sk)
{
	struct bpf_prog *prog = __get_filter(fprog, sk);
	int err;

	if (IS_ERR(prog))
		return PTR_ERR(prog);

	if (bpf_prog_size(prog->len) > sysctl_optmem_max)
		err = -ENOMEM;
	else
		err = reuseport_attach_prog(sk, prog);

	if (err)
		__bpf_prog_release(prog);

	return err;
}

static struct bpf_prog *__get_bpf(u32 ufd, struct sock *sk)
{
	if (sock_flag(sk, SOCK_FILTER_LOCKED))
		return ERR_PTR(-EPERM);

	return bpf_prog_get_type(ufd, BPF_PROG_TYPE_SOCKET_FILTER);
}

int sk_attach_bpf(u32 ufd, struct sock *sk)
{
	struct bpf_prog *prog = __get_bpf(ufd, sk);
	int err;

	if (IS_ERR(prog))
		return PTR_ERR(prog);

	err = __sk_attach_prog(prog, sk);
	if (err < 0) {
		bpf_prog_put(prog);
		return err;
	}

	return 0;
}

int sk_reuseport_attach_bpf(u32 ufd, struct sock *sk)
{
	struct bpf_prog *prog;
	int err;

	if (sock_flag(sk, SOCK_FILTER_LOCKED))
		return -EPERM;

	prog = bpf_prog_get_type(ufd, BPF_PROG_TYPE_SOCKET_FILTER);
	if (PTR_ERR(prog) == -EINVAL)
		prog = bpf_prog_get_type(ufd, BPF_PROG_TYPE_SK_REUSEPORT);
	if (IS_ERR(prog))
		return PTR_ERR(prog);

	if (prog->type == BPF_PROG_TYPE_SK_REUSEPORT) {
		/* Like other non BPF_PROG_TYPE_SOCKET_FILTER
		 * bpf prog (e.g. sockmap).  It depends on the
		 * limitation imposed by bpf_prog_load().
		 * Hence, sysctl_optmem_max is not checked.
		 */
		if ((sk->sk_type != SOCK_STREAM &&
		     sk->sk_type != SOCK_DGRAM) ||
		    (sk->sk_protocol != IPPROTO_UDP &&
		     sk->sk_protocol != IPPROTO_TCP) ||
		    (sk->sk_family != AF_INET &&
		     sk->sk_family != AF_INET6)) {
			err = -ENOTSUPP;
			goto err_prog_put;
		}
	} else {
		/* BPF_PROG_TYPE_SOCKET_FILTER */
		if (bpf_prog_size(prog->len) > sysctl_optmem_max) {
			err = -ENOMEM;
			goto err_prog_put;
		}
	}

	err = reuseport_attach_prog(sk, prog);
err_prog_put:
	if (err)
		bpf_prog_put(prog);

	return err;
}

void sk_reuseport_prog_free(struct bpf_prog *prog)
{
	if (!prog)
		return;

	if (prog->type == BPF_PROG_TYPE_SK_REUSEPORT)
		bpf_prog_put(prog);
	else
		bpf_prog_destroy(prog);
}

struct bpf_scratchpad {
	union {
		__be32 diff[MAX_BPF_STACK / sizeof(__be32)];
		u8     buff[MAX_BPF_STACK];
	};
};

static DEFINE_PER_CPU(struct bpf_scratchpad, bpf_sp);

static inline int __bpf_try_make_writable(struct sk_buff *skb,
					  unsigned int write_len)
{
	return skb_ensure_writable(skb, write_len);
}

static inline int bpf_try_make_writable(struct sk_buff *skb,
					unsigned int write_len)
{
	int err = __bpf_try_make_writable(skb, write_len);

	bpf_compute_data_pointers(skb);
	return err;
}

static int bpf_try_make_head_writable(struct sk_buff *skb)
{
	return bpf_try_make_writable(skb, skb_headlen(skb));
}

static inline void bpf_push_mac_rcsum(struct sk_buff *skb)
{
	if (skb_at_tc_ingress(skb))
		skb_postpush_rcsum(skb, skb_mac_header(skb), skb->mac_len);
}

static inline void bpf_pull_mac_rcsum(struct sk_buff *skb)
{
	if (skb_at_tc_ingress(skb))
		skb_postpull_rcsum(skb, skb_mac_header(skb), skb->mac_len);
}

BPF_CALL_5(bpf_skb_store_bytes, struct sk_buff *, skb, u32, offset,
	   const void *, from, u32, len, u64, flags)
{
	void *ptr;

	if (unlikely(flags & ~(BPF_F_RECOMPUTE_CSUM | BPF_F_INVALIDATE_HASH)))
		return -EINVAL;
	if (unlikely(offset > 0xffff))
		return -EFAULT;
	if (unlikely(bpf_try_make_writable(skb, offset + len)))
		return -EFAULT;

	ptr = skb->data + offset;
	if (flags & BPF_F_RECOMPUTE_CSUM)
		__skb_postpull_rcsum(skb, ptr, len, offset);

	memcpy(ptr, from, len);

	if (flags & BPF_F_RECOMPUTE_CSUM)
		__skb_postpush_rcsum(skb, ptr, len, offset);
	if (flags & BPF_F_INVALIDATE_HASH)
		skb_clear_hash(skb);

	return 0;
}

static const struct bpf_func_proto bpf_skb_store_bytes_proto = {
	.func		= bpf_skb_store_bytes,
	.gpl_only	= false,
	.ret_type	= RET_INTEGER,
	.arg1_type	= ARG_PTR_TO_CTX,
	.arg2_type	= ARG_ANYTHING,
	.arg3_type	= ARG_PTR_TO_MEM,
	.arg4_type	= ARG_CONST_SIZE,
	.arg5_type	= ARG_ANYTHING,
};

BPF_CALL_4(bpf_skb_load_bytes, const struct sk_buff *, skb, u32, offset,
	   void *, to, u32, len)
{
	void *ptr;

	if (unlikely(offset > 0xffff))
		goto err_clear;

	ptr = skb_header_pointer(skb, offset, len, to);
	if (unlikely(!ptr))
		goto err_clear;
	if (ptr != to)
		memcpy(to, ptr, len);

	return 0;
err_clear:
	memset(to, 0, len);
	return -EFAULT;
}

static const struct bpf_func_proto bpf_skb_load_bytes_proto = {
	.func		= bpf_skb_load_bytes,
	.gpl_only	= false,
	.ret_type	= RET_INTEGER,
	.arg1_type	= ARG_PTR_TO_CTX,
	.arg2_type	= ARG_ANYTHING,
	.arg3_type	= ARG_PTR_TO_UNINIT_MEM,
	.arg4_type	= ARG_CONST_SIZE,
};

BPF_CALL_4(bpf_flow_dissector_load_bytes,
	   const struct bpf_flow_dissector *, ctx, u32, offset,
	   void *, to, u32, len)
{
	void *ptr;

	if (unlikely(offset > 0xffff))
		goto err_clear;

	if (unlikely(!ctx->skb))
		goto err_clear;

	ptr = skb_header_pointer(ctx->skb, offset, len, to);
	if (unlikely(!ptr))
		goto err_clear;
	if (ptr != to)
		memcpy(to, ptr, len);

	return 0;
err_clear:
	memset(to, 0, len);
	return -EFAULT;
}

static const struct bpf_func_proto bpf_flow_dissector_load_bytes_proto = {
	.func		= bpf_flow_dissector_load_bytes,
	.gpl_only	= false,
	.ret_type	= RET_INTEGER,
	.arg1_type	= ARG_PTR_TO_CTX,
	.arg2_type	= ARG_ANYTHING,
	.arg3_type	= ARG_PTR_TO_UNINIT_MEM,
	.arg4_type	= ARG_CONST_SIZE,
};

BPF_CALL_5(bpf_skb_load_bytes_relative, const struct sk_buff *, skb,
	   u32, offset, void *, to, u32, len, u32, start_header)
{
	u8 *end = skb_tail_pointer(skb);
	u8 *start, *ptr;

	if (unlikely(offset > 0xffff))
		goto err_clear;

	switch (start_header) {
	case BPF_HDR_START_MAC:
		if (unlikely(!skb_mac_header_was_set(skb)))
			goto err_clear;
		start = skb_mac_header(skb);
		break;
	case BPF_HDR_START_NET:
		start = skb_network_header(skb);
		break;
	default:
		goto err_clear;
	}

	ptr = start + offset;

	if (likely(ptr + len <= end)) {
		memcpy(to, ptr, len);
		return 0;
	}

err_clear:
	memset(to, 0, len);
	return -EFAULT;
}

static const struct bpf_func_proto bpf_skb_load_bytes_relative_proto = {
	.func		= bpf_skb_load_bytes_relative,
	.gpl_only	= false,
	.ret_type	= RET_INTEGER,
	.arg1_type	= ARG_PTR_TO_CTX,
	.arg2_type	= ARG_ANYTHING,
	.arg3_type	= ARG_PTR_TO_UNINIT_MEM,
	.arg4_type	= ARG_CONST_SIZE,
	.arg5_type	= ARG_ANYTHING,
};

BPF_CALL_2(bpf_skb_pull_data, struct sk_buff *, skb, u32, len)
{
	/* Idea is the following: should the needed direct read/write
	 * test fail during runtime, we can pull in more data and redo
	 * again, since implicitly, we invalidate previous checks here.
	 *
	 * Or, since we know how much we need to make read/writeable,
	 * this can be done once at the program beginning for direct
	 * access case. By this we overcome limitations of only current
	 * headroom being accessible.
	 */
	return bpf_try_make_writable(skb, len ? : skb_headlen(skb));
}

static const struct bpf_func_proto bpf_skb_pull_data_proto = {
	.func		= bpf_skb_pull_data,
	.gpl_only	= false,
	.ret_type	= RET_INTEGER,
	.arg1_type	= ARG_PTR_TO_CTX,
	.arg2_type	= ARG_ANYTHING,
};

BPF_CALL_1(bpf_sk_fullsock, struct sock *, sk)
{
	return sk_fullsock(sk) ? (unsigned long)sk : (unsigned long)NULL;
}

static const struct bpf_func_proto bpf_sk_fullsock_proto = {
	.func		= bpf_sk_fullsock,
	.gpl_only	= false,
	.ret_type	= RET_PTR_TO_SOCKET_OR_NULL,
	.arg1_type	= ARG_PTR_TO_SOCK_COMMON,
};

static inline int sk_skb_try_make_writable(struct sk_buff *skb,
					   unsigned int write_len)
{
	return __bpf_try_make_writable(skb, write_len);
}

BPF_CALL_2(sk_skb_pull_data, struct sk_buff *, skb, u32, len)
{
	/* Idea is the following: should the needed direct read/write
	 * test fail during runtime, we can pull in more data and redo
	 * again, since implicitly, we invalidate previous checks here.
	 *
	 * Or, since we know how much we need to make read/writeable,
	 * this can be done once at the program beginning for direct
	 * access case. By this we overcome limitations of only current
	 * headroom being accessible.
	 */
	return sk_skb_try_make_writable(skb, len ? : skb_headlen(skb));
}

static const struct bpf_func_proto sk_skb_pull_data_proto = {
	.func		= sk_skb_pull_data,
	.gpl_only	= false,
	.ret_type	= RET_INTEGER,
	.arg1_type	= ARG_PTR_TO_CTX,
	.arg2_type	= ARG_ANYTHING,
};

BPF_CALL_5(bpf_l3_csum_replace, struct sk_buff *, skb, u32, offset,
	   u64, from, u64, to, u64, flags)
{
	__sum16 *ptr;

	if (unlikely(flags & ~(BPF_F_HDR_FIELD_MASK)))
		return -EINVAL;
	if (unlikely(offset > 0xffff || offset & 1))
		return -EFAULT;
	if (unlikely(bpf_try_make_writable(skb, offset + sizeof(*ptr))))
		return -EFAULT;

	ptr = (__sum16 *)(skb->data + offset);
	switch (flags & BPF_F_HDR_FIELD_MASK) {
	case 0:
		if (unlikely(from != 0))
			return -EINVAL;

		csum_replace_by_diff(ptr, to);
		break;
	case 2:
		csum_replace2(ptr, from, to);
		break;
	case 4:
		csum_replace4(ptr, from, to);
		break;
	default:
		return -EINVAL;
	}

	return 0;
}

static const struct bpf_func_proto bpf_l3_csum_replace_proto = {
	.func		= bpf_l3_csum_replace,
	.gpl_only	= false,
	.ret_type	= RET_INTEGER,
	.arg1_type	= ARG_PTR_TO_CTX,
	.arg2_type	= ARG_ANYTHING,
	.arg3_type	= ARG_ANYTHING,
	.arg4_type	= ARG_ANYTHING,
	.arg5_type	= ARG_ANYTHING,
};

BPF_CALL_5(bpf_l4_csum_replace, struct sk_buff *, skb, u32, offset,
	   u64, from, u64, to, u64, flags)
{
	bool is_pseudo = flags & BPF_F_PSEUDO_HDR;
	bool is_mmzero = flags & BPF_F_MARK_MANGLED_0;
	bool do_mforce = flags & BPF_F_MARK_ENFORCE;
	__sum16 *ptr;

	if (unlikely(flags & ~(BPF_F_MARK_MANGLED_0 | BPF_F_MARK_ENFORCE |
			       BPF_F_PSEUDO_HDR | BPF_F_HDR_FIELD_MASK)))
		return -EINVAL;
	if (unlikely(offset > 0xffff || offset & 1))
		return -EFAULT;
	if (unlikely(bpf_try_make_writable(skb, offset + sizeof(*ptr))))
		return -EFAULT;

	ptr = (__sum16 *)(skb->data + offset);
	if (is_mmzero && !do_mforce && !*ptr)
		return 0;

	switch (flags & BPF_F_HDR_FIELD_MASK) {
	case 0:
		if (unlikely(from != 0))
			return -EINVAL;

		inet_proto_csum_replace_by_diff(ptr, skb, to, is_pseudo);
		break;
	case 2:
		inet_proto_csum_replace2(ptr, skb, from, to, is_pseudo);
		break;
	case 4:
		inet_proto_csum_replace4(ptr, skb, from, to, is_pseudo);
		break;
	default:
		return -EINVAL;
	}

	if (is_mmzero && !*ptr)
		*ptr = CSUM_MANGLED_0;
	return 0;
}

static const struct bpf_func_proto bpf_l4_csum_replace_proto = {
	.func		= bpf_l4_csum_replace,
	.gpl_only	= false,
	.ret_type	= RET_INTEGER,
	.arg1_type	= ARG_PTR_TO_CTX,
	.arg2_type	= ARG_ANYTHING,
	.arg3_type	= ARG_ANYTHING,
	.arg4_type	= ARG_ANYTHING,
	.arg5_type	= ARG_ANYTHING,
};

BPF_CALL_5(bpf_csum_diff, __be32 *, from, u32, from_size,
	   __be32 *, to, u32, to_size, __wsum, seed)
{
	struct bpf_scratchpad *sp = this_cpu_ptr(&bpf_sp);
	u32 diff_size = from_size + to_size;
	int i, j = 0;

	/* This is quite flexible, some examples:
	 *
	 * from_size == 0, to_size > 0,  seed := csum --> pushing data
	 * from_size > 0,  to_size == 0, seed := csum --> pulling data
	 * from_size > 0,  to_size > 0,  seed := 0    --> diffing data
	 *
	 * Even for diffing, from_size and to_size don't need to be equal.
	 */
	if (unlikely(((from_size | to_size) & (sizeof(__be32) - 1)) ||
		     diff_size > sizeof(sp->diff)))
		return -EINVAL;

	for (i = 0; i < from_size / sizeof(__be32); i++, j++)
		sp->diff[j] = ~from[i];
	for (i = 0; i <   to_size / sizeof(__be32); i++, j++)
		sp->diff[j] = to[i];

	return csum_partial(sp->diff, diff_size, seed);
}

static const struct bpf_func_proto bpf_csum_diff_proto = {
	.func		= bpf_csum_diff,
	.gpl_only	= false,
	.pkt_access	= true,
	.ret_type	= RET_INTEGER,
	.arg1_type	= ARG_PTR_TO_MEM_OR_NULL,
	.arg2_type	= ARG_CONST_SIZE_OR_ZERO,
	.arg3_type	= ARG_PTR_TO_MEM_OR_NULL,
	.arg4_type	= ARG_CONST_SIZE_OR_ZERO,
	.arg5_type	= ARG_ANYTHING,
};

BPF_CALL_2(bpf_csum_update, struct sk_buff *, skb, __wsum, csum)
{
	/* The interface is to be used in combination with bpf_csum_diff()
	 * for direct packet writes. csum rotation for alignment as well
	 * as emulating csum_sub() can be done from the eBPF program.
	 */
	if (skb->ip_summed == CHECKSUM_COMPLETE)
		return (skb->csum = csum_add(skb->csum, csum));

	return -ENOTSUPP;
}

static const struct bpf_func_proto bpf_csum_update_proto = {
	.func		= bpf_csum_update,
	.gpl_only	= false,
	.ret_type	= RET_INTEGER,
	.arg1_type	= ARG_PTR_TO_CTX,
	.arg2_type	= ARG_ANYTHING,
};

BPF_CALL_2(bpf_csum_level, struct sk_buff *, skb, u64, level)
{
	/* The interface is to be used in combination with bpf_skb_adjust_room()
	 * for encap/decap of packet headers when BPF_F_ADJ_ROOM_NO_CSUM_RESET
	 * is passed as flags, for example.
	 */
	switch (level) {
	case BPF_CSUM_LEVEL_INC:
		__skb_incr_checksum_unnecessary(skb);
		break;
	case BPF_CSUM_LEVEL_DEC:
		__skb_decr_checksum_unnecessary(skb);
		break;
	case BPF_CSUM_LEVEL_RESET:
		__skb_reset_checksum_unnecessary(skb);
		break;
	case BPF_CSUM_LEVEL_QUERY:
		return skb->ip_summed == CHECKSUM_UNNECESSARY ?
		       skb->csum_level : -EACCES;
	default:
		return -EINVAL;
	}

	return 0;
}

static const struct bpf_func_proto bpf_csum_level_proto = {
	.func		= bpf_csum_level,
	.gpl_only	= false,
	.ret_type	= RET_INTEGER,
	.arg1_type	= ARG_PTR_TO_CTX,
	.arg2_type	= ARG_ANYTHING,
};

static inline int __bpf_rx_skb(struct net_device *dev, struct sk_buff *skb)
{
	return dev_forward_skb_nomtu(dev, skb);
}

static inline int __bpf_rx_skb_no_mac(struct net_device *dev,
				      struct sk_buff *skb)
{
	int ret = ____dev_forward_skb(dev, skb, false);

	if (likely(!ret)) {
		skb->dev = dev;
		ret = netif_rx(skb);
	}

	return ret;
}

static inline int __bpf_tx_skb(struct net_device *dev, struct sk_buff *skb)
{
	int ret;

	if (dev_xmit_recursion()) {
		net_crit_ratelimited("bpf: recursion limit reached on datapath, buggy bpf program?\n");
		kfree_skb(skb);
		return -ENETDOWN;
	}

	skb->dev = dev;
	skb->tstamp = 0;

	dev_xmit_recursion_inc();
	ret = dev_queue_xmit(skb);
	dev_xmit_recursion_dec();

	return ret;
}

static int __bpf_redirect_no_mac(struct sk_buff *skb, struct net_device *dev,
				 u32 flags)
{
	unsigned int mlen = skb_network_offset(skb);

	if (mlen) {
		__skb_pull(skb, mlen);

		/* At ingress, the mac header has already been pulled once.
		 * At egress, skb_pospull_rcsum has to be done in case that
		 * the skb is originated from ingress (i.e. a forwarded skb)
		 * to ensure that rcsum starts at net header.
		 */
		if (!skb_at_tc_ingress(skb))
			skb_postpull_rcsum(skb, skb_mac_header(skb), mlen);
	}
	skb_pop_mac_header(skb);
	skb_reset_mac_len(skb);
	return flags & BPF_F_INGRESS ?
	       __bpf_rx_skb_no_mac(dev, skb) : __bpf_tx_skb(dev, skb);
}

static int __bpf_redirect_common(struct sk_buff *skb, struct net_device *dev,
				 u32 flags)
{
	/* Verify that a link layer header is carried */
	if (unlikely(skb->mac_header >= skb->network_header)) {
		kfree_skb(skb);
		return -ERANGE;
	}

	bpf_push_mac_rcsum(skb);
	return flags & BPF_F_INGRESS ?
	       __bpf_rx_skb(dev, skb) : __bpf_tx_skb(dev, skb);
}

static int __bpf_redirect(struct sk_buff *skb, struct net_device *dev,
			  u32 flags)
{
	if (dev_is_mac_header_xmit(dev))
		return __bpf_redirect_common(skb, dev, flags);
	else
		return __bpf_redirect_no_mac(skb, dev, flags);
}

#if IS_ENABLED(CONFIG_IPV6)
static int bpf_out_neigh_v6(struct net *net, struct sk_buff *skb,
			    struct net_device *dev, struct bpf_nh_params *nh)
{
	u32 hh_len = LL_RESERVED_SPACE(dev);
	const struct in6_addr *nexthop;
	struct dst_entry *dst = NULL;
	struct neighbour *neigh;

	if (dev_xmit_recursion()) {
		net_crit_ratelimited("bpf: recursion limit reached on datapath, buggy bpf program?\n");
		goto out_drop;
	}

	skb->dev = dev;
	skb->tstamp = 0;

	if (unlikely(skb_headroom(skb) < hh_len && dev->header_ops)) {
		skb = skb_expand_head(skb, hh_len);
		if (!skb)
			return -ENOMEM;
	}

	rcu_read_lock_bh();
	if (!nh) {
		dst = skb_dst(skb);
		nexthop = rt6_nexthop(container_of(dst, struct rt6_info, dst),
				      &ipv6_hdr(skb)->daddr);
	} else {
		nexthop = &nh->ipv6_nh;
	}
	neigh = ip_neigh_gw6(dev, nexthop);
	if (likely(!IS_ERR(neigh))) {
		int ret;

		sock_confirm_neigh(skb, neigh);
		dev_xmit_recursion_inc();
		ret = neigh_output(neigh, skb, false);
		dev_xmit_recursion_dec();
		rcu_read_unlock_bh();
		return ret;
	}
	rcu_read_unlock_bh();
	if (dst)
		IP6_INC_STATS(net, ip6_dst_idev(dst), IPSTATS_MIB_OUTNOROUTES);
out_drop:
	kfree_skb(skb);
	return -ENETDOWN;
}

static int __bpf_redirect_neigh_v6(struct sk_buff *skb, struct net_device *dev,
				   struct bpf_nh_params *nh)
{
	const struct ipv6hdr *ip6h = ipv6_hdr(skb);
	struct net *net = dev_net(dev);
	int err, ret = NET_XMIT_DROP;

	if (!nh) {
		struct dst_entry *dst;
		struct flowi6 fl6 = {
			.flowi6_flags = FLOWI_FLAG_ANYSRC,
			.flowi6_mark  = skb->mark,
			.flowlabel    = ip6_flowinfo(ip6h),
			.flowi6_oif   = dev->ifindex,
			.flowi6_proto = ip6h->nexthdr,
			.daddr	      = ip6h->daddr,
			.saddr	      = ip6h->saddr,
		};

		dst = ipv6_stub->ipv6_dst_lookup_flow(net, NULL, &fl6, NULL);
		if (IS_ERR(dst))
			goto out_drop;

		skb_dst_set(skb, dst);
	} else if (nh->nh_family != AF_INET6) {
		goto out_drop;
	}

	err = bpf_out_neigh_v6(net, skb, dev, nh);
	if (unlikely(net_xmit_eval(err)))
		dev->stats.tx_errors++;
	else
		ret = NET_XMIT_SUCCESS;
	goto out_xmit;
out_drop:
	dev->stats.tx_errors++;
	kfree_skb(skb);
out_xmit:
	return ret;
}
#else
static int __bpf_redirect_neigh_v6(struct sk_buff *skb, struct net_device *dev,
				   struct bpf_nh_params *nh)
{
	kfree_skb(skb);
	return NET_XMIT_DROP;
}
#endif /* CONFIG_IPV6 */

#if IS_ENABLED(CONFIG_INET)
static int bpf_out_neigh_v4(struct net *net, struct sk_buff *skb,
			    struct net_device *dev, struct bpf_nh_params *nh)
{
	u32 hh_len = LL_RESERVED_SPACE(dev);
	struct neighbour *neigh;
	bool is_v6gw = false;

	if (dev_xmit_recursion()) {
		net_crit_ratelimited("bpf: recursion limit reached on datapath, buggy bpf program?\n");
		goto out_drop;
	}

	skb->dev = dev;
	skb->tstamp = 0;

	if (unlikely(skb_headroom(skb) < hh_len && dev->header_ops)) {
		skb = skb_expand_head(skb, hh_len);
		if (!skb)
			return -ENOMEM;
	}

	rcu_read_lock_bh();
	if (!nh) {
		struct dst_entry *dst = skb_dst(skb);
		struct rtable *rt = container_of(dst, struct rtable, dst);

		neigh = ip_neigh_for_gw(rt, skb, &is_v6gw);
	} else if (nh->nh_family == AF_INET6) {
		neigh = ip_neigh_gw6(dev, &nh->ipv6_nh);
		is_v6gw = true;
	} else if (nh->nh_family == AF_INET) {
		neigh = ip_neigh_gw4(dev, nh->ipv4_nh);
	} else {
		rcu_read_unlock_bh();
		goto out_drop;
	}

	if (likely(!IS_ERR(neigh))) {
		int ret;

		sock_confirm_neigh(skb, neigh);
		dev_xmit_recursion_inc();
		ret = neigh_output(neigh, skb, is_v6gw);
		dev_xmit_recursion_dec();
		rcu_read_unlock_bh();
		return ret;
	}
	rcu_read_unlock_bh();
out_drop:
	kfree_skb(skb);
	return -ENETDOWN;
}

static int __bpf_redirect_neigh_v4(struct sk_buff *skb, struct net_device *dev,
				   struct bpf_nh_params *nh)
{
	const struct iphdr *ip4h = ip_hdr(skb);
	struct net *net = dev_net(dev);
	int err, ret = NET_XMIT_DROP;

	if (!nh) {
		struct flowi4 fl4 = {
			.flowi4_flags = FLOWI_FLAG_ANYSRC,
			.flowi4_mark  = skb->mark,
			.flowi4_tos   = RT_TOS(ip4h->tos),
			.flowi4_oif   = dev->ifindex,
			.flowi4_proto = ip4h->protocol,
			.daddr	      = ip4h->daddr,
			.saddr	      = ip4h->saddr,
		};
		struct rtable *rt;

		rt = ip_route_output_flow(net, &fl4, NULL);
		if (IS_ERR(rt))
			goto out_drop;
		if (rt->rt_type != RTN_UNICAST && rt->rt_type != RTN_LOCAL) {
			ip_rt_put(rt);
			goto out_drop;
		}

		skb_dst_set(skb, &rt->dst);
	}

	err = bpf_out_neigh_v4(net, skb, dev, nh);
	if (unlikely(net_xmit_eval(err)))
		dev->stats.tx_errors++;
	else
		ret = NET_XMIT_SUCCESS;
	goto out_xmit;
out_drop:
	dev->stats.tx_errors++;
	kfree_skb(skb);
out_xmit:
	return ret;
}
#else
static int __bpf_redirect_neigh_v4(struct sk_buff *skb, struct net_device *dev,
				   struct bpf_nh_params *nh)
{
	kfree_skb(skb);
	return NET_XMIT_DROP;
}
#endif /* CONFIG_INET */

static int __bpf_redirect_neigh(struct sk_buff *skb, struct net_device *dev,
				struct bpf_nh_params *nh)
{
	struct ethhdr *ethh = eth_hdr(skb);

	if (unlikely(skb->mac_header >= skb->network_header))
		goto out;
	bpf_push_mac_rcsum(skb);
	if (is_multicast_ether_addr(ethh->h_dest))
		goto out;

	skb_pull(skb, sizeof(*ethh));
	skb_unset_mac_header(skb);
	skb_reset_network_header(skb);

	if (skb->protocol == htons(ETH_P_IP))
		return __bpf_redirect_neigh_v4(skb, dev, nh);
	else if (skb->protocol == htons(ETH_P_IPV6))
		return __bpf_redirect_neigh_v6(skb, dev, nh);
out:
	kfree_skb(skb);
	return -ENOTSUPP;
}

/* Internal, non-exposed redirect flags. */
enum {
	BPF_F_NEIGH	= (1ULL << 1),
	BPF_F_PEER	= (1ULL << 2),
	BPF_F_NEXTHOP	= (1ULL << 3),
#define BPF_F_REDIRECT_INTERNAL	(BPF_F_NEIGH | BPF_F_PEER | BPF_F_NEXTHOP)
};

BPF_CALL_3(bpf_clone_redirect, struct sk_buff *, skb, u32, ifindex, u64, flags)
{
	struct net_device *dev;
	struct sk_buff *clone;
	int ret;

	if (unlikely(flags & (~(BPF_F_INGRESS) | BPF_F_REDIRECT_INTERNAL)))
		return -EINVAL;

	dev = dev_get_by_index_rcu(dev_net(skb->dev), ifindex);
	if (unlikely(!dev))
		return -EINVAL;

	clone = skb_clone(skb, GFP_ATOMIC);
	if (unlikely(!clone))
		return -ENOMEM;

	/* For direct write, we need to keep the invariant that the skbs
	 * we're dealing with need to be uncloned. Should uncloning fail
	 * here, we need to free the just generated clone to unclone once
	 * again.
	 */
	ret = bpf_try_make_head_writable(skb);
	if (unlikely(ret)) {
		kfree_skb(clone);
		return -ENOMEM;
	}

	return __bpf_redirect(clone, dev, flags);
}

static const struct bpf_func_proto bpf_clone_redirect_proto = {
	.func           = bpf_clone_redirect,
	.gpl_only       = false,
	.ret_type       = RET_INTEGER,
	.arg1_type      = ARG_PTR_TO_CTX,
	.arg2_type      = ARG_ANYTHING,
	.arg3_type      = ARG_ANYTHING,
};

DEFINE_PER_CPU(struct bpf_redirect_info, bpf_redirect_info);
EXPORT_PER_CPU_SYMBOL_GPL(bpf_redirect_info);

int skb_do_redirect(struct sk_buff *skb)
{
	struct bpf_redirect_info *ri = this_cpu_ptr(&bpf_redirect_info);
	struct net *net = dev_net(skb->dev);
	struct net_device *dev;
	u32 flags = ri->flags;

	dev = dev_get_by_index_rcu(net, ri->tgt_index);
	ri->tgt_index = 0;
	ri->flags = 0;
	if (unlikely(!dev))
		goto out_drop;
	if (flags & BPF_F_PEER) {
		const struct net_device_ops *ops = dev->netdev_ops;

		if (unlikely(!ops->ndo_get_peer_dev ||
			     !skb_at_tc_ingress(skb)))
			goto out_drop;
		dev = ops->ndo_get_peer_dev(dev);
		if (unlikely(!dev ||
			     !(dev->flags & IFF_UP) ||
			     net_eq(net, dev_net(dev))))
			goto out_drop;
		skb->dev = dev;
		return -EAGAIN;
	}
	return flags & BPF_F_NEIGH ?
	       __bpf_redirect_neigh(skb, dev, flags & BPF_F_NEXTHOP ?
				    &ri->nh : NULL) :
	       __bpf_redirect(skb, dev, flags);
out_drop:
	kfree_skb(skb);
	return -EINVAL;
}

BPF_CALL_2(bpf_redirect, u32, ifindex, u64, flags)
{
	struct bpf_redirect_info *ri = this_cpu_ptr(&bpf_redirect_info);

	if (unlikely(flags & (~(BPF_F_INGRESS) | BPF_F_REDIRECT_INTERNAL)))
		return TC_ACT_SHOT;

	ri->flags = flags;
	ri->tgt_index = ifindex;

	return TC_ACT_REDIRECT;
}

static const struct bpf_func_proto bpf_redirect_proto = {
	.func           = bpf_redirect,
	.gpl_only       = false,
	.ret_type       = RET_INTEGER,
	.arg1_type      = ARG_ANYTHING,
	.arg2_type      = ARG_ANYTHING,
};

BPF_CALL_2(bpf_redirect_peer, u32, ifindex, u64, flags)
{
	struct bpf_redirect_info *ri = this_cpu_ptr(&bpf_redirect_info);

	if (unlikely(flags))
		return TC_ACT_SHOT;

	ri->flags = BPF_F_PEER;
	ri->tgt_index = ifindex;

	return TC_ACT_REDIRECT;
}

static const struct bpf_func_proto bpf_redirect_peer_proto = {
	.func           = bpf_redirect_peer,
	.gpl_only       = false,
	.ret_type       = RET_INTEGER,
	.arg1_type      = ARG_ANYTHING,
	.arg2_type      = ARG_ANYTHING,
};

BPF_CALL_4(bpf_redirect_neigh, u32, ifindex, struct bpf_redir_neigh *, params,
	   int, plen, u64, flags)
{
	struct bpf_redirect_info *ri = this_cpu_ptr(&bpf_redirect_info);

	if (unlikely((plen && plen < sizeof(*params)) || flags))
		return TC_ACT_SHOT;

	ri->flags = BPF_F_NEIGH | (plen ? BPF_F_NEXTHOP : 0);
	ri->tgt_index = ifindex;

	BUILD_BUG_ON(sizeof(struct bpf_redir_neigh) != sizeof(struct bpf_nh_params));
	if (plen)
		memcpy(&ri->nh, params, sizeof(ri->nh));

	return TC_ACT_REDIRECT;
}

static const struct bpf_func_proto bpf_redirect_neigh_proto = {
	.func		= bpf_redirect_neigh,
	.gpl_only	= false,
	.ret_type	= RET_INTEGER,
	.arg1_type	= ARG_ANYTHING,
	.arg2_type      = ARG_PTR_TO_MEM_OR_NULL,
	.arg3_type      = ARG_CONST_SIZE_OR_ZERO,
	.arg4_type	= ARG_ANYTHING,
};

BPF_CALL_2(bpf_msg_apply_bytes, struct sk_msg *, msg, u32, bytes)
{
	msg->apply_bytes = bytes;
	return 0;
}

static const struct bpf_func_proto bpf_msg_apply_bytes_proto = {
	.func           = bpf_msg_apply_bytes,
	.gpl_only       = false,
	.ret_type       = RET_INTEGER,
	.arg1_type	= ARG_PTR_TO_CTX,
	.arg2_type      = ARG_ANYTHING,
};

BPF_CALL_2(bpf_msg_cork_bytes, struct sk_msg *, msg, u32, bytes)
{
	msg->cork_bytes = bytes;
	return 0;
}

static const struct bpf_func_proto bpf_msg_cork_bytes_proto = {
	.func           = bpf_msg_cork_bytes,
	.gpl_only       = false,
	.ret_type       = RET_INTEGER,
	.arg1_type	= ARG_PTR_TO_CTX,
	.arg2_type      = ARG_ANYTHING,
};

BPF_CALL_4(bpf_msg_pull_data, struct sk_msg *, msg, u32, start,
	   u32, end, u64, flags)
{
	u32 len = 0, offset = 0, copy = 0, poffset = 0, bytes = end - start;
	u32 first_sge, last_sge, i, shift, bytes_sg_total;
	struct scatterlist *sge;
	u8 *raw, *to, *from;
	struct page *page;

	if (unlikely(flags || end <= start))
		return -EINVAL;

	/* First find the starting scatterlist element */
	i = msg->sg.start;
	do {
		offset += len;
		len = sk_msg_elem(msg, i)->length;
		if (start < offset + len)
			break;
		sk_msg_iter_var_next(i);
	} while (i != msg->sg.end);

	if (unlikely(start >= offset + len))
		return -EINVAL;

	first_sge = i;
	/* The start may point into the sg element so we need to also
	 * account for the headroom.
	 */
	bytes_sg_total = start - offset + bytes;
	if (!test_bit(i, &msg->sg.copy) && bytes_sg_total <= len)
		goto out;

	/* At this point we need to linearize multiple scatterlist
	 * elements or a single shared page. Either way we need to
	 * copy into a linear buffer exclusively owned by BPF. Then
	 * place the buffer in the scatterlist and fixup the original
	 * entries by removing the entries now in the linear buffer
	 * and shifting the remaining entries. For now we do not try
	 * to copy partial entries to avoid complexity of running out
	 * of sg_entry slots. The downside is reading a single byte
	 * will copy the entire sg entry.
	 */
	do {
		copy += sk_msg_elem(msg, i)->length;
		sk_msg_iter_var_next(i);
		if (bytes_sg_total <= copy)
			break;
	} while (i != msg->sg.end);
	last_sge = i;

	if (unlikely(bytes_sg_total > copy))
		return -EINVAL;

	page = alloc_pages(__GFP_NOWARN | GFP_ATOMIC | __GFP_COMP,
			   get_order(copy));
	if (unlikely(!page))
		return -ENOMEM;

	raw = page_address(page);
	i = first_sge;
	do {
		sge = sk_msg_elem(msg, i);
		from = sg_virt(sge);
		len = sge->length;
		to = raw + poffset;

		memcpy(to, from, len);
		poffset += len;
		sge->length = 0;
		put_page(sg_page(sge));

		sk_msg_iter_var_next(i);
	} while (i != last_sge);

	sg_set_page(&msg->sg.data[first_sge], page, copy, 0);

	/* To repair sg ring we need to shift entries. If we only
	 * had a single entry though we can just replace it and
	 * be done. Otherwise walk the ring and shift the entries.
	 */
	WARN_ON_ONCE(last_sge == first_sge);
	shift = last_sge > first_sge ?
		last_sge - first_sge - 1 :
		NR_MSG_FRAG_IDS - first_sge + last_sge - 1;
	if (!shift)
		goto out;

	i = first_sge;
	sk_msg_iter_var_next(i);
	do {
		u32 move_from;

		if (i + shift >= NR_MSG_FRAG_IDS)
			move_from = i + shift - NR_MSG_FRAG_IDS;
		else
			move_from = i + shift;
		if (move_from == msg->sg.end)
			break;

		msg->sg.data[i] = msg->sg.data[move_from];
		msg->sg.data[move_from].length = 0;
		msg->sg.data[move_from].page_link = 0;
		msg->sg.data[move_from].offset = 0;
		sk_msg_iter_var_next(i);
	} while (1);

	msg->sg.end = msg->sg.end - shift > msg->sg.end ?
		      msg->sg.end - shift + NR_MSG_FRAG_IDS :
		      msg->sg.end - shift;
out:
	msg->data = sg_virt(&msg->sg.data[first_sge]) + start - offset;
	msg->data_end = msg->data + bytes;
	return 0;
}

static const struct bpf_func_proto bpf_msg_pull_data_proto = {
	.func		= bpf_msg_pull_data,
	.gpl_only	= false,
	.ret_type	= RET_INTEGER,
	.arg1_type	= ARG_PTR_TO_CTX,
	.arg2_type	= ARG_ANYTHING,
	.arg3_type	= ARG_ANYTHING,
	.arg4_type	= ARG_ANYTHING,
};

BPF_CALL_4(bpf_msg_push_data, struct sk_msg *, msg, u32, start,
	   u32, len, u64, flags)
{
	struct scatterlist sge, nsge, nnsge, rsge = {0}, *psge;
	u32 new, i = 0, l = 0, space, copy = 0, offset = 0;
	u8 *raw, *to, *from;
	struct page *page;

	if (unlikely(flags))
		return -EINVAL;

	/* First find the starting scatterlist element */
	i = msg->sg.start;
	do {
		offset += l;
		l = sk_msg_elem(msg, i)->length;

		if (start < offset + l)
			break;
		sk_msg_iter_var_next(i);
	} while (i != msg->sg.end);

	if (start >= offset + l)
		return -EINVAL;

	space = MAX_MSG_FRAGS - sk_msg_elem_used(msg);

	/* If no space available will fallback to copy, we need at
	 * least one scatterlist elem available to push data into
	 * when start aligns to the beginning of an element or two
	 * when it falls inside an element. We handle the start equals
	 * offset case because its the common case for inserting a
	 * header.
	 */
	if (!space || (space == 1 && start != offset))
		copy = msg->sg.data[i].length;

	page = alloc_pages(__GFP_NOWARN | GFP_ATOMIC | __GFP_COMP,
			   get_order(copy + len));
	if (unlikely(!page))
		return -ENOMEM;

	if (copy) {
		int front, back;

		raw = page_address(page);

		psge = sk_msg_elem(msg, i);
		front = start - offset;
		back = psge->length - front;
		from = sg_virt(psge);

		if (front)
			memcpy(raw, from, front);

		if (back) {
			from += front;
			to = raw + front + len;

			memcpy(to, from, back);
		}

		put_page(sg_page(psge));
	} else if (start - offset) {
		psge = sk_msg_elem(msg, i);
		rsge = sk_msg_elem_cpy(msg, i);

		psge->length = start - offset;
		rsge.length -= psge->length;
		rsge.offset += start;

		sk_msg_iter_var_next(i);
		sg_unmark_end(psge);
		sg_unmark_end(&rsge);
		sk_msg_iter_next(msg, end);
	}

	/* Slot(s) to place newly allocated data */
	new = i;

	/* Shift one or two slots as needed */
	if (!copy) {
		sge = sk_msg_elem_cpy(msg, i);

		sk_msg_iter_var_next(i);
		sg_unmark_end(&sge);
		sk_msg_iter_next(msg, end);

		nsge = sk_msg_elem_cpy(msg, i);
		if (rsge.length) {
			sk_msg_iter_var_next(i);
			nnsge = sk_msg_elem_cpy(msg, i);
		}

		while (i != msg->sg.end) {
			msg->sg.data[i] = sge;
			sge = nsge;
			sk_msg_iter_var_next(i);
			if (rsge.length) {
				nsge = nnsge;
				nnsge = sk_msg_elem_cpy(msg, i);
			} else {
				nsge = sk_msg_elem_cpy(msg, i);
			}
		}
	}

	/* Place newly allocated data buffer */
	sk_mem_charge(msg->sk, len);
	msg->sg.size += len;
	__clear_bit(new, &msg->sg.copy);
	sg_set_page(&msg->sg.data[new], page, len + copy, 0);
	if (rsge.length) {
		get_page(sg_page(&rsge));
		sk_msg_iter_var_next(new);
		msg->sg.data[new] = rsge;
	}

	sk_msg_compute_data_pointers(msg);
	return 0;
}

static const struct bpf_func_proto bpf_msg_push_data_proto = {
	.func		= bpf_msg_push_data,
	.gpl_only	= false,
	.ret_type	= RET_INTEGER,
	.arg1_type	= ARG_PTR_TO_CTX,
	.arg2_type	= ARG_ANYTHING,
	.arg3_type	= ARG_ANYTHING,
	.arg4_type	= ARG_ANYTHING,
};

static void sk_msg_shift_left(struct sk_msg *msg, int i)
{
	int prev;

	do {
		prev = i;
		sk_msg_iter_var_next(i);
		msg->sg.data[prev] = msg->sg.data[i];
	} while (i != msg->sg.end);

	sk_msg_iter_prev(msg, end);
}

static void sk_msg_shift_right(struct sk_msg *msg, int i)
{
	struct scatterlist tmp, sge;

	sk_msg_iter_next(msg, end);
	sge = sk_msg_elem_cpy(msg, i);
	sk_msg_iter_var_next(i);
	tmp = sk_msg_elem_cpy(msg, i);

	while (i != msg->sg.end) {
		msg->sg.data[i] = sge;
		sk_msg_iter_var_next(i);
		sge = tmp;
		tmp = sk_msg_elem_cpy(msg, i);
	}
}

BPF_CALL_4(bpf_msg_pop_data, struct sk_msg *, msg, u32, start,
	   u32, len, u64, flags)
{
	u32 i = 0, l = 0, space, offset = 0;
	u64 last = start + len;
	int pop;

	if (unlikely(flags))
		return -EINVAL;

	/* First find the starting scatterlist element */
	i = msg->sg.start;
	do {
		offset += l;
		l = sk_msg_elem(msg, i)->length;

		if (start < offset + l)
			break;
		sk_msg_iter_var_next(i);
	} while (i != msg->sg.end);

	/* Bounds checks: start and pop must be inside message */
	if (start >= offset + l || last >= msg->sg.size)
		return -EINVAL;

	space = MAX_MSG_FRAGS - sk_msg_elem_used(msg);

	pop = len;
	/* --------------| offset
	 * -| start      |-------- len -------|
	 *
	 *  |----- a ----|-------- pop -------|----- b ----|
	 *  |______________________________________________| length
	 *
	 *
	 * a:   region at front of scatter element to save
	 * b:   region at back of scatter element to save when length > A + pop
	 * pop: region to pop from element, same as input 'pop' here will be
	 *      decremented below per iteration.
	 *
	 * Two top-level cases to handle when start != offset, first B is non
	 * zero and second B is zero corresponding to when a pop includes more
	 * than one element.
	 *
	 * Then if B is non-zero AND there is no space allocate space and
	 * compact A, B regions into page. If there is space shift ring to
	 * the rigth free'ing the next element in ring to place B, leaving
	 * A untouched except to reduce length.
	 */
	if (start != offset) {
		struct scatterlist *nsge, *sge = sk_msg_elem(msg, i);
		int a = start;
		int b = sge->length - pop - a;

		sk_msg_iter_var_next(i);

		if (pop < sge->length - a) {
			if (space) {
				sge->length = a;
				sk_msg_shift_right(msg, i);
				nsge = sk_msg_elem(msg, i);
				get_page(sg_page(sge));
				sg_set_page(nsge,
					    sg_page(sge),
					    b, sge->offset + pop + a);
			} else {
				struct page *page, *orig;
				u8 *to, *from;

				page = alloc_pages(__GFP_NOWARN |
						   __GFP_COMP   | GFP_ATOMIC,
						   get_order(a + b));
				if (unlikely(!page))
					return -ENOMEM;

				sge->length = a;
				orig = sg_page(sge);
				from = sg_virt(sge);
				to = page_address(page);
				memcpy(to, from, a);
				memcpy(to + a, from + a + pop, b);
				sg_set_page(sge, page, a + b, 0);
				put_page(orig);
			}
			pop = 0;
		} else if (pop >= sge->length - a) {
			pop -= (sge->length - a);
			sge->length = a;
		}
	}

	/* From above the current layout _must_ be as follows,
	 *
	 * -| offset
	 * -| start
	 *
	 *  |---- pop ---|---------------- b ------------|
	 *  |____________________________________________| length
	 *
	 * Offset and start of the current msg elem are equal because in the
	 * previous case we handled offset != start and either consumed the
	 * entire element and advanced to the next element OR pop == 0.
	 *
	 * Two cases to handle here are first pop is less than the length
	 * leaving some remainder b above. Simply adjust the element's layout
	 * in this case. Or pop >= length of the element so that b = 0. In this
	 * case advance to next element decrementing pop.
	 */
	while (pop) {
		struct scatterlist *sge = sk_msg_elem(msg, i);

		if (pop < sge->length) {
			sge->length -= pop;
			sge->offset += pop;
			pop = 0;
		} else {
			pop -= sge->length;
			sk_msg_shift_left(msg, i);
		}
		sk_msg_iter_var_next(i);
	}

	sk_mem_uncharge(msg->sk, len - pop);
	msg->sg.size -= (len - pop);
	sk_msg_compute_data_pointers(msg);
	return 0;
}

static const struct bpf_func_proto bpf_msg_pop_data_proto = {
	.func		= bpf_msg_pop_data,
	.gpl_only	= false,
	.ret_type	= RET_INTEGER,
	.arg1_type	= ARG_PTR_TO_CTX,
	.arg2_type	= ARG_ANYTHING,
	.arg3_type	= ARG_ANYTHING,
	.arg4_type	= ARG_ANYTHING,
};

#ifdef CONFIG_CGROUP_NET_CLASSID
BPF_CALL_0(bpf_get_cgroup_classid_curr)
{
	return __task_get_classid(current);
}

static const struct bpf_func_proto bpf_get_cgroup_classid_curr_proto = {
	.func		= bpf_get_cgroup_classid_curr,
	.gpl_only	= false,
	.ret_type	= RET_INTEGER,
};

BPF_CALL_1(bpf_skb_cgroup_classid, const struct sk_buff *, skb)
{
	struct sock *sk = skb_to_full_sk(skb);

	if (!sk || !sk_fullsock(sk))
		return 0;

	return sock_cgroup_classid(&sk->sk_cgrp_data);
}

static const struct bpf_func_proto bpf_skb_cgroup_classid_proto = {
	.func		= bpf_skb_cgroup_classid,
	.gpl_only	= false,
	.ret_type	= RET_INTEGER,
	.arg1_type	= ARG_PTR_TO_CTX,
};
#endif

BPF_CALL_1(bpf_get_cgroup_classid, const struct sk_buff *, skb)
{
	return task_get_classid(skb);
}

static const struct bpf_func_proto bpf_get_cgroup_classid_proto = {
	.func           = bpf_get_cgroup_classid,
	.gpl_only       = false,
	.ret_type       = RET_INTEGER,
	.arg1_type      = ARG_PTR_TO_CTX,
};

BPF_CALL_1(bpf_get_route_realm, const struct sk_buff *, skb)
{
	return dst_tclassid(skb);
}

static const struct bpf_func_proto bpf_get_route_realm_proto = {
	.func           = bpf_get_route_realm,
	.gpl_only       = false,
	.ret_type       = RET_INTEGER,
	.arg1_type      = ARG_PTR_TO_CTX,
};

BPF_CALL_1(bpf_get_hash_recalc, struct sk_buff *, skb)
{
	/* If skb_clear_hash() was called due to mangling, we can
	 * trigger SW recalculation here. Later access to hash
	 * can then use the inline skb->hash via context directly
	 * instead of calling this helper again.
	 */
	return skb_get_hash(skb);
}

static const struct bpf_func_proto bpf_get_hash_recalc_proto = {
	.func		= bpf_get_hash_recalc,
	.gpl_only	= false,
	.ret_type	= RET_INTEGER,
	.arg1_type	= ARG_PTR_TO_CTX,
};

BPF_CALL_1(bpf_set_hash_invalid, struct sk_buff *, skb)
{
	/* After all direct packet write, this can be used once for
	 * triggering a lazy recalc on next skb_get_hash() invocation.
	 */
	skb_clear_hash(skb);
	return 0;
}

static const struct bpf_func_proto bpf_set_hash_invalid_proto = {
	.func		= bpf_set_hash_invalid,
	.gpl_only	= false,
	.ret_type	= RET_INTEGER,
	.arg1_type	= ARG_PTR_TO_CTX,
};

BPF_CALL_2(bpf_set_hash, struct sk_buff *, skb, u32, hash)
{
	/* Set user specified hash as L4(+), so that it gets returned
	 * on skb_get_hash() call unless BPF prog later on triggers a
	 * skb_clear_hash().
	 */
	__skb_set_sw_hash(skb, hash, true);
	return 0;
}

static const struct bpf_func_proto bpf_set_hash_proto = {
	.func		= bpf_set_hash,
	.gpl_only	= false,
	.ret_type	= RET_INTEGER,
	.arg1_type	= ARG_PTR_TO_CTX,
	.arg2_type	= ARG_ANYTHING,
};

BPF_CALL_3(bpf_skb_vlan_push, struct sk_buff *, skb, __be16, vlan_proto,
	   u16, vlan_tci)
{
	int ret;

	if (unlikely(vlan_proto != htons(ETH_P_8021Q) &&
		     vlan_proto != htons(ETH_P_8021AD)))
		vlan_proto = htons(ETH_P_8021Q);

	bpf_push_mac_rcsum(skb);
	ret = skb_vlan_push(skb, vlan_proto, vlan_tci);
	bpf_pull_mac_rcsum(skb);

	bpf_compute_data_pointers(skb);
	return ret;
}

static const struct bpf_func_proto bpf_skb_vlan_push_proto = {
	.func           = bpf_skb_vlan_push,
	.gpl_only       = false,
	.ret_type       = RET_INTEGER,
	.arg1_type      = ARG_PTR_TO_CTX,
	.arg2_type      = ARG_ANYTHING,
	.arg3_type      = ARG_ANYTHING,
};

BPF_CALL_1(bpf_skb_vlan_pop, struct sk_buff *, skb)
{
	int ret;

	bpf_push_mac_rcsum(skb);
	ret = skb_vlan_pop(skb);
	bpf_pull_mac_rcsum(skb);

	bpf_compute_data_pointers(skb);
	return ret;
}

static const struct bpf_func_proto bpf_skb_vlan_pop_proto = {
	.func           = bpf_skb_vlan_pop,
	.gpl_only       = false,
	.ret_type       = RET_INTEGER,
	.arg1_type      = ARG_PTR_TO_CTX,
};

static int bpf_skb_generic_push(struct sk_buff *skb, u32 off, u32 len)
{
	/* Caller already did skb_cow() with len as headroom,
	 * so no need to do it here.
	 */
	skb_push(skb, len);
	memmove(skb->data, skb->data + len, off);
	memset(skb->data + off, 0, len);

	/* No skb_postpush_rcsum(skb, skb->data + off, len)
	 * needed here as it does not change the skb->csum
	 * result for checksum complete when summing over
	 * zeroed blocks.
	 */
	return 0;
}

static int bpf_skb_generic_pop(struct sk_buff *skb, u32 off, u32 len)
{
	/* skb_ensure_writable() is not needed here, as we're
	 * already working on an uncloned skb.
	 */
	if (unlikely(!pskb_may_pull(skb, off + len)))
		return -ENOMEM;

	skb_postpull_rcsum(skb, skb->data + off, len);
	memmove(skb->data + len, skb->data, off);
	__skb_pull(skb, len);

	return 0;
}

static int bpf_skb_net_hdr_push(struct sk_buff *skb, u32 off, u32 len)
{
	bool trans_same = skb->transport_header == skb->network_header;
	int ret;

	/* There's no need for __skb_push()/__skb_pull() pair to
	 * get to the start of the mac header as we're guaranteed
	 * to always start from here under eBPF.
	 */
	ret = bpf_skb_generic_push(skb, off, len);
	if (likely(!ret)) {
		skb->mac_header -= len;
		skb->network_header -= len;
		if (trans_same)
			skb->transport_header = skb->network_header;
	}

	return ret;
}

static int bpf_skb_net_hdr_pop(struct sk_buff *skb, u32 off, u32 len)
{
	bool trans_same = skb->transport_header == skb->network_header;
	int ret;

	/* Same here, __skb_push()/__skb_pull() pair not needed. */
	ret = bpf_skb_generic_pop(skb, off, len);
	if (likely(!ret)) {
		skb->mac_header += len;
		skb->network_header += len;
		if (trans_same)
			skb->transport_header = skb->network_header;
	}

	return ret;
}

static int bpf_skb_proto_4_to_6(struct sk_buff *skb)
{
	const u32 len_diff = sizeof(struct ipv6hdr) - sizeof(struct iphdr);
	u32 off = skb_mac_header_len(skb);
	int ret;

	ret = skb_cow(skb, len_diff);
	if (unlikely(ret < 0))
		return ret;

	ret = bpf_skb_net_hdr_push(skb, off, len_diff);
	if (unlikely(ret < 0))
		return ret;

	if (skb_is_gso(skb)) {
		struct skb_shared_info *shinfo = skb_shinfo(skb);

		/* SKB_GSO_TCPV4 needs to be changed into SKB_GSO_TCPV6. */
		if (shinfo->gso_type & SKB_GSO_TCPV4) {
			shinfo->gso_type &= ~SKB_GSO_TCPV4;
			shinfo->gso_type |=  SKB_GSO_TCPV6;
		}
<<<<<<< HEAD

		/* Header must be checked, and gso_segs recomputed. */
		shinfo->gso_type |= SKB_GSO_DODGY;
		shinfo->gso_segs = 0;
=======
>>>>>>> bee673aa
	}

	skb->protocol = htons(ETH_P_IPV6);
	skb_clear_hash(skb);

	return 0;
}

static int bpf_skb_proto_6_to_4(struct sk_buff *skb)
{
	const u32 len_diff = sizeof(struct ipv6hdr) - sizeof(struct iphdr);
	u32 off = skb_mac_header_len(skb);
	int ret;

	ret = skb_unclone(skb, GFP_ATOMIC);
	if (unlikely(ret < 0))
		return ret;

	ret = bpf_skb_net_hdr_pop(skb, off, len_diff);
	if (unlikely(ret < 0))
		return ret;

	if (skb_is_gso(skb)) {
		struct skb_shared_info *shinfo = skb_shinfo(skb);

		/* SKB_GSO_TCPV6 needs to be changed into SKB_GSO_TCPV4. */
		if (shinfo->gso_type & SKB_GSO_TCPV6) {
			shinfo->gso_type &= ~SKB_GSO_TCPV6;
			shinfo->gso_type |=  SKB_GSO_TCPV4;
		}
<<<<<<< HEAD

		/* Header must be checked, and gso_segs recomputed. */
		shinfo->gso_type |= SKB_GSO_DODGY;
		shinfo->gso_segs = 0;
=======
>>>>>>> bee673aa
	}

	skb->protocol = htons(ETH_P_IP);
	skb_clear_hash(skb);

	return 0;
}

static int bpf_skb_proto_xlat(struct sk_buff *skb, __be16 to_proto)
{
	__be16 from_proto = skb->protocol;

	if (from_proto == htons(ETH_P_IP) &&
	      to_proto == htons(ETH_P_IPV6))
		return bpf_skb_proto_4_to_6(skb);

	if (from_proto == htons(ETH_P_IPV6) &&
	      to_proto == htons(ETH_P_IP))
		return bpf_skb_proto_6_to_4(skb);

	return -ENOTSUPP;
}

BPF_CALL_3(bpf_skb_change_proto, struct sk_buff *, skb, __be16, proto,
	   u64, flags)
{
	int ret;

	if (unlikely(flags))
		return -EINVAL;

	/* General idea is that this helper does the basic groundwork
	 * needed for changing the protocol, and eBPF program fills the
	 * rest through bpf_skb_store_bytes(), bpf_lX_csum_replace()
	 * and other helpers, rather than passing a raw buffer here.
	 *
	 * The rationale is to keep this minimal and without a need to
	 * deal with raw packet data. F.e. even if we would pass buffers
	 * here, the program still needs to call the bpf_lX_csum_replace()
	 * helpers anyway. Plus, this way we keep also separation of
	 * concerns, since f.e. bpf_skb_store_bytes() should only take
	 * care of stores.
	 *
	 * Currently, additional options and extension header space are
	 * not supported, but flags register is reserved so we can adapt
	 * that. For offloads, we mark packet as dodgy, so that headers
	 * need to be verified first.
	 */
	ret = bpf_skb_proto_xlat(skb, proto);
	bpf_compute_data_pointers(skb);
	return ret;
}

static const struct bpf_func_proto bpf_skb_change_proto_proto = {
	.func		= bpf_skb_change_proto,
	.gpl_only	= false,
	.ret_type	= RET_INTEGER,
	.arg1_type	= ARG_PTR_TO_CTX,
	.arg2_type	= ARG_ANYTHING,
	.arg3_type	= ARG_ANYTHING,
};

BPF_CALL_2(bpf_skb_change_type, struct sk_buff *, skb, u32, pkt_type)
{
	/* We only allow a restricted subset to be changed for now. */
	if (unlikely(!skb_pkt_type_ok(skb->pkt_type) ||
		     !skb_pkt_type_ok(pkt_type)))
		return -EINVAL;

	skb->pkt_type = pkt_type;
	return 0;
}

static const struct bpf_func_proto bpf_skb_change_type_proto = {
	.func		= bpf_skb_change_type,
	.gpl_only	= false,
	.ret_type	= RET_INTEGER,
	.arg1_type	= ARG_PTR_TO_CTX,
	.arg2_type	= ARG_ANYTHING,
};

static u32 bpf_skb_net_base_len(const struct sk_buff *skb)
{
	switch (skb->protocol) {
	case htons(ETH_P_IP):
		return sizeof(struct iphdr);
	case htons(ETH_P_IPV6):
		return sizeof(struct ipv6hdr);
	default:
		return ~0U;
	}
}

#define BPF_F_ADJ_ROOM_ENCAP_L3_MASK	(BPF_F_ADJ_ROOM_ENCAP_L3_IPV4 | \
					 BPF_F_ADJ_ROOM_ENCAP_L3_IPV6)

#define BPF_F_ADJ_ROOM_MASK		(BPF_F_ADJ_ROOM_FIXED_GSO | \
					 BPF_F_ADJ_ROOM_ENCAP_L3_MASK | \
					 BPF_F_ADJ_ROOM_ENCAP_L4_GRE | \
					 BPF_F_ADJ_ROOM_ENCAP_L4_UDP | \
					 BPF_F_ADJ_ROOM_ENCAP_L2_ETH | \
					 BPF_F_ADJ_ROOM_ENCAP_L2( \
					  BPF_ADJ_ROOM_ENCAP_L2_MASK))

static int bpf_skb_net_grow(struct sk_buff *skb, u32 off, u32 len_diff,
			    u64 flags)
{
	u8 inner_mac_len = flags >> BPF_ADJ_ROOM_ENCAP_L2_SHIFT;
	bool encap = flags & BPF_F_ADJ_ROOM_ENCAP_L3_MASK;
	u16 mac_len = 0, inner_net = 0, inner_trans = 0;
	unsigned int gso_type = SKB_GSO_DODGY;
	int ret;

	if (skb_is_gso(skb) && !skb_is_gso_tcp(skb)) {
		/* udp gso_size delineates datagrams, only allow if fixed */
		if (!(skb_shinfo(skb)->gso_type & SKB_GSO_UDP_L4) ||
		    !(flags & BPF_F_ADJ_ROOM_FIXED_GSO))
			return -ENOTSUPP;
	}

	ret = skb_cow_head(skb, len_diff);
	if (unlikely(ret < 0))
		return ret;

	if (encap) {
		if (skb->protocol != htons(ETH_P_IP) &&
		    skb->protocol != htons(ETH_P_IPV6))
			return -ENOTSUPP;

		if (flags & BPF_F_ADJ_ROOM_ENCAP_L3_IPV4 &&
		    flags & BPF_F_ADJ_ROOM_ENCAP_L3_IPV6)
			return -EINVAL;

		if (flags & BPF_F_ADJ_ROOM_ENCAP_L4_GRE &&
		    flags & BPF_F_ADJ_ROOM_ENCAP_L4_UDP)
			return -EINVAL;

		if (flags & BPF_F_ADJ_ROOM_ENCAP_L2_ETH &&
		    inner_mac_len < ETH_HLEN)
			return -EINVAL;

		if (skb->encapsulation)
			return -EALREADY;

		mac_len = skb->network_header - skb->mac_header;
		inner_net = skb->network_header;
		if (inner_mac_len > len_diff)
			return -EINVAL;
		inner_trans = skb->transport_header;
	}

	ret = bpf_skb_net_hdr_push(skb, off, len_diff);
	if (unlikely(ret < 0))
		return ret;

	if (encap) {
		skb->inner_mac_header = inner_net - inner_mac_len;
		skb->inner_network_header = inner_net;
		skb->inner_transport_header = inner_trans;

		if (flags & BPF_F_ADJ_ROOM_ENCAP_L2_ETH)
			skb_set_inner_protocol(skb, htons(ETH_P_TEB));
		else
			skb_set_inner_protocol(skb, skb->protocol);

		skb->encapsulation = 1;
		skb_set_network_header(skb, mac_len);

		if (flags & BPF_F_ADJ_ROOM_ENCAP_L4_UDP)
			gso_type |= SKB_GSO_UDP_TUNNEL;
		else if (flags & BPF_F_ADJ_ROOM_ENCAP_L4_GRE)
			gso_type |= SKB_GSO_GRE;
		else if (flags & BPF_F_ADJ_ROOM_ENCAP_L3_IPV6)
			gso_type |= SKB_GSO_IPXIP6;
		else if (flags & BPF_F_ADJ_ROOM_ENCAP_L3_IPV4)
			gso_type |= SKB_GSO_IPXIP4;

		if (flags & BPF_F_ADJ_ROOM_ENCAP_L4_GRE ||
		    flags & BPF_F_ADJ_ROOM_ENCAP_L4_UDP) {
			int nh_len = flags & BPF_F_ADJ_ROOM_ENCAP_L3_IPV6 ?
					sizeof(struct ipv6hdr) :
					sizeof(struct iphdr);

			skb_set_transport_header(skb, mac_len + nh_len);
		}

		/* Match skb->protocol to new outer l3 protocol */
		if (skb->protocol == htons(ETH_P_IP) &&
		    flags & BPF_F_ADJ_ROOM_ENCAP_L3_IPV6)
			skb->protocol = htons(ETH_P_IPV6);
		else if (skb->protocol == htons(ETH_P_IPV6) &&
			 flags & BPF_F_ADJ_ROOM_ENCAP_L3_IPV4)
			skb->protocol = htons(ETH_P_IP);
	}

	if (skb_is_gso(skb)) {
		struct skb_shared_info *shinfo = skb_shinfo(skb);

		/* Due to header grow, MSS needs to be downgraded. */
		if (!(flags & BPF_F_ADJ_ROOM_FIXED_GSO))
			skb_decrease_gso_size(shinfo, len_diff);

		/* Header must be checked, and gso_segs recomputed. */
		shinfo->gso_type |= gso_type;
		shinfo->gso_segs = 0;
	}

	return 0;
}

static int bpf_skb_net_shrink(struct sk_buff *skb, u32 off, u32 len_diff,
			      u64 flags)
{
	int ret;

	if (unlikely(flags & ~(BPF_F_ADJ_ROOM_FIXED_GSO |
			       BPF_F_ADJ_ROOM_NO_CSUM_RESET)))
		return -EINVAL;

	if (skb_is_gso(skb) && !skb_is_gso_tcp(skb)) {
		/* udp gso_size delineates datagrams, only allow if fixed */
		if (!(skb_shinfo(skb)->gso_type & SKB_GSO_UDP_L4) ||
		    !(flags & BPF_F_ADJ_ROOM_FIXED_GSO))
			return -ENOTSUPP;
	}

	ret = skb_unclone(skb, GFP_ATOMIC);
	if (unlikely(ret < 0))
		return ret;

	ret = bpf_skb_net_hdr_pop(skb, off, len_diff);
	if (unlikely(ret < 0))
		return ret;

	if (skb_is_gso(skb)) {
		struct skb_shared_info *shinfo = skb_shinfo(skb);

		/* Due to header shrink, MSS can be upgraded. */
		if (!(flags & BPF_F_ADJ_ROOM_FIXED_GSO))
			skb_increase_gso_size(shinfo, len_diff);

		/* Header must be checked, and gso_segs recomputed. */
		shinfo->gso_type |= SKB_GSO_DODGY;
		shinfo->gso_segs = 0;
	}

	return 0;
}

#define BPF_SKB_MAX_LEN SKB_MAX_ALLOC

BPF_CALL_4(sk_skb_adjust_room, struct sk_buff *, skb, s32, len_diff,
	   u32, mode, u64, flags)
{
	u32 len_diff_abs = abs(len_diff);
	bool shrink = len_diff < 0;
	int ret = 0;

	if (unlikely(flags || mode))
		return -EINVAL;
	if (unlikely(len_diff_abs > 0xfffU))
		return -EFAULT;

	if (!shrink) {
		ret = skb_cow(skb, len_diff);
		if (unlikely(ret < 0))
			return ret;
		__skb_push(skb, len_diff_abs);
		memset(skb->data, 0, len_diff_abs);
	} else {
		if (unlikely(!pskb_may_pull(skb, len_diff_abs)))
			return -ENOMEM;
		__skb_pull(skb, len_diff_abs);
	}
	if (tls_sw_has_ctx_rx(skb->sk)) {
		struct strp_msg *rxm = strp_msg(skb);

		rxm->full_len += len_diff;
	}
	return ret;
}

static const struct bpf_func_proto sk_skb_adjust_room_proto = {
	.func		= sk_skb_adjust_room,
	.gpl_only	= false,
	.ret_type	= RET_INTEGER,
	.arg1_type	= ARG_PTR_TO_CTX,
	.arg2_type	= ARG_ANYTHING,
	.arg3_type	= ARG_ANYTHING,
	.arg4_type	= ARG_ANYTHING,
};

BPF_CALL_4(bpf_skb_adjust_room, struct sk_buff *, skb, s32, len_diff,
	   u32, mode, u64, flags)
{
	u32 len_cur, len_diff_abs = abs(len_diff);
	u32 len_min = bpf_skb_net_base_len(skb);
	u32 len_max = BPF_SKB_MAX_LEN;
	__be16 proto = skb->protocol;
	bool shrink = len_diff < 0;
	u32 off;
	int ret;

	if (unlikely(flags & ~(BPF_F_ADJ_ROOM_MASK |
			       BPF_F_ADJ_ROOM_NO_CSUM_RESET)))
		return -EINVAL;
	if (unlikely(len_diff_abs > 0xfffU))
		return -EFAULT;
	if (unlikely(proto != htons(ETH_P_IP) &&
		     proto != htons(ETH_P_IPV6)))
		return -ENOTSUPP;

	off = skb_mac_header_len(skb);
	switch (mode) {
	case BPF_ADJ_ROOM_NET:
		off += bpf_skb_net_base_len(skb);
		break;
	case BPF_ADJ_ROOM_MAC:
		break;
	default:
		return -ENOTSUPP;
	}

	len_cur = skb->len - skb_network_offset(skb);
	if ((shrink && (len_diff_abs >= len_cur ||
			len_cur - len_diff_abs < len_min)) ||
	    (!shrink && (skb->len + len_diff_abs > len_max &&
			 !skb_is_gso(skb))))
		return -ENOTSUPP;

	ret = shrink ? bpf_skb_net_shrink(skb, off, len_diff_abs, flags) :
		       bpf_skb_net_grow(skb, off, len_diff_abs, flags);
	if (!ret && !(flags & BPF_F_ADJ_ROOM_NO_CSUM_RESET))
		__skb_reset_checksum_unnecessary(skb);

	bpf_compute_data_pointers(skb);
	return ret;
}

static const struct bpf_func_proto bpf_skb_adjust_room_proto = {
	.func		= bpf_skb_adjust_room,
	.gpl_only	= false,
	.ret_type	= RET_INTEGER,
	.arg1_type	= ARG_PTR_TO_CTX,
	.arg2_type	= ARG_ANYTHING,
	.arg3_type	= ARG_ANYTHING,
	.arg4_type	= ARG_ANYTHING,
};

static u32 __bpf_skb_min_len(const struct sk_buff *skb)
{
	u32 min_len = skb_network_offset(skb);

	if (skb_transport_header_was_set(skb))
		min_len = skb_transport_offset(skb);
	if (skb->ip_summed == CHECKSUM_PARTIAL)
		min_len = skb_checksum_start_offset(skb) +
			  skb->csum_offset + sizeof(__sum16);
	return min_len;
}

static int bpf_skb_grow_rcsum(struct sk_buff *skb, unsigned int new_len)
{
	unsigned int old_len = skb->len;
	int ret;

	ret = __skb_grow_rcsum(skb, new_len);
	if (!ret)
		memset(skb->data + old_len, 0, new_len - old_len);
	return ret;
}

static int bpf_skb_trim_rcsum(struct sk_buff *skb, unsigned int new_len)
{
	return __skb_trim_rcsum(skb, new_len);
}

static inline int __bpf_skb_change_tail(struct sk_buff *skb, u32 new_len,
					u64 flags)
{
	u32 max_len = BPF_SKB_MAX_LEN;
	u32 min_len = __bpf_skb_min_len(skb);
	int ret;

	if (unlikely(flags || new_len > max_len || new_len < min_len))
		return -EINVAL;
	if (skb->encapsulation)
		return -ENOTSUPP;

	/* The basic idea of this helper is that it's performing the
	 * needed work to either grow or trim an skb, and eBPF program
	 * rewrites the rest via helpers like bpf_skb_store_bytes(),
	 * bpf_lX_csum_replace() and others rather than passing a raw
	 * buffer here. This one is a slow path helper and intended
	 * for replies with control messages.
	 *
	 * Like in bpf_skb_change_proto(), we want to keep this rather
	 * minimal and without protocol specifics so that we are able
	 * to separate concerns as in bpf_skb_store_bytes() should only
	 * be the one responsible for writing buffers.
	 *
	 * It's really expected to be a slow path operation here for
	 * control message replies, so we're implicitly linearizing,
	 * uncloning and drop offloads from the skb by this.
	 */
	ret = __bpf_try_make_writable(skb, skb->len);
	if (!ret) {
		if (new_len > skb->len)
			ret = bpf_skb_grow_rcsum(skb, new_len);
		else if (new_len < skb->len)
			ret = bpf_skb_trim_rcsum(skb, new_len);
		if (!ret && skb_is_gso(skb))
			skb_gso_reset(skb);
	}
	return ret;
}

BPF_CALL_3(bpf_skb_change_tail, struct sk_buff *, skb, u32, new_len,
	   u64, flags)
{
	int ret = __bpf_skb_change_tail(skb, new_len, flags);

	bpf_compute_data_pointers(skb);
	return ret;
}

static const struct bpf_func_proto bpf_skb_change_tail_proto = {
	.func		= bpf_skb_change_tail,
	.gpl_only	= false,
	.ret_type	= RET_INTEGER,
	.arg1_type	= ARG_PTR_TO_CTX,
	.arg2_type	= ARG_ANYTHING,
	.arg3_type	= ARG_ANYTHING,
};

BPF_CALL_3(sk_skb_change_tail, struct sk_buff *, skb, u32, new_len,
	   u64, flags)
{
	return __bpf_skb_change_tail(skb, new_len, flags);
}

static const struct bpf_func_proto sk_skb_change_tail_proto = {
	.func		= sk_skb_change_tail,
	.gpl_only	= false,
	.ret_type	= RET_INTEGER,
	.arg1_type	= ARG_PTR_TO_CTX,
	.arg2_type	= ARG_ANYTHING,
	.arg3_type	= ARG_ANYTHING,
};

static inline int __bpf_skb_change_head(struct sk_buff *skb, u32 head_room,
					u64 flags)
{
	u32 max_len = BPF_SKB_MAX_LEN;
	u32 new_len = skb->len + head_room;
	int ret;

	if (unlikely(flags || (!skb_is_gso(skb) && new_len > max_len) ||
		     new_len < skb->len))
		return -EINVAL;

	ret = skb_cow(skb, head_room);
	if (likely(!ret)) {
		/* Idea for this helper is that we currently only
		 * allow to expand on mac header. This means that
		 * skb->protocol network header, etc, stay as is.
		 * Compared to bpf_skb_change_tail(), we're more
		 * flexible due to not needing to linearize or
		 * reset GSO. Intention for this helper is to be
		 * used by an L3 skb that needs to push mac header
		 * for redirection into L2 device.
		 */
		__skb_push(skb, head_room);
		memset(skb->data, 0, head_room);
		skb_reset_mac_header(skb);
		skb_reset_mac_len(skb);
	}

	return ret;
}

BPF_CALL_3(bpf_skb_change_head, struct sk_buff *, skb, u32, head_room,
	   u64, flags)
{
	int ret = __bpf_skb_change_head(skb, head_room, flags);

	bpf_compute_data_pointers(skb);
	return ret;
}

static const struct bpf_func_proto bpf_skb_change_head_proto = {
	.func		= bpf_skb_change_head,
	.gpl_only	= false,
	.ret_type	= RET_INTEGER,
	.arg1_type	= ARG_PTR_TO_CTX,
	.arg2_type	= ARG_ANYTHING,
	.arg3_type	= ARG_ANYTHING,
};

BPF_CALL_3(sk_skb_change_head, struct sk_buff *, skb, u32, head_room,
	   u64, flags)
{
	return __bpf_skb_change_head(skb, head_room, flags);
}

static const struct bpf_func_proto sk_skb_change_head_proto = {
	.func		= sk_skb_change_head,
	.gpl_only	= false,
	.ret_type	= RET_INTEGER,
	.arg1_type	= ARG_PTR_TO_CTX,
	.arg2_type	= ARG_ANYTHING,
	.arg3_type	= ARG_ANYTHING,
};
static unsigned long xdp_get_metalen(const struct xdp_buff *xdp)
{
	return xdp_data_meta_unsupported(xdp) ? 0 :
	       xdp->data - xdp->data_meta;
}

BPF_CALL_2(bpf_xdp_adjust_head, struct xdp_buff *, xdp, int, offset)
{
	void *xdp_frame_end = xdp->data_hard_start + sizeof(struct xdp_frame);
	unsigned long metalen = xdp_get_metalen(xdp);
	void *data_start = xdp_frame_end + metalen;
	void *data = xdp->data + offset;

	if (unlikely(data < data_start ||
		     data > xdp->data_end - ETH_HLEN))
		return -EINVAL;

	if (metalen)
		memmove(xdp->data_meta + offset,
			xdp->data_meta, metalen);
	xdp->data_meta += offset;
	xdp->data = data;

	return 0;
}

static const struct bpf_func_proto bpf_xdp_adjust_head_proto = {
	.func		= bpf_xdp_adjust_head,
	.gpl_only	= false,
	.ret_type	= RET_INTEGER,
	.arg1_type	= ARG_PTR_TO_CTX,
	.arg2_type	= ARG_ANYTHING,
};

BPF_CALL_2(bpf_xdp_adjust_tail, struct xdp_buff *, xdp, int, offset)
{
	void *data_hard_end = xdp_data_hard_end(xdp); /* use xdp->frame_sz */
	void *data_end = xdp->data_end + offset;

	/* Notice that xdp_data_hard_end have reserved some tailroom */
	if (unlikely(data_end > data_hard_end))
		return -EINVAL;

	/* ALL drivers MUST init xdp->frame_sz, chicken check below */
	if (unlikely(xdp->frame_sz > PAGE_SIZE)) {
		WARN_ONCE(1, "Too BIG xdp->frame_sz = %d\n", xdp->frame_sz);
		return -EINVAL;
	}

	if (unlikely(data_end < xdp->data + ETH_HLEN))
		return -EINVAL;

	/* Clear memory area on grow, can contain uninit kernel memory */
	if (offset > 0)
		memset(xdp->data_end, 0, offset);

	xdp->data_end = data_end;

	return 0;
}

static const struct bpf_func_proto bpf_xdp_adjust_tail_proto = {
	.func		= bpf_xdp_adjust_tail,
	.gpl_only	= false,
	.ret_type	= RET_INTEGER,
	.arg1_type	= ARG_PTR_TO_CTX,
	.arg2_type	= ARG_ANYTHING,
};

BPF_CALL_2(bpf_xdp_adjust_meta, struct xdp_buff *, xdp, int, offset)
{
	void *xdp_frame_end = xdp->data_hard_start + sizeof(struct xdp_frame);
	void *meta = xdp->data_meta + offset;
	unsigned long metalen = xdp->data - meta;

	if (xdp_data_meta_unsupported(xdp))
		return -ENOTSUPP;
	if (unlikely(meta < xdp_frame_end ||
		     meta > xdp->data))
		return -EINVAL;
	if (unlikely(xdp_metalen_invalid(metalen)))
		return -EACCES;

	xdp->data_meta = meta;

	return 0;
}

static const struct bpf_func_proto bpf_xdp_adjust_meta_proto = {
	.func		= bpf_xdp_adjust_meta,
	.gpl_only	= false,
	.ret_type	= RET_INTEGER,
	.arg1_type	= ARG_PTR_TO_CTX,
	.arg2_type	= ARG_ANYTHING,
};

/* XDP_REDIRECT works by a three-step process, implemented in the functions
 * below:
 *
 * 1. The bpf_redirect() and bpf_redirect_map() helpers will lookup the target
 *    of the redirect and store it (along with some other metadata) in a per-CPU
 *    struct bpf_redirect_info.
 *
 * 2. When the program returns the XDP_REDIRECT return code, the driver will
 *    call xdp_do_redirect() which will use the information in struct
 *    bpf_redirect_info to actually enqueue the frame into a map type-specific
 *    bulk queue structure.
 *
 * 3. Before exiting its NAPI poll loop, the driver will call xdp_do_flush(),
 *    which will flush all the different bulk queues, thus completing the
 *    redirect.
 *
 * Pointers to the map entries will be kept around for this whole sequence of
 * steps, protected by RCU. However, there is no top-level rcu_read_lock() in
 * the core code; instead, the RCU protection relies on everything happening
 * inside a single NAPI poll sequence, which means it's between a pair of calls
 * to local_bh_disable()/local_bh_enable().
 *
 * The map entries are marked as __rcu and the map code makes sure to
 * dereference those pointers with rcu_dereference_check() in a way that works
 * for both sections that to hold an rcu_read_lock() and sections that are
 * called from NAPI without a separate rcu_read_lock(). The code below does not
 * use RCU annotations, but relies on those in the map code.
 */
void xdp_do_flush(void)
{
	__dev_flush();
	__cpu_map_flush();
	__xsk_map_flush();
}
EXPORT_SYMBOL_GPL(xdp_do_flush);

void bpf_clear_redirect_map(struct bpf_map *map)
{
	struct bpf_redirect_info *ri;
	int cpu;

	for_each_possible_cpu(cpu) {
		ri = per_cpu_ptr(&bpf_redirect_info, cpu);
		/* Avoid polluting remote cacheline due to writes if
		 * not needed. Once we pass this test, we need the
		 * cmpxchg() to make sure it hasn't been changed in
		 * the meantime by remote CPU.
		 */
		if (unlikely(READ_ONCE(ri->map) == map))
			cmpxchg(&ri->map, map, NULL);
	}
}

DEFINE_STATIC_KEY_FALSE(bpf_master_redirect_enabled_key);
EXPORT_SYMBOL_GPL(bpf_master_redirect_enabled_key);

u32 xdp_master_redirect(struct xdp_buff *xdp)
{
	struct net_device *master, *slave;
	struct bpf_redirect_info *ri = this_cpu_ptr(&bpf_redirect_info);

	master = netdev_master_upper_dev_get_rcu(xdp->rxq->dev);
	slave = master->netdev_ops->ndo_xdp_get_xmit_slave(master, xdp);
	if (slave && slave != xdp->rxq->dev) {
		/* The target device is different from the receiving device, so
		 * redirect it to the new device.
		 * Using XDP_REDIRECT gets the correct behaviour from XDP enabled
		 * drivers to unmap the packet from their rx ring.
		 */
		ri->tgt_index = slave->ifindex;
		ri->map_id = INT_MAX;
		ri->map_type = BPF_MAP_TYPE_UNSPEC;
		return XDP_REDIRECT;
	}
	return XDP_TX;
}
EXPORT_SYMBOL_GPL(xdp_master_redirect);

int xdp_do_redirect(struct net_device *dev, struct xdp_buff *xdp,
		    struct bpf_prog *xdp_prog)
{
	struct bpf_redirect_info *ri = this_cpu_ptr(&bpf_redirect_info);
	enum bpf_map_type map_type = ri->map_type;
	void *fwd = ri->tgt_value;
	u32 map_id = ri->map_id;
	struct bpf_map *map;
	int err;

	ri->map_id = 0; /* Valid map id idr range: [1,INT_MAX[ */
	ri->map_type = BPF_MAP_TYPE_UNSPEC;

	switch (map_type) {
	case BPF_MAP_TYPE_DEVMAP:
		fallthrough;
	case BPF_MAP_TYPE_DEVMAP_HASH:
		map = READ_ONCE(ri->map);
		if (unlikely(map)) {
			WRITE_ONCE(ri->map, NULL);
			err = dev_map_enqueue_multi(xdp, dev, map,
						    ri->flags & BPF_F_EXCLUDE_INGRESS);
		} else {
			err = dev_map_enqueue(fwd, xdp, dev);
		}
		break;
	case BPF_MAP_TYPE_CPUMAP:
		err = cpu_map_enqueue(fwd, xdp, dev);
		break;
	case BPF_MAP_TYPE_XSKMAP:
		err = __xsk_map_redirect(fwd, xdp);
		break;
	case BPF_MAP_TYPE_UNSPEC:
		if (map_id == INT_MAX) {
			fwd = dev_get_by_index_rcu(dev_net(dev), ri->tgt_index);
			if (unlikely(!fwd)) {
				err = -EINVAL;
				break;
			}
			err = dev_xdp_enqueue(fwd, xdp, dev);
			break;
		}
		fallthrough;
	default:
		err = -EBADRQC;
	}

	if (unlikely(err))
		goto err;

	_trace_xdp_redirect_map(dev, xdp_prog, fwd, map_type, map_id, ri->tgt_index);
	return 0;
err:
	_trace_xdp_redirect_map_err(dev, xdp_prog, fwd, map_type, map_id, ri->tgt_index, err);
	return err;
}
EXPORT_SYMBOL_GPL(xdp_do_redirect);

static int xdp_do_generic_redirect_map(struct net_device *dev,
				       struct sk_buff *skb,
				       struct xdp_buff *xdp,
				       struct bpf_prog *xdp_prog,
				       void *fwd,
				       enum bpf_map_type map_type, u32 map_id)
{
	struct bpf_redirect_info *ri = this_cpu_ptr(&bpf_redirect_info);
	struct bpf_map *map;
	int err;

	switch (map_type) {
	case BPF_MAP_TYPE_DEVMAP:
		fallthrough;
	case BPF_MAP_TYPE_DEVMAP_HASH:
		map = READ_ONCE(ri->map);
		if (unlikely(map)) {
			WRITE_ONCE(ri->map, NULL);
			err = dev_map_redirect_multi(dev, skb, xdp_prog, map,
						     ri->flags & BPF_F_EXCLUDE_INGRESS);
		} else {
			err = dev_map_generic_redirect(fwd, skb, xdp_prog);
		}
		if (unlikely(err))
			goto err;
		break;
	case BPF_MAP_TYPE_XSKMAP:
		err = xsk_generic_rcv(fwd, xdp);
		if (err)
			goto err;
		consume_skb(skb);
		break;
	case BPF_MAP_TYPE_CPUMAP:
		err = cpu_map_generic_redirect(fwd, skb);
		if (unlikely(err))
			goto err;
		break;
	default:
		err = -EBADRQC;
		goto err;
	}

	_trace_xdp_redirect_map(dev, xdp_prog, fwd, map_type, map_id, ri->tgt_index);
	return 0;
err:
	_trace_xdp_redirect_map_err(dev, xdp_prog, fwd, map_type, map_id, ri->tgt_index, err);
	return err;
}

int xdp_do_generic_redirect(struct net_device *dev, struct sk_buff *skb,
			    struct xdp_buff *xdp, struct bpf_prog *xdp_prog)
{
	struct bpf_redirect_info *ri = this_cpu_ptr(&bpf_redirect_info);
	enum bpf_map_type map_type = ri->map_type;
	void *fwd = ri->tgt_value;
	u32 map_id = ri->map_id;
	int err;

	ri->map_id = 0; /* Valid map id idr range: [1,INT_MAX[ */
	ri->map_type = BPF_MAP_TYPE_UNSPEC;

	if (map_type == BPF_MAP_TYPE_UNSPEC && map_id == INT_MAX) {
		fwd = dev_get_by_index_rcu(dev_net(dev), ri->tgt_index);
		if (unlikely(!fwd)) {
			err = -EINVAL;
			goto err;
		}

		err = xdp_ok_fwd_dev(fwd, skb->len);
		if (unlikely(err))
			goto err;

		skb->dev = fwd;
		_trace_xdp_redirect(dev, xdp_prog, ri->tgt_index);
		generic_xdp_tx(skb, xdp_prog);
		return 0;
	}

	return xdp_do_generic_redirect_map(dev, skb, xdp, xdp_prog, fwd, map_type, map_id);
err:
	_trace_xdp_redirect_err(dev, xdp_prog, ri->tgt_index, err);
	return err;
}

BPF_CALL_2(bpf_xdp_redirect, u32, ifindex, u64, flags)
{
	struct bpf_redirect_info *ri = this_cpu_ptr(&bpf_redirect_info);

	if (unlikely(flags))
		return XDP_ABORTED;

	/* NB! Map type UNSPEC and map_id == INT_MAX (never generated
	 * by map_idr) is used for ifindex based XDP redirect.
	 */
	ri->tgt_index = ifindex;
	ri->map_id = INT_MAX;
	ri->map_type = BPF_MAP_TYPE_UNSPEC;

	return XDP_REDIRECT;
}

static const struct bpf_func_proto bpf_xdp_redirect_proto = {
	.func           = bpf_xdp_redirect,
	.gpl_only       = false,
	.ret_type       = RET_INTEGER,
	.arg1_type      = ARG_ANYTHING,
	.arg2_type      = ARG_ANYTHING,
};

BPF_CALL_3(bpf_xdp_redirect_map, struct bpf_map *, map, u32, ifindex,
	   u64, flags)
{
	return map->ops->map_redirect(map, ifindex, flags);
}

static const struct bpf_func_proto bpf_xdp_redirect_map_proto = {
	.func           = bpf_xdp_redirect_map,
	.gpl_only       = false,
	.ret_type       = RET_INTEGER,
	.arg1_type      = ARG_CONST_MAP_PTR,
	.arg2_type      = ARG_ANYTHING,
	.arg3_type      = ARG_ANYTHING,
};

static unsigned long bpf_skb_copy(void *dst_buff, const void *skb,
				  unsigned long off, unsigned long len)
{
	void *ptr = skb_header_pointer(skb, off, len, dst_buff);

	if (unlikely(!ptr))
		return len;
	if (ptr != dst_buff)
		memcpy(dst_buff, ptr, len);

	return 0;
}

BPF_CALL_5(bpf_skb_event_output, struct sk_buff *, skb, struct bpf_map *, map,
	   u64, flags, void *, meta, u64, meta_size)
{
	u64 skb_size = (flags & BPF_F_CTXLEN_MASK) >> 32;

	if (unlikely(flags & ~(BPF_F_CTXLEN_MASK | BPF_F_INDEX_MASK)))
		return -EINVAL;
	if (unlikely(!skb || skb_size > skb->len))
		return -EFAULT;

	return bpf_event_output(map, flags, meta, meta_size, skb, skb_size,
				bpf_skb_copy);
}

static const struct bpf_func_proto bpf_skb_event_output_proto = {
	.func		= bpf_skb_event_output,
	.gpl_only	= true,
	.ret_type	= RET_INTEGER,
	.arg1_type	= ARG_PTR_TO_CTX,
	.arg2_type	= ARG_CONST_MAP_PTR,
	.arg3_type	= ARG_ANYTHING,
	.arg4_type	= ARG_PTR_TO_MEM,
	.arg5_type	= ARG_CONST_SIZE_OR_ZERO,
};

BTF_ID_LIST_SINGLE(bpf_skb_output_btf_ids, struct, sk_buff)

const struct bpf_func_proto bpf_skb_output_proto = {
	.func		= bpf_skb_event_output,
	.gpl_only	= true,
	.ret_type	= RET_INTEGER,
	.arg1_type	= ARG_PTR_TO_BTF_ID,
	.arg1_btf_id	= &bpf_skb_output_btf_ids[0],
	.arg2_type	= ARG_CONST_MAP_PTR,
	.arg3_type	= ARG_ANYTHING,
	.arg4_type	= ARG_PTR_TO_MEM,
	.arg5_type	= ARG_CONST_SIZE_OR_ZERO,
};

static unsigned short bpf_tunnel_key_af(u64 flags)
{
	return flags & BPF_F_TUNINFO_IPV6 ? AF_INET6 : AF_INET;
}

BPF_CALL_4(bpf_skb_get_tunnel_key, struct sk_buff *, skb, struct bpf_tunnel_key *, to,
	   u32, size, u64, flags)
{
	const struct ip_tunnel_info *info = skb_tunnel_info(skb);
	u8 compat[sizeof(struct bpf_tunnel_key)];
	void *to_orig = to;
	int err;

	if (unlikely(!info || (flags & ~(BPF_F_TUNINFO_IPV6)))) {
		err = -EINVAL;
		goto err_clear;
	}
	if (ip_tunnel_info_af(info) != bpf_tunnel_key_af(flags)) {
		err = -EPROTO;
		goto err_clear;
	}
	if (unlikely(size != sizeof(struct bpf_tunnel_key))) {
		err = -EINVAL;
		switch (size) {
		case offsetof(struct bpf_tunnel_key, tunnel_label):
		case offsetof(struct bpf_tunnel_key, tunnel_ext):
			goto set_compat;
		case offsetof(struct bpf_tunnel_key, remote_ipv6[1]):
			/* Fixup deprecated structure layouts here, so we have
			 * a common path later on.
			 */
			if (ip_tunnel_info_af(info) != AF_INET)
				goto err_clear;
set_compat:
			to = (struct bpf_tunnel_key *)compat;
			break;
		default:
			goto err_clear;
		}
	}

	to->tunnel_id = be64_to_cpu(info->key.tun_id);
	to->tunnel_tos = info->key.tos;
	to->tunnel_ttl = info->key.ttl;
	to->tunnel_ext = 0;

	if (flags & BPF_F_TUNINFO_IPV6) {
		memcpy(to->remote_ipv6, &info->key.u.ipv6.src,
		       sizeof(to->remote_ipv6));
		to->tunnel_label = be32_to_cpu(info->key.label);
	} else {
		to->remote_ipv4 = be32_to_cpu(info->key.u.ipv4.src);
		memset(&to->remote_ipv6[1], 0, sizeof(__u32) * 3);
		to->tunnel_label = 0;
	}

	if (unlikely(size != sizeof(struct bpf_tunnel_key)))
		memcpy(to_orig, to, size);

	return 0;
err_clear:
	memset(to_orig, 0, size);
	return err;
}

static const struct bpf_func_proto bpf_skb_get_tunnel_key_proto = {
	.func		= bpf_skb_get_tunnel_key,
	.gpl_only	= false,
	.ret_type	= RET_INTEGER,
	.arg1_type	= ARG_PTR_TO_CTX,
	.arg2_type	= ARG_PTR_TO_UNINIT_MEM,
	.arg3_type	= ARG_CONST_SIZE,
	.arg4_type	= ARG_ANYTHING,
};

BPF_CALL_3(bpf_skb_get_tunnel_opt, struct sk_buff *, skb, u8 *, to, u32, size)
{
	const struct ip_tunnel_info *info = skb_tunnel_info(skb);
	int err;

	if (unlikely(!info ||
		     !(info->key.tun_flags & TUNNEL_OPTIONS_PRESENT))) {
		err = -ENOENT;
		goto err_clear;
	}
	if (unlikely(size < info->options_len)) {
		err = -ENOMEM;
		goto err_clear;
	}

	ip_tunnel_info_opts_get(to, info);
	if (size > info->options_len)
		memset(to + info->options_len, 0, size - info->options_len);

	return info->options_len;
err_clear:
	memset(to, 0, size);
	return err;
}

static const struct bpf_func_proto bpf_skb_get_tunnel_opt_proto = {
	.func		= bpf_skb_get_tunnel_opt,
	.gpl_only	= false,
	.ret_type	= RET_INTEGER,
	.arg1_type	= ARG_PTR_TO_CTX,
	.arg2_type	= ARG_PTR_TO_UNINIT_MEM,
	.arg3_type	= ARG_CONST_SIZE,
};

static struct metadata_dst __percpu *md_dst;

BPF_CALL_4(bpf_skb_set_tunnel_key, struct sk_buff *, skb,
	   const struct bpf_tunnel_key *, from, u32, size, u64, flags)
{
	struct metadata_dst *md = this_cpu_ptr(md_dst);
	u8 compat[sizeof(struct bpf_tunnel_key)];
	struct ip_tunnel_info *info;

	if (unlikely(flags & ~(BPF_F_TUNINFO_IPV6 | BPF_F_ZERO_CSUM_TX |
			       BPF_F_DONT_FRAGMENT | BPF_F_SEQ_NUMBER)))
		return -EINVAL;
	if (unlikely(size != sizeof(struct bpf_tunnel_key))) {
		switch (size) {
		case offsetof(struct bpf_tunnel_key, tunnel_label):
		case offsetof(struct bpf_tunnel_key, tunnel_ext):
		case offsetof(struct bpf_tunnel_key, remote_ipv6[1]):
			/* Fixup deprecated structure layouts here, so we have
			 * a common path later on.
			 */
			memcpy(compat, from, size);
			memset(compat + size, 0, sizeof(compat) - size);
			from = (const struct bpf_tunnel_key *) compat;
			break;
		default:
			return -EINVAL;
		}
	}
	if (unlikely((!(flags & BPF_F_TUNINFO_IPV6) && from->tunnel_label) ||
		     from->tunnel_ext))
		return -EINVAL;

	skb_dst_drop(skb);
	dst_hold((struct dst_entry *) md);
	skb_dst_set(skb, (struct dst_entry *) md);

	info = &md->u.tun_info;
	memset(info, 0, sizeof(*info));
	info->mode = IP_TUNNEL_INFO_TX;

	info->key.tun_flags = TUNNEL_KEY | TUNNEL_CSUM | TUNNEL_NOCACHE;
	if (flags & BPF_F_DONT_FRAGMENT)
		info->key.tun_flags |= TUNNEL_DONT_FRAGMENT;
	if (flags & BPF_F_ZERO_CSUM_TX)
		info->key.tun_flags &= ~TUNNEL_CSUM;
	if (flags & BPF_F_SEQ_NUMBER)
		info->key.tun_flags |= TUNNEL_SEQ;

	info->key.tun_id = cpu_to_be64(from->tunnel_id);
	info->key.tos = from->tunnel_tos;
	info->key.ttl = from->tunnel_ttl;

	if (flags & BPF_F_TUNINFO_IPV6) {
		info->mode |= IP_TUNNEL_INFO_IPV6;
		memcpy(&info->key.u.ipv6.dst, from->remote_ipv6,
		       sizeof(from->remote_ipv6));
		info->key.label = cpu_to_be32(from->tunnel_label) &
				  IPV6_FLOWLABEL_MASK;
	} else {
		info->key.u.ipv4.dst = cpu_to_be32(from->remote_ipv4);
	}

	return 0;
}

static const struct bpf_func_proto bpf_skb_set_tunnel_key_proto = {
	.func		= bpf_skb_set_tunnel_key,
	.gpl_only	= false,
	.ret_type	= RET_INTEGER,
	.arg1_type	= ARG_PTR_TO_CTX,
	.arg2_type	= ARG_PTR_TO_MEM,
	.arg3_type	= ARG_CONST_SIZE,
	.arg4_type	= ARG_ANYTHING,
};

BPF_CALL_3(bpf_skb_set_tunnel_opt, struct sk_buff *, skb,
	   const u8 *, from, u32, size)
{
	struct ip_tunnel_info *info = skb_tunnel_info(skb);
	const struct metadata_dst *md = this_cpu_ptr(md_dst);

	if (unlikely(info != &md->u.tun_info || (size & (sizeof(u32) - 1))))
		return -EINVAL;
	if (unlikely(size > IP_TUNNEL_OPTS_MAX))
		return -ENOMEM;

	ip_tunnel_info_opts_set(info, from, size, TUNNEL_OPTIONS_PRESENT);

	return 0;
}

static const struct bpf_func_proto bpf_skb_set_tunnel_opt_proto = {
	.func		= bpf_skb_set_tunnel_opt,
	.gpl_only	= false,
	.ret_type	= RET_INTEGER,
	.arg1_type	= ARG_PTR_TO_CTX,
	.arg2_type	= ARG_PTR_TO_MEM,
	.arg3_type	= ARG_CONST_SIZE,
};

static const struct bpf_func_proto *
bpf_get_skb_set_tunnel_proto(enum bpf_func_id which)
{
	if (!md_dst) {
		struct metadata_dst __percpu *tmp;

		tmp = metadata_dst_alloc_percpu(IP_TUNNEL_OPTS_MAX,
						METADATA_IP_TUNNEL,
						GFP_KERNEL);
		if (!tmp)
			return NULL;
		if (cmpxchg(&md_dst, NULL, tmp))
			metadata_dst_free_percpu(tmp);
	}

	switch (which) {
	case BPF_FUNC_skb_set_tunnel_key:
		return &bpf_skb_set_tunnel_key_proto;
	case BPF_FUNC_skb_set_tunnel_opt:
		return &bpf_skb_set_tunnel_opt_proto;
	default:
		return NULL;
	}
}

BPF_CALL_3(bpf_skb_under_cgroup, struct sk_buff *, skb, struct bpf_map *, map,
	   u32, idx)
{
	struct bpf_array *array = container_of(map, struct bpf_array, map);
	struct cgroup *cgrp;
	struct sock *sk;

	sk = skb_to_full_sk(skb);
	if (!sk || !sk_fullsock(sk))
		return -ENOENT;
	if (unlikely(idx >= array->map.max_entries))
		return -E2BIG;

	cgrp = READ_ONCE(array->ptrs[idx]);
	if (unlikely(!cgrp))
		return -EAGAIN;

	return sk_under_cgroup_hierarchy(sk, cgrp);
}

static const struct bpf_func_proto bpf_skb_under_cgroup_proto = {
	.func		= bpf_skb_under_cgroup,
	.gpl_only	= false,
	.ret_type	= RET_INTEGER,
	.arg1_type	= ARG_PTR_TO_CTX,
	.arg2_type	= ARG_CONST_MAP_PTR,
	.arg3_type	= ARG_ANYTHING,
};

#ifdef CONFIG_SOCK_CGROUP_DATA
static inline u64 __bpf_sk_cgroup_id(struct sock *sk)
{
	struct cgroup *cgrp;

	sk = sk_to_full_sk(sk);
	if (!sk || !sk_fullsock(sk))
		return 0;

	cgrp = sock_cgroup_ptr(&sk->sk_cgrp_data);
	return cgroup_id(cgrp);
}

BPF_CALL_1(bpf_skb_cgroup_id, const struct sk_buff *, skb)
{
	return __bpf_sk_cgroup_id(skb->sk);
}

static const struct bpf_func_proto bpf_skb_cgroup_id_proto = {
	.func           = bpf_skb_cgroup_id,
	.gpl_only       = false,
	.ret_type       = RET_INTEGER,
	.arg1_type      = ARG_PTR_TO_CTX,
};

static inline u64 __bpf_sk_ancestor_cgroup_id(struct sock *sk,
					      int ancestor_level)
{
	struct cgroup *ancestor;
	struct cgroup *cgrp;

	sk = sk_to_full_sk(sk);
	if (!sk || !sk_fullsock(sk))
		return 0;

	cgrp = sock_cgroup_ptr(&sk->sk_cgrp_data);
	ancestor = cgroup_ancestor(cgrp, ancestor_level);
	if (!ancestor)
		return 0;

	return cgroup_id(ancestor);
}

BPF_CALL_2(bpf_skb_ancestor_cgroup_id, const struct sk_buff *, skb, int,
	   ancestor_level)
{
	return __bpf_sk_ancestor_cgroup_id(skb->sk, ancestor_level);
}

static const struct bpf_func_proto bpf_skb_ancestor_cgroup_id_proto = {
	.func           = bpf_skb_ancestor_cgroup_id,
	.gpl_only       = false,
	.ret_type       = RET_INTEGER,
	.arg1_type      = ARG_PTR_TO_CTX,
	.arg2_type      = ARG_ANYTHING,
};

BPF_CALL_1(bpf_sk_cgroup_id, struct sock *, sk)
{
	return __bpf_sk_cgroup_id(sk);
}

static const struct bpf_func_proto bpf_sk_cgroup_id_proto = {
	.func           = bpf_sk_cgroup_id,
	.gpl_only       = false,
	.ret_type       = RET_INTEGER,
	.arg1_type      = ARG_PTR_TO_BTF_ID_SOCK_COMMON,
};

BPF_CALL_2(bpf_sk_ancestor_cgroup_id, struct sock *, sk, int, ancestor_level)
{
	return __bpf_sk_ancestor_cgroup_id(sk, ancestor_level);
}

static const struct bpf_func_proto bpf_sk_ancestor_cgroup_id_proto = {
	.func           = bpf_sk_ancestor_cgroup_id,
	.gpl_only       = false,
	.ret_type       = RET_INTEGER,
	.arg1_type      = ARG_PTR_TO_BTF_ID_SOCK_COMMON,
	.arg2_type      = ARG_ANYTHING,
};
#endif

static unsigned long bpf_xdp_copy(void *dst_buff, const void *src_buff,
				  unsigned long off, unsigned long len)
{
	memcpy(dst_buff, src_buff + off, len);
	return 0;
}

BPF_CALL_5(bpf_xdp_event_output, struct xdp_buff *, xdp, struct bpf_map *, map,
	   u64, flags, void *, meta, u64, meta_size)
{
	u64 xdp_size = (flags & BPF_F_CTXLEN_MASK) >> 32;

	if (unlikely(flags & ~(BPF_F_CTXLEN_MASK | BPF_F_INDEX_MASK)))
		return -EINVAL;
	if (unlikely(!xdp ||
		     xdp_size > (unsigned long)(xdp->data_end - xdp->data)))
		return -EFAULT;

	return bpf_event_output(map, flags, meta, meta_size, xdp->data,
				xdp_size, bpf_xdp_copy);
}

static const struct bpf_func_proto bpf_xdp_event_output_proto = {
	.func		= bpf_xdp_event_output,
	.gpl_only	= true,
	.ret_type	= RET_INTEGER,
	.arg1_type	= ARG_PTR_TO_CTX,
	.arg2_type	= ARG_CONST_MAP_PTR,
	.arg3_type	= ARG_ANYTHING,
	.arg4_type	= ARG_PTR_TO_MEM,
	.arg5_type	= ARG_CONST_SIZE_OR_ZERO,
};

BTF_ID_LIST_SINGLE(bpf_xdp_output_btf_ids, struct, xdp_buff)

const struct bpf_func_proto bpf_xdp_output_proto = {
	.func		= bpf_xdp_event_output,
	.gpl_only	= true,
	.ret_type	= RET_INTEGER,
	.arg1_type	= ARG_PTR_TO_BTF_ID,
	.arg1_btf_id	= &bpf_xdp_output_btf_ids[0],
	.arg2_type	= ARG_CONST_MAP_PTR,
	.arg3_type	= ARG_ANYTHING,
	.arg4_type	= ARG_PTR_TO_MEM,
	.arg5_type	= ARG_CONST_SIZE_OR_ZERO,
};

BPF_CALL_1(bpf_get_socket_cookie, struct sk_buff *, skb)
{
	return skb->sk ? __sock_gen_cookie(skb->sk) : 0;
}

static const struct bpf_func_proto bpf_get_socket_cookie_proto = {
	.func           = bpf_get_socket_cookie,
	.gpl_only       = false,
	.ret_type       = RET_INTEGER,
	.arg1_type      = ARG_PTR_TO_CTX,
};

BPF_CALL_1(bpf_get_socket_cookie_sock_addr, struct bpf_sock_addr_kern *, ctx)
{
	return __sock_gen_cookie(ctx->sk);
}

static const struct bpf_func_proto bpf_get_socket_cookie_sock_addr_proto = {
	.func		= bpf_get_socket_cookie_sock_addr,
	.gpl_only	= false,
	.ret_type	= RET_INTEGER,
	.arg1_type	= ARG_PTR_TO_CTX,
};

BPF_CALL_1(bpf_get_socket_cookie_sock, struct sock *, ctx)
{
	return __sock_gen_cookie(ctx);
}

static const struct bpf_func_proto bpf_get_socket_cookie_sock_proto = {
	.func		= bpf_get_socket_cookie_sock,
	.gpl_only	= false,
	.ret_type	= RET_INTEGER,
	.arg1_type	= ARG_PTR_TO_CTX,
};

BPF_CALL_1(bpf_get_socket_ptr_cookie, struct sock *, sk)
{
	return sk ? sock_gen_cookie(sk) : 0;
}

const struct bpf_func_proto bpf_get_socket_ptr_cookie_proto = {
	.func		= bpf_get_socket_ptr_cookie,
	.gpl_only	= false,
	.ret_type	= RET_INTEGER,
	.arg1_type	= ARG_PTR_TO_BTF_ID_SOCK_COMMON,
};

BPF_CALL_1(bpf_get_socket_cookie_sock_ops, struct bpf_sock_ops_kern *, ctx)
{
	return __sock_gen_cookie(ctx->sk);
}

static const struct bpf_func_proto bpf_get_socket_cookie_sock_ops_proto = {
	.func		= bpf_get_socket_cookie_sock_ops,
	.gpl_only	= false,
	.ret_type	= RET_INTEGER,
	.arg1_type	= ARG_PTR_TO_CTX,
};

static u64 __bpf_get_netns_cookie(struct sock *sk)
{
	const struct net *net = sk ? sock_net(sk) : &init_net;

	return net->net_cookie;
}

BPF_CALL_1(bpf_get_netns_cookie_sock, struct sock *, ctx)
{
	return __bpf_get_netns_cookie(ctx);
}

static const struct bpf_func_proto bpf_get_netns_cookie_sock_proto = {
	.func		= bpf_get_netns_cookie_sock,
	.gpl_only	= false,
	.ret_type	= RET_INTEGER,
	.arg1_type	= ARG_PTR_TO_CTX_OR_NULL,
};

BPF_CALL_1(bpf_get_netns_cookie_sock_addr, struct bpf_sock_addr_kern *, ctx)
{
	return __bpf_get_netns_cookie(ctx ? ctx->sk : NULL);
}

static const struct bpf_func_proto bpf_get_netns_cookie_sock_addr_proto = {
	.func		= bpf_get_netns_cookie_sock_addr,
	.gpl_only	= false,
	.ret_type	= RET_INTEGER,
	.arg1_type	= ARG_PTR_TO_CTX_OR_NULL,
};

BPF_CALL_1(bpf_get_netns_cookie_sock_ops, struct bpf_sock_ops_kern *, ctx)
{
	return __bpf_get_netns_cookie(ctx ? ctx->sk : NULL);
}

static const struct bpf_func_proto bpf_get_netns_cookie_sock_ops_proto = {
	.func		= bpf_get_netns_cookie_sock_ops,
	.gpl_only	= false,
	.ret_type	= RET_INTEGER,
	.arg1_type	= ARG_PTR_TO_CTX_OR_NULL,
};

BPF_CALL_1(bpf_get_netns_cookie_sk_msg, struct sk_msg *, ctx)
{
	return __bpf_get_netns_cookie(ctx ? ctx->sk : NULL);
}

static const struct bpf_func_proto bpf_get_netns_cookie_sk_msg_proto = {
	.func		= bpf_get_netns_cookie_sk_msg,
	.gpl_only	= false,
	.ret_type	= RET_INTEGER,
	.arg1_type	= ARG_PTR_TO_CTX_OR_NULL,
};

BPF_CALL_1(bpf_get_socket_uid, struct sk_buff *, skb)
{
	struct sock *sk = sk_to_full_sk(skb->sk);
	kuid_t kuid;

	if (!sk || !sk_fullsock(sk))
		return overflowuid;
	kuid = sock_net_uid(sock_net(sk), sk);
	return from_kuid_munged(sock_net(sk)->user_ns, kuid);
}

static const struct bpf_func_proto bpf_get_socket_uid_proto = {
	.func           = bpf_get_socket_uid,
	.gpl_only       = false,
	.ret_type       = RET_INTEGER,
	.arg1_type      = ARG_PTR_TO_CTX,
};

static int _bpf_setsockopt(struct sock *sk, int level, int optname,
			   char *optval, int optlen)
{
	char devname[IFNAMSIZ];
	int val, valbool;
	struct net *net;
	int ifindex;
	int ret = 0;

	if (!sk_fullsock(sk))
		return -EINVAL;

	sock_owned_by_me(sk);

	if (level == SOL_SOCKET) {
		if (optlen != sizeof(int) && optname != SO_BINDTODEVICE)
			return -EINVAL;
		val = *((int *)optval);
		valbool = val ? 1 : 0;

		/* Only some socketops are supported */
		switch (optname) {
		case SO_RCVBUF:
			val = min_t(u32, val, sysctl_rmem_max);
			sk->sk_userlocks |= SOCK_RCVBUF_LOCK;
			WRITE_ONCE(sk->sk_rcvbuf,
				   max_t(int, val * 2, SOCK_MIN_RCVBUF));
			break;
		case SO_SNDBUF:
			val = min_t(u32, val, sysctl_wmem_max);
			sk->sk_userlocks |= SOCK_SNDBUF_LOCK;
			WRITE_ONCE(sk->sk_sndbuf,
				   max_t(int, val * 2, SOCK_MIN_SNDBUF));
			break;
		case SO_MAX_PACING_RATE: /* 32bit version */
			if (val != ~0U)
				cmpxchg(&sk->sk_pacing_status,
					SK_PACING_NONE,
					SK_PACING_NEEDED);
			sk->sk_max_pacing_rate = (val == ~0U) ?
						 ~0UL : (unsigned int)val;
			sk->sk_pacing_rate = min(sk->sk_pacing_rate,
						 sk->sk_max_pacing_rate);
			break;
		case SO_PRIORITY:
			sk->sk_priority = val;
			break;
		case SO_RCVLOWAT:
			if (val < 0)
				val = INT_MAX;
			WRITE_ONCE(sk->sk_rcvlowat, val ? : 1);
			break;
		case SO_MARK:
			if (sk->sk_mark != val) {
				sk->sk_mark = val;
				sk_dst_reset(sk);
			}
			break;
		case SO_BINDTODEVICE:
			optlen = min_t(long, optlen, IFNAMSIZ - 1);
			strncpy(devname, optval, optlen);
			devname[optlen] = 0;

			ifindex = 0;
			if (devname[0] != '\0') {
				struct net_device *dev;

				ret = -ENODEV;

				net = sock_net(sk);
				dev = dev_get_by_name(net, devname);
				if (!dev)
					break;
				ifindex = dev->ifindex;
				dev_put(dev);
			}
			fallthrough;
		case SO_BINDTOIFINDEX:
			if (optname == SO_BINDTOIFINDEX)
				ifindex = val;
			ret = sock_bindtoindex(sk, ifindex, false);
			break;
		case SO_KEEPALIVE:
			if (sk->sk_prot->keepalive)
				sk->sk_prot->keepalive(sk, valbool);
			sock_valbool_flag(sk, SOCK_KEEPOPEN, valbool);
			break;
		case SO_REUSEPORT:
			sk->sk_reuseport = valbool;
			break;
		default:
			ret = -EINVAL;
		}
#ifdef CONFIG_INET
	} else if (level == SOL_IP) {
		if (optlen != sizeof(int) || sk->sk_family != AF_INET)
			return -EINVAL;

		val = *((int *)optval);
		/* Only some options are supported */
		switch (optname) {
		case IP_TOS:
			if (val < -1 || val > 0xff) {
				ret = -EINVAL;
			} else {
				struct inet_sock *inet = inet_sk(sk);

				if (val == -1)
					val = 0;
				inet->tos = val;
			}
			break;
		default:
			ret = -EINVAL;
		}
#if IS_ENABLED(CONFIG_IPV6)
	} else if (level == SOL_IPV6) {
		if (optlen != sizeof(int) || sk->sk_family != AF_INET6)
			return -EINVAL;

		val = *((int *)optval);
		/* Only some options are supported */
		switch (optname) {
		case IPV6_TCLASS:
			if (val < -1 || val > 0xff) {
				ret = -EINVAL;
			} else {
				struct ipv6_pinfo *np = inet6_sk(sk);

				if (val == -1)
					val = 0;
				np->tclass = val;
			}
			break;
		default:
			ret = -EINVAL;
		}
#endif
	} else if (level == SOL_TCP &&
		   sk->sk_prot->setsockopt == tcp_setsockopt) {
		if (optname == TCP_CONGESTION) {
			char name[TCP_CA_NAME_MAX];

			strncpy(name, optval, min_t(long, optlen,
						    TCP_CA_NAME_MAX-1));
			name[TCP_CA_NAME_MAX-1] = 0;
			ret = tcp_set_congestion_control(sk, name, false, true);
		} else {
			struct inet_connection_sock *icsk = inet_csk(sk);
			struct tcp_sock *tp = tcp_sk(sk);
			unsigned long timeout;

			if (optlen != sizeof(int))
				return -EINVAL;

			val = *((int *)optval);
			/* Only some options are supported */
			switch (optname) {
			case TCP_BPF_IW:
				if (val <= 0 || tp->data_segs_out > tp->syn_data)
					ret = -EINVAL;
				else
					tp->snd_cwnd = val;
				break;
			case TCP_BPF_SNDCWND_CLAMP:
				if (val <= 0) {
					ret = -EINVAL;
				} else {
					tp->snd_cwnd_clamp = val;
					tp->snd_ssthresh = val;
				}
				break;
			case TCP_BPF_DELACK_MAX:
				timeout = usecs_to_jiffies(val);
				if (timeout > TCP_DELACK_MAX ||
				    timeout < TCP_TIMEOUT_MIN)
					return -EINVAL;
				inet_csk(sk)->icsk_delack_max = timeout;
				break;
			case TCP_BPF_RTO_MIN:
				timeout = usecs_to_jiffies(val);
				if (timeout > TCP_RTO_MIN ||
				    timeout < TCP_TIMEOUT_MIN)
					return -EINVAL;
				inet_csk(sk)->icsk_rto_min = timeout;
				break;
			case TCP_SAVE_SYN:
				if (val < 0 || val > 1)
					ret = -EINVAL;
				else
					tp->save_syn = val;
				break;
			case TCP_KEEPIDLE:
				ret = tcp_sock_set_keepidle_locked(sk, val);
				break;
			case TCP_KEEPINTVL:
				if (val < 1 || val > MAX_TCP_KEEPINTVL)
					ret = -EINVAL;
				else
					tp->keepalive_intvl = val * HZ;
				break;
			case TCP_KEEPCNT:
				if (val < 1 || val > MAX_TCP_KEEPCNT)
					ret = -EINVAL;
				else
					tp->keepalive_probes = val;
				break;
			case TCP_SYNCNT:
				if (val < 1 || val > MAX_TCP_SYNCNT)
					ret = -EINVAL;
				else
					icsk->icsk_syn_retries = val;
				break;
			case TCP_USER_TIMEOUT:
				if (val < 0)
					ret = -EINVAL;
				else
					icsk->icsk_user_timeout = val;
				break;
			case TCP_NOTSENT_LOWAT:
				tp->notsent_lowat = val;
				sk->sk_write_space(sk);
				break;
			case TCP_WINDOW_CLAMP:
				ret = tcp_set_window_clamp(sk, val);
				break;
			default:
				ret = -EINVAL;
			}
		}
#endif
	} else {
		ret = -EINVAL;
	}
	return ret;
}

static int _bpf_getsockopt(struct sock *sk, int level, int optname,
			   char *optval, int optlen)
{
	if (!sk_fullsock(sk))
		goto err_clear;

	sock_owned_by_me(sk);

	if (level == SOL_SOCKET) {
		if (optlen != sizeof(int))
			goto err_clear;

		switch (optname) {
		case SO_MARK:
			*((int *)optval) = sk->sk_mark;
			break;
		case SO_PRIORITY:
			*((int *)optval) = sk->sk_priority;
			break;
		case SO_BINDTOIFINDEX:
			*((int *)optval) = sk->sk_bound_dev_if;
			break;
		case SO_REUSEPORT:
			*((int *)optval) = sk->sk_reuseport;
			break;
		default:
			goto err_clear;
		}
#ifdef CONFIG_INET
	} else if (level == SOL_TCP && sk->sk_prot->getsockopt == tcp_getsockopt) {
		struct inet_connection_sock *icsk;
		struct tcp_sock *tp;

		switch (optname) {
		case TCP_CONGESTION:
			icsk = inet_csk(sk);

			if (!icsk->icsk_ca_ops || optlen <= 1)
				goto err_clear;
			strncpy(optval, icsk->icsk_ca_ops->name, optlen);
			optval[optlen - 1] = 0;
			break;
		case TCP_SAVED_SYN:
			tp = tcp_sk(sk);

			if (optlen <= 0 || !tp->saved_syn ||
			    optlen > tcp_saved_syn_len(tp->saved_syn))
				goto err_clear;
			memcpy(optval, tp->saved_syn->data, optlen);
			break;
		default:
			goto err_clear;
		}
	} else if (level == SOL_IP) {
		struct inet_sock *inet = inet_sk(sk);

		if (optlen != sizeof(int) || sk->sk_family != AF_INET)
			goto err_clear;

		/* Only some options are supported */
		switch (optname) {
		case IP_TOS:
			*((int *)optval) = (int)inet->tos;
			break;
		default:
			goto err_clear;
		}
#if IS_ENABLED(CONFIG_IPV6)
	} else if (level == SOL_IPV6) {
		struct ipv6_pinfo *np = inet6_sk(sk);

		if (optlen != sizeof(int) || sk->sk_family != AF_INET6)
			goto err_clear;

		/* Only some options are supported */
		switch (optname) {
		case IPV6_TCLASS:
			*((int *)optval) = (int)np->tclass;
			break;
		default:
			goto err_clear;
		}
#endif
#endif
	} else {
		goto err_clear;
	}
	return 0;
err_clear:
	memset(optval, 0, optlen);
	return -EINVAL;
}

BPF_CALL_5(bpf_sk_setsockopt, struct sock *, sk, int, level,
	   int, optname, char *, optval, int, optlen)
{
	if (level == SOL_TCP && optname == TCP_CONGESTION) {
		if (optlen >= sizeof("cdg") - 1 &&
		    !strncmp("cdg", optval, optlen))
			return -ENOTSUPP;
	}

	return _bpf_setsockopt(sk, level, optname, optval, optlen);
}

const struct bpf_func_proto bpf_sk_setsockopt_proto = {
	.func		= bpf_sk_setsockopt,
	.gpl_only	= false,
	.ret_type	= RET_INTEGER,
	.arg1_type	= ARG_PTR_TO_BTF_ID_SOCK_COMMON,
	.arg2_type	= ARG_ANYTHING,
	.arg3_type	= ARG_ANYTHING,
	.arg4_type	= ARG_PTR_TO_MEM,
	.arg5_type	= ARG_CONST_SIZE,
};

BPF_CALL_5(bpf_sk_getsockopt, struct sock *, sk, int, level,
	   int, optname, char *, optval, int, optlen)
{
	return _bpf_getsockopt(sk, level, optname, optval, optlen);
}

const struct bpf_func_proto bpf_sk_getsockopt_proto = {
	.func		= bpf_sk_getsockopt,
	.gpl_only	= false,
	.ret_type	= RET_INTEGER,
	.arg1_type	= ARG_PTR_TO_BTF_ID_SOCK_COMMON,
	.arg2_type	= ARG_ANYTHING,
	.arg3_type	= ARG_ANYTHING,
	.arg4_type	= ARG_PTR_TO_UNINIT_MEM,
	.arg5_type	= ARG_CONST_SIZE,
};

BPF_CALL_5(bpf_sock_addr_setsockopt, struct bpf_sock_addr_kern *, ctx,
	   int, level, int, optname, char *, optval, int, optlen)
{
	return _bpf_setsockopt(ctx->sk, level, optname, optval, optlen);
}

static const struct bpf_func_proto bpf_sock_addr_setsockopt_proto = {
	.func		= bpf_sock_addr_setsockopt,
	.gpl_only	= false,
	.ret_type	= RET_INTEGER,
	.arg1_type	= ARG_PTR_TO_CTX,
	.arg2_type	= ARG_ANYTHING,
	.arg3_type	= ARG_ANYTHING,
	.arg4_type	= ARG_PTR_TO_MEM,
	.arg5_type	= ARG_CONST_SIZE,
};

BPF_CALL_5(bpf_sock_addr_getsockopt, struct bpf_sock_addr_kern *, ctx,
	   int, level, int, optname, char *, optval, int, optlen)
{
	return _bpf_getsockopt(ctx->sk, level, optname, optval, optlen);
}

static const struct bpf_func_proto bpf_sock_addr_getsockopt_proto = {
	.func		= bpf_sock_addr_getsockopt,
	.gpl_only	= false,
	.ret_type	= RET_INTEGER,
	.arg1_type	= ARG_PTR_TO_CTX,
	.arg2_type	= ARG_ANYTHING,
	.arg3_type	= ARG_ANYTHING,
	.arg4_type	= ARG_PTR_TO_UNINIT_MEM,
	.arg5_type	= ARG_CONST_SIZE,
};

BPF_CALL_5(bpf_sock_ops_setsockopt, struct bpf_sock_ops_kern *, bpf_sock,
	   int, level, int, optname, char *, optval, int, optlen)
{
	return _bpf_setsockopt(bpf_sock->sk, level, optname, optval, optlen);
}

static const struct bpf_func_proto bpf_sock_ops_setsockopt_proto = {
	.func		= bpf_sock_ops_setsockopt,
	.gpl_only	= false,
	.ret_type	= RET_INTEGER,
	.arg1_type	= ARG_PTR_TO_CTX,
	.arg2_type	= ARG_ANYTHING,
	.arg3_type	= ARG_ANYTHING,
	.arg4_type	= ARG_PTR_TO_MEM,
	.arg5_type	= ARG_CONST_SIZE,
};

static int bpf_sock_ops_get_syn(struct bpf_sock_ops_kern *bpf_sock,
				int optname, const u8 **start)
{
	struct sk_buff *syn_skb = bpf_sock->syn_skb;
	const u8 *hdr_start;
	int ret;

	if (syn_skb) {
		/* sk is a request_sock here */

		if (optname == TCP_BPF_SYN) {
			hdr_start = syn_skb->data;
			ret = tcp_hdrlen(syn_skb);
		} else if (optname == TCP_BPF_SYN_IP) {
			hdr_start = skb_network_header(syn_skb);
			ret = skb_network_header_len(syn_skb) +
				tcp_hdrlen(syn_skb);
		} else {
			/* optname == TCP_BPF_SYN_MAC */
			hdr_start = skb_mac_header(syn_skb);
			ret = skb_mac_header_len(syn_skb) +
				skb_network_header_len(syn_skb) +
				tcp_hdrlen(syn_skb);
		}
	} else {
		struct sock *sk = bpf_sock->sk;
		struct saved_syn *saved_syn;

		if (sk->sk_state == TCP_NEW_SYN_RECV)
			/* synack retransmit. bpf_sock->syn_skb will
			 * not be available.  It has to resort to
			 * saved_syn (if it is saved).
			 */
			saved_syn = inet_reqsk(sk)->saved_syn;
		else
			saved_syn = tcp_sk(sk)->saved_syn;

		if (!saved_syn)
			return -ENOENT;

		if (optname == TCP_BPF_SYN) {
			hdr_start = saved_syn->data +
				saved_syn->mac_hdrlen +
				saved_syn->network_hdrlen;
			ret = saved_syn->tcp_hdrlen;
		} else if (optname == TCP_BPF_SYN_IP) {
			hdr_start = saved_syn->data +
				saved_syn->mac_hdrlen;
			ret = saved_syn->network_hdrlen +
				saved_syn->tcp_hdrlen;
		} else {
			/* optname == TCP_BPF_SYN_MAC */

			/* TCP_SAVE_SYN may not have saved the mac hdr */
			if (!saved_syn->mac_hdrlen)
				return -ENOENT;

			hdr_start = saved_syn->data;
			ret = saved_syn->mac_hdrlen +
				saved_syn->network_hdrlen +
				saved_syn->tcp_hdrlen;
		}
	}

	*start = hdr_start;
	return ret;
}

BPF_CALL_5(bpf_sock_ops_getsockopt, struct bpf_sock_ops_kern *, bpf_sock,
	   int, level, int, optname, char *, optval, int, optlen)
{
	if (IS_ENABLED(CONFIG_INET) && level == SOL_TCP &&
	    optname >= TCP_BPF_SYN && optname <= TCP_BPF_SYN_MAC) {
		int ret, copy_len = 0;
		const u8 *start;

		ret = bpf_sock_ops_get_syn(bpf_sock, optname, &start);
		if (ret > 0) {
			copy_len = ret;
			if (optlen < copy_len) {
				copy_len = optlen;
				ret = -ENOSPC;
			}

			memcpy(optval, start, copy_len);
		}

		/* Zero out unused buffer at the end */
		memset(optval + copy_len, 0, optlen - copy_len);

		return ret;
	}

	return _bpf_getsockopt(bpf_sock->sk, level, optname, optval, optlen);
}

static const struct bpf_func_proto bpf_sock_ops_getsockopt_proto = {
	.func		= bpf_sock_ops_getsockopt,
	.gpl_only	= false,
	.ret_type	= RET_INTEGER,
	.arg1_type	= ARG_PTR_TO_CTX,
	.arg2_type	= ARG_ANYTHING,
	.arg3_type	= ARG_ANYTHING,
	.arg4_type	= ARG_PTR_TO_UNINIT_MEM,
	.arg5_type	= ARG_CONST_SIZE,
};

BPF_CALL_2(bpf_sock_ops_cb_flags_set, struct bpf_sock_ops_kern *, bpf_sock,
	   int, argval)
{
	struct sock *sk = bpf_sock->sk;
	int val = argval & BPF_SOCK_OPS_ALL_CB_FLAGS;

	if (!IS_ENABLED(CONFIG_INET) || !sk_fullsock(sk))
		return -EINVAL;

	tcp_sk(sk)->bpf_sock_ops_cb_flags = val;

	return argval & (~BPF_SOCK_OPS_ALL_CB_FLAGS);
}

static const struct bpf_func_proto bpf_sock_ops_cb_flags_set_proto = {
	.func		= bpf_sock_ops_cb_flags_set,
	.gpl_only	= false,
	.ret_type	= RET_INTEGER,
	.arg1_type	= ARG_PTR_TO_CTX,
	.arg2_type	= ARG_ANYTHING,
};

const struct ipv6_bpf_stub *ipv6_bpf_stub __read_mostly;
EXPORT_SYMBOL_GPL(ipv6_bpf_stub);

BPF_CALL_3(bpf_bind, struct bpf_sock_addr_kern *, ctx, struct sockaddr *, addr,
	   int, addr_len)
{
#ifdef CONFIG_INET
	struct sock *sk = ctx->sk;
	u32 flags = BIND_FROM_BPF;
	int err;

	err = -EINVAL;
	if (addr_len < offsetofend(struct sockaddr, sa_family))
		return err;
	if (addr->sa_family == AF_INET) {
		if (addr_len < sizeof(struct sockaddr_in))
			return err;
		if (((struct sockaddr_in *)addr)->sin_port == htons(0))
			flags |= BIND_FORCE_ADDRESS_NO_PORT;
		return __inet_bind(sk, addr, addr_len, flags);
#if IS_ENABLED(CONFIG_IPV6)
	} else if (addr->sa_family == AF_INET6) {
		if (addr_len < SIN6_LEN_RFC2133)
			return err;
		if (((struct sockaddr_in6 *)addr)->sin6_port == htons(0))
			flags |= BIND_FORCE_ADDRESS_NO_PORT;
		/* ipv6_bpf_stub cannot be NULL, since it's called from
		 * bpf_cgroup_inet6_connect hook and ipv6 is already loaded
		 */
		return ipv6_bpf_stub->inet6_bind(sk, addr, addr_len, flags);
#endif /* CONFIG_IPV6 */
	}
#endif /* CONFIG_INET */

	return -EAFNOSUPPORT;
}

static const struct bpf_func_proto bpf_bind_proto = {
	.func		= bpf_bind,
	.gpl_only	= false,
	.ret_type	= RET_INTEGER,
	.arg1_type	= ARG_PTR_TO_CTX,
	.arg2_type	= ARG_PTR_TO_MEM,
	.arg3_type	= ARG_CONST_SIZE,
};

#ifdef CONFIG_XFRM
BPF_CALL_5(bpf_skb_get_xfrm_state, struct sk_buff *, skb, u32, index,
	   struct bpf_xfrm_state *, to, u32, size, u64, flags)
{
	const struct sec_path *sp = skb_sec_path(skb);
	const struct xfrm_state *x;

	if (!sp || unlikely(index >= sp->len || flags))
		goto err_clear;

	x = sp->xvec[index];

	if (unlikely(size != sizeof(struct bpf_xfrm_state)))
		goto err_clear;

	to->reqid = x->props.reqid;
	to->spi = x->id.spi;
	to->family = x->props.family;
	to->ext = 0;

	if (to->family == AF_INET6) {
		memcpy(to->remote_ipv6, x->props.saddr.a6,
		       sizeof(to->remote_ipv6));
	} else {
		to->remote_ipv4 = x->props.saddr.a4;
		memset(&to->remote_ipv6[1], 0, sizeof(__u32) * 3);
	}

	return 0;
err_clear:
	memset(to, 0, size);
	return -EINVAL;
}

static const struct bpf_func_proto bpf_skb_get_xfrm_state_proto = {
	.func		= bpf_skb_get_xfrm_state,
	.gpl_only	= false,
	.ret_type	= RET_INTEGER,
	.arg1_type	= ARG_PTR_TO_CTX,
	.arg2_type	= ARG_ANYTHING,
	.arg3_type	= ARG_PTR_TO_UNINIT_MEM,
	.arg4_type	= ARG_CONST_SIZE,
	.arg5_type	= ARG_ANYTHING,
};
#endif

#if IS_ENABLED(CONFIG_INET) || IS_ENABLED(CONFIG_IPV6)
static int bpf_fib_set_fwd_params(struct bpf_fib_lookup *params,
				  const struct neighbour *neigh,
				  const struct net_device *dev, u32 mtu)
{
	memcpy(params->dmac, neigh->ha, ETH_ALEN);
	memcpy(params->smac, dev->dev_addr, ETH_ALEN);
	params->h_vlan_TCI = 0;
	params->h_vlan_proto = 0;
	if (mtu)
		params->mtu_result = mtu; /* union with tot_len */

	return 0;
}
#endif

#if IS_ENABLED(CONFIG_INET)
static int bpf_ipv4_fib_lookup(struct net *net, struct bpf_fib_lookup *params,
			       u32 flags, bool check_mtu)
{
	struct fib_nh_common *nhc;
	struct in_device *in_dev;
	struct neighbour *neigh;
	struct net_device *dev;
	struct fib_result res;
	struct flowi4 fl4;
	u32 mtu = 0;
	int err;

	dev = dev_get_by_index_rcu(net, params->ifindex);
	if (unlikely(!dev))
		return -ENODEV;

	/* verify forwarding is enabled on this interface */
	in_dev = __in_dev_get_rcu(dev);
	if (unlikely(!in_dev || !IN_DEV_FORWARD(in_dev)))
		return BPF_FIB_LKUP_RET_FWD_DISABLED;

	if (flags & BPF_FIB_LOOKUP_OUTPUT) {
		fl4.flowi4_iif = 1;
		fl4.flowi4_oif = params->ifindex;
	} else {
		fl4.flowi4_iif = params->ifindex;
		fl4.flowi4_oif = 0;
	}
	fl4.flowi4_tos = params->tos & IPTOS_RT_MASK;
	fl4.flowi4_scope = RT_SCOPE_UNIVERSE;
	fl4.flowi4_flags = 0;

	fl4.flowi4_proto = params->l4_protocol;
	fl4.daddr = params->ipv4_dst;
	fl4.saddr = params->ipv4_src;
	fl4.fl4_sport = params->sport;
	fl4.fl4_dport = params->dport;
	fl4.flowi4_multipath_hash = 0;

	if (flags & BPF_FIB_LOOKUP_DIRECT) {
		u32 tbid = l3mdev_fib_table_rcu(dev) ? : RT_TABLE_MAIN;
		struct fib_table *tb;

		tb = fib_get_table(net, tbid);
		if (unlikely(!tb))
			return BPF_FIB_LKUP_RET_NOT_FWDED;

		err = fib_table_lookup(tb, &fl4, &res, FIB_LOOKUP_NOREF);
	} else {
		fl4.flowi4_mark = 0;
		fl4.flowi4_secid = 0;
		fl4.flowi4_tun_key.tun_id = 0;
		fl4.flowi4_uid = sock_net_uid(net, NULL);

		err = fib_lookup(net, &fl4, &res, FIB_LOOKUP_NOREF);
	}

	if (err) {
		/* map fib lookup errors to RTN_ type */
		if (err == -EINVAL)
			return BPF_FIB_LKUP_RET_BLACKHOLE;
		if (err == -EHOSTUNREACH)
			return BPF_FIB_LKUP_RET_UNREACHABLE;
		if (err == -EACCES)
			return BPF_FIB_LKUP_RET_PROHIBIT;

		return BPF_FIB_LKUP_RET_NOT_FWDED;
	}

	if (res.type != RTN_UNICAST)
		return BPF_FIB_LKUP_RET_NOT_FWDED;

	if (fib_info_num_path(res.fi) > 1)
		fib_select_path(net, &res, &fl4, NULL);

	if (check_mtu) {
		mtu = ip_mtu_from_fib_result(&res, params->ipv4_dst);
		if (params->tot_len > mtu) {
			params->mtu_result = mtu; /* union with tot_len */
			return BPF_FIB_LKUP_RET_FRAG_NEEDED;
		}
	}

	nhc = res.nhc;

	/* do not handle lwt encaps right now */
	if (nhc->nhc_lwtstate)
		return BPF_FIB_LKUP_RET_UNSUPP_LWT;

	dev = nhc->nhc_dev;

	params->rt_metric = res.fi->fib_priority;
	params->ifindex = dev->ifindex;

	/* xdp and cls_bpf programs are run in RCU-bh so
	 * rcu_read_lock_bh is not needed here
	 */
	if (likely(nhc->nhc_gw_family != AF_INET6)) {
		if (nhc->nhc_gw_family)
			params->ipv4_dst = nhc->nhc_gw.ipv4;

		neigh = __ipv4_neigh_lookup_noref(dev,
						 (__force u32)params->ipv4_dst);
	} else {
		struct in6_addr *dst = (struct in6_addr *)params->ipv6_dst;

		params->family = AF_INET6;
		*dst = nhc->nhc_gw.ipv6;
		neigh = __ipv6_neigh_lookup_noref_stub(dev, dst);
	}

	if (!neigh)
		return BPF_FIB_LKUP_RET_NO_NEIGH;

	return bpf_fib_set_fwd_params(params, neigh, dev, mtu);
}
#endif

#if IS_ENABLED(CONFIG_IPV6)
static int bpf_ipv6_fib_lookup(struct net *net, struct bpf_fib_lookup *params,
			       u32 flags, bool check_mtu)
{
	struct in6_addr *src = (struct in6_addr *) params->ipv6_src;
	struct in6_addr *dst = (struct in6_addr *) params->ipv6_dst;
	struct fib6_result res = {};
	struct neighbour *neigh;
	struct net_device *dev;
	struct inet6_dev *idev;
	struct flowi6 fl6;
	int strict = 0;
	int oif, err;
	u32 mtu = 0;

	/* link local addresses are never forwarded */
	if (rt6_need_strict(dst) || rt6_need_strict(src))
		return BPF_FIB_LKUP_RET_NOT_FWDED;

	dev = dev_get_by_index_rcu(net, params->ifindex);
	if (unlikely(!dev))
		return -ENODEV;

	idev = __in6_dev_get_safely(dev);
	if (unlikely(!idev || !idev->cnf.forwarding))
		return BPF_FIB_LKUP_RET_FWD_DISABLED;

	if (flags & BPF_FIB_LOOKUP_OUTPUT) {
		fl6.flowi6_iif = 1;
		oif = fl6.flowi6_oif = params->ifindex;
	} else {
		oif = fl6.flowi6_iif = params->ifindex;
		fl6.flowi6_oif = 0;
		strict = RT6_LOOKUP_F_HAS_SADDR;
	}
	fl6.flowlabel = params->flowinfo;
	fl6.flowi6_scope = 0;
	fl6.flowi6_flags = 0;
	fl6.mp_hash = 0;

	fl6.flowi6_proto = params->l4_protocol;
	fl6.daddr = *dst;
	fl6.saddr = *src;
	fl6.fl6_sport = params->sport;
	fl6.fl6_dport = params->dport;

	if (flags & BPF_FIB_LOOKUP_DIRECT) {
		u32 tbid = l3mdev_fib_table_rcu(dev) ? : RT_TABLE_MAIN;
		struct fib6_table *tb;

		tb = ipv6_stub->fib6_get_table(net, tbid);
		if (unlikely(!tb))
			return BPF_FIB_LKUP_RET_NOT_FWDED;

		err = ipv6_stub->fib6_table_lookup(net, tb, oif, &fl6, &res,
						   strict);
	} else {
		fl6.flowi6_mark = 0;
		fl6.flowi6_secid = 0;
		fl6.flowi6_tun_key.tun_id = 0;
		fl6.flowi6_uid = sock_net_uid(net, NULL);

		err = ipv6_stub->fib6_lookup(net, oif, &fl6, &res, strict);
	}

	if (unlikely(err || IS_ERR_OR_NULL(res.f6i) ||
		     res.f6i == net->ipv6.fib6_null_entry))
		return BPF_FIB_LKUP_RET_NOT_FWDED;

	switch (res.fib6_type) {
	/* only unicast is forwarded */
	case RTN_UNICAST:
		break;
	case RTN_BLACKHOLE:
		return BPF_FIB_LKUP_RET_BLACKHOLE;
	case RTN_UNREACHABLE:
		return BPF_FIB_LKUP_RET_UNREACHABLE;
	case RTN_PROHIBIT:
		return BPF_FIB_LKUP_RET_PROHIBIT;
	default:
		return BPF_FIB_LKUP_RET_NOT_FWDED;
	}

	ipv6_stub->fib6_select_path(net, &res, &fl6, fl6.flowi6_oif,
				    fl6.flowi6_oif != 0, NULL, strict);

	if (check_mtu) {
		mtu = ipv6_stub->ip6_mtu_from_fib6(&res, dst, src);
		if (params->tot_len > mtu) {
			params->mtu_result = mtu; /* union with tot_len */
			return BPF_FIB_LKUP_RET_FRAG_NEEDED;
		}
	}

	if (res.nh->fib_nh_lws)
		return BPF_FIB_LKUP_RET_UNSUPP_LWT;

	if (res.nh->fib_nh_gw_family)
		*dst = res.nh->fib_nh_gw6;

	dev = res.nh->fib_nh_dev;
	params->rt_metric = res.f6i->fib6_metric;
	params->ifindex = dev->ifindex;

	/* xdp and cls_bpf programs are run in RCU-bh so rcu_read_lock_bh is
	 * not needed here.
	 */
	neigh = __ipv6_neigh_lookup_noref_stub(dev, dst);
	if (!neigh)
		return BPF_FIB_LKUP_RET_NO_NEIGH;

	return bpf_fib_set_fwd_params(params, neigh, dev, mtu);
}
#endif

BPF_CALL_4(bpf_xdp_fib_lookup, struct xdp_buff *, ctx,
	   struct bpf_fib_lookup *, params, int, plen, u32, flags)
{
	if (plen < sizeof(*params))
		return -EINVAL;

	if (flags & ~(BPF_FIB_LOOKUP_DIRECT | BPF_FIB_LOOKUP_OUTPUT))
		return -EINVAL;

	switch (params->family) {
#if IS_ENABLED(CONFIG_INET)
	case AF_INET:
		return bpf_ipv4_fib_lookup(dev_net(ctx->rxq->dev), params,
					   flags, true);
#endif
#if IS_ENABLED(CONFIG_IPV6)
	case AF_INET6:
		return bpf_ipv6_fib_lookup(dev_net(ctx->rxq->dev), params,
					   flags, true);
#endif
	}
	return -EAFNOSUPPORT;
}

static const struct bpf_func_proto bpf_xdp_fib_lookup_proto = {
	.func		= bpf_xdp_fib_lookup,
	.gpl_only	= true,
	.ret_type	= RET_INTEGER,
	.arg1_type      = ARG_PTR_TO_CTX,
	.arg2_type      = ARG_PTR_TO_MEM,
	.arg3_type      = ARG_CONST_SIZE,
	.arg4_type	= ARG_ANYTHING,
};

BPF_CALL_4(bpf_skb_fib_lookup, struct sk_buff *, skb,
	   struct bpf_fib_lookup *, params, int, plen, u32, flags)
{
	struct net *net = dev_net(skb->dev);
	int rc = -EAFNOSUPPORT;
	bool check_mtu = false;

	if (plen < sizeof(*params))
		return -EINVAL;

	if (flags & ~(BPF_FIB_LOOKUP_DIRECT | BPF_FIB_LOOKUP_OUTPUT))
		return -EINVAL;

	if (params->tot_len)
		check_mtu = true;

	switch (params->family) {
#if IS_ENABLED(CONFIG_INET)
	case AF_INET:
		rc = bpf_ipv4_fib_lookup(net, params, flags, check_mtu);
		break;
#endif
#if IS_ENABLED(CONFIG_IPV6)
	case AF_INET6:
		rc = bpf_ipv6_fib_lookup(net, params, flags, check_mtu);
		break;
#endif
	}

	if (rc == BPF_FIB_LKUP_RET_SUCCESS && !check_mtu) {
		struct net_device *dev;

		/* When tot_len isn't provided by user, check skb
		 * against MTU of FIB lookup resulting net_device
		 */
		dev = dev_get_by_index_rcu(net, params->ifindex);
		if (!is_skb_forwardable(dev, skb))
			rc = BPF_FIB_LKUP_RET_FRAG_NEEDED;

		params->mtu_result = dev->mtu; /* union with tot_len */
	}

	return rc;
}

static const struct bpf_func_proto bpf_skb_fib_lookup_proto = {
	.func		= bpf_skb_fib_lookup,
	.gpl_only	= true,
	.ret_type	= RET_INTEGER,
	.arg1_type      = ARG_PTR_TO_CTX,
	.arg2_type      = ARG_PTR_TO_MEM,
	.arg3_type      = ARG_CONST_SIZE,
	.arg4_type	= ARG_ANYTHING,
};

static struct net_device *__dev_via_ifindex(struct net_device *dev_curr,
					    u32 ifindex)
{
	struct net *netns = dev_net(dev_curr);

	/* Non-redirect use-cases can use ifindex=0 and save ifindex lookup */
	if (ifindex == 0)
		return dev_curr;

	return dev_get_by_index_rcu(netns, ifindex);
}

BPF_CALL_5(bpf_skb_check_mtu, struct sk_buff *, skb,
	   u32, ifindex, u32 *, mtu_len, s32, len_diff, u64, flags)
{
	int ret = BPF_MTU_CHK_RET_FRAG_NEEDED;
	struct net_device *dev = skb->dev;
	int skb_len, dev_len;
	int mtu;

	if (unlikely(flags & ~(BPF_MTU_CHK_SEGS)))
		return -EINVAL;

	if (unlikely(flags & BPF_MTU_CHK_SEGS && (len_diff || *mtu_len)))
		return -EINVAL;

	dev = __dev_via_ifindex(dev, ifindex);
	if (unlikely(!dev))
		return -ENODEV;

	mtu = READ_ONCE(dev->mtu);

	dev_len = mtu + dev->hard_header_len;

	/* If set use *mtu_len as input, L3 as iph->tot_len (like fib_lookup) */
	skb_len = *mtu_len ? *mtu_len + dev->hard_header_len : skb->len;

	skb_len += len_diff; /* minus result pass check */
	if (skb_len <= dev_len) {
		ret = BPF_MTU_CHK_RET_SUCCESS;
		goto out;
	}
	/* At this point, skb->len exceed MTU, but as it include length of all
	 * segments, it can still be below MTU.  The SKB can possibly get
	 * re-segmented in transmit path (see validate_xmit_skb).  Thus, user
	 * must choose if segs are to be MTU checked.
	 */
	if (skb_is_gso(skb)) {
		ret = BPF_MTU_CHK_RET_SUCCESS;

		if (flags & BPF_MTU_CHK_SEGS &&
		    !skb_gso_validate_network_len(skb, mtu))
			ret = BPF_MTU_CHK_RET_SEGS_TOOBIG;
	}
out:
	/* BPF verifier guarantees valid pointer */
	*mtu_len = mtu;

	return ret;
}

BPF_CALL_5(bpf_xdp_check_mtu, struct xdp_buff *, xdp,
	   u32, ifindex, u32 *, mtu_len, s32, len_diff, u64, flags)
{
	struct net_device *dev = xdp->rxq->dev;
	int xdp_len = xdp->data_end - xdp->data;
	int ret = BPF_MTU_CHK_RET_SUCCESS;
	int mtu, dev_len;

	/* XDP variant doesn't support multi-buffer segment check (yet) */
	if (unlikely(flags))
		return -EINVAL;

	dev = __dev_via_ifindex(dev, ifindex);
	if (unlikely(!dev))
		return -ENODEV;

	mtu = READ_ONCE(dev->mtu);

	/* Add L2-header as dev MTU is L3 size */
	dev_len = mtu + dev->hard_header_len;

	/* Use *mtu_len as input, L3 as iph->tot_len (like fib_lookup) */
	if (*mtu_len)
		xdp_len = *mtu_len + dev->hard_header_len;

	xdp_len += len_diff; /* minus result pass check */
	if (xdp_len > dev_len)
		ret = BPF_MTU_CHK_RET_FRAG_NEEDED;

	/* BPF verifier guarantees valid pointer */
	*mtu_len = mtu;

	return ret;
}

static const struct bpf_func_proto bpf_skb_check_mtu_proto = {
	.func		= bpf_skb_check_mtu,
	.gpl_only	= true,
	.ret_type	= RET_INTEGER,
	.arg1_type      = ARG_PTR_TO_CTX,
	.arg2_type      = ARG_ANYTHING,
	.arg3_type      = ARG_PTR_TO_INT,
	.arg4_type      = ARG_ANYTHING,
	.arg5_type      = ARG_ANYTHING,
};

static const struct bpf_func_proto bpf_xdp_check_mtu_proto = {
	.func		= bpf_xdp_check_mtu,
	.gpl_only	= true,
	.ret_type	= RET_INTEGER,
	.arg1_type      = ARG_PTR_TO_CTX,
	.arg2_type      = ARG_ANYTHING,
	.arg3_type      = ARG_PTR_TO_INT,
	.arg4_type      = ARG_ANYTHING,
	.arg5_type      = ARG_ANYTHING,
};

#if IS_ENABLED(CONFIG_IPV6_SEG6_BPF)
static int bpf_push_seg6_encap(struct sk_buff *skb, u32 type, void *hdr, u32 len)
{
	int err;
	struct ipv6_sr_hdr *srh = (struct ipv6_sr_hdr *)hdr;

	if (!seg6_validate_srh(srh, len, false))
		return -EINVAL;

	switch (type) {
	case BPF_LWT_ENCAP_SEG6_INLINE:
		if (skb->protocol != htons(ETH_P_IPV6))
			return -EBADMSG;

		err = seg6_do_srh_inline(skb, srh);
		break;
	case BPF_LWT_ENCAP_SEG6:
		skb_reset_inner_headers(skb);
		skb->encapsulation = 1;
		err = seg6_do_srh_encap(skb, srh, IPPROTO_IPV6);
		break;
	default:
		return -EINVAL;
	}

	bpf_compute_data_pointers(skb);
	if (err)
		return err;

	ipv6_hdr(skb)->payload_len = htons(skb->len - sizeof(struct ipv6hdr));
	skb_set_transport_header(skb, sizeof(struct ipv6hdr));

	return seg6_lookup_nexthop(skb, NULL, 0);
}
#endif /* CONFIG_IPV6_SEG6_BPF */

#if IS_ENABLED(CONFIG_LWTUNNEL_BPF)
static int bpf_push_ip_encap(struct sk_buff *skb, void *hdr, u32 len,
			     bool ingress)
{
	return bpf_lwt_push_ip_encap(skb, hdr, len, ingress);
}
#endif

BPF_CALL_4(bpf_lwt_in_push_encap, struct sk_buff *, skb, u32, type, void *, hdr,
	   u32, len)
{
	switch (type) {
#if IS_ENABLED(CONFIG_IPV6_SEG6_BPF)
	case BPF_LWT_ENCAP_SEG6:
	case BPF_LWT_ENCAP_SEG6_INLINE:
		return bpf_push_seg6_encap(skb, type, hdr, len);
#endif
#if IS_ENABLED(CONFIG_LWTUNNEL_BPF)
	case BPF_LWT_ENCAP_IP:
		return bpf_push_ip_encap(skb, hdr, len, true /* ingress */);
#endif
	default:
		return -EINVAL;
	}
}

BPF_CALL_4(bpf_lwt_xmit_push_encap, struct sk_buff *, skb, u32, type,
	   void *, hdr, u32, len)
{
	switch (type) {
#if IS_ENABLED(CONFIG_LWTUNNEL_BPF)
	case BPF_LWT_ENCAP_IP:
		return bpf_push_ip_encap(skb, hdr, len, false /* egress */);
#endif
	default:
		return -EINVAL;
	}
}

static const struct bpf_func_proto bpf_lwt_in_push_encap_proto = {
	.func		= bpf_lwt_in_push_encap,
	.gpl_only	= false,
	.ret_type	= RET_INTEGER,
	.arg1_type	= ARG_PTR_TO_CTX,
	.arg2_type	= ARG_ANYTHING,
	.arg3_type	= ARG_PTR_TO_MEM,
	.arg4_type	= ARG_CONST_SIZE
};

static const struct bpf_func_proto bpf_lwt_xmit_push_encap_proto = {
	.func		= bpf_lwt_xmit_push_encap,
	.gpl_only	= false,
	.ret_type	= RET_INTEGER,
	.arg1_type	= ARG_PTR_TO_CTX,
	.arg2_type	= ARG_ANYTHING,
	.arg3_type	= ARG_PTR_TO_MEM,
	.arg4_type	= ARG_CONST_SIZE
};

#if IS_ENABLED(CONFIG_IPV6_SEG6_BPF)
BPF_CALL_4(bpf_lwt_seg6_store_bytes, struct sk_buff *, skb, u32, offset,
	   const void *, from, u32, len)
{
	struct seg6_bpf_srh_state *srh_state =
		this_cpu_ptr(&seg6_bpf_srh_states);
	struct ipv6_sr_hdr *srh = srh_state->srh;
	void *srh_tlvs, *srh_end, *ptr;
	int srhoff = 0;

	if (srh == NULL)
		return -EINVAL;

	srh_tlvs = (void *)((char *)srh + ((srh->first_segment + 1) << 4));
	srh_end = (void *)((char *)srh + sizeof(*srh) + srh_state->hdrlen);

	ptr = skb->data + offset;
	if (ptr >= srh_tlvs && ptr + len <= srh_end)
		srh_state->valid = false;
	else if (ptr < (void *)&srh->flags ||
		 ptr + len > (void *)&srh->segments)
		return -EFAULT;

	if (unlikely(bpf_try_make_writable(skb, offset + len)))
		return -EFAULT;
	if (ipv6_find_hdr(skb, &srhoff, IPPROTO_ROUTING, NULL, NULL) < 0)
		return -EINVAL;
	srh_state->srh = (struct ipv6_sr_hdr *)(skb->data + srhoff);

	memcpy(skb->data + offset, from, len);
	return 0;
}

static const struct bpf_func_proto bpf_lwt_seg6_store_bytes_proto = {
	.func		= bpf_lwt_seg6_store_bytes,
	.gpl_only	= false,
	.ret_type	= RET_INTEGER,
	.arg1_type	= ARG_PTR_TO_CTX,
	.arg2_type	= ARG_ANYTHING,
	.arg3_type	= ARG_PTR_TO_MEM,
	.arg4_type	= ARG_CONST_SIZE
};

static void bpf_update_srh_state(struct sk_buff *skb)
{
	struct seg6_bpf_srh_state *srh_state =
		this_cpu_ptr(&seg6_bpf_srh_states);
	int srhoff = 0;

	if (ipv6_find_hdr(skb, &srhoff, IPPROTO_ROUTING, NULL, NULL) < 0) {
		srh_state->srh = NULL;
	} else {
		srh_state->srh = (struct ipv6_sr_hdr *)(skb->data + srhoff);
		srh_state->hdrlen = srh_state->srh->hdrlen << 3;
		srh_state->valid = true;
	}
}

BPF_CALL_4(bpf_lwt_seg6_action, struct sk_buff *, skb,
	   u32, action, void *, param, u32, param_len)
{
	struct seg6_bpf_srh_state *srh_state =
		this_cpu_ptr(&seg6_bpf_srh_states);
	int hdroff = 0;
	int err;

	switch (action) {
	case SEG6_LOCAL_ACTION_END_X:
		if (!seg6_bpf_has_valid_srh(skb))
			return -EBADMSG;
		if (param_len != sizeof(struct in6_addr))
			return -EINVAL;
		return seg6_lookup_nexthop(skb, (struct in6_addr *)param, 0);
	case SEG6_LOCAL_ACTION_END_T:
		if (!seg6_bpf_has_valid_srh(skb))
			return -EBADMSG;
		if (param_len != sizeof(int))
			return -EINVAL;
		return seg6_lookup_nexthop(skb, NULL, *(int *)param);
	case SEG6_LOCAL_ACTION_END_DT6:
		if (!seg6_bpf_has_valid_srh(skb))
			return -EBADMSG;
		if (param_len != sizeof(int))
			return -EINVAL;

		if (ipv6_find_hdr(skb, &hdroff, IPPROTO_IPV6, NULL, NULL) < 0)
			return -EBADMSG;
		if (!pskb_pull(skb, hdroff))
			return -EBADMSG;

		skb_postpull_rcsum(skb, skb_network_header(skb), hdroff);
		skb_reset_network_header(skb);
		skb_reset_transport_header(skb);
		skb->encapsulation = 0;

		bpf_compute_data_pointers(skb);
		bpf_update_srh_state(skb);
		return seg6_lookup_nexthop(skb, NULL, *(int *)param);
	case SEG6_LOCAL_ACTION_END_B6:
		if (srh_state->srh && !seg6_bpf_has_valid_srh(skb))
			return -EBADMSG;
		err = bpf_push_seg6_encap(skb, BPF_LWT_ENCAP_SEG6_INLINE,
					  param, param_len);
		if (!err)
			bpf_update_srh_state(skb);

		return err;
	case SEG6_LOCAL_ACTION_END_B6_ENCAP:
		if (srh_state->srh && !seg6_bpf_has_valid_srh(skb))
			return -EBADMSG;
		err = bpf_push_seg6_encap(skb, BPF_LWT_ENCAP_SEG6,
					  param, param_len);
		if (!err)
			bpf_update_srh_state(skb);

		return err;
	default:
		return -EINVAL;
	}
}

static const struct bpf_func_proto bpf_lwt_seg6_action_proto = {
	.func		= bpf_lwt_seg6_action,
	.gpl_only	= false,
	.ret_type	= RET_INTEGER,
	.arg1_type	= ARG_PTR_TO_CTX,
	.arg2_type	= ARG_ANYTHING,
	.arg3_type	= ARG_PTR_TO_MEM,
	.arg4_type	= ARG_CONST_SIZE
};

BPF_CALL_3(bpf_lwt_seg6_adjust_srh, struct sk_buff *, skb, u32, offset,
	   s32, len)
{
	struct seg6_bpf_srh_state *srh_state =
		this_cpu_ptr(&seg6_bpf_srh_states);
	struct ipv6_sr_hdr *srh = srh_state->srh;
	void *srh_end, *srh_tlvs, *ptr;
	struct ipv6hdr *hdr;
	int srhoff = 0;
	int ret;

	if (unlikely(srh == NULL))
		return -EINVAL;

	srh_tlvs = (void *)((unsigned char *)srh + sizeof(*srh) +
			((srh->first_segment + 1) << 4));
	srh_end = (void *)((unsigned char *)srh + sizeof(*srh) +
			srh_state->hdrlen);
	ptr = skb->data + offset;

	if (unlikely(ptr < srh_tlvs || ptr > srh_end))
		return -EFAULT;
	if (unlikely(len < 0 && (void *)((char *)ptr - len) > srh_end))
		return -EFAULT;

	if (len > 0) {
		ret = skb_cow_head(skb, len);
		if (unlikely(ret < 0))
			return ret;

		ret = bpf_skb_net_hdr_push(skb, offset, len);
	} else {
		ret = bpf_skb_net_hdr_pop(skb, offset, -1 * len);
	}

	bpf_compute_data_pointers(skb);
	if (unlikely(ret < 0))
		return ret;

	hdr = (struct ipv6hdr *)skb->data;
	hdr->payload_len = htons(skb->len - sizeof(struct ipv6hdr));

	if (ipv6_find_hdr(skb, &srhoff, IPPROTO_ROUTING, NULL, NULL) < 0)
		return -EINVAL;
	srh_state->srh = (struct ipv6_sr_hdr *)(skb->data + srhoff);
	srh_state->hdrlen += len;
	srh_state->valid = false;
	return 0;
}

static const struct bpf_func_proto bpf_lwt_seg6_adjust_srh_proto = {
	.func		= bpf_lwt_seg6_adjust_srh,
	.gpl_only	= false,
	.ret_type	= RET_INTEGER,
	.arg1_type	= ARG_PTR_TO_CTX,
	.arg2_type	= ARG_ANYTHING,
	.arg3_type	= ARG_ANYTHING,
};
#endif /* CONFIG_IPV6_SEG6_BPF */

#ifdef CONFIG_INET
static struct sock *sk_lookup(struct net *net, struct bpf_sock_tuple *tuple,
			      int dif, int sdif, u8 family, u8 proto)
{
	bool refcounted = false;
	struct sock *sk = NULL;

	if (family == AF_INET) {
		__be32 src4 = tuple->ipv4.saddr;
		__be32 dst4 = tuple->ipv4.daddr;

		if (proto == IPPROTO_TCP)
			sk = __inet_lookup(net, &tcp_hashinfo, NULL, 0,
					   src4, tuple->ipv4.sport,
					   dst4, tuple->ipv4.dport,
					   dif, sdif, &refcounted);
		else
			sk = __udp4_lib_lookup(net, src4, tuple->ipv4.sport,
					       dst4, tuple->ipv4.dport,
					       dif, sdif, &udp_table, NULL);
#if IS_ENABLED(CONFIG_IPV6)
	} else {
		struct in6_addr *src6 = (struct in6_addr *)&tuple->ipv6.saddr;
		struct in6_addr *dst6 = (struct in6_addr *)&tuple->ipv6.daddr;

		if (proto == IPPROTO_TCP)
			sk = __inet6_lookup(net, &tcp_hashinfo, NULL, 0,
					    src6, tuple->ipv6.sport,
					    dst6, ntohs(tuple->ipv6.dport),
					    dif, sdif, &refcounted);
		else if (likely(ipv6_bpf_stub))
			sk = ipv6_bpf_stub->udp6_lib_lookup(net,
							    src6, tuple->ipv6.sport,
							    dst6, tuple->ipv6.dport,
							    dif, sdif,
							    &udp_table, NULL);
#endif
	}

	if (unlikely(sk && !refcounted && !sock_flag(sk, SOCK_RCU_FREE))) {
		WARN_ONCE(1, "Found non-RCU, unreferenced socket!");
		sk = NULL;
	}
	return sk;
}

/* bpf_skc_lookup performs the core lookup for different types of sockets,
 * taking a reference on the socket if it doesn't have the flag SOCK_RCU_FREE.
 * Returns the socket as an 'unsigned long' to simplify the casting in the
 * callers to satisfy BPF_CALL declarations.
 */
static struct sock *
__bpf_skc_lookup(struct sk_buff *skb, struct bpf_sock_tuple *tuple, u32 len,
		 struct net *caller_net, u32 ifindex, u8 proto, u64 netns_id,
		 u64 flags)
{
	struct sock *sk = NULL;
	u8 family = AF_UNSPEC;
	struct net *net;
	int sdif;

	if (len == sizeof(tuple->ipv4))
		family = AF_INET;
	else if (len == sizeof(tuple->ipv6))
		family = AF_INET6;
	else
		return NULL;

	if (unlikely(family == AF_UNSPEC || flags ||
		     !((s32)netns_id < 0 || netns_id <= S32_MAX)))
		goto out;

	if (family == AF_INET)
		sdif = inet_sdif(skb);
	else
		sdif = inet6_sdif(skb);

	if ((s32)netns_id < 0) {
		net = caller_net;
		sk = sk_lookup(net, tuple, ifindex, sdif, family, proto);
	} else {
		net = get_net_ns_by_id(caller_net, netns_id);
		if (unlikely(!net))
			goto out;
		sk = sk_lookup(net, tuple, ifindex, sdif, family, proto);
		put_net(net);
	}

out:
	return sk;
}

static struct sock *
__bpf_sk_lookup(struct sk_buff *skb, struct bpf_sock_tuple *tuple, u32 len,
		struct net *caller_net, u32 ifindex, u8 proto, u64 netns_id,
		u64 flags)
{
	struct sock *sk = __bpf_skc_lookup(skb, tuple, len, caller_net,
					   ifindex, proto, netns_id, flags);

	if (sk) {
		sk = sk_to_full_sk(sk);
		if (!sk_fullsock(sk)) {
			sock_gen_put(sk);
			return NULL;
		}
	}

	return sk;
}

static struct sock *
bpf_skc_lookup(struct sk_buff *skb, struct bpf_sock_tuple *tuple, u32 len,
	       u8 proto, u64 netns_id, u64 flags)
{
	struct net *caller_net;
	int ifindex;

	if (skb->dev) {
		caller_net = dev_net(skb->dev);
		ifindex = skb->dev->ifindex;
	} else {
		caller_net = sock_net(skb->sk);
		ifindex = 0;
	}

	return __bpf_skc_lookup(skb, tuple, len, caller_net, ifindex, proto,
				netns_id, flags);
}

static struct sock *
bpf_sk_lookup(struct sk_buff *skb, struct bpf_sock_tuple *tuple, u32 len,
	      u8 proto, u64 netns_id, u64 flags)
{
	struct sock *sk = bpf_skc_lookup(skb, tuple, len, proto, netns_id,
					 flags);

	if (sk) {
		sk = sk_to_full_sk(sk);
		if (!sk_fullsock(sk)) {
			sock_gen_put(sk);
			return NULL;
		}
	}

	return sk;
}

BPF_CALL_5(bpf_skc_lookup_tcp, struct sk_buff *, skb,
	   struct bpf_sock_tuple *, tuple, u32, len, u64, netns_id, u64, flags)
{
	return (unsigned long)bpf_skc_lookup(skb, tuple, len, IPPROTO_TCP,
					     netns_id, flags);
}

static const struct bpf_func_proto bpf_skc_lookup_tcp_proto = {
	.func		= bpf_skc_lookup_tcp,
	.gpl_only	= false,
	.pkt_access	= true,
	.ret_type	= RET_PTR_TO_SOCK_COMMON_OR_NULL,
	.arg1_type	= ARG_PTR_TO_CTX,
	.arg2_type	= ARG_PTR_TO_MEM,
	.arg3_type	= ARG_CONST_SIZE,
	.arg4_type	= ARG_ANYTHING,
	.arg5_type	= ARG_ANYTHING,
};

BPF_CALL_5(bpf_sk_lookup_tcp, struct sk_buff *, skb,
	   struct bpf_sock_tuple *, tuple, u32, len, u64, netns_id, u64, flags)
{
	return (unsigned long)bpf_sk_lookup(skb, tuple, len, IPPROTO_TCP,
					    netns_id, flags);
}

static const struct bpf_func_proto bpf_sk_lookup_tcp_proto = {
	.func		= bpf_sk_lookup_tcp,
	.gpl_only	= false,
	.pkt_access	= true,
	.ret_type	= RET_PTR_TO_SOCKET_OR_NULL,
	.arg1_type	= ARG_PTR_TO_CTX,
	.arg2_type	= ARG_PTR_TO_MEM,
	.arg3_type	= ARG_CONST_SIZE,
	.arg4_type	= ARG_ANYTHING,
	.arg5_type	= ARG_ANYTHING,
};

BPF_CALL_5(bpf_sk_lookup_udp, struct sk_buff *, skb,
	   struct bpf_sock_tuple *, tuple, u32, len, u64, netns_id, u64, flags)
{
	return (unsigned long)bpf_sk_lookup(skb, tuple, len, IPPROTO_UDP,
					    netns_id, flags);
}

static const struct bpf_func_proto bpf_sk_lookup_udp_proto = {
	.func		= bpf_sk_lookup_udp,
	.gpl_only	= false,
	.pkt_access	= true,
	.ret_type	= RET_PTR_TO_SOCKET_OR_NULL,
	.arg1_type	= ARG_PTR_TO_CTX,
	.arg2_type	= ARG_PTR_TO_MEM,
	.arg3_type	= ARG_CONST_SIZE,
	.arg4_type	= ARG_ANYTHING,
	.arg5_type	= ARG_ANYTHING,
};

BPF_CALL_1(bpf_sk_release, struct sock *, sk)
{
	if (sk && sk_is_refcounted(sk))
		sock_gen_put(sk);
	return 0;
}

static const struct bpf_func_proto bpf_sk_release_proto = {
	.func		= bpf_sk_release,
	.gpl_only	= false,
	.ret_type	= RET_INTEGER,
	.arg1_type	= ARG_PTR_TO_BTF_ID_SOCK_COMMON,
};

BPF_CALL_5(bpf_xdp_sk_lookup_udp, struct xdp_buff *, ctx,
	   struct bpf_sock_tuple *, tuple, u32, len, u32, netns_id, u64, flags)
{
	struct net *caller_net = dev_net(ctx->rxq->dev);
	int ifindex = ctx->rxq->dev->ifindex;

	return (unsigned long)__bpf_sk_lookup(NULL, tuple, len, caller_net,
					      ifindex, IPPROTO_UDP, netns_id,
					      flags);
}

static const struct bpf_func_proto bpf_xdp_sk_lookup_udp_proto = {
	.func           = bpf_xdp_sk_lookup_udp,
	.gpl_only       = false,
	.pkt_access     = true,
	.ret_type       = RET_PTR_TO_SOCKET_OR_NULL,
	.arg1_type      = ARG_PTR_TO_CTX,
	.arg2_type      = ARG_PTR_TO_MEM,
	.arg3_type      = ARG_CONST_SIZE,
	.arg4_type      = ARG_ANYTHING,
	.arg5_type      = ARG_ANYTHING,
};

BPF_CALL_5(bpf_xdp_skc_lookup_tcp, struct xdp_buff *, ctx,
	   struct bpf_sock_tuple *, tuple, u32, len, u32, netns_id, u64, flags)
{
	struct net *caller_net = dev_net(ctx->rxq->dev);
	int ifindex = ctx->rxq->dev->ifindex;

	return (unsigned long)__bpf_skc_lookup(NULL, tuple, len, caller_net,
					       ifindex, IPPROTO_TCP, netns_id,
					       flags);
}

static const struct bpf_func_proto bpf_xdp_skc_lookup_tcp_proto = {
	.func           = bpf_xdp_skc_lookup_tcp,
	.gpl_only       = false,
	.pkt_access     = true,
	.ret_type       = RET_PTR_TO_SOCK_COMMON_OR_NULL,
	.arg1_type      = ARG_PTR_TO_CTX,
	.arg2_type      = ARG_PTR_TO_MEM,
	.arg3_type      = ARG_CONST_SIZE,
	.arg4_type      = ARG_ANYTHING,
	.arg5_type      = ARG_ANYTHING,
};

BPF_CALL_5(bpf_xdp_sk_lookup_tcp, struct xdp_buff *, ctx,
	   struct bpf_sock_tuple *, tuple, u32, len, u32, netns_id, u64, flags)
{
	struct net *caller_net = dev_net(ctx->rxq->dev);
	int ifindex = ctx->rxq->dev->ifindex;

	return (unsigned long)__bpf_sk_lookup(NULL, tuple, len, caller_net,
					      ifindex, IPPROTO_TCP, netns_id,
					      flags);
}

static const struct bpf_func_proto bpf_xdp_sk_lookup_tcp_proto = {
	.func           = bpf_xdp_sk_lookup_tcp,
	.gpl_only       = false,
	.pkt_access     = true,
	.ret_type       = RET_PTR_TO_SOCKET_OR_NULL,
	.arg1_type      = ARG_PTR_TO_CTX,
	.arg2_type      = ARG_PTR_TO_MEM,
	.arg3_type      = ARG_CONST_SIZE,
	.arg4_type      = ARG_ANYTHING,
	.arg5_type      = ARG_ANYTHING,
};

BPF_CALL_5(bpf_sock_addr_skc_lookup_tcp, struct bpf_sock_addr_kern *, ctx,
	   struct bpf_sock_tuple *, tuple, u32, len, u64, netns_id, u64, flags)
{
	return (unsigned long)__bpf_skc_lookup(NULL, tuple, len,
					       sock_net(ctx->sk), 0,
					       IPPROTO_TCP, netns_id, flags);
}

static const struct bpf_func_proto bpf_sock_addr_skc_lookup_tcp_proto = {
	.func		= bpf_sock_addr_skc_lookup_tcp,
	.gpl_only	= false,
	.ret_type	= RET_PTR_TO_SOCK_COMMON_OR_NULL,
	.arg1_type	= ARG_PTR_TO_CTX,
	.arg2_type	= ARG_PTR_TO_MEM,
	.arg3_type	= ARG_CONST_SIZE,
	.arg4_type	= ARG_ANYTHING,
	.arg5_type	= ARG_ANYTHING,
};

BPF_CALL_5(bpf_sock_addr_sk_lookup_tcp, struct bpf_sock_addr_kern *, ctx,
	   struct bpf_sock_tuple *, tuple, u32, len, u64, netns_id, u64, flags)
{
	return (unsigned long)__bpf_sk_lookup(NULL, tuple, len,
					      sock_net(ctx->sk), 0, IPPROTO_TCP,
					      netns_id, flags);
}

static const struct bpf_func_proto bpf_sock_addr_sk_lookup_tcp_proto = {
	.func		= bpf_sock_addr_sk_lookup_tcp,
	.gpl_only	= false,
	.ret_type	= RET_PTR_TO_SOCKET_OR_NULL,
	.arg1_type	= ARG_PTR_TO_CTX,
	.arg2_type	= ARG_PTR_TO_MEM,
	.arg3_type	= ARG_CONST_SIZE,
	.arg4_type	= ARG_ANYTHING,
	.arg5_type	= ARG_ANYTHING,
};

BPF_CALL_5(bpf_sock_addr_sk_lookup_udp, struct bpf_sock_addr_kern *, ctx,
	   struct bpf_sock_tuple *, tuple, u32, len, u64, netns_id, u64, flags)
{
	return (unsigned long)__bpf_sk_lookup(NULL, tuple, len,
					      sock_net(ctx->sk), 0, IPPROTO_UDP,
					      netns_id, flags);
}

static const struct bpf_func_proto bpf_sock_addr_sk_lookup_udp_proto = {
	.func		= bpf_sock_addr_sk_lookup_udp,
	.gpl_only	= false,
	.ret_type	= RET_PTR_TO_SOCKET_OR_NULL,
	.arg1_type	= ARG_PTR_TO_CTX,
	.arg2_type	= ARG_PTR_TO_MEM,
	.arg3_type	= ARG_CONST_SIZE,
	.arg4_type	= ARG_ANYTHING,
	.arg5_type	= ARG_ANYTHING,
};

bool bpf_tcp_sock_is_valid_access(int off, int size, enum bpf_access_type type,
				  struct bpf_insn_access_aux *info)
{
	if (off < 0 || off >= offsetofend(struct bpf_tcp_sock,
					  icsk_retransmits))
		return false;

	if (off % size != 0)
		return false;

	switch (off) {
	case offsetof(struct bpf_tcp_sock, bytes_received):
	case offsetof(struct bpf_tcp_sock, bytes_acked):
		return size == sizeof(__u64);
	default:
		return size == sizeof(__u32);
	}
}

u32 bpf_tcp_sock_convert_ctx_access(enum bpf_access_type type,
				    const struct bpf_insn *si,
				    struct bpf_insn *insn_buf,
				    struct bpf_prog *prog, u32 *target_size)
{
	struct bpf_insn *insn = insn_buf;

#define BPF_TCP_SOCK_GET_COMMON(FIELD)					\
	do {								\
		BUILD_BUG_ON(sizeof_field(struct tcp_sock, FIELD) >	\
			     sizeof_field(struct bpf_tcp_sock, FIELD));	\
		*insn++ = BPF_LDX_MEM(BPF_FIELD_SIZEOF(struct tcp_sock, FIELD),\
				      si->dst_reg, si->src_reg,		\
				      offsetof(struct tcp_sock, FIELD)); \
	} while (0)

#define BPF_INET_SOCK_GET_COMMON(FIELD)					\
	do {								\
		BUILD_BUG_ON(sizeof_field(struct inet_connection_sock,	\
					  FIELD) >			\
			     sizeof_field(struct bpf_tcp_sock, FIELD));	\
		*insn++ = BPF_LDX_MEM(BPF_FIELD_SIZEOF(			\
					struct inet_connection_sock,	\
					FIELD),				\
				      si->dst_reg, si->src_reg,		\
				      offsetof(				\
					struct inet_connection_sock,	\
					FIELD));			\
	} while (0)

	if (insn > insn_buf)
		return insn - insn_buf;

	switch (si->off) {
	case offsetof(struct bpf_tcp_sock, rtt_min):
		BUILD_BUG_ON(sizeof_field(struct tcp_sock, rtt_min) !=
			     sizeof(struct minmax));
		BUILD_BUG_ON(sizeof(struct minmax) <
			     sizeof(struct minmax_sample));

		*insn++ = BPF_LDX_MEM(BPF_W, si->dst_reg, si->src_reg,
				      offsetof(struct tcp_sock, rtt_min) +
				      offsetof(struct minmax_sample, v));
		break;
	case offsetof(struct bpf_tcp_sock, snd_cwnd):
		BPF_TCP_SOCK_GET_COMMON(snd_cwnd);
		break;
	case offsetof(struct bpf_tcp_sock, srtt_us):
		BPF_TCP_SOCK_GET_COMMON(srtt_us);
		break;
	case offsetof(struct bpf_tcp_sock, snd_ssthresh):
		BPF_TCP_SOCK_GET_COMMON(snd_ssthresh);
		break;
	case offsetof(struct bpf_tcp_sock, rcv_nxt):
		BPF_TCP_SOCK_GET_COMMON(rcv_nxt);
		break;
	case offsetof(struct bpf_tcp_sock, snd_nxt):
		BPF_TCP_SOCK_GET_COMMON(snd_nxt);
		break;
	case offsetof(struct bpf_tcp_sock, snd_una):
		BPF_TCP_SOCK_GET_COMMON(snd_una);
		break;
	case offsetof(struct bpf_tcp_sock, mss_cache):
		BPF_TCP_SOCK_GET_COMMON(mss_cache);
		break;
	case offsetof(struct bpf_tcp_sock, ecn_flags):
		BPF_TCP_SOCK_GET_COMMON(ecn_flags);
		break;
	case offsetof(struct bpf_tcp_sock, rate_delivered):
		BPF_TCP_SOCK_GET_COMMON(rate_delivered);
		break;
	case offsetof(struct bpf_tcp_sock, rate_interval_us):
		BPF_TCP_SOCK_GET_COMMON(rate_interval_us);
		break;
	case offsetof(struct bpf_tcp_sock, packets_out):
		BPF_TCP_SOCK_GET_COMMON(packets_out);
		break;
	case offsetof(struct bpf_tcp_sock, retrans_out):
		BPF_TCP_SOCK_GET_COMMON(retrans_out);
		break;
	case offsetof(struct bpf_tcp_sock, total_retrans):
		BPF_TCP_SOCK_GET_COMMON(total_retrans);
		break;
	case offsetof(struct bpf_tcp_sock, segs_in):
		BPF_TCP_SOCK_GET_COMMON(segs_in);
		break;
	case offsetof(struct bpf_tcp_sock, data_segs_in):
		BPF_TCP_SOCK_GET_COMMON(data_segs_in);
		break;
	case offsetof(struct bpf_tcp_sock, segs_out):
		BPF_TCP_SOCK_GET_COMMON(segs_out);
		break;
	case offsetof(struct bpf_tcp_sock, data_segs_out):
		BPF_TCP_SOCK_GET_COMMON(data_segs_out);
		break;
	case offsetof(struct bpf_tcp_sock, lost_out):
		BPF_TCP_SOCK_GET_COMMON(lost_out);
		break;
	case offsetof(struct bpf_tcp_sock, sacked_out):
		BPF_TCP_SOCK_GET_COMMON(sacked_out);
		break;
	case offsetof(struct bpf_tcp_sock, bytes_received):
		BPF_TCP_SOCK_GET_COMMON(bytes_received);
		break;
	case offsetof(struct bpf_tcp_sock, bytes_acked):
		BPF_TCP_SOCK_GET_COMMON(bytes_acked);
		break;
	case offsetof(struct bpf_tcp_sock, dsack_dups):
		BPF_TCP_SOCK_GET_COMMON(dsack_dups);
		break;
	case offsetof(struct bpf_tcp_sock, delivered):
		BPF_TCP_SOCK_GET_COMMON(delivered);
		break;
	case offsetof(struct bpf_tcp_sock, delivered_ce):
		BPF_TCP_SOCK_GET_COMMON(delivered_ce);
		break;
	case offsetof(struct bpf_tcp_sock, icsk_retransmits):
		BPF_INET_SOCK_GET_COMMON(icsk_retransmits);
		break;
	}

	return insn - insn_buf;
}

BPF_CALL_1(bpf_tcp_sock, struct sock *, sk)
{
	if (sk_fullsock(sk) && sk->sk_protocol == IPPROTO_TCP)
		return (unsigned long)sk;

	return (unsigned long)NULL;
}

const struct bpf_func_proto bpf_tcp_sock_proto = {
	.func		= bpf_tcp_sock,
	.gpl_only	= false,
	.ret_type	= RET_PTR_TO_TCP_SOCK_OR_NULL,
	.arg1_type	= ARG_PTR_TO_SOCK_COMMON,
};

BPF_CALL_1(bpf_get_listener_sock, struct sock *, sk)
{
	sk = sk_to_full_sk(sk);

	if (sk->sk_state == TCP_LISTEN && sock_flag(sk, SOCK_RCU_FREE))
		return (unsigned long)sk;

	return (unsigned long)NULL;
}

static const struct bpf_func_proto bpf_get_listener_sock_proto = {
	.func		= bpf_get_listener_sock,
	.gpl_only	= false,
	.ret_type	= RET_PTR_TO_SOCKET_OR_NULL,
	.arg1_type	= ARG_PTR_TO_SOCK_COMMON,
};

BPF_CALL_1(bpf_skb_ecn_set_ce, struct sk_buff *, skb)
{
	unsigned int iphdr_len;

	switch (skb_protocol(skb, true)) {
	case cpu_to_be16(ETH_P_IP):
		iphdr_len = sizeof(struct iphdr);
		break;
	case cpu_to_be16(ETH_P_IPV6):
		iphdr_len = sizeof(struct ipv6hdr);
		break;
	default:
		return 0;
	}

	if (skb_headlen(skb) < iphdr_len)
		return 0;

	if (skb_cloned(skb) && !skb_clone_writable(skb, iphdr_len))
		return 0;

	return INET_ECN_set_ce(skb);
}

bool bpf_xdp_sock_is_valid_access(int off, int size, enum bpf_access_type type,
				  struct bpf_insn_access_aux *info)
{
	if (off < 0 || off >= offsetofend(struct bpf_xdp_sock, queue_id))
		return false;

	if (off % size != 0)
		return false;

	switch (off) {
	default:
		return size == sizeof(__u32);
	}
}

u32 bpf_xdp_sock_convert_ctx_access(enum bpf_access_type type,
				    const struct bpf_insn *si,
				    struct bpf_insn *insn_buf,
				    struct bpf_prog *prog, u32 *target_size)
{
	struct bpf_insn *insn = insn_buf;

#define BPF_XDP_SOCK_GET(FIELD)						\
	do {								\
		BUILD_BUG_ON(sizeof_field(struct xdp_sock, FIELD) >	\
			     sizeof_field(struct bpf_xdp_sock, FIELD));	\
		*insn++ = BPF_LDX_MEM(BPF_FIELD_SIZEOF(struct xdp_sock, FIELD),\
				      si->dst_reg, si->src_reg,		\
				      offsetof(struct xdp_sock, FIELD)); \
	} while (0)

	switch (si->off) {
	case offsetof(struct bpf_xdp_sock, queue_id):
		BPF_XDP_SOCK_GET(queue_id);
		break;
	}

	return insn - insn_buf;
}

static const struct bpf_func_proto bpf_skb_ecn_set_ce_proto = {
	.func           = bpf_skb_ecn_set_ce,
	.gpl_only       = false,
	.ret_type       = RET_INTEGER,
	.arg1_type      = ARG_PTR_TO_CTX,
};

BPF_CALL_5(bpf_tcp_check_syncookie, struct sock *, sk, void *, iph, u32, iph_len,
	   struct tcphdr *, th, u32, th_len)
{
#ifdef CONFIG_SYN_COOKIES
	u32 cookie;
	int ret;

	if (unlikely(!sk || th_len < sizeof(*th)))
		return -EINVAL;

	/* sk_listener() allows TCP_NEW_SYN_RECV, which makes no sense here. */
	if (sk->sk_protocol != IPPROTO_TCP || sk->sk_state != TCP_LISTEN)
		return -EINVAL;

	if (!sock_net(sk)->ipv4.sysctl_tcp_syncookies)
		return -EINVAL;

	if (!th->ack || th->rst || th->syn)
		return -ENOENT;

	if (tcp_synq_no_recent_overflow(sk))
		return -ENOENT;

	cookie = ntohl(th->ack_seq) - 1;

	switch (sk->sk_family) {
	case AF_INET:
		if (unlikely(iph_len < sizeof(struct iphdr)))
			return -EINVAL;

		ret = __cookie_v4_check((struct iphdr *)iph, th, cookie);
		break;

#if IS_BUILTIN(CONFIG_IPV6)
	case AF_INET6:
		if (unlikely(iph_len < sizeof(struct ipv6hdr)))
			return -EINVAL;

		ret = __cookie_v6_check((struct ipv6hdr *)iph, th, cookie);
		break;
#endif /* CONFIG_IPV6 */

	default:
		return -EPROTONOSUPPORT;
	}

	if (ret > 0)
		return 0;

	return -ENOENT;
#else
	return -ENOTSUPP;
#endif
}

static const struct bpf_func_proto bpf_tcp_check_syncookie_proto = {
	.func		= bpf_tcp_check_syncookie,
	.gpl_only	= true,
	.pkt_access	= true,
	.ret_type	= RET_INTEGER,
	.arg1_type	= ARG_PTR_TO_BTF_ID_SOCK_COMMON,
	.arg2_type	= ARG_PTR_TO_MEM,
	.arg3_type	= ARG_CONST_SIZE,
	.arg4_type	= ARG_PTR_TO_MEM,
	.arg5_type	= ARG_CONST_SIZE,
};

BPF_CALL_5(bpf_tcp_gen_syncookie, struct sock *, sk, void *, iph, u32, iph_len,
	   struct tcphdr *, th, u32, th_len)
{
#ifdef CONFIG_SYN_COOKIES
	u32 cookie;
	u16 mss;

	if (unlikely(!sk || th_len < sizeof(*th) || th_len != th->doff * 4))
		return -EINVAL;

	if (sk->sk_protocol != IPPROTO_TCP || sk->sk_state != TCP_LISTEN)
		return -EINVAL;

	if (!sock_net(sk)->ipv4.sysctl_tcp_syncookies)
		return -ENOENT;

	if (!th->syn || th->ack || th->fin || th->rst)
		return -EINVAL;

	if (unlikely(iph_len < sizeof(struct iphdr)))
		return -EINVAL;

	/* Both struct iphdr and struct ipv6hdr have the version field at the
	 * same offset so we can cast to the shorter header (struct iphdr).
	 */
	switch (((struct iphdr *)iph)->version) {
	case 4:
		if (sk->sk_family == AF_INET6 && sk->sk_ipv6only)
			return -EINVAL;

		mss = tcp_v4_get_syncookie(sk, iph, th, &cookie);
		break;

#if IS_BUILTIN(CONFIG_IPV6)
	case 6:
		if (unlikely(iph_len < sizeof(struct ipv6hdr)))
			return -EINVAL;

		if (sk->sk_family != AF_INET6)
			return -EINVAL;

		mss = tcp_v6_get_syncookie(sk, iph, th, &cookie);
		break;
#endif /* CONFIG_IPV6 */

	default:
		return -EPROTONOSUPPORT;
	}
	if (mss == 0)
		return -ENOENT;

	return cookie | ((u64)mss << 32);
#else
	return -EOPNOTSUPP;
#endif /* CONFIG_SYN_COOKIES */
}

static const struct bpf_func_proto bpf_tcp_gen_syncookie_proto = {
	.func		= bpf_tcp_gen_syncookie,
	.gpl_only	= true, /* __cookie_v*_init_sequence() is GPL */
	.pkt_access	= true,
	.ret_type	= RET_INTEGER,
	.arg1_type	= ARG_PTR_TO_BTF_ID_SOCK_COMMON,
	.arg2_type	= ARG_PTR_TO_MEM,
	.arg3_type	= ARG_CONST_SIZE,
	.arg4_type	= ARG_PTR_TO_MEM,
	.arg5_type	= ARG_CONST_SIZE,
};

BPF_CALL_3(bpf_sk_assign, struct sk_buff *, skb, struct sock *, sk, u64, flags)
{
	if (!sk || flags != 0)
		return -EINVAL;
	if (!skb_at_tc_ingress(skb))
		return -EOPNOTSUPP;
	if (unlikely(dev_net(skb->dev) != sock_net(sk)))
		return -ENETUNREACH;
	if (unlikely(sk_fullsock(sk) && sk->sk_reuseport))
		return -ESOCKTNOSUPPORT;
	if (sk_is_refcounted(sk) &&
	    unlikely(!refcount_inc_not_zero(&sk->sk_refcnt)))
		return -ENOENT;

	skb_orphan(skb);
	skb->sk = sk;
	skb->destructor = sock_pfree;

	return 0;
}

static const struct bpf_func_proto bpf_sk_assign_proto = {
	.func		= bpf_sk_assign,
	.gpl_only	= false,
	.ret_type	= RET_INTEGER,
	.arg1_type      = ARG_PTR_TO_CTX,
	.arg2_type      = ARG_PTR_TO_BTF_ID_SOCK_COMMON,
	.arg3_type	= ARG_ANYTHING,
};

static const u8 *bpf_search_tcp_opt(const u8 *op, const u8 *opend,
				    u8 search_kind, const u8 *magic,
				    u8 magic_len, bool *eol)
{
	u8 kind, kind_len;

	*eol = false;

	while (op < opend) {
		kind = op[0];

		if (kind == TCPOPT_EOL) {
			*eol = true;
			return ERR_PTR(-ENOMSG);
		} else if (kind == TCPOPT_NOP) {
			op++;
			continue;
		}

		if (opend - op < 2 || opend - op < op[1] || op[1] < 2)
			/* Something is wrong in the received header.
			 * Follow the TCP stack's tcp_parse_options()
			 * and just bail here.
			 */
			return ERR_PTR(-EFAULT);

		kind_len = op[1];
		if (search_kind == kind) {
			if (!magic_len)
				return op;

			if (magic_len > kind_len - 2)
				return ERR_PTR(-ENOMSG);

			if (!memcmp(&op[2], magic, magic_len))
				return op;
		}

		op += kind_len;
	}

	return ERR_PTR(-ENOMSG);
}

BPF_CALL_4(bpf_sock_ops_load_hdr_opt, struct bpf_sock_ops_kern *, bpf_sock,
	   void *, search_res, u32, len, u64, flags)
{
	bool eol, load_syn = flags & BPF_LOAD_HDR_OPT_TCP_SYN;
	const u8 *op, *opend, *magic, *search = search_res;
	u8 search_kind, search_len, copy_len, magic_len;
	int ret;

	/* 2 byte is the minimal option len except TCPOPT_NOP and
	 * TCPOPT_EOL which are useless for the bpf prog to learn
	 * and this helper disallow loading them also.
	 */
	if (len < 2 || flags & ~BPF_LOAD_HDR_OPT_TCP_SYN)
		return -EINVAL;

	search_kind = search[0];
	search_len = search[1];

	if (search_len > len || search_kind == TCPOPT_NOP ||
	    search_kind == TCPOPT_EOL)
		return -EINVAL;

	if (search_kind == TCPOPT_EXP || search_kind == 253) {
		/* 16 or 32 bit magic.  +2 for kind and kind length */
		if (search_len != 4 && search_len != 6)
			return -EINVAL;
		magic = &search[2];
		magic_len = search_len - 2;
	} else {
		if (search_len)
			return -EINVAL;
		magic = NULL;
		magic_len = 0;
	}

	if (load_syn) {
		ret = bpf_sock_ops_get_syn(bpf_sock, TCP_BPF_SYN, &op);
		if (ret < 0)
			return ret;

		opend = op + ret;
		op += sizeof(struct tcphdr);
	} else {
		if (!bpf_sock->skb ||
		    bpf_sock->op == BPF_SOCK_OPS_HDR_OPT_LEN_CB)
			/* This bpf_sock->op cannot call this helper */
			return -EPERM;

		opend = bpf_sock->skb_data_end;
		op = bpf_sock->skb->data + sizeof(struct tcphdr);
	}

	op = bpf_search_tcp_opt(op, opend, search_kind, magic, magic_len,
				&eol);
	if (IS_ERR(op))
		return PTR_ERR(op);

	copy_len = op[1];
	ret = copy_len;
	if (copy_len > len) {
		ret = -ENOSPC;
		copy_len = len;
	}

	memcpy(search_res, op, copy_len);
	return ret;
}

static const struct bpf_func_proto bpf_sock_ops_load_hdr_opt_proto = {
	.func		= bpf_sock_ops_load_hdr_opt,
	.gpl_only	= false,
	.ret_type	= RET_INTEGER,
	.arg1_type	= ARG_PTR_TO_CTX,
	.arg2_type	= ARG_PTR_TO_MEM,
	.arg3_type	= ARG_CONST_SIZE,
	.arg4_type	= ARG_ANYTHING,
};

BPF_CALL_4(bpf_sock_ops_store_hdr_opt, struct bpf_sock_ops_kern *, bpf_sock,
	   const void *, from, u32, len, u64, flags)
{
	u8 new_kind, new_kind_len, magic_len = 0, *opend;
	const u8 *op, *new_op, *magic = NULL;
	struct sk_buff *skb;
	bool eol;

	if (bpf_sock->op != BPF_SOCK_OPS_WRITE_HDR_OPT_CB)
		return -EPERM;

	if (len < 2 || flags)
		return -EINVAL;

	new_op = from;
	new_kind = new_op[0];
	new_kind_len = new_op[1];

	if (new_kind_len > len || new_kind == TCPOPT_NOP ||
	    new_kind == TCPOPT_EOL)
		return -EINVAL;

	if (new_kind_len > bpf_sock->remaining_opt_len)
		return -ENOSPC;

	/* 253 is another experimental kind */
	if (new_kind == TCPOPT_EXP || new_kind == 253)  {
		if (new_kind_len < 4)
			return -EINVAL;
		/* Match for the 2 byte magic also.
		 * RFC 6994: the magic could be 2 or 4 bytes.
		 * Hence, matching by 2 byte only is on the
		 * conservative side but it is the right
		 * thing to do for the 'search-for-duplication'
		 * purpose.
		 */
		magic = &new_op[2];
		magic_len = 2;
	}

	/* Check for duplication */
	skb = bpf_sock->skb;
	op = skb->data + sizeof(struct tcphdr);
	opend = bpf_sock->skb_data_end;

	op = bpf_search_tcp_opt(op, opend, new_kind, magic, magic_len,
				&eol);
	if (!IS_ERR(op))
		return -EEXIST;

	if (PTR_ERR(op) != -ENOMSG)
		return PTR_ERR(op);

	if (eol)
		/* The option has been ended.  Treat it as no more
		 * header option can be written.
		 */
		return -ENOSPC;

	/* No duplication found.  Store the header option. */
	memcpy(opend, from, new_kind_len);

	bpf_sock->remaining_opt_len -= new_kind_len;
	bpf_sock->skb_data_end += new_kind_len;

	return 0;
}

static const struct bpf_func_proto bpf_sock_ops_store_hdr_opt_proto = {
	.func		= bpf_sock_ops_store_hdr_opt,
	.gpl_only	= false,
	.ret_type	= RET_INTEGER,
	.arg1_type	= ARG_PTR_TO_CTX,
	.arg2_type	= ARG_PTR_TO_MEM,
	.arg3_type	= ARG_CONST_SIZE,
	.arg4_type	= ARG_ANYTHING,
};

BPF_CALL_3(bpf_sock_ops_reserve_hdr_opt, struct bpf_sock_ops_kern *, bpf_sock,
	   u32, len, u64, flags)
{
	if (bpf_sock->op != BPF_SOCK_OPS_HDR_OPT_LEN_CB)
		return -EPERM;

	if (flags || len < 2)
		return -EINVAL;

	if (len > bpf_sock->remaining_opt_len)
		return -ENOSPC;

	bpf_sock->remaining_opt_len -= len;

	return 0;
}

static const struct bpf_func_proto bpf_sock_ops_reserve_hdr_opt_proto = {
	.func		= bpf_sock_ops_reserve_hdr_opt,
	.gpl_only	= false,
	.ret_type	= RET_INTEGER,
	.arg1_type	= ARG_PTR_TO_CTX,
	.arg2_type	= ARG_ANYTHING,
	.arg3_type	= ARG_ANYTHING,
};

#endif /* CONFIG_INET */

bool bpf_helper_changes_pkt_data(void *func)
{
	if (func == bpf_skb_vlan_push ||
	    func == bpf_skb_vlan_pop ||
	    func == bpf_skb_store_bytes ||
	    func == bpf_skb_change_proto ||
	    func == bpf_skb_change_head ||
	    func == sk_skb_change_head ||
	    func == bpf_skb_change_tail ||
	    func == sk_skb_change_tail ||
	    func == bpf_skb_adjust_room ||
	    func == sk_skb_adjust_room ||
	    func == bpf_skb_pull_data ||
	    func == sk_skb_pull_data ||
	    func == bpf_clone_redirect ||
	    func == bpf_l3_csum_replace ||
	    func == bpf_l4_csum_replace ||
	    func == bpf_xdp_adjust_head ||
	    func == bpf_xdp_adjust_meta ||
	    func == bpf_msg_pull_data ||
	    func == bpf_msg_push_data ||
	    func == bpf_msg_pop_data ||
	    func == bpf_xdp_adjust_tail ||
#if IS_ENABLED(CONFIG_IPV6_SEG6_BPF)
	    func == bpf_lwt_seg6_store_bytes ||
	    func == bpf_lwt_seg6_adjust_srh ||
	    func == bpf_lwt_seg6_action ||
#endif
#ifdef CONFIG_INET
	    func == bpf_sock_ops_store_hdr_opt ||
#endif
	    func == bpf_lwt_in_push_encap ||
	    func == bpf_lwt_xmit_push_encap)
		return true;

	return false;
}

const struct bpf_func_proto bpf_event_output_data_proto __weak;
const struct bpf_func_proto bpf_sk_storage_get_cg_sock_proto __weak;

static const struct bpf_func_proto *
sock_filter_func_proto(enum bpf_func_id func_id, const struct bpf_prog *prog)
{
	switch (func_id) {
	/* inet and inet6 sockets are created in a process
	 * context so there is always a valid uid/gid
	 */
	case BPF_FUNC_get_current_uid_gid:
		return &bpf_get_current_uid_gid_proto;
	case BPF_FUNC_get_local_storage:
		return &bpf_get_local_storage_proto;
	case BPF_FUNC_get_socket_cookie:
		return &bpf_get_socket_cookie_sock_proto;
	case BPF_FUNC_get_netns_cookie:
		return &bpf_get_netns_cookie_sock_proto;
	case BPF_FUNC_perf_event_output:
		return &bpf_event_output_data_proto;
	case BPF_FUNC_get_current_pid_tgid:
		return &bpf_get_current_pid_tgid_proto;
	case BPF_FUNC_get_current_comm:
		return &bpf_get_current_comm_proto;
#ifdef CONFIG_CGROUPS
	case BPF_FUNC_get_current_cgroup_id:
		return &bpf_get_current_cgroup_id_proto;
	case BPF_FUNC_get_current_ancestor_cgroup_id:
		return &bpf_get_current_ancestor_cgroup_id_proto;
#endif
#ifdef CONFIG_CGROUP_NET_CLASSID
	case BPF_FUNC_get_cgroup_classid:
		return &bpf_get_cgroup_classid_curr_proto;
#endif
	case BPF_FUNC_sk_storage_get:
		return &bpf_sk_storage_get_cg_sock_proto;
	case BPF_FUNC_ktime_get_coarse_ns:
		return &bpf_ktime_get_coarse_ns_proto;
	default:
		return bpf_base_func_proto(func_id);
	}
}

static const struct bpf_func_proto *
sock_addr_func_proto(enum bpf_func_id func_id, const struct bpf_prog *prog)
{
	switch (func_id) {
	/* inet and inet6 sockets are created in a process
	 * context so there is always a valid uid/gid
	 */
	case BPF_FUNC_get_current_uid_gid:
		return &bpf_get_current_uid_gid_proto;
	case BPF_FUNC_bind:
		switch (prog->expected_attach_type) {
		case BPF_CGROUP_INET4_CONNECT:
		case BPF_CGROUP_INET6_CONNECT:
			return &bpf_bind_proto;
		default:
			return NULL;
		}
	case BPF_FUNC_get_socket_cookie:
		return &bpf_get_socket_cookie_sock_addr_proto;
	case BPF_FUNC_get_netns_cookie:
		return &bpf_get_netns_cookie_sock_addr_proto;
	case BPF_FUNC_get_local_storage:
		return &bpf_get_local_storage_proto;
	case BPF_FUNC_perf_event_output:
		return &bpf_event_output_data_proto;
	case BPF_FUNC_get_current_pid_tgid:
		return &bpf_get_current_pid_tgid_proto;
	case BPF_FUNC_get_current_comm:
		return &bpf_get_current_comm_proto;
#ifdef CONFIG_CGROUPS
	case BPF_FUNC_get_current_cgroup_id:
		return &bpf_get_current_cgroup_id_proto;
	case BPF_FUNC_get_current_ancestor_cgroup_id:
		return &bpf_get_current_ancestor_cgroup_id_proto;
#endif
#ifdef CONFIG_CGROUP_NET_CLASSID
	case BPF_FUNC_get_cgroup_classid:
		return &bpf_get_cgroup_classid_curr_proto;
#endif
#ifdef CONFIG_INET
	case BPF_FUNC_sk_lookup_tcp:
		return &bpf_sock_addr_sk_lookup_tcp_proto;
	case BPF_FUNC_sk_lookup_udp:
		return &bpf_sock_addr_sk_lookup_udp_proto;
	case BPF_FUNC_sk_release:
		return &bpf_sk_release_proto;
	case BPF_FUNC_skc_lookup_tcp:
		return &bpf_sock_addr_skc_lookup_tcp_proto;
#endif /* CONFIG_INET */
	case BPF_FUNC_sk_storage_get:
		return &bpf_sk_storage_get_proto;
	case BPF_FUNC_sk_storage_delete:
		return &bpf_sk_storage_delete_proto;
	case BPF_FUNC_setsockopt:
		switch (prog->expected_attach_type) {
		case BPF_CGROUP_INET4_BIND:
		case BPF_CGROUP_INET6_BIND:
		case BPF_CGROUP_INET4_CONNECT:
		case BPF_CGROUP_INET6_CONNECT:
		case BPF_CGROUP_UDP4_RECVMSG:
		case BPF_CGROUP_UDP6_RECVMSG:
		case BPF_CGROUP_UDP4_SENDMSG:
		case BPF_CGROUP_UDP6_SENDMSG:
		case BPF_CGROUP_INET4_GETPEERNAME:
		case BPF_CGROUP_INET6_GETPEERNAME:
		case BPF_CGROUP_INET4_GETSOCKNAME:
		case BPF_CGROUP_INET6_GETSOCKNAME:
			return &bpf_sock_addr_setsockopt_proto;
		default:
			return NULL;
		}
	case BPF_FUNC_getsockopt:
		switch (prog->expected_attach_type) {
		case BPF_CGROUP_INET4_BIND:
		case BPF_CGROUP_INET6_BIND:
		case BPF_CGROUP_INET4_CONNECT:
		case BPF_CGROUP_INET6_CONNECT:
		case BPF_CGROUP_UDP4_RECVMSG:
		case BPF_CGROUP_UDP6_RECVMSG:
		case BPF_CGROUP_UDP4_SENDMSG:
		case BPF_CGROUP_UDP6_SENDMSG:
		case BPF_CGROUP_INET4_GETPEERNAME:
		case BPF_CGROUP_INET6_GETPEERNAME:
		case BPF_CGROUP_INET4_GETSOCKNAME:
		case BPF_CGROUP_INET6_GETSOCKNAME:
			return &bpf_sock_addr_getsockopt_proto;
		default:
			return NULL;
		}
	default:
		return bpf_sk_base_func_proto(func_id);
	}
}

static const struct bpf_func_proto *
sk_filter_func_proto(enum bpf_func_id func_id, const struct bpf_prog *prog)
{
	switch (func_id) {
	case BPF_FUNC_skb_load_bytes:
		return &bpf_skb_load_bytes_proto;
	case BPF_FUNC_skb_load_bytes_relative:
		return &bpf_skb_load_bytes_relative_proto;
	case BPF_FUNC_get_socket_cookie:
		return &bpf_get_socket_cookie_proto;
	case BPF_FUNC_get_socket_uid:
		return &bpf_get_socket_uid_proto;
	case BPF_FUNC_perf_event_output:
		return &bpf_skb_event_output_proto;
	default:
		return bpf_sk_base_func_proto(func_id);
	}
}

const struct bpf_func_proto bpf_sk_storage_get_proto __weak;
const struct bpf_func_proto bpf_sk_storage_delete_proto __weak;

static const struct bpf_func_proto *
cg_skb_func_proto(enum bpf_func_id func_id, const struct bpf_prog *prog)
{
	switch (func_id) {
	case BPF_FUNC_get_local_storage:
		return &bpf_get_local_storage_proto;
	case BPF_FUNC_sk_fullsock:
		return &bpf_sk_fullsock_proto;
	case BPF_FUNC_sk_storage_get:
		return &bpf_sk_storage_get_proto;
	case BPF_FUNC_sk_storage_delete:
		return &bpf_sk_storage_delete_proto;
	case BPF_FUNC_perf_event_output:
		return &bpf_skb_event_output_proto;
#ifdef CONFIG_SOCK_CGROUP_DATA
	case BPF_FUNC_skb_cgroup_id:
		return &bpf_skb_cgroup_id_proto;
	case BPF_FUNC_skb_ancestor_cgroup_id:
		return &bpf_skb_ancestor_cgroup_id_proto;
	case BPF_FUNC_sk_cgroup_id:
		return &bpf_sk_cgroup_id_proto;
	case BPF_FUNC_sk_ancestor_cgroup_id:
		return &bpf_sk_ancestor_cgroup_id_proto;
#endif
#ifdef CONFIG_INET
	case BPF_FUNC_sk_lookup_tcp:
		return &bpf_sk_lookup_tcp_proto;
	case BPF_FUNC_sk_lookup_udp:
		return &bpf_sk_lookup_udp_proto;
	case BPF_FUNC_sk_release:
		return &bpf_sk_release_proto;
	case BPF_FUNC_skc_lookup_tcp:
		return &bpf_skc_lookup_tcp_proto;
	case BPF_FUNC_tcp_sock:
		return &bpf_tcp_sock_proto;
	case BPF_FUNC_get_listener_sock:
		return &bpf_get_listener_sock_proto;
	case BPF_FUNC_skb_ecn_set_ce:
		return &bpf_skb_ecn_set_ce_proto;
#endif
	default:
		return sk_filter_func_proto(func_id, prog);
	}
}

static const struct bpf_func_proto *
tc_cls_act_func_proto(enum bpf_func_id func_id, const struct bpf_prog *prog)
{
	switch (func_id) {
	case BPF_FUNC_skb_store_bytes:
		return &bpf_skb_store_bytes_proto;
	case BPF_FUNC_skb_load_bytes:
		return &bpf_skb_load_bytes_proto;
	case BPF_FUNC_skb_load_bytes_relative:
		return &bpf_skb_load_bytes_relative_proto;
	case BPF_FUNC_skb_pull_data:
		return &bpf_skb_pull_data_proto;
	case BPF_FUNC_csum_diff:
		return &bpf_csum_diff_proto;
	case BPF_FUNC_csum_update:
		return &bpf_csum_update_proto;
	case BPF_FUNC_csum_level:
		return &bpf_csum_level_proto;
	case BPF_FUNC_l3_csum_replace:
		return &bpf_l3_csum_replace_proto;
	case BPF_FUNC_l4_csum_replace:
		return &bpf_l4_csum_replace_proto;
	case BPF_FUNC_clone_redirect:
		return &bpf_clone_redirect_proto;
	case BPF_FUNC_get_cgroup_classid:
		return &bpf_get_cgroup_classid_proto;
	case BPF_FUNC_skb_vlan_push:
		return &bpf_skb_vlan_push_proto;
	case BPF_FUNC_skb_vlan_pop:
		return &bpf_skb_vlan_pop_proto;
	case BPF_FUNC_skb_change_proto:
		return &bpf_skb_change_proto_proto;
	case BPF_FUNC_skb_change_type:
		return &bpf_skb_change_type_proto;
	case BPF_FUNC_skb_adjust_room:
		return &bpf_skb_adjust_room_proto;
	case BPF_FUNC_skb_change_tail:
		return &bpf_skb_change_tail_proto;
	case BPF_FUNC_skb_change_head:
		return &bpf_skb_change_head_proto;
	case BPF_FUNC_skb_get_tunnel_key:
		return &bpf_skb_get_tunnel_key_proto;
	case BPF_FUNC_skb_set_tunnel_key:
		return bpf_get_skb_set_tunnel_proto(func_id);
	case BPF_FUNC_skb_get_tunnel_opt:
		return &bpf_skb_get_tunnel_opt_proto;
	case BPF_FUNC_skb_set_tunnel_opt:
		return bpf_get_skb_set_tunnel_proto(func_id);
	case BPF_FUNC_redirect:
		return &bpf_redirect_proto;
	case BPF_FUNC_redirect_neigh:
		return &bpf_redirect_neigh_proto;
	case BPF_FUNC_redirect_peer:
		return &bpf_redirect_peer_proto;
	case BPF_FUNC_get_route_realm:
		return &bpf_get_route_realm_proto;
	case BPF_FUNC_get_hash_recalc:
		return &bpf_get_hash_recalc_proto;
	case BPF_FUNC_set_hash_invalid:
		return &bpf_set_hash_invalid_proto;
	case BPF_FUNC_set_hash:
		return &bpf_set_hash_proto;
	case BPF_FUNC_perf_event_output:
		return &bpf_skb_event_output_proto;
	case BPF_FUNC_get_smp_processor_id:
		return &bpf_get_smp_processor_id_proto;
	case BPF_FUNC_skb_under_cgroup:
		return &bpf_skb_under_cgroup_proto;
	case BPF_FUNC_get_socket_cookie:
		return &bpf_get_socket_cookie_proto;
	case BPF_FUNC_get_socket_uid:
		return &bpf_get_socket_uid_proto;
	case BPF_FUNC_fib_lookup:
		return &bpf_skb_fib_lookup_proto;
	case BPF_FUNC_check_mtu:
		return &bpf_skb_check_mtu_proto;
	case BPF_FUNC_sk_fullsock:
		return &bpf_sk_fullsock_proto;
	case BPF_FUNC_sk_storage_get:
		return &bpf_sk_storage_get_proto;
	case BPF_FUNC_sk_storage_delete:
		return &bpf_sk_storage_delete_proto;
#ifdef CONFIG_XFRM
	case BPF_FUNC_skb_get_xfrm_state:
		return &bpf_skb_get_xfrm_state_proto;
#endif
#ifdef CONFIG_CGROUP_NET_CLASSID
	case BPF_FUNC_skb_cgroup_classid:
		return &bpf_skb_cgroup_classid_proto;
#endif
#ifdef CONFIG_SOCK_CGROUP_DATA
	case BPF_FUNC_skb_cgroup_id:
		return &bpf_skb_cgroup_id_proto;
	case BPF_FUNC_skb_ancestor_cgroup_id:
		return &bpf_skb_ancestor_cgroup_id_proto;
#endif
#ifdef CONFIG_INET
	case BPF_FUNC_sk_lookup_tcp:
		return &bpf_sk_lookup_tcp_proto;
	case BPF_FUNC_sk_lookup_udp:
		return &bpf_sk_lookup_udp_proto;
	case BPF_FUNC_sk_release:
		return &bpf_sk_release_proto;
	case BPF_FUNC_tcp_sock:
		return &bpf_tcp_sock_proto;
	case BPF_FUNC_get_listener_sock:
		return &bpf_get_listener_sock_proto;
	case BPF_FUNC_skc_lookup_tcp:
		return &bpf_skc_lookup_tcp_proto;
	case BPF_FUNC_tcp_check_syncookie:
		return &bpf_tcp_check_syncookie_proto;
	case BPF_FUNC_skb_ecn_set_ce:
		return &bpf_skb_ecn_set_ce_proto;
	case BPF_FUNC_tcp_gen_syncookie:
		return &bpf_tcp_gen_syncookie_proto;
	case BPF_FUNC_sk_assign:
		return &bpf_sk_assign_proto;
#endif
	default:
		return bpf_sk_base_func_proto(func_id);
	}
}

static const struct bpf_func_proto *
xdp_func_proto(enum bpf_func_id func_id, const struct bpf_prog *prog)
{
	switch (func_id) {
	case BPF_FUNC_perf_event_output:
		return &bpf_xdp_event_output_proto;
	case BPF_FUNC_get_smp_processor_id:
		return &bpf_get_smp_processor_id_proto;
	case BPF_FUNC_csum_diff:
		return &bpf_csum_diff_proto;
	case BPF_FUNC_xdp_adjust_head:
		return &bpf_xdp_adjust_head_proto;
	case BPF_FUNC_xdp_adjust_meta:
		return &bpf_xdp_adjust_meta_proto;
	case BPF_FUNC_redirect:
		return &bpf_xdp_redirect_proto;
	case BPF_FUNC_redirect_map:
		return &bpf_xdp_redirect_map_proto;
	case BPF_FUNC_xdp_adjust_tail:
		return &bpf_xdp_adjust_tail_proto;
	case BPF_FUNC_fib_lookup:
		return &bpf_xdp_fib_lookup_proto;
	case BPF_FUNC_check_mtu:
		return &bpf_xdp_check_mtu_proto;
#ifdef CONFIG_INET
	case BPF_FUNC_sk_lookup_udp:
		return &bpf_xdp_sk_lookup_udp_proto;
	case BPF_FUNC_sk_lookup_tcp:
		return &bpf_xdp_sk_lookup_tcp_proto;
	case BPF_FUNC_sk_release:
		return &bpf_sk_release_proto;
	case BPF_FUNC_skc_lookup_tcp:
		return &bpf_xdp_skc_lookup_tcp_proto;
	case BPF_FUNC_tcp_check_syncookie:
		return &bpf_tcp_check_syncookie_proto;
	case BPF_FUNC_tcp_gen_syncookie:
		return &bpf_tcp_gen_syncookie_proto;
#endif
	default:
		return bpf_sk_base_func_proto(func_id);
	}
}

const struct bpf_func_proto bpf_sock_map_update_proto __weak;
const struct bpf_func_proto bpf_sock_hash_update_proto __weak;

static const struct bpf_func_proto *
sock_ops_func_proto(enum bpf_func_id func_id, const struct bpf_prog *prog)
{
	switch (func_id) {
	case BPF_FUNC_setsockopt:
		return &bpf_sock_ops_setsockopt_proto;
	case BPF_FUNC_getsockopt:
		return &bpf_sock_ops_getsockopt_proto;
	case BPF_FUNC_sock_ops_cb_flags_set:
		return &bpf_sock_ops_cb_flags_set_proto;
	case BPF_FUNC_sock_map_update:
		return &bpf_sock_map_update_proto;
	case BPF_FUNC_sock_hash_update:
		return &bpf_sock_hash_update_proto;
	case BPF_FUNC_get_socket_cookie:
		return &bpf_get_socket_cookie_sock_ops_proto;
	case BPF_FUNC_get_local_storage:
		return &bpf_get_local_storage_proto;
	case BPF_FUNC_perf_event_output:
		return &bpf_event_output_data_proto;
	case BPF_FUNC_sk_storage_get:
		return &bpf_sk_storage_get_proto;
	case BPF_FUNC_sk_storage_delete:
		return &bpf_sk_storage_delete_proto;
	case BPF_FUNC_get_netns_cookie:
		return &bpf_get_netns_cookie_sock_ops_proto;
#ifdef CONFIG_INET
	case BPF_FUNC_load_hdr_opt:
		return &bpf_sock_ops_load_hdr_opt_proto;
	case BPF_FUNC_store_hdr_opt:
		return &bpf_sock_ops_store_hdr_opt_proto;
	case BPF_FUNC_reserve_hdr_opt:
		return &bpf_sock_ops_reserve_hdr_opt_proto;
	case BPF_FUNC_tcp_sock:
		return &bpf_tcp_sock_proto;
#endif /* CONFIG_INET */
	default:
		return bpf_sk_base_func_proto(func_id);
	}
}

const struct bpf_func_proto bpf_msg_redirect_map_proto __weak;
const struct bpf_func_proto bpf_msg_redirect_hash_proto __weak;

static const struct bpf_func_proto *
sk_msg_func_proto(enum bpf_func_id func_id, const struct bpf_prog *prog)
{
	switch (func_id) {
	case BPF_FUNC_msg_redirect_map:
		return &bpf_msg_redirect_map_proto;
	case BPF_FUNC_msg_redirect_hash:
		return &bpf_msg_redirect_hash_proto;
	case BPF_FUNC_msg_apply_bytes:
		return &bpf_msg_apply_bytes_proto;
	case BPF_FUNC_msg_cork_bytes:
		return &bpf_msg_cork_bytes_proto;
	case BPF_FUNC_msg_pull_data:
		return &bpf_msg_pull_data_proto;
	case BPF_FUNC_msg_push_data:
		return &bpf_msg_push_data_proto;
	case BPF_FUNC_msg_pop_data:
		return &bpf_msg_pop_data_proto;
	case BPF_FUNC_perf_event_output:
		return &bpf_event_output_data_proto;
	case BPF_FUNC_get_current_uid_gid:
		return &bpf_get_current_uid_gid_proto;
	case BPF_FUNC_get_current_pid_tgid:
		return &bpf_get_current_pid_tgid_proto;
	case BPF_FUNC_sk_storage_get:
		return &bpf_sk_storage_get_proto;
	case BPF_FUNC_sk_storage_delete:
		return &bpf_sk_storage_delete_proto;
	case BPF_FUNC_get_netns_cookie:
		return &bpf_get_netns_cookie_sk_msg_proto;
#ifdef CONFIG_CGROUPS
	case BPF_FUNC_get_current_cgroup_id:
		return &bpf_get_current_cgroup_id_proto;
	case BPF_FUNC_get_current_ancestor_cgroup_id:
		return &bpf_get_current_ancestor_cgroup_id_proto;
#endif
#ifdef CONFIG_CGROUP_NET_CLASSID
	case BPF_FUNC_get_cgroup_classid:
		return &bpf_get_cgroup_classid_curr_proto;
#endif
	default:
		return bpf_sk_base_func_proto(func_id);
	}
}

const struct bpf_func_proto bpf_sk_redirect_map_proto __weak;
const struct bpf_func_proto bpf_sk_redirect_hash_proto __weak;

static const struct bpf_func_proto *
sk_skb_func_proto(enum bpf_func_id func_id, const struct bpf_prog *prog)
{
	switch (func_id) {
	case BPF_FUNC_skb_store_bytes:
		return &bpf_skb_store_bytes_proto;
	case BPF_FUNC_skb_load_bytes:
		return &bpf_skb_load_bytes_proto;
	case BPF_FUNC_skb_pull_data:
		return &sk_skb_pull_data_proto;
	case BPF_FUNC_skb_change_tail:
		return &sk_skb_change_tail_proto;
	case BPF_FUNC_skb_change_head:
		return &sk_skb_change_head_proto;
	case BPF_FUNC_skb_adjust_room:
		return &sk_skb_adjust_room_proto;
	case BPF_FUNC_get_socket_cookie:
		return &bpf_get_socket_cookie_proto;
	case BPF_FUNC_get_socket_uid:
		return &bpf_get_socket_uid_proto;
	case BPF_FUNC_sk_redirect_map:
		return &bpf_sk_redirect_map_proto;
	case BPF_FUNC_sk_redirect_hash:
		return &bpf_sk_redirect_hash_proto;
	case BPF_FUNC_perf_event_output:
		return &bpf_skb_event_output_proto;
#ifdef CONFIG_INET
	case BPF_FUNC_sk_lookup_tcp:
		return &bpf_sk_lookup_tcp_proto;
	case BPF_FUNC_sk_lookup_udp:
		return &bpf_sk_lookup_udp_proto;
	case BPF_FUNC_sk_release:
		return &bpf_sk_release_proto;
	case BPF_FUNC_skc_lookup_tcp:
		return &bpf_skc_lookup_tcp_proto;
#endif
	default:
		return bpf_sk_base_func_proto(func_id);
	}
}

static const struct bpf_func_proto *
flow_dissector_func_proto(enum bpf_func_id func_id, const struct bpf_prog *prog)
{
	switch (func_id) {
	case BPF_FUNC_skb_load_bytes:
		return &bpf_flow_dissector_load_bytes_proto;
	default:
		return bpf_sk_base_func_proto(func_id);
	}
}

static const struct bpf_func_proto *
lwt_out_func_proto(enum bpf_func_id func_id, const struct bpf_prog *prog)
{
	switch (func_id) {
	case BPF_FUNC_skb_load_bytes:
		return &bpf_skb_load_bytes_proto;
	case BPF_FUNC_skb_pull_data:
		return &bpf_skb_pull_data_proto;
	case BPF_FUNC_csum_diff:
		return &bpf_csum_diff_proto;
	case BPF_FUNC_get_cgroup_classid:
		return &bpf_get_cgroup_classid_proto;
	case BPF_FUNC_get_route_realm:
		return &bpf_get_route_realm_proto;
	case BPF_FUNC_get_hash_recalc:
		return &bpf_get_hash_recalc_proto;
	case BPF_FUNC_perf_event_output:
		return &bpf_skb_event_output_proto;
	case BPF_FUNC_get_smp_processor_id:
		return &bpf_get_smp_processor_id_proto;
	case BPF_FUNC_skb_under_cgroup:
		return &bpf_skb_under_cgroup_proto;
	default:
		return bpf_sk_base_func_proto(func_id);
	}
}

static const struct bpf_func_proto *
lwt_in_func_proto(enum bpf_func_id func_id, const struct bpf_prog *prog)
{
	switch (func_id) {
	case BPF_FUNC_lwt_push_encap:
		return &bpf_lwt_in_push_encap_proto;
	default:
		return lwt_out_func_proto(func_id, prog);
	}
}

static const struct bpf_func_proto *
lwt_xmit_func_proto(enum bpf_func_id func_id, const struct bpf_prog *prog)
{
	switch (func_id) {
	case BPF_FUNC_skb_get_tunnel_key:
		return &bpf_skb_get_tunnel_key_proto;
	case BPF_FUNC_skb_set_tunnel_key:
		return bpf_get_skb_set_tunnel_proto(func_id);
	case BPF_FUNC_skb_get_tunnel_opt:
		return &bpf_skb_get_tunnel_opt_proto;
	case BPF_FUNC_skb_set_tunnel_opt:
		return bpf_get_skb_set_tunnel_proto(func_id);
	case BPF_FUNC_redirect:
		return &bpf_redirect_proto;
	case BPF_FUNC_clone_redirect:
		return &bpf_clone_redirect_proto;
	case BPF_FUNC_skb_change_tail:
		return &bpf_skb_change_tail_proto;
	case BPF_FUNC_skb_change_head:
		return &bpf_skb_change_head_proto;
	case BPF_FUNC_skb_store_bytes:
		return &bpf_skb_store_bytes_proto;
	case BPF_FUNC_csum_update:
		return &bpf_csum_update_proto;
	case BPF_FUNC_csum_level:
		return &bpf_csum_level_proto;
	case BPF_FUNC_l3_csum_replace:
		return &bpf_l3_csum_replace_proto;
	case BPF_FUNC_l4_csum_replace:
		return &bpf_l4_csum_replace_proto;
	case BPF_FUNC_set_hash_invalid:
		return &bpf_set_hash_invalid_proto;
	case BPF_FUNC_lwt_push_encap:
		return &bpf_lwt_xmit_push_encap_proto;
	default:
		return lwt_out_func_proto(func_id, prog);
	}
}

static const struct bpf_func_proto *
lwt_seg6local_func_proto(enum bpf_func_id func_id, const struct bpf_prog *prog)
{
	switch (func_id) {
#if IS_ENABLED(CONFIG_IPV6_SEG6_BPF)
	case BPF_FUNC_lwt_seg6_store_bytes:
		return &bpf_lwt_seg6_store_bytes_proto;
	case BPF_FUNC_lwt_seg6_action:
		return &bpf_lwt_seg6_action_proto;
	case BPF_FUNC_lwt_seg6_adjust_srh:
		return &bpf_lwt_seg6_adjust_srh_proto;
#endif
	default:
		return lwt_out_func_proto(func_id, prog);
	}
}

static bool bpf_skb_is_valid_access(int off, int size, enum bpf_access_type type,
				    const struct bpf_prog *prog,
				    struct bpf_insn_access_aux *info)
{
	const int size_default = sizeof(__u32);

	if (off < 0 || off >= sizeof(struct __sk_buff))
		return false;

	/* The verifier guarantees that size > 0. */
	if (off % size != 0)
		return false;

	switch (off) {
	case bpf_ctx_range_till(struct __sk_buff, cb[0], cb[4]):
		if (off + size > offsetofend(struct __sk_buff, cb[4]))
			return false;
		break;
	case bpf_ctx_range_till(struct __sk_buff, remote_ip6[0], remote_ip6[3]):
	case bpf_ctx_range_till(struct __sk_buff, local_ip6[0], local_ip6[3]):
	case bpf_ctx_range_till(struct __sk_buff, remote_ip4, remote_ip4):
	case bpf_ctx_range_till(struct __sk_buff, local_ip4, local_ip4):
	case bpf_ctx_range(struct __sk_buff, data):
	case bpf_ctx_range(struct __sk_buff, data_meta):
	case bpf_ctx_range(struct __sk_buff, data_end):
		if (size != size_default)
			return false;
		break;
	case bpf_ctx_range_ptr(struct __sk_buff, flow_keys):
		return false;
	case bpf_ctx_range(struct __sk_buff, tstamp):
		if (size != sizeof(__u64))
			return false;
		break;
	case offsetof(struct __sk_buff, sk):
		if (type == BPF_WRITE || size != sizeof(__u64))
			return false;
		info->reg_type = PTR_TO_SOCK_COMMON_OR_NULL;
		break;
	default:
		/* Only narrow read access allowed for now. */
		if (type == BPF_WRITE) {
			if (size != size_default)
				return false;
		} else {
			bpf_ctx_record_field_size(info, size_default);
			if (!bpf_ctx_narrow_access_ok(off, size, size_default))
				return false;
		}
	}

	return true;
}

static bool sk_filter_is_valid_access(int off, int size,
				      enum bpf_access_type type,
				      const struct bpf_prog *prog,
				      struct bpf_insn_access_aux *info)
{
	switch (off) {
	case bpf_ctx_range(struct __sk_buff, tc_classid):
	case bpf_ctx_range(struct __sk_buff, data):
	case bpf_ctx_range(struct __sk_buff, data_meta):
	case bpf_ctx_range(struct __sk_buff, data_end):
	case bpf_ctx_range_till(struct __sk_buff, family, local_port):
	case bpf_ctx_range(struct __sk_buff, tstamp):
	case bpf_ctx_range(struct __sk_buff, wire_len):
		return false;
	}

	if (type == BPF_WRITE) {
		switch (off) {
		case bpf_ctx_range_till(struct __sk_buff, cb[0], cb[4]):
			break;
		default:
			return false;
		}
	}

	return bpf_skb_is_valid_access(off, size, type, prog, info);
}

static bool cg_skb_is_valid_access(int off, int size,
				   enum bpf_access_type type,
				   const struct bpf_prog *prog,
				   struct bpf_insn_access_aux *info)
{
	switch (off) {
	case bpf_ctx_range(struct __sk_buff, tc_classid):
	case bpf_ctx_range(struct __sk_buff, data_meta):
	case bpf_ctx_range(struct __sk_buff, wire_len):
		return false;
	case bpf_ctx_range(struct __sk_buff, data):
	case bpf_ctx_range(struct __sk_buff, data_end):
		if (!bpf_capable())
			return false;
		break;
	}

	if (type == BPF_WRITE) {
		switch (off) {
		case bpf_ctx_range(struct __sk_buff, mark):
		case bpf_ctx_range(struct __sk_buff, priority):
		case bpf_ctx_range_till(struct __sk_buff, cb[0], cb[4]):
			break;
		case bpf_ctx_range(struct __sk_buff, tstamp):
			if (!bpf_capable())
				return false;
			break;
		default:
			return false;
		}
	}

	switch (off) {
	case bpf_ctx_range(struct __sk_buff, data):
		info->reg_type = PTR_TO_PACKET;
		break;
	case bpf_ctx_range(struct __sk_buff, data_end):
		info->reg_type = PTR_TO_PACKET_END;
		break;
	}

	return bpf_skb_is_valid_access(off, size, type, prog, info);
}

static bool lwt_is_valid_access(int off, int size,
				enum bpf_access_type type,
				const struct bpf_prog *prog,
				struct bpf_insn_access_aux *info)
{
	switch (off) {
	case bpf_ctx_range(struct __sk_buff, tc_classid):
	case bpf_ctx_range_till(struct __sk_buff, family, local_port):
	case bpf_ctx_range(struct __sk_buff, data_meta):
	case bpf_ctx_range(struct __sk_buff, tstamp):
	case bpf_ctx_range(struct __sk_buff, wire_len):
		return false;
	}

	if (type == BPF_WRITE) {
		switch (off) {
		case bpf_ctx_range(struct __sk_buff, mark):
		case bpf_ctx_range(struct __sk_buff, priority):
		case bpf_ctx_range_till(struct __sk_buff, cb[0], cb[4]):
			break;
		default:
			return false;
		}
	}

	switch (off) {
	case bpf_ctx_range(struct __sk_buff, data):
		info->reg_type = PTR_TO_PACKET;
		break;
	case bpf_ctx_range(struct __sk_buff, data_end):
		info->reg_type = PTR_TO_PACKET_END;
		break;
	}

	return bpf_skb_is_valid_access(off, size, type, prog, info);
}

/* Attach type specific accesses */
static bool __sock_filter_check_attach_type(int off,
					    enum bpf_access_type access_type,
					    enum bpf_attach_type attach_type)
{
	switch (off) {
	case offsetof(struct bpf_sock, bound_dev_if):
	case offsetof(struct bpf_sock, mark):
	case offsetof(struct bpf_sock, priority):
		switch (attach_type) {
		case BPF_CGROUP_INET_SOCK_CREATE:
		case BPF_CGROUP_INET_SOCK_RELEASE:
			goto full_access;
		default:
			return false;
		}
	case bpf_ctx_range(struct bpf_sock, src_ip4):
		switch (attach_type) {
		case BPF_CGROUP_INET4_POST_BIND:
			goto read_only;
		default:
			return false;
		}
	case bpf_ctx_range_till(struct bpf_sock, src_ip6[0], src_ip6[3]):
		switch (attach_type) {
		case BPF_CGROUP_INET6_POST_BIND:
			goto read_only;
		default:
			return false;
		}
	case bpf_ctx_range(struct bpf_sock, src_port):
		switch (attach_type) {
		case BPF_CGROUP_INET4_POST_BIND:
		case BPF_CGROUP_INET6_POST_BIND:
			goto read_only;
		default:
			return false;
		}
	}
read_only:
	return access_type == BPF_READ;
full_access:
	return true;
}

bool bpf_sock_common_is_valid_access(int off, int size,
				     enum bpf_access_type type,
				     struct bpf_insn_access_aux *info)
{
	switch (off) {
	case bpf_ctx_range_till(struct bpf_sock, type, priority):
		return false;
	default:
		return bpf_sock_is_valid_access(off, size, type, info);
	}
}

bool bpf_sock_is_valid_access(int off, int size, enum bpf_access_type type,
			      struct bpf_insn_access_aux *info)
{
	const int size_default = sizeof(__u32);

	if (off < 0 || off >= sizeof(struct bpf_sock))
		return false;
	if (off % size != 0)
		return false;

	switch (off) {
	case offsetof(struct bpf_sock, state):
	case offsetof(struct bpf_sock, family):
	case offsetof(struct bpf_sock, type):
	case offsetof(struct bpf_sock, protocol):
	case offsetof(struct bpf_sock, dst_port):
	case offsetof(struct bpf_sock, src_port):
	case offsetof(struct bpf_sock, rx_queue_mapping):
	case bpf_ctx_range(struct bpf_sock, src_ip4):
	case bpf_ctx_range_till(struct bpf_sock, src_ip6[0], src_ip6[3]):
	case bpf_ctx_range(struct bpf_sock, dst_ip4):
	case bpf_ctx_range_till(struct bpf_sock, dst_ip6[0], dst_ip6[3]):
		bpf_ctx_record_field_size(info, size_default);
		return bpf_ctx_narrow_access_ok(off, size, size_default);
	}

	return size == size_default;
}

static bool sock_filter_is_valid_access(int off, int size,
					enum bpf_access_type type,
					const struct bpf_prog *prog,
					struct bpf_insn_access_aux *info)
{
	if (!bpf_sock_is_valid_access(off, size, type, info))
		return false;
	return __sock_filter_check_attach_type(off, type,
					       prog->expected_attach_type);
}

static int bpf_noop_prologue(struct bpf_insn *insn_buf, bool direct_write,
			     const struct bpf_prog *prog)
{
	/* Neither direct read nor direct write requires any preliminary
	 * action.
	 */
	return 0;
}

static int bpf_unclone_prologue(struct bpf_insn *insn_buf, bool direct_write,
				const struct bpf_prog *prog, int drop_verdict)
{
	struct bpf_insn *insn = insn_buf;

	if (!direct_write)
		return 0;

	/* if (!skb->cloned)
	 *       goto start;
	 *
	 * (Fast-path, otherwise approximation that we might be
	 *  a clone, do the rest in helper.)
	 */
	*insn++ = BPF_LDX_MEM(BPF_B, BPF_REG_6, BPF_REG_1, CLONED_OFFSET());
	*insn++ = BPF_ALU32_IMM(BPF_AND, BPF_REG_6, CLONED_MASK);
	*insn++ = BPF_JMP_IMM(BPF_JEQ, BPF_REG_6, 0, 7);

	/* ret = bpf_skb_pull_data(skb, 0); */
	*insn++ = BPF_MOV64_REG(BPF_REG_6, BPF_REG_1);
	*insn++ = BPF_ALU64_REG(BPF_XOR, BPF_REG_2, BPF_REG_2);
	*insn++ = BPF_RAW_INSN(BPF_JMP | BPF_CALL, 0, 0, 0,
			       BPF_FUNC_skb_pull_data);
	/* if (!ret)
	 *      goto restore;
	 * return TC_ACT_SHOT;
	 */
	*insn++ = BPF_JMP_IMM(BPF_JEQ, BPF_REG_0, 0, 2);
	*insn++ = BPF_ALU32_IMM(BPF_MOV, BPF_REG_0, drop_verdict);
	*insn++ = BPF_EXIT_INSN();

	/* restore: */
	*insn++ = BPF_MOV64_REG(BPF_REG_1, BPF_REG_6);
	/* start: */
	*insn++ = prog->insnsi[0];

	return insn - insn_buf;
}

static int bpf_gen_ld_abs(const struct bpf_insn *orig,
			  struct bpf_insn *insn_buf)
{
	bool indirect = BPF_MODE(orig->code) == BPF_IND;
	struct bpf_insn *insn = insn_buf;

	if (!indirect) {
		*insn++ = BPF_MOV64_IMM(BPF_REG_2, orig->imm);
	} else {
		*insn++ = BPF_MOV64_REG(BPF_REG_2, orig->src_reg);
		if (orig->imm)
			*insn++ = BPF_ALU64_IMM(BPF_ADD, BPF_REG_2, orig->imm);
	}
	/* We're guaranteed here that CTX is in R6. */
	*insn++ = BPF_MOV64_REG(BPF_REG_1, BPF_REG_CTX);

	switch (BPF_SIZE(orig->code)) {
	case BPF_B:
		*insn++ = BPF_EMIT_CALL(bpf_skb_load_helper_8_no_cache);
		break;
	case BPF_H:
		*insn++ = BPF_EMIT_CALL(bpf_skb_load_helper_16_no_cache);
		break;
	case BPF_W:
		*insn++ = BPF_EMIT_CALL(bpf_skb_load_helper_32_no_cache);
		break;
	}

	*insn++ = BPF_JMP_IMM(BPF_JSGE, BPF_REG_0, 0, 2);
	*insn++ = BPF_ALU32_REG(BPF_XOR, BPF_REG_0, BPF_REG_0);
	*insn++ = BPF_EXIT_INSN();

	return insn - insn_buf;
}

static int tc_cls_act_prologue(struct bpf_insn *insn_buf, bool direct_write,
			       const struct bpf_prog *prog)
{
	return bpf_unclone_prologue(insn_buf, direct_write, prog, TC_ACT_SHOT);
}

static bool tc_cls_act_is_valid_access(int off, int size,
				       enum bpf_access_type type,
				       const struct bpf_prog *prog,
				       struct bpf_insn_access_aux *info)
{
	if (type == BPF_WRITE) {
		switch (off) {
		case bpf_ctx_range(struct __sk_buff, mark):
		case bpf_ctx_range(struct __sk_buff, tc_index):
		case bpf_ctx_range(struct __sk_buff, priority):
		case bpf_ctx_range(struct __sk_buff, tc_classid):
		case bpf_ctx_range_till(struct __sk_buff, cb[0], cb[4]):
		case bpf_ctx_range(struct __sk_buff, tstamp):
		case bpf_ctx_range(struct __sk_buff, queue_mapping):
			break;
		default:
			return false;
		}
	}

	switch (off) {
	case bpf_ctx_range(struct __sk_buff, data):
		info->reg_type = PTR_TO_PACKET;
		break;
	case bpf_ctx_range(struct __sk_buff, data_meta):
		info->reg_type = PTR_TO_PACKET_META;
		break;
	case bpf_ctx_range(struct __sk_buff, data_end):
		info->reg_type = PTR_TO_PACKET_END;
		break;
	case bpf_ctx_range_till(struct __sk_buff, family, local_port):
		return false;
	}

	return bpf_skb_is_valid_access(off, size, type, prog, info);
}

static bool __is_valid_xdp_access(int off, int size)
{
	if (off < 0 || off >= sizeof(struct xdp_md))
		return false;
	if (off % size != 0)
		return false;
	if (size != sizeof(__u32))
		return false;

	return true;
}

static bool xdp_is_valid_access(int off, int size,
				enum bpf_access_type type,
				const struct bpf_prog *prog,
				struct bpf_insn_access_aux *info)
{
	if (prog->expected_attach_type != BPF_XDP_DEVMAP) {
		switch (off) {
		case offsetof(struct xdp_md, egress_ifindex):
			return false;
		}
	}

	if (type == BPF_WRITE) {
		if (bpf_prog_is_dev_bound(prog->aux)) {
			switch (off) {
			case offsetof(struct xdp_md, rx_queue_index):
				return __is_valid_xdp_access(off, size);
			}
		}
		return false;
	}

	switch (off) {
	case offsetof(struct xdp_md, data):
		info->reg_type = PTR_TO_PACKET;
		break;
	case offsetof(struct xdp_md, data_meta):
		info->reg_type = PTR_TO_PACKET_META;
		break;
	case offsetof(struct xdp_md, data_end):
		info->reg_type = PTR_TO_PACKET_END;
		break;
	}

	return __is_valid_xdp_access(off, size);
}

void bpf_warn_invalid_xdp_action(u32 act)
{
	const u32 act_max = XDP_REDIRECT;

	WARN_ONCE(1, "%s XDP return value %u, expect packet loss!\n",
		  act > act_max ? "Illegal" : "Driver unsupported",
		  act);
}
EXPORT_SYMBOL_GPL(bpf_warn_invalid_xdp_action);

static bool sock_addr_is_valid_access(int off, int size,
				      enum bpf_access_type type,
				      const struct bpf_prog *prog,
				      struct bpf_insn_access_aux *info)
{
	const int size_default = sizeof(__u32);

	if (off < 0 || off >= sizeof(struct bpf_sock_addr))
		return false;
	if (off % size != 0)
		return false;

	/* Disallow access to IPv6 fields from IPv4 contex and vise
	 * versa.
	 */
	switch (off) {
	case bpf_ctx_range(struct bpf_sock_addr, user_ip4):
		switch (prog->expected_attach_type) {
		case BPF_CGROUP_INET4_BIND:
		case BPF_CGROUP_INET4_CONNECT:
		case BPF_CGROUP_INET4_GETPEERNAME:
		case BPF_CGROUP_INET4_GETSOCKNAME:
		case BPF_CGROUP_UDP4_SENDMSG:
		case BPF_CGROUP_UDP4_RECVMSG:
			break;
		default:
			return false;
		}
		break;
	case bpf_ctx_range_till(struct bpf_sock_addr, user_ip6[0], user_ip6[3]):
		switch (prog->expected_attach_type) {
		case BPF_CGROUP_INET6_BIND:
		case BPF_CGROUP_INET6_CONNECT:
		case BPF_CGROUP_INET6_GETPEERNAME:
		case BPF_CGROUP_INET6_GETSOCKNAME:
		case BPF_CGROUP_UDP6_SENDMSG:
		case BPF_CGROUP_UDP6_RECVMSG:
			break;
		default:
			return false;
		}
		break;
	case bpf_ctx_range(struct bpf_sock_addr, msg_src_ip4):
		switch (prog->expected_attach_type) {
		case BPF_CGROUP_UDP4_SENDMSG:
			break;
		default:
			return false;
		}
		break;
	case bpf_ctx_range_till(struct bpf_sock_addr, msg_src_ip6[0],
				msg_src_ip6[3]):
		switch (prog->expected_attach_type) {
		case BPF_CGROUP_UDP6_SENDMSG:
			break;
		default:
			return false;
		}
		break;
	}

	switch (off) {
	case bpf_ctx_range(struct bpf_sock_addr, user_ip4):
	case bpf_ctx_range_till(struct bpf_sock_addr, user_ip6[0], user_ip6[3]):
	case bpf_ctx_range(struct bpf_sock_addr, msg_src_ip4):
	case bpf_ctx_range_till(struct bpf_sock_addr, msg_src_ip6[0],
				msg_src_ip6[3]):
	case bpf_ctx_range(struct bpf_sock_addr, user_port):
		if (type == BPF_READ) {
			bpf_ctx_record_field_size(info, size_default);

			if (bpf_ctx_wide_access_ok(off, size,
						   struct bpf_sock_addr,
						   user_ip6))
				return true;

			if (bpf_ctx_wide_access_ok(off, size,
						   struct bpf_sock_addr,
						   msg_src_ip6))
				return true;

			if (!bpf_ctx_narrow_access_ok(off, size, size_default))
				return false;
		} else {
			if (bpf_ctx_wide_access_ok(off, size,
						   struct bpf_sock_addr,
						   user_ip6))
				return true;

			if (bpf_ctx_wide_access_ok(off, size,
						   struct bpf_sock_addr,
						   msg_src_ip6))
				return true;

			if (size != size_default)
				return false;
		}
		break;
	case offsetof(struct bpf_sock_addr, sk):
		if (type != BPF_READ)
			return false;
		if (size != sizeof(__u64))
			return false;
		info->reg_type = PTR_TO_SOCKET;
		break;
	default:
		if (type == BPF_READ) {
			if (size != size_default)
				return false;
		} else {
			return false;
		}
	}

	return true;
}

static bool sock_ops_is_valid_access(int off, int size,
				     enum bpf_access_type type,
				     const struct bpf_prog *prog,
				     struct bpf_insn_access_aux *info)
{
	const int size_default = sizeof(__u32);

	if (off < 0 || off >= sizeof(struct bpf_sock_ops))
		return false;

	/* The verifier guarantees that size > 0. */
	if (off % size != 0)
		return false;

	if (type == BPF_WRITE) {
		switch (off) {
		case offsetof(struct bpf_sock_ops, reply):
		case offsetof(struct bpf_sock_ops, sk_txhash):
			if (size != size_default)
				return false;
			break;
		default:
			return false;
		}
	} else {
		switch (off) {
		case bpf_ctx_range_till(struct bpf_sock_ops, bytes_received,
					bytes_acked):
			if (size != sizeof(__u64))
				return false;
			break;
		case offsetof(struct bpf_sock_ops, sk):
			if (size != sizeof(__u64))
				return false;
			info->reg_type = PTR_TO_SOCKET_OR_NULL;
			break;
		case offsetof(struct bpf_sock_ops, skb_data):
			if (size != sizeof(__u64))
				return false;
			info->reg_type = PTR_TO_PACKET;
			break;
		case offsetof(struct bpf_sock_ops, skb_data_end):
			if (size != sizeof(__u64))
				return false;
			info->reg_type = PTR_TO_PACKET_END;
			break;
		case offsetof(struct bpf_sock_ops, skb_tcp_flags):
			bpf_ctx_record_field_size(info, size_default);
			return bpf_ctx_narrow_access_ok(off, size,
							size_default);
		default:
			if (size != size_default)
				return false;
			break;
		}
	}

	return true;
}

static int sk_skb_prologue(struct bpf_insn *insn_buf, bool direct_write,
			   const struct bpf_prog *prog)
{
	return bpf_unclone_prologue(insn_buf, direct_write, prog, SK_DROP);
}

static bool sk_skb_is_valid_access(int off, int size,
				   enum bpf_access_type type,
				   const struct bpf_prog *prog,
				   struct bpf_insn_access_aux *info)
{
	switch (off) {
	case bpf_ctx_range(struct __sk_buff, tc_classid):
	case bpf_ctx_range(struct __sk_buff, data_meta):
	case bpf_ctx_range(struct __sk_buff, tstamp):
	case bpf_ctx_range(struct __sk_buff, wire_len):
		return false;
	}

	if (type == BPF_WRITE) {
		switch (off) {
		case bpf_ctx_range(struct __sk_buff, tc_index):
		case bpf_ctx_range(struct __sk_buff, priority):
			break;
		default:
			return false;
		}
	}

	switch (off) {
	case bpf_ctx_range(struct __sk_buff, mark):
		return false;
	case bpf_ctx_range(struct __sk_buff, data):
		info->reg_type = PTR_TO_PACKET;
		break;
	case bpf_ctx_range(struct __sk_buff, data_end):
		info->reg_type = PTR_TO_PACKET_END;
		break;
	}

	return bpf_skb_is_valid_access(off, size, type, prog, info);
}

static bool sk_msg_is_valid_access(int off, int size,
				   enum bpf_access_type type,
				   const struct bpf_prog *prog,
				   struct bpf_insn_access_aux *info)
{
	if (type == BPF_WRITE)
		return false;

	if (off % size != 0)
		return false;

	switch (off) {
	case offsetof(struct sk_msg_md, data):
		info->reg_type = PTR_TO_PACKET;
		if (size != sizeof(__u64))
			return false;
		break;
	case offsetof(struct sk_msg_md, data_end):
		info->reg_type = PTR_TO_PACKET_END;
		if (size != sizeof(__u64))
			return false;
		break;
	case offsetof(struct sk_msg_md, sk):
		if (size != sizeof(__u64))
			return false;
		info->reg_type = PTR_TO_SOCKET;
		break;
	case bpf_ctx_range(struct sk_msg_md, family):
	case bpf_ctx_range(struct sk_msg_md, remote_ip4):
	case bpf_ctx_range(struct sk_msg_md, local_ip4):
	case bpf_ctx_range_till(struct sk_msg_md, remote_ip6[0], remote_ip6[3]):
	case bpf_ctx_range_till(struct sk_msg_md, local_ip6[0], local_ip6[3]):
	case bpf_ctx_range(struct sk_msg_md, remote_port):
	case bpf_ctx_range(struct sk_msg_md, local_port):
	case bpf_ctx_range(struct sk_msg_md, size):
		if (size != sizeof(__u32))
			return false;
		break;
	default:
		return false;
	}
	return true;
}

static bool flow_dissector_is_valid_access(int off, int size,
					   enum bpf_access_type type,
					   const struct bpf_prog *prog,
					   struct bpf_insn_access_aux *info)
{
	const int size_default = sizeof(__u32);

	if (off < 0 || off >= sizeof(struct __sk_buff))
		return false;

	if (type == BPF_WRITE)
		return false;

	switch (off) {
	case bpf_ctx_range(struct __sk_buff, data):
		if (size != size_default)
			return false;
		info->reg_type = PTR_TO_PACKET;
		return true;
	case bpf_ctx_range(struct __sk_buff, data_end):
		if (size != size_default)
			return false;
		info->reg_type = PTR_TO_PACKET_END;
		return true;
	case bpf_ctx_range_ptr(struct __sk_buff, flow_keys):
		if (size != sizeof(__u64))
			return false;
		info->reg_type = PTR_TO_FLOW_KEYS;
		return true;
	default:
		return false;
	}
}

static u32 flow_dissector_convert_ctx_access(enum bpf_access_type type,
					     const struct bpf_insn *si,
					     struct bpf_insn *insn_buf,
					     struct bpf_prog *prog,
					     u32 *target_size)

{
	struct bpf_insn *insn = insn_buf;

	switch (si->off) {
	case offsetof(struct __sk_buff, data):
		*insn++ = BPF_LDX_MEM(BPF_FIELD_SIZEOF(struct bpf_flow_dissector, data),
				      si->dst_reg, si->src_reg,
				      offsetof(struct bpf_flow_dissector, data));
		break;

	case offsetof(struct __sk_buff, data_end):
		*insn++ = BPF_LDX_MEM(BPF_FIELD_SIZEOF(struct bpf_flow_dissector, data_end),
				      si->dst_reg, si->src_reg,
				      offsetof(struct bpf_flow_dissector, data_end));
		break;

	case offsetof(struct __sk_buff, flow_keys):
		*insn++ = BPF_LDX_MEM(BPF_FIELD_SIZEOF(struct bpf_flow_dissector, flow_keys),
				      si->dst_reg, si->src_reg,
				      offsetof(struct bpf_flow_dissector, flow_keys));
		break;
	}

	return insn - insn_buf;
}

static struct bpf_insn *bpf_convert_shinfo_access(const struct bpf_insn *si,
						  struct bpf_insn *insn)
{
	/* si->dst_reg = skb_shinfo(SKB); */
#ifdef NET_SKBUFF_DATA_USES_OFFSET
	*insn++ = BPF_LDX_MEM(BPF_FIELD_SIZEOF(struct sk_buff, end),
			      BPF_REG_AX, si->src_reg,
			      offsetof(struct sk_buff, end));
	*insn++ = BPF_LDX_MEM(BPF_FIELD_SIZEOF(struct sk_buff, head),
			      si->dst_reg, si->src_reg,
			      offsetof(struct sk_buff, head));
	*insn++ = BPF_ALU64_REG(BPF_ADD, si->dst_reg, BPF_REG_AX);
#else
	*insn++ = BPF_LDX_MEM(BPF_FIELD_SIZEOF(struct sk_buff, end),
			      si->dst_reg, si->src_reg,
			      offsetof(struct sk_buff, end));
#endif

	return insn;
}

static u32 bpf_convert_ctx_access(enum bpf_access_type type,
				  const struct bpf_insn *si,
				  struct bpf_insn *insn_buf,
				  struct bpf_prog *prog, u32 *target_size)
{
	struct bpf_insn *insn = insn_buf;
	int off;

	switch (si->off) {
	case offsetof(struct __sk_buff, len):
		*insn++ = BPF_LDX_MEM(BPF_W, si->dst_reg, si->src_reg,
				      bpf_target_off(struct sk_buff, len, 4,
						     target_size));
		break;

	case offsetof(struct __sk_buff, protocol):
		*insn++ = BPF_LDX_MEM(BPF_H, si->dst_reg, si->src_reg,
				      bpf_target_off(struct sk_buff, protocol, 2,
						     target_size));
		break;

	case offsetof(struct __sk_buff, vlan_proto):
		*insn++ = BPF_LDX_MEM(BPF_H, si->dst_reg, si->src_reg,
				      bpf_target_off(struct sk_buff, vlan_proto, 2,
						     target_size));
		break;

	case offsetof(struct __sk_buff, priority):
		if (type == BPF_WRITE)
			*insn++ = BPF_STX_MEM(BPF_W, si->dst_reg, si->src_reg,
					      bpf_target_off(struct sk_buff, priority, 4,
							     target_size));
		else
			*insn++ = BPF_LDX_MEM(BPF_W, si->dst_reg, si->src_reg,
					      bpf_target_off(struct sk_buff, priority, 4,
							     target_size));
		break;

	case offsetof(struct __sk_buff, ingress_ifindex):
		*insn++ = BPF_LDX_MEM(BPF_W, si->dst_reg, si->src_reg,
				      bpf_target_off(struct sk_buff, skb_iif, 4,
						     target_size));
		break;

	case offsetof(struct __sk_buff, ifindex):
		*insn++ = BPF_LDX_MEM(BPF_FIELD_SIZEOF(struct sk_buff, dev),
				      si->dst_reg, si->src_reg,
				      offsetof(struct sk_buff, dev));
		*insn++ = BPF_JMP_IMM(BPF_JEQ, si->dst_reg, 0, 1);
		*insn++ = BPF_LDX_MEM(BPF_W, si->dst_reg, si->dst_reg,
				      bpf_target_off(struct net_device, ifindex, 4,
						     target_size));
		break;

	case offsetof(struct __sk_buff, hash):
		*insn++ = BPF_LDX_MEM(BPF_W, si->dst_reg, si->src_reg,
				      bpf_target_off(struct sk_buff, hash, 4,
						     target_size));
		break;

	case offsetof(struct __sk_buff, mark):
		if (type == BPF_WRITE)
			*insn++ = BPF_STX_MEM(BPF_W, si->dst_reg, si->src_reg,
					      bpf_target_off(struct sk_buff, mark, 4,
							     target_size));
		else
			*insn++ = BPF_LDX_MEM(BPF_W, si->dst_reg, si->src_reg,
					      bpf_target_off(struct sk_buff, mark, 4,
							     target_size));
		break;

	case offsetof(struct __sk_buff, pkt_type):
		*target_size = 1;
		*insn++ = BPF_LDX_MEM(BPF_B, si->dst_reg, si->src_reg,
				      PKT_TYPE_OFFSET());
		*insn++ = BPF_ALU32_IMM(BPF_AND, si->dst_reg, PKT_TYPE_MAX);
#ifdef __BIG_ENDIAN_BITFIELD
		*insn++ = BPF_ALU32_IMM(BPF_RSH, si->dst_reg, 5);
#endif
		break;

	case offsetof(struct __sk_buff, queue_mapping):
		if (type == BPF_WRITE) {
			*insn++ = BPF_JMP_IMM(BPF_JGE, si->src_reg, NO_QUEUE_MAPPING, 1);
			*insn++ = BPF_STX_MEM(BPF_H, si->dst_reg, si->src_reg,
					      bpf_target_off(struct sk_buff,
							     queue_mapping,
							     2, target_size));
		} else {
			*insn++ = BPF_LDX_MEM(BPF_H, si->dst_reg, si->src_reg,
					      bpf_target_off(struct sk_buff,
							     queue_mapping,
							     2, target_size));
		}
		break;

	case offsetof(struct __sk_buff, vlan_present):
		*target_size = 1;
		*insn++ = BPF_LDX_MEM(BPF_B, si->dst_reg, si->src_reg,
				      PKT_VLAN_PRESENT_OFFSET());
		if (PKT_VLAN_PRESENT_BIT)
			*insn++ = BPF_ALU32_IMM(BPF_RSH, si->dst_reg, PKT_VLAN_PRESENT_BIT);
		if (PKT_VLAN_PRESENT_BIT < 7)
			*insn++ = BPF_ALU32_IMM(BPF_AND, si->dst_reg, 1);
		break;

	case offsetof(struct __sk_buff, vlan_tci):
		*insn++ = BPF_LDX_MEM(BPF_H, si->dst_reg, si->src_reg,
				      bpf_target_off(struct sk_buff, vlan_tci, 2,
						     target_size));
		break;

	case offsetof(struct __sk_buff, cb[0]) ...
	     offsetofend(struct __sk_buff, cb[4]) - 1:
		BUILD_BUG_ON(sizeof_field(struct qdisc_skb_cb, data) < 20);
		BUILD_BUG_ON((offsetof(struct sk_buff, cb) +
			      offsetof(struct qdisc_skb_cb, data)) %
			     sizeof(__u64));

		prog->cb_access = 1;
		off  = si->off;
		off -= offsetof(struct __sk_buff, cb[0]);
		off += offsetof(struct sk_buff, cb);
		off += offsetof(struct qdisc_skb_cb, data);
		if (type == BPF_WRITE)
			*insn++ = BPF_STX_MEM(BPF_SIZE(si->code), si->dst_reg,
					      si->src_reg, off);
		else
			*insn++ = BPF_LDX_MEM(BPF_SIZE(si->code), si->dst_reg,
					      si->src_reg, off);
		break;

	case offsetof(struct __sk_buff, tc_classid):
		BUILD_BUG_ON(sizeof_field(struct qdisc_skb_cb, tc_classid) != 2);

		off  = si->off;
		off -= offsetof(struct __sk_buff, tc_classid);
		off += offsetof(struct sk_buff, cb);
		off += offsetof(struct qdisc_skb_cb, tc_classid);
		*target_size = 2;
		if (type == BPF_WRITE)
			*insn++ = BPF_STX_MEM(BPF_H, si->dst_reg,
					      si->src_reg, off);
		else
			*insn++ = BPF_LDX_MEM(BPF_H, si->dst_reg,
					      si->src_reg, off);
		break;

	case offsetof(struct __sk_buff, data):
		*insn++ = BPF_LDX_MEM(BPF_FIELD_SIZEOF(struct sk_buff, data),
				      si->dst_reg, si->src_reg,
				      offsetof(struct sk_buff, data));
		break;

	case offsetof(struct __sk_buff, data_meta):
		off  = si->off;
		off -= offsetof(struct __sk_buff, data_meta);
		off += offsetof(struct sk_buff, cb);
		off += offsetof(struct bpf_skb_data_end, data_meta);
		*insn++ = BPF_LDX_MEM(BPF_SIZEOF(void *), si->dst_reg,
				      si->src_reg, off);
		break;

	case offsetof(struct __sk_buff, data_end):
		off  = si->off;
		off -= offsetof(struct __sk_buff, data_end);
		off += offsetof(struct sk_buff, cb);
		off += offsetof(struct bpf_skb_data_end, data_end);
		*insn++ = BPF_LDX_MEM(BPF_SIZEOF(void *), si->dst_reg,
				      si->src_reg, off);
		break;

	case offsetof(struct __sk_buff, tc_index):
#ifdef CONFIG_NET_SCHED
		if (type == BPF_WRITE)
			*insn++ = BPF_STX_MEM(BPF_H, si->dst_reg, si->src_reg,
					      bpf_target_off(struct sk_buff, tc_index, 2,
							     target_size));
		else
			*insn++ = BPF_LDX_MEM(BPF_H, si->dst_reg, si->src_reg,
					      bpf_target_off(struct sk_buff, tc_index, 2,
							     target_size));
#else
		*target_size = 2;
		if (type == BPF_WRITE)
			*insn++ = BPF_MOV64_REG(si->dst_reg, si->dst_reg);
		else
			*insn++ = BPF_MOV64_IMM(si->dst_reg, 0);
#endif
		break;

	case offsetof(struct __sk_buff, napi_id):
#if defined(CONFIG_NET_RX_BUSY_POLL)
		*insn++ = BPF_LDX_MEM(BPF_W, si->dst_reg, si->src_reg,
				      bpf_target_off(struct sk_buff, napi_id, 4,
						     target_size));
		*insn++ = BPF_JMP_IMM(BPF_JGE, si->dst_reg, MIN_NAPI_ID, 1);
		*insn++ = BPF_MOV64_IMM(si->dst_reg, 0);
#else
		*target_size = 4;
		*insn++ = BPF_MOV64_IMM(si->dst_reg, 0);
#endif
		break;
	case offsetof(struct __sk_buff, family):
		BUILD_BUG_ON(sizeof_field(struct sock_common, skc_family) != 2);

		*insn++ = BPF_LDX_MEM(BPF_FIELD_SIZEOF(struct sk_buff, sk),
				      si->dst_reg, si->src_reg,
				      offsetof(struct sk_buff, sk));
		*insn++ = BPF_LDX_MEM(BPF_H, si->dst_reg, si->dst_reg,
				      bpf_target_off(struct sock_common,
						     skc_family,
						     2, target_size));
		break;
	case offsetof(struct __sk_buff, remote_ip4):
		BUILD_BUG_ON(sizeof_field(struct sock_common, skc_daddr) != 4);

		*insn++ = BPF_LDX_MEM(BPF_FIELD_SIZEOF(struct sk_buff, sk),
				      si->dst_reg, si->src_reg,
				      offsetof(struct sk_buff, sk));
		*insn++ = BPF_LDX_MEM(BPF_W, si->dst_reg, si->dst_reg,
				      bpf_target_off(struct sock_common,
						     skc_daddr,
						     4, target_size));
		break;
	case offsetof(struct __sk_buff, local_ip4):
		BUILD_BUG_ON(sizeof_field(struct sock_common,
					  skc_rcv_saddr) != 4);

		*insn++ = BPF_LDX_MEM(BPF_FIELD_SIZEOF(struct sk_buff, sk),
				      si->dst_reg, si->src_reg,
				      offsetof(struct sk_buff, sk));
		*insn++ = BPF_LDX_MEM(BPF_W, si->dst_reg, si->dst_reg,
				      bpf_target_off(struct sock_common,
						     skc_rcv_saddr,
						     4, target_size));
		break;
	case offsetof(struct __sk_buff, remote_ip6[0]) ...
	     offsetof(struct __sk_buff, remote_ip6[3]):
#if IS_ENABLED(CONFIG_IPV6)
		BUILD_BUG_ON(sizeof_field(struct sock_common,
					  skc_v6_daddr.s6_addr32[0]) != 4);

		off = si->off;
		off -= offsetof(struct __sk_buff, remote_ip6[0]);

		*insn++ = BPF_LDX_MEM(BPF_FIELD_SIZEOF(struct sk_buff, sk),
				      si->dst_reg, si->src_reg,
				      offsetof(struct sk_buff, sk));
		*insn++ = BPF_LDX_MEM(BPF_W, si->dst_reg, si->dst_reg,
				      offsetof(struct sock_common,
					       skc_v6_daddr.s6_addr32[0]) +
				      off);
#else
		*insn++ = BPF_MOV32_IMM(si->dst_reg, 0);
#endif
		break;
	case offsetof(struct __sk_buff, local_ip6[0]) ...
	     offsetof(struct __sk_buff, local_ip6[3]):
#if IS_ENABLED(CONFIG_IPV6)
		BUILD_BUG_ON(sizeof_field(struct sock_common,
					  skc_v6_rcv_saddr.s6_addr32[0]) != 4);

		off = si->off;
		off -= offsetof(struct __sk_buff, local_ip6[0]);

		*insn++ = BPF_LDX_MEM(BPF_FIELD_SIZEOF(struct sk_buff, sk),
				      si->dst_reg, si->src_reg,
				      offsetof(struct sk_buff, sk));
		*insn++ = BPF_LDX_MEM(BPF_W, si->dst_reg, si->dst_reg,
				      offsetof(struct sock_common,
					       skc_v6_rcv_saddr.s6_addr32[0]) +
				      off);
#else
		*insn++ = BPF_MOV32_IMM(si->dst_reg, 0);
#endif
		break;

	case offsetof(struct __sk_buff, remote_port):
		BUILD_BUG_ON(sizeof_field(struct sock_common, skc_dport) != 2);

		*insn++ = BPF_LDX_MEM(BPF_FIELD_SIZEOF(struct sk_buff, sk),
				      si->dst_reg, si->src_reg,
				      offsetof(struct sk_buff, sk));
		*insn++ = BPF_LDX_MEM(BPF_H, si->dst_reg, si->dst_reg,
				      bpf_target_off(struct sock_common,
						     skc_dport,
						     2, target_size));
#ifndef __BIG_ENDIAN_BITFIELD
		*insn++ = BPF_ALU32_IMM(BPF_LSH, si->dst_reg, 16);
#endif
		break;

	case offsetof(struct __sk_buff, local_port):
		BUILD_BUG_ON(sizeof_field(struct sock_common, skc_num) != 2);

		*insn++ = BPF_LDX_MEM(BPF_FIELD_SIZEOF(struct sk_buff, sk),
				      si->dst_reg, si->src_reg,
				      offsetof(struct sk_buff, sk));
		*insn++ = BPF_LDX_MEM(BPF_H, si->dst_reg, si->dst_reg,
				      bpf_target_off(struct sock_common,
						     skc_num, 2, target_size));
		break;

	case offsetof(struct __sk_buff, tstamp):
		BUILD_BUG_ON(sizeof_field(struct sk_buff, tstamp) != 8);

		if (type == BPF_WRITE)
			*insn++ = BPF_STX_MEM(BPF_DW,
					      si->dst_reg, si->src_reg,
					      bpf_target_off(struct sk_buff,
							     tstamp, 8,
							     target_size));
		else
			*insn++ = BPF_LDX_MEM(BPF_DW,
					      si->dst_reg, si->src_reg,
					      bpf_target_off(struct sk_buff,
							     tstamp, 8,
							     target_size));
		break;

	case offsetof(struct __sk_buff, gso_segs):
		insn = bpf_convert_shinfo_access(si, insn);
		*insn++ = BPF_LDX_MEM(BPF_FIELD_SIZEOF(struct skb_shared_info, gso_segs),
				      si->dst_reg, si->dst_reg,
				      bpf_target_off(struct skb_shared_info,
						     gso_segs, 2,
						     target_size));
		break;
	case offsetof(struct __sk_buff, gso_size):
		insn = bpf_convert_shinfo_access(si, insn);
		*insn++ = BPF_LDX_MEM(BPF_FIELD_SIZEOF(struct skb_shared_info, gso_size),
				      si->dst_reg, si->dst_reg,
				      bpf_target_off(struct skb_shared_info,
						     gso_size, 2,
						     target_size));
		break;
	case offsetof(struct __sk_buff, wire_len):
		BUILD_BUG_ON(sizeof_field(struct qdisc_skb_cb, pkt_len) != 4);

		off = si->off;
		off -= offsetof(struct __sk_buff, wire_len);
		off += offsetof(struct sk_buff, cb);
		off += offsetof(struct qdisc_skb_cb, pkt_len);
		*target_size = 4;
		*insn++ = BPF_LDX_MEM(BPF_W, si->dst_reg, si->src_reg, off);
		break;

	case offsetof(struct __sk_buff, sk):
		*insn++ = BPF_LDX_MEM(BPF_FIELD_SIZEOF(struct sk_buff, sk),
				      si->dst_reg, si->src_reg,
				      offsetof(struct sk_buff, sk));
		break;
	}

	return insn - insn_buf;
}

u32 bpf_sock_convert_ctx_access(enum bpf_access_type type,
				const struct bpf_insn *si,
				struct bpf_insn *insn_buf,
				struct bpf_prog *prog, u32 *target_size)
{
	struct bpf_insn *insn = insn_buf;
	int off;

	switch (si->off) {
	case offsetof(struct bpf_sock, bound_dev_if):
		BUILD_BUG_ON(sizeof_field(struct sock, sk_bound_dev_if) != 4);

		if (type == BPF_WRITE)
			*insn++ = BPF_STX_MEM(BPF_W, si->dst_reg, si->src_reg,
					offsetof(struct sock, sk_bound_dev_if));
		else
			*insn++ = BPF_LDX_MEM(BPF_W, si->dst_reg, si->src_reg,
				      offsetof(struct sock, sk_bound_dev_if));
		break;

	case offsetof(struct bpf_sock, mark):
		BUILD_BUG_ON(sizeof_field(struct sock, sk_mark) != 4);

		if (type == BPF_WRITE)
			*insn++ = BPF_STX_MEM(BPF_W, si->dst_reg, si->src_reg,
					offsetof(struct sock, sk_mark));
		else
			*insn++ = BPF_LDX_MEM(BPF_W, si->dst_reg, si->src_reg,
				      offsetof(struct sock, sk_mark));
		break;

	case offsetof(struct bpf_sock, priority):
		BUILD_BUG_ON(sizeof_field(struct sock, sk_priority) != 4);

		if (type == BPF_WRITE)
			*insn++ = BPF_STX_MEM(BPF_W, si->dst_reg, si->src_reg,
					offsetof(struct sock, sk_priority));
		else
			*insn++ = BPF_LDX_MEM(BPF_W, si->dst_reg, si->src_reg,
				      offsetof(struct sock, sk_priority));
		break;

	case offsetof(struct bpf_sock, family):
		*insn++ = BPF_LDX_MEM(
			BPF_FIELD_SIZEOF(struct sock_common, skc_family),
			si->dst_reg, si->src_reg,
			bpf_target_off(struct sock_common,
				       skc_family,
				       sizeof_field(struct sock_common,
						    skc_family),
				       target_size));
		break;

	case offsetof(struct bpf_sock, type):
		*insn++ = BPF_LDX_MEM(
			BPF_FIELD_SIZEOF(struct sock, sk_type),
			si->dst_reg, si->src_reg,
			bpf_target_off(struct sock, sk_type,
				       sizeof_field(struct sock, sk_type),
				       target_size));
		break;

	case offsetof(struct bpf_sock, protocol):
		*insn++ = BPF_LDX_MEM(
			BPF_FIELD_SIZEOF(struct sock, sk_protocol),
			si->dst_reg, si->src_reg,
			bpf_target_off(struct sock, sk_protocol,
				       sizeof_field(struct sock, sk_protocol),
				       target_size));
		break;

	case offsetof(struct bpf_sock, src_ip4):
		*insn++ = BPF_LDX_MEM(
			BPF_SIZE(si->code), si->dst_reg, si->src_reg,
			bpf_target_off(struct sock_common, skc_rcv_saddr,
				       sizeof_field(struct sock_common,
						    skc_rcv_saddr),
				       target_size));
		break;

	case offsetof(struct bpf_sock, dst_ip4):
		*insn++ = BPF_LDX_MEM(
			BPF_SIZE(si->code), si->dst_reg, si->src_reg,
			bpf_target_off(struct sock_common, skc_daddr,
				       sizeof_field(struct sock_common,
						    skc_daddr),
				       target_size));
		break;

	case bpf_ctx_range_till(struct bpf_sock, src_ip6[0], src_ip6[3]):
#if IS_ENABLED(CONFIG_IPV6)
		off = si->off;
		off -= offsetof(struct bpf_sock, src_ip6[0]);
		*insn++ = BPF_LDX_MEM(
			BPF_SIZE(si->code), si->dst_reg, si->src_reg,
			bpf_target_off(
				struct sock_common,
				skc_v6_rcv_saddr.s6_addr32[0],
				sizeof_field(struct sock_common,
					     skc_v6_rcv_saddr.s6_addr32[0]),
				target_size) + off);
#else
		(void)off;
		*insn++ = BPF_MOV32_IMM(si->dst_reg, 0);
#endif
		break;

	case bpf_ctx_range_till(struct bpf_sock, dst_ip6[0], dst_ip6[3]):
#if IS_ENABLED(CONFIG_IPV6)
		off = si->off;
		off -= offsetof(struct bpf_sock, dst_ip6[0]);
		*insn++ = BPF_LDX_MEM(
			BPF_SIZE(si->code), si->dst_reg, si->src_reg,
			bpf_target_off(struct sock_common,
				       skc_v6_daddr.s6_addr32[0],
				       sizeof_field(struct sock_common,
						    skc_v6_daddr.s6_addr32[0]),
				       target_size) + off);
#else
		*insn++ = BPF_MOV32_IMM(si->dst_reg, 0);
		*target_size = 4;
#endif
		break;

	case offsetof(struct bpf_sock, src_port):
		*insn++ = BPF_LDX_MEM(
			BPF_FIELD_SIZEOF(struct sock_common, skc_num),
			si->dst_reg, si->src_reg,
			bpf_target_off(struct sock_common, skc_num,
				       sizeof_field(struct sock_common,
						    skc_num),
				       target_size));
		break;

	case offsetof(struct bpf_sock, dst_port):
		*insn++ = BPF_LDX_MEM(
			BPF_FIELD_SIZEOF(struct sock_common, skc_dport),
			si->dst_reg, si->src_reg,
			bpf_target_off(struct sock_common, skc_dport,
				       sizeof_field(struct sock_common,
						    skc_dport),
				       target_size));
		break;

	case offsetof(struct bpf_sock, state):
		*insn++ = BPF_LDX_MEM(
			BPF_FIELD_SIZEOF(struct sock_common, skc_state),
			si->dst_reg, si->src_reg,
			bpf_target_off(struct sock_common, skc_state,
				       sizeof_field(struct sock_common,
						    skc_state),
				       target_size));
		break;
	case offsetof(struct bpf_sock, rx_queue_mapping):
#ifdef CONFIG_SOCK_RX_QUEUE_MAPPING
		*insn++ = BPF_LDX_MEM(
			BPF_FIELD_SIZEOF(struct sock, sk_rx_queue_mapping),
			si->dst_reg, si->src_reg,
			bpf_target_off(struct sock, sk_rx_queue_mapping,
				       sizeof_field(struct sock,
						    sk_rx_queue_mapping),
				       target_size));
		*insn++ = BPF_JMP_IMM(BPF_JNE, si->dst_reg, NO_QUEUE_MAPPING,
				      1);
		*insn++ = BPF_MOV64_IMM(si->dst_reg, -1);
#else
		*insn++ = BPF_MOV64_IMM(si->dst_reg, -1);
		*target_size = 2;
#endif
		break;
	}

	return insn - insn_buf;
}

static u32 tc_cls_act_convert_ctx_access(enum bpf_access_type type,
					 const struct bpf_insn *si,
					 struct bpf_insn *insn_buf,
					 struct bpf_prog *prog, u32 *target_size)
{
	struct bpf_insn *insn = insn_buf;

	switch (si->off) {
	case offsetof(struct __sk_buff, ifindex):
		*insn++ = BPF_LDX_MEM(BPF_FIELD_SIZEOF(struct sk_buff, dev),
				      si->dst_reg, si->src_reg,
				      offsetof(struct sk_buff, dev));
		*insn++ = BPF_LDX_MEM(BPF_W, si->dst_reg, si->dst_reg,
				      bpf_target_off(struct net_device, ifindex, 4,
						     target_size));
		break;
	default:
		return bpf_convert_ctx_access(type, si, insn_buf, prog,
					      target_size);
	}

	return insn - insn_buf;
}

static u32 xdp_convert_ctx_access(enum bpf_access_type type,
				  const struct bpf_insn *si,
				  struct bpf_insn *insn_buf,
				  struct bpf_prog *prog, u32 *target_size)
{
	struct bpf_insn *insn = insn_buf;

	switch (si->off) {
	case offsetof(struct xdp_md, data):
		*insn++ = BPF_LDX_MEM(BPF_FIELD_SIZEOF(struct xdp_buff, data),
				      si->dst_reg, si->src_reg,
				      offsetof(struct xdp_buff, data));
		break;
	case offsetof(struct xdp_md, data_meta):
		*insn++ = BPF_LDX_MEM(BPF_FIELD_SIZEOF(struct xdp_buff, data_meta),
				      si->dst_reg, si->src_reg,
				      offsetof(struct xdp_buff, data_meta));
		break;
	case offsetof(struct xdp_md, data_end):
		*insn++ = BPF_LDX_MEM(BPF_FIELD_SIZEOF(struct xdp_buff, data_end),
				      si->dst_reg, si->src_reg,
				      offsetof(struct xdp_buff, data_end));
		break;
	case offsetof(struct xdp_md, ingress_ifindex):
		*insn++ = BPF_LDX_MEM(BPF_FIELD_SIZEOF(struct xdp_buff, rxq),
				      si->dst_reg, si->src_reg,
				      offsetof(struct xdp_buff, rxq));
		*insn++ = BPF_LDX_MEM(BPF_FIELD_SIZEOF(struct xdp_rxq_info, dev),
				      si->dst_reg, si->dst_reg,
				      offsetof(struct xdp_rxq_info, dev));
		*insn++ = BPF_LDX_MEM(BPF_W, si->dst_reg, si->dst_reg,
				      offsetof(struct net_device, ifindex));
		break;
	case offsetof(struct xdp_md, rx_queue_index):
		*insn++ = BPF_LDX_MEM(BPF_FIELD_SIZEOF(struct xdp_buff, rxq),
				      si->dst_reg, si->src_reg,
				      offsetof(struct xdp_buff, rxq));
		*insn++ = BPF_LDX_MEM(BPF_W, si->dst_reg, si->dst_reg,
				      offsetof(struct xdp_rxq_info,
					       queue_index));
		break;
	case offsetof(struct xdp_md, egress_ifindex):
		*insn++ = BPF_LDX_MEM(BPF_FIELD_SIZEOF(struct xdp_buff, txq),
				      si->dst_reg, si->src_reg,
				      offsetof(struct xdp_buff, txq));
		*insn++ = BPF_LDX_MEM(BPF_FIELD_SIZEOF(struct xdp_txq_info, dev),
				      si->dst_reg, si->dst_reg,
				      offsetof(struct xdp_txq_info, dev));
		*insn++ = BPF_LDX_MEM(BPF_W, si->dst_reg, si->dst_reg,
				      offsetof(struct net_device, ifindex));
		break;
	}

	return insn - insn_buf;
}

/* SOCK_ADDR_LOAD_NESTED_FIELD() loads Nested Field S.F.NF where S is type of
 * context Structure, F is Field in context structure that contains a pointer
 * to Nested Structure of type NS that has the field NF.
 *
 * SIZE encodes the load size (BPF_B, BPF_H, etc). It's up to caller to make
 * sure that SIZE is not greater than actual size of S.F.NF.
 *
 * If offset OFF is provided, the load happens from that offset relative to
 * offset of NF.
 */
#define SOCK_ADDR_LOAD_NESTED_FIELD_SIZE_OFF(S, NS, F, NF, SIZE, OFF)	       \
	do {								       \
		*insn++ = BPF_LDX_MEM(BPF_FIELD_SIZEOF(S, F), si->dst_reg,     \
				      si->src_reg, offsetof(S, F));	       \
		*insn++ = BPF_LDX_MEM(					       \
			SIZE, si->dst_reg, si->dst_reg,			       \
			bpf_target_off(NS, NF, sizeof_field(NS, NF),	       \
				       target_size)			       \
				+ OFF);					       \
	} while (0)

#define SOCK_ADDR_LOAD_NESTED_FIELD(S, NS, F, NF)			       \
	SOCK_ADDR_LOAD_NESTED_FIELD_SIZE_OFF(S, NS, F, NF,		       \
					     BPF_FIELD_SIZEOF(NS, NF), 0)

/* SOCK_ADDR_STORE_NESTED_FIELD_OFF() has semantic similar to
 * SOCK_ADDR_LOAD_NESTED_FIELD_SIZE_OFF() but for store operation.
 *
 * In addition it uses Temporary Field TF (member of struct S) as the 3rd
 * "register" since two registers available in convert_ctx_access are not
 * enough: we can't override neither SRC, since it contains value to store, nor
 * DST since it contains pointer to context that may be used by later
 * instructions. But we need a temporary place to save pointer to nested
 * structure whose field we want to store to.
 */
#define SOCK_ADDR_STORE_NESTED_FIELD_OFF(S, NS, F, NF, SIZE, OFF, TF)	       \
	do {								       \
		int tmp_reg = BPF_REG_9;				       \
		if (si->src_reg == tmp_reg || si->dst_reg == tmp_reg)	       \
			--tmp_reg;					       \
		if (si->src_reg == tmp_reg || si->dst_reg == tmp_reg)	       \
			--tmp_reg;					       \
		*insn++ = BPF_STX_MEM(BPF_DW, si->dst_reg, tmp_reg,	       \
				      offsetof(S, TF));			       \
		*insn++ = BPF_LDX_MEM(BPF_FIELD_SIZEOF(S, F), tmp_reg,	       \
				      si->dst_reg, offsetof(S, F));	       \
		*insn++ = BPF_STX_MEM(SIZE, tmp_reg, si->src_reg,	       \
			bpf_target_off(NS, NF, sizeof_field(NS, NF),	       \
				       target_size)			       \
				+ OFF);					       \
		*insn++ = BPF_LDX_MEM(BPF_DW, tmp_reg, si->dst_reg,	       \
				      offsetof(S, TF));			       \
	} while (0)

#define SOCK_ADDR_LOAD_OR_STORE_NESTED_FIELD_SIZE_OFF(S, NS, F, NF, SIZE, OFF, \
						      TF)		       \
	do {								       \
		if (type == BPF_WRITE) {				       \
			SOCK_ADDR_STORE_NESTED_FIELD_OFF(S, NS, F, NF, SIZE,   \
							 OFF, TF);	       \
		} else {						       \
			SOCK_ADDR_LOAD_NESTED_FIELD_SIZE_OFF(		       \
				S, NS, F, NF, SIZE, OFF);  \
		}							       \
	} while (0)

#define SOCK_ADDR_LOAD_OR_STORE_NESTED_FIELD(S, NS, F, NF, TF)		       \
	SOCK_ADDR_LOAD_OR_STORE_NESTED_FIELD_SIZE_OFF(			       \
		S, NS, F, NF, BPF_FIELD_SIZEOF(NS, NF), 0, TF)

static u32 sock_addr_convert_ctx_access(enum bpf_access_type type,
					const struct bpf_insn *si,
					struct bpf_insn *insn_buf,
					struct bpf_prog *prog, u32 *target_size)
{
	int off, port_size = sizeof_field(struct sockaddr_in6, sin6_port);
	struct bpf_insn *insn = insn_buf;

	switch (si->off) {
	case offsetof(struct bpf_sock_addr, user_family):
		SOCK_ADDR_LOAD_NESTED_FIELD(struct bpf_sock_addr_kern,
					    struct sockaddr, uaddr, sa_family);
		break;

	case offsetof(struct bpf_sock_addr, user_ip4):
		SOCK_ADDR_LOAD_OR_STORE_NESTED_FIELD_SIZE_OFF(
			struct bpf_sock_addr_kern, struct sockaddr_in, uaddr,
			sin_addr, BPF_SIZE(si->code), 0, tmp_reg);
		break;

	case bpf_ctx_range_till(struct bpf_sock_addr, user_ip6[0], user_ip6[3]):
		off = si->off;
		off -= offsetof(struct bpf_sock_addr, user_ip6[0]);
		SOCK_ADDR_LOAD_OR_STORE_NESTED_FIELD_SIZE_OFF(
			struct bpf_sock_addr_kern, struct sockaddr_in6, uaddr,
			sin6_addr.s6_addr32[0], BPF_SIZE(si->code), off,
			tmp_reg);
		break;

	case offsetof(struct bpf_sock_addr, user_port):
		/* To get port we need to know sa_family first and then treat
		 * sockaddr as either sockaddr_in or sockaddr_in6.
		 * Though we can simplify since port field has same offset and
		 * size in both structures.
		 * Here we check this invariant and use just one of the
		 * structures if it's true.
		 */
		BUILD_BUG_ON(offsetof(struct sockaddr_in, sin_port) !=
			     offsetof(struct sockaddr_in6, sin6_port));
		BUILD_BUG_ON(sizeof_field(struct sockaddr_in, sin_port) !=
			     sizeof_field(struct sockaddr_in6, sin6_port));
		/* Account for sin6_port being smaller than user_port. */
		port_size = min(port_size, BPF_LDST_BYTES(si));
		SOCK_ADDR_LOAD_OR_STORE_NESTED_FIELD_SIZE_OFF(
			struct bpf_sock_addr_kern, struct sockaddr_in6, uaddr,
			sin6_port, bytes_to_bpf_size(port_size), 0, tmp_reg);
		break;

	case offsetof(struct bpf_sock_addr, family):
		SOCK_ADDR_LOAD_NESTED_FIELD(struct bpf_sock_addr_kern,
					    struct sock, sk, sk_family);
		break;

	case offsetof(struct bpf_sock_addr, type):
		SOCK_ADDR_LOAD_NESTED_FIELD(struct bpf_sock_addr_kern,
					    struct sock, sk, sk_type);
		break;

	case offsetof(struct bpf_sock_addr, protocol):
		SOCK_ADDR_LOAD_NESTED_FIELD(struct bpf_sock_addr_kern,
					    struct sock, sk, sk_protocol);
		break;

	case offsetof(struct bpf_sock_addr, msg_src_ip4):
		/* Treat t_ctx as struct in_addr for msg_src_ip4. */
		SOCK_ADDR_LOAD_OR_STORE_NESTED_FIELD_SIZE_OFF(
			struct bpf_sock_addr_kern, struct in_addr, t_ctx,
			s_addr, BPF_SIZE(si->code), 0, tmp_reg);
		break;

	case bpf_ctx_range_till(struct bpf_sock_addr, msg_src_ip6[0],
				msg_src_ip6[3]):
		off = si->off;
		off -= offsetof(struct bpf_sock_addr, msg_src_ip6[0]);
		/* Treat t_ctx as struct in6_addr for msg_src_ip6. */
		SOCK_ADDR_LOAD_OR_STORE_NESTED_FIELD_SIZE_OFF(
			struct bpf_sock_addr_kern, struct in6_addr, t_ctx,
			s6_addr32[0], BPF_SIZE(si->code), off, tmp_reg);
		break;
	case offsetof(struct bpf_sock_addr, sk):
		*insn++ = BPF_LDX_MEM(BPF_FIELD_SIZEOF(struct bpf_sock_addr_kern, sk),
				      si->dst_reg, si->src_reg,
				      offsetof(struct bpf_sock_addr_kern, sk));
		break;
	}

	return insn - insn_buf;
}

static u32 sock_ops_convert_ctx_access(enum bpf_access_type type,
				       const struct bpf_insn *si,
				       struct bpf_insn *insn_buf,
				       struct bpf_prog *prog,
				       u32 *target_size)
{
	struct bpf_insn *insn = insn_buf;
	int off;

/* Helper macro for adding read access to tcp_sock or sock fields. */
#define SOCK_OPS_GET_FIELD(BPF_FIELD, OBJ_FIELD, OBJ)			      \
	do {								      \
		int fullsock_reg = si->dst_reg, reg = BPF_REG_9, jmp = 2;     \
		BUILD_BUG_ON(sizeof_field(OBJ, OBJ_FIELD) >		      \
			     sizeof_field(struct bpf_sock_ops, BPF_FIELD));   \
		if (si->dst_reg == reg || si->src_reg == reg)		      \
			reg--;						      \
		if (si->dst_reg == reg || si->src_reg == reg)		      \
			reg--;						      \
		if (si->dst_reg == si->src_reg) {			      \
			*insn++ = BPF_STX_MEM(BPF_DW, si->src_reg, reg,	      \
					  offsetof(struct bpf_sock_ops_kern,  \
					  temp));			      \
			fullsock_reg = reg;				      \
			jmp += 2;					      \
		}							      \
		*insn++ = BPF_LDX_MEM(BPF_FIELD_SIZEOF(			      \
						struct bpf_sock_ops_kern,     \
						is_fullsock),		      \
				      fullsock_reg, si->src_reg,	      \
				      offsetof(struct bpf_sock_ops_kern,      \
					       is_fullsock));		      \
		*insn++ = BPF_JMP_IMM(BPF_JEQ, fullsock_reg, 0, jmp);	      \
		if (si->dst_reg == si->src_reg)				      \
			*insn++ = BPF_LDX_MEM(BPF_DW, reg, si->src_reg,	      \
				      offsetof(struct bpf_sock_ops_kern,      \
				      temp));				      \
		*insn++ = BPF_LDX_MEM(BPF_FIELD_SIZEOF(			      \
						struct bpf_sock_ops_kern, sk),\
				      si->dst_reg, si->src_reg,		      \
				      offsetof(struct bpf_sock_ops_kern, sk));\
		*insn++ = BPF_LDX_MEM(BPF_FIELD_SIZEOF(OBJ,		      \
						       OBJ_FIELD),	      \
				      si->dst_reg, si->dst_reg,		      \
				      offsetof(OBJ, OBJ_FIELD));	      \
		if (si->dst_reg == si->src_reg)	{			      \
			*insn++ = BPF_JMP_A(1);				      \
			*insn++ = BPF_LDX_MEM(BPF_DW, reg, si->src_reg,	      \
				      offsetof(struct bpf_sock_ops_kern,      \
				      temp));				      \
		}							      \
	} while (0)

#define SOCK_OPS_GET_SK()							      \
	do {								      \
		int fullsock_reg = si->dst_reg, reg = BPF_REG_9, jmp = 1;     \
		if (si->dst_reg == reg || si->src_reg == reg)		      \
			reg--;						      \
		if (si->dst_reg == reg || si->src_reg == reg)		      \
			reg--;						      \
		if (si->dst_reg == si->src_reg) {			      \
			*insn++ = BPF_STX_MEM(BPF_DW, si->src_reg, reg,	      \
					  offsetof(struct bpf_sock_ops_kern,  \
					  temp));			      \
			fullsock_reg = reg;				      \
			jmp += 2;					      \
		}							      \
		*insn++ = BPF_LDX_MEM(BPF_FIELD_SIZEOF(			      \
						struct bpf_sock_ops_kern,     \
						is_fullsock),		      \
				      fullsock_reg, si->src_reg,	      \
				      offsetof(struct bpf_sock_ops_kern,      \
					       is_fullsock));		      \
		*insn++ = BPF_JMP_IMM(BPF_JEQ, fullsock_reg, 0, jmp);	      \
		if (si->dst_reg == si->src_reg)				      \
			*insn++ = BPF_LDX_MEM(BPF_DW, reg, si->src_reg,	      \
				      offsetof(struct bpf_sock_ops_kern,      \
				      temp));				      \
		*insn++ = BPF_LDX_MEM(BPF_FIELD_SIZEOF(			      \
						struct bpf_sock_ops_kern, sk),\
				      si->dst_reg, si->src_reg,		      \
				      offsetof(struct bpf_sock_ops_kern, sk));\
		if (si->dst_reg == si->src_reg)	{			      \
			*insn++ = BPF_JMP_A(1);				      \
			*insn++ = BPF_LDX_MEM(BPF_DW, reg, si->src_reg,	      \
				      offsetof(struct bpf_sock_ops_kern,      \
				      temp));				      \
		}							      \
	} while (0)

#define SOCK_OPS_GET_TCP_SOCK_FIELD(FIELD) \
		SOCK_OPS_GET_FIELD(FIELD, FIELD, struct tcp_sock)

/* Helper macro for adding write access to tcp_sock or sock fields.
 * The macro is called with two registers, dst_reg which contains a pointer
 * to ctx (context) and src_reg which contains the value that should be
 * stored. However, we need an additional register since we cannot overwrite
 * dst_reg because it may be used later in the program.
 * Instead we "borrow" one of the other register. We first save its value
 * into a new (temp) field in bpf_sock_ops_kern, use it, and then restore
 * it at the end of the macro.
 */
#define SOCK_OPS_SET_FIELD(BPF_FIELD, OBJ_FIELD, OBJ)			      \
	do {								      \
		int reg = BPF_REG_9;					      \
		BUILD_BUG_ON(sizeof_field(OBJ, OBJ_FIELD) >		      \
			     sizeof_field(struct bpf_sock_ops, BPF_FIELD));   \
		if (si->dst_reg == reg || si->src_reg == reg)		      \
			reg--;						      \
		if (si->dst_reg == reg || si->src_reg == reg)		      \
			reg--;						      \
		*insn++ = BPF_STX_MEM(BPF_DW, si->dst_reg, reg,		      \
				      offsetof(struct bpf_sock_ops_kern,      \
					       temp));			      \
		*insn++ = BPF_LDX_MEM(BPF_FIELD_SIZEOF(			      \
						struct bpf_sock_ops_kern,     \
						is_fullsock),		      \
				      reg, si->dst_reg,			      \
				      offsetof(struct bpf_sock_ops_kern,      \
					       is_fullsock));		      \
		*insn++ = BPF_JMP_IMM(BPF_JEQ, reg, 0, 2);		      \
		*insn++ = BPF_LDX_MEM(BPF_FIELD_SIZEOF(			      \
						struct bpf_sock_ops_kern, sk),\
				      reg, si->dst_reg,			      \
				      offsetof(struct bpf_sock_ops_kern, sk));\
		*insn++ = BPF_STX_MEM(BPF_FIELD_SIZEOF(OBJ, OBJ_FIELD),	      \
				      reg, si->src_reg,			      \
				      offsetof(OBJ, OBJ_FIELD));	      \
		*insn++ = BPF_LDX_MEM(BPF_DW, reg, si->dst_reg,		      \
				      offsetof(struct bpf_sock_ops_kern,      \
					       temp));			      \
	} while (0)

#define SOCK_OPS_GET_OR_SET_FIELD(BPF_FIELD, OBJ_FIELD, OBJ, TYPE)	      \
	do {								      \
		if (TYPE == BPF_WRITE)					      \
			SOCK_OPS_SET_FIELD(BPF_FIELD, OBJ_FIELD, OBJ);	      \
		else							      \
			SOCK_OPS_GET_FIELD(BPF_FIELD, OBJ_FIELD, OBJ);	      \
	} while (0)

	if (insn > insn_buf)
		return insn - insn_buf;

	switch (si->off) {
	case offsetof(struct bpf_sock_ops, op):
		*insn++ = BPF_LDX_MEM(BPF_FIELD_SIZEOF(struct bpf_sock_ops_kern,
						       op),
				      si->dst_reg, si->src_reg,
				      offsetof(struct bpf_sock_ops_kern, op));
		break;

	case offsetof(struct bpf_sock_ops, replylong[0]) ...
	     offsetof(struct bpf_sock_ops, replylong[3]):
		BUILD_BUG_ON(sizeof_field(struct bpf_sock_ops, reply) !=
			     sizeof_field(struct bpf_sock_ops_kern, reply));
		BUILD_BUG_ON(sizeof_field(struct bpf_sock_ops, replylong) !=
			     sizeof_field(struct bpf_sock_ops_kern, replylong));
		off = si->off;
		off -= offsetof(struct bpf_sock_ops, replylong[0]);
		off += offsetof(struct bpf_sock_ops_kern, replylong[0]);
		if (type == BPF_WRITE)
			*insn++ = BPF_STX_MEM(BPF_W, si->dst_reg, si->src_reg,
					      off);
		else
			*insn++ = BPF_LDX_MEM(BPF_W, si->dst_reg, si->src_reg,
					      off);
		break;

	case offsetof(struct bpf_sock_ops, family):
		BUILD_BUG_ON(sizeof_field(struct sock_common, skc_family) != 2);

		*insn++ = BPF_LDX_MEM(BPF_FIELD_SIZEOF(
					      struct bpf_sock_ops_kern, sk),
				      si->dst_reg, si->src_reg,
				      offsetof(struct bpf_sock_ops_kern, sk));
		*insn++ = BPF_LDX_MEM(BPF_H, si->dst_reg, si->dst_reg,
				      offsetof(struct sock_common, skc_family));
		break;

	case offsetof(struct bpf_sock_ops, remote_ip4):
		BUILD_BUG_ON(sizeof_field(struct sock_common, skc_daddr) != 4);

		*insn++ = BPF_LDX_MEM(BPF_FIELD_SIZEOF(
						struct bpf_sock_ops_kern, sk),
				      si->dst_reg, si->src_reg,
				      offsetof(struct bpf_sock_ops_kern, sk));
		*insn++ = BPF_LDX_MEM(BPF_W, si->dst_reg, si->dst_reg,
				      offsetof(struct sock_common, skc_daddr));
		break;

	case offsetof(struct bpf_sock_ops, local_ip4):
		BUILD_BUG_ON(sizeof_field(struct sock_common,
					  skc_rcv_saddr) != 4);

		*insn++ = BPF_LDX_MEM(BPF_FIELD_SIZEOF(
					      struct bpf_sock_ops_kern, sk),
				      si->dst_reg, si->src_reg,
				      offsetof(struct bpf_sock_ops_kern, sk));
		*insn++ = BPF_LDX_MEM(BPF_W, si->dst_reg, si->dst_reg,
				      offsetof(struct sock_common,
					       skc_rcv_saddr));
		break;

	case offsetof(struct bpf_sock_ops, remote_ip6[0]) ...
	     offsetof(struct bpf_sock_ops, remote_ip6[3]):
#if IS_ENABLED(CONFIG_IPV6)
		BUILD_BUG_ON(sizeof_field(struct sock_common,
					  skc_v6_daddr.s6_addr32[0]) != 4);

		off = si->off;
		off -= offsetof(struct bpf_sock_ops, remote_ip6[0]);
		*insn++ = BPF_LDX_MEM(BPF_FIELD_SIZEOF(
						struct bpf_sock_ops_kern, sk),
				      si->dst_reg, si->src_reg,
				      offsetof(struct bpf_sock_ops_kern, sk));
		*insn++ = BPF_LDX_MEM(BPF_W, si->dst_reg, si->dst_reg,
				      offsetof(struct sock_common,
					       skc_v6_daddr.s6_addr32[0]) +
				      off);
#else
		*insn++ = BPF_MOV32_IMM(si->dst_reg, 0);
#endif
		break;

	case offsetof(struct bpf_sock_ops, local_ip6[0]) ...
	     offsetof(struct bpf_sock_ops, local_ip6[3]):
#if IS_ENABLED(CONFIG_IPV6)
		BUILD_BUG_ON(sizeof_field(struct sock_common,
					  skc_v6_rcv_saddr.s6_addr32[0]) != 4);

		off = si->off;
		off -= offsetof(struct bpf_sock_ops, local_ip6[0]);
		*insn++ = BPF_LDX_MEM(BPF_FIELD_SIZEOF(
						struct bpf_sock_ops_kern, sk),
				      si->dst_reg, si->src_reg,
				      offsetof(struct bpf_sock_ops_kern, sk));
		*insn++ = BPF_LDX_MEM(BPF_W, si->dst_reg, si->dst_reg,
				      offsetof(struct sock_common,
					       skc_v6_rcv_saddr.s6_addr32[0]) +
				      off);
#else
		*insn++ = BPF_MOV32_IMM(si->dst_reg, 0);
#endif
		break;

	case offsetof(struct bpf_sock_ops, remote_port):
		BUILD_BUG_ON(sizeof_field(struct sock_common, skc_dport) != 2);

		*insn++ = BPF_LDX_MEM(BPF_FIELD_SIZEOF(
						struct bpf_sock_ops_kern, sk),
				      si->dst_reg, si->src_reg,
				      offsetof(struct bpf_sock_ops_kern, sk));
		*insn++ = BPF_LDX_MEM(BPF_H, si->dst_reg, si->dst_reg,
				      offsetof(struct sock_common, skc_dport));
#ifndef __BIG_ENDIAN_BITFIELD
		*insn++ = BPF_ALU32_IMM(BPF_LSH, si->dst_reg, 16);
#endif
		break;

	case offsetof(struct bpf_sock_ops, local_port):
		BUILD_BUG_ON(sizeof_field(struct sock_common, skc_num) != 2);

		*insn++ = BPF_LDX_MEM(BPF_FIELD_SIZEOF(
						struct bpf_sock_ops_kern, sk),
				      si->dst_reg, si->src_reg,
				      offsetof(struct bpf_sock_ops_kern, sk));
		*insn++ = BPF_LDX_MEM(BPF_H, si->dst_reg, si->dst_reg,
				      offsetof(struct sock_common, skc_num));
		break;

	case offsetof(struct bpf_sock_ops, is_fullsock):
		*insn++ = BPF_LDX_MEM(BPF_FIELD_SIZEOF(
						struct bpf_sock_ops_kern,
						is_fullsock),
				      si->dst_reg, si->src_reg,
				      offsetof(struct bpf_sock_ops_kern,
					       is_fullsock));
		break;

	case offsetof(struct bpf_sock_ops, state):
		BUILD_BUG_ON(sizeof_field(struct sock_common, skc_state) != 1);

		*insn++ = BPF_LDX_MEM(BPF_FIELD_SIZEOF(
						struct bpf_sock_ops_kern, sk),
				      si->dst_reg, si->src_reg,
				      offsetof(struct bpf_sock_ops_kern, sk));
		*insn++ = BPF_LDX_MEM(BPF_B, si->dst_reg, si->dst_reg,
				      offsetof(struct sock_common, skc_state));
		break;

	case offsetof(struct bpf_sock_ops, rtt_min):
		BUILD_BUG_ON(sizeof_field(struct tcp_sock, rtt_min) !=
			     sizeof(struct minmax));
		BUILD_BUG_ON(sizeof(struct minmax) <
			     sizeof(struct minmax_sample));

		*insn++ = BPF_LDX_MEM(BPF_FIELD_SIZEOF(
						struct bpf_sock_ops_kern, sk),
				      si->dst_reg, si->src_reg,
				      offsetof(struct bpf_sock_ops_kern, sk));
		*insn++ = BPF_LDX_MEM(BPF_W, si->dst_reg, si->dst_reg,
				      offsetof(struct tcp_sock, rtt_min) +
				      sizeof_field(struct minmax_sample, t));
		break;

	case offsetof(struct bpf_sock_ops, bpf_sock_ops_cb_flags):
		SOCK_OPS_GET_FIELD(bpf_sock_ops_cb_flags, bpf_sock_ops_cb_flags,
				   struct tcp_sock);
		break;

	case offsetof(struct bpf_sock_ops, sk_txhash):
		SOCK_OPS_GET_OR_SET_FIELD(sk_txhash, sk_txhash,
					  struct sock, type);
		break;
	case offsetof(struct bpf_sock_ops, snd_cwnd):
		SOCK_OPS_GET_TCP_SOCK_FIELD(snd_cwnd);
		break;
	case offsetof(struct bpf_sock_ops, srtt_us):
		SOCK_OPS_GET_TCP_SOCK_FIELD(srtt_us);
		break;
	case offsetof(struct bpf_sock_ops, snd_ssthresh):
		SOCK_OPS_GET_TCP_SOCK_FIELD(snd_ssthresh);
		break;
	case offsetof(struct bpf_sock_ops, rcv_nxt):
		SOCK_OPS_GET_TCP_SOCK_FIELD(rcv_nxt);
		break;
	case offsetof(struct bpf_sock_ops, snd_nxt):
		SOCK_OPS_GET_TCP_SOCK_FIELD(snd_nxt);
		break;
	case offsetof(struct bpf_sock_ops, snd_una):
		SOCK_OPS_GET_TCP_SOCK_FIELD(snd_una);
		break;
	case offsetof(struct bpf_sock_ops, mss_cache):
		SOCK_OPS_GET_TCP_SOCK_FIELD(mss_cache);
		break;
	case offsetof(struct bpf_sock_ops, ecn_flags):
		SOCK_OPS_GET_TCP_SOCK_FIELD(ecn_flags);
		break;
	case offsetof(struct bpf_sock_ops, rate_delivered):
		SOCK_OPS_GET_TCP_SOCK_FIELD(rate_delivered);
		break;
	case offsetof(struct bpf_sock_ops, rate_interval_us):
		SOCK_OPS_GET_TCP_SOCK_FIELD(rate_interval_us);
		break;
	case offsetof(struct bpf_sock_ops, packets_out):
		SOCK_OPS_GET_TCP_SOCK_FIELD(packets_out);
		break;
	case offsetof(struct bpf_sock_ops, retrans_out):
		SOCK_OPS_GET_TCP_SOCK_FIELD(retrans_out);
		break;
	case offsetof(struct bpf_sock_ops, total_retrans):
		SOCK_OPS_GET_TCP_SOCK_FIELD(total_retrans);
		break;
	case offsetof(struct bpf_sock_ops, segs_in):
		SOCK_OPS_GET_TCP_SOCK_FIELD(segs_in);
		break;
	case offsetof(struct bpf_sock_ops, data_segs_in):
		SOCK_OPS_GET_TCP_SOCK_FIELD(data_segs_in);
		break;
	case offsetof(struct bpf_sock_ops, segs_out):
		SOCK_OPS_GET_TCP_SOCK_FIELD(segs_out);
		break;
	case offsetof(struct bpf_sock_ops, data_segs_out):
		SOCK_OPS_GET_TCP_SOCK_FIELD(data_segs_out);
		break;
	case offsetof(struct bpf_sock_ops, lost_out):
		SOCK_OPS_GET_TCP_SOCK_FIELD(lost_out);
		break;
	case offsetof(struct bpf_sock_ops, sacked_out):
		SOCK_OPS_GET_TCP_SOCK_FIELD(sacked_out);
		break;
	case offsetof(struct bpf_sock_ops, bytes_received):
		SOCK_OPS_GET_TCP_SOCK_FIELD(bytes_received);
		break;
	case offsetof(struct bpf_sock_ops, bytes_acked):
		SOCK_OPS_GET_TCP_SOCK_FIELD(bytes_acked);
		break;
	case offsetof(struct bpf_sock_ops, sk):
		SOCK_OPS_GET_SK();
		break;
	case offsetof(struct bpf_sock_ops, skb_data_end):
		*insn++ = BPF_LDX_MEM(BPF_FIELD_SIZEOF(struct bpf_sock_ops_kern,
						       skb_data_end),
				      si->dst_reg, si->src_reg,
				      offsetof(struct bpf_sock_ops_kern,
					       skb_data_end));
		break;
	case offsetof(struct bpf_sock_ops, skb_data):
		*insn++ = BPF_LDX_MEM(BPF_FIELD_SIZEOF(struct bpf_sock_ops_kern,
						       skb),
				      si->dst_reg, si->src_reg,
				      offsetof(struct bpf_sock_ops_kern,
					       skb));
		*insn++ = BPF_JMP_IMM(BPF_JEQ, si->dst_reg, 0, 1);
		*insn++ = BPF_LDX_MEM(BPF_FIELD_SIZEOF(struct sk_buff, data),
				      si->dst_reg, si->dst_reg,
				      offsetof(struct sk_buff, data));
		break;
	case offsetof(struct bpf_sock_ops, skb_len):
		*insn++ = BPF_LDX_MEM(BPF_FIELD_SIZEOF(struct bpf_sock_ops_kern,
						       skb),
				      si->dst_reg, si->src_reg,
				      offsetof(struct bpf_sock_ops_kern,
					       skb));
		*insn++ = BPF_JMP_IMM(BPF_JEQ, si->dst_reg, 0, 1);
		*insn++ = BPF_LDX_MEM(BPF_FIELD_SIZEOF(struct sk_buff, len),
				      si->dst_reg, si->dst_reg,
				      offsetof(struct sk_buff, len));
		break;
	case offsetof(struct bpf_sock_ops, skb_tcp_flags):
		off = offsetof(struct sk_buff, cb);
		off += offsetof(struct tcp_skb_cb, tcp_flags);
		*target_size = sizeof_field(struct tcp_skb_cb, tcp_flags);
		*insn++ = BPF_LDX_MEM(BPF_FIELD_SIZEOF(struct bpf_sock_ops_kern,
						       skb),
				      si->dst_reg, si->src_reg,
				      offsetof(struct bpf_sock_ops_kern,
					       skb));
		*insn++ = BPF_JMP_IMM(BPF_JEQ, si->dst_reg, 0, 1);
		*insn++ = BPF_LDX_MEM(BPF_FIELD_SIZEOF(struct tcp_skb_cb,
						       tcp_flags),
				      si->dst_reg, si->dst_reg, off);
		break;
	}
	return insn - insn_buf;
}

/* data_end = skb->data + skb_headlen() */
static struct bpf_insn *bpf_convert_data_end_access(const struct bpf_insn *si,
						    struct bpf_insn *insn)
{
	int reg;
	int temp_reg_off = offsetof(struct sk_buff, cb) +
			   offsetof(struct sk_skb_cb, temp_reg);

	if (si->src_reg == si->dst_reg) {
		/* We need an extra register, choose and save a register. */
		reg = BPF_REG_9;
		if (si->src_reg == reg || si->dst_reg == reg)
			reg--;
		if (si->src_reg == reg || si->dst_reg == reg)
			reg--;
		*insn++ = BPF_STX_MEM(BPF_DW, si->src_reg, reg, temp_reg_off);
	} else {
		reg = si->dst_reg;
	}

	/* reg = skb->data */
	*insn++ = BPF_LDX_MEM(BPF_FIELD_SIZEOF(struct sk_buff, data),
			      reg, si->src_reg,
			      offsetof(struct sk_buff, data));
	/* AX = skb->len */
	*insn++ = BPF_LDX_MEM(BPF_FIELD_SIZEOF(struct sk_buff, len),
			      BPF_REG_AX, si->src_reg,
			      offsetof(struct sk_buff, len));
	/* reg = skb->data + skb->len */
	*insn++ = BPF_ALU64_REG(BPF_ADD, reg, BPF_REG_AX);
	/* AX = skb->data_len */
	*insn++ = BPF_LDX_MEM(BPF_FIELD_SIZEOF(struct sk_buff, data_len),
			      BPF_REG_AX, si->src_reg,
			      offsetof(struct sk_buff, data_len));

	/* reg = skb->data + skb->len - skb->data_len */
	*insn++ = BPF_ALU64_REG(BPF_SUB, reg, BPF_REG_AX);

	if (si->src_reg == si->dst_reg) {
		/* Restore the saved register */
		*insn++ = BPF_MOV64_REG(BPF_REG_AX, si->src_reg);
		*insn++ = BPF_MOV64_REG(si->dst_reg, reg);
		*insn++ = BPF_LDX_MEM(BPF_DW, reg, BPF_REG_AX, temp_reg_off);
	}

	return insn;
}

static u32 sk_skb_convert_ctx_access(enum bpf_access_type type,
				     const struct bpf_insn *si,
				     struct bpf_insn *insn_buf,
				     struct bpf_prog *prog, u32 *target_size)
{
	struct bpf_insn *insn = insn_buf;
	int off;

	switch (si->off) {
	case offsetof(struct __sk_buff, data_end):
		insn = bpf_convert_data_end_access(si, insn);
		break;
	case offsetof(struct __sk_buff, cb[0]) ...
	     offsetofend(struct __sk_buff, cb[4]) - 1:
		BUILD_BUG_ON(sizeof_field(struct sk_skb_cb, data) < 20);
		BUILD_BUG_ON((offsetof(struct sk_buff, cb) +
			      offsetof(struct sk_skb_cb, data)) %
			     sizeof(__u64));

		prog->cb_access = 1;
		off  = si->off;
		off -= offsetof(struct __sk_buff, cb[0]);
		off += offsetof(struct sk_buff, cb);
		off += offsetof(struct sk_skb_cb, data);
		if (type == BPF_WRITE)
			*insn++ = BPF_STX_MEM(BPF_SIZE(si->code), si->dst_reg,
					      si->src_reg, off);
		else
			*insn++ = BPF_LDX_MEM(BPF_SIZE(si->code), si->dst_reg,
					      si->src_reg, off);
		break;


	default:
		return bpf_convert_ctx_access(type, si, insn_buf, prog,
					      target_size);
	}

	return insn - insn_buf;
}

static u32 sk_msg_convert_ctx_access(enum bpf_access_type type,
				     const struct bpf_insn *si,
				     struct bpf_insn *insn_buf,
				     struct bpf_prog *prog, u32 *target_size)
{
	struct bpf_insn *insn = insn_buf;
#if IS_ENABLED(CONFIG_IPV6)
	int off;
#endif

	/* convert ctx uses the fact sg element is first in struct */
	BUILD_BUG_ON(offsetof(struct sk_msg, sg) != 0);

	switch (si->off) {
	case offsetof(struct sk_msg_md, data):
		*insn++ = BPF_LDX_MEM(BPF_FIELD_SIZEOF(struct sk_msg, data),
				      si->dst_reg, si->src_reg,
				      offsetof(struct sk_msg, data));
		break;
	case offsetof(struct sk_msg_md, data_end):
		*insn++ = BPF_LDX_MEM(BPF_FIELD_SIZEOF(struct sk_msg, data_end),
				      si->dst_reg, si->src_reg,
				      offsetof(struct sk_msg, data_end));
		break;
	case offsetof(struct sk_msg_md, family):
		BUILD_BUG_ON(sizeof_field(struct sock_common, skc_family) != 2);

		*insn++ = BPF_LDX_MEM(BPF_FIELD_SIZEOF(
					      struct sk_msg, sk),
				      si->dst_reg, si->src_reg,
				      offsetof(struct sk_msg, sk));
		*insn++ = BPF_LDX_MEM(BPF_H, si->dst_reg, si->dst_reg,
				      offsetof(struct sock_common, skc_family));
		break;

	case offsetof(struct sk_msg_md, remote_ip4):
		BUILD_BUG_ON(sizeof_field(struct sock_common, skc_daddr) != 4);

		*insn++ = BPF_LDX_MEM(BPF_FIELD_SIZEOF(
						struct sk_msg, sk),
				      si->dst_reg, si->src_reg,
				      offsetof(struct sk_msg, sk));
		*insn++ = BPF_LDX_MEM(BPF_W, si->dst_reg, si->dst_reg,
				      offsetof(struct sock_common, skc_daddr));
		break;

	case offsetof(struct sk_msg_md, local_ip4):
		BUILD_BUG_ON(sizeof_field(struct sock_common,
					  skc_rcv_saddr) != 4);

		*insn++ = BPF_LDX_MEM(BPF_FIELD_SIZEOF(
					      struct sk_msg, sk),
				      si->dst_reg, si->src_reg,
				      offsetof(struct sk_msg, sk));
		*insn++ = BPF_LDX_MEM(BPF_W, si->dst_reg, si->dst_reg,
				      offsetof(struct sock_common,
					       skc_rcv_saddr));
		break;

	case offsetof(struct sk_msg_md, remote_ip6[0]) ...
	     offsetof(struct sk_msg_md, remote_ip6[3]):
#if IS_ENABLED(CONFIG_IPV6)
		BUILD_BUG_ON(sizeof_field(struct sock_common,
					  skc_v6_daddr.s6_addr32[0]) != 4);

		off = si->off;
		off -= offsetof(struct sk_msg_md, remote_ip6[0]);
		*insn++ = BPF_LDX_MEM(BPF_FIELD_SIZEOF(
						struct sk_msg, sk),
				      si->dst_reg, si->src_reg,
				      offsetof(struct sk_msg, sk));
		*insn++ = BPF_LDX_MEM(BPF_W, si->dst_reg, si->dst_reg,
				      offsetof(struct sock_common,
					       skc_v6_daddr.s6_addr32[0]) +
				      off);
#else
		*insn++ = BPF_MOV32_IMM(si->dst_reg, 0);
#endif
		break;

	case offsetof(struct sk_msg_md, local_ip6[0]) ...
	     offsetof(struct sk_msg_md, local_ip6[3]):
#if IS_ENABLED(CONFIG_IPV6)
		BUILD_BUG_ON(sizeof_field(struct sock_common,
					  skc_v6_rcv_saddr.s6_addr32[0]) != 4);

		off = si->off;
		off -= offsetof(struct sk_msg_md, local_ip6[0]);
		*insn++ = BPF_LDX_MEM(BPF_FIELD_SIZEOF(
						struct sk_msg, sk),
				      si->dst_reg, si->src_reg,
				      offsetof(struct sk_msg, sk));
		*insn++ = BPF_LDX_MEM(BPF_W, si->dst_reg, si->dst_reg,
				      offsetof(struct sock_common,
					       skc_v6_rcv_saddr.s6_addr32[0]) +
				      off);
#else
		*insn++ = BPF_MOV32_IMM(si->dst_reg, 0);
#endif
		break;

	case offsetof(struct sk_msg_md, remote_port):
		BUILD_BUG_ON(sizeof_field(struct sock_common, skc_dport) != 2);

		*insn++ = BPF_LDX_MEM(BPF_FIELD_SIZEOF(
						struct sk_msg, sk),
				      si->dst_reg, si->src_reg,
				      offsetof(struct sk_msg, sk));
		*insn++ = BPF_LDX_MEM(BPF_H, si->dst_reg, si->dst_reg,
				      offsetof(struct sock_common, skc_dport));
#ifndef __BIG_ENDIAN_BITFIELD
		*insn++ = BPF_ALU32_IMM(BPF_LSH, si->dst_reg, 16);
#endif
		break;

	case offsetof(struct sk_msg_md, local_port):
		BUILD_BUG_ON(sizeof_field(struct sock_common, skc_num) != 2);

		*insn++ = BPF_LDX_MEM(BPF_FIELD_SIZEOF(
						struct sk_msg, sk),
				      si->dst_reg, si->src_reg,
				      offsetof(struct sk_msg, sk));
		*insn++ = BPF_LDX_MEM(BPF_H, si->dst_reg, si->dst_reg,
				      offsetof(struct sock_common, skc_num));
		break;

	case offsetof(struct sk_msg_md, size):
		*insn++ = BPF_LDX_MEM(BPF_FIELD_SIZEOF(struct sk_msg_sg, size),
				      si->dst_reg, si->src_reg,
				      offsetof(struct sk_msg_sg, size));
		break;

	case offsetof(struct sk_msg_md, sk):
		*insn++ = BPF_LDX_MEM(BPF_FIELD_SIZEOF(struct sk_msg, sk),
				      si->dst_reg, si->src_reg,
				      offsetof(struct sk_msg, sk));
		break;
	}

	return insn - insn_buf;
}

const struct bpf_verifier_ops sk_filter_verifier_ops = {
	.get_func_proto		= sk_filter_func_proto,
	.is_valid_access	= sk_filter_is_valid_access,
	.convert_ctx_access	= bpf_convert_ctx_access,
	.gen_ld_abs		= bpf_gen_ld_abs,
};

const struct bpf_prog_ops sk_filter_prog_ops = {
	.test_run		= bpf_prog_test_run_skb,
};

const struct bpf_verifier_ops tc_cls_act_verifier_ops = {
	.get_func_proto		= tc_cls_act_func_proto,
	.is_valid_access	= tc_cls_act_is_valid_access,
	.convert_ctx_access	= tc_cls_act_convert_ctx_access,
	.gen_prologue		= tc_cls_act_prologue,
	.gen_ld_abs		= bpf_gen_ld_abs,
	.check_kfunc_call	= bpf_prog_test_check_kfunc_call,
};

const struct bpf_prog_ops tc_cls_act_prog_ops = {
	.test_run		= bpf_prog_test_run_skb,
};

const struct bpf_verifier_ops xdp_verifier_ops = {
	.get_func_proto		= xdp_func_proto,
	.is_valid_access	= xdp_is_valid_access,
	.convert_ctx_access	= xdp_convert_ctx_access,
	.gen_prologue		= bpf_noop_prologue,
};

const struct bpf_prog_ops xdp_prog_ops = {
	.test_run		= bpf_prog_test_run_xdp,
};

const struct bpf_verifier_ops cg_skb_verifier_ops = {
	.get_func_proto		= cg_skb_func_proto,
	.is_valid_access	= cg_skb_is_valid_access,
	.convert_ctx_access	= bpf_convert_ctx_access,
};

const struct bpf_prog_ops cg_skb_prog_ops = {
	.test_run		= bpf_prog_test_run_skb,
};

const struct bpf_verifier_ops lwt_in_verifier_ops = {
	.get_func_proto		= lwt_in_func_proto,
	.is_valid_access	= lwt_is_valid_access,
	.convert_ctx_access	= bpf_convert_ctx_access,
};

const struct bpf_prog_ops lwt_in_prog_ops = {
	.test_run		= bpf_prog_test_run_skb,
};

const struct bpf_verifier_ops lwt_out_verifier_ops = {
	.get_func_proto		= lwt_out_func_proto,
	.is_valid_access	= lwt_is_valid_access,
	.convert_ctx_access	= bpf_convert_ctx_access,
};

const struct bpf_prog_ops lwt_out_prog_ops = {
	.test_run		= bpf_prog_test_run_skb,
};

const struct bpf_verifier_ops lwt_xmit_verifier_ops = {
	.get_func_proto		= lwt_xmit_func_proto,
	.is_valid_access	= lwt_is_valid_access,
	.convert_ctx_access	= bpf_convert_ctx_access,
	.gen_prologue		= tc_cls_act_prologue,
};

const struct bpf_prog_ops lwt_xmit_prog_ops = {
	.test_run		= bpf_prog_test_run_skb,
};

const struct bpf_verifier_ops lwt_seg6local_verifier_ops = {
	.get_func_proto		= lwt_seg6local_func_proto,
	.is_valid_access	= lwt_is_valid_access,
	.convert_ctx_access	= bpf_convert_ctx_access,
};

const struct bpf_prog_ops lwt_seg6local_prog_ops = {
	.test_run		= bpf_prog_test_run_skb,
};

const struct bpf_verifier_ops cg_sock_verifier_ops = {
	.get_func_proto		= sock_filter_func_proto,
	.is_valid_access	= sock_filter_is_valid_access,
	.convert_ctx_access	= bpf_sock_convert_ctx_access,
};

const struct bpf_prog_ops cg_sock_prog_ops = {
};

const struct bpf_verifier_ops cg_sock_addr_verifier_ops = {
	.get_func_proto		= sock_addr_func_proto,
	.is_valid_access	= sock_addr_is_valid_access,
	.convert_ctx_access	= sock_addr_convert_ctx_access,
};

const struct bpf_prog_ops cg_sock_addr_prog_ops = {
};

const struct bpf_verifier_ops sock_ops_verifier_ops = {
	.get_func_proto		= sock_ops_func_proto,
	.is_valid_access	= sock_ops_is_valid_access,
	.convert_ctx_access	= sock_ops_convert_ctx_access,
};

const struct bpf_prog_ops sock_ops_prog_ops = {
};

const struct bpf_verifier_ops sk_skb_verifier_ops = {
	.get_func_proto		= sk_skb_func_proto,
	.is_valid_access	= sk_skb_is_valid_access,
	.convert_ctx_access	= sk_skb_convert_ctx_access,
	.gen_prologue		= sk_skb_prologue,
};

const struct bpf_prog_ops sk_skb_prog_ops = {
};

const struct bpf_verifier_ops sk_msg_verifier_ops = {
	.get_func_proto		= sk_msg_func_proto,
	.is_valid_access	= sk_msg_is_valid_access,
	.convert_ctx_access	= sk_msg_convert_ctx_access,
	.gen_prologue		= bpf_noop_prologue,
};

const struct bpf_prog_ops sk_msg_prog_ops = {
};

const struct bpf_verifier_ops flow_dissector_verifier_ops = {
	.get_func_proto		= flow_dissector_func_proto,
	.is_valid_access	= flow_dissector_is_valid_access,
	.convert_ctx_access	= flow_dissector_convert_ctx_access,
};

const struct bpf_prog_ops flow_dissector_prog_ops = {
	.test_run		= bpf_prog_test_run_flow_dissector,
};

int sk_detach_filter(struct sock *sk)
{
	int ret = -ENOENT;
	struct sk_filter *filter;

	if (sock_flag(sk, SOCK_FILTER_LOCKED))
		return -EPERM;

	filter = rcu_dereference_protected(sk->sk_filter,
					   lockdep_sock_is_held(sk));
	if (filter) {
		RCU_INIT_POINTER(sk->sk_filter, NULL);
		sk_filter_uncharge(sk, filter);
		ret = 0;
	}

	return ret;
}
EXPORT_SYMBOL_GPL(sk_detach_filter);

int sk_get_filter(struct sock *sk, struct sock_filter __user *ubuf,
		  unsigned int len)
{
	struct sock_fprog_kern *fprog;
	struct sk_filter *filter;
	int ret = 0;

	lock_sock(sk);
	filter = rcu_dereference_protected(sk->sk_filter,
					   lockdep_sock_is_held(sk));
	if (!filter)
		goto out;

	/* We're copying the filter that has been originally attached,
	 * so no conversion/decode needed anymore. eBPF programs that
	 * have no original program cannot be dumped through this.
	 */
	ret = -EACCES;
	fprog = filter->prog->orig_prog;
	if (!fprog)
		goto out;

	ret = fprog->len;
	if (!len)
		/* User space only enquires number of filter blocks. */
		goto out;

	ret = -EINVAL;
	if (len < fprog->len)
		goto out;

	ret = -EFAULT;
	if (copy_to_user(ubuf, fprog->filter, bpf_classic_proglen(fprog)))
		goto out;

	/* Instead of bytes, the API requests to return the number
	 * of filter blocks.
	 */
	ret = fprog->len;
out:
	release_sock(sk);
	return ret;
}

#ifdef CONFIG_INET
static void bpf_init_reuseport_kern(struct sk_reuseport_kern *reuse_kern,
				    struct sock_reuseport *reuse,
				    struct sock *sk, struct sk_buff *skb,
				    struct sock *migrating_sk,
				    u32 hash)
{
	reuse_kern->skb = skb;
	reuse_kern->sk = sk;
	reuse_kern->selected_sk = NULL;
	reuse_kern->migrating_sk = migrating_sk;
	reuse_kern->data_end = skb->data + skb_headlen(skb);
	reuse_kern->hash = hash;
	reuse_kern->reuseport_id = reuse->reuseport_id;
	reuse_kern->bind_inany = reuse->bind_inany;
}

struct sock *bpf_run_sk_reuseport(struct sock_reuseport *reuse, struct sock *sk,
				  struct bpf_prog *prog, struct sk_buff *skb,
				  struct sock *migrating_sk,
				  u32 hash)
{
	struct sk_reuseport_kern reuse_kern;
	enum sk_action action;

	bpf_init_reuseport_kern(&reuse_kern, reuse, sk, skb, migrating_sk, hash);
	action = bpf_prog_run(prog, &reuse_kern);

	if (action == SK_PASS)
		return reuse_kern.selected_sk;
	else
		return ERR_PTR(-ECONNREFUSED);
}

BPF_CALL_4(sk_select_reuseport, struct sk_reuseport_kern *, reuse_kern,
	   struct bpf_map *, map, void *, key, u32, flags)
{
	bool is_sockarray = map->map_type == BPF_MAP_TYPE_REUSEPORT_SOCKARRAY;
	struct sock_reuseport *reuse;
	struct sock *selected_sk;

	selected_sk = map->ops->map_lookup_elem(map, key);
	if (!selected_sk)
		return -ENOENT;

	reuse = rcu_dereference(selected_sk->sk_reuseport_cb);
	if (!reuse) {
		/* Lookup in sock_map can return TCP ESTABLISHED sockets. */
		if (sk_is_refcounted(selected_sk))
			sock_put(selected_sk);

		/* reuseport_array has only sk with non NULL sk_reuseport_cb.
		 * The only (!reuse) case here is - the sk has already been
		 * unhashed (e.g. by close()), so treat it as -ENOENT.
		 *
		 * Other maps (e.g. sock_map) do not provide this guarantee and
		 * the sk may never be in the reuseport group to begin with.
		 */
		return is_sockarray ? -ENOENT : -EINVAL;
	}

	if (unlikely(reuse->reuseport_id != reuse_kern->reuseport_id)) {
		struct sock *sk = reuse_kern->sk;

		if (sk->sk_protocol != selected_sk->sk_protocol)
			return -EPROTOTYPE;
		else if (sk->sk_family != selected_sk->sk_family)
			return -EAFNOSUPPORT;

		/* Catch all. Likely bound to a different sockaddr. */
		return -EBADFD;
	}

	reuse_kern->selected_sk = selected_sk;

	return 0;
}

static const struct bpf_func_proto sk_select_reuseport_proto = {
	.func           = sk_select_reuseport,
	.gpl_only       = false,
	.ret_type       = RET_INTEGER,
	.arg1_type	= ARG_PTR_TO_CTX,
	.arg2_type      = ARG_CONST_MAP_PTR,
	.arg3_type      = ARG_PTR_TO_MAP_KEY,
	.arg4_type	= ARG_ANYTHING,
};

BPF_CALL_4(sk_reuseport_load_bytes,
	   const struct sk_reuseport_kern *, reuse_kern, u32, offset,
	   void *, to, u32, len)
{
	return ____bpf_skb_load_bytes(reuse_kern->skb, offset, to, len);
}

static const struct bpf_func_proto sk_reuseport_load_bytes_proto = {
	.func		= sk_reuseport_load_bytes,
	.gpl_only	= false,
	.ret_type	= RET_INTEGER,
	.arg1_type	= ARG_PTR_TO_CTX,
	.arg2_type	= ARG_ANYTHING,
	.arg3_type	= ARG_PTR_TO_UNINIT_MEM,
	.arg4_type	= ARG_CONST_SIZE,
};

BPF_CALL_5(sk_reuseport_load_bytes_relative,
	   const struct sk_reuseport_kern *, reuse_kern, u32, offset,
	   void *, to, u32, len, u32, start_header)
{
	return ____bpf_skb_load_bytes_relative(reuse_kern->skb, offset, to,
					       len, start_header);
}

static const struct bpf_func_proto sk_reuseport_load_bytes_relative_proto = {
	.func		= sk_reuseport_load_bytes_relative,
	.gpl_only	= false,
	.ret_type	= RET_INTEGER,
	.arg1_type	= ARG_PTR_TO_CTX,
	.arg2_type	= ARG_ANYTHING,
	.arg3_type	= ARG_PTR_TO_UNINIT_MEM,
	.arg4_type	= ARG_CONST_SIZE,
	.arg5_type	= ARG_ANYTHING,
};

static const struct bpf_func_proto *
sk_reuseport_func_proto(enum bpf_func_id func_id,
			const struct bpf_prog *prog)
{
	switch (func_id) {
	case BPF_FUNC_sk_select_reuseport:
		return &sk_select_reuseport_proto;
	case BPF_FUNC_skb_load_bytes:
		return &sk_reuseport_load_bytes_proto;
	case BPF_FUNC_skb_load_bytes_relative:
		return &sk_reuseport_load_bytes_relative_proto;
	case BPF_FUNC_get_socket_cookie:
		return &bpf_get_socket_ptr_cookie_proto;
	case BPF_FUNC_ktime_get_coarse_ns:
		return &bpf_ktime_get_coarse_ns_proto;
	default:
		return bpf_base_func_proto(func_id);
	}
}

static bool
sk_reuseport_is_valid_access(int off, int size,
			     enum bpf_access_type type,
			     const struct bpf_prog *prog,
			     struct bpf_insn_access_aux *info)
{
	const u32 size_default = sizeof(__u32);

	if (off < 0 || off >= sizeof(struct sk_reuseport_md) ||
	    off % size || type != BPF_READ)
		return false;

	switch (off) {
	case offsetof(struct sk_reuseport_md, data):
		info->reg_type = PTR_TO_PACKET;
		return size == sizeof(__u64);

	case offsetof(struct sk_reuseport_md, data_end):
		info->reg_type = PTR_TO_PACKET_END;
		return size == sizeof(__u64);

	case offsetof(struct sk_reuseport_md, hash):
		return size == size_default;

	case offsetof(struct sk_reuseport_md, sk):
		info->reg_type = PTR_TO_SOCKET;
		return size == sizeof(__u64);

	case offsetof(struct sk_reuseport_md, migrating_sk):
		info->reg_type = PTR_TO_SOCK_COMMON_OR_NULL;
		return size == sizeof(__u64);

	/* Fields that allow narrowing */
	case bpf_ctx_range(struct sk_reuseport_md, eth_protocol):
		if (size < sizeof_field(struct sk_buff, protocol))
			return false;
		fallthrough;
	case bpf_ctx_range(struct sk_reuseport_md, ip_protocol):
	case bpf_ctx_range(struct sk_reuseport_md, bind_inany):
	case bpf_ctx_range(struct sk_reuseport_md, len):
		bpf_ctx_record_field_size(info, size_default);
		return bpf_ctx_narrow_access_ok(off, size, size_default);

	default:
		return false;
	}
}

#define SK_REUSEPORT_LOAD_FIELD(F) ({					\
	*insn++ = BPF_LDX_MEM(BPF_FIELD_SIZEOF(struct sk_reuseport_kern, F), \
			      si->dst_reg, si->src_reg,			\
			      bpf_target_off(struct sk_reuseport_kern, F, \
					     sizeof_field(struct sk_reuseport_kern, F), \
					     target_size));		\
	})

#define SK_REUSEPORT_LOAD_SKB_FIELD(SKB_FIELD)				\
	SOCK_ADDR_LOAD_NESTED_FIELD(struct sk_reuseport_kern,		\
				    struct sk_buff,			\
				    skb,				\
				    SKB_FIELD)

#define SK_REUSEPORT_LOAD_SK_FIELD(SK_FIELD)				\
	SOCK_ADDR_LOAD_NESTED_FIELD(struct sk_reuseport_kern,		\
				    struct sock,			\
				    sk,					\
				    SK_FIELD)

static u32 sk_reuseport_convert_ctx_access(enum bpf_access_type type,
					   const struct bpf_insn *si,
					   struct bpf_insn *insn_buf,
					   struct bpf_prog *prog,
					   u32 *target_size)
{
	struct bpf_insn *insn = insn_buf;

	switch (si->off) {
	case offsetof(struct sk_reuseport_md, data):
		SK_REUSEPORT_LOAD_SKB_FIELD(data);
		break;

	case offsetof(struct sk_reuseport_md, len):
		SK_REUSEPORT_LOAD_SKB_FIELD(len);
		break;

	case offsetof(struct sk_reuseport_md, eth_protocol):
		SK_REUSEPORT_LOAD_SKB_FIELD(protocol);
		break;

	case offsetof(struct sk_reuseport_md, ip_protocol):
		SK_REUSEPORT_LOAD_SK_FIELD(sk_protocol);
		break;

	case offsetof(struct sk_reuseport_md, data_end):
		SK_REUSEPORT_LOAD_FIELD(data_end);
		break;

	case offsetof(struct sk_reuseport_md, hash):
		SK_REUSEPORT_LOAD_FIELD(hash);
		break;

	case offsetof(struct sk_reuseport_md, bind_inany):
		SK_REUSEPORT_LOAD_FIELD(bind_inany);
		break;

	case offsetof(struct sk_reuseport_md, sk):
		SK_REUSEPORT_LOAD_FIELD(sk);
		break;

	case offsetof(struct sk_reuseport_md, migrating_sk):
		SK_REUSEPORT_LOAD_FIELD(migrating_sk);
		break;
	}

	return insn - insn_buf;
}

const struct bpf_verifier_ops sk_reuseport_verifier_ops = {
	.get_func_proto		= sk_reuseport_func_proto,
	.is_valid_access	= sk_reuseport_is_valid_access,
	.convert_ctx_access	= sk_reuseport_convert_ctx_access,
};

const struct bpf_prog_ops sk_reuseport_prog_ops = {
};

DEFINE_STATIC_KEY_FALSE(bpf_sk_lookup_enabled);
EXPORT_SYMBOL(bpf_sk_lookup_enabled);

BPF_CALL_3(bpf_sk_lookup_assign, struct bpf_sk_lookup_kern *, ctx,
	   struct sock *, sk, u64, flags)
{
	if (unlikely(flags & ~(BPF_SK_LOOKUP_F_REPLACE |
			       BPF_SK_LOOKUP_F_NO_REUSEPORT)))
		return -EINVAL;
	if (unlikely(sk && sk_is_refcounted(sk)))
		return -ESOCKTNOSUPPORT; /* reject non-RCU freed sockets */
	if (unlikely(sk && sk->sk_state == TCP_ESTABLISHED))
		return -ESOCKTNOSUPPORT; /* reject connected sockets */

	/* Check if socket is suitable for packet L3/L4 protocol */
	if (sk && sk->sk_protocol != ctx->protocol)
		return -EPROTOTYPE;
	if (sk && sk->sk_family != ctx->family &&
	    (sk->sk_family == AF_INET || ipv6_only_sock(sk)))
		return -EAFNOSUPPORT;

	if (ctx->selected_sk && !(flags & BPF_SK_LOOKUP_F_REPLACE))
		return -EEXIST;

	/* Select socket as lookup result */
	ctx->selected_sk = sk;
	ctx->no_reuseport = flags & BPF_SK_LOOKUP_F_NO_REUSEPORT;
	return 0;
}

static const struct bpf_func_proto bpf_sk_lookup_assign_proto = {
	.func		= bpf_sk_lookup_assign,
	.gpl_only	= false,
	.ret_type	= RET_INTEGER,
	.arg1_type	= ARG_PTR_TO_CTX,
	.arg2_type	= ARG_PTR_TO_SOCKET_OR_NULL,
	.arg3_type	= ARG_ANYTHING,
};

static const struct bpf_func_proto *
sk_lookup_func_proto(enum bpf_func_id func_id, const struct bpf_prog *prog)
{
	switch (func_id) {
	case BPF_FUNC_perf_event_output:
		return &bpf_event_output_data_proto;
	case BPF_FUNC_sk_assign:
		return &bpf_sk_lookup_assign_proto;
	case BPF_FUNC_sk_release:
		return &bpf_sk_release_proto;
	default:
		return bpf_sk_base_func_proto(func_id);
	}
}

static bool sk_lookup_is_valid_access(int off, int size,
				      enum bpf_access_type type,
				      const struct bpf_prog *prog,
				      struct bpf_insn_access_aux *info)
{
	if (off < 0 || off >= sizeof(struct bpf_sk_lookup))
		return false;
	if (off % size != 0)
		return false;
	if (type != BPF_READ)
		return false;

	switch (off) {
	case offsetof(struct bpf_sk_lookup, sk):
		info->reg_type = PTR_TO_SOCKET_OR_NULL;
		return size == sizeof(__u64);

	case bpf_ctx_range(struct bpf_sk_lookup, family):
	case bpf_ctx_range(struct bpf_sk_lookup, protocol):
	case bpf_ctx_range(struct bpf_sk_lookup, remote_ip4):
	case bpf_ctx_range(struct bpf_sk_lookup, local_ip4):
	case bpf_ctx_range_till(struct bpf_sk_lookup, remote_ip6[0], remote_ip6[3]):
	case bpf_ctx_range_till(struct bpf_sk_lookup, local_ip6[0], local_ip6[3]):
	case bpf_ctx_range(struct bpf_sk_lookup, remote_port):
	case bpf_ctx_range(struct bpf_sk_lookup, local_port):
		bpf_ctx_record_field_size(info, sizeof(__u32));
		return bpf_ctx_narrow_access_ok(off, size, sizeof(__u32));

	default:
		return false;
	}
}

static u32 sk_lookup_convert_ctx_access(enum bpf_access_type type,
					const struct bpf_insn *si,
					struct bpf_insn *insn_buf,
					struct bpf_prog *prog,
					u32 *target_size)
{
	struct bpf_insn *insn = insn_buf;

	switch (si->off) {
	case offsetof(struct bpf_sk_lookup, sk):
		*insn++ = BPF_LDX_MEM(BPF_SIZEOF(void *), si->dst_reg, si->src_reg,
				      offsetof(struct bpf_sk_lookup_kern, selected_sk));
		break;

	case offsetof(struct bpf_sk_lookup, family):
		*insn++ = BPF_LDX_MEM(BPF_H, si->dst_reg, si->src_reg,
				      bpf_target_off(struct bpf_sk_lookup_kern,
						     family, 2, target_size));
		break;

	case offsetof(struct bpf_sk_lookup, protocol):
		*insn++ = BPF_LDX_MEM(BPF_H, si->dst_reg, si->src_reg,
				      bpf_target_off(struct bpf_sk_lookup_kern,
						     protocol, 2, target_size));
		break;

	case offsetof(struct bpf_sk_lookup, remote_ip4):
		*insn++ = BPF_LDX_MEM(BPF_W, si->dst_reg, si->src_reg,
				      bpf_target_off(struct bpf_sk_lookup_kern,
						     v4.saddr, 4, target_size));
		break;

	case offsetof(struct bpf_sk_lookup, local_ip4):
		*insn++ = BPF_LDX_MEM(BPF_W, si->dst_reg, si->src_reg,
				      bpf_target_off(struct bpf_sk_lookup_kern,
						     v4.daddr, 4, target_size));
		break;

	case bpf_ctx_range_till(struct bpf_sk_lookup,
				remote_ip6[0], remote_ip6[3]): {
#if IS_ENABLED(CONFIG_IPV6)
		int off = si->off;

		off -= offsetof(struct bpf_sk_lookup, remote_ip6[0]);
		off += bpf_target_off(struct in6_addr, s6_addr32[0], 4, target_size);
		*insn++ = BPF_LDX_MEM(BPF_SIZEOF(void *), si->dst_reg, si->src_reg,
				      offsetof(struct bpf_sk_lookup_kern, v6.saddr));
		*insn++ = BPF_JMP_IMM(BPF_JEQ, si->dst_reg, 0, 1);
		*insn++ = BPF_LDX_MEM(BPF_W, si->dst_reg, si->dst_reg, off);
#else
		*insn++ = BPF_MOV32_IMM(si->dst_reg, 0);
#endif
		break;
	}
	case bpf_ctx_range_till(struct bpf_sk_lookup,
				local_ip6[0], local_ip6[3]): {
#if IS_ENABLED(CONFIG_IPV6)
		int off = si->off;

		off -= offsetof(struct bpf_sk_lookup, local_ip6[0]);
		off += bpf_target_off(struct in6_addr, s6_addr32[0], 4, target_size);
		*insn++ = BPF_LDX_MEM(BPF_SIZEOF(void *), si->dst_reg, si->src_reg,
				      offsetof(struct bpf_sk_lookup_kern, v6.daddr));
		*insn++ = BPF_JMP_IMM(BPF_JEQ, si->dst_reg, 0, 1);
		*insn++ = BPF_LDX_MEM(BPF_W, si->dst_reg, si->dst_reg, off);
#else
		*insn++ = BPF_MOV32_IMM(si->dst_reg, 0);
#endif
		break;
	}
	case offsetof(struct bpf_sk_lookup, remote_port):
		*insn++ = BPF_LDX_MEM(BPF_H, si->dst_reg, si->src_reg,
				      bpf_target_off(struct bpf_sk_lookup_kern,
						     sport, 2, target_size));
		break;

	case offsetof(struct bpf_sk_lookup, local_port):
		*insn++ = BPF_LDX_MEM(BPF_H, si->dst_reg, si->src_reg,
				      bpf_target_off(struct bpf_sk_lookup_kern,
						     dport, 2, target_size));
		break;
	}

	return insn - insn_buf;
}

const struct bpf_prog_ops sk_lookup_prog_ops = {
	.test_run = bpf_prog_test_run_sk_lookup,
};

const struct bpf_verifier_ops sk_lookup_verifier_ops = {
	.get_func_proto		= sk_lookup_func_proto,
	.is_valid_access	= sk_lookup_is_valid_access,
	.convert_ctx_access	= sk_lookup_convert_ctx_access,
};

#endif /* CONFIG_INET */

DEFINE_BPF_DISPATCHER(xdp)

void bpf_prog_change_xdp(struct bpf_prog *prev_prog, struct bpf_prog *prog)
{
	bpf_dispatcher_change_prog(BPF_DISPATCHER_PTR(xdp), prev_prog, prog);
}

#ifdef CONFIG_DEBUG_INFO_BTF
BTF_ID_LIST_GLOBAL(btf_sock_ids)
#define BTF_SOCK_TYPE(name, type) BTF_ID(struct, type)
BTF_SOCK_TYPE_xxx
#undef BTF_SOCK_TYPE
#else
u32 btf_sock_ids[MAX_BTF_SOCK_TYPE];
#endif

BPF_CALL_1(bpf_skc_to_tcp6_sock, struct sock *, sk)
{
	/* tcp6_sock type is not generated in dwarf and hence btf,
	 * trigger an explicit type generation here.
	 */
	BTF_TYPE_EMIT(struct tcp6_sock);
	if (sk && sk_fullsock(sk) && sk->sk_protocol == IPPROTO_TCP &&
	    sk->sk_family == AF_INET6)
		return (unsigned long)sk;

	return (unsigned long)NULL;
}

const struct bpf_func_proto bpf_skc_to_tcp6_sock_proto = {
	.func			= bpf_skc_to_tcp6_sock,
	.gpl_only		= false,
	.ret_type		= RET_PTR_TO_BTF_ID_OR_NULL,
	.arg1_type		= ARG_PTR_TO_BTF_ID_SOCK_COMMON,
	.ret_btf_id		= &btf_sock_ids[BTF_SOCK_TYPE_TCP6],
};

BPF_CALL_1(bpf_skc_to_tcp_sock, struct sock *, sk)
{
	if (sk && sk_fullsock(sk) && sk->sk_protocol == IPPROTO_TCP)
		return (unsigned long)sk;

	return (unsigned long)NULL;
}

const struct bpf_func_proto bpf_skc_to_tcp_sock_proto = {
	.func			= bpf_skc_to_tcp_sock,
	.gpl_only		= false,
	.ret_type		= RET_PTR_TO_BTF_ID_OR_NULL,
	.arg1_type		= ARG_PTR_TO_BTF_ID_SOCK_COMMON,
	.ret_btf_id		= &btf_sock_ids[BTF_SOCK_TYPE_TCP],
};

BPF_CALL_1(bpf_skc_to_tcp_timewait_sock, struct sock *, sk)
{
	/* BTF types for tcp_timewait_sock and inet_timewait_sock are not
	 * generated if CONFIG_INET=n. Trigger an explicit generation here.
	 */
	BTF_TYPE_EMIT(struct inet_timewait_sock);
	BTF_TYPE_EMIT(struct tcp_timewait_sock);

#ifdef CONFIG_INET
	if (sk && sk->sk_prot == &tcp_prot && sk->sk_state == TCP_TIME_WAIT)
		return (unsigned long)sk;
#endif

#if IS_BUILTIN(CONFIG_IPV6)
	if (sk && sk->sk_prot == &tcpv6_prot && sk->sk_state == TCP_TIME_WAIT)
		return (unsigned long)sk;
#endif

	return (unsigned long)NULL;
}

const struct bpf_func_proto bpf_skc_to_tcp_timewait_sock_proto = {
	.func			= bpf_skc_to_tcp_timewait_sock,
	.gpl_only		= false,
	.ret_type		= RET_PTR_TO_BTF_ID_OR_NULL,
	.arg1_type		= ARG_PTR_TO_BTF_ID_SOCK_COMMON,
	.ret_btf_id		= &btf_sock_ids[BTF_SOCK_TYPE_TCP_TW],
};

BPF_CALL_1(bpf_skc_to_tcp_request_sock, struct sock *, sk)
{
#ifdef CONFIG_INET
	if (sk && sk->sk_prot == &tcp_prot && sk->sk_state == TCP_NEW_SYN_RECV)
		return (unsigned long)sk;
#endif

#if IS_BUILTIN(CONFIG_IPV6)
	if (sk && sk->sk_prot == &tcpv6_prot && sk->sk_state == TCP_NEW_SYN_RECV)
		return (unsigned long)sk;
#endif

	return (unsigned long)NULL;
}

const struct bpf_func_proto bpf_skc_to_tcp_request_sock_proto = {
	.func			= bpf_skc_to_tcp_request_sock,
	.gpl_only		= false,
	.ret_type		= RET_PTR_TO_BTF_ID_OR_NULL,
	.arg1_type		= ARG_PTR_TO_BTF_ID_SOCK_COMMON,
	.ret_btf_id		= &btf_sock_ids[BTF_SOCK_TYPE_TCP_REQ],
};

BPF_CALL_1(bpf_skc_to_udp6_sock, struct sock *, sk)
{
	/* udp6_sock type is not generated in dwarf and hence btf,
	 * trigger an explicit type generation here.
	 */
	BTF_TYPE_EMIT(struct udp6_sock);
	if (sk && sk_fullsock(sk) && sk->sk_protocol == IPPROTO_UDP &&
	    sk->sk_type == SOCK_DGRAM && sk->sk_family == AF_INET6)
		return (unsigned long)sk;

	return (unsigned long)NULL;
}

const struct bpf_func_proto bpf_skc_to_udp6_sock_proto = {
	.func			= bpf_skc_to_udp6_sock,
	.gpl_only		= false,
	.ret_type		= RET_PTR_TO_BTF_ID_OR_NULL,
	.arg1_type		= ARG_PTR_TO_BTF_ID_SOCK_COMMON,
	.ret_btf_id		= &btf_sock_ids[BTF_SOCK_TYPE_UDP6],
};

BPF_CALL_1(bpf_sock_from_file, struct file *, file)
{
	return (unsigned long)sock_from_file(file);
}

BTF_ID_LIST(bpf_sock_from_file_btf_ids)
BTF_ID(struct, socket)
BTF_ID(struct, file)

const struct bpf_func_proto bpf_sock_from_file_proto = {
	.func		= bpf_sock_from_file,
	.gpl_only	= false,
	.ret_type	= RET_PTR_TO_BTF_ID_OR_NULL,
	.ret_btf_id	= &bpf_sock_from_file_btf_ids[0],
	.arg1_type	= ARG_PTR_TO_BTF_ID,
	.arg1_btf_id	= &bpf_sock_from_file_btf_ids[1],
};

static const struct bpf_func_proto *
bpf_sk_base_func_proto(enum bpf_func_id func_id)
{
	const struct bpf_func_proto *func;

	switch (func_id) {
	case BPF_FUNC_skc_to_tcp6_sock:
		func = &bpf_skc_to_tcp6_sock_proto;
		break;
	case BPF_FUNC_skc_to_tcp_sock:
		func = &bpf_skc_to_tcp_sock_proto;
		break;
	case BPF_FUNC_skc_to_tcp_timewait_sock:
		func = &bpf_skc_to_tcp_timewait_sock_proto;
		break;
	case BPF_FUNC_skc_to_tcp_request_sock:
		func = &bpf_skc_to_tcp_request_sock_proto;
		break;
	case BPF_FUNC_skc_to_udp6_sock:
		func = &bpf_skc_to_udp6_sock_proto;
		break;
	case BPF_FUNC_ktime_get_coarse_ns:
		return &bpf_ktime_get_coarse_ns_proto;
	default:
		return bpf_base_func_proto(func_id);
	}

	if (!perfmon_capable())
		return NULL;

	return func;
}<|MERGE_RESOLUTION|>--- conflicted
+++ resolved
@@ -3241,13 +3241,6 @@
 			shinfo->gso_type &= ~SKB_GSO_TCPV4;
 			shinfo->gso_type |=  SKB_GSO_TCPV6;
 		}
-<<<<<<< HEAD
-
-		/* Header must be checked, and gso_segs recomputed. */
-		shinfo->gso_type |= SKB_GSO_DODGY;
-		shinfo->gso_segs = 0;
-=======
->>>>>>> bee673aa
 	}
 
 	skb->protocol = htons(ETH_P_IPV6);
@@ -3278,13 +3271,6 @@
 			shinfo->gso_type &= ~SKB_GSO_TCPV6;
 			shinfo->gso_type |=  SKB_GSO_TCPV4;
 		}
-<<<<<<< HEAD
-
-		/* Header must be checked, and gso_segs recomputed. */
-		shinfo->gso_type |= SKB_GSO_DODGY;
-		shinfo->gso_segs = 0;
-=======
->>>>>>> bee673aa
 	}
 
 	skb->protocol = htons(ETH_P_IP);
