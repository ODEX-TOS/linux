// SPDX-License-Identifier: GPL-2.0-or-later
/* SCTP kernel implementation
 * (C) Copyright IBM Corp. 2001, 2004
 * Copyright (c) 1999-2000 Cisco, Inc.
 * Copyright (c) 1999-2001 Motorola, Inc.
 * Copyright (c) 2001-2002 Intel Corp.
 * Copyright (c) 2002      Nokia Corp.
 *
 * This is part of the SCTP Linux Kernel Implementation.
 *
 * These are the state functions for the state machine.
 *
 * Please send any bug reports or fixes you make to the
 * email address(es):
 *    lksctp developers <linux-sctp@vger.kernel.org>
 *
 * Written or modified by:
 *    La Monte H.P. Yarroll <piggy@acm.org>
 *    Karl Knutson          <karl@athena.chicago.il.us>
 *    Mathew Kotowsky       <kotowsky@sctp.org>
 *    Sridhar Samudrala     <samudrala@us.ibm.com>
 *    Jon Grimm             <jgrimm@us.ibm.com>
 *    Hui Huang 	    <hui.huang@nokia.com>
 *    Dajiang Zhang 	    <dajiang.zhang@nokia.com>
 *    Daisy Chang	    <daisyc@us.ibm.com>
 *    Ardelle Fan	    <ardelle.fan@intel.com>
 *    Ryan Layer	    <rmlayer@us.ibm.com>
 *    Kevin Gao		    <kevin.gao@intel.com>
 */

#define pr_fmt(fmt) KBUILD_MODNAME ": " fmt

#include <linux/types.h>
#include <linux/kernel.h>
#include <linux/ip.h>
#include <linux/ipv6.h>
#include <linux/net.h>
#include <linux/inet.h>
#include <linux/slab.h>
#include <net/sock.h>
#include <net/inet_ecn.h>
#include <linux/skbuff.h>
#include <net/sctp/sctp.h>
#include <net/sctp/sm.h>
#include <net/sctp/structs.h>

#define CREATE_TRACE_POINTS
#include <trace/events/sctp.h>

static struct sctp_packet *sctp_abort_pkt_new(
					struct net *net,
					const struct sctp_endpoint *ep,
					const struct sctp_association *asoc,
					struct sctp_chunk *chunk,
					const void *payload, size_t paylen);
static int sctp_eat_data(const struct sctp_association *asoc,
			 struct sctp_chunk *chunk,
			 struct sctp_cmd_seq *commands);
static struct sctp_packet *sctp_ootb_pkt_new(
					struct net *net,
					const struct sctp_association *asoc,
					const struct sctp_chunk *chunk);
static void sctp_send_stale_cookie_err(struct net *net,
				       const struct sctp_endpoint *ep,
				       const struct sctp_association *asoc,
				       const struct sctp_chunk *chunk,
				       struct sctp_cmd_seq *commands,
				       struct sctp_chunk *err_chunk);
static enum sctp_disposition sctp_sf_do_5_2_6_stale(
					struct net *net,
					const struct sctp_endpoint *ep,
					const struct sctp_association *asoc,
					const union sctp_subtype type,
					void *arg,
					struct sctp_cmd_seq *commands);
static enum sctp_disposition sctp_sf_shut_8_4_5(
					struct net *net,
					const struct sctp_endpoint *ep,
					const struct sctp_association *asoc,
					const union sctp_subtype type,
					void *arg,
					struct sctp_cmd_seq *commands);
static enum sctp_disposition sctp_sf_tabort_8_4_8(
					struct net *net,
					const struct sctp_endpoint *ep,
					const struct sctp_association *asoc,
					const union sctp_subtype type,
					void *arg,
					struct sctp_cmd_seq *commands);
static enum sctp_disposition sctp_sf_new_encap_port(
					struct net *net,
					const struct sctp_endpoint *ep,
					const struct sctp_association *asoc,
					const union sctp_subtype type,
					void *arg,
					struct sctp_cmd_seq *commands);
static struct sctp_sackhdr *sctp_sm_pull_sack(struct sctp_chunk *chunk);

static enum sctp_disposition sctp_stop_t1_and_abort(
					struct net *net,
					struct sctp_cmd_seq *commands,
					__be16 error, int sk_err,
					const struct sctp_association *asoc,
					struct sctp_transport *transport);

static enum sctp_disposition sctp_sf_abort_violation(
					struct net *net,
					const struct sctp_endpoint *ep,
					const struct sctp_association *asoc,
					void *arg,
					struct sctp_cmd_seq *commands,
					const __u8 *payload,
					const size_t paylen);

static enum sctp_disposition sctp_sf_violation_chunklen(
					struct net *net,
					const struct sctp_endpoint *ep,
					const struct sctp_association *asoc,
					const union sctp_subtype type,
					void *arg,
					struct sctp_cmd_seq *commands);

static enum sctp_disposition sctp_sf_violation_paramlen(
					struct net *net,
					const struct sctp_endpoint *ep,
					const struct sctp_association *asoc,
					const union sctp_subtype type,
					void *arg, void *ext,
					struct sctp_cmd_seq *commands);

static enum sctp_disposition sctp_sf_violation_ctsn(
					struct net *net,
					const struct sctp_endpoint *ep,
					const struct sctp_association *asoc,
					const union sctp_subtype type,
					void *arg,
					struct sctp_cmd_seq *commands);

static enum sctp_disposition sctp_sf_violation_chunk(
					struct net *net,
					const struct sctp_endpoint *ep,
					const struct sctp_association *asoc,
					const union sctp_subtype type,
					void *arg,
					struct sctp_cmd_seq *commands);

static enum sctp_ierror sctp_sf_authenticate(
					const struct sctp_association *asoc,
					struct sctp_chunk *chunk);

static enum sctp_disposition __sctp_sf_do_9_1_abort(
					struct net *net,
					const struct sctp_endpoint *ep,
					const struct sctp_association *asoc,
					const union sctp_subtype type,
					void *arg,
					struct sctp_cmd_seq *commands);

/* Small helper function that checks if the chunk length
 * is of the appropriate length.  The 'required_length' argument
 * is set to be the size of a specific chunk we are testing.
 * Return Values:  true  = Valid length
 * 		   false = Invalid length
 *
 */
static inline bool sctp_chunk_length_valid(struct sctp_chunk *chunk,
					   __u16 required_length)
{
	__u16 chunk_length = ntohs(chunk->chunk_hdr->length);

	/* Previously already marked? */
	if (unlikely(chunk->pdiscard))
		return false;
	if (unlikely(chunk_length < required_length))
		return false;

	return true;
}

/* Check for format error in an ABORT chunk */
static inline bool sctp_err_chunk_valid(struct sctp_chunk *chunk)
{
	struct sctp_errhdr *err;

	sctp_walk_errors(err, chunk->chunk_hdr);

	return (void *)err == (void *)chunk->chunk_end;
}

/**********************************************************
 * These are the state functions for handling chunk events.
 **********************************************************/

/*
 * Process the final SHUTDOWN COMPLETE.
 *
 * Section: 4 (C) (diagram), 9.2
 * Upon reception of the SHUTDOWN COMPLETE chunk the endpoint will verify
 * that it is in SHUTDOWN-ACK-SENT state, if it is not the chunk should be
 * discarded. If the endpoint is in the SHUTDOWN-ACK-SENT state the endpoint
 * should stop the T2-shutdown timer and remove all knowledge of the
 * association (and thus the association enters the CLOSED state).
 *
 * Verification Tag: 8.5.1(C), sctpimpguide 2.41.
 * C) Rules for packet carrying SHUTDOWN COMPLETE:
 * ...
 * - The receiver of a SHUTDOWN COMPLETE shall accept the packet
 *   if the Verification Tag field of the packet matches its own tag and
 *   the T bit is not set
 *   OR
 *   it is set to its peer's tag and the T bit is set in the Chunk
 *   Flags.
 *   Otherwise, the receiver MUST silently discard the packet
 *   and take no further action.  An endpoint MUST ignore the
 *   SHUTDOWN COMPLETE if it is not in the SHUTDOWN-ACK-SENT state.
 *
 * Inputs
 * (endpoint, asoc, chunk)
 *
 * Outputs
 * (asoc, reply_msg, msg_up, timers, counters)
 *
 * The return value is the disposition of the chunk.
 */
enum sctp_disposition sctp_sf_do_4_C(struct net *net,
				     const struct sctp_endpoint *ep,
				     const struct sctp_association *asoc,
				     const union sctp_subtype type,
				     void *arg, struct sctp_cmd_seq *commands)
{
	struct sctp_chunk *chunk = arg;
	struct sctp_ulpevent *ev;

	if (!sctp_vtag_verify_either(chunk, asoc))
		return sctp_sf_pdiscard(net, ep, asoc, type, arg, commands);

	/* RFC 2960 6.10 Bundling
	 *
	 * An endpoint MUST NOT bundle INIT, INIT ACK or
	 * SHUTDOWN COMPLETE with any other chunks.
	 */
	if (!chunk->singleton)
		return sctp_sf_violation_chunk(net, ep, asoc, type, arg, commands);

	/* Make sure that the SHUTDOWN_COMPLETE chunk has a valid length. */
	if (!sctp_chunk_length_valid(chunk, sizeof(struct sctp_chunkhdr)))
		return sctp_sf_violation_chunklen(net, ep, asoc, type, arg,
						  commands);

	/* RFC 2960 10.2 SCTP-to-ULP
	 *
	 * H) SHUTDOWN COMPLETE notification
	 *
	 * When SCTP completes the shutdown procedures (section 9.2) this
	 * notification is passed to the upper layer.
	 */
	ev = sctp_ulpevent_make_assoc_change(asoc, 0, SCTP_SHUTDOWN_COMP,
					     0, 0, 0, NULL, GFP_ATOMIC);
	if (ev)
		sctp_add_cmd_sf(commands, SCTP_CMD_EVENT_ULP,
				SCTP_ULPEVENT(ev));

	/* Upon reception of the SHUTDOWN COMPLETE chunk the endpoint
	 * will verify that it is in SHUTDOWN-ACK-SENT state, if it is
	 * not the chunk should be discarded. If the endpoint is in
	 * the SHUTDOWN-ACK-SENT state the endpoint should stop the
	 * T2-shutdown timer and remove all knowledge of the
	 * association (and thus the association enters the CLOSED
	 * state).
	 */
	sctp_add_cmd_sf(commands, SCTP_CMD_TIMER_STOP,
			SCTP_TO(SCTP_EVENT_TIMEOUT_T2_SHUTDOWN));

	sctp_add_cmd_sf(commands, SCTP_CMD_TIMER_STOP,
			SCTP_TO(SCTP_EVENT_TIMEOUT_T5_SHUTDOWN_GUARD));

	sctp_add_cmd_sf(commands, SCTP_CMD_NEW_STATE,
			SCTP_STATE(SCTP_STATE_CLOSED));

	SCTP_INC_STATS(net, SCTP_MIB_SHUTDOWNS);
	SCTP_DEC_STATS(net, SCTP_MIB_CURRESTAB);

	sctp_add_cmd_sf(commands, SCTP_CMD_DELETE_TCB, SCTP_NULL());

	return SCTP_DISPOSITION_DELETE_TCB;
}

/*
 * Respond to a normal INIT chunk.
 * We are the side that is being asked for an association.
 *
 * Section: 5.1 Normal Establishment of an Association, B
 * B) "Z" shall respond immediately with an INIT ACK chunk.  The
 *    destination IP address of the INIT ACK MUST be set to the source
 *    IP address of the INIT to which this INIT ACK is responding.  In
 *    the response, besides filling in other parameters, "Z" must set the
 *    Verification Tag field to Tag_A, and also provide its own
 *    Verification Tag (Tag_Z) in the Initiate Tag field.
 *
 * Verification Tag: Must be 0.
 *
 * Inputs
 * (endpoint, asoc, chunk)
 *
 * Outputs
 * (asoc, reply_msg, msg_up, timers, counters)
 *
 * The return value is the disposition of the chunk.
 */
enum sctp_disposition sctp_sf_do_5_1B_init(struct net *net,
					   const struct sctp_endpoint *ep,
					   const struct sctp_association *asoc,
					   const union sctp_subtype type,
					   void *arg,
					   struct sctp_cmd_seq *commands)
{
	struct sctp_chunk *chunk = arg, *repl, *err_chunk;
	struct sctp_unrecognized_param *unk_param;
	struct sctp_association *new_asoc;
	struct sctp_packet *packet;
	int len;

	/* Update socket peer label if first association. */
	if (security_sctp_assoc_request((struct sctp_endpoint *)ep,
					chunk->skb))
		return sctp_sf_pdiscard(net, ep, asoc, type, arg, commands);

	/* 6.10 Bundling
	 * An endpoint MUST NOT bundle INIT, INIT ACK or
	 * SHUTDOWN COMPLETE with any other chunks.
	 *
	 * IG Section 2.11.2
	 * Furthermore, we require that the receiver of an INIT chunk MUST
	 * enforce these rules by silently discarding an arriving packet
	 * with an INIT chunk that is bundled with other chunks.
	 */
	if (!chunk->singleton)
		return sctp_sf_pdiscard(net, ep, asoc, type, arg, commands);

	/* If the packet is an OOTB packet which is temporarily on the
	 * control endpoint, respond with an ABORT.
	 */
	if (ep == sctp_sk(net->sctp.ctl_sock)->ep) {
		SCTP_INC_STATS(net, SCTP_MIB_OUTOFBLUES);
		return sctp_sf_tabort_8_4_8(net, ep, asoc, type, arg, commands);
	}

	/* 3.1 A packet containing an INIT chunk MUST have a zero Verification
	 * Tag.
	 */
	if (chunk->sctp_hdr->vtag != 0)
		return sctp_sf_tabort_8_4_8(net, ep, asoc, type, arg, commands);

	/* Make sure that the INIT chunk has a valid length.
	 * Normally, this would cause an ABORT with a Protocol Violation
	 * error, but since we don't have an association, we'll
	 * just discard the packet.
	 */
	if (!sctp_chunk_length_valid(chunk, sizeof(struct sctp_init_chunk)))
		return sctp_sf_pdiscard(net, ep, asoc, type, arg, commands);

	/* If the INIT is coming toward a closing socket, we'll send back
	 * and ABORT.  Essentially, this catches the race of INIT being
	 * backloged to the socket at the same time as the user isses close().
	 * Since the socket and all its associations are going away, we
	 * can treat this OOTB
	 */
	if (sctp_sstate(ep->base.sk, CLOSING))
		return sctp_sf_tabort_8_4_8(net, ep, asoc, type, arg, commands);

	/* Verify the INIT chunk before processing it. */
	err_chunk = NULL;
	if (!sctp_verify_init(net, ep, asoc, chunk->chunk_hdr->type,
			      (struct sctp_init_chunk *)chunk->chunk_hdr, chunk,
			      &err_chunk)) {
		/* This chunk contains fatal error. It is to be discarded.
		 * Send an ABORT, with causes if there is any.
		 */
		if (err_chunk) {
			packet = sctp_abort_pkt_new(net, ep, asoc, arg,
					(__u8 *)(err_chunk->chunk_hdr) +
					sizeof(struct sctp_chunkhdr),
					ntohs(err_chunk->chunk_hdr->length) -
					sizeof(struct sctp_chunkhdr));

			sctp_chunk_free(err_chunk);

			if (packet) {
				sctp_add_cmd_sf(commands, SCTP_CMD_SEND_PKT,
						SCTP_PACKET(packet));
				SCTP_INC_STATS(net, SCTP_MIB_OUTCTRLCHUNKS);
				return SCTP_DISPOSITION_CONSUME;
			} else {
				return SCTP_DISPOSITION_NOMEM;
			}
		} else {
			return sctp_sf_tabort_8_4_8(net, ep, asoc, type, arg,
						    commands);
		}
	}

	/* Grab the INIT header.  */
	chunk->subh.init_hdr = (struct sctp_inithdr *)chunk->skb->data;

	/* Tag the variable length parameters.  */
	chunk->param_hdr.v = skb_pull(chunk->skb, sizeof(struct sctp_inithdr));

	new_asoc = sctp_make_temp_asoc(ep, chunk, GFP_ATOMIC);
	if (!new_asoc)
		goto nomem;

	if (sctp_assoc_set_bind_addr_from_ep(new_asoc,
					     sctp_scope(sctp_source(chunk)),
					     GFP_ATOMIC) < 0)
		goto nomem_init;

	/* The call, sctp_process_init(), can fail on memory allocation.  */
	if (!sctp_process_init(new_asoc, chunk, sctp_source(chunk),
			       (struct sctp_init_chunk *)chunk->chunk_hdr,
			       GFP_ATOMIC))
		goto nomem_init;

	/* B) "Z" shall respond immediately with an INIT ACK chunk.  */

	/* If there are errors need to be reported for unknown parameters,
	 * make sure to reserve enough room in the INIT ACK for them.
	 */
	len = 0;
	if (err_chunk)
		len = ntohs(err_chunk->chunk_hdr->length) -
		      sizeof(struct sctp_chunkhdr);

	repl = sctp_make_init_ack(new_asoc, chunk, GFP_ATOMIC, len);
	if (!repl)
		goto nomem_init;

	/* If there are errors need to be reported for unknown parameters,
	 * include them in the outgoing INIT ACK as "Unrecognized parameter"
	 * parameter.
	 */
	if (err_chunk) {
		/* Get the "Unrecognized parameter" parameter(s) out of the
		 * ERROR chunk generated by sctp_verify_init(). Since the
		 * error cause code for "unknown parameter" and the
		 * "Unrecognized parameter" type is the same, we can
		 * construct the parameters in INIT ACK by copying the
		 * ERROR causes over.
		 */
		unk_param = (struct sctp_unrecognized_param *)
			    ((__u8 *)(err_chunk->chunk_hdr) +
			    sizeof(struct sctp_chunkhdr));
		/* Replace the cause code with the "Unrecognized parameter"
		 * parameter type.
		 */
		sctp_addto_chunk(repl, len, unk_param);
		sctp_chunk_free(err_chunk);
	}

	sctp_add_cmd_sf(commands, SCTP_CMD_NEW_ASOC, SCTP_ASOC(new_asoc));

	sctp_add_cmd_sf(commands, SCTP_CMD_REPLY, SCTP_CHUNK(repl));

	/*
	 * Note:  After sending out INIT ACK with the State Cookie parameter,
	 * "Z" MUST NOT allocate any resources, nor keep any states for the
	 * new association.  Otherwise, "Z" will be vulnerable to resource
	 * attacks.
	 */
	sctp_add_cmd_sf(commands, SCTP_CMD_DELETE_TCB, SCTP_NULL());

	return SCTP_DISPOSITION_DELETE_TCB;

nomem_init:
	sctp_association_free(new_asoc);
nomem:
	if (err_chunk)
		sctp_chunk_free(err_chunk);
	return SCTP_DISPOSITION_NOMEM;
}

/*
 * Respond to a normal INIT ACK chunk.
 * We are the side that is initiating the association.
 *
 * Section: 5.1 Normal Establishment of an Association, C
 * C) Upon reception of the INIT ACK from "Z", "A" shall stop the T1-init
 *    timer and leave COOKIE-WAIT state. "A" shall then send the State
 *    Cookie received in the INIT ACK chunk in a COOKIE ECHO chunk, start
 *    the T1-cookie timer, and enter the COOKIE-ECHOED state.
 *
 *    Note: The COOKIE ECHO chunk can be bundled with any pending outbound
 *    DATA chunks, but it MUST be the first chunk in the packet and
 *    until the COOKIE ACK is returned the sender MUST NOT send any
 *    other packets to the peer.
 *
 * Verification Tag: 3.3.3
 *   If the value of the Initiate Tag in a received INIT ACK chunk is
 *   found to be 0, the receiver MUST treat it as an error and close the
 *   association by transmitting an ABORT.
 *
 * Inputs
 * (endpoint, asoc, chunk)
 *
 * Outputs
 * (asoc, reply_msg, msg_up, timers, counters)
 *
 * The return value is the disposition of the chunk.
 */
enum sctp_disposition sctp_sf_do_5_1C_ack(struct net *net,
					  const struct sctp_endpoint *ep,
					  const struct sctp_association *asoc,
					  const union sctp_subtype type,
					  void *arg,
					  struct sctp_cmd_seq *commands)
{
	struct sctp_init_chunk *initchunk;
	struct sctp_chunk *chunk = arg;
	struct sctp_chunk *err_chunk;
	struct sctp_packet *packet;

	if (!sctp_vtag_verify(chunk, asoc))
		return sctp_sf_pdiscard(net, ep, asoc, type, arg, commands);

	/* 6.10 Bundling
	 * An endpoint MUST NOT bundle INIT, INIT ACK or
	 * SHUTDOWN COMPLETE with any other chunks.
	 */
	if (!chunk->singleton)
		return sctp_sf_violation_chunk(net, ep, asoc, type, arg, commands);

	/* Make sure that the INIT-ACK chunk has a valid length */
	if (!sctp_chunk_length_valid(chunk, sizeof(struct sctp_initack_chunk)))
		return sctp_sf_violation_chunklen(net, ep, asoc, type, arg,
						  commands);
	/* Grab the INIT header.  */
	chunk->subh.init_hdr = (struct sctp_inithdr *)chunk->skb->data;

	/* Verify the INIT chunk before processing it. */
	err_chunk = NULL;
	if (!sctp_verify_init(net, ep, asoc, chunk->chunk_hdr->type,
			      (struct sctp_init_chunk *)chunk->chunk_hdr, chunk,
			      &err_chunk)) {

		enum sctp_error error = SCTP_ERROR_NO_RESOURCE;

		/* This chunk contains fatal error. It is to be discarded.
		 * Send an ABORT, with causes.  If there are no causes,
		 * then there wasn't enough memory.  Just terminate
		 * the association.
		 */
		if (err_chunk) {
			packet = sctp_abort_pkt_new(net, ep, asoc, arg,
					(__u8 *)(err_chunk->chunk_hdr) +
					sizeof(struct sctp_chunkhdr),
					ntohs(err_chunk->chunk_hdr->length) -
					sizeof(struct sctp_chunkhdr));

			sctp_chunk_free(err_chunk);

			if (packet) {
				sctp_add_cmd_sf(commands, SCTP_CMD_SEND_PKT,
						SCTP_PACKET(packet));
				SCTP_INC_STATS(net, SCTP_MIB_OUTCTRLCHUNKS);
				error = SCTP_ERROR_INV_PARAM;
			}
		}

		/* SCTP-AUTH, Section 6.3:
		 *    It should be noted that if the receiver wants to tear
		 *    down an association in an authenticated way only, the
		 *    handling of malformed packets should not result in
		 *    tearing down the association.
		 *
		 * This means that if we only want to abort associations
		 * in an authenticated way (i.e AUTH+ABORT), then we
		 * can't destroy this association just because the packet
		 * was malformed.
		 */
		if (sctp_auth_recv_cid(SCTP_CID_ABORT, asoc))
			return sctp_sf_pdiscard(net, ep, asoc, type, arg, commands);

		SCTP_INC_STATS(net, SCTP_MIB_ABORTEDS);
		return sctp_stop_t1_and_abort(net, commands, error, ECONNREFUSED,
						asoc, chunk->transport);
	}

	/* Tag the variable length parameters.  Note that we never
	 * convert the parameters in an INIT chunk.
	 */
	chunk->param_hdr.v = skb_pull(chunk->skb, sizeof(struct sctp_inithdr));

	initchunk = (struct sctp_init_chunk *)chunk->chunk_hdr;

	sctp_add_cmd_sf(commands, SCTP_CMD_PEER_INIT,
			SCTP_PEER_INIT(initchunk));

	/* Reset init error count upon receipt of INIT-ACK.  */
	sctp_add_cmd_sf(commands, SCTP_CMD_INIT_COUNTER_RESET, SCTP_NULL());

	/* 5.1 C) "A" shall stop the T1-init timer and leave
	 * COOKIE-WAIT state.  "A" shall then ... start the T1-cookie
	 * timer, and enter the COOKIE-ECHOED state.
	 */
	sctp_add_cmd_sf(commands, SCTP_CMD_TIMER_STOP,
			SCTP_TO(SCTP_EVENT_TIMEOUT_T1_INIT));
	sctp_add_cmd_sf(commands, SCTP_CMD_TIMER_START,
			SCTP_TO(SCTP_EVENT_TIMEOUT_T1_COOKIE));
	sctp_add_cmd_sf(commands, SCTP_CMD_NEW_STATE,
			SCTP_STATE(SCTP_STATE_COOKIE_ECHOED));

	/* SCTP-AUTH: genereate the assocition shared keys so that
	 * we can potentially signe the COOKIE-ECHO.
	 */
	sctp_add_cmd_sf(commands, SCTP_CMD_ASSOC_SHKEY, SCTP_NULL());

	/* 5.1 C) "A" shall then send the State Cookie received in the
	 * INIT ACK chunk in a COOKIE ECHO chunk, ...
	 */
	/* If there is any errors to report, send the ERROR chunk generated
	 * for unknown parameters as well.
	 */
	sctp_add_cmd_sf(commands, SCTP_CMD_GEN_COOKIE_ECHO,
			SCTP_CHUNK(err_chunk));

	return SCTP_DISPOSITION_CONSUME;
}

static bool sctp_auth_chunk_verify(struct net *net, struct sctp_chunk *chunk,
				   const struct sctp_association *asoc)
{
	struct sctp_chunk auth;

	if (!chunk->auth_chunk)
		return true;

	/* SCTP-AUTH:  auth_chunk pointer is only set when the cookie-echo
	 * is supposed to be authenticated and we have to do delayed
	 * authentication.  We've just recreated the association using
	 * the information in the cookie and now it's much easier to
	 * do the authentication.
	 */

	/* Make sure that we and the peer are AUTH capable */
	if (!net->sctp.auth_enable || !asoc->peer.auth_capable)
		return false;

	/* set-up our fake chunk so that we can process it */
	auth.skb = chunk->auth_chunk;
	auth.asoc = chunk->asoc;
	auth.sctp_hdr = chunk->sctp_hdr;
	auth.chunk_hdr = (struct sctp_chunkhdr *)
				skb_push(chunk->auth_chunk,
					 sizeof(struct sctp_chunkhdr));
	skb_pull(chunk->auth_chunk, sizeof(struct sctp_chunkhdr));
	auth.transport = chunk->transport;

	return sctp_sf_authenticate(asoc, &auth) == SCTP_IERROR_NO_ERROR;
}

/*
 * Respond to a normal COOKIE ECHO chunk.
 * We are the side that is being asked for an association.
 *
 * Section: 5.1 Normal Establishment of an Association, D
 * D) Upon reception of the COOKIE ECHO chunk, Endpoint "Z" will reply
 *    with a COOKIE ACK chunk after building a TCB and moving to
 *    the ESTABLISHED state. A COOKIE ACK chunk may be bundled with
 *    any pending DATA chunks (and/or SACK chunks), but the COOKIE ACK
 *    chunk MUST be the first chunk in the packet.
 *
 *   IMPLEMENTATION NOTE: An implementation may choose to send the
 *   Communication Up notification to the SCTP user upon reception
 *   of a valid COOKIE ECHO chunk.
 *
 * Verification Tag: 8.5.1 Exceptions in Verification Tag Rules
 * D) Rules for packet carrying a COOKIE ECHO
 *
 * - When sending a COOKIE ECHO, the endpoint MUST use the value of the
 *   Initial Tag received in the INIT ACK.
 *
 * - The receiver of a COOKIE ECHO follows the procedures in Section 5.
 *
 * Inputs
 * (endpoint, asoc, chunk)
 *
 * Outputs
 * (asoc, reply_msg, msg_up, timers, counters)
 *
 * The return value is the disposition of the chunk.
 */
enum sctp_disposition sctp_sf_do_5_1D_ce(struct net *net,
					 const struct sctp_endpoint *ep,
					 const struct sctp_association *asoc,
					 const union sctp_subtype type,
					 void *arg,
					 struct sctp_cmd_seq *commands)
{
	struct sctp_ulpevent *ev, *ai_ev = NULL, *auth_ev = NULL;
	struct sctp_association *new_asoc;
	struct sctp_init_chunk *peer_init;
	struct sctp_chunk *chunk = arg;
	struct sctp_chunk *err_chk_p;
	struct sctp_chunk *repl;
	struct sock *sk;
	int error = 0;

	/* If the packet is an OOTB packet which is temporarily on the
	 * control endpoint, respond with an ABORT.
	 */
	if (ep == sctp_sk(net->sctp.ctl_sock)->ep) {
		SCTP_INC_STATS(net, SCTP_MIB_OUTOFBLUES);
		return sctp_sf_tabort_8_4_8(net, ep, asoc, type, arg, commands);
	}

	/* Make sure that the COOKIE_ECHO chunk has a valid length.
	 * In this case, we check that we have enough for at least a
	 * chunk header.  More detailed verification is done
	 * in sctp_unpack_cookie().
	 */
	if (!sctp_chunk_length_valid(chunk, sizeof(struct sctp_chunkhdr)))
		return sctp_sf_pdiscard(net, ep, asoc, type, arg, commands);

	/* If the endpoint is not listening or if the number of associations
	 * on the TCP-style socket exceed the max backlog, respond with an
	 * ABORT.
	 */
	sk = ep->base.sk;
	if (!sctp_sstate(sk, LISTENING) ||
	    (sctp_style(sk, TCP) && sk_acceptq_is_full(sk)))
		return sctp_sf_tabort_8_4_8(net, ep, asoc, type, arg, commands);

	/* "Decode" the chunk.  We have no optional parameters so we
	 * are in good shape.
	 */
	chunk->subh.cookie_hdr =
		(struct sctp_signed_cookie *)chunk->skb->data;
	if (!pskb_pull(chunk->skb, ntohs(chunk->chunk_hdr->length) -
					 sizeof(struct sctp_chunkhdr)))
		goto nomem;

	/* 5.1 D) Upon reception of the COOKIE ECHO chunk, Endpoint
	 * "Z" will reply with a COOKIE ACK chunk after building a TCB
	 * and moving to the ESTABLISHED state.
	 */
	new_asoc = sctp_unpack_cookie(ep, asoc, chunk, GFP_ATOMIC, &error,
				      &err_chk_p);

	/* FIXME:
	 * If the re-build failed, what is the proper error path
	 * from here?
	 *
	 * [We should abort the association. --piggy]
	 */
	if (!new_asoc) {
		/* FIXME: Several errors are possible.  A bad cookie should
		 * be silently discarded, but think about logging it too.
		 */
		switch (error) {
		case -SCTP_IERROR_NOMEM:
			goto nomem;

		case -SCTP_IERROR_STALE_COOKIE:
			sctp_send_stale_cookie_err(net, ep, asoc, chunk, commands,
						   err_chk_p);
			return sctp_sf_pdiscard(net, ep, asoc, type, arg, commands);

		case -SCTP_IERROR_BAD_SIG:
		default:
			return sctp_sf_pdiscard(net, ep, asoc, type, arg, commands);
		}
	}


	/* Delay state machine commands until later.
	 *
	 * Re-build the bind address for the association is done in
	 * the sctp_unpack_cookie() already.
	 */
	/* This is a brand-new association, so these are not yet side
	 * effects--it is safe to run them here.
	 */
	peer_init = &chunk->subh.cookie_hdr->c.peer_init[0];

	if (!sctp_process_init(new_asoc, chunk,
			       &chunk->subh.cookie_hdr->c.peer_addr,
			       peer_init, GFP_ATOMIC))
		goto nomem_init;

	/* SCTP-AUTH:  Now that we've populate required fields in
	 * sctp_process_init, set up the assocaition shared keys as
	 * necessary so that we can potentially authenticate the ACK
	 */
	error = sctp_auth_asoc_init_active_key(new_asoc, GFP_ATOMIC);
	if (error)
		goto nomem_init;

	if (!sctp_auth_chunk_verify(net, chunk, new_asoc)) {
		sctp_association_free(new_asoc);
		return sctp_sf_pdiscard(net, ep, asoc, type, arg, commands);
	}

	repl = sctp_make_cookie_ack(new_asoc, chunk);
	if (!repl)
		goto nomem_init;

	/* RFC 2960 5.1 Normal Establishment of an Association
	 *
	 * D) IMPLEMENTATION NOTE: An implementation may choose to
	 * send the Communication Up notification to the SCTP user
	 * upon reception of a valid COOKIE ECHO chunk.
	 */
	ev = sctp_ulpevent_make_assoc_change(new_asoc, 0, SCTP_COMM_UP, 0,
					     new_asoc->c.sinit_num_ostreams,
					     new_asoc->c.sinit_max_instreams,
					     NULL, GFP_ATOMIC);
	if (!ev)
		goto nomem_ev;

	/* Sockets API Draft Section 5.3.1.6
	 * When a peer sends a Adaptation Layer Indication parameter , SCTP
	 * delivers this notification to inform the application that of the
	 * peers requested adaptation layer.
	 */
	if (new_asoc->peer.adaptation_ind) {
		ai_ev = sctp_ulpevent_make_adaptation_indication(new_asoc,
							    GFP_ATOMIC);
		if (!ai_ev)
			goto nomem_aiev;
	}

	if (!new_asoc->peer.auth_capable) {
		auth_ev = sctp_ulpevent_make_authkey(new_asoc, 0,
						     SCTP_AUTH_NO_AUTH,
						     GFP_ATOMIC);
		if (!auth_ev)
			goto nomem_authev;
	}

	/* Add all the state machine commands now since we've created
	 * everything.  This way we don't introduce memory corruptions
	 * during side-effect processing and correclty count established
	 * associations.
	 */
	sctp_add_cmd_sf(commands, SCTP_CMD_NEW_ASOC, SCTP_ASOC(new_asoc));
	sctp_add_cmd_sf(commands, SCTP_CMD_NEW_STATE,
			SCTP_STATE(SCTP_STATE_ESTABLISHED));
	SCTP_INC_STATS(net, SCTP_MIB_CURRESTAB);
	SCTP_INC_STATS(net, SCTP_MIB_PASSIVEESTABS);
	sctp_add_cmd_sf(commands, SCTP_CMD_HB_TIMERS_START, SCTP_NULL());

	if (new_asoc->timeouts[SCTP_EVENT_TIMEOUT_AUTOCLOSE])
		sctp_add_cmd_sf(commands, SCTP_CMD_TIMER_START,
				SCTP_TO(SCTP_EVENT_TIMEOUT_AUTOCLOSE));

	/* This will send the COOKIE ACK */
	sctp_add_cmd_sf(commands, SCTP_CMD_REPLY, SCTP_CHUNK(repl));

	/* Queue the ASSOC_CHANGE event */
	sctp_add_cmd_sf(commands, SCTP_CMD_EVENT_ULP, SCTP_ULPEVENT(ev));

	/* Send up the Adaptation Layer Indication event */
	if (ai_ev)
		sctp_add_cmd_sf(commands, SCTP_CMD_EVENT_ULP,
				SCTP_ULPEVENT(ai_ev));

	if (auth_ev)
		sctp_add_cmd_sf(commands, SCTP_CMD_EVENT_ULP,
				SCTP_ULPEVENT(auth_ev));

	return SCTP_DISPOSITION_CONSUME;

nomem_authev:
	sctp_ulpevent_free(ai_ev);
nomem_aiev:
	sctp_ulpevent_free(ev);
nomem_ev:
	sctp_chunk_free(repl);
nomem_init:
	sctp_association_free(new_asoc);
nomem:
	return SCTP_DISPOSITION_NOMEM;
}

/*
 * Respond to a normal COOKIE ACK chunk.
 * We are the side that is asking for an association.
 *
 * RFC 2960 5.1 Normal Establishment of an Association
 *
 * E) Upon reception of the COOKIE ACK, endpoint "A" will move from the
 *    COOKIE-ECHOED state to the ESTABLISHED state, stopping the T1-cookie
 *    timer. It may also notify its ULP about the successful
 *    establishment of the association with a Communication Up
 *    notification (see Section 10).
 *
 * Verification Tag:
 * Inputs
 * (endpoint, asoc, chunk)
 *
 * Outputs
 * (asoc, reply_msg, msg_up, timers, counters)
 *
 * The return value is the disposition of the chunk.
 */
enum sctp_disposition sctp_sf_do_5_1E_ca(struct net *net,
					 const struct sctp_endpoint *ep,
					 const struct sctp_association *asoc,
					 const union sctp_subtype type,
					 void *arg,
					 struct sctp_cmd_seq *commands)
{
	struct sctp_chunk *chunk = arg;
	struct sctp_ulpevent *ev;

	if (!sctp_vtag_verify(chunk, asoc))
		return sctp_sf_pdiscard(net, ep, asoc, type, arg, commands);

	/* Verify that the chunk length for the COOKIE-ACK is OK.
	 * If we don't do this, any bundled chunks may be junked.
	 */
	if (!sctp_chunk_length_valid(chunk, sizeof(struct sctp_chunkhdr)))
		return sctp_sf_violation_chunklen(net, ep, asoc, type, arg,
						  commands);

	/* Reset init error count upon receipt of COOKIE-ACK,
	 * to avoid problems with the managemement of this
	 * counter in stale cookie situations when a transition back
	 * from the COOKIE-ECHOED state to the COOKIE-WAIT
	 * state is performed.
	 */
	sctp_add_cmd_sf(commands, SCTP_CMD_INIT_COUNTER_RESET, SCTP_NULL());

	/* Set peer label for connection. */
	security_inet_conn_established(ep->base.sk, chunk->skb);

	/* RFC 2960 5.1 Normal Establishment of an Association
	 *
	 * E) Upon reception of the COOKIE ACK, endpoint "A" will move
	 * from the COOKIE-ECHOED state to the ESTABLISHED state,
	 * stopping the T1-cookie timer.
	 */
	sctp_add_cmd_sf(commands, SCTP_CMD_TIMER_STOP,
			SCTP_TO(SCTP_EVENT_TIMEOUT_T1_COOKIE));
	sctp_add_cmd_sf(commands, SCTP_CMD_NEW_STATE,
			SCTP_STATE(SCTP_STATE_ESTABLISHED));
	SCTP_INC_STATS(net, SCTP_MIB_CURRESTAB);
	SCTP_INC_STATS(net, SCTP_MIB_ACTIVEESTABS);
	sctp_add_cmd_sf(commands, SCTP_CMD_HB_TIMERS_START, SCTP_NULL());
	if (asoc->timeouts[SCTP_EVENT_TIMEOUT_AUTOCLOSE])
		sctp_add_cmd_sf(commands, SCTP_CMD_TIMER_START,
				SCTP_TO(SCTP_EVENT_TIMEOUT_AUTOCLOSE));

	/* It may also notify its ULP about the successful
	 * establishment of the association with a Communication Up
	 * notification (see Section 10).
	 */
	ev = sctp_ulpevent_make_assoc_change(asoc, 0, SCTP_COMM_UP,
					     0, asoc->c.sinit_num_ostreams,
					     asoc->c.sinit_max_instreams,
					     NULL, GFP_ATOMIC);

	if (!ev)
		goto nomem;

	sctp_add_cmd_sf(commands, SCTP_CMD_EVENT_ULP, SCTP_ULPEVENT(ev));

	/* Sockets API Draft Section 5.3.1.6
	 * When a peer sends a Adaptation Layer Indication parameter , SCTP
	 * delivers this notification to inform the application that of the
	 * peers requested adaptation layer.
	 */
	if (asoc->peer.adaptation_ind) {
		ev = sctp_ulpevent_make_adaptation_indication(asoc, GFP_ATOMIC);
		if (!ev)
			goto nomem;

		sctp_add_cmd_sf(commands, SCTP_CMD_EVENT_ULP,
				SCTP_ULPEVENT(ev));
	}

	if (!asoc->peer.auth_capable) {
		ev = sctp_ulpevent_make_authkey(asoc, 0, SCTP_AUTH_NO_AUTH,
						GFP_ATOMIC);
		if (!ev)
			goto nomem;
		sctp_add_cmd_sf(commands, SCTP_CMD_EVENT_ULP,
				SCTP_ULPEVENT(ev));
	}

	return SCTP_DISPOSITION_CONSUME;
nomem:
	return SCTP_DISPOSITION_NOMEM;
}

/* Generate and sendout a heartbeat packet.  */
static enum sctp_disposition sctp_sf_heartbeat(
					const struct sctp_endpoint *ep,
					const struct sctp_association *asoc,
					const union sctp_subtype type,
					void *arg,
					struct sctp_cmd_seq *commands)
{
	struct sctp_transport *transport = (struct sctp_transport *) arg;
	struct sctp_chunk *reply;

	/* Send a heartbeat to our peer.  */
	reply = sctp_make_heartbeat(asoc, transport);
	if (!reply)
		return SCTP_DISPOSITION_NOMEM;

	/* Set rto_pending indicating that an RTT measurement
	 * is started with this heartbeat chunk.
	 */
	sctp_add_cmd_sf(commands, SCTP_CMD_RTO_PENDING,
			SCTP_TRANSPORT(transport));

	sctp_add_cmd_sf(commands, SCTP_CMD_REPLY, SCTP_CHUNK(reply));
	return SCTP_DISPOSITION_CONSUME;
}

/* Generate a HEARTBEAT packet on the given transport.  */
enum sctp_disposition sctp_sf_sendbeat_8_3(struct net *net,
					   const struct sctp_endpoint *ep,
					   const struct sctp_association *asoc,
					   const union sctp_subtype type,
					   void *arg,
					   struct sctp_cmd_seq *commands)
{
	struct sctp_transport *transport = (struct sctp_transport *) arg;

	if (asoc->overall_error_count >= asoc->max_retrans) {
		sctp_add_cmd_sf(commands, SCTP_CMD_SET_SK_ERR,
				SCTP_ERROR(ETIMEDOUT));
		/* CMD_ASSOC_FAILED calls CMD_DELETE_TCB. */
		sctp_add_cmd_sf(commands, SCTP_CMD_ASSOC_FAILED,
				SCTP_PERR(SCTP_ERROR_NO_ERROR));
		SCTP_INC_STATS(net, SCTP_MIB_ABORTEDS);
		SCTP_DEC_STATS(net, SCTP_MIB_CURRESTAB);
		return SCTP_DISPOSITION_DELETE_TCB;
	}

	/* Section 3.3.5.
	 * The Sender-specific Heartbeat Info field should normally include
	 * information about the sender's current time when this HEARTBEAT
	 * chunk is sent and the destination transport address to which this
	 * HEARTBEAT is sent (see Section 8.3).
	 */

	if (transport->param_flags & SPP_HB_ENABLE) {
		if (SCTP_DISPOSITION_NOMEM ==
				sctp_sf_heartbeat(ep, asoc, type, arg,
						  commands))
			return SCTP_DISPOSITION_NOMEM;

		/* Set transport error counter and association error counter
		 * when sending heartbeat.
		 */
		sctp_add_cmd_sf(commands, SCTP_CMD_TRANSPORT_HB_SENT,
				SCTP_TRANSPORT(transport));
	}
	sctp_add_cmd_sf(commands, SCTP_CMD_TRANSPORT_IDLE,
			SCTP_TRANSPORT(transport));
	sctp_add_cmd_sf(commands, SCTP_CMD_HB_TIMER_UPDATE,
			SCTP_TRANSPORT(transport));

	return SCTP_DISPOSITION_CONSUME;
}

/* resend asoc strreset_chunk.  */
enum sctp_disposition sctp_sf_send_reconf(struct net *net,
					  const struct sctp_endpoint *ep,
					  const struct sctp_association *asoc,
					  const union sctp_subtype type,
					  void *arg,
					  struct sctp_cmd_seq *commands)
{
	struct sctp_transport *transport = arg;

	if (asoc->overall_error_count >= asoc->max_retrans) {
		sctp_add_cmd_sf(commands, SCTP_CMD_SET_SK_ERR,
				SCTP_ERROR(ETIMEDOUT));
		/* CMD_ASSOC_FAILED calls CMD_DELETE_TCB. */
		sctp_add_cmd_sf(commands, SCTP_CMD_ASSOC_FAILED,
				SCTP_PERR(SCTP_ERROR_NO_ERROR));
		SCTP_INC_STATS(net, SCTP_MIB_ABORTEDS);
		SCTP_DEC_STATS(net, SCTP_MIB_CURRESTAB);
		return SCTP_DISPOSITION_DELETE_TCB;
	}

	sctp_chunk_hold(asoc->strreset_chunk);
	sctp_add_cmd_sf(commands, SCTP_CMD_REPLY,
			SCTP_CHUNK(asoc->strreset_chunk));
	sctp_add_cmd_sf(commands, SCTP_CMD_STRIKE, SCTP_TRANSPORT(transport));

	return SCTP_DISPOSITION_CONSUME;
}

/*
 * Process an heartbeat request.
 *
 * Section: 8.3 Path Heartbeat
 * The receiver of the HEARTBEAT should immediately respond with a
 * HEARTBEAT ACK that contains the Heartbeat Information field copied
 * from the received HEARTBEAT chunk.
 *
 * Verification Tag:  8.5 Verification Tag [Normal verification]
 * When receiving an SCTP packet, the endpoint MUST ensure that the
 * value in the Verification Tag field of the received SCTP packet
 * matches its own Tag. If the received Verification Tag value does not
 * match the receiver's own tag value, the receiver shall silently
 * discard the packet and shall not process it any further except for
 * those cases listed in Section 8.5.1 below.
 *
 * Inputs
 * (endpoint, asoc, chunk)
 *
 * Outputs
 * (asoc, reply_msg, msg_up, timers, counters)
 *
 * The return value is the disposition of the chunk.
 */
enum sctp_disposition sctp_sf_beat_8_3(struct net *net,
				       const struct sctp_endpoint *ep,
				       const struct sctp_association *asoc,
				       const union sctp_subtype type,
				       void *arg, struct sctp_cmd_seq *commands)
{
	struct sctp_paramhdr *param_hdr;
	struct sctp_chunk *chunk = arg;
	struct sctp_chunk *reply;
	size_t paylen = 0;

	if (!sctp_vtag_verify(chunk, asoc))
		return sctp_sf_pdiscard(net, ep, asoc, type, arg, commands);

	/* Make sure that the HEARTBEAT chunk has a valid length. */
	if (!sctp_chunk_length_valid(chunk,
				     sizeof(struct sctp_heartbeat_chunk)))
		return sctp_sf_violation_chunklen(net, ep, asoc, type, arg,
						  commands);

	/* 8.3 The receiver of the HEARTBEAT should immediately
	 * respond with a HEARTBEAT ACK that contains the Heartbeat
	 * Information field copied from the received HEARTBEAT chunk.
	 */
	chunk->subh.hb_hdr = (struct sctp_heartbeathdr *)chunk->skb->data;
	param_hdr = (struct sctp_paramhdr *)chunk->subh.hb_hdr;
	paylen = ntohs(chunk->chunk_hdr->length) - sizeof(struct sctp_chunkhdr);

	if (ntohs(param_hdr->length) > paylen)
		return sctp_sf_violation_paramlen(net, ep, asoc, type, arg,
						  param_hdr, commands);

	if (!pskb_pull(chunk->skb, paylen))
		goto nomem;

	reply = sctp_make_heartbeat_ack(asoc, chunk, param_hdr, paylen);
	if (!reply)
		goto nomem;

	sctp_add_cmd_sf(commands, SCTP_CMD_REPLY, SCTP_CHUNK(reply));
	return SCTP_DISPOSITION_CONSUME;

nomem:
	return SCTP_DISPOSITION_NOMEM;
}

/*
 * Process the returning HEARTBEAT ACK.
 *
 * Section: 8.3 Path Heartbeat
 * Upon the receipt of the HEARTBEAT ACK, the sender of the HEARTBEAT
 * should clear the error counter of the destination transport
 * address to which the HEARTBEAT was sent, and mark the destination
 * transport address as active if it is not so marked. The endpoint may
 * optionally report to the upper layer when an inactive destination
 * address is marked as active due to the reception of the latest
 * HEARTBEAT ACK. The receiver of the HEARTBEAT ACK must also
 * clear the association overall error count as well (as defined
 * in section 8.1).
 *
 * The receiver of the HEARTBEAT ACK should also perform an RTT
 * measurement for that destination transport address using the time
 * value carried in the HEARTBEAT ACK chunk.
 *
 * Verification Tag:  8.5 Verification Tag [Normal verification]
 *
 * Inputs
 * (endpoint, asoc, chunk)
 *
 * Outputs
 * (asoc, reply_msg, msg_up, timers, counters)
 *
 * The return value is the disposition of the chunk.
 */
enum sctp_disposition sctp_sf_backbeat_8_3(struct net *net,
					   const struct sctp_endpoint *ep,
					   const struct sctp_association *asoc,
					   const union sctp_subtype type,
					   void *arg,
					   struct sctp_cmd_seq *commands)
{
	struct sctp_sender_hb_info *hbinfo;
	struct sctp_chunk *chunk = arg;
	struct sctp_transport *link;
	unsigned long max_interval;
	union sctp_addr from_addr;

	if (!sctp_vtag_verify(chunk, asoc))
		return sctp_sf_pdiscard(net, ep, asoc, type, arg, commands);

	/* Make sure that the HEARTBEAT-ACK chunk has a valid length.  */
	if (!sctp_chunk_length_valid(chunk, sizeof(struct sctp_chunkhdr) +
					    sizeof(*hbinfo)))
		return sctp_sf_violation_chunklen(net, ep, asoc, type, arg,
						  commands);

	hbinfo = (struct sctp_sender_hb_info *)chunk->skb->data;
	/* Make sure that the length of the parameter is what we expect */
	if (ntohs(hbinfo->param_hdr.length) != sizeof(*hbinfo))
		return SCTP_DISPOSITION_DISCARD;

	from_addr = hbinfo->daddr;
	link = sctp_assoc_lookup_paddr(asoc, &from_addr);

	/* This should never happen, but lets log it if so.  */
	if (unlikely(!link)) {
		if (from_addr.sa.sa_family == AF_INET6) {
			net_warn_ratelimited("%s association %p could not find address %pI6\n",
					     __func__,
					     asoc,
					     &from_addr.v6.sin6_addr);
		} else {
			net_warn_ratelimited("%s association %p could not find address %pI4\n",
					     __func__,
					     asoc,
					     &from_addr.v4.sin_addr.s_addr);
		}
		return SCTP_DISPOSITION_DISCARD;
	}

	/* Validate the 64-bit random nonce. */
	if (hbinfo->hb_nonce != link->hb_nonce)
		return SCTP_DISPOSITION_DISCARD;

	max_interval = link->hbinterval + link->rto;

	/* Check if the timestamp looks valid.  */
	if (time_after(hbinfo->sent_at, jiffies) ||
	    time_after(jiffies, hbinfo->sent_at + max_interval)) {
		pr_debug("%s: HEARTBEAT ACK with invalid timestamp received "
			 "for transport:%p\n", __func__, link);

		return SCTP_DISPOSITION_DISCARD;
	}

	/* 8.3 Upon the receipt of the HEARTBEAT ACK, the sender of
	 * the HEARTBEAT should clear the error counter of the
	 * destination transport address to which the HEARTBEAT was
	 * sent and mark the destination transport address as active if
	 * it is not so marked.
	 */
	sctp_add_cmd_sf(commands, SCTP_CMD_TRANSPORT_ON, SCTP_TRANSPORT(link));

	return SCTP_DISPOSITION_CONSUME;
}

/* Helper function to send out an abort for the restart
 * condition.
 */
static int sctp_sf_send_restart_abort(struct net *net, union sctp_addr *ssa,
				      struct sctp_chunk *init,
				      struct sctp_cmd_seq *commands)
{
	struct sctp_af *af = sctp_get_af_specific(ssa->v4.sin_family);
	union sctp_addr_param *addrparm;
	struct sctp_errhdr *errhdr;
	char buffer[sizeof(*errhdr) + sizeof(*addrparm)];
	struct sctp_endpoint *ep;
	struct sctp_packet *pkt;
	int len;

	/* Build the error on the stack.   We are way to malloc crazy
	 * throughout the code today.
	 */
	errhdr = (struct sctp_errhdr *)buffer;
	addrparm = (union sctp_addr_param *)errhdr->variable;

	/* Copy into a parm format. */
	len = af->to_addr_param(ssa, addrparm);
	len += sizeof(*errhdr);

	errhdr->cause = SCTP_ERROR_RESTART;
	errhdr->length = htons(len);

	/* Assign to the control socket. */
	ep = sctp_sk(net->sctp.ctl_sock)->ep;

	/* Association is NULL since this may be a restart attack and we
	 * want to send back the attacker's vtag.
	 */
	pkt = sctp_abort_pkt_new(net, ep, NULL, init, errhdr, len);

	if (!pkt)
		goto out;
	sctp_add_cmd_sf(commands, SCTP_CMD_SEND_PKT, SCTP_PACKET(pkt));

	SCTP_INC_STATS(net, SCTP_MIB_OUTCTRLCHUNKS);

	/* Discard the rest of the inbound packet. */
	sctp_add_cmd_sf(commands, SCTP_CMD_DISCARD_PACKET, SCTP_NULL());

out:
	/* Even if there is no memory, treat as a failure so
	 * the packet will get dropped.
	 */
	return 0;
}

static bool list_has_sctp_addr(const struct list_head *list,
			       union sctp_addr *ipaddr)
{
	struct sctp_transport *addr;

	list_for_each_entry(addr, list, transports) {
		if (sctp_cmp_addr_exact(ipaddr, &addr->ipaddr))
			return true;
	}

	return false;
}
/* A restart is occurring, check to make sure no new addresses
 * are being added as we may be under a takeover attack.
 */
static int sctp_sf_check_restart_addrs(const struct sctp_association *new_asoc,
				       const struct sctp_association *asoc,
				       struct sctp_chunk *init,
				       struct sctp_cmd_seq *commands)
{
	struct net *net = new_asoc->base.net;
	struct sctp_transport *new_addr;
	int ret = 1;

	/* Implementor's Guide - Section 5.2.2
	 * ...
	 * Before responding the endpoint MUST check to see if the
	 * unexpected INIT adds new addresses to the association. If new
	 * addresses are added to the association, the endpoint MUST respond
	 * with an ABORT..
	 */

	/* Search through all current addresses and make sure
	 * we aren't adding any new ones.
	 */
	list_for_each_entry(new_addr, &new_asoc->peer.transport_addr_list,
			    transports) {
		if (!list_has_sctp_addr(&asoc->peer.transport_addr_list,
					&new_addr->ipaddr)) {
			sctp_sf_send_restart_abort(net, &new_addr->ipaddr, init,
						   commands);
			ret = 0;
			break;
		}
	}

	/* Return success if all addresses were found. */
	return ret;
}

/* Populate the verification/tie tags based on overlapping INIT
 * scenario.
 *
 * Note: Do not use in CLOSED or SHUTDOWN-ACK-SENT state.
 */
static void sctp_tietags_populate(struct sctp_association *new_asoc,
				  const struct sctp_association *asoc)
{
	switch (asoc->state) {

	/* 5.2.1 INIT received in COOKIE-WAIT or COOKIE-ECHOED State */

	case SCTP_STATE_COOKIE_WAIT:
		new_asoc->c.my_vtag     = asoc->c.my_vtag;
		new_asoc->c.my_ttag     = asoc->c.my_vtag;
		new_asoc->c.peer_ttag   = 0;
		break;

	case SCTP_STATE_COOKIE_ECHOED:
		new_asoc->c.my_vtag     = asoc->c.my_vtag;
		new_asoc->c.my_ttag     = asoc->c.my_vtag;
		new_asoc->c.peer_ttag   = asoc->c.peer_vtag;
		break;

	/* 5.2.2 Unexpected INIT in States Other than CLOSED, COOKIE-ECHOED,
	 * COOKIE-WAIT and SHUTDOWN-ACK-SENT
	 */
	default:
		new_asoc->c.my_ttag   = asoc->c.my_vtag;
		new_asoc->c.peer_ttag = asoc->c.peer_vtag;
		break;
	}

	/* Other parameters for the endpoint SHOULD be copied from the
	 * existing parameters of the association (e.g. number of
	 * outbound streams) into the INIT ACK and cookie.
	 */
	new_asoc->rwnd                  = asoc->rwnd;
	new_asoc->c.sinit_num_ostreams  = asoc->c.sinit_num_ostreams;
	new_asoc->c.sinit_max_instreams = asoc->c.sinit_max_instreams;
	new_asoc->c.initial_tsn         = asoc->c.initial_tsn;
}

/*
 * Compare vtag/tietag values to determine unexpected COOKIE-ECHO
 * handling action.
 *
 * RFC 2960 5.2.4 Handle a COOKIE ECHO when a TCB exists.
 *
 * Returns value representing action to be taken.   These action values
 * correspond to Action/Description values in RFC 2960, Table 2.
 */
static char sctp_tietags_compare(struct sctp_association *new_asoc,
				 const struct sctp_association *asoc)
{
	/* In this case, the peer may have restarted.  */
	if ((asoc->c.my_vtag != new_asoc->c.my_vtag) &&
	    (asoc->c.peer_vtag != new_asoc->c.peer_vtag) &&
	    (asoc->c.my_vtag == new_asoc->c.my_ttag) &&
	    (asoc->c.peer_vtag == new_asoc->c.peer_ttag))
		return 'A';

	/* Collision case B. */
	if ((asoc->c.my_vtag == new_asoc->c.my_vtag) &&
	    ((asoc->c.peer_vtag != new_asoc->c.peer_vtag) ||
	     (0 == asoc->c.peer_vtag))) {
		return 'B';
	}

	/* Collision case D. */
	if ((asoc->c.my_vtag == new_asoc->c.my_vtag) &&
	    (asoc->c.peer_vtag == new_asoc->c.peer_vtag))
		return 'D';

	/* Collision case C. */
	if ((asoc->c.my_vtag != new_asoc->c.my_vtag) &&
	    (asoc->c.peer_vtag == new_asoc->c.peer_vtag) &&
	    (0 == new_asoc->c.my_ttag) &&
	    (0 == new_asoc->c.peer_ttag))
		return 'C';

	/* No match to any of the special cases; discard this packet. */
	return 'E';
}

/* Common helper routine for both duplicate and simultaneous INIT
 * chunk handling.
 */
static enum sctp_disposition sctp_sf_do_unexpected_init(
					struct net *net,
					const struct sctp_endpoint *ep,
					const struct sctp_association *asoc,
					const union sctp_subtype type,
					void *arg,
					struct sctp_cmd_seq *commands)
{
	struct sctp_chunk *chunk = arg, *repl, *err_chunk;
	struct sctp_unrecognized_param *unk_param;
	struct sctp_association *new_asoc;
	enum sctp_disposition retval;
	struct sctp_packet *packet;
	int len;

	/* Update socket peer label if first association. */
	if (security_sctp_assoc_request((struct sctp_endpoint *)ep,
					chunk->skb))
		return sctp_sf_pdiscard(net, ep, asoc, type, arg, commands);

	/* 6.10 Bundling
	 * An endpoint MUST NOT bundle INIT, INIT ACK or
	 * SHUTDOWN COMPLETE with any other chunks.
	 *
	 * IG Section 2.11.2
	 * Furthermore, we require that the receiver of an INIT chunk MUST
	 * enforce these rules by silently discarding an arriving packet
	 * with an INIT chunk that is bundled with other chunks.
	 */
	if (!chunk->singleton)
		return sctp_sf_pdiscard(net, ep, asoc, type, arg, commands);

	/* 3.1 A packet containing an INIT chunk MUST have a zero Verification
	 * Tag.
	 */
	if (chunk->sctp_hdr->vtag != 0)
		return sctp_sf_tabort_8_4_8(net, ep, asoc, type, arg, commands);

	/* Make sure that the INIT chunk has a valid length.
	 * In this case, we generate a protocol violation since we have
	 * an association established.
	 */
	if (!sctp_chunk_length_valid(chunk, sizeof(struct sctp_init_chunk)))
		return sctp_sf_violation_chunklen(net, ep, asoc, type, arg,
						  commands);

	if (SCTP_INPUT_CB(chunk->skb)->encap_port != chunk->transport->encap_port)
		return sctp_sf_new_encap_port(net, ep, asoc, type, arg, commands);

	/* Grab the INIT header.  */
	chunk->subh.init_hdr = (struct sctp_inithdr *)chunk->skb->data;

	/* Tag the variable length parameters.  */
	chunk->param_hdr.v = skb_pull(chunk->skb, sizeof(struct sctp_inithdr));

	/* Verify the INIT chunk before processing it. */
	err_chunk = NULL;
	if (!sctp_verify_init(net, ep, asoc, chunk->chunk_hdr->type,
			      (struct sctp_init_chunk *)chunk->chunk_hdr, chunk,
			      &err_chunk)) {
		/* This chunk contains fatal error. It is to be discarded.
		 * Send an ABORT, with causes if there is any.
		 */
		if (err_chunk) {
			packet = sctp_abort_pkt_new(net, ep, asoc, arg,
					(__u8 *)(err_chunk->chunk_hdr) +
					sizeof(struct sctp_chunkhdr),
					ntohs(err_chunk->chunk_hdr->length) -
					sizeof(struct sctp_chunkhdr));

			if (packet) {
				sctp_add_cmd_sf(commands, SCTP_CMD_SEND_PKT,
						SCTP_PACKET(packet));
				SCTP_INC_STATS(net, SCTP_MIB_OUTCTRLCHUNKS);
				retval = SCTP_DISPOSITION_CONSUME;
			} else {
				retval = SCTP_DISPOSITION_NOMEM;
			}
			goto cleanup;
		} else {
			return sctp_sf_tabort_8_4_8(net, ep, asoc, type, arg,
						    commands);
		}
	}

	/*
	 * Other parameters for the endpoint SHOULD be copied from the
	 * existing parameters of the association (e.g. number of
	 * outbound streams) into the INIT ACK and cookie.
	 * FIXME:  We are copying parameters from the endpoint not the
	 * association.
	 */
	new_asoc = sctp_make_temp_asoc(ep, chunk, GFP_ATOMIC);
	if (!new_asoc)
		goto nomem;

	if (sctp_assoc_set_bind_addr_from_ep(new_asoc,
				sctp_scope(sctp_source(chunk)), GFP_ATOMIC) < 0)
		goto nomem;

	/* In the outbound INIT ACK the endpoint MUST copy its current
	 * Verification Tag and Peers Verification tag into a reserved
	 * place (local tie-tag and per tie-tag) within the state cookie.
	 */
	if (!sctp_process_init(new_asoc, chunk, sctp_source(chunk),
			       (struct sctp_init_chunk *)chunk->chunk_hdr,
			       GFP_ATOMIC))
		goto nomem;

	/* Make sure no new addresses are being added during the
	 * restart.   Do not do this check for COOKIE-WAIT state,
	 * since there are no peer addresses to check against.
	 * Upon return an ABORT will have been sent if needed.
	 */
	if (!sctp_state(asoc, COOKIE_WAIT)) {
		if (!sctp_sf_check_restart_addrs(new_asoc, asoc, chunk,
						 commands)) {
			retval = SCTP_DISPOSITION_CONSUME;
			goto nomem_retval;
		}
	}

	sctp_tietags_populate(new_asoc, asoc);

	/* B) "Z" shall respond immediately with an INIT ACK chunk.  */

	/* If there are errors need to be reported for unknown parameters,
	 * make sure to reserve enough room in the INIT ACK for them.
	 */
	len = 0;
	if (err_chunk) {
		len = ntohs(err_chunk->chunk_hdr->length) -
		      sizeof(struct sctp_chunkhdr);
	}

	repl = sctp_make_init_ack(new_asoc, chunk, GFP_ATOMIC, len);
	if (!repl)
		goto nomem;

	/* If there are errors need to be reported for unknown parameters,
	 * include them in the outgoing INIT ACK as "Unrecognized parameter"
	 * parameter.
	 */
	if (err_chunk) {
		/* Get the "Unrecognized parameter" parameter(s) out of the
		 * ERROR chunk generated by sctp_verify_init(). Since the
		 * error cause code for "unknown parameter" and the
		 * "Unrecognized parameter" type is the same, we can
		 * construct the parameters in INIT ACK by copying the
		 * ERROR causes over.
		 */
		unk_param = (struct sctp_unrecognized_param *)
			    ((__u8 *)(err_chunk->chunk_hdr) +
			    sizeof(struct sctp_chunkhdr));
		/* Replace the cause code with the "Unrecognized parameter"
		 * parameter type.
		 */
		sctp_addto_chunk(repl, len, unk_param);
	}

	sctp_add_cmd_sf(commands, SCTP_CMD_NEW_ASOC, SCTP_ASOC(new_asoc));
	sctp_add_cmd_sf(commands, SCTP_CMD_REPLY, SCTP_CHUNK(repl));

	/*
	 * Note: After sending out INIT ACK with the State Cookie parameter,
	 * "Z" MUST NOT allocate any resources for this new association.
	 * Otherwise, "Z" will be vulnerable to resource attacks.
	 */
	sctp_add_cmd_sf(commands, SCTP_CMD_DELETE_TCB, SCTP_NULL());
	retval = SCTP_DISPOSITION_CONSUME;

	return retval;

nomem:
	retval = SCTP_DISPOSITION_NOMEM;
nomem_retval:
	if (new_asoc)
		sctp_association_free(new_asoc);
cleanup:
	if (err_chunk)
		sctp_chunk_free(err_chunk);
	return retval;
}

/*
 * Handle simultaneous INIT.
 * This means we started an INIT and then we got an INIT request from
 * our peer.
 *
 * Section: 5.2.1 INIT received in COOKIE-WAIT or COOKIE-ECHOED State (Item B)
 * This usually indicates an initialization collision, i.e., each
 * endpoint is attempting, at about the same time, to establish an
 * association with the other endpoint.
 *
 * Upon receipt of an INIT in the COOKIE-WAIT or COOKIE-ECHOED state, an
 * endpoint MUST respond with an INIT ACK using the same parameters it
 * sent in its original INIT chunk (including its Verification Tag,
 * unchanged). These original parameters are combined with those from the
 * newly received INIT chunk. The endpoint shall also generate a State
 * Cookie with the INIT ACK. The endpoint uses the parameters sent in its
 * INIT to calculate the State Cookie.
 *
 * After that, the endpoint MUST NOT change its state, the T1-init
 * timer shall be left running and the corresponding TCB MUST NOT be
 * destroyed. The normal procedures for handling State Cookies when
 * a TCB exists will resolve the duplicate INITs to a single association.
 *
 * For an endpoint that is in the COOKIE-ECHOED state it MUST populate
 * its Tie-Tags with the Tag information of itself and its peer (see
 * section 5.2.2 for a description of the Tie-Tags).
 *
 * Verification Tag: Not explicit, but an INIT can not have a valid
 * verification tag, so we skip the check.
 *
 * Inputs
 * (endpoint, asoc, chunk)
 *
 * Outputs
 * (asoc, reply_msg, msg_up, timers, counters)
 *
 * The return value is the disposition of the chunk.
 */
enum sctp_disposition sctp_sf_do_5_2_1_siminit(
					struct net *net,
					const struct sctp_endpoint *ep,
					const struct sctp_association *asoc,
					const union sctp_subtype type,
					void *arg,
					struct sctp_cmd_seq *commands)
{
	/* Call helper to do the real work for both simultaneous and
	 * duplicate INIT chunk handling.
	 */
	return sctp_sf_do_unexpected_init(net, ep, asoc, type, arg, commands);
}

/*
 * Handle duplicated INIT messages.  These are usually delayed
 * restransmissions.
 *
 * Section: 5.2.2 Unexpected INIT in States Other than CLOSED,
 * COOKIE-ECHOED and COOKIE-WAIT
 *
 * Unless otherwise stated, upon reception of an unexpected INIT for
 * this association, the endpoint shall generate an INIT ACK with a
 * State Cookie.  In the outbound INIT ACK the endpoint MUST copy its
 * current Verification Tag and peer's Verification Tag into a reserved
 * place within the state cookie.  We shall refer to these locations as
 * the Peer's-Tie-Tag and the Local-Tie-Tag.  The outbound SCTP packet
 * containing this INIT ACK MUST carry a Verification Tag value equal to
 * the Initiation Tag found in the unexpected INIT.  And the INIT ACK
 * MUST contain a new Initiation Tag (randomly generated see Section
 * 5.3.1).  Other parameters for the endpoint SHOULD be copied from the
 * existing parameters of the association (e.g. number of outbound
 * streams) into the INIT ACK and cookie.
 *
 * After sending out the INIT ACK, the endpoint shall take no further
 * actions, i.e., the existing association, including its current state,
 * and the corresponding TCB MUST NOT be changed.
 *
 * Note: Only when a TCB exists and the association is not in a COOKIE-
 * WAIT state are the Tie-Tags populated.  For a normal association INIT
 * (i.e. the endpoint is in a COOKIE-WAIT state), the Tie-Tags MUST be
 * set to 0 (indicating that no previous TCB existed).  The INIT ACK and
 * State Cookie are populated as specified in section 5.2.1.
 *
 * Verification Tag: Not specified, but an INIT has no way of knowing
 * what the verification tag could be, so we ignore it.
 *
 * Inputs
 * (endpoint, asoc, chunk)
 *
 * Outputs
 * (asoc, reply_msg, msg_up, timers, counters)
 *
 * The return value is the disposition of the chunk.
 */
enum sctp_disposition sctp_sf_do_5_2_2_dupinit(
					struct net *net,
					const struct sctp_endpoint *ep,
					const struct sctp_association *asoc,
					const union sctp_subtype type,
					void *arg,
					struct sctp_cmd_seq *commands)
{
	/* Call helper to do the real work for both simultaneous and
	 * duplicate INIT chunk handling.
	 */
	return sctp_sf_do_unexpected_init(net, ep, asoc, type, arg, commands);
}


/*
 * Unexpected INIT-ACK handler.
 *
 * Section 5.2.3
 * If an INIT ACK received by an endpoint in any state other than the
 * COOKIE-WAIT state, the endpoint should discard the INIT ACK chunk.
 * An unexpected INIT ACK usually indicates the processing of an old or
 * duplicated INIT chunk.
*/
enum sctp_disposition sctp_sf_do_5_2_3_initack(
					struct net *net,
					const struct sctp_endpoint *ep,
					const struct sctp_association *asoc,
					const union sctp_subtype type,
					void *arg,
					struct sctp_cmd_seq *commands)
{
	/* Per the above section, we'll discard the chunk if we have an
	 * endpoint.  If this is an OOTB INIT-ACK, treat it as such.
	 */
	if (ep == sctp_sk(net->sctp.ctl_sock)->ep)
		return sctp_sf_ootb(net, ep, asoc, type, arg, commands);
	else
		return sctp_sf_discard_chunk(net, ep, asoc, type, arg, commands);
}

static int sctp_sf_do_assoc_update(struct sctp_association *asoc,
				   struct sctp_association *new,
				   struct sctp_cmd_seq *cmds)
{
	struct net *net = asoc->base.net;
	struct sctp_chunk *abort;

	if (!sctp_assoc_update(asoc, new))
		return 0;

	abort = sctp_make_abort(asoc, NULL, sizeof(struct sctp_errhdr));
	if (abort) {
		sctp_init_cause(abort, SCTP_ERROR_RSRC_LOW, 0);
		sctp_add_cmd_sf(cmds, SCTP_CMD_REPLY, SCTP_CHUNK(abort));
	}
	sctp_add_cmd_sf(cmds, SCTP_CMD_SET_SK_ERR, SCTP_ERROR(ECONNABORTED));
	sctp_add_cmd_sf(cmds, SCTP_CMD_ASSOC_FAILED,
			SCTP_PERR(SCTP_ERROR_RSRC_LOW));
	SCTP_INC_STATS(net, SCTP_MIB_ABORTEDS);
	SCTP_DEC_STATS(net, SCTP_MIB_CURRESTAB);

	return -ENOMEM;
}

/* Unexpected COOKIE-ECHO handler for peer restart (Table 2, action 'A')
 *
 * Section 5.2.4
 *  A)  In this case, the peer may have restarted.
 */
static enum sctp_disposition sctp_sf_do_dupcook_a(
					struct net *net,
					const struct sctp_endpoint *ep,
					const struct sctp_association *asoc,
					struct sctp_chunk *chunk,
					struct sctp_cmd_seq *commands,
					struct sctp_association *new_asoc)
{
	struct sctp_init_chunk *peer_init;
	enum sctp_disposition disposition;
	struct sctp_ulpevent *ev;
	struct sctp_chunk *repl;
	struct sctp_chunk *err;

	/* new_asoc is a brand-new association, so these are not yet
	 * side effects--it is safe to run them here.
	 */
	peer_init = &chunk->subh.cookie_hdr->c.peer_init[0];

	if (!sctp_process_init(new_asoc, chunk, sctp_source(chunk), peer_init,
			       GFP_ATOMIC))
		goto nomem;

	if (sctp_auth_asoc_init_active_key(new_asoc, GFP_ATOMIC))
		goto nomem;

	if (!sctp_auth_chunk_verify(net, chunk, new_asoc))
		return SCTP_DISPOSITION_DISCARD;

	/* Make sure no new addresses are being added during the
	 * restart.  Though this is a pretty complicated attack
	 * since you'd have to get inside the cookie.
	 */
	if (!sctp_sf_check_restart_addrs(new_asoc, asoc, chunk, commands))
		return SCTP_DISPOSITION_CONSUME;

	/* If the endpoint is in the SHUTDOWN-ACK-SENT state and recognizes
	 * the peer has restarted (Action A), it MUST NOT setup a new
	 * association but instead resend the SHUTDOWN ACK and send an ERROR
	 * chunk with a "Cookie Received while Shutting Down" error cause to
	 * its peer.
	*/
	if (sctp_state(asoc, SHUTDOWN_ACK_SENT)) {
		disposition = sctp_sf_do_9_2_reshutack(net, ep, asoc,
				SCTP_ST_CHUNK(chunk->chunk_hdr->type),
				chunk, commands);
		if (SCTP_DISPOSITION_NOMEM == disposition)
			goto nomem;

		err = sctp_make_op_error(asoc, chunk,
					 SCTP_ERROR_COOKIE_IN_SHUTDOWN,
					 NULL, 0, 0);
		if (err)
			sctp_add_cmd_sf(commands, SCTP_CMD_REPLY,
					SCTP_CHUNK(err));

		return SCTP_DISPOSITION_CONSUME;
	}

	/* For now, stop pending T3-rtx and SACK timers, fail any unsent/unacked
	 * data. Consider the optional choice of resending of this data.
	 */
	sctp_add_cmd_sf(commands, SCTP_CMD_T3_RTX_TIMERS_STOP, SCTP_NULL());
	sctp_add_cmd_sf(commands, SCTP_CMD_TIMER_STOP,
			SCTP_TO(SCTP_EVENT_TIMEOUT_SACK));
	sctp_add_cmd_sf(commands, SCTP_CMD_PURGE_OUTQUEUE, SCTP_NULL());

	/* Stop pending T4-rto timer, teardown ASCONF queue, ASCONF-ACK queue
	 * and ASCONF-ACK cache.
	 */
	sctp_add_cmd_sf(commands, SCTP_CMD_TIMER_STOP,
			SCTP_TO(SCTP_EVENT_TIMEOUT_T4_RTO));
	sctp_add_cmd_sf(commands, SCTP_CMD_PURGE_ASCONF_QUEUE, SCTP_NULL());

	/* Update the content of current association. */
<<<<<<< HEAD
	if (sctp_assoc_update((struct sctp_association *)asoc, new_asoc)) {
		struct sctp_chunk *abort;

		abort = sctp_make_abort(asoc, NULL, sizeof(struct sctp_errhdr));
		if (abort) {
			sctp_init_cause(abort, SCTP_ERROR_RSRC_LOW, 0);
			sctp_add_cmd_sf(commands, SCTP_CMD_REPLY, SCTP_CHUNK(abort));
		}
		sctp_add_cmd_sf(commands, SCTP_CMD_SET_SK_ERR, SCTP_ERROR(ECONNABORTED));
		sctp_add_cmd_sf(commands, SCTP_CMD_ASSOC_FAILED,
				SCTP_PERR(SCTP_ERROR_RSRC_LOW));
		SCTP_INC_STATS(net, SCTP_MIB_ABORTEDS);
		SCTP_DEC_STATS(net, SCTP_MIB_CURRESTAB);
		goto nomem;
	}
=======
	if (sctp_sf_do_assoc_update((struct sctp_association *)asoc, new_asoc, commands))
		goto nomem;
>>>>>>> c2f789ef

	repl = sctp_make_cookie_ack(asoc, chunk);
	if (!repl)
		goto nomem;

	/* Report association restart to upper layer. */
	ev = sctp_ulpevent_make_assoc_change(asoc, 0, SCTP_RESTART, 0,
					     asoc->c.sinit_num_ostreams,
					     asoc->c.sinit_max_instreams,
					     NULL, GFP_ATOMIC);
	if (!ev)
		goto nomem_ev;

	sctp_add_cmd_sf(commands, SCTP_CMD_EVENT_ULP, SCTP_ULPEVENT(ev));
	if ((sctp_state(asoc, SHUTDOWN_PENDING) ||
	     sctp_state(asoc, SHUTDOWN_SENT)) &&
	    (sctp_sstate(asoc->base.sk, CLOSING) ||
	     sock_flag(asoc->base.sk, SOCK_DEAD))) {
		/* If the socket has been closed by user, don't
		 * transition to ESTABLISHED. Instead trigger SHUTDOWN
		 * bundled with COOKIE_ACK.
		 */
		sctp_add_cmd_sf(commands, SCTP_CMD_REPLY, SCTP_CHUNK(repl));
		return sctp_sf_do_9_2_start_shutdown(net, ep, asoc,
						     SCTP_ST_CHUNK(0), repl,
						     commands);
	} else {
		sctp_add_cmd_sf(commands, SCTP_CMD_NEW_STATE,
				SCTP_STATE(SCTP_STATE_ESTABLISHED));
		sctp_add_cmd_sf(commands, SCTP_CMD_REPLY, SCTP_CHUNK(repl));
	}
	return SCTP_DISPOSITION_CONSUME;

nomem_ev:
	sctp_chunk_free(repl);
nomem:
	return SCTP_DISPOSITION_NOMEM;
}

/* Unexpected COOKIE-ECHO handler for setup collision (Table 2, action 'B')
 *
 * Section 5.2.4
 *   B) In this case, both sides may be attempting to start an association
 *      at about the same time but the peer endpoint started its INIT
 *      after responding to the local endpoint's INIT
 */
/* This case represents an initialization collision.  */
static enum sctp_disposition sctp_sf_do_dupcook_b(
					struct net *net,
					const struct sctp_endpoint *ep,
					const struct sctp_association *asoc,
					struct sctp_chunk *chunk,
					struct sctp_cmd_seq *commands,
					struct sctp_association *new_asoc)
{
	struct sctp_init_chunk *peer_init;
	struct sctp_chunk *repl;

	/* new_asoc is a brand-new association, so these are not yet
	 * side effects--it is safe to run them here.
	 */
	peer_init = &chunk->subh.cookie_hdr->c.peer_init[0];
	if (!sctp_process_init(new_asoc, chunk, sctp_source(chunk), peer_init,
			       GFP_ATOMIC))
		goto nomem;

	if (sctp_auth_asoc_init_active_key(new_asoc, GFP_ATOMIC))
		goto nomem;

	if (!sctp_auth_chunk_verify(net, chunk, new_asoc))
		return SCTP_DISPOSITION_DISCARD;

	sctp_add_cmd_sf(commands, SCTP_CMD_NEW_STATE,
			SCTP_STATE(SCTP_STATE_ESTABLISHED));
	if (asoc->state < SCTP_STATE_ESTABLISHED)
		SCTP_INC_STATS(net, SCTP_MIB_CURRESTAB);
	sctp_add_cmd_sf(commands, SCTP_CMD_HB_TIMERS_START, SCTP_NULL());

	/* Update the content of current association.  */
	if (sctp_sf_do_assoc_update((struct sctp_association *)asoc, new_asoc, commands))
		goto nomem;

	repl = sctp_make_cookie_ack(asoc, chunk);
	if (!repl)
		goto nomem;

	sctp_add_cmd_sf(commands, SCTP_CMD_REPLY, SCTP_CHUNK(repl));

	/* RFC 2960 5.1 Normal Establishment of an Association
	 *
	 * D) IMPLEMENTATION NOTE: An implementation may choose to
	 * send the Communication Up notification to the SCTP user
	 * upon reception of a valid COOKIE ECHO chunk.
	 *
	 * Sadly, this needs to be implemented as a side-effect, because
	 * we are not guaranteed to have set the association id of the real
	 * association and so these notifications need to be delayed until
	 * the association id is allocated.
	 */

	sctp_add_cmd_sf(commands, SCTP_CMD_ASSOC_CHANGE, SCTP_U8(SCTP_COMM_UP));

	/* Sockets API Draft Section 5.3.1.6
	 * When a peer sends a Adaptation Layer Indication parameter , SCTP
	 * delivers this notification to inform the application that of the
	 * peers requested adaptation layer.
	 *
	 * This also needs to be done as a side effect for the same reason as
	 * above.
	 */
	if (asoc->peer.adaptation_ind)
		sctp_add_cmd_sf(commands, SCTP_CMD_ADAPTATION_IND, SCTP_NULL());

	if (!asoc->peer.auth_capable)
		sctp_add_cmd_sf(commands, SCTP_CMD_PEER_NO_AUTH, SCTP_NULL());

	return SCTP_DISPOSITION_CONSUME;

nomem:
	return SCTP_DISPOSITION_NOMEM;
}

/* Unexpected COOKIE-ECHO handler for setup collision (Table 2, action 'C')
 *
 * Section 5.2.4
 *  C) In this case, the local endpoint's cookie has arrived late.
 *     Before it arrived, the local endpoint sent an INIT and received an
 *     INIT-ACK and finally sent a COOKIE ECHO with the peer's same tag
 *     but a new tag of its own.
 */
/* This case represents an initialization collision.  */
static enum sctp_disposition sctp_sf_do_dupcook_c(
					struct net *net,
					const struct sctp_endpoint *ep,
					const struct sctp_association *asoc,
					struct sctp_chunk *chunk,
					struct sctp_cmd_seq *commands,
					struct sctp_association *new_asoc)
{
	/* The cookie should be silently discarded.
	 * The endpoint SHOULD NOT change states and should leave
	 * any timers running.
	 */
	return SCTP_DISPOSITION_DISCARD;
}

/* Unexpected COOKIE-ECHO handler lost chunk (Table 2, action 'D')
 *
 * Section 5.2.4
 *
 * D) When both local and remote tags match the endpoint should always
 *    enter the ESTABLISHED state, if it has not already done so.
 */
/* This case represents an initialization collision.  */
static enum sctp_disposition sctp_sf_do_dupcook_d(
					struct net *net,
					const struct sctp_endpoint *ep,
					const struct sctp_association *asoc,
					struct sctp_chunk *chunk,
					struct sctp_cmd_seq *commands,
					struct sctp_association *new_asoc)
{
	struct sctp_ulpevent *ev = NULL, *ai_ev = NULL, *auth_ev = NULL;
	struct sctp_chunk *repl;

	/* Clarification from Implementor's Guide:
	 * D) When both local and remote tags match the endpoint should
	 * enter the ESTABLISHED state, if it is in the COOKIE-ECHOED state.
	 * It should stop any cookie timer that may be running and send
	 * a COOKIE ACK.
	 */

	if (!sctp_auth_chunk_verify(net, chunk, asoc))
		return SCTP_DISPOSITION_DISCARD;

	/* Don't accidentally move back into established state. */
	if (asoc->state < SCTP_STATE_ESTABLISHED) {
		sctp_add_cmd_sf(commands, SCTP_CMD_TIMER_STOP,
				SCTP_TO(SCTP_EVENT_TIMEOUT_T1_COOKIE));
		sctp_add_cmd_sf(commands, SCTP_CMD_NEW_STATE,
				SCTP_STATE(SCTP_STATE_ESTABLISHED));
		SCTP_INC_STATS(net, SCTP_MIB_CURRESTAB);
		sctp_add_cmd_sf(commands, SCTP_CMD_HB_TIMERS_START,
				SCTP_NULL());

		/* RFC 2960 5.1 Normal Establishment of an Association
		 *
		 * D) IMPLEMENTATION NOTE: An implementation may choose
		 * to send the Communication Up notification to the
		 * SCTP user upon reception of a valid COOKIE
		 * ECHO chunk.
		 */
		ev = sctp_ulpevent_make_assoc_change(asoc, 0,
					     SCTP_COMM_UP, 0,
					     asoc->c.sinit_num_ostreams,
					     asoc->c.sinit_max_instreams,
					     NULL, GFP_ATOMIC);
		if (!ev)
			goto nomem;

		/* Sockets API Draft Section 5.3.1.6
		 * When a peer sends a Adaptation Layer Indication parameter,
		 * SCTP delivers this notification to inform the application
		 * that of the peers requested adaptation layer.
		 */
		if (asoc->peer.adaptation_ind) {
			ai_ev = sctp_ulpevent_make_adaptation_indication(asoc,
								 GFP_ATOMIC);
			if (!ai_ev)
				goto nomem;

		}

		if (!asoc->peer.auth_capable) {
			auth_ev = sctp_ulpevent_make_authkey(asoc, 0,
							     SCTP_AUTH_NO_AUTH,
							     GFP_ATOMIC);
			if (!auth_ev)
				goto nomem;
		}
	}

	repl = sctp_make_cookie_ack(asoc, chunk);
	if (!repl)
		goto nomem;

	sctp_add_cmd_sf(commands, SCTP_CMD_REPLY, SCTP_CHUNK(repl));

	if (ev)
		sctp_add_cmd_sf(commands, SCTP_CMD_EVENT_ULP,
				SCTP_ULPEVENT(ev));
	if (ai_ev)
		sctp_add_cmd_sf(commands, SCTP_CMD_EVENT_ULP,
					SCTP_ULPEVENT(ai_ev));
	if (auth_ev)
		sctp_add_cmd_sf(commands, SCTP_CMD_EVENT_ULP,
				SCTP_ULPEVENT(auth_ev));

	return SCTP_DISPOSITION_CONSUME;

nomem:
	if (auth_ev)
		sctp_ulpevent_free(auth_ev);
	if (ai_ev)
		sctp_ulpevent_free(ai_ev);
	if (ev)
		sctp_ulpevent_free(ev);
	return SCTP_DISPOSITION_NOMEM;
}

/*
 * Handle a duplicate COOKIE-ECHO.  This usually means a cookie-carrying
 * chunk was retransmitted and then delayed in the network.
 *
 * Section: 5.2.4 Handle a COOKIE ECHO when a TCB exists
 *
 * Verification Tag: None.  Do cookie validation.
 *
 * Inputs
 * (endpoint, asoc, chunk)
 *
 * Outputs
 * (asoc, reply_msg, msg_up, timers, counters)
 *
 * The return value is the disposition of the chunk.
 */
enum sctp_disposition sctp_sf_do_5_2_4_dupcook(
					struct net *net,
					const struct sctp_endpoint *ep,
					const struct sctp_association *asoc,
					const union sctp_subtype type,
					void *arg,
					struct sctp_cmd_seq *commands)
{
	struct sctp_association *new_asoc;
	struct sctp_chunk *chunk = arg;
	enum sctp_disposition retval;
	struct sctp_chunk *err_chk_p;
	int error = 0;
	char action;

	/* Make sure that the chunk has a valid length from the protocol
	 * perspective.  In this case check to make sure we have at least
	 * enough for the chunk header.  Cookie length verification is
	 * done later.
	 */
	if (!sctp_chunk_length_valid(chunk, sizeof(struct sctp_chunkhdr)))
		return sctp_sf_violation_chunklen(net, ep, asoc, type, arg,
						  commands);

	/* "Decode" the chunk.  We have no optional parameters so we
	 * are in good shape.
	 */
	chunk->subh.cookie_hdr = (struct sctp_signed_cookie *)chunk->skb->data;
	if (!pskb_pull(chunk->skb, ntohs(chunk->chunk_hdr->length) -
					sizeof(struct sctp_chunkhdr)))
		goto nomem;

	/* In RFC 2960 5.2.4 3, if both Verification Tags in the State Cookie
	 * of a duplicate COOKIE ECHO match the Verification Tags of the
	 * current association, consider the State Cookie valid even if
	 * the lifespan is exceeded.
	 */
	new_asoc = sctp_unpack_cookie(ep, asoc, chunk, GFP_ATOMIC, &error,
				      &err_chk_p);

	/* FIXME:
	 * If the re-build failed, what is the proper error path
	 * from here?
	 *
	 * [We should abort the association. --piggy]
	 */
	if (!new_asoc) {
		/* FIXME: Several errors are possible.  A bad cookie should
		 * be silently discarded, but think about logging it too.
		 */
		switch (error) {
		case -SCTP_IERROR_NOMEM:
			goto nomem;

		case -SCTP_IERROR_STALE_COOKIE:
			sctp_send_stale_cookie_err(net, ep, asoc, chunk, commands,
						   err_chk_p);
			return sctp_sf_pdiscard(net, ep, asoc, type, arg, commands);
		case -SCTP_IERROR_BAD_SIG:
		default:
			return sctp_sf_pdiscard(net, ep, asoc, type, arg, commands);
		}
	}

	/* Update socket peer label if first association. */
	if (security_sctp_assoc_request((struct sctp_endpoint *)ep,
					chunk->skb)) {
		sctp_association_free(new_asoc);
		return sctp_sf_pdiscard(net, ep, asoc, type, arg, commands);
	}

	/* Set temp so that it won't be added into hashtable */
	new_asoc->temp = 1;

	/* Compare the tie_tag in cookie with the verification tag of
	 * current association.
	 */
	action = sctp_tietags_compare(new_asoc, asoc);

	switch (action) {
	case 'A': /* Association restart. */
		retval = sctp_sf_do_dupcook_a(net, ep, asoc, chunk, commands,
					      new_asoc);
		break;

	case 'B': /* Collision case B. */
		retval = sctp_sf_do_dupcook_b(net, ep, asoc, chunk, commands,
					      new_asoc);
		break;

	case 'C': /* Collision case C. */
		retval = sctp_sf_do_dupcook_c(net, ep, asoc, chunk, commands,
					      new_asoc);
		break;

	case 'D': /* Collision case D. */
		retval = sctp_sf_do_dupcook_d(net, ep, asoc, chunk, commands,
					      new_asoc);
		break;

	default: /* Discard packet for all others. */
		retval = sctp_sf_pdiscard(net, ep, asoc, type, arg, commands);
		break;
	}

	/* Delete the temporary new association. */
	sctp_add_cmd_sf(commands, SCTP_CMD_SET_ASOC, SCTP_ASOC(new_asoc));
	sctp_add_cmd_sf(commands, SCTP_CMD_DELETE_TCB, SCTP_NULL());

	/* Restore association pointer to provide SCTP command interpreter
	 * with a valid context in case it needs to manipulate
	 * the queues */
	sctp_add_cmd_sf(commands, SCTP_CMD_SET_ASOC,
			 SCTP_ASOC((struct sctp_association *)asoc));

	return retval;

nomem:
	return SCTP_DISPOSITION_NOMEM;
}

/*
 * Process an ABORT.  (SHUTDOWN-PENDING state)
 *
 * See sctp_sf_do_9_1_abort().
 */
enum sctp_disposition sctp_sf_shutdown_pending_abort(
					struct net *net,
					const struct sctp_endpoint *ep,
					const struct sctp_association *asoc,
					const union sctp_subtype type,
					void *arg,
					struct sctp_cmd_seq *commands)
{
	struct sctp_chunk *chunk = arg;

	if (!sctp_vtag_verify_either(chunk, asoc))
		return sctp_sf_pdiscard(net, ep, asoc, type, arg, commands);

	/* Make sure that the ABORT chunk has a valid length.
	 * Since this is an ABORT chunk, we have to discard it
	 * because of the following text:
	 * RFC 2960, Section 3.3.7
	 *    If an endpoint receives an ABORT with a format error or for an
	 *    association that doesn't exist, it MUST silently discard it.
	 * Because the length is "invalid", we can't really discard just
	 * as we do not know its true length.  So, to be safe, discard the
	 * packet.
	 */
	if (!sctp_chunk_length_valid(chunk, sizeof(struct sctp_abort_chunk)))
		return sctp_sf_pdiscard(net, ep, asoc, type, arg, commands);

	/* ADD-IP: Special case for ABORT chunks
	 * F4)  One special consideration is that ABORT Chunks arriving
	 * destined to the IP address being deleted MUST be
	 * ignored (see Section 5.3.1 for further details).
	 */
	if (SCTP_ADDR_DEL ==
		    sctp_bind_addr_state(&asoc->base.bind_addr, &chunk->dest))
		return sctp_sf_discard_chunk(net, ep, asoc, type, arg, commands);

	if (!sctp_err_chunk_valid(chunk))
		return sctp_sf_pdiscard(net, ep, asoc, type, arg, commands);

	return __sctp_sf_do_9_1_abort(net, ep, asoc, type, arg, commands);
}

/*
 * Process an ABORT.  (SHUTDOWN-SENT state)
 *
 * See sctp_sf_do_9_1_abort().
 */
enum sctp_disposition sctp_sf_shutdown_sent_abort(
					struct net *net,
					const struct sctp_endpoint *ep,
					const struct sctp_association *asoc,
					const union sctp_subtype type,
					void *arg,
					struct sctp_cmd_seq *commands)
{
	struct sctp_chunk *chunk = arg;

	if (!sctp_vtag_verify_either(chunk, asoc))
		return sctp_sf_pdiscard(net, ep, asoc, type, arg, commands);

	/* Make sure that the ABORT chunk has a valid length.
	 * Since this is an ABORT chunk, we have to discard it
	 * because of the following text:
	 * RFC 2960, Section 3.3.7
	 *    If an endpoint receives an ABORT with a format error or for an
	 *    association that doesn't exist, it MUST silently discard it.
	 * Because the length is "invalid", we can't really discard just
	 * as we do not know its true length.  So, to be safe, discard the
	 * packet.
	 */
	if (!sctp_chunk_length_valid(chunk, sizeof(struct sctp_abort_chunk)))
		return sctp_sf_pdiscard(net, ep, asoc, type, arg, commands);

	/* ADD-IP: Special case for ABORT chunks
	 * F4)  One special consideration is that ABORT Chunks arriving
	 * destined to the IP address being deleted MUST be
	 * ignored (see Section 5.3.1 for further details).
	 */
	if (SCTP_ADDR_DEL ==
		    sctp_bind_addr_state(&asoc->base.bind_addr, &chunk->dest))
		return sctp_sf_discard_chunk(net, ep, asoc, type, arg, commands);

	if (!sctp_err_chunk_valid(chunk))
		return sctp_sf_pdiscard(net, ep, asoc, type, arg, commands);

	/* Stop the T2-shutdown timer. */
	sctp_add_cmd_sf(commands, SCTP_CMD_TIMER_STOP,
			SCTP_TO(SCTP_EVENT_TIMEOUT_T2_SHUTDOWN));

	/* Stop the T5-shutdown guard timer.  */
	sctp_add_cmd_sf(commands, SCTP_CMD_TIMER_STOP,
			SCTP_TO(SCTP_EVENT_TIMEOUT_T5_SHUTDOWN_GUARD));

	return __sctp_sf_do_9_1_abort(net, ep, asoc, type, arg, commands);
}

/*
 * Process an ABORT.  (SHUTDOWN-ACK-SENT state)
 *
 * See sctp_sf_do_9_1_abort().
 */
enum sctp_disposition sctp_sf_shutdown_ack_sent_abort(
					struct net *net,
					const struct sctp_endpoint *ep,
					const struct sctp_association *asoc,
					const union sctp_subtype type,
					void *arg,
					struct sctp_cmd_seq *commands)
{
	/* The same T2 timer, so we should be able to use
	 * common function with the SHUTDOWN-SENT state.
	 */
	return sctp_sf_shutdown_sent_abort(net, ep, asoc, type, arg, commands);
}

/*
 * Handle an Error received in COOKIE_ECHOED state.
 *
 * Only handle the error type of stale COOKIE Error, the other errors will
 * be ignored.
 *
 * Inputs
 * (endpoint, asoc, chunk)
 *
 * Outputs
 * (asoc, reply_msg, msg_up, timers, counters)
 *
 * The return value is the disposition of the chunk.
 */
enum sctp_disposition sctp_sf_cookie_echoed_err(
					struct net *net,
					const struct sctp_endpoint *ep,
					const struct sctp_association *asoc,
					const union sctp_subtype type,
					void *arg,
					struct sctp_cmd_seq *commands)
{
	struct sctp_chunk *chunk = arg;
	struct sctp_errhdr *err;

	if (!sctp_vtag_verify(chunk, asoc))
		return sctp_sf_pdiscard(net, ep, asoc, type, arg, commands);

	/* Make sure that the ERROR chunk has a valid length.
	 * The parameter walking depends on this as well.
	 */
	if (!sctp_chunk_length_valid(chunk, sizeof(struct sctp_operr_chunk)))
		return sctp_sf_violation_chunklen(net, ep, asoc, type, arg,
						  commands);

	/* Process the error here */
	/* FUTURE FIXME:  When PR-SCTP related and other optional
	 * parms are emitted, this will have to change to handle multiple
	 * errors.
	 */
	sctp_walk_errors(err, chunk->chunk_hdr) {
		if (SCTP_ERROR_STALE_COOKIE == err->cause)
			return sctp_sf_do_5_2_6_stale(net, ep, asoc, type,
							arg, commands);
	}

	/* It is possible to have malformed error causes, and that
	 * will cause us to end the walk early.  However, since
	 * we are discarding the packet, there should be no adverse
	 * affects.
	 */
	return sctp_sf_pdiscard(net, ep, asoc, type, arg, commands);
}

/*
 * Handle a Stale COOKIE Error
 *
 * Section: 5.2.6 Handle Stale COOKIE Error
 * If the association is in the COOKIE-ECHOED state, the endpoint may elect
 * one of the following three alternatives.
 * ...
 * 3) Send a new INIT chunk to the endpoint, adding a Cookie
 *    Preservative parameter requesting an extension to the lifetime of
 *    the State Cookie. When calculating the time extension, an
 *    implementation SHOULD use the RTT information measured based on the
 *    previous COOKIE ECHO / ERROR exchange, and should add no more
 *    than 1 second beyond the measured RTT, due to long State Cookie
 *    lifetimes making the endpoint more subject to a replay attack.
 *
 * Verification Tag:  Not explicit, but safe to ignore.
 *
 * Inputs
 * (endpoint, asoc, chunk)
 *
 * Outputs
 * (asoc, reply_msg, msg_up, timers, counters)
 *
 * The return value is the disposition of the chunk.
 */
static enum sctp_disposition sctp_sf_do_5_2_6_stale(
					struct net *net,
					const struct sctp_endpoint *ep,
					const struct sctp_association *asoc,
					const union sctp_subtype type,
					void *arg,
					struct sctp_cmd_seq *commands)
{
	int attempts = asoc->init_err_counter + 1;
	struct sctp_chunk *chunk = arg, *reply;
	struct sctp_cookie_preserve_param bht;
	struct sctp_bind_addr *bp;
	struct sctp_errhdr *err;
	u32 stale;

	if (attempts > asoc->max_init_attempts) {
		sctp_add_cmd_sf(commands, SCTP_CMD_SET_SK_ERR,
				SCTP_ERROR(ETIMEDOUT));
		sctp_add_cmd_sf(commands, SCTP_CMD_INIT_FAILED,
				SCTP_PERR(SCTP_ERROR_STALE_COOKIE));
		return SCTP_DISPOSITION_DELETE_TCB;
	}

	err = (struct sctp_errhdr *)(chunk->skb->data);

	/* When calculating the time extension, an implementation
	 * SHOULD use the RTT information measured based on the
	 * previous COOKIE ECHO / ERROR exchange, and should add no
	 * more than 1 second beyond the measured RTT, due to long
	 * State Cookie lifetimes making the endpoint more subject to
	 * a replay attack.
	 * Measure of Staleness's unit is usec. (1/1000000 sec)
	 * Suggested Cookie Life-span Increment's unit is msec.
	 * (1/1000 sec)
	 * In general, if you use the suggested cookie life, the value
	 * found in the field of measure of staleness should be doubled
	 * to give ample time to retransmit the new cookie and thus
	 * yield a higher probability of success on the reattempt.
	 */
	stale = ntohl(*(__be32 *)((u8 *)err + sizeof(*err)));
	stale = (stale * 2) / 1000;

	bht.param_hdr.type = SCTP_PARAM_COOKIE_PRESERVATIVE;
	bht.param_hdr.length = htons(sizeof(bht));
	bht.lifespan_increment = htonl(stale);

	/* Build that new INIT chunk.  */
	bp = (struct sctp_bind_addr *) &asoc->base.bind_addr;
	reply = sctp_make_init(asoc, bp, GFP_ATOMIC, sizeof(bht));
	if (!reply)
		goto nomem;

	sctp_addto_chunk(reply, sizeof(bht), &bht);

	/* Clear peer's init_tag cached in assoc as we are sending a new INIT */
	sctp_add_cmd_sf(commands, SCTP_CMD_CLEAR_INIT_TAG, SCTP_NULL());

	/* Stop pending T3-rtx and heartbeat timers */
	sctp_add_cmd_sf(commands, SCTP_CMD_T3_RTX_TIMERS_STOP, SCTP_NULL());
	sctp_add_cmd_sf(commands, SCTP_CMD_HB_TIMERS_STOP, SCTP_NULL());

	/* Delete non-primary peer ip addresses since we are transitioning
	 * back to the COOKIE-WAIT state
	 */
	sctp_add_cmd_sf(commands, SCTP_CMD_DEL_NON_PRIMARY, SCTP_NULL());

	/* If we've sent any data bundled with COOKIE-ECHO we will need to
	 * resend
	 */
	sctp_add_cmd_sf(commands, SCTP_CMD_T1_RETRAN,
			SCTP_TRANSPORT(asoc->peer.primary_path));

	/* Cast away the const modifier, as we want to just
	 * rerun it through as a sideffect.
	 */
	sctp_add_cmd_sf(commands, SCTP_CMD_INIT_COUNTER_INC, SCTP_NULL());

	sctp_add_cmd_sf(commands, SCTP_CMD_TIMER_STOP,
			SCTP_TO(SCTP_EVENT_TIMEOUT_T1_COOKIE));
	sctp_add_cmd_sf(commands, SCTP_CMD_NEW_STATE,
			SCTP_STATE(SCTP_STATE_COOKIE_WAIT));
	sctp_add_cmd_sf(commands, SCTP_CMD_TIMER_START,
			SCTP_TO(SCTP_EVENT_TIMEOUT_T1_INIT));

	sctp_add_cmd_sf(commands, SCTP_CMD_REPLY, SCTP_CHUNK(reply));

	return SCTP_DISPOSITION_CONSUME;

nomem:
	return SCTP_DISPOSITION_NOMEM;
}

/*
 * Process an ABORT.
 *
 * Section: 9.1
 * After checking the Verification Tag, the receiving endpoint shall
 * remove the association from its record, and shall report the
 * termination to its upper layer.
 *
 * Verification Tag: 8.5.1 Exceptions in Verification Tag Rules
 * B) Rules for packet carrying ABORT:
 *
 *  - The endpoint shall always fill in the Verification Tag field of the
 *    outbound packet with the destination endpoint's tag value if it
 *    is known.
 *
 *  - If the ABORT is sent in response to an OOTB packet, the endpoint
 *    MUST follow the procedure described in Section 8.4.
 *
 *  - The receiver MUST accept the packet if the Verification Tag
 *    matches either its own tag, OR the tag of its peer. Otherwise, the
 *    receiver MUST silently discard the packet and take no further
 *    action.
 *
 * Inputs
 * (endpoint, asoc, chunk)
 *
 * Outputs
 * (asoc, reply_msg, msg_up, timers, counters)
 *
 * The return value is the disposition of the chunk.
 */
enum sctp_disposition sctp_sf_do_9_1_abort(
					struct net *net,
					const struct sctp_endpoint *ep,
					const struct sctp_association *asoc,
					const union sctp_subtype type,
					void *arg,
					struct sctp_cmd_seq *commands)
{
	struct sctp_chunk *chunk = arg;

	if (!sctp_vtag_verify_either(chunk, asoc))
		return sctp_sf_pdiscard(net, ep, asoc, type, arg, commands);

	/* Make sure that the ABORT chunk has a valid length.
	 * Since this is an ABORT chunk, we have to discard it
	 * because of the following text:
	 * RFC 2960, Section 3.3.7
	 *    If an endpoint receives an ABORT with a format error or for an
	 *    association that doesn't exist, it MUST silently discard it.
	 * Because the length is "invalid", we can't really discard just
	 * as we do not know its true length.  So, to be safe, discard the
	 * packet.
	 */
	if (!sctp_chunk_length_valid(chunk, sizeof(struct sctp_abort_chunk)))
		return sctp_sf_pdiscard(net, ep, asoc, type, arg, commands);

	/* ADD-IP: Special case for ABORT chunks
	 * F4)  One special consideration is that ABORT Chunks arriving
	 * destined to the IP address being deleted MUST be
	 * ignored (see Section 5.3.1 for further details).
	 */
	if (SCTP_ADDR_DEL ==
		    sctp_bind_addr_state(&asoc->base.bind_addr, &chunk->dest))
		return sctp_sf_discard_chunk(net, ep, asoc, type, arg, commands);

	if (!sctp_err_chunk_valid(chunk))
		return sctp_sf_pdiscard(net, ep, asoc, type, arg, commands);

	return __sctp_sf_do_9_1_abort(net, ep, asoc, type, arg, commands);
}

static enum sctp_disposition __sctp_sf_do_9_1_abort(
					struct net *net,
					const struct sctp_endpoint *ep,
					const struct sctp_association *asoc,
					const union sctp_subtype type,
					void *arg,
					struct sctp_cmd_seq *commands)
{
	__be16 error = SCTP_ERROR_NO_ERROR;
	struct sctp_chunk *chunk = arg;
	unsigned int len;

	/* See if we have an error cause code in the chunk.  */
	len = ntohs(chunk->chunk_hdr->length);
	if (len >= sizeof(struct sctp_chunkhdr) + sizeof(struct sctp_errhdr))
		error = ((struct sctp_errhdr *)chunk->skb->data)->cause;

	sctp_add_cmd_sf(commands, SCTP_CMD_SET_SK_ERR, SCTP_ERROR(ECONNRESET));
	/* ASSOC_FAILED will DELETE_TCB. */
	sctp_add_cmd_sf(commands, SCTP_CMD_ASSOC_FAILED, SCTP_PERR(error));
	SCTP_INC_STATS(net, SCTP_MIB_ABORTEDS);
	SCTP_DEC_STATS(net, SCTP_MIB_CURRESTAB);

	return SCTP_DISPOSITION_ABORT;
}

/*
 * Process an ABORT.  (COOKIE-WAIT state)
 *
 * See sctp_sf_do_9_1_abort() above.
 */
enum sctp_disposition sctp_sf_cookie_wait_abort(
					struct net *net,
					const struct sctp_endpoint *ep,
					const struct sctp_association *asoc,
					const union sctp_subtype type,
					void *arg,
					struct sctp_cmd_seq *commands)
{
	__be16 error = SCTP_ERROR_NO_ERROR;
	struct sctp_chunk *chunk = arg;
	unsigned int len;

	if (!sctp_vtag_verify_either(chunk, asoc))
		return sctp_sf_pdiscard(net, ep, asoc, type, arg, commands);

	/* Make sure that the ABORT chunk has a valid length.
	 * Since this is an ABORT chunk, we have to discard it
	 * because of the following text:
	 * RFC 2960, Section 3.3.7
	 *    If an endpoint receives an ABORT with a format error or for an
	 *    association that doesn't exist, it MUST silently discard it.
	 * Because the length is "invalid", we can't really discard just
	 * as we do not know its true length.  So, to be safe, discard the
	 * packet.
	 */
	if (!sctp_chunk_length_valid(chunk, sizeof(struct sctp_abort_chunk)))
		return sctp_sf_pdiscard(net, ep, asoc, type, arg, commands);

	/* See if we have an error cause code in the chunk.  */
	len = ntohs(chunk->chunk_hdr->length);
	if (len >= sizeof(struct sctp_chunkhdr) + sizeof(struct sctp_errhdr))
		error = ((struct sctp_errhdr *)chunk->skb->data)->cause;

	return sctp_stop_t1_and_abort(net, commands, error, ECONNREFUSED, asoc,
				      chunk->transport);
}

/*
 * Process an incoming ICMP as an ABORT.  (COOKIE-WAIT state)
 */
enum sctp_disposition sctp_sf_cookie_wait_icmp_abort(
					struct net *net,
					const struct sctp_endpoint *ep,
					const struct sctp_association *asoc,
					const union sctp_subtype type,
					void *arg,
					struct sctp_cmd_seq *commands)
{
	return sctp_stop_t1_and_abort(net, commands, SCTP_ERROR_NO_ERROR,
				      ENOPROTOOPT, asoc,
				      (struct sctp_transport *)arg);
}

/*
 * Process an ABORT.  (COOKIE-ECHOED state)
 */
enum sctp_disposition sctp_sf_cookie_echoed_abort(
					struct net *net,
					const struct sctp_endpoint *ep,
					const struct sctp_association *asoc,
					const union sctp_subtype type,
					void *arg,
					struct sctp_cmd_seq *commands)
{
	/* There is a single T1 timer, so we should be able to use
	 * common function with the COOKIE-WAIT state.
	 */
	return sctp_sf_cookie_wait_abort(net, ep, asoc, type, arg, commands);
}

/*
 * Stop T1 timer and abort association with "INIT failed".
 *
 * This is common code called by several sctp_sf_*_abort() functions above.
 */
static enum sctp_disposition sctp_stop_t1_and_abort(
					struct net *net,
					struct sctp_cmd_seq *commands,
					__be16 error, int sk_err,
					const struct sctp_association *asoc,
					struct sctp_transport *transport)
{
	pr_debug("%s: ABORT received (INIT)\n", __func__);

	sctp_add_cmd_sf(commands, SCTP_CMD_NEW_STATE,
			SCTP_STATE(SCTP_STATE_CLOSED));
	SCTP_INC_STATS(net, SCTP_MIB_ABORTEDS);
	sctp_add_cmd_sf(commands, SCTP_CMD_TIMER_STOP,
			SCTP_TO(SCTP_EVENT_TIMEOUT_T1_INIT));
	sctp_add_cmd_sf(commands, SCTP_CMD_SET_SK_ERR, SCTP_ERROR(sk_err));
	/* CMD_INIT_FAILED will DELETE_TCB. */
	sctp_add_cmd_sf(commands, SCTP_CMD_INIT_FAILED,
			SCTP_PERR(error));

	return SCTP_DISPOSITION_ABORT;
}

/*
 * sctp_sf_do_9_2_shut
 *
 * Section: 9.2
 * Upon the reception of the SHUTDOWN, the peer endpoint shall
 *  - enter the SHUTDOWN-RECEIVED state,
 *
 *  - stop accepting new data from its SCTP user
 *
 *  - verify, by checking the Cumulative TSN Ack field of the chunk,
 *    that all its outstanding DATA chunks have been received by the
 *    SHUTDOWN sender.
 *
 * Once an endpoint as reached the SHUTDOWN-RECEIVED state it MUST NOT
 * send a SHUTDOWN in response to a ULP request. And should discard
 * subsequent SHUTDOWN chunks.
 *
 * If there are still outstanding DATA chunks left, the SHUTDOWN
 * receiver shall continue to follow normal data transmission
 * procedures defined in Section 6 until all outstanding DATA chunks
 * are acknowledged; however, the SHUTDOWN receiver MUST NOT accept
 * new data from its SCTP user.
 *
 * Verification Tag:  8.5 Verification Tag [Normal verification]
 *
 * Inputs
 * (endpoint, asoc, chunk)
 *
 * Outputs
 * (asoc, reply_msg, msg_up, timers, counters)
 *
 * The return value is the disposition of the chunk.
 */
enum sctp_disposition sctp_sf_do_9_2_shutdown(
					struct net *net,
					const struct sctp_endpoint *ep,
					const struct sctp_association *asoc,
					const union sctp_subtype type,
					void *arg,
					struct sctp_cmd_seq *commands)
{
	enum sctp_disposition disposition;
	struct sctp_chunk *chunk = arg;
	struct sctp_shutdownhdr *sdh;
	struct sctp_ulpevent *ev;
	__u32 ctsn;

	if (!sctp_vtag_verify(chunk, asoc))
		return sctp_sf_pdiscard(net, ep, asoc, type, arg, commands);

	/* Make sure that the SHUTDOWN chunk has a valid length. */
	if (!sctp_chunk_length_valid(chunk, sizeof(struct sctp_shutdown_chunk)))
		return sctp_sf_violation_chunklen(net, ep, asoc, type, arg,
						  commands);

	/* Convert the elaborate header.  */
	sdh = (struct sctp_shutdownhdr *)chunk->skb->data;
	skb_pull(chunk->skb, sizeof(*sdh));
	chunk->subh.shutdown_hdr = sdh;
	ctsn = ntohl(sdh->cum_tsn_ack);

	if (TSN_lt(ctsn, asoc->ctsn_ack_point)) {
		pr_debug("%s: ctsn:%x, ctsn_ack_point:%x\n", __func__, ctsn,
			 asoc->ctsn_ack_point);

		return SCTP_DISPOSITION_DISCARD;
	}

	/* If Cumulative TSN Ack beyond the max tsn currently
	 * send, terminating the association and respond to the
	 * sender with an ABORT.
	 */
	if (!TSN_lt(ctsn, asoc->next_tsn))
		return sctp_sf_violation_ctsn(net, ep, asoc, type, arg, commands);

	/* API 5.3.1.5 SCTP_SHUTDOWN_EVENT
	 * When a peer sends a SHUTDOWN, SCTP delivers this notification to
	 * inform the application that it should cease sending data.
	 */
	ev = sctp_ulpevent_make_shutdown_event(asoc, 0, GFP_ATOMIC);
	if (!ev) {
		disposition = SCTP_DISPOSITION_NOMEM;
		goto out;
	}
	sctp_add_cmd_sf(commands, SCTP_CMD_EVENT_ULP, SCTP_ULPEVENT(ev));

	/* Upon the reception of the SHUTDOWN, the peer endpoint shall
	 *  - enter the SHUTDOWN-RECEIVED state,
	 *  - stop accepting new data from its SCTP user
	 *
	 * [This is implicit in the new state.]
	 */
	sctp_add_cmd_sf(commands, SCTP_CMD_NEW_STATE,
			SCTP_STATE(SCTP_STATE_SHUTDOWN_RECEIVED));
	disposition = SCTP_DISPOSITION_CONSUME;

	if (sctp_outq_is_empty(&asoc->outqueue)) {
		disposition = sctp_sf_do_9_2_shutdown_ack(net, ep, asoc, type,
							  arg, commands);
	}

	if (SCTP_DISPOSITION_NOMEM == disposition)
		goto out;

	/*  - verify, by checking the Cumulative TSN Ack field of the
	 *    chunk, that all its outstanding DATA chunks have been
	 *    received by the SHUTDOWN sender.
	 */
	sctp_add_cmd_sf(commands, SCTP_CMD_PROCESS_CTSN,
			SCTP_BE32(chunk->subh.shutdown_hdr->cum_tsn_ack));

out:
	return disposition;
}

/*
 * sctp_sf_do_9_2_shut_ctsn
 *
 * Once an endpoint has reached the SHUTDOWN-RECEIVED state,
 * it MUST NOT send a SHUTDOWN in response to a ULP request.
 * The Cumulative TSN Ack of the received SHUTDOWN chunk
 * MUST be processed.
 */
enum sctp_disposition sctp_sf_do_9_2_shut_ctsn(
					struct net *net,
					const struct sctp_endpoint *ep,
					const struct sctp_association *asoc,
					const union sctp_subtype type,
					void *arg,
					struct sctp_cmd_seq *commands)
{
	struct sctp_chunk *chunk = arg;
	struct sctp_shutdownhdr *sdh;
	__u32 ctsn;

	if (!sctp_vtag_verify(chunk, asoc))
		return sctp_sf_pdiscard(net, ep, asoc, type, arg, commands);

	/* Make sure that the SHUTDOWN chunk has a valid length. */
	if (!sctp_chunk_length_valid(chunk, sizeof(struct sctp_shutdown_chunk)))
		return sctp_sf_violation_chunklen(net, ep, asoc, type, arg,
						  commands);

	sdh = (struct sctp_shutdownhdr *)chunk->skb->data;
	ctsn = ntohl(sdh->cum_tsn_ack);

	if (TSN_lt(ctsn, asoc->ctsn_ack_point)) {
		pr_debug("%s: ctsn:%x, ctsn_ack_point:%x\n", __func__, ctsn,
			 asoc->ctsn_ack_point);

		return SCTP_DISPOSITION_DISCARD;
	}

	/* If Cumulative TSN Ack beyond the max tsn currently
	 * send, terminating the association and respond to the
	 * sender with an ABORT.
	 */
	if (!TSN_lt(ctsn, asoc->next_tsn))
		return sctp_sf_violation_ctsn(net, ep, asoc, type, arg, commands);

	/* verify, by checking the Cumulative TSN Ack field of the
	 * chunk, that all its outstanding DATA chunks have been
	 * received by the SHUTDOWN sender.
	 */
	sctp_add_cmd_sf(commands, SCTP_CMD_PROCESS_CTSN,
			SCTP_BE32(sdh->cum_tsn_ack));

	return SCTP_DISPOSITION_CONSUME;
}

/* RFC 2960 9.2
 * If an endpoint is in SHUTDOWN-ACK-SENT state and receives an INIT chunk
 * (e.g., if the SHUTDOWN COMPLETE was lost) with source and destination
 * transport addresses (either in the IP addresses or in the INIT chunk)
 * that belong to this association, it should discard the INIT chunk and
 * retransmit the SHUTDOWN ACK chunk.
 */
enum sctp_disposition sctp_sf_do_9_2_reshutack(
					struct net *net,
					const struct sctp_endpoint *ep,
					const struct sctp_association *asoc,
					const union sctp_subtype type,
					void *arg,
					struct sctp_cmd_seq *commands)
{
	struct sctp_chunk *chunk = arg;
	struct sctp_chunk *reply;

	/* Make sure that the chunk has a valid length */
	if (!sctp_chunk_length_valid(chunk, sizeof(struct sctp_chunkhdr)))
		return sctp_sf_violation_chunklen(net, ep, asoc, type, arg,
						  commands);

	/* Since we are not going to really process this INIT, there
	 * is no point in verifying chunk boundries.  Just generate
	 * the SHUTDOWN ACK.
	 */
	reply = sctp_make_shutdown_ack(asoc, chunk);
	if (NULL == reply)
		goto nomem;

	/* Set the transport for the SHUTDOWN ACK chunk and the timeout for
	 * the T2-SHUTDOWN timer.
	 */
	sctp_add_cmd_sf(commands, SCTP_CMD_SETUP_T2, SCTP_CHUNK(reply));

	/* and restart the T2-shutdown timer. */
	sctp_add_cmd_sf(commands, SCTP_CMD_TIMER_RESTART,
			SCTP_TO(SCTP_EVENT_TIMEOUT_T2_SHUTDOWN));

	sctp_add_cmd_sf(commands, SCTP_CMD_REPLY, SCTP_CHUNK(reply));

	return SCTP_DISPOSITION_CONSUME;
nomem:
	return SCTP_DISPOSITION_NOMEM;
}

/*
 * sctp_sf_do_ecn_cwr
 *
 * Section:  Appendix A: Explicit Congestion Notification
 *
 * CWR:
 *
 * RFC 2481 details a specific bit for a sender to send in the header of
 * its next outbound TCP segment to indicate to its peer that it has
 * reduced its congestion window.  This is termed the CWR bit.  For
 * SCTP the same indication is made by including the CWR chunk.
 * This chunk contains one data element, i.e. the TSN number that
 * was sent in the ECNE chunk.  This element represents the lowest
 * TSN number in the datagram that was originally marked with the
 * CE bit.
 *
 * Verification Tag: 8.5 Verification Tag [Normal verification]
 * Inputs
 * (endpoint, asoc, chunk)
 *
 * Outputs
 * (asoc, reply_msg, msg_up, timers, counters)
 *
 * The return value is the disposition of the chunk.
 */
enum sctp_disposition sctp_sf_do_ecn_cwr(struct net *net,
					 const struct sctp_endpoint *ep,
					 const struct sctp_association *asoc,
					 const union sctp_subtype type,
					 void *arg,
					 struct sctp_cmd_seq *commands)
{
	struct sctp_chunk *chunk = arg;
	struct sctp_cwrhdr *cwr;
	u32 lowest_tsn;

	if (!sctp_vtag_verify(chunk, asoc))
		return sctp_sf_pdiscard(net, ep, asoc, type, arg, commands);

	if (!sctp_chunk_length_valid(chunk, sizeof(struct sctp_ecne_chunk)))
		return sctp_sf_violation_chunklen(net, ep, asoc, type, arg,
						  commands);

	cwr = (struct sctp_cwrhdr *)chunk->skb->data;
	skb_pull(chunk->skb, sizeof(*cwr));

	lowest_tsn = ntohl(cwr->lowest_tsn);

	/* Does this CWR ack the last sent congestion notification? */
	if (TSN_lte(asoc->last_ecne_tsn, lowest_tsn)) {
		/* Stop sending ECNE. */
		sctp_add_cmd_sf(commands,
				SCTP_CMD_ECN_CWR,
				SCTP_U32(lowest_tsn));
	}
	return SCTP_DISPOSITION_CONSUME;
}

/*
 * sctp_sf_do_ecne
 *
 * Section:  Appendix A: Explicit Congestion Notification
 *
 * ECN-Echo
 *
 * RFC 2481 details a specific bit for a receiver to send back in its
 * TCP acknowledgements to notify the sender of the Congestion
 * Experienced (CE) bit having arrived from the network.  For SCTP this
 * same indication is made by including the ECNE chunk.  This chunk
 * contains one data element, i.e. the lowest TSN associated with the IP
 * datagram marked with the CE bit.....
 *
 * Verification Tag: 8.5 Verification Tag [Normal verification]
 * Inputs
 * (endpoint, asoc, chunk)
 *
 * Outputs
 * (asoc, reply_msg, msg_up, timers, counters)
 *
 * The return value is the disposition of the chunk.
 */
enum sctp_disposition sctp_sf_do_ecne(struct net *net,
				      const struct sctp_endpoint *ep,
				      const struct sctp_association *asoc,
				      const union sctp_subtype type,
				      void *arg, struct sctp_cmd_seq *commands)
{
	struct sctp_chunk *chunk = arg;
	struct sctp_ecnehdr *ecne;

	if (!sctp_vtag_verify(chunk, asoc))
		return sctp_sf_pdiscard(net, ep, asoc, type, arg, commands);

	if (!sctp_chunk_length_valid(chunk, sizeof(struct sctp_ecne_chunk)))
		return sctp_sf_violation_chunklen(net, ep, asoc, type, arg,
						  commands);

	ecne = (struct sctp_ecnehdr *)chunk->skb->data;
	skb_pull(chunk->skb, sizeof(*ecne));

	/* If this is a newer ECNE than the last CWR packet we sent out */
	sctp_add_cmd_sf(commands, SCTP_CMD_ECN_ECNE,
			SCTP_U32(ntohl(ecne->lowest_tsn)));

	return SCTP_DISPOSITION_CONSUME;
}

/*
 * Section: 6.2  Acknowledgement on Reception of DATA Chunks
 *
 * The SCTP endpoint MUST always acknowledge the reception of each valid
 * DATA chunk.
 *
 * The guidelines on delayed acknowledgement algorithm specified in
 * Section 4.2 of [RFC2581] SHOULD be followed. Specifically, an
 * acknowledgement SHOULD be generated for at least every second packet
 * (not every second DATA chunk) received, and SHOULD be generated within
 * 200 ms of the arrival of any unacknowledged DATA chunk. In some
 * situations it may be beneficial for an SCTP transmitter to be more
 * conservative than the algorithms detailed in this document allow.
 * However, an SCTP transmitter MUST NOT be more aggressive than the
 * following algorithms allow.
 *
 * A SCTP receiver MUST NOT generate more than one SACK for every
 * incoming packet, other than to update the offered window as the
 * receiving application consumes new data.
 *
 * Verification Tag:  8.5 Verification Tag [Normal verification]
 *
 * Inputs
 * (endpoint, asoc, chunk)
 *
 * Outputs
 * (asoc, reply_msg, msg_up, timers, counters)
 *
 * The return value is the disposition of the chunk.
 */
enum sctp_disposition sctp_sf_eat_data_6_2(struct net *net,
					   const struct sctp_endpoint *ep,
					   const struct sctp_association *asoc,
					   const union sctp_subtype type,
					   void *arg,
					   struct sctp_cmd_seq *commands)
{
	union sctp_arg force = SCTP_NOFORCE();
	struct sctp_chunk *chunk = arg;
	int error;

	if (!sctp_vtag_verify(chunk, asoc)) {
		sctp_add_cmd_sf(commands, SCTP_CMD_REPORT_BAD_TAG,
				SCTP_NULL());
		return sctp_sf_pdiscard(net, ep, asoc, type, arg, commands);
	}

	if (!sctp_chunk_length_valid(chunk, sctp_datachk_len(&asoc->stream)))
		return sctp_sf_violation_chunklen(net, ep, asoc, type, arg,
						  commands);

	error = sctp_eat_data(asoc, chunk, commands);
	switch (error) {
	case SCTP_IERROR_NO_ERROR:
		break;
	case SCTP_IERROR_HIGH_TSN:
	case SCTP_IERROR_BAD_STREAM:
		SCTP_INC_STATS(net, SCTP_MIB_IN_DATA_CHUNK_DISCARDS);
		goto discard_noforce;
	case SCTP_IERROR_DUP_TSN:
	case SCTP_IERROR_IGNORE_TSN:
		SCTP_INC_STATS(net, SCTP_MIB_IN_DATA_CHUNK_DISCARDS);
		goto discard_force;
	case SCTP_IERROR_NO_DATA:
		return SCTP_DISPOSITION_ABORT;
	case SCTP_IERROR_PROTO_VIOLATION:
		return sctp_sf_abort_violation(net, ep, asoc, chunk, commands,
					       (u8 *)chunk->subh.data_hdr,
					       sctp_datahdr_len(&asoc->stream));
	default:
		BUG();
	}

	if (chunk->chunk_hdr->flags & SCTP_DATA_SACK_IMM)
		force = SCTP_FORCE();

	if (asoc->timeouts[SCTP_EVENT_TIMEOUT_AUTOCLOSE]) {
		sctp_add_cmd_sf(commands, SCTP_CMD_TIMER_RESTART,
				SCTP_TO(SCTP_EVENT_TIMEOUT_AUTOCLOSE));
	}

	/* If this is the last chunk in a packet, we need to count it
	 * toward sack generation.  Note that we need to SACK every
	 * OTHER packet containing data chunks, EVEN IF WE DISCARD
	 * THEM.  We elect to NOT generate SACK's if the chunk fails
	 * the verification tag test.
	 *
	 * RFC 2960 6.2 Acknowledgement on Reception of DATA Chunks
	 *
	 * The SCTP endpoint MUST always acknowledge the reception of
	 * each valid DATA chunk.
	 *
	 * The guidelines on delayed acknowledgement algorithm
	 * specified in  Section 4.2 of [RFC2581] SHOULD be followed.
	 * Specifically, an acknowledgement SHOULD be generated for at
	 * least every second packet (not every second DATA chunk)
	 * received, and SHOULD be generated within 200 ms of the
	 * arrival of any unacknowledged DATA chunk.  In some
	 * situations it may be beneficial for an SCTP transmitter to
	 * be more conservative than the algorithms detailed in this
	 * document allow. However, an SCTP transmitter MUST NOT be
	 * more aggressive than the following algorithms allow.
	 */
	if (chunk->end_of_packet)
		sctp_add_cmd_sf(commands, SCTP_CMD_GEN_SACK, force);

	return SCTP_DISPOSITION_CONSUME;

discard_force:
	/* RFC 2960 6.2 Acknowledgement on Reception of DATA Chunks
	 *
	 * When a packet arrives with duplicate DATA chunk(s) and with
	 * no new DATA chunk(s), the endpoint MUST immediately send a
	 * SACK with no delay.  If a packet arrives with duplicate
	 * DATA chunk(s) bundled with new DATA chunks, the endpoint
	 * MAY immediately send a SACK.  Normally receipt of duplicate
	 * DATA chunks will occur when the original SACK chunk was lost
	 * and the peer's RTO has expired.  The duplicate TSN number(s)
	 * SHOULD be reported in the SACK as duplicate.
	 */
	/* In our case, we split the MAY SACK advice up whether or not
	 * the last chunk is a duplicate.'
	 */
	if (chunk->end_of_packet)
		sctp_add_cmd_sf(commands, SCTP_CMD_GEN_SACK, SCTP_FORCE());
	return SCTP_DISPOSITION_DISCARD;

discard_noforce:
	if (chunk->end_of_packet)
		sctp_add_cmd_sf(commands, SCTP_CMD_GEN_SACK, force);

	return SCTP_DISPOSITION_DISCARD;
}

/*
 * sctp_sf_eat_data_fast_4_4
 *
 * Section: 4 (4)
 * (4) In SHUTDOWN-SENT state the endpoint MUST acknowledge any received
 *    DATA chunks without delay.
 *
 * Verification Tag:  8.5 Verification Tag [Normal verification]
 * Inputs
 * (endpoint, asoc, chunk)
 *
 * Outputs
 * (asoc, reply_msg, msg_up, timers, counters)
 *
 * The return value is the disposition of the chunk.
 */
enum sctp_disposition sctp_sf_eat_data_fast_4_4(
					struct net *net,
					const struct sctp_endpoint *ep,
					const struct sctp_association *asoc,
					const union sctp_subtype type,
					void *arg,
					struct sctp_cmd_seq *commands)
{
	struct sctp_chunk *chunk = arg;
	int error;

	if (!sctp_vtag_verify(chunk, asoc)) {
		sctp_add_cmd_sf(commands, SCTP_CMD_REPORT_BAD_TAG,
				SCTP_NULL());
		return sctp_sf_pdiscard(net, ep, asoc, type, arg, commands);
	}

	if (!sctp_chunk_length_valid(chunk, sctp_datachk_len(&asoc->stream)))
		return sctp_sf_violation_chunklen(net, ep, asoc, type, arg,
						  commands);

	error = sctp_eat_data(asoc, chunk, commands);
	switch (error) {
	case SCTP_IERROR_NO_ERROR:
	case SCTP_IERROR_HIGH_TSN:
	case SCTP_IERROR_DUP_TSN:
	case SCTP_IERROR_IGNORE_TSN:
	case SCTP_IERROR_BAD_STREAM:
		break;
	case SCTP_IERROR_NO_DATA:
		return SCTP_DISPOSITION_ABORT;
	case SCTP_IERROR_PROTO_VIOLATION:
		return sctp_sf_abort_violation(net, ep, asoc, chunk, commands,
					       (u8 *)chunk->subh.data_hdr,
					       sctp_datahdr_len(&asoc->stream));
	default:
		BUG();
	}

	/* Go a head and force a SACK, since we are shutting down. */

	/* Implementor's Guide.
	 *
	 * While in SHUTDOWN-SENT state, the SHUTDOWN sender MUST immediately
	 * respond to each received packet containing one or more DATA chunk(s)
	 * with a SACK, a SHUTDOWN chunk, and restart the T2-shutdown timer
	 */
	if (chunk->end_of_packet) {
		/* We must delay the chunk creation since the cumulative
		 * TSN has not been updated yet.
		 */
		sctp_add_cmd_sf(commands, SCTP_CMD_GEN_SHUTDOWN, SCTP_NULL());
		sctp_add_cmd_sf(commands, SCTP_CMD_GEN_SACK, SCTP_FORCE());
		sctp_add_cmd_sf(commands, SCTP_CMD_TIMER_RESTART,
				SCTP_TO(SCTP_EVENT_TIMEOUT_T2_SHUTDOWN));
	}

	return SCTP_DISPOSITION_CONSUME;
}

/*
 * Section: 6.2  Processing a Received SACK
 * D) Any time a SACK arrives, the endpoint performs the following:
 *
 *     i) If Cumulative TSN Ack is less than the Cumulative TSN Ack Point,
 *     then drop the SACK.   Since Cumulative TSN Ack is monotonically
 *     increasing, a SACK whose Cumulative TSN Ack is less than the
 *     Cumulative TSN Ack Point indicates an out-of-order SACK.
 *
 *     ii) Set rwnd equal to the newly received a_rwnd minus the number
 *     of bytes still outstanding after processing the Cumulative TSN Ack
 *     and the Gap Ack Blocks.
 *
 *     iii) If the SACK is missing a TSN that was previously
 *     acknowledged via a Gap Ack Block (e.g., the data receiver
 *     reneged on the data), then mark the corresponding DATA chunk
 *     as available for retransmit:  Mark it as missing for fast
 *     retransmit as described in Section 7.2.4 and if no retransmit
 *     timer is running for the destination address to which the DATA
 *     chunk was originally transmitted, then T3-rtx is started for
 *     that destination address.
 *
 * Verification Tag:  8.5 Verification Tag [Normal verification]
 *
 * Inputs
 * (endpoint, asoc, chunk)
 *
 * Outputs
 * (asoc, reply_msg, msg_up, timers, counters)
 *
 * The return value is the disposition of the chunk.
 */
enum sctp_disposition sctp_sf_eat_sack_6_2(struct net *net,
					   const struct sctp_endpoint *ep,
					   const struct sctp_association *asoc,
					   const union sctp_subtype type,
					   void *arg,
					   struct sctp_cmd_seq *commands)
{
	struct sctp_chunk *chunk = arg;
	struct sctp_sackhdr *sackh;
	__u32 ctsn;

	if (!sctp_vtag_verify(chunk, asoc))
		return sctp_sf_pdiscard(net, ep, asoc, type, arg, commands);

	/* Make sure that the SACK chunk has a valid length. */
	if (!sctp_chunk_length_valid(chunk, sizeof(struct sctp_sack_chunk)))
		return sctp_sf_violation_chunklen(net, ep, asoc, type, arg,
						  commands);

	/* Pull the SACK chunk from the data buffer */
	sackh = sctp_sm_pull_sack(chunk);
	/* Was this a bogus SACK? */
	if (!sackh)
		return sctp_sf_pdiscard(net, ep, asoc, type, arg, commands);
	chunk->subh.sack_hdr = sackh;
	ctsn = ntohl(sackh->cum_tsn_ack);

	/* If Cumulative TSN Ack beyond the max tsn currently
	 * send, terminating the association and respond to the
	 * sender with an ABORT.
	 */
	if (TSN_lte(asoc->next_tsn, ctsn))
		return sctp_sf_violation_ctsn(net, ep, asoc, type, arg, commands);

	trace_sctp_probe(ep, asoc, chunk);

	/* i) If Cumulative TSN Ack is less than the Cumulative TSN
	 *     Ack Point, then drop the SACK.  Since Cumulative TSN
	 *     Ack is monotonically increasing, a SACK whose
	 *     Cumulative TSN Ack is less than the Cumulative TSN Ack
	 *     Point indicates an out-of-order SACK.
	 */
	if (TSN_lt(ctsn, asoc->ctsn_ack_point)) {
		pr_debug("%s: ctsn:%x, ctsn_ack_point:%x\n", __func__, ctsn,
			 asoc->ctsn_ack_point);

		return SCTP_DISPOSITION_DISCARD;
	}

	/* Return this SACK for further processing.  */
	sctp_add_cmd_sf(commands, SCTP_CMD_PROCESS_SACK, SCTP_CHUNK(chunk));

	/* Note: We do the rest of the work on the PROCESS_SACK
	 * sideeffect.
	 */
	return SCTP_DISPOSITION_CONSUME;
}

/*
 * Generate an ABORT in response to a packet.
 *
 * Section: 8.4 Handle "Out of the blue" Packets, sctpimpguide 2.41
 *
 * 8) The receiver should respond to the sender of the OOTB packet with
 *    an ABORT.  When sending the ABORT, the receiver of the OOTB packet
 *    MUST fill in the Verification Tag field of the outbound packet
 *    with the value found in the Verification Tag field of the OOTB
 *    packet and set the T-bit in the Chunk Flags to indicate that the
 *    Verification Tag is reflected.  After sending this ABORT, the
 *    receiver of the OOTB packet shall discard the OOTB packet and take
 *    no further action.
 *
 * Verification Tag:
 *
 * The return value is the disposition of the chunk.
*/
static enum sctp_disposition sctp_sf_tabort_8_4_8(
					struct net *net,
					const struct sctp_endpoint *ep,
					const struct sctp_association *asoc,
					const union sctp_subtype type,
					void *arg,
					struct sctp_cmd_seq *commands)
{
	struct sctp_packet *packet = NULL;
	struct sctp_chunk *chunk = arg;
	struct sctp_chunk *abort;

	packet = sctp_ootb_pkt_new(net, asoc, chunk);
	if (!packet)
		return SCTP_DISPOSITION_NOMEM;

	/* Make an ABORT. The T bit will be set if the asoc
	 * is NULL.
	 */
	abort = sctp_make_abort(asoc, chunk, 0);
	if (!abort) {
		sctp_ootb_pkt_free(packet);
		return SCTP_DISPOSITION_NOMEM;
	}

	/* Reflect vtag if T-Bit is set */
	if (sctp_test_T_bit(abort))
		packet->vtag = ntohl(chunk->sctp_hdr->vtag);

	/* Set the skb to the belonging sock for accounting.  */
	abort->skb->sk = ep->base.sk;

	sctp_packet_append_chunk(packet, abort);

	sctp_add_cmd_sf(commands, SCTP_CMD_SEND_PKT, SCTP_PACKET(packet));

	SCTP_INC_STATS(net, SCTP_MIB_OUTCTRLCHUNKS);

	sctp_sf_pdiscard(net, ep, asoc, type, arg, commands);
	return SCTP_DISPOSITION_CONSUME;
}

/* Handling of SCTP Packets Containing an INIT Chunk Matching an
 * Existing Associations when the UDP encap port is incorrect.
 *
 * From Section 4 at draft-tuexen-tsvwg-sctp-udp-encaps-cons-03.
 */
static enum sctp_disposition sctp_sf_new_encap_port(
					struct net *net,
					const struct sctp_endpoint *ep,
					const struct sctp_association *asoc,
					const union sctp_subtype type,
					void *arg,
					struct sctp_cmd_seq *commands)
{
	struct sctp_packet *packet = NULL;
	struct sctp_chunk *chunk = arg;
	struct sctp_chunk *abort;

	packet = sctp_ootb_pkt_new(net, asoc, chunk);
	if (!packet)
		return SCTP_DISPOSITION_NOMEM;

	abort = sctp_make_new_encap_port(asoc, chunk);
	if (!abort) {
		sctp_ootb_pkt_free(packet);
		return SCTP_DISPOSITION_NOMEM;
	}

	abort->skb->sk = ep->base.sk;

	sctp_packet_append_chunk(packet, abort);

	sctp_add_cmd_sf(commands, SCTP_CMD_SEND_PKT,
			SCTP_PACKET(packet));

	SCTP_INC_STATS(net, SCTP_MIB_OUTCTRLCHUNKS);

	sctp_sf_pdiscard(net, ep, asoc, type, arg, commands);
	return SCTP_DISPOSITION_CONSUME;
}

/*
 * Received an ERROR chunk from peer.  Generate SCTP_REMOTE_ERROR
 * event as ULP notification for each cause included in the chunk.
 *
 * API 5.3.1.3 - SCTP_REMOTE_ERROR
 *
 * The return value is the disposition of the chunk.
*/
enum sctp_disposition sctp_sf_operr_notify(struct net *net,
					   const struct sctp_endpoint *ep,
					   const struct sctp_association *asoc,
					   const union sctp_subtype type,
					   void *arg,
					   struct sctp_cmd_seq *commands)
{
	struct sctp_chunk *chunk = arg;
	struct sctp_errhdr *err;

	if (!sctp_vtag_verify(chunk, asoc))
		return sctp_sf_pdiscard(net, ep, asoc, type, arg, commands);

	/* Make sure that the ERROR chunk has a valid length. */
	if (!sctp_chunk_length_valid(chunk, sizeof(struct sctp_operr_chunk)))
		return sctp_sf_violation_chunklen(net, ep, asoc, type, arg,
						  commands);
	sctp_walk_errors(err, chunk->chunk_hdr);
	if ((void *)err != (void *)chunk->chunk_end)
		return sctp_sf_violation_paramlen(net, ep, asoc, type, arg,
						  (void *)err, commands);

	sctp_add_cmd_sf(commands, SCTP_CMD_PROCESS_OPERR,
			SCTP_CHUNK(chunk));

	return SCTP_DISPOSITION_CONSUME;
}

/*
 * Process an inbound SHUTDOWN ACK.
 *
 * From Section 9.2:
 * Upon the receipt of the SHUTDOWN ACK, the SHUTDOWN sender shall
 * stop the T2-shutdown timer, send a SHUTDOWN COMPLETE chunk to its
 * peer, and remove all record of the association.
 *
 * The return value is the disposition.
 */
enum sctp_disposition sctp_sf_do_9_2_final(struct net *net,
					   const struct sctp_endpoint *ep,
					   const struct sctp_association *asoc,
					   const union sctp_subtype type,
					   void *arg,
					   struct sctp_cmd_seq *commands)
{
	struct sctp_chunk *chunk = arg;
	struct sctp_chunk *reply;
	struct sctp_ulpevent *ev;

	if (!sctp_vtag_verify(chunk, asoc))
		return sctp_sf_pdiscard(net, ep, asoc, type, arg, commands);

	/* Make sure that the SHUTDOWN_ACK chunk has a valid length. */
	if (!sctp_chunk_length_valid(chunk, sizeof(struct sctp_chunkhdr)))
		return sctp_sf_violation_chunklen(net, ep, asoc, type, arg,
						  commands);
	/* 10.2 H) SHUTDOWN COMPLETE notification
	 *
	 * When SCTP completes the shutdown procedures (section 9.2) this
	 * notification is passed to the upper layer.
	 */
	ev = sctp_ulpevent_make_assoc_change(asoc, 0, SCTP_SHUTDOWN_COMP,
					     0, 0, 0, NULL, GFP_ATOMIC);
	if (!ev)
		goto nomem;

	/* ...send a SHUTDOWN COMPLETE chunk to its peer, */
	reply = sctp_make_shutdown_complete(asoc, chunk);
	if (!reply)
		goto nomem_chunk;

	/* Do all the commands now (after allocation), so that we
	 * have consistent state if memory allocation failes
	 */
	sctp_add_cmd_sf(commands, SCTP_CMD_EVENT_ULP, SCTP_ULPEVENT(ev));

	/* Upon the receipt of the SHUTDOWN ACK, the SHUTDOWN sender shall
	 * stop the T2-shutdown timer,
	 */
	sctp_add_cmd_sf(commands, SCTP_CMD_TIMER_STOP,
			SCTP_TO(SCTP_EVENT_TIMEOUT_T2_SHUTDOWN));

	sctp_add_cmd_sf(commands, SCTP_CMD_TIMER_STOP,
			SCTP_TO(SCTP_EVENT_TIMEOUT_T5_SHUTDOWN_GUARD));

	sctp_add_cmd_sf(commands, SCTP_CMD_NEW_STATE,
			SCTP_STATE(SCTP_STATE_CLOSED));
	SCTP_INC_STATS(net, SCTP_MIB_SHUTDOWNS);
	SCTP_DEC_STATS(net, SCTP_MIB_CURRESTAB);
	sctp_add_cmd_sf(commands, SCTP_CMD_REPLY, SCTP_CHUNK(reply));

	/* ...and remove all record of the association. */
	sctp_add_cmd_sf(commands, SCTP_CMD_DELETE_TCB, SCTP_NULL());
	return SCTP_DISPOSITION_DELETE_TCB;

nomem_chunk:
	sctp_ulpevent_free(ev);
nomem:
	return SCTP_DISPOSITION_NOMEM;
}

/*
 * RFC 2960, 8.4 - Handle "Out of the blue" Packets, sctpimpguide 2.41.
 *
 * 5) If the packet contains a SHUTDOWN ACK chunk, the receiver should
 *    respond to the sender of the OOTB packet with a SHUTDOWN COMPLETE.
 *    When sending the SHUTDOWN COMPLETE, the receiver of the OOTB
 *    packet must fill in the Verification Tag field of the outbound
 *    packet with the Verification Tag received in the SHUTDOWN ACK and
 *    set the T-bit in the Chunk Flags to indicate that the Verification
 *    Tag is reflected.
 *
 * 8) The receiver should respond to the sender of the OOTB packet with
 *    an ABORT.  When sending the ABORT, the receiver of the OOTB packet
 *    MUST fill in the Verification Tag field of the outbound packet
 *    with the value found in the Verification Tag field of the OOTB
 *    packet and set the T-bit in the Chunk Flags to indicate that the
 *    Verification Tag is reflected.  After sending this ABORT, the
 *    receiver of the OOTB packet shall discard the OOTB packet and take
 *    no further action.
 */
enum sctp_disposition sctp_sf_ootb(struct net *net,
				   const struct sctp_endpoint *ep,
				   const struct sctp_association *asoc,
				   const union sctp_subtype type,
				   void *arg, struct sctp_cmd_seq *commands)
{
	struct sctp_chunk *chunk = arg;
	struct sk_buff *skb = chunk->skb;
	struct sctp_chunkhdr *ch;
	struct sctp_errhdr *err;
	int ootb_cookie_ack = 0;
	int ootb_shut_ack = 0;
	__u8 *ch_end;

	SCTP_INC_STATS(net, SCTP_MIB_OUTOFBLUES);

	ch = (struct sctp_chunkhdr *)chunk->chunk_hdr;
	do {
		/* Report violation if the chunk is less then minimal */
		if (ntohs(ch->length) < sizeof(*ch))
			return sctp_sf_violation_chunklen(net, ep, asoc, type, arg,
						  commands);

		/* Report violation if chunk len overflows */
		ch_end = ((__u8 *)ch) + SCTP_PAD4(ntohs(ch->length));
		if (ch_end > skb_tail_pointer(skb))
			return sctp_sf_violation_chunklen(net, ep, asoc, type, arg,
						  commands);

		/* Now that we know we at least have a chunk header,
		 * do things that are type appropriate.
		 */
		if (SCTP_CID_SHUTDOWN_ACK == ch->type)
			ootb_shut_ack = 1;

		/* RFC 2960, Section 3.3.7
		 *   Moreover, under any circumstances, an endpoint that
		 *   receives an ABORT  MUST NOT respond to that ABORT by
		 *   sending an ABORT of its own.
		 */
		if (SCTP_CID_ABORT == ch->type)
			return sctp_sf_pdiscard(net, ep, asoc, type, arg, commands);

		/* RFC 8.4, 7) If the packet contains a "Stale cookie" ERROR
		 * or a COOKIE ACK the SCTP Packet should be silently
		 * discarded.
		 */

		if (SCTP_CID_COOKIE_ACK == ch->type)
			ootb_cookie_ack = 1;

		if (SCTP_CID_ERROR == ch->type) {
			sctp_walk_errors(err, ch) {
				if (SCTP_ERROR_STALE_COOKIE == err->cause) {
					ootb_cookie_ack = 1;
					break;
				}
			}
		}

		ch = (struct sctp_chunkhdr *)ch_end;
	} while (ch_end < skb_tail_pointer(skb));

	if (ootb_shut_ack)
		return sctp_sf_shut_8_4_5(net, ep, asoc, type, arg, commands);
	else if (ootb_cookie_ack)
		return sctp_sf_pdiscard(net, ep, asoc, type, arg, commands);
	else
		return sctp_sf_tabort_8_4_8(net, ep, asoc, type, arg, commands);
}

/*
 * Handle an "Out of the blue" SHUTDOWN ACK.
 *
 * Section: 8.4 5, sctpimpguide 2.41.
 *
 * 5) If the packet contains a SHUTDOWN ACK chunk, the receiver should
 *    respond to the sender of the OOTB packet with a SHUTDOWN COMPLETE.
 *    When sending the SHUTDOWN COMPLETE, the receiver of the OOTB
 *    packet must fill in the Verification Tag field of the outbound
 *    packet with the Verification Tag received in the SHUTDOWN ACK and
 *    set the T-bit in the Chunk Flags to indicate that the Verification
 *    Tag is reflected.
 *
 * Inputs
 * (endpoint, asoc, type, arg, commands)
 *
 * Outputs
 * (enum sctp_disposition)
 *
 * The return value is the disposition of the chunk.
 */
static enum sctp_disposition sctp_sf_shut_8_4_5(
					struct net *net,
					const struct sctp_endpoint *ep,
					const struct sctp_association *asoc,
					const union sctp_subtype type,
					void *arg,
					struct sctp_cmd_seq *commands)
{
	struct sctp_packet *packet = NULL;
	struct sctp_chunk *chunk = arg;
	struct sctp_chunk *shut;

	packet = sctp_ootb_pkt_new(net, asoc, chunk);
	if (!packet)
		return SCTP_DISPOSITION_NOMEM;

	/* Make an SHUTDOWN_COMPLETE.
	 * The T bit will be set if the asoc is NULL.
	 */
	shut = sctp_make_shutdown_complete(asoc, chunk);
	if (!shut) {
		sctp_ootb_pkt_free(packet);
		return SCTP_DISPOSITION_NOMEM;
	}

	/* Reflect vtag if T-Bit is set */
	if (sctp_test_T_bit(shut))
		packet->vtag = ntohl(chunk->sctp_hdr->vtag);

	/* Set the skb to the belonging sock for accounting.  */
	shut->skb->sk = ep->base.sk;

	sctp_packet_append_chunk(packet, shut);

	sctp_add_cmd_sf(commands, SCTP_CMD_SEND_PKT,
			SCTP_PACKET(packet));

	SCTP_INC_STATS(net, SCTP_MIB_OUTCTRLCHUNKS);

	/* If the chunk length is invalid, we don't want to process
	 * the reset of the packet.
	 */
	if (!sctp_chunk_length_valid(chunk, sizeof(struct sctp_chunkhdr)))
		return sctp_sf_pdiscard(net, ep, asoc, type, arg, commands);

	/* We need to discard the rest of the packet to prevent
	 * potential bomming attacks from additional bundled chunks.
	 * This is documented in SCTP Threats ID.
	 */
	return sctp_sf_pdiscard(net, ep, asoc, type, arg, commands);
}

/*
 * Handle SHUTDOWN ACK in COOKIE_ECHOED or COOKIE_WAIT state.
 *
 * Verification Tag:  8.5.1 E) Rules for packet carrying a SHUTDOWN ACK
 *   If the receiver is in COOKIE-ECHOED or COOKIE-WAIT state the
 *   procedures in section 8.4 SHOULD be followed, in other words it
 *   should be treated as an Out Of The Blue packet.
 *   [This means that we do NOT check the Verification Tag on these
 *   chunks. --piggy ]
 *
 */
enum sctp_disposition sctp_sf_do_8_5_1_E_sa(struct net *net,
					    const struct sctp_endpoint *ep,
					    const struct sctp_association *asoc,
					    const union sctp_subtype type,
					    void *arg,
					    struct sctp_cmd_seq *commands)
{
	struct sctp_chunk *chunk = arg;

	/* Make sure that the SHUTDOWN_ACK chunk has a valid length. */
	if (!sctp_chunk_length_valid(chunk, sizeof(struct sctp_chunkhdr)))
		return sctp_sf_violation_chunklen(net, ep, asoc, type, arg,
						  commands);

	/* Although we do have an association in this case, it corresponds
	 * to a restarted association. So the packet is treated as an OOTB
	 * packet and the state function that handles OOTB SHUTDOWN_ACK is
	 * called with a NULL association.
	 */
	SCTP_INC_STATS(net, SCTP_MIB_OUTOFBLUES);

	return sctp_sf_shut_8_4_5(net, ep, NULL, type, arg, commands);
}

/* ADDIP Section 4.2 Upon reception of an ASCONF Chunk.  */
enum sctp_disposition sctp_sf_do_asconf(struct net *net,
					const struct sctp_endpoint *ep,
					const struct sctp_association *asoc,
					const union sctp_subtype type,
					void *arg,
					struct sctp_cmd_seq *commands)
{
	struct sctp_paramhdr *err_param = NULL;
	struct sctp_chunk *asconf_ack = NULL;
	struct sctp_chunk *chunk = arg;
	struct sctp_addiphdr *hdr;
	__u32 serial;

	if (!sctp_vtag_verify(chunk, asoc)) {
		sctp_add_cmd_sf(commands, SCTP_CMD_REPORT_BAD_TAG,
				SCTP_NULL());
		return sctp_sf_pdiscard(net, ep, asoc, type, arg, commands);
	}

	/* ADD-IP: Section 4.1.1
	 * This chunk MUST be sent in an authenticated way by using
	 * the mechanism defined in [I-D.ietf-tsvwg-sctp-auth]. If this chunk
	 * is received unauthenticated it MUST be silently discarded as
	 * described in [I-D.ietf-tsvwg-sctp-auth].
	 */
	if (!asoc->peer.asconf_capable ||
	    (!net->sctp.addip_noauth && !chunk->auth))
		return sctp_sf_discard_chunk(net, ep, asoc, type, arg,
					     commands);

	/* Make sure that the ASCONF ADDIP chunk has a valid length.  */
	if (!sctp_chunk_length_valid(chunk, sizeof(struct sctp_addip_chunk)))
		return sctp_sf_violation_chunklen(net, ep, asoc, type, arg,
						  commands);

	hdr = (struct sctp_addiphdr *)chunk->skb->data;
	serial = ntohl(hdr->serial);

	/* Verify the ASCONF chunk before processing it. */
	if (!sctp_verify_asconf(asoc, chunk, true, &err_param))
		return sctp_sf_violation_paramlen(net, ep, asoc, type, arg,
						  (void *)err_param, commands);

	/* ADDIP 5.2 E1) Compare the value of the serial number to the value
	 * the endpoint stored in a new association variable
	 * 'Peer-Serial-Number'.
	 */
	if (serial == asoc->peer.addip_serial + 1) {
		/* If this is the first instance of ASCONF in the packet,
		 * we can clean our old ASCONF-ACKs.
		 */
		if (!chunk->has_asconf)
			sctp_assoc_clean_asconf_ack_cache(asoc);

		/* ADDIP 5.2 E4) When the Sequence Number matches the next one
		 * expected, process the ASCONF as described below and after
		 * processing the ASCONF Chunk, append an ASCONF-ACK Chunk to
		 * the response packet and cache a copy of it (in the event it
		 * later needs to be retransmitted).
		 *
		 * Essentially, do V1-V5.
		 */
		asconf_ack = sctp_process_asconf((struct sctp_association *)
						 asoc, chunk);
		if (!asconf_ack)
			return SCTP_DISPOSITION_NOMEM;
	} else if (serial < asoc->peer.addip_serial + 1) {
		/* ADDIP 5.2 E2)
		 * If the value found in the Sequence Number is less than the
		 * ('Peer- Sequence-Number' + 1), simply skip to the next
		 * ASCONF, and include in the outbound response packet
		 * any previously cached ASCONF-ACK response that was
		 * sent and saved that matches the Sequence Number of the
		 * ASCONF.  Note: It is possible that no cached ASCONF-ACK
		 * Chunk exists.  This will occur when an older ASCONF
		 * arrives out of order.  In such a case, the receiver
		 * should skip the ASCONF Chunk and not include ASCONF-ACK
		 * Chunk for that chunk.
		 */
		asconf_ack = sctp_assoc_lookup_asconf_ack(asoc, hdr->serial);
		if (!asconf_ack)
			return SCTP_DISPOSITION_DISCARD;

		/* Reset the transport so that we select the correct one
		 * this time around.  This is to make sure that we don't
		 * accidentally use a stale transport that's been removed.
		 */
		asconf_ack->transport = NULL;
	} else {
		/* ADDIP 5.2 E5) Otherwise, the ASCONF Chunk is discarded since
		 * it must be either a stale packet or from an attacker.
		 */
		return SCTP_DISPOSITION_DISCARD;
	}

	/* ADDIP 5.2 E6)  The destination address of the SCTP packet
	 * containing the ASCONF-ACK Chunks MUST be the source address of
	 * the SCTP packet that held the ASCONF Chunks.
	 *
	 * To do this properly, we'll set the destination address of the chunk
	 * and at the transmit time, will try look up the transport to use.
	 * Since ASCONFs may be bundled, the correct transport may not be
	 * created until we process the entire packet, thus this workaround.
	 */
	asconf_ack->dest = chunk->source;
	sctp_add_cmd_sf(commands, SCTP_CMD_REPLY, SCTP_CHUNK(asconf_ack));
	if (asoc->new_transport) {
		sctp_sf_heartbeat(ep, asoc, type, asoc->new_transport, commands);
		((struct sctp_association *)asoc)->new_transport = NULL;
	}

	return SCTP_DISPOSITION_CONSUME;
}

static enum sctp_disposition sctp_send_next_asconf(
					struct net *net,
					const struct sctp_endpoint *ep,
					struct sctp_association *asoc,
					const union sctp_subtype type,
					struct sctp_cmd_seq *commands)
{
	struct sctp_chunk *asconf;
	struct list_head *entry;

	if (list_empty(&asoc->addip_chunk_list))
		return SCTP_DISPOSITION_CONSUME;

	entry = asoc->addip_chunk_list.next;
	asconf = list_entry(entry, struct sctp_chunk, list);

	list_del_init(entry);
	sctp_chunk_hold(asconf);
	asoc->addip_last_asconf = asconf;

	return sctp_sf_do_prm_asconf(net, ep, asoc, type, asconf, commands);
}

/*
 * ADDIP Section 4.3 General rules for address manipulation
 * When building TLV parameters for the ASCONF Chunk that will add or
 * delete IP addresses the D0 to D13 rules should be applied:
 */
enum sctp_disposition sctp_sf_do_asconf_ack(struct net *net,
					    const struct sctp_endpoint *ep,
					    const struct sctp_association *asoc,
					    const union sctp_subtype type,
					    void *arg,
					    struct sctp_cmd_seq *commands)
{
	struct sctp_chunk *last_asconf = asoc->addip_last_asconf;
	struct sctp_paramhdr *err_param = NULL;
	struct sctp_chunk *asconf_ack = arg;
	struct sctp_addiphdr *addip_hdr;
	__u32 sent_serial, rcvd_serial;
	struct sctp_chunk *abort;

	if (!sctp_vtag_verify(asconf_ack, asoc)) {
		sctp_add_cmd_sf(commands, SCTP_CMD_REPORT_BAD_TAG,
				SCTP_NULL());
		return sctp_sf_pdiscard(net, ep, asoc, type, arg, commands);
	}

	/* ADD-IP, Section 4.1.2:
	 * This chunk MUST be sent in an authenticated way by using
	 * the mechanism defined in [I-D.ietf-tsvwg-sctp-auth]. If this chunk
	 * is received unauthenticated it MUST be silently discarded as
	 * described in [I-D.ietf-tsvwg-sctp-auth].
	 */
	if (!asoc->peer.asconf_capable ||
	    (!net->sctp.addip_noauth && !asconf_ack->auth))
		return sctp_sf_discard_chunk(net, ep, asoc, type, arg,
					     commands);

	/* Make sure that the ADDIP chunk has a valid length.  */
	if (!sctp_chunk_length_valid(asconf_ack,
				     sizeof(struct sctp_addip_chunk)))
		return sctp_sf_violation_chunklen(net, ep, asoc, type, arg,
						  commands);

	addip_hdr = (struct sctp_addiphdr *)asconf_ack->skb->data;
	rcvd_serial = ntohl(addip_hdr->serial);

	/* Verify the ASCONF-ACK chunk before processing it. */
	if (!sctp_verify_asconf(asoc, asconf_ack, false, &err_param))
		return sctp_sf_violation_paramlen(net, ep, asoc, type, arg,
			   (void *)err_param, commands);

	if (last_asconf) {
		addip_hdr = (struct sctp_addiphdr *)last_asconf->subh.addip_hdr;
		sent_serial = ntohl(addip_hdr->serial);
	} else {
		sent_serial = asoc->addip_serial - 1;
	}

	/* D0) If an endpoint receives an ASCONF-ACK that is greater than or
	 * equal to the next serial number to be used but no ASCONF chunk is
	 * outstanding the endpoint MUST ABORT the association. Note that a
	 * sequence number is greater than if it is no more than 2^^31-1
	 * larger than the current sequence number (using serial arithmetic).
	 */
	if (ADDIP_SERIAL_gte(rcvd_serial, sent_serial + 1) &&
	    !(asoc->addip_last_asconf)) {
		abort = sctp_make_abort(asoc, asconf_ack,
					sizeof(struct sctp_errhdr));
		if (abort) {
			sctp_init_cause(abort, SCTP_ERROR_ASCONF_ACK, 0);
			sctp_add_cmd_sf(commands, SCTP_CMD_REPLY,
					SCTP_CHUNK(abort));
		}
		/* We are going to ABORT, so we might as well stop
		 * processing the rest of the chunks in the packet.
		 */
		sctp_add_cmd_sf(commands, SCTP_CMD_TIMER_STOP,
				SCTP_TO(SCTP_EVENT_TIMEOUT_T4_RTO));
		sctp_add_cmd_sf(commands, SCTP_CMD_DISCARD_PACKET, SCTP_NULL());
		sctp_add_cmd_sf(commands, SCTP_CMD_SET_SK_ERR,
				SCTP_ERROR(ECONNABORTED));
		sctp_add_cmd_sf(commands, SCTP_CMD_ASSOC_FAILED,
				SCTP_PERR(SCTP_ERROR_ASCONF_ACK));
		SCTP_INC_STATS(net, SCTP_MIB_ABORTEDS);
		SCTP_DEC_STATS(net, SCTP_MIB_CURRESTAB);
		return SCTP_DISPOSITION_ABORT;
	}

	if ((rcvd_serial == sent_serial) && asoc->addip_last_asconf) {
		sctp_add_cmd_sf(commands, SCTP_CMD_TIMER_STOP,
				SCTP_TO(SCTP_EVENT_TIMEOUT_T4_RTO));

		if (!sctp_process_asconf_ack((struct sctp_association *)asoc,
					     asconf_ack))
			return sctp_send_next_asconf(net, ep,
					(struct sctp_association *)asoc,
							type, commands);

		abort = sctp_make_abort(asoc, asconf_ack,
					sizeof(struct sctp_errhdr));
		if (abort) {
			sctp_init_cause(abort, SCTP_ERROR_RSRC_LOW, 0);
			sctp_add_cmd_sf(commands, SCTP_CMD_REPLY,
					SCTP_CHUNK(abort));
		}
		/* We are going to ABORT, so we might as well stop
		 * processing the rest of the chunks in the packet.
		 */
		sctp_add_cmd_sf(commands, SCTP_CMD_DISCARD_PACKET, SCTP_NULL());
		sctp_add_cmd_sf(commands, SCTP_CMD_SET_SK_ERR,
				SCTP_ERROR(ECONNABORTED));
		sctp_add_cmd_sf(commands, SCTP_CMD_ASSOC_FAILED,
				SCTP_PERR(SCTP_ERROR_ASCONF_ACK));
		SCTP_INC_STATS(net, SCTP_MIB_ABORTEDS);
		SCTP_DEC_STATS(net, SCTP_MIB_CURRESTAB);
		return SCTP_DISPOSITION_ABORT;
	}

	return SCTP_DISPOSITION_DISCARD;
}

/* RE-CONFIG Section 5.2 Upon reception of an RECONF Chunk. */
enum sctp_disposition sctp_sf_do_reconf(struct net *net,
					const struct sctp_endpoint *ep,
					const struct sctp_association *asoc,
					const union sctp_subtype type,
					void *arg,
					struct sctp_cmd_seq *commands)
{
	struct sctp_paramhdr *err_param = NULL;
	struct sctp_chunk *chunk = arg;
	struct sctp_reconf_chunk *hdr;
	union sctp_params param;

	if (!sctp_vtag_verify(chunk, asoc)) {
		sctp_add_cmd_sf(commands, SCTP_CMD_REPORT_BAD_TAG,
				SCTP_NULL());
		return sctp_sf_pdiscard(net, ep, asoc, type, arg, commands);
	}

	/* Make sure that the RECONF chunk has a valid length.  */
	if (!sctp_chunk_length_valid(chunk, sizeof(*hdr)))
		return sctp_sf_violation_chunklen(net, ep, asoc, type, arg,
						  commands);

	if (!sctp_verify_reconf(asoc, chunk, &err_param))
		return sctp_sf_violation_paramlen(net, ep, asoc, type, arg,
						  (void *)err_param, commands);

	hdr = (struct sctp_reconf_chunk *)chunk->chunk_hdr;
	sctp_walk_params(param, hdr, params) {
		struct sctp_chunk *reply = NULL;
		struct sctp_ulpevent *ev = NULL;

		if (param.p->type == SCTP_PARAM_RESET_OUT_REQUEST)
			reply = sctp_process_strreset_outreq(
				(struct sctp_association *)asoc, param, &ev);
		else if (param.p->type == SCTP_PARAM_RESET_IN_REQUEST)
			reply = sctp_process_strreset_inreq(
				(struct sctp_association *)asoc, param, &ev);
		else if (param.p->type == SCTP_PARAM_RESET_TSN_REQUEST)
			reply = sctp_process_strreset_tsnreq(
				(struct sctp_association *)asoc, param, &ev);
		else if (param.p->type == SCTP_PARAM_RESET_ADD_OUT_STREAMS)
			reply = sctp_process_strreset_addstrm_out(
				(struct sctp_association *)asoc, param, &ev);
		else if (param.p->type == SCTP_PARAM_RESET_ADD_IN_STREAMS)
			reply = sctp_process_strreset_addstrm_in(
				(struct sctp_association *)asoc, param, &ev);
		else if (param.p->type == SCTP_PARAM_RESET_RESPONSE)
			reply = sctp_process_strreset_resp(
				(struct sctp_association *)asoc, param, &ev);

		if (ev)
			sctp_add_cmd_sf(commands, SCTP_CMD_EVENT_ULP,
					SCTP_ULPEVENT(ev));

		if (reply)
			sctp_add_cmd_sf(commands, SCTP_CMD_REPLY,
					SCTP_CHUNK(reply));
	}

	return SCTP_DISPOSITION_CONSUME;
}

/*
 * PR-SCTP Section 3.6 Receiver Side Implementation of PR-SCTP
 *
 * When a FORWARD TSN chunk arrives, the data receiver MUST first update
 * its cumulative TSN point to the value carried in the FORWARD TSN
 * chunk, and then MUST further advance its cumulative TSN point locally
 * if possible.
 * After the above processing, the data receiver MUST stop reporting any
 * missing TSNs earlier than or equal to the new cumulative TSN point.
 *
 * Verification Tag:  8.5 Verification Tag [Normal verification]
 *
 * The return value is the disposition of the chunk.
 */
enum sctp_disposition sctp_sf_eat_fwd_tsn(struct net *net,
					  const struct sctp_endpoint *ep,
					  const struct sctp_association *asoc,
					  const union sctp_subtype type,
					  void *arg,
					  struct sctp_cmd_seq *commands)
{
	struct sctp_fwdtsn_hdr *fwdtsn_hdr;
	struct sctp_chunk *chunk = arg;
	__u16 len;
	__u32 tsn;

	if (!sctp_vtag_verify(chunk, asoc)) {
		sctp_add_cmd_sf(commands, SCTP_CMD_REPORT_BAD_TAG,
				SCTP_NULL());
		return sctp_sf_pdiscard(net, ep, asoc, type, arg, commands);
	}

	if (!asoc->peer.prsctp_capable)
		return sctp_sf_unk_chunk(net, ep, asoc, type, arg, commands);

	/* Make sure that the FORWARD_TSN chunk has valid length.  */
	if (!sctp_chunk_length_valid(chunk, sctp_ftsnchk_len(&asoc->stream)))
		return sctp_sf_violation_chunklen(net, ep, asoc, type, arg,
						  commands);

	fwdtsn_hdr = (struct sctp_fwdtsn_hdr *)chunk->skb->data;
	chunk->subh.fwdtsn_hdr = fwdtsn_hdr;
	len = ntohs(chunk->chunk_hdr->length);
	len -= sizeof(struct sctp_chunkhdr);
	skb_pull(chunk->skb, len);

	tsn = ntohl(fwdtsn_hdr->new_cum_tsn);
	pr_debug("%s: TSN 0x%x\n", __func__, tsn);

	/* The TSN is too high--silently discard the chunk and count on it
	 * getting retransmitted later.
	 */
	if (sctp_tsnmap_check(&asoc->peer.tsn_map, tsn) < 0)
		goto discard_noforce;

	if (!asoc->stream.si->validate_ftsn(chunk))
		goto discard_noforce;

	sctp_add_cmd_sf(commands, SCTP_CMD_REPORT_FWDTSN, SCTP_U32(tsn));
	if (len > sctp_ftsnhdr_len(&asoc->stream))
		sctp_add_cmd_sf(commands, SCTP_CMD_PROCESS_FWDTSN,
				SCTP_CHUNK(chunk));

	/* Count this as receiving DATA. */
	if (asoc->timeouts[SCTP_EVENT_TIMEOUT_AUTOCLOSE]) {
		sctp_add_cmd_sf(commands, SCTP_CMD_TIMER_RESTART,
				SCTP_TO(SCTP_EVENT_TIMEOUT_AUTOCLOSE));
	}

	/* FIXME: For now send a SACK, but DATA processing may
	 * send another.
	 */
	sctp_add_cmd_sf(commands, SCTP_CMD_GEN_SACK, SCTP_NOFORCE());

	return SCTP_DISPOSITION_CONSUME;

discard_noforce:
	return SCTP_DISPOSITION_DISCARD;
}

enum sctp_disposition sctp_sf_eat_fwd_tsn_fast(
					struct net *net,
					const struct sctp_endpoint *ep,
					const struct sctp_association *asoc,
					const union sctp_subtype type,
					void *arg,
					struct sctp_cmd_seq *commands)
{
	struct sctp_fwdtsn_hdr *fwdtsn_hdr;
	struct sctp_chunk *chunk = arg;
	__u16 len;
	__u32 tsn;

	if (!sctp_vtag_verify(chunk, asoc)) {
		sctp_add_cmd_sf(commands, SCTP_CMD_REPORT_BAD_TAG,
				SCTP_NULL());
		return sctp_sf_pdiscard(net, ep, asoc, type, arg, commands);
	}

	if (!asoc->peer.prsctp_capable)
		return sctp_sf_unk_chunk(net, ep, asoc, type, arg, commands);

	/* Make sure that the FORWARD_TSN chunk has a valid length.  */
	if (!sctp_chunk_length_valid(chunk, sctp_ftsnchk_len(&asoc->stream)))
		return sctp_sf_violation_chunklen(net, ep, asoc, type, arg,
						  commands);

	fwdtsn_hdr = (struct sctp_fwdtsn_hdr *)chunk->skb->data;
	chunk->subh.fwdtsn_hdr = fwdtsn_hdr;
	len = ntohs(chunk->chunk_hdr->length);
	len -= sizeof(struct sctp_chunkhdr);
	skb_pull(chunk->skb, len);

	tsn = ntohl(fwdtsn_hdr->new_cum_tsn);
	pr_debug("%s: TSN 0x%x\n", __func__, tsn);

	/* The TSN is too high--silently discard the chunk and count on it
	 * getting retransmitted later.
	 */
	if (sctp_tsnmap_check(&asoc->peer.tsn_map, tsn) < 0)
		goto gen_shutdown;

	if (!asoc->stream.si->validate_ftsn(chunk))
		goto gen_shutdown;

	sctp_add_cmd_sf(commands, SCTP_CMD_REPORT_FWDTSN, SCTP_U32(tsn));
	if (len > sctp_ftsnhdr_len(&asoc->stream))
		sctp_add_cmd_sf(commands, SCTP_CMD_PROCESS_FWDTSN,
				SCTP_CHUNK(chunk));

	/* Go a head and force a SACK, since we are shutting down. */
gen_shutdown:
	/* Implementor's Guide.
	 *
	 * While in SHUTDOWN-SENT state, the SHUTDOWN sender MUST immediately
	 * respond to each received packet containing one or more DATA chunk(s)
	 * with a SACK, a SHUTDOWN chunk, and restart the T2-shutdown timer
	 */
	sctp_add_cmd_sf(commands, SCTP_CMD_GEN_SHUTDOWN, SCTP_NULL());
	sctp_add_cmd_sf(commands, SCTP_CMD_GEN_SACK, SCTP_FORCE());
	sctp_add_cmd_sf(commands, SCTP_CMD_TIMER_RESTART,
			SCTP_TO(SCTP_EVENT_TIMEOUT_T2_SHUTDOWN));

	return SCTP_DISPOSITION_CONSUME;
}

/*
 * SCTP-AUTH Section 6.3 Receiving authenticated chukns
 *
 *    The receiver MUST use the HMAC algorithm indicated in the HMAC
 *    Identifier field.  If this algorithm was not specified by the
 *    receiver in the HMAC-ALGO parameter in the INIT or INIT-ACK chunk
 *    during association setup, the AUTH chunk and all chunks after it MUST
 *    be discarded and an ERROR chunk SHOULD be sent with the error cause
 *    defined in Section 4.1.
 *
 *    If an endpoint with no shared key receives a Shared Key Identifier
 *    other than 0, it MUST silently discard all authenticated chunks.  If
 *    the endpoint has at least one endpoint pair shared key for the peer,
 *    it MUST use the key specified by the Shared Key Identifier if a
 *    key has been configured for that Shared Key Identifier.  If no
 *    endpoint pair shared key has been configured for that Shared Key
 *    Identifier, all authenticated chunks MUST be silently discarded.
 *
 * Verification Tag:  8.5 Verification Tag [Normal verification]
 *
 * The return value is the disposition of the chunk.
 */
static enum sctp_ierror sctp_sf_authenticate(
					const struct sctp_association *asoc,
					struct sctp_chunk *chunk)
{
	struct sctp_shared_key *sh_key = NULL;
	struct sctp_authhdr *auth_hdr;
	__u8 *save_digest, *digest;
	struct sctp_hmac *hmac;
	unsigned int sig_len;
	__u16 key_id;

	/* Pull in the auth header, so we can do some more verification */
	auth_hdr = (struct sctp_authhdr *)chunk->skb->data;
	chunk->subh.auth_hdr = auth_hdr;
	skb_pull(chunk->skb, sizeof(*auth_hdr));

	/* Make sure that we support the HMAC algorithm from the auth
	 * chunk.
	 */
	if (!sctp_auth_asoc_verify_hmac_id(asoc, auth_hdr->hmac_id))
		return SCTP_IERROR_AUTH_BAD_HMAC;

	/* Make sure that the provided shared key identifier has been
	 * configured
	 */
	key_id = ntohs(auth_hdr->shkey_id);
	if (key_id != asoc->active_key_id) {
		sh_key = sctp_auth_get_shkey(asoc, key_id);
		if (!sh_key)
			return SCTP_IERROR_AUTH_BAD_KEYID;
	}

	/* Make sure that the length of the signature matches what
	 * we expect.
	 */
	sig_len = ntohs(chunk->chunk_hdr->length) -
		  sizeof(struct sctp_auth_chunk);
	hmac = sctp_auth_get_hmac(ntohs(auth_hdr->hmac_id));
	if (sig_len != hmac->hmac_len)
		return SCTP_IERROR_PROTO_VIOLATION;

	/* Now that we've done validation checks, we can compute and
	 * verify the hmac.  The steps involved are:
	 *  1. Save the digest from the chunk.
	 *  2. Zero out the digest in the chunk.
	 *  3. Compute the new digest
	 *  4. Compare saved and new digests.
	 */
	digest = auth_hdr->hmac;
	skb_pull(chunk->skb, sig_len);

	save_digest = kmemdup(digest, sig_len, GFP_ATOMIC);
	if (!save_digest)
		goto nomem;

	memset(digest, 0, sig_len);

	sctp_auth_calculate_hmac(asoc, chunk->skb,
				 (struct sctp_auth_chunk *)chunk->chunk_hdr,
				 sh_key, GFP_ATOMIC);

	/* Discard the packet if the digests do not match */
	if (memcmp(save_digest, digest, sig_len)) {
		kfree(save_digest);
		return SCTP_IERROR_BAD_SIG;
	}

	kfree(save_digest);
	chunk->auth = 1;

	return SCTP_IERROR_NO_ERROR;
nomem:
	return SCTP_IERROR_NOMEM;
}

enum sctp_disposition sctp_sf_eat_auth(struct net *net,
				       const struct sctp_endpoint *ep,
				       const struct sctp_association *asoc,
				       const union sctp_subtype type,
				       void *arg, struct sctp_cmd_seq *commands)
{
	struct sctp_chunk *chunk = arg;
	struct sctp_authhdr *auth_hdr;
	struct sctp_chunk *err_chunk;
	enum sctp_ierror error;

	/* Make sure that the peer has AUTH capable */
	if (!asoc->peer.auth_capable)
		return sctp_sf_unk_chunk(net, ep, asoc, type, arg, commands);

	if (!sctp_vtag_verify(chunk, asoc)) {
		sctp_add_cmd_sf(commands, SCTP_CMD_REPORT_BAD_TAG,
				SCTP_NULL());
		return sctp_sf_pdiscard(net, ep, asoc, type, arg, commands);
	}

	/* Make sure that the AUTH chunk has valid length.  */
	if (!sctp_chunk_length_valid(chunk, sizeof(struct sctp_auth_chunk)))
		return sctp_sf_violation_chunklen(net, ep, asoc, type, arg,
						  commands);

	auth_hdr = (struct sctp_authhdr *)chunk->skb->data;
	error = sctp_sf_authenticate(asoc, chunk);
	switch (error) {
	case SCTP_IERROR_AUTH_BAD_HMAC:
		/* Generate the ERROR chunk and discard the rest
		 * of the packet
		 */
		err_chunk = sctp_make_op_error(asoc, chunk,
					       SCTP_ERROR_UNSUP_HMAC,
					       &auth_hdr->hmac_id,
					       sizeof(__u16), 0);
		if (err_chunk) {
			sctp_add_cmd_sf(commands, SCTP_CMD_REPLY,
					SCTP_CHUNK(err_chunk));
		}
		fallthrough;
	case SCTP_IERROR_AUTH_BAD_KEYID:
	case SCTP_IERROR_BAD_SIG:
		return sctp_sf_pdiscard(net, ep, asoc, type, arg, commands);

	case SCTP_IERROR_PROTO_VIOLATION:
		return sctp_sf_violation_chunklen(net, ep, asoc, type, arg,
						  commands);

	case SCTP_IERROR_NOMEM:
		return SCTP_DISPOSITION_NOMEM;

	default:			/* Prevent gcc warnings */
		break;
	}

	if (asoc->active_key_id != ntohs(auth_hdr->shkey_id)) {
		struct sctp_ulpevent *ev;

		ev = sctp_ulpevent_make_authkey(asoc, ntohs(auth_hdr->shkey_id),
				    SCTP_AUTH_NEW_KEY, GFP_ATOMIC);

		if (!ev)
			return -ENOMEM;

		sctp_add_cmd_sf(commands, SCTP_CMD_EVENT_ULP,
				SCTP_ULPEVENT(ev));
	}

	return SCTP_DISPOSITION_CONSUME;
}

/*
 * Process an unknown chunk.
 *
 * Section: 3.2. Also, 2.1 in the implementor's guide.
 *
 * Chunk Types are encoded such that the highest-order two bits specify
 * the action that must be taken if the processing endpoint does not
 * recognize the Chunk Type.
 *
 * 00 - Stop processing this SCTP packet and discard it, do not process
 *      any further chunks within it.
 *
 * 01 - Stop processing this SCTP packet and discard it, do not process
 *      any further chunks within it, and report the unrecognized
 *      chunk in an 'Unrecognized Chunk Type'.
 *
 * 10 - Skip this chunk and continue processing.
 *
 * 11 - Skip this chunk and continue processing, but report in an ERROR
 *      Chunk using the 'Unrecognized Chunk Type' cause of error.
 *
 * The return value is the disposition of the chunk.
 */
enum sctp_disposition sctp_sf_unk_chunk(struct net *net,
					const struct sctp_endpoint *ep,
					const struct sctp_association *asoc,
					const union sctp_subtype type,
					void *arg,
					struct sctp_cmd_seq *commands)
{
	struct sctp_chunk *unk_chunk = arg;
	struct sctp_chunk *err_chunk;
	struct sctp_chunkhdr *hdr;

	pr_debug("%s: processing unknown chunk id:%d\n", __func__, type.chunk);

	if (!sctp_vtag_verify(unk_chunk, asoc))
		return sctp_sf_pdiscard(net, ep, asoc, type, arg, commands);

	/* Make sure that the chunk has a valid length.
	 * Since we don't know the chunk type, we use a general
	 * chunkhdr structure to make a comparison.
	 */
	if (!sctp_chunk_length_valid(unk_chunk, sizeof(*hdr)))
		return sctp_sf_violation_chunklen(net, ep, asoc, type, arg,
						  commands);

	switch (type.chunk & SCTP_CID_ACTION_MASK) {
	case SCTP_CID_ACTION_DISCARD:
		/* Discard the packet.  */
		return sctp_sf_pdiscard(net, ep, asoc, type, arg, commands);
	case SCTP_CID_ACTION_DISCARD_ERR:
		/* Generate an ERROR chunk as response. */
		hdr = unk_chunk->chunk_hdr;
		err_chunk = sctp_make_op_error(asoc, unk_chunk,
					       SCTP_ERROR_UNKNOWN_CHUNK, hdr,
					       SCTP_PAD4(ntohs(hdr->length)),
					       0);
		if (err_chunk) {
			sctp_add_cmd_sf(commands, SCTP_CMD_REPLY,
					SCTP_CHUNK(err_chunk));
		}

		/* Discard the packet.  */
		sctp_sf_pdiscard(net, ep, asoc, type, arg, commands);
		return SCTP_DISPOSITION_CONSUME;
	case SCTP_CID_ACTION_SKIP:
		/* Skip the chunk.  */
		return SCTP_DISPOSITION_DISCARD;
	case SCTP_CID_ACTION_SKIP_ERR:
		/* Generate an ERROR chunk as response. */
		hdr = unk_chunk->chunk_hdr;
		err_chunk = sctp_make_op_error(asoc, unk_chunk,
					       SCTP_ERROR_UNKNOWN_CHUNK, hdr,
					       SCTP_PAD4(ntohs(hdr->length)),
					       0);
		if (err_chunk) {
			sctp_add_cmd_sf(commands, SCTP_CMD_REPLY,
					SCTP_CHUNK(err_chunk));
		}
		/* Skip the chunk.  */
		return SCTP_DISPOSITION_CONSUME;
	default:
		break;
	}

	return SCTP_DISPOSITION_DISCARD;
}

/*
 * Discard the chunk.
 *
 * Section: 0.2, 5.2.3, 5.2.5, 5.2.6, 6.0, 8.4.6, 8.5.1c, 9.2
 * [Too numerous to mention...]
 * Verification Tag: No verification needed.
 * Inputs
 * (endpoint, asoc, chunk)
 *
 * Outputs
 * (asoc, reply_msg, msg_up, timers, counters)
 *
 * The return value is the disposition of the chunk.
 */
enum sctp_disposition sctp_sf_discard_chunk(struct net *net,
					    const struct sctp_endpoint *ep,
					    const struct sctp_association *asoc,
					    const union sctp_subtype type,
					    void *arg,
					    struct sctp_cmd_seq *commands)
{
	struct sctp_chunk *chunk = arg;

	/* Make sure that the chunk has a valid length.
	 * Since we don't know the chunk type, we use a general
	 * chunkhdr structure to make a comparison.
	 */
	if (!sctp_chunk_length_valid(chunk, sizeof(struct sctp_chunkhdr)))
		return sctp_sf_violation_chunklen(net, ep, asoc, type, arg,
						  commands);

	pr_debug("%s: chunk:%d is discarded\n", __func__, type.chunk);

	return SCTP_DISPOSITION_DISCARD;
}

/*
 * Discard the whole packet.
 *
 * Section: 8.4 2)
 *
 * 2) If the OOTB packet contains an ABORT chunk, the receiver MUST
 *    silently discard the OOTB packet and take no further action.
 *
 * Verification Tag: No verification necessary
 *
 * Inputs
 * (endpoint, asoc, chunk)
 *
 * Outputs
 * (asoc, reply_msg, msg_up, timers, counters)
 *
 * The return value is the disposition of the chunk.
 */
enum sctp_disposition sctp_sf_pdiscard(struct net *net,
				       const struct sctp_endpoint *ep,
				       const struct sctp_association *asoc,
				       const union sctp_subtype type,
				       void *arg, struct sctp_cmd_seq *commands)
{
	SCTP_INC_STATS(net, SCTP_MIB_IN_PKT_DISCARDS);
	sctp_add_cmd_sf(commands, SCTP_CMD_DISCARD_PACKET, SCTP_NULL());

	return SCTP_DISPOSITION_CONSUME;
}


/*
 * The other end is violating protocol.
 *
 * Section: Not specified
 * Verification Tag: Not specified
 * Inputs
 * (endpoint, asoc, chunk)
 *
 * Outputs
 * (asoc, reply_msg, msg_up, timers, counters)
 *
 * We simply tag the chunk as a violation.  The state machine will log
 * the violation and continue.
 */
enum sctp_disposition sctp_sf_violation(struct net *net,
					const struct sctp_endpoint *ep,
					const struct sctp_association *asoc,
					const union sctp_subtype type,
					void *arg,
					struct sctp_cmd_seq *commands)
{
	struct sctp_chunk *chunk = arg;

	/* Make sure that the chunk has a valid length. */
	if (!sctp_chunk_length_valid(chunk, sizeof(struct sctp_chunkhdr)))
		return sctp_sf_violation_chunklen(net, ep, asoc, type, arg,
						  commands);

	return SCTP_DISPOSITION_VIOLATION;
}

/*
 * Common function to handle a protocol violation.
 */
static enum sctp_disposition sctp_sf_abort_violation(
					struct net *net,
					const struct sctp_endpoint *ep,
					const struct sctp_association *asoc,
					void *arg,
					struct sctp_cmd_seq *commands,
					const __u8 *payload,
					const size_t paylen)
{
	struct sctp_packet *packet = NULL;
	struct sctp_chunk *chunk =  arg;
	struct sctp_chunk *abort = NULL;

	/* SCTP-AUTH, Section 6.3:
	 *    It should be noted that if the receiver wants to tear
	 *    down an association in an authenticated way only, the
	 *    handling of malformed packets should not result in
	 *    tearing down the association.
	 *
	 * This means that if we only want to abort associations
	 * in an authenticated way (i.e AUTH+ABORT), then we
	 * can't destroy this association just because the packet
	 * was malformed.
	 */
	if (sctp_auth_recv_cid(SCTP_CID_ABORT, asoc))
		goto discard;

	/* Make the abort chunk. */
	abort = sctp_make_abort_violation(asoc, chunk, payload, paylen);
	if (!abort)
		goto nomem;

	if (asoc) {
		/* Treat INIT-ACK as a special case during COOKIE-WAIT. */
		if (chunk->chunk_hdr->type == SCTP_CID_INIT_ACK &&
		    !asoc->peer.i.init_tag) {
			struct sctp_initack_chunk *initack;

			initack = (struct sctp_initack_chunk *)chunk->chunk_hdr;
			if (!sctp_chunk_length_valid(chunk, sizeof(*initack)))
				abort->chunk_hdr->flags |= SCTP_CHUNK_FLAG_T;
			else {
				unsigned int inittag;

				inittag = ntohl(initack->init_hdr.init_tag);
				sctp_add_cmd_sf(commands, SCTP_CMD_UPDATE_INITTAG,
						SCTP_U32(inittag));
			}
		}

		sctp_add_cmd_sf(commands, SCTP_CMD_REPLY, SCTP_CHUNK(abort));
		SCTP_INC_STATS(net, SCTP_MIB_OUTCTRLCHUNKS);

		if (asoc->state <= SCTP_STATE_COOKIE_ECHOED) {
			sctp_add_cmd_sf(commands, SCTP_CMD_TIMER_STOP,
					SCTP_TO(SCTP_EVENT_TIMEOUT_T1_INIT));
			sctp_add_cmd_sf(commands, SCTP_CMD_SET_SK_ERR,
					SCTP_ERROR(ECONNREFUSED));
			sctp_add_cmd_sf(commands, SCTP_CMD_INIT_FAILED,
					SCTP_PERR(SCTP_ERROR_PROTO_VIOLATION));
		} else {
			sctp_add_cmd_sf(commands, SCTP_CMD_SET_SK_ERR,
					SCTP_ERROR(ECONNABORTED));
			sctp_add_cmd_sf(commands, SCTP_CMD_ASSOC_FAILED,
					SCTP_PERR(SCTP_ERROR_PROTO_VIOLATION));
			SCTP_DEC_STATS(net, SCTP_MIB_CURRESTAB);
		}
	} else {
		packet = sctp_ootb_pkt_new(net, asoc, chunk);

		if (!packet)
			goto nomem_pkt;

		if (sctp_test_T_bit(abort))
			packet->vtag = ntohl(chunk->sctp_hdr->vtag);

		abort->skb->sk = ep->base.sk;

		sctp_packet_append_chunk(packet, abort);

		sctp_add_cmd_sf(commands, SCTP_CMD_SEND_PKT,
			SCTP_PACKET(packet));

		SCTP_INC_STATS(net, SCTP_MIB_OUTCTRLCHUNKS);
	}

	SCTP_INC_STATS(net, SCTP_MIB_ABORTEDS);

discard:
	sctp_sf_pdiscard(net, ep, asoc, SCTP_ST_CHUNK(0), arg, commands);
	return SCTP_DISPOSITION_ABORT;

nomem_pkt:
	sctp_chunk_free(abort);
nomem:
	return SCTP_DISPOSITION_NOMEM;
}

/*
 * Handle a protocol violation when the chunk length is invalid.
 * "Invalid" length is identified as smaller than the minimal length a
 * given chunk can be.  For example, a SACK chunk has invalid length
 * if its length is set to be smaller than the size of struct sctp_sack_chunk.
 *
 * We inform the other end by sending an ABORT with a Protocol Violation
 * error code.
 *
 * Section: Not specified
 * Verification Tag:  Nothing to do
 * Inputs
 * (endpoint, asoc, chunk)
 *
 * Outputs
 * (reply_msg, msg_up, counters)
 *
 * Generate an  ABORT chunk and terminate the association.
 */
static enum sctp_disposition sctp_sf_violation_chunklen(
					struct net *net,
					const struct sctp_endpoint *ep,
					const struct sctp_association *asoc,
					const union sctp_subtype type,
					void *arg,
					struct sctp_cmd_seq *commands)
{
	static const char err_str[] = "The following chunk had invalid length:";

	return sctp_sf_abort_violation(net, ep, asoc, arg, commands, err_str,
				       sizeof(err_str));
}

/*
 * Handle a protocol violation when the parameter length is invalid.
 * If the length is smaller than the minimum length of a given parameter,
 * or accumulated length in multi parameters exceeds the end of the chunk,
 * the length is considered as invalid.
 */
static enum sctp_disposition sctp_sf_violation_paramlen(
					struct net *net,
					const struct sctp_endpoint *ep,
					const struct sctp_association *asoc,
					const union sctp_subtype type,
					void *arg, void *ext,
					struct sctp_cmd_seq *commands)
{
	struct sctp_paramhdr *param = ext;
	struct sctp_chunk *abort = NULL;
	struct sctp_chunk *chunk = arg;

	if (sctp_auth_recv_cid(SCTP_CID_ABORT, asoc))
		goto discard;

	/* Make the abort chunk. */
	abort = sctp_make_violation_paramlen(asoc, chunk, param);
	if (!abort)
		goto nomem;

	sctp_add_cmd_sf(commands, SCTP_CMD_REPLY, SCTP_CHUNK(abort));
	SCTP_INC_STATS(net, SCTP_MIB_OUTCTRLCHUNKS);

	sctp_add_cmd_sf(commands, SCTP_CMD_SET_SK_ERR,
			SCTP_ERROR(ECONNABORTED));
	sctp_add_cmd_sf(commands, SCTP_CMD_ASSOC_FAILED,
			SCTP_PERR(SCTP_ERROR_PROTO_VIOLATION));
	SCTP_DEC_STATS(net, SCTP_MIB_CURRESTAB);
	SCTP_INC_STATS(net, SCTP_MIB_ABORTEDS);

discard:
	sctp_sf_pdiscard(net, ep, asoc, SCTP_ST_CHUNK(0), arg, commands);
	return SCTP_DISPOSITION_ABORT;
nomem:
	return SCTP_DISPOSITION_NOMEM;
}

/* Handle a protocol violation when the peer trying to advance the
 * cumulative tsn ack to a point beyond the max tsn currently sent.
 *
 * We inform the other end by sending an ABORT with a Protocol Violation
 * error code.
 */
static enum sctp_disposition sctp_sf_violation_ctsn(
					struct net *net,
					const struct sctp_endpoint *ep,
					const struct sctp_association *asoc,
					const union sctp_subtype type,
					void *arg,
					struct sctp_cmd_seq *commands)
{
	static const char err_str[] = "The cumulative tsn ack beyond the max tsn currently sent:";

	return sctp_sf_abort_violation(net, ep, asoc, arg, commands, err_str,
				       sizeof(err_str));
}

/* Handle protocol violation of an invalid chunk bundling.  For example,
 * when we have an association and we receive bundled INIT-ACK, or
 * SHUDOWN-COMPLETE, our peer is clearly violationg the "MUST NOT bundle"
 * statement from the specs.  Additionally, there might be an attacker
 * on the path and we may not want to continue this communication.
 */
static enum sctp_disposition sctp_sf_violation_chunk(
					struct net *net,
					const struct sctp_endpoint *ep,
					const struct sctp_association *asoc,
					const union sctp_subtype type,
					void *arg,
					struct sctp_cmd_seq *commands)
{
	static const char err_str[] = "The following chunk violates protocol:";

	if (!asoc)
		return sctp_sf_violation(net, ep, asoc, type, arg, commands);

	return sctp_sf_abort_violation(net, ep, asoc, arg, commands, err_str,
				       sizeof(err_str));
}
/***************************************************************************
 * These are the state functions for handling primitive (Section 10) events.
 ***************************************************************************/
/*
 * sctp_sf_do_prm_asoc
 *
 * Section: 10.1 ULP-to-SCTP
 * B) Associate
 *
 * Format: ASSOCIATE(local SCTP instance name, destination transport addr,
 * outbound stream count)
 * -> association id [,destination transport addr list] [,outbound stream
 * count]
 *
 * This primitive allows the upper layer to initiate an association to a
 * specific peer endpoint.
 *
 * The peer endpoint shall be specified by one of the transport addresses
 * which defines the endpoint (see Section 1.4).  If the local SCTP
 * instance has not been initialized, the ASSOCIATE is considered an
 * error.
 * [This is not relevant for the kernel implementation since we do all
 * initialization at boot time.  It we hadn't initialized we wouldn't
 * get anywhere near this code.]
 *
 * An association id, which is a local handle to the SCTP association,
 * will be returned on successful establishment of the association. If
 * SCTP is not able to open an SCTP association with the peer endpoint,
 * an error is returned.
 * [In the kernel implementation, the struct sctp_association needs to
 * be created BEFORE causing this primitive to run.]
 *
 * Other association parameters may be returned, including the
 * complete destination transport addresses of the peer as well as the
 * outbound stream count of the local endpoint. One of the transport
 * address from the returned destination addresses will be selected by
 * the local endpoint as default primary path for sending SCTP packets
 * to this peer.  The returned "destination transport addr list" can
 * be used by the ULP to change the default primary path or to force
 * sending a packet to a specific transport address.  [All of this
 * stuff happens when the INIT ACK arrives.  This is a NON-BLOCKING
 * function.]
 *
 * Mandatory attributes:
 *
 * o local SCTP instance name - obtained from the INITIALIZE operation.
 *   [This is the argument asoc.]
 * o destination transport addr - specified as one of the transport
 * addresses of the peer endpoint with which the association is to be
 * established.
 *  [This is asoc->peer.active_path.]
 * o outbound stream count - the number of outbound streams the ULP
 * would like to open towards this peer endpoint.
 * [BUG: This is not currently implemented.]
 * Optional attributes:
 *
 * None.
 *
 * The return value is a disposition.
 */
enum sctp_disposition sctp_sf_do_prm_asoc(struct net *net,
					  const struct sctp_endpoint *ep,
					  const struct sctp_association *asoc,
					  const union sctp_subtype type,
					  void *arg,
					  struct sctp_cmd_seq *commands)
{
	struct sctp_association *my_asoc;
	struct sctp_chunk *repl;

	/* The comment below says that we enter COOKIE-WAIT AFTER
	 * sending the INIT, but that doesn't actually work in our
	 * implementation...
	 */
	sctp_add_cmd_sf(commands, SCTP_CMD_NEW_STATE,
			SCTP_STATE(SCTP_STATE_COOKIE_WAIT));

	/* RFC 2960 5.1 Normal Establishment of an Association
	 *
	 * A) "A" first sends an INIT chunk to "Z".  In the INIT, "A"
	 * must provide its Verification Tag (Tag_A) in the Initiate
	 * Tag field.  Tag_A SHOULD be a random number in the range of
	 * 1 to 4294967295 (see 5.3.1 for Tag value selection). ...
	 */

	repl = sctp_make_init(asoc, &asoc->base.bind_addr, GFP_ATOMIC, 0);
	if (!repl)
		goto nomem;

	/* Choose transport for INIT. */
	sctp_add_cmd_sf(commands, SCTP_CMD_INIT_CHOOSE_TRANSPORT,
			SCTP_CHUNK(repl));

	/* Cast away the const modifier, as we want to just
	 * rerun it through as a sideffect.
	 */
	my_asoc = (struct sctp_association *)asoc;
	sctp_add_cmd_sf(commands, SCTP_CMD_NEW_ASOC, SCTP_ASOC(my_asoc));

	/* After sending the INIT, "A" starts the T1-init timer and
	 * enters the COOKIE-WAIT state.
	 */
	sctp_add_cmd_sf(commands, SCTP_CMD_TIMER_START,
			SCTP_TO(SCTP_EVENT_TIMEOUT_T1_INIT));
	sctp_add_cmd_sf(commands, SCTP_CMD_REPLY, SCTP_CHUNK(repl));
	return SCTP_DISPOSITION_CONSUME;

nomem:
	return SCTP_DISPOSITION_NOMEM;
}

/*
 * Process the SEND primitive.
 *
 * Section: 10.1 ULP-to-SCTP
 * E) Send
 *
 * Format: SEND(association id, buffer address, byte count [,context]
 *         [,stream id] [,life time] [,destination transport address]
 *         [,unorder flag] [,no-bundle flag] [,payload protocol-id] )
 * -> result
 *
 * This is the main method to send user data via SCTP.
 *
 * Mandatory attributes:
 *
 *  o association id - local handle to the SCTP association
 *
 *  o buffer address - the location where the user message to be
 *    transmitted is stored;
 *
 *  o byte count - The size of the user data in number of bytes;
 *
 * Optional attributes:
 *
 *  o context - an optional 32 bit integer that will be carried in the
 *    sending failure notification to the ULP if the transportation of
 *    this User Message fails.
 *
 *  o stream id - to indicate which stream to send the data on. If not
 *    specified, stream 0 will be used.
 *
 *  o life time - specifies the life time of the user data. The user data
 *    will not be sent by SCTP after the life time expires. This
 *    parameter can be used to avoid efforts to transmit stale
 *    user messages. SCTP notifies the ULP if the data cannot be
 *    initiated to transport (i.e. sent to the destination via SCTP's
 *    send primitive) within the life time variable. However, the
 *    user data will be transmitted if SCTP has attempted to transmit a
 *    chunk before the life time expired.
 *
 *  o destination transport address - specified as one of the destination
 *    transport addresses of the peer endpoint to which this packet
 *    should be sent. Whenever possible, SCTP should use this destination
 *    transport address for sending the packets, instead of the current
 *    primary path.
 *
 *  o unorder flag - this flag, if present, indicates that the user
 *    would like the data delivered in an unordered fashion to the peer
 *    (i.e., the U flag is set to 1 on all DATA chunks carrying this
 *    message).
 *
 *  o no-bundle flag - instructs SCTP not to bundle this user data with
 *    other outbound DATA chunks. SCTP MAY still bundle even when
 *    this flag is present, when faced with network congestion.
 *
 *  o payload protocol-id - A 32 bit unsigned integer that is to be
 *    passed to the peer indicating the type of payload protocol data
 *    being transmitted. This value is passed as opaque data by SCTP.
 *
 * The return value is the disposition.
 */
enum sctp_disposition sctp_sf_do_prm_send(struct net *net,
					  const struct sctp_endpoint *ep,
					  const struct sctp_association *asoc,
					  const union sctp_subtype type,
					  void *arg,
					  struct sctp_cmd_seq *commands)
{
	struct sctp_datamsg *msg = arg;

	sctp_add_cmd_sf(commands, SCTP_CMD_SEND_MSG, SCTP_DATAMSG(msg));
	return SCTP_DISPOSITION_CONSUME;
}

/*
 * Process the SHUTDOWN primitive.
 *
 * Section: 10.1:
 * C) Shutdown
 *
 * Format: SHUTDOWN(association id)
 * -> result
 *
 * Gracefully closes an association. Any locally queued user data
 * will be delivered to the peer. The association will be terminated only
 * after the peer acknowledges all the SCTP packets sent.  A success code
 * will be returned on successful termination of the association. If
 * attempting to terminate the association results in a failure, an error
 * code shall be returned.
 *
 * Mandatory attributes:
 *
 *  o association id - local handle to the SCTP association
 *
 * Optional attributes:
 *
 * None.
 *
 * The return value is the disposition.
 */
enum sctp_disposition sctp_sf_do_9_2_prm_shutdown(
					struct net *net,
					const struct sctp_endpoint *ep,
					const struct sctp_association *asoc,
					const union sctp_subtype type,
					void *arg,
					struct sctp_cmd_seq *commands)
{
	enum sctp_disposition disposition;

	/* From 9.2 Shutdown of an Association
	 * Upon receipt of the SHUTDOWN primitive from its upper
	 * layer, the endpoint enters SHUTDOWN-PENDING state and
	 * remains there until all outstanding data has been
	 * acknowledged by its peer. The endpoint accepts no new data
	 * from its upper layer, but retransmits data to the far end
	 * if necessary to fill gaps.
	 */
	sctp_add_cmd_sf(commands, SCTP_CMD_NEW_STATE,
			SCTP_STATE(SCTP_STATE_SHUTDOWN_PENDING));

	disposition = SCTP_DISPOSITION_CONSUME;
	if (sctp_outq_is_empty(&asoc->outqueue)) {
		disposition = sctp_sf_do_9_2_start_shutdown(net, ep, asoc, type,
							    arg, commands);
	}

	return disposition;
}

/*
 * Process the ABORT primitive.
 *
 * Section: 10.1:
 * C) Abort
 *
 * Format: Abort(association id [, cause code])
 * -> result
 *
 * Ungracefully closes an association. Any locally queued user data
 * will be discarded and an ABORT chunk is sent to the peer.  A success code
 * will be returned on successful abortion of the association. If
 * attempting to abort the association results in a failure, an error
 * code shall be returned.
 *
 * Mandatory attributes:
 *
 *  o association id - local handle to the SCTP association
 *
 * Optional attributes:
 *
 *  o cause code - reason of the abort to be passed to the peer
 *
 * None.
 *
 * The return value is the disposition.
 */
enum sctp_disposition sctp_sf_do_9_1_prm_abort(
					struct net *net,
					const struct sctp_endpoint *ep,
					const struct sctp_association *asoc,
					const union sctp_subtype type,
					void *arg,
					struct sctp_cmd_seq *commands)
{
	/* From 9.1 Abort of an Association
	 * Upon receipt of the ABORT primitive from its upper
	 * layer, the endpoint enters CLOSED state and
	 * discard all outstanding data has been
	 * acknowledged by its peer. The endpoint accepts no new data
	 * from its upper layer, but retransmits data to the far end
	 * if necessary to fill gaps.
	 */
	struct sctp_chunk *abort = arg;

	if (abort)
		sctp_add_cmd_sf(commands, SCTP_CMD_REPLY, SCTP_CHUNK(abort));

	/* Even if we can't send the ABORT due to low memory delete the
	 * TCB.  This is a departure from our typical NOMEM handling.
	 */

	sctp_add_cmd_sf(commands, SCTP_CMD_SET_SK_ERR,
			SCTP_ERROR(ECONNABORTED));
	/* Delete the established association. */
	sctp_add_cmd_sf(commands, SCTP_CMD_ASSOC_FAILED,
			SCTP_PERR(SCTP_ERROR_USER_ABORT));

	SCTP_INC_STATS(net, SCTP_MIB_ABORTEDS);
	SCTP_DEC_STATS(net, SCTP_MIB_CURRESTAB);

	return SCTP_DISPOSITION_ABORT;
}

/* We tried an illegal operation on an association which is closed.  */
enum sctp_disposition sctp_sf_error_closed(struct net *net,
					   const struct sctp_endpoint *ep,
					   const struct sctp_association *asoc,
					   const union sctp_subtype type,
					   void *arg,
					   struct sctp_cmd_seq *commands)
{
	sctp_add_cmd_sf(commands, SCTP_CMD_REPORT_ERROR, SCTP_ERROR(-EINVAL));
	return SCTP_DISPOSITION_CONSUME;
}

/* We tried an illegal operation on an association which is shutting
 * down.
 */
enum sctp_disposition sctp_sf_error_shutdown(
					struct net *net,
					const struct sctp_endpoint *ep,
					const struct sctp_association *asoc,
					const union sctp_subtype type,
					void *arg,
					struct sctp_cmd_seq *commands)
{
	sctp_add_cmd_sf(commands, SCTP_CMD_REPORT_ERROR,
			SCTP_ERROR(-ESHUTDOWN));
	return SCTP_DISPOSITION_CONSUME;
}

/*
 * sctp_cookie_wait_prm_shutdown
 *
 * Section: 4 Note: 2
 * Verification Tag:
 * Inputs
 * (endpoint, asoc)
 *
 * The RFC does not explicitly address this issue, but is the route through the
 * state table when someone issues a shutdown while in COOKIE_WAIT state.
 *
 * Outputs
 * (timers)
 */
enum sctp_disposition sctp_sf_cookie_wait_prm_shutdown(
					struct net *net,
					const struct sctp_endpoint *ep,
					const struct sctp_association *asoc,
					const union sctp_subtype type,
					void *arg,
					struct sctp_cmd_seq *commands)
{
	sctp_add_cmd_sf(commands, SCTP_CMD_TIMER_STOP,
			SCTP_TO(SCTP_EVENT_TIMEOUT_T1_INIT));

	sctp_add_cmd_sf(commands, SCTP_CMD_NEW_STATE,
			SCTP_STATE(SCTP_STATE_CLOSED));

	SCTP_INC_STATS(net, SCTP_MIB_SHUTDOWNS);

	sctp_add_cmd_sf(commands, SCTP_CMD_DELETE_TCB, SCTP_NULL());

	return SCTP_DISPOSITION_DELETE_TCB;
}

/*
 * sctp_cookie_echoed_prm_shutdown
 *
 * Section: 4 Note: 2
 * Verification Tag:
 * Inputs
 * (endpoint, asoc)
 *
 * The RFC does not explcitly address this issue, but is the route through the
 * state table when someone issues a shutdown while in COOKIE_ECHOED state.
 *
 * Outputs
 * (timers)
 */
enum sctp_disposition sctp_sf_cookie_echoed_prm_shutdown(
					struct net *net,
					const struct sctp_endpoint *ep,
					const struct sctp_association *asoc,
					const union sctp_subtype type,
					void *arg,
					struct sctp_cmd_seq *commands)
{
	/* There is a single T1 timer, so we should be able to use
	 * common function with the COOKIE-WAIT state.
	 */
	return sctp_sf_cookie_wait_prm_shutdown(net, ep, asoc, type, arg, commands);
}

/*
 * sctp_sf_cookie_wait_prm_abort
 *
 * Section: 4 Note: 2
 * Verification Tag:
 * Inputs
 * (endpoint, asoc)
 *
 * The RFC does not explicitly address this issue, but is the route through the
 * state table when someone issues an abort while in COOKIE_WAIT state.
 *
 * Outputs
 * (timers)
 */
enum sctp_disposition sctp_sf_cookie_wait_prm_abort(
					struct net *net,
					const struct sctp_endpoint *ep,
					const struct sctp_association *asoc,
					const union sctp_subtype type,
					void *arg,
					struct sctp_cmd_seq *commands)
{
	struct sctp_chunk *abort = arg;

	/* Stop T1-init timer */
	sctp_add_cmd_sf(commands, SCTP_CMD_TIMER_STOP,
			SCTP_TO(SCTP_EVENT_TIMEOUT_T1_INIT));

	if (abort)
		sctp_add_cmd_sf(commands, SCTP_CMD_REPLY, SCTP_CHUNK(abort));

	sctp_add_cmd_sf(commands, SCTP_CMD_NEW_STATE,
			SCTP_STATE(SCTP_STATE_CLOSED));

	SCTP_INC_STATS(net, SCTP_MIB_ABORTEDS);

	/* Even if we can't send the ABORT due to low memory delete the
	 * TCB.  This is a departure from our typical NOMEM handling.
	 */

	sctp_add_cmd_sf(commands, SCTP_CMD_SET_SK_ERR,
			SCTP_ERROR(ECONNREFUSED));
	/* Delete the established association. */
	sctp_add_cmd_sf(commands, SCTP_CMD_INIT_FAILED,
			SCTP_PERR(SCTP_ERROR_USER_ABORT));

	return SCTP_DISPOSITION_ABORT;
}

/*
 * sctp_sf_cookie_echoed_prm_abort
 *
 * Section: 4 Note: 3
 * Verification Tag:
 * Inputs
 * (endpoint, asoc)
 *
 * The RFC does not explcitly address this issue, but is the route through the
 * state table when someone issues an abort while in COOKIE_ECHOED state.
 *
 * Outputs
 * (timers)
 */
enum sctp_disposition sctp_sf_cookie_echoed_prm_abort(
					struct net *net,
					const struct sctp_endpoint *ep,
					const struct sctp_association *asoc,
					const union sctp_subtype type,
					void *arg,
					struct sctp_cmd_seq *commands)
{
	/* There is a single T1 timer, so we should be able to use
	 * common function with the COOKIE-WAIT state.
	 */
	return sctp_sf_cookie_wait_prm_abort(net, ep, asoc, type, arg, commands);
}

/*
 * sctp_sf_shutdown_pending_prm_abort
 *
 * Inputs
 * (endpoint, asoc)
 *
 * The RFC does not explicitly address this issue, but is the route through the
 * state table when someone issues an abort while in SHUTDOWN-PENDING state.
 *
 * Outputs
 * (timers)
 */
enum sctp_disposition sctp_sf_shutdown_pending_prm_abort(
					struct net *net,
					const struct sctp_endpoint *ep,
					const struct sctp_association *asoc,
					const union sctp_subtype type,
					void *arg,
					struct sctp_cmd_seq *commands)
{
	/* Stop the T5-shutdown guard timer.  */
	sctp_add_cmd_sf(commands, SCTP_CMD_TIMER_STOP,
			SCTP_TO(SCTP_EVENT_TIMEOUT_T5_SHUTDOWN_GUARD));

	return sctp_sf_do_9_1_prm_abort(net, ep, asoc, type, arg, commands);
}

/*
 * sctp_sf_shutdown_sent_prm_abort
 *
 * Inputs
 * (endpoint, asoc)
 *
 * The RFC does not explicitly address this issue, but is the route through the
 * state table when someone issues an abort while in SHUTDOWN-SENT state.
 *
 * Outputs
 * (timers)
 */
enum sctp_disposition sctp_sf_shutdown_sent_prm_abort(
					struct net *net,
					const struct sctp_endpoint *ep,
					const struct sctp_association *asoc,
					const union sctp_subtype type,
					void *arg,
					struct sctp_cmd_seq *commands)
{
	/* Stop the T2-shutdown timer.  */
	sctp_add_cmd_sf(commands, SCTP_CMD_TIMER_STOP,
			SCTP_TO(SCTP_EVENT_TIMEOUT_T2_SHUTDOWN));

	/* Stop the T5-shutdown guard timer.  */
	sctp_add_cmd_sf(commands, SCTP_CMD_TIMER_STOP,
			SCTP_TO(SCTP_EVENT_TIMEOUT_T5_SHUTDOWN_GUARD));

	return sctp_sf_do_9_1_prm_abort(net, ep, asoc, type, arg, commands);
}

/*
 * sctp_sf_cookie_echoed_prm_abort
 *
 * Inputs
 * (endpoint, asoc)
 *
 * The RFC does not explcitly address this issue, but is the route through the
 * state table when someone issues an abort while in COOKIE_ECHOED state.
 *
 * Outputs
 * (timers)
 */
enum sctp_disposition sctp_sf_shutdown_ack_sent_prm_abort(
					struct net *net,
					const struct sctp_endpoint *ep,
					const struct sctp_association *asoc,
					const union sctp_subtype type,
					void *arg,
					struct sctp_cmd_seq *commands)
{
	/* The same T2 timer, so we should be able to use
	 * common function with the SHUTDOWN-SENT state.
	 */
	return sctp_sf_shutdown_sent_prm_abort(net, ep, asoc, type, arg, commands);
}

/*
 * Process the REQUESTHEARTBEAT primitive
 *
 * 10.1 ULP-to-SCTP
 * J) Request Heartbeat
 *
 * Format: REQUESTHEARTBEAT(association id, destination transport address)
 *
 * -> result
 *
 * Instructs the local endpoint to perform a HeartBeat on the specified
 * destination transport address of the given association. The returned
 * result should indicate whether the transmission of the HEARTBEAT
 * chunk to the destination address is successful.
 *
 * Mandatory attributes:
 *
 * o association id - local handle to the SCTP association
 *
 * o destination transport address - the transport address of the
 *   association on which a heartbeat should be issued.
 */
enum sctp_disposition sctp_sf_do_prm_requestheartbeat(
					struct net *net,
					const struct sctp_endpoint *ep,
					const struct sctp_association *asoc,
					const union sctp_subtype type,
					void *arg,
					struct sctp_cmd_seq *commands)
{
	if (SCTP_DISPOSITION_NOMEM == sctp_sf_heartbeat(ep, asoc, type,
				      (struct sctp_transport *)arg, commands))
		return SCTP_DISPOSITION_NOMEM;

	/*
	 * RFC 2960 (bis), section 8.3
	 *
	 *    D) Request an on-demand HEARTBEAT on a specific destination
	 *    transport address of a given association.
	 *
	 *    The endpoint should increment the respective error  counter of
	 *    the destination transport address each time a HEARTBEAT is sent
	 *    to that address and not acknowledged within one RTO.
	 *
	 */
	sctp_add_cmd_sf(commands, SCTP_CMD_TRANSPORT_HB_SENT,
			SCTP_TRANSPORT(arg));
	return SCTP_DISPOSITION_CONSUME;
}

/*
 * ADDIP Section 4.1 ASCONF Chunk Procedures
 * When an endpoint has an ASCONF signaled change to be sent to the
 * remote endpoint it should do A1 to A9
 */
enum sctp_disposition sctp_sf_do_prm_asconf(struct net *net,
					    const struct sctp_endpoint *ep,
					    const struct sctp_association *asoc,
					    const union sctp_subtype type,
					    void *arg,
					    struct sctp_cmd_seq *commands)
{
	struct sctp_chunk *chunk = arg;

	sctp_add_cmd_sf(commands, SCTP_CMD_SETUP_T4, SCTP_CHUNK(chunk));
	sctp_add_cmd_sf(commands, SCTP_CMD_TIMER_START,
			SCTP_TO(SCTP_EVENT_TIMEOUT_T4_RTO));
	sctp_add_cmd_sf(commands, SCTP_CMD_REPLY, SCTP_CHUNK(chunk));
	return SCTP_DISPOSITION_CONSUME;
}

/* RE-CONFIG Section 5.1 RECONF Chunk Procedures */
enum sctp_disposition sctp_sf_do_prm_reconf(struct net *net,
					    const struct sctp_endpoint *ep,
					    const struct sctp_association *asoc,
					    const union sctp_subtype type,
					    void *arg,
					    struct sctp_cmd_seq *commands)
{
	struct sctp_chunk *chunk = arg;

	sctp_add_cmd_sf(commands, SCTP_CMD_REPLY, SCTP_CHUNK(chunk));
	return SCTP_DISPOSITION_CONSUME;
}

/*
 * Ignore the primitive event
 *
 * The return value is the disposition of the primitive.
 */
enum sctp_disposition sctp_sf_ignore_primitive(
					struct net *net,
					const struct sctp_endpoint *ep,
					const struct sctp_association *asoc,
					const union sctp_subtype type,
					void *arg,
					struct sctp_cmd_seq *commands)
{
	pr_debug("%s: primitive type:%d is ignored\n", __func__,
		 type.primitive);

	return SCTP_DISPOSITION_DISCARD;
}

/***************************************************************************
 * These are the state functions for the OTHER events.
 ***************************************************************************/

/*
 * When the SCTP stack has no more user data to send or retransmit, this
 * notification is given to the user. Also, at the time when a user app
 * subscribes to this event, if there is no data to be sent or
 * retransmit, the stack will immediately send up this notification.
 */
enum sctp_disposition sctp_sf_do_no_pending_tsn(
					struct net *net,
					const struct sctp_endpoint *ep,
					const struct sctp_association *asoc,
					const union sctp_subtype type,
					void *arg,
					struct sctp_cmd_seq *commands)
{
	struct sctp_ulpevent *event;

	event = sctp_ulpevent_make_sender_dry_event(asoc, GFP_ATOMIC);
	if (!event)
		return SCTP_DISPOSITION_NOMEM;

	sctp_add_cmd_sf(commands, SCTP_CMD_EVENT_ULP, SCTP_ULPEVENT(event));

	return SCTP_DISPOSITION_CONSUME;
}

/*
 * Start the shutdown negotiation.
 *
 * From Section 9.2:
 * Once all its outstanding data has been acknowledged, the endpoint
 * shall send a SHUTDOWN chunk to its peer including in the Cumulative
 * TSN Ack field the last sequential TSN it has received from the peer.
 * It shall then start the T2-shutdown timer and enter the SHUTDOWN-SENT
 * state. If the timer expires, the endpoint must re-send the SHUTDOWN
 * with the updated last sequential TSN received from its peer.
 *
 * The return value is the disposition.
 */
enum sctp_disposition sctp_sf_do_9_2_start_shutdown(
					struct net *net,
					const struct sctp_endpoint *ep,
					const struct sctp_association *asoc,
					const union sctp_subtype type,
					void *arg,
					struct sctp_cmd_seq *commands)
{
	struct sctp_chunk *reply;

	/* Once all its outstanding data has been acknowledged, the
	 * endpoint shall send a SHUTDOWN chunk to its peer including
	 * in the Cumulative TSN Ack field the last sequential TSN it
	 * has received from the peer.
	 */
	reply = sctp_make_shutdown(asoc, arg);
	if (!reply)
		goto nomem;

	/* Set the transport for the SHUTDOWN chunk and the timeout for the
	 * T2-shutdown timer.
	 */
	sctp_add_cmd_sf(commands, SCTP_CMD_SETUP_T2, SCTP_CHUNK(reply));

	/* It shall then start the T2-shutdown timer */
	sctp_add_cmd_sf(commands, SCTP_CMD_TIMER_START,
			SCTP_TO(SCTP_EVENT_TIMEOUT_T2_SHUTDOWN));

	/* RFC 4960 Section 9.2
	 * The sender of the SHUTDOWN MAY also start an overall guard timer
	 * 'T5-shutdown-guard' to bound the overall time for shutdown sequence.
	 */
	sctp_add_cmd_sf(commands, SCTP_CMD_TIMER_RESTART,
			SCTP_TO(SCTP_EVENT_TIMEOUT_T5_SHUTDOWN_GUARD));

	if (asoc->timeouts[SCTP_EVENT_TIMEOUT_AUTOCLOSE])
		sctp_add_cmd_sf(commands, SCTP_CMD_TIMER_STOP,
				SCTP_TO(SCTP_EVENT_TIMEOUT_AUTOCLOSE));

	/* and enter the SHUTDOWN-SENT state.  */
	sctp_add_cmd_sf(commands, SCTP_CMD_NEW_STATE,
			SCTP_STATE(SCTP_STATE_SHUTDOWN_SENT));

	/* sctp-implguide 2.10 Issues with Heartbeating and failover
	 *
	 * HEARTBEAT ... is discontinued after sending either SHUTDOWN
	 * or SHUTDOWN-ACK.
	 */
	sctp_add_cmd_sf(commands, SCTP_CMD_HB_TIMERS_STOP, SCTP_NULL());

	sctp_add_cmd_sf(commands, SCTP_CMD_REPLY, SCTP_CHUNK(reply));

	return SCTP_DISPOSITION_CONSUME;

nomem:
	return SCTP_DISPOSITION_NOMEM;
}

/*
 * Generate a SHUTDOWN ACK now that everything is SACK'd.
 *
 * From Section 9.2:
 *
 * If it has no more outstanding DATA chunks, the SHUTDOWN receiver
 * shall send a SHUTDOWN ACK and start a T2-shutdown timer of its own,
 * entering the SHUTDOWN-ACK-SENT state. If the timer expires, the
 * endpoint must re-send the SHUTDOWN ACK.
 *
 * The return value is the disposition.
 */
enum sctp_disposition sctp_sf_do_9_2_shutdown_ack(
					struct net *net,
					const struct sctp_endpoint *ep,
					const struct sctp_association *asoc,
					const union sctp_subtype type,
					void *arg,
					struct sctp_cmd_seq *commands)
{
	struct sctp_chunk *chunk = arg;
	struct sctp_chunk *reply;

	/* There are 2 ways of getting here:
	 *    1) called in response to a SHUTDOWN chunk
	 *    2) called when SCTP_EVENT_NO_PENDING_TSN event is issued.
	 *
	 * For the case (2), the arg parameter is set to NULL.  We need
	 * to check that we have a chunk before accessing it's fields.
	 */
	if (chunk) {
		if (!sctp_vtag_verify(chunk, asoc))
			return sctp_sf_pdiscard(net, ep, asoc, type, arg,
						commands);

		/* Make sure that the SHUTDOWN chunk has a valid length. */
		if (!sctp_chunk_length_valid(
				chunk, sizeof(struct sctp_shutdown_chunk)))
			return sctp_sf_violation_chunklen(net, ep, asoc, type,
							  arg, commands);
	}

	/* If it has no more outstanding DATA chunks, the SHUTDOWN receiver
	 * shall send a SHUTDOWN ACK ...
	 */
	reply = sctp_make_shutdown_ack(asoc, chunk);
	if (!reply)
		goto nomem;

	/* Set the transport for the SHUTDOWN ACK chunk and the timeout for
	 * the T2-shutdown timer.
	 */
	sctp_add_cmd_sf(commands, SCTP_CMD_SETUP_T2, SCTP_CHUNK(reply));

	/* and start/restart a T2-shutdown timer of its own, */
	sctp_add_cmd_sf(commands, SCTP_CMD_TIMER_RESTART,
			SCTP_TO(SCTP_EVENT_TIMEOUT_T2_SHUTDOWN));

	if (asoc->timeouts[SCTP_EVENT_TIMEOUT_AUTOCLOSE])
		sctp_add_cmd_sf(commands, SCTP_CMD_TIMER_STOP,
				SCTP_TO(SCTP_EVENT_TIMEOUT_AUTOCLOSE));

	/* Enter the SHUTDOWN-ACK-SENT state.  */
	sctp_add_cmd_sf(commands, SCTP_CMD_NEW_STATE,
			SCTP_STATE(SCTP_STATE_SHUTDOWN_ACK_SENT));

	/* sctp-implguide 2.10 Issues with Heartbeating and failover
	 *
	 * HEARTBEAT ... is discontinued after sending either SHUTDOWN
	 * or SHUTDOWN-ACK.
	 */
	sctp_add_cmd_sf(commands, SCTP_CMD_HB_TIMERS_STOP, SCTP_NULL());

	sctp_add_cmd_sf(commands, SCTP_CMD_REPLY, SCTP_CHUNK(reply));

	return SCTP_DISPOSITION_CONSUME;

nomem:
	return SCTP_DISPOSITION_NOMEM;
}

/*
 * Ignore the event defined as other
 *
 * The return value is the disposition of the event.
 */
enum sctp_disposition sctp_sf_ignore_other(struct net *net,
					   const struct sctp_endpoint *ep,
					   const struct sctp_association *asoc,
					   const union sctp_subtype type,
					   void *arg,
					   struct sctp_cmd_seq *commands)
{
	pr_debug("%s: the event other type:%d is ignored\n",
		 __func__, type.other);

	return SCTP_DISPOSITION_DISCARD;
}

/************************************************************
 * These are the state functions for handling timeout events.
 ************************************************************/

/*
 * RTX Timeout
 *
 * Section: 6.3.3 Handle T3-rtx Expiration
 *
 * Whenever the retransmission timer T3-rtx expires for a destination
 * address, do the following:
 * [See below]
 *
 * The return value is the disposition of the chunk.
 */
enum sctp_disposition sctp_sf_do_6_3_3_rtx(struct net *net,
					   const struct sctp_endpoint *ep,
					   const struct sctp_association *asoc,
					   const union sctp_subtype type,
					   void *arg,
					   struct sctp_cmd_seq *commands)
{
	struct sctp_transport *transport = arg;

	SCTP_INC_STATS(net, SCTP_MIB_T3_RTX_EXPIREDS);

	if (asoc->overall_error_count >= asoc->max_retrans) {
		if (asoc->peer.zero_window_announced &&
		    asoc->state == SCTP_STATE_SHUTDOWN_PENDING) {
			/*
			 * We are here likely because the receiver had its rwnd
			 * closed for a while and we have not been able to
			 * transmit the locally queued data within the maximum
			 * retransmission attempts limit.  Start the T5
			 * shutdown guard timer to give the receiver one last
			 * chance and some additional time to recover before
			 * aborting.
			 */
			sctp_add_cmd_sf(commands, SCTP_CMD_TIMER_START_ONCE,
				SCTP_TO(SCTP_EVENT_TIMEOUT_T5_SHUTDOWN_GUARD));
		} else {
			sctp_add_cmd_sf(commands, SCTP_CMD_SET_SK_ERR,
					SCTP_ERROR(ETIMEDOUT));
			/* CMD_ASSOC_FAILED calls CMD_DELETE_TCB. */
			sctp_add_cmd_sf(commands, SCTP_CMD_ASSOC_FAILED,
					SCTP_PERR(SCTP_ERROR_NO_ERROR));
			SCTP_INC_STATS(net, SCTP_MIB_ABORTEDS);
			SCTP_DEC_STATS(net, SCTP_MIB_CURRESTAB);
			return SCTP_DISPOSITION_DELETE_TCB;
		}
	}

	/* E1) For the destination address for which the timer
	 * expires, adjust its ssthresh with rules defined in Section
	 * 7.2.3 and set the cwnd <- MTU.
	 */

	/* E2) For the destination address for which the timer
	 * expires, set RTO <- RTO * 2 ("back off the timer").  The
	 * maximum value discussed in rule C7 above (RTO.max) may be
	 * used to provide an upper bound to this doubling operation.
	 */

	/* E3) Determine how many of the earliest (i.e., lowest TSN)
	 * outstanding DATA chunks for the address for which the
	 * T3-rtx has expired will fit into a single packet, subject
	 * to the MTU constraint for the path corresponding to the
	 * destination transport address to which the retransmission
	 * is being sent (this may be different from the address for
	 * which the timer expires [see Section 6.4]).  Call this
	 * value K. Bundle and retransmit those K DATA chunks in a
	 * single packet to the destination endpoint.
	 *
	 * Note: Any DATA chunks that were sent to the address for
	 * which the T3-rtx timer expired but did not fit in one MTU
	 * (rule E3 above), should be marked for retransmission and
	 * sent as soon as cwnd allows (normally when a SACK arrives).
	 */

	/* Do some failure management (Section 8.2). */
	sctp_add_cmd_sf(commands, SCTP_CMD_STRIKE, SCTP_TRANSPORT(transport));

	/* NB: Rules E4 and F1 are implicit in R1.  */
	sctp_add_cmd_sf(commands, SCTP_CMD_RETRAN, SCTP_TRANSPORT(transport));

	return SCTP_DISPOSITION_CONSUME;
}

/*
 * Generate delayed SACK on timeout
 *
 * Section: 6.2  Acknowledgement on Reception of DATA Chunks
 *
 * The guidelines on delayed acknowledgement algorithm specified in
 * Section 4.2 of [RFC2581] SHOULD be followed.  Specifically, an
 * acknowledgement SHOULD be generated for at least every second packet
 * (not every second DATA chunk) received, and SHOULD be generated
 * within 200 ms of the arrival of any unacknowledged DATA chunk.  In
 * some situations it may be beneficial for an SCTP transmitter to be
 * more conservative than the algorithms detailed in this document
 * allow. However, an SCTP transmitter MUST NOT be more aggressive than
 * the following algorithms allow.
 */
enum sctp_disposition sctp_sf_do_6_2_sack(struct net *net,
					  const struct sctp_endpoint *ep,
					  const struct sctp_association *asoc,
					  const union sctp_subtype type,
					  void *arg,
					  struct sctp_cmd_seq *commands)
{
	SCTP_INC_STATS(net, SCTP_MIB_DELAY_SACK_EXPIREDS);
	sctp_add_cmd_sf(commands, SCTP_CMD_GEN_SACK, SCTP_FORCE());
	return SCTP_DISPOSITION_CONSUME;
}

/*
 * sctp_sf_t1_init_timer_expire
 *
 * Section: 4 Note: 2
 * Verification Tag:
 * Inputs
 * (endpoint, asoc)
 *
 *  RFC 2960 Section 4 Notes
 *  2) If the T1-init timer expires, the endpoint MUST retransmit INIT
 *     and re-start the T1-init timer without changing state.  This MUST
 *     be repeated up to 'Max.Init.Retransmits' times.  After that, the
 *     endpoint MUST abort the initialization process and report the
 *     error to SCTP user.
 *
 * Outputs
 * (timers, events)
 *
 */
enum sctp_disposition sctp_sf_t1_init_timer_expire(
					struct net *net,
					const struct sctp_endpoint *ep,
					const struct sctp_association *asoc,
					const union sctp_subtype type,
					void *arg,
					struct sctp_cmd_seq *commands)
{
	int attempts = asoc->init_err_counter + 1;
	struct sctp_chunk *repl = NULL;
	struct sctp_bind_addr *bp;

	pr_debug("%s: timer T1 expired (INIT)\n", __func__);

	SCTP_INC_STATS(net, SCTP_MIB_T1_INIT_EXPIREDS);

	if (attempts <= asoc->max_init_attempts) {
		bp = (struct sctp_bind_addr *) &asoc->base.bind_addr;
		repl = sctp_make_init(asoc, bp, GFP_ATOMIC, 0);
		if (!repl)
			return SCTP_DISPOSITION_NOMEM;

		/* Choose transport for INIT. */
		sctp_add_cmd_sf(commands, SCTP_CMD_INIT_CHOOSE_TRANSPORT,
				SCTP_CHUNK(repl));

		/* Issue a sideeffect to do the needed accounting. */
		sctp_add_cmd_sf(commands, SCTP_CMD_INIT_RESTART,
				SCTP_TO(SCTP_EVENT_TIMEOUT_T1_INIT));

		sctp_add_cmd_sf(commands, SCTP_CMD_REPLY, SCTP_CHUNK(repl));
	} else {
		pr_debug("%s: giving up on INIT, attempts:%d "
			 "max_init_attempts:%d\n", __func__, attempts,
			 asoc->max_init_attempts);

		sctp_add_cmd_sf(commands, SCTP_CMD_SET_SK_ERR,
				SCTP_ERROR(ETIMEDOUT));
		sctp_add_cmd_sf(commands, SCTP_CMD_INIT_FAILED,
				SCTP_PERR(SCTP_ERROR_NO_ERROR));
		return SCTP_DISPOSITION_DELETE_TCB;
	}

	return SCTP_DISPOSITION_CONSUME;
}

/*
 * sctp_sf_t1_cookie_timer_expire
 *
 * Section: 4 Note: 2
 * Verification Tag:
 * Inputs
 * (endpoint, asoc)
 *
 *  RFC 2960 Section 4 Notes
 *  3) If the T1-cookie timer expires, the endpoint MUST retransmit
 *     COOKIE ECHO and re-start the T1-cookie timer without changing
 *     state.  This MUST be repeated up to 'Max.Init.Retransmits' times.
 *     After that, the endpoint MUST abort the initialization process and
 *     report the error to SCTP user.
 *
 * Outputs
 * (timers, events)
 *
 */
enum sctp_disposition sctp_sf_t1_cookie_timer_expire(
					struct net *net,
					const struct sctp_endpoint *ep,
					const struct sctp_association *asoc,
					const union sctp_subtype type,
					void *arg,
					struct sctp_cmd_seq *commands)
{
	int attempts = asoc->init_err_counter + 1;
	struct sctp_chunk *repl = NULL;

	pr_debug("%s: timer T1 expired (COOKIE-ECHO)\n", __func__);

	SCTP_INC_STATS(net, SCTP_MIB_T1_COOKIE_EXPIREDS);

	if (attempts <= asoc->max_init_attempts) {
		repl = sctp_make_cookie_echo(asoc, NULL);
		if (!repl)
			return SCTP_DISPOSITION_NOMEM;

		sctp_add_cmd_sf(commands, SCTP_CMD_INIT_CHOOSE_TRANSPORT,
				SCTP_CHUNK(repl));
		/* Issue a sideeffect to do the needed accounting. */
		sctp_add_cmd_sf(commands, SCTP_CMD_COOKIEECHO_RESTART,
				SCTP_TO(SCTP_EVENT_TIMEOUT_T1_COOKIE));

		sctp_add_cmd_sf(commands, SCTP_CMD_REPLY, SCTP_CHUNK(repl));
	} else {
		sctp_add_cmd_sf(commands, SCTP_CMD_SET_SK_ERR,
				SCTP_ERROR(ETIMEDOUT));
		sctp_add_cmd_sf(commands, SCTP_CMD_INIT_FAILED,
				SCTP_PERR(SCTP_ERROR_NO_ERROR));
		return SCTP_DISPOSITION_DELETE_TCB;
	}

	return SCTP_DISPOSITION_CONSUME;
}

/* RFC2960 9.2 If the timer expires, the endpoint must re-send the SHUTDOWN
 * with the updated last sequential TSN received from its peer.
 *
 * An endpoint should limit the number of retransmissions of the
 * SHUTDOWN chunk to the protocol parameter 'Association.Max.Retrans'.
 * If this threshold is exceeded the endpoint should destroy the TCB and
 * MUST report the peer endpoint unreachable to the upper layer (and
 * thus the association enters the CLOSED state).  The reception of any
 * packet from its peer (i.e. as the peer sends all of its queued DATA
 * chunks) should clear the endpoint's retransmission count and restart
 * the T2-Shutdown timer,  giving its peer ample opportunity to transmit
 * all of its queued DATA chunks that have not yet been sent.
 */
enum sctp_disposition sctp_sf_t2_timer_expire(
					struct net *net,
					const struct sctp_endpoint *ep,
					const struct sctp_association *asoc,
					const union sctp_subtype type,
					void *arg,
					struct sctp_cmd_seq *commands)
{
	struct sctp_chunk *reply = NULL;

	pr_debug("%s: timer T2 expired\n", __func__);

	SCTP_INC_STATS(net, SCTP_MIB_T2_SHUTDOWN_EXPIREDS);

	((struct sctp_association *)asoc)->shutdown_retries++;

	if (asoc->overall_error_count >= asoc->max_retrans) {
		sctp_add_cmd_sf(commands, SCTP_CMD_SET_SK_ERR,
				SCTP_ERROR(ETIMEDOUT));
		/* Note:  CMD_ASSOC_FAILED calls CMD_DELETE_TCB. */
		sctp_add_cmd_sf(commands, SCTP_CMD_ASSOC_FAILED,
				SCTP_PERR(SCTP_ERROR_NO_ERROR));
		SCTP_INC_STATS(net, SCTP_MIB_ABORTEDS);
		SCTP_DEC_STATS(net, SCTP_MIB_CURRESTAB);
		return SCTP_DISPOSITION_DELETE_TCB;
	}

	switch (asoc->state) {
	case SCTP_STATE_SHUTDOWN_SENT:
		reply = sctp_make_shutdown(asoc, NULL);
		break;

	case SCTP_STATE_SHUTDOWN_ACK_SENT:
		reply = sctp_make_shutdown_ack(asoc, NULL);
		break;

	default:
		BUG();
		break;
	}

	if (!reply)
		goto nomem;

	/* Do some failure management (Section 8.2).
	 * If we remove the transport an SHUTDOWN was last sent to, don't
	 * do failure management.
	 */
	if (asoc->shutdown_last_sent_to)
		sctp_add_cmd_sf(commands, SCTP_CMD_STRIKE,
				SCTP_TRANSPORT(asoc->shutdown_last_sent_to));

	/* Set the transport for the SHUTDOWN/ACK chunk and the timeout for
	 * the T2-shutdown timer.
	 */
	sctp_add_cmd_sf(commands, SCTP_CMD_SETUP_T2, SCTP_CHUNK(reply));

	/* Restart the T2-shutdown timer.  */
	sctp_add_cmd_sf(commands, SCTP_CMD_TIMER_RESTART,
			SCTP_TO(SCTP_EVENT_TIMEOUT_T2_SHUTDOWN));
	sctp_add_cmd_sf(commands, SCTP_CMD_REPLY, SCTP_CHUNK(reply));
	return SCTP_DISPOSITION_CONSUME;

nomem:
	return SCTP_DISPOSITION_NOMEM;
}

/*
 * ADDIP Section 4.1 ASCONF CHunk Procedures
 * If the T4 RTO timer expires the endpoint should do B1 to B5
 */
enum sctp_disposition sctp_sf_t4_timer_expire(
					struct net *net,
					const struct sctp_endpoint *ep,
					const struct sctp_association *asoc,
					const union sctp_subtype type,
					void *arg,
					struct sctp_cmd_seq *commands)
{
	struct sctp_chunk *chunk = asoc->addip_last_asconf;
	struct sctp_transport *transport = chunk->transport;

	SCTP_INC_STATS(net, SCTP_MIB_T4_RTO_EXPIREDS);

	/* ADDIP 4.1 B1) Increment the error counters and perform path failure
	 * detection on the appropriate destination address as defined in
	 * RFC2960 [5] section 8.1 and 8.2.
	 */
	if (transport)
		sctp_add_cmd_sf(commands, SCTP_CMD_STRIKE,
				SCTP_TRANSPORT(transport));

	/* Reconfig T4 timer and transport. */
	sctp_add_cmd_sf(commands, SCTP_CMD_SETUP_T4, SCTP_CHUNK(chunk));

	/* ADDIP 4.1 B2) Increment the association error counters and perform
	 * endpoint failure detection on the association as defined in
	 * RFC2960 [5] section 8.1 and 8.2.
	 * association error counter is incremented in SCTP_CMD_STRIKE.
	 */
	if (asoc->overall_error_count >= asoc->max_retrans) {
		sctp_add_cmd_sf(commands, SCTP_CMD_TIMER_STOP,
				SCTP_TO(SCTP_EVENT_TIMEOUT_T4_RTO));
		sctp_add_cmd_sf(commands, SCTP_CMD_SET_SK_ERR,
				SCTP_ERROR(ETIMEDOUT));
		sctp_add_cmd_sf(commands, SCTP_CMD_ASSOC_FAILED,
				SCTP_PERR(SCTP_ERROR_NO_ERROR));
		SCTP_INC_STATS(net, SCTP_MIB_ABORTEDS);
		SCTP_DEC_STATS(net, SCTP_MIB_CURRESTAB);
		return SCTP_DISPOSITION_ABORT;
	}

	/* ADDIP 4.1 B3) Back-off the destination address RTO value to which
	 * the ASCONF chunk was sent by doubling the RTO timer value.
	 * This is done in SCTP_CMD_STRIKE.
	 */

	/* ADDIP 4.1 B4) Re-transmit the ASCONF Chunk last sent and if possible
	 * choose an alternate destination address (please refer to RFC2960
	 * [5] section 6.4.1). An endpoint MUST NOT add new parameters to this
	 * chunk, it MUST be the same (including its serial number) as the last
	 * ASCONF sent.
	 */
	sctp_chunk_hold(asoc->addip_last_asconf);
	sctp_add_cmd_sf(commands, SCTP_CMD_REPLY,
			SCTP_CHUNK(asoc->addip_last_asconf));

	/* ADDIP 4.1 B5) Restart the T-4 RTO timer. Note that if a different
	 * destination is selected, then the RTO used will be that of the new
	 * destination address.
	 */
	sctp_add_cmd_sf(commands, SCTP_CMD_TIMER_RESTART,
			SCTP_TO(SCTP_EVENT_TIMEOUT_T4_RTO));

	return SCTP_DISPOSITION_CONSUME;
}

/* sctpimpguide-05 Section 2.12.2
 * The sender of the SHUTDOWN MAY also start an overall guard timer
 * 'T5-shutdown-guard' to bound the overall time for shutdown sequence.
 * At the expiration of this timer the sender SHOULD abort the association
 * by sending an ABORT chunk.
 */
enum sctp_disposition sctp_sf_t5_timer_expire(
					struct net *net,
					const struct sctp_endpoint *ep,
					const struct sctp_association *asoc,
					const union sctp_subtype type,
					void *arg,
					struct sctp_cmd_seq *commands)
{
	struct sctp_chunk *reply = NULL;

	pr_debug("%s: timer T5 expired\n", __func__);

	SCTP_INC_STATS(net, SCTP_MIB_T5_SHUTDOWN_GUARD_EXPIREDS);

	reply = sctp_make_abort(asoc, NULL, 0);
	if (!reply)
		goto nomem;

	sctp_add_cmd_sf(commands, SCTP_CMD_REPLY, SCTP_CHUNK(reply));
	sctp_add_cmd_sf(commands, SCTP_CMD_SET_SK_ERR,
			SCTP_ERROR(ETIMEDOUT));
	sctp_add_cmd_sf(commands, SCTP_CMD_ASSOC_FAILED,
			SCTP_PERR(SCTP_ERROR_NO_ERROR));

	SCTP_INC_STATS(net, SCTP_MIB_ABORTEDS);
	SCTP_DEC_STATS(net, SCTP_MIB_CURRESTAB);

	return SCTP_DISPOSITION_DELETE_TCB;
nomem:
	return SCTP_DISPOSITION_NOMEM;
}

/* Handle expiration of AUTOCLOSE timer.  When the autoclose timer expires,
 * the association is automatically closed by starting the shutdown process.
 * The work that needs to be done is same as when SHUTDOWN is initiated by
 * the user.  So this routine looks same as sctp_sf_do_9_2_prm_shutdown().
 */
enum sctp_disposition sctp_sf_autoclose_timer_expire(
					struct net *net,
					const struct sctp_endpoint *ep,
					const struct sctp_association *asoc,
					const union sctp_subtype type,
					void *arg,
					struct sctp_cmd_seq *commands)
{
	enum sctp_disposition disposition;

	SCTP_INC_STATS(net, SCTP_MIB_AUTOCLOSE_EXPIREDS);

	/* From 9.2 Shutdown of an Association
	 * Upon receipt of the SHUTDOWN primitive from its upper
	 * layer, the endpoint enters SHUTDOWN-PENDING state and
	 * remains there until all outstanding data has been
	 * acknowledged by its peer. The endpoint accepts no new data
	 * from its upper layer, but retransmits data to the far end
	 * if necessary to fill gaps.
	 */
	sctp_add_cmd_sf(commands, SCTP_CMD_NEW_STATE,
			SCTP_STATE(SCTP_STATE_SHUTDOWN_PENDING));

	disposition = SCTP_DISPOSITION_CONSUME;
	if (sctp_outq_is_empty(&asoc->outqueue)) {
		disposition = sctp_sf_do_9_2_start_shutdown(net, ep, asoc, type,
							    NULL, commands);
	}

	return disposition;
}

/*****************************************************************************
 * These are sa state functions which could apply to all types of events.
 ****************************************************************************/

/*
 * This table entry is not implemented.
 *
 * Inputs
 * (endpoint, asoc, chunk)
 *
 * The return value is the disposition of the chunk.
 */
enum sctp_disposition sctp_sf_not_impl(struct net *net,
				       const struct sctp_endpoint *ep,
				       const struct sctp_association *asoc,
				       const union sctp_subtype type,
				       void *arg, struct sctp_cmd_seq *commands)
{
	return SCTP_DISPOSITION_NOT_IMPL;
}

/*
 * This table entry represents a bug.
 *
 * Inputs
 * (endpoint, asoc, chunk)
 *
 * The return value is the disposition of the chunk.
 */
enum sctp_disposition sctp_sf_bug(struct net *net,
				  const struct sctp_endpoint *ep,
				  const struct sctp_association *asoc,
				  const union sctp_subtype type,
				  void *arg, struct sctp_cmd_seq *commands)
{
	return SCTP_DISPOSITION_BUG;
}

/*
 * This table entry represents the firing of a timer in the wrong state.
 * Since timer deletion cannot be guaranteed a timer 'may' end up firing
 * when the association is in the wrong state.   This event should
 * be ignored, so as to prevent any rearming of the timer.
 *
 * Inputs
 * (endpoint, asoc, chunk)
 *
 * The return value is the disposition of the chunk.
 */
enum sctp_disposition sctp_sf_timer_ignore(struct net *net,
					   const struct sctp_endpoint *ep,
					   const struct sctp_association *asoc,
					   const union sctp_subtype type,
					   void *arg,
					   struct sctp_cmd_seq *commands)
{
	pr_debug("%s: timer %d ignored\n", __func__, type.chunk);

	return SCTP_DISPOSITION_CONSUME;
}

/********************************************************************
 * 2nd Level Abstractions
 ********************************************************************/

/* Pull the SACK chunk based on the SACK header. */
static struct sctp_sackhdr *sctp_sm_pull_sack(struct sctp_chunk *chunk)
{
	struct sctp_sackhdr *sack;
	__u16 num_dup_tsns;
	unsigned int len;
	__u16 num_blocks;

	/* Protect ourselves from reading too far into
	 * the skb from a bogus sender.
	 */
	sack = (struct sctp_sackhdr *) chunk->skb->data;

	num_blocks = ntohs(sack->num_gap_ack_blocks);
	num_dup_tsns = ntohs(sack->num_dup_tsns);
	len = sizeof(struct sctp_sackhdr);
	len += (num_blocks + num_dup_tsns) * sizeof(__u32);
	if (len > chunk->skb->len)
		return NULL;

	skb_pull(chunk->skb, len);

	return sack;
}

/* Create an ABORT packet to be sent as a response, with the specified
 * error causes.
 */
static struct sctp_packet *sctp_abort_pkt_new(
					struct net *net,
					const struct sctp_endpoint *ep,
					const struct sctp_association *asoc,
					struct sctp_chunk *chunk,
					const void *payload, size_t paylen)
{
	struct sctp_packet *packet;
	struct sctp_chunk *abort;

	packet = sctp_ootb_pkt_new(net, asoc, chunk);

	if (packet) {
		/* Make an ABORT.
		 * The T bit will be set if the asoc is NULL.
		 */
		abort = sctp_make_abort(asoc, chunk, paylen);
		if (!abort) {
			sctp_ootb_pkt_free(packet);
			return NULL;
		}

		/* Reflect vtag if T-Bit is set */
		if (sctp_test_T_bit(abort))
			packet->vtag = ntohl(chunk->sctp_hdr->vtag);

		/* Add specified error causes, i.e., payload, to the
		 * end of the chunk.
		 */
		sctp_addto_chunk(abort, paylen, payload);

		/* Set the skb to the belonging sock for accounting.  */
		abort->skb->sk = ep->base.sk;

		sctp_packet_append_chunk(packet, abort);

	}

	return packet;
}

/* Allocate a packet for responding in the OOTB conditions.  */
static struct sctp_packet *sctp_ootb_pkt_new(
					struct net *net,
					const struct sctp_association *asoc,
					const struct sctp_chunk *chunk)
{
	struct sctp_transport *transport;
	struct sctp_packet *packet;
	__u16 sport, dport;
	__u32 vtag;

	/* Get the source and destination port from the inbound packet.  */
	sport = ntohs(chunk->sctp_hdr->dest);
	dport = ntohs(chunk->sctp_hdr->source);

	/* The V-tag is going to be the same as the inbound packet if no
	 * association exists, otherwise, use the peer's vtag.
	 */
	if (asoc) {
		/* Special case the INIT-ACK as there is no peer's vtag
		 * yet.
		 */
		switch (chunk->chunk_hdr->type) {
		case SCTP_CID_INIT_ACK:
		{
			struct sctp_initack_chunk *initack;

			initack = (struct sctp_initack_chunk *)chunk->chunk_hdr;
			vtag = ntohl(initack->init_hdr.init_tag);
			break;
		}
		default:
			vtag = asoc->peer.i.init_tag;
			break;
		}
	} else {
		/* Special case the INIT and stale COOKIE_ECHO as there is no
		 * vtag yet.
		 */
		switch (chunk->chunk_hdr->type) {
		case SCTP_CID_INIT:
		{
			struct sctp_init_chunk *init;

			init = (struct sctp_init_chunk *)chunk->chunk_hdr;
			vtag = ntohl(init->init_hdr.init_tag);
			break;
		}
		default:
			vtag = ntohl(chunk->sctp_hdr->vtag);
			break;
		}
	}

	/* Make a transport for the bucket, Eliza... */
	transport = sctp_transport_new(net, sctp_source(chunk), GFP_ATOMIC);
	if (!transport)
		goto nomem;

	transport->encap_port = SCTP_INPUT_CB(chunk->skb)->encap_port;

	/* Cache a route for the transport with the chunk's destination as
	 * the source address.
	 */
	sctp_transport_route(transport, (union sctp_addr *)&chunk->dest,
			     sctp_sk(net->sctp.ctl_sock));

	packet = &transport->packet;
	sctp_packet_init(packet, transport, sport, dport);
	sctp_packet_config(packet, vtag, 0);

	return packet;

nomem:
	return NULL;
}

/* Free the packet allocated earlier for responding in the OOTB condition.  */
void sctp_ootb_pkt_free(struct sctp_packet *packet)
{
	sctp_transport_free(packet->transport);
}

/* Send a stale cookie error when a invalid COOKIE ECHO chunk is found  */
static void sctp_send_stale_cookie_err(struct net *net,
				       const struct sctp_endpoint *ep,
				       const struct sctp_association *asoc,
				       const struct sctp_chunk *chunk,
				       struct sctp_cmd_seq *commands,
				       struct sctp_chunk *err_chunk)
{
	struct sctp_packet *packet;

	if (err_chunk) {
		packet = sctp_ootb_pkt_new(net, asoc, chunk);
		if (packet) {
			struct sctp_signed_cookie *cookie;

			/* Override the OOTB vtag from the cookie. */
			cookie = chunk->subh.cookie_hdr;
			packet->vtag = cookie->c.peer_vtag;

			/* Set the skb to the belonging sock for accounting. */
			err_chunk->skb->sk = ep->base.sk;
			sctp_packet_append_chunk(packet, err_chunk);
			sctp_add_cmd_sf(commands, SCTP_CMD_SEND_PKT,
					SCTP_PACKET(packet));
			SCTP_INC_STATS(net, SCTP_MIB_OUTCTRLCHUNKS);
		} else
			sctp_chunk_free (err_chunk);
	}
}


/* Process a data chunk */
static int sctp_eat_data(const struct sctp_association *asoc,
			 struct sctp_chunk *chunk,
			 struct sctp_cmd_seq *commands)
{
	struct sctp_tsnmap *map = (struct sctp_tsnmap *)&asoc->peer.tsn_map;
	struct sock *sk = asoc->base.sk;
	struct net *net = sock_net(sk);
	struct sctp_datahdr *data_hdr;
	struct sctp_chunk *err;
	enum sctp_verb deliver;
	size_t datalen;
	__u32 tsn;
	int tmp;

	data_hdr = (struct sctp_datahdr *)chunk->skb->data;
	chunk->subh.data_hdr = data_hdr;
	skb_pull(chunk->skb, sctp_datahdr_len(&asoc->stream));

	tsn = ntohl(data_hdr->tsn);
	pr_debug("%s: TSN 0x%x\n", __func__, tsn);

	/* ASSERT:  Now skb->data is really the user data.  */

	/* Process ECN based congestion.
	 *
	 * Since the chunk structure is reused for all chunks within
	 * a packet, we use ecn_ce_done to track if we've already
	 * done CE processing for this packet.
	 *
	 * We need to do ECN processing even if we plan to discard the
	 * chunk later.
	 */

	if (asoc->peer.ecn_capable && !chunk->ecn_ce_done) {
		struct sctp_af *af = SCTP_INPUT_CB(chunk->skb)->af;
		chunk->ecn_ce_done = 1;

		if (af->is_ce(sctp_gso_headskb(chunk->skb))) {
			/* Do real work as sideffect. */
			sctp_add_cmd_sf(commands, SCTP_CMD_ECN_CE,
					SCTP_U32(tsn));
		}
	}

	tmp = sctp_tsnmap_check(&asoc->peer.tsn_map, tsn);
	if (tmp < 0) {
		/* The TSN is too high--silently discard the chunk and
		 * count on it getting retransmitted later.
		 */
		if (chunk->asoc)
			chunk->asoc->stats.outofseqtsns++;
		return SCTP_IERROR_HIGH_TSN;
	} else if (tmp > 0) {
		/* This is a duplicate.  Record it.  */
		sctp_add_cmd_sf(commands, SCTP_CMD_REPORT_DUP, SCTP_U32(tsn));
		return SCTP_IERROR_DUP_TSN;
	}

	/* This is a new TSN.  */

	/* Discard if there is no room in the receive window.
	 * Actually, allow a little bit of overflow (up to a MTU).
	 */
	datalen = ntohs(chunk->chunk_hdr->length);
	datalen -= sctp_datachk_len(&asoc->stream);

	deliver = SCTP_CMD_CHUNK_ULP;

	/* Think about partial delivery. */
	if ((datalen >= asoc->rwnd) && (!asoc->ulpq.pd_mode)) {

		/* Even if we don't accept this chunk there is
		 * memory pressure.
		 */
		sctp_add_cmd_sf(commands, SCTP_CMD_PART_DELIVER, SCTP_NULL());
	}

	/* Spill over rwnd a little bit.  Note: While allowed, this spill over
	 * seems a bit troublesome in that frag_point varies based on
	 * PMTU.  In cases, such as loopback, this might be a rather
	 * large spill over.
	 */
	if ((!chunk->data_accepted) && (!asoc->rwnd || asoc->rwnd_over ||
	    (datalen > asoc->rwnd + asoc->frag_point))) {

		/* If this is the next TSN, consider reneging to make
		 * room.   Note: Playing nice with a confused sender.  A
		 * malicious sender can still eat up all our buffer
		 * space and in the future we may want to detect and
		 * do more drastic reneging.
		 */
		if (sctp_tsnmap_has_gap(map) &&
		    (sctp_tsnmap_get_ctsn(map) + 1) == tsn) {
			pr_debug("%s: reneging for tsn:%u\n", __func__, tsn);
			deliver = SCTP_CMD_RENEGE;
		} else {
			pr_debug("%s: discard tsn:%u len:%zu, rwnd:%d\n",
				 __func__, tsn, datalen, asoc->rwnd);

			return SCTP_IERROR_IGNORE_TSN;
		}
	}

	/*
	 * Also try to renege to limit our memory usage in the event that
	 * we are under memory pressure
	 * If we can't renege, don't worry about it, the sk_rmem_schedule
	 * in sctp_ulpevent_make_rcvmsg will drop the frame if we grow our
	 * memory usage too much
	 */
	if (sk_under_memory_pressure(sk)) {
		if (sctp_tsnmap_has_gap(map) &&
		    (sctp_tsnmap_get_ctsn(map) + 1) == tsn) {
			pr_debug("%s: under pressure, reneging for tsn:%u\n",
				 __func__, tsn);
			deliver = SCTP_CMD_RENEGE;
		} else {
			sk_mem_reclaim(sk);
		}
	}

	/*
	 * Section 3.3.10.9 No User Data (9)
	 *
	 * Cause of error
	 * ---------------
	 * No User Data:  This error cause is returned to the originator of a
	 * DATA chunk if a received DATA chunk has no user data.
	 */
	if (unlikely(0 == datalen)) {
		err = sctp_make_abort_no_data(asoc, chunk, tsn);
		if (err) {
			sctp_add_cmd_sf(commands, SCTP_CMD_REPLY,
					SCTP_CHUNK(err));
		}
		/* We are going to ABORT, so we might as well stop
		 * processing the rest of the chunks in the packet.
		 */
		sctp_add_cmd_sf(commands, SCTP_CMD_DISCARD_PACKET, SCTP_NULL());
		sctp_add_cmd_sf(commands, SCTP_CMD_SET_SK_ERR,
				SCTP_ERROR(ECONNABORTED));
		sctp_add_cmd_sf(commands, SCTP_CMD_ASSOC_FAILED,
				SCTP_PERR(SCTP_ERROR_NO_DATA));
		SCTP_INC_STATS(net, SCTP_MIB_ABORTEDS);
		SCTP_DEC_STATS(net, SCTP_MIB_CURRESTAB);
		return SCTP_IERROR_NO_DATA;
	}

	chunk->data_accepted = 1;

	/* Note: Some chunks may get overcounted (if we drop) or overcounted
	 * if we renege and the chunk arrives again.
	 */
	if (chunk->chunk_hdr->flags & SCTP_DATA_UNORDERED) {
		SCTP_INC_STATS(net, SCTP_MIB_INUNORDERCHUNKS);
		if (chunk->asoc)
			chunk->asoc->stats.iuodchunks++;
	} else {
		SCTP_INC_STATS(net, SCTP_MIB_INORDERCHUNKS);
		if (chunk->asoc)
			chunk->asoc->stats.iodchunks++;
	}

	/* RFC 2960 6.5 Stream Identifier and Stream Sequence Number
	 *
	 * If an endpoint receive a DATA chunk with an invalid stream
	 * identifier, it shall acknowledge the reception of the DATA chunk
	 * following the normal procedure, immediately send an ERROR chunk
	 * with cause set to "Invalid Stream Identifier" (See Section 3.3.10)
	 * and discard the DATA chunk.
	 */
	if (ntohs(data_hdr->stream) >= asoc->stream.incnt) {
		/* Mark tsn as received even though we drop it */
		sctp_add_cmd_sf(commands, SCTP_CMD_REPORT_TSN, SCTP_U32(tsn));

		err = sctp_make_op_error(asoc, chunk, SCTP_ERROR_INV_STRM,
					 &data_hdr->stream,
					 sizeof(data_hdr->stream),
					 sizeof(u16));
		if (err)
			sctp_add_cmd_sf(commands, SCTP_CMD_REPLY,
					SCTP_CHUNK(err));
		return SCTP_IERROR_BAD_STREAM;
	}

	/* Check to see if the SSN is possible for this TSN.
	 * The biggest gap we can record is 4K wide.  Since SSNs wrap
	 * at an unsigned short, there is no way that an SSN can
	 * wrap and for a valid TSN.  We can simply check if the current
	 * SSN is smaller then the next expected one.  If it is, it wrapped
	 * and is invalid.
	 */
	if (!asoc->stream.si->validate_data(chunk))
		return SCTP_IERROR_PROTO_VIOLATION;

	/* Send the data up to the user.  Note:  Schedule  the
	 * SCTP_CMD_CHUNK_ULP cmd before the SCTP_CMD_GEN_SACK, as the SACK
	 * chunk needs the updated rwnd.
	 */
	sctp_add_cmd_sf(commands, deliver, SCTP_CHUNK(chunk));

	return SCTP_IERROR_NO_ERROR;
}<|MERGE_RESOLUTION|>--- conflicted
+++ resolved
@@ -1877,26 +1877,8 @@
 	sctp_add_cmd_sf(commands, SCTP_CMD_PURGE_ASCONF_QUEUE, SCTP_NULL());
 
 	/* Update the content of current association. */
-<<<<<<< HEAD
-	if (sctp_assoc_update((struct sctp_association *)asoc, new_asoc)) {
-		struct sctp_chunk *abort;
-
-		abort = sctp_make_abort(asoc, NULL, sizeof(struct sctp_errhdr));
-		if (abort) {
-			sctp_init_cause(abort, SCTP_ERROR_RSRC_LOW, 0);
-			sctp_add_cmd_sf(commands, SCTP_CMD_REPLY, SCTP_CHUNK(abort));
-		}
-		sctp_add_cmd_sf(commands, SCTP_CMD_SET_SK_ERR, SCTP_ERROR(ECONNABORTED));
-		sctp_add_cmd_sf(commands, SCTP_CMD_ASSOC_FAILED,
-				SCTP_PERR(SCTP_ERROR_RSRC_LOW));
-		SCTP_INC_STATS(net, SCTP_MIB_ABORTEDS);
-		SCTP_DEC_STATS(net, SCTP_MIB_CURRESTAB);
-		goto nomem;
-	}
-=======
 	if (sctp_sf_do_assoc_update((struct sctp_association *)asoc, new_asoc, commands))
 		goto nomem;
->>>>>>> c2f789ef
 
 	repl = sctp_make_cookie_ack(asoc, chunk);
 	if (!repl)
