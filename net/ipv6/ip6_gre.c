--- conflicted
+++ resolved
@@ -740,10 +740,6 @@
 	if (tunnel->parms.collect_md) {
 		struct ip_tunnel_info *tun_info;
 		const struct ip_tunnel_key *key;
-<<<<<<< HEAD
-		__be16 flags;
-=======
->>>>>>> 5e014b6b
 		int tun_hlen;
 
 		tun_info = skb_tunnel_info_txcheck(skb);
@@ -779,14 +775,7 @@
 
 		flags = tunnel->parms.o_flags;
 
-<<<<<<< HEAD
-		if (skb_cow_head(skb, dev->needed_headroom ?: tunnel->hlen))
-			return -ENOMEM;
-
-		gre_build_header(skb, tunnel->tun_hlen, tunnel->parms.o_flags,
-=======
 		gre_build_header(skb, tunnel->tun_hlen, flags,
->>>>>>> 5e014b6b
 				 protocol, tunnel->parms.o_key,
 				 (flags & TUNNEL_SEQ) ? htonl(atomic_fetch_inc(&tunnel->o_seqno))
 						      : 0);
