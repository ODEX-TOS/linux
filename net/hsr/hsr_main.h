--- conflicted
+++ resolved
@@ -192,11 +192,7 @@
 	struct rcu_head		rcu_head;
 	struct list_head	ports;
 	struct list_head	node_db;	/* Known HSR nodes */
-<<<<<<< HEAD
-	struct list_head	self_node_db;	/* MACs of slaves */
-=======
 	struct hsr_self_node	__rcu *self_node;	/* MACs of slaves */
->>>>>>> 2a175ffe
 	struct timer_list	announce_timer;	/* Supervision frame dispatch */
 	struct timer_list	prune_timer;
 	int announce_count;
