// SPDX-License-Identifier: GPL-2.0-only
/*
 * Copyright (c) 2007-2009 Patrick McHardy <kaber@trash.net>
 *
 * Development of this code funded by Astaro AG (http://www.astaro.com/)
 */

#include <linux/module.h>
#include <linux/init.h>
#include <linux/list.h>
#include <linux/skbuff.h>
#include <linux/netlink.h>
#include <linux/vmalloc.h>
#include <linux/rhashtable.h>
#include <linux/audit.h>
#include <linux/netfilter.h>
#include <linux/netfilter/nfnetlink.h>
#include <linux/netfilter/nf_tables.h>
#include <net/netfilter/nf_flow_table.h>
#include <net/netfilter/nf_tables_core.h>
#include <net/netfilter/nf_tables.h>
#include <net/netfilter/nf_tables_offload.h>
#include <net/net_namespace.h>
#include <net/sock.h>

#define NFT_MODULE_AUTOLOAD_LIMIT (MODULE_NAME_LEN - sizeof("nft-expr-255-"))

unsigned int nf_tables_net_id __read_mostly;

static LIST_HEAD(nf_tables_expressions);
static LIST_HEAD(nf_tables_objects);
static LIST_HEAD(nf_tables_flowtables);
static LIST_HEAD(nf_tables_destroy_list);
static DEFINE_SPINLOCK(nf_tables_destroy_list_lock);
static u64 table_handle;

enum {
	NFT_VALIDATE_SKIP	= 0,
	NFT_VALIDATE_NEED,
	NFT_VALIDATE_DO,
};

static struct rhltable nft_objname_ht;

static u32 nft_chain_hash(const void *data, u32 len, u32 seed);
static u32 nft_chain_hash_obj(const void *data, u32 len, u32 seed);
static int nft_chain_hash_cmp(struct rhashtable_compare_arg *, const void *);

static u32 nft_objname_hash(const void *data, u32 len, u32 seed);
static u32 nft_objname_hash_obj(const void *data, u32 len, u32 seed);
static int nft_objname_hash_cmp(struct rhashtable_compare_arg *, const void *);

static const struct rhashtable_params nft_chain_ht_params = {
	.head_offset		= offsetof(struct nft_chain, rhlhead),
	.key_offset		= offsetof(struct nft_chain, name),
	.hashfn			= nft_chain_hash,
	.obj_hashfn		= nft_chain_hash_obj,
	.obj_cmpfn		= nft_chain_hash_cmp,
	.automatic_shrinking	= true,
};

static const struct rhashtable_params nft_objname_ht_params = {
	.head_offset		= offsetof(struct nft_object, rhlhead),
	.key_offset		= offsetof(struct nft_object, key),
	.hashfn			= nft_objname_hash,
	.obj_hashfn		= nft_objname_hash_obj,
	.obj_cmpfn		= nft_objname_hash_cmp,
	.automatic_shrinking	= true,
};

struct nft_audit_data {
	struct nft_table *table;
	int entries;
	int op;
	struct list_head list;
};

static const u8 nft2audit_op[NFT_MSG_MAX] = { // enum nf_tables_msg_types
	[NFT_MSG_NEWTABLE]	= AUDIT_NFT_OP_TABLE_REGISTER,
	[NFT_MSG_GETTABLE]	= AUDIT_NFT_OP_INVALID,
	[NFT_MSG_DELTABLE]	= AUDIT_NFT_OP_TABLE_UNREGISTER,
	[NFT_MSG_NEWCHAIN]	= AUDIT_NFT_OP_CHAIN_REGISTER,
	[NFT_MSG_GETCHAIN]	= AUDIT_NFT_OP_INVALID,
	[NFT_MSG_DELCHAIN]	= AUDIT_NFT_OP_CHAIN_UNREGISTER,
	[NFT_MSG_NEWRULE]	= AUDIT_NFT_OP_RULE_REGISTER,
	[NFT_MSG_GETRULE]	= AUDIT_NFT_OP_INVALID,
	[NFT_MSG_DELRULE]	= AUDIT_NFT_OP_RULE_UNREGISTER,
	[NFT_MSG_NEWSET]	= AUDIT_NFT_OP_SET_REGISTER,
	[NFT_MSG_GETSET]	= AUDIT_NFT_OP_INVALID,
	[NFT_MSG_DELSET]	= AUDIT_NFT_OP_SET_UNREGISTER,
	[NFT_MSG_NEWSETELEM]	= AUDIT_NFT_OP_SETELEM_REGISTER,
	[NFT_MSG_GETSETELEM]	= AUDIT_NFT_OP_INVALID,
	[NFT_MSG_DELSETELEM]	= AUDIT_NFT_OP_SETELEM_UNREGISTER,
	[NFT_MSG_NEWGEN]	= AUDIT_NFT_OP_GEN_REGISTER,
	[NFT_MSG_GETGEN]	= AUDIT_NFT_OP_INVALID,
	[NFT_MSG_TRACE]		= AUDIT_NFT_OP_INVALID,
	[NFT_MSG_NEWOBJ]	= AUDIT_NFT_OP_OBJ_REGISTER,
	[NFT_MSG_GETOBJ]	= AUDIT_NFT_OP_INVALID,
	[NFT_MSG_DELOBJ]	= AUDIT_NFT_OP_OBJ_UNREGISTER,
	[NFT_MSG_GETOBJ_RESET]	= AUDIT_NFT_OP_OBJ_RESET,
	[NFT_MSG_NEWFLOWTABLE]	= AUDIT_NFT_OP_FLOWTABLE_REGISTER,
	[NFT_MSG_GETFLOWTABLE]	= AUDIT_NFT_OP_INVALID,
	[NFT_MSG_DELFLOWTABLE]	= AUDIT_NFT_OP_FLOWTABLE_UNREGISTER,
};

static void nft_validate_state_update(struct net *net, u8 new_validate_state)
{
	struct nftables_pernet *nft_net = nft_pernet(net);

	switch (nft_net->validate_state) {
	case NFT_VALIDATE_SKIP:
		WARN_ON_ONCE(new_validate_state == NFT_VALIDATE_DO);
		break;
	case NFT_VALIDATE_NEED:
		break;
	case NFT_VALIDATE_DO:
		if (new_validate_state == NFT_VALIDATE_NEED)
			return;
	}

	nft_net->validate_state = new_validate_state;
}
static void nf_tables_trans_destroy_work(struct work_struct *w);
static DECLARE_WORK(trans_destroy_work, nf_tables_trans_destroy_work);

static void nft_ctx_init(struct nft_ctx *ctx,
			 struct net *net,
			 const struct sk_buff *skb,
			 const struct nlmsghdr *nlh,
			 u8 family,
			 struct nft_table *table,
			 struct nft_chain *chain,
			 const struct nlattr * const *nla)
{
	ctx->net	= net;
	ctx->family	= family;
	ctx->level	= 0;
	ctx->table	= table;
	ctx->chain	= chain;
	ctx->nla   	= nla;
	ctx->portid	= NETLINK_CB(skb).portid;
	ctx->report	= nlmsg_report(nlh);
	ctx->flags	= nlh->nlmsg_flags;
	ctx->seq	= nlh->nlmsg_seq;
}

static struct nft_trans *nft_trans_alloc_gfp(const struct nft_ctx *ctx,
					     int msg_type, u32 size, gfp_t gfp)
{
	struct nft_trans *trans;

	trans = kzalloc(sizeof(struct nft_trans) + size, gfp);
	if (trans == NULL)
		return NULL;

	trans->msg_type = msg_type;
	trans->ctx	= *ctx;

	return trans;
}

static struct nft_trans *nft_trans_alloc(const struct nft_ctx *ctx,
					 int msg_type, u32 size)
{
	return nft_trans_alloc_gfp(ctx, msg_type, size, GFP_KERNEL);
}

static void nft_trans_destroy(struct nft_trans *trans)
{
	list_del(&trans->list);
	kfree(trans);
}

static void nft_set_trans_bind(const struct nft_ctx *ctx, struct nft_set *set)
{
	struct nftables_pernet *nft_net;
	struct net *net = ctx->net;
	struct nft_trans *trans;

	if (!nft_set_is_anonymous(set))
		return;

	nft_net = nft_pernet(net);
	list_for_each_entry_reverse(trans, &nft_net->commit_list, list) {
		switch (trans->msg_type) {
		case NFT_MSG_NEWSET:
			if (nft_trans_set(trans) == set)
				nft_trans_set_bound(trans) = true;
			break;
		case NFT_MSG_NEWSETELEM:
			if (nft_trans_elem_set(trans) == set)
				nft_trans_elem_set_bound(trans) = true;
			break;
		}
	}
}

static int nft_netdev_register_hooks(struct net *net,
				     struct list_head *hook_list)
{
	struct nft_hook *hook;
	int err, j;

	j = 0;
	list_for_each_entry(hook, hook_list, list) {
		err = nf_register_net_hook(net, &hook->ops);
		if (err < 0)
			goto err_register;

		j++;
	}
	return 0;

err_register:
	list_for_each_entry(hook, hook_list, list) {
		if (j-- <= 0)
			break;

		nf_unregister_net_hook(net, &hook->ops);
	}
	return err;
}

static void nft_netdev_unregister_hooks(struct net *net,
					struct list_head *hook_list)
{
	struct nft_hook *hook;

	list_for_each_entry(hook, hook_list, list)
		nf_unregister_net_hook(net, &hook->ops);
}

static int nf_tables_register_hook(struct net *net,
				   const struct nft_table *table,
				   struct nft_chain *chain)
{
	struct nft_base_chain *basechain;
	const struct nf_hook_ops *ops;

	if (table->flags & NFT_TABLE_F_DORMANT ||
	    !nft_is_base_chain(chain))
		return 0;

	basechain = nft_base_chain(chain);
	ops = &basechain->ops;

	if (basechain->type->ops_register)
		return basechain->type->ops_register(net, ops);

	if (nft_base_chain_netdev(table->family, basechain->ops.hooknum))
		return nft_netdev_register_hooks(net, &basechain->hook_list);

	return nf_register_net_hook(net, &basechain->ops);
}

static void nf_tables_unregister_hook(struct net *net,
				      const struct nft_table *table,
				      struct nft_chain *chain)
{
	struct nft_base_chain *basechain;
	const struct nf_hook_ops *ops;

	if (table->flags & NFT_TABLE_F_DORMANT ||
	    !nft_is_base_chain(chain))
		return;
	basechain = nft_base_chain(chain);
	ops = &basechain->ops;

	if (basechain->type->ops_unregister)
		return basechain->type->ops_unregister(net, ops);

	if (nft_base_chain_netdev(table->family, basechain->ops.hooknum))
		nft_netdev_unregister_hooks(net, &basechain->hook_list);
	else
		nf_unregister_net_hook(net, &basechain->ops);
}

static void nft_trans_commit_list_add_tail(struct net *net, struct nft_trans *trans)
{
	struct nftables_pernet *nft_net = nft_pernet(net);

	list_add_tail(&trans->list, &nft_net->commit_list);
}

static int nft_trans_table_add(struct nft_ctx *ctx, int msg_type)
{
	struct nft_trans *trans;

	trans = nft_trans_alloc(ctx, msg_type, sizeof(struct nft_trans_table));
	if (trans == NULL)
		return -ENOMEM;

	if (msg_type == NFT_MSG_NEWTABLE)
		nft_activate_next(ctx->net, ctx->table);

	nft_trans_commit_list_add_tail(ctx->net, trans);
	return 0;
}

static int nft_deltable(struct nft_ctx *ctx)
{
	int err;

	err = nft_trans_table_add(ctx, NFT_MSG_DELTABLE);
	if (err < 0)
		return err;

	nft_deactivate_next(ctx->net, ctx->table);
	return err;
}

static struct nft_trans *nft_trans_chain_add(struct nft_ctx *ctx, int msg_type)
{
	struct nft_trans *trans;

	trans = nft_trans_alloc(ctx, msg_type, sizeof(struct nft_trans_chain));
	if (trans == NULL)
		return ERR_PTR(-ENOMEM);

	if (msg_type == NFT_MSG_NEWCHAIN) {
		nft_activate_next(ctx->net, ctx->chain);

		if (ctx->nla[NFTA_CHAIN_ID]) {
			nft_trans_chain_id(trans) =
				ntohl(nla_get_be32(ctx->nla[NFTA_CHAIN_ID]));
		}
	}

	nft_trans_commit_list_add_tail(ctx->net, trans);
	return trans;
}

static int nft_delchain(struct nft_ctx *ctx)
{
	struct nft_trans *trans;

	trans = nft_trans_chain_add(ctx, NFT_MSG_DELCHAIN);
	if (IS_ERR(trans))
		return PTR_ERR(trans);

	ctx->table->use--;
	nft_deactivate_next(ctx->net, ctx->chain);

	return 0;
}

static void nft_rule_expr_activate(const struct nft_ctx *ctx,
				   struct nft_rule *rule)
{
	struct nft_expr *expr;

	expr = nft_expr_first(rule);
	while (nft_expr_more(rule, expr)) {
		if (expr->ops->activate)
			expr->ops->activate(ctx, expr);

		expr = nft_expr_next(expr);
	}
}

static void nft_rule_expr_deactivate(const struct nft_ctx *ctx,
				     struct nft_rule *rule,
				     enum nft_trans_phase phase)
{
	struct nft_expr *expr;

	expr = nft_expr_first(rule);
	while (nft_expr_more(rule, expr)) {
		if (expr->ops->deactivate)
			expr->ops->deactivate(ctx, expr, phase);

		expr = nft_expr_next(expr);
	}
}

static int
nf_tables_delrule_deactivate(struct nft_ctx *ctx, struct nft_rule *rule)
{
	/* You cannot delete the same rule twice */
	if (nft_is_active_next(ctx->net, rule)) {
		nft_deactivate_next(ctx->net, rule);
		ctx->chain->use--;
		return 0;
	}
	return -ENOENT;
}

static struct nft_trans *nft_trans_rule_add(struct nft_ctx *ctx, int msg_type,
					    struct nft_rule *rule)
{
	struct nft_trans *trans;

	trans = nft_trans_alloc(ctx, msg_type, sizeof(struct nft_trans_rule));
	if (trans == NULL)
		return NULL;

	if (msg_type == NFT_MSG_NEWRULE && ctx->nla[NFTA_RULE_ID] != NULL) {
		nft_trans_rule_id(trans) =
			ntohl(nla_get_be32(ctx->nla[NFTA_RULE_ID]));
	}
	nft_trans_rule(trans) = rule;
	nft_trans_commit_list_add_tail(ctx->net, trans);

	return trans;
}

static int nft_delrule(struct nft_ctx *ctx, struct nft_rule *rule)
{
	struct nft_flow_rule *flow;
	struct nft_trans *trans;
	int err;

	trans = nft_trans_rule_add(ctx, NFT_MSG_DELRULE, rule);
	if (trans == NULL)
		return -ENOMEM;

	if (ctx->chain->flags & NFT_CHAIN_HW_OFFLOAD) {
		flow = nft_flow_rule_create(ctx->net, rule);
		if (IS_ERR(flow)) {
			nft_trans_destroy(trans);
			return PTR_ERR(flow);
		}

		nft_trans_flow_rule(trans) = flow;
	}

	err = nf_tables_delrule_deactivate(ctx, rule);
	if (err < 0) {
		nft_trans_destroy(trans);
		return err;
	}
	nft_rule_expr_deactivate(ctx, rule, NFT_TRANS_PREPARE);

	return 0;
}

static int nft_delrule_by_chain(struct nft_ctx *ctx)
{
	struct nft_rule *rule;
	int err;

	list_for_each_entry(rule, &ctx->chain->rules, list) {
		if (!nft_is_active_next(ctx->net, rule))
			continue;

		err = nft_delrule(ctx, rule);
		if (err < 0)
			return err;
	}
	return 0;
}

static int nft_trans_set_add(const struct nft_ctx *ctx, int msg_type,
			     struct nft_set *set)
{
	struct nft_trans *trans;

	trans = nft_trans_alloc(ctx, msg_type, sizeof(struct nft_trans_set));
	if (trans == NULL)
		return -ENOMEM;

	if (msg_type == NFT_MSG_NEWSET && ctx->nla[NFTA_SET_ID] != NULL) {
		nft_trans_set_id(trans) =
			ntohl(nla_get_be32(ctx->nla[NFTA_SET_ID]));
		nft_activate_next(ctx->net, set);
	}
	nft_trans_set(trans) = set;
	nft_trans_commit_list_add_tail(ctx->net, trans);

	return 0;
}

static int nft_delset(const struct nft_ctx *ctx, struct nft_set *set)
{
	int err;

	err = nft_trans_set_add(ctx, NFT_MSG_DELSET, set);
	if (err < 0)
		return err;

	nft_deactivate_next(ctx->net, set);
	ctx->table->use--;

	return err;
}

static int nft_trans_obj_add(struct nft_ctx *ctx, int msg_type,
			     struct nft_object *obj)
{
	struct nft_trans *trans;

	trans = nft_trans_alloc(ctx, msg_type, sizeof(struct nft_trans_obj));
	if (trans == NULL)
		return -ENOMEM;

	if (msg_type == NFT_MSG_NEWOBJ)
		nft_activate_next(ctx->net, obj);

	nft_trans_obj(trans) = obj;
	nft_trans_commit_list_add_tail(ctx->net, trans);

	return 0;
}

static int nft_delobj(struct nft_ctx *ctx, struct nft_object *obj)
{
	int err;

	err = nft_trans_obj_add(ctx, NFT_MSG_DELOBJ, obj);
	if (err < 0)
		return err;

	nft_deactivate_next(ctx->net, obj);
	ctx->table->use--;

	return err;
}

static int nft_trans_flowtable_add(struct nft_ctx *ctx, int msg_type,
				   struct nft_flowtable *flowtable)
{
	struct nft_trans *trans;

	trans = nft_trans_alloc(ctx, msg_type,
				sizeof(struct nft_trans_flowtable));
	if (trans == NULL)
		return -ENOMEM;

	if (msg_type == NFT_MSG_NEWFLOWTABLE)
		nft_activate_next(ctx->net, flowtable);

	nft_trans_flowtable(trans) = flowtable;
	nft_trans_commit_list_add_tail(ctx->net, trans);

	return 0;
}

static int nft_delflowtable(struct nft_ctx *ctx,
			    struct nft_flowtable *flowtable)
{
	int err;

	err = nft_trans_flowtable_add(ctx, NFT_MSG_DELFLOWTABLE, flowtable);
	if (err < 0)
		return err;

	nft_deactivate_next(ctx->net, flowtable);
	ctx->table->use--;

	return err;
}

/*
 * Tables
 */

static struct nft_table *nft_table_lookup(const struct net *net,
					  const struct nlattr *nla,
					  u8 family, u8 genmask, u32 nlpid)
{
	struct nftables_pernet *nft_net;
	struct nft_table *table;

	if (nla == NULL)
		return ERR_PTR(-EINVAL);

	nft_net = nft_pernet(net);
	list_for_each_entry_rcu(table, &nft_net->tables, list,
				lockdep_is_held(&nft_net->commit_mutex)) {
		if (!nla_strcmp(nla, table->name) &&
		    table->family == family &&
		    nft_active_genmask(table, genmask)) {
			if (nft_table_has_owner(table) &&
			    nlpid && table->nlpid != nlpid)
				return ERR_PTR(-EPERM);

			return table;
		}
	}

	return ERR_PTR(-ENOENT);
}

static struct nft_table *nft_table_lookup_byhandle(const struct net *net,
						   const struct nlattr *nla,
						   u8 genmask, u32 nlpid)
{
	struct nftables_pernet *nft_net;
	struct nft_table *table;

	nft_net = nft_pernet(net);
	list_for_each_entry(table, &nft_net->tables, list) {
		if (be64_to_cpu(nla_get_be64(nla)) == table->handle &&
		    nft_active_genmask(table, genmask)) {
			if (nft_table_has_owner(table) &&
			    nlpid && table->nlpid != nlpid)
				return ERR_PTR(-EPERM);

			return table;
		}
	}

	return ERR_PTR(-ENOENT);
}

static inline u64 nf_tables_alloc_handle(struct nft_table *table)
{
	return ++table->hgenerator;
}

static const struct nft_chain_type *chain_type[NFPROTO_NUMPROTO][NFT_CHAIN_T_MAX];

static const struct nft_chain_type *
__nft_chain_type_get(u8 family, enum nft_chain_types type)
{
	if (family >= NFPROTO_NUMPROTO ||
	    type >= NFT_CHAIN_T_MAX)
		return NULL;

	return chain_type[family][type];
}

static const struct nft_chain_type *
__nf_tables_chain_type_lookup(const struct nlattr *nla, u8 family)
{
	const struct nft_chain_type *type;
	int i;

	for (i = 0; i < NFT_CHAIN_T_MAX; i++) {
		type = __nft_chain_type_get(family, i);
		if (!type)
			continue;
		if (!nla_strcmp(nla, type->name))
			return type;
	}
	return NULL;
}

struct nft_module_request {
	struct list_head	list;
	char			module[MODULE_NAME_LEN];
	bool			done;
};

#ifdef CONFIG_MODULES
__printf(2, 3) int nft_request_module(struct net *net, const char *fmt,
				      ...)
{
	char module_name[MODULE_NAME_LEN];
	struct nftables_pernet *nft_net;
	struct nft_module_request *req;
	va_list args;
	int ret;

	va_start(args, fmt);
	ret = vsnprintf(module_name, MODULE_NAME_LEN, fmt, args);
	va_end(args);
	if (ret >= MODULE_NAME_LEN)
		return 0;

	nft_net = nft_pernet(net);
	list_for_each_entry(req, &nft_net->module_list, list) {
		if (!strcmp(req->module, module_name)) {
			if (req->done)
				return 0;

			/* A request to load this module already exists. */
			return -EAGAIN;
		}
	}

	req = kmalloc(sizeof(*req), GFP_KERNEL);
	if (!req)
		return -ENOMEM;

	req->done = false;
	strlcpy(req->module, module_name, MODULE_NAME_LEN);
	list_add_tail(&req->list, &nft_net->module_list);

	return -EAGAIN;
}
EXPORT_SYMBOL_GPL(nft_request_module);
#endif

static void lockdep_nfnl_nft_mutex_not_held(void)
{
#ifdef CONFIG_PROVE_LOCKING
	if (debug_locks)
		WARN_ON_ONCE(lockdep_nfnl_is_held(NFNL_SUBSYS_NFTABLES));
#endif
}

static const struct nft_chain_type *
nf_tables_chain_type_lookup(struct net *net, const struct nlattr *nla,
			    u8 family, bool autoload)
{
	const struct nft_chain_type *type;

	type = __nf_tables_chain_type_lookup(nla, family);
	if (type != NULL)
		return type;

	lockdep_nfnl_nft_mutex_not_held();
#ifdef CONFIG_MODULES
	if (autoload) {
		if (nft_request_module(net, "nft-chain-%u-%.*s", family,
				       nla_len(nla),
				       (const char *)nla_data(nla)) == -EAGAIN)
			return ERR_PTR(-EAGAIN);
	}
#endif
	return ERR_PTR(-ENOENT);
}

static __be16 nft_base_seq(const struct net *net)
{
	struct nftables_pernet *nft_net = nft_pernet(net);

	return htons(nft_net->base_seq & 0xffff);
}

static const struct nla_policy nft_table_policy[NFTA_TABLE_MAX + 1] = {
	[NFTA_TABLE_NAME]	= { .type = NLA_STRING,
				    .len = NFT_TABLE_MAXNAMELEN - 1 },
	[NFTA_TABLE_FLAGS]	= { .type = NLA_U32 },
	[NFTA_TABLE_HANDLE]	= { .type = NLA_U64 },
	[NFTA_TABLE_USERDATA]	= { .type = NLA_BINARY,
				    .len = NFT_USERDATA_MAXLEN }
};

static int nf_tables_fill_table_info(struct sk_buff *skb, struct net *net,
				     u32 portid, u32 seq, int event, u32 flags,
				     int family, const struct nft_table *table)
{
	struct nlmsghdr *nlh;

	event = nfnl_msg_type(NFNL_SUBSYS_NFTABLES, event);
	nlh = nfnl_msg_put(skb, portid, seq, event, flags, family,
			   NFNETLINK_V0, nft_base_seq(net));
	if (!nlh)
		goto nla_put_failure;

	if (nla_put_string(skb, NFTA_TABLE_NAME, table->name) ||
	    nla_put_be32(skb, NFTA_TABLE_FLAGS,
			 htonl(table->flags & NFT_TABLE_F_MASK)) ||
	    nla_put_be32(skb, NFTA_TABLE_USE, htonl(table->use)) ||
	    nla_put_be64(skb, NFTA_TABLE_HANDLE, cpu_to_be64(table->handle),
			 NFTA_TABLE_PAD))
		goto nla_put_failure;
	if (nft_table_has_owner(table) &&
	    nla_put_be32(skb, NFTA_TABLE_OWNER, htonl(table->nlpid)))
		goto nla_put_failure;

	if (table->udata) {
		if (nla_put(skb, NFTA_TABLE_USERDATA, table->udlen, table->udata))
			goto nla_put_failure;
	}

	nlmsg_end(skb, nlh);
	return 0;

nla_put_failure:
	nlmsg_trim(skb, nlh);
	return -1;
}

struct nftnl_skb_parms {
	bool report;
};
#define NFT_CB(skb)	(*(struct nftnl_skb_parms*)&((skb)->cb))

static void nft_notify_enqueue(struct sk_buff *skb, bool report,
			       struct list_head *notify_list)
{
	NFT_CB(skb).report = report;
	list_add_tail(&skb->list, notify_list);
}

static void nf_tables_table_notify(const struct nft_ctx *ctx, int event)
{
	struct nftables_pernet *nft_net;
	struct sk_buff *skb;
	u16 flags = 0;
	int err;

	if (!ctx->report &&
	    !nfnetlink_has_listeners(ctx->net, NFNLGRP_NFTABLES))
		return;

	skb = nlmsg_new(NLMSG_GOODSIZE, GFP_KERNEL);
	if (skb == NULL)
		goto err;

	if (ctx->flags & (NLM_F_CREATE | NLM_F_EXCL))
		flags |= ctx->flags & (NLM_F_CREATE | NLM_F_EXCL);

	err = nf_tables_fill_table_info(skb, ctx->net, ctx->portid, ctx->seq,
					event, flags, ctx->family, ctx->table);
	if (err < 0) {
		kfree_skb(skb);
		goto err;
	}

	nft_net = nft_pernet(ctx->net);
	nft_notify_enqueue(skb, ctx->report, &nft_net->notify_list);
	return;
err:
	nfnetlink_set_err(ctx->net, ctx->portid, NFNLGRP_NFTABLES, -ENOBUFS);
}

static int nf_tables_dump_tables(struct sk_buff *skb,
				 struct netlink_callback *cb)
{
	const struct nfgenmsg *nfmsg = nlmsg_data(cb->nlh);
	struct nftables_pernet *nft_net;
	const struct nft_table *table;
	unsigned int idx = 0, s_idx = cb->args[0];
	struct net *net = sock_net(skb->sk);
	int family = nfmsg->nfgen_family;

	rcu_read_lock();
	nft_net = nft_pernet(net);
	cb->seq = nft_net->base_seq;

	list_for_each_entry_rcu(table, &nft_net->tables, list) {
		if (family != NFPROTO_UNSPEC && family != table->family)
			continue;

		if (idx < s_idx)
			goto cont;
		if (idx > s_idx)
			memset(&cb->args[1], 0,
			       sizeof(cb->args) - sizeof(cb->args[0]));
		if (!nft_is_active(net, table))
			continue;
		if (nf_tables_fill_table_info(skb, net,
					      NETLINK_CB(cb->skb).portid,
					      cb->nlh->nlmsg_seq,
					      NFT_MSG_NEWTABLE, NLM_F_MULTI,
					      table->family, table) < 0)
			goto done;

		nl_dump_check_consistent(cb, nlmsg_hdr(skb));
cont:
		idx++;
	}
done:
	rcu_read_unlock();
	cb->args[0] = idx;
	return skb->len;
}

static int nft_netlink_dump_start_rcu(struct sock *nlsk, struct sk_buff *skb,
				      const struct nlmsghdr *nlh,
				      struct netlink_dump_control *c)
{
	int err;

	if (!try_module_get(THIS_MODULE))
		return -EINVAL;

	rcu_read_unlock();
	err = netlink_dump_start(nlsk, skb, nlh, c);
	rcu_read_lock();
	module_put(THIS_MODULE);

	return err;
}

/* called with rcu_read_lock held */
static int nf_tables_gettable(struct sk_buff *skb, const struct nfnl_info *info,
			      const struct nlattr * const nla[])
{
	struct netlink_ext_ack *extack = info->extack;
	u8 genmask = nft_genmask_cur(info->net);
	u8 family = info->nfmsg->nfgen_family;
	const struct nft_table *table;
	struct net *net = info->net;
	struct sk_buff *skb2;
	int err;

	if (info->nlh->nlmsg_flags & NLM_F_DUMP) {
		struct netlink_dump_control c = {
			.dump = nf_tables_dump_tables,
			.module = THIS_MODULE,
		};

		return nft_netlink_dump_start_rcu(info->sk, skb, info->nlh, &c);
	}

	table = nft_table_lookup(net, nla[NFTA_TABLE_NAME], family, genmask, 0);
	if (IS_ERR(table)) {
		NL_SET_BAD_ATTR(extack, nla[NFTA_TABLE_NAME]);
		return PTR_ERR(table);
	}

	skb2 = alloc_skb(NLMSG_GOODSIZE, GFP_ATOMIC);
	if (!skb2)
		return -ENOMEM;

	err = nf_tables_fill_table_info(skb2, net, NETLINK_CB(skb).portid,
					info->nlh->nlmsg_seq, NFT_MSG_NEWTABLE,
					0, family, table);
	if (err < 0)
		goto err_fill_table_info;

	return nfnetlink_unicast(skb2, net, NETLINK_CB(skb).portid);

err_fill_table_info:
	kfree_skb(skb2);
	return err;
}

static void nft_table_disable(struct net *net, struct nft_table *table, u32 cnt)
{
	struct nft_chain *chain;
	u32 i = 0;

	list_for_each_entry(chain, &table->chains, list) {
		if (!nft_is_active_next(net, chain))
			continue;
		if (!nft_is_base_chain(chain))
			continue;

		if (cnt && i++ == cnt)
			break;

		nf_tables_unregister_hook(net, table, chain);
	}
}

static int nf_tables_table_enable(struct net *net, struct nft_table *table)
{
	struct nft_chain *chain;
	int err, i = 0;

	list_for_each_entry(chain, &table->chains, list) {
		if (!nft_is_active_next(net, chain))
			continue;
		if (!nft_is_base_chain(chain))
			continue;

		err = nf_tables_register_hook(net, table, chain);
		if (err < 0)
			goto err_register_hooks;

		i++;
	}
	return 0;

err_register_hooks:
	if (i)
		nft_table_disable(net, table, i);
	return err;
}

static void nf_tables_table_disable(struct net *net, struct nft_table *table)
{
	table->flags &= ~NFT_TABLE_F_DORMANT;
	nft_table_disable(net, table, 0);
	table->flags |= NFT_TABLE_F_DORMANT;
}

#define __NFT_TABLE_F_INTERNAL		(NFT_TABLE_F_MASK + 1)
#define __NFT_TABLE_F_WAS_DORMANT	(__NFT_TABLE_F_INTERNAL << 0)
#define __NFT_TABLE_F_WAS_AWAKEN	(__NFT_TABLE_F_INTERNAL << 1)
#define __NFT_TABLE_F_UPDATE		(__NFT_TABLE_F_WAS_DORMANT | \
					 __NFT_TABLE_F_WAS_AWAKEN)

static int nf_tables_updtable(struct nft_ctx *ctx)
{
	struct nft_trans *trans;
	u32 flags;
	int ret;

	if (!ctx->nla[NFTA_TABLE_FLAGS])
		return 0;

	flags = ntohl(nla_get_be32(ctx->nla[NFTA_TABLE_FLAGS]));
	if (flags & ~NFT_TABLE_F_MASK)
		return -EOPNOTSUPP;

	if (flags == ctx->table->flags)
		return 0;

	if ((nft_table_has_owner(ctx->table) &&
	     !(flags & NFT_TABLE_F_OWNER)) ||
	    (!nft_table_has_owner(ctx->table) &&
	     flags & NFT_TABLE_F_OWNER))
		return -EOPNOTSUPP;

	trans = nft_trans_alloc(ctx, NFT_MSG_NEWTABLE,
				sizeof(struct nft_trans_table));
	if (trans == NULL)
		return -ENOMEM;

	if ((flags & NFT_TABLE_F_DORMANT) &&
	    !(ctx->table->flags & NFT_TABLE_F_DORMANT)) {
		ctx->table->flags |= NFT_TABLE_F_DORMANT;
		if (!(ctx->table->flags & __NFT_TABLE_F_UPDATE))
			ctx->table->flags |= __NFT_TABLE_F_WAS_AWAKEN;
	} else if (!(flags & NFT_TABLE_F_DORMANT) &&
		   ctx->table->flags & NFT_TABLE_F_DORMANT) {
		ctx->table->flags &= ~NFT_TABLE_F_DORMANT;
		if (!(ctx->table->flags & __NFT_TABLE_F_UPDATE)) {
			ret = nf_tables_table_enable(ctx->net, ctx->table);
			if (ret < 0)
				goto err_register_hooks;

			ctx->table->flags |= __NFT_TABLE_F_WAS_DORMANT;
		}
	}

	nft_trans_table_update(trans) = true;
	nft_trans_commit_list_add_tail(ctx->net, trans);

	return 0;

err_register_hooks:
	nft_trans_destroy(trans);
	return ret;
}

static u32 nft_chain_hash(const void *data, u32 len, u32 seed)
{
	const char *name = data;

	return jhash(name, strlen(name), seed);
}

static u32 nft_chain_hash_obj(const void *data, u32 len, u32 seed)
{
	const struct nft_chain *chain = data;

	return nft_chain_hash(chain->name, 0, seed);
}

static int nft_chain_hash_cmp(struct rhashtable_compare_arg *arg,
			      const void *ptr)
{
	const struct nft_chain *chain = ptr;
	const char *name = arg->key;

	return strcmp(chain->name, name);
}

static u32 nft_objname_hash(const void *data, u32 len, u32 seed)
{
	const struct nft_object_hash_key *k = data;

	seed ^= hash_ptr(k->table, 32);

	return jhash(k->name, strlen(k->name), seed);
}

static u32 nft_objname_hash_obj(const void *data, u32 len, u32 seed)
{
	const struct nft_object *obj = data;

	return nft_objname_hash(&obj->key, 0, seed);
}

static int nft_objname_hash_cmp(struct rhashtable_compare_arg *arg,
				const void *ptr)
{
	const struct nft_object_hash_key *k = arg->key;
	const struct nft_object *obj = ptr;

	if (obj->key.table != k->table)
		return -1;

	return strcmp(obj->key.name, k->name);
}

static int nf_tables_newtable(struct sk_buff *skb, const struct nfnl_info *info,
			      const struct nlattr * const nla[])
{
	struct nftables_pernet *nft_net = nft_pernet(info->net);
	struct netlink_ext_ack *extack = info->extack;
	u8 genmask = nft_genmask_next(info->net);
	u8 family = info->nfmsg->nfgen_family;
	struct net *net = info->net;
	const struct nlattr *attr;
	struct nft_table *table;
	struct nft_ctx ctx;
	u32 flags = 0;
	int err;

	lockdep_assert_held(&nft_net->commit_mutex);
	attr = nla[NFTA_TABLE_NAME];
	table = nft_table_lookup(net, attr, family, genmask,
				 NETLINK_CB(skb).portid);
	if (IS_ERR(table)) {
		if (PTR_ERR(table) != -ENOENT)
			return PTR_ERR(table);
	} else {
		if (info->nlh->nlmsg_flags & NLM_F_EXCL) {
			NL_SET_BAD_ATTR(extack, attr);
			return -EEXIST;
		}
		if (info->nlh->nlmsg_flags & NLM_F_REPLACE)
			return -EOPNOTSUPP;

		nft_ctx_init(&ctx, net, skb, info->nlh, family, table, NULL, nla);

		return nf_tables_updtable(&ctx);
	}

	if (nla[NFTA_TABLE_FLAGS]) {
		flags = ntohl(nla_get_be32(nla[NFTA_TABLE_FLAGS]));
		if (flags & ~NFT_TABLE_F_MASK)
			return -EOPNOTSUPP;
	}

	err = -ENOMEM;
	table = kzalloc(sizeof(*table), GFP_KERNEL);
	if (table == NULL)
		goto err_kzalloc;

	table->name = nla_strdup(attr, GFP_KERNEL);
	if (table->name == NULL)
		goto err_strdup;

	if (nla[NFTA_TABLE_USERDATA]) {
		table->udata = nla_memdup(nla[NFTA_TABLE_USERDATA], GFP_KERNEL);
		if (table->udata == NULL)
			goto err_table_udata;

		table->udlen = nla_len(nla[NFTA_TABLE_USERDATA]);
	}

	err = rhltable_init(&table->chains_ht, &nft_chain_ht_params);
	if (err)
		goto err_chain_ht;

	INIT_LIST_HEAD(&table->chains);
	INIT_LIST_HEAD(&table->sets);
	INIT_LIST_HEAD(&table->objects);
	INIT_LIST_HEAD(&table->flowtables);
	table->family = family;
	table->flags = flags;
	table->handle = ++table_handle;
	if (table->flags & NFT_TABLE_F_OWNER)
		table->nlpid = NETLINK_CB(skb).portid;

	nft_ctx_init(&ctx, net, skb, info->nlh, family, table, NULL, nla);
	err = nft_trans_table_add(&ctx, NFT_MSG_NEWTABLE);
	if (err < 0)
		goto err_trans;

	list_add_tail_rcu(&table->list, &nft_net->tables);
	return 0;
err_trans:
	rhltable_destroy(&table->chains_ht);
err_chain_ht:
	kfree(table->udata);
err_table_udata:
	kfree(table->name);
err_strdup:
	kfree(table);
err_kzalloc:
	return err;
}

static int nft_flush_table(struct nft_ctx *ctx)
{
	struct nft_flowtable *flowtable, *nft;
	struct nft_chain *chain, *nc;
	struct nft_object *obj, *ne;
	struct nft_set *set, *ns;
	int err;

	list_for_each_entry(chain, &ctx->table->chains, list) {
		if (!nft_is_active_next(ctx->net, chain))
			continue;

		if (nft_chain_is_bound(chain))
			continue;

		ctx->chain = chain;

		err = nft_delrule_by_chain(ctx);
		if (err < 0)
			goto out;
	}

	list_for_each_entry_safe(set, ns, &ctx->table->sets, list) {
		if (!nft_is_active_next(ctx->net, set))
			continue;

		if (nft_set_is_anonymous(set) &&
		    !list_empty(&set->bindings))
			continue;

		err = nft_delset(ctx, set);
		if (err < 0)
			goto out;
	}

	list_for_each_entry_safe(flowtable, nft, &ctx->table->flowtables, list) {
		if (!nft_is_active_next(ctx->net, flowtable))
			continue;

		err = nft_delflowtable(ctx, flowtable);
		if (err < 0)
			goto out;
	}

	list_for_each_entry_safe(obj, ne, &ctx->table->objects, list) {
		if (!nft_is_active_next(ctx->net, obj))
			continue;

		err = nft_delobj(ctx, obj);
		if (err < 0)
			goto out;
	}

	list_for_each_entry_safe(chain, nc, &ctx->table->chains, list) {
		if (!nft_is_active_next(ctx->net, chain))
			continue;

		if (nft_chain_is_bound(chain))
			continue;

		ctx->chain = chain;

		err = nft_delchain(ctx);
		if (err < 0)
			goto out;
	}

	err = nft_deltable(ctx);
out:
	return err;
}

static int nft_flush(struct nft_ctx *ctx, int family)
{
	struct nftables_pernet *nft_net = nft_pernet(ctx->net);
	const struct nlattr * const *nla = ctx->nla;
	struct nft_table *table, *nt;
	int err = 0;

	list_for_each_entry_safe(table, nt, &nft_net->tables, list) {
		if (family != AF_UNSPEC && table->family != family)
			continue;

		ctx->family = table->family;

		if (!nft_is_active_next(ctx->net, table))
			continue;

		if (nft_table_has_owner(table) && table->nlpid != ctx->portid)
			continue;

		if (nla[NFTA_TABLE_NAME] &&
		    nla_strcmp(nla[NFTA_TABLE_NAME], table->name) != 0)
			continue;

		ctx->table = table;

		err = nft_flush_table(ctx);
		if (err < 0)
			goto out;
	}
out:
	return err;
}

static int nf_tables_deltable(struct sk_buff *skb, const struct nfnl_info *info,
			      const struct nlattr * const nla[])
{
	struct netlink_ext_ack *extack = info->extack;
	u8 genmask = nft_genmask_next(info->net);
	u8 family = info->nfmsg->nfgen_family;
	struct net *net = info->net;
	const struct nlattr *attr;
	struct nft_table *table;
	struct nft_ctx ctx;

	nft_ctx_init(&ctx, net, skb, info->nlh, 0, NULL, NULL, nla);
	if (family == AF_UNSPEC ||
	    (!nla[NFTA_TABLE_NAME] && !nla[NFTA_TABLE_HANDLE]))
		return nft_flush(&ctx, family);

	if (nla[NFTA_TABLE_HANDLE]) {
		attr = nla[NFTA_TABLE_HANDLE];
		table = nft_table_lookup_byhandle(net, attr, genmask,
						  NETLINK_CB(skb).portid);
	} else {
		attr = nla[NFTA_TABLE_NAME];
		table = nft_table_lookup(net, attr, family, genmask,
					 NETLINK_CB(skb).portid);
	}

	if (IS_ERR(table)) {
		NL_SET_BAD_ATTR(extack, attr);
		return PTR_ERR(table);
	}

	if (info->nlh->nlmsg_flags & NLM_F_NONREC &&
	    table->use > 0)
		return -EBUSY;

	ctx.family = family;
	ctx.table = table;

	return nft_flush_table(&ctx);
}

static void nf_tables_table_destroy(struct nft_ctx *ctx)
{
	if (WARN_ON(ctx->table->use > 0))
		return;

	rhltable_destroy(&ctx->table->chains_ht);
	kfree(ctx->table->name);
	kfree(ctx->table->udata);
	kfree(ctx->table);
}

void nft_register_chain_type(const struct nft_chain_type *ctype)
{
	nfnl_lock(NFNL_SUBSYS_NFTABLES);
	if (WARN_ON(__nft_chain_type_get(ctype->family, ctype->type))) {
		nfnl_unlock(NFNL_SUBSYS_NFTABLES);
		return;
	}
	chain_type[ctype->family][ctype->type] = ctype;
	nfnl_unlock(NFNL_SUBSYS_NFTABLES);
}
EXPORT_SYMBOL_GPL(nft_register_chain_type);

void nft_unregister_chain_type(const struct nft_chain_type *ctype)
{
	nfnl_lock(NFNL_SUBSYS_NFTABLES);
	chain_type[ctype->family][ctype->type] = NULL;
	nfnl_unlock(NFNL_SUBSYS_NFTABLES);
}
EXPORT_SYMBOL_GPL(nft_unregister_chain_type);

/*
 * Chains
 */

static struct nft_chain *
nft_chain_lookup_byhandle(const struct nft_table *table, u64 handle, u8 genmask)
{
	struct nft_chain *chain;

	list_for_each_entry(chain, &table->chains, list) {
		if (chain->handle == handle &&
		    nft_active_genmask(chain, genmask))
			return chain;
	}

	return ERR_PTR(-ENOENT);
}

static bool lockdep_commit_lock_is_held(const struct net *net)
{
#ifdef CONFIG_PROVE_LOCKING
	struct nftables_pernet *nft_net = nft_pernet(net);

	return lockdep_is_held(&nft_net->commit_mutex);
#else
	return true;
#endif
}

static struct nft_chain *nft_chain_lookup(struct net *net,
					  struct nft_table *table,
					  const struct nlattr *nla, u8 genmask)
{
	char search[NFT_CHAIN_MAXNAMELEN + 1];
	struct rhlist_head *tmp, *list;
	struct nft_chain *chain;

	if (nla == NULL)
		return ERR_PTR(-EINVAL);

	nla_strscpy(search, nla, sizeof(search));

	WARN_ON(!rcu_read_lock_held() &&
		!lockdep_commit_lock_is_held(net));

	chain = ERR_PTR(-ENOENT);
	rcu_read_lock();
	list = rhltable_lookup(&table->chains_ht, search, nft_chain_ht_params);
	if (!list)
		goto out_unlock;

	rhl_for_each_entry_rcu(chain, tmp, list, rhlhead) {
		if (nft_active_genmask(chain, genmask))
			goto out_unlock;
	}
	chain = ERR_PTR(-ENOENT);
out_unlock:
	rcu_read_unlock();
	return chain;
}

static const struct nla_policy nft_chain_policy[NFTA_CHAIN_MAX + 1] = {
	[NFTA_CHAIN_TABLE]	= { .type = NLA_STRING,
				    .len = NFT_TABLE_MAXNAMELEN - 1 },
	[NFTA_CHAIN_HANDLE]	= { .type = NLA_U64 },
	[NFTA_CHAIN_NAME]	= { .type = NLA_STRING,
				    .len = NFT_CHAIN_MAXNAMELEN - 1 },
	[NFTA_CHAIN_HOOK]	= { .type = NLA_NESTED },
	[NFTA_CHAIN_POLICY]	= { .type = NLA_U32 },
	[NFTA_CHAIN_TYPE]	= { .type = NLA_STRING,
				    .len = NFT_MODULE_AUTOLOAD_LIMIT },
	[NFTA_CHAIN_COUNTERS]	= { .type = NLA_NESTED },
	[NFTA_CHAIN_FLAGS]	= { .type = NLA_U32 },
	[NFTA_CHAIN_ID]		= { .type = NLA_U32 },
	[NFTA_CHAIN_USERDATA]	= { .type = NLA_BINARY,
				    .len = NFT_USERDATA_MAXLEN },
};

static const struct nla_policy nft_hook_policy[NFTA_HOOK_MAX + 1] = {
	[NFTA_HOOK_HOOKNUM]	= { .type = NLA_U32 },
	[NFTA_HOOK_PRIORITY]	= { .type = NLA_U32 },
	[NFTA_HOOK_DEV]		= { .type = NLA_STRING,
				    .len = IFNAMSIZ - 1 },
};

static int nft_dump_stats(struct sk_buff *skb, struct nft_stats __percpu *stats)
{
	struct nft_stats *cpu_stats, total;
	struct nlattr *nest;
	unsigned int seq;
	u64 pkts, bytes;
	int cpu;

	if (!stats)
		return 0;

	memset(&total, 0, sizeof(total));
	for_each_possible_cpu(cpu) {
		cpu_stats = per_cpu_ptr(stats, cpu);
		do {
			seq = u64_stats_fetch_begin_irq(&cpu_stats->syncp);
			pkts = cpu_stats->pkts;
			bytes = cpu_stats->bytes;
		} while (u64_stats_fetch_retry_irq(&cpu_stats->syncp, seq));
		total.pkts += pkts;
		total.bytes += bytes;
	}
	nest = nla_nest_start_noflag(skb, NFTA_CHAIN_COUNTERS);
	if (nest == NULL)
		goto nla_put_failure;

	if (nla_put_be64(skb, NFTA_COUNTER_PACKETS, cpu_to_be64(total.pkts),
			 NFTA_COUNTER_PAD) ||
	    nla_put_be64(skb, NFTA_COUNTER_BYTES, cpu_to_be64(total.bytes),
			 NFTA_COUNTER_PAD))
		goto nla_put_failure;

	nla_nest_end(skb, nest);
	return 0;

nla_put_failure:
	return -ENOSPC;
}

static int nft_dump_basechain_hook(struct sk_buff *skb, int family,
				   const struct nft_base_chain *basechain)
{
	const struct nf_hook_ops *ops = &basechain->ops;
	struct nft_hook *hook, *first = NULL;
	struct nlattr *nest, *nest_devs;
	int n = 0;

	nest = nla_nest_start_noflag(skb, NFTA_CHAIN_HOOK);
	if (nest == NULL)
		goto nla_put_failure;
	if (nla_put_be32(skb, NFTA_HOOK_HOOKNUM, htonl(ops->hooknum)))
		goto nla_put_failure;
	if (nla_put_be32(skb, NFTA_HOOK_PRIORITY, htonl(ops->priority)))
		goto nla_put_failure;

	if (nft_base_chain_netdev(family, ops->hooknum)) {
		nest_devs = nla_nest_start_noflag(skb, NFTA_HOOK_DEVS);
		list_for_each_entry(hook, &basechain->hook_list, list) {
			if (!first)
				first = hook;

			if (nla_put_string(skb, NFTA_DEVICE_NAME,
					   hook->ops.dev->name))
				goto nla_put_failure;
			n++;
		}
		nla_nest_end(skb, nest_devs);

		if (n == 1 &&
		    nla_put_string(skb, NFTA_HOOK_DEV, first->ops.dev->name))
			goto nla_put_failure;
	}
	nla_nest_end(skb, nest);

	return 0;
nla_put_failure:
	return -1;
}

static int nf_tables_fill_chain_info(struct sk_buff *skb, struct net *net,
				     u32 portid, u32 seq, int event, u32 flags,
				     int family, const struct nft_table *table,
				     const struct nft_chain *chain)
{
	struct nlmsghdr *nlh;

	event = nfnl_msg_type(NFNL_SUBSYS_NFTABLES, event);
	nlh = nfnl_msg_put(skb, portid, seq, event, flags, family,
			   NFNETLINK_V0, nft_base_seq(net));
	if (!nlh)
		goto nla_put_failure;

	if (nla_put_string(skb, NFTA_CHAIN_TABLE, table->name))
		goto nla_put_failure;
	if (nla_put_be64(skb, NFTA_CHAIN_HANDLE, cpu_to_be64(chain->handle),
			 NFTA_CHAIN_PAD))
		goto nla_put_failure;
	if (nla_put_string(skb, NFTA_CHAIN_NAME, chain->name))
		goto nla_put_failure;

	if (nft_is_base_chain(chain)) {
		const struct nft_base_chain *basechain = nft_base_chain(chain);
		struct nft_stats __percpu *stats;

		if (nft_dump_basechain_hook(skb, family, basechain))
			goto nla_put_failure;

		if (nla_put_be32(skb, NFTA_CHAIN_POLICY,
				 htonl(basechain->policy)))
			goto nla_put_failure;

		if (nla_put_string(skb, NFTA_CHAIN_TYPE, basechain->type->name))
			goto nla_put_failure;

		stats = rcu_dereference_check(basechain->stats,
					      lockdep_commit_lock_is_held(net));
		if (nft_dump_stats(skb, stats))
			goto nla_put_failure;
	}

	if (chain->flags &&
	    nla_put_be32(skb, NFTA_CHAIN_FLAGS, htonl(chain->flags)))
		goto nla_put_failure;

	if (nla_put_be32(skb, NFTA_CHAIN_USE, htonl(chain->use)))
		goto nla_put_failure;

	if (chain->udata &&
	    nla_put(skb, NFTA_CHAIN_USERDATA, chain->udlen, chain->udata))
		goto nla_put_failure;

	nlmsg_end(skb, nlh);
	return 0;

nla_put_failure:
	nlmsg_trim(skb, nlh);
	return -1;
}

static void nf_tables_chain_notify(const struct nft_ctx *ctx, int event)
{
	struct nftables_pernet *nft_net;
	struct sk_buff *skb;
	u16 flags = 0;
	int err;

	if (!ctx->report &&
	    !nfnetlink_has_listeners(ctx->net, NFNLGRP_NFTABLES))
		return;

	skb = nlmsg_new(NLMSG_GOODSIZE, GFP_KERNEL);
	if (skb == NULL)
		goto err;

	if (ctx->flags & (NLM_F_CREATE | NLM_F_EXCL))
		flags |= ctx->flags & (NLM_F_CREATE | NLM_F_EXCL);

	err = nf_tables_fill_chain_info(skb, ctx->net, ctx->portid, ctx->seq,
					event, flags, ctx->family, ctx->table,
					ctx->chain);
	if (err < 0) {
		kfree_skb(skb);
		goto err;
	}

	nft_net = nft_pernet(ctx->net);
	nft_notify_enqueue(skb, ctx->report, &nft_net->notify_list);
	return;
err:
	nfnetlink_set_err(ctx->net, ctx->portid, NFNLGRP_NFTABLES, -ENOBUFS);
}

static int nf_tables_dump_chains(struct sk_buff *skb,
				 struct netlink_callback *cb)
{
	const struct nfgenmsg *nfmsg = nlmsg_data(cb->nlh);
	unsigned int idx = 0, s_idx = cb->args[0];
	struct net *net = sock_net(skb->sk);
	int family = nfmsg->nfgen_family;
	struct nftables_pernet *nft_net;
	const struct nft_table *table;
	const struct nft_chain *chain;

	rcu_read_lock();
	nft_net = nft_pernet(net);
	cb->seq = nft_net->base_seq;

	list_for_each_entry_rcu(table, &nft_net->tables, list) {
		if (family != NFPROTO_UNSPEC && family != table->family)
			continue;

		list_for_each_entry_rcu(chain, &table->chains, list) {
			if (idx < s_idx)
				goto cont;
			if (idx > s_idx)
				memset(&cb->args[1], 0,
				       sizeof(cb->args) - sizeof(cb->args[0]));
			if (!nft_is_active(net, chain))
				continue;
			if (nf_tables_fill_chain_info(skb, net,
						      NETLINK_CB(cb->skb).portid,
						      cb->nlh->nlmsg_seq,
						      NFT_MSG_NEWCHAIN,
						      NLM_F_MULTI,
						      table->family, table,
						      chain) < 0)
				goto done;

			nl_dump_check_consistent(cb, nlmsg_hdr(skb));
cont:
			idx++;
		}
	}
done:
	rcu_read_unlock();
	cb->args[0] = idx;
	return skb->len;
}

/* called with rcu_read_lock held */
static int nf_tables_getchain(struct sk_buff *skb, const struct nfnl_info *info,
			      const struct nlattr * const nla[])
{
	struct netlink_ext_ack *extack = info->extack;
	u8 genmask = nft_genmask_cur(info->net);
	u8 family = info->nfmsg->nfgen_family;
	const struct nft_chain *chain;
	struct net *net = info->net;
	struct nft_table *table;
	struct sk_buff *skb2;
	int err;

	if (info->nlh->nlmsg_flags & NLM_F_DUMP) {
		struct netlink_dump_control c = {
			.dump = nf_tables_dump_chains,
			.module = THIS_MODULE,
		};

		return nft_netlink_dump_start_rcu(info->sk, skb, info->nlh, &c);
	}

	table = nft_table_lookup(net, nla[NFTA_CHAIN_TABLE], family, genmask, 0);
	if (IS_ERR(table)) {
		NL_SET_BAD_ATTR(extack, nla[NFTA_CHAIN_TABLE]);
		return PTR_ERR(table);
	}

	chain = nft_chain_lookup(net, table, nla[NFTA_CHAIN_NAME], genmask);
	if (IS_ERR(chain)) {
		NL_SET_BAD_ATTR(extack, nla[NFTA_CHAIN_NAME]);
		return PTR_ERR(chain);
	}

	skb2 = alloc_skb(NLMSG_GOODSIZE, GFP_ATOMIC);
	if (!skb2)
		return -ENOMEM;

	err = nf_tables_fill_chain_info(skb2, net, NETLINK_CB(skb).portid,
					info->nlh->nlmsg_seq, NFT_MSG_NEWCHAIN,
					0, family, table, chain);
	if (err < 0)
		goto err_fill_chain_info;

	return nfnetlink_unicast(skb2, net, NETLINK_CB(skb).portid);

err_fill_chain_info:
	kfree_skb(skb2);
	return err;
}

static const struct nla_policy nft_counter_policy[NFTA_COUNTER_MAX + 1] = {
	[NFTA_COUNTER_PACKETS]	= { .type = NLA_U64 },
	[NFTA_COUNTER_BYTES]	= { .type = NLA_U64 },
};

static struct nft_stats __percpu *nft_stats_alloc(const struct nlattr *attr)
{
	struct nlattr *tb[NFTA_COUNTER_MAX+1];
	struct nft_stats __percpu *newstats;
	struct nft_stats *stats;
	int err;

	err = nla_parse_nested_deprecated(tb, NFTA_COUNTER_MAX, attr,
					  nft_counter_policy, NULL);
	if (err < 0)
		return ERR_PTR(err);

	if (!tb[NFTA_COUNTER_BYTES] || !tb[NFTA_COUNTER_PACKETS])
		return ERR_PTR(-EINVAL);

	newstats = netdev_alloc_pcpu_stats(struct nft_stats);
	if (newstats == NULL)
		return ERR_PTR(-ENOMEM);

	/* Restore old counters on this cpu, no problem. Per-cpu statistics
	 * are not exposed to userspace.
	 */
	preempt_disable();
	stats = this_cpu_ptr(newstats);
	stats->bytes = be64_to_cpu(nla_get_be64(tb[NFTA_COUNTER_BYTES]));
	stats->pkts = be64_to_cpu(nla_get_be64(tb[NFTA_COUNTER_PACKETS]));
	preempt_enable();

	return newstats;
}

static void nft_chain_stats_replace(struct nft_trans *trans)
{
	struct nft_base_chain *chain = nft_base_chain(trans->ctx.chain);

	if (!nft_trans_chain_stats(trans))
		return;

	nft_trans_chain_stats(trans) =
		rcu_replace_pointer(chain->stats, nft_trans_chain_stats(trans),
				    lockdep_commit_lock_is_held(trans->ctx.net));

	if (!nft_trans_chain_stats(trans))
		static_branch_inc(&nft_counters_enabled);
}

static void nf_tables_chain_free_chain_rules(struct nft_chain *chain)
{
	struct nft_rule **g0 = rcu_dereference_raw(chain->rules_gen_0);
	struct nft_rule **g1 = rcu_dereference_raw(chain->rules_gen_1);

	if (g0 != g1)
		kvfree(g1);
	kvfree(g0);

	/* should be NULL either via abort or via successful commit */
	WARN_ON_ONCE(chain->rules_next);
	kvfree(chain->rules_next);
}

void nf_tables_chain_destroy(struct nft_ctx *ctx)
{
	struct nft_chain *chain = ctx->chain;
	struct nft_hook *hook, *next;

	if (WARN_ON(chain->use > 0))
		return;

	/* no concurrent access possible anymore */
	nf_tables_chain_free_chain_rules(chain);

	if (nft_is_base_chain(chain)) {
		struct nft_base_chain *basechain = nft_base_chain(chain);

		if (nft_base_chain_netdev(ctx->family, basechain->ops.hooknum)) {
			list_for_each_entry_safe(hook, next,
						 &basechain->hook_list, list) {
				list_del_rcu(&hook->list);
				kfree_rcu(hook, rcu);
			}
		}
		module_put(basechain->type->owner);
		if (rcu_access_pointer(basechain->stats)) {
			static_branch_dec(&nft_counters_enabled);
			free_percpu(rcu_dereference_raw(basechain->stats));
		}
		kfree(chain->name);
		kfree(chain->udata);
		kfree(basechain);
	} else {
		kfree(chain->name);
		kfree(chain->udata);
		kfree(chain);
	}
}

static struct nft_hook *nft_netdev_hook_alloc(struct net *net,
					      const struct nlattr *attr)
{
	struct net_device *dev;
	char ifname[IFNAMSIZ];
	struct nft_hook *hook;
	int err;

	hook = kmalloc(sizeof(struct nft_hook), GFP_KERNEL);
	if (!hook) {
		err = -ENOMEM;
		goto err_hook_alloc;
	}

	nla_strscpy(ifname, attr, IFNAMSIZ);
	/* nf_tables_netdev_event() is called under rtnl_mutex, this is
	 * indirectly serializing all the other holders of the commit_mutex with
	 * the rtnl_mutex.
	 */
	dev = __dev_get_by_name(net, ifname);
	if (!dev) {
		err = -ENOENT;
		goto err_hook_dev;
	}
	hook->ops.dev = dev;
	hook->inactive = false;

	return hook;

err_hook_dev:
	kfree(hook);
err_hook_alloc:
	return ERR_PTR(err);
}

static struct nft_hook *nft_hook_list_find(struct list_head *hook_list,
					   const struct nft_hook *this)
{
	struct nft_hook *hook;

	list_for_each_entry(hook, hook_list, list) {
		if (this->ops.dev == hook->ops.dev)
			return hook;
	}

	return NULL;
}

static int nf_tables_parse_netdev_hooks(struct net *net,
					const struct nlattr *attr,
					struct list_head *hook_list)
{
	struct nft_hook *hook, *next;
	const struct nlattr *tmp;
	int rem, n = 0, err;

	nla_for_each_nested(tmp, attr, rem) {
		if (nla_type(tmp) != NFTA_DEVICE_NAME) {
			err = -EINVAL;
			goto err_hook;
		}

		hook = nft_netdev_hook_alloc(net, tmp);
		if (IS_ERR(hook)) {
			err = PTR_ERR(hook);
			goto err_hook;
		}
		if (nft_hook_list_find(hook_list, hook)) {
			kfree(hook);
			err = -EEXIST;
			goto err_hook;
		}
		list_add_tail(&hook->list, hook_list);
		n++;

		if (n == NFT_NETDEVICE_MAX) {
			err = -EFBIG;
			goto err_hook;
		}
	}

	return 0;

err_hook:
	list_for_each_entry_safe(hook, next, hook_list, list) {
		list_del(&hook->list);
		kfree(hook);
	}
	return err;
}

struct nft_chain_hook {
	u32				num;
	s32				priority;
	const struct nft_chain_type	*type;
	struct list_head		list;
};

static int nft_chain_parse_netdev(struct net *net,
				  struct nlattr *tb[],
				  struct list_head *hook_list)
{
	struct nft_hook *hook;
	int err;

	if (tb[NFTA_HOOK_DEV]) {
		hook = nft_netdev_hook_alloc(net, tb[NFTA_HOOK_DEV]);
		if (IS_ERR(hook))
			return PTR_ERR(hook);

		list_add_tail(&hook->list, hook_list);
	} else if (tb[NFTA_HOOK_DEVS]) {
		err = nf_tables_parse_netdev_hooks(net, tb[NFTA_HOOK_DEVS],
						   hook_list);
		if (err < 0)
			return err;

		if (list_empty(hook_list))
			return -EINVAL;
	} else {
		return -EINVAL;
	}

	return 0;
}

static int nft_chain_parse_hook(struct net *net,
				const struct nlattr * const nla[],
				struct nft_chain_hook *hook, u8 family,
				struct netlink_ext_ack *extack, bool autoload)
{
	struct nftables_pernet *nft_net = nft_pernet(net);
	struct nlattr *ha[NFTA_HOOK_MAX + 1];
	const struct nft_chain_type *type;
	int err;

	lockdep_assert_held(&nft_net->commit_mutex);
	lockdep_nfnl_nft_mutex_not_held();

	err = nla_parse_nested_deprecated(ha, NFTA_HOOK_MAX,
					  nla[NFTA_CHAIN_HOOK],
					  nft_hook_policy, NULL);
	if (err < 0)
		return err;

	if (ha[NFTA_HOOK_HOOKNUM] == NULL ||
	    ha[NFTA_HOOK_PRIORITY] == NULL)
		return -EINVAL;

	hook->num = ntohl(nla_get_be32(ha[NFTA_HOOK_HOOKNUM]));
	hook->priority = ntohl(nla_get_be32(ha[NFTA_HOOK_PRIORITY]));

	type = __nft_chain_type_get(family, NFT_CHAIN_T_DEFAULT);
	if (!type)
		return -EOPNOTSUPP;

	if (nla[NFTA_CHAIN_TYPE]) {
		type = nf_tables_chain_type_lookup(net, nla[NFTA_CHAIN_TYPE],
						   family, autoload);
		if (IS_ERR(type)) {
			NL_SET_BAD_ATTR(extack, nla[NFTA_CHAIN_TYPE]);
			return PTR_ERR(type);
		}
	}
	if (hook->num >= NFT_MAX_HOOKS || !(type->hook_mask & (1 << hook->num)))
		return -EOPNOTSUPP;

	if (type->type == NFT_CHAIN_T_NAT &&
	    hook->priority <= NF_IP_PRI_CONNTRACK)
		return -EOPNOTSUPP;

	if (!try_module_get(type->owner)) {
		if (nla[NFTA_CHAIN_TYPE])
			NL_SET_BAD_ATTR(extack, nla[NFTA_CHAIN_TYPE]);
		return -ENOENT;
	}

	hook->type = type;

	INIT_LIST_HEAD(&hook->list);
	if (nft_base_chain_netdev(family, hook->num)) {
		err = nft_chain_parse_netdev(net, ha, &hook->list);
		if (err < 0) {
			module_put(type->owner);
			return err;
		}
	} else if (ha[NFTA_HOOK_DEV] || ha[NFTA_HOOK_DEVS]) {
		module_put(type->owner);
		return -EOPNOTSUPP;
	}

	return 0;
}

static void nft_chain_release_hook(struct nft_chain_hook *hook)
{
	struct nft_hook *h, *next;

	list_for_each_entry_safe(h, next, &hook->list, list) {
		list_del(&h->list);
		kfree(h);
	}
	module_put(hook->type->owner);
}

struct nft_rules_old {
	struct rcu_head h;
	struct nft_rule **start;
};

static struct nft_rule **nf_tables_chain_alloc_rules(const struct nft_chain *chain,
						     unsigned int alloc)
{
	if (alloc > INT_MAX)
		return NULL;

	alloc += 1;	/* NULL, ends rules */
	if (sizeof(struct nft_rule *) > INT_MAX / alloc)
		return NULL;

	alloc *= sizeof(struct nft_rule *);
	alloc += sizeof(struct nft_rules_old);

	return kvmalloc(alloc, GFP_KERNEL);
}

static void nft_basechain_hook_init(struct nf_hook_ops *ops, u8 family,
				    const struct nft_chain_hook *hook,
				    struct nft_chain *chain)
{
	ops->pf			= family;
	ops->hooknum		= hook->num;
	ops->priority		= hook->priority;
	ops->priv		= chain;
	ops->hook		= hook->type->hooks[ops->hooknum];
	ops->hook_ops_type	= NF_HOOK_OP_NF_TABLES;
}

static int nft_basechain_init(struct nft_base_chain *basechain, u8 family,
			      struct nft_chain_hook *hook, u32 flags)
{
	struct nft_chain *chain;
	struct nft_hook *h;

	basechain->type = hook->type;
	INIT_LIST_HEAD(&basechain->hook_list);
	chain = &basechain->chain;

	if (nft_base_chain_netdev(family, hook->num)) {
		list_splice_init(&hook->list, &basechain->hook_list);
		list_for_each_entry(h, &basechain->hook_list, list)
			nft_basechain_hook_init(&h->ops, family, hook, chain);

		basechain->ops.hooknum	= hook->num;
		basechain->ops.priority	= hook->priority;
	} else {
		nft_basechain_hook_init(&basechain->ops, family, hook, chain);
	}

	chain->flags |= NFT_CHAIN_BASE | flags;
	basechain->policy = NF_ACCEPT;
	if (chain->flags & NFT_CHAIN_HW_OFFLOAD &&
	    nft_chain_offload_priority(basechain) < 0)
		return -EOPNOTSUPP;

	flow_block_init(&basechain->flow_block);

	return 0;
}

static int nft_chain_add(struct nft_table *table, struct nft_chain *chain)
{
	int err;

	err = rhltable_insert_key(&table->chains_ht, chain->name,
				  &chain->rhlhead, nft_chain_ht_params);
	if (err)
		return err;

	list_add_tail_rcu(&chain->list, &table->chains);

	return 0;
}

static u64 chain_id;

static int nf_tables_addchain(struct nft_ctx *ctx, u8 family, u8 genmask,
			      u8 policy, u32 flags,
			      struct netlink_ext_ack *extack)
{
	const struct nlattr * const *nla = ctx->nla;
	struct nft_table *table = ctx->table;
	struct nft_base_chain *basechain;
	struct nft_stats __percpu *stats;
	struct net *net = ctx->net;
	char name[NFT_NAME_MAXLEN];
	struct nft_trans *trans;
	struct nft_chain *chain;
	struct nft_rule **rules;
	int err;

	if (table->use == UINT_MAX)
		return -EOVERFLOW;

	if (nla[NFTA_CHAIN_HOOK]) {
		struct nft_chain_hook hook;

		if (flags & NFT_CHAIN_BINDING)
			return -EOPNOTSUPP;

		err = nft_chain_parse_hook(net, nla, &hook, family, extack,
					   true);
		if (err < 0)
			return err;

		basechain = kzalloc(sizeof(*basechain), GFP_KERNEL);
		if (basechain == NULL) {
			nft_chain_release_hook(&hook);
			return -ENOMEM;
		}
		chain = &basechain->chain;

		if (nla[NFTA_CHAIN_COUNTERS]) {
			stats = nft_stats_alloc(nla[NFTA_CHAIN_COUNTERS]);
			if (IS_ERR(stats)) {
				nft_chain_release_hook(&hook);
				kfree(basechain);
				return PTR_ERR(stats);
			}
			rcu_assign_pointer(basechain->stats, stats);
			static_branch_inc(&nft_counters_enabled);
		}

		err = nft_basechain_init(basechain, family, &hook, flags);
		if (err < 0) {
			nft_chain_release_hook(&hook);
			kfree(basechain);
			return err;
		}
	} else {
		if (flags & NFT_CHAIN_BASE)
			return -EINVAL;
		if (flags & NFT_CHAIN_HW_OFFLOAD)
			return -EOPNOTSUPP;

		chain = kzalloc(sizeof(*chain), GFP_KERNEL);
		if (chain == NULL)
			return -ENOMEM;

		chain->flags = flags;
	}
	ctx->chain = chain;

	INIT_LIST_HEAD(&chain->rules);
	chain->handle = nf_tables_alloc_handle(table);
	chain->table = table;

	if (nla[NFTA_CHAIN_NAME]) {
		chain->name = nla_strdup(nla[NFTA_CHAIN_NAME], GFP_KERNEL);
	} else {
		if (!(flags & NFT_CHAIN_BINDING)) {
			err = -EINVAL;
			goto err_destroy_chain;
		}

		snprintf(name, sizeof(name), "__chain%llu", ++chain_id);
		chain->name = kstrdup(name, GFP_KERNEL);
	}

	if (!chain->name) {
		err = -ENOMEM;
		goto err_destroy_chain;
	}

	if (nla[NFTA_CHAIN_USERDATA]) {
		chain->udata = nla_memdup(nla[NFTA_CHAIN_USERDATA], GFP_KERNEL);
		if (chain->udata == NULL) {
			err = -ENOMEM;
			goto err_destroy_chain;
		}
		chain->udlen = nla_len(nla[NFTA_CHAIN_USERDATA]);
	}

	rules = nf_tables_chain_alloc_rules(chain, 0);
	if (!rules) {
		err = -ENOMEM;
		goto err_destroy_chain;
	}

	*rules = NULL;
	rcu_assign_pointer(chain->rules_gen_0, rules);
	rcu_assign_pointer(chain->rules_gen_1, rules);

	err = nf_tables_register_hook(net, table, chain);
	if (err < 0)
		goto err_destroy_chain;

	trans = nft_trans_chain_add(ctx, NFT_MSG_NEWCHAIN);
	if (IS_ERR(trans)) {
		err = PTR_ERR(trans);
		goto err_unregister_hook;
	}

	nft_trans_chain_policy(trans) = NFT_CHAIN_POLICY_UNSET;
	if (nft_is_base_chain(chain))
		nft_trans_chain_policy(trans) = policy;

	err = nft_chain_add(table, chain);
	if (err < 0) {
		nft_trans_destroy(trans);
		goto err_unregister_hook;
	}

	table->use++;

	return 0;
err_unregister_hook:
	nf_tables_unregister_hook(net, table, chain);
err_destroy_chain:
	nf_tables_chain_destroy(ctx);

	return err;
}

static bool nft_hook_list_equal(struct list_head *hook_list1,
				struct list_head *hook_list2)
{
	struct nft_hook *hook;
	int n = 0, m = 0;

	n = 0;
	list_for_each_entry(hook, hook_list2, list) {
		if (!nft_hook_list_find(hook_list1, hook))
			return false;

		n++;
	}
	list_for_each_entry(hook, hook_list1, list)
		m++;

	return n == m;
}

static int nf_tables_updchain(struct nft_ctx *ctx, u8 genmask, u8 policy,
			      u32 flags, const struct nlattr *attr,
			      struct netlink_ext_ack *extack)
{
	const struct nlattr * const *nla = ctx->nla;
	struct nft_table *table = ctx->table;
	struct nft_chain *chain = ctx->chain;
	struct nft_base_chain *basechain;
	struct nft_stats *stats = NULL;
	struct nft_chain_hook hook;
	struct nf_hook_ops *ops;
	struct nft_trans *trans;
	int err;

	if (chain->flags ^ flags)
		return -EOPNOTSUPP;

	if (nla[NFTA_CHAIN_HOOK]) {
		if (!nft_is_base_chain(chain)) {
			NL_SET_BAD_ATTR(extack, attr);
			return -EEXIST;
		}
		err = nft_chain_parse_hook(ctx->net, nla, &hook, ctx->family,
					   extack, false);
		if (err < 0)
			return err;

		basechain = nft_base_chain(chain);
		if (basechain->type != hook.type) {
			nft_chain_release_hook(&hook);
			NL_SET_BAD_ATTR(extack, attr);
			return -EEXIST;
		}

		if (nft_base_chain_netdev(ctx->family, hook.num)) {
			if (!nft_hook_list_equal(&basechain->hook_list,
						 &hook.list)) {
				nft_chain_release_hook(&hook);
				NL_SET_BAD_ATTR(extack, attr);
				return -EEXIST;
			}
		} else {
			ops = &basechain->ops;
			if (ops->hooknum != hook.num ||
			    ops->priority != hook.priority) {
				nft_chain_release_hook(&hook);
				NL_SET_BAD_ATTR(extack, attr);
				return -EEXIST;
			}
		}
		nft_chain_release_hook(&hook);
	}

	if (nla[NFTA_CHAIN_HANDLE] &&
	    nla[NFTA_CHAIN_NAME]) {
		struct nft_chain *chain2;

		chain2 = nft_chain_lookup(ctx->net, table,
					  nla[NFTA_CHAIN_NAME], genmask);
		if (!IS_ERR(chain2)) {
			NL_SET_BAD_ATTR(extack, nla[NFTA_CHAIN_NAME]);
			return -EEXIST;
		}
	}

	if (nla[NFTA_CHAIN_COUNTERS]) {
		if (!nft_is_base_chain(chain))
			return -EOPNOTSUPP;

		stats = nft_stats_alloc(nla[NFTA_CHAIN_COUNTERS]);
		if (IS_ERR(stats))
			return PTR_ERR(stats);
	}

	err = -ENOMEM;
	trans = nft_trans_alloc(ctx, NFT_MSG_NEWCHAIN,
				sizeof(struct nft_trans_chain));
	if (trans == NULL)
		goto err;

	nft_trans_chain_stats(trans) = stats;
	nft_trans_chain_update(trans) = true;

	if (nla[NFTA_CHAIN_POLICY])
		nft_trans_chain_policy(trans) = policy;
	else
		nft_trans_chain_policy(trans) = -1;

	if (nla[NFTA_CHAIN_HANDLE] &&
	    nla[NFTA_CHAIN_NAME]) {
		struct nftables_pernet *nft_net = nft_pernet(ctx->net);
		struct nft_trans *tmp;
		char *name;

		err = -ENOMEM;
		name = nla_strdup(nla[NFTA_CHAIN_NAME], GFP_KERNEL);
		if (!name)
			goto err;

		err = -EEXIST;
		list_for_each_entry(tmp, &nft_net->commit_list, list) {
			if (tmp->msg_type == NFT_MSG_NEWCHAIN &&
			    tmp->ctx.table == table &&
			    nft_trans_chain_update(tmp) &&
			    nft_trans_chain_name(tmp) &&
			    strcmp(name, nft_trans_chain_name(tmp)) == 0) {
				NL_SET_BAD_ATTR(extack, nla[NFTA_CHAIN_NAME]);
				kfree(name);
				goto err;
			}
		}

		nft_trans_chain_name(trans) = name;
	}
	nft_trans_commit_list_add_tail(ctx->net, trans);

	return 0;
err:
	free_percpu(stats);
	kfree(trans);
	return err;
}

static struct nft_chain *nft_chain_lookup_byid(const struct net *net,
					       const struct nlattr *nla)
{
	struct nftables_pernet *nft_net = nft_pernet(net);
	u32 id = ntohl(nla_get_be32(nla));
	struct nft_trans *trans;

	list_for_each_entry(trans, &nft_net->commit_list, list) {
		struct nft_chain *chain = trans->ctx.chain;

		if (trans->msg_type == NFT_MSG_NEWCHAIN &&
		    id == nft_trans_chain_id(trans))
			return chain;
	}
	return ERR_PTR(-ENOENT);
}

static int nf_tables_newchain(struct sk_buff *skb, const struct nfnl_info *info,
			      const struct nlattr * const nla[])
{
	struct nftables_pernet *nft_net = nft_pernet(info->net);
	struct netlink_ext_ack *extack = info->extack;
	u8 genmask = nft_genmask_next(info->net);
	u8 family = info->nfmsg->nfgen_family;
	struct nft_chain *chain = NULL;
	struct net *net = info->net;
	const struct nlattr *attr;
	struct nft_table *table;
	u8 policy = NF_ACCEPT;
	struct nft_ctx ctx;
	u64 handle = 0;
	u32 flags = 0;

	lockdep_assert_held(&nft_net->commit_mutex);

	table = nft_table_lookup(net, nla[NFTA_CHAIN_TABLE], family, genmask,
				 NETLINK_CB(skb).portid);
	if (IS_ERR(table)) {
		NL_SET_BAD_ATTR(extack, nla[NFTA_CHAIN_TABLE]);
		return PTR_ERR(table);
	}

	chain = NULL;
	attr = nla[NFTA_CHAIN_NAME];

	if (nla[NFTA_CHAIN_HANDLE]) {
		handle = be64_to_cpu(nla_get_be64(nla[NFTA_CHAIN_HANDLE]));
		chain = nft_chain_lookup_byhandle(table, handle, genmask);
		if (IS_ERR(chain)) {
			NL_SET_BAD_ATTR(extack, nla[NFTA_CHAIN_HANDLE]);
			return PTR_ERR(chain);
		}
		attr = nla[NFTA_CHAIN_HANDLE];
	} else if (nla[NFTA_CHAIN_NAME]) {
		chain = nft_chain_lookup(net, table, attr, genmask);
		if (IS_ERR(chain)) {
			if (PTR_ERR(chain) != -ENOENT) {
				NL_SET_BAD_ATTR(extack, attr);
				return PTR_ERR(chain);
			}
			chain = NULL;
		}
	} else if (!nla[NFTA_CHAIN_ID]) {
		return -EINVAL;
	}

	if (nla[NFTA_CHAIN_POLICY]) {
		if (chain != NULL &&
		    !nft_is_base_chain(chain)) {
			NL_SET_BAD_ATTR(extack, nla[NFTA_CHAIN_POLICY]);
			return -EOPNOTSUPP;
		}

		if (chain == NULL &&
		    nla[NFTA_CHAIN_HOOK] == NULL) {
			NL_SET_BAD_ATTR(extack, nla[NFTA_CHAIN_POLICY]);
			return -EOPNOTSUPP;
		}

		policy = ntohl(nla_get_be32(nla[NFTA_CHAIN_POLICY]));
		switch (policy) {
		case NF_DROP:
		case NF_ACCEPT:
			break;
		default:
			return -EINVAL;
		}
	}

	if (nla[NFTA_CHAIN_FLAGS])
		flags = ntohl(nla_get_be32(nla[NFTA_CHAIN_FLAGS]));
	else if (chain)
		flags = chain->flags;

	if (flags & ~NFT_CHAIN_FLAGS)
		return -EOPNOTSUPP;

	nft_ctx_init(&ctx, net, skb, info->nlh, family, table, chain, nla);

	if (chain != NULL) {
		if (info->nlh->nlmsg_flags & NLM_F_EXCL) {
			NL_SET_BAD_ATTR(extack, attr);
			return -EEXIST;
		}
		if (info->nlh->nlmsg_flags & NLM_F_REPLACE)
			return -EOPNOTSUPP;

		flags |= chain->flags & NFT_CHAIN_BASE;
		return nf_tables_updchain(&ctx, genmask, policy, flags, attr,
					  extack);
	}

	return nf_tables_addchain(&ctx, family, genmask, policy, flags, extack);
}

static int nf_tables_delchain(struct sk_buff *skb, const struct nfnl_info *info,
			      const struct nlattr * const nla[])
{
	struct netlink_ext_ack *extack = info->extack;
	u8 genmask = nft_genmask_next(info->net);
	u8 family = info->nfmsg->nfgen_family;
	struct net *net = info->net;
	const struct nlattr *attr;
	struct nft_table *table;
	struct nft_chain *chain;
	struct nft_rule *rule;
	struct nft_ctx ctx;
	u64 handle;
	u32 use;
	int err;

	table = nft_table_lookup(net, nla[NFTA_CHAIN_TABLE], family, genmask,
				 NETLINK_CB(skb).portid);
	if (IS_ERR(table)) {
		NL_SET_BAD_ATTR(extack, nla[NFTA_CHAIN_TABLE]);
		return PTR_ERR(table);
	}

	if (nla[NFTA_CHAIN_HANDLE]) {
		attr = nla[NFTA_CHAIN_HANDLE];
		handle = be64_to_cpu(nla_get_be64(attr));
		chain = nft_chain_lookup_byhandle(table, handle, genmask);
	} else {
		attr = nla[NFTA_CHAIN_NAME];
		chain = nft_chain_lookup(net, table, attr, genmask);
	}
	if (IS_ERR(chain)) {
		NL_SET_BAD_ATTR(extack, attr);
		return PTR_ERR(chain);
	}

	if (info->nlh->nlmsg_flags & NLM_F_NONREC &&
	    chain->use > 0)
		return -EBUSY;

	nft_ctx_init(&ctx, net, skb, info->nlh, family, table, chain, nla);

	use = chain->use;
	list_for_each_entry(rule, &chain->rules, list) {
		if (!nft_is_active_next(net, rule))
			continue;
		use--;

		err = nft_delrule(&ctx, rule);
		if (err < 0)
			return err;
	}

	/* There are rules and elements that are still holding references to us,
	 * we cannot do a recursive removal in this case.
	 */
	if (use > 0) {
		NL_SET_BAD_ATTR(extack, attr);
		return -EBUSY;
	}

	return nft_delchain(&ctx);
}

/*
 * Expressions
 */

/**
 *	nft_register_expr - register nf_tables expr type
 *	@type: expr type
 *
 *	Registers the expr type for use with nf_tables. Returns zero on
 *	success or a negative errno code otherwise.
 */
int nft_register_expr(struct nft_expr_type *type)
{
	nfnl_lock(NFNL_SUBSYS_NFTABLES);
	if (type->family == NFPROTO_UNSPEC)
		list_add_tail_rcu(&type->list, &nf_tables_expressions);
	else
		list_add_rcu(&type->list, &nf_tables_expressions);
	nfnl_unlock(NFNL_SUBSYS_NFTABLES);
	return 0;
}
EXPORT_SYMBOL_GPL(nft_register_expr);

/**
 *	nft_unregister_expr - unregister nf_tables expr type
 *	@type: expr type
 *
 * 	Unregisters the expr typefor use with nf_tables.
 */
void nft_unregister_expr(struct nft_expr_type *type)
{
	nfnl_lock(NFNL_SUBSYS_NFTABLES);
	list_del_rcu(&type->list);
	nfnl_unlock(NFNL_SUBSYS_NFTABLES);
}
EXPORT_SYMBOL_GPL(nft_unregister_expr);

static const struct nft_expr_type *__nft_expr_type_get(u8 family,
						       struct nlattr *nla)
{
	const struct nft_expr_type *type, *candidate = NULL;

	list_for_each_entry(type, &nf_tables_expressions, list) {
		if (!nla_strcmp(nla, type->name)) {
			if (!type->family && !candidate)
				candidate = type;
			else if (type->family == family)
				candidate = type;
		}
	}
	return candidate;
}

#ifdef CONFIG_MODULES
static int nft_expr_type_request_module(struct net *net, u8 family,
					struct nlattr *nla)
{
	if (nft_request_module(net, "nft-expr-%u-%.*s", family,
			       nla_len(nla), (char *)nla_data(nla)) == -EAGAIN)
		return -EAGAIN;

	return 0;
}
#endif

static const struct nft_expr_type *nft_expr_type_get(struct net *net,
						     u8 family,
						     struct nlattr *nla)
{
	const struct nft_expr_type *type;

	if (nla == NULL)
		return ERR_PTR(-EINVAL);

	type = __nft_expr_type_get(family, nla);
	if (type != NULL && try_module_get(type->owner))
		return type;

	lockdep_nfnl_nft_mutex_not_held();
#ifdef CONFIG_MODULES
	if (type == NULL) {
		if (nft_expr_type_request_module(net, family, nla) == -EAGAIN)
			return ERR_PTR(-EAGAIN);

		if (nft_request_module(net, "nft-expr-%.*s",
				       nla_len(nla),
				       (char *)nla_data(nla)) == -EAGAIN)
			return ERR_PTR(-EAGAIN);
	}
#endif
	return ERR_PTR(-ENOENT);
}

static const struct nla_policy nft_expr_policy[NFTA_EXPR_MAX + 1] = {
	[NFTA_EXPR_NAME]	= { .type = NLA_STRING,
				    .len = NFT_MODULE_AUTOLOAD_LIMIT },
	[NFTA_EXPR_DATA]	= { .type = NLA_NESTED },
};

static int nf_tables_fill_expr_info(struct sk_buff *skb,
				    const struct nft_expr *expr)
{
	if (nla_put_string(skb, NFTA_EXPR_NAME, expr->ops->type->name))
		goto nla_put_failure;

	if (expr->ops->dump) {
		struct nlattr *data = nla_nest_start_noflag(skb,
							    NFTA_EXPR_DATA);
		if (data == NULL)
			goto nla_put_failure;
		if (expr->ops->dump(skb, expr) < 0)
			goto nla_put_failure;
		nla_nest_end(skb, data);
	}

	return skb->len;

nla_put_failure:
	return -1;
};

int nft_expr_dump(struct sk_buff *skb, unsigned int attr,
		  const struct nft_expr *expr)
{
	struct nlattr *nest;

	nest = nla_nest_start_noflag(skb, attr);
	if (!nest)
		goto nla_put_failure;
	if (nf_tables_fill_expr_info(skb, expr) < 0)
		goto nla_put_failure;
	nla_nest_end(skb, nest);
	return 0;

nla_put_failure:
	return -1;
}

struct nft_expr_info {
	const struct nft_expr_ops	*ops;
	const struct nlattr		*attr;
	struct nlattr			*tb[NFT_EXPR_MAXATTR + 1];
};

static int nf_tables_expr_parse(const struct nft_ctx *ctx,
				const struct nlattr *nla,
				struct nft_expr_info *info)
{
	const struct nft_expr_type *type;
	const struct nft_expr_ops *ops;
	struct nlattr *tb[NFTA_EXPR_MAX + 1];
	int err;

	err = nla_parse_nested_deprecated(tb, NFTA_EXPR_MAX, nla,
					  nft_expr_policy, NULL);
	if (err < 0)
		return err;

	type = nft_expr_type_get(ctx->net, ctx->family, tb[NFTA_EXPR_NAME]);
	if (IS_ERR(type))
		return PTR_ERR(type);

	if (tb[NFTA_EXPR_DATA]) {
		err = nla_parse_nested_deprecated(info->tb, type->maxattr,
						  tb[NFTA_EXPR_DATA],
						  type->policy, NULL);
		if (err < 0)
			goto err1;
	} else
		memset(info->tb, 0, sizeof(info->tb[0]) * (type->maxattr + 1));

	if (type->select_ops != NULL) {
		ops = type->select_ops(ctx,
				       (const struct nlattr * const *)info->tb);
		if (IS_ERR(ops)) {
			err = PTR_ERR(ops);
#ifdef CONFIG_MODULES
			if (err == -EAGAIN)
				if (nft_expr_type_request_module(ctx->net,
								 ctx->family,
								 tb[NFTA_EXPR_NAME]) != -EAGAIN)
					err = -ENOENT;
#endif
			goto err1;
		}
	} else
		ops = type->ops;

	info->attr = nla;
	info->ops = ops;

	return 0;

err1:
	module_put(type->owner);
	return err;
}

static int nf_tables_newexpr(const struct nft_ctx *ctx,
			     const struct nft_expr_info *expr_info,
			     struct nft_expr *expr)
{
	const struct nft_expr_ops *ops = expr_info->ops;
	int err;

	expr->ops = ops;
	if (ops->init) {
		err = ops->init(ctx, expr, (const struct nlattr **)expr_info->tb);
		if (err < 0)
			goto err1;
	}

	return 0;
err1:
	expr->ops = NULL;
	return err;
}

static void nf_tables_expr_destroy(const struct nft_ctx *ctx,
				   struct nft_expr *expr)
{
	const struct nft_expr_type *type = expr->ops->type;

	if (expr->ops->destroy)
		expr->ops->destroy(ctx, expr);
	module_put(type->owner);
}

static struct nft_expr *nft_expr_init(const struct nft_ctx *ctx,
				      const struct nlattr *nla)
{
	struct nft_expr_info expr_info;
	struct nft_expr *expr;
	struct module *owner;
	int err;

	err = nf_tables_expr_parse(ctx, nla, &expr_info);
	if (err < 0)
		goto err1;

	err = -ENOMEM;
	expr = kzalloc(expr_info.ops->size, GFP_KERNEL);
	if (expr == NULL)
		goto err2;

	err = nf_tables_newexpr(ctx, &expr_info, expr);
	if (err < 0)
		goto err3;

	return expr;
err3:
	kfree(expr);
err2:
	owner = expr_info.ops->type->owner;
	if (expr_info.ops->type->release_ops)
		expr_info.ops->type->release_ops(expr_info.ops);

	module_put(owner);
err1:
	return ERR_PTR(err);
}

int nft_expr_clone(struct nft_expr *dst, struct nft_expr *src)
{
	int err;

	if (src->ops->clone) {
		dst->ops = src->ops;
		err = src->ops->clone(dst, src);
		if (err < 0)
			return err;
	} else {
		memcpy(dst, src, src->ops->size);
	}

	__module_get(src->ops->type->owner);

	return 0;
}

void nft_expr_destroy(const struct nft_ctx *ctx, struct nft_expr *expr)
{
	nf_tables_expr_destroy(ctx, expr);
	kfree(expr);
}

/*
 * Rules
 */

static struct nft_rule *__nft_rule_lookup(const struct nft_chain *chain,
					  u64 handle)
{
	struct nft_rule *rule;

	// FIXME: this sucks
	list_for_each_entry_rcu(rule, &chain->rules, list) {
		if (handle == rule->handle)
			return rule;
	}

	return ERR_PTR(-ENOENT);
}

static struct nft_rule *nft_rule_lookup(const struct nft_chain *chain,
					const struct nlattr *nla)
{
	if (nla == NULL)
		return ERR_PTR(-EINVAL);

	return __nft_rule_lookup(chain, be64_to_cpu(nla_get_be64(nla)));
}

static const struct nla_policy nft_rule_policy[NFTA_RULE_MAX + 1] = {
	[NFTA_RULE_TABLE]	= { .type = NLA_STRING,
				    .len = NFT_TABLE_MAXNAMELEN - 1 },
	[NFTA_RULE_CHAIN]	= { .type = NLA_STRING,
				    .len = NFT_CHAIN_MAXNAMELEN - 1 },
	[NFTA_RULE_HANDLE]	= { .type = NLA_U64 },
	[NFTA_RULE_EXPRESSIONS]	= { .type = NLA_NESTED },
	[NFTA_RULE_COMPAT]	= { .type = NLA_NESTED },
	[NFTA_RULE_POSITION]	= { .type = NLA_U64 },
	[NFTA_RULE_USERDATA]	= { .type = NLA_BINARY,
				    .len = NFT_USERDATA_MAXLEN },
	[NFTA_RULE_ID]		= { .type = NLA_U32 },
	[NFTA_RULE_POSITION_ID]	= { .type = NLA_U32 },
	[NFTA_RULE_CHAIN_ID]	= { .type = NLA_U32 },
};

static int nf_tables_fill_rule_info(struct sk_buff *skb, struct net *net,
				    u32 portid, u32 seq, int event,
				    u32 flags, int family,
				    const struct nft_table *table,
				    const struct nft_chain *chain,
				    const struct nft_rule *rule, u64 handle)
{
	struct nlmsghdr *nlh;
	const struct nft_expr *expr, *next;
	struct nlattr *list;
	u16 type = nfnl_msg_type(NFNL_SUBSYS_NFTABLES, event);

	nlh = nfnl_msg_put(skb, portid, seq, type, flags, family, NFNETLINK_V0,
			   nft_base_seq(net));
	if (!nlh)
		goto nla_put_failure;

	if (nla_put_string(skb, NFTA_RULE_TABLE, table->name))
		goto nla_put_failure;
	if (nla_put_string(skb, NFTA_RULE_CHAIN, chain->name))
		goto nla_put_failure;
	if (nla_put_be64(skb, NFTA_RULE_HANDLE, cpu_to_be64(rule->handle),
			 NFTA_RULE_PAD))
		goto nla_put_failure;

	if (event != NFT_MSG_DELRULE && handle) {
		if (nla_put_be64(skb, NFTA_RULE_POSITION, cpu_to_be64(handle),
				 NFTA_RULE_PAD))
			goto nla_put_failure;
	}

	if (chain->flags & NFT_CHAIN_HW_OFFLOAD)
		nft_flow_rule_stats(chain, rule);

	list = nla_nest_start_noflag(skb, NFTA_RULE_EXPRESSIONS);
	if (list == NULL)
		goto nla_put_failure;
	nft_rule_for_each_expr(expr, next, rule) {
		if (nft_expr_dump(skb, NFTA_LIST_ELEM, expr) < 0)
			goto nla_put_failure;
	}
	nla_nest_end(skb, list);

	if (rule->udata) {
		struct nft_userdata *udata = nft_userdata(rule);
		if (nla_put(skb, NFTA_RULE_USERDATA, udata->len + 1,
			    udata->data) < 0)
			goto nla_put_failure;
	}

	nlmsg_end(skb, nlh);
	return 0;

nla_put_failure:
	nlmsg_trim(skb, nlh);
	return -1;
}

static void nf_tables_rule_notify(const struct nft_ctx *ctx,
				  const struct nft_rule *rule, int event)
{
	struct nftables_pernet *nft_net = nft_pernet(ctx->net);
	const struct nft_rule *prule;
	struct sk_buff *skb;
	u64 handle = 0;
	u16 flags = 0;
	int err;

	if (!ctx->report &&
	    !nfnetlink_has_listeners(ctx->net, NFNLGRP_NFTABLES))
		return;

	skb = nlmsg_new(NLMSG_GOODSIZE, GFP_KERNEL);
	if (skb == NULL)
		goto err;

	if (event == NFT_MSG_NEWRULE &&
	    !list_is_first(&rule->list, &ctx->chain->rules) &&
	    !list_is_last(&rule->list, &ctx->chain->rules)) {
		prule = list_prev_entry(rule, list);
		handle = prule->handle;
	}
	if (ctx->flags & (NLM_F_APPEND | NLM_F_REPLACE))
		flags |= NLM_F_APPEND;
	if (ctx->flags & (NLM_F_CREATE | NLM_F_EXCL))
		flags |= ctx->flags & (NLM_F_CREATE | NLM_F_EXCL);

	err = nf_tables_fill_rule_info(skb, ctx->net, ctx->portid, ctx->seq,
				       event, flags, ctx->family, ctx->table,
				       ctx->chain, rule, handle);
	if (err < 0) {
		kfree_skb(skb);
		goto err;
	}

	nft_notify_enqueue(skb, ctx->report, &nft_net->notify_list);
	return;
err:
	nfnetlink_set_err(ctx->net, ctx->portid, NFNLGRP_NFTABLES, -ENOBUFS);
}

struct nft_rule_dump_ctx {
	char *table;
	char *chain;
};

static int __nf_tables_dump_rules(struct sk_buff *skb,
				  unsigned int *idx,
				  struct netlink_callback *cb,
				  const struct nft_table *table,
				  const struct nft_chain *chain)
{
	struct net *net = sock_net(skb->sk);
	const struct nft_rule *rule, *prule;
	unsigned int s_idx = cb->args[0];
	u64 handle;

	prule = NULL;
	list_for_each_entry_rcu(rule, &chain->rules, list) {
		if (!nft_is_active(net, rule))
			goto cont_skip;
		if (*idx < s_idx)
			goto cont;
		if (*idx > s_idx) {
			memset(&cb->args[1], 0,
					sizeof(cb->args) - sizeof(cb->args[0]));
		}
		if (prule)
			handle = prule->handle;
		else
			handle = 0;

		if (nf_tables_fill_rule_info(skb, net, NETLINK_CB(cb->skb).portid,
					cb->nlh->nlmsg_seq,
					NFT_MSG_NEWRULE,
					NLM_F_MULTI | NLM_F_APPEND,
					table->family,
					table, chain, rule, handle) < 0)
			return 1;

		nl_dump_check_consistent(cb, nlmsg_hdr(skb));
cont:
		prule = rule;
cont_skip:
		(*idx)++;
	}
	return 0;
}

static int nf_tables_dump_rules(struct sk_buff *skb,
				struct netlink_callback *cb)
{
	const struct nfgenmsg *nfmsg = nlmsg_data(cb->nlh);
	const struct nft_rule_dump_ctx *ctx = cb->data;
	struct nft_table *table;
	const struct nft_chain *chain;
	unsigned int idx = 0;
	struct net *net = sock_net(skb->sk);
	int family = nfmsg->nfgen_family;
	struct nftables_pernet *nft_net;

	rcu_read_lock();
	nft_net = nft_pernet(net);
	cb->seq = nft_net->base_seq;

	list_for_each_entry_rcu(table, &nft_net->tables, list) {
		if (family != NFPROTO_UNSPEC && family != table->family)
			continue;

		if (ctx && ctx->table && strcmp(ctx->table, table->name) != 0)
			continue;

		if (ctx && ctx->table && ctx->chain) {
			struct rhlist_head *list, *tmp;

			list = rhltable_lookup(&table->chains_ht, ctx->chain,
					       nft_chain_ht_params);
			if (!list)
				goto done;

			rhl_for_each_entry_rcu(chain, tmp, list, rhlhead) {
				if (!nft_is_active(net, chain))
					continue;
				__nf_tables_dump_rules(skb, &idx,
						       cb, table, chain);
				break;
			}
			goto done;
		}

		list_for_each_entry_rcu(chain, &table->chains, list) {
			if (__nf_tables_dump_rules(skb, &idx, cb, table, chain))
				goto done;
		}

		if (ctx && ctx->table)
			break;
	}
done:
	rcu_read_unlock();

	cb->args[0] = idx;
	return skb->len;
}

static int nf_tables_dump_rules_start(struct netlink_callback *cb)
{
	const struct nlattr * const *nla = cb->data;
	struct nft_rule_dump_ctx *ctx = NULL;

	if (nla[NFTA_RULE_TABLE] || nla[NFTA_RULE_CHAIN]) {
		ctx = kzalloc(sizeof(*ctx), GFP_ATOMIC);
		if (!ctx)
			return -ENOMEM;

		if (nla[NFTA_RULE_TABLE]) {
			ctx->table = nla_strdup(nla[NFTA_RULE_TABLE],
							GFP_ATOMIC);
			if (!ctx->table) {
				kfree(ctx);
				return -ENOMEM;
			}
		}
		if (nla[NFTA_RULE_CHAIN]) {
			ctx->chain = nla_strdup(nla[NFTA_RULE_CHAIN],
						GFP_ATOMIC);
			if (!ctx->chain) {
				kfree(ctx->table);
				kfree(ctx);
				return -ENOMEM;
			}
		}
	}

	cb->data = ctx;
	return 0;
}

static int nf_tables_dump_rules_done(struct netlink_callback *cb)
{
	struct nft_rule_dump_ctx *ctx = cb->data;

	if (ctx) {
		kfree(ctx->table);
		kfree(ctx->chain);
		kfree(ctx);
	}
	return 0;
}

/* called with rcu_read_lock held */
static int nf_tables_getrule(struct sk_buff *skb, const struct nfnl_info *info,
			     const struct nlattr * const nla[])
{
	struct netlink_ext_ack *extack = info->extack;
	u8 genmask = nft_genmask_cur(info->net);
	u8 family = info->nfmsg->nfgen_family;
	const struct nft_chain *chain;
	const struct nft_rule *rule;
	struct net *net = info->net;
	struct nft_table *table;
	struct sk_buff *skb2;
	int err;

	if (info->nlh->nlmsg_flags & NLM_F_DUMP) {
		struct netlink_dump_control c = {
			.start= nf_tables_dump_rules_start,
			.dump = nf_tables_dump_rules,
			.done = nf_tables_dump_rules_done,
			.module = THIS_MODULE,
			.data = (void *)nla,
		};

		return nft_netlink_dump_start_rcu(info->sk, skb, info->nlh, &c);
	}

	table = nft_table_lookup(net, nla[NFTA_RULE_TABLE], family, genmask, 0);
	if (IS_ERR(table)) {
		NL_SET_BAD_ATTR(extack, nla[NFTA_RULE_TABLE]);
		return PTR_ERR(table);
	}

	chain = nft_chain_lookup(net, table, nla[NFTA_RULE_CHAIN], genmask);
	if (IS_ERR(chain)) {
		NL_SET_BAD_ATTR(extack, nla[NFTA_RULE_CHAIN]);
		return PTR_ERR(chain);
	}

	rule = nft_rule_lookup(chain, nla[NFTA_RULE_HANDLE]);
	if (IS_ERR(rule)) {
		NL_SET_BAD_ATTR(extack, nla[NFTA_RULE_HANDLE]);
		return PTR_ERR(rule);
	}

	skb2 = alloc_skb(NLMSG_GOODSIZE, GFP_ATOMIC);
	if (!skb2)
		return -ENOMEM;

	err = nf_tables_fill_rule_info(skb2, net, NETLINK_CB(skb).portid,
				       info->nlh->nlmsg_seq, NFT_MSG_NEWRULE, 0,
				       family, table, chain, rule, 0);
	if (err < 0)
		goto err_fill_rule_info;

	return nfnetlink_unicast(skb2, net, NETLINK_CB(skb).portid);

err_fill_rule_info:
	kfree_skb(skb2);
	return err;
}

static void nf_tables_rule_destroy(const struct nft_ctx *ctx,
				   struct nft_rule *rule)
{
	struct nft_expr *expr, *next;

	/*
	 * Careful: some expressions might not be initialized in case this
	 * is called on error from nf_tables_newrule().
	 */
	expr = nft_expr_first(rule);
	while (nft_expr_more(rule, expr)) {
		next = nft_expr_next(expr);
		nf_tables_expr_destroy(ctx, expr);
		expr = next;
	}
	kfree(rule);
}

void nf_tables_rule_release(const struct nft_ctx *ctx, struct nft_rule *rule)
{
	nft_rule_expr_deactivate(ctx, rule, NFT_TRANS_RELEASE);
	nf_tables_rule_destroy(ctx, rule);
}

int nft_chain_validate(const struct nft_ctx *ctx, const struct nft_chain *chain)
{
	struct nft_expr *expr, *last;
	const struct nft_data *data;
	struct nft_rule *rule;
	int err;

	if (ctx->level == NFT_JUMP_STACK_SIZE)
		return -EMLINK;

	list_for_each_entry(rule, &chain->rules, list) {
		if (!nft_is_active_next(ctx->net, rule))
			continue;

		nft_rule_for_each_expr(expr, last, rule) {
			if (!expr->ops->validate)
				continue;

			err = expr->ops->validate(ctx, expr, &data);
			if (err < 0)
				return err;
		}
	}

	return 0;
}
EXPORT_SYMBOL_GPL(nft_chain_validate);

static int nft_table_validate(struct net *net, const struct nft_table *table)
{
	struct nft_chain *chain;
	struct nft_ctx ctx = {
		.net	= net,
		.family	= table->family,
	};
	int err;

	list_for_each_entry(chain, &table->chains, list) {
		if (!nft_is_base_chain(chain))
			continue;

		ctx.chain = chain;
		err = nft_chain_validate(&ctx, chain);
		if (err < 0)
			return err;
	}

	return 0;
}

static struct nft_rule *nft_rule_lookup_byid(const struct net *net,
					     const struct nlattr *nla);

#define NFT_RULE_MAXEXPRS	128

static int nf_tables_newrule(struct sk_buff *skb, const struct nfnl_info *info,
			     const struct nlattr * const nla[])
{
	struct nftables_pernet *nft_net = nft_pernet(info->net);
	struct netlink_ext_ack *extack = info->extack;
	unsigned int size, i, n, ulen = 0, usize = 0;
	u8 genmask = nft_genmask_next(info->net);
	struct nft_rule *rule, *old_rule = NULL;
	struct nft_expr_info *expr_info = NULL;
<<<<<<< HEAD
	struct nft_flow_rule *flow = NULL;
	int family = nfmsg->nfgen_family;
=======
	u8 family = info->nfmsg->nfgen_family;
	struct nft_flow_rule *flow = NULL;
>>>>>>> bee673aa
	struct net *net = info->net;
	struct nft_userdata *udata;
	struct nft_table *table;
	struct nft_chain *chain;
	struct nft_trans *trans;
	u64 handle, pos_handle;
	struct nft_expr *expr;
	struct nft_ctx ctx;
	struct nlattr *tmp;
	int err, rem;

	lockdep_assert_held(&nft_net->commit_mutex);

	table = nft_table_lookup(net, nla[NFTA_RULE_TABLE], family, genmask,
				 NETLINK_CB(skb).portid);
	if (IS_ERR(table)) {
		NL_SET_BAD_ATTR(extack, nla[NFTA_RULE_TABLE]);
		return PTR_ERR(table);
	}

	if (nla[NFTA_RULE_CHAIN]) {
		chain = nft_chain_lookup(net, table, nla[NFTA_RULE_CHAIN],
					 genmask);
		if (IS_ERR(chain)) {
			NL_SET_BAD_ATTR(extack, nla[NFTA_RULE_CHAIN]);
			return PTR_ERR(chain);
		}
		if (nft_chain_is_bound(chain))
			return -EOPNOTSUPP;

	} else if (nla[NFTA_RULE_CHAIN_ID]) {
		chain = nft_chain_lookup_byid(net, nla[NFTA_RULE_CHAIN_ID]);
		if (IS_ERR(chain)) {
			NL_SET_BAD_ATTR(extack, nla[NFTA_RULE_CHAIN_ID]);
			return PTR_ERR(chain);
		}
	} else {
		return -EINVAL;
	}

	if (nla[NFTA_RULE_HANDLE]) {
		handle = be64_to_cpu(nla_get_be64(nla[NFTA_RULE_HANDLE]));
		rule = __nft_rule_lookup(chain, handle);
		if (IS_ERR(rule)) {
			NL_SET_BAD_ATTR(extack, nla[NFTA_RULE_HANDLE]);
			return PTR_ERR(rule);
		}

		if (info->nlh->nlmsg_flags & NLM_F_EXCL) {
			NL_SET_BAD_ATTR(extack, nla[NFTA_RULE_HANDLE]);
			return -EEXIST;
		}
		if (info->nlh->nlmsg_flags & NLM_F_REPLACE)
			old_rule = rule;
		else
			return -EOPNOTSUPP;
	} else {
		if (!(info->nlh->nlmsg_flags & NLM_F_CREATE) ||
		    info->nlh->nlmsg_flags & NLM_F_REPLACE)
			return -EINVAL;
		handle = nf_tables_alloc_handle(table);

		if (chain->use == UINT_MAX)
			return -EOVERFLOW;

		if (nla[NFTA_RULE_POSITION]) {
			pos_handle = be64_to_cpu(nla_get_be64(nla[NFTA_RULE_POSITION]));
			old_rule = __nft_rule_lookup(chain, pos_handle);
			if (IS_ERR(old_rule)) {
				NL_SET_BAD_ATTR(extack, nla[NFTA_RULE_POSITION]);
				return PTR_ERR(old_rule);
			}
		} else if (nla[NFTA_RULE_POSITION_ID]) {
			old_rule = nft_rule_lookup_byid(net, nla[NFTA_RULE_POSITION_ID]);
			if (IS_ERR(old_rule)) {
				NL_SET_BAD_ATTR(extack, nla[NFTA_RULE_POSITION_ID]);
				return PTR_ERR(old_rule);
			}
		}
	}

	nft_ctx_init(&ctx, net, skb, info->nlh, family, table, chain, nla);

	n = 0;
	size = 0;
	if (nla[NFTA_RULE_EXPRESSIONS]) {
		expr_info = kvmalloc_array(NFT_RULE_MAXEXPRS,
					   sizeof(struct nft_expr_info),
					   GFP_KERNEL);
		if (!expr_info)
			return -ENOMEM;

		nla_for_each_nested(tmp, nla[NFTA_RULE_EXPRESSIONS], rem) {
			err = -EINVAL;
			if (nla_type(tmp) != NFTA_LIST_ELEM)
				goto err_release_expr;
			if (n == NFT_RULE_MAXEXPRS)
				goto err_release_expr;
			err = nf_tables_expr_parse(&ctx, tmp, &expr_info[n]);
			if (err < 0) {
				NL_SET_BAD_ATTR(extack, tmp);
				goto err_release_expr;
			}
			size += expr_info[n].ops->size;
			n++;
		}
	}
	/* Check for overflow of dlen field */
	err = -EFBIG;
	if (size >= 1 << 12)
		goto err_release_expr;

	if (nla[NFTA_RULE_USERDATA]) {
		ulen = nla_len(nla[NFTA_RULE_USERDATA]);
		if (ulen > 0)
			usize = sizeof(struct nft_userdata) + ulen;
	}

	err = -ENOMEM;
	rule = kzalloc(sizeof(*rule) + size + usize, GFP_KERNEL);
	if (rule == NULL)
		goto err_release_expr;

	nft_activate_next(net, rule);

	rule->handle = handle;
	rule->dlen   = size;
	rule->udata  = ulen ? 1 : 0;

	if (ulen) {
		udata = nft_userdata(rule);
		udata->len = ulen - 1;
		nla_memcpy(udata->data, nla[NFTA_RULE_USERDATA], ulen);
	}

	expr = nft_expr_first(rule);
	for (i = 0; i < n; i++) {
		err = nf_tables_newexpr(&ctx, &expr_info[i], expr);
		if (err < 0) {
			NL_SET_BAD_ATTR(extack, expr_info[i].attr);
			goto err_release_rule;
		}

		if (expr_info[i].ops->validate)
			nft_validate_state_update(net, NFT_VALIDATE_NEED);

		expr_info[i].ops = NULL;
		expr = nft_expr_next(expr);
	}

	if (chain->flags & NFT_CHAIN_HW_OFFLOAD) {
		flow = nft_flow_rule_create(net, rule);
		if (IS_ERR(flow)) {
			err = PTR_ERR(flow);
			goto err_release_rule;
		}
	}

	if (info->nlh->nlmsg_flags & NLM_F_REPLACE) {
		err = nft_delrule(&ctx, old_rule);
		if (err < 0)
			goto err_destroy_flow_rule;

		trans = nft_trans_rule_add(&ctx, NFT_MSG_NEWRULE, rule);
		if (trans == NULL) {
			err = -ENOMEM;
			goto err_destroy_flow_rule;
<<<<<<< HEAD
		}
		err = nft_delrule(&ctx, old_rule);
		if (err < 0) {
			nft_trans_destroy(trans);
			goto err_destroy_flow_rule;
=======
>>>>>>> bee673aa
		}
		list_add_tail_rcu(&rule->list, &old_rule->list);
	} else {
		trans = nft_trans_rule_add(&ctx, NFT_MSG_NEWRULE, rule);
		if (!trans) {
			err = -ENOMEM;
			goto err_destroy_flow_rule;
		}

		if (info->nlh->nlmsg_flags & NLM_F_APPEND) {
			if (old_rule)
				list_add_rcu(&rule->list, &old_rule->list);
			else
				list_add_tail_rcu(&rule->list, &chain->rules);
		 } else {
			if (old_rule)
				list_add_tail_rcu(&rule->list, &old_rule->list);
			else
				list_add_rcu(&rule->list, &chain->rules);
		}
	}
	kvfree(expr_info);
	chain->use++;

	if (flow)
		nft_trans_flow_rule(trans) = flow;

	if (nft_net->validate_state == NFT_VALIDATE_DO)
		return nft_table_validate(net, table);

	return 0;

err_destroy_flow_rule:
	if (flow)
		nft_flow_rule_destroy(flow);
err_release_rule:
	nf_tables_rule_release(&ctx, rule);
err_release_expr:
	for (i = 0; i < n; i++) {
		if (expr_info[i].ops) {
			module_put(expr_info[i].ops->type->owner);
			if (expr_info[i].ops->type->release_ops)
				expr_info[i].ops->type->release_ops(expr_info[i].ops);
		}
	}
	kvfree(expr_info);

	return err;
}

static struct nft_rule *nft_rule_lookup_byid(const struct net *net,
					     const struct nlattr *nla)
{
	struct nftables_pernet *nft_net = nft_pernet(net);
	u32 id = ntohl(nla_get_be32(nla));
	struct nft_trans *trans;

	list_for_each_entry(trans, &nft_net->commit_list, list) {
		struct nft_rule *rule = nft_trans_rule(trans);

		if (trans->msg_type == NFT_MSG_NEWRULE &&
		    id == nft_trans_rule_id(trans))
			return rule;
	}
	return ERR_PTR(-ENOENT);
}

static int nf_tables_delrule(struct sk_buff *skb, const struct nfnl_info *info,
			     const struct nlattr * const nla[])
{
	struct netlink_ext_ack *extack = info->extack;
	u8 genmask = nft_genmask_next(info->net);
	u8 family = info->nfmsg->nfgen_family;
	struct nft_chain *chain = NULL;
	struct net *net = info->net;
	struct nft_table *table;
	struct nft_rule *rule;
	struct nft_ctx ctx;
	int err = 0;

	table = nft_table_lookup(net, nla[NFTA_RULE_TABLE], family, genmask,
				 NETLINK_CB(skb).portid);
	if (IS_ERR(table)) {
		NL_SET_BAD_ATTR(extack, nla[NFTA_RULE_TABLE]);
		return PTR_ERR(table);
	}

	if (nla[NFTA_RULE_CHAIN]) {
		chain = nft_chain_lookup(net, table, nla[NFTA_RULE_CHAIN],
					 genmask);
		if (IS_ERR(chain)) {
			NL_SET_BAD_ATTR(extack, nla[NFTA_RULE_CHAIN]);
			return PTR_ERR(chain);
		}
		if (nft_chain_is_bound(chain))
			return -EOPNOTSUPP;
	}

	nft_ctx_init(&ctx, net, skb, info->nlh, family, table, chain, nla);

	if (chain) {
		if (nla[NFTA_RULE_HANDLE]) {
			rule = nft_rule_lookup(chain, nla[NFTA_RULE_HANDLE]);
			if (IS_ERR(rule)) {
				NL_SET_BAD_ATTR(extack, nla[NFTA_RULE_HANDLE]);
				return PTR_ERR(rule);
			}

			err = nft_delrule(&ctx, rule);
		} else if (nla[NFTA_RULE_ID]) {
			rule = nft_rule_lookup_byid(net, nla[NFTA_RULE_ID]);
			if (IS_ERR(rule)) {
				NL_SET_BAD_ATTR(extack, nla[NFTA_RULE_ID]);
				return PTR_ERR(rule);
			}

			err = nft_delrule(&ctx, rule);
		} else {
			err = nft_delrule_by_chain(&ctx);
		}
	} else {
		list_for_each_entry(chain, &table->chains, list) {
			if (!nft_is_active_next(net, chain))
				continue;

			ctx.chain = chain;
			err = nft_delrule_by_chain(&ctx);
			if (err < 0)
				break;
		}
	}

	return err;
}

/*
 * Sets
 */
static const struct nft_set_type *nft_set_types[] = {
	&nft_set_hash_fast_type,
	&nft_set_hash_type,
	&nft_set_rhash_type,
	&nft_set_bitmap_type,
	&nft_set_rbtree_type,
#if defined(CONFIG_X86_64) && !defined(CONFIG_UML)
	&nft_set_pipapo_avx2_type,
#endif
	&nft_set_pipapo_type,
};

#define NFT_SET_FEATURES	(NFT_SET_INTERVAL | NFT_SET_MAP | \
				 NFT_SET_TIMEOUT | NFT_SET_OBJECT | \
				 NFT_SET_EVAL)

static bool nft_set_ops_candidate(const struct nft_set_type *type, u32 flags)
{
	return (flags & type->features) == (flags & NFT_SET_FEATURES);
}

/*
 * Select a set implementation based on the data characteristics and the
 * given policy. The total memory use might not be known if no size is
 * given, in that case the amount of memory per element is used.
 */
static const struct nft_set_ops *
nft_select_set_ops(const struct nft_ctx *ctx,
		   const struct nlattr * const nla[],
		   const struct nft_set_desc *desc,
		   enum nft_set_policies policy)
{
	struct nftables_pernet *nft_net = nft_pernet(ctx->net);
	const struct nft_set_ops *ops, *bops;
	struct nft_set_estimate est, best;
	const struct nft_set_type *type;
	u32 flags = 0;
	int i;

	lockdep_assert_held(&nft_net->commit_mutex);
	lockdep_nfnl_nft_mutex_not_held();

	if (nla[NFTA_SET_FLAGS] != NULL)
		flags = ntohl(nla_get_be32(nla[NFTA_SET_FLAGS]));

	bops	    = NULL;
	best.size   = ~0;
	best.lookup = ~0;
	best.space  = ~0;

	for (i = 0; i < ARRAY_SIZE(nft_set_types); i++) {
		type = nft_set_types[i];
		ops = &type->ops;

		if (!nft_set_ops_candidate(type, flags))
			continue;
		if (!ops->estimate(desc, flags, &est))
			continue;

		switch (policy) {
		case NFT_SET_POL_PERFORMANCE:
			if (est.lookup < best.lookup)
				break;
			if (est.lookup == best.lookup &&
			    est.space < best.space)
				break;
			continue;
		case NFT_SET_POL_MEMORY:
			if (!desc->size) {
				if (est.space < best.space)
					break;
				if (est.space == best.space &&
				    est.lookup < best.lookup)
					break;
			} else if (est.size < best.size || !bops) {
				break;
			}
			continue;
		default:
			break;
		}

		bops = ops;
		best = est;
	}

	if (bops != NULL)
		return bops;

	return ERR_PTR(-EOPNOTSUPP);
}

static const struct nla_policy nft_set_policy[NFTA_SET_MAX + 1] = {
	[NFTA_SET_TABLE]		= { .type = NLA_STRING,
					    .len = NFT_TABLE_MAXNAMELEN - 1 },
	[NFTA_SET_NAME]			= { .type = NLA_STRING,
					    .len = NFT_SET_MAXNAMELEN - 1 },
	[NFTA_SET_FLAGS]		= { .type = NLA_U32 },
	[NFTA_SET_KEY_TYPE]		= { .type = NLA_U32 },
	[NFTA_SET_KEY_LEN]		= { .type = NLA_U32 },
	[NFTA_SET_DATA_TYPE]		= { .type = NLA_U32 },
	[NFTA_SET_DATA_LEN]		= { .type = NLA_U32 },
	[NFTA_SET_POLICY]		= { .type = NLA_U32 },
	[NFTA_SET_DESC]			= { .type = NLA_NESTED },
	[NFTA_SET_ID]			= { .type = NLA_U32 },
	[NFTA_SET_TIMEOUT]		= { .type = NLA_U64 },
	[NFTA_SET_GC_INTERVAL]		= { .type = NLA_U32 },
	[NFTA_SET_USERDATA]		= { .type = NLA_BINARY,
					    .len  = NFT_USERDATA_MAXLEN },
	[NFTA_SET_OBJ_TYPE]		= { .type = NLA_U32 },
	[NFTA_SET_HANDLE]		= { .type = NLA_U64 },
	[NFTA_SET_EXPR]			= { .type = NLA_NESTED },
	[NFTA_SET_EXPRESSIONS]		= { .type = NLA_NESTED },
};

static const struct nla_policy nft_set_desc_policy[NFTA_SET_DESC_MAX + 1] = {
	[NFTA_SET_DESC_SIZE]		= { .type = NLA_U32 },
	[NFTA_SET_DESC_CONCAT]		= { .type = NLA_NESTED },
};

static struct nft_set *nft_set_lookup(const struct nft_table *table,
				      const struct nlattr *nla, u8 genmask)
{
	struct nft_set *set;

	if (nla == NULL)
		return ERR_PTR(-EINVAL);

	list_for_each_entry_rcu(set, &table->sets, list) {
		if (!nla_strcmp(nla, set->name) &&
		    nft_active_genmask(set, genmask))
			return set;
	}
	return ERR_PTR(-ENOENT);
}

static struct nft_set *nft_set_lookup_byhandle(const struct nft_table *table,
					       const struct nlattr *nla,
					       u8 genmask)
{
	struct nft_set *set;

	list_for_each_entry(set, &table->sets, list) {
		if (be64_to_cpu(nla_get_be64(nla)) == set->handle &&
		    nft_active_genmask(set, genmask))
			return set;
	}
	return ERR_PTR(-ENOENT);
}

static struct nft_set *nft_set_lookup_byid(const struct net *net,
					   const struct nlattr *nla, u8 genmask)
{
	struct nftables_pernet *nft_net = nft_pernet(net);
	u32 id = ntohl(nla_get_be32(nla));
	struct nft_trans *trans;

	list_for_each_entry(trans, &nft_net->commit_list, list) {
		if (trans->msg_type == NFT_MSG_NEWSET) {
			struct nft_set *set = nft_trans_set(trans);

			if (id == nft_trans_set_id(trans) &&
			    nft_active_genmask(set, genmask))
				return set;
		}
	}
	return ERR_PTR(-ENOENT);
}

struct nft_set *nft_set_lookup_global(const struct net *net,
				      const struct nft_table *table,
				      const struct nlattr *nla_set_name,
				      const struct nlattr *nla_set_id,
				      u8 genmask)
{
	struct nft_set *set;

	set = nft_set_lookup(table, nla_set_name, genmask);
	if (IS_ERR(set)) {
		if (!nla_set_id)
			return set;

		set = nft_set_lookup_byid(net, nla_set_id, genmask);
	}
	return set;
}
EXPORT_SYMBOL_GPL(nft_set_lookup_global);

static int nf_tables_set_alloc_name(struct nft_ctx *ctx, struct nft_set *set,
				    const char *name)
{
	const struct nft_set *i;
	const char *p;
	unsigned long *inuse;
	unsigned int n = 0, min = 0;

	p = strchr(name, '%');
	if (p != NULL) {
		if (p[1] != 'd' || strchr(p + 2, '%'))
			return -EINVAL;

		inuse = (unsigned long *)get_zeroed_page(GFP_KERNEL);
		if (inuse == NULL)
			return -ENOMEM;
cont:
		list_for_each_entry(i, &ctx->table->sets, list) {
			int tmp;

			if (!nft_is_active_next(ctx->net, set))
				continue;
			if (!sscanf(i->name, name, &tmp))
				continue;
			if (tmp < min || tmp >= min + BITS_PER_BYTE * PAGE_SIZE)
				continue;

			set_bit(tmp - min, inuse);
		}

		n = find_first_zero_bit(inuse, BITS_PER_BYTE * PAGE_SIZE);
		if (n >= BITS_PER_BYTE * PAGE_SIZE) {
			min += BITS_PER_BYTE * PAGE_SIZE;
			memset(inuse, 0, PAGE_SIZE);
			goto cont;
		}
		free_page((unsigned long)inuse);
	}

	set->name = kasprintf(GFP_KERNEL, name, min + n);
	if (!set->name)
		return -ENOMEM;

	list_for_each_entry(i, &ctx->table->sets, list) {
		if (!nft_is_active_next(ctx->net, i))
			continue;
		if (!strcmp(set->name, i->name)) {
			kfree(set->name);
			set->name = NULL;
			return -ENFILE;
		}
	}
	return 0;
}

int nf_msecs_to_jiffies64(const struct nlattr *nla, u64 *result)
{
	u64 ms = be64_to_cpu(nla_get_be64(nla));
	u64 max = (u64)(~((u64)0));

	max = div_u64(max, NSEC_PER_MSEC);
	if (ms >= max)
		return -ERANGE;

	ms *= NSEC_PER_MSEC;
	*result = nsecs_to_jiffies64(ms);
	return 0;
}

__be64 nf_jiffies64_to_msecs(u64 input)
{
	return cpu_to_be64(jiffies64_to_msecs(input));
}

static int nf_tables_fill_set_concat(struct sk_buff *skb,
				     const struct nft_set *set)
{
	struct nlattr *concat, *field;
	int i;

	concat = nla_nest_start_noflag(skb, NFTA_SET_DESC_CONCAT);
	if (!concat)
		return -ENOMEM;

	for (i = 0; i < set->field_count; i++) {
		field = nla_nest_start_noflag(skb, NFTA_LIST_ELEM);
		if (!field)
			return -ENOMEM;

		if (nla_put_be32(skb, NFTA_SET_FIELD_LEN,
				 htonl(set->field_len[i])))
			return -ENOMEM;

		nla_nest_end(skb, field);
	}

	nla_nest_end(skb, concat);

	return 0;
}

static int nf_tables_fill_set(struct sk_buff *skb, const struct nft_ctx *ctx,
			      const struct nft_set *set, u16 event, u16 flags)
{
	struct nlmsghdr *nlh;
	u32 portid = ctx->portid;
	struct nlattr *nest;
	u32 seq = ctx->seq;
	int i;

	event = nfnl_msg_type(NFNL_SUBSYS_NFTABLES, event);
	nlh = nfnl_msg_put(skb, portid, seq, event, flags, ctx->family,
			   NFNETLINK_V0, nft_base_seq(ctx->net));
	if (!nlh)
		goto nla_put_failure;

	if (nla_put_string(skb, NFTA_SET_TABLE, ctx->table->name))
		goto nla_put_failure;
	if (nla_put_string(skb, NFTA_SET_NAME, set->name))
		goto nla_put_failure;
	if (nla_put_be64(skb, NFTA_SET_HANDLE, cpu_to_be64(set->handle),
			 NFTA_SET_PAD))
		goto nla_put_failure;
	if (set->flags != 0)
		if (nla_put_be32(skb, NFTA_SET_FLAGS, htonl(set->flags)))
			goto nla_put_failure;

	if (nla_put_be32(skb, NFTA_SET_KEY_TYPE, htonl(set->ktype)))
		goto nla_put_failure;
	if (nla_put_be32(skb, NFTA_SET_KEY_LEN, htonl(set->klen)))
		goto nla_put_failure;
	if (set->flags & NFT_SET_MAP) {
		if (nla_put_be32(skb, NFTA_SET_DATA_TYPE, htonl(set->dtype)))
			goto nla_put_failure;
		if (nla_put_be32(skb, NFTA_SET_DATA_LEN, htonl(set->dlen)))
			goto nla_put_failure;
	}
	if (set->flags & NFT_SET_OBJECT &&
	    nla_put_be32(skb, NFTA_SET_OBJ_TYPE, htonl(set->objtype)))
		goto nla_put_failure;

	if (set->timeout &&
	    nla_put_be64(skb, NFTA_SET_TIMEOUT,
			 nf_jiffies64_to_msecs(set->timeout),
			 NFTA_SET_PAD))
		goto nla_put_failure;
	if (set->gc_int &&
	    nla_put_be32(skb, NFTA_SET_GC_INTERVAL, htonl(set->gc_int)))
		goto nla_put_failure;

	if (set->policy != NFT_SET_POL_PERFORMANCE) {
		if (nla_put_be32(skb, NFTA_SET_POLICY, htonl(set->policy)))
			goto nla_put_failure;
	}

	if (set->udata &&
	    nla_put(skb, NFTA_SET_USERDATA, set->udlen, set->udata))
		goto nla_put_failure;

	nest = nla_nest_start_noflag(skb, NFTA_SET_DESC);
	if (!nest)
		goto nla_put_failure;
	if (set->size &&
	    nla_put_be32(skb, NFTA_SET_DESC_SIZE, htonl(set->size)))
		goto nla_put_failure;

	if (set->field_count > 1 &&
	    nf_tables_fill_set_concat(skb, set))
		goto nla_put_failure;

	nla_nest_end(skb, nest);

	if (set->num_exprs == 1) {
		nest = nla_nest_start_noflag(skb, NFTA_SET_EXPR);
		if (nf_tables_fill_expr_info(skb, set->exprs[0]) < 0)
			goto nla_put_failure;

		nla_nest_end(skb, nest);
	} else if (set->num_exprs > 1) {
		nest = nla_nest_start_noflag(skb, NFTA_SET_EXPRESSIONS);
		if (nest == NULL)
			goto nla_put_failure;

		for (i = 0; i < set->num_exprs; i++) {
			if (nft_expr_dump(skb, NFTA_LIST_ELEM,
					  set->exprs[i]) < 0)
				goto nla_put_failure;
		}
		nla_nest_end(skb, nest);
	}

	nlmsg_end(skb, nlh);
	return 0;

nla_put_failure:
	nlmsg_trim(skb, nlh);
	return -1;
}

static void nf_tables_set_notify(const struct nft_ctx *ctx,
				 const struct nft_set *set, int event,
			         gfp_t gfp_flags)
{
	struct nftables_pernet *nft_net = nft_pernet(ctx->net);
	u32 portid = ctx->portid;
	struct sk_buff *skb;
	u16 flags = 0;
	int err;

	if (!ctx->report &&
	    !nfnetlink_has_listeners(ctx->net, NFNLGRP_NFTABLES))
		return;

	skb = nlmsg_new(NLMSG_GOODSIZE, gfp_flags);
	if (skb == NULL)
		goto err;

	if (ctx->flags & (NLM_F_CREATE | NLM_F_EXCL))
		flags |= ctx->flags & (NLM_F_CREATE | NLM_F_EXCL);

	err = nf_tables_fill_set(skb, ctx, set, event, flags);
	if (err < 0) {
		kfree_skb(skb);
		goto err;
	}

	nft_notify_enqueue(skb, ctx->report, &nft_net->notify_list);
	return;
err:
	nfnetlink_set_err(ctx->net, portid, NFNLGRP_NFTABLES, -ENOBUFS);
}

static int nf_tables_dump_sets(struct sk_buff *skb, struct netlink_callback *cb)
{
	const struct nft_set *set;
	unsigned int idx, s_idx = cb->args[0];
	struct nft_table *table, *cur_table = (struct nft_table *)cb->args[2];
	struct net *net = sock_net(skb->sk);
	struct nft_ctx *ctx = cb->data, ctx_set;
	struct nftables_pernet *nft_net;

	if (cb->args[1])
		return skb->len;

	rcu_read_lock();
	nft_net = nft_pernet(net);
	cb->seq = nft_net->base_seq;

	list_for_each_entry_rcu(table, &nft_net->tables, list) {
		if (ctx->family != NFPROTO_UNSPEC &&
		    ctx->family != table->family)
			continue;

		if (ctx->table && ctx->table != table)
			continue;

		if (cur_table) {
			if (cur_table != table)
				continue;

			cur_table = NULL;
		}
		idx = 0;
		list_for_each_entry_rcu(set, &table->sets, list) {
			if (idx < s_idx)
				goto cont;
			if (!nft_is_active(net, set))
				goto cont;

			ctx_set = *ctx;
			ctx_set.table = table;
			ctx_set.family = table->family;

			if (nf_tables_fill_set(skb, &ctx_set, set,
					       NFT_MSG_NEWSET,
					       NLM_F_MULTI) < 0) {
				cb->args[0] = idx;
				cb->args[2] = (unsigned long) table;
				goto done;
			}
			nl_dump_check_consistent(cb, nlmsg_hdr(skb));
cont:
			idx++;
		}
		if (s_idx)
			s_idx = 0;
	}
	cb->args[1] = 1;
done:
	rcu_read_unlock();
	return skb->len;
}

static int nf_tables_dump_sets_start(struct netlink_callback *cb)
{
	struct nft_ctx *ctx_dump = NULL;

	ctx_dump = kmemdup(cb->data, sizeof(*ctx_dump), GFP_ATOMIC);
	if (ctx_dump == NULL)
		return -ENOMEM;

	cb->data = ctx_dump;
	return 0;
}

static int nf_tables_dump_sets_done(struct netlink_callback *cb)
{
	kfree(cb->data);
	return 0;
}

/* called with rcu_read_lock held */
static int nf_tables_getset(struct sk_buff *skb, const struct nfnl_info *info,
			    const struct nlattr * const nla[])
{
	struct netlink_ext_ack *extack = info->extack;
	u8 genmask = nft_genmask_cur(info->net);
	u8 family = info->nfmsg->nfgen_family;
	struct nft_table *table = NULL;
	struct net *net = info->net;
	const struct nft_set *set;
	struct sk_buff *skb2;
	struct nft_ctx ctx;
	int err;

	if (nla[NFTA_SET_TABLE]) {
		table = nft_table_lookup(net, nla[NFTA_SET_TABLE], family,
					 genmask, 0);
		if (IS_ERR(table)) {
			NL_SET_BAD_ATTR(extack, nla[NFTA_SET_TABLE]);
			return PTR_ERR(table);
		}
	}

	nft_ctx_init(&ctx, net, skb, info->nlh, family, table, NULL, nla);

	if (info->nlh->nlmsg_flags & NLM_F_DUMP) {
		struct netlink_dump_control c = {
			.start = nf_tables_dump_sets_start,
			.dump = nf_tables_dump_sets,
			.done = nf_tables_dump_sets_done,
			.data = &ctx,
			.module = THIS_MODULE,
		};

		return nft_netlink_dump_start_rcu(info->sk, skb, info->nlh, &c);
	}

	/* Only accept unspec with dump */
	if (info->nfmsg->nfgen_family == NFPROTO_UNSPEC)
		return -EAFNOSUPPORT;
	if (!nla[NFTA_SET_TABLE])
		return -EINVAL;

	set = nft_set_lookup(table, nla[NFTA_SET_NAME], genmask);
	if (IS_ERR(set))
		return PTR_ERR(set);

	skb2 = alloc_skb(NLMSG_GOODSIZE, GFP_ATOMIC);
	if (skb2 == NULL)
		return -ENOMEM;

	err = nf_tables_fill_set(skb2, &ctx, set, NFT_MSG_NEWSET, 0);
	if (err < 0)
		goto err_fill_set_info;

	return nfnetlink_unicast(skb2, net, NETLINK_CB(skb).portid);

err_fill_set_info:
	kfree_skb(skb2);
	return err;
}

static const struct nla_policy nft_concat_policy[NFTA_SET_FIELD_MAX + 1] = {
	[NFTA_SET_FIELD_LEN]	= { .type = NLA_U32 },
};

static int nft_set_desc_concat_parse(const struct nlattr *attr,
				     struct nft_set_desc *desc)
{
	struct nlattr *tb[NFTA_SET_FIELD_MAX + 1];
	u32 len;
	int err;

	err = nla_parse_nested_deprecated(tb, NFTA_SET_FIELD_MAX, attr,
					  nft_concat_policy, NULL);
	if (err < 0)
		return err;

	if (!tb[NFTA_SET_FIELD_LEN])
		return -EINVAL;

	len = ntohl(nla_get_be32(tb[NFTA_SET_FIELD_LEN]));

	if (len * BITS_PER_BYTE / 32 > NFT_REG32_COUNT)
		return -E2BIG;

	desc->field_len[desc->field_count++] = len;

	return 0;
}

static int nft_set_desc_concat(struct nft_set_desc *desc,
			       const struct nlattr *nla)
{
	struct nlattr *attr;
	int rem, err;

	nla_for_each_nested(attr, nla, rem) {
		if (nla_type(attr) != NFTA_LIST_ELEM)
			return -EINVAL;

		err = nft_set_desc_concat_parse(attr, desc);
		if (err < 0)
			return err;
	}

	return 0;
}

static int nf_tables_set_desc_parse(struct nft_set_desc *desc,
				    const struct nlattr *nla)
{
	struct nlattr *da[NFTA_SET_DESC_MAX + 1];
	int err;

	err = nla_parse_nested_deprecated(da, NFTA_SET_DESC_MAX, nla,
					  nft_set_desc_policy, NULL);
	if (err < 0)
		return err;

	if (da[NFTA_SET_DESC_SIZE] != NULL)
		desc->size = ntohl(nla_get_be32(da[NFTA_SET_DESC_SIZE]));
	if (da[NFTA_SET_DESC_CONCAT])
		err = nft_set_desc_concat(desc, da[NFTA_SET_DESC_CONCAT]);

	return err;
}

static int nf_tables_newset(struct sk_buff *skb, const struct nfnl_info *info,
			    const struct nlattr * const nla[])
{
	u32 ktype, dtype, flags, policy, gc_int, objtype;
	struct netlink_ext_ack *extack = info->extack;
	u8 genmask = nft_genmask_next(info->net);
	u8 family = info->nfmsg->nfgen_family;
	const struct nft_set_ops *ops;
	struct nft_expr *expr = NULL;
	struct net *net = info->net;
	struct nft_set_desc desc;
	struct nft_table *table;
	unsigned char *udata;
	struct nft_set *set;
	struct nft_ctx ctx;
	size_t alloc_size;
	u64 timeout;
	char *name;
	int err, i;
	u16 udlen;
	u64 size;

	if (nla[NFTA_SET_TABLE] == NULL ||
	    nla[NFTA_SET_NAME] == NULL ||
	    nla[NFTA_SET_KEY_LEN] == NULL ||
	    nla[NFTA_SET_ID] == NULL)
		return -EINVAL;

	memset(&desc, 0, sizeof(desc));

	ktype = NFT_DATA_VALUE;
	if (nla[NFTA_SET_KEY_TYPE] != NULL) {
		ktype = ntohl(nla_get_be32(nla[NFTA_SET_KEY_TYPE]));
		if ((ktype & NFT_DATA_RESERVED_MASK) == NFT_DATA_RESERVED_MASK)
			return -EINVAL;
	}

	desc.klen = ntohl(nla_get_be32(nla[NFTA_SET_KEY_LEN]));
	if (desc.klen == 0 || desc.klen > NFT_DATA_VALUE_MAXLEN)
		return -EINVAL;

	flags = 0;
	if (nla[NFTA_SET_FLAGS] != NULL) {
		flags = ntohl(nla_get_be32(nla[NFTA_SET_FLAGS]));
		if (flags & ~(NFT_SET_ANONYMOUS | NFT_SET_CONSTANT |
			      NFT_SET_INTERVAL | NFT_SET_TIMEOUT |
			      NFT_SET_MAP | NFT_SET_EVAL |
			      NFT_SET_OBJECT | NFT_SET_CONCAT | NFT_SET_EXPR))
			return -EOPNOTSUPP;
		/* Only one of these operations is supported */
		if ((flags & (NFT_SET_MAP | NFT_SET_OBJECT)) ==
			     (NFT_SET_MAP | NFT_SET_OBJECT))
			return -EOPNOTSUPP;
		if ((flags & (NFT_SET_EVAL | NFT_SET_OBJECT)) ==
			     (NFT_SET_EVAL | NFT_SET_OBJECT))
			return -EOPNOTSUPP;
	}

	dtype = 0;
	if (nla[NFTA_SET_DATA_TYPE] != NULL) {
		if (!(flags & NFT_SET_MAP))
			return -EINVAL;

		dtype = ntohl(nla_get_be32(nla[NFTA_SET_DATA_TYPE]));
		if ((dtype & NFT_DATA_RESERVED_MASK) == NFT_DATA_RESERVED_MASK &&
		    dtype != NFT_DATA_VERDICT)
			return -EINVAL;

		if (dtype != NFT_DATA_VERDICT) {
			if (nla[NFTA_SET_DATA_LEN] == NULL)
				return -EINVAL;
			desc.dlen = ntohl(nla_get_be32(nla[NFTA_SET_DATA_LEN]));
			if (desc.dlen == 0 || desc.dlen > NFT_DATA_VALUE_MAXLEN)
				return -EINVAL;
		} else
			desc.dlen = sizeof(struct nft_verdict);
	} else if (flags & NFT_SET_MAP)
		return -EINVAL;

	if (nla[NFTA_SET_OBJ_TYPE] != NULL) {
		if (!(flags & NFT_SET_OBJECT))
			return -EINVAL;

		objtype = ntohl(nla_get_be32(nla[NFTA_SET_OBJ_TYPE]));
		if (objtype == NFT_OBJECT_UNSPEC ||
		    objtype > NFT_OBJECT_MAX)
			return -EOPNOTSUPP;
	} else if (flags & NFT_SET_OBJECT)
		return -EINVAL;
	else
		objtype = NFT_OBJECT_UNSPEC;

	timeout = 0;
	if (nla[NFTA_SET_TIMEOUT] != NULL) {
		if (!(flags & NFT_SET_TIMEOUT))
			return -EINVAL;

		err = nf_msecs_to_jiffies64(nla[NFTA_SET_TIMEOUT], &timeout);
		if (err)
			return err;
	}
	gc_int = 0;
	if (nla[NFTA_SET_GC_INTERVAL] != NULL) {
		if (!(flags & NFT_SET_TIMEOUT))
			return -EINVAL;
		gc_int = ntohl(nla_get_be32(nla[NFTA_SET_GC_INTERVAL]));
	}

	policy = NFT_SET_POL_PERFORMANCE;
	if (nla[NFTA_SET_POLICY] != NULL)
		policy = ntohl(nla_get_be32(nla[NFTA_SET_POLICY]));

	if (nla[NFTA_SET_DESC] != NULL) {
		err = nf_tables_set_desc_parse(&desc, nla[NFTA_SET_DESC]);
		if (err < 0)
			return err;
	}

	if (nla[NFTA_SET_EXPR] || nla[NFTA_SET_EXPRESSIONS])
		desc.expr = true;

	table = nft_table_lookup(net, nla[NFTA_SET_TABLE], family, genmask,
				 NETLINK_CB(skb).portid);
	if (IS_ERR(table)) {
		NL_SET_BAD_ATTR(extack, nla[NFTA_SET_TABLE]);
		return PTR_ERR(table);
	}

	nft_ctx_init(&ctx, net, skb, info->nlh, family, table, NULL, nla);

	set = nft_set_lookup(table, nla[NFTA_SET_NAME], genmask);
	if (IS_ERR(set)) {
		if (PTR_ERR(set) != -ENOENT) {
			NL_SET_BAD_ATTR(extack, nla[NFTA_SET_NAME]);
			return PTR_ERR(set);
		}
	} else {
		if (info->nlh->nlmsg_flags & NLM_F_EXCL) {
			NL_SET_BAD_ATTR(extack, nla[NFTA_SET_NAME]);
			return -EEXIST;
		}
		if (info->nlh->nlmsg_flags & NLM_F_REPLACE)
			return -EOPNOTSUPP;

		return 0;
	}

	if (!(info->nlh->nlmsg_flags & NLM_F_CREATE))
		return -ENOENT;

	ops = nft_select_set_ops(&ctx, nla, &desc, policy);
	if (IS_ERR(ops))
		return PTR_ERR(ops);

	udlen = 0;
	if (nla[NFTA_SET_USERDATA])
		udlen = nla_len(nla[NFTA_SET_USERDATA]);

	size = 0;
	if (ops->privsize != NULL)
		size = ops->privsize(nla, &desc);
	alloc_size = sizeof(*set) + size + udlen;
	if (alloc_size < size || alloc_size > INT_MAX)
		return -ENOMEM;
	set = kvzalloc(alloc_size, GFP_KERNEL);
	if (!set)
		return -ENOMEM;

	name = nla_strdup(nla[NFTA_SET_NAME], GFP_KERNEL);
	if (!name) {
		err = -ENOMEM;
		goto err_set_name;
	}

	err = nf_tables_set_alloc_name(&ctx, set, name);
	kfree(name);
	if (err < 0)
		goto err_set_name;

	udata = NULL;
	if (udlen) {
		udata = set->data + size;
		nla_memcpy(udata, nla[NFTA_SET_USERDATA], udlen);
	}

	INIT_LIST_HEAD(&set->bindings);
	INIT_LIST_HEAD(&set->catchall_list);
	set->table = table;
	write_pnet(&set->net, net);
	set->ops = ops;
	set->ktype = ktype;
	set->klen = desc.klen;
	set->dtype = dtype;
	set->objtype = objtype;
	set->dlen = desc.dlen;
	set->flags = flags;
	set->size = desc.size;
	set->policy = policy;
	set->udlen = udlen;
	set->udata = udata;
	set->timeout = timeout;
	set->gc_int = gc_int;

	set->field_count = desc.field_count;
	for (i = 0; i < desc.field_count; i++)
		set->field_len[i] = desc.field_len[i];

	err = ops->init(set, &desc, nla);
	if (err < 0)
		goto err_set_init;

	if (nla[NFTA_SET_EXPR]) {
		expr = nft_set_elem_expr_alloc(&ctx, set, nla[NFTA_SET_EXPR]);
		if (IS_ERR(expr)) {
			err = PTR_ERR(expr);
			goto err_set_expr_alloc;
		}
		set->exprs[0] = expr;
		set->num_exprs++;
	} else if (nla[NFTA_SET_EXPRESSIONS]) {
		struct nft_expr *expr;
		struct nlattr *tmp;
		int left;

		if (!(flags & NFT_SET_EXPR)) {
			err = -EINVAL;
			goto err_set_expr_alloc;
		}
		i = 0;
		nla_for_each_nested(tmp, nla[NFTA_SET_EXPRESSIONS], left) {
			if (i == NFT_SET_EXPR_MAX) {
				err = -E2BIG;
				goto err_set_expr_alloc;
			}
			if (nla_type(tmp) != NFTA_LIST_ELEM) {
				err = -EINVAL;
				goto err_set_expr_alloc;
			}
			expr = nft_set_elem_expr_alloc(&ctx, set, tmp);
			if (IS_ERR(expr)) {
				err = PTR_ERR(expr);
				goto err_set_expr_alloc;
			}
			set->exprs[i++] = expr;
			set->num_exprs++;
		}
	}

	set->handle = nf_tables_alloc_handle(table);

	err = nft_trans_set_add(&ctx, NFT_MSG_NEWSET, set);
	if (err < 0)
		goto err_set_expr_alloc;

	list_add_tail_rcu(&set->list, &table->sets);
	table->use++;
	return 0;

err_set_expr_alloc:
	for (i = 0; i < set->num_exprs; i++)
		nft_expr_destroy(&ctx, set->exprs[i]);

	ops->destroy(set);
err_set_init:
	kfree(set->name);
err_set_name:
	kvfree(set);
	return err;
}

struct nft_set_elem_catchall {
	struct list_head	list;
	struct rcu_head		rcu;
	void			*elem;
};

static void nft_set_catchall_destroy(const struct nft_ctx *ctx,
				     struct nft_set *set)
{
	struct nft_set_elem_catchall *catchall;

	list_for_each_entry_rcu(catchall, &set->catchall_list, list) {
		list_del_rcu(&catchall->list);
		nft_set_elem_destroy(set, catchall->elem, true);
		kfree_rcu(catchall);
	}
}

static void nft_set_destroy(const struct nft_ctx *ctx, struct nft_set *set)
{
	int i;

	if (WARN_ON(set->use > 0))
		return;

	for (i = 0; i < set->num_exprs; i++)
		nft_expr_destroy(ctx, set->exprs[i]);

	set->ops->destroy(set);
	nft_set_catchall_destroy(ctx, set);
	kfree(set->name);
	kvfree(set);
}

static int nf_tables_delset(struct sk_buff *skb, const struct nfnl_info *info,
			    const struct nlattr * const nla[])
{
	struct netlink_ext_ack *extack = info->extack;
	u8 genmask = nft_genmask_next(info->net);
	u8 family = info->nfmsg->nfgen_family;
	struct net *net = info->net;
	const struct nlattr *attr;
	struct nft_table *table;
	struct nft_set *set;
	struct nft_ctx ctx;

	if (info->nfmsg->nfgen_family == NFPROTO_UNSPEC)
		return -EAFNOSUPPORT;

	table = nft_table_lookup(net, nla[NFTA_SET_TABLE], family,
				 genmask, NETLINK_CB(skb).portid);
	if (IS_ERR(table)) {
		NL_SET_BAD_ATTR(extack, nla[NFTA_SET_TABLE]);
		return PTR_ERR(table);
	}

	if (nla[NFTA_SET_HANDLE]) {
		attr = nla[NFTA_SET_HANDLE];
		set = nft_set_lookup_byhandle(table, attr, genmask);
	} else {
		attr = nla[NFTA_SET_NAME];
		set = nft_set_lookup(table, attr, genmask);
	}

	if (IS_ERR(set)) {
		NL_SET_BAD_ATTR(extack, attr);
		return PTR_ERR(set);
	}
	if (set->use ||
	    (info->nlh->nlmsg_flags & NLM_F_NONREC &&
	     atomic_read(&set->nelems) > 0)) {
		NL_SET_BAD_ATTR(extack, attr);
		return -EBUSY;
	}

	nft_ctx_init(&ctx, net, skb, info->nlh, family, table, NULL, nla);

	return nft_delset(&ctx, set);
}

static int nft_validate_register_store(const struct nft_ctx *ctx,
				       enum nft_registers reg,
				       const struct nft_data *data,
				       enum nft_data_types type,
				       unsigned int len);

static int nft_setelem_data_validate(const struct nft_ctx *ctx,
				     struct nft_set *set,
				     struct nft_set_elem *elem)
{
	const struct nft_set_ext *ext = nft_set_elem_ext(set, elem->priv);
	enum nft_registers dreg;

	dreg = nft_type_to_reg(set->dtype);
	return nft_validate_register_store(ctx, dreg, nft_set_ext_data(ext),
					   set->dtype == NFT_DATA_VERDICT ?
					   NFT_DATA_VERDICT : NFT_DATA_VALUE,
					   set->dlen);
}

static int nf_tables_bind_check_setelem(const struct nft_ctx *ctx,
					struct nft_set *set,
					const struct nft_set_iter *iter,
					struct nft_set_elem *elem)
{
	return nft_setelem_data_validate(ctx, set, elem);
}

static int nft_set_catchall_bind_check(const struct nft_ctx *ctx,
				       struct nft_set *set)
{
	u8 genmask = nft_genmask_next(ctx->net);
	struct nft_set_elem_catchall *catchall;
	struct nft_set_elem elem;
	struct nft_set_ext *ext;
	int ret = 0;

	list_for_each_entry_rcu(catchall, &set->catchall_list, list) {
		ext = nft_set_elem_ext(set, catchall->elem);
		if (!nft_set_elem_active(ext, genmask))
			continue;

		elem.priv = catchall->elem;
		ret = nft_setelem_data_validate(ctx, set, &elem);
		if (ret < 0)
			break;
	}

	return ret;
}

int nf_tables_bind_set(const struct nft_ctx *ctx, struct nft_set *set,
		       struct nft_set_binding *binding)
{
	struct nft_set_binding *i;
	struct nft_set_iter iter;

	if (set->use == UINT_MAX)
		return -EOVERFLOW;

	if (!list_empty(&set->bindings) && nft_set_is_anonymous(set))
		return -EBUSY;

	if (binding->flags & NFT_SET_MAP) {
		/* If the set is already bound to the same chain all
		 * jumps are already validated for that chain.
		 */
		list_for_each_entry(i, &set->bindings, list) {
			if (i->flags & NFT_SET_MAP &&
			    i->chain == binding->chain)
				goto bind;
		}

		iter.genmask	= nft_genmask_next(ctx->net);
		iter.skip 	= 0;
		iter.count	= 0;
		iter.err	= 0;
		iter.fn		= nf_tables_bind_check_setelem;

		set->ops->walk(ctx, set, &iter);
		if (!iter.err)
			iter.err = nft_set_catchall_bind_check(ctx, set);

		if (iter.err < 0)
			return iter.err;
	}
bind:
	binding->chain = ctx->chain;
	list_add_tail_rcu(&binding->list, &set->bindings);
	nft_set_trans_bind(ctx, set);
	set->use++;

	return 0;
}
EXPORT_SYMBOL_GPL(nf_tables_bind_set);

static void nf_tables_unbind_set(const struct nft_ctx *ctx, struct nft_set *set,
				 struct nft_set_binding *binding, bool event)
{
	list_del_rcu(&binding->list);

	if (list_empty(&set->bindings) && nft_set_is_anonymous(set)) {
		list_del_rcu(&set->list);
		if (event)
			nf_tables_set_notify(ctx, set, NFT_MSG_DELSET,
					     GFP_KERNEL);
	}
}

void nf_tables_deactivate_set(const struct nft_ctx *ctx, struct nft_set *set,
			      struct nft_set_binding *binding,
			      enum nft_trans_phase phase)
{
	switch (phase) {
	case NFT_TRANS_PREPARE:
		set->use--;
		return;
	case NFT_TRANS_ABORT:
	case NFT_TRANS_RELEASE:
		set->use--;
		fallthrough;
	default:
		nf_tables_unbind_set(ctx, set, binding,
				     phase == NFT_TRANS_COMMIT);
	}
}
EXPORT_SYMBOL_GPL(nf_tables_deactivate_set);

void nf_tables_destroy_set(const struct nft_ctx *ctx, struct nft_set *set)
{
	if (list_empty(&set->bindings) && nft_set_is_anonymous(set))
		nft_set_destroy(ctx, set);
}
EXPORT_SYMBOL_GPL(nf_tables_destroy_set);

const struct nft_set_ext_type nft_set_ext_types[] = {
	[NFT_SET_EXT_KEY]		= {
		.align	= __alignof__(u32),
	},
	[NFT_SET_EXT_DATA]		= {
		.align	= __alignof__(u32),
	},
	[NFT_SET_EXT_EXPRESSIONS]	= {
		.align	= __alignof__(struct nft_set_elem_expr),
	},
	[NFT_SET_EXT_OBJREF]		= {
		.len	= sizeof(struct nft_object *),
		.align	= __alignof__(struct nft_object *),
	},
	[NFT_SET_EXT_FLAGS]		= {
		.len	= sizeof(u8),
		.align	= __alignof__(u8),
	},
	[NFT_SET_EXT_TIMEOUT]		= {
		.len	= sizeof(u64),
		.align	= __alignof__(u64),
	},
	[NFT_SET_EXT_EXPIRATION]	= {
		.len	= sizeof(u64),
		.align	= __alignof__(u64),
	},
	[NFT_SET_EXT_USERDATA]		= {
		.len	= sizeof(struct nft_userdata),
		.align	= __alignof__(struct nft_userdata),
	},
	[NFT_SET_EXT_KEY_END]		= {
		.align	= __alignof__(u32),
	},
};

/*
 * Set elements
 */

static const struct nla_policy nft_set_elem_policy[NFTA_SET_ELEM_MAX + 1] = {
	[NFTA_SET_ELEM_KEY]		= { .type = NLA_NESTED },
	[NFTA_SET_ELEM_DATA]		= { .type = NLA_NESTED },
	[NFTA_SET_ELEM_FLAGS]		= { .type = NLA_U32 },
	[NFTA_SET_ELEM_TIMEOUT]		= { .type = NLA_U64 },
	[NFTA_SET_ELEM_EXPIRATION]	= { .type = NLA_U64 },
	[NFTA_SET_ELEM_USERDATA]	= { .type = NLA_BINARY,
					    .len = NFT_USERDATA_MAXLEN },
	[NFTA_SET_ELEM_EXPR]		= { .type = NLA_NESTED },
	[NFTA_SET_ELEM_OBJREF]		= { .type = NLA_STRING,
					    .len = NFT_OBJ_MAXNAMELEN - 1 },
	[NFTA_SET_ELEM_KEY_END]		= { .type = NLA_NESTED },
	[NFTA_SET_ELEM_EXPRESSIONS]	= { .type = NLA_NESTED },
};

static const struct nla_policy nft_set_elem_list_policy[NFTA_SET_ELEM_LIST_MAX + 1] = {
	[NFTA_SET_ELEM_LIST_TABLE]	= { .type = NLA_STRING,
					    .len = NFT_TABLE_MAXNAMELEN - 1 },
	[NFTA_SET_ELEM_LIST_SET]	= { .type = NLA_STRING,
					    .len = NFT_SET_MAXNAMELEN - 1 },
	[NFTA_SET_ELEM_LIST_ELEMENTS]	= { .type = NLA_NESTED },
	[NFTA_SET_ELEM_LIST_SET_ID]	= { .type = NLA_U32 },
};

static int nft_set_elem_expr_dump(struct sk_buff *skb,
				  const struct nft_set *set,
				  const struct nft_set_ext *ext)
{
	struct nft_set_elem_expr *elem_expr;
	u32 size, num_exprs = 0;
	struct nft_expr *expr;
	struct nlattr *nest;

	elem_expr = nft_set_ext_expr(ext);
	nft_setelem_expr_foreach(expr, elem_expr, size)
		num_exprs++;

	if (num_exprs == 1) {
		expr = nft_setelem_expr_at(elem_expr, 0);
		if (nft_expr_dump(skb, NFTA_SET_ELEM_EXPR, expr) < 0)
			return -1;

		return 0;
	} else if (num_exprs > 1) {
		nest = nla_nest_start_noflag(skb, NFTA_SET_ELEM_EXPRESSIONS);
		if (nest == NULL)
			goto nla_put_failure;

		nft_setelem_expr_foreach(expr, elem_expr, size) {
			expr = nft_setelem_expr_at(elem_expr, size);
			if (nft_expr_dump(skb, NFTA_LIST_ELEM, expr) < 0)
				goto nla_put_failure;
		}
		nla_nest_end(skb, nest);
	}
	return 0;

nla_put_failure:
	return -1;
}

static int nf_tables_fill_setelem(struct sk_buff *skb,
				  const struct nft_set *set,
				  const struct nft_set_elem *elem)
{
	const struct nft_set_ext *ext = nft_set_elem_ext(set, elem->priv);
	unsigned char *b = skb_tail_pointer(skb);
	struct nlattr *nest;

	nest = nla_nest_start_noflag(skb, NFTA_LIST_ELEM);
	if (nest == NULL)
		goto nla_put_failure;

	if (nft_set_ext_exists(ext, NFT_SET_EXT_KEY) &&
	    nft_data_dump(skb, NFTA_SET_ELEM_KEY, nft_set_ext_key(ext),
			  NFT_DATA_VALUE, set->klen) < 0)
		goto nla_put_failure;

	if (nft_set_ext_exists(ext, NFT_SET_EXT_KEY_END) &&
	    nft_data_dump(skb, NFTA_SET_ELEM_KEY_END, nft_set_ext_key_end(ext),
			  NFT_DATA_VALUE, set->klen) < 0)
		goto nla_put_failure;

	if (nft_set_ext_exists(ext, NFT_SET_EXT_DATA) &&
	    nft_data_dump(skb, NFTA_SET_ELEM_DATA, nft_set_ext_data(ext),
			  set->dtype == NFT_DATA_VERDICT ? NFT_DATA_VERDICT : NFT_DATA_VALUE,
			  set->dlen) < 0)
		goto nla_put_failure;

	if (nft_set_ext_exists(ext, NFT_SET_EXT_EXPRESSIONS) &&
	    nft_set_elem_expr_dump(skb, set, ext))
		goto nla_put_failure;

	if (nft_set_ext_exists(ext, NFT_SET_EXT_OBJREF) &&
	    nla_put_string(skb, NFTA_SET_ELEM_OBJREF,
			   (*nft_set_ext_obj(ext))->key.name) < 0)
		goto nla_put_failure;

	if (nft_set_ext_exists(ext, NFT_SET_EXT_FLAGS) &&
	    nla_put_be32(skb, NFTA_SET_ELEM_FLAGS,
		         htonl(*nft_set_ext_flags(ext))))
		goto nla_put_failure;

	if (nft_set_ext_exists(ext, NFT_SET_EXT_TIMEOUT) &&
	    nla_put_be64(skb, NFTA_SET_ELEM_TIMEOUT,
			 nf_jiffies64_to_msecs(*nft_set_ext_timeout(ext)),
			 NFTA_SET_ELEM_PAD))
		goto nla_put_failure;

	if (nft_set_ext_exists(ext, NFT_SET_EXT_EXPIRATION)) {
		u64 expires, now = get_jiffies_64();

		expires = *nft_set_ext_expiration(ext);
		if (time_before64(now, expires))
			expires -= now;
		else
			expires = 0;

		if (nla_put_be64(skb, NFTA_SET_ELEM_EXPIRATION,
				 nf_jiffies64_to_msecs(expires),
				 NFTA_SET_ELEM_PAD))
			goto nla_put_failure;
	}

	if (nft_set_ext_exists(ext, NFT_SET_EXT_USERDATA)) {
		struct nft_userdata *udata;

		udata = nft_set_ext_userdata(ext);
		if (nla_put(skb, NFTA_SET_ELEM_USERDATA,
			    udata->len + 1, udata->data))
			goto nla_put_failure;
	}

	nla_nest_end(skb, nest);
	return 0;

nla_put_failure:
	nlmsg_trim(skb, b);
	return -EMSGSIZE;
}

struct nft_set_dump_args {
	const struct netlink_callback	*cb;
	struct nft_set_iter		iter;
	struct sk_buff			*skb;
};

static int nf_tables_dump_setelem(const struct nft_ctx *ctx,
				  struct nft_set *set,
				  const struct nft_set_iter *iter,
				  struct nft_set_elem *elem)
{
	struct nft_set_dump_args *args;

	args = container_of(iter, struct nft_set_dump_args, iter);
	return nf_tables_fill_setelem(args->skb, set, elem);
}

struct nft_set_dump_ctx {
	const struct nft_set	*set;
	struct nft_ctx		ctx;
};

static int nft_set_catchall_dump(struct net *net, struct sk_buff *skb,
				 const struct nft_set *set)
{
	struct nft_set_elem_catchall *catchall;
	u8 genmask = nft_genmask_cur(net);
	struct nft_set_elem elem;
	struct nft_set_ext *ext;
	int ret = 0;

	list_for_each_entry_rcu(catchall, &set->catchall_list, list) {
		ext = nft_set_elem_ext(set, catchall->elem);
		if (!nft_set_elem_active(ext, genmask) ||
		    nft_set_elem_expired(ext))
			continue;

		elem.priv = catchall->elem;
		ret = nf_tables_fill_setelem(skb, set, &elem);
		break;
	}

	return ret;
}

static int nf_tables_dump_set(struct sk_buff *skb, struct netlink_callback *cb)
{
	struct nft_set_dump_ctx *dump_ctx = cb->data;
	struct net *net = sock_net(skb->sk);
	struct nftables_pernet *nft_net;
	struct nft_table *table;
	struct nft_set *set;
	struct nft_set_dump_args args;
	bool set_found = false;
	struct nlmsghdr *nlh;
	struct nlattr *nest;
	u32 portid, seq;
	int event;

	rcu_read_lock();
	nft_net = nft_pernet(net);
	list_for_each_entry_rcu(table, &nft_net->tables, list) {
		if (dump_ctx->ctx.family != NFPROTO_UNSPEC &&
		    dump_ctx->ctx.family != table->family)
			continue;

		if (table != dump_ctx->ctx.table)
			continue;

		list_for_each_entry_rcu(set, &table->sets, list) {
			if (set == dump_ctx->set) {
				set_found = true;
				break;
			}
		}
		break;
	}

	if (!set_found) {
		rcu_read_unlock();
		return -ENOENT;
	}

	event  = nfnl_msg_type(NFNL_SUBSYS_NFTABLES, NFT_MSG_NEWSETELEM);
	portid = NETLINK_CB(cb->skb).portid;
	seq    = cb->nlh->nlmsg_seq;

	nlh = nfnl_msg_put(skb, portid, seq, event, NLM_F_MULTI,
			   table->family, NFNETLINK_V0, nft_base_seq(net));
	if (!nlh)
		goto nla_put_failure;

	if (nla_put_string(skb, NFTA_SET_ELEM_LIST_TABLE, table->name))
		goto nla_put_failure;
	if (nla_put_string(skb, NFTA_SET_ELEM_LIST_SET, set->name))
		goto nla_put_failure;

	nest = nla_nest_start_noflag(skb, NFTA_SET_ELEM_LIST_ELEMENTS);
	if (nest == NULL)
		goto nla_put_failure;

	args.cb			= cb;
	args.skb		= skb;
	args.iter.genmask	= nft_genmask_cur(net);
	args.iter.skip		= cb->args[0];
	args.iter.count		= 0;
	args.iter.err		= 0;
	args.iter.fn		= nf_tables_dump_setelem;
	set->ops->walk(&dump_ctx->ctx, set, &args.iter);

	if (!args.iter.err && args.iter.count == cb->args[0])
		args.iter.err = nft_set_catchall_dump(net, skb, set);
	rcu_read_unlock();

	nla_nest_end(skb, nest);
	nlmsg_end(skb, nlh);

	if (args.iter.err && args.iter.err != -EMSGSIZE)
		return args.iter.err;
	if (args.iter.count == cb->args[0])
		return 0;

	cb->args[0] = args.iter.count;
	return skb->len;

nla_put_failure:
	rcu_read_unlock();
	return -ENOSPC;
}

static int nf_tables_dump_set_start(struct netlink_callback *cb)
{
	struct nft_set_dump_ctx *dump_ctx = cb->data;

	cb->data = kmemdup(dump_ctx, sizeof(*dump_ctx), GFP_ATOMIC);

	return cb->data ? 0 : -ENOMEM;
}

static int nf_tables_dump_set_done(struct netlink_callback *cb)
{
	kfree(cb->data);
	return 0;
}

static int nf_tables_fill_setelem_info(struct sk_buff *skb,
				       const struct nft_ctx *ctx, u32 seq,
				       u32 portid, int event, u16 flags,
				       const struct nft_set *set,
				       const struct nft_set_elem *elem)
{
	struct nlmsghdr *nlh;
	struct nlattr *nest;
	int err;

	event = nfnl_msg_type(NFNL_SUBSYS_NFTABLES, event);
	nlh = nfnl_msg_put(skb, portid, seq, event, flags, ctx->family,
			   NFNETLINK_V0, nft_base_seq(ctx->net));
	if (!nlh)
		goto nla_put_failure;

	if (nla_put_string(skb, NFTA_SET_TABLE, ctx->table->name))
		goto nla_put_failure;
	if (nla_put_string(skb, NFTA_SET_NAME, set->name))
		goto nla_put_failure;

	nest = nla_nest_start_noflag(skb, NFTA_SET_ELEM_LIST_ELEMENTS);
	if (nest == NULL)
		goto nla_put_failure;

	err = nf_tables_fill_setelem(skb, set, elem);
	if (err < 0)
		goto nla_put_failure;

	nla_nest_end(skb, nest);

	nlmsg_end(skb, nlh);
	return 0;

nla_put_failure:
	nlmsg_trim(skb, nlh);
	return -1;
}

static int nft_setelem_parse_flags(const struct nft_set *set,
				   const struct nlattr *attr, u32 *flags)
{
	if (attr == NULL)
		return 0;

	*flags = ntohl(nla_get_be32(attr));
	if (*flags & ~(NFT_SET_ELEM_INTERVAL_END | NFT_SET_ELEM_CATCHALL))
		return -EOPNOTSUPP;
	if (!(set->flags & NFT_SET_INTERVAL) &&
	    *flags & NFT_SET_ELEM_INTERVAL_END)
		return -EINVAL;

	return 0;
}

static int nft_setelem_parse_key(struct nft_ctx *ctx, struct nft_set *set,
				 struct nft_data *key, struct nlattr *attr)
{
	struct nft_data_desc desc;
	int err;

	err = nft_data_init(ctx, key, NFT_DATA_VALUE_MAXLEN, &desc, attr);
	if (err < 0)
		return err;

	if (desc.type != NFT_DATA_VALUE || desc.len != set->klen) {
		nft_data_release(key, desc.type);
		return -EINVAL;
	}

	return 0;
}

static int nft_setelem_parse_data(struct nft_ctx *ctx, struct nft_set *set,
				  struct nft_data_desc *desc,
				  struct nft_data *data,
				  struct nlattr *attr)
{
	int err;

	err = nft_data_init(ctx, data, NFT_DATA_VALUE_MAXLEN, desc, attr);
	if (err < 0)
		return err;

	if (desc->type != NFT_DATA_VERDICT && desc->len != set->dlen) {
		nft_data_release(data, desc->type);
		return -EINVAL;
	}

	return 0;
}

static void *nft_setelem_catchall_get(const struct net *net,
				      const struct nft_set *set)
{
	struct nft_set_elem_catchall *catchall;
	u8 genmask = nft_genmask_cur(net);
	struct nft_set_ext *ext;
	void *priv = NULL;

	list_for_each_entry_rcu(catchall, &set->catchall_list, list) {
		ext = nft_set_elem_ext(set, catchall->elem);
		if (!nft_set_elem_active(ext, genmask) ||
		    nft_set_elem_expired(ext))
			continue;

		priv = catchall->elem;
		break;
	}

	return priv;
}

static int nft_setelem_get(struct nft_ctx *ctx, struct nft_set *set,
			   struct nft_set_elem *elem, u32 flags)
{
	void *priv;

	if (!(flags & NFT_SET_ELEM_CATCHALL)) {
		priv = set->ops->get(ctx->net, set, elem, flags);
		if (IS_ERR(priv))
			return PTR_ERR(priv);
	} else {
		priv = nft_setelem_catchall_get(ctx->net, set);
		if (!priv)
			return -ENOENT;
	}
	elem->priv = priv;

	return 0;
}

static int nft_get_set_elem(struct nft_ctx *ctx, struct nft_set *set,
			    const struct nlattr *attr)
{
	struct nlattr *nla[NFTA_SET_ELEM_MAX + 1];
	struct nft_set_elem elem;
	struct sk_buff *skb;
	uint32_t flags = 0;
	int err;

	err = nla_parse_nested_deprecated(nla, NFTA_SET_ELEM_MAX, attr,
					  nft_set_elem_policy, NULL);
	if (err < 0)
		return err;

	err = nft_setelem_parse_flags(set, nla[NFTA_SET_ELEM_FLAGS], &flags);
	if (err < 0)
		return err;

	if (!nla[NFTA_SET_ELEM_KEY] && !(flags & NFT_SET_ELEM_CATCHALL))
		return -EINVAL;

	if (nla[NFTA_SET_ELEM_KEY]) {
		err = nft_setelem_parse_key(ctx, set, &elem.key.val,
					    nla[NFTA_SET_ELEM_KEY]);
		if (err < 0)
			return err;
	}

	if (nla[NFTA_SET_ELEM_KEY_END]) {
		err = nft_setelem_parse_key(ctx, set, &elem.key_end.val,
					    nla[NFTA_SET_ELEM_KEY_END]);
		if (err < 0)
			return err;
	}

	err = nft_setelem_get(ctx, set, &elem, flags);
	if (err < 0)
		return err;

	err = -ENOMEM;
	skb = nlmsg_new(NLMSG_GOODSIZE, GFP_ATOMIC);
	if (skb == NULL)
		return err;

	err = nf_tables_fill_setelem_info(skb, ctx, ctx->seq, ctx->portid,
					  NFT_MSG_NEWSETELEM, 0, set, &elem);
	if (err < 0)
		goto err_fill_setelem;

	return nfnetlink_unicast(skb, ctx->net, ctx->portid);

err_fill_setelem:
	kfree_skb(skb);
	return err;
}

/* called with rcu_read_lock held */
static int nf_tables_getsetelem(struct sk_buff *skb,
				const struct nfnl_info *info,
				const struct nlattr * const nla[])
{
	struct netlink_ext_ack *extack = info->extack;
	u8 genmask = nft_genmask_cur(info->net);
	u8 family = info->nfmsg->nfgen_family;
	struct net *net = info->net;
	struct nft_table *table;
	struct nft_set *set;
	struct nlattr *attr;
	struct nft_ctx ctx;
	int rem, err = 0;

	table = nft_table_lookup(net, nla[NFTA_SET_ELEM_LIST_TABLE], family,
				 genmask, NETLINK_CB(skb).portid);
	if (IS_ERR(table)) {
		NL_SET_BAD_ATTR(extack, nla[NFTA_SET_ELEM_LIST_TABLE]);
		return PTR_ERR(table);
	}

	set = nft_set_lookup(table, nla[NFTA_SET_ELEM_LIST_SET], genmask);
	if (IS_ERR(set))
		return PTR_ERR(set);

	nft_ctx_init(&ctx, net, skb, info->nlh, family, table, NULL, nla);

	if (info->nlh->nlmsg_flags & NLM_F_DUMP) {
		struct netlink_dump_control c = {
			.start = nf_tables_dump_set_start,
			.dump = nf_tables_dump_set,
			.done = nf_tables_dump_set_done,
			.module = THIS_MODULE,
		};
		struct nft_set_dump_ctx dump_ctx = {
			.set = set,
			.ctx = ctx,
		};

		c.data = &dump_ctx;
		return nft_netlink_dump_start_rcu(info->sk, skb, info->nlh, &c);
	}

	if (!nla[NFTA_SET_ELEM_LIST_ELEMENTS])
		return -EINVAL;

	nla_for_each_nested(attr, nla[NFTA_SET_ELEM_LIST_ELEMENTS], rem) {
		err = nft_get_set_elem(&ctx, set, attr);
		if (err < 0)
			break;
	}

	return err;
}

static void nf_tables_setelem_notify(const struct nft_ctx *ctx,
				     const struct nft_set *set,
				     const struct nft_set_elem *elem,
				     int event)
{
	struct nftables_pernet *nft_net;
	struct net *net = ctx->net;
	u32 portid = ctx->portid;
	struct sk_buff *skb;
	u16 flags = 0;
	int err;

	if (!ctx->report && !nfnetlink_has_listeners(net, NFNLGRP_NFTABLES))
		return;

	skb = nlmsg_new(NLMSG_GOODSIZE, GFP_KERNEL);
	if (skb == NULL)
		goto err;

	if (ctx->flags & (NLM_F_CREATE | NLM_F_EXCL))
		flags |= ctx->flags & (NLM_F_CREATE | NLM_F_EXCL);

	err = nf_tables_fill_setelem_info(skb, ctx, 0, portid, event, flags,
					  set, elem);
	if (err < 0) {
		kfree_skb(skb);
		goto err;
	}

	nft_net = nft_pernet(net);
	nft_notify_enqueue(skb, ctx->report, &nft_net->notify_list);
	return;
err:
	nfnetlink_set_err(net, portid, NFNLGRP_NFTABLES, -ENOBUFS);
}

static struct nft_trans *nft_trans_elem_alloc(struct nft_ctx *ctx,
					      int msg_type,
					      struct nft_set *set)
{
	struct nft_trans *trans;

	trans = nft_trans_alloc(ctx, msg_type, sizeof(struct nft_trans_elem));
	if (trans == NULL)
		return NULL;

	nft_trans_elem_set(trans) = set;
	return trans;
}

struct nft_expr *nft_set_elem_expr_alloc(const struct nft_ctx *ctx,
					 const struct nft_set *set,
					 const struct nlattr *attr)
{
	struct nft_expr *expr;
	int err;

	expr = nft_expr_init(ctx, attr);
	if (IS_ERR(expr))
		return expr;

	err = -EOPNOTSUPP;
	if (!(expr->ops->type->flags & NFT_EXPR_STATEFUL))
		goto err_set_elem_expr;

	if (expr->ops->type->flags & NFT_EXPR_GC) {
		if (set->flags & NFT_SET_TIMEOUT)
			goto err_set_elem_expr;
		if (!set->ops->gc_init)
			goto err_set_elem_expr;
		set->ops->gc_init(set);
	}

	return expr;

err_set_elem_expr:
	nft_expr_destroy(ctx, expr);
	return ERR_PTR(err);
}

void *nft_set_elem_init(const struct nft_set *set,
			const struct nft_set_ext_tmpl *tmpl,
			const u32 *key, const u32 *key_end,
			const u32 *data, u64 timeout, u64 expiration, gfp_t gfp)
{
	struct nft_set_ext *ext;
	void *elem;

	elem = kzalloc(set->ops->elemsize + tmpl->len, gfp);
	if (elem == NULL)
		return NULL;

	ext = nft_set_elem_ext(set, elem);
	nft_set_ext_init(ext, tmpl);

	if (nft_set_ext_exists(ext, NFT_SET_EXT_KEY))
		memcpy(nft_set_ext_key(ext), key, set->klen);
	if (nft_set_ext_exists(ext, NFT_SET_EXT_KEY_END))
		memcpy(nft_set_ext_key_end(ext), key_end, set->klen);
	if (nft_set_ext_exists(ext, NFT_SET_EXT_DATA))
		memcpy(nft_set_ext_data(ext), data, set->dlen);
	if (nft_set_ext_exists(ext, NFT_SET_EXT_EXPIRATION)) {
		*nft_set_ext_expiration(ext) = get_jiffies_64() + expiration;
		if (expiration == 0)
			*nft_set_ext_expiration(ext) += timeout;
	}
	if (nft_set_ext_exists(ext, NFT_SET_EXT_TIMEOUT))
		*nft_set_ext_timeout(ext) = timeout;

	return elem;
}

static void __nft_set_elem_expr_destroy(const struct nft_ctx *ctx,
					struct nft_expr *expr)
{
	if (expr->ops->destroy_clone) {
		expr->ops->destroy_clone(ctx, expr);
		module_put(expr->ops->type->owner);
	} else {
		nf_tables_expr_destroy(ctx, expr);
	}
}

static void nft_set_elem_expr_destroy(const struct nft_ctx *ctx,
				      struct nft_set_elem_expr *elem_expr)
{
	struct nft_expr *expr;
	u32 size;

	nft_setelem_expr_foreach(expr, elem_expr, size)
		__nft_set_elem_expr_destroy(ctx, expr);
}

void nft_set_elem_destroy(const struct nft_set *set, void *elem,
			  bool destroy_expr)
{
	struct nft_set_ext *ext = nft_set_elem_ext(set, elem);
	struct nft_ctx ctx = {
		.net	= read_pnet(&set->net),
		.family	= set->table->family,
	};

	nft_data_release(nft_set_ext_key(ext), NFT_DATA_VALUE);
	if (nft_set_ext_exists(ext, NFT_SET_EXT_DATA))
		nft_data_release(nft_set_ext_data(ext), set->dtype);
	if (destroy_expr && nft_set_ext_exists(ext, NFT_SET_EXT_EXPRESSIONS))
		nft_set_elem_expr_destroy(&ctx, nft_set_ext_expr(ext));

	if (nft_set_ext_exists(ext, NFT_SET_EXT_OBJREF))
		(*nft_set_ext_obj(ext))->use--;
	kfree(elem);
}
EXPORT_SYMBOL_GPL(nft_set_elem_destroy);

/* Only called from commit path, nft_setelem_data_deactivate() already deals
 * with the refcounting from the preparation phase.
 */
static void nf_tables_set_elem_destroy(const struct nft_ctx *ctx,
				       const struct nft_set *set, void *elem)
{
	struct nft_set_ext *ext = nft_set_elem_ext(set, elem);

	if (nft_set_ext_exists(ext, NFT_SET_EXT_EXPRESSIONS))
		nft_set_elem_expr_destroy(ctx, nft_set_ext_expr(ext));

	kfree(elem);
}

int nft_set_elem_expr_clone(const struct nft_ctx *ctx, struct nft_set *set,
			    struct nft_expr *expr_array[])
{
	struct nft_expr *expr;
	int err, i, k;

	for (i = 0; i < set->num_exprs; i++) {
		expr = kzalloc(set->exprs[i]->ops->size, GFP_KERNEL);
		if (!expr)
			goto err_expr;

		err = nft_expr_clone(expr, set->exprs[i]);
		if (err < 0) {
			nft_expr_destroy(ctx, expr);
			goto err_expr;
		}
		expr_array[i] = expr;
	}

	return 0;

err_expr:
	for (k = i - 1; k >= 0; k--)
		nft_expr_destroy(ctx, expr_array[k]);

	return -ENOMEM;
}

static int nft_set_elem_expr_setup(struct nft_ctx *ctx,
				   const struct nft_set_ext *ext,
				   struct nft_expr *expr_array[],
				   u32 num_exprs)
{
	struct nft_set_elem_expr *elem_expr = nft_set_ext_expr(ext);
	struct nft_expr *expr;
	int i, err;

	for (i = 0; i < num_exprs; i++) {
		expr = nft_setelem_expr_at(elem_expr, elem_expr->size);
		err = nft_expr_clone(expr, expr_array[i]);
		if (err < 0)
			goto err_elem_expr_setup;

		elem_expr->size += expr_array[i]->ops->size;
		nft_expr_destroy(ctx, expr_array[i]);
		expr_array[i] = NULL;
	}

	return 0;

err_elem_expr_setup:
	for (; i < num_exprs; i++) {
		nft_expr_destroy(ctx, expr_array[i]);
		expr_array[i] = NULL;
	}

	return -ENOMEM;
}

struct nft_set_ext *nft_set_catchall_lookup(const struct net *net,
					    const struct nft_set *set)
{
	struct nft_set_elem_catchall *catchall;
	u8 genmask = nft_genmask_cur(net);
	struct nft_set_ext *ext;

	list_for_each_entry_rcu(catchall, &set->catchall_list, list) {
		ext = nft_set_elem_ext(set, catchall->elem);
		if (nft_set_elem_active(ext, genmask) &&
		    !nft_set_elem_expired(ext))
			return ext;
	}

	return NULL;
}
EXPORT_SYMBOL_GPL(nft_set_catchall_lookup);

void *nft_set_catchall_gc(const struct nft_set *set)
{
	struct nft_set_elem_catchall *catchall, *next;
	struct nft_set_ext *ext;
	void *elem = NULL;

	list_for_each_entry_safe(catchall, next, &set->catchall_list, list) {
		ext = nft_set_elem_ext(set, catchall->elem);

		if (!nft_set_elem_expired(ext) ||
		    nft_set_elem_mark_busy(ext))
			continue;

		elem = catchall->elem;
		list_del_rcu(&catchall->list);
		kfree_rcu(catchall, rcu);
		break;
	}

	return elem;
}
EXPORT_SYMBOL_GPL(nft_set_catchall_gc);

static int nft_setelem_catchall_insert(const struct net *net,
				       struct nft_set *set,
				       const struct nft_set_elem *elem,
				       struct nft_set_ext **pext)
{
	struct nft_set_elem_catchall *catchall;
	u8 genmask = nft_genmask_next(net);
	struct nft_set_ext *ext;

	list_for_each_entry(catchall, &set->catchall_list, list) {
		ext = nft_set_elem_ext(set, catchall->elem);
		if (nft_set_elem_active(ext, genmask)) {
			*pext = ext;
			return -EEXIST;
		}
	}

	catchall = kmalloc(sizeof(*catchall), GFP_KERNEL);
	if (!catchall)
		return -ENOMEM;

	catchall->elem = elem->priv;
	list_add_tail_rcu(&catchall->list, &set->catchall_list);

	return 0;
}

static int nft_setelem_insert(const struct net *net,
			      struct nft_set *set,
			      const struct nft_set_elem *elem,
			      struct nft_set_ext **ext, unsigned int flags)
{
	int ret;

	if (flags & NFT_SET_ELEM_CATCHALL)
		ret = nft_setelem_catchall_insert(net, set, elem, ext);
	else
		ret = set->ops->insert(net, set, elem, ext);

	return ret;
}

static bool nft_setelem_is_catchall(const struct nft_set *set,
				    const struct nft_set_elem *elem)
{
	struct nft_set_ext *ext = nft_set_elem_ext(set, elem->priv);

	if (nft_set_ext_exists(ext, NFT_SET_EXT_FLAGS) &&
	    *nft_set_ext_flags(ext) & NFT_SET_ELEM_CATCHALL)
		return true;

	return false;
}

static void nft_setelem_activate(struct net *net, struct nft_set *set,
				 struct nft_set_elem *elem)
{
	struct nft_set_ext *ext = nft_set_elem_ext(set, elem->priv);

	if (nft_setelem_is_catchall(set, elem)) {
		nft_set_elem_change_active(net, set, ext);
		nft_set_elem_clear_busy(ext);
	} else {
		set->ops->activate(net, set, elem);
	}
}

static int nft_setelem_catchall_deactivate(const struct net *net,
					   struct nft_set *set,
					   struct nft_set_elem *elem)
{
	struct nft_set_elem_catchall *catchall;
	struct nft_set_ext *ext;

	list_for_each_entry(catchall, &set->catchall_list, list) {
		ext = nft_set_elem_ext(set, catchall->elem);
		if (!nft_is_active(net, ext) ||
		    nft_set_elem_mark_busy(ext))
			continue;

		kfree(elem->priv);
		elem->priv = catchall->elem;
		nft_set_elem_change_active(net, set, ext);
		return 0;
	}

	return -ENOENT;
}

static int __nft_setelem_deactivate(const struct net *net,
				    struct nft_set *set,
				    struct nft_set_elem *elem)
{
	void *priv;

	priv = set->ops->deactivate(net, set, elem);
	if (!priv)
		return -ENOENT;

	kfree(elem->priv);
	elem->priv = priv;
	set->ndeact++;

	return 0;
}

static int nft_setelem_deactivate(const struct net *net,
				  struct nft_set *set,
				  struct nft_set_elem *elem, u32 flags)
{
	int ret;

	if (flags & NFT_SET_ELEM_CATCHALL)
		ret = nft_setelem_catchall_deactivate(net, set, elem);
	else
		ret = __nft_setelem_deactivate(net, set, elem);

	return ret;
}

static void nft_setelem_catchall_remove(const struct net *net,
					const struct nft_set *set,
					const struct nft_set_elem *elem)
{
	struct nft_set_elem_catchall *catchall, *next;

	list_for_each_entry_safe(catchall, next, &set->catchall_list, list) {
		if (catchall->elem == elem->priv) {
			list_del_rcu(&catchall->list);
			kfree_rcu(catchall);
			break;
		}
	}
}

static void nft_setelem_remove(const struct net *net,
			       const struct nft_set *set,
			       const struct nft_set_elem *elem)
{
	if (nft_setelem_is_catchall(set, elem))
		nft_setelem_catchall_remove(net, set, elem);
	else
		set->ops->remove(net, set, elem);
}

static int nft_add_set_elem(struct nft_ctx *ctx, struct nft_set *set,
			    const struct nlattr *attr, u32 nlmsg_flags)
{
	struct nft_expr *expr_array[NFT_SET_EXPR_MAX] = {};
	struct nlattr *nla[NFTA_SET_ELEM_MAX + 1];
	u8 genmask = nft_genmask_next(ctx->net);
	u32 flags = 0, size = 0, num_exprs = 0;
	struct nft_set_ext_tmpl tmpl;
	struct nft_set_ext *ext, *ext2;
	struct nft_set_elem elem;
	struct nft_set_binding *binding;
	struct nft_object *obj = NULL;
	struct nft_userdata *udata;
	struct nft_data_desc desc;
	enum nft_registers dreg;
	struct nft_trans *trans;
	u64 timeout;
	u64 expiration;
	int err, i;
	u8 ulen;

	err = nla_parse_nested_deprecated(nla, NFTA_SET_ELEM_MAX, attr,
					  nft_set_elem_policy, NULL);
	if (err < 0)
		return err;

	nft_set_ext_prepare(&tmpl);

	err = nft_setelem_parse_flags(set, nla[NFTA_SET_ELEM_FLAGS], &flags);
	if (err < 0)
		return err;

	if (!nla[NFTA_SET_ELEM_KEY] && !(flags & NFT_SET_ELEM_CATCHALL))
		return -EINVAL;

	if (flags != 0)
		nft_set_ext_add(&tmpl, NFT_SET_EXT_FLAGS);

	if (set->flags & NFT_SET_MAP) {
		if (nla[NFTA_SET_ELEM_DATA] == NULL &&
		    !(flags & NFT_SET_ELEM_INTERVAL_END))
			return -EINVAL;
	} else {
		if (nla[NFTA_SET_ELEM_DATA] != NULL)
			return -EINVAL;
	}

	if ((flags & NFT_SET_ELEM_INTERVAL_END) &&
	     (nla[NFTA_SET_ELEM_DATA] ||
	      nla[NFTA_SET_ELEM_OBJREF] ||
	      nla[NFTA_SET_ELEM_TIMEOUT] ||
	      nla[NFTA_SET_ELEM_EXPIRATION] ||
	      nla[NFTA_SET_ELEM_USERDATA] ||
	      nla[NFTA_SET_ELEM_EXPR] ||
	      nla[NFTA_SET_ELEM_EXPRESSIONS]))
		return -EINVAL;

	timeout = 0;
	if (nla[NFTA_SET_ELEM_TIMEOUT] != NULL) {
		if (!(set->flags & NFT_SET_TIMEOUT))
			return -EINVAL;
		err = nf_msecs_to_jiffies64(nla[NFTA_SET_ELEM_TIMEOUT],
					    &timeout);
		if (err)
			return err;
	} else if (set->flags & NFT_SET_TIMEOUT) {
		timeout = set->timeout;
	}

	expiration = 0;
	if (nla[NFTA_SET_ELEM_EXPIRATION] != NULL) {
		if (!(set->flags & NFT_SET_TIMEOUT))
			return -EINVAL;
		err = nf_msecs_to_jiffies64(nla[NFTA_SET_ELEM_EXPIRATION],
					    &expiration);
		if (err)
			return err;
	}

	if (nla[NFTA_SET_ELEM_EXPR]) {
		struct nft_expr *expr;

		if (set->num_exprs && set->num_exprs != 1)
			return -EOPNOTSUPP;

		expr = nft_set_elem_expr_alloc(ctx, set,
					       nla[NFTA_SET_ELEM_EXPR]);
		if (IS_ERR(expr))
			return PTR_ERR(expr);

		expr_array[0] = expr;
		num_exprs = 1;

		if (set->num_exprs && set->exprs[0]->ops != expr->ops) {
			err = -EOPNOTSUPP;
			goto err_set_elem_expr;
		}
	} else if (nla[NFTA_SET_ELEM_EXPRESSIONS]) {
		struct nft_expr *expr;
		struct nlattr *tmp;
		int left;

		i = 0;
		nla_for_each_nested(tmp, nla[NFTA_SET_ELEM_EXPRESSIONS], left) {
			if (i == NFT_SET_EXPR_MAX ||
			    (set->num_exprs && set->num_exprs == i)) {
				err = -E2BIG;
				goto err_set_elem_expr;
			}
			if (nla_type(tmp) != NFTA_LIST_ELEM) {
				err = -EINVAL;
				goto err_set_elem_expr;
			}
			expr = nft_set_elem_expr_alloc(ctx, set, tmp);
			if (IS_ERR(expr)) {
				err = PTR_ERR(expr);
				goto err_set_elem_expr;
			}
			expr_array[i] = expr;
			num_exprs++;

			if (set->num_exprs && expr->ops != set->exprs[i]->ops) {
				err = -EOPNOTSUPP;
				goto err_set_elem_expr;
			}
			i++;
		}
		if (set->num_exprs && set->num_exprs != i) {
			err = -EOPNOTSUPP;
			goto err_set_elem_expr;
		}
	} else if (set->num_exprs > 0) {
		err = nft_set_elem_expr_clone(ctx, set, expr_array);
		if (err < 0)
			goto err_set_elem_expr_clone;

		num_exprs = set->num_exprs;
	}

	if (nla[NFTA_SET_ELEM_KEY]) {
		err = nft_setelem_parse_key(ctx, set, &elem.key.val,
					    nla[NFTA_SET_ELEM_KEY]);
		if (err < 0)
			goto err_set_elem_expr;

		nft_set_ext_add_length(&tmpl, NFT_SET_EXT_KEY, set->klen);
	}

	if (nla[NFTA_SET_ELEM_KEY_END]) {
		err = nft_setelem_parse_key(ctx, set, &elem.key_end.val,
					    nla[NFTA_SET_ELEM_KEY_END]);
		if (err < 0)
			goto err_parse_key;

		nft_set_ext_add_length(&tmpl, NFT_SET_EXT_KEY_END, set->klen);
	}

	if (timeout > 0) {
		nft_set_ext_add(&tmpl, NFT_SET_EXT_EXPIRATION);
		if (timeout != set->timeout)
			nft_set_ext_add(&tmpl, NFT_SET_EXT_TIMEOUT);
	}

	if (num_exprs) {
		for (i = 0; i < num_exprs; i++)
			size += expr_array[i]->ops->size;

		nft_set_ext_add_length(&tmpl, NFT_SET_EXT_EXPRESSIONS,
				       sizeof(struct nft_set_elem_expr) +
				       size);
	}

	if (nla[NFTA_SET_ELEM_OBJREF] != NULL) {
		if (!(set->flags & NFT_SET_OBJECT)) {
			err = -EINVAL;
			goto err_parse_key_end;
		}
		obj = nft_obj_lookup(ctx->net, ctx->table,
				     nla[NFTA_SET_ELEM_OBJREF],
				     set->objtype, genmask);
		if (IS_ERR(obj)) {
			err = PTR_ERR(obj);
			goto err_parse_key_end;
		}
		nft_set_ext_add(&tmpl, NFT_SET_EXT_OBJREF);
	}

	if (nla[NFTA_SET_ELEM_DATA] != NULL) {
		err = nft_setelem_parse_data(ctx, set, &desc, &elem.data.val,
					     nla[NFTA_SET_ELEM_DATA]);
		if (err < 0)
			goto err_parse_key_end;

		dreg = nft_type_to_reg(set->dtype);
		list_for_each_entry(binding, &set->bindings, list) {
			struct nft_ctx bind_ctx = {
				.net	= ctx->net,
				.family	= ctx->family,
				.table	= ctx->table,
				.chain	= (struct nft_chain *)binding->chain,
			};

			if (!(binding->flags & NFT_SET_MAP))
				continue;

			err = nft_validate_register_store(&bind_ctx, dreg,
							  &elem.data.val,
							  desc.type, desc.len);
			if (err < 0)
				goto err_parse_data;

			if (desc.type == NFT_DATA_VERDICT &&
			    (elem.data.val.verdict.code == NFT_GOTO ||
			     elem.data.val.verdict.code == NFT_JUMP))
				nft_validate_state_update(ctx->net,
							  NFT_VALIDATE_NEED);
		}

		nft_set_ext_add_length(&tmpl, NFT_SET_EXT_DATA, desc.len);
	}

	/* The full maximum length of userdata can exceed the maximum
	 * offset value (U8_MAX) for following extensions, therefor it
	 * must be the last extension added.
	 */
	ulen = 0;
	if (nla[NFTA_SET_ELEM_USERDATA] != NULL) {
		ulen = nla_len(nla[NFTA_SET_ELEM_USERDATA]);
		if (ulen > 0)
			nft_set_ext_add_length(&tmpl, NFT_SET_EXT_USERDATA,
					       ulen);
	}

	err = -ENOMEM;
	elem.priv = nft_set_elem_init(set, &tmpl, elem.key.val.data,
				      elem.key_end.val.data, elem.data.val.data,
				      timeout, expiration, GFP_KERNEL);
	if (elem.priv == NULL)
		goto err_parse_data;

	ext = nft_set_elem_ext(set, elem.priv);
	if (flags)
		*nft_set_ext_flags(ext) = flags;
	if (ulen > 0) {
		udata = nft_set_ext_userdata(ext);
		udata->len = ulen - 1;
		nla_memcpy(&udata->data, nla[NFTA_SET_ELEM_USERDATA], ulen);
	}
	if (obj) {
		*nft_set_ext_obj(ext) = obj;
		obj->use++;
	}
	err = nft_set_elem_expr_setup(ctx, ext, expr_array, num_exprs);
	if (err < 0)
		goto err_elem_expr;

	trans = nft_trans_elem_alloc(ctx, NFT_MSG_NEWSETELEM, set);
	if (trans == NULL) {
		err = -ENOMEM;
		goto err_elem_expr;
	}

	ext->genmask = nft_genmask_cur(ctx->net) | NFT_SET_ELEM_BUSY_MASK;

	err = nft_setelem_insert(ctx->net, set, &elem, &ext2, flags);
	if (err) {
		if (err == -EEXIST) {
			if (nft_set_ext_exists(ext, NFT_SET_EXT_DATA) ^
			    nft_set_ext_exists(ext2, NFT_SET_EXT_DATA) ||
			    nft_set_ext_exists(ext, NFT_SET_EXT_OBJREF) ^
			    nft_set_ext_exists(ext2, NFT_SET_EXT_OBJREF))
				goto err_element_clash;
			if ((nft_set_ext_exists(ext, NFT_SET_EXT_DATA) &&
			     nft_set_ext_exists(ext2, NFT_SET_EXT_DATA) &&
			     memcmp(nft_set_ext_data(ext),
				    nft_set_ext_data(ext2), set->dlen) != 0) ||
			    (nft_set_ext_exists(ext, NFT_SET_EXT_OBJREF) &&
			     nft_set_ext_exists(ext2, NFT_SET_EXT_OBJREF) &&
			     *nft_set_ext_obj(ext) != *nft_set_ext_obj(ext2)))
				goto err_element_clash;
			else if (!(nlmsg_flags & NLM_F_EXCL))
				err = 0;
		} else if (err == -ENOTEMPTY) {
			/* ENOTEMPTY reports overlapping between this element
			 * and an existing one.
			 */
			err = -EEXIST;
		}
		goto err_element_clash;
	}

	if (!(flags & NFT_SET_ELEM_CATCHALL) && set->size &&
	    !atomic_add_unless(&set->nelems, 1, set->size + set->ndeact)) {
		err = -ENFILE;
		goto err_set_full;
	}

	nft_trans_elem(trans) = elem;
	nft_trans_commit_list_add_tail(ctx->net, trans);
	return 0;

err_set_full:
	nft_setelem_remove(ctx->net, set, &elem);
err_element_clash:
	kfree(trans);
err_elem_expr:
	if (obj)
		obj->use--;

	nf_tables_set_elem_destroy(ctx, set, elem.priv);
err_parse_data:
	if (nla[NFTA_SET_ELEM_DATA] != NULL)
		nft_data_release(&elem.data.val, desc.type);
err_parse_key_end:
	nft_data_release(&elem.key_end.val, NFT_DATA_VALUE);
err_parse_key:
	nft_data_release(&elem.key.val, NFT_DATA_VALUE);
err_set_elem_expr:
	for (i = 0; i < num_exprs && expr_array[i]; i++)
		nft_expr_destroy(ctx, expr_array[i]);
err_set_elem_expr_clone:
	return err;
}

static int nf_tables_newsetelem(struct sk_buff *skb,
				const struct nfnl_info *info,
				const struct nlattr * const nla[])
{
	struct nftables_pernet *nft_net = nft_pernet(info->net);
	struct netlink_ext_ack *extack = info->extack;
	u8 genmask = nft_genmask_next(info->net);
	u8 family = info->nfmsg->nfgen_family;
	struct net *net = info->net;
	const struct nlattr *attr;
	struct nft_table *table;
	struct nft_set *set;
	struct nft_ctx ctx;
	int rem, err;

	if (nla[NFTA_SET_ELEM_LIST_ELEMENTS] == NULL)
		return -EINVAL;

	table = nft_table_lookup(net, nla[NFTA_SET_ELEM_LIST_TABLE], family,
				 genmask, NETLINK_CB(skb).portid);
	if (IS_ERR(table)) {
		NL_SET_BAD_ATTR(extack, nla[NFTA_SET_ELEM_LIST_TABLE]);
		return PTR_ERR(table);
	}

	set = nft_set_lookup_global(net, table, nla[NFTA_SET_ELEM_LIST_SET],
				    nla[NFTA_SET_ELEM_LIST_SET_ID], genmask);
	if (IS_ERR(set))
		return PTR_ERR(set);

	if (!list_empty(&set->bindings) && set->flags & NFT_SET_CONSTANT)
		return -EBUSY;

	nft_ctx_init(&ctx, net, skb, info->nlh, family, table, NULL, nla);

	nla_for_each_nested(attr, nla[NFTA_SET_ELEM_LIST_ELEMENTS], rem) {
		err = nft_add_set_elem(&ctx, set, attr, info->nlh->nlmsg_flags);
		if (err < 0)
			return err;
	}

	if (nft_net->validate_state == NFT_VALIDATE_DO)
		return nft_table_validate(net, table);

	return 0;
}

/**
 *	nft_data_hold - hold a nft_data item
 *
 *	@data: struct nft_data to release
 *	@type: type of data
 *
 *	Hold a nft_data item. NFT_DATA_VALUE types can be silently discarded,
 *	NFT_DATA_VERDICT bumps the reference to chains in case of NFT_JUMP and
 *	NFT_GOTO verdicts. This function must be called on active data objects
 *	from the second phase of the commit protocol.
 */
void nft_data_hold(const struct nft_data *data, enum nft_data_types type)
{
	struct nft_chain *chain;
	struct nft_rule *rule;

	if (type == NFT_DATA_VERDICT) {
		switch (data->verdict.code) {
		case NFT_JUMP:
		case NFT_GOTO:
			chain = data->verdict.chain;
			chain->use++;

			if (!nft_chain_is_bound(chain))
				break;

			chain->table->use++;
			list_for_each_entry(rule, &chain->rules, list)
				chain->use++;

			nft_chain_add(chain->table, chain);
			break;
		}
	}
}

static void nft_setelem_data_activate(const struct net *net,
				      const struct nft_set *set,
				      struct nft_set_elem *elem)
{
	const struct nft_set_ext *ext = nft_set_elem_ext(set, elem->priv);

	if (nft_set_ext_exists(ext, NFT_SET_EXT_DATA))
		nft_data_hold(nft_set_ext_data(ext), set->dtype);
	if (nft_set_ext_exists(ext, NFT_SET_EXT_OBJREF))
		(*nft_set_ext_obj(ext))->use++;
}

static void nft_setelem_data_deactivate(const struct net *net,
					const struct nft_set *set,
					struct nft_set_elem *elem)
{
	const struct nft_set_ext *ext = nft_set_elem_ext(set, elem->priv);

	if (nft_set_ext_exists(ext, NFT_SET_EXT_DATA))
		nft_data_release(nft_set_ext_data(ext), set->dtype);
	if (nft_set_ext_exists(ext, NFT_SET_EXT_OBJREF))
		(*nft_set_ext_obj(ext))->use--;
}

static int nft_del_setelem(struct nft_ctx *ctx, struct nft_set *set,
			   const struct nlattr *attr)
{
	struct nlattr *nla[NFTA_SET_ELEM_MAX + 1];
	struct nft_set_ext_tmpl tmpl;
	struct nft_set_elem elem;
	struct nft_set_ext *ext;
	struct nft_trans *trans;
	u32 flags = 0;
	int err;

	err = nla_parse_nested_deprecated(nla, NFTA_SET_ELEM_MAX, attr,
					  nft_set_elem_policy, NULL);
	if (err < 0)
		return err;

	err = nft_setelem_parse_flags(set, nla[NFTA_SET_ELEM_FLAGS], &flags);
	if (err < 0)
		return err;

	if (!nla[NFTA_SET_ELEM_KEY] && !(flags & NFT_SET_ELEM_CATCHALL))
		return -EINVAL;

	nft_set_ext_prepare(&tmpl);

	if (flags != 0)
		nft_set_ext_add(&tmpl, NFT_SET_EXT_FLAGS);

	if (nla[NFTA_SET_ELEM_KEY]) {
		err = nft_setelem_parse_key(ctx, set, &elem.key.val,
					    nla[NFTA_SET_ELEM_KEY]);
		if (err < 0)
			return err;

		nft_set_ext_add_length(&tmpl, NFT_SET_EXT_KEY, set->klen);
	}

	if (nla[NFTA_SET_ELEM_KEY_END]) {
		err = nft_setelem_parse_key(ctx, set, &elem.key_end.val,
					    nla[NFTA_SET_ELEM_KEY_END]);
		if (err < 0)
			return err;

		nft_set_ext_add_length(&tmpl, NFT_SET_EXT_KEY_END, set->klen);
	}

	err = -ENOMEM;
	elem.priv = nft_set_elem_init(set, &tmpl, elem.key.val.data,
				      elem.key_end.val.data, NULL, 0, 0,
				      GFP_KERNEL);
	if (elem.priv == NULL)
		goto fail_elem;

	ext = nft_set_elem_ext(set, elem.priv);
	if (flags)
		*nft_set_ext_flags(ext) = flags;

	trans = nft_trans_elem_alloc(ctx, NFT_MSG_DELSETELEM, set);
	if (trans == NULL)
		goto fail_trans;

	err = nft_setelem_deactivate(ctx->net, set, &elem, flags);
	if (err < 0)
		goto fail_ops;

	nft_setelem_data_deactivate(ctx->net, set, &elem);

	nft_trans_elem(trans) = elem;
	nft_trans_commit_list_add_tail(ctx->net, trans);
	return 0;

fail_ops:
	kfree(trans);
fail_trans:
	kfree(elem.priv);
fail_elem:
	nft_data_release(&elem.key.val, NFT_DATA_VALUE);
	return err;
}

static int nft_setelem_flush(const struct nft_ctx *ctx,
			     struct nft_set *set,
			     const struct nft_set_iter *iter,
			     struct nft_set_elem *elem)
{
	struct nft_trans *trans;
	int err;

	trans = nft_trans_alloc_gfp(ctx, NFT_MSG_DELSETELEM,
				    sizeof(struct nft_trans_elem), GFP_ATOMIC);
	if (!trans)
		return -ENOMEM;

	if (!set->ops->flush(ctx->net, set, elem->priv)) {
		err = -ENOENT;
		goto err1;
	}
	set->ndeact++;

	nft_setelem_data_deactivate(ctx->net, set, elem);
	nft_trans_elem_set(trans) = set;
	nft_trans_elem(trans) = *elem;
	nft_trans_commit_list_add_tail(ctx->net, trans);

	return 0;
err1:
	kfree(trans);
	return err;
}

static int __nft_set_catchall_flush(const struct nft_ctx *ctx,
				    struct nft_set *set,
				    struct nft_set_elem *elem)
{
	struct nft_trans *trans;

	trans = nft_trans_alloc_gfp(ctx, NFT_MSG_DELSETELEM,
				    sizeof(struct nft_trans_elem), GFP_KERNEL);
	if (!trans)
		return -ENOMEM;

	nft_setelem_data_deactivate(ctx->net, set, elem);
	nft_trans_elem_set(trans) = set;
	nft_trans_elem(trans) = *elem;
	nft_trans_commit_list_add_tail(ctx->net, trans);

	return 0;
}

static int nft_set_catchall_flush(const struct nft_ctx *ctx,
				  struct nft_set *set)
{
	u8 genmask = nft_genmask_next(ctx->net);
	struct nft_set_elem_catchall *catchall;
	struct nft_set_elem elem;
	struct nft_set_ext *ext;
	int ret = 0;

	list_for_each_entry_rcu(catchall, &set->catchall_list, list) {
		ext = nft_set_elem_ext(set, catchall->elem);
		if (!nft_set_elem_active(ext, genmask) ||
		    nft_set_elem_mark_busy(ext))
			continue;

		elem.priv = catchall->elem;
		ret = __nft_set_catchall_flush(ctx, set, &elem);
		if (ret < 0)
			break;
	}

	return ret;
}

static int nft_set_flush(struct nft_ctx *ctx, struct nft_set *set, u8 genmask)
{
	struct nft_set_iter iter = {
		.genmask	= genmask,
		.fn		= nft_setelem_flush,
	};

	set->ops->walk(ctx, set, &iter);
	if (!iter.err)
		iter.err = nft_set_catchall_flush(ctx, set);

	return iter.err;
}

static int nf_tables_delsetelem(struct sk_buff *skb,
				const struct nfnl_info *info,
				const struct nlattr * const nla[])
{
	struct netlink_ext_ack *extack = info->extack;
	u8 genmask = nft_genmask_next(info->net);
	u8 family = info->nfmsg->nfgen_family;
	struct net *net = info->net;
	const struct nlattr *attr;
	struct nft_table *table;
	struct nft_set *set;
	struct nft_ctx ctx;
	int rem, err = 0;

	table = nft_table_lookup(net, nla[NFTA_SET_ELEM_LIST_TABLE], family,
				 genmask, NETLINK_CB(skb).portid);
	if (IS_ERR(table)) {
		NL_SET_BAD_ATTR(extack, nla[NFTA_SET_ELEM_LIST_TABLE]);
		return PTR_ERR(table);
	}

	set = nft_set_lookup(table, nla[NFTA_SET_ELEM_LIST_SET], genmask);
	if (IS_ERR(set))
		return PTR_ERR(set);
	if (!list_empty(&set->bindings) && set->flags & NFT_SET_CONSTANT)
		return -EBUSY;

	nft_ctx_init(&ctx, net, skb, info->nlh, family, table, NULL, nla);

	if (!nla[NFTA_SET_ELEM_LIST_ELEMENTS])
		return nft_set_flush(&ctx, set, genmask);

	nla_for_each_nested(attr, nla[NFTA_SET_ELEM_LIST_ELEMENTS], rem) {
		err = nft_del_setelem(&ctx, set, attr);
		if (err < 0)
			break;
	}
	return err;
}

void nft_set_gc_batch_release(struct rcu_head *rcu)
{
	struct nft_set_gc_batch *gcb;
	unsigned int i;

	gcb = container_of(rcu, struct nft_set_gc_batch, head.rcu);
	for (i = 0; i < gcb->head.cnt; i++)
		nft_set_elem_destroy(gcb->head.set, gcb->elems[i], true);
	kfree(gcb);
}

struct nft_set_gc_batch *nft_set_gc_batch_alloc(const struct nft_set *set,
						gfp_t gfp)
{
	struct nft_set_gc_batch *gcb;

	gcb = kzalloc(sizeof(*gcb), gfp);
	if (gcb == NULL)
		return gcb;
	gcb->head.set = set;
	return gcb;
}

/*
 * Stateful objects
 */

/**
 *	nft_register_obj- register nf_tables stateful object type
 *	@obj_type: object type
 *
 *	Registers the object type for use with nf_tables. Returns zero on
 *	success or a negative errno code otherwise.
 */
int nft_register_obj(struct nft_object_type *obj_type)
{
	if (obj_type->type == NFT_OBJECT_UNSPEC)
		return -EINVAL;

	nfnl_lock(NFNL_SUBSYS_NFTABLES);
	list_add_rcu(&obj_type->list, &nf_tables_objects);
	nfnl_unlock(NFNL_SUBSYS_NFTABLES);
	return 0;
}
EXPORT_SYMBOL_GPL(nft_register_obj);

/**
 *	nft_unregister_obj - unregister nf_tables object type
 *	@obj_type: object type
 *
 * 	Unregisters the object type for use with nf_tables.
 */
void nft_unregister_obj(struct nft_object_type *obj_type)
{
	nfnl_lock(NFNL_SUBSYS_NFTABLES);
	list_del_rcu(&obj_type->list);
	nfnl_unlock(NFNL_SUBSYS_NFTABLES);
}
EXPORT_SYMBOL_GPL(nft_unregister_obj);

struct nft_object *nft_obj_lookup(const struct net *net,
				  const struct nft_table *table,
				  const struct nlattr *nla, u32 objtype,
				  u8 genmask)
{
	struct nft_object_hash_key k = { .table = table };
	char search[NFT_OBJ_MAXNAMELEN];
	struct rhlist_head *tmp, *list;
	struct nft_object *obj;

	nla_strscpy(search, nla, sizeof(search));
	k.name = search;

	WARN_ON_ONCE(!rcu_read_lock_held() &&
		     !lockdep_commit_lock_is_held(net));

	rcu_read_lock();
	list = rhltable_lookup(&nft_objname_ht, &k, nft_objname_ht_params);
	if (!list)
		goto out;

	rhl_for_each_entry_rcu(obj, tmp, list, rhlhead) {
		if (objtype == obj->ops->type->type &&
		    nft_active_genmask(obj, genmask)) {
			rcu_read_unlock();
			return obj;
		}
	}
out:
	rcu_read_unlock();
	return ERR_PTR(-ENOENT);
}
EXPORT_SYMBOL_GPL(nft_obj_lookup);

static struct nft_object *nft_obj_lookup_byhandle(const struct nft_table *table,
						  const struct nlattr *nla,
						  u32 objtype, u8 genmask)
{
	struct nft_object *obj;

	list_for_each_entry(obj, &table->objects, list) {
		if (be64_to_cpu(nla_get_be64(nla)) == obj->handle &&
		    objtype == obj->ops->type->type &&
		    nft_active_genmask(obj, genmask))
			return obj;
	}
	return ERR_PTR(-ENOENT);
}

static const struct nla_policy nft_obj_policy[NFTA_OBJ_MAX + 1] = {
	[NFTA_OBJ_TABLE]	= { .type = NLA_STRING,
				    .len = NFT_TABLE_MAXNAMELEN - 1 },
	[NFTA_OBJ_NAME]		= { .type = NLA_STRING,
				    .len = NFT_OBJ_MAXNAMELEN - 1 },
	[NFTA_OBJ_TYPE]		= { .type = NLA_U32 },
	[NFTA_OBJ_DATA]		= { .type = NLA_NESTED },
	[NFTA_OBJ_HANDLE]	= { .type = NLA_U64},
	[NFTA_OBJ_USERDATA]	= { .type = NLA_BINARY,
				    .len = NFT_USERDATA_MAXLEN },
};

static struct nft_object *nft_obj_init(const struct nft_ctx *ctx,
				       const struct nft_object_type *type,
				       const struct nlattr *attr)
{
	struct nlattr **tb;
	const struct nft_object_ops *ops;
	struct nft_object *obj;
	int err = -ENOMEM;

	tb = kmalloc_array(type->maxattr + 1, sizeof(*tb), GFP_KERNEL);
	if (!tb)
		goto err1;

	if (attr) {
		err = nla_parse_nested_deprecated(tb, type->maxattr, attr,
						  type->policy, NULL);
		if (err < 0)
			goto err2;
	} else {
		memset(tb, 0, sizeof(tb[0]) * (type->maxattr + 1));
	}

	if (type->select_ops) {
		ops = type->select_ops(ctx, (const struct nlattr * const *)tb);
		if (IS_ERR(ops)) {
			err = PTR_ERR(ops);
			goto err2;
		}
	} else {
		ops = type->ops;
	}

	err = -ENOMEM;
	obj = kzalloc(sizeof(*obj) + ops->size, GFP_KERNEL);
	if (!obj)
		goto err2;

	err = ops->init(ctx, (const struct nlattr * const *)tb, obj);
	if (err < 0)
		goto err3;

	obj->ops = ops;

	kfree(tb);
	return obj;
err3:
	kfree(obj);
err2:
	kfree(tb);
err1:
	return ERR_PTR(err);
}

static int nft_object_dump(struct sk_buff *skb, unsigned int attr,
			   struct nft_object *obj, bool reset)
{
	struct nlattr *nest;

	nest = nla_nest_start_noflag(skb, attr);
	if (!nest)
		goto nla_put_failure;
	if (obj->ops->dump(skb, obj, reset) < 0)
		goto nla_put_failure;
	nla_nest_end(skb, nest);
	return 0;

nla_put_failure:
	return -1;
}

static const struct nft_object_type *__nft_obj_type_get(u32 objtype)
{
	const struct nft_object_type *type;

	list_for_each_entry(type, &nf_tables_objects, list) {
		if (objtype == type->type)
			return type;
	}
	return NULL;
}

static const struct nft_object_type *
nft_obj_type_get(struct net *net, u32 objtype)
{
	const struct nft_object_type *type;

	type = __nft_obj_type_get(objtype);
	if (type != NULL && try_module_get(type->owner))
		return type;

	lockdep_nfnl_nft_mutex_not_held();
#ifdef CONFIG_MODULES
	if (type == NULL) {
		if (nft_request_module(net, "nft-obj-%u", objtype) == -EAGAIN)
			return ERR_PTR(-EAGAIN);
	}
#endif
	return ERR_PTR(-ENOENT);
}

static int nf_tables_updobj(const struct nft_ctx *ctx,
			    const struct nft_object_type *type,
			    const struct nlattr *attr,
			    struct nft_object *obj)
{
	struct nft_object *newobj;
	struct nft_trans *trans;
	int err;

	trans = nft_trans_alloc(ctx, NFT_MSG_NEWOBJ,
				sizeof(struct nft_trans_obj));
	if (!trans)
		return -ENOMEM;

	newobj = nft_obj_init(ctx, type, attr);
	if (IS_ERR(newobj)) {
		err = PTR_ERR(newobj);
		goto err_free_trans;
	}

	nft_trans_obj(trans) = obj;
	nft_trans_obj_update(trans) = true;
	nft_trans_obj_newobj(trans) = newobj;
	nft_trans_commit_list_add_tail(ctx->net, trans);

	return 0;

err_free_trans:
	kfree(trans);
	return err;
}

static int nf_tables_newobj(struct sk_buff *skb, const struct nfnl_info *info,
			    const struct nlattr * const nla[])
{
	struct netlink_ext_ack *extack = info->extack;
	u8 genmask = nft_genmask_next(info->net);
	u8 family = info->nfmsg->nfgen_family;
	const struct nft_object_type *type;
	struct net *net = info->net;
	struct nft_table *table;
	struct nft_object *obj;
	struct nft_ctx ctx;
	u32 objtype;
	int err;

	if (!nla[NFTA_OBJ_TYPE] ||
	    !nla[NFTA_OBJ_NAME] ||
	    !nla[NFTA_OBJ_DATA])
		return -EINVAL;

	table = nft_table_lookup(net, nla[NFTA_OBJ_TABLE], family, genmask,
				 NETLINK_CB(skb).portid);
	if (IS_ERR(table)) {
		NL_SET_BAD_ATTR(extack, nla[NFTA_OBJ_TABLE]);
		return PTR_ERR(table);
	}

	objtype = ntohl(nla_get_be32(nla[NFTA_OBJ_TYPE]));
	obj = nft_obj_lookup(net, table, nla[NFTA_OBJ_NAME], objtype, genmask);
	if (IS_ERR(obj)) {
		err = PTR_ERR(obj);
		if (err != -ENOENT) {
			NL_SET_BAD_ATTR(extack, nla[NFTA_OBJ_NAME]);
			return err;
		}
	} else {
		if (info->nlh->nlmsg_flags & NLM_F_EXCL) {
			NL_SET_BAD_ATTR(extack, nla[NFTA_OBJ_NAME]);
			return -EEXIST;
		}
		if (info->nlh->nlmsg_flags & NLM_F_REPLACE)
			return -EOPNOTSUPP;

		type = __nft_obj_type_get(objtype);
		nft_ctx_init(&ctx, net, skb, info->nlh, family, table, NULL, nla);

		return nf_tables_updobj(&ctx, type, nla[NFTA_OBJ_DATA], obj);
	}

	nft_ctx_init(&ctx, net, skb, info->nlh, family, table, NULL, nla);

	type = nft_obj_type_get(net, objtype);
	if (IS_ERR(type))
		return PTR_ERR(type);

	obj = nft_obj_init(&ctx, type, nla[NFTA_OBJ_DATA]);
	if (IS_ERR(obj)) {
		err = PTR_ERR(obj);
		goto err_init;
	}
	obj->key.table = table;
	obj->handle = nf_tables_alloc_handle(table);

	obj->key.name = nla_strdup(nla[NFTA_OBJ_NAME], GFP_KERNEL);
	if (!obj->key.name) {
		err = -ENOMEM;
		goto err_strdup;
	}

	if (nla[NFTA_OBJ_USERDATA]) {
		obj->udata = nla_memdup(nla[NFTA_OBJ_USERDATA], GFP_KERNEL);
		if (obj->udata == NULL)
			goto err_userdata;

		obj->udlen = nla_len(nla[NFTA_OBJ_USERDATA]);
	}

	err = nft_trans_obj_add(&ctx, NFT_MSG_NEWOBJ, obj);
	if (err < 0)
		goto err_trans;

	err = rhltable_insert(&nft_objname_ht, &obj->rhlhead,
			      nft_objname_ht_params);
	if (err < 0)
		goto err_obj_ht;

	list_add_tail_rcu(&obj->list, &table->objects);
	table->use++;
	return 0;
err_obj_ht:
	/* queued in transaction log */
	INIT_LIST_HEAD(&obj->list);
	return err;
err_trans:
	kfree(obj->udata);
err_userdata:
	kfree(obj->key.name);
err_strdup:
	if (obj->ops->destroy)
		obj->ops->destroy(&ctx, obj);
	kfree(obj);
err_init:
	module_put(type->owner);
	return err;
}

static int nf_tables_fill_obj_info(struct sk_buff *skb, struct net *net,
				   u32 portid, u32 seq, int event, u32 flags,
				   int family, const struct nft_table *table,
				   struct nft_object *obj, bool reset)
{
	struct nlmsghdr *nlh;

	event = nfnl_msg_type(NFNL_SUBSYS_NFTABLES, event);
	nlh = nfnl_msg_put(skb, portid, seq, event, flags, family,
			   NFNETLINK_V0, nft_base_seq(net));
	if (!nlh)
		goto nla_put_failure;

	if (nla_put_string(skb, NFTA_OBJ_TABLE, table->name) ||
	    nla_put_string(skb, NFTA_OBJ_NAME, obj->key.name) ||
	    nla_put_be32(skb, NFTA_OBJ_TYPE, htonl(obj->ops->type->type)) ||
	    nla_put_be32(skb, NFTA_OBJ_USE, htonl(obj->use)) ||
	    nft_object_dump(skb, NFTA_OBJ_DATA, obj, reset) ||
	    nla_put_be64(skb, NFTA_OBJ_HANDLE, cpu_to_be64(obj->handle),
			 NFTA_OBJ_PAD))
		goto nla_put_failure;

	if (obj->udata &&
	    nla_put(skb, NFTA_OBJ_USERDATA, obj->udlen, obj->udata))
		goto nla_put_failure;

	nlmsg_end(skb, nlh);
	return 0;

nla_put_failure:
	nlmsg_trim(skb, nlh);
	return -1;
}

struct nft_obj_filter {
	char		*table;
	u32		type;
};

static int nf_tables_dump_obj(struct sk_buff *skb, struct netlink_callback *cb)
{
	const struct nfgenmsg *nfmsg = nlmsg_data(cb->nlh);
	const struct nft_table *table;
	unsigned int idx = 0, s_idx = cb->args[0];
	struct nft_obj_filter *filter = cb->data;
	struct net *net = sock_net(skb->sk);
	int family = nfmsg->nfgen_family;
	struct nftables_pernet *nft_net;
	struct nft_object *obj;
	bool reset = false;

	if (NFNL_MSG_TYPE(cb->nlh->nlmsg_type) == NFT_MSG_GETOBJ_RESET)
		reset = true;

	rcu_read_lock();
	nft_net = nft_pernet(net);
	cb->seq = nft_net->base_seq;

	list_for_each_entry_rcu(table, &nft_net->tables, list) {
		if (family != NFPROTO_UNSPEC && family != table->family)
			continue;

		list_for_each_entry_rcu(obj, &table->objects, list) {
			if (!nft_is_active(net, obj))
				goto cont;
			if (idx < s_idx)
				goto cont;
			if (idx > s_idx)
				memset(&cb->args[1], 0,
				       sizeof(cb->args) - sizeof(cb->args[0]));
			if (filter && filter->table &&
			    strcmp(filter->table, table->name))
				goto cont;
			if (filter &&
			    filter->type != NFT_OBJECT_UNSPEC &&
			    obj->ops->type->type != filter->type)
				goto cont;
			if (reset) {
				char *buf = kasprintf(GFP_ATOMIC,
						      "%s:%u",
						      table->name,
						      nft_net->base_seq);

				audit_log_nfcfg(buf,
						family,
						obj->handle,
						AUDIT_NFT_OP_OBJ_RESET,
						GFP_ATOMIC);
				kfree(buf);
			}

			if (nf_tables_fill_obj_info(skb, net, NETLINK_CB(cb->skb).portid,
						    cb->nlh->nlmsg_seq,
						    NFT_MSG_NEWOBJ,
						    NLM_F_MULTI | NLM_F_APPEND,
						    table->family, table,
						    obj, reset) < 0)
				goto done;

			nl_dump_check_consistent(cb, nlmsg_hdr(skb));
cont:
			idx++;
		}
	}
done:
	rcu_read_unlock();

	cb->args[0] = idx;
	return skb->len;
}

static int nf_tables_dump_obj_start(struct netlink_callback *cb)
{
	const struct nlattr * const *nla = cb->data;
	struct nft_obj_filter *filter = NULL;

	if (nla[NFTA_OBJ_TABLE] || nla[NFTA_OBJ_TYPE]) {
		filter = kzalloc(sizeof(*filter), GFP_ATOMIC);
		if (!filter)
			return -ENOMEM;

		if (nla[NFTA_OBJ_TABLE]) {
			filter->table = nla_strdup(nla[NFTA_OBJ_TABLE], GFP_ATOMIC);
			if (!filter->table) {
				kfree(filter);
				return -ENOMEM;
			}
		}

		if (nla[NFTA_OBJ_TYPE])
			filter->type = ntohl(nla_get_be32(nla[NFTA_OBJ_TYPE]));
	}

	cb->data = filter;
	return 0;
}

static int nf_tables_dump_obj_done(struct netlink_callback *cb)
{
	struct nft_obj_filter *filter = cb->data;

	if (filter) {
		kfree(filter->table);
		kfree(filter);
	}

	return 0;
}

/* called with rcu_read_lock held */
static int nf_tables_getobj(struct sk_buff *skb, const struct nfnl_info *info,
			    const struct nlattr * const nla[])
{
	struct netlink_ext_ack *extack = info->extack;
	u8 genmask = nft_genmask_cur(info->net);
	u8 family = info->nfmsg->nfgen_family;
	const struct nft_table *table;
	struct net *net = info->net;
	struct nft_object *obj;
	struct sk_buff *skb2;
	bool reset = false;
	u32 objtype;
	int err;

	if (info->nlh->nlmsg_flags & NLM_F_DUMP) {
		struct netlink_dump_control c = {
			.start = nf_tables_dump_obj_start,
			.dump = nf_tables_dump_obj,
			.done = nf_tables_dump_obj_done,
			.module = THIS_MODULE,
			.data = (void *)nla,
		};

		return nft_netlink_dump_start_rcu(info->sk, skb, info->nlh, &c);
	}

	if (!nla[NFTA_OBJ_NAME] ||
	    !nla[NFTA_OBJ_TYPE])
		return -EINVAL;

	table = nft_table_lookup(net, nla[NFTA_OBJ_TABLE], family, genmask, 0);
	if (IS_ERR(table)) {
		NL_SET_BAD_ATTR(extack, nla[NFTA_OBJ_TABLE]);
		return PTR_ERR(table);
	}

	objtype = ntohl(nla_get_be32(nla[NFTA_OBJ_TYPE]));
	obj = nft_obj_lookup(net, table, nla[NFTA_OBJ_NAME], objtype, genmask);
	if (IS_ERR(obj)) {
		NL_SET_BAD_ATTR(extack, nla[NFTA_OBJ_NAME]);
		return PTR_ERR(obj);
	}

	skb2 = alloc_skb(NLMSG_GOODSIZE, GFP_ATOMIC);
	if (!skb2)
		return -ENOMEM;

	if (NFNL_MSG_TYPE(info->nlh->nlmsg_type) == NFT_MSG_GETOBJ_RESET)
		reset = true;

	if (reset) {
		const struct nftables_pernet *nft_net;
		char *buf;

		nft_net = nft_pernet(net);
		buf = kasprintf(GFP_ATOMIC, "%s:%u", table->name, nft_net->base_seq);

		audit_log_nfcfg(buf,
				family,
				obj->handle,
				AUDIT_NFT_OP_OBJ_RESET,
				GFP_ATOMIC);
		kfree(buf);
	}

	err = nf_tables_fill_obj_info(skb2, net, NETLINK_CB(skb).portid,
				      info->nlh->nlmsg_seq, NFT_MSG_NEWOBJ, 0,
				      family, table, obj, reset);
	if (err < 0)
		goto err_fill_obj_info;

	return nfnetlink_unicast(skb2, net, NETLINK_CB(skb).portid);

err_fill_obj_info:
	kfree_skb(skb2);
	return err;
}

static void nft_obj_destroy(const struct nft_ctx *ctx, struct nft_object *obj)
{
	if (obj->ops->destroy)
		obj->ops->destroy(ctx, obj);

	module_put(obj->ops->type->owner);
	kfree(obj->key.name);
	kfree(obj->udata);
	kfree(obj);
}

static int nf_tables_delobj(struct sk_buff *skb, const struct nfnl_info *info,
			    const struct nlattr * const nla[])
{
	struct netlink_ext_ack *extack = info->extack;
	u8 genmask = nft_genmask_next(info->net);
	u8 family = info->nfmsg->nfgen_family;
	struct net *net = info->net;
	const struct nlattr *attr;
	struct nft_table *table;
	struct nft_object *obj;
	struct nft_ctx ctx;
	u32 objtype;

	if (!nla[NFTA_OBJ_TYPE] ||
	    (!nla[NFTA_OBJ_NAME] && !nla[NFTA_OBJ_HANDLE]))
		return -EINVAL;

	table = nft_table_lookup(net, nla[NFTA_OBJ_TABLE], family, genmask,
				 NETLINK_CB(skb).portid);
	if (IS_ERR(table)) {
		NL_SET_BAD_ATTR(extack, nla[NFTA_OBJ_TABLE]);
		return PTR_ERR(table);
	}

	objtype = ntohl(nla_get_be32(nla[NFTA_OBJ_TYPE]));
	if (nla[NFTA_OBJ_HANDLE]) {
		attr = nla[NFTA_OBJ_HANDLE];
		obj = nft_obj_lookup_byhandle(table, attr, objtype, genmask);
	} else {
		attr = nla[NFTA_OBJ_NAME];
		obj = nft_obj_lookup(net, table, attr, objtype, genmask);
	}

	if (IS_ERR(obj)) {
		NL_SET_BAD_ATTR(extack, attr);
		return PTR_ERR(obj);
	}
	if (obj->use > 0) {
		NL_SET_BAD_ATTR(extack, attr);
		return -EBUSY;
	}

	nft_ctx_init(&ctx, net, skb, info->nlh, family, table, NULL, nla);

	return nft_delobj(&ctx, obj);
}

void nft_obj_notify(struct net *net, const struct nft_table *table,
		    struct nft_object *obj, u32 portid, u32 seq, int event,
		    u16 flags, int family, int report, gfp_t gfp)
{
	struct nftables_pernet *nft_net = nft_pernet(net);
	struct sk_buff *skb;
	int err;
	char *buf = kasprintf(gfp, "%s:%u",
			      table->name, nft_net->base_seq);

	audit_log_nfcfg(buf,
			family,
			obj->handle,
			event == NFT_MSG_NEWOBJ ?
				 AUDIT_NFT_OP_OBJ_REGISTER :
				 AUDIT_NFT_OP_OBJ_UNREGISTER,
			gfp);
	kfree(buf);

	if (!report &&
	    !nfnetlink_has_listeners(net, NFNLGRP_NFTABLES))
		return;

	skb = nlmsg_new(NLMSG_GOODSIZE, gfp);
	if (skb == NULL)
		goto err;

	err = nf_tables_fill_obj_info(skb, net, portid, seq, event,
				      flags & (NLM_F_CREATE | NLM_F_EXCL),
				      family, table, obj, false);
	if (err < 0) {
		kfree_skb(skb);
		goto err;
	}

	nft_notify_enqueue(skb, report, &nft_net->notify_list);
	return;
err:
	nfnetlink_set_err(net, portid, NFNLGRP_NFTABLES, -ENOBUFS);
}
EXPORT_SYMBOL_GPL(nft_obj_notify);

static void nf_tables_obj_notify(const struct nft_ctx *ctx,
				 struct nft_object *obj, int event)
{
	nft_obj_notify(ctx->net, ctx->table, obj, ctx->portid, ctx->seq, event,
		       ctx->flags, ctx->family, ctx->report, GFP_KERNEL);
}

/*
 * Flow tables
 */
void nft_register_flowtable_type(struct nf_flowtable_type *type)
{
	nfnl_lock(NFNL_SUBSYS_NFTABLES);
	list_add_tail_rcu(&type->list, &nf_tables_flowtables);
	nfnl_unlock(NFNL_SUBSYS_NFTABLES);
}
EXPORT_SYMBOL_GPL(nft_register_flowtable_type);

void nft_unregister_flowtable_type(struct nf_flowtable_type *type)
{
	nfnl_lock(NFNL_SUBSYS_NFTABLES);
	list_del_rcu(&type->list);
	nfnl_unlock(NFNL_SUBSYS_NFTABLES);
}
EXPORT_SYMBOL_GPL(nft_unregister_flowtable_type);

static const struct nla_policy nft_flowtable_policy[NFTA_FLOWTABLE_MAX + 1] = {
	[NFTA_FLOWTABLE_TABLE]		= { .type = NLA_STRING,
					    .len = NFT_NAME_MAXLEN - 1 },
	[NFTA_FLOWTABLE_NAME]		= { .type = NLA_STRING,
					    .len = NFT_NAME_MAXLEN - 1 },
	[NFTA_FLOWTABLE_HOOK]		= { .type = NLA_NESTED },
	[NFTA_FLOWTABLE_HANDLE]		= { .type = NLA_U64 },
	[NFTA_FLOWTABLE_FLAGS]		= { .type = NLA_U32 },
};

struct nft_flowtable *nft_flowtable_lookup(const struct nft_table *table,
					   const struct nlattr *nla, u8 genmask)
{
	struct nft_flowtable *flowtable;

	list_for_each_entry_rcu(flowtable, &table->flowtables, list) {
		if (!nla_strcmp(nla, flowtable->name) &&
		    nft_active_genmask(flowtable, genmask))
			return flowtable;
	}
	return ERR_PTR(-ENOENT);
}
EXPORT_SYMBOL_GPL(nft_flowtable_lookup);

void nf_tables_deactivate_flowtable(const struct nft_ctx *ctx,
				    struct nft_flowtable *flowtable,
				    enum nft_trans_phase phase)
{
	switch (phase) {
	case NFT_TRANS_PREPARE:
	case NFT_TRANS_ABORT:
	case NFT_TRANS_RELEASE:
		flowtable->use--;
		fallthrough;
	default:
		return;
	}
}
EXPORT_SYMBOL_GPL(nf_tables_deactivate_flowtable);

static struct nft_flowtable *
nft_flowtable_lookup_byhandle(const struct nft_table *table,
			      const struct nlattr *nla, u8 genmask)
{
       struct nft_flowtable *flowtable;

       list_for_each_entry(flowtable, &table->flowtables, list) {
               if (be64_to_cpu(nla_get_be64(nla)) == flowtable->handle &&
                   nft_active_genmask(flowtable, genmask))
                       return flowtable;
       }
       return ERR_PTR(-ENOENT);
}

struct nft_flowtable_hook {
	u32			num;
	int			priority;
	struct list_head	list;
};

static const struct nla_policy nft_flowtable_hook_policy[NFTA_FLOWTABLE_HOOK_MAX + 1] = {
	[NFTA_FLOWTABLE_HOOK_NUM]	= { .type = NLA_U32 },
	[NFTA_FLOWTABLE_HOOK_PRIORITY]	= { .type = NLA_U32 },
	[NFTA_FLOWTABLE_HOOK_DEVS]	= { .type = NLA_NESTED },
};

static int nft_flowtable_parse_hook(const struct nft_ctx *ctx,
				    const struct nlattr *attr,
				    struct nft_flowtable_hook *flowtable_hook,
				    struct nft_flowtable *flowtable, bool add)
{
	struct nlattr *tb[NFTA_FLOWTABLE_HOOK_MAX + 1];
	struct nft_hook *hook;
	int hooknum, priority;
	int err;

	INIT_LIST_HEAD(&flowtable_hook->list);

	err = nla_parse_nested_deprecated(tb, NFTA_FLOWTABLE_HOOK_MAX, attr,
					  nft_flowtable_hook_policy, NULL);
	if (err < 0)
		return err;

	if (add) {
		if (!tb[NFTA_FLOWTABLE_HOOK_NUM] ||
		    !tb[NFTA_FLOWTABLE_HOOK_PRIORITY])
			return -EINVAL;

		hooknum = ntohl(nla_get_be32(tb[NFTA_FLOWTABLE_HOOK_NUM]));
		if (hooknum != NF_NETDEV_INGRESS)
			return -EOPNOTSUPP;

		priority = ntohl(nla_get_be32(tb[NFTA_FLOWTABLE_HOOK_PRIORITY]));

		flowtable_hook->priority	= priority;
		flowtable_hook->num		= hooknum;
	} else {
		if (tb[NFTA_FLOWTABLE_HOOK_NUM]) {
			hooknum = ntohl(nla_get_be32(tb[NFTA_FLOWTABLE_HOOK_NUM]));
			if (hooknum != flowtable->hooknum)
				return -EOPNOTSUPP;
		}

		if (tb[NFTA_FLOWTABLE_HOOK_PRIORITY]) {
			priority = ntohl(nla_get_be32(tb[NFTA_FLOWTABLE_HOOK_PRIORITY]));
			if (priority != flowtable->data.priority)
				return -EOPNOTSUPP;
		}

		flowtable_hook->priority	= flowtable->data.priority;
		flowtable_hook->num		= flowtable->hooknum;
	}

	if (tb[NFTA_FLOWTABLE_HOOK_DEVS]) {
		err = nf_tables_parse_netdev_hooks(ctx->net,
						   tb[NFTA_FLOWTABLE_HOOK_DEVS],
						   &flowtable_hook->list);
		if (err < 0)
			return err;
	}

	list_for_each_entry(hook, &flowtable_hook->list, list) {
		hook->ops.pf		= NFPROTO_NETDEV;
		hook->ops.hooknum	= flowtable_hook->num;
		hook->ops.priority	= flowtable_hook->priority;
		hook->ops.priv		= &flowtable->data;
		hook->ops.hook		= flowtable->data.type->hook;
	}

	return err;
}

static const struct nf_flowtable_type *__nft_flowtable_type_get(u8 family)
{
	const struct nf_flowtable_type *type;

	list_for_each_entry(type, &nf_tables_flowtables, list) {
		if (family == type->family)
			return type;
	}
	return NULL;
}

static const struct nf_flowtable_type *
nft_flowtable_type_get(struct net *net, u8 family)
{
	const struct nf_flowtable_type *type;

	type = __nft_flowtable_type_get(family);
	if (type != NULL && try_module_get(type->owner))
		return type;

	lockdep_nfnl_nft_mutex_not_held();
#ifdef CONFIG_MODULES
	if (type == NULL) {
		if (nft_request_module(net, "nf-flowtable-%u", family) == -EAGAIN)
			return ERR_PTR(-EAGAIN);
	}
#endif
	return ERR_PTR(-ENOENT);
}

/* Only called from error and netdev event paths. */
static void nft_unregister_flowtable_hook(struct net *net,
					  struct nft_flowtable *flowtable,
					  struct nft_hook *hook)
{
	nf_unregister_net_hook(net, &hook->ops);
	flowtable->data.type->setup(&flowtable->data, hook->ops.dev,
				    FLOW_BLOCK_UNBIND);
}

static void nft_unregister_flowtable_net_hooks(struct net *net,
					       struct list_head *hook_list)
{
	struct nft_hook *hook;

	list_for_each_entry(hook, hook_list, list)
		nf_unregister_net_hook(net, &hook->ops);
}

static int nft_register_flowtable_net_hooks(struct net *net,
					    struct nft_table *table,
					    struct list_head *hook_list,
					    struct nft_flowtable *flowtable)
{
	struct nft_hook *hook, *hook2, *next;
	struct nft_flowtable *ft;
	int err, i = 0;

	list_for_each_entry(hook, hook_list, list) {
		list_for_each_entry(ft, &table->flowtables, list) {
			if (!nft_is_active_next(net, ft))
				continue;

			list_for_each_entry(hook2, &ft->hook_list, list) {
				if (hook->ops.dev == hook2->ops.dev &&
				    hook->ops.pf == hook2->ops.pf) {
					err = -EEXIST;
					goto err_unregister_net_hooks;
				}
			}
		}

		err = flowtable->data.type->setup(&flowtable->data,
						  hook->ops.dev,
						  FLOW_BLOCK_BIND);
		if (err < 0)
			goto err_unregister_net_hooks;

		err = nf_register_net_hook(net, &hook->ops);
		if (err < 0) {
			flowtable->data.type->setup(&flowtable->data,
						    hook->ops.dev,
						    FLOW_BLOCK_UNBIND);
			goto err_unregister_net_hooks;
		}

		i++;
	}

	return 0;

err_unregister_net_hooks:
	list_for_each_entry_safe(hook, next, hook_list, list) {
		if (i-- <= 0)
			break;

		nft_unregister_flowtable_hook(net, flowtable, hook);
		list_del_rcu(&hook->list);
		kfree_rcu(hook, rcu);
	}

	return err;
}

static void nft_flowtable_hooks_destroy(struct list_head *hook_list)
{
	struct nft_hook *hook, *next;

	list_for_each_entry_safe(hook, next, hook_list, list) {
		list_del_rcu(&hook->list);
		kfree_rcu(hook, rcu);
	}
}

static int nft_flowtable_update(struct nft_ctx *ctx, const struct nlmsghdr *nlh,
				struct nft_flowtable *flowtable)
{
	const struct nlattr * const *nla = ctx->nla;
	struct nft_flowtable_hook flowtable_hook;
	struct nft_hook *hook, *next;
	struct nft_trans *trans;
	bool unregister = false;
	u32 flags;
	int err;

	err = nft_flowtable_parse_hook(ctx, nla[NFTA_FLOWTABLE_HOOK],
				       &flowtable_hook, flowtable, false);
	if (err < 0)
		return err;

	list_for_each_entry_safe(hook, next, &flowtable_hook.list, list) {
		if (nft_hook_list_find(&flowtable->hook_list, hook)) {
			list_del(&hook->list);
			kfree(hook);
		}
	}

	if (nla[NFTA_FLOWTABLE_FLAGS]) {
		flags = ntohl(nla_get_be32(nla[NFTA_FLOWTABLE_FLAGS]));
		if (flags & ~NFT_FLOWTABLE_MASK)
			return -EOPNOTSUPP;
		if ((flowtable->data.flags & NFT_FLOWTABLE_HW_OFFLOAD) ^
		    (flags & NFT_FLOWTABLE_HW_OFFLOAD))
			return -EOPNOTSUPP;
	} else {
		flags = flowtable->data.flags;
	}

	err = nft_register_flowtable_net_hooks(ctx->net, ctx->table,
					       &flowtable_hook.list, flowtable);
	if (err < 0)
		goto err_flowtable_update_hook;

	trans = nft_trans_alloc(ctx, NFT_MSG_NEWFLOWTABLE,
				sizeof(struct nft_trans_flowtable));
	if (!trans) {
		unregister = true;
		err = -ENOMEM;
		goto err_flowtable_update_hook;
	}

	nft_trans_flowtable_flags(trans) = flags;
	nft_trans_flowtable(trans) = flowtable;
	nft_trans_flowtable_update(trans) = true;
	INIT_LIST_HEAD(&nft_trans_flowtable_hooks(trans));
	list_splice(&flowtable_hook.list, &nft_trans_flowtable_hooks(trans));

	nft_trans_commit_list_add_tail(ctx->net, trans);

	return 0;

err_flowtable_update_hook:
	list_for_each_entry_safe(hook, next, &flowtable_hook.list, list) {
		if (unregister)
			nft_unregister_flowtable_hook(ctx->net, flowtable, hook);
		list_del_rcu(&hook->list);
		kfree_rcu(hook, rcu);
	}

	return err;

}

static int nf_tables_newflowtable(struct sk_buff *skb,
				  const struct nfnl_info *info,
				  const struct nlattr * const nla[])
{
	struct netlink_ext_ack *extack = info->extack;
	struct nft_flowtable_hook flowtable_hook;
	u8 genmask = nft_genmask_next(info->net);
	u8 family = info->nfmsg->nfgen_family;
	const struct nf_flowtable_type *type;
	struct nft_flowtable *flowtable;
	struct nft_hook *hook, *next;
	struct net *net = info->net;
	struct nft_table *table;
	struct nft_ctx ctx;
	int err;

	if (!nla[NFTA_FLOWTABLE_TABLE] ||
	    !nla[NFTA_FLOWTABLE_NAME] ||
	    !nla[NFTA_FLOWTABLE_HOOK])
		return -EINVAL;

	table = nft_table_lookup(net, nla[NFTA_FLOWTABLE_TABLE], family,
				 genmask, NETLINK_CB(skb).portid);
	if (IS_ERR(table)) {
		NL_SET_BAD_ATTR(extack, nla[NFTA_FLOWTABLE_TABLE]);
		return PTR_ERR(table);
	}

	flowtable = nft_flowtable_lookup(table, nla[NFTA_FLOWTABLE_NAME],
					 genmask);
	if (IS_ERR(flowtable)) {
		err = PTR_ERR(flowtable);
		if (err != -ENOENT) {
			NL_SET_BAD_ATTR(extack, nla[NFTA_FLOWTABLE_NAME]);
			return err;
		}
	} else {
		if (info->nlh->nlmsg_flags & NLM_F_EXCL) {
			NL_SET_BAD_ATTR(extack, nla[NFTA_FLOWTABLE_NAME]);
			return -EEXIST;
		}

		nft_ctx_init(&ctx, net, skb, info->nlh, family, table, NULL, nla);

		return nft_flowtable_update(&ctx, info->nlh, flowtable);
	}

	nft_ctx_init(&ctx, net, skb, info->nlh, family, table, NULL, nla);

	flowtable = kzalloc(sizeof(*flowtable), GFP_KERNEL);
	if (!flowtable)
		return -ENOMEM;

	flowtable->table = table;
	flowtable->handle = nf_tables_alloc_handle(table);
	INIT_LIST_HEAD(&flowtable->hook_list);

	flowtable->name = nla_strdup(nla[NFTA_FLOWTABLE_NAME], GFP_KERNEL);
	if (!flowtable->name) {
		err = -ENOMEM;
		goto err1;
	}

	type = nft_flowtable_type_get(net, family);
	if (IS_ERR(type)) {
		err = PTR_ERR(type);
		goto err2;
	}

	if (nla[NFTA_FLOWTABLE_FLAGS]) {
		flowtable->data.flags =
			ntohl(nla_get_be32(nla[NFTA_FLOWTABLE_FLAGS]));
		if (flowtable->data.flags & ~NFT_FLOWTABLE_MASK) {
			err = -EOPNOTSUPP;
			goto err3;
		}
	}

	write_pnet(&flowtable->data.net, net);
	flowtable->data.type = type;
	err = type->init(&flowtable->data);
	if (err < 0)
		goto err3;

	err = nft_flowtable_parse_hook(&ctx, nla[NFTA_FLOWTABLE_HOOK],
				       &flowtable_hook, flowtable, true);
	if (err < 0)
		goto err4;

	list_splice(&flowtable_hook.list, &flowtable->hook_list);
	flowtable->data.priority = flowtable_hook.priority;
	flowtable->hooknum = flowtable_hook.num;

	err = nft_register_flowtable_net_hooks(ctx.net, table,
					       &flowtable->hook_list,
					       flowtable);
	if (err < 0) {
		nft_flowtable_hooks_destroy(&flowtable->hook_list);
		goto err4;
	}

	err = nft_trans_flowtable_add(&ctx, NFT_MSG_NEWFLOWTABLE, flowtable);
	if (err < 0)
		goto err5;

	list_add_tail_rcu(&flowtable->list, &table->flowtables);
	table->use++;

	return 0;
err5:
	list_for_each_entry_safe(hook, next, &flowtable->hook_list, list) {
		nft_unregister_flowtable_hook(net, flowtable, hook);
		list_del_rcu(&hook->list);
		kfree_rcu(hook, rcu);
	}
err4:
	flowtable->data.type->free(&flowtable->data);
err3:
	module_put(type->owner);
err2:
	kfree(flowtable->name);
err1:
	kfree(flowtable);
	return err;
}

static void nft_flowtable_hook_release(struct nft_flowtable_hook *flowtable_hook)
{
	struct nft_hook *this, *next;

	list_for_each_entry_safe(this, next, &flowtable_hook->list, list) {
		list_del(&this->list);
		kfree(this);
	}
}

static int nft_delflowtable_hook(struct nft_ctx *ctx,
				 struct nft_flowtable *flowtable)
{
	const struct nlattr * const *nla = ctx->nla;
	struct nft_flowtable_hook flowtable_hook;
	struct nft_hook *this, *hook;
	struct nft_trans *trans;
	int err;

	err = nft_flowtable_parse_hook(ctx, nla[NFTA_FLOWTABLE_HOOK],
				       &flowtable_hook, flowtable, false);
	if (err < 0)
		return err;

	list_for_each_entry(this, &flowtable_hook.list, list) {
		hook = nft_hook_list_find(&flowtable->hook_list, this);
		if (!hook) {
			err = -ENOENT;
			goto err_flowtable_del_hook;
		}
		hook->inactive = true;
	}

	trans = nft_trans_alloc(ctx, NFT_MSG_DELFLOWTABLE,
				sizeof(struct nft_trans_flowtable));
	if (!trans) {
		err = -ENOMEM;
		goto err_flowtable_del_hook;
	}

	nft_trans_flowtable(trans) = flowtable;
	nft_trans_flowtable_update(trans) = true;
	INIT_LIST_HEAD(&nft_trans_flowtable_hooks(trans));
	nft_flowtable_hook_release(&flowtable_hook);

	nft_trans_commit_list_add_tail(ctx->net, trans);

	return 0;

err_flowtable_del_hook:
	list_for_each_entry(this, &flowtable_hook.list, list) {
		hook = nft_hook_list_find(&flowtable->hook_list, this);
		if (!hook)
			break;

		hook->inactive = false;
	}
	nft_flowtable_hook_release(&flowtable_hook);

	return err;
}

static int nf_tables_delflowtable(struct sk_buff *skb,
				  const struct nfnl_info *info,
				  const struct nlattr * const nla[])
{
	struct netlink_ext_ack *extack = info->extack;
	u8 genmask = nft_genmask_next(info->net);
	u8 family = info->nfmsg->nfgen_family;
	struct nft_flowtable *flowtable;
	struct net *net = info->net;
	const struct nlattr *attr;
	struct nft_table *table;
	struct nft_ctx ctx;

	if (!nla[NFTA_FLOWTABLE_TABLE] ||
	    (!nla[NFTA_FLOWTABLE_NAME] &&
	     !nla[NFTA_FLOWTABLE_HANDLE]))
		return -EINVAL;

	table = nft_table_lookup(net, nla[NFTA_FLOWTABLE_TABLE], family,
				 genmask, NETLINK_CB(skb).portid);
	if (IS_ERR(table)) {
		NL_SET_BAD_ATTR(extack, nla[NFTA_FLOWTABLE_TABLE]);
		return PTR_ERR(table);
	}

	if (nla[NFTA_FLOWTABLE_HANDLE]) {
		attr = nla[NFTA_FLOWTABLE_HANDLE];
		flowtable = nft_flowtable_lookup_byhandle(table, attr, genmask);
	} else {
		attr = nla[NFTA_FLOWTABLE_NAME];
		flowtable = nft_flowtable_lookup(table, attr, genmask);
	}

	if (IS_ERR(flowtable)) {
		NL_SET_BAD_ATTR(extack, attr);
		return PTR_ERR(flowtable);
	}

	nft_ctx_init(&ctx, net, skb, info->nlh, family, table, NULL, nla);

	if (nla[NFTA_FLOWTABLE_HOOK])
		return nft_delflowtable_hook(&ctx, flowtable);

	if (flowtable->use > 0) {
		NL_SET_BAD_ATTR(extack, attr);
		return -EBUSY;
	}

	return nft_delflowtable(&ctx, flowtable);
}

static int nf_tables_fill_flowtable_info(struct sk_buff *skb, struct net *net,
					 u32 portid, u32 seq, int event,
					 u32 flags, int family,
					 struct nft_flowtable *flowtable,
					 struct list_head *hook_list)
{
	struct nlattr *nest, *nest_devs;
	struct nft_hook *hook;
	struct nlmsghdr *nlh;

	event = nfnl_msg_type(NFNL_SUBSYS_NFTABLES, event);
	nlh = nfnl_msg_put(skb, portid, seq, event, flags, family,
			   NFNETLINK_V0, nft_base_seq(net));
	if (!nlh)
		goto nla_put_failure;

	if (nla_put_string(skb, NFTA_FLOWTABLE_TABLE, flowtable->table->name) ||
	    nla_put_string(skb, NFTA_FLOWTABLE_NAME, flowtable->name) ||
	    nla_put_be32(skb, NFTA_FLOWTABLE_USE, htonl(flowtable->use)) ||
	    nla_put_be64(skb, NFTA_FLOWTABLE_HANDLE, cpu_to_be64(flowtable->handle),
			 NFTA_FLOWTABLE_PAD) ||
	    nla_put_be32(skb, NFTA_FLOWTABLE_FLAGS, htonl(flowtable->data.flags)))
		goto nla_put_failure;

	nest = nla_nest_start_noflag(skb, NFTA_FLOWTABLE_HOOK);
	if (!nest)
		goto nla_put_failure;
	if (nla_put_be32(skb, NFTA_FLOWTABLE_HOOK_NUM, htonl(flowtable->hooknum)) ||
	    nla_put_be32(skb, NFTA_FLOWTABLE_HOOK_PRIORITY, htonl(flowtable->data.priority)))
		goto nla_put_failure;

	nest_devs = nla_nest_start_noflag(skb, NFTA_FLOWTABLE_HOOK_DEVS);
	if (!nest_devs)
		goto nla_put_failure;

	list_for_each_entry_rcu(hook, hook_list, list) {
		if (nla_put_string(skb, NFTA_DEVICE_NAME, hook->ops.dev->name))
			goto nla_put_failure;
	}
	nla_nest_end(skb, nest_devs);
	nla_nest_end(skb, nest);

	nlmsg_end(skb, nlh);
	return 0;

nla_put_failure:
	nlmsg_trim(skb, nlh);
	return -1;
}

struct nft_flowtable_filter {
	char		*table;
};

static int nf_tables_dump_flowtable(struct sk_buff *skb,
				    struct netlink_callback *cb)
{
	const struct nfgenmsg *nfmsg = nlmsg_data(cb->nlh);
	struct nft_flowtable_filter *filter = cb->data;
	unsigned int idx = 0, s_idx = cb->args[0];
	struct net *net = sock_net(skb->sk);
	int family = nfmsg->nfgen_family;
	struct nft_flowtable *flowtable;
	struct nftables_pernet *nft_net;
	const struct nft_table *table;

	rcu_read_lock();
	nft_net = nft_pernet(net);
	cb->seq = nft_net->base_seq;

	list_for_each_entry_rcu(table, &nft_net->tables, list) {
		if (family != NFPROTO_UNSPEC && family != table->family)
			continue;

		list_for_each_entry_rcu(flowtable, &table->flowtables, list) {
			if (!nft_is_active(net, flowtable))
				goto cont;
			if (idx < s_idx)
				goto cont;
			if (idx > s_idx)
				memset(&cb->args[1], 0,
				       sizeof(cb->args) - sizeof(cb->args[0]));
			if (filter && filter->table &&
			    strcmp(filter->table, table->name))
				goto cont;

			if (nf_tables_fill_flowtable_info(skb, net, NETLINK_CB(cb->skb).portid,
							  cb->nlh->nlmsg_seq,
							  NFT_MSG_NEWFLOWTABLE,
							  NLM_F_MULTI | NLM_F_APPEND,
							  table->family,
							  flowtable,
							  &flowtable->hook_list) < 0)
				goto done;

			nl_dump_check_consistent(cb, nlmsg_hdr(skb));
cont:
			idx++;
		}
	}
done:
	rcu_read_unlock();

	cb->args[0] = idx;
	return skb->len;
}

static int nf_tables_dump_flowtable_start(struct netlink_callback *cb)
{
	const struct nlattr * const *nla = cb->data;
	struct nft_flowtable_filter *filter = NULL;

	if (nla[NFTA_FLOWTABLE_TABLE]) {
		filter = kzalloc(sizeof(*filter), GFP_ATOMIC);
		if (!filter)
			return -ENOMEM;

		filter->table = nla_strdup(nla[NFTA_FLOWTABLE_TABLE],
					   GFP_ATOMIC);
		if (!filter->table) {
			kfree(filter);
			return -ENOMEM;
		}
	}

	cb->data = filter;
	return 0;
}

static int nf_tables_dump_flowtable_done(struct netlink_callback *cb)
{
	struct nft_flowtable_filter *filter = cb->data;

	if (!filter)
		return 0;

	kfree(filter->table);
	kfree(filter);

	return 0;
}

/* called with rcu_read_lock held */
static int nf_tables_getflowtable(struct sk_buff *skb,
				  const struct nfnl_info *info,
				  const struct nlattr * const nla[])
{
	u8 genmask = nft_genmask_cur(info->net);
	u8 family = info->nfmsg->nfgen_family;
	struct nft_flowtable *flowtable;
	const struct nft_table *table;
	struct net *net = info->net;
	struct sk_buff *skb2;
	int err;

	if (info->nlh->nlmsg_flags & NLM_F_DUMP) {
		struct netlink_dump_control c = {
			.start = nf_tables_dump_flowtable_start,
			.dump = nf_tables_dump_flowtable,
			.done = nf_tables_dump_flowtable_done,
			.module = THIS_MODULE,
			.data = (void *)nla,
		};

		return nft_netlink_dump_start_rcu(info->sk, skb, info->nlh, &c);
	}

	if (!nla[NFTA_FLOWTABLE_NAME])
		return -EINVAL;

	table = nft_table_lookup(net, nla[NFTA_FLOWTABLE_TABLE], family,
				 genmask, 0);
	if (IS_ERR(table))
		return PTR_ERR(table);

	flowtable = nft_flowtable_lookup(table, nla[NFTA_FLOWTABLE_NAME],
					 genmask);
	if (IS_ERR(flowtable))
		return PTR_ERR(flowtable);

	skb2 = alloc_skb(NLMSG_GOODSIZE, GFP_ATOMIC);
	if (!skb2)
		return -ENOMEM;

	err = nf_tables_fill_flowtable_info(skb2, net, NETLINK_CB(skb).portid,
					    info->nlh->nlmsg_seq,
					    NFT_MSG_NEWFLOWTABLE, 0, family,
					    flowtable, &flowtable->hook_list);
	if (err < 0)
		goto err_fill_flowtable_info;

	return nfnetlink_unicast(skb2, net, NETLINK_CB(skb).portid);

err_fill_flowtable_info:
	kfree_skb(skb2);
	return err;
}

static void nf_tables_flowtable_notify(struct nft_ctx *ctx,
				       struct nft_flowtable *flowtable,
				       struct list_head *hook_list,
				       int event)
{
	struct nftables_pernet *nft_net = nft_pernet(ctx->net);
	struct sk_buff *skb;
	u16 flags = 0;
	int err;

	if (!ctx->report &&
	    !nfnetlink_has_listeners(ctx->net, NFNLGRP_NFTABLES))
		return;

	skb = nlmsg_new(NLMSG_GOODSIZE, GFP_KERNEL);
	if (skb == NULL)
		goto err;

	if (ctx->flags & (NLM_F_CREATE | NLM_F_EXCL))
		flags |= ctx->flags & (NLM_F_CREATE | NLM_F_EXCL);

	err = nf_tables_fill_flowtable_info(skb, ctx->net, ctx->portid,
					    ctx->seq, event, flags,
					    ctx->family, flowtable, hook_list);
	if (err < 0) {
		kfree_skb(skb);
		goto err;
	}

	nft_notify_enqueue(skb, ctx->report, &nft_net->notify_list);
	return;
err:
	nfnetlink_set_err(ctx->net, ctx->portid, NFNLGRP_NFTABLES, -ENOBUFS);
}

static void nf_tables_flowtable_destroy(struct nft_flowtable *flowtable)
{
	struct nft_hook *hook, *next;

	flowtable->data.type->free(&flowtable->data);
	list_for_each_entry_safe(hook, next, &flowtable->hook_list, list) {
		flowtable->data.type->setup(&flowtable->data, hook->ops.dev,
					    FLOW_BLOCK_UNBIND);
		list_del_rcu(&hook->list);
		kfree(hook);
	}
	kfree(flowtable->name);
	module_put(flowtable->data.type->owner);
	kfree(flowtable);
}

static int nf_tables_fill_gen_info(struct sk_buff *skb, struct net *net,
				   u32 portid, u32 seq)
{
	struct nftables_pernet *nft_net = nft_pernet(net);
	struct nlmsghdr *nlh;
	char buf[TASK_COMM_LEN];
	int event = nfnl_msg_type(NFNL_SUBSYS_NFTABLES, NFT_MSG_NEWGEN);

	nlh = nfnl_msg_put(skb, portid, seq, event, 0, AF_UNSPEC,
			   NFNETLINK_V0, nft_base_seq(net));
	if (!nlh)
		goto nla_put_failure;

	if (nla_put_be32(skb, NFTA_GEN_ID, htonl(nft_net->base_seq)) ||
	    nla_put_be32(skb, NFTA_GEN_PROC_PID, htonl(task_pid_nr(current))) ||
	    nla_put_string(skb, NFTA_GEN_PROC_NAME, get_task_comm(buf, current)))
		goto nla_put_failure;

	nlmsg_end(skb, nlh);
	return 0;

nla_put_failure:
	nlmsg_trim(skb, nlh);
	return -EMSGSIZE;
}

static void nft_flowtable_event(unsigned long event, struct net_device *dev,
				struct nft_flowtable *flowtable)
{
	struct nft_hook *hook;

	list_for_each_entry(hook, &flowtable->hook_list, list) {
		if (hook->ops.dev != dev)
			continue;

		/* flow_offload_netdev_event() cleans up entries for us. */
		nft_unregister_flowtable_hook(dev_net(dev), flowtable, hook);
		list_del_rcu(&hook->list);
		kfree_rcu(hook, rcu);
		break;
	}
}

static int nf_tables_flowtable_event(struct notifier_block *this,
				     unsigned long event, void *ptr)
{
	struct net_device *dev = netdev_notifier_info_to_dev(ptr);
	struct nft_flowtable *flowtable;
	struct nftables_pernet *nft_net;
	struct nft_table *table;
	struct net *net;

	if (event != NETDEV_UNREGISTER)
		return 0;

	net = dev_net(dev);
	nft_net = nft_pernet(net);
	mutex_lock(&nft_net->commit_mutex);
	list_for_each_entry(table, &nft_net->tables, list) {
		list_for_each_entry(flowtable, &table->flowtables, list) {
			nft_flowtable_event(event, dev, flowtable);
		}
	}
	mutex_unlock(&nft_net->commit_mutex);

	return NOTIFY_DONE;
}

static struct notifier_block nf_tables_flowtable_notifier = {
	.notifier_call	= nf_tables_flowtable_event,
};

static void nf_tables_gen_notify(struct net *net, struct sk_buff *skb,
				 int event)
{
	struct nlmsghdr *nlh = nlmsg_hdr(skb);
	struct sk_buff *skb2;
	int err;

	if (!nlmsg_report(nlh) &&
	    !nfnetlink_has_listeners(net, NFNLGRP_NFTABLES))
		return;

	skb2 = nlmsg_new(NLMSG_GOODSIZE, GFP_KERNEL);
	if (skb2 == NULL)
		goto err;

	err = nf_tables_fill_gen_info(skb2, net, NETLINK_CB(skb).portid,
				      nlh->nlmsg_seq);
	if (err < 0) {
		kfree_skb(skb2);
		goto err;
	}

	nfnetlink_send(skb2, net, NETLINK_CB(skb).portid, NFNLGRP_NFTABLES,
		       nlmsg_report(nlh), GFP_KERNEL);
	return;
err:
	nfnetlink_set_err(net, NETLINK_CB(skb).portid, NFNLGRP_NFTABLES,
			  -ENOBUFS);
}

static int nf_tables_getgen(struct sk_buff *skb, const struct nfnl_info *info,
			    const struct nlattr * const nla[])
{
	struct sk_buff *skb2;
	int err;

	skb2 = alloc_skb(NLMSG_GOODSIZE, GFP_ATOMIC);
	if (skb2 == NULL)
		return -ENOMEM;

	err = nf_tables_fill_gen_info(skb2, info->net, NETLINK_CB(skb).portid,
				      info->nlh->nlmsg_seq);
	if (err < 0)
		goto err_fill_gen_info;

	return nfnetlink_unicast(skb2, info->net, NETLINK_CB(skb).portid);

err_fill_gen_info:
	kfree_skb(skb2);
	return err;
}

static const struct nfnl_callback nf_tables_cb[NFT_MSG_MAX] = {
	[NFT_MSG_NEWTABLE] = {
		.call		= nf_tables_newtable,
		.type		= NFNL_CB_BATCH,
		.attr_count	= NFTA_TABLE_MAX,
		.policy		= nft_table_policy,
	},
	[NFT_MSG_GETTABLE] = {
		.call		= nf_tables_gettable,
		.type		= NFNL_CB_RCU,
		.attr_count	= NFTA_TABLE_MAX,
		.policy		= nft_table_policy,
	},
	[NFT_MSG_DELTABLE] = {
		.call		= nf_tables_deltable,
		.type		= NFNL_CB_BATCH,
		.attr_count	= NFTA_TABLE_MAX,
		.policy		= nft_table_policy,
	},
	[NFT_MSG_NEWCHAIN] = {
		.call		= nf_tables_newchain,
		.type		= NFNL_CB_BATCH,
		.attr_count	= NFTA_CHAIN_MAX,
		.policy		= nft_chain_policy,
	},
	[NFT_MSG_GETCHAIN] = {
		.call		= nf_tables_getchain,
		.type		= NFNL_CB_RCU,
		.attr_count	= NFTA_CHAIN_MAX,
		.policy		= nft_chain_policy,
	},
	[NFT_MSG_DELCHAIN] = {
		.call		= nf_tables_delchain,
		.type		= NFNL_CB_BATCH,
		.attr_count	= NFTA_CHAIN_MAX,
		.policy		= nft_chain_policy,
	},
	[NFT_MSG_NEWRULE] = {
		.call		= nf_tables_newrule,
		.type		= NFNL_CB_BATCH,
		.attr_count	= NFTA_RULE_MAX,
		.policy		= nft_rule_policy,
	},
	[NFT_MSG_GETRULE] = {
		.call		= nf_tables_getrule,
		.type		= NFNL_CB_RCU,
		.attr_count	= NFTA_RULE_MAX,
		.policy		= nft_rule_policy,
	},
	[NFT_MSG_DELRULE] = {
		.call		= nf_tables_delrule,
		.type		= NFNL_CB_BATCH,
		.attr_count	= NFTA_RULE_MAX,
		.policy		= nft_rule_policy,
	},
	[NFT_MSG_NEWSET] = {
		.call		= nf_tables_newset,
		.type		= NFNL_CB_BATCH,
		.attr_count	= NFTA_SET_MAX,
		.policy		= nft_set_policy,
	},
	[NFT_MSG_GETSET] = {
		.call		= nf_tables_getset,
		.type		= NFNL_CB_RCU,
		.attr_count	= NFTA_SET_MAX,
		.policy		= nft_set_policy,
	},
	[NFT_MSG_DELSET] = {
		.call		= nf_tables_delset,
		.type		= NFNL_CB_BATCH,
		.attr_count	= NFTA_SET_MAX,
		.policy		= nft_set_policy,
	},
	[NFT_MSG_NEWSETELEM] = {
		.call		= nf_tables_newsetelem,
		.type		= NFNL_CB_BATCH,
		.attr_count	= NFTA_SET_ELEM_LIST_MAX,
		.policy		= nft_set_elem_list_policy,
	},
	[NFT_MSG_GETSETELEM] = {
		.call		= nf_tables_getsetelem,
		.type		= NFNL_CB_RCU,
		.attr_count	= NFTA_SET_ELEM_LIST_MAX,
		.policy		= nft_set_elem_list_policy,
	},
	[NFT_MSG_DELSETELEM] = {
		.call		= nf_tables_delsetelem,
		.type		= NFNL_CB_BATCH,
		.attr_count	= NFTA_SET_ELEM_LIST_MAX,
		.policy		= nft_set_elem_list_policy,
	},
	[NFT_MSG_GETGEN] = {
		.call		= nf_tables_getgen,
		.type		= NFNL_CB_RCU,
	},
	[NFT_MSG_NEWOBJ] = {
		.call		= nf_tables_newobj,
		.type		= NFNL_CB_BATCH,
		.attr_count	= NFTA_OBJ_MAX,
		.policy		= nft_obj_policy,
	},
	[NFT_MSG_GETOBJ] = {
		.call		= nf_tables_getobj,
		.type		= NFNL_CB_RCU,
		.attr_count	= NFTA_OBJ_MAX,
		.policy		= nft_obj_policy,
	},
	[NFT_MSG_DELOBJ] = {
		.call		= nf_tables_delobj,
		.type		= NFNL_CB_BATCH,
		.attr_count	= NFTA_OBJ_MAX,
		.policy		= nft_obj_policy,
	},
	[NFT_MSG_GETOBJ_RESET] = {
		.call		= nf_tables_getobj,
		.type		= NFNL_CB_RCU,
		.attr_count	= NFTA_OBJ_MAX,
		.policy		= nft_obj_policy,
	},
	[NFT_MSG_NEWFLOWTABLE] = {
		.call		= nf_tables_newflowtable,
		.type		= NFNL_CB_BATCH,
		.attr_count	= NFTA_FLOWTABLE_MAX,
		.policy		= nft_flowtable_policy,
	},
	[NFT_MSG_GETFLOWTABLE] = {
		.call		= nf_tables_getflowtable,
		.type		= NFNL_CB_RCU,
		.attr_count	= NFTA_FLOWTABLE_MAX,
		.policy		= nft_flowtable_policy,
	},
	[NFT_MSG_DELFLOWTABLE] = {
		.call		= nf_tables_delflowtable,
		.type		= NFNL_CB_BATCH,
		.attr_count	= NFTA_FLOWTABLE_MAX,
		.policy		= nft_flowtable_policy,
	},
};

static int nf_tables_validate(struct net *net)
{
	struct nftables_pernet *nft_net = nft_pernet(net);
	struct nft_table *table;

	switch (nft_net->validate_state) {
	case NFT_VALIDATE_SKIP:
		break;
	case NFT_VALIDATE_NEED:
		nft_validate_state_update(net, NFT_VALIDATE_DO);
		fallthrough;
	case NFT_VALIDATE_DO:
		list_for_each_entry(table, &nft_net->tables, list) {
			if (nft_table_validate(net, table) < 0)
				return -EAGAIN;
		}
		break;
	}

	return 0;
}

/* a drop policy has to be deferred until all rules have been activated,
 * otherwise a large ruleset that contains a drop-policy base chain will
 * cause all packets to get dropped until the full transaction has been
 * processed.
 *
 * We defer the drop policy until the transaction has been finalized.
 */
static void nft_chain_commit_drop_policy(struct nft_trans *trans)
{
	struct nft_base_chain *basechain;

	if (nft_trans_chain_policy(trans) != NF_DROP)
		return;

	if (!nft_is_base_chain(trans->ctx.chain))
		return;

	basechain = nft_base_chain(trans->ctx.chain);
	basechain->policy = NF_DROP;
}

static void nft_chain_commit_update(struct nft_trans *trans)
{
	struct nft_base_chain *basechain;

	if (nft_trans_chain_name(trans)) {
		rhltable_remove(&trans->ctx.table->chains_ht,
				&trans->ctx.chain->rhlhead,
				nft_chain_ht_params);
		swap(trans->ctx.chain->name, nft_trans_chain_name(trans));
		rhltable_insert_key(&trans->ctx.table->chains_ht,
				    trans->ctx.chain->name,
				    &trans->ctx.chain->rhlhead,
				    nft_chain_ht_params);
	}

	if (!nft_is_base_chain(trans->ctx.chain))
		return;

	nft_chain_stats_replace(trans);

	basechain = nft_base_chain(trans->ctx.chain);

	switch (nft_trans_chain_policy(trans)) {
	case NF_DROP:
	case NF_ACCEPT:
		basechain->policy = nft_trans_chain_policy(trans);
		break;
	}
}

static void nft_obj_commit_update(struct nft_trans *trans)
{
	struct nft_object *newobj;
	struct nft_object *obj;

	obj = nft_trans_obj(trans);
	newobj = nft_trans_obj_newobj(trans);

	if (obj->ops->update)
		obj->ops->update(obj, newobj);

	kfree(newobj);
}

static void nft_commit_release(struct nft_trans *trans)
{
	switch (trans->msg_type) {
	case NFT_MSG_DELTABLE:
		nf_tables_table_destroy(&trans->ctx);
		break;
	case NFT_MSG_NEWCHAIN:
		free_percpu(nft_trans_chain_stats(trans));
		kfree(nft_trans_chain_name(trans));
		break;
	case NFT_MSG_DELCHAIN:
		nf_tables_chain_destroy(&trans->ctx);
		break;
	case NFT_MSG_DELRULE:
		nf_tables_rule_destroy(&trans->ctx, nft_trans_rule(trans));
		break;
	case NFT_MSG_DELSET:
		nft_set_destroy(&trans->ctx, nft_trans_set(trans));
		break;
	case NFT_MSG_DELSETELEM:
		nf_tables_set_elem_destroy(&trans->ctx,
					   nft_trans_elem_set(trans),
					   nft_trans_elem(trans).priv);
		break;
	case NFT_MSG_DELOBJ:
		nft_obj_destroy(&trans->ctx, nft_trans_obj(trans));
		break;
	case NFT_MSG_DELFLOWTABLE:
		if (nft_trans_flowtable_update(trans))
			nft_flowtable_hooks_destroy(&nft_trans_flowtable_hooks(trans));
		else
			nf_tables_flowtable_destroy(nft_trans_flowtable(trans));
		break;
	}

	if (trans->put_net)
		put_net(trans->ctx.net);

	kfree(trans);
}

static void nf_tables_trans_destroy_work(struct work_struct *w)
{
	struct nft_trans *trans, *next;
	LIST_HEAD(head);

	spin_lock(&nf_tables_destroy_list_lock);
	list_splice_init(&nf_tables_destroy_list, &head);
	spin_unlock(&nf_tables_destroy_list_lock);

	if (list_empty(&head))
		return;

	synchronize_rcu();

	list_for_each_entry_safe(trans, next, &head, list) {
		list_del(&trans->list);
		nft_commit_release(trans);
	}
}

void nf_tables_trans_destroy_flush_work(void)
{
	flush_work(&trans_destroy_work);
}
EXPORT_SYMBOL_GPL(nf_tables_trans_destroy_flush_work);

static int nf_tables_commit_chain_prepare(struct net *net, struct nft_chain *chain)
{
	struct nft_rule *rule;
	unsigned int alloc = 0;
	int i;

	/* already handled or inactive chain? */
	if (chain->rules_next || !nft_is_active_next(net, chain))
		return 0;

	rule = list_entry(&chain->rules, struct nft_rule, list);
	i = 0;

	list_for_each_entry_continue(rule, &chain->rules, list) {
		if (nft_is_active_next(net, rule))
			alloc++;
	}

	chain->rules_next = nf_tables_chain_alloc_rules(chain, alloc);
	if (!chain->rules_next)
		return -ENOMEM;

	list_for_each_entry_continue(rule, &chain->rules, list) {
		if (nft_is_active_next(net, rule))
			chain->rules_next[i++] = rule;
	}

	chain->rules_next[i] = NULL;
	return 0;
}

static void nf_tables_commit_chain_prepare_cancel(struct net *net)
{
	struct nftables_pernet *nft_net = nft_pernet(net);
	struct nft_trans *trans, *next;

	list_for_each_entry_safe(trans, next, &nft_net->commit_list, list) {
		struct nft_chain *chain = trans->ctx.chain;

		if (trans->msg_type == NFT_MSG_NEWRULE ||
		    trans->msg_type == NFT_MSG_DELRULE) {
			kvfree(chain->rules_next);
			chain->rules_next = NULL;
		}
	}
}

static void __nf_tables_commit_chain_free_rules_old(struct rcu_head *h)
{
	struct nft_rules_old *o = container_of(h, struct nft_rules_old, h);

	kvfree(o->start);
}

static void nf_tables_commit_chain_free_rules_old(struct nft_rule **rules)
{
	struct nft_rule **r = rules;
	struct nft_rules_old *old;

	while (*r)
		r++;

	r++;	/* rcu_head is after end marker */
	old = (void *) r;
	old->start = rules;

	call_rcu(&old->h, __nf_tables_commit_chain_free_rules_old);
}

static void nf_tables_commit_chain(struct net *net, struct nft_chain *chain)
{
	struct nft_rule **g0, **g1;
	bool next_genbit;

	next_genbit = nft_gencursor_next(net);

	g0 = rcu_dereference_protected(chain->rules_gen_0,
				       lockdep_commit_lock_is_held(net));
	g1 = rcu_dereference_protected(chain->rules_gen_1,
				       lockdep_commit_lock_is_held(net));

	/* No changes to this chain? */
	if (chain->rules_next == NULL) {
		/* chain had no change in last or next generation */
		if (g0 == g1)
			return;
		/*
		 * chain had no change in this generation; make sure next
		 * one uses same rules as current generation.
		 */
		if (next_genbit) {
			rcu_assign_pointer(chain->rules_gen_1, g0);
			nf_tables_commit_chain_free_rules_old(g1);
		} else {
			rcu_assign_pointer(chain->rules_gen_0, g1);
			nf_tables_commit_chain_free_rules_old(g0);
		}

		return;
	}

	if (next_genbit)
		rcu_assign_pointer(chain->rules_gen_1, chain->rules_next);
	else
		rcu_assign_pointer(chain->rules_gen_0, chain->rules_next);

	chain->rules_next = NULL;

	if (g0 == g1)
		return;

	if (next_genbit)
		nf_tables_commit_chain_free_rules_old(g1);
	else
		nf_tables_commit_chain_free_rules_old(g0);
}

static void nft_obj_del(struct nft_object *obj)
{
	rhltable_remove(&nft_objname_ht, &obj->rhlhead, nft_objname_ht_params);
	list_del_rcu(&obj->list);
}

void nft_chain_del(struct nft_chain *chain)
{
	struct nft_table *table = chain->table;

	WARN_ON_ONCE(rhltable_remove(&table->chains_ht, &chain->rhlhead,
				     nft_chain_ht_params));
	list_del_rcu(&chain->list);
}

static void nft_flowtable_hooks_del(struct nft_flowtable *flowtable,
				    struct list_head *hook_list)
{
	struct nft_hook *hook, *next;

	list_for_each_entry_safe(hook, next, &flowtable->hook_list, list) {
		if (hook->inactive)
			list_move(&hook->list, hook_list);
	}
}

static void nf_tables_module_autoload_cleanup(struct net *net)
{
	struct nftables_pernet *nft_net = nft_pernet(net);
	struct nft_module_request *req, *next;

	WARN_ON_ONCE(!list_empty(&nft_net->commit_list));
	list_for_each_entry_safe(req, next, &nft_net->module_list, list) {
		WARN_ON_ONCE(!req->done);
		list_del(&req->list);
		kfree(req);
	}
}

static void nf_tables_commit_release(struct net *net)
{
	struct nftables_pernet *nft_net = nft_pernet(net);
	struct nft_trans *trans;

	/* all side effects have to be made visible.
	 * For example, if a chain named 'foo' has been deleted, a
	 * new transaction must not find it anymore.
	 *
	 * Memory reclaim happens asynchronously from work queue
	 * to prevent expensive synchronize_rcu() in commit phase.
	 */
	if (list_empty(&nft_net->commit_list)) {
		nf_tables_module_autoload_cleanup(net);
		mutex_unlock(&nft_net->commit_mutex);
		return;
	}

	trans = list_last_entry(&nft_net->commit_list,
				struct nft_trans, list);
	get_net(trans->ctx.net);
	WARN_ON_ONCE(trans->put_net);

	trans->put_net = true;
	spin_lock(&nf_tables_destroy_list_lock);
	list_splice_tail_init(&nft_net->commit_list, &nf_tables_destroy_list);
	spin_unlock(&nf_tables_destroy_list_lock);

	nf_tables_module_autoload_cleanup(net);
	schedule_work(&trans_destroy_work);

	mutex_unlock(&nft_net->commit_mutex);
}

static void nft_commit_notify(struct net *net, u32 portid)
{
	struct nftables_pernet *nft_net = nft_pernet(net);
	struct sk_buff *batch_skb = NULL, *nskb, *skb;
	unsigned char *data;
	int len;

	list_for_each_entry_safe(skb, nskb, &nft_net->notify_list, list) {
		if (!batch_skb) {
new_batch:
			batch_skb = skb;
			len = NLMSG_GOODSIZE - skb->len;
			list_del(&skb->list);
			continue;
		}
		len -= skb->len;
		if (len > 0 && NFT_CB(skb).report == NFT_CB(batch_skb).report) {
			data = skb_put(batch_skb, skb->len);
			memcpy(data, skb->data, skb->len);
			list_del(&skb->list);
			kfree_skb(skb);
			continue;
		}
		nfnetlink_send(batch_skb, net, portid, NFNLGRP_NFTABLES,
			       NFT_CB(batch_skb).report, GFP_KERNEL);
		goto new_batch;
	}

	if (batch_skb) {
		nfnetlink_send(batch_skb, net, portid, NFNLGRP_NFTABLES,
			       NFT_CB(batch_skb).report, GFP_KERNEL);
	}

	WARN_ON_ONCE(!list_empty(&nft_net->notify_list));
}

static int nf_tables_commit_audit_alloc(struct list_head *adl,
					struct nft_table *table)
{
	struct nft_audit_data *adp;

	list_for_each_entry(adp, adl, list) {
		if (adp->table == table)
			return 0;
	}
	adp = kzalloc(sizeof(*adp), GFP_KERNEL);
	if (!adp)
		return -ENOMEM;
	adp->table = table;
	list_add(&adp->list, adl);
	return 0;
}

static void nf_tables_commit_audit_free(struct list_head *adl)
{
	struct nft_audit_data *adp, *adn;

	list_for_each_entry_safe(adp, adn, adl, list) {
		list_del(&adp->list);
		kfree(adp);
	}
}

static void nf_tables_commit_audit_collect(struct list_head *adl,
					   struct nft_table *table, u32 op)
{
	struct nft_audit_data *adp;

	list_for_each_entry(adp, adl, list) {
		if (adp->table == table)
			goto found;
	}
	WARN_ONCE(1, "table=%s not expected in commit list", table->name);
	return;
found:
	adp->entries++;
	if (!adp->op || adp->op > op)
		adp->op = op;
}

#define AUNFTABLENAMELEN (NFT_TABLE_MAXNAMELEN + 22)

static void nf_tables_commit_audit_log(struct list_head *adl, u32 generation)
{
	struct nft_audit_data *adp, *adn;
	char aubuf[AUNFTABLENAMELEN];

	list_for_each_entry_safe(adp, adn, adl, list) {
		snprintf(aubuf, AUNFTABLENAMELEN, "%s:%u", adp->table->name,
			 generation);
		audit_log_nfcfg(aubuf, adp->table->family, adp->entries,
				nft2audit_op[adp->op], GFP_KERNEL);
		list_del(&adp->list);
		kfree(adp);
	}
}

static int nf_tables_commit(struct net *net, struct sk_buff *skb)
{
	struct nftables_pernet *nft_net = nft_pernet(net);
	struct nft_trans *trans, *next;
	struct nft_trans_elem *te;
	struct nft_chain *chain;
	struct nft_table *table;
	LIST_HEAD(adl);
	int err;

	if (list_empty(&nft_net->commit_list)) {
		mutex_unlock(&nft_net->commit_mutex);
		return 0;
	}

	/* 0. Validate ruleset, otherwise roll back for error reporting. */
	if (nf_tables_validate(net) < 0)
		return -EAGAIN;

	err = nft_flow_rule_offload_commit(net);
	if (err < 0)
		return err;

	/* 1.  Allocate space for next generation rules_gen_X[] */
	list_for_each_entry_safe(trans, next, &nft_net->commit_list, list) {
		int ret;

		ret = nf_tables_commit_audit_alloc(&adl, trans->ctx.table);
		if (ret) {
			nf_tables_commit_chain_prepare_cancel(net);
			nf_tables_commit_audit_free(&adl);
			return ret;
		}
		if (trans->msg_type == NFT_MSG_NEWRULE ||
		    trans->msg_type == NFT_MSG_DELRULE) {
			chain = trans->ctx.chain;

			ret = nf_tables_commit_chain_prepare(net, chain);
			if (ret < 0) {
				nf_tables_commit_chain_prepare_cancel(net);
				nf_tables_commit_audit_free(&adl);
				return ret;
			}
		}
	}

	/* step 2.  Make rules_gen_X visible to packet path */
	list_for_each_entry(table, &nft_net->tables, list) {
		list_for_each_entry(chain, &table->chains, list)
			nf_tables_commit_chain(net, chain);
	}

	/*
	 * Bump generation counter, invalidate any dump in progress.
	 * Cannot fail after this point.
	 */
	while (++nft_net->base_seq == 0)
		;

	/* step 3. Start new generation, rules_gen_X now in use. */
	net->nft.gencursor = nft_gencursor_next(net);

	list_for_each_entry_safe(trans, next, &nft_net->commit_list, list) {
		nf_tables_commit_audit_collect(&adl, trans->ctx.table,
					       trans->msg_type);
		switch (trans->msg_type) {
		case NFT_MSG_NEWTABLE:
			if (nft_trans_table_update(trans)) {
				if (!(trans->ctx.table->flags & __NFT_TABLE_F_UPDATE)) {
					nft_trans_destroy(trans);
					break;
				}
				if (trans->ctx.table->flags & NFT_TABLE_F_DORMANT)
					nf_tables_table_disable(net, trans->ctx.table);

				trans->ctx.table->flags &= ~__NFT_TABLE_F_UPDATE;
			} else {
				nft_clear(net, trans->ctx.table);
			}
			nf_tables_table_notify(&trans->ctx, NFT_MSG_NEWTABLE);
			nft_trans_destroy(trans);
			break;
		case NFT_MSG_DELTABLE:
			list_del_rcu(&trans->ctx.table->list);
			nf_tables_table_notify(&trans->ctx, NFT_MSG_DELTABLE);
			break;
		case NFT_MSG_NEWCHAIN:
			if (nft_trans_chain_update(trans)) {
				nft_chain_commit_update(trans);
				nf_tables_chain_notify(&trans->ctx, NFT_MSG_NEWCHAIN);
				/* trans destroyed after rcu grace period */
			} else {
				nft_chain_commit_drop_policy(trans);
				nft_clear(net, trans->ctx.chain);
				nf_tables_chain_notify(&trans->ctx, NFT_MSG_NEWCHAIN);
				nft_trans_destroy(trans);
			}
			break;
		case NFT_MSG_DELCHAIN:
			nft_chain_del(trans->ctx.chain);
			nf_tables_chain_notify(&trans->ctx, NFT_MSG_DELCHAIN);
			nf_tables_unregister_hook(trans->ctx.net,
						  trans->ctx.table,
						  trans->ctx.chain);
			break;
		case NFT_MSG_NEWRULE:
			nft_clear(trans->ctx.net, nft_trans_rule(trans));
			nf_tables_rule_notify(&trans->ctx,
					      nft_trans_rule(trans),
					      NFT_MSG_NEWRULE);
			nft_trans_destroy(trans);
			break;
		case NFT_MSG_DELRULE:
			list_del_rcu(&nft_trans_rule(trans)->list);
			nf_tables_rule_notify(&trans->ctx,
					      nft_trans_rule(trans),
					      NFT_MSG_DELRULE);
			nft_rule_expr_deactivate(&trans->ctx,
						 nft_trans_rule(trans),
						 NFT_TRANS_COMMIT);
			break;
		case NFT_MSG_NEWSET:
			nft_clear(net, nft_trans_set(trans));
			/* This avoids hitting -EBUSY when deleting the table
			 * from the transaction.
			 */
			if (nft_set_is_anonymous(nft_trans_set(trans)) &&
			    !list_empty(&nft_trans_set(trans)->bindings))
				trans->ctx.table->use--;

			nf_tables_set_notify(&trans->ctx, nft_trans_set(trans),
					     NFT_MSG_NEWSET, GFP_KERNEL);
			nft_trans_destroy(trans);
			break;
		case NFT_MSG_DELSET:
			list_del_rcu(&nft_trans_set(trans)->list);
			nf_tables_set_notify(&trans->ctx, nft_trans_set(trans),
					     NFT_MSG_DELSET, GFP_KERNEL);
			break;
		case NFT_MSG_NEWSETELEM:
			te = (struct nft_trans_elem *)trans->data;

			nft_setelem_activate(net, te->set, &te->elem);
			nf_tables_setelem_notify(&trans->ctx, te->set,
						 &te->elem,
						 NFT_MSG_NEWSETELEM);
			nft_trans_destroy(trans);
			break;
		case NFT_MSG_DELSETELEM:
			te = (struct nft_trans_elem *)trans->data;

			nf_tables_setelem_notify(&trans->ctx, te->set,
						 &te->elem,
						 NFT_MSG_DELSETELEM);
			nft_setelem_remove(net, te->set, &te->elem);
			if (!nft_setelem_is_catchall(te->set, &te->elem)) {
				atomic_dec(&te->set->nelems);
				te->set->ndeact--;
			}
			break;
		case NFT_MSG_NEWOBJ:
			if (nft_trans_obj_update(trans)) {
				nft_obj_commit_update(trans);
				nf_tables_obj_notify(&trans->ctx,
						     nft_trans_obj(trans),
						     NFT_MSG_NEWOBJ);
			} else {
				nft_clear(net, nft_trans_obj(trans));
				nf_tables_obj_notify(&trans->ctx,
						     nft_trans_obj(trans),
						     NFT_MSG_NEWOBJ);
				nft_trans_destroy(trans);
			}
			break;
		case NFT_MSG_DELOBJ:
			nft_obj_del(nft_trans_obj(trans));
			nf_tables_obj_notify(&trans->ctx, nft_trans_obj(trans),
					     NFT_MSG_DELOBJ);
			break;
		case NFT_MSG_NEWFLOWTABLE:
			if (nft_trans_flowtable_update(trans)) {
				nft_trans_flowtable(trans)->data.flags =
					nft_trans_flowtable_flags(trans);
				nf_tables_flowtable_notify(&trans->ctx,
							   nft_trans_flowtable(trans),
							   &nft_trans_flowtable_hooks(trans),
							   NFT_MSG_NEWFLOWTABLE);
				list_splice(&nft_trans_flowtable_hooks(trans),
					    &nft_trans_flowtable(trans)->hook_list);
			} else {
				nft_clear(net, nft_trans_flowtable(trans));
				nf_tables_flowtable_notify(&trans->ctx,
							   nft_trans_flowtable(trans),
							   &nft_trans_flowtable(trans)->hook_list,
							   NFT_MSG_NEWFLOWTABLE);
			}
			nft_trans_destroy(trans);
			break;
		case NFT_MSG_DELFLOWTABLE:
			if (nft_trans_flowtable_update(trans)) {
				nft_flowtable_hooks_del(nft_trans_flowtable(trans),
							&nft_trans_flowtable_hooks(trans));
				nf_tables_flowtable_notify(&trans->ctx,
							   nft_trans_flowtable(trans),
							   &nft_trans_flowtable_hooks(trans),
							   NFT_MSG_DELFLOWTABLE);
				nft_unregister_flowtable_net_hooks(net,
								   &nft_trans_flowtable_hooks(trans));
			} else {
				list_del_rcu(&nft_trans_flowtable(trans)->list);
				nf_tables_flowtable_notify(&trans->ctx,
							   nft_trans_flowtable(trans),
							   &nft_trans_flowtable(trans)->hook_list,
							   NFT_MSG_DELFLOWTABLE);
				nft_unregister_flowtable_net_hooks(net,
						&nft_trans_flowtable(trans)->hook_list);
			}
			break;
		}
	}

	nft_commit_notify(net, NETLINK_CB(skb).portid);
	nf_tables_gen_notify(net, skb, NFT_MSG_NEWGEN);
	nf_tables_commit_audit_log(&adl, nft_net->base_seq);
	nf_tables_commit_release(net);

	return 0;
}

static void nf_tables_module_autoload(struct net *net)
{
	struct nftables_pernet *nft_net = nft_pernet(net);
	struct nft_module_request *req, *next;
	LIST_HEAD(module_list);

	list_splice_init(&nft_net->module_list, &module_list);
	mutex_unlock(&nft_net->commit_mutex);
	list_for_each_entry_safe(req, next, &module_list, list) {
		request_module("%s", req->module);
		req->done = true;
	}
	mutex_lock(&nft_net->commit_mutex);
	list_splice(&module_list, &nft_net->module_list);
}

static void nf_tables_abort_release(struct nft_trans *trans)
{
	switch (trans->msg_type) {
	case NFT_MSG_NEWTABLE:
		nf_tables_table_destroy(&trans->ctx);
		break;
	case NFT_MSG_NEWCHAIN:
		nf_tables_chain_destroy(&trans->ctx);
		break;
	case NFT_MSG_NEWRULE:
		nf_tables_rule_destroy(&trans->ctx, nft_trans_rule(trans));
		break;
	case NFT_MSG_NEWSET:
		nft_set_destroy(&trans->ctx, nft_trans_set(trans));
		break;
	case NFT_MSG_NEWSETELEM:
		nft_set_elem_destroy(nft_trans_elem_set(trans),
				     nft_trans_elem(trans).priv, true);
		break;
	case NFT_MSG_NEWOBJ:
		nft_obj_destroy(&trans->ctx, nft_trans_obj(trans));
		break;
	case NFT_MSG_NEWFLOWTABLE:
		if (nft_trans_flowtable_update(trans))
			nft_flowtable_hooks_destroy(&nft_trans_flowtable_hooks(trans));
		else
			nf_tables_flowtable_destroy(nft_trans_flowtable(trans));
		break;
	}
	kfree(trans);
}

static int __nf_tables_abort(struct net *net, enum nfnl_abort_action action)
{
	struct nftables_pernet *nft_net = nft_pernet(net);
	struct nft_trans *trans, *next;
	struct nft_trans_elem *te;
	struct nft_hook *hook;

	if (action == NFNL_ABORT_VALIDATE &&
	    nf_tables_validate(net) < 0)
		return -EAGAIN;

	list_for_each_entry_safe_reverse(trans, next, &nft_net->commit_list,
					 list) {
		switch (trans->msg_type) {
		case NFT_MSG_NEWTABLE:
			if (nft_trans_table_update(trans)) {
				if (!(trans->ctx.table->flags & __NFT_TABLE_F_UPDATE)) {
					nft_trans_destroy(trans);
					break;
				}
				if (trans->ctx.table->flags & __NFT_TABLE_F_WAS_DORMANT) {
					nf_tables_table_disable(net, trans->ctx.table);
					trans->ctx.table->flags |= NFT_TABLE_F_DORMANT;
				} else if (trans->ctx.table->flags & __NFT_TABLE_F_WAS_AWAKEN) {
					trans->ctx.table->flags &= ~NFT_TABLE_F_DORMANT;
				}
				trans->ctx.table->flags &= ~__NFT_TABLE_F_UPDATE;
				nft_trans_destroy(trans);
			} else {
				list_del_rcu(&trans->ctx.table->list);
			}
			break;
		case NFT_MSG_DELTABLE:
			nft_clear(trans->ctx.net, trans->ctx.table);
			nft_trans_destroy(trans);
			break;
		case NFT_MSG_NEWCHAIN:
			if (nft_trans_chain_update(trans)) {
				free_percpu(nft_trans_chain_stats(trans));
				kfree(nft_trans_chain_name(trans));
				nft_trans_destroy(trans);
			} else {
				if (nft_chain_is_bound(trans->ctx.chain)) {
					nft_trans_destroy(trans);
					break;
				}
				trans->ctx.table->use--;
				nft_chain_del(trans->ctx.chain);
				nf_tables_unregister_hook(trans->ctx.net,
							  trans->ctx.table,
							  trans->ctx.chain);
			}
			break;
		case NFT_MSG_DELCHAIN:
			trans->ctx.table->use++;
			nft_clear(trans->ctx.net, trans->ctx.chain);
			nft_trans_destroy(trans);
			break;
		case NFT_MSG_NEWRULE:
			trans->ctx.chain->use--;
			list_del_rcu(&nft_trans_rule(trans)->list);
			nft_rule_expr_deactivate(&trans->ctx,
						 nft_trans_rule(trans),
						 NFT_TRANS_ABORT);
			if (trans->ctx.chain->flags & NFT_CHAIN_HW_OFFLOAD)
				nft_flow_rule_destroy(nft_trans_flow_rule(trans));
			break;
		case NFT_MSG_DELRULE:
			trans->ctx.chain->use++;
			nft_clear(trans->ctx.net, nft_trans_rule(trans));
			nft_rule_expr_activate(&trans->ctx, nft_trans_rule(trans));
			if (trans->ctx.chain->flags & NFT_CHAIN_HW_OFFLOAD)
				nft_flow_rule_destroy(nft_trans_flow_rule(trans));

			nft_trans_destroy(trans);
			break;
		case NFT_MSG_NEWSET:
			trans->ctx.table->use--;
			if (nft_trans_set_bound(trans)) {
				nft_trans_destroy(trans);
				break;
			}
			list_del_rcu(&nft_trans_set(trans)->list);
			break;
		case NFT_MSG_DELSET:
			trans->ctx.table->use++;
			nft_clear(trans->ctx.net, nft_trans_set(trans));
			nft_trans_destroy(trans);
			break;
		case NFT_MSG_NEWSETELEM:
			if (nft_trans_elem_set_bound(trans)) {
				nft_trans_destroy(trans);
				break;
			}
			te = (struct nft_trans_elem *)trans->data;
			nft_setelem_remove(net, te->set, &te->elem);
			if (!nft_setelem_is_catchall(te->set, &te->elem))
				atomic_dec(&te->set->nelems);
			break;
		case NFT_MSG_DELSETELEM:
			te = (struct nft_trans_elem *)trans->data;

			nft_setelem_data_activate(net, te->set, &te->elem);
			nft_setelem_activate(net, te->set, &te->elem);
			if (!nft_setelem_is_catchall(te->set, &te->elem))
				te->set->ndeact--;

			nft_trans_destroy(trans);
			break;
		case NFT_MSG_NEWOBJ:
			if (nft_trans_obj_update(trans)) {
				kfree(nft_trans_obj_newobj(trans));
				nft_trans_destroy(trans);
			} else {
				trans->ctx.table->use--;
				nft_obj_del(nft_trans_obj(trans));
			}
			break;
		case NFT_MSG_DELOBJ:
			trans->ctx.table->use++;
			nft_clear(trans->ctx.net, nft_trans_obj(trans));
			nft_trans_destroy(trans);
			break;
		case NFT_MSG_NEWFLOWTABLE:
			if (nft_trans_flowtable_update(trans)) {
				nft_unregister_flowtable_net_hooks(net,
						&nft_trans_flowtable_hooks(trans));
			} else {
				trans->ctx.table->use--;
				list_del_rcu(&nft_trans_flowtable(trans)->list);
				nft_unregister_flowtable_net_hooks(net,
						&nft_trans_flowtable(trans)->hook_list);
			}
			break;
		case NFT_MSG_DELFLOWTABLE:
			if (nft_trans_flowtable_update(trans)) {
				list_for_each_entry(hook, &nft_trans_flowtable(trans)->hook_list, list)
					hook->inactive = false;
			} else {
				trans->ctx.table->use++;
				nft_clear(trans->ctx.net, nft_trans_flowtable(trans));
			}
			nft_trans_destroy(trans);
			break;
		}
	}

	synchronize_rcu();

	list_for_each_entry_safe_reverse(trans, next,
					 &nft_net->commit_list, list) {
		list_del(&trans->list);
		nf_tables_abort_release(trans);
	}

	if (action == NFNL_ABORT_AUTOLOAD)
		nf_tables_module_autoload(net);
	else
		nf_tables_module_autoload_cleanup(net);

	return 0;
}

static void nf_tables_cleanup(struct net *net)
{
	nft_validate_state_update(net, NFT_VALIDATE_SKIP);
}

static int nf_tables_abort(struct net *net, struct sk_buff *skb,
			   enum nfnl_abort_action action)
{
	struct nftables_pernet *nft_net = nft_pernet(net);
	int ret = __nf_tables_abort(net, action);

	mutex_unlock(&nft_net->commit_mutex);

	return ret;
}

static bool nf_tables_valid_genid(struct net *net, u32 genid)
{
	struct nftables_pernet *nft_net = nft_pernet(net);
	bool genid_ok;

	mutex_lock(&nft_net->commit_mutex);

	genid_ok = genid == 0 || nft_net->base_seq == genid;
	if (!genid_ok)
		mutex_unlock(&nft_net->commit_mutex);

	/* else, commit mutex has to be released by commit or abort function */
	return genid_ok;
}

static const struct nfnetlink_subsystem nf_tables_subsys = {
	.name		= "nf_tables",
	.subsys_id	= NFNL_SUBSYS_NFTABLES,
	.cb_count	= NFT_MSG_MAX,
	.cb		= nf_tables_cb,
	.commit		= nf_tables_commit,
	.abort		= nf_tables_abort,
	.cleanup	= nf_tables_cleanup,
	.valid_genid	= nf_tables_valid_genid,
	.owner		= THIS_MODULE,
};

int nft_chain_validate_dependency(const struct nft_chain *chain,
				  enum nft_chain_types type)
{
	const struct nft_base_chain *basechain;

	if (nft_is_base_chain(chain)) {
		basechain = nft_base_chain(chain);
		if (basechain->type->type != type)
			return -EOPNOTSUPP;
	}
	return 0;
}
EXPORT_SYMBOL_GPL(nft_chain_validate_dependency);

int nft_chain_validate_hooks(const struct nft_chain *chain,
			     unsigned int hook_flags)
{
	struct nft_base_chain *basechain;

	if (nft_is_base_chain(chain)) {
		basechain = nft_base_chain(chain);

		if ((1 << basechain->ops.hooknum) & hook_flags)
			return 0;

		return -EOPNOTSUPP;
	}

	return 0;
}
EXPORT_SYMBOL_GPL(nft_chain_validate_hooks);

/*
 * Loop detection - walk through the ruleset beginning at the destination chain
 * of a new jump until either the source chain is reached (loop) or all
 * reachable chains have been traversed.
 *
 * The loop check is performed whenever a new jump verdict is added to an
 * expression or verdict map or a verdict map is bound to a new chain.
 */

static int nf_tables_check_loops(const struct nft_ctx *ctx,
				 const struct nft_chain *chain);

static int nft_check_loops(const struct nft_ctx *ctx,
			   const struct nft_set_ext *ext)
{
	const struct nft_data *data;
	int ret;

	data = nft_set_ext_data(ext);
	switch (data->verdict.code) {
	case NFT_JUMP:
	case NFT_GOTO:
		ret = nf_tables_check_loops(ctx, data->verdict.chain);
		break;
	default:
		ret = 0;
		break;
	}

	return ret;
}

static int nf_tables_loop_check_setelem(const struct nft_ctx *ctx,
					struct nft_set *set,
					const struct nft_set_iter *iter,
					struct nft_set_elem *elem)
{
	const struct nft_set_ext *ext = nft_set_elem_ext(set, elem->priv);

	if (nft_set_ext_exists(ext, NFT_SET_EXT_FLAGS) &&
	    *nft_set_ext_flags(ext) & NFT_SET_ELEM_INTERVAL_END)
		return 0;

	return nft_check_loops(ctx, ext);
}

static int nft_set_catchall_loops(const struct nft_ctx *ctx,
				  struct nft_set *set)
{
	u8 genmask = nft_genmask_next(ctx->net);
	struct nft_set_elem_catchall *catchall;
	struct nft_set_ext *ext;
	int ret = 0;

	list_for_each_entry_rcu(catchall, &set->catchall_list, list) {
		ext = nft_set_elem_ext(set, catchall->elem);
		if (!nft_set_elem_active(ext, genmask))
			continue;

		ret = nft_check_loops(ctx, ext);
		if (ret < 0)
			return ret;
	}

	return ret;
}

static int nf_tables_check_loops(const struct nft_ctx *ctx,
				 const struct nft_chain *chain)
{
	const struct nft_rule *rule;
	const struct nft_expr *expr, *last;
	struct nft_set *set;
	struct nft_set_binding *binding;
	struct nft_set_iter iter;

	if (ctx->chain == chain)
		return -ELOOP;

	list_for_each_entry(rule, &chain->rules, list) {
		nft_rule_for_each_expr(expr, last, rule) {
			struct nft_immediate_expr *priv;
			const struct nft_data *data;
			int err;

			if (strcmp(expr->ops->type->name, "immediate"))
				continue;

			priv = nft_expr_priv(expr);
			if (priv->dreg != NFT_REG_VERDICT)
				continue;

			data = &priv->data;
			switch (data->verdict.code) {
			case NFT_JUMP:
			case NFT_GOTO:
				err = nf_tables_check_loops(ctx,
							data->verdict.chain);
				if (err < 0)
					return err;
				break;
			default:
				break;
			}
		}
	}

	list_for_each_entry(set, &ctx->table->sets, list) {
		if (!nft_is_active_next(ctx->net, set))
			continue;
		if (!(set->flags & NFT_SET_MAP) ||
		    set->dtype != NFT_DATA_VERDICT)
			continue;

		list_for_each_entry(binding, &set->bindings, list) {
			if (!(binding->flags & NFT_SET_MAP) ||
			    binding->chain != chain)
				continue;

			iter.genmask	= nft_genmask_next(ctx->net);
			iter.skip 	= 0;
			iter.count	= 0;
			iter.err	= 0;
			iter.fn		= nf_tables_loop_check_setelem;

			set->ops->walk(ctx, set, &iter);
			if (!iter.err)
				iter.err = nft_set_catchall_loops(ctx, set);

			if (iter.err < 0)
				return iter.err;
		}
	}

	return 0;
}

/**
 *	nft_parse_u32_check - fetch u32 attribute and check for maximum value
 *
 *	@attr: netlink attribute to fetch value from
 *	@max: maximum value to be stored in dest
 *	@dest: pointer to the variable
 *
 *	Parse, check and store a given u32 netlink attribute into variable.
 *	This function returns -ERANGE if the value goes over maximum value.
 *	Otherwise a 0 is returned and the attribute value is stored in the
 *	destination variable.
 */
int nft_parse_u32_check(const struct nlattr *attr, int max, u32 *dest)
{
	u32 val;

	val = ntohl(nla_get_be32(attr));
	if (val > max)
		return -ERANGE;

	*dest = val;
	return 0;
}
EXPORT_SYMBOL_GPL(nft_parse_u32_check);

static unsigned int nft_parse_register(const struct nlattr *attr)
{
	unsigned int reg;

	reg = ntohl(nla_get_be32(attr));
	switch (reg) {
	case NFT_REG_VERDICT...NFT_REG_4:
		return reg * NFT_REG_SIZE / NFT_REG32_SIZE;
	default:
		return reg + NFT_REG_SIZE / NFT_REG32_SIZE - NFT_REG32_00;
	}
}

/**
 *	nft_dump_register - dump a register value to a netlink attribute
 *
 *	@skb: socket buffer
 *	@attr: attribute number
 *	@reg: register number
 *
 *	Construct a netlink attribute containing the register number. For
 *	compatibility reasons, register numbers being a multiple of 4 are
 *	translated to the corresponding 128 bit register numbers.
 */
int nft_dump_register(struct sk_buff *skb, unsigned int attr, unsigned int reg)
{
	if (reg % (NFT_REG_SIZE / NFT_REG32_SIZE) == 0)
		reg = reg / (NFT_REG_SIZE / NFT_REG32_SIZE);
	else
		reg = reg - NFT_REG_SIZE / NFT_REG32_SIZE + NFT_REG32_00;

	return nla_put_be32(skb, attr, htonl(reg));
}
EXPORT_SYMBOL_GPL(nft_dump_register);

static int nft_validate_register_load(enum nft_registers reg, unsigned int len)
{
	if (reg < NFT_REG_1 * NFT_REG_SIZE / NFT_REG32_SIZE)
		return -EINVAL;
	if (len == 0)
		return -EINVAL;
	if (reg * NFT_REG32_SIZE + len > sizeof_field(struct nft_regs, data))
		return -ERANGE;

	return 0;
}

int nft_parse_register_load(const struct nlattr *attr, u8 *sreg, u32 len)
{
	u32 reg;
	int err;

	reg = nft_parse_register(attr);
	err = nft_validate_register_load(reg, len);
	if (err < 0)
		return err;

	*sreg = reg;
	return 0;
}
EXPORT_SYMBOL_GPL(nft_parse_register_load);

static int nft_validate_register_store(const struct nft_ctx *ctx,
				       enum nft_registers reg,
				       const struct nft_data *data,
				       enum nft_data_types type,
				       unsigned int len)
{
	int err;

	switch (reg) {
	case NFT_REG_VERDICT:
		if (type != NFT_DATA_VERDICT)
			return -EINVAL;

		if (data != NULL &&
		    (data->verdict.code == NFT_GOTO ||
		     data->verdict.code == NFT_JUMP)) {
			err = nf_tables_check_loops(ctx, data->verdict.chain);
			if (err < 0)
				return err;
		}

		return 0;
	default:
		if (reg < NFT_REG_1 * NFT_REG_SIZE / NFT_REG32_SIZE)
			return -EINVAL;
		if (len == 0)
			return -EINVAL;
		if (reg * NFT_REG32_SIZE + len >
		    sizeof_field(struct nft_regs, data))
			return -ERANGE;

		if (data != NULL && type != NFT_DATA_VALUE)
			return -EINVAL;
		return 0;
	}
}

int nft_parse_register_store(const struct nft_ctx *ctx,
			     const struct nlattr *attr, u8 *dreg,
			     const struct nft_data *data,
			     enum nft_data_types type, unsigned int len)
{
	int err;
	u32 reg;

	reg = nft_parse_register(attr);
	err = nft_validate_register_store(ctx, reg, data, type, len);
	if (err < 0)
		return err;

	*dreg = reg;
	return 0;
}
EXPORT_SYMBOL_GPL(nft_parse_register_store);

static const struct nla_policy nft_verdict_policy[NFTA_VERDICT_MAX + 1] = {
	[NFTA_VERDICT_CODE]	= { .type = NLA_U32 },
	[NFTA_VERDICT_CHAIN]	= { .type = NLA_STRING,
				    .len = NFT_CHAIN_MAXNAMELEN - 1 },
	[NFTA_VERDICT_CHAIN_ID]	= { .type = NLA_U32 },
};

static int nft_verdict_init(const struct nft_ctx *ctx, struct nft_data *data,
			    struct nft_data_desc *desc, const struct nlattr *nla)
{
	u8 genmask = nft_genmask_next(ctx->net);
	struct nlattr *tb[NFTA_VERDICT_MAX + 1];
	struct nft_chain *chain;
	int err;

	err = nla_parse_nested_deprecated(tb, NFTA_VERDICT_MAX, nla,
					  nft_verdict_policy, NULL);
	if (err < 0)
		return err;

	if (!tb[NFTA_VERDICT_CODE])
		return -EINVAL;
	data->verdict.code = ntohl(nla_get_be32(tb[NFTA_VERDICT_CODE]));

	switch (data->verdict.code) {
	default:
		switch (data->verdict.code & NF_VERDICT_MASK) {
		case NF_ACCEPT:
		case NF_DROP:
		case NF_QUEUE:
			break;
		default:
			return -EINVAL;
		}
		fallthrough;
	case NFT_CONTINUE:
	case NFT_BREAK:
	case NFT_RETURN:
		break;
	case NFT_JUMP:
	case NFT_GOTO:
		if (tb[NFTA_VERDICT_CHAIN]) {
			chain = nft_chain_lookup(ctx->net, ctx->table,
						 tb[NFTA_VERDICT_CHAIN],
						 genmask);
		} else if (tb[NFTA_VERDICT_CHAIN_ID]) {
			chain = nft_chain_lookup_byid(ctx->net,
						      tb[NFTA_VERDICT_CHAIN_ID]);
			if (IS_ERR(chain))
				return PTR_ERR(chain);
		} else {
			return -EINVAL;
		}

		if (IS_ERR(chain))
			return PTR_ERR(chain);
		if (nft_is_base_chain(chain))
			return -EOPNOTSUPP;

		chain->use++;
		data->verdict.chain = chain;
		break;
	}

	desc->len = sizeof(data->verdict);
	desc->type = NFT_DATA_VERDICT;
	return 0;
}

static void nft_verdict_uninit(const struct nft_data *data)
{
	struct nft_chain *chain;
	struct nft_rule *rule;

	switch (data->verdict.code) {
	case NFT_JUMP:
	case NFT_GOTO:
		chain = data->verdict.chain;
		chain->use--;

		if (!nft_chain_is_bound(chain))
			break;

		chain->table->use--;
		list_for_each_entry(rule, &chain->rules, list)
			chain->use--;

		nft_chain_del(chain);
		break;
	}
}

int nft_verdict_dump(struct sk_buff *skb, int type, const struct nft_verdict *v)
{
	struct nlattr *nest;

	nest = nla_nest_start_noflag(skb, type);
	if (!nest)
		goto nla_put_failure;

	if (nla_put_be32(skb, NFTA_VERDICT_CODE, htonl(v->code)))
		goto nla_put_failure;

	switch (v->code) {
	case NFT_JUMP:
	case NFT_GOTO:
		if (nla_put_string(skb, NFTA_VERDICT_CHAIN,
				   v->chain->name))
			goto nla_put_failure;
	}
	nla_nest_end(skb, nest);
	return 0;

nla_put_failure:
	return -1;
}

static int nft_value_init(const struct nft_ctx *ctx,
			  struct nft_data *data, unsigned int size,
			  struct nft_data_desc *desc, const struct nlattr *nla)
{
	unsigned int len;

	len = nla_len(nla);
	if (len == 0)
		return -EINVAL;
	if (len > size)
		return -EOVERFLOW;

	nla_memcpy(data->data, nla, len);
	desc->type = NFT_DATA_VALUE;
	desc->len  = len;
	return 0;
}

static int nft_value_dump(struct sk_buff *skb, const struct nft_data *data,
			  unsigned int len)
{
	return nla_put(skb, NFTA_DATA_VALUE, len, data->data);
}

static const struct nla_policy nft_data_policy[NFTA_DATA_MAX + 1] = {
	[NFTA_DATA_VALUE]	= { .type = NLA_BINARY },
	[NFTA_DATA_VERDICT]	= { .type = NLA_NESTED },
};

/**
 *	nft_data_init - parse nf_tables data netlink attributes
 *
 *	@ctx: context of the expression using the data
 *	@data: destination struct nft_data
 *	@size: maximum data length
 *	@desc: data description
 *	@nla: netlink attribute containing data
 *
 *	Parse the netlink data attributes and initialize a struct nft_data.
 *	The type and length of data are returned in the data description.
 *
 *	The caller can indicate that it only wants to accept data of type
 *	NFT_DATA_VALUE by passing NULL for the ctx argument.
 */
int nft_data_init(const struct nft_ctx *ctx,
		  struct nft_data *data, unsigned int size,
		  struct nft_data_desc *desc, const struct nlattr *nla)
{
	struct nlattr *tb[NFTA_DATA_MAX + 1];
	int err;

	err = nla_parse_nested_deprecated(tb, NFTA_DATA_MAX, nla,
					  nft_data_policy, NULL);
	if (err < 0)
		return err;

	if (tb[NFTA_DATA_VALUE])
		return nft_value_init(ctx, data, size, desc,
				      tb[NFTA_DATA_VALUE]);
	if (tb[NFTA_DATA_VERDICT] && ctx != NULL)
		return nft_verdict_init(ctx, data, desc, tb[NFTA_DATA_VERDICT]);
	return -EINVAL;
}
EXPORT_SYMBOL_GPL(nft_data_init);

/**
 *	nft_data_release - release a nft_data item
 *
 *	@data: struct nft_data to release
 *	@type: type of data
 *
 *	Release a nft_data item. NFT_DATA_VALUE types can be silently discarded,
 *	all others need to be released by calling this function.
 */
void nft_data_release(const struct nft_data *data, enum nft_data_types type)
{
	if (type < NFT_DATA_VERDICT)
		return;
	switch (type) {
	case NFT_DATA_VERDICT:
		return nft_verdict_uninit(data);
	default:
		WARN_ON(1);
	}
}
EXPORT_SYMBOL_GPL(nft_data_release);

int nft_data_dump(struct sk_buff *skb, int attr, const struct nft_data *data,
		  enum nft_data_types type, unsigned int len)
{
	struct nlattr *nest;
	int err;

	nest = nla_nest_start_noflag(skb, attr);
	if (nest == NULL)
		return -1;

	switch (type) {
	case NFT_DATA_VALUE:
		err = nft_value_dump(skb, data, len);
		break;
	case NFT_DATA_VERDICT:
		err = nft_verdict_dump(skb, NFTA_DATA_VERDICT, &data->verdict);
		break;
	default:
		err = -EINVAL;
		WARN_ON(1);
	}

	nla_nest_end(skb, nest);
	return err;
}
EXPORT_SYMBOL_GPL(nft_data_dump);

int __nft_release_basechain(struct nft_ctx *ctx)
{
	struct nft_rule *rule, *nr;

	if (WARN_ON(!nft_is_base_chain(ctx->chain)))
		return 0;

	nf_tables_unregister_hook(ctx->net, ctx->chain->table, ctx->chain);
	list_for_each_entry_safe(rule, nr, &ctx->chain->rules, list) {
		list_del(&rule->list);
		ctx->chain->use--;
		nf_tables_rule_release(ctx, rule);
	}
	nft_chain_del(ctx->chain);
	ctx->table->use--;
	nf_tables_chain_destroy(ctx);

	return 0;
}
EXPORT_SYMBOL_GPL(__nft_release_basechain);

static void __nft_release_hook(struct net *net, struct nft_table *table)
{
	struct nft_chain *chain;

	list_for_each_entry(chain, &table->chains, list)
		nf_tables_unregister_hook(net, table, chain);
}

static void __nft_release_hooks(struct net *net)
{
	struct nftables_pernet *nft_net = nft_pernet(net);
	struct nft_table *table;

	list_for_each_entry(table, &nft_net->tables, list) {
		if (nft_table_has_owner(table))
			continue;

		__nft_release_hook(net, table);
	}
}

static void __nft_release_table(struct net *net, struct nft_table *table)
{
	struct nft_flowtable *flowtable, *nf;
	struct nft_chain *chain, *nc;
	struct nft_object *obj, *ne;
	struct nft_rule *rule, *nr;
	struct nft_set *set, *ns;
	struct nft_ctx ctx = {
		.net	= net,
		.family	= NFPROTO_NETDEV,
	};

	ctx.family = table->family;
	ctx.table = table;
	list_for_each_entry(chain, &table->chains, list) {
		ctx.chain = chain;
		list_for_each_entry_safe(rule, nr, &chain->rules, list) {
			list_del(&rule->list);
			chain->use--;
			nf_tables_rule_release(&ctx, rule);
		}
	}
	list_for_each_entry_safe(flowtable, nf, &table->flowtables, list) {
		list_del(&flowtable->list);
		table->use--;
		nf_tables_flowtable_destroy(flowtable);
	}
	list_for_each_entry_safe(set, ns, &table->sets, list) {
		list_del(&set->list);
		table->use--;
		nft_set_destroy(&ctx, set);
	}
	list_for_each_entry_safe(obj, ne, &table->objects, list) {
		nft_obj_del(obj);
		table->use--;
		nft_obj_destroy(&ctx, obj);
	}
	list_for_each_entry_safe(chain, nc, &table->chains, list) {
		ctx.chain = chain;
		nft_chain_del(chain);
		table->use--;
		nf_tables_chain_destroy(&ctx);
	}
	nf_tables_table_destroy(&ctx);
}

static void __nft_release_tables(struct net *net)
{
	struct nftables_pernet *nft_net = nft_pernet(net);
	struct nft_table *table, *nt;

	list_for_each_entry_safe(table, nt, &nft_net->tables, list) {
		if (nft_table_has_owner(table))
			continue;

		list_del(&table->list);

		__nft_release_table(net, table);
	}
}

static int nft_rcv_nl_event(struct notifier_block *this, unsigned long event,
			    void *ptr)
{
	struct nft_table *table, *to_delete[8];
	struct nftables_pernet *nft_net;
	struct netlink_notify *n = ptr;
	struct net *net = n->net;
	unsigned int deleted;
	bool restart = false;

	if (event != NETLINK_URELEASE || n->protocol != NETLINK_NETFILTER)
		return NOTIFY_DONE;

	nft_net = nft_pernet(net);
	deleted = 0;
	mutex_lock(&nft_net->commit_mutex);
again:
	list_for_each_entry(table, &nft_net->tables, list) {
		if (nft_table_has_owner(table) &&
		    n->portid == table->nlpid) {
			__nft_release_hook(net, table);
			list_del_rcu(&table->list);
			to_delete[deleted++] = table;
			if (deleted >= ARRAY_SIZE(to_delete))
				break;
		}
	}
	if (deleted) {
		restart = deleted >= ARRAY_SIZE(to_delete);
		synchronize_rcu();
		while (deleted)
			__nft_release_table(net, to_delete[--deleted]);

		if (restart)
			goto again;
	}
	mutex_unlock(&nft_net->commit_mutex);

	return NOTIFY_DONE;
}

static struct notifier_block nft_nl_notifier = {
	.notifier_call  = nft_rcv_nl_event,
};

static int __net_init nf_tables_init_net(struct net *net)
{
	struct nftables_pernet *nft_net = nft_pernet(net);

	INIT_LIST_HEAD(&nft_net->tables);
	INIT_LIST_HEAD(&nft_net->commit_list);
	INIT_LIST_HEAD(&nft_net->module_list);
	INIT_LIST_HEAD(&nft_net->notify_list);
	mutex_init(&nft_net->commit_mutex);
	nft_net->base_seq = 1;
	nft_net->validate_state = NFT_VALIDATE_SKIP;

	return 0;
}

static void __net_exit nf_tables_pre_exit_net(struct net *net)
{
	__nft_release_hooks(net);
}

static void __net_exit nf_tables_exit_net(struct net *net)
{
	struct nftables_pernet *nft_net = nft_pernet(net);

	mutex_lock(&nft_net->commit_mutex);
	if (!list_empty(&nft_net->commit_list))
		__nf_tables_abort(net, NFNL_ABORT_NONE);
	__nft_release_tables(net);
	mutex_unlock(&nft_net->commit_mutex);
	WARN_ON_ONCE(!list_empty(&nft_net->tables));
	WARN_ON_ONCE(!list_empty(&nft_net->module_list));
	WARN_ON_ONCE(!list_empty(&nft_net->notify_list));
}

static struct pernet_operations nf_tables_net_ops = {
	.init		= nf_tables_init_net,
	.pre_exit	= nf_tables_pre_exit_net,
	.exit		= nf_tables_exit_net,
	.id		= &nf_tables_net_id,
	.size		= sizeof(struct nftables_pernet),
};

static int __init nf_tables_module_init(void)
{
	int err;

	err = register_pernet_subsys(&nf_tables_net_ops);
	if (err < 0)
		return err;

	err = nft_chain_filter_init();
	if (err < 0)
		goto err_chain_filter;

	err = nf_tables_core_module_init();
	if (err < 0)
		goto err_core_module;

	err = register_netdevice_notifier(&nf_tables_flowtable_notifier);
	if (err < 0)
		goto err_netdev_notifier;

	err = rhltable_init(&nft_objname_ht, &nft_objname_ht_params);
	if (err < 0)
		goto err_rht_objname;

	err = nft_offload_init();
	if (err < 0)
		goto err_offload;

	err = netlink_register_notifier(&nft_nl_notifier);
	if (err < 0)
		goto err_netlink_notifier;

	/* must be last */
	err = nfnetlink_subsys_register(&nf_tables_subsys);
	if (err < 0)
		goto err_nfnl_subsys;

	nft_chain_route_init();

	return err;

err_nfnl_subsys:
	netlink_unregister_notifier(&nft_nl_notifier);
err_netlink_notifier:
	nft_offload_exit();
err_offload:
	rhltable_destroy(&nft_objname_ht);
err_rht_objname:
	unregister_netdevice_notifier(&nf_tables_flowtable_notifier);
err_netdev_notifier:
	nf_tables_core_module_exit();
err_core_module:
	nft_chain_filter_fini();
err_chain_filter:
	unregister_pernet_subsys(&nf_tables_net_ops);
	return err;
}

static void __exit nf_tables_module_exit(void)
{
	nfnetlink_subsys_unregister(&nf_tables_subsys);
	netlink_unregister_notifier(&nft_nl_notifier);
	nft_offload_exit();
	unregister_netdevice_notifier(&nf_tables_flowtable_notifier);
	nft_chain_filter_fini();
	nft_chain_route_fini();
	unregister_pernet_subsys(&nf_tables_net_ops);
	cancel_work_sync(&trans_destroy_work);
	rcu_barrier();
	rhltable_destroy(&nft_objname_ht);
	nf_tables_core_module_exit();
}

module_init(nf_tables_module_init);
module_exit(nf_tables_module_exit);

MODULE_LICENSE("GPL");
MODULE_AUTHOR("Patrick McHardy <kaber@trash.net>");
MODULE_ALIAS_NFNL_SUBSYS(NFNL_SUBSYS_NFTABLES);<|MERGE_RESOLUTION|>--- conflicted
+++ resolved
@@ -3268,13 +3268,8 @@
 	u8 genmask = nft_genmask_next(info->net);
 	struct nft_rule *rule, *old_rule = NULL;
 	struct nft_expr_info *expr_info = NULL;
-<<<<<<< HEAD
-	struct nft_flow_rule *flow = NULL;
-	int family = nfmsg->nfgen_family;
-=======
 	u8 family = info->nfmsg->nfgen_family;
 	struct nft_flow_rule *flow = NULL;
->>>>>>> bee673aa
 	struct net *net = info->net;
 	struct nft_userdata *udata;
 	struct nft_table *table;
@@ -3442,14 +3437,6 @@
 		if (trans == NULL) {
 			err = -ENOMEM;
 			goto err_destroy_flow_rule;
-<<<<<<< HEAD
-		}
-		err = nft_delrule(&ctx, old_rule);
-		if (err < 0) {
-			nft_trans_destroy(trans);
-			goto err_destroy_flow_rule;
-=======
->>>>>>> bee673aa
 		}
 		list_add_tail_rcu(&rule->list, &old_rule->list);
 	} else {
