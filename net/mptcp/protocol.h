--- conflicted
+++ resolved
@@ -366,13 +366,10 @@
 				     struct mptcp_options_received *mp_opt);
 bool mptcp_subflow_data_available(struct sock *sk);
 void __init mptcp_subflow_init(void);
-<<<<<<< HEAD
-=======
 void mptcp_subflow_shutdown(struct sock *sk, struct sock *ssk, int how);
 void __mptcp_close_ssk(struct sock *sk, struct sock *ssk,
 		       struct mptcp_subflow_context *subflow,
 		       long timeout);
->>>>>>> f7bc5be7
 void mptcp_subflow_reset(struct sock *ssk);
 
 /* called with sk socket lock held */
