--- conflicted
+++ resolved
@@ -454,20 +454,8 @@
 {
 	struct mptcp_subflow_context *subflow;
 
-<<<<<<< HEAD
-	mptcp_for_each_subflow(msk, subflow) {
-		struct sock *ssk = mptcp_subflow_tcp_sock(subflow);
-		bool slow;
-
-		slow = lock_sock_fast(ssk);
-		if (tcp_can_send_ack(ssk))
-			tcp_send_ack(ssk);
-		unlock_sock_fast(ssk, slow);
-	}
-=======
 	mptcp_for_each_subflow(msk, subflow)
 		mptcp_subflow_send_ack(mptcp_subflow_tcp_sock(subflow));
->>>>>>> bee673aa
 }
 
 static void mptcp_subflow_cleanup_rbuf(struct sock *ssk)
