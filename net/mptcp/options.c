--- conflicted
+++ resolved
@@ -919,13 +919,8 @@
 		return subflow->mp_capable;
 	}
 
-<<<<<<< HEAD
-	if ((mp_opt->dss && mp_opt->use_ack) ||
-	    (mp_opt->add_addr && !mp_opt->echo)) {
-=======
 	if (((mp_opt->suboptions & OPTION_MPTCP_DSS) && mp_opt->use_ack) ||
 	    ((mp_opt->suboptions & OPTION_MPTCP_ADD_ADDR) && !mp_opt->echo)) {
->>>>>>> bee673aa
 		/* subflows are fully established as soon as we get any
 		 * additional ack, including ADD_ADDR.
 		 */
@@ -1145,12 +1140,6 @@
 			return true;
 	}
 
-<<<<<<< HEAD
-	if (!mp_opt.dss)
-		return true;
-
-=======
->>>>>>> bee673aa
 	/* we can't wait for recvmsg() to update the ack_seq, otherwise
 	 * monodirectional flows will stuck
 	 */
