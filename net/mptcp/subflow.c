--- conflicted
+++ resolved
@@ -1010,10 +1010,7 @@
 		u64 old_ack;
 
 		status = get_mapping_status(ssk, msk);
-<<<<<<< HEAD
-=======
 		trace_subflow_check_data_avail(status, skb_peek(&ssk->sk_receive_queue));
->>>>>>> c2f789ef
 		if (unlikely(status == MAPPING_INVALID))
 			goto fallback;
 
@@ -1064,11 +1061,8 @@
 		 */
 		ssk->sk_err = EBADMSG;
 		tcp_set_state(ssk, TCP_CLOSE);
-<<<<<<< HEAD
-=======
 		subflow->reset_transient = 0;
 		subflow->reset_reason = MPTCP_RST_EMPTCP;
->>>>>>> c2f789ef
 		tcp_send_active_reset(ssk, GFP_ATOMIC);
 		WRITE_ONCE(subflow->data_avail, 0);
 		return false;
