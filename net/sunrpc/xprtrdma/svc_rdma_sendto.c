// SPDX-License-Identifier: GPL-2.0 OR BSD-3-Clause
/*
 * Copyright (c) 2016-2018 Oracle. All rights reserved.
 * Copyright (c) 2014 Open Grid Computing, Inc. All rights reserved.
 * Copyright (c) 2005-2006 Network Appliance, Inc. All rights reserved.
 *
 * This software is available to you under a choice of one of two
 * licenses.  You may choose to be licensed under the terms of the GNU
 * General Public License (GPL) Version 2, available from the file
 * COPYING in the main directory of this source tree, or the BSD-type
 * license below:
 *
 * Redistribution and use in source and binary forms, with or without
 * modification, are permitted provided that the following conditions
 * are met:
 *
 *      Redistributions of source code must retain the above copyright
 *      notice, this list of conditions and the following disclaimer.
 *
 *      Redistributions in binary form must reproduce the above
 *      copyright notice, this list of conditions and the following
 *      disclaimer in the documentation and/or other materials provided
 *      with the distribution.
 *
 *      Neither the name of the Network Appliance, Inc. nor the names of
 *      its contributors may be used to endorse or promote products
 *      derived from this software without specific prior written
 *      permission.
 *
 * THIS SOFTWARE IS PROVIDED BY THE COPYRIGHT HOLDERS AND CONTRIBUTORS
 * "AS IS" AND ANY EXPRESS OR IMPLIED WARRANTIES, INCLUDING, BUT NOT
 * LIMITED TO, THE IMPLIED WARRANTIES OF MERCHANTABILITY AND FITNESS FOR
 * A PARTICULAR PURPOSE ARE DISCLAIMED. IN NO EVENT SHALL THE COPYRIGHT
 * OWNER OR CONTRIBUTORS BE LIABLE FOR ANY DIRECT, INDIRECT, INCIDENTAL,
 * SPECIAL, EXEMPLARY, OR CONSEQUENTIAL DAMAGES (INCLUDING, BUT NOT
 * LIMITED TO, PROCUREMENT OF SUBSTITUTE GOODS OR SERVICES; LOSS OF USE,
 * DATA, OR PROFITS; OR BUSINESS INTERRUPTION) HOWEVER CAUSED AND ON ANY
 * THEORY OF LIABILITY, WHETHER IN CONTRACT, STRICT LIABILITY, OR TORT
 * (INCLUDING NEGLIGENCE OR OTHERWISE) ARISING IN ANY WAY OUT OF THE USE
 * OF THIS SOFTWARE, EVEN IF ADVISED OF THE POSSIBILITY OF SUCH DAMAGE.
 *
 * Author: Tom Tucker <tom@opengridcomputing.com>
 */

/* Operation
 *
 * The main entry point is svc_rdma_sendto. This is called by the
 * RPC server when an RPC Reply is ready to be transmitted to a client.
 *
 * The passed-in svc_rqst contains a struct xdr_buf which holds an
 * XDR-encoded RPC Reply message. sendto must construct the RPC-over-RDMA
 * transport header, post all Write WRs needed for this Reply, then post
 * a Send WR conveying the transport header and the RPC message itself to
 * the client.
 *
 * svc_rdma_sendto must fully transmit the Reply before returning, as
 * the svc_rqst will be recycled as soon as sendto returns. Remaining
 * resources referred to by the svc_rqst are also recycled at that time.
 * Therefore any resources that must remain longer must be detached
 * from the svc_rqst and released later.
 *
 * Page Management
 *
 * The I/O that performs Reply transmission is asynchronous, and may
 * complete well after sendto returns. Thus pages under I/O must be
 * removed from the svc_rqst before sendto returns.
 *
 * The logic here depends on Send Queue and completion ordering. Since
 * the Send WR is always posted last, it will always complete last. Thus
 * when it completes, it is guaranteed that all previous Write WRs have
 * also completed.
 *
 * Write WRs are constructed and posted. Each Write segment gets its own
 * svc_rdma_rw_ctxt, allowing the Write completion handler to find and
 * DMA-unmap the pages under I/O for that Write segment. The Write
 * completion handler does not release any pages.
 *
 * When the Send WR is constructed, it also gets its own svc_rdma_send_ctxt.
 * The ownership of all of the Reply's pages are transferred into that
 * ctxt, the Send WR is posted, and sendto returns.
 *
 * The svc_rdma_send_ctxt is presented when the Send WR completes. The
 * Send completion handler finally releases the Reply's pages.
 *
 * This mechanism also assumes that completions on the transport's Send
 * Completion Queue do not run in parallel. Otherwise a Write completion
 * and Send completion running at the same time could release pages that
 * are still DMA-mapped.
 *
 * Error Handling
 *
 * - If the Send WR is posted successfully, it will either complete
 *   successfully, or get flushed. Either way, the Send completion
 *   handler releases the Reply's pages.
 * - If the Send WR cannot be not posted, the forward path releases
 *   the Reply's pages.
 *
 * This handles the case, without the use of page reference counting,
 * where two different Write segments send portions of the same page.
 */

#include <linux/spinlock.h>
#include <asm/unaligned.h>

#include <rdma/ib_verbs.h>
#include <rdma/rdma_cm.h>

#include <linux/sunrpc/debug.h>
#include <linux/sunrpc/svc_rdma.h>

#include "xprt_rdma.h"
#include <trace/events/rpcrdma.h>

static void svc_rdma_wc_send(struct ib_cq *cq, struct ib_wc *wc);

static inline struct svc_rdma_send_ctxt *
svc_rdma_next_send_ctxt(struct list_head *list)
{
	return list_first_entry_or_null(list, struct svc_rdma_send_ctxt,
					sc_list);
}

static void svc_rdma_send_cid_init(struct svcxprt_rdma *rdma,
				   struct rpc_rdma_cid *cid)
{
	cid->ci_queue_id = rdma->sc_sq_cq->res.id;
	cid->ci_completion_id = atomic_inc_return(&rdma->sc_completion_ids);
}

static struct svc_rdma_send_ctxt *
svc_rdma_send_ctxt_alloc(struct svcxprt_rdma *rdma)
{
	struct svc_rdma_send_ctxt *ctxt;
	dma_addr_t addr;
	void *buffer;
	size_t size;
	int i;

	size = sizeof(*ctxt);
	size += rdma->sc_max_send_sges * sizeof(struct ib_sge);
	ctxt = kmalloc(size, GFP_KERNEL);
	if (!ctxt)
		goto fail0;
	buffer = kmalloc(rdma->sc_max_req_size, GFP_KERNEL);
	if (!buffer)
		goto fail1;
	addr = ib_dma_map_single(rdma->sc_pd->device, buffer,
				 rdma->sc_max_req_size, DMA_TO_DEVICE);
	if (ib_dma_mapping_error(rdma->sc_pd->device, addr))
		goto fail2;

	svc_rdma_send_cid_init(rdma, &ctxt->sc_cid);

	ctxt->sc_send_wr.next = NULL;
	ctxt->sc_send_wr.wr_cqe = &ctxt->sc_cqe;
	ctxt->sc_send_wr.sg_list = ctxt->sc_sges;
	ctxt->sc_send_wr.send_flags = IB_SEND_SIGNALED;
	init_completion(&ctxt->sc_done);
	ctxt->sc_cqe.done = svc_rdma_wc_send;
	ctxt->sc_xprt_buf = buffer;
	xdr_buf_init(&ctxt->sc_hdrbuf, ctxt->sc_xprt_buf,
		     rdma->sc_max_req_size);
	ctxt->sc_sges[0].addr = addr;

	for (i = 0; i < rdma->sc_max_send_sges; i++)
		ctxt->sc_sges[i].lkey = rdma->sc_pd->local_dma_lkey;
	return ctxt;

fail2:
	kfree(buffer);
fail1:
	kfree(ctxt);
fail0:
	return NULL;
}

/**
 * svc_rdma_send_ctxts_destroy - Release all send_ctxt's for an xprt
 * @rdma: svcxprt_rdma being torn down
 *
 */
void svc_rdma_send_ctxts_destroy(struct svcxprt_rdma *rdma)
{
	struct svc_rdma_send_ctxt *ctxt;

	while ((ctxt = svc_rdma_next_send_ctxt(&rdma->sc_send_ctxts))) {
		list_del(&ctxt->sc_list);
		ib_dma_unmap_single(rdma->sc_pd->device,
				    ctxt->sc_sges[0].addr,
				    rdma->sc_max_req_size,
				    DMA_TO_DEVICE);
		kfree(ctxt->sc_xprt_buf);
		kfree(ctxt);
	}
}

/**
 * svc_rdma_send_ctxt_get - Get a free send_ctxt
 * @rdma: controlling svcxprt_rdma
 *
 * Returns a ready-to-use send_ctxt, or NULL if none are
 * available and a fresh one cannot be allocated.
 */
struct svc_rdma_send_ctxt *svc_rdma_send_ctxt_get(struct svcxprt_rdma *rdma)
{
	struct svc_rdma_send_ctxt *ctxt;

	spin_lock(&rdma->sc_send_lock);
	ctxt = svc_rdma_next_send_ctxt(&rdma->sc_send_ctxts);
	if (!ctxt)
		goto out_empty;
	list_del(&ctxt->sc_list);
	spin_unlock(&rdma->sc_send_lock);

out:
	rpcrdma_set_xdrlen(&ctxt->sc_hdrbuf, 0);
	xdr_init_encode(&ctxt->sc_stream, &ctxt->sc_hdrbuf,
			ctxt->sc_xprt_buf, NULL);

	ctxt->sc_send_wr.num_sge = 0;
	ctxt->sc_cur_sge_no = 0;
	return ctxt;

out_empty:
	spin_unlock(&rdma->sc_send_lock);
	ctxt = svc_rdma_send_ctxt_alloc(rdma);
	if (!ctxt)
		return NULL;
	goto out;
}

/**
 * svc_rdma_send_ctxt_put - Return send_ctxt to free list
 * @rdma: controlling svcxprt_rdma
 * @ctxt: object to return to the free list
 */
void svc_rdma_send_ctxt_put(struct svcxprt_rdma *rdma,
			    struct svc_rdma_send_ctxt *ctxt)
{
	struct ib_device *device = rdma->sc_cm_id->device;
	unsigned int i;

	/* The first SGE contains the transport header, which
	 * remains mapped until @ctxt is destroyed.
	 */
	for (i = 1; i < ctxt->sc_send_wr.num_sge; i++) {
		ib_dma_unmap_page(device,
				  ctxt->sc_sges[i].addr,
				  ctxt->sc_sges[i].length,
				  DMA_TO_DEVICE);
		trace_svcrdma_dma_unmap_page(rdma,
					     ctxt->sc_sges[i].addr,
					     ctxt->sc_sges[i].length);
	}

	spin_lock(&rdma->sc_send_lock);
	list_add(&ctxt->sc_list, &rdma->sc_send_ctxts);
	spin_unlock(&rdma->sc_send_lock);
}

/**
 * svc_rdma_wc_send - Invoked by RDMA provider for each polled Send WC
 * @cq: Completion Queue context
 * @wc: Work Completion object
 *
 * NB: The svc_xprt/svcxprt_rdma is pinned whenever it's possible that
 * the Send completion handler could be running.
 */
static void svc_rdma_wc_send(struct ib_cq *cq, struct ib_wc *wc)
{
	struct svcxprt_rdma *rdma = cq->cq_context;
	struct ib_cqe *cqe = wc->wr_cqe;
	struct svc_rdma_send_ctxt *ctxt =
		container_of(cqe, struct svc_rdma_send_ctxt, sc_cqe);

	trace_svcrdma_wc_send(wc, &ctxt->sc_cid);

	complete(&ctxt->sc_done);

	atomic_inc(&rdma->sc_sq_avail);
	wake_up(&rdma->sc_send_wait);

	if (unlikely(wc->status != IB_WC_SUCCESS))
		svc_xprt_deferred_close(&rdma->sc_xprt);
}

/**
 * svc_rdma_send - Post a single Send WR
 * @rdma: transport on which to post the WR
 * @ctxt: send ctxt with a Send WR ready to post
 *
 * Returns zero if the Send WR was posted successfully. Otherwise, a
 * negative errno is returned.
 */
int svc_rdma_send(struct svcxprt_rdma *rdma, struct svc_rdma_send_ctxt *ctxt)
{
	struct ib_send_wr *wr = &ctxt->sc_send_wr;
	int ret;

	reinit_completion(&ctxt->sc_done);

	/* Sync the transport header buffer */
	ib_dma_sync_single_for_device(rdma->sc_pd->device,
				      wr->sg_list[0].addr,
				      wr->sg_list[0].length,
				      DMA_TO_DEVICE);

	/* If the SQ is full, wait until an SQ entry is available */
	while (1) {
		if ((atomic_dec_return(&rdma->sc_sq_avail) < 0)) {
			percpu_counter_inc(&svcrdma_stat_sq_starve);
			trace_svcrdma_sq_full(rdma);
			atomic_inc(&rdma->sc_sq_avail);
			wait_event(rdma->sc_send_wait,
				   atomic_read(&rdma->sc_sq_avail) > 1);
			if (test_bit(XPT_CLOSE, &rdma->sc_xprt.xpt_flags))
				return -ENOTCONN;
			trace_svcrdma_sq_retry(rdma);
			continue;
		}

		trace_svcrdma_post_send(ctxt);
		ret = ib_post_send(rdma->sc_qp, wr, NULL);
		if (ret)
			break;
		return 0;
	}

	trace_svcrdma_sq_post_err(rdma, ret);
	svc_xprt_deferred_close(&rdma->sc_xprt);
	wake_up(&rdma->sc_send_wait);
	return ret;
}

/**
 * svc_rdma_encode_read_list - Encode RPC Reply's Read chunk list
 * @sctxt: Send context for the RPC Reply
 *
 * Return values:
 *   On success, returns length in bytes of the Reply XDR buffer
 *   that was consumed by the Reply Read list
 *   %-EMSGSIZE on XDR buffer overflow
 */
static ssize_t svc_rdma_encode_read_list(struct svc_rdma_send_ctxt *sctxt)
{
	/* RPC-over-RDMA version 1 replies never have a Read list. */
	return xdr_stream_encode_item_absent(&sctxt->sc_stream);
}

/**
 * svc_rdma_encode_write_segment - Encode one Write segment
 * @sctxt: Send context for the RPC Reply
 * @chunk: Write chunk to push
 * @remaining: remaining bytes of the payload left in the Write chunk
 * @segno: which segment in the chunk
 *
 * Return values:
 *   On success, returns length in bytes of the Reply XDR buffer
 *   that was consumed by the Write segment, and updates @remaining
 *   %-EMSGSIZE on XDR buffer overflow
 */
static ssize_t svc_rdma_encode_write_segment(struct svc_rdma_send_ctxt *sctxt,
					     const struct svc_rdma_chunk *chunk,
					     u32 *remaining, unsigned int segno)
{
	const struct svc_rdma_segment *segment = &chunk->ch_segments[segno];
	const size_t len = rpcrdma_segment_maxsz * sizeof(__be32);
	u32 length;
	__be32 *p;

	p = xdr_reserve_space(&sctxt->sc_stream, len);
	if (!p)
		return -EMSGSIZE;

	length = min_t(u32, *remaining, segment->rs_length);
	*remaining -= length;
	xdr_encode_rdma_segment(p, segment->rs_handle, length,
				segment->rs_offset);
	trace_svcrdma_encode_wseg(sctxt, segno, segment->rs_handle, length,
				  segment->rs_offset);
	return len;
}

/**
 * svc_rdma_encode_write_chunk - Encode one Write chunk
 * @sctxt: Send context for the RPC Reply
 * @chunk: Write chunk to push
 *
 * Copy a Write chunk from the Call transport header to the
 * Reply transport header. Update each segment's length field
 * to reflect the number of bytes written in that segment.
 *
 * Return values:
 *   On success, returns length in bytes of the Reply XDR buffer
 *   that was consumed by the Write chunk
 *   %-EMSGSIZE on XDR buffer overflow
 */
static ssize_t svc_rdma_encode_write_chunk(struct svc_rdma_send_ctxt *sctxt,
					   const struct svc_rdma_chunk *chunk)
{
	u32 remaining = chunk->ch_payload_length;
	unsigned int segno;
	ssize_t len, ret;

	len = 0;
	ret = xdr_stream_encode_item_present(&sctxt->sc_stream);
	if (ret < 0)
		return ret;
	len += ret;

	ret = xdr_stream_encode_u32(&sctxt->sc_stream, chunk->ch_segcount);
	if (ret < 0)
		return ret;
	len += ret;

	for (segno = 0; segno < chunk->ch_segcount; segno++) {
		ret = svc_rdma_encode_write_segment(sctxt, chunk, &remaining, segno);
		if (ret < 0)
			return ret;
		len += ret;
	}

	return len;
}

/**
 * svc_rdma_encode_write_list - Encode RPC Reply's Write chunk list
 * @rctxt: Reply context with information about the RPC Call
 * @sctxt: Send context for the RPC Reply
 *
 * Return values:
 *   On success, returns length in bytes of the Reply XDR buffer
 *   that was consumed by the Reply's Write list
 *   %-EMSGSIZE on XDR buffer overflow
 */
static ssize_t svc_rdma_encode_write_list(struct svc_rdma_recv_ctxt *rctxt,
					  struct svc_rdma_send_ctxt *sctxt)
{
	struct svc_rdma_chunk *chunk;
	ssize_t len, ret;

	len = 0;
	pcl_for_each_chunk(chunk, &rctxt->rc_write_pcl) {
		ret = svc_rdma_encode_write_chunk(sctxt, chunk);
		if (ret < 0)
			return ret;
		len += ret;
	}

	/* Terminate the Write list */
	ret = xdr_stream_encode_item_absent(&sctxt->sc_stream);
	if (ret < 0)
		return ret;

	return len + ret;
}

/**
 * svc_rdma_encode_reply_chunk - Encode RPC Reply's Reply chunk
 * @rctxt: Reply context with information about the RPC Call
 * @sctxt: Send context for the RPC Reply
 * @length: size in bytes of the payload in the Reply chunk
 *
 * Return values:
 *   On success, returns length in bytes of the Reply XDR buffer
 *   that was consumed by the Reply's Reply chunk
 *   %-EMSGSIZE on XDR buffer overflow
 *   %-E2BIG if the RPC message is larger than the Reply chunk
 */
static ssize_t
svc_rdma_encode_reply_chunk(struct svc_rdma_recv_ctxt *rctxt,
			    struct svc_rdma_send_ctxt *sctxt,
			    unsigned int length)
{
	struct svc_rdma_chunk *chunk;

	if (pcl_is_empty(&rctxt->rc_reply_pcl))
		return xdr_stream_encode_item_absent(&sctxt->sc_stream);

	chunk = pcl_first_chunk(&rctxt->rc_reply_pcl);
	if (length > chunk->ch_length)
		return -E2BIG;

	chunk->ch_payload_length = length;
	return svc_rdma_encode_write_chunk(sctxt, chunk);
}

struct svc_rdma_map_data {
	struct svcxprt_rdma		*md_rdma;
	struct svc_rdma_send_ctxt	*md_ctxt;
};

/**
 * svc_rdma_page_dma_map - DMA map one page
 * @data: pointer to arguments
 * @page: struct page to DMA map
 * @offset: offset into the page
 * @len: number of bytes to map
 *
 * Returns:
 *   %0 if DMA mapping was successful
 *   %-EIO if the page cannot be DMA mapped
 */
static int svc_rdma_page_dma_map(void *data, struct page *page,
				 unsigned long offset, unsigned int len)
{
	struct svc_rdma_map_data *args = data;
	struct svcxprt_rdma *rdma = args->md_rdma;
	struct svc_rdma_send_ctxt *ctxt = args->md_ctxt;
	struct ib_device *dev = rdma->sc_cm_id->device;
	dma_addr_t dma_addr;

	++ctxt->sc_cur_sge_no;

	dma_addr = ib_dma_map_page(dev, page, offset, len, DMA_TO_DEVICE);
	if (ib_dma_mapping_error(dev, dma_addr))
		goto out_maperr;

	trace_svcrdma_dma_map_page(rdma, dma_addr, len);
	ctxt->sc_sges[ctxt->sc_cur_sge_no].addr = dma_addr;
	ctxt->sc_sges[ctxt->sc_cur_sge_no].length = len;
	ctxt->sc_send_wr.num_sge++;
	return 0;

out_maperr:
	trace_svcrdma_dma_map_err(rdma, dma_addr, len);
	return -EIO;
}

/**
 * svc_rdma_iov_dma_map - DMA map an iovec
 * @data: pointer to arguments
 * @iov: kvec to DMA map
 *
 * ib_dma_map_page() is used here because svc_rdma_dma_unmap()
 * handles DMA-unmap and it uses ib_dma_unmap_page() exclusively.
 *
 * Returns:
 *   %0 if DMA mapping was successful
 *   %-EIO if the iovec cannot be DMA mapped
 */
static int svc_rdma_iov_dma_map(void *data, const struct kvec *iov)
{
	if (!iov->iov_len)
		return 0;
	return svc_rdma_page_dma_map(data, virt_to_page(iov->iov_base),
				     offset_in_page(iov->iov_base),
				     iov->iov_len);
}

/**
 * svc_rdma_xb_dma_map - DMA map all segments of an xdr_buf
 * @xdr: xdr_buf containing portion of an RPC message to transmit
 * @data: pointer to arguments
 *
 * Returns:
 *   %0 if DMA mapping was successful
 *   %-EIO if DMA mapping failed
 *
 * On failure, any DMA mappings that have been already done must be
 * unmapped by the caller.
 */
static int svc_rdma_xb_dma_map(const struct xdr_buf *xdr, void *data)
{
	unsigned int len, remaining;
	unsigned long pageoff;
	struct page **ppages;
	int ret;

	ret = svc_rdma_iov_dma_map(data, &xdr->head[0]);
	if (ret < 0)
		return ret;

	ppages = xdr->pages + (xdr->page_base >> PAGE_SHIFT);
	pageoff = offset_in_page(xdr->page_base);
	remaining = xdr->page_len;
	while (remaining) {
		len = min_t(u32, PAGE_SIZE - pageoff, remaining);

		ret = svc_rdma_page_dma_map(data, *ppages++, pageoff, len);
		if (ret < 0)
			return ret;

		remaining -= len;
		pageoff = 0;
	}

	ret = svc_rdma_iov_dma_map(data, &xdr->tail[0]);
	if (ret < 0)
		return ret;

	return xdr->len;
}

struct svc_rdma_pullup_data {
	u8		*pd_dest;
	unsigned int	pd_length;
	unsigned int	pd_num_sges;
};

/**
 * svc_rdma_xb_count_sges - Count how many SGEs will be needed
 * @xdr: xdr_buf containing portion of an RPC message to transmit
 * @data: pointer to arguments
 *
 * Returns:
 *   Number of SGEs needed to Send the contents of @xdr inline
 */
static int svc_rdma_xb_count_sges(const struct xdr_buf *xdr,
				  void *data)
{
	struct svc_rdma_pullup_data *args = data;
	unsigned int remaining;
	unsigned long offset;

	if (xdr->head[0].iov_len)
		++args->pd_num_sges;

	offset = offset_in_page(xdr->page_base);
	remaining = xdr->page_len;
	while (remaining) {
		++args->pd_num_sges;
		remaining -= min_t(u32, PAGE_SIZE - offset, remaining);
		offset = 0;
	}

	if (xdr->tail[0].iov_len)
		++args->pd_num_sges;

	args->pd_length += xdr->len;
	return 0;
}

/**
 * svc_rdma_pull_up_needed - Determine whether to use pull-up
 * @rdma: controlling transport
 * @sctxt: send_ctxt for the Send WR
 * @rctxt: Write and Reply chunks provided by client
 * @xdr: xdr_buf containing RPC message to transmit
 *
 * Returns:
 *   %true if pull-up must be used
 *   %false otherwise
 */
static bool svc_rdma_pull_up_needed(const struct svcxprt_rdma *rdma,
				    const struct svc_rdma_send_ctxt *sctxt,
				    const struct svc_rdma_recv_ctxt *rctxt,
				    const struct xdr_buf *xdr)
{
	/* Resources needed for the transport header */
	struct svc_rdma_pullup_data args = {
		.pd_length	= sctxt->sc_hdrbuf.len,
		.pd_num_sges	= 1,
	};
	int ret;

	ret = pcl_process_nonpayloads(&rctxt->rc_write_pcl, xdr,
				      svc_rdma_xb_count_sges, &args);
	if (ret < 0)
		return false;

	if (args.pd_length < RPCRDMA_PULLUP_THRESH)
		return true;
	return args.pd_num_sges >= rdma->sc_max_send_sges;
}

/**
 * svc_rdma_xb_linearize - Copy region of xdr_buf to flat buffer
 * @xdr: xdr_buf containing portion of an RPC message to copy
 * @data: pointer to arguments
 *
 * Returns:
 *   Always zero.
 */
static int svc_rdma_xb_linearize(const struct xdr_buf *xdr,
				 void *data)
{
	struct svc_rdma_pullup_data *args = data;
	unsigned int len, remaining;
	unsigned long pageoff;
	struct page **ppages;

	if (xdr->head[0].iov_len) {
		memcpy(args->pd_dest, xdr->head[0].iov_base, xdr->head[0].iov_len);
		args->pd_dest += xdr->head[0].iov_len;
	}

	ppages = xdr->pages + (xdr->page_base >> PAGE_SHIFT);
	pageoff = offset_in_page(xdr->page_base);
	remaining = xdr->page_len;
	while (remaining) {
		len = min_t(u32, PAGE_SIZE - pageoff, remaining);
		memcpy(args->pd_dest, page_address(*ppages) + pageoff, len);
		remaining -= len;
		args->pd_dest += len;
		pageoff = 0;
		ppages++;
	}

	if (xdr->tail[0].iov_len) {
		memcpy(args->pd_dest, xdr->tail[0].iov_base, xdr->tail[0].iov_len);
		args->pd_dest += xdr->tail[0].iov_len;
	}

	args->pd_length += xdr->len;
	return 0;
}

/**
 * svc_rdma_pull_up_reply_msg - Copy Reply into a single buffer
 * @rdma: controlling transport
 * @sctxt: send_ctxt for the Send WR; xprt hdr is already prepared
 * @rctxt: Write and Reply chunks provided by client
 * @xdr: prepared xdr_buf containing RPC message
 *
 * The device is not capable of sending the reply directly.
 * Assemble the elements of @xdr into the transport header buffer.
 *
 * Assumptions:
 *  pull_up_needed has determined that @xdr will fit in the buffer.
 *
 * Returns:
 *   %0 if pull-up was successful
 *   %-EMSGSIZE if a buffer manipulation problem occurred
 */
static int svc_rdma_pull_up_reply_msg(const struct svcxprt_rdma *rdma,
				      struct svc_rdma_send_ctxt *sctxt,
				      const struct svc_rdma_recv_ctxt *rctxt,
				      const struct xdr_buf *xdr)
{
	struct svc_rdma_pullup_data args = {
		.pd_dest	= sctxt->sc_xprt_buf + sctxt->sc_hdrbuf.len,
	};
	int ret;

	ret = pcl_process_nonpayloads(&rctxt->rc_write_pcl, xdr,
				      svc_rdma_xb_linearize, &args);
	if (ret < 0)
		return ret;

	sctxt->sc_sges[0].length = sctxt->sc_hdrbuf.len + args.pd_length;
	trace_svcrdma_send_pullup(sctxt, args.pd_length);
	return 0;
}

/* svc_rdma_map_reply_msg - DMA map the buffer holding RPC message
 * @rdma: controlling transport
 * @sctxt: send_ctxt for the Send WR
 * @rctxt: Write and Reply chunks provided by client
 * @xdr: prepared xdr_buf containing RPC message
 *
 * Returns:
 *   %0 if DMA mapping was successful.
 *   %-EMSGSIZE if a buffer manipulation problem occurred
 *   %-EIO if DMA mapping failed
 *
 * The Send WR's num_sge field is set in all cases.
 */
int svc_rdma_map_reply_msg(struct svcxprt_rdma *rdma,
			   struct svc_rdma_send_ctxt *sctxt,
			   const struct svc_rdma_recv_ctxt *rctxt,
			   const struct xdr_buf *xdr)
{
	struct svc_rdma_map_data args = {
		.md_rdma	= rdma,
		.md_ctxt	= sctxt,
	};

	/* Set up the (persistently-mapped) transport header SGE. */
	sctxt->sc_send_wr.num_sge = 1;
	sctxt->sc_sges[0].length = sctxt->sc_hdrbuf.len;

	/* If there is a Reply chunk, nothing follows the transport
	 * header, and we're done here.
	 */
	if (!pcl_is_empty(&rctxt->rc_reply_pcl))
		return 0;

	/* For pull-up, svc_rdma_send() will sync the transport header.
	 * No additional DMA mapping is necessary.
	 */
	if (svc_rdma_pull_up_needed(rdma, sctxt, rctxt, xdr))
		return svc_rdma_pull_up_reply_msg(rdma, sctxt, rctxt, xdr);

	return pcl_process_nonpayloads(&rctxt->rc_write_pcl, xdr,
				       svc_rdma_xb_dma_map, &args);
}

/* Prepare the portion of the RPC Reply that will be transmitted
 * via RDMA Send. The RPC-over-RDMA transport header is prepared
 * in sc_sges[0], and the RPC xdr_buf is prepared in following sges.
 *
 * Depending on whether a Write list or Reply chunk is present,
 * the server may send all, a portion of, or none of the xdr_buf.
 * In the latter case, only the transport header (sc_sges[0]) is
 * transmitted.
 *
 * RDMA Send is the last step of transmitting an RPC reply. Pages
 * involved in the earlier RDMA Writes are here transferred out
 * of the rqstp and into the sctxt's page array. These pages are
 * DMA unmapped by each Write completion, but the subsequent Send
 * completion finally releases these pages.
 *
 * Assumptions:
 * - The Reply's transport header will never be larger than a page.
 */
static int svc_rdma_send_reply_msg(struct svcxprt_rdma *rdma,
				   struct svc_rdma_send_ctxt *sctxt,
				   const struct svc_rdma_recv_ctxt *rctxt,
				   struct svc_rqst *rqstp)
{
	int ret;

	ret = svc_rdma_map_reply_msg(rdma, sctxt, rctxt, &rqstp->rq_res);
	if (ret < 0)
		return ret;

	if (rctxt->rc_inv_rkey) {
		sctxt->sc_send_wr.opcode = IB_WR_SEND_WITH_INV;
		sctxt->sc_send_wr.ex.invalidate_rkey = rctxt->rc_inv_rkey;
	} else {
		sctxt->sc_send_wr.opcode = IB_WR_SEND;
	}

	ret = svc_rdma_send(rdma, sctxt);
	if (ret < 0)
		return ret;

	ret = wait_for_completion_killable(&sctxt->sc_done);
	svc_rdma_send_ctxt_put(rdma, sctxt);
	return ret;
}

/**
 * svc_rdma_send_error_msg - Send an RPC/RDMA v1 error response
 * @rdma: controlling transport context
 * @sctxt: Send context for the response
 * @rctxt: Receive context for incoming bad message
 * @status: negative errno indicating error that occurred
 *
 * Given the client-provided Read, Write, and Reply chunks, the
 * server was not able to parse the Call or form a complete Reply.
 * Return an RDMA_ERROR message so the client can retire the RPC
 * transaction.
 *
 * The caller does not have to release @sctxt. It is released by
 * Send completion, or by this function on error.
 */
void svc_rdma_send_error_msg(struct svcxprt_rdma *rdma,
			     struct svc_rdma_send_ctxt *sctxt,
			     struct svc_rdma_recv_ctxt *rctxt,
			     int status)
{
	__be32 *rdma_argp = rctxt->rc_recv_buf;
	__be32 *p;

	rpcrdma_set_xdrlen(&sctxt->sc_hdrbuf, 0);
	xdr_init_encode(&sctxt->sc_stream, &sctxt->sc_hdrbuf,
			sctxt->sc_xprt_buf, NULL);

	p = xdr_reserve_space(&sctxt->sc_stream,
			      rpcrdma_fixed_maxsz * sizeof(*p));
	if (!p)
		goto put_ctxt;

	*p++ = *rdma_argp;
	*p++ = *(rdma_argp + 1);
	*p++ = rdma->sc_fc_credits;
	*p = rdma_error;

	switch (status) {
	case -EPROTONOSUPPORT:
		p = xdr_reserve_space(&sctxt->sc_stream, 3 * sizeof(*p));
		if (!p)
			goto put_ctxt;

		*p++ = err_vers;
		*p++ = rpcrdma_version;
		*p = rpcrdma_version;
		trace_svcrdma_err_vers(*rdma_argp);
		break;
	default:
		p = xdr_reserve_space(&sctxt->sc_stream, sizeof(*p));
		if (!p)
			goto put_ctxt;

		*p = err_chunk;
		trace_svcrdma_err_chunk(*rdma_argp);
	}

	/* Remote Invalidation is skipped for simplicity. */
	sctxt->sc_send_wr.num_sge = 1;
	sctxt->sc_send_wr.opcode = IB_WR_SEND;
	sctxt->sc_sges[0].length = sctxt->sc_hdrbuf.len;
	if (svc_rdma_send(rdma, sctxt))
		goto put_ctxt;

	wait_for_completion_killable(&sctxt->sc_done);

put_ctxt:
	svc_rdma_send_ctxt_put(rdma, sctxt);
}

/**
 * svc_rdma_sendto - Transmit an RPC reply
 * @rqstp: processed RPC request, reply XDR already in ::rq_res
 *
 * Any resources still associated with @rqstp are released upon return.
 * If no reply message was possible, the connection is closed.
 *
 * Returns:
 *	%0 if an RPC reply has been successfully posted,
 *	%-ENOMEM if a resource shortage occurred (connection is lost),
 *	%-ENOTCONN if posting failed (connection is lost).
 */
int svc_rdma_sendto(struct svc_rqst *rqstp)
{
	struct svc_xprt *xprt = rqstp->rq_xprt;
	struct svcxprt_rdma *rdma =
		container_of(xprt, struct svcxprt_rdma, sc_xprt);
	struct svc_rdma_recv_ctxt *rctxt = rqstp->rq_xprt_ctxt;
	__be32 *rdma_argp = rctxt->rc_recv_buf;
	struct svc_rdma_send_ctxt *sctxt;
	unsigned int rc_size;
	__be32 *p;
	int ret;

	ret = -ENOTCONN;
	if (svc_xprt_is_dead(xprt))
		goto drop_connection;

	ret = -ENOMEM;
	sctxt = svc_rdma_send_ctxt_get(rdma);
	if (!sctxt)
		goto drop_connection;

	ret = -EMSGSIZE;
	p = xdr_reserve_space(&sctxt->sc_stream,
			      rpcrdma_fixed_maxsz * sizeof(*p));
	if (!p)
<<<<<<< HEAD
		goto err1;
=======
		goto put_ctxt;
>>>>>>> c2f789ef

	ret = svc_rdma_send_reply_chunk(rdma, rctxt, &rqstp->rq_res);
	if (ret < 0)
		goto reply_chunk;
	rc_size = ret;

	*p++ = *rdma_argp;
	*p++ = *(rdma_argp + 1);
	*p++ = rdma->sc_fc_credits;
	*p = pcl_is_empty(&rctxt->rc_reply_pcl) ? rdma_msg : rdma_nomsg;

<<<<<<< HEAD
	if (svc_rdma_encode_read_list(sctxt) < 0)
		goto err1;
	if (svc_rdma_encode_write_list(rctxt, sctxt) < 0)
		goto err1;
	if (svc_rdma_encode_reply_chunk(rctxt, sctxt, ret) < 0)
		goto err1;
=======
	ret = svc_rdma_encode_read_list(sctxt);
	if (ret < 0)
		goto put_ctxt;
	ret = svc_rdma_encode_write_list(rctxt, sctxt);
	if (ret < 0)
		goto put_ctxt;
	ret = svc_rdma_encode_reply_chunk(rctxt, sctxt, rc_size);
	if (ret < 0)
		goto put_ctxt;
>>>>>>> c2f789ef

	ret = svc_rdma_send_reply_msg(rdma, sctxt, rctxt, rqstp);
	if (ret < 0)
		goto put_ctxt;

	/* Prevent svc_xprt_release() from releasing the page backing
	 * rq_res.head[0].iov_base. It's no longer being accessed by
	 * the I/O device. */
	rqstp->rq_respages++;
	return 0;

reply_chunk:
	if (ret != -E2BIG && ret != -EINVAL)
		goto put_ctxt;

	svc_rdma_send_error_msg(rdma, sctxt, rctxt, ret);
	return 0;

put_ctxt:
	svc_rdma_send_ctxt_put(rdma, sctxt);
drop_connection:
	trace_svcrdma_send_err(rqstp, ret);
	svc_xprt_deferred_close(&rdma->sc_xprt);
	return -ENOTCONN;
}

/**
 * svc_rdma_result_payload - special processing for a result payload
 * @rqstp: svc_rqst to operate on
 * @offset: payload's byte offset in @xdr
 * @length: size of payload, in bytes
 *
 * Return values:
 *   %0 if successful or nothing needed to be done
 *   %-EMSGSIZE on XDR buffer overflow
 *   %-E2BIG if the payload was larger than the Write chunk
 *   %-EINVAL if client provided too many segments
 *   %-ENOMEM if rdma_rw context pool was exhausted
 *   %-ENOTCONN if posting failed (connection is lost)
 *   %-EIO if rdma_rw initialization failed (DMA mapping, etc)
 */
int svc_rdma_result_payload(struct svc_rqst *rqstp, unsigned int offset,
			    unsigned int length)
{
	struct svc_rdma_recv_ctxt *rctxt = rqstp->rq_xprt_ctxt;
	struct svc_rdma_chunk *chunk;
	struct svcxprt_rdma *rdma;
	struct xdr_buf subbuf;
	int ret;

	chunk = rctxt->rc_cur_result_payload;
	if (!length || !chunk)
		return 0;
	rctxt->rc_cur_result_payload =
		pcl_next_chunk(&rctxt->rc_write_pcl, chunk);
	if (length > chunk->ch_length)
		return -E2BIG;

	chunk->ch_position = offset;
	chunk->ch_payload_length = length;

	if (xdr_buf_subsegment(&rqstp->rq_res, &subbuf, offset, length))
		return -EMSGSIZE;

	rdma = container_of(rqstp->rq_xprt, struct svcxprt_rdma, sc_xprt);
	ret = svc_rdma_send_write_chunk(rdma, chunk, &subbuf);
	if (ret < 0)
		return ret;
	return 0;
}<|MERGE_RESOLUTION|>--- conflicted
+++ resolved
@@ -938,11 +938,7 @@
 	p = xdr_reserve_space(&sctxt->sc_stream,
 			      rpcrdma_fixed_maxsz * sizeof(*p));
 	if (!p)
-<<<<<<< HEAD
-		goto err1;
-=======
 		goto put_ctxt;
->>>>>>> c2f789ef
 
 	ret = svc_rdma_send_reply_chunk(rdma, rctxt, &rqstp->rq_res);
 	if (ret < 0)
@@ -954,14 +950,6 @@
 	*p++ = rdma->sc_fc_credits;
 	*p = pcl_is_empty(&rctxt->rc_reply_pcl) ? rdma_msg : rdma_nomsg;
 
-<<<<<<< HEAD
-	if (svc_rdma_encode_read_list(sctxt) < 0)
-		goto err1;
-	if (svc_rdma_encode_write_list(rctxt, sctxt) < 0)
-		goto err1;
-	if (svc_rdma_encode_reply_chunk(rctxt, sctxt, ret) < 0)
-		goto err1;
-=======
 	ret = svc_rdma_encode_read_list(sctxt);
 	if (ret < 0)
 		goto put_ctxt;
@@ -971,7 +959,6 @@
 	ret = svc_rdma_encode_reply_chunk(rctxt, sctxt, rc_size);
 	if (ret < 0)
 		goto put_ctxt;
->>>>>>> c2f789ef
 
 	ret = svc_rdma_send_reply_msg(rdma, sctxt, rctxt, rqstp);
 	if (ret < 0)
