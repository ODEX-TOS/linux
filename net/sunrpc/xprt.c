// SPDX-License-Identifier: GPL-2.0-only
/*
 *  linux/net/sunrpc/xprt.c
 *
 *  This is a generic RPC call interface supporting congestion avoidance,
 *  and asynchronous calls.
 *
 *  The interface works like this:
 *
 *  -	When a process places a call, it allocates a request slot if
 *	one is available. Otherwise, it sleeps on the backlog queue
 *	(xprt_reserve).
 *  -	Next, the caller puts together the RPC message, stuffs it into
 *	the request struct, and calls xprt_transmit().
 *  -	xprt_transmit sends the message and installs the caller on the
 *	transport's wait list. At the same time, if a reply is expected,
 *	it installs a timer that is run after the packet's timeout has
 *	expired.
 *  -	When a packet arrives, the data_ready handler walks the list of
 *	pending requests for that transport. If a matching XID is found, the
 *	caller is woken up, and the timer removed.
 *  -	When no reply arrives within the timeout interval, the timer is
 *	fired by the kernel and runs xprt_timer(). It either adjusts the
 *	timeout values (minor timeout) or wakes up the caller with a status
 *	of -ETIMEDOUT.
 *  -	When the caller receives a notification from RPC that a reply arrived,
 *	it should release the RPC slot, and process the reply.
 *	If the call timed out, it may choose to retry the operation by
 *	adjusting the initial timeout value, and simply calling rpc_call
 *	again.
 *
 *  Support for async RPC is done through a set of RPC-specific scheduling
 *  primitives that `transparently' work for processes as well as async
 *  tasks that rely on callbacks.
 *
 *  Copyright (C) 1995-1997, Olaf Kirch <okir@monad.swb.de>
 *
 *  Transport switch API copyright (C) 2005, Chuck Lever <cel@netapp.com>
 */

#include <linux/module.h>

#include <linux/types.h>
#include <linux/interrupt.h>
#include <linux/workqueue.h>
#include <linux/net.h>
#include <linux/ktime.h>

#include <linux/sunrpc/clnt.h>
#include <linux/sunrpc/metrics.h>
#include <linux/sunrpc/bc_xprt.h>
#include <linux/rcupdate.h>
#include <linux/sched/mm.h>

#include <trace/events/sunrpc.h>

#include "sunrpc.h"
#include "sysfs.h"
#include "fail.h"

/*
 * Local variables
 */

#if IS_ENABLED(CONFIG_SUNRPC_DEBUG)
# define RPCDBG_FACILITY	RPCDBG_XPRT
#endif

/*
 * Local functions
 */
static void	xprt_init(struct rpc_xprt *xprt, struct net *net);
static __be32	xprt_alloc_xid(struct rpc_xprt *xprt);
static void	xprt_destroy(struct rpc_xprt *xprt);
static void	xprt_request_init(struct rpc_task *task);
static int	xprt_request_prepare(struct rpc_rqst *req);

static DEFINE_SPINLOCK(xprt_list_lock);
static LIST_HEAD(xprt_list);

static unsigned long xprt_request_timeout(const struct rpc_rqst *req)
{
	unsigned long timeout = jiffies + req->rq_timeout;

	if (time_before(timeout, req->rq_majortimeo))
		return timeout;
	return req->rq_majortimeo;
}

/**
 * xprt_register_transport - register a transport implementation
 * @transport: transport to register
 *
 * If a transport implementation is loaded as a kernel module, it can
 * call this interface to make itself known to the RPC client.
 *
 * Returns:
 * 0:		transport successfully registered
 * -EEXIST:	transport already registered
 * -EINVAL:	transport module being unloaded
 */
int xprt_register_transport(struct xprt_class *transport)
{
	struct xprt_class *t;
	int result;

	result = -EEXIST;
	spin_lock(&xprt_list_lock);
	list_for_each_entry(t, &xprt_list, list) {
		/* don't register the same transport class twice */
		if (t->ident == transport->ident)
			goto out;
	}

	list_add_tail(&transport->list, &xprt_list);
	printk(KERN_INFO "RPC: Registered %s transport module.\n",
	       transport->name);
	result = 0;

out:
	spin_unlock(&xprt_list_lock);
	return result;
}
EXPORT_SYMBOL_GPL(xprt_register_transport);

/**
 * xprt_unregister_transport - unregister a transport implementation
 * @transport: transport to unregister
 *
 * Returns:
 * 0:		transport successfully unregistered
 * -ENOENT:	transport never registered
 */
int xprt_unregister_transport(struct xprt_class *transport)
{
	struct xprt_class *t;
	int result;

	result = 0;
	spin_lock(&xprt_list_lock);
	list_for_each_entry(t, &xprt_list, list) {
		if (t == transport) {
			printk(KERN_INFO
				"RPC: Unregistered %s transport module.\n",
				transport->name);
			list_del_init(&transport->list);
			goto out;
		}
	}
	result = -ENOENT;

out:
	spin_unlock(&xprt_list_lock);
	return result;
}
EXPORT_SYMBOL_GPL(xprt_unregister_transport);

static void
xprt_class_release(const struct xprt_class *t)
{
	module_put(t->owner);
}

static const struct xprt_class *
xprt_class_find_by_ident_locked(int ident)
{
	const struct xprt_class *t;

	list_for_each_entry(t, &xprt_list, list) {
		if (t->ident != ident)
			continue;
		if (!try_module_get(t->owner))
			continue;
		return t;
	}
	return NULL;
}

static const struct xprt_class *
xprt_class_find_by_ident(int ident)
{
	const struct xprt_class *t;

	spin_lock(&xprt_list_lock);
	t = xprt_class_find_by_ident_locked(ident);
	spin_unlock(&xprt_list_lock);
	return t;
}

static const struct xprt_class *
xprt_class_find_by_netid_locked(const char *netid)
{
	const struct xprt_class *t;
	unsigned int i;

	list_for_each_entry(t, &xprt_list, list) {
		for (i = 0; t->netid[i][0] != '\0'; i++) {
			if (strcmp(t->netid[i], netid) != 0)
				continue;
			if (!try_module_get(t->owner))
				continue;
			return t;
		}
	}
	return NULL;
}

static const struct xprt_class *
xprt_class_find_by_netid(const char *netid)
{
	const struct xprt_class *t;

	spin_lock(&xprt_list_lock);
	t = xprt_class_find_by_netid_locked(netid);
	if (!t) {
		spin_unlock(&xprt_list_lock);
		request_module("rpc%s", netid);
		spin_lock(&xprt_list_lock);
		t = xprt_class_find_by_netid_locked(netid);
	}
	spin_unlock(&xprt_list_lock);
	return t;
}

/**
 * xprt_find_transport_ident - convert a netid into a transport identifier
 * @netid: transport to load
 *
 * Returns:
 * > 0:		transport identifier
 * -ENOENT:	transport module not available
 */
int xprt_find_transport_ident(const char *netid)
{
	const struct xprt_class *t;
	int ret;

	t = xprt_class_find_by_netid(netid);
	if (!t)
		return -ENOENT;
	ret = t->ident;
	xprt_class_release(t);
	return ret;
}
EXPORT_SYMBOL_GPL(xprt_find_transport_ident);

static void xprt_clear_locked(struct rpc_xprt *xprt)
{
	xprt->snd_task = NULL;
	if (!test_bit(XPRT_CLOSE_WAIT, &xprt->state))
		clear_bit_unlock(XPRT_LOCKED, &xprt->state);
	else
		queue_work(xprtiod_workqueue, &xprt->task_cleanup);
}

/**
 * xprt_reserve_xprt - serialize write access to transports
 * @task: task that is requesting access to the transport
 * @xprt: pointer to the target transport
 *
 * This prevents mixing the payload of separate requests, and prevents
 * transport connects from colliding with writes.  No congestion control
 * is provided.
 */
int xprt_reserve_xprt(struct rpc_xprt *xprt, struct rpc_task *task)
{
	struct rpc_rqst *req = task->tk_rqstp;

	if (test_and_set_bit(XPRT_LOCKED, &xprt->state)) {
		if (task == xprt->snd_task)
			goto out_locked;
		goto out_sleep;
	}
	if (test_bit(XPRT_WRITE_SPACE, &xprt->state))
		goto out_unlock;
	xprt->snd_task = task;

out_locked:
	trace_xprt_reserve_xprt(xprt, task);
	return 1;

out_unlock:
	xprt_clear_locked(xprt);
out_sleep:
	task->tk_status = -EAGAIN;
	if  (RPC_IS_SOFT(task))
		rpc_sleep_on_timeout(&xprt->sending, task, NULL,
				xprt_request_timeout(req));
	else
		rpc_sleep_on(&xprt->sending, task, NULL);
	return 0;
}
EXPORT_SYMBOL_GPL(xprt_reserve_xprt);

static bool
xprt_need_congestion_window_wait(struct rpc_xprt *xprt)
{
	return test_bit(XPRT_CWND_WAIT, &xprt->state);
}

static void
xprt_set_congestion_window_wait(struct rpc_xprt *xprt)
{
	if (!list_empty(&xprt->xmit_queue)) {
		/* Peek at head of queue to see if it can make progress */
		if (list_first_entry(&xprt->xmit_queue, struct rpc_rqst,
					rq_xmit)->rq_cong)
			return;
	}
	set_bit(XPRT_CWND_WAIT, &xprt->state);
}

static void
xprt_test_and_clear_congestion_window_wait(struct rpc_xprt *xprt)
{
	if (!RPCXPRT_CONGESTED(xprt))
		clear_bit(XPRT_CWND_WAIT, &xprt->state);
}

/*
 * xprt_reserve_xprt_cong - serialize write access to transports
 * @task: task that is requesting access to the transport
 *
 * Same as xprt_reserve_xprt, but Van Jacobson congestion control is
 * integrated into the decision of whether a request is allowed to be
 * woken up and given access to the transport.
 * Note that the lock is only granted if we know there are free slots.
 */
int xprt_reserve_xprt_cong(struct rpc_xprt *xprt, struct rpc_task *task)
{
	struct rpc_rqst *req = task->tk_rqstp;

	if (test_and_set_bit(XPRT_LOCKED, &xprt->state)) {
		if (task == xprt->snd_task)
			goto out_locked;
		goto out_sleep;
	}
	if (req == NULL) {
		xprt->snd_task = task;
		goto out_locked;
	}
	if (test_bit(XPRT_WRITE_SPACE, &xprt->state))
		goto out_unlock;
	if (!xprt_need_congestion_window_wait(xprt)) {
		xprt->snd_task = task;
		goto out_locked;
	}
out_unlock:
	xprt_clear_locked(xprt);
out_sleep:
	task->tk_status = -EAGAIN;
	if (RPC_IS_SOFT(task))
		rpc_sleep_on_timeout(&xprt->sending, task, NULL,
				xprt_request_timeout(req));
	else
		rpc_sleep_on(&xprt->sending, task, NULL);
	return 0;
out_locked:
	trace_xprt_reserve_cong(xprt, task);
	return 1;
}
EXPORT_SYMBOL_GPL(xprt_reserve_xprt_cong);

static inline int xprt_lock_write(struct rpc_xprt *xprt, struct rpc_task *task)
{
	int retval;

	if (test_bit(XPRT_LOCKED, &xprt->state) && xprt->snd_task == task)
		return 1;
	spin_lock(&xprt->transport_lock);
	retval = xprt->ops->reserve_xprt(xprt, task);
	spin_unlock(&xprt->transport_lock);
	return retval;
}

static bool __xprt_lock_write_func(struct rpc_task *task, void *data)
{
	struct rpc_xprt *xprt = data;

	xprt->snd_task = task;
	return true;
}

static void __xprt_lock_write_next(struct rpc_xprt *xprt)
{
	if (test_and_set_bit(XPRT_LOCKED, &xprt->state))
		return;
	if (test_bit(XPRT_WRITE_SPACE, &xprt->state))
		goto out_unlock;
	if (rpc_wake_up_first_on_wq(xprtiod_workqueue, &xprt->sending,
				__xprt_lock_write_func, xprt))
		return;
out_unlock:
	xprt_clear_locked(xprt);
}

static void __xprt_lock_write_next_cong(struct rpc_xprt *xprt)
{
	if (test_and_set_bit(XPRT_LOCKED, &xprt->state))
		return;
	if (test_bit(XPRT_WRITE_SPACE, &xprt->state))
		goto out_unlock;
	if (xprt_need_congestion_window_wait(xprt))
		goto out_unlock;
	if (rpc_wake_up_first_on_wq(xprtiod_workqueue, &xprt->sending,
				__xprt_lock_write_func, xprt))
		return;
out_unlock:
	xprt_clear_locked(xprt);
}

/**
 * xprt_release_xprt - allow other requests to use a transport
 * @xprt: transport with other tasks potentially waiting
 * @task: task that is releasing access to the transport
 *
 * Note that "task" can be NULL.  No congestion control is provided.
 */
void xprt_release_xprt(struct rpc_xprt *xprt, struct rpc_task *task)
{
	if (xprt->snd_task == task) {
		xprt_clear_locked(xprt);
		__xprt_lock_write_next(xprt);
	}
	trace_xprt_release_xprt(xprt, task);
}
EXPORT_SYMBOL_GPL(xprt_release_xprt);

/**
 * xprt_release_xprt_cong - allow other requests to use a transport
 * @xprt: transport with other tasks potentially waiting
 * @task: task that is releasing access to the transport
 *
 * Note that "task" can be NULL.  Another task is awoken to use the
 * transport if the transport's congestion window allows it.
 */
void xprt_release_xprt_cong(struct rpc_xprt *xprt, struct rpc_task *task)
{
	if (xprt->snd_task == task) {
		xprt_clear_locked(xprt);
		__xprt_lock_write_next_cong(xprt);
	}
	trace_xprt_release_cong(xprt, task);
}
EXPORT_SYMBOL_GPL(xprt_release_xprt_cong);

void xprt_release_write(struct rpc_xprt *xprt, struct rpc_task *task)
{
	if (xprt->snd_task != task)
		return;
	spin_lock(&xprt->transport_lock);
	xprt->ops->release_xprt(xprt, task);
	spin_unlock(&xprt->transport_lock);
}

/*
 * Van Jacobson congestion avoidance. Check if the congestion window
 * overflowed. Put the task to sleep if this is the case.
 */
static int
__xprt_get_cong(struct rpc_xprt *xprt, struct rpc_rqst *req)
{
	if (req->rq_cong)
		return 1;
	trace_xprt_get_cong(xprt, req->rq_task);
	if (RPCXPRT_CONGESTED(xprt)) {
		xprt_set_congestion_window_wait(xprt);
		return 0;
	}
	req->rq_cong = 1;
	xprt->cong += RPC_CWNDSCALE;
	return 1;
}

/*
 * Adjust the congestion window, and wake up the next task
 * that has been sleeping due to congestion
 */
static void
__xprt_put_cong(struct rpc_xprt *xprt, struct rpc_rqst *req)
{
	if (!req->rq_cong)
		return;
	req->rq_cong = 0;
	xprt->cong -= RPC_CWNDSCALE;
	xprt_test_and_clear_congestion_window_wait(xprt);
	trace_xprt_put_cong(xprt, req->rq_task);
	__xprt_lock_write_next_cong(xprt);
}

/**
 * xprt_request_get_cong - Request congestion control credits
 * @xprt: pointer to transport
 * @req: pointer to RPC request
 *
 * Useful for transports that require congestion control.
 */
bool
xprt_request_get_cong(struct rpc_xprt *xprt, struct rpc_rqst *req)
{
	bool ret = false;

	if (req->rq_cong)
		return true;
	spin_lock(&xprt->transport_lock);
	ret = __xprt_get_cong(xprt, req) != 0;
	spin_unlock(&xprt->transport_lock);
	return ret;
}
EXPORT_SYMBOL_GPL(xprt_request_get_cong);

/**
 * xprt_release_rqst_cong - housekeeping when request is complete
 * @task: RPC request that recently completed
 *
 * Useful for transports that require congestion control.
 */
void xprt_release_rqst_cong(struct rpc_task *task)
{
	struct rpc_rqst *req = task->tk_rqstp;

	__xprt_put_cong(req->rq_xprt, req);
}
EXPORT_SYMBOL_GPL(xprt_release_rqst_cong);

static void xprt_clear_congestion_window_wait_locked(struct rpc_xprt *xprt)
{
	if (test_and_clear_bit(XPRT_CWND_WAIT, &xprt->state))
		__xprt_lock_write_next_cong(xprt);
}

/*
 * Clear the congestion window wait flag and wake up the next
 * entry on xprt->sending
 */
static void
xprt_clear_congestion_window_wait(struct rpc_xprt *xprt)
{
	if (test_and_clear_bit(XPRT_CWND_WAIT, &xprt->state)) {
		spin_lock(&xprt->transport_lock);
		__xprt_lock_write_next_cong(xprt);
		spin_unlock(&xprt->transport_lock);
	}
}

/**
 * xprt_adjust_cwnd - adjust transport congestion window
 * @xprt: pointer to xprt
 * @task: recently completed RPC request used to adjust window
 * @result: result code of completed RPC request
 *
 * The transport code maintains an estimate on the maximum number of out-
 * standing RPC requests, using a smoothed version of the congestion
 * avoidance implemented in 44BSD. This is basically the Van Jacobson
 * congestion algorithm: If a retransmit occurs, the congestion window is
 * halved; otherwise, it is incremented by 1/cwnd when
 *
 *	-	a reply is received and
 *	-	a full number of requests are outstanding and
 *	-	the congestion window hasn't been updated recently.
 */
void xprt_adjust_cwnd(struct rpc_xprt *xprt, struct rpc_task *task, int result)
{
	struct rpc_rqst *req = task->tk_rqstp;
	unsigned long cwnd = xprt->cwnd;

	if (result >= 0 && cwnd <= xprt->cong) {
		/* The (cwnd >> 1) term makes sure
		 * the result gets rounded properly. */
		cwnd += (RPC_CWNDSCALE * RPC_CWNDSCALE + (cwnd >> 1)) / cwnd;
		if (cwnd > RPC_MAXCWND(xprt))
			cwnd = RPC_MAXCWND(xprt);
		__xprt_lock_write_next_cong(xprt);
	} else if (result == -ETIMEDOUT) {
		cwnd >>= 1;
		if (cwnd < RPC_CWNDSCALE)
			cwnd = RPC_CWNDSCALE;
	}
	dprintk("RPC:       cong %ld, cwnd was %ld, now %ld\n",
			xprt->cong, xprt->cwnd, cwnd);
	xprt->cwnd = cwnd;
	__xprt_put_cong(xprt, req);
}
EXPORT_SYMBOL_GPL(xprt_adjust_cwnd);

/**
 * xprt_wake_pending_tasks - wake all tasks on a transport's pending queue
 * @xprt: transport with waiting tasks
 * @status: result code to plant in each task before waking it
 *
 */
void xprt_wake_pending_tasks(struct rpc_xprt *xprt, int status)
{
	if (status < 0)
		rpc_wake_up_status(&xprt->pending, status);
	else
		rpc_wake_up(&xprt->pending);
}
EXPORT_SYMBOL_GPL(xprt_wake_pending_tasks);

/**
 * xprt_wait_for_buffer_space - wait for transport output buffer to clear
 * @xprt: transport
 *
 * Note that we only set the timer for the case of RPC_IS_SOFT(), since
 * we don't in general want to force a socket disconnection due to
 * an incomplete RPC call transmission.
 */
void xprt_wait_for_buffer_space(struct rpc_xprt *xprt)
{
	set_bit(XPRT_WRITE_SPACE, &xprt->state);
}
EXPORT_SYMBOL_GPL(xprt_wait_for_buffer_space);

static bool
xprt_clear_write_space_locked(struct rpc_xprt *xprt)
{
	if (test_and_clear_bit(XPRT_WRITE_SPACE, &xprt->state)) {
		__xprt_lock_write_next(xprt);
		dprintk("RPC:       write space: waking waiting task on "
				"xprt %p\n", xprt);
		return true;
	}
	return false;
}

/**
 * xprt_write_space - wake the task waiting for transport output buffer space
 * @xprt: transport with waiting tasks
 *
 * Can be called in a soft IRQ context, so xprt_write_space never sleeps.
 */
bool xprt_write_space(struct rpc_xprt *xprt)
{
	bool ret;

	if (!test_bit(XPRT_WRITE_SPACE, &xprt->state))
		return false;
	spin_lock(&xprt->transport_lock);
	ret = xprt_clear_write_space_locked(xprt);
	spin_unlock(&xprt->transport_lock);
	return ret;
}
EXPORT_SYMBOL_GPL(xprt_write_space);

static unsigned long xprt_abs_ktime_to_jiffies(ktime_t abstime)
{
	s64 delta = ktime_to_ns(ktime_get() - abstime);
	return likely(delta >= 0) ?
		jiffies - nsecs_to_jiffies(delta) :
		jiffies + nsecs_to_jiffies(-delta);
}

static unsigned long xprt_calc_majortimeo(struct rpc_rqst *req)
{
	const struct rpc_timeout *to = req->rq_task->tk_client->cl_timeout;
	unsigned long majortimeo = req->rq_timeout;

	if (to->to_exponential)
		majortimeo <<= to->to_retries;
	else
		majortimeo += to->to_increment * to->to_retries;
	if (majortimeo > to->to_maxval || majortimeo == 0)
		majortimeo = to->to_maxval;
	return majortimeo;
}

static void xprt_reset_majortimeo(struct rpc_rqst *req)
{
	req->rq_majortimeo += xprt_calc_majortimeo(req);
}

static void xprt_reset_minortimeo(struct rpc_rqst *req)
{
	req->rq_minortimeo += req->rq_timeout;
}

static void xprt_init_majortimeo(struct rpc_task *task, struct rpc_rqst *req)
{
	unsigned long time_init;
	struct rpc_xprt *xprt = req->rq_xprt;

	if (likely(xprt && xprt_connected(xprt)))
		time_init = jiffies;
	else
		time_init = xprt_abs_ktime_to_jiffies(task->tk_start);
	req->rq_timeout = task->tk_client->cl_timeout->to_initval;
	req->rq_majortimeo = time_init + xprt_calc_majortimeo(req);
	req->rq_minortimeo = time_init + req->rq_timeout;
}

/**
 * xprt_adjust_timeout - adjust timeout values for next retransmit
 * @req: RPC request containing parameters to use for the adjustment
 *
 */
int xprt_adjust_timeout(struct rpc_rqst *req)
{
	struct rpc_xprt *xprt = req->rq_xprt;
	const struct rpc_timeout *to = req->rq_task->tk_client->cl_timeout;
	int status = 0;

	if (time_before(jiffies, req->rq_majortimeo)) {
		if (time_before(jiffies, req->rq_minortimeo))
			return status;
		if (to->to_exponential)
			req->rq_timeout <<= 1;
		else
			req->rq_timeout += to->to_increment;
		if (to->to_maxval && req->rq_timeout >= to->to_maxval)
			req->rq_timeout = to->to_maxval;
		req->rq_retries++;
	} else {
		req->rq_timeout = to->to_initval;
		req->rq_retries = 0;
		xprt_reset_majortimeo(req);
		/* Reset the RTT counters == "slow start" */
		spin_lock(&xprt->transport_lock);
		rpc_init_rtt(req->rq_task->tk_client->cl_rtt, to->to_initval);
		spin_unlock(&xprt->transport_lock);
		status = -ETIMEDOUT;
	}
	xprt_reset_minortimeo(req);

	if (req->rq_timeout == 0) {
		printk(KERN_WARNING "xprt_adjust_timeout: rq_timeout = 0!\n");
		req->rq_timeout = 5 * HZ;
	}
	return status;
}

static void xprt_autoclose(struct work_struct *work)
{
	struct rpc_xprt *xprt =
		container_of(work, struct rpc_xprt, task_cleanup);
	unsigned int pflags = memalloc_nofs_save();

	trace_xprt_disconnect_auto(xprt);
	xprt->connect_cookie++;
	smp_mb__before_atomic();
	clear_bit(XPRT_CLOSE_WAIT, &xprt->state);
	xprt->ops->close(xprt);
	xprt_release_write(xprt, NULL);
	wake_up_bit(&xprt->state, XPRT_LOCKED);
	memalloc_nofs_restore(pflags);
}

/**
 * xprt_disconnect_done - mark a transport as disconnected
 * @xprt: transport to flag for disconnect
 *
 */
void xprt_disconnect_done(struct rpc_xprt *xprt)
{
	trace_xprt_disconnect_done(xprt);
	spin_lock(&xprt->transport_lock);
	xprt_clear_connected(xprt);
	xprt_clear_write_space_locked(xprt);
	xprt_clear_congestion_window_wait_locked(xprt);
	xprt_wake_pending_tasks(xprt, -ENOTCONN);
	spin_unlock(&xprt->transport_lock);
}
EXPORT_SYMBOL_GPL(xprt_disconnect_done);

/**
 * xprt_schedule_autoclose_locked - Try to schedule an autoclose RPC call
 * @xprt: transport to disconnect
 */
static void xprt_schedule_autoclose_locked(struct rpc_xprt *xprt)
{
	if (test_and_set_bit(XPRT_CLOSE_WAIT, &xprt->state))
		return;
	if (test_and_set_bit(XPRT_LOCKED, &xprt->state) == 0)
		queue_work(xprtiod_workqueue, &xprt->task_cleanup);
	else if (xprt->snd_task && !test_bit(XPRT_SND_IS_COOKIE, &xprt->state))
		rpc_wake_up_queued_task_set_status(&xprt->pending,
						   xprt->snd_task, -ENOTCONN);
}

/**
 * xprt_force_disconnect - force a transport to disconnect
 * @xprt: transport to disconnect
 *
 */
void xprt_force_disconnect(struct rpc_xprt *xprt)
{
	trace_xprt_disconnect_force(xprt);

	/* Don't race with the test_bit() in xprt_clear_locked() */
	spin_lock(&xprt->transport_lock);
	xprt_schedule_autoclose_locked(xprt);
	spin_unlock(&xprt->transport_lock);
}
EXPORT_SYMBOL_GPL(xprt_force_disconnect);

static unsigned int
xprt_connect_cookie(struct rpc_xprt *xprt)
{
	return READ_ONCE(xprt->connect_cookie);
}

static bool
xprt_request_retransmit_after_disconnect(struct rpc_task *task)
{
	struct rpc_rqst *req = task->tk_rqstp;
	struct rpc_xprt *xprt = req->rq_xprt;

	return req->rq_connect_cookie != xprt_connect_cookie(xprt) ||
		!xprt_connected(xprt);
}

/**
 * xprt_conditional_disconnect - force a transport to disconnect
 * @xprt: transport to disconnect
 * @cookie: 'connection cookie'
 *
 * This attempts to break the connection if and only if 'cookie' matches
 * the current transport 'connection cookie'. It ensures that we don't
 * try to break the connection more than once when we need to retransmit
 * a batch of RPC requests.
 *
 */
void xprt_conditional_disconnect(struct rpc_xprt *xprt, unsigned int cookie)
{
	/* Don't race with the test_bit() in xprt_clear_locked() */
	spin_lock(&xprt->transport_lock);
	if (cookie != xprt->connect_cookie)
		goto out;
	if (test_bit(XPRT_CLOSING, &xprt->state))
		goto out;
	xprt_schedule_autoclose_locked(xprt);
out:
	spin_unlock(&xprt->transport_lock);
}

static bool
xprt_has_timer(const struct rpc_xprt *xprt)
{
	return xprt->idle_timeout != 0;
}

static void
xprt_schedule_autodisconnect(struct rpc_xprt *xprt)
	__must_hold(&xprt->transport_lock)
{
	xprt->last_used = jiffies;
	if (RB_EMPTY_ROOT(&xprt->recv_queue) && xprt_has_timer(xprt))
		mod_timer(&xprt->timer, xprt->last_used + xprt->idle_timeout);
}

static void
xprt_init_autodisconnect(struct timer_list *t)
{
	struct rpc_xprt *xprt = from_timer(xprt, t, timer);

	if (!RB_EMPTY_ROOT(&xprt->recv_queue))
		return;
	/* Reset xprt->last_used to avoid connect/autodisconnect cycling */
	xprt->last_used = jiffies;
	if (test_and_set_bit(XPRT_LOCKED, &xprt->state))
		return;
	queue_work(xprtiod_workqueue, &xprt->task_cleanup);
}

#if IS_ENABLED(CONFIG_FAIL_SUNRPC)
static void xprt_inject_disconnect(struct rpc_xprt *xprt)
{
	if (!fail_sunrpc.ignore_client_disconnect &&
	    should_fail(&fail_sunrpc.attr, 1))
		xprt->ops->inject_disconnect(xprt);
}
#else
static inline void xprt_inject_disconnect(struct rpc_xprt *xprt)
{
}
#endif

bool xprt_lock_connect(struct rpc_xprt *xprt,
		struct rpc_task *task,
		void *cookie)
{
	bool ret = false;

	spin_lock(&xprt->transport_lock);
	if (!test_bit(XPRT_LOCKED, &xprt->state))
		goto out;
	if (xprt->snd_task != task)
		goto out;
	set_bit(XPRT_SND_IS_COOKIE, &xprt->state);
	xprt->snd_task = cookie;
	ret = true;
out:
	spin_unlock(&xprt->transport_lock);
	return ret;
}
EXPORT_SYMBOL_GPL(xprt_lock_connect);

void xprt_unlock_connect(struct rpc_xprt *xprt, void *cookie)
{
	spin_lock(&xprt->transport_lock);
	if (xprt->snd_task != cookie)
		goto out;
	if (!test_bit(XPRT_LOCKED, &xprt->state))
		goto out;
	xprt->snd_task =NULL;
	clear_bit(XPRT_SND_IS_COOKIE, &xprt->state);
	xprt->ops->release_xprt(xprt, NULL);
	xprt_schedule_autodisconnect(xprt);
out:
	spin_unlock(&xprt->transport_lock);
	wake_up_bit(&xprt->state, XPRT_LOCKED);
}
EXPORT_SYMBOL_GPL(xprt_unlock_connect);

/**
 * xprt_connect - schedule a transport connect operation
 * @task: RPC task that is requesting the connect
 *
 */
void xprt_connect(struct rpc_task *task)
{
	struct rpc_xprt	*xprt = task->tk_rqstp->rq_xprt;

	trace_xprt_connect(xprt);

	if (!xprt_bound(xprt)) {
		task->tk_status = -EAGAIN;
		return;
	}
	if (!xprt_lock_write(xprt, task))
		return;

	if (!xprt_connected(xprt) && !test_bit(XPRT_CLOSE_WAIT, &xprt->state)) {
		task->tk_rqstp->rq_connect_cookie = xprt->connect_cookie;
		rpc_sleep_on_timeout(&xprt->pending, task, NULL,
				xprt_request_timeout(task->tk_rqstp));

		if (test_bit(XPRT_CLOSING, &xprt->state))
			return;
		if (xprt_test_and_set_connecting(xprt))
			return;
		/* Race breaker */
		if (!xprt_connected(xprt)) {
			xprt->stat.connect_start = jiffies;
			xprt->ops->connect(xprt, task);
		} else {
			xprt_clear_connecting(xprt);
			task->tk_status = 0;
			rpc_wake_up_queued_task(&xprt->pending, task);
		}
	}
	xprt_release_write(xprt, task);
}

/**
 * xprt_reconnect_delay - compute the wait before scheduling a connect
 * @xprt: transport instance
 *
 */
unsigned long xprt_reconnect_delay(const struct rpc_xprt *xprt)
{
	unsigned long start, now = jiffies;

	start = xprt->stat.connect_start + xprt->reestablish_timeout;
	if (time_after(start, now))
		return start - now;
	return 0;
}
EXPORT_SYMBOL_GPL(xprt_reconnect_delay);

/**
 * xprt_reconnect_backoff - compute the new re-establish timeout
 * @xprt: transport instance
 * @init_to: initial reestablish timeout
 *
 */
void xprt_reconnect_backoff(struct rpc_xprt *xprt, unsigned long init_to)
{
	xprt->reestablish_timeout <<= 1;
	if (xprt->reestablish_timeout > xprt->max_reconnect_timeout)
		xprt->reestablish_timeout = xprt->max_reconnect_timeout;
	if (xprt->reestablish_timeout < init_to)
		xprt->reestablish_timeout = init_to;
}
EXPORT_SYMBOL_GPL(xprt_reconnect_backoff);

enum xprt_xid_rb_cmp {
	XID_RB_EQUAL,
	XID_RB_LEFT,
	XID_RB_RIGHT,
};
static enum xprt_xid_rb_cmp
xprt_xid_cmp(__be32 xid1, __be32 xid2)
{
	if (xid1 == xid2)
		return XID_RB_EQUAL;
	if ((__force u32)xid1 < (__force u32)xid2)
		return XID_RB_LEFT;
	return XID_RB_RIGHT;
}

static struct rpc_rqst *
xprt_request_rb_find(struct rpc_xprt *xprt, __be32 xid)
{
	struct rb_node *n = xprt->recv_queue.rb_node;
	struct rpc_rqst *req;

	while (n != NULL) {
		req = rb_entry(n, struct rpc_rqst, rq_recv);
		switch (xprt_xid_cmp(xid, req->rq_xid)) {
		case XID_RB_LEFT:
			n = n->rb_left;
			break;
		case XID_RB_RIGHT:
			n = n->rb_right;
			break;
		case XID_RB_EQUAL:
			return req;
		}
	}
	return NULL;
}

static void
xprt_request_rb_insert(struct rpc_xprt *xprt, struct rpc_rqst *new)
{
	struct rb_node **p = &xprt->recv_queue.rb_node;
	struct rb_node *n = NULL;
	struct rpc_rqst *req;

	while (*p != NULL) {
		n = *p;
		req = rb_entry(n, struct rpc_rqst, rq_recv);
		switch(xprt_xid_cmp(new->rq_xid, req->rq_xid)) {
		case XID_RB_LEFT:
			p = &n->rb_left;
			break;
		case XID_RB_RIGHT:
			p = &n->rb_right;
			break;
		case XID_RB_EQUAL:
			WARN_ON_ONCE(new != req);
			return;
		}
	}
	rb_link_node(&new->rq_recv, n, p);
	rb_insert_color(&new->rq_recv, &xprt->recv_queue);
}

static void
xprt_request_rb_remove(struct rpc_xprt *xprt, struct rpc_rqst *req)
{
	rb_erase(&req->rq_recv, &xprt->recv_queue);
}

/**
 * xprt_lookup_rqst - find an RPC request corresponding to an XID
 * @xprt: transport on which the original request was transmitted
 * @xid: RPC XID of incoming reply
 *
 * Caller holds xprt->queue_lock.
 */
struct rpc_rqst *xprt_lookup_rqst(struct rpc_xprt *xprt, __be32 xid)
{
	struct rpc_rqst *entry;

	entry = xprt_request_rb_find(xprt, xid);
	if (entry != NULL) {
		trace_xprt_lookup_rqst(xprt, xid, 0);
		entry->rq_rtt = ktime_sub(ktime_get(), entry->rq_xtime);
		return entry;
	}

	dprintk("RPC:       xprt_lookup_rqst did not find xid %08x\n",
			ntohl(xid));
	trace_xprt_lookup_rqst(xprt, xid, -ENOENT);
	xprt->stat.bad_xids++;
	return NULL;
}
EXPORT_SYMBOL_GPL(xprt_lookup_rqst);

static bool
xprt_is_pinned_rqst(struct rpc_rqst *req)
{
	return atomic_read(&req->rq_pin) != 0;
}

/**
 * xprt_pin_rqst - Pin a request on the transport receive list
 * @req: Request to pin
 *
 * Caller must ensure this is atomic with the call to xprt_lookup_rqst()
 * so should be holding xprt->queue_lock.
 */
void xprt_pin_rqst(struct rpc_rqst *req)
{
	atomic_inc(&req->rq_pin);
}
EXPORT_SYMBOL_GPL(xprt_pin_rqst);

/**
 * xprt_unpin_rqst - Unpin a request on the transport receive list
 * @req: Request to pin
 *
 * Caller should be holding xprt->queue_lock.
 */
void xprt_unpin_rqst(struct rpc_rqst *req)
{
	if (!test_bit(RPC_TASK_MSG_PIN_WAIT, &req->rq_task->tk_runstate)) {
		atomic_dec(&req->rq_pin);
		return;
	}
	if (atomic_dec_and_test(&req->rq_pin))
		wake_up_var(&req->rq_pin);
}
EXPORT_SYMBOL_GPL(xprt_unpin_rqst);

static void xprt_wait_on_pinned_rqst(struct rpc_rqst *req)
{
	wait_var_event(&req->rq_pin, !xprt_is_pinned_rqst(req));
}

static bool
xprt_request_data_received(struct rpc_task *task)
{
	return !test_bit(RPC_TASK_NEED_RECV, &task->tk_runstate) &&
		READ_ONCE(task->tk_rqstp->rq_reply_bytes_recvd) != 0;
}

static bool
xprt_request_need_enqueue_receive(struct rpc_task *task, struct rpc_rqst *req)
{
	return !test_bit(RPC_TASK_NEED_RECV, &task->tk_runstate) &&
		READ_ONCE(task->tk_rqstp->rq_reply_bytes_recvd) == 0;
}

/**
 * xprt_request_enqueue_receive - Add an request to the receive queue
 * @task: RPC task
 *
 */
int
xprt_request_enqueue_receive(struct rpc_task *task)
{
	struct rpc_rqst *req = task->tk_rqstp;
	struct rpc_xprt *xprt = req->rq_xprt;
	int ret;

	if (!xprt_request_need_enqueue_receive(task, req))
		return 0;

	ret = xprt_request_prepare(task->tk_rqstp);
	if (ret)
		return ret;
	spin_lock(&xprt->queue_lock);

	/* Update the softirq receive buffer */
	memcpy(&req->rq_private_buf, &req->rq_rcv_buf,
			sizeof(req->rq_private_buf));

	/* Add request to the receive list */
	xprt_request_rb_insert(xprt, req);
	set_bit(RPC_TASK_NEED_RECV, &task->tk_runstate);
	spin_unlock(&xprt->queue_lock);

	/* Turn off autodisconnect */
	del_singleshot_timer_sync(&xprt->timer);
	return 0;
}

/**
 * xprt_request_dequeue_receive_locked - Remove a request from the receive queue
 * @task: RPC task
 *
 * Caller must hold xprt->queue_lock.
 */
static void
xprt_request_dequeue_receive_locked(struct rpc_task *task)
{
	struct rpc_rqst *req = task->tk_rqstp;

	if (test_and_clear_bit(RPC_TASK_NEED_RECV, &task->tk_runstate))
		xprt_request_rb_remove(req->rq_xprt, req);
}

/**
 * xprt_update_rtt - Update RPC RTT statistics
 * @task: RPC request that recently completed
 *
 * Caller holds xprt->queue_lock.
 */
void xprt_update_rtt(struct rpc_task *task)
{
	struct rpc_rqst *req = task->tk_rqstp;
	struct rpc_rtt *rtt = task->tk_client->cl_rtt;
	unsigned int timer = task->tk_msg.rpc_proc->p_timer;
	long m = usecs_to_jiffies(ktime_to_us(req->rq_rtt));

	if (timer) {
		if (req->rq_ntrans == 1)
			rpc_update_rtt(rtt, timer, m);
		rpc_set_timeo(rtt, timer, req->rq_ntrans - 1);
	}
}
EXPORT_SYMBOL_GPL(xprt_update_rtt);

/**
 * xprt_complete_rqst - called when reply processing is complete
 * @task: RPC request that recently completed
 * @copied: actual number of bytes received from the transport
 *
 * Caller holds xprt->queue_lock.
 */
void xprt_complete_rqst(struct rpc_task *task, int copied)
{
	struct rpc_rqst *req = task->tk_rqstp;
	struct rpc_xprt *xprt = req->rq_xprt;

	xprt->stat.recvs++;

	req->rq_private_buf.len = copied;
	/* Ensure all writes are done before we update */
	/* req->rq_reply_bytes_recvd */
	smp_wmb();
	req->rq_reply_bytes_recvd = copied;
	xprt_request_dequeue_receive_locked(task);
	rpc_wake_up_queued_task(&xprt->pending, task);
}
EXPORT_SYMBOL_GPL(xprt_complete_rqst);

static void xprt_timer(struct rpc_task *task)
{
	struct rpc_rqst *req = task->tk_rqstp;
	struct rpc_xprt *xprt = req->rq_xprt;

	if (task->tk_status != -ETIMEDOUT)
		return;

	trace_xprt_timer(xprt, req->rq_xid, task->tk_status);
	if (!req->rq_reply_bytes_recvd) {
		if (xprt->ops->timer)
			xprt->ops->timer(xprt, task);
	} else
		task->tk_status = 0;
}

/**
 * xprt_wait_for_reply_request_def - wait for reply
 * @task: pointer to rpc_task
 *
 * Set a request's retransmit timeout based on the transport's
 * default timeout parameters.  Used by transports that don't adjust
 * the retransmit timeout based on round-trip time estimation,
 * and put the task to sleep on the pending queue.
 */
void xprt_wait_for_reply_request_def(struct rpc_task *task)
{
	struct rpc_rqst *req = task->tk_rqstp;

	rpc_sleep_on_timeout(&req->rq_xprt->pending, task, xprt_timer,
			xprt_request_timeout(req));
}
EXPORT_SYMBOL_GPL(xprt_wait_for_reply_request_def);

/**
 * xprt_wait_for_reply_request_rtt - wait for reply using RTT estimator
 * @task: pointer to rpc_task
 *
 * Set a request's retransmit timeout using the RTT estimator,
 * and put the task to sleep on the pending queue.
 */
void xprt_wait_for_reply_request_rtt(struct rpc_task *task)
{
	int timer = task->tk_msg.rpc_proc->p_timer;
	struct rpc_clnt *clnt = task->tk_client;
	struct rpc_rtt *rtt = clnt->cl_rtt;
	struct rpc_rqst *req = task->tk_rqstp;
	unsigned long max_timeout = clnt->cl_timeout->to_maxval;
	unsigned long timeout;

	timeout = rpc_calc_rto(rtt, timer);
	timeout <<= rpc_ntimeo(rtt, timer) + req->rq_retries;
	if (timeout > max_timeout || timeout == 0)
		timeout = max_timeout;
	rpc_sleep_on_timeout(&req->rq_xprt->pending, task, xprt_timer,
			jiffies + timeout);
}
EXPORT_SYMBOL_GPL(xprt_wait_for_reply_request_rtt);

/**
 * xprt_request_wait_receive - wait for the reply to an RPC request
 * @task: RPC task about to send a request
 *
 */
void xprt_request_wait_receive(struct rpc_task *task)
{
	struct rpc_rqst *req = task->tk_rqstp;
	struct rpc_xprt *xprt = req->rq_xprt;

	if (!test_bit(RPC_TASK_NEED_RECV, &task->tk_runstate))
		return;
	/*
	 * Sleep on the pending queue if we're expecting a reply.
	 * The spinlock ensures atomicity between the test of
	 * req->rq_reply_bytes_recvd, and the call to rpc_sleep_on().
	 */
	spin_lock(&xprt->queue_lock);
	if (test_bit(RPC_TASK_NEED_RECV, &task->tk_runstate)) {
		xprt->ops->wait_for_reply_request(task);
		/*
		 * Send an extra queue wakeup call if the
		 * connection was dropped in case the call to
		 * rpc_sleep_on() raced.
		 */
		if (xprt_request_retransmit_after_disconnect(task))
			rpc_wake_up_queued_task_set_status(&xprt->pending,
					task, -ENOTCONN);
	}
	spin_unlock(&xprt->queue_lock);
}

static bool
xprt_request_need_enqueue_transmit(struct rpc_task *task, struct rpc_rqst *req)
{
	return !test_bit(RPC_TASK_NEED_XMIT, &task->tk_runstate);
}

/**
 * xprt_request_enqueue_transmit - queue a task for transmission
 * @task: pointer to rpc_task
 *
 * Add a task to the transmission queue.
 */
void
xprt_request_enqueue_transmit(struct rpc_task *task)
{
	struct rpc_rqst *pos, *req = task->tk_rqstp;
	struct rpc_xprt *xprt = req->rq_xprt;

	if (xprt_request_need_enqueue_transmit(task, req)) {
		req->rq_bytes_sent = 0;
		spin_lock(&xprt->queue_lock);
		/*
		 * Requests that carry congestion control credits are added
		 * to the head of the list to avoid starvation issues.
		 */
		if (req->rq_cong) {
			xprt_clear_congestion_window_wait(xprt);
			list_for_each_entry(pos, &xprt->xmit_queue, rq_xmit) {
				if (pos->rq_cong)
					continue;
				/* Note: req is added _before_ pos */
				list_add_tail(&req->rq_xmit, &pos->rq_xmit);
				INIT_LIST_HEAD(&req->rq_xmit2);
				goto out;
			}
		} else if (!req->rq_seqno) {
			list_for_each_entry(pos, &xprt->xmit_queue, rq_xmit) {
				if (pos->rq_task->tk_owner != task->tk_owner)
					continue;
				list_add_tail(&req->rq_xmit2, &pos->rq_xmit2);
				INIT_LIST_HEAD(&req->rq_xmit);
				goto out;
			}
		}
		list_add_tail(&req->rq_xmit, &xprt->xmit_queue);
		INIT_LIST_HEAD(&req->rq_xmit2);
out:
		atomic_long_inc(&xprt->xmit_queuelen);
		set_bit(RPC_TASK_NEED_XMIT, &task->tk_runstate);
		spin_unlock(&xprt->queue_lock);
	}
}

/**
 * xprt_request_dequeue_transmit_locked - remove a task from the transmission queue
 * @task: pointer to rpc_task
 *
 * Remove a task from the transmission queue
 * Caller must hold xprt->queue_lock
 */
static void
xprt_request_dequeue_transmit_locked(struct rpc_task *task)
{
	struct rpc_rqst *req = task->tk_rqstp;

	if (!test_and_clear_bit(RPC_TASK_NEED_XMIT, &task->tk_runstate))
		return;
	if (!list_empty(&req->rq_xmit)) {
		list_del(&req->rq_xmit);
		if (!list_empty(&req->rq_xmit2)) {
			struct rpc_rqst *next = list_first_entry(&req->rq_xmit2,
					struct rpc_rqst, rq_xmit2);
			list_del(&req->rq_xmit2);
			list_add_tail(&next->rq_xmit, &next->rq_xprt->xmit_queue);
		}
	} else
		list_del(&req->rq_xmit2);
	atomic_long_dec(&req->rq_xprt->xmit_queuelen);
}

/**
 * xprt_request_dequeue_transmit - remove a task from the transmission queue
 * @task: pointer to rpc_task
 *
 * Remove a task from the transmission queue
 */
static void
xprt_request_dequeue_transmit(struct rpc_task *task)
{
	struct rpc_rqst *req = task->tk_rqstp;
	struct rpc_xprt *xprt = req->rq_xprt;

	spin_lock(&xprt->queue_lock);
	xprt_request_dequeue_transmit_locked(task);
	spin_unlock(&xprt->queue_lock);
}

/**
 * xprt_request_dequeue_xprt - remove a task from the transmit+receive queue
 * @task: pointer to rpc_task
 *
 * Remove a task from the transmit and receive queues, and ensure that
 * it is not pinned by the receive work item.
 */
void
xprt_request_dequeue_xprt(struct rpc_task *task)
{
	struct rpc_rqst	*req = task->tk_rqstp;
	struct rpc_xprt *xprt = req->rq_xprt;

	if (test_bit(RPC_TASK_NEED_XMIT, &task->tk_runstate) ||
	    test_bit(RPC_TASK_NEED_RECV, &task->tk_runstate) ||
	    xprt_is_pinned_rqst(req)) {
		spin_lock(&xprt->queue_lock);
		xprt_request_dequeue_transmit_locked(task);
		xprt_request_dequeue_receive_locked(task);
		while (xprt_is_pinned_rqst(req)) {
			set_bit(RPC_TASK_MSG_PIN_WAIT, &task->tk_runstate);
			spin_unlock(&xprt->queue_lock);
			xprt_wait_on_pinned_rqst(req);
			spin_lock(&xprt->queue_lock);
			clear_bit(RPC_TASK_MSG_PIN_WAIT, &task->tk_runstate);
		}
		spin_unlock(&xprt->queue_lock);
	}
}

/**
 * xprt_request_prepare - prepare an encoded request for transport
 * @req: pointer to rpc_rqst
 *
 * Calls into the transport layer to do whatever is needed to prepare
 * the request for transmission or receive.
 * Returns error, or zero.
 */
static int
xprt_request_prepare(struct rpc_rqst *req)
{
	struct rpc_xprt *xprt = req->rq_xprt;

	if (xprt->ops->prepare_request)
		return xprt->ops->prepare_request(req);
	return 0;
}

/**
 * xprt_request_need_retransmit - Test if a task needs retransmission
 * @task: pointer to rpc_task
 *
 * Test for whether a connection breakage requires the task to retransmit
 */
bool
xprt_request_need_retransmit(struct rpc_task *task)
{
	return xprt_request_retransmit_after_disconnect(task);
}

/**
 * xprt_prepare_transmit - reserve the transport before sending a request
 * @task: RPC task about to send a request
 *
 */
bool xprt_prepare_transmit(struct rpc_task *task)
{
	struct rpc_rqst	*req = task->tk_rqstp;
	struct rpc_xprt	*xprt = req->rq_xprt;

	if (!xprt_lock_write(xprt, task)) {
		/* Race breaker: someone may have transmitted us */
		if (!test_bit(RPC_TASK_NEED_XMIT, &task->tk_runstate))
			rpc_wake_up_queued_task_set_status(&xprt->sending,
					task, 0);
		return false;

	}
	if (atomic_read(&xprt->swapper))
		/* This will be clear in __rpc_execute */
		current->flags |= PF_MEMALLOC;
	return true;
}

void xprt_end_transmit(struct rpc_task *task)
{
	struct rpc_xprt	*xprt = task->tk_rqstp->rq_xprt;

	xprt_inject_disconnect(xprt);
	xprt_release_write(xprt, task);
}

/**
 * xprt_request_transmit - send an RPC request on a transport
 * @req: pointer to request to transmit
 * @snd_task: RPC task that owns the transport lock
 *
 * This performs the transmission of a single request.
 * Note that if the request is not the same as snd_task, then it
 * does need to be pinned.
 * Returns '0' on success.
 */
static int
xprt_request_transmit(struct rpc_rqst *req, struct rpc_task *snd_task)
{
	struct rpc_xprt *xprt = req->rq_xprt;
	struct rpc_task *task = req->rq_task;
	unsigned int connect_cookie;
	int is_retrans = RPC_WAS_SENT(task);
	int status;

	if (!req->rq_bytes_sent) {
		if (xprt_request_data_received(task)) {
			status = 0;
			goto out_dequeue;
		}
		/* Verify that our message lies in the RPCSEC_GSS window */
		if (rpcauth_xmit_need_reencode(task)) {
			status = -EBADMSG;
			goto out_dequeue;
		}
		if (RPC_SIGNALLED(task)) {
			status = -ERESTARTSYS;
			goto out_dequeue;
		}
	}

	/*
	 * Update req->rq_ntrans before transmitting to avoid races with
	 * xprt_update_rtt(), which needs to know that it is recording a
	 * reply to the first transmission.
	 */
	req->rq_ntrans++;

	trace_rpc_xdr_sendto(task, &req->rq_snd_buf);
	connect_cookie = xprt->connect_cookie;
	status = xprt->ops->send_request(req);
	if (status != 0) {
		req->rq_ntrans--;
		trace_xprt_transmit(req, status);
		return status;
	}

	if (is_retrans) {
		task->tk_client->cl_stats->rpcretrans++;
		trace_xprt_retransmit(req);
	}

	xprt_inject_disconnect(xprt);

	task->tk_flags |= RPC_TASK_SENT;
	spin_lock(&xprt->transport_lock);

	xprt->stat.sends++;
	xprt->stat.req_u += xprt->stat.sends - xprt->stat.recvs;
	xprt->stat.bklog_u += xprt->backlog.qlen;
	xprt->stat.sending_u += xprt->sending.qlen;
	xprt->stat.pending_u += xprt->pending.qlen;
	spin_unlock(&xprt->transport_lock);

	req->rq_connect_cookie = connect_cookie;
out_dequeue:
	trace_xprt_transmit(req, status);
	xprt_request_dequeue_transmit(task);
	rpc_wake_up_queued_task_set_status(&xprt->sending, task, status);
	return status;
}

/**
 * xprt_transmit - send an RPC request on a transport
 * @task: controlling RPC task
 *
 * Attempts to drain the transmit queue. On exit, either the transport
 * signalled an error that needs to be handled before transmission can
 * resume, or @task finished transmitting, and detected that it already
 * received a reply.
 */
void
xprt_transmit(struct rpc_task *task)
{
	struct rpc_rqst *next, *req = task->tk_rqstp;
	struct rpc_xprt	*xprt = req->rq_xprt;
	int status;

	spin_lock(&xprt->queue_lock);
	for (;;) {
		next = list_first_entry_or_null(&xprt->xmit_queue,
						struct rpc_rqst, rq_xmit);
		if (!next)
			break;
		xprt_pin_rqst(next);
		spin_unlock(&xprt->queue_lock);
		status = xprt_request_transmit(next, task);
		if (status == -EBADMSG && next != req)
			status = 0;
		spin_lock(&xprt->queue_lock);
		xprt_unpin_rqst(next);
		if (status < 0) {
			if (test_bit(RPC_TASK_NEED_XMIT, &task->tk_runstate))
				task->tk_status = status;
			break;
		}
		/* Was @task transmitted, and has it received a reply? */
		if (xprt_request_data_received(task) &&
		    !test_bit(RPC_TASK_NEED_XMIT, &task->tk_runstate))
			break;
		cond_resched_lock(&xprt->queue_lock);
	}
	spin_unlock(&xprt->queue_lock);
}

static void xprt_complete_request_init(struct rpc_task *task)
{
	if (task->tk_rqstp)
		xprt_request_init(task);
}

void xprt_add_backlog(struct rpc_xprt *xprt, struct rpc_task *task)
{
	set_bit(XPRT_CONGESTED, &xprt->state);
	rpc_sleep_on(&xprt->backlog, task, xprt_complete_request_init);
}
EXPORT_SYMBOL_GPL(xprt_add_backlog);

static bool __xprt_set_rq(struct rpc_task *task, void *data)
{
	struct rpc_rqst *req = data;

	if (task->tk_rqstp == NULL) {
		memset(req, 0, sizeof(*req));	/* mark unused */
		task->tk_rqstp = req;
		return true;
	}
	return false;
}

bool xprt_wake_up_backlog(struct rpc_xprt *xprt, struct rpc_rqst *req)
{
	if (rpc_wake_up_first(&xprt->backlog, __xprt_set_rq, req) == NULL) {
		clear_bit(XPRT_CONGESTED, &xprt->state);
		return false;
	}
	return true;
}
EXPORT_SYMBOL_GPL(xprt_wake_up_backlog);

static bool xprt_throttle_congested(struct rpc_xprt *xprt, struct rpc_task *task)
{
	bool ret = false;

	if (!test_bit(XPRT_CONGESTED, &xprt->state))
		goto out;
	spin_lock(&xprt->reserve_lock);
	if (test_bit(XPRT_CONGESTED, &xprt->state)) {
		xprt_add_backlog(xprt, task);
		ret = true;
	}
	spin_unlock(&xprt->reserve_lock);
out:
	return ret;
}

static struct rpc_rqst *xprt_dynamic_alloc_slot(struct rpc_xprt *xprt)
{
	struct rpc_rqst *req = ERR_PTR(-EAGAIN);
	gfp_t gfp_mask = GFP_KERNEL;

	if (xprt->num_reqs >= xprt->max_reqs)
		goto out;
	++xprt->num_reqs;
	spin_unlock(&xprt->reserve_lock);
<<<<<<< HEAD
	if (current->flags & PF_WQ_WORKER)
		gfp_mask |= __GFP_NORETRY | __GFP_NOWARN;
	req = kzalloc(sizeof(*req), gfp_mask);
=======
	req = kzalloc(sizeof(*req), rpc_task_gfp_mask());
>>>>>>> 5e014b6b
	spin_lock(&xprt->reserve_lock);
	if (req != NULL)
		goto out;
	--xprt->num_reqs;
	req = ERR_PTR(-ENOMEM);
out:
	return req;
}

static bool xprt_dynamic_free_slot(struct rpc_xprt *xprt, struct rpc_rqst *req)
{
	if (xprt->num_reqs > xprt->min_reqs) {
		--xprt->num_reqs;
		kfree(req);
		return true;
	}
	return false;
}

void xprt_alloc_slot(struct rpc_xprt *xprt, struct rpc_task *task)
{
	struct rpc_rqst *req;

	spin_lock(&xprt->reserve_lock);
	if (!list_empty(&xprt->free)) {
		req = list_entry(xprt->free.next, struct rpc_rqst, rq_list);
		list_del(&req->rq_list);
		goto out_init_req;
	}
	req = xprt_dynamic_alloc_slot(xprt);
	if (!IS_ERR(req))
		goto out_init_req;
	switch (PTR_ERR(req)) {
	case -ENOMEM:
		dprintk("RPC:       dynamic allocation of request slot "
				"failed! Retrying\n");
		task->tk_status = -ENOMEM;
		break;
	case -EAGAIN:
		xprt_add_backlog(xprt, task);
		dprintk("RPC:       waiting for request slot\n");
		fallthrough;
	default:
		task->tk_status = -EAGAIN;
	}
	spin_unlock(&xprt->reserve_lock);
	return;
out_init_req:
	xprt->stat.max_slots = max_t(unsigned int, xprt->stat.max_slots,
				     xprt->num_reqs);
	spin_unlock(&xprt->reserve_lock);

	task->tk_status = 0;
	task->tk_rqstp = req;
}
EXPORT_SYMBOL_GPL(xprt_alloc_slot);

void xprt_free_slot(struct rpc_xprt *xprt, struct rpc_rqst *req)
{
	spin_lock(&xprt->reserve_lock);
	if (!xprt_wake_up_backlog(xprt, req) &&
	    !xprt_dynamic_free_slot(xprt, req)) {
		memset(req, 0, sizeof(*req));	/* mark unused */
		list_add(&req->rq_list, &xprt->free);
	}
	spin_unlock(&xprt->reserve_lock);
}
EXPORT_SYMBOL_GPL(xprt_free_slot);

static void xprt_free_all_slots(struct rpc_xprt *xprt)
{
	struct rpc_rqst *req;
	while (!list_empty(&xprt->free)) {
		req = list_first_entry(&xprt->free, struct rpc_rqst, rq_list);
		list_del(&req->rq_list);
		kfree(req);
	}
}

static DEFINE_IDA(rpc_xprt_ids);

void xprt_cleanup_ids(void)
{
	ida_destroy(&rpc_xprt_ids);
}

static int xprt_alloc_id(struct rpc_xprt *xprt)
{
	int id;

	id = ida_simple_get(&rpc_xprt_ids, 0, 0, GFP_KERNEL);
	if (id < 0)
		return id;

	xprt->id = id;
	return 0;
}

static void xprt_free_id(struct rpc_xprt *xprt)
{
	ida_simple_remove(&rpc_xprt_ids, xprt->id);
}

struct rpc_xprt *xprt_alloc(struct net *net, size_t size,
		unsigned int num_prealloc,
		unsigned int max_alloc)
{
	struct rpc_xprt *xprt;
	struct rpc_rqst *req;
	int i;

	xprt = kzalloc(size, GFP_KERNEL);
	if (xprt == NULL)
		goto out;

	xprt_alloc_id(xprt);
	xprt_init(xprt, net);

	for (i = 0; i < num_prealloc; i++) {
		req = kzalloc(sizeof(struct rpc_rqst), GFP_KERNEL);
		if (!req)
			goto out_free;
		list_add(&req->rq_list, &xprt->free);
	}
	if (max_alloc > num_prealloc)
		xprt->max_reqs = max_alloc;
	else
		xprt->max_reqs = num_prealloc;
	xprt->min_reqs = num_prealloc;
	xprt->num_reqs = num_prealloc;

	return xprt;

out_free:
	xprt_free(xprt);
out:
	return NULL;
}
EXPORT_SYMBOL_GPL(xprt_alloc);

void xprt_free(struct rpc_xprt *xprt)
{
	put_net_track(xprt->xprt_net, &xprt->ns_tracker);
	xprt_free_all_slots(xprt);
	xprt_free_id(xprt);
	rpc_sysfs_xprt_destroy(xprt);
	kfree_rcu(xprt, rcu);
}
EXPORT_SYMBOL_GPL(xprt_free);

static void
xprt_init_connect_cookie(struct rpc_rqst *req, struct rpc_xprt *xprt)
{
	req->rq_connect_cookie = xprt_connect_cookie(xprt) - 1;
}

static __be32
xprt_alloc_xid(struct rpc_xprt *xprt)
{
	__be32 xid;

	spin_lock(&xprt->reserve_lock);
	xid = (__force __be32)xprt->xid++;
	spin_unlock(&xprt->reserve_lock);
	return xid;
}

static void
xprt_init_xid(struct rpc_xprt *xprt)
{
	xprt->xid = prandom_u32();
}

static void
xprt_request_init(struct rpc_task *task)
{
	struct rpc_xprt *xprt = task->tk_xprt;
	struct rpc_rqst	*req = task->tk_rqstp;

	req->rq_task	= task;
	req->rq_xprt    = xprt;
	req->rq_buffer  = NULL;
	req->rq_xid	= xprt_alloc_xid(xprt);
	xprt_init_connect_cookie(req, xprt);
	req->rq_snd_buf.len = 0;
	req->rq_snd_buf.buflen = 0;
	req->rq_rcv_buf.len = 0;
	req->rq_rcv_buf.buflen = 0;
	req->rq_snd_buf.bvec = NULL;
	req->rq_rcv_buf.bvec = NULL;
	req->rq_release_snd_buf = NULL;
	xprt_init_majortimeo(task, req);

	trace_xprt_reserve(req);
}

static void
xprt_do_reserve(struct rpc_xprt *xprt, struct rpc_task *task)
{
	xprt->ops->alloc_slot(xprt, task);
	if (task->tk_rqstp != NULL)
		xprt_request_init(task);
}

/**
 * xprt_reserve - allocate an RPC request slot
 * @task: RPC task requesting a slot allocation
 *
 * If the transport is marked as being congested, or if no more
 * slots are available, place the task on the transport's
 * backlog queue.
 */
void xprt_reserve(struct rpc_task *task)
{
	struct rpc_xprt *xprt = task->tk_xprt;

	task->tk_status = 0;
	if (task->tk_rqstp != NULL)
		return;

	task->tk_status = -EAGAIN;
	if (!xprt_throttle_congested(xprt, task))
		xprt_do_reserve(xprt, task);
}

/**
 * xprt_retry_reserve - allocate an RPC request slot
 * @task: RPC task requesting a slot allocation
 *
 * If no more slots are available, place the task on the transport's
 * backlog queue.
 * Note that the only difference with xprt_reserve is that we now
 * ignore the value of the XPRT_CONGESTED flag.
 */
void xprt_retry_reserve(struct rpc_task *task)
{
	struct rpc_xprt *xprt = task->tk_xprt;

	task->tk_status = 0;
	if (task->tk_rqstp != NULL)
		return;

	task->tk_status = -EAGAIN;
	xprt_do_reserve(xprt, task);
}

/**
 * xprt_release - release an RPC request slot
 * @task: task which is finished with the slot
 *
 */
void xprt_release(struct rpc_task *task)
{
	struct rpc_xprt	*xprt;
	struct rpc_rqst	*req = task->tk_rqstp;

	if (req == NULL) {
		if (task->tk_client) {
			xprt = task->tk_xprt;
			xprt_release_write(xprt, task);
		}
		return;
	}

	xprt = req->rq_xprt;
	xprt_request_dequeue_xprt(task);
	spin_lock(&xprt->transport_lock);
	xprt->ops->release_xprt(xprt, task);
	if (xprt->ops->release_request)
		xprt->ops->release_request(task);
	xprt_schedule_autodisconnect(xprt);
	spin_unlock(&xprt->transport_lock);
	if (req->rq_buffer)
		xprt->ops->buf_free(task);
	xdr_free_bvec(&req->rq_rcv_buf);
	xdr_free_bvec(&req->rq_snd_buf);
	if (req->rq_cred != NULL)
		put_rpccred(req->rq_cred);
	if (req->rq_release_snd_buf)
		req->rq_release_snd_buf(req);

	task->tk_rqstp = NULL;
	if (likely(!bc_prealloc(req)))
		xprt->ops->free_slot(xprt, req);
	else
		xprt_free_bc_request(req);
}

#ifdef CONFIG_SUNRPC_BACKCHANNEL
void
xprt_init_bc_request(struct rpc_rqst *req, struct rpc_task *task)
{
	struct xdr_buf *xbufp = &req->rq_snd_buf;

	task->tk_rqstp = req;
	req->rq_task = task;
	xprt_init_connect_cookie(req, req->rq_xprt);
	/*
	 * Set up the xdr_buf length.
	 * This also indicates that the buffer is XDR encoded already.
	 */
	xbufp->len = xbufp->head[0].iov_len + xbufp->page_len +
		xbufp->tail[0].iov_len;
}
#endif

static void xprt_init(struct rpc_xprt *xprt, struct net *net)
{
	kref_init(&xprt->kref);

	spin_lock_init(&xprt->transport_lock);
	spin_lock_init(&xprt->reserve_lock);
	spin_lock_init(&xprt->queue_lock);

	INIT_LIST_HEAD(&xprt->free);
	xprt->recv_queue = RB_ROOT;
	INIT_LIST_HEAD(&xprt->xmit_queue);
#if defined(CONFIG_SUNRPC_BACKCHANNEL)
	spin_lock_init(&xprt->bc_pa_lock);
	INIT_LIST_HEAD(&xprt->bc_pa_list);
#endif /* CONFIG_SUNRPC_BACKCHANNEL */
	INIT_LIST_HEAD(&xprt->xprt_switch);

	xprt->last_used = jiffies;
	xprt->cwnd = RPC_INITCWND;
	xprt->bind_index = 0;

	rpc_init_wait_queue(&xprt->binding, "xprt_binding");
	rpc_init_wait_queue(&xprt->pending, "xprt_pending");
	rpc_init_wait_queue(&xprt->sending, "xprt_sending");
	rpc_init_priority_wait_queue(&xprt->backlog, "xprt_backlog");

	xprt_init_xid(xprt);

	xprt->xprt_net = get_net_track(net, &xprt->ns_tracker, GFP_KERNEL);
}

/**
 * xprt_create_transport - create an RPC transport
 * @args: rpc transport creation arguments
 *
 */
struct rpc_xprt *xprt_create_transport(struct xprt_create *args)
{
	struct rpc_xprt	*xprt;
	const struct xprt_class *t;

	t = xprt_class_find_by_ident(args->ident);
	if (!t) {
		dprintk("RPC: transport (%d) not supported\n", args->ident);
		return ERR_PTR(-EIO);
	}

	xprt = t->setup(args);
	xprt_class_release(t);

	if (IS_ERR(xprt))
		goto out;
	if (args->flags & XPRT_CREATE_NO_IDLE_TIMEOUT)
		xprt->idle_timeout = 0;
	INIT_WORK(&xprt->task_cleanup, xprt_autoclose);
	if (xprt_has_timer(xprt))
		timer_setup(&xprt->timer, xprt_init_autodisconnect, 0);
	else
		timer_setup(&xprt->timer, NULL, 0);

	if (strlen(args->servername) > RPC_MAXNETNAMELEN) {
		xprt_destroy(xprt);
		return ERR_PTR(-EINVAL);
	}
	xprt->servername = kstrdup(args->servername, GFP_KERNEL);
	if (xprt->servername == NULL) {
		xprt_destroy(xprt);
		return ERR_PTR(-ENOMEM);
	}

	rpc_xprt_debugfs_register(xprt);

	trace_xprt_create(xprt);
out:
	return xprt;
}

static void xprt_destroy_cb(struct work_struct *work)
{
	struct rpc_xprt *xprt =
		container_of(work, struct rpc_xprt, task_cleanup);

	trace_xprt_destroy(xprt);

	rpc_xprt_debugfs_unregister(xprt);
	rpc_destroy_wait_queue(&xprt->binding);
	rpc_destroy_wait_queue(&xprt->pending);
	rpc_destroy_wait_queue(&xprt->sending);
	rpc_destroy_wait_queue(&xprt->backlog);
	kfree(xprt->servername);
	/*
	 * Destroy any existing back channel
	 */
	xprt_destroy_backchannel(xprt, UINT_MAX);

	/*
	 * Tear down transport state and free the rpc_xprt
	 */
	xprt->ops->destroy(xprt);
}

/**
 * xprt_destroy - destroy an RPC transport, killing off all requests.
 * @xprt: transport to destroy
 *
 */
static void xprt_destroy(struct rpc_xprt *xprt)
{
	/*
	 * Exclude transport connect/disconnect handlers and autoclose
	 */
	wait_on_bit_lock(&xprt->state, XPRT_LOCKED, TASK_UNINTERRUPTIBLE);

	/*
	 * xprt_schedule_autodisconnect() can run after XPRT_LOCKED
	 * is cleared.  We use ->transport_lock to ensure the mod_timer()
	 * can only run *before* del_time_sync(), never after.
	 */
	spin_lock(&xprt->transport_lock);
	del_timer_sync(&xprt->timer);
	spin_unlock(&xprt->transport_lock);

	/*
	 * Destroy sockets etc from the system workqueue so they can
	 * safely flush receive work running on rpciod.
	 */
	INIT_WORK(&xprt->task_cleanup, xprt_destroy_cb);
	schedule_work(&xprt->task_cleanup);
}

static void xprt_destroy_kref(struct kref *kref)
{
	xprt_destroy(container_of(kref, struct rpc_xprt, kref));
}

/**
 * xprt_get - return a reference to an RPC transport.
 * @xprt: pointer to the transport
 *
 */
struct rpc_xprt *xprt_get(struct rpc_xprt *xprt)
{
	if (xprt != NULL && kref_get_unless_zero(&xprt->kref))
		return xprt;
	return NULL;
}
EXPORT_SYMBOL_GPL(xprt_get);

/**
 * xprt_put - release a reference to an RPC transport.
 * @xprt: pointer to the transport
 *
 */
void xprt_put(struct rpc_xprt *xprt)
{
	if (xprt != NULL)
		kref_put(&xprt->kref, xprt_destroy_kref);
}
EXPORT_SYMBOL_GPL(xprt_put);<|MERGE_RESOLUTION|>--- conflicted
+++ resolved
@@ -1687,13 +1687,7 @@
 		goto out;
 	++xprt->num_reqs;
 	spin_unlock(&xprt->reserve_lock);
-<<<<<<< HEAD
-	if (current->flags & PF_WQ_WORKER)
-		gfp_mask |= __GFP_NORETRY | __GFP_NOWARN;
-	req = kzalloc(sizeof(*req), gfp_mask);
-=======
 	req = kzalloc(sizeof(*req), rpc_task_gfp_mask());
->>>>>>> 5e014b6b
 	spin_lock(&xprt->reserve_lock);
 	if (req != NULL)
 		goto out;
