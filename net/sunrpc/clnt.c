--- conflicted
+++ resolved
@@ -1072,12 +1072,6 @@
 static
 void rpc_task_set_transport(struct rpc_task *task, struct rpc_clnt *clnt)
 {
-<<<<<<< HEAD
-	if (task->tk_xprt &&
-			!(test_bit(XPRT_OFFLINE, &task->tk_xprt->state) &&
-                        (task->tk_flags & RPC_TASK_MOVEABLE)))
-		return;
-=======
 	if (task->tk_xprt) {
 		if (!(test_bit(XPRT_OFFLINE, &task->tk_xprt->state) &&
 		      (task->tk_flags & RPC_TASK_MOVEABLE)))
@@ -1085,7 +1079,6 @@
 		xprt_release(task);
 		xprt_put(task->tk_xprt);
 	}
->>>>>>> 5e014b6b
 	if (task->tk_flags & RPC_TASK_NO_ROUND_ROBIN)
 		task->tk_xprt = rpc_task_get_first_xprt(clnt);
 	else
