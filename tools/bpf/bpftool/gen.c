--- conflicted
+++ resolved
@@ -1192,10 +1192,7 @@
 			if (!s)	{					    \n\
 				err = -ENOMEM;				    \n\
 				goto err;				    \n\
-<<<<<<< HEAD
-=======
 			}						    \n\
->>>>>>> 5e014b6b
 									    \n\
 			s->sz = sizeof(*s);				    \n\
 			s->name = \"%1$s\";				    \n\
