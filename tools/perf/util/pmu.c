--- conflicted
+++ resolved
@@ -1950,12 +1950,9 @@
 
 int perf_pmu__match(char *pattern, char *name, char *tok)
 {
-<<<<<<< HEAD
-=======
 	if (!name)
 		return -1;
 
->>>>>>> bee673aa
 	if (fnmatch(pattern, name, 0))
 		return -1;
 
@@ -1963,8 +1960,6 @@
 		return -1;
 
 	return 0;
-<<<<<<< HEAD
-=======
 }
 
 int perf_pmu__cpus_match(struct perf_pmu *pmu, struct perf_cpu_map *cpus,
@@ -2000,5 +1995,4 @@
 	*mcpus_ptr = matched_cpus;
 	*ucpus_ptr = unmatched_cpus;
 	return 0;
->>>>>>> bee673aa
 }