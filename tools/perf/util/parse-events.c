// SPDX-License-Identifier: GPL-2.0
#include <linux/hw_breakpoint.h>
#include <linux/err.h>
#include <linux/zalloc.h>
#include <dirent.h>
#include <errno.h>
#include <sys/ioctl.h>
#include <sys/param.h>
#include "term.h"
#include "evlist.h"
#include "evsel.h"
#include <subcmd/parse-options.h>
#include "parse-events.h"
#include "string2.h"
#include "strlist.h"
#include "bpf-loader.h"
#include "debug.h"
#include <api/fs/tracing_path.h>
#include <perf/cpumap.h>
#include "parse-events-bison.h"
#include "parse-events-flex.h"
#include "pmu.h"
#include "asm/bug.h"
#include "util/parse-branch-options.h"
#include "util/evsel_config.h"
#include "util/event.h"
#include "perf.h"
#include "util/parse-events-hybrid.h"
#include "util/pmu-hybrid.h"
#include "tracepoint.h"
#include "thread_map.h"

#define MAX_NAME_LEN 100

struct perf_pmu_event_symbol {
	char	*symbol;
	enum perf_pmu_event_symbol_type	type;
};

#ifdef PARSER_DEBUG
extern int parse_events_debug;
#endif
int parse_events_parse(void *parse_state, void *scanner);
static int get_config_terms(struct list_head *head_config,
			    struct list_head *head_terms __maybe_unused);
static int parse_events__with_hybrid_pmu(struct parse_events_state *parse_state,
					 const char *str, char *pmu_name,
					 struct list_head *list);

static struct perf_pmu_event_symbol *perf_pmu_events_list;
/*
 * The variable indicates the number of supported pmu event symbols.
 * 0 means not initialized and ready to init
 * -1 means failed to init, don't try anymore
 * >0 is the number of supported pmu event symbols
 */
static int perf_pmu_events_list_num;

struct event_symbol event_symbols_hw[PERF_COUNT_HW_MAX] = {
	[PERF_COUNT_HW_CPU_CYCLES] = {
		.symbol = "cpu-cycles",
		.alias  = "cycles",
	},
	[PERF_COUNT_HW_INSTRUCTIONS] = {
		.symbol = "instructions",
		.alias  = "",
	},
	[PERF_COUNT_HW_CACHE_REFERENCES] = {
		.symbol = "cache-references",
		.alias  = "",
	},
	[PERF_COUNT_HW_CACHE_MISSES] = {
		.symbol = "cache-misses",
		.alias  = "",
	},
	[PERF_COUNT_HW_BRANCH_INSTRUCTIONS] = {
		.symbol = "branch-instructions",
		.alias  = "branches",
	},
	[PERF_COUNT_HW_BRANCH_MISSES] = {
		.symbol = "branch-misses",
		.alias  = "",
	},
	[PERF_COUNT_HW_BUS_CYCLES] = {
		.symbol = "bus-cycles",
		.alias  = "",
	},
	[PERF_COUNT_HW_STALLED_CYCLES_FRONTEND] = {
		.symbol = "stalled-cycles-frontend",
		.alias  = "idle-cycles-frontend",
	},
	[PERF_COUNT_HW_STALLED_CYCLES_BACKEND] = {
		.symbol = "stalled-cycles-backend",
		.alias  = "idle-cycles-backend",
	},
	[PERF_COUNT_HW_REF_CPU_CYCLES] = {
		.symbol = "ref-cycles",
		.alias  = "",
	},
};

struct event_symbol event_symbols_sw[PERF_COUNT_SW_MAX] = {
	[PERF_COUNT_SW_CPU_CLOCK] = {
		.symbol = "cpu-clock",
		.alias  = "",
	},
	[PERF_COUNT_SW_TASK_CLOCK] = {
		.symbol = "task-clock",
		.alias  = "",
	},
	[PERF_COUNT_SW_PAGE_FAULTS] = {
		.symbol = "page-faults",
		.alias  = "faults",
	},
	[PERF_COUNT_SW_CONTEXT_SWITCHES] = {
		.symbol = "context-switches",
		.alias  = "cs",
	},
	[PERF_COUNT_SW_CPU_MIGRATIONS] = {
		.symbol = "cpu-migrations",
		.alias  = "migrations",
	},
	[PERF_COUNT_SW_PAGE_FAULTS_MIN] = {
		.symbol = "minor-faults",
		.alias  = "",
	},
	[PERF_COUNT_SW_PAGE_FAULTS_MAJ] = {
		.symbol = "major-faults",
		.alias  = "",
	},
	[PERF_COUNT_SW_ALIGNMENT_FAULTS] = {
		.symbol = "alignment-faults",
		.alias  = "",
	},
	[PERF_COUNT_SW_EMULATION_FAULTS] = {
		.symbol = "emulation-faults",
		.alias  = "",
	},
	[PERF_COUNT_SW_DUMMY] = {
		.symbol = "dummy",
		.alias  = "",
	},
	[PERF_COUNT_SW_BPF_OUTPUT] = {
		.symbol = "bpf-output",
		.alias  = "",
	},
	[PERF_COUNT_SW_CGROUP_SWITCHES] = {
		.symbol = "cgroup-switches",
		.alias  = "",
	},
};

#define __PERF_EVENT_FIELD(config, name) \
	((config & PERF_EVENT_##name##_MASK) >> PERF_EVENT_##name##_SHIFT)

#define PERF_EVENT_RAW(config)		__PERF_EVENT_FIELD(config, RAW)
#define PERF_EVENT_CONFIG(config)	__PERF_EVENT_FIELD(config, CONFIG)
#define PERF_EVENT_TYPE(config)		__PERF_EVENT_FIELD(config, TYPE)
#define PERF_EVENT_ID(config)		__PERF_EVENT_FIELD(config, EVENT)

bool is_event_supported(u8 type, u64 config)
{
	bool ret = true;
	int open_return;
	struct evsel *evsel;
	struct perf_event_attr attr = {
		.type = type,
		.config = config,
		.disabled = 1,
	};
	struct perf_thread_map *tmap = thread_map__new_by_tid(0);

	if (tmap == NULL)
		return false;

	evsel = evsel__new(&attr);
	if (evsel) {
		open_return = evsel__open(evsel, NULL, tmap);
		ret = open_return >= 0;

		if (open_return == -EACCES) {
			/*
			 * This happens if the paranoid value
			 * /proc/sys/kernel/perf_event_paranoid is set to 2
			 * Re-run with exclude_kernel set; we don't do that
			 * by default as some ARM machines do not support it.
			 *
			 */
			evsel->core.attr.exclude_kernel = 1;
			ret = evsel__open(evsel, NULL, tmap) >= 0;
		}
		evsel__delete(evsel);
	}

	perf_thread_map__put(tmap);
	return ret;
}

const char *event_type(int type)
{
	switch (type) {
	case PERF_TYPE_HARDWARE:
		return "hardware";

	case PERF_TYPE_SOFTWARE:
		return "software";

	case PERF_TYPE_TRACEPOINT:
		return "tracepoint";

	case PERF_TYPE_HW_CACHE:
		return "hardware-cache";

	default:
		break;
	}

	return "unknown";
}

static char *get_config_str(struct list_head *head_terms, int type_term)
{
	struct parse_events_term *term;

	if (!head_terms)
		return NULL;

	list_for_each_entry(term, head_terms, list)
		if (term->type_term == type_term)
			return term->val.str;

	return NULL;
}

static char *get_config_metric_id(struct list_head *head_terms)
{
	return get_config_str(head_terms, PARSE_EVENTS__TERM_TYPE_METRIC_ID);
}

static char *get_config_name(struct list_head *head_terms)
{
	return get_config_str(head_terms, PARSE_EVENTS__TERM_TYPE_NAME);
}

static struct evsel *
__add_event(struct list_head *list, int *idx,
	    struct perf_event_attr *attr,
	    bool init_attr,
	    const char *name, const char *metric_id, struct perf_pmu *pmu,
	    struct list_head *config_terms, bool auto_merge_stats,
	    const char *cpu_list)
{
	struct evsel *evsel;
	struct perf_cpu_map *cpus = pmu ? perf_cpu_map__get(pmu->cpus) :
			       cpu_list ? perf_cpu_map__new(cpu_list) : NULL;

	if (pmu)
		perf_pmu__warn_invalid_formats(pmu);

	if (pmu && attr->type == PERF_TYPE_RAW)
		perf_pmu__warn_invalid_config(pmu, attr->config, name);

	if (init_attr)
		event_attr_init(attr);

	evsel = evsel__new_idx(attr, *idx);
	if (!evsel) {
		perf_cpu_map__put(cpus);
		return NULL;
	}

	(*idx)++;
	evsel->core.cpus = cpus;
	evsel->core.own_cpus = perf_cpu_map__get(cpus);
	evsel->core.requires_cpu = pmu ? pmu->is_uncore : false;
	evsel->auto_merge_stats = auto_merge_stats;

	if (name)
		evsel->name = strdup(name);

	if (metric_id)
		evsel->metric_id = strdup(metric_id);

	if (config_terms)
		list_splice_init(config_terms, &evsel->config_terms);

	if (list)
		list_add_tail(&evsel->core.node, list);

	return evsel;
}

struct evsel *parse_events__add_event(int idx, struct perf_event_attr *attr,
				      const char *name, const char *metric_id,
				      struct perf_pmu *pmu)
{
	return __add_event(/*list=*/NULL, &idx, attr, /*init_attr=*/false, name,
			   metric_id, pmu, /*config_terms=*/NULL,
			   /*auto_merge_stats=*/false, /*cpu_list=*/NULL);
}

static int add_event(struct list_head *list, int *idx,
		     struct perf_event_attr *attr, const char *name,
		     const char *metric_id, struct list_head *config_terms)
{
	return __add_event(list, idx, attr, /*init_attr*/true, name, metric_id,
			   /*pmu=*/NULL, config_terms,
			   /*auto_merge_stats=*/false, /*cpu_list=*/NULL) ? 0 : -ENOMEM;
}

static int add_event_tool(struct list_head *list, int *idx,
			  enum perf_tool_event tool_event)
{
	struct evsel *evsel;
	struct perf_event_attr attr = {
		.type = PERF_TYPE_SOFTWARE,
		.config = PERF_COUNT_SW_DUMMY,
	};

	evsel = __add_event(list, idx, &attr, /*init_attr=*/true, /*name=*/NULL,
			    /*metric_id=*/NULL, /*pmu=*/NULL,
			    /*config_terms=*/NULL, /*auto_merge_stats=*/false,
			    /*cpu_list=*/"0");
	if (!evsel)
		return -ENOMEM;
	evsel->tool_event = tool_event;
	if (tool_event == PERF_TOOL_DURATION_TIME
	    || tool_event == PERF_TOOL_USER_TIME
	    || tool_event == PERF_TOOL_SYSTEM_TIME) {
		free((char *)evsel->unit);
		evsel->unit = strdup("ns");
	}
	return 0;
}

static int parse_aliases(char *str, const char *const names[][EVSEL__MAX_ALIASES], int size)
{
	int i, j;
	int n, longest = -1;

	for (i = 0; i < size; i++) {
		for (j = 0; j < EVSEL__MAX_ALIASES && names[i][j]; j++) {
			n = strlen(names[i][j]);
			if (n > longest && !strncasecmp(str, names[i][j], n))
				longest = n;
		}
		if (longest > 0)
			return i;
	}

	return -1;
}

typedef int config_term_func_t(struct perf_event_attr *attr,
			       struct parse_events_term *term,
			       struct parse_events_error *err);
static int config_term_common(struct perf_event_attr *attr,
			      struct parse_events_term *term,
			      struct parse_events_error *err);
static int config_attr(struct perf_event_attr *attr,
		       struct list_head *head,
		       struct parse_events_error *err,
		       config_term_func_t config_term);

int parse_events_add_cache(struct list_head *list, int *idx,
			   char *type, char *op_result1, char *op_result2,
			   struct parse_events_error *err,
			   struct list_head *head_config,
			   struct parse_events_state *parse_state)
{
	struct perf_event_attr attr;
	LIST_HEAD(config_terms);
	char name[MAX_NAME_LEN];
	const char *config_name, *metric_id;
	int cache_type = -1, cache_op = -1, cache_result = -1;
	char *op_result[2] = { op_result1, op_result2 };
	int i, n, ret;
	bool hybrid;

	/*
	 * No fallback - if we cannot get a clear cache type
	 * then bail out:
	 */
	cache_type = parse_aliases(type, evsel__hw_cache, PERF_COUNT_HW_CACHE_MAX);
	if (cache_type == -1)
		return -EINVAL;

	config_name = get_config_name(head_config);
	n = snprintf(name, MAX_NAME_LEN, "%s", type);

	for (i = 0; (i < 2) && (op_result[i]); i++) {
		char *str = op_result[i];

		n += snprintf(name + n, MAX_NAME_LEN - n, "-%s", str);

		if (cache_op == -1) {
			cache_op = parse_aliases(str, evsel__hw_cache_op,
						 PERF_COUNT_HW_CACHE_OP_MAX);
			if (cache_op >= 0) {
				if (!evsel__is_cache_op_valid(cache_type, cache_op))
					return -EINVAL;
				continue;
			}
		}

		if (cache_result == -1) {
			cache_result = parse_aliases(str, evsel__hw_cache_result,
						     PERF_COUNT_HW_CACHE_RESULT_MAX);
			if (cache_result >= 0)
				continue;
		}
	}

	/*
	 * Fall back to reads:
	 */
	if (cache_op == -1)
		cache_op = PERF_COUNT_HW_CACHE_OP_READ;

	/*
	 * Fall back to accesses:
	 */
	if (cache_result == -1)
		cache_result = PERF_COUNT_HW_CACHE_RESULT_ACCESS;

	memset(&attr, 0, sizeof(attr));
	attr.config = cache_type | (cache_op << 8) | (cache_result << 16);
	attr.type = PERF_TYPE_HW_CACHE;

	if (head_config) {
		if (config_attr(&attr, head_config, err,
				config_term_common))
			return -EINVAL;

		if (get_config_terms(head_config, &config_terms))
			return -ENOMEM;
	}

	metric_id = get_config_metric_id(head_config);
	ret = parse_events__add_cache_hybrid(list, idx, &attr,
					     config_name ? : name,
					     metric_id,
					     &config_terms,
					     &hybrid, parse_state);
	if (hybrid)
		goto out_free_terms;

	ret = add_event(list, idx, &attr, config_name ? : name, metric_id,
			&config_terms);
out_free_terms:
	free_config_terms(&config_terms);
	return ret;
}

static void tracepoint_error(struct parse_events_error *e, int err,
			     const char *sys, const char *name)
{
	const char *str;
	char help[BUFSIZ];

	if (!e)
		return;

	/*
	 * We get error directly from syscall errno ( > 0),
	 * or from encoded pointer's error ( < 0).
	 */
	err = abs(err);

	switch (err) {
	case EACCES:
		str = "can't access trace events";
		break;
	case ENOENT:
		str = "unknown tracepoint";
		break;
	default:
		str = "failed to add tracepoint";
		break;
	}

	tracing_path__strerror_open_tp(err, help, sizeof(help), sys, name);
	parse_events_error__handle(e, 0, strdup(str), strdup(help));
}

static int add_tracepoint(struct list_head *list, int *idx,
			  const char *sys_name, const char *evt_name,
			  struct parse_events_error *err,
			  struct list_head *head_config)
{
	struct evsel *evsel = evsel__newtp_idx(sys_name, evt_name, (*idx)++);

	if (IS_ERR(evsel)) {
		tracepoint_error(err, PTR_ERR(evsel), sys_name, evt_name);
		return PTR_ERR(evsel);
	}

	if (head_config) {
		LIST_HEAD(config_terms);

		if (get_config_terms(head_config, &config_terms))
			return -ENOMEM;
		list_splice(&config_terms, &evsel->config_terms);
	}

	list_add_tail(&evsel->core.node, list);
	return 0;
}

static int add_tracepoint_multi_event(struct list_head *list, int *idx,
				      const char *sys_name, const char *evt_name,
				      struct parse_events_error *err,
				      struct list_head *head_config)
{
	char *evt_path;
	struct dirent *evt_ent;
	DIR *evt_dir;
	int ret = 0, found = 0;

	evt_path = get_events_file(sys_name);
	if (!evt_path) {
		tracepoint_error(err, errno, sys_name, evt_name);
		return -1;
	}
	evt_dir = opendir(evt_path);
	if (!evt_dir) {
		put_events_file(evt_path);
		tracepoint_error(err, errno, sys_name, evt_name);
		return -1;
	}

	while (!ret && (evt_ent = readdir(evt_dir))) {
		if (!strcmp(evt_ent->d_name, ".")
		    || !strcmp(evt_ent->d_name, "..")
		    || !strcmp(evt_ent->d_name, "enable")
		    || !strcmp(evt_ent->d_name, "filter"))
			continue;

		if (!strglobmatch(evt_ent->d_name, evt_name))
			continue;

		found++;

		ret = add_tracepoint(list, idx, sys_name, evt_ent->d_name,
				     err, head_config);
	}

	if (!found) {
		tracepoint_error(err, ENOENT, sys_name, evt_name);
		ret = -1;
	}

	put_events_file(evt_path);
	closedir(evt_dir);
	return ret;
}

static int add_tracepoint_event(struct list_head *list, int *idx,
				const char *sys_name, const char *evt_name,
				struct parse_events_error *err,
				struct list_head *head_config)
{
	return strpbrk(evt_name, "*?") ?
	       add_tracepoint_multi_event(list, idx, sys_name, evt_name,
					  err, head_config) :
	       add_tracepoint(list, idx, sys_name, evt_name,
			      err, head_config);
}

static int add_tracepoint_multi_sys(struct list_head *list, int *idx,
				    const char *sys_name, const char *evt_name,
				    struct parse_events_error *err,
				    struct list_head *head_config)
{
	struct dirent *events_ent;
	DIR *events_dir;
	int ret = 0;

	events_dir = tracing_events__opendir();
	if (!events_dir) {
		tracepoint_error(err, errno, sys_name, evt_name);
		return -1;
	}

	while (!ret && (events_ent = readdir(events_dir))) {
		if (!strcmp(events_ent->d_name, ".")
		    || !strcmp(events_ent->d_name, "..")
		    || !strcmp(events_ent->d_name, "enable")
		    || !strcmp(events_ent->d_name, "header_event")
		    || !strcmp(events_ent->d_name, "header_page"))
			continue;

		if (!strglobmatch(events_ent->d_name, sys_name))
			continue;

		ret = add_tracepoint_event(list, idx, events_ent->d_name,
					   evt_name, err, head_config);
	}

	closedir(events_dir);
	return ret;
}

#ifdef HAVE_LIBBPF_SUPPORT
struct __add_bpf_event_param {
	struct parse_events_state *parse_state;
	struct list_head *list;
	struct list_head *head_config;
};

static int add_bpf_event(const char *group, const char *event, int fd, struct bpf_object *obj,
			 void *_param)
{
	LIST_HEAD(new_evsels);
	struct __add_bpf_event_param *param = _param;
	struct parse_events_state *parse_state = param->parse_state;
	struct list_head *list = param->list;
	struct evsel *pos;
	int err;
	/*
	 * Check if we should add the event, i.e. if it is a TP but starts with a '!',
	 * then don't add the tracepoint, this will be used for something else, like
	 * adding to a BPF_MAP_TYPE_PROG_ARRAY.
	 *
	 * See tools/perf/examples/bpf/augmented_raw_syscalls.c
	 */
	if (group[0] == '!')
		return 0;

	pr_debug("add bpf event %s:%s and attach bpf program %d\n",
		 group, event, fd);

	err = parse_events_add_tracepoint(&new_evsels, &parse_state->idx, group,
					  event, parse_state->error,
					  param->head_config);
	if (err) {
		struct evsel *evsel, *tmp;

		pr_debug("Failed to add BPF event %s:%s\n",
			 group, event);
		list_for_each_entry_safe(evsel, tmp, &new_evsels, core.node) {
			list_del_init(&evsel->core.node);
			evsel__delete(evsel);
		}
		return err;
	}
	pr_debug("adding %s:%s\n", group, event);

	list_for_each_entry(pos, &new_evsels, core.node) {
		pr_debug("adding %s:%s to %p\n",
			 group, event, pos);
		pos->bpf_fd = fd;
		pos->bpf_obj = obj;
	}
	list_splice(&new_evsels, list);
	return 0;
}

int parse_events_load_bpf_obj(struct parse_events_state *parse_state,
			      struct list_head *list,
			      struct bpf_object *obj,
			      struct list_head *head_config)
{
	int err;
	char errbuf[BUFSIZ];
	struct __add_bpf_event_param param = {parse_state, list, head_config};
	static bool registered_unprobe_atexit = false;

	if (IS_ERR(obj) || !obj) {
		snprintf(errbuf, sizeof(errbuf),
			 "Internal error: load bpf obj with NULL");
		err = -EINVAL;
		goto errout;
	}

	/*
	 * Register atexit handler before calling bpf__probe() so
	 * bpf__probe() don't need to unprobe probe points its already
	 * created when failure.
	 */
	if (!registered_unprobe_atexit) {
		atexit(bpf__clear);
		registered_unprobe_atexit = true;
	}

	err = bpf__probe(obj);
	if (err) {
		bpf__strerror_probe(obj, err, errbuf, sizeof(errbuf));
		goto errout;
	}

	err = bpf__load(obj);
	if (err) {
		bpf__strerror_load(obj, err, errbuf, sizeof(errbuf));
		goto errout;
	}

	err = bpf__foreach_event(obj, add_bpf_event, &param);
	if (err) {
		snprintf(errbuf, sizeof(errbuf),
			 "Attach events in BPF object failed");
		goto errout;
	}

	return 0;
errout:
	parse_events_error__handle(parse_state->error, 0,
				strdup(errbuf), strdup("(add -v to see detail)"));
	return err;
}

static int
parse_events_config_bpf(struct parse_events_state *parse_state,
			struct bpf_object *obj,
			struct list_head *head_config)
{
	struct parse_events_term *term;
	int error_pos;

	if (!head_config || list_empty(head_config))
		return 0;

	list_for_each_entry(term, head_config, list) {
		int err;

		if (term->type_term != PARSE_EVENTS__TERM_TYPE_USER) {
			parse_events_error__handle(parse_state->error, term->err_term,
						strdup("Invalid config term for BPF object"),
						NULL);
			return -EINVAL;
		}

		err = bpf__config_obj(obj, term, parse_state->evlist, &error_pos);
		if (err) {
			char errbuf[BUFSIZ];
			int idx;

			bpf__strerror_config_obj(obj, term, parse_state->evlist,
						 &error_pos, err, errbuf,
						 sizeof(errbuf));

			if (err == -BPF_LOADER_ERRNO__OBJCONF_MAP_VALUE)
				idx = term->err_val;
			else
				idx = term->err_term + error_pos;

			parse_events_error__handle(parse_state->error, idx,
						strdup(errbuf),
						strdup(
"Hint:\tValid config terms:\n"
"     \tmap:[<arraymap>].value<indices>=[value]\n"
"     \tmap:[<eventmap>].event<indices>=[event]\n"
"\n"
"     \twhere <indices> is something like [0,3...5] or [all]\n"
"     \t(add -v to see detail)"));
			return err;
		}
	}
	return 0;
}

/*
 * Split config terms:
 * perf record -e bpf.c/call-graph=fp,map:array.value[0]=1/ ...
 *  'call-graph=fp' is 'evt config', should be applied to each
 *  events in bpf.c.
 * 'map:array.value[0]=1' is 'obj config', should be processed
 * with parse_events_config_bpf.
 *
 * Move object config terms from the first list to obj_head_config.
 */
static void
split_bpf_config_terms(struct list_head *evt_head_config,
		       struct list_head *obj_head_config)
{
	struct parse_events_term *term, *temp;

	/*
	 * Currently, all possible user config term
	 * belong to bpf object. parse_events__is_hardcoded_term()
	 * happens to be a good flag.
	 *
	 * See parse_events_config_bpf() and
	 * config_term_tracepoint().
	 */
	list_for_each_entry_safe(term, temp, evt_head_config, list)
		if (!parse_events__is_hardcoded_term(term))
			list_move_tail(&term->list, obj_head_config);
}

int parse_events_load_bpf(struct parse_events_state *parse_state,
			  struct list_head *list,
			  char *bpf_file_name,
			  bool source,
			  struct list_head *head_config)
{
	int err;
	struct bpf_object *obj;
	LIST_HEAD(obj_head_config);

	if (head_config)
		split_bpf_config_terms(head_config, &obj_head_config);

	obj = bpf__prepare_load(bpf_file_name, source);
	if (IS_ERR(obj)) {
		char errbuf[BUFSIZ];

		err = PTR_ERR(obj);

		if (err == -ENOTSUP)
			snprintf(errbuf, sizeof(errbuf),
				 "BPF support is not compiled");
		else
			bpf__strerror_prepare_load(bpf_file_name,
						   source,
						   -err, errbuf,
						   sizeof(errbuf));

		parse_events_error__handle(parse_state->error, 0,
					strdup(errbuf), strdup("(add -v to see detail)"));
		return err;
	}

	err = parse_events_load_bpf_obj(parse_state, list, obj, head_config);
	if (err)
		return err;
	err = parse_events_config_bpf(parse_state, obj, &obj_head_config);

	/*
	 * Caller doesn't know anything about obj_head_config,
	 * so combine them together again before returning.
	 */
	if (head_config)
		list_splice_tail(&obj_head_config, head_config);
	return err;
}
#else // HAVE_LIBBPF_SUPPORT
int parse_events_load_bpf_obj(struct parse_events_state *parse_state,
			      struct list_head *list __maybe_unused,
			      struct bpf_object *obj __maybe_unused,
			      struct list_head *head_config __maybe_unused)
{
	parse_events_error__handle(parse_state->error, 0,
				   strdup("BPF support is not compiled"),
				   strdup("Make sure libbpf-devel is available at build time."));
	return -ENOTSUP;
}

int parse_events_load_bpf(struct parse_events_state *parse_state,
			  struct list_head *list __maybe_unused,
			  char *bpf_file_name __maybe_unused,
			  bool source __maybe_unused,
			  struct list_head *head_config __maybe_unused)
{
	parse_events_error__handle(parse_state->error, 0,
				   strdup("BPF support is not compiled"),
				   strdup("Make sure libbpf-devel is available at build time."));
	return -ENOTSUP;
}
#endif // HAVE_LIBBPF_SUPPORT

static int
parse_breakpoint_type(const char *type, struct perf_event_attr *attr)
{
	int i;

	for (i = 0; i < 3; i++) {
		if (!type || !type[i])
			break;

#define CHECK_SET_TYPE(bit)		\
do {					\
	if (attr->bp_type & bit)	\
		return -EINVAL;		\
	else				\
		attr->bp_type |= bit;	\
} while (0)

		switch (type[i]) {
		case 'r':
			CHECK_SET_TYPE(HW_BREAKPOINT_R);
			break;
		case 'w':
			CHECK_SET_TYPE(HW_BREAKPOINT_W);
			break;
		case 'x':
			CHECK_SET_TYPE(HW_BREAKPOINT_X);
			break;
		default:
			return -EINVAL;
		}
	}

#undef CHECK_SET_TYPE

	if (!attr->bp_type) /* Default */
		attr->bp_type = HW_BREAKPOINT_R | HW_BREAKPOINT_W;

	return 0;
}

int parse_events_add_breakpoint(struct list_head *list, int *idx,
				u64 addr, char *type, u64 len)
{
	struct perf_event_attr attr;

	memset(&attr, 0, sizeof(attr));
	attr.bp_addr = addr;

	if (parse_breakpoint_type(type, &attr))
		return -EINVAL;

	/* Provide some defaults if len is not specified */
	if (!len) {
		if (attr.bp_type == HW_BREAKPOINT_X)
			len = sizeof(long);
		else
			len = HW_BREAKPOINT_LEN_4;
	}

	attr.bp_len = len;

	attr.type = PERF_TYPE_BREAKPOINT;
	attr.sample_period = 1;

	return add_event(list, idx, &attr, /*name=*/NULL, /*mertic_id=*/NULL,
			 /*config_terms=*/NULL);
}

static int check_type_val(struct parse_events_term *term,
			  struct parse_events_error *err,
			  int type)
{
	if (type == term->type_val)
		return 0;

	if (err) {
		parse_events_error__handle(err, term->err_val,
					type == PARSE_EVENTS__TERM_TYPE_NUM
					? strdup("expected numeric value")
					: strdup("expected string value"),
					NULL);
	}
	return -EINVAL;
}

/*
 * Update according to parse-events.l
 */
static const char *config_term_names[__PARSE_EVENTS__TERM_TYPE_NR] = {
	[PARSE_EVENTS__TERM_TYPE_USER]			= "<sysfs term>",
	[PARSE_EVENTS__TERM_TYPE_CONFIG]		= "config",
	[PARSE_EVENTS__TERM_TYPE_CONFIG1]		= "config1",
	[PARSE_EVENTS__TERM_TYPE_CONFIG2]		= "config2",
	[PARSE_EVENTS__TERM_TYPE_NAME]			= "name",
	[PARSE_EVENTS__TERM_TYPE_SAMPLE_PERIOD]		= "period",
	[PARSE_EVENTS__TERM_TYPE_SAMPLE_FREQ]		= "freq",
	[PARSE_EVENTS__TERM_TYPE_BRANCH_SAMPLE_TYPE]	= "branch_type",
	[PARSE_EVENTS__TERM_TYPE_TIME]			= "time",
	[PARSE_EVENTS__TERM_TYPE_CALLGRAPH]		= "call-graph",
	[PARSE_EVENTS__TERM_TYPE_STACKSIZE]		= "stack-size",
	[PARSE_EVENTS__TERM_TYPE_NOINHERIT]		= "no-inherit",
	[PARSE_EVENTS__TERM_TYPE_INHERIT]		= "inherit",
	[PARSE_EVENTS__TERM_TYPE_MAX_STACK]		= "max-stack",
	[PARSE_EVENTS__TERM_TYPE_MAX_EVENTS]		= "nr",
	[PARSE_EVENTS__TERM_TYPE_OVERWRITE]		= "overwrite",
	[PARSE_EVENTS__TERM_TYPE_NOOVERWRITE]		= "no-overwrite",
	[PARSE_EVENTS__TERM_TYPE_DRV_CFG]		= "driver-config",
	[PARSE_EVENTS__TERM_TYPE_PERCORE]		= "percore",
	[PARSE_EVENTS__TERM_TYPE_AUX_OUTPUT]		= "aux-output",
	[PARSE_EVENTS__TERM_TYPE_AUX_SAMPLE_SIZE]	= "aux-sample-size",
	[PARSE_EVENTS__TERM_TYPE_METRIC_ID]		= "metric-id",
};

static bool config_term_shrinked;

static bool
config_term_avail(int term_type, struct parse_events_error *err)
{
	char *err_str;

	if (term_type < 0 || term_type >= __PARSE_EVENTS__TERM_TYPE_NR) {
		parse_events_error__handle(err, -1,
					strdup("Invalid term_type"), NULL);
		return false;
	}
	if (!config_term_shrinked)
		return true;

	switch (term_type) {
	case PARSE_EVENTS__TERM_TYPE_CONFIG:
	case PARSE_EVENTS__TERM_TYPE_CONFIG1:
	case PARSE_EVENTS__TERM_TYPE_CONFIG2:
	case PARSE_EVENTS__TERM_TYPE_NAME:
	case PARSE_EVENTS__TERM_TYPE_METRIC_ID:
	case PARSE_EVENTS__TERM_TYPE_SAMPLE_PERIOD:
	case PARSE_EVENTS__TERM_TYPE_PERCORE:
		return true;
	default:
		if (!err)
			return false;

		/* term_type is validated so indexing is safe */
		if (asprintf(&err_str, "'%s' is not usable in 'perf stat'",
				config_term_names[term_type]) >= 0)
			parse_events_error__handle(err, -1, err_str, NULL);
		return false;
	}
}

void parse_events__shrink_config_terms(void)
{
	config_term_shrinked = true;
}

static int config_term_common(struct perf_event_attr *attr,
			      struct parse_events_term *term,
			      struct parse_events_error *err)
{
#define CHECK_TYPE_VAL(type)						   \
do {									   \
	if (check_type_val(term, err, PARSE_EVENTS__TERM_TYPE_ ## type)) \
		return -EINVAL;						   \
} while (0)

	switch (term->type_term) {
	case PARSE_EVENTS__TERM_TYPE_CONFIG:
		CHECK_TYPE_VAL(NUM);
		attr->config = term->val.num;
		break;
	case PARSE_EVENTS__TERM_TYPE_CONFIG1:
		CHECK_TYPE_VAL(NUM);
		attr->config1 = term->val.num;
		break;
	case PARSE_EVENTS__TERM_TYPE_CONFIG2:
		CHECK_TYPE_VAL(NUM);
		attr->config2 = term->val.num;
		break;
	case PARSE_EVENTS__TERM_TYPE_SAMPLE_PERIOD:
		CHECK_TYPE_VAL(NUM);
		break;
	case PARSE_EVENTS__TERM_TYPE_SAMPLE_FREQ:
		CHECK_TYPE_VAL(NUM);
		break;
	case PARSE_EVENTS__TERM_TYPE_BRANCH_SAMPLE_TYPE:
		CHECK_TYPE_VAL(STR);
		if (strcmp(term->val.str, "no") &&
		    parse_branch_str(term->val.str,
				    &attr->branch_sample_type)) {
			parse_events_error__handle(err, term->err_val,
					strdup("invalid branch sample type"),
					NULL);
			return -EINVAL;
		}
		break;
	case PARSE_EVENTS__TERM_TYPE_TIME:
		CHECK_TYPE_VAL(NUM);
		if (term->val.num > 1) {
			parse_events_error__handle(err, term->err_val,
						strdup("expected 0 or 1"),
						NULL);
			return -EINVAL;
		}
		break;
	case PARSE_EVENTS__TERM_TYPE_CALLGRAPH:
		CHECK_TYPE_VAL(STR);
		break;
	case PARSE_EVENTS__TERM_TYPE_STACKSIZE:
		CHECK_TYPE_VAL(NUM);
		break;
	case PARSE_EVENTS__TERM_TYPE_INHERIT:
		CHECK_TYPE_VAL(NUM);
		break;
	case PARSE_EVENTS__TERM_TYPE_NOINHERIT:
		CHECK_TYPE_VAL(NUM);
		break;
	case PARSE_EVENTS__TERM_TYPE_OVERWRITE:
		CHECK_TYPE_VAL(NUM);
		break;
	case PARSE_EVENTS__TERM_TYPE_NOOVERWRITE:
		CHECK_TYPE_VAL(NUM);
		break;
	case PARSE_EVENTS__TERM_TYPE_NAME:
		CHECK_TYPE_VAL(STR);
		break;
	case PARSE_EVENTS__TERM_TYPE_METRIC_ID:
		CHECK_TYPE_VAL(STR);
		break;
	case PARSE_EVENTS__TERM_TYPE_MAX_STACK:
		CHECK_TYPE_VAL(NUM);
		break;
	case PARSE_EVENTS__TERM_TYPE_MAX_EVENTS:
		CHECK_TYPE_VAL(NUM);
		break;
	case PARSE_EVENTS__TERM_TYPE_PERCORE:
		CHECK_TYPE_VAL(NUM);
		if ((unsigned int)term->val.num > 1) {
			parse_events_error__handle(err, term->err_val,
						strdup("expected 0 or 1"),
						NULL);
			return -EINVAL;
		}
		break;
	case PARSE_EVENTS__TERM_TYPE_AUX_OUTPUT:
		CHECK_TYPE_VAL(NUM);
		break;
	case PARSE_EVENTS__TERM_TYPE_AUX_SAMPLE_SIZE:
		CHECK_TYPE_VAL(NUM);
		if (term->val.num > UINT_MAX) {
			parse_events_error__handle(err, term->err_val,
						strdup("too big"),
						NULL);
			return -EINVAL;
		}
		break;
	default:
		parse_events_error__handle(err, term->err_term,
				strdup("unknown term"),
				parse_events_formats_error_string(NULL));
		return -EINVAL;
	}

	/*
	 * Check term availability after basic checking so
	 * PARSE_EVENTS__TERM_TYPE_USER can be found and filtered.
	 *
	 * If check availability at the entry of this function,
	 * user will see "'<sysfs term>' is not usable in 'perf stat'"
	 * if an invalid config term is provided for legacy events
	 * (for example, instructions/badterm/...), which is confusing.
	 */
	if (!config_term_avail(term->type_term, err))
		return -EINVAL;
	return 0;
#undef CHECK_TYPE_VAL
}

static int config_term_pmu(struct perf_event_attr *attr,
			   struct parse_events_term *term,
			   struct parse_events_error *err)
{
	if (term->type_term == PARSE_EVENTS__TERM_TYPE_USER ||
	    term->type_term == PARSE_EVENTS__TERM_TYPE_DRV_CFG)
		/*
		 * Always succeed for sysfs terms, as we dont know
		 * at this point what type they need to have.
		 */
		return 0;
	else
		return config_term_common(attr, term, err);
}

static int config_term_tracepoint(struct perf_event_attr *attr,
				  struct parse_events_term *term,
				  struct parse_events_error *err)
{
	switch (term->type_term) {
	case PARSE_EVENTS__TERM_TYPE_CALLGRAPH:
	case PARSE_EVENTS__TERM_TYPE_STACKSIZE:
	case PARSE_EVENTS__TERM_TYPE_INHERIT:
	case PARSE_EVENTS__TERM_TYPE_NOINHERIT:
	case PARSE_EVENTS__TERM_TYPE_MAX_STACK:
	case PARSE_EVENTS__TERM_TYPE_MAX_EVENTS:
	case PARSE_EVENTS__TERM_TYPE_OVERWRITE:
	case PARSE_EVENTS__TERM_TYPE_NOOVERWRITE:
	case PARSE_EVENTS__TERM_TYPE_AUX_OUTPUT:
	case PARSE_EVENTS__TERM_TYPE_AUX_SAMPLE_SIZE:
		return config_term_common(attr, term, err);
	default:
		if (err) {
			parse_events_error__handle(err, term->err_term,
				strdup("unknown term"),
				strdup("valid terms: call-graph,stack-size\n"));
		}
		return -EINVAL;
	}

	return 0;
}

static int config_attr(struct perf_event_attr *attr,
		       struct list_head *head,
		       struct parse_events_error *err,
		       config_term_func_t config_term)
{
	struct parse_events_term *term;

	list_for_each_entry(term, head, list)
		if (config_term(attr, term, err))
			return -EINVAL;

	return 0;
}

static int get_config_terms(struct list_head *head_config,
			    struct list_head *head_terms __maybe_unused)
{
#define ADD_CONFIG_TERM(__type, __weak)				\
	struct evsel_config_term *__t;			\
								\
	__t = zalloc(sizeof(*__t));				\
	if (!__t)						\
		return -ENOMEM;					\
								\
	INIT_LIST_HEAD(&__t->list);				\
	__t->type       = EVSEL__CONFIG_TERM_ ## __type;	\
	__t->weak	= __weak;				\
	list_add_tail(&__t->list, head_terms)

#define ADD_CONFIG_TERM_VAL(__type, __name, __val, __weak)	\
do {								\
	ADD_CONFIG_TERM(__type, __weak);			\
	__t->val.__name = __val;				\
} while (0)

#define ADD_CONFIG_TERM_STR(__type, __val, __weak)		\
do {								\
	ADD_CONFIG_TERM(__type, __weak);			\
	__t->val.str = strdup(__val);				\
	if (!__t->val.str) {					\
		zfree(&__t);					\
		return -ENOMEM;					\
	}							\
	__t->free_str = true;					\
} while (0)

	struct parse_events_term *term;

	list_for_each_entry(term, head_config, list) {
		switch (term->type_term) {
		case PARSE_EVENTS__TERM_TYPE_SAMPLE_PERIOD:
			ADD_CONFIG_TERM_VAL(PERIOD, period, term->val.num, term->weak);
			break;
		case PARSE_EVENTS__TERM_TYPE_SAMPLE_FREQ:
			ADD_CONFIG_TERM_VAL(FREQ, freq, term->val.num, term->weak);
			break;
		case PARSE_EVENTS__TERM_TYPE_TIME:
			ADD_CONFIG_TERM_VAL(TIME, time, term->val.num, term->weak);
			break;
		case PARSE_EVENTS__TERM_TYPE_CALLGRAPH:
			ADD_CONFIG_TERM_STR(CALLGRAPH, term->val.str, term->weak);
			break;
		case PARSE_EVENTS__TERM_TYPE_BRANCH_SAMPLE_TYPE:
			ADD_CONFIG_TERM_STR(BRANCH, term->val.str, term->weak);
			break;
		case PARSE_EVENTS__TERM_TYPE_STACKSIZE:
			ADD_CONFIG_TERM_VAL(STACK_USER, stack_user,
					    term->val.num, term->weak);
			break;
		case PARSE_EVENTS__TERM_TYPE_INHERIT:
			ADD_CONFIG_TERM_VAL(INHERIT, inherit,
					    term->val.num ? 1 : 0, term->weak);
			break;
		case PARSE_EVENTS__TERM_TYPE_NOINHERIT:
			ADD_CONFIG_TERM_VAL(INHERIT, inherit,
					    term->val.num ? 0 : 1, term->weak);
			break;
		case PARSE_EVENTS__TERM_TYPE_MAX_STACK:
			ADD_CONFIG_TERM_VAL(MAX_STACK, max_stack,
					    term->val.num, term->weak);
			break;
		case PARSE_EVENTS__TERM_TYPE_MAX_EVENTS:
			ADD_CONFIG_TERM_VAL(MAX_EVENTS, max_events,
					    term->val.num, term->weak);
			break;
		case PARSE_EVENTS__TERM_TYPE_OVERWRITE:
			ADD_CONFIG_TERM_VAL(OVERWRITE, overwrite,
					    term->val.num ? 1 : 0, term->weak);
			break;
		case PARSE_EVENTS__TERM_TYPE_NOOVERWRITE:
			ADD_CONFIG_TERM_VAL(OVERWRITE, overwrite,
					    term->val.num ? 0 : 1, term->weak);
			break;
		case PARSE_EVENTS__TERM_TYPE_DRV_CFG:
			ADD_CONFIG_TERM_STR(DRV_CFG, term->val.str, term->weak);
			break;
		case PARSE_EVENTS__TERM_TYPE_PERCORE:
			ADD_CONFIG_TERM_VAL(PERCORE, percore,
					    term->val.num ? true : false, term->weak);
			break;
		case PARSE_EVENTS__TERM_TYPE_AUX_OUTPUT:
			ADD_CONFIG_TERM_VAL(AUX_OUTPUT, aux_output,
					    term->val.num ? 1 : 0, term->weak);
			break;
		case PARSE_EVENTS__TERM_TYPE_AUX_SAMPLE_SIZE:
			ADD_CONFIG_TERM_VAL(AUX_SAMPLE_SIZE, aux_sample_size,
					    term->val.num, term->weak);
			break;
		default:
			break;
		}
	}
	return 0;
}

/*
 * Add EVSEL__CONFIG_TERM_CFG_CHG where cfg_chg will have a bit set for
 * each bit of attr->config that the user has changed.
 */
static int get_config_chgs(struct perf_pmu *pmu, struct list_head *head_config,
			   struct list_head *head_terms)
{
	struct parse_events_term *term;
	u64 bits = 0;
	int type;

	list_for_each_entry(term, head_config, list) {
		switch (term->type_term) {
		case PARSE_EVENTS__TERM_TYPE_USER:
			type = perf_pmu__format_type(&pmu->format, term->config);
			if (type != PERF_PMU_FORMAT_VALUE_CONFIG)
				continue;
			bits |= perf_pmu__format_bits(&pmu->format, term->config);
			break;
		case PARSE_EVENTS__TERM_TYPE_CONFIG:
			bits = ~(u64)0;
			break;
		default:
			break;
		}
	}

	if (bits)
		ADD_CONFIG_TERM_VAL(CFG_CHG, cfg_chg, bits, false);

#undef ADD_CONFIG_TERM
	return 0;
}

int parse_events_add_tracepoint(struct list_head *list, int *idx,
				const char *sys, const char *event,
				struct parse_events_error *err,
				struct list_head *head_config)
{
	if (head_config) {
		struct perf_event_attr attr;

		if (config_attr(&attr, head_config, err,
				config_term_tracepoint))
			return -EINVAL;
	}

	if (strpbrk(sys, "*?"))
		return add_tracepoint_multi_sys(list, idx, sys, event,
						err, head_config);
	else
		return add_tracepoint_event(list, idx, sys, event,
					    err, head_config);
}

int parse_events_add_numeric(struct parse_events_state *parse_state,
			     struct list_head *list,
			     u32 type, u64 config,
			     struct list_head *head_config)
{
	struct perf_event_attr attr;
	LIST_HEAD(config_terms);
	const char *name, *metric_id;
	bool hybrid;
	int ret;

	memset(&attr, 0, sizeof(attr));
	attr.type = type;
	attr.config = config;

	if (head_config) {
		if (config_attr(&attr, head_config, parse_state->error,
				config_term_common))
			return -EINVAL;

		if (get_config_terms(head_config, &config_terms))
			return -ENOMEM;
	}

	name = get_config_name(head_config);
	metric_id = get_config_metric_id(head_config);
	ret = parse_events__add_numeric_hybrid(parse_state, list, &attr,
					       name, metric_id,
					       &config_terms, &hybrid);
	if (hybrid)
		goto out_free_terms;

	ret = add_event(list, &parse_state->idx, &attr, name, metric_id,
			&config_terms);
out_free_terms:
	free_config_terms(&config_terms);
	return ret;
}

int parse_events_add_tool(struct parse_events_state *parse_state,
			  struct list_head *list,
			  int tool_event)
{
	return add_event_tool(list, &parse_state->idx, tool_event);
}

static bool config_term_percore(struct list_head *config_terms)
{
	struct evsel_config_term *term;

	list_for_each_entry(term, config_terms, list) {
		if (term->type == EVSEL__CONFIG_TERM_PERCORE)
			return term->val.percore;
	}

	return false;
}

static int parse_events__inside_hybrid_pmu(struct parse_events_state *parse_state,
					   struct list_head *list, char *name,
					   struct list_head *head_config)
{
	struct parse_events_term *term;
	int ret = -1;

	if (parse_state->fake_pmu || !head_config || list_empty(head_config) ||
	    !perf_pmu__is_hybrid(name)) {
		return -1;
	}

	/*
	 * More than one term in list.
	 */
	if (head_config->next && head_config->next->next != head_config)
		return -1;

	term = list_first_entry(head_config, struct parse_events_term, list);
	if (term && term->config && strcmp(term->config, "event")) {
		ret = parse_events__with_hybrid_pmu(parse_state, term->config,
						    name, list);
	}

	return ret;
}

int parse_events_add_pmu(struct parse_events_state *parse_state,
			 struct list_head *list, char *name,
			 struct list_head *head_config,
			 bool auto_merge_stats,
			 bool use_alias)
{
	struct perf_event_attr attr;
	struct perf_pmu_info info;
	struct perf_pmu *pmu;
	struct evsel *evsel;
	struct parse_events_error *err = parse_state->error;
	bool use_uncore_alias;
	LIST_HEAD(config_terms);

	pmu = parse_state->fake_pmu ?: perf_pmu__find(name);

	if (verbose > 1 && !(pmu && pmu->selectable)) {
		fprintf(stderr, "Attempting to add event pmu '%s' with '",
			name);
		if (head_config) {
			struct parse_events_term *term;

			list_for_each_entry(term, head_config, list) {
				fprintf(stderr, "%s,", term->config);
			}
		}
		fprintf(stderr, "' that may result in non-fatal errors\n");
	}

	if (!pmu) {
		char *err_str;

		if (asprintf(&err_str,
				"Cannot find PMU `%s'. Missing kernel support?",
				name) >= 0)
			parse_events_error__handle(err, 0, err_str, NULL);
		return -EINVAL;
	}

	if (pmu->default_config) {
		memcpy(&attr, pmu->default_config,
		       sizeof(struct perf_event_attr));
	} else {
		memset(&attr, 0, sizeof(attr));
	}

	use_uncore_alias = (pmu->is_uncore && use_alias);

	if (!head_config) {
		attr.type = pmu->type;
		evsel = __add_event(list, &parse_state->idx, &attr,
				    /*init_attr=*/true, /*name=*/NULL,
				    /*metric_id=*/NULL, pmu,
				    /*config_terms=*/NULL, auto_merge_stats,
				    /*cpu_list=*/NULL);
		if (evsel) {
			evsel->pmu_name = name ? strdup(name) : NULL;
			evsel->use_uncore_alias = use_uncore_alias;
			return 0;
		} else {
			return -ENOMEM;
		}
	}

	if (!parse_state->fake_pmu && perf_pmu__check_alias(pmu, head_config, &info))
		return -EINVAL;

	if (verbose > 1) {
		fprintf(stderr, "After aliases, add event pmu '%s' with '",
			name);
		if (head_config) {
			struct parse_events_term *term;

			list_for_each_entry(term, head_config, list) {
				fprintf(stderr, "%s,", term->config);
			}
		}
		fprintf(stderr, "' that may result in non-fatal errors\n");
	}

	/*
	 * Configure hardcoded terms first, no need to check
	 * return value when called with fail == 0 ;)
	 */
	if (config_attr(&attr, head_config, parse_state->error, config_term_pmu))
		return -EINVAL;

	if (get_config_terms(head_config, &config_terms))
		return -ENOMEM;

	/*
	 * When using default config, record which bits of attr->config were
	 * changed by the user.
	 */
	if (pmu->default_config && get_config_chgs(pmu, head_config, &config_terms))
		return -ENOMEM;

	if (!parse_events__inside_hybrid_pmu(parse_state, list, name,
					     head_config)) {
		return 0;
	}

	if (!parse_state->fake_pmu && perf_pmu__config(pmu, &attr, head_config, parse_state->error)) {
		free_config_terms(&config_terms);
		return -EINVAL;
	}

	evsel = __add_event(list, &parse_state->idx, &attr, /*init_attr=*/true,
			    get_config_name(head_config),
			    get_config_metric_id(head_config), pmu,
			    &config_terms, auto_merge_stats, /*cpu_list=*/NULL);
	if (!evsel)
		return -ENOMEM;

	if (evsel->name)
		evsel->use_config_name = true;

	evsel->pmu_name = name ? strdup(name) : NULL;
	evsel->use_uncore_alias = use_uncore_alias;
	evsel->percore = config_term_percore(&evsel->config_terms);

	if (parse_state->fake_pmu)
		return 0;

	free((char *)evsel->unit);
	evsel->unit = strdup(info.unit);
	evsel->scale = info.scale;
	evsel->per_pkg = info.per_pkg;
	evsel->snapshot = info.snapshot;
	evsel->metric_expr = info.metric_expr;
	evsel->metric_name = info.metric_name;
	return 0;
}

int parse_events_multi_pmu_add(struct parse_events_state *parse_state,
			       char *str, struct list_head *head,
			       struct list_head **listp)
{
	struct parse_events_term *term;
	struct list_head *list = NULL;
	struct list_head *orig_head = NULL;
	struct perf_pmu *pmu = NULL;
	int ok = 0;
	char *config;

	*listp = NULL;

	if (!head) {
		head = malloc(sizeof(struct list_head));
		if (!head)
			goto out_err;

		INIT_LIST_HEAD(head);
	}
	config = strdup(str);
	if (!config)
		goto out_err;

	if (parse_events_term__num(&term,
				   PARSE_EVENTS__TERM_TYPE_USER,
				   config, 1, false, &config,
					NULL) < 0) {
		free(config);
		goto out_err;
	}
	list_add_tail(&term->list, head);

	/* Add it for all PMUs that support the alias */
	list = malloc(sizeof(struct list_head));
	if (!list)
		goto out_err;

	INIT_LIST_HEAD(list);

	while ((pmu = perf_pmu__scan(pmu)) != NULL) {
		struct perf_pmu_alias *alias;

		list_for_each_entry(alias, &pmu->aliases, list) {
			if (!strcasecmp(alias->name, str)) {
				parse_events_copy_term_list(head, &orig_head);
				if (!parse_events_add_pmu(parse_state, list,
							  pmu->name, orig_head,
							  true, true)) {
					pr_debug("%s -> %s/%s/\n", str,
						 pmu->name, alias->str);
					ok++;
				}
				parse_events_terms__delete(orig_head);
			}
		}
	}

	if (parse_state->fake_pmu) {
		if (!parse_events_add_pmu(parse_state, list, str, head,
					  true, true)) {
			pr_debug("%s -> %s/%s/\n", str, "fake_pmu", str);
			ok++;
		}
	}

out_err:
	if (ok)
		*listp = list;
	else
		free(list);

	parse_events_terms__delete(head);
	return ok ? 0 : -1;
}

int parse_events__modifier_group(struct list_head *list,
				 char *event_mod)
{
	return parse_events__modifier_event(list, event_mod, true);
}

/*
 * Check if the two uncore PMUs are from the same uncore block
 * The format of the uncore PMU name is uncore_#blockname_#pmuidx
 */
static bool is_same_uncore_block(const char *pmu_name_a, const char *pmu_name_b)
{
	char *end_a, *end_b;

	end_a = strrchr(pmu_name_a, '_');
	end_b = strrchr(pmu_name_b, '_');

	if (!end_a || !end_b)
		return false;

	if ((end_a - pmu_name_a) != (end_b - pmu_name_b))
		return false;

	return (strncmp(pmu_name_a, pmu_name_b, end_a - pmu_name_a) == 0);
}

static int
parse_events__set_leader_for_uncore_aliase(char *name, struct list_head *list,
					   struct parse_events_state *parse_state)
{
	struct evsel *evsel, *leader;
	uintptr_t *leaders;
	bool is_leader = true;
	int i, nr_pmu = 0, total_members, ret = 0;

	leader = list_first_entry(list, struct evsel, core.node);
	evsel = list_last_entry(list, struct evsel, core.node);
	total_members = evsel->core.idx - leader->core.idx + 1;

	leaders = calloc(total_members, sizeof(uintptr_t));
	if (WARN_ON(!leaders))
		return 0;

	/*
	 * Going through the whole group and doing sanity check.
	 * All members must use alias, and be from the same uncore block.
	 * Also, storing the leader events in an array.
	 */
	__evlist__for_each_entry(list, evsel) {

		/* Only split the uncore group which members use alias */
		if (!evsel->use_uncore_alias)
			goto out;

		/* The events must be from the same uncore block */
		if (!is_same_uncore_block(leader->pmu_name, evsel->pmu_name))
			goto out;

		if (!is_leader)
			continue;
		/*
		 * If the event's PMU name starts to repeat, it must be a new
		 * event. That can be used to distinguish the leader from
		 * other members, even they have the same event name.
		 */
		if ((leader != evsel) &&
		    !strcmp(leader->pmu_name, evsel->pmu_name)) {
			is_leader = false;
			continue;
		}

		/* Store the leader event for each PMU */
		leaders[nr_pmu++] = (uintptr_t) evsel;
	}

	/* only one event alias */
	if (nr_pmu == total_members) {
		parse_state->nr_groups--;
		goto handled;
	}

	/*
	 * An uncore event alias is a joint name which means the same event
	 * runs on all PMUs of a block.
	 * Perf doesn't support mixed events from different PMUs in the same
	 * group. The big group has to be split into multiple small groups
	 * which only include the events from the same PMU.
	 *
	 * Here the uncore event aliases must be from the same uncore block.
	 * The number of PMUs must be same for each alias. The number of new
	 * small groups equals to the number of PMUs.
	 * Setting the leader event for corresponding members in each group.
	 */
	i = 0;
	__evlist__for_each_entry(list, evsel) {
		if (i >= nr_pmu)
			i = 0;
		evsel__set_leader(evsel, (struct evsel *) leaders[i++]);
	}

	/* The number of members and group name are same for each group */
	for (i = 0; i < nr_pmu; i++) {
		evsel = (struct evsel *) leaders[i];
		evsel->core.nr_members = total_members / nr_pmu;
		evsel->group_name = name ? strdup(name) : NULL;
	}

	/* Take the new small groups into account */
	parse_state->nr_groups += nr_pmu - 1;

handled:
	ret = 1;
out:
	free(leaders);
	return ret;
}

__weak struct evsel *arch_evlist__leader(struct list_head *list)
{
	return list_first_entry(list, struct evsel, core.node);
}

void parse_events__set_leader(char *name, struct list_head *list,
			      struct parse_events_state *parse_state)
{
	struct evsel *leader;

	if (list_empty(list)) {
		WARN_ONCE(true, "WARNING: failed to set leader: empty list");
		return;
	}

	if (parse_events__set_leader_for_uncore_aliase(name, list, parse_state))
		return;

	leader = arch_evlist__leader(list);
	__perf_evlist__set_leader(list, &leader->core);
	leader->group_name = name ? strdup(name) : NULL;
	list_move(&leader->core.node, list);
}

/* list_event is assumed to point to malloc'ed memory */
void parse_events_update_lists(struct list_head *list_event,
			       struct list_head *list_all)
{
	/*
	 * Called for single event definition. Update the
	 * 'all event' list, and reinit the 'single event'
	 * list, for next event definition.
	 */
	list_splice_tail(list_event, list_all);
	free(list_event);
}

struct event_modifier {
	int eu;
	int ek;
	int eh;
	int eH;
	int eG;
	int eI;
	int precise;
	int precise_max;
	int exclude_GH;
	int sample_read;
	int pinned;
	int weak;
	int exclusive;
	int bpf_counter;
};

static int get_event_modifier(struct event_modifier *mod, char *str,
			       struct evsel *evsel)
{
	int eu = evsel ? evsel->core.attr.exclude_user : 0;
	int ek = evsel ? evsel->core.attr.exclude_kernel : 0;
	int eh = evsel ? evsel->core.attr.exclude_hv : 0;
	int eH = evsel ? evsel->core.attr.exclude_host : 0;
	int eG = evsel ? evsel->core.attr.exclude_guest : 0;
	int eI = evsel ? evsel->core.attr.exclude_idle : 0;
	int precise = evsel ? evsel->core.attr.precise_ip : 0;
	int precise_max = 0;
	int sample_read = 0;
	int pinned = evsel ? evsel->core.attr.pinned : 0;
	int exclusive = evsel ? evsel->core.attr.exclusive : 0;

	int exclude = eu | ek | eh;
	int exclude_GH = evsel ? evsel->exclude_GH : 0;
	int weak = 0;
	int bpf_counter = 0;

	memset(mod, 0, sizeof(*mod));

	while (*str) {
		if (*str == 'u') {
			if (!exclude)
				exclude = eu = ek = eh = 1;
			if (!exclude_GH && !perf_guest)
				eG = 1;
			eu = 0;
		} else if (*str == 'k') {
			if (!exclude)
				exclude = eu = ek = eh = 1;
			ek = 0;
		} else if (*str == 'h') {
			if (!exclude)
				exclude = eu = ek = eh = 1;
			eh = 0;
		} else if (*str == 'G') {
			if (!exclude_GH)
				exclude_GH = eG = eH = 1;
			eG = 0;
		} else if (*str == 'H') {
			if (!exclude_GH)
				exclude_GH = eG = eH = 1;
			eH = 0;
		} else if (*str == 'I') {
			eI = 1;
		} else if (*str == 'p') {
			precise++;
			/* use of precise requires exclude_guest */
			if (!exclude_GH)
				eG = 1;
		} else if (*str == 'P') {
			precise_max = 1;
		} else if (*str == 'S') {
			sample_read = 1;
		} else if (*str == 'D') {
			pinned = 1;
		} else if (*str == 'e') {
			exclusive = 1;
		} else if (*str == 'W') {
			weak = 1;
		} else if (*str == 'b') {
			bpf_counter = 1;
		} else
			break;

		++str;
	}

	/*
	 * precise ip:
	 *
	 *  0 - SAMPLE_IP can have arbitrary skid
	 *  1 - SAMPLE_IP must have constant skid
	 *  2 - SAMPLE_IP requested to have 0 skid
	 *  3 - SAMPLE_IP must have 0 skid
	 *
	 *  See also PERF_RECORD_MISC_EXACT_IP
	 */
	if (precise > 3)
		return -EINVAL;

	mod->eu = eu;
	mod->ek = ek;
	mod->eh = eh;
	mod->eH = eH;
	mod->eG = eG;
	mod->eI = eI;
	mod->precise = precise;
	mod->precise_max = precise_max;
	mod->exclude_GH = exclude_GH;
	mod->sample_read = sample_read;
	mod->pinned = pinned;
	mod->weak = weak;
	mod->bpf_counter = bpf_counter;
	mod->exclusive = exclusive;

	return 0;
}

/*
 * Basic modifier sanity check to validate it contains only one
 * instance of any modifier (apart from 'p') present.
 */
static int check_modifier(char *str)
{
	char *p = str;

	/* The sizeof includes 0 byte as well. */
	if (strlen(str) > (sizeof("ukhGHpppPSDIWeb") - 1))
		return -1;

	while (*p) {
		if (*p != 'p' && strchr(p + 1, *p))
			return -1;
		p++;
	}

	return 0;
}

int parse_events__modifier_event(struct list_head *list, char *str, bool add)
{
	struct evsel *evsel;
	struct event_modifier mod;

	if (str == NULL)
		return 0;

	if (check_modifier(str))
		return -EINVAL;

	if (!add && get_event_modifier(&mod, str, NULL))
		return -EINVAL;

	__evlist__for_each_entry(list, evsel) {
		if (add && get_event_modifier(&mod, str, evsel))
			return -EINVAL;

		evsel->core.attr.exclude_user   = mod.eu;
		evsel->core.attr.exclude_kernel = mod.ek;
		evsel->core.attr.exclude_hv     = mod.eh;
		evsel->core.attr.precise_ip     = mod.precise;
		evsel->core.attr.exclude_host   = mod.eH;
		evsel->core.attr.exclude_guest  = mod.eG;
		evsel->core.attr.exclude_idle   = mod.eI;
		evsel->exclude_GH          = mod.exclude_GH;
		evsel->sample_read         = mod.sample_read;
		evsel->precise_max         = mod.precise_max;
		evsel->weak_group	   = mod.weak;
		evsel->bpf_counter	   = mod.bpf_counter;

		if (evsel__is_group_leader(evsel)) {
			evsel->core.attr.pinned = mod.pinned;
			evsel->core.attr.exclusive = mod.exclusive;
		}
	}

	return 0;
}

int parse_events_name(struct list_head *list, const char *name)
{
	struct evsel *evsel;

	__evlist__for_each_entry(list, evsel) {
		if (!evsel->name)
			evsel->name = strdup(name);
	}

	return 0;
}

static int
comp_pmu(const void *p1, const void *p2)
{
	struct perf_pmu_event_symbol *pmu1 = (struct perf_pmu_event_symbol *) p1;
	struct perf_pmu_event_symbol *pmu2 = (struct perf_pmu_event_symbol *) p2;

	return strcasecmp(pmu1->symbol, pmu2->symbol);
}

static void perf_pmu__parse_cleanup(void)
{
	if (perf_pmu_events_list_num > 0) {
		struct perf_pmu_event_symbol *p;
		int i;

		for (i = 0; i < perf_pmu_events_list_num; i++) {
			p = perf_pmu_events_list + i;
			zfree(&p->symbol);
		}
		zfree(&perf_pmu_events_list);
		perf_pmu_events_list_num = 0;
	}
}

#define SET_SYMBOL(str, stype)		\
do {					\
	p->symbol = str;		\
	if (!p->symbol)			\
		goto err;		\
	p->type = stype;		\
} while (0)

/*
 * Read the pmu events list from sysfs
 * Save it into perf_pmu_events_list
 */
static void perf_pmu__parse_init(void)
{

	struct perf_pmu *pmu = NULL;
	struct perf_pmu_alias *alias;
	int len = 0;

	pmu = NULL;
	while ((pmu = perf_pmu__scan(pmu)) != NULL) {
		list_for_each_entry(alias, &pmu->aliases, list) {
			char *tmp = strchr(alias->name, '-');

			if (tmp) {
				char *tmp2 = NULL;

				tmp2 = strchr(tmp + 1, '-');
				len++;
				if (tmp2)
					len++;
			}

			len++;
		}
	}

	if (len == 0) {
		perf_pmu_events_list_num = -1;
		return;
	}
	perf_pmu_events_list = malloc(sizeof(struct perf_pmu_event_symbol) * len);
	if (!perf_pmu_events_list)
		return;
	perf_pmu_events_list_num = len;

	len = 0;
	pmu = NULL;
	while ((pmu = perf_pmu__scan(pmu)) != NULL) {
		list_for_each_entry(alias, &pmu->aliases, list) {
			struct perf_pmu_event_symbol *p = perf_pmu_events_list + len;
			char *tmp = strchr(alias->name, '-');
			char *tmp2 = NULL;

			if (tmp)
				tmp2 = strchr(tmp + 1, '-');
			if (tmp2) {
				SET_SYMBOL(strndup(alias->name, tmp - alias->name),
						PMU_EVENT_SYMBOL_PREFIX);
				p++;
				tmp++;
				SET_SYMBOL(strndup(tmp, tmp2 - tmp), PMU_EVENT_SYMBOL_SUFFIX);
				p++;
				SET_SYMBOL(strdup(++tmp2), PMU_EVENT_SYMBOL_SUFFIX2);
				len += 3;
			} else if (tmp) {
				SET_SYMBOL(strndup(alias->name, tmp - alias->name),
						PMU_EVENT_SYMBOL_PREFIX);
				p++;
				SET_SYMBOL(strdup(++tmp), PMU_EVENT_SYMBOL_SUFFIX);
				len += 2;
			} else {
				SET_SYMBOL(strdup(alias->name), PMU_EVENT_SYMBOL);
				len++;
			}
		}
	}
	qsort(perf_pmu_events_list, len,
		sizeof(struct perf_pmu_event_symbol), comp_pmu);

	return;
err:
	perf_pmu__parse_cleanup();
}

/*
 * This function injects special term in
 * perf_pmu_events_list so the test code
 * can check on this functionality.
 */
int perf_pmu__test_parse_init(void)
{
	struct perf_pmu_event_symbol *list, *tmp, symbols[] = {
		{(char *)"read", PMU_EVENT_SYMBOL},
		{(char *)"event", PMU_EVENT_SYMBOL_PREFIX},
		{(char *)"two", PMU_EVENT_SYMBOL_SUFFIX},
		{(char *)"hyphen", PMU_EVENT_SYMBOL_SUFFIX},
		{(char *)"hyph", PMU_EVENT_SYMBOL_SUFFIX2},
	};
	unsigned long i, j;

	tmp = list = malloc(sizeof(*list) * ARRAY_SIZE(symbols));
	if (!list)
		return -ENOMEM;

	for (i = 0; i < ARRAY_SIZE(symbols); i++, tmp++) {
		tmp->type = symbols[i].type;
		tmp->symbol = strdup(symbols[i].symbol);
		if (!tmp->symbol)
			goto err_free;
	}

	perf_pmu_events_list = list;
	perf_pmu_events_list_num = ARRAY_SIZE(symbols);

	qsort(perf_pmu_events_list, ARRAY_SIZE(symbols),
	      sizeof(struct perf_pmu_event_symbol), comp_pmu);
	return 0;

err_free:
	for (j = 0, tmp = list; j < i; j++, tmp++)
		free(tmp->symbol);
	free(list);
	return -ENOMEM;
}

enum perf_pmu_event_symbol_type
perf_pmu__parse_check(const char *name)
{
	struct perf_pmu_event_symbol p, *r;

	/* scan kernel pmu events from sysfs if needed */
	if (perf_pmu_events_list_num == 0)
		perf_pmu__parse_init();
	/*
	 * name "cpu" could be prefix of cpu-cycles or cpu// events.
	 * cpu-cycles has been handled by hardcode.
	 * So it must be cpu// events, not kernel pmu event.
	 */
	if ((perf_pmu_events_list_num <= 0) || !strcmp(name, "cpu"))
		return PMU_EVENT_SYMBOL_ERR;

	p.symbol = strdup(name);
	r = bsearch(&p, perf_pmu_events_list,
			(size_t) perf_pmu_events_list_num,
			sizeof(struct perf_pmu_event_symbol), comp_pmu);
	zfree(&p.symbol);
	return r ? r->type : PMU_EVENT_SYMBOL_ERR;
}

static int parse_events__scanner(const char *str,
				 struct parse_events_state *parse_state)
{
	YY_BUFFER_STATE buffer;
	void *scanner;
	int ret;

	ret = parse_events_lex_init_extra(parse_state, &scanner);
	if (ret)
		return ret;

	buffer = parse_events__scan_string(str, scanner);

#ifdef PARSER_DEBUG
	parse_events_debug = 1;
	parse_events_set_debug(1, scanner);
#endif
	ret = parse_events_parse(parse_state, scanner);

	parse_events__flush_buffer(buffer, scanner);
	parse_events__delete_buffer(buffer, scanner);
	parse_events_lex_destroy(scanner);
	return ret;
}

/*
 * parse event config string, return a list of event terms.
 */
int parse_events_terms(struct list_head *terms, const char *str)
{
	struct parse_events_state parse_state = {
		.terms  = NULL,
		.stoken = PE_START_TERMS,
	};
	int ret;

	ret = parse_events__scanner(str, &parse_state);
	perf_pmu__parse_cleanup();

	if (!ret) {
		list_splice(parse_state.terms, terms);
		zfree(&parse_state.terms);
		return 0;
	}

	parse_events_terms__delete(parse_state.terms);
	return ret;
}

static int parse_events__with_hybrid_pmu(struct parse_events_state *parse_state,
					 const char *str, char *pmu_name,
					 struct list_head *list)
{
	struct parse_events_state ps = {
		.list            = LIST_HEAD_INIT(ps.list),
		.stoken          = PE_START_EVENTS,
		.hybrid_pmu_name = pmu_name,
		.idx             = parse_state->idx,
	};
	int ret;

	ret = parse_events__scanner(str, &ps);
	perf_pmu__parse_cleanup();

	if (!ret) {
		if (!list_empty(&ps.list)) {
			list_splice(&ps.list, list);
			parse_state->idx = ps.idx;
			return 0;
		} else
			return -1;
	}

	return ret;
}

int __parse_events(struct evlist *evlist, const char *str,
		   struct parse_events_error *err, struct perf_pmu *fake_pmu)
{
	struct parse_events_state parse_state = {
		.list	  = LIST_HEAD_INIT(parse_state.list),
		.idx	  = evlist->core.nr_entries,
		.error	  = err,
		.evlist	  = evlist,
		.stoken	  = PE_START_EVENTS,
		.fake_pmu = fake_pmu,
	};
	int ret;

	ret = parse_events__scanner(str, &parse_state);
	perf_pmu__parse_cleanup();

	if (!ret && list_empty(&parse_state.list)) {
		WARN_ONCE(true, "WARNING: event parser found nothing\n");
		return -1;
	}

	/*
	 * Add list to the evlist even with errors to allow callers to clean up.
	 */
	evlist__splice_list_tail(evlist, &parse_state.list);

	if (!ret) {
		struct evsel *last;

		evlist->core.nr_groups += parse_state.nr_groups;
		last = evlist__last(evlist);
		last->cmdline_group_boundary = true;

		return 0;
	}

	/*
	 * There are 2 users - builtin-record and builtin-test objects.
	 * Both call evlist__delete in case of error, so we dont
	 * need to bother.
	 */
	return ret;
}

int parse_event(struct evlist *evlist, const char *str)
{
	struct parse_events_error err;
	int ret;

	parse_events_error__init(&err);
	ret = parse_events(evlist, str, &err);
	parse_events_error__exit(&err);
	return ret;
}

void parse_events_error__init(struct parse_events_error *err)
{
	bzero(err, sizeof(*err));
}

void parse_events_error__exit(struct parse_events_error *err)
{
	zfree(&err->str);
	zfree(&err->help);
	zfree(&err->first_str);
	zfree(&err->first_help);
}

void parse_events_error__handle(struct parse_events_error *err, int idx,
				char *str, char *help)
{
<<<<<<< HEAD
	if (WARN(!str, "WARNING: failed to provide error string\n"))
		goto out_free;
	if (!err) {
		/* Assume caller does not want message printed */
		pr_debug("event syntax error: %s\n", str);
		goto out_free;
	}
=======
	if (WARN(!str || !err, "WARNING: failed to provide error string or struct\n"))
		goto out_free;
>>>>>>> f2afc9d9
	switch (err->num_errors) {
	case 0:
		err->idx = idx;
		err->str = str;
		err->help = help;
		break;
	case 1:
		err->first_idx = err->idx;
		err->idx = idx;
		err->first_str = err->str;
		err->str = str;
		err->first_help = err->help;
		err->help = help;
		break;
	default:
		pr_debug("Multiple errors dropping message: %s (%s)\n",
			err->str, err->help);
		free(err->str);
		err->str = str;
		free(err->help);
		err->help = help;
		break;
	}
	err->num_errors++;
	return;

out_free:
	free(str);
	free(help);
}

#define MAX_WIDTH 1000
static int get_term_width(void)
{
	struct winsize ws;

	get_term_dimensions(&ws);
	return ws.ws_col > MAX_WIDTH ? MAX_WIDTH : ws.ws_col;
}

static void __parse_events_error__print(int err_idx, const char *err_str,
					const char *err_help, const char *event)
{
	const char *str = "invalid or unsupported event: ";
	char _buf[MAX_WIDTH];
	char *buf = (char *) event;
	int idx = 0;
	if (err_str) {
		/* -2 for extra '' in the final fprintf */
		int width       = get_term_width() - 2;
		int len_event   = strlen(event);
		int len_str, max_len, cut = 0;

		/*
		 * Maximum error index indent, we will cut
		 * the event string if it's bigger.
		 */
		int max_err_idx = 13;

		/*
		 * Let's be specific with the message when
		 * we have the precise error.
		 */
		str     = "event syntax error: ";
		len_str = strlen(str);
		max_len = width - len_str;

		buf = _buf;

		/* We're cutting from the beginning. */
		if (err_idx > max_err_idx)
			cut = err_idx - max_err_idx;

		strncpy(buf, event + cut, max_len);

		/* Mark cut parts with '..' on both sides. */
		if (cut)
			buf[0] = buf[1] = '.';

		if ((len_event - cut) > max_len) {
			buf[max_len - 1] = buf[max_len - 2] = '.';
			buf[max_len] = 0;
		}

		idx = len_str + err_idx - cut;
	}

	fprintf(stderr, "%s'%s'\n", str, buf);
	if (idx) {
		fprintf(stderr, "%*s\\___ %s\n", idx + 1, "", err_str);
		if (err_help)
			fprintf(stderr, "\n%s\n", err_help);
	}
}

void parse_events_error__print(struct parse_events_error *err,
			       const char *event)
{
	if (!err->num_errors)
		return;

	__parse_events_error__print(err->idx, err->str, err->help, event);

	if (err->num_errors > 1) {
		fputs("\nInitial error:\n", stderr);
		__parse_events_error__print(err->first_idx, err->first_str,
					err->first_help, event);
	}
}

#undef MAX_WIDTH

int parse_events_option(const struct option *opt, const char *str,
			int unset __maybe_unused)
{
	struct evlist *evlist = *(struct evlist **)opt->value;
	struct parse_events_error err;
	int ret;

	parse_events_error__init(&err);
	ret = parse_events(evlist, str, &err);

	if (ret) {
		parse_events_error__print(&err, str);
		fprintf(stderr, "Run 'perf list' for a list of valid events\n");
	}
	parse_events_error__exit(&err);

	return ret;
}

int parse_events_option_new_evlist(const struct option *opt, const char *str, int unset)
{
	struct evlist **evlistp = opt->value;
	int ret;

	if (*evlistp == NULL) {
		*evlistp = evlist__new();

		if (*evlistp == NULL) {
			fprintf(stderr, "Not enough memory to create evlist\n");
			return -1;
		}
	}

	ret = parse_events_option(opt, str, unset);
	if (ret) {
		evlist__delete(*evlistp);
		*evlistp = NULL;
	}

	return ret;
}

static int
foreach_evsel_in_last_glob(struct evlist *evlist,
			   int (*func)(struct evsel *evsel,
				       const void *arg),
			   const void *arg)
{
	struct evsel *last = NULL;
	int err;

	/*
	 * Don't return when list_empty, give func a chance to report
	 * error when it found last == NULL.
	 *
	 * So no need to WARN here, let *func do this.
	 */
	if (evlist->core.nr_entries > 0)
		last = evlist__last(evlist);

	do {
		err = (*func)(last, arg);
		if (err)
			return -1;
		if (!last)
			return 0;

		if (last->core.node.prev == &evlist->core.entries)
			return 0;
		last = list_entry(last->core.node.prev, struct evsel, core.node);
	} while (!last->cmdline_group_boundary);

	return 0;
}

static int set_filter(struct evsel *evsel, const void *arg)
{
	const char *str = arg;
	bool found = false;
	int nr_addr_filters = 0;
	struct perf_pmu *pmu = NULL;

	if (evsel == NULL) {
		fprintf(stderr,
			"--filter option should follow a -e tracepoint or HW tracer option\n");
		return -1;
	}

	if (evsel->core.attr.type == PERF_TYPE_TRACEPOINT) {
		if (evsel__append_tp_filter(evsel, str) < 0) {
			fprintf(stderr,
				"not enough memory to hold filter string\n");
			return -1;
		}

		return 0;
	}

	while ((pmu = perf_pmu__scan(pmu)) != NULL)
		if (pmu->type == evsel->core.attr.type) {
			found = true;
			break;
		}

	if (found)
		perf_pmu__scan_file(pmu, "nr_addr_filters",
				    "%d", &nr_addr_filters);

	if (!nr_addr_filters) {
		fprintf(stderr,
			"This CPU does not support address filtering\n");
		return -1;
	}

	if (evsel__append_addr_filter(evsel, str) < 0) {
		fprintf(stderr,
			"not enough memory to hold filter string\n");
		return -1;
	}

	return 0;
}

int parse_filter(const struct option *opt, const char *str,
		 int unset __maybe_unused)
{
	struct evlist *evlist = *(struct evlist **)opt->value;

	return foreach_evsel_in_last_glob(evlist, set_filter,
					  (const void *)str);
}

static int add_exclude_perf_filter(struct evsel *evsel,
				   const void *arg __maybe_unused)
{
	char new_filter[64];

	if (evsel == NULL || evsel->core.attr.type != PERF_TYPE_TRACEPOINT) {
		fprintf(stderr,
			"--exclude-perf option should follow a -e tracepoint option\n");
		return -1;
	}

	snprintf(new_filter, sizeof(new_filter), "common_pid != %d", getpid());

	if (evsel__append_tp_filter(evsel, new_filter) < 0) {
		fprintf(stderr,
			"not enough memory to hold filter string\n");
		return -1;
	}

	return 0;
}

int exclude_perf(const struct option *opt,
		 const char *arg __maybe_unused,
		 int unset __maybe_unused)
{
	struct evlist *evlist = *(struct evlist **)opt->value;

	return foreach_evsel_in_last_glob(evlist, add_exclude_perf_filter,
					  NULL);
}

int parse_events__is_hardcoded_term(struct parse_events_term *term)
{
	return term->type_term != PARSE_EVENTS__TERM_TYPE_USER;
}

static int new_term(struct parse_events_term **_term,
		    struct parse_events_term *temp,
		    char *str, u64 num)
{
	struct parse_events_term *term;

	term = malloc(sizeof(*term));
	if (!term)
		return -ENOMEM;

	*term = *temp;
	INIT_LIST_HEAD(&term->list);
	term->weak = false;

	switch (term->type_val) {
	case PARSE_EVENTS__TERM_TYPE_NUM:
		term->val.num = num;
		break;
	case PARSE_EVENTS__TERM_TYPE_STR:
		term->val.str = str;
		break;
	default:
		free(term);
		return -EINVAL;
	}

	*_term = term;
	return 0;
}

int parse_events_term__num(struct parse_events_term **term,
			   int type_term, char *config, u64 num,
			   bool no_value,
			   void *loc_term_, void *loc_val_)
{
	YYLTYPE *loc_term = loc_term_;
	YYLTYPE *loc_val = loc_val_;

	struct parse_events_term temp = {
		.type_val  = PARSE_EVENTS__TERM_TYPE_NUM,
		.type_term = type_term,
		.config    = config ? : strdup(config_term_names[type_term]),
		.no_value  = no_value,
		.err_term  = loc_term ? loc_term->first_column : 0,
		.err_val   = loc_val  ? loc_val->first_column  : 0,
	};

	return new_term(term, &temp, NULL, num);
}

int parse_events_term__str(struct parse_events_term **term,
			   int type_term, char *config, char *str,
			   void *loc_term_, void *loc_val_)
{
	YYLTYPE *loc_term = loc_term_;
	YYLTYPE *loc_val = loc_val_;

	struct parse_events_term temp = {
		.type_val  = PARSE_EVENTS__TERM_TYPE_STR,
		.type_term = type_term,
		.config    = config,
		.err_term  = loc_term ? loc_term->first_column : 0,
		.err_val   = loc_val  ? loc_val->first_column  : 0,
	};

	return new_term(term, &temp, str, 0);
}

int parse_events_term__sym_hw(struct parse_events_term **term,
			      char *config, unsigned idx)
{
	struct event_symbol *sym;
	char *str;
	struct parse_events_term temp = {
		.type_val  = PARSE_EVENTS__TERM_TYPE_STR,
		.type_term = PARSE_EVENTS__TERM_TYPE_USER,
		.config    = config,
	};

	if (!temp.config) {
		temp.config = strdup("event");
		if (!temp.config)
			return -ENOMEM;
	}
	BUG_ON(idx >= PERF_COUNT_HW_MAX);
	sym = &event_symbols_hw[idx];

	str = strdup(sym->symbol);
	if (!str)
		return -ENOMEM;
	return new_term(term, &temp, str, 0);
}

int parse_events_term__clone(struct parse_events_term **new,
			     struct parse_events_term *term)
{
	char *str;
	struct parse_events_term temp = {
		.type_val  = term->type_val,
		.type_term = term->type_term,
		.config    = NULL,
		.err_term  = term->err_term,
		.err_val   = term->err_val,
	};

	if (term->config) {
		temp.config = strdup(term->config);
		if (!temp.config)
			return -ENOMEM;
	}
	if (term->type_val == PARSE_EVENTS__TERM_TYPE_NUM)
		return new_term(new, &temp, NULL, term->val.num);

	str = strdup(term->val.str);
	if (!str)
		return -ENOMEM;
	return new_term(new, &temp, str, 0);
}

void parse_events_term__delete(struct parse_events_term *term)
{
	if (term->array.nr_ranges)
		zfree(&term->array.ranges);

	if (term->type_val != PARSE_EVENTS__TERM_TYPE_NUM)
		zfree(&term->val.str);

	zfree(&term->config);
	free(term);
}

int parse_events_copy_term_list(struct list_head *old,
				 struct list_head **new)
{
	struct parse_events_term *term, *n;
	int ret;

	if (!old) {
		*new = NULL;
		return 0;
	}

	*new = malloc(sizeof(struct list_head));
	if (!*new)
		return -ENOMEM;
	INIT_LIST_HEAD(*new);

	list_for_each_entry (term, old, list) {
		ret = parse_events_term__clone(&n, term);
		if (ret)
			return ret;
		list_add_tail(&n->list, *new);
	}
	return 0;
}

void parse_events_terms__purge(struct list_head *terms)
{
	struct parse_events_term *term, *h;

	list_for_each_entry_safe(term, h, terms, list) {
		list_del_init(&term->list);
		parse_events_term__delete(term);
	}
}

void parse_events_terms__delete(struct list_head *terms)
{
	if (!terms)
		return;
	parse_events_terms__purge(terms);
	free(terms);
}

void parse_events__clear_array(struct parse_events_array *a)
{
	zfree(&a->ranges);
}

void parse_events_evlist_error(struct parse_events_state *parse_state,
			       int idx, const char *str)
{
	if (!parse_state->error)
		return;

	parse_events_error__handle(parse_state->error, idx, strdup(str), NULL);
}

static void config_terms_list(char *buf, size_t buf_sz)
{
	int i;
	bool first = true;

	buf[0] = '\0';
	for (i = 0; i < __PARSE_EVENTS__TERM_TYPE_NR; i++) {
		const char *name = config_term_names[i];

		if (!config_term_avail(i, NULL))
			continue;
		if (!name)
			continue;
		if (name[0] == '<')
			continue;

		if (strlen(buf) + strlen(name) + 2 >= buf_sz)
			return;

		if (!first)
			strcat(buf, ",");
		else
			first = false;
		strcat(buf, name);
	}
}

/*
 * Return string contains valid config terms of an event.
 * @additional_terms: For terms such as PMU sysfs terms.
 */
char *parse_events_formats_error_string(char *additional_terms)
{
	char *str;
	/* "no-overwrite" is the longest name */
	char static_terms[__PARSE_EVENTS__TERM_TYPE_NR *
			  (sizeof("no-overwrite") - 1)];

	config_terms_list(static_terms, sizeof(static_terms));
	/* valid terms */
	if (additional_terms) {
		if (asprintf(&str, "valid terms: %s,%s",
			     additional_terms, static_terms) < 0)
			goto fail;
	} else {
		if (asprintf(&str, "valid terms: %s", static_terms) < 0)
			goto fail;
	}
	return str;

fail:
	return NULL;
}

struct evsel *parse_events__add_event_hybrid(struct list_head *list, int *idx,
					     struct perf_event_attr *attr,
					     const char *name,
					     const char *metric_id,
					     struct perf_pmu *pmu,
					     struct list_head *config_terms)
{
	return __add_event(list, idx, attr, /*init_attr=*/true, name, metric_id,
			   pmu, config_terms, /*auto_merge_stats=*/false,
			   /*cpu_list=*/NULL);
}<|MERGE_RESOLUTION|>--- conflicted
+++ resolved
@@ -2309,18 +2309,8 @@
 void parse_events_error__handle(struct parse_events_error *err, int idx,
 				char *str, char *help)
 {
-<<<<<<< HEAD
-	if (WARN(!str, "WARNING: failed to provide error string\n"))
-		goto out_free;
-	if (!err) {
-		/* Assume caller does not want message printed */
-		pr_debug("event syntax error: %s\n", str);
-		goto out_free;
-	}
-=======
 	if (WARN(!str || !err, "WARNING: failed to provide error string or struct\n"))
 		goto out_free;
->>>>>>> f2afc9d9
 	switch (err->num_errors) {
 	case 0:
 		err->idx = idx;
