%define api.pure full
%parse-param {void *_parse_state}
%parse-param {void *scanner}
%lex-param {void* scanner}
%locations

%{

#define YYDEBUG 1

#include <fnmatch.h>
#include <stdio.h>
#include <linux/compiler.h>
#include <linux/types.h>
#include <linux/zalloc.h>
#include "pmu.h"
#include "evsel.h"
#include "parse-events.h"
#include "parse-events-bison.h"

void parse_events_error(YYLTYPE *loc, void *parse_state, void *scanner, char const *msg);

#define ABORT_ON(val) \
do { \
	if (val) \
		YYABORT; \
} while (0)

static struct list_head* alloc_list(void)
{
	struct list_head *list;

	list = malloc(sizeof(*list));
	if (!list)
		return NULL;

	INIT_LIST_HEAD(list);
	return list;
}

static void free_list_evsel(struct list_head* list_evsel)
{
	struct evsel *evsel, *tmp;

	list_for_each_entry_safe(evsel, tmp, list_evsel, core.node) {
		list_del_init(&evsel->core.node);
		evsel__delete(evsel);
	}
	free(list_evsel);
}

static void inc_group_count(struct list_head *list,
		       struct parse_events_state *parse_state)
{
	/* Count groups only have more than 1 members */
	if (!list_is_last(list->next, list))
		parse_state->nr_groups++;
}

%}

%token PE_START_EVENTS PE_START_TERMS
%token PE_VALUE PE_VALUE_SYM_HW PE_VALUE_SYM_SW PE_RAW PE_TERM
%token PE_VALUE_SYM_TOOL
%token PE_EVENT_NAME
%token PE_NAME
%token PE_BPF_OBJECT PE_BPF_SOURCE
%token PE_MODIFIER_EVENT PE_MODIFIER_BP
%token PE_NAME_CACHE_TYPE PE_NAME_CACHE_OP_RESULT
%token PE_PREFIX_MEM PE_PREFIX_RAW PE_PREFIX_GROUP
%token PE_ERROR
%token PE_PMU_EVENT_PRE PE_PMU_EVENT_SUF PE_KERNEL_PMU_EVENT PE_PMU_EVENT_FAKE
%token PE_ARRAY_ALL PE_ARRAY_RANGE
%token PE_DRV_CFG_TERM
%type <num> PE_VALUE
%type <num> PE_VALUE_SYM_HW
%type <num> PE_VALUE_SYM_SW
%type <num> PE_VALUE_SYM_TOOL
%type <num> PE_RAW
%type <num> PE_TERM
%type <num> value_sym
%type <str> PE_NAME
%type <str> PE_BPF_OBJECT
%type <str> PE_BPF_SOURCE
%type <str> PE_NAME_CACHE_TYPE
%type <str> PE_NAME_CACHE_OP_RESULT
%type <str> PE_MODIFIER_EVENT
%type <str> PE_MODIFIER_BP
%type <str> PE_EVENT_NAME
%type <str> PE_PMU_EVENT_PRE PE_PMU_EVENT_SUF PE_KERNEL_PMU_EVENT PE_PMU_EVENT_FAKE
%type <str> PE_DRV_CFG_TERM
%type <str> event_pmu_name
%destructor { free ($$); } <str>
%type <term> event_term
%destructor { parse_events_term__delete ($$); } <term>
%type <list_terms> event_config
%type <list_terms> opt_event_config
%type <list_terms> opt_pmu_config
%destructor { parse_events_terms__delete ($$); } <list_terms>
%type <list_evsel> event_pmu
%type <list_evsel> event_legacy_symbol
%type <list_evsel> event_legacy_cache
%type <list_evsel> event_legacy_mem
%type <list_evsel> event_legacy_tracepoint
%type <list_evsel> event_legacy_numeric
%type <list_evsel> event_legacy_raw
%type <list_evsel> event_bpf_file
%type <list_evsel> event_def
%type <list_evsel> event_mod
%type <list_evsel> event_name
%type <list_evsel> event
%type <list_evsel> events
%type <list_evsel> group_def
%type <list_evsel> group
%type <list_evsel> groups
%destructor { free_list_evsel ($$); } <list_evsel>
%type <tracepoint_name> tracepoint_name
%destructor { free ($$.sys); free ($$.event); } <tracepoint_name>
%type <array> array
%type <array> array_term
%type <array> array_terms
%destructor { free ($$.ranges); } <array>

%union
{
	char *str;
	u64 num;
	struct list_head *list_evsel;
	struct list_head *list_terms;
	struct parse_events_term *term;
	struct tracepoint_name {
		char *sys;
		char *event;
	} tracepoint_name;
	struct parse_events_array array;
}
%%

start:
PE_START_EVENTS start_events
|
PE_START_TERMS  start_terms

start_events: groups
{
	struct parse_events_state *parse_state = _parse_state;

	/* frees $1 */
	parse_events_update_lists($1, &parse_state->list);
}

groups:
groups ',' group
{
	struct list_head *list  = $1;
	struct list_head *group = $3;

	/* frees $3 */
	parse_events_update_lists(group, list);
	$$ = list;
}
|
groups ',' event
{
	struct list_head *list  = $1;
	struct list_head *event = $3;

	/* frees $3 */
	parse_events_update_lists(event, list);
	$$ = list;
}
|
group
|
event

group:
group_def ':' PE_MODIFIER_EVENT
{
	struct list_head *list = $1;
	int err;

	err = parse_events__modifier_group(list, $3);
	free($3);
	if (err) {
		free_list_evsel(list);
		YYABORT;
	}
	$$ = list;
}
|
group_def

group_def:
PE_NAME '{' events '}'
{
	struct list_head *list = $3;

	inc_group_count(list, _parse_state);
	parse_events__set_leader($1, list, _parse_state);
	free($1);
	$$ = list;
}
|
'{' events '}'
{
	struct list_head *list = $2;

	inc_group_count(list, _parse_state);
	parse_events__set_leader(NULL, list, _parse_state);
	$$ = list;
}

events:
events ',' event
{
	struct list_head *event = $3;
	struct list_head *list  = $1;

	/* frees $3 */
	parse_events_update_lists(event, list);
	$$ = list;
}
|
event

event: event_mod

event_mod:
event_name PE_MODIFIER_EVENT
{
	struct list_head *list = $1;
	int err;

	/*
	 * Apply modifier on all events added by single event definition
	 * (there could be more events added for multiple tracepoint
	 * definitions via '*?'.
	 */
	err = parse_events__modifier_event(list, $2, false);
	free($2);
	if (err) {
		free_list_evsel(list);
		YYABORT;
	}
	$$ = list;
}
|
event_name

event_name:
PE_EVENT_NAME event_def
{
	int err;

	err = parse_events_name($2, $1);
	free($1);
	if (err) {
		free_list_evsel($2);
		YYABORT;
	}
	$$ = $2;
}
|
event_def

event_def: event_pmu |
	   event_legacy_symbol |
	   event_legacy_cache sep_dc |
	   event_legacy_mem |
	   event_legacy_tracepoint sep_dc |
	   event_legacy_numeric sep_dc |
	   event_legacy_raw sep_dc |
	   event_bpf_file

event_pmu_name:
PE_NAME | PE_PMU_EVENT_PRE

event_pmu:
event_pmu_name opt_pmu_config
{
	struct parse_events_state *parse_state = _parse_state;
	struct parse_events_error *error = parse_state->error;
	struct list_head *list = NULL, *orig_terms = NULL, *terms= NULL;
	char *pattern = NULL;

#define CLEANUP_YYABORT					\
	do {						\
		parse_events_terms__delete($2);		\
		parse_events_terms__delete(orig_terms);	\
		free(list);				\
		free($1);				\
		free(pattern);				\
		YYABORT;				\
	} while(0)

	if (parse_events_copy_term_list($2, &orig_terms))
		CLEANUP_YYABORT;

	if (error)
		error->idx = @1.first_column;

	list = alloc_list();
	if (!list)
		CLEANUP_YYABORT;
	if (parse_events_add_pmu(_parse_state, list, $1, $2, false, false)) {
		struct perf_pmu *pmu = NULL;
		int ok = 0;

		if (asprintf(&pattern, "%s*", $1) < 0)
			CLEANUP_YYABORT;

		while ((pmu = perf_pmu__scan(pmu)) != NULL) {
			char *name = pmu->name;

			if (!strncmp(name, "uncore_", 7) &&
			    strncmp($1, "uncore_", 7))
				name += 7;
<<<<<<< HEAD
			if (!perf_pmu__match(pattern, name, $1)) {
=======
			if (!perf_pmu__match(pattern, name, $1) ||
			    !perf_pmu__match(pattern, pmu->alias_name, $1)) {
>>>>>>> bee673aa
				if (parse_events_copy_term_list(orig_terms, &terms))
					CLEANUP_YYABORT;
				if (!parse_events_add_pmu(_parse_state, list, pmu->name, terms, true, false))
					ok++;
				parse_events_terms__delete(terms);
			}
		}

		if (!ok)
			CLEANUP_YYABORT;
	}
	parse_events_terms__delete($2);
	parse_events_terms__delete(orig_terms);
	free(pattern);
	free($1);
	$$ = list;
#undef CLEANUP_YYABORT
}
|
PE_KERNEL_PMU_EVENT sep_dc
{
	struct list_head *list;
	int err;

	err = parse_events_multi_pmu_add(_parse_state, $1, &list);
	free($1);
	if (err < 0)
		YYABORT;
	$$ = list;
}
|
PE_PMU_EVENT_PRE '-' PE_PMU_EVENT_SUF sep_dc
{
	struct list_head *list;
	char pmu_name[128];

	snprintf(pmu_name, sizeof(pmu_name), "%s-%s", $1, $3);
	free($1);
	free($3);
	if (parse_events_multi_pmu_add(_parse_state, pmu_name, &list) < 0)
		YYABORT;
	$$ = list;
}
|
PE_PMU_EVENT_FAKE sep_dc
{
	struct list_head *list;
	int err;

	list = alloc_list();
	if (!list)
		YYABORT;

	err = parse_events_add_pmu(_parse_state, list, $1, NULL, false, false);
	free($1);
	if (err < 0) {
		free(list);
		YYABORT;
	}
	$$ = list;
}
|
PE_PMU_EVENT_FAKE opt_pmu_config
{
	struct list_head *list;
	int err;

	list = alloc_list();
	if (!list)
		YYABORT;

	err = parse_events_add_pmu(_parse_state, list, $1, $2, false, false);
	free($1);
	parse_events_terms__delete($2);
	if (err < 0) {
		free(list);
		YYABORT;
	}
	$$ = list;
}

value_sym:
PE_VALUE_SYM_HW
|
PE_VALUE_SYM_SW

event_legacy_symbol:
value_sym '/' event_config '/'
{
	struct list_head *list;
	int type = $1 >> 16;
	int config = $1 & 255;
	int err;

	list = alloc_list();
	ABORT_ON(!list);
	err = parse_events_add_numeric(_parse_state, list, type, config, $3);
	parse_events_terms__delete($3);
	if (err) {
		free_list_evsel(list);
		YYABORT;
	}
	$$ = list;
}
|
value_sym sep_slash_slash_dc
{
	struct list_head *list;
	int type = $1 >> 16;
	int config = $1 & 255;

	list = alloc_list();
	ABORT_ON(!list);
	ABORT_ON(parse_events_add_numeric(_parse_state, list, type, config, NULL));
	$$ = list;
}
|
PE_VALUE_SYM_TOOL sep_slash_slash_dc
{
	struct list_head *list;

	list = alloc_list();
	ABORT_ON(!list);
	ABORT_ON(parse_events_add_tool(_parse_state, list, $1));
	$$ = list;
}

event_legacy_cache:
PE_NAME_CACHE_TYPE '-' PE_NAME_CACHE_OP_RESULT '-' PE_NAME_CACHE_OP_RESULT opt_event_config
{
	struct parse_events_state *parse_state = _parse_state;
	struct parse_events_error *error = parse_state->error;
	struct list_head *list;
	int err;

	list = alloc_list();
	ABORT_ON(!list);
	err = parse_events_add_cache(list, &parse_state->idx, $1, $3, $5, error, $6,
				     parse_state);
	parse_events_terms__delete($6);
	free($1);
	free($3);
	free($5);
	if (err) {
		free_list_evsel(list);
		YYABORT;
	}
	$$ = list;
}
|
PE_NAME_CACHE_TYPE '-' PE_NAME_CACHE_OP_RESULT opt_event_config
{
	struct parse_events_state *parse_state = _parse_state;
	struct parse_events_error *error = parse_state->error;
	struct list_head *list;
	int err;

	list = alloc_list();
	ABORT_ON(!list);
	err = parse_events_add_cache(list, &parse_state->idx, $1, $3, NULL, error, $4,
				     parse_state);
	parse_events_terms__delete($4);
	free($1);
	free($3);
	if (err) {
		free_list_evsel(list);
		YYABORT;
	}
	$$ = list;
}
|
PE_NAME_CACHE_TYPE opt_event_config
{
	struct parse_events_state *parse_state = _parse_state;
	struct parse_events_error *error = parse_state->error;
	struct list_head *list;
	int err;

	list = alloc_list();
	ABORT_ON(!list);
	err = parse_events_add_cache(list, &parse_state->idx, $1, NULL, NULL, error, $2,
				     parse_state);
	parse_events_terms__delete($2);
	free($1);
	if (err) {
		free_list_evsel(list);
		YYABORT;
	}
	$$ = list;
}

event_legacy_mem:
PE_PREFIX_MEM PE_VALUE '/' PE_VALUE ':' PE_MODIFIER_BP sep_dc
{
	struct parse_events_state *parse_state = _parse_state;
	struct list_head *list;
	int err;

	list = alloc_list();
	ABORT_ON(!list);
	err = parse_events_add_breakpoint(list, &parse_state->idx,
					  $2, $6, $4);
	free($6);
	if (err) {
		free(list);
		YYABORT;
	}
	$$ = list;
}
|
PE_PREFIX_MEM PE_VALUE '/' PE_VALUE sep_dc
{
	struct parse_events_state *parse_state = _parse_state;
	struct list_head *list;

	list = alloc_list();
	ABORT_ON(!list);
	if (parse_events_add_breakpoint(list, &parse_state->idx,
					$2, NULL, $4)) {
		free(list);
		YYABORT;
	}
	$$ = list;
}
|
PE_PREFIX_MEM PE_VALUE ':' PE_MODIFIER_BP sep_dc
{
	struct parse_events_state *parse_state = _parse_state;
	struct list_head *list;
	int err;

	list = alloc_list();
	ABORT_ON(!list);
	err = parse_events_add_breakpoint(list, &parse_state->idx,
					  $2, $4, 0);
	free($4);
	if (err) {
		free(list);
		YYABORT;
	}
	$$ = list;
}
|
PE_PREFIX_MEM PE_VALUE sep_dc
{
	struct parse_events_state *parse_state = _parse_state;
	struct list_head *list;

	list = alloc_list();
	ABORT_ON(!list);
	if (parse_events_add_breakpoint(list, &parse_state->idx,
					$2, NULL, 0)) {
		free(list);
		YYABORT;
	}
	$$ = list;
}

event_legacy_tracepoint:
tracepoint_name opt_event_config
{
	struct parse_events_state *parse_state = _parse_state;
	struct parse_events_error *error = parse_state->error;
	struct list_head *list;
	int err;

	list = alloc_list();
	ABORT_ON(!list);
	if (error)
		error->idx = @1.first_column;

	err = parse_events_add_tracepoint(list, &parse_state->idx, $1.sys, $1.event,
					error, $2);

	parse_events_terms__delete($2);
	free($1.sys);
	free($1.event);
	if (err) {
		free(list);
		YYABORT;
	}
	$$ = list;
}

tracepoint_name:
PE_NAME '-' PE_NAME ':' PE_NAME
{
	struct tracepoint_name tracepoint;

	ABORT_ON(asprintf(&tracepoint.sys, "%s-%s", $1, $3) < 0);
	tracepoint.event = $5;
	free($1);
	free($3);
	$$ = tracepoint;
}
|
PE_NAME ':' PE_NAME
{
	struct tracepoint_name tracepoint = {$1, $3};

	$$ = tracepoint;
}

event_legacy_numeric:
PE_VALUE ':' PE_VALUE opt_event_config
{
	struct list_head *list;
	int err;

	list = alloc_list();
	ABORT_ON(!list);
	err = parse_events_add_numeric(_parse_state, list, (u32)$1, $3, $4);
	parse_events_terms__delete($4);
	if (err) {
		free(list);
		YYABORT;
	}
	$$ = list;
}

event_legacy_raw:
PE_RAW opt_event_config
{
	struct list_head *list;
	int err;

	list = alloc_list();
	ABORT_ON(!list);
	err = parse_events_add_numeric(_parse_state, list, PERF_TYPE_RAW, $1, $2);
	parse_events_terms__delete($2);
	if (err) {
		free(list);
		YYABORT;
	}
	$$ = list;
}

event_bpf_file:
PE_BPF_OBJECT opt_event_config
{
	struct parse_events_state *parse_state = _parse_state;
	struct list_head *list;
	int err;

	list = alloc_list();
	ABORT_ON(!list);
	err = parse_events_load_bpf(parse_state, list, $1, false, $2);
	parse_events_terms__delete($2);
	free($1);
	if (err) {
		free(list);
		YYABORT;
	}
	$$ = list;
}
|
PE_BPF_SOURCE opt_event_config
{
	struct list_head *list;
	int err;

	list = alloc_list();
	ABORT_ON(!list);
	err = parse_events_load_bpf(_parse_state, list, $1, true, $2);
	parse_events_terms__delete($2);
	if (err) {
		free(list);
		YYABORT;
	}
	$$ = list;
}

opt_event_config:
'/' event_config '/'
{
	$$ = $2;
}
|
'/' '/'
{
	$$ = NULL;
}
|
{
	$$ = NULL;
}

opt_pmu_config:
'/' event_config '/'
{
	$$ = $2;
}
|
'/' '/'
{
	$$ = NULL;
}

start_terms: event_config
{
	struct parse_events_state *parse_state = _parse_state;
	if (parse_state->terms) {
		parse_events_terms__delete ($1);
		YYABORT;
	}
	parse_state->terms = $1;
}

event_config:
event_config ',' event_term
{
	struct list_head *head = $1;
	struct parse_events_term *term = $3;

	if (!head) {
		parse_events_term__delete(term);
		YYABORT;
	}
	list_add_tail(&term->list, head);
	$$ = $1;
}
|
event_term
{
	struct list_head *head = malloc(sizeof(*head));
	struct parse_events_term *term = $1;

	ABORT_ON(!head);
	INIT_LIST_HEAD(head);
	list_add_tail(&term->list, head);
	$$ = head;
}

event_term:
PE_RAW
{
	struct parse_events_term *term;

	ABORT_ON(parse_events_term__num(&term, PARSE_EVENTS__TERM_TYPE_CONFIG,
					NULL, $1, false, &@1, NULL));
	$$ = term;
}
|
PE_NAME '=' PE_NAME
{
	struct parse_events_term *term;

	if (parse_events_term__str(&term, PARSE_EVENTS__TERM_TYPE_USER,
					$1, $3, &@1, &@3)) {
		free($1);
		free($3);
		YYABORT;
	}
	$$ = term;
}
|
PE_NAME '=' PE_VALUE
{
	struct parse_events_term *term;

	if (parse_events_term__num(&term, PARSE_EVENTS__TERM_TYPE_USER,
					$1, $3, false, &@1, &@3)) {
		free($1);
		YYABORT;
	}
	$$ = term;
}
|
PE_NAME '=' PE_VALUE_SYM_HW
{
	struct parse_events_term *term;
	int config = $3 & 255;

	if (parse_events_term__sym_hw(&term, $1, config)) {
		free($1);
		YYABORT;
	}
	$$ = term;
}
|
PE_NAME
{
	struct parse_events_term *term;

	if (parse_events_term__num(&term, PARSE_EVENTS__TERM_TYPE_USER,
					$1, 1, true, &@1, NULL)) {
		free($1);
		YYABORT;
	}
	$$ = term;
}
|
PE_VALUE_SYM_HW
{
	struct parse_events_term *term;
	int config = $1 & 255;

	ABORT_ON(parse_events_term__sym_hw(&term, NULL, config));
	$$ = term;
}
|
PE_TERM '=' PE_NAME
{
	struct parse_events_term *term;

	if (parse_events_term__str(&term, (int)$1, NULL, $3, &@1, &@3)) {
		free($3);
		YYABORT;
	}
	$$ = term;
}
|
PE_TERM '=' PE_VALUE
{
	struct parse_events_term *term;

	ABORT_ON(parse_events_term__num(&term, (int)$1, NULL, $3, false, &@1, &@3));
	$$ = term;
}
|
PE_TERM
{
	struct parse_events_term *term;

	ABORT_ON(parse_events_term__num(&term, (int)$1, NULL, 1, true, &@1, NULL));
	$$ = term;
}
|
PE_NAME array '=' PE_NAME
{
	struct parse_events_term *term;

	if (parse_events_term__str(&term, PARSE_EVENTS__TERM_TYPE_USER,
					$1, $4, &@1, &@4)) {
		free($1);
		free($4);
		free($2.ranges);
		YYABORT;
	}
	term->array = $2;
	$$ = term;
}
|
PE_NAME array '=' PE_VALUE
{
	struct parse_events_term *term;

	if (parse_events_term__num(&term, PARSE_EVENTS__TERM_TYPE_USER,
					$1, $4, false, &@1, &@4)) {
		free($1);
		free($2.ranges);
		YYABORT;
	}
	term->array = $2;
	$$ = term;
}
|
PE_DRV_CFG_TERM
{
	struct parse_events_term *term;
	char *config = strdup($1);

	ABORT_ON(!config);
	if (parse_events_term__str(&term, PARSE_EVENTS__TERM_TYPE_DRV_CFG,
					config, $1, &@1, NULL)) {
		free($1);
		free(config);
		YYABORT;
	}
	$$ = term;
}

array:
'[' array_terms ']'
{
	$$ = $2;
}
|
PE_ARRAY_ALL
{
	$$.nr_ranges = 0;
	$$.ranges = NULL;
}

array_terms:
array_terms ',' array_term
{
	struct parse_events_array new_array;

	new_array.nr_ranges = $1.nr_ranges + $3.nr_ranges;
	new_array.ranges = realloc($1.ranges,
				sizeof(new_array.ranges[0]) *
				new_array.nr_ranges);
	ABORT_ON(!new_array.ranges);
	memcpy(&new_array.ranges[$1.nr_ranges], $3.ranges,
	       $3.nr_ranges * sizeof(new_array.ranges[0]));
	free($3.ranges);
	$$ = new_array;
}
|
array_term

array_term:
PE_VALUE
{
	struct parse_events_array array;

	array.nr_ranges = 1;
	array.ranges = malloc(sizeof(array.ranges[0]));
	ABORT_ON(!array.ranges);
	array.ranges[0].start = $1;
	array.ranges[0].length = 1;
	$$ = array;
}
|
PE_VALUE PE_ARRAY_RANGE PE_VALUE
{
	struct parse_events_array array;

	ABORT_ON($3 < $1);
	array.nr_ranges = 1;
	array.ranges = malloc(sizeof(array.ranges[0]));
	ABORT_ON(!array.ranges);
	array.ranges[0].start = $1;
	array.ranges[0].length = $3 - $1 + 1;
	$$ = array;
}

sep_dc: ':' |

sep_slash_slash_dc: '/' '/' | ':' |

%%

void parse_events_error(YYLTYPE *loc, void *parse_state,
			void *scanner __maybe_unused,
			char const *msg __maybe_unused)
{
	parse_events_evlist_error(parse_state, loc->last_column, "parser error");
}<|MERGE_RESOLUTION|>--- conflicted
+++ resolved
@@ -316,12 +316,8 @@
 			if (!strncmp(name, "uncore_", 7) &&
 			    strncmp($1, "uncore_", 7))
 				name += 7;
-<<<<<<< HEAD
-			if (!perf_pmu__match(pattern, name, $1)) {
-=======
 			if (!perf_pmu__match(pattern, name, $1) ||
 			    !perf_pmu__match(pattern, pmu->alias_name, $1)) {
->>>>>>> bee673aa
 				if (parse_events_copy_term_list(orig_terms, &terms))
 					CLEANUP_YYABORT;
 				if (!parse_events_add_pmu(_parse_state, list, pmu->name, terms, true, false))
