--- conflicted
+++ resolved
@@ -781,34 +781,9 @@
 	return evsel__is_hybrid(evsel) && !config->hybrid_merge;
 }
 
-<<<<<<< HEAD
-static bool hybrid_merge(struct evsel *counter, struct perf_stat_config *config,
-			 bool check)
-{
-	if (evsel__is_hybrid(counter)) {
-		if (check)
-			return config->hybrid_merge;
-		else
-			return !config->hybrid_merge;
-	}
-
-	return false;
-}
-
-static bool collect_data(struct perf_stat_config *config, struct evsel *counter,
-			    void (*cb)(struct perf_stat_config *config, struct evsel *counter, void *data,
-				       bool first),
-			    void *data)
-{
-	if (counter->merged_stat)
-		return false;
-	cb(config, counter, data, true);
-	if (config->no_merge || hybrid_merge(counter, config, false))
-=======
 static void uniquify_counter(struct perf_stat_config *config, struct evsel *counter)
 {
 	if (config->no_merge || hybrid_uniquify(counter, config))
->>>>>>> 2a175ffe
 		uniquify_event_name(counter);
 }
 
@@ -1093,13 +1068,6 @@
 		.new_line = new_line_metric,
 		.force_header = true,
 	};
-<<<<<<< HEAD
-	bool first = true;
-
-		if (config->json_output && !config->interval)
-			fprintf(config->output, "{");
-=======
->>>>>>> 2a175ffe
 
 	if (config->json_output)
 		print_metric_headers_json(config, no_indent);
@@ -1118,13 +1086,6 @@
 	evlist__for_each_entry(evlist, counter) {
 		os.evsel = counter;
 
-<<<<<<< HEAD
-		if (!first && config->json_output)
-			fprintf(config->output, ", ");
-		first = false;
-
-=======
->>>>>>> 2a175ffe
 		perf_stat__print_shadow_stats(config, counter, 0,
 					      0,
 					      &out,
