// SPDX-License-Identifier: GPL-2.0-only
/*
 * builtin-stat.c
 *
 * Builtin stat command: Give a precise performance counters summary
 * overview about any workload, CPU or specific PID.
 *
 * Sample output:

   $ perf stat ./hackbench 10

  Time: 0.118

  Performance counter stats for './hackbench 10':

       1708.761321 task-clock                #   11.037 CPUs utilized
            41,190 context-switches          #    0.024 M/sec
             6,735 CPU-migrations            #    0.004 M/sec
            17,318 page-faults               #    0.010 M/sec
     5,205,202,243 cycles                    #    3.046 GHz
     3,856,436,920 stalled-cycles-frontend   #   74.09% frontend cycles idle
     1,600,790,871 stalled-cycles-backend    #   30.75% backend  cycles idle
     2,603,501,247 instructions              #    0.50  insns per cycle
                                             #    1.48  stalled cycles per insn
       484,357,498 branches                  #  283.455 M/sec
         6,388,934 branch-misses             #    1.32% of all branches

        0.154822978  seconds time elapsed

 *
 * Copyright (C) 2008-2011, Red Hat Inc, Ingo Molnar <mingo@redhat.com>
 *
 * Improvements and fixes by:
 *
 *   Arjan van de Ven <arjan@linux.intel.com>
 *   Yanmin Zhang <yanmin.zhang@intel.com>
 *   Wu Fengguang <fengguang.wu@intel.com>
 *   Mike Galbraith <efault@gmx.de>
 *   Paul Mackerras <paulus@samba.org>
 *   Jaswinder Singh Rajput <jaswinder@kernel.org>
 */

#include "builtin.h"
#include "perf.h"
#include "util/cgroup.h"
#include <subcmd/parse-options.h>
#include "util/parse-events.h"
#include "util/pmu.h"
#include "util/event.h"
#include "util/evlist.h"
#include "util/evlist-hybrid.h"
#include "util/evsel.h"
#include "util/debug.h"
#include "util/color.h"
#include "util/stat.h"
#include "util/header.h"
#include "util/cpumap.h"
#include "util/thread_map.h"
#include "util/counts.h"
#include "util/topdown.h"
#include "util/session.h"
#include "util/tool.h"
#include "util/string2.h"
#include "util/metricgroup.h"
#include "util/synthetic-events.h"
#include "util/target.h"
#include "util/time-utils.h"
#include "util/top.h"
#include "util/affinity.h"
#include "util/pfm.h"
#include "util/bpf_counter.h"
#include "util/iostat.h"
#include "util/pmu-hybrid.h"
#include "asm/bug.h"

#include <linux/time64.h>
#include <linux/zalloc.h>
#include <api/fs/fs.h>
#include <errno.h>
#include <signal.h>
#include <stdlib.h>
#include <sys/prctl.h>
#include <inttypes.h>
#include <locale.h>
#include <math.h>
#include <sys/types.h>
#include <sys/stat.h>
#include <sys/wait.h>
#include <unistd.h>
#include <sys/time.h>
#include <sys/resource.h>
#include <linux/err.h>

#include <linux/ctype.h>
#include <perf/evlist.h>

#define DEFAULT_SEPARATOR	" "
#define FREEZE_ON_SMI_PATH	"devices/cpu/freeze_on_smi"

static void print_counters(struct timespec *ts, int argc, const char **argv);

/* Default events used for perf stat -T */
static const char *transaction_attrs = {
	"task-clock,"
	"{"
	"instructions,"
	"cycles,"
	"cpu/cycles-t/,"
	"cpu/tx-start/,"
	"cpu/el-start/,"
	"cpu/cycles-ct/"
	"}"
};

/* More limited version when the CPU does not have all events. */
static const char * transaction_limited_attrs = {
	"task-clock,"
	"{"
	"instructions,"
	"cycles,"
	"cpu/cycles-t/,"
	"cpu/tx-start/"
	"}"
};

static const char * topdown_attrs[] = {
	"topdown-total-slots",
	"topdown-slots-retired",
	"topdown-recovery-bubbles",
	"topdown-fetch-bubbles",
	"topdown-slots-issued",
	NULL,
};

static const char *topdown_metric_attrs[] = {
	"slots",
	"topdown-retiring",
	"topdown-bad-spec",
	"topdown-fe-bound",
	"topdown-be-bound",
	NULL,
};

static const char *topdown_metric_L2_attrs[] = {
	"slots",
	"topdown-retiring",
	"topdown-bad-spec",
	"topdown-fe-bound",
	"topdown-be-bound",
	"topdown-heavy-ops",
	"topdown-br-mispredict",
	"topdown-fetch-lat",
	"topdown-mem-bound",
	NULL,
};

#define TOPDOWN_MAX_LEVEL			2

static const char *smi_cost_attrs = {
	"{"
	"msr/aperf/,"
	"msr/smi/,"
	"cycles"
	"}"
};

static struct evlist	*evsel_list;
static bool all_counters_use_bpf = true;

static struct target target = {
	.uid	= UINT_MAX,
};

#define METRIC_ONLY_LEN 20

static volatile pid_t		child_pid			= -1;
static int			detailed_run			=  0;
static bool			transaction_run;
static bool			topdown_run			= false;
static bool			smi_cost			= false;
static bool			smi_reset			= false;
static int			big_num_opt			=  -1;
static bool			group				= false;
static const char		*pre_cmd			= NULL;
static const char		*post_cmd			= NULL;
static bool			sync_run			= false;
static bool			forever				= false;
static bool			force_metric_only		= false;
static struct timespec		ref_time;
static bool			append_file;
static bool			interval_count;
static const char		*output_name;
static int			output_fd;

struct perf_stat {
	bool			 record;
	struct perf_data	 data;
	struct perf_session	*session;
	u64			 bytes_written;
	struct perf_tool	 tool;
	bool			 maps_allocated;
	struct perf_cpu_map	*cpus;
	struct perf_thread_map *threads;
	enum aggr_mode		 aggr_mode;
};

static struct perf_stat		perf_stat;
#define STAT_RECORD		perf_stat.record

static volatile int done = 0;

static struct perf_stat_config stat_config = {
	.aggr_mode		= AGGR_GLOBAL,
	.scale			= true,
	.unit_width		= 4, /* strlen("unit") */
	.run_count		= 1,
	.metric_only_len	= METRIC_ONLY_LEN,
	.walltime_nsecs_stats	= &walltime_nsecs_stats,
	.ru_stats		= &ru_stats,
	.big_num		= true,
	.ctl_fd			= -1,
	.ctl_fd_ack		= -1,
	.iostat_run		= false,
};

static bool cpus_map_matched(struct evsel *a, struct evsel *b)
{
	if (!a->core.cpus && !b->core.cpus)
		return true;

	if (!a->core.cpus || !b->core.cpus)
		return false;

	if (perf_cpu_map__nr(a->core.cpus) != perf_cpu_map__nr(b->core.cpus))
		return false;

	for (int i = 0; i < perf_cpu_map__nr(a->core.cpus); i++) {
		if (perf_cpu_map__cpu(a->core.cpus, i).cpu !=
		    perf_cpu_map__cpu(b->core.cpus, i).cpu)
			return false;
	}

	return true;
}

static void evlist__check_cpu_maps(struct evlist *evlist)
{
	struct evsel *evsel, *pos, *leader;
	char buf[1024];

	if (evlist__has_hybrid(evlist))
		evlist__warn_hybrid_group(evlist);

	evlist__for_each_entry(evlist, evsel) {
		leader = evsel__leader(evsel);

		/* Check that leader matches cpus with each member. */
		if (leader == evsel)
			continue;
		if (cpus_map_matched(leader, evsel))
			continue;

		/* If there's mismatch disable the group and warn user. */
		WARN_ONCE(1, "WARNING: grouped events cpus do not match, disabling group:\n");
		evsel__group_desc(leader, buf, sizeof(buf));
		pr_warning("  %s\n", buf);

		if (verbose) {
			cpu_map__snprint(leader->core.cpus, buf, sizeof(buf));
			pr_warning("     %s: %s\n", leader->name, buf);
			cpu_map__snprint(evsel->core.cpus, buf, sizeof(buf));
			pr_warning("     %s: %s\n", evsel->name, buf);
		}

		for_each_group_evsel(pos, leader)
			evsel__remove_from_group(pos, leader);
	}
}

static inline void diff_timespec(struct timespec *r, struct timespec *a,
				 struct timespec *b)
{
	r->tv_sec = a->tv_sec - b->tv_sec;
	if (a->tv_nsec < b->tv_nsec) {
		r->tv_nsec = a->tv_nsec + NSEC_PER_SEC - b->tv_nsec;
		r->tv_sec--;
	} else {
		r->tv_nsec = a->tv_nsec - b->tv_nsec ;
	}
}

static void perf_stat__reset_stats(void)
{
	int i;

	evlist__reset_stats(evsel_list);
	perf_stat__reset_shadow_stats();

	for (i = 0; i < stat_config.stats_num; i++)
		perf_stat__reset_shadow_per_stat(&stat_config.stats[i]);
}

static int process_synthesized_event(struct perf_tool *tool __maybe_unused,
				     union perf_event *event,
				     struct perf_sample *sample __maybe_unused,
				     struct machine *machine __maybe_unused)
{
	if (perf_data__write(&perf_stat.data, event, event->header.size) < 0) {
		pr_err("failed to write perf data, error: %m\n");
		return -1;
	}

	perf_stat.bytes_written += event->header.size;
	return 0;
}

static int write_stat_round_event(u64 tm, u64 type)
{
	return perf_event__synthesize_stat_round(NULL, tm, type,
						 process_synthesized_event,
						 NULL);
}

#define WRITE_STAT_ROUND_EVENT(time, interval) \
	write_stat_round_event(time, PERF_STAT_ROUND_TYPE__ ## interval)

#define SID(e, x, y) xyarray__entry(e->core.sample_id, x, y)

static int evsel__write_stat_event(struct evsel *counter, int cpu_map_idx, u32 thread,
				   struct perf_counts_values *count)
{
	struct perf_sample_id *sid = SID(counter, cpu_map_idx, thread);
	struct perf_cpu cpu = perf_cpu_map__cpu(evsel__cpus(counter), cpu_map_idx);

	return perf_event__synthesize_stat(NULL, cpu, thread, sid->id, count,
					   process_synthesized_event, NULL);
}

static int read_single_counter(struct evsel *counter, int cpu_map_idx,
			       int thread, struct timespec *rs)
{
	switch(counter->tool_event) {
		case PERF_TOOL_DURATION_TIME: {
			u64 val = rs->tv_nsec + rs->tv_sec*1000000000ULL;
			struct perf_counts_values *count =
				perf_counts(counter->counts, cpu_map_idx, thread);
			count->ena = count->run = val;
			count->val = val;
			return 0;
		}
		case PERF_TOOL_USER_TIME:
		case PERF_TOOL_SYSTEM_TIME: {
			u64 val;
			struct perf_counts_values *count =
				perf_counts(counter->counts, cpu_map_idx, thread);
			if (counter->tool_event == PERF_TOOL_USER_TIME)
				val = ru_stats.ru_utime_usec_stat.mean;
			else
				val = ru_stats.ru_stime_usec_stat.mean;
			count->ena = count->run = val;
			count->val = val;
			return 0;
		}
		default:
		case PERF_TOOL_NONE:
			return evsel__read_counter(counter, cpu_map_idx, thread);
		case PERF_TOOL_MAX:
			/* This should never be reached */
			return 0;
	}
}

/*
 * Read out the results of a single counter:
 * do not aggregate counts across CPUs in system-wide mode
 */
static int read_counter_cpu(struct evsel *counter, struct timespec *rs, int cpu_map_idx)
{
	int nthreads = perf_thread_map__nr(evsel_list->core.threads);
	int thread;

	if (!counter->supported)
		return -ENOENT;

	for (thread = 0; thread < nthreads; thread++) {
		struct perf_counts_values *count;

		count = perf_counts(counter->counts, cpu_map_idx, thread);

		/*
		 * The leader's group read loads data into its group members
		 * (via evsel__read_counter()) and sets their count->loaded.
		 */
		if (!perf_counts__is_loaded(counter->counts, cpu_map_idx, thread) &&
		    read_single_counter(counter, cpu_map_idx, thread, rs)) {
			counter->counts->scaled = -1;
			perf_counts(counter->counts, cpu_map_idx, thread)->ena = 0;
			perf_counts(counter->counts, cpu_map_idx, thread)->run = 0;
			return -1;
		}

		perf_counts__set_loaded(counter->counts, cpu_map_idx, thread, false);

		if (STAT_RECORD) {
			if (evsel__write_stat_event(counter, cpu_map_idx, thread, count)) {
				pr_err("failed to write stat event\n");
				return -1;
			}
		}

		if (verbose > 1) {
			fprintf(stat_config.output,
				"%s: %d: %" PRIu64 " %" PRIu64 " %" PRIu64 "\n",
					evsel__name(counter),
					perf_cpu_map__cpu(evsel__cpus(counter),
							  cpu_map_idx).cpu,
					count->val, count->ena, count->run);
		}
	}

	return 0;
}

static int read_affinity_counters(struct timespec *rs)
{
	struct evlist_cpu_iterator evlist_cpu_itr;
	struct affinity saved_affinity, *affinity;

	if (all_counters_use_bpf)
		return 0;

	if (!target__has_cpu(&target) || target__has_per_thread(&target))
		affinity = NULL;
	else if (affinity__setup(&saved_affinity) < 0)
		return -1;
	else
		affinity = &saved_affinity;

	evlist__for_each_cpu(evlist_cpu_itr, evsel_list, affinity) {
		struct evsel *counter = evlist_cpu_itr.evsel;

		if (evsel__is_bpf(counter))
			continue;

		if (!counter->err) {
			counter->err = read_counter_cpu(counter, rs,
							evlist_cpu_itr.cpu_map_idx);
		}
	}
	if (affinity)
		affinity__cleanup(&saved_affinity);

	return 0;
}

static int read_bpf_map_counters(void)
{
	struct evsel *counter;
	int err;

	evlist__for_each_entry(evsel_list, counter) {
		if (!evsel__is_bpf(counter))
			continue;

		err = bpf_counter__read(counter);
		if (err)
			return err;
	}
	return 0;
}

static void read_counters(struct timespec *rs)
{
	struct evsel *counter;

	if (!stat_config.stop_read_counter) {
		if (read_bpf_map_counters() ||
		    read_affinity_counters(rs))
			return;
	}

	evlist__for_each_entry(evsel_list, counter) {
		if (counter->err)
			pr_debug("failed to read counter %s\n", counter->name);
		if (counter->err == 0 && perf_stat_process_counter(&stat_config, counter))
			pr_warning("failed to process counter %s\n", counter->name);
		counter->err = 0;
	}
}

static int runtime_stat_new(struct perf_stat_config *config, int nthreads)
{
	int i;

	config->stats = calloc(nthreads, sizeof(struct runtime_stat));
	if (!config->stats)
		return -1;

	config->stats_num = nthreads;

	for (i = 0; i < nthreads; i++)
		runtime_stat__init(&config->stats[i]);

	return 0;
}

static void runtime_stat_delete(struct perf_stat_config *config)
{
	int i;

	if (!config->stats)
		return;

	for (i = 0; i < config->stats_num; i++)
		runtime_stat__exit(&config->stats[i]);

	zfree(&config->stats);
}

static void runtime_stat_reset(struct perf_stat_config *config)
{
	int i;

	if (!config->stats)
		return;

	for (i = 0; i < config->stats_num; i++)
		perf_stat__reset_shadow_per_stat(&config->stats[i]);
}

static void process_interval(void)
{
	struct timespec ts, rs;

	clock_gettime(CLOCK_MONOTONIC, &ts);
	diff_timespec(&rs, &ts, &ref_time);

	perf_stat__reset_shadow_per_stat(&rt_stat);
	runtime_stat_reset(&stat_config);
	read_counters(&rs);

	if (STAT_RECORD) {
		if (WRITE_STAT_ROUND_EVENT(rs.tv_sec * NSEC_PER_SEC + rs.tv_nsec, INTERVAL))
			pr_err("failed to write stat round event\n");
	}

	init_stats(&walltime_nsecs_stats);
	update_stats(&walltime_nsecs_stats, stat_config.interval * 1000000ULL);
	print_counters(&rs, 0, NULL);
}

static bool handle_interval(unsigned int interval, int *times)
{
	if (interval) {
		process_interval();
		if (interval_count && !(--(*times)))
			return true;
	}
	return false;
}

static int enable_counters(void)
{
	struct evsel *evsel;
	int err;

	evlist__for_each_entry(evsel_list, evsel) {
		if (!evsel__is_bpf(evsel))
			continue;

		err = bpf_counter__enable(evsel);
		if (err)
			return err;
	}

	if (stat_config.initial_delay < 0) {
		pr_info(EVLIST_DISABLED_MSG);
		return 0;
	}

	if (stat_config.initial_delay > 0) {
		pr_info(EVLIST_DISABLED_MSG);
		usleep(stat_config.initial_delay * USEC_PER_MSEC);
	}

	/*
	 * We need to enable counters only if:
	 * - we don't have tracee (attaching to task or cpu)
	 * - we have initial delay configured
	 */
	if (!target__none(&target) || stat_config.initial_delay) {
		if (!all_counters_use_bpf)
			evlist__enable(evsel_list);
		if (stat_config.initial_delay > 0)
			pr_info(EVLIST_ENABLED_MSG);
	}
	return 0;
}

static void disable_counters(void)
{
	struct evsel *counter;

	/*
	 * If we don't have tracee (attaching to task or cpu), counters may
	 * still be running. To get accurate group ratios, we must stop groups
	 * from counting before reading their constituent counters.
	 */
	if (!target__none(&target)) {
		evlist__for_each_entry(evsel_list, counter)
			bpf_counter__disable(counter);
		if (!all_counters_use_bpf)
			evlist__disable(evsel_list);
	}
}

static volatile int workload_exec_errno;

/*
 * evlist__prepare_workload will send a SIGUSR1
 * if the fork fails, since we asked by setting its
 * want_signal to true.
 */
static void workload_exec_failed_signal(int signo __maybe_unused, siginfo_t *info,
					void *ucontext __maybe_unused)
{
	workload_exec_errno = info->si_value.sival_int;
}

static bool evsel__should_store_id(struct evsel *counter)
{
	return STAT_RECORD || counter->core.attr.read_format & PERF_FORMAT_ID;
}

static bool is_target_alive(struct target *_target,
			    struct perf_thread_map *threads)
{
	struct stat st;
	int i;

	if (!target__has_task(_target))
		return true;

	for (i = 0; i < threads->nr; i++) {
		char path[PATH_MAX];

		scnprintf(path, PATH_MAX, "%s/%d", procfs__mountpoint(),
			  threads->map[i].pid);

		if (!stat(path, &st))
			return true;
	}

	return false;
}

static void process_evlist(struct evlist *evlist, unsigned int interval)
{
	enum evlist_ctl_cmd cmd = EVLIST_CTL_CMD_UNSUPPORTED;

	if (evlist__ctlfd_process(evlist, &cmd) > 0) {
		switch (cmd) {
		case EVLIST_CTL_CMD_ENABLE:
			if (interval)
				process_interval();
			break;
		case EVLIST_CTL_CMD_DISABLE:
			if (interval)
				process_interval();
			break;
		case EVLIST_CTL_CMD_SNAPSHOT:
		case EVLIST_CTL_CMD_ACK:
		case EVLIST_CTL_CMD_UNSUPPORTED:
		case EVLIST_CTL_CMD_EVLIST:
		case EVLIST_CTL_CMD_STOP:
		case EVLIST_CTL_CMD_PING:
		default:
			break;
		}
	}
}

static void compute_tts(struct timespec *time_start, struct timespec *time_stop,
			int *time_to_sleep)
{
	int tts = *time_to_sleep;
	struct timespec time_diff;

	diff_timespec(&time_diff, time_stop, time_start);

	tts -= time_diff.tv_sec * MSEC_PER_SEC +
	       time_diff.tv_nsec / NSEC_PER_MSEC;

	if (tts < 0)
		tts = 0;

	*time_to_sleep = tts;
}

static int dispatch_events(bool forks, int timeout, int interval, int *times)
{
	int child_exited = 0, status = 0;
	int time_to_sleep, sleep_time;
	struct timespec time_start, time_stop;

	if (interval)
		sleep_time = interval;
	else if (timeout)
		sleep_time = timeout;
	else
		sleep_time = 1000;

	time_to_sleep = sleep_time;

	while (!done) {
		if (forks)
			child_exited = waitpid(child_pid, &status, WNOHANG);
		else
			child_exited = !is_target_alive(&target, evsel_list->core.threads) ? 1 : 0;

		if (child_exited)
			break;

		clock_gettime(CLOCK_MONOTONIC, &time_start);
		if (!(evlist__poll(evsel_list, time_to_sleep) > 0)) { /* poll timeout or EINTR */
			if (timeout || handle_interval(interval, times))
				break;
			time_to_sleep = sleep_time;
		} else { /* fd revent */
			process_evlist(evsel_list, interval);
			clock_gettime(CLOCK_MONOTONIC, &time_stop);
			compute_tts(&time_start, &time_stop, &time_to_sleep);
		}
	}

	return status;
}

enum counter_recovery {
	COUNTER_SKIP,
	COUNTER_RETRY,
	COUNTER_FATAL,
};

static enum counter_recovery stat_handle_error(struct evsel *counter)
{
	char msg[BUFSIZ];
	/*
	 * PPC returns ENXIO for HW counters until 2.6.37
	 * (behavior changed with commit b0a873e).
	 */
	if (errno == EINVAL || errno == ENOSYS ||
	    errno == ENOENT || errno == EOPNOTSUPP ||
	    errno == ENXIO) {
		if (verbose > 0)
			ui__warning("%s event is not supported by the kernel.\n",
				    evsel__name(counter));
		counter->supported = false;
		/*
		 * errored is a sticky flag that means one of the counter's
		 * cpu event had a problem and needs to be reexamined.
		 */
		counter->errored = true;

		if ((evsel__leader(counter) != counter) ||
		    !(counter->core.leader->nr_members > 1))
			return COUNTER_SKIP;
	} else if (evsel__fallback(counter, errno, msg, sizeof(msg))) {
		if (verbose > 0)
			ui__warning("%s\n", msg);
		return COUNTER_RETRY;
	} else if (target__has_per_thread(&target) &&
		   evsel_list->core.threads &&
		   evsel_list->core.threads->err_thread != -1) {
		/*
		 * For global --per-thread case, skip current
		 * error thread.
		 */
		if (!thread_map__remove(evsel_list->core.threads,
					evsel_list->core.threads->err_thread)) {
			evsel_list->core.threads->err_thread = -1;
			return COUNTER_RETRY;
		}
	}

	evsel__open_strerror(counter, &target, errno, msg, sizeof(msg));
	ui__error("%s\n", msg);

	if (child_pid != -1)
		kill(child_pid, SIGTERM);
	return COUNTER_FATAL;
}

static int __run_perf_stat(int argc, const char **argv, int run_idx)
{
	int interval = stat_config.interval;
	int times = stat_config.times;
	int timeout = stat_config.timeout;
	char msg[BUFSIZ];
	unsigned long long t0, t1;
	struct evsel *counter;
	size_t l;
	int status = 0;
	const bool forks = (argc > 0);
	bool is_pipe = STAT_RECORD ? perf_stat.data.is_pipe : false;
	struct evlist_cpu_iterator evlist_cpu_itr;
	struct affinity saved_affinity, *affinity = NULL;
	int err;
	bool second_pass = false;

	if (forks) {
		if (evlist__prepare_workload(evsel_list, &target, argv, is_pipe, workload_exec_failed_signal) < 0) {
			perror("failed to prepare workload");
			return -1;
		}
		child_pid = evsel_list->workload.pid;
	}

	if (group)
		evlist__set_leader(evsel_list);

	if (!cpu_map__is_dummy(evsel_list->core.user_requested_cpus)) {
		if (affinity__setup(&saved_affinity) < 0)
			return -1;
		affinity = &saved_affinity;
	}

	evlist__for_each_entry(evsel_list, counter) {
		counter->reset_group = false;
		if (bpf_counter__load(counter, &target))
			return -1;
		if (!evsel__is_bpf(counter))
			all_counters_use_bpf = false;
	}

	evlist__for_each_cpu(evlist_cpu_itr, evsel_list, affinity) {
		counter = evlist_cpu_itr.evsel;

		/*
		 * bperf calls evsel__open_per_cpu() in bperf__load(), so
		 * no need to call it again here.
		 */
		if (target.use_bpf)
			break;

		if (counter->reset_group || counter->errored)
			continue;
		if (evsel__is_bpf(counter))
			continue;
try_again:
		if (create_perf_stat_counter(counter, &stat_config, &target,
					     evlist_cpu_itr.cpu_map_idx) < 0) {

			/*
			 * Weak group failed. We cannot just undo this here
			 * because earlier CPUs might be in group mode, and the kernel
			 * doesn't support mixing group and non group reads. Defer
			 * it to later.
			 * Don't close here because we're in the wrong affinity.
			 */
			if ((errno == EINVAL || errno == EBADF) &&
				evsel__leader(counter) != counter &&
				counter->weak_group) {
				evlist__reset_weak_group(evsel_list, counter, false);
				assert(counter->reset_group);
				second_pass = true;
				continue;
			}

			switch (stat_handle_error(counter)) {
			case COUNTER_FATAL:
				return -1;
			case COUNTER_RETRY:
				goto try_again;
			case COUNTER_SKIP:
				continue;
			default:
				break;
			}

		}
		counter->supported = true;
	}

	if (second_pass) {
		/*
		 * Now redo all the weak group after closing them,
		 * and also close errored counters.
		 */

		/* First close errored or weak retry */
		evlist__for_each_cpu(evlist_cpu_itr, evsel_list, affinity) {
			counter = evlist_cpu_itr.evsel;

			if (!counter->reset_group && !counter->errored)
				continue;

			perf_evsel__close_cpu(&counter->core, evlist_cpu_itr.cpu_map_idx);
		}
		/* Now reopen weak */
		evlist__for_each_cpu(evlist_cpu_itr, evsel_list, affinity) {
			counter = evlist_cpu_itr.evsel;

			if (!counter->reset_group && !counter->errored)
				continue;
			if (!counter->reset_group)
				continue;
try_again_reset:
			pr_debug2("reopening weak %s\n", evsel__name(counter));
			if (create_perf_stat_counter(counter, &stat_config, &target,
						     evlist_cpu_itr.cpu_map_idx) < 0) {

				switch (stat_handle_error(counter)) {
				case COUNTER_FATAL:
					return -1;
				case COUNTER_RETRY:
					goto try_again_reset;
				case COUNTER_SKIP:
					continue;
				default:
					break;
				}
			}
			counter->supported = true;
		}
	}
	affinity__cleanup(affinity);

	evlist__for_each_entry(evsel_list, counter) {
		if (!counter->supported) {
			perf_evsel__free_fd(&counter->core);
			continue;
		}

		l = strlen(counter->unit);
		if (l > stat_config.unit_width)
			stat_config.unit_width = l;

		if (evsel__should_store_id(counter) &&
		    evsel__store_ids(counter, evsel_list))
			return -1;
	}

	if (evlist__apply_filters(evsel_list, &counter)) {
		pr_err("failed to set filter \"%s\" on event %s with %d (%s)\n",
			counter->filter, evsel__name(counter), errno,
			str_error_r(errno, msg, sizeof(msg)));
		return -1;
	}

	if (STAT_RECORD) {
		int fd = perf_data__fd(&perf_stat.data);

		if (is_pipe) {
			err = perf_header__write_pipe(perf_data__fd(&perf_stat.data));
		} else {
			err = perf_session__write_header(perf_stat.session, evsel_list,
							 fd, false);
		}

		if (err < 0)
			return err;

		err = perf_event__synthesize_stat_events(&stat_config, NULL, evsel_list,
							 process_synthesized_event, is_pipe);
		if (err < 0)
			return err;
	}

	err = enable_counters();
	if (err)
		return -1;

	/* Exec the command, if any */
	if (forks)
		evlist__start_workload(evsel_list);

	t0 = rdclock();
	clock_gettime(CLOCK_MONOTONIC, &ref_time);

	if (forks) {
		if (interval || timeout || evlist__ctlfd_initialized(evsel_list))
			status = dispatch_events(forks, timeout, interval, &times);
		if (child_pid != -1) {
			if (timeout)
				kill(child_pid, SIGTERM);
			wait4(child_pid, &status, 0, &stat_config.ru_data);
		}

		if (workload_exec_errno) {
			const char *emsg = str_error_r(workload_exec_errno, msg, sizeof(msg));
			pr_err("Workload failed: %s\n", emsg);
			return -1;
		}

		if (WIFSIGNALED(status))
			psignal(WTERMSIG(status), argv[0]);
	} else {
		status = dispatch_events(forks, timeout, interval, &times);
	}

	disable_counters();

	t1 = rdclock();

	if (stat_config.walltime_run_table)
		stat_config.walltime_run[run_idx] = t1 - t0;

	if (interval && stat_config.summary) {
		stat_config.interval = 0;
		stat_config.stop_read_counter = true;
		init_stats(&walltime_nsecs_stats);
		update_stats(&walltime_nsecs_stats, t1 - t0);

		if (stat_config.aggr_mode == AGGR_GLOBAL)
			evlist__save_aggr_prev_raw_counts(evsel_list);

		evlist__copy_prev_raw_counts(evsel_list);
		evlist__reset_prev_raw_counts(evsel_list);
		runtime_stat_reset(&stat_config);
		perf_stat__reset_shadow_per_stat(&rt_stat);
	} else {
		update_stats(&walltime_nsecs_stats, t1 - t0);
		update_rusage_stats(&ru_stats, &stat_config.ru_data);
	}

	/*
	 * Closing a group leader splits the group, and as we only disable
	 * group leaders, results in remaining events becoming enabled. To
	 * avoid arbitrary skew, we must read all counters before closing any
	 * group leaders.
	 */
	read_counters(&(struct timespec) { .tv_nsec = t1-t0 });

	/*
	 * We need to keep evsel_list alive, because it's processed
	 * later the evsel_list will be closed after.
	 */
	if (!STAT_RECORD)
		evlist__close(evsel_list);

	return WEXITSTATUS(status);
}

static int run_perf_stat(int argc, const char **argv, int run_idx)
{
	int ret;

	if (pre_cmd) {
		ret = system(pre_cmd);
		if (ret)
			return ret;
	}

	if (sync_run)
		sync();

	ret = __run_perf_stat(argc, argv, run_idx);
	if (ret)
		return ret;

	if (post_cmd) {
		ret = system(post_cmd);
		if (ret)
			return ret;
	}

	return ret;
}

static void print_counters(struct timespec *ts, int argc, const char **argv)
{
	/* Do not print anything if we record to the pipe. */
	if (STAT_RECORD && perf_stat.data.is_pipe)
		return;
	if (stat_config.quiet)
		return;

	evlist__print_counters(evsel_list, &stat_config, &target, ts, argc, argv);
}

static volatile int signr = -1;

static void skip_signal(int signo)
{
	if ((child_pid == -1) || stat_config.interval)
		done = 1;

	signr = signo;
	/*
	 * render child_pid harmless
	 * won't send SIGTERM to a random
	 * process in case of race condition
	 * and fast PID recycling
	 */
	child_pid = -1;
}

static void sig_atexit(void)
{
	sigset_t set, oset;

	/*
	 * avoid race condition with SIGCHLD handler
	 * in skip_signal() which is modifying child_pid
	 * goal is to avoid send SIGTERM to a random
	 * process
	 */
	sigemptyset(&set);
	sigaddset(&set, SIGCHLD);
	sigprocmask(SIG_BLOCK, &set, &oset);

	if (child_pid != -1)
		kill(child_pid, SIGTERM);

	sigprocmask(SIG_SETMASK, &oset, NULL);

	if (signr == -1)
		return;

	signal(signr, SIG_DFL);
	kill(getpid(), signr);
}

void perf_stat__set_big_num(int set)
{
	stat_config.big_num = (set != 0);
}

void perf_stat__set_no_csv_summary(int set)
{
	stat_config.no_csv_summary = (set != 0);
}

static int stat__set_big_num(const struct option *opt __maybe_unused,
			     const char *s __maybe_unused, int unset)
{
	big_num_opt = unset ? 0 : 1;
	perf_stat__set_big_num(!unset);
	return 0;
}

static int enable_metric_only(const struct option *opt __maybe_unused,
			      const char *s __maybe_unused, int unset)
{
	force_metric_only = true;
	stat_config.metric_only = !unset;
	return 0;
}

static int parse_metric_groups(const struct option *opt,
			       const char *str,
			       int unset __maybe_unused)
{
	return metricgroup__parse_groups(opt, str,
					 stat_config.metric_no_group,
					 stat_config.metric_no_merge,
					 &stat_config.metric_events);
}

static int parse_control_option(const struct option *opt,
				const char *str,
				int unset __maybe_unused)
{
	struct perf_stat_config *config = opt->value;

	return evlist__parse_control(str, &config->ctl_fd, &config->ctl_fd_ack, &config->ctl_fd_close);
}

static int parse_stat_cgroups(const struct option *opt,
			      const char *str, int unset)
{
	if (stat_config.cgroup_list) {
		pr_err("--cgroup and --for-each-cgroup cannot be used together\n");
		return -1;
	}

	return parse_cgroups(opt, str, unset);
}

static int parse_hybrid_type(const struct option *opt,
			     const char *str,
			     int unset __maybe_unused)
{
	struct evlist *evlist = *(struct evlist **)opt->value;

	if (!list_empty(&evlist->core.entries)) {
		fprintf(stderr, "Must define cputype before events/metrics\n");
		return -1;
	}

	evlist->hybrid_pmu_name = perf_pmu__hybrid_type_to_pmu(str);
	if (!evlist->hybrid_pmu_name) {
		fprintf(stderr, "--cputype %s is not supported!\n", str);
		return -1;
	}

	return 0;
}

static struct option stat_options[] = {
	OPT_BOOLEAN('T', "transaction", &transaction_run,
		    "hardware transaction statistics"),
	OPT_CALLBACK('e', "event", &evsel_list, "event",
		     "event selector. use 'perf list' to list available events",
		     parse_events_option),
	OPT_CALLBACK(0, "filter", &evsel_list, "filter",
		     "event filter", parse_filter),
	OPT_BOOLEAN('i', "no-inherit", &stat_config.no_inherit,
		    "child tasks do not inherit counters"),
	OPT_STRING('p', "pid", &target.pid, "pid",
		   "stat events on existing process id"),
	OPT_STRING('t', "tid", &target.tid, "tid",
		   "stat events on existing thread id"),
#ifdef HAVE_BPF_SKEL
	OPT_STRING('b', "bpf-prog", &target.bpf_str, "bpf-prog-id",
		   "stat events on existing bpf program id"),
	OPT_BOOLEAN(0, "bpf-counters", &target.use_bpf,
		    "use bpf program to count events"),
	OPT_STRING(0, "bpf-attr-map", &target.attr_map, "attr-map-path",
		   "path to perf_event_attr map"),
#endif
	OPT_BOOLEAN('a', "all-cpus", &target.system_wide,
		    "system-wide collection from all CPUs"),
	OPT_BOOLEAN('g', "group", &group,
		    "put the counters into a counter group"),
	OPT_BOOLEAN(0, "scale", &stat_config.scale,
		    "Use --no-scale to disable counter scaling for multiplexing"),
	OPT_INCR('v', "verbose", &verbose,
		    "be more verbose (show counter open errors, etc)"),
	OPT_INTEGER('r', "repeat", &stat_config.run_count,
		    "repeat command and print average + stddev (max: 100, forever: 0)"),
	OPT_BOOLEAN(0, "table", &stat_config.walltime_run_table,
		    "display details about each run (only with -r option)"),
	OPT_BOOLEAN('n', "null", &stat_config.null_run,
		    "null run - dont start any counters"),
	OPT_INCR('d', "detailed", &detailed_run,
		    "detailed run - start a lot of events"),
	OPT_BOOLEAN('S', "sync", &sync_run,
		    "call sync() before starting a run"),
	OPT_CALLBACK_NOOPT('B', "big-num", NULL, NULL,
			   "print large numbers with thousands\' separators",
			   stat__set_big_num),
	OPT_STRING('C', "cpu", &target.cpu_list, "cpu",
		    "list of cpus to monitor in system-wide"),
	OPT_SET_UINT('A', "no-aggr", &stat_config.aggr_mode,
		    "disable CPU count aggregation", AGGR_NONE),
	OPT_BOOLEAN(0, "no-merge", &stat_config.no_merge, "Do not merge identical named events"),
	OPT_BOOLEAN(0, "hybrid-merge", &stat_config.hybrid_merge,
		    "Merge identical named hybrid events"),
	OPT_STRING('x', "field-separator", &stat_config.csv_sep, "separator",
		   "print counts with custom separator"),
	OPT_BOOLEAN('j', "json-output", &stat_config.json_output,
		   "print counts in JSON format"),
	OPT_CALLBACK('G', "cgroup", &evsel_list, "name",
		     "monitor event in cgroup name only", parse_stat_cgroups),
	OPT_STRING(0, "for-each-cgroup", &stat_config.cgroup_list, "name",
		    "expand events for each cgroup"),
	OPT_STRING('o', "output", &output_name, "file", "output file name"),
	OPT_BOOLEAN(0, "append", &append_file, "append to the output file"),
	OPT_INTEGER(0, "log-fd", &output_fd,
		    "log output to fd, instead of stderr"),
	OPT_STRING(0, "pre", &pre_cmd, "command",
			"command to run prior to the measured command"),
	OPT_STRING(0, "post", &post_cmd, "command",
			"command to run after to the measured command"),
	OPT_UINTEGER('I', "interval-print", &stat_config.interval,
		    "print counts at regular interval in ms "
		    "(overhead is possible for values <= 100ms)"),
	OPT_INTEGER(0, "interval-count", &stat_config.times,
		    "print counts for fixed number of times"),
	OPT_BOOLEAN(0, "interval-clear", &stat_config.interval_clear,
		    "clear screen in between new interval"),
	OPT_UINTEGER(0, "timeout", &stat_config.timeout,
		    "stop workload and print counts after a timeout period in ms (>= 10ms)"),
	OPT_SET_UINT(0, "per-socket", &stat_config.aggr_mode,
		     "aggregate counts per processor socket", AGGR_SOCKET),
	OPT_SET_UINT(0, "per-die", &stat_config.aggr_mode,
		     "aggregate counts per processor die", AGGR_DIE),
	OPT_SET_UINT(0, "per-core", &stat_config.aggr_mode,
		     "aggregate counts per physical processor core", AGGR_CORE),
	OPT_SET_UINT(0, "per-thread", &stat_config.aggr_mode,
		     "aggregate counts per thread", AGGR_THREAD),
	OPT_SET_UINT(0, "per-node", &stat_config.aggr_mode,
		     "aggregate counts per numa node", AGGR_NODE),
	OPT_INTEGER('D', "delay", &stat_config.initial_delay,
		    "ms to wait before starting measurement after program start (-1: start with events disabled)"),
	OPT_CALLBACK_NOOPT(0, "metric-only", &stat_config.metric_only, NULL,
			"Only print computed metrics. No raw values", enable_metric_only),
	OPT_BOOLEAN(0, "metric-no-group", &stat_config.metric_no_group,
		       "don't group metric events, impacts multiplexing"),
	OPT_BOOLEAN(0, "metric-no-merge", &stat_config.metric_no_merge,
		       "don't try to share events between metrics in a group"),
	OPT_BOOLEAN(0, "topdown", &topdown_run,
			"measure top-down statistics"),
	OPT_UINTEGER(0, "td-level", &stat_config.topdown_level,
			"Set the metrics level for the top-down statistics (0: max level)"),
	OPT_BOOLEAN(0, "smi-cost", &smi_cost,
			"measure SMI cost"),
	OPT_CALLBACK('M', "metrics", &evsel_list, "metric/metric group list",
		     "monitor specified metrics or metric groups (separated by ,)",
		     parse_metric_groups),
	OPT_BOOLEAN_FLAG(0, "all-kernel", &stat_config.all_kernel,
			 "Configure all used events to run in kernel space.",
			 PARSE_OPT_EXCLUSIVE),
	OPT_BOOLEAN_FLAG(0, "all-user", &stat_config.all_user,
			 "Configure all used events to run in user space.",
			 PARSE_OPT_EXCLUSIVE),
	OPT_BOOLEAN(0, "percore-show-thread", &stat_config.percore_show_thread,
		    "Use with 'percore' event qualifier to show the event "
		    "counts of one hardware thread by sum up total hardware "
		    "threads of same physical core"),
	OPT_BOOLEAN(0, "summary", &stat_config.summary,
		       "print summary for interval mode"),
	OPT_BOOLEAN(0, "no-csv-summary", &stat_config.no_csv_summary,
		       "don't print 'summary' for CSV summary output"),
	OPT_BOOLEAN(0, "quiet", &stat_config.quiet,
			"don't print output (useful with record)"),
	OPT_CALLBACK(0, "cputype", &evsel_list, "hybrid cpu type",
		     "Only enable events on applying cpu with this type "
		     "for hybrid platform (e.g. core or atom)",
		     parse_hybrid_type),
#ifdef HAVE_LIBPFM
	OPT_CALLBACK(0, "pfm-events", &evsel_list, "event",
		"libpfm4 event selector. use 'perf list' to list available events",
		parse_libpfm_events_option),
#endif
	OPT_CALLBACK(0, "control", &stat_config, "fd:ctl-fd[,ack-fd] or fifo:ctl-fifo[,ack-fifo]",
		     "Listen on ctl-fd descriptor for command to control measurement ('enable': enable events, 'disable': disable events).\n"
		     "\t\t\t  Optionally send control command completion ('ack\\n') to ack-fd descriptor.\n"
		     "\t\t\t  Alternatively, ctl-fifo / ack-fifo will be opened and used as ctl-fd / ack-fd.",
		      parse_control_option),
	OPT_CALLBACK_OPTARG(0, "iostat", &evsel_list, &stat_config, "default",
			    "measure I/O performance metrics provided by arch/platform",
			    iostat_parse),
	OPT_END()
};

static const char *const aggr_mode__string[] = {
	[AGGR_CORE] = "core",
	[AGGR_DIE] = "die",
	[AGGR_GLOBAL] = "global",
	[AGGR_NODE] = "node",
	[AGGR_NONE] = "none",
	[AGGR_SOCKET] = "socket",
	[AGGR_THREAD] = "thread",
	[AGGR_UNSET] = "unset",
};

static struct aggr_cpu_id perf_stat__get_socket(struct perf_stat_config *config __maybe_unused,
						struct perf_cpu cpu)
{
	return aggr_cpu_id__socket(cpu, /*data=*/NULL);
}

static struct aggr_cpu_id perf_stat__get_die(struct perf_stat_config *config __maybe_unused,
					     struct perf_cpu cpu)
{
	return aggr_cpu_id__die(cpu, /*data=*/NULL);
}

static struct aggr_cpu_id perf_stat__get_core(struct perf_stat_config *config __maybe_unused,
					      struct perf_cpu cpu)
{
	return aggr_cpu_id__core(cpu, /*data=*/NULL);
}

static struct aggr_cpu_id perf_stat__get_node(struct perf_stat_config *config __maybe_unused,
					      struct perf_cpu cpu)
{
	return aggr_cpu_id__node(cpu, /*data=*/NULL);
}

static struct aggr_cpu_id perf_stat__get_aggr(struct perf_stat_config *config,
					      aggr_get_id_t get_id, struct perf_cpu cpu)
{
	struct aggr_cpu_id id = aggr_cpu_id__empty();

	if (aggr_cpu_id__is_empty(&config->cpus_aggr_map->map[cpu.cpu]))
		config->cpus_aggr_map->map[cpu.cpu] = get_id(config, cpu);

	id = config->cpus_aggr_map->map[cpu.cpu];
	return id;
}

static struct aggr_cpu_id perf_stat__get_socket_cached(struct perf_stat_config *config,
						       struct perf_cpu cpu)
{
	return perf_stat__get_aggr(config, perf_stat__get_socket, cpu);
}

static struct aggr_cpu_id perf_stat__get_die_cached(struct perf_stat_config *config,
						    struct perf_cpu cpu)
{
	return perf_stat__get_aggr(config, perf_stat__get_die, cpu);
}

static struct aggr_cpu_id perf_stat__get_core_cached(struct perf_stat_config *config,
						     struct perf_cpu cpu)
{
	return perf_stat__get_aggr(config, perf_stat__get_core, cpu);
}

static struct aggr_cpu_id perf_stat__get_node_cached(struct perf_stat_config *config,
						     struct perf_cpu cpu)
{
	return perf_stat__get_aggr(config, perf_stat__get_node, cpu);
}

static bool term_percore_set(void)
{
	struct evsel *counter;

	evlist__for_each_entry(evsel_list, counter) {
		if (counter->percore)
			return true;
	}

	return false;
}

static aggr_cpu_id_get_t aggr_mode__get_aggr(enum aggr_mode aggr_mode)
{
	switch (aggr_mode) {
	case AGGR_SOCKET:
		return aggr_cpu_id__socket;
	case AGGR_DIE:
		return aggr_cpu_id__die;
	case AGGR_CORE:
		return aggr_cpu_id__core;
	case AGGR_NODE:
		return aggr_cpu_id__node;
	case AGGR_NONE:
		if (term_percore_set())
			return aggr_cpu_id__core;

		return NULL;
	case AGGR_GLOBAL:
	case AGGR_THREAD:
	case AGGR_UNSET:
	case AGGR_MAX:
	default:
		return NULL;
	}
}

static aggr_get_id_t aggr_mode__get_id(enum aggr_mode aggr_mode)
{
	switch (aggr_mode) {
	case AGGR_SOCKET:
		return perf_stat__get_socket_cached;
	case AGGR_DIE:
		return perf_stat__get_die_cached;
	case AGGR_CORE:
		return perf_stat__get_core_cached;
	case AGGR_NODE:
		return perf_stat__get_node_cached;
	case AGGR_NONE:
		if (term_percore_set()) {
			return perf_stat__get_core_cached;
		}
		return NULL;
	case AGGR_GLOBAL:
	case AGGR_THREAD:
	case AGGR_UNSET:
	case AGGR_MAX:
	default:
		return NULL;
	}
}

static int perf_stat_init_aggr_mode(void)
{
	int nr;
	aggr_cpu_id_get_t get_id = aggr_mode__get_aggr(stat_config.aggr_mode);

	if (get_id) {
		stat_config.aggr_map = cpu_aggr_map__new(evsel_list->core.user_requested_cpus,
							 get_id, /*data=*/NULL);
		if (!stat_config.aggr_map) {
			pr_err("cannot build %s map", aggr_mode__string[stat_config.aggr_mode]);
			return -1;
		}
		stat_config.aggr_get_id = aggr_mode__get_id(stat_config.aggr_mode);
	}

	/*
	 * The evsel_list->cpus is the base we operate on,
	 * taking the highest cpu number to be the size of
	 * the aggregation translate cpumap.
	 */
	if (evsel_list->core.user_requested_cpus)
		nr = perf_cpu_map__max(evsel_list->core.user_requested_cpus).cpu;
	else
		nr = 0;
	stat_config.cpus_aggr_map = cpu_aggr_map__empty_new(nr + 1);
	return stat_config.cpus_aggr_map ? 0 : -ENOMEM;
}

static void cpu_aggr_map__delete(struct cpu_aggr_map *map)
{
	if (map) {
		WARN_ONCE(refcount_read(&map->refcnt) != 0,
			  "cpu_aggr_map refcnt unbalanced\n");
		free(map);
	}
}

static void cpu_aggr_map__put(struct cpu_aggr_map *map)
{
	if (map && refcount_dec_and_test(&map->refcnt))
		cpu_aggr_map__delete(map);
}

static void perf_stat__exit_aggr_mode(void)
{
	cpu_aggr_map__put(stat_config.aggr_map);
	cpu_aggr_map__put(stat_config.cpus_aggr_map);
	stat_config.aggr_map = NULL;
	stat_config.cpus_aggr_map = NULL;
}

static struct aggr_cpu_id perf_env__get_socket_aggr_by_cpu(struct perf_cpu cpu, void *data)
{
	struct perf_env *env = data;
	struct aggr_cpu_id id = aggr_cpu_id__empty();

	if (cpu.cpu != -1)
		id.socket = env->cpu[cpu.cpu].socket_id;

	return id;
}

static struct aggr_cpu_id perf_env__get_die_aggr_by_cpu(struct perf_cpu cpu, void *data)
{
	struct perf_env *env = data;
	struct aggr_cpu_id id = aggr_cpu_id__empty();

	if (cpu.cpu != -1) {
		/*
		 * die_id is relative to socket, so start
		 * with the socket ID and then add die to
		 * make a unique ID.
		 */
		id.socket = env->cpu[cpu.cpu].socket_id;
		id.die = env->cpu[cpu.cpu].die_id;
	}

	return id;
}

static struct aggr_cpu_id perf_env__get_core_aggr_by_cpu(struct perf_cpu cpu, void *data)
{
	struct perf_env *env = data;
	struct aggr_cpu_id id = aggr_cpu_id__empty();

	if (cpu.cpu != -1) {
		/*
		 * core_id is relative to socket and die,
		 * we need a global id. So we set
		 * socket, die id and core id
		 */
		id.socket = env->cpu[cpu.cpu].socket_id;
		id.die = env->cpu[cpu.cpu].die_id;
		id.core = env->cpu[cpu.cpu].core_id;
	}

	return id;
}

static struct aggr_cpu_id perf_env__get_node_aggr_by_cpu(struct perf_cpu cpu, void *data)
{
	struct aggr_cpu_id id = aggr_cpu_id__empty();

	id.node = perf_env__numa_node(data, cpu);
	return id;
}

static struct aggr_cpu_id perf_stat__get_socket_file(struct perf_stat_config *config __maybe_unused,
						     struct perf_cpu cpu)
{
	return perf_env__get_socket_aggr_by_cpu(cpu, &perf_stat.session->header.env);
}
static struct aggr_cpu_id perf_stat__get_die_file(struct perf_stat_config *config __maybe_unused,
						  struct perf_cpu cpu)
{
	return perf_env__get_die_aggr_by_cpu(cpu, &perf_stat.session->header.env);
}

static struct aggr_cpu_id perf_stat__get_core_file(struct perf_stat_config *config __maybe_unused,
						   struct perf_cpu cpu)
{
	return perf_env__get_core_aggr_by_cpu(cpu, &perf_stat.session->header.env);
}

static struct aggr_cpu_id perf_stat__get_node_file(struct perf_stat_config *config __maybe_unused,
						   struct perf_cpu cpu)
{
	return perf_env__get_node_aggr_by_cpu(cpu, &perf_stat.session->header.env);
}

static aggr_cpu_id_get_t aggr_mode__get_aggr_file(enum aggr_mode aggr_mode)
{
	switch (aggr_mode) {
	case AGGR_SOCKET:
		return perf_env__get_socket_aggr_by_cpu;
	case AGGR_DIE:
		return perf_env__get_die_aggr_by_cpu;
	case AGGR_CORE:
		return perf_env__get_core_aggr_by_cpu;
	case AGGR_NODE:
		return perf_env__get_node_aggr_by_cpu;
	case AGGR_NONE:
	case AGGR_GLOBAL:
	case AGGR_THREAD:
	case AGGR_UNSET:
	case AGGR_MAX:
	default:
		return NULL;
	}
}

static aggr_get_id_t aggr_mode__get_id_file(enum aggr_mode aggr_mode)
{
	switch (aggr_mode) {
	case AGGR_SOCKET:
		return perf_stat__get_socket_file;
	case AGGR_DIE:
		return perf_stat__get_die_file;
	case AGGR_CORE:
		return perf_stat__get_core_file;
	case AGGR_NODE:
		return perf_stat__get_node_file;
	case AGGR_NONE:
	case AGGR_GLOBAL:
	case AGGR_THREAD:
	case AGGR_UNSET:
	case AGGR_MAX:
	default:
		return NULL;
	}
}

static int perf_stat_init_aggr_mode_file(struct perf_stat *st)
{
	struct perf_env *env = &st->session->header.env;
	aggr_cpu_id_get_t get_id = aggr_mode__get_aggr_file(stat_config.aggr_mode);

	if (!get_id)
		return 0;

	stat_config.aggr_map = cpu_aggr_map__new(evsel_list->core.user_requested_cpus, get_id, env);
	if (!stat_config.aggr_map) {
		pr_err("cannot build %s map", aggr_mode__string[stat_config.aggr_mode]);
		return -1;
	}
	stat_config.aggr_get_id = aggr_mode__get_id_file(stat_config.aggr_mode);
	return 0;
}

/*
 * Add default attributes, if there were no attributes specified or
 * if -d/--detailed, -d -d or -d -d -d is used:
 */
static int add_default_attributes(void)
{
	int err;
	struct perf_event_attr default_attrs0[] = {

  { .type = PERF_TYPE_SOFTWARE, .config = PERF_COUNT_SW_TASK_CLOCK		},
  { .type = PERF_TYPE_SOFTWARE, .config = PERF_COUNT_SW_CONTEXT_SWITCHES	},
  { .type = PERF_TYPE_SOFTWARE, .config = PERF_COUNT_SW_CPU_MIGRATIONS		},
  { .type = PERF_TYPE_SOFTWARE, .config = PERF_COUNT_SW_PAGE_FAULTS		},

  { .type = PERF_TYPE_HARDWARE, .config = PERF_COUNT_HW_CPU_CYCLES		},
};
	struct perf_event_attr frontend_attrs[] = {
  { .type = PERF_TYPE_HARDWARE, .config = PERF_COUNT_HW_STALLED_CYCLES_FRONTEND	},
};
	struct perf_event_attr backend_attrs[] = {
  { .type = PERF_TYPE_HARDWARE, .config = PERF_COUNT_HW_STALLED_CYCLES_BACKEND	},
};
	struct perf_event_attr default_attrs1[] = {
  { .type = PERF_TYPE_HARDWARE, .config = PERF_COUNT_HW_INSTRUCTIONS		},
  { .type = PERF_TYPE_HARDWARE, .config = PERF_COUNT_HW_BRANCH_INSTRUCTIONS	},
  { .type = PERF_TYPE_HARDWARE, .config = PERF_COUNT_HW_BRANCH_MISSES		},

};

/*
 * Detailed stats (-d), covering the L1 and last level data caches:
 */
	struct perf_event_attr detailed_attrs[] = {

  { .type = PERF_TYPE_HW_CACHE,
    .config =
	 PERF_COUNT_HW_CACHE_L1D		<<  0  |
	(PERF_COUNT_HW_CACHE_OP_READ		<<  8) |
	(PERF_COUNT_HW_CACHE_RESULT_ACCESS	<< 16)				},

  { .type = PERF_TYPE_HW_CACHE,
    .config =
	 PERF_COUNT_HW_CACHE_L1D		<<  0  |
	(PERF_COUNT_HW_CACHE_OP_READ		<<  8) |
	(PERF_COUNT_HW_CACHE_RESULT_MISS	<< 16)				},

  { .type = PERF_TYPE_HW_CACHE,
    .config =
	 PERF_COUNT_HW_CACHE_LL			<<  0  |
	(PERF_COUNT_HW_CACHE_OP_READ		<<  8) |
	(PERF_COUNT_HW_CACHE_RESULT_ACCESS	<< 16)				},

  { .type = PERF_TYPE_HW_CACHE,
    .config =
	 PERF_COUNT_HW_CACHE_LL			<<  0  |
	(PERF_COUNT_HW_CACHE_OP_READ		<<  8) |
	(PERF_COUNT_HW_CACHE_RESULT_MISS	<< 16)				},
};

/*
 * Very detailed stats (-d -d), covering the instruction cache and the TLB caches:
 */
	struct perf_event_attr very_detailed_attrs[] = {

  { .type = PERF_TYPE_HW_CACHE,
    .config =
	 PERF_COUNT_HW_CACHE_L1I		<<  0  |
	(PERF_COUNT_HW_CACHE_OP_READ		<<  8) |
	(PERF_COUNT_HW_CACHE_RESULT_ACCESS	<< 16)				},

  { .type = PERF_TYPE_HW_CACHE,
    .config =
	 PERF_COUNT_HW_CACHE_L1I		<<  0  |
	(PERF_COUNT_HW_CACHE_OP_READ		<<  8) |
	(PERF_COUNT_HW_CACHE_RESULT_MISS	<< 16)				},

  { .type = PERF_TYPE_HW_CACHE,
    .config =
	 PERF_COUNT_HW_CACHE_DTLB		<<  0  |
	(PERF_COUNT_HW_CACHE_OP_READ		<<  8) |
	(PERF_COUNT_HW_CACHE_RESULT_ACCESS	<< 16)				},

  { .type = PERF_TYPE_HW_CACHE,
    .config =
	 PERF_COUNT_HW_CACHE_DTLB		<<  0  |
	(PERF_COUNT_HW_CACHE_OP_READ		<<  8) |
	(PERF_COUNT_HW_CACHE_RESULT_MISS	<< 16)				},

  { .type = PERF_TYPE_HW_CACHE,
    .config =
	 PERF_COUNT_HW_CACHE_ITLB		<<  0  |
	(PERF_COUNT_HW_CACHE_OP_READ		<<  8) |
	(PERF_COUNT_HW_CACHE_RESULT_ACCESS	<< 16)				},

  { .type = PERF_TYPE_HW_CACHE,
    .config =
	 PERF_COUNT_HW_CACHE_ITLB		<<  0  |
	(PERF_COUNT_HW_CACHE_OP_READ		<<  8) |
	(PERF_COUNT_HW_CACHE_RESULT_MISS	<< 16)				},

};

/*
 * Very, very detailed stats (-d -d -d), adding prefetch events:
 */
	struct perf_event_attr very_very_detailed_attrs[] = {

  { .type = PERF_TYPE_HW_CACHE,
    .config =
	 PERF_COUNT_HW_CACHE_L1D		<<  0  |
	(PERF_COUNT_HW_CACHE_OP_PREFETCH	<<  8) |
	(PERF_COUNT_HW_CACHE_RESULT_ACCESS	<< 16)				},

  { .type = PERF_TYPE_HW_CACHE,
    .config =
	 PERF_COUNT_HW_CACHE_L1D		<<  0  |
	(PERF_COUNT_HW_CACHE_OP_PREFETCH	<<  8) |
	(PERF_COUNT_HW_CACHE_RESULT_MISS	<< 16)				},
};

	struct perf_event_attr default_null_attrs[] = {};

	/* Set attrs if no event is selected and !null_run: */
	if (stat_config.null_run)
		return 0;

	if (transaction_run) {
		struct parse_events_error errinfo;
		/* Handle -T as -M transaction. Once platform specific metrics
		 * support has been added to the json files, all architectures
		 * will use this approach. To determine transaction support
		 * on an architecture test for such a metric name.
		 */
		if (metricgroup__has_metric("transaction")) {
			struct option opt = { .value = &evsel_list };

			return metricgroup__parse_groups(&opt, "transaction",
							 stat_config.metric_no_group,
							stat_config.metric_no_merge,
							 &stat_config.metric_events);
		}

		parse_events_error__init(&errinfo);
		if (pmu_have_event("cpu", "cycles-ct") &&
		    pmu_have_event("cpu", "el-start"))
			err = parse_events(evsel_list, transaction_attrs,
					   &errinfo);
		else
			err = parse_events(evsel_list,
					   transaction_limited_attrs,
					   &errinfo);
		if (err) {
			fprintf(stderr, "Cannot set up transaction events\n");
			parse_events_error__print(&errinfo, transaction_attrs);
		}
		parse_events_error__exit(&errinfo);
		return err ? -1 : 0;
	}

	if (smi_cost) {
		struct parse_events_error errinfo;
		int smi;

		if (sysfs__read_int(FREEZE_ON_SMI_PATH, &smi) < 0) {
			fprintf(stderr, "freeze_on_smi is not supported.\n");
			return -1;
		}

		if (!smi) {
			if (sysfs__write_int(FREEZE_ON_SMI_PATH, 1) < 0) {
				fprintf(stderr, "Failed to set freeze_on_smi.\n");
				return -1;
			}
			smi_reset = true;
		}

		if (!pmu_have_event("msr", "aperf") ||
		    !pmu_have_event("msr", "smi")) {
			fprintf(stderr, "To measure SMI cost, it needs "
				"msr/aperf/, msr/smi/ and cpu/cycles/ support\n");
			return -1;
		}
		if (!force_metric_only)
			stat_config.metric_only = true;

		parse_events_error__init(&errinfo);
		err = parse_events(evsel_list, smi_cost_attrs, &errinfo);
		if (err) {
			parse_events_error__print(&errinfo, smi_cost_attrs);
			fprintf(stderr, "Cannot set up SMI cost events\n");
		}
		parse_events_error__exit(&errinfo);
		return err ? -1 : 0;
	}

	if (topdown_run) {
		const char **metric_attrs = topdown_metric_attrs;
		unsigned int max_level = 1;
		char *str = NULL;
		bool warn = false;
		const char *pmu_name = arch_get_topdown_pmu_name(evsel_list, true);

		if (!force_metric_only)
			stat_config.metric_only = true;

		if (pmu_have_event(pmu_name, topdown_metric_L2_attrs[5])) {
			metric_attrs = topdown_metric_L2_attrs;
			max_level = 2;
		}

		if (stat_config.topdown_level > max_level) {
			pr_err("Invalid top-down metrics level. The max level is %u.\n", max_level);
			return -1;
		} else if (!stat_config.topdown_level)
			stat_config.topdown_level = max_level;

		if (topdown_filter_events(metric_attrs, &str, 1, pmu_name) < 0) {
			pr_err("Out of memory\n");
			return -1;
		}

		if (metric_attrs[0] && str) {
			if (!stat_config.interval && !stat_config.metric_only) {
				fprintf(stat_config.output,
					"Topdown accuracy may decrease when measuring long periods.\n"
					"Please print the result regularly, e.g. -I1000\n");
			}
			goto setup_metrics;
		}

		zfree(&str);

		if (stat_config.aggr_mode != AGGR_GLOBAL &&
		    stat_config.aggr_mode != AGGR_CORE) {
			pr_err("top down event configuration requires --per-core mode\n");
			return -1;
		}
		stat_config.aggr_mode = AGGR_CORE;
		if (nr_cgroups || !target__has_cpu(&target)) {
			pr_err("top down event configuration requires system-wide mode (-a)\n");
			return -1;
		}

		if (topdown_filter_events(topdown_attrs, &str,
				arch_topdown_check_group(&warn),
				pmu_name) < 0) {
			pr_err("Out of memory\n");
			return -1;
		}

		if (topdown_attrs[0] && str) {
			struct parse_events_error errinfo;
			if (warn)
				arch_topdown_group_warn();
setup_metrics:
			parse_events_error__init(&errinfo);
			err = parse_events(evsel_list, str, &errinfo);
			if (err) {
				fprintf(stderr,
					"Cannot set up top down events %s: %d\n",
					str, err);
				parse_events_error__print(&errinfo, str);
				parse_events_error__exit(&errinfo);
				free(str);
				return -1;
			}
			parse_events_error__exit(&errinfo);
		} else {
			fprintf(stderr, "System does not support topdown\n");
			return -1;
		}
		free(str);
	}

<<<<<<< HEAD
=======
	if (!stat_config.topdown_level)
		stat_config.topdown_level = TOPDOWN_MAX_LEVEL;

>>>>>>> f2afc9d9
	if (!evsel_list->core.nr_entries) {
		if (target__has_cpu(&target))
			default_attrs0[0].config = PERF_COUNT_SW_CPU_CLOCK;

		if (evlist__add_default_attrs(evsel_list, default_attrs0) < 0)
			return -1;
		if (pmu_have_event("cpu", "stalled-cycles-frontend")) {
			if (evlist__add_default_attrs(evsel_list, frontend_attrs) < 0)
				return -1;
		}
		if (pmu_have_event("cpu", "stalled-cycles-backend")) {
			if (evlist__add_default_attrs(evsel_list, backend_attrs) < 0)
				return -1;
		}
		if (evlist__add_default_attrs(evsel_list, default_attrs1) < 0)
			return -1;
		/* Platform specific attrs */
		if (evlist__add_default_attrs(evsel_list, default_null_attrs) < 0)
			return -1;
	}

	/* Detailed events get appended to the event list: */

	if (detailed_run <  1)
		return 0;

	/* Append detailed run extra attributes: */
	if (evlist__add_default_attrs(evsel_list, detailed_attrs) < 0)
		return -1;

	if (detailed_run < 2)
		return 0;

	/* Append very detailed run extra attributes: */
	if (evlist__add_default_attrs(evsel_list, very_detailed_attrs) < 0)
		return -1;

	if (detailed_run < 3)
		return 0;

	/* Append very, very detailed run extra attributes: */
	return evlist__add_default_attrs(evsel_list, very_very_detailed_attrs);
}

static const char * const stat_record_usage[] = {
	"perf stat record [<options>]",
	NULL,
};

static void init_features(struct perf_session *session)
{
	int feat;

	for (feat = HEADER_FIRST_FEATURE; feat < HEADER_LAST_FEATURE; feat++)
		perf_header__set_feat(&session->header, feat);

	perf_header__clear_feat(&session->header, HEADER_DIR_FORMAT);
	perf_header__clear_feat(&session->header, HEADER_BUILD_ID);
	perf_header__clear_feat(&session->header, HEADER_TRACING_DATA);
	perf_header__clear_feat(&session->header, HEADER_BRANCH_STACK);
	perf_header__clear_feat(&session->header, HEADER_AUXTRACE);
}

static int __cmd_record(int argc, const char **argv)
{
	struct perf_session *session;
	struct perf_data *data = &perf_stat.data;

	argc = parse_options(argc, argv, stat_options, stat_record_usage,
			     PARSE_OPT_STOP_AT_NON_OPTION);

	if (output_name)
		data->path = output_name;

	if (stat_config.run_count != 1 || forever) {
		pr_err("Cannot use -r option with perf stat record.\n");
		return -1;
	}

	session = perf_session__new(data, NULL);
	if (IS_ERR(session)) {
		pr_err("Perf session creation failed\n");
		return PTR_ERR(session);
	}

	init_features(session);

	session->evlist   = evsel_list;
	perf_stat.session = session;
	perf_stat.record  = true;
	return argc;
}

static int process_stat_round_event(struct perf_session *session,
				    union perf_event *event)
{
	struct perf_record_stat_round *stat_round = &event->stat_round;
	struct evsel *counter;
	struct timespec tsh, *ts = NULL;
	const char **argv = session->header.env.cmdline_argv;
	int argc = session->header.env.nr_cmdline;

	evlist__for_each_entry(evsel_list, counter)
		perf_stat_process_counter(&stat_config, counter);

	if (stat_round->type == PERF_STAT_ROUND_TYPE__FINAL)
		update_stats(&walltime_nsecs_stats, stat_round->time);

	if (stat_config.interval && stat_round->time) {
		tsh.tv_sec  = stat_round->time / NSEC_PER_SEC;
		tsh.tv_nsec = stat_round->time % NSEC_PER_SEC;
		ts = &tsh;
	}

	print_counters(ts, argc, argv);
	return 0;
}

static
int process_stat_config_event(struct perf_session *session,
			      union perf_event *event)
{
	struct perf_tool *tool = session->tool;
	struct perf_stat *st = container_of(tool, struct perf_stat, tool);

	perf_event__read_stat_config(&stat_config, &event->stat_config);

	if (perf_cpu_map__empty(st->cpus)) {
		if (st->aggr_mode != AGGR_UNSET)
			pr_warning("warning: processing task data, aggregation mode not set\n");
		return 0;
	}

	if (st->aggr_mode != AGGR_UNSET)
		stat_config.aggr_mode = st->aggr_mode;

	if (perf_stat.data.is_pipe)
		perf_stat_init_aggr_mode();
	else
		perf_stat_init_aggr_mode_file(st);

	return 0;
}

static int set_maps(struct perf_stat *st)
{
	if (!st->cpus || !st->threads)
		return 0;

	if (WARN_ONCE(st->maps_allocated, "stats double allocation\n"))
		return -EINVAL;

	perf_evlist__set_maps(&evsel_list->core, st->cpus, st->threads);

	if (evlist__alloc_stats(evsel_list, true))
		return -ENOMEM;

	st->maps_allocated = true;
	return 0;
}

static
int process_thread_map_event(struct perf_session *session,
			     union perf_event *event)
{
	struct perf_tool *tool = session->tool;
	struct perf_stat *st = container_of(tool, struct perf_stat, tool);

	if (st->threads) {
		pr_warning("Extra thread map event, ignoring.\n");
		return 0;
	}

	st->threads = thread_map__new_event(&event->thread_map);
	if (!st->threads)
		return -ENOMEM;

	return set_maps(st);
}

static
int process_cpu_map_event(struct perf_session *session,
			  union perf_event *event)
{
	struct perf_tool *tool = session->tool;
	struct perf_stat *st = container_of(tool, struct perf_stat, tool);
	struct perf_cpu_map *cpus;

	if (st->cpus) {
		pr_warning("Extra cpu map event, ignoring.\n");
		return 0;
	}

	cpus = cpu_map__new_data(&event->cpu_map.data);
	if (!cpus)
		return -ENOMEM;

	st->cpus = cpus;
	return set_maps(st);
}

static const char * const stat_report_usage[] = {
	"perf stat report [<options>]",
	NULL,
};

static struct perf_stat perf_stat = {
	.tool = {
		.attr		= perf_event__process_attr,
		.event_update	= perf_event__process_event_update,
		.thread_map	= process_thread_map_event,
		.cpu_map	= process_cpu_map_event,
		.stat_config	= process_stat_config_event,
		.stat		= perf_event__process_stat_event,
		.stat_round	= process_stat_round_event,
	},
	.aggr_mode = AGGR_UNSET,
};

static int __cmd_report(int argc, const char **argv)
{
	struct perf_session *session;
	const struct option options[] = {
	OPT_STRING('i', "input", &input_name, "file", "input file name"),
	OPT_SET_UINT(0, "per-socket", &perf_stat.aggr_mode,
		     "aggregate counts per processor socket", AGGR_SOCKET),
	OPT_SET_UINT(0, "per-die", &perf_stat.aggr_mode,
		     "aggregate counts per processor die", AGGR_DIE),
	OPT_SET_UINT(0, "per-core", &perf_stat.aggr_mode,
		     "aggregate counts per physical processor core", AGGR_CORE),
	OPT_SET_UINT(0, "per-node", &perf_stat.aggr_mode,
		     "aggregate counts per numa node", AGGR_NODE),
	OPT_SET_UINT('A', "no-aggr", &perf_stat.aggr_mode,
		     "disable CPU count aggregation", AGGR_NONE),
	OPT_END()
	};
	struct stat st;
	int ret;

	argc = parse_options(argc, argv, options, stat_report_usage, 0);

	if (!input_name || !strlen(input_name)) {
		if (!fstat(STDIN_FILENO, &st) && S_ISFIFO(st.st_mode))
			input_name = "-";
		else
			input_name = "perf.data";
	}

	perf_stat.data.path = input_name;
	perf_stat.data.mode = PERF_DATA_MODE_READ;

	session = perf_session__new(&perf_stat.data, &perf_stat.tool);
	if (IS_ERR(session))
		return PTR_ERR(session);

	perf_stat.session  = session;
	stat_config.output = stderr;
	evsel_list         = session->evlist;

	ret = perf_session__process_events(session);
	if (ret)
		return ret;

	perf_session__delete(session);
	return 0;
}

static void setup_system_wide(int forks)
{
	/*
	 * Make system wide (-a) the default target if
	 * no target was specified and one of following
	 * conditions is met:
	 *
	 *   - there's no workload specified
	 *   - there is workload specified but all requested
	 *     events are system wide events
	 */
	if (!target__none(&target))
		return;

	if (!forks)
		target.system_wide = true;
	else {
		struct evsel *counter;

		evlist__for_each_entry(evsel_list, counter) {
			if (!counter->core.requires_cpu &&
			    strcmp(counter->name, "duration_time")) {
				return;
			}
		}

		if (evsel_list->core.nr_entries)
			target.system_wide = true;
	}
}

int cmd_stat(int argc, const char **argv)
{
	const char * const stat_usage[] = {
		"perf stat [<options>] [<command>]",
		NULL
	};
	int status = -EINVAL, run_idx, err;
	const char *mode;
	FILE *output = stderr;
	unsigned int interval, timeout;
	const char * const stat_subcommands[] = { "record", "report" };
	char errbuf[BUFSIZ];

	setlocale(LC_ALL, "");

	evsel_list = evlist__new();
	if (evsel_list == NULL)
		return -ENOMEM;

	parse_events__shrink_config_terms();

	/* String-parsing callback-based options would segfault when negated */
	set_option_flag(stat_options, 'e', "event", PARSE_OPT_NONEG);
	set_option_flag(stat_options, 'M', "metrics", PARSE_OPT_NONEG);
	set_option_flag(stat_options, 'G', "cgroup", PARSE_OPT_NONEG);

	argc = parse_options_subcommand(argc, argv, stat_options, stat_subcommands,
					(const char **) stat_usage,
					PARSE_OPT_STOP_AT_NON_OPTION);
	perf_stat__collect_metric_expr(evsel_list);
	perf_stat__init_shadow_stats();

	if (stat_config.csv_sep) {
		stat_config.csv_output = true;
		if (!strcmp(stat_config.csv_sep, "\\t"))
			stat_config.csv_sep = "\t";
	} else
		stat_config.csv_sep = DEFAULT_SEPARATOR;

	if (argc && strlen(argv[0]) > 2 && strstarts("record", argv[0])) {
		argc = __cmd_record(argc, argv);
		if (argc < 0)
			return -1;
	} else if (argc && strlen(argv[0]) > 2 && strstarts("report", argv[0]))
		return __cmd_report(argc, argv);

	interval = stat_config.interval;
	timeout = stat_config.timeout;

	/*
	 * For record command the -o is already taken care of.
	 */
	if (!STAT_RECORD && output_name && strcmp(output_name, "-"))
		output = NULL;

	if (output_name && output_fd) {
		fprintf(stderr, "cannot use both --output and --log-fd\n");
		parse_options_usage(stat_usage, stat_options, "o", 1);
		parse_options_usage(NULL, stat_options, "log-fd", 0);
		goto out;
	}

	if (stat_config.metric_only && stat_config.aggr_mode == AGGR_THREAD) {
		fprintf(stderr, "--metric-only is not supported with --per-thread\n");
		goto out;
	}

	if (stat_config.metric_only && stat_config.run_count > 1) {
		fprintf(stderr, "--metric-only is not supported with -r\n");
		goto out;
	}

	if (stat_config.walltime_run_table && stat_config.run_count <= 1) {
		fprintf(stderr, "--table is only supported with -r\n");
		parse_options_usage(stat_usage, stat_options, "r", 1);
		parse_options_usage(NULL, stat_options, "table", 0);
		goto out;
	}

	if (output_fd < 0) {
		fprintf(stderr, "argument to --log-fd must be a > 0\n");
		parse_options_usage(stat_usage, stat_options, "log-fd", 0);
		goto out;
	}

	if (!output && !stat_config.quiet) {
		struct timespec tm;
		mode = append_file ? "a" : "w";

		output = fopen(output_name, mode);
		if (!output) {
			perror("failed to create output file");
			return -1;
		}
		clock_gettime(CLOCK_REALTIME, &tm);
		fprintf(output, "# started on %s\n", ctime(&tm.tv_sec));
	} else if (output_fd > 0) {
		mode = append_file ? "a" : "w";
		output = fdopen(output_fd, mode);
		if (!output) {
			perror("Failed opening logfd");
			return -errno;
		}
	}

	stat_config.output = output;

	/*
	 * let the spreadsheet do the pretty-printing
	 */
	if (stat_config.csv_output) {
		/* User explicitly passed -B? */
		if (big_num_opt == 1) {
			fprintf(stderr, "-B option not supported with -x\n");
			parse_options_usage(stat_usage, stat_options, "B", 1);
			parse_options_usage(NULL, stat_options, "x", 1);
			goto out;
		} else /* Nope, so disable big number formatting */
			stat_config.big_num = false;
	} else if (big_num_opt == 0) /* User passed --no-big-num */
		stat_config.big_num = false;

	err = target__validate(&target);
	if (err) {
		target__strerror(&target, err, errbuf, BUFSIZ);
		pr_warning("%s\n", errbuf);
	}

	setup_system_wide(argc);

	/*
	 * Display user/system times only for single
	 * run and when there's specified tracee.
	 */
	if ((stat_config.run_count == 1) && target__none(&target))
		stat_config.ru_display = true;

	if (stat_config.run_count < 0) {
		pr_err("Run count must be a positive number\n");
		parse_options_usage(stat_usage, stat_options, "r", 1);
		goto out;
	} else if (stat_config.run_count == 0) {
		forever = true;
		stat_config.run_count = 1;
	}

	if (stat_config.walltime_run_table) {
		stat_config.walltime_run = zalloc(stat_config.run_count * sizeof(stat_config.walltime_run[0]));
		if (!stat_config.walltime_run) {
			pr_err("failed to setup -r option");
			goto out;
		}
	}

	if ((stat_config.aggr_mode == AGGR_THREAD) &&
		!target__has_task(&target)) {
		if (!target.system_wide || target.cpu_list) {
			fprintf(stderr, "The --per-thread option is only "
				"available when monitoring via -p -t -a "
				"options or only --per-thread.\n");
			parse_options_usage(NULL, stat_options, "p", 1);
			parse_options_usage(NULL, stat_options, "t", 1);
			goto out;
		}
	}

	/*
	 * no_aggr, cgroup are for system-wide only
	 * --per-thread is aggregated per thread, we dont mix it with cpu mode
	 */
	if (((stat_config.aggr_mode != AGGR_GLOBAL &&
	      stat_config.aggr_mode != AGGR_THREAD) ||
	     (nr_cgroups || stat_config.cgroup_list)) &&
	    !target__has_cpu(&target)) {
		fprintf(stderr, "both cgroup and no-aggregation "
			"modes only available in system-wide mode\n");

		parse_options_usage(stat_usage, stat_options, "G", 1);
		parse_options_usage(NULL, stat_options, "A", 1);
		parse_options_usage(NULL, stat_options, "a", 1);
		parse_options_usage(NULL, stat_options, "for-each-cgroup", 0);
		goto out;
	}

	if (stat_config.iostat_run) {
		status = iostat_prepare(evsel_list, &stat_config);
		if (status)
			goto out;
		if (iostat_mode == IOSTAT_LIST) {
			iostat_list(evsel_list, &stat_config);
			goto out;
		} else if (verbose)
			iostat_list(evsel_list, &stat_config);
		if (iostat_mode == IOSTAT_RUN && !target__has_cpu(&target))
			target.system_wide = true;
	}

	if (add_default_attributes())
		goto out;

	if (stat_config.cgroup_list) {
		if (nr_cgroups > 0) {
			pr_err("--cgroup and --for-each-cgroup cannot be used together\n");
			parse_options_usage(stat_usage, stat_options, "G", 1);
			parse_options_usage(NULL, stat_options, "for-each-cgroup", 0);
			goto out;
		}

		if (evlist__expand_cgroup(evsel_list, stat_config.cgroup_list,
					  &stat_config.metric_events, true) < 0) {
			parse_options_usage(stat_usage, stat_options,
					    "for-each-cgroup", 0);
			goto out;
		}
	}

	if ((stat_config.aggr_mode == AGGR_THREAD) && (target.system_wide))
		target.per_thread = true;

	if (evlist__fix_hybrid_cpus(evsel_list, target.cpu_list)) {
		pr_err("failed to use cpu list %s\n", target.cpu_list);
		goto out;
	}

	target.hybrid = perf_pmu__has_hybrid();
	if (evlist__create_maps(evsel_list, &target) < 0) {
		if (target__has_task(&target)) {
			pr_err("Problems finding threads of monitor\n");
			parse_options_usage(stat_usage, stat_options, "p", 1);
			parse_options_usage(NULL, stat_options, "t", 1);
		} else if (target__has_cpu(&target)) {
			perror("failed to parse CPUs map");
			parse_options_usage(stat_usage, stat_options, "C", 1);
			parse_options_usage(NULL, stat_options, "a", 1);
		}
		goto out;
	}

	evlist__check_cpu_maps(evsel_list);

	/*
	 * Initialize thread_map with comm names,
	 * so we could print it out on output.
	 */
	if (stat_config.aggr_mode == AGGR_THREAD) {
		thread_map__read_comms(evsel_list->core.threads);
		if (target.system_wide) {
			if (runtime_stat_new(&stat_config,
				perf_thread_map__nr(evsel_list->core.threads))) {
				goto out;
			}
		}
	}

	if (stat_config.aggr_mode == AGGR_NODE)
		cpu__setup_cpunode_map();

	if (stat_config.times && interval)
		interval_count = true;
	else if (stat_config.times && !interval) {
		pr_err("interval-count option should be used together with "
				"interval-print.\n");
		parse_options_usage(stat_usage, stat_options, "interval-count", 0);
		parse_options_usage(stat_usage, stat_options, "I", 1);
		goto out;
	}

	if (timeout && timeout < 100) {
		if (timeout < 10) {
			pr_err("timeout must be >= 10ms.\n");
			parse_options_usage(stat_usage, stat_options, "timeout", 0);
			goto out;
		} else
			pr_warning("timeout < 100ms. "
				   "The overhead percentage could be high in some cases. "
				   "Please proceed with caution.\n");
	}
	if (timeout && interval) {
		pr_err("timeout option is not supported with interval-print.\n");
		parse_options_usage(stat_usage, stat_options, "timeout", 0);
		parse_options_usage(stat_usage, stat_options, "I", 1);
		goto out;
	}

	if (evlist__alloc_stats(evsel_list, interval))
		goto out;

	if (perf_stat_init_aggr_mode())
		goto out;

	/*
	 * Set sample_type to PERF_SAMPLE_IDENTIFIER, which should be harmless
	 * while avoiding that older tools show confusing messages.
	 *
	 * However for pipe sessions we need to keep it zero,
	 * because script's perf_evsel__check_attr is triggered
	 * by attr->sample_type != 0, and we can't run it on
	 * stat sessions.
	 */
	stat_config.identifier = !(STAT_RECORD && perf_stat.data.is_pipe);

	/*
	 * We dont want to block the signals - that would cause
	 * child tasks to inherit that and Ctrl-C would not work.
	 * What we want is for Ctrl-C to work in the exec()-ed
	 * task, but being ignored by perf stat itself:
	 */
	atexit(sig_atexit);
	if (!forever)
		signal(SIGINT,  skip_signal);
	signal(SIGCHLD, skip_signal);
	signal(SIGALRM, skip_signal);
	signal(SIGABRT, skip_signal);

	if (evlist__initialize_ctlfd(evsel_list, stat_config.ctl_fd, stat_config.ctl_fd_ack))
		goto out;

	/* Enable ignoring missing threads when -p option is defined. */
	evlist__first(evsel_list)->ignore_missing_thread = target.pid;
	status = 0;
	for (run_idx = 0; forever || run_idx < stat_config.run_count; run_idx++) {
		if (stat_config.run_count != 1 && verbose > 0)
			fprintf(output, "[ perf stat: executing run #%d ... ]\n",
				run_idx + 1);

		if (run_idx != 0)
			evlist__reset_prev_raw_counts(evsel_list);

		status = run_perf_stat(argc, argv, run_idx);
		if (forever && status != -1 && !interval) {
			print_counters(NULL, argc, argv);
			perf_stat__reset_stats();
		}
	}

	if (!forever && status != -1 && (!interval || stat_config.summary))
		print_counters(NULL, argc, argv);

	evlist__finalize_ctlfd(evsel_list);

	if (STAT_RECORD) {
		/*
		 * We synthesize the kernel mmap record just so that older tools
		 * don't emit warnings about not being able to resolve symbols
		 * due to /proc/sys/kernel/kptr_restrict settings and instead provide
		 * a saner message about no samples being in the perf.data file.
		 *
		 * This also serves to suppress a warning about f_header.data.size == 0
		 * in header.c at the moment 'perf stat record' gets introduced, which
		 * is not really needed once we start adding the stat specific PERF_RECORD_
		 * records, but the need to suppress the kptr_restrict messages in older
		 * tools remain  -acme
		 */
		int fd = perf_data__fd(&perf_stat.data);

		err = perf_event__synthesize_kernel_mmap((void *)&perf_stat,
							 process_synthesized_event,
							 &perf_stat.session->machines.host);
		if (err) {
			pr_warning("Couldn't synthesize the kernel mmap record, harmless, "
				   "older tools may produce warnings about this file\n.");
		}

		if (!interval) {
			if (WRITE_STAT_ROUND_EVENT(walltime_nsecs_stats.max, FINAL))
				pr_err("failed to write stat round event\n");
		}

		if (!perf_stat.data.is_pipe) {
			perf_stat.session->header.data_size += perf_stat.bytes_written;
			perf_session__write_header(perf_stat.session, evsel_list, fd, true);
		}

		evlist__close(evsel_list);
		perf_session__delete(perf_stat.session);
	}

	perf_stat__exit_aggr_mode();
	evlist__free_stats(evsel_list);
out:
	if (stat_config.iostat_run)
		iostat_release(evsel_list);

	zfree(&stat_config.walltime_run);

	if (smi_cost && smi_reset)
		sysfs__write_int(FREEZE_ON_SMI_PATH, 0);

	evlist__delete(evsel_list);

	metricgroup__rblist_exit(&stat_config.metric_events);
	runtime_stat_delete(&stat_config);
	evlist__close_control(stat_config.ctl_fd, stat_config.ctl_fd_ack, &stat_config.ctl_fd_close);

	return status;
}<|MERGE_RESOLUTION|>--- conflicted
+++ resolved
@@ -1932,12 +1932,9 @@
 		free(str);
 	}
 
-<<<<<<< HEAD
-=======
 	if (!stat_config.topdown_level)
 		stat_config.topdown_level = TOPDOWN_MAX_LEVEL;
 
->>>>>>> f2afc9d9
 	if (!evsel_list->core.nr_entries) {
 		if (target__has_cpu(&target))
 			default_attrs0[0].config = PERF_COUNT_SW_CPU_CLOCK;
