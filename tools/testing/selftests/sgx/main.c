--- conflicted
+++ resolved
@@ -146,11 +146,7 @@
 
 	if (!encl_load("test_encl.elf", encl, heap_size)) {
 		encl_delete(encl);
-<<<<<<< HEAD
-		TH_LOG("Failed to load the test enclave.\n");
-=======
 		TH_LOG("Failed to load the test enclave.");
->>>>>>> 5e014b6b
 		return false;
 	}
 
