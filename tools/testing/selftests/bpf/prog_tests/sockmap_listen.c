--- conflicted
+++ resolved
@@ -1689,12 +1689,6 @@
 static int inet_socketpair(int family, int type, int *s, int *c)
 {
 	struct sockaddr_storage addr;
-<<<<<<< HEAD
-	int c0, c1, p0, p1;
-	unsigned int pass;
-	int retries = 100;
-=======
->>>>>>> bee673aa
 	socklen_t len;
 	int p0, c0;
 	int err;
@@ -1860,19 +1854,9 @@
 	if (pass != 1)
 		FAIL("%s: want pass count 1, have %d", log_prefix, pass);
 
-<<<<<<< HEAD
-again:
-	n = read(mode == REDIR_INGRESS ? p0 : c0, &b, 1);
-	if (n < 0) {
-		if (errno == EAGAIN && retries--)
-			goto again;
-		FAIL_ERRNO("%s: read", log_prefix);
-	}
-=======
 	n = recv_timeout(mode == REDIR_INGRESS ? p0 : c0, &b, 1, 0, IO_TIMEOUT_SEC);
 	if (n < 0)
 		FAIL_ERRNO("%s: recv_timeout", log_prefix);
->>>>>>> bee673aa
 	if (n == 0)
 		FAIL("%s: incomplete recv", log_prefix);
 
