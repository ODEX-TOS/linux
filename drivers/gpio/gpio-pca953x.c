// SPDX-License-Identifier: GPL-2.0-only
/*
 *  PCA953x 4/8/16/24/40 bit I/O ports
 *
 *  Copyright (C) 2005 Ben Gardner <bgardner@wabtec.com>
 *  Copyright (C) 2007 Marvell International Ltd.
 *
 *  Derived from drivers/i2c/chips/pca9539.c
 */

#include <linux/acpi.h>
#include <linux/bitmap.h>
#include <linux/gpio/driver.h>
#include <linux/gpio/consumer.h>
#include <linux/i2c.h>
#include <linux/init.h>
#include <linux/interrupt.h>
#include <linux/module.h>
#include <linux/of_platform.h>
#include <linux/platform_data/pca953x.h>
#include <linux/regmap.h>
#include <linux/regulator/consumer.h>
#include <linux/slab.h>

#include <asm/unaligned.h>

#define PCA953X_INPUT		0x00
#define PCA953X_OUTPUT		0x01
#define PCA953X_INVERT		0x02
#define PCA953X_DIRECTION	0x03

#define REG_ADDR_MASK		GENMASK(5, 0)
#define REG_ADDR_EXT		BIT(6)
#define REG_ADDR_AI		BIT(7)

#define PCA957X_IN		0x00
#define PCA957X_INVRT		0x01
#define PCA957X_BKEN		0x02
#define PCA957X_PUPD		0x03
#define PCA957X_CFG		0x04
#define PCA957X_OUT		0x05
#define PCA957X_MSK		0x06
#define PCA957X_INTS		0x07

#define PCAL953X_OUT_STRENGTH	0x20
#define PCAL953X_IN_LATCH	0x22
#define PCAL953X_PULL_EN	0x23
#define PCAL953X_PULL_SEL	0x24
#define PCAL953X_INT_MASK	0x25
#define PCAL953X_INT_STAT	0x26
#define PCAL953X_OUT_CONF	0x27

#define PCAL6524_INT_EDGE	0x28
#define PCAL6524_INT_CLR	0x2a
#define PCAL6524_IN_STATUS	0x2b
#define PCAL6524_OUT_INDCONF	0x2c
#define PCAL6524_DEBOUNCE	0x2d

#define PCA_GPIO_MASK		GENMASK(7, 0)

#define PCAL_GPIO_MASK		GENMASK(4, 0)
#define PCAL_PINCTRL_MASK	GENMASK(6, 5)

#define PCA_INT			BIT(8)
#define PCA_PCAL		BIT(9)
#define PCA_LATCH_INT		(PCA_PCAL | PCA_INT)
#define PCA953X_TYPE		BIT(12)
#define PCA957X_TYPE		BIT(13)
#define PCA_TYPE_MASK		GENMASK(15, 12)

#define PCA_CHIP_TYPE(x)	((x) & PCA_TYPE_MASK)

static const struct i2c_device_id pca953x_id[] = {
	{ "pca6408", 8  | PCA953X_TYPE | PCA_INT, },
	{ "pca6416", 16 | PCA953X_TYPE | PCA_INT, },
	{ "pca9505", 40 | PCA953X_TYPE | PCA_INT, },
	{ "pca9506", 40 | PCA953X_TYPE | PCA_INT, },
	{ "pca9534", 8  | PCA953X_TYPE | PCA_INT, },
	{ "pca9535", 16 | PCA953X_TYPE | PCA_INT, },
	{ "pca9536", 4  | PCA953X_TYPE, },
	{ "pca9537", 4  | PCA953X_TYPE | PCA_INT, },
	{ "pca9538", 8  | PCA953X_TYPE | PCA_INT, },
	{ "pca9539", 16 | PCA953X_TYPE | PCA_INT, },
	{ "pca9554", 8  | PCA953X_TYPE | PCA_INT, },
	{ "pca9555", 16 | PCA953X_TYPE | PCA_INT, },
	{ "pca9556", 8  | PCA953X_TYPE, },
	{ "pca9557", 8  | PCA953X_TYPE, },
	{ "pca9574", 8  | PCA957X_TYPE | PCA_INT, },
	{ "pca9575", 16 | PCA957X_TYPE | PCA_INT, },
	{ "pca9698", 40 | PCA953X_TYPE, },

	{ "pcal6416", 16 | PCA953X_TYPE | PCA_LATCH_INT, },
	{ "pcal6524", 24 | PCA953X_TYPE | PCA_LATCH_INT, },
	{ "pcal9535", 16 | PCA953X_TYPE | PCA_LATCH_INT, },
	{ "pcal9554b", 8  | PCA953X_TYPE | PCA_LATCH_INT, },
	{ "pcal9555a", 16 | PCA953X_TYPE | PCA_LATCH_INT, },

	{ "max7310", 8  | PCA953X_TYPE, },
	{ "max7312", 16 | PCA953X_TYPE | PCA_INT, },
	{ "max7313", 16 | PCA953X_TYPE | PCA_INT, },
	{ "max7315", 8  | PCA953X_TYPE | PCA_INT, },
	{ "max7318", 16 | PCA953X_TYPE | PCA_INT, },
	{ "pca6107", 8  | PCA953X_TYPE | PCA_INT, },
	{ "tca6408", 8  | PCA953X_TYPE | PCA_INT, },
	{ "tca6416", 16 | PCA953X_TYPE | PCA_INT, },
	{ "tca6424", 24 | PCA953X_TYPE | PCA_INT, },
	{ "tca9539", 16 | PCA953X_TYPE | PCA_INT, },
	{ "tca9554", 8  | PCA953X_TYPE | PCA_INT, },
	{ "xra1202", 8  | PCA953X_TYPE },
	{ }
};
MODULE_DEVICE_TABLE(i2c, pca953x_id);

#ifdef CONFIG_GPIO_PCA953X_IRQ

#include <linux/dmi.h>

static const struct acpi_gpio_params pca953x_irq_gpios = { 0, 0, true };

static const struct acpi_gpio_mapping pca953x_acpi_irq_gpios[] = {
	{ "irq-gpios", &pca953x_irq_gpios, 1, ACPI_GPIO_QUIRK_ABSOLUTE_NUMBER },
	{ }
};

static int pca953x_acpi_get_irq(struct device *dev)
{
	int ret;

	ret = devm_acpi_dev_add_driver_gpios(dev, pca953x_acpi_irq_gpios);
	if (ret)
		dev_warn(dev, "can't add GPIO ACPI mapping\n");

	ret = acpi_dev_gpio_irq_get_by(ACPI_COMPANION(dev), "irq-gpios", 0);
	if (ret < 0)
		return ret;

	dev_info(dev, "ACPI interrupt quirk (IRQ %d)\n", ret);
	return ret;
}

static const struct dmi_system_id pca953x_dmi_acpi_irq_info[] = {
	{
		/*
		 * On Intel Galileo Gen 2 board the IRQ pin of one of
		 * the I²C GPIO expanders, which has GpioInt() resource,
		 * is provided as an absolute number instead of being
		 * relative. Since first controller (gpio-sch.c) and
		 * second (gpio-dwapb.c) are at the fixed bases, we may
		 * safely refer to the number in the global space to get
		 * an IRQ out of it.
		 */
		.matches = {
			DMI_EXACT_MATCH(DMI_BOARD_NAME, "GalileoGen2"),
		},
	},
	{}
};
#endif

static const struct acpi_device_id pca953x_acpi_ids[] = {
	{ "INT3491", 16 | PCA953X_TYPE | PCA_LATCH_INT, },
	{ }
};
MODULE_DEVICE_TABLE(acpi, pca953x_acpi_ids);

#define MAX_BANK 5
#define BANK_SZ 8
#define MAX_LINE	(MAX_BANK * BANK_SZ)

#define NBANK(chip) DIV_ROUND_UP(chip->gpio_chip.ngpio, BANK_SZ)

struct pca953x_reg_config {
	int direction;
	int output;
	int input;
	int invert;
};

static const struct pca953x_reg_config pca953x_regs = {
	.direction = PCA953X_DIRECTION,
	.output = PCA953X_OUTPUT,
	.input = PCA953X_INPUT,
	.invert = PCA953X_INVERT,
};

static const struct pca953x_reg_config pca957x_regs = {
	.direction = PCA957X_CFG,
	.output = PCA957X_OUT,
	.input = PCA957X_IN,
	.invert = PCA957X_INVRT,
};

struct pca953x_chip {
	unsigned gpio_start;
	struct mutex i2c_lock;
	struct regmap *regmap;

#ifdef CONFIG_GPIO_PCA953X_IRQ
	struct mutex irq_lock;
	DECLARE_BITMAP(irq_mask, MAX_LINE);
	DECLARE_BITMAP(irq_stat, MAX_LINE);
	DECLARE_BITMAP(irq_trig_raise, MAX_LINE);
	DECLARE_BITMAP(irq_trig_fall, MAX_LINE);
#endif
	atomic_t wakeup_path;

	struct i2c_client *client;
	struct gpio_chip gpio_chip;
	const char *const *names;
	unsigned long driver_data;
	struct regulator *regulator;

	const struct pca953x_reg_config *regs;
};

static int pca953x_bank_shift(struct pca953x_chip *chip)
{
	return fls((chip->gpio_chip.ngpio - 1) / BANK_SZ);
}

#define PCA953x_BANK_INPUT	BIT(0)
#define PCA953x_BANK_OUTPUT	BIT(1)
#define PCA953x_BANK_POLARITY	BIT(2)
#define PCA953x_BANK_CONFIG	BIT(3)

#define PCA957x_BANK_INPUT	BIT(0)
#define PCA957x_BANK_POLARITY	BIT(1)
#define PCA957x_BANK_BUSHOLD	BIT(2)
#define PCA957x_BANK_CONFIG	BIT(4)
#define PCA957x_BANK_OUTPUT	BIT(5)

#define PCAL9xxx_BANK_IN_LATCH	BIT(8 + 2)
#define PCAL9xxx_BANK_PULL_EN	BIT(8 + 3)
#define PCAL9xxx_BANK_PULL_SEL	BIT(8 + 4)
#define PCAL9xxx_BANK_IRQ_MASK	BIT(8 + 5)
#define PCAL9xxx_BANK_IRQ_STAT	BIT(8 + 6)

/*
 * We care about the following registers:
 * - Standard set, below 0x40, each port can be replicated up to 8 times
 *   - PCA953x standard
 *     Input port			0x00 + 0 * bank_size	R
 *     Output port			0x00 + 1 * bank_size	RW
 *     Polarity Inversion port		0x00 + 2 * bank_size	RW
 *     Configuration port		0x00 + 3 * bank_size	RW
 *   - PCA957x with mixed up registers
 *     Input port			0x00 + 0 * bank_size	R
 *     Polarity Inversion port		0x00 + 1 * bank_size	RW
 *     Bus hold port			0x00 + 2 * bank_size	RW
 *     Configuration port		0x00 + 4 * bank_size	RW
 *     Output port			0x00 + 5 * bank_size	RW
 *
 * - Extended set, above 0x40, often chip specific.
 *   - PCAL6524/PCAL9555A with custom PCAL IRQ handling:
 *     Input latch register		0x40 + 2 * bank_size	RW
 *     Pull-up/pull-down enable reg	0x40 + 3 * bank_size    RW
 *     Pull-up/pull-down select reg	0x40 + 4 * bank_size    RW
 *     Interrupt mask register		0x40 + 5 * bank_size	RW
 *     Interrupt status register	0x40 + 6 * bank_size	R
 *
 * - Registers with bit 0x80 set, the AI bit
 *   The bit is cleared and the registers fall into one of the
 *   categories above.
 */

static bool pca953x_check_register(struct pca953x_chip *chip, unsigned int reg,
				   u32 checkbank)
{
	int bank_shift = pca953x_bank_shift(chip);
	int bank = (reg & REG_ADDR_MASK) >> bank_shift;
	int offset = reg & (BIT(bank_shift) - 1);

	/* Special PCAL extended register check. */
	if (reg & REG_ADDR_EXT) {
		if (!(chip->driver_data & PCA_PCAL))
			return false;
		bank += 8;
	}

	/* Register is not in the matching bank. */
	if (!(BIT(bank) & checkbank))
		return false;

	/* Register is not within allowed range of bank. */
	if (offset >= NBANK(chip))
		return false;

	return true;
}

static bool pca953x_readable_register(struct device *dev, unsigned int reg)
{
	struct pca953x_chip *chip = dev_get_drvdata(dev);
	u32 bank;

	if (PCA_CHIP_TYPE(chip->driver_data) == PCA953X_TYPE) {
		bank = PCA953x_BANK_INPUT | PCA953x_BANK_OUTPUT |
		       PCA953x_BANK_POLARITY | PCA953x_BANK_CONFIG;
	} else {
		bank = PCA957x_BANK_INPUT | PCA957x_BANK_OUTPUT |
		       PCA957x_BANK_POLARITY | PCA957x_BANK_CONFIG |
		       PCA957x_BANK_BUSHOLD;
	}

	if (chip->driver_data & PCA_PCAL) {
		bank |= PCAL9xxx_BANK_IN_LATCH | PCAL9xxx_BANK_PULL_EN |
			PCAL9xxx_BANK_PULL_SEL | PCAL9xxx_BANK_IRQ_MASK |
			PCAL9xxx_BANK_IRQ_STAT;
	}

	return pca953x_check_register(chip, reg, bank);
}

static bool pca953x_writeable_register(struct device *dev, unsigned int reg)
{
	struct pca953x_chip *chip = dev_get_drvdata(dev);
	u32 bank;

	if (PCA_CHIP_TYPE(chip->driver_data) == PCA953X_TYPE) {
		bank = PCA953x_BANK_OUTPUT | PCA953x_BANK_POLARITY |
			PCA953x_BANK_CONFIG;
	} else {
		bank = PCA957x_BANK_OUTPUT | PCA957x_BANK_POLARITY |
			PCA957x_BANK_CONFIG | PCA957x_BANK_BUSHOLD;
	}

	if (chip->driver_data & PCA_PCAL)
		bank |= PCAL9xxx_BANK_IN_LATCH | PCAL9xxx_BANK_PULL_EN |
			PCAL9xxx_BANK_PULL_SEL | PCAL9xxx_BANK_IRQ_MASK;

	return pca953x_check_register(chip, reg, bank);
}

static bool pca953x_volatile_register(struct device *dev, unsigned int reg)
{
	struct pca953x_chip *chip = dev_get_drvdata(dev);
	u32 bank;

	if (PCA_CHIP_TYPE(chip->driver_data) == PCA953X_TYPE)
		bank = PCA953x_BANK_INPUT;
	else
		bank = PCA957x_BANK_INPUT;

	if (chip->driver_data & PCA_PCAL)
		bank |= PCAL9xxx_BANK_IRQ_STAT;

	return pca953x_check_register(chip, reg, bank);
}

static const struct regmap_config pca953x_i2c_regmap = {
	.reg_bits = 8,
	.val_bits = 8,

	.use_single_read = true,
	.use_single_write = true,

	.readable_reg = pca953x_readable_register,
	.writeable_reg = pca953x_writeable_register,
	.volatile_reg = pca953x_volatile_register,

	.disable_locking = true,
	.cache_type = REGCACHE_RBTREE,
	.max_register = 0x7f,
};

static const struct regmap_config pca953x_ai_i2c_regmap = {
	.reg_bits = 8,
	.val_bits = 8,

	.read_flag_mask = REG_ADDR_AI,
	.write_flag_mask = REG_ADDR_AI,

	.readable_reg = pca953x_readable_register,
	.writeable_reg = pca953x_writeable_register,
	.volatile_reg = pca953x_volatile_register,

	.disable_locking = true,
	.cache_type = REGCACHE_RBTREE,
	.max_register = 0x7f,
};

static u8 pca953x_recalc_addr(struct pca953x_chip *chip, int reg, int off)
{
	int bank_shift = pca953x_bank_shift(chip);
	int addr = (reg & PCAL_GPIO_MASK) << bank_shift;
	int pinctrl = (reg & PCAL_PINCTRL_MASK) << 1;
	u8 regaddr = pinctrl | addr | (off / BANK_SZ);

	return regaddr;
}

static int pca953x_write_regs(struct pca953x_chip *chip, int reg, unsigned long *val)
{
	u8 regaddr = pca953x_recalc_addr(chip, reg, 0);
	u8 value[MAX_BANK];
	int i, ret;

	for (i = 0; i < NBANK(chip); i++)
		value[i] = bitmap_get_value8(val, i * BANK_SZ);

	ret = regmap_bulk_write(chip->regmap, regaddr, value, NBANK(chip));
	if (ret < 0) {
		dev_err(&chip->client->dev, "failed writing register\n");
		return ret;
	}

	return 0;
}

static int pca953x_read_regs(struct pca953x_chip *chip, int reg, unsigned long *val)
{
	u8 regaddr = pca953x_recalc_addr(chip, reg, 0);
	u8 value[MAX_BANK];
	int i, ret;

	ret = regmap_bulk_read(chip->regmap, regaddr, value, NBANK(chip));
	if (ret < 0) {
		dev_err(&chip->client->dev, "failed reading register\n");
		return ret;
	}

	for (i = 0; i < NBANK(chip); i++)
		bitmap_set_value8(val, value[i], i * BANK_SZ);

	return 0;
}

static int pca953x_gpio_direction_input(struct gpio_chip *gc, unsigned off)
{
	struct pca953x_chip *chip = gpiochip_get_data(gc);
	u8 dirreg = pca953x_recalc_addr(chip, chip->regs->direction, off);
	u8 bit = BIT(off % BANK_SZ);
	int ret;

	mutex_lock(&chip->i2c_lock);
	ret = regmap_write_bits(chip->regmap, dirreg, bit, bit);
	mutex_unlock(&chip->i2c_lock);
	return ret;
}

static int pca953x_gpio_direction_output(struct gpio_chip *gc,
		unsigned off, int val)
{
	struct pca953x_chip *chip = gpiochip_get_data(gc);
	u8 dirreg = pca953x_recalc_addr(chip, chip->regs->direction, off);
	u8 outreg = pca953x_recalc_addr(chip, chip->regs->output, off);
	u8 bit = BIT(off % BANK_SZ);
	int ret;

	mutex_lock(&chip->i2c_lock);
	/* set output level */
	ret = regmap_write_bits(chip->regmap, outreg, bit, val ? bit : 0);
	if (ret)
		goto exit;

	/* then direction */
	ret = regmap_write_bits(chip->regmap, dirreg, bit, 0);
exit:
	mutex_unlock(&chip->i2c_lock);
	return ret;
}

static int pca953x_gpio_get_value(struct gpio_chip *gc, unsigned off)
{
	struct pca953x_chip *chip = gpiochip_get_data(gc);
	u8 inreg = pca953x_recalc_addr(chip, chip->regs->input, off);
	u8 bit = BIT(off % BANK_SZ);
	u32 reg_val;
	int ret;

	mutex_lock(&chip->i2c_lock);
	ret = regmap_read(chip->regmap, inreg, &reg_val);
	mutex_unlock(&chip->i2c_lock);
	if (ret < 0)
		return ret;

	return !!(reg_val & bit);
}

static void pca953x_gpio_set_value(struct gpio_chip *gc, unsigned off, int val)
{
	struct pca953x_chip *chip = gpiochip_get_data(gc);
	u8 outreg = pca953x_recalc_addr(chip, chip->regs->output, off);
	u8 bit = BIT(off % BANK_SZ);

	mutex_lock(&chip->i2c_lock);
	regmap_write_bits(chip->regmap, outreg, bit, val ? bit : 0);
	mutex_unlock(&chip->i2c_lock);
}

static int pca953x_gpio_get_direction(struct gpio_chip *gc, unsigned off)
{
	struct pca953x_chip *chip = gpiochip_get_data(gc);
	u8 dirreg = pca953x_recalc_addr(chip, chip->regs->direction, off);
	u8 bit = BIT(off % BANK_SZ);
	u32 reg_val;
	int ret;

	mutex_lock(&chip->i2c_lock);
	ret = regmap_read(chip->regmap, dirreg, &reg_val);
	mutex_unlock(&chip->i2c_lock);
	if (ret < 0)
		return ret;

	if (reg_val & bit)
		return GPIO_LINE_DIRECTION_IN;

	return GPIO_LINE_DIRECTION_OUT;
}

static int pca953x_gpio_get_multiple(struct gpio_chip *gc,
				     unsigned long *mask, unsigned long *bits)
{
	struct pca953x_chip *chip = gpiochip_get_data(gc);
	DECLARE_BITMAP(reg_val, MAX_LINE);
	int ret;

	mutex_lock(&chip->i2c_lock);
	ret = pca953x_read_regs(chip, chip->regs->input, reg_val);
	mutex_unlock(&chip->i2c_lock);
	if (ret)
		return ret;

	bitmap_replace(bits, bits, reg_val, mask, gc->ngpio);
	return 0;
}

static void pca953x_gpio_set_multiple(struct gpio_chip *gc,
				      unsigned long *mask, unsigned long *bits)
{
	struct pca953x_chip *chip = gpiochip_get_data(gc);
	DECLARE_BITMAP(reg_val, MAX_LINE);
	int ret;

	mutex_lock(&chip->i2c_lock);
	ret = pca953x_read_regs(chip, chip->regs->output, reg_val);
	if (ret)
		goto exit;

	bitmap_replace(reg_val, reg_val, bits, mask, gc->ngpio);

	pca953x_write_regs(chip, chip->regs->output, reg_val);
exit:
	mutex_unlock(&chip->i2c_lock);
}

static int pca953x_gpio_set_pull_up_down(struct pca953x_chip *chip,
					 unsigned int offset,
					 unsigned long config)
{
	u8 pull_en_reg = pca953x_recalc_addr(chip, PCAL953X_PULL_EN, offset);
	u8 pull_sel_reg = pca953x_recalc_addr(chip, PCAL953X_PULL_SEL, offset);
	u8 bit = BIT(offset % BANK_SZ);
	int ret;

	/*
	 * pull-up/pull-down configuration requires PCAL extended
	 * registers
	 */
	if (!(chip->driver_data & PCA_PCAL))
		return -ENOTSUPP;

	mutex_lock(&chip->i2c_lock);

	/* Configure pull-up/pull-down */
	if (config == PIN_CONFIG_BIAS_PULL_UP)
		ret = regmap_write_bits(chip->regmap, pull_sel_reg, bit, bit);
	else if (config == PIN_CONFIG_BIAS_PULL_DOWN)
		ret = regmap_write_bits(chip->regmap, pull_sel_reg, bit, 0);
	else
		ret = 0;
	if (ret)
		goto exit;

	/* Disable/Enable pull-up/pull-down */
	if (config == PIN_CONFIG_BIAS_DISABLE)
		ret = regmap_write_bits(chip->regmap, pull_en_reg, bit, 0);
	else
		ret = regmap_write_bits(chip->regmap, pull_en_reg, bit, bit);

exit:
	mutex_unlock(&chip->i2c_lock);
	return ret;
}

static int pca953x_gpio_set_config(struct gpio_chip *gc, unsigned int offset,
				   unsigned long config)
{
	struct pca953x_chip *chip = gpiochip_get_data(gc);

	switch (pinconf_to_config_param(config)) {
	case PIN_CONFIG_BIAS_PULL_UP:
	case PIN_CONFIG_BIAS_PULL_PIN_DEFAULT:
	case PIN_CONFIG_BIAS_PULL_DOWN:
	case PIN_CONFIG_BIAS_DISABLE:
		return pca953x_gpio_set_pull_up_down(chip, offset, config);
	default:
		return -ENOTSUPP;
	}
}

static void pca953x_setup_gpio(struct pca953x_chip *chip, int gpios)
{
	struct gpio_chip *gc;

	gc = &chip->gpio_chip;

	gc->direction_input  = pca953x_gpio_direction_input;
	gc->direction_output = pca953x_gpio_direction_output;
	gc->get = pca953x_gpio_get_value;
	gc->set = pca953x_gpio_set_value;
	gc->get_direction = pca953x_gpio_get_direction;
	gc->get_multiple = pca953x_gpio_get_multiple;
	gc->set_multiple = pca953x_gpio_set_multiple;
	gc->set_config = pca953x_gpio_set_config;
	gc->can_sleep = true;

	gc->base = chip->gpio_start;
	gc->ngpio = gpios;
	gc->label = dev_name(&chip->client->dev);
	gc->parent = &chip->client->dev;
	gc->owner = THIS_MODULE;
	gc->names = chip->names;
}

#ifdef CONFIG_GPIO_PCA953X_IRQ
static void pca953x_irq_mask(struct irq_data *d)
{
	struct gpio_chip *gc = irq_data_get_irq_chip_data(d);
	struct pca953x_chip *chip = gpiochip_get_data(gc);
	irq_hw_number_t hwirq = irqd_to_hwirq(d);

	clear_bit(hwirq, chip->irq_mask);
	gpiochip_disable_irq(gc, hwirq);
}

static void pca953x_irq_unmask(struct irq_data *d)
{
	struct gpio_chip *gc = irq_data_get_irq_chip_data(d);
	struct pca953x_chip *chip = gpiochip_get_data(gc);
	irq_hw_number_t hwirq = irqd_to_hwirq(d);

	gpiochip_enable_irq(gc, hwirq);
	set_bit(hwirq, chip->irq_mask);
}

static int pca953x_irq_set_wake(struct irq_data *d, unsigned int on)
{
	struct gpio_chip *gc = irq_data_get_irq_chip_data(d);
	struct pca953x_chip *chip = gpiochip_get_data(gc);

	if (on)
		atomic_inc(&chip->wakeup_path);
	else
		atomic_dec(&chip->wakeup_path);

	return irq_set_irq_wake(chip->client->irq, on);
}

static void pca953x_irq_bus_lock(struct irq_data *d)
{
	struct gpio_chip *gc = irq_data_get_irq_chip_data(d);
	struct pca953x_chip *chip = gpiochip_get_data(gc);

	mutex_lock(&chip->irq_lock);
}

static void pca953x_irq_bus_sync_unlock(struct irq_data *d)
{
	struct gpio_chip *gc = irq_data_get_irq_chip_data(d);
	struct pca953x_chip *chip = gpiochip_get_data(gc);
	DECLARE_BITMAP(irq_mask, MAX_LINE);
	DECLARE_BITMAP(reg_direction, MAX_LINE);
	int level;

	if (chip->driver_data & PCA_PCAL) {
		/* Enable latch on interrupt-enabled inputs */
		pca953x_write_regs(chip, PCAL953X_IN_LATCH, chip->irq_mask);

		bitmap_complement(irq_mask, chip->irq_mask, gc->ngpio);

		/* Unmask enabled interrupts */
		pca953x_write_regs(chip, PCAL953X_INT_MASK, irq_mask);
	}

	/* Switch direction to input if needed */
	pca953x_read_regs(chip, chip->regs->direction, reg_direction);

	bitmap_or(irq_mask, chip->irq_trig_fall, chip->irq_trig_raise, gc->ngpio);
	bitmap_complement(reg_direction, reg_direction, gc->ngpio);
	bitmap_and(irq_mask, irq_mask, reg_direction, gc->ngpio);

	/* Look for any newly setup interrupt */
	for_each_set_bit(level, irq_mask, gc->ngpio)
		pca953x_gpio_direction_input(&chip->gpio_chip, level);

	mutex_unlock(&chip->irq_lock);
}

static int pca953x_irq_set_type(struct irq_data *d, unsigned int type)
{
	struct gpio_chip *gc = irq_data_get_irq_chip_data(d);
	struct pca953x_chip *chip = gpiochip_get_data(gc);
	irq_hw_number_t hwirq = irqd_to_hwirq(d);

	if (!(type & IRQ_TYPE_EDGE_BOTH)) {
		dev_err(&chip->client->dev, "irq %d: unsupported type %d\n",
			d->irq, type);
		return -EINVAL;
	}

	assign_bit(hwirq, chip->irq_trig_fall, type & IRQ_TYPE_EDGE_FALLING);
	assign_bit(hwirq, chip->irq_trig_raise, type & IRQ_TYPE_EDGE_RISING);

	return 0;
}

static void pca953x_irq_shutdown(struct irq_data *d)
{
	struct gpio_chip *gc = irq_data_get_irq_chip_data(d);
	struct pca953x_chip *chip = gpiochip_get_data(gc);
	irq_hw_number_t hwirq = irqd_to_hwirq(d);

	clear_bit(hwirq, chip->irq_trig_raise);
	clear_bit(hwirq, chip->irq_trig_fall);
}

static void pca953x_irq_print_chip(struct irq_data *data, struct seq_file *p)
{
	struct gpio_chip *gc = irq_data_get_irq_chip_data(data);

	seq_printf(p, dev_name(gc->parent));
}

static const struct irq_chip pca953x_irq_chip = {
	.irq_mask		= pca953x_irq_mask,
	.irq_unmask		= pca953x_irq_unmask,
	.irq_set_wake		= pca953x_irq_set_wake,
	.irq_bus_lock		= pca953x_irq_bus_lock,
	.irq_bus_sync_unlock	= pca953x_irq_bus_sync_unlock,
	.irq_set_type		= pca953x_irq_set_type,
	.irq_shutdown		= pca953x_irq_shutdown,
	.irq_print_chip		= pca953x_irq_print_chip,
	.flags			= IRQCHIP_IMMUTABLE,
	GPIOCHIP_IRQ_RESOURCE_HELPERS,
};

static bool pca953x_irq_pending(struct pca953x_chip *chip, unsigned long *pending)
{
	struct gpio_chip *gc = &chip->gpio_chip;
	DECLARE_BITMAP(reg_direction, MAX_LINE);
	DECLARE_BITMAP(old_stat, MAX_LINE);
	DECLARE_BITMAP(cur_stat, MAX_LINE);
	DECLARE_BITMAP(new_stat, MAX_LINE);
	DECLARE_BITMAP(trigger, MAX_LINE);
	int ret;

	if (chip->driver_data & PCA_PCAL) {
		/* Read the current interrupt status from the device */
		ret = pca953x_read_regs(chip, PCAL953X_INT_STAT, trigger);
		if (ret)
			return false;

		/* Check latched inputs and clear interrupt status */
		ret = pca953x_read_regs(chip, chip->regs->input, cur_stat);
		if (ret)
			return false;

		/* Apply filter for rising/falling edge selection */
		bitmap_replace(new_stat, chip->irq_trig_fall, chip->irq_trig_raise, cur_stat, gc->ngpio);

		bitmap_and(pending, new_stat, trigger, gc->ngpio);

		return !bitmap_empty(pending, gc->ngpio);
	}

	ret = pca953x_read_regs(chip, chip->regs->input, cur_stat);
	if (ret)
		return false;

	/* Remove output pins from the equation */
	pca953x_read_regs(chip, chip->regs->direction, reg_direction);

	bitmap_copy(old_stat, chip->irq_stat, gc->ngpio);

	bitmap_and(new_stat, cur_stat, reg_direction, gc->ngpio);
	bitmap_xor(cur_stat, new_stat, old_stat, gc->ngpio);
	bitmap_and(trigger, cur_stat, chip->irq_mask, gc->ngpio);

	bitmap_copy(chip->irq_stat, new_stat, gc->ngpio);

	if (bitmap_empty(trigger, gc->ngpio))
		return false;

	bitmap_and(cur_stat, chip->irq_trig_fall, old_stat, gc->ngpio);
	bitmap_and(old_stat, chip->irq_trig_raise, new_stat, gc->ngpio);
	bitmap_or(new_stat, old_stat, cur_stat, gc->ngpio);
	bitmap_and(pending, new_stat, trigger, gc->ngpio);

	return !bitmap_empty(pending, gc->ngpio);
}

static irqreturn_t pca953x_irq_handler(int irq, void *devid)
{
	struct pca953x_chip *chip = devid;
	struct gpio_chip *gc = &chip->gpio_chip;
	DECLARE_BITMAP(pending, MAX_LINE);
	int level;
	bool ret;

	bitmap_zero(pending, MAX_LINE);

	mutex_lock(&chip->i2c_lock);
	ret = pca953x_irq_pending(chip, pending);
	mutex_unlock(&chip->i2c_lock);

	if (ret) {
		ret = 0;

		for_each_set_bit(level, pending, gc->ngpio) {
			int nested_irq = irq_find_mapping(gc->irq.domain, level);

			if (unlikely(nested_irq <= 0)) {
				dev_warn_ratelimited(gc->parent, "unmapped interrupt %d\n", level);
				continue;
			}

			handle_nested_irq(nested_irq);
			ret = 1;
		}
	}

	return IRQ_RETVAL(ret);
}

static int pca953x_irq_setup(struct pca953x_chip *chip, int irq_base)
{
	struct i2c_client *client = chip->client;
	DECLARE_BITMAP(reg_direction, MAX_LINE);
	DECLARE_BITMAP(irq_stat, MAX_LINE);
	struct gpio_irq_chip *girq;
	int ret;

	if (dmi_first_match(pca953x_dmi_acpi_irq_info)) {
		ret = pca953x_acpi_get_irq(&client->dev);
		if (ret > 0)
			client->irq = ret;
	}

	if (!client->irq)
		return 0;

	if (irq_base == -1)
		return 0;

	if (!(chip->driver_data & PCA_INT))
		return 0;

	ret = pca953x_read_regs(chip, chip->regs->input, irq_stat);
	if (ret)
		return ret;

	/*
	 * There is no way to know which GPIO line generated the
	 * interrupt.  We have to rely on the previous read for
	 * this purpose.
	 */
	pca953x_read_regs(chip, chip->regs->direction, reg_direction);
	bitmap_and(chip->irq_stat, irq_stat, reg_direction, chip->gpio_chip.ngpio);
	mutex_init(&chip->irq_lock);

	girq = &chip->gpio_chip.irq;
	gpio_irq_chip_set_chip(girq, &pca953x_irq_chip);
	/* This will let us handle the parent IRQ in the driver */
	girq->parent_handler = NULL;
	girq->num_parents = 0;
	girq->parents = NULL;
	girq->default_type = IRQ_TYPE_NONE;
	girq->handler = handle_simple_irq;
	girq->threaded = true;
	girq->first = irq_base; /* FIXME: get rid of this */

	ret = devm_request_threaded_irq(&client->dev, client->irq,
					NULL, pca953x_irq_handler,
					IRQF_ONESHOT | IRQF_SHARED,
					dev_name(&client->dev), chip);
	if (ret) {
		dev_err(&client->dev, "failed to request irq %d\n",
			client->irq);
		return ret;
	}

	return 0;
}

#else /* CONFIG_GPIO_PCA953X_IRQ */
static int pca953x_irq_setup(struct pca953x_chip *chip,
			     int irq_base)
{
	struct i2c_client *client = chip->client;

	if (client->irq && irq_base != -1 && (chip->driver_data & PCA_INT))
		dev_warn(&client->dev, "interrupt support not compiled in\n");

	return 0;
}
#endif

static int device_pca95xx_init(struct pca953x_chip *chip, u32 invert)
{
	DECLARE_BITMAP(val, MAX_LINE);
	u8 regaddr;
	int ret;

	regaddr = pca953x_recalc_addr(chip, chip->regs->output, 0);
	ret = regcache_sync_region(chip->regmap, regaddr,
				   regaddr + NBANK(chip) - 1);
	if (ret)
		goto out;

	regaddr = pca953x_recalc_addr(chip, chip->regs->direction, 0);
	ret = regcache_sync_region(chip->regmap, regaddr,
				   regaddr + NBANK(chip) - 1);
	if (ret)
		goto out;

	/* set platform specific polarity inversion */
	if (invert)
		bitmap_fill(val, MAX_LINE);
	else
		bitmap_zero(val, MAX_LINE);

	ret = pca953x_write_regs(chip, chip->regs->invert, val);
out:
	return ret;
}

static int device_pca957x_init(struct pca953x_chip *chip, u32 invert)
{
	DECLARE_BITMAP(val, MAX_LINE);
	unsigned int i;
	int ret;

	ret = device_pca95xx_init(chip, invert);
	if (ret)
		goto out;

	/* To enable register 6, 7 to control pull up and pull down */
	for (i = 0; i < NBANK(chip); i++)
		bitmap_set_value8(val, 0x02, i * BANK_SZ);

	ret = pca953x_write_regs(chip, PCA957X_BKEN, val);
	if (ret)
		goto out;

	return 0;
out:
	return ret;
}

static int pca953x_probe(struct i2c_client *client,
			 const struct i2c_device_id *i2c_id)
{
	struct pca953x_platform_data *pdata;
	struct pca953x_chip *chip;
	int irq_base = 0;
	int ret;
	u32 invert = 0;
	struct regulator *reg;
	const struct regmap_config *regmap_config;

	chip = devm_kzalloc(&client->dev, sizeof(*chip), GFP_KERNEL);
	if (chip == NULL)
		return -ENOMEM;

	pdata = dev_get_platdata(&client->dev);
	if (pdata) {
		irq_base = pdata->irq_base;
		chip->gpio_start = pdata->gpio_base;
		invert = pdata->invert;
		chip->names = pdata->names;
	} else {
		struct gpio_desc *reset_gpio;

		chip->gpio_start = -1;
		irq_base = 0;

		/*
		 * See if we need to de-assert a reset pin.
		 *
		 * There is no known ACPI-enabled platforms that are
		 * using "reset" GPIO. Otherwise any of those platform
		 * must use _DSD method with corresponding property.
		 */
		reset_gpio = devm_gpiod_get_optional(&client->dev, "reset",
						     GPIOD_OUT_LOW);
		if (IS_ERR(reset_gpio))
			return PTR_ERR(reset_gpio);
	}

	chip->client = client;

	reg = devm_regulator_get(&client->dev, "vcc");
	if (IS_ERR(reg))
		return dev_err_probe(&client->dev, PTR_ERR(reg), "reg get err\n");

	ret = regulator_enable(reg);
	if (ret) {
		dev_err(&client->dev, "reg en err: %d\n", ret);
		return ret;
	}
	chip->regulator = reg;

	if (i2c_id) {
		chip->driver_data = i2c_id->driver_data;
	} else {
		const void *match;

		match = device_get_match_data(&client->dev);
		if (!match) {
			ret = -ENODEV;
			goto err_exit;
		}

		chip->driver_data = (uintptr_t)match;
	}

	i2c_set_clientdata(client, chip);

	pca953x_setup_gpio(chip, chip->driver_data & PCA_GPIO_MASK);

	if (NBANK(chip) > 2 || PCA_CHIP_TYPE(chip->driver_data) == PCA957X_TYPE) {
		dev_info(&client->dev, "using AI\n");
		regmap_config = &pca953x_ai_i2c_regmap;
	} else {
		dev_info(&client->dev, "using no AI\n");
		regmap_config = &pca953x_i2c_regmap;
	}

	chip->regmap = devm_regmap_init_i2c(client, regmap_config);
	if (IS_ERR(chip->regmap)) {
		ret = PTR_ERR(chip->regmap);
		goto err_exit;
	}

	regcache_mark_dirty(chip->regmap);

	mutex_init(&chip->i2c_lock);
	/*
	 * In case we have an i2c-mux controlled by a GPIO provided by an
	 * expander using the same driver higher on the device tree, read the
	 * i2c adapter nesting depth and use the retrieved value as lockdep
	 * subclass for chip->i2c_lock.
	 *
	 * REVISIT: This solution is not complete. It protects us from lockdep
	 * false positives when the expander controlling the i2c-mux is on
	 * a different level on the device tree, but not when it's on the same
	 * level on a different branch (in which case the subclass number
	 * would be the same).
	 *
	 * TODO: Once a correct solution is developed, a similar fix should be
	 * applied to all other i2c-controlled GPIO expanders (and potentially
	 * regmap-i2c).
	 */
	lockdep_set_subclass(&chip->i2c_lock,
			     i2c_adapter_depth(client->adapter));

	/* initialize cached registers from their original values.
	 * we can't share this chip with another i2c master.
	 */

	if (PCA_CHIP_TYPE(chip->driver_data) == PCA953X_TYPE) {
		chip->regs = &pca953x_regs;
		ret = device_pca95xx_init(chip, invert);
	} else {
		chip->regs = &pca957x_regs;
		ret = device_pca957x_init(chip, invert);
	}
	if (ret)
		goto err_exit;

	ret = pca953x_irq_setup(chip, irq_base);
	if (ret)
		goto err_exit;

	ret = devm_gpiochip_add_data(&client->dev, &chip->gpio_chip, chip);
	if (ret)
		goto err_exit;

	if (pdata && pdata->setup) {
		ret = pdata->setup(client, chip->gpio_chip.base,
				   chip->gpio_chip.ngpio, pdata->context);
		if (ret < 0)
			dev_warn(&client->dev, "setup failed, %d\n", ret);
	}

	return 0;

err_exit:
	regulator_disable(chip->regulator);
	return ret;
}

static int pca953x_remove(struct i2c_client *client)
{
	struct pca953x_platform_data *pdata = dev_get_platdata(&client->dev);
	struct pca953x_chip *chip = i2c_get_clientdata(client);
	int ret;

	if (pdata && pdata->teardown) {
		ret = pdata->teardown(client, chip->gpio_chip.base,
				      chip->gpio_chip.ngpio, pdata->context);
		if (ret < 0)
			dev_err(&client->dev, "teardown failed, %d\n", ret);
	} else {
		ret = 0;
	}

	regulator_disable(chip->regulator);

	return ret;
}

#ifdef CONFIG_PM_SLEEP
static int pca953x_regcache_sync(struct device *dev)
{
	struct pca953x_chip *chip = dev_get_drvdata(dev);
	int ret;
	u8 regaddr;

	/*
	 * The ordering between direction and output is important,
	 * sync these registers first and only then sync the rest.
	 */
	regaddr = pca953x_recalc_addr(chip, chip->regs->direction, 0);
<<<<<<< HEAD
	ret = regcache_sync_region(chip->regmap, regaddr, regaddr + NBANK(chip));
=======
	ret = regcache_sync_region(chip->regmap, regaddr, regaddr + NBANK(chip) - 1);
>>>>>>> d74233b1
	if (ret) {
		dev_err(dev, "Failed to sync GPIO dir registers: %d\n", ret);
		return ret;
	}

	regaddr = pca953x_recalc_addr(chip, chip->regs->output, 0);
<<<<<<< HEAD
	ret = regcache_sync_region(chip->regmap, regaddr, regaddr + NBANK(chip));
=======
	ret = regcache_sync_region(chip->regmap, regaddr, regaddr + NBANK(chip) - 1);
>>>>>>> d74233b1
	if (ret) {
		dev_err(dev, "Failed to sync GPIO out registers: %d\n", ret);
		return ret;
	}

#ifdef CONFIG_GPIO_PCA953X_IRQ
	if (chip->driver_data & PCA_PCAL) {
		regaddr = pca953x_recalc_addr(chip, PCAL953X_IN_LATCH, 0);
		ret = regcache_sync_region(chip->regmap, regaddr,
<<<<<<< HEAD
					   regaddr + NBANK(chip));
=======
					   regaddr + NBANK(chip) - 1);
>>>>>>> d74233b1
		if (ret) {
			dev_err(dev, "Failed to sync INT latch registers: %d\n",
				ret);
			return ret;
		}

		regaddr = pca953x_recalc_addr(chip, PCAL953X_INT_MASK, 0);
		ret = regcache_sync_region(chip->regmap, regaddr,
<<<<<<< HEAD
					   regaddr + NBANK(chip));
=======
					   regaddr + NBANK(chip) - 1);
>>>>>>> d74233b1
		if (ret) {
			dev_err(dev, "Failed to sync INT mask registers: %d\n",
				ret);
			return ret;
		}
	}
#endif

	return 0;
}

static int pca953x_suspend(struct device *dev)
{
	struct pca953x_chip *chip = dev_get_drvdata(dev);

	regcache_cache_only(chip->regmap, true);

	if (atomic_read(&chip->wakeup_path))
		device_set_wakeup_path(dev);
	else
		regulator_disable(chip->regulator);

	return 0;
}

static int pca953x_resume(struct device *dev)
{
	struct pca953x_chip *chip = dev_get_drvdata(dev);
	int ret;

	if (!atomic_read(&chip->wakeup_path)) {
		ret = regulator_enable(chip->regulator);
		if (ret) {
			dev_err(dev, "Failed to enable regulator: %d\n", ret);
			return 0;
		}
	}

	regcache_cache_only(chip->regmap, false);
	regcache_mark_dirty(chip->regmap);
	ret = pca953x_regcache_sync(dev);
	if (ret)
		return ret;

	ret = regcache_sync(chip->regmap);
	if (ret) {
		dev_err(dev, "Failed to restore register map: %d\n", ret);
		return ret;
	}

	return 0;
}
#endif

/* convenience to stop overlong match-table lines */
#define OF_953X(__nrgpio, __int) (void *)(__nrgpio | PCA953X_TYPE | __int)
#define OF_957X(__nrgpio, __int) (void *)(__nrgpio | PCA957X_TYPE | __int)

static const struct of_device_id pca953x_dt_ids[] = {
	{ .compatible = "nxp,pca6408", .data = OF_953X(8, PCA_INT), },
	{ .compatible = "nxp,pca6416", .data = OF_953X(16, PCA_INT), },
	{ .compatible = "nxp,pca9505", .data = OF_953X(40, PCA_INT), },
	{ .compatible = "nxp,pca9506", .data = OF_953X(40, PCA_INT), },
	{ .compatible = "nxp,pca9534", .data = OF_953X( 8, PCA_INT), },
	{ .compatible = "nxp,pca9535", .data = OF_953X(16, PCA_INT), },
	{ .compatible = "nxp,pca9536", .data = OF_953X( 4, 0), },
	{ .compatible = "nxp,pca9537", .data = OF_953X( 4, PCA_INT), },
	{ .compatible = "nxp,pca9538", .data = OF_953X( 8, PCA_INT), },
	{ .compatible = "nxp,pca9539", .data = OF_953X(16, PCA_INT), },
	{ .compatible = "nxp,pca9554", .data = OF_953X( 8, PCA_INT), },
	{ .compatible = "nxp,pca9555", .data = OF_953X(16, PCA_INT), },
	{ .compatible = "nxp,pca9556", .data = OF_953X( 8, 0), },
	{ .compatible = "nxp,pca9557", .data = OF_953X( 8, 0), },
	{ .compatible = "nxp,pca9574", .data = OF_957X( 8, PCA_INT), },
	{ .compatible = "nxp,pca9575", .data = OF_957X(16, PCA_INT), },
	{ .compatible = "nxp,pca9698", .data = OF_953X(40, 0), },

	{ .compatible = "nxp,pcal6416", .data = OF_953X(16, PCA_LATCH_INT), },
	{ .compatible = "nxp,pcal6524", .data = OF_953X(24, PCA_LATCH_INT), },
	{ .compatible = "nxp,pcal9535", .data = OF_953X(16, PCA_LATCH_INT), },
	{ .compatible = "nxp,pcal9554b", .data = OF_953X( 8, PCA_LATCH_INT), },
	{ .compatible = "nxp,pcal9555a", .data = OF_953X(16, PCA_LATCH_INT), },

	{ .compatible = "maxim,max7310", .data = OF_953X( 8, 0), },
	{ .compatible = "maxim,max7312", .data = OF_953X(16, PCA_INT), },
	{ .compatible = "maxim,max7313", .data = OF_953X(16, PCA_INT), },
	{ .compatible = "maxim,max7315", .data = OF_953X( 8, PCA_INT), },
	{ .compatible = "maxim,max7318", .data = OF_953X(16, PCA_INT), },

	{ .compatible = "ti,pca6107", .data = OF_953X( 8, PCA_INT), },
	{ .compatible = "ti,pca9536", .data = OF_953X( 4, 0), },
	{ .compatible = "ti,tca6408", .data = OF_953X( 8, PCA_INT), },
	{ .compatible = "ti,tca6416", .data = OF_953X(16, PCA_INT), },
	{ .compatible = "ti,tca6424", .data = OF_953X(24, PCA_INT), },
	{ .compatible = "ti,tca9539", .data = OF_953X(16, PCA_INT), },

	{ .compatible = "onnn,cat9554", .data = OF_953X( 8, PCA_INT), },
	{ .compatible = "onnn,pca9654", .data = OF_953X( 8, PCA_INT), },
	{ .compatible = "onnn,pca9655", .data = OF_953X(16, PCA_INT), },

	{ .compatible = "exar,xra1202", .data = OF_953X( 8, 0), },
	{ }
};

MODULE_DEVICE_TABLE(of, pca953x_dt_ids);

static SIMPLE_DEV_PM_OPS(pca953x_pm_ops, pca953x_suspend, pca953x_resume);

static struct i2c_driver pca953x_driver = {
	.driver = {
		.name	= "pca953x",
		.pm	= &pca953x_pm_ops,
		.of_match_table = pca953x_dt_ids,
		.acpi_match_table = pca953x_acpi_ids,
	},
	.probe		= pca953x_probe,
	.remove		= pca953x_remove,
	.id_table	= pca953x_id,
};

static int __init pca953x_init(void)
{
	return i2c_add_driver(&pca953x_driver);
}
/* register after i2c postcore initcall and before
 * subsys initcalls that may rely on these GPIOs
 */
subsys_initcall(pca953x_init);

static void __exit pca953x_exit(void)
{
	i2c_del_driver(&pca953x_driver);
}
module_exit(pca953x_exit);

MODULE_AUTHOR("eric miao <eric.miao@marvell.com>");
MODULE_DESCRIPTION("GPIO expander driver for PCA953x");
MODULE_LICENSE("GPL");<|MERGE_RESOLUTION|>--- conflicted
+++ resolved
@@ -1133,22 +1133,14 @@
 	 * sync these registers first and only then sync the rest.
 	 */
 	regaddr = pca953x_recalc_addr(chip, chip->regs->direction, 0);
-<<<<<<< HEAD
-	ret = regcache_sync_region(chip->regmap, regaddr, regaddr + NBANK(chip));
-=======
 	ret = regcache_sync_region(chip->regmap, regaddr, regaddr + NBANK(chip) - 1);
->>>>>>> d74233b1
 	if (ret) {
 		dev_err(dev, "Failed to sync GPIO dir registers: %d\n", ret);
 		return ret;
 	}
 
 	regaddr = pca953x_recalc_addr(chip, chip->regs->output, 0);
-<<<<<<< HEAD
-	ret = regcache_sync_region(chip->regmap, regaddr, regaddr + NBANK(chip));
-=======
 	ret = regcache_sync_region(chip->regmap, regaddr, regaddr + NBANK(chip) - 1);
->>>>>>> d74233b1
 	if (ret) {
 		dev_err(dev, "Failed to sync GPIO out registers: %d\n", ret);
 		return ret;
@@ -1158,11 +1150,7 @@
 	if (chip->driver_data & PCA_PCAL) {
 		regaddr = pca953x_recalc_addr(chip, PCAL953X_IN_LATCH, 0);
 		ret = regcache_sync_region(chip->regmap, regaddr,
-<<<<<<< HEAD
-					   regaddr + NBANK(chip));
-=======
 					   regaddr + NBANK(chip) - 1);
->>>>>>> d74233b1
 		if (ret) {
 			dev_err(dev, "Failed to sync INT latch registers: %d\n",
 				ret);
@@ -1171,11 +1159,7 @@
 
 		regaddr = pca953x_recalc_addr(chip, PCAL953X_INT_MASK, 0);
 		ret = regcache_sync_region(chip->regmap, regaddr,
-<<<<<<< HEAD
-					   regaddr + NBANK(chip));
-=======
 					   regaddr + NBANK(chip) - 1);
->>>>>>> d74233b1
 		if (ret) {
 			dev_err(dev, "Failed to sync INT mask registers: %d\n",
 				ret);
