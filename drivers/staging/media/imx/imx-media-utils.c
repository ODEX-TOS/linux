--- conflicted
+++ resolved
@@ -203,17 +203,6 @@
 	},
 };
 
-<<<<<<< HEAD
-static const struct imx_media_pixfmt ipu_yuv_formats[] = {
-	{
-		.fourcc = V4L2_PIX_FMT_YUV32,
-		.codes  = {MEDIA_BUS_FMT_AYUV8_1X32},
-		.cs     = IPUV3_COLORSPACE_YUV,
-		.bpp    = 32,
-		.ipufmt = true,
-	},
-};
-=======
 /*
  * Search in the pixel_formats[] array for an entry with the given fourcc
  * that matches the requested selection criteria and return it.
@@ -228,7 +217,6 @@
 	unsigned int i;
 
 	fmt_sel &= ~PIXFMT_SEL_IPU;
->>>>>>> 154263aa
 
 	for (i = 0; i < ARRAY_SIZE(pixel_formats); i++) {
 		const struct imx_media_pixfmt *fmt = &pixel_formats[i];
@@ -249,27 +237,6 @@
 }
 EXPORT_SYMBOL_GPL(imx_media_find_pixel_format);
 
-<<<<<<< HEAD
-static const struct imx_media_pixfmt *find_format(u32 fourcc,
-						  u32 code,
-						  enum codespace_sel cs_sel,
-						  bool allow_non_mbus,
-						  bool allow_bayer)
-{
-	unsigned int i;
-
-	for (i = 0; i < ARRAY_SIZE(pixel_formats); i++) {
-		const struct imx_media_pixfmt *fmt = &pixel_formats[i];
-		enum codespace_sel fmt_cs_sel;
-		unsigned int j;
-
-		fmt_cs_sel = (fmt->cs == IPUV3_COLORSPACE_YUV) ?
-			CS_SEL_YUV : CS_SEL_RGB;
-
-		if ((cs_sel != CS_SEL_ANY && fmt_cs_sel != cs_sel) ||
-		    (!allow_non_mbus && !fmt->codes[0]) ||
-		    (!allow_bayer && fmt->bayer))
-=======
 /*
  * Search in the pixel_formats[] array for an entry with the given media
  * bus code that matches the requested selection criteria and return it.
@@ -291,7 +258,6 @@
 		unsigned int j;
 
 		if (sel_ipu != fmt->ipufmt)
->>>>>>> 154263aa
 			continue;
 
 		sel = fmt->bayer ? PIXFMT_SEL_BAYER :
@@ -309,49 +275,6 @@
 
 	return NULL;
 }
-<<<<<<< HEAD
-
-static int enum_format(u32 *fourcc, u32 *code, u32 index,
-		       enum codespace_sel cs_sel,
-		       bool allow_non_mbus,
-		       bool allow_bayer)
-{
-	unsigned int i;
-
-	for (i = 0; i < ARRAY_SIZE(pixel_formats); i++) {
-		const struct imx_media_pixfmt *fmt = &pixel_formats[i];
-		enum codespace_sel fmt_cs_sel;
-		unsigned int j;
-
-		fmt_cs_sel = (fmt->cs == IPUV3_COLORSPACE_YUV) ?
-			CS_SEL_YUV : CS_SEL_RGB;
-
-		if ((cs_sel != CS_SEL_ANY && fmt_cs_sel != cs_sel) ||
-		    (!allow_non_mbus && !fmt->codes[0]) ||
-		    (!allow_bayer && fmt->bayer))
-			continue;
-
-		if (fourcc && index == 0) {
-			*fourcc = fmt->fourcc;
-			return 0;
-		}
-
-		if (!code) {
-			index--;
-			continue;
-		}
-
-		for (j = 0; j < ARRAY_SIZE(fmt->codes) && fmt->codes[j]; j++) {
-			if (index == 0) {
-				*code = fmt->codes[j];
-				return 0;
-			}
-
-			index--;
-		}
-	}
-
-=======
 EXPORT_SYMBOL_GPL(imx_media_find_mbus_format);
 
 /*
@@ -395,7 +318,6 @@
 		index--;
 	}
 
->>>>>>> 154263aa
 	return -EINVAL;
 }
 EXPORT_SYMBOL_GPL(imx_media_enum_pixel_formats);
