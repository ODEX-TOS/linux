/* SPDX-License-Identifier: GPL-2.0 OR BSD-3-Clause */
/* Copyright(c) 2007 - 2011 Realtek Corporation. */

#ifndef __RTW_DEBUG_H__
#define __RTW_DEBUG_H__

#include "osdep_service.h"
#include "drv_types.h"

#define _drv_always_			1
#define _drv_emerg_			2
#define _drv_alert_			3
#define _drv_crit_			4
#define _drv_err_			5
#define	_drv_warning_			6
#define _drv_notice_			7
#define _drv_info_			8
#define	_drv_debug_			9

#define _module_rtl871x_xmit_c_		BIT(0)
#define _module_xmit_osdep_c_		BIT(1)
#define _module_rtl871x_recv_c_		BIT(2)
#define _module_recv_osdep_c_		BIT(3)
#define _module_rtl871x_mlme_c_		BIT(4)
#define _module_mlme_osdep_c_		BIT(5)
#define _module_rtl871x_sta_mgt_c_	BIT(6)
#define _module_rtl871x_cmd_c_		BIT(7)
#define _module_cmd_osdep_c_		BIT(8)
#define _module_rtl871x_io_c_		BIT(9)
#define _module_io_osdep_c_		BIT(10)
#define _module_os_intfs_c_		BIT(11)
#define _module_rtl871x_security_c_	BIT(12)
#define _module_rtl871x_eeprom_c_	BIT(13)
#define _module_hal_init_c_		BIT(14)
#define _module_hci_hal_init_c_		BIT(15)
#define _module_rtl871x_ioctl_c_	BIT(16)
#define _module_rtl871x_ioctl_set_c_	BIT(17)
#define _module_rtl871x_ioctl_query_c_	BIT(18)
#define _module_rtl871x_pwrctrl_c_	BIT(19)
#define _module_hci_intfs_c_		BIT(20)
#define _module_hci_ops_c_		BIT(21)
#define _module_osdep_service_c_	BIT(22)
#define _module_mp_			BIT(23)
#define _module_hci_ops_os_c_		BIT(24)
#define _module_rtl871x_ioctl_os_c	BIT(25)
#define _module_rtl8712_cmd_c_		BIT(26)
#define	_module_rtl8192c_xmit_c_	BIT(27)
#define _module_hal_xmit_c_		BIT(28)
#define _module_efuse_			BIT(29)
#define _module_rtl8712_recv_c_		BIT(30)
#define _module_rtl8712_led_c_		BIT(31)

#define DRIVER_PREFIX	"R8188EU: "

extern u32 GlobalDebugLevel;

#define DBG_88E(...)							\
	do {								\
		if (_drv_err_ <= GlobalDebugLevel)			\
			pr_info(DRIVER_PREFIX __VA_ARGS__);		\
	} while (0)

<<<<<<< HEAD
#define MSG_88E(...)							\
	do {								\
		if (_drv_err_ <= GlobalDebugLevel)			\
			pr_info(DRIVER_PREFIX __VA_ARGS__);			\
	} while (0)

=======
>>>>>>> 754e0b0e
#endif	/* __RTW_DEBUG_H__ */<|MERGE_RESOLUTION|>--- conflicted
+++ resolved
@@ -60,13 +60,4 @@
 			pr_info(DRIVER_PREFIX __VA_ARGS__);		\
 	} while (0)
 
-<<<<<<< HEAD
-#define MSG_88E(...)							\
-	do {								\
-		if (_drv_err_ <= GlobalDebugLevel)			\
-			pr_info(DRIVER_PREFIX __VA_ARGS__);			\
-	} while (0)
-
-=======
->>>>>>> 754e0b0e
 #endif	/* __RTW_DEBUG_H__ */