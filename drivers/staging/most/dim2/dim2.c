--- conflicted
+++ resolved
@@ -898,21 +898,8 @@
 	dev->dev.parent = &pdev->dev;
 	dev->dev.release = dim2_release;
 
-<<<<<<< HEAD
-	ret = most_register_interface(&dev->most_iface);
-	if (ret) {
-		dev_err(&pdev->dev, "failed to register MOST interface\n");
-		goto err_stop_thread;
-	}
-
-	return 0;
-
-err_stop_thread:
-	kthread_stop(dev->netinfo_task);
-=======
 	return most_register_interface(&dev->most_iface);
 
->>>>>>> 4d58363c
 err_shutdown_dim:
 	dim_shutdown();
 err_disable_platform:
