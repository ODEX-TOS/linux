--- conflicted
+++ resolved
@@ -320,2055 +320,6 @@
 			padapter->securitypriv.ndisencryptstatus = Ndis802_11Encryption1Enabled;
 			break;
 		}
-<<<<<<< HEAD
-
-		_clr_fwstate_(&padapter->mlmepriv, WIFI_UNDER_WPS);
-		{/* set wps_ie */
-			u16 cnt = 0;
-			u8 eid, wps_oui[4] = {0x0, 0x50, 0xf2, 0x04};
-
-			while (cnt < ielen) {
-				eid = buf[cnt];
-
-				if ((eid == WLAN_EID_VENDOR_SPECIFIC) && (!memcmp(&buf[cnt+2], wps_oui, 4))) {
-					padapter->securitypriv.wps_ie_len = ((buf[cnt+1]+2) < MAX_WPS_IE_LEN) ? (buf[cnt+1]+2):MAX_WPS_IE_LEN;
-
-					memcpy(padapter->securitypriv.wps_ie, &buf[cnt], padapter->securitypriv.wps_ie_len);
-
-					set_fwstate(&padapter->mlmepriv, WIFI_UNDER_WPS);
-
-					cnt += buf[cnt+1]+2;
-
-					break;
-				} else {
-					cnt += buf[cnt+1]+2; /* goto next */
-				}
-			}
-		}
-	}
-
-	/* TKIP and AES disallow multicast packets until installing group key */
-        if (padapter->securitypriv.dot11PrivacyAlgrthm == _TKIP_
-                || padapter->securitypriv.dot11PrivacyAlgrthm == _TKIP_WTMIC_
-                || padapter->securitypriv.dot11PrivacyAlgrthm == _AES_)
-                /* WPS open need to enable multicast */
-                /*  check_fwstate(&padapter->mlmepriv, WIFI_UNDER_WPS) == true) */
-                rtw_hal_set_hwreg(padapter, HW_VAR_OFF_RCR_AM, null_addr);
-
-exit:
-
-	kfree(buf);
-
-	return ret;
-}
-
-static int rtw_wx_get_name(struct net_device *dev,
-			     struct iw_request_info *info,
-			     union iwreq_data *wrqu, char *extra)
-{
-	struct adapter *padapter = rtw_netdev_priv(dev);
-	u32 ht_ielen = 0;
-	char *p;
-	u8 ht_cap = false, vht_cap = false;
-	struct	mlme_priv *pmlmepriv = &(padapter->mlmepriv);
-	struct wlan_bssid_ex  *pcur_bss = &pmlmepriv->cur_network.network;
-	NDIS_802_11_RATES_EX *prates = NULL;
-
-	if (check_fwstate(pmlmepriv, _FW_LINKED|WIFI_ADHOC_MASTER_STATE) == true) {
-		/* parsing HT_CAP_IE */
-		p = rtw_get_ie(&pcur_bss->IEs[12], WLAN_EID_HT_CAPABILITY, &ht_ielen, pcur_bss->IELength-12);
-		if (p && ht_ielen > 0)
-			ht_cap = true;
-
-		prates = &pcur_bss->SupportedRates;
-
-		if (rtw_is_cckratesonly_included((u8 *)prates)) {
-			if (ht_cap)
-				snprintf(wrqu->name, IFNAMSIZ, "IEEE 802.11bn");
-			else
-				snprintf(wrqu->name, IFNAMSIZ, "IEEE 802.11b");
-		} else if (rtw_is_cckrates_included((u8 *)prates)) {
-			if (ht_cap)
-				snprintf(wrqu->name, IFNAMSIZ, "IEEE 802.11bgn");
-			else
-				snprintf(wrqu->name, IFNAMSIZ, "IEEE 802.11bg");
-		} else {
-			if (pcur_bss->Configuration.DSConfig > 14) {
-				if (vht_cap)
-					snprintf(wrqu->name, IFNAMSIZ, "IEEE 802.11AC");
-				else if (ht_cap)
-					snprintf(wrqu->name, IFNAMSIZ, "IEEE 802.11an");
-				else
-					snprintf(wrqu->name, IFNAMSIZ, "IEEE 802.11a");
-			} else {
-				if (ht_cap)
-					snprintf(wrqu->name, IFNAMSIZ, "IEEE 802.11gn");
-				else
-					snprintf(wrqu->name, IFNAMSIZ, "IEEE 802.11g");
-			}
-		}
-	} else {
-		/* prates = &padapter->registrypriv.dev_network.SupportedRates; */
-		/* snprintf(wrqu->name, IFNAMSIZ, "IEEE 802.11g"); */
-		snprintf(wrqu->name, IFNAMSIZ, "unassociated");
-	}
-	return 0;
-}
-
-static int rtw_wx_set_freq(struct net_device *dev,
-			     struct iw_request_info *info,
-			     union iwreq_data *wrqu, char *extra)
-{
-	return 0;
-}
-
-static int rtw_wx_get_freq(struct net_device *dev,
-			     struct iw_request_info *info,
-			     union iwreq_data *wrqu, char *extra)
-{
-	struct adapter *padapter = rtw_netdev_priv(dev);
-	struct	mlme_priv *pmlmepriv = &(padapter->mlmepriv);
-	struct wlan_bssid_ex  *pcur_bss = &pmlmepriv->cur_network.network;
-
-	if (check_fwstate(pmlmepriv, _FW_LINKED) == true) {
-		/* wrqu->freq.m = ieee80211_wlan_frequencies[pcur_bss->Configuration.DSConfig-1] * 100000; */
-		wrqu->freq.m = rtw_ch2freq(pcur_bss->Configuration.DSConfig) * 100000;
-		wrqu->freq.e = 1;
-		wrqu->freq.i = pcur_bss->Configuration.DSConfig;
-
-	} else {
-		wrqu->freq.m = rtw_ch2freq(padapter->mlmeextpriv.cur_channel) * 100000;
-		wrqu->freq.e = 1;
-		wrqu->freq.i = padapter->mlmeextpriv.cur_channel;
-	}
-
-	return 0;
-}
-
-static int rtw_wx_set_mode(struct net_device *dev, struct iw_request_info *a,
-			     union iwreq_data *wrqu, char *b)
-{
-	struct adapter *padapter = rtw_netdev_priv(dev);
-	enum ndis_802_11_network_infrastructure networkType;
-	int ret = 0;
-
-	if (_FAIL == rtw_pwr_wakeup(padapter)) {
-		ret = -EPERM;
-		goto exit;
-	}
-
-	if (!padapter->hw_init_completed) {
-		ret = -EPERM;
-		goto exit;
-	}
-
-	switch (wrqu->mode) {
-	case IW_MODE_AUTO:
-		networkType = Ndis802_11AutoUnknown;
-		break;
-	case IW_MODE_ADHOC:
-		networkType = Ndis802_11IBSS;
-		break;
-	case IW_MODE_MASTER:
-		networkType = Ndis802_11APMode;
-		/* rtw_setopmode_cmd(padapter, networkType, true); */
-		break;
-	case IW_MODE_INFRA:
-		networkType = Ndis802_11Infrastructure;
-		break;
-	default:
-		ret = -EINVAL;
-		goto exit;
-	}
-
-/*
-	if (Ndis802_11APMode == networkType)
-	{
-		rtw_setopmode_cmd(padapter, networkType, true);
-	}
-	else
-	{
-		rtw_setopmode_cmd(padapter, Ndis802_11AutoUnknown, true);
-	}
-*/
-
-	if (rtw_set_802_11_infrastructure_mode(padapter, networkType) == false) {
-
-		ret = -EPERM;
-		goto exit;
-
-	}
-
-	rtw_setopmode_cmd(padapter, networkType, true);
-
-exit:
-	return ret;
-}
-
-static int rtw_wx_get_mode(struct net_device *dev, struct iw_request_info *a,
-			     union iwreq_data *wrqu, char *b)
-{
-	struct adapter *padapter = rtw_netdev_priv(dev);
-	struct	mlme_priv *pmlmepriv = &(padapter->mlmepriv);
-
-	if (check_fwstate(pmlmepriv, WIFI_STATION_STATE) == true) {
-		wrqu->mode = IW_MODE_INFRA;
-	} else if  ((check_fwstate(pmlmepriv, WIFI_ADHOC_MASTER_STATE) == true) ||
-		       (check_fwstate(pmlmepriv, WIFI_ADHOC_STATE) == true)) {
-		wrqu->mode = IW_MODE_ADHOC;
-	} else if (check_fwstate(pmlmepriv, WIFI_AP_STATE) == true) {
-		wrqu->mode = IW_MODE_MASTER;
-	} else {
-		wrqu->mode = IW_MODE_AUTO;
-	}
-	return 0;
-}
-
-
-static int rtw_wx_set_pmkid(struct net_device *dev,
-	                     struct iw_request_info *a,
-			     union iwreq_data *wrqu, char *extra)
-{
-	struct adapter *padapter = rtw_netdev_priv(dev);
-	u8          j, blInserted = false;
-	int         intReturn = false;
-	struct security_priv *psecuritypriv = &padapter->securitypriv;
-        struct iw_pmksa *pPMK = (struct iw_pmksa *)extra;
-        u8     strZeroMacAddress[ETH_ALEN] = { 0x00 };
-        u8     strIssueBssid[ETH_ALEN] = { 0x00 };
-
-	/*
-        There are the BSSID information in the bssid.sa_data array.
-        If cmd is IW_PMKSA_FLUSH, it means the wpa_suppplicant wants to clear all the PMKID information.
-        If cmd is IW_PMKSA_ADD, it means the wpa_supplicant wants to add a PMKID/BSSID to driver.
-        If cmd is IW_PMKSA_REMOVE, it means the wpa_supplicant wants to remove a PMKID/BSSID from driver.
-        */
-
-	memcpy(strIssueBssid, pPMK->bssid.sa_data, ETH_ALEN);
-        if (pPMK->cmd == IW_PMKSA_ADD) {
-                if (!memcmp(strIssueBssid, strZeroMacAddress, ETH_ALEN))
-			return intReturn;
-                else
-                    intReturn = true;
-
-		blInserted = false;
-
-		/* overwrite PMKID */
-		for (j = 0; j < NUM_PMKID_CACHE; j++) {
-			if (!memcmp(psecuritypriv->PMKIDList[j].Bssid, strIssueBssid, ETH_ALEN)) {
-
-				memcpy(psecuritypriv->PMKIDList[j].PMKID, pPMK->pmkid, IW_PMKID_LEN);
-                                psecuritypriv->PMKIDList[j].bUsed = true;
-				psecuritypriv->PMKIDIndex = j+1;
-				blInserted = true;
-				break;
-			}
-	        }
-
-	        if (!blInserted) {
-
-	            memcpy(psecuritypriv->PMKIDList[psecuritypriv->PMKIDIndex].Bssid, strIssueBssid, ETH_ALEN);
-		    memcpy(psecuritypriv->PMKIDList[psecuritypriv->PMKIDIndex].PMKID, pPMK->pmkid, IW_PMKID_LEN);
-
-                    psecuritypriv->PMKIDList[psecuritypriv->PMKIDIndex].bUsed = true;
-		    psecuritypriv->PMKIDIndex++;
-		    if (psecuritypriv->PMKIDIndex == 16)
-		        psecuritypriv->PMKIDIndex = 0;
-		}
-	} else if (pPMK->cmd == IW_PMKSA_REMOVE) {
-		intReturn = true;
-		for (j = 0; j < NUM_PMKID_CACHE; j++) {
-			if (!memcmp(psecuritypriv->PMKIDList[j].Bssid, strIssueBssid, ETH_ALEN)) {
-				/*  BSSID is matched, the same AP => Remove this PMKID information and reset it. */
-				eth_zero_addr(psecuritypriv->PMKIDList[j].Bssid);
-				psecuritypriv->PMKIDList[j].bUsed = false;
-				break;
-			}
-	        }
-	} else if (pPMK->cmd == IW_PMKSA_FLUSH) {
-		memset(&psecuritypriv->PMKIDList[0], 0x00, sizeof(struct rt_pmkid_list) * NUM_PMKID_CACHE);
-		psecuritypriv->PMKIDIndex = 0;
-		intReturn = true;
-	}
-	return intReturn;
-}
-
-static int rtw_wx_get_sens(struct net_device *dev,
-			     struct iw_request_info *info,
-			     union iwreq_data *wrqu, char *extra)
-{
-	{
-		wrqu->sens.value = 0;
-		wrqu->sens.fixed = 0;	/* no auto select */
-		wrqu->sens.disabled = 1;
-	}
-	return 0;
-}
-
-static int rtw_wx_get_range(struct net_device *dev,
-				struct iw_request_info *info,
-				union iwreq_data *wrqu, char *extra)
-{
-	struct iw_range *range = (struct iw_range *)extra;
-	struct adapter *padapter = rtw_netdev_priv(dev);
-	struct mlme_ext_priv *pmlmeext = &padapter->mlmeextpriv;
-
-	u16 val;
-	int i;
-
-	wrqu->data.length = sizeof(*range);
-	memset(range, 0, sizeof(*range));
-
-	/* Let's try to keep this struct in the same order as in
-	 * linux/include/wireless.h
-	 */
-
-	/* TODO: See what values we can set, and remove the ones we can't
-	 * set, or fill them with some default data.
-	 */
-
-	/* ~5 Mb/s real (802.11b) */
-	range->throughput = 5 * 1000 * 1000;
-
-	/* signal level threshold range */
-
-	/* percent values between 0 and 100. */
-	range->max_qual.qual = 100;
-	range->max_qual.level = 100;
-	range->max_qual.noise = 100;
-	range->max_qual.updated = 7; /* Updated all three */
-
-
-	range->avg_qual.qual = 92; /* > 8% missed beacons is 'bad' */
-	/* TODO: Find real 'good' to 'bad' threshol value for RSSI */
-	range->avg_qual.level = 256 - 78;
-	range->avg_qual.noise = 0;
-	range->avg_qual.updated = 7; /* Updated all three */
-
-	range->num_bitrates = RATE_COUNT;
-
-	for (i = 0; i < RATE_COUNT && i < IW_MAX_BITRATES; i++)
-		range->bitrate[i] = rtw_rates[i];
-
-	range->min_frag = MIN_FRAG_THRESHOLD;
-	range->max_frag = MAX_FRAG_THRESHOLD;
-
-	range->pm_capa = 0;
-
-	range->we_version_compiled = WIRELESS_EXT;
-	range->we_version_source = 16;
-
-	for (i = 0, val = 0; i < MAX_CHANNEL_NUM; i++) {
-
-		/*  Include only legal frequencies for some countries */
-		if (pmlmeext->channel_set[i].ChannelNum != 0) {
-			range->freq[val].i = pmlmeext->channel_set[i].ChannelNum;
-			range->freq[val].m = rtw_ch2freq(pmlmeext->channel_set[i].ChannelNum) * 100000;
-			range->freq[val].e = 1;
-			val++;
-		}
-
-		if (val == IW_MAX_FREQUENCIES)
-			break;
-	}
-
-	range->num_channels = val;
-	range->num_frequency = val;
-
-/*  Commented by Albert 2009/10/13 */
-/*  The following code will proivde the security capability to network manager. */
-/*  If the driver doesn't provide this capability to network manager, */
-/*  the WPA/WPA2 routers can't be chosen in the network manager. */
-
-/*
-#define IW_SCAN_CAPA_NONE		0x00
-#define IW_SCAN_CAPA_ESSID		0x01
-#define IW_SCAN_CAPA_BSSID		0x02
-#define IW_SCAN_CAPA_CHANNEL	0x04
-#define IW_SCAN_CAPA_MODE		0x08
-#define IW_SCAN_CAPA_RATE		0x10
-#define IW_SCAN_CAPA_TYPE		0x20
-#define IW_SCAN_CAPA_TIME		0x40
-*/
-
-	range->enc_capa = IW_ENC_CAPA_WPA | IW_ENC_CAPA_WPA2 |
-			  IW_ENC_CAPA_CIPHER_TKIP | IW_ENC_CAPA_CIPHER_CCMP;
-
-	range->scan_capa = IW_SCAN_CAPA_ESSID | IW_SCAN_CAPA_TYPE | IW_SCAN_CAPA_BSSID |
-					IW_SCAN_CAPA_CHANNEL | IW_SCAN_CAPA_MODE | IW_SCAN_CAPA_RATE;
-
-	return 0;
-}
-
-/* set bssid flow */
-/* s1. rtw_set_802_11_infrastructure_mode() */
-/* s2. rtw_set_802_11_authentication_mode() */
-/* s3. set_802_11_encryption_mode() */
-/* s4. rtw_set_802_11_bssid() */
-static int rtw_wx_set_wap(struct net_device *dev,
-			 struct iw_request_info *info,
-			 union iwreq_data *awrq,
-			 char *extra)
-{
-	uint ret = 0;
-	struct adapter *padapter = rtw_netdev_priv(dev);
-	struct sockaddr *temp = (struct sockaddr *)awrq;
-	struct	mlme_priv *pmlmepriv = &(padapter->mlmepriv);
-	struct list_head	*phead;
-	u8 *dst_bssid, *src_bssid;
-	struct __queue	*queue	= &(pmlmepriv->scanned_queue);
-	struct	wlan_network	*pnetwork = NULL;
-	enum ndis_802_11_authentication_mode	authmode;
-
-	rtw_ps_deny(padapter, PS_DENY_JOIN);
-	if (_FAIL == rtw_pwr_wakeup(padapter)) {
-		ret = -1;
-		goto exit;
-	}
-
-	if (!padapter->bup) {
-		ret = -1;
-		goto exit;
-	}
-
-
-	if (temp->sa_family != ARPHRD_ETHER) {
-		ret = -EINVAL;
-		goto exit;
-	}
-
-	authmode = padapter->securitypriv.ndisauthtype;
-	spin_lock_bh(&queue->lock);
-	phead = get_list_head(queue);
-	pmlmepriv->pscanned = get_next(phead);
-
-	while (1) {
-		if (phead == pmlmepriv->pscanned)
-			break;
-
-		pnetwork = container_of(pmlmepriv->pscanned, struct wlan_network, list);
-
-		pmlmepriv->pscanned = get_next(pmlmepriv->pscanned);
-
-		dst_bssid = pnetwork->network.MacAddress;
-
-		src_bssid = temp->sa_data;
-
-		if ((!memcmp(dst_bssid, src_bssid, ETH_ALEN))) {
-			if (!rtw_set_802_11_infrastructure_mode(padapter, pnetwork->network.InfrastructureMode)) {
-				ret = -1;
-				spin_unlock_bh(&queue->lock);
-				goto exit;
-			}
-			break;
-		}
-
-	}
-	spin_unlock_bh(&queue->lock);
-
-	rtw_set_802_11_authentication_mode(padapter, authmode);
-	/* set_802_11_encryption_mode(padapter, padapter->securitypriv.ndisencryptstatus); */
-	if (rtw_set_802_11_bssid(padapter, temp->sa_data) == false) {
-		ret = -1;
-		goto exit;
-	}
-
-exit:
-
-	rtw_ps_deny_cancel(padapter, PS_DENY_JOIN);
-
-	return ret;
-}
-
-static int rtw_wx_get_wap(struct net_device *dev,
-			    struct iw_request_info *info,
-			    union iwreq_data *wrqu, char *extra)
-{
-
-	struct adapter *padapter = rtw_netdev_priv(dev);
-	struct	mlme_priv *pmlmepriv = &(padapter->mlmepriv);
-	struct wlan_bssid_ex  *pcur_bss = &pmlmepriv->cur_network.network;
-
-	wrqu->ap_addr.sa_family = ARPHRD_ETHER;
-
-	eth_zero_addr(wrqu->ap_addr.sa_data);
-
-	if  (((check_fwstate(pmlmepriv, _FW_LINKED)) == true) ||
-			((check_fwstate(pmlmepriv, WIFI_ADHOC_MASTER_STATE)) == true) ||
-			((check_fwstate(pmlmepriv, WIFI_AP_STATE)) == true)) {
-		memcpy(wrqu->ap_addr.sa_data, pcur_bss->MacAddress, ETH_ALEN);
-	} else {
-		eth_zero_addr(wrqu->ap_addr.sa_data);
-	}
-
-	return 0;
-}
-
-static int rtw_wx_set_mlme(struct net_device *dev,
-			     struct iw_request_info *info,
-			     union iwreq_data *wrqu, char *extra)
-{
-	int ret = 0;
-	struct adapter *padapter = rtw_netdev_priv(dev);
-	struct iw_mlme *mlme = (struct iw_mlme *)extra;
-
-
-	if (mlme == NULL)
-		return -1;
-
-	switch (mlme->cmd) {
-	case IW_MLME_DEAUTH:
-		if (!rtw_set_802_11_disassociate(padapter))
-			ret = -1;
-		break;
-	case IW_MLME_DISASSOC:
-		if (!rtw_set_802_11_disassociate(padapter))
-			ret = -1;
-		break;
-	default:
-		return -EOPNOTSUPP;
-	}
-
-	return ret;
-}
-
-static int rtw_wx_set_scan(struct net_device *dev, struct iw_request_info *a,
-			     union iwreq_data *wrqu, char *extra)
-{
-	u8 _status = false;
-	int ret = 0;
-	struct adapter *padapter = rtw_netdev_priv(dev);
-	struct mlme_priv *pmlmepriv = &padapter->mlmepriv;
-	struct ndis_802_11_ssid ssid[RTW_SSID_SCAN_AMOUNT];
-
-	rtw_ps_deny(padapter, PS_DENY_SCAN);
-	if (_FAIL == rtw_pwr_wakeup(padapter)) {
-		ret = -1;
-		goto exit;
-	}
-
-	if (padapter->bDriverStopped) {
-		ret = -1;
-		goto exit;
-	}
-
-	if (!padapter->bup) {
-		ret = -1;
-		goto exit;
-	}
-
-	if (!padapter->hw_init_completed) {
-		ret = -1;
-		goto exit;
-	}
-
-	/*  When Busy Traffic, driver do not site survey. So driver return success. */
-	/*  wpa_supplicant will not issue SIOCSIWSCAN cmd again after scan timeout. */
-	/*  modify by thomas 2011-02-22. */
-	if (pmlmepriv->LinkDetectInfo.bBusyTraffic) {
-		indicate_wx_scan_complete_event(padapter);
-		goto exit;
-	}
-
-	if (check_fwstate(pmlmepriv, _FW_UNDER_SURVEY|_FW_UNDER_LINKING) == true) {
-		indicate_wx_scan_complete_event(padapter);
-		goto exit;
-	}
-
-	memset(ssid, 0, sizeof(struct ndis_802_11_ssid)*RTW_SSID_SCAN_AMOUNT);
-
-	if (wrqu->data.length == sizeof(struct iw_scan_req)) {
-		struct iw_scan_req *req = (struct iw_scan_req *)extra;
-
-		if (wrqu->data.flags & IW_SCAN_THIS_ESSID) {
-			int len = min((int)req->essid_len, IW_ESSID_MAX_SIZE);
-
-			memcpy(ssid[0].Ssid, req->essid, len);
-			ssid[0].SsidLength = len;
-
-			spin_lock_bh(&pmlmepriv->lock);
-
-			_status = rtw_sitesurvey_cmd(padapter, ssid, 1, NULL, 0);
-
-			spin_unlock_bh(&pmlmepriv->lock);
-
-		}
-
-	} else if (wrqu->data.length >= WEXT_CSCAN_HEADER_SIZE
-		&& !memcmp(extra, WEXT_CSCAN_HEADER, WEXT_CSCAN_HEADER_SIZE)) {
-		int len = wrqu->data.length - WEXT_CSCAN_HEADER_SIZE;
-		char *pos = extra+WEXT_CSCAN_HEADER_SIZE;
-		char section;
-		char sec_len;
-		int ssid_index = 0;
-
-		while (len >= 1) {
-			section = *(pos++); len -= 1;
-
-			switch (section) {
-			case WEXT_CSCAN_SSID_SECTION:
-				if (len < 1) {
-					len = 0;
-					break;
-				}
-
-				sec_len = *(pos++); len -= 1;
-
-				if (sec_len > 0 && sec_len <= len) {
-					ssid[ssid_index].SsidLength = sec_len;
-					memcpy(ssid[ssid_index].Ssid, pos, ssid[ssid_index].SsidLength);
-					ssid_index++;
-				}
-
-				pos += sec_len; len -= sec_len;
-				break;
-
-
-			case WEXT_CSCAN_CHANNEL_SECTION:
-				pos += 1; len -= 1;
-				break;
-			case WEXT_CSCAN_ACTV_DWELL_SECTION:
-				pos += 2; len -= 2;
-				break;
-			case WEXT_CSCAN_PASV_DWELL_SECTION:
-				pos += 2; len -= 2;
-				break;
-			case WEXT_CSCAN_HOME_DWELL_SECTION:
-				pos += 2; len -= 2;
-				break;
-			case WEXT_CSCAN_TYPE_SECTION:
-				pos += 1; len -= 1;
-				break;
-			default:
-				len = 0; /*  stop parsing */
-			}
-		}
-
-		/* jeff: it has still some scan parameter to parse, we only do this now... */
-		_status = rtw_set_802_11_bssid_list_scan(padapter, ssid, RTW_SSID_SCAN_AMOUNT);
-
-	} else {
-		_status = rtw_set_802_11_bssid_list_scan(padapter, NULL, 0);
-	}
-
-	if (_status == false)
-		ret = -1;
-
-exit:
-
-	rtw_ps_deny_cancel(padapter, PS_DENY_SCAN);
-
-	return ret;
-}
-
-static int rtw_wx_get_scan(struct net_device *dev, struct iw_request_info *a,
-			     union iwreq_data *wrqu, char *extra)
-{
-	struct list_head					*plist, *phead;
-	struct adapter *padapter = rtw_netdev_priv(dev);
-	struct	mlme_priv *pmlmepriv = &(padapter->mlmepriv);
-	struct __queue				*queue	= &(pmlmepriv->scanned_queue);
-	struct	wlan_network	*pnetwork = NULL;
-	char *ev = extra;
-	char *stop = ev + wrqu->data.length;
-	u32 ret = 0;
-	signed int wait_status;
-
-	if (adapter_to_pwrctl(padapter)->brfoffbyhw && padapter->bDriverStopped) {
-		ret = -EINVAL;
-		goto exit;
-	}
-
-	wait_status = _FW_UNDER_SURVEY | _FW_UNDER_LINKING;
-
-	if (check_fwstate(pmlmepriv, wait_status))
-		return -EAGAIN;
-
-	spin_lock_bh(&(pmlmepriv->scanned_queue.lock));
-
-	phead = get_list_head(queue);
-	plist = get_next(phead);
-
-	while (1) {
-		if (phead == plist)
-			break;
-
-		if ((stop - ev) < SCAN_ITEM_SIZE) {
-			ret = -E2BIG;
-			break;
-		}
-
-		pnetwork = container_of(plist, struct wlan_network, list);
-
-		/* report network only if the current channel set contains the channel to which this network belongs */
-		if (rtw_ch_set_search_ch(padapter->mlmeextpriv.channel_set, pnetwork->network.Configuration.DSConfig) >= 0
-			&& rtw_mlme_band_check(padapter, pnetwork->network.Configuration.DSConfig) == true
-			&& true == rtw_validate_ssid(&(pnetwork->network.Ssid))) {
-
-			ev = translate_scan(padapter, a, pnetwork, ev, stop);
-		}
-
-		plist = get_next(plist);
-
-	}
-
-	spin_unlock_bh(&(pmlmepriv->scanned_queue.lock));
-
-	wrqu->data.length = ev-extra;
-	wrqu->data.flags = 0;
-
-exit:
-
-	return ret;
-
-}
-
-/* set ssid flow */
-/* s1. rtw_set_802_11_infrastructure_mode() */
-/* s2. set_802_11_authenticaion_mode() */
-/* s3. set_802_11_encryption_mode() */
-/* s4. rtw_set_802_11_ssid() */
-static int rtw_wx_set_essid(struct net_device *dev,
-			      struct iw_request_info *a,
-			      union iwreq_data *wrqu, char *extra)
-{
-	struct adapter *padapter = rtw_netdev_priv(dev);
-	struct mlme_priv *pmlmepriv = &padapter->mlmepriv;
-	struct __queue *queue = &pmlmepriv->scanned_queue;
-	struct list_head *phead;
-	struct wlan_network *pnetwork = NULL;
-	enum ndis_802_11_authentication_mode authmode;
-	struct ndis_802_11_ssid ndis_ssid;
-	u8 *dst_ssid, *src_ssid;
-
-	uint ret = 0, len;
-
-	rtw_ps_deny(padapter, PS_DENY_JOIN);
-	if (_FAIL == rtw_pwr_wakeup(padapter)) {
-		ret = -1;
-		goto exit;
-	}
-
-	if (!padapter->bup) {
-		ret = -1;
-		goto exit;
-	}
-
-	if (wrqu->essid.length > IW_ESSID_MAX_SIZE) {
-		ret = -E2BIG;
-		goto exit;
-	}
-
-	if (check_fwstate(pmlmepriv, WIFI_AP_STATE)) {
-		ret = -1;
-		goto exit;
-	}
-
-	authmode = padapter->securitypriv.ndisauthtype;
-	if (wrqu->essid.flags && wrqu->essid.length) {
-		len = (wrqu->essid.length < IW_ESSID_MAX_SIZE) ? wrqu->essid.length : IW_ESSID_MAX_SIZE;
-
-		memset(&ndis_ssid, 0, sizeof(struct ndis_802_11_ssid));
-		ndis_ssid.SsidLength = len;
-		memcpy(ndis_ssid.Ssid, extra, len);
-		src_ssid = ndis_ssid.Ssid;
-
-		spin_lock_bh(&queue->lock);
-		phead = get_list_head(queue);
-		pmlmepriv->pscanned = get_next(phead);
-
-		while (1) {
-			if (phead == pmlmepriv->pscanned)
-				break;
-
-			pnetwork = container_of(pmlmepriv->pscanned, struct wlan_network, list);
-
-			pmlmepriv->pscanned = get_next(pmlmepriv->pscanned);
-
-			dst_ssid = pnetwork->network.Ssid.Ssid;
-
-			if ((!memcmp(dst_ssid, src_ssid, ndis_ssid.SsidLength)) &&
-				(pnetwork->network.Ssid.SsidLength == ndis_ssid.SsidLength)) {
-				if (check_fwstate(pmlmepriv, WIFI_ADHOC_STATE) == true) {
-					if (pnetwork->network.InfrastructureMode != pmlmepriv->cur_network.network.InfrastructureMode)
-						continue;
-				}
-
-				if (rtw_set_802_11_infrastructure_mode(padapter, pnetwork->network.InfrastructureMode) == false) {
-					ret = -1;
-					spin_unlock_bh(&queue->lock);
-					goto exit;
-				}
-
-				break;
-			}
-		}
-		spin_unlock_bh(&queue->lock);
-		rtw_set_802_11_authentication_mode(padapter, authmode);
-		/* set_802_11_encryption_mode(padapter, padapter->securitypriv.ndisencryptstatus); */
-		if (rtw_set_802_11_ssid(padapter, &ndis_ssid) == false) {
-			ret = -1;
-			goto exit;
-		}
-	}
-
-exit:
-
-	rtw_ps_deny_cancel(padapter, PS_DENY_JOIN);
-
-	return ret;
-}
-
-static int rtw_wx_get_essid(struct net_device *dev,
-			      struct iw_request_info *a,
-			      union iwreq_data *wrqu, char *extra)
-{
-	u32 len, ret = 0;
-	struct adapter *padapter = rtw_netdev_priv(dev);
-	struct	mlme_priv *pmlmepriv = &(padapter->mlmepriv);
-	struct wlan_bssid_ex  *pcur_bss = &pmlmepriv->cur_network.network;
-
-	if ((check_fwstate(pmlmepriv, _FW_LINKED) == true) ||
-	      (check_fwstate(pmlmepriv, WIFI_ADHOC_MASTER_STATE) == true)) {
-		len = pcur_bss->Ssid.SsidLength;
-
-		wrqu->essid.length = len;
-
-		memcpy(extra, pcur_bss->Ssid.Ssid, len);
-
-		wrqu->essid.flags = 1;
-	} else {
-		ret = -1;
-		goto exit;
-	}
-
-exit:
-	return ret;
-}
-
-static int rtw_wx_set_rate(struct net_device *dev,
-			      struct iw_request_info *a,
-			      union iwreq_data *wrqu, char *extra)
-{
-	int	i, ret = 0;
-	struct adapter *padapter = rtw_netdev_priv(dev);
-	u8 datarates[NumRates];
-	u32 target_rate = wrqu->bitrate.value;
-	u32 fixed = wrqu->bitrate.fixed;
-	u32 ratevalue = 0;
-	u8 mpdatarate[NumRates] = {11, 10, 9, 8, 7, 6, 5, 4, 3, 2, 1, 0, 0xff};
-
-	if (target_rate == -1) {
-		ratevalue = 11;
-		goto set_rate;
-	}
-	target_rate = target_rate/100000;
-
-	switch (target_rate) {
-	case 10:
-		ratevalue = 0;
-		break;
-	case 20:
-		ratevalue = 1;
-		break;
-	case 55:
-		ratevalue = 2;
-		break;
-	case 60:
-		ratevalue = 3;
-		break;
-	case 90:
-		ratevalue = 4;
-		break;
-	case 110:
-		ratevalue = 5;
-		break;
-	case 120:
-		ratevalue = 6;
-		break;
-	case 180:
-		ratevalue = 7;
-		break;
-	case 240:
-		ratevalue = 8;
-		break;
-	case 360:
-		ratevalue = 9;
-		break;
-	case 480:
-		ratevalue = 10;
-		break;
-	case 540:
-		ratevalue = 11;
-		break;
-	default:
-		ratevalue = 11;
-		break;
-	}
-
-set_rate:
-
-	for (i = 0; i < NumRates; i++) {
-		if (ratevalue == mpdatarate[i]) {
-			datarates[i] = mpdatarate[i];
-			if (fixed == 0)
-				break;
-		} else {
-			datarates[i] = 0xff;
-		}
-	}
-
-	if (rtw_setdatarate_cmd(padapter, datarates) != _SUCCESS)
-		ret = -1;
-
-	return ret;
-}
-
-static int rtw_wx_get_rate(struct net_device *dev,
-			     struct iw_request_info *info,
-			     union iwreq_data *wrqu, char *extra)
-{
-	u16 max_rate = 0;
-
-	max_rate = rtw_get_cur_max_rate(rtw_netdev_priv(dev));
-
-	if (max_rate == 0)
-		return -EPERM;
-
-	wrqu->bitrate.fixed = 0;	/* no auto select */
-	wrqu->bitrate.value = max_rate * 100000;
-
-	return 0;
-}
-
-static int rtw_wx_set_rts(struct net_device *dev,
-			     struct iw_request_info *info,
-			     union iwreq_data *wrqu, char *extra)
-{
-	struct adapter *padapter = rtw_netdev_priv(dev);
-
-	if (wrqu->rts.disabled)
-		padapter->registrypriv.rts_thresh = 2347;
-	else {
-		if (wrqu->rts.value < 0 ||
-		    wrqu->rts.value > 2347)
-			return -EINVAL;
-
-		padapter->registrypriv.rts_thresh = wrqu->rts.value;
-	}
-
-	return 0;
-}
-
-static int rtw_wx_get_rts(struct net_device *dev,
-			     struct iw_request_info *info,
-			     union iwreq_data *wrqu, char *extra)
-{
-	struct adapter *padapter = rtw_netdev_priv(dev);
-
-	wrqu->rts.value = padapter->registrypriv.rts_thresh;
-	wrqu->rts.fixed = 0;	/* no auto select */
-	/* wrqu->rts.disabled = (wrqu->rts.value == DEFAULT_RTS_THRESHOLD); */
-
-	return 0;
-}
-
-static int rtw_wx_set_frag(struct net_device *dev,
-			     struct iw_request_info *info,
-			     union iwreq_data *wrqu, char *extra)
-{
-	struct adapter *padapter = rtw_netdev_priv(dev);
-
-	if (wrqu->frag.disabled)
-		padapter->xmitpriv.frag_len = MAX_FRAG_THRESHOLD;
-	else {
-		if (wrqu->frag.value < MIN_FRAG_THRESHOLD ||
-		    wrqu->frag.value > MAX_FRAG_THRESHOLD)
-			return -EINVAL;
-
-		padapter->xmitpriv.frag_len = wrqu->frag.value & ~0x1;
-	}
-
-	return 0;
-
-}
-
-static int rtw_wx_get_frag(struct net_device *dev,
-			     struct iw_request_info *info,
-			     union iwreq_data *wrqu, char *extra)
-{
-	struct adapter *padapter = rtw_netdev_priv(dev);
-
-	wrqu->frag.value = padapter->xmitpriv.frag_len;
-	wrqu->frag.fixed = 0;	/* no auto select */
-	/* wrqu->frag.disabled = (wrqu->frag.value == DEFAULT_FRAG_THRESHOLD); */
-
-	return 0;
-}
-
-static int rtw_wx_get_retry(struct net_device *dev,
-			     struct iw_request_info *info,
-			     union iwreq_data *wrqu, char *extra)
-{
-	/* struct adapter *padapter = rtw_netdev_priv(dev); */
-
-
-	wrqu->retry.value = 7;
-	wrqu->retry.fixed = 0;	/* no auto select */
-	wrqu->retry.disabled = 1;
-
-	return 0;
-
-}
-
-static int rtw_wx_set_enc(struct net_device *dev,
-			    struct iw_request_info *info,
-			    union iwreq_data *wrqu, char *keybuf)
-{
-	u32 key, ret = 0;
-	u32 keyindex_provided;
-	struct ndis_802_11_wep	 wep;
-	enum ndis_802_11_authentication_mode authmode;
-
-	struct iw_point *erq = &(wrqu->encoding);
-	struct adapter *padapter = rtw_netdev_priv(dev);
-	struct pwrctrl_priv *pwrpriv = adapter_to_pwrctl(padapter);
-
-	memset(&wep, 0, sizeof(struct ndis_802_11_wep));
-
-	key = erq->flags & IW_ENCODE_INDEX;
-
-	if (erq->flags & IW_ENCODE_DISABLED) {
-		padapter->securitypriv.ndisencryptstatus = Ndis802_11EncryptionDisabled;
-		padapter->securitypriv.dot11PrivacyAlgrthm = _NO_PRIVACY_;
-		padapter->securitypriv.dot118021XGrpPrivacy = _NO_PRIVACY_;
-		padapter->securitypriv.dot11AuthAlgrthm = dot11AuthAlgrthm_Open; /* open system */
-		authmode = Ndis802_11AuthModeOpen;
-		padapter->securitypriv.ndisauthtype = authmode;
-
-		goto exit;
-	}
-
-	if (key) {
-		if (key > WEP_KEYS)
-			return -EINVAL;
-		key--;
-		keyindex_provided = 1;
-	} else {
-		keyindex_provided = 0;
-		key = padapter->securitypriv.dot11PrivacyKeyIndex;
-	}
-
-	/* set authentication mode */
-	if (erq->flags & IW_ENCODE_OPEN) {
-		padapter->securitypriv.ndisencryptstatus = Ndis802_11Encryption1Enabled;/* Ndis802_11EncryptionDisabled; */
-
-		padapter->securitypriv.dot11AuthAlgrthm = dot11AuthAlgrthm_Open;
-
-		padapter->securitypriv.dot11PrivacyAlgrthm = _NO_PRIVACY_;
-		padapter->securitypriv.dot118021XGrpPrivacy = _NO_PRIVACY_;
-		authmode = Ndis802_11AuthModeOpen;
-		padapter->securitypriv.ndisauthtype = authmode;
-	} else if (erq->flags & IW_ENCODE_RESTRICTED) {
-		padapter->securitypriv.ndisencryptstatus = Ndis802_11Encryption1Enabled;
-
-		padapter->securitypriv.dot11AuthAlgrthm = dot11AuthAlgrthm_Shared;
-
-		padapter->securitypriv.dot11PrivacyAlgrthm = _WEP40_;
-		padapter->securitypriv.dot118021XGrpPrivacy = _WEP40_;
-		authmode = Ndis802_11AuthModeShared;
-		padapter->securitypriv.ndisauthtype = authmode;
-	} else {
-		padapter->securitypriv.ndisencryptstatus = Ndis802_11Encryption1Enabled;/* Ndis802_11EncryptionDisabled; */
-		padapter->securitypriv.dot11AuthAlgrthm = dot11AuthAlgrthm_Open; /* open system */
-		padapter->securitypriv.dot11PrivacyAlgrthm = _NO_PRIVACY_;
-		padapter->securitypriv.dot118021XGrpPrivacy = _NO_PRIVACY_;
-		authmode = Ndis802_11AuthModeOpen;
-		padapter->securitypriv.ndisauthtype = authmode;
-	}
-
-	wep.KeyIndex = key;
-	if (erq->length > 0) {
-		wep.KeyLength = erq->length <= 5 ? 5 : 13;
-
-		wep.Length = wep.KeyLength + FIELD_OFFSET(struct ndis_802_11_wep, KeyMaterial);
-	} else {
-		wep.KeyLength = 0;
-
-		if (keyindex_provided == 1) { /*  set key_id only, no given KeyMaterial(erq->length == 0). */
-			padapter->securitypriv.dot11PrivacyKeyIndex = key;
-
-			switch (padapter->securitypriv.dot11DefKeylen[key]) {
-			case 5:
-				padapter->securitypriv.dot11PrivacyAlgrthm = _WEP40_;
-				break;
-			case 13:
-				padapter->securitypriv.dot11PrivacyAlgrthm = _WEP104_;
-				break;
-			default:
-				padapter->securitypriv.dot11PrivacyAlgrthm = _NO_PRIVACY_;
-				break;
-			}
-
-			goto exit;
-
-		}
-
-	}
-
-	wep.KeyIndex |= 0x80000000;
-
-	memcpy(wep.KeyMaterial, keybuf, wep.KeyLength);
-
-	if (rtw_set_802_11_add_wep(padapter, &wep) == false) {
-		if (rf_on == pwrpriv->rf_pwrstate)
-			ret = -EOPNOTSUPP;
-		goto exit;
-	}
-
-exit:
-	return ret;
-}
-
-static int rtw_wx_get_enc(struct net_device *dev,
-			    struct iw_request_info *info,
-			    union iwreq_data *wrqu, char *keybuf)
-{
-	uint key, ret = 0;
-	struct adapter *padapter = rtw_netdev_priv(dev);
-	struct iw_point *erq = &(wrqu->encoding);
-	struct	mlme_priv *pmlmepriv = &(padapter->mlmepriv);
-
-	if (check_fwstate(pmlmepriv, _FW_LINKED) != true) {
-		 if (check_fwstate(pmlmepriv, WIFI_ADHOC_MASTER_STATE) != true) {
-			 erq->length = 0;
-			 erq->flags |= IW_ENCODE_DISABLED;
-			 return 0;
-		 }
-	}
-
-
-	key = erq->flags & IW_ENCODE_INDEX;
-
-	if (key) {
-		if (key > WEP_KEYS)
-			return -EINVAL;
-		key--;
-	} else {
-		key = padapter->securitypriv.dot11PrivacyKeyIndex;
-	}
-
-	erq->flags = key + 1;
-
-	/* if (padapter->securitypriv.ndisauthtype == Ndis802_11AuthModeOpen) */
-	/*  */
-	/*       erq->flags |= IW_ENCODE_OPEN; */
-	/*  */
-
-	switch (padapter->securitypriv.ndisencryptstatus) {
-	case Ndis802_11EncryptionNotSupported:
-	case Ndis802_11EncryptionDisabled:
-		erq->length = 0;
-		erq->flags |= IW_ENCODE_DISABLED;
-		break;
-	case Ndis802_11Encryption1Enabled:
-		erq->length = padapter->securitypriv.dot11DefKeylen[key];
-
-		if (erq->length) {
-			memcpy(keybuf, padapter->securitypriv.dot11DefKey[key].skey, padapter->securitypriv.dot11DefKeylen[key]);
-
-			erq->flags |= IW_ENCODE_ENABLED;
-
-			if (padapter->securitypriv.ndisauthtype == Ndis802_11AuthModeOpen)
-				erq->flags |= IW_ENCODE_OPEN;
-			else if (padapter->securitypriv.ndisauthtype == Ndis802_11AuthModeShared)
-				erq->flags |= IW_ENCODE_RESTRICTED;
-		} else {
-			erq->length = 0;
-			erq->flags |= IW_ENCODE_DISABLED;
-		}
-		break;
-	case Ndis802_11Encryption2Enabled:
-	case Ndis802_11Encryption3Enabled:
-		erq->length = 16;
-		erq->flags |= (IW_ENCODE_ENABLED | IW_ENCODE_OPEN | IW_ENCODE_NOKEY);
-		break;
-	default:
-		erq->length = 0;
-		erq->flags |= IW_ENCODE_DISABLED;
-		break;
-	}
-	return ret;
-}
-
-static int rtw_wx_get_power(struct net_device *dev,
-			     struct iw_request_info *info,
-			     union iwreq_data *wrqu, char *extra)
-{
-	/* struct adapter *padapter = rtw_netdev_priv(dev); */
-
-	wrqu->power.value = 0;
-	wrqu->power.fixed = 0;	/* no auto select */
-	wrqu->power.disabled = 1;
-
-	return 0;
-}
-
-static int rtw_wx_set_gen_ie(struct net_device *dev,
-			     struct iw_request_info *info,
-			     union iwreq_data *wrqu, char *extra)
-{
-	struct adapter *padapter = rtw_netdev_priv(dev);
-
-	return rtw_set_wpa_ie(padapter, extra, wrqu->data.length);
-}
-
-static int rtw_wx_set_auth(struct net_device *dev,
-			   struct iw_request_info *info,
-			   union iwreq_data *wrqu, char *extra)
-{
-	struct adapter *padapter = rtw_netdev_priv(dev);
-	struct iw_param *param = (struct iw_param *)&(wrqu->param);
-	int ret = 0;
-
-	switch (param->flags & IW_AUTH_INDEX) {
-	case IW_AUTH_WPA_VERSION:
-		break;
-	case IW_AUTH_CIPHER_PAIRWISE:
-		break;
-	case IW_AUTH_CIPHER_GROUP:
-		break;
-	case IW_AUTH_KEY_MGMT:
-		/*
-		 *  ??? does not use these parameters
-		 */
-		break;
-	case IW_AUTH_TKIP_COUNTERMEASURES:
-		/* wpa_supplicant is setting the tkip countermeasure. */
-		if (param->value) /* enabling */
-			padapter->securitypriv.btkip_countermeasure = true;
-		else /* disabling */
-			padapter->securitypriv.btkip_countermeasure = false;
-		break;
-	case IW_AUTH_DROP_UNENCRYPTED:
-		/* HACK:
-		 *
-		 * wpa_supplicant calls set_wpa_enabled when the driver
-		 * is loaded and unloaded, regardless of if WPA is being
-		 * used.  No other calls are made which can be used to
-		 * determine if encryption will be used or not prior to
-		 * association being expected.  If encryption is not being
-		 * used, drop_unencrypted is set to false, else true -- we
-		 * can use this to determine if the CAP_PRIVACY_ON bit should
-		 * be set.
-		 */
-
-		/*
-		 * This means init value, or using wep, ndisencryptstatus =
-		 * Ndis802_11Encryption1Enabled, then it needn't reset it;
-		 */
-		if (padapter->securitypriv.ndisencryptstatus == Ndis802_11Encryption1Enabled)
-			break;
-
-		if (param->value) {
-			padapter->securitypriv.ndisencryptstatus = Ndis802_11EncryptionDisabled;
-			padapter->securitypriv.dot11PrivacyAlgrthm = _NO_PRIVACY_;
-			padapter->securitypriv.dot118021XGrpPrivacy = _NO_PRIVACY_;
-			padapter->securitypriv.dot11AuthAlgrthm = dot11AuthAlgrthm_Open; /* open system */
-			padapter->securitypriv.ndisauthtype = Ndis802_11AuthModeOpen;
-		}
-
-		break;
-	case IW_AUTH_80211_AUTH_ALG:
-		/*
-		 *  It's the starting point of a link layer connection using wpa_supplicant
-		 */
-		if (check_fwstate(&padapter->mlmepriv, _FW_LINKED)) {
-			LeaveAllPowerSaveMode(padapter);
-			rtw_disassoc_cmd(padapter, 500, false);
-			rtw_indicate_disconnect(padapter);
-			rtw_free_assoc_resources(padapter, 1);
-		}
-
-		ret = wpa_set_auth_algs(dev, (u32)param->value);
-		break;
-	case IW_AUTH_WPA_ENABLED:
-		break;
-	case IW_AUTH_RX_UNENCRYPTED_EAPOL:
-		break;
-	case IW_AUTH_PRIVACY_INVOKED:
-		break;
-	default:
-		return -EOPNOTSUPP;
-	}
-
-	return ret;
-}
-
-static int rtw_wx_set_enc_ext(struct net_device *dev,
-			     struct iw_request_info *info,
-			     union iwreq_data *wrqu, char *extra)
-{
-	char *alg_name;
-	u32 param_len;
-	struct ieee_param *param = NULL;
-	struct iw_point *pencoding = &wrqu->encoding;
-	struct iw_encode_ext *pext = (struct iw_encode_ext *)extra;
-	int ret = 0;
-
-	param_len = sizeof(struct ieee_param) + pext->key_len;
-	param = kzalloc(param_len, GFP_KERNEL);
-	if (param == NULL)
-		return -1;
-
-	param->cmd = IEEE_CMD_SET_ENCRYPTION;
-	memset(param->sta_addr, 0xff, ETH_ALEN);
-
-
-	switch (pext->alg) {
-	case IW_ENCODE_ALG_NONE:
-		/* todo: remove key */
-		/* remove = 1; */
-		alg_name = "none";
-		break;
-	case IW_ENCODE_ALG_WEP:
-		alg_name = "WEP";
-		break;
-	case IW_ENCODE_ALG_TKIP:
-		alg_name = "TKIP";
-		break;
-	case IW_ENCODE_ALG_CCMP:
-		alg_name = "CCMP";
-		break;
-	case IW_ENCODE_ALG_AES_CMAC:
-		alg_name = "BIP";
-		break;
-	default:
-		ret = -1;
-		goto exit;
-	}
-
-	strncpy((char *)param->u.crypt.alg, alg_name, IEEE_CRYPT_ALG_NAME_LEN);
-
-	if (pext->ext_flags & IW_ENCODE_EXT_SET_TX_KEY)
-		param->u.crypt.set_tx = 1;
-
-	/* cliW: WEP does not have group key
-	 * just not checking GROUP key setting
-	 */
-	if ((pext->alg != IW_ENCODE_ALG_WEP) &&
-		((pext->ext_flags & IW_ENCODE_EXT_GROUP_KEY)
-		|| (pext->ext_flags & IW_ENCODE_ALG_AES_CMAC)))	{
-		param->u.crypt.set_tx = 0;
-	}
-
-	param->u.crypt.idx = (pencoding->flags & 0x00FF) - 1;
-
-	if (pext->ext_flags & IW_ENCODE_EXT_RX_SEQ_VALID)
-		memcpy(param->u.crypt.seq, pext->rx_seq, 8);
-
-	if (pext->key_len) {
-		param->u.crypt.key_len = pext->key_len;
-		/* memcpy(param + 1, pext + 1, pext->key_len); */
-		memcpy(param->u.crypt.key, pext + 1, pext->key_len);
-	}
-
-	if (pencoding->flags & IW_ENCODE_DISABLED) {
-		/* todo: remove key */
-		/* remove = 1; */
-	}
-
-	ret =  wpa_set_encryption(dev, param, param_len);
-
-exit:
-	kfree(param);
-
-	return ret;
-}
-
-
-static int rtw_wx_get_nick(struct net_device *dev,
-			     struct iw_request_info *info,
-			     union iwreq_data *wrqu, char *extra)
-{
-	/* struct adapter *padapter = rtw_netdev_priv(dev); */
-	 /* struct mlme_priv *pmlmepriv = &(padapter->mlmepriv); */
-	 /* struct security_priv *psecuritypriv = &padapter->securitypriv; */
-
-	if (extra) {
-		wrqu->data.length = 14;
-		wrqu->data.flags = 1;
-		memcpy(extra, "<WIFI@REALTEK>", 14);
-	}
-	return 0;
-}
-
-static int rtw_wx_read32(struct net_device *dev,
-			 struct iw_request_info *info,
-			 union iwreq_data *wrqu, char *extra)
-{
-	struct adapter *padapter;
-	struct iw_point *p;
-	u16 len;
-	u32 addr;
-	u32 data32;
-	u32 bytes;
-	u8 *ptmp;
-	int ret;
-
-
-	ret = 0;
-	padapter = rtw_netdev_priv(dev);
-	p = &wrqu->data;
-	len = p->length;
-	if (0 == len)
-		return -EINVAL;
-
-	ptmp = rtw_malloc(len);
-	if (NULL == ptmp)
-		return -ENOMEM;
-
-	if (copy_from_user(ptmp, p->pointer, len)) {
-		ret = -EFAULT;
-		goto exit;
-	}
-
-	bytes = 0;
-	addr = 0;
-	sscanf(ptmp, "%d,%x", &bytes, &addr);
-
-	switch (bytes) {
-	case 1:
-		data32 = rtw_read8(padapter, addr);
-		sprintf(extra, "0x%02X", data32);
-		break;
-	case 2:
-		data32 = rtw_read16(padapter, addr);
-		sprintf(extra, "0x%04X", data32);
-		break;
-	case 4:
-		data32 = rtw_read32(padapter, addr);
-		sprintf(extra, "0x%08X", data32);
-		break;
-	default:
-		ret = -EINVAL;
-		goto exit;
-	}
-
-exit:
-	kfree(ptmp);
-
-	return ret;
-}
-
-static int rtw_wx_write32(struct net_device *dev,
-			  struct iw_request_info *info,
-			  union iwreq_data *wrqu, char *extra)
-{
-	struct adapter *padapter = rtw_netdev_priv(dev);
-
-	u32 addr;
-	u32 data32;
-	u32 bytes;
-
-
-	bytes = 0;
-	addr = 0;
-	data32 = 0;
-	sscanf(extra, "%d,%x,%x", &bytes, &addr, &data32);
-
-	switch (bytes) {
-	case 1:
-		rtw_write8(padapter, addr, (u8)data32);
-		break;
-	case 2:
-		rtw_write16(padapter, addr, (u16)data32);
-		break;
-	case 4:
-		rtw_write32(padapter, addr, data32);
-		break;
-	default:
-		return -EINVAL;
-	}
-
-	return 0;
-}
-
-static int rtw_wx_read_rf(struct net_device *dev,
-			  struct iw_request_info *info,
-			  union iwreq_data *wrqu, char *extra)
-{
-	struct adapter *padapter = rtw_netdev_priv(dev);
-	u32 path, addr, data32;
-
-
-	path = *(u32 *)extra;
-	addr = *((u32 *)extra + 1);
-	data32 = rtw_hal_read_rfreg(padapter, path, addr, 0xFFFFF);
-	/*
-	 * IMPORTANT!!
-	 * Only when wireless private ioctl is at odd order,
-	 * "extra" would be copied to user space.
-	 */
-	sprintf(extra, "0x%05x", data32);
-
-	return 0;
-}
-
-static int rtw_wx_write_rf(struct net_device *dev,
-			   struct iw_request_info *info,
-			   union iwreq_data *wrqu, char *extra)
-{
-	struct adapter *padapter = rtw_netdev_priv(dev);
-	u32 path, addr, data32;
-
-
-	path = *(u32 *)extra;
-	addr = *((u32 *)extra + 1);
-	data32 = *((u32 *)extra + 2);
-	rtw_hal_write_rfreg(padapter, path, addr, 0xFFFFF, data32);
-
-	return 0;
-}
-
-static int rtw_wx_priv_null(struct net_device *dev, struct iw_request_info *a,
-		 union iwreq_data *wrqu, char *b)
-{
-	return -1;
-}
-
-static int dummy(struct net_device *dev, struct iw_request_info *a,
-		 union iwreq_data *wrqu, char *b)
-{
-	/* struct adapter *padapter = rtw_netdev_priv(dev); */
-	/* struct mlme_priv *pmlmepriv = &(padapter->mlmepriv); */
-
-	return -1;
-
-}
-
-static int rtw_wx_set_channel_plan(struct net_device *dev,
-				   struct iw_request_info *info,
-				   union iwreq_data *wrqu, char *extra)
-{
-	struct adapter *padapter = rtw_netdev_priv(dev);
-	u8 channel_plan_req = (u8)(*((int *)wrqu));
-
-	if (rtw_set_chplan_cmd(padapter, channel_plan_req, 1, 1) != _SUCCESS)
-		return -EPERM;
-
-	return 0;
-}
-
-static int rtw_wx_set_mtk_wps_probe_ie(struct net_device *dev,
-		struct iw_request_info *a,
-		union iwreq_data *wrqu, char *b)
-{
-	return 0;
-}
-
-static int rtw_wx_get_sensitivity(struct net_device *dev,
-				struct iw_request_info *info,
-				union iwreq_data *wrqu, char *buf)
-{
-	return 0;
-}
-
-static int rtw_wx_set_mtk_wps_ie(struct net_device *dev,
-				struct iw_request_info *info,
-				union iwreq_data *wrqu, char *extra)
-{
-	return 0;
-}
-
-/*
-typedef int (*iw_handler)(struct net_device *dev, struct iw_request_info *info,
-			  union iwreq_data *wrqu, char *extra);
-*/
-/*
- *For all data larger than 16 octets, we need to use a
- *pointer to memory allocated in user space.
- */
-static  int rtw_drvext_hdl(struct net_device *dev, struct iw_request_info *info,
-						union iwreq_data *wrqu, char *extra)
-{
-	return 0;
-}
-
-static int rtw_get_ap_info(struct net_device *dev,
-			   struct iw_request_info *info,
-			   union iwreq_data *wrqu, char *extra)
-{
-	int ret = 0;
-	int wpa_ielen;
-	u32 cnt = 0;
-	struct list_head	*plist, *phead;
-	unsigned char *pbuf;
-	u8 bssid[ETH_ALEN];
-	char data[32];
-	struct wlan_network *pnetwork = NULL;
-	struct adapter *padapter = rtw_netdev_priv(dev);
-	struct mlme_priv *pmlmepriv = &(padapter->mlmepriv);
-	struct __queue *queue = &(pmlmepriv->scanned_queue);
-	struct iw_point *pdata = &wrqu->data;
-
-	if ((padapter->bDriverStopped) || (pdata == NULL)) {
-		ret = -EINVAL;
-		goto exit;
-	}
-
-	while ((check_fwstate(pmlmepriv, (_FW_UNDER_SURVEY|_FW_UNDER_LINKING))) == true) {
-		msleep(30);
-		cnt++;
-		if (cnt > 100)
-			break;
-	}
-
-
-	/* pdata->length = 0;? */
-	pdata->flags = 0;
-	if (pdata->length >= 32) {
-		if (copy_from_user(data, pdata->pointer, 32)) {
-			ret = -EINVAL;
-			goto exit;
-		}
-	} else {
-		ret = -EINVAL;
-		goto exit;
-	}
-
-	spin_lock_bh(&(pmlmepriv->scanned_queue.lock));
-
-	phead = get_list_head(queue);
-	plist = get_next(phead);
-
-	while (1) {
-		if (phead == plist)
-			break;
-
-
-		pnetwork = container_of(plist, struct wlan_network, list);
-
-		if (!mac_pton(data, bssid)) {
-			spin_unlock_bh(&(pmlmepriv->scanned_queue.lock));
-			return -EINVAL;
-		}
-
-
-		if (!memcmp(bssid, pnetwork->network.MacAddress, ETH_ALEN)) { /* BSSID match, then check if supporting wpa/wpa2 */
-
-			pbuf = rtw_get_wpa_ie(&pnetwork->network.IEs[12], &wpa_ielen, pnetwork->network.IELength-12);
-			if (pbuf && (wpa_ielen > 0)) {
-				pdata->flags = 1;
-				break;
-			}
-
-			pbuf = rtw_get_wpa2_ie(&pnetwork->network.IEs[12], &wpa_ielen, pnetwork->network.IELength-12);
-			if (pbuf && (wpa_ielen > 0)) {
-				pdata->flags = 2;
-				break;
-			}
-		}
-
-		plist = get_next(plist);
-
-	}
-
-	spin_unlock_bh(&(pmlmepriv->scanned_queue.lock));
-
-	if (pdata->length >= 34) {
-		if (copy_to_user((u8 __force __user *)pdata->pointer+32, (u8 *)&pdata->flags, 1)) {
-			ret = -EINVAL;
-			goto exit;
-		}
-	}
-
-exit:
-
-	return ret;
-
-}
-
-static int rtw_set_pid(struct net_device *dev,
-		       struct iw_request_info *info,
-		       union iwreq_data *wrqu, char *extra)
-{
-
-	int ret = 0;
-	struct adapter *padapter = rtw_netdev_priv(dev);
-	int *pdata = (int *)wrqu;
-	int selector;
-
-	if ((padapter->bDriverStopped) || (pdata == NULL)) {
-		ret = -EINVAL;
-		goto exit;
-	}
-
-	selector = *pdata;
-	if (selector < 3 && selector >= 0)
-		padapter->pid[selector] = *(pdata+1);
-
-exit:
-
-	return ret;
-
-}
-
-static int rtw_wps_start(struct net_device *dev,
-			 struct iw_request_info *info,
-			 union iwreq_data *wrqu, char *extra)
-{
-
-	int ret = 0;
-	struct adapter *padapter = rtw_netdev_priv(dev);
-	struct iw_point *pdata = &wrqu->data;
-	u32   u32wps_start = 0;
-
-	if ((true == padapter->bDriverStopped) || (true == padapter->bSurpriseRemoved) || (NULL == pdata)) {
-		ret = -EINVAL;
-		goto exit;
-	}
-
-	if (copy_from_user((void *)&u32wps_start, pdata->pointer, 4)) {
-		ret = -EFAULT;
-		goto exit;
-	}
-	if (u32wps_start == 0)
-		u32wps_start = *extra;
-
-exit:
-
-	return ret;
-
-}
-
-static int rtw_p2p_set(struct net_device *dev,
-		       struct iw_request_info *info,
-		       union iwreq_data *wrqu, char *extra)
-{
-
-	return 0;
-
-}
-
-static int rtw_p2p_get(struct net_device *dev,
-		       struct iw_request_info *info,
-		       union iwreq_data *wrqu, char *extra)
-{
-
-	return 0;
-
-}
-
-static int rtw_p2p_get2(struct net_device *dev,
-						struct iw_request_info *info,
-						union iwreq_data *wrqu, char *extra)
-{
-
-	return 0;
-
-}
-
-static int rtw_rereg_nd_name(struct net_device *dev,
-			     struct iw_request_info *info,
-			     union iwreq_data *wrqu, char *extra)
-{
-	int ret = 0;
-	struct adapter *padapter = rtw_netdev_priv(dev);
-	struct rereg_nd_name_data *rereg_priv = &padapter->rereg_nd_name_priv;
-	char new_ifname[IFNAMSIZ];
-
-	if (rereg_priv->old_ifname[0] == 0) {
-		char *reg_ifname;
-		reg_ifname = padapter->registrypriv.ifname;
-
-		strncpy(rereg_priv->old_ifname, reg_ifname, IFNAMSIZ);
-		rereg_priv->old_ifname[IFNAMSIZ-1] = 0;
-	}
-
-	if (wrqu->data.length > IFNAMSIZ)
-		return -EFAULT;
-
-	if (copy_from_user(new_ifname, wrqu->data.pointer, IFNAMSIZ))
-		return -EFAULT;
-
-	if (0 == strcmp(rereg_priv->old_ifname, new_ifname))
-		return ret;
-
-	ret = rtw_change_ifname(padapter, new_ifname);
-	if (ret != 0)
-		goto exit;
-
-	strncpy(rereg_priv->old_ifname, new_ifname, IFNAMSIZ);
-	rereg_priv->old_ifname[IFNAMSIZ-1] = 0;
-
-	if (!memcmp(new_ifname, "disable%d", 9)) {
-		/*  free network queue for Android's timming issue */
-		rtw_free_network_queue(padapter, true);
-
-		/*  the interface is being "disabled", we can do deeper IPS */
-		/* rtw_ips_mode_req(&padapter->pwrctrlpriv, IPS_NORMAL); */
-	}
-exit:
-	return ret;
-
-}
-
-static int rtw_dbg_port(struct net_device *dev,
-			struct iw_request_info *info,
-			union iwreq_data *wrqu, char *extra)
-{
-	u8 major_cmd, minor_cmd;
-	u16 arg;
-	u32 extra_arg, *pdata, val32;
-	struct adapter *padapter = rtw_netdev_priv(dev);
-	struct mlme_ext_priv *pmlmeext = &padapter->mlmeextpriv;
-	struct mlme_ext_info *pmlmeinfo = &(pmlmeext->mlmext_info);
-
-	pdata = (u32 *)&wrqu->data;
-
-	val32 = *pdata;
-	arg = (u16)(val32&0x0000ffff);
-	major_cmd = (u8)(val32>>24);
-	minor_cmd = (u8)((val32>>16)&0x00ff);
-
-	extra_arg = *(pdata+1);
-
-	switch (major_cmd) {
-		case 0x70:/* read_reg */
-			switch (minor_cmd) {
-				case 1:
-					break;
-				case 2:
-					break;
-				case 4:
-					break;
-			}
-			break;
-		case 0x71:/* write_reg */
-			switch (minor_cmd) {
-				case 1:
-					rtw_write8(padapter, arg, extra_arg);
-					break;
-				case 2:
-					rtw_write16(padapter, arg, extra_arg);
-					break;
-				case 4:
-					rtw_write32(padapter, arg, extra_arg);
-					break;
-			}
-			break;
-		case 0x72:/* read_bb */
-			break;
-		case 0x73:/* write_bb */
-			rtw_hal_write_bbreg(padapter, arg, 0xffffffff, extra_arg);
-			break;
-		case 0x74:/* read_rf */
-			break;
-		case 0x75:/* write_rf */
-			rtw_hal_write_rfreg(padapter, minor_cmd, arg, 0xffffffff, extra_arg);
-			break;
-
-		case 0x76:
-			switch (minor_cmd) {
-				case 0x00: /* normal mode, */
-					padapter->recvpriv.is_signal_dbg = 0;
-					break;
-				case 0x01: /* dbg mode */
-					padapter->recvpriv.is_signal_dbg = 1;
-					extra_arg = extra_arg > 100 ? 100 : extra_arg;
-					padapter->recvpriv.signal_strength_dbg = extra_arg;
-					break;
-			}
-			break;
-		case 0x78: /* IOL test */
-			break;
-		case 0x79:
-			{
-				/*
-				* dbg 0x79000000 [value], set RESP_TXAGC to + value, value:0~15
-				* dbg 0x79010000 [value], set RESP_TXAGC to - value, value:0~15
-				*/
-				u8 value =  extra_arg & 0x0f;
-				u8 sign = minor_cmd;
-				u16 write_value = 0;
-
-				if (sign)
-					value = value | 0x10;
-
-				write_value = value | (value << 5);
-				rtw_write16(padapter, 0x6d9, write_value);
-			}
-			break;
-		case 0x7a:
-			receive_disconnect(padapter, pmlmeinfo->network.MacAddress
-				, WLAN_REASON_EXPIRATION_CHK);
-			break;
-		case 0x7F:
-			switch (minor_cmd) {
-				case 0x0:
-					break;
-				case 0x01:
-					break;
-				case 0x02:
-					break;
-				case 0x03:
-					break;
-				case 0x04:
-
-					break;
-				case 0x05:
-					break;
-				case 0x06:
-					{
-						u32 ODMFlag;
-						rtw_hal_get_hwreg(padapter, HW_VAR_DM_FLAG, (u8 *)(&ODMFlag));
-						ODMFlag = (u32)(0x0f&arg);
-						rtw_hal_set_hwreg(padapter, HW_VAR_DM_FLAG, (u8 *)(&ODMFlag));
-					}
-					break;
-				case 0x07:
-					break;
-				case 0x08:
-					{
-					}
-					break;
-				case 0x09:
-					break;
-				case 0x0a:
-					{
-						int max_mac_id = 0;
-						max_mac_id = rtw_search_max_mac_id(padapter);
-						printk("%s ==> max_mac_id = %d\n", __func__, max_mac_id);
-					}
-					break;
-				case 0x0b: /* Enable = 1, Disable = 0 driver control vrtl_carrier_sense. */
-					if (arg == 0) {
-						padapter->driver_vcs_en = 0;
-					} else if (arg == 1) {
-						padapter->driver_vcs_en = 1;
-
-						if (extra_arg > 2)
-							padapter->driver_vcs_type = 1;
-						else
-							padapter->driver_vcs_type = extra_arg;
-					}
-					break;
-				case 0x0c:/* dump rx/tx packet */
-					{
-						if (arg == 0)
-							/* pHalData->bDumpRxPkt =extra_arg; */
-							rtw_hal_set_def_var(padapter, HAL_DEF_DBG_DUMP_RXPKT, &(extra_arg));
-						else if (arg == 1)
-							rtw_hal_set_def_var(padapter, HAL_DEF_DBG_DUMP_TXPKT, &(extra_arg));
-					}
-					break;
-				case 0x0e:
-					{
-						if (arg == 0) {
-							padapter->driver_rx_ampdu_factor = 0xFF;
-						} else if (arg == 1) {
-
-							if ((extra_arg & 0x03) > 0x03)
-								padapter->driver_rx_ampdu_factor = 0xFF;
-							else
-								padapter->driver_rx_ampdu_factor = extra_arg;
-						}
-					}
-					break;
-
-				case 0x10:/*  driver version display */
-					netdev_dbg(dev, "%s %s\n", "rtl8723bs", DRIVERVERSION);
-					break;
-				case 0x11:/* dump linked status */
-					{
-						 linked_info_dump(padapter, extra_arg);
-					}
-					break;
-				case 0x12: /* set rx_stbc */
-				{
-					struct registry_priv *pregpriv = &padapter->registrypriv;
-					/*  0: disable, bit(0):enable 2.4g */
-					/* default is set to enable 2.4GHZ */
-					if (extra_arg == 0 || extra_arg == 1)
-						pregpriv->rx_stbc = extra_arg;
-				}
-				break;
-				case 0x13: /* set ampdu_enable */
-				{
-					struct registry_priv *pregpriv = &padapter->registrypriv;
-					/*  0: disable, 0x1:enable (but wifi_spec should be 0), 0x2: force enable (don't care wifi_spec) */
-					if (extra_arg < 3)
-						pregpriv->ampdu_enable = extra_arg;
-				}
-				break;
-				case 0x14:
-				{
-				}
-				break;
-				case 0x16:
-				{
-					if (arg == 0xff) {
-						rtw_odm_dbg_comp_msg(padapter);
-					} else {
-						u64 dbg_comp = (u64)extra_arg;
-						rtw_odm_dbg_comp_set(padapter, dbg_comp);
-					}
-				}
-					break;
-#ifdef DBG_FIXED_CHAN
-				case 0x17:
-					{
-						struct mlme_ext_priv *pmlmeext = &(padapter->mlmeextpriv);
-						printk("===>  Fixed channel to %d\n", extra_arg);
-						pmlmeext->fixed_chan = extra_arg;
-
-					}
-					break;
-#endif
-				case 0x18:
-					{
-						printk("===>  Switch USB Mode %d\n", extra_arg);
-						rtw_hal_set_hwreg(padapter, HW_VAR_USB_MODE, (u8 *)&extra_arg);
-					}
-					break;
-				case 0x19:
-					{
-						struct registry_priv *pregistrypriv = &padapter->registrypriv;
-						/*  extra_arg : */
-						/*  BIT0: Enable VHT LDPC Rx, BIT1: Enable VHT LDPC Tx, */
-						/*  BIT4: Enable HT LDPC Rx, BIT5: Enable HT LDPC Tx */
-						if (arg == 0)
-							pregistrypriv->ldpc_cap = 0x00;
-						else if (arg == 1)
-							pregistrypriv->ldpc_cap = (u8)(extra_arg&0x33);
-					}
-					break;
-				case 0x1a:
-					{
-						struct registry_priv *pregistrypriv = &padapter->registrypriv;
-						/*  extra_arg : */
-						/*  BIT0: Enable VHT STBC Rx, BIT1: Enable VHT STBC Tx, */
-						/*  BIT4: Enable HT STBC Rx, BIT5: Enable HT STBC Tx */
-						if (arg == 0)
-							pregistrypriv->stbc_cap = 0x00;
-						else if (arg == 1)
-							pregistrypriv->stbc_cap = (u8)(extra_arg&0x33);
-					}
-					break;
-				case 0x1b:
-					{
-						struct registry_priv *pregistrypriv = &padapter->registrypriv;
-
-						if (arg == 0) {
-							init_mlme_default_rate_set(padapter);
-							pregistrypriv->ht_enable = (u8)rtw_ht_enable;
-						} else if (arg == 1) {
-
-							int i;
-							u8 max_rx_rate;
-=======
->>>>>>> bee673aa
 
 		_clr_fwstate_(&padapter->mlmepriv, WIFI_UNDER_WPS);
 		{/* set wps_ie */
