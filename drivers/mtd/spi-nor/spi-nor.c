--- conflicted
+++ resolved
@@ -2506,11 +2506,7 @@
 			       SECT_4K | USE_FSR | SPI_NOR_DUAL_READ |
 			       SPI_NOR_QUAD_READ | SPI_NOR_4B_OPCODES) },
 	{ "n25q512a",    INFO(0x20bb20, 0, 64 * 1024, 1024, SECT_4K |
-<<<<<<< HEAD
-			      SPI_NOR_QUAD_READ) },
-=======
 			      USE_FSR | SPI_NOR_QUAD_READ) },
->>>>>>> 67cb19e6
 	{ "n25q00",      INFO(0x20ba21, 0, 64 * 1024, 2048, SECT_4K | USE_FSR | SPI_NOR_QUAD_READ | NO_CHIP_ERASE) },
 	{ "n25q00a",     INFO(0x20bb21, 0, 64 * 1024, 2048, SECT_4K | USE_FSR | SPI_NOR_QUAD_READ | NO_CHIP_ERASE) },
 	{ "mt25ql02g",   INFO(0x20ba22, 0, 64 * 1024, 4096,
