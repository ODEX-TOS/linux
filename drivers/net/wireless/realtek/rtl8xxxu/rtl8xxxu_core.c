--- conflicted
+++ resolved
@@ -5118,11 +5118,7 @@
 	if (control && control->sta)
 		sta = control->sta;
 
-<<<<<<< HEAD
-	queue = rtl8xxxu_queue_select(hw, skb);
-=======
 	queue = rtl8xxxu_queue_select(hdr, skb);
->>>>>>> f81a61f5
 
 	tx_desc = skb_push(skb, tx_desc_size);
 
