--- conflicted
+++ resolved
@@ -96,60 +96,6 @@
 
 int ath11k_pci_get_msi_irq(struct ath11k_base *ab, unsigned int vector)
 {
-<<<<<<< HEAD
-	struct ath11k_pci *ab_pci = ath11k_pci_priv(ab);
-	u32 window_start;
-	int ret = 0;
-
-	/* for offset beyond BAR + 4K - 32, may
-	 * need to wakeup MHI to access.
-	 */
-	if (ab->hw_params.wakeup_mhi &&
-	    test_bit(ATH11K_PCI_FLAG_INIT_DONE, &ab_pci->flags) &&
-	    offset >= ACCESS_ALWAYS_OFF)
-		ret = mhi_device_get_sync(ab_pci->mhi_ctrl->mhi_dev);
-
-	if (offset < WINDOW_START) {
-		iowrite32(value, ab->mem  + offset);
-	} else {
-		if (ab->bus_params.static_window_map)
-			window_start = ath11k_pci_get_window_start(ab, offset);
-		else
-			window_start = WINDOW_START;
-
-		if (window_start == WINDOW_START) {
-			spin_lock_bh(&ab_pci->window_lock);
-			ath11k_pci_select_window(ab_pci, offset);
-			iowrite32(value, ab->mem + window_start +
-				  (offset & WINDOW_RANGE_MASK));
-			spin_unlock_bh(&ab_pci->window_lock);
-		} else {
-			iowrite32(value, ab->mem + window_start +
-				  (offset & WINDOW_RANGE_MASK));
-		}
-	}
-
-	if (ab->hw_params.wakeup_mhi &&
-	    test_bit(ATH11K_PCI_FLAG_INIT_DONE, &ab_pci->flags) &&
-	    offset >= ACCESS_ALWAYS_OFF &&
-	    !ret)
-		mhi_device_put(ab_pci->mhi_ctrl->mhi_dev);
-}
-
-u32 ath11k_pci_read32(struct ath11k_base *ab, u32 offset)
-{
-	struct ath11k_pci *ab_pci = ath11k_pci_priv(ab);
-	u32 val, window_start;
-	int ret = 0;
-
-	/* for offset beyond BAR + 4K - 32, may
-	 * need to wakeup MHI to access.
-	 */
-	if (ab->hw_params.wakeup_mhi &&
-	    test_bit(ATH11K_PCI_FLAG_INIT_DONE, &ab_pci->flags) &&
-	    offset >= ACCESS_ALWAYS_OFF)
-		ret = mhi_device_get_sync(ab_pci->mhi_ctrl->mhi_dev);
-=======
 	struct pci_dev *pci_dev = to_pci_dev(ab->dev);
 
 	return pci_irq_vector(pci_dev, vector);
@@ -168,7 +114,6 @@
 	.window_write32 = ath11k_pci_window_write32,
 	.window_read32 = ath11k_pci_window_read32,
 };
->>>>>>> d74233b1
 
 static const struct ath11k_msi_config msi_config_one_msi = {
 	.total_vectors = 1,
@@ -181,19 +126,11 @@
 	},
 };
 
-<<<<<<< HEAD
-	if (ab->hw_params.wakeup_mhi &&
-	    test_bit(ATH11K_PCI_FLAG_INIT_DONE, &ab_pci->flags) &&
-	    offset >= ACCESS_ALWAYS_OFF &&
-	    !ret)
-		mhi_device_put(ab_pci->mhi_ctrl->mhi_dev);
-=======
 static inline void ath11k_pci_select_static_window(struct ath11k_pci *ab_pci)
 {
 	u32 umac_window;
 	u32 ce_window;
 	u32 window;
->>>>>>> d74233b1
 
 	umac_window = FIELD_GET(ATH11K_PCI_WINDOW_VALUE_MASK, HAL_SEQ_WCSS_UMAC_OFFSET);
 	ce_window = FIELD_GET(ATH11K_PCI_WINDOW_VALUE_MASK, HAL_CE_WFSS_CE_REG_BASE);
