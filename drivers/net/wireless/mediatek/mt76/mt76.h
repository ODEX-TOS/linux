/* SPDX-License-Identifier: ISC */
/*
 * Copyright (C) 2016 Felix Fietkau <nbd@nbd.name>
 */

#ifndef __MT76_H
#define __MT76_H

#include <linux/kernel.h>
#include <linux/io.h>
#include <linux/spinlock.h>
#include <linux/skbuff.h>
#include <linux/leds.h>
#include <linux/usb.h>
#include <linux/average.h>
#include <net/mac80211.h>
#include "util.h"

#define MT_TX_RING_SIZE     256
#define MT_MCU_RING_SIZE    32
#define MT_RX_BUF_SIZE      2048
#define MT_SKB_HEAD_LEN     128

struct mt76_dev;
struct mt76_phy;
struct mt76_wcid;

struct mt76_reg_pair {
	u32 reg;
	u32 value;
};

enum mt76_bus_type {
	MT76_BUS_MMIO,
	MT76_BUS_USB,
};

struct mt76_bus_ops {
	u32 (*rr)(struct mt76_dev *dev, u32 offset);
	void (*wr)(struct mt76_dev *dev, u32 offset, u32 val);
	u32 (*rmw)(struct mt76_dev *dev, u32 offset, u32 mask, u32 val);
	void (*write_copy)(struct mt76_dev *dev, u32 offset, const void *data,
			   int len);
	void (*read_copy)(struct mt76_dev *dev, u32 offset, void *data,
			  int len);
	int (*wr_rp)(struct mt76_dev *dev, u32 base,
		     const struct mt76_reg_pair *rp, int len);
	int (*rd_rp)(struct mt76_dev *dev, u32 base,
		     struct mt76_reg_pair *rp, int len);
	enum mt76_bus_type type;
};

#define mt76_is_usb(dev) ((dev)->bus->type == MT76_BUS_USB)
#define mt76_is_mmio(dev) ((dev)->bus->type == MT76_BUS_MMIO)

enum mt76_txq_id {
	MT_TXQ_VO = IEEE80211_AC_VO,
	MT_TXQ_VI = IEEE80211_AC_VI,
	MT_TXQ_BE = IEEE80211_AC_BE,
	MT_TXQ_BK = IEEE80211_AC_BK,
	MT_TXQ_PSD,
	MT_TXQ_MCU,
	MT_TXQ_MCU_WA,
	MT_TXQ_BEACON,
	MT_TXQ_CAB,
	MT_TXQ_FWDL,
	__MT_TXQ_MAX
};

enum mt76_rxq_id {
	MT_RXQ_MAIN,
	MT_RXQ_MCU,
	MT_RXQ_MCU_WA,
	__MT_RXQ_MAX
};

struct mt76_queue_buf {
	dma_addr_t addr;
	int len;
};

struct mt76_tx_info {
	struct mt76_queue_buf buf[32];
	struct sk_buff *skb;
	int nbuf;
	u32 info;
};

struct mt76_queue_entry {
	union {
		void *buf;
		struct sk_buff *skb;
	};
	union {
		struct mt76_txwi_cache *txwi;
		struct urb *urb;
	};
	enum mt76_txq_id qid;
	bool skip_buf0:1;
	bool schedule:1;
	bool done:1;
};

struct mt76_queue_regs {
	u32 desc_base;
	u32 ring_size;
	u32 cpu_idx;
	u32 dma_idx;
} __packed __aligned(4);

struct mt76_queue {
	struct mt76_queue_regs __iomem *regs;

	spinlock_t lock;
	struct mt76_queue_entry *entry;
	struct mt76_desc *desc;

	u16 first;
	u16 head;
	u16 tail;
	int ndesc;
	int queued;
	int buf_size;
	bool stopped;

	u8 buf_offset;
	u8 hw_idx;

	dma_addr_t desc_dma;
	struct sk_buff *rx_head;
	struct page_frag_cache rx_page;
};

struct mt76_sw_queue {
	struct mt76_queue *q;

	struct list_head swq;
	int swq_queued;
};

struct mt76_mcu_ops {
	u32 headroom;
	u32 tailroom;

	int (*mcu_send_msg)(struct mt76_dev *dev, int cmd, const void *data,
			    int len, bool wait_resp);
	int (*mcu_skb_send_msg)(struct mt76_dev *dev, struct sk_buff *skb,
				int cmd, bool wait_resp);
	int (*mcu_wr_rp)(struct mt76_dev *dev, u32 base,
			 const struct mt76_reg_pair *rp, int len);
	int (*mcu_rd_rp)(struct mt76_dev *dev, u32 base,
			 struct mt76_reg_pair *rp, int len);
	int (*mcu_restart)(struct mt76_dev *dev);
};

struct mt76_queue_ops {
	int (*init)(struct mt76_dev *dev);

	int (*alloc)(struct mt76_dev *dev, struct mt76_queue *q,
		     int idx, int n_desc, int bufsize,
		     u32 ring_base);

	int (*tx_queue_skb)(struct mt76_dev *dev, enum mt76_txq_id qid,
			    struct sk_buff *skb, struct mt76_wcid *wcid,
			    struct ieee80211_sta *sta);

	int (*tx_queue_skb_raw)(struct mt76_dev *dev, enum mt76_txq_id qid,
				struct sk_buff *skb, u32 tx_info);

	void *(*dequeue)(struct mt76_dev *dev, struct mt76_queue *q, bool flush,
			 int *len, u32 *info, bool *more);

	void (*rx_reset)(struct mt76_dev *dev, enum mt76_rxq_id qid);

	void (*tx_cleanup)(struct mt76_dev *dev, enum mt76_txq_id qid,
			   bool flush);

	void (*kick)(struct mt76_dev *dev, struct mt76_queue *q);
};

enum mt76_wcid_flags {
	MT_WCID_FLAG_CHECK_PS,
	MT_WCID_FLAG_PS,
};

#define MT76_N_WCIDS 288

/* stored in ieee80211_tx_info::hw_queue */
#define MT_TX_HW_QUEUE_EXT_PHY		BIT(3)

DECLARE_EWMA(signal, 10, 8);

#define MT_WCID_TX_INFO_RATE		GENMASK(15, 0)
#define MT_WCID_TX_INFO_NSS		GENMASK(17, 16)
#define MT_WCID_TX_INFO_TXPWR_ADJ	GENMASK(25, 18)
#define MT_WCID_TX_INFO_SET		BIT(31)

struct mt76_wcid {
	struct mt76_rx_tid __rcu *aggr[IEEE80211_NUM_TIDS];

	unsigned long flags;

	struct ewma_signal rssi;
	int inactive_count;

	u16 idx;
	u8 hw_key_idx;

	u8 sta:1;
	u8 ext_phy:1;

	u8 rx_check_pn;
	u8 rx_key_pn[IEEE80211_NUM_TIDS][6];
	u16 cipher;

	u32 tx_info;
	bool sw_iv;

	u8 packet_id;
};

struct mt76_txq {
	struct mt76_sw_queue *swq;
	struct mt76_wcid *wcid;

	struct sk_buff_head retry_q;

	u16 agg_ssn;
	bool send_bar;
	bool aggr;
};

struct mt76_txwi_cache {
	struct list_head list;
	dma_addr_t dma_addr;

	struct sk_buff *skb;
};

struct mt76_rx_tid {
	struct rcu_head rcu_head;

	struct mt76_dev *dev;

	spinlock_t lock;
	struct delayed_work reorder_work;

	u16 head;
	u16 size;
	u16 nframes;

	u8 num;

	u8 started:1, stopped:1, timer_pending:1;

	struct sk_buff *reorder_buf[];
};

#define MT_TX_CB_DMA_DONE		BIT(0)
#define MT_TX_CB_TXS_DONE		BIT(1)
#define MT_TX_CB_TXS_FAILED		BIT(2)

#define MT_PACKET_ID_MASK		GENMASK(6, 0)
#define MT_PACKET_ID_NO_ACK		0
#define MT_PACKET_ID_NO_SKB		1
#define MT_PACKET_ID_FIRST		2
#define MT_PACKET_ID_HAS_RATE		BIT(7)

#define MT_TX_STATUS_SKB_TIMEOUT	HZ

struct mt76_tx_cb {
	unsigned long jiffies;
	u16 wcid;
	u8 pktid;
	u8 flags;
};

enum {
	MT76_STATE_INITIALIZED,
	MT76_STATE_RUNNING,
	MT76_STATE_MCU_RUNNING,
	MT76_SCANNING,
<<<<<<< HEAD
=======
	MT76_HW_SCANNING,
	MT76_HW_SCHED_SCANNING,
>>>>>>> 154263aa
	MT76_RESTART,
	MT76_RESET,
	MT76_MCU_RESET,
	MT76_REMOVED,
	MT76_READING_STATS,
	MT76_STATE_POWER_OFF,
	MT76_STATE_SUSPEND,
	MT76_STATE_ROC,
};

struct mt76_hw_cap {
	bool has_2ghz;
	bool has_5ghz;
};

#define MT_DRV_TXWI_NO_FREE		BIT(0)
#define MT_DRV_TX_ALIGNED4_SKBS		BIT(1)
#define MT_DRV_SW_RX_AIRTIME		BIT(2)
#define MT_DRV_RX_DMA_HDR		BIT(3)
#define MT_DRV_HW_MGMT_TXQ		BIT(4)

struct mt76_driver_ops {
	u32 drv_flags;
	u32 survey_flags;
	u16 txwi_size;

	void (*update_survey)(struct mt76_dev *dev);

	int (*tx_prepare_skb)(struct mt76_dev *dev, void *txwi_ptr,
			      enum mt76_txq_id qid, struct mt76_wcid *wcid,
			      struct ieee80211_sta *sta,
			      struct mt76_tx_info *tx_info);

	void (*tx_complete_skb)(struct mt76_dev *dev, enum mt76_txq_id qid,
				struct mt76_queue_entry *e);

	bool (*tx_status_data)(struct mt76_dev *dev, u8 *update);

	void (*rx_skb)(struct mt76_dev *dev, enum mt76_rxq_id q,
		       struct sk_buff *skb);

	void (*rx_poll_complete)(struct mt76_dev *dev, enum mt76_rxq_id q);

	void (*sta_ps)(struct mt76_dev *dev, struct ieee80211_sta *sta,
		       bool ps);

	int (*sta_add)(struct mt76_dev *dev, struct ieee80211_vif *vif,
		       struct ieee80211_sta *sta);

	void (*sta_assoc)(struct mt76_dev *dev, struct ieee80211_vif *vif,
			  struct ieee80211_sta *sta);

	void (*sta_remove)(struct mt76_dev *dev, struct ieee80211_vif *vif,
			   struct ieee80211_sta *sta);
};

struct mt76_channel_state {
	u64 cc_active;
	u64 cc_busy;
	u64 cc_rx;
	u64 cc_bss_rx;
	u64 cc_tx;

	s8 noise;
};

struct mt76_sband {
	struct ieee80211_supported_band sband;
	struct mt76_channel_state *chan;
};

struct mt76_rate_power {
	union {
		struct {
			s8 cck[4];
			s8 ofdm[8];
			s8 stbc[10];
			s8 ht[16];
			s8 vht[10];
		};
		s8 all[48];
	};
};

/* addr req mask */
#define MT_VEND_TYPE_EEPROM	BIT(31)
#define MT_VEND_TYPE_CFG	BIT(30)
#define MT_VEND_TYPE_MASK	(MT_VEND_TYPE_EEPROM | MT_VEND_TYPE_CFG)

#define MT_VEND_ADDR(type, n)	(MT_VEND_TYPE_##type | (n))
enum mt_vendor_req {
	MT_VEND_DEV_MODE =	0x1,
	MT_VEND_WRITE =		0x2,
	MT_VEND_POWER_ON =	0x4,
	MT_VEND_MULTI_WRITE =	0x6,
	MT_VEND_MULTI_READ =	0x7,
	MT_VEND_READ_EEPROM =	0x9,
	MT_VEND_WRITE_FCE =	0x42,
	MT_VEND_WRITE_CFG =	0x46,
	MT_VEND_READ_CFG =	0x47,
	MT_VEND_READ_EXT =	0x63,
	MT_VEND_WRITE_EXT =	0x66,
	MT_VEND_FEATURE_SET =	0x91,
};

enum mt76u_in_ep {
	MT_EP_IN_PKT_RX,
	MT_EP_IN_CMD_RESP,
	__MT_EP_IN_MAX,
};

enum mt76u_out_ep {
	MT_EP_OUT_INBAND_CMD,
	MT_EP_OUT_AC_BE,
	MT_EP_OUT_AC_BK,
	MT_EP_OUT_AC_VI,
	MT_EP_OUT_AC_VO,
	MT_EP_OUT_HCCA,
	__MT_EP_OUT_MAX,
};

struct mt76_mcu {
	struct mutex mutex;
	u32 msg_seq;

	struct sk_buff_head res_q;
	wait_queue_head_t wait;
};

#define MT_TX_SG_MAX_SIZE	8
#define MT_RX_SG_MAX_SIZE	4
#define MT_NUM_TX_ENTRIES	256
#define MT_NUM_RX_ENTRIES	128
#define MCU_RESP_URB_SIZE	1024
struct mt76_usb {
	struct mutex usb_ctrl_mtx;
	u8 *data;
	u16 data_len;

	struct tasklet_struct rx_tasklet;
	struct workqueue_struct *wq;
	struct work_struct stat_work;

	u8 out_ep[__MT_EP_OUT_MAX];
	u8 in_ep[__MT_EP_IN_MAX];
	bool sg_en;

	struct mt76u_mcu {
		u8 *data;
		/* multiple reads */
		struct mt76_reg_pair *rp;
		int rp_len;
		u32 base;
		bool burst;
	} mcu;
};

struct mt76_mmio {
	void __iomem *regs;
	spinlock_t irq_lock;
	u32 irqmask;
};

struct mt76_rx_status {
	union {
		struct mt76_wcid *wcid;
		u16 wcid_idx;
	};

	unsigned long reorder_time;

	u32 ampdu_ref;

	u8 iv[6];

	u8 ext_phy:1;
	u8 aggr:1;
	u8 tid;
	u16 seqno;

	u16 freq;
	u32 flag;
	u8 enc_flags;
	u8 encoding:2, bw:3, he_ru:3;
	u8 he_gi:2, he_dcm:1;
	u8 rate_idx;
	u8 nss;
	u8 band;
	s8 signal;
	u8 chains;
	s8 chain_signal[IEEE80211_MAX_CHAINS];
};

struct mt76_phy {
	struct ieee80211_hw *hw;
	struct mt76_dev *dev;
	void *priv;

	unsigned long state;

	struct cfg80211_chan_def chandef;
	struct ieee80211_channel *main_chan;

	struct mt76_channel_state *chan_state;
	ktime_t survey_time;

	struct mt76_sband sband_2g;
	struct mt76_sband sband_5g;

	int txpower_cur;
	u8 antenna_mask;
};

struct mt76_dev {
	struct mt76_phy phy; /* must be first */

	struct mt76_phy *phy2;

	struct ieee80211_hw *hw;

	spinlock_t lock;
	spinlock_t cc_lock;

	u32 cur_cc_bss_rx;

	struct mt76_rx_status rx_ampdu_status;
	u32 rx_ampdu_len;
	u32 rx_ampdu_ref;

	struct mutex mutex;

	const struct mt76_bus_ops *bus;
	const struct mt76_driver_ops *drv;
	const struct mt76_mcu_ops *mcu_ops;
	struct device *dev;

	struct mt76_mcu mcu;

	struct net_device napi_dev;
	spinlock_t rx_lock;
	struct napi_struct napi[__MT_RXQ_MAX];
	struct sk_buff_head rx_skb[__MT_RXQ_MAX];

	struct list_head txwi_cache;
	struct mt76_sw_queue q_tx[2 * __MT_TXQ_MAX];
	struct mt76_queue q_rx[__MT_RXQ_MAX];
	const struct mt76_queue_ops *queue_ops;
	int tx_dma_idx[4];

	struct tasklet_struct tx_tasklet;
	struct napi_struct tx_napi;
	struct delayed_work mac_work;

	wait_queue_head_t tx_wait;
	struct sk_buff_head status_list;

	u32 wcid_mask[DIV_ROUND_UP(MT76_N_WCIDS, 32)];
	u32 wcid_phy_mask[DIV_ROUND_UP(MT76_N_WCIDS, 32)];

	struct mt76_wcid global_wcid;
	struct mt76_wcid __rcu *wcid[MT76_N_WCIDS];

	u8 macaddr[ETH_ALEN];
	u32 rev;

	u32 aggr_stats[32];

	struct tasklet_struct pre_tbtt_tasklet;
	int beacon_int;
	u8 beacon_mask;

	struct debugfs_blob_wrapper eeprom;
	struct debugfs_blob_wrapper otp;
	struct mt76_hw_cap cap;

	struct mt76_rate_power rate_power;

	enum nl80211_dfs_regions region;

	u32 debugfs_reg;

	struct led_classdev led_cdev;
	char led_name[32];
	bool led_al;
	u8 led_pin;

	u8 csa_complete;

	u32 rxfilter;

	union {
		struct mt76_mmio mmio;
		struct mt76_usb usb;
	};
};

enum mt76_phy_type {
	MT_PHY_TYPE_CCK,
	MT_PHY_TYPE_OFDM,
	MT_PHY_TYPE_HT,
	MT_PHY_TYPE_HT_GF,
	MT_PHY_TYPE_VHT,
	MT_PHY_TYPE_HE_SU = 8,
	MT_PHY_TYPE_HE_EXT_SU,
	MT_PHY_TYPE_HE_TB,
	MT_PHY_TYPE_HE_MU,
};

#define __mt76_rr(dev, ...)	(dev)->bus->rr((dev), __VA_ARGS__)
#define __mt76_wr(dev, ...)	(dev)->bus->wr((dev), __VA_ARGS__)
#define __mt76_rmw(dev, ...)	(dev)->bus->rmw((dev), __VA_ARGS__)
#define __mt76_wr_copy(dev, ...)	(dev)->bus->write_copy((dev), __VA_ARGS__)
#define __mt76_rr_copy(dev, ...)	(dev)->bus->read_copy((dev), __VA_ARGS__)

#define __mt76_set(dev, offset, val)	__mt76_rmw(dev, offset, 0, val)
#define __mt76_clear(dev, offset, val)	__mt76_rmw(dev, offset, val, 0)

#define mt76_rr(dev, ...)	(dev)->mt76.bus->rr(&((dev)->mt76), __VA_ARGS__)
#define mt76_wr(dev, ...)	(dev)->mt76.bus->wr(&((dev)->mt76), __VA_ARGS__)
#define mt76_rmw(dev, ...)	(dev)->mt76.bus->rmw(&((dev)->mt76), __VA_ARGS__)
#define mt76_wr_copy(dev, ...)	(dev)->mt76.bus->write_copy(&((dev)->mt76), __VA_ARGS__)
#define mt76_rr_copy(dev, ...)	(dev)->mt76.bus->read_copy(&((dev)->mt76), __VA_ARGS__)
#define mt76_wr_rp(dev, ...)	(dev)->mt76.bus->wr_rp(&((dev)->mt76), __VA_ARGS__)
#define mt76_rd_rp(dev, ...)	(dev)->mt76.bus->rd_rp(&((dev)->mt76), __VA_ARGS__)

#define mt76_mcu_send_msg(dev, ...)	(dev)->mt76.mcu_ops->mcu_send_msg(&((dev)->mt76), __VA_ARGS__)

#define __mt76_mcu_send_msg(dev, ...)	(dev)->mcu_ops->mcu_send_msg((dev), __VA_ARGS__)
#define __mt76_mcu_skb_send_msg(dev, ...)	(dev)->mcu_ops->mcu_skb_send_msg((dev), __VA_ARGS__)
#define mt76_mcu_restart(dev, ...)	(dev)->mt76.mcu_ops->mcu_restart(&((dev)->mt76))
#define __mt76_mcu_restart(dev, ...)	(dev)->mcu_ops->mcu_restart((dev))

#define mt76_set(dev, offset, val)	mt76_rmw(dev, offset, 0, val)
#define mt76_clear(dev, offset, val)	mt76_rmw(dev, offset, val, 0)

#define mt76_get_field(_dev, _reg, _field)		\
	FIELD_GET(_field, mt76_rr(dev, _reg))

#define mt76_rmw_field(_dev, _reg, _field, _val)	\
	mt76_rmw(_dev, _reg, _field, FIELD_PREP(_field, _val))

#define __mt76_rmw_field(_dev, _reg, _field, _val)	\
	__mt76_rmw(_dev, _reg, _field, FIELD_PREP(_field, _val))

#define mt76_hw(dev) (dev)->mphy.hw

static inline struct ieee80211_hw *
mt76_wcid_hw(struct mt76_dev *dev, u16 wcid)
{
	if (wcid <= MT76_N_WCIDS &&
	    mt76_wcid_mask_test(dev->wcid_phy_mask, wcid))
		return dev->phy2->hw;

	return dev->phy.hw;
}

bool __mt76_poll(struct mt76_dev *dev, u32 offset, u32 mask, u32 val,
		 int timeout);

#define mt76_poll(dev, ...) __mt76_poll(&((dev)->mt76), __VA_ARGS__)

bool __mt76_poll_msec(struct mt76_dev *dev, u32 offset, u32 mask, u32 val,
		      int timeout);

#define mt76_poll_msec(dev, ...) __mt76_poll_msec(&((dev)->mt76), __VA_ARGS__)

void mt76_mmio_init(struct mt76_dev *dev, void __iomem *regs);
void mt76_pci_disable_aspm(struct pci_dev *pdev);

static inline u16 mt76_chip(struct mt76_dev *dev)
{
	return dev->rev >> 16;
}

static inline u16 mt76_rev(struct mt76_dev *dev)
{
	return dev->rev & 0xffff;
}

#define mt76xx_chip(dev) mt76_chip(&((dev)->mt76))
#define mt76xx_rev(dev) mt76_rev(&((dev)->mt76))

#define mt76_init_queues(dev)		(dev)->mt76.queue_ops->init(&((dev)->mt76))
#define mt76_queue_alloc(dev, ...)	(dev)->mt76.queue_ops->alloc(&((dev)->mt76), __VA_ARGS__)
#define mt76_tx_queue_skb_raw(dev, ...)	(dev)->mt76.queue_ops->tx_queue_skb_raw(&((dev)->mt76), __VA_ARGS__)
#define mt76_tx_queue_skb(dev, ...)	(dev)->mt76.queue_ops->tx_queue_skb(&((dev)->mt76), __VA_ARGS__)
#define mt76_queue_rx_reset(dev, ...)	(dev)->mt76.queue_ops->rx_reset(&((dev)->mt76), __VA_ARGS__)
#define mt76_queue_tx_cleanup(dev, ...)	(dev)->mt76.queue_ops->tx_cleanup(&((dev)->mt76), __VA_ARGS__)
#define mt76_queue_kick(dev, ...)	(dev)->mt76.queue_ops->kick(&((dev)->mt76), __VA_ARGS__)

#define mt76_for_each_q_rx(dev, i)	\
	for (i = 0; i < ARRAY_SIZE((dev)->q_rx) && \
		    (dev)->q_rx[i].ndesc; i++)

struct mt76_dev *mt76_alloc_device(struct device *pdev, unsigned int size,
				   const struct ieee80211_ops *ops,
				   const struct mt76_driver_ops *drv_ops);
int mt76_register_device(struct mt76_dev *dev, bool vht,
			 struct ieee80211_rate *rates, int n_rates);
void mt76_unregister_device(struct mt76_dev *dev);
void mt76_free_device(struct mt76_dev *dev);
void mt76_unregister_phy(struct mt76_phy *phy);

struct mt76_phy *mt76_alloc_phy(struct mt76_dev *dev, unsigned int size,
				const struct ieee80211_ops *ops);
int mt76_register_phy(struct mt76_phy *phy);

struct dentry *mt76_register_debugfs(struct mt76_dev *dev);
int mt76_queues_read(struct seq_file *s, void *data);
void mt76_seq_puts_array(struct seq_file *file, const char *str,
			 s8 *val, int len);

int mt76_eeprom_init(struct mt76_dev *dev, int len);
void mt76_eeprom_override(struct mt76_dev *dev);

static inline struct mt76_phy *
mt76_dev_phy(struct mt76_dev *dev, bool phy_ext)
{
	if (phy_ext && dev->phy2)
		return dev->phy2;
	return &dev->phy;
}

static inline struct ieee80211_hw *
mt76_phy_hw(struct mt76_dev *dev, bool phy_ext)
{
	return mt76_dev_phy(dev, phy_ext)->hw;
}

static inline u8 *
mt76_get_txwi_ptr(struct mt76_dev *dev, struct mt76_txwi_cache *t)
{
	return (u8 *)t - dev->drv->txwi_size;
}

/* increment with wrap-around */
static inline int mt76_incr(int val, int size)
{
	return (val + 1) & (size - 1);
}

/* decrement with wrap-around */
static inline int mt76_decr(int val, int size)
{
	return (val - 1) & (size - 1);
}

u8 mt76_ac_to_hwq(u8 ac);

static inline struct ieee80211_txq *
mtxq_to_txq(struct mt76_txq *mtxq)
{
	void *ptr = mtxq;

	return container_of(ptr, struct ieee80211_txq, drv_priv);
}

static inline struct ieee80211_sta *
wcid_to_sta(struct mt76_wcid *wcid)
{
	void *ptr = wcid;

	if (!wcid || !wcid->sta)
		return NULL;

	return container_of(ptr, struct ieee80211_sta, drv_priv);
}

static inline struct mt76_tx_cb *mt76_tx_skb_cb(struct sk_buff *skb)
{
	BUILD_BUG_ON(sizeof(struct mt76_tx_cb) >
		     sizeof(IEEE80211_SKB_CB(skb)->status.status_driver_data));
	return ((void *)IEEE80211_SKB_CB(skb)->status.status_driver_data);
}

static inline void *mt76_skb_get_hdr(struct sk_buff *skb)
{
	struct mt76_rx_status mstat;
	u8 *data = skb->data;

	/* Alignment concerns */
	BUILD_BUG_ON(sizeof(struct ieee80211_radiotap_he) % 4);
	BUILD_BUG_ON(sizeof(struct ieee80211_radiotap_he_mu) % 4);

	mstat = *((struct mt76_rx_status *)skb->cb);

	if (mstat.flag & RX_FLAG_RADIOTAP_HE)
		data += sizeof(struct ieee80211_radiotap_he);
	if (mstat.flag & RX_FLAG_RADIOTAP_HE_MU)
		data += sizeof(struct ieee80211_radiotap_he_mu);

	return data;
}

static inline void mt76_insert_hdr_pad(struct sk_buff *skb)
{
	int len = ieee80211_get_hdrlen_from_skb(skb);

	if (len % 4 == 0)
		return;

	skb_push(skb, 2);
	memmove(skb->data, skb->data + 2, len);

	skb->data[len] = 0;
	skb->data[len + 1] = 0;
}

static inline bool mt76_is_skb_pktid(u8 pktid)
{
	if (pktid & MT_PACKET_ID_HAS_RATE)
		return false;

	return pktid >= MT_PACKET_ID_FIRST;
}

static inline u8 mt76_tx_power_nss_delta(u8 nss)
{
	static const u8 nss_delta[4] = { 0, 6, 9, 12 };

	return nss_delta[nss - 1];
}

void mt76_rx(struct mt76_dev *dev, enum mt76_rxq_id q, struct sk_buff *skb);
void mt76_tx(struct mt76_phy *dev, struct ieee80211_sta *sta,
	     struct mt76_wcid *wcid, struct sk_buff *skb);
void mt76_txq_init(struct mt76_dev *dev, struct ieee80211_txq *txq);
void mt76_txq_remove(struct mt76_dev *dev, struct ieee80211_txq *txq);
void mt76_wake_tx_queue(struct ieee80211_hw *hw, struct ieee80211_txq *txq);
void mt76_stop_tx_queues(struct mt76_dev *dev, struct ieee80211_sta *sta,
			 bool send_bar);
void mt76_txq_schedule(struct mt76_phy *phy, enum mt76_txq_id qid);
void mt76_txq_schedule_all(struct mt76_phy *phy);
void mt76_tx_tasklet(unsigned long data);
void mt76_release_buffered_frames(struct ieee80211_hw *hw,
				  struct ieee80211_sta *sta,
				  u16 tids, int nframes,
				  enum ieee80211_frame_release_type reason,
				  bool more_data);
bool mt76_has_tx_pending(struct mt76_phy *phy);
void mt76_set_channel(struct mt76_phy *phy);
void mt76_update_survey(struct mt76_dev *dev);
int mt76_get_survey(struct ieee80211_hw *hw, int idx,
		    struct survey_info *survey);
void mt76_set_stream_caps(struct mt76_phy *phy, bool vht);

int mt76_rx_aggr_start(struct mt76_dev *dev, struct mt76_wcid *wcid, u8 tid,
		       u16 ssn, u16 size);
void mt76_rx_aggr_stop(struct mt76_dev *dev, struct mt76_wcid *wcid, u8 tid);

void mt76_wcid_key_setup(struct mt76_dev *dev, struct mt76_wcid *wcid,
			 struct ieee80211_key_conf *key);

void mt76_tx_status_lock(struct mt76_dev *dev, struct sk_buff_head *list)
			 __acquires(&dev->status_list.lock);
void mt76_tx_status_unlock(struct mt76_dev *dev, struct sk_buff_head *list)
			   __releases(&dev->status_list.lock);

int mt76_tx_status_skb_add(struct mt76_dev *dev, struct mt76_wcid *wcid,
			   struct sk_buff *skb);
struct sk_buff *mt76_tx_status_skb_get(struct mt76_dev *dev,
				       struct mt76_wcid *wcid, int pktid,
				       struct sk_buff_head *list);
void mt76_tx_status_skb_done(struct mt76_dev *dev, struct sk_buff *skb,
			     struct sk_buff_head *list);
void mt76_tx_complete_skb(struct mt76_dev *dev, struct sk_buff *skb);
void mt76_tx_status_check(struct mt76_dev *dev, struct mt76_wcid *wcid,
			  bool flush);
int mt76_sta_state(struct ieee80211_hw *hw, struct ieee80211_vif *vif,
		   struct ieee80211_sta *sta,
		   enum ieee80211_sta_state old_state,
		   enum ieee80211_sta_state new_state);
void __mt76_sta_remove(struct mt76_dev *dev, struct ieee80211_vif *vif,
		       struct ieee80211_sta *sta);
void mt76_sta_pre_rcu_remove(struct ieee80211_hw *hw, struct ieee80211_vif *vif,
			     struct ieee80211_sta *sta);

int mt76_get_min_avg_rssi(struct mt76_dev *dev, bool ext_phy);

int mt76_get_txpower(struct ieee80211_hw *hw, struct ieee80211_vif *vif,
		     int *dbm);

void mt76_csa_check(struct mt76_dev *dev);
void mt76_csa_finish(struct mt76_dev *dev);

int mt76_get_antenna(struct ieee80211_hw *hw, u32 *tx_ant, u32 *rx_ant);
int mt76_set_tim(struct ieee80211_hw *hw, struct ieee80211_sta *sta, bool set);
void mt76_insert_ccmp_hdr(struct sk_buff *skb, u8 key_id);
int mt76_get_rate(struct mt76_dev *dev,
		  struct ieee80211_supported_band *sband,
		  int idx, bool cck);
void mt76_sw_scan(struct ieee80211_hw *hw, struct ieee80211_vif *vif,
		  const u8 *mac);
void mt76_sw_scan_complete(struct ieee80211_hw *hw,
			   struct ieee80211_vif *vif);

/* internal */
static inline struct ieee80211_hw *
mt76_tx_status_get_hw(struct mt76_dev *dev, struct sk_buff *skb)
{
	struct ieee80211_tx_info *info = IEEE80211_SKB_CB(skb);
	struct ieee80211_hw *hw = dev->phy.hw;

	if ((info->hw_queue & MT_TX_HW_QUEUE_EXT_PHY) && dev->phy2)
		hw = dev->phy2->hw;

	info->hw_queue &= ~MT_TX_HW_QUEUE_EXT_PHY;

	return hw;
}

void mt76_tx_free(struct mt76_dev *dev);
struct mt76_txwi_cache *mt76_get_txwi(struct mt76_dev *dev);
void mt76_put_txwi(struct mt76_dev *dev, struct mt76_txwi_cache *t);
void mt76_rx_complete(struct mt76_dev *dev, struct sk_buff_head *frames,
		      struct napi_struct *napi);
void mt76_rx_poll_complete(struct mt76_dev *dev, enum mt76_rxq_id q,
			   struct napi_struct *napi);
void mt76_rx_aggr_reorder(struct sk_buff *skb, struct sk_buff_head *frames);

/* usb */
static inline bool mt76u_urb_error(struct urb *urb)
{
	return urb->status &&
	       urb->status != -ECONNRESET &&
	       urb->status != -ESHUTDOWN &&
	       urb->status != -ENOENT;
}

/* Map hardware queues to usb endpoints */
static inline u8 q2ep(u8 qid)
{
	/* TODO: take management packets to queue 5 */
	return qid + 1;
}

static inline int
mt76u_bulk_msg(struct mt76_dev *dev, void *data, int len, int *actual_len,
	       int timeout, int ep)
{
	struct usb_interface *uintf = to_usb_interface(dev->dev);
	struct usb_device *udev = interface_to_usbdev(uintf);
	struct mt76_usb *usb = &dev->usb;
	unsigned int pipe;

	if (actual_len)
		pipe = usb_rcvbulkpipe(udev, usb->in_ep[ep]);
	else
		pipe = usb_sndbulkpipe(udev, usb->out_ep[ep]);

	return usb_bulk_msg(udev, pipe, data, len, actual_len, timeout);
}

int mt76u_skb_dma_info(struct sk_buff *skb, u32 info);
int mt76u_vendor_request(struct mt76_dev *dev, u8 req,
			 u8 req_type, u16 val, u16 offset,
			 void *buf, size_t len);
void mt76u_single_wr(struct mt76_dev *dev, const u8 req,
		     const u16 offset, const u32 val);
void mt76u_deinit(struct mt76_dev *dev);
int mt76u_init(struct mt76_dev *dev, struct usb_interface *intf,
	       bool ext);
int mt76u_alloc_mcu_queue(struct mt76_dev *dev);
int mt76u_alloc_queues(struct mt76_dev *dev);
void mt76u_stop_tx(struct mt76_dev *dev);
void mt76u_stop_rx(struct mt76_dev *dev);
int mt76u_resume_rx(struct mt76_dev *dev);
void mt76u_queues_deinit(struct mt76_dev *dev);

struct sk_buff *
mt76_mcu_msg_alloc(struct mt76_dev *dev, const void *data,
		   int data_len);
void mt76_mcu_rx_event(struct mt76_dev *dev, struct sk_buff *skb);
struct sk_buff *mt76_mcu_get_response(struct mt76_dev *dev,
				      unsigned long expires);

void mt76_set_irq_mask(struct mt76_dev *dev, u32 addr, u32 clear, u32 set);

#endif<|MERGE_RESOLUTION|>--- conflicted
+++ resolved
@@ -280,11 +280,8 @@
 	MT76_STATE_RUNNING,
 	MT76_STATE_MCU_RUNNING,
 	MT76_SCANNING,
-<<<<<<< HEAD
-=======
 	MT76_HW_SCANNING,
 	MT76_HW_SCHED_SCANNING,
->>>>>>> 154263aa
 	MT76_RESTART,
 	MT76_RESET,
 	MT76_MCU_RESET,
