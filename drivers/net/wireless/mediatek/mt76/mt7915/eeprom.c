// SPDX-License-Identifier: ISC
/* Copyright (C) 2020 MediaTek Inc. */

#include <linux/firmware.h>
#include "mt7915.h"
#include "eeprom.h"

static int mt7915_eeprom_load_precal(struct mt7915_dev *dev)
{
	struct mt76_dev *mdev = &dev->mt76;
	u8 *eeprom = mdev->eeprom.data;
	u32 val = eeprom[MT_EE_DO_PRE_CAL];
	u32 offs;

	if (!dev->flash_mode)
		return 0;

	if (val != (MT_EE_WIFI_CAL_DPD | MT_EE_WIFI_CAL_GROUP))
		return 0;

	val = MT_EE_CAL_GROUP_SIZE + MT_EE_CAL_DPD_SIZE;
	dev->cal = devm_kzalloc(mdev->dev, val, GFP_KERNEL);
	if (!dev->cal)
		return -ENOMEM;

	offs = is_mt7915(&dev->mt76) ? MT_EE_PRECAL : MT_EE_PRECAL_V2;

	return mt76_get_of_eeprom(mdev, dev->cal, offs, val);
}

static int mt7915_check_eeprom(struct mt7915_dev *dev)
{
	u8 *eeprom = dev->mt76.eeprom.data;
	u16 val = get_unaligned_le16(eeprom);

	switch (val) {
	case 0x7915:
	case 0x7916:
	case 0x7986:
		return 0;
	default:
		return -EINVAL;
	}
}

static char *mt7915_eeprom_name(struct mt7915_dev *dev)
{
	switch (mt76_chip(&dev->mt76)) {
	case 0x7915:
		return dev->dbdc_support ?
		       MT7915_EEPROM_DEFAULT_DBDC : MT7915_EEPROM_DEFAULT;
	case 0x7986:
		switch (mt7915_check_adie(dev, true)) {
		case MT7976_ONE_ADIE_DBDC:
			return MT7986_EEPROM_MT7976_DEFAULT_DBDC;
		case MT7975_ONE_ADIE:
			return MT7986_EEPROM_MT7975_DEFAULT;
		case MT7976_ONE_ADIE:
			return MT7986_EEPROM_MT7976_DEFAULT;
		case MT7975_DUAL_ADIE:
			return MT7986_EEPROM_MT7975_DUAL_DEFAULT;
		case MT7976_DUAL_ADIE:
			return MT7986_EEPROM_MT7976_DUAL_DEFAULT;
		default:
			break;
		}
		return NULL;
	default:
		return MT7916_EEPROM_DEFAULT;
	}
}

static int
mt7915_eeprom_load_default(struct mt7915_dev *dev)
{
	u8 *eeprom = dev->mt76.eeprom.data;
	const struct firmware *fw = NULL;
	int ret;

	ret = request_firmware(&fw, mt7915_eeprom_name(dev), dev->mt76.dev);
	if (ret)
		return ret;

	if (!fw || !fw->data) {
		dev_err(dev->mt76.dev, "Invalid default bin\n");
		ret = -EINVAL;
		goto out;
	}

	memcpy(eeprom, fw->data, mt7915_eeprom_size(dev));
	dev->flash_mode = true;

out:
	release_firmware(fw);

	return ret;
}

static int mt7915_eeprom_load(struct mt7915_dev *dev)
{
	int ret;
	u16 eeprom_size = mt7915_eeprom_size(dev);

	ret = mt76_eeprom_init(&dev->mt76, eeprom_size);
	if (ret < 0)
		return ret;

	if (ret) {
		dev->flash_mode = true;
	} else {
		u8 free_block_num;
		u32 block_num, i;
		u32 eeprom_blk_size = MT7915_EEPROM_BLOCK_SIZE;

		ret = mt7915_mcu_get_eeprom_free_block(dev, &free_block_num);
		if (ret < 0)
			return ret;

		/* efuse info isn't enough */
		if (free_block_num >= 29)
			return -EINVAL;

		/* read eeprom data from efuse */
		block_num = DIV_ROUND_UP(eeprom_size, eeprom_blk_size);
		for (i = 0; i < block_num; i++) {
			ret = mt7915_mcu_get_eeprom(dev, i * eeprom_blk_size);
			if (ret < 0)
				return ret;
		}
	}

	return mt7915_check_eeprom(dev);
}

static void mt7915_eeprom_parse_band_config(struct mt7915_phy *phy)
{
	struct mt7915_dev *dev = phy->dev;
	u8 *eeprom = dev->mt76.eeprom.data;
	u8 band = phy->mt76->band_idx;
	u32 val;

	val = eeprom[MT_EE_WIFI_CONF + band];
	val = FIELD_GET(MT_EE_WIFI_CONF0_BAND_SEL, val);

	if (!is_mt7915(&dev->mt76)) {
		switch (val) {
		case MT_EE_V2_BAND_SEL_5GHZ:
			phy->mt76->cap.has_5ghz = true;
			return;
		case MT_EE_V2_BAND_SEL_6GHZ:
			phy->mt76->cap.has_6ghz = true;
			return;
		case MT_EE_V2_BAND_SEL_5GHZ_6GHZ:
			phy->mt76->cap.has_5ghz = true;
			phy->mt76->cap.has_6ghz = true;
			return;
		default:
			phy->mt76->cap.has_2ghz = true;
			return;
		}
	} else if (val == MT_EE_BAND_SEL_DEFAULT && dev->dbdc_support) {
		val = band ? MT_EE_BAND_SEL_5GHZ : MT_EE_BAND_SEL_2GHZ;
	}

	switch (val) {
	case MT_EE_BAND_SEL_5GHZ:
		phy->mt76->cap.has_5ghz = true;
		break;
	case MT_EE_BAND_SEL_2GHZ:
		phy->mt76->cap.has_2ghz = true;
		break;
	default:
		phy->mt76->cap.has_2ghz = true;
		phy->mt76->cap.has_5ghz = true;
		break;
	}
}

void mt7915_eeprom_parse_hw_cap(struct mt7915_dev *dev,
				struct mt7915_phy *phy)
{
	u8 path, nss, nss_max = 4, *eeprom = dev->mt76.eeprom.data;
	struct mt76_phy *mphy = phy->mt76;
<<<<<<< HEAD
=======
	u8 band = phy->mt76->band_idx;
>>>>>>> 2a175ffe

	mt7915_eeprom_parse_band_config(phy);

	/* read tx/rx path from eeprom */
	if (is_mt7915(&dev->mt76)) {
		path = FIELD_GET(MT_EE_WIFI_CONF0_TX_PATH,
				 eeprom[MT_EE_WIFI_CONF]);
	} else {
		path = FIELD_GET(MT_EE_WIFI_CONF0_TX_PATH,
<<<<<<< HEAD
				 eeprom[MT_EE_WIFI_CONF + phy->band_idx]);
=======
				 eeprom[MT_EE_WIFI_CONF + band]);
>>>>>>> 2a175ffe
	}

	if (!path || path > 4)
		path = 4;

	/* read tx/rx stream */
	nss = path;
	if (dev->dbdc_support) {
		if (is_mt7915(&dev->mt76)) {
			path = min_t(u8, path, 2);
			nss = FIELD_GET(MT_EE_WIFI_CONF3_TX_PATH_B0,
					eeprom[MT_EE_WIFI_CONF + 3]);
<<<<<<< HEAD
			if (phy->band_idx)
=======
			if (band)
>>>>>>> 2a175ffe
				nss = FIELD_GET(MT_EE_WIFI_CONF3_TX_PATH_B1,
						eeprom[MT_EE_WIFI_CONF + 3]);
		} else {
			nss = FIELD_GET(MT_EE_WIFI_CONF_STREAM_NUM,
<<<<<<< HEAD
					eeprom[MT_EE_WIFI_CONF + 2 + phy->band_idx]);
=======
					eeprom[MT_EE_WIFI_CONF + 2 + band]);
>>>>>>> 2a175ffe
		}

		if (!is_mt7986(&dev->mt76))
			nss_max = 2;
	}

	if (!nss)
		nss = nss_max;
	nss = min_t(u8, min_t(u8, nss_max, nss), path);

	mphy->chainmask = BIT(path) - 1;
<<<<<<< HEAD
	if (phy->band_idx)
=======
	if (band)
>>>>>>> 2a175ffe
		mphy->chainmask <<= dev->chainshift;
	mphy->antenna_mask = BIT(nss) - 1;
	dev->chainmask |= mphy->chainmask;
	dev->chainshift = hweight8(dev->mphy.chainmask);
}

int mt7915_eeprom_init(struct mt7915_dev *dev)
{
	int ret;

	ret = mt7915_eeprom_load(dev);
	if (ret < 0) {
		if (ret != -EINVAL)
			return ret;

		dev_warn(dev->mt76.dev, "eeprom load fail, use default bin\n");
		ret = mt7915_eeprom_load_default(dev);
		if (ret)
			return ret;
	}

	ret = mt7915_eeprom_load_precal(dev);
	if (ret)
		return ret;

	mt7915_eeprom_parse_hw_cap(dev, &dev->phy);
	memcpy(dev->mphy.macaddr, dev->mt76.eeprom.data + MT_EE_MAC_ADDR,
	       ETH_ALEN);

	mt76_eeprom_override(&dev->mphy);

	return 0;
}

int mt7915_eeprom_get_target_power(struct mt7915_dev *dev,
				   struct ieee80211_channel *chan,
				   u8 chain_idx)
{
	u8 *eeprom = dev->mt76.eeprom.data;
	int index, target_power;
	bool tssi_on, is_7976;

	if (chain_idx > 3)
		return -EINVAL;

	tssi_on = mt7915_tssi_enabled(dev, chan->band);
	is_7976 = mt7915_check_adie(dev, false) || is_mt7916(&dev->mt76);

	if (chan->band == NL80211_BAND_2GHZ) {
		if (is_7976) {
			index = MT_EE_TX0_POWER_2G_V2 + chain_idx;
			target_power = eeprom[index];
		} else {
			index = MT_EE_TX0_POWER_2G + chain_idx * 3;
			target_power = eeprom[index];

			if (!tssi_on)
				target_power += eeprom[index + 1];
		}
	} else if (chan->band == NL80211_BAND_5GHZ) {
		int group = mt7915_get_channel_group_5g(chan->hw_value, is_7976);

		if (is_7976) {
			index = MT_EE_TX0_POWER_5G_V2 + chain_idx * 5;
			target_power = eeprom[index + group];
		} else {
			index = MT_EE_TX0_POWER_5G + chain_idx * 12;
			target_power = eeprom[index + group];

			if (!tssi_on)
				target_power += eeprom[index + 8];
		}
	} else {
		int group = mt7915_get_channel_group_6g(chan->hw_value);

		index = MT_EE_TX0_POWER_6G_V2 + chain_idx * 8;
		target_power = is_7976 ? eeprom[index + group] : 0;
	}

	return target_power;
}

s8 mt7915_eeprom_get_power_delta(struct mt7915_dev *dev, int band)
{
	u8 *eeprom = dev->mt76.eeprom.data;
	u32 val, offs;
	s8 delta;
	bool is_7976 = mt7915_check_adie(dev, false) || is_mt7916(&dev->mt76);

	if (band == NL80211_BAND_2GHZ)
		offs = is_7976 ? MT_EE_RATE_DELTA_2G_V2 : MT_EE_RATE_DELTA_2G;
	else if (band == NL80211_BAND_5GHZ)
		offs = is_7976 ? MT_EE_RATE_DELTA_5G_V2 : MT_EE_RATE_DELTA_5G;
	else
		offs = is_7976 ? MT_EE_RATE_DELTA_6G_V2 : 0;

	val = eeprom[offs];

	if (!offs || !(val & MT_EE_RATE_DELTA_EN))
		return 0;

	delta = FIELD_GET(MT_EE_RATE_DELTA_MASK, val);

	return val & MT_EE_RATE_DELTA_SIGN ? delta : -delta;
}

const u8 mt7915_sku_group_len[] = {
	[SKU_CCK] = 4,
	[SKU_OFDM] = 8,
	[SKU_HT_BW20] = 8,
	[SKU_HT_BW40] = 9,
	[SKU_VHT_BW20] = 12,
	[SKU_VHT_BW40] = 12,
	[SKU_VHT_BW80] = 12,
	[SKU_VHT_BW160] = 12,
	[SKU_HE_RU26] = 12,
	[SKU_HE_RU52] = 12,
	[SKU_HE_RU106] = 12,
	[SKU_HE_RU242] = 12,
	[SKU_HE_RU484] = 12,
	[SKU_HE_RU996] = 12,
	[SKU_HE_RU2x996] = 12
};<|MERGE_RESOLUTION|>--- conflicted
+++ resolved
@@ -181,10 +181,7 @@
 {
 	u8 path, nss, nss_max = 4, *eeprom = dev->mt76.eeprom.data;
 	struct mt76_phy *mphy = phy->mt76;
-<<<<<<< HEAD
-=======
 	u8 band = phy->mt76->band_idx;
->>>>>>> 2a175ffe
 
 	mt7915_eeprom_parse_band_config(phy);
 
@@ -194,11 +191,7 @@
 				 eeprom[MT_EE_WIFI_CONF]);
 	} else {
 		path = FIELD_GET(MT_EE_WIFI_CONF0_TX_PATH,
-<<<<<<< HEAD
-				 eeprom[MT_EE_WIFI_CONF + phy->band_idx]);
-=======
 				 eeprom[MT_EE_WIFI_CONF + band]);
->>>>>>> 2a175ffe
 	}
 
 	if (!path || path > 4)
@@ -211,20 +204,12 @@
 			path = min_t(u8, path, 2);
 			nss = FIELD_GET(MT_EE_WIFI_CONF3_TX_PATH_B0,
 					eeprom[MT_EE_WIFI_CONF + 3]);
-<<<<<<< HEAD
-			if (phy->band_idx)
-=======
 			if (band)
->>>>>>> 2a175ffe
 				nss = FIELD_GET(MT_EE_WIFI_CONF3_TX_PATH_B1,
 						eeprom[MT_EE_WIFI_CONF + 3]);
 		} else {
 			nss = FIELD_GET(MT_EE_WIFI_CONF_STREAM_NUM,
-<<<<<<< HEAD
-					eeprom[MT_EE_WIFI_CONF + 2 + phy->band_idx]);
-=======
 					eeprom[MT_EE_WIFI_CONF + 2 + band]);
->>>>>>> 2a175ffe
 		}
 
 		if (!is_mt7986(&dev->mt76))
@@ -236,11 +221,7 @@
 	nss = min_t(u8, min_t(u8, nss_max, nss), path);
 
 	mphy->chainmask = BIT(path) - 1;
-<<<<<<< HEAD
-	if (phy->band_idx)
-=======
 	if (band)
->>>>>>> 2a175ffe
 		mphy->chainmask <<= dev->chainshift;
 	mphy->antenna_mask = BIT(nss) - 1;
 	dev->chainmask |= mphy->chainmask;
