--- conflicted
+++ resolved
@@ -3,14 +3,11 @@
 
 #include "mt76_connac.h"
 #include "mt76_connac2_mac.h"
-<<<<<<< HEAD
-=======
 #include "dma.h"
 
 #define HE_BITS(f)		cpu_to_le16(IEEE80211_RADIOTAP_HE_##f)
 #define HE_PREP(f, m, v)	le16_encode_bits(le32_get_bits(v, MT_CRXV_HE_##m),\
 						 IEEE80211_RADIOTAP_HE_##f)
->>>>>>> f2afc9d9
 
 int mt76_connac_pm_wake(struct mt76_phy *phy, struct mt76_connac_pm *pm)
 {
@@ -125,8 +122,6 @@
 }
 EXPORT_SYMBOL_GPL(mt76_connac_pm_dequeue_skbs);
 
-<<<<<<< HEAD
-=======
 void mt76_connac_tx_complete_skb(struct mt76_dev *mdev,
 				 struct mt76_queue_entry *e)
 {
@@ -272,7 +267,6 @@
 }
 EXPORT_SYMBOL_GPL(mt76_connac_init_tx_queues);
 
->>>>>>> f2afc9d9
 static u16
 mt76_connac2_mac_tx_rate_val(struct mt76_phy *mphy, struct ieee80211_vif *vif,
 			     bool beacon, bool mcast)
@@ -458,17 +452,10 @@
 void mt76_connac2_mac_write_txwi(struct mt76_dev *dev, __le32 *txwi,
 				 struct sk_buff *skb, struct mt76_wcid *wcid,
 				 struct ieee80211_key_conf *key, int pid,
-<<<<<<< HEAD
-				 u32 changed)
-{
-	struct ieee80211_tx_info *info = IEEE80211_SKB_CB(skb);
-	bool ext_phy = info->hw_queue & MT_TX_HW_QUEUE_EXT_PHY;
-=======
 				 enum mt76_txq_id qid, u32 changed)
 {
 	struct ieee80211_tx_info *info = IEEE80211_SKB_CB(skb);
 	u8 phy_idx = (info->hw_queue & MT_TX_HW_QUEUE_PHY) >> 2;
->>>>>>> f2afc9d9
 	struct ieee80211_vif *vif = info->control.vif;
 	struct mt76_phy *mphy = &dev->phy;
 	u8 p_fmt, q_idx, omac_idx = 0, wmm_idx = 0, band_idx = 0;
@@ -487,13 +474,8 @@
 		band_idx = mvif->band_idx;
 	}
 
-<<<<<<< HEAD
-	if (ext_phy && dev->phy2)
-		mphy = dev->phy2;
-=======
 	if (phy_idx && dev->phys[MT_BAND1])
 		mphy = dev->phys[MT_BAND1];
->>>>>>> f2afc9d9
 
 	if (inband_disc) {
 		p_fmt = MT_TX_TYPE_FW;
@@ -501,11 +483,7 @@
 	} else if (beacon) {
 		p_fmt = MT_TX_TYPE_FW;
 		q_idx = MT_LMAC_BCN0;
-<<<<<<< HEAD
-	} else if (skb_get_queue_mapping(skb) >= MT_TXQ_PSD) {
-=======
 	} else if (qid >= MT_TXQ_PSD) {
->>>>>>> f2afc9d9
 		p_fmt = mt76_is_mmio(dev) ? MT_TX_TYPE_CT : MT_TX_TYPE_SF;
 		q_idx = MT_LMAC_ALTX0;
 	} else {
@@ -524,11 +502,7 @@
 	      FIELD_PREP(MT_TXD1_OWN_MAC, omac_idx);
 	if (!is_mt7921(dev))
 		val |= MT_TXD1_VTA;
-<<<<<<< HEAD
-	if (ext_phy || band_idx)
-=======
 	if (phy_idx || band_idx)
->>>>>>> f2afc9d9
 		val |= MT_TXD1_TGID;
 
 	txwi[1] = cpu_to_le32(val);
@@ -574,9 +548,6 @@
 		txwi[3] |= cpu_to_le32(MT_TXD3_BA_DISABLE);
 	}
 }
-<<<<<<< HEAD
-EXPORT_SYMBOL_GPL(mt76_connac2_mac_write_txwi);
-=======
 EXPORT_SYMBOL_GPL(mt76_connac2_mac_write_txwi);
 
 bool mt76_connac2_mac_add_txs_skb(struct mt76_dev *dev, struct mt76_wcid *wcid,
@@ -1063,5 +1034,4 @@
 
 	return 0;
 }
-EXPORT_SYMBOL_GPL(mt76_connac2_mac_fill_rx_rate);
->>>>>>> f2afc9d9
+EXPORT_SYMBOL_GPL(mt76_connac2_mac_fill_rx_rate);