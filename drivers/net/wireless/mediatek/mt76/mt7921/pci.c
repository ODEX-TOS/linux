--- conflicted
+++ resolved
@@ -271,11 +271,8 @@
 	if (err < 0)
 		return err;
 
-<<<<<<< HEAD
-=======
 	mt7921_wpdma_reinit_cond(dev);
 
->>>>>>> c2f789ef
 	/* enable interrupt */
 	mt76_wr(dev, MT_PCIE_MAC_INT_ENABLE, 0xff);
 	mt7921_irq_enable(dev, MT_INT_RX_DONE_ALL | MT_INT_TX_DONE_ALL |
