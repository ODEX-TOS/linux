--- conflicted
+++ resolved
@@ -1291,10 +1291,7 @@
 		.vif = vif,
 		.enable = enable,
 		.cmd = MCU_UNI_CMD_STA_REC_UPDATE,
-<<<<<<< HEAD
-=======
 		.state = state,
->>>>>>> bee673aa
 		.offload_fw = true,
 		.rcpi = to_rcpi(rssi),
 	};
