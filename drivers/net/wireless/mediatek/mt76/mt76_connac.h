--- conflicted
+++ resolved
@@ -46,10 +46,7 @@
 
 struct mt76_connac_pm {
 	bool enable;
-<<<<<<< HEAD
-=======
 	bool ds_enable;
->>>>>>> bee673aa
 	bool suspended;
 
 	spinlock_t txq_lock;
