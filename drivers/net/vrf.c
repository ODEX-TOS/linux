// SPDX-License-Identifier: GPL-2.0-or-later
/*
 * vrf.c: device driver to encapsulate a VRF space
 *
 * Copyright (c) 2015 Cumulus Networks. All rights reserved.
 * Copyright (c) 2015 Shrijeet Mukherjee <shm@cumulusnetworks.com>
 * Copyright (c) 2015 David Ahern <dsa@cumulusnetworks.com>
 *
 * Based on dummy, team and ipvlan drivers
 */

#include <linux/ethtool.h>
#include <linux/module.h>
#include <linux/kernel.h>
#include <linux/netdevice.h>
#include <linux/etherdevice.h>
#include <linux/ip.h>
#include <linux/init.h>
#include <linux/moduleparam.h>
#include <linux/netfilter.h>
#include <linux/rtnetlink.h>
#include <net/rtnetlink.h>
#include <linux/u64_stats_sync.h>
#include <linux/hashtable.h>
#include <linux/spinlock_types.h>

#include <linux/inetdevice.h>
#include <net/arp.h>
#include <net/ip.h>
#include <net/ip_fib.h>
#include <net/ip6_fib.h>
#include <net/ip6_route.h>
#include <net/route.h>
#include <net/addrconf.h>
#include <net/l3mdev.h>
#include <net/fib_rules.h>
#include <net/netns/generic.h>
#include <net/netfilter/nf_conntrack.h>

#define DRV_NAME	"vrf"
#define DRV_VERSION	"1.1"

#define FIB_RULE_PREF  1000       /* default preference for FIB rules */

#define HT_MAP_BITS	4
#define HASH_INITVAL	((u32)0xcafef00d)

struct  vrf_map {
	DECLARE_HASHTABLE(ht, HT_MAP_BITS);
	spinlock_t vmap_lock;

	/* shared_tables:
	 * count how many distinct tables do not comply with the strict mode
	 * requirement.
	 * shared_tables value must be 0 in order to enable the strict mode.
	 *
	 * example of the evolution of shared_tables:
	 *                                                        | time
	 * add  vrf0 --> table 100        shared_tables = 0       | t0
	 * add  vrf1 --> table 101        shared_tables = 0       | t1
	 * add  vrf2 --> table 100        shared_tables = 1       | t2
	 * add  vrf3 --> table 100        shared_tables = 1       | t3
	 * add  vrf4 --> table 101        shared_tables = 2       v t4
	 *
	 * shared_tables is a "step function" (or "staircase function")
	 * and it is increased by one when the second vrf is associated to a
	 * table.
	 *
	 * at t2, vrf0 and vrf2 are bound to table 100: shared_tables = 1.
	 *
	 * at t3, another dev (vrf3) is bound to the same table 100 but the
	 * value of shared_tables is still 1.
	 * This means that no matter how many new vrfs will register on the
	 * table 100, the shared_tables will not increase (considering only
	 * table 100).
	 *
	 * at t4, vrf4 is bound to table 101, and shared_tables = 2.
	 *
	 * Looking at the value of shared_tables we can immediately know if
	 * the strict_mode can or cannot be enforced. Indeed, strict_mode
	 * can be enforced iff shared_tables = 0.
	 *
	 * Conversely, shared_tables is decreased when a vrf is de-associated
	 * from a table with exactly two associated vrfs.
	 */
	u32 shared_tables;

	bool strict_mode;
};

struct vrf_map_elem {
	struct hlist_node hnode;
	struct list_head vrf_list;  /* VRFs registered to this table */

	u32 table_id;
	int users;
	int ifindex;
};

static unsigned int vrf_net_id;

/* per netns vrf data */
struct netns_vrf {
	/* protected by rtnl lock */
	bool add_fib_rules;

	struct vrf_map vmap;
	struct ctl_table_header	*ctl_hdr;
};

struct net_vrf {
	struct rtable __rcu	*rth;
	struct rt6_info	__rcu	*rt6;
#if IS_ENABLED(CONFIG_IPV6)
	struct fib6_table	*fib6_table;
#endif
	u32                     tb_id;

	struct list_head	me_list;   /* entry in vrf_map_elem */
	int			ifindex;
};

struct pcpu_dstats {
	u64			tx_pkts;
	u64			tx_bytes;
	u64			tx_drps;
	u64			rx_pkts;
	u64			rx_bytes;
	u64			rx_drps;
	struct u64_stats_sync	syncp;
};

static void vrf_rx_stats(struct net_device *dev, int len)
{
	struct pcpu_dstats *dstats = this_cpu_ptr(dev->dstats);

	u64_stats_update_begin(&dstats->syncp);
	dstats->rx_pkts++;
	dstats->rx_bytes += len;
	u64_stats_update_end(&dstats->syncp);
}

static void vrf_tx_error(struct net_device *vrf_dev, struct sk_buff *skb)
{
	vrf_dev->stats.tx_errors++;
	kfree_skb(skb);
}

static void vrf_get_stats64(struct net_device *dev,
			    struct rtnl_link_stats64 *stats)
{
	int i;

	for_each_possible_cpu(i) {
		const struct pcpu_dstats *dstats;
		u64 tbytes, tpkts, tdrops, rbytes, rpkts;
		unsigned int start;

		dstats = per_cpu_ptr(dev->dstats, i);
		do {
			start = u64_stats_fetch_begin_irq(&dstats->syncp);
			tbytes = dstats->tx_bytes;
			tpkts = dstats->tx_pkts;
			tdrops = dstats->tx_drps;
			rbytes = dstats->rx_bytes;
			rpkts = dstats->rx_pkts;
		} while (u64_stats_fetch_retry_irq(&dstats->syncp, start));
		stats->tx_bytes += tbytes;
		stats->tx_packets += tpkts;
		stats->tx_dropped += tdrops;
		stats->rx_bytes += rbytes;
		stats->rx_packets += rpkts;
	}
}

static struct vrf_map *netns_vrf_map(struct net *net)
{
	struct netns_vrf *nn_vrf = net_generic(net, vrf_net_id);

	return &nn_vrf->vmap;
}

static struct vrf_map *netns_vrf_map_by_dev(struct net_device *dev)
{
	return netns_vrf_map(dev_net(dev));
}

static int vrf_map_elem_get_vrf_ifindex(struct vrf_map_elem *me)
{
	struct list_head *me_head = &me->vrf_list;
	struct net_vrf *vrf;

	if (list_empty(me_head))
		return -ENODEV;

	vrf = list_first_entry(me_head, struct net_vrf, me_list);

	return vrf->ifindex;
}

static struct vrf_map_elem *vrf_map_elem_alloc(gfp_t flags)
{
	struct vrf_map_elem *me;

	me = kmalloc(sizeof(*me), flags);
	if (!me)
		return NULL;

	return me;
}

static void vrf_map_elem_free(struct vrf_map_elem *me)
{
	kfree(me);
}

static void vrf_map_elem_init(struct vrf_map_elem *me, int table_id,
			      int ifindex, int users)
{
	me->table_id = table_id;
	me->ifindex = ifindex;
	me->users = users;
	INIT_LIST_HEAD(&me->vrf_list);
}

static struct vrf_map_elem *vrf_map_lookup_elem(struct vrf_map *vmap,
						u32 table_id)
{
	struct vrf_map_elem *me;
	u32 key;

	key = jhash_1word(table_id, HASH_INITVAL);
	hash_for_each_possible(vmap->ht, me, hnode, key) {
		if (me->table_id == table_id)
			return me;
	}

	return NULL;
}

static void vrf_map_add_elem(struct vrf_map *vmap, struct vrf_map_elem *me)
{
	u32 table_id = me->table_id;
	u32 key;

	key = jhash_1word(table_id, HASH_INITVAL);
	hash_add(vmap->ht, &me->hnode, key);
}

static void vrf_map_del_elem(struct vrf_map_elem *me)
{
	hash_del(&me->hnode);
}

static void vrf_map_lock(struct vrf_map *vmap) __acquires(&vmap->vmap_lock)
{
	spin_lock(&vmap->vmap_lock);
}

static void vrf_map_unlock(struct vrf_map *vmap) __releases(&vmap->vmap_lock)
{
	spin_unlock(&vmap->vmap_lock);
}

/* called with rtnl lock held */
static int
vrf_map_register_dev(struct net_device *dev, struct netlink_ext_ack *extack)
{
	struct vrf_map *vmap = netns_vrf_map_by_dev(dev);
	struct net_vrf *vrf = netdev_priv(dev);
	struct vrf_map_elem *new_me, *me;
	u32 table_id = vrf->tb_id;
	bool free_new_me = false;
	int users;
	int res;

	/* we pre-allocate elements used in the spin-locked section (so that we
	 * keep the spinlock as short as possible).
	 */
	new_me = vrf_map_elem_alloc(GFP_KERNEL);
	if (!new_me)
		return -ENOMEM;

	vrf_map_elem_init(new_me, table_id, dev->ifindex, 0);

	vrf_map_lock(vmap);

	me = vrf_map_lookup_elem(vmap, table_id);
	if (!me) {
		me = new_me;
		vrf_map_add_elem(vmap, me);
		goto link_vrf;
	}

	/* we already have an entry in the vrf_map, so it means there is (at
	 * least) a vrf registered on the specific table.
	 */
	free_new_me = true;
	if (vmap->strict_mode) {
		/* vrfs cannot share the same table */
		NL_SET_ERR_MSG(extack, "Table is used by another VRF");
		res = -EBUSY;
		goto unlock;
	}

link_vrf:
	users = ++me->users;
	if (users == 2)
		++vmap->shared_tables;

	list_add(&vrf->me_list, &me->vrf_list);

	res = 0;

unlock:
	vrf_map_unlock(vmap);

	/* clean-up, if needed */
	if (free_new_me)
		vrf_map_elem_free(new_me);

	return res;
}

/* called with rtnl lock held */
static void vrf_map_unregister_dev(struct net_device *dev)
{
	struct vrf_map *vmap = netns_vrf_map_by_dev(dev);
	struct net_vrf *vrf = netdev_priv(dev);
	u32 table_id = vrf->tb_id;
	struct vrf_map_elem *me;
	int users;

	vrf_map_lock(vmap);

	me = vrf_map_lookup_elem(vmap, table_id);
	if (!me)
		goto unlock;

	list_del(&vrf->me_list);

	users = --me->users;
	if (users == 1) {
		--vmap->shared_tables;
	} else if (users == 0) {
		vrf_map_del_elem(me);

		/* no one will refer to this element anymore */
		vrf_map_elem_free(me);
	}

unlock:
	vrf_map_unlock(vmap);
}

/* return the vrf device index associated with the table_id */
static int vrf_ifindex_lookup_by_table_id(struct net *net, u32 table_id)
{
	struct vrf_map *vmap = netns_vrf_map(net);
	struct vrf_map_elem *me;
	int ifindex;

	vrf_map_lock(vmap);

	if (!vmap->strict_mode) {
		ifindex = -EPERM;
		goto unlock;
	}

	me = vrf_map_lookup_elem(vmap, table_id);
	if (!me) {
		ifindex = -ENODEV;
		goto unlock;
	}

	ifindex = vrf_map_elem_get_vrf_ifindex(me);

unlock:
	vrf_map_unlock(vmap);

	return ifindex;
}

/* by default VRF devices do not have a qdisc and are expected
 * to be created with only a single queue.
 */
static bool qdisc_tx_is_default(const struct net_device *dev)
{
	struct netdev_queue *txq;
	struct Qdisc *qdisc;

	if (dev->num_tx_queues > 1)
		return false;

	txq = netdev_get_tx_queue(dev, 0);
	qdisc = rcu_access_pointer(txq->qdisc);

	return !qdisc->enqueue;
}

/* Local traffic destined to local address. Reinsert the packet to rx
 * path, similar to loopback handling.
 */
static int vrf_local_xmit(struct sk_buff *skb, struct net_device *dev,
			  struct dst_entry *dst)
{
	int len = skb->len;

	skb_orphan(skb);

	skb_dst_set(skb, dst);

	/* set pkt_type to avoid skb hitting packet taps twice -
	 * once on Tx and again in Rx processing
	 */
	skb->pkt_type = PACKET_LOOPBACK;

	skb->protocol = eth_type_trans(skb, dev);

	if (likely(netif_rx(skb) == NET_RX_SUCCESS))
		vrf_rx_stats(dev, len);
	else
		this_cpu_inc(dev->dstats->rx_drps);

	return NETDEV_TX_OK;
}

static void vrf_nf_set_untracked(struct sk_buff *skb)
{
	if (skb_get_nfct(skb) == 0)
		nf_ct_set(skb, NULL, IP_CT_UNTRACKED);
}

static void vrf_nf_reset_ct(struct sk_buff *skb)
{
	if (skb_get_nfct(skb) == IP_CT_UNTRACKED)
		nf_reset_ct(skb);
}

#if IS_ENABLED(CONFIG_IPV6)
static int vrf_ip6_local_out(struct net *net, struct sock *sk,
			     struct sk_buff *skb)
{
	int err;

	vrf_nf_reset_ct(skb);

	err = nf_hook(NFPROTO_IPV6, NF_INET_LOCAL_OUT, net,
		      sk, skb, NULL, skb_dst(skb)->dev, dst_output);

	if (likely(err == 1))
		err = dst_output(net, sk, skb);

	return err;
}

static netdev_tx_t vrf_process_v6_outbound(struct sk_buff *skb,
					   struct net_device *dev)
{
	const struct ipv6hdr *iph;
	struct net *net = dev_net(skb->dev);
	struct flowi6 fl6;
	int ret = NET_XMIT_DROP;
	struct dst_entry *dst;
	struct dst_entry *dst_null = &net->ipv6.ip6_null_entry->dst;

	if (!pskb_may_pull(skb, ETH_HLEN + sizeof(struct ipv6hdr)))
		goto err;

	iph = ipv6_hdr(skb);

	memset(&fl6, 0, sizeof(fl6));
	/* needed to match OIF rule */
	fl6.flowi6_oif = dev->ifindex;
	fl6.flowi6_iif = LOOPBACK_IFINDEX;
	fl6.daddr = iph->daddr;
	fl6.saddr = iph->saddr;
	fl6.flowlabel = ip6_flowinfo(iph);
	fl6.flowi6_mark = skb->mark;
	fl6.flowi6_proto = iph->nexthdr;
	fl6.flowi6_flags = FLOWI_FLAG_SKIP_NH_OIF;

	dst = ip6_dst_lookup_flow(net, NULL, &fl6, NULL);
	if (IS_ERR(dst) || dst == dst_null)
		goto err;

	skb_dst_drop(skb);

	/* if dst.dev is the VRF device again this is locally originated traffic
	 * destined to a local address. Short circuit to Rx path.
	 */
	if (dst->dev == dev)
		return vrf_local_xmit(skb, dev, dst);

	skb_dst_set(skb, dst);

	/* strip the ethernet header added for pass through VRF device */
	__skb_pull(skb, skb_network_offset(skb));

	ret = vrf_ip6_local_out(net, skb->sk, skb);
	if (unlikely(net_xmit_eval(ret)))
		dev->stats.tx_errors++;
	else
		ret = NET_XMIT_SUCCESS;

	return ret;
err:
	vrf_tx_error(dev, skb);
	return NET_XMIT_DROP;
}
#else
static netdev_tx_t vrf_process_v6_outbound(struct sk_buff *skb,
					   struct net_device *dev)
{
	vrf_tx_error(dev, skb);
	return NET_XMIT_DROP;
}
#endif

/* based on ip_local_out; can't use it b/c the dst is switched pointing to us */
static int vrf_ip_local_out(struct net *net, struct sock *sk,
			    struct sk_buff *skb)
{
	int err;

	vrf_nf_reset_ct(skb);

	err = nf_hook(NFPROTO_IPV4, NF_INET_LOCAL_OUT, net, sk,
		      skb, NULL, skb_dst(skb)->dev, dst_output);
	if (likely(err == 1))
		err = dst_output(net, sk, skb);

	return err;
}

static netdev_tx_t vrf_process_v4_outbound(struct sk_buff *skb,
					   struct net_device *vrf_dev)
{
	struct iphdr *ip4h;
	int ret = NET_XMIT_DROP;
	struct flowi4 fl4;
	struct net *net = dev_net(vrf_dev);
	struct rtable *rt;

	if (!pskb_may_pull(skb, ETH_HLEN + sizeof(struct iphdr)))
		goto err;

	ip4h = ip_hdr(skb);

	memset(&fl4, 0, sizeof(fl4));
	/* needed to match OIF rule */
	fl4.flowi4_oif = vrf_dev->ifindex;
	fl4.flowi4_iif = LOOPBACK_IFINDEX;
	fl4.flowi4_tos = RT_TOS(ip4h->tos);
	fl4.flowi4_flags = FLOWI_FLAG_ANYSRC | FLOWI_FLAG_SKIP_NH_OIF;
	fl4.flowi4_proto = ip4h->protocol;
	fl4.daddr = ip4h->daddr;
	fl4.saddr = ip4h->saddr;

	rt = ip_route_output_flow(net, &fl4, NULL);
	if (IS_ERR(rt))
		goto err;

	skb_dst_drop(skb);

	/* if dst.dev is the VRF device again this is locally originated traffic
	 * destined to a local address. Short circuit to Rx path.
	 */
	if (rt->dst.dev == vrf_dev)
		return vrf_local_xmit(skb, vrf_dev, &rt->dst);

	skb_dst_set(skb, &rt->dst);

	/* strip the ethernet header added for pass through VRF device */
	__skb_pull(skb, skb_network_offset(skb));

	if (!ip4h->saddr) {
		ip4h->saddr = inet_select_addr(skb_dst(skb)->dev, 0,
					       RT_SCOPE_LINK);
	}

	ret = vrf_ip_local_out(dev_net(skb_dst(skb)->dev), skb->sk, skb);
	if (unlikely(net_xmit_eval(ret)))
		vrf_dev->stats.tx_errors++;
	else
		ret = NET_XMIT_SUCCESS;

out:
	return ret;
err:
	vrf_tx_error(vrf_dev, skb);
	goto out;
}

static netdev_tx_t is_ip_tx_frame(struct sk_buff *skb, struct net_device *dev)
{
	switch (skb->protocol) {
	case htons(ETH_P_IP):
		return vrf_process_v4_outbound(skb, dev);
	case htons(ETH_P_IPV6):
		return vrf_process_v6_outbound(skb, dev);
	default:
		vrf_tx_error(dev, skb);
		return NET_XMIT_DROP;
	}
}

static netdev_tx_t vrf_xmit(struct sk_buff *skb, struct net_device *dev)
{
	int len = skb->len;
	netdev_tx_t ret = is_ip_tx_frame(skb, dev);

	if (likely(ret == NET_XMIT_SUCCESS || ret == NET_XMIT_CN)) {
		struct pcpu_dstats *dstats = this_cpu_ptr(dev->dstats);

		u64_stats_update_begin(&dstats->syncp);
		dstats->tx_pkts++;
		dstats->tx_bytes += len;
		u64_stats_update_end(&dstats->syncp);
	} else {
		this_cpu_inc(dev->dstats->tx_drps);
	}

	return ret;
}

static void vrf_finish_direct(struct sk_buff *skb)
{
	struct net_device *vrf_dev = skb->dev;

	if (!list_empty(&vrf_dev->ptype_all) &&
	    likely(skb_headroom(skb) >= ETH_HLEN)) {
		struct ethhdr *eth = skb_push(skb, ETH_HLEN);

		ether_addr_copy(eth->h_source, vrf_dev->dev_addr);
		eth_zero_addr(eth->h_dest);
		eth->h_proto = skb->protocol;

		rcu_read_lock_bh();
		dev_queue_xmit_nit(skb, vrf_dev);
		rcu_read_unlock_bh();

		skb_pull(skb, ETH_HLEN);
	}

	vrf_nf_reset_ct(skb);
}

#if IS_ENABLED(CONFIG_IPV6)
/* modelled after ip6_finish_output2 */
static int vrf_finish_output6(struct net *net, struct sock *sk,
			      struct sk_buff *skb)
{
	struct dst_entry *dst = skb_dst(skb);
	struct net_device *dev = dst->dev;
	const struct in6_addr *nexthop;
	struct neighbour *neigh;
	int ret;

	vrf_nf_reset_ct(skb);

	skb->protocol = htons(ETH_P_IPV6);
	skb->dev = dev;

	rcu_read_lock_bh();
	nexthop = rt6_nexthop((struct rt6_info *)dst, &ipv6_hdr(skb)->daddr);
	neigh = __ipv6_neigh_lookup_noref(dst->dev, nexthop);
	if (unlikely(!neigh))
		neigh = __neigh_create(&nd_tbl, nexthop, dst->dev, false);
	if (!IS_ERR(neigh)) {
		sock_confirm_neigh(skb, neigh);
		ret = neigh_output(neigh, skb, false);
		rcu_read_unlock_bh();
		return ret;
	}
	rcu_read_unlock_bh();

	IP6_INC_STATS(dev_net(dst->dev),
		      ip6_dst_idev(dst), IPSTATS_MIB_OUTNOROUTES);
	kfree_skb(skb);
	return -EINVAL;
}

/* modelled after ip6_output */
static int vrf_output6(struct net *net, struct sock *sk, struct sk_buff *skb)
{
	return NF_HOOK_COND(NFPROTO_IPV6, NF_INET_POST_ROUTING,
			    net, sk, skb, NULL, skb_dst(skb)->dev,
			    vrf_finish_output6,
			    !(IP6CB(skb)->flags & IP6SKB_REROUTED));
}

/* set dst on skb to send packet to us via dev_xmit path. Allows
 * packet to go through device based features such as qdisc, netfilter
 * hooks and packet sockets with skb->dev set to vrf device.
 */
static struct sk_buff *vrf_ip6_out_redirect(struct net_device *vrf_dev,
					    struct sk_buff *skb)
{
	struct net_vrf *vrf = netdev_priv(vrf_dev);
	struct dst_entry *dst = NULL;
	struct rt6_info *rt6;

	rcu_read_lock();

	rt6 = rcu_dereference(vrf->rt6);
	if (likely(rt6)) {
		dst = &rt6->dst;
		dst_hold(dst);
	}

	rcu_read_unlock();

	if (unlikely(!dst)) {
		vrf_tx_error(vrf_dev, skb);
		return NULL;
	}

	skb_dst_drop(skb);
	skb_dst_set(skb, dst);

	return skb;
}

static int vrf_output6_direct_finish(struct net *net, struct sock *sk,
				     struct sk_buff *skb)
{
	vrf_finish_direct(skb);

	return vrf_ip6_local_out(net, sk, skb);
}

static int vrf_output6_direct(struct net *net, struct sock *sk,
			      struct sk_buff *skb)
{
	int err = 1;

	skb->protocol = htons(ETH_P_IPV6);

	if (!(IPCB(skb)->flags & IPSKB_REROUTED))
		err = nf_hook(NFPROTO_IPV6, NF_INET_POST_ROUTING, net, sk, skb,
			      NULL, skb->dev, vrf_output6_direct_finish);

	if (likely(err == 1))
		vrf_finish_direct(skb);

	return err;
}

static int vrf_ip6_out_direct_finish(struct net *net, struct sock *sk,
				     struct sk_buff *skb)
{
	int err;

	err = vrf_output6_direct(net, sk, skb);
	if (likely(err == 1))
		err = vrf_ip6_local_out(net, sk, skb);

	return err;
}

static struct sk_buff *vrf_ip6_out_direct(struct net_device *vrf_dev,
					  struct sock *sk,
					  struct sk_buff *skb)
{
	struct net *net = dev_net(vrf_dev);
	int err;

	skb->dev = vrf_dev;

	vrf_nf_set_untracked(skb);

	err = nf_hook(NFPROTO_IPV6, NF_INET_LOCAL_OUT, net, sk,
		      skb, NULL, vrf_dev, vrf_ip6_out_direct_finish);

	if (likely(err == 1))
		err = vrf_output6_direct(net, sk, skb);

	if (likely(err == 1))
		return skb;

	return NULL;
}

static struct sk_buff *vrf_ip6_out(struct net_device *vrf_dev,
				   struct sock *sk,
				   struct sk_buff *skb)
{
	/* don't divert link scope packets */
	if (rt6_need_strict(&ipv6_hdr(skb)->daddr))
		return skb;

	if (qdisc_tx_is_default(vrf_dev) ||
	    IP6CB(skb)->flags & IP6SKB_XFRM_TRANSFORMED)
		return vrf_ip6_out_direct(vrf_dev, sk, skb);

	return vrf_ip6_out_redirect(vrf_dev, skb);
}

/* holding rtnl */
static void vrf_rt6_release(struct net_device *dev, struct net_vrf *vrf)
{
	struct rt6_info *rt6 = rtnl_dereference(vrf->rt6);
	struct net *net = dev_net(dev);
	struct dst_entry *dst;

	RCU_INIT_POINTER(vrf->rt6, NULL);
	synchronize_rcu();

	/* move dev in dst's to loopback so this VRF device can be deleted
	 * - based on dst_ifdown
	 */
	if (rt6) {
		dst = &rt6->dst;
		dev_put(dst->dev);
		dst->dev = net->loopback_dev;
		dev_hold(dst->dev);
		dst_release(dst);
	}
}

static int vrf_rt6_create(struct net_device *dev)
{
	int flags = DST_NOPOLICY | DST_NOXFRM;
	struct net_vrf *vrf = netdev_priv(dev);
	struct net *net = dev_net(dev);
	struct rt6_info *rt6;
	int rc = -ENOMEM;

	/* IPv6 can be CONFIG enabled and then disabled runtime */
	if (!ipv6_mod_enabled())
		return 0;

	vrf->fib6_table = fib6_new_table(net, vrf->tb_id);
	if (!vrf->fib6_table)
		goto out;

	/* create a dst for routing packets out a VRF device */
	rt6 = ip6_dst_alloc(net, dev, flags);
	if (!rt6)
		goto out;

	rt6->dst.output	= vrf_output6;

	rcu_assign_pointer(vrf->rt6, rt6);

	rc = 0;
out:
	return rc;
}
#else
static struct sk_buff *vrf_ip6_out(struct net_device *vrf_dev,
				   struct sock *sk,
				   struct sk_buff *skb)
{
	return skb;
}

static void vrf_rt6_release(struct net_device *dev, struct net_vrf *vrf)
{
}

static int vrf_rt6_create(struct net_device *dev)
{
	return 0;
}
#endif

/* modelled after ip_finish_output2 */
static int vrf_finish_output(struct net *net, struct sock *sk, struct sk_buff *skb)
{
	struct dst_entry *dst = skb_dst(skb);
	struct rtable *rt = (struct rtable *)dst;
	struct net_device *dev = dst->dev;
	unsigned int hh_len = LL_RESERVED_SPACE(dev);
	struct neighbour *neigh;
	bool is_v6gw = false;

	vrf_nf_reset_ct(skb);

	/* Be paranoid, rather than too clever. */
	if (unlikely(skb_headroom(skb) < hh_len && dev->header_ops)) {
		skb = skb_expand_head(skb, hh_len);
		if (!skb) {
			dev->stats.tx_errors++;
			return -ENOMEM;
		}
	}

	rcu_read_lock_bh();

	neigh = ip_neigh_for_gw(rt, skb, &is_v6gw);
	if (!IS_ERR(neigh)) {
		int ret;

		sock_confirm_neigh(skb, neigh);
		/* if crossing protocols, can not use the cached header */
		ret = neigh_output(neigh, skb, is_v6gw);
		rcu_read_unlock_bh();
		return ret;
	}

	rcu_read_unlock_bh();
	vrf_tx_error(skb->dev, skb);
	return -EINVAL;
}

static int vrf_output(struct net *net, struct sock *sk, struct sk_buff *skb)
{
	struct net_device *dev = skb_dst(skb)->dev;

	IP_UPD_PO_STATS(net, IPSTATS_MIB_OUT, skb->len);

	skb->dev = dev;
	skb->protocol = htons(ETH_P_IP);

	return NF_HOOK_COND(NFPROTO_IPV4, NF_INET_POST_ROUTING,
			    net, sk, skb, NULL, dev,
			    vrf_finish_output,
			    !(IPCB(skb)->flags & IPSKB_REROUTED));
}

/* set dst on skb to send packet to us via dev_xmit path. Allows
 * packet to go through device based features such as qdisc, netfilter
 * hooks and packet sockets with skb->dev set to vrf device.
 */
static struct sk_buff *vrf_ip_out_redirect(struct net_device *vrf_dev,
					   struct sk_buff *skb)
{
	struct net_vrf *vrf = netdev_priv(vrf_dev);
	struct dst_entry *dst = NULL;
	struct rtable *rth;

	rcu_read_lock();

	rth = rcu_dereference(vrf->rth);
	if (likely(rth)) {
		dst = &rth->dst;
		dst_hold(dst);
	}

	rcu_read_unlock();

	if (unlikely(!dst)) {
		vrf_tx_error(vrf_dev, skb);
		return NULL;
	}

	skb_dst_drop(skb);
	skb_dst_set(skb, dst);

	return skb;
}

static int vrf_output_direct_finish(struct net *net, struct sock *sk,
				    struct sk_buff *skb)
{
	vrf_finish_direct(skb);

	return vrf_ip_local_out(net, sk, skb);
}

static int vrf_output_direct(struct net *net, struct sock *sk,
			     struct sk_buff *skb)
{
	int err = 1;

	skb->protocol = htons(ETH_P_IP);

	if (!(IPCB(skb)->flags & IPSKB_REROUTED))
		err = nf_hook(NFPROTO_IPV4, NF_INET_POST_ROUTING, net, sk, skb,
			      NULL, skb->dev, vrf_output_direct_finish);

	if (likely(err == 1))
		vrf_finish_direct(skb);

	return err;
}

static int vrf_ip_out_direct_finish(struct net *net, struct sock *sk,
				    struct sk_buff *skb)
{
	int err;

	err = vrf_output_direct(net, sk, skb);
	if (likely(err == 1))
		err = vrf_ip_local_out(net, sk, skb);

	return err;
}

static struct sk_buff *vrf_ip_out_direct(struct net_device *vrf_dev,
					 struct sock *sk,
					 struct sk_buff *skb)
{
	struct net *net = dev_net(vrf_dev);
	int err;

	skb->dev = vrf_dev;

	vrf_nf_set_untracked(skb);

	err = nf_hook(NFPROTO_IPV4, NF_INET_LOCAL_OUT, net, sk,
		      skb, NULL, vrf_dev, vrf_ip_out_direct_finish);

	if (likely(err == 1))
		err = vrf_output_direct(net, sk, skb);

	if (likely(err == 1))
		return skb;

	return NULL;
}

static struct sk_buff *vrf_ip_out(struct net_device *vrf_dev,
				  struct sock *sk,
				  struct sk_buff *skb)
{
	/* don't divert multicast or local broadcast */
	if (ipv4_is_multicast(ip_hdr(skb)->daddr) ||
	    ipv4_is_lbcast(ip_hdr(skb)->daddr))
		return skb;

	if (qdisc_tx_is_default(vrf_dev) ||
	    IPCB(skb)->flags & IPSKB_XFRM_TRANSFORMED)
		return vrf_ip_out_direct(vrf_dev, sk, skb);

	return vrf_ip_out_redirect(vrf_dev, skb);
}

/* called with rcu lock held */
static struct sk_buff *vrf_l3_out(struct net_device *vrf_dev,
				  struct sock *sk,
				  struct sk_buff *skb,
				  u16 proto)
{
	switch (proto) {
	case AF_INET:
		return vrf_ip_out(vrf_dev, sk, skb);
	case AF_INET6:
		return vrf_ip6_out(vrf_dev, sk, skb);
	}

	return skb;
}

/* holding rtnl */
static void vrf_rtable_release(struct net_device *dev, struct net_vrf *vrf)
{
	struct rtable *rth = rtnl_dereference(vrf->rth);
	struct net *net = dev_net(dev);
	struct dst_entry *dst;

	RCU_INIT_POINTER(vrf->rth, NULL);
	synchronize_rcu();

	/* move dev in dst's to loopback so this VRF device can be deleted
	 * - based on dst_ifdown
	 */
	if (rth) {
		dst = &rth->dst;
		dev_put(dst->dev);
		dst->dev = net->loopback_dev;
		dev_hold(dst->dev);
		dst_release(dst);
	}
}

static int vrf_rtable_create(struct net_device *dev)
{
	struct net_vrf *vrf = netdev_priv(dev);
	struct rtable *rth;

	if (!fib_new_table(dev_net(dev), vrf->tb_id))
		return -ENOMEM;

	/* create a dst for routing packets out through a VRF device */
	rth = rt_dst_alloc(dev, 0, RTN_UNICAST, 1, 1);
	if (!rth)
		return -ENOMEM;

	rth->dst.output	= vrf_output;

	rcu_assign_pointer(vrf->rth, rth);

	return 0;
}

/**************************** device handling ********************/

/* cycle interface to flush neighbor cache and move routes across tables */
static void cycle_netdev(struct net_device *dev,
			 struct netlink_ext_ack *extack)
{
	unsigned int flags = dev->flags;
	int ret;

	if (!netif_running(dev))
		return;

	ret = dev_change_flags(dev, flags & ~IFF_UP, extack);
	if (ret >= 0)
		ret = dev_change_flags(dev, flags, extack);

	if (ret < 0) {
		netdev_err(dev,
			   "Failed to cycle device %s; route tables might be wrong!\n",
			   dev->name);
	}
}

static int do_vrf_add_slave(struct net_device *dev, struct net_device *port_dev,
			    struct netlink_ext_ack *extack)
{
	int ret;

	/* do not allow loopback device to be enslaved to a VRF.
	 * The vrf device acts as the loopback for the vrf.
	 */
	if (port_dev == dev_net(dev)->loopback_dev) {
		NL_SET_ERR_MSG(extack,
			       "Can not enslave loopback device to a VRF");
		return -EOPNOTSUPP;
	}

	port_dev->priv_flags |= IFF_L3MDEV_SLAVE;
	ret = netdev_master_upper_dev_link(port_dev, dev, NULL, NULL, extack);
	if (ret < 0)
		goto err;

	cycle_netdev(port_dev, extack);

	return 0;

err:
	port_dev->priv_flags &= ~IFF_L3MDEV_SLAVE;
	return ret;
}

static int vrf_add_slave(struct net_device *dev, struct net_device *port_dev,
			 struct netlink_ext_ack *extack)
{
	if (netif_is_l3_master(port_dev)) {
		NL_SET_ERR_MSG(extack,
			       "Can not enslave an L3 master device to a VRF");
		return -EINVAL;
	}

	if (netif_is_l3_slave(port_dev))
		return -EINVAL;

	return do_vrf_add_slave(dev, port_dev, extack);
}

/* inverse of do_vrf_add_slave */
static int do_vrf_del_slave(struct net_device *dev, struct net_device *port_dev)
{
	netdev_upper_dev_unlink(port_dev, dev);
	port_dev->priv_flags &= ~IFF_L3MDEV_SLAVE;

	cycle_netdev(port_dev, NULL);

	return 0;
}

static int vrf_del_slave(struct net_device *dev, struct net_device *port_dev)
{
	return do_vrf_del_slave(dev, port_dev);
}

static void vrf_dev_uninit(struct net_device *dev)
{
	struct net_vrf *vrf = netdev_priv(dev);

	vrf_rtable_release(dev, vrf);
	vrf_rt6_release(dev, vrf);

	free_percpu(dev->dstats);
	dev->dstats = NULL;
}

static int vrf_dev_init(struct net_device *dev)
{
	struct net_vrf *vrf = netdev_priv(dev);

	dev->dstats = netdev_alloc_pcpu_stats(struct pcpu_dstats);
	if (!dev->dstats)
		goto out_nomem;

	/* create the default dst which points back to us */
	if (vrf_rtable_create(dev) != 0)
		goto out_stats;

	if (vrf_rt6_create(dev) != 0)
		goto out_rth;

	dev->flags = IFF_MASTER | IFF_NOARP;

	/* similarly, oper state is irrelevant; set to up to avoid confusion */
	dev->operstate = IF_OPER_UP;
	netdev_lockdep_set_classes(dev);
	return 0;

out_rth:
	vrf_rtable_release(dev, vrf);
out_stats:
	free_percpu(dev->dstats);
	dev->dstats = NULL;
out_nomem:
	return -ENOMEM;
}

static const struct net_device_ops vrf_netdev_ops = {
	.ndo_init		= vrf_dev_init,
	.ndo_uninit		= vrf_dev_uninit,
	.ndo_start_xmit		= vrf_xmit,
	.ndo_set_mac_address	= eth_mac_addr,
	.ndo_get_stats64	= vrf_get_stats64,
	.ndo_add_slave		= vrf_add_slave,
	.ndo_del_slave		= vrf_del_slave,
};

static u32 vrf_fib_table(const struct net_device *dev)
{
	struct net_vrf *vrf = netdev_priv(dev);

	return vrf->tb_id;
}

static int vrf_rcv_finish(struct net *net, struct sock *sk, struct sk_buff *skb)
{
	kfree_skb(skb);
	return 0;
}

static struct sk_buff *vrf_rcv_nfhook(u8 pf, unsigned int hook,
				      struct sk_buff *skb,
				      struct net_device *dev)
{
	struct net *net = dev_net(dev);

	if (nf_hook(pf, hook, net, NULL, skb, dev, NULL, vrf_rcv_finish) != 1)
		skb = NULL;    /* kfree_skb(skb) handled by nf code */

	return skb;
}

static int vrf_prepare_mac_header(struct sk_buff *skb,
				  struct net_device *vrf_dev, u16 proto)
{
	struct ethhdr *eth;
	int err;

	/* in general, we do not know if there is enough space in the head of
	 * the packet for hosting the mac header.
	 */
	err = skb_cow_head(skb, LL_RESERVED_SPACE(vrf_dev));
	if (unlikely(err))
		/* no space in the skb head */
		return -ENOBUFS;

	__skb_push(skb, ETH_HLEN);
	eth = (struct ethhdr *)skb->data;

	skb_reset_mac_header(skb);

	/* we set the ethernet destination and the source addresses to the
	 * address of the VRF device.
	 */
	ether_addr_copy(eth->h_dest, vrf_dev->dev_addr);
	ether_addr_copy(eth->h_source, vrf_dev->dev_addr);
	eth->h_proto = htons(proto);

	/* the destination address of the Ethernet frame corresponds to the
	 * address set on the VRF interface; therefore, the packet is intended
	 * to be processed locally.
	 */
	skb->protocol = eth->h_proto;
	skb->pkt_type = PACKET_HOST;

	skb_postpush_rcsum(skb, skb->data, ETH_HLEN);

	skb_pull_inline(skb, ETH_HLEN);

	return 0;
}

/* prepare and add the mac header to the packet if it was not set previously.
 * In this way, packet sniffers such as tcpdump can parse the packet correctly.
 * If the mac header was already set, the original mac header is left
 * untouched and the function returns immediately.
 */
static int vrf_add_mac_header_if_unset(struct sk_buff *skb,
				       struct net_device *vrf_dev,
				       u16 proto)
{
	if (skb_mac_header_was_set(skb))
		return 0;

	return vrf_prepare_mac_header(skb, vrf_dev, proto);
}

#if IS_ENABLED(CONFIG_IPV6)
/* neighbor handling is done with actual device; do not want
 * to flip skb->dev for those ndisc packets. This really fails
 * for multiple next protocols (e.g., NEXTHDR_HOP). But it is
 * a start.
 */
static bool ipv6_ndisc_frame(const struct sk_buff *skb)
{
	const struct ipv6hdr *iph = ipv6_hdr(skb);
	bool rc = false;

	if (iph->nexthdr == NEXTHDR_ICMP) {
		const struct icmp6hdr *icmph;
		struct icmp6hdr _icmph;

		icmph = skb_header_pointer(skb, sizeof(*iph),
					   sizeof(_icmph), &_icmph);
		if (!icmph)
			goto out;

		switch (icmph->icmp6_type) {
		case NDISC_ROUTER_SOLICITATION:
		case NDISC_ROUTER_ADVERTISEMENT:
		case NDISC_NEIGHBOUR_SOLICITATION:
		case NDISC_NEIGHBOUR_ADVERTISEMENT:
		case NDISC_REDIRECT:
			rc = true;
			break;
		}
	}

out:
	return rc;
}

static struct rt6_info *vrf_ip6_route_lookup(struct net *net,
					     const struct net_device *dev,
					     struct flowi6 *fl6,
					     int ifindex,
					     const struct sk_buff *skb,
					     int flags)
{
	struct net_vrf *vrf = netdev_priv(dev);

	return ip6_pol_route(net, vrf->fib6_table, ifindex, fl6, skb, flags);
}

static void vrf_ip6_input_dst(struct sk_buff *skb, struct net_device *vrf_dev,
			      int ifindex)
{
	const struct ipv6hdr *iph = ipv6_hdr(skb);
	struct flowi6 fl6 = {
		.flowi6_iif     = ifindex,
		.flowi6_mark    = skb->mark,
		.flowi6_proto   = iph->nexthdr,
		.daddr          = iph->daddr,
		.saddr          = iph->saddr,
		.flowlabel      = ip6_flowinfo(iph),
	};
	struct net *net = dev_net(vrf_dev);
	struct rt6_info *rt6;

	rt6 = vrf_ip6_route_lookup(net, vrf_dev, &fl6, ifindex, skb,
				   RT6_LOOKUP_F_HAS_SADDR | RT6_LOOKUP_F_IFACE);
	if (unlikely(!rt6))
		return;

	if (unlikely(&rt6->dst == &net->ipv6.ip6_null_entry->dst))
		return;

	skb_dst_set(skb, &rt6->dst);
}

static struct sk_buff *vrf_ip6_rcv(struct net_device *vrf_dev,
				   struct sk_buff *skb)
{
	int orig_iif = skb->skb_iif;
	bool need_strict = rt6_need_strict(&ipv6_hdr(skb)->daddr);
	bool is_ndisc = ipv6_ndisc_frame(skb);
<<<<<<< HEAD

	nf_reset_ct(skb);
=======
>>>>>>> bee673aa

	/* loopback, multicast & non-ND link-local traffic; do not push through
	 * packet taps again. Reset pkt_type for upper layers to process skb.
	 * For strict packets with a source LLA, determine the dst using the
	 * original ifindex.
	 */
	if (skb->pkt_type == PACKET_LOOPBACK || (need_strict && !is_ndisc)) {
		skb->dev = vrf_dev;
		skb->skb_iif = vrf_dev->ifindex;
		IP6CB(skb)->flags |= IP6SKB_L3SLAVE;

		if (skb->pkt_type == PACKET_LOOPBACK)
			skb->pkt_type = PACKET_HOST;
		else if (ipv6_addr_type(&ipv6_hdr(skb)->saddr) & IPV6_ADDR_LINKLOCAL)
			vrf_ip6_input_dst(skb, vrf_dev, orig_iif);

		goto out;
	}

	/* if packet is NDISC then keep the ingress interface */
	if (!is_ndisc) {
		vrf_rx_stats(vrf_dev, skb->len);
		skb->dev = vrf_dev;
		skb->skb_iif = vrf_dev->ifindex;

		if (!list_empty(&vrf_dev->ptype_all)) {
			int err;

			err = vrf_add_mac_header_if_unset(skb, vrf_dev,
							  ETH_P_IPV6);
			if (likely(!err)) {
				skb_push(skb, skb->mac_len);
				dev_queue_xmit_nit(skb, vrf_dev);
				skb_pull(skb, skb->mac_len);
			}
		}

		IP6CB(skb)->flags |= IP6SKB_L3SLAVE;
	}

	if (need_strict)
		vrf_ip6_input_dst(skb, vrf_dev, orig_iif);

	skb = vrf_rcv_nfhook(NFPROTO_IPV6, NF_INET_PRE_ROUTING, skb, vrf_dev);
out:
	return skb;
}

#else
static struct sk_buff *vrf_ip6_rcv(struct net_device *vrf_dev,
				   struct sk_buff *skb)
{
	return skb;
}
#endif

static struct sk_buff *vrf_ip_rcv(struct net_device *vrf_dev,
				  struct sk_buff *skb)
{
	skb->dev = vrf_dev;
	skb->skb_iif = vrf_dev->ifindex;
	IPCB(skb)->flags |= IPSKB_L3SLAVE;

	nf_reset_ct(skb);

	if (ipv4_is_multicast(ip_hdr(skb)->daddr))
		goto out;

	/* loopback traffic; do not push through packet taps again.
	 * Reset pkt_type for upper layers to process skb
	 */
	if (skb->pkt_type == PACKET_LOOPBACK) {
		skb->pkt_type = PACKET_HOST;
		goto out;
	}

	vrf_rx_stats(vrf_dev, skb->len);

	if (!list_empty(&vrf_dev->ptype_all)) {
		int err;

		err = vrf_add_mac_header_if_unset(skb, vrf_dev, ETH_P_IP);
		if (likely(!err)) {
			skb_push(skb, skb->mac_len);
			dev_queue_xmit_nit(skb, vrf_dev);
			skb_pull(skb, skb->mac_len);
		}
	}

	skb = vrf_rcv_nfhook(NFPROTO_IPV4, NF_INET_PRE_ROUTING, skb, vrf_dev);
out:
	return skb;
}

/* called with rcu lock held */
static struct sk_buff *vrf_l3_rcv(struct net_device *vrf_dev,
				  struct sk_buff *skb,
				  u16 proto)
{
	switch (proto) {
	case AF_INET:
		return vrf_ip_rcv(vrf_dev, skb);
	case AF_INET6:
		return vrf_ip6_rcv(vrf_dev, skb);
	}

	return skb;
}

#if IS_ENABLED(CONFIG_IPV6)
/* send to link-local or multicast address via interface enslaved to
 * VRF device. Force lookup to VRF table without changing flow struct
 * Note: Caller to this function must hold rcu_read_lock() and no refcnt
 * is taken on the dst by this function.
 */
static struct dst_entry *vrf_link_scope_lookup(const struct net_device *dev,
					      struct flowi6 *fl6)
{
	struct net *net = dev_net(dev);
	int flags = RT6_LOOKUP_F_IFACE | RT6_LOOKUP_F_DST_NOREF;
	struct dst_entry *dst = NULL;
	struct rt6_info *rt;

	/* VRF device does not have a link-local address and
	 * sending packets to link-local or mcast addresses over
	 * a VRF device does not make sense
	 */
	if (fl6->flowi6_oif == dev->ifindex) {
		dst = &net->ipv6.ip6_null_entry->dst;
		return dst;
	}

	if (!ipv6_addr_any(&fl6->saddr))
		flags |= RT6_LOOKUP_F_HAS_SADDR;

	rt = vrf_ip6_route_lookup(net, dev, fl6, fl6->flowi6_oif, NULL, flags);
	if (rt)
		dst = &rt->dst;

	return dst;
}
#endif

static const struct l3mdev_ops vrf_l3mdev_ops = {
	.l3mdev_fib_table	= vrf_fib_table,
	.l3mdev_l3_rcv		= vrf_l3_rcv,
	.l3mdev_l3_out		= vrf_l3_out,
#if IS_ENABLED(CONFIG_IPV6)
	.l3mdev_link_scope_lookup = vrf_link_scope_lookup,
#endif
};

static void vrf_get_drvinfo(struct net_device *dev,
			    struct ethtool_drvinfo *info)
{
	strlcpy(info->driver, DRV_NAME, sizeof(info->driver));
	strlcpy(info->version, DRV_VERSION, sizeof(info->version));
}

static const struct ethtool_ops vrf_ethtool_ops = {
	.get_drvinfo	= vrf_get_drvinfo,
};

static inline size_t vrf_fib_rule_nl_size(void)
{
	size_t sz;

	sz  = NLMSG_ALIGN(sizeof(struct fib_rule_hdr));
	sz += nla_total_size(sizeof(u8));	/* FRA_L3MDEV */
	sz += nla_total_size(sizeof(u32));	/* FRA_PRIORITY */
	sz += nla_total_size(sizeof(u8));       /* FRA_PROTOCOL */

	return sz;
}

static int vrf_fib_rule(const struct net_device *dev, __u8 family, bool add_it)
{
	struct fib_rule_hdr *frh;
	struct nlmsghdr *nlh;
	struct sk_buff *skb;
	int err;

	if ((family == AF_INET6 || family == RTNL_FAMILY_IP6MR) &&
	    !ipv6_mod_enabled())
		return 0;

	skb = nlmsg_new(vrf_fib_rule_nl_size(), GFP_KERNEL);
	if (!skb)
		return -ENOMEM;

	nlh = nlmsg_put(skb, 0, 0, 0, sizeof(*frh), 0);
	if (!nlh)
		goto nla_put_failure;

	/* rule only needs to appear once */
	nlh->nlmsg_flags |= NLM_F_EXCL;

	frh = nlmsg_data(nlh);
	memset(frh, 0, sizeof(*frh));
	frh->family = family;
	frh->action = FR_ACT_TO_TBL;

	if (nla_put_u8(skb, FRA_PROTOCOL, RTPROT_KERNEL))
		goto nla_put_failure;

	if (nla_put_u8(skb, FRA_L3MDEV, 1))
		goto nla_put_failure;

	if (nla_put_u32(skb, FRA_PRIORITY, FIB_RULE_PREF))
		goto nla_put_failure;

	nlmsg_end(skb, nlh);

	/* fib_nl_{new,del}rule handling looks for net from skb->sk */
	skb->sk = dev_net(dev)->rtnl;
	if (add_it) {
		err = fib_nl_newrule(skb, nlh, NULL);
		if (err == -EEXIST)
			err = 0;
	} else {
		err = fib_nl_delrule(skb, nlh, NULL);
		if (err == -ENOENT)
			err = 0;
	}
	nlmsg_free(skb);

	return err;

nla_put_failure:
	nlmsg_free(skb);

	return -EMSGSIZE;
}

static int vrf_add_fib_rules(const struct net_device *dev)
{
	int err;

	err = vrf_fib_rule(dev, AF_INET,  true);
	if (err < 0)
		goto out_err;

	err = vrf_fib_rule(dev, AF_INET6, true);
	if (err < 0)
		goto ipv6_err;

#if IS_ENABLED(CONFIG_IP_MROUTE_MULTIPLE_TABLES)
	err = vrf_fib_rule(dev, RTNL_FAMILY_IPMR, true);
	if (err < 0)
		goto ipmr_err;
#endif

#if IS_ENABLED(CONFIG_IPV6_MROUTE_MULTIPLE_TABLES)
	err = vrf_fib_rule(dev, RTNL_FAMILY_IP6MR, true);
	if (err < 0)
		goto ip6mr_err;
#endif

	return 0;

#if IS_ENABLED(CONFIG_IPV6_MROUTE_MULTIPLE_TABLES)
ip6mr_err:
	vrf_fib_rule(dev, RTNL_FAMILY_IPMR,  false);
#endif

#if IS_ENABLED(CONFIG_IP_MROUTE_MULTIPLE_TABLES)
ipmr_err:
	vrf_fib_rule(dev, AF_INET6,  false);
#endif

ipv6_err:
	vrf_fib_rule(dev, AF_INET,  false);

out_err:
	netdev_err(dev, "Failed to add FIB rules.\n");
	return err;
}

static void vrf_setup(struct net_device *dev)
{
	ether_setup(dev);

	/* Initialize the device structure. */
	dev->netdev_ops = &vrf_netdev_ops;
	dev->l3mdev_ops = &vrf_l3mdev_ops;
	dev->ethtool_ops = &vrf_ethtool_ops;
	dev->needs_free_netdev = true;

	/* Fill in device structure with ethernet-generic values. */
	eth_hw_addr_random(dev);

	/* don't acquire vrf device's netif_tx_lock when transmitting */
	dev->features |= NETIF_F_LLTX;

	/* don't allow vrf devices to change network namespaces. */
	dev->features |= NETIF_F_NETNS_LOCAL;

	/* does not make sense for a VLAN to be added to a vrf device */
	dev->features   |= NETIF_F_VLAN_CHALLENGED;

	/* enable offload features */
	dev->features   |= NETIF_F_GSO_SOFTWARE;
	dev->features   |= NETIF_F_RXCSUM | NETIF_F_HW_CSUM | NETIF_F_SCTP_CRC;
	dev->features   |= NETIF_F_SG | NETIF_F_FRAGLIST | NETIF_F_HIGHDMA;

	dev->hw_features = dev->features;
	dev->hw_enc_features = dev->features;

	/* default to no qdisc; user can add if desired */
	dev->priv_flags |= IFF_NO_QUEUE;
	dev->priv_flags |= IFF_NO_RX_HANDLER;
	dev->priv_flags |= IFF_LIVE_ADDR_CHANGE;

	/* VRF devices do not care about MTU, but if the MTU is set
	 * too low then the ipv4 and ipv6 protocols are disabled
	 * which breaks networking.
	 */
	dev->min_mtu = IPV6_MIN_MTU;
	dev->max_mtu = IP6_MAX_MTU;
	dev->mtu = dev->max_mtu;
}

static int vrf_validate(struct nlattr *tb[], struct nlattr *data[],
			struct netlink_ext_ack *extack)
{
	if (tb[IFLA_ADDRESS]) {
		if (nla_len(tb[IFLA_ADDRESS]) != ETH_ALEN) {
			NL_SET_ERR_MSG(extack, "Invalid hardware address");
			return -EINVAL;
		}
		if (!is_valid_ether_addr(nla_data(tb[IFLA_ADDRESS]))) {
			NL_SET_ERR_MSG(extack, "Invalid hardware address");
			return -EADDRNOTAVAIL;
		}
	}
	return 0;
}

static void vrf_dellink(struct net_device *dev, struct list_head *head)
{
	struct net_device *port_dev;
	struct list_head *iter;

	netdev_for_each_lower_dev(dev, port_dev, iter)
		vrf_del_slave(dev, port_dev);

	vrf_map_unregister_dev(dev);

	unregister_netdevice_queue(dev, head);
}

static int vrf_newlink(struct net *src_net, struct net_device *dev,
		       struct nlattr *tb[], struct nlattr *data[],
		       struct netlink_ext_ack *extack)
{
	struct net_vrf *vrf = netdev_priv(dev);
	struct netns_vrf *nn_vrf;
	bool *add_fib_rules;
	struct net *net;
	int err;

	if (!data || !data[IFLA_VRF_TABLE]) {
		NL_SET_ERR_MSG(extack, "VRF table id is missing");
		return -EINVAL;
	}

	vrf->tb_id = nla_get_u32(data[IFLA_VRF_TABLE]);
	if (vrf->tb_id == RT_TABLE_UNSPEC) {
		NL_SET_ERR_MSG_ATTR(extack, data[IFLA_VRF_TABLE],
				    "Invalid VRF table id");
		return -EINVAL;
	}

	dev->priv_flags |= IFF_L3MDEV_MASTER;

	err = register_netdevice(dev);
	if (err)
		goto out;

	/* mapping between table_id and vrf;
	 * note: such binding could not be done in the dev init function
	 * because dev->ifindex id is not available yet.
	 */
	vrf->ifindex = dev->ifindex;

	err = vrf_map_register_dev(dev, extack);
	if (err) {
		unregister_netdevice(dev);
		goto out;
	}

	net = dev_net(dev);
	nn_vrf = net_generic(net, vrf_net_id);

	add_fib_rules = &nn_vrf->add_fib_rules;
	if (*add_fib_rules) {
		err = vrf_add_fib_rules(dev);
		if (err) {
			vrf_map_unregister_dev(dev);
			unregister_netdevice(dev);
			goto out;
		}
		*add_fib_rules = false;
	}

out:
	return err;
}

static size_t vrf_nl_getsize(const struct net_device *dev)
{
	return nla_total_size(sizeof(u32));  /* IFLA_VRF_TABLE */
}

static int vrf_fillinfo(struct sk_buff *skb,
			const struct net_device *dev)
{
	struct net_vrf *vrf = netdev_priv(dev);

	return nla_put_u32(skb, IFLA_VRF_TABLE, vrf->tb_id);
}

static size_t vrf_get_slave_size(const struct net_device *bond_dev,
				 const struct net_device *slave_dev)
{
	return nla_total_size(sizeof(u32));  /* IFLA_VRF_PORT_TABLE */
}

static int vrf_fill_slave_info(struct sk_buff *skb,
			       const struct net_device *vrf_dev,
			       const struct net_device *slave_dev)
{
	struct net_vrf *vrf = netdev_priv(vrf_dev);

	if (nla_put_u32(skb, IFLA_VRF_PORT_TABLE, vrf->tb_id))
		return -EMSGSIZE;

	return 0;
}

static const struct nla_policy vrf_nl_policy[IFLA_VRF_MAX + 1] = {
	[IFLA_VRF_TABLE] = { .type = NLA_U32 },
};

static struct rtnl_link_ops vrf_link_ops __read_mostly = {
	.kind		= DRV_NAME,
	.priv_size	= sizeof(struct net_vrf),

	.get_size	= vrf_nl_getsize,
	.policy		= vrf_nl_policy,
	.validate	= vrf_validate,
	.fill_info	= vrf_fillinfo,

	.get_slave_size  = vrf_get_slave_size,
	.fill_slave_info = vrf_fill_slave_info,

	.newlink	= vrf_newlink,
	.dellink	= vrf_dellink,
	.setup		= vrf_setup,
	.maxtype	= IFLA_VRF_MAX,
};

static int vrf_device_event(struct notifier_block *unused,
			    unsigned long event, void *ptr)
{
	struct net_device *dev = netdev_notifier_info_to_dev(ptr);

	/* only care about unregister events to drop slave references */
	if (event == NETDEV_UNREGISTER) {
		struct net_device *vrf_dev;

		if (!netif_is_l3_slave(dev))
			goto out;

		vrf_dev = netdev_master_upper_dev_get(dev);
		vrf_del_slave(vrf_dev, dev);
	}
out:
	return NOTIFY_DONE;
}

static struct notifier_block vrf_notifier_block __read_mostly = {
	.notifier_call = vrf_device_event,
};

static int vrf_map_init(struct vrf_map *vmap)
{
	spin_lock_init(&vmap->vmap_lock);
	hash_init(vmap->ht);

	vmap->strict_mode = false;

	return 0;
}

#ifdef CONFIG_SYSCTL
static bool vrf_strict_mode(struct vrf_map *vmap)
{
	bool strict_mode;

	vrf_map_lock(vmap);
	strict_mode = vmap->strict_mode;
	vrf_map_unlock(vmap);

	return strict_mode;
}

static int vrf_strict_mode_change(struct vrf_map *vmap, bool new_mode)
{
	bool *cur_mode;
	int res = 0;

	vrf_map_lock(vmap);

	cur_mode = &vmap->strict_mode;
	if (*cur_mode == new_mode)
		goto unlock;

	if (*cur_mode) {
		/* disable strict mode */
		*cur_mode = false;
	} else {
		if (vmap->shared_tables) {
			/* we cannot allow strict_mode because there are some
			 * vrfs that share one or more tables.
			 */
			res = -EBUSY;
			goto unlock;
		}

		/* no tables are shared among vrfs, so we can go back
		 * to 1:1 association between a vrf with its table.
		 */
		*cur_mode = true;
	}

unlock:
	vrf_map_unlock(vmap);

	return res;
}

static int vrf_shared_table_handler(struct ctl_table *table, int write,
				    void *buffer, size_t *lenp, loff_t *ppos)
{
	struct net *net = (struct net *)table->extra1;
	struct vrf_map *vmap = netns_vrf_map(net);
	int proc_strict_mode = 0;
	struct ctl_table tmp = {
		.procname	= table->procname,
		.data		= &proc_strict_mode,
		.maxlen		= sizeof(int),
		.mode		= table->mode,
		.extra1		= SYSCTL_ZERO,
		.extra2		= SYSCTL_ONE,
	};
	int ret;

	if (!write)
		proc_strict_mode = vrf_strict_mode(vmap);

	ret = proc_dointvec_minmax(&tmp, write, buffer, lenp, ppos);

	if (write && ret == 0)
		ret = vrf_strict_mode_change(vmap, (bool)proc_strict_mode);

	return ret;
}

static const struct ctl_table vrf_table[] = {
	{
		.procname	= "strict_mode",
		.data		= NULL,
		.maxlen		= sizeof(int),
		.mode		= 0644,
		.proc_handler	= vrf_shared_table_handler,
		/* set by the vrf_netns_init */
		.extra1		= NULL,
	},
	{ },
};

static int vrf_netns_init_sysctl(struct net *net, struct netns_vrf *nn_vrf)
{
	struct ctl_table *table;

	table = kmemdup(vrf_table, sizeof(vrf_table), GFP_KERNEL);
	if (!table)
		return -ENOMEM;

	/* init the extra1 parameter with the reference to current netns */
	table[0].extra1 = net;

	nn_vrf->ctl_hdr = register_net_sysctl(net, "net/vrf", table);
	if (!nn_vrf->ctl_hdr) {
		kfree(table);
		return -ENOMEM;
	}

	return 0;
}

static void vrf_netns_exit_sysctl(struct net *net)
{
	struct netns_vrf *nn_vrf = net_generic(net, vrf_net_id);
	struct ctl_table *table;

	table = nn_vrf->ctl_hdr->ctl_table_arg;
	unregister_net_sysctl_table(nn_vrf->ctl_hdr);
	kfree(table);
}
#else
static int vrf_netns_init_sysctl(struct net *net, struct netns_vrf *nn_vrf)
{
	return 0;
}

static void vrf_netns_exit_sysctl(struct net *net)
{
}
#endif

/* Initialize per network namespace state */
static int __net_init vrf_netns_init(struct net *net)
{
	struct netns_vrf *nn_vrf = net_generic(net, vrf_net_id);

	nn_vrf->add_fib_rules = true;
	vrf_map_init(&nn_vrf->vmap);

	return vrf_netns_init_sysctl(net, nn_vrf);
}

static void __net_exit vrf_netns_exit(struct net *net)
{
	vrf_netns_exit_sysctl(net);
}

static struct pernet_operations vrf_net_ops __net_initdata = {
	.init = vrf_netns_init,
	.exit = vrf_netns_exit,
	.id   = &vrf_net_id,
	.size = sizeof(struct netns_vrf),
};

static int __init vrf_init_module(void)
{
	int rc;

	register_netdevice_notifier(&vrf_notifier_block);

	rc = register_pernet_subsys(&vrf_net_ops);
	if (rc < 0)
		goto error;

	rc = l3mdev_table_lookup_register(L3MDEV_TYPE_VRF,
					  vrf_ifindex_lookup_by_table_id);
	if (rc < 0)
		goto unreg_pernet;

	rc = rtnl_link_register(&vrf_link_ops);
	if (rc < 0)
		goto table_lookup_unreg;

	return 0;

table_lookup_unreg:
	l3mdev_table_lookup_unregister(L3MDEV_TYPE_VRF,
				       vrf_ifindex_lookup_by_table_id);

unreg_pernet:
	unregister_pernet_subsys(&vrf_net_ops);

error:
	unregister_netdevice_notifier(&vrf_notifier_block);
	return rc;
}

module_init(vrf_init_module);
MODULE_AUTHOR("Shrijeet Mukherjee, David Ahern");
MODULE_DESCRIPTION("Device driver to instantiate VRF domains");
MODULE_LICENSE("GPL");
MODULE_ALIAS_RTNL_LINK(DRV_NAME);
MODULE_VERSION(DRV_VERSION);<|MERGE_RESOLUTION|>--- conflicted
+++ resolved
@@ -1379,11 +1379,6 @@
 	int orig_iif = skb->skb_iif;
 	bool need_strict = rt6_need_strict(&ipv6_hdr(skb)->daddr);
 	bool is_ndisc = ipv6_ndisc_frame(skb);
-<<<<<<< HEAD
-
-	nf_reset_ct(skb);
-=======
->>>>>>> bee673aa
 
 	/* loopback, multicast & non-ND link-local traffic; do not push through
 	 * packet taps again. Reset pkt_type for upper layers to process skb.
