/*******************************************************************************

  Intel PRO/100 Linux driver
  Copyright(c) 1999 - 2006 Intel Corporation.

  This program is free software; you can redistribute it and/or modify it
  under the terms and conditions of the GNU General Public License,
  version 2, as published by the Free Software Foundation.

  This program is distributed in the hope it will be useful, but WITHOUT
  ANY WARRANTY; without even the implied warranty of MERCHANTABILITY or
  FITNESS FOR A PARTICULAR PURPOSE.  See the GNU General Public License for
  more details.

  You should have received a copy of the GNU General Public License along with
  this program; if not, write to the Free Software Foundation, Inc.,
  51 Franklin St - Fifth Floor, Boston, MA 02110-1301 USA.

  The full GNU General Public License is included in this distribution in
  the file called "COPYING".

  Contact Information:
  Linux NICS <linux.nics@intel.com>
  e1000-devel Mailing List <e1000-devel@lists.sourceforge.net>
  Intel Corporation, 5200 N.E. Elam Young Parkway, Hillsboro, OR 97124-6497

*******************************************************************************/

/*
 *	e100.c: Intel(R) PRO/100 ethernet driver
 *
 *	(Re)written 2003 by scott.feldman@intel.com.  Based loosely on
 *	original e100 driver, but better described as a munging of
 *	e100, e1000, eepro100, tg3, 8139cp, and other drivers.
 *
 *	References:
 *		Intel 8255x 10/100 Mbps Ethernet Controller Family,
 *		Open Source Software Developers Manual,
 *		http://sourceforge.net/projects/e1000
 *
 *
 *	                      Theory of Operation
 *
 *	I.   General
 *
 *	The driver supports Intel(R) 10/100 Mbps PCI Fast Ethernet
 *	controller family, which includes the 82557, 82558, 82559, 82550,
 *	82551, and 82562 devices.  82558 and greater controllers
 *	integrate the Intel 82555 PHY.  The controllers are used in
 *	server and client network interface cards, as well as in
 *	LAN-On-Motherboard (LOM), CardBus, MiniPCI, and ICHx
 *	configurations.  8255x supports a 32-bit linear addressing
 *	mode and operates at 33Mhz PCI clock rate.
 *
 *	II.  Driver Operation
 *
 *	Memory-mapped mode is used exclusively to access the device's
 *	shared-memory structure, the Control/Status Registers (CSR). All
 *	setup, configuration, and control of the device, including queuing
 *	of Tx, Rx, and configuration commands is through the CSR.
 *	cmd_lock serializes accesses to the CSR command register.  cb_lock
 *	protects the shared Command Block List (CBL).
 *
 *	8255x is highly MII-compliant and all access to the PHY go
 *	through the Management Data Interface (MDI).  Consequently, the
 *	driver leverages the mii.c library shared with other MII-compliant
 *	devices.
 *
 *	Big- and Little-Endian byte order as well as 32- and 64-bit
 *	archs are supported.  Weak-ordered memory and non-cache-coherent
 *	archs are supported.
 *
 *	III. Transmit
 *
 *	A Tx skb is mapped and hangs off of a TCB.  TCBs are linked
 *	together in a fixed-size ring (CBL) thus forming the flexible mode
 *	memory structure.  A TCB marked with the suspend-bit indicates
 *	the end of the ring.  The last TCB processed suspends the
 *	controller, and the controller can be restarted by issue a CU
 *	resume command to continue from the suspend point, or a CU start
 *	command to start at a given position in the ring.
 *
 *	Non-Tx commands (config, multicast setup, etc) are linked
 *	into the CBL ring along with Tx commands.  The common structure
 *	used for both Tx and non-Tx commands is the Command Block (CB).
 *
 *	cb_to_use is the next CB to use for queuing a command; cb_to_clean
 *	is the next CB to check for completion; cb_to_send is the first
 *	CB to start on in case of a previous failure to resume.  CB clean
 *	up happens in interrupt context in response to a CU interrupt.
 *	cbs_avail keeps track of number of free CB resources available.
 *
 * 	Hardware padding of short packets to minimum packet size is
 * 	enabled.  82557 pads with 7Eh, while the later controllers pad
 * 	with 00h.
 *
 *	IV.  Receive
 *
 *	The Receive Frame Area (RFA) comprises a ring of Receive Frame
 *	Descriptors (RFD) + data buffer, thus forming the simplified mode
 *	memory structure.  Rx skbs are allocated to contain both the RFD
 *	and the data buffer, but the RFD is pulled off before the skb is
 *	indicated.  The data buffer is aligned such that encapsulated
 *	protocol headers are u32-aligned.  Since the RFD is part of the
 *	mapped shared memory, and completion status is contained within
 *	the RFD, the RFD must be dma_sync'ed to maintain a consistent
 *	view from software and hardware.
 *
 *	In order to keep updates to the RFD link field from colliding with
 *	hardware writes to mark packets complete, we use the feature that
 *	hardware will not write to a size 0 descriptor and mark the previous
 *	packet as end-of-list (EL).   After updating the link, we remove EL
 *	and only then restore the size such that hardware may use the
 *	previous-to-end RFD.
 *
 *	Under typical operation, the  receive unit (RU) is start once,
 *	and the controller happily fills RFDs as frames arrive.  If
 *	replacement RFDs cannot be allocated, or the RU goes non-active,
 *	the RU must be restarted.  Frame arrival generates an interrupt,
 *	and Rx indication and re-allocation happen in the same context,
 *	therefore no locking is required.  A software-generated interrupt
 *	is generated from the watchdog to recover from a failed allocation
 *	scenario where all Rx resources have been indicated and none re-
 *	placed.
 *
 *	V.   Miscellaneous
 *
 * 	VLAN offloading of tagging, stripping and filtering is not
 * 	supported, but driver will accommodate the extra 4-byte VLAN tag
 * 	for processing by upper layers.  Tx/Rx Checksum offloading is not
 * 	supported.  Tx Scatter/Gather is not supported.  Jumbo Frames is
 * 	not supported (hardware limitation).
 *
 * 	MagicPacket(tm) WoL support is enabled/disabled via ethtool.
 *
 * 	Thanks to JC (jchapman@katalix.com) for helping with
 * 	testing/troubleshooting the development driver.
 *
 * 	TODO:
 * 	o several entry points race with dev->close
 * 	o check for tx-no-resources/stop Q races with tx clean/wake Q
 *
 *	FIXES:
 * 2005/12/02 - Michael O'Donnell <Michael.ODonnell at stratus dot com>
 *	- Stratus87247: protect MDI control register manipulations
 * 2009/06/01 - Andreas Mohr <andi at lisas dot de>
 *      - add clean lowlevel I/O emulation for cards with MII-lacking PHYs
 */

#define pr_fmt(fmt) KBUILD_MODNAME ": " fmt

#include <linux/module.h>
#include <linux/moduleparam.h>
#include <linux/kernel.h>
#include <linux/types.h>
#include <linux/sched.h>
#include <linux/slab.h>
#include <linux/delay.h>
#include <linux/init.h>
#include <linux/pci.h>
#include <linux/dma-mapping.h>
#include <linux/dmapool.h>
#include <linux/netdevice.h>
#include <linux/etherdevice.h>
#include <linux/mii.h>
#include <linux/if_vlan.h>
#include <linux/skbuff.h>
#include <linux/ethtool.h>
#include <linux/string.h>
#include <linux/firmware.h>
#include <linux/rtnetlink.h>
#include <asm/unaligned.h>


#define DRV_NAME		"e100"
#define DRV_EXT			"-NAPI"
#define DRV_VERSION		"3.5.24-k2"DRV_EXT
#define DRV_DESCRIPTION		"Intel(R) PRO/100 Network Driver"
#define DRV_COPYRIGHT		"Copyright(c) 1999-2006 Intel Corporation"

#define E100_WATCHDOG_PERIOD	(2 * HZ)
#define E100_NAPI_WEIGHT	16

#define FIRMWARE_D101M		"e100/d101m_ucode.bin"
#define FIRMWARE_D101S		"e100/d101s_ucode.bin"
#define FIRMWARE_D102E		"e100/d102e_ucode.bin"

MODULE_DESCRIPTION(DRV_DESCRIPTION);
MODULE_AUTHOR(DRV_COPYRIGHT);
MODULE_LICENSE("GPL");
MODULE_VERSION(DRV_VERSION);
MODULE_FIRMWARE(FIRMWARE_D101M);
MODULE_FIRMWARE(FIRMWARE_D101S);
MODULE_FIRMWARE(FIRMWARE_D102E);

static int debug = 3;
static int eeprom_bad_csum_allow = 0;
static int use_io = 0;
module_param(debug, int, 0);
module_param(eeprom_bad_csum_allow, int, 0);
module_param(use_io, int, 0);
MODULE_PARM_DESC(debug, "Debug level (0=none,...,16=all)");
MODULE_PARM_DESC(eeprom_bad_csum_allow, "Allow bad eeprom checksums");
MODULE_PARM_DESC(use_io, "Force use of i/o access mode");

#define INTEL_8255X_ETHERNET_DEVICE(device_id, ich) {\
	PCI_VENDOR_ID_INTEL, device_id, PCI_ANY_ID, PCI_ANY_ID, \
	PCI_CLASS_NETWORK_ETHERNET << 8, 0xFFFF00, ich }
static DEFINE_PCI_DEVICE_TABLE(e100_id_table) = {
	INTEL_8255X_ETHERNET_DEVICE(0x1029, 0),
	INTEL_8255X_ETHERNET_DEVICE(0x1030, 0),
	INTEL_8255X_ETHERNET_DEVICE(0x1031, 3),
	INTEL_8255X_ETHERNET_DEVICE(0x1032, 3),
	INTEL_8255X_ETHERNET_DEVICE(0x1033, 3),
	INTEL_8255X_ETHERNET_DEVICE(0x1034, 3),
	INTEL_8255X_ETHERNET_DEVICE(0x1038, 3),
	INTEL_8255X_ETHERNET_DEVICE(0x1039, 4),
	INTEL_8255X_ETHERNET_DEVICE(0x103A, 4),
	INTEL_8255X_ETHERNET_DEVICE(0x103B, 4),
	INTEL_8255X_ETHERNET_DEVICE(0x103C, 4),
	INTEL_8255X_ETHERNET_DEVICE(0x103D, 4),
	INTEL_8255X_ETHERNET_DEVICE(0x103E, 4),
	INTEL_8255X_ETHERNET_DEVICE(0x1050, 5),
	INTEL_8255X_ETHERNET_DEVICE(0x1051, 5),
	INTEL_8255X_ETHERNET_DEVICE(0x1052, 5),
	INTEL_8255X_ETHERNET_DEVICE(0x1053, 5),
	INTEL_8255X_ETHERNET_DEVICE(0x1054, 5),
	INTEL_8255X_ETHERNET_DEVICE(0x1055, 5),
	INTEL_8255X_ETHERNET_DEVICE(0x1056, 5),
	INTEL_8255X_ETHERNET_DEVICE(0x1057, 5),
	INTEL_8255X_ETHERNET_DEVICE(0x1059, 0),
	INTEL_8255X_ETHERNET_DEVICE(0x1064, 6),
	INTEL_8255X_ETHERNET_DEVICE(0x1065, 6),
	INTEL_8255X_ETHERNET_DEVICE(0x1066, 6),
	INTEL_8255X_ETHERNET_DEVICE(0x1067, 6),
	INTEL_8255X_ETHERNET_DEVICE(0x1068, 6),
	INTEL_8255X_ETHERNET_DEVICE(0x1069, 6),
	INTEL_8255X_ETHERNET_DEVICE(0x106A, 6),
	INTEL_8255X_ETHERNET_DEVICE(0x106B, 6),
	INTEL_8255X_ETHERNET_DEVICE(0x1091, 7),
	INTEL_8255X_ETHERNET_DEVICE(0x1092, 7),
	INTEL_8255X_ETHERNET_DEVICE(0x1093, 7),
	INTEL_8255X_ETHERNET_DEVICE(0x1094, 7),
	INTEL_8255X_ETHERNET_DEVICE(0x1095, 7),
	INTEL_8255X_ETHERNET_DEVICE(0x10fe, 7),
	INTEL_8255X_ETHERNET_DEVICE(0x1209, 0),
	INTEL_8255X_ETHERNET_DEVICE(0x1229, 0),
	INTEL_8255X_ETHERNET_DEVICE(0x2449, 2),
	INTEL_8255X_ETHERNET_DEVICE(0x2459, 2),
	INTEL_8255X_ETHERNET_DEVICE(0x245D, 2),
	INTEL_8255X_ETHERNET_DEVICE(0x27DC, 7),
	{ 0, }
};
MODULE_DEVICE_TABLE(pci, e100_id_table);

enum mac {
	mac_82557_D100_A  = 0,
	mac_82557_D100_B  = 1,
	mac_82557_D100_C  = 2,
	mac_82558_D101_A4 = 4,
	mac_82558_D101_B0 = 5,
	mac_82559_D101M   = 8,
	mac_82559_D101S   = 9,
	mac_82550_D102    = 12,
	mac_82550_D102_C  = 13,
	mac_82551_E       = 14,
	mac_82551_F       = 15,
	mac_82551_10      = 16,
	mac_unknown       = 0xFF,
};

enum phy {
	phy_100a     = 0x000003E0,
	phy_100c     = 0x035002A8,
	phy_82555_tx = 0x015002A8,
	phy_nsc_tx   = 0x5C002000,
	phy_82562_et = 0x033002A8,
	phy_82562_em = 0x032002A8,
	phy_82562_ek = 0x031002A8,
	phy_82562_eh = 0x017002A8,
	phy_82552_v  = 0xd061004d,
	phy_unknown  = 0xFFFFFFFF,
};

/* CSR (Control/Status Registers) */
struct csr {
	struct {
		u8 status;
		u8 stat_ack;
		u8 cmd_lo;
		u8 cmd_hi;
		u32 gen_ptr;
	} scb;
	u32 port;
	u16 flash_ctrl;
	u8 eeprom_ctrl_lo;
	u8 eeprom_ctrl_hi;
	u32 mdi_ctrl;
	u32 rx_dma_count;
};

enum scb_status {
	rus_no_res       = 0x08,
	rus_ready        = 0x10,
	rus_mask         = 0x3C,
};

enum ru_state  {
	RU_SUSPENDED = 0,
	RU_RUNNING	 = 1,
	RU_UNINITIALIZED = -1,
};

enum scb_stat_ack {
	stat_ack_not_ours    = 0x00,
	stat_ack_sw_gen      = 0x04,
	stat_ack_rnr         = 0x10,
	stat_ack_cu_idle     = 0x20,
	stat_ack_frame_rx    = 0x40,
	stat_ack_cu_cmd_done = 0x80,
	stat_ack_not_present = 0xFF,
	stat_ack_rx = (stat_ack_sw_gen | stat_ack_rnr | stat_ack_frame_rx),
	stat_ack_tx = (stat_ack_cu_idle | stat_ack_cu_cmd_done),
};

enum scb_cmd_hi {
	irq_mask_none = 0x00,
	irq_mask_all  = 0x01,
	irq_sw_gen    = 0x02,
};

enum scb_cmd_lo {
	cuc_nop        = 0x00,
	ruc_start      = 0x01,
	ruc_load_base  = 0x06,
	cuc_start      = 0x10,
	cuc_resume     = 0x20,
	cuc_dump_addr  = 0x40,
	cuc_dump_stats = 0x50,
	cuc_load_base  = 0x60,
	cuc_dump_reset = 0x70,
};

enum cuc_dump {
	cuc_dump_complete       = 0x0000A005,
	cuc_dump_reset_complete = 0x0000A007,
};

enum port {
	software_reset  = 0x0000,
	selftest        = 0x0001,
	selective_reset = 0x0002,
};

enum eeprom_ctrl_lo {
	eesk = 0x01,
	eecs = 0x02,
	eedi = 0x04,
	eedo = 0x08,
};

enum mdi_ctrl {
	mdi_write = 0x04000000,
	mdi_read  = 0x08000000,
	mdi_ready = 0x10000000,
};

enum eeprom_op {
	op_write = 0x05,
	op_read  = 0x06,
	op_ewds  = 0x10,
	op_ewen  = 0x13,
};

enum eeprom_offsets {
	eeprom_cnfg_mdix  = 0x03,
	eeprom_phy_iface  = 0x06,
	eeprom_id         = 0x0A,
	eeprom_config_asf = 0x0D,
	eeprom_smbus_addr = 0x90,
};

enum eeprom_cnfg_mdix {
	eeprom_mdix_enabled = 0x0080,
};

enum eeprom_phy_iface {
	NoSuchPhy = 0,
	I82553AB,
	I82553C,
	I82503,
	DP83840,
	S80C240,
	S80C24,
	I82555,
	DP83840A = 10,
};

enum eeprom_id {
	eeprom_id_wol = 0x0020,
};

enum eeprom_config_asf {
	eeprom_asf = 0x8000,
	eeprom_gcl = 0x4000,
};

enum cb_status {
	cb_complete = 0x8000,
	cb_ok       = 0x2000,
};

enum cb_command {
	cb_nop    = 0x0000,
	cb_iaaddr = 0x0001,
	cb_config = 0x0002,
	cb_multi  = 0x0003,
	cb_tx     = 0x0004,
	cb_ucode  = 0x0005,
	cb_dump   = 0x0006,
	cb_tx_sf  = 0x0008,
	cb_cid    = 0x1f00,
	cb_i      = 0x2000,
	cb_s      = 0x4000,
	cb_el     = 0x8000,
};

struct rfd {
	__le16 status;
	__le16 command;
	__le32 link;
	__le32 rbd;
	__le16 actual_size;
	__le16 size;
};

struct rx {
	struct rx *next, *prev;
	struct sk_buff *skb;
	dma_addr_t dma_addr;
};

#if defined(__BIG_ENDIAN_BITFIELD)
#define X(a,b)	b,a
#else
#define X(a,b)	a,b
#endif
struct config {
/*0*/	u8 X(byte_count:6, pad0:2);
/*1*/	u8 X(X(rx_fifo_limit:4, tx_fifo_limit:3), pad1:1);
/*2*/	u8 adaptive_ifs;
/*3*/	u8 X(X(X(X(mwi_enable:1, type_enable:1), read_align_enable:1),
	   term_write_cache_line:1), pad3:4);
/*4*/	u8 X(rx_dma_max_count:7, pad4:1);
/*5*/	u8 X(tx_dma_max_count:7, dma_max_count_enable:1);
/*6*/	u8 X(X(X(X(X(X(X(late_scb_update:1, direct_rx_dma:1),
	   tno_intr:1), cna_intr:1), standard_tcb:1), standard_stat_counter:1),
	   rx_discard_overruns:1), rx_save_bad_frames:1);
/*7*/	u8 X(X(X(X(X(rx_discard_short_frames:1, tx_underrun_retry:2),
	   pad7:2), rx_extended_rfd:1), tx_two_frames_in_fifo:1),
	   tx_dynamic_tbd:1);
/*8*/	u8 X(X(mii_mode:1, pad8:6), csma_disabled:1);
/*9*/	u8 X(X(X(X(X(rx_tcpudp_checksum:1, pad9:3), vlan_arp_tco:1),
	   link_status_wake:1), arp_wake:1), mcmatch_wake:1);
/*10*/	u8 X(X(X(pad10:3, no_source_addr_insertion:1), preamble_length:2),
	   loopback:2);
/*11*/	u8 X(linear_priority:3, pad11:5);
/*12*/	u8 X(X(linear_priority_mode:1, pad12:3), ifs:4);
/*13*/	u8 ip_addr_lo;
/*14*/	u8 ip_addr_hi;
/*15*/	u8 X(X(X(X(X(X(X(promiscuous_mode:1, broadcast_disabled:1),
	   wait_after_win:1), pad15_1:1), ignore_ul_bit:1), crc_16_bit:1),
	   pad15_2:1), crs_or_cdt:1);
/*16*/	u8 fc_delay_lo;
/*17*/	u8 fc_delay_hi;
/*18*/	u8 X(X(X(X(X(rx_stripping:1, tx_padding:1), rx_crc_transfer:1),
	   rx_long_ok:1), fc_priority_threshold:3), pad18:1);
/*19*/	u8 X(X(X(X(X(X(X(addr_wake:1, magic_packet_disable:1),
	   fc_disable:1), fc_restop:1), fc_restart:1), fc_reject:1),
	   full_duplex_force:1), full_duplex_pin:1);
/*20*/	u8 X(X(X(pad20_1:5, fc_priority_location:1), multi_ia:1), pad20_2:1);
/*21*/	u8 X(X(pad21_1:3, multicast_all:1), pad21_2:4);
/*22*/	u8 X(X(rx_d102_mode:1, rx_vlan_drop:1), pad22:6);
	u8 pad_d102[9];
};

#define E100_MAX_MULTICAST_ADDRS	64
struct multi {
	__le16 count;
	u8 addr[E100_MAX_MULTICAST_ADDRS * ETH_ALEN + 2/*pad*/];
};

/* Important: keep total struct u32-aligned */
#define UCODE_SIZE			134
struct cb {
	__le16 status;
	__le16 command;
	__le32 link;
	union {
		u8 iaaddr[ETH_ALEN];
		__le32 ucode[UCODE_SIZE];
		struct config config;
		struct multi multi;
		struct {
			u32 tbd_array;
			u16 tcb_byte_count;
			u8 threshold;
			u8 tbd_count;
			struct {
				__le32 buf_addr;
				__le16 size;
				u16 eol;
			} tbd;
		} tcb;
		__le32 dump_buffer_addr;
	} u;
	struct cb *next, *prev;
	dma_addr_t dma_addr;
	struct sk_buff *skb;
};

enum loopback {
	lb_none = 0, lb_mac = 1, lb_phy = 3,
};

struct stats {
	__le32 tx_good_frames, tx_max_collisions, tx_late_collisions,
		tx_underruns, tx_lost_crs, tx_deferred, tx_single_collisions,
		tx_multiple_collisions, tx_total_collisions;
	__le32 rx_good_frames, rx_crc_errors, rx_alignment_errors,
		rx_resource_errors, rx_overrun_errors, rx_cdt_errors,
		rx_short_frame_errors;
	__le32 fc_xmt_pause, fc_rcv_pause, fc_rcv_unsupported;
	__le16 xmt_tco_frames, rcv_tco_frames;
	__le32 complete;
};

struct mem {
	struct {
		u32 signature;
		u32 result;
	} selftest;
	struct stats stats;
	u8 dump_buf[596];
};

struct param_range {
	u32 min;
	u32 max;
	u32 count;
};

struct params {
	struct param_range rfds;
	struct param_range cbs;
};

struct nic {
	/* Begin: frequently used values: keep adjacent for cache effect */
	u32 msg_enable				____cacheline_aligned;
	struct net_device *netdev;
	struct pci_dev *pdev;
	u16 (*mdio_ctrl)(struct nic *nic, u32 addr, u32 dir, u32 reg, u16 data);

	struct rx *rxs				____cacheline_aligned;
	struct rx *rx_to_use;
	struct rx *rx_to_clean;
	struct rfd blank_rfd;
	enum ru_state ru_running;

	spinlock_t cb_lock			____cacheline_aligned;
	spinlock_t cmd_lock;
	struct csr __iomem *csr;
	enum scb_cmd_lo cuc_cmd;
	unsigned int cbs_avail;
	struct napi_struct napi;
	struct cb *cbs;
	struct cb *cb_to_use;
	struct cb *cb_to_send;
	struct cb *cb_to_clean;
	__le16 tx_command;
	/* End: frequently used values: keep adjacent for cache effect */

	enum {
		ich                = (1 << 0),
		promiscuous        = (1 << 1),
		multicast_all      = (1 << 2),
		wol_magic          = (1 << 3),
		ich_10h_workaround = (1 << 4),
	} flags					____cacheline_aligned;

	enum mac mac;
	enum phy phy;
	struct params params;
	struct timer_list watchdog;
	struct timer_list blink_timer;
	struct mii_if_info mii;
	struct work_struct tx_timeout_task;
	enum loopback loopback;

	struct mem *mem;
	dma_addr_t dma_addr;

	struct pci_pool *cbs_pool;
	dma_addr_t cbs_dma_addr;
	u8 adaptive_ifs;
	u8 tx_threshold;
	u32 tx_frames;
	u32 tx_collisions;
	u32 tx_deferred;
	u32 tx_single_collisions;
	u32 tx_multiple_collisions;
	u32 tx_fc_pause;
	u32 tx_tco_frames;

	u32 rx_fc_pause;
	u32 rx_fc_unsupported;
	u32 rx_tco_frames;
	u32 rx_over_length_errors;

	u16 leds;
	u16 eeprom_wc;
	__le16 eeprom[256];
	spinlock_t mdio_lock;
	const struct firmware *fw;
};

static inline void e100_write_flush(struct nic *nic)
{
	/* Flush previous PCI writes through intermediate bridges
	 * by doing a benign read */
	(void)ioread8(&nic->csr->scb.status);
}

static void e100_enable_irq(struct nic *nic)
{
	unsigned long flags;

	spin_lock_irqsave(&nic->cmd_lock, flags);
	iowrite8(irq_mask_none, &nic->csr->scb.cmd_hi);
	e100_write_flush(nic);
	spin_unlock_irqrestore(&nic->cmd_lock, flags);
}

static void e100_disable_irq(struct nic *nic)
{
	unsigned long flags;

	spin_lock_irqsave(&nic->cmd_lock, flags);
	iowrite8(irq_mask_all, &nic->csr->scb.cmd_hi);
	e100_write_flush(nic);
	spin_unlock_irqrestore(&nic->cmd_lock, flags);
}

static void e100_hw_reset(struct nic *nic)
{
	/* Put CU and RU into idle with a selective reset to get
	 * device off of PCI bus */
	iowrite32(selective_reset, &nic->csr->port);
	e100_write_flush(nic); udelay(20);

	/* Now fully reset device */
	iowrite32(software_reset, &nic->csr->port);
	e100_write_flush(nic); udelay(20);

	/* Mask off our interrupt line - it's unmasked after reset */
	e100_disable_irq(nic);
}

static int e100_self_test(struct nic *nic)
{
	u32 dma_addr = nic->dma_addr + offsetof(struct mem, selftest);

	/* Passing the self-test is a pretty good indication
	 * that the device can DMA to/from host memory */

	nic->mem->selftest.signature = 0;
	nic->mem->selftest.result = 0xFFFFFFFF;

	iowrite32(selftest | dma_addr, &nic->csr->port);
	e100_write_flush(nic);
	/* Wait 10 msec for self-test to complete */
	msleep(10);

	/* Interrupts are enabled after self-test */
	e100_disable_irq(nic);

	/* Check results of self-test */
	if (nic->mem->selftest.result != 0) {
		netif_err(nic, hw, nic->netdev,
			  "Self-test failed: result=0x%08X\n",
			  nic->mem->selftest.result);
		return -ETIMEDOUT;
	}
	if (nic->mem->selftest.signature == 0) {
		netif_err(nic, hw, nic->netdev, "Self-test failed: timed out\n");
		return -ETIMEDOUT;
	}

	return 0;
}

static void e100_eeprom_write(struct nic *nic, u16 addr_len, u16 addr, __le16 data)
{
	u32 cmd_addr_data[3];
	u8 ctrl;
	int i, j;

	/* Three cmds: write/erase enable, write data, write/erase disable */
	cmd_addr_data[0] = op_ewen << (addr_len - 2);
	cmd_addr_data[1] = (((op_write << addr_len) | addr) << 16) |
		le16_to_cpu(data);
	cmd_addr_data[2] = op_ewds << (addr_len - 2);

	/* Bit-bang cmds to write word to eeprom */
	for (j = 0; j < 3; j++) {

		/* Chip select */
		iowrite8(eecs | eesk, &nic->csr->eeprom_ctrl_lo);
		e100_write_flush(nic); udelay(4);

		for (i = 31; i >= 0; i--) {
			ctrl = (cmd_addr_data[j] & (1 << i)) ?
				eecs | eedi : eecs;
			iowrite8(ctrl, &nic->csr->eeprom_ctrl_lo);
			e100_write_flush(nic); udelay(4);

			iowrite8(ctrl | eesk, &nic->csr->eeprom_ctrl_lo);
			e100_write_flush(nic); udelay(4);
		}
		/* Wait 10 msec for cmd to complete */
		msleep(10);

		/* Chip deselect */
		iowrite8(0, &nic->csr->eeprom_ctrl_lo);
		e100_write_flush(nic); udelay(4);
	}
};

/* General technique stolen from the eepro100 driver - very clever */
static __le16 e100_eeprom_read(struct nic *nic, u16 *addr_len, u16 addr)
{
	u32 cmd_addr_data;
	u16 data = 0;
	u8 ctrl;
	int i;

	cmd_addr_data = ((op_read << *addr_len) | addr) << 16;

	/* Chip select */
	iowrite8(eecs | eesk, &nic->csr->eeprom_ctrl_lo);
	e100_write_flush(nic); udelay(4);

	/* Bit-bang to read word from eeprom */
	for (i = 31; i >= 0; i--) {
		ctrl = (cmd_addr_data & (1 << i)) ? eecs | eedi : eecs;
		iowrite8(ctrl, &nic->csr->eeprom_ctrl_lo);
		e100_write_flush(nic); udelay(4);

		iowrite8(ctrl | eesk, &nic->csr->eeprom_ctrl_lo);
		e100_write_flush(nic); udelay(4);

		/* Eeprom drives a dummy zero to EEDO after receiving
		 * complete address.  Use this to adjust addr_len. */
		ctrl = ioread8(&nic->csr->eeprom_ctrl_lo);
		if (!(ctrl & eedo) && i > 16) {
			*addr_len -= (i - 16);
			i = 17;
		}

		data = (data << 1) | (ctrl & eedo ? 1 : 0);
	}

	/* Chip deselect */
	iowrite8(0, &nic->csr->eeprom_ctrl_lo);
	e100_write_flush(nic); udelay(4);

	return cpu_to_le16(data);
};

/* Load entire EEPROM image into driver cache and validate checksum */
static int e100_eeprom_load(struct nic *nic)
{
	u16 addr, addr_len = 8, checksum = 0;

	/* Try reading with an 8-bit addr len to discover actual addr len */
	e100_eeprom_read(nic, &addr_len, 0);
	nic->eeprom_wc = 1 << addr_len;

	for (addr = 0; addr < nic->eeprom_wc; addr++) {
		nic->eeprom[addr] = e100_eeprom_read(nic, &addr_len, addr);
		if (addr < nic->eeprom_wc - 1)
			checksum += le16_to_cpu(nic->eeprom[addr]);
	}

	/* The checksum, stored in the last word, is calculated such that
	 * the sum of words should be 0xBABA */
	if (cpu_to_le16(0xBABA - checksum) != nic->eeprom[nic->eeprom_wc - 1]) {
		netif_err(nic, probe, nic->netdev, "EEPROM corrupted\n");
		if (!eeprom_bad_csum_allow)
			return -EAGAIN;
	}

	return 0;
}

/* Save (portion of) driver EEPROM cache to device and update checksum */
static int e100_eeprom_save(struct nic *nic, u16 start, u16 count)
{
	u16 addr, addr_len = 8, checksum = 0;

	/* Try reading with an 8-bit addr len to discover actual addr len */
	e100_eeprom_read(nic, &addr_len, 0);
	nic->eeprom_wc = 1 << addr_len;

	if (start + count >= nic->eeprom_wc)
		return -EINVAL;

	for (addr = start; addr < start + count; addr++)
		e100_eeprom_write(nic, addr_len, addr, nic->eeprom[addr]);

	/* The checksum, stored in the last word, is calculated such that
	 * the sum of words should be 0xBABA */
	for (addr = 0; addr < nic->eeprom_wc - 1; addr++)
		checksum += le16_to_cpu(nic->eeprom[addr]);
	nic->eeprom[nic->eeprom_wc - 1] = cpu_to_le16(0xBABA - checksum);
	e100_eeprom_write(nic, addr_len, nic->eeprom_wc - 1,
		nic->eeprom[nic->eeprom_wc - 1]);

	return 0;
}

#define E100_WAIT_SCB_TIMEOUT 20000 /* we might have to wait 100ms!!! */
#define E100_WAIT_SCB_FAST 20       /* delay like the old code */
static int e100_exec_cmd(struct nic *nic, u8 cmd, dma_addr_t dma_addr)
{
	unsigned long flags;
	unsigned int i;
	int err = 0;

	spin_lock_irqsave(&nic->cmd_lock, flags);

	/* Previous command is accepted when SCB clears */
	for (i = 0; i < E100_WAIT_SCB_TIMEOUT; i++) {
		if (likely(!ioread8(&nic->csr->scb.cmd_lo)))
			break;
		cpu_relax();
		if (unlikely(i > E100_WAIT_SCB_FAST))
			udelay(5);
	}
	if (unlikely(i == E100_WAIT_SCB_TIMEOUT)) {
		err = -EAGAIN;
		goto err_unlock;
	}

	if (unlikely(cmd != cuc_resume))
		iowrite32(dma_addr, &nic->csr->scb.gen_ptr);
	iowrite8(cmd, &nic->csr->scb.cmd_lo);

err_unlock:
	spin_unlock_irqrestore(&nic->cmd_lock, flags);

	return err;
}

static int e100_exec_cb(struct nic *nic, struct sk_buff *skb,
	void (*cb_prepare)(struct nic *, struct cb *, struct sk_buff *))
{
	struct cb *cb;
	unsigned long flags;
	int err = 0;

	spin_lock_irqsave(&nic->cb_lock, flags);

	if (unlikely(!nic->cbs_avail)) {
		err = -ENOMEM;
		goto err_unlock;
	}

	cb = nic->cb_to_use;
	nic->cb_to_use = cb->next;
	nic->cbs_avail--;
	cb->skb = skb;

	if (unlikely(!nic->cbs_avail))
		err = -ENOSPC;

	cb_prepare(nic, cb, skb);

	/* Order is important otherwise we'll be in a race with h/w:
	 * set S-bit in current first, then clear S-bit in previous. */
	cb->command |= cpu_to_le16(cb_s);
	wmb();
	cb->prev->command &= cpu_to_le16(~cb_s);

	while (nic->cb_to_send != nic->cb_to_use) {
		if (unlikely(e100_exec_cmd(nic, nic->cuc_cmd,
			nic->cb_to_send->dma_addr))) {
			/* Ok, here's where things get sticky.  It's
			 * possible that we can't schedule the command
			 * because the controller is too busy, so
			 * let's just queue the command and try again
			 * when another command is scheduled. */
			if (err == -ENOSPC) {
				//request a reset
				schedule_work(&nic->tx_timeout_task);
			}
			break;
		} else {
			nic->cuc_cmd = cuc_resume;
			nic->cb_to_send = nic->cb_to_send->next;
		}
	}

err_unlock:
	spin_unlock_irqrestore(&nic->cb_lock, flags);

	return err;
}

static int mdio_read(struct net_device *netdev, int addr, int reg)
{
	struct nic *nic = netdev_priv(netdev);
	return nic->mdio_ctrl(nic, addr, mdi_read, reg, 0);
}

static void mdio_write(struct net_device *netdev, int addr, int reg, int data)
{
	struct nic *nic = netdev_priv(netdev);

	nic->mdio_ctrl(nic, addr, mdi_write, reg, data);
}

/* the standard mdio_ctrl() function for usual MII-compliant hardware */
static u16 mdio_ctrl_hw(struct nic *nic, u32 addr, u32 dir, u32 reg, u16 data)
{
	u32 data_out = 0;
	unsigned int i;
	unsigned long flags;


	/*
	 * Stratus87247: we shouldn't be writing the MDI control
	 * register until the Ready bit shows True.  Also, since
	 * manipulation of the MDI control registers is a multi-step
	 * procedure it should be done under lock.
	 */
	spin_lock_irqsave(&nic->mdio_lock, flags);
	for (i = 100; i; --i) {
		if (ioread32(&nic->csr->mdi_ctrl) & mdi_ready)
			break;
		udelay(20);
	}
	if (unlikely(!i)) {
		netdev_err(nic->netdev, "e100.mdio_ctrl won't go Ready\n");
		spin_unlock_irqrestore(&nic->mdio_lock, flags);
		return 0;		/* No way to indicate timeout error */
	}
	iowrite32((reg << 16) | (addr << 21) | dir | data, &nic->csr->mdi_ctrl);

	for (i = 0; i < 100; i++) {
		udelay(20);
		if ((data_out = ioread32(&nic->csr->mdi_ctrl)) & mdi_ready)
			break;
	}
	spin_unlock_irqrestore(&nic->mdio_lock, flags);
	netif_printk(nic, hw, KERN_DEBUG, nic->netdev,
		     "%s:addr=%d, reg=%d, data_in=0x%04X, data_out=0x%04X\n",
		     dir == mdi_read ? "READ" : "WRITE",
		     addr, reg, data, data_out);
	return (u16)data_out;
}

/* slightly tweaked mdio_ctrl() function for phy_82552_v specifics */
static u16 mdio_ctrl_phy_82552_v(struct nic *nic,
				 u32 addr,
				 u32 dir,
				 u32 reg,
				 u16 data)
{
	if ((reg == MII_BMCR) && (dir == mdi_write)) {
		if (data & (BMCR_ANRESTART | BMCR_ANENABLE)) {
			u16 advert = mdio_read(nic->netdev, nic->mii.phy_id,
							MII_ADVERTISE);

			/*
			 * Workaround Si issue where sometimes the part will not
			 * autoneg to 100Mbps even when advertised.
			 */
			if (advert & ADVERTISE_100FULL)
				data |= BMCR_SPEED100 | BMCR_FULLDPLX;
			else if (advert & ADVERTISE_100HALF)
				data |= BMCR_SPEED100;
		}
	}
	return mdio_ctrl_hw(nic, addr, dir, reg, data);
}

/* Fully software-emulated mdio_ctrl() function for cards without
 * MII-compliant PHYs.
 * For now, this is mainly geared towards 80c24 support; in case of further
 * requirements for other types (i82503, ...?) either extend this mechanism
 * or split it, whichever is cleaner.
 */
static u16 mdio_ctrl_phy_mii_emulated(struct nic *nic,
				      u32 addr,
				      u32 dir,
				      u32 reg,
				      u16 data)
{
	/* might need to allocate a netdev_priv'ed register array eventually
	 * to be able to record state changes, but for now
	 * some fully hardcoded register handling ought to be ok I guess. */

	if (dir == mdi_read) {
		switch (reg) {
		case MII_BMCR:
			/* Auto-negotiation, right? */
			return  BMCR_ANENABLE |
				BMCR_FULLDPLX;
		case MII_BMSR:
			return	BMSR_LSTATUS /* for mii_link_ok() */ |
				BMSR_ANEGCAPABLE |
				BMSR_10FULL;
		case MII_ADVERTISE:
			/* 80c24 is a "combo card" PHY, right? */
			return	ADVERTISE_10HALF |
				ADVERTISE_10FULL;
		default:
			netif_printk(nic, hw, KERN_DEBUG, nic->netdev,
				     "%s:addr=%d, reg=%d, data=0x%04X: unimplemented emulation!\n",
				     dir == mdi_read ? "READ" : "WRITE",
				     addr, reg, data);
			return 0xFFFF;
		}
	} else {
		switch (reg) {
		default:
			netif_printk(nic, hw, KERN_DEBUG, nic->netdev,
				     "%s:addr=%d, reg=%d, data=0x%04X: unimplemented emulation!\n",
				     dir == mdi_read ? "READ" : "WRITE",
				     addr, reg, data);
			return 0xFFFF;
		}
	}
}
static inline int e100_phy_supports_mii(struct nic *nic)
{
	/* for now, just check it by comparing whether we
	   are using MII software emulation.
	*/
	return (nic->mdio_ctrl != mdio_ctrl_phy_mii_emulated);
}

static void e100_get_defaults(struct nic *nic)
{
	struct param_range rfds = { .min = 16, .max = 256, .count = 256 };
	struct param_range cbs  = { .min = 64, .max = 256, .count = 128 };

	/* MAC type is encoded as rev ID; exception: ICH is treated as 82559 */
	nic->mac = (nic->flags & ich) ? mac_82559_D101M : nic->pdev->revision;
	if (nic->mac == mac_unknown)
		nic->mac = mac_82557_D100_A;

	nic->params.rfds = rfds;
	nic->params.cbs = cbs;

	/* Quadwords to DMA into FIFO before starting frame transmit */
	nic->tx_threshold = 0xE0;

	/* no interrupt for every tx completion, delay = 256us if not 557 */
	nic->tx_command = cpu_to_le16(cb_tx | cb_tx_sf |
		((nic->mac >= mac_82558_D101_A4) ? cb_cid : cb_i));

	/* Template for a freshly allocated RFD */
	nic->blank_rfd.command = 0;
	nic->blank_rfd.rbd = cpu_to_le32(0xFFFFFFFF);
	nic->blank_rfd.size = cpu_to_le16(VLAN_ETH_FRAME_LEN);

	/* MII setup */
	nic->mii.phy_id_mask = 0x1F;
	nic->mii.reg_num_mask = 0x1F;
	nic->mii.dev = nic->netdev;
	nic->mii.mdio_read = mdio_read;
	nic->mii.mdio_write = mdio_write;
}

static void e100_configure(struct nic *nic, struct cb *cb, struct sk_buff *skb)
{
	struct config *config = &cb->u.config;
	u8 *c = (u8 *)config;

	cb->command = cpu_to_le16(cb_config);

	memset(config, 0, sizeof(struct config));

	config->byte_count = 0x16;		/* bytes in this struct */
	config->rx_fifo_limit = 0x8;		/* bytes in FIFO before DMA */
	config->direct_rx_dma = 0x1;		/* reserved */
	config->standard_tcb = 0x1;		/* 1=standard, 0=extended */
	config->standard_stat_counter = 0x1;	/* 1=standard, 0=extended */
	config->rx_discard_short_frames = 0x1;	/* 1=discard, 0=pass */
	config->tx_underrun_retry = 0x3;	/* # of underrun retries */
	if (e100_phy_supports_mii(nic))
		config->mii_mode = 1;           /* 1=MII mode, 0=i82503 mode */
	config->pad10 = 0x6;
	config->no_source_addr_insertion = 0x1;	/* 1=no, 0=yes */
	config->preamble_length = 0x2;		/* 0=1, 1=3, 2=7, 3=15 bytes */
	config->ifs = 0x6;			/* x16 = inter frame spacing */
	config->ip_addr_hi = 0xF2;		/* ARP IP filter - not used */
	config->pad15_1 = 0x1;
	config->pad15_2 = 0x1;
	config->crs_or_cdt = 0x0;		/* 0=CRS only, 1=CRS or CDT */
	config->fc_delay_hi = 0x40;		/* time delay for fc frame */
	config->tx_padding = 0x1;		/* 1=pad short frames */
	config->fc_priority_threshold = 0x7;	/* 7=priority fc disabled */
	config->pad18 = 0x1;
	config->full_duplex_pin = 0x1;		/* 1=examine FDX# pin */
	config->pad20_1 = 0x1F;
	config->fc_priority_location = 0x1;	/* 1=byte#31, 0=byte#19 */
	config->pad21_1 = 0x5;

	config->adaptive_ifs = nic->adaptive_ifs;
	config->loopback = nic->loopback;

	if (nic->mii.force_media && nic->mii.full_duplex)
		config->full_duplex_force = 0x1;	/* 1=force, 0=auto */

	if (nic->flags & promiscuous || nic->loopback) {
		config->rx_save_bad_frames = 0x1;	/* 1=save, 0=discard */
		config->rx_discard_short_frames = 0x0;	/* 1=discard, 0=save */
		config->promiscuous_mode = 0x1;		/* 1=on, 0=off */
	}

	if (nic->flags & multicast_all)
		config->multicast_all = 0x1;		/* 1=accept, 0=no */

	/* disable WoL when up */
	if (netif_running(nic->netdev) || !(nic->flags & wol_magic))
		config->magic_packet_disable = 0x1;	/* 1=off, 0=on */

	if (nic->mac >= mac_82558_D101_A4) {
		config->fc_disable = 0x1;	/* 1=Tx fc off, 0=Tx fc on */
		config->mwi_enable = 0x1;	/* 1=enable, 0=disable */
		config->standard_tcb = 0x0;	/* 1=standard, 0=extended */
		config->rx_long_ok = 0x1;	/* 1=VLANs ok, 0=standard */
		if (nic->mac >= mac_82559_D101M) {
			config->tno_intr = 0x1;		/* TCO stats enable */
			/* Enable TCO in extended config */
			if (nic->mac >= mac_82551_10) {
				config->byte_count = 0x20; /* extended bytes */
				config->rx_d102_mode = 0x1; /* GMRC for TCO */
			}
		} else {
			config->standard_stat_counter = 0x0;
		}
	}

	netif_printk(nic, hw, KERN_DEBUG, nic->netdev,
		     "[00-07]=%02X:%02X:%02X:%02X:%02X:%02X:%02X:%02X\n",
		     c[0], c[1], c[2], c[3], c[4], c[5], c[6], c[7]);
	netif_printk(nic, hw, KERN_DEBUG, nic->netdev,
		     "[08-15]=%02X:%02X:%02X:%02X:%02X:%02X:%02X:%02X\n",
		     c[8], c[9], c[10], c[11], c[12], c[13], c[14], c[15]);
	netif_printk(nic, hw, KERN_DEBUG, nic->netdev,
		     "[16-23]=%02X:%02X:%02X:%02X:%02X:%02X:%02X:%02X\n",
		     c[16], c[17], c[18], c[19], c[20], c[21], c[22], c[23]);
}

/*************************************************************************
*  CPUSaver parameters
*
*  All CPUSaver parameters are 16-bit literals that are part of a
*  "move immediate value" instruction.  By changing the value of
*  the literal in the instruction before the code is loaded, the
*  driver can change the algorithm.
*
*  INTDELAY - This loads the dead-man timer with its initial value.
*    When this timer expires the interrupt is asserted, and the
*    timer is reset each time a new packet is received.  (see
*    BUNDLEMAX below to set the limit on number of chained packets)
*    The current default is 0x600 or 1536.  Experiments show that
*    the value should probably stay within the 0x200 - 0x1000.
*
*  BUNDLEMAX -
*    This sets the maximum number of frames that will be bundled.  In
*    some situations, such as the TCP windowing algorithm, it may be
*    better to limit the growth of the bundle size than let it go as
*    high as it can, because that could cause too much added latency.
*    The default is six, because this is the number of packets in the
*    default TCP window size.  A value of 1 would make CPUSaver indicate
*    an interrupt for every frame received.  If you do not want to put
*    a limit on the bundle size, set this value to xFFFF.
*
*  BUNDLESMALL -
*    This contains a bit-mask describing the minimum size frame that
*    will be bundled.  The default masks the lower 7 bits, which means
*    that any frame less than 128 bytes in length will not be bundled,
*    but will instead immediately generate an interrupt.  This does
*    not affect the current bundle in any way.  Any frame that is 128
*    bytes or large will be bundled normally.  This feature is meant
*    to provide immediate indication of ACK frames in a TCP environment.
*    Customers were seeing poor performance when a machine with CPUSaver
*    enabled was sending but not receiving.  The delay introduced when
*    the ACKs were received was enough to reduce total throughput, because
*    the sender would sit idle until the ACK was finally seen.
*
*    The current default is 0xFF80, which masks out the lower 7 bits.
*    This means that any frame which is x7F (127) bytes or smaller
*    will cause an immediate interrupt.  Because this value must be a
*    bit mask, there are only a few valid values that can be used.  To
*    turn this feature off, the driver can write the value xFFFF to the
*    lower word of this instruction (in the same way that the other
*    parameters are used).  Likewise, a value of 0xF800 (2047) would
*    cause an interrupt to be generated for every frame, because all
*    standard Ethernet frames are <= 2047 bytes in length.
*************************************************************************/

/* if you wish to disable the ucode functionality, while maintaining the
 * workarounds it provides, set the following defines to:
 * BUNDLESMALL 0
 * BUNDLEMAX 1
 * INTDELAY 1
 */
#define BUNDLESMALL 1
#define BUNDLEMAX (u16)6
#define INTDELAY (u16)1536 /* 0x600 */

/* Initialize firmware */
static const struct firmware *e100_request_firmware(struct nic *nic)
{
	const char *fw_name;
	const struct firmware *fw = nic->fw;
	u8 timer, bundle, min_size;
	int err = 0;

	/* do not load u-code for ICH devices */
	if (nic->flags & ich)
		return NULL;

	/* Search for ucode match against h/w revision */
	if (nic->mac == mac_82559_D101M)
		fw_name = FIRMWARE_D101M;
	else if (nic->mac == mac_82559_D101S)
		fw_name = FIRMWARE_D101S;
	else if (nic->mac == mac_82551_F || nic->mac == mac_82551_10)
		fw_name = FIRMWARE_D102E;
	else /* No ucode on other devices */
		return NULL;

	/* If the firmware has not previously been loaded, request a pointer
	 * to it. If it was previously loaded, we are reinitializing the
	 * adapter, possibly in a resume from hibernate, in which case
	 * request_firmware() cannot be used.
	 */
	if (!fw)
		err = request_firmware(&fw, fw_name, &nic->pdev->dev);

	if (err) {
		netif_err(nic, probe, nic->netdev,
			  "Failed to load firmware \"%s\": %d\n",
			  fw_name, err);
		return ERR_PTR(err);
	}

	/* Firmware should be precisely UCODE_SIZE (words) plus three bytes
	   indicating the offsets for BUNDLESMALL, BUNDLEMAX, INTDELAY */
	if (fw->size != UCODE_SIZE * 4 + 3) {
		netif_err(nic, probe, nic->netdev,
			  "Firmware \"%s\" has wrong size %zu\n",
			  fw_name, fw->size);
		release_firmware(fw);
		return ERR_PTR(-EINVAL);
	}

	/* Read timer, bundle and min_size from end of firmware blob */
	timer = fw->data[UCODE_SIZE * 4];
	bundle = fw->data[UCODE_SIZE * 4 + 1];
	min_size = fw->data[UCODE_SIZE * 4 + 2];

	if (timer >= UCODE_SIZE || bundle >= UCODE_SIZE ||
	    min_size >= UCODE_SIZE) {
		netif_err(nic, probe, nic->netdev,
			  "\"%s\" has bogus offset values (0x%x,0x%x,0x%x)\n",
			  fw_name, timer, bundle, min_size);
		release_firmware(fw);
		return ERR_PTR(-EINVAL);
	}

	/* OK, firmware is validated and ready to use. Save a pointer
	 * to it in the nic */
	nic->fw = fw;
	return fw;
}

static void e100_setup_ucode(struct nic *nic, struct cb *cb,
			     struct sk_buff *skb)
{
	const struct firmware *fw = (void *)skb;
	u8 timer, bundle, min_size;

	/* It's not a real skb; we just abused the fact that e100_exec_cb
	   will pass it through to here... */
	cb->skb = NULL;

	/* firmware is stored as little endian already */
	memcpy(cb->u.ucode, fw->data, UCODE_SIZE * 4);

	/* Read timer, bundle and min_size from end of firmware blob */
	timer = fw->data[UCODE_SIZE * 4];
	bundle = fw->data[UCODE_SIZE * 4 + 1];
	min_size = fw->data[UCODE_SIZE * 4 + 2];

	/* Insert user-tunable settings in cb->u.ucode */
	cb->u.ucode[timer] &= cpu_to_le32(0xFFFF0000);
	cb->u.ucode[timer] |= cpu_to_le32(INTDELAY);
	cb->u.ucode[bundle] &= cpu_to_le32(0xFFFF0000);
	cb->u.ucode[bundle] |= cpu_to_le32(BUNDLEMAX);
	cb->u.ucode[min_size] &= cpu_to_le32(0xFFFF0000);
	cb->u.ucode[min_size] |= cpu_to_le32((BUNDLESMALL) ? 0xFFFF : 0xFF80);

	cb->command = cpu_to_le16(cb_ucode | cb_el);
}

static inline int e100_load_ucode_wait(struct nic *nic)
{
	const struct firmware *fw;
	int err = 0, counter = 50;
	struct cb *cb = nic->cb_to_clean;

	fw = e100_request_firmware(nic);
	/* If it's NULL, then no ucode is required */
	if (!fw || IS_ERR(fw))
		return PTR_ERR(fw);

	if ((err = e100_exec_cb(nic, (void *)fw, e100_setup_ucode)))
		netif_err(nic, probe, nic->netdev,
			  "ucode cmd failed with error %d\n", err);

	/* must restart cuc */
	nic->cuc_cmd = cuc_start;

	/* wait for completion */
	e100_write_flush(nic);
	udelay(10);

	/* wait for possibly (ouch) 500ms */
	while (!(cb->status & cpu_to_le16(cb_complete))) {
		msleep(10);
		if (!--counter) break;
	}

	/* ack any interrupts, something could have been set */
	iowrite8(~0, &nic->csr->scb.stat_ack);

	/* if the command failed, or is not OK, notify and return */
	if (!counter || !(cb->status & cpu_to_le16(cb_ok))) {
		netif_err(nic, probe, nic->netdev, "ucode load failed\n");
		err = -EPERM;
	}

	return err;
}

static void e100_setup_iaaddr(struct nic *nic, struct cb *cb,
	struct sk_buff *skb)
{
	cb->command = cpu_to_le16(cb_iaaddr);
	memcpy(cb->u.iaaddr, nic->netdev->dev_addr, ETH_ALEN);
}

static void e100_dump(struct nic *nic, struct cb *cb, struct sk_buff *skb)
{
	cb->command = cpu_to_le16(cb_dump);
	cb->u.dump_buffer_addr = cpu_to_le32(nic->dma_addr +
		offsetof(struct mem, dump_buf));
}

static int e100_phy_check_without_mii(struct nic *nic)
{
	u8 phy_type;
	int without_mii;

	phy_type = (nic->eeprom[eeprom_phy_iface] >> 8) & 0x0f;

	switch (phy_type) {
	case NoSuchPhy: /* Non-MII PHY; UNTESTED! */
	case I82503: /* Non-MII PHY; UNTESTED! */
	case S80C24: /* Non-MII PHY; tested and working */
		/* paragraph from the FreeBSD driver, "FXP_PHY_80C24":
		 * The Seeq 80c24 AutoDUPLEX(tm) Ethernet Interface Adapter
		 * doesn't have a programming interface of any sort.  The
		 * media is sensed automatically based on how the link partner
		 * is configured.  This is, in essence, manual configuration.
		 */
		netif_info(nic, probe, nic->netdev,
			   "found MII-less i82503 or 80c24 or other PHY\n");

		nic->mdio_ctrl = mdio_ctrl_phy_mii_emulated;
		nic->mii.phy_id = 0; /* is this ok for an MII-less PHY? */

		/* these might be needed for certain MII-less cards...
		 * nic->flags |= ich;
		 * nic->flags |= ich_10h_workaround; */

		without_mii = 1;
		break;
	default:
		without_mii = 0;
		break;
	}
	return without_mii;
}

#define NCONFIG_AUTO_SWITCH	0x0080
#define MII_NSC_CONG		MII_RESV1
#define NSC_CONG_ENABLE		0x0100
#define NSC_CONG_TXREADY	0x0400
#define ADVERTISE_FC_SUPPORTED	0x0400
static int e100_phy_init(struct nic *nic)
{
	struct net_device *netdev = nic->netdev;
	u32 addr;
	u16 bmcr, stat, id_lo, id_hi, cong;

	/* Discover phy addr by searching addrs in order {1,0,2,..., 31} */
	for (addr = 0; addr < 32; addr++) {
		nic->mii.phy_id = (addr == 0) ? 1 : (addr == 1) ? 0 : addr;
		bmcr = mdio_read(netdev, nic->mii.phy_id, MII_BMCR);
		stat = mdio_read(netdev, nic->mii.phy_id, MII_BMSR);
		stat = mdio_read(netdev, nic->mii.phy_id, MII_BMSR);
		if (!((bmcr == 0xFFFF) || ((stat == 0) && (bmcr == 0))))
			break;
	}
	if (addr == 32) {
		/* uhoh, no PHY detected: check whether we seem to be some
		 * weird, rare variant which is *known* to not have any MII.
		 * But do this AFTER MII checking only, since this does
		 * lookup of EEPROM values which may easily be unreliable. */
		if (e100_phy_check_without_mii(nic))
			return 0; /* simply return and hope for the best */
		else {
			/* for unknown cases log a fatal error */
			netif_err(nic, hw, nic->netdev,
				  "Failed to locate any known PHY, aborting\n");
			return -EAGAIN;
		}
	} else
		netif_printk(nic, hw, KERN_DEBUG, nic->netdev,
			     "phy_addr = %d\n", nic->mii.phy_id);

	/* Get phy ID */
	id_lo = mdio_read(netdev, nic->mii.phy_id, MII_PHYSID1);
	id_hi = mdio_read(netdev, nic->mii.phy_id, MII_PHYSID2);
	nic->phy = (u32)id_hi << 16 | (u32)id_lo;
	netif_printk(nic, hw, KERN_DEBUG, nic->netdev,
		     "phy ID = 0x%08X\n", nic->phy);

	/* Select the phy and isolate the rest */
	for (addr = 0; addr < 32; addr++) {
		if (addr != nic->mii.phy_id) {
			mdio_write(netdev, addr, MII_BMCR, BMCR_ISOLATE);
		} else if (nic->phy != phy_82552_v) {
			bmcr = mdio_read(netdev, addr, MII_BMCR);
			mdio_write(netdev, addr, MII_BMCR,
				bmcr & ~BMCR_ISOLATE);
		}
	}
	/*
	 * Workaround for 82552:
	 * Clear the ISOLATE bit on selected phy_id last (mirrored on all
	 * other phy_id's) using bmcr value from addr discovery loop above.
	 */
	if (nic->phy == phy_82552_v)
		mdio_write(netdev, nic->mii.phy_id, MII_BMCR,
			bmcr & ~BMCR_ISOLATE);

	/* Handle National tx phys */
#define NCS_PHY_MODEL_MASK	0xFFF0FFFF
	if ((nic->phy & NCS_PHY_MODEL_MASK) == phy_nsc_tx) {
		/* Disable congestion control */
		cong = mdio_read(netdev, nic->mii.phy_id, MII_NSC_CONG);
		cong |= NSC_CONG_TXREADY;
		cong &= ~NSC_CONG_ENABLE;
		mdio_write(netdev, nic->mii.phy_id, MII_NSC_CONG, cong);
	}

	if (nic->phy == phy_82552_v) {
		u16 advert = mdio_read(netdev, nic->mii.phy_id, MII_ADVERTISE);

		/* assign special tweaked mdio_ctrl() function */
		nic->mdio_ctrl = mdio_ctrl_phy_82552_v;

		/* Workaround Si not advertising flow-control during autoneg */
		advert |= ADVERTISE_PAUSE_CAP | ADVERTISE_PAUSE_ASYM;
		mdio_write(netdev, nic->mii.phy_id, MII_ADVERTISE, advert);

		/* Reset for the above changes to take effect */
		bmcr = mdio_read(netdev, nic->mii.phy_id, MII_BMCR);
		bmcr |= BMCR_RESET;
		mdio_write(netdev, nic->mii.phy_id, MII_BMCR, bmcr);
	} else if ((nic->mac >= mac_82550_D102) || ((nic->flags & ich) &&
	   (mdio_read(netdev, nic->mii.phy_id, MII_TPISTATUS) & 0x8000) &&
		!(nic->eeprom[eeprom_cnfg_mdix] & eeprom_mdix_enabled))) {
		/* enable/disable MDI/MDI-X auto-switching. */
		mdio_write(netdev, nic->mii.phy_id, MII_NCONFIG,
				nic->mii.force_media ? 0 : NCONFIG_AUTO_SWITCH);
	}

	return 0;
}

static int e100_hw_init(struct nic *nic)
{
	int err;

	e100_hw_reset(nic);

	netif_err(nic, hw, nic->netdev, "e100_hw_init\n");
	if (!in_interrupt() && (err = e100_self_test(nic)))
		return err;

	if ((err = e100_phy_init(nic)))
		return err;
	if ((err = e100_exec_cmd(nic, cuc_load_base, 0)))
		return err;
	if ((err = e100_exec_cmd(nic, ruc_load_base, 0)))
		return err;
	if ((err = e100_load_ucode_wait(nic)))
		return err;
	if ((err = e100_exec_cb(nic, NULL, e100_configure)))
		return err;
	if ((err = e100_exec_cb(nic, NULL, e100_setup_iaaddr)))
		return err;
	if ((err = e100_exec_cmd(nic, cuc_dump_addr,
		nic->dma_addr + offsetof(struct mem, stats))))
		return err;
	if ((err = e100_exec_cmd(nic, cuc_dump_reset, 0)))
		return err;

	e100_disable_irq(nic);

	return 0;
}

static void e100_multi(struct nic *nic, struct cb *cb, struct sk_buff *skb)
{
	struct net_device *netdev = nic->netdev;
	struct netdev_hw_addr *ha;
	u16 i, count = min(netdev_mc_count(netdev), E100_MAX_MULTICAST_ADDRS);

	cb->command = cpu_to_le16(cb_multi);
	cb->u.multi.count = cpu_to_le16(count * ETH_ALEN);
	i = 0;
	netdev_for_each_mc_addr(ha, netdev) {
		if (i == count)
			break;
		memcpy(&cb->u.multi.addr[i++ * ETH_ALEN], &ha->addr,
			ETH_ALEN);
	}
}

static void e100_set_multicast_list(struct net_device *netdev)
{
	struct nic *nic = netdev_priv(netdev);

	netif_printk(nic, hw, KERN_DEBUG, nic->netdev,
		     "mc_count=%d, flags=0x%04X\n",
		     netdev_mc_count(netdev), netdev->flags);

	if (netdev->flags & IFF_PROMISC)
		nic->flags |= promiscuous;
	else
		nic->flags &= ~promiscuous;

	if (netdev->flags & IFF_ALLMULTI ||
		netdev_mc_count(netdev) > E100_MAX_MULTICAST_ADDRS)
		nic->flags |= multicast_all;
	else
		nic->flags &= ~multicast_all;

	e100_exec_cb(nic, NULL, e100_configure);
	e100_exec_cb(nic, NULL, e100_multi);
}

static void e100_update_stats(struct nic *nic)
{
	struct net_device *dev = nic->netdev;
	struct net_device_stats *ns = &dev->stats;
	struct stats *s = &nic->mem->stats;
	__le32 *complete = (nic->mac < mac_82558_D101_A4) ? &s->fc_xmt_pause :
		(nic->mac < mac_82559_D101M) ? (__le32 *)&s->xmt_tco_frames :
		&s->complete;

	/* Device's stats reporting may take several microseconds to
	 * complete, so we're always waiting for results of the
	 * previous command. */

	if (*complete == cpu_to_le32(cuc_dump_reset_complete)) {
		*complete = 0;
		nic->tx_frames = le32_to_cpu(s->tx_good_frames);
		nic->tx_collisions = le32_to_cpu(s->tx_total_collisions);
		ns->tx_aborted_errors += le32_to_cpu(s->tx_max_collisions);
		ns->tx_window_errors += le32_to_cpu(s->tx_late_collisions);
		ns->tx_carrier_errors += le32_to_cpu(s->tx_lost_crs);
		ns->tx_fifo_errors += le32_to_cpu(s->tx_underruns);
		ns->collisions += nic->tx_collisions;
		ns->tx_errors += le32_to_cpu(s->tx_max_collisions) +
			le32_to_cpu(s->tx_lost_crs);
		ns->rx_length_errors += le32_to_cpu(s->rx_short_frame_errors) +
			nic->rx_over_length_errors;
		ns->rx_crc_errors += le32_to_cpu(s->rx_crc_errors);
		ns->rx_frame_errors += le32_to_cpu(s->rx_alignment_errors);
		ns->rx_over_errors += le32_to_cpu(s->rx_overrun_errors);
		ns->rx_fifo_errors += le32_to_cpu(s->rx_overrun_errors);
		ns->rx_missed_errors += le32_to_cpu(s->rx_resource_errors);
		ns->rx_errors += le32_to_cpu(s->rx_crc_errors) +
			le32_to_cpu(s->rx_alignment_errors) +
			le32_to_cpu(s->rx_short_frame_errors) +
			le32_to_cpu(s->rx_cdt_errors);
		nic->tx_deferred += le32_to_cpu(s->tx_deferred);
		nic->tx_single_collisions +=
			le32_to_cpu(s->tx_single_collisions);
		nic->tx_multiple_collisions +=
			le32_to_cpu(s->tx_multiple_collisions);
		if (nic->mac >= mac_82558_D101_A4) {
			nic->tx_fc_pause += le32_to_cpu(s->fc_xmt_pause);
			nic->rx_fc_pause += le32_to_cpu(s->fc_rcv_pause);
			nic->rx_fc_unsupported +=
				le32_to_cpu(s->fc_rcv_unsupported);
			if (nic->mac >= mac_82559_D101M) {
				nic->tx_tco_frames +=
					le16_to_cpu(s->xmt_tco_frames);
				nic->rx_tco_frames +=
					le16_to_cpu(s->rcv_tco_frames);
			}
		}
	}


	if (e100_exec_cmd(nic, cuc_dump_reset, 0))
		netif_printk(nic, tx_err, KERN_DEBUG, nic->netdev,
			     "exec cuc_dump_reset failed\n");
}

static void e100_adjust_adaptive_ifs(struct nic *nic, int speed, int duplex)
{
	/* Adjust inter-frame-spacing (IFS) between two transmits if
	 * we're getting collisions on a half-duplex connection. */

	if (duplex == DUPLEX_HALF) {
		u32 prev = nic->adaptive_ifs;
		u32 min_frames = (speed == SPEED_100) ? 1000 : 100;

		if ((nic->tx_frames / 32 < nic->tx_collisions) &&
		   (nic->tx_frames > min_frames)) {
			if (nic->adaptive_ifs < 60)
				nic->adaptive_ifs += 5;
		} else if (nic->tx_frames < min_frames) {
			if (nic->adaptive_ifs >= 5)
				nic->adaptive_ifs -= 5;
		}
		if (nic->adaptive_ifs != prev)
			e100_exec_cb(nic, NULL, e100_configure);
	}
}

static void e100_watchdog(unsigned long data)
{
	struct nic *nic = (struct nic *)data;
	struct ethtool_cmd cmd;

	netif_printk(nic, timer, KERN_DEBUG, nic->netdev,
		     "right now = %ld\n", jiffies);

	/* mii library handles link maintenance tasks */

	mii_ethtool_gset(&nic->mii, &cmd);

	if (mii_link_ok(&nic->mii) && !netif_carrier_ok(nic->netdev)) {
		netdev_info(nic->netdev, "NIC Link is Up %u Mbps %s Duplex\n",
			    cmd.speed == SPEED_100 ? 100 : 10,
			    cmd.duplex == DUPLEX_FULL ? "Full" : "Half");
	} else if (!mii_link_ok(&nic->mii) && netif_carrier_ok(nic->netdev)) {
		netdev_info(nic->netdev, "NIC Link is Down\n");
	}

	mii_check_link(&nic->mii);

	/* Software generated interrupt to recover from (rare) Rx
	 * allocation failure.
	 * Unfortunately have to use a spinlock to not re-enable interrupts
	 * accidentally, due to hardware that shares a register between the
	 * interrupt mask bit and the SW Interrupt generation bit */
	spin_lock_irq(&nic->cmd_lock);
	iowrite8(ioread8(&nic->csr->scb.cmd_hi) | irq_sw_gen,&nic->csr->scb.cmd_hi);
	e100_write_flush(nic);
	spin_unlock_irq(&nic->cmd_lock);

	e100_update_stats(nic);
	e100_adjust_adaptive_ifs(nic, cmd.speed, cmd.duplex);

	if (nic->mac <= mac_82557_D100_C)
		/* Issue a multicast command to workaround a 557 lock up */
		e100_set_multicast_list(nic->netdev);

	if (nic->flags & ich && cmd.speed==SPEED_10 && cmd.duplex==DUPLEX_HALF)
		/* Need SW workaround for ICH[x] 10Mbps/half duplex Tx hang. */
		nic->flags |= ich_10h_workaround;
	else
		nic->flags &= ~ich_10h_workaround;

	mod_timer(&nic->watchdog,
		  round_jiffies(jiffies + E100_WATCHDOG_PERIOD));
}

static void e100_xmit_prepare(struct nic *nic, struct cb *cb,
	struct sk_buff *skb)
{
	cb->command = nic->tx_command;
	/* interrupt every 16 packets regardless of delay */
	if ((nic->cbs_avail & ~15) == nic->cbs_avail)
		cb->command |= cpu_to_le16(cb_i);
	cb->u.tcb.tbd_array = cb->dma_addr + offsetof(struct cb, u.tcb.tbd);
	cb->u.tcb.tcb_byte_count = 0;
	cb->u.tcb.threshold = nic->tx_threshold;
	cb->u.tcb.tbd_count = 1;
	cb->u.tcb.tbd.buf_addr = cpu_to_le32(pci_map_single(nic->pdev,
		skb->data, skb->len, PCI_DMA_TODEVICE));
	/* check for mapping failure? */
	cb->u.tcb.tbd.size = cpu_to_le16(skb->len);
}

static netdev_tx_t e100_xmit_frame(struct sk_buff *skb,
				   struct net_device *netdev)
{
	struct nic *nic = netdev_priv(netdev);
	int err;

	if (nic->flags & ich_10h_workaround) {
		/* SW workaround for ICH[x] 10Mbps/half duplex Tx hang.
		   Issue a NOP command followed by a 1us delay before
		   issuing the Tx command. */
		if (e100_exec_cmd(nic, cuc_nop, 0))
			netif_printk(nic, tx_err, KERN_DEBUG, nic->netdev,
				     "exec cuc_nop failed\n");
		udelay(1);
	}

	err = e100_exec_cb(nic, skb, e100_xmit_prepare);

	switch (err) {
	case -ENOSPC:
		/* We queued the skb, but now we're out of space. */
		netif_printk(nic, tx_err, KERN_DEBUG, nic->netdev,
			     "No space for CB\n");
		netif_stop_queue(netdev);
		break;
	case -ENOMEM:
		/* This is a hard error - log it. */
		netif_printk(nic, tx_err, KERN_DEBUG, nic->netdev,
			     "Out of Tx resources, returning skb\n");
		netif_stop_queue(netdev);
		return NETDEV_TX_BUSY;
	}

	netdev->trans_start = jiffies;
	return NETDEV_TX_OK;
}

static int e100_tx_clean(struct nic *nic)
{
	struct net_device *dev = nic->netdev;
	struct cb *cb;
	int tx_cleaned = 0;

	spin_lock(&nic->cb_lock);

	/* Clean CBs marked complete */
	for (cb = nic->cb_to_clean;
	    cb->status & cpu_to_le16(cb_complete);
	    cb = nic->cb_to_clean = cb->next) {
		netif_printk(nic, tx_done, KERN_DEBUG, nic->netdev,
			     "cb[%d]->status = 0x%04X\n",
			     (int)(((void*)cb - (void*)nic->cbs)/sizeof(struct cb)),
			     cb->status);

		if (likely(cb->skb != NULL)) {
			dev->stats.tx_packets++;
			dev->stats.tx_bytes += cb->skb->len;

			pci_unmap_single(nic->pdev,
				le32_to_cpu(cb->u.tcb.tbd.buf_addr),
				le16_to_cpu(cb->u.tcb.tbd.size),
				PCI_DMA_TODEVICE);
			dev_kfree_skb_any(cb->skb);
			cb->skb = NULL;
			tx_cleaned = 1;
		}
		cb->status = 0;
		nic->cbs_avail++;
	}

	spin_unlock(&nic->cb_lock);

	/* Recover from running out of Tx resources in xmit_frame */
	if (unlikely(tx_cleaned && netif_queue_stopped(nic->netdev)))
		netif_wake_queue(nic->netdev);

	return tx_cleaned;
}

static void e100_clean_cbs(struct nic *nic)
{
	if (nic->cbs) {
		while (nic->cbs_avail != nic->params.cbs.count) {
			struct cb *cb = nic->cb_to_clean;
			if (cb->skb) {
				pci_unmap_single(nic->pdev,
					le32_to_cpu(cb->u.tcb.tbd.buf_addr),
					le16_to_cpu(cb->u.tcb.tbd.size),
					PCI_DMA_TODEVICE);
				dev_kfree_skb(cb->skb);
			}
			nic->cb_to_clean = nic->cb_to_clean->next;
			nic->cbs_avail++;
		}
		pci_pool_free(nic->cbs_pool, nic->cbs, nic->cbs_dma_addr);
		nic->cbs = NULL;
		nic->cbs_avail = 0;
	}
	nic->cuc_cmd = cuc_start;
	nic->cb_to_use = nic->cb_to_send = nic->cb_to_clean =
		nic->cbs;
}

static int e100_alloc_cbs(struct nic *nic)
{
	struct cb *cb;
	unsigned int i, count = nic->params.cbs.count;

	nic->cuc_cmd = cuc_start;
	nic->cb_to_use = nic->cb_to_send = nic->cb_to_clean = NULL;
	nic->cbs_avail = 0;

	nic->cbs = pci_pool_alloc(nic->cbs_pool, GFP_KERNEL,
				  &nic->cbs_dma_addr);
	if (!nic->cbs)
		return -ENOMEM;
	memset(nic->cbs, 0, count * sizeof(struct cb));

	for (cb = nic->cbs, i = 0; i < count; cb++, i++) {
		cb->next = (i + 1 < count) ? cb + 1 : nic->cbs;
		cb->prev = (i == 0) ? nic->cbs + count - 1 : cb - 1;

		cb->dma_addr = nic->cbs_dma_addr + i * sizeof(struct cb);
		cb->link = cpu_to_le32(nic->cbs_dma_addr +
			((i+1) % count) * sizeof(struct cb));
	}

	nic->cb_to_use = nic->cb_to_send = nic->cb_to_clean = nic->cbs;
	nic->cbs_avail = count;

	return 0;
}

static inline void e100_start_receiver(struct nic *nic, struct rx *rx)
{
	if (!nic->rxs) return;
	if (RU_SUSPENDED != nic->ru_running) return;

	/* handle init time starts */
	if (!rx) rx = nic->rxs;

	/* (Re)start RU if suspended or idle and RFA is non-NULL */
	if (rx->skb) {
		e100_exec_cmd(nic, ruc_start, rx->dma_addr);
		nic->ru_running = RU_RUNNING;
	}
}

#define RFD_BUF_LEN (sizeof(struct rfd) + VLAN_ETH_FRAME_LEN)
static int e100_rx_alloc_skb(struct nic *nic, struct rx *rx)
{
	if (!(rx->skb = netdev_alloc_skb_ip_align(nic->netdev, RFD_BUF_LEN)))
		return -ENOMEM;

	/* Init, and map the RFD. */
	skb_copy_to_linear_data(rx->skb, &nic->blank_rfd, sizeof(struct rfd));
	rx->dma_addr = pci_map_single(nic->pdev, rx->skb->data,
		RFD_BUF_LEN, PCI_DMA_BIDIRECTIONAL);

	if (pci_dma_mapping_error(nic->pdev, rx->dma_addr)) {
		dev_kfree_skb_any(rx->skb);
		rx->skb = NULL;
		rx->dma_addr = 0;
		return -ENOMEM;
	}

	/* Link the RFD to end of RFA by linking previous RFD to
	 * this one.  We are safe to touch the previous RFD because
	 * it is protected by the before last buffer's el bit being set */
	if (rx->prev->skb) {
		struct rfd *prev_rfd = (struct rfd *)rx->prev->skb->data;
		put_unaligned_le32(rx->dma_addr, &prev_rfd->link);
		pci_dma_sync_single_for_device(nic->pdev, rx->prev->dma_addr,
			sizeof(struct rfd), PCI_DMA_BIDIRECTIONAL);
	}

	return 0;
}

static int e100_rx_indicate(struct nic *nic, struct rx *rx,
	unsigned int *work_done, unsigned int work_to_do)
{
	struct net_device *dev = nic->netdev;
	struct sk_buff *skb = rx->skb;
	struct rfd *rfd = (struct rfd *)skb->data;
	u16 rfd_status, actual_size;

	if (unlikely(work_done && *work_done >= work_to_do))
		return -EAGAIN;

	/* Need to sync before taking a peek at cb_complete bit */
	pci_dma_sync_single_for_cpu(nic->pdev, rx->dma_addr,
		sizeof(struct rfd), PCI_DMA_BIDIRECTIONAL);
	rfd_status = le16_to_cpu(rfd->status);

	netif_printk(nic, rx_status, KERN_DEBUG, nic->netdev,
		     "status=0x%04X\n", rfd_status);

	/* If data isn't ready, nothing to indicate */
	if (unlikely(!(rfd_status & cb_complete))) {
		/* If the next buffer has the el bit, but we think the receiver
		 * is still running, check to see if it really stopped while
		 * we had interrupts off.
		 * This allows for a fast restart without re-enabling
		 * interrupts */
		if ((le16_to_cpu(rfd->command) & cb_el) &&
		    (RU_RUNNING == nic->ru_running))

			if (ioread8(&nic->csr->scb.status) & rus_no_res)
				nic->ru_running = RU_SUSPENDED;
		pci_dma_sync_single_for_device(nic->pdev, rx->dma_addr,
					       sizeof(struct rfd),
					       PCI_DMA_FROMDEVICE);
		return -ENODATA;
	}

	/* Get actual data size */
	actual_size = le16_to_cpu(rfd->actual_size) & 0x3FFF;
	if (unlikely(actual_size > RFD_BUF_LEN - sizeof(struct rfd)))
		actual_size = RFD_BUF_LEN - sizeof(struct rfd);

	/* Get data */
	pci_unmap_single(nic->pdev, rx->dma_addr,
		RFD_BUF_LEN, PCI_DMA_BIDIRECTIONAL);

	/* If this buffer has the el bit, but we think the receiver
	 * is still running, check to see if it really stopped while
	 * we had interrupts off.
	 * This allows for a fast restart without re-enabling interrupts.
	 * This can happen when the RU sees the size change but also sees
	 * the el bit set. */
	if ((le16_to_cpu(rfd->command) & cb_el) &&
	    (RU_RUNNING == nic->ru_running)) {

	    if (ioread8(&nic->csr->scb.status) & rus_no_res)
		nic->ru_running = RU_SUSPENDED;
	}

	/* Pull off the RFD and put the actual data (minus eth hdr) */
	skb_reserve(skb, sizeof(struct rfd));
	skb_put(skb, actual_size);
	skb->protocol = eth_type_trans(skb, nic->netdev);

	if (unlikely(!(rfd_status & cb_ok))) {
		/* Don't indicate if hardware indicates errors */
		dev_kfree_skb_any(skb);
	} else if (actual_size > ETH_DATA_LEN + VLAN_ETH_HLEN) {
		/* Don't indicate oversized frames */
		nic->rx_over_length_errors++;
		dev_kfree_skb_any(skb);
	} else {
		dev->stats.rx_packets++;
		dev->stats.rx_bytes += actual_size;
		netif_receive_skb(skb);
		if (work_done)
			(*work_done)++;
	}

	rx->skb = NULL;

	return 0;
}

static void e100_rx_clean(struct nic *nic, unsigned int *work_done,
	unsigned int work_to_do)
{
	struct rx *rx;
	int restart_required = 0, err = 0;
	struct rx *old_before_last_rx, *new_before_last_rx;
	struct rfd *old_before_last_rfd, *new_before_last_rfd;

	/* Indicate newly arrived packets */
	for (rx = nic->rx_to_clean; rx->skb; rx = nic->rx_to_clean = rx->next) {
		err = e100_rx_indicate(nic, rx, work_done, work_to_do);
		/* Hit quota or no more to clean */
		if (-EAGAIN == err || -ENODATA == err)
			break;
	}


	/* On EAGAIN, hit quota so have more work to do, restart once
	 * cleanup is complete.
	 * Else, are we already rnr? then pay attention!!! this ensures that
	 * the state machine progression never allows a start with a
	 * partially cleaned list, avoiding a race between hardware
	 * and rx_to_clean when in NAPI mode */
	if (-EAGAIN != err && RU_SUSPENDED == nic->ru_running)
		restart_required = 1;

	old_before_last_rx = nic->rx_to_use->prev->prev;
	old_before_last_rfd = (struct rfd *)old_before_last_rx->skb->data;

	/* Alloc new skbs to refill list */
	for (rx = nic->rx_to_use; !rx->skb; rx = nic->rx_to_use = rx->next) {
		if (unlikely(e100_rx_alloc_skb(nic, rx)))
			break; /* Better luck next time (see watchdog) */
	}

	new_before_last_rx = nic->rx_to_use->prev->prev;
	if (new_before_last_rx != old_before_last_rx) {
		/* Set the el-bit on the buffer that is before the last buffer.
		 * This lets us update the next pointer on the last buffer
		 * without worrying about hardware touching it.
		 * We set the size to 0 to prevent hardware from touching this
		 * buffer.
		 * When the hardware hits the before last buffer with el-bit
		 * and size of 0, it will RNR interrupt, the RUS will go into
		 * the No Resources state.  It will not complete nor write to
		 * this buffer. */
		new_before_last_rfd =
			(struct rfd *)new_before_last_rx->skb->data;
		new_before_last_rfd->size = 0;
		new_before_last_rfd->command |= cpu_to_le16(cb_el);
		pci_dma_sync_single_for_device(nic->pdev,
			new_before_last_rx->dma_addr, sizeof(struct rfd),
			PCI_DMA_BIDIRECTIONAL);

		/* Now that we have a new stopping point, we can clear the old
		 * stopping point.  We must sync twice to get the proper
		 * ordering on the hardware side of things. */
		old_before_last_rfd->command &= ~cpu_to_le16(cb_el);
		pci_dma_sync_single_for_device(nic->pdev,
			old_before_last_rx->dma_addr, sizeof(struct rfd),
			PCI_DMA_BIDIRECTIONAL);
		old_before_last_rfd->size = cpu_to_le16(VLAN_ETH_FRAME_LEN);
		pci_dma_sync_single_for_device(nic->pdev,
			old_before_last_rx->dma_addr, sizeof(struct rfd),
			PCI_DMA_BIDIRECTIONAL);
	}

	if (restart_required) {
		// ack the rnr?
		iowrite8(stat_ack_rnr, &nic->csr->scb.stat_ack);
		e100_start_receiver(nic, nic->rx_to_clean);
		if (work_done)
			(*work_done)++;
	}
}

static void e100_rx_clean_list(struct nic *nic)
{
	struct rx *rx;
	unsigned int i, count = nic->params.rfds.count;

	nic->ru_running = RU_UNINITIALIZED;

	if (nic->rxs) {
		for (rx = nic->rxs, i = 0; i < count; rx++, i++) {
			if (rx->skb) {
				pci_unmap_single(nic->pdev, rx->dma_addr,
					RFD_BUF_LEN, PCI_DMA_BIDIRECTIONAL);
				dev_kfree_skb(rx->skb);
			}
		}
		kfree(nic->rxs);
		nic->rxs = NULL;
	}

	nic->rx_to_use = nic->rx_to_clean = NULL;
}

static int e100_rx_alloc_list(struct nic *nic)
{
	struct rx *rx;
	unsigned int i, count = nic->params.rfds.count;
	struct rfd *before_last;

	nic->rx_to_use = nic->rx_to_clean = NULL;
	nic->ru_running = RU_UNINITIALIZED;

	if (!(nic->rxs = kcalloc(count, sizeof(struct rx), GFP_ATOMIC)))
		return -ENOMEM;

	for (rx = nic->rxs, i = 0; i < count; rx++, i++) {
		rx->next = (i + 1 < count) ? rx + 1 : nic->rxs;
		rx->prev = (i == 0) ? nic->rxs + count - 1 : rx - 1;
		if (e100_rx_alloc_skb(nic, rx)) {
			e100_rx_clean_list(nic);
			return -ENOMEM;
		}
	}
	/* Set the el-bit on the buffer that is before the last buffer.
	 * This lets us update the next pointer on the last buffer without
	 * worrying about hardware touching it.
	 * We set the size to 0 to prevent hardware from touching this buffer.
	 * When the hardware hits the before last buffer with el-bit and size
	 * of 0, it will RNR interrupt, the RU will go into the No Resources
	 * state.  It will not complete nor write to this buffer. */
	rx = nic->rxs->prev->prev;
	before_last = (struct rfd *)rx->skb->data;
	before_last->command |= cpu_to_le16(cb_el);
	before_last->size = 0;
	pci_dma_sync_single_for_device(nic->pdev, rx->dma_addr,
		sizeof(struct rfd), PCI_DMA_BIDIRECTIONAL);

	nic->rx_to_use = nic->rx_to_clean = nic->rxs;
	nic->ru_running = RU_SUSPENDED;

	return 0;
}

static irqreturn_t e100_intr(int irq, void *dev_id)
{
	struct net_device *netdev = dev_id;
	struct nic *nic = netdev_priv(netdev);
	u8 stat_ack = ioread8(&nic->csr->scb.stat_ack);

	netif_printk(nic, intr, KERN_DEBUG, nic->netdev,
		     "stat_ack = 0x%02X\n", stat_ack);

	if (stat_ack == stat_ack_not_ours ||	/* Not our interrupt */
	   stat_ack == stat_ack_not_present)	/* Hardware is ejected */
		return IRQ_NONE;

	/* Ack interrupt(s) */
	iowrite8(stat_ack, &nic->csr->scb.stat_ack);

	/* We hit Receive No Resource (RNR); restart RU after cleaning */
	if (stat_ack & stat_ack_rnr)
		nic->ru_running = RU_SUSPENDED;

	if (likely(napi_schedule_prep(&nic->napi))) {
		e100_disable_irq(nic);
		__napi_schedule(&nic->napi);
	}

	return IRQ_HANDLED;
}

static int e100_poll(struct napi_struct *napi, int budget)
{
	struct nic *nic = container_of(napi, struct nic, napi);
	unsigned int work_done = 0;

	e100_rx_clean(nic, &work_done, budget);
	e100_tx_clean(nic);

	/* If budget not fully consumed, exit the polling mode */
	if (work_done < budget) {
		napi_complete(napi);
		e100_enable_irq(nic);
	}

	return work_done;
}

#ifdef CONFIG_NET_POLL_CONTROLLER
static void e100_netpoll(struct net_device *netdev)
{
	struct nic *nic = netdev_priv(netdev);

	e100_disable_irq(nic);
	e100_intr(nic->pdev->irq, netdev);
	e100_tx_clean(nic);
	e100_enable_irq(nic);
}
#endif

static int e100_set_mac_address(struct net_device *netdev, void *p)
{
	struct nic *nic = netdev_priv(netdev);
	struct sockaddr *addr = p;

	if (!is_valid_ether_addr(addr->sa_data))
		return -EADDRNOTAVAIL;

	memcpy(netdev->dev_addr, addr->sa_data, netdev->addr_len);
	e100_exec_cb(nic, NULL, e100_setup_iaaddr);

	return 0;
}

static int e100_change_mtu(struct net_device *netdev, int new_mtu)
{
	if (new_mtu < ETH_ZLEN || new_mtu > ETH_DATA_LEN)
		return -EINVAL;
	netdev->mtu = new_mtu;
	return 0;
}

static int e100_asf(struct nic *nic)
{
	/* ASF can be enabled from eeprom */
	return((nic->pdev->device >= 0x1050) && (nic->pdev->device <= 0x1057) &&
	   (nic->eeprom[eeprom_config_asf] & eeprom_asf) &&
	   !(nic->eeprom[eeprom_config_asf] & eeprom_gcl) &&
	   ((nic->eeprom[eeprom_smbus_addr] & 0xFF) != 0xFE));
}

static int e100_up(struct nic *nic)
{
	int err;

	if ((err = e100_rx_alloc_list(nic)))
		return err;
	if ((err = e100_alloc_cbs(nic)))
		goto err_rx_clean_list;
	if ((err = e100_hw_init(nic)))
		goto err_clean_cbs;
	e100_set_multicast_list(nic->netdev);
	e100_start_receiver(nic, NULL);
	mod_timer(&nic->watchdog, jiffies);
	if ((err = request_irq(nic->pdev->irq, e100_intr, IRQF_SHARED,
		nic->netdev->name, nic->netdev)))
		goto err_no_irq;
	netif_wake_queue(nic->netdev);
	napi_enable(&nic->napi);
	/* enable ints _after_ enabling poll, preventing a race between
	 * disable ints+schedule */
	e100_enable_irq(nic);
	return 0;

err_no_irq:
	del_timer_sync(&nic->watchdog);
err_clean_cbs:
	e100_clean_cbs(nic);
err_rx_clean_list:
	e100_rx_clean_list(nic);
	return err;
}

static void e100_down(struct nic *nic)
{
	/* wait here for poll to complete */
	napi_disable(&nic->napi);
	netif_stop_queue(nic->netdev);
	e100_hw_reset(nic);
	free_irq(nic->pdev->irq, nic->netdev);
	del_timer_sync(&nic->watchdog);
	netif_carrier_off(nic->netdev);
	e100_clean_cbs(nic);
	e100_rx_clean_list(nic);
}

static void e100_tx_timeout(struct net_device *netdev)
{
	struct nic *nic = netdev_priv(netdev);

	/* Reset outside of interrupt context, to avoid request_irq
	 * in interrupt context */
	schedule_work(&nic->tx_timeout_task);
}

static void e100_tx_timeout_task(struct work_struct *work)
{
	struct nic *nic = container_of(work, struct nic, tx_timeout_task);
	struct net_device *netdev = nic->netdev;

<<<<<<< HEAD
	netif_printk(nic, tx_err, KERN_DEBUG, nic->netdev,
		     "scb.status=0x%02X\n", ioread8(&nic->csr->scb.status));
	e100_down(netdev_priv(netdev));
	e100_up(netdev_priv(netdev));
=======
	DPRINTK(TX_ERR, DEBUG, "scb.status=0x%02X\n",
		ioread8(&nic->csr->scb.status));

	rtnl_lock();
	if (netif_running(netdev)) {
		e100_down(netdev_priv(netdev));
		e100_up(netdev_priv(netdev));
	}
	rtnl_unlock();
>>>>>>> e95ef5d3
}

static int e100_loopback_test(struct nic *nic, enum loopback loopback_mode)
{
	int err;
	struct sk_buff *skb;

	/* Use driver resources to perform internal MAC or PHY
	 * loopback test.  A single packet is prepared and transmitted
	 * in loopback mode, and the test passes if the received
	 * packet compares byte-for-byte to the transmitted packet. */

	if ((err = e100_rx_alloc_list(nic)))
		return err;
	if ((err = e100_alloc_cbs(nic)))
		goto err_clean_rx;

	/* ICH PHY loopback is broken so do MAC loopback instead */
	if (nic->flags & ich && loopback_mode == lb_phy)
		loopback_mode = lb_mac;

	nic->loopback = loopback_mode;
	if ((err = e100_hw_init(nic)))
		goto err_loopback_none;

	if (loopback_mode == lb_phy)
		mdio_write(nic->netdev, nic->mii.phy_id, MII_BMCR,
			BMCR_LOOPBACK);

	e100_start_receiver(nic, NULL);

	if (!(skb = netdev_alloc_skb(nic->netdev, ETH_DATA_LEN))) {
		err = -ENOMEM;
		goto err_loopback_none;
	}
	skb_put(skb, ETH_DATA_LEN);
	memset(skb->data, 0xFF, ETH_DATA_LEN);
	e100_xmit_frame(skb, nic->netdev);

	msleep(10);

	pci_dma_sync_single_for_cpu(nic->pdev, nic->rx_to_clean->dma_addr,
			RFD_BUF_LEN, PCI_DMA_BIDIRECTIONAL);

	if (memcmp(nic->rx_to_clean->skb->data + sizeof(struct rfd),
	   skb->data, ETH_DATA_LEN))
		err = -EAGAIN;

err_loopback_none:
	mdio_write(nic->netdev, nic->mii.phy_id, MII_BMCR, 0);
	nic->loopback = lb_none;
	e100_clean_cbs(nic);
	e100_hw_reset(nic);
err_clean_rx:
	e100_rx_clean_list(nic);
	return err;
}

#define MII_LED_CONTROL	0x1B
#define E100_82552_LED_OVERRIDE 0x19
#define E100_82552_LED_ON       0x000F /* LEDTX and LED_RX both on */
#define E100_82552_LED_OFF      0x000A /* LEDTX and LED_RX both off */
static void e100_blink_led(unsigned long data)
{
	struct nic *nic = (struct nic *)data;
	enum led_state {
		led_on     = 0x01,
		led_off    = 0x04,
		led_on_559 = 0x05,
		led_on_557 = 0x07,
	};
	u16 led_reg = MII_LED_CONTROL;

	if (nic->phy == phy_82552_v) {
		led_reg = E100_82552_LED_OVERRIDE;

		nic->leds = (nic->leds == E100_82552_LED_ON) ?
		            E100_82552_LED_OFF : E100_82552_LED_ON;
	} else {
		nic->leds = (nic->leds & led_on) ? led_off :
		            (nic->mac < mac_82559_D101M) ? led_on_557 :
		            led_on_559;
	}
	mdio_write(nic->netdev, nic->mii.phy_id, led_reg, nic->leds);
	mod_timer(&nic->blink_timer, jiffies + HZ / 4);
}

static int e100_get_settings(struct net_device *netdev, struct ethtool_cmd *cmd)
{
	struct nic *nic = netdev_priv(netdev);
	return mii_ethtool_gset(&nic->mii, cmd);
}

static int e100_set_settings(struct net_device *netdev, struct ethtool_cmd *cmd)
{
	struct nic *nic = netdev_priv(netdev);
	int err;

	mdio_write(netdev, nic->mii.phy_id, MII_BMCR, BMCR_RESET);
	err = mii_ethtool_sset(&nic->mii, cmd);
	e100_exec_cb(nic, NULL, e100_configure);

	return err;
}

static void e100_get_drvinfo(struct net_device *netdev,
	struct ethtool_drvinfo *info)
{
	struct nic *nic = netdev_priv(netdev);
	strcpy(info->driver, DRV_NAME);
	strcpy(info->version, DRV_VERSION);
	strcpy(info->fw_version, "N/A");
	strcpy(info->bus_info, pci_name(nic->pdev));
}

#define E100_PHY_REGS 0x1C
static int e100_get_regs_len(struct net_device *netdev)
{
	struct nic *nic = netdev_priv(netdev);
	return 1 + E100_PHY_REGS + sizeof(nic->mem->dump_buf);
}

static void e100_get_regs(struct net_device *netdev,
	struct ethtool_regs *regs, void *p)
{
	struct nic *nic = netdev_priv(netdev);
	u32 *buff = p;
	int i;

	regs->version = (1 << 24) | nic->pdev->revision;
	buff[0] = ioread8(&nic->csr->scb.cmd_hi) << 24 |
		ioread8(&nic->csr->scb.cmd_lo) << 16 |
		ioread16(&nic->csr->scb.status);
	for (i = E100_PHY_REGS; i >= 0; i--)
		buff[1 + E100_PHY_REGS - i] =
			mdio_read(netdev, nic->mii.phy_id, i);
	memset(nic->mem->dump_buf, 0, sizeof(nic->mem->dump_buf));
	e100_exec_cb(nic, NULL, e100_dump);
	msleep(10);
	memcpy(&buff[2 + E100_PHY_REGS], nic->mem->dump_buf,
		sizeof(nic->mem->dump_buf));
}

static void e100_get_wol(struct net_device *netdev, struct ethtool_wolinfo *wol)
{
	struct nic *nic = netdev_priv(netdev);
	wol->supported = (nic->mac >= mac_82558_D101_A4) ?  WAKE_MAGIC : 0;
	wol->wolopts = (nic->flags & wol_magic) ? WAKE_MAGIC : 0;
}

static int e100_set_wol(struct net_device *netdev, struct ethtool_wolinfo *wol)
{
	struct nic *nic = netdev_priv(netdev);

	if ((wol->wolopts && wol->wolopts != WAKE_MAGIC) ||
	    !device_can_wakeup(&nic->pdev->dev))
		return -EOPNOTSUPP;

	if (wol->wolopts)
		nic->flags |= wol_magic;
	else
		nic->flags &= ~wol_magic;

	device_set_wakeup_enable(&nic->pdev->dev, wol->wolopts);

	e100_exec_cb(nic, NULL, e100_configure);

	return 0;
}

static u32 e100_get_msglevel(struct net_device *netdev)
{
	struct nic *nic = netdev_priv(netdev);
	return nic->msg_enable;
}

static void e100_set_msglevel(struct net_device *netdev, u32 value)
{
	struct nic *nic = netdev_priv(netdev);
	nic->msg_enable = value;
}

static int e100_nway_reset(struct net_device *netdev)
{
	struct nic *nic = netdev_priv(netdev);
	return mii_nway_restart(&nic->mii);
}

static u32 e100_get_link(struct net_device *netdev)
{
	struct nic *nic = netdev_priv(netdev);
	return mii_link_ok(&nic->mii);
}

static int e100_get_eeprom_len(struct net_device *netdev)
{
	struct nic *nic = netdev_priv(netdev);
	return nic->eeprom_wc << 1;
}

#define E100_EEPROM_MAGIC	0x1234
static int e100_get_eeprom(struct net_device *netdev,
	struct ethtool_eeprom *eeprom, u8 *bytes)
{
	struct nic *nic = netdev_priv(netdev);

	eeprom->magic = E100_EEPROM_MAGIC;
	memcpy(bytes, &((u8 *)nic->eeprom)[eeprom->offset], eeprom->len);

	return 0;
}

static int e100_set_eeprom(struct net_device *netdev,
	struct ethtool_eeprom *eeprom, u8 *bytes)
{
	struct nic *nic = netdev_priv(netdev);

	if (eeprom->magic != E100_EEPROM_MAGIC)
		return -EINVAL;

	memcpy(&((u8 *)nic->eeprom)[eeprom->offset], bytes, eeprom->len);

	return e100_eeprom_save(nic, eeprom->offset >> 1,
		(eeprom->len >> 1) + 1);
}

static void e100_get_ringparam(struct net_device *netdev,
	struct ethtool_ringparam *ring)
{
	struct nic *nic = netdev_priv(netdev);
	struct param_range *rfds = &nic->params.rfds;
	struct param_range *cbs = &nic->params.cbs;

	ring->rx_max_pending = rfds->max;
	ring->tx_max_pending = cbs->max;
	ring->rx_mini_max_pending = 0;
	ring->rx_jumbo_max_pending = 0;
	ring->rx_pending = rfds->count;
	ring->tx_pending = cbs->count;
	ring->rx_mini_pending = 0;
	ring->rx_jumbo_pending = 0;
}

static int e100_set_ringparam(struct net_device *netdev,
	struct ethtool_ringparam *ring)
{
	struct nic *nic = netdev_priv(netdev);
	struct param_range *rfds = &nic->params.rfds;
	struct param_range *cbs = &nic->params.cbs;

	if ((ring->rx_mini_pending) || (ring->rx_jumbo_pending))
		return -EINVAL;

	if (netif_running(netdev))
		e100_down(nic);
	rfds->count = max(ring->rx_pending, rfds->min);
	rfds->count = min(rfds->count, rfds->max);
	cbs->count = max(ring->tx_pending, cbs->min);
	cbs->count = min(cbs->count, cbs->max);
	netif_info(nic, drv, nic->netdev, "Ring Param settings: rx: %d, tx %d\n",
		   rfds->count, cbs->count);
	if (netif_running(netdev))
		e100_up(nic);

	return 0;
}

static const char e100_gstrings_test[][ETH_GSTRING_LEN] = {
	"Link test     (on/offline)",
	"Eeprom test   (on/offline)",
	"Self test        (offline)",
	"Mac loopback     (offline)",
	"Phy loopback     (offline)",
};
#define E100_TEST_LEN	ARRAY_SIZE(e100_gstrings_test)

static void e100_diag_test(struct net_device *netdev,
	struct ethtool_test *test, u64 *data)
{
	struct ethtool_cmd cmd;
	struct nic *nic = netdev_priv(netdev);
	int i, err;

	memset(data, 0, E100_TEST_LEN * sizeof(u64));
	data[0] = !mii_link_ok(&nic->mii);
	data[1] = e100_eeprom_load(nic);
	if (test->flags & ETH_TEST_FL_OFFLINE) {

		/* save speed, duplex & autoneg settings */
		err = mii_ethtool_gset(&nic->mii, &cmd);

		if (netif_running(netdev))
			e100_down(nic);
		data[2] = e100_self_test(nic);
		data[3] = e100_loopback_test(nic, lb_mac);
		data[4] = e100_loopback_test(nic, lb_phy);

		/* restore speed, duplex & autoneg settings */
		err = mii_ethtool_sset(&nic->mii, &cmd);

		if (netif_running(netdev))
			e100_up(nic);
	}
	for (i = 0; i < E100_TEST_LEN; i++)
		test->flags |= data[i] ? ETH_TEST_FL_FAILED : 0;

	msleep_interruptible(4 * 1000);
}

static int e100_phys_id(struct net_device *netdev, u32 data)
{
	struct nic *nic = netdev_priv(netdev);
	u16 led_reg = (nic->phy == phy_82552_v) ? E100_82552_LED_OVERRIDE :
	              MII_LED_CONTROL;

	if (!data || data > (u32)(MAX_SCHEDULE_TIMEOUT / HZ))
		data = (u32)(MAX_SCHEDULE_TIMEOUT / HZ);
	mod_timer(&nic->blink_timer, jiffies);
	msleep_interruptible(data * 1000);
	del_timer_sync(&nic->blink_timer);
	mdio_write(netdev, nic->mii.phy_id, led_reg, 0);

	return 0;
}

static const char e100_gstrings_stats[][ETH_GSTRING_LEN] = {
	"rx_packets", "tx_packets", "rx_bytes", "tx_bytes", "rx_errors",
	"tx_errors", "rx_dropped", "tx_dropped", "multicast", "collisions",
	"rx_length_errors", "rx_over_errors", "rx_crc_errors",
	"rx_frame_errors", "rx_fifo_errors", "rx_missed_errors",
	"tx_aborted_errors", "tx_carrier_errors", "tx_fifo_errors",
	"tx_heartbeat_errors", "tx_window_errors",
	/* device-specific stats */
	"tx_deferred", "tx_single_collisions", "tx_multi_collisions",
	"tx_flow_control_pause", "rx_flow_control_pause",
	"rx_flow_control_unsupported", "tx_tco_packets", "rx_tco_packets",
};
#define E100_NET_STATS_LEN	21
#define E100_STATS_LEN	ARRAY_SIZE(e100_gstrings_stats)

static int e100_get_sset_count(struct net_device *netdev, int sset)
{
	switch (sset) {
	case ETH_SS_TEST:
		return E100_TEST_LEN;
	case ETH_SS_STATS:
		return E100_STATS_LEN;
	default:
		return -EOPNOTSUPP;
	}
}

static void e100_get_ethtool_stats(struct net_device *netdev,
	struct ethtool_stats *stats, u64 *data)
{
	struct nic *nic = netdev_priv(netdev);
	int i;

	for (i = 0; i < E100_NET_STATS_LEN; i++)
		data[i] = ((unsigned long *)&netdev->stats)[i];

	data[i++] = nic->tx_deferred;
	data[i++] = nic->tx_single_collisions;
	data[i++] = nic->tx_multiple_collisions;
	data[i++] = nic->tx_fc_pause;
	data[i++] = nic->rx_fc_pause;
	data[i++] = nic->rx_fc_unsupported;
	data[i++] = nic->tx_tco_frames;
	data[i++] = nic->rx_tco_frames;
}

static void e100_get_strings(struct net_device *netdev, u32 stringset, u8 *data)
{
	switch (stringset) {
	case ETH_SS_TEST:
		memcpy(data, *e100_gstrings_test, sizeof(e100_gstrings_test));
		break;
	case ETH_SS_STATS:
		memcpy(data, *e100_gstrings_stats, sizeof(e100_gstrings_stats));
		break;
	}
}

static const struct ethtool_ops e100_ethtool_ops = {
	.get_settings		= e100_get_settings,
	.set_settings		= e100_set_settings,
	.get_drvinfo		= e100_get_drvinfo,
	.get_regs_len		= e100_get_regs_len,
	.get_regs		= e100_get_regs,
	.get_wol		= e100_get_wol,
	.set_wol		= e100_set_wol,
	.get_msglevel		= e100_get_msglevel,
	.set_msglevel		= e100_set_msglevel,
	.nway_reset		= e100_nway_reset,
	.get_link		= e100_get_link,
	.get_eeprom_len		= e100_get_eeprom_len,
	.get_eeprom		= e100_get_eeprom,
	.set_eeprom		= e100_set_eeprom,
	.get_ringparam		= e100_get_ringparam,
	.set_ringparam		= e100_set_ringparam,
	.self_test		= e100_diag_test,
	.get_strings		= e100_get_strings,
	.phys_id		= e100_phys_id,
	.get_ethtool_stats	= e100_get_ethtool_stats,
	.get_sset_count		= e100_get_sset_count,
};

static int e100_do_ioctl(struct net_device *netdev, struct ifreq *ifr, int cmd)
{
	struct nic *nic = netdev_priv(netdev);

	return generic_mii_ioctl(&nic->mii, if_mii(ifr), cmd, NULL);
}

static int e100_alloc(struct nic *nic)
{
	nic->mem = pci_alloc_consistent(nic->pdev, sizeof(struct mem),
		&nic->dma_addr);
	return nic->mem ? 0 : -ENOMEM;
}

static void e100_free(struct nic *nic)
{
	if (nic->mem) {
		pci_free_consistent(nic->pdev, sizeof(struct mem),
			nic->mem, nic->dma_addr);
		nic->mem = NULL;
	}
}

static int e100_open(struct net_device *netdev)
{
	struct nic *nic = netdev_priv(netdev);
	int err = 0;

	netif_carrier_off(netdev);
	if ((err = e100_up(nic)))
		netif_err(nic, ifup, nic->netdev, "Cannot open interface, aborting\n");
	return err;
}

static int e100_close(struct net_device *netdev)
{
	e100_down(netdev_priv(netdev));
	return 0;
}

static const struct net_device_ops e100_netdev_ops = {
	.ndo_open		= e100_open,
	.ndo_stop		= e100_close,
	.ndo_start_xmit		= e100_xmit_frame,
	.ndo_validate_addr	= eth_validate_addr,
	.ndo_set_multicast_list	= e100_set_multicast_list,
	.ndo_set_mac_address	= e100_set_mac_address,
	.ndo_change_mtu		= e100_change_mtu,
	.ndo_do_ioctl		= e100_do_ioctl,
	.ndo_tx_timeout		= e100_tx_timeout,
#ifdef CONFIG_NET_POLL_CONTROLLER
	.ndo_poll_controller	= e100_netpoll,
#endif
};

static int __devinit e100_probe(struct pci_dev *pdev,
	const struct pci_device_id *ent)
{
	struct net_device *netdev;
	struct nic *nic;
	int err;

	if (!(netdev = alloc_etherdev(sizeof(struct nic)))) {
		if (((1 << debug) - 1) & NETIF_MSG_PROBE)
			pr_err("Etherdev alloc failed, aborting\n");
		return -ENOMEM;
	}

	netdev->netdev_ops = &e100_netdev_ops;
	SET_ETHTOOL_OPS(netdev, &e100_ethtool_ops);
	netdev->watchdog_timeo = E100_WATCHDOG_PERIOD;
	strncpy(netdev->name, pci_name(pdev), sizeof(netdev->name) - 1);

	nic = netdev_priv(netdev);
	netif_napi_add(netdev, &nic->napi, e100_poll, E100_NAPI_WEIGHT);
	nic->netdev = netdev;
	nic->pdev = pdev;
	nic->msg_enable = (1 << debug) - 1;
	nic->mdio_ctrl = mdio_ctrl_hw;
	pci_set_drvdata(pdev, netdev);

	if ((err = pci_enable_device(pdev))) {
		netif_err(nic, probe, nic->netdev, "Cannot enable PCI device, aborting\n");
		goto err_out_free_dev;
	}

	if (!(pci_resource_flags(pdev, 0) & IORESOURCE_MEM)) {
		netif_err(nic, probe, nic->netdev, "Cannot find proper PCI device base address, aborting\n");
		err = -ENODEV;
		goto err_out_disable_pdev;
	}

	if ((err = pci_request_regions(pdev, DRV_NAME))) {
		netif_err(nic, probe, nic->netdev, "Cannot obtain PCI resources, aborting\n");
		goto err_out_disable_pdev;
	}

	if ((err = pci_set_dma_mask(pdev, DMA_BIT_MASK(32)))) {
		netif_err(nic, probe, nic->netdev, "No usable DMA configuration, aborting\n");
		goto err_out_free_res;
	}

	SET_NETDEV_DEV(netdev, &pdev->dev);

	if (use_io)
		netif_info(nic, probe, nic->netdev, "using i/o access mode\n");

	nic->csr = pci_iomap(pdev, (use_io ? 1 : 0), sizeof(struct csr));
	if (!nic->csr) {
		netif_err(nic, probe, nic->netdev, "Cannot map device registers, aborting\n");
		err = -ENOMEM;
		goto err_out_free_res;
	}

	if (ent->driver_data)
		nic->flags |= ich;
	else
		nic->flags &= ~ich;

	e100_get_defaults(nic);

	/* locks must be initialized before calling hw_reset */
	spin_lock_init(&nic->cb_lock);
	spin_lock_init(&nic->cmd_lock);
	spin_lock_init(&nic->mdio_lock);

	/* Reset the device before pci_set_master() in case device is in some
	 * funky state and has an interrupt pending - hint: we don't have the
	 * interrupt handler registered yet. */
	e100_hw_reset(nic);

	pci_set_master(pdev);

	init_timer(&nic->watchdog);
	nic->watchdog.function = e100_watchdog;
	nic->watchdog.data = (unsigned long)nic;
	init_timer(&nic->blink_timer);
	nic->blink_timer.function = e100_blink_led;
	nic->blink_timer.data = (unsigned long)nic;

	INIT_WORK(&nic->tx_timeout_task, e100_tx_timeout_task);

	if ((err = e100_alloc(nic))) {
		netif_err(nic, probe, nic->netdev, "Cannot alloc driver memory, aborting\n");
		goto err_out_iounmap;
	}

	if ((err = e100_eeprom_load(nic)))
		goto err_out_free;

	e100_phy_init(nic);

	memcpy(netdev->dev_addr, nic->eeprom, ETH_ALEN);
	memcpy(netdev->perm_addr, nic->eeprom, ETH_ALEN);
	if (!is_valid_ether_addr(netdev->perm_addr)) {
		if (!eeprom_bad_csum_allow) {
			netif_err(nic, probe, nic->netdev, "Invalid MAC address from EEPROM, aborting\n");
			err = -EAGAIN;
			goto err_out_free;
		} else {
			netif_err(nic, probe, nic->netdev, "Invalid MAC address from EEPROM, you MUST configure one.\n");
		}
	}

	/* Wol magic packet can be enabled from eeprom */
	if ((nic->mac >= mac_82558_D101_A4) &&
	   (nic->eeprom[eeprom_id] & eeprom_id_wol)) {
		nic->flags |= wol_magic;
		device_set_wakeup_enable(&pdev->dev, true);
	}

	/* ack any pending wake events, disable PME */
	pci_pme_active(pdev, false);

	strcpy(netdev->name, "eth%d");
	if ((err = register_netdev(netdev))) {
		netif_err(nic, probe, nic->netdev, "Cannot register net device, aborting\n");
		goto err_out_free;
	}
	nic->cbs_pool = pci_pool_create(netdev->name,
			   nic->pdev,
			   nic->params.cbs.max * sizeof(struct cb),
			   sizeof(u32),
			   0);
	netif_info(nic, probe, nic->netdev,
		   "addr 0x%llx, irq %d, MAC addr %pM\n",
		   (unsigned long long)pci_resource_start(pdev, use_io ? 1 : 0),
		   pdev->irq, netdev->dev_addr);

	return 0;

err_out_free:
	e100_free(nic);
err_out_iounmap:
	pci_iounmap(pdev, nic->csr);
err_out_free_res:
	pci_release_regions(pdev);
err_out_disable_pdev:
	pci_disable_device(pdev);
err_out_free_dev:
	pci_set_drvdata(pdev, NULL);
	free_netdev(netdev);
	return err;
}

static void __devexit e100_remove(struct pci_dev *pdev)
{
	struct net_device *netdev = pci_get_drvdata(pdev);

	if (netdev) {
		struct nic *nic = netdev_priv(netdev);
		unregister_netdev(netdev);
		e100_free(nic);
		pci_iounmap(pdev, nic->csr);
		pci_pool_destroy(nic->cbs_pool);
		free_netdev(netdev);
		pci_release_regions(pdev);
		pci_disable_device(pdev);
		pci_set_drvdata(pdev, NULL);
	}
}

#define E100_82552_SMARTSPEED   0x14   /* SmartSpeed Ctrl register */
#define E100_82552_REV_ANEG     0x0200 /* Reverse auto-negotiation */
#define E100_82552_ANEG_NOW     0x0400 /* Auto-negotiate now */
static void __e100_shutdown(struct pci_dev *pdev, bool *enable_wake)
{
	struct net_device *netdev = pci_get_drvdata(pdev);
	struct nic *nic = netdev_priv(netdev);

	if (netif_running(netdev))
		e100_down(nic);
	netif_device_detach(netdev);

	pci_save_state(pdev);

	if ((nic->flags & wol_magic) | e100_asf(nic)) {
		/* enable reverse auto-negotiation */
		if (nic->phy == phy_82552_v) {
			u16 smartspeed = mdio_read(netdev, nic->mii.phy_id,
			                           E100_82552_SMARTSPEED);

			mdio_write(netdev, nic->mii.phy_id,
			           E100_82552_SMARTSPEED, smartspeed |
			           E100_82552_REV_ANEG | E100_82552_ANEG_NOW);
		}
		*enable_wake = true;
	} else {
		*enable_wake = false;
	}

	pci_disable_device(pdev);
}

static int __e100_power_off(struct pci_dev *pdev, bool wake)
{
	if (wake)
		return pci_prepare_to_sleep(pdev);

	pci_wake_from_d3(pdev, false);
	pci_set_power_state(pdev, PCI_D3hot);

	return 0;
}

#ifdef CONFIG_PM
static int e100_suspend(struct pci_dev *pdev, pm_message_t state)
{
	bool wake;
	__e100_shutdown(pdev, &wake);
	return __e100_power_off(pdev, wake);
}

static int e100_resume(struct pci_dev *pdev)
{
	struct net_device *netdev = pci_get_drvdata(pdev);
	struct nic *nic = netdev_priv(netdev);

	pci_set_power_state(pdev, PCI_D0);
	pci_restore_state(pdev);
	/* ack any pending wake events, disable PME */
	pci_enable_wake(pdev, 0, 0);

	/* disable reverse auto-negotiation */
	if (nic->phy == phy_82552_v) {
		u16 smartspeed = mdio_read(netdev, nic->mii.phy_id,
		                           E100_82552_SMARTSPEED);

		mdio_write(netdev, nic->mii.phy_id,
		           E100_82552_SMARTSPEED,
		           smartspeed & ~(E100_82552_REV_ANEG));
	}

	netif_device_attach(netdev);
	if (netif_running(netdev))
		e100_up(nic);

	return 0;
}
#endif /* CONFIG_PM */

static void e100_shutdown(struct pci_dev *pdev)
{
	bool wake;
	__e100_shutdown(pdev, &wake);
	if (system_state == SYSTEM_POWER_OFF)
		__e100_power_off(pdev, wake);
}

/* ------------------ PCI Error Recovery infrastructure  -------------- */
/**
 * e100_io_error_detected - called when PCI error is detected.
 * @pdev: Pointer to PCI device
 * @state: The current pci connection state
 */
static pci_ers_result_t e100_io_error_detected(struct pci_dev *pdev, pci_channel_state_t state)
{
	struct net_device *netdev = pci_get_drvdata(pdev);
	struct nic *nic = netdev_priv(netdev);

	netif_device_detach(netdev);

	if (state == pci_channel_io_perm_failure)
		return PCI_ERS_RESULT_DISCONNECT;

	if (netif_running(netdev))
		e100_down(nic);
	pci_disable_device(pdev);

	/* Request a slot reset. */
	return PCI_ERS_RESULT_NEED_RESET;
}

/**
 * e100_io_slot_reset - called after the pci bus has been reset.
 * @pdev: Pointer to PCI device
 *
 * Restart the card from scratch.
 */
static pci_ers_result_t e100_io_slot_reset(struct pci_dev *pdev)
{
	struct net_device *netdev = pci_get_drvdata(pdev);
	struct nic *nic = netdev_priv(netdev);

	if (pci_enable_device(pdev)) {
		pr_err("Cannot re-enable PCI device after reset\n");
		return PCI_ERS_RESULT_DISCONNECT;
	}
	pci_set_master(pdev);

	/* Only one device per card can do a reset */
	if (0 != PCI_FUNC(pdev->devfn))
		return PCI_ERS_RESULT_RECOVERED;
	e100_hw_reset(nic);
	e100_phy_init(nic);

	return PCI_ERS_RESULT_RECOVERED;
}

/**
 * e100_io_resume - resume normal operations
 * @pdev: Pointer to PCI device
 *
 * Resume normal operations after an error recovery
 * sequence has been completed.
 */
static void e100_io_resume(struct pci_dev *pdev)
{
	struct net_device *netdev = pci_get_drvdata(pdev);
	struct nic *nic = netdev_priv(netdev);

	/* ack any pending wake events, disable PME */
	pci_enable_wake(pdev, 0, 0);

	netif_device_attach(netdev);
	if (netif_running(netdev)) {
		e100_open(netdev);
		mod_timer(&nic->watchdog, jiffies);
	}
}

static struct pci_error_handlers e100_err_handler = {
	.error_detected = e100_io_error_detected,
	.slot_reset = e100_io_slot_reset,
	.resume = e100_io_resume,
};

static struct pci_driver e100_driver = {
	.name =         DRV_NAME,
	.id_table =     e100_id_table,
	.probe =        e100_probe,
	.remove =       __devexit_p(e100_remove),
#ifdef CONFIG_PM
	/* Power Management hooks */
	.suspend =      e100_suspend,
	.resume =       e100_resume,
#endif
	.shutdown =     e100_shutdown,
	.err_handler = &e100_err_handler,
};

static int __init e100_init_module(void)
{
	if (((1 << debug) - 1) & NETIF_MSG_DRV) {
		pr_info("%s, %s\n", DRV_DESCRIPTION, DRV_VERSION);
		pr_info("%s\n", DRV_COPYRIGHT);
	}
	return pci_register_driver(&e100_driver);
}

static void __exit e100_cleanup_module(void)
{
	pci_unregister_driver(&e100_driver);
}

module_init(e100_init_module);
module_exit(e100_cleanup_module);<|MERGE_RESOLUTION|>--- conflicted
+++ resolved
@@ -2279,14 +2279,8 @@
 	struct nic *nic = container_of(work, struct nic, tx_timeout_task);
 	struct net_device *netdev = nic->netdev;
 
-<<<<<<< HEAD
 	netif_printk(nic, tx_err, KERN_DEBUG, nic->netdev,
 		     "scb.status=0x%02X\n", ioread8(&nic->csr->scb.status));
-	e100_down(netdev_priv(netdev));
-	e100_up(netdev_priv(netdev));
-=======
-	DPRINTK(TX_ERR, DEBUG, "scb.status=0x%02X\n",
-		ioread8(&nic->csr->scb.status));
 
 	rtnl_lock();
 	if (netif_running(netdev)) {
@@ -2294,7 +2288,6 @@
 		e100_up(netdev_priv(netdev));
 	}
 	rtnl_unlock();
->>>>>>> e95ef5d3
 }
 
 static int e100_loopback_test(struct nic *nic, enum loopback loopback_mode)
