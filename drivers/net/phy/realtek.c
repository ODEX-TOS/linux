// SPDX-License-Identifier: GPL-2.0+
/*
 * drivers/net/phy/realtek.c
 *
 * Driver for Realtek PHYs
 *
 * Author: Johnson Leung <r58129@freescale.com>
 *
 * Copyright (c) 2004 Freescale Semiconductor, Inc.
 */
#include <linux/bitops.h>
#include <linux/phy.h>
#include <linux/module.h>

#define RTL821x_PHYSR				0x11
#define RTL821x_PHYSR_DUPLEX			BIT(13)
#define RTL821x_PHYSR_SPEED			GENMASK(15, 14)

#define RTL821x_INER				0x12
#define RTL8211B_INER_INIT			0x6400
#define RTL8211E_INER_LINK_STATUS		BIT(10)
#define RTL8211F_INER_LINK_STATUS		BIT(4)

#define RTL821x_INSR				0x13

#define RTL821x_EXT_PAGE_SELECT			0x1e
#define RTL821x_PAGE_SELECT			0x1f

#define RTL8211F_INSR				0x1d

#define RTL8211F_TX_DELAY			BIT(8)
#define RTL8211F_RX_DELAY			BIT(3)

#define RTL8211E_TX_DELAY			BIT(1)
#define RTL8211E_RX_DELAY			BIT(2)
#define RTL8211E_MODE_MII_GMII			BIT(3)

#define RTL8201F_ISR				0x1e
#define RTL8201F_IER				0x13

#define RTL8366RB_POWER_SAVE			0x15
#define RTL8366RB_POWER_SAVE_ON			BIT(12)

#define RTL_SUPPORTS_5000FULL			BIT(14)
#define RTL_SUPPORTS_2500FULL			BIT(13)
#define RTL_SUPPORTS_10000FULL			BIT(0)
#define RTL_ADV_2500FULL			BIT(7)
#define RTL_LPADV_10000FULL			BIT(11)
#define RTL_LPADV_5000FULL			BIT(6)
#define RTL_LPADV_2500FULL			BIT(5)

#define RTL_GENERIC_PHYID			0x001cc800

MODULE_DESCRIPTION("Realtek PHY driver");
MODULE_AUTHOR("Johnson Leung");
MODULE_LICENSE("GPL");

static int rtl821x_read_page(struct phy_device *phydev)
{
	return __phy_read(phydev, RTL821x_PAGE_SELECT);
}

static int rtl821x_write_page(struct phy_device *phydev, int page)
{
	return __phy_write(phydev, RTL821x_PAGE_SELECT, page);
}

static int rtl8201_ack_interrupt(struct phy_device *phydev)
{
	int err;

	err = phy_read(phydev, RTL8201F_ISR);

	return (err < 0) ? err : 0;
}

static int rtl821x_ack_interrupt(struct phy_device *phydev)
{
	int err;

	err = phy_read(phydev, RTL821x_INSR);

	return (err < 0) ? err : 0;
}

static int rtl8211f_ack_interrupt(struct phy_device *phydev)
{
	int err;

	err = phy_read_paged(phydev, 0xa43, RTL8211F_INSR);

	return (err < 0) ? err : 0;
}

static int rtl8201_config_intr(struct phy_device *phydev)
{
	u16 val;

	if (phydev->interrupts == PHY_INTERRUPT_ENABLED)
		val = BIT(13) | BIT(12) | BIT(11);
	else
		val = 0;

	return phy_write_paged(phydev, 0x7, RTL8201F_IER, val);
}

static int rtl8211b_config_intr(struct phy_device *phydev)
{
	int err;

	if (phydev->interrupts == PHY_INTERRUPT_ENABLED)
		err = phy_write(phydev, RTL821x_INER,
				RTL8211B_INER_INIT);
	else
		err = phy_write(phydev, RTL821x_INER, 0);

	return err;
}

static int rtl8211e_config_intr(struct phy_device *phydev)
{
	int err;

	if (phydev->interrupts == PHY_INTERRUPT_ENABLED)
		err = phy_write(phydev, RTL821x_INER,
				RTL8211E_INER_LINK_STATUS);
	else
		err = phy_write(phydev, RTL821x_INER, 0);

	return err;
}

static int rtl8211f_config_intr(struct phy_device *phydev)
{
	u16 val;

	if (phydev->interrupts == PHY_INTERRUPT_ENABLED)
		val = RTL8211F_INER_LINK_STATUS;
	else
		val = 0;

	return phy_write_paged(phydev, 0xa42, RTL821x_INER, val);
}

static int rtl8211_config_aneg(struct phy_device *phydev)
{
	int ret;

	ret = genphy_config_aneg(phydev);
	if (ret < 0)
		return ret;

	/* Quirk was copied from vendor driver. Unfortunately it includes no
	 * description of the magic numbers.
	 */
	if (phydev->speed == SPEED_100 && phydev->autoneg == AUTONEG_DISABLE) {
		phy_write(phydev, 0x17, 0x2138);
		phy_write(phydev, 0x0e, 0x0260);
	} else {
		phy_write(phydev, 0x17, 0x2108);
		phy_write(phydev, 0x0e, 0x0000);
	}

	return 0;
}

static int rtl8211c_config_init(struct phy_device *phydev)
{
	/* RTL8211C has an issue when operating in Gigabit slave mode */
	return phy_set_bits(phydev, MII_CTRL1000,
			    CTL1000_ENABLE_MASTER | CTL1000_AS_MASTER);
}

static int rtl8211f_config_init(struct phy_device *phydev)
{
	struct device *dev = &phydev->mdio.dev;
<<<<<<< HEAD
	u16 val;
=======
	u16 val_txdly, val_rxdly;
>>>>>>> 67cb19e6
	int ret;

	switch (phydev->interface) {
	case PHY_INTERFACE_MODE_RGMII:
		val_txdly = 0;
		val_rxdly = 0;
		break;

	case PHY_INTERFACE_MODE_RGMII_RXID:
		val_txdly = 0;
		val_rxdly = RTL8211F_RX_DELAY;
		break;

	case PHY_INTERFACE_MODE_RGMII_TXID:
		val_txdly = RTL8211F_TX_DELAY;
		val_rxdly = 0;
		break;

	case PHY_INTERFACE_MODE_RGMII_ID:
		val_txdly = RTL8211F_TX_DELAY;
		val_rxdly = RTL8211F_RX_DELAY;
		break;

	default: /* the rest of the modes imply leaving delay as is. */
		return 0;
	}

	ret = phy_modify_paged_changed(phydev, 0xd08, 0x11, RTL8211F_TX_DELAY,
<<<<<<< HEAD
				       val);
=======
				       val_txdly);
>>>>>>> 67cb19e6
	if (ret < 0) {
		dev_err(dev, "Failed to update the TX delay register\n");
		return ret;
	} else if (ret) {
		dev_dbg(dev,
			"%s 2ns TX delay (and changing the value from pin-strapping RXD1 or the bootloader)\n",
<<<<<<< HEAD
			val ? "Enabling" : "Disabling");
	} else {
		dev_dbg(dev,
			"2ns TX delay was already %s (by pin-strapping RXD1 or bootloader configuration)\n",
			val ? "enabled" : "disabled");
=======
			val_txdly ? "Enabling" : "Disabling");
	} else {
		dev_dbg(dev,
			"2ns TX delay was already %s (by pin-strapping RXD1 or bootloader configuration)\n",
			val_txdly ? "enabled" : "disabled");
	}

	ret = phy_modify_paged_changed(phydev, 0xd08, 0x15, RTL8211F_RX_DELAY,
				       val_rxdly);
	if (ret < 0) {
		dev_err(dev, "Failed to update the RX delay register\n");
		return ret;
	} else if (ret) {
		dev_dbg(dev,
			"%s 2ns RX delay (and changing the value from pin-strapping RXD0 or the bootloader)\n",
			val_rxdly ? "Enabling" : "Disabling");
	} else {
		dev_dbg(dev,
			"2ns RX delay was already %s (by pin-strapping RXD0 or bootloader configuration)\n",
			val_rxdly ? "enabled" : "disabled");
>>>>>>> 67cb19e6
	}

	return 0;
}

static int rtl8211e_config_init(struct phy_device *phydev)
{
	int ret = 0, oldpage;
	u16 val;

	/* enable TX/RX delay for rgmii-* modes, and disable them for rgmii. */
	switch (phydev->interface) {
	case PHY_INTERFACE_MODE_RGMII:
		val = 0;
		break;
	case PHY_INTERFACE_MODE_RGMII_ID:
		val = RTL8211E_TX_DELAY | RTL8211E_RX_DELAY;
		break;
	case PHY_INTERFACE_MODE_RGMII_RXID:
		val = RTL8211E_RX_DELAY;
		break;
	case PHY_INTERFACE_MODE_RGMII_TXID:
		val = RTL8211E_TX_DELAY;
		break;
	default: /* the rest of the modes imply leaving delays as is. */
		return 0;
	}

	/* According to a sample driver there is a 0x1c config register on the
	 * 0xa4 extension page (0x7) layout. It can be used to disable/enable
	 * the RX/TX delays otherwise controlled by RXDLY/TXDLY pins. It can
	 * also be used to customize the whole configuration register:
	 * 8:6 = PHY Address, 5:4 = Auto-Negotiation, 3 = Interface Mode Select,
	 * 2 = RX Delay, 1 = TX Delay, 0 = SELRGV (see original PHY datasheet
	 * for details).
	 */
	oldpage = phy_select_page(phydev, 0x7);
	if (oldpage < 0)
		goto err_restore_page;

	ret = __phy_write(phydev, RTL821x_EXT_PAGE_SELECT, 0xa4);
	if (ret)
		goto err_restore_page;

	ret = __phy_modify(phydev, 0x1c, RTL8211E_TX_DELAY | RTL8211E_RX_DELAY,
			   val);

err_restore_page:
	return phy_restore_page(phydev, oldpage, ret);
}

static int rtl8211b_suspend(struct phy_device *phydev)
{
	phy_write(phydev, MII_MMD_DATA, BIT(9));

	return genphy_suspend(phydev);
}

static int rtl8211b_resume(struct phy_device *phydev)
{
	phy_write(phydev, MII_MMD_DATA, 0);

	return genphy_resume(phydev);
}

static int rtl8366rb_config_init(struct phy_device *phydev)
{
	int ret;

	ret = phy_set_bits(phydev, RTL8366RB_POWER_SAVE,
			   RTL8366RB_POWER_SAVE_ON);
	if (ret) {
		dev_err(&phydev->mdio.dev,
			"error enabling power management\n");
	}

	return ret;
}

static int rtlgen_read_mmd(struct phy_device *phydev, int devnum, u16 regnum)
{
	int ret;

	if (devnum == MDIO_MMD_PCS && regnum == MDIO_PCS_EEE_ABLE) {
		rtl821x_write_page(phydev, 0xa5c);
		ret = __phy_read(phydev, 0x12);
		rtl821x_write_page(phydev, 0);
	} else if (devnum == MDIO_MMD_AN && regnum == MDIO_AN_EEE_ADV) {
		rtl821x_write_page(phydev, 0xa5d);
		ret = __phy_read(phydev, 0x10);
		rtl821x_write_page(phydev, 0);
	} else if (devnum == MDIO_MMD_AN && regnum == MDIO_AN_EEE_LPABLE) {
		rtl821x_write_page(phydev, 0xa5d);
		ret = __phy_read(phydev, 0x11);
		rtl821x_write_page(phydev, 0);
	} else {
		ret = -EOPNOTSUPP;
	}

	return ret;
}

static int rtlgen_write_mmd(struct phy_device *phydev, int devnum, u16 regnum,
			    u16 val)
{
	int ret;

	if (devnum == MDIO_MMD_AN && regnum == MDIO_AN_EEE_ADV) {
		rtl821x_write_page(phydev, 0xa5d);
		ret = __phy_write(phydev, 0x10, val);
		rtl821x_write_page(phydev, 0);
	} else {
		ret = -EOPNOTSUPP;
	}

	return ret;
}

static int rtl8125_read_mmd(struct phy_device *phydev, int devnum, u16 regnum)
{
	int ret = rtlgen_read_mmd(phydev, devnum, regnum);

	if (ret != -EOPNOTSUPP)
		return ret;

	if (devnum == MDIO_MMD_PCS && regnum == MDIO_PCS_EEE_ABLE2) {
		rtl821x_write_page(phydev, 0xa6e);
		ret = __phy_read(phydev, 0x16);
		rtl821x_write_page(phydev, 0);
	} else if (devnum == MDIO_MMD_AN && regnum == MDIO_AN_EEE_ADV2) {
		rtl821x_write_page(phydev, 0xa6d);
		ret = __phy_read(phydev, 0x12);
		rtl821x_write_page(phydev, 0);
	} else if (devnum == MDIO_MMD_AN && regnum == MDIO_AN_EEE_LPABLE2) {
		rtl821x_write_page(phydev, 0xa6d);
		ret = __phy_read(phydev, 0x10);
		rtl821x_write_page(phydev, 0);
	}

	return ret;
}

static int rtl8125_write_mmd(struct phy_device *phydev, int devnum, u16 regnum,
			     u16 val)
{
	int ret = rtlgen_write_mmd(phydev, devnum, regnum, val);

	if (ret != -EOPNOTSUPP)
		return ret;

	if (devnum == MDIO_MMD_AN && regnum == MDIO_AN_EEE_ADV2) {
		rtl821x_write_page(phydev, 0xa6d);
		ret = __phy_write(phydev, 0x12, val);
		rtl821x_write_page(phydev, 0);
	}

	return ret;
}

static int rtl8125_get_features(struct phy_device *phydev)
{
	int val;

	val = phy_read_paged(phydev, 0xa61, 0x13);
	if (val < 0)
		return val;

	linkmode_mod_bit(ETHTOOL_LINK_MODE_2500baseT_Full_BIT,
			 phydev->supported, val & RTL_SUPPORTS_2500FULL);
	linkmode_mod_bit(ETHTOOL_LINK_MODE_5000baseT_Full_BIT,
			 phydev->supported, val & RTL_SUPPORTS_5000FULL);
	linkmode_mod_bit(ETHTOOL_LINK_MODE_10000baseT_Full_BIT,
			 phydev->supported, val & RTL_SUPPORTS_10000FULL);

	return genphy_read_abilities(phydev);
}

static int rtl8125_config_aneg(struct phy_device *phydev)
{
	int ret = 0;

	if (phydev->autoneg == AUTONEG_ENABLE) {
		u16 adv2500 = 0;

		if (linkmode_test_bit(ETHTOOL_LINK_MODE_2500baseT_Full_BIT,
				      phydev->advertising))
			adv2500 = RTL_ADV_2500FULL;

		ret = phy_modify_paged_changed(phydev, 0xa5d, 0x12,
					       RTL_ADV_2500FULL, adv2500);
		if (ret < 0)
			return ret;
	}

	return __genphy_config_aneg(phydev, ret);
}

static int rtl8125_read_status(struct phy_device *phydev)
{
	if (phydev->autoneg == AUTONEG_ENABLE) {
		int lpadv = phy_read_paged(phydev, 0xa5d, 0x13);

		if (lpadv < 0)
			return lpadv;

		linkmode_mod_bit(ETHTOOL_LINK_MODE_10000baseT_Full_BIT,
			phydev->lp_advertising, lpadv & RTL_LPADV_10000FULL);
		linkmode_mod_bit(ETHTOOL_LINK_MODE_5000baseT_Full_BIT,
			phydev->lp_advertising, lpadv & RTL_LPADV_5000FULL);
		linkmode_mod_bit(ETHTOOL_LINK_MODE_2500baseT_Full_BIT,
			phydev->lp_advertising, lpadv & RTL_LPADV_2500FULL);
	}

	return genphy_read_status(phydev);
}

static bool rtlgen_supports_2_5gbps(struct phy_device *phydev)
{
	int val;

	phy_write(phydev, RTL821x_PAGE_SELECT, 0xa61);
	val = phy_read(phydev, 0x13);
	phy_write(phydev, RTL821x_PAGE_SELECT, 0);

	return val >= 0 && val & RTL_SUPPORTS_2500FULL;
}

static int rtlgen_match_phy_device(struct phy_device *phydev)
{
	return phydev->phy_id == RTL_GENERIC_PHYID &&
	       !rtlgen_supports_2_5gbps(phydev);
}

static int rtl8125_match_phy_device(struct phy_device *phydev)
{
	return phydev->phy_id == RTL_GENERIC_PHYID &&
	       rtlgen_supports_2_5gbps(phydev);
}

static struct phy_driver realtek_drvs[] = {
	{
		PHY_ID_MATCH_EXACT(0x00008201),
		.name           = "RTL8201CP Ethernet",
	}, {
		PHY_ID_MATCH_EXACT(0x001cc816),
		.name		= "RTL8201F Fast Ethernet",
		.ack_interrupt	= &rtl8201_ack_interrupt,
		.config_intr	= &rtl8201_config_intr,
		.suspend	= genphy_suspend,
		.resume		= genphy_resume,
		.read_page	= rtl821x_read_page,
		.write_page	= rtl821x_write_page,
	}, {
		PHY_ID_MATCH_MODEL(0x001cc880),
		.name		= "RTL8208 Fast Ethernet",
		.read_mmd	= genphy_read_mmd_unsupported,
		.write_mmd	= genphy_write_mmd_unsupported,
		.suspend	= genphy_suspend,
		.resume		= genphy_resume,
		.read_page	= rtl821x_read_page,
		.write_page	= rtl821x_write_page,
	}, {
		PHY_ID_MATCH_EXACT(0x001cc910),
		.name		= "RTL8211 Gigabit Ethernet",
		.config_aneg	= rtl8211_config_aneg,
		.read_mmd	= &genphy_read_mmd_unsupported,
		.write_mmd	= &genphy_write_mmd_unsupported,
		.read_page	= rtl821x_read_page,
		.write_page	= rtl821x_write_page,
	}, {
		PHY_ID_MATCH_EXACT(0x001cc912),
		.name		= "RTL8211B Gigabit Ethernet",
		.ack_interrupt	= &rtl821x_ack_interrupt,
		.config_intr	= &rtl8211b_config_intr,
		.read_mmd	= &genphy_read_mmd_unsupported,
		.write_mmd	= &genphy_write_mmd_unsupported,
		.suspend	= rtl8211b_suspend,
		.resume		= rtl8211b_resume,
		.read_page	= rtl821x_read_page,
		.write_page	= rtl821x_write_page,
	}, {
		PHY_ID_MATCH_EXACT(0x001cc913),
		.name		= "RTL8211C Gigabit Ethernet",
		.config_init	= rtl8211c_config_init,
		.read_mmd	= &genphy_read_mmd_unsupported,
		.write_mmd	= &genphy_write_mmd_unsupported,
		.read_page	= rtl821x_read_page,
		.write_page	= rtl821x_write_page,
	}, {
		PHY_ID_MATCH_EXACT(0x001cc914),
		.name		= "RTL8211DN Gigabit Ethernet",
		.ack_interrupt	= rtl821x_ack_interrupt,
		.config_intr	= rtl8211e_config_intr,
		.suspend	= genphy_suspend,
		.resume		= genphy_resume,
		.read_page	= rtl821x_read_page,
		.write_page	= rtl821x_write_page,
	}, {
		PHY_ID_MATCH_EXACT(0x001cc915),
		.name		= "RTL8211E Gigabit Ethernet",
		.config_init	= &rtl8211e_config_init,
		.ack_interrupt	= &rtl821x_ack_interrupt,
		.config_intr	= &rtl8211e_config_intr,
		.suspend	= genphy_suspend,
		.resume		= genphy_resume,
		.read_page	= rtl821x_read_page,
		.write_page	= rtl821x_write_page,
	}, {
		PHY_ID_MATCH_EXACT(0x001cc916),
		.name		= "RTL8211F Gigabit Ethernet",
		.config_init	= &rtl8211f_config_init,
		.ack_interrupt	= &rtl8211f_ack_interrupt,
		.config_intr	= &rtl8211f_config_intr,
		.suspend	= genphy_suspend,
		.resume		= genphy_resume,
		.read_page	= rtl821x_read_page,
		.write_page	= rtl821x_write_page,
	}, {
		.name		= "Generic FE-GE Realtek PHY",
		.match_phy_device = rtlgen_match_phy_device,
		.suspend	= genphy_suspend,
		.resume		= genphy_resume,
		.read_page	= rtl821x_read_page,
		.write_page	= rtl821x_write_page,
		.read_mmd	= rtlgen_read_mmd,
		.write_mmd	= rtlgen_write_mmd,
	}, {
		.name		= "RTL8125 2.5Gbps internal",
		.match_phy_device = rtl8125_match_phy_device,
		.get_features	= rtl8125_get_features,
		.config_aneg	= rtl8125_config_aneg,
		.read_status	= rtl8125_read_status,
		.suspend	= genphy_suspend,
		.resume		= genphy_resume,
		.read_page	= rtl821x_read_page,
		.write_page	= rtl821x_write_page,
		.read_mmd	= rtl8125_read_mmd,
		.write_mmd	= rtl8125_write_mmd,
	}, {
		PHY_ID_MATCH_EXACT(0x001cc961),
		.name		= "RTL8366RB Gigabit Ethernet",
		.config_init	= &rtl8366rb_config_init,
		/* These interrupts are handled by the irq controller
		 * embedded inside the RTL8366RB, they get unmasked when the
		 * irq is requested and ACKed by reading the status register,
		 * which is done by the irqchip code.
		 */
		.ack_interrupt	= genphy_no_ack_interrupt,
		.config_intr	= genphy_no_config_intr,
		.suspend	= genphy_suspend,
		.resume		= genphy_resume,
	},
};

module_phy_driver(realtek_drvs);

static const struct mdio_device_id __maybe_unused realtek_tbl[] = {
	{ PHY_ID_MATCH_VENDOR(0x001cc800) },
	{ }
};

MODULE_DEVICE_TABLE(mdio, realtek_tbl);<|MERGE_RESOLUTION|>--- conflicted
+++ resolved
@@ -174,11 +174,7 @@
 static int rtl8211f_config_init(struct phy_device *phydev)
 {
 	struct device *dev = &phydev->mdio.dev;
-<<<<<<< HEAD
-	u16 val;
-=======
 	u16 val_txdly, val_rxdly;
->>>>>>> 67cb19e6
 	int ret;
 
 	switch (phydev->interface) {
@@ -207,24 +203,13 @@
 	}
 
 	ret = phy_modify_paged_changed(phydev, 0xd08, 0x11, RTL8211F_TX_DELAY,
-<<<<<<< HEAD
-				       val);
-=======
 				       val_txdly);
->>>>>>> 67cb19e6
 	if (ret < 0) {
 		dev_err(dev, "Failed to update the TX delay register\n");
 		return ret;
 	} else if (ret) {
 		dev_dbg(dev,
 			"%s 2ns TX delay (and changing the value from pin-strapping RXD1 or the bootloader)\n",
-<<<<<<< HEAD
-			val ? "Enabling" : "Disabling");
-	} else {
-		dev_dbg(dev,
-			"2ns TX delay was already %s (by pin-strapping RXD1 or bootloader configuration)\n",
-			val ? "enabled" : "disabled");
-=======
 			val_txdly ? "Enabling" : "Disabling");
 	} else {
 		dev_dbg(dev,
@@ -245,7 +230,6 @@
 		dev_dbg(dev,
 			"2ns RX delay was already %s (by pin-strapping RXD0 or bootloader configuration)\n",
 			val_rxdly ? "enabled" : "disabled");
->>>>>>> 67cb19e6
 	}
 
 	return 0;
