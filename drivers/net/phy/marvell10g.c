// SPDX-License-Identifier: GPL-2.0+
/*
 * Marvell 10G 88x3310 PHY driver
 *
 * Based upon the ID registers, this PHY appears to be a mixture of IPs
 * from two different companies.
 *
 * There appears to be several different data paths through the PHY which
 * are automatically managed by the PHY.  The following has been determined
 * via observation and experimentation for a setup using single-lane Serdes:
 *
 *       SGMII PHYXS -- BASE-T PCS -- 10G PMA -- AN -- Copper (for <= 1G)
 *  10GBASE-KR PHYXS -- BASE-T PCS -- 10G PMA -- AN -- Copper (for 10G)
 *  10GBASE-KR PHYXS -- BASE-R PCS -- Fiber
 *
 * With XAUI, observation shows:
 *
 *        XAUI PHYXS -- <appropriate PCS as above>
 *
 * and no switching of the host interface mode occurs.
 *
 * If both the fiber and copper ports are connected, the first to gain
 * link takes priority and the other port is completely locked out.
 */
#include <linux/ctype.h>
#include <linux/delay.h>
#include <linux/hwmon.h>
#include <linux/marvell_phy.h>
#include <linux/phy.h>
#include <linux/sfp.h>
#include <linux/netdevice.h>

#define MV_PHY_ALASKA_NBT_QUIRK_MASK	0xfffffffe
#define MV_PHY_ALASKA_NBT_QUIRK_REV	(MARVELL_PHY_ID_88X3310 | 0xa)

enum {
	MV_PMA_FW_VER0		= 0xc011,
	MV_PMA_FW_VER1		= 0xc012,
	MV_PMA_21X0_PORT_CTRL	= 0xc04a,
	MV_PMA_21X0_PORT_CTRL_SWRST				= BIT(15),
	MV_PMA_21X0_PORT_CTRL_MACTYPE_MASK			= 0x7,
	MV_PMA_21X0_PORT_CTRL_MACTYPE_USXGMII			= 0x0,
	MV_PMA_2180_PORT_CTRL_MACTYPE_DXGMII			= 0x1,
	MV_PMA_2180_PORT_CTRL_MACTYPE_QXGMII			= 0x2,
	MV_PMA_21X0_PORT_CTRL_MACTYPE_5GBASER			= 0x4,
	MV_PMA_21X0_PORT_CTRL_MACTYPE_5GBASER_NO_SGMII_AN	= 0x5,
	MV_PMA_21X0_PORT_CTRL_MACTYPE_10GBASER_RATE_MATCH	= 0x6,
	MV_PMA_BOOT		= 0xc050,
	MV_PMA_BOOT_FATAL	= BIT(0),

	MV_PCS_BASE_T		= 0x0000,
	MV_PCS_BASE_R		= 0x1000,
	MV_PCS_1000BASEX	= 0x2000,

	MV_PCS_CSCR1		= 0x8000,
	MV_PCS_CSCR1_ED_MASK	= 0x0300,
	MV_PCS_CSCR1_ED_OFF	= 0x0000,
	MV_PCS_CSCR1_ED_RX	= 0x0200,
	MV_PCS_CSCR1_ED_NLP	= 0x0300,
	MV_PCS_CSCR1_MDIX_MASK	= 0x0060,
	MV_PCS_CSCR1_MDIX_MDI	= 0x0000,
	MV_PCS_CSCR1_MDIX_MDIX	= 0x0020,
	MV_PCS_CSCR1_MDIX_AUTO	= 0x0060,

	MV_PCS_CSSR1		= 0x8008,
	MV_PCS_CSSR1_SPD1_MASK	= 0xc000,
	MV_PCS_CSSR1_SPD1_SPD2	= 0xc000,
	MV_PCS_CSSR1_SPD1_1000	= 0x8000,
	MV_PCS_CSSR1_SPD1_100	= 0x4000,
	MV_PCS_CSSR1_SPD1_10	= 0x0000,
	MV_PCS_CSSR1_DUPLEX_FULL= BIT(13),
	MV_PCS_CSSR1_RESOLVED	= BIT(11),
	MV_PCS_CSSR1_MDIX	= BIT(6),
	MV_PCS_CSSR1_SPD2_MASK	= 0x000c,
	MV_PCS_CSSR1_SPD2_5000	= 0x0008,
	MV_PCS_CSSR1_SPD2_2500	= 0x0004,
	MV_PCS_CSSR1_SPD2_10000	= 0x0000,

	/* Temperature read register (88E2110 only) */
	MV_PCS_TEMP		= 0x8042,

	/* Number of ports on the device */
	MV_PCS_PORT_INFO	= 0xd00d,
	MV_PCS_PORT_INFO_NPORTS_MASK	= 0x0380,
	MV_PCS_PORT_INFO_NPORTS_SHIFT	= 7,

	/* These registers appear at 0x800X and 0xa00X - the 0xa00X control
	 * registers appear to set themselves to the 0x800X when AN is
	 * restarted, but status registers appear readable from either.
	 */
	MV_AN_CTRL1000		= 0x8000, /* 1000base-T control register */
	MV_AN_STAT1000		= 0x8001, /* 1000base-T status register */

	/* Vendor2 MMD registers */
	MV_V2_PORT_CTRL		= 0xf001,
	MV_V2_PORT_CTRL_PWRDOWN					= BIT(11),
	MV_V2_33X0_PORT_CTRL_SWRST				= BIT(15),
	MV_V2_33X0_PORT_CTRL_MACTYPE_MASK			= 0x7,
	MV_V2_33X0_PORT_CTRL_MACTYPE_RXAUI			= 0x0,
	MV_V2_3310_PORT_CTRL_MACTYPE_XAUI_RATE_MATCH		= 0x1,
	MV_V2_3340_PORT_CTRL_MACTYPE_RXAUI_NO_SGMII_AN		= 0x1,
	MV_V2_33X0_PORT_CTRL_MACTYPE_RXAUI_RATE_MATCH		= 0x2,
	MV_V2_3310_PORT_CTRL_MACTYPE_XAUI			= 0x3,
	MV_V2_33X0_PORT_CTRL_MACTYPE_10GBASER			= 0x4,
	MV_V2_33X0_PORT_CTRL_MACTYPE_10GBASER_NO_SGMII_AN	= 0x5,
	MV_V2_33X0_PORT_CTRL_MACTYPE_10GBASER_RATE_MATCH	= 0x6,
	MV_V2_33X0_PORT_CTRL_MACTYPE_USXGMII			= 0x7,
	MV_V2_PORT_INTR_STS     = 0xf040,
	MV_V2_PORT_INTR_MASK    = 0xf043,
	MV_V2_PORT_INTR_STS_WOL_EN      = BIT(8),
	MV_V2_MAGIC_PKT_WORD0   = 0xf06b,
	MV_V2_MAGIC_PKT_WORD1   = 0xf06c,
	MV_V2_MAGIC_PKT_WORD2   = 0xf06d,
	/* Wake on LAN registers */
	MV_V2_WOL_CTRL          = 0xf06e,
	MV_V2_WOL_CTRL_CLEAR_STS        = BIT(15),
	MV_V2_WOL_CTRL_MAGIC_PKT_EN     = BIT(0),
	/* Temperature control/read registers (88X3310 only) */
	MV_V2_TEMP_CTRL		= 0xf08a,
	MV_V2_TEMP_CTRL_MASK	= 0xc000,
	MV_V2_TEMP_CTRL_SAMPLE	= 0x0000,
	MV_V2_TEMP_CTRL_DISABLE	= 0xc000,
	MV_V2_TEMP		= 0xf08c,
	MV_V2_TEMP_UNKNOWN	= 0x9600, /* unknown function */
};

struct mv3310_chip {
	void (*init_supported_interfaces)(unsigned long *mask);
	int (*get_mactype)(struct phy_device *phydev);
	int (*init_interface)(struct phy_device *phydev, int mactype);

#ifdef CONFIG_HWMON
	int (*hwmon_read_temp_reg)(struct phy_device *phydev);
#endif
};

struct mv3310_priv {
	DECLARE_BITMAP(supported_interfaces, PHY_INTERFACE_MODE_MAX);

	u32 firmware_ver;
	bool rate_match;
	phy_interface_t const_interface;

	struct device *hwmon_dev;
	char *hwmon_name;
};

static const struct mv3310_chip *to_mv3310_chip(struct phy_device *phydev)
{
	return phydev->drv->driver_data;
}

#ifdef CONFIG_HWMON
static umode_t mv3310_hwmon_is_visible(const void *data,
				       enum hwmon_sensor_types type,
				       u32 attr, int channel)
{
	if (type == hwmon_chip && attr == hwmon_chip_update_interval)
		return 0444;
	if (type == hwmon_temp && attr == hwmon_temp_input)
		return 0444;
	return 0;
}

static int mv3310_hwmon_read_temp_reg(struct phy_device *phydev)
{
	return phy_read_mmd(phydev, MDIO_MMD_VEND2, MV_V2_TEMP);
}

static int mv2110_hwmon_read_temp_reg(struct phy_device *phydev)
{
	return phy_read_mmd(phydev, MDIO_MMD_PCS, MV_PCS_TEMP);
}

static int mv3310_hwmon_read(struct device *dev, enum hwmon_sensor_types type,
			     u32 attr, int channel, long *value)
{
	struct phy_device *phydev = dev_get_drvdata(dev);
	const struct mv3310_chip *chip = to_mv3310_chip(phydev);
	int temp;

	if (type == hwmon_chip && attr == hwmon_chip_update_interval) {
		*value = MSEC_PER_SEC;
		return 0;
	}

	if (type == hwmon_temp && attr == hwmon_temp_input) {
		temp = chip->hwmon_read_temp_reg(phydev);
		if (temp < 0)
			return temp;

		*value = ((temp & 0xff) - 75) * 1000;

		return 0;
	}

	return -EOPNOTSUPP;
}

static const struct hwmon_ops mv3310_hwmon_ops = {
	.is_visible = mv3310_hwmon_is_visible,
	.read = mv3310_hwmon_read,
};

static u32 mv3310_hwmon_chip_config[] = {
	HWMON_C_REGISTER_TZ | HWMON_C_UPDATE_INTERVAL,
	0,
};

static const struct hwmon_channel_info mv3310_hwmon_chip = {
	.type = hwmon_chip,
	.config = mv3310_hwmon_chip_config,
};

static u32 mv3310_hwmon_temp_config[] = {
	HWMON_T_INPUT,
	0,
};

static const struct hwmon_channel_info mv3310_hwmon_temp = {
	.type = hwmon_temp,
	.config = mv3310_hwmon_temp_config,
};

static const struct hwmon_channel_info *mv3310_hwmon_info[] = {
	&mv3310_hwmon_chip,
	&mv3310_hwmon_temp,
	NULL,
};

static const struct hwmon_chip_info mv3310_hwmon_chip_info = {
	.ops = &mv3310_hwmon_ops,
	.info = mv3310_hwmon_info,
};

static int mv3310_hwmon_config(struct phy_device *phydev, bool enable)
{
	u16 val;
	int ret;

	if (phydev->drv->phy_id != MARVELL_PHY_ID_88X3310)
		return 0;

	ret = phy_write_mmd(phydev, MDIO_MMD_VEND2, MV_V2_TEMP,
			    MV_V2_TEMP_UNKNOWN);
	if (ret < 0)
		return ret;

	val = enable ? MV_V2_TEMP_CTRL_SAMPLE : MV_V2_TEMP_CTRL_DISABLE;

	return phy_modify_mmd(phydev, MDIO_MMD_VEND2, MV_V2_TEMP_CTRL,
			      MV_V2_TEMP_CTRL_MASK, val);
}

static int mv3310_hwmon_probe(struct phy_device *phydev)
{
	struct device *dev = &phydev->mdio.dev;
	struct mv3310_priv *priv = dev_get_drvdata(&phydev->mdio.dev);
	int i, j, ret;

	priv->hwmon_name = devm_kstrdup(dev, dev_name(dev), GFP_KERNEL);
	if (!priv->hwmon_name)
		return -ENODEV;

	for (i = j = 0; priv->hwmon_name[i]; i++) {
		if (isalnum(priv->hwmon_name[i])) {
			if (i != j)
				priv->hwmon_name[j] = priv->hwmon_name[i];
			j++;
		}
	}
	priv->hwmon_name[j] = '\0';

	ret = mv3310_hwmon_config(phydev, true);
	if (ret)
		return ret;

	priv->hwmon_dev = devm_hwmon_device_register_with_info(dev,
				priv->hwmon_name, phydev,
				&mv3310_hwmon_chip_info, NULL);

	return PTR_ERR_OR_ZERO(priv->hwmon_dev);
}
#else
static inline int mv3310_hwmon_config(struct phy_device *phydev, bool enable)
{
	return 0;
}

static int mv3310_hwmon_probe(struct phy_device *phydev)
{
	return 0;
}
#endif

static int mv3310_power_down(struct phy_device *phydev)
{
	return phy_set_bits_mmd(phydev, MDIO_MMD_VEND2, MV_V2_PORT_CTRL,
				MV_V2_PORT_CTRL_PWRDOWN);
}

static int mv3310_power_up(struct phy_device *phydev)
{
	struct mv3310_priv *priv = dev_get_drvdata(&phydev->mdio.dev);
	int ret;

	ret = phy_clear_bits_mmd(phydev, MDIO_MMD_VEND2, MV_V2_PORT_CTRL,
				 MV_V2_PORT_CTRL_PWRDOWN);

	if (phydev->drv->phy_id != MARVELL_PHY_ID_88X3310 ||
	    priv->firmware_ver < 0x00030000)
		return ret;

	return phy_set_bits_mmd(phydev, MDIO_MMD_VEND2, MV_V2_PORT_CTRL,
				MV_V2_33X0_PORT_CTRL_SWRST);
}

static int mv3310_reset(struct phy_device *phydev, u32 unit)
{
	int val, err;

	err = phy_modify_mmd(phydev, MDIO_MMD_PCS, unit + MDIO_CTRL1,
			     MDIO_CTRL1_RESET, MDIO_CTRL1_RESET);
	if (err < 0)
		return err;

	return phy_read_mmd_poll_timeout(phydev, MDIO_MMD_PCS,
					 unit + MDIO_CTRL1, val,
					 !(val & MDIO_CTRL1_RESET),
					 5000, 100000, true);
}

static int mv3310_get_edpd(struct phy_device *phydev, u16 *edpd)
{
	int val;

	val = phy_read_mmd(phydev, MDIO_MMD_PCS, MV_PCS_CSCR1);
	if (val < 0)
		return val;

	switch (val & MV_PCS_CSCR1_ED_MASK) {
	case MV_PCS_CSCR1_ED_NLP:
		*edpd = 1000;
		break;
	case MV_PCS_CSCR1_ED_RX:
		*edpd = ETHTOOL_PHY_EDPD_NO_TX;
		break;
	default:
		*edpd = ETHTOOL_PHY_EDPD_DISABLE;
		break;
	}
	return 0;
}

static int mv3310_set_edpd(struct phy_device *phydev, u16 edpd)
{
	u16 val;
	int err;

	switch (edpd) {
	case 1000:
	case ETHTOOL_PHY_EDPD_DFLT_TX_MSECS:
		val = MV_PCS_CSCR1_ED_NLP;
		break;

	case ETHTOOL_PHY_EDPD_NO_TX:
		val = MV_PCS_CSCR1_ED_RX;
		break;

	case ETHTOOL_PHY_EDPD_DISABLE:
		val = MV_PCS_CSCR1_ED_OFF;
		break;

	default:
		return -EINVAL;
	}

	err = phy_modify_mmd_changed(phydev, MDIO_MMD_PCS, MV_PCS_CSCR1,
				     MV_PCS_CSCR1_ED_MASK, val);
	if (err > 0)
		err = mv3310_reset(phydev, MV_PCS_BASE_T);

	return err;
}

static int mv3310_sfp_insert(void *upstream, const struct sfp_eeprom_id *id)
{
	struct phy_device *phydev = upstream;
	__ETHTOOL_DECLARE_LINK_MODE_MASK(support) = { 0, };
	phy_interface_t iface;

	sfp_parse_support(phydev->sfp_bus, id, support);
	iface = sfp_select_interface(phydev->sfp_bus, support);

	if (iface != PHY_INTERFACE_MODE_10GBASER) {
		dev_err(&phydev->mdio.dev, "incompatible SFP module inserted\n");
		return -EINVAL;
	}
	return 0;
}

static const struct sfp_upstream_ops mv3310_sfp_ops = {
	.attach = phy_sfp_attach,
	.detach = phy_sfp_detach,
	.module_insert = mv3310_sfp_insert,
};

static int mv3310_probe(struct phy_device *phydev)
{
	const struct mv3310_chip *chip = to_mv3310_chip(phydev);
	struct mv3310_priv *priv;
	u32 mmd_mask = MDIO_DEVS_PMAPMD | MDIO_DEVS_AN;
	int ret;

	if (!phydev->is_c45 ||
	    (phydev->c45_ids.devices_in_package & mmd_mask) != mmd_mask)
		return -ENODEV;

	ret = phy_read_mmd(phydev, MDIO_MMD_PMAPMD, MV_PMA_BOOT);
	if (ret < 0)
		return ret;

	if (ret & MV_PMA_BOOT_FATAL) {
		dev_warn(&phydev->mdio.dev,
			 "PHY failed to boot firmware, status=%04x\n", ret);
		return -ENODEV;
	}

	priv = devm_kzalloc(&phydev->mdio.dev, sizeof(*priv), GFP_KERNEL);
	if (!priv)
		return -ENOMEM;

	dev_set_drvdata(&phydev->mdio.dev, priv);

	ret = phy_read_mmd(phydev, MDIO_MMD_PMAPMD, MV_PMA_FW_VER0);
	if (ret < 0)
		return ret;

	priv->firmware_ver = ret << 16;

	ret = phy_read_mmd(phydev, MDIO_MMD_PMAPMD, MV_PMA_FW_VER1);
	if (ret < 0)
		return ret;

	priv->firmware_ver |= ret;

	phydev_info(phydev, "Firmware version %u.%u.%u.%u\n",
		    priv->firmware_ver >> 24, (priv->firmware_ver >> 16) & 255,
		    (priv->firmware_ver >> 8) & 255, priv->firmware_ver & 255);

	/* Powering down the port when not in use saves about 600mW */
	ret = mv3310_power_down(phydev);
	if (ret)
		return ret;

	ret = mv3310_hwmon_probe(phydev);
	if (ret)
		return ret;

	chip->init_supported_interfaces(priv->supported_interfaces);

	return phy_sfp_probe(phydev, &mv3310_sfp_ops);
}

static void mv3310_remove(struct phy_device *phydev)
{
	mv3310_hwmon_config(phydev, false);
}

static int mv3310_suspend(struct phy_device *phydev)
{
	return mv3310_power_down(phydev);
}

static int mv3310_resume(struct phy_device *phydev)
{
	int ret;

	ret = mv3310_power_up(phydev);
	if (ret)
		return ret;

	return mv3310_hwmon_config(phydev, true);
}

/* Some PHYs in the Alaska family such as the 88X3310 and the 88E2010
 * don't set bit 14 in PMA Extended Abilities (1.11), although they do
 * support 2.5GBASET and 5GBASET. For these models, we can still read their
 * 2.5G/5G extended abilities register (1.21). We detect these models based on
 * the PMA device identifier, with a mask matching models known to have this
 * issue
 */
static bool mv3310_has_pma_ngbaset_quirk(struct phy_device *phydev)
{
	if (!(phydev->c45_ids.devices_in_package & MDIO_DEVS_PMAPMD))
		return false;

	/* Only some revisions of the 88X3310 family PMA seem to be impacted */
	return (phydev->c45_ids.device_ids[MDIO_MMD_PMAPMD] &
		MV_PHY_ALASKA_NBT_QUIRK_MASK) == MV_PHY_ALASKA_NBT_QUIRK_REV;
}

static int mv2110_get_mactype(struct phy_device *phydev)
{
	int mactype;

	mactype = phy_read_mmd(phydev, MDIO_MMD_PMAPMD, MV_PMA_21X0_PORT_CTRL);
	if (mactype < 0)
		return mactype;

	return mactype & MV_PMA_21X0_PORT_CTRL_MACTYPE_MASK;
}

static int mv3310_get_mactype(struct phy_device *phydev)
{
	int mactype;

	mactype = phy_read_mmd(phydev, MDIO_MMD_VEND2, MV_V2_PORT_CTRL);
	if (mactype < 0)
		return mactype;

	return mactype & MV_V2_33X0_PORT_CTRL_MACTYPE_MASK;
}

static int mv2110_init_interface(struct phy_device *phydev, int mactype)
{
	struct mv3310_priv *priv = dev_get_drvdata(&phydev->mdio.dev);

	priv->rate_match = false;

	if (mactype == MV_PMA_21X0_PORT_CTRL_MACTYPE_10GBASER_RATE_MATCH)
		priv->rate_match = true;

	if (mactype == MV_PMA_21X0_PORT_CTRL_MACTYPE_USXGMII)
		priv->const_interface = PHY_INTERFACE_MODE_USXGMII;
	else if (mactype == MV_PMA_21X0_PORT_CTRL_MACTYPE_10GBASER_RATE_MATCH)
		priv->const_interface = PHY_INTERFACE_MODE_10GBASER;
	else if (mactype == MV_PMA_21X0_PORT_CTRL_MACTYPE_5GBASER ||
		 mactype == MV_PMA_21X0_PORT_CTRL_MACTYPE_5GBASER_NO_SGMII_AN)
		priv->const_interface = PHY_INTERFACE_MODE_NA;
	else
		return -EINVAL;

	return 0;
}

static int mv3310_init_interface(struct phy_device *phydev, int mactype)
{
	struct mv3310_priv *priv = dev_get_drvdata(&phydev->mdio.dev);

	priv->rate_match = false;

	if (mactype == MV_V2_33X0_PORT_CTRL_MACTYPE_10GBASER_RATE_MATCH ||
	    mactype == MV_V2_33X0_PORT_CTRL_MACTYPE_RXAUI_RATE_MATCH ||
	    mactype == MV_V2_3310_PORT_CTRL_MACTYPE_XAUI_RATE_MATCH)
		priv->rate_match = true;

	if (mactype == MV_V2_33X0_PORT_CTRL_MACTYPE_USXGMII)
		priv->const_interface = PHY_INTERFACE_MODE_USXGMII;
	else if (mactype == MV_V2_33X0_PORT_CTRL_MACTYPE_10GBASER_RATE_MATCH ||
		 mactype == MV_V2_33X0_PORT_CTRL_MACTYPE_10GBASER_NO_SGMII_AN ||
		 mactype == MV_V2_33X0_PORT_CTRL_MACTYPE_10GBASER)
		priv->const_interface = PHY_INTERFACE_MODE_10GBASER;
	else if (mactype == MV_V2_33X0_PORT_CTRL_MACTYPE_RXAUI_RATE_MATCH ||
		 mactype == MV_V2_33X0_PORT_CTRL_MACTYPE_RXAUI)
		priv->const_interface = PHY_INTERFACE_MODE_RXAUI;
	else if (mactype == MV_V2_3310_PORT_CTRL_MACTYPE_XAUI_RATE_MATCH ||
		 mactype == MV_V2_3310_PORT_CTRL_MACTYPE_XAUI)
		priv->const_interface = PHY_INTERFACE_MODE_XAUI;
	else
		return -EINVAL;

	return 0;
}

static int mv3340_init_interface(struct phy_device *phydev, int mactype)
{
	struct mv3310_priv *priv = dev_get_drvdata(&phydev->mdio.dev);
	int err = 0;

	priv->rate_match = false;

	if (mactype == MV_V2_3340_PORT_CTRL_MACTYPE_RXAUI_NO_SGMII_AN)
		priv->const_interface = PHY_INTERFACE_MODE_RXAUI;
	else
		err = mv3310_init_interface(phydev, mactype);

	return err;
}

static int mv3310_config_init(struct phy_device *phydev)
{
	struct mv3310_priv *priv = dev_get_drvdata(&phydev->mdio.dev);
	const struct mv3310_chip *chip = to_mv3310_chip(phydev);
	int err, mactype;

	/* Check that the PHY interface type is compatible */
	if (!test_bit(phydev->interface, priv->supported_interfaces))
		return -ENODEV;

	phydev->mdix_ctrl = ETH_TP_MDI_AUTO;

	/* Power up so reset works */
	err = mv3310_power_up(phydev);
	if (err)
		return err;

	mactype = chip->get_mactype(phydev);
	if (mactype < 0)
		return mactype;

	err = chip->init_interface(phydev, mactype);
	if (err) {
		phydev_err(phydev, "MACTYPE configuration invalid\n");
		return err;
	}

	/* Enable EDPD mode - saving 600mW */
	return mv3310_set_edpd(phydev, ETHTOOL_PHY_EDPD_DFLT_TX_MSECS);
}

static int mv3310_get_features(struct phy_device *phydev)
{
	int ret, val;

	ret = genphy_c45_pma_read_abilities(phydev);
	if (ret)
		return ret;

	if (mv3310_has_pma_ngbaset_quirk(phydev)) {
		val = phy_read_mmd(phydev, MDIO_MMD_PMAPMD,
				   MDIO_PMA_NG_EXTABLE);
		if (val < 0)
			return val;

		linkmode_mod_bit(ETHTOOL_LINK_MODE_2500baseT_Full_BIT,
				 phydev->supported,
				 val & MDIO_PMA_NG_EXTABLE_2_5GBT);

		linkmode_mod_bit(ETHTOOL_LINK_MODE_5000baseT_Full_BIT,
				 phydev->supported,
				 val & MDIO_PMA_NG_EXTABLE_5GBT);
	}

	return 0;
}

static int mv3310_config_mdix(struct phy_device *phydev)
{
	u16 val;
	int err;

	switch (phydev->mdix_ctrl) {
	case ETH_TP_MDI_AUTO:
		val = MV_PCS_CSCR1_MDIX_AUTO;
		break;
	case ETH_TP_MDI_X:
		val = MV_PCS_CSCR1_MDIX_MDIX;
		break;
	case ETH_TP_MDI:
		val = MV_PCS_CSCR1_MDIX_MDI;
		break;
	default:
		return -EINVAL;
	}

	err = phy_modify_mmd_changed(phydev, MDIO_MMD_PCS, MV_PCS_CSCR1,
				     MV_PCS_CSCR1_MDIX_MASK, val);
	if (err > 0)
		err = mv3310_reset(phydev, MV_PCS_BASE_T);

	return err;
}

static int mv3310_config_aneg(struct phy_device *phydev)
{
	bool changed = false;
	u16 reg;
	int ret;

	ret = mv3310_config_mdix(phydev);
	if (ret < 0)
		return ret;

	if (phydev->autoneg == AUTONEG_DISABLE)
		return genphy_c45_pma_setup_forced(phydev);

	ret = genphy_c45_an_config_aneg(phydev);
	if (ret < 0)
		return ret;
	if (ret > 0)
		changed = true;

	/* Clause 45 has no standardized support for 1000BaseT, therefore
	 * use vendor registers for this mode.
	 */
	reg = linkmode_adv_to_mii_ctrl1000_t(phydev->advertising);
	ret = phy_modify_mmd_changed(phydev, MDIO_MMD_AN, MV_AN_CTRL1000,
			     ADVERTISE_1000FULL | ADVERTISE_1000HALF, reg);
	if (ret < 0)
		return ret;
	if (ret > 0)
		changed = true;

	return genphy_c45_check_and_restart_aneg(phydev, changed);
}

static int mv3310_aneg_done(struct phy_device *phydev)
{
	int val;

	val = phy_read_mmd(phydev, MDIO_MMD_PCS, MV_PCS_BASE_R + MDIO_STAT1);
	if (val < 0)
		return val;

	if (val & MDIO_STAT1_LSTATUS)
		return 1;

	return genphy_c45_aneg_done(phydev);
}

static void mv3310_update_interface(struct phy_device *phydev)
{
	struct mv3310_priv *priv = dev_get_drvdata(&phydev->mdio.dev);

	if (!phydev->link)
		return;

	/* In all of the "* with Rate Matching" modes the PHY interface is fixed
	 * at 10Gb. The PHY adapts the rate to actual wire speed with help of
	 * internal 16KB buffer.
	 *
	 * In USXGMII mode the PHY interface mode is also fixed.
	 */
	if (priv->rate_match ||
	    priv->const_interface == PHY_INTERFACE_MODE_USXGMII) {
		phydev->interface = priv->const_interface;
		return;
	}

	/* The PHY automatically switches its serdes interface (and active PHYXS
	 * instance) between Cisco SGMII, 2500BaseX, 5GBase-R and 10GBase-R /
	 * xaui / rxaui modes according to the speed.
	 * Florian suggests setting phydev->interface to communicate this to the
	 * MAC. Only do this if we are already in one of the above modes.
	 */
	switch (phydev->speed) {
	case SPEED_10000:
		phydev->interface = priv->const_interface;
		break;
	case SPEED_5000:
		phydev->interface = PHY_INTERFACE_MODE_5GBASER;
		break;
	case SPEED_2500:
		phydev->interface = PHY_INTERFACE_MODE_2500BASEX;
		break;
	case SPEED_1000:
	case SPEED_100:
	case SPEED_10:
		phydev->interface = PHY_INTERFACE_MODE_SGMII;
		break;
	default:
		break;
	}
}

/* 10GBASE-ER,LR,LRM,SR do not support autonegotiation. */
static int mv3310_read_status_10gbaser(struct phy_device *phydev)
{
	phydev->link = 1;
	phydev->speed = SPEED_10000;
	phydev->duplex = DUPLEX_FULL;
	phydev->port = PORT_FIBRE;

	return 0;
}

static int mv3310_read_status_copper(struct phy_device *phydev)
{
	int cssr1, speed, val;

	val = genphy_c45_read_link(phydev);
	if (val < 0)
		return val;

	val = phy_read_mmd(phydev, MDIO_MMD_AN, MDIO_STAT1);
	if (val < 0)
		return val;

	cssr1 = phy_read_mmd(phydev, MDIO_MMD_PCS, MV_PCS_CSSR1);
	if (cssr1 < 0)
		return val;

	/* If the link settings are not resolved, mark the link down */
	if (!(cssr1 & MV_PCS_CSSR1_RESOLVED)) {
		phydev->link = 0;
		return 0;
	}

	/* Read the copper link settings */
	speed = cssr1 & MV_PCS_CSSR1_SPD1_MASK;
	if (speed == MV_PCS_CSSR1_SPD1_SPD2)
		speed |= cssr1 & MV_PCS_CSSR1_SPD2_MASK;

	switch (speed) {
	case MV_PCS_CSSR1_SPD1_SPD2 | MV_PCS_CSSR1_SPD2_10000:
		phydev->speed = SPEED_10000;
		break;

	case MV_PCS_CSSR1_SPD1_SPD2 | MV_PCS_CSSR1_SPD2_5000:
		phydev->speed = SPEED_5000;
		break;

	case MV_PCS_CSSR1_SPD1_SPD2 | MV_PCS_CSSR1_SPD2_2500:
		phydev->speed = SPEED_2500;
		break;

	case MV_PCS_CSSR1_SPD1_1000:
		phydev->speed = SPEED_1000;
		break;

	case MV_PCS_CSSR1_SPD1_100:
		phydev->speed = SPEED_100;
		break;

	case MV_PCS_CSSR1_SPD1_10:
		phydev->speed = SPEED_10;
		break;
	}

	phydev->duplex = cssr1 & MV_PCS_CSSR1_DUPLEX_FULL ?
			 DUPLEX_FULL : DUPLEX_HALF;
	phydev->port = PORT_TP;
	phydev->mdix = cssr1 & MV_PCS_CSSR1_MDIX ?
		       ETH_TP_MDI_X : ETH_TP_MDI;

	if (val & MDIO_AN_STAT1_COMPLETE) {
		val = genphy_c45_read_lpa(phydev);
		if (val < 0)
			return val;

		/* Read the link partner's 1G advertisement */
		val = phy_read_mmd(phydev, MDIO_MMD_AN, MV_AN_STAT1000);
		if (val < 0)
			return val;

		mii_stat1000_mod_linkmode_lpa_t(phydev->lp_advertising, val);

		/* Update the pause status */
		phy_resolve_aneg_pause(phydev);
	}

	return 0;
}

static int mv3310_read_status(struct phy_device *phydev)
{
	int err, val;

	phydev->speed = SPEED_UNKNOWN;
	phydev->duplex = DUPLEX_UNKNOWN;
	linkmode_zero(phydev->lp_advertising);
	phydev->link = 0;
	phydev->pause = 0;
	phydev->asym_pause = 0;
	phydev->mdix = ETH_TP_MDI_INVALID;

	val = phy_read_mmd(phydev, MDIO_MMD_PCS, MV_PCS_BASE_R + MDIO_STAT1);
	if (val < 0)
		return val;

	if (val & MDIO_STAT1_LSTATUS)
		err = mv3310_read_status_10gbaser(phydev);
	else
		err = mv3310_read_status_copper(phydev);
	if (err < 0)
		return err;

	if (phydev->link)
		mv3310_update_interface(phydev);

	return 0;
}

static int mv3310_get_tunable(struct phy_device *phydev,
			      struct ethtool_tunable *tuna, void *data)
{
	switch (tuna->id) {
	case ETHTOOL_PHY_EDPD:
		return mv3310_get_edpd(phydev, data);
	default:
		return -EOPNOTSUPP;
	}
}

static int mv3310_set_tunable(struct phy_device *phydev,
			      struct ethtool_tunable *tuna, const void *data)
{
	switch (tuna->id) {
	case ETHTOOL_PHY_EDPD:
		return mv3310_set_edpd(phydev, *(u16 *)data);
	default:
		return -EOPNOTSUPP;
	}
}

static void mv3310_init_supported_interfaces(unsigned long *mask)
{
	__set_bit(PHY_INTERFACE_MODE_SGMII, mask);
	__set_bit(PHY_INTERFACE_MODE_2500BASEX, mask);
	__set_bit(PHY_INTERFACE_MODE_5GBASER, mask);
	__set_bit(PHY_INTERFACE_MODE_XAUI, mask);
	__set_bit(PHY_INTERFACE_MODE_RXAUI, mask);
	__set_bit(PHY_INTERFACE_MODE_10GBASER, mask);
	__set_bit(PHY_INTERFACE_MODE_USXGMII, mask);
}

static void mv3340_init_supported_interfaces(unsigned long *mask)
{
	__set_bit(PHY_INTERFACE_MODE_SGMII, mask);
	__set_bit(PHY_INTERFACE_MODE_2500BASEX, mask);
	__set_bit(PHY_INTERFACE_MODE_5GBASER, mask);
	__set_bit(PHY_INTERFACE_MODE_RXAUI, mask);
	__set_bit(PHY_INTERFACE_MODE_10GBASER, mask);
	__set_bit(PHY_INTERFACE_MODE_USXGMII, mask);
}

static void mv2110_init_supported_interfaces(unsigned long *mask)
{
	__set_bit(PHY_INTERFACE_MODE_SGMII, mask);
	__set_bit(PHY_INTERFACE_MODE_2500BASEX, mask);
	__set_bit(PHY_INTERFACE_MODE_5GBASER, mask);
	__set_bit(PHY_INTERFACE_MODE_10GBASER, mask);
	__set_bit(PHY_INTERFACE_MODE_USXGMII, mask);
}

static void mv2111_init_supported_interfaces(unsigned long *mask)
{
	__set_bit(PHY_INTERFACE_MODE_SGMII, mask);
	__set_bit(PHY_INTERFACE_MODE_2500BASEX, mask);
	__set_bit(PHY_INTERFACE_MODE_10GBASER, mask);
	__set_bit(PHY_INTERFACE_MODE_USXGMII, mask);
}

static const struct mv3310_chip mv3310_type = {
	.init_supported_interfaces = mv3310_init_supported_interfaces,
	.get_mactype = mv3310_get_mactype,
	.init_interface = mv3310_init_interface,

#ifdef CONFIG_HWMON
	.hwmon_read_temp_reg = mv3310_hwmon_read_temp_reg,
#endif
};

static const struct mv3310_chip mv3340_type = {
	.init_supported_interfaces = mv3340_init_supported_interfaces,
	.get_mactype = mv3310_get_mactype,
	.init_interface = mv3340_init_interface,

#ifdef CONFIG_HWMON
	.hwmon_read_temp_reg = mv3310_hwmon_read_temp_reg,
#endif
};

static const struct mv3310_chip mv2110_type = {
	.init_supported_interfaces = mv2110_init_supported_interfaces,
	.get_mactype = mv2110_get_mactype,
	.init_interface = mv2110_init_interface,

#ifdef CONFIG_HWMON
	.hwmon_read_temp_reg = mv2110_hwmon_read_temp_reg,
#endif
};

static const struct mv3310_chip mv2111_type = {
	.init_supported_interfaces = mv2111_init_supported_interfaces,
	.get_mactype = mv2110_get_mactype,
	.init_interface = mv2110_init_interface,

#ifdef CONFIG_HWMON
	.hwmon_read_temp_reg = mv2110_hwmon_read_temp_reg,
#endif
};

static int mv3310_get_number_of_ports(struct phy_device *phydev)
{
	int ret;

	ret = phy_read_mmd(phydev, MDIO_MMD_PCS, MV_PCS_PORT_INFO);
	if (ret < 0)
		return ret;

	ret &= MV_PCS_PORT_INFO_NPORTS_MASK;
	ret >>= MV_PCS_PORT_INFO_NPORTS_SHIFT;

	return ret + 1;
}

static int mv3310_match_phy_device(struct phy_device *phydev)
{
<<<<<<< HEAD
=======
	if ((phydev->c45_ids.device_ids[MDIO_MMD_PMAPMD] &
	     MARVELL_PHY_ID_MASK) != MARVELL_PHY_ID_88X3310)
		return 0;

>>>>>>> bee673aa
	return mv3310_get_number_of_ports(phydev) == 1;
}

static int mv3340_match_phy_device(struct phy_device *phydev)
{
<<<<<<< HEAD
=======
	if ((phydev->c45_ids.device_ids[MDIO_MMD_PMAPMD] &
	     MARVELL_PHY_ID_MASK) != MARVELL_PHY_ID_88X3310)
		return 0;

>>>>>>> bee673aa
	return mv3310_get_number_of_ports(phydev) == 4;
}

static int mv211x_match_phy_device(struct phy_device *phydev, bool has_5g)
{
	int val;

	if ((phydev->c45_ids.device_ids[MDIO_MMD_PMAPMD] &
	     MARVELL_PHY_ID_MASK) != MARVELL_PHY_ID_88E2110)
		return 0;

	val = phy_read_mmd(phydev, MDIO_MMD_PCS, MDIO_SPEED);
	if (val < 0)
		return val;

	return !!(val & MDIO_PCS_SPEED_5G) == has_5g;
}

static int mv2110_match_phy_device(struct phy_device *phydev)
{
	return mv211x_match_phy_device(phydev, true);
}

static int mv2111_match_phy_device(struct phy_device *phydev)
{
	return mv211x_match_phy_device(phydev, false);
}

static void mv3110_get_wol(struct phy_device *phydev,
			   struct ethtool_wolinfo *wol)
{
	int ret;

	wol->supported = WAKE_MAGIC;
	wol->wolopts = 0;

	ret = phy_read_mmd(phydev, MDIO_MMD_VEND2, MV_V2_WOL_CTRL);
	if (ret < 0)
		return;

	if (ret & MV_V2_WOL_CTRL_MAGIC_PKT_EN)
		wol->wolopts |= WAKE_MAGIC;
}

static int mv3110_set_wol(struct phy_device *phydev,
			  struct ethtool_wolinfo *wol)
{
	int ret;

	if (wol->wolopts & WAKE_MAGIC) {
		/* Enable the WOL interrupt */
		ret = phy_set_bits_mmd(phydev, MDIO_MMD_VEND2,
				       MV_V2_PORT_INTR_MASK,
				       MV_V2_PORT_INTR_STS_WOL_EN);
		if (ret < 0)
			return ret;

		/* Store the device address for the magic packet */
		ret = phy_write_mmd(phydev, MDIO_MMD_VEND2,
				    MV_V2_MAGIC_PKT_WORD2,
				    ((phydev->attached_dev->dev_addr[5] << 8) |
				    phydev->attached_dev->dev_addr[4]));
		if (ret < 0)
			return ret;

		ret = phy_write_mmd(phydev, MDIO_MMD_VEND2,
				    MV_V2_MAGIC_PKT_WORD1,
				    ((phydev->attached_dev->dev_addr[3] << 8) |
				    phydev->attached_dev->dev_addr[2]));
		if (ret < 0)
			return ret;

		ret = phy_write_mmd(phydev, MDIO_MMD_VEND2,
				    MV_V2_MAGIC_PKT_WORD0,
				    ((phydev->attached_dev->dev_addr[1] << 8) |
				    phydev->attached_dev->dev_addr[0]));
		if (ret < 0)
			return ret;

		/* Clear WOL status and enable magic packet matching */
		ret = phy_set_bits_mmd(phydev, MDIO_MMD_VEND2,
				       MV_V2_WOL_CTRL,
				       MV_V2_WOL_CTRL_MAGIC_PKT_EN |
				       MV_V2_WOL_CTRL_CLEAR_STS);
		if (ret < 0)
			return ret;
	} else {
		/* Disable magic packet matching & reset WOL status bit */
		ret = phy_modify_mmd(phydev, MDIO_MMD_VEND2,
				     MV_V2_WOL_CTRL,
				     MV_V2_WOL_CTRL_MAGIC_PKT_EN,
				     MV_V2_WOL_CTRL_CLEAR_STS);
		if (ret < 0)
			return ret;
	}

	/* Reset the clear WOL status bit as it does not self-clear */
	return phy_clear_bits_mmd(phydev, MDIO_MMD_VEND2,
				  MV_V2_WOL_CTRL,
				  MV_V2_WOL_CTRL_CLEAR_STS);
}

static struct phy_driver mv3310_drivers[] = {
	{
		.phy_id		= MARVELL_PHY_ID_88X3310,
		.phy_id_mask	= MARVELL_PHY_ID_MASK,
		.match_phy_device = mv3310_match_phy_device,
		.name		= "mv88x3310",
		.driver_data	= &mv3310_type,
		.get_features	= mv3310_get_features,
		.config_init	= mv3310_config_init,
		.probe		= mv3310_probe,
		.suspend	= mv3310_suspend,
		.resume		= mv3310_resume,
		.config_aneg	= mv3310_config_aneg,
		.aneg_done	= mv3310_aneg_done,
		.read_status	= mv3310_read_status,
		.get_tunable	= mv3310_get_tunable,
		.set_tunable	= mv3310_set_tunable,
		.remove		= mv3310_remove,
		.set_loopback	= genphy_c45_loopback,
		.get_wol	= mv3110_get_wol,
		.set_wol	= mv3110_set_wol,
	},
	{
		.phy_id		= MARVELL_PHY_ID_88X3310,
		.phy_id_mask	= MARVELL_PHY_ID_MASK,
		.match_phy_device = mv3340_match_phy_device,
		.name		= "mv88x3340",
		.driver_data	= &mv3340_type,
		.get_features	= mv3310_get_features,
		.config_init	= mv3310_config_init,
		.probe		= mv3310_probe,
		.suspend	= mv3310_suspend,
		.resume		= mv3310_resume,
		.config_aneg	= mv3310_config_aneg,
		.aneg_done	= mv3310_aneg_done,
		.read_status	= mv3310_read_status,
		.get_tunable	= mv3310_get_tunable,
		.set_tunable	= mv3310_set_tunable,
		.remove		= mv3310_remove,
		.set_loopback	= genphy_c45_loopback,
	},
	{
		.phy_id		= MARVELL_PHY_ID_88E2110,
		.phy_id_mask	= MARVELL_PHY_ID_MASK,
		.match_phy_device = mv2110_match_phy_device,
		.name		= "mv88e2110",
		.driver_data	= &mv2110_type,
		.probe		= mv3310_probe,
		.suspend	= mv3310_suspend,
		.resume		= mv3310_resume,
		.config_init	= mv3310_config_init,
		.config_aneg	= mv3310_config_aneg,
		.aneg_done	= mv3310_aneg_done,
		.read_status	= mv3310_read_status,
		.get_tunable	= mv3310_get_tunable,
		.set_tunable	= mv3310_set_tunable,
		.remove		= mv3310_remove,
		.set_loopback	= genphy_c45_loopback,
		.get_wol	= mv3110_get_wol,
		.set_wol	= mv3110_set_wol,
	},
	{
		.phy_id		= MARVELL_PHY_ID_88E2110,
		.phy_id_mask	= MARVELL_PHY_ID_MASK,
		.match_phy_device = mv2111_match_phy_device,
		.name		= "mv88e2111",
		.driver_data	= &mv2111_type,
		.probe		= mv3310_probe,
		.suspend	= mv3310_suspend,
		.resume		= mv3310_resume,
		.config_init	= mv3310_config_init,
		.config_aneg	= mv3310_config_aneg,
		.aneg_done	= mv3310_aneg_done,
		.read_status	= mv3310_read_status,
		.get_tunable	= mv3310_get_tunable,
		.set_tunable	= mv3310_set_tunable,
		.remove		= mv3310_remove,
		.set_loopback	= genphy_c45_loopback,
	},
};

module_phy_driver(mv3310_drivers);

static struct mdio_device_id __maybe_unused mv3310_tbl[] = {
	{ MARVELL_PHY_ID_88X3310, MARVELL_PHY_ID_MASK },
	{ MARVELL_PHY_ID_88E2110, MARVELL_PHY_ID_MASK },
	{ },
};
MODULE_DEVICE_TABLE(mdio, mv3310_tbl);
MODULE_DESCRIPTION("Marvell Alaska X/M multi-gigabit Ethernet PHY driver");
MODULE_LICENSE("GPL");<|MERGE_RESOLUTION|>--- conflicted
+++ resolved
@@ -998,25 +998,19 @@
 
 static int mv3310_match_phy_device(struct phy_device *phydev)
 {
-<<<<<<< HEAD
-=======
 	if ((phydev->c45_ids.device_ids[MDIO_MMD_PMAPMD] &
 	     MARVELL_PHY_ID_MASK) != MARVELL_PHY_ID_88X3310)
 		return 0;
 
->>>>>>> bee673aa
 	return mv3310_get_number_of_ports(phydev) == 1;
 }
 
 static int mv3340_match_phy_device(struct phy_device *phydev)
 {
-<<<<<<< HEAD
-=======
 	if ((phydev->c45_ids.device_ids[MDIO_MMD_PMAPMD] &
 	     MARVELL_PHY_ID_MASK) != MARVELL_PHY_ID_88X3310)
 		return 0;
 
->>>>>>> bee673aa
 	return mv3310_get_number_of_ports(phydev) == 4;
 }
 
