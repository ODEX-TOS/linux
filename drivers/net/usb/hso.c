--- conflicted
+++ resolved
@@ -2545,11 +2545,7 @@
 	result = register_netdev(net);
 	if (result) {
 		dev_err(&interface->dev, "Failed to register device\n");
-<<<<<<< HEAD
-		goto err_free_tx_buf;
-=======
 		goto err_rmv_ndev;
->>>>>>> bee673aa
 	}
 
 	hso_log_port(hso_dev);
@@ -2558,14 +2554,9 @@
 
 	return hso_dev;
 
-<<<<<<< HEAD
-err_free_tx_buf:
-	remove_net_device(hso_dev);
-=======
 err_rmv_ndev:
 	remove_net_device(hso_dev);
 err_free_tx_buf:
->>>>>>> bee673aa
 	kfree(hso_net->mux_bulk_tx_buf);
 err_free_tx_urb:
 	usb_free_urb(hso_net->mux_bulk_tx_urb);
