// SPDX-License-Identifier: GPL-2.0+

#include <net/switchdev.h>
#include "lan966x_main.h"

#define LAN966X_MAC_COLUMNS		4
#define MACACCESS_CMD_IDLE		0
#define MACACCESS_CMD_LEARN		1
#define MACACCESS_CMD_FORGET		2
#define MACACCESS_CMD_AGE		3
#define MACACCESS_CMD_GET_NEXT		4
#define MACACCESS_CMD_INIT		5
#define MACACCESS_CMD_READ		6
#define MACACCESS_CMD_WRITE		7
#define MACACCESS_CMD_SYNC_GET_NEXT	8

#define LAN966X_MAC_INVALID_ROW		-1

struct lan966x_mac_entry {
	struct list_head list;
	unsigned char mac[ETH_ALEN] __aligned(2);
	u16 vid;
	u16 port_index;
	int row;
};

struct lan966x_mac_raw_entry {
	u32 mach;
	u32 macl;
	u32 maca;
	bool processed;
};

static int lan966x_mac_get_status(struct lan966x *lan966x)
{
	return lan_rd(lan966x, ANA_MACACCESS);
}

static int lan966x_mac_wait_for_completion(struct lan966x *lan966x)
{
	u32 val;

	return readx_poll_timeout_atomic(lan966x_mac_get_status,
					 lan966x, val,
					 (ANA_MACACCESS_MAC_TABLE_CMD_GET(val)) ==
					 MACACCESS_CMD_IDLE,
					 TABLE_UPDATE_SLEEP_US,
					 TABLE_UPDATE_TIMEOUT_US);
}

static void lan966x_mac_select(struct lan966x *lan966x,
			       const unsigned char mac[ETH_ALEN],
			       unsigned int vid)
{
	u32 macl = 0, mach = 0;

	/* Set the MAC address to handle and the vlan associated in a format
	 * understood by the hardware.
	 */
	mach |= vid    << 16;
	mach |= mac[0] << 8;
	mach |= mac[1] << 0;
	macl |= mac[2] << 24;
	macl |= mac[3] << 16;
	macl |= mac[4] << 8;
	macl |= mac[5] << 0;

	lan_wr(macl, lan966x, ANA_MACLDATA);
	lan_wr(mach, lan966x, ANA_MACHDATA);
}

static int __lan966x_mac_learn(struct lan966x *lan966x, int pgid,
			       bool cpu_copy,
			       const unsigned char mac[ETH_ALEN],
			       unsigned int vid,
			       enum macaccess_entry_type type)
{
	lan966x_mac_select(lan966x, mac, vid);

	/* Issue a write command */
	lan_wr(ANA_MACACCESS_VALID_SET(1) |
	       ANA_MACACCESS_CHANGE2SW_SET(0) |
	       ANA_MACACCESS_MAC_CPU_COPY_SET(cpu_copy) |
	       ANA_MACACCESS_DEST_IDX_SET(pgid) |
	       ANA_MACACCESS_ENTRYTYPE_SET(type) |
	       ANA_MACACCESS_MAC_TABLE_CMD_SET(MACACCESS_CMD_LEARN),
	       lan966x, ANA_MACACCESS);

	return lan966x_mac_wait_for_completion(lan966x);
}

/* The mask of the front ports is encoded inside the mac parameter via a call
 * to lan966x_mdb_encode_mac().
 */
int lan966x_mac_ip_learn(struct lan966x *lan966x,
			 bool cpu_copy,
			 const unsigned char mac[ETH_ALEN],
			 unsigned int vid,
			 enum macaccess_entry_type type)
{
	WARN_ON(type != ENTRYTYPE_MACV4 && type != ENTRYTYPE_MACV6);

	return __lan966x_mac_learn(lan966x, 0, cpu_copy, mac, vid, type);
}

int lan966x_mac_learn(struct lan966x *lan966x, int port,
		      const unsigned char mac[ETH_ALEN],
		      unsigned int vid,
		      enum macaccess_entry_type type)
{
	WARN_ON(type != ENTRYTYPE_NORMAL && type != ENTRYTYPE_LOCKED);

	return __lan966x_mac_learn(lan966x, port, false, mac, vid, type);
}

int lan966x_mac_forget(struct lan966x *lan966x,
		       const unsigned char mac[ETH_ALEN],
		       unsigned int vid,
		       enum macaccess_entry_type type)
{
	lan966x_mac_select(lan966x, mac, vid);

	/* Issue a forget command */
	lan_wr(ANA_MACACCESS_ENTRYTYPE_SET(type) |
	       ANA_MACACCESS_MAC_TABLE_CMD_SET(MACACCESS_CMD_FORGET),
	       lan966x, ANA_MACACCESS);

	return lan966x_mac_wait_for_completion(lan966x);
}

int lan966x_mac_cpu_learn(struct lan966x *lan966x, const char *addr, u16 vid)
{
	return lan966x_mac_learn(lan966x, PGID_CPU, addr, vid, ENTRYTYPE_LOCKED);
}

int lan966x_mac_cpu_forget(struct lan966x *lan966x, const char *addr, u16 vid)
{
	return lan966x_mac_forget(lan966x, addr, vid, ENTRYTYPE_LOCKED);
}

void lan966x_mac_set_ageing(struct lan966x *lan966x,
			    u32 ageing)
{
	lan_rmw(ANA_AUTOAGE_AGE_PERIOD_SET(ageing / 2),
		ANA_AUTOAGE_AGE_PERIOD,
		lan966x, ANA_AUTOAGE);
}

void lan966x_mac_init(struct lan966x *lan966x)
{
	/* Clear the MAC table */
	lan_wr(MACACCESS_CMD_INIT, lan966x, ANA_MACACCESS);
	lan966x_mac_wait_for_completion(lan966x);

	spin_lock_init(&lan966x->mac_lock);
	INIT_LIST_HEAD(&lan966x->mac_entries);
}

static struct lan966x_mac_entry *lan966x_mac_alloc_entry(const unsigned char *mac,
							 u16 vid, u16 port_index)
{
	struct lan966x_mac_entry *mac_entry;

	mac_entry = kzalloc(sizeof(*mac_entry), GFP_KERNEL);
	if (!mac_entry)
		return NULL;

	memcpy(mac_entry->mac, mac, ETH_ALEN);
	mac_entry->vid = vid;
	mac_entry->port_index = port_index;
	mac_entry->row = LAN966X_MAC_INVALID_ROW;
	return mac_entry;
}

static struct lan966x_mac_entry *lan966x_mac_find_entry(struct lan966x *lan966x,
							const unsigned char *mac,
							u16 vid, u16 port_index)
{
	struct lan966x_mac_entry *res = NULL;
	struct lan966x_mac_entry *mac_entry;

	spin_lock(&lan966x->mac_lock);
	list_for_each_entry(mac_entry, &lan966x->mac_entries, list) {
		if (mac_entry->vid == vid &&
		    ether_addr_equal(mac, mac_entry->mac) &&
		    mac_entry->port_index == port_index) {
			res = mac_entry;
			break;
		}
	}
	spin_unlock(&lan966x->mac_lock);

	return res;
}

static int lan966x_mac_lookup(struct lan966x *lan966x,
			      const unsigned char mac[ETH_ALEN],
			      unsigned int vid, enum macaccess_entry_type type)
{
	int ret;

	lan966x_mac_select(lan966x, mac, vid);

	/* Issue a read command */
	lan_wr(ANA_MACACCESS_ENTRYTYPE_SET(type) |
	       ANA_MACACCESS_VALID_SET(1) |
	       ANA_MACACCESS_MAC_TABLE_CMD_SET(MACACCESS_CMD_READ),
	       lan966x, ANA_MACACCESS);

	ret = lan966x_mac_wait_for_completion(lan966x);
	if (ret)
		return ret;

	return ANA_MACACCESS_VALID_GET(lan_rd(lan966x, ANA_MACACCESS));
}

static void lan966x_fdb_call_notifiers(enum switchdev_notifier_type type,
				       const char *mac, u16 vid,
				       struct net_device *dev)
{
	struct switchdev_notifier_fdb_info info = { 0 };

	info.addr = mac;
	info.vid = vid;
	info.offloaded = true;
	call_switchdev_notifiers(type, dev, &info.info, NULL);
}

int lan966x_mac_add_entry(struct lan966x *lan966x, struct lan966x_port *port,
			  const unsigned char *addr, u16 vid)
{
	struct lan966x_mac_entry *mac_entry;

	if (lan966x_mac_lookup(lan966x, addr, vid, ENTRYTYPE_NORMAL))
		return 0;

	/* In case the entry already exists, don't add it again to SW,
	 * just update HW, but we need to look in the actual HW because
	 * it is possible for an entry to be learn by HW and before we
	 * get the interrupt the frame will reach CPU and the CPU will
	 * add the entry but without the extern_learn flag.
	 */
	mac_entry = lan966x_mac_find_entry(lan966x, addr, vid, port->chip_port);
	if (mac_entry)
		return lan966x_mac_learn(lan966x, port->chip_port,
					 addr, vid, ENTRYTYPE_LOCKED);

	mac_entry = lan966x_mac_alloc_entry(addr, vid, port->chip_port);
	if (!mac_entry)
		return -ENOMEM;

	spin_lock(&lan966x->mac_lock);
	list_add_tail(&mac_entry->list, &lan966x->mac_entries);
	spin_unlock(&lan966x->mac_lock);

	lan966x_mac_learn(lan966x, port->chip_port, addr, vid, ENTRYTYPE_LOCKED);
	lan966x_fdb_call_notifiers(SWITCHDEV_FDB_OFFLOADED, addr, vid, port->dev);

	return 0;
}

int lan966x_mac_del_entry(struct lan966x *lan966x, const unsigned char *addr,
			  u16 vid)
{
	struct lan966x_mac_entry *mac_entry, *tmp;

	spin_lock(&lan966x->mac_lock);
	list_for_each_entry_safe(mac_entry, tmp, &lan966x->mac_entries,
				 list) {
		if (mac_entry->vid == vid &&
		    ether_addr_equal(addr, mac_entry->mac)) {
			lan966x_mac_forget(lan966x, mac_entry->mac, mac_entry->vid,
					   ENTRYTYPE_LOCKED);

			list_del(&mac_entry->list);
			kfree(mac_entry);
		}
	}
	spin_unlock(&lan966x->mac_lock);

	return 0;
}

void lan966x_mac_purge_entries(struct lan966x *lan966x)
{
	struct lan966x_mac_entry *mac_entry, *tmp;

	spin_lock(&lan966x->mac_lock);
	list_for_each_entry_safe(mac_entry, tmp, &lan966x->mac_entries,
				 list) {
		lan966x_mac_forget(lan966x, mac_entry->mac, mac_entry->vid,
				   ENTRYTYPE_LOCKED);

		list_del(&mac_entry->list);
		kfree(mac_entry);
	}
	spin_unlock(&lan966x->mac_lock);
}

static void lan966x_mac_notifiers(enum switchdev_notifier_type type,
				  unsigned char *mac, u32 vid,
				  struct net_device *dev)
{
	rtnl_lock();
	lan966x_fdb_call_notifiers(type, mac, vid, dev);
	rtnl_unlock();
}

static void lan966x_mac_process_raw_entry(struct lan966x_mac_raw_entry *raw_entry,
					  u8 *mac, u16 *vid, u32 *dest_idx)
{
	mac[0] = (raw_entry->mach >> 8)  & 0xff;
	mac[1] = (raw_entry->mach >> 0)  & 0xff;
	mac[2] = (raw_entry->macl >> 24) & 0xff;
	mac[3] = (raw_entry->macl >> 16) & 0xff;
	mac[4] = (raw_entry->macl >> 8)  & 0xff;
	mac[5] = (raw_entry->macl >> 0)  & 0xff;

	*vid = (raw_entry->mach >> 16) & 0xfff;
	*dest_idx = ANA_MACACCESS_DEST_IDX_GET(raw_entry->maca);
}

static void lan966x_mac_irq_process(struct lan966x *lan966x, u32 row,
				    struct lan966x_mac_raw_entry *raw_entries)
{
	struct lan966x_mac_entry *mac_entry, *tmp;
	unsigned char mac[ETH_ALEN] __aligned(2);
	u32 dest_idx;
	u32 column;
	u16 vid;

	spin_lock(&lan966x->mac_lock);
	list_for_each_entry_safe(mac_entry, tmp, &lan966x->mac_entries, list) {
		bool found = false;

		if (mac_entry->row != row)
			continue;

		for (column = 0; column < LAN966X_MAC_COLUMNS; ++column) {
			/* All the valid entries are at the start of the row,
			 * so when get one invalid entry it can just skip the
			 * rest of the columns
			 */
			if (!ANA_MACACCESS_VALID_GET(raw_entries[column].maca))
				break;

			lan966x_mac_process_raw_entry(&raw_entries[column],
						      mac, &vid, &dest_idx);
<<<<<<< HEAD
			if (WARN_ON(dest_idx > lan966x->num_phys_ports))
=======
			if (WARN_ON(dest_idx >= lan966x->num_phys_ports))
>>>>>>> 5e014b6b
				continue;

			/* If the entry in SW is found, then there is nothing
			 * to do
			 */
			if (mac_entry->vid == vid &&
			    ether_addr_equal(mac_entry->mac, mac) &&
			    mac_entry->port_index == dest_idx) {
				raw_entries[column].processed = true;
				found = true;
				break;
			}
		}

		if (!found) {
			/* Notify the bridge that the entry doesn't exist
			 * anymore in the HW and remove the entry from the SW
			 * list
			 */
			lan966x_mac_notifiers(SWITCHDEV_FDB_DEL_TO_BRIDGE,
					      mac_entry->mac, mac_entry->vid,
					      lan966x->ports[mac_entry->port_index]->dev);

			list_del(&mac_entry->list);
			kfree(mac_entry);
		}
	}
	spin_unlock(&lan966x->mac_lock);

	/* Now go to the list of columns and see if any entry was not in the SW
	 * list, then that means that the entry is new so it needs to notify the
	 * bridge.
	 */
	for (column = 0; column < LAN966X_MAC_COLUMNS; ++column) {
		/* All the valid entries are at the start of the row, so when
		 * get one invalid entry it can just skip the rest of the columns
		 */
		if (!ANA_MACACCESS_VALID_GET(raw_entries[column].maca))
			break;

		/* If the entry already exists then don't do anything */
		if (raw_entries[column].processed)
			continue;

		lan966x_mac_process_raw_entry(&raw_entries[column],
					      mac, &vid, &dest_idx);
<<<<<<< HEAD
		if (WARN_ON(dest_idx > lan966x->num_phys_ports))
=======
		if (WARN_ON(dest_idx >= lan966x->num_phys_ports))
>>>>>>> 5e014b6b
			continue;

		mac_entry = lan966x_mac_alloc_entry(mac, vid, dest_idx);
		if (!mac_entry)
			return;

		mac_entry->row = row;

		spin_lock(&lan966x->mac_lock);
		list_add_tail(&mac_entry->list, &lan966x->mac_entries);
		spin_unlock(&lan966x->mac_lock);

		lan966x_mac_notifiers(SWITCHDEV_FDB_ADD_TO_BRIDGE,
				      mac, vid, lan966x->ports[dest_idx]->dev);
	}
}

irqreturn_t lan966x_mac_irq_handler(struct lan966x *lan966x)
{
	struct lan966x_mac_raw_entry entry[LAN966X_MAC_COLUMNS] = { 0 };
	u32 index, column;
	bool stop = true;
	u32 val;

	/* Start the scan from 0, 0 */
	lan_wr(ANA_MACTINDX_M_INDEX_SET(0) |
	       ANA_MACTINDX_BUCKET_SET(0),
	       lan966x, ANA_MACTINDX);

	while (1) {
		lan_rmw(ANA_MACACCESS_MAC_TABLE_CMD_SET(MACACCESS_CMD_SYNC_GET_NEXT),
			ANA_MACACCESS_MAC_TABLE_CMD,
			lan966x, ANA_MACACCESS);
		lan966x_mac_wait_for_completion(lan966x);

		val = lan_rd(lan966x, ANA_MACTINDX);
		index = ANA_MACTINDX_M_INDEX_GET(val);
		column = ANA_MACTINDX_BUCKET_GET(val);

		/* The SYNC-GET-NEXT returns all the entries(4) in a row in
		 * which is suffered a change. By change it means that new entry
		 * was added or an entry was removed because of ageing.
		 * It would return all the columns for that row. And after that
		 * it would return the next row The stop conditions of the
		 * SYNC-GET-NEXT is when it reaches 'directly' to row 0
		 * column 3. So if SYNC-GET-NEXT returns row 0 and column 0
		 * then it is required to continue to read more even if it
		 * reaches row 0 and column 3.
		 */
		if (index == 0 && column == 0)
			stop = false;

		if (column == LAN966X_MAC_COLUMNS - 1 &&
		    index == 0 && stop)
			break;

		entry[column].mach = lan_rd(lan966x, ANA_MACHDATA);
		entry[column].macl = lan_rd(lan966x, ANA_MACLDATA);
		entry[column].maca = lan_rd(lan966x, ANA_MACACCESS);

		/* Once all the columns are read process them */
		if (column == LAN966X_MAC_COLUMNS - 1) {
			lan966x_mac_irq_process(lan966x, index, entry);
			/* A row was processed so it is safe to assume that the
			 * next row/column can be the stop condition
			 */
			stop = true;
		}
	}

	lan_rmw(ANA_ANAINTR_INTR_SET(0),
		ANA_ANAINTR_INTR,
		lan966x, ANA_ANAINTR);

	return IRQ_HANDLED;
}<|MERGE_RESOLUTION|>--- conflicted
+++ resolved
@@ -346,11 +346,7 @@
 
 			lan966x_mac_process_raw_entry(&raw_entries[column],
 						      mac, &vid, &dest_idx);
-<<<<<<< HEAD
-			if (WARN_ON(dest_idx > lan966x->num_phys_ports))
-=======
 			if (WARN_ON(dest_idx >= lan966x->num_phys_ports))
->>>>>>> 5e014b6b
 				continue;
 
 			/* If the entry in SW is found, then there is nothing
@@ -397,11 +393,7 @@
 
 		lan966x_mac_process_raw_entry(&raw_entries[column],
 					      mac, &vid, &dest_idx);
-<<<<<<< HEAD
-		if (WARN_ON(dest_idx > lan966x->num_phys_ports))
-=======
 		if (WARN_ON(dest_idx >= lan966x->num_phys_ports))
->>>>>>> 5e014b6b
 			continue;
 
 		mac_entry = lan966x_mac_alloc_entry(mac, vid, dest_idx);
