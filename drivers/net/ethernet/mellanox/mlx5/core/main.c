--- conflicted
+++ resolved
@@ -1368,15 +1368,10 @@
 			 MLX5_COREDEV_VF : MLX5_COREDEV_PF;
 
 	dev->priv.adev_idx = mlx5_adev_idx_alloc();
-<<<<<<< HEAD
-	if (dev->priv.adev_idx < 0)
-		return dev->priv.adev_idx;
-=======
 	if (dev->priv.adev_idx < 0) {
 		err = dev->priv.adev_idx;
 		goto adev_init_err;
 	}
->>>>>>> 6ee1d745
 
 	err = mlx5_mdev_init(dev, prof_sel);
 	if (err)
@@ -1410,10 +1405,7 @@
 	mlx5_mdev_uninit(dev);
 mdev_init_err:
 	mlx5_adev_idx_free(dev->priv.adev_idx);
-<<<<<<< HEAD
-=======
 adev_init_err:
->>>>>>> 6ee1d745
 	mlx5_devlink_free(devlink);
 
 	return err;
