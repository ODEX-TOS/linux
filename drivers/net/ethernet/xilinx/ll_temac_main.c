// SPDX-License-Identifier: GPL-2.0-only
/*
 * Driver for Xilinx TEMAC Ethernet device
 *
 * Copyright (c) 2008 Nissin Systems Co., Ltd.,  Yoshio Kashiwagi
 * Copyright (c) 2005-2008 DLA Systems,  David H. Lynch Jr. <dhlii@dlasys.net>
 * Copyright (c) 2008-2009 Secret Lab Technologies Ltd.
 *
 * This is a driver for the Xilinx ll_temac ipcore which is often used
 * in the Virtex and Spartan series of chips.
 *
 * Notes:
 * - The ll_temac hardware uses indirect access for many of the TEMAC
 *   registers, include the MDIO bus.  However, indirect access to MDIO
 *   registers take considerably more clock cycles than to TEMAC registers.
 *   MDIO accesses are long, so threads doing them should probably sleep
 *   rather than busywait.  However, since only one indirect access can be
 *   in progress at any given time, that means that *all* indirect accesses
 *   could end up sleeping (to wait for an MDIO access to complete).
 *   Fortunately none of the indirect accesses are on the 'hot' path for tx
 *   or rx, so this should be okay.
 *
 * TODO:
 * - Factor out locallink DMA code into separate driver
 * - Fix support for hardware checksumming.
 * - Testing.  Lots and lots of testing.
 *
 */

#include <linux/delay.h>
#include <linux/etherdevice.h>
#include <linux/mii.h>
#include <linux/module.h>
#include <linux/mutex.h>
#include <linux/netdevice.h>
#include <linux/if_ether.h>
#include <linux/of.h>
#include <linux/of_device.h>
#include <linux/of_irq.h>
#include <linux/of_mdio.h>
#include <linux/of_net.h>
#include <linux/of_platform.h>
#include <linux/of_address.h>
#include <linux/skbuff.h>
#include <linux/spinlock.h>
#include <linux/tcp.h>      /* needed for sizeof(tcphdr) */
#include <linux/udp.h>      /* needed for sizeof(udphdr) */
#include <linux/phy.h>
#include <linux/in.h>
#include <linux/io.h>
#include <linux/ip.h>
#include <linux/slab.h>
#include <linux/interrupt.h>
#include <linux/workqueue.h>
#include <linux/dma-mapping.h>
#include <linux/processor.h>
#include <linux/platform_data/xilinx-ll-temac.h>

#include "ll_temac.h"

#define TX_BD_NUM   64
#define RX_BD_NUM   128

/* ---------------------------------------------------------------------
 * Low level register access functions
 */

static u32 _temac_ior_be(struct temac_local *lp, int offset)
{
	return ioread32be(lp->regs + offset);
}

static void _temac_iow_be(struct temac_local *lp, int offset, u32 value)
{
	return iowrite32be(value, lp->regs + offset);
}

static u32 _temac_ior_le(struct temac_local *lp, int offset)
{
	return ioread32(lp->regs + offset);
}

static void _temac_iow_le(struct temac_local *lp, int offset, u32 value)
{
	return iowrite32(value, lp->regs + offset);
}

static bool hard_acs_rdy(struct temac_local *lp)
{
	return temac_ior(lp, XTE_RDY0_OFFSET) & XTE_RDY0_HARD_ACS_RDY_MASK;
}

static bool hard_acs_rdy_or_timeout(struct temac_local *lp, ktime_t timeout)
{
	ktime_t cur = ktime_get();

	return hard_acs_rdy(lp) || ktime_after(cur, timeout);
}

/* Poll for maximum 20 ms.  This is similar to the 2 jiffies @ 100 Hz
 * that was used before, and should cover MDIO bus speed down to 3200
 * Hz.
 */
#define HARD_ACS_RDY_POLL_NS (20 * NSEC_PER_MSEC)

/**
 * temac_indirect_busywait - Wait for current indirect register access
 * to complete.
 */
int temac_indirect_busywait(struct temac_local *lp)
{
	ktime_t timeout = ktime_add_ns(ktime_get(), HARD_ACS_RDY_POLL_NS);

	spin_until_cond(hard_acs_rdy_or_timeout(lp, timeout));
	if (WARN_ON(!hard_acs_rdy(lp)))
		return -ETIMEDOUT;
	else
		return 0;
}

/**
 * temac_indirect_in32 - Indirect register read access.  This function
 * must be called without lp->indirect_lock being held.
 */
u32 temac_indirect_in32(struct temac_local *lp, int reg)
{
	unsigned long flags;
	int val;

	spin_lock_irqsave(lp->indirect_lock, flags);
	val = temac_indirect_in32_locked(lp, reg);
	spin_unlock_irqrestore(lp->indirect_lock, flags);
	return val;
}

/**
 * temac_indirect_in32_locked - Indirect register read access.  This
 * function must be called with lp->indirect_lock being held.  Use
 * this together with spin_lock_irqsave/spin_lock_irqrestore to avoid
 * repeated lock/unlock and to ensure uninterrupted access to indirect
 * registers.
 */
u32 temac_indirect_in32_locked(struct temac_local *lp, int reg)
{
	/* This initial wait should normally not spin, as we always
	 * try to wait for indirect access to complete before
	 * releasing the indirect_lock.
	 */
	if (WARN_ON(temac_indirect_busywait(lp)))
		return -ETIMEDOUT;
	/* Initiate read from indirect register */
	temac_iow(lp, XTE_CTL0_OFFSET, reg);
	/* Wait for indirect register access to complete.  We really
	 * should not see timeouts, and could even end up causing
	 * problem for following indirect access, so let's make a bit
	 * of WARN noise.
	 */
	if (WARN_ON(temac_indirect_busywait(lp)))
		return -ETIMEDOUT;
	/* Value is ready now */
	return temac_ior(lp, XTE_LSW0_OFFSET);
}

/**
 * temac_indirect_out32 - Indirect register write access.  This function
 * must be called without lp->indirect_lock being held.
 */
void temac_indirect_out32(struct temac_local *lp, int reg, u32 value)
{
	unsigned long flags;

	spin_lock_irqsave(lp->indirect_lock, flags);
	temac_indirect_out32_locked(lp, reg, value);
	spin_unlock_irqrestore(lp->indirect_lock, flags);
}

/**
 * temac_indirect_out32_locked - Indirect register write access.  This
 * function must be called with lp->indirect_lock being held.  Use
 * this together with spin_lock_irqsave/spin_lock_irqrestore to avoid
 * repeated lock/unlock and to ensure uninterrupted access to indirect
 * registers.
 */
void temac_indirect_out32_locked(struct temac_local *lp, int reg, u32 value)
{
	/* As in temac_indirect_in32_locked(), we should normally not
	 * spin here.  And if it happens, we actually end up silently
	 * ignoring the write request.  Ouch.
	 */
	if (WARN_ON(temac_indirect_busywait(lp)))
		return;
	/* Initiate write to indirect register */
	temac_iow(lp, XTE_LSW0_OFFSET, value);
	temac_iow(lp, XTE_CTL0_OFFSET, CNTLREG_WRITE_ENABLE_MASK | reg);
	/* As in temac_indirect_in32_locked(), we should not see timeouts
	 * here.  And if it happens, we continue before the write has
	 * completed.  Not good.
	 */
	WARN_ON(temac_indirect_busywait(lp));
}

/**
 * temac_dma_in32_* - Memory mapped DMA read, these function expects a
 * register input that is based on DCR word addresses which are then
 * converted to memory mapped byte addresses.  To be assigned to
 * lp->dma_in32.
 */
static u32 temac_dma_in32_be(struct temac_local *lp, int reg)
{
	return ioread32be(lp->sdma_regs + (reg << 2));
}

static u32 temac_dma_in32_le(struct temac_local *lp, int reg)
{
	return ioread32(lp->sdma_regs + (reg << 2));
}

/**
 * temac_dma_out32_* - Memory mapped DMA read, these function expects
 * a register input that is based on DCR word addresses which are then
 * converted to memory mapped byte addresses.  To be assigned to
 * lp->dma_out32.
 */
static void temac_dma_out32_be(struct temac_local *lp, int reg, u32 value)
{
	iowrite32be(value, lp->sdma_regs + (reg << 2));
}

static void temac_dma_out32_le(struct temac_local *lp, int reg, u32 value)
{
	iowrite32(value, lp->sdma_regs + (reg << 2));
}

/* DMA register access functions can be DCR based or memory mapped.
 * The PowerPC 440 is DCR based, the PowerPC 405 and MicroBlaze are both
 * memory mapped.
 */
#ifdef CONFIG_PPC_DCR

/**
 * temac_dma_dcr_in32 - DCR based DMA read
 */
static u32 temac_dma_dcr_in(struct temac_local *lp, int reg)
{
	return dcr_read(lp->sdma_dcrs, reg);
}

/**
 * temac_dma_dcr_out32 - DCR based DMA write
 */
static void temac_dma_dcr_out(struct temac_local *lp, int reg, u32 value)
{
	dcr_write(lp->sdma_dcrs, reg, value);
}

/**
 * temac_dcr_setup - If the DMA is DCR based, then setup the address and
 * I/O  functions
 */
static int temac_dcr_setup(struct temac_local *lp, struct platform_device *op,
				struct device_node *np)
{
	unsigned int dcrs;

	/* setup the dcr address mapping if it's in the device tree */

	dcrs = dcr_resource_start(np, 0);
	if (dcrs != 0) {
		lp->sdma_dcrs = dcr_map(np, dcrs, dcr_resource_len(np, 0));
		lp->dma_in = temac_dma_dcr_in;
		lp->dma_out = temac_dma_dcr_out;
		dev_dbg(&op->dev, "DCR base: %x\n", dcrs);
		return 0;
	}
	/* no DCR in the device tree, indicate a failure */
	return -1;
}

#else

/*
 * temac_dcr_setup - This is a stub for when DCR is not supported,
 * such as with MicroBlaze and x86
 */
static int temac_dcr_setup(struct temac_local *lp, struct platform_device *op,
				struct device_node *np)
{
	return -1;
}

#endif

/**
 * temac_dma_bd_release - Release buffer descriptor rings
 */
static void temac_dma_bd_release(struct net_device *ndev)
{
	struct temac_local *lp = netdev_priv(ndev);
	int i;

	/* Reset Local Link (DMA) */
	lp->dma_out(lp, DMA_CONTROL_REG, DMA_CONTROL_RST);

	for (i = 0; i < RX_BD_NUM; i++) {
		if (!lp->rx_skb[i])
			break;
		else {
			dma_unmap_single(ndev->dev.parent, lp->rx_bd_v[i].phys,
					XTE_MAX_JUMBO_FRAME_SIZE, DMA_FROM_DEVICE);
			dev_kfree_skb(lp->rx_skb[i]);
		}
	}
	if (lp->rx_bd_v)
		dma_free_coherent(ndev->dev.parent,
				sizeof(*lp->rx_bd_v) * RX_BD_NUM,
				lp->rx_bd_v, lp->rx_bd_p);
	if (lp->tx_bd_v)
		dma_free_coherent(ndev->dev.parent,
				sizeof(*lp->tx_bd_v) * TX_BD_NUM,
				lp->tx_bd_v, lp->tx_bd_p);
}

/**
 * temac_dma_bd_init - Setup buffer descriptor rings
 */
static int temac_dma_bd_init(struct net_device *ndev)
{
	struct temac_local *lp = netdev_priv(ndev);
	struct sk_buff *skb;
	dma_addr_t skb_dma_addr;
	int i;

	lp->rx_skb = devm_kcalloc(&ndev->dev, RX_BD_NUM, sizeof(*lp->rx_skb),
				  GFP_KERNEL);
	if (!lp->rx_skb)
		goto out;

	/* allocate the tx and rx ring buffer descriptors. */
	/* returns a virtual address and a physical address. */
	lp->tx_bd_v = dma_alloc_coherent(ndev->dev.parent,
					 sizeof(*lp->tx_bd_v) * TX_BD_NUM,
					 &lp->tx_bd_p, GFP_KERNEL);
	if (!lp->tx_bd_v)
		goto out;

	lp->rx_bd_v = dma_alloc_coherent(ndev->dev.parent,
					 sizeof(*lp->rx_bd_v) * RX_BD_NUM,
					 &lp->rx_bd_p, GFP_KERNEL);
	if (!lp->rx_bd_v)
		goto out;

	for (i = 0; i < TX_BD_NUM; i++) {
		lp->tx_bd_v[i].next = cpu_to_be32(lp->tx_bd_p
				+ sizeof(*lp->tx_bd_v) * ((i + 1) % TX_BD_NUM));
	}

	for (i = 0; i < RX_BD_NUM; i++) {
		lp->rx_bd_v[i].next = cpu_to_be32(lp->rx_bd_p
				+ sizeof(*lp->rx_bd_v) * ((i + 1) % RX_BD_NUM));

		skb = netdev_alloc_skb_ip_align(ndev,
						XTE_MAX_JUMBO_FRAME_SIZE);
		if (!skb)
			goto out;

		lp->rx_skb[i] = skb;
		/* returns physical address of skb->data */
		skb_dma_addr = dma_map_single(ndev->dev.parent, skb->data,
					      XTE_MAX_JUMBO_FRAME_SIZE,
					      DMA_FROM_DEVICE);
		if (dma_mapping_error(ndev->dev.parent, skb_dma_addr))
			goto out;
		lp->rx_bd_v[i].phys = cpu_to_be32(skb_dma_addr);
		lp->rx_bd_v[i].len = cpu_to_be32(XTE_MAX_JUMBO_FRAME_SIZE);
		lp->rx_bd_v[i].app0 = cpu_to_be32(STS_CTRL_APP0_IRQONEND);
	}

	/* Configure DMA channel (irq setup) */
	lp->dma_out(lp, TX_CHNL_CTRL, lp->tx_chnl_ctrl |
		    0x00000400 | // Use 1 Bit Wide Counters. Currently Not Used!
		    CHNL_CTRL_IRQ_EN | CHNL_CTRL_IRQ_ERR_EN |
		    CHNL_CTRL_IRQ_DLY_EN | CHNL_CTRL_IRQ_COAL_EN);
	lp->dma_out(lp, RX_CHNL_CTRL, lp->rx_chnl_ctrl |
		    CHNL_CTRL_IRQ_IOE |
		    CHNL_CTRL_IRQ_EN | CHNL_CTRL_IRQ_ERR_EN |
		    CHNL_CTRL_IRQ_DLY_EN | CHNL_CTRL_IRQ_COAL_EN);

	/* Init descriptor indexes */
	lp->tx_bd_ci = 0;
	lp->tx_bd_next = 0;
	lp->tx_bd_tail = 0;
	lp->rx_bd_ci = 0;
	lp->rx_bd_tail = RX_BD_NUM - 1;

	/* Enable RX DMA transfers */
	wmb();
	lp->dma_out(lp, RX_CURDESC_PTR,  lp->rx_bd_p);
	lp->dma_out(lp, RX_TAILDESC_PTR,
		       lp->rx_bd_p + (sizeof(*lp->rx_bd_v) * lp->rx_bd_tail));

	/* Prepare for TX DMA transfer */
	lp->dma_out(lp, TX_CURDESC_PTR, lp->tx_bd_p);

	return 0;

out:
	temac_dma_bd_release(ndev);
	return -ENOMEM;
}

/* ---------------------------------------------------------------------
 * net_device_ops
 */

static void temac_do_set_mac_address(struct net_device *ndev)
{
	struct temac_local *lp = netdev_priv(ndev);
	unsigned long flags;

	/* set up unicast MAC address filter set its mac address */
	spin_lock_irqsave(lp->indirect_lock, flags);
	temac_indirect_out32_locked(lp, XTE_UAW0_OFFSET,
				    (ndev->dev_addr[0]) |
				    (ndev->dev_addr[1] << 8) |
				    (ndev->dev_addr[2] << 16) |
				    (ndev->dev_addr[3] << 24));
	/* There are reserved bits in EUAW1
	 * so don't affect them Set MAC bits [47:32] in EUAW1 */
	temac_indirect_out32_locked(lp, XTE_UAW1_OFFSET,
				    (ndev->dev_addr[4] & 0x000000ff) |
				    (ndev->dev_addr[5] << 8));
	spin_unlock_irqrestore(lp->indirect_lock, flags);
}

static int temac_init_mac_address(struct net_device *ndev, const void *address)
{
	ether_addr_copy(ndev->dev_addr, address);
	if (!is_valid_ether_addr(ndev->dev_addr))
		eth_hw_addr_random(ndev);
	temac_do_set_mac_address(ndev);
	return 0;
}

static int temac_set_mac_address(struct net_device *ndev, void *p)
{
	struct sockaddr *addr = p;

	if (!is_valid_ether_addr(addr->sa_data))
		return -EADDRNOTAVAIL;
	memcpy(ndev->dev_addr, addr->sa_data, ETH_ALEN);
	temac_do_set_mac_address(ndev);
	return 0;
}

static void temac_set_multicast_list(struct net_device *ndev)
{
	struct temac_local *lp = netdev_priv(ndev);
	u32 multi_addr_msw, multi_addr_lsw;
	int i = 0;
	unsigned long flags;
	bool promisc_mode_disabled = false;

	if (ndev->flags & (IFF_PROMISC | IFF_ALLMULTI) ||
	    (netdev_mc_count(ndev) > MULTICAST_CAM_TABLE_NUM)) {
		temac_indirect_out32(lp, XTE_AFM_OFFSET, XTE_AFM_EPPRM_MASK);
		dev_info(&ndev->dev, "Promiscuous mode enabled.\n");
		return;
	}

	spin_lock_irqsave(lp->indirect_lock, flags);

	if (!netdev_mc_empty(ndev)) {
		struct netdev_hw_addr *ha;

		netdev_for_each_mc_addr(ha, ndev) {
			if (WARN_ON(i >= MULTICAST_CAM_TABLE_NUM))
				break;
			multi_addr_msw = ((ha->addr[3] << 24) |
					  (ha->addr[2] << 16) |
					  (ha->addr[1] << 8) |
					  (ha->addr[0]));
			temac_indirect_out32_locked(lp, XTE_MAW0_OFFSET,
						    multi_addr_msw);
			multi_addr_lsw = ((ha->addr[5] << 8) |
					  (ha->addr[4]) | (i << 16));
			temac_indirect_out32_locked(lp, XTE_MAW1_OFFSET,
						    multi_addr_lsw);
			i++;
		}
	}

	/* Clear all or remaining/unused address table entries */
	while (i < MULTICAST_CAM_TABLE_NUM) {
		temac_indirect_out32_locked(lp, XTE_MAW0_OFFSET, 0);
		temac_indirect_out32_locked(lp, XTE_MAW1_OFFSET, i << 16);
		i++;
	}

	/* Enable address filter block if currently disabled */
	if (temac_indirect_in32_locked(lp, XTE_AFM_OFFSET)
	    & XTE_AFM_EPPRM_MASK) {
		temac_indirect_out32_locked(lp, XTE_AFM_OFFSET, 0);
		promisc_mode_disabled = true;
	}

	spin_unlock_irqrestore(lp->indirect_lock, flags);

	if (promisc_mode_disabled)
		dev_info(&ndev->dev, "Promiscuous mode disabled.\n");
}

static struct temac_option {
	int flg;
	u32 opt;
	u32 reg;
	u32 m_or;
	u32 m_and;
} temac_options[] = {
	/* Turn on jumbo packet support for both Rx and Tx */
	{
		.opt = XTE_OPTION_JUMBO,
		.reg = XTE_TXC_OFFSET,
		.m_or = XTE_TXC_TXJMBO_MASK,
	},
	{
		.opt = XTE_OPTION_JUMBO,
		.reg = XTE_RXC1_OFFSET,
		.m_or =XTE_RXC1_RXJMBO_MASK,
	},
	/* Turn on VLAN packet support for both Rx and Tx */
	{
		.opt = XTE_OPTION_VLAN,
		.reg = XTE_TXC_OFFSET,
		.m_or =XTE_TXC_TXVLAN_MASK,
	},
	{
		.opt = XTE_OPTION_VLAN,
		.reg = XTE_RXC1_OFFSET,
		.m_or =XTE_RXC1_RXVLAN_MASK,
	},
	/* Turn on FCS stripping on receive packets */
	{
		.opt = XTE_OPTION_FCS_STRIP,
		.reg = XTE_RXC1_OFFSET,
		.m_or =XTE_RXC1_RXFCS_MASK,
	},
	/* Turn on FCS insertion on transmit packets */
	{
		.opt = XTE_OPTION_FCS_INSERT,
		.reg = XTE_TXC_OFFSET,
		.m_or =XTE_TXC_TXFCS_MASK,
	},
	/* Turn on length/type field checking on receive packets */
	{
		.opt = XTE_OPTION_LENTYPE_ERR,
		.reg = XTE_RXC1_OFFSET,
		.m_or =XTE_RXC1_RXLT_MASK,
	},
	/* Turn on flow control */
	{
		.opt = XTE_OPTION_FLOW_CONTROL,
		.reg = XTE_FCC_OFFSET,
		.m_or =XTE_FCC_RXFLO_MASK,
	},
	/* Turn on flow control */
	{
		.opt = XTE_OPTION_FLOW_CONTROL,
		.reg = XTE_FCC_OFFSET,
		.m_or =XTE_FCC_TXFLO_MASK,
	},
	/* Turn on promiscuous frame filtering (all frames are received ) */
	{
		.opt = XTE_OPTION_PROMISC,
		.reg = XTE_AFM_OFFSET,
		.m_or =XTE_AFM_EPPRM_MASK,
	},
	/* Enable transmitter if not already enabled */
	{
		.opt = XTE_OPTION_TXEN,
		.reg = XTE_TXC_OFFSET,
		.m_or =XTE_TXC_TXEN_MASK,
	},
	/* Enable receiver? */
	{
		.opt = XTE_OPTION_RXEN,
		.reg = XTE_RXC1_OFFSET,
		.m_or =XTE_RXC1_RXEN_MASK,
	},
	{}
};

/**
 * temac_setoptions
 */
static u32 temac_setoptions(struct net_device *ndev, u32 options)
{
	struct temac_local *lp = netdev_priv(ndev);
	struct temac_option *tp = &temac_options[0];
	int reg;
	unsigned long flags;

	spin_lock_irqsave(lp->indirect_lock, flags);
	while (tp->opt) {
		reg = temac_indirect_in32_locked(lp, tp->reg) & ~tp->m_or;
		if (options & tp->opt) {
			reg |= tp->m_or;
			temac_indirect_out32_locked(lp, tp->reg, reg);
		}
		tp++;
	}
	spin_unlock_irqrestore(lp->indirect_lock, flags);
	lp->options |= options;

	return 0;
}

/* Initialize temac */
static void temac_device_reset(struct net_device *ndev)
{
	struct temac_local *lp = netdev_priv(ndev);
	u32 timeout;
	u32 val;
	unsigned long flags;

	/* Perform a software reset */

	/* 0x300 host enable bit ? */
	/* reset PHY through control register ?:1 */

	dev_dbg(&ndev->dev, "%s()\n", __func__);

	/* Reset the receiver and wait for it to finish reset */
	temac_indirect_out32(lp, XTE_RXC1_OFFSET, XTE_RXC1_RXRST_MASK);
	timeout = 1000;
	while (temac_indirect_in32(lp, XTE_RXC1_OFFSET) & XTE_RXC1_RXRST_MASK) {
		udelay(1);
		if (--timeout == 0) {
			dev_err(&ndev->dev,
				"temac_device_reset RX reset timeout!!\n");
			break;
		}
	}

	/* Reset the transmitter and wait for it to finish reset */
	temac_indirect_out32(lp, XTE_TXC_OFFSET, XTE_TXC_TXRST_MASK);
	timeout = 1000;
	while (temac_indirect_in32(lp, XTE_TXC_OFFSET) & XTE_TXC_TXRST_MASK) {
		udelay(1);
		if (--timeout == 0) {
			dev_err(&ndev->dev,
				"temac_device_reset TX reset timeout!!\n");
			break;
		}
	}

	/* Disable the receiver */
	spin_lock_irqsave(lp->indirect_lock, flags);
	val = temac_indirect_in32_locked(lp, XTE_RXC1_OFFSET);
	temac_indirect_out32_locked(lp, XTE_RXC1_OFFSET,
				    val & ~XTE_RXC1_RXEN_MASK);
	spin_unlock_irqrestore(lp->indirect_lock, flags);

	/* Reset Local Link (DMA) */
	lp->dma_out(lp, DMA_CONTROL_REG, DMA_CONTROL_RST);
	timeout = 1000;
	while (lp->dma_in(lp, DMA_CONTROL_REG) & DMA_CONTROL_RST) {
		udelay(1);
		if (--timeout == 0) {
			dev_err(&ndev->dev,
				"temac_device_reset DMA reset timeout!!\n");
			break;
		}
	}
	lp->dma_out(lp, DMA_CONTROL_REG, DMA_TAIL_ENABLE);

	if (temac_dma_bd_init(ndev)) {
		dev_err(&ndev->dev,
				"temac_device_reset descriptor allocation failed\n");
	}

	spin_lock_irqsave(lp->indirect_lock, flags);
	temac_indirect_out32_locked(lp, XTE_RXC0_OFFSET, 0);
	temac_indirect_out32_locked(lp, XTE_RXC1_OFFSET, 0);
	temac_indirect_out32_locked(lp, XTE_TXC_OFFSET, 0);
	temac_indirect_out32_locked(lp, XTE_FCC_OFFSET, XTE_FCC_RXFLO_MASK);
	spin_unlock_irqrestore(lp->indirect_lock, flags);

	/* Sync default options with HW
	 * but leave receiver and transmitter disabled.  */
	temac_setoptions(ndev,
			 lp->options & ~(XTE_OPTION_TXEN | XTE_OPTION_RXEN));

	temac_do_set_mac_address(ndev);

	/* Set address filter table */
	temac_set_multicast_list(ndev);
	if (temac_setoptions(ndev, lp->options))
		dev_err(&ndev->dev, "Error setting TEMAC options\n");

	/* Init Driver variable */
	netif_trans_update(ndev); /* prevent tx timeout */
}

static void temac_adjust_link(struct net_device *ndev)
{
	struct temac_local *lp = netdev_priv(ndev);
	struct phy_device *phy = ndev->phydev;
	u32 mii_speed;
	int link_state;
	unsigned long flags;

	/* hash together the state values to decide if something has changed */
	link_state = phy->speed | (phy->duplex << 1) | phy->link;

	if (lp->last_link != link_state) {
		spin_lock_irqsave(lp->indirect_lock, flags);
		mii_speed = temac_indirect_in32_locked(lp, XTE_EMCFG_OFFSET);
		mii_speed &= ~XTE_EMCFG_LINKSPD_MASK;

		switch (phy->speed) {
		case SPEED_1000: mii_speed |= XTE_EMCFG_LINKSPD_1000; break;
		case SPEED_100: mii_speed |= XTE_EMCFG_LINKSPD_100; break;
		case SPEED_10: mii_speed |= XTE_EMCFG_LINKSPD_10; break;
		}

		/* Write new speed setting out to TEMAC */
		temac_indirect_out32_locked(lp, XTE_EMCFG_OFFSET, mii_speed);
		spin_unlock_irqrestore(lp->indirect_lock, flags);

		lp->last_link = link_state;
		phy_print_status(phy);
	}
}

#ifdef CONFIG_64BIT

static void ptr_to_txbd(void *p, struct cdmac_bd *bd)
{
	bd->app3 = (u32)(((u64)p) >> 32);
	bd->app4 = (u32)((u64)p & 0xFFFFFFFF);
}

static void *ptr_from_txbd(struct cdmac_bd *bd)
{
	return (void *)(((u64)(bd->app3) << 32) | bd->app4);
}

#else

static void ptr_to_txbd(void *p, struct cdmac_bd *bd)
{
	bd->app4 = (u32)p;
}

static void *ptr_from_txbd(struct cdmac_bd *bd)
{
	return (void *)(bd->app4);
}

#endif

static void temac_start_xmit_done(struct net_device *ndev)
{
	struct temac_local *lp = netdev_priv(ndev);
	struct cdmac_bd *cur_p;
	unsigned int stat = 0;
	struct sk_buff *skb;

	cur_p = &lp->tx_bd_v[lp->tx_bd_ci];
	stat = be32_to_cpu(cur_p->app0);

	while (stat & STS_CTRL_APP0_CMPLT) {
		dma_unmap_single(ndev->dev.parent, be32_to_cpu(cur_p->phys),
				 be32_to_cpu(cur_p->len), DMA_TO_DEVICE);
		skb = (struct sk_buff *)ptr_from_txbd(cur_p);
		if (skb)
			dev_consume_skb_irq(skb);
		cur_p->app0 = 0;
		cur_p->app1 = 0;
		cur_p->app2 = 0;
		cur_p->app3 = 0;
		cur_p->app4 = 0;

		ndev->stats.tx_packets++;
		ndev->stats.tx_bytes += be32_to_cpu(cur_p->len);

		lp->tx_bd_ci++;
		if (lp->tx_bd_ci >= TX_BD_NUM)
			lp->tx_bd_ci = 0;

		cur_p = &lp->tx_bd_v[lp->tx_bd_ci];
		stat = be32_to_cpu(cur_p->app0);
	}

	/* Matches barrier in temac_start_xmit */
	smp_mb();

	netif_wake_queue(ndev);
}

static inline int temac_check_tx_bd_space(struct temac_local *lp, int num_frag)
{
	struct cdmac_bd *cur_p;
	int tail;

	tail = lp->tx_bd_tail;
	cur_p = &lp->tx_bd_v[tail];

	do {
		if (cur_p->app0)
			return NETDEV_TX_BUSY;

		tail++;
		if (tail >= TX_BD_NUM)
			tail = 0;

		cur_p = &lp->tx_bd_v[tail];
		num_frag--;
	} while (num_frag >= 0);

	return 0;
}

static netdev_tx_t
temac_start_xmit(struct sk_buff *skb, struct net_device *ndev)
{
	struct temac_local *lp = netdev_priv(ndev);
	struct cdmac_bd *cur_p;
	dma_addr_t start_p, tail_p, skb_dma_addr;
	int ii;
	unsigned long num_frag;
	skb_frag_t *frag;

	num_frag = skb_shinfo(skb)->nr_frags;
	frag = &skb_shinfo(skb)->frags[0];
	start_p = lp->tx_bd_p + sizeof(*lp->tx_bd_v) * lp->tx_bd_tail;
	cur_p = &lp->tx_bd_v[lp->tx_bd_tail];

	if (temac_check_tx_bd_space(lp, num_frag + 1)) {
		if (netif_queue_stopped(ndev))
			return NETDEV_TX_BUSY;

		netif_stop_queue(ndev);

		/* Matches barrier in temac_start_xmit_done */
		smp_mb();

		/* Space might have just been freed - check again */
		if (temac_check_tx_bd_space(lp, num_frag))
			return NETDEV_TX_BUSY;

		netif_wake_queue(ndev);
	}

	cur_p->app0 = 0;
	if (skb->ip_summed == CHECKSUM_PARTIAL) {
		unsigned int csum_start_off = skb_checksum_start_offset(skb);
		unsigned int csum_index_off = csum_start_off + skb->csum_offset;

		cur_p->app0 |= cpu_to_be32(0x000001); /* TX Checksum Enabled */
		cur_p->app1 = cpu_to_be32((csum_start_off << 16)
					  | csum_index_off);
		cur_p->app2 = 0;  /* initial checksum seed */
	}

	cur_p->app0 |= cpu_to_be32(STS_CTRL_APP0_SOP);
	skb_dma_addr = dma_map_single(ndev->dev.parent, skb->data,
				      skb_headlen(skb), DMA_TO_DEVICE);
	cur_p->len = cpu_to_be32(skb_headlen(skb));
	if (WARN_ON_ONCE(dma_mapping_error(ndev->dev.parent, skb_dma_addr))) {
		dev_kfree_skb_any(skb);
		ndev->stats.tx_dropped++;
		return NETDEV_TX_OK;
	}
	cur_p->phys = cpu_to_be32(skb_dma_addr);
	ptr_to_txbd((void *)skb, cur_p);

	for (ii = 0; ii < num_frag; ii++) {
		if (++lp->tx_bd_tail >= TX_BD_NUM)
			lp->tx_bd_tail = 0;

		cur_p = &lp->tx_bd_v[lp->tx_bd_tail];
		skb_dma_addr = dma_map_single(ndev->dev.parent,
					      skb_frag_address(frag),
					      skb_frag_size(frag),
					      DMA_TO_DEVICE);
		if (dma_mapping_error(ndev->dev.parent, skb_dma_addr)) {
			if (--lp->tx_bd_tail < 0)
				lp->tx_bd_tail = TX_BD_NUM - 1;
			cur_p = &lp->tx_bd_v[lp->tx_bd_tail];
			while (--ii >= 0) {
				--frag;
				dma_unmap_single(ndev->dev.parent,
						 be32_to_cpu(cur_p->phys),
						 skb_frag_size(frag),
						 DMA_TO_DEVICE);
				if (--lp->tx_bd_tail < 0)
					lp->tx_bd_tail = TX_BD_NUM - 1;
				cur_p = &lp->tx_bd_v[lp->tx_bd_tail];
			}
			dma_unmap_single(ndev->dev.parent,
					 be32_to_cpu(cur_p->phys),
					 skb_headlen(skb), DMA_TO_DEVICE);
			dev_kfree_skb_any(skb);
			ndev->stats.tx_dropped++;
			return NETDEV_TX_OK;
		}
		cur_p->phys = cpu_to_be32(skb_dma_addr);
		cur_p->len = cpu_to_be32(skb_frag_size(frag));
		cur_p->app0 = 0;
		frag++;
	}
	cur_p->app0 |= cpu_to_be32(STS_CTRL_APP0_EOP);

	tail_p = lp->tx_bd_p + sizeof(*lp->tx_bd_v) * lp->tx_bd_tail;
	lp->tx_bd_tail++;
	if (lp->tx_bd_tail >= TX_BD_NUM)
		lp->tx_bd_tail = 0;

	skb_tx_timestamp(skb);

	/* Kick off the transfer */
	wmb();
	lp->dma_out(lp, TX_TAILDESC_PTR, tail_p); /* DMA start */

	return NETDEV_TX_OK;
}

static int ll_temac_recv_buffers_available(struct temac_local *lp)
{
	int available;

	if (!lp->rx_skb[lp->rx_bd_ci])
		return 0;
	available = 1 + lp->rx_bd_tail - lp->rx_bd_ci;
	if (available <= 0)
		available += RX_BD_NUM;
	return available;
}

static void ll_temac_recv(struct net_device *ndev)
{
	struct temac_local *lp = netdev_priv(ndev);
	unsigned long flags;
	int rx_bd;
	bool update_tail = false;

	spin_lock_irqsave(&lp->rx_lock, flags);

	/* Process all received buffers, passing them on network
	 * stack.  After this, the buffer descriptors will be in an
	 * un-allocated stage, where no skb is allocated for it, and
	 * they are therefore not available for TEMAC/DMA.
	 */
	do {
		struct cdmac_bd *bd = &lp->rx_bd_v[lp->rx_bd_ci];
		struct sk_buff *skb = lp->rx_skb[lp->rx_bd_ci];
		unsigned int bdstat = be32_to_cpu(bd->app0);
		int length;

		/* While this should not normally happen, we can end
		 * here when GFP_ATOMIC allocations fail, and we
		 * therefore have un-allocated buffers.
		 */
		if (!skb)
			break;

		/* Loop over all completed buffer descriptors */
		if (!(bdstat & STS_CTRL_APP0_CMPLT))
			break;

		dma_unmap_single(ndev->dev.parent, be32_to_cpu(bd->phys),
				 XTE_MAX_JUMBO_FRAME_SIZE, DMA_FROM_DEVICE);
		/* The buffer is not valid for DMA anymore */
		bd->phys = 0;
		bd->len = 0;

		length = be32_to_cpu(bd->app4) & 0x3FFF;
		skb_put(skb, length);
		skb->protocol = eth_type_trans(skb, ndev);
		skb_checksum_none_assert(skb);

		/* if we're doing rx csum offload, set it up */
		if (((lp->temac_features & TEMAC_FEATURE_RX_CSUM) != 0) &&
		    (skb->protocol == htons(ETH_P_IP)) &&
		    (skb->len > 64)) {

			/* Convert from device endianness (be32) to cpu
			 * endiannes, and if necessary swap the bytes
			 * (back) for proper IP checksum byte order
			 * (be16).
			 */
			skb->csum = htons(be32_to_cpu(bd->app3) & 0xFFFF);
			skb->ip_summed = CHECKSUM_COMPLETE;
		}

		if (!skb_defer_rx_timestamp(skb))
			netif_rx(skb);
		/* The skb buffer is now owned by network stack above */
		lp->rx_skb[lp->rx_bd_ci] = NULL;

		ndev->stats.rx_packets++;
		ndev->stats.rx_bytes += length;

		rx_bd = lp->rx_bd_ci;
		if (++lp->rx_bd_ci >= RX_BD_NUM)
			lp->rx_bd_ci = 0;
	} while (rx_bd != lp->rx_bd_tail);

	/* DMA operations will halt when the last buffer descriptor is
	 * processed (ie. the one pointed to by RX_TAILDESC_PTR).
	 * When that happens, no more interrupt events will be
	 * generated.  No IRQ_COAL or IRQ_DLY, and not even an
	 * IRQ_ERR.  To avoid stalling, we schedule a delayed work
	 * when there is a potential risk of that happening.  The work
	 * will call this function, and thus re-schedule itself until
	 * enough buffers are available again.
	 */
	if (ll_temac_recv_buffers_available(lp) < lp->coalesce_count_rx)
		schedule_delayed_work(&lp->restart_work, HZ / 1000);

	/* Allocate new buffers for those buffer descriptors that were
	 * passed to network stack.  Note that GFP_ATOMIC allocations
	 * can fail (e.g. when a larger burst of GFP_ATOMIC
	 * allocations occurs), so while we try to allocate all
	 * buffers in the same interrupt where they were processed, we
	 * continue with what we could get in case of allocation
	 * failure.  Allocation of remaining buffers will be retried
	 * in following calls.
	 */
	while (1) {
		struct sk_buff *skb;
		struct cdmac_bd *bd;
		dma_addr_t skb_dma_addr;

		rx_bd = lp->rx_bd_tail + 1;
		if (rx_bd >= RX_BD_NUM)
			rx_bd = 0;
		bd = &lp->rx_bd_v[rx_bd];

		if (bd->phys)
			break;	/* All skb's allocated */

		skb = netdev_alloc_skb_ip_align(ndev, XTE_MAX_JUMBO_FRAME_SIZE);
		if (!skb) {
			dev_warn(&ndev->dev, "skb alloc failed\n");
			break;
		}

		skb_dma_addr = dma_map_single(ndev->dev.parent, skb->data,
					      XTE_MAX_JUMBO_FRAME_SIZE,
					      DMA_FROM_DEVICE);
		if (WARN_ON_ONCE(dma_mapping_error(ndev->dev.parent,
						   skb_dma_addr))) {
			dev_kfree_skb_any(skb);
			break;
		}

		bd->phys = cpu_to_be32(skb_dma_addr);
		bd->len = cpu_to_be32(XTE_MAX_JUMBO_FRAME_SIZE);
		bd->app0 = cpu_to_be32(STS_CTRL_APP0_IRQONEND);
		lp->rx_skb[rx_bd] = skb;
<<<<<<< HEAD

		lp->rx_bd_tail = rx_bd;
		update_tail = true;
	}

=======

		lp->rx_bd_tail = rx_bd;
		update_tail = true;
	}

>>>>>>> 67cb19e6
	/* Move tail pointer when buffers have been allocated */
	if (update_tail) {
		lp->dma_out(lp, RX_TAILDESC_PTR,
			lp->rx_bd_p + sizeof(*lp->rx_bd_v) * lp->rx_bd_tail);
	}

	spin_unlock_irqrestore(&lp->rx_lock, flags);
}

/* Function scheduled to ensure a restart in case of DMA halt
 * condition caused by running out of buffer descriptors.
 */
static void ll_temac_restart_work_func(struct work_struct *work)
{
	struct temac_local *lp = container_of(work, struct temac_local,
					      restart_work.work);
	struct net_device *ndev = lp->ndev;

	ll_temac_recv(ndev);
}

static irqreturn_t ll_temac_tx_irq(int irq, void *_ndev)
{
	struct net_device *ndev = _ndev;
	struct temac_local *lp = netdev_priv(ndev);
	unsigned int status;

	status = lp->dma_in(lp, TX_IRQ_REG);
	lp->dma_out(lp, TX_IRQ_REG, status);

	if (status & (IRQ_COAL | IRQ_DLY))
		temac_start_xmit_done(lp->ndev);
	if (status & (IRQ_ERR | IRQ_DMAERR))
		dev_err_ratelimited(&ndev->dev,
				    "TX error 0x%x TX_CHNL_STS=0x%08x\n",
				    status, lp->dma_in(lp, TX_CHNL_STS));

	return IRQ_HANDLED;
}

static irqreturn_t ll_temac_rx_irq(int irq, void *_ndev)
{
	struct net_device *ndev = _ndev;
	struct temac_local *lp = netdev_priv(ndev);
	unsigned int status;

	/* Read and clear the status registers */
	status = lp->dma_in(lp, RX_IRQ_REG);
	lp->dma_out(lp, RX_IRQ_REG, status);

	if (status & (IRQ_COAL | IRQ_DLY))
		ll_temac_recv(lp->ndev);
	if (status & (IRQ_ERR | IRQ_DMAERR))
		dev_err_ratelimited(&ndev->dev,
				    "RX error 0x%x RX_CHNL_STS=0x%08x\n",
				    status, lp->dma_in(lp, RX_CHNL_STS));

	return IRQ_HANDLED;
}

static int temac_open(struct net_device *ndev)
{
	struct temac_local *lp = netdev_priv(ndev);
	struct phy_device *phydev = NULL;
	int rc;

	dev_dbg(&ndev->dev, "temac_open()\n");

	if (lp->phy_node) {
		phydev = of_phy_connect(lp->ndev, lp->phy_node,
					temac_adjust_link, 0, 0);
		if (!phydev) {
			dev_err(lp->dev, "of_phy_connect() failed\n");
			return -ENODEV;
		}
		phy_start(phydev);
	} else if (strlen(lp->phy_name) > 0) {
		phydev = phy_connect(lp->ndev, lp->phy_name, temac_adjust_link,
				     lp->phy_interface);
		if (IS_ERR(phydev)) {
			dev_err(lp->dev, "phy_connect() failed\n");
			return PTR_ERR(phydev);
		}
		phy_start(phydev);
	}

	temac_device_reset(ndev);

	rc = request_irq(lp->tx_irq, ll_temac_tx_irq, 0, ndev->name, ndev);
	if (rc)
		goto err_tx_irq;
	rc = request_irq(lp->rx_irq, ll_temac_rx_irq, 0, ndev->name, ndev);
	if (rc)
		goto err_rx_irq;

	return 0;

 err_rx_irq:
	free_irq(lp->tx_irq, ndev);
 err_tx_irq:
	if (phydev)
		phy_disconnect(phydev);
	dev_err(lp->dev, "request_irq() failed\n");
	return rc;
}

static int temac_stop(struct net_device *ndev)
{
	struct temac_local *lp = netdev_priv(ndev);
	struct phy_device *phydev = ndev->phydev;

	dev_dbg(&ndev->dev, "temac_close()\n");

	cancel_delayed_work_sync(&lp->restart_work);

	free_irq(lp->tx_irq, ndev);
	free_irq(lp->rx_irq, ndev);

	if (phydev)
		phy_disconnect(phydev);

	temac_dma_bd_release(ndev);

	return 0;
}

#ifdef CONFIG_NET_POLL_CONTROLLER
static void
temac_poll_controller(struct net_device *ndev)
{
	struct temac_local *lp = netdev_priv(ndev);

	disable_irq(lp->tx_irq);
	disable_irq(lp->rx_irq);

	ll_temac_rx_irq(lp->tx_irq, ndev);
	ll_temac_tx_irq(lp->rx_irq, ndev);

	enable_irq(lp->tx_irq);
	enable_irq(lp->rx_irq);
}
#endif

static const struct net_device_ops temac_netdev_ops = {
	.ndo_open = temac_open,
	.ndo_stop = temac_stop,
	.ndo_start_xmit = temac_start_xmit,
	.ndo_set_rx_mode = temac_set_multicast_list,
	.ndo_set_mac_address = temac_set_mac_address,
	.ndo_validate_addr = eth_validate_addr,
	.ndo_do_ioctl = phy_do_ioctl_running,
#ifdef CONFIG_NET_POLL_CONTROLLER
	.ndo_poll_controller = temac_poll_controller,
#endif
};

/* ---------------------------------------------------------------------
 * SYSFS device attributes
 */
static ssize_t temac_show_llink_regs(struct device *dev,
				     struct device_attribute *attr, char *buf)
{
	struct net_device *ndev = dev_get_drvdata(dev);
	struct temac_local *lp = netdev_priv(ndev);
	int i, len = 0;

	for (i = 0; i < 0x11; i++)
		len += sprintf(buf + len, "%.8x%s", lp->dma_in(lp, i),
			       (i % 8) == 7 ? "\n" : " ");
	len += sprintf(buf + len, "\n");

	return len;
}

static DEVICE_ATTR(llink_regs, 0440, temac_show_llink_regs, NULL);

static struct attribute *temac_device_attrs[] = {
	&dev_attr_llink_regs.attr,
	NULL,
};

static const struct attribute_group temac_attr_group = {
	.attrs = temac_device_attrs,
};

/* ethtool support */
static const struct ethtool_ops temac_ethtool_ops = {
	.nway_reset = phy_ethtool_nway_reset,
	.get_link = ethtool_op_get_link,
	.get_ts_info = ethtool_op_get_ts_info,
	.get_link_ksettings = phy_ethtool_get_link_ksettings,
	.set_link_ksettings = phy_ethtool_set_link_ksettings,
};

static int temac_probe(struct platform_device *pdev)
{
	struct ll_temac_platform_data *pdata = dev_get_platdata(&pdev->dev);
	struct device_node *temac_np = dev_of_node(&pdev->dev), *dma_np;
	struct temac_local *lp;
	struct net_device *ndev;
	struct resource *res;
	const void *addr;
	__be32 *p;
	bool little_endian;
	int rc = 0;

	/* Init network device structure */
	ndev = devm_alloc_etherdev(&pdev->dev, sizeof(*lp));
	if (!ndev)
		return -ENOMEM;

	platform_set_drvdata(pdev, ndev);
	SET_NETDEV_DEV(ndev, &pdev->dev);
	ndev->features = NETIF_F_SG;
	ndev->netdev_ops = &temac_netdev_ops;
	ndev->ethtool_ops = &temac_ethtool_ops;
#if 0
	ndev->features |= NETIF_F_IP_CSUM; /* Can checksum TCP/UDP over IPv4. */
	ndev->features |= NETIF_F_HW_CSUM; /* Can checksum all the packets. */
	ndev->features |= NETIF_F_IPV6_CSUM; /* Can checksum IPV6 TCP/UDP */
	ndev->features |= NETIF_F_HIGHDMA; /* Can DMA to high memory. */
	ndev->features |= NETIF_F_HW_VLAN_CTAG_TX; /* Transmit VLAN hw accel */
	ndev->features |= NETIF_F_HW_VLAN_CTAG_RX; /* Receive VLAN hw acceleration */
	ndev->features |= NETIF_F_HW_VLAN_CTAG_FILTER; /* Receive VLAN filtering */
	ndev->features |= NETIF_F_VLAN_CHALLENGED; /* cannot handle VLAN pkts */
	ndev->features |= NETIF_F_GSO; /* Enable software GSO. */
	ndev->features |= NETIF_F_MULTI_QUEUE; /* Has multiple TX/RX queues */
	ndev->features |= NETIF_F_LRO; /* large receive offload */
#endif

	/* setup temac private info structure */
	lp = netdev_priv(ndev);
	lp->ndev = ndev;
	lp->dev = &pdev->dev;
	lp->options = XTE_OPTION_DEFAULTS;
	spin_lock_init(&lp->rx_lock);
	INIT_DELAYED_WORK(&lp->restart_work, ll_temac_restart_work_func);

	/* Setup mutex for synchronization of indirect register access */
	if (pdata) {
		if (!pdata->indirect_lock) {
			dev_err(&pdev->dev,
				"indirect_lock missing in platform_data\n");
			return -EINVAL;
		}
		lp->indirect_lock = pdata->indirect_lock;
	} else {
		lp->indirect_lock = devm_kmalloc(&pdev->dev,
						 sizeof(*lp->indirect_lock),
						 GFP_KERNEL);
		spin_lock_init(lp->indirect_lock);
	}

	/* map device registers */
	res = platform_get_resource(pdev, IORESOURCE_MEM, 0);
	lp->regs = devm_ioremap(&pdev->dev, res->start,
					resource_size(res));
	if (IS_ERR(lp->regs)) {
		dev_err(&pdev->dev, "could not map TEMAC registers\n");
		return PTR_ERR(lp->regs);
	}

	/* Select register access functions with the specified
	 * endianness mode.  Default for OF devices is big-endian.
	 */
	little_endian = false;
	if (temac_np) {
		if (of_get_property(temac_np, "little-endian", NULL))
			little_endian = true;
	} else if (pdata) {
		little_endian = pdata->reg_little_endian;
	}
	if (little_endian) {
		lp->temac_ior = _temac_ior_le;
		lp->temac_iow = _temac_iow_le;
	} else {
		lp->temac_ior = _temac_ior_be;
		lp->temac_iow = _temac_iow_be;
	}

	/* Setup checksum offload, but default to off if not specified */
	lp->temac_features = 0;
	if (temac_np) {
		p = (__be32 *)of_get_property(temac_np, "xlnx,txcsum", NULL);
		if (p && be32_to_cpu(*p))
			lp->temac_features |= TEMAC_FEATURE_TX_CSUM;
		p = (__be32 *)of_get_property(temac_np, "xlnx,rxcsum", NULL);
		if (p && be32_to_cpu(*p))
			lp->temac_features |= TEMAC_FEATURE_RX_CSUM;
	} else if (pdata) {
		if (pdata->txcsum)
			lp->temac_features |= TEMAC_FEATURE_TX_CSUM;
		if (pdata->rxcsum)
			lp->temac_features |= TEMAC_FEATURE_RX_CSUM;
	}
	if (lp->temac_features & TEMAC_FEATURE_TX_CSUM)
		/* Can checksum TCP/UDP over IPv4. */
		ndev->features |= NETIF_F_IP_CSUM;

	/* Setup LocalLink DMA */
	if (temac_np) {
		/* Find the DMA node, map the DMA registers, and
		 * decode the DMA IRQs.
		 */
		dma_np = of_parse_phandle(temac_np, "llink-connected", 0);
		if (!dma_np) {
			dev_err(&pdev->dev, "could not find DMA node\n");
			return -ENODEV;
		}

		/* Setup the DMA register accesses, could be DCR or
		 * memory mapped.
		 */
		if (temac_dcr_setup(lp, pdev, dma_np)) {
			/* no DCR in the device tree, try non-DCR */
			lp->sdma_regs = devm_of_iomap(&pdev->dev, dma_np, 0,
						      NULL);
			if (IS_ERR(lp->sdma_regs)) {
				dev_err(&pdev->dev,
					"unable to map DMA registers\n");
				of_node_put(dma_np);
				return PTR_ERR(lp->sdma_regs);
			}
			if (of_get_property(dma_np, "little-endian", NULL)) {
				lp->dma_in = temac_dma_in32_le;
				lp->dma_out = temac_dma_out32_le;
			} else {
				lp->dma_in = temac_dma_in32_be;
				lp->dma_out = temac_dma_out32_be;
			}
			dev_dbg(&pdev->dev, "MEM base: %p\n", lp->sdma_regs);
		}

		/* Get DMA RX and TX interrupts */
		lp->rx_irq = irq_of_parse_and_map(dma_np, 0);
		lp->tx_irq = irq_of_parse_and_map(dma_np, 1);

		/* Use defaults for IRQ delay/coalescing setup.  These
		 * are configuration values, so does not belong in
		 * device-tree.
		 */
		lp->tx_chnl_ctrl = 0x10220000;
		lp->rx_chnl_ctrl = 0xff070000;
		lp->coalesce_count_rx = 0x07;

		/* Finished with the DMA node; drop the reference */
		of_node_put(dma_np);
	} else if (pdata) {
		/* 2nd memory resource specifies DMA registers */
		res = platform_get_resource(pdev, IORESOURCE_MEM, 1);
		lp->sdma_regs = devm_ioremap(&pdev->dev, res->start,
						     resource_size(res));
		if (IS_ERR(lp->sdma_regs)) {
			dev_err(&pdev->dev,
				"could not map DMA registers\n");
			return PTR_ERR(lp->sdma_regs);
		}
		if (pdata->dma_little_endian) {
			lp->dma_in = temac_dma_in32_le;
			lp->dma_out = temac_dma_out32_le;
		} else {
			lp->dma_in = temac_dma_in32_be;
			lp->dma_out = temac_dma_out32_be;
		}

		/* Get DMA RX and TX interrupts */
		lp->rx_irq = platform_get_irq(pdev, 0);
		lp->tx_irq = platform_get_irq(pdev, 1);

		/* IRQ delay/coalescing setup */
		if (pdata->tx_irq_timeout || pdata->tx_irq_count)
			lp->tx_chnl_ctrl = (pdata->tx_irq_timeout << 24) |
				(pdata->tx_irq_count << 16);
		else
			lp->tx_chnl_ctrl = 0x10220000;
		if (pdata->rx_irq_timeout || pdata->rx_irq_count) {
			lp->rx_chnl_ctrl = (pdata->rx_irq_timeout << 24) |
				(pdata->rx_irq_count << 16);
			lp->coalesce_count_rx = pdata->rx_irq_count;
		} else {
			lp->rx_chnl_ctrl = 0xff070000;
			lp->coalesce_count_rx = 0x07;
		}
	}

	/* Error handle returned DMA RX and TX interrupts */
	if (lp->rx_irq < 0) {
		if (lp->rx_irq != -EPROBE_DEFER)
			dev_err(&pdev->dev, "could not get DMA RX irq\n");
		return lp->rx_irq;
	}
	if (lp->tx_irq < 0) {
		if (lp->tx_irq != -EPROBE_DEFER)
			dev_err(&pdev->dev, "could not get DMA TX irq\n");
		return lp->tx_irq;
	}

	if (temac_np) {
		/* Retrieve the MAC address */
		addr = of_get_mac_address(temac_np);
		if (IS_ERR(addr)) {
			dev_err(&pdev->dev, "could not find MAC address\n");
			return -ENODEV;
		}
		temac_init_mac_address(ndev, addr);
	} else if (pdata) {
		temac_init_mac_address(ndev, pdata->mac_addr);
	}

	rc = temac_mdio_setup(lp, pdev);
	if (rc)
		dev_warn(&pdev->dev, "error registering MDIO bus\n");

	if (temac_np) {
		lp->phy_node = of_parse_phandle(temac_np, "phy-handle", 0);
		if (lp->phy_node)
			dev_dbg(lp->dev, "using PHY node %pOF\n", temac_np);
	} else if (pdata) {
		snprintf(lp->phy_name, sizeof(lp->phy_name),
			 PHY_ID_FMT, lp->mii_bus->id, pdata->phy_addr);
		lp->phy_interface = pdata->phy_interface;
	}

	/* Add the device attributes */
	rc = sysfs_create_group(&lp->dev->kobj, &temac_attr_group);
	if (rc) {
		dev_err(lp->dev, "Error creating sysfs files\n");
		goto err_sysfs_create;
	}

	rc = register_netdev(lp->ndev);
	if (rc) {
		dev_err(lp->dev, "register_netdev() error (%i)\n", rc);
		goto err_register_ndev;
	}

	return 0;

err_register_ndev:
	sysfs_remove_group(&lp->dev->kobj, &temac_attr_group);
err_sysfs_create:
	if (lp->phy_node)
		of_node_put(lp->phy_node);
	temac_mdio_teardown(lp);
	return rc;
}

static int temac_remove(struct platform_device *pdev)
{
	struct net_device *ndev = platform_get_drvdata(pdev);
	struct temac_local *lp = netdev_priv(ndev);

	unregister_netdev(ndev);
	sysfs_remove_group(&lp->dev->kobj, &temac_attr_group);
	if (lp->phy_node)
		of_node_put(lp->phy_node);
	temac_mdio_teardown(lp);
	return 0;
}

static const struct of_device_id temac_of_match[] = {
	{ .compatible = "xlnx,xps-ll-temac-1.01.b", },
	{ .compatible = "xlnx,xps-ll-temac-2.00.a", },
	{ .compatible = "xlnx,xps-ll-temac-2.02.a", },
	{ .compatible = "xlnx,xps-ll-temac-2.03.a", },
	{},
};
MODULE_DEVICE_TABLE(of, temac_of_match);

static struct platform_driver temac_driver = {
	.probe = temac_probe,
	.remove = temac_remove,
	.driver = {
		.name = "xilinx_temac",
		.of_match_table = temac_of_match,
	},
};

module_platform_driver(temac_driver);

MODULE_DESCRIPTION("Xilinx LL_TEMAC Ethernet driver");
MODULE_AUTHOR("Yoshio Kashiwagi");
MODULE_LICENSE("GPL");<|MERGE_RESOLUTION|>--- conflicted
+++ resolved
@@ -1060,19 +1060,11 @@
 		bd->len = cpu_to_be32(XTE_MAX_JUMBO_FRAME_SIZE);
 		bd->app0 = cpu_to_be32(STS_CTRL_APP0_IRQONEND);
 		lp->rx_skb[rx_bd] = skb;
-<<<<<<< HEAD
 
 		lp->rx_bd_tail = rx_bd;
 		update_tail = true;
 	}
 
-=======
-
-		lp->rx_bd_tail = rx_bd;
-		update_tail = true;
-	}
-
->>>>>>> 67cb19e6
 	/* Move tail pointer when buffers have been allocated */
 	if (update_tail) {
 		lp->dma_out(lp, RX_TAILDESC_PTR,
