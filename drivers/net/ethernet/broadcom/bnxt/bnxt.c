--- conflicted
+++ resolved
@@ -391,11 +391,7 @@
 	 * netif_tx_queue_stopped().
 	 */
 	smp_mb();
-<<<<<<< HEAD
-	if (bnxt_tx_avail(bp, txr) > bp->tx_wake_thresh) {
-=======
 	if (bnxt_tx_avail(bp, txr) >= bp->tx_wake_thresh) {
->>>>>>> bee673aa
 		netif_tx_wake_queue(txq);
 		return false;
 	}
@@ -768,11 +764,7 @@
 	smp_mb();
 
 	if (unlikely(netif_tx_queue_stopped(txq)) &&
-<<<<<<< HEAD
-	    bnxt_tx_avail(bp, txr) > bp->tx_wake_thresh &&
-=======
 	    bnxt_tx_avail(bp, txr) >= bp->tx_wake_thresh &&
->>>>>>> bee673aa
 	    READ_ONCE(txr->dev_state) != BNXT_DEV_STATE_CLOSING)
 		netif_tx_wake_queue(txq);
 }
