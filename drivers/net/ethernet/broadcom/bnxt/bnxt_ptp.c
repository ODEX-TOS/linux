/* Broadcom NetXtreme-C/E network driver.
 *
 * Copyright (c) 2021 Broadcom Inc.
 *
 * This program is free software; you can redistribute it and/or modify
 * it under the terms of the GNU General Public License as published by
 * the Free Software Foundation.
 */
#include <linux/kernel.h>
#include <linux/errno.h>
#include <linux/pci.h>
#include <linux/netdevice.h>
#include <linux/etherdevice.h>
#include <linux/net_tstamp.h>
#include <linux/timekeeping.h>
#include <linux/ptp_classify.h>
#include "bnxt_hsi.h"
#include "bnxt.h"
#include "bnxt_hwrm.h"
#include "bnxt_ptp.h"

static int bnxt_ptp_cfg_settime(struct bnxt *bp, u64 time)
{
	struct hwrm_func_ptp_cfg_input *req;
	int rc;

	rc = hwrm_req_init(bp, req, HWRM_FUNC_PTP_CFG);
	if (rc)
		return rc;

	req->enables = cpu_to_le16(FUNC_PTP_CFG_REQ_ENABLES_PTP_SET_TIME);
	req->ptp_set_time = cpu_to_le64(time);
	return hwrm_req_send(bp, req);
}

int bnxt_ptp_parse(struct sk_buff *skb, u16 *seq_id, u16 *hdr_off)
{
	unsigned int ptp_class;
	struct ptp_header *hdr;

	ptp_class = ptp_classify_raw(skb);

	switch (ptp_class & PTP_CLASS_VMASK) {
	case PTP_CLASS_V1:
	case PTP_CLASS_V2:
		hdr = ptp_parse_header(skb, ptp_class);
		if (!hdr)
			return -EINVAL;

		*hdr_off = (u8 *)hdr - skb->data;
		*seq_id	 = ntohs(hdr->sequence_id);
		return 0;
	default:
		return -ERANGE;
	}
}

static int bnxt_ptp_settime(struct ptp_clock_info *ptp_info,
			    const struct timespec64 *ts)
{
	struct bnxt_ptp_cfg *ptp = container_of(ptp_info, struct bnxt_ptp_cfg,
						ptp_info);
	u64 ns = timespec64_to_ns(ts);

	if (ptp->bp->fw_cap & BNXT_FW_CAP_PTP_RTC)
		return bnxt_ptp_cfg_settime(ptp->bp, ns);

	spin_lock_bh(&ptp->ptp_lock);
	timecounter_init(&ptp->tc, &ptp->cc, ns);
	spin_unlock_bh(&ptp->ptp_lock);
	return 0;
}

/* Caller holds ptp_lock */
static int bnxt_refclk_read(struct bnxt *bp, struct ptp_system_timestamp *sts,
			    u64 *ns)
{
	struct bnxt_ptp_cfg *ptp = bp->ptp_cfg;
	u32 high_before, high_now, low;

	if (test_bit(BNXT_STATE_IN_FW_RESET, &bp->state))
		return -EIO;

	high_before = readl(bp->bar0 + ptp->refclk_mapped_regs[1]);
	ptp_read_system_prets(sts);
	low = readl(bp->bar0 + ptp->refclk_mapped_regs[0]);
	ptp_read_system_postts(sts);
	high_now = readl(bp->bar0 + ptp->refclk_mapped_regs[1]);
	if (high_now != high_before) {
		ptp_read_system_prets(sts);
		low = readl(bp->bar0 + ptp->refclk_mapped_regs[0]);
		ptp_read_system_postts(sts);
	}
	*ns = ((u64)high_now << 32) | low;

	return 0;
}

static void bnxt_ptp_get_current_time(struct bnxt *bp)
{
	struct bnxt_ptp_cfg *ptp = bp->ptp_cfg;

	if (!ptp)
		return;
	spin_lock_bh(&ptp->ptp_lock);
	WRITE_ONCE(ptp->old_time, ptp->current_time);
	bnxt_refclk_read(bp, NULL, &ptp->current_time);
	spin_unlock_bh(&ptp->ptp_lock);
}

static int bnxt_hwrm_port_ts_query(struct bnxt *bp, u32 flags, u64 *ts)
{
	struct hwrm_port_ts_query_output *resp;
	struct hwrm_port_ts_query_input *req;
	int rc;

	rc = hwrm_req_init(bp, req, HWRM_PORT_TS_QUERY);
	if (rc)
		return rc;

	req->flags = cpu_to_le32(flags);
	if ((flags & PORT_TS_QUERY_REQ_FLAGS_PATH) ==
	    PORT_TS_QUERY_REQ_FLAGS_PATH_TX) {
		req->enables = cpu_to_le16(BNXT_PTP_QTS_TX_ENABLES);
		req->ptp_seq_id = cpu_to_le32(bp->ptp_cfg->tx_seqid);
		req->ptp_hdr_offset = cpu_to_le16(bp->ptp_cfg->tx_hdr_off);
		req->ts_req_timeout = cpu_to_le16(BNXT_PTP_QTS_TIMEOUT);
	}
	resp = hwrm_req_hold(bp, req);

	rc = hwrm_req_send(bp, req);
	if (!rc)
		*ts = le64_to_cpu(resp->ptp_msg_ts);
	hwrm_req_drop(bp, req);
	return rc;
}

static int bnxt_ptp_gettimex(struct ptp_clock_info *ptp_info,
			     struct timespec64 *ts,
			     struct ptp_system_timestamp *sts)
{
	struct bnxt_ptp_cfg *ptp = container_of(ptp_info, struct bnxt_ptp_cfg,
						ptp_info);
	u64 ns, cycles;
	int rc;

	spin_lock_bh(&ptp->ptp_lock);
	rc = bnxt_refclk_read(ptp->bp, sts, &cycles);
	if (rc) {
		spin_unlock_bh(&ptp->ptp_lock);
		return rc;
	}
	ns = timecounter_cyc2time(&ptp->tc, cycles);
	spin_unlock_bh(&ptp->ptp_lock);
	*ts = ns_to_timespec64(ns);

	return 0;
}

/* Caller holds ptp_lock */
void bnxt_ptp_update_current_time(struct bnxt *bp)
{
	struct bnxt_ptp_cfg *ptp = bp->ptp_cfg;

	bnxt_refclk_read(ptp->bp, NULL, &ptp->current_time);
	WRITE_ONCE(ptp->old_time, ptp->current_time);
}

static int bnxt_ptp_adjphc(struct bnxt_ptp_cfg *ptp, s64 delta)
{
	struct hwrm_port_mac_cfg_input *req;
	int rc;

	rc = hwrm_req_init(ptp->bp, req, HWRM_PORT_MAC_CFG);
	if (rc)
		return rc;

	req->enables = cpu_to_le32(PORT_MAC_CFG_REQ_ENABLES_PTP_ADJ_PHASE);
	req->ptp_adj_phase = cpu_to_le64(delta);

	rc = hwrm_req_send(ptp->bp, req);
	if (rc) {
		netdev_err(ptp->bp->dev, "ptp adjphc failed. rc = %x\n", rc);
	} else {
		spin_lock_bh(&ptp->ptp_lock);
		bnxt_ptp_update_current_time(ptp->bp);
		spin_unlock_bh(&ptp->ptp_lock);
	}

	return rc;
}

static int bnxt_ptp_adjtime(struct ptp_clock_info *ptp_info, s64 delta)
{
	struct bnxt_ptp_cfg *ptp = container_of(ptp_info, struct bnxt_ptp_cfg,
						ptp_info);

	if (ptp->bp->fw_cap & BNXT_FW_CAP_PTP_RTC)
		return bnxt_ptp_adjphc(ptp, delta);

	spin_lock_bh(&ptp->ptp_lock);
	timecounter_adjtime(&ptp->tc, delta);
	spin_unlock_bh(&ptp->ptp_lock);
	return 0;
}

static int bnxt_ptp_adjfreq(struct ptp_clock_info *ptp_info, s32 ppb)
{
	struct bnxt_ptp_cfg *ptp = container_of(ptp_info, struct bnxt_ptp_cfg,
						ptp_info);
	struct hwrm_port_mac_cfg_input *req;
	struct bnxt *bp = ptp->bp;
	int rc;

	rc = hwrm_req_init(bp, req, HWRM_PORT_MAC_CFG);
	if (rc)
		return rc;

	req->ptp_freq_adj_ppb = cpu_to_le32(ppb);
	req->enables = cpu_to_le32(PORT_MAC_CFG_REQ_ENABLES_PTP_FREQ_ADJ_PPB);
	rc = hwrm_req_send(ptp->bp, req);
	if (rc)
		netdev_err(ptp->bp->dev,
			   "ptp adjfreq failed. rc = %d\n", rc);
	return rc;
}

void bnxt_ptp_pps_event(struct bnxt *bp, u32 data1, u32 data2)
{
	struct bnxt_ptp_cfg *ptp = bp->ptp_cfg;
	struct ptp_clock_event event;
	u64 ns, pps_ts;

	pps_ts = EVENT_PPS_TS(data2, data1);
	spin_lock_bh(&ptp->ptp_lock);
	ns = timecounter_cyc2time(&ptp->tc, pps_ts);
	spin_unlock_bh(&ptp->ptp_lock);

	switch (EVENT_DATA2_PPS_EVENT_TYPE(data2)) {
	case ASYNC_EVENT_CMPL_PPS_TIMESTAMP_EVENT_DATA2_EVENT_TYPE_INTERNAL:
		event.pps_times.ts_real = ns_to_timespec64(ns);
		event.type = PTP_CLOCK_PPSUSR;
		event.index = EVENT_DATA2_PPS_PIN_NUM(data2);
		break;
	case ASYNC_EVENT_CMPL_PPS_TIMESTAMP_EVENT_DATA2_EVENT_TYPE_EXTERNAL:
		event.timestamp = ns;
		event.type = PTP_CLOCK_EXTTS;
		event.index = EVENT_DATA2_PPS_PIN_NUM(data2);
		break;
	}

	ptp_clock_event(bp->ptp_cfg->ptp_clock, &event);
}

static int bnxt_ptp_cfg_pin(struct bnxt *bp, u8 pin, u8 usage)
{
	struct hwrm_func_ptp_pin_cfg_input *req;
	struct bnxt_ptp_cfg *ptp = bp->ptp_cfg;
	u8 state = usage != BNXT_PPS_PIN_NONE;
	u8 *pin_state, *pin_usg;
	u32 enables;
	int rc;

	if (!TSIO_PIN_VALID(pin)) {
		netdev_err(ptp->bp->dev, "1PPS: Invalid pin. Check pin-function configuration\n");
		return -EOPNOTSUPP;
	}

	rc = hwrm_req_init(ptp->bp, req, HWRM_FUNC_PTP_PIN_CFG);
	if (rc)
		return rc;

	enables = (FUNC_PTP_PIN_CFG_REQ_ENABLES_PIN0_STATE |
		   FUNC_PTP_PIN_CFG_REQ_ENABLES_PIN0_USAGE) << (pin * 2);
	req->enables = cpu_to_le32(enables);

	pin_state = &req->pin0_state;
	pin_usg = &req->pin0_usage;

	*(pin_state + (pin * 2)) = state;
	*(pin_usg + (pin * 2)) = usage;

	rc = hwrm_req_send(ptp->bp, req);
	if (rc)
		return rc;

	ptp->pps_info.pins[pin].usage = usage;
	ptp->pps_info.pins[pin].state = state;

	return 0;
}

static int bnxt_ptp_cfg_event(struct bnxt *bp, u8 event)
{
	struct hwrm_func_ptp_cfg_input *req;
	int rc;

	rc = hwrm_req_init(bp, req, HWRM_FUNC_PTP_CFG);
	if (rc)
		return rc;

	req->enables = cpu_to_le16(FUNC_PTP_CFG_REQ_ENABLES_PTP_PPS_EVENT);
	req->ptp_pps_event = event;
	return hwrm_req_send(bp, req);
}

void bnxt_ptp_cfg_tstamp_filters(struct bnxt *bp)
{
	struct bnxt_ptp_cfg *ptp = bp->ptp_cfg;
	struct hwrm_port_mac_cfg_input *req;

	if (!ptp || !ptp->tstamp_filters)
		return;

	if (hwrm_req_init(bp, req, HWRM_PORT_MAC_CFG))
		goto out;
<<<<<<< HEAD
=======

	if (!(bp->fw_cap & BNXT_FW_CAP_RX_ALL_PKT_TS) && (ptp->tstamp_filters &
	    (PORT_MAC_CFG_REQ_FLAGS_ALL_RX_TS_CAPTURE_ENABLE |
	     PORT_MAC_CFG_REQ_FLAGS_PTP_RX_TS_CAPTURE_DISABLE))) {
		ptp->tstamp_filters &= ~(PORT_MAC_CFG_REQ_FLAGS_ALL_RX_TS_CAPTURE_ENABLE |
					 PORT_MAC_CFG_REQ_FLAGS_PTP_RX_TS_CAPTURE_DISABLE);
		netdev_warn(bp->dev, "Unsupported FW for all RX pkts timestamp filter\n");
	}

>>>>>>> d74233b1
	req->flags = cpu_to_le32(ptp->tstamp_filters);
	req->enables = cpu_to_le32(PORT_MAC_CFG_REQ_ENABLES_RX_TS_CAPTURE_PTP_MSG_TYPE);
	req->rx_ts_capture_ptp_msg_type = cpu_to_le16(ptp->rxctl);

<<<<<<< HEAD
	if (!hwrm_req_send(bp, req))
		return;
	ptp->tstamp_filters = 0;
out:
=======
	if (!hwrm_req_send(bp, req)) {
		bp->ptp_all_rx_tstamp = !!(ptp->tstamp_filters &
					   PORT_MAC_CFG_REQ_FLAGS_ALL_RX_TS_CAPTURE_ENABLE);
		return;
	}
	ptp->tstamp_filters = 0;
out:
	bp->ptp_all_rx_tstamp = 0;
>>>>>>> d74233b1
	netdev_warn(bp->dev, "Failed to configure HW packet timestamp filters\n");
}

void bnxt_ptp_reapply_pps(struct bnxt *bp)
{
	struct bnxt_ptp_cfg *ptp = bp->ptp_cfg;
	struct bnxt_pps *pps;
	u32 pin = 0;
	int rc;

	if (!ptp || !(bp->fw_cap & BNXT_FW_CAP_PTP_PPS) ||
	    !(ptp->ptp_info.pin_config))
		return;
	pps = &ptp->pps_info;
	for (pin = 0; pin < BNXT_MAX_TSIO_PINS; pin++) {
		if (pps->pins[pin].state) {
			rc = bnxt_ptp_cfg_pin(bp, pin, pps->pins[pin].usage);
			if (!rc && pps->pins[pin].event)
				rc = bnxt_ptp_cfg_event(bp,
							pps->pins[pin].event);
			if (rc)
				netdev_err(bp->dev, "1PPS: Failed to configure pin%d\n",
					   pin);
		}
	}
}

static int bnxt_get_target_cycles(struct bnxt_ptp_cfg *ptp, u64 target_ns,
				  u64 *cycles_delta)
{
	u64 cycles_now;
	u64 nsec_now, nsec_delta;
	int rc;

	spin_lock_bh(&ptp->ptp_lock);
	rc = bnxt_refclk_read(ptp->bp, NULL, &cycles_now);
	if (rc) {
		spin_unlock_bh(&ptp->ptp_lock);
		return rc;
	}
	nsec_now = timecounter_cyc2time(&ptp->tc, cycles_now);
	spin_unlock_bh(&ptp->ptp_lock);

	nsec_delta = target_ns - nsec_now;
	*cycles_delta = div64_u64(nsec_delta << ptp->cc.shift, ptp->cc.mult);
	return 0;
}

static int bnxt_ptp_perout_cfg(struct bnxt_ptp_cfg *ptp,
			       struct ptp_clock_request *rq)
{
	struct hwrm_func_ptp_cfg_input *req;
	struct bnxt *bp = ptp->bp;
	struct timespec64 ts;
	u64 target_ns, delta;
	u16 enables;
	int rc;

	ts.tv_sec = rq->perout.start.sec;
	ts.tv_nsec = rq->perout.start.nsec;
	target_ns = timespec64_to_ns(&ts);

	rc = bnxt_get_target_cycles(ptp, target_ns, &delta);
	if (rc)
		return rc;

	rc = hwrm_req_init(bp, req, HWRM_FUNC_PTP_CFG);
	if (rc)
		return rc;

	enables = FUNC_PTP_CFG_REQ_ENABLES_PTP_FREQ_ADJ_EXT_PERIOD |
		  FUNC_PTP_CFG_REQ_ENABLES_PTP_FREQ_ADJ_EXT_UP |
		  FUNC_PTP_CFG_REQ_ENABLES_PTP_FREQ_ADJ_EXT_PHASE;
	req->enables = cpu_to_le16(enables);
	req->ptp_pps_event = 0;
	req->ptp_freq_adj_dll_source = 0;
	req->ptp_freq_adj_dll_phase = 0;
	req->ptp_freq_adj_ext_period = cpu_to_le32(NSEC_PER_SEC);
	req->ptp_freq_adj_ext_up = 0;
	req->ptp_freq_adj_ext_phase_lower = cpu_to_le32(delta);

	return hwrm_req_send(bp, req);
}

static int bnxt_ptp_enable(struct ptp_clock_info *ptp_info,
			   struct ptp_clock_request *rq, int on)
{
	struct bnxt_ptp_cfg *ptp = container_of(ptp_info, struct bnxt_ptp_cfg,
						ptp_info);
	struct bnxt *bp = ptp->bp;
	int pin_id;
	int rc;

	switch (rq->type) {
	case PTP_CLK_REQ_EXTTS:
		/* Configure an External PPS IN */
		pin_id = ptp_find_pin(ptp->ptp_clock, PTP_PF_EXTTS,
				      rq->extts.index);
		if (!TSIO_PIN_VALID(pin_id))
			return -EOPNOTSUPP;
		if (!on)
			break;
		rc = bnxt_ptp_cfg_pin(bp, pin_id, BNXT_PPS_PIN_PPS_IN);
		if (rc)
			return rc;
		rc = bnxt_ptp_cfg_event(bp, BNXT_PPS_EVENT_EXTERNAL);
		if (!rc)
			ptp->pps_info.pins[pin_id].event = BNXT_PPS_EVENT_EXTERNAL;
		return rc;
	case PTP_CLK_REQ_PEROUT:
		/* Configure a Periodic PPS OUT */
		pin_id = ptp_find_pin(ptp->ptp_clock, PTP_PF_PEROUT,
				      rq->perout.index);
		if (!TSIO_PIN_VALID(pin_id))
			return -EOPNOTSUPP;
		if (!on)
			break;

		rc = bnxt_ptp_cfg_pin(bp, pin_id, BNXT_PPS_PIN_PPS_OUT);
		if (!rc)
			rc = bnxt_ptp_perout_cfg(ptp, rq);

		return rc;
	case PTP_CLK_REQ_PPS:
		/* Configure PHC PPS IN */
		rc = bnxt_ptp_cfg_pin(bp, 0, BNXT_PPS_PIN_PPS_IN);
		if (rc)
			return rc;
		rc = bnxt_ptp_cfg_event(bp, BNXT_PPS_EVENT_INTERNAL);
		if (!rc)
			ptp->pps_info.pins[0].event = BNXT_PPS_EVENT_INTERNAL;
		return rc;
	default:
		netdev_err(ptp->bp->dev, "Unrecognized PIN function\n");
		return -EOPNOTSUPP;
	}

	return bnxt_ptp_cfg_pin(bp, pin_id, BNXT_PPS_PIN_NONE);
}

static int bnxt_hwrm_ptp_cfg(struct bnxt *bp)
{
	struct bnxt_ptp_cfg *ptp = bp->ptp_cfg;
	u32 flags = 0;
	int rc = 0;

	switch (ptp->rx_filter) {
<<<<<<< HEAD
	case HWTSTAMP_FILTER_NONE:
		flags = PORT_MAC_CFG_REQ_FLAGS_PTP_RX_TS_CAPTURE_DISABLE;
=======
	case HWTSTAMP_FILTER_ALL:
		flags = PORT_MAC_CFG_REQ_FLAGS_ALL_RX_TS_CAPTURE_ENABLE;
		break;
	case HWTSTAMP_FILTER_NONE:
		flags = PORT_MAC_CFG_REQ_FLAGS_PTP_RX_TS_CAPTURE_DISABLE;
		if (bp->fw_cap & BNXT_FW_CAP_RX_ALL_PKT_TS)
			flags |= PORT_MAC_CFG_REQ_FLAGS_ALL_RX_TS_CAPTURE_DISABLE;
>>>>>>> d74233b1
		break;
	case HWTSTAMP_FILTER_PTP_V2_EVENT:
	case HWTSTAMP_FILTER_PTP_V2_SYNC:
	case HWTSTAMP_FILTER_PTP_V2_DELAY_REQ:
		flags = PORT_MAC_CFG_REQ_FLAGS_PTP_RX_TS_CAPTURE_ENABLE;
		break;
	}

	if (ptp->tx_tstamp_en)
		flags |= PORT_MAC_CFG_REQ_FLAGS_PTP_TX_TS_CAPTURE_ENABLE;
	else
		flags |= PORT_MAC_CFG_REQ_FLAGS_PTP_TX_TS_CAPTURE_DISABLE;

	ptp->tstamp_filters = flags;

	if (netif_running(bp->dev)) {
		rc = bnxt_close_nic(bp, false, false);
		if (!rc)
			rc = bnxt_open_nic(bp, false, false);
		if (!rc && !ptp->tstamp_filters)
			rc = -EIO;
	}

	return rc;
}

int bnxt_hwtstamp_set(struct net_device *dev, struct ifreq *ifr)
{
	struct bnxt *bp = netdev_priv(dev);
	struct hwtstamp_config stmpconf;
	struct bnxt_ptp_cfg *ptp;
	u16 old_rxctl;
	int old_rx_filter, rc;
	u8 old_tx_tstamp_en;

	ptp = bp->ptp_cfg;
	if (!ptp)
		return -EOPNOTSUPP;

	if (copy_from_user(&stmpconf, ifr->ifr_data, sizeof(stmpconf)))
		return -EFAULT;

	if (stmpconf.tx_type != HWTSTAMP_TX_ON &&
	    stmpconf.tx_type != HWTSTAMP_TX_OFF)
		return -ERANGE;

	old_rx_filter = ptp->rx_filter;
	old_rxctl = ptp->rxctl;
	old_tx_tstamp_en = ptp->tx_tstamp_en;
	switch (stmpconf.rx_filter) {
	case HWTSTAMP_FILTER_NONE:
		ptp->rxctl = 0;
		ptp->rx_filter = HWTSTAMP_FILTER_NONE;
		break;
	case HWTSTAMP_FILTER_ALL:
		if (bp->fw_cap & BNXT_FW_CAP_RX_ALL_PKT_TS) {
			ptp->rx_filter = HWTSTAMP_FILTER_ALL;
			break;
		}
		return -EOPNOTSUPP;
	case HWTSTAMP_FILTER_PTP_V2_EVENT:
	case HWTSTAMP_FILTER_PTP_V2_L2_EVENT:
	case HWTSTAMP_FILTER_PTP_V2_L4_EVENT:
		ptp->rxctl = BNXT_PTP_MSG_EVENTS;
		ptp->rx_filter = HWTSTAMP_FILTER_PTP_V2_EVENT;
		break;
	case HWTSTAMP_FILTER_PTP_V2_SYNC:
	case HWTSTAMP_FILTER_PTP_V2_L2_SYNC:
	case HWTSTAMP_FILTER_PTP_V2_L4_SYNC:
		ptp->rxctl = BNXT_PTP_MSG_SYNC;
		ptp->rx_filter = HWTSTAMP_FILTER_PTP_V2_SYNC;
		break;
	case HWTSTAMP_FILTER_PTP_V2_DELAY_REQ:
	case HWTSTAMP_FILTER_PTP_V2_L2_DELAY_REQ:
	case HWTSTAMP_FILTER_PTP_V2_L4_DELAY_REQ:
		ptp->rxctl = BNXT_PTP_MSG_DELAY_REQ;
		ptp->rx_filter = HWTSTAMP_FILTER_PTP_V2_DELAY_REQ;
		break;
	default:
		return -ERANGE;
	}

	if (stmpconf.tx_type == HWTSTAMP_TX_ON)
		ptp->tx_tstamp_en = 1;
	else
		ptp->tx_tstamp_en = 0;

	rc = bnxt_hwrm_ptp_cfg(bp);
	if (rc)
		goto ts_set_err;

	stmpconf.rx_filter = ptp->rx_filter;
	return copy_to_user(ifr->ifr_data, &stmpconf, sizeof(stmpconf)) ?
		-EFAULT : 0;

ts_set_err:
	ptp->rx_filter = old_rx_filter;
	ptp->rxctl = old_rxctl;
	ptp->tx_tstamp_en = old_tx_tstamp_en;
	return rc;
}

int bnxt_hwtstamp_get(struct net_device *dev, struct ifreq *ifr)
{
	struct bnxt *bp = netdev_priv(dev);
	struct hwtstamp_config stmpconf;
	struct bnxt_ptp_cfg *ptp;

	ptp = bp->ptp_cfg;
	if (!ptp)
		return -EOPNOTSUPP;

	stmpconf.flags = 0;
	stmpconf.tx_type = ptp->tx_tstamp_en ? HWTSTAMP_TX_ON : HWTSTAMP_TX_OFF;

	stmpconf.rx_filter = ptp->rx_filter;
	return copy_to_user(ifr->ifr_data, &stmpconf, sizeof(stmpconf)) ?
		-EFAULT : 0;
}

static int bnxt_map_regs(struct bnxt *bp, u32 *reg_arr, int count, int reg_win)
{
	u32 reg_base = *reg_arr & BNXT_GRC_BASE_MASK;
	u32 win_off;
	int i;

	for (i = 0; i < count; i++) {
		if ((reg_arr[i] & BNXT_GRC_BASE_MASK) != reg_base)
			return -ERANGE;
	}
	win_off = BNXT_GRCPF_REG_WINDOW_BASE_OUT + (reg_win - 1) * 4;
	writel(reg_base, bp->bar0 + win_off);
	return 0;
}

static int bnxt_map_ptp_regs(struct bnxt *bp)
{
	struct bnxt_ptp_cfg *ptp = bp->ptp_cfg;
	u32 *reg_arr;
	int rc, i;

	reg_arr = ptp->refclk_regs;
	if (bp->flags & BNXT_FLAG_CHIP_P5) {
		rc = bnxt_map_regs(bp, reg_arr, 2, BNXT_PTP_GRC_WIN);
		if (rc)
			return rc;
		for (i = 0; i < 2; i++)
			ptp->refclk_mapped_regs[i] = BNXT_PTP_GRC_WIN_BASE +
				(ptp->refclk_regs[i] & BNXT_GRC_OFFSET_MASK);
		return 0;
	}
	return -ENODEV;
}

static void bnxt_unmap_ptp_regs(struct bnxt *bp)
{
	writel(0, bp->bar0 + BNXT_GRCPF_REG_WINDOW_BASE_OUT +
		  (BNXT_PTP_GRC_WIN - 1) * 4);
}

static u64 bnxt_cc_read(const struct cyclecounter *cc)
{
	struct bnxt_ptp_cfg *ptp = container_of(cc, struct bnxt_ptp_cfg, cc);
	u64 ns = 0;

	bnxt_refclk_read(ptp->bp, NULL, &ns);
	return ns;
}

static void bnxt_stamp_tx_skb(struct bnxt *bp, struct sk_buff *skb)
{
	struct bnxt_ptp_cfg *ptp = bp->ptp_cfg;
	struct skb_shared_hwtstamps timestamp;
	u64 ts = 0, ns = 0;
	int rc;

	rc = bnxt_hwrm_port_ts_query(bp, PORT_TS_QUERY_REQ_FLAGS_PATH_TX, &ts);
	if (!rc) {
		memset(&timestamp, 0, sizeof(timestamp));
		spin_lock_bh(&ptp->ptp_lock);
		ns = timecounter_cyc2time(&ptp->tc, ts);
		spin_unlock_bh(&ptp->ptp_lock);
		timestamp.hwtstamp = ns_to_ktime(ns);
		skb_tstamp_tx(ptp->tx_skb, &timestamp);
	} else {
		netdev_err(bp->dev, "TS query for TX timer failed rc = %x\n",
			   rc);
	}

	dev_kfree_skb_any(ptp->tx_skb);
	ptp->tx_skb = NULL;
	atomic_inc(&ptp->tx_avail);
}

static long bnxt_ptp_ts_aux_work(struct ptp_clock_info *ptp_info)
{
	struct bnxt_ptp_cfg *ptp = container_of(ptp_info, struct bnxt_ptp_cfg,
						ptp_info);
	unsigned long now = jiffies;
	struct bnxt *bp = ptp->bp;

	if (ptp->tx_skb)
		bnxt_stamp_tx_skb(bp, ptp->tx_skb);

	if (!time_after_eq(now, ptp->next_period))
		return ptp->next_period - now;

	bnxt_ptp_get_current_time(bp);
	ptp->next_period = now + HZ;
	if (time_after_eq(now, ptp->next_overflow_check)) {
		spin_lock_bh(&ptp->ptp_lock);
		timecounter_read(&ptp->tc);
		spin_unlock_bh(&ptp->ptp_lock);
		ptp->next_overflow_check = now + BNXT_PHC_OVERFLOW_PERIOD;
	}
	return HZ;
}

int bnxt_get_tx_ts_p5(struct bnxt *bp, struct sk_buff *skb)
{
	struct bnxt_ptp_cfg *ptp = bp->ptp_cfg;

	if (ptp->tx_skb) {
		netdev_err(bp->dev, "deferring skb:one SKB is still outstanding\n");
		return -EBUSY;
	}
	ptp->tx_skb = skb;
	ptp_schedule_worker(ptp->ptp_clock, 0);
	return 0;
}

int bnxt_get_rx_ts_p5(struct bnxt *bp, u64 *ts, u32 pkt_ts)
{
	struct bnxt_ptp_cfg *ptp = bp->ptp_cfg;
	u64 time;

	if (!ptp)
		return -ENODEV;

	BNXT_READ_TIME64(ptp, time, ptp->old_time);
	*ts = (time & BNXT_HI_TIMER_MASK) | pkt_ts;
	if (pkt_ts < (time & BNXT_LO_TIMER_MASK))
		*ts += BNXT_LO_TIMER_MASK + 1;

	return 0;
}

static const struct ptp_clock_info bnxt_ptp_caps = {
	.owner		= THIS_MODULE,
	.name		= "bnxt clock",
	.max_adj	= BNXT_MAX_PHC_DRIFT,
	.n_alarm	= 0,
	.n_ext_ts	= 0,
	.n_per_out	= 0,
	.n_pins		= 0,
	.pps		= 0,
	.adjfreq	= bnxt_ptp_adjfreq,
	.adjtime	= bnxt_ptp_adjtime,
	.do_aux_work	= bnxt_ptp_ts_aux_work,
	.gettimex64	= bnxt_ptp_gettimex,
	.settime64	= bnxt_ptp_settime,
	.enable		= bnxt_ptp_enable,
};

static int bnxt_ptp_verify(struct ptp_clock_info *ptp_info, unsigned int pin,
			   enum ptp_pin_function func, unsigned int chan)
{
	struct bnxt_ptp_cfg *ptp = container_of(ptp_info, struct bnxt_ptp_cfg,
						ptp_info);
	/* Allow only PPS pin function configuration */
	if (ptp->pps_info.pins[pin].usage <= BNXT_PPS_PIN_PPS_OUT &&
	    func != PTP_PF_PHYSYNC)
		return 0;
	else
		return -EOPNOTSUPP;
}

static int bnxt_ptp_pps_init(struct bnxt *bp)
{
	struct hwrm_func_ptp_pin_qcfg_output *resp;
	struct hwrm_func_ptp_pin_qcfg_input *req;
	struct bnxt_ptp_cfg *ptp = bp->ptp_cfg;
	struct ptp_clock_info *ptp_info;
	struct bnxt_pps *pps_info;
	u8 *pin_usg;
	u32 i, rc;

	/* Query current/default PIN CFG */
	rc = hwrm_req_init(bp, req, HWRM_FUNC_PTP_PIN_QCFG);
	if (rc)
		return rc;

	resp = hwrm_req_hold(bp, req);
	rc = hwrm_req_send(bp, req);
	if (rc || !resp->num_pins) {
		hwrm_req_drop(bp, req);
		return -EOPNOTSUPP;
	}

	ptp_info = &ptp->ptp_info;
	pps_info = &ptp->pps_info;
	pps_info->num_pins = resp->num_pins;
	ptp_info->n_pins = pps_info->num_pins;
	ptp_info->pin_config = kcalloc(ptp_info->n_pins,
				       sizeof(*ptp_info->pin_config),
				       GFP_KERNEL);
	if (!ptp_info->pin_config) {
		hwrm_req_drop(bp, req);
		return -ENOMEM;
	}

	/* Report the TSIO capability to kernel */
	pin_usg = &resp->pin0_usage;
	for (i = 0; i < pps_info->num_pins; i++, pin_usg++) {
		snprintf(ptp_info->pin_config[i].name,
			 sizeof(ptp_info->pin_config[i].name), "bnxt_pps%d", i);
		ptp_info->pin_config[i].index = i;
		ptp_info->pin_config[i].chan = i;
		if (*pin_usg == BNXT_PPS_PIN_PPS_IN)
			ptp_info->pin_config[i].func = PTP_PF_EXTTS;
		else if (*pin_usg == BNXT_PPS_PIN_PPS_OUT)
			ptp_info->pin_config[i].func = PTP_PF_PEROUT;
		else
			ptp_info->pin_config[i].func = PTP_PF_NONE;

		pps_info->pins[i].usage = *pin_usg;
	}
	hwrm_req_drop(bp, req);

	/* Only 1 each of ext_ts and per_out pins is available in HW */
	ptp_info->n_ext_ts = 1;
	ptp_info->n_per_out = 1;
	ptp_info->pps = 1;
	ptp_info->verify = bnxt_ptp_verify;

	return 0;
}

static bool bnxt_pps_config_ok(struct bnxt *bp)
{
	struct bnxt_ptp_cfg *ptp = bp->ptp_cfg;

	return !(bp->fw_cap & BNXT_FW_CAP_PTP_PPS) == !ptp->ptp_info.pin_config;
}

static void bnxt_ptp_timecounter_init(struct bnxt *bp, bool init_tc)
{
	struct bnxt_ptp_cfg *ptp = bp->ptp_cfg;

	if (!ptp->ptp_clock) {
		memset(&ptp->cc, 0, sizeof(ptp->cc));
		ptp->cc.read = bnxt_cc_read;
		ptp->cc.mask = CYCLECOUNTER_MASK(48);
		ptp->cc.shift = 0;
		ptp->cc.mult = 1;
		ptp->next_overflow_check = jiffies + BNXT_PHC_OVERFLOW_PERIOD;
	}
	if (init_tc)
		timecounter_init(&ptp->tc, &ptp->cc, ktime_to_ns(ktime_get_real()));
}

/* Caller holds ptp_lock */
void bnxt_ptp_rtc_timecounter_init(struct bnxt_ptp_cfg *ptp, u64 ns)
{
	timecounter_init(&ptp->tc, &ptp->cc, ns);
	/* For RTC, cycle_last must be in sync with the timecounter value. */
	ptp->tc.cycle_last = ns & ptp->cc.mask;
}

int bnxt_ptp_init_rtc(struct bnxt *bp, bool phc_cfg)
{
	struct timespec64 tsp;
	u64 ns;
	int rc;

	if (!bp->ptp_cfg || !(bp->fw_cap & BNXT_FW_CAP_PTP_RTC))
		return -ENODEV;

	if (!phc_cfg) {
		ktime_get_real_ts64(&tsp);
		ns = timespec64_to_ns(&tsp);
		rc = bnxt_ptp_cfg_settime(bp, ns);
		if (rc)
			return rc;
	} else {
		rc = bnxt_hwrm_port_ts_query(bp, PORT_TS_QUERY_REQ_FLAGS_CURRENT_TIME, &ns);
		if (rc)
			return rc;
	}
	spin_lock_bh(&bp->ptp_cfg->ptp_lock);
	bnxt_ptp_rtc_timecounter_init(bp->ptp_cfg, ns);
	spin_unlock_bh(&bp->ptp_cfg->ptp_lock);

	return 0;
}

static void bnxt_ptp_free(struct bnxt *bp)
{
	struct bnxt_ptp_cfg *ptp = bp->ptp_cfg;

	if (ptp->ptp_clock) {
		ptp_clock_unregister(ptp->ptp_clock);
		ptp->ptp_clock = NULL;
		kfree(ptp->ptp_info.pin_config);
		ptp->ptp_info.pin_config = NULL;
	}
}

int bnxt_ptp_init(struct bnxt *bp, bool phc_cfg)
{
	struct bnxt_ptp_cfg *ptp = bp->ptp_cfg;
	int rc;

	if (!ptp)
		return 0;

	rc = bnxt_map_ptp_regs(bp);
	if (rc)
		return rc;

	if (ptp->ptp_clock && bnxt_pps_config_ok(bp))
		return 0;

	bnxt_ptp_free(bp);

	atomic_set(&ptp->tx_avail, BNXT_MAX_TX_TS);
	spin_lock_init(&ptp->ptp_lock);

	if (bp->fw_cap & BNXT_FW_CAP_PTP_RTC) {
		bnxt_ptp_timecounter_init(bp, false);
		rc = bnxt_ptp_init_rtc(bp, phc_cfg);
		if (rc)
			goto out;
	} else {
		bnxt_ptp_timecounter_init(bp, true);
	}

	ptp->ptp_info = bnxt_ptp_caps;
	if ((bp->fw_cap & BNXT_FW_CAP_PTP_PPS)) {
		if (bnxt_ptp_pps_init(bp))
			netdev_err(bp->dev, "1pps not initialized, continuing without 1pps support\n");
	}
	ptp->ptp_clock = ptp_clock_register(&ptp->ptp_info, &bp->pdev->dev);
	if (IS_ERR(ptp->ptp_clock)) {
		int err = PTR_ERR(ptp->ptp_clock);

		ptp->ptp_clock = NULL;
		rc = err;
		goto out;
	}
	if (bp->flags & BNXT_FLAG_CHIP_P5) {
		spin_lock_bh(&ptp->ptp_lock);
		bnxt_refclk_read(bp, NULL, &ptp->current_time);
		WRITE_ONCE(ptp->old_time, ptp->current_time);
		spin_unlock_bh(&ptp->ptp_lock);
		ptp_schedule_worker(ptp->ptp_clock, 0);
	}
	return 0;

out:
	bnxt_ptp_free(bp);
	bnxt_unmap_ptp_regs(bp);
	return rc;
}

void bnxt_ptp_clear(struct bnxt *bp)
{
	struct bnxt_ptp_cfg *ptp = bp->ptp_cfg;

	if (!ptp)
		return;

	if (ptp->ptp_clock)
		ptp_clock_unregister(ptp->ptp_clock);

	ptp->ptp_clock = NULL;
	kfree(ptp->ptp_info.pin_config);
	ptp->ptp_info.pin_config = NULL;

	if (ptp->tx_skb) {
		dev_kfree_skb_any(ptp->tx_skb);
		ptp->tx_skb = NULL;
	}
	bnxt_unmap_ptp_regs(bp);
}<|MERGE_RESOLUTION|>--- conflicted
+++ resolved
@@ -314,8 +314,6 @@
 
 	if (hwrm_req_init(bp, req, HWRM_PORT_MAC_CFG))
 		goto out;
-<<<<<<< HEAD
-=======
 
 	if (!(bp->fw_cap & BNXT_FW_CAP_RX_ALL_PKT_TS) && (ptp->tstamp_filters &
 	    (PORT_MAC_CFG_REQ_FLAGS_ALL_RX_TS_CAPTURE_ENABLE |
@@ -325,17 +323,10 @@
 		netdev_warn(bp->dev, "Unsupported FW for all RX pkts timestamp filter\n");
 	}
 
->>>>>>> d74233b1
 	req->flags = cpu_to_le32(ptp->tstamp_filters);
 	req->enables = cpu_to_le32(PORT_MAC_CFG_REQ_ENABLES_RX_TS_CAPTURE_PTP_MSG_TYPE);
 	req->rx_ts_capture_ptp_msg_type = cpu_to_le16(ptp->rxctl);
 
-<<<<<<< HEAD
-	if (!hwrm_req_send(bp, req))
-		return;
-	ptp->tstamp_filters = 0;
-out:
-=======
 	if (!hwrm_req_send(bp, req)) {
 		bp->ptp_all_rx_tstamp = !!(ptp->tstamp_filters &
 					   PORT_MAC_CFG_REQ_FLAGS_ALL_RX_TS_CAPTURE_ENABLE);
@@ -344,7 +335,6 @@
 	ptp->tstamp_filters = 0;
 out:
 	bp->ptp_all_rx_tstamp = 0;
->>>>>>> d74233b1
 	netdev_warn(bp->dev, "Failed to configure HW packet timestamp filters\n");
 }
 
@@ -492,10 +482,6 @@
 	int rc = 0;
 
 	switch (ptp->rx_filter) {
-<<<<<<< HEAD
-	case HWTSTAMP_FILTER_NONE:
-		flags = PORT_MAC_CFG_REQ_FLAGS_PTP_RX_TS_CAPTURE_DISABLE;
-=======
 	case HWTSTAMP_FILTER_ALL:
 		flags = PORT_MAC_CFG_REQ_FLAGS_ALL_RX_TS_CAPTURE_ENABLE;
 		break;
@@ -503,7 +489,6 @@
 		flags = PORT_MAC_CFG_REQ_FLAGS_PTP_RX_TS_CAPTURE_DISABLE;
 		if (bp->fw_cap & BNXT_FW_CAP_RX_ALL_PKT_TS)
 			flags |= PORT_MAC_CFG_REQ_FLAGS_ALL_RX_TS_CAPTURE_DISABLE;
->>>>>>> d74233b1
 		break;
 	case HWTSTAMP_FILTER_PTP_V2_EVENT:
 	case HWTSTAMP_FILTER_PTP_V2_SYNC:
