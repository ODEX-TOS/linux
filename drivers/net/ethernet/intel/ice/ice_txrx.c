--- conflicted
+++ resolved
@@ -1059,11 +1059,7 @@
 		cleaned_count++;
 		ice_put_rx_buf(rx_ring, rx_buf);
 		continue;
-<<<<<<< HEAD
-	construct_skb:
-=======
 construct_skb:
->>>>>>> 67cb19e6
 		if (skb) {
 			ice_add_rx_frag(rx_ring, rx_buf, skb, size);
 		} else if (likely(xdp.data)) {
