--- conflicted
+++ resolved
@@ -13,15 +13,15 @@
 #include "ice_dcb_lib.h"
 #include "ice_xsk.h"
 
-#define ICE_RX_HDR_SIZE		256
+#define ICE_RX_HDR_SIZE 256
 
 /**
  * ice_unmap_and_free_tx_buf - Release a Tx buffer
  * @ring: the ring that owns the buffer
  * @tx_buf: the buffer to free
  */
-static void
-ice_unmap_and_free_tx_buf(struct ice_ring *ring, struct ice_tx_buf *tx_buf)
+static void ice_unmap_and_free_tx_buf(struct ice_ring *ring,
+				      struct ice_tx_buf *tx_buf)
 {
 	if (tx_buf->skb) {
 		if (ice_ring_is_xdp(ring))
@@ -29,15 +29,12 @@
 		else
 			dev_kfree_skb_any(tx_buf->skb);
 		if (dma_unmap_len(tx_buf, len))
-			dma_unmap_single(ring->dev,
-					 dma_unmap_addr(tx_buf, dma),
+			dma_unmap_single(ring->dev, dma_unmap_addr(tx_buf, dma),
 					 dma_unmap_len(tx_buf, len),
 					 DMA_TO_DEVICE);
 	} else if (dma_unmap_len(tx_buf, len)) {
-		dma_unmap_page(ring->dev,
-			       dma_unmap_addr(tx_buf, dma),
-			       dma_unmap_len(tx_buf, len),
-			       DMA_TO_DEVICE);
+		dma_unmap_page(ring->dev, dma_unmap_addr(tx_buf, dma),
+			       dma_unmap_len(tx_buf, len), DMA_TO_DEVICE);
 	}
 
 	tx_buf->next_to_watch = NULL;
@@ -101,8 +98,8 @@
 	tx_ring->tx_buf = NULL;
 
 	if (tx_ring->desc) {
-		dmam_free_coherent(tx_ring->dev, tx_ring->size,
-				   tx_ring->desc, tx_ring->dma);
+		dmam_free_coherent(tx_ring->dev, tx_ring->size, tx_ring->desc,
+				   tx_ring->dma);
 		tx_ring->desc = NULL;
 	}
 }
@@ -136,7 +133,7 @@
 		if (!eop_desc)
 			break;
 
-		smp_rmb();	/* prevent any other reads prior to eop_desc */
+		smp_rmb(); /* prevent any other reads prior to eop_desc */
 
 		/* if the descriptor isn't done, no work yet to do */
 		if (!(eop_desc->cmd_type_offset_bsz &
@@ -157,10 +154,8 @@
 			napi_consume_skb(tx_buf->skb, napi_budget);
 
 		/* unmap skb header data */
-		dma_unmap_single(tx_ring->dev,
-				 dma_unmap_addr(tx_buf, dma),
-				 dma_unmap_len(tx_buf, len),
-				 DMA_TO_DEVICE);
+		dma_unmap_single(tx_ring->dev, dma_unmap_addr(tx_buf, dma),
+				 dma_unmap_len(tx_buf, len), DMA_TO_DEVICE);
 
 		/* clear tx_buf data */
 		tx_buf->skb = NULL;
@@ -211,8 +206,7 @@
 	if (ice_ring_is_xdp(tx_ring))
 		return !!budget;
 
-	netdev_tx_completed_queue(txring_txq(tx_ring), total_pkts,
-				  total_bytes);
+	netdev_tx_completed_queue(txring_txq(tx_ring), total_pkts, total_bytes);
 
 #define TX_WAKE_THRESHOLD ((s16)(DESC_NEEDED * 2))
 	if (unlikely(total_pkts && netif_carrier_ok(tx_ring->netdev) &&
@@ -224,8 +218,7 @@
 		if (__netif_subqueue_stopped(tx_ring->netdev,
 					     tx_ring->q_index) &&
 		    !test_bit(__ICE_DOWN, vsi->state)) {
-			netif_wake_subqueue(tx_ring->netdev,
-					    tx_ring->q_index);
+			netif_wake_subqueue(tx_ring->netdev, tx_ring->q_index);
 			++tx_ring->tx_stats.restart_q;
 		}
 	}
@@ -248,19 +241,19 @@
 
 	/* warn if we are about to overwrite the pointer */
 	WARN_ON(tx_ring->tx_buf);
-	tx_ring->tx_buf =
-		devm_kzalloc(dev, sizeof(*tx_ring->tx_buf) * tx_ring->count,
-			     GFP_KERNEL);
+	tx_ring->tx_buf = devm_kzalloc(
+		dev, sizeof(*tx_ring->tx_buf) * tx_ring->count, GFP_KERNEL);
 	if (!tx_ring->tx_buf)
 		return -ENOMEM;
 
 	/* round up to nearest page */
-	tx_ring->size = ALIGN(tx_ring->count * sizeof(struct ice_tx_desc),
-			      PAGE_SIZE);
+	tx_ring->size =
+		ALIGN(tx_ring->count * sizeof(struct ice_tx_desc), PAGE_SIZE);
 	tx_ring->desc = dmam_alloc_coherent(dev, tx_ring->size, &tx_ring->dma,
 					    GFP_KERNEL);
 	if (!tx_ring->desc) {
-		dev_err(dev, "Unable to allocate memory for the Tx descriptor ring, size=%d\n",
+		dev_err(dev,
+			"Unable to allocate memory for the Tx descriptor ring, size=%d\n",
 			tx_ring->size);
 		goto err;
 	}
@@ -350,8 +343,8 @@
 	rx_ring->rx_buf = NULL;
 
 	if (rx_ring->desc) {
-		dmam_free_coherent(rx_ring->dev, rx_ring->size,
-				   rx_ring->desc, rx_ring->dma);
+		dmam_free_coherent(rx_ring->dev, rx_ring->size, rx_ring->desc,
+				   rx_ring->dma);
 		rx_ring->desc = NULL;
 	}
 }
@@ -371,9 +364,8 @@
 
 	/* warn if we are about to overwrite the pointer */
 	WARN_ON(rx_ring->rx_buf);
-	rx_ring->rx_buf =
-		devm_kzalloc(dev, sizeof(*rx_ring->rx_buf) * rx_ring->count,
-			     GFP_KERNEL);
+	rx_ring->rx_buf = devm_kzalloc(
+		dev, sizeof(*rx_ring->rx_buf) * rx_ring->count, GFP_KERNEL);
 	if (!rx_ring->rx_buf)
 		return -ENOMEM;
 
@@ -383,7 +375,8 @@
 	rx_ring->desc = dmam_alloc_coherent(dev, rx_ring->size, &rx_ring->dma,
 					    GFP_KERNEL);
 	if (!rx_ring->desc) {
-		dev_err(dev, "Unable to allocate memory for the Rx descriptor ring, size=%d\n",
+		dev_err(dev,
+			"Unable to allocate memory for the Rx descriptor ring, size=%d\n",
 			rx_ring->size);
 		goto err;
 	}
@@ -431,9 +424,8 @@
  *
  * Returns any of ICE_XDP_{PASS, CONSUMED, TX, REDIR}
  */
-static int
-ice_run_xdp(struct ice_ring *rx_ring, struct xdp_buff *xdp,
-	    struct bpf_prog *xdp_prog)
+static int ice_run_xdp(struct ice_ring *rx_ring, struct xdp_buff *xdp,
+		       struct bpf_prog *xdp_prog)
 {
 	int err, result = ICE_XDP_PASS;
 	struct ice_ring *xdp_ring;
@@ -477,9 +469,8 @@
  * For error cases, a negative errno code is returned and no-frames
  * are transmitted (caller must handle freeing frames).
  */
-int
-ice_xdp_xmit(struct net_device *dev, int n, struct xdp_frame **frames,
-	     u32 flags)
+int ice_xdp_xmit(struct net_device *dev, int n, struct xdp_frame **frames,
+		 u32 flags)
 {
 	struct ice_netdev_priv *np = netdev_priv(dev);
 	unsigned int queue_index = smp_processor_id();
@@ -522,8 +513,8 @@
  * Returns true if the page was successfully allocated or
  * reused.
  */
-static bool
-ice_alloc_mapped_page(struct ice_ring *rx_ring, struct ice_rx_buf *bi)
+static bool ice_alloc_mapped_page(struct ice_ring *rx_ring,
+				  struct ice_rx_buf *bi)
 {
 	struct page *page = bi->page;
 	dma_addr_t dma;
@@ -646,8 +637,8 @@
  * so the second half of page assigned to Rx buffer will be used, otherwise
  * the offset is moved by the @size bytes
  */
-static void
-ice_rx_buf_adjust_pg_offset(struct ice_rx_buf *rx_buf, unsigned int size)
+static void ice_rx_buf_adjust_pg_offset(struct ice_rx_buf *rx_buf,
+					unsigned int size)
 {
 #if (PAGE_SIZE < 8192)
 	/* flip page offset to other buffer */
@@ -681,8 +672,7 @@
 	if (unlikely((page_count(page) - pagecnt_bias) > 1))
 		return false;
 #else
-#define ICE_LAST_OFFSET \
-	(SKB_WITH_OVERHEAD(PAGE_SIZE) - ICE_RXBUF_2048)
+#define ICE_LAST_OFFSET (SKB_WITH_OVERHEAD(PAGE_SIZE) - ICE_RXBUF_2048)
 	if (rx_buf->page_offset > ICE_LAST_OFFSET)
 		return false;
 #endif /* PAGE_SIZE < 8192) */
@@ -710,9 +700,8 @@
  * It will just attach the page as a frag to the skb.
  * The function will then update the page offset.
  */
-static void
-ice_add_rx_frag(struct ice_ring *rx_ring, struct ice_rx_buf *rx_buf,
-		struct sk_buff *skb, unsigned int size)
+static void ice_add_rx_frag(struct ice_ring *rx_ring, struct ice_rx_buf *rx_buf,
+			    struct sk_buff *skb, unsigned int size)
 {
 #if (PAGE_SIZE >= 8192)
 	unsigned int truesize = SKB_DATA_ALIGN(size + ice_rx_offset(rx_ring));
@@ -736,8 +725,8 @@
  *
  * Synchronizes page for reuse by the adapter
  */
-static void
-ice_reuse_rx_page(struct ice_ring *rx_ring, struct ice_rx_buf *old_buf)
+static void ice_reuse_rx_page(struct ice_ring *rx_ring,
+			      struct ice_rx_buf *old_buf)
 {
 	u16 nta = rx_ring->next_to_alloc;
 	struct ice_rx_buf *new_buf;
@@ -767,9 +756,9 @@
  * This function will pull an Rx buffer from the ring and synchronize it
  * for use by the CPU.
  */
-static struct ice_rx_buf *
-ice_get_rx_buf(struct ice_ring *rx_ring, struct sk_buff **skb,
-	       const unsigned int size)
+static struct ice_rx_buf *ice_get_rx_buf(struct ice_ring *rx_ring,
+					 struct sk_buff **skb,
+					 const unsigned int size)
 {
 	struct ice_rx_buf *rx_buf;
 
@@ -799,17 +788,17 @@
  * This function builds an skb around an existing Rx buffer, taking care
  * to set up the skb correctly and avoid any memcpy overhead.
  */
-static struct sk_buff *
-ice_build_skb(struct ice_ring *rx_ring, struct ice_rx_buf *rx_buf,
-	      struct xdp_buff *xdp)
+static struct sk_buff *ice_build_skb(struct ice_ring *rx_ring,
+				     struct ice_rx_buf *rx_buf,
+				     struct xdp_buff *xdp)
 {
 	unsigned int metasize = xdp->data - xdp->data_meta;
 #if (PAGE_SIZE < 8192)
 	unsigned int truesize = ice_rx_pg_size(rx_ring) / 2;
 #else
-	unsigned int truesize = SKB_DATA_ALIGN(sizeof(struct skb_shared_info)) +
-				SKB_DATA_ALIGN(xdp->data_end -
-					       xdp->data_hard_start);
+	unsigned int truesize =
+		SKB_DATA_ALIGN(sizeof(struct skb_shared_info)) +
+		SKB_DATA_ALIGN(xdp->data_end - xdp->data_hard_start);
 #endif
 	struct sk_buff *skb;
 
@@ -854,9 +843,9 @@
  * data from the current receive descriptor, taking care to set up the
  * skb correctly.
  */
-static struct sk_buff *
-ice_construct_skb(struct ice_ring *rx_ring, struct ice_rx_buf *rx_buf,
-		  struct xdp_buff *xdp)
+static struct sk_buff *ice_construct_skb(struct ice_ring *rx_ring,
+					 struct ice_rx_buf *rx_buf,
+					 struct xdp_buff *xdp)
 {
 	unsigned int size = xdp->data_end - xdp->data;
 	unsigned int headlen;
@@ -881,8 +870,8 @@
 		headlen = eth_get_headlen(skb->dev, xdp->data, ICE_RX_HDR_SIZE);
 
 	/* align pull length to size of long to optimize memcpy performance */
-	memcpy(__skb_put(skb, headlen), xdp->data, ALIGN(headlen,
-							 sizeof(long)));
+	memcpy(__skb_put(skb, headlen), xdp->data,
+	       ALIGN(headlen, sizeof(long)));
 
 	/* if we exhaust the linear part then add what is left as a frag */
 	size -= headlen;
@@ -953,9 +942,9 @@
  * If the buffer is an EOP buffer, this function exits returning false,
  * otherwise return true indicating that this is in fact a non-EOP buffer.
  */
-static bool
-ice_is_non_eop(struct ice_ring *rx_ring, union ice_32b_rx_flex_desc *rx_desc,
-	       struct sk_buff *skb)
+static bool ice_is_non_eop(struct ice_ring *rx_ring,
+			   union ice_32b_rx_flex_desc *rx_desc,
+			   struct sk_buff *skb)
 {
 	/* if we are the last buffer then there is nothing else to do */
 #define ICE_RXD_EOF BIT(ICE_RX_FLEX_DESC_STATUS0_EOF_S)
@@ -1021,7 +1010,7 @@
 		dma_rmb();
 
 		size = le16_to_cpu(rx_desc->wb.pkt_len) &
-			ICE_RX_FLX_DESC_PKT_LEN_M;
+		       ICE_RX_FLX_DESC_PKT_LEN_M;
 
 		/* retrieve a buffer from the ring */
 		rx_buf = ice_get_rx_buf(rx_ring, &skb, size);
@@ -1056,8 +1045,8 @@
 #if (PAGE_SIZE < 8192)
 			truesize = ice_rx_pg_size(rx_ring) / 2;
 #else
-			truesize = SKB_DATA_ALIGN(ice_rx_offset(rx_ring) +
-						  size);
+			truesize =
+				SKB_DATA_ALIGN(ice_rx_offset(rx_ring) + size);
 #endif
 			xdp_xmit |= xdp_res;
 			ice_rx_buf_adjust_pg_offset(rx_buf, truesize);
@@ -1070,7 +1059,7 @@
 		cleaned_count++;
 		ice_put_rx_buf(rx_ring, rx_buf);
 		continue;
-construct_skb:
+	construct_skb:
 		if (skb) {
 			ice_add_rx_frag(rx_ring, rx_buf, skb, size);
 		} else if (likely(xdp.data)) {
@@ -1078,11 +1067,6 @@
 				skb = ice_build_skb(rx_ring, rx_buf, &xdp);
 			else
 				skb = ice_construct_skb(rx_ring, rx_buf, &xdp);
-<<<<<<< HEAD
-		} else {
-			skb = ice_construct_skb(rx_ring, rx_buf, &xdp);
-=======
->>>>>>> dd68e123
 		}
 		/* exit if we failed to retrieve a buffer */
 		if (!skb) {
@@ -1120,7 +1104,7 @@
 
 		/* populate checksum, VLAN, and protocol */
 		rx_ptype = le16_to_cpu(rx_desc->wb.ptype_flex_flags0) &
-			ICE_RX_FLEX_DESC_PTYPE_M;
+			   ICE_RX_FLEX_DESC_PTYPE_M;
 
 		ice_process_skb_fields(rx_ring, rx_desc, skb, rx_ptype);
 
@@ -1168,8 +1152,7 @@
  */
 static unsigned int
 ice_adjust_itr_by_size_and_speed(struct ice_port_info *port_info,
-				 unsigned int avg_pkt_size,
-				 unsigned int itr)
+				 unsigned int avg_pkt_size, unsigned int itr)
 {
 	switch (port_info->phy.link_info.link_speed) {
 	case ICE_AQ_LINK_SPEED_100GB:
@@ -1221,8 +1204,8 @@
  * on testing data as well as attempting to minimize response time
  * while increasing bulk throughput.
  */
-static void
-ice_update_itr(struct ice_q_vector *q_vector, struct ice_ring_container *rc)
+static void ice_update_itr(struct ice_q_vector *q_vector,
+			   struct ice_ring_container *rc)
 {
 	unsigned long next_update = jiffies;
 	unsigned int packets, bytes, itr;
@@ -1247,8 +1230,8 @@
 	 * for Tx we want to pull the delay down and default to high latency.
 	 */
 	itr = container_is_rx ?
-		ICE_ITR_ADAPTIVE_MIN_USECS | ICE_ITR_ADAPTIVE_LATENCY :
-		ICE_ITR_ADAPTIVE_MAX_USECS | ICE_ITR_ADAPTIVE_LATENCY;
+		      ICE_ITR_ADAPTIVE_MIN_USECS | ICE_ITR_ADAPTIVE_LATENCY :
+		      ICE_ITR_ADAPTIVE_MAX_USECS | ICE_ITR_ADAPTIVE_LATENCY;
 
 	/* If we didn't update within up to 1 - 2 jiffies we can assume
 	 * that either packets are coming in so slow there hasn't been
@@ -1282,7 +1265,7 @@
 		 */
 		if (rc->target_itr == ICE_ITR_ADAPTIVE_MAX_USECS &&
 		    (q_vector->rx.target_itr & ICE_ITR_MASK) ==
-		    ICE_ITR_ADAPTIVE_MAX_USECS)
+			    ICE_ITR_ADAPTIVE_MAX_USECS)
 			goto clear_counts;
 	} else if (packets > 32) {
 		/* If we have processed over 32 packets in a single interrupt
@@ -1374,8 +1357,8 @@
 	itr &= ICE_ITR_MASK;
 
 	return GLINT_DYN_CTL_INTENA_M | GLINT_DYN_CTL_CLEARPBA_M |
-		(itr_idx << GLINT_DYN_CTL_ITR_INDX_S) |
-		(itr << (GLINT_DYN_CTL_INTERVAL_S - ICE_ITR_GRAN_S));
+	       (itr_idx << GLINT_DYN_CTL_ITR_INDX_S) |
+	       (itr << (GLINT_DYN_CTL_INTERVAL_S - ICE_ITR_GRAN_S));
 }
 
 /* The act of updating the ITR will cause it to immediately trigger. In order
@@ -1409,7 +1392,7 @@
 		rx->target_itr = rx->itr_setting;
 		/* set current to what we just wrote and dynamic if needed */
 		rx->current_itr = ICE_WB_ON_ITR_USECS |
-			(rx->itr_setting & ICE_ITR_DYNAMIC);
+				  (rx->itr_setting & ICE_ITR_DYNAMIC);
 		/* allow normal interrupt flow to start */
 		q_vector->itr_countdown = 0;
 		return;
@@ -1454,8 +1437,7 @@
 	}
 
 	if (!test_bit(__ICE_DOWN, q_vector->vsi->state))
-		wr32(&q_vector->vsi->back->hw,
-		     GLINT_DYN_CTL(q_vector->reg_idx),
+		wr32(&q_vector->vsi->back->hw, GLINT_DYN_CTL(q_vector->reg_idx),
 		     itr_val);
 }
 
@@ -1506,7 +1488,7 @@
 int ice_napi_poll(struct napi_struct *napi, int budget)
 {
 	struct ice_q_vector *q_vector =
-				container_of(napi, struct ice_q_vector, napi);
+		container_of(napi, struct ice_q_vector, napi);
 	bool clean_complete = true;
 	struct ice_ring *ring;
 	int budget_per_ring;
@@ -1515,10 +1497,10 @@
 	/* Since the actual Tx work is minimal, we can give the Tx a larger
 	 * budget and be more aggressive about cleaning up the Tx descriptors.
 	 */
-	ice_for_each_ring(ring, q_vector->tx) {
-		bool wd = ring->xsk_umem ?
-			  ice_clean_tx_irq_zc(ring, budget) :
-			  ice_clean_tx_irq(ring, budget);
+	ice_for_each_ring(ring, q_vector->tx)
+	{
+		bool wd = ring->xsk_umem ? ice_clean_tx_irq_zc(ring, budget) :
+					   ice_clean_tx_irq(ring, budget);
 
 		if (!wd)
 			clean_complete = false;
@@ -1539,7 +1521,8 @@
 		/* Max of 1 Rx ring in this q_vector so give it the budget */
 		budget_per_ring = budget;
 
-	ice_for_each_ring(ring, q_vector->rx) {
+	ice_for_each_ring(ring, q_vector->rx)
+	{
 		int cleaned;
 
 		/* A dedicated path for zero-copy allows making a single
@@ -1547,8 +1530,8 @@
 		 * ice_clean_rx_irq function and makes the codebase cleaner.
 		 */
 		cleaned = ring->xsk_umem ?
-			  ice_clean_rx_irq_zc(ring, budget_per_ring) :
-			  ice_clean_rx_irq(ring, budget_per_ring);
+				  ice_clean_rx_irq_zc(ring, budget_per_ring) :
+				  ice_clean_rx_irq(ring, budget_per_ring);
 		work_done += cleaned;
 		/* if we clean as many as budgeted, we must not be done */
 		if (cleaned >= budget_per_ring)
@@ -1618,9 +1601,8 @@
  * and gets a physical address for each memory location and programs
  * it and the length into the transmit descriptor.
  */
-static void
-ice_tx_map(struct ice_ring *tx_ring, struct ice_tx_buf *first,
-	   struct ice_tx_offload_params *off)
+static void ice_tx_map(struct ice_ring *tx_ring, struct ice_tx_buf *first,
+		       struct ice_tx_offload_params *off)
 {
 	u64 td_offset, td_tag, td_cmd;
 	u16 i = tx_ring->next_to_use;
@@ -1644,7 +1626,7 @@
 	if (first->tx_flags & ICE_TX_FLAGS_HW_VLAN) {
 		td_cmd |= (u64)ICE_TX_DESC_CMD_IL2TAG1;
 		td_tag = (first->tx_flags & ICE_TX_FLAGS_VLAN_M) >>
-			  ICE_TX_FLAGS_VLAN_S;
+			 ICE_TX_FLAGS_VLAN_S;
 	}
 
 	dma = dma_map_single(tx_ring->dev, skb->data, size, DMA_TO_DEVICE);
@@ -1690,8 +1672,8 @@
 		if (likely(!data_len))
 			break;
 
-		tx_desc->cmd_type_offset_bsz = build_ctob(td_cmd, td_offset,
-							  size, td_tag);
+		tx_desc->cmd_type_offset_bsz =
+			build_ctob(td_cmd, td_offset, size, td_tag);
 
 		tx_desc++;
 		i++;
@@ -1722,8 +1704,8 @@
 
 	/* write last descriptor with RS and EOP bits */
 	td_cmd |= (u64)ICE_TXD_LAST_DESC_CMD;
-	tx_desc->cmd_type_offset_bsz = build_ctob(td_cmd, td_offset, size,
-						  td_tag);
+	tx_desc->cmd_type_offset_bsz =
+		build_ctob(td_cmd, td_offset, size, td_tag);
 
 	/* Force memory writes to complete before letting h/w know there
 	 * are new descriptors to fetch.
@@ -1769,8 +1751,8 @@
  *
  * Returns 0 or error (negative) if checksum offload can't happen, 1 otherwise.
  */
-static
-int ice_tx_csum(struct ice_tx_buf *first, struct ice_tx_offload_params *off)
+static int ice_tx_csum(struct ice_tx_buf *first,
+		       struct ice_tx_offload_params *off)
 {
 	u32 l4_len = 0, l3_len = 0, l2_len = 0;
 	struct sk_buff *skb = first->skb;
@@ -1872,8 +1854,8 @@
  * Returns error code indicate the frame should be dropped upon error and the
  * otherwise returns 0 to indicate the flags has been set properly.
  */
-static int
-ice_tx_prepare_vlan_flags(struct ice_ring *tx_ring, struct ice_tx_buf *first)
+static int ice_tx_prepare_vlan_flags(struct ice_ring *tx_ring,
+				     struct ice_tx_buf *first)
 {
 	struct sk_buff *skb = first->skb;
 	__be16 protocol = skb->protocol;
@@ -1899,14 +1881,13 @@
 		struct vlan_hdr *vhdr, _vhdr;
 
 		/* for SW VLAN, check the next protocol and store the tag */
-		vhdr = (struct vlan_hdr *)skb_header_pointer(skb, ETH_HLEN,
-							     sizeof(_vhdr),
-							     &_vhdr);
+		vhdr = (struct vlan_hdr *)skb_header_pointer(
+			skb, ETH_HLEN, sizeof(_vhdr), &_vhdr);
 		if (!vhdr)
 			return -EINVAL;
 
-		first->tx_flags |= ntohs(vhdr->h_vlan_TCI) <<
-				   ICE_TX_FLAGS_VLAN_S;
+		first->tx_flags |= ntohs(vhdr->h_vlan_TCI)
+				   << ICE_TX_FLAGS_VLAN_S;
 		first->tx_flags |= ICE_TX_FLAGS_SW_VLAN;
 	}
 
@@ -1920,8 +1901,7 @@
  *
  * Returns 0 or error (negative) if TSO can't happen, 1 otherwise.
  */
-static
-int ice_tso(struct ice_tx_buf *first, struct ice_tx_offload_params *off)
+static int ice_tso(struct ice_tx_buf *first, struct ice_tx_offload_params *off)
 {
 	struct sk_buff *skb = first->skb;
 	union {
@@ -2135,8 +2115,8 @@
  *
  * Returns NETDEV_TX_OK if sent, else an error code
  */
-static netdev_tx_t
-ice_xmit_frame_ring(struct sk_buff *skb, struct ice_ring *tx_ring)
+static netdev_tx_t ice_xmit_frame_ring(struct sk_buff *skb,
+				       struct ice_ring *tx_ring)
 {
 	struct ice_tx_offload_params offload = { 0 };
 	struct ice_vsi *vsi = tx_ring->vsi;
@@ -2159,7 +2139,7 @@
 	 * otherwise try next time
 	 */
 	if (ice_maybe_stop_tx(tx_ring, count + ICE_DESCS_PER_CACHE_LINE +
-			      ICE_DESCS_FOR_CTX_DESC)) {
+					       ICE_DESCS_FOR_CTX_DESC)) {
 		tx_ring->tx_stats.tx_busy++;
 		return NETDEV_TX_BUSY;
 	}
@@ -2189,11 +2169,10 @@
 
 	/* allow CONTROL frames egress from main VSI if FW LLDP disabled */
 	if (unlikely(skb->priority == TC_PRIO_CONTROL &&
-		     vsi->type == ICE_VSI_PF &&
-		     vsi->port_info->is_sw_lldp))
+		     vsi->type == ICE_VSI_PF && vsi->port_info->is_sw_lldp))
 		offload.cd_qw1 |= (u64)(ICE_TX_DESC_DTYPE_CTX |
-					ICE_TX_CTX_DESC_SWTCH_UPLINK <<
-					ICE_TXD_CTX_QW1_CMD_S);
+					ICE_TX_CTX_DESC_SWTCH_UPLINK
+						<< ICE_TXD_CTX_QW1_CMD_S);
 
 	if (offload.cd_qw1 & ICE_TX_DESC_DTYPE_CTX) {
 		struct ice_tx_ctx_desc *cdesc;
