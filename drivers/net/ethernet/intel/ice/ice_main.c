--- conflicted
+++ resolved
@@ -3837,23 +3837,13 @@
 
 	/* Don't set any netdev advanced features with device in Safe Mode */
 	if (ice_is_safe_mode(vsi->back)) {
-<<<<<<< HEAD
-		dev_err(ice_pf_to_dev(vsi->back),
-			"Device is in Safe Mode - not enabling advanced netdev features\n");
-=======
 		dev_err(ice_pf_to_dev(vsi->back), "Device is in Safe Mode - not enabling advanced netdev features\n");
->>>>>>> 67cb19e6
 		return ret;
 	}
 
 	/* Do not change setting during reset */
 	if (ice_is_reset_in_progress(pf->state)) {
-<<<<<<< HEAD
-		dev_err(ice_pf_to_dev(vsi->back),
-			"Device is resetting, changing advanced netdev features temporarily unavailable.\n");
-=======
 		dev_err(ice_pf_to_dev(vsi->back), "Device is resetting, changing advanced netdev features temporarily unavailable.\n");
->>>>>>> 67cb19e6
 		return -EBUSY;
 	}
 
