// SPDX-License-Identifier: GPL-2.0
/* Copyright (c) 2018, Intel Corporation. */

/* Intel(R) Ethernet Connection E800 Series Linux Driver */

#define pr_fmt(fmt) KBUILD_MODNAME ": " fmt

#include <generated/utsrelease.h>
#include "ice.h"
#include "ice_base.h"
#include "ice_lib.h"
#include "ice_fltr.h"
#include "ice_dcb_lib.h"
#include "ice_dcb_nl.h"
#include "ice_devlink.h"
/* Including ice_trace.h with CREATE_TRACE_POINTS defined will generate the
 * ice tracepoint functions. This must be done exactly once across the
 * ice driver.
 */
#define CREATE_TRACE_POINTS
#include "ice_trace.h"

#define DRV_SUMMARY	"Intel(R) Ethernet Connection E800 Series Linux Driver"
static const char ice_driver_string[] = DRV_SUMMARY;
static const char ice_copyright[] = "Copyright (c) 2018, Intel Corporation.";

/* DDP Package file located in firmware search paths (e.g. /lib/firmware/) */
#define ICE_DDP_PKG_PATH	"intel/ice/ddp/"
#define ICE_DDP_PKG_FILE	ICE_DDP_PKG_PATH "ice.pkg"

MODULE_AUTHOR("Intel Corporation, <linux.nics@intel.com>");
MODULE_DESCRIPTION(DRV_SUMMARY);
MODULE_LICENSE("GPL v2");
MODULE_FIRMWARE(ICE_DDP_PKG_FILE);

static int debug = -1;
module_param(debug, int, 0644);
#ifndef CONFIG_DYNAMIC_DEBUG
MODULE_PARM_DESC(debug, "netif level (0=none,...,16=all), hw debug_mask (0x8XXXXXXX)");
#else
MODULE_PARM_DESC(debug, "netif level (0=none,...,16=all)");
#endif /* !CONFIG_DYNAMIC_DEBUG */

static DEFINE_IDA(ice_aux_ida);

static struct workqueue_struct *ice_wq;
static const struct net_device_ops ice_netdev_safe_mode_ops;
static const struct net_device_ops ice_netdev_ops;
static int ice_vsi_open(struct ice_vsi *vsi);

static void ice_rebuild(struct ice_pf *pf, enum ice_reset_req reset_type);

static void ice_vsi_release_all(struct ice_pf *pf);

bool netif_is_ice(struct net_device *dev)
{
	return dev && (dev->netdev_ops == &ice_netdev_ops);
}

/**
 * ice_get_tx_pending - returns number of Tx descriptors not processed
 * @ring: the ring of descriptors
 */
static u16 ice_get_tx_pending(struct ice_ring *ring)
{
	u16 head, tail;

	head = ring->next_to_clean;
	tail = ring->next_to_use;

	if (head != tail)
		return (head < tail) ?
			tail - head : (tail + ring->count - head);
	return 0;
}

/**
 * ice_check_for_hang_subtask - check for and recover hung queues
 * @pf: pointer to PF struct
 */
static void ice_check_for_hang_subtask(struct ice_pf *pf)
{
	struct ice_vsi *vsi = NULL;
	struct ice_hw *hw;
	unsigned int i;
	int packets;
	u32 v;

	ice_for_each_vsi(pf, v)
		if (pf->vsi[v] && pf->vsi[v]->type == ICE_VSI_PF) {
			vsi = pf->vsi[v];
			break;
		}

	if (!vsi || test_bit(ICE_VSI_DOWN, vsi->state))
		return;

	if (!(vsi->netdev && netif_carrier_ok(vsi->netdev)))
		return;

	hw = &vsi->back->hw;

	for (i = 0; i < vsi->num_txq; i++) {
		struct ice_ring *tx_ring = vsi->tx_rings[i];

		if (tx_ring && tx_ring->desc) {
			/* If packet counter has not changed the queue is
			 * likely stalled, so force an interrupt for this
			 * queue.
			 *
			 * prev_pkt would be negative if there was no
			 * pending work.
			 */
			packets = tx_ring->stats.pkts & INT_MAX;
			if (tx_ring->tx_stats.prev_pkt == packets) {
				/* Trigger sw interrupt to revive the queue */
				ice_trigger_sw_intr(hw, tx_ring->q_vector);
				continue;
			}

			/* Memory barrier between read of packet count and call
			 * to ice_get_tx_pending()
			 */
			smp_rmb();
			tx_ring->tx_stats.prev_pkt =
			    ice_get_tx_pending(tx_ring) ? packets : -1;
		}
	}
}

/**
 * ice_init_mac_fltr - Set initial MAC filters
 * @pf: board private structure
 *
 * Set initial set of MAC filters for PF VSI; configure filters for permanent
 * address and broadcast address. If an error is encountered, netdevice will be
 * unregistered.
 */
static int ice_init_mac_fltr(struct ice_pf *pf)
{
	enum ice_status status;
	struct ice_vsi *vsi;
	u8 *perm_addr;

	vsi = ice_get_main_vsi(pf);
	if (!vsi)
		return -EINVAL;

	perm_addr = vsi->port_info->mac.perm_addr;
	status = ice_fltr_add_mac_and_broadcast(vsi, perm_addr, ICE_FWD_TO_VSI);
	if (status)
		return -EIO;

	return 0;
}

/**
 * ice_add_mac_to_sync_list - creates list of MAC addresses to be synced
 * @netdev: the net device on which the sync is happening
 * @addr: MAC address to sync
 *
 * This is a callback function which is called by the in kernel device sync
 * functions (like __dev_uc_sync, __dev_mc_sync, etc). This function only
 * populates the tmp_sync_list, which is later used by ice_add_mac to add the
 * MAC filters from the hardware.
 */
static int ice_add_mac_to_sync_list(struct net_device *netdev, const u8 *addr)
{
	struct ice_netdev_priv *np = netdev_priv(netdev);
	struct ice_vsi *vsi = np->vsi;

	if (ice_fltr_add_mac_to_list(vsi, &vsi->tmp_sync_list, addr,
				     ICE_FWD_TO_VSI))
		return -EINVAL;

	return 0;
}

/**
 * ice_add_mac_to_unsync_list - creates list of MAC addresses to be unsynced
 * @netdev: the net device on which the unsync is happening
 * @addr: MAC address to unsync
 *
 * This is a callback function which is called by the in kernel device unsync
 * functions (like __dev_uc_unsync, __dev_mc_unsync, etc). This function only
 * populates the tmp_unsync_list, which is later used by ice_remove_mac to
 * delete the MAC filters from the hardware.
 */
static int ice_add_mac_to_unsync_list(struct net_device *netdev, const u8 *addr)
{
	struct ice_netdev_priv *np = netdev_priv(netdev);
	struct ice_vsi *vsi = np->vsi;

	/* Under some circumstances, we might receive a request to delete our
	 * own device address from our uc list. Because we store the device
	 * address in the VSI's MAC filter list, we need to ignore such
	 * requests and not delete our device address from this list.
	 */
	if (ether_addr_equal(addr, netdev->dev_addr))
		return 0;

	if (ice_fltr_add_mac_to_list(vsi, &vsi->tmp_unsync_list, addr,
				     ICE_FWD_TO_VSI))
		return -EINVAL;

	return 0;
}

/**
 * ice_vsi_fltr_changed - check if filter state changed
 * @vsi: VSI to be checked
 *
 * returns true if filter state has changed, false otherwise.
 */
static bool ice_vsi_fltr_changed(struct ice_vsi *vsi)
{
	return test_bit(ICE_VSI_UMAC_FLTR_CHANGED, vsi->state) ||
	       test_bit(ICE_VSI_MMAC_FLTR_CHANGED, vsi->state) ||
	       test_bit(ICE_VSI_VLAN_FLTR_CHANGED, vsi->state);
}

/**
 * ice_cfg_promisc - Enable or disable promiscuous mode for a given PF
 * @vsi: the VSI being configured
 * @promisc_m: mask of promiscuous config bits
 * @set_promisc: enable or disable promisc flag request
 *
 */
static int ice_cfg_promisc(struct ice_vsi *vsi, u8 promisc_m, bool set_promisc)
{
	struct ice_hw *hw = &vsi->back->hw;
	enum ice_status status = 0;

	if (vsi->type != ICE_VSI_PF)
		return 0;

	if (vsi->num_vlan > 1) {
		status = ice_set_vlan_vsi_promisc(hw, vsi->idx, promisc_m,
						  set_promisc);
	} else {
		if (set_promisc)
			status = ice_set_vsi_promisc(hw, vsi->idx, promisc_m,
						     0);
		else
			status = ice_clear_vsi_promisc(hw, vsi->idx, promisc_m,
						       0);
	}

	if (status)
		return -EIO;

	return 0;
}

/**
 * ice_vsi_sync_fltr - Update the VSI filter list to the HW
 * @vsi: ptr to the VSI
 *
 * Push any outstanding VSI filter changes through the AdminQ.
 */
static int ice_vsi_sync_fltr(struct ice_vsi *vsi)
{
	struct device *dev = ice_pf_to_dev(vsi->back);
	struct net_device *netdev = vsi->netdev;
	bool promisc_forced_on = false;
	struct ice_pf *pf = vsi->back;
	struct ice_hw *hw = &pf->hw;
	enum ice_status status = 0;
	u32 changed_flags = 0;
	u8 promisc_m;
	int err = 0;

	if (!vsi->netdev)
		return -EINVAL;

	while (test_and_set_bit(ICE_CFG_BUSY, vsi->state))
		usleep_range(1000, 2000);

	changed_flags = vsi->current_netdev_flags ^ vsi->netdev->flags;
	vsi->current_netdev_flags = vsi->netdev->flags;

	INIT_LIST_HEAD(&vsi->tmp_sync_list);
	INIT_LIST_HEAD(&vsi->tmp_unsync_list);

	if (ice_vsi_fltr_changed(vsi)) {
		clear_bit(ICE_VSI_UMAC_FLTR_CHANGED, vsi->state);
		clear_bit(ICE_VSI_MMAC_FLTR_CHANGED, vsi->state);
		clear_bit(ICE_VSI_VLAN_FLTR_CHANGED, vsi->state);

		/* grab the netdev's addr_list_lock */
		netif_addr_lock_bh(netdev);
		__dev_uc_sync(netdev, ice_add_mac_to_sync_list,
			      ice_add_mac_to_unsync_list);
		__dev_mc_sync(netdev, ice_add_mac_to_sync_list,
			      ice_add_mac_to_unsync_list);
		/* our temp lists are populated. release lock */
		netif_addr_unlock_bh(netdev);
	}

	/* Remove MAC addresses in the unsync list */
	status = ice_fltr_remove_mac_list(vsi, &vsi->tmp_unsync_list);
	ice_fltr_free_list(dev, &vsi->tmp_unsync_list);
	if (status) {
		netdev_err(netdev, "Failed to delete MAC filters\n");
		/* if we failed because of alloc failures, just bail */
		if (status == ICE_ERR_NO_MEMORY) {
			err = -ENOMEM;
			goto out;
		}
	}

	/* Add MAC addresses in the sync list */
	status = ice_fltr_add_mac_list(vsi, &vsi->tmp_sync_list);
	ice_fltr_free_list(dev, &vsi->tmp_sync_list);
	/* If filter is added successfully or already exists, do not go into
	 * 'if' condition and report it as error. Instead continue processing
	 * rest of the function.
	 */
	if (status && status != ICE_ERR_ALREADY_EXISTS) {
		netdev_err(netdev, "Failed to add MAC filters\n");
		/* If there is no more space for new umac filters, VSI
		 * should go into promiscuous mode. There should be some
		 * space reserved for promiscuous filters.
		 */
		if (hw->adminq.sq_last_status == ICE_AQ_RC_ENOSPC &&
		    !test_and_set_bit(ICE_FLTR_OVERFLOW_PROMISC,
				      vsi->state)) {
			promisc_forced_on = true;
			netdev_warn(netdev, "Reached MAC filter limit, forcing promisc mode on VSI %d\n",
				    vsi->vsi_num);
		} else {
			err = -EIO;
			goto out;
		}
	}
	/* check for changes in promiscuous modes */
	if (changed_flags & IFF_ALLMULTI) {
		if (vsi->current_netdev_flags & IFF_ALLMULTI) {
			if (vsi->num_vlan > 1)
				promisc_m = ICE_MCAST_VLAN_PROMISC_BITS;
			else
				promisc_m = ICE_MCAST_PROMISC_BITS;

			err = ice_cfg_promisc(vsi, promisc_m, true);
			if (err) {
				netdev_err(netdev, "Error setting Multicast promiscuous mode on VSI %i\n",
					   vsi->vsi_num);
				vsi->current_netdev_flags &= ~IFF_ALLMULTI;
				goto out_promisc;
			}
		} else {
			/* !(vsi->current_netdev_flags & IFF_ALLMULTI) */
			if (vsi->num_vlan > 1)
				promisc_m = ICE_MCAST_VLAN_PROMISC_BITS;
			else
				promisc_m = ICE_MCAST_PROMISC_BITS;

			err = ice_cfg_promisc(vsi, promisc_m, false);
			if (err) {
				netdev_err(netdev, "Error clearing Multicast promiscuous mode on VSI %i\n",
					   vsi->vsi_num);
				vsi->current_netdev_flags |= IFF_ALLMULTI;
				goto out_promisc;
			}
		}
	}

	if (((changed_flags & IFF_PROMISC) || promisc_forced_on) ||
	    test_bit(ICE_VSI_PROMISC_CHANGED, vsi->state)) {
		clear_bit(ICE_VSI_PROMISC_CHANGED, vsi->state);
		if (vsi->current_netdev_flags & IFF_PROMISC) {
			/* Apply Rx filter rule to get traffic from wire */
			if (!ice_is_dflt_vsi_in_use(pf->first_sw)) {
				err = ice_set_dflt_vsi(pf->first_sw, vsi);
				if (err && err != -EEXIST) {
					netdev_err(netdev, "Error %d setting default VSI %i Rx rule\n",
						   err, vsi->vsi_num);
					vsi->current_netdev_flags &=
						~IFF_PROMISC;
					goto out_promisc;
				}
				ice_cfg_vlan_pruning(vsi, false, false);
			}
		} else {
			/* Clear Rx filter to remove traffic from wire */
			if (ice_is_vsi_dflt_vsi(pf->first_sw, vsi)) {
				err = ice_clear_dflt_vsi(pf->first_sw);
				if (err) {
					netdev_err(netdev, "Error %d clearing default VSI %i Rx rule\n",
						   err, vsi->vsi_num);
					vsi->current_netdev_flags |=
						IFF_PROMISC;
					goto out_promisc;
				}
				if (vsi->num_vlan > 1)
					ice_cfg_vlan_pruning(vsi, true, false);
			}
		}
	}
	goto exit;

out_promisc:
	set_bit(ICE_VSI_PROMISC_CHANGED, vsi->state);
	goto exit;
out:
	/* if something went wrong then set the changed flag so we try again */
	set_bit(ICE_VSI_UMAC_FLTR_CHANGED, vsi->state);
	set_bit(ICE_VSI_MMAC_FLTR_CHANGED, vsi->state);
exit:
	clear_bit(ICE_CFG_BUSY, vsi->state);
	return err;
}

/**
 * ice_sync_fltr_subtask - Sync the VSI filter list with HW
 * @pf: board private structure
 */
static void ice_sync_fltr_subtask(struct ice_pf *pf)
{
	int v;

	if (!pf || !(test_bit(ICE_FLAG_FLTR_SYNC, pf->flags)))
		return;

	clear_bit(ICE_FLAG_FLTR_SYNC, pf->flags);

	ice_for_each_vsi(pf, v)
		if (pf->vsi[v] && ice_vsi_fltr_changed(pf->vsi[v]) &&
		    ice_vsi_sync_fltr(pf->vsi[v])) {
			/* come back and try again later */
			set_bit(ICE_FLAG_FLTR_SYNC, pf->flags);
			break;
		}
}

/**
 * ice_pf_dis_all_vsi - Pause all VSIs on a PF
 * @pf: the PF
 * @locked: is the rtnl_lock already held
 */
static void ice_pf_dis_all_vsi(struct ice_pf *pf, bool locked)
{
	int node;
	int v;

	ice_for_each_vsi(pf, v)
		if (pf->vsi[v])
			ice_dis_vsi(pf->vsi[v], locked);

	for (node = 0; node < ICE_MAX_PF_AGG_NODES; node++)
		pf->pf_agg_node[node].num_vsis = 0;

	for (node = 0; node < ICE_MAX_VF_AGG_NODES; node++)
		pf->vf_agg_node[node].num_vsis = 0;
}

/**
 * ice_prepare_for_reset - prep for the core to reset
 * @pf: board private structure
 *
 * Inform or close all dependent features in prep for reset.
 */
static void
ice_prepare_for_reset(struct ice_pf *pf)
{
	struct ice_hw *hw = &pf->hw;
	unsigned int i;

	/* already prepared for reset */
	if (test_bit(ICE_PREPARED_FOR_RESET, pf->state))
		return;

	ice_unplug_aux_dev(pf);

	/* Notify VFs of impending reset */
	if (ice_check_sq_alive(hw, &hw->mailboxq))
		ice_vc_notify_reset(pf);

	/* Disable VFs until reset is completed */
	ice_for_each_vf(pf, i)
		ice_set_vf_state_qs_dis(&pf->vf[i]);

	/* clear SW filtering DB */
	ice_clear_hw_tbls(hw);
	/* disable the VSIs and their queues that are not already DOWN */
	ice_pf_dis_all_vsi(pf, false);

	if (test_bit(ICE_FLAG_PTP_SUPPORTED, pf->flags))
		ice_ptp_release(pf);

	if (hw->port_info)
		ice_sched_clear_port(hw->port_info);

	ice_shutdown_all_ctrlq(hw);

	set_bit(ICE_PREPARED_FOR_RESET, pf->state);
}

/**
 * ice_do_reset - Initiate one of many types of resets
 * @pf: board private structure
 * @reset_type: reset type requested
 * before this function was called.
 */
static void ice_do_reset(struct ice_pf *pf, enum ice_reset_req reset_type)
{
	struct device *dev = ice_pf_to_dev(pf);
	struct ice_hw *hw = &pf->hw;

	dev_dbg(dev, "reset_type 0x%x requested\n", reset_type);

	ice_prepare_for_reset(pf);

	/* trigger the reset */
	if (ice_reset(hw, reset_type)) {
		dev_err(dev, "reset %d failed\n", reset_type);
		set_bit(ICE_RESET_FAILED, pf->state);
		clear_bit(ICE_RESET_OICR_RECV, pf->state);
		clear_bit(ICE_PREPARED_FOR_RESET, pf->state);
		clear_bit(ICE_PFR_REQ, pf->state);
		clear_bit(ICE_CORER_REQ, pf->state);
		clear_bit(ICE_GLOBR_REQ, pf->state);
		wake_up(&pf->reset_wait_queue);
		return;
	}

	/* PFR is a bit of a special case because it doesn't result in an OICR
	 * interrupt. So for PFR, rebuild after the reset and clear the reset-
	 * associated state bits.
	 */
	if (reset_type == ICE_RESET_PFR) {
		pf->pfr_count++;
		ice_rebuild(pf, reset_type);
		clear_bit(ICE_PREPARED_FOR_RESET, pf->state);
		clear_bit(ICE_PFR_REQ, pf->state);
		wake_up(&pf->reset_wait_queue);
		ice_reset_all_vfs(pf, true);
	}
}

/**
 * ice_reset_subtask - Set up for resetting the device and driver
 * @pf: board private structure
 */
static void ice_reset_subtask(struct ice_pf *pf)
{
	enum ice_reset_req reset_type = ICE_RESET_INVAL;

	/* When a CORER/GLOBR/EMPR is about to happen, the hardware triggers an
	 * OICR interrupt. The OICR handler (ice_misc_intr) determines what type
	 * of reset is pending and sets bits in pf->state indicating the reset
	 * type and ICE_RESET_OICR_RECV. So, if the latter bit is set
	 * prepare for pending reset if not already (for PF software-initiated
	 * global resets the software should already be prepared for it as
	 * indicated by ICE_PREPARED_FOR_RESET; for global resets initiated
	 * by firmware or software on other PFs, that bit is not set so prepare
	 * for the reset now), poll for reset done, rebuild and return.
	 */
	if (test_bit(ICE_RESET_OICR_RECV, pf->state)) {
		/* Perform the largest reset requested */
		if (test_and_clear_bit(ICE_CORER_RECV, pf->state))
			reset_type = ICE_RESET_CORER;
		if (test_and_clear_bit(ICE_GLOBR_RECV, pf->state))
			reset_type = ICE_RESET_GLOBR;
		if (test_and_clear_bit(ICE_EMPR_RECV, pf->state))
			reset_type = ICE_RESET_EMPR;
		/* return if no valid reset type requested */
		if (reset_type == ICE_RESET_INVAL)
			return;
		ice_prepare_for_reset(pf);

		/* make sure we are ready to rebuild */
		if (ice_check_reset(&pf->hw)) {
			set_bit(ICE_RESET_FAILED, pf->state);
		} else {
			/* done with reset. start rebuild */
			pf->hw.reset_ongoing = false;
			ice_rebuild(pf, reset_type);
			/* clear bit to resume normal operations, but
			 * ICE_NEEDS_RESTART bit is set in case rebuild failed
			 */
			clear_bit(ICE_RESET_OICR_RECV, pf->state);
			clear_bit(ICE_PREPARED_FOR_RESET, pf->state);
			clear_bit(ICE_PFR_REQ, pf->state);
			clear_bit(ICE_CORER_REQ, pf->state);
			clear_bit(ICE_GLOBR_REQ, pf->state);
			wake_up(&pf->reset_wait_queue);
			ice_reset_all_vfs(pf, true);
		}

		return;
	}

	/* No pending resets to finish processing. Check for new resets */
	if (test_bit(ICE_PFR_REQ, pf->state))
		reset_type = ICE_RESET_PFR;
	if (test_bit(ICE_CORER_REQ, pf->state))
		reset_type = ICE_RESET_CORER;
	if (test_bit(ICE_GLOBR_REQ, pf->state))
		reset_type = ICE_RESET_GLOBR;
	/* If no valid reset type requested just return */
	if (reset_type == ICE_RESET_INVAL)
		return;

	/* reset if not already down or busy */
	if (!test_bit(ICE_DOWN, pf->state) &&
	    !test_bit(ICE_CFG_BUSY, pf->state)) {
		ice_do_reset(pf, reset_type);
	}
}

/**
 * ice_print_topo_conflict - print topology conflict message
 * @vsi: the VSI whose topology status is being checked
 */
static void ice_print_topo_conflict(struct ice_vsi *vsi)
{
	switch (vsi->port_info->phy.link_info.topo_media_conflict) {
	case ICE_AQ_LINK_TOPO_CONFLICT:
	case ICE_AQ_LINK_MEDIA_CONFLICT:
	case ICE_AQ_LINK_TOPO_UNREACH_PRT:
	case ICE_AQ_LINK_TOPO_UNDRUTIL_PRT:
	case ICE_AQ_LINK_TOPO_UNDRUTIL_MEDIA:
		netdev_info(vsi->netdev, "Potential misconfiguration of the Ethernet port detected. If it was not intended, please use the Intel (R) Ethernet Port Configuration Tool to address the issue.\n");
		break;
	case ICE_AQ_LINK_TOPO_UNSUPP_MEDIA:
		netdev_info(vsi->netdev, "Rx/Tx is disabled on this device because an unsupported module type was detected. Refer to the Intel(R) Ethernet Adapters and Devices User Guide for a list of supported modules.\n");
		break;
	default:
		break;
	}
}

/**
 * ice_print_link_msg - print link up or down message
 * @vsi: the VSI whose link status is being queried
 * @isup: boolean for if the link is now up or down
 */
void ice_print_link_msg(struct ice_vsi *vsi, bool isup)
{
	struct ice_aqc_get_phy_caps_data *caps;
	const char *an_advertised;
	enum ice_status status;
	const char *fec_req;
	const char *speed;
	const char *fec;
	const char *fc;
	const char *an;

	if (!vsi)
		return;

	if (vsi->current_isup == isup)
		return;

	vsi->current_isup = isup;

	if (!isup) {
		netdev_info(vsi->netdev, "NIC Link is Down\n");
		return;
	}

	switch (vsi->port_info->phy.link_info.link_speed) {
	case ICE_AQ_LINK_SPEED_100GB:
		speed = "100 G";
		break;
	case ICE_AQ_LINK_SPEED_50GB:
		speed = "50 G";
		break;
	case ICE_AQ_LINK_SPEED_40GB:
		speed = "40 G";
		break;
	case ICE_AQ_LINK_SPEED_25GB:
		speed = "25 G";
		break;
	case ICE_AQ_LINK_SPEED_20GB:
		speed = "20 G";
		break;
	case ICE_AQ_LINK_SPEED_10GB:
		speed = "10 G";
		break;
	case ICE_AQ_LINK_SPEED_5GB:
		speed = "5 G";
		break;
	case ICE_AQ_LINK_SPEED_2500MB:
		speed = "2.5 G";
		break;
	case ICE_AQ_LINK_SPEED_1000MB:
		speed = "1 G";
		break;
	case ICE_AQ_LINK_SPEED_100MB:
		speed = "100 M";
		break;
	default:
		speed = "Unknown ";
		break;
	}

	switch (vsi->port_info->fc.current_mode) {
	case ICE_FC_FULL:
		fc = "Rx/Tx";
		break;
	case ICE_FC_TX_PAUSE:
		fc = "Tx";
		break;
	case ICE_FC_RX_PAUSE:
		fc = "Rx";
		break;
	case ICE_FC_NONE:
		fc = "None";
		break;
	default:
		fc = "Unknown";
		break;
	}

	/* Get FEC mode based on negotiated link info */
	switch (vsi->port_info->phy.link_info.fec_info) {
	case ICE_AQ_LINK_25G_RS_528_FEC_EN:
	case ICE_AQ_LINK_25G_RS_544_FEC_EN:
		fec = "RS-FEC";
		break;
	case ICE_AQ_LINK_25G_KR_FEC_EN:
		fec = "FC-FEC/BASE-R";
		break;
	default:
		fec = "NONE";
		break;
	}

	/* check if autoneg completed, might be false due to not supported */
	if (vsi->port_info->phy.link_info.an_info & ICE_AQ_AN_COMPLETED)
		an = "True";
	else
		an = "False";

	/* Get FEC mode requested based on PHY caps last SW configuration */
	caps = kzalloc(sizeof(*caps), GFP_KERNEL);
	if (!caps) {
		fec_req = "Unknown";
		an_advertised = "Unknown";
		goto done;
	}

	status = ice_aq_get_phy_caps(vsi->port_info, false,
				     ICE_AQC_REPORT_ACTIVE_CFG, caps, NULL);
	if (status)
		netdev_info(vsi->netdev, "Get phy capability failed.\n");

	an_advertised = ice_is_phy_caps_an_enabled(caps) ? "On" : "Off";

	if (caps->link_fec_options & ICE_AQC_PHY_FEC_25G_RS_528_REQ ||
	    caps->link_fec_options & ICE_AQC_PHY_FEC_25G_RS_544_REQ)
		fec_req = "RS-FEC";
	else if (caps->link_fec_options & ICE_AQC_PHY_FEC_10G_KR_40G_KR4_REQ ||
		 caps->link_fec_options & ICE_AQC_PHY_FEC_25G_KR_REQ)
		fec_req = "FC-FEC/BASE-R";
	else
		fec_req = "NONE";

	kfree(caps);

done:
	netdev_info(vsi->netdev, "NIC Link is up %sbps Full Duplex, Requested FEC: %s, Negotiated FEC: %s, Autoneg Advertised: %s, Autoneg Negotiated: %s, Flow Control: %s\n",
		    speed, fec_req, fec, an_advertised, an, fc);
	ice_print_topo_conflict(vsi);
}

/**
 * ice_vsi_link_event - update the VSI's netdev
 * @vsi: the VSI on which the link event occurred
 * @link_up: whether or not the VSI needs to be set up or down
 */
static void ice_vsi_link_event(struct ice_vsi *vsi, bool link_up)
{
	if (!vsi)
		return;

	if (test_bit(ICE_VSI_DOWN, vsi->state) || !vsi->netdev)
		return;

	if (vsi->type == ICE_VSI_PF) {
		if (link_up == netif_carrier_ok(vsi->netdev))
			return;

		if (link_up) {
			netif_carrier_on(vsi->netdev);
			netif_tx_wake_all_queues(vsi->netdev);
		} else {
			netif_carrier_off(vsi->netdev);
			netif_tx_stop_all_queues(vsi->netdev);
		}
	}
}

/**
 * ice_set_dflt_mib - send a default config MIB to the FW
 * @pf: private PF struct
 *
 * This function sends a default configuration MIB to the FW.
 *
 * If this function errors out at any point, the driver is still able to
 * function.  The main impact is that LFC may not operate as expected.
 * Therefore an error state in this function should be treated with a DBG
 * message and continue on with driver rebuild/reenable.
 */
static void ice_set_dflt_mib(struct ice_pf *pf)
{
	struct device *dev = ice_pf_to_dev(pf);
	u8 mib_type, *buf, *lldpmib = NULL;
	u16 len, typelen, offset = 0;
	struct ice_lldp_org_tlv *tlv;
	struct ice_hw *hw = &pf->hw;
	u32 ouisubtype;

	mib_type = SET_LOCAL_MIB_TYPE_LOCAL_MIB;
	lldpmib = kzalloc(ICE_LLDPDU_SIZE, GFP_KERNEL);
	if (!lldpmib) {
		dev_dbg(dev, "%s Failed to allocate MIB memory\n",
			__func__);
		return;
	}

	/* Add ETS CFG TLV */
	tlv = (struct ice_lldp_org_tlv *)lldpmib;
	typelen = ((ICE_TLV_TYPE_ORG << ICE_LLDP_TLV_TYPE_S) |
		   ICE_IEEE_ETS_TLV_LEN);
	tlv->typelen = htons(typelen);
	ouisubtype = ((ICE_IEEE_8021QAZ_OUI << ICE_LLDP_TLV_OUI_S) |
		      ICE_IEEE_SUBTYPE_ETS_CFG);
	tlv->ouisubtype = htonl(ouisubtype);

	buf = tlv->tlvinfo;
	buf[0] = 0;

	/* ETS CFG all UPs map to TC 0. Next 4 (1 - 4) Octets = 0.
	 * Octets 5 - 12 are BW values, set octet 5 to 100% BW.
	 * Octets 13 - 20 are TSA values - leave as zeros
	 */
	buf[5] = 0x64;
	len = (typelen & ICE_LLDP_TLV_LEN_M) >> ICE_LLDP_TLV_LEN_S;
	offset += len + 2;
	tlv = (struct ice_lldp_org_tlv *)
		((char *)tlv + sizeof(tlv->typelen) + len);

	/* Add ETS REC TLV */
	buf = tlv->tlvinfo;
	tlv->typelen = htons(typelen);

	ouisubtype = ((ICE_IEEE_8021QAZ_OUI << ICE_LLDP_TLV_OUI_S) |
		      ICE_IEEE_SUBTYPE_ETS_REC);
	tlv->ouisubtype = htonl(ouisubtype);

	/* First octet of buf is reserved
	 * Octets 1 - 4 map UP to TC - all UPs map to zero
	 * Octets 5 - 12 are BW values - set TC 0 to 100%.
	 * Octets 13 - 20 are TSA value - leave as zeros
	 */
	buf[5] = 0x64;
	offset += len + 2;
	tlv = (struct ice_lldp_org_tlv *)
		((char *)tlv + sizeof(tlv->typelen) + len);

	/* Add PFC CFG TLV */
	typelen = ((ICE_TLV_TYPE_ORG << ICE_LLDP_TLV_TYPE_S) |
		   ICE_IEEE_PFC_TLV_LEN);
	tlv->typelen = htons(typelen);

	ouisubtype = ((ICE_IEEE_8021QAZ_OUI << ICE_LLDP_TLV_OUI_S) |
		      ICE_IEEE_SUBTYPE_PFC_CFG);
	tlv->ouisubtype = htonl(ouisubtype);

	/* Octet 1 left as all zeros - PFC disabled */
	buf[0] = 0x08;
	len = (typelen & ICE_LLDP_TLV_LEN_M) >> ICE_LLDP_TLV_LEN_S;
	offset += len + 2;

	if (ice_aq_set_lldp_mib(hw, mib_type, (void *)lldpmib, offset, NULL))
		dev_dbg(dev, "%s Failed to set default LLDP MIB\n", __func__);

	kfree(lldpmib);
}

/**
 * ice_check_module_power
 * @pf: pointer to PF struct
 * @link_cfg_err: bitmap from the link info structure
 *
 * check module power level returned by a previous call to aq_get_link_info
 * and print error messages if module power level is not supported
 */
static void ice_check_module_power(struct ice_pf *pf, u8 link_cfg_err)
{
	/* if module power level is supported, clear the flag */
	if (!(link_cfg_err & (ICE_AQ_LINK_INVAL_MAX_POWER_LIMIT |
			      ICE_AQ_LINK_MODULE_POWER_UNSUPPORTED))) {
		clear_bit(ICE_FLAG_MOD_POWER_UNSUPPORTED, pf->flags);
		return;
	}

	/* if ICE_FLAG_MOD_POWER_UNSUPPORTED was previously set and the
	 * above block didn't clear this bit, there's nothing to do
	 */
	if (test_bit(ICE_FLAG_MOD_POWER_UNSUPPORTED, pf->flags))
		return;

	if (link_cfg_err & ICE_AQ_LINK_INVAL_MAX_POWER_LIMIT) {
		dev_err(ice_pf_to_dev(pf), "The installed module is incompatible with the device's NVM image. Cannot start link\n");
		set_bit(ICE_FLAG_MOD_POWER_UNSUPPORTED, pf->flags);
	} else if (link_cfg_err & ICE_AQ_LINK_MODULE_POWER_UNSUPPORTED) {
		dev_err(ice_pf_to_dev(pf), "The module's power requirements exceed the device's power supply. Cannot start link\n");
		set_bit(ICE_FLAG_MOD_POWER_UNSUPPORTED, pf->flags);
	}
}

/**
 * ice_link_event - process the link event
 * @pf: PF that the link event is associated with
 * @pi: port_info for the port that the link event is associated with
 * @link_up: true if the physical link is up and false if it is down
 * @link_speed: current link speed received from the link event
 *
 * Returns 0 on success and negative on failure
 */
static int
ice_link_event(struct ice_pf *pf, struct ice_port_info *pi, bool link_up,
	       u16 link_speed)
{
	struct device *dev = ice_pf_to_dev(pf);
	struct ice_phy_info *phy_info;
	enum ice_status status;
	struct ice_vsi *vsi;
	u16 old_link_speed;
	bool old_link;

	phy_info = &pi->phy;
	phy_info->link_info_old = phy_info->link_info;

	old_link = !!(phy_info->link_info_old.link_info & ICE_AQ_LINK_UP);
	old_link_speed = phy_info->link_info_old.link_speed;

	/* update the link info structures and re-enable link events,
	 * don't bail on failure due to other book keeping needed
	 */
	status = ice_update_link_info(pi);
	if (status)
		dev_dbg(dev, "Failed to update link status on port %d, err %s aq_err %s\n",
			pi->lport, ice_stat_str(status),
			ice_aq_str(pi->hw->adminq.sq_last_status));

	ice_check_module_power(pf, pi->phy.link_info.link_cfg_err);

	/* Check if the link state is up after updating link info, and treat
	 * this event as an UP event since the link is actually UP now.
	 */
	if (phy_info->link_info.link_info & ICE_AQ_LINK_UP)
		link_up = true;

	vsi = ice_get_main_vsi(pf);
	if (!vsi || !vsi->port_info)
		return -EINVAL;

	/* turn off PHY if media was removed */
	if (!test_bit(ICE_FLAG_NO_MEDIA, pf->flags) &&
	    !(pi->phy.link_info.link_info & ICE_AQ_MEDIA_AVAILABLE)) {
		set_bit(ICE_FLAG_NO_MEDIA, pf->flags);
		ice_set_link(vsi, false);
	}

	/* if the old link up/down and speed is the same as the new */
	if (link_up == old_link && link_speed == old_link_speed)
		return 0;

	if (ice_is_dcb_active(pf)) {
		if (test_bit(ICE_FLAG_DCB_ENA, pf->flags))
			ice_dcb_rebuild(pf);
	} else {
		if (link_up)
			ice_set_dflt_mib(pf);
	}
	ice_vsi_link_event(vsi, link_up);
	ice_print_link_msg(vsi, link_up);

	ice_vc_notify_link_state(pf);

	return 0;
}

/**
 * ice_watchdog_subtask - periodic tasks not using event driven scheduling
 * @pf: board private structure
 */
static void ice_watchdog_subtask(struct ice_pf *pf)
{
	int i;

	/* if interface is down do nothing */
	if (test_bit(ICE_DOWN, pf->state) ||
	    test_bit(ICE_CFG_BUSY, pf->state))
		return;

	/* make sure we don't do these things too often */
	if (time_before(jiffies,
			pf->serv_tmr_prev + pf->serv_tmr_period))
		return;

	pf->serv_tmr_prev = jiffies;

	/* Update the stats for active netdevs so the network stack
	 * can look at updated numbers whenever it cares to
	 */
	ice_update_pf_stats(pf);
	ice_for_each_vsi(pf, i)
		if (pf->vsi[i] && pf->vsi[i]->netdev)
			ice_update_vsi_stats(pf->vsi[i]);
}

/**
 * ice_init_link_events - enable/initialize link events
 * @pi: pointer to the port_info instance
 *
 * Returns -EIO on failure, 0 on success
 */
static int ice_init_link_events(struct ice_port_info *pi)
{
	u16 mask;

	mask = ~((u16)(ICE_AQ_LINK_EVENT_UPDOWN | ICE_AQ_LINK_EVENT_MEDIA_NA |
		       ICE_AQ_LINK_EVENT_MODULE_QUAL_FAIL));

	if (ice_aq_set_event_mask(pi->hw, pi->lport, mask, NULL)) {
		dev_dbg(ice_hw_to_dev(pi->hw), "Failed to set link event mask for port %d\n",
			pi->lport);
		return -EIO;
	}

	if (ice_aq_get_link_info(pi, true, NULL, NULL)) {
		dev_dbg(ice_hw_to_dev(pi->hw), "Failed to enable link events for port %d\n",
			pi->lport);
		return -EIO;
	}

	return 0;
}

/**
 * ice_handle_link_event - handle link event via ARQ
 * @pf: PF that the link event is associated with
 * @event: event structure containing link status info
 */
static int
ice_handle_link_event(struct ice_pf *pf, struct ice_rq_event_info *event)
{
	struct ice_aqc_get_link_status_data *link_data;
	struct ice_port_info *port_info;
	int status;

	link_data = (struct ice_aqc_get_link_status_data *)event->msg_buf;
	port_info = pf->hw.port_info;
	if (!port_info)
		return -EINVAL;

	status = ice_link_event(pf, port_info,
				!!(link_data->link_info & ICE_AQ_LINK_UP),
				le16_to_cpu(link_data->link_speed));
	if (status)
		dev_dbg(ice_pf_to_dev(pf), "Could not process link event, error %d\n",
			status);

	return status;
}

enum ice_aq_task_state {
	ICE_AQ_TASK_WAITING = 0,
	ICE_AQ_TASK_COMPLETE,
	ICE_AQ_TASK_CANCELED,
};

struct ice_aq_task {
	struct hlist_node entry;

	u16 opcode;
	struct ice_rq_event_info *event;
	enum ice_aq_task_state state;
};

/**
 * ice_aq_wait_for_event - Wait for an AdminQ event from firmware
 * @pf: pointer to the PF private structure
 * @opcode: the opcode to wait for
 * @timeout: how long to wait, in jiffies
 * @event: storage for the event info
 *
 * Waits for a specific AdminQ completion event on the ARQ for a given PF. The
 * current thread will be put to sleep until the specified event occurs or
 * until the given timeout is reached.
 *
 * To obtain only the descriptor contents, pass an event without an allocated
 * msg_buf. If the complete data buffer is desired, allocate the
 * event->msg_buf with enough space ahead of time.
 *
 * Returns: zero on success, or a negative error code on failure.
 */
int ice_aq_wait_for_event(struct ice_pf *pf, u16 opcode, unsigned long timeout,
			  struct ice_rq_event_info *event)
{
	struct device *dev = ice_pf_to_dev(pf);
	struct ice_aq_task *task;
	unsigned long start;
	long ret;
	int err;

	task = kzalloc(sizeof(*task), GFP_KERNEL);
	if (!task)
		return -ENOMEM;

	INIT_HLIST_NODE(&task->entry);
	task->opcode = opcode;
	task->event = event;
	task->state = ICE_AQ_TASK_WAITING;

	spin_lock_bh(&pf->aq_wait_lock);
	hlist_add_head(&task->entry, &pf->aq_wait_list);
	spin_unlock_bh(&pf->aq_wait_lock);

	start = jiffies;

	ret = wait_event_interruptible_timeout(pf->aq_wait_queue, task->state,
					       timeout);
	switch (task->state) {
	case ICE_AQ_TASK_WAITING:
		err = ret < 0 ? ret : -ETIMEDOUT;
		break;
	case ICE_AQ_TASK_CANCELED:
		err = ret < 0 ? ret : -ECANCELED;
		break;
	case ICE_AQ_TASK_COMPLETE:
		err = ret < 0 ? ret : 0;
		break;
	default:
		WARN(1, "Unexpected AdminQ wait task state %u", task->state);
		err = -EINVAL;
		break;
	}

	dev_dbg(dev, "Waited %u msecs (max %u msecs) for firmware response to op 0x%04x\n",
		jiffies_to_msecs(jiffies - start),
		jiffies_to_msecs(timeout),
		opcode);

	spin_lock_bh(&pf->aq_wait_lock);
	hlist_del(&task->entry);
	spin_unlock_bh(&pf->aq_wait_lock);
	kfree(task);

	return err;
}

/**
 * ice_aq_check_events - Check if any thread is waiting for an AdminQ event
 * @pf: pointer to the PF private structure
 * @opcode: the opcode of the event
 * @event: the event to check
 *
 * Loops over the current list of pending threads waiting for an AdminQ event.
 * For each matching task, copy the contents of the event into the task
 * structure and wake up the thread.
 *
 * If multiple threads wait for the same opcode, they will all be woken up.
 *
 * Note that event->msg_buf will only be duplicated if the event has a buffer
 * with enough space already allocated. Otherwise, only the descriptor and
 * message length will be copied.
 *
 * Returns: true if an event was found, false otherwise
 */
static void ice_aq_check_events(struct ice_pf *pf, u16 opcode,
				struct ice_rq_event_info *event)
{
	struct ice_aq_task *task;
	bool found = false;

	spin_lock_bh(&pf->aq_wait_lock);
	hlist_for_each_entry(task, &pf->aq_wait_list, entry) {
		if (task->state || task->opcode != opcode)
			continue;

		memcpy(&task->event->desc, &event->desc, sizeof(event->desc));
		task->event->msg_len = event->msg_len;

		/* Only copy the data buffer if a destination was set */
		if (task->event->msg_buf &&
		    task->event->buf_len > event->buf_len) {
			memcpy(task->event->msg_buf, event->msg_buf,
			       event->buf_len);
			task->event->buf_len = event->buf_len;
		}

		task->state = ICE_AQ_TASK_COMPLETE;
		found = true;
	}
	spin_unlock_bh(&pf->aq_wait_lock);

	if (found)
		wake_up(&pf->aq_wait_queue);
}

/**
 * ice_aq_cancel_waiting_tasks - Immediately cancel all waiting tasks
 * @pf: the PF private structure
 *
 * Set all waiting tasks to ICE_AQ_TASK_CANCELED, and wake up their threads.
 * This will then cause ice_aq_wait_for_event to exit with -ECANCELED.
 */
static void ice_aq_cancel_waiting_tasks(struct ice_pf *pf)
{
	struct ice_aq_task *task;

	spin_lock_bh(&pf->aq_wait_lock);
	hlist_for_each_entry(task, &pf->aq_wait_list, entry)
		task->state = ICE_AQ_TASK_CANCELED;
	spin_unlock_bh(&pf->aq_wait_lock);

	wake_up(&pf->aq_wait_queue);
}

/**
 * __ice_clean_ctrlq - helper function to clean controlq rings
 * @pf: ptr to struct ice_pf
 * @q_type: specific Control queue type
 */
static int __ice_clean_ctrlq(struct ice_pf *pf, enum ice_ctl_q q_type)
{
	struct device *dev = ice_pf_to_dev(pf);
	struct ice_rq_event_info event;
	struct ice_hw *hw = &pf->hw;
	struct ice_ctl_q_info *cq;
	u16 pending, i = 0;
	const char *qtype;
	u32 oldval, val;

	/* Do not clean control queue if/when PF reset fails */
	if (test_bit(ICE_RESET_FAILED, pf->state))
		return 0;

	switch (q_type) {
	case ICE_CTL_Q_ADMIN:
		cq = &hw->adminq;
		qtype = "Admin";
		break;
	case ICE_CTL_Q_SB:
		cq = &hw->sbq;
		qtype = "Sideband";
		break;
	case ICE_CTL_Q_MAILBOX:
		cq = &hw->mailboxq;
		qtype = "Mailbox";
		/* we are going to try to detect a malicious VF, so set the
		 * state to begin detection
		 */
		hw->mbx_snapshot.mbx_buf.state = ICE_MAL_VF_DETECT_STATE_NEW_SNAPSHOT;
		break;
	default:
		dev_warn(dev, "Unknown control queue type 0x%x\n", q_type);
		return 0;
	}

	/* check for error indications - PF_xx_AxQLEN register layout for
	 * FW/MBX/SB are identical so just use defines for PF_FW_AxQLEN.
	 */
	val = rd32(hw, cq->rq.len);
	if (val & (PF_FW_ARQLEN_ARQVFE_M | PF_FW_ARQLEN_ARQOVFL_M |
		   PF_FW_ARQLEN_ARQCRIT_M)) {
		oldval = val;
		if (val & PF_FW_ARQLEN_ARQVFE_M)
			dev_dbg(dev, "%s Receive Queue VF Error detected\n",
				qtype);
		if (val & PF_FW_ARQLEN_ARQOVFL_M) {
			dev_dbg(dev, "%s Receive Queue Overflow Error detected\n",
				qtype);
		}
		if (val & PF_FW_ARQLEN_ARQCRIT_M)
			dev_dbg(dev, "%s Receive Queue Critical Error detected\n",
				qtype);
		val &= ~(PF_FW_ARQLEN_ARQVFE_M | PF_FW_ARQLEN_ARQOVFL_M |
			 PF_FW_ARQLEN_ARQCRIT_M);
		if (oldval != val)
			wr32(hw, cq->rq.len, val);
	}

	val = rd32(hw, cq->sq.len);
	if (val & (PF_FW_ATQLEN_ATQVFE_M | PF_FW_ATQLEN_ATQOVFL_M |
		   PF_FW_ATQLEN_ATQCRIT_M)) {
		oldval = val;
		if (val & PF_FW_ATQLEN_ATQVFE_M)
			dev_dbg(dev, "%s Send Queue VF Error detected\n",
				qtype);
		if (val & PF_FW_ATQLEN_ATQOVFL_M) {
			dev_dbg(dev, "%s Send Queue Overflow Error detected\n",
				qtype);
		}
		if (val & PF_FW_ATQLEN_ATQCRIT_M)
			dev_dbg(dev, "%s Send Queue Critical Error detected\n",
				qtype);
		val &= ~(PF_FW_ATQLEN_ATQVFE_M | PF_FW_ATQLEN_ATQOVFL_M |
			 PF_FW_ATQLEN_ATQCRIT_M);
		if (oldval != val)
			wr32(hw, cq->sq.len, val);
	}

	event.buf_len = cq->rq_buf_size;
	event.msg_buf = kzalloc(event.buf_len, GFP_KERNEL);
	if (!event.msg_buf)
		return 0;

	do {
		enum ice_status ret;
		u16 opcode;

		ret = ice_clean_rq_elem(hw, cq, &event, &pending);
		if (ret == ICE_ERR_AQ_NO_WORK)
			break;
		if (ret) {
			dev_err(dev, "%s Receive Queue event error %s\n", qtype,
				ice_stat_str(ret));
			break;
		}

		opcode = le16_to_cpu(event.desc.opcode);

		/* Notify any thread that might be waiting for this event */
		ice_aq_check_events(pf, opcode, &event);

		switch (opcode) {
		case ice_aqc_opc_get_link_status:
			if (ice_handle_link_event(pf, &event))
				dev_err(dev, "Could not handle link event\n");
			break;
		case ice_aqc_opc_event_lan_overflow:
			ice_vf_lan_overflow_event(pf, &event);
			break;
		case ice_mbx_opc_send_msg_to_pf:
			if (!ice_is_malicious_vf(pf, &event, i, pending))
				ice_vc_process_vf_msg(pf, &event);
			break;
		case ice_aqc_opc_fw_logging:
			ice_output_fw_log(hw, &event.desc, event.msg_buf);
			break;
		case ice_aqc_opc_lldp_set_mib_change:
			ice_dcb_process_lldp_set_mib_change(pf, &event);
			break;
		default:
			dev_dbg(dev, "%s Receive Queue unknown event 0x%04x ignored\n",
				qtype, opcode);
			break;
		}
	} while (pending && (i++ < ICE_DFLT_IRQ_WORK));

	kfree(event.msg_buf);

	return pending && (i == ICE_DFLT_IRQ_WORK);
}

/**
 * ice_ctrlq_pending - check if there is a difference between ntc and ntu
 * @hw: pointer to hardware info
 * @cq: control queue information
 *
 * returns true if there are pending messages in a queue, false if there aren't
 */
static bool ice_ctrlq_pending(struct ice_hw *hw, struct ice_ctl_q_info *cq)
{
	u16 ntu;

	ntu = (u16)(rd32(hw, cq->rq.head) & cq->rq.head_mask);
	return cq->rq.next_to_clean != ntu;
}

/**
 * ice_clean_adminq_subtask - clean the AdminQ rings
 * @pf: board private structure
 */
static void ice_clean_adminq_subtask(struct ice_pf *pf)
{
	struct ice_hw *hw = &pf->hw;

	if (!test_bit(ICE_ADMINQ_EVENT_PENDING, pf->state))
		return;

	if (__ice_clean_ctrlq(pf, ICE_CTL_Q_ADMIN))
		return;

	clear_bit(ICE_ADMINQ_EVENT_PENDING, pf->state);

	/* There might be a situation where new messages arrive to a control
	 * queue between processing the last message and clearing the
	 * EVENT_PENDING bit. So before exiting, check queue head again (using
	 * ice_ctrlq_pending) and process new messages if any.
	 */
	if (ice_ctrlq_pending(hw, &hw->adminq))
		__ice_clean_ctrlq(pf, ICE_CTL_Q_ADMIN);

	ice_flush(hw);
}

/**
 * ice_clean_mailboxq_subtask - clean the MailboxQ rings
 * @pf: board private structure
 */
static void ice_clean_mailboxq_subtask(struct ice_pf *pf)
{
	struct ice_hw *hw = &pf->hw;

	if (!test_bit(ICE_MAILBOXQ_EVENT_PENDING, pf->state))
		return;

	if (__ice_clean_ctrlq(pf, ICE_CTL_Q_MAILBOX))
		return;

	clear_bit(ICE_MAILBOXQ_EVENT_PENDING, pf->state);

	if (ice_ctrlq_pending(hw, &hw->mailboxq))
		__ice_clean_ctrlq(pf, ICE_CTL_Q_MAILBOX);

	ice_flush(hw);
}

/**
 * ice_clean_sbq_subtask - clean the Sideband Queue rings
 * @pf: board private structure
 */
static void ice_clean_sbq_subtask(struct ice_pf *pf)
{
	struct ice_hw *hw = &pf->hw;

	/* Nothing to do here if sideband queue is not supported */
	if (!ice_is_sbq_supported(hw)) {
		clear_bit(ICE_SIDEBANDQ_EVENT_PENDING, pf->state);
		return;
	}

	if (!test_bit(ICE_SIDEBANDQ_EVENT_PENDING, pf->state))
		return;

	if (__ice_clean_ctrlq(pf, ICE_CTL_Q_SB))
		return;

	clear_bit(ICE_SIDEBANDQ_EVENT_PENDING, pf->state);

	if (ice_ctrlq_pending(hw, &hw->sbq))
		__ice_clean_ctrlq(pf, ICE_CTL_Q_SB);

	ice_flush(hw);
}

/**
 * ice_service_task_schedule - schedule the service task to wake up
 * @pf: board private structure
 *
 * If not already scheduled, this puts the task into the work queue.
 */
void ice_service_task_schedule(struct ice_pf *pf)
{
	if (!test_bit(ICE_SERVICE_DIS, pf->state) &&
	    !test_and_set_bit(ICE_SERVICE_SCHED, pf->state) &&
	    !test_bit(ICE_NEEDS_RESTART, pf->state))
		queue_work(ice_wq, &pf->serv_task);
}

/**
 * ice_service_task_complete - finish up the service task
 * @pf: board private structure
 */
static void ice_service_task_complete(struct ice_pf *pf)
{
	WARN_ON(!test_bit(ICE_SERVICE_SCHED, pf->state));

	/* force memory (pf->state) to sync before next service task */
	smp_mb__before_atomic();
	clear_bit(ICE_SERVICE_SCHED, pf->state);
}

/**
 * ice_service_task_stop - stop service task and cancel works
 * @pf: board private structure
 *
 * Return 0 if the ICE_SERVICE_DIS bit was not already set,
 * 1 otherwise.
 */
static int ice_service_task_stop(struct ice_pf *pf)
{
	int ret;

	ret = test_and_set_bit(ICE_SERVICE_DIS, pf->state);

	if (pf->serv_tmr.function)
		del_timer_sync(&pf->serv_tmr);
	if (pf->serv_task.func)
		cancel_work_sync(&pf->serv_task);

	clear_bit(ICE_SERVICE_SCHED, pf->state);
	return ret;
}

/**
 * ice_service_task_restart - restart service task and schedule works
 * @pf: board private structure
 *
 * This function is needed for suspend and resume works (e.g WoL scenario)
 */
static void ice_service_task_restart(struct ice_pf *pf)
{
	clear_bit(ICE_SERVICE_DIS, pf->state);
	ice_service_task_schedule(pf);
}

/**
 * ice_service_timer - timer callback to schedule service task
 * @t: pointer to timer_list
 */
static void ice_service_timer(struct timer_list *t)
{
	struct ice_pf *pf = from_timer(pf, t, serv_tmr);

	mod_timer(&pf->serv_tmr, round_jiffies(pf->serv_tmr_period + jiffies));
	ice_service_task_schedule(pf);
}

/**
 * ice_handle_mdd_event - handle malicious driver detect event
 * @pf: pointer to the PF structure
 *
 * Called from service task. OICR interrupt handler indicates MDD event.
 * VF MDD logging is guarded by net_ratelimit. Additional PF and VF log
 * messages are wrapped by netif_msg_[rx|tx]_err. Since VF Rx MDD events
 * disable the queue, the PF can be configured to reset the VF using ethtool
 * private flag mdd-auto-reset-vf.
 */
static void ice_handle_mdd_event(struct ice_pf *pf)
{
	struct device *dev = ice_pf_to_dev(pf);
	struct ice_hw *hw = &pf->hw;
	unsigned int i;
	u32 reg;

	if (!test_and_clear_bit(ICE_MDD_EVENT_PENDING, pf->state)) {
		/* Since the VF MDD event logging is rate limited, check if
		 * there are pending MDD events.
		 */
		ice_print_vfs_mdd_events(pf);
		return;
	}

	/* find what triggered an MDD event */
	reg = rd32(hw, GL_MDET_TX_PQM);
	if (reg & GL_MDET_TX_PQM_VALID_M) {
		u8 pf_num = (reg & GL_MDET_TX_PQM_PF_NUM_M) >>
				GL_MDET_TX_PQM_PF_NUM_S;
		u16 vf_num = (reg & GL_MDET_TX_PQM_VF_NUM_M) >>
				GL_MDET_TX_PQM_VF_NUM_S;
		u8 event = (reg & GL_MDET_TX_PQM_MAL_TYPE_M) >>
				GL_MDET_TX_PQM_MAL_TYPE_S;
		u16 queue = ((reg & GL_MDET_TX_PQM_QNUM_M) >>
				GL_MDET_TX_PQM_QNUM_S);

		if (netif_msg_tx_err(pf))
			dev_info(dev, "Malicious Driver Detection event %d on TX queue %d PF# %d VF# %d\n",
				 event, queue, pf_num, vf_num);
		wr32(hw, GL_MDET_TX_PQM, 0xffffffff);
	}

	reg = rd32(hw, GL_MDET_TX_TCLAN);
	if (reg & GL_MDET_TX_TCLAN_VALID_M) {
		u8 pf_num = (reg & GL_MDET_TX_TCLAN_PF_NUM_M) >>
				GL_MDET_TX_TCLAN_PF_NUM_S;
		u16 vf_num = (reg & GL_MDET_TX_TCLAN_VF_NUM_M) >>
				GL_MDET_TX_TCLAN_VF_NUM_S;
		u8 event = (reg & GL_MDET_TX_TCLAN_MAL_TYPE_M) >>
				GL_MDET_TX_TCLAN_MAL_TYPE_S;
		u16 queue = ((reg & GL_MDET_TX_TCLAN_QNUM_M) >>
				GL_MDET_TX_TCLAN_QNUM_S);

		if (netif_msg_tx_err(pf))
			dev_info(dev, "Malicious Driver Detection event %d on TX queue %d PF# %d VF# %d\n",
				 event, queue, pf_num, vf_num);
		wr32(hw, GL_MDET_TX_TCLAN, 0xffffffff);
	}

	reg = rd32(hw, GL_MDET_RX);
	if (reg & GL_MDET_RX_VALID_M) {
		u8 pf_num = (reg & GL_MDET_RX_PF_NUM_M) >>
				GL_MDET_RX_PF_NUM_S;
		u16 vf_num = (reg & GL_MDET_RX_VF_NUM_M) >>
				GL_MDET_RX_VF_NUM_S;
		u8 event = (reg & GL_MDET_RX_MAL_TYPE_M) >>
				GL_MDET_RX_MAL_TYPE_S;
		u16 queue = ((reg & GL_MDET_RX_QNUM_M) >>
				GL_MDET_RX_QNUM_S);

		if (netif_msg_rx_err(pf))
			dev_info(dev, "Malicious Driver Detection event %d on RX queue %d PF# %d VF# %d\n",
				 event, queue, pf_num, vf_num);
		wr32(hw, GL_MDET_RX, 0xffffffff);
	}

	/* check to see if this PF caused an MDD event */
	reg = rd32(hw, PF_MDET_TX_PQM);
	if (reg & PF_MDET_TX_PQM_VALID_M) {
		wr32(hw, PF_MDET_TX_PQM, 0xFFFF);
		if (netif_msg_tx_err(pf))
			dev_info(dev, "Malicious Driver Detection event TX_PQM detected on PF\n");
	}

	reg = rd32(hw, PF_MDET_TX_TCLAN);
	if (reg & PF_MDET_TX_TCLAN_VALID_M) {
		wr32(hw, PF_MDET_TX_TCLAN, 0xFFFF);
		if (netif_msg_tx_err(pf))
			dev_info(dev, "Malicious Driver Detection event TX_TCLAN detected on PF\n");
	}

	reg = rd32(hw, PF_MDET_RX);
	if (reg & PF_MDET_RX_VALID_M) {
		wr32(hw, PF_MDET_RX, 0xFFFF);
		if (netif_msg_rx_err(pf))
			dev_info(dev, "Malicious Driver Detection event RX detected on PF\n");
	}

	/* Check to see if one of the VFs caused an MDD event, and then
	 * increment counters and set print pending
	 */
	ice_for_each_vf(pf, i) {
		struct ice_vf *vf = &pf->vf[i];

		reg = rd32(hw, VP_MDET_TX_PQM(i));
		if (reg & VP_MDET_TX_PQM_VALID_M) {
			wr32(hw, VP_MDET_TX_PQM(i), 0xFFFF);
			vf->mdd_tx_events.count++;
			set_bit(ICE_MDD_VF_PRINT_PENDING, pf->state);
			if (netif_msg_tx_err(pf))
				dev_info(dev, "Malicious Driver Detection event TX_PQM detected on VF %d\n",
					 i);
		}

		reg = rd32(hw, VP_MDET_TX_TCLAN(i));
		if (reg & VP_MDET_TX_TCLAN_VALID_M) {
			wr32(hw, VP_MDET_TX_TCLAN(i), 0xFFFF);
			vf->mdd_tx_events.count++;
			set_bit(ICE_MDD_VF_PRINT_PENDING, pf->state);
			if (netif_msg_tx_err(pf))
				dev_info(dev, "Malicious Driver Detection event TX_TCLAN detected on VF %d\n",
					 i);
		}

		reg = rd32(hw, VP_MDET_TX_TDPU(i));
		if (reg & VP_MDET_TX_TDPU_VALID_M) {
			wr32(hw, VP_MDET_TX_TDPU(i), 0xFFFF);
			vf->mdd_tx_events.count++;
			set_bit(ICE_MDD_VF_PRINT_PENDING, pf->state);
			if (netif_msg_tx_err(pf))
				dev_info(dev, "Malicious Driver Detection event TX_TDPU detected on VF %d\n",
					 i);
		}

		reg = rd32(hw, VP_MDET_RX(i));
		if (reg & VP_MDET_RX_VALID_M) {
			wr32(hw, VP_MDET_RX(i), 0xFFFF);
			vf->mdd_rx_events.count++;
			set_bit(ICE_MDD_VF_PRINT_PENDING, pf->state);
			if (netif_msg_rx_err(pf))
				dev_info(dev, "Malicious Driver Detection event RX detected on VF %d\n",
					 i);

			/* Since the queue is disabled on VF Rx MDD events, the
			 * PF can be configured to reset the VF through ethtool
			 * private flag mdd-auto-reset-vf.
			 */
			if (test_bit(ICE_FLAG_MDD_AUTO_RESET_VF, pf->flags)) {
				/* VF MDD event counters will be cleared by
				 * reset, so print the event prior to reset.
				 */
				ice_print_vf_rx_mdd_event(vf);
				ice_reset_vf(&pf->vf[i], false);
			}
		}
	}

	ice_print_vfs_mdd_events(pf);
}

/**
 * ice_force_phys_link_state - Force the physical link state
 * @vsi: VSI to force the physical link state to up/down
 * @link_up: true/false indicates to set the physical link to up/down
 *
 * Force the physical link state by getting the current PHY capabilities from
 * hardware and setting the PHY config based on the determined capabilities. If
 * link changes a link event will be triggered because both the Enable Automatic
 * Link Update and LESM Enable bits are set when setting the PHY capabilities.
 *
 * Returns 0 on success, negative on failure
 */
static int ice_force_phys_link_state(struct ice_vsi *vsi, bool link_up)
{
	struct ice_aqc_get_phy_caps_data *pcaps;
	struct ice_aqc_set_phy_cfg_data *cfg;
	struct ice_port_info *pi;
	struct device *dev;
	int retcode;

	if (!vsi || !vsi->port_info || !vsi->back)
		return -EINVAL;
	if (vsi->type != ICE_VSI_PF)
		return 0;

	dev = ice_pf_to_dev(vsi->back);

	pi = vsi->port_info;

	pcaps = kzalloc(sizeof(*pcaps), GFP_KERNEL);
	if (!pcaps)
		return -ENOMEM;

	retcode = ice_aq_get_phy_caps(pi, false, ICE_AQC_REPORT_ACTIVE_CFG, pcaps,
				      NULL);
	if (retcode) {
		dev_err(dev, "Failed to get phy capabilities, VSI %d error %d\n",
			vsi->vsi_num, retcode);
		retcode = -EIO;
		goto out;
	}

	/* No change in link */
	if (link_up == !!(pcaps->caps & ICE_AQC_PHY_EN_LINK) &&
	    link_up == !!(pi->phy.link_info.link_info & ICE_AQ_LINK_UP))
		goto out;

	/* Use the current user PHY configuration. The current user PHY
	 * configuration is initialized during probe from PHY capabilities
	 * software mode, and updated on set PHY configuration.
	 */
	cfg = kmemdup(&pi->phy.curr_user_phy_cfg, sizeof(*cfg), GFP_KERNEL);
	if (!cfg) {
		retcode = -ENOMEM;
		goto out;
	}

	cfg->caps |= ICE_AQ_PHY_ENA_AUTO_LINK_UPDT;
	if (link_up)
		cfg->caps |= ICE_AQ_PHY_ENA_LINK;
	else
		cfg->caps &= ~ICE_AQ_PHY_ENA_LINK;

	retcode = ice_aq_set_phy_cfg(&vsi->back->hw, pi, cfg, NULL);
	if (retcode) {
		dev_err(dev, "Failed to set phy config, VSI %d error %d\n",
			vsi->vsi_num, retcode);
		retcode = -EIO;
	}

	kfree(cfg);
out:
	kfree(pcaps);
	return retcode;
}

/**
 * ice_init_nvm_phy_type - Initialize the NVM PHY type
 * @pi: port info structure
 *
 * Initialize nvm_phy_type_[low|high] for link lenient mode support
 */
static int ice_init_nvm_phy_type(struct ice_port_info *pi)
{
	struct ice_aqc_get_phy_caps_data *pcaps;
	struct ice_pf *pf = pi->hw->back;
	enum ice_status status;
	int err = 0;

	pcaps = kzalloc(sizeof(*pcaps), GFP_KERNEL);
	if (!pcaps)
		return -ENOMEM;

	status = ice_aq_get_phy_caps(pi, false, ICE_AQC_REPORT_TOPO_CAP_NO_MEDIA, pcaps,
				     NULL);

	if (status) {
		dev_err(ice_pf_to_dev(pf), "Get PHY capability failed.\n");
		err = -EIO;
		goto out;
	}

	pf->nvm_phy_type_hi = pcaps->phy_type_high;
	pf->nvm_phy_type_lo = pcaps->phy_type_low;

out:
	kfree(pcaps);
	return err;
}

/**
 * ice_init_link_dflt_override - Initialize link default override
 * @pi: port info structure
 *
 * Initialize link default override and PHY total port shutdown during probe
 */
static void ice_init_link_dflt_override(struct ice_port_info *pi)
{
	struct ice_link_default_override_tlv *ldo;
	struct ice_pf *pf = pi->hw->back;

	ldo = &pf->link_dflt_override;
	if (ice_get_link_default_override(ldo, pi))
		return;

	if (!(ldo->options & ICE_LINK_OVERRIDE_PORT_DIS))
		return;

	/* Enable Total Port Shutdown (override/replace link-down-on-close
	 * ethtool private flag) for ports with Port Disable bit set.
	 */
	set_bit(ICE_FLAG_TOTAL_PORT_SHUTDOWN_ENA, pf->flags);
	set_bit(ICE_FLAG_LINK_DOWN_ON_CLOSE_ENA, pf->flags);
}

/**
 * ice_init_phy_cfg_dflt_override - Initialize PHY cfg default override settings
 * @pi: port info structure
 *
 * If default override is enabled, initialize the user PHY cfg speed and FEC
 * settings using the default override mask from the NVM.
 *
 * The PHY should only be configured with the default override settings the
 * first time media is available. The ICE_LINK_DEFAULT_OVERRIDE_PENDING state
 * is used to indicate that the user PHY cfg default override is initialized
 * and the PHY has not been configured with the default override settings. The
 * state is set here, and cleared in ice_configure_phy the first time the PHY is
 * configured.
 *
 * This function should be called only if the FW doesn't support default
 * configuration mode, as reported by ice_fw_supports_report_dflt_cfg.
 */
static void ice_init_phy_cfg_dflt_override(struct ice_port_info *pi)
{
	struct ice_link_default_override_tlv *ldo;
	struct ice_aqc_set_phy_cfg_data *cfg;
	struct ice_phy_info *phy = &pi->phy;
	struct ice_pf *pf = pi->hw->back;

	ldo = &pf->link_dflt_override;

	/* If link default override is enabled, use to mask NVM PHY capabilities
	 * for speed and FEC default configuration.
	 */
	cfg = &phy->curr_user_phy_cfg;

	if (ldo->phy_type_low || ldo->phy_type_high) {
		cfg->phy_type_low = pf->nvm_phy_type_lo &
				    cpu_to_le64(ldo->phy_type_low);
		cfg->phy_type_high = pf->nvm_phy_type_hi &
				     cpu_to_le64(ldo->phy_type_high);
	}
	cfg->link_fec_opt = ldo->fec_options;
	phy->curr_user_fec_req = ICE_FEC_AUTO;

	set_bit(ICE_LINK_DEFAULT_OVERRIDE_PENDING, pf->state);
}

/**
 * ice_init_phy_user_cfg - Initialize the PHY user configuration
 * @pi: port info structure
 *
 * Initialize the current user PHY configuration, speed, FEC, and FC requested
 * mode to default. The PHY defaults are from get PHY capabilities topology
 * with media so call when media is first available. An error is returned if
 * called when media is not available. The PHY initialization completed state is
 * set here.
 *
 * These configurations are used when setting PHY
 * configuration. The user PHY configuration is updated on set PHY
 * configuration. Returns 0 on success, negative on failure
 */
static int ice_init_phy_user_cfg(struct ice_port_info *pi)
{
	struct ice_aqc_get_phy_caps_data *pcaps;
	struct ice_phy_info *phy = &pi->phy;
	struct ice_pf *pf = pi->hw->back;
	enum ice_status status;
	int err = 0;

	if (!(phy->link_info.link_info & ICE_AQ_MEDIA_AVAILABLE))
		return -EIO;

	pcaps = kzalloc(sizeof(*pcaps), GFP_KERNEL);
	if (!pcaps)
		return -ENOMEM;

	if (ice_fw_supports_report_dflt_cfg(pi->hw))
		status = ice_aq_get_phy_caps(pi, false, ICE_AQC_REPORT_DFLT_CFG,
					     pcaps, NULL);
	else
		status = ice_aq_get_phy_caps(pi, false, ICE_AQC_REPORT_TOPO_CAP_MEDIA,
					     pcaps, NULL);
	if (status) {
		dev_err(ice_pf_to_dev(pf), "Get PHY capability failed.\n");
		err = -EIO;
		goto err_out;
	}

	ice_copy_phy_caps_to_cfg(pi, pcaps, &pi->phy.curr_user_phy_cfg);

	/* check if lenient mode is supported and enabled */
	if (ice_fw_supports_link_override(pi->hw) &&
	    !(pcaps->module_compliance_enforcement &
	      ICE_AQC_MOD_ENFORCE_STRICT_MODE)) {
		set_bit(ICE_FLAG_LINK_LENIENT_MODE_ENA, pf->flags);

		/* if the FW supports default PHY configuration mode, then the driver
		 * does not have to apply link override settings. If not,
		 * initialize user PHY configuration with link override values
		 */
		if (!ice_fw_supports_report_dflt_cfg(pi->hw) &&
		    (pf->link_dflt_override.options & ICE_LINK_OVERRIDE_EN)) {
			ice_init_phy_cfg_dflt_override(pi);
			goto out;
		}
	}

	/* if link default override is not enabled, set user flow control and
	 * FEC settings based on what get_phy_caps returned
	 */
	phy->curr_user_fec_req = ice_caps_to_fec_mode(pcaps->caps,
						      pcaps->link_fec_options);
	phy->curr_user_fc_req = ice_caps_to_fc_mode(pcaps->caps);

out:
	phy->curr_user_speed_req = ICE_AQ_LINK_SPEED_M;
	set_bit(ICE_PHY_INIT_COMPLETE, pf->state);
err_out:
	kfree(pcaps);
	return err;
}

/**
 * ice_configure_phy - configure PHY
 * @vsi: VSI of PHY
 *
 * Set the PHY configuration. If the current PHY configuration is the same as
 * the curr_user_phy_cfg, then do nothing to avoid link flap. Otherwise
 * configure the based get PHY capabilities for topology with media.
 */
static int ice_configure_phy(struct ice_vsi *vsi)
{
	struct device *dev = ice_pf_to_dev(vsi->back);
	struct ice_port_info *pi = vsi->port_info;
	struct ice_aqc_get_phy_caps_data *pcaps;
	struct ice_aqc_set_phy_cfg_data *cfg;
	struct ice_phy_info *phy = &pi->phy;
	struct ice_pf *pf = vsi->back;
	enum ice_status status;
	int err = 0;

	/* Ensure we have media as we cannot configure a medialess port */
	if (!(phy->link_info.link_info & ICE_AQ_MEDIA_AVAILABLE))
		return -EPERM;

	ice_print_topo_conflict(vsi);

	if (phy->link_info.topo_media_conflict == ICE_AQ_LINK_TOPO_UNSUPP_MEDIA)
		return -EPERM;

	if (test_bit(ICE_FLAG_LINK_DOWN_ON_CLOSE_ENA, pf->flags))
		return ice_force_phys_link_state(vsi, true);

	pcaps = kzalloc(sizeof(*pcaps), GFP_KERNEL);
	if (!pcaps)
		return -ENOMEM;

	/* Get current PHY config */
	status = ice_aq_get_phy_caps(pi, false, ICE_AQC_REPORT_ACTIVE_CFG, pcaps,
				     NULL);
	if (status) {
		dev_err(dev, "Failed to get PHY configuration, VSI %d error %s\n",
			vsi->vsi_num, ice_stat_str(status));
		err = -EIO;
		goto done;
	}

	/* If PHY enable link is configured and configuration has not changed,
	 * there's nothing to do
	 */
	if (pcaps->caps & ICE_AQC_PHY_EN_LINK &&
	    ice_phy_caps_equals_cfg(pcaps, &phy->curr_user_phy_cfg))
		goto done;

	/* Use PHY topology as baseline for configuration */
	memset(pcaps, 0, sizeof(*pcaps));
	if (ice_fw_supports_report_dflt_cfg(pi->hw))
		status = ice_aq_get_phy_caps(pi, false, ICE_AQC_REPORT_DFLT_CFG,
					     pcaps, NULL);
	else
		status = ice_aq_get_phy_caps(pi, false, ICE_AQC_REPORT_TOPO_CAP_MEDIA,
					     pcaps, NULL);
	if (status) {
		dev_err(dev, "Failed to get PHY caps, VSI %d error %s\n",
			vsi->vsi_num, ice_stat_str(status));
		err = -EIO;
		goto done;
	}

	cfg = kzalloc(sizeof(*cfg), GFP_KERNEL);
	if (!cfg) {
		err = -ENOMEM;
		goto done;
	}

	ice_copy_phy_caps_to_cfg(pi, pcaps, cfg);

	/* Speed - If default override pending, use curr_user_phy_cfg set in
	 * ice_init_phy_user_cfg_ldo.
	 */
	if (test_and_clear_bit(ICE_LINK_DEFAULT_OVERRIDE_PENDING,
			       vsi->back->state)) {
		cfg->phy_type_low = phy->curr_user_phy_cfg.phy_type_low;
		cfg->phy_type_high = phy->curr_user_phy_cfg.phy_type_high;
	} else {
		u64 phy_low = 0, phy_high = 0;

		ice_update_phy_type(&phy_low, &phy_high,
				    pi->phy.curr_user_speed_req);
		cfg->phy_type_low = pcaps->phy_type_low & cpu_to_le64(phy_low);
		cfg->phy_type_high = pcaps->phy_type_high &
				     cpu_to_le64(phy_high);
	}

	/* Can't provide what was requested; use PHY capabilities */
	if (!cfg->phy_type_low && !cfg->phy_type_high) {
		cfg->phy_type_low = pcaps->phy_type_low;
		cfg->phy_type_high = pcaps->phy_type_high;
	}

	/* FEC */
	ice_cfg_phy_fec(pi, cfg, phy->curr_user_fec_req);

	/* Can't provide what was requested; use PHY capabilities */
	if (cfg->link_fec_opt !=
	    (cfg->link_fec_opt & pcaps->link_fec_options)) {
		cfg->caps |= pcaps->caps & ICE_AQC_PHY_EN_AUTO_FEC;
		cfg->link_fec_opt = pcaps->link_fec_options;
	}

	/* Flow Control - always supported; no need to check against
	 * capabilities
	 */
	ice_cfg_phy_fc(pi, cfg, phy->curr_user_fc_req);

	/* Enable link and link update */
	cfg->caps |= ICE_AQ_PHY_ENA_AUTO_LINK_UPDT | ICE_AQ_PHY_ENA_LINK;

	status = ice_aq_set_phy_cfg(&pf->hw, pi, cfg, NULL);
	if (status) {
		dev_err(dev, "Failed to set phy config, VSI %d error %s\n",
			vsi->vsi_num, ice_stat_str(status));
		err = -EIO;
	}

	kfree(cfg);
done:
	kfree(pcaps);
	return err;
}

/**
 * ice_check_media_subtask - Check for media
 * @pf: pointer to PF struct
 *
 * If media is available, then initialize PHY user configuration if it is not
 * been, and configure the PHY if the interface is up.
 */
static void ice_check_media_subtask(struct ice_pf *pf)
{
	struct ice_port_info *pi;
	struct ice_vsi *vsi;
	int err;

	/* No need to check for media if it's already present */
	if (!test_bit(ICE_FLAG_NO_MEDIA, pf->flags))
		return;

	vsi = ice_get_main_vsi(pf);
	if (!vsi)
		return;

	/* Refresh link info and check if media is present */
	pi = vsi->port_info;
	err = ice_update_link_info(pi);
	if (err)
		return;

	ice_check_module_power(pf, pi->phy.link_info.link_cfg_err);

	if (pi->phy.link_info.link_info & ICE_AQ_MEDIA_AVAILABLE) {
		if (!test_bit(ICE_PHY_INIT_COMPLETE, pf->state))
			ice_init_phy_user_cfg(pi);

		/* PHY settings are reset on media insertion, reconfigure
		 * PHY to preserve settings.
		 */
		if (test_bit(ICE_VSI_DOWN, vsi->state) &&
		    test_bit(ICE_FLAG_LINK_DOWN_ON_CLOSE_ENA, vsi->back->flags))
			return;

		err = ice_configure_phy(vsi);
		if (!err)
			clear_bit(ICE_FLAG_NO_MEDIA, pf->flags);

		/* A Link Status Event will be generated; the event handler
		 * will complete bringing the interface up
		 */
	}
}

/**
 * ice_service_task - manage and run subtasks
 * @work: pointer to work_struct contained by the PF struct
 */
static void ice_service_task(struct work_struct *work)
{
	struct ice_pf *pf = container_of(work, struct ice_pf, serv_task);
	unsigned long start_time = jiffies;

	/* subtasks */

	/* process reset requests first */
	ice_reset_subtask(pf);

	/* bail if a reset/recovery cycle is pending or rebuild failed */
	if (ice_is_reset_in_progress(pf->state) ||
	    test_bit(ICE_SUSPENDED, pf->state) ||
	    test_bit(ICE_NEEDS_RESTART, pf->state)) {
		ice_service_task_complete(pf);
		return;
	}

	ice_clean_adminq_subtask(pf);
	ice_check_media_subtask(pf);
	ice_check_for_hang_subtask(pf);
	ice_sync_fltr_subtask(pf);
	ice_handle_mdd_event(pf);
	ice_watchdog_subtask(pf);

	if (ice_is_safe_mode(pf)) {
		ice_service_task_complete(pf);
		return;
	}

	ice_process_vflr_event(pf);
	ice_clean_mailboxq_subtask(pf);
	ice_clean_sbq_subtask(pf);
	ice_sync_arfs_fltrs(pf);
	ice_flush_fdir_ctx(pf);

	/* Clear ICE_SERVICE_SCHED flag to allow scheduling next event */
	ice_service_task_complete(pf);

	/* If the tasks have taken longer than one service timer period
	 * or there is more work to be done, reset the service timer to
	 * schedule the service task now.
	 */
	if (time_after(jiffies, (start_time + pf->serv_tmr_period)) ||
	    test_bit(ICE_MDD_EVENT_PENDING, pf->state) ||
	    test_bit(ICE_VFLR_EVENT_PENDING, pf->state) ||
	    test_bit(ICE_MAILBOXQ_EVENT_PENDING, pf->state) ||
	    test_bit(ICE_FD_VF_FLUSH_CTX, pf->state) ||
	    test_bit(ICE_SIDEBANDQ_EVENT_PENDING, pf->state) ||
	    test_bit(ICE_ADMINQ_EVENT_PENDING, pf->state))
		mod_timer(&pf->serv_tmr, jiffies);
}

/**
 * ice_set_ctrlq_len - helper function to set controlq length
 * @hw: pointer to the HW instance
 */
static void ice_set_ctrlq_len(struct ice_hw *hw)
{
	hw->adminq.num_rq_entries = ICE_AQ_LEN;
	hw->adminq.num_sq_entries = ICE_AQ_LEN;
	hw->adminq.rq_buf_size = ICE_AQ_MAX_BUF_LEN;
	hw->adminq.sq_buf_size = ICE_AQ_MAX_BUF_LEN;
	hw->mailboxq.num_rq_entries = PF_MBX_ARQLEN_ARQLEN_M;
	hw->mailboxq.num_sq_entries = ICE_MBXSQ_LEN;
	hw->mailboxq.rq_buf_size = ICE_MBXQ_MAX_BUF_LEN;
	hw->mailboxq.sq_buf_size = ICE_MBXQ_MAX_BUF_LEN;
	hw->sbq.num_rq_entries = ICE_SBQ_LEN;
	hw->sbq.num_sq_entries = ICE_SBQ_LEN;
	hw->sbq.rq_buf_size = ICE_SBQ_MAX_BUF_LEN;
	hw->sbq.sq_buf_size = ICE_SBQ_MAX_BUF_LEN;
}

/**
 * ice_schedule_reset - schedule a reset
 * @pf: board private structure
 * @reset: reset being requested
 */
int ice_schedule_reset(struct ice_pf *pf, enum ice_reset_req reset)
{
	struct device *dev = ice_pf_to_dev(pf);

	/* bail out if earlier reset has failed */
	if (test_bit(ICE_RESET_FAILED, pf->state)) {
		dev_dbg(dev, "earlier reset has failed\n");
		return -EIO;
	}
	/* bail if reset/recovery already in progress */
	if (ice_is_reset_in_progress(pf->state)) {
		dev_dbg(dev, "Reset already in progress\n");
		return -EBUSY;
	}

	ice_unplug_aux_dev(pf);

	switch (reset) {
	case ICE_RESET_PFR:
		set_bit(ICE_PFR_REQ, pf->state);
		break;
	case ICE_RESET_CORER:
		set_bit(ICE_CORER_REQ, pf->state);
		break;
	case ICE_RESET_GLOBR:
		set_bit(ICE_GLOBR_REQ, pf->state);
		break;
	default:
		return -EINVAL;
	}

	ice_service_task_schedule(pf);
	return 0;
}

/**
 * ice_irq_affinity_notify - Callback for affinity changes
 * @notify: context as to what irq was changed
 * @mask: the new affinity mask
 *
 * This is a callback function used by the irq_set_affinity_notifier function
 * so that we may register to receive changes to the irq affinity masks.
 */
static void
ice_irq_affinity_notify(struct irq_affinity_notify *notify,
			const cpumask_t *mask)
{
	struct ice_q_vector *q_vector =
		container_of(notify, struct ice_q_vector, affinity_notify);

	cpumask_copy(&q_vector->affinity_mask, mask);
}

/**
 * ice_irq_affinity_release - Callback for affinity notifier release
 * @ref: internal core kernel usage
 *
 * This is a callback function used by the irq_set_affinity_notifier function
 * to inform the current notification subscriber that they will no longer
 * receive notifications.
 */
static void ice_irq_affinity_release(struct kref __always_unused *ref) {}

/**
 * ice_vsi_ena_irq - Enable IRQ for the given VSI
 * @vsi: the VSI being configured
 */
static int ice_vsi_ena_irq(struct ice_vsi *vsi)
{
	struct ice_hw *hw = &vsi->back->hw;
	int i;

	ice_for_each_q_vector(vsi, i)
		ice_irq_dynamic_ena(hw, vsi, vsi->q_vectors[i]);

	ice_flush(hw);
	return 0;
}

/**
 * ice_vsi_req_irq_msix - get MSI-X vectors from the OS for the VSI
 * @vsi: the VSI being configured
 * @basename: name for the vector
 */
static int ice_vsi_req_irq_msix(struct ice_vsi *vsi, char *basename)
{
	int q_vectors = vsi->num_q_vectors;
	struct ice_pf *pf = vsi->back;
	int base = vsi->base_vector;
	struct device *dev;
	int rx_int_idx = 0;
	int tx_int_idx = 0;
	int vector, err;
	int irq_num;

	dev = ice_pf_to_dev(pf);
	for (vector = 0; vector < q_vectors; vector++) {
		struct ice_q_vector *q_vector = vsi->q_vectors[vector];

		irq_num = pf->msix_entries[base + vector].vector;

		if (q_vector->tx.ring && q_vector->rx.ring) {
			snprintf(q_vector->name, sizeof(q_vector->name) - 1,
				 "%s-%s-%d", basename, "TxRx", rx_int_idx++);
			tx_int_idx++;
		} else if (q_vector->rx.ring) {
			snprintf(q_vector->name, sizeof(q_vector->name) - 1,
				 "%s-%s-%d", basename, "rx", rx_int_idx++);
		} else if (q_vector->tx.ring) {
			snprintf(q_vector->name, sizeof(q_vector->name) - 1,
				 "%s-%s-%d", basename, "tx", tx_int_idx++);
		} else {
			/* skip this unused q_vector */
			continue;
		}
		if (vsi->type == ICE_VSI_CTRL && vsi->vf_id != ICE_INVAL_VFID)
			err = devm_request_irq(dev, irq_num, vsi->irq_handler,
					       IRQF_SHARED, q_vector->name,
					       q_vector);
		else
			err = devm_request_irq(dev, irq_num, vsi->irq_handler,
					       0, q_vector->name, q_vector);
		if (err) {
			netdev_err(vsi->netdev, "MSIX request_irq failed, error: %d\n",
				   err);
			goto free_q_irqs;
		}

		/* register for affinity change notifications */
		if (!IS_ENABLED(CONFIG_RFS_ACCEL)) {
			struct irq_affinity_notify *affinity_notify;

			affinity_notify = &q_vector->affinity_notify;
			affinity_notify->notify = ice_irq_affinity_notify;
			affinity_notify->release = ice_irq_affinity_release;
			irq_set_affinity_notifier(irq_num, affinity_notify);
		}

		/* assign the mask for this irq */
		irq_set_affinity_hint(irq_num, &q_vector->affinity_mask);
	}

	vsi->irqs_ready = true;
	return 0;

free_q_irqs:
	while (vector) {
		vector--;
		irq_num = pf->msix_entries[base + vector].vector;
		if (!IS_ENABLED(CONFIG_RFS_ACCEL))
			irq_set_affinity_notifier(irq_num, NULL);
		irq_set_affinity_hint(irq_num, NULL);
		devm_free_irq(dev, irq_num, &vsi->q_vectors[vector]);
	}
	return err;
}

/**
 * ice_xdp_alloc_setup_rings - Allocate and setup Tx rings for XDP
 * @vsi: VSI to setup Tx rings used by XDP
 *
 * Return 0 on success and negative value on error
 */
static int ice_xdp_alloc_setup_rings(struct ice_vsi *vsi)
{
	struct device *dev = ice_pf_to_dev(vsi->back);
	int i;

	for (i = 0; i < vsi->num_xdp_txq; i++) {
		u16 xdp_q_idx = vsi->alloc_txq + i;
		struct ice_ring *xdp_ring;

		xdp_ring = kzalloc(sizeof(*xdp_ring), GFP_KERNEL);

		if (!xdp_ring)
			goto free_xdp_rings;

		xdp_ring->q_index = xdp_q_idx;
		xdp_ring->reg_idx = vsi->txq_map[xdp_q_idx];
		xdp_ring->ring_active = false;
		xdp_ring->vsi = vsi;
		xdp_ring->netdev = NULL;
		xdp_ring->dev = dev;
		xdp_ring->count = vsi->num_tx_desc;
		WRITE_ONCE(vsi->xdp_rings[i], xdp_ring);
		if (ice_setup_tx_ring(xdp_ring))
			goto free_xdp_rings;
		ice_set_ring_xdp(xdp_ring);
		xdp_ring->xsk_pool = ice_xsk_pool(xdp_ring);
	}

	return 0;

free_xdp_rings:
	for (; i >= 0; i--)
		if (vsi->xdp_rings[i] && vsi->xdp_rings[i]->desc)
			ice_free_tx_ring(vsi->xdp_rings[i]);
	return -ENOMEM;
}

/**
 * ice_vsi_assign_bpf_prog - set or clear bpf prog pointer on VSI
 * @vsi: VSI to set the bpf prog on
 * @prog: the bpf prog pointer
 */
static void ice_vsi_assign_bpf_prog(struct ice_vsi *vsi, struct bpf_prog *prog)
{
	struct bpf_prog *old_prog;
	int i;

	old_prog = xchg(&vsi->xdp_prog, prog);
	if (old_prog)
		bpf_prog_put(old_prog);

	ice_for_each_rxq(vsi, i)
		WRITE_ONCE(vsi->rx_rings[i]->xdp_prog, vsi->xdp_prog);
}

/**
 * ice_prepare_xdp_rings - Allocate, configure and setup Tx rings for XDP
 * @vsi: VSI to bring up Tx rings used by XDP
 * @prog: bpf program that will be assigned to VSI
 *
 * Return 0 on success and negative value on error
 */
int ice_prepare_xdp_rings(struct ice_vsi *vsi, struct bpf_prog *prog)
{
	u16 max_txqs[ICE_MAX_TRAFFIC_CLASS] = { 0 };
	int xdp_rings_rem = vsi->num_xdp_txq;
	struct ice_pf *pf = vsi->back;
	struct ice_qs_cfg xdp_qs_cfg = {
		.qs_mutex = &pf->avail_q_mutex,
		.pf_map = pf->avail_txqs,
		.pf_map_size = pf->max_pf_txqs,
		.q_count = vsi->num_xdp_txq,
		.scatter_count = ICE_MAX_SCATTER_TXQS,
		.vsi_map = vsi->txq_map,
		.vsi_map_offset = vsi->alloc_txq,
		.mapping_mode = ICE_VSI_MAP_CONTIG
	};
	enum ice_status status;
	struct device *dev;
	int i, v_idx;

	dev = ice_pf_to_dev(pf);
	vsi->xdp_rings = devm_kcalloc(dev, vsi->num_xdp_txq,
				      sizeof(*vsi->xdp_rings), GFP_KERNEL);
	if (!vsi->xdp_rings)
		return -ENOMEM;

	vsi->xdp_mapping_mode = xdp_qs_cfg.mapping_mode;
	if (__ice_vsi_get_qs(&xdp_qs_cfg))
		goto err_map_xdp;

	if (ice_xdp_alloc_setup_rings(vsi))
		goto clear_xdp_rings;

	/* follow the logic from ice_vsi_map_rings_to_vectors */
	ice_for_each_q_vector(vsi, v_idx) {
		struct ice_q_vector *q_vector = vsi->q_vectors[v_idx];
		int xdp_rings_per_v, q_id, q_base;

		xdp_rings_per_v = DIV_ROUND_UP(xdp_rings_rem,
					       vsi->num_q_vectors - v_idx);
		q_base = vsi->num_xdp_txq - xdp_rings_rem;

		for (q_id = q_base; q_id < (q_base + xdp_rings_per_v); q_id++) {
			struct ice_ring *xdp_ring = vsi->xdp_rings[q_id];

			xdp_ring->q_vector = q_vector;
			xdp_ring->next = q_vector->tx.ring;
			q_vector->tx.ring = xdp_ring;
		}
		xdp_rings_rem -= xdp_rings_per_v;
	}

	/* omit the scheduler update if in reset path; XDP queues will be
	 * taken into account at the end of ice_vsi_rebuild, where
	 * ice_cfg_vsi_lan is being called
	 */
	if (ice_is_reset_in_progress(pf->state))
		return 0;

	/* tell the Tx scheduler that right now we have
	 * additional queues
	 */
	for (i = 0; i < vsi->tc_cfg.numtc; i++)
		max_txqs[i] = vsi->num_txq + vsi->num_xdp_txq;

	status = ice_cfg_vsi_lan(vsi->port_info, vsi->idx, vsi->tc_cfg.ena_tc,
				 max_txqs);
	if (status) {
		dev_err(dev, "Failed VSI LAN queue config for XDP, error: %s\n",
			ice_stat_str(status));
		goto clear_xdp_rings;
	}

	/* assign the prog only when it's not already present on VSI;
	 * this flow is a subject of both ethtool -L and ndo_bpf flows;
	 * VSI rebuild that happens under ethtool -L can expose us to
	 * the bpf_prog refcount issues as we would be swapping same
	 * bpf_prog pointers from vsi->xdp_prog and calling bpf_prog_put
	 * on it as it would be treated as an 'old_prog'; for ndo_bpf
	 * this is not harmful as dev_xdp_install bumps the refcount
	 * before calling the op exposed by the driver;
	 */
	if (!ice_is_xdp_ena_vsi(vsi))
		ice_vsi_assign_bpf_prog(vsi, prog);

	return 0;
clear_xdp_rings:
	for (i = 0; i < vsi->num_xdp_txq; i++)
		if (vsi->xdp_rings[i]) {
			kfree_rcu(vsi->xdp_rings[i], rcu);
			vsi->xdp_rings[i] = NULL;
		}

err_map_xdp:
	mutex_lock(&pf->avail_q_mutex);
	for (i = 0; i < vsi->num_xdp_txq; i++) {
		clear_bit(vsi->txq_map[i + vsi->alloc_txq], pf->avail_txqs);
		vsi->txq_map[i + vsi->alloc_txq] = ICE_INVAL_Q_INDEX;
	}
	mutex_unlock(&pf->avail_q_mutex);

	devm_kfree(dev, vsi->xdp_rings);
	return -ENOMEM;
}

/**
 * ice_destroy_xdp_rings - undo the configuration made by ice_prepare_xdp_rings
 * @vsi: VSI to remove XDP rings
 *
 * Detach XDP rings from irq vectors, clean up the PF bitmap and free
 * resources
 */
int ice_destroy_xdp_rings(struct ice_vsi *vsi)
{
	u16 max_txqs[ICE_MAX_TRAFFIC_CLASS] = { 0 };
	struct ice_pf *pf = vsi->back;
	int i, v_idx;

	/* q_vectors are freed in reset path so there's no point in detaching
	 * rings; in case of rebuild being triggered not from reset bits
	 * in pf->state won't be set, so additionally check first q_vector
	 * against NULL
	 */
	if (ice_is_reset_in_progress(pf->state) || !vsi->q_vectors[0])
		goto free_qmap;

	ice_for_each_q_vector(vsi, v_idx) {
		struct ice_q_vector *q_vector = vsi->q_vectors[v_idx];
		struct ice_ring *ring;

		ice_for_each_ring(ring, q_vector->tx)
			if (!ring->tx_buf || !ice_ring_is_xdp(ring))
				break;

		/* restore the value of last node prior to XDP setup */
		q_vector->tx.ring = ring;
	}

free_qmap:
	mutex_lock(&pf->avail_q_mutex);
	for (i = 0; i < vsi->num_xdp_txq; i++) {
		clear_bit(vsi->txq_map[i + vsi->alloc_txq], pf->avail_txqs);
		vsi->txq_map[i + vsi->alloc_txq] = ICE_INVAL_Q_INDEX;
	}
	mutex_unlock(&pf->avail_q_mutex);

	for (i = 0; i < vsi->num_xdp_txq; i++)
		if (vsi->xdp_rings[i]) {
			if (vsi->xdp_rings[i]->desc)
				ice_free_tx_ring(vsi->xdp_rings[i]);
			kfree_rcu(vsi->xdp_rings[i], rcu);
			vsi->xdp_rings[i] = NULL;
		}

	devm_kfree(ice_pf_to_dev(pf), vsi->xdp_rings);
	vsi->xdp_rings = NULL;

	if (ice_is_reset_in_progress(pf->state) || !vsi->q_vectors[0])
		return 0;

	ice_vsi_assign_bpf_prog(vsi, NULL);

	/* notify Tx scheduler that we destroyed XDP queues and bring
	 * back the old number of child nodes
	 */
	for (i = 0; i < vsi->tc_cfg.numtc; i++)
		max_txqs[i] = vsi->num_txq;

	/* change number of XDP Tx queues to 0 */
	vsi->num_xdp_txq = 0;

	return ice_cfg_vsi_lan(vsi->port_info, vsi->idx, vsi->tc_cfg.ena_tc,
			       max_txqs);
}

/**
 * ice_vsi_rx_napi_schedule - Schedule napi on RX queues from VSI
 * @vsi: VSI to schedule napi on
 */
static void ice_vsi_rx_napi_schedule(struct ice_vsi *vsi)
{
	int i;

	ice_for_each_rxq(vsi, i) {
		struct ice_ring *rx_ring = vsi->rx_rings[i];

		if (rx_ring->xsk_pool)
			napi_schedule(&rx_ring->q_vector->napi);
	}
}

/**
 * ice_xdp_setup_prog - Add or remove XDP eBPF program
 * @vsi: VSI to setup XDP for
 * @prog: XDP program
 * @extack: netlink extended ack
 */
static int
ice_xdp_setup_prog(struct ice_vsi *vsi, struct bpf_prog *prog,
		   struct netlink_ext_ack *extack)
{
	int frame_size = vsi->netdev->mtu + ICE_ETH_PKT_HDR_PAD;
	bool if_running = netif_running(vsi->netdev);
	int ret = 0, xdp_ring_err = 0;

	if (frame_size > vsi->rx_buf_len) {
		NL_SET_ERR_MSG_MOD(extack, "MTU too large for loading XDP");
		return -EOPNOTSUPP;
	}

	/* need to stop netdev while setting up the program for Rx rings */
	if (if_running && !test_and_set_bit(ICE_VSI_DOWN, vsi->state)) {
		ret = ice_down(vsi);
		if (ret) {
			NL_SET_ERR_MSG_MOD(extack, "Preparing device for XDP attach failed");
			return ret;
		}
	}

	if (!ice_is_xdp_ena_vsi(vsi) && prog) {
		vsi->num_xdp_txq = vsi->alloc_rxq;
		xdp_ring_err = ice_prepare_xdp_rings(vsi, prog);
		if (xdp_ring_err)
			NL_SET_ERR_MSG_MOD(extack, "Setting up XDP Tx resources failed");
	} else if (ice_is_xdp_ena_vsi(vsi) && !prog) {
		xdp_ring_err = ice_destroy_xdp_rings(vsi);
		if (xdp_ring_err)
			NL_SET_ERR_MSG_MOD(extack, "Freeing XDP Tx resources failed");
	} else {
		/* safe to call even when prog == vsi->xdp_prog as
		 * dev_xdp_install in net/core/dev.c incremented prog's
		 * refcount so corresponding bpf_prog_put won't cause
		 * underflow
		 */
		ice_vsi_assign_bpf_prog(vsi, prog);
	}

	if (if_running)
		ret = ice_up(vsi);

	if (!ret && prog)
		ice_vsi_rx_napi_schedule(vsi);

	return (ret || xdp_ring_err) ? -ENOMEM : 0;
}

/**
 * ice_xdp_safe_mode - XDP handler for safe mode
 * @dev: netdevice
 * @xdp: XDP command
 */
static int ice_xdp_safe_mode(struct net_device __always_unused *dev,
			     struct netdev_bpf *xdp)
{
	NL_SET_ERR_MSG_MOD(xdp->extack,
			   "Please provide working DDP firmware package in order to use XDP\n"
			   "Refer to Documentation/networking/device_drivers/ethernet/intel/ice.rst");
	return -EOPNOTSUPP;
}

/**
 * ice_xdp - implements XDP handler
 * @dev: netdevice
 * @xdp: XDP command
 */
static int ice_xdp(struct net_device *dev, struct netdev_bpf *xdp)
{
	struct ice_netdev_priv *np = netdev_priv(dev);
	struct ice_vsi *vsi = np->vsi;

	if (vsi->type != ICE_VSI_PF) {
		NL_SET_ERR_MSG_MOD(xdp->extack, "XDP can be loaded only on PF VSI");
		return -EINVAL;
	}

	switch (xdp->command) {
	case XDP_SETUP_PROG:
		return ice_xdp_setup_prog(vsi, xdp->prog, xdp->extack);
	case XDP_SETUP_XSK_POOL:
		return ice_xsk_pool_setup(vsi, xdp->xsk.pool,
					  xdp->xsk.queue_id);
	default:
		return -EINVAL;
	}
}

/**
 * ice_ena_misc_vector - enable the non-queue interrupts
 * @pf: board private structure
 */
static void ice_ena_misc_vector(struct ice_pf *pf)
{
	struct ice_hw *hw = &pf->hw;
	u32 val;

	/* Disable anti-spoof detection interrupt to prevent spurious event
	 * interrupts during a function reset. Anti-spoof functionally is
	 * still supported.
	 */
	val = rd32(hw, GL_MDCK_TX_TDPU);
	val |= GL_MDCK_TX_TDPU_RCU_ANTISPOOF_ITR_DIS_M;
	wr32(hw, GL_MDCK_TX_TDPU, val);

	/* clear things first */
	wr32(hw, PFINT_OICR_ENA, 0);	/* disable all */
	rd32(hw, PFINT_OICR);		/* read to clear */

	val = (PFINT_OICR_ECC_ERR_M |
	       PFINT_OICR_MAL_DETECT_M |
	       PFINT_OICR_GRST_M |
	       PFINT_OICR_PCI_EXCEPTION_M |
	       PFINT_OICR_VFLR_M |
	       PFINT_OICR_HMC_ERR_M |
	       PFINT_OICR_PE_PUSH_M |
	       PFINT_OICR_PE_CRITERR_M);

	wr32(hw, PFINT_OICR_ENA, val);

	/* SW_ITR_IDX = 0, but don't change INTENA */
	wr32(hw, GLINT_DYN_CTL(pf->oicr_idx),
	     GLINT_DYN_CTL_SW_ITR_INDX_M | GLINT_DYN_CTL_INTENA_MSK_M);
}

/**
 * ice_misc_intr - misc interrupt handler
 * @irq: interrupt number
 * @data: pointer to a q_vector
 */
static irqreturn_t ice_misc_intr(int __always_unused irq, void *data)
{
	struct ice_pf *pf = (struct ice_pf *)data;
	struct ice_hw *hw = &pf->hw;
	irqreturn_t ret = IRQ_NONE;
	struct device *dev;
	u32 oicr, ena_mask;

	dev = ice_pf_to_dev(pf);
	set_bit(ICE_ADMINQ_EVENT_PENDING, pf->state);
	set_bit(ICE_MAILBOXQ_EVENT_PENDING, pf->state);
	set_bit(ICE_SIDEBANDQ_EVENT_PENDING, pf->state);

	oicr = rd32(hw, PFINT_OICR);
	ena_mask = rd32(hw, PFINT_OICR_ENA);

	if (oicr & PFINT_OICR_SWINT_M) {
		ena_mask &= ~PFINT_OICR_SWINT_M;
		pf->sw_int_count++;
	}

	if (oicr & PFINT_OICR_MAL_DETECT_M) {
		ena_mask &= ~PFINT_OICR_MAL_DETECT_M;
		set_bit(ICE_MDD_EVENT_PENDING, pf->state);
	}
	if (oicr & PFINT_OICR_VFLR_M) {
		/* disable any further VFLR event notifications */
		if (test_bit(ICE_VF_RESETS_DISABLED, pf->state)) {
			u32 reg = rd32(hw, PFINT_OICR_ENA);

			reg &= ~PFINT_OICR_VFLR_M;
			wr32(hw, PFINT_OICR_ENA, reg);
		} else {
			ena_mask &= ~PFINT_OICR_VFLR_M;
			set_bit(ICE_VFLR_EVENT_PENDING, pf->state);
		}
	}

	if (oicr & PFINT_OICR_GRST_M) {
		u32 reset;

		/* we have a reset warning */
		ena_mask &= ~PFINT_OICR_GRST_M;
		reset = (rd32(hw, GLGEN_RSTAT) & GLGEN_RSTAT_RESET_TYPE_M) >>
			GLGEN_RSTAT_RESET_TYPE_S;

		if (reset == ICE_RESET_CORER)
			pf->corer_count++;
		else if (reset == ICE_RESET_GLOBR)
			pf->globr_count++;
		else if (reset == ICE_RESET_EMPR)
			pf->empr_count++;
		else
			dev_dbg(dev, "Invalid reset type %d\n", reset);

		/* If a reset cycle isn't already in progress, we set a bit in
		 * pf->state so that the service task can start a reset/rebuild.
		 */
		if (!test_and_set_bit(ICE_RESET_OICR_RECV, pf->state)) {
			if (reset == ICE_RESET_CORER)
				set_bit(ICE_CORER_RECV, pf->state);
			else if (reset == ICE_RESET_GLOBR)
				set_bit(ICE_GLOBR_RECV, pf->state);
			else
				set_bit(ICE_EMPR_RECV, pf->state);

			/* There are couple of different bits at play here.
			 * hw->reset_ongoing indicates whether the hardware is
			 * in reset. This is set to true when a reset interrupt
			 * is received and set back to false after the driver
			 * has determined that the hardware is out of reset.
			 *
			 * ICE_RESET_OICR_RECV in pf->state indicates
			 * that a post reset rebuild is required before the
			 * driver is operational again. This is set above.
			 *
			 * As this is the start of the reset/rebuild cycle, set
			 * both to indicate that.
			 */
			hw->reset_ongoing = true;
		}
	}

	if (oicr & PFINT_OICR_TSYN_TX_M) {
		ena_mask &= ~PFINT_OICR_TSYN_TX_M;
		ice_ptp_process_ts(pf);
	}

	if (oicr & PFINT_OICR_TSYN_EVNT_M) {
		u8 tmr_idx = hw->func_caps.ts_func_info.tmr_index_owned;
		u32 gltsyn_stat = rd32(hw, GLTSYN_STAT(tmr_idx));

		/* Save EVENTs from GTSYN register */
		pf->ptp.ext_ts_irq |= gltsyn_stat & (GLTSYN_STAT_EVENT0_M |
						     GLTSYN_STAT_EVENT1_M |
						     GLTSYN_STAT_EVENT2_M);
		ena_mask &= ~PFINT_OICR_TSYN_EVNT_M;
		kthread_queue_work(pf->ptp.kworker, &pf->ptp.extts_work);
	}

#define ICE_AUX_CRIT_ERR (PFINT_OICR_PE_CRITERR_M | PFINT_OICR_HMC_ERR_M | PFINT_OICR_PE_PUSH_M)
	if (oicr & ICE_AUX_CRIT_ERR) {
		struct iidc_event *event;

		ena_mask &= ~ICE_AUX_CRIT_ERR;
		event = kzalloc(sizeof(*event), GFP_KERNEL);
		if (event) {
			set_bit(IIDC_EVENT_CRIT_ERR, event->type);
			/* report the entire OICR value to AUX driver */
			event->reg = oicr;
			ice_send_event_to_aux(pf, event);
			kfree(event);
		}
	}

	/* Report any remaining unexpected interrupts */
	oicr &= ena_mask;
	if (oicr) {
		dev_dbg(dev, "unhandled interrupt oicr=0x%08x\n", oicr);
		/* If a critical error is pending there is no choice but to
		 * reset the device.
		 */
		if (oicr & (PFINT_OICR_PCI_EXCEPTION_M |
			    PFINT_OICR_ECC_ERR_M)) {
			set_bit(ICE_PFR_REQ, pf->state);
			ice_service_task_schedule(pf);
		}
	}
	ret = IRQ_HANDLED;

	ice_service_task_schedule(pf);
	ice_irq_dynamic_ena(hw, NULL, NULL);

	return ret;
}

/**
 * ice_dis_ctrlq_interrupts - disable control queue interrupts
 * @hw: pointer to HW structure
 */
static void ice_dis_ctrlq_interrupts(struct ice_hw *hw)
{
	/* disable Admin queue Interrupt causes */
	wr32(hw, PFINT_FW_CTL,
	     rd32(hw, PFINT_FW_CTL) & ~PFINT_FW_CTL_CAUSE_ENA_M);

	/* disable Mailbox queue Interrupt causes */
	wr32(hw, PFINT_MBX_CTL,
	     rd32(hw, PFINT_MBX_CTL) & ~PFINT_MBX_CTL_CAUSE_ENA_M);

	wr32(hw, PFINT_SB_CTL,
	     rd32(hw, PFINT_SB_CTL) & ~PFINT_SB_CTL_CAUSE_ENA_M);

	/* disable Control queue Interrupt causes */
	wr32(hw, PFINT_OICR_CTL,
	     rd32(hw, PFINT_OICR_CTL) & ~PFINT_OICR_CTL_CAUSE_ENA_M);

	ice_flush(hw);
}

/**
 * ice_free_irq_msix_misc - Unroll misc vector setup
 * @pf: board private structure
 */
static void ice_free_irq_msix_misc(struct ice_pf *pf)
{
	struct ice_hw *hw = &pf->hw;

	ice_dis_ctrlq_interrupts(hw);

	/* disable OICR interrupt */
	wr32(hw, PFINT_OICR_ENA, 0);
	ice_flush(hw);

	if (pf->msix_entries) {
		synchronize_irq(pf->msix_entries[pf->oicr_idx].vector);
		devm_free_irq(ice_pf_to_dev(pf),
			      pf->msix_entries[pf->oicr_idx].vector, pf);
	}

	pf->num_avail_sw_msix += 1;
	ice_free_res(pf->irq_tracker, pf->oicr_idx, ICE_RES_MISC_VEC_ID);
}

/**
 * ice_ena_ctrlq_interrupts - enable control queue interrupts
 * @hw: pointer to HW structure
 * @reg_idx: HW vector index to associate the control queue interrupts with
 */
static void ice_ena_ctrlq_interrupts(struct ice_hw *hw, u16 reg_idx)
{
	u32 val;

	val = ((reg_idx & PFINT_OICR_CTL_MSIX_INDX_M) |
	       PFINT_OICR_CTL_CAUSE_ENA_M);
	wr32(hw, PFINT_OICR_CTL, val);

	/* enable Admin queue Interrupt causes */
	val = ((reg_idx & PFINT_FW_CTL_MSIX_INDX_M) |
	       PFINT_FW_CTL_CAUSE_ENA_M);
	wr32(hw, PFINT_FW_CTL, val);

	/* enable Mailbox queue Interrupt causes */
	val = ((reg_idx & PFINT_MBX_CTL_MSIX_INDX_M) |
	       PFINT_MBX_CTL_CAUSE_ENA_M);
	wr32(hw, PFINT_MBX_CTL, val);

	/* This enables Sideband queue Interrupt causes */
	val = ((reg_idx & PFINT_SB_CTL_MSIX_INDX_M) |
	       PFINT_SB_CTL_CAUSE_ENA_M);
	wr32(hw, PFINT_SB_CTL, val);

	ice_flush(hw);
}

/**
 * ice_req_irq_msix_misc - Setup the misc vector to handle non queue events
 * @pf: board private structure
 *
 * This sets up the handler for MSIX 0, which is used to manage the
 * non-queue interrupts, e.g. AdminQ and errors. This is not used
 * when in MSI or Legacy interrupt mode.
 */
static int ice_req_irq_msix_misc(struct ice_pf *pf)
{
	struct device *dev = ice_pf_to_dev(pf);
	struct ice_hw *hw = &pf->hw;
	int oicr_idx, err = 0;

	if (!pf->int_name[0])
		snprintf(pf->int_name, sizeof(pf->int_name) - 1, "%s-%s:misc",
			 dev_driver_string(dev), dev_name(dev));

	/* Do not request IRQ but do enable OICR interrupt since settings are
	 * lost during reset. Note that this function is called only during
	 * rebuild path and not while reset is in progress.
	 */
	if (ice_is_reset_in_progress(pf->state))
		goto skip_req_irq;

	/* reserve one vector in irq_tracker for misc interrupts */
	oicr_idx = ice_get_res(pf, pf->irq_tracker, 1, ICE_RES_MISC_VEC_ID);
	if (oicr_idx < 0)
		return oicr_idx;

	pf->num_avail_sw_msix -= 1;
	pf->oicr_idx = (u16)oicr_idx;

	err = devm_request_irq(dev, pf->msix_entries[pf->oicr_idx].vector,
			       ice_misc_intr, 0, pf->int_name, pf);
	if (err) {
		dev_err(dev, "devm_request_irq for %s failed: %d\n",
			pf->int_name, err);
		ice_free_res(pf->irq_tracker, 1, ICE_RES_MISC_VEC_ID);
		pf->num_avail_sw_msix += 1;
		return err;
	}

skip_req_irq:
	ice_ena_misc_vector(pf);

	ice_ena_ctrlq_interrupts(hw, pf->oicr_idx);
	wr32(hw, GLINT_ITR(ICE_RX_ITR, pf->oicr_idx),
	     ITR_REG_ALIGN(ICE_ITR_8K) >> ICE_ITR_GRAN_S);

	ice_flush(hw);
	ice_irq_dynamic_ena(hw, NULL, NULL);

	return 0;
}

/**
 * ice_napi_add - register NAPI handler for the VSI
 * @vsi: VSI for which NAPI handler is to be registered
 *
 * This function is only called in the driver's load path. Registering the NAPI
 * handler is done in ice_vsi_alloc_q_vector() for all other cases (i.e. resume,
 * reset/rebuild, etc.)
 */
static void ice_napi_add(struct ice_vsi *vsi)
{
	int v_idx;

	if (!vsi->netdev)
		return;

	ice_for_each_q_vector(vsi, v_idx)
		netif_napi_add(vsi->netdev, &vsi->q_vectors[v_idx]->napi,
			       ice_napi_poll, NAPI_POLL_WEIGHT);
}

/**
 * ice_set_ops - set netdev and ethtools ops for the given netdev
 * @netdev: netdev instance
 */
static void ice_set_ops(struct net_device *netdev)
{
	struct ice_pf *pf = ice_netdev_to_pf(netdev);

	if (ice_is_safe_mode(pf)) {
		netdev->netdev_ops = &ice_netdev_safe_mode_ops;
		ice_set_ethtool_safe_mode_ops(netdev);
		return;
	}

	netdev->netdev_ops = &ice_netdev_ops;
	netdev->udp_tunnel_nic_info = &pf->hw.udp_tunnel_nic;
	ice_set_ethtool_ops(netdev);
}

/**
 * ice_set_netdev_features - set features for the given netdev
 * @netdev: netdev instance
 */
static void ice_set_netdev_features(struct net_device *netdev)
{
	struct ice_pf *pf = ice_netdev_to_pf(netdev);
	netdev_features_t csumo_features;
	netdev_features_t vlano_features;
	netdev_features_t dflt_features;
	netdev_features_t tso_features;

	if (ice_is_safe_mode(pf)) {
		/* safe mode */
		netdev->features = NETIF_F_SG | NETIF_F_HIGHDMA;
		netdev->hw_features = netdev->features;
		return;
	}

	dflt_features = NETIF_F_SG	|
			NETIF_F_HIGHDMA	|
			NETIF_F_NTUPLE	|
			NETIF_F_RXHASH;

	csumo_features = NETIF_F_RXCSUM	  |
			 NETIF_F_IP_CSUM  |
			 NETIF_F_SCTP_CRC |
			 NETIF_F_IPV6_CSUM;

	vlano_features = NETIF_F_HW_VLAN_CTAG_FILTER |
			 NETIF_F_HW_VLAN_CTAG_TX     |
			 NETIF_F_HW_VLAN_CTAG_RX;

	tso_features = NETIF_F_TSO			|
		       NETIF_F_TSO_ECN			|
		       NETIF_F_TSO6			|
		       NETIF_F_GSO_GRE			|
		       NETIF_F_GSO_UDP_TUNNEL		|
		       NETIF_F_GSO_GRE_CSUM		|
		       NETIF_F_GSO_UDP_TUNNEL_CSUM	|
		       NETIF_F_GSO_PARTIAL		|
		       NETIF_F_GSO_IPXIP4		|
		       NETIF_F_GSO_IPXIP6		|
		       NETIF_F_GSO_UDP_L4;

	netdev->gso_partial_features |= NETIF_F_GSO_UDP_TUNNEL_CSUM |
					NETIF_F_GSO_GRE_CSUM;
	/* set features that user can change */
	netdev->hw_features = dflt_features | csumo_features |
			      vlano_features | tso_features;

	/* add support for HW_CSUM on packets with MPLS header */
	netdev->mpls_features =  NETIF_F_HW_CSUM;

	/* enable features */
	netdev->features |= netdev->hw_features;
	/* encap and VLAN devices inherit default, csumo and tso features */
	netdev->hw_enc_features |= dflt_features | csumo_features |
				   tso_features;
	netdev->vlan_features |= dflt_features | csumo_features |
				 tso_features;
}

/**
 * ice_cfg_netdev - Allocate, configure and register a netdev
 * @vsi: the VSI associated with the new netdev
 *
 * Returns 0 on success, negative value on failure
 */
static int ice_cfg_netdev(struct ice_vsi *vsi)
{
	struct ice_netdev_priv *np;
	struct net_device *netdev;
	u8 mac_addr[ETH_ALEN];

	netdev = alloc_etherdev_mqs(sizeof(*np), vsi->alloc_txq,
				    vsi->alloc_rxq);
	if (!netdev)
		return -ENOMEM;

	set_bit(ICE_VSI_NETDEV_ALLOCD, vsi->state);
	vsi->netdev = netdev;
	np = netdev_priv(netdev);
	np->vsi = vsi;

	ice_set_netdev_features(netdev);

	ice_set_ops(netdev);

	if (vsi->type == ICE_VSI_PF) {
		SET_NETDEV_DEV(netdev, ice_pf_to_dev(vsi->back));
		ether_addr_copy(mac_addr, vsi->port_info->mac.perm_addr);
		ether_addr_copy(netdev->dev_addr, mac_addr);
		ether_addr_copy(netdev->perm_addr, mac_addr);
	}

	netdev->priv_flags |= IFF_UNICAST_FLT;

	/* Setup netdev TC information */
	ice_vsi_cfg_netdev_tc(vsi, vsi->tc_cfg.ena_tc);

	/* setup watchdog timeout value to be 5 second */
	netdev->watchdog_timeo = 5 * HZ;

	netdev->min_mtu = ETH_MIN_MTU;
	netdev->max_mtu = ICE_MAX_MTU;

	return 0;
}

/**
 * ice_fill_rss_lut - Fill the RSS lookup table with default values
 * @lut: Lookup table
 * @rss_table_size: Lookup table size
 * @rss_size: Range of queue number for hashing
 */
void ice_fill_rss_lut(u8 *lut, u16 rss_table_size, u16 rss_size)
{
	u16 i;

	for (i = 0; i < rss_table_size; i++)
		lut[i] = i % rss_size;
}

/**
 * ice_pf_vsi_setup - Set up a PF VSI
 * @pf: board private structure
 * @pi: pointer to the port_info instance
 *
 * Returns pointer to the successfully allocated VSI software struct
 * on success, otherwise returns NULL on failure.
 */
static struct ice_vsi *
ice_pf_vsi_setup(struct ice_pf *pf, struct ice_port_info *pi)
{
	return ice_vsi_setup(pf, pi, ICE_VSI_PF, ICE_INVAL_VFID);
}

/**
 * ice_ctrl_vsi_setup - Set up a control VSI
 * @pf: board private structure
 * @pi: pointer to the port_info instance
 *
 * Returns pointer to the successfully allocated VSI software struct
 * on success, otherwise returns NULL on failure.
 */
static struct ice_vsi *
ice_ctrl_vsi_setup(struct ice_pf *pf, struct ice_port_info *pi)
{
	return ice_vsi_setup(pf, pi, ICE_VSI_CTRL, ICE_INVAL_VFID);
}

/**
 * ice_lb_vsi_setup - Set up a loopback VSI
 * @pf: board private structure
 * @pi: pointer to the port_info instance
 *
 * Returns pointer to the successfully allocated VSI software struct
 * on success, otherwise returns NULL on failure.
 */
struct ice_vsi *
ice_lb_vsi_setup(struct ice_pf *pf, struct ice_port_info *pi)
{
	return ice_vsi_setup(pf, pi, ICE_VSI_LB, ICE_INVAL_VFID);
}

/**
 * ice_vlan_rx_add_vid - Add a VLAN ID filter to HW offload
 * @netdev: network interface to be adjusted
 * @proto: unused protocol
 * @vid: VLAN ID to be added
 *
 * net_device_ops implementation for adding VLAN IDs
 */
static int
ice_vlan_rx_add_vid(struct net_device *netdev, __always_unused __be16 proto,
		    u16 vid)
{
	struct ice_netdev_priv *np = netdev_priv(netdev);
	struct ice_vsi *vsi = np->vsi;
	int ret;

	/* VLAN 0 is added by default during load/reset */
	if (!vid)
		return 0;

	/* Enable VLAN pruning when a VLAN other than 0 is added */
	if (!ice_vsi_is_vlan_pruning_ena(vsi)) {
		ret = ice_cfg_vlan_pruning(vsi, true, false);
		if (ret)
			return ret;
	}

	/* Add a switch rule for this VLAN ID so its corresponding VLAN tagged
	 * packets aren't pruned by the device's internal switch on Rx
	 */
	ret = ice_vsi_add_vlan(vsi, vid, ICE_FWD_TO_VSI);
	if (!ret)
		set_bit(ICE_VSI_VLAN_FLTR_CHANGED, vsi->state);

	return ret;
}

/**
 * ice_vlan_rx_kill_vid - Remove a VLAN ID filter from HW offload
 * @netdev: network interface to be adjusted
 * @proto: unused protocol
 * @vid: VLAN ID to be removed
 *
 * net_device_ops implementation for removing VLAN IDs
 */
static int
ice_vlan_rx_kill_vid(struct net_device *netdev, __always_unused __be16 proto,
		     u16 vid)
{
	struct ice_netdev_priv *np = netdev_priv(netdev);
	struct ice_vsi *vsi = np->vsi;
	int ret;

	/* don't allow removal of VLAN 0 */
	if (!vid)
		return 0;

	/* Make sure ice_vsi_kill_vlan is successful before updating VLAN
	 * information
	 */
	ret = ice_vsi_kill_vlan(vsi, vid);
	if (ret)
		return ret;

	/* Disable pruning when VLAN 0 is the only VLAN rule */
	if (vsi->num_vlan == 1 && ice_vsi_is_vlan_pruning_ena(vsi))
		ret = ice_cfg_vlan_pruning(vsi, false, false);

	set_bit(ICE_VSI_VLAN_FLTR_CHANGED, vsi->state);
	return ret;
}

/**
 * ice_setup_pf_sw - Setup the HW switch on startup or after reset
 * @pf: board private structure
 *
 * Returns 0 on success, negative value on failure
 */
static int ice_setup_pf_sw(struct ice_pf *pf)
{
	struct ice_vsi *vsi;
	int status = 0;

	if (ice_is_reset_in_progress(pf->state))
		return -EBUSY;

	vsi = ice_pf_vsi_setup(pf, pf->hw.port_info);
	if (!vsi)
		return -ENOMEM;

	status = ice_cfg_netdev(vsi);
	if (status) {
		status = -ENODEV;
		goto unroll_vsi_setup;
	}
	/* netdev has to be configured before setting frame size */
	ice_vsi_cfg_frame_size(vsi);

	/* Setup DCB netlink interface */
	ice_dcbnl_setup(vsi);

	/* registering the NAPI handler requires both the queues and
	 * netdev to be created, which are done in ice_pf_vsi_setup()
	 * and ice_cfg_netdev() respectively
	 */
	ice_napi_add(vsi);

	status = ice_set_cpu_rx_rmap(vsi);
	if (status) {
		dev_err(ice_pf_to_dev(pf), "Failed to set CPU Rx map VSI %d error %d\n",
			vsi->vsi_num, status);
		status = -EINVAL;
		goto unroll_napi_add;
	}
	status = ice_init_mac_fltr(pf);
	if (status)
		goto free_cpu_rx_map;

	return status;

free_cpu_rx_map:
	ice_free_cpu_rx_rmap(vsi);

unroll_napi_add:
	if (vsi) {
		ice_napi_del(vsi);
		if (vsi->netdev) {
			clear_bit(ICE_VSI_NETDEV_ALLOCD, vsi->state);
			free_netdev(vsi->netdev);
			vsi->netdev = NULL;
		}
	}

unroll_vsi_setup:
	ice_vsi_release(vsi);
	return status;
}

/**
 * ice_get_avail_q_count - Get count of queues in use
 * @pf_qmap: bitmap to get queue use count from
 * @lock: pointer to a mutex that protects access to pf_qmap
 * @size: size of the bitmap
 */
static u16
ice_get_avail_q_count(unsigned long *pf_qmap, struct mutex *lock, u16 size)
{
	unsigned long bit;
	u16 count = 0;

	mutex_lock(lock);
	for_each_clear_bit(bit, pf_qmap, size)
		count++;
	mutex_unlock(lock);

	return count;
}

/**
 * ice_get_avail_txq_count - Get count of Tx queues in use
 * @pf: pointer to an ice_pf instance
 */
u16 ice_get_avail_txq_count(struct ice_pf *pf)
{
	return ice_get_avail_q_count(pf->avail_txqs, &pf->avail_q_mutex,
				     pf->max_pf_txqs);
}

/**
 * ice_get_avail_rxq_count - Get count of Rx queues in use
 * @pf: pointer to an ice_pf instance
 */
u16 ice_get_avail_rxq_count(struct ice_pf *pf)
{
	return ice_get_avail_q_count(pf->avail_rxqs, &pf->avail_q_mutex,
				     pf->max_pf_rxqs);
}

/**
 * ice_deinit_pf - Unrolls initialziations done by ice_init_pf
 * @pf: board private structure to initialize
 */
static void ice_deinit_pf(struct ice_pf *pf)
{
	ice_service_task_stop(pf);
	mutex_destroy(&pf->sw_mutex);
	mutex_destroy(&pf->tc_mutex);
	mutex_destroy(&pf->avail_q_mutex);

	if (pf->avail_txqs) {
		bitmap_free(pf->avail_txqs);
		pf->avail_txqs = NULL;
	}

	if (pf->avail_rxqs) {
		bitmap_free(pf->avail_rxqs);
		pf->avail_rxqs = NULL;
	}

	if (pf->ptp.clock)
		ptp_clock_unregister(pf->ptp.clock);
}

/**
 * ice_set_pf_caps - set PFs capability flags
 * @pf: pointer to the PF instance
 */
static void ice_set_pf_caps(struct ice_pf *pf)
{
	struct ice_hw_func_caps *func_caps = &pf->hw.func_caps;

	clear_bit(ICE_FLAG_RDMA_ENA, pf->flags);
	clear_bit(ICE_FLAG_AUX_ENA, pf->flags);
	if (func_caps->common_cap.rdma) {
		set_bit(ICE_FLAG_RDMA_ENA, pf->flags);
		set_bit(ICE_FLAG_AUX_ENA, pf->flags);
	}
	clear_bit(ICE_FLAG_DCB_CAPABLE, pf->flags);
	if (func_caps->common_cap.dcb)
		set_bit(ICE_FLAG_DCB_CAPABLE, pf->flags);
	clear_bit(ICE_FLAG_SRIOV_CAPABLE, pf->flags);
	if (func_caps->common_cap.sr_iov_1_1) {
		set_bit(ICE_FLAG_SRIOV_CAPABLE, pf->flags);
		pf->num_vfs_supported = min_t(int, func_caps->num_allocd_vfs,
					      ICE_MAX_VF_COUNT);
	}
	clear_bit(ICE_FLAG_RSS_ENA, pf->flags);
	if (func_caps->common_cap.rss_table_size)
		set_bit(ICE_FLAG_RSS_ENA, pf->flags);

	clear_bit(ICE_FLAG_FD_ENA, pf->flags);
	if (func_caps->fd_fltr_guar > 0 || func_caps->fd_fltr_best_effort > 0) {
		u16 unused;

		/* ctrl_vsi_idx will be set to a valid value when flow director
		 * is setup by ice_init_fdir
		 */
		pf->ctrl_vsi_idx = ICE_NO_VSI;
		set_bit(ICE_FLAG_FD_ENA, pf->flags);
		/* force guaranteed filter pool for PF */
		ice_alloc_fd_guar_item(&pf->hw, &unused,
				       func_caps->fd_fltr_guar);
		/* force shared filter pool for PF */
		ice_alloc_fd_shrd_item(&pf->hw, &unused,
				       func_caps->fd_fltr_best_effort);
	}

	clear_bit(ICE_FLAG_PTP_SUPPORTED, pf->flags);
	if (func_caps->common_cap.ieee_1588)
		set_bit(ICE_FLAG_PTP_SUPPORTED, pf->flags);

	pf->max_pf_txqs = func_caps->common_cap.num_txq;
	pf->max_pf_rxqs = func_caps->common_cap.num_rxq;
}

/**
 * ice_init_pf - Initialize general software structures (struct ice_pf)
 * @pf: board private structure to initialize
 */
static int ice_init_pf(struct ice_pf *pf)
{
	ice_set_pf_caps(pf);

	mutex_init(&pf->sw_mutex);
	mutex_init(&pf->tc_mutex);

	INIT_HLIST_HEAD(&pf->aq_wait_list);
	spin_lock_init(&pf->aq_wait_lock);
	init_waitqueue_head(&pf->aq_wait_queue);

	init_waitqueue_head(&pf->reset_wait_queue);

	/* setup service timer and periodic service task */
	timer_setup(&pf->serv_tmr, ice_service_timer, 0);
	pf->serv_tmr_period = HZ;
	INIT_WORK(&pf->serv_task, ice_service_task);
	clear_bit(ICE_SERVICE_SCHED, pf->state);

	mutex_init(&pf->avail_q_mutex);
	pf->avail_txqs = bitmap_zalloc(pf->max_pf_txqs, GFP_KERNEL);
	if (!pf->avail_txqs)
		return -ENOMEM;

	pf->avail_rxqs = bitmap_zalloc(pf->max_pf_rxqs, GFP_KERNEL);
	if (!pf->avail_rxqs) {
		devm_kfree(ice_pf_to_dev(pf), pf->avail_txqs);
		pf->avail_txqs = NULL;
		return -ENOMEM;
	}

	return 0;
}

/**
 * ice_ena_msix_range - Request a range of MSIX vectors from the OS
 * @pf: board private structure
 *
 * compute the number of MSIX vectors required (v_budget) and request from
 * the OS. Return the number of vectors reserved or negative on failure
 */
static int ice_ena_msix_range(struct ice_pf *pf)
{
	int num_cpus, v_left, v_actual, v_other, v_budget = 0;
	struct device *dev = ice_pf_to_dev(pf);
	int needed, err, i;

	v_left = pf->hw.func_caps.common_cap.num_msix_vectors;
	num_cpus = num_online_cpus();

	/* reserve for LAN miscellaneous handler */
	needed = ICE_MIN_LAN_OICR_MSIX;
	if (v_left < needed)
		goto no_hw_vecs_left_err;
	v_budget += needed;
	v_left -= needed;

	/* reserve for flow director */
	if (test_bit(ICE_FLAG_FD_ENA, pf->flags)) {
		needed = ICE_FDIR_MSIX;
		if (v_left < needed)
			goto no_hw_vecs_left_err;
		v_budget += needed;
		v_left -= needed;
	}

	/* total used for non-traffic vectors */
	v_other = v_budget;

	/* reserve vectors for LAN traffic */
	needed = num_cpus;
	if (v_left < needed)
		goto no_hw_vecs_left_err;
	pf->num_lan_msix = needed;
	v_budget += needed;
	v_left -= needed;

	/* reserve vectors for RDMA auxiliary driver */
	if (test_bit(ICE_FLAG_RDMA_ENA, pf->flags)) {
		needed = num_cpus + ICE_RDMA_NUM_AEQ_MSIX;
		if (v_left < needed)
			goto no_hw_vecs_left_err;
		pf->num_rdma_msix = needed;
		v_budget += needed;
		v_left -= needed;
	}

	pf->msix_entries = devm_kcalloc(dev, v_budget,
					sizeof(*pf->msix_entries), GFP_KERNEL);
	if (!pf->msix_entries) {
		err = -ENOMEM;
		goto exit_err;
	}

	for (i = 0; i < v_budget; i++)
		pf->msix_entries[i].entry = i;

	/* actually reserve the vectors */
	v_actual = pci_enable_msix_range(pf->pdev, pf->msix_entries,
					 ICE_MIN_MSIX, v_budget);
	if (v_actual < 0) {
		dev_err(dev, "unable to reserve MSI-X vectors\n");
		err = v_actual;
		goto msix_err;
	}

	if (v_actual < v_budget) {
		dev_warn(dev, "not enough OS MSI-X vectors. requested = %d, obtained = %d\n",
			 v_budget, v_actual);

		if (v_actual < ICE_MIN_MSIX) {
			/* error if we can't get minimum vectors */
			pci_disable_msix(pf->pdev);
			err = -ERANGE;
			goto msix_err;
		} else {
			int v_remain = v_actual - v_other;
			int v_rdma = 0, v_min_rdma = 0;

			if (test_bit(ICE_FLAG_RDMA_ENA, pf->flags)) {
				/* Need at least 1 interrupt in addition to
				 * AEQ MSIX
				 */
				v_rdma = ICE_RDMA_NUM_AEQ_MSIX + 1;
				v_min_rdma = ICE_MIN_RDMA_MSIX;
			}

			if (v_actual == ICE_MIN_MSIX ||
			    v_remain < ICE_MIN_LAN_TXRX_MSIX + v_min_rdma) {
				dev_warn(dev, "Not enough MSI-X vectors to support RDMA.\n");
				clear_bit(ICE_FLAG_RDMA_ENA, pf->flags);

				pf->num_rdma_msix = 0;
				pf->num_lan_msix = ICE_MIN_LAN_TXRX_MSIX;
			} else if ((v_remain < ICE_MIN_LAN_TXRX_MSIX + v_rdma) ||
				   (v_remain - v_rdma < v_rdma)) {
				/* Support minimum RDMA and give remaining
				 * vectors to LAN MSIX
				 */
				pf->num_rdma_msix = v_min_rdma;
				pf->num_lan_msix = v_remain - v_min_rdma;
			} else {
				/* Split remaining MSIX with RDMA after
				 * accounting for AEQ MSIX
				 */
				pf->num_rdma_msix = (v_remain - ICE_RDMA_NUM_AEQ_MSIX) / 2 +
						    ICE_RDMA_NUM_AEQ_MSIX;
				pf->num_lan_msix = v_remain - pf->num_rdma_msix;
			}

			dev_notice(dev, "Enabled %d MSI-X vectors for LAN traffic.\n",
				   pf->num_lan_msix);

			if (test_bit(ICE_FLAG_RDMA_ENA, pf->flags))
				dev_notice(dev, "Enabled %d MSI-X vectors for RDMA.\n",
					   pf->num_rdma_msix);
		}
	}

	return v_actual;

msix_err:
	devm_kfree(dev, pf->msix_entries);
	goto exit_err;

no_hw_vecs_left_err:
	dev_err(dev, "not enough device MSI-X vectors. requested = %d, available = %d\n",
		needed, v_left);
	err = -ERANGE;
exit_err:
	pf->num_rdma_msix = 0;
	pf->num_lan_msix = 0;
	return err;
}

/**
 * ice_dis_msix - Disable MSI-X interrupt setup in OS
 * @pf: board private structure
 */
static void ice_dis_msix(struct ice_pf *pf)
{
	pci_disable_msix(pf->pdev);
	devm_kfree(ice_pf_to_dev(pf), pf->msix_entries);
	pf->msix_entries = NULL;
}

/**
 * ice_clear_interrupt_scheme - Undo things done by ice_init_interrupt_scheme
 * @pf: board private structure
 */
static void ice_clear_interrupt_scheme(struct ice_pf *pf)
{
	ice_dis_msix(pf);

	if (pf->irq_tracker) {
		devm_kfree(ice_pf_to_dev(pf), pf->irq_tracker);
		pf->irq_tracker = NULL;
	}
}

/**
 * ice_init_interrupt_scheme - Determine proper interrupt scheme
 * @pf: board private structure to initialize
 */
static int ice_init_interrupt_scheme(struct ice_pf *pf)
{
	int vectors;

	vectors = ice_ena_msix_range(pf);

	if (vectors < 0)
		return vectors;

	/* set up vector assignment tracking */
	pf->irq_tracker = devm_kzalloc(ice_pf_to_dev(pf),
				       struct_size(pf->irq_tracker, list, vectors),
				       GFP_KERNEL);
	if (!pf->irq_tracker) {
		ice_dis_msix(pf);
		return -ENOMEM;
	}

	/* populate SW interrupts pool with number of OS granted IRQs. */
	pf->num_avail_sw_msix = (u16)vectors;
	pf->irq_tracker->num_entries = (u16)vectors;
	pf->irq_tracker->end = pf->irq_tracker->num_entries;

	return 0;
}

/**
 * ice_is_wol_supported - check if WoL is supported
 * @hw: pointer to hardware info
 *
 * Check if WoL is supported based on the HW configuration.
 * Returns true if NVM supports and enables WoL for this port, false otherwise
 */
bool ice_is_wol_supported(struct ice_hw *hw)
{
	u16 wol_ctrl;

	/* A bit set to 1 in the NVM Software Reserved Word 2 (WoL control
	 * word) indicates WoL is not supported on the corresponding PF ID.
	 */
	if (ice_read_sr_word(hw, ICE_SR_NVM_WOL_CFG, &wol_ctrl))
		return false;

	return !(BIT(hw->port_info->lport) & wol_ctrl);
}

/**
 * ice_vsi_recfg_qs - Change the number of queues on a VSI
 * @vsi: VSI being changed
 * @new_rx: new number of Rx queues
 * @new_tx: new number of Tx queues
 *
 * Only change the number of queues if new_tx, or new_rx is non-0.
 *
 * Returns 0 on success.
 */
int ice_vsi_recfg_qs(struct ice_vsi *vsi, int new_rx, int new_tx)
{
	struct ice_pf *pf = vsi->back;
	int err = 0, timeout = 50;

	if (!new_rx && !new_tx)
		return -EINVAL;

	while (test_and_set_bit(ICE_CFG_BUSY, pf->state)) {
		timeout--;
		if (!timeout)
			return -EBUSY;
		usleep_range(1000, 2000);
	}

	if (new_tx)
		vsi->req_txq = (u16)new_tx;
	if (new_rx)
		vsi->req_rxq = (u16)new_rx;

	/* set for the next time the netdev is started */
	if (!netif_running(vsi->netdev)) {
		ice_vsi_rebuild(vsi, false);
		dev_dbg(ice_pf_to_dev(pf), "Link is down, queue count change happens when link is brought up\n");
		goto done;
	}

	ice_vsi_close(vsi);
	ice_vsi_rebuild(vsi, false);
	ice_pf_dcb_recfg(pf);
	ice_vsi_open(vsi);
done:
	clear_bit(ICE_CFG_BUSY, pf->state);
	return err;
}

/**
 * ice_set_safe_mode_vlan_cfg - configure PF VSI to allow all VLANs in safe mode
 * @pf: PF to configure
 *
 * No VLAN offloads/filtering are advertised in safe mode so make sure the PF
 * VSI can still Tx/Rx VLAN tagged packets.
 */
static void ice_set_safe_mode_vlan_cfg(struct ice_pf *pf)
{
	struct ice_vsi *vsi = ice_get_main_vsi(pf);
	struct ice_vsi_ctx *ctxt;
	enum ice_status status;
	struct ice_hw *hw;

	if (!vsi)
		return;

	ctxt = kzalloc(sizeof(*ctxt), GFP_KERNEL);
	if (!ctxt)
		return;

	hw = &pf->hw;
	ctxt->info = vsi->info;

	ctxt->info.valid_sections =
		cpu_to_le16(ICE_AQ_VSI_PROP_VLAN_VALID |
			    ICE_AQ_VSI_PROP_SECURITY_VALID |
			    ICE_AQ_VSI_PROP_SW_VALID);

	/* disable VLAN anti-spoof */
	ctxt->info.sec_flags &= ~(ICE_AQ_VSI_SEC_TX_VLAN_PRUNE_ENA <<
				  ICE_AQ_VSI_SEC_TX_PRUNE_ENA_S);

	/* disable VLAN pruning and keep all other settings */
	ctxt->info.sw_flags2 &= ~ICE_AQ_VSI_SW_FLAG_RX_VLAN_PRUNE_ENA;

	/* allow all VLANs on Tx and don't strip on Rx */
	ctxt->info.vlan_flags = ICE_AQ_VSI_VLAN_MODE_ALL |
		ICE_AQ_VSI_VLAN_EMOD_NOTHING;

	status = ice_update_vsi(hw, vsi->idx, ctxt, NULL);
	if (status) {
		dev_err(ice_pf_to_dev(vsi->back), "Failed to update VSI for safe mode VLANs, err %s aq_err %s\n",
			ice_stat_str(status),
			ice_aq_str(hw->adminq.sq_last_status));
	} else {
		vsi->info.sec_flags = ctxt->info.sec_flags;
		vsi->info.sw_flags2 = ctxt->info.sw_flags2;
		vsi->info.vlan_flags = ctxt->info.vlan_flags;
	}

	kfree(ctxt);
}

/**
 * ice_log_pkg_init - log result of DDP package load
 * @hw: pointer to hardware info
 * @status: status of package load
 */
static void
ice_log_pkg_init(struct ice_hw *hw, enum ice_status *status)
{
	struct ice_pf *pf = (struct ice_pf *)hw->back;
	struct device *dev = ice_pf_to_dev(pf);

	switch (*status) {
	case ICE_SUCCESS:
		/* The package download AdminQ command returned success because
		 * this download succeeded or ICE_ERR_AQ_NO_WORK since there is
		 * already a package loaded on the device.
		 */
		if (hw->pkg_ver.major == hw->active_pkg_ver.major &&
		    hw->pkg_ver.minor == hw->active_pkg_ver.minor &&
		    hw->pkg_ver.update == hw->active_pkg_ver.update &&
		    hw->pkg_ver.draft == hw->active_pkg_ver.draft &&
		    !memcmp(hw->pkg_name, hw->active_pkg_name,
			    sizeof(hw->pkg_name))) {
			if (hw->pkg_dwnld_status == ICE_AQ_RC_EEXIST)
				dev_info(dev, "DDP package already present on device: %s version %d.%d.%d.%d\n",
					 hw->active_pkg_name,
					 hw->active_pkg_ver.major,
					 hw->active_pkg_ver.minor,
					 hw->active_pkg_ver.update,
					 hw->active_pkg_ver.draft);
			else
				dev_info(dev, "The DDP package was successfully loaded: %s version %d.%d.%d.%d\n",
					 hw->active_pkg_name,
					 hw->active_pkg_ver.major,
					 hw->active_pkg_ver.minor,
					 hw->active_pkg_ver.update,
					 hw->active_pkg_ver.draft);
		} else if (hw->active_pkg_ver.major != ICE_PKG_SUPP_VER_MAJ ||
			   hw->active_pkg_ver.minor != ICE_PKG_SUPP_VER_MNR) {
			dev_err(dev, "The device has a DDP package that is not supported by the driver.  The device has package '%s' version %d.%d.x.x.  The driver requires version %d.%d.x.x.  Entering Safe Mode.\n",
				hw->active_pkg_name,
				hw->active_pkg_ver.major,
				hw->active_pkg_ver.minor,
				ICE_PKG_SUPP_VER_MAJ, ICE_PKG_SUPP_VER_MNR);
			*status = ICE_ERR_NOT_SUPPORTED;
		} else if (hw->active_pkg_ver.major == ICE_PKG_SUPP_VER_MAJ &&
			   hw->active_pkg_ver.minor == ICE_PKG_SUPP_VER_MNR) {
			dev_info(dev, "The driver could not load the DDP package file because a compatible DDP package is already present on the device.  The device has package '%s' version %d.%d.%d.%d.  The package file found by the driver: '%s' version %d.%d.%d.%d.\n",
				 hw->active_pkg_name,
				 hw->active_pkg_ver.major,
				 hw->active_pkg_ver.minor,
				 hw->active_pkg_ver.update,
				 hw->active_pkg_ver.draft,
				 hw->pkg_name,
				 hw->pkg_ver.major,
				 hw->pkg_ver.minor,
				 hw->pkg_ver.update,
				 hw->pkg_ver.draft);
		} else {
			dev_err(dev, "An unknown error occurred when loading the DDP package, please reboot the system.  If the problem persists, update the NVM.  Entering Safe Mode.\n");
			*status = ICE_ERR_NOT_SUPPORTED;
		}
		break;
	case ICE_ERR_FW_DDP_MISMATCH:
		dev_err(dev, "The firmware loaded on the device is not compatible with the DDP package.  Please update the device's NVM.  Entering safe mode.\n");
		break;
	case ICE_ERR_BUF_TOO_SHORT:
	case ICE_ERR_CFG:
		dev_err(dev, "The DDP package file is invalid. Entering Safe Mode.\n");
		break;
	case ICE_ERR_NOT_SUPPORTED:
		/* Package File version not supported */
		if (hw->pkg_ver.major > ICE_PKG_SUPP_VER_MAJ ||
		    (hw->pkg_ver.major == ICE_PKG_SUPP_VER_MAJ &&
		     hw->pkg_ver.minor > ICE_PKG_SUPP_VER_MNR))
			dev_err(dev, "The DDP package file version is higher than the driver supports.  Please use an updated driver.  Entering Safe Mode.\n");
		else if (hw->pkg_ver.major < ICE_PKG_SUPP_VER_MAJ ||
			 (hw->pkg_ver.major == ICE_PKG_SUPP_VER_MAJ &&
			  hw->pkg_ver.minor < ICE_PKG_SUPP_VER_MNR))
			dev_err(dev, "The DDP package file version is lower than the driver supports.  The driver requires version %d.%d.x.x.  Please use an updated DDP Package file.  Entering Safe Mode.\n",
				ICE_PKG_SUPP_VER_MAJ, ICE_PKG_SUPP_VER_MNR);
		break;
	case ICE_ERR_AQ_ERROR:
		switch (hw->pkg_dwnld_status) {
		case ICE_AQ_RC_ENOSEC:
		case ICE_AQ_RC_EBADSIG:
			dev_err(dev, "The DDP package could not be loaded because its signature is not valid.  Please use a valid DDP Package.  Entering Safe Mode.\n");
			return;
		case ICE_AQ_RC_ESVN:
			dev_err(dev, "The DDP Package could not be loaded because its security revision is too low.  Please use an updated DDP Package.  Entering Safe Mode.\n");
			return;
		case ICE_AQ_RC_EBADMAN:
		case ICE_AQ_RC_EBADBUF:
			dev_err(dev, "An error occurred on the device while loading the DDP package.  The device will be reset.\n");
			/* poll for reset to complete */
			if (ice_check_reset(hw))
				dev_err(dev, "Error resetting device. Please reload the driver\n");
			return;
		default:
			break;
		}
		fallthrough;
	default:
		dev_err(dev, "An unknown error (%d) occurred when loading the DDP package.  Entering Safe Mode.\n",
			*status);
		break;
	}
}

/**
 * ice_load_pkg - load/reload the DDP Package file
 * @firmware: firmware structure when firmware requested or NULL for reload
 * @pf: pointer to the PF instance
 *
 * Called on probe and post CORER/GLOBR rebuild to load DDP Package and
 * initialize HW tables.
 */
static void
ice_load_pkg(const struct firmware *firmware, struct ice_pf *pf)
{
	enum ice_status status = ICE_ERR_PARAM;
	struct device *dev = ice_pf_to_dev(pf);
	struct ice_hw *hw = &pf->hw;

	/* Load DDP Package */
	if (firmware && !hw->pkg_copy) {
		status = ice_copy_and_init_pkg(hw, firmware->data,
					       firmware->size);
		ice_log_pkg_init(hw, &status);
	} else if (!firmware && hw->pkg_copy) {
		/* Reload package during rebuild after CORER/GLOBR reset */
		status = ice_init_pkg(hw, hw->pkg_copy, hw->pkg_size);
		ice_log_pkg_init(hw, &status);
	} else {
		dev_err(dev, "The DDP package file failed to load. Entering Safe Mode.\n");
	}

	if (status) {
		/* Safe Mode */
		clear_bit(ICE_FLAG_ADV_FEATURES, pf->flags);
		return;
	}

	/* Successful download package is the precondition for advanced
	 * features, hence setting the ICE_FLAG_ADV_FEATURES flag
	 */
	set_bit(ICE_FLAG_ADV_FEATURES, pf->flags);
}

/**
 * ice_verify_cacheline_size - verify driver's assumption of 64 Byte cache lines
 * @pf: pointer to the PF structure
 *
 * There is no error returned here because the driver should be able to handle
 * 128 Byte cache lines, so we only print a warning in case issues are seen,
 * specifically with Tx.
 */
static void ice_verify_cacheline_size(struct ice_pf *pf)
{
	if (rd32(&pf->hw, GLPCI_CNF2) & GLPCI_CNF2_CACHELINE_SIZE_M)
		dev_warn(ice_pf_to_dev(pf), "%d Byte cache line assumption is invalid, driver may have Tx timeouts!\n",
			 ICE_CACHE_LINE_BYTES);
}

/**
 * ice_send_version - update firmware with driver version
 * @pf: PF struct
 *
 * Returns ICE_SUCCESS on success, else error code
 */
static enum ice_status ice_send_version(struct ice_pf *pf)
{
	struct ice_driver_ver dv;

	dv.major_ver = 0xff;
	dv.minor_ver = 0xff;
	dv.build_ver = 0xff;
	dv.subbuild_ver = 0;
	strscpy((char *)dv.driver_string, UTS_RELEASE,
		sizeof(dv.driver_string));
	return ice_aq_send_driver_ver(&pf->hw, &dv, NULL);
}

/**
 * ice_init_fdir - Initialize flow director VSI and configuration
 * @pf: pointer to the PF instance
 *
 * returns 0 on success, negative on error
 */
static int ice_init_fdir(struct ice_pf *pf)
{
	struct device *dev = ice_pf_to_dev(pf);
	struct ice_vsi *ctrl_vsi;
	int err;

	/* Side Band Flow Director needs to have a control VSI.
	 * Allocate it and store it in the PF.
	 */
	ctrl_vsi = ice_ctrl_vsi_setup(pf, pf->hw.port_info);
	if (!ctrl_vsi) {
		dev_dbg(dev, "could not create control VSI\n");
		return -ENOMEM;
	}

	err = ice_vsi_open_ctrl(ctrl_vsi);
	if (err) {
		dev_dbg(dev, "could not open control VSI\n");
		goto err_vsi_open;
	}

	mutex_init(&pf->hw.fdir_fltr_lock);

	err = ice_fdir_create_dflt_rules(pf);
	if (err)
		goto err_fdir_rule;

	return 0;

err_fdir_rule:
	ice_fdir_release_flows(&pf->hw);
	ice_vsi_close(ctrl_vsi);
err_vsi_open:
	ice_vsi_release(ctrl_vsi);
	if (pf->ctrl_vsi_idx != ICE_NO_VSI) {
		pf->vsi[pf->ctrl_vsi_idx] = NULL;
		pf->ctrl_vsi_idx = ICE_NO_VSI;
	}
	return err;
}

/**
 * ice_get_opt_fw_name - return optional firmware file name or NULL
 * @pf: pointer to the PF instance
 */
static char *ice_get_opt_fw_name(struct ice_pf *pf)
{
	/* Optional firmware name same as default with additional dash
	 * followed by a EUI-64 identifier (PCIe Device Serial Number)
	 */
	struct pci_dev *pdev = pf->pdev;
	char *opt_fw_filename;
	u64 dsn;

	/* Determine the name of the optional file using the DSN (two
	 * dwords following the start of the DSN Capability).
	 */
	dsn = pci_get_dsn(pdev);
	if (!dsn)
		return NULL;

	opt_fw_filename = kzalloc(NAME_MAX, GFP_KERNEL);
	if (!opt_fw_filename)
		return NULL;

	snprintf(opt_fw_filename, NAME_MAX, "%sice-%016llx.pkg",
		 ICE_DDP_PKG_PATH, dsn);

	return opt_fw_filename;
}

/**
 * ice_request_fw - Device initialization routine
 * @pf: pointer to the PF instance
 */
static void ice_request_fw(struct ice_pf *pf)
{
	char *opt_fw_filename = ice_get_opt_fw_name(pf);
	const struct firmware *firmware = NULL;
	struct device *dev = ice_pf_to_dev(pf);
	int err = 0;

	/* optional device-specific DDP (if present) overrides the default DDP
	 * package file. kernel logs a debug message if the file doesn't exist,
	 * and warning messages for other errors.
	 */
	if (opt_fw_filename) {
		err = firmware_request_nowarn(&firmware, opt_fw_filename, dev);
		if (err) {
			kfree(opt_fw_filename);
			goto dflt_pkg_load;
		}

		/* request for firmware was successful. Download to device */
		ice_load_pkg(firmware, pf);
		kfree(opt_fw_filename);
		release_firmware(firmware);
		return;
	}

dflt_pkg_load:
	err = request_firmware(&firmware, ICE_DDP_PKG_FILE, dev);
	if (err) {
		dev_err(dev, "The DDP package file was not found or could not be read. Entering Safe Mode\n");
		return;
	}

	/* request for firmware was successful. Download to device */
	ice_load_pkg(firmware, pf);
	release_firmware(firmware);
}

/**
 * ice_print_wake_reason - show the wake up cause in the log
 * @pf: pointer to the PF struct
 */
static void ice_print_wake_reason(struct ice_pf *pf)
{
	u32 wus = pf->wakeup_reason;
	const char *wake_str;

	/* if no wake event, nothing to print */
	if (!wus)
		return;

	if (wus & PFPM_WUS_LNKC_M)
		wake_str = "Link\n";
	else if (wus & PFPM_WUS_MAG_M)
		wake_str = "Magic Packet\n";
	else if (wus & PFPM_WUS_MNG_M)
		wake_str = "Management\n";
	else if (wus & PFPM_WUS_FW_RST_WK_M)
		wake_str = "Firmware Reset\n";
	else
		wake_str = "Unknown\n";

	dev_info(ice_pf_to_dev(pf), "Wake reason: %s", wake_str);
}

/**
 * ice_register_netdev - register netdev and devlink port
 * @pf: pointer to the PF struct
 */
static int ice_register_netdev(struct ice_pf *pf)
{
	struct ice_vsi *vsi;
	int err = 0;

	vsi = ice_get_main_vsi(pf);
	if (!vsi || !vsi->netdev)
		return -EIO;

	err = register_netdev(vsi->netdev);
	if (err)
		goto err_register_netdev;

	set_bit(ICE_VSI_NETDEV_REGISTERED, vsi->state);
	netif_carrier_off(vsi->netdev);
	netif_tx_stop_all_queues(vsi->netdev);
	err = ice_devlink_create_pf_port(pf);
	if (err)
		goto err_devlink_create;

	devlink_port_type_eth_set(&pf->devlink_port, vsi->netdev);

	return 0;
err_devlink_create:
	unregister_netdev(vsi->netdev);
	clear_bit(ICE_VSI_NETDEV_REGISTERED, vsi->state);
err_register_netdev:
	free_netdev(vsi->netdev);
	vsi->netdev = NULL;
	clear_bit(ICE_VSI_NETDEV_ALLOCD, vsi->state);
	return err;
}

/**
 * ice_probe - Device initialization routine
 * @pdev: PCI device information struct
 * @ent: entry in ice_pci_tbl
 *
 * Returns 0 on success, negative on failure
 */
static int
ice_probe(struct pci_dev *pdev, const struct pci_device_id __always_unused *ent)
{
	struct device *dev = &pdev->dev;
	struct ice_pf *pf;
	struct ice_hw *hw;
	int i, err;

	if (pdev->is_virtfn) {
		dev_err(dev, "can't probe a virtual function\n");
		return -EINVAL;
	}

	/* this driver uses devres, see
	 * Documentation/driver-api/driver-model/devres.rst
	 */
	err = pcim_enable_device(pdev);
	if (err)
		return err;

	err = pcim_iomap_regions(pdev, BIT(ICE_BAR0), dev_driver_string(dev));
	if (err) {
		dev_err(dev, "BAR0 I/O map error %d\n", err);
		return err;
	}

	pf = ice_allocate_pf(dev);
	if (!pf)
		return -ENOMEM;

	/* initialize Auxiliary index to invalid value */
	pf->aux_idx = -1;

	/* set up for high or low DMA */
	err = dma_set_mask_and_coherent(dev, DMA_BIT_MASK(64));
	if (err)
		err = dma_set_mask_and_coherent(dev, DMA_BIT_MASK(32));
	if (err) {
		dev_err(dev, "DMA configuration failed: 0x%x\n", err);
		return err;
	}

	pci_enable_pcie_error_reporting(pdev);
	pci_set_master(pdev);

	pf->pdev = pdev;
	pci_set_drvdata(pdev, pf);
	set_bit(ICE_DOWN, pf->state);
	/* Disable service task until DOWN bit is cleared */
	set_bit(ICE_SERVICE_DIS, pf->state);

	hw = &pf->hw;
	hw->hw_addr = pcim_iomap_table(pdev)[ICE_BAR0];
	pci_save_state(pdev);

	hw->back = pf;
	hw->vendor_id = pdev->vendor;
	hw->device_id = pdev->device;
	pci_read_config_byte(pdev, PCI_REVISION_ID, &hw->revision_id);
	hw->subsystem_vendor_id = pdev->subsystem_vendor;
	hw->subsystem_device_id = pdev->subsystem_device;
	hw->bus.device = PCI_SLOT(pdev->devfn);
	hw->bus.func = PCI_FUNC(pdev->devfn);
	ice_set_ctrlq_len(hw);

	pf->msg_enable = netif_msg_init(debug, ICE_DFLT_NETIF_M);

	err = ice_devlink_register(pf);
	if (err) {
		dev_err(dev, "ice_devlink_register failed: %d\n", err);
		goto err_exit_unroll;
	}

#ifndef CONFIG_DYNAMIC_DEBUG
	if (debug < -1)
		hw->debug_mask = debug;
#endif

	err = ice_init_hw(hw);
	if (err) {
		dev_err(dev, "ice_init_hw failed: %d\n", err);
		err = -EIO;
		goto err_exit_unroll;
	}

	ice_request_fw(pf);

	/* if ice_request_fw fails, ICE_FLAG_ADV_FEATURES bit won't be
	 * set in pf->state, which will cause ice_is_safe_mode to return
	 * true
	 */
	if (ice_is_safe_mode(pf)) {
		dev_err(dev, "Package download failed. Advanced features disabled - Device now in Safe Mode\n");
		/* we already got function/device capabilities but these don't
		 * reflect what the driver needs to do in safe mode. Instead of
		 * adding conditional logic everywhere to ignore these
		 * device/function capabilities, override them.
		 */
		ice_set_safe_mode_caps(hw);
	}

	err = ice_init_pf(pf);
	if (err) {
		dev_err(dev, "ice_init_pf failed: %d\n", err);
		goto err_init_pf_unroll;
	}

	ice_devlink_init_regions(pf);

	pf->hw.udp_tunnel_nic.set_port = ice_udp_tunnel_set_port;
	pf->hw.udp_tunnel_nic.unset_port = ice_udp_tunnel_unset_port;
	pf->hw.udp_tunnel_nic.flags = UDP_TUNNEL_NIC_INFO_MAY_SLEEP;
	pf->hw.udp_tunnel_nic.shared = &pf->hw.udp_tunnel_shared;
	i = 0;
	if (pf->hw.tnl.valid_count[TNL_VXLAN]) {
		pf->hw.udp_tunnel_nic.tables[i].n_entries =
			pf->hw.tnl.valid_count[TNL_VXLAN];
		pf->hw.udp_tunnel_nic.tables[i].tunnel_types =
			UDP_TUNNEL_TYPE_VXLAN;
		i++;
	}
	if (pf->hw.tnl.valid_count[TNL_GENEVE]) {
		pf->hw.udp_tunnel_nic.tables[i].n_entries =
			pf->hw.tnl.valid_count[TNL_GENEVE];
		pf->hw.udp_tunnel_nic.tables[i].tunnel_types =
			UDP_TUNNEL_TYPE_GENEVE;
		i++;
	}

	pf->num_alloc_vsi = hw->func_caps.guar_num_vsi;
	if (!pf->num_alloc_vsi) {
		err = -EIO;
		goto err_init_pf_unroll;
	}
	if (pf->num_alloc_vsi > UDP_TUNNEL_NIC_MAX_SHARING_DEVICES) {
		dev_warn(&pf->pdev->dev,
			 "limiting the VSI count due to UDP tunnel limitation %d > %d\n",
			 pf->num_alloc_vsi, UDP_TUNNEL_NIC_MAX_SHARING_DEVICES);
		pf->num_alloc_vsi = UDP_TUNNEL_NIC_MAX_SHARING_DEVICES;
	}

	pf->vsi = devm_kcalloc(dev, pf->num_alloc_vsi, sizeof(*pf->vsi),
			       GFP_KERNEL);
	if (!pf->vsi) {
		err = -ENOMEM;
		goto err_init_pf_unroll;
	}

	err = ice_init_interrupt_scheme(pf);
	if (err) {
		dev_err(dev, "ice_init_interrupt_scheme failed: %d\n", err);
		err = -EIO;
		goto err_init_vsi_unroll;
	}

	/* In case of MSIX we are going to setup the misc vector right here
	 * to handle admin queue events etc. In case of legacy and MSI
	 * the misc functionality and queue processing is combined in
	 * the same vector and that gets setup at open.
	 */
	err = ice_req_irq_msix_misc(pf);
	if (err) {
		dev_err(dev, "setup of misc vector failed: %d\n", err);
		goto err_init_interrupt_unroll;
	}

	/* create switch struct for the switch element created by FW on boot */
	pf->first_sw = devm_kzalloc(dev, sizeof(*pf->first_sw), GFP_KERNEL);
	if (!pf->first_sw) {
		err = -ENOMEM;
		goto err_msix_misc_unroll;
	}

	if (hw->evb_veb)
		pf->first_sw->bridge_mode = BRIDGE_MODE_VEB;
	else
		pf->first_sw->bridge_mode = BRIDGE_MODE_VEPA;

	pf->first_sw->pf = pf;

	/* record the sw_id available for later use */
	pf->first_sw->sw_id = hw->port_info->sw_id;

	err = ice_setup_pf_sw(pf);
	if (err) {
		dev_err(dev, "probe failed due to setup PF switch: %d\n", err);
		goto err_alloc_sw_unroll;
	}

	clear_bit(ICE_SERVICE_DIS, pf->state);

	/* tell the firmware we are up */
	err = ice_send_version(pf);
	if (err) {
		dev_err(dev, "probe failed sending driver version %s. error: %d\n",
			UTS_RELEASE, err);
		goto err_send_version_unroll;
	}

	/* since everything is good, start the service timer */
	mod_timer(&pf->serv_tmr, round_jiffies(jiffies + pf->serv_tmr_period));

	err = ice_init_link_events(pf->hw.port_info);
	if (err) {
		dev_err(dev, "ice_init_link_events failed: %d\n", err);
		goto err_send_version_unroll;
	}

	/* not a fatal error if this fails */
	err = ice_init_nvm_phy_type(pf->hw.port_info);
	if (err)
		dev_err(dev, "ice_init_nvm_phy_type failed: %d\n", err);

	/* not a fatal error if this fails */
	err = ice_update_link_info(pf->hw.port_info);
	if (err)
		dev_err(dev, "ice_update_link_info failed: %d\n", err);

	ice_init_link_dflt_override(pf->hw.port_info);

	ice_check_module_power(pf, pf->hw.port_info->phy.link_info.link_cfg_err);

	/* if media available, initialize PHY settings */
	if (pf->hw.port_info->phy.link_info.link_info &
	    ICE_AQ_MEDIA_AVAILABLE) {
		/* not a fatal error if this fails */
		err = ice_init_phy_user_cfg(pf->hw.port_info);
		if (err)
			dev_err(dev, "ice_init_phy_user_cfg failed: %d\n", err);

		if (!test_bit(ICE_FLAG_LINK_DOWN_ON_CLOSE_ENA, pf->flags)) {
			struct ice_vsi *vsi = ice_get_main_vsi(pf);

			if (vsi)
				ice_configure_phy(vsi);
		}
	} else {
		set_bit(ICE_FLAG_NO_MEDIA, pf->flags);
	}

	ice_verify_cacheline_size(pf);

	/* Save wakeup reason register for later use */
	pf->wakeup_reason = rd32(hw, PFPM_WUS);

	/* check for a power management event */
	ice_print_wake_reason(pf);

	/* clear wake status, all bits */
	wr32(hw, PFPM_WUS, U32_MAX);

	/* Disable WoL at init, wait for user to enable */
	device_set_wakeup_enable(dev, false);

	if (ice_is_safe_mode(pf)) {
		ice_set_safe_mode_vlan_cfg(pf);
		goto probe_done;
	}

	/* initialize DDP driven features */
	if (test_bit(ICE_FLAG_PTP_SUPPORTED, pf->flags))
		ice_ptp_init(pf);

	/* Note: Flow director init failure is non-fatal to load */
	if (ice_init_fdir(pf))
		dev_err(dev, "could not initialize flow director\n");

	/* Note: DCB init failure is non-fatal to load */
	if (ice_init_pf_dcb(pf, false)) {
		clear_bit(ICE_FLAG_DCB_CAPABLE, pf->flags);
		clear_bit(ICE_FLAG_DCB_ENA, pf->flags);
	} else {
		ice_cfg_lldp_mib_change(&pf->hw, true);
	}

	if (ice_init_lag(pf))
		dev_warn(dev, "Failed to init link aggregation support\n");

	/* print PCI link speed and width */
	pcie_print_link_status(pf->pdev);

probe_done:
	err = ice_register_netdev(pf);
	if (err)
		goto err_netdev_reg;

	/* ready to go, so clear down state bit */
	clear_bit(ICE_DOWN, pf->state);
	if (ice_is_aux_ena(pf)) {
		pf->aux_idx = ida_alloc(&ice_aux_ida, GFP_KERNEL);
		if (pf->aux_idx < 0) {
			dev_err(dev, "Failed to allocate device ID for AUX driver\n");
			err = -ENOMEM;
			goto err_netdev_reg;
		}

		err = ice_init_rdma(pf);
		if (err) {
			dev_err(dev, "Failed to initialize RDMA: %d\n", err);
			err = -EIO;
			goto err_init_aux_unroll;
		}
	} else {
		dev_warn(dev, "RDMA is not supported on this device\n");
	}

	return 0;

err_init_aux_unroll:
	pf->adev = NULL;
	ida_free(&ice_aux_ida, pf->aux_idx);
err_netdev_reg:
err_send_version_unroll:
	ice_vsi_release_all(pf);
err_alloc_sw_unroll:
	set_bit(ICE_SERVICE_DIS, pf->state);
	set_bit(ICE_DOWN, pf->state);
	devm_kfree(dev, pf->first_sw);
err_msix_misc_unroll:
	ice_free_irq_msix_misc(pf);
err_init_interrupt_unroll:
	ice_clear_interrupt_scheme(pf);
err_init_vsi_unroll:
	devm_kfree(dev, pf->vsi);
err_init_pf_unroll:
	ice_deinit_pf(pf);
	ice_devlink_destroy_regions(pf);
	ice_deinit_hw(hw);
err_exit_unroll:
	ice_devlink_unregister(pf);
	pci_disable_pcie_error_reporting(pdev);
	pci_disable_device(pdev);
	return err;
}

/**
 * ice_set_wake - enable or disable Wake on LAN
 * @pf: pointer to the PF struct
 *
 * Simple helper for WoL control
 */
static void ice_set_wake(struct ice_pf *pf)
{
	struct ice_hw *hw = &pf->hw;
	bool wol = pf->wol_ena;

	/* clear wake state, otherwise new wake events won't fire */
	wr32(hw, PFPM_WUS, U32_MAX);

	/* enable / disable APM wake up, no RMW needed */
	wr32(hw, PFPM_APM, wol ? PFPM_APM_APME_M : 0);

	/* set magic packet filter enabled */
	wr32(hw, PFPM_WUFC, wol ? PFPM_WUFC_MAG_M : 0);
}

/**
 * ice_setup_mc_magic_wake - setup device to wake on multicast magic packet
 * @pf: pointer to the PF struct
 *
 * Issue firmware command to enable multicast magic wake, making
 * sure that any locally administered address (LAA) is used for
 * wake, and that PF reset doesn't undo the LAA.
 */
static void ice_setup_mc_magic_wake(struct ice_pf *pf)
{
	struct device *dev = ice_pf_to_dev(pf);
	struct ice_hw *hw = &pf->hw;
	enum ice_status status;
	u8 mac_addr[ETH_ALEN];
	struct ice_vsi *vsi;
	u8 flags;

	if (!pf->wol_ena)
		return;

	vsi = ice_get_main_vsi(pf);
	if (!vsi)
		return;

	/* Get current MAC address in case it's an LAA */
	if (vsi->netdev)
		ether_addr_copy(mac_addr, vsi->netdev->dev_addr);
	else
		ether_addr_copy(mac_addr, vsi->port_info->mac.perm_addr);

	flags = ICE_AQC_MAN_MAC_WR_MC_MAG_EN |
		ICE_AQC_MAN_MAC_UPDATE_LAA_WOL |
		ICE_AQC_MAN_MAC_WR_WOL_LAA_PFR_KEEP;

	status = ice_aq_manage_mac_write(hw, mac_addr, flags, NULL);
	if (status)
		dev_err(dev, "Failed to enable Multicast Magic Packet wake, err %s aq_err %s\n",
			ice_stat_str(status),
			ice_aq_str(hw->adminq.sq_last_status));
}

/**
 * ice_remove - Device removal routine
 * @pdev: PCI device information struct
 */
static void ice_remove(struct pci_dev *pdev)
{
	struct ice_pf *pf = pci_get_drvdata(pdev);
	int i;

	for (i = 0; i < ICE_MAX_RESET_WAIT; i++) {
		if (!ice_is_reset_in_progress(pf->state))
			break;
		msleep(100);
	}

	if (test_bit(ICE_FLAG_SRIOV_ENA, pf->flags)) {
		set_bit(ICE_VF_RESETS_DISABLED, pf->state);
		ice_free_vfs(pf);
	}

	ice_service_task_stop(pf);

	ice_aq_cancel_waiting_tasks(pf);
	ice_unplug_aux_dev(pf);
	if (pf->aux_idx >= 0)
		ida_free(&ice_aux_ida, pf->aux_idx);
	set_bit(ICE_DOWN, pf->state);

	mutex_destroy(&(&pf->hw)->fdir_fltr_lock);
	ice_deinit_lag(pf);
	if (test_bit(ICE_FLAG_PTP_SUPPORTED, pf->flags))
		ice_ptp_release(pf);
	if (!ice_is_safe_mode(pf))
		ice_remove_arfs(pf);
	ice_setup_mc_magic_wake(pf);
	ice_vsi_release_all(pf);
	ice_set_wake(pf);
	ice_free_irq_msix_misc(pf);
	ice_for_each_vsi(pf, i) {
		if (!pf->vsi[i])
			continue;
		ice_vsi_free_q_vectors(pf->vsi[i]);
	}
	ice_deinit_pf(pf);
	ice_devlink_destroy_regions(pf);
	ice_deinit_hw(&pf->hw);
	ice_devlink_unregister(pf);

	/* Issue a PFR as part of the prescribed driver unload flow.  Do not
	 * do it via ice_schedule_reset() since there is no need to rebuild
	 * and the service task is already stopped.
	 */
	ice_reset(&pf->hw, ICE_RESET_PFR);
	pci_wait_for_pending_transaction(pdev);
	ice_clear_interrupt_scheme(pf);
	pci_disable_pcie_error_reporting(pdev);
	pci_disable_device(pdev);
}

/**
 * ice_shutdown - PCI callback for shutting down device
 * @pdev: PCI device information struct
 */
static void ice_shutdown(struct pci_dev *pdev)
{
	struct ice_pf *pf = pci_get_drvdata(pdev);

	ice_remove(pdev);

	if (system_state == SYSTEM_POWER_OFF) {
		pci_wake_from_d3(pdev, pf->wol_ena);
		pci_set_power_state(pdev, PCI_D3hot);
	}
}

#ifdef CONFIG_PM
/**
 * ice_prepare_for_shutdown - prep for PCI shutdown
 * @pf: board private structure
 *
 * Inform or close all dependent features in prep for PCI device shutdown
 */
static void ice_prepare_for_shutdown(struct ice_pf *pf)
{
	struct ice_hw *hw = &pf->hw;
	u32 v;

	/* Notify VFs of impending reset */
	if (ice_check_sq_alive(hw, &hw->mailboxq))
		ice_vc_notify_reset(pf);

	dev_dbg(ice_pf_to_dev(pf), "Tearing down internal switch for shutdown\n");

	/* disable the VSIs and their queues that are not already DOWN */
	ice_pf_dis_all_vsi(pf, false);

	ice_for_each_vsi(pf, v)
		if (pf->vsi[v])
			pf->vsi[v]->vsi_num = 0;

	ice_shutdown_all_ctrlq(hw);
}

/**
 * ice_reinit_interrupt_scheme - Reinitialize interrupt scheme
 * @pf: board private structure to reinitialize
 *
 * This routine reinitialize interrupt scheme that was cleared during
 * power management suspend callback.
 *
 * This should be called during resume routine to re-allocate the q_vectors
 * and reacquire interrupts.
 */
static int ice_reinit_interrupt_scheme(struct ice_pf *pf)
{
	struct device *dev = ice_pf_to_dev(pf);
	int ret, v;

	/* Since we clear MSIX flag during suspend, we need to
	 * set it back during resume...
	 */

	ret = ice_init_interrupt_scheme(pf);
	if (ret) {
		dev_err(dev, "Failed to re-initialize interrupt %d\n", ret);
		return ret;
	}

	/* Remap vectors and rings, after successful re-init interrupts */
	ice_for_each_vsi(pf, v) {
		if (!pf->vsi[v])
			continue;

		ret = ice_vsi_alloc_q_vectors(pf->vsi[v]);
		if (ret)
			goto err_reinit;
		ice_vsi_map_rings_to_vectors(pf->vsi[v]);
	}

	ret = ice_req_irq_msix_misc(pf);
	if (ret) {
		dev_err(dev, "Setting up misc vector failed after device suspend %d\n",
			ret);
		goto err_reinit;
	}

	return 0;

err_reinit:
	while (v--)
		if (pf->vsi[v])
			ice_vsi_free_q_vectors(pf->vsi[v]);

	return ret;
}

/**
 * ice_suspend
 * @dev: generic device information structure
 *
 * Power Management callback to quiesce the device and prepare
 * for D3 transition.
 */
static int __maybe_unused ice_suspend(struct device *dev)
{
	struct pci_dev *pdev = to_pci_dev(dev);
	struct ice_pf *pf;
	int disabled, v;

	pf = pci_get_drvdata(pdev);

	if (!ice_pf_state_is_nominal(pf)) {
		dev_err(dev, "Device is not ready, no need to suspend it\n");
		return -EBUSY;
	}

	/* Stop watchdog tasks until resume completion.
	 * Even though it is most likely that the service task is
	 * disabled if the device is suspended or down, the service task's
	 * state is controlled by a different state bit, and we should
	 * store and honor whatever state that bit is in at this point.
	 */
	disabled = ice_service_task_stop(pf);

	ice_unplug_aux_dev(pf);

	/* Already suspended?, then there is nothing to do */
	if (test_and_set_bit(ICE_SUSPENDED, pf->state)) {
		if (!disabled)
			ice_service_task_restart(pf);
		return 0;
	}

	if (test_bit(ICE_DOWN, pf->state) ||
	    ice_is_reset_in_progress(pf->state)) {
		dev_err(dev, "can't suspend device in reset or already down\n");
		if (!disabled)
			ice_service_task_restart(pf);
		return 0;
	}

	ice_setup_mc_magic_wake(pf);

	ice_prepare_for_shutdown(pf);

	ice_set_wake(pf);

	/* Free vectors, clear the interrupt scheme and release IRQs
	 * for proper hibernation, especially with large number of CPUs.
	 * Otherwise hibernation might fail when mapping all the vectors back
	 * to CPU0.
	 */
	ice_free_irq_msix_misc(pf);
	ice_for_each_vsi(pf, v) {
		if (!pf->vsi[v])
			continue;
		ice_vsi_free_q_vectors(pf->vsi[v]);
	}
	ice_free_cpu_rx_rmap(ice_get_main_vsi(pf));
	ice_clear_interrupt_scheme(pf);

	pci_save_state(pdev);
	pci_wake_from_d3(pdev, pf->wol_ena);
	pci_set_power_state(pdev, PCI_D3hot);
	return 0;
}

/**
 * ice_resume - PM callback for waking up from D3
 * @dev: generic device information structure
 */
static int __maybe_unused ice_resume(struct device *dev)
{
	struct pci_dev *pdev = to_pci_dev(dev);
	enum ice_reset_req reset_type;
	struct ice_pf *pf;
	struct ice_hw *hw;
	int ret;

	pci_set_power_state(pdev, PCI_D0);
	pci_restore_state(pdev);
	pci_save_state(pdev);

	if (!pci_device_is_present(pdev))
		return -ENODEV;

	ret = pci_enable_device_mem(pdev);
	if (ret) {
		dev_err(dev, "Cannot enable device after suspend\n");
		return ret;
	}

	pf = pci_get_drvdata(pdev);
	hw = &pf->hw;

	pf->wakeup_reason = rd32(hw, PFPM_WUS);
	ice_print_wake_reason(pf);

	/* We cleared the interrupt scheme when we suspended, so we need to
	 * restore it now to resume device functionality.
	 */
	ret = ice_reinit_interrupt_scheme(pf);
	if (ret)
		dev_err(dev, "Cannot restore interrupt scheme: %d\n", ret);

	clear_bit(ICE_DOWN, pf->state);
	/* Now perform PF reset and rebuild */
	reset_type = ICE_RESET_PFR;
	/* re-enable service task for reset, but allow reset to schedule it */
	clear_bit(ICE_SERVICE_DIS, pf->state);

	if (ice_schedule_reset(pf, reset_type))
		dev_err(dev, "Reset during resume failed.\n");

	clear_bit(ICE_SUSPENDED, pf->state);
	ice_service_task_restart(pf);

	/* Restart the service task */
	mod_timer(&pf->serv_tmr, round_jiffies(jiffies + pf->serv_tmr_period));

	return 0;
}
#endif /* CONFIG_PM */

/**
 * ice_pci_err_detected - warning that PCI error has been detected
 * @pdev: PCI device information struct
 * @err: the type of PCI error
 *
 * Called to warn that something happened on the PCI bus and the error handling
 * is in progress.  Allows the driver to gracefully prepare/handle PCI errors.
 */
static pci_ers_result_t
ice_pci_err_detected(struct pci_dev *pdev, pci_channel_state_t err)
{
	struct ice_pf *pf = pci_get_drvdata(pdev);

	if (!pf) {
		dev_err(&pdev->dev, "%s: unrecoverable device error %d\n",
			__func__, err);
		return PCI_ERS_RESULT_DISCONNECT;
	}

	if (!test_bit(ICE_SUSPENDED, pf->state)) {
		ice_service_task_stop(pf);

		if (!test_bit(ICE_PREPARED_FOR_RESET, pf->state)) {
			set_bit(ICE_PFR_REQ, pf->state);
			ice_prepare_for_reset(pf);
		}
	}

	return PCI_ERS_RESULT_NEED_RESET;
}

/**
 * ice_pci_err_slot_reset - a PCI slot reset has just happened
 * @pdev: PCI device information struct
 *
 * Called to determine if the driver can recover from the PCI slot reset by
 * using a register read to determine if the device is recoverable.
 */
static pci_ers_result_t ice_pci_err_slot_reset(struct pci_dev *pdev)
{
	struct ice_pf *pf = pci_get_drvdata(pdev);
	pci_ers_result_t result;
	int err;
	u32 reg;

	err = pci_enable_device_mem(pdev);
	if (err) {
		dev_err(&pdev->dev, "Cannot re-enable PCI device after reset, error %d\n",
			err);
		result = PCI_ERS_RESULT_DISCONNECT;
	} else {
		pci_set_master(pdev);
		pci_restore_state(pdev);
		pci_save_state(pdev);
		pci_wake_from_d3(pdev, false);

		/* Check for life */
		reg = rd32(&pf->hw, GLGEN_RTRIG);
		if (!reg)
			result = PCI_ERS_RESULT_RECOVERED;
		else
			result = PCI_ERS_RESULT_DISCONNECT;
	}

	err = pci_aer_clear_nonfatal_status(pdev);
	if (err)
		dev_dbg(&pdev->dev, "pci_aer_clear_nonfatal_status() failed, error %d\n",
			err);
		/* non-fatal, continue */

	return result;
}

/**
 * ice_pci_err_resume - restart operations after PCI error recovery
 * @pdev: PCI device information struct
 *
 * Called to allow the driver to bring things back up after PCI error and/or
 * reset recovery have finished
 */
static void ice_pci_err_resume(struct pci_dev *pdev)
{
	struct ice_pf *pf = pci_get_drvdata(pdev);

	if (!pf) {
		dev_err(&pdev->dev, "%s failed, device is unrecoverable\n",
			__func__);
		return;
	}

	if (test_bit(ICE_SUSPENDED, pf->state)) {
		dev_dbg(&pdev->dev, "%s failed to resume normal operations!\n",
			__func__);
		return;
	}

	ice_restore_all_vfs_msi_state(pdev);

	ice_do_reset(pf, ICE_RESET_PFR);
	ice_service_task_restart(pf);
	mod_timer(&pf->serv_tmr, round_jiffies(jiffies + pf->serv_tmr_period));
}

/**
 * ice_pci_err_reset_prepare - prepare device driver for PCI reset
 * @pdev: PCI device information struct
 */
static void ice_pci_err_reset_prepare(struct pci_dev *pdev)
{
	struct ice_pf *pf = pci_get_drvdata(pdev);

	if (!test_bit(ICE_SUSPENDED, pf->state)) {
		ice_service_task_stop(pf);

		if (!test_bit(ICE_PREPARED_FOR_RESET, pf->state)) {
			set_bit(ICE_PFR_REQ, pf->state);
			ice_prepare_for_reset(pf);
		}
	}
}

/**
 * ice_pci_err_reset_done - PCI reset done, device driver reset can begin
 * @pdev: PCI device information struct
 */
static void ice_pci_err_reset_done(struct pci_dev *pdev)
{
	ice_pci_err_resume(pdev);
}

/* ice_pci_tbl - PCI Device ID Table
 *
 * Wildcard entries (PCI_ANY_ID) should come last
 * Last entry must be all 0s
 *
 * { Vendor ID, Device ID, SubVendor ID, SubDevice ID,
 *   Class, Class Mask, private data (not used) }
 */
static const struct pci_device_id ice_pci_tbl[] = {
	{ PCI_VDEVICE(INTEL, ICE_DEV_ID_E810C_BACKPLANE), 0 },
	{ PCI_VDEVICE(INTEL, ICE_DEV_ID_E810C_QSFP), 0 },
	{ PCI_VDEVICE(INTEL, ICE_DEV_ID_E810C_SFP), 0 },
	{ PCI_VDEVICE(INTEL, ICE_DEV_ID_E810_XXV_BACKPLANE), 0 },
	{ PCI_VDEVICE(INTEL, ICE_DEV_ID_E810_XXV_QSFP), 0 },
	{ PCI_VDEVICE(INTEL, ICE_DEV_ID_E810_XXV_SFP), 0 },
	{ PCI_VDEVICE(INTEL, ICE_DEV_ID_E823C_BACKPLANE), 0 },
	{ PCI_VDEVICE(INTEL, ICE_DEV_ID_E823C_QSFP), 0 },
	{ PCI_VDEVICE(INTEL, ICE_DEV_ID_E823C_SFP), 0 },
	{ PCI_VDEVICE(INTEL, ICE_DEV_ID_E823C_10G_BASE_T), 0 },
	{ PCI_VDEVICE(INTEL, ICE_DEV_ID_E823C_SGMII), 0 },
	{ PCI_VDEVICE(INTEL, ICE_DEV_ID_E822C_BACKPLANE), 0 },
	{ PCI_VDEVICE(INTEL, ICE_DEV_ID_E822C_QSFP), 0 },
	{ PCI_VDEVICE(INTEL, ICE_DEV_ID_E822C_SFP), 0 },
	{ PCI_VDEVICE(INTEL, ICE_DEV_ID_E822C_10G_BASE_T), 0 },
	{ PCI_VDEVICE(INTEL, ICE_DEV_ID_E822C_SGMII), 0 },
	{ PCI_VDEVICE(INTEL, ICE_DEV_ID_E822L_BACKPLANE), 0 },
	{ PCI_VDEVICE(INTEL, ICE_DEV_ID_E822L_SFP), 0 },
	{ PCI_VDEVICE(INTEL, ICE_DEV_ID_E822L_10G_BASE_T), 0 },
	{ PCI_VDEVICE(INTEL, ICE_DEV_ID_E822L_SGMII), 0 },
	{ PCI_VDEVICE(INTEL, ICE_DEV_ID_E823L_BACKPLANE), 0 },
	{ PCI_VDEVICE(INTEL, ICE_DEV_ID_E823L_SFP), 0 },
	{ PCI_VDEVICE(INTEL, ICE_DEV_ID_E823L_10G_BASE_T), 0 },
	{ PCI_VDEVICE(INTEL, ICE_DEV_ID_E823L_1GBE), 0 },
	{ PCI_VDEVICE(INTEL, ICE_DEV_ID_E823L_QSFP), 0 },
	/* required last entry */
	{ 0, }
};
MODULE_DEVICE_TABLE(pci, ice_pci_tbl);

static __maybe_unused SIMPLE_DEV_PM_OPS(ice_pm_ops, ice_suspend, ice_resume);

static const struct pci_error_handlers ice_pci_err_handler = {
	.error_detected = ice_pci_err_detected,
	.slot_reset = ice_pci_err_slot_reset,
	.reset_prepare = ice_pci_err_reset_prepare,
	.reset_done = ice_pci_err_reset_done,
	.resume = ice_pci_err_resume
};

static struct pci_driver ice_driver = {
	.name = KBUILD_MODNAME,
	.id_table = ice_pci_tbl,
	.probe = ice_probe,
	.remove = ice_remove,
#ifdef CONFIG_PM
	.driver.pm = &ice_pm_ops,
#endif /* CONFIG_PM */
	.shutdown = ice_shutdown,
	.sriov_configure = ice_sriov_configure,
	.err_handler = &ice_pci_err_handler
};

/**
 * ice_module_init - Driver registration routine
 *
 * ice_module_init is the first routine called when the driver is
 * loaded. All it does is register with the PCI subsystem.
 */
static int __init ice_module_init(void)
{
	int status;

	pr_info("%s\n", ice_driver_string);
	pr_info("%s\n", ice_copyright);

	ice_wq = alloc_workqueue("%s", WQ_MEM_RECLAIM, 0, KBUILD_MODNAME);
	if (!ice_wq) {
		pr_err("Failed to create workqueue\n");
		return -ENOMEM;
	}

	status = pci_register_driver(&ice_driver);
	if (status) {
		pr_err("failed to register PCI driver, err %d\n", status);
		destroy_workqueue(ice_wq);
	}

	return status;
}
module_init(ice_module_init);

/**
 * ice_module_exit - Driver exit cleanup routine
 *
 * ice_module_exit is called just before the driver is removed
 * from memory.
 */
static void __exit ice_module_exit(void)
{
	pci_unregister_driver(&ice_driver);
	destroy_workqueue(ice_wq);
	pr_info("module unloaded\n");
}
module_exit(ice_module_exit);

/**
 * ice_set_mac_address - NDO callback to set MAC address
 * @netdev: network interface device structure
 * @pi: pointer to an address structure
 *
 * Returns 0 on success, negative on failure
 */
static int ice_set_mac_address(struct net_device *netdev, void *pi)
{
	struct ice_netdev_priv *np = netdev_priv(netdev);
	struct ice_vsi *vsi = np->vsi;
	struct ice_pf *pf = vsi->back;
	struct ice_hw *hw = &pf->hw;
	struct sockaddr *addr = pi;
	enum ice_status status;
	u8 old_mac[ETH_ALEN];
	u8 flags = 0;
	int err = 0;
	u8 *mac;

	mac = (u8 *)addr->sa_data;

	if (!is_valid_ether_addr(mac))
		return -EADDRNOTAVAIL;

	if (ether_addr_equal(netdev->dev_addr, mac)) {
		netdev_dbg(netdev, "already using mac %pM\n", mac);
		return 0;
	}

	if (test_bit(ICE_DOWN, pf->state) ||
	    ice_is_reset_in_progress(pf->state)) {
		netdev_err(netdev, "can't set mac %pM. device not ready\n",
			   mac);
		return -EBUSY;
	}

	netif_addr_lock_bh(netdev);
<<<<<<< HEAD
=======
	ether_addr_copy(old_mac, netdev->dev_addr);
	/* change the netdev's MAC address */
	memcpy(netdev->dev_addr, mac, netdev->addr_len);
	netif_addr_unlock_bh(netdev);

>>>>>>> bee673aa
	/* Clean up old MAC filter. Not an error if old filter doesn't exist */
	status = ice_fltr_remove_mac(vsi, old_mac, ICE_FWD_TO_VSI);
	if (status && status != ICE_ERR_DOES_NOT_EXIST) {
		err = -EADDRNOTAVAIL;
		goto err_update_filters;
	}

	/* Add filter for new MAC. If filter exists, return success */
	status = ice_fltr_add_mac(vsi, mac, ICE_FWD_TO_VSI);
	if (status == ICE_ERR_ALREADY_EXISTS)
		/* Although this MAC filter is already present in hardware it's
		 * possible in some cases (e.g. bonding) that dev_addr was
		 * modified outside of the driver and needs to be restored back
		 * to this value.
		 */
		netdev_dbg(netdev, "filter for MAC %pM already exists\n", mac);
	else if (status)
		/* error if the new filter addition failed */
		err = -EADDRNOTAVAIL;

err_update_filters:
	if (err) {
		netdev_err(netdev, "can't set MAC %pM. filter update failed\n",
			   mac);
<<<<<<< HEAD
=======
		netif_addr_lock_bh(netdev);
		ether_addr_copy(netdev->dev_addr, old_mac);
>>>>>>> bee673aa
		netif_addr_unlock_bh(netdev);
		return err;
	}

<<<<<<< HEAD
	/* change the netdev's MAC address */
	memcpy(netdev->dev_addr, mac, netdev->addr_len);
	netif_addr_unlock_bh(netdev);
=======
>>>>>>> bee673aa
	netdev_dbg(vsi->netdev, "updated MAC address to %pM\n",
		   netdev->dev_addr);

	/* write new MAC address to the firmware */
	flags = ICE_AQC_MAN_MAC_UPDATE_LAA_WOL;
	status = ice_aq_manage_mac_write(hw, mac, flags, NULL);
	if (status) {
		netdev_err(netdev, "can't set MAC %pM. write to firmware failed error %s\n",
			   mac, ice_stat_str(status));
	}
	return 0;
}

/**
 * ice_set_rx_mode - NDO callback to set the netdev filters
 * @netdev: network interface device structure
 */
static void ice_set_rx_mode(struct net_device *netdev)
{
	struct ice_netdev_priv *np = netdev_priv(netdev);
	struct ice_vsi *vsi = np->vsi;

	if (!vsi)
		return;

	/* Set the flags to synchronize filters
	 * ndo_set_rx_mode may be triggered even without a change in netdev
	 * flags
	 */
	set_bit(ICE_VSI_UMAC_FLTR_CHANGED, vsi->state);
	set_bit(ICE_VSI_MMAC_FLTR_CHANGED, vsi->state);
	set_bit(ICE_FLAG_FLTR_SYNC, vsi->back->flags);

	/* schedule our worker thread which will take care of
	 * applying the new filter changes
	 */
	ice_service_task_schedule(vsi->back);
}

/**
 * ice_set_tx_maxrate - NDO callback to set the maximum per-queue bitrate
 * @netdev: network interface device structure
 * @queue_index: Queue ID
 * @maxrate: maximum bandwidth in Mbps
 */
static int
ice_set_tx_maxrate(struct net_device *netdev, int queue_index, u32 maxrate)
{
	struct ice_netdev_priv *np = netdev_priv(netdev);
	struct ice_vsi *vsi = np->vsi;
	enum ice_status status;
	u16 q_handle;
	u8 tc;

	/* Validate maxrate requested is within permitted range */
	if (maxrate && (maxrate > (ICE_SCHED_MAX_BW / 1000))) {
		netdev_err(netdev, "Invalid max rate %d specified for the queue %d\n",
			   maxrate, queue_index);
		return -EINVAL;
	}

	q_handle = vsi->tx_rings[queue_index]->q_handle;
	tc = ice_dcb_get_tc(vsi, queue_index);

	/* Set BW back to default, when user set maxrate to 0 */
	if (!maxrate)
		status = ice_cfg_q_bw_dflt_lmt(vsi->port_info, vsi->idx, tc,
					       q_handle, ICE_MAX_BW);
	else
		status = ice_cfg_q_bw_lmt(vsi->port_info, vsi->idx, tc,
					  q_handle, ICE_MAX_BW, maxrate * 1000);
	if (status) {
		netdev_err(netdev, "Unable to set Tx max rate, error %s\n",
			   ice_stat_str(status));
		return -EIO;
	}

	return 0;
}

/**
 * ice_fdb_add - add an entry to the hardware database
 * @ndm: the input from the stack
 * @tb: pointer to array of nladdr (unused)
 * @dev: the net device pointer
 * @addr: the MAC address entry being added
 * @vid: VLAN ID
 * @flags: instructions from stack about fdb operation
 * @extack: netlink extended ack
 */
static int
ice_fdb_add(struct ndmsg *ndm, struct nlattr __always_unused *tb[],
	    struct net_device *dev, const unsigned char *addr, u16 vid,
	    u16 flags, struct netlink_ext_ack __always_unused *extack)
{
	int err;

	if (vid) {
		netdev_err(dev, "VLANs aren't supported yet for dev_uc|mc_add()\n");
		return -EINVAL;
	}
	if (ndm->ndm_state && !(ndm->ndm_state & NUD_PERMANENT)) {
		netdev_err(dev, "FDB only supports static addresses\n");
		return -EINVAL;
	}

	if (is_unicast_ether_addr(addr) || is_link_local_ether_addr(addr))
		err = dev_uc_add_excl(dev, addr);
	else if (is_multicast_ether_addr(addr))
		err = dev_mc_add_excl(dev, addr);
	else
		err = -EINVAL;

	/* Only return duplicate errors if NLM_F_EXCL is set */
	if (err == -EEXIST && !(flags & NLM_F_EXCL))
		err = 0;

	return err;
}

/**
 * ice_fdb_del - delete an entry from the hardware database
 * @ndm: the input from the stack
 * @tb: pointer to array of nladdr (unused)
 * @dev: the net device pointer
 * @addr: the MAC address entry being added
 * @vid: VLAN ID
 */
static int
ice_fdb_del(struct ndmsg *ndm, __always_unused struct nlattr *tb[],
	    struct net_device *dev, const unsigned char *addr,
	    __always_unused u16 vid)
{
	int err;

	if (ndm->ndm_state & NUD_PERMANENT) {
		netdev_err(dev, "FDB only supports static addresses\n");
		return -EINVAL;
	}

	if (is_unicast_ether_addr(addr))
		err = dev_uc_del(dev, addr);
	else if (is_multicast_ether_addr(addr))
		err = dev_mc_del(dev, addr);
	else
		err = -EINVAL;

	return err;
}

/**
 * ice_set_features - set the netdev feature flags
 * @netdev: ptr to the netdev being adjusted
 * @features: the feature set that the stack is suggesting
 */
static int
ice_set_features(struct net_device *netdev, netdev_features_t features)
{
	struct ice_netdev_priv *np = netdev_priv(netdev);
	struct ice_vsi *vsi = np->vsi;
	struct ice_pf *pf = vsi->back;
	int ret = 0;

	/* Don't set any netdev advanced features with device in Safe Mode */
	if (ice_is_safe_mode(vsi->back)) {
		dev_err(ice_pf_to_dev(vsi->back), "Device is in Safe Mode - not enabling advanced netdev features\n");
		return ret;
	}

	/* Do not change setting during reset */
	if (ice_is_reset_in_progress(pf->state)) {
		dev_err(ice_pf_to_dev(vsi->back), "Device is resetting, changing advanced netdev features temporarily unavailable.\n");
		return -EBUSY;
	}

	/* Multiple features can be changed in one call so keep features in
	 * separate if/else statements to guarantee each feature is checked
	 */
	if (features & NETIF_F_RXHASH && !(netdev->features & NETIF_F_RXHASH))
		ice_vsi_manage_rss_lut(vsi, true);
	else if (!(features & NETIF_F_RXHASH) &&
		 netdev->features & NETIF_F_RXHASH)
		ice_vsi_manage_rss_lut(vsi, false);

	if ((features & NETIF_F_HW_VLAN_CTAG_RX) &&
	    !(netdev->features & NETIF_F_HW_VLAN_CTAG_RX))
		ret = ice_vsi_manage_vlan_stripping(vsi, true);
	else if (!(features & NETIF_F_HW_VLAN_CTAG_RX) &&
		 (netdev->features & NETIF_F_HW_VLAN_CTAG_RX))
		ret = ice_vsi_manage_vlan_stripping(vsi, false);

	if ((features & NETIF_F_HW_VLAN_CTAG_TX) &&
	    !(netdev->features & NETIF_F_HW_VLAN_CTAG_TX))
		ret = ice_vsi_manage_vlan_insertion(vsi);
	else if (!(features & NETIF_F_HW_VLAN_CTAG_TX) &&
		 (netdev->features & NETIF_F_HW_VLAN_CTAG_TX))
		ret = ice_vsi_manage_vlan_insertion(vsi);

	if ((features & NETIF_F_HW_VLAN_CTAG_FILTER) &&
	    !(netdev->features & NETIF_F_HW_VLAN_CTAG_FILTER))
		ret = ice_cfg_vlan_pruning(vsi, true, false);
	else if (!(features & NETIF_F_HW_VLAN_CTAG_FILTER) &&
		 (netdev->features & NETIF_F_HW_VLAN_CTAG_FILTER))
		ret = ice_cfg_vlan_pruning(vsi, false, false);

	if ((features & NETIF_F_NTUPLE) &&
	    !(netdev->features & NETIF_F_NTUPLE)) {
		ice_vsi_manage_fdir(vsi, true);
		ice_init_arfs(vsi);
	} else if (!(features & NETIF_F_NTUPLE) &&
		 (netdev->features & NETIF_F_NTUPLE)) {
		ice_vsi_manage_fdir(vsi, false);
		ice_clear_arfs(vsi);
	}

	return ret;
}

/**
 * ice_vsi_vlan_setup - Setup VLAN offload properties on a VSI
 * @vsi: VSI to setup VLAN properties for
 */
static int ice_vsi_vlan_setup(struct ice_vsi *vsi)
{
	int ret = 0;

	if (vsi->netdev->features & NETIF_F_HW_VLAN_CTAG_RX)
		ret = ice_vsi_manage_vlan_stripping(vsi, true);
	if (vsi->netdev->features & NETIF_F_HW_VLAN_CTAG_TX)
		ret = ice_vsi_manage_vlan_insertion(vsi);

	return ret;
}

/**
 * ice_vsi_cfg - Setup the VSI
 * @vsi: the VSI being configured
 *
 * Return 0 on success and negative value on error
 */
int ice_vsi_cfg(struct ice_vsi *vsi)
{
	int err;

	if (vsi->netdev) {
		ice_set_rx_mode(vsi->netdev);

		err = ice_vsi_vlan_setup(vsi);

		if (err)
			return err;
	}
	ice_vsi_cfg_dcb_rings(vsi);

	err = ice_vsi_cfg_lan_txqs(vsi);
	if (!err && ice_is_xdp_ena_vsi(vsi))
		err = ice_vsi_cfg_xdp_txqs(vsi);
	if (!err)
		err = ice_vsi_cfg_rxqs(vsi);

	return err;
}

/* THEORY OF MODERATION:
 * The below code creates custom DIM profiles for use by this driver, because
 * the ice driver hardware works differently than the hardware that DIMLIB was
 * originally made for. ice hardware doesn't have packet count limits that
 * can trigger an interrupt, but it *does* have interrupt rate limit support,
 * and this code adds that capability to be used by the driver when it's using
 * DIMLIB. The DIMLIB code was always designed to be a suggestion to the driver
 * for how to "respond" to traffic and interrupts, so this driver uses a
 * slightly different set of moderation parameters to get best performance.
 */
struct ice_dim {
	/* the throttle rate for interrupts, basically worst case delay before
	 * an initial interrupt fires, value is stored in microseconds.
	 */
	u16 itr;
	/* the rate limit for interrupts, which can cap a delay from a small
	 * ITR at a certain amount of interrupts per second. f.e. a 2us ITR
	 * could yield as much as 500,000 interrupts per second, but with a
	 * 10us rate limit, it limits to 100,000 interrupts per second. Value
	 * is stored in microseconds.
	 */
	u16 intrl;
};

/* Make a different profile for Rx that doesn't allow quite so aggressive
 * moderation at the high end (it maxes out at 128us or about 8k interrupts a
 * second. The INTRL/rate parameters here are only useful to cap small ITR
 * values, which is why for larger ITR's - like 128, which can only generate
 * 8k interrupts per second, there is no point to rate limit and the values
 * are set to zero. The rate limit values do affect latency, and so must
 * be reasonably small so to not impact latency sensitive tests.
 */
static const struct ice_dim rx_profile[] = {
	{2, 10},
	{8, 16},
	{32, 0},
	{96, 0},
	{128, 0}
};

/* The transmit profile, which has the same sorts of values
 * as the previous struct
 */
static const struct ice_dim tx_profile[] = {
	{2, 10},
	{8, 16},
	{64, 0},
	{128, 0},
	{256, 0}
};

static void ice_tx_dim_work(struct work_struct *work)
{
	struct ice_ring_container *rc;
	struct ice_q_vector *q_vector;
	struct dim *dim;
	u16 itr, intrl;

	dim = container_of(work, struct dim, work);
	rc = container_of(dim, struct ice_ring_container, dim);
	q_vector = container_of(rc, struct ice_q_vector, tx);

	if (dim->profile_ix >= ARRAY_SIZE(tx_profile))
		dim->profile_ix = ARRAY_SIZE(tx_profile) - 1;

	/* look up the values in our local table */
	itr = tx_profile[dim->profile_ix].itr;
	intrl = tx_profile[dim->profile_ix].intrl;

	ice_trace(tx_dim_work, q_vector, dim);
	ice_write_itr(rc, itr);
	ice_write_intrl(q_vector, intrl);

	dim->state = DIM_START_MEASURE;
}

static void ice_rx_dim_work(struct work_struct *work)
{
	struct ice_ring_container *rc;
	struct ice_q_vector *q_vector;
	struct dim *dim;
	u16 itr, intrl;

	dim = container_of(work, struct dim, work);
	rc = container_of(dim, struct ice_ring_container, dim);
	q_vector = container_of(rc, struct ice_q_vector, rx);

	if (dim->profile_ix >= ARRAY_SIZE(rx_profile))
		dim->profile_ix = ARRAY_SIZE(rx_profile) - 1;

	/* look up the values in our local table */
	itr = rx_profile[dim->profile_ix].itr;
	intrl = rx_profile[dim->profile_ix].intrl;

	ice_trace(rx_dim_work, q_vector, dim);
	ice_write_itr(rc, itr);
	ice_write_intrl(q_vector, intrl);

	dim->state = DIM_START_MEASURE;
}

/**
 * ice_napi_enable_all - Enable NAPI for all q_vectors in the VSI
 * @vsi: the VSI being configured
 */
static void ice_napi_enable_all(struct ice_vsi *vsi)
{
	int q_idx;

	if (!vsi->netdev)
		return;

	ice_for_each_q_vector(vsi, q_idx) {
		struct ice_q_vector *q_vector = vsi->q_vectors[q_idx];

		INIT_WORK(&q_vector->tx.dim.work, ice_tx_dim_work);
		q_vector->tx.dim.mode = DIM_CQ_PERIOD_MODE_START_FROM_EQE;

		INIT_WORK(&q_vector->rx.dim.work, ice_rx_dim_work);
		q_vector->rx.dim.mode = DIM_CQ_PERIOD_MODE_START_FROM_EQE;

		if (q_vector->rx.ring || q_vector->tx.ring)
			napi_enable(&q_vector->napi);
	}
}

/**
 * ice_up_complete - Finish the last steps of bringing up a connection
 * @vsi: The VSI being configured
 *
 * Return 0 on success and negative value on error
 */
static int ice_up_complete(struct ice_vsi *vsi)
{
	struct ice_pf *pf = vsi->back;
	int err;

	ice_vsi_cfg_msix(vsi);

	/* Enable only Rx rings, Tx rings were enabled by the FW when the
	 * Tx queue group list was configured and the context bits were
	 * programmed using ice_vsi_cfg_txqs
	 */
	err = ice_vsi_start_all_rx_rings(vsi);
	if (err)
		return err;

	clear_bit(ICE_VSI_DOWN, vsi->state);
	ice_napi_enable_all(vsi);
	ice_vsi_ena_irq(vsi);

	if (vsi->port_info &&
	    (vsi->port_info->phy.link_info.link_info & ICE_AQ_LINK_UP) &&
	    vsi->netdev) {
		ice_print_link_msg(vsi, true);
		netif_tx_start_all_queues(vsi->netdev);
		netif_carrier_on(vsi->netdev);
	}

	ice_service_task_schedule(pf);

	return 0;
}

/**
 * ice_up - Bring the connection back up after being down
 * @vsi: VSI being configured
 */
int ice_up(struct ice_vsi *vsi)
{
	int err;

	err = ice_vsi_cfg(vsi);
	if (!err)
		err = ice_up_complete(vsi);

	return err;
}

/**
 * ice_fetch_u64_stats_per_ring - get packets and bytes stats per ring
 * @ring: Tx or Rx ring to read stats from
 * @pkts: packets stats counter
 * @bytes: bytes stats counter
 *
 * This function fetches stats from the ring considering the atomic operations
 * that needs to be performed to read u64 values in 32 bit machine.
 */
static void
ice_fetch_u64_stats_per_ring(struct ice_ring *ring, u64 *pkts, u64 *bytes)
{
	unsigned int start;
	*pkts = 0;
	*bytes = 0;

	if (!ring)
		return;
	do {
		start = u64_stats_fetch_begin_irq(&ring->syncp);
		*pkts = ring->stats.pkts;
		*bytes = ring->stats.bytes;
	} while (u64_stats_fetch_retry_irq(&ring->syncp, start));
}

/**
 * ice_update_vsi_tx_ring_stats - Update VSI Tx ring stats counters
 * @vsi: the VSI to be updated
 * @rings: rings to work on
 * @count: number of rings
 */
static void
ice_update_vsi_tx_ring_stats(struct ice_vsi *vsi, struct ice_ring **rings,
			     u16 count)
{
	struct rtnl_link_stats64 *vsi_stats = &vsi->net_stats;
	u16 i;

	for (i = 0; i < count; i++) {
		struct ice_ring *ring;
		u64 pkts, bytes;

		ring = READ_ONCE(rings[i]);
		ice_fetch_u64_stats_per_ring(ring, &pkts, &bytes);
		vsi_stats->tx_packets += pkts;
		vsi_stats->tx_bytes += bytes;
		vsi->tx_restart += ring->tx_stats.restart_q;
		vsi->tx_busy += ring->tx_stats.tx_busy;
		vsi->tx_linearize += ring->tx_stats.tx_linearize;
	}
}

/**
 * ice_update_vsi_ring_stats - Update VSI stats counters
 * @vsi: the VSI to be updated
 */
static void ice_update_vsi_ring_stats(struct ice_vsi *vsi)
{
	struct rtnl_link_stats64 *vsi_stats = &vsi->net_stats;
	u64 pkts, bytes;
	int i;

	/* reset netdev stats */
	vsi_stats->tx_packets = 0;
	vsi_stats->tx_bytes = 0;
	vsi_stats->rx_packets = 0;
	vsi_stats->rx_bytes = 0;

	/* reset non-netdev (extended) stats */
	vsi->tx_restart = 0;
	vsi->tx_busy = 0;
	vsi->tx_linearize = 0;
	vsi->rx_buf_failed = 0;
	vsi->rx_page_failed = 0;

	rcu_read_lock();

	/* update Tx rings counters */
	ice_update_vsi_tx_ring_stats(vsi, vsi->tx_rings, vsi->num_txq);

	/* update Rx rings counters */
	ice_for_each_rxq(vsi, i) {
		struct ice_ring *ring = READ_ONCE(vsi->rx_rings[i]);

		ice_fetch_u64_stats_per_ring(ring, &pkts, &bytes);
		vsi_stats->rx_packets += pkts;
		vsi_stats->rx_bytes += bytes;
		vsi->rx_buf_failed += ring->rx_stats.alloc_buf_failed;
		vsi->rx_page_failed += ring->rx_stats.alloc_page_failed;
	}

	/* update XDP Tx rings counters */
	if (ice_is_xdp_ena_vsi(vsi))
		ice_update_vsi_tx_ring_stats(vsi, vsi->xdp_rings,
					     vsi->num_xdp_txq);

	rcu_read_unlock();
}

/**
 * ice_update_vsi_stats - Update VSI stats counters
 * @vsi: the VSI to be updated
 */
void ice_update_vsi_stats(struct ice_vsi *vsi)
{
	struct rtnl_link_stats64 *cur_ns = &vsi->net_stats;
	struct ice_eth_stats *cur_es = &vsi->eth_stats;
	struct ice_pf *pf = vsi->back;

	if (test_bit(ICE_VSI_DOWN, vsi->state) ||
	    test_bit(ICE_CFG_BUSY, pf->state))
		return;

	/* get stats as recorded by Tx/Rx rings */
	ice_update_vsi_ring_stats(vsi);

	/* get VSI stats as recorded by the hardware */
	ice_update_eth_stats(vsi);

	cur_ns->tx_errors = cur_es->tx_errors;
	cur_ns->rx_dropped = cur_es->rx_discards;
	cur_ns->tx_dropped = cur_es->tx_discards;
	cur_ns->multicast = cur_es->rx_multicast;

	/* update some more netdev stats if this is main VSI */
	if (vsi->type == ICE_VSI_PF) {
		cur_ns->rx_crc_errors = pf->stats.crc_errors;
		cur_ns->rx_errors = pf->stats.crc_errors +
				    pf->stats.illegal_bytes +
				    pf->stats.rx_len_errors +
				    pf->stats.rx_undersize +
				    pf->hw_csum_rx_error +
				    pf->stats.rx_jabber +
				    pf->stats.rx_fragments +
				    pf->stats.rx_oversize;
		cur_ns->rx_length_errors = pf->stats.rx_len_errors;
		/* record drops from the port level */
		cur_ns->rx_missed_errors = pf->stats.eth.rx_discards;
	}
}

/**
 * ice_update_pf_stats - Update PF port stats counters
 * @pf: PF whose stats needs to be updated
 */
void ice_update_pf_stats(struct ice_pf *pf)
{
	struct ice_hw_port_stats *prev_ps, *cur_ps;
	struct ice_hw *hw = &pf->hw;
	u16 fd_ctr_base;
	u8 port;

	port = hw->port_info->lport;
	prev_ps = &pf->stats_prev;
	cur_ps = &pf->stats;

	ice_stat_update40(hw, GLPRT_GORCL(port), pf->stat_prev_loaded,
			  &prev_ps->eth.rx_bytes,
			  &cur_ps->eth.rx_bytes);

	ice_stat_update40(hw, GLPRT_UPRCL(port), pf->stat_prev_loaded,
			  &prev_ps->eth.rx_unicast,
			  &cur_ps->eth.rx_unicast);

	ice_stat_update40(hw, GLPRT_MPRCL(port), pf->stat_prev_loaded,
			  &prev_ps->eth.rx_multicast,
			  &cur_ps->eth.rx_multicast);

	ice_stat_update40(hw, GLPRT_BPRCL(port), pf->stat_prev_loaded,
			  &prev_ps->eth.rx_broadcast,
			  &cur_ps->eth.rx_broadcast);

	ice_stat_update32(hw, PRTRPB_RDPC, pf->stat_prev_loaded,
			  &prev_ps->eth.rx_discards,
			  &cur_ps->eth.rx_discards);

	ice_stat_update40(hw, GLPRT_GOTCL(port), pf->stat_prev_loaded,
			  &prev_ps->eth.tx_bytes,
			  &cur_ps->eth.tx_bytes);

	ice_stat_update40(hw, GLPRT_UPTCL(port), pf->stat_prev_loaded,
			  &prev_ps->eth.tx_unicast,
			  &cur_ps->eth.tx_unicast);

	ice_stat_update40(hw, GLPRT_MPTCL(port), pf->stat_prev_loaded,
			  &prev_ps->eth.tx_multicast,
			  &cur_ps->eth.tx_multicast);

	ice_stat_update40(hw, GLPRT_BPTCL(port), pf->stat_prev_loaded,
			  &prev_ps->eth.tx_broadcast,
			  &cur_ps->eth.tx_broadcast);

	ice_stat_update32(hw, GLPRT_TDOLD(port), pf->stat_prev_loaded,
			  &prev_ps->tx_dropped_link_down,
			  &cur_ps->tx_dropped_link_down);

	ice_stat_update40(hw, GLPRT_PRC64L(port), pf->stat_prev_loaded,
			  &prev_ps->rx_size_64, &cur_ps->rx_size_64);

	ice_stat_update40(hw, GLPRT_PRC127L(port), pf->stat_prev_loaded,
			  &prev_ps->rx_size_127, &cur_ps->rx_size_127);

	ice_stat_update40(hw, GLPRT_PRC255L(port), pf->stat_prev_loaded,
			  &prev_ps->rx_size_255, &cur_ps->rx_size_255);

	ice_stat_update40(hw, GLPRT_PRC511L(port), pf->stat_prev_loaded,
			  &prev_ps->rx_size_511, &cur_ps->rx_size_511);

	ice_stat_update40(hw, GLPRT_PRC1023L(port), pf->stat_prev_loaded,
			  &prev_ps->rx_size_1023, &cur_ps->rx_size_1023);

	ice_stat_update40(hw, GLPRT_PRC1522L(port), pf->stat_prev_loaded,
			  &prev_ps->rx_size_1522, &cur_ps->rx_size_1522);

	ice_stat_update40(hw, GLPRT_PRC9522L(port), pf->stat_prev_loaded,
			  &prev_ps->rx_size_big, &cur_ps->rx_size_big);

	ice_stat_update40(hw, GLPRT_PTC64L(port), pf->stat_prev_loaded,
			  &prev_ps->tx_size_64, &cur_ps->tx_size_64);

	ice_stat_update40(hw, GLPRT_PTC127L(port), pf->stat_prev_loaded,
			  &prev_ps->tx_size_127, &cur_ps->tx_size_127);

	ice_stat_update40(hw, GLPRT_PTC255L(port), pf->stat_prev_loaded,
			  &prev_ps->tx_size_255, &cur_ps->tx_size_255);

	ice_stat_update40(hw, GLPRT_PTC511L(port), pf->stat_prev_loaded,
			  &prev_ps->tx_size_511, &cur_ps->tx_size_511);

	ice_stat_update40(hw, GLPRT_PTC1023L(port), pf->stat_prev_loaded,
			  &prev_ps->tx_size_1023, &cur_ps->tx_size_1023);

	ice_stat_update40(hw, GLPRT_PTC1522L(port), pf->stat_prev_loaded,
			  &prev_ps->tx_size_1522, &cur_ps->tx_size_1522);

	ice_stat_update40(hw, GLPRT_PTC9522L(port), pf->stat_prev_loaded,
			  &prev_ps->tx_size_big, &cur_ps->tx_size_big);

	fd_ctr_base = hw->fd_ctr_base;

	ice_stat_update40(hw,
			  GLSTAT_FD_CNT0L(ICE_FD_SB_STAT_IDX(fd_ctr_base)),
			  pf->stat_prev_loaded, &prev_ps->fd_sb_match,
			  &cur_ps->fd_sb_match);
	ice_stat_update32(hw, GLPRT_LXONRXC(port), pf->stat_prev_loaded,
			  &prev_ps->link_xon_rx, &cur_ps->link_xon_rx);

	ice_stat_update32(hw, GLPRT_LXOFFRXC(port), pf->stat_prev_loaded,
			  &prev_ps->link_xoff_rx, &cur_ps->link_xoff_rx);

	ice_stat_update32(hw, GLPRT_LXONTXC(port), pf->stat_prev_loaded,
			  &prev_ps->link_xon_tx, &cur_ps->link_xon_tx);

	ice_stat_update32(hw, GLPRT_LXOFFTXC(port), pf->stat_prev_loaded,
			  &prev_ps->link_xoff_tx, &cur_ps->link_xoff_tx);

	ice_update_dcb_stats(pf);

	ice_stat_update32(hw, GLPRT_CRCERRS(port), pf->stat_prev_loaded,
			  &prev_ps->crc_errors, &cur_ps->crc_errors);

	ice_stat_update32(hw, GLPRT_ILLERRC(port), pf->stat_prev_loaded,
			  &prev_ps->illegal_bytes, &cur_ps->illegal_bytes);

	ice_stat_update32(hw, GLPRT_MLFC(port), pf->stat_prev_loaded,
			  &prev_ps->mac_local_faults,
			  &cur_ps->mac_local_faults);

	ice_stat_update32(hw, GLPRT_MRFC(port), pf->stat_prev_loaded,
			  &prev_ps->mac_remote_faults,
			  &cur_ps->mac_remote_faults);

	ice_stat_update32(hw, GLPRT_RLEC(port), pf->stat_prev_loaded,
			  &prev_ps->rx_len_errors, &cur_ps->rx_len_errors);

	ice_stat_update32(hw, GLPRT_RUC(port), pf->stat_prev_loaded,
			  &prev_ps->rx_undersize, &cur_ps->rx_undersize);

	ice_stat_update32(hw, GLPRT_RFC(port), pf->stat_prev_loaded,
			  &prev_ps->rx_fragments, &cur_ps->rx_fragments);

	ice_stat_update32(hw, GLPRT_ROC(port), pf->stat_prev_loaded,
			  &prev_ps->rx_oversize, &cur_ps->rx_oversize);

	ice_stat_update32(hw, GLPRT_RJC(port), pf->stat_prev_loaded,
			  &prev_ps->rx_jabber, &cur_ps->rx_jabber);

	cur_ps->fd_sb_status = test_bit(ICE_FLAG_FD_ENA, pf->flags) ? 1 : 0;

	pf->stat_prev_loaded = true;
}

/**
 * ice_get_stats64 - get statistics for network device structure
 * @netdev: network interface device structure
 * @stats: main device statistics structure
 */
static
void ice_get_stats64(struct net_device *netdev, struct rtnl_link_stats64 *stats)
{
	struct ice_netdev_priv *np = netdev_priv(netdev);
	struct rtnl_link_stats64 *vsi_stats;
	struct ice_vsi *vsi = np->vsi;

	vsi_stats = &vsi->net_stats;

	if (!vsi->num_txq || !vsi->num_rxq)
		return;

	/* netdev packet/byte stats come from ring counter. These are obtained
	 * by summing up ring counters (done by ice_update_vsi_ring_stats).
	 * But, only call the update routine and read the registers if VSI is
	 * not down.
	 */
	if (!test_bit(ICE_VSI_DOWN, vsi->state))
		ice_update_vsi_ring_stats(vsi);
	stats->tx_packets = vsi_stats->tx_packets;
	stats->tx_bytes = vsi_stats->tx_bytes;
	stats->rx_packets = vsi_stats->rx_packets;
	stats->rx_bytes = vsi_stats->rx_bytes;

	/* The rest of the stats can be read from the hardware but instead we
	 * just return values that the watchdog task has already obtained from
	 * the hardware.
	 */
	stats->multicast = vsi_stats->multicast;
	stats->tx_errors = vsi_stats->tx_errors;
	stats->tx_dropped = vsi_stats->tx_dropped;
	stats->rx_errors = vsi_stats->rx_errors;
	stats->rx_dropped = vsi_stats->rx_dropped;
	stats->rx_crc_errors = vsi_stats->rx_crc_errors;
	stats->rx_length_errors = vsi_stats->rx_length_errors;
}

/**
 * ice_napi_disable_all - Disable NAPI for all q_vectors in the VSI
 * @vsi: VSI having NAPI disabled
 */
static void ice_napi_disable_all(struct ice_vsi *vsi)
{
	int q_idx;

	if (!vsi->netdev)
		return;

	ice_for_each_q_vector(vsi, q_idx) {
		struct ice_q_vector *q_vector = vsi->q_vectors[q_idx];

		if (q_vector->rx.ring || q_vector->tx.ring)
			napi_disable(&q_vector->napi);

		cancel_work_sync(&q_vector->tx.dim.work);
		cancel_work_sync(&q_vector->rx.dim.work);
	}
}

/**
 * ice_down - Shutdown the connection
 * @vsi: The VSI being stopped
 */
int ice_down(struct ice_vsi *vsi)
{
	int i, tx_err, rx_err, link_err = 0;

	/* Caller of this function is expected to set the
	 * vsi->state ICE_DOWN bit
	 */
	if (vsi->netdev) {
		netif_carrier_off(vsi->netdev);
		netif_tx_disable(vsi->netdev);
	}

	ice_vsi_dis_irq(vsi);

	tx_err = ice_vsi_stop_lan_tx_rings(vsi, ICE_NO_RESET, 0);
	if (tx_err)
		netdev_err(vsi->netdev, "Failed stop Tx rings, VSI %d error %d\n",
			   vsi->vsi_num, tx_err);
	if (!tx_err && ice_is_xdp_ena_vsi(vsi)) {
		tx_err = ice_vsi_stop_xdp_tx_rings(vsi);
		if (tx_err)
			netdev_err(vsi->netdev, "Failed stop XDP rings, VSI %d error %d\n",
				   vsi->vsi_num, tx_err);
	}

	rx_err = ice_vsi_stop_all_rx_rings(vsi);
	if (rx_err)
		netdev_err(vsi->netdev, "Failed stop Rx rings, VSI %d error %d\n",
			   vsi->vsi_num, rx_err);

	ice_napi_disable_all(vsi);

	if (test_bit(ICE_FLAG_LINK_DOWN_ON_CLOSE_ENA, vsi->back->flags)) {
		link_err = ice_force_phys_link_state(vsi, false);
		if (link_err)
			netdev_err(vsi->netdev, "Failed to set physical link down, VSI %d error %d\n",
				   vsi->vsi_num, link_err);
	}

	ice_for_each_txq(vsi, i)
		ice_clean_tx_ring(vsi->tx_rings[i]);

	ice_for_each_rxq(vsi, i)
		ice_clean_rx_ring(vsi->rx_rings[i]);

	if (tx_err || rx_err || link_err) {
		netdev_err(vsi->netdev, "Failed to close VSI 0x%04X on switch 0x%04X\n",
			   vsi->vsi_num, vsi->vsw->sw_id);
		return -EIO;
	}

	return 0;
}

/**
 * ice_vsi_setup_tx_rings - Allocate VSI Tx queue resources
 * @vsi: VSI having resources allocated
 *
 * Return 0 on success, negative on failure
 */
int ice_vsi_setup_tx_rings(struct ice_vsi *vsi)
{
	int i, err = 0;

	if (!vsi->num_txq) {
		dev_err(ice_pf_to_dev(vsi->back), "VSI %d has 0 Tx queues\n",
			vsi->vsi_num);
		return -EINVAL;
	}

	ice_for_each_txq(vsi, i) {
		struct ice_ring *ring = vsi->tx_rings[i];

		if (!ring)
			return -EINVAL;

		ring->netdev = vsi->netdev;
		err = ice_setup_tx_ring(ring);
		if (err)
			break;
	}

	return err;
}

/**
 * ice_vsi_setup_rx_rings - Allocate VSI Rx queue resources
 * @vsi: VSI having resources allocated
 *
 * Return 0 on success, negative on failure
 */
int ice_vsi_setup_rx_rings(struct ice_vsi *vsi)
{
	int i, err = 0;

	if (!vsi->num_rxq) {
		dev_err(ice_pf_to_dev(vsi->back), "VSI %d has 0 Rx queues\n",
			vsi->vsi_num);
		return -EINVAL;
	}

	ice_for_each_rxq(vsi, i) {
		struct ice_ring *ring = vsi->rx_rings[i];

		if (!ring)
			return -EINVAL;

		ring->netdev = vsi->netdev;
		err = ice_setup_rx_ring(ring);
		if (err)
			break;
	}

	return err;
}

/**
 * ice_vsi_open_ctrl - open control VSI for use
 * @vsi: the VSI to open
 *
 * Initialization of the Control VSI
 *
 * Returns 0 on success, negative value on error
 */
int ice_vsi_open_ctrl(struct ice_vsi *vsi)
{
	char int_name[ICE_INT_NAME_STR_LEN];
	struct ice_pf *pf = vsi->back;
	struct device *dev;
	int err;

	dev = ice_pf_to_dev(pf);
	/* allocate descriptors */
	err = ice_vsi_setup_tx_rings(vsi);
	if (err)
		goto err_setup_tx;

	err = ice_vsi_setup_rx_rings(vsi);
	if (err)
		goto err_setup_rx;

	err = ice_vsi_cfg(vsi);
	if (err)
		goto err_setup_rx;

	snprintf(int_name, sizeof(int_name) - 1, "%s-%s:ctrl",
		 dev_driver_string(dev), dev_name(dev));
	err = ice_vsi_req_irq_msix(vsi, int_name);
	if (err)
		goto err_setup_rx;

	ice_vsi_cfg_msix(vsi);

	err = ice_vsi_start_all_rx_rings(vsi);
	if (err)
		goto err_up_complete;

	clear_bit(ICE_VSI_DOWN, vsi->state);
	ice_vsi_ena_irq(vsi);

	return 0;

err_up_complete:
	ice_down(vsi);
err_setup_rx:
	ice_vsi_free_rx_rings(vsi);
err_setup_tx:
	ice_vsi_free_tx_rings(vsi);

	return err;
}

/**
 * ice_vsi_open - Called when a network interface is made active
 * @vsi: the VSI to open
 *
 * Initialization of the VSI
 *
 * Returns 0 on success, negative value on error
 */
static int ice_vsi_open(struct ice_vsi *vsi)
{
	char int_name[ICE_INT_NAME_STR_LEN];
	struct ice_pf *pf = vsi->back;
	int err;

	/* allocate descriptors */
	err = ice_vsi_setup_tx_rings(vsi);
	if (err)
		goto err_setup_tx;

	err = ice_vsi_setup_rx_rings(vsi);
	if (err)
		goto err_setup_rx;

	err = ice_vsi_cfg(vsi);
	if (err)
		goto err_setup_rx;

	snprintf(int_name, sizeof(int_name) - 1, "%s-%s",
		 dev_driver_string(ice_pf_to_dev(pf)), vsi->netdev->name);
	err = ice_vsi_req_irq_msix(vsi, int_name);
	if (err)
		goto err_setup_rx;

	/* Notify the stack of the actual queue counts. */
	err = netif_set_real_num_tx_queues(vsi->netdev, vsi->num_txq);
	if (err)
		goto err_set_qs;

	err = netif_set_real_num_rx_queues(vsi->netdev, vsi->num_rxq);
	if (err)
		goto err_set_qs;

	err = ice_up_complete(vsi);
	if (err)
		goto err_up_complete;

	return 0;

err_up_complete:
	ice_down(vsi);
err_set_qs:
	ice_vsi_free_irq(vsi);
err_setup_rx:
	ice_vsi_free_rx_rings(vsi);
err_setup_tx:
	ice_vsi_free_tx_rings(vsi);

	return err;
}

/**
 * ice_vsi_release_all - Delete all VSIs
 * @pf: PF from which all VSIs are being removed
 */
static void ice_vsi_release_all(struct ice_pf *pf)
{
	int err, i;

	if (!pf->vsi)
		return;

	ice_for_each_vsi(pf, i) {
		if (!pf->vsi[i])
			continue;

		err = ice_vsi_release(pf->vsi[i]);
		if (err)
			dev_dbg(ice_pf_to_dev(pf), "Failed to release pf->vsi[%d], err %d, vsi_num = %d\n",
				i, err, pf->vsi[i]->vsi_num);
	}
}

/**
 * ice_vsi_rebuild_by_type - Rebuild VSI of a given type
 * @pf: pointer to the PF instance
 * @type: VSI type to rebuild
 *
 * Iterates through the pf->vsi array and rebuilds VSIs of the requested type
 */
static int ice_vsi_rebuild_by_type(struct ice_pf *pf, enum ice_vsi_type type)
{
	struct device *dev = ice_pf_to_dev(pf);
	enum ice_status status;
	int i, err;

	ice_for_each_vsi(pf, i) {
		struct ice_vsi *vsi = pf->vsi[i];

		if (!vsi || vsi->type != type)
			continue;

		/* rebuild the VSI */
		err = ice_vsi_rebuild(vsi, true);
		if (err) {
			dev_err(dev, "rebuild VSI failed, err %d, VSI index %d, type %s\n",
				err, vsi->idx, ice_vsi_type_str(type));
			return err;
		}

		/* replay filters for the VSI */
		status = ice_replay_vsi(&pf->hw, vsi->idx);
		if (status) {
			dev_err(dev, "replay VSI failed, status %s, VSI index %d, type %s\n",
				ice_stat_str(status), vsi->idx,
				ice_vsi_type_str(type));
			return -EIO;
		}

		/* Re-map HW VSI number, using VSI handle that has been
		 * previously validated in ice_replay_vsi() call above
		 */
		vsi->vsi_num = ice_get_hw_vsi_num(&pf->hw, vsi->idx);

		/* enable the VSI */
		err = ice_ena_vsi(vsi, false);
		if (err) {
			dev_err(dev, "enable VSI failed, err %d, VSI index %d, type %s\n",
				err, vsi->idx, ice_vsi_type_str(type));
			return err;
		}

		dev_info(dev, "VSI rebuilt. VSI index %d, type %s\n", vsi->idx,
			 ice_vsi_type_str(type));
	}

	return 0;
}

/**
 * ice_update_pf_netdev_link - Update PF netdev link status
 * @pf: pointer to the PF instance
 */
static void ice_update_pf_netdev_link(struct ice_pf *pf)
{
	bool link_up;
	int i;

	ice_for_each_vsi(pf, i) {
		struct ice_vsi *vsi = pf->vsi[i];

		if (!vsi || vsi->type != ICE_VSI_PF)
			return;

		ice_get_link_status(pf->vsi[i]->port_info, &link_up);
		if (link_up) {
			netif_carrier_on(pf->vsi[i]->netdev);
			netif_tx_wake_all_queues(pf->vsi[i]->netdev);
		} else {
			netif_carrier_off(pf->vsi[i]->netdev);
			netif_tx_stop_all_queues(pf->vsi[i]->netdev);
		}
	}
}

/**
 * ice_rebuild - rebuild after reset
 * @pf: PF to rebuild
 * @reset_type: type of reset
 *
 * Do not rebuild VF VSI in this flow because that is already handled via
 * ice_reset_all_vfs(). This is because requirements for resetting a VF after a
 * PFR/CORER/GLOBER/etc. are different than the normal flow. Also, we don't want
 * to reset/rebuild all the VF VSI twice.
 */
static void ice_rebuild(struct ice_pf *pf, enum ice_reset_req reset_type)
{
	struct device *dev = ice_pf_to_dev(pf);
	struct ice_hw *hw = &pf->hw;
	enum ice_status ret;
	int err;

	if (test_bit(ICE_DOWN, pf->state))
		goto clear_recovery;

	dev_dbg(dev, "rebuilding PF after reset_type=%d\n", reset_type);

	ret = ice_init_all_ctrlq(hw);
	if (ret) {
		dev_err(dev, "control queues init failed %s\n",
			ice_stat_str(ret));
		goto err_init_ctrlq;
	}

	/* if DDP was previously loaded successfully */
	if (!ice_is_safe_mode(pf)) {
		/* reload the SW DB of filter tables */
		if (reset_type == ICE_RESET_PFR)
			ice_fill_blk_tbls(hw);
		else
			/* Reload DDP Package after CORER/GLOBR reset */
			ice_load_pkg(NULL, pf);
	}

	ret = ice_clear_pf_cfg(hw);
	if (ret) {
		dev_err(dev, "clear PF configuration failed %s\n",
			ice_stat_str(ret));
		goto err_init_ctrlq;
	}

	if (pf->first_sw->dflt_vsi_ena)
		dev_info(dev, "Clearing default VSI, re-enable after reset completes\n");
	/* clear the default VSI configuration if it exists */
	pf->first_sw->dflt_vsi = NULL;
	pf->first_sw->dflt_vsi_ena = false;

	ice_clear_pxe_mode(hw);

	ret = ice_init_nvm(hw);
	if (ret) {
		dev_err(dev, "ice_init_nvm failed %s\n", ice_stat_str(ret));
		goto err_init_ctrlq;
	}

	ret = ice_get_caps(hw);
	if (ret) {
		dev_err(dev, "ice_get_caps failed %s\n", ice_stat_str(ret));
		goto err_init_ctrlq;
	}

	ret = ice_aq_set_mac_cfg(hw, ICE_AQ_SET_MAC_FRAME_SIZE_MAX, NULL);
	if (ret) {
		dev_err(dev, "set_mac_cfg failed %s\n", ice_stat_str(ret));
		goto err_init_ctrlq;
	}

	err = ice_sched_init_port(hw->port_info);
	if (err)
		goto err_sched_init_port;

	/* start misc vector */
	err = ice_req_irq_msix_misc(pf);
	if (err) {
		dev_err(dev, "misc vector setup failed: %d\n", err);
		goto err_sched_init_port;
	}

	if (test_bit(ICE_FLAG_FD_ENA, pf->flags)) {
		wr32(hw, PFQF_FD_ENA, PFQF_FD_ENA_FD_ENA_M);
		if (!rd32(hw, PFQF_FD_SIZE)) {
			u16 unused, guar, b_effort;

			guar = hw->func_caps.fd_fltr_guar;
			b_effort = hw->func_caps.fd_fltr_best_effort;

			/* force guaranteed filter pool for PF */
			ice_alloc_fd_guar_item(hw, &unused, guar);
			/* force shared filter pool for PF */
			ice_alloc_fd_shrd_item(hw, &unused, b_effort);
		}
	}

	if (test_bit(ICE_FLAG_DCB_ENA, pf->flags))
		ice_dcb_rebuild(pf);

	/* If the PF previously had enabled PTP, PTP init needs to happen before
	 * the VSI rebuild. If not, this causes the PTP link status events to
	 * fail.
	 */
	if (test_bit(ICE_FLAG_PTP_SUPPORTED, pf->flags))
		ice_ptp_init(pf);

	/* rebuild PF VSI */
	err = ice_vsi_rebuild_by_type(pf, ICE_VSI_PF);
	if (err) {
		dev_err(dev, "PF VSI rebuild failed: %d\n", err);
		goto err_vsi_rebuild;
	}

	/* If Flow Director is active */
	if (test_bit(ICE_FLAG_FD_ENA, pf->flags)) {
		err = ice_vsi_rebuild_by_type(pf, ICE_VSI_CTRL);
		if (err) {
			dev_err(dev, "control VSI rebuild failed: %d\n", err);
			goto err_vsi_rebuild;
		}

		/* replay HW Flow Director recipes */
		if (hw->fdir_prof)
			ice_fdir_replay_flows(hw);

		/* replay Flow Director filters */
		ice_fdir_replay_fltrs(pf);

		ice_rebuild_arfs(pf);
	}

	ice_update_pf_netdev_link(pf);

	/* tell the firmware we are up */
	ret = ice_send_version(pf);
	if (ret) {
		dev_err(dev, "Rebuild failed due to error sending driver version: %s\n",
			ice_stat_str(ret));
		goto err_vsi_rebuild;
	}

	ice_replay_post(hw);

	/* if we get here, reset flow is successful */
	clear_bit(ICE_RESET_FAILED, pf->state);

	ice_plug_aux_dev(pf);
	return;

err_vsi_rebuild:
err_sched_init_port:
	ice_sched_cleanup_all(hw);
err_init_ctrlq:
	ice_shutdown_all_ctrlq(hw);
	set_bit(ICE_RESET_FAILED, pf->state);
clear_recovery:
	/* set this bit in PF state to control service task scheduling */
	set_bit(ICE_NEEDS_RESTART, pf->state);
	dev_err(dev, "Rebuild failed, unload and reload driver\n");
}

/**
 * ice_max_xdp_frame_size - returns the maximum allowed frame size for XDP
 * @vsi: Pointer to VSI structure
 */
static int ice_max_xdp_frame_size(struct ice_vsi *vsi)
{
	if (PAGE_SIZE >= 8192 || test_bit(ICE_FLAG_LEGACY_RX, vsi->back->flags))
		return ICE_RXBUF_2048 - XDP_PACKET_HEADROOM;
	else
		return ICE_RXBUF_3072;
}

/**
 * ice_change_mtu - NDO callback to change the MTU
 * @netdev: network interface device structure
 * @new_mtu: new value for maximum frame size
 *
 * Returns 0 on success, negative on failure
 */
static int ice_change_mtu(struct net_device *netdev, int new_mtu)
{
	struct ice_netdev_priv *np = netdev_priv(netdev);
	struct ice_vsi *vsi = np->vsi;
	struct ice_pf *pf = vsi->back;
	struct iidc_event *event;
	u8 count = 0;
	int err = 0;

	if (new_mtu == (int)netdev->mtu) {
		netdev_warn(netdev, "MTU is already %u\n", netdev->mtu);
		return 0;
	}

	if (ice_is_xdp_ena_vsi(vsi)) {
		int frame_size = ice_max_xdp_frame_size(vsi);

		if (new_mtu + ICE_ETH_PKT_HDR_PAD > frame_size) {
			netdev_err(netdev, "max MTU for XDP usage is %d\n",
				   frame_size - ICE_ETH_PKT_HDR_PAD);
			return -EINVAL;
		}
	}

	/* if a reset is in progress, wait for some time for it to complete */
	do {
		if (ice_is_reset_in_progress(pf->state)) {
			count++;
			usleep_range(1000, 2000);
		} else {
			break;
		}

	} while (count < 100);

	if (count == 100) {
		netdev_err(netdev, "can't change MTU. Device is busy\n");
		return -EBUSY;
	}

	event = kzalloc(sizeof(*event), GFP_KERNEL);
	if (!event)
		return -ENOMEM;

	set_bit(IIDC_EVENT_BEFORE_MTU_CHANGE, event->type);
	ice_send_event_to_aux(pf, event);
	clear_bit(IIDC_EVENT_BEFORE_MTU_CHANGE, event->type);

	netdev->mtu = (unsigned int)new_mtu;

	/* if VSI is up, bring it down and then back up */
	if (!test_and_set_bit(ICE_VSI_DOWN, vsi->state)) {
		err = ice_down(vsi);
		if (err) {
			netdev_err(netdev, "change MTU if_down err %d\n", err);
			goto event_after;
		}

		err = ice_up(vsi);
		if (err) {
			netdev_err(netdev, "change MTU if_up err %d\n", err);
			goto event_after;
		}
	}

	netdev_dbg(netdev, "changed MTU to %d\n", new_mtu);
event_after:
	set_bit(IIDC_EVENT_AFTER_MTU_CHANGE, event->type);
	ice_send_event_to_aux(pf, event);
	kfree(event);

	return err;
}

/**
 * ice_eth_ioctl - Access the hwtstamp interface
 * @netdev: network interface device structure
 * @ifr: interface request data
 * @cmd: ioctl command
 */
static int ice_eth_ioctl(struct net_device *netdev, struct ifreq *ifr, int cmd)
{
	struct ice_netdev_priv *np = netdev_priv(netdev);
	struct ice_pf *pf = np->vsi->back;

	switch (cmd) {
	case SIOCGHWTSTAMP:
		return ice_ptp_get_ts_config(pf, ifr);
	case SIOCSHWTSTAMP:
		return ice_ptp_set_ts_config(pf, ifr);
	default:
		return -EOPNOTSUPP;
	}
}

/**
 * ice_aq_str - convert AQ err code to a string
 * @aq_err: the AQ error code to convert
 */
const char *ice_aq_str(enum ice_aq_err aq_err)
{
	switch (aq_err) {
	case ICE_AQ_RC_OK:
		return "OK";
	case ICE_AQ_RC_EPERM:
		return "ICE_AQ_RC_EPERM";
	case ICE_AQ_RC_ENOENT:
		return "ICE_AQ_RC_ENOENT";
	case ICE_AQ_RC_ENOMEM:
		return "ICE_AQ_RC_ENOMEM";
	case ICE_AQ_RC_EBUSY:
		return "ICE_AQ_RC_EBUSY";
	case ICE_AQ_RC_EEXIST:
		return "ICE_AQ_RC_EEXIST";
	case ICE_AQ_RC_EINVAL:
		return "ICE_AQ_RC_EINVAL";
	case ICE_AQ_RC_ENOSPC:
		return "ICE_AQ_RC_ENOSPC";
	case ICE_AQ_RC_ENOSYS:
		return "ICE_AQ_RC_ENOSYS";
	case ICE_AQ_RC_EMODE:
		return "ICE_AQ_RC_EMODE";
	case ICE_AQ_RC_ENOSEC:
		return "ICE_AQ_RC_ENOSEC";
	case ICE_AQ_RC_EBADSIG:
		return "ICE_AQ_RC_EBADSIG";
	case ICE_AQ_RC_ESVN:
		return "ICE_AQ_RC_ESVN";
	case ICE_AQ_RC_EBADMAN:
		return "ICE_AQ_RC_EBADMAN";
	case ICE_AQ_RC_EBADBUF:
		return "ICE_AQ_RC_EBADBUF";
	}

	return "ICE_AQ_RC_UNKNOWN";
}

/**
 * ice_stat_str - convert status err code to a string
 * @stat_err: the status error code to convert
 */
const char *ice_stat_str(enum ice_status stat_err)
{
	switch (stat_err) {
	case ICE_SUCCESS:
		return "OK";
	case ICE_ERR_PARAM:
		return "ICE_ERR_PARAM";
	case ICE_ERR_NOT_IMPL:
		return "ICE_ERR_NOT_IMPL";
	case ICE_ERR_NOT_READY:
		return "ICE_ERR_NOT_READY";
	case ICE_ERR_NOT_SUPPORTED:
		return "ICE_ERR_NOT_SUPPORTED";
	case ICE_ERR_BAD_PTR:
		return "ICE_ERR_BAD_PTR";
	case ICE_ERR_INVAL_SIZE:
		return "ICE_ERR_INVAL_SIZE";
	case ICE_ERR_DEVICE_NOT_SUPPORTED:
		return "ICE_ERR_DEVICE_NOT_SUPPORTED";
	case ICE_ERR_RESET_FAILED:
		return "ICE_ERR_RESET_FAILED";
	case ICE_ERR_FW_API_VER:
		return "ICE_ERR_FW_API_VER";
	case ICE_ERR_NO_MEMORY:
		return "ICE_ERR_NO_MEMORY";
	case ICE_ERR_CFG:
		return "ICE_ERR_CFG";
	case ICE_ERR_OUT_OF_RANGE:
		return "ICE_ERR_OUT_OF_RANGE";
	case ICE_ERR_ALREADY_EXISTS:
		return "ICE_ERR_ALREADY_EXISTS";
	case ICE_ERR_NVM:
		return "ICE_ERR_NVM";
	case ICE_ERR_NVM_CHECKSUM:
		return "ICE_ERR_NVM_CHECKSUM";
	case ICE_ERR_BUF_TOO_SHORT:
		return "ICE_ERR_BUF_TOO_SHORT";
	case ICE_ERR_NVM_BLANK_MODE:
		return "ICE_ERR_NVM_BLANK_MODE";
	case ICE_ERR_IN_USE:
		return "ICE_ERR_IN_USE";
	case ICE_ERR_MAX_LIMIT:
		return "ICE_ERR_MAX_LIMIT";
	case ICE_ERR_RESET_ONGOING:
		return "ICE_ERR_RESET_ONGOING";
	case ICE_ERR_HW_TABLE:
		return "ICE_ERR_HW_TABLE";
	case ICE_ERR_DOES_NOT_EXIST:
		return "ICE_ERR_DOES_NOT_EXIST";
	case ICE_ERR_FW_DDP_MISMATCH:
		return "ICE_ERR_FW_DDP_MISMATCH";
	case ICE_ERR_AQ_ERROR:
		return "ICE_ERR_AQ_ERROR";
	case ICE_ERR_AQ_TIMEOUT:
		return "ICE_ERR_AQ_TIMEOUT";
	case ICE_ERR_AQ_FULL:
		return "ICE_ERR_AQ_FULL";
	case ICE_ERR_AQ_NO_WORK:
		return "ICE_ERR_AQ_NO_WORK";
	case ICE_ERR_AQ_EMPTY:
		return "ICE_ERR_AQ_EMPTY";
	case ICE_ERR_AQ_FW_CRITICAL:
		return "ICE_ERR_AQ_FW_CRITICAL";
	}

	return "ICE_ERR_UNKNOWN";
}

/**
 * ice_set_rss_lut - Set RSS LUT
 * @vsi: Pointer to VSI structure
 * @lut: Lookup table
 * @lut_size: Lookup table size
 *
 * Returns 0 on success, negative on failure
 */
int ice_set_rss_lut(struct ice_vsi *vsi, u8 *lut, u16 lut_size)
{
	struct ice_aq_get_set_rss_lut_params params = {};
	struct ice_hw *hw = &vsi->back->hw;
	enum ice_status status;

	if (!lut)
		return -EINVAL;

	params.vsi_handle = vsi->idx;
	params.lut_size = lut_size;
	params.lut_type = vsi->rss_lut_type;
	params.lut = lut;

	status = ice_aq_set_rss_lut(hw, &params);
	if (status) {
		dev_err(ice_pf_to_dev(vsi->back), "Cannot set RSS lut, err %s aq_err %s\n",
			ice_stat_str(status),
			ice_aq_str(hw->adminq.sq_last_status));
		return -EIO;
	}

	return 0;
}

/**
 * ice_set_rss_key - Set RSS key
 * @vsi: Pointer to the VSI structure
 * @seed: RSS hash seed
 *
 * Returns 0 on success, negative on failure
 */
int ice_set_rss_key(struct ice_vsi *vsi, u8 *seed)
{
	struct ice_hw *hw = &vsi->back->hw;
	enum ice_status status;

	if (!seed)
		return -EINVAL;

	status = ice_aq_set_rss_key(hw, vsi->idx, (struct ice_aqc_get_set_rss_keys *)seed);
	if (status) {
		dev_err(ice_pf_to_dev(vsi->back), "Cannot set RSS key, err %s aq_err %s\n",
			ice_stat_str(status),
			ice_aq_str(hw->adminq.sq_last_status));
		return -EIO;
	}

	return 0;
}

/**
 * ice_get_rss_lut - Get RSS LUT
 * @vsi: Pointer to VSI structure
 * @lut: Buffer to store the lookup table entries
 * @lut_size: Size of buffer to store the lookup table entries
 *
 * Returns 0 on success, negative on failure
 */
int ice_get_rss_lut(struct ice_vsi *vsi, u8 *lut, u16 lut_size)
{
	struct ice_aq_get_set_rss_lut_params params = {};
	struct ice_hw *hw = &vsi->back->hw;
	enum ice_status status;

	if (!lut)
		return -EINVAL;

	params.vsi_handle = vsi->idx;
	params.lut_size = lut_size;
	params.lut_type = vsi->rss_lut_type;
	params.lut = lut;

	status = ice_aq_get_rss_lut(hw, &params);
	if (status) {
		dev_err(ice_pf_to_dev(vsi->back), "Cannot get RSS lut, err %s aq_err %s\n",
			ice_stat_str(status),
			ice_aq_str(hw->adminq.sq_last_status));
		return -EIO;
	}

	return 0;
}

/**
 * ice_get_rss_key - Get RSS key
 * @vsi: Pointer to VSI structure
 * @seed: Buffer to store the key in
 *
 * Returns 0 on success, negative on failure
 */
int ice_get_rss_key(struct ice_vsi *vsi, u8 *seed)
{
	struct ice_hw *hw = &vsi->back->hw;
	enum ice_status status;

	if (!seed)
		return -EINVAL;

	status = ice_aq_get_rss_key(hw, vsi->idx, (struct ice_aqc_get_set_rss_keys *)seed);
	if (status) {
		dev_err(ice_pf_to_dev(vsi->back), "Cannot get RSS key, err %s aq_err %s\n",
			ice_stat_str(status),
			ice_aq_str(hw->adminq.sq_last_status));
		return -EIO;
	}

	return 0;
}

/**
 * ice_bridge_getlink - Get the hardware bridge mode
 * @skb: skb buff
 * @pid: process ID
 * @seq: RTNL message seq
 * @dev: the netdev being configured
 * @filter_mask: filter mask passed in
 * @nlflags: netlink flags passed in
 *
 * Return the bridge mode (VEB/VEPA)
 */
static int
ice_bridge_getlink(struct sk_buff *skb, u32 pid, u32 seq,
		   struct net_device *dev, u32 filter_mask, int nlflags)
{
	struct ice_netdev_priv *np = netdev_priv(dev);
	struct ice_vsi *vsi = np->vsi;
	struct ice_pf *pf = vsi->back;
	u16 bmode;

	bmode = pf->first_sw->bridge_mode;

	return ndo_dflt_bridge_getlink(skb, pid, seq, dev, bmode, 0, 0, nlflags,
				       filter_mask, NULL);
}

/**
 * ice_vsi_update_bridge_mode - Update VSI for switching bridge mode (VEB/VEPA)
 * @vsi: Pointer to VSI structure
 * @bmode: Hardware bridge mode (VEB/VEPA)
 *
 * Returns 0 on success, negative on failure
 */
static int ice_vsi_update_bridge_mode(struct ice_vsi *vsi, u16 bmode)
{
	struct ice_aqc_vsi_props *vsi_props;
	struct ice_hw *hw = &vsi->back->hw;
	struct ice_vsi_ctx *ctxt;
	enum ice_status status;
	int ret = 0;

	vsi_props = &vsi->info;

	ctxt = kzalloc(sizeof(*ctxt), GFP_KERNEL);
	if (!ctxt)
		return -ENOMEM;

	ctxt->info = vsi->info;

	if (bmode == BRIDGE_MODE_VEB)
		/* change from VEPA to VEB mode */
		ctxt->info.sw_flags |= ICE_AQ_VSI_SW_FLAG_ALLOW_LB;
	else
		/* change from VEB to VEPA mode */
		ctxt->info.sw_flags &= ~ICE_AQ_VSI_SW_FLAG_ALLOW_LB;
	ctxt->info.valid_sections = cpu_to_le16(ICE_AQ_VSI_PROP_SW_VALID);

	status = ice_update_vsi(hw, vsi->idx, ctxt, NULL);
	if (status) {
		dev_err(ice_pf_to_dev(vsi->back), "update VSI for bridge mode failed, bmode = %d err %s aq_err %s\n",
			bmode, ice_stat_str(status),
			ice_aq_str(hw->adminq.sq_last_status));
		ret = -EIO;
		goto out;
	}
	/* Update sw flags for book keeping */
	vsi_props->sw_flags = ctxt->info.sw_flags;

out:
	kfree(ctxt);
	return ret;
}

/**
 * ice_bridge_setlink - Set the hardware bridge mode
 * @dev: the netdev being configured
 * @nlh: RTNL message
 * @flags: bridge setlink flags
 * @extack: netlink extended ack
 *
 * Sets the bridge mode (VEB/VEPA) of the switch to which the netdev (VSI) is
 * hooked up to. Iterates through the PF VSI list and sets the loopback mode (if
 * not already set for all VSIs connected to this switch. And also update the
 * unicast switch filter rules for the corresponding switch of the netdev.
 */
static int
ice_bridge_setlink(struct net_device *dev, struct nlmsghdr *nlh,
		   u16 __always_unused flags,
		   struct netlink_ext_ack __always_unused *extack)
{
	struct ice_netdev_priv *np = netdev_priv(dev);
	struct ice_pf *pf = np->vsi->back;
	struct nlattr *attr, *br_spec;
	struct ice_hw *hw = &pf->hw;
	enum ice_status status;
	struct ice_sw *pf_sw;
	int rem, v, err = 0;

	pf_sw = pf->first_sw;
	/* find the attribute in the netlink message */
	br_spec = nlmsg_find_attr(nlh, sizeof(struct ifinfomsg), IFLA_AF_SPEC);

	nla_for_each_nested(attr, br_spec, rem) {
		__u16 mode;

		if (nla_type(attr) != IFLA_BRIDGE_MODE)
			continue;
		mode = nla_get_u16(attr);
		if (mode != BRIDGE_MODE_VEPA && mode != BRIDGE_MODE_VEB)
			return -EINVAL;
		/* Continue  if bridge mode is not being flipped */
		if (mode == pf_sw->bridge_mode)
			continue;
		/* Iterates through the PF VSI list and update the loopback
		 * mode of the VSI
		 */
		ice_for_each_vsi(pf, v) {
			if (!pf->vsi[v])
				continue;
			err = ice_vsi_update_bridge_mode(pf->vsi[v], mode);
			if (err)
				return err;
		}

		hw->evb_veb = (mode == BRIDGE_MODE_VEB);
		/* Update the unicast switch filter rules for the corresponding
		 * switch of the netdev
		 */
		status = ice_update_sw_rule_bridge_mode(hw);
		if (status) {
			netdev_err(dev, "switch rule update failed, mode = %d err %s aq_err %s\n",
				   mode, ice_stat_str(status),
				   ice_aq_str(hw->adminq.sq_last_status));
			/* revert hw->evb_veb */
			hw->evb_veb = (pf_sw->bridge_mode == BRIDGE_MODE_VEB);
			return -EIO;
		}

		pf_sw->bridge_mode = mode;
	}

	return 0;
}

/**
 * ice_tx_timeout - Respond to a Tx Hang
 * @netdev: network interface device structure
 * @txqueue: Tx queue
 */
static void ice_tx_timeout(struct net_device *netdev, unsigned int txqueue)
{
	struct ice_netdev_priv *np = netdev_priv(netdev);
	struct ice_ring *tx_ring = NULL;
	struct ice_vsi *vsi = np->vsi;
	struct ice_pf *pf = vsi->back;
	u32 i;

	pf->tx_timeout_count++;

	/* Check if PFC is enabled for the TC to which the queue belongs
	 * to. If yes then Tx timeout is not caused by a hung queue, no
	 * need to reset and rebuild
	 */
	if (ice_is_pfc_causing_hung_q(pf, txqueue)) {
		dev_info(ice_pf_to_dev(pf), "Fake Tx hang detected on queue %u, timeout caused by PFC storm\n",
			 txqueue);
		return;
	}

	/* now that we have an index, find the tx_ring struct */
	for (i = 0; i < vsi->num_txq; i++)
		if (vsi->tx_rings[i] && vsi->tx_rings[i]->desc)
			if (txqueue == vsi->tx_rings[i]->q_index) {
				tx_ring = vsi->tx_rings[i];
				break;
			}

	/* Reset recovery level if enough time has elapsed after last timeout.
	 * Also ensure no new reset action happens before next timeout period.
	 */
	if (time_after(jiffies, (pf->tx_timeout_last_recovery + HZ * 20)))
		pf->tx_timeout_recovery_level = 1;
	else if (time_before(jiffies, (pf->tx_timeout_last_recovery +
				       netdev->watchdog_timeo)))
		return;

	if (tx_ring) {
		struct ice_hw *hw = &pf->hw;
		u32 head, val = 0;

		head = (rd32(hw, QTX_COMM_HEAD(vsi->txq_map[txqueue])) &
			QTX_COMM_HEAD_HEAD_M) >> QTX_COMM_HEAD_HEAD_S;
		/* Read interrupt register */
		val = rd32(hw, GLINT_DYN_CTL(tx_ring->q_vector->reg_idx));

		netdev_info(netdev, "tx_timeout: VSI_num: %d, Q %u, NTC: 0x%x, HW_HEAD: 0x%x, NTU: 0x%x, INT: 0x%x\n",
			    vsi->vsi_num, txqueue, tx_ring->next_to_clean,
			    head, tx_ring->next_to_use, val);
	}

	pf->tx_timeout_last_recovery = jiffies;
	netdev_info(netdev, "tx_timeout recovery level %d, txqueue %u\n",
		    pf->tx_timeout_recovery_level, txqueue);

	switch (pf->tx_timeout_recovery_level) {
	case 1:
		set_bit(ICE_PFR_REQ, pf->state);
		break;
	case 2:
		set_bit(ICE_CORER_REQ, pf->state);
		break;
	case 3:
		set_bit(ICE_GLOBR_REQ, pf->state);
		break;
	default:
		netdev_err(netdev, "tx_timeout recovery unsuccessful, device is in unrecoverable state.\n");
		set_bit(ICE_DOWN, pf->state);
		set_bit(ICE_VSI_NEEDS_RESTART, vsi->state);
		set_bit(ICE_SERVICE_DIS, pf->state);
		break;
	}

	ice_service_task_schedule(pf);
	pf->tx_timeout_recovery_level++;
}

/**
 * ice_open - Called when a network interface becomes active
 * @netdev: network interface device structure
 *
 * The open entry point is called when a network interface is made
 * active by the system (IFF_UP). At this point all resources needed
 * for transmit and receive operations are allocated, the interrupt
 * handler is registered with the OS, the netdev watchdog is enabled,
 * and the stack is notified that the interface is ready.
 *
 * Returns 0 on success, negative value on failure
 */
int ice_open(struct net_device *netdev)
{
	struct ice_netdev_priv *np = netdev_priv(netdev);
	struct ice_pf *pf = np->vsi->back;

	if (ice_is_reset_in_progress(pf->state)) {
		netdev_err(netdev, "can't open net device while reset is in progress");
		return -EBUSY;
	}

	return ice_open_internal(netdev);
}

/**
 * ice_open_internal - Called when a network interface becomes active
 * @netdev: network interface device structure
 *
 * Internal ice_open implementation. Should not be used directly except for ice_open and reset
 * handling routine
 *
 * Returns 0 on success, negative value on failure
 */
int ice_open_internal(struct net_device *netdev)
{
	struct ice_netdev_priv *np = netdev_priv(netdev);
	struct ice_vsi *vsi = np->vsi;
	struct ice_pf *pf = vsi->back;
	struct ice_port_info *pi;
	enum ice_status status;
	int err;

	if (test_bit(ICE_NEEDS_RESTART, pf->state)) {
		netdev_err(netdev, "driver needs to be unloaded and reloaded\n");
		return -EIO;
	}

	netif_carrier_off(netdev);

	pi = vsi->port_info;
	status = ice_update_link_info(pi);
	if (status) {
		netdev_err(netdev, "Failed to get link info, error %s\n",
			   ice_stat_str(status));
		return -EIO;
	}

	ice_check_module_power(pf, pi->phy.link_info.link_cfg_err);

	/* Set PHY if there is media, otherwise, turn off PHY */
	if (pi->phy.link_info.link_info & ICE_AQ_MEDIA_AVAILABLE) {
		clear_bit(ICE_FLAG_NO_MEDIA, pf->flags);
		if (!test_bit(ICE_PHY_INIT_COMPLETE, pf->state)) {
			err = ice_init_phy_user_cfg(pi);
			if (err) {
				netdev_err(netdev, "Failed to initialize PHY settings, error %d\n",
					   err);
				return err;
			}
		}

		err = ice_configure_phy(vsi);
		if (err) {
			netdev_err(netdev, "Failed to set physical link up, error %d\n",
				   err);
			return err;
		}
	} else {
		set_bit(ICE_FLAG_NO_MEDIA, pf->flags);
		ice_set_link(vsi, false);
	}

	err = ice_vsi_open(vsi);
	if (err)
		netdev_err(netdev, "Failed to open VSI 0x%04X on switch 0x%04X\n",
			   vsi->vsi_num, vsi->vsw->sw_id);

	/* Update existing tunnels information */
	udp_tunnel_get_rx_info(netdev);

	return err;
}

/**
 * ice_stop - Disables a network interface
 * @netdev: network interface device structure
 *
 * The stop entry point is called when an interface is de-activated by the OS,
 * and the netdevice enters the DOWN state. The hardware is still under the
 * driver's control, but the netdev interface is disabled.
 *
 * Returns success only - not allowed to fail
 */
int ice_stop(struct net_device *netdev)
{
	struct ice_netdev_priv *np = netdev_priv(netdev);
	struct ice_vsi *vsi = np->vsi;
	struct ice_pf *pf = vsi->back;

	if (ice_is_reset_in_progress(pf->state)) {
		netdev_err(netdev, "can't stop net device while reset is in progress");
		return -EBUSY;
	}

	ice_vsi_close(vsi);

	return 0;
}

/**
 * ice_features_check - Validate encapsulated packet conforms to limits
 * @skb: skb buffer
 * @netdev: This port's netdev
 * @features: Offload features that the stack believes apply
 */
static netdev_features_t
ice_features_check(struct sk_buff *skb,
		   struct net_device __always_unused *netdev,
		   netdev_features_t features)
{
	size_t len;

	/* No point in doing any of this if neither checksum nor GSO are
	 * being requested for this frame. We can rule out both by just
	 * checking for CHECKSUM_PARTIAL
	 */
	if (skb->ip_summed != CHECKSUM_PARTIAL)
		return features;

	/* We cannot support GSO if the MSS is going to be less than
	 * 64 bytes. If it is then we need to drop support for GSO.
	 */
	if (skb_is_gso(skb) && (skb_shinfo(skb)->gso_size < 64))
		features &= ~NETIF_F_GSO_MASK;

	len = skb_network_header(skb) - skb->data;
	if (len > ICE_TXD_MACLEN_MAX || len & 0x1)
		goto out_rm_features;

	len = skb_transport_header(skb) - skb_network_header(skb);
	if (len > ICE_TXD_IPLEN_MAX || len & 0x1)
		goto out_rm_features;

	if (skb->encapsulation) {
		len = skb_inner_network_header(skb) - skb_transport_header(skb);
		if (len > ICE_TXD_L4LEN_MAX || len & 0x1)
			goto out_rm_features;

		len = skb_inner_transport_header(skb) -
		      skb_inner_network_header(skb);
		if (len > ICE_TXD_IPLEN_MAX || len & 0x1)
			goto out_rm_features;
	}

	return features;
out_rm_features:
	return features & ~(NETIF_F_CSUM_MASK | NETIF_F_GSO_MASK);
}

static const struct net_device_ops ice_netdev_safe_mode_ops = {
	.ndo_open = ice_open,
	.ndo_stop = ice_stop,
	.ndo_start_xmit = ice_start_xmit,
	.ndo_set_mac_address = ice_set_mac_address,
	.ndo_validate_addr = eth_validate_addr,
	.ndo_change_mtu = ice_change_mtu,
	.ndo_get_stats64 = ice_get_stats64,
	.ndo_tx_timeout = ice_tx_timeout,
	.ndo_bpf = ice_xdp_safe_mode,
};

static const struct net_device_ops ice_netdev_ops = {
	.ndo_open = ice_open,
	.ndo_stop = ice_stop,
	.ndo_start_xmit = ice_start_xmit,
	.ndo_features_check = ice_features_check,
	.ndo_set_rx_mode = ice_set_rx_mode,
	.ndo_set_mac_address = ice_set_mac_address,
	.ndo_validate_addr = eth_validate_addr,
	.ndo_change_mtu = ice_change_mtu,
	.ndo_get_stats64 = ice_get_stats64,
	.ndo_set_tx_maxrate = ice_set_tx_maxrate,
	.ndo_eth_ioctl = ice_eth_ioctl,
	.ndo_set_vf_spoofchk = ice_set_vf_spoofchk,
	.ndo_set_vf_mac = ice_set_vf_mac,
	.ndo_get_vf_config = ice_get_vf_cfg,
	.ndo_set_vf_trust = ice_set_vf_trust,
	.ndo_set_vf_vlan = ice_set_vf_port_vlan,
	.ndo_set_vf_link_state = ice_set_vf_link_state,
	.ndo_get_vf_stats = ice_get_vf_stats,
	.ndo_vlan_rx_add_vid = ice_vlan_rx_add_vid,
	.ndo_vlan_rx_kill_vid = ice_vlan_rx_kill_vid,
	.ndo_set_features = ice_set_features,
	.ndo_bridge_getlink = ice_bridge_getlink,
	.ndo_bridge_setlink = ice_bridge_setlink,
	.ndo_fdb_add = ice_fdb_add,
	.ndo_fdb_del = ice_fdb_del,
#ifdef CONFIG_RFS_ACCEL
	.ndo_rx_flow_steer = ice_rx_flow_steer,
#endif
	.ndo_tx_timeout = ice_tx_timeout,
	.ndo_bpf = ice_xdp,
	.ndo_xdp_xmit = ice_xdp_xmit,
	.ndo_xsk_wakeup = ice_xsk_wakeup,
};<|MERGE_RESOLUTION|>--- conflicted
+++ resolved
@@ -5164,14 +5164,11 @@
 	}
 
 	netif_addr_lock_bh(netdev);
-<<<<<<< HEAD
-=======
 	ether_addr_copy(old_mac, netdev->dev_addr);
 	/* change the netdev's MAC address */
 	memcpy(netdev->dev_addr, mac, netdev->addr_len);
 	netif_addr_unlock_bh(netdev);
 
->>>>>>> bee673aa
 	/* Clean up old MAC filter. Not an error if old filter doesn't exist */
 	status = ice_fltr_remove_mac(vsi, old_mac, ICE_FWD_TO_VSI);
 	if (status && status != ICE_ERR_DOES_NOT_EXIST) {
@@ -5196,21 +5193,12 @@
 	if (err) {
 		netdev_err(netdev, "can't set MAC %pM. filter update failed\n",
 			   mac);
-<<<<<<< HEAD
-=======
 		netif_addr_lock_bh(netdev);
 		ether_addr_copy(netdev->dev_addr, old_mac);
->>>>>>> bee673aa
 		netif_addr_unlock_bh(netdev);
 		return err;
 	}
 
-<<<<<<< HEAD
-	/* change the netdev's MAC address */
-	memcpy(netdev->dev_addr, mac, netdev->addr_len);
-	netif_addr_unlock_bh(netdev);
-=======
->>>>>>> bee673aa
 	netdev_dbg(vsi->netdev, "updated MAC address to %pM\n",
 		   netdev->dev_addr);
 
