// SPDX-License-Identifier: GPL-2.0-only
/**
 * drivers/net/ethernet/micrel/ks8851_mll.c
 * Copyright (c) 2009 Micrel Inc.
 */

/* Supports:
 * KS8851 16bit MLL chip from Micrel Inc.
 */

#define pr_fmt(fmt) KBUILD_MODNAME ": " fmt

#include <linux/interrupt.h>
#include <linux/module.h>
#include <linux/kernel.h>
#include <linux/netdevice.h>
#include <linux/etherdevice.h>
#include <linux/ethtool.h>
#include <linux/cache.h>
#include <linux/crc32.h>
#include <linux/crc32poly.h>
#include <linux/mii.h>
#include <linux/platform_device.h>
#include <linux/delay.h>
#include <linux/slab.h>
#include <linux/ks8851_mll.h>
#include <linux/of.h>
#include <linux/of_device.h>
#include <linux/of_net.h>

#include "ks8851.h"

#define	DRV_NAME	"ks8851_mll"

static u8 KS_DEFAULT_MAC_ADDRESS[] = { 0x00, 0x10, 0xA1, 0x86, 0x95, 0x11 };
#define MAX_RECV_FRAMES			255
#define MAX_BUF_SIZE			2048
#define TX_BUF_SIZE			2000
#define RX_BUF_SIZE			2000

#define RXCR1_FILTER_MASK    		(RXCR1_RXINVF | RXCR1_RXAE | \
					 RXCR1_RXMAFMA | RXCR1_RXPAFMA)
#define RXQCR_CMD_CNTL                	(RXQCR_RXFCTE|RXQCR_ADRFE)

#define	ENUM_BUS_NONE			0
#define	ENUM_BUS_8BIT			1
#define	ENUM_BUS_16BIT			2
#define	ENUM_BUS_32BIT			3

#define MAX_MCAST_LST			32
#define HW_MCAST_SIZE			8

/**
 * union ks_tx_hdr - tx header data
 * @txb: The header as bytes
 * @txw: The header as 16bit, little-endian words
 *
 * A dual representation of the tx header data to allow
 * access to individual bytes, and to allow 16bit accesses
 * with 16bit alignment.
 */
union ks_tx_hdr {
	u8      txb[4];
	__le16  txw[2];
};

/**
 * struct ks_net - KS8851 driver private data
 * @net_device 	: The network device we're bound to
 * @hw_addr	: start address of data register.
 * @hw_addr_cmd	: start address of command register.
 * @txh    	: temporaly buffer to save status/length.
 * @lock	: Lock to ensure that the device is not accessed when busy.
 * @pdev	: Pointer to platform device.
 * @mii		: The MII state information for the mii calls.
 * @frame_head_info   	: frame header information for multi-pkt rx.
 * @statelock	: Lock on this structure for tx list.
 * @msg_enable	: The message flags controlling driver output (see ethtool).
 * @frame_cnt  	: number of frames received.
 * @bus_width  	: i/o bus width.
 * @rc_rxqcr	: Cached copy of KS_RXQCR.
 * @rc_txcr	: Cached copy of KS_TXCR.
 * @rc_ier	: Cached copy of KS_IER.
 * @sharedbus  	: Multipex(addr and data bus) mode indicator.
 * @cmd_reg_cache	: command register cached.
 * @cmd_reg_cache_int	: command register cached. Used in the irq handler.
 * @promiscuous	: promiscuous mode indicator.
 * @all_mcast  	: mutlicast indicator.
 * @mcast_lst_size   	: size of multicast list.
 * @mcast_lst    	: multicast list.
 * @mcast_bits    	: multicast enabed.
 * @mac_addr   		: MAC address assigned to this device.
 * @fid    		: frame id.
 * @extra_byte    	: number of extra byte prepended rx pkt.
 * @enabled    		: indicator this device works.
 *
 * The @lock ensures that the chip is protected when certain operations are
 * in progress. When the read or write packet transfer is in progress, most
 * of the chip registers are not accessible until the transfer is finished and
 * the DMA has been de-asserted.
 *
 * The @statelock is used to protect information in the structure which may
 * need to be accessed via several sources, such as the network driver layer
 * or one of the work queues.
 *
 */

/* Receive multiplex framer header info */
struct type_frame_head {
	u16	sts;         /* Frame status */
	u16	len;         /* Byte count */
};

struct ks_net {
	struct net_device	*netdev;
	void __iomem    	*hw_addr;
	void __iomem    	*hw_addr_cmd;
	union ks_tx_hdr		txh ____cacheline_aligned;
	struct mutex      	lock; /* spinlock to be interrupt safe */
	struct platform_device *pdev;
	struct mii_if_info	mii;
	struct type_frame_head	*frame_head_info;
	spinlock_t		statelock;
	u32			msg_enable;
	u32			frame_cnt;
	int			bus_width;

	u16			rc_rxqcr;
	u16			rc_txcr;
	u16			rc_ier;
	u16			sharedbus;
	u16			cmd_reg_cache;
	u16			cmd_reg_cache_int;
	u16			promiscuous;
	u16			all_mcast;
	u16			mcast_lst_size;
	u8			mcast_lst[MAX_MCAST_LST][ETH_ALEN];
	u8			mcast_bits[HW_MCAST_SIZE];
	u8			mac_addr[6];
	u8                      fid;
	u8			extra_byte;
	u8			enabled;
};

static int msg_enable;

#define BE3             0x8000      /* Byte Enable 3 */
#define BE2             0x4000      /* Byte Enable 2 */
#define BE1             0x2000      /* Byte Enable 1 */
#define BE0             0x1000      /* Byte Enable 0 */

/* register read/write calls.
 *
 * All these calls issue transactions to access the chip's registers. They
 * all require that the necessary lock is held to prevent accesses when the
 * chip is busy transferring packet data (RX/TX FIFO accesses).
 */

/**
<<<<<<< HEAD
=======
 * ks_check_endian - Check whether endianness of the bus is correct
 * @ks	  : The chip information
 *
 * The KS8851-16MLL EESK pin allows selecting the endianness of the 16bit
 * bus. To maintain optimum performance, the bus endianness should be set
 * such that it matches the endianness of the CPU.
 */

static int ks_check_endian(struct ks_net *ks)
{
	u16 cider;

	/*
	 * Read CIDER register first, however read it the "wrong" way around.
	 * If the endian strap on the KS8851-16MLL in incorrect and the chip
	 * is operating in different endianness than the CPU, then the meaning
	 * of BE[3:0] byte-enable bits is also swapped such that:
	 *    BE[3,2,1,0] becomes BE[1,0,3,2]
	 *
	 * Luckily for us, the byte-enable bits are the top four MSbits of
	 * the address register and the CIDER register is at offset 0xc0.
	 * Hence, by reading address 0xc0c0, which is not impacted by endian
	 * swapping, we assert either BE[3:2] or BE[1:0] while reading the
	 * CIDER register.
	 *
	 * If the bus configuration is correct, reading 0xc0c0 asserts
	 * BE[3:2] and this read returns 0x0000, because to read register
	 * with bottom two LSbits of address set to 0, BE[1:0] must be
	 * asserted.
	 *
	 * If the bus configuration is NOT correct, reading 0xc0c0 asserts
	 * BE[1:0] and this read returns non-zero 0x8872 value.
	 */
	iowrite16(BE3 | BE2 | KS_CIDER, ks->hw_addr_cmd);
	cider = ioread16(ks->hw_addr);
	if (!cider)
		return 0;

	netdev_err(ks->netdev, "incorrect EESK endian strap setting\n");

	return -EINVAL;
}

/**
>>>>>>> 67cb19e6
 * ks_rdreg16 - read 16 bit register from device
 * @ks	  : The chip information
 * @offset: The register address
 *
 * Read a 16bit register from the chip, returning the result
 */

static u16 ks_rdreg16(struct ks_net *ks, int offset)
{
	ks->cmd_reg_cache = (u16)offset | ((BE3 | BE2) >> (offset & 0x02));
	iowrite16(ks->cmd_reg_cache, ks->hw_addr_cmd);
	return ioread16(ks->hw_addr);
}

/**
 * ks_wrreg16 - write 16bit register value to chip
 * @ks: The chip information
 * @offset: The register address
 * @value: The value to write
 *
 */

static void ks_wrreg16(struct ks_net *ks, int offset, u16 value)
{
	ks->cmd_reg_cache = (u16)offset | ((BE3 | BE2) >> (offset & 0x02));
	iowrite16(ks->cmd_reg_cache, ks->hw_addr_cmd);
	iowrite16(value, ks->hw_addr);
}

/**
 * ks_inblk - read a block of data from QMU. This is called after sudo DMA mode enabled.
 * @ks: The chip state
 * @wptr: buffer address to save data
 * @len: length in byte to read
 *
 */
static inline void ks_inblk(struct ks_net *ks, u16 *wptr, u32 len)
{
	len >>= 1;
	while (len--)
		*wptr++ = be16_to_cpu(ioread16(ks->hw_addr));
}

/**
 * ks_outblk - write data to QMU. This is called after sudo DMA mode enabled.
 * @ks: The chip information
 * @wptr: buffer address
 * @len: length in byte to write
 *
 */
static inline void ks_outblk(struct ks_net *ks, u16 *wptr, u32 len)
{
	len >>= 1;
	while (len--)
		iowrite16(cpu_to_be16(*wptr++), ks->hw_addr);
}

static void ks_disable_int(struct ks_net *ks)
{
	ks_wrreg16(ks, KS_IER, 0x0000);
}  /* ks_disable_int */

static void ks_enable_int(struct ks_net *ks)
{
	ks_wrreg16(ks, KS_IER, ks->rc_ier);
}  /* ks_enable_int */

/**
 * ks_tx_fifo_space - return the available hardware buffer size.
 * @ks: The chip information
 *
 */
static inline u16 ks_tx_fifo_space(struct ks_net *ks)
{
	return ks_rdreg16(ks, KS_TXMIR) & 0x1fff;
}

/**
 * ks_save_cmd_reg - save the command register from the cache.
 * @ks: The chip information
 *
 */
static inline void ks_save_cmd_reg(struct ks_net *ks)
{
	/*ks8851 MLL has a bug to read back the command register.
	* So rely on software to save the content of command register.
	*/
	ks->cmd_reg_cache_int = ks->cmd_reg_cache;
}

/**
 * ks_restore_cmd_reg - restore the command register from the cache and
 * 	write to hardware register.
 * @ks: The chip information
 *
 */
static inline void ks_restore_cmd_reg(struct ks_net *ks)
{
	ks->cmd_reg_cache = ks->cmd_reg_cache_int;
	iowrite16(ks->cmd_reg_cache, ks->hw_addr_cmd);
}

/**
 * ks_set_powermode - set power mode of the device
 * @ks: The chip information
 * @pwrmode: The power mode value to write to KS_PMECR.
 *
 * Change the power mode of the chip.
 */
static void ks_set_powermode(struct ks_net *ks, unsigned pwrmode)
{
	unsigned pmecr;

	netif_dbg(ks, hw, ks->netdev, "setting power mode %d\n", pwrmode);

	ks_rdreg16(ks, KS_GRR);
	pmecr = ks_rdreg16(ks, KS_PMECR);
	pmecr &= ~PMECR_PM_MASK;
	pmecr |= pwrmode;

	ks_wrreg16(ks, KS_PMECR, pmecr);
}

/**
 * ks_read_config - read chip configuration of bus width.
 * @ks: The chip information
 *
 */
static void ks_read_config(struct ks_net *ks)
{
	u16 reg_data = 0;

	/* Regardless of bus width, 8 bit read should always work.*/
	reg_data = ks_rdreg16(ks, KS_CCR);

	/* addr/data bus are multiplexed */
	ks->sharedbus = (reg_data & CCR_SHARED) == CCR_SHARED;

	/* There are garbage data when reading data from QMU,
	depending on bus-width.
	*/

	if (reg_data & CCR_8BIT) {
		ks->bus_width = ENUM_BUS_8BIT;
		ks->extra_byte = 1;
	} else if (reg_data & CCR_16BIT) {
		ks->bus_width = ENUM_BUS_16BIT;
		ks->extra_byte = 2;
	} else {
		ks->bus_width = ENUM_BUS_32BIT;
		ks->extra_byte = 4;
	}
}

/**
 * ks_soft_reset - issue one of the soft reset to the device
 * @ks: The device state.
 * @op: The bit(s) to set in the GRR
 *
 * Issue the relevant soft-reset command to the device's GRR register
 * specified by @op.
 *
 * Note, the delays are in there as a caution to ensure that the reset
 * has time to take effect and then complete. Since the datasheet does
 * not currently specify the exact sequence, we have chosen something
 * that seems to work with our device.
 */
static void ks_soft_reset(struct ks_net *ks, unsigned op)
{
	/* Disable interrupt first */
	ks_wrreg16(ks, KS_IER, 0x0000);
	ks_wrreg16(ks, KS_GRR, op);
	mdelay(10);	/* wait a short time to effect reset */
	ks_wrreg16(ks, KS_GRR, 0);
	mdelay(1);	/* wait for condition to clear */
}


static void ks_enable_qmu(struct ks_net *ks)
{
	u16 w;

	w = ks_rdreg16(ks, KS_TXCR);
	/* Enables QMU Transmit (TXCR). */
	ks_wrreg16(ks, KS_TXCR, w | TXCR_TXE);

	/*
	 * RX Frame Count Threshold Enable and Auto-Dequeue RXQ Frame
	 * Enable
	 */

	w = ks_rdreg16(ks, KS_RXQCR);
	ks_wrreg16(ks, KS_RXQCR, w | RXQCR_RXFCTE);

	/* Enables QMU Receive (RXCR1). */
	w = ks_rdreg16(ks, KS_RXCR1);
	ks_wrreg16(ks, KS_RXCR1, w | RXCR1_RXE);
	ks->enabled = true;
}  /* ks_enable_qmu */

static void ks_disable_qmu(struct ks_net *ks)
{
	u16	w;

	w = ks_rdreg16(ks, KS_TXCR);

	/* Disables QMU Transmit (TXCR). */
	w  &= ~TXCR_TXE;
	ks_wrreg16(ks, KS_TXCR, w);

	/* Disables QMU Receive (RXCR1). */
	w = ks_rdreg16(ks, KS_RXCR1);
	w &= ~RXCR1_RXE ;
	ks_wrreg16(ks, KS_RXCR1, w);

	ks->enabled = false;

}  /* ks_disable_qmu */

/**
 * ks_read_qmu - read 1 pkt data from the QMU.
 * @ks: The chip information
 * @buf: buffer address to save 1 pkt
 * @len: Pkt length
 * Here is the sequence to read 1 pkt:
 *	1. set sudo DMA mode
 *	2. read prepend data
 *	3. read pkt data
 *	4. reset sudo DMA Mode
 */
static inline void ks_read_qmu(struct ks_net *ks, u16 *buf, u32 len)
{
	u32 r =  ks->extra_byte & 0x1 ;
	u32 w = ks->extra_byte - r;

	/* 1. set sudo DMA mode */
	ks_wrreg16(ks, KS_RXFDPR, RXFDPR_RXFPAI);
	ks_wrreg16(ks, KS_RXQCR, ks->rc_rxqcr | RXQCR_SDA);

	/* 2. read prepend data */
	/**
	 * read 4 + extra bytes and discard them.
	 * extra bytes for dummy, 2 for status, 2 for len
	 */

	/* use likely(r) for 8 bit access for performance */
	if (unlikely(r))
		ioread8(ks->hw_addr);
	ks_inblk(ks, buf, w + 2 + 2);

	/* 3. read pkt data */
	ks_inblk(ks, buf, ALIGN(len, 4));

	/* 4. reset sudo DMA Mode */
	ks_wrreg16(ks, KS_RXQCR, ks->rc_rxqcr);
}

/**
 * ks_rcv - read multiple pkts data from the QMU.
 * @ks: The chip information
 * @netdev: The network device being opened.
 *
 * Read all of header information before reading pkt content.
 * It is not allowed only port of pkts in QMU after issuing
 * interrupt ack.
 */
static void ks_rcv(struct ks_net *ks, struct net_device *netdev)
{
	u32	i;
	struct type_frame_head *frame_hdr = ks->frame_head_info;
	struct sk_buff *skb;

	ks->frame_cnt = ks_rdreg16(ks, KS_RXFCTR) >> 8;

	/* read all header information */
	for (i = 0; i < ks->frame_cnt; i++) {
		/* Checking Received packet status */
		frame_hdr->sts = ks_rdreg16(ks, KS_RXFHSR);
		/* Get packet len from hardware */
		frame_hdr->len = ks_rdreg16(ks, KS_RXFHBCR);
		frame_hdr++;
	}

	frame_hdr = ks->frame_head_info;
	while (ks->frame_cnt--) {
		if (unlikely(!(frame_hdr->sts & RXFSHR_RXFV) ||
			     frame_hdr->len >= RX_BUF_SIZE ||
			     frame_hdr->len <= 0)) {

			/* discard an invalid packet */
			ks_wrreg16(ks, KS_RXQCR, (ks->rc_rxqcr | RXQCR_RRXEF));
			netdev->stats.rx_dropped++;
			if (!(frame_hdr->sts & RXFSHR_RXFV))
				netdev->stats.rx_frame_errors++;
			else
				netdev->stats.rx_length_errors++;
			frame_hdr++;
			continue;
		}

		skb = netdev_alloc_skb(netdev, frame_hdr->len + 16);
		if (likely(skb)) {
			skb_reserve(skb, 2);
			/* read data block including CRC 4 bytes */
			ks_read_qmu(ks, (u16 *)skb->data, frame_hdr->len);
			skb_put(skb, frame_hdr->len - 4);
			skb->protocol = eth_type_trans(skb, netdev);
			netif_rx(skb);
			/* exclude CRC size */
			netdev->stats.rx_bytes += frame_hdr->len - 4;
			netdev->stats.rx_packets++;
		} else {
			ks_wrreg16(ks, KS_RXQCR, (ks->rc_rxqcr | RXQCR_RRXEF));
			netdev->stats.rx_dropped++;
		}
		frame_hdr++;
	}
}

/**
 * ks_update_link_status - link status update.
 * @netdev: The network device being opened.
 * @ks: The chip information
 *
 */

static void ks_update_link_status(struct net_device *netdev, struct ks_net *ks)
{
	/* check the status of the link */
	u32 link_up_status;
	if (ks_rdreg16(ks, KS_P1SR) & P1SR_LINK_GOOD) {
		netif_carrier_on(netdev);
		link_up_status = true;
	} else {
		netif_carrier_off(netdev);
		link_up_status = false;
	}
	netif_dbg(ks, link, ks->netdev,
		  "%s: %s\n", __func__, link_up_status ? "UP" : "DOWN");
}

/**
 * ks_irq - device interrupt handler
 * @irq: Interrupt number passed from the IRQ handler.
 * @pw: The private word passed to register_irq(), our struct ks_net.
 *
 * This is the handler invoked to find out what happened
 *
 * Read the interrupt status, work out what needs to be done and then clear
 * any of the interrupts that are not needed.
 */

static irqreturn_t ks_irq(int irq, void *pw)
{
	struct net_device *netdev = pw;
	struct ks_net *ks = netdev_priv(netdev);
	unsigned long flags;
	u16 status;

	spin_lock_irqsave(&ks->statelock, flags);
	/*this should be the first in IRQ handler */
	ks_save_cmd_reg(ks);

	status = ks_rdreg16(ks, KS_ISR);
	if (unlikely(!status)) {
		ks_restore_cmd_reg(ks);
		spin_unlock_irqrestore(&ks->statelock, flags);
		return IRQ_NONE;
	}

	ks_wrreg16(ks, KS_ISR, status);

	if (likely(status & IRQ_RXI))
		ks_rcv(ks, netdev);

	if (unlikely(status & IRQ_LCI))
		ks_update_link_status(netdev, ks);

	if (unlikely(status & IRQ_TXI))
		netif_wake_queue(netdev);

	if (unlikely(status & IRQ_LDI)) {

		u16 pmecr = ks_rdreg16(ks, KS_PMECR);
		pmecr &= ~PMECR_WKEVT_MASK;
		ks_wrreg16(ks, KS_PMECR, pmecr | PMECR_WKEVT_LINK);
	}

	if (unlikely(status & IRQ_RXOI))
		ks->netdev->stats.rx_over_errors++;
	/* this should be the last in IRQ handler*/
	ks_restore_cmd_reg(ks);
	spin_unlock_irqrestore(&ks->statelock, flags);
	return IRQ_HANDLED;
}


/**
 * ks_net_open - open network device
 * @netdev: The network device being opened.
 *
 * Called when the network device is marked active, such as a user executing
 * 'ifconfig up' on the device.
 */
static int ks_net_open(struct net_device *netdev)
{
	struct ks_net *ks = netdev_priv(netdev);
	int err;

#define	KS_INT_FLAGS	IRQF_TRIGGER_LOW
	/* lock the card, even if we may not actually do anything
	 * else at the moment.
	 */

	netif_dbg(ks, ifup, ks->netdev, "%s - entry\n", __func__);

	/* reset the HW */
	err = request_irq(netdev->irq, ks_irq, KS_INT_FLAGS, DRV_NAME, netdev);

	if (err) {
		pr_err("Failed to request IRQ: %d: %d\n", netdev->irq, err);
		return err;
	}

	/* wake up powermode to normal mode */
	ks_set_powermode(ks, PMECR_PM_NORMAL);
	mdelay(1);	/* wait for normal mode to take effect */

	ks_wrreg16(ks, KS_ISR, 0xffff);
	ks_enable_int(ks);
	ks_enable_qmu(ks);
	netif_start_queue(ks->netdev);

	netif_dbg(ks, ifup, ks->netdev, "network device up\n");

	return 0;
}

/**
 * ks_net_stop - close network device
 * @netdev: The device being closed.
 *
 * Called to close down a network device which has been active. Cancell any
 * work, shutdown the RX and TX process and then place the chip into a low
 * power state whilst it is not being used.
 */
static int ks_net_stop(struct net_device *netdev)
{
	struct ks_net *ks = netdev_priv(netdev);

	netif_info(ks, ifdown, netdev, "shutting down\n");

	netif_stop_queue(netdev);

	mutex_lock(&ks->lock);

	/* turn off the IRQs and ack any outstanding */
	ks_wrreg16(ks, KS_IER, 0x0000);
	ks_wrreg16(ks, KS_ISR, 0xffff);

	/* shutdown RX/TX QMU */
	ks_disable_qmu(ks);
	ks_disable_int(ks);

	/* set powermode to soft power down to save power */
	ks_set_powermode(ks, PMECR_PM_SOFTDOWN);
	free_irq(netdev->irq, netdev);
	mutex_unlock(&ks->lock);
	return 0;
}


/**
 * ks_write_qmu - write 1 pkt data to the QMU.
 * @ks: The chip information
 * @pdata: buffer address to save 1 pkt
 * @len: Pkt length in byte
 * Here is the sequence to write 1 pkt:
 *	1. set sudo DMA mode
 *	2. write status/length
 *	3. write pkt data
 *	4. reset sudo DMA Mode
 *	5. reset sudo DMA mode
 *	6. Wait until pkt is out
 */
static void ks_write_qmu(struct ks_net *ks, u8 *pdata, u16 len)
{
	/* start header at txb[0] to align txw entries */
	ks->txh.txw[0] = 0;
	ks->txh.txw[1] = cpu_to_le16(len);

	/* 1. set sudo-DMA mode */
	ks_wrreg16(ks, KS_RXQCR, ks->rc_rxqcr | RXQCR_SDA);
	/* 2. write status/lenth info */
	ks_outblk(ks, ks->txh.txw, 4);
	/* 3. write pkt data */
	ks_outblk(ks, (u16 *)pdata, ALIGN(len, 4));
	/* 4. reset sudo-DMA mode */
	ks_wrreg16(ks, KS_RXQCR, ks->rc_rxqcr);
	/* 5. Enqueue Tx(move the pkt from TX buffer into TXQ) */
	ks_wrreg16(ks, KS_TXQCR, TXQCR_METFE);
	/* 6. wait until TXQCR_METFE is auto-cleared */
	while (ks_rdreg16(ks, KS_TXQCR) & TXQCR_METFE)
		;
}

/**
 * ks_start_xmit - transmit packet
 * @skb		: The buffer to transmit
 * @netdev	: The device used to transmit the packet.
 *
 * Called by the network layer to transmit the @skb.
 * spin_lock_irqsave is required because tx and rx should be mutual exclusive.
 * So while tx is in-progress, prevent IRQ interrupt from happenning.
 */
static netdev_tx_t ks_start_xmit(struct sk_buff *skb, struct net_device *netdev)
{
	netdev_tx_t retv = NETDEV_TX_OK;
	struct ks_net *ks = netdev_priv(netdev);
	unsigned long flags;

	spin_lock_irqsave(&ks->statelock, flags);

	/* Extra space are required:
	*  4 byte for alignment, 4 for status/length, 4 for CRC
	*/

	if (likely(ks_tx_fifo_space(ks) >= skb->len + 12)) {
		ks_write_qmu(ks, skb->data, skb->len);
		/* add tx statistics */
		netdev->stats.tx_bytes += skb->len;
		netdev->stats.tx_packets++;
		dev_kfree_skb(skb);
	} else
		retv = NETDEV_TX_BUSY;
	spin_unlock_irqrestore(&ks->statelock, flags);
	return retv;
}

/**
 * ks_start_rx - ready to serve pkts
 * @ks		: The chip information
 *
 */
static void ks_start_rx(struct ks_net *ks)
{
	u16 cntl;

	/* Enables QMU Receive (RXCR1). */
	cntl = ks_rdreg16(ks, KS_RXCR1);
	cntl |= RXCR1_RXE ;
	ks_wrreg16(ks, KS_RXCR1, cntl);
}  /* ks_start_rx */

/**
 * ks_stop_rx - stop to serve pkts
 * @ks		: The chip information
 *
 */
static void ks_stop_rx(struct ks_net *ks)
{
	u16 cntl;

	/* Disables QMU Receive (RXCR1). */
	cntl = ks_rdreg16(ks, KS_RXCR1);
	cntl &= ~RXCR1_RXE ;
	ks_wrreg16(ks, KS_RXCR1, cntl);

}  /* ks_stop_rx */

static unsigned long const ethernet_polynomial = CRC32_POLY_BE;

static unsigned long ether_gen_crc(int length, u8 *data)
{
	long crc = -1;
	while (--length >= 0) {
		u8 current_octet = *data++;
		int bit;

		for (bit = 0; bit < 8; bit++, current_octet >>= 1) {
			crc = (crc << 1) ^
				((crc < 0) ^ (current_octet & 1) ?
			ethernet_polynomial : 0);
		}
	}
	return (unsigned long)crc;
}  /* ether_gen_crc */

/**
* ks_set_grpaddr - set multicast information
* @ks : The chip information
*/

static void ks_set_grpaddr(struct ks_net *ks)
{
	u8	i;
	u32	index, position, value;

	memset(ks->mcast_bits, 0, sizeof(u8) * HW_MCAST_SIZE);

	for (i = 0; i < ks->mcast_lst_size; i++) {
		position = (ether_gen_crc(6, ks->mcast_lst[i]) >> 26) & 0x3f;
		index = position >> 3;
		value = 1 << (position & 7);
		ks->mcast_bits[index] |= (u8)value;
	}

	for (i  = 0; i < HW_MCAST_SIZE; i++) {
		if (i & 1) {
			ks_wrreg16(ks, (u16)((KS_MAHTR0 + i) & ~1),
				(ks->mcast_bits[i] << 8) |
				ks->mcast_bits[i - 1]);
		}
	}
}  /* ks_set_grpaddr */

/**
* ks_clear_mcast - clear multicast information
*
* @ks : The chip information
* This routine removes all mcast addresses set in the hardware.
*/

static void ks_clear_mcast(struct ks_net *ks)
{
	u16	i, mcast_size;
	for (i = 0; i < HW_MCAST_SIZE; i++)
		ks->mcast_bits[i] = 0;

	mcast_size = HW_MCAST_SIZE >> 2;
	for (i = 0; i < mcast_size; i++)
		ks_wrreg16(ks, KS_MAHTR0 + (2*i), 0);
}

static void ks_set_promis(struct ks_net *ks, u16 promiscuous_mode)
{
	u16		cntl;
	ks->promiscuous = promiscuous_mode;
	ks_stop_rx(ks);  /* Stop receiving for reconfiguration */
	cntl = ks_rdreg16(ks, KS_RXCR1);

	cntl &= ~RXCR1_FILTER_MASK;
	if (promiscuous_mode)
		/* Enable Promiscuous mode */
		cntl |= RXCR1_RXAE | RXCR1_RXINVF;
	else
		/* Disable Promiscuous mode (default normal mode) */
		cntl |= RXCR1_RXPAFMA;

	ks_wrreg16(ks, KS_RXCR1, cntl);

	if (ks->enabled)
		ks_start_rx(ks);

}  /* ks_set_promis */

static void ks_set_mcast(struct ks_net *ks, u16 mcast)
{
	u16	cntl;

	ks->all_mcast = mcast;
	ks_stop_rx(ks);  /* Stop receiving for reconfiguration */
	cntl = ks_rdreg16(ks, KS_RXCR1);
	cntl &= ~RXCR1_FILTER_MASK;
	if (mcast)
		/* Enable "Perfect with Multicast address passed mode" */
		cntl |= (RXCR1_RXAE | RXCR1_RXMAFMA | RXCR1_RXPAFMA);
	else
		/**
		 * Disable "Perfect with Multicast address passed
		 * mode" (normal mode).
		 */
		cntl |= RXCR1_RXPAFMA;

	ks_wrreg16(ks, KS_RXCR1, cntl);

	if (ks->enabled)
		ks_start_rx(ks);
}  /* ks_set_mcast */

static void ks_set_rx_mode(struct net_device *netdev)
{
	struct ks_net *ks = netdev_priv(netdev);
	struct netdev_hw_addr *ha;

	/* Turn on/off promiscuous mode. */
	if ((netdev->flags & IFF_PROMISC) == IFF_PROMISC)
		ks_set_promis(ks,
			(u16)((netdev->flags & IFF_PROMISC) == IFF_PROMISC));
	/* Turn on/off all mcast mode. */
	else if ((netdev->flags & IFF_ALLMULTI) == IFF_ALLMULTI)
		ks_set_mcast(ks,
			(u16)((netdev->flags & IFF_ALLMULTI) == IFF_ALLMULTI));
	else
		ks_set_promis(ks, false);

	if ((netdev->flags & IFF_MULTICAST) && netdev_mc_count(netdev)) {
		if (netdev_mc_count(netdev) <= MAX_MCAST_LST) {
			int i = 0;

			netdev_for_each_mc_addr(ha, netdev) {
				if (i >= MAX_MCAST_LST)
					break;
				memcpy(ks->mcast_lst[i++], ha->addr, ETH_ALEN);
			}
			ks->mcast_lst_size = (u8)i;
			ks_set_grpaddr(ks);
		} else {
			/**
			 * List too big to support so
			 * turn on all mcast mode.
			 */
			ks->mcast_lst_size = MAX_MCAST_LST;
			ks_set_mcast(ks, true);
		}
	} else {
		ks->mcast_lst_size = 0;
		ks_clear_mcast(ks);
	}
} /* ks_set_rx_mode */

static void ks_set_mac(struct ks_net *ks, u8 *data)
{
	u16 *pw = (u16 *)data;
	u16 w, u;

	ks_stop_rx(ks);  /* Stop receiving for reconfiguration */

	u = *pw++;
	w = ((u & 0xFF) << 8) | ((u >> 8) & 0xFF);
	ks_wrreg16(ks, KS_MARH, w);

	u = *pw++;
	w = ((u & 0xFF) << 8) | ((u >> 8) & 0xFF);
	ks_wrreg16(ks, KS_MARM, w);

	u = *pw;
	w = ((u & 0xFF) << 8) | ((u >> 8) & 0xFF);
	ks_wrreg16(ks, KS_MARL, w);

	memcpy(ks->mac_addr, data, ETH_ALEN);

	if (ks->enabled)
		ks_start_rx(ks);
}

static int ks_set_mac_address(struct net_device *netdev, void *paddr)
{
	struct ks_net *ks = netdev_priv(netdev);
	struct sockaddr *addr = paddr;
	u8 *da;

	memcpy(netdev->dev_addr, addr->sa_data, netdev->addr_len);

	da = (u8 *)netdev->dev_addr;

	ks_set_mac(ks, da);
	return 0;
}

static int ks_net_ioctl(struct net_device *netdev, struct ifreq *req, int cmd)
{
	struct ks_net *ks = netdev_priv(netdev);

	if (!netif_running(netdev))
		return -EINVAL;

	return generic_mii_ioctl(&ks->mii, if_mii(req), cmd, NULL);
}

static const struct net_device_ops ks_netdev_ops = {
	.ndo_open		= ks_net_open,
	.ndo_stop		= ks_net_stop,
	.ndo_do_ioctl		= ks_net_ioctl,
	.ndo_start_xmit		= ks_start_xmit,
	.ndo_set_mac_address	= ks_set_mac_address,
	.ndo_set_rx_mode	= ks_set_rx_mode,
	.ndo_validate_addr	= eth_validate_addr,
};

/* ethtool support */

static void ks_get_drvinfo(struct net_device *netdev,
			       struct ethtool_drvinfo *di)
{
	strlcpy(di->driver, DRV_NAME, sizeof(di->driver));
	strlcpy(di->version, "1.00", sizeof(di->version));
	strlcpy(di->bus_info, dev_name(netdev->dev.parent),
		sizeof(di->bus_info));
}

static u32 ks_get_msglevel(struct net_device *netdev)
{
	struct ks_net *ks = netdev_priv(netdev);
	return ks->msg_enable;
}

static void ks_set_msglevel(struct net_device *netdev, u32 to)
{
	struct ks_net *ks = netdev_priv(netdev);
	ks->msg_enable = to;
}

static int ks_get_link_ksettings(struct net_device *netdev,
				 struct ethtool_link_ksettings *cmd)
{
	struct ks_net *ks = netdev_priv(netdev);

	mii_ethtool_get_link_ksettings(&ks->mii, cmd);

	return 0;
}

static int ks_set_link_ksettings(struct net_device *netdev,
				 const struct ethtool_link_ksettings *cmd)
{
	struct ks_net *ks = netdev_priv(netdev);
	return mii_ethtool_set_link_ksettings(&ks->mii, cmd);
}

static u32 ks_get_link(struct net_device *netdev)
{
	struct ks_net *ks = netdev_priv(netdev);
	return mii_link_ok(&ks->mii);
}

static int ks_nway_reset(struct net_device *netdev)
{
	struct ks_net *ks = netdev_priv(netdev);
	return mii_nway_restart(&ks->mii);
}

static const struct ethtool_ops ks_ethtool_ops = {
	.get_drvinfo	= ks_get_drvinfo,
	.get_msglevel	= ks_get_msglevel,
	.set_msglevel	= ks_set_msglevel,
	.get_link	= ks_get_link,
	.nway_reset	= ks_nway_reset,
	.get_link_ksettings = ks_get_link_ksettings,
	.set_link_ksettings = ks_set_link_ksettings,
};

/* MII interface controls */

/**
 * ks_phy_reg - convert MII register into a KS8851 register
 * @reg: MII register number.
 *
 * Return the KS8851 register number for the corresponding MII PHY register
 * if possible. Return zero if the MII register has no direct mapping to the
 * KS8851 register set.
 */
static int ks_phy_reg(int reg)
{
	switch (reg) {
	case MII_BMCR:
		return KS_P1MBCR;
	case MII_BMSR:
		return KS_P1MBSR;
	case MII_PHYSID1:
		return KS_PHY1ILR;
	case MII_PHYSID2:
		return KS_PHY1IHR;
	case MII_ADVERTISE:
		return KS_P1ANAR;
	case MII_LPA:
		return KS_P1ANLPR;
	}

	return 0x0;
}

/**
 * ks_phy_read - MII interface PHY register read.
 * @netdev: The network device the PHY is on.
 * @phy_addr: Address of PHY (ignored as we only have one)
 * @reg: The register to read.
 *
 * This call reads data from the PHY register specified in @reg. Since the
 * device does not support all the MII registers, the non-existent values
 * are always returned as zero.
 *
 * We return zero for unsupported registers as the MII code does not check
 * the value returned for any error status, and simply returns it to the
 * caller. The mii-tool that the driver was tested with takes any -ve error
 * as real PHY capabilities, thus displaying incorrect data to the user.
 */
static int ks_phy_read(struct net_device *netdev, int phy_addr, int reg)
{
	struct ks_net *ks = netdev_priv(netdev);
	int ksreg;
	int result;

	ksreg = ks_phy_reg(reg);
	if (!ksreg)
		return 0x0;	/* no error return allowed, so use zero */

	mutex_lock(&ks->lock);
	result = ks_rdreg16(ks, ksreg);
	mutex_unlock(&ks->lock);

	return result;
}

static void ks_phy_write(struct net_device *netdev,
			     int phy, int reg, int value)
{
	struct ks_net *ks = netdev_priv(netdev);
	int ksreg;

	ksreg = ks_phy_reg(reg);
	if (ksreg) {
		mutex_lock(&ks->lock);
		ks_wrreg16(ks, ksreg, value);
		mutex_unlock(&ks->lock);
	}
}

/**
 * ks_read_selftest - read the selftest memory info.
 * @ks: The device state
 *
 * Read and check the TX/RX memory selftest information.
 */
static int ks_read_selftest(struct ks_net *ks)
{
	unsigned both_done = MBIR_TXMBF | MBIR_RXMBF;
	int ret = 0;
	unsigned rd;

	rd = ks_rdreg16(ks, KS_MBIR);

	if ((rd & both_done) != both_done) {
		netdev_warn(ks->netdev, "Memory selftest not finished\n");
		return 0;
	}

	if (rd & MBIR_TXMBFA) {
		netdev_err(ks->netdev, "TX memory selftest fails\n");
		ret |= 1;
	}

	if (rd & MBIR_RXMBFA) {
		netdev_err(ks->netdev, "RX memory selftest fails\n");
		ret |= 2;
	}

	netdev_info(ks->netdev, "the selftest passes\n");
	return ret;
}

static void ks_setup(struct ks_net *ks)
{
	u16	w;

	/**
	 * Configure QMU Transmit
	 */

	/* Setup Transmit Frame Data Pointer Auto-Increment (TXFDPR) */
	ks_wrreg16(ks, KS_TXFDPR, TXFDPR_TXFPAI);

	/* Setup Receive Frame Data Pointer Auto-Increment */
	ks_wrreg16(ks, KS_RXFDPR, RXFDPR_RXFPAI);

	/* Setup Receive Frame Threshold - 1 frame (RXFCTFC) */
	ks_wrreg16(ks, KS_RXFCTR, 1 & RXFCTR_RXFCT_MASK);

	/* Setup RxQ Command Control (RXQCR) */
	ks->rc_rxqcr = RXQCR_CMD_CNTL;
	ks_wrreg16(ks, KS_RXQCR, ks->rc_rxqcr);

	/**
	 * set the force mode to half duplex, default is full duplex
	 *  because if the auto-negotiation fails, most switch uses
	 *  half-duplex.
	 */

	w = ks_rdreg16(ks, KS_P1MBCR);
	w &= ~BMCR_FULLDPLX;
	ks_wrreg16(ks, KS_P1MBCR, w);

	w = TXCR_TXFCE | TXCR_TXPE | TXCR_TXCRC | TXCR_TCGIP;
	ks_wrreg16(ks, KS_TXCR, w);

	w = RXCR1_RXFCE | RXCR1_RXBE | RXCR1_RXUE | RXCR1_RXME | RXCR1_RXIPFCC;

	if (ks->promiscuous)         /* bPromiscuous */
		w |= (RXCR1_RXAE | RXCR1_RXINVF);
	else if (ks->all_mcast) /* Multicast address passed mode */
		w |= (RXCR1_RXAE | RXCR1_RXMAFMA | RXCR1_RXPAFMA);
	else                                   /* Normal mode */
		w |= RXCR1_RXPAFMA;

	ks_wrreg16(ks, KS_RXCR1, w);
}  /*ks_setup */


static void ks_setup_int(struct ks_net *ks)
{
	ks->rc_ier = 0x00;
	/* Clear the interrupts status of the hardware. */
	ks_wrreg16(ks, KS_ISR, 0xffff);

	/* Enables the interrupts of the hardware. */
	ks->rc_ier = (IRQ_LCI | IRQ_TXI | IRQ_RXI);
}  /* ks_setup_int */

static int ks_hw_init(struct ks_net *ks)
{
#define	MHEADER_SIZE	(sizeof(struct type_frame_head) * MAX_RECV_FRAMES)
	ks->promiscuous = 0;
	ks->all_mcast = 0;
	ks->mcast_lst_size = 0;

	ks->frame_head_info = devm_kmalloc(&ks->pdev->dev, MHEADER_SIZE,
					   GFP_KERNEL);
	if (!ks->frame_head_info)
		return false;

	ks_set_mac(ks, KS_DEFAULT_MAC_ADDRESS);
	return true;
}

#if defined(CONFIG_OF)
static const struct of_device_id ks8851_ml_dt_ids[] = {
	{ .compatible = "micrel,ks8851-mll" },
	{ /* sentinel */ }
};
MODULE_DEVICE_TABLE(of, ks8851_ml_dt_ids);
#endif

static int ks8851_probe(struct platform_device *pdev)
{
	int err;
	struct net_device *netdev;
	struct ks_net *ks;
	u16 id, data;
	const char *mac;

	netdev = alloc_etherdev(sizeof(struct ks_net));
	if (!netdev)
		return -ENOMEM;

	SET_NETDEV_DEV(netdev, &pdev->dev);

	ks = netdev_priv(netdev);
	ks->netdev = netdev;

	ks->hw_addr = devm_platform_ioremap_resource(pdev, 0);
	if (IS_ERR(ks->hw_addr)) {
		err = PTR_ERR(ks->hw_addr);
		goto err_free;
	}

	ks->hw_addr_cmd = devm_platform_ioremap_resource(pdev, 1);
	if (IS_ERR(ks->hw_addr_cmd)) {
		err = PTR_ERR(ks->hw_addr_cmd);
		goto err_free;
	}

	err = ks_check_endian(ks);
	if (err)
		goto err_free;

	netdev->irq = platform_get_irq(pdev, 0);

	if ((int)netdev->irq < 0) {
		err = netdev->irq;
		goto err_free;
	}

	ks->pdev = pdev;

	mutex_init(&ks->lock);
	spin_lock_init(&ks->statelock);

	netdev->netdev_ops = &ks_netdev_ops;
	netdev->ethtool_ops = &ks_ethtool_ops;

	/* setup mii state */
	ks->mii.dev             = netdev;
	ks->mii.phy_id          = 1,
	ks->mii.phy_id_mask     = 1;
	ks->mii.reg_num_mask    = 0xf;
	ks->mii.mdio_read       = ks_phy_read;
	ks->mii.mdio_write      = ks_phy_write;

	netdev_info(netdev, "message enable is %d\n", msg_enable);
	/* set the default message enable */
	ks->msg_enable = netif_msg_init(msg_enable, (NETIF_MSG_DRV |
						     NETIF_MSG_PROBE |
						     NETIF_MSG_LINK));
	ks_read_config(ks);

	/* simple check for a valid chip being connected to the bus */
	if ((ks_rdreg16(ks, KS_CIDER) & ~CIDER_REV_MASK) != CIDER_ID) {
		netdev_err(netdev, "failed to read device ID\n");
		err = -ENODEV;
		goto err_free;
	}

	if (ks_read_selftest(ks)) {
		netdev_err(netdev, "failed to read device ID\n");
		err = -ENODEV;
		goto err_free;
	}

	err = register_netdev(netdev);
	if (err)
		goto err_free;

	platform_set_drvdata(pdev, netdev);

	ks_soft_reset(ks, GRR_GSR);
	ks_hw_init(ks);
	ks_disable_qmu(ks);
	ks_setup(ks);
	ks_setup_int(ks);

	data = ks_rdreg16(ks, KS_OBCR);
	ks_wrreg16(ks, KS_OBCR, data | OBCR_ODS_16mA);

	/* overwriting the default MAC address */
	if (pdev->dev.of_node) {
		mac = of_get_mac_address(pdev->dev.of_node);
		if (!IS_ERR(mac))
			ether_addr_copy(ks->mac_addr, mac);
	} else {
		struct ks8851_mll_platform_data *pdata;

		pdata = dev_get_platdata(&pdev->dev);
		if (!pdata) {
			netdev_err(netdev, "No platform data\n");
			err = -ENODEV;
			goto err_pdata;
		}
		memcpy(ks->mac_addr, pdata->mac_addr, ETH_ALEN);
	}
	if (!is_valid_ether_addr(ks->mac_addr)) {
		/* Use random MAC address if none passed */
		eth_random_addr(ks->mac_addr);
		netdev_info(netdev, "Using random mac address\n");
	}
	netdev_info(netdev, "Mac address is: %pM\n", ks->mac_addr);

	memcpy(netdev->dev_addr, ks->mac_addr, ETH_ALEN);

	ks_set_mac(ks, netdev->dev_addr);

	id = ks_rdreg16(ks, KS_CIDER);

	netdev_info(netdev, "Found chip, family: 0x%x, id: 0x%x, rev: 0x%x\n",
		    (id >> 8) & 0xff, (id >> 4) & 0xf, (id >> 1) & 0x7);
	return 0;

err_pdata:
	unregister_netdev(netdev);
err_free:
	free_netdev(netdev);
	return err;
}

static int ks8851_remove(struct platform_device *pdev)
{
	struct net_device *netdev = platform_get_drvdata(pdev);

	unregister_netdev(netdev);
	free_netdev(netdev);
	return 0;

}

static struct platform_driver ks8851_platform_driver = {
	.driver = {
		.name = DRV_NAME,
		.of_match_table	= of_match_ptr(ks8851_ml_dt_ids),
	},
	.probe = ks8851_probe,
	.remove = ks8851_remove,
};

module_platform_driver(ks8851_platform_driver);

MODULE_DESCRIPTION("KS8851 MLL Network driver");
MODULE_AUTHOR("David Choi <david.choi@micrel.com>");
MODULE_LICENSE("GPL");
module_param_named(message, msg_enable, int, 0);
MODULE_PARM_DESC(message, "Message verbosity level (0=none, 31=all)");
<|MERGE_RESOLUTION|>--- conflicted
+++ resolved
@@ -157,8 +157,6 @@
  */
 
 /**
-<<<<<<< HEAD
-=======
  * ks_check_endian - Check whether endianness of the bus is correct
  * @ks	  : The chip information
  *
@@ -203,7 +201,6 @@
 }
 
 /**
->>>>>>> 67cb19e6
  * ks_rdreg16 - read 16 bit register from device
  * @ks	  : The chip information
  * @offset: The register address
