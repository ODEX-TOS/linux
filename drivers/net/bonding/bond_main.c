--- conflicted
+++ resolved
@@ -524,15 +524,9 @@
 
 	if (!xs->xso.real_dev)
 		goto out;
-<<<<<<< HEAD
 
 	WARN_ON(xs->xso.real_dev != slave->dev);
 
-=======
-
-	WARN_ON(xs->xso.real_dev != slave->dev);
-
->>>>>>> bee673aa
 	if (!slave->dev->xfrmdev_ops ||
 	    !slave->dev->xfrmdev_ops->xdo_dev_state_delete ||
 	    netif_is_bond_master(slave->dev)) {
