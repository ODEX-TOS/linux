// SPDX-License-Identifier: GPL-2.0-or-later
/* A network driver using virtio.
 *
 * Copyright 2007 Rusty Russell <rusty@rustcorp.com.au> IBM Corporation
 */
//#define DEBUG
#include <linux/netdevice.h>
#include <linux/etherdevice.h>
#include <linux/ethtool.h>
#include <linux/module.h>
#include <linux/virtio.h>
#include <linux/virtio_net.h>
#include <linux/bpf.h>
#include <linux/bpf_trace.h>
#include <linux/scatterlist.h>
#include <linux/if_vlan.h>
#include <linux/slab.h>
#include <linux/cpu.h>
#include <linux/average.h>
#include <linux/filter.h>
#include <linux/kernel.h>
#include <net/route.h>
#include <net/xdp.h>
#include <net/net_failover.h>

static int napi_weight = NAPI_POLL_WEIGHT;
module_param(napi_weight, int, 0444);

static bool csum = true, gso = true, napi_tx = true;
module_param(csum, bool, 0444);
module_param(gso, bool, 0444);
module_param(napi_tx, bool, 0644);

/* FIXME: MTU in config. */
#define GOOD_PACKET_LEN (ETH_HLEN + VLAN_HLEN + ETH_DATA_LEN)
#define GOOD_COPY_LEN	128

#define VIRTNET_RX_PAD (NET_IP_ALIGN + NET_SKB_PAD)

/* Amount of XDP headroom to prepend to packets for use by xdp_adjust_head */
#define VIRTIO_XDP_HEADROOM 256

/* Separating two types of XDP xmit */
#define VIRTIO_XDP_TX		BIT(0)
#define VIRTIO_XDP_REDIR	BIT(1)

#define VIRTIO_XDP_FLAG	BIT(0)

/* RX packet size EWMA. The average packet size is used to determine the packet
 * buffer size when refilling RX rings. As the entire RX ring may be refilled
 * at once, the weight is chosen so that the EWMA will be insensitive to short-
 * term, transient changes in packet size.
 */
DECLARE_EWMA(pkt_len, 0, 64)

#define VIRTNET_DRIVER_VERSION "1.0.0"

static const unsigned long guest_offloads[] = {
	VIRTIO_NET_F_GUEST_TSO4,
	VIRTIO_NET_F_GUEST_TSO6,
	VIRTIO_NET_F_GUEST_ECN,
	VIRTIO_NET_F_GUEST_UFO,
	VIRTIO_NET_F_GUEST_CSUM
};

#define GUEST_OFFLOAD_GRO_HW_MASK ((1ULL << VIRTIO_NET_F_GUEST_TSO4) | \
				(1ULL << VIRTIO_NET_F_GUEST_TSO6) | \
				(1ULL << VIRTIO_NET_F_GUEST_ECN)  | \
				(1ULL << VIRTIO_NET_F_GUEST_UFO))

struct virtnet_stat_desc {
	char desc[ETH_GSTRING_LEN];
	size_t offset;
};

struct virtnet_sq_stats {
	struct u64_stats_sync syncp;
	u64 packets;
	u64 bytes;
	u64 xdp_tx;
	u64 xdp_tx_drops;
	u64 kicks;
	u64 tx_timeouts;
};

struct virtnet_rq_stats {
	struct u64_stats_sync syncp;
	u64 packets;
	u64 bytes;
	u64 drops;
	u64 xdp_packets;
	u64 xdp_tx;
	u64 xdp_redirects;
	u64 xdp_drops;
	u64 kicks;
};

#define VIRTNET_SQ_STAT(m)	offsetof(struct virtnet_sq_stats, m)
#define VIRTNET_RQ_STAT(m)	offsetof(struct virtnet_rq_stats, m)

static const struct virtnet_stat_desc virtnet_sq_stats_desc[] = {
	{ "packets",		VIRTNET_SQ_STAT(packets) },
	{ "bytes",		VIRTNET_SQ_STAT(bytes) },
	{ "xdp_tx",		VIRTNET_SQ_STAT(xdp_tx) },
	{ "xdp_tx_drops",	VIRTNET_SQ_STAT(xdp_tx_drops) },
	{ "kicks",		VIRTNET_SQ_STAT(kicks) },
	{ "tx_timeouts",	VIRTNET_SQ_STAT(tx_timeouts) },
};

static const struct virtnet_stat_desc virtnet_rq_stats_desc[] = {
	{ "packets",		VIRTNET_RQ_STAT(packets) },
	{ "bytes",		VIRTNET_RQ_STAT(bytes) },
	{ "drops",		VIRTNET_RQ_STAT(drops) },
	{ "xdp_packets",	VIRTNET_RQ_STAT(xdp_packets) },
	{ "xdp_tx",		VIRTNET_RQ_STAT(xdp_tx) },
	{ "xdp_redirects",	VIRTNET_RQ_STAT(xdp_redirects) },
	{ "xdp_drops",		VIRTNET_RQ_STAT(xdp_drops) },
	{ "kicks",		VIRTNET_RQ_STAT(kicks) },
};

#define VIRTNET_SQ_STATS_LEN	ARRAY_SIZE(virtnet_sq_stats_desc)
#define VIRTNET_RQ_STATS_LEN	ARRAY_SIZE(virtnet_rq_stats_desc)

/* Internal representation of a send virtqueue */
struct send_queue {
	/* Virtqueue associated with this send _queue */
	struct virtqueue *vq;

	/* TX: fragments + linear part + virtio header */
	struct scatterlist sg[MAX_SKB_FRAGS + 2];

	/* Name of the send queue: output.$index */
	char name[40];

	struct virtnet_sq_stats stats;

	struct napi_struct napi;
};

/* Internal representation of a receive virtqueue */
struct receive_queue {
	/* Virtqueue associated with this receive_queue */
	struct virtqueue *vq;

	struct napi_struct napi;

	struct bpf_prog __rcu *xdp_prog;

	struct virtnet_rq_stats stats;

	/* Chain pages by the private ptr. */
	struct page *pages;

	/* Average packet length for mergeable receive buffers. */
	struct ewma_pkt_len mrg_avg_pkt_len;

	/* Page frag for packet buffer allocation. */
	struct page_frag alloc_frag;

	/* RX: fragments + linear part + virtio header */
	struct scatterlist sg[MAX_SKB_FRAGS + 2];

	/* Min single buffer size for mergeable buffers case. */
	unsigned int min_buf_len;

	/* Name of this receive queue: input.$index */
	char name[40];

	struct xdp_rxq_info xdp_rxq;
};

/* This structure can contain rss message with maximum settings for indirection table and keysize
 * Note, that default structure that describes RSS configuration virtio_net_rss_config
 * contains same info but can't handle table values.
 * In any case, structure would be passed to virtio hw through sg_buf split by parts
 * because table sizes may be differ according to the device configuration.
 */
#define VIRTIO_NET_RSS_MAX_KEY_SIZE     40
#define VIRTIO_NET_RSS_MAX_TABLE_LEN    128
struct virtio_net_ctrl_rss {
	u32 hash_types;
	u16 indirection_table_mask;
	u16 unclassified_queue;
	u16 indirection_table[VIRTIO_NET_RSS_MAX_TABLE_LEN];
	u16 max_tx_vq;
	u8 hash_key_length;
	u8 key[VIRTIO_NET_RSS_MAX_KEY_SIZE];
};

/* Control VQ buffers: protected by the rtnl lock */
struct control_buf {
	struct virtio_net_ctrl_hdr hdr;
	virtio_net_ctrl_ack status;
	struct virtio_net_ctrl_mq mq;
	u8 promisc;
	u8 allmulti;
	__virtio16 vid;
	__virtio64 offloads;
	struct virtio_net_ctrl_rss rss;
};

struct virtnet_info {
	struct virtio_device *vdev;
	struct virtqueue *cvq;
	struct net_device *dev;
	struct send_queue *sq;
	struct receive_queue *rq;
	unsigned int status;

	/* Max # of queue pairs supported by the device */
	u16 max_queue_pairs;

	/* # of queue pairs currently used by the driver */
	u16 curr_queue_pairs;

	/* # of XDP queue pairs currently used by the driver */
	u16 xdp_queue_pairs;

	/* xdp_queue_pairs may be 0, when xdp is already loaded. So add this. */
	bool xdp_enabled;

	/* I like... big packets and I cannot lie! */
	bool big_packets;

	/* Host will merge rx buffers for big packets (shake it! shake it!) */
	bool mergeable_rx_bufs;

	/* Host supports rss and/or hash report */
	bool has_rss;
	bool has_rss_hash_report;
	u8 rss_key_size;
	u16 rss_indir_table_size;
	u32 rss_hash_types_supported;
	u32 rss_hash_types_saved;

	/* Has control virtqueue */
	bool has_cvq;

	/* Host can handle any s/g split between our header and packet data */
	bool any_header_sg;

	/* Packet virtio header size */
	u8 hdr_len;

	/* Work struct for delayed refilling if we run low on memory. */
	struct delayed_work refill;

	/* Is delayed refill enabled? */
	bool refill_enabled;

	/* The lock to synchronize the access to refill_enabled */
	spinlock_t refill_lock;

	/* Work struct for config space updates */
	struct work_struct config_work;

	/* Does the affinity hint is set for virtqueues? */
	bool affinity_hint_set;

	/* CPU hotplug instances for online & dead */
	struct hlist_node node;
	struct hlist_node node_dead;

	struct control_buf *ctrl;

	/* Ethtool settings */
	u8 duplex;
	u32 speed;

	unsigned long guest_offloads;
	unsigned long guest_offloads_capable;

	/* failover when STANDBY feature enabled */
	struct failover *failover;
};

struct padded_vnet_hdr {
	struct virtio_net_hdr_v1_hash hdr;
	/*
	 * hdr is in a separate sg buffer, and data sg buffer shares same page
	 * with this header sg. This padding makes next sg 16 byte aligned
	 * after the header.
	 */
	char padding[12];
};

static bool is_xdp_frame(void *ptr)
{
	return (unsigned long)ptr & VIRTIO_XDP_FLAG;
}

static void *xdp_to_ptr(struct xdp_frame *ptr)
{
	return (void *)((unsigned long)ptr | VIRTIO_XDP_FLAG);
}

static struct xdp_frame *ptr_to_xdp(void *ptr)
{
	return (struct xdp_frame *)((unsigned long)ptr & ~VIRTIO_XDP_FLAG);
}

/* Converting between virtqueue no. and kernel tx/rx queue no.
 * 0:rx0 1:tx0 2:rx1 3:tx1 ... 2N:rxN 2N+1:txN 2N+2:cvq
 */
static int vq2txq(struct virtqueue *vq)
{
	return (vq->index - 1) / 2;
}

static int txq2vq(int txq)
{
	return txq * 2 + 1;
}

static int vq2rxq(struct virtqueue *vq)
{
	return vq->index / 2;
}

static int rxq2vq(int rxq)
{
	return rxq * 2;
}

static inline struct virtio_net_hdr_mrg_rxbuf *skb_vnet_hdr(struct sk_buff *skb)
{
	return (struct virtio_net_hdr_mrg_rxbuf *)skb->cb;
}

/*
 * private is used to chain pages for big packets, put the whole
 * most recent used list in the beginning for reuse
 */
static void give_pages(struct receive_queue *rq, struct page *page)
{
	struct page *end;

	/* Find end of list, sew whole thing into vi->rq.pages. */
	for (end = page; end->private; end = (struct page *)end->private);
	end->private = (unsigned long)rq->pages;
	rq->pages = page;
}

static struct page *get_a_page(struct receive_queue *rq, gfp_t gfp_mask)
{
	struct page *p = rq->pages;

	if (p) {
		rq->pages = (struct page *)p->private;
		/* clear private here, it is used to chain pages */
		p->private = 0;
	} else
		p = alloc_page(gfp_mask);
	return p;
}

static void enable_delayed_refill(struct virtnet_info *vi)
{
	spin_lock_bh(&vi->refill_lock);
	vi->refill_enabled = true;
	spin_unlock_bh(&vi->refill_lock);
}

static void disable_delayed_refill(struct virtnet_info *vi)
{
	spin_lock_bh(&vi->refill_lock);
	vi->refill_enabled = false;
	spin_unlock_bh(&vi->refill_lock);
}

static void virtqueue_napi_schedule(struct napi_struct *napi,
				    struct virtqueue *vq)
{
	if (napi_schedule_prep(napi)) {
		virtqueue_disable_cb(vq);
		__napi_schedule(napi);
	}
}

static void virtqueue_napi_complete(struct napi_struct *napi,
				    struct virtqueue *vq, int processed)
{
	int opaque;

	opaque = virtqueue_enable_cb_prepare(vq);
	if (napi_complete_done(napi, processed)) {
		if (unlikely(virtqueue_poll(vq, opaque)))
			virtqueue_napi_schedule(napi, vq);
	} else {
		virtqueue_disable_cb(vq);
	}
}

static void skb_xmit_done(struct virtqueue *vq)
{
	struct virtnet_info *vi = vq->vdev->priv;
	struct napi_struct *napi = &vi->sq[vq2txq(vq)].napi;

	/* Suppress further interrupts. */
	virtqueue_disable_cb(vq);

	if (napi->weight)
		virtqueue_napi_schedule(napi, vq);
	else
		/* We were probably waiting for more output buffers. */
		netif_wake_subqueue(vi->dev, vq2txq(vq));
}

#define MRG_CTX_HEADER_SHIFT 22
static void *mergeable_len_to_ctx(unsigned int truesize,
				  unsigned int headroom)
{
	return (void *)(unsigned long)((headroom << MRG_CTX_HEADER_SHIFT) | truesize);
}

static unsigned int mergeable_ctx_to_headroom(void *mrg_ctx)
{
	return (unsigned long)mrg_ctx >> MRG_CTX_HEADER_SHIFT;
}

static unsigned int mergeable_ctx_to_truesize(void *mrg_ctx)
{
	return (unsigned long)mrg_ctx & ((1 << MRG_CTX_HEADER_SHIFT) - 1);
}

/* Called from bottom half context */
static struct sk_buff *page_to_skb(struct virtnet_info *vi,
				   struct receive_queue *rq,
				   struct page *page, unsigned int offset,
				   unsigned int len, unsigned int truesize,
				   bool hdr_valid, unsigned int metasize,
				   unsigned int headroom)
{
	struct sk_buff *skb;
	struct virtio_net_hdr_mrg_rxbuf *hdr;
	unsigned int copy, hdr_len, hdr_padded_len;
	struct page *page_to_free = NULL;
	int tailroom, shinfo_size;
	char *p, *hdr_p, *buf;

	p = page_address(page) + offset;
	hdr_p = p;

	hdr_len = vi->hdr_len;
	if (vi->mergeable_rx_bufs)
		hdr_padded_len = hdr_len;
	else
		hdr_padded_len = sizeof(struct padded_vnet_hdr);

	/* If headroom is not 0, there is an offset between the beginning of the
	 * data and the allocated space, otherwise the data and the allocated
	 * space are aligned.
	 *
	 * Buffers with headroom use PAGE_SIZE as alloc size, see
	 * add_recvbuf_mergeable() + get_mergeable_buf_len()
	 */
	truesize = headroom ? PAGE_SIZE : truesize;
	tailroom = truesize - headroom;
	buf = p - headroom;

	len -= hdr_len;
	offset += hdr_padded_len;
	p += hdr_padded_len;
	tailroom -= hdr_padded_len + len;

	shinfo_size = SKB_DATA_ALIGN(sizeof(struct skb_shared_info));

	/* copy small packet so we can reuse these pages */
	if (!NET_IP_ALIGN && len > GOOD_COPY_LEN && tailroom >= shinfo_size) {
		skb = build_skb(buf, truesize);
		if (unlikely(!skb))
			return NULL;

		skb_reserve(skb, p - buf);
		skb_put(skb, len);

		page = (struct page *)page->private;
		if (page)
			give_pages(rq, page);
		goto ok;
	}

	/* copy small packet so we can reuse these pages for small data */
	skb = napi_alloc_skb(&rq->napi, GOOD_COPY_LEN);
	if (unlikely(!skb))
		return NULL;

	/* Copy all frame if it fits skb->head, otherwise
	 * we let virtio_net_hdr_to_skb() and GRO pull headers as needed.
	 */
	if (len <= skb_tailroom(skb))
		copy = len;
	else
		copy = ETH_HLEN + metasize;
	skb_put_data(skb, p, copy);

	len -= copy;
	offset += copy;

	if (vi->mergeable_rx_bufs) {
		if (len)
			skb_add_rx_frag(skb, 0, page, offset, len, truesize);
		else
			page_to_free = page;
		goto ok;
	}

	/*
	 * Verify that we can indeed put this data into a skb.
	 * This is here to handle cases when the device erroneously
	 * tries to receive more than is possible. This is usually
	 * the case of a broken device.
	 */
	if (unlikely(len > MAX_SKB_FRAGS * PAGE_SIZE)) {
		net_dbg_ratelimited("%s: too much data\n", skb->dev->name);
		dev_kfree_skb(skb);
		return NULL;
	}
	BUG_ON(offset >= PAGE_SIZE);
	while (len) {
		unsigned int frag_size = min((unsigned)PAGE_SIZE - offset, len);
		skb_add_rx_frag(skb, skb_shinfo(skb)->nr_frags, page, offset,
				frag_size, truesize);
		len -= frag_size;
		page = (struct page *)page->private;
		offset = 0;
	}

	if (page)
		give_pages(rq, page);

ok:
	/* hdr_valid means no XDP, so we can copy the vnet header */
	if (hdr_valid) {
		hdr = skb_vnet_hdr(skb);
		memcpy(hdr, hdr_p, hdr_len);
	}
	if (page_to_free)
		put_page(page_to_free);

	if (metasize) {
		__skb_pull(skb, metasize);
		skb_metadata_set(skb, metasize);
	}

	return skb;
}

static int __virtnet_xdp_xmit_one(struct virtnet_info *vi,
				   struct send_queue *sq,
				   struct xdp_frame *xdpf)
{
	struct virtio_net_hdr_mrg_rxbuf *hdr;
	int err;

	if (unlikely(xdpf->headroom < vi->hdr_len))
		return -EOVERFLOW;

	/* Make room for virtqueue hdr (also change xdpf->headroom?) */
	xdpf->data -= vi->hdr_len;
	/* Zero header and leave csum up to XDP layers */
	hdr = xdpf->data;
	memset(hdr, 0, vi->hdr_len);
	xdpf->len   += vi->hdr_len;

	sg_init_one(sq->sg, xdpf->data, xdpf->len);

	err = virtqueue_add_outbuf(sq->vq, sq->sg, 1, xdp_to_ptr(xdpf),
				   GFP_ATOMIC);
	if (unlikely(err))
		return -ENOSPC; /* Caller handle free/refcnt */

	return 0;
}

/* when vi->curr_queue_pairs > nr_cpu_ids, the txq/sq is only used for xdp tx on
 * the current cpu, so it does not need to be locked.
 *
 * Here we use marco instead of inline functions because we have to deal with
 * three issues at the same time: 1. the choice of sq. 2. judge and execute the
 * lock/unlock of txq 3. make sparse happy. It is difficult for two inline
 * functions to perfectly solve these three problems at the same time.
 */
#define virtnet_xdp_get_sq(vi) ({                                       \
	int cpu = smp_processor_id();                                   \
	struct netdev_queue *txq;                                       \
	typeof(vi) v = (vi);                                            \
	unsigned int qp;                                                \
									\
	if (v->curr_queue_pairs > nr_cpu_ids) {                         \
		qp = v->curr_queue_pairs - v->xdp_queue_pairs;          \
		qp += cpu;                                              \
		txq = netdev_get_tx_queue(v->dev, qp);                  \
		__netif_tx_acquire(txq);                                \
	} else {                                                        \
		qp = cpu % v->curr_queue_pairs;                         \
		txq = netdev_get_tx_queue(v->dev, qp);                  \
		__netif_tx_lock(txq, cpu);                              \
	}                                                               \
	v->sq + qp;                                                     \
})

#define virtnet_xdp_put_sq(vi, q) {                                     \
	struct netdev_queue *txq;                                       \
	typeof(vi) v = (vi);                                            \
									\
	txq = netdev_get_tx_queue(v->dev, (q) - v->sq);                 \
	if (v->curr_queue_pairs > nr_cpu_ids)                           \
		__netif_tx_release(txq);                                \
	else                                                            \
		__netif_tx_unlock(txq);                                 \
}

static int virtnet_xdp_xmit(struct net_device *dev,
			    int n, struct xdp_frame **frames, u32 flags)
{
	struct virtnet_info *vi = netdev_priv(dev);
	struct receive_queue *rq = vi->rq;
	struct bpf_prog *xdp_prog;
	struct send_queue *sq;
	unsigned int len;
	int packets = 0;
	int bytes = 0;
	int nxmit = 0;
	int kicks = 0;
	void *ptr;
	int ret;
	int i;

	/* Only allow ndo_xdp_xmit if XDP is loaded on dev, as this
	 * indicate XDP resources have been successfully allocated.
	 */
	xdp_prog = rcu_access_pointer(rq->xdp_prog);
	if (!xdp_prog)
		return -ENXIO;

	sq = virtnet_xdp_get_sq(vi);

	if (unlikely(flags & ~XDP_XMIT_FLAGS_MASK)) {
		ret = -EINVAL;
		goto out;
	}

	/* Free up any pending old buffers before queueing new ones. */
	while ((ptr = virtqueue_get_buf(sq->vq, &len)) != NULL) {
		if (likely(is_xdp_frame(ptr))) {
			struct xdp_frame *frame = ptr_to_xdp(ptr);

			bytes += frame->len;
			xdp_return_frame(frame);
		} else {
			struct sk_buff *skb = ptr;

			bytes += skb->len;
			napi_consume_skb(skb, false);
		}
		packets++;
	}

	for (i = 0; i < n; i++) {
		struct xdp_frame *xdpf = frames[i];

		if (__virtnet_xdp_xmit_one(vi, sq, xdpf))
			break;
		nxmit++;
	}
	ret = nxmit;

	if (flags & XDP_XMIT_FLUSH) {
		if (virtqueue_kick_prepare(sq->vq) && virtqueue_notify(sq->vq))
			kicks = 1;
	}
out:
	u64_stats_update_begin(&sq->stats.syncp);
	sq->stats.bytes += bytes;
	sq->stats.packets += packets;
	sq->stats.xdp_tx += n;
	sq->stats.xdp_tx_drops += n - nxmit;
	sq->stats.kicks += kicks;
	u64_stats_update_end(&sq->stats.syncp);

	virtnet_xdp_put_sq(vi, sq);
	return ret;
}

static unsigned int virtnet_get_headroom(struct virtnet_info *vi)
{
	return vi->xdp_enabled ? VIRTIO_XDP_HEADROOM : 0;
}

/* We copy the packet for XDP in the following cases:
 *
 * 1) Packet is scattered across multiple rx buffers.
 * 2) Headroom space is insufficient.
 *
 * This is inefficient but it's a temporary condition that
 * we hit right after XDP is enabled and until queue is refilled
 * with large buffers with sufficient headroom - so it should affect
 * at most queue size packets.
 * Afterwards, the conditions to enable
 * XDP should preclude the underlying device from sending packets
 * across multiple buffers (num_buf > 1), and we make sure buffers
 * have enough headroom.
 */
static struct page *xdp_linearize_page(struct receive_queue *rq,
				       u16 *num_buf,
				       struct page *p,
				       int offset,
				       int page_off,
				       unsigned int *len)
{
	struct page *page = alloc_page(GFP_ATOMIC);

	if (!page)
		return NULL;

	memcpy(page_address(page) + page_off, page_address(p) + offset, *len);
	page_off += *len;

	while (--*num_buf) {
		int tailroom = SKB_DATA_ALIGN(sizeof(struct skb_shared_info));
		unsigned int buflen;
		void *buf;
		int off;

		buf = virtqueue_get_buf(rq->vq, &buflen);
		if (unlikely(!buf))
			goto err_buf;

		p = virt_to_head_page(buf);
		off = buf - page_address(p);

		/* guard against a misconfigured or uncooperative backend that
		 * is sending packet larger than the MTU.
		 */
		if ((page_off + buflen + tailroom) > PAGE_SIZE) {
			put_page(p);
			goto err_buf;
		}

		memcpy(page_address(page) + page_off,
		       page_address(p) + off, buflen);
		page_off += buflen;
		put_page(p);
	}

	/* Headroom does not contribute to packet length */
	*len = page_off - VIRTIO_XDP_HEADROOM;
	return page;
err_buf:
	__free_pages(page, 0);
	return NULL;
}

static struct sk_buff *receive_small(struct net_device *dev,
				     struct virtnet_info *vi,
				     struct receive_queue *rq,
				     void *buf, void *ctx,
				     unsigned int len,
				     unsigned int *xdp_xmit,
				     struct virtnet_rq_stats *stats)
{
	struct sk_buff *skb;
	struct bpf_prog *xdp_prog;
	unsigned int xdp_headroom = (unsigned long)ctx;
	unsigned int header_offset = VIRTNET_RX_PAD + xdp_headroom;
	unsigned int headroom = vi->hdr_len + header_offset;
	unsigned int buflen = SKB_DATA_ALIGN(GOOD_PACKET_LEN + headroom) +
			      SKB_DATA_ALIGN(sizeof(struct skb_shared_info));
	struct page *page = virt_to_head_page(buf);
	unsigned int delta = 0;
	struct page *xdp_page;
	int err;
	unsigned int metasize = 0;

	len -= vi->hdr_len;
	stats->bytes += len;

	if (unlikely(len > GOOD_PACKET_LEN)) {
		pr_debug("%s: rx error: len %u exceeds max size %d\n",
			 dev->name, len, GOOD_PACKET_LEN);
		dev->stats.rx_length_errors++;
		goto err;
	}

	if (likely(!vi->xdp_enabled)) {
		xdp_prog = NULL;
		goto skip_xdp;
	}

	rcu_read_lock();
	xdp_prog = rcu_dereference(rq->xdp_prog);
	if (xdp_prog) {
		struct virtio_net_hdr_mrg_rxbuf *hdr = buf + header_offset;
		struct xdp_frame *xdpf;
		struct xdp_buff xdp;
		void *orig_data;
		u32 act;

		if (unlikely(hdr->hdr.gso_type))
			goto err_xdp;

		if (unlikely(xdp_headroom < virtnet_get_headroom(vi))) {
			int offset = buf - page_address(page) + header_offset;
			unsigned int tlen = len + vi->hdr_len;
			u16 num_buf = 1;

			xdp_headroom = virtnet_get_headroom(vi);
			header_offset = VIRTNET_RX_PAD + xdp_headroom;
			headroom = vi->hdr_len + header_offset;
			buflen = SKB_DATA_ALIGN(GOOD_PACKET_LEN + headroom) +
				 SKB_DATA_ALIGN(sizeof(struct skb_shared_info));
			xdp_page = xdp_linearize_page(rq, &num_buf, page,
						      offset, header_offset,
						      &tlen);
			if (!xdp_page)
				goto err_xdp;

			buf = page_address(xdp_page);
			put_page(page);
			page = xdp_page;
		}

		xdp_init_buff(&xdp, buflen, &rq->xdp_rxq);
		xdp_prepare_buff(&xdp, buf + VIRTNET_RX_PAD + vi->hdr_len,
				 xdp_headroom, len, true);
		orig_data = xdp.data;
		act = bpf_prog_run_xdp(xdp_prog, &xdp);
		stats->xdp_packets++;

		switch (act) {
		case XDP_PASS:
			/* Recalculate length in case bpf program changed it */
			delta = orig_data - xdp.data;
			len = xdp.data_end - xdp.data;
			metasize = xdp.data - xdp.data_meta;
			break;
		case XDP_TX:
			stats->xdp_tx++;
			xdpf = xdp_convert_buff_to_frame(&xdp);
			if (unlikely(!xdpf))
				goto err_xdp;
			err = virtnet_xdp_xmit(dev, 1, &xdpf, 0);
			if (unlikely(!err)) {
				xdp_return_frame_rx_napi(xdpf);
			} else if (unlikely(err < 0)) {
				trace_xdp_exception(vi->dev, xdp_prog, act);
				goto err_xdp;
			}
			*xdp_xmit |= VIRTIO_XDP_TX;
			rcu_read_unlock();
			goto xdp_xmit;
		case XDP_REDIRECT:
			stats->xdp_redirects++;
			err = xdp_do_redirect(dev, &xdp, xdp_prog);
			if (err)
				goto err_xdp;
			*xdp_xmit |= VIRTIO_XDP_REDIR;
			rcu_read_unlock();
			goto xdp_xmit;
		default:
			bpf_warn_invalid_xdp_action(vi->dev, xdp_prog, act);
			fallthrough;
		case XDP_ABORTED:
			trace_xdp_exception(vi->dev, xdp_prog, act);
			goto err_xdp;
		case XDP_DROP:
			goto err_xdp;
		}
	}
	rcu_read_unlock();

skip_xdp:
	skb = build_skb(buf, buflen);
	if (!skb)
		goto err;
	skb_reserve(skb, headroom - delta);
	skb_put(skb, len);
	if (!xdp_prog) {
		buf += header_offset;
		memcpy(skb_vnet_hdr(skb), buf, vi->hdr_len);
	} /* keep zeroed vnet hdr since XDP is loaded */

	if (metasize)
		skb_metadata_set(skb, metasize);

	return skb;

err_xdp:
	rcu_read_unlock();
	stats->xdp_drops++;
err:
	stats->drops++;
	put_page(page);
xdp_xmit:
	return NULL;
}

static struct sk_buff *receive_big(struct net_device *dev,
				   struct virtnet_info *vi,
				   struct receive_queue *rq,
				   void *buf,
				   unsigned int len,
				   struct virtnet_rq_stats *stats)
{
	struct page *page = buf;
	struct sk_buff *skb =
		page_to_skb(vi, rq, page, 0, len, PAGE_SIZE, true, 0, 0);

	stats->bytes += len - vi->hdr_len;
	if (unlikely(!skb))
		goto err;

	return skb;

err:
	stats->drops++;
	give_pages(rq, page);
	return NULL;
}

static struct sk_buff *receive_mergeable(struct net_device *dev,
					 struct virtnet_info *vi,
					 struct receive_queue *rq,
					 void *buf,
					 void *ctx,
					 unsigned int len,
					 unsigned int *xdp_xmit,
					 struct virtnet_rq_stats *stats)
{
	struct virtio_net_hdr_mrg_rxbuf *hdr = buf;
	u16 num_buf = virtio16_to_cpu(vi->vdev, hdr->num_buffers);
	struct page *page = virt_to_head_page(buf);
	int offset = buf - page_address(page);
	struct sk_buff *head_skb, *curr_skb;
	struct bpf_prog *xdp_prog;
	unsigned int truesize = mergeable_ctx_to_truesize(ctx);
	unsigned int headroom = mergeable_ctx_to_headroom(ctx);
	unsigned int metasize = 0;
	unsigned int frame_sz;
	int err;

	head_skb = NULL;
	stats->bytes += len - vi->hdr_len;

	if (unlikely(len > truesize)) {
		pr_debug("%s: rx error: len %u exceeds truesize %lu\n",
			 dev->name, len, (unsigned long)ctx);
		dev->stats.rx_length_errors++;
		goto err_skb;
	}

	if (likely(!vi->xdp_enabled)) {
		xdp_prog = NULL;
		goto skip_xdp;
	}

	rcu_read_lock();
	xdp_prog = rcu_dereference(rq->xdp_prog);
	if (xdp_prog) {
		struct xdp_frame *xdpf;
		struct page *xdp_page;
		struct xdp_buff xdp;
		void *data;
		u32 act;

		/* Transient failure which in theory could occur if
		 * in-flight packets from before XDP was enabled reach
		 * the receive path after XDP is loaded.
		 */
		if (unlikely(hdr->hdr.gso_type))
			goto err_xdp;

		/* Buffers with headroom use PAGE_SIZE as alloc size,
		 * see add_recvbuf_mergeable() + get_mergeable_buf_len()
		 */
		frame_sz = headroom ? PAGE_SIZE : truesize;

		/* This happens when rx buffer size is underestimated
		 * or headroom is not enough because of the buffer
		 * was refilled before XDP is set. This should only
		 * happen for the first several packets, so we don't
		 * care much about its performance.
		 */
		if (unlikely(num_buf > 1 ||
			     headroom < virtnet_get_headroom(vi))) {
			/* linearize data for XDP */
			xdp_page = xdp_linearize_page(rq, &num_buf,
						      page, offset,
						      VIRTIO_XDP_HEADROOM,
						      &len);
			frame_sz = PAGE_SIZE;

			if (!xdp_page)
				goto err_xdp;
			offset = VIRTIO_XDP_HEADROOM;
		} else {
			xdp_page = page;
		}

		/* Allow consuming headroom but reserve enough space to push
		 * the descriptor on if we get an XDP_TX return code.
		 */
		data = page_address(xdp_page) + offset;
		xdp_init_buff(&xdp, frame_sz - vi->hdr_len, &rq->xdp_rxq);
		xdp_prepare_buff(&xdp, data - VIRTIO_XDP_HEADROOM + vi->hdr_len,
				 VIRTIO_XDP_HEADROOM, len - vi->hdr_len, true);

		act = bpf_prog_run_xdp(xdp_prog, &xdp);
		stats->xdp_packets++;

		switch (act) {
		case XDP_PASS:
			metasize = xdp.data - xdp.data_meta;

			/* recalculate offset to account for any header
			 * adjustments and minus the metasize to copy the
			 * metadata in page_to_skb(). Note other cases do not
			 * build an skb and avoid using offset
			 */
			offset = xdp.data - page_address(xdp_page) -
				 vi->hdr_len - metasize;

			/* recalculate len if xdp.data, xdp.data_end or
			 * xdp.data_meta were adjusted
			 */
			len = xdp.data_end - xdp.data + vi->hdr_len + metasize;

			/* recalculate headroom if xdp.data or xdp_data_meta
			 * were adjusted, note that offset should always point
			 * to the start of the reserved bytes for virtio_net
			 * header which are followed by xdp.data, that means
			 * that offset is equal to the headroom (when buf is
			 * starting at the beginning of the page, otherwise
			 * there is a base offset inside the page) but it's used
			 * with a different starting point (buf start) than
			 * xdp.data (buf start + vnet hdr size). If xdp.data or
			 * data_meta were adjusted by the xdp prog then the
			 * headroom size has changed and so has the offset, we
			 * can use data_hard_start, which points at buf start +
			 * vnet hdr size, to calculate the new headroom and use
			 * it later to compute buf start in page_to_skb()
			 */
			headroom = xdp.data - xdp.data_hard_start - metasize;

			/* We can only create skb based on xdp_page. */
			if (unlikely(xdp_page != page)) {
				rcu_read_unlock();
				put_page(page);
				head_skb = page_to_skb(vi, rq, xdp_page, offset,
						       len, PAGE_SIZE, false,
						       metasize,
						       headroom);
				return head_skb;
			}
			break;
		case XDP_TX:
			stats->xdp_tx++;
			xdpf = xdp_convert_buff_to_frame(&xdp);
			if (unlikely(!xdpf))
				goto err_xdp;
			err = virtnet_xdp_xmit(dev, 1, &xdpf, 0);
			if (unlikely(!err)) {
				xdp_return_frame_rx_napi(xdpf);
			} else if (unlikely(err < 0)) {
				trace_xdp_exception(vi->dev, xdp_prog, act);
				if (unlikely(xdp_page != page))
					put_page(xdp_page);
				goto err_xdp;
			}
			*xdp_xmit |= VIRTIO_XDP_TX;
			if (unlikely(xdp_page != page))
				put_page(page);
			rcu_read_unlock();
			goto xdp_xmit;
		case XDP_REDIRECT:
			stats->xdp_redirects++;
			err = xdp_do_redirect(dev, &xdp, xdp_prog);
			if (err) {
				if (unlikely(xdp_page != page))
					put_page(xdp_page);
				goto err_xdp;
			}
			*xdp_xmit |= VIRTIO_XDP_REDIR;
			if (unlikely(xdp_page != page))
				put_page(page);
			rcu_read_unlock();
			goto xdp_xmit;
		default:
			bpf_warn_invalid_xdp_action(vi->dev, xdp_prog, act);
			fallthrough;
		case XDP_ABORTED:
			trace_xdp_exception(vi->dev, xdp_prog, act);
			fallthrough;
		case XDP_DROP:
			if (unlikely(xdp_page != page))
				__free_pages(xdp_page, 0);
			goto err_xdp;
		}
	}
	rcu_read_unlock();

skip_xdp:
	head_skb = page_to_skb(vi, rq, page, offset, len, truesize, !xdp_prog,
			       metasize, headroom);
	curr_skb = head_skb;

	if (unlikely(!curr_skb))
		goto err_skb;
	while (--num_buf) {
		int num_skb_frags;

		buf = virtqueue_get_buf_ctx(rq->vq, &len, &ctx);
		if (unlikely(!buf)) {
			pr_debug("%s: rx error: %d buffers out of %d missing\n",
				 dev->name, num_buf,
				 virtio16_to_cpu(vi->vdev,
						 hdr->num_buffers));
			dev->stats.rx_length_errors++;
			goto err_buf;
		}

		stats->bytes += len;
		page = virt_to_head_page(buf);

		truesize = mergeable_ctx_to_truesize(ctx);
		if (unlikely(len > truesize)) {
			pr_debug("%s: rx error: len %u exceeds truesize %lu\n",
				 dev->name, len, (unsigned long)ctx);
			dev->stats.rx_length_errors++;
			goto err_skb;
		}

		num_skb_frags = skb_shinfo(curr_skb)->nr_frags;
		if (unlikely(num_skb_frags == MAX_SKB_FRAGS)) {
			struct sk_buff *nskb = alloc_skb(0, GFP_ATOMIC);

			if (unlikely(!nskb))
				goto err_skb;
			if (curr_skb == head_skb)
				skb_shinfo(curr_skb)->frag_list = nskb;
			else
				curr_skb->next = nskb;
			curr_skb = nskb;
			head_skb->truesize += nskb->truesize;
			num_skb_frags = 0;
		}
		if (curr_skb != head_skb) {
			head_skb->data_len += len;
			head_skb->len += len;
			head_skb->truesize += truesize;
		}
		offset = buf - page_address(page);
		if (skb_can_coalesce(curr_skb, num_skb_frags, page, offset)) {
			put_page(page);
			skb_coalesce_rx_frag(curr_skb, num_skb_frags - 1,
					     len, truesize);
		} else {
			skb_add_rx_frag(curr_skb, num_skb_frags, page,
					offset, len, truesize);
		}
	}

	ewma_pkt_len_add(&rq->mrg_avg_pkt_len, head_skb->len);
	return head_skb;

err_xdp:
	rcu_read_unlock();
	stats->xdp_drops++;
err_skb:
	put_page(page);
	while (num_buf-- > 1) {
		buf = virtqueue_get_buf(rq->vq, &len);
		if (unlikely(!buf)) {
			pr_debug("%s: rx error: %d buffers missing\n",
				 dev->name, num_buf);
			dev->stats.rx_length_errors++;
			break;
		}
		stats->bytes += len;
		page = virt_to_head_page(buf);
		put_page(page);
	}
err_buf:
	stats->drops++;
	dev_kfree_skb(head_skb);
xdp_xmit:
	return NULL;
}

static void virtio_skb_set_hash(const struct virtio_net_hdr_v1_hash *hdr_hash,
				struct sk_buff *skb)
{
	enum pkt_hash_types rss_hash_type;

	if (!hdr_hash || !skb)
		return;

	switch ((int)hdr_hash->hash_report) {
	case VIRTIO_NET_HASH_REPORT_TCPv4:
	case VIRTIO_NET_HASH_REPORT_UDPv4:
	case VIRTIO_NET_HASH_REPORT_TCPv6:
	case VIRTIO_NET_HASH_REPORT_UDPv6:
	case VIRTIO_NET_HASH_REPORT_TCPv6_EX:
	case VIRTIO_NET_HASH_REPORT_UDPv6_EX:
		rss_hash_type = PKT_HASH_TYPE_L4;
		break;
	case VIRTIO_NET_HASH_REPORT_IPv4:
	case VIRTIO_NET_HASH_REPORT_IPv6:
	case VIRTIO_NET_HASH_REPORT_IPv6_EX:
		rss_hash_type = PKT_HASH_TYPE_L3;
		break;
	case VIRTIO_NET_HASH_REPORT_NONE:
	default:
		rss_hash_type = PKT_HASH_TYPE_NONE;
	}
	skb_set_hash(skb, (unsigned int)hdr_hash->hash_value, rss_hash_type);
}

static void receive_buf(struct virtnet_info *vi, struct receive_queue *rq,
			void *buf, unsigned int len, void **ctx,
			unsigned int *xdp_xmit,
			struct virtnet_rq_stats *stats)
{
	struct net_device *dev = vi->dev;
	struct sk_buff *skb;
	struct virtio_net_hdr_mrg_rxbuf *hdr;

	if (unlikely(len < vi->hdr_len + ETH_HLEN)) {
		pr_debug("%s: short packet %i\n", dev->name, len);
		dev->stats.rx_length_errors++;
		if (vi->mergeable_rx_bufs) {
			put_page(virt_to_head_page(buf));
		} else if (vi->big_packets) {
			give_pages(rq, buf);
		} else {
			put_page(virt_to_head_page(buf));
		}
		return;
	}

	if (vi->mergeable_rx_bufs)
		skb = receive_mergeable(dev, vi, rq, buf, ctx, len, xdp_xmit,
					stats);
	else if (vi->big_packets)
		skb = receive_big(dev, vi, rq, buf, len, stats);
	else
		skb = receive_small(dev, vi, rq, buf, ctx, len, xdp_xmit, stats);

	if (unlikely(!skb))
		return;

	hdr = skb_vnet_hdr(skb);
	if (dev->features & NETIF_F_RXHASH && vi->has_rss_hash_report)
		virtio_skb_set_hash((const struct virtio_net_hdr_v1_hash *)hdr, skb);

	if (hdr->hdr.flags & VIRTIO_NET_HDR_F_DATA_VALID)
		skb->ip_summed = CHECKSUM_UNNECESSARY;

	if (virtio_net_hdr_to_skb(skb, &hdr->hdr,
				  virtio_is_little_endian(vi->vdev))) {
		net_warn_ratelimited("%s: bad gso: type: %u, size: %u\n",
				     dev->name, hdr->hdr.gso_type,
				     hdr->hdr.gso_size);
		goto frame_err;
	}

	skb_record_rx_queue(skb, vq2rxq(rq->vq));
	skb->protocol = eth_type_trans(skb, dev);
	pr_debug("Receiving skb proto 0x%04x len %i type %i\n",
		 ntohs(skb->protocol), skb->len, skb->pkt_type);

	napi_gro_receive(&rq->napi, skb);
	return;

frame_err:
	dev->stats.rx_frame_errors++;
	dev_kfree_skb(skb);
}

/* Unlike mergeable buffers, all buffers are allocated to the
 * same size, except for the headroom. For this reason we do
 * not need to use  mergeable_len_to_ctx here - it is enough
 * to store the headroom as the context ignoring the truesize.
 */
static int add_recvbuf_small(struct virtnet_info *vi, struct receive_queue *rq,
			     gfp_t gfp)
{
	struct page_frag *alloc_frag = &rq->alloc_frag;
	char *buf;
	unsigned int xdp_headroom = virtnet_get_headroom(vi);
	void *ctx = (void *)(unsigned long)xdp_headroom;
	int len = vi->hdr_len + VIRTNET_RX_PAD + GOOD_PACKET_LEN + xdp_headroom;
	int err;

	len = SKB_DATA_ALIGN(len) +
	      SKB_DATA_ALIGN(sizeof(struct skb_shared_info));
	if (unlikely(!skb_page_frag_refill(len, alloc_frag, gfp)))
		return -ENOMEM;

	buf = (char *)page_address(alloc_frag->page) + alloc_frag->offset;
	get_page(alloc_frag->page);
	alloc_frag->offset += len;
	sg_init_one(rq->sg, buf + VIRTNET_RX_PAD + xdp_headroom,
		    vi->hdr_len + GOOD_PACKET_LEN);
	err = virtqueue_add_inbuf_ctx(rq->vq, rq->sg, 1, buf, ctx, gfp);
	if (err < 0)
		put_page(virt_to_head_page(buf));
	return err;
}

static int add_recvbuf_big(struct virtnet_info *vi, struct receive_queue *rq,
			   gfp_t gfp)
{
	struct page *first, *list = NULL;
	char *p;
	int i, err, offset;

	sg_init_table(rq->sg, MAX_SKB_FRAGS + 2);

	/* page in rq->sg[MAX_SKB_FRAGS + 1] is list tail */
	for (i = MAX_SKB_FRAGS + 1; i > 1; --i) {
		first = get_a_page(rq, gfp);
		if (!first) {
			if (list)
				give_pages(rq, list);
			return -ENOMEM;
		}
		sg_set_buf(&rq->sg[i], page_address(first), PAGE_SIZE);

		/* chain new page in list head to match sg */
		first->private = (unsigned long)list;
		list = first;
	}

	first = get_a_page(rq, gfp);
	if (!first) {
		give_pages(rq, list);
		return -ENOMEM;
	}
	p = page_address(first);

	/* rq->sg[0], rq->sg[1] share the same page */
	/* a separated rq->sg[0] for header - required in case !any_header_sg */
	sg_set_buf(&rq->sg[0], p, vi->hdr_len);

	/* rq->sg[1] for data packet, from offset */
	offset = sizeof(struct padded_vnet_hdr);
	sg_set_buf(&rq->sg[1], p + offset, PAGE_SIZE - offset);

	/* chain first in list head */
	first->private = (unsigned long)list;
	err = virtqueue_add_inbuf(rq->vq, rq->sg, MAX_SKB_FRAGS + 2,
				  first, gfp);
	if (err < 0)
		give_pages(rq, first);

	return err;
}

static unsigned int get_mergeable_buf_len(struct receive_queue *rq,
					  struct ewma_pkt_len *avg_pkt_len,
					  unsigned int room)
{
	struct virtnet_info *vi = rq->vq->vdev->priv;
	const size_t hdr_len = vi->hdr_len;
	unsigned int len;

	if (room)
		return PAGE_SIZE - room;

	len = hdr_len +	clamp_t(unsigned int, ewma_pkt_len_read(avg_pkt_len),
				rq->min_buf_len, PAGE_SIZE - hdr_len);

	return ALIGN(len, L1_CACHE_BYTES);
}

static int add_recvbuf_mergeable(struct virtnet_info *vi,
				 struct receive_queue *rq, gfp_t gfp)
{
	struct page_frag *alloc_frag = &rq->alloc_frag;
	unsigned int headroom = virtnet_get_headroom(vi);
	unsigned int tailroom = headroom ? sizeof(struct skb_shared_info) : 0;
	unsigned int room = SKB_DATA_ALIGN(headroom + tailroom);
	char *buf;
	void *ctx;
	int err;
	unsigned int len, hole;

	/* Extra tailroom is needed to satisfy XDP's assumption. This
	 * means rx frags coalescing won't work, but consider we've
	 * disabled GSO for XDP, it won't be a big issue.
	 */
	len = get_mergeable_buf_len(rq, &rq->mrg_avg_pkt_len, room);
	if (unlikely(!skb_page_frag_refill(len + room, alloc_frag, gfp)))
		return -ENOMEM;

	buf = (char *)page_address(alloc_frag->page) + alloc_frag->offset;
	buf += headroom; /* advance address leaving hole at front of pkt */
	get_page(alloc_frag->page);
	alloc_frag->offset += len + room;
	hole = alloc_frag->size - alloc_frag->offset;
	if (hole < len + room) {
		/* To avoid internal fragmentation, if there is very likely not
		 * enough space for another buffer, add the remaining space to
		 * the current buffer.
		 */
		len += hole;
		alloc_frag->offset += hole;
	}

	sg_init_one(rq->sg, buf, len);
	ctx = mergeable_len_to_ctx(len, headroom);
	err = virtqueue_add_inbuf_ctx(rq->vq, rq->sg, 1, buf, ctx, gfp);
	if (err < 0)
		put_page(virt_to_head_page(buf));

	return err;
}

/*
 * Returns false if we couldn't fill entirely (OOM).
 *
 * Normally run in the receive path, but can also be run from ndo_open
 * before we're receiving packets, or from refill_work which is
 * careful to disable receiving (using napi_disable).
 */
static bool try_fill_recv(struct virtnet_info *vi, struct receive_queue *rq,
			  gfp_t gfp)
{
	int err;
	bool oom;

	do {
		if (vi->mergeable_rx_bufs)
			err = add_recvbuf_mergeable(vi, rq, gfp);
		else if (vi->big_packets)
			err = add_recvbuf_big(vi, rq, gfp);
		else
			err = add_recvbuf_small(vi, rq, gfp);

		oom = err == -ENOMEM;
		if (err)
			break;
	} while (rq->vq->num_free);
	if (virtqueue_kick_prepare(rq->vq) && virtqueue_notify(rq->vq)) {
		unsigned long flags;

		flags = u64_stats_update_begin_irqsave(&rq->stats.syncp);
		rq->stats.kicks++;
		u64_stats_update_end_irqrestore(&rq->stats.syncp, flags);
	}

	return !oom;
}

static void skb_recv_done(struct virtqueue *rvq)
{
	struct virtnet_info *vi = rvq->vdev->priv;
	struct receive_queue *rq = &vi->rq[vq2rxq(rvq)];

	virtqueue_napi_schedule(&rq->napi, rvq);
}

static void virtnet_napi_enable(struct virtqueue *vq, struct napi_struct *napi)
{
	napi_enable(napi);

	/* If all buffers were filled by other side before we napi_enabled, we
	 * won't get another interrupt, so process any outstanding packets now.
	 * Call local_bh_enable after to trigger softIRQ processing.
	 */
	local_bh_disable();
	virtqueue_napi_schedule(napi, vq);
	local_bh_enable();
}

static void virtnet_napi_tx_enable(struct virtnet_info *vi,
				   struct virtqueue *vq,
				   struct napi_struct *napi)
{
	if (!napi->weight)
		return;

	/* Tx napi touches cachelines on the cpu handling tx interrupts. Only
	 * enable the feature if this is likely affine with the transmit path.
	 */
	if (!vi->affinity_hint_set) {
		napi->weight = 0;
		return;
	}

	return virtnet_napi_enable(vq, napi);
}

static void virtnet_napi_tx_disable(struct napi_struct *napi)
{
	if (napi->weight)
		napi_disable(napi);
}

static void refill_work(struct work_struct *work)
{
	struct virtnet_info *vi =
		container_of(work, struct virtnet_info, refill.work);
	bool still_empty;
	int i;

	for (i = 0; i < vi->curr_queue_pairs; i++) {
		struct receive_queue *rq = &vi->rq[i];

		napi_disable(&rq->napi);
		still_empty = !try_fill_recv(vi, rq, GFP_KERNEL);
		virtnet_napi_enable(rq->vq, &rq->napi);

		/* In theory, this can happen: if we don't get any buffers in
		 * we will *never* try to fill again.
		 */
		if (still_empty)
			schedule_delayed_work(&vi->refill, HZ/2);
	}
}

static int virtnet_receive(struct receive_queue *rq, int budget,
			   unsigned int *xdp_xmit)
{
	struct virtnet_info *vi = rq->vq->vdev->priv;
	struct virtnet_rq_stats stats = {};
	unsigned int len;
	void *buf;
	int i;

	if (!vi->big_packets || vi->mergeable_rx_bufs) {
		void *ctx;

		while (stats.packets < budget &&
		       (buf = virtqueue_get_buf_ctx(rq->vq, &len, &ctx))) {
			receive_buf(vi, rq, buf, len, ctx, xdp_xmit, &stats);
			stats.packets++;
		}
	} else {
		while (stats.packets < budget &&
		       (buf = virtqueue_get_buf(rq->vq, &len)) != NULL) {
			receive_buf(vi, rq, buf, len, NULL, xdp_xmit, &stats);
			stats.packets++;
		}
	}

	if (rq->vq->num_free > min((unsigned int)budget, virtqueue_get_vring_size(rq->vq)) / 2) {
		if (!try_fill_recv(vi, rq, GFP_ATOMIC)) {
			spin_lock(&vi->refill_lock);
			if (vi->refill_enabled)
				schedule_delayed_work(&vi->refill, 0);
			spin_unlock(&vi->refill_lock);
		}
	}

	u64_stats_update_begin(&rq->stats.syncp);
	for (i = 0; i < VIRTNET_RQ_STATS_LEN; i++) {
		size_t offset = virtnet_rq_stats_desc[i].offset;
		u64 *item;

		item = (u64 *)((u8 *)&rq->stats + offset);
		*item += *(u64 *)((u8 *)&stats + offset);
	}
	u64_stats_update_end(&rq->stats.syncp);

	return stats.packets;
}

static void free_old_xmit_skbs(struct send_queue *sq, bool in_napi)
{
	unsigned int len;
	unsigned int packets = 0;
	unsigned int bytes = 0;
	void *ptr;

	while ((ptr = virtqueue_get_buf(sq->vq, &len)) != NULL) {
		if (likely(!is_xdp_frame(ptr))) {
			struct sk_buff *skb = ptr;

			pr_debug("Sent skb %p\n", skb);

			bytes += skb->len;
			napi_consume_skb(skb, in_napi);
		} else {
			struct xdp_frame *frame = ptr_to_xdp(ptr);

			bytes += frame->len;
			xdp_return_frame(frame);
		}
		packets++;
	}

	/* Avoid overhead when no packets have been processed
	 * happens when called speculatively from start_xmit.
	 */
	if (!packets)
		return;

	u64_stats_update_begin(&sq->stats.syncp);
	sq->stats.bytes += bytes;
	sq->stats.packets += packets;
	u64_stats_update_end(&sq->stats.syncp);
}

static bool is_xdp_raw_buffer_queue(struct virtnet_info *vi, int q)
{
	if (q < (vi->curr_queue_pairs - vi->xdp_queue_pairs))
		return false;
	else if (q < vi->curr_queue_pairs)
		return true;
	else
		return false;
}

static void virtnet_poll_cleantx(struct receive_queue *rq)
{
	struct virtnet_info *vi = rq->vq->vdev->priv;
	unsigned int index = vq2rxq(rq->vq);
	struct send_queue *sq = &vi->sq[index];
	struct netdev_queue *txq = netdev_get_tx_queue(vi->dev, index);

	if (!sq->napi.weight || is_xdp_raw_buffer_queue(vi, index))
		return;

	if (__netif_tx_trylock(txq)) {
		do {
			virtqueue_disable_cb(sq->vq);
			free_old_xmit_skbs(sq, true);
		} while (unlikely(!virtqueue_enable_cb_delayed(sq->vq)));

		if (sq->vq->num_free >= 2 + MAX_SKB_FRAGS)
			netif_tx_wake_queue(txq);

		__netif_tx_unlock(txq);
	}
}

static int virtnet_poll(struct napi_struct *napi, int budget)
{
	struct receive_queue *rq =
		container_of(napi, struct receive_queue, napi);
	struct virtnet_info *vi = rq->vq->vdev->priv;
	struct send_queue *sq;
	unsigned int received;
	unsigned int xdp_xmit = 0;

	virtnet_poll_cleantx(rq);

	received = virtnet_receive(rq, budget, &xdp_xmit);

	/* Out of packets? */
	if (received < budget)
		virtqueue_napi_complete(napi, rq->vq, received);

	if (xdp_xmit & VIRTIO_XDP_REDIR)
		xdp_do_flush();

	if (xdp_xmit & VIRTIO_XDP_TX) {
		sq = virtnet_xdp_get_sq(vi);
		if (virtqueue_kick_prepare(sq->vq) && virtqueue_notify(sq->vq)) {
			u64_stats_update_begin(&sq->stats.syncp);
			sq->stats.kicks++;
			u64_stats_update_end(&sq->stats.syncp);
		}
		virtnet_xdp_put_sq(vi, sq);
	}

	return received;
}

static int virtnet_open(struct net_device *dev)
{
	struct virtnet_info *vi = netdev_priv(dev);
	int i, err;

	enable_delayed_refill(vi);

	for (i = 0; i < vi->max_queue_pairs; i++) {
		if (i < vi->curr_queue_pairs)
			/* Make sure we have some buffers: if oom use wq. */
			if (!try_fill_recv(vi, &vi->rq[i], GFP_KERNEL))
				schedule_delayed_work(&vi->refill, 0);

		err = xdp_rxq_info_reg(&vi->rq[i].xdp_rxq, dev, i, vi->rq[i].napi.napi_id);
		if (err < 0)
			return err;

		err = xdp_rxq_info_reg_mem_model(&vi->rq[i].xdp_rxq,
						 MEM_TYPE_PAGE_SHARED, NULL);
		if (err < 0) {
			xdp_rxq_info_unreg(&vi->rq[i].xdp_rxq);
			return err;
		}

		virtnet_napi_enable(vi->rq[i].vq, &vi->rq[i].napi);
		virtnet_napi_tx_enable(vi, vi->sq[i].vq, &vi->sq[i].napi);
	}

	return 0;
}

static int virtnet_poll_tx(struct napi_struct *napi, int budget)
{
	struct send_queue *sq = container_of(napi, struct send_queue, napi);
	struct virtnet_info *vi = sq->vq->vdev->priv;
	unsigned int index = vq2txq(sq->vq);
	struct netdev_queue *txq;
	int opaque;
	bool done;

	if (unlikely(is_xdp_raw_buffer_queue(vi, index))) {
		/* We don't need to enable cb for XDP */
		napi_complete_done(napi, 0);
		return 0;
	}

	txq = netdev_get_tx_queue(vi->dev, index);
	__netif_tx_lock(txq, raw_smp_processor_id());
	virtqueue_disable_cb(sq->vq);
	free_old_xmit_skbs(sq, true);

	if (sq->vq->num_free >= 2 + MAX_SKB_FRAGS)
		netif_tx_wake_queue(txq);

	opaque = virtqueue_enable_cb_prepare(sq->vq);

	done = napi_complete_done(napi, 0);

	if (!done)
		virtqueue_disable_cb(sq->vq);

	__netif_tx_unlock(txq);

	if (done) {
		if (unlikely(virtqueue_poll(sq->vq, opaque))) {
			if (napi_schedule_prep(napi)) {
				__netif_tx_lock(txq, raw_smp_processor_id());
				virtqueue_disable_cb(sq->vq);
				__netif_tx_unlock(txq);
				__napi_schedule(napi);
			}
		}
	}

	return 0;
}

static int xmit_skb(struct send_queue *sq, struct sk_buff *skb)
{
	struct virtio_net_hdr_mrg_rxbuf *hdr;
	const unsigned char *dest = ((struct ethhdr *)skb->data)->h_dest;
	struct virtnet_info *vi = sq->vq->vdev->priv;
	int num_sg;
	unsigned hdr_len = vi->hdr_len;
	bool can_push;

	pr_debug("%s: xmit %p %pM\n", vi->dev->name, skb, dest);

	can_push = vi->any_header_sg &&
		!((unsigned long)skb->data & (__alignof__(*hdr) - 1)) &&
		!skb_header_cloned(skb) && skb_headroom(skb) >= hdr_len;
	/* Even if we can, don't push here yet as this would skew
	 * csum_start offset below. */
	if (can_push)
		hdr = (struct virtio_net_hdr_mrg_rxbuf *)(skb->data - hdr_len);
	else
		hdr = skb_vnet_hdr(skb);

	if (virtio_net_hdr_from_skb(skb, &hdr->hdr,
				    virtio_is_little_endian(vi->vdev), false,
				    0))
		return -EPROTO;

	if (vi->mergeable_rx_bufs)
		hdr->num_buffers = 0;

	sg_init_table(sq->sg, skb_shinfo(skb)->nr_frags + (can_push ? 1 : 2));
	if (can_push) {
		__skb_push(skb, hdr_len);
		num_sg = skb_to_sgvec(skb, sq->sg, 0, skb->len);
		if (unlikely(num_sg < 0))
			return num_sg;
		/* Pull header back to avoid skew in tx bytes calculations. */
		__skb_pull(skb, hdr_len);
	} else {
		sg_set_buf(sq->sg, hdr, hdr_len);
		num_sg = skb_to_sgvec(skb, sq->sg + 1, 0, skb->len);
		if (unlikely(num_sg < 0))
			return num_sg;
		num_sg++;
	}
	return virtqueue_add_outbuf(sq->vq, sq->sg, num_sg, skb, GFP_ATOMIC);
}

static netdev_tx_t start_xmit(struct sk_buff *skb, struct net_device *dev)
{
	struct virtnet_info *vi = netdev_priv(dev);
	int qnum = skb_get_queue_mapping(skb);
	struct send_queue *sq = &vi->sq[qnum];
	int err;
	struct netdev_queue *txq = netdev_get_tx_queue(dev, qnum);
	bool kick = !netdev_xmit_more();
	bool use_napi = sq->napi.weight;

	/* Free up any pending old buffers before queueing new ones. */
	do {
		if (use_napi)
			virtqueue_disable_cb(sq->vq);

		free_old_xmit_skbs(sq, false);

	} while (use_napi && kick &&
	       unlikely(!virtqueue_enable_cb_delayed(sq->vq)));

	/* timestamp packet in software */
	skb_tx_timestamp(skb);

	/* Try to transmit */
	err = xmit_skb(sq, skb);

	/* This should not happen! */
	if (unlikely(err)) {
		dev->stats.tx_fifo_errors++;
		if (net_ratelimit())
			dev_warn(&dev->dev,
				 "Unexpected TXQ (%d) queue failure: %d\n",
				 qnum, err);
		dev->stats.tx_dropped++;
		dev_kfree_skb_any(skb);
		return NETDEV_TX_OK;
	}

	/* Don't wait up for transmitted skbs to be freed. */
	if (!use_napi) {
		skb_orphan(skb);
		nf_reset_ct(skb);
	}

	/* If running out of space, stop queue to avoid getting packets that we
	 * are then unable to transmit.
	 * An alternative would be to force queuing layer to requeue the skb by
	 * returning NETDEV_TX_BUSY. However, NETDEV_TX_BUSY should not be
	 * returned in a normal path of operation: it means that driver is not
	 * maintaining the TX queue stop/start state properly, and causes
	 * the stack to do a non-trivial amount of useless work.
	 * Since most packets only take 1 or 2 ring slots, stopping the queue
	 * early means 16 slots are typically wasted.
	 */
	if (sq->vq->num_free < 2+MAX_SKB_FRAGS) {
		netif_stop_subqueue(dev, qnum);
		if (!use_napi &&
		    unlikely(!virtqueue_enable_cb_delayed(sq->vq))) {
			/* More just got used, free them then recheck. */
			free_old_xmit_skbs(sq, false);
			if (sq->vq->num_free >= 2+MAX_SKB_FRAGS) {
				netif_start_subqueue(dev, qnum);
				virtqueue_disable_cb(sq->vq);
			}
		}
	}

	if (kick || netif_xmit_stopped(txq)) {
		if (virtqueue_kick_prepare(sq->vq) && virtqueue_notify(sq->vq)) {
			u64_stats_update_begin(&sq->stats.syncp);
			sq->stats.kicks++;
			u64_stats_update_end(&sq->stats.syncp);
		}
	}

	return NETDEV_TX_OK;
}

/*
 * Send command via the control virtqueue and check status.  Commands
 * supported by the hypervisor, as indicated by feature bits, should
 * never fail unless improperly formatted.
 */
static bool virtnet_send_command(struct virtnet_info *vi, u8 class, u8 cmd,
				 struct scatterlist *out)
{
	struct scatterlist *sgs[4], hdr, stat;
	unsigned out_num = 0, tmp;
	int ret;

	/* Caller should know better */
	BUG_ON(!virtio_has_feature(vi->vdev, VIRTIO_NET_F_CTRL_VQ));

	vi->ctrl->status = ~0;
	vi->ctrl->hdr.class = class;
	vi->ctrl->hdr.cmd = cmd;
	/* Add header */
	sg_init_one(&hdr, &vi->ctrl->hdr, sizeof(vi->ctrl->hdr));
	sgs[out_num++] = &hdr;

	if (out)
		sgs[out_num++] = out;

	/* Add return status. */
	sg_init_one(&stat, &vi->ctrl->status, sizeof(vi->ctrl->status));
	sgs[out_num] = &stat;

	BUG_ON(out_num + 1 > ARRAY_SIZE(sgs));
	ret = virtqueue_add_sgs(vi->cvq, sgs, out_num, 1, vi, GFP_ATOMIC);
	if (ret < 0) {
		dev_warn(&vi->vdev->dev,
			 "Failed to add sgs for command vq: %d\n.", ret);
		return false;
	}

	if (unlikely(!virtqueue_kick(vi->cvq)))
		return vi->ctrl->status == VIRTIO_NET_OK;

	/* Spin for a response, the kick causes an ioport write, trapping
	 * into the hypervisor, so the request should be handled immediately.
	 */
	while (!virtqueue_get_buf(vi->cvq, &tmp) &&
	       !virtqueue_is_broken(vi->cvq))
		cpu_relax();

	return vi->ctrl->status == VIRTIO_NET_OK;
}

static int virtnet_set_mac_address(struct net_device *dev, void *p)
{
	struct virtnet_info *vi = netdev_priv(dev);
	struct virtio_device *vdev = vi->vdev;
	int ret;
	struct sockaddr *addr;
	struct scatterlist sg;

	if (virtio_has_feature(vi->vdev, VIRTIO_NET_F_STANDBY))
		return -EOPNOTSUPP;

	addr = kmemdup(p, sizeof(*addr), GFP_KERNEL);
	if (!addr)
		return -ENOMEM;

	ret = eth_prepare_mac_addr_change(dev, addr);
	if (ret)
		goto out;

	if (virtio_has_feature(vdev, VIRTIO_NET_F_CTRL_MAC_ADDR)) {
		sg_init_one(&sg, addr->sa_data, dev->addr_len);
		if (!virtnet_send_command(vi, VIRTIO_NET_CTRL_MAC,
					  VIRTIO_NET_CTRL_MAC_ADDR_SET, &sg)) {
			dev_warn(&vdev->dev,
				 "Failed to set mac address by vq command.\n");
			ret = -EINVAL;
			goto out;
		}
	} else if (virtio_has_feature(vdev, VIRTIO_NET_F_MAC) &&
		   !virtio_has_feature(vdev, VIRTIO_F_VERSION_1)) {
		unsigned int i;

		/* Naturally, this has an atomicity problem. */
		for (i = 0; i < dev->addr_len; i++)
			virtio_cwrite8(vdev,
				       offsetof(struct virtio_net_config, mac) +
				       i, addr->sa_data[i]);
	}

	eth_commit_mac_addr_change(dev, p);
	ret = 0;

out:
	kfree(addr);
	return ret;
}

static void virtnet_stats(struct net_device *dev,
			  struct rtnl_link_stats64 *tot)
{
	struct virtnet_info *vi = netdev_priv(dev);
	unsigned int start;
	int i;

	for (i = 0; i < vi->max_queue_pairs; i++) {
		u64 tpackets, tbytes, terrors, rpackets, rbytes, rdrops;
		struct receive_queue *rq = &vi->rq[i];
		struct send_queue *sq = &vi->sq[i];

		do {
			start = u64_stats_fetch_begin_irq(&sq->stats.syncp);
			tpackets = sq->stats.packets;
			tbytes   = sq->stats.bytes;
			terrors  = sq->stats.tx_timeouts;
		} while (u64_stats_fetch_retry_irq(&sq->stats.syncp, start));

		do {
			start = u64_stats_fetch_begin_irq(&rq->stats.syncp);
			rpackets = rq->stats.packets;
			rbytes   = rq->stats.bytes;
			rdrops   = rq->stats.drops;
		} while (u64_stats_fetch_retry_irq(&rq->stats.syncp, start));

		tot->rx_packets += rpackets;
		tot->tx_packets += tpackets;
		tot->rx_bytes   += rbytes;
		tot->tx_bytes   += tbytes;
		tot->rx_dropped += rdrops;
		tot->tx_errors  += terrors;
	}

	tot->tx_dropped = dev->stats.tx_dropped;
	tot->tx_fifo_errors = dev->stats.tx_fifo_errors;
	tot->rx_length_errors = dev->stats.rx_length_errors;
	tot->rx_frame_errors = dev->stats.rx_frame_errors;
}

static void virtnet_ack_link_announce(struct virtnet_info *vi)
{
	rtnl_lock();
	if (!virtnet_send_command(vi, VIRTIO_NET_CTRL_ANNOUNCE,
				  VIRTIO_NET_CTRL_ANNOUNCE_ACK, NULL))
		dev_warn(&vi->dev->dev, "Failed to ack link announce.\n");
	rtnl_unlock();
}

static int _virtnet_set_queues(struct virtnet_info *vi, u16 queue_pairs)
{
	struct scatterlist sg;
	struct net_device *dev = vi->dev;

	if (!vi->has_cvq || !virtio_has_feature(vi->vdev, VIRTIO_NET_F_MQ))
		return 0;

	vi->ctrl->mq.virtqueue_pairs = cpu_to_virtio16(vi->vdev, queue_pairs);
	sg_init_one(&sg, &vi->ctrl->mq, sizeof(vi->ctrl->mq));

	if (!virtnet_send_command(vi, VIRTIO_NET_CTRL_MQ,
				  VIRTIO_NET_CTRL_MQ_VQ_PAIRS_SET, &sg)) {
		dev_warn(&dev->dev, "Fail to set num of queue pairs to %d\n",
			 queue_pairs);
		return -EINVAL;
	} else {
		vi->curr_queue_pairs = queue_pairs;
		/* virtnet_open() will refill when device is going to up. */
		if (dev->flags & IFF_UP)
			schedule_delayed_work(&vi->refill, 0);
	}

	return 0;
}

static int virtnet_set_queues(struct virtnet_info *vi, u16 queue_pairs)
{
	int err;

	rtnl_lock();
	err = _virtnet_set_queues(vi, queue_pairs);
	rtnl_unlock();
	return err;
}

static int virtnet_close(struct net_device *dev)
{
	struct virtnet_info *vi = netdev_priv(dev);
	int i;

	/* Make sure NAPI doesn't schedule refill work */
	disable_delayed_refill(vi);
	/* Make sure refill_work doesn't re-enable napi! */
	cancel_delayed_work_sync(&vi->refill);

	for (i = 0; i < vi->max_queue_pairs; i++) {
		xdp_rxq_info_unreg(&vi->rq[i].xdp_rxq);
		napi_disable(&vi->rq[i].napi);
		virtnet_napi_tx_disable(&vi->sq[i].napi);
	}

	return 0;
}

static void virtnet_set_rx_mode(struct net_device *dev)
{
	struct virtnet_info *vi = netdev_priv(dev);
	struct scatterlist sg[2];
	struct virtio_net_ctrl_mac *mac_data;
	struct netdev_hw_addr *ha;
	int uc_count;
	int mc_count;
	void *buf;
	int i;

	/* We can't dynamically set ndo_set_rx_mode, so return gracefully */
	if (!virtio_has_feature(vi->vdev, VIRTIO_NET_F_CTRL_RX))
		return;

	vi->ctrl->promisc = ((dev->flags & IFF_PROMISC) != 0);
	vi->ctrl->allmulti = ((dev->flags & IFF_ALLMULTI) != 0);

	sg_init_one(sg, &vi->ctrl->promisc, sizeof(vi->ctrl->promisc));

	if (!virtnet_send_command(vi, VIRTIO_NET_CTRL_RX,
				  VIRTIO_NET_CTRL_RX_PROMISC, sg))
		dev_warn(&dev->dev, "Failed to %sable promisc mode.\n",
			 vi->ctrl->promisc ? "en" : "dis");

	sg_init_one(sg, &vi->ctrl->allmulti, sizeof(vi->ctrl->allmulti));

	if (!virtnet_send_command(vi, VIRTIO_NET_CTRL_RX,
				  VIRTIO_NET_CTRL_RX_ALLMULTI, sg))
		dev_warn(&dev->dev, "Failed to %sable allmulti mode.\n",
			 vi->ctrl->allmulti ? "en" : "dis");

	uc_count = netdev_uc_count(dev);
	mc_count = netdev_mc_count(dev);
	/* MAC filter - use one buffer for both lists */
	buf = kzalloc(((uc_count + mc_count) * ETH_ALEN) +
		      (2 * sizeof(mac_data->entries)), GFP_ATOMIC);
	mac_data = buf;
	if (!buf)
		return;

	sg_init_table(sg, 2);

	/* Store the unicast list and count in the front of the buffer */
	mac_data->entries = cpu_to_virtio32(vi->vdev, uc_count);
	i = 0;
	netdev_for_each_uc_addr(ha, dev)
		memcpy(&mac_data->macs[i++][0], ha->addr, ETH_ALEN);

	sg_set_buf(&sg[0], mac_data,
		   sizeof(mac_data->entries) + (uc_count * ETH_ALEN));

	/* multicast list and count fill the end */
	mac_data = (void *)&mac_data->macs[uc_count][0];

	mac_data->entries = cpu_to_virtio32(vi->vdev, mc_count);
	i = 0;
	netdev_for_each_mc_addr(ha, dev)
		memcpy(&mac_data->macs[i++][0], ha->addr, ETH_ALEN);

	sg_set_buf(&sg[1], mac_data,
		   sizeof(mac_data->entries) + (mc_count * ETH_ALEN));

	if (!virtnet_send_command(vi, VIRTIO_NET_CTRL_MAC,
				  VIRTIO_NET_CTRL_MAC_TABLE_SET, sg))
		dev_warn(&dev->dev, "Failed to set MAC filter table.\n");

	kfree(buf);
}

static int virtnet_vlan_rx_add_vid(struct net_device *dev,
				   __be16 proto, u16 vid)
{
	struct virtnet_info *vi = netdev_priv(dev);
	struct scatterlist sg;

	vi->ctrl->vid = cpu_to_virtio16(vi->vdev, vid);
	sg_init_one(&sg, &vi->ctrl->vid, sizeof(vi->ctrl->vid));

	if (!virtnet_send_command(vi, VIRTIO_NET_CTRL_VLAN,
				  VIRTIO_NET_CTRL_VLAN_ADD, &sg))
		dev_warn(&dev->dev, "Failed to add VLAN ID %d.\n", vid);
	return 0;
}

static int virtnet_vlan_rx_kill_vid(struct net_device *dev,
				    __be16 proto, u16 vid)
{
	struct virtnet_info *vi = netdev_priv(dev);
	struct scatterlist sg;

	vi->ctrl->vid = cpu_to_virtio16(vi->vdev, vid);
	sg_init_one(&sg, &vi->ctrl->vid, sizeof(vi->ctrl->vid));

	if (!virtnet_send_command(vi, VIRTIO_NET_CTRL_VLAN,
				  VIRTIO_NET_CTRL_VLAN_DEL, &sg))
		dev_warn(&dev->dev, "Failed to kill VLAN ID %d.\n", vid);
	return 0;
}

static void virtnet_clean_affinity(struct virtnet_info *vi)
{
	int i;

	if (vi->affinity_hint_set) {
		for (i = 0; i < vi->max_queue_pairs; i++) {
			virtqueue_set_affinity(vi->rq[i].vq, NULL);
			virtqueue_set_affinity(vi->sq[i].vq, NULL);
		}

		vi->affinity_hint_set = false;
	}
}

static void virtnet_set_affinity(struct virtnet_info *vi)
{
	cpumask_var_t mask;
	int stragglers;
	int group_size;
	int i, j, cpu;
	int num_cpu;
	int stride;

	if (!zalloc_cpumask_var(&mask, GFP_KERNEL)) {
		virtnet_clean_affinity(vi);
		return;
	}

	num_cpu = num_online_cpus();
	stride = max_t(int, num_cpu / vi->curr_queue_pairs, 1);
	stragglers = num_cpu >= vi->curr_queue_pairs ?
			num_cpu % vi->curr_queue_pairs :
			0;
	cpu = cpumask_first(cpu_online_mask);

	for (i = 0; i < vi->curr_queue_pairs; i++) {
		group_size = stride + (i < stragglers ? 1 : 0);

		for (j = 0; j < group_size; j++) {
			cpumask_set_cpu(cpu, mask);
			cpu = cpumask_next_wrap(cpu, cpu_online_mask,
						nr_cpu_ids, false);
		}
		virtqueue_set_affinity(vi->rq[i].vq, mask);
		virtqueue_set_affinity(vi->sq[i].vq, mask);
		__netif_set_xps_queue(vi->dev, cpumask_bits(mask), i, XPS_CPUS);
		cpumask_clear(mask);
	}

	vi->affinity_hint_set = true;
	free_cpumask_var(mask);
}

static int virtnet_cpu_online(unsigned int cpu, struct hlist_node *node)
{
	struct virtnet_info *vi = hlist_entry_safe(node, struct virtnet_info,
						   node);
	virtnet_set_affinity(vi);
	return 0;
}

static int virtnet_cpu_dead(unsigned int cpu, struct hlist_node *node)
{
	struct virtnet_info *vi = hlist_entry_safe(node, struct virtnet_info,
						   node_dead);
	virtnet_set_affinity(vi);
	return 0;
}

static int virtnet_cpu_down_prep(unsigned int cpu, struct hlist_node *node)
{
	struct virtnet_info *vi = hlist_entry_safe(node, struct virtnet_info,
						   node);

	virtnet_clean_affinity(vi);
	return 0;
}

static enum cpuhp_state virtionet_online;

static int virtnet_cpu_notif_add(struct virtnet_info *vi)
{
	int ret;

	ret = cpuhp_state_add_instance_nocalls(virtionet_online, &vi->node);
	if (ret)
		return ret;
	ret = cpuhp_state_add_instance_nocalls(CPUHP_VIRT_NET_DEAD,
					       &vi->node_dead);
	if (!ret)
		return ret;
	cpuhp_state_remove_instance_nocalls(virtionet_online, &vi->node);
	return ret;
}

static void virtnet_cpu_notif_remove(struct virtnet_info *vi)
{
	cpuhp_state_remove_instance_nocalls(virtionet_online, &vi->node);
	cpuhp_state_remove_instance_nocalls(CPUHP_VIRT_NET_DEAD,
					    &vi->node_dead);
}

static void virtnet_get_ringparam(struct net_device *dev,
				  struct ethtool_ringparam *ring,
				  struct kernel_ethtool_ringparam *kernel_ring,
				  struct netlink_ext_ack *extack)
{
	struct virtnet_info *vi = netdev_priv(dev);

	ring->rx_max_pending = virtqueue_get_vring_size(vi->rq[0].vq);
	ring->tx_max_pending = virtqueue_get_vring_size(vi->sq[0].vq);
	ring->rx_pending = ring->rx_max_pending;
	ring->tx_pending = ring->tx_max_pending;
}

static bool virtnet_commit_rss_command(struct virtnet_info *vi)
{
	struct net_device *dev = vi->dev;
	struct scatterlist sgs[4];
	unsigned int sg_buf_size;

	/* prepare sgs */
	sg_init_table(sgs, 4);

	sg_buf_size = offsetof(struct virtio_net_ctrl_rss, indirection_table);
	sg_set_buf(&sgs[0], &vi->ctrl->rss, sg_buf_size);

	sg_buf_size = sizeof(uint16_t) * (vi->ctrl->rss.indirection_table_mask + 1);
	sg_set_buf(&sgs[1], vi->ctrl->rss.indirection_table, sg_buf_size);

	sg_buf_size = offsetof(struct virtio_net_ctrl_rss, key)
			- offsetof(struct virtio_net_ctrl_rss, max_tx_vq);
	sg_set_buf(&sgs[2], &vi->ctrl->rss.max_tx_vq, sg_buf_size);

	sg_buf_size = vi->rss_key_size;
	sg_set_buf(&sgs[3], vi->ctrl->rss.key, sg_buf_size);

	if (!virtnet_send_command(vi, VIRTIO_NET_CTRL_MQ,
				  vi->has_rss ? VIRTIO_NET_CTRL_MQ_RSS_CONFIG
				  : VIRTIO_NET_CTRL_MQ_HASH_CONFIG, sgs)) {
		dev_warn(&dev->dev, "VIRTIONET issue with committing RSS sgs\n");
		return false;
	}
	return true;
}

static void virtnet_init_default_rss(struct virtnet_info *vi)
{
	u32 indir_val = 0;
	int i = 0;

	vi->ctrl->rss.hash_types = vi->rss_hash_types_supported;
	vi->rss_hash_types_saved = vi->rss_hash_types_supported;
	vi->ctrl->rss.indirection_table_mask = vi->rss_indir_table_size
						? vi->rss_indir_table_size - 1 : 0;
	vi->ctrl->rss.unclassified_queue = 0;

	for (; i < vi->rss_indir_table_size; ++i) {
		indir_val = ethtool_rxfh_indir_default(i, vi->curr_queue_pairs);
		vi->ctrl->rss.indirection_table[i] = indir_val;
	}

	vi->ctrl->rss.max_tx_vq = vi->curr_queue_pairs;
	vi->ctrl->rss.hash_key_length = vi->rss_key_size;

	netdev_rss_key_fill(vi->ctrl->rss.key, vi->rss_key_size);
}

static void virtnet_get_hashflow(const struct virtnet_info *vi, struct ethtool_rxnfc *info)
{
	info->data = 0;
	switch (info->flow_type) {
	case TCP_V4_FLOW:
		if (vi->rss_hash_types_saved & VIRTIO_NET_RSS_HASH_TYPE_TCPv4) {
			info->data = RXH_IP_SRC | RXH_IP_DST |
						 RXH_L4_B_0_1 | RXH_L4_B_2_3;
		} else if (vi->rss_hash_types_saved & VIRTIO_NET_RSS_HASH_TYPE_IPv4) {
			info->data = RXH_IP_SRC | RXH_IP_DST;
		}
		break;
	case TCP_V6_FLOW:
		if (vi->rss_hash_types_saved & VIRTIO_NET_RSS_HASH_TYPE_TCPv6) {
			info->data = RXH_IP_SRC | RXH_IP_DST |
						 RXH_L4_B_0_1 | RXH_L4_B_2_3;
		} else if (vi->rss_hash_types_saved & VIRTIO_NET_RSS_HASH_TYPE_IPv6) {
			info->data = RXH_IP_SRC | RXH_IP_DST;
		}
		break;
	case UDP_V4_FLOW:
		if (vi->rss_hash_types_saved & VIRTIO_NET_RSS_HASH_TYPE_UDPv4) {
			info->data = RXH_IP_SRC | RXH_IP_DST |
						 RXH_L4_B_0_1 | RXH_L4_B_2_3;
		} else if (vi->rss_hash_types_saved & VIRTIO_NET_RSS_HASH_TYPE_IPv4) {
			info->data = RXH_IP_SRC | RXH_IP_DST;
		}
		break;
	case UDP_V6_FLOW:
		if (vi->rss_hash_types_saved & VIRTIO_NET_RSS_HASH_TYPE_UDPv6) {
			info->data = RXH_IP_SRC | RXH_IP_DST |
						 RXH_L4_B_0_1 | RXH_L4_B_2_3;
		} else if (vi->rss_hash_types_saved & VIRTIO_NET_RSS_HASH_TYPE_IPv6) {
			info->data = RXH_IP_SRC | RXH_IP_DST;
		}
		break;
	case IPV4_FLOW:
		if (vi->rss_hash_types_saved & VIRTIO_NET_RSS_HASH_TYPE_IPv4)
			info->data = RXH_IP_SRC | RXH_IP_DST;

		break;
	case IPV6_FLOW:
		if (vi->rss_hash_types_saved & VIRTIO_NET_RSS_HASH_TYPE_IPv6)
			info->data = RXH_IP_SRC | RXH_IP_DST;

		break;
	default:
		info->data = 0;
		break;
	}
}

static bool virtnet_set_hashflow(struct virtnet_info *vi, struct ethtool_rxnfc *info)
{
	u32 new_hashtypes = vi->rss_hash_types_saved;
	bool is_disable = info->data & RXH_DISCARD;
	bool is_l4 = info->data == (RXH_IP_SRC | RXH_IP_DST | RXH_L4_B_0_1 | RXH_L4_B_2_3);

	/* supports only 'sd', 'sdfn' and 'r' */
	if (!((info->data == (RXH_IP_SRC | RXH_IP_DST)) | is_l4 | is_disable))
		return false;

	switch (info->flow_type) {
	case TCP_V4_FLOW:
		new_hashtypes &= ~(VIRTIO_NET_RSS_HASH_TYPE_IPv4 | VIRTIO_NET_RSS_HASH_TYPE_TCPv4);
		if (!is_disable)
			new_hashtypes |= VIRTIO_NET_RSS_HASH_TYPE_IPv4
				| (is_l4 ? VIRTIO_NET_RSS_HASH_TYPE_TCPv4 : 0);
		break;
	case UDP_V4_FLOW:
		new_hashtypes &= ~(VIRTIO_NET_RSS_HASH_TYPE_IPv4 | VIRTIO_NET_RSS_HASH_TYPE_UDPv4);
		if (!is_disable)
			new_hashtypes |= VIRTIO_NET_RSS_HASH_TYPE_IPv4
				| (is_l4 ? VIRTIO_NET_RSS_HASH_TYPE_UDPv4 : 0);
		break;
	case IPV4_FLOW:
		new_hashtypes &= ~VIRTIO_NET_RSS_HASH_TYPE_IPv4;
		if (!is_disable)
			new_hashtypes = VIRTIO_NET_RSS_HASH_TYPE_IPv4;
		break;
	case TCP_V6_FLOW:
		new_hashtypes &= ~(VIRTIO_NET_RSS_HASH_TYPE_IPv6 | VIRTIO_NET_RSS_HASH_TYPE_TCPv6);
		if (!is_disable)
			new_hashtypes |= VIRTIO_NET_RSS_HASH_TYPE_IPv6
				| (is_l4 ? VIRTIO_NET_RSS_HASH_TYPE_TCPv6 : 0);
		break;
	case UDP_V6_FLOW:
		new_hashtypes &= ~(VIRTIO_NET_RSS_HASH_TYPE_IPv6 | VIRTIO_NET_RSS_HASH_TYPE_UDPv6);
		if (!is_disable)
			new_hashtypes |= VIRTIO_NET_RSS_HASH_TYPE_IPv6
				| (is_l4 ? VIRTIO_NET_RSS_HASH_TYPE_UDPv6 : 0);
		break;
	case IPV6_FLOW:
		new_hashtypes &= ~VIRTIO_NET_RSS_HASH_TYPE_IPv6;
		if (!is_disable)
			new_hashtypes = VIRTIO_NET_RSS_HASH_TYPE_IPv6;
		break;
	default:
		/* unsupported flow */
		return false;
	}

	/* if unsupported hashtype was set */
	if (new_hashtypes != (new_hashtypes & vi->rss_hash_types_supported))
		return false;

	if (new_hashtypes != vi->rss_hash_types_saved) {
		vi->rss_hash_types_saved = new_hashtypes;
		vi->ctrl->rss.hash_types = vi->rss_hash_types_saved;
		if (vi->dev->features & NETIF_F_RXHASH)
			return virtnet_commit_rss_command(vi);
	}

	return true;
}

static void virtnet_get_drvinfo(struct net_device *dev,
				struct ethtool_drvinfo *info)
{
	struct virtnet_info *vi = netdev_priv(dev);
	struct virtio_device *vdev = vi->vdev;

	strlcpy(info->driver, KBUILD_MODNAME, sizeof(info->driver));
	strlcpy(info->version, VIRTNET_DRIVER_VERSION, sizeof(info->version));
	strlcpy(info->bus_info, virtio_bus_name(vdev), sizeof(info->bus_info));

}

/* TODO: Eliminate OOO packets during switching */
static int virtnet_set_channels(struct net_device *dev,
				struct ethtool_channels *channels)
{
	struct virtnet_info *vi = netdev_priv(dev);
	u16 queue_pairs = channels->combined_count;
	int err;

	/* We don't support separate rx/tx channels.
	 * We don't allow setting 'other' channels.
	 */
	if (channels->rx_count || channels->tx_count || channels->other_count)
		return -EINVAL;

	if (queue_pairs > vi->max_queue_pairs || queue_pairs == 0)
		return -EINVAL;

	/* For now we don't support modifying channels while XDP is loaded
	 * also when XDP is loaded all RX queues have XDP programs so we only
	 * need to check a single RX queue.
	 */
	if (vi->rq[0].xdp_prog)
		return -EINVAL;

	cpus_read_lock();
	err = _virtnet_set_queues(vi, queue_pairs);
	if (err) {
		cpus_read_unlock();
		goto err;
	}
	virtnet_set_affinity(vi);
	cpus_read_unlock();

	netif_set_real_num_tx_queues(dev, queue_pairs);
	netif_set_real_num_rx_queues(dev, queue_pairs);
 err:
	return err;
}

static void virtnet_get_strings(struct net_device *dev, u32 stringset, u8 *data)
{
	struct virtnet_info *vi = netdev_priv(dev);
	unsigned int i, j;
	u8 *p = data;

	switch (stringset) {
	case ETH_SS_STATS:
		for (i = 0; i < vi->curr_queue_pairs; i++) {
			for (j = 0; j < VIRTNET_RQ_STATS_LEN; j++)
				ethtool_sprintf(&p, "rx_queue_%u_%s", i,
						virtnet_rq_stats_desc[j].desc);
		}

		for (i = 0; i < vi->curr_queue_pairs; i++) {
			for (j = 0; j < VIRTNET_SQ_STATS_LEN; j++)
				ethtool_sprintf(&p, "tx_queue_%u_%s", i,
						virtnet_sq_stats_desc[j].desc);
		}
		break;
	}
}

static int virtnet_get_sset_count(struct net_device *dev, int sset)
{
	struct virtnet_info *vi = netdev_priv(dev);

	switch (sset) {
	case ETH_SS_STATS:
		return vi->curr_queue_pairs * (VIRTNET_RQ_STATS_LEN +
					       VIRTNET_SQ_STATS_LEN);
	default:
		return -EOPNOTSUPP;
	}
}

static void virtnet_get_ethtool_stats(struct net_device *dev,
				      struct ethtool_stats *stats, u64 *data)
{
	struct virtnet_info *vi = netdev_priv(dev);
	unsigned int idx = 0, start, i, j;
	const u8 *stats_base;
	size_t offset;

	for (i = 0; i < vi->curr_queue_pairs; i++) {
		struct receive_queue *rq = &vi->rq[i];

		stats_base = (u8 *)&rq->stats;
		do {
			start = u64_stats_fetch_begin_irq(&rq->stats.syncp);
			for (j = 0; j < VIRTNET_RQ_STATS_LEN; j++) {
				offset = virtnet_rq_stats_desc[j].offset;
				data[idx + j] = *(u64 *)(stats_base + offset);
			}
		} while (u64_stats_fetch_retry_irq(&rq->stats.syncp, start));
		idx += VIRTNET_RQ_STATS_LEN;
	}

	for (i = 0; i < vi->curr_queue_pairs; i++) {
		struct send_queue *sq = &vi->sq[i];

		stats_base = (u8 *)&sq->stats;
		do {
			start = u64_stats_fetch_begin_irq(&sq->stats.syncp);
			for (j = 0; j < VIRTNET_SQ_STATS_LEN; j++) {
				offset = virtnet_sq_stats_desc[j].offset;
				data[idx + j] = *(u64 *)(stats_base + offset);
			}
		} while (u64_stats_fetch_retry_irq(&sq->stats.syncp, start));
		idx += VIRTNET_SQ_STATS_LEN;
	}
}

static void virtnet_get_channels(struct net_device *dev,
				 struct ethtool_channels *channels)
{
	struct virtnet_info *vi = netdev_priv(dev);

	channels->combined_count = vi->curr_queue_pairs;
	channels->max_combined = vi->max_queue_pairs;
	channels->max_other = 0;
	channels->rx_count = 0;
	channels->tx_count = 0;
	channels->other_count = 0;
}

static int virtnet_set_link_ksettings(struct net_device *dev,
				      const struct ethtool_link_ksettings *cmd)
{
	struct virtnet_info *vi = netdev_priv(dev);

	return ethtool_virtdev_set_link_ksettings(dev, cmd,
						  &vi->speed, &vi->duplex);
}

static int virtnet_get_link_ksettings(struct net_device *dev,
				      struct ethtool_link_ksettings *cmd)
{
	struct virtnet_info *vi = netdev_priv(dev);

	cmd->base.speed = vi->speed;
	cmd->base.duplex = vi->duplex;
	cmd->base.port = PORT_OTHER;

	return 0;
}

static int virtnet_set_coalesce(struct net_device *dev,
				struct ethtool_coalesce *ec,
				struct kernel_ethtool_coalesce *kernel_coal,
				struct netlink_ext_ack *extack)
{
	struct virtnet_info *vi = netdev_priv(dev);
	int i, napi_weight;

	if (ec->tx_max_coalesced_frames > 1 ||
	    ec->rx_max_coalesced_frames != 1)
		return -EINVAL;

	napi_weight = ec->tx_max_coalesced_frames ? NAPI_POLL_WEIGHT : 0;
	if (napi_weight ^ vi->sq[0].napi.weight) {
		if (dev->flags & IFF_UP)
			return -EBUSY;
		for (i = 0; i < vi->max_queue_pairs; i++)
			vi->sq[i].napi.weight = napi_weight;
	}

	return 0;
}

static int virtnet_get_coalesce(struct net_device *dev,
				struct ethtool_coalesce *ec,
				struct kernel_ethtool_coalesce *kernel_coal,
				struct netlink_ext_ack *extack)
{
	struct ethtool_coalesce ec_default = {
		.cmd = ETHTOOL_GCOALESCE,
		.rx_max_coalesced_frames = 1,
	};
	struct virtnet_info *vi = netdev_priv(dev);

	memcpy(ec, &ec_default, sizeof(ec_default));

	if (vi->sq[0].napi.weight)
		ec->tx_max_coalesced_frames = 1;

	return 0;
}

static void virtnet_init_settings(struct net_device *dev)
{
	struct virtnet_info *vi = netdev_priv(dev);

	vi->speed = SPEED_UNKNOWN;
	vi->duplex = DUPLEX_UNKNOWN;
}

static void virtnet_update_settings(struct virtnet_info *vi)
{
	u32 speed;
	u8 duplex;

	if (!virtio_has_feature(vi->vdev, VIRTIO_NET_F_SPEED_DUPLEX))
		return;

	virtio_cread_le(vi->vdev, struct virtio_net_config, speed, &speed);

	if (ethtool_validate_speed(speed))
		vi->speed = speed;

	virtio_cread_le(vi->vdev, struct virtio_net_config, duplex, &duplex);

	if (ethtool_validate_duplex(duplex))
		vi->duplex = duplex;
}

static u32 virtnet_get_rxfh_key_size(struct net_device *dev)
{
	return ((struct virtnet_info *)netdev_priv(dev))->rss_key_size;
}

static u32 virtnet_get_rxfh_indir_size(struct net_device *dev)
{
	return ((struct virtnet_info *)netdev_priv(dev))->rss_indir_table_size;
}

static int virtnet_get_rxfh(struct net_device *dev, u32 *indir, u8 *key, u8 *hfunc)
{
	struct virtnet_info *vi = netdev_priv(dev);
	int i;

	if (indir) {
		for (i = 0; i < vi->rss_indir_table_size; ++i)
			indir[i] = vi->ctrl->rss.indirection_table[i];
	}

	if (key)
		memcpy(key, vi->ctrl->rss.key, vi->rss_key_size);

	if (hfunc)
		*hfunc = ETH_RSS_HASH_TOP;

	return 0;
}

static int virtnet_set_rxfh(struct net_device *dev, const u32 *indir, const u8 *key, const u8 hfunc)
{
	struct virtnet_info *vi = netdev_priv(dev);
	int i;

	if (hfunc != ETH_RSS_HASH_NO_CHANGE && hfunc != ETH_RSS_HASH_TOP)
		return -EOPNOTSUPP;

	if (indir) {
		for (i = 0; i < vi->rss_indir_table_size; ++i)
			vi->ctrl->rss.indirection_table[i] = indir[i];
	}
	if (key)
		memcpy(vi->ctrl->rss.key, key, vi->rss_key_size);

	virtnet_commit_rss_command(vi);

	return 0;
}

static int virtnet_get_rxnfc(struct net_device *dev, struct ethtool_rxnfc *info, u32 *rule_locs)
{
	struct virtnet_info *vi = netdev_priv(dev);
	int rc = 0;

	switch (info->cmd) {
	case ETHTOOL_GRXRINGS:
		info->data = vi->curr_queue_pairs;
		break;
	case ETHTOOL_GRXFH:
		virtnet_get_hashflow(vi, info);
		break;
	default:
		rc = -EOPNOTSUPP;
	}

	return rc;
}

static int virtnet_set_rxnfc(struct net_device *dev, struct ethtool_rxnfc *info)
{
	struct virtnet_info *vi = netdev_priv(dev);
	int rc = 0;

	switch (info->cmd) {
	case ETHTOOL_SRXFH:
		if (!virtnet_set_hashflow(vi, info))
			rc = -EINVAL;

		break;
	default:
		rc = -EOPNOTSUPP;
	}

	return rc;
}

static const struct ethtool_ops virtnet_ethtool_ops = {
	.supported_coalesce_params = ETHTOOL_COALESCE_MAX_FRAMES,
	.get_drvinfo = virtnet_get_drvinfo,
	.get_link = ethtool_op_get_link,
	.get_ringparam = virtnet_get_ringparam,
	.get_strings = virtnet_get_strings,
	.get_sset_count = virtnet_get_sset_count,
	.get_ethtool_stats = virtnet_get_ethtool_stats,
	.set_channels = virtnet_set_channels,
	.get_channels = virtnet_get_channels,
	.get_ts_info = ethtool_op_get_ts_info,
	.get_link_ksettings = virtnet_get_link_ksettings,
	.set_link_ksettings = virtnet_set_link_ksettings,
	.set_coalesce = virtnet_set_coalesce,
	.get_coalesce = virtnet_get_coalesce,
	.get_rxfh_key_size = virtnet_get_rxfh_key_size,
	.get_rxfh_indir_size = virtnet_get_rxfh_indir_size,
	.get_rxfh = virtnet_get_rxfh,
	.set_rxfh = virtnet_set_rxfh,
	.get_rxnfc = virtnet_get_rxnfc,
	.set_rxnfc = virtnet_set_rxnfc,
};

static void virtnet_freeze_down(struct virtio_device *vdev)
{
	struct virtnet_info *vi = vdev->priv;

	/* Make sure no work handler is accessing the device */
	flush_work(&vi->config_work);

	netif_tx_lock_bh(vi->dev);
	netif_device_detach(vi->dev);
	netif_tx_unlock_bh(vi->dev);
	if (netif_running(vi->dev))
		virtnet_close(vi->dev);
}

static int init_vqs(struct virtnet_info *vi);

static int virtnet_restore_up(struct virtio_device *vdev)
{
	struct virtnet_info *vi = vdev->priv;
	int err;

	err = init_vqs(vi);
	if (err)
		return err;

	virtio_device_ready(vdev);

<<<<<<< HEAD
=======
	enable_delayed_refill(vi);

>>>>>>> d74233b1
	if (netif_running(vi->dev)) {
		err = virtnet_open(vi->dev);
		if (err)
			return err;
	}

	netif_tx_lock_bh(vi->dev);
	netif_device_attach(vi->dev);
	netif_tx_unlock_bh(vi->dev);
	return err;
}

static int virtnet_set_guest_offloads(struct virtnet_info *vi, u64 offloads)
{
	struct scatterlist sg;
	vi->ctrl->offloads = cpu_to_virtio64(vi->vdev, offloads);

	sg_init_one(&sg, &vi->ctrl->offloads, sizeof(vi->ctrl->offloads));

	if (!virtnet_send_command(vi, VIRTIO_NET_CTRL_GUEST_OFFLOADS,
				  VIRTIO_NET_CTRL_GUEST_OFFLOADS_SET, &sg)) {
		dev_warn(&vi->dev->dev, "Fail to set guest offload.\n");
		return -EINVAL;
	}

	return 0;
}

static int virtnet_clear_guest_offloads(struct virtnet_info *vi)
{
	u64 offloads = 0;

	if (!vi->guest_offloads)
		return 0;

	return virtnet_set_guest_offloads(vi, offloads);
}

static int virtnet_restore_guest_offloads(struct virtnet_info *vi)
{
	u64 offloads = vi->guest_offloads;

	if (!vi->guest_offloads)
		return 0;

	return virtnet_set_guest_offloads(vi, offloads);
}

static int virtnet_xdp_set(struct net_device *dev, struct bpf_prog *prog,
			   struct netlink_ext_ack *extack)
{
	unsigned long int max_sz = PAGE_SIZE - sizeof(struct padded_vnet_hdr);
	struct virtnet_info *vi = netdev_priv(dev);
	struct bpf_prog *old_prog;
	u16 xdp_qp = 0, curr_qp;
	int i, err;

	if (!virtio_has_feature(vi->vdev, VIRTIO_NET_F_CTRL_GUEST_OFFLOADS)
	    && (virtio_has_feature(vi->vdev, VIRTIO_NET_F_GUEST_TSO4) ||
	        virtio_has_feature(vi->vdev, VIRTIO_NET_F_GUEST_TSO6) ||
	        virtio_has_feature(vi->vdev, VIRTIO_NET_F_GUEST_ECN) ||
		virtio_has_feature(vi->vdev, VIRTIO_NET_F_GUEST_UFO) ||
		virtio_has_feature(vi->vdev, VIRTIO_NET_F_GUEST_CSUM))) {
		NL_SET_ERR_MSG_MOD(extack, "Can't set XDP while host is implementing GRO_HW/CSUM, disable GRO_HW/CSUM first");
		return -EOPNOTSUPP;
	}

	if (vi->mergeable_rx_bufs && !vi->any_header_sg) {
		NL_SET_ERR_MSG_MOD(extack, "XDP expects header/data in single page, any_header_sg required");
		return -EINVAL;
	}

	if (dev->mtu > max_sz) {
		NL_SET_ERR_MSG_MOD(extack, "MTU too large to enable XDP");
		netdev_warn(dev, "XDP requires MTU less than %lu\n", max_sz);
		return -EINVAL;
	}

	curr_qp = vi->curr_queue_pairs - vi->xdp_queue_pairs;
	if (prog)
		xdp_qp = nr_cpu_ids;

	/* XDP requires extra queues for XDP_TX */
	if (curr_qp + xdp_qp > vi->max_queue_pairs) {
		netdev_warn_once(dev, "XDP request %i queues but max is %i. XDP_TX and XDP_REDIRECT will operate in a slower locked tx mode.\n",
				 curr_qp + xdp_qp, vi->max_queue_pairs);
		xdp_qp = 0;
	}

	old_prog = rtnl_dereference(vi->rq[0].xdp_prog);
	if (!prog && !old_prog)
		return 0;

	if (prog)
		bpf_prog_add(prog, vi->max_queue_pairs - 1);

	/* Make sure NAPI is not using any XDP TX queues for RX. */
	if (netif_running(dev)) {
		for (i = 0; i < vi->max_queue_pairs; i++) {
			napi_disable(&vi->rq[i].napi);
			virtnet_napi_tx_disable(&vi->sq[i].napi);
		}
	}

	if (!prog) {
		for (i = 0; i < vi->max_queue_pairs; i++) {
			rcu_assign_pointer(vi->rq[i].xdp_prog, prog);
			if (i == 0)
				virtnet_restore_guest_offloads(vi);
		}
		synchronize_net();
	}

	err = _virtnet_set_queues(vi, curr_qp + xdp_qp);
	if (err)
		goto err;
	netif_set_real_num_rx_queues(dev, curr_qp + xdp_qp);
	vi->xdp_queue_pairs = xdp_qp;

	if (prog) {
		vi->xdp_enabled = true;
		for (i = 0; i < vi->max_queue_pairs; i++) {
			rcu_assign_pointer(vi->rq[i].xdp_prog, prog);
			if (i == 0 && !old_prog)
				virtnet_clear_guest_offloads(vi);
		}
	} else {
		vi->xdp_enabled = false;
	}

	for (i = 0; i < vi->max_queue_pairs; i++) {
		if (old_prog)
			bpf_prog_put(old_prog);
		if (netif_running(dev)) {
			virtnet_napi_enable(vi->rq[i].vq, &vi->rq[i].napi);
			virtnet_napi_tx_enable(vi, vi->sq[i].vq,
					       &vi->sq[i].napi);
		}
	}

	return 0;

err:
	if (!prog) {
		virtnet_clear_guest_offloads(vi);
		for (i = 0; i < vi->max_queue_pairs; i++)
			rcu_assign_pointer(vi->rq[i].xdp_prog, old_prog);
	}

	if (netif_running(dev)) {
		for (i = 0; i < vi->max_queue_pairs; i++) {
			virtnet_napi_enable(vi->rq[i].vq, &vi->rq[i].napi);
			virtnet_napi_tx_enable(vi, vi->sq[i].vq,
					       &vi->sq[i].napi);
		}
	}
	if (prog)
		bpf_prog_sub(prog, vi->max_queue_pairs - 1);
	return err;
}

static int virtnet_xdp(struct net_device *dev, struct netdev_bpf *xdp)
{
	switch (xdp->command) {
	case XDP_SETUP_PROG:
		return virtnet_xdp_set(dev, xdp->prog, xdp->extack);
	default:
		return -EINVAL;
	}
}

static int virtnet_get_phys_port_name(struct net_device *dev, char *buf,
				      size_t len)
{
	struct virtnet_info *vi = netdev_priv(dev);
	int ret;

	if (!virtio_has_feature(vi->vdev, VIRTIO_NET_F_STANDBY))
		return -EOPNOTSUPP;

	ret = snprintf(buf, len, "sby");
	if (ret >= len)
		return -EOPNOTSUPP;

	return 0;
}

static int virtnet_set_features(struct net_device *dev,
				netdev_features_t features)
{
	struct virtnet_info *vi = netdev_priv(dev);
	u64 offloads;
	int err;

	if ((dev->features ^ features) & NETIF_F_GRO_HW) {
		if (vi->xdp_enabled)
			return -EBUSY;

		if (features & NETIF_F_GRO_HW)
			offloads = vi->guest_offloads_capable;
		else
			offloads = vi->guest_offloads_capable &
				   ~GUEST_OFFLOAD_GRO_HW_MASK;

		err = virtnet_set_guest_offloads(vi, offloads);
		if (err)
			return err;
		vi->guest_offloads = offloads;
	}

	if ((dev->features ^ features) & NETIF_F_RXHASH) {
		if (features & NETIF_F_RXHASH)
			vi->ctrl->rss.hash_types = vi->rss_hash_types_saved;
		else
			vi->ctrl->rss.hash_types = VIRTIO_NET_HASH_REPORT_NONE;

		if (!virtnet_commit_rss_command(vi))
			return -EINVAL;
	}

	return 0;
}

static void virtnet_tx_timeout(struct net_device *dev, unsigned int txqueue)
{
	struct virtnet_info *priv = netdev_priv(dev);
	struct send_queue *sq = &priv->sq[txqueue];
	struct netdev_queue *txq = netdev_get_tx_queue(dev, txqueue);

	u64_stats_update_begin(&sq->stats.syncp);
	sq->stats.tx_timeouts++;
	u64_stats_update_end(&sq->stats.syncp);

	netdev_err(dev, "TX timeout on queue: %u, sq: %s, vq: 0x%x, name: %s, %u usecs ago\n",
		   txqueue, sq->name, sq->vq->index, sq->vq->name,
		   jiffies_to_usecs(jiffies - READ_ONCE(txq->trans_start)));
}

static const struct net_device_ops virtnet_netdev = {
	.ndo_open            = virtnet_open,
	.ndo_stop   	     = virtnet_close,
	.ndo_start_xmit      = start_xmit,
	.ndo_validate_addr   = eth_validate_addr,
	.ndo_set_mac_address = virtnet_set_mac_address,
	.ndo_set_rx_mode     = virtnet_set_rx_mode,
	.ndo_get_stats64     = virtnet_stats,
	.ndo_vlan_rx_add_vid = virtnet_vlan_rx_add_vid,
	.ndo_vlan_rx_kill_vid = virtnet_vlan_rx_kill_vid,
	.ndo_bpf		= virtnet_xdp,
	.ndo_xdp_xmit		= virtnet_xdp_xmit,
	.ndo_features_check	= passthru_features_check,
	.ndo_get_phys_port_name	= virtnet_get_phys_port_name,
	.ndo_set_features	= virtnet_set_features,
	.ndo_tx_timeout		= virtnet_tx_timeout,
};

static void virtnet_config_changed_work(struct work_struct *work)
{
	struct virtnet_info *vi =
		container_of(work, struct virtnet_info, config_work);
	u16 v;

	if (virtio_cread_feature(vi->vdev, VIRTIO_NET_F_STATUS,
				 struct virtio_net_config, status, &v) < 0)
		return;

	if (v & VIRTIO_NET_S_ANNOUNCE) {
		netdev_notify_peers(vi->dev);
		virtnet_ack_link_announce(vi);
	}

	/* Ignore unknown (future) status bits */
	v &= VIRTIO_NET_S_LINK_UP;

	if (vi->status == v)
		return;

	vi->status = v;

	if (vi->status & VIRTIO_NET_S_LINK_UP) {
		virtnet_update_settings(vi);
		netif_carrier_on(vi->dev);
		netif_tx_wake_all_queues(vi->dev);
	} else {
		netif_carrier_off(vi->dev);
		netif_tx_stop_all_queues(vi->dev);
	}
}

static void virtnet_config_changed(struct virtio_device *vdev)
{
	struct virtnet_info *vi = vdev->priv;

	schedule_work(&vi->config_work);
}

static void virtnet_free_queues(struct virtnet_info *vi)
{
	int i;

	for (i = 0; i < vi->max_queue_pairs; i++) {
		__netif_napi_del(&vi->rq[i].napi);
		__netif_napi_del(&vi->sq[i].napi);
	}

	/* We called __netif_napi_del(),
	 * we need to respect an RCU grace period before freeing vi->rq
	 */
	synchronize_net();

	kfree(vi->rq);
	kfree(vi->sq);
	kfree(vi->ctrl);
}

static void _free_receive_bufs(struct virtnet_info *vi)
{
	struct bpf_prog *old_prog;
	int i;

	for (i = 0; i < vi->max_queue_pairs; i++) {
		while (vi->rq[i].pages)
			__free_pages(get_a_page(&vi->rq[i], GFP_KERNEL), 0);

		old_prog = rtnl_dereference(vi->rq[i].xdp_prog);
		RCU_INIT_POINTER(vi->rq[i].xdp_prog, NULL);
		if (old_prog)
			bpf_prog_put(old_prog);
	}
}

static void free_receive_bufs(struct virtnet_info *vi)
{
	rtnl_lock();
	_free_receive_bufs(vi);
	rtnl_unlock();
}

static void free_receive_page_frags(struct virtnet_info *vi)
{
	int i;
	for (i = 0; i < vi->max_queue_pairs; i++)
		if (vi->rq[i].alloc_frag.page)
			put_page(vi->rq[i].alloc_frag.page);
}

static void free_unused_bufs(struct virtnet_info *vi)
{
	void *buf;
	int i;

	for (i = 0; i < vi->max_queue_pairs; i++) {
		struct virtqueue *vq = vi->sq[i].vq;
		while ((buf = virtqueue_detach_unused_buf(vq)) != NULL) {
			if (!is_xdp_frame(buf))
				dev_kfree_skb(buf);
			else
				xdp_return_frame(ptr_to_xdp(buf));
		}
	}

	for (i = 0; i < vi->max_queue_pairs; i++) {
		struct virtqueue *vq = vi->rq[i].vq;

		while ((buf = virtqueue_detach_unused_buf(vq)) != NULL) {
			if (vi->mergeable_rx_bufs) {
				put_page(virt_to_head_page(buf));
			} else if (vi->big_packets) {
				give_pages(&vi->rq[i], buf);
			} else {
				put_page(virt_to_head_page(buf));
			}
		}
	}
}

static void virtnet_del_vqs(struct virtnet_info *vi)
{
	struct virtio_device *vdev = vi->vdev;

	virtnet_clean_affinity(vi);

	vdev->config->del_vqs(vdev);

	virtnet_free_queues(vi);
}

/* How large should a single buffer be so a queue full of these can fit at
 * least one full packet?
 * Logic below assumes the mergeable buffer header is used.
 */
static unsigned int mergeable_min_buf_len(struct virtnet_info *vi, struct virtqueue *vq)
{
	const unsigned int hdr_len = vi->hdr_len;
	unsigned int rq_size = virtqueue_get_vring_size(vq);
	unsigned int packet_len = vi->big_packets ? IP_MAX_MTU : vi->dev->max_mtu;
	unsigned int buf_len = hdr_len + ETH_HLEN + VLAN_HLEN + packet_len;
	unsigned int min_buf_len = DIV_ROUND_UP(buf_len, rq_size);

	return max(max(min_buf_len, hdr_len) - hdr_len,
		   (unsigned int)GOOD_PACKET_LEN);
}

static int virtnet_find_vqs(struct virtnet_info *vi)
{
	vq_callback_t **callbacks;
	struct virtqueue **vqs;
	int ret = -ENOMEM;
	int i, total_vqs;
	const char **names;
	bool *ctx;

	/* We expect 1 RX virtqueue followed by 1 TX virtqueue, followed by
	 * possible N-1 RX/TX queue pairs used in multiqueue mode, followed by
	 * possible control vq.
	 */
	total_vqs = vi->max_queue_pairs * 2 +
		    virtio_has_feature(vi->vdev, VIRTIO_NET_F_CTRL_VQ);

	/* Allocate space for find_vqs parameters */
	vqs = kcalloc(total_vqs, sizeof(*vqs), GFP_KERNEL);
	if (!vqs)
		goto err_vq;
	callbacks = kmalloc_array(total_vqs, sizeof(*callbacks), GFP_KERNEL);
	if (!callbacks)
		goto err_callback;
	names = kmalloc_array(total_vqs, sizeof(*names), GFP_KERNEL);
	if (!names)
		goto err_names;
	if (!vi->big_packets || vi->mergeable_rx_bufs) {
		ctx = kcalloc(total_vqs, sizeof(*ctx), GFP_KERNEL);
		if (!ctx)
			goto err_ctx;
	} else {
		ctx = NULL;
	}

	/* Parameters for control virtqueue, if any */
	if (vi->has_cvq) {
		callbacks[total_vqs - 1] = NULL;
		names[total_vqs - 1] = "control";
	}

	/* Allocate/initialize parameters for send/receive virtqueues */
	for (i = 0; i < vi->max_queue_pairs; i++) {
		callbacks[rxq2vq(i)] = skb_recv_done;
		callbacks[txq2vq(i)] = skb_xmit_done;
		sprintf(vi->rq[i].name, "input.%d", i);
		sprintf(vi->sq[i].name, "output.%d", i);
		names[rxq2vq(i)] = vi->rq[i].name;
		names[txq2vq(i)] = vi->sq[i].name;
		if (ctx)
			ctx[rxq2vq(i)] = true;
	}

	ret = virtio_find_vqs_ctx(vi->vdev, total_vqs, vqs, callbacks,
				  names, ctx, NULL);
	if (ret)
		goto err_find;

	if (vi->has_cvq) {
		vi->cvq = vqs[total_vqs - 1];
		if (virtio_has_feature(vi->vdev, VIRTIO_NET_F_CTRL_VLAN))
			vi->dev->features |= NETIF_F_HW_VLAN_CTAG_FILTER;
	}

	for (i = 0; i < vi->max_queue_pairs; i++) {
		vi->rq[i].vq = vqs[rxq2vq(i)];
		vi->rq[i].min_buf_len = mergeable_min_buf_len(vi, vi->rq[i].vq);
		vi->sq[i].vq = vqs[txq2vq(i)];
	}

	/* run here: ret == 0. */


err_find:
	kfree(ctx);
err_ctx:
	kfree(names);
err_names:
	kfree(callbacks);
err_callback:
	kfree(vqs);
err_vq:
	return ret;
}

static int virtnet_alloc_queues(struct virtnet_info *vi)
{
	int i;

	if (vi->has_cvq) {
		vi->ctrl = kzalloc(sizeof(*vi->ctrl), GFP_KERNEL);
		if (!vi->ctrl)
			goto err_ctrl;
	} else {
		vi->ctrl = NULL;
	}
	vi->sq = kcalloc(vi->max_queue_pairs, sizeof(*vi->sq), GFP_KERNEL);
	if (!vi->sq)
		goto err_sq;
	vi->rq = kcalloc(vi->max_queue_pairs, sizeof(*vi->rq), GFP_KERNEL);
	if (!vi->rq)
		goto err_rq;

	INIT_DELAYED_WORK(&vi->refill, refill_work);
	for (i = 0; i < vi->max_queue_pairs; i++) {
		vi->rq[i].pages = NULL;
		netif_napi_add_weight(vi->dev, &vi->rq[i].napi, virtnet_poll,
				      napi_weight);
		netif_napi_add_tx_weight(vi->dev, &vi->sq[i].napi,
					 virtnet_poll_tx,
					 napi_tx ? napi_weight : 0);

		sg_init_table(vi->rq[i].sg, ARRAY_SIZE(vi->rq[i].sg));
		ewma_pkt_len_init(&vi->rq[i].mrg_avg_pkt_len);
		sg_init_table(vi->sq[i].sg, ARRAY_SIZE(vi->sq[i].sg));

		u64_stats_init(&vi->rq[i].stats.syncp);
		u64_stats_init(&vi->sq[i].stats.syncp);
	}

	return 0;

err_rq:
	kfree(vi->sq);
err_sq:
	kfree(vi->ctrl);
err_ctrl:
	return -ENOMEM;
}

static int init_vqs(struct virtnet_info *vi)
{
	int ret;

	/* Allocate send & receive queues */
	ret = virtnet_alloc_queues(vi);
	if (ret)
		goto err;

	ret = virtnet_find_vqs(vi);
	if (ret)
		goto err_free;

	cpus_read_lock();
	virtnet_set_affinity(vi);
	cpus_read_unlock();

	return 0;

err_free:
	virtnet_free_queues(vi);
err:
	return ret;
}

#ifdef CONFIG_SYSFS
static ssize_t mergeable_rx_buffer_size_show(struct netdev_rx_queue *queue,
		char *buf)
{
	struct virtnet_info *vi = netdev_priv(queue->dev);
	unsigned int queue_index = get_netdev_rx_queue_index(queue);
	unsigned int headroom = virtnet_get_headroom(vi);
	unsigned int tailroom = headroom ? sizeof(struct skb_shared_info) : 0;
	struct ewma_pkt_len *avg;

	BUG_ON(queue_index >= vi->max_queue_pairs);
	avg = &vi->rq[queue_index].mrg_avg_pkt_len;
	return sprintf(buf, "%u\n",
		       get_mergeable_buf_len(&vi->rq[queue_index], avg,
				       SKB_DATA_ALIGN(headroom + tailroom)));
}

static struct rx_queue_attribute mergeable_rx_buffer_size_attribute =
	__ATTR_RO(mergeable_rx_buffer_size);

static struct attribute *virtio_net_mrg_rx_attrs[] = {
	&mergeable_rx_buffer_size_attribute.attr,
	NULL
};

static const struct attribute_group virtio_net_mrg_rx_group = {
	.name = "virtio_net",
	.attrs = virtio_net_mrg_rx_attrs
};
#endif

static bool virtnet_fail_on_feature(struct virtio_device *vdev,
				    unsigned int fbit,
				    const char *fname, const char *dname)
{
	if (!virtio_has_feature(vdev, fbit))
		return false;

	dev_err(&vdev->dev, "device advertises feature %s but not %s",
		fname, dname);

	return true;
}

#define VIRTNET_FAIL_ON(vdev, fbit, dbit)			\
	virtnet_fail_on_feature(vdev, fbit, #fbit, dbit)

static bool virtnet_validate_features(struct virtio_device *vdev)
{
	if (!virtio_has_feature(vdev, VIRTIO_NET_F_CTRL_VQ) &&
	    (VIRTNET_FAIL_ON(vdev, VIRTIO_NET_F_CTRL_RX,
			     "VIRTIO_NET_F_CTRL_VQ") ||
	     VIRTNET_FAIL_ON(vdev, VIRTIO_NET_F_CTRL_VLAN,
			     "VIRTIO_NET_F_CTRL_VQ") ||
	     VIRTNET_FAIL_ON(vdev, VIRTIO_NET_F_GUEST_ANNOUNCE,
			     "VIRTIO_NET_F_CTRL_VQ") ||
	     VIRTNET_FAIL_ON(vdev, VIRTIO_NET_F_MQ, "VIRTIO_NET_F_CTRL_VQ") ||
	     VIRTNET_FAIL_ON(vdev, VIRTIO_NET_F_CTRL_MAC_ADDR,
			     "VIRTIO_NET_F_CTRL_VQ") ||
	     VIRTNET_FAIL_ON(vdev, VIRTIO_NET_F_RSS,
			     "VIRTIO_NET_F_CTRL_VQ") ||
	     VIRTNET_FAIL_ON(vdev, VIRTIO_NET_F_HASH_REPORT,
			     "VIRTIO_NET_F_CTRL_VQ"))) {
		return false;
	}

	return true;
}

#define MIN_MTU ETH_MIN_MTU
#define MAX_MTU ETH_MAX_MTU

static int virtnet_validate(struct virtio_device *vdev)
{
	if (!vdev->config->get) {
		dev_err(&vdev->dev, "%s failure: config access disabled\n",
			__func__);
		return -EINVAL;
	}

	if (!virtnet_validate_features(vdev))
		return -EINVAL;

	if (virtio_has_feature(vdev, VIRTIO_NET_F_MTU)) {
		int mtu = virtio_cread16(vdev,
					 offsetof(struct virtio_net_config,
						  mtu));
		if (mtu < MIN_MTU)
			__virtio_clear_bit(vdev, VIRTIO_NET_F_MTU);
	}

	return 0;
}

static int virtnet_probe(struct virtio_device *vdev)
{
	int i, err = -ENOMEM;
	struct net_device *dev;
	struct virtnet_info *vi;
	u16 max_queue_pairs;
	int mtu;

	/* Find if host supports multiqueue/rss virtio_net device */
	max_queue_pairs = 1;
	if (virtio_has_feature(vdev, VIRTIO_NET_F_MQ) || virtio_has_feature(vdev, VIRTIO_NET_F_RSS))
		max_queue_pairs =
		     virtio_cread16(vdev, offsetof(struct virtio_net_config, max_virtqueue_pairs));

	/* We need at least 2 queue's */
	if (max_queue_pairs < VIRTIO_NET_CTRL_MQ_VQ_PAIRS_MIN ||
	    max_queue_pairs > VIRTIO_NET_CTRL_MQ_VQ_PAIRS_MAX ||
	    !virtio_has_feature(vdev, VIRTIO_NET_F_CTRL_VQ))
		max_queue_pairs = 1;

	/* Allocate ourselves a network device with room for our info */
	dev = alloc_etherdev_mq(sizeof(struct virtnet_info), max_queue_pairs);
	if (!dev)
		return -ENOMEM;

	/* Set up network device as normal. */
	dev->priv_flags |= IFF_UNICAST_FLT | IFF_LIVE_ADDR_CHANGE |
			   IFF_TX_SKB_NO_LINEAR;
	dev->netdev_ops = &virtnet_netdev;
	dev->features = NETIF_F_HIGHDMA;

	dev->ethtool_ops = &virtnet_ethtool_ops;
	SET_NETDEV_DEV(dev, &vdev->dev);

	/* Do we support "hardware" checksums? */
	if (virtio_has_feature(vdev, VIRTIO_NET_F_CSUM)) {
		/* This opens up the world of extra features. */
		dev->hw_features |= NETIF_F_HW_CSUM | NETIF_F_SG;
		if (csum)
			dev->features |= NETIF_F_HW_CSUM | NETIF_F_SG;

		if (virtio_has_feature(vdev, VIRTIO_NET_F_GSO)) {
			dev->hw_features |= NETIF_F_TSO
				| NETIF_F_TSO_ECN | NETIF_F_TSO6;
		}
		/* Individual feature bits: what can host handle? */
		if (virtio_has_feature(vdev, VIRTIO_NET_F_HOST_TSO4))
			dev->hw_features |= NETIF_F_TSO;
		if (virtio_has_feature(vdev, VIRTIO_NET_F_HOST_TSO6))
			dev->hw_features |= NETIF_F_TSO6;
		if (virtio_has_feature(vdev, VIRTIO_NET_F_HOST_ECN))
			dev->hw_features |= NETIF_F_TSO_ECN;

		dev->features |= NETIF_F_GSO_ROBUST;

		if (gso)
			dev->features |= dev->hw_features & NETIF_F_ALL_TSO;
		/* (!csum && gso) case will be fixed by register_netdev() */
	}
	if (virtio_has_feature(vdev, VIRTIO_NET_F_GUEST_CSUM))
		dev->features |= NETIF_F_RXCSUM;
	if (virtio_has_feature(vdev, VIRTIO_NET_F_GUEST_TSO4) ||
	    virtio_has_feature(vdev, VIRTIO_NET_F_GUEST_TSO6))
		dev->features |= NETIF_F_GRO_HW;
	if (virtio_has_feature(vdev, VIRTIO_NET_F_CTRL_GUEST_OFFLOADS))
		dev->hw_features |= NETIF_F_GRO_HW;

	dev->vlan_features = dev->features;

	/* MTU range: 68 - 65535 */
	dev->min_mtu = MIN_MTU;
	dev->max_mtu = MAX_MTU;

	/* Configuration may specify what MAC to use.  Otherwise random. */
	if (virtio_has_feature(vdev, VIRTIO_NET_F_MAC)) {
		u8 addr[ETH_ALEN];

		virtio_cread_bytes(vdev,
				   offsetof(struct virtio_net_config, mac),
				   addr, ETH_ALEN);
		eth_hw_addr_set(dev, addr);
	} else {
		eth_hw_addr_random(dev);
	}

	/* Set up our device-specific information */
	vi = netdev_priv(dev);
	vi->dev = dev;
	vi->vdev = vdev;
	vdev->priv = vi;

	INIT_WORK(&vi->config_work, virtnet_config_changed_work);
	spin_lock_init(&vi->refill_lock);

	/* If we can receive ANY GSO packets, we must allocate large ones. */
	if (virtio_has_feature(vdev, VIRTIO_NET_F_GUEST_TSO4) ||
	    virtio_has_feature(vdev, VIRTIO_NET_F_GUEST_TSO6) ||
	    virtio_has_feature(vdev, VIRTIO_NET_F_GUEST_ECN) ||
	    virtio_has_feature(vdev, VIRTIO_NET_F_GUEST_UFO))
		vi->big_packets = true;

	if (virtio_has_feature(vdev, VIRTIO_NET_F_MRG_RXBUF))
		vi->mergeable_rx_bufs = true;

	if (virtio_has_feature(vdev, VIRTIO_NET_F_HASH_REPORT))
		vi->has_rss_hash_report = true;

	if (virtio_has_feature(vdev, VIRTIO_NET_F_RSS))
		vi->has_rss = true;

	if (vi->has_rss || vi->has_rss_hash_report) {
		vi->rss_indir_table_size =
			virtio_cread16(vdev, offsetof(struct virtio_net_config,
				rss_max_indirection_table_length));
		vi->rss_key_size =
			virtio_cread8(vdev, offsetof(struct virtio_net_config, rss_max_key_size));

		vi->rss_hash_types_supported =
		    virtio_cread32(vdev, offsetof(struct virtio_net_config, supported_hash_types));
		vi->rss_hash_types_supported &=
				~(VIRTIO_NET_RSS_HASH_TYPE_IP_EX |
				  VIRTIO_NET_RSS_HASH_TYPE_TCP_EX |
				  VIRTIO_NET_RSS_HASH_TYPE_UDP_EX);

		dev->hw_features |= NETIF_F_RXHASH;
	}

	if (vi->has_rss_hash_report)
		vi->hdr_len = sizeof(struct virtio_net_hdr_v1_hash);
	else if (virtio_has_feature(vdev, VIRTIO_NET_F_MRG_RXBUF) ||
		 virtio_has_feature(vdev, VIRTIO_F_VERSION_1))
		vi->hdr_len = sizeof(struct virtio_net_hdr_mrg_rxbuf);
	else
		vi->hdr_len = sizeof(struct virtio_net_hdr);

	if (virtio_has_feature(vdev, VIRTIO_F_ANY_LAYOUT) ||
	    virtio_has_feature(vdev, VIRTIO_F_VERSION_1))
		vi->any_header_sg = true;

	if (virtio_has_feature(vdev, VIRTIO_NET_F_CTRL_VQ))
		vi->has_cvq = true;

	if (virtio_has_feature(vdev, VIRTIO_NET_F_MTU)) {
		mtu = virtio_cread16(vdev,
				     offsetof(struct virtio_net_config,
					      mtu));
		if (mtu < dev->min_mtu) {
			/* Should never trigger: MTU was previously validated
			 * in virtnet_validate.
			 */
			dev_err(&vdev->dev,
				"device MTU appears to have changed it is now %d < %d",
				mtu, dev->min_mtu);
			err = -EINVAL;
			goto free;
		}

		dev->mtu = mtu;
		dev->max_mtu = mtu;

		/* TODO: size buffers correctly in this case. */
		if (dev->mtu > ETH_DATA_LEN)
			vi->big_packets = true;
	}

	if (vi->any_header_sg)
		dev->needed_headroom = vi->hdr_len;

	/* Enable multiqueue by default */
	if (num_online_cpus() >= max_queue_pairs)
		vi->curr_queue_pairs = max_queue_pairs;
	else
		vi->curr_queue_pairs = num_online_cpus();
	vi->max_queue_pairs = max_queue_pairs;

	/* Allocate/initialize the rx/tx queues, and invoke find_vqs */
	err = init_vqs(vi);
	if (err)
		goto free;

#ifdef CONFIG_SYSFS
	if (vi->mergeable_rx_bufs)
		dev->sysfs_rx_queue_group = &virtio_net_mrg_rx_group;
#endif
	netif_set_real_num_tx_queues(dev, vi->curr_queue_pairs);
	netif_set_real_num_rx_queues(dev, vi->curr_queue_pairs);

	virtnet_init_settings(dev);

	if (virtio_has_feature(vdev, VIRTIO_NET_F_STANDBY)) {
		vi->failover = net_failover_create(vi->dev);
		if (IS_ERR(vi->failover)) {
			err = PTR_ERR(vi->failover);
			goto free_vqs;
		}
	}

	if (vi->has_rss || vi->has_rss_hash_report)
		virtnet_init_default_rss(vi);

	/* serialize netdev register + virtio_device_ready() with ndo_open() */
	rtnl_lock();

	err = register_netdevice(dev);
	if (err) {
		pr_debug("virtio_net: registering device failed\n");
		rtnl_unlock();
		goto free_failover;
	}

	virtio_device_ready(vdev);

	rtnl_unlock();

	err = virtnet_cpu_notif_add(vi);
	if (err) {
		pr_debug("virtio_net: registering cpu notifier failed\n");
		goto free_unregister_netdev;
	}

	virtnet_set_queues(vi, vi->curr_queue_pairs);

	/* Assume link up if device can't report link status,
	   otherwise get link status from config. */
	netif_carrier_off(dev);
	if (virtio_has_feature(vi->vdev, VIRTIO_NET_F_STATUS)) {
		schedule_work(&vi->config_work);
	} else {
		vi->status = VIRTIO_NET_S_LINK_UP;
		virtnet_update_settings(vi);
		netif_carrier_on(dev);
	}

	for (i = 0; i < ARRAY_SIZE(guest_offloads); i++)
		if (virtio_has_feature(vi->vdev, guest_offloads[i]))
			set_bit(guest_offloads[i], &vi->guest_offloads);
	vi->guest_offloads_capable = vi->guest_offloads;

	pr_debug("virtnet: registered device %s with %d RX and TX vq's\n",
		 dev->name, max_queue_pairs);

	return 0;

free_unregister_netdev:
	virtio_reset_device(vdev);

	unregister_netdev(dev);
free_failover:
	net_failover_destroy(vi->failover);
free_vqs:
	cancel_delayed_work_sync(&vi->refill);
	free_receive_page_frags(vi);
	virtnet_del_vqs(vi);
free:
	free_netdev(dev);
	return err;
}

static void remove_vq_common(struct virtnet_info *vi)
{
	virtio_reset_device(vi->vdev);

	/* Free unused buffers in both send and recv, if any. */
	free_unused_bufs(vi);

	free_receive_bufs(vi);

	free_receive_page_frags(vi);

	virtnet_del_vqs(vi);
}

static void virtnet_remove(struct virtio_device *vdev)
{
	struct virtnet_info *vi = vdev->priv;

	virtnet_cpu_notif_remove(vi);

	/* Make sure no work handler is accessing the device. */
	flush_work(&vi->config_work);

	unregister_netdev(vi->dev);

	net_failover_destroy(vi->failover);

	remove_vq_common(vi);

	free_netdev(vi->dev);
}

static __maybe_unused int virtnet_freeze(struct virtio_device *vdev)
{
	struct virtnet_info *vi = vdev->priv;

	virtnet_cpu_notif_remove(vi);
	virtnet_freeze_down(vdev);
	remove_vq_common(vi);

	return 0;
}

static __maybe_unused int virtnet_restore(struct virtio_device *vdev)
{
	struct virtnet_info *vi = vdev->priv;
	int err;

	err = virtnet_restore_up(vdev);
	if (err)
		return err;
	virtnet_set_queues(vi, vi->curr_queue_pairs);

	err = virtnet_cpu_notif_add(vi);
	if (err) {
		virtnet_freeze_down(vdev);
		remove_vq_common(vi);
		return err;
	}

	return 0;
}

static struct virtio_device_id id_table[] = {
	{ VIRTIO_ID_NET, VIRTIO_DEV_ANY_ID },
	{ 0 },
};

#define VIRTNET_FEATURES \
	VIRTIO_NET_F_CSUM, VIRTIO_NET_F_GUEST_CSUM, \
	VIRTIO_NET_F_MAC, \
	VIRTIO_NET_F_HOST_TSO4, VIRTIO_NET_F_HOST_UFO, VIRTIO_NET_F_HOST_TSO6, \
	VIRTIO_NET_F_HOST_ECN, VIRTIO_NET_F_GUEST_TSO4, VIRTIO_NET_F_GUEST_TSO6, \
	VIRTIO_NET_F_GUEST_ECN, VIRTIO_NET_F_GUEST_UFO, \
	VIRTIO_NET_F_MRG_RXBUF, VIRTIO_NET_F_STATUS, VIRTIO_NET_F_CTRL_VQ, \
	VIRTIO_NET_F_CTRL_RX, VIRTIO_NET_F_CTRL_VLAN, \
	VIRTIO_NET_F_GUEST_ANNOUNCE, VIRTIO_NET_F_MQ, \
	VIRTIO_NET_F_CTRL_MAC_ADDR, \
	VIRTIO_NET_F_MTU, VIRTIO_NET_F_CTRL_GUEST_OFFLOADS, \
	VIRTIO_NET_F_SPEED_DUPLEX, VIRTIO_NET_F_STANDBY, \
	VIRTIO_NET_F_RSS, VIRTIO_NET_F_HASH_REPORT

static unsigned int features[] = {
	VIRTNET_FEATURES,
};

static unsigned int features_legacy[] = {
	VIRTNET_FEATURES,
	VIRTIO_NET_F_GSO,
	VIRTIO_F_ANY_LAYOUT,
};

static struct virtio_driver virtio_net_driver = {
	.feature_table = features,
	.feature_table_size = ARRAY_SIZE(features),
	.feature_table_legacy = features_legacy,
	.feature_table_size_legacy = ARRAY_SIZE(features_legacy),
	.driver.name =	KBUILD_MODNAME,
	.driver.owner =	THIS_MODULE,
	.id_table =	id_table,
	.validate =	virtnet_validate,
	.probe =	virtnet_probe,
	.remove =	virtnet_remove,
	.config_changed = virtnet_config_changed,
#ifdef CONFIG_PM_SLEEP
	.freeze =	virtnet_freeze,
	.restore =	virtnet_restore,
#endif
};

static __init int virtio_net_driver_init(void)
{
	int ret;

	ret = cpuhp_setup_state_multi(CPUHP_AP_ONLINE_DYN, "virtio/net:online",
				      virtnet_cpu_online,
				      virtnet_cpu_down_prep);
	if (ret < 0)
		goto out;
	virtionet_online = ret;
	ret = cpuhp_setup_state_multi(CPUHP_VIRT_NET_DEAD, "virtio/net:dead",
				      NULL, virtnet_cpu_dead);
	if (ret)
		goto err_dead;
	ret = register_virtio_driver(&virtio_net_driver);
	if (ret)
		goto err_virtio;
	return 0;
err_virtio:
	cpuhp_remove_multi_state(CPUHP_VIRT_NET_DEAD);
err_dead:
	cpuhp_remove_multi_state(virtionet_online);
out:
	return ret;
}
module_init(virtio_net_driver_init);

static __exit void virtio_net_driver_exit(void)
{
	unregister_virtio_driver(&virtio_net_driver);
	cpuhp_remove_multi_state(CPUHP_VIRT_NET_DEAD);
	cpuhp_remove_multi_state(virtionet_online);
}
module_exit(virtio_net_driver_exit);

MODULE_DEVICE_TABLE(virtio, id_table);
MODULE_DESCRIPTION("Virtio network driver");
MODULE_LICENSE("GPL");<|MERGE_RESOLUTION|>--- conflicted
+++ resolved
@@ -2820,11 +2820,8 @@
 
 	virtio_device_ready(vdev);
 
-<<<<<<< HEAD
-=======
 	enable_delayed_refill(vi);
 
->>>>>>> d74233b1
 	if (netif_running(vi->dev)) {
 		err = virtnet_open(vi->dev);
 		if (err)
