// SPDX-License-Identifier: GPL-2.0
/* Copyright (c) 2018, Sensor-Technik Wiedemann GmbH
 * Copyright (c) 2018-2019, Vladimir Oltean <olteanv@gmail.com>
 */

#define pr_fmt(fmt) KBUILD_MODNAME ": " fmt

#include <linux/delay.h>
#include <linux/module.h>
#include <linux/printk.h>
#include <linux/spi/spi.h>
#include <linux/errno.h>
#include <linux/gpio/consumer.h>
#include <linux/phylink.h>
#include <linux/of.h>
#include <linux/of_net.h>
#include <linux/of_mdio.h>
#include <linux/of_device.h>
#include <linux/pcs/pcs-xpcs.h>
#include <linux/netdev_features.h>
#include <linux/netdevice.h>
#include <linux/if_bridge.h>
#include <linux/if_ether.h>
#include <linux/dsa/8021q.h>
#include "sja1105.h"
#include "sja1105_tas.h"

#define SJA1105_UNKNOWN_MULTICAST	0x010000000000ull

static void sja1105_hw_reset(struct gpio_desc *gpio, unsigned int pulse_len,
			     unsigned int startup_delay)
{
	gpiod_set_value_cansleep(gpio, 1);
	/* Wait for minimum reset pulse length */
	msleep(pulse_len);
	gpiod_set_value_cansleep(gpio, 0);
	/* Wait until chip is ready after reset */
	msleep(startup_delay);
}

static void
sja1105_port_allow_traffic(struct sja1105_l2_forwarding_entry *l2_fwd,
			   int from, int to, bool allow)
{
	if (allow)
		l2_fwd[from].reach_port |= BIT(to);
	else
		l2_fwd[from].reach_port &= ~BIT(to);
}

static bool sja1105_can_forward(struct sja1105_l2_forwarding_entry *l2_fwd,
				int from, int to)
{
	return !!(l2_fwd[from].reach_port & BIT(to));
}

static int sja1105_is_vlan_configured(struct sja1105_private *priv, u16 vid)
{
	struct sja1105_vlan_lookup_entry *vlan;
	int count, i;

	vlan = priv->static_config.tables[BLK_IDX_VLAN_LOOKUP].entries;
	count = priv->static_config.tables[BLK_IDX_VLAN_LOOKUP].entry_count;

	for (i = 0; i < count; i++)
		if (vlan[i].vlanid == vid)
			return i;

	/* Return an invalid entry index if not found */
	return -1;
}

static int sja1105_drop_untagged(struct dsa_switch *ds, int port, bool drop)
{
	struct sja1105_private *priv = ds->priv;
	struct sja1105_mac_config_entry *mac;

	mac = priv->static_config.tables[BLK_IDX_MAC_CONFIG].entries;

	if (mac[port].drpuntag == drop)
		return 0;

	mac[port].drpuntag = drop;

	return sja1105_dynamic_config_write(priv, BLK_IDX_MAC_CONFIG, port,
					    &mac[port], true);
}

static int sja1105_pvid_apply(struct sja1105_private *priv, int port, u16 pvid)
{
	struct sja1105_mac_config_entry *mac;

	mac = priv->static_config.tables[BLK_IDX_MAC_CONFIG].entries;

	if (mac[port].vlanid == pvid)
		return 0;

	mac[port].vlanid = pvid;

	return sja1105_dynamic_config_write(priv, BLK_IDX_MAC_CONFIG, port,
					    &mac[port], true);
}

static int sja1105_commit_pvid(struct dsa_switch *ds, int port)
{
	struct dsa_port *dp = dsa_to_port(ds, port);
	struct sja1105_private *priv = ds->priv;
	struct sja1105_vlan_lookup_entry *vlan;
	bool drop_untagged = false;
	int match, rc;
	u16 pvid;

	if (dp->bridge_dev && br_vlan_enabled(dp->bridge_dev))
		pvid = priv->bridge_pvid[port];
	else
		pvid = priv->tag_8021q_pvid[port];

	rc = sja1105_pvid_apply(priv, port, pvid);
	if (rc)
		return rc;

	/* Only force dropping of untagged packets when the port is under a
	 * VLAN-aware bridge. When the tag_8021q pvid is used, we are
	 * deliberately removing the RX VLAN from the port's VMEMB_PORT list,
	 * to prevent DSA tag spoofing from the link partner. Untagged packets
	 * are the only ones that should be received with tag_8021q, so
	 * definitely don't drop them.
	 */
	if (pvid == priv->bridge_pvid[port]) {
		vlan = priv->static_config.tables[BLK_IDX_VLAN_LOOKUP].entries;

		match = sja1105_is_vlan_configured(priv, pvid);

		if (match < 0 || !(vlan[match].vmemb_port & BIT(port)))
			drop_untagged = true;
	}

	if (dsa_is_cpu_port(ds, port) || dsa_is_dsa_port(ds, port))
		drop_untagged = true;

	return sja1105_drop_untagged(ds, port, drop_untagged);
}

static int sja1105_init_mac_settings(struct sja1105_private *priv)
{
	struct sja1105_mac_config_entry default_mac = {
		/* Enable all 8 priority queues on egress.
		 * Every queue i holds top[i] - base[i] frames.
		 * Sum of top[i] - base[i] is 511 (max hardware limit).
		 */
		.top  = {0x3F, 0x7F, 0xBF, 0xFF, 0x13F, 0x17F, 0x1BF, 0x1FF},
		.base = {0x0, 0x40, 0x80, 0xC0, 0x100, 0x140, 0x180, 0x1C0},
		.enabled = {true, true, true, true, true, true, true, true},
		/* Keep standard IFG of 12 bytes on egress. */
		.ifg = 0,
		/* Always put the MAC speed in automatic mode, where it can be
		 * adjusted at runtime by PHYLINK.
		 */
		.speed = priv->info->port_speed[SJA1105_SPEED_AUTO],
		/* No static correction for 1-step 1588 events */
		.tp_delin = 0,
		.tp_delout = 0,
		/* Disable aging for critical TTEthernet traffic */
		.maxage = 0xFF,
		/* Internal VLAN (pvid) to apply to untagged ingress */
		.vlanprio = 0,
		.vlanid = 1,
		.ing_mirr = false,
		.egr_mirr = false,
		/* Don't drop traffic with other EtherType than ETH_P_IP */
		.drpnona664 = false,
		/* Don't drop double-tagged traffic */
		.drpdtag = false,
		/* Don't drop untagged traffic */
		.drpuntag = false,
		/* Don't retag 802.1p (VID 0) traffic with the pvid */
		.retag = false,
		/* Disable learning and I/O on user ports by default -
		 * STP will enable it.
		 */
		.dyn_learn = false,
		.egress = false,
		.ingress = false,
	};
	struct sja1105_mac_config_entry *mac;
	struct dsa_switch *ds = priv->ds;
	struct sja1105_table *table;
	struct dsa_port *dp;

	table = &priv->static_config.tables[BLK_IDX_MAC_CONFIG];

	/* Discard previous MAC Configuration Table */
	if (table->entry_count) {
		kfree(table->entries);
		table->entry_count = 0;
	}

<<<<<<< HEAD
	table->entries = kcalloc(ds->num_ports,
=======
	table->entries = kcalloc(table->ops->max_entry_count,
>>>>>>> bee673aa
				 table->ops->unpacked_entry_size, GFP_KERNEL);
	if (!table->entries)
		return -ENOMEM;

<<<<<<< HEAD
	table->entry_count = ds->num_ports;

	mac = table->entries;

	for (i = 0; i < ds->num_ports; i++) {
		mac[i] = default_mac;

		/* Let sja1105_bridge_stp_state_set() keep address learning
		 * enabled for the CPU port.
		 */
		if (dsa_is_cpu_port(ds, i))
			priv->learn_ena |= BIT(i);
	}

	return 0;
}
=======
	table->entry_count = table->ops->max_entry_count;

	mac = table->entries;

	list_for_each_entry(dp, &ds->dst->ports, list) {
		if (dp->ds != ds)
			continue;
>>>>>>> bee673aa

		mac[dp->index] = default_mac;

		/* Let sja1105_bridge_stp_state_set() keep address learning
		 * enabled for the DSA ports. CPU ports use software-assisted
		 * learning to ensure that only FDB entries belonging to the
		 * bridge are learned, and that they are learned towards all
		 * CPU ports in a cross-chip topology if multiple CPU ports
		 * exist.
		 */
		if (dsa_port_is_dsa(dp))
			dp->learning = true;

		/* Disallow untagged packets from being received on the
		 * CPU and DSA ports.
		 */
		if (dsa_port_is_cpu(dp) || dsa_port_is_dsa(dp))
			mac[dp->index].drpuntag = true;
	}

	return 0;
}

static int sja1105_init_mii_settings(struct sja1105_private *priv)
{
	struct device *dev = &priv->spidev->dev;
	struct sja1105_xmii_params_entry *mii;
	struct dsa_switch *ds = priv->ds;
	struct sja1105_table *table;
	int i;

	table = &priv->static_config.tables[BLK_IDX_XMII_PARAMS];

	/* Discard previous xMII Mode Parameters Table */
	if (table->entry_count) {
		kfree(table->entries);
		table->entry_count = 0;
	}

	table->entries = kcalloc(table->ops->max_entry_count,
				 table->ops->unpacked_entry_size, GFP_KERNEL);
	if (!table->entries)
		return -ENOMEM;

	/* Override table based on PHYLINK DT bindings */
	table->entry_count = table->ops->max_entry_count;

	mii = table->entries;

	for (i = 0; i < ds->num_ports; i++) {
<<<<<<< HEAD
=======
		sja1105_mii_role_t role = XMII_MAC;

>>>>>>> bee673aa
		if (dsa_is_unused_port(priv->ds, i))
			continue;

		switch (priv->phy_mode[i]) {
		case PHY_INTERFACE_MODE_INTERNAL:
			if (priv->info->internal_phy[i] == SJA1105_NO_PHY)
				goto unsupported;

			mii->xmii_mode[i] = XMII_MODE_MII;
			if (priv->info->internal_phy[i] == SJA1105_PHY_BASE_TX)
				mii->special[i] = true;

			break;
		case PHY_INTERFACE_MODE_REVMII:
			role = XMII_PHY;
			fallthrough;
		case PHY_INTERFACE_MODE_MII:
			if (!priv->info->supports_mii[i])
				goto unsupported;

			mii->xmii_mode[i] = XMII_MODE_MII;
			break;
		case PHY_INTERFACE_MODE_REVRMII:
			role = XMII_PHY;
			fallthrough;
		case PHY_INTERFACE_MODE_RMII:
			if (!priv->info->supports_rmii[i])
				goto unsupported;

			mii->xmii_mode[i] = XMII_MODE_RMII;
			break;
		case PHY_INTERFACE_MODE_RGMII:
		case PHY_INTERFACE_MODE_RGMII_ID:
		case PHY_INTERFACE_MODE_RGMII_RXID:
		case PHY_INTERFACE_MODE_RGMII_TXID:
			if (!priv->info->supports_rgmii[i])
				goto unsupported;

			mii->xmii_mode[i] = XMII_MODE_RGMII;
			break;
		case PHY_INTERFACE_MODE_SGMII:
			if (!priv->info->supports_sgmii[i])
				goto unsupported;

			mii->xmii_mode[i] = XMII_MODE_SGMII;
			mii->special[i] = true;
			break;
		case PHY_INTERFACE_MODE_2500BASEX:
			if (!priv->info->supports_2500basex[i])
				goto unsupported;

			mii->xmii_mode[i] = XMII_MODE_SGMII;
			mii->special[i] = true;
			break;
unsupported:
		default:
			dev_err(dev, "Unsupported PHY mode %s on port %d!\n",
				phy_modes(priv->phy_mode[i]), i);
			return -EINVAL;
		}

		mii->phy_mac[i] = role;
	}
	return 0;
}

static int sja1105_init_static_fdb(struct sja1105_private *priv)
{
	struct sja1105_l2_lookup_entry *l2_lookup;
	struct sja1105_table *table;
	int port;

	table = &priv->static_config.tables[BLK_IDX_L2_LOOKUP];

	/* We only populate the FDB table through dynamic L2 Address Lookup
	 * entries, except for a special entry at the end which is a catch-all
	 * for unknown multicast and will be used to control flooding domain.
	 */
	if (table->entry_count) {
		kfree(table->entries);
		table->entry_count = 0;
	}

	if (!priv->info->can_limit_mcast_flood)
		return 0;

	table->entries = kcalloc(1, table->ops->unpacked_entry_size,
				 GFP_KERNEL);
	if (!table->entries)
		return -ENOMEM;

	table->entry_count = 1;
	l2_lookup = table->entries;

	/* All L2 multicast addresses have an odd first octet */
	l2_lookup[0].macaddr = SJA1105_UNKNOWN_MULTICAST;
	l2_lookup[0].mask_macaddr = SJA1105_UNKNOWN_MULTICAST;
	l2_lookup[0].lockeds = true;
	l2_lookup[0].index = SJA1105_MAX_L2_LOOKUP_COUNT - 1;

	/* Flood multicast to every port by default */
	for (port = 0; port < priv->ds->num_ports; port++)
		if (!dsa_is_unused_port(priv->ds, port))
			l2_lookup[0].destports |= BIT(port);

	return 0;
}

static int sja1105_init_l2_lookup_params(struct sja1105_private *priv)
{
	struct sja1105_l2_lookup_params_entry default_l2_lookup_params = {
		/* Learned FDB entries are forgotten after 300 seconds */
		.maxage = SJA1105_AGEING_TIME_MS(300000),
		/* All entries within a FDB bin are available for learning */
		.dyn_tbsz = SJA1105ET_FDB_BIN_SIZE,
		/* And the P/Q/R/S equivalent setting: */
		.start_dynspc = 0,
		/* 2^8 + 2^5 + 2^3 + 2^2 + 2^1 + 1 in Koopman notation */
		.poly = 0x97,
		/* This selects between Independent VLAN Learning (IVL) and
		 * Shared VLAN Learning (SVL)
		 */
		.shared_learn = true,
		/* Don't discard management traffic based on ENFPORT -
		 * we don't perform SMAC port enforcement anyway, so
		 * what we are setting here doesn't matter.
		 */
		.no_enf_hostprt = false,
		/* Don't learn SMAC for mac_fltres1 and mac_fltres0.
		 * Maybe correlate with no_linklocal_learn from bridge driver?
		 */
		.no_mgmt_learn = true,
		/* P/Q/R/S only */
		.use_static = true,
		/* Dynamically learned FDB entries can overwrite other (older)
		 * dynamic FDB entries
		 */
		.owr_dyn = true,
		.drpnolearn = true,
	};
	struct dsa_switch *ds = priv->ds;
<<<<<<< HEAD
	struct sja1105_table *table;
	u64 max_fdb_entries;
	int port;

	max_fdb_entries = SJA1105_MAX_L2_LOOKUP_COUNT / ds->num_ports;

	for (port = 0; port < ds->num_ports; port++)
		default_l2_lookup_params.maxaddrp[port] = max_fdb_entries;
=======
	int port, num_used_ports = 0;
	struct sja1105_table *table;
	u64 max_fdb_entries;

	for (port = 0; port < ds->num_ports; port++)
		if (!dsa_is_unused_port(ds, port))
			num_used_ports++;

	max_fdb_entries = SJA1105_MAX_L2_LOOKUP_COUNT / num_used_ports;

	for (port = 0; port < ds->num_ports; port++) {
		if (dsa_is_unused_port(ds, port))
			continue;

		default_l2_lookup_params.maxaddrp[port] = max_fdb_entries;
	}
>>>>>>> bee673aa

	table = &priv->static_config.tables[BLK_IDX_L2_LOOKUP_PARAMS];

	if (table->entry_count) {
		kfree(table->entries);
		table->entry_count = 0;
	}

	table->entries = kcalloc(table->ops->max_entry_count,
				 table->ops->unpacked_entry_size, GFP_KERNEL);
	if (!table->entries)
		return -ENOMEM;

	table->entry_count = table->ops->max_entry_count;

	/* This table only has a single entry */
	((struct sja1105_l2_lookup_params_entry *)table->entries)[0] =
				default_l2_lookup_params;

	return 0;
}

/* Set up a default VLAN for untagged traffic injected from the CPU
 * using management routes (e.g. STP, PTP) as opposed to tag_8021q.
 * All DT-defined ports are members of this VLAN, and there are no
 * restrictions on forwarding (since the CPU selects the destination).
 * Frames from this VLAN will always be transmitted as untagged, and
 * neither the bridge nor the 8021q module cannot create this VLAN ID.
 */
static int sja1105_init_static_vlan(struct sja1105_private *priv)
{
	struct sja1105_table *table;
	struct sja1105_vlan_lookup_entry pvid = {
		.type_entry = SJA1110_VLAN_D_TAG,
		.ving_mirr = 0,
		.vegr_mirr = 0,
		.vmemb_port = 0,
		.vlan_bc = 0,
		.tag_port = 0,
		.vlanid = SJA1105_DEFAULT_VLAN,
	};
	struct dsa_switch *ds = priv->ds;
	int port;

	table = &priv->static_config.tables[BLK_IDX_VLAN_LOOKUP];

	if (table->entry_count) {
		kfree(table->entries);
		table->entry_count = 0;
	}

	table->entries = kzalloc(table->ops->unpacked_entry_size,
				 GFP_KERNEL);
	if (!table->entries)
		return -ENOMEM;

	table->entry_count = 1;

	for (port = 0; port < ds->num_ports; port++) {
		if (dsa_is_unused_port(ds, port))
			continue;

		pvid.vmemb_port |= BIT(port);
		pvid.vlan_bc |= BIT(port);
		pvid.tag_port &= ~BIT(port);

<<<<<<< HEAD
		v = kzalloc(sizeof(*v), GFP_KERNEL);
		if (!v)
			return -ENOMEM;

		v->port = port;
		v->vid = SJA1105_DEFAULT_VLAN;
		v->untagged = true;
		if (dsa_is_cpu_port(ds, port))
			v->pvid = true;
		list_add(&v->list, &priv->dsa_8021q_vlans);

		v = kmemdup(v, sizeof(*v), GFP_KERNEL);
		if (!v)
			return -ENOMEM;

		list_add(&v->list, &priv->bridge_vlans);
=======
		if (dsa_is_cpu_port(ds, port) || dsa_is_dsa_port(ds, port)) {
			priv->tag_8021q_pvid[port] = SJA1105_DEFAULT_VLAN;
			priv->bridge_pvid[port] = SJA1105_DEFAULT_VLAN;
		}
>>>>>>> bee673aa
	}

	((struct sja1105_vlan_lookup_entry *)table->entries)[0] = pvid;
	return 0;
}

static int sja1105_init_l2_forwarding(struct sja1105_private *priv)
{
	struct sja1105_l2_forwarding_entry *l2fwd;
	struct dsa_switch *ds = priv->ds;
<<<<<<< HEAD
=======
	struct dsa_switch_tree *dst;
>>>>>>> bee673aa
	struct sja1105_table *table;
	struct dsa_link *dl;
	int port, tc;
	int from, to;

	table = &priv->static_config.tables[BLK_IDX_L2_FORWARDING];

	if (table->entry_count) {
		kfree(table->entries);
		table->entry_count = 0;
	}

	table->entries = kcalloc(table->ops->max_entry_count,
				 table->ops->unpacked_entry_size, GFP_KERNEL);
	if (!table->entries)
		return -ENOMEM;

	table->entry_count = table->ops->max_entry_count;

	l2fwd = table->entries;

<<<<<<< HEAD
	/* First 5 entries define the forwarding rules */
	for (i = 0; i < ds->num_ports; i++) {
		unsigned int upstream = dsa_upstream_port(priv->ds, i);
=======
	/* First 5 entries in the L2 Forwarding Table define the forwarding
	 * rules and the VLAN PCP to ingress queue mapping.
	 * Set up the ingress queue mapping first.
	 */
	for (port = 0; port < ds->num_ports; port++) {
		if (dsa_is_unused_port(ds, port))
			continue;

		for (tc = 0; tc < SJA1105_NUM_TC; tc++)
			l2fwd[port].vlan_pmap[tc] = tc;
	}

	/* Then manage the forwarding domain for user ports. These can forward
	 * only to the always-on domain (CPU port and DSA links)
	 */
	for (from = 0; from < ds->num_ports; from++) {
		if (!dsa_is_user_port(ds, from))
			continue;
>>>>>>> bee673aa

		for (to = 0; to < ds->num_ports; to++) {
			if (!dsa_is_cpu_port(ds, to) &&
			    !dsa_is_dsa_port(ds, to))
				continue;

			l2fwd[from].bc_domain |= BIT(to);
			l2fwd[from].fl_domain |= BIT(to);

			sja1105_port_allow_traffic(l2fwd, from, to, true);
		}
	}

	/* Then manage the forwarding domain for DSA links and CPU ports (the
	 * always-on domain). These can send packets to any enabled port except
	 * themselves.
	 */
	for (from = 0; from < ds->num_ports; from++) {
		if (!dsa_is_cpu_port(ds, from) && !dsa_is_dsa_port(ds, from))
			continue;

		for (to = 0; to < ds->num_ports; to++) {
			if (dsa_is_unused_port(ds, to))
				continue;

			if (from == to)
				continue;

			l2fwd[from].bc_domain |= BIT(to);
			l2fwd[from].fl_domain |= BIT(to);

			sja1105_port_allow_traffic(l2fwd, from, to, true);
		}
	}

	/* In odd topologies ("H" connections where there is a DSA link to
	 * another switch which also has its own CPU port), TX packets can loop
	 * back into the system (they are flooded from CPU port 1 to the DSA
	 * link, and from there to CPU port 2). Prevent this from happening by
	 * cutting RX from DSA links towards our CPU port, if the remote switch
	 * has its own CPU port and therefore doesn't need ours for network
	 * stack termination.
	 */
	dst = ds->dst;

	list_for_each_entry(dl, &dst->rtable, list) {
		if (dl->dp->ds != ds || dl->link_dp->cpu_dp == dl->dp->cpu_dp)
			continue;

		from = dl->dp->index;
		to = dsa_upstream_port(ds, from);

		dev_warn(ds->dev,
			 "H topology detected, cutting RX from DSA link %d to CPU port %d to prevent TX packet loops\n",
			 from, to);

		sja1105_port_allow_traffic(l2fwd, from, to, false);

		l2fwd[from].bc_domain &= ~BIT(to);
		l2fwd[from].fl_domain &= ~BIT(to);
	}

	/* Finally, manage the egress flooding domain. All ports start up with
	 * flooding enabled, including the CPU port and DSA links.
	 */
	for (port = 0; port < ds->num_ports; port++) {
		if (dsa_is_unused_port(ds, port))
			continue;

		priv->ucast_egress_floods |= BIT(port);
		priv->bcast_egress_floods |= BIT(port);
	}

	/* Next 8 entries define VLAN PCP mapping from ingress to egress.
	 * Create a one-to-one mapping.
	 */
<<<<<<< HEAD
	for (i = 0; i < SJA1105_NUM_TC; i++)
		for (j = 0; j < ds->num_ports; j++)
			l2fwd[ds->num_ports + i].vlan_pmap[j] = i;
=======
	for (tc = 0; tc < SJA1105_NUM_TC; tc++) {
		for (port = 0; port < ds->num_ports; port++) {
			if (dsa_is_unused_port(ds, port))
				continue;

			l2fwd[ds->num_ports + tc].vlan_pmap[port] = tc;
		}

		l2fwd[ds->num_ports + tc].type_egrpcp2outputq = true;
	}

	return 0;
}

static int sja1110_init_pcp_remapping(struct sja1105_private *priv)
{
	struct sja1110_pcp_remapping_entry *pcp_remap;
	struct dsa_switch *ds = priv->ds;
	struct sja1105_table *table;
	int port, tc;

	table = &priv->static_config.tables[BLK_IDX_PCP_REMAPPING];

	/* Nothing to do for SJA1105 */
	if (!table->ops->max_entry_count)
		return 0;

	if (table->entry_count) {
		kfree(table->entries);
		table->entry_count = 0;
	}

	table->entries = kcalloc(table->ops->max_entry_count,
				 table->ops->unpacked_entry_size, GFP_KERNEL);
	if (!table->entries)
		return -ENOMEM;

	table->entry_count = table->ops->max_entry_count;

	pcp_remap = table->entries;

	/* Repeat the configuration done for vlan_pmap */
	for (port = 0; port < ds->num_ports; port++) {
		if (dsa_is_unused_port(ds, port))
			continue;

		for (tc = 0; tc < SJA1105_NUM_TC; tc++)
			pcp_remap[port].egrpcp[tc] = tc;
	}
>>>>>>> bee673aa

	return 0;
}

static int sja1105_init_l2_forwarding_params(struct sja1105_private *priv)
{
	struct sja1105_l2_forwarding_params_entry *l2fwd_params;
	struct sja1105_table *table;

	table = &priv->static_config.tables[BLK_IDX_L2_FORWARDING_PARAMS];

	if (table->entry_count) {
		kfree(table->entries);
		table->entry_count = 0;
	}

	table->entries = kcalloc(table->ops->max_entry_count,
				 table->ops->unpacked_entry_size, GFP_KERNEL);
	if (!table->entries)
		return -ENOMEM;

	table->entry_count = table->ops->max_entry_count;

	/* This table only has a single entry */
	l2fwd_params = table->entries;

	/* Disallow dynamic reconfiguration of vlan_pmap */
	l2fwd_params->max_dynp = 0;
	/* Use a single memory partition for all ingress queues */
	l2fwd_params->part_spc[0] = priv->info->max_frame_mem;

	return 0;
}

void sja1105_frame_memory_partitioning(struct sja1105_private *priv)
{
	struct sja1105_l2_forwarding_params_entry *l2_fwd_params;
	struct sja1105_vl_forwarding_params_entry *vl_fwd_params;
	struct sja1105_table *table;

	table = &priv->static_config.tables[BLK_IDX_L2_FORWARDING_PARAMS];
	l2_fwd_params = table->entries;
	l2_fwd_params->part_spc[0] = SJA1105_MAX_FRAME_MEMORY;

	/* If we have any critical-traffic virtual links, we need to reserve
	 * some frame buffer memory for them. At the moment, hardcode the value
	 * at 100 blocks of 128 bytes of memory each. This leaves 829 blocks
	 * remaining for best-effort traffic. TODO: figure out a more flexible
	 * way to perform the frame buffer partitioning.
	 */
	if (!priv->static_config.tables[BLK_IDX_VL_FORWARDING].entry_count)
		return;

	table = &priv->static_config.tables[BLK_IDX_VL_FORWARDING_PARAMS];
	vl_fwd_params = table->entries;

	l2_fwd_params->part_spc[0] -= SJA1105_VL_FRAME_MEMORY;
	vl_fwd_params->partspc[0] = SJA1105_VL_FRAME_MEMORY;
}

/* SJA1110 TDMACONFIGIDX values:
 *
 *      | 100 Mbps ports |  1Gbps ports  | 2.5Gbps ports | Disabled ports
 * -----+----------------+---------------+---------------+---------------
 *   0  |   0, [5:10]    |     [1:2]     |     [3:4]     |     retag
 *   1  |0, [5:10], retag|     [1:2]     |     [3:4]     |       -
 *   2  |   0, [5:10]    |  [1:3], retag |       4       |       -
 *   3  |   0, [5:10]    |[1:2], 4, retag|       3       |       -
 *   4  |  0, 2, [5:10]  |    1, retag   |     [3:4]     |       -
 *   5  |  0, 1, [5:10]  |    2, retag   |     [3:4]     |       -
 *  14  |   0, [5:10]    | [1:4], retag  |       -       |       -
 *  15  |     [5:10]     | [0:4], retag  |       -       |       -
 */
static void sja1110_select_tdmaconfigidx(struct sja1105_private *priv)
{
	struct sja1105_general_params_entry *general_params;
	struct sja1105_table *table;
	bool port_1_is_base_tx;
	bool port_3_is_2500;
	bool port_4_is_2500;
	u64 tdmaconfigidx;

	if (priv->info->device_id != SJA1110_DEVICE_ID)
		return;

	table = &priv->static_config.tables[BLK_IDX_GENERAL_PARAMS];
	general_params = table->entries;

	/* All the settings below are "as opposed to SGMII", which is the
	 * other pinmuxing option.
	 */
	port_1_is_base_tx = priv->phy_mode[1] == PHY_INTERFACE_MODE_INTERNAL;
	port_3_is_2500 = priv->phy_mode[3] == PHY_INTERFACE_MODE_2500BASEX;
	port_4_is_2500 = priv->phy_mode[4] == PHY_INTERFACE_MODE_2500BASEX;

	if (port_1_is_base_tx)
		/* Retagging port will operate at 1 Gbps */
		tdmaconfigidx = 5;
	else if (port_3_is_2500 && port_4_is_2500)
		/* Retagging port will operate at 100 Mbps */
		tdmaconfigidx = 1;
	else if (port_3_is_2500)
		/* Retagging port will operate at 1 Gbps */
		tdmaconfigidx = 3;
	else if (port_4_is_2500)
		/* Retagging port will operate at 1 Gbps */
		tdmaconfigidx = 2;
	else
		/* Retagging port will operate at 1 Gbps */
		tdmaconfigidx = 14;

	general_params->tdmaconfigidx = tdmaconfigidx;
}

static int sja1105_init_topology(struct sja1105_private *priv,
				 struct sja1105_general_params_entry *general_params)
{
	struct dsa_switch *ds = priv->ds;
	int port;

	/* The host port is the destination for traffic matching mac_fltres1
	 * and mac_fltres0 on all ports except itself. Default to an invalid
	 * value.
	 */
	general_params->host_port = ds->num_ports;

	/* Link-local traffic received on casc_port will be forwarded
	 * to host_port without embedding the source port and device ID
	 * info in the destination MAC address, and no RX timestamps will be
	 * taken either (presumably because it is a cascaded port and a
	 * downstream SJA switch already did that).
	 * To disable the feature, we need to do different things depending on
	 * switch generation. On SJA1105 we need to set an invalid port, while
	 * on SJA1110 which support multiple cascaded ports, this field is a
	 * bitmask so it must be left zero.
	 */
	if (!priv->info->multiple_cascade_ports)
		general_params->casc_port = ds->num_ports;

	for (port = 0; port < ds->num_ports; port++) {
		bool is_upstream = dsa_is_upstream_port(ds, port);
		bool is_dsa_link = dsa_is_dsa_port(ds, port);

		/* Upstream ports can be dedicated CPU ports or
		 * upstream-facing DSA links
		 */
		if (is_upstream) {
			if (general_params->host_port == ds->num_ports) {
				general_params->host_port = port;
			} else {
				dev_err(ds->dev,
					"Port %llu is already a host port, configuring %d as one too is not supported\n",
					general_params->host_port, port);
				return -EINVAL;
			}
		}

		/* Cascade ports are downstream-facing DSA links */
		if (is_dsa_link && !is_upstream) {
			if (priv->info->multiple_cascade_ports) {
				general_params->casc_port |= BIT(port);
			} else if (general_params->casc_port == ds->num_ports) {
				general_params->casc_port = port;
			} else {
				dev_err(ds->dev,
					"Port %llu is already a cascade port, configuring %d as one too is not supported\n",
					general_params->casc_port, port);
				return -EINVAL;
			}
		}
	}

	if (general_params->host_port == ds->num_ports) {
		dev_err(ds->dev, "No host port configured\n");
		return -EINVAL;
	}

	return 0;
}

static int sja1105_init_general_params(struct sja1105_private *priv)
{
	struct sja1105_general_params_entry default_general_params = {
		/* Allow dynamic changing of the mirror port */
		.mirr_ptacu = true,
		.switchid = priv->ds->index,
		/* Priority queue for link-local management frames
		 * (both ingress to and egress from CPU - PTP, STP etc)
		 */
		.hostprio = 7,
		.mac_fltres1 = SJA1105_LINKLOCAL_FILTER_A,
		.mac_flt1    = SJA1105_LINKLOCAL_FILTER_A_MASK,
		.incl_srcpt1 = false,
		.send_meta1  = false,
		.mac_fltres0 = SJA1105_LINKLOCAL_FILTER_B,
		.mac_flt0    = SJA1105_LINKLOCAL_FILTER_B_MASK,
		.incl_srcpt0 = false,
		.send_meta0  = false,
		/* Default to an invalid value */
		.mirr_port = priv->ds->num_ports,
<<<<<<< HEAD
		/* Link-local traffic received on casc_port will be forwarded
		 * to host_port without embedding the source port and device ID
		 * info in the destination MAC address (presumably because it
		 * is a cascaded port and a downstream SJA switch already did
		 * that). Default to an invalid port (to disable the feature)
		 * and overwrite this if we find any DSA (cascaded) ports.
		 */
		.casc_port = priv->ds->num_ports,
=======
>>>>>>> bee673aa
		/* No TTEthernet */
		.vllupformat = SJA1105_VL_FORMAT_PSFP,
		.vlmarker = 0,
		.vlmask = 0,
		/* Only update correctionField for 1-step PTP (L2 transport) */
		.ignore2stf = 0,
		/* Forcefully disable VLAN filtering by telling
		 * the switch that VLAN has a different EtherType.
		 */
		.tpid = ETH_P_SJA1105,
		.tpid2 = ETH_P_SJA1105,
		/* Enable the TTEthernet engine on SJA1110 */
		.tte_en = true,
		/* Set up the EtherType for control packets on SJA1110 */
		.header_type = ETH_P_SJA1110,
	};
	struct sja1105_general_params_entry *general_params;
	struct sja1105_table *table;
	int rc;

	rc = sja1105_init_topology(priv, &default_general_params);
	if (rc)
		return rc;

	table = &priv->static_config.tables[BLK_IDX_GENERAL_PARAMS];

	if (table->entry_count) {
		kfree(table->entries);
		table->entry_count = 0;
	}

	table->entries = kcalloc(table->ops->max_entry_count,
				 table->ops->unpacked_entry_size, GFP_KERNEL);
	if (!table->entries)
		return -ENOMEM;

	table->entry_count = table->ops->max_entry_count;

	general_params = table->entries;

	/* This table only has a single entry */
	general_params[0] = default_general_params;

	sja1110_select_tdmaconfigidx(priv);

	return 0;
}

static int sja1105_init_avb_params(struct sja1105_private *priv)
{
	struct sja1105_avb_params_entry *avb;
	struct sja1105_table *table;

	table = &priv->static_config.tables[BLK_IDX_AVB_PARAMS];

	/* Discard previous AVB Parameters Table */
	if (table->entry_count) {
		kfree(table->entries);
		table->entry_count = 0;
	}

	table->entries = kcalloc(table->ops->max_entry_count,
				 table->ops->unpacked_entry_size, GFP_KERNEL);
	if (!table->entries)
		return -ENOMEM;

	table->entry_count = table->ops->max_entry_count;

	avb = table->entries;

	/* Configure the MAC addresses for meta frames */
	avb->destmeta = SJA1105_META_DMAC;
	avb->srcmeta  = SJA1105_META_SMAC;
	/* On P/Q/R/S, configure the direction of the PTP_CLK pin as input by
	 * default. This is because there might be boards with a hardware
	 * layout where enabling the pin as output might cause an electrical
	 * clash. On E/T the pin is always an output, which the board designers
	 * probably already knew, so even if there are going to be electrical
	 * issues, there's nothing we can do.
	 */
	avb->cas_master = false;

	return 0;
}

/* The L2 policing table is 2-stage. The table is looked up for each frame
 * according to the ingress port, whether it was broadcast or not, and the
 * classified traffic class (given by VLAN PCP). This portion of the lookup is
 * fixed, and gives access to the SHARINDX, an indirection register pointing
 * within the policing table itself, which is used to resolve the policer that
 * will be used for this frame.
 *
 *  Stage 1                              Stage 2
 * +------------+--------+              +---------------------------------+
 * |Port 0 TC 0 |SHARINDX|              | Policer 0: Rate, Burst, MTU     |
 * +------------+--------+              +---------------------------------+
 * |Port 0 TC 1 |SHARINDX|              | Policer 1: Rate, Burst, MTU     |
 * +------------+--------+              +---------------------------------+
 *    ...                               | Policer 2: Rate, Burst, MTU     |
 * +------------+--------+              +---------------------------------+
 * |Port 0 TC 7 |SHARINDX|              | Policer 3: Rate, Burst, MTU     |
 * +------------+--------+              +---------------------------------+
 * |Port 1 TC 0 |SHARINDX|              | Policer 4: Rate, Burst, MTU     |
 * +------------+--------+              +---------------------------------+
 *    ...                               | Policer 5: Rate, Burst, MTU     |
 * +------------+--------+              +---------------------------------+
 * |Port 1 TC 7 |SHARINDX|              | Policer 6: Rate, Burst, MTU     |
 * +------------+--------+              +---------------------------------+
 *    ...                               | Policer 7: Rate, Burst, MTU     |
 * +------------+--------+              +---------------------------------+
 * |Port 4 TC 7 |SHARINDX|                 ...
 * +------------+--------+
 * |Port 0 BCAST|SHARINDX|                 ...
 * +------------+--------+
 * |Port 1 BCAST|SHARINDX|                 ...
 * +------------+--------+
 *    ...                                  ...
 * +------------+--------+              +---------------------------------+
 * |Port 4 BCAST|SHARINDX|              | Policer 44: Rate, Burst, MTU    |
 * +------------+--------+              +---------------------------------+
 *
 * In this driver, we shall use policers 0-4 as statically alocated port
 * (matchall) policers. So we need to make the SHARINDX for all lookups
 * corresponding to this ingress port (8 VLAN PCP lookups and 1 broadcast
 * lookup) equal.
 * The remaining policers (40) shall be dynamically allocated for flower
 * policers, where the key is either vlan_prio or dst_mac ff:ff:ff:ff:ff:ff.
 */
#define SJA1105_RATE_MBPS(speed) (((speed) * 64000) / 1000)

static int sja1105_init_l2_policing(struct sja1105_private *priv)
{
	struct sja1105_l2_policing_entry *policing;
	struct dsa_switch *ds = priv->ds;
	struct sja1105_table *table;
	int port, tc;

	table = &priv->static_config.tables[BLK_IDX_L2_POLICING];

	/* Discard previous L2 Policing Table */
	if (table->entry_count) {
		kfree(table->entries);
		table->entry_count = 0;
	}

	table->entries = kcalloc(table->ops->max_entry_count,
				 table->ops->unpacked_entry_size, GFP_KERNEL);
	if (!table->entries)
		return -ENOMEM;

	table->entry_count = table->ops->max_entry_count;

	policing = table->entries;

	/* Setup shared indices for the matchall policers */
	for (port = 0; port < ds->num_ports; port++) {
<<<<<<< HEAD
=======
		int mcast = (ds->num_ports * (SJA1105_NUM_TC + 1)) + port;
>>>>>>> bee673aa
		int bcast = (ds->num_ports * SJA1105_NUM_TC) + port;

		for (tc = 0; tc < SJA1105_NUM_TC; tc++)
			policing[port * SJA1105_NUM_TC + tc].sharindx = port;

		policing[bcast].sharindx = port;
		/* Only SJA1110 has multicast policers */
		if (mcast <= table->ops->max_entry_count)
			policing[mcast].sharindx = port;
	}

	/* Setup the matchall policer parameters */
	for (port = 0; port < ds->num_ports; port++) {
		int mtu = VLAN_ETH_FRAME_LEN + ETH_FCS_LEN;

		if (dsa_is_cpu_port(ds, port) || dsa_is_dsa_port(ds, port))
			mtu += VLAN_HLEN;

		policing[port].smax = 65535; /* Burst size in bytes */
		policing[port].rate = SJA1105_RATE_MBPS(1000);
		policing[port].maxlen = mtu;
		policing[port].partition = 0;
	}

	return 0;
}

static int sja1105_static_config_load(struct sja1105_private *priv)
{
	int rc;

	sja1105_static_config_free(&priv->static_config);
	rc = sja1105_static_config_init(&priv->static_config,
					priv->info->static_ops,
					priv->info->device_id);
	if (rc)
		return rc;

	/* Build static configuration */
	rc = sja1105_init_mac_settings(priv);
	if (rc < 0)
		return rc;
	rc = sja1105_init_mii_settings(priv);
	if (rc < 0)
		return rc;
	rc = sja1105_init_static_fdb(priv);
	if (rc < 0)
		return rc;
	rc = sja1105_init_static_vlan(priv);
	if (rc < 0)
		return rc;
	rc = sja1105_init_l2_lookup_params(priv);
	if (rc < 0)
		return rc;
	rc = sja1105_init_l2_forwarding(priv);
	if (rc < 0)
		return rc;
	rc = sja1105_init_l2_forwarding_params(priv);
	if (rc < 0)
		return rc;
	rc = sja1105_init_l2_policing(priv);
	if (rc < 0)
		return rc;
	rc = sja1105_init_general_params(priv);
	if (rc < 0)
		return rc;
	rc = sja1105_init_avb_params(priv);
	if (rc < 0)
		return rc;
	rc = sja1110_init_pcp_remapping(priv);
	if (rc < 0)
		return rc;

	/* Send initial configuration to hardware via SPI */
	return sja1105_static_config_upload(priv);
}

static int sja1105_parse_rgmii_delays(struct sja1105_private *priv)
{
	struct dsa_switch *ds = priv->ds;
<<<<<<< HEAD
	int i;

	for (i = 0; i < ds->num_ports; i++) {
		if (ports[i].role == XMII_MAC)
=======
	int port;

	for (port = 0; port < ds->num_ports; port++) {
		if (!priv->fixed_link[port])
>>>>>>> bee673aa
			continue;

		if (priv->phy_mode[port] == PHY_INTERFACE_MODE_RGMII_RXID ||
		    priv->phy_mode[port] == PHY_INTERFACE_MODE_RGMII_ID)
			priv->rgmii_rx_delay[port] = true;

		if (priv->phy_mode[port] == PHY_INTERFACE_MODE_RGMII_TXID ||
		    priv->phy_mode[port] == PHY_INTERFACE_MODE_RGMII_ID)
			priv->rgmii_tx_delay[port] = true;

		if ((priv->rgmii_rx_delay[port] || priv->rgmii_tx_delay[port]) &&
		    !priv->info->setup_rgmii_delay)
			return -EINVAL;
	}
	return 0;
}

static int sja1105_parse_ports_node(struct sja1105_private *priv,
				    struct device_node *ports_node)
{
	struct device *dev = &priv->spidev->dev;
	struct device_node *child;

	for_each_available_child_of_node(ports_node, child) {
		struct device_node *phy_node;
		phy_interface_t phy_mode;
		u32 index;
		int err;

		/* Get switch port number from DT */
		if (of_property_read_u32(child, "reg", &index) < 0) {
			dev_err(dev, "Port number not defined in device tree "
				"(property \"reg\")\n");
			of_node_put(child);
			return -ENODEV;
		}

		/* Get PHY mode from DT */
		err = of_get_phy_mode(child, &phy_mode);
		if (err) {
			dev_err(dev, "Failed to read phy-mode or "
				"phy-interface-type property for port %d\n",
				index);
			of_node_put(child);
			return -ENODEV;
		}

		phy_node = of_parse_phandle(child, "phy-handle", 0);
		if (!phy_node) {
			if (!of_phy_is_fixed_link(child)) {
				dev_err(dev, "phy-handle or fixed-link "
					"properties missing!\n");
				of_node_put(child);
				return -ENODEV;
			}
			/* phy-handle is missing, but fixed-link isn't.
			 * So it's a fixed link. Default to PHY role.
			 */
			priv->fixed_link[index] = true;
		} else {
			of_node_put(phy_node);
		}

		priv->phy_mode[index] = phy_mode;
	}

	return 0;
}

static int sja1105_parse_dt(struct sja1105_private *priv)
{
	struct device *dev = &priv->spidev->dev;
	struct device_node *switch_node = dev->of_node;
	struct device_node *ports_node;
	int rc;

	ports_node = of_get_child_by_name(switch_node, "ports");
	if (!ports_node)
		ports_node = of_get_child_by_name(switch_node, "ethernet-ports");
	if (!ports_node) {
		dev_err(dev, "Incorrect bindings: absent \"ports\" node\n");
		return -ENODEV;
	}

	rc = sja1105_parse_ports_node(priv, ports_node);
	of_node_put(ports_node);

	return rc;
}

/* Convert link speed from SJA1105 to ethtool encoding */
static int sja1105_port_speed_to_ethtool(struct sja1105_private *priv,
					 u64 speed)
{
	if (speed == priv->info->port_speed[SJA1105_SPEED_10MBPS])
		return SPEED_10;
	if (speed == priv->info->port_speed[SJA1105_SPEED_100MBPS])
		return SPEED_100;
	if (speed == priv->info->port_speed[SJA1105_SPEED_1000MBPS])
		return SPEED_1000;
	if (speed == priv->info->port_speed[SJA1105_SPEED_2500MBPS])
		return SPEED_2500;
	return SPEED_UNKNOWN;
}

/* Set link speed in the MAC configuration for a specific port. */
static int sja1105_adjust_port_config(struct sja1105_private *priv, int port,
				      int speed_mbps)
{
	struct sja1105_mac_config_entry *mac;
	struct device *dev = priv->ds->dev;
	u64 speed;
	int rc;

	/* On P/Q/R/S, one can read from the device via the MAC reconfiguration
	 * tables. On E/T, MAC reconfig tables are not readable, only writable.
	 * We have to *know* what the MAC looks like.  For the sake of keeping
	 * the code common, we'll use the static configuration tables as a
	 * reasonable approximation for both E/T and P/Q/R/S.
	 */
	mac = priv->static_config.tables[BLK_IDX_MAC_CONFIG].entries;

	switch (speed_mbps) {
	case SPEED_UNKNOWN:
		/* PHYLINK called sja1105_mac_config() to inform us about
		 * the state->interface, but AN has not completed and the
		 * speed is not yet valid. UM10944.pdf says that setting
		 * SJA1105_SPEED_AUTO at runtime disables the port, so that is
		 * ok for power consumption in case AN will never complete -
		 * otherwise PHYLINK should come back with a new update.
		 */
		speed = priv->info->port_speed[SJA1105_SPEED_AUTO];
		break;
	case SPEED_10:
		speed = priv->info->port_speed[SJA1105_SPEED_10MBPS];
		break;
	case SPEED_100:
		speed = priv->info->port_speed[SJA1105_SPEED_100MBPS];
		break;
	case SPEED_1000:
		speed = priv->info->port_speed[SJA1105_SPEED_1000MBPS];
		break;
	case SPEED_2500:
		speed = priv->info->port_speed[SJA1105_SPEED_2500MBPS];
		break;
	default:
		dev_err(dev, "Invalid speed %iMbps\n", speed_mbps);
		return -EINVAL;
	}

	/* Overwrite SJA1105_SPEED_AUTO from the static MAC configuration
	 * table, since this will be used for the clocking setup, and we no
	 * longer need to store it in the static config (already told hardware
	 * we want auto during upload phase).
	 * Actually for the SGMII port, the MAC is fixed at 1 Gbps and
	 * we need to configure the PCS only (if even that).
	 */
	if (priv->phy_mode[port] == PHY_INTERFACE_MODE_SGMII)
		mac[port].speed = priv->info->port_speed[SJA1105_SPEED_1000MBPS];
	else if (priv->phy_mode[port] == PHY_INTERFACE_MODE_2500BASEX)
		mac[port].speed = priv->info->port_speed[SJA1105_SPEED_2500MBPS];
	else
		mac[port].speed = speed;

	/* Write to the dynamic reconfiguration tables */
	rc = sja1105_dynamic_config_write(priv, BLK_IDX_MAC_CONFIG, port,
					  &mac[port], true);
	if (rc < 0) {
		dev_err(dev, "Failed to write MAC config: %d\n", rc);
		return rc;
	}

	/* Reconfigure the PLLs for the RGMII interfaces (required 125 MHz at
	 * gigabit, 25 MHz at 100 Mbps and 2.5 MHz at 10 Mbps). For MII and
	 * RMII no change of the clock setup is required. Actually, changing
	 * the clock setup does interrupt the clock signal for a certain time
	 * which causes trouble for all PHYs relying on this signal.
	 */
	if (!phy_interface_mode_is_rgmii(priv->phy_mode[port]))
		return 0;

	return sja1105_clocking_setup_port(priv, port);
}

/* The SJA1105 MAC programming model is through the static config (the xMII
 * Mode table cannot be dynamically reconfigured), and we have to program
 * that early (earlier than PHYLINK calls us, anyway).
 * So just error out in case the connected PHY attempts to change the initial
 * system interface MII protocol from what is defined in the DT, at least for
 * now.
 */
static bool sja1105_phy_mode_mismatch(struct sja1105_private *priv, int port,
				      phy_interface_t interface)
{
	return priv->phy_mode[port] != interface;
}

static void sja1105_mac_config(struct dsa_switch *ds, int port,
			       unsigned int mode,
			       const struct phylink_link_state *state)
{
	struct dsa_port *dp = dsa_to_port(ds, port);
	struct sja1105_private *priv = ds->priv;
	struct dw_xpcs *xpcs;

	if (sja1105_phy_mode_mismatch(priv, port, state->interface)) {
		dev_err(ds->dev, "Changing PHY mode to %s not supported!\n",
			phy_modes(state->interface));
		return;
	}

	xpcs = priv->xpcs[port];

	if (xpcs)
		phylink_set_pcs(dp->pl, &xpcs->pcs);
}

static void sja1105_mac_link_down(struct dsa_switch *ds, int port,
				  unsigned int mode,
				  phy_interface_t interface)
{
	sja1105_inhibit_tx(ds->priv, BIT(port), true);
}

static void sja1105_mac_link_up(struct dsa_switch *ds, int port,
				unsigned int mode,
				phy_interface_t interface,
				struct phy_device *phydev,
				int speed, int duplex,
				bool tx_pause, bool rx_pause)
{
	struct sja1105_private *priv = ds->priv;

	sja1105_adjust_port_config(priv, port, speed);

	sja1105_inhibit_tx(priv, BIT(port), false);
}

static void sja1105_phylink_validate(struct dsa_switch *ds, int port,
				     unsigned long *supported,
				     struct phylink_link_state *state)
{
	/* Construct a new mask which exhaustively contains all link features
	 * supported by the MAC, and then apply that (logical AND) to what will
	 * be sent to the PHY for "marketing".
	 */
	__ETHTOOL_DECLARE_LINK_MODE_MASK(mask) = { 0, };
	struct sja1105_private *priv = ds->priv;
	struct sja1105_xmii_params_entry *mii;

	mii = priv->static_config.tables[BLK_IDX_XMII_PARAMS].entries;

	/* include/linux/phylink.h says:
	 *     When @state->interface is %PHY_INTERFACE_MODE_NA, phylink
	 *     expects the MAC driver to return all supported link modes.
	 */
	if (state->interface != PHY_INTERFACE_MODE_NA &&
	    sja1105_phy_mode_mismatch(priv, port, state->interface)) {
		bitmap_zero(supported, __ETHTOOL_LINK_MODE_MASK_NBITS);
		return;
	}

	/* The MAC does not support pause frames, and also doesn't
	 * support half-duplex traffic modes.
	 */
	phylink_set(mask, Autoneg);
	phylink_set(mask, MII);
	phylink_set(mask, 10baseT_Full);
	phylink_set(mask, 100baseT_Full);
	phylink_set(mask, 100baseT1_Full);
	if (mii->xmii_mode[port] == XMII_MODE_RGMII ||
	    mii->xmii_mode[port] == XMII_MODE_SGMII)
		phylink_set(mask, 1000baseT_Full);
	if (priv->info->supports_2500basex[port]) {
		phylink_set(mask, 2500baseT_Full);
		phylink_set(mask, 2500baseX_Full);
	}

	bitmap_and(supported, supported, mask, __ETHTOOL_LINK_MODE_MASK_NBITS);
	bitmap_and(state->advertising, state->advertising, mask,
		   __ETHTOOL_LINK_MODE_MASK_NBITS);
}

static int
sja1105_find_static_fdb_entry(struct sja1105_private *priv, int port,
			      const struct sja1105_l2_lookup_entry *requested)
{
	struct sja1105_l2_lookup_entry *l2_lookup;
	struct sja1105_table *table;
	int i;

	table = &priv->static_config.tables[BLK_IDX_L2_LOOKUP];
	l2_lookup = table->entries;

	for (i = 0; i < table->entry_count; i++)
		if (l2_lookup[i].macaddr == requested->macaddr &&
		    l2_lookup[i].vlanid == requested->vlanid &&
		    l2_lookup[i].destports & BIT(port))
			return i;

	return -1;
}

/* We want FDB entries added statically through the bridge command to persist
 * across switch resets, which are a common thing during normal SJA1105
 * operation. So we have to back them up in the static configuration tables
 * and hence apply them on next static config upload... yay!
 */
static int
sja1105_static_fdb_change(struct sja1105_private *priv, int port,
			  const struct sja1105_l2_lookup_entry *requested,
			  bool keep)
{
	struct sja1105_l2_lookup_entry *l2_lookup;
	struct sja1105_table *table;
	int rc, match;

	table = &priv->static_config.tables[BLK_IDX_L2_LOOKUP];

	match = sja1105_find_static_fdb_entry(priv, port, requested);
	if (match < 0) {
		/* Can't delete a missing entry. */
		if (!keep)
			return 0;

		/* No match => new entry */
		rc = sja1105_table_resize(table, table->entry_count + 1);
		if (rc)
			return rc;

		match = table->entry_count - 1;
	}

	/* Assign pointer after the resize (it may be new memory) */
	l2_lookup = table->entries;

	/* We have a match.
	 * If the job was to add this FDB entry, it's already done (mostly
	 * anyway, since the port forwarding mask may have changed, case in
	 * which we update it).
	 * Otherwise we have to delete it.
	 */
	if (keep) {
		l2_lookup[match] = *requested;
		return 0;
	}

	/* To remove, the strategy is to overwrite the element with
	 * the last one, and then reduce the array size by 1
	 */
	l2_lookup[match] = l2_lookup[table->entry_count - 1];
	return sja1105_table_resize(table, table->entry_count - 1);
}

/* First-generation switches have a 4-way set associative TCAM that
 * holds the FDB entries. An FDB index spans from 0 to 1023 and is comprised of
 * a "bin" (grouping of 4 entries) and a "way" (an entry within a bin).
 * For the placement of a newly learnt FDB entry, the switch selects the bin
 * based on a hash function, and the way within that bin incrementally.
 */
static int sja1105et_fdb_index(int bin, int way)
{
	return bin * SJA1105ET_FDB_BIN_SIZE + way;
}

static int sja1105et_is_fdb_entry_in_bin(struct sja1105_private *priv, int bin,
					 const u8 *addr, u16 vid,
					 struct sja1105_l2_lookup_entry *match,
					 int *last_unused)
{
	int way;

	for (way = 0; way < SJA1105ET_FDB_BIN_SIZE; way++) {
		struct sja1105_l2_lookup_entry l2_lookup = {0};
		int index = sja1105et_fdb_index(bin, way);

		/* Skip unused entries, optionally marking them
		 * into the return value
		 */
		if (sja1105_dynamic_config_read(priv, BLK_IDX_L2_LOOKUP,
						index, &l2_lookup)) {
			if (last_unused)
				*last_unused = way;
			continue;
		}

		if (l2_lookup.macaddr == ether_addr_to_u64(addr) &&
		    l2_lookup.vlanid == vid) {
			if (match)
				*match = l2_lookup;
			return way;
		}
	}
	/* Return an invalid entry index if not found */
	return -1;
}

int sja1105et_fdb_add(struct dsa_switch *ds, int port,
		      const unsigned char *addr, u16 vid)
{
	struct sja1105_l2_lookup_entry l2_lookup = {0}, tmp;
	struct sja1105_private *priv = ds->priv;
	struct device *dev = ds->dev;
	int last_unused = -1;
	int start, end, i;
	int bin, way, rc;

	bin = sja1105et_fdb_hash(priv, addr, vid);

	way = sja1105et_is_fdb_entry_in_bin(priv, bin, addr, vid,
					    &l2_lookup, &last_unused);
	if (way >= 0) {
		/* We have an FDB entry. Is our port in the destination
		 * mask? If yes, we need to do nothing. If not, we need
		 * to rewrite the entry by adding this port to it.
		 */
		if ((l2_lookup.destports & BIT(port)) && l2_lookup.lockeds)
			return 0;
		l2_lookup.destports |= BIT(port);
	} else {
		int index = sja1105et_fdb_index(bin, way);

		/* We don't have an FDB entry. We construct a new one and
		 * try to find a place for it within the FDB table.
		 */
		l2_lookup.macaddr = ether_addr_to_u64(addr);
		l2_lookup.destports = BIT(port);
		l2_lookup.vlanid = vid;

		if (last_unused >= 0) {
			way = last_unused;
		} else {
			/* Bin is full, need to evict somebody.
			 * Choose victim at random. If you get these messages
			 * often, you may need to consider changing the
			 * distribution function:
			 * static_config[BLK_IDX_L2_LOOKUP_PARAMS].entries->poly
			 */
			get_random_bytes(&way, sizeof(u8));
			way %= SJA1105ET_FDB_BIN_SIZE;
			dev_warn(dev, "Warning, FDB bin %d full while adding entry for %pM. Evicting entry %u.\n",
				 bin, addr, way);
			/* Evict entry */
			sja1105_dynamic_config_write(priv, BLK_IDX_L2_LOOKUP,
						     index, NULL, false);
		}
	}
	l2_lookup.lockeds = true;
	l2_lookup.index = sja1105et_fdb_index(bin, way);

	rc = sja1105_dynamic_config_write(priv, BLK_IDX_L2_LOOKUP,
					  l2_lookup.index, &l2_lookup,
					  true);
	if (rc < 0)
		return rc;

	/* Invalidate a dynamically learned entry if that exists */
	start = sja1105et_fdb_index(bin, 0);
	end = sja1105et_fdb_index(bin, way);

	for (i = start; i < end; i++) {
		rc = sja1105_dynamic_config_read(priv, BLK_IDX_L2_LOOKUP,
						 i, &tmp);
		if (rc == -ENOENT)
			continue;
		if (rc)
			return rc;

		if (tmp.macaddr != ether_addr_to_u64(addr) || tmp.vlanid != vid)
			continue;

		rc = sja1105_dynamic_config_write(priv, BLK_IDX_L2_LOOKUP,
						  i, NULL, false);
		if (rc)
			return rc;

		break;
	}

	return sja1105_static_fdb_change(priv, port, &l2_lookup, true);
}

int sja1105et_fdb_del(struct dsa_switch *ds, int port,
		      const unsigned char *addr, u16 vid)
{
	struct sja1105_l2_lookup_entry l2_lookup = {0};
	struct sja1105_private *priv = ds->priv;
	int index, bin, way, rc;
	bool keep;

	bin = sja1105et_fdb_hash(priv, addr, vid);
	way = sja1105et_is_fdb_entry_in_bin(priv, bin, addr, vid,
					    &l2_lookup, NULL);
	if (way < 0)
		return 0;
	index = sja1105et_fdb_index(bin, way);

	/* We have an FDB entry. Is our port in the destination mask? If yes,
	 * we need to remove it. If the resulting port mask becomes empty, we
	 * need to completely evict the FDB entry.
	 * Otherwise we just write it back.
	 */
	l2_lookup.destports &= ~BIT(port);

	if (l2_lookup.destports)
		keep = true;
	else
		keep = false;

	rc = sja1105_dynamic_config_write(priv, BLK_IDX_L2_LOOKUP,
					  index, &l2_lookup, keep);
	if (rc < 0)
		return rc;

	return sja1105_static_fdb_change(priv, port, &l2_lookup, keep);
}

int sja1105pqrs_fdb_add(struct dsa_switch *ds, int port,
			const unsigned char *addr, u16 vid)
{
	struct sja1105_l2_lookup_entry l2_lookup = {0}, tmp;
	struct sja1105_private *priv = ds->priv;
	int rc, i;

	/* Search for an existing entry in the FDB table */
	l2_lookup.macaddr = ether_addr_to_u64(addr);
	l2_lookup.vlanid = vid;
	l2_lookup.mask_macaddr = GENMASK_ULL(ETH_ALEN * 8 - 1, 0);
	l2_lookup.mask_vlanid = VLAN_VID_MASK;
	l2_lookup.destports = BIT(port);

	tmp = l2_lookup;

	rc = sja1105_dynamic_config_read(priv, BLK_IDX_L2_LOOKUP,
					 SJA1105_SEARCH, &tmp);
	if (rc == 0 && tmp.index != SJA1105_MAX_L2_LOOKUP_COUNT - 1) {
		/* Found a static entry and this port is already in the entry's
		 * port mask => job done
		 */
		if ((tmp.destports & BIT(port)) && tmp.lockeds)
			return 0;

		l2_lookup = tmp;

		/* l2_lookup.index is populated by the switch in case it
		 * found something.
		 */
		l2_lookup.destports |= BIT(port);
		goto skip_finding_an_index;
	}

	/* Not found, so try to find an unused spot in the FDB.
	 * This is slightly inefficient because the strategy is knock-knock at
	 * every possible position from 0 to 1023.
	 */
	for (i = 0; i < SJA1105_MAX_L2_LOOKUP_COUNT; i++) {
		rc = sja1105_dynamic_config_read(priv, BLK_IDX_L2_LOOKUP,
						 i, NULL);
		if (rc < 0)
			break;
	}
	if (i == SJA1105_MAX_L2_LOOKUP_COUNT) {
		dev_err(ds->dev, "FDB is full, cannot add entry.\n");
		return -EINVAL;
	}
	l2_lookup.index = i;

skip_finding_an_index:
	l2_lookup.lockeds = true;

	rc = sja1105_dynamic_config_write(priv, BLK_IDX_L2_LOOKUP,
					  l2_lookup.index, &l2_lookup,
					  true);
	if (rc < 0)
		return rc;

	/* The switch learns dynamic entries and looks up the FDB left to
	 * right. It is possible that our addition was concurrent with the
	 * dynamic learning of the same address, so now that the static entry
	 * has been installed, we are certain that address learning for this
	 * particular address has been turned off, so the dynamic entry either
	 * is in the FDB at an index smaller than the static one, or isn't (it
	 * can also be at a larger index, but in that case it is inactive
	 * because the static FDB entry will match first, and the dynamic one
	 * will eventually age out). Search for a dynamically learned address
	 * prior to our static one and invalidate it.
	 */
	tmp = l2_lookup;

	rc = sja1105_dynamic_config_read(priv, BLK_IDX_L2_LOOKUP,
					 SJA1105_SEARCH, &tmp);
	if (rc < 0) {
		dev_err(ds->dev,
			"port %d failed to read back entry for %pM vid %d: %pe\n",
			port, addr, vid, ERR_PTR(rc));
		return rc;
	}

	if (tmp.index < l2_lookup.index) {
		rc = sja1105_dynamic_config_write(priv, BLK_IDX_L2_LOOKUP,
						  tmp.index, NULL, false);
		if (rc < 0)
			return rc;
	}

	return sja1105_static_fdb_change(priv, port, &l2_lookup, true);
}

int sja1105pqrs_fdb_del(struct dsa_switch *ds, int port,
			const unsigned char *addr, u16 vid)
{
	struct sja1105_l2_lookup_entry l2_lookup = {0};
	struct sja1105_private *priv = ds->priv;
	bool keep;
	int rc;

	l2_lookup.macaddr = ether_addr_to_u64(addr);
	l2_lookup.vlanid = vid;
	l2_lookup.mask_macaddr = GENMASK_ULL(ETH_ALEN * 8 - 1, 0);
	l2_lookup.mask_vlanid = VLAN_VID_MASK;
	l2_lookup.destports = BIT(port);

	rc = sja1105_dynamic_config_read(priv, BLK_IDX_L2_LOOKUP,
					 SJA1105_SEARCH, &l2_lookup);
	if (rc < 0)
		return 0;

	l2_lookup.destports &= ~BIT(port);

	/* Decide whether we remove just this port from the FDB entry,
	 * or if we remove it completely.
	 */
	if (l2_lookup.destports)
		keep = true;
	else
		keep = false;

	rc = sja1105_dynamic_config_write(priv, BLK_IDX_L2_LOOKUP,
					  l2_lookup.index, &l2_lookup, keep);
	if (rc < 0)
		return rc;

	return sja1105_static_fdb_change(priv, port, &l2_lookup, keep);
}

static int sja1105_fdb_add(struct dsa_switch *ds, int port,
			   const unsigned char *addr, u16 vid)
{
	struct sja1105_private *priv = ds->priv;

	return priv->info->fdb_add_cmd(ds, port, addr, vid);
}

static int sja1105_fdb_del(struct dsa_switch *ds, int port,
			   const unsigned char *addr, u16 vid)
{
	struct sja1105_private *priv = ds->priv;

	return priv->info->fdb_del_cmd(ds, port, addr, vid);
}

static int sja1105_fdb_dump(struct dsa_switch *ds, int port,
			    dsa_fdb_dump_cb_t *cb, void *data)
{
	struct sja1105_private *priv = ds->priv;
	struct device *dev = ds->dev;
	int i;

	for (i = 0; i < SJA1105_MAX_L2_LOOKUP_COUNT; i++) {
		struct sja1105_l2_lookup_entry l2_lookup = {0};
		u8 macaddr[ETH_ALEN];
		int rc;

		rc = sja1105_dynamic_config_read(priv, BLK_IDX_L2_LOOKUP,
						 i, &l2_lookup);
		/* No fdb entry at i, not an issue */
		if (rc == -ENOENT)
			continue;
		if (rc) {
			dev_err(dev, "Failed to dump FDB: %d\n", rc);
			return rc;
		}

		/* FDB dump callback is per port. This means we have to
		 * disregard a valid entry if it's not for this port, even if
		 * only to revisit it later. This is inefficient because the
		 * 1024-sized FDB table needs to be traversed 4 times through
		 * SPI during a 'bridge fdb show' command.
		 */
		if (!(l2_lookup.destports & BIT(port)))
			continue;

		/* We need to hide the FDB entry for unknown multicast */
		if (l2_lookup.macaddr == SJA1105_UNKNOWN_MULTICAST &&
		    l2_lookup.mask_macaddr == SJA1105_UNKNOWN_MULTICAST)
			continue;

		u64_to_ether_addr(l2_lookup.macaddr, macaddr);

		/* We need to hide the dsa_8021q VLANs from the user. */
		if (!priv->vlan_aware)
			l2_lookup.vlanid = 0;
		rc = cb(macaddr, l2_lookup.vlanid, l2_lookup.lockeds, data);
		if (rc)
			return rc;
	}
	return 0;
}

static void sja1105_fast_age(struct dsa_switch *ds, int port)
{
	struct sja1105_private *priv = ds->priv;
	int i;

	for (i = 0; i < SJA1105_MAX_L2_LOOKUP_COUNT; i++) {
		struct sja1105_l2_lookup_entry l2_lookup = {0};
		u8 macaddr[ETH_ALEN];
		int rc;

		rc = sja1105_dynamic_config_read(priv, BLK_IDX_L2_LOOKUP,
						 i, &l2_lookup);
		/* No fdb entry at i, not an issue */
		if (rc == -ENOENT)
			continue;
		if (rc) {
			dev_err(ds->dev, "Failed to read FDB: %pe\n",
				ERR_PTR(rc));
			return;
		}

		if (!(l2_lookup.destports & BIT(port)))
			continue;

		/* Don't delete static FDB entries */
		if (l2_lookup.lockeds)
			continue;

		u64_to_ether_addr(l2_lookup.macaddr, macaddr);

		rc = sja1105_fdb_del(ds, port, macaddr, l2_lookup.vlanid);
		if (rc) {
			dev_err(ds->dev,
				"Failed to delete FDB entry %pM vid %lld: %pe\n",
				macaddr, l2_lookup.vlanid, ERR_PTR(rc));
			return;
		}
	}
}

static int sja1105_mdb_add(struct dsa_switch *ds, int port,
			   const struct switchdev_obj_port_mdb *mdb)
{
	return sja1105_fdb_add(ds, port, mdb->addr, mdb->vid);
}

static int sja1105_mdb_del(struct dsa_switch *ds, int port,
			   const struct switchdev_obj_port_mdb *mdb)
{
	return sja1105_fdb_del(ds, port, mdb->addr, mdb->vid);
}

/* Common function for unicast and broadcast flood configuration.
 * Flooding is configured between each {ingress, egress} port pair, and since
 * the bridge's semantics are those of "egress flooding", it means we must
 * enable flooding towards this port from all ingress ports that are in the
 * same forwarding domain.
 */
static int sja1105_manage_flood_domains(struct sja1105_private *priv)
{
	struct sja1105_l2_forwarding_entry *l2_fwd;
	struct dsa_switch *ds = priv->ds;
	int from, to, rc;

	l2_fwd = priv->static_config.tables[BLK_IDX_L2_FORWARDING].entries;

	for (from = 0; from < ds->num_ports; from++) {
		u64 fl_domain = 0, bc_domain = 0;

		for (to = 0; to < priv->ds->num_ports; to++) {
			if (!sja1105_can_forward(l2_fwd, from, to))
				continue;

			if (priv->ucast_egress_floods & BIT(to))
				fl_domain |= BIT(to);
			if (priv->bcast_egress_floods & BIT(to))
				bc_domain |= BIT(to);
		}

		/* Nothing changed, nothing to do */
		if (l2_fwd[from].fl_domain == fl_domain &&
		    l2_fwd[from].bc_domain == bc_domain)
			continue;

		l2_fwd[from].fl_domain = fl_domain;
		l2_fwd[from].bc_domain = bc_domain;

		rc = sja1105_dynamic_config_write(priv, BLK_IDX_L2_FORWARDING,
						  from, &l2_fwd[from], true);
		if (rc < 0)
			return rc;
	}

	return 0;
}

static int sja1105_bridge_member(struct dsa_switch *ds, int port,
				 struct net_device *br, bool member)
{
	struct sja1105_l2_forwarding_entry *l2_fwd;
	struct sja1105_private *priv = ds->priv;
	int i, rc;

	l2_fwd = priv->static_config.tables[BLK_IDX_L2_FORWARDING].entries;

	for (i = 0; i < ds->num_ports; i++) {
		/* Add this port to the forwarding matrix of the
		 * other ports in the same bridge, and viceversa.
		 */
		if (!dsa_is_user_port(ds, i))
			continue;
		/* For the ports already under the bridge, only one thing needs
		 * to be done, and that is to add this port to their
		 * reachability domain. So we can perform the SPI write for
		 * them immediately. However, for this port itself (the one
		 * that is new to the bridge), we need to add all other ports
		 * to its reachability domain. So we do that incrementally in
		 * this loop, and perform the SPI write only at the end, once
		 * the domain contains all other bridge ports.
		 */
		if (i == port)
			continue;
		if (dsa_to_port(ds, i)->bridge_dev != br)
			continue;
		sja1105_port_allow_traffic(l2_fwd, i, port, member);
		sja1105_port_allow_traffic(l2_fwd, port, i, member);

		rc = sja1105_dynamic_config_write(priv, BLK_IDX_L2_FORWARDING,
						  i, &l2_fwd[i], true);
		if (rc < 0)
			return rc;
	}

	rc = sja1105_dynamic_config_write(priv, BLK_IDX_L2_FORWARDING,
					  port, &l2_fwd[port], true);
	if (rc)
		return rc;

	rc = sja1105_commit_pvid(ds, port);
	if (rc)
		return rc;

	return sja1105_manage_flood_domains(priv);
}

static void sja1105_bridge_stp_state_set(struct dsa_switch *ds, int port,
					 u8 state)
{
	struct dsa_port *dp = dsa_to_port(ds, port);
	struct sja1105_private *priv = ds->priv;
	struct sja1105_mac_config_entry *mac;

	mac = priv->static_config.tables[BLK_IDX_MAC_CONFIG].entries;

	switch (state) {
	case BR_STATE_DISABLED:
	case BR_STATE_BLOCKING:
		/* From UM10944 description of DRPDTAG (why put this there?):
		 * "Management traffic flows to the port regardless of the state
		 * of the INGRESS flag". So BPDUs are still be allowed to pass.
		 * At the moment no difference between DISABLED and BLOCKING.
		 */
		mac[port].ingress   = false;
		mac[port].egress    = false;
		mac[port].dyn_learn = false;
		break;
	case BR_STATE_LISTENING:
		mac[port].ingress   = true;
		mac[port].egress    = false;
		mac[port].dyn_learn = false;
		break;
	case BR_STATE_LEARNING:
		mac[port].ingress   = true;
		mac[port].egress    = false;
		mac[port].dyn_learn = dp->learning;
		break;
	case BR_STATE_FORWARDING:
		mac[port].ingress   = true;
		mac[port].egress    = true;
		mac[port].dyn_learn = dp->learning;
		break;
	default:
		dev_err(ds->dev, "invalid STP state: %d\n", state);
		return;
	}

	sja1105_dynamic_config_write(priv, BLK_IDX_MAC_CONFIG, port,
				     &mac[port], true);
}

static int sja1105_bridge_join(struct dsa_switch *ds, int port,
			       struct net_device *br)
{
	return sja1105_bridge_member(ds, port, br, true);
}

static void sja1105_bridge_leave(struct dsa_switch *ds, int port,
				 struct net_device *br)
{
	sja1105_bridge_member(ds, port, br, false);
}

#define BYTES_PER_KBIT (1000LL / 8)

static int sja1105_find_unused_cbs_shaper(struct sja1105_private *priv)
{
	int i;

	for (i = 0; i < priv->info->num_cbs_shapers; i++)
		if (!priv->cbs[i].idle_slope && !priv->cbs[i].send_slope)
			return i;

	return -1;
}

static int sja1105_delete_cbs_shaper(struct sja1105_private *priv, int port,
				     int prio)
{
	int i;

	for (i = 0; i < priv->info->num_cbs_shapers; i++) {
		struct sja1105_cbs_entry *cbs = &priv->cbs[i];

		if (cbs->port == port && cbs->prio == prio) {
			memset(cbs, 0, sizeof(*cbs));
			return sja1105_dynamic_config_write(priv, BLK_IDX_CBS,
							    i, cbs, true);
		}
	}

	return 0;
}

static int sja1105_setup_tc_cbs(struct dsa_switch *ds, int port,
				struct tc_cbs_qopt_offload *offload)
{
	struct sja1105_private *priv = ds->priv;
	struct sja1105_cbs_entry *cbs;
	int index;

	if (!offload->enable)
		return sja1105_delete_cbs_shaper(priv, port, offload->queue);

	index = sja1105_find_unused_cbs_shaper(priv);
	if (index < 0)
		return -ENOSPC;

	cbs = &priv->cbs[index];
	cbs->port = port;
	cbs->prio = offload->queue;
	/* locredit and sendslope are negative by definition. In hardware,
	 * positive values must be provided, and the negative sign is implicit.
	 */
	cbs->credit_hi = offload->hicredit;
	cbs->credit_lo = abs(offload->locredit);
	/* User space is in kbits/sec, hardware in bytes/sec */
	cbs->idle_slope = offload->idleslope * BYTES_PER_KBIT;
	cbs->send_slope = abs(offload->sendslope * BYTES_PER_KBIT);
	/* Convert the negative values from 64-bit 2's complement
	 * to 32-bit 2's complement (for the case of 0x80000000 whose
	 * negative is still negative).
	 */
	cbs->credit_lo &= GENMASK_ULL(31, 0);
	cbs->send_slope &= GENMASK_ULL(31, 0);

	return sja1105_dynamic_config_write(priv, BLK_IDX_CBS, index, cbs,
					    true);
}

static int sja1105_reload_cbs(struct sja1105_private *priv)
{
	int rc = 0, i;

	/* The credit based shapers are only allocated if
	 * CONFIG_NET_SCH_CBS is enabled.
	 */
	if (!priv->cbs)
		return 0;

	for (i = 0; i < priv->info->num_cbs_shapers; i++) {
		struct sja1105_cbs_entry *cbs = &priv->cbs[i];

		if (!cbs->idle_slope && !cbs->send_slope)
			continue;

		rc = sja1105_dynamic_config_write(priv, BLK_IDX_CBS, i, cbs,
						  true);
		if (rc)
			break;
	}

	return rc;
}

static const char * const sja1105_reset_reasons[] = {
	[SJA1105_VLAN_FILTERING] = "VLAN filtering",
	[SJA1105_RX_HWTSTAMPING] = "RX timestamping",
	[SJA1105_AGEING_TIME] = "Ageing time",
	[SJA1105_SCHEDULING] = "Time-aware scheduling",
	[SJA1105_BEST_EFFORT_POLICING] = "Best-effort policing",
	[SJA1105_VIRTUAL_LINKS] = "Virtual links",
};

/* For situations where we need to change a setting at runtime that is only
 * available through the static configuration, resetting the switch in order
 * to upload the new static config is unavoidable. Back up the settings we
 * modify at runtime (currently only MAC) and restore them after uploading,
 * such that this operation is relatively seamless.
 */
int sja1105_static_config_reload(struct sja1105_private *priv,
				 enum sja1105_reset_reason reason)
{
	struct ptp_system_timestamp ptp_sts_before;
	struct ptp_system_timestamp ptp_sts_after;
	int speed_mbps[SJA1105_MAX_NUM_PORTS];
	u16 bmcr[SJA1105_MAX_NUM_PORTS] = {0};
	struct sja1105_mac_config_entry *mac;
	struct dsa_switch *ds = priv->ds;
	s64 t1, t2, t3, t4;
	s64 t12, t34;
	int rc, i;
	s64 now;

	mutex_lock(&priv->mgmt_lock);

	mac = priv->static_config.tables[BLK_IDX_MAC_CONFIG].entries;

	/* Back up the dynamic link speed changed by sja1105_adjust_port_config
	 * in order to temporarily restore it to SJA1105_SPEED_AUTO - which the
	 * switch wants to see in the static config in order to allow us to
	 * change it through the dynamic interface later.
	 */
	for (i = 0; i < ds->num_ports; i++) {
<<<<<<< HEAD
		speed_mbps[i] = sja1105_speed[mac[i].speed];
		mac[i].speed = SJA1105_SPEED_AUTO;
	}
=======
		u32 reg_addr = mdiobus_c45_addr(MDIO_MMD_VEND2, MDIO_CTRL1);

		speed_mbps[i] = sja1105_port_speed_to_ethtool(priv,
							      mac[i].speed);
		mac[i].speed = priv->info->port_speed[SJA1105_SPEED_AUTO];
>>>>>>> bee673aa

		if (priv->xpcs[i])
			bmcr[i] = mdiobus_read(priv->mdio_pcs, i, reg_addr);
	}

	/* No PTP operations can run right now */
	mutex_lock(&priv->ptp_data.lock);

	rc = __sja1105_ptp_gettimex(ds, &now, &ptp_sts_before);
	if (rc < 0) {
		mutex_unlock(&priv->ptp_data.lock);
		goto out;
	}

	/* Reset switch and send updated static configuration */
	rc = sja1105_static_config_upload(priv);
	if (rc < 0) {
		mutex_unlock(&priv->ptp_data.lock);
		goto out;
	}

	rc = __sja1105_ptp_settime(ds, 0, &ptp_sts_after);
	if (rc < 0) {
		mutex_unlock(&priv->ptp_data.lock);
		goto out;
	}

	t1 = timespec64_to_ns(&ptp_sts_before.pre_ts);
	t2 = timespec64_to_ns(&ptp_sts_before.post_ts);
	t3 = timespec64_to_ns(&ptp_sts_after.pre_ts);
	t4 = timespec64_to_ns(&ptp_sts_after.post_ts);
	/* Mid point, corresponds to pre-reset PTPCLKVAL */
	t12 = t1 + (t2 - t1) / 2;
	/* Mid point, corresponds to post-reset PTPCLKVAL, aka 0 */
	t34 = t3 + (t4 - t3) / 2;
	/* Advance PTPCLKVAL by the time it took since its readout */
	now += (t34 - t12);

	__sja1105_ptp_adjtime(ds, now);

	mutex_unlock(&priv->ptp_data.lock);

	dev_info(priv->ds->dev,
		 "Reset switch and programmed static config. Reason: %s\n",
		 sja1105_reset_reasons[reason]);

	/* Configure the CGU (PLLs) for MII and RMII PHYs.
	 * For these interfaces there is no dynamic configuration
	 * needed, since PLLs have same settings at all speeds.
	 */
	if (priv->info->clocking_setup) {
		rc = priv->info->clocking_setup(priv);
		if (rc < 0)
			goto out;
	}

	for (i = 0; i < ds->num_ports; i++) {
		struct dw_xpcs *xpcs = priv->xpcs[i];
		unsigned int mode;

<<<<<<< HEAD
	for (i = 0; i < ds->num_ports; i++) {
=======
>>>>>>> bee673aa
		rc = sja1105_adjust_port_config(priv, i, speed_mbps[i]);
		if (rc < 0)
			goto out;

		if (!xpcs)
			continue;

		if (bmcr[i] & BMCR_ANENABLE)
			mode = MLO_AN_INBAND;
		else if (priv->fixed_link[i])
			mode = MLO_AN_FIXED;
		else
			mode = MLO_AN_PHY;

		rc = xpcs_do_config(xpcs, priv->phy_mode[i], mode);
		if (rc < 0)
			goto out;

		if (!phylink_autoneg_inband(mode)) {
			int speed = SPEED_UNKNOWN;

			if (priv->phy_mode[i] == PHY_INTERFACE_MODE_2500BASEX)
				speed = SPEED_2500;
			else if (bmcr[i] & BMCR_SPEED1000)
				speed = SPEED_1000;
			else if (bmcr[i] & BMCR_SPEED100)
				speed = SPEED_100;
			else
				speed = SPEED_10;

			xpcs_link_up(&xpcs->pcs, mode, priv->phy_mode[i],
				     speed, DUPLEX_FULL);
		}
	}

	rc = sja1105_reload_cbs(priv);
	if (rc < 0)
		goto out;
out:
	mutex_unlock(&priv->mgmt_lock);

	return rc;
}

static enum dsa_tag_protocol
sja1105_get_tag_protocol(struct dsa_switch *ds, int port,
			 enum dsa_tag_protocol mp)
{
	struct sja1105_private *priv = ds->priv;

	return priv->info->tag_proto;
}

/* The TPID setting belongs to the General Parameters table,
 * which can only be partially reconfigured at runtime (and not the TPID).
 * So a switch reset is required.
 */
int sja1105_vlan_filtering(struct dsa_switch *ds, int port, bool enabled,
			   struct netlink_ext_ack *extack)
{
	struct sja1105_l2_lookup_params_entry *l2_lookup_params;
	struct sja1105_general_params_entry *general_params;
	struct sja1105_private *priv = ds->priv;
	struct sja1105_table *table;
	struct sja1105_rule *rule;
	u16 tpid, tpid2;
	int rc;

	list_for_each_entry(rule, &priv->flow_block.rules, list) {
		if (rule->type == SJA1105_RULE_VL) {
			NL_SET_ERR_MSG_MOD(extack,
					   "Cannot change VLAN filtering with active VL rules");
			return -EBUSY;
		}
	}

	if (enabled) {
		/* Enable VLAN filtering. */
		tpid  = ETH_P_8021Q;
		tpid2 = ETH_P_8021AD;
	} else {
		/* Disable VLAN filtering. */
		tpid  = ETH_P_SJA1105;
		tpid2 = ETH_P_SJA1105;
	}

	if (priv->vlan_aware == enabled)
		return 0;

	priv->vlan_aware = enabled;

	table = &priv->static_config.tables[BLK_IDX_GENERAL_PARAMS];
	general_params = table->entries;
	/* EtherType used to identify inner tagged (C-tag) VLAN traffic */
	general_params->tpid = tpid;
	/* EtherType used to identify outer tagged (S-tag) VLAN traffic */
	general_params->tpid2 = tpid2;
	/* When VLAN filtering is on, we need to at least be able to
	 * decode management traffic through the "backup plan".
	 */
	general_params->incl_srcpt1 = enabled;
	general_params->incl_srcpt0 = enabled;

	/* VLAN filtering => independent VLAN learning.
	 * No VLAN filtering (or best effort) => shared VLAN learning.
	 *
	 * In shared VLAN learning mode, untagged traffic still gets
	 * pvid-tagged, and the FDB table gets populated with entries
	 * containing the "real" (pvid or from VLAN tag) VLAN ID.
	 * However the switch performs a masked L2 lookup in the FDB,
	 * effectively only looking up a frame's DMAC (and not VID) for the
	 * forwarding decision.
	 *
	 * This is extremely convenient for us, because in modes with
	 * vlan_filtering=0, dsa_8021q actually installs unique pvid's into
	 * each front panel port. This is good for identification but breaks
	 * learning badly - the VID of the learnt FDB entry is unique, aka
	 * no frames coming from any other port are going to have it. So
	 * for forwarding purposes, this is as though learning was broken
	 * (all frames get flooded).
	 */
	table = &priv->static_config.tables[BLK_IDX_L2_LOOKUP_PARAMS];
	l2_lookup_params = table->entries;
	l2_lookup_params->shared_learn = !priv->vlan_aware;

	for (port = 0; port < ds->num_ports; port++) {
		if (dsa_is_unused_port(ds, port))
			continue;

		rc = sja1105_commit_pvid(ds, port);
		if (rc)
			return rc;
	}

	rc = sja1105_static_config_reload(priv, SJA1105_VLAN_FILTERING);
	if (rc)
		NL_SET_ERR_MSG_MOD(extack, "Failed to change VLAN Ethertype");

	return rc;
}

static int sja1105_vlan_add(struct sja1105_private *priv, int port, u16 vid,
			    u16 flags, bool allowed_ingress)
{
	struct sja1105_vlan_lookup_entry *vlan;
	struct sja1105_table *table;
	int match, rc;

	table = &priv->static_config.tables[BLK_IDX_VLAN_LOOKUP];

	match = sja1105_is_vlan_configured(priv, vid);
	if (match < 0) {
		rc = sja1105_table_resize(table, table->entry_count + 1);
		if (rc)
			return rc;
		match = table->entry_count - 1;
	}

	/* Assign pointer after the resize (it's new memory) */
	vlan = table->entries;

	vlan[match].type_entry = SJA1110_VLAN_D_TAG;
	vlan[match].vlanid = vid;
	vlan[match].vlan_bc |= BIT(port);

	if (allowed_ingress)
		vlan[match].vmemb_port |= BIT(port);
	else
		vlan[match].vmemb_port &= ~BIT(port);

	if (flags & BRIDGE_VLAN_INFO_UNTAGGED)
		vlan[match].tag_port &= ~BIT(port);
	else
		vlan[match].tag_port |= BIT(port);

	return sja1105_dynamic_config_write(priv, BLK_IDX_VLAN_LOOKUP, vid,
					    &vlan[match], true);
}

static int sja1105_vlan_del(struct sja1105_private *priv, int port, u16 vid)
{
	struct sja1105_vlan_lookup_entry *vlan;
	struct sja1105_table *table;
	bool keep = true;
	int match, rc;

	table = &priv->static_config.tables[BLK_IDX_VLAN_LOOKUP];

	match = sja1105_is_vlan_configured(priv, vid);
	/* Can't delete a missing entry. */
	if (match < 0)
		return 0;

	/* Assign pointer after the resize (it's new memory) */
	vlan = table->entries;

	vlan[match].vlanid = vid;
	vlan[match].vlan_bc &= ~BIT(port);
	vlan[match].vmemb_port &= ~BIT(port);
	/* Also unset tag_port, just so we don't have a confusing bitmap
	 * (no practical purpose).
	 */
	vlan[match].tag_port &= ~BIT(port);

	/* If there's no port left as member of this VLAN,
	 * it's time for it to go.
	 */
	if (!vlan[match].vmemb_port)
		keep = false;

	rc = sja1105_dynamic_config_write(priv, BLK_IDX_VLAN_LOOKUP, vid,
					  &vlan[match], keep);
	if (rc < 0)
		return rc;

	if (!keep)
		return sja1105_table_delete_entry(table, match);

	return 0;
}

static int sja1105_bridge_vlan_add(struct dsa_switch *ds, int port,
				   const struct switchdev_obj_port_vlan *vlan,
				   struct netlink_ext_ack *extack)
{
	struct sja1105_private *priv = ds->priv;
	u16 flags = vlan->flags;
	int rc;

	/* Be sure to deny alterations to the configuration done by tag_8021q.
	 */
	if (vid_is_dsa_8021q(vlan->vid)) {
		NL_SET_ERR_MSG_MOD(extack,
				   "Range 1024-3071 reserved for dsa_8021q operation");
		return -EBUSY;
	}

	/* Always install bridge VLANs as egress-tagged on CPU and DSA ports */
	if (dsa_is_cpu_port(ds, port) || dsa_is_dsa_port(ds, port))
		flags = 0;

	rc = sja1105_vlan_add(priv, port, vlan->vid, flags, true);
	if (rc)
		return rc;

	if (vlan->flags & BRIDGE_VLAN_INFO_PVID)
		priv->bridge_pvid[port] = vlan->vid;

	return sja1105_commit_pvid(ds, port);
}

static int sja1105_bridge_vlan_del(struct dsa_switch *ds, int port,
				   const struct switchdev_obj_port_vlan *vlan)
{
	struct sja1105_private *priv = ds->priv;
	int rc;

	rc = sja1105_vlan_del(priv, port, vlan->vid);
	if (rc)
		return rc;

	/* In case the pvid was deleted, make sure that untagged packets will
	 * be dropped.
	 */
	return sja1105_commit_pvid(ds, port);
}

static int sja1105_dsa_8021q_vlan_add(struct dsa_switch *ds, int port, u16 vid,
				      u16 flags)
{
	struct sja1105_private *priv = ds->priv;
	bool allowed_ingress = true;
	int rc;

	/* Prevent attackers from trying to inject a DSA tag from
	 * the outside world.
	 */
	if (dsa_is_user_port(ds, port))
		allowed_ingress = false;

	rc = sja1105_vlan_add(priv, port, vid, flags, allowed_ingress);
	if (rc)
		return rc;

	if (flags & BRIDGE_VLAN_INFO_PVID)
		priv->tag_8021q_pvid[port] = vid;

	return sja1105_commit_pvid(ds, port);
}

static int sja1105_dsa_8021q_vlan_del(struct dsa_switch *ds, int port, u16 vid)
{
	struct sja1105_private *priv = ds->priv;

<<<<<<< HEAD
	for (port = 0; port < ds->num_ports; port++) {
		struct sja1105_port *sp = &priv->ports[port];
=======
	return sja1105_vlan_del(priv, port, vid);
}
>>>>>>> bee673aa

static int sja1105_prechangeupper(struct dsa_switch *ds, int port,
				  struct netdev_notifier_changeupper_info *info)
{
	struct netlink_ext_ack *extack = info->info.extack;
	struct net_device *upper = info->upper_dev;
	struct dsa_switch_tree *dst = ds->dst;
	struct dsa_port *dp;

	if (is_vlan_dev(upper)) {
		NL_SET_ERR_MSG_MOD(extack, "8021q uppers are not supported");
		return -EBUSY;
	}

	if (netif_is_bridge_master(upper)) {
		list_for_each_entry(dp, &dst->ports, list) {
			if (dp->bridge_dev && dp->bridge_dev != upper &&
			    br_vlan_enabled(dp->bridge_dev)) {
				NL_SET_ERR_MSG_MOD(extack,
						   "Only one VLAN-aware bridge is supported");
				return -EBUSY;
			}
		}
	}

	return 0;
}

static void sja1105_port_disable(struct dsa_switch *ds, int port)
{
	struct sja1105_private *priv = ds->priv;
	struct sja1105_port *sp = &priv->ports[port];

	if (!dsa_is_user_port(ds, port))
		return;

	kthread_cancel_work_sync(&sp->xmit_work);
	skb_queue_purge(&sp->xmit_queue);
}

static int sja1105_mgmt_xmit(struct dsa_switch *ds, int port, int slot,
			     struct sk_buff *skb, bool takets)
{
	struct sja1105_mgmt_entry mgmt_route = {0};
	struct sja1105_private *priv = ds->priv;
	struct ethhdr *hdr;
	int timeout = 10;
	int rc;

	hdr = eth_hdr(skb);

	mgmt_route.macaddr = ether_addr_to_u64(hdr->h_dest);
	mgmt_route.destports = BIT(port);
	mgmt_route.enfport = 1;
	mgmt_route.tsreg = 0;
	mgmt_route.takets = takets;

	rc = sja1105_dynamic_config_write(priv, BLK_IDX_MGMT_ROUTE,
					  slot, &mgmt_route, true);
	if (rc < 0) {
		kfree_skb(skb);
		return rc;
	}

	/* Transfer skb to the host port. */
	dsa_enqueue_skb(skb, dsa_to_port(ds, port)->slave);

	/* Wait until the switch has processed the frame */
	do {
		rc = sja1105_dynamic_config_read(priv, BLK_IDX_MGMT_ROUTE,
						 slot, &mgmt_route);
		if (rc < 0) {
			dev_err_ratelimited(priv->ds->dev,
					    "failed to poll for mgmt route\n");
			continue;
		}

		/* UM10944: The ENFPORT flag of the respective entry is
		 * cleared when a match is found. The host can use this
		 * flag as an acknowledgment.
		 */
		cpu_relax();
	} while (mgmt_route.enfport && --timeout);

	if (!timeout) {
		/* Clean up the management route so that a follow-up
		 * frame may not match on it by mistake.
		 * This is only hardware supported on P/Q/R/S - on E/T it is
		 * a no-op and we are silently discarding the -EOPNOTSUPP.
		 */
		sja1105_dynamic_config_write(priv, BLK_IDX_MGMT_ROUTE,
					     slot, &mgmt_route, false);
		dev_err_ratelimited(priv->ds->dev, "xmit timed out\n");
	}

	return NETDEV_TX_OK;
}

#define work_to_port(work) \
		container_of((work), struct sja1105_port, xmit_work)
#define tagger_to_sja1105(t) \
		container_of((t), struct sja1105_private, tagger_data)

/* Deferred work is unfortunately necessary because setting up the management
 * route cannot be done from atomit context (SPI transfer takes a sleepable
 * lock on the bus)
 */
static void sja1105_port_deferred_xmit(struct kthread_work *work)
{
	struct sja1105_port *sp = work_to_port(work);
	struct sja1105_tagger_data *tagger_data = sp->data;
	struct sja1105_private *priv = tagger_to_sja1105(tagger_data);
	int port = sp - priv->ports;
	struct sk_buff *skb;

	while ((skb = skb_dequeue(&sp->xmit_queue)) != NULL) {
		struct sk_buff *clone = SJA1105_SKB_CB(skb)->clone;

		mutex_lock(&priv->mgmt_lock);

		sja1105_mgmt_xmit(priv->ds, port, 0, skb, !!clone);

		/* The clone, if there, was made by dsa_skb_tx_timestamp */
		if (clone)
			sja1105_ptp_txtstamp_skb(priv->ds, port, clone);

		mutex_unlock(&priv->mgmt_lock);
	}
}

/* The MAXAGE setting belongs to the L2 Forwarding Parameters table,
 * which cannot be reconfigured at runtime. So a switch reset is required.
 */
static int sja1105_set_ageing_time(struct dsa_switch *ds,
				   unsigned int ageing_time)
{
	struct sja1105_l2_lookup_params_entry *l2_lookup_params;
	struct sja1105_private *priv = ds->priv;
	struct sja1105_table *table;
	unsigned int maxage;

	table = &priv->static_config.tables[BLK_IDX_L2_LOOKUP_PARAMS];
	l2_lookup_params = table->entries;

	maxage = SJA1105_AGEING_TIME_MS(ageing_time);

	if (l2_lookup_params->maxage == maxage)
		return 0;

	l2_lookup_params->maxage = maxage;

	return sja1105_static_config_reload(priv, SJA1105_AGEING_TIME);
}

static int sja1105_change_mtu(struct dsa_switch *ds, int port, int new_mtu)
{
	struct sja1105_l2_policing_entry *policing;
	struct sja1105_private *priv = ds->priv;

	new_mtu += VLAN_ETH_HLEN + ETH_FCS_LEN;

	if (dsa_is_cpu_port(ds, port) || dsa_is_dsa_port(ds, port))
		new_mtu += VLAN_HLEN;

	policing = priv->static_config.tables[BLK_IDX_L2_POLICING].entries;

	if (policing[port].maxlen == new_mtu)
		return 0;

	policing[port].maxlen = new_mtu;

	return sja1105_static_config_reload(priv, SJA1105_BEST_EFFORT_POLICING);
}

static int sja1105_get_max_mtu(struct dsa_switch *ds, int port)
{
	return 2043 - VLAN_ETH_HLEN - ETH_FCS_LEN;
}

static int sja1105_port_setup_tc(struct dsa_switch *ds, int port,
				 enum tc_setup_type type,
				 void *type_data)
{
	switch (type) {
	case TC_SETUP_QDISC_TAPRIO:
		return sja1105_setup_tc_taprio(ds, port, type_data);
	case TC_SETUP_QDISC_CBS:
		return sja1105_setup_tc_cbs(ds, port, type_data);
	default:
		return -EOPNOTSUPP;
	}
}

/* We have a single mirror (@to) port, but can configure ingress and egress
 * mirroring on all other (@from) ports.
 * We need to allow mirroring rules only as long as the @to port is always the
 * same, and we need to unset the @to port from mirr_port only when there is no
 * mirroring rule that references it.
 */
static int sja1105_mirror_apply(struct sja1105_private *priv, int from, int to,
				bool ingress, bool enabled)
{
	struct sja1105_general_params_entry *general_params;
	struct sja1105_mac_config_entry *mac;
	struct dsa_switch *ds = priv->ds;
	struct sja1105_table *table;
	bool already_enabled;
	u64 new_mirr_port;
	int rc;

	table = &priv->static_config.tables[BLK_IDX_GENERAL_PARAMS];
	general_params = table->entries;

	mac = priv->static_config.tables[BLK_IDX_MAC_CONFIG].entries;

	already_enabled = (general_params->mirr_port != ds->num_ports);
	if (already_enabled && enabled && general_params->mirr_port != to) {
		dev_err(priv->ds->dev,
			"Delete mirroring rules towards port %llu first\n",
			general_params->mirr_port);
		return -EBUSY;
	}

	new_mirr_port = to;
	if (!enabled) {
		bool keep = false;
		int port;

		/* Anybody still referencing mirr_port? */
		for (port = 0; port < ds->num_ports; port++) {
			if (mac[port].ing_mirr || mac[port].egr_mirr) {
				keep = true;
				break;
			}
		}
		/* Unset already_enabled for next time */
		if (!keep)
			new_mirr_port = ds->num_ports;
	}
	if (new_mirr_port != general_params->mirr_port) {
		general_params->mirr_port = new_mirr_port;

		rc = sja1105_dynamic_config_write(priv, BLK_IDX_GENERAL_PARAMS,
						  0, general_params, true);
		if (rc < 0)
			return rc;
	}

	if (ingress)
		mac[from].ing_mirr = enabled;
	else
		mac[from].egr_mirr = enabled;

	return sja1105_dynamic_config_write(priv, BLK_IDX_MAC_CONFIG, from,
					    &mac[from], true);
}

static int sja1105_mirror_add(struct dsa_switch *ds, int port,
			      struct dsa_mall_mirror_tc_entry *mirror,
			      bool ingress)
{
	return sja1105_mirror_apply(ds->priv, port, mirror->to_local_port,
				    ingress, true);
}

static void sja1105_mirror_del(struct dsa_switch *ds, int port,
			       struct dsa_mall_mirror_tc_entry *mirror)
{
	sja1105_mirror_apply(ds->priv, port, mirror->to_local_port,
			     mirror->ingress, false);
}

static int sja1105_port_policer_add(struct dsa_switch *ds, int port,
				    struct dsa_mall_policer_tc_entry *policer)
{
	struct sja1105_l2_policing_entry *policing;
	struct sja1105_private *priv = ds->priv;

	policing = priv->static_config.tables[BLK_IDX_L2_POLICING].entries;

	/* In hardware, every 8 microseconds the credit level is incremented by
	 * the value of RATE bytes divided by 64, up to a maximum of SMAX
	 * bytes.
	 */
	policing[port].rate = div_u64(512 * policer->rate_bytes_per_sec,
				      1000000);
	policing[port].smax = policer->burst;

	return sja1105_static_config_reload(priv, SJA1105_BEST_EFFORT_POLICING);
}

static void sja1105_port_policer_del(struct dsa_switch *ds, int port)
{
	struct sja1105_l2_policing_entry *policing;
	struct sja1105_private *priv = ds->priv;

	policing = priv->static_config.tables[BLK_IDX_L2_POLICING].entries;

	policing[port].rate = SJA1105_RATE_MBPS(1000);
	policing[port].smax = 65535;

	sja1105_static_config_reload(priv, SJA1105_BEST_EFFORT_POLICING);
}

static int sja1105_port_set_learning(struct sja1105_private *priv, int port,
				     bool enabled)
{
	struct sja1105_mac_config_entry *mac;

	mac = priv->static_config.tables[BLK_IDX_MAC_CONFIG].entries;

	mac[port].dyn_learn = enabled;

	return sja1105_dynamic_config_write(priv, BLK_IDX_MAC_CONFIG, port,
					    &mac[port], true);
}

static int sja1105_port_ucast_bcast_flood(struct sja1105_private *priv, int to,
					  struct switchdev_brport_flags flags)
{
	if (flags.mask & BR_FLOOD) {
		if (flags.val & BR_FLOOD)
			priv->ucast_egress_floods |= BIT(to);
		else
			priv->ucast_egress_floods &= ~BIT(to);
	}

	if (flags.mask & BR_BCAST_FLOOD) {
		if (flags.val & BR_BCAST_FLOOD)
			priv->bcast_egress_floods |= BIT(to);
		else
			priv->bcast_egress_floods &= ~BIT(to);
	}

	return sja1105_manage_flood_domains(priv);
}

static int sja1105_port_mcast_flood(struct sja1105_private *priv, int to,
				    struct switchdev_brport_flags flags,
				    struct netlink_ext_ack *extack)
{
	struct sja1105_l2_lookup_entry *l2_lookup;
	struct sja1105_table *table;
	int match;

	table = &priv->static_config.tables[BLK_IDX_L2_LOOKUP];
	l2_lookup = table->entries;

	for (match = 0; match < table->entry_count; match++)
		if (l2_lookup[match].macaddr == SJA1105_UNKNOWN_MULTICAST &&
		    l2_lookup[match].mask_macaddr == SJA1105_UNKNOWN_MULTICAST)
			break;

	if (match == table->entry_count) {
		NL_SET_ERR_MSG_MOD(extack,
				   "Could not find FDB entry for unknown multicast");
		return -ENOSPC;
	}

	if (flags.val & BR_MCAST_FLOOD)
		l2_lookup[match].destports |= BIT(to);
	else
		l2_lookup[match].destports &= ~BIT(to);

	return sja1105_dynamic_config_write(priv, BLK_IDX_L2_LOOKUP,
					    l2_lookup[match].index,
					    &l2_lookup[match],
					    true);
}

static int sja1105_port_pre_bridge_flags(struct dsa_switch *ds, int port,
					 struct switchdev_brport_flags flags,
					 struct netlink_ext_ack *extack)
{
	struct sja1105_private *priv = ds->priv;

	if (flags.mask & ~(BR_LEARNING | BR_FLOOD | BR_MCAST_FLOOD |
			   BR_BCAST_FLOOD))
		return -EINVAL;

	if (flags.mask & (BR_FLOOD | BR_MCAST_FLOOD) &&
	    !priv->info->can_limit_mcast_flood) {
		bool multicast = !!(flags.val & BR_MCAST_FLOOD);
		bool unicast = !!(flags.val & BR_FLOOD);

		if (unicast != multicast) {
			NL_SET_ERR_MSG_MOD(extack,
					   "This chip cannot configure multicast flooding independently of unicast");
			return -EINVAL;
		}
	}

	return 0;
}

static int sja1105_port_bridge_flags(struct dsa_switch *ds, int port,
				     struct switchdev_brport_flags flags,
				     struct netlink_ext_ack *extack)
{
	struct sja1105_private *priv = ds->priv;
	int rc;

	if (flags.mask & BR_LEARNING) {
		bool learn_ena = !!(flags.val & BR_LEARNING);

		rc = sja1105_port_set_learning(priv, port, learn_ena);
		if (rc)
			return rc;
	}

	if (flags.mask & (BR_FLOOD | BR_BCAST_FLOOD)) {
		rc = sja1105_port_ucast_bcast_flood(priv, port, flags);
		if (rc)
			return rc;
	}

	/* For chips that can't offload BR_MCAST_FLOOD independently, there
	 * is nothing to do here, we ensured the configuration is in sync by
	 * offloading BR_FLOOD.
	 */
	if (flags.mask & BR_MCAST_FLOOD && priv->info->can_limit_mcast_flood) {
		rc = sja1105_port_mcast_flood(priv, port, flags,
					      extack);
		if (rc)
			return rc;
	}

	return 0;
}

static void sja1105_teardown_ports(struct sja1105_private *priv)
{
	struct dsa_switch *ds = priv->ds;
	int port;

	for (port = 0; port < ds->num_ports; port++) {
		struct sja1105_port *sp = &priv->ports[port];

		if (sp->xmit_worker)
			kthread_destroy_worker(sp->xmit_worker);
	}
}

static int sja1105_setup_ports(struct sja1105_private *priv)
{
	struct sja1105_tagger_data *tagger_data = &priv->tagger_data;
	struct dsa_switch *ds = priv->ds;
	int port, rc;

	/* Connections between dsa_port and sja1105_port */
	for (port = 0; port < ds->num_ports; port++) {
		struct sja1105_port *sp = &priv->ports[port];
		struct dsa_port *dp = dsa_to_port(ds, port);
		struct kthread_worker *worker;
		struct net_device *slave;

		if (!dsa_port_is_user(dp))
			continue;

		dp->priv = sp;
		sp->dp = dp;
		sp->data = tagger_data;
		slave = dp->slave;
		kthread_init_work(&sp->xmit_work, sja1105_port_deferred_xmit);
		worker = kthread_create_worker(0, "%s_xmit", slave->name);
		if (IS_ERR(worker)) {
			rc = PTR_ERR(worker);
			dev_err(ds->dev,
				"failed to create deferred xmit thread: %d\n",
				rc);
			goto out_destroy_workers;
		}
		sp->xmit_worker = worker;
		skb_queue_head_init(&sp->xmit_queue);
	}

	return 0;

out_destroy_workers:
	sja1105_teardown_ports(priv);
	return rc;
}

/* The programming model for the SJA1105 switch is "all-at-once" via static
 * configuration tables. Some of these can be dynamically modified at runtime,
 * but not the xMII mode parameters table.
 * Furthermode, some PHYs may not have crystals for generating their clocks
 * (e.g. RMII). Instead, their 50MHz clock is supplied via the SJA1105 port's
 * ref_clk pin. So port clocking needs to be initialized early, before
 * connecting to PHYs is attempted, otherwise they won't respond through MDIO.
 * Setting correct PHY link speed does not matter now.
 * But dsa_slave_phy_setup is called later than sja1105_setup, so the PHY
 * bindings are not yet parsed by DSA core. We need to parse early so that we
 * can populate the xMII mode parameters table.
 */
static int sja1105_setup(struct dsa_switch *ds)
{
	struct sja1105_private *priv = ds->priv;
	int rc;

	if (priv->info->disable_microcontroller) {
		rc = priv->info->disable_microcontroller(priv);
		if (rc < 0) {
			dev_err(ds->dev,
				"Failed to disable microcontroller: %pe\n",
				ERR_PTR(rc));
			return rc;
		}
	}

	/* Create and send configuration down to device */
	rc = sja1105_static_config_load(priv);
	if (rc < 0) {
		dev_err(ds->dev, "Failed to load static config: %d\n", rc);
		return rc;
	}

	/* Configure the CGU (PHY link modes and speeds) */
	if (priv->info->clocking_setup) {
		rc = priv->info->clocking_setup(priv);
		if (rc < 0) {
			dev_err(ds->dev,
				"Failed to configure MII clocking: %pe\n",
				ERR_PTR(rc));
			goto out_static_config_free;
		}
	}

	rc = sja1105_setup_ports(priv);
	if (rc)
		goto out_static_config_free;

	sja1105_tas_setup(ds);
	sja1105_flower_setup(ds);

	rc = sja1105_ptp_clock_register(ds);
	if (rc < 0) {
		dev_err(ds->dev, "Failed to register PTP clock: %d\n", rc);
		goto out_flower_teardown;
	}

	rc = sja1105_mdiobus_register(ds);
	if (rc < 0) {
		dev_err(ds->dev, "Failed to register MDIO bus: %pe\n",
			ERR_PTR(rc));
		goto out_ptp_clock_unregister;
	}

	rc = sja1105_devlink_setup(ds);
	if (rc < 0)
		goto out_mdiobus_unregister;

	rtnl_lock();
	rc = dsa_tag_8021q_register(ds, htons(ETH_P_8021Q));
	rtnl_unlock();
	if (rc)
		goto out_devlink_teardown;

	/* On SJA1105, VLAN filtering per se is always enabled in hardware.
	 * The only thing we can do to disable it is lie about what the 802.1Q
	 * EtherType is.
	 * So it will still try to apply VLAN filtering, but all ingress
	 * traffic (except frames received with EtherType of ETH_P_SJA1105)
	 * will be internally tagged with a distorted VLAN header where the
	 * TPID is ETH_P_SJA1105, and the VLAN ID is the port pvid.
	 */
	ds->vlan_filtering_is_global = true;
	ds->untag_bridge_pvid = true;
	/* tag_8021q has 3 bits for the VBID, and the value 0 is reserved */
	ds->num_fwd_offloading_bridges = 7;

	/* Advertise the 8 egress queues */
	ds->num_tx_queues = SJA1105_NUM_TC;

	ds->mtu_enforcement_ingress = true;
	ds->assisted_learning_on_cpu_port = true;

	return 0;

out_devlink_teardown:
	sja1105_devlink_teardown(ds);
out_mdiobus_unregister:
	sja1105_mdiobus_unregister(ds);
out_ptp_clock_unregister:
	sja1105_ptp_clock_unregister(ds);
out_flower_teardown:
	sja1105_flower_teardown(ds);
	sja1105_tas_teardown(ds);
	sja1105_teardown_ports(priv);
out_static_config_free:
	sja1105_static_config_free(&priv->static_config);

	return rc;
}

static void sja1105_teardown(struct dsa_switch *ds)
{
	struct sja1105_private *priv = ds->priv;

	rtnl_lock();
	dsa_tag_8021q_unregister(ds);
	rtnl_unlock();

	sja1105_devlink_teardown(ds);
	sja1105_mdiobus_unregister(ds);
	sja1105_ptp_clock_unregister(ds);
	sja1105_flower_teardown(ds);
	sja1105_tas_teardown(ds);
	sja1105_teardown_ports(priv);
	sja1105_static_config_free(&priv->static_config);
}

static const struct dsa_switch_ops sja1105_switch_ops = {
	.get_tag_protocol	= sja1105_get_tag_protocol,
	.setup			= sja1105_setup,
	.teardown		= sja1105_teardown,
	.set_ageing_time	= sja1105_set_ageing_time,
	.port_change_mtu	= sja1105_change_mtu,
	.port_max_mtu		= sja1105_get_max_mtu,
	.phylink_validate	= sja1105_phylink_validate,
	.phylink_mac_config	= sja1105_mac_config,
	.phylink_mac_link_up	= sja1105_mac_link_up,
	.phylink_mac_link_down	= sja1105_mac_link_down,
	.get_strings		= sja1105_get_strings,
	.get_ethtool_stats	= sja1105_get_ethtool_stats,
	.get_sset_count		= sja1105_get_sset_count,
	.get_ts_info		= sja1105_get_ts_info,
	.port_disable		= sja1105_port_disable,
	.port_fdb_dump		= sja1105_fdb_dump,
	.port_fdb_add		= sja1105_fdb_add,
	.port_fdb_del		= sja1105_fdb_del,
	.port_fast_age		= sja1105_fast_age,
	.port_bridge_join	= sja1105_bridge_join,
	.port_bridge_leave	= sja1105_bridge_leave,
	.port_pre_bridge_flags	= sja1105_port_pre_bridge_flags,
	.port_bridge_flags	= sja1105_port_bridge_flags,
	.port_stp_state_set	= sja1105_bridge_stp_state_set,
	.port_vlan_filtering	= sja1105_vlan_filtering,
	.port_vlan_add		= sja1105_bridge_vlan_add,
	.port_vlan_del		= sja1105_bridge_vlan_del,
	.port_mdb_add		= sja1105_mdb_add,
	.port_mdb_del		= sja1105_mdb_del,
	.port_hwtstamp_get	= sja1105_hwtstamp_get,
	.port_hwtstamp_set	= sja1105_hwtstamp_set,
	.port_rxtstamp		= sja1105_port_rxtstamp,
	.port_txtstamp		= sja1105_port_txtstamp,
	.port_setup_tc		= sja1105_port_setup_tc,
	.port_mirror_add	= sja1105_mirror_add,
	.port_mirror_del	= sja1105_mirror_del,
	.port_policer_add	= sja1105_port_policer_add,
	.port_policer_del	= sja1105_port_policer_del,
	.cls_flower_add		= sja1105_cls_flower_add,
	.cls_flower_del		= sja1105_cls_flower_del,
	.cls_flower_stats	= sja1105_cls_flower_stats,
	.devlink_info_get	= sja1105_devlink_info_get,
	.tag_8021q_vlan_add	= sja1105_dsa_8021q_vlan_add,
	.tag_8021q_vlan_del	= sja1105_dsa_8021q_vlan_del,
	.port_prechangeupper	= sja1105_prechangeupper,
	.port_bridge_tx_fwd_offload = dsa_tag_8021q_bridge_tx_fwd_offload,
	.port_bridge_tx_fwd_unoffload = dsa_tag_8021q_bridge_tx_fwd_unoffload,
};

static const struct of_device_id sja1105_dt_ids[];

static int sja1105_check_device_id(struct sja1105_private *priv)
{
	const struct sja1105_regs *regs = priv->info->regs;
	u8 prod_id[SJA1105_SIZE_DEVICE_ID] = {0};
	struct device *dev = &priv->spidev->dev;
	const struct of_device_id *match;
	u32 device_id;
	u64 part_no;
	int rc;

	rc = sja1105_xfer_u32(priv, SPI_READ, regs->device_id, &device_id,
			      NULL);
	if (rc < 0)
		return rc;

	rc = sja1105_xfer_buf(priv, SPI_READ, regs->prod_id, prod_id,
			      SJA1105_SIZE_DEVICE_ID);
	if (rc < 0)
		return rc;

	sja1105_unpack(prod_id, &part_no, 19, 4, SJA1105_SIZE_DEVICE_ID);

	for (match = sja1105_dt_ids; match->compatible[0]; match++) {
		const struct sja1105_info *info = match->data;

		/* Is what's been probed in our match table at all? */
		if (info->device_id != device_id || info->part_no != part_no)
			continue;

		/* But is it what's in the device tree? */
		if (priv->info->device_id != device_id ||
		    priv->info->part_no != part_no) {
			dev_warn(dev, "Device tree specifies chip %s but found %s, please fix it!\n",
				 priv->info->name, info->name);
			/* It isn't. No problem, pick that up. */
			priv->info = info;
		}

		return 0;
	}

	dev_err(dev, "Unexpected {device ID, part number}: 0x%x 0x%llx\n",
		device_id, part_no);

	return -ENODEV;
}

static int sja1105_probe(struct spi_device *spi)
{
	struct device *dev = &spi->dev;
	struct sja1105_private *priv;
	size_t max_xfer, max_msg;
	struct dsa_switch *ds;
	int rc;

	if (!dev->of_node) {
		dev_err(dev, "No DTS bindings for SJA1105 driver\n");
		return -EINVAL;
	}

	priv = devm_kzalloc(dev, sizeof(struct sja1105_private), GFP_KERNEL);
	if (!priv)
		return -ENOMEM;

	/* Configure the optional reset pin and bring up switch */
	priv->reset_gpio = devm_gpiod_get(dev, "reset", GPIOD_OUT_HIGH);
	if (IS_ERR(priv->reset_gpio))
		dev_dbg(dev, "reset-gpios not defined, ignoring\n");
	else
		sja1105_hw_reset(priv->reset_gpio, 1, 1);

	/* Populate our driver private structure (priv) based on
	 * the device tree node that was probed (spi)
	 */
	priv->spidev = spi;
	spi_set_drvdata(spi, priv);

	/* Configure the SPI bus */
	spi->bits_per_word = 8;
	rc = spi_setup(spi);
	if (rc < 0) {
		dev_err(dev, "Could not init SPI\n");
		return rc;
	}

	/* In sja1105_xfer, we send spi_messages composed of two spi_transfers:
	 * a small one for the message header and another one for the current
	 * chunk of the packed buffer.
	 * Check that the restrictions imposed by the SPI controller are
	 * respected: the chunk buffer is smaller than the max transfer size,
	 * and the total length of the chunk plus its message header is smaller
	 * than the max message size.
	 * We do that during probe time since the maximum transfer size is a
	 * runtime invariant.
	 */
	max_xfer = spi_max_transfer_size(spi);
	max_msg = spi_max_message_size(spi);

	/* We need to send at least one 64-bit word of SPI payload per message
	 * in order to be able to make useful progress.
	 */
	if (max_msg < SJA1105_SIZE_SPI_MSG_HEADER + 8) {
		dev_err(dev, "SPI master cannot send large enough buffers, aborting\n");
		return -EINVAL;
	}

	priv->max_xfer_len = SJA1105_SIZE_SPI_MSG_MAXLEN;
	if (priv->max_xfer_len > max_xfer)
		priv->max_xfer_len = max_xfer;
	if (priv->max_xfer_len > max_msg - SJA1105_SIZE_SPI_MSG_HEADER)
		priv->max_xfer_len = max_msg - SJA1105_SIZE_SPI_MSG_HEADER;

	priv->info = of_device_get_match_data(dev);

	/* Detect hardware device */
	rc = sja1105_check_device_id(priv);
	if (rc < 0) {
		dev_err(dev, "Device ID check failed: %d\n", rc);
		return rc;
	}

	dev_info(dev, "Probed switch chip: %s\n", priv->info->name);

	ds = devm_kzalloc(dev, sizeof(*ds), GFP_KERNEL);
	if (!ds)
		return -ENOMEM;

	ds->dev = dev;
	ds->num_ports = priv->info->num_ports;
	ds->ops = &sja1105_switch_ops;
	ds->priv = priv;
	priv->ds = ds;

	mutex_init(&priv->ptp_data.lock);
	mutex_init(&priv->mgmt_lock);

	rc = sja1105_parse_dt(priv);
	if (rc < 0) {
		dev_err(ds->dev, "Failed to parse DT: %d\n", rc);
		return rc;
	}

	/* Error out early if internal delays are required through DT
	 * and we can't apply them.
	 */
	rc = sja1105_parse_rgmii_delays(priv);
	if (rc < 0) {
		dev_err(ds->dev, "RGMII delay not supported\n");
		return rc;
	}

	if (IS_ENABLED(CONFIG_NET_SCH_CBS)) {
		priv->cbs = devm_kcalloc(dev, priv->info->num_cbs_shapers,
					 sizeof(struct sja1105_cbs_entry),
					 GFP_KERNEL);
<<<<<<< HEAD
		if (!priv->cbs) {
			rc = -ENOMEM;
			goto out_unregister_switch;
		}
	}

	/* Connections between dsa_port and sja1105_port */
	for (port = 0; port < ds->num_ports; port++) {
		struct sja1105_port *sp = &priv->ports[port];
		struct dsa_port *dp = dsa_to_port(ds, port);
		struct net_device *slave;
		int subvlan;

		if (!dsa_is_user_port(ds, port))
			continue;

		dp->priv = sp;
		sp->dp = dp;
		sp->data = tagger_data;
		slave = dp->slave;
		kthread_init_work(&sp->xmit_work, sja1105_port_deferred_xmit);
		sp->xmit_worker = kthread_create_worker(0, "%s_xmit",
							slave->name);
		if (IS_ERR(sp->xmit_worker)) {
			rc = PTR_ERR(sp->xmit_worker);
			dev_err(ds->dev,
				"failed to create deferred xmit thread: %d\n",
				rc);
			goto out_destroy_workers;
		}
		skb_queue_head_init(&sp->xmit_queue);
		sp->xmit_tpid = ETH_P_SJA1105;

		for (subvlan = 0; subvlan < DSA_8021Q_N_SUBVLAN; subvlan++)
			sp->subvlan_map[subvlan] = VLAN_N_VID;
=======
		if (!priv->cbs)
			return -ENOMEM;
>>>>>>> bee673aa
	}

	return dsa_register_switch(priv->ds);
}

static int sja1105_remove(struct spi_device *spi)
{
	struct sja1105_private *priv = spi_get_drvdata(spi);

	if (!priv)
		return 0;

	dsa_unregister_switch(priv->ds);

	spi_set_drvdata(spi, NULL);

	return 0;
}

static void sja1105_shutdown(struct spi_device *spi)
{
	struct sja1105_private *priv = spi_get_drvdata(spi);

	if (!priv)
		return;

	dsa_switch_shutdown(priv->ds);

	spi_set_drvdata(spi, NULL);
}

static const struct of_device_id sja1105_dt_ids[] = {
	{ .compatible = "nxp,sja1105e", .data = &sja1105e_info },
	{ .compatible = "nxp,sja1105t", .data = &sja1105t_info },
	{ .compatible = "nxp,sja1105p", .data = &sja1105p_info },
	{ .compatible = "nxp,sja1105q", .data = &sja1105q_info },
	{ .compatible = "nxp,sja1105r", .data = &sja1105r_info },
	{ .compatible = "nxp,sja1105s", .data = &sja1105s_info },
	{ .compatible = "nxp,sja1110a", .data = &sja1110a_info },
	{ .compatible = "nxp,sja1110b", .data = &sja1110b_info },
	{ .compatible = "nxp,sja1110c", .data = &sja1110c_info },
	{ .compatible = "nxp,sja1110d", .data = &sja1110d_info },
	{ /* sentinel */ },
};
MODULE_DEVICE_TABLE(of, sja1105_dt_ids);

static struct spi_driver sja1105_driver = {
	.driver = {
		.name  = "sja1105",
		.owner = THIS_MODULE,
		.of_match_table = of_match_ptr(sja1105_dt_ids),
	},
	.probe  = sja1105_probe,
	.remove = sja1105_remove,
	.shutdown = sja1105_shutdown,
};

module_spi_driver(sja1105_driver);

MODULE_AUTHOR("Vladimir Oltean <olteanv@gmail.com>");
MODULE_AUTHOR("Georg Waibel <georg.waibel@sensor-technik.de>");
MODULE_DESCRIPTION("SJA1105 Driver");
MODULE_LICENSE("GPL v2");<|MERGE_RESOLUTION|>--- conflicted
+++ resolved
@@ -195,33 +195,11 @@
 		table->entry_count = 0;
 	}
 
-<<<<<<< HEAD
-	table->entries = kcalloc(ds->num_ports,
-=======
 	table->entries = kcalloc(table->ops->max_entry_count,
->>>>>>> bee673aa
 				 table->ops->unpacked_entry_size, GFP_KERNEL);
 	if (!table->entries)
 		return -ENOMEM;
 
-<<<<<<< HEAD
-	table->entry_count = ds->num_ports;
-
-	mac = table->entries;
-
-	for (i = 0; i < ds->num_ports; i++) {
-		mac[i] = default_mac;
-
-		/* Let sja1105_bridge_stp_state_set() keep address learning
-		 * enabled for the CPU port.
-		 */
-		if (dsa_is_cpu_port(ds, i))
-			priv->learn_ena |= BIT(i);
-	}
-
-	return 0;
-}
-=======
 	table->entry_count = table->ops->max_entry_count;
 
 	mac = table->entries;
@@ -229,7 +207,6 @@
 	list_for_each_entry(dp, &ds->dst->ports, list) {
 		if (dp->ds != ds)
 			continue;
->>>>>>> bee673aa
 
 		mac[dp->index] = default_mac;
 
@@ -280,11 +257,8 @@
 	mii = table->entries;
 
 	for (i = 0; i < ds->num_ports; i++) {
-<<<<<<< HEAD
-=======
 		sja1105_mii_role_t role = XMII_MAC;
 
->>>>>>> bee673aa
 		if (dsa_is_unused_port(priv->ds, i))
 			continue;
 
@@ -426,16 +400,6 @@
 		.drpnolearn = true,
 	};
 	struct dsa_switch *ds = priv->ds;
-<<<<<<< HEAD
-	struct sja1105_table *table;
-	u64 max_fdb_entries;
-	int port;
-
-	max_fdb_entries = SJA1105_MAX_L2_LOOKUP_COUNT / ds->num_ports;
-
-	for (port = 0; port < ds->num_ports; port++)
-		default_l2_lookup_params.maxaddrp[port] = max_fdb_entries;
-=======
 	int port, num_used_ports = 0;
 	struct sja1105_table *table;
 	u64 max_fdb_entries;
@@ -452,7 +416,6 @@
 
 		default_l2_lookup_params.maxaddrp[port] = max_fdb_entries;
 	}
->>>>>>> bee673aa
 
 	table = &priv->static_config.tables[BLK_IDX_L2_LOOKUP_PARAMS];
 
@@ -519,29 +482,10 @@
 		pvid.vlan_bc |= BIT(port);
 		pvid.tag_port &= ~BIT(port);
 
-<<<<<<< HEAD
-		v = kzalloc(sizeof(*v), GFP_KERNEL);
-		if (!v)
-			return -ENOMEM;
-
-		v->port = port;
-		v->vid = SJA1105_DEFAULT_VLAN;
-		v->untagged = true;
-		if (dsa_is_cpu_port(ds, port))
-			v->pvid = true;
-		list_add(&v->list, &priv->dsa_8021q_vlans);
-
-		v = kmemdup(v, sizeof(*v), GFP_KERNEL);
-		if (!v)
-			return -ENOMEM;
-
-		list_add(&v->list, &priv->bridge_vlans);
-=======
 		if (dsa_is_cpu_port(ds, port) || dsa_is_dsa_port(ds, port)) {
 			priv->tag_8021q_pvid[port] = SJA1105_DEFAULT_VLAN;
 			priv->bridge_pvid[port] = SJA1105_DEFAULT_VLAN;
 		}
->>>>>>> bee673aa
 	}
 
 	((struct sja1105_vlan_lookup_entry *)table->entries)[0] = pvid;
@@ -552,10 +496,7 @@
 {
 	struct sja1105_l2_forwarding_entry *l2fwd;
 	struct dsa_switch *ds = priv->ds;
-<<<<<<< HEAD
-=======
 	struct dsa_switch_tree *dst;
->>>>>>> bee673aa
 	struct sja1105_table *table;
 	struct dsa_link *dl;
 	int port, tc;
@@ -577,11 +518,6 @@
 
 	l2fwd = table->entries;
 
-<<<<<<< HEAD
-	/* First 5 entries define the forwarding rules */
-	for (i = 0; i < ds->num_ports; i++) {
-		unsigned int upstream = dsa_upstream_port(priv->ds, i);
-=======
 	/* First 5 entries in the L2 Forwarding Table define the forwarding
 	 * rules and the VLAN PCP to ingress queue mapping.
 	 * Set up the ingress queue mapping first.
@@ -600,7 +536,6 @@
 	for (from = 0; from < ds->num_ports; from++) {
 		if (!dsa_is_user_port(ds, from))
 			continue;
->>>>>>> bee673aa
 
 		for (to = 0; to < ds->num_ports; to++) {
 			if (!dsa_is_cpu_port(ds, to) &&
@@ -677,11 +612,6 @@
 	/* Next 8 entries define VLAN PCP mapping from ingress to egress.
 	 * Create a one-to-one mapping.
 	 */
-<<<<<<< HEAD
-	for (i = 0; i < SJA1105_NUM_TC; i++)
-		for (j = 0; j < ds->num_ports; j++)
-			l2fwd[ds->num_ports + i].vlan_pmap[j] = i;
-=======
 	for (tc = 0; tc < SJA1105_NUM_TC; tc++) {
 		for (port = 0; port < ds->num_ports; port++) {
 			if (dsa_is_unused_port(ds, port))
@@ -731,7 +661,6 @@
 		for (tc = 0; tc < SJA1105_NUM_TC; tc++)
 			pcp_remap[port].egrpcp[tc] = tc;
 	}
->>>>>>> bee673aa
 
 	return 0;
 }
@@ -932,17 +861,6 @@
 		.send_meta0  = false,
 		/* Default to an invalid value */
 		.mirr_port = priv->ds->num_ports,
-<<<<<<< HEAD
-		/* Link-local traffic received on casc_port will be forwarded
-		 * to host_port without embedding the source port and device ID
-		 * info in the destination MAC address (presumably because it
-		 * is a cascaded port and a downstream SJA switch already did
-		 * that). Default to an invalid port (to disable the feature)
-		 * and overwrite this if we find any DSA (cascaded) ports.
-		 */
-		.casc_port = priv->ds->num_ports,
-=======
->>>>>>> bee673aa
 		/* No TTEthernet */
 		.vllupformat = SJA1105_VL_FORMAT_PSFP,
 		.vlmarker = 0,
@@ -1099,10 +1017,7 @@
 
 	/* Setup shared indices for the matchall policers */
 	for (port = 0; port < ds->num_ports; port++) {
-<<<<<<< HEAD
-=======
 		int mcast = (ds->num_ports * (SJA1105_NUM_TC + 1)) + port;
->>>>>>> bee673aa
 		int bcast = (ds->num_ports * SJA1105_NUM_TC) + port;
 
 		for (tc = 0; tc < SJA1105_NUM_TC; tc++)
@@ -1183,17 +1098,10 @@
 static int sja1105_parse_rgmii_delays(struct sja1105_private *priv)
 {
 	struct dsa_switch *ds = priv->ds;
-<<<<<<< HEAD
-	int i;
-
-	for (i = 0; i < ds->num_ports; i++) {
-		if (ports[i].role == XMII_MAC)
-=======
 	int port;
 
 	for (port = 0; port < ds->num_ports; port++) {
 		if (!priv->fixed_link[port])
->>>>>>> bee673aa
 			continue;
 
 		if (priv->phy_mode[port] == PHY_INTERFACE_MODE_RGMII_RXID ||
@@ -2236,17 +2144,11 @@
 	 * change it through the dynamic interface later.
 	 */
 	for (i = 0; i < ds->num_ports; i++) {
-<<<<<<< HEAD
-		speed_mbps[i] = sja1105_speed[mac[i].speed];
-		mac[i].speed = SJA1105_SPEED_AUTO;
-	}
-=======
 		u32 reg_addr = mdiobus_c45_addr(MDIO_MMD_VEND2, MDIO_CTRL1);
 
 		speed_mbps[i] = sja1105_port_speed_to_ethtool(priv,
 							      mac[i].speed);
 		mac[i].speed = priv->info->port_speed[SJA1105_SPEED_AUTO];
->>>>>>> bee673aa
 
 		if (priv->xpcs[i])
 			bmcr[i] = mdiobus_read(priv->mdio_pcs, i, reg_addr);
@@ -2307,10 +2209,6 @@
 		struct dw_xpcs *xpcs = priv->xpcs[i];
 		unsigned int mode;
 
-<<<<<<< HEAD
-	for (i = 0; i < ds->num_ports; i++) {
-=======
->>>>>>> bee673aa
 		rc = sja1105_adjust_port_config(priv, i, speed_mbps[i]);
 		if (rc < 0)
 			goto out;
@@ -2605,13 +2503,8 @@
 {
 	struct sja1105_private *priv = ds->priv;
 
-<<<<<<< HEAD
-	for (port = 0; port < ds->num_ports; port++) {
-		struct sja1105_port *sp = &priv->ports[port];
-=======
 	return sja1105_vlan_del(priv, port, vid);
 }
->>>>>>> bee673aa
 
 static int sja1105_prechangeupper(struct dsa_switch *ds, int port,
 				  struct netdev_notifier_changeupper_info *info)
@@ -3431,46 +3324,8 @@
 		priv->cbs = devm_kcalloc(dev, priv->info->num_cbs_shapers,
 					 sizeof(struct sja1105_cbs_entry),
 					 GFP_KERNEL);
-<<<<<<< HEAD
-		if (!priv->cbs) {
-			rc = -ENOMEM;
-			goto out_unregister_switch;
-		}
-	}
-
-	/* Connections between dsa_port and sja1105_port */
-	for (port = 0; port < ds->num_ports; port++) {
-		struct sja1105_port *sp = &priv->ports[port];
-		struct dsa_port *dp = dsa_to_port(ds, port);
-		struct net_device *slave;
-		int subvlan;
-
-		if (!dsa_is_user_port(ds, port))
-			continue;
-
-		dp->priv = sp;
-		sp->dp = dp;
-		sp->data = tagger_data;
-		slave = dp->slave;
-		kthread_init_work(&sp->xmit_work, sja1105_port_deferred_xmit);
-		sp->xmit_worker = kthread_create_worker(0, "%s_xmit",
-							slave->name);
-		if (IS_ERR(sp->xmit_worker)) {
-			rc = PTR_ERR(sp->xmit_worker);
-			dev_err(ds->dev,
-				"failed to create deferred xmit thread: %d\n",
-				rc);
-			goto out_destroy_workers;
-		}
-		skb_queue_head_init(&sp->xmit_queue);
-		sp->xmit_tpid = ETH_P_SJA1105;
-
-		for (subvlan = 0; subvlan < DSA_8021Q_N_SUBVLAN; subvlan++)
-			sp->subvlan_map[subvlan] = VLAN_N_VID;
-=======
 		if (!priv->cbs)
 			return -ENOMEM;
->>>>>>> bee673aa
 	}
 
 	return dsa_register_switch(priv->ds);
