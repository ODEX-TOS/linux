--- conflicted
+++ resolved
@@ -106,11 +106,7 @@
 #define UART_OMAP_EFR2_TIMEOUT_BEHAVE	BIT(6)
 
 /* RX FIFO occupancy indicator */
-<<<<<<< HEAD
-#define UART_OMAP_RX_LVL		0x64
-=======
 #define UART_OMAP_RX_LVL		0x19
->>>>>>> bee673aa
 
 struct omap8250_priv {
 	int line;
@@ -647,8 +643,6 @@
 		serial_port_in(port, UART_RX);
 	}
 
-<<<<<<< HEAD
-=======
 	/* Stop processing interrupts on input overrun */
 	if ((lsr & UART_LSR_OE) && up->overrun_backoff_time_ms > 0) {
 		unsigned long delay;
@@ -667,7 +661,6 @@
 		schedule_delayed_work(&up->overrun_backoff, delay);
 	}
 
->>>>>>> bee673aa
 	serial8250_rpm_put(up);
 
 	return IRQ_RETVAL(ret);
