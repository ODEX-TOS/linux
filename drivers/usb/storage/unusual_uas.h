--- conflicted
+++ resolved
@@ -50,11 +50,7 @@
 		"LaCie",
 		"Rugged USB3-FW",
 		USB_SC_DEVICE, USB_PR_DEVICE, NULL,
-<<<<<<< HEAD
-		US_FL_IGNORE_UAS),
-=======
 		US_FL_NO_REPORT_OPCODES | US_FL_NO_SAME),
->>>>>>> bee673aa
 
 /*
  * Apricorn USB3 dongle sometimes returns "USBSUSBSUSBS" in response to SCSI
