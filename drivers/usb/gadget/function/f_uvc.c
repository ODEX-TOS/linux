// SPDX-License-Identifier: GPL-2.0+
/*
 *	uvc_gadget.c  --  USB Video Class Gadget driver
 *
 *	Copyright (C) 2009-2010
 *	    Laurent Pinchart (laurent.pinchart@ideasonboard.com)
 */

#include <linux/device.h>
#include <linux/errno.h>
#include <linux/fs.h>
#include <linux/kernel.h>
#include <linux/list.h>
#include <linux/module.h>
#include <linux/mutex.h>
#include <linux/string.h>
#include <linux/usb/ch9.h>
#include <linux/usb/gadget.h>
#include <linux/usb/g_uvc.h>
#include <linux/usb/video.h>
#include <linux/vmalloc.h>
#include <linux/wait.h>

#include <media/v4l2-dev.h>
#include <media/v4l2-event.h>

#include "uvc.h"
#include "uvc_configfs.h"
#include "uvc_v4l2.h"
#include "uvc_video.h"

unsigned int uvc_gadget_trace_param;
module_param_named(trace, uvc_gadget_trace_param, uint, 0644);
MODULE_PARM_DESC(trace, "Trace level bitmask");

/* --------------------------------------------------------------------------
 * Function descriptors
 */

/* string IDs are assigned dynamically */

#define UVC_STRING_CONTROL_IDX			0
#define UVC_STRING_STREAMING_IDX		1

static struct usb_string uvc_en_us_strings[] = {
	/* [UVC_STRING_CONTROL_IDX].s = DYNAMIC, */
	[UVC_STRING_STREAMING_IDX].s = "Video Streaming",
	{  }
};

static struct usb_gadget_strings uvc_stringtab = {
	.language = 0x0409,	/* en-us */
	.strings = uvc_en_us_strings,
};

static struct usb_gadget_strings *uvc_function_strings[] = {
	&uvc_stringtab,
	NULL,
};

#define UVC_INTF_VIDEO_CONTROL			0
#define UVC_INTF_VIDEO_STREAMING		1

#define UVC_STATUS_MAX_PACKET_SIZE		16	/* 16 bytes status */

static struct usb_interface_assoc_descriptor uvc_iad = {
	.bLength		= sizeof(uvc_iad),
	.bDescriptorType	= USB_DT_INTERFACE_ASSOCIATION,
	.bFirstInterface	= 0,
	.bInterfaceCount	= 2,
	.bFunctionClass		= USB_CLASS_VIDEO,
	.bFunctionSubClass	= UVC_SC_VIDEO_INTERFACE_COLLECTION,
	.bFunctionProtocol	= 0x00,
	.iFunction		= 0,
};

static struct usb_interface_descriptor uvc_control_intf = {
	.bLength		= USB_DT_INTERFACE_SIZE,
	.bDescriptorType	= USB_DT_INTERFACE,
	.bInterfaceNumber	= UVC_INTF_VIDEO_CONTROL,
	.bAlternateSetting	= 0,
	.bNumEndpoints		= 1,
	.bInterfaceClass	= USB_CLASS_VIDEO,
	.bInterfaceSubClass	= UVC_SC_VIDEOCONTROL,
	.bInterfaceProtocol	= 0x00,
	.iInterface		= 0,
};

static struct usb_endpoint_descriptor uvc_control_ep = {
	.bLength		= USB_DT_ENDPOINT_SIZE,
	.bDescriptorType	= USB_DT_ENDPOINT,
	.bEndpointAddress	= USB_DIR_IN,
	.bmAttributes		= USB_ENDPOINT_XFER_INT,
	.wMaxPacketSize		= cpu_to_le16(UVC_STATUS_MAX_PACKET_SIZE),
	.bInterval		= 8,
};

static struct usb_ss_ep_comp_descriptor uvc_ss_control_comp = {
	.bLength		= sizeof(uvc_ss_control_comp),
	.bDescriptorType	= USB_DT_SS_ENDPOINT_COMP,
	/* The following 3 values can be tweaked if necessary. */
	.bMaxBurst		= 0,
	.bmAttributes		= 0,
	.wBytesPerInterval	= cpu_to_le16(UVC_STATUS_MAX_PACKET_SIZE),
};

static struct uvc_control_endpoint_descriptor uvc_control_cs_ep = {
	.bLength		= UVC_DT_CONTROL_ENDPOINT_SIZE,
	.bDescriptorType	= USB_DT_CS_ENDPOINT,
	.bDescriptorSubType	= UVC_EP_INTERRUPT,
	.wMaxTransferSize	= cpu_to_le16(UVC_STATUS_MAX_PACKET_SIZE),
};

static struct usb_interface_descriptor uvc_streaming_intf_alt0 = {
	.bLength		= USB_DT_INTERFACE_SIZE,
	.bDescriptorType	= USB_DT_INTERFACE,
	.bInterfaceNumber	= UVC_INTF_VIDEO_STREAMING,
	.bAlternateSetting	= 0,
	.bNumEndpoints		= 0,
	.bInterfaceClass	= USB_CLASS_VIDEO,
	.bInterfaceSubClass	= UVC_SC_VIDEOSTREAMING,
	.bInterfaceProtocol	= 0x00,
	.iInterface		= 0,
};

static struct usb_interface_descriptor uvc_streaming_intf_alt1 = {
	.bLength		= USB_DT_INTERFACE_SIZE,
	.bDescriptorType	= USB_DT_INTERFACE,
	.bInterfaceNumber	= UVC_INTF_VIDEO_STREAMING,
	.bAlternateSetting	= 1,
	.bNumEndpoints		= 1,
	.bInterfaceClass	= USB_CLASS_VIDEO,
	.bInterfaceSubClass	= UVC_SC_VIDEOSTREAMING,
	.bInterfaceProtocol	= 0x00,
	.iInterface		= 0,
};

static struct usb_endpoint_descriptor uvc_fs_streaming_ep = {
	.bLength		= USB_DT_ENDPOINT_SIZE,
	.bDescriptorType	= USB_DT_ENDPOINT,
	.bEndpointAddress	= USB_DIR_IN,
	.bmAttributes		= USB_ENDPOINT_SYNC_ASYNC
				| USB_ENDPOINT_XFER_ISOC,
	/*
	 * The wMaxPacketSize and bInterval values will be initialized from
	 * module parameters.
	 */
};

static struct usb_endpoint_descriptor uvc_hs_streaming_ep = {
	.bLength		= USB_DT_ENDPOINT_SIZE,
	.bDescriptorType	= USB_DT_ENDPOINT,
	.bEndpointAddress	= USB_DIR_IN,
	.bmAttributes		= USB_ENDPOINT_SYNC_ASYNC
				| USB_ENDPOINT_XFER_ISOC,
	/*
	 * The wMaxPacketSize and bInterval values will be initialized from
	 * module parameters.
	 */
};

static struct usb_endpoint_descriptor uvc_ss_streaming_ep = {
	.bLength		= USB_DT_ENDPOINT_SIZE,
	.bDescriptorType	= USB_DT_ENDPOINT,

	.bEndpointAddress	= USB_DIR_IN,
	.bmAttributes		= USB_ENDPOINT_SYNC_ASYNC
				| USB_ENDPOINT_XFER_ISOC,
	/*
	 * The wMaxPacketSize and bInterval values will be initialized from
	 * module parameters.
	 */
};

static struct usb_ss_ep_comp_descriptor uvc_ss_streaming_comp = {
	.bLength		= sizeof(uvc_ss_streaming_comp),
	.bDescriptorType	= USB_DT_SS_ENDPOINT_COMP,
	/*
	 * The bMaxBurst, bmAttributes and wBytesPerInterval values will be
	 * initialized from module parameters.
	 */
};

static const struct usb_descriptor_header * const uvc_fs_streaming[] = {
	(struct usb_descriptor_header *) &uvc_streaming_intf_alt1,
	(struct usb_descriptor_header *) &uvc_fs_streaming_ep,
	NULL,
};

static const struct usb_descriptor_header * const uvc_hs_streaming[] = {
	(struct usb_descriptor_header *) &uvc_streaming_intf_alt1,
	(struct usb_descriptor_header *) &uvc_hs_streaming_ep,
	NULL,
};

static const struct usb_descriptor_header * const uvc_ss_streaming[] = {
	(struct usb_descriptor_header *) &uvc_streaming_intf_alt1,
	(struct usb_descriptor_header *) &uvc_ss_streaming_ep,
	(struct usb_descriptor_header *) &uvc_ss_streaming_comp,
	NULL,
};

/* --------------------------------------------------------------------------
 * Control requests
 */

static void
uvc_function_ep0_complete(struct usb_ep *ep, struct usb_request *req)
{
	struct uvc_device *uvc = req->context;
	struct v4l2_event v4l2_event;
	struct uvc_event *uvc_event = (void *)&v4l2_event.u.data;

	if (uvc->event_setup_out) {
		uvc->event_setup_out = 0;

		memset(&v4l2_event, 0, sizeof(v4l2_event));
		v4l2_event.type = UVC_EVENT_DATA;
		uvc_event->data.length = req->actual;
		memcpy(&uvc_event->data.data, req->buf, req->actual);
		v4l2_event_queue(&uvc->vdev, &v4l2_event);
	}
}

static int
uvc_function_setup(struct usb_function *f, const struct usb_ctrlrequest *ctrl)
{
	struct uvc_device *uvc = to_uvc(f);
	struct v4l2_event v4l2_event;
	struct uvc_event *uvc_event = (void *)&v4l2_event.u.data;

	if ((ctrl->bRequestType & USB_TYPE_MASK) != USB_TYPE_CLASS) {
		uvcg_info(f, "invalid request type\n");
		return -EINVAL;
	}

	/* Stall too big requests. */
	if (le16_to_cpu(ctrl->wLength) > UVC_MAX_REQUEST_SIZE)
		return -EINVAL;

	/*
	 * Tell the complete callback to generate an event for the next request
	 * that will be enqueued by UVCIOC_SEND_RESPONSE.
	 */
	uvc->event_setup_out = !(ctrl->bRequestType & USB_DIR_IN);
	uvc->event_length = le16_to_cpu(ctrl->wLength);

	memset(&v4l2_event, 0, sizeof(v4l2_event));
	v4l2_event.type = UVC_EVENT_SETUP;
	memcpy(&uvc_event->req, ctrl, sizeof(uvc_event->req));
	v4l2_event_queue(&uvc->vdev, &v4l2_event);

	return 0;
}

void uvc_function_setup_continue(struct uvc_device *uvc)
{
	struct usb_composite_dev *cdev = uvc->func.config->cdev;

	usb_composite_setup_continue(cdev);
}

static int
uvc_function_get_alt(struct usb_function *f, unsigned interface)
{
	struct uvc_device *uvc = to_uvc(f);

	uvcg_info(f, "%s(%u)\n", __func__, interface);

	if (interface == uvc->control_intf)
		return 0;
	else if (interface != uvc->streaming_intf)
		return -EINVAL;
	else
		return uvc->video.ep->enabled ? 1 : 0;
}

static int
uvc_function_set_alt(struct usb_function *f, unsigned interface, unsigned alt)
{
	struct uvc_device *uvc = to_uvc(f);
	struct usb_composite_dev *cdev = f->config->cdev;
	struct v4l2_event v4l2_event;
	struct uvc_event *uvc_event = (void *)&v4l2_event.u.data;
	int ret;

	uvcg_info(f, "%s(%u, %u)\n", __func__, interface, alt);

	if (interface == uvc->control_intf) {
		if (alt)
			return -EINVAL;

		uvcg_info(f, "reset UVC Control\n");
		usb_ep_disable(uvc->control_ep);

		if (!uvc->control_ep->desc)
			if (config_ep_by_speed(cdev->gadget, f, uvc->control_ep))
				return -EINVAL;

		usb_ep_enable(uvc->control_ep);

		if (uvc->state == UVC_STATE_DISCONNECTED) {
			memset(&v4l2_event, 0, sizeof(v4l2_event));
			v4l2_event.type = UVC_EVENT_CONNECT;
			uvc_event->speed = cdev->gadget->speed;
			v4l2_event_queue(&uvc->vdev, &v4l2_event);

			uvc->state = UVC_STATE_CONNECTED;
		}

		return 0;
	}

	if (interface != uvc->streaming_intf)
		return -EINVAL;

	/* TODO
	if (usb_endpoint_xfer_bulk(&uvc->desc.vs_ep))
		return alt ? -EINVAL : 0;
	*/

	switch (alt) {
	case 0:
		if (uvc->state != UVC_STATE_STREAMING)
			return 0;

		if (uvc->video.ep)
			usb_ep_disable(uvc->video.ep);

		memset(&v4l2_event, 0, sizeof(v4l2_event));
		v4l2_event.type = UVC_EVENT_STREAMOFF;
		v4l2_event_queue(&uvc->vdev, &v4l2_event);

		uvc->state = UVC_STATE_CONNECTED;
		return 0;

	case 1:
		if (uvc->state != UVC_STATE_CONNECTED)
			return 0;

		if (!uvc->video.ep)
			return -EINVAL;

		uvcg_info(f, "reset UVC\n");
		usb_ep_disable(uvc->video.ep);

		ret = config_ep_by_speed(f->config->cdev->gadget,
				&(uvc->func), uvc->video.ep);
		if (ret)
			return ret;
		usb_ep_enable(uvc->video.ep);

		memset(&v4l2_event, 0, sizeof(v4l2_event));
		v4l2_event.type = UVC_EVENT_STREAMON;
		v4l2_event_queue(&uvc->vdev, &v4l2_event);
		return USB_GADGET_DELAYED_STATUS;

	default:
		return -EINVAL;
	}
}

static void
uvc_function_disable(struct usb_function *f)
{
	struct uvc_device *uvc = to_uvc(f);
	struct v4l2_event v4l2_event;

	uvcg_info(f, "%s()\n", __func__);

	memset(&v4l2_event, 0, sizeof(v4l2_event));
	v4l2_event.type = UVC_EVENT_DISCONNECT;
	v4l2_event_queue(&uvc->vdev, &v4l2_event);

	uvc->state = UVC_STATE_DISCONNECTED;

	usb_ep_disable(uvc->video.ep);
	usb_ep_disable(uvc->control_ep);
}

/* --------------------------------------------------------------------------
 * Connection / disconnection
 */

void
uvc_function_connect(struct uvc_device *uvc)
{
	int ret;

	if ((ret = usb_function_activate(&uvc->func)) < 0)
		uvcg_info(&uvc->func, "UVC connect failed with %d\n", ret);
}

void
uvc_function_disconnect(struct uvc_device *uvc)
{
	int ret;

	if ((ret = usb_function_deactivate(&uvc->func)) < 0)
		uvcg_info(&uvc->func, "UVC disconnect failed with %d\n", ret);
}

/* --------------------------------------------------------------------------
 * USB probe and disconnect
 */

static ssize_t function_name_show(struct device *dev,
				  struct device_attribute *attr, char *buf)
{
	struct uvc_device *uvc = dev_get_drvdata(dev);

	return sprintf(buf, "%s\n", uvc->func.fi->group.cg_item.ci_name);
}

static DEVICE_ATTR_RO(function_name);

static int
uvc_register_video(struct uvc_device *uvc)
{
	struct usb_composite_dev *cdev = uvc->func.config->cdev;
	int ret;

	/* TODO reference counting. */
	memset(&uvc->vdev, 0, sizeof(uvc->vdev));
	uvc->vdev.v4l2_dev = &uvc->v4l2_dev;
	uvc->vdev.v4l2_dev->dev = &cdev->gadget->dev;
	uvc->vdev.fops = &uvc_v4l2_fops;
	uvc->vdev.ioctl_ops = &uvc_v4l2_ioctl_ops;
	uvc->vdev.release = video_device_release_empty;
	uvc->vdev.vfl_dir = VFL_DIR_TX;
	uvc->vdev.lock = &uvc->video.mutex;
	uvc->vdev.device_caps = V4L2_CAP_VIDEO_OUTPUT | V4L2_CAP_STREAMING;
	strlcpy(uvc->vdev.name, cdev->gadget->name, sizeof(uvc->vdev.name));

	video_set_drvdata(&uvc->vdev, uvc);

	ret = video_register_device(&uvc->vdev, VFL_TYPE_VIDEO, -1);
	if (ret < 0)
		return ret;

	ret = device_create_file(&uvc->vdev.dev, &dev_attr_function_name);
	if (ret < 0) {
		video_unregister_device(&uvc->vdev);
		return ret;
	}

	return 0;
}

#define UVC_COPY_DESCRIPTOR(mem, dst, desc) \
	do { \
		memcpy(mem, desc, (desc)->bLength); \
		*(dst)++ = mem; \
		mem += (desc)->bLength; \
	} while (0);

#define UVC_COPY_DESCRIPTORS(mem, dst, src) \
	do { \
		const struct usb_descriptor_header * const *__src; \
		for (__src = src; *__src; ++__src) { \
			memcpy(mem, *__src, (*__src)->bLength); \
			*dst++ = mem; \
			mem += (*__src)->bLength; \
		} \
	} while (0)

static struct usb_descriptor_header **
uvc_copy_descriptors(struct uvc_device *uvc, enum usb_device_speed speed)
{
	struct uvc_input_header_descriptor *uvc_streaming_header;
	struct uvc_header_descriptor *uvc_control_header;
	const struct uvc_descriptor_header * const *uvc_control_desc;
	const struct uvc_descriptor_header * const *uvc_streaming_cls;
	const struct usb_descriptor_header * const *uvc_streaming_std;
	const struct usb_descriptor_header * const *src;
	struct usb_descriptor_header **dst;
	struct usb_descriptor_header **hdr;
	unsigned int control_size;
	unsigned int streaming_size;
	unsigned int n_desc;
	unsigned int bytes;
	void *mem;

	switch (speed) {
	case USB_SPEED_SUPER:
		uvc_control_desc = uvc->desc.ss_control;
		uvc_streaming_cls = uvc->desc.ss_streaming;
		uvc_streaming_std = uvc_ss_streaming;
		break;

	case USB_SPEED_HIGH:
		uvc_control_desc = uvc->desc.fs_control;
		uvc_streaming_cls = uvc->desc.hs_streaming;
		uvc_streaming_std = uvc_hs_streaming;
		break;

	case USB_SPEED_FULL:
	default:
		uvc_control_desc = uvc->desc.fs_control;
		uvc_streaming_cls = uvc->desc.fs_streaming;
		uvc_streaming_std = uvc_fs_streaming;
		break;
	}

	if (!uvc_control_desc || !uvc_streaming_cls)
		return ERR_PTR(-ENODEV);

	/*
	 * Descriptors layout
	 *
	 * uvc_iad
	 * uvc_control_intf
	 * Class-specific UVC control descriptors
	 * uvc_control_ep
	 * uvc_control_cs_ep
	 * uvc_ss_control_comp (for SS only)
	 * uvc_streaming_intf_alt0
	 * Class-specific UVC streaming descriptors
	 * uvc_{fs|hs}_streaming
	 */

	/* Count descriptors and compute their size. */
	control_size = 0;
	streaming_size = 0;
	bytes = uvc_iad.bLength + uvc_control_intf.bLength
	      + uvc_control_ep.bLength + uvc_control_cs_ep.bLength
	      + uvc_streaming_intf_alt0.bLength;

	if (speed == USB_SPEED_SUPER) {
		bytes += uvc_ss_control_comp.bLength;
		n_desc = 6;
	} else {
		n_desc = 5;
	}

	for (src = (const struct usb_descriptor_header **)uvc_control_desc;
	     *src; ++src) {
		control_size += (*src)->bLength;
		bytes += (*src)->bLength;
		n_desc++;
	}
	for (src = (const struct usb_descriptor_header **)uvc_streaming_cls;
	     *src; ++src) {
		streaming_size += (*src)->bLength;
		bytes += (*src)->bLength;
		n_desc++;
	}
	for (src = uvc_streaming_std; *src; ++src) {
		bytes += (*src)->bLength;
		n_desc++;
	}

	mem = kmalloc((n_desc + 1) * sizeof(*src) + bytes, GFP_KERNEL);
	if (mem == NULL)
		return NULL;

	hdr = mem;
	dst = mem;
	mem += (n_desc + 1) * sizeof(*src);

	/* Copy the descriptors. */
	UVC_COPY_DESCRIPTOR(mem, dst, &uvc_iad);
	UVC_COPY_DESCRIPTOR(mem, dst, &uvc_control_intf);

	uvc_control_header = mem;
	UVC_COPY_DESCRIPTORS(mem, dst,
		(const struct usb_descriptor_header **)uvc_control_desc);
	uvc_control_header->wTotalLength = cpu_to_le16(control_size);
	uvc_control_header->bInCollection = 1;
	uvc_control_header->baInterfaceNr[0] = uvc->streaming_intf;

	UVC_COPY_DESCRIPTOR(mem, dst, &uvc_control_ep);
	if (speed == USB_SPEED_SUPER)
		UVC_COPY_DESCRIPTOR(mem, dst, &uvc_ss_control_comp);

	UVC_COPY_DESCRIPTOR(mem, dst, &uvc_control_cs_ep);
	UVC_COPY_DESCRIPTOR(mem, dst, &uvc_streaming_intf_alt0);

	uvc_streaming_header = mem;
	UVC_COPY_DESCRIPTORS(mem, dst,
		(const struct usb_descriptor_header**)uvc_streaming_cls);
	uvc_streaming_header->wTotalLength = cpu_to_le16(streaming_size);
	uvc_streaming_header->bEndpointAddress = uvc->video.ep->address;

	UVC_COPY_DESCRIPTORS(mem, dst, uvc_streaming_std);

	*dst = NULL;
	return hdr;
}

static int
uvc_function_bind(struct usb_configuration *c, struct usb_function *f)
{
	struct usb_composite_dev *cdev = c->cdev;
	struct uvc_device *uvc = to_uvc(f);
	struct usb_string *us;
	unsigned int max_packet_mult;
	unsigned int max_packet_size;
	struct usb_ep *ep;
	struct f_uvc_opts *opts;
	int ret = -EINVAL;

	uvcg_info(f, "%s()\n", __func__);

	opts = fi_to_f_uvc_opts(f->fi);
	/* Sanity check the streaming endpoint module parameters. */
	opts->streaming_interval = clamp(opts->streaming_interval, 1U, 16U);
	opts->streaming_maxpacket = clamp(opts->streaming_maxpacket, 1U, 3072U);
	opts->streaming_maxburst = min(opts->streaming_maxburst, 15U);

	/* For SS, wMaxPacketSize has to be 1024 if bMaxBurst is not 0 */
	if (opts->streaming_maxburst &&
	    (opts->streaming_maxpacket % 1024) != 0) {
		opts->streaming_maxpacket = roundup(opts->streaming_maxpacket, 1024);
		uvcg_info(f, "overriding streaming_maxpacket to %d\n",
			  opts->streaming_maxpacket);
	}

	/*
	 * Fill in the FS/HS/SS Video Streaming specific descriptors from the
	 * module parameters.
	 *
	 * NOTE: We assume that the user knows what they are doing and won't
	 * give parameters that their UDC doesn't support.
	 */
	if (opts->streaming_maxpacket <= 1024) {
		max_packet_mult = 1;
		max_packet_size = opts->streaming_maxpacket;
	} else if (opts->streaming_maxpacket <= 2048) {
		max_packet_mult = 2;
		max_packet_size = opts->streaming_maxpacket / 2;
	} else {
		max_packet_mult = 3;
		max_packet_size = opts->streaming_maxpacket / 3;
	}

	uvc_fs_streaming_ep.wMaxPacketSize =
		cpu_to_le16(min(opts->streaming_maxpacket, 1023U));
	uvc_fs_streaming_ep.bInterval = opts->streaming_interval;

	uvc_hs_streaming_ep.wMaxPacketSize =
		cpu_to_le16(max_packet_size | ((max_packet_mult - 1) << 11));

	/* A high-bandwidth endpoint must specify a bInterval value of 1 */
	if (max_packet_mult > 1)
		uvc_hs_streaming_ep.bInterval = 1;
	else
		uvc_hs_streaming_ep.bInterval = opts->streaming_interval;

	uvc_ss_streaming_ep.wMaxPacketSize = cpu_to_le16(max_packet_size);
	uvc_ss_streaming_ep.bInterval = opts->streaming_interval;
	uvc_ss_streaming_comp.bmAttributes = max_packet_mult - 1;
	uvc_ss_streaming_comp.bMaxBurst = opts->streaming_maxburst;
	uvc_ss_streaming_comp.wBytesPerInterval =
		cpu_to_le16(max_packet_size * max_packet_mult *
			    (opts->streaming_maxburst + 1));

	/* Allocate endpoints. */
	ep = usb_ep_autoconfig(cdev->gadget, &uvc_control_ep);
	if (!ep) {
		uvcg_info(f, "Unable to allocate control EP\n");
		goto error;
	}
	uvc->control_ep = ep;

	if (gadget_is_superspeed(c->cdev->gadget))
		ep = usb_ep_autoconfig_ss(cdev->gadget, &uvc_ss_streaming_ep,
					  &uvc_ss_streaming_comp);
	else if (gadget_is_dualspeed(cdev->gadget))
		ep = usb_ep_autoconfig(cdev->gadget, &uvc_hs_streaming_ep);
	else
		ep = usb_ep_autoconfig(cdev->gadget, &uvc_fs_streaming_ep);

	if (!ep) {
		uvcg_info(f, "Unable to allocate streaming EP\n");
		goto error;
	}
	uvc->video.ep = ep;

	uvc_fs_streaming_ep.bEndpointAddress = uvc->video.ep->address;
	uvc_hs_streaming_ep.bEndpointAddress = uvc->video.ep->address;
	uvc_ss_streaming_ep.bEndpointAddress = uvc->video.ep->address;

	uvc_en_us_strings[UVC_STRING_CONTROL_IDX].s = opts->function_name;
	us = usb_gstrings_attach(cdev, uvc_function_strings,
				 ARRAY_SIZE(uvc_en_us_strings));
	if (IS_ERR(us)) {
		ret = PTR_ERR(us);
		goto error;
	}
	uvc_iad.iFunction = us[UVC_STRING_CONTROL_IDX].id;
	uvc_control_intf.iInterface = us[UVC_STRING_CONTROL_IDX].id;
	ret = us[UVC_STRING_STREAMING_IDX].id;
	uvc_streaming_intf_alt0.iInterface = ret;
	uvc_streaming_intf_alt1.iInterface = ret;

	/* Allocate interface IDs. */
	if ((ret = usb_interface_id(c, f)) < 0)
		goto error;
	uvc_iad.bFirstInterface = ret;
	uvc_control_intf.bInterfaceNumber = ret;
	uvc->control_intf = ret;
	opts->control_interface = ret;

	if ((ret = usb_interface_id(c, f)) < 0)
		goto error;
	uvc_streaming_intf_alt0.bInterfaceNumber = ret;
	uvc_streaming_intf_alt1.bInterfaceNumber = ret;
	uvc->streaming_intf = ret;
	opts->streaming_interface = ret;

	/* Copy descriptors */
	f->fs_descriptors = uvc_copy_descriptors(uvc, USB_SPEED_FULL);
	if (IS_ERR(f->fs_descriptors)) {
		ret = PTR_ERR(f->fs_descriptors);
		f->fs_descriptors = NULL;
		goto error;
	}
	if (gadget_is_dualspeed(cdev->gadget)) {
		f->hs_descriptors = uvc_copy_descriptors(uvc, USB_SPEED_HIGH);
		if (IS_ERR(f->hs_descriptors)) {
			ret = PTR_ERR(f->hs_descriptors);
			f->hs_descriptors = NULL;
			goto error;
		}
	}
	if (gadget_is_superspeed(c->cdev->gadget)) {
		f->ss_descriptors = uvc_copy_descriptors(uvc, USB_SPEED_SUPER);
		if (IS_ERR(f->ss_descriptors)) {
			ret = PTR_ERR(f->ss_descriptors);
			f->ss_descriptors = NULL;
			goto error;
		}
	}

	/* Preallocate control endpoint request. */
	uvc->control_req = usb_ep_alloc_request(cdev->gadget->ep0, GFP_KERNEL);
	uvc->control_buf = kmalloc(UVC_MAX_REQUEST_SIZE, GFP_KERNEL);
	if (uvc->control_req == NULL || uvc->control_buf == NULL) {
		ret = -ENOMEM;
		goto error;
	}

	uvc->control_req->buf = uvc->control_buf;
	uvc->control_req->complete = uvc_function_ep0_complete;
	uvc->control_req->context = uvc;

	if (v4l2_device_register(&cdev->gadget->dev, &uvc->v4l2_dev)) {
		uvcg_err(f, "failed to register V4L2 device\n");
		goto error;
	}

	/* Initialise video. */
	ret = uvcg_video_init(&uvc->video, uvc);
	if (ret < 0)
		goto v4l2_error;

	/* Register a V4L2 device. */
	ret = uvc_register_video(uvc);
	if (ret < 0) {
		uvcg_err(f, "failed to register video device\n");
		goto v4l2_error;
	}

	return 0;

v4l2_error:
	v4l2_device_unregister(&uvc->v4l2_dev);
error:
	if (uvc->control_req)
		usb_ep_free_request(cdev->gadget->ep0, uvc->control_req);
	kfree(uvc->control_buf);

	usb_free_all_descriptors(f);
	return ret;
}

/* --------------------------------------------------------------------------
 * USB gadget function
 */

static void uvc_free_inst(struct usb_function_instance *f)
{
	struct f_uvc_opts *opts = fi_to_f_uvc_opts(f);

	mutex_destroy(&opts->lock);
	kfree(opts);
}

static struct usb_function_instance *uvc_alloc_inst(void)
{
	struct f_uvc_opts *opts;
	struct uvc_camera_terminal_descriptor *cd;
	struct uvc_processing_unit_descriptor *pd;
	struct uvc_output_terminal_descriptor *od;
	struct uvc_color_matching_descriptor *md;
	struct uvc_descriptor_header **ctl_cls;
	int ret;

	opts = kzalloc(sizeof(*opts), GFP_KERNEL);
	if (!opts)
		return ERR_PTR(-ENOMEM);
	opts->func_inst.free_func_inst = uvc_free_inst;
	mutex_init(&opts->lock);

	cd = &opts->uvc_camera_terminal;
	cd->bLength			= UVC_DT_CAMERA_TERMINAL_SIZE(3);
	cd->bDescriptorType		= USB_DT_CS_INTERFACE;
	cd->bDescriptorSubType		= UVC_VC_INPUT_TERMINAL;
	cd->bTerminalID			= 1;
	cd->wTerminalType		= cpu_to_le16(0x0201);
	cd->bAssocTerminal		= 0;
	cd->iTerminal			= 0;
	cd->wObjectiveFocalLengthMin	= cpu_to_le16(0);
	cd->wObjectiveFocalLengthMax	= cpu_to_le16(0);
	cd->wOcularFocalLength		= cpu_to_le16(0);
	cd->bControlSize		= 3;
	cd->bmControls[0]		= 2;
	cd->bmControls[1]		= 0;
	cd->bmControls[2]		= 0;

	pd = &opts->uvc_processing;
	pd->bLength			= UVC_DT_PROCESSING_UNIT_SIZE(2);
	pd->bDescriptorType		= USB_DT_CS_INTERFACE;
	pd->bDescriptorSubType		= UVC_VC_PROCESSING_UNIT;
	pd->bUnitID			= 2;
	pd->bSourceID			= 1;
	pd->wMaxMultiplier		= cpu_to_le16(16*1024);
	pd->bControlSize		= 2;
	pd->bmControls[0]		= 1;
	pd->bmControls[1]		= 0;
	pd->iProcessing			= 0;
	pd->bmVideoStandards		= 0;

	od = &opts->uvc_output_terminal;
	od->bLength			= UVC_DT_OUTPUT_TERMINAL_SIZE;
	od->bDescriptorType		= USB_DT_CS_INTERFACE;
	od->bDescriptorSubType		= UVC_VC_OUTPUT_TERMINAL;
	od->bTerminalID			= 3;
	od->wTerminalType		= cpu_to_le16(0x0101);
	od->bAssocTerminal		= 0;
	od->bSourceID			= 2;
	od->iTerminal			= 0;

	md = &opts->uvc_color_matching;
	md->bLength			= UVC_DT_COLOR_MATCHING_SIZE;
	md->bDescriptorType		= USB_DT_CS_INTERFACE;
	md->bDescriptorSubType		= UVC_VS_COLORFORMAT;
	md->bColorPrimaries		= 1;
	md->bTransferCharacteristics	= 1;
	md->bMatrixCoefficients		= 4;

	/* Prepare fs control class descriptors for configfs-based gadgets */
	ctl_cls = opts->uvc_fs_control_cls;
	ctl_cls[0] = NULL;	/* assigned elsewhere by configfs */
	ctl_cls[1] = (struct uvc_descriptor_header *)cd;
	ctl_cls[2] = (struct uvc_descriptor_header *)pd;
	ctl_cls[3] = (struct uvc_descriptor_header *)od;
	ctl_cls[4] = NULL;	/* NULL-terminate */
	opts->fs_control =
		(const struct uvc_descriptor_header * const *)ctl_cls;

	/* Prepare hs control class descriptors for configfs-based gadgets */
	ctl_cls = opts->uvc_ss_control_cls;
	ctl_cls[0] = NULL;	/* assigned elsewhere by configfs */
	ctl_cls[1] = (struct uvc_descriptor_header *)cd;
	ctl_cls[2] = (struct uvc_descriptor_header *)pd;
	ctl_cls[3] = (struct uvc_descriptor_header *)od;
	ctl_cls[4] = NULL;	/* NULL-terminate */
	opts->ss_control =
		(const struct uvc_descriptor_header * const *)ctl_cls;

	opts->streaming_interval = 1;
	opts->streaming_maxpacket = 1024;
	snprintf(opts->function_name, sizeof(opts->function_name), "UVC Camera");

	ret = uvcg_attach_configfs(opts);
	if (ret < 0) {
		kfree(opts);
		return ERR_PTR(ret);
	}

	return &opts->func_inst;
}

static void uvc_free(struct usb_function *f)
{
	struct uvc_device *uvc = to_uvc(f);
	struct f_uvc_opts *opts = container_of(f->fi, struct f_uvc_opts,
					       func_inst);
	--opts->refcnt;
	kfree(uvc);
}

static void uvc_function_unbind(struct usb_configuration *c,
				struct usb_function *f)
{
	struct usb_composite_dev *cdev = c->cdev;
	struct uvc_device *uvc = to_uvc(f);
	struct uvc_video *video = &uvc->video;
	long wait_ret = 1;

	uvcg_info(f, "%s()\n", __func__);

<<<<<<< HEAD
=======
	if (video->async_wq)
		destroy_workqueue(video->async_wq);

>>>>>>> f2afc9d9
	/*
	 * If we know we're connected via v4l2, then there should be a cleanup
	 * of the device from userspace either via UVC_EVENT_DISCONNECT or
	 * though the video device removal uevent. Allow some time for the
	 * application to close out before things get deleted.
	 */
	if (uvc->func_connected) {
		uvcg_dbg(f, "waiting for clean disconnect\n");
		wait_ret = wait_event_interruptible_timeout(uvc->func_connected_queue,
				uvc->func_connected == false, msecs_to_jiffies(500));
		uvcg_dbg(f, "done waiting with ret: %ld\n", wait_ret);
	}

	device_remove_file(&uvc->vdev.dev, &dev_attr_function_name);
	video_unregister_device(&uvc->vdev);
	v4l2_device_unregister(&uvc->v4l2_dev);

	if (uvc->func_connected) {
		/*
		 * Wait for the release to occur to ensure there are no longer any
		 * pending operations that may cause panics when resources are cleaned
		 * up.
		 */
		uvcg_warn(f, "%s no clean disconnect, wait for release\n", __func__);
		wait_ret = wait_event_interruptible_timeout(uvc->func_connected_queue,
				uvc->func_connected == false, msecs_to_jiffies(1000));
		uvcg_dbg(f, "done waiting for release with ret: %ld\n", wait_ret);
	}

	usb_ep_free_request(cdev->gadget->ep0, uvc->control_req);
	kfree(uvc->control_buf);

	usb_free_all_descriptors(f);
}

static struct usb_function *uvc_alloc(struct usb_function_instance *fi)
{
	struct uvc_device *uvc;
	struct f_uvc_opts *opts;
	struct uvc_descriptor_header **strm_cls;

	uvc = kzalloc(sizeof(*uvc), GFP_KERNEL);
	if (uvc == NULL)
		return ERR_PTR(-ENOMEM);

	mutex_init(&uvc->video.mutex);
	uvc->state = UVC_STATE_DISCONNECTED;
	init_waitqueue_head(&uvc->func_connected_queue);
	opts = fi_to_f_uvc_opts(fi);

	mutex_lock(&opts->lock);
	if (opts->uvc_fs_streaming_cls) {
		strm_cls = opts->uvc_fs_streaming_cls;
		opts->fs_streaming =
			(const struct uvc_descriptor_header * const *)strm_cls;
	}
	if (opts->uvc_hs_streaming_cls) {
		strm_cls = opts->uvc_hs_streaming_cls;
		opts->hs_streaming =
			(const struct uvc_descriptor_header * const *)strm_cls;
	}
	if (opts->uvc_ss_streaming_cls) {
		strm_cls = opts->uvc_ss_streaming_cls;
		opts->ss_streaming =
			(const struct uvc_descriptor_header * const *)strm_cls;
	}

	uvc->desc.fs_control = opts->fs_control;
	uvc->desc.ss_control = opts->ss_control;
	uvc->desc.fs_streaming = opts->fs_streaming;
	uvc->desc.hs_streaming = opts->hs_streaming;
	uvc->desc.ss_streaming = opts->ss_streaming;
	++opts->refcnt;
	mutex_unlock(&opts->lock);

	/* Register the function. */
	uvc->func.name = "uvc";
	uvc->func.bind = uvc_function_bind;
	uvc->func.unbind = uvc_function_unbind;
	uvc->func.get_alt = uvc_function_get_alt;
	uvc->func.set_alt = uvc_function_set_alt;
	uvc->func.disable = uvc_function_disable;
	uvc->func.setup = uvc_function_setup;
	uvc->func.free_func = uvc_free;
	uvc->func.bind_deactivated = true;

	return &uvc->func;
}

DECLARE_USB_FUNCTION_INIT(uvc, uvc_alloc_inst, uvc_alloc);
MODULE_LICENSE("GPL");
MODULE_AUTHOR("Laurent Pinchart");<|MERGE_RESOLUTION|>--- conflicted
+++ resolved
@@ -902,12 +902,9 @@
 
 	uvcg_info(f, "%s()\n", __func__);
 
-<<<<<<< HEAD
-=======
 	if (video->async_wq)
 		destroy_workqueue(video->async_wq);
 
->>>>>>> f2afc9d9
 	/*
 	 * If we know we're connected via v4l2, then there should be a cleanup
 	 * of the device from userspace either via UVC_EVENT_DISCONNECT or
