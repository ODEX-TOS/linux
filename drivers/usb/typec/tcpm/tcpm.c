--- conflicted
+++ resolved
@@ -1774,8 +1774,6 @@
 	}
 
 	if (PD_VDO_SVDM(p[0]) && (adev || tcpm_vdm_ams(port) || port->nr_snk_vdo)) {
-<<<<<<< HEAD
-=======
 		/*
 		 * Here a SVDM is received (INIT or RSP or unknown). Set the vdm_sm_running in
 		 * advance because we are dropping the lock but may send VDMs soon.
@@ -1790,7 +1788,6 @@
 		 *  - We will send NAK and the flag will be cleared in the state machine.
 		 */
 		port->vdm_sm_running = true;
->>>>>>> bee673aa
 		rlen = tcpm_pd_svdm(port, adev, p, cnt, response, &adev_action);
 	} else {
 		if (port->negotiated_rev >= PD_REV30)
@@ -2623,10 +2620,6 @@
 				next_state = SNK_READY;
 			else
 				next_state = SNK_WAIT_CAPABILITIES;
-<<<<<<< HEAD
-			}
-=======
->>>>>>> bee673aa
 
 			/* Threshold was relaxed before sending Request. Restore it back. */
 			tcpm_set_auto_vbus_discharge_threshold(port, TYPEC_PWR_MODE_PD,
@@ -5275,10 +5268,7 @@
 		}
 		break;
 	case PR_SWAP_SNK_SRC_SINK_OFF:
-<<<<<<< HEAD
-=======
 	case PR_SWAP_SNK_SRC_SOURCE_ON:
->>>>>>> bee673aa
 		/* Do nothing, vsafe0v is expected during transition */
 		break;
 	default:
