// SPDX-License-Identifier: GPL-2.0
/*
 * USB Type-C Connector System Software Interface driver
 *
 * Copyright (C) 2017, Intel Corporation
 * Author: Heikki Krogerus <heikki.krogerus@linux.intel.com>
 */

#include <linux/completion.h>
#include <linux/property.h>
#include <linux/device.h>
#include <linux/module.h>
#include <linux/delay.h>
#include <linux/slab.h>
#include <linux/usb/typec_dp.h>

#include "ucsi.h"
#include "trace.h"

/*
 * UCSI_TIMEOUT_MS - PPM communication timeout
 *
 * Ideally we could use MIN_TIME_TO_RESPOND_WITH_BUSY (which is defined in UCSI
 * specification) here as reference, but unfortunately we can't. It is very
 * difficult to estimate the time it takes for the system to process the command
 * before it is actually passed to the PPM.
 */
#define UCSI_TIMEOUT_MS		5000

/*
 * UCSI_SWAP_TIMEOUT_MS - Timeout for role swap requests
 *
 * 5 seconds is close to the time it takes for CapsCounter to reach 0, so even
 * if the PPM does not generate Connector Change events before that with
 * partners that do not support USB Power Delivery, this should still work.
 */
#define UCSI_SWAP_TIMEOUT_MS	5000

static int ucsi_acknowledge_command(struct ucsi *ucsi)
{
	u64 ctrl;

	ctrl = UCSI_ACK_CC_CI;
	ctrl |= UCSI_ACK_COMMAND_COMPLETE;

	return ucsi->ops->sync_write(ucsi, UCSI_CONTROL, &ctrl, sizeof(ctrl));
}

static int ucsi_acknowledge_connector_change(struct ucsi *ucsi)
{
	u64 ctrl;

	ctrl = UCSI_ACK_CC_CI;
	ctrl |= UCSI_ACK_CONNECTOR_CHANGE;

	return ucsi->ops->sync_write(ucsi, UCSI_CONTROL, &ctrl, sizeof(ctrl));
}

static int ucsi_exec_command(struct ucsi *ucsi, u64 command);

static int ucsi_read_error(struct ucsi *ucsi)
{
	u16 error;
	int ret;

	/* Acknowledge the command that failed */
	ret = ucsi_acknowledge_command(ucsi);
	if (ret)
		return ret;

	ret = ucsi_exec_command(ucsi, UCSI_GET_ERROR_STATUS);
	if (ret < 0)
		return ret;

	ret = ucsi->ops->read(ucsi, UCSI_MESSAGE_IN, &error, sizeof(error));
	if (ret)
		return ret;

	ret = ucsi_acknowledge_command(ucsi);
	if (ret)
		return ret;

	switch (error) {
	case UCSI_ERROR_INCOMPATIBLE_PARTNER:
		return -EOPNOTSUPP;
	case UCSI_ERROR_CC_COMMUNICATION_ERR:
		return -ECOMM;
	case UCSI_ERROR_CONTRACT_NEGOTIATION_FAIL:
		return -EPROTO;
	case UCSI_ERROR_DEAD_BATTERY:
		dev_warn(ucsi->dev, "Dead battery condition!\n");
		return -EPERM;
	case UCSI_ERROR_INVALID_CON_NUM:
	case UCSI_ERROR_UNREGONIZED_CMD:
	case UCSI_ERROR_INVALID_CMD_ARGUMENT:
		dev_err(ucsi->dev, "possible UCSI driver bug %u\n", error);
		return -EINVAL;
	case UCSI_ERROR_OVERCURRENT:
		dev_warn(ucsi->dev, "Overcurrent condition\n");
		break;
	case UCSI_ERROR_PARTNER_REJECTED_SWAP:
		dev_warn(ucsi->dev, "Partner rejected swap\n");
		break;
	case UCSI_ERROR_HARD_RESET:
		dev_warn(ucsi->dev, "Hard reset occurred\n");
		break;
	case UCSI_ERROR_PPM_POLICY_CONFLICT:
		dev_warn(ucsi->dev, "PPM Policy conflict\n");
		break;
	case UCSI_ERROR_SWAP_REJECTED:
		dev_warn(ucsi->dev, "Swap rejected\n");
		break;
	case UCSI_ERROR_UNDEFINED:
	default:
		dev_err(ucsi->dev, "unknown error %u\n", error);
		break;
	}

	return -EIO;
}

static int ucsi_exec_command(struct ucsi *ucsi, u64 cmd)
{
	u32 cci;
	int ret;

	ret = ucsi->ops->sync_write(ucsi, UCSI_CONTROL, &cmd, sizeof(cmd));
	if (ret)
		return ret;

	ret = ucsi->ops->read(ucsi, UCSI_CCI, &cci, sizeof(cci));
	if (ret)
		return ret;

	if (cci & UCSI_CCI_BUSY) {
		ucsi->ops->async_write(ucsi, UCSI_CANCEL, NULL, 0);
		return -EBUSY;
	}

	if (!(cci & UCSI_CCI_COMMAND_COMPLETE))
		return -EIO;

	if (cci & UCSI_CCI_NOT_SUPPORTED)
		return -EOPNOTSUPP;

	if (cci & UCSI_CCI_ERROR) {
		if (cmd == UCSI_GET_ERROR_STATUS)
			return -EIO;
		return ucsi_read_error(ucsi);
	}

	return UCSI_CCI_LENGTH(cci);
}

int ucsi_send_command(struct ucsi *ucsi, u64 command,
		      void *data, size_t size)
{
	u8 length;
	int ret;

	mutex_lock(&ucsi->ppm_lock);

	ret = ucsi_exec_command(ucsi, command);
	if (ret < 0)
		goto out;

	length = ret;

	if (data) {
		ret = ucsi->ops->read(ucsi, UCSI_MESSAGE_IN, data, size);
		if (ret)
			goto out;
	}

	ret = ucsi_acknowledge_command(ucsi);
	if (ret)
		goto out;

	ret = length;
out:
	mutex_unlock(&ucsi->ppm_lock);
	return ret;
}
EXPORT_SYMBOL_GPL(ucsi_send_command);

/* -------------------------------------------------------------------------- */

struct ucsi_work {
	struct delayed_work work;
	struct list_head node;
	unsigned long delay;
	unsigned int count;
	struct ucsi_connector *con;
	int (*cb)(struct ucsi_connector *);
};

static void ucsi_poll_worker(struct work_struct *work)
{
	struct ucsi_work *uwork = container_of(work, struct ucsi_work, work.work);
	struct ucsi_connector *con = uwork->con;
	int ret;

	mutex_lock(&con->lock);

	if (!con->partner) {
		list_del(&uwork->node);
		mutex_unlock(&con->lock);
		kfree(uwork);
		return;
	}

	ret = uwork->cb(con);

	if (uwork->count-- && (ret == -EBUSY || ret == -ETIMEDOUT)) {
		queue_delayed_work(con->wq, &uwork->work, uwork->delay);
	} else {
		list_del(&uwork->node);
		kfree(uwork);
	}

	mutex_unlock(&con->lock);
}

static int ucsi_partner_task(struct ucsi_connector *con,
			     int (*cb)(struct ucsi_connector *),
			     int retries, unsigned long delay)
{
	struct ucsi_work *uwork;

	if (!con->partner)
		return 0;

	uwork = kzalloc(sizeof(*uwork), GFP_KERNEL);
	if (!uwork)
		return -ENOMEM;

	INIT_DELAYED_WORK(&uwork->work, ucsi_poll_worker);
	uwork->count = retries;
	uwork->delay = delay;
	uwork->con = con;
	uwork->cb = cb;

	list_add_tail(&uwork->node, &con->partner_tasks);
	queue_delayed_work(con->wq, &uwork->work, delay);

	return 0;
}

/* -------------------------------------------------------------------------- */

void ucsi_altmode_update_active(struct ucsi_connector *con)
{
	const struct typec_altmode *altmode = NULL;
	u64 command;
	int ret;
	u8 cur;
	int i;

	command = UCSI_GET_CURRENT_CAM | UCSI_CONNECTOR_NUMBER(con->num);
	ret = ucsi_send_command(con->ucsi, command, &cur, sizeof(cur));
	if (ret < 0) {
		if (con->ucsi->version > 0x0100) {
			dev_err(con->ucsi->dev,
				"GET_CURRENT_CAM command failed\n");
			return;
		}
		cur = 0xff;
	}

	if (cur < UCSI_MAX_ALTMODES)
		altmode = typec_altmode_get_partner(con->port_altmode[cur]);

	for (i = 0; con->partner_altmode[i]; i++)
		typec_altmode_update_active(con->partner_altmode[i],
					    con->partner_altmode[i] == altmode);
}

static int ucsi_altmode_next_mode(struct typec_altmode **alt, u16 svid)
{
	u8 mode = 1;
	int i;

	for (i = 0; alt[i]; i++) {
		if (i > MODE_DISCOVERY_MAX)
			return -ERANGE;

		if (alt[i]->svid == svid)
			mode++;
	}

	return mode;
}

static int ucsi_next_altmode(struct typec_altmode **alt)
{
	int i = 0;

	for (i = 0; i < UCSI_MAX_ALTMODES; i++)
		if (!alt[i])
			return i;

	return -ENOENT;
}

static int ucsi_get_num_altmode(struct typec_altmode **alt)
{
	int i;

	for (i = 0; i < UCSI_MAX_ALTMODES; i++)
		if (!alt[i])
			break;

	return i;
}

static int ucsi_register_altmode(struct ucsi_connector *con,
				 struct typec_altmode_desc *desc,
				 u8 recipient)
{
	struct typec_altmode *alt;
	bool override;
	int ret;
	int i;

	override = !!(con->ucsi->cap.features & UCSI_CAP_ALT_MODE_OVERRIDE);

	switch (recipient) {
	case UCSI_RECIPIENT_CON:
		i = ucsi_next_altmode(con->port_altmode);
		if (i < 0) {
			ret = i;
			goto err;
		}

		ret = ucsi_altmode_next_mode(con->port_altmode, desc->svid);
		if (ret < 0)
			return ret;

		desc->mode = ret;

		switch (desc->svid) {
		case USB_TYPEC_DP_SID:
			alt = ucsi_register_displayport(con, override, i, desc);
			break;
		case USB_TYPEC_NVIDIA_VLINK_SID:
			if (desc->vdo == USB_TYPEC_NVIDIA_VLINK_DBG_VDO)
				alt = typec_port_register_altmode(con->port,
								  desc);
			else
				alt = ucsi_register_displayport(con, override,
								i, desc);
			break;
		default:
			alt = typec_port_register_altmode(con->port, desc);
			break;
		}

		if (IS_ERR(alt)) {
			ret = PTR_ERR(alt);
			goto err;
		}

		con->port_altmode[i] = alt;
		break;
	case UCSI_RECIPIENT_SOP:
		i = ucsi_next_altmode(con->partner_altmode);
		if (i < 0) {
			ret = i;
			goto err;
		}

		ret = ucsi_altmode_next_mode(con->partner_altmode, desc->svid);
		if (ret < 0)
			return ret;

		desc->mode = ret;

		alt = typec_partner_register_altmode(con->partner, desc);
		if (IS_ERR(alt)) {
			ret = PTR_ERR(alt);
			goto err;
		}

		con->partner_altmode[i] = alt;
		break;
	default:
		return -EINVAL;
	}

	trace_ucsi_register_altmode(recipient, alt);

	return 0;

err:
	dev_err(con->ucsi->dev, "failed to registers svid 0x%04x mode %d\n",
		desc->svid, desc->mode);

	return ret;
}

static int
ucsi_register_altmodes_nvidia(struct ucsi_connector *con, u8 recipient)
{
	int max_altmodes = UCSI_MAX_ALTMODES;
	struct typec_altmode_desc desc;
	struct ucsi_altmode alt;
	struct ucsi_altmode orig[UCSI_MAX_ALTMODES];
	struct ucsi_altmode updated[UCSI_MAX_ALTMODES];
	struct ucsi *ucsi = con->ucsi;
	bool multi_dp = false;
	u64 command;
	int ret;
	int len;
	int i;
	int k = 0;

	if (recipient == UCSI_RECIPIENT_CON)
		max_altmodes = con->ucsi->cap.num_alt_modes;

	memset(orig, 0, sizeof(orig));
	memset(updated, 0, sizeof(updated));

	/* First get all the alternate modes */
	for (i = 0; i < max_altmodes; i++) {
		memset(&alt, 0, sizeof(alt));
		command = UCSI_GET_ALTERNATE_MODES;
		command |= UCSI_GET_ALTMODE_RECIPIENT(recipient);
		command |= UCSI_GET_ALTMODE_CONNECTOR_NUMBER(con->num);
		command |= UCSI_GET_ALTMODE_OFFSET(i);
		len = ucsi_send_command(con->ucsi, command, &alt, sizeof(alt));
		/*
		 * We are collecting all altmodes first and then registering.
		 * Some type-C device will return zero length data beyond last
		 * alternate modes. We should not return if length is zero.
		 */
		if (len < 0)
			return len;

		/* We got all altmodes, now break out and register them */
		if (!len || !alt.svid)
			break;

		orig[k].mid = alt.mid;
		orig[k].svid = alt.svid;
		k++;
	}
	/*
	 * Update the original altmode table as some ppms may report
	 * multiple DP altmodes.
	 */
	if (recipient == UCSI_RECIPIENT_CON)
		multi_dp = ucsi->ops->update_altmodes(ucsi, orig, updated);

	/* now register altmodes */
	for (i = 0; i < max_altmodes; i++) {
		memset(&desc, 0, sizeof(desc));
		if (multi_dp && recipient == UCSI_RECIPIENT_CON) {
			desc.svid = updated[i].svid;
			desc.vdo = updated[i].mid;
		} else {
			desc.svid = orig[i].svid;
			desc.vdo = orig[i].mid;
		}
		desc.roles = TYPEC_PORT_DRD;

		if (!desc.svid)
			return 0;

		ret = ucsi_register_altmode(con, &desc, recipient);
		if (ret)
			return ret;
	}

	return 0;
}

static int ucsi_register_altmodes(struct ucsi_connector *con, u8 recipient)
{
	int max_altmodes = UCSI_MAX_ALTMODES;
	struct typec_altmode_desc desc;
	struct ucsi_altmode alt[2];
	u64 command;
	int num;
	int ret;
	int len;
	int j;
	int i;

	if (!(con->ucsi->cap.features & UCSI_CAP_ALT_MODE_DETAILS))
		return 0;

	if (recipient == UCSI_RECIPIENT_SOP && con->partner_altmode[0])
		return 0;

	if (con->ucsi->ops->update_altmodes)
		return ucsi_register_altmodes_nvidia(con, recipient);

	if (recipient == UCSI_RECIPIENT_CON)
		max_altmodes = con->ucsi->cap.num_alt_modes;

	for (i = 0; i < max_altmodes;) {
		memset(alt, 0, sizeof(alt));
		command = UCSI_GET_ALTERNATE_MODES;
		command |= UCSI_GET_ALTMODE_RECIPIENT(recipient);
		command |= UCSI_GET_ALTMODE_CONNECTOR_NUMBER(con->num);
		command |= UCSI_GET_ALTMODE_OFFSET(i);
		len = ucsi_send_command(con->ucsi, command, alt, sizeof(alt));
		if (len == -EBUSY)
			continue;
		if (len <= 0)
			return len;

		/*
		 * This code is requesting one alt mode at a time, but some PPMs
		 * may still return two. If that happens both alt modes need be
		 * registered and the offset for the next alt mode has to be
		 * incremented.
		 */
		num = len / sizeof(alt[0]);
		i += num;

		for (j = 0; j < num; j++) {
			if (!alt[j].svid)
				return 0;

			memset(&desc, 0, sizeof(desc));
			desc.vdo = alt[j].mid;
			desc.svid = alt[j].svid;
			desc.roles = TYPEC_PORT_DRD;

			ret = ucsi_register_altmode(con, &desc, recipient);
			if (ret)
				return ret;
		}
	}

	return 0;
}

static void ucsi_unregister_altmodes(struct ucsi_connector *con, u8 recipient)
{
	const struct typec_altmode *pdev;
	struct typec_altmode **adev;
	int i = 0;

	switch (recipient) {
	case UCSI_RECIPIENT_CON:
		adev = con->port_altmode;
		break;
	case UCSI_RECIPIENT_SOP:
		adev = con->partner_altmode;
		break;
	default:
		return;
	}

	while (adev[i]) {
		if (recipient == UCSI_RECIPIENT_SOP &&
		    (adev[i]->svid == USB_TYPEC_DP_SID ||
			(adev[i]->svid == USB_TYPEC_NVIDIA_VLINK_SID &&
			adev[i]->vdo != USB_TYPEC_NVIDIA_VLINK_DBG_VDO))) {
			pdev = typec_altmode_get_partner(adev[i]);
			ucsi_displayport_remove_partner((void *)pdev);
		}
		typec_unregister_altmode(adev[i]);
		adev[i++] = NULL;
	}
}

static int ucsi_get_pdos(struct ucsi_connector *con, int is_partner,
			 u32 *pdos, int offset, int num_pdos)
{
	struct ucsi *ucsi = con->ucsi;
	u64 command;
	int ret;

	command = UCSI_COMMAND(UCSI_GET_PDOS) | UCSI_CONNECTOR_NUMBER(con->num);
	command |= UCSI_GET_PDOS_PARTNER_PDO(is_partner);
	command |= UCSI_GET_PDOS_PDO_OFFSET(offset);
	command |= UCSI_GET_PDOS_NUM_PDOS(num_pdos - 1);
	command |= UCSI_GET_PDOS_SRC_PDOS;
	ret = ucsi_send_command(ucsi, command, pdos + offset,
				num_pdos * sizeof(u32));
	if (ret < 0 && ret != -ETIMEDOUT)
		dev_err(ucsi->dev, "UCSI_GET_PDOS failed (%d)\n", ret);

	return ret;
}

static int ucsi_get_src_pdos(struct ucsi_connector *con)
{
	int ret;

	/* UCSI max payload means only getting at most 4 PDOs at a time */
	ret = ucsi_get_pdos(con, 1, con->src_pdos, 0, UCSI_MAX_PDOS);
	if (ret < 0)
		return ret;

	con->num_pdos = ret / sizeof(u32); /* number of bytes to 32-bit PDOs */
	if (con->num_pdos < UCSI_MAX_PDOS)
		return 0;

	/* get the remaining PDOs, if any */
	ret = ucsi_get_pdos(con, 1, con->src_pdos, UCSI_MAX_PDOS,
			    PDO_MAX_OBJECTS - UCSI_MAX_PDOS);
	if (ret < 0)
		return ret;

	con->num_pdos += ret / sizeof(u32);

	ucsi_port_psy_changed(con);

	return 0;
}

static int ucsi_check_altmodes(struct ucsi_connector *con)
{
	int ret, num_partner_am;

	ret = ucsi_register_altmodes(con, UCSI_RECIPIENT_SOP);
	if (ret && ret != -ETIMEDOUT)
		dev_err(con->ucsi->dev,
			"con%d: failed to register partner alt modes (%d)\n",
			con->num, ret);

	/* Ignoring the errors in this case. */
	if (con->partner_altmode[0]) {
		num_partner_am = ucsi_get_num_altmode(con->partner_altmode);
		if (num_partner_am > 0)
			typec_partner_set_num_altmodes(con->partner, num_partner_am);
		ucsi_altmode_update_active(con);
		return 0;
	}

	return ret;
}

static void ucsi_pwr_opmode_change(struct ucsi_connector *con)
{
	switch (UCSI_CONSTAT_PWR_OPMODE(con->status.flags)) {
	case UCSI_CONSTAT_PWR_OPMODE_PD:
		con->rdo = con->status.request_data_obj;
		typec_set_pwr_opmode(con->port, TYPEC_PWR_MODE_PD);
		ucsi_partner_task(con, ucsi_get_src_pdos, 30, 0);
		ucsi_partner_task(con, ucsi_check_altmodes, 30, 0);
		break;
	case UCSI_CONSTAT_PWR_OPMODE_TYPEC1_5:
		con->rdo = 0;
		typec_set_pwr_opmode(con->port, TYPEC_PWR_MODE_1_5A);
		break;
	case UCSI_CONSTAT_PWR_OPMODE_TYPEC3_0:
		con->rdo = 0;
		typec_set_pwr_opmode(con->port, TYPEC_PWR_MODE_3_0A);
		break;
	default:
		con->rdo = 0;
		typec_set_pwr_opmode(con->port, TYPEC_PWR_MODE_USB);
		break;
	}
}

static int ucsi_register_partner(struct ucsi_connector *con)
{
	u8 pwr_opmode = UCSI_CONSTAT_PWR_OPMODE(con->status.flags);
	struct typec_partner_desc desc;
	struct typec_partner *partner;

	if (con->partner)
		return 0;

	memset(&desc, 0, sizeof(desc));

	switch (UCSI_CONSTAT_PARTNER_TYPE(con->status.flags)) {
	case UCSI_CONSTAT_PARTNER_TYPE_DEBUG:
		desc.accessory = TYPEC_ACCESSORY_DEBUG;
		break;
	case UCSI_CONSTAT_PARTNER_TYPE_AUDIO:
		desc.accessory = TYPEC_ACCESSORY_AUDIO;
		break;
	default:
		break;
	}

	desc.usb_pd = pwr_opmode == UCSI_CONSTAT_PWR_OPMODE_PD;

	partner = typec_register_partner(con->port, &desc);
	if (IS_ERR(partner)) {
		dev_err(con->ucsi->dev,
			"con%d: failed to register partner (%ld)\n", con->num,
			PTR_ERR(partner));
		return PTR_ERR(partner);
	}

	con->partner = partner;

	return 0;
}

static void ucsi_unregister_partner(struct ucsi_connector *con)
{
	if (!con->partner)
		return;

	ucsi_unregister_altmodes(con, UCSI_RECIPIENT_SOP);
	typec_unregister_partner(con->partner);
	con->partner = NULL;
}

static void ucsi_partner_change(struct ucsi_connector *con)
{
	enum usb_role u_role = USB_ROLE_NONE;
	int ret;

	switch (UCSI_CONSTAT_PARTNER_TYPE(con->status.flags)) {
	case UCSI_CONSTAT_PARTNER_TYPE_UFP:
	case UCSI_CONSTAT_PARTNER_TYPE_CABLE_AND_UFP:
		u_role = USB_ROLE_HOST;
		fallthrough;
	case UCSI_CONSTAT_PARTNER_TYPE_CABLE:
		typec_set_data_role(con->port, TYPEC_HOST);
		break;
	case UCSI_CONSTAT_PARTNER_TYPE_DFP:
		u_role = USB_ROLE_DEVICE;
		typec_set_data_role(con->port, TYPEC_DEVICE);
		break;
	default:
		break;
	}

	/* Only notify USB controller if partner supports USB data */
	if (!(UCSI_CONSTAT_PARTNER_FLAGS(con->status.flags) & UCSI_CONSTAT_PARTNER_FLAG_USB))
		u_role = USB_ROLE_NONE;

	ret = usb_role_switch_set_role(con->usb_role_sw, u_role);
	if (ret)
		dev_err(con->ucsi->dev, "con:%d: failed to set usb role:%d\n",
			con->num, u_role);
}

static int ucsi_check_connection(struct ucsi_connector *con)
{
	u8 prev_flags = con->status.flags;
	u64 command;
	int ret;

	command = UCSI_GET_CONNECTOR_STATUS | UCSI_CONNECTOR_NUMBER(con->num);
	ret = ucsi_send_command(con->ucsi, command, &con->status, sizeof(con->status));
	if (ret < 0) {
		dev_err(con->ucsi->dev, "GET_CONNECTOR_STATUS failed (%d)\n", ret);
		return ret;
	}

	if (con->status.flags == prev_flags)
		return 0;

	if (con->status.flags & UCSI_CONSTAT_CONNECTED) {
		ucsi_register_partner(con);
		ucsi_pwr_opmode_change(con);
		ucsi_partner_change(con);
	} else {
		ucsi_partner_change(con);
		ucsi_port_psy_changed(con);
		ucsi_unregister_partner(con);
	}

	return 0;
}

static void ucsi_handle_connector_change(struct work_struct *work)
{
	struct ucsi_connector *con = container_of(work, struct ucsi_connector,
						  work);
	struct ucsi *ucsi = con->ucsi;
	enum typec_role role;
	u64 command;
	int ret;

	mutex_lock(&con->lock);

	command = UCSI_GET_CONNECTOR_STATUS | UCSI_CONNECTOR_NUMBER(con->num);
	ret = ucsi_send_command(ucsi, command, &con->status, sizeof(con->status));
	if (ret < 0) {
		dev_err(ucsi->dev, "%s: GET_CONNECTOR_STATUS failed (%d)\n",
			__func__, ret);
		goto out_unlock;
	}

	trace_ucsi_connector_change(con->num, &con->status);

	role = !!(con->status.flags & UCSI_CONSTAT_PWR_DIR);

	if (con->status.change & UCSI_CONSTAT_POWER_DIR_CHANGE) {
		typec_set_pwr_role(con->port, role);

		/* Complete pending power role swap */
		if (!completion_done(&con->complete))
			complete(&con->complete);
	}

	if (con->status.change & UCSI_CONSTAT_CONNECT_CHANGE) {
		typec_set_pwr_role(con->port, role);
		ucsi_port_psy_changed(con);
		ucsi_partner_change(con);

		if (con->status.flags & UCSI_CONSTAT_CONNECTED) {
			ucsi_register_partner(con);
			ucsi_partner_task(con, ucsi_check_connection, 1, HZ);
		} else {
			ucsi_unregister_partner(con);
		}
	}

	if (con->status.change & UCSI_CONSTAT_POWER_OPMODE_CHANGE ||
	    con->status.change & UCSI_CONSTAT_POWER_LEVEL_CHANGE)
		ucsi_pwr_opmode_change(con);

	if (con->partner && con->status.change & UCSI_CONSTAT_PARTNER_CHANGE) {
		ucsi_partner_change(con);

		/* Complete pending data role swap */
		if (!completion_done(&con->complete))
			complete(&con->complete);
	}

	if (con->status.change & UCSI_CONSTAT_CAM_CHANGE)
		ucsi_partner_task(con, ucsi_check_altmodes, 1, 0);

	clear_bit(EVENT_PENDING, &con->ucsi->flags);

	ret = ucsi_acknowledge_connector_change(ucsi);
	if (ret)
		dev_err(ucsi->dev, "%s: ACK failed (%d)", __func__, ret);

out_unlock:
	mutex_unlock(&con->lock);
}

/**
 * ucsi_connector_change - Process Connector Change Event
 * @ucsi: UCSI Interface
 * @num: Connector number
 */
void ucsi_connector_change(struct ucsi *ucsi, u8 num)
{
	struct ucsi_connector *con = &ucsi->connector[num - 1];

	if (!(ucsi->ntfy & UCSI_ENABLE_NTFY_CONNECTOR_CHANGE)) {
		dev_dbg(ucsi->dev, "Bogus connector change event\n");
		return;
	}

	if (!test_and_set_bit(EVENT_PENDING, &ucsi->flags))
		schedule_work(&con->work);
}
EXPORT_SYMBOL_GPL(ucsi_connector_change);

/* -------------------------------------------------------------------------- */

static int ucsi_reset_connector(struct ucsi_connector *con, bool hard)
{
	u64 command;

	command = UCSI_CONNECTOR_RESET | UCSI_CONNECTOR_NUMBER(con->num);
	command |= hard ? UCSI_CONNECTOR_RESET_HARD : 0;

	return ucsi_send_command(con->ucsi, command, NULL, 0);
}

static int ucsi_reset_ppm(struct ucsi *ucsi)
{
	u64 command = UCSI_PPM_RESET;
	unsigned long tmo;
	u32 cci;
	int ret;

	mutex_lock(&ucsi->ppm_lock);

	ret = ucsi->ops->async_write(ucsi, UCSI_CONTROL, &command,
				     sizeof(command));
	if (ret < 0)
		goto out;

	tmo = jiffies + msecs_to_jiffies(UCSI_TIMEOUT_MS);

	do {
		if (time_is_before_jiffies(tmo)) {
			ret = -ETIMEDOUT;
			goto out;
		}

		ret = ucsi->ops->read(ucsi, UCSI_CCI, &cci, sizeof(cci));
		if (ret)
			goto out;

		/* If the PPM is still doing something else, reset it again. */
		if (cci & ~UCSI_CCI_RESET_COMPLETE) {
			ret = ucsi->ops->async_write(ucsi, UCSI_CONTROL,
						     &command,
						     sizeof(command));
			if (ret < 0)
				goto out;
		}

		msleep(20);
	} while (!(cci & UCSI_CCI_RESET_COMPLETE));

out:
	mutex_unlock(&ucsi->ppm_lock);
	return ret;
}

static int ucsi_role_cmd(struct ucsi_connector *con, u64 command)
{
	int ret;

	ret = ucsi_send_command(con->ucsi, command, NULL, 0);
	if (ret == -ETIMEDOUT) {
		u64 c;

		/* PPM most likely stopped responding. Resetting everything. */
		ucsi_reset_ppm(con->ucsi);

		c = UCSI_SET_NOTIFICATION_ENABLE | con->ucsi->ntfy;
		ucsi_send_command(con->ucsi, c, NULL, 0);

		ucsi_reset_connector(con, true);
	}

	return ret;
}

static int ucsi_dr_swap(struct typec_port *port, enum typec_data_role role)
{
	struct ucsi_connector *con = typec_get_drvdata(port);
	u8 partner_type;
	u64 command;
	int ret = 0;

	mutex_lock(&con->lock);

	if (!con->partner) {
		ret = -ENOTCONN;
		goto out_unlock;
	}

	partner_type = UCSI_CONSTAT_PARTNER_TYPE(con->status.flags);
	if ((partner_type == UCSI_CONSTAT_PARTNER_TYPE_DFP &&
	     role == TYPEC_DEVICE) ||
	    (partner_type == UCSI_CONSTAT_PARTNER_TYPE_UFP &&
	     role == TYPEC_HOST))
		goto out_unlock;

	reinit_completion(&con->complete);

	command = UCSI_SET_UOR | UCSI_CONNECTOR_NUMBER(con->num);
	command |= UCSI_SET_UOR_ROLE(role);
	command |= UCSI_SET_UOR_ACCEPT_ROLE_SWAPS;
	ret = ucsi_role_cmd(con, command);
	if (ret < 0)
		goto out_unlock;

	mutex_unlock(&con->lock);

	if (!wait_for_completion_timeout(&con->complete,
					 msecs_to_jiffies(UCSI_SWAP_TIMEOUT_MS)))
		return -ETIMEDOUT;

	return 0;

out_unlock:
	mutex_unlock(&con->lock);

	return ret;
}

static int ucsi_pr_swap(struct typec_port *port, enum typec_role role)
{
	struct ucsi_connector *con = typec_get_drvdata(port);
	enum typec_role cur_role;
	u64 command;
	int ret = 0;

	mutex_lock(&con->lock);

	if (!con->partner) {
		ret = -ENOTCONN;
		goto out_unlock;
	}

	cur_role = !!(con->status.flags & UCSI_CONSTAT_PWR_DIR);

	if (cur_role == role)
		goto out_unlock;

	reinit_completion(&con->complete);

	command = UCSI_SET_PDR | UCSI_CONNECTOR_NUMBER(con->num);
	command |= UCSI_SET_PDR_ROLE(role);
	command |= UCSI_SET_PDR_ACCEPT_ROLE_SWAPS;
	ret = ucsi_role_cmd(con, command);
	if (ret < 0)
		goto out_unlock;

	mutex_unlock(&con->lock);

	if (!wait_for_completion_timeout(&con->complete,
					 msecs_to_jiffies(UCSI_SWAP_TIMEOUT_MS)))
		return -ETIMEDOUT;

	mutex_lock(&con->lock);

	/* Something has gone wrong while swapping the role */
	if (UCSI_CONSTAT_PWR_OPMODE(con->status.flags) !=
	    UCSI_CONSTAT_PWR_OPMODE_PD) {
		ucsi_reset_connector(con, true);
		ret = -EPROTO;
	}

out_unlock:
	mutex_unlock(&con->lock);

	return ret;
}

static const struct typec_operations ucsi_ops = {
	.dr_set = ucsi_dr_swap,
	.pr_set = ucsi_pr_swap
};

/* Caller must call fwnode_handle_put() after use */
static struct fwnode_handle *ucsi_find_fwnode(struct ucsi_connector *con)
{
	struct fwnode_handle *fwnode;
	int i = 1;

	device_for_each_child_node(con->ucsi->dev, fwnode)
		if (i++ == con->num)
			return fwnode;
	return NULL;
}

static int ucsi_register_port(struct ucsi *ucsi, int index)
{
	struct ucsi_connector *con = &ucsi->connector[index];
	struct typec_capability *cap = &con->typec_cap;
	enum typec_accessory *accessory = cap->accessory;
	enum usb_role u_role = USB_ROLE_NONE;
	u64 command;
	char *name;
	int ret;

	name = kasprintf(GFP_KERNEL, "%s-con%d", dev_name(ucsi->dev), con->num);
	if (!name)
		return -ENOMEM;

	con->wq = create_singlethread_workqueue(name);
	kfree(name);
	if (!con->wq)
		return -ENOMEM;

	INIT_WORK(&con->work, ucsi_handle_connector_change);
	init_completion(&con->complete);
	mutex_init(&con->lock);
	INIT_LIST_HEAD(&con->partner_tasks);
	con->num = index + 1;
	con->ucsi = ucsi;

	cap->fwnode = ucsi_find_fwnode(con);
	con->usb_role_sw = fwnode_usb_role_switch_get(cap->fwnode);
	if (IS_ERR(con->usb_role_sw))
		return dev_err_probe(ucsi->dev, PTR_ERR(con->usb_role_sw),
			"con%d: failed to get usb role switch\n", con->num);

	/* Delay other interactions with the con until registration is complete */
	mutex_lock(&con->lock);

	/* Get connector capability */
	command = UCSI_GET_CONNECTOR_CAPABILITY;
	command |= UCSI_CONNECTOR_NUMBER(con->num);
	ret = ucsi_send_command(ucsi, command, &con->cap, sizeof(con->cap));
	if (ret < 0)
		goto out_unlock;

	if (con->cap.op_mode & UCSI_CONCAP_OPMODE_DRP)
		cap->data = TYPEC_PORT_DRD;
	else if (con->cap.op_mode & UCSI_CONCAP_OPMODE_DFP)
		cap->data = TYPEC_PORT_DFP;
	else if (con->cap.op_mode & UCSI_CONCAP_OPMODE_UFP)
		cap->data = TYPEC_PORT_UFP;

	if ((con->cap.flags & UCSI_CONCAP_FLAG_PROVIDER) &&
	    (con->cap.flags & UCSI_CONCAP_FLAG_CONSUMER))
		cap->type = TYPEC_PORT_DRP;
	else if (con->cap.flags & UCSI_CONCAP_FLAG_PROVIDER)
		cap->type = TYPEC_PORT_SRC;
	else if (con->cap.flags & UCSI_CONCAP_FLAG_CONSUMER)
		cap->type = TYPEC_PORT_SNK;

	cap->revision = ucsi->cap.typec_version;
	cap->pd_revision = ucsi->cap.pd_version;
	cap->svdm_version = SVDM_VER_2_0;
	cap->prefer_role = TYPEC_NO_PREFERRED_ROLE;

	if (con->cap.op_mode & UCSI_CONCAP_OPMODE_AUDIO_ACCESSORY)
		*accessory++ = TYPEC_ACCESSORY_AUDIO;
	if (con->cap.op_mode & UCSI_CONCAP_OPMODE_DEBUG_ACCESSORY)
		*accessory = TYPEC_ACCESSORY_DEBUG;

	cap->driver_data = con;
	cap->ops = &ucsi_ops;

	ret = ucsi_register_port_psy(con);
	if (ret)
		goto out;

	/* Register the connector */
	con->port = typec_register_port(ucsi->dev, cap);
	if (IS_ERR(con->port)) {
		ret = PTR_ERR(con->port);
		goto out;
	}

	/* Alternate modes */
	ret = ucsi_register_altmodes(con, UCSI_RECIPIENT_CON);
	if (ret) {
		dev_err(ucsi->dev, "con%d: failed to register alt modes\n",
			con->num);
		goto out;
	}

	/* Get the status */
	command = UCSI_GET_CONNECTOR_STATUS | UCSI_CONNECTOR_NUMBER(con->num);
	ret = ucsi_send_command(ucsi, command, &con->status, sizeof(con->status));
	if (ret < 0) {
		dev_err(ucsi->dev, "con%d: failed to get status\n", con->num);
		ret = 0;
		goto out;
	}
	ret = 0; /* ucsi_send_command() returns length on success */

	switch (UCSI_CONSTAT_PARTNER_TYPE(con->status.flags)) {
	case UCSI_CONSTAT_PARTNER_TYPE_UFP:
	case UCSI_CONSTAT_PARTNER_TYPE_CABLE_AND_UFP:
		u_role = USB_ROLE_HOST;
		fallthrough;
	case UCSI_CONSTAT_PARTNER_TYPE_CABLE:
		typec_set_data_role(con->port, TYPEC_HOST);
		break;
	case UCSI_CONSTAT_PARTNER_TYPE_DFP:
		u_role = USB_ROLE_DEVICE;
		typec_set_data_role(con->port, TYPEC_DEVICE);
		break;
	default:
		break;
	}

	/* Check if there is already something connected */
	if (con->status.flags & UCSI_CONSTAT_CONNECTED) {
		typec_set_pwr_role(con->port,
				  !!(con->status.flags & UCSI_CONSTAT_PWR_DIR));
		ucsi_pwr_opmode_change(con);
		ucsi_register_partner(con);
		ucsi_port_psy_changed(con);
	}

	/* Only notify USB controller if partner supports USB data */
	if (!(UCSI_CONSTAT_PARTNER_FLAGS(con->status.flags) & UCSI_CONSTAT_PARTNER_FLAG_USB))
		u_role = USB_ROLE_NONE;

	ret = usb_role_switch_set_role(con->usb_role_sw, u_role);
	if (ret) {
		dev_err(ucsi->dev, "con:%d: failed to set usb role:%d\n",
			con->num, u_role);
		ret = 0;
	}

	if (con->partner &&
	    UCSI_CONSTAT_PWR_OPMODE(con->status.flags) ==
	    UCSI_CONSTAT_PWR_OPMODE_PD) {
		ucsi_get_src_pdos(con);
		ucsi_check_altmodes(con);
	}

	trace_ucsi_register_port(con->num, &con->status);

out:
	fwnode_handle_put(cap->fwnode);
out_unlock:
	mutex_unlock(&con->lock);

	if (ret && con->wq) {
		destroy_workqueue(con->wq);
		con->wq = NULL;
	}

	return ret;
}

/**
 * ucsi_init - Initialize UCSI interface
 * @ucsi: UCSI to be initialized
 *
 * Registers all ports @ucsi has and enables all notification events.
 */
static int ucsi_init(struct ucsi *ucsi)
{
	struct ucsi_connector *con;
	u64 command, ntfy;
	int ret;
	int i;

	/* Reset the PPM */
	ret = ucsi_reset_ppm(ucsi);
	if (ret) {
		dev_err(ucsi->dev, "failed to reset PPM!\n");
		goto err;
	}

	/* Enable basic notifications */
	ntfy = UCSI_ENABLE_NTFY_CMD_COMPLETE | UCSI_ENABLE_NTFY_ERROR;
	command = UCSI_SET_NOTIFICATION_ENABLE | ntfy;
	ret = ucsi_send_command(ucsi, command, NULL, 0);
	if (ret < 0)
		goto err_reset;

	/* Get PPM capabilities */
	command = UCSI_GET_CAPABILITY;
	ret = ucsi_send_command(ucsi, command, &ucsi->cap, sizeof(ucsi->cap));
	if (ret < 0)
		goto err_reset;

	if (!ucsi->cap.num_connectors) {
		ret = -ENODEV;
		goto err_reset;
	}

	/* Allocate the connectors. Released in ucsi_unregister() */
	ucsi->connector = kcalloc(ucsi->cap.num_connectors + 1,
				  sizeof(*ucsi->connector), GFP_KERNEL);
	if (!ucsi->connector) {
		ret = -ENOMEM;
		goto err_reset;
	}

	/* Register all connectors */
	for (i = 0; i < ucsi->cap.num_connectors; i++) {
		ret = ucsi_register_port(ucsi, i);
		if (ret)
			goto err_unregister;
	}

	/* Enable all notifications */
	ntfy = UCSI_ENABLE_NTFY_ALL;
	command = UCSI_SET_NOTIFICATION_ENABLE | ntfy;
	ret = ucsi_send_command(ucsi, command, NULL, 0);
	if (ret < 0)
		goto err_unregister;

	ucsi->ntfy = ntfy;
	return 0;

err_unregister:
	for (con = ucsi->connector; con->port; con++) {
		ucsi_unregister_partner(con);
		ucsi_unregister_altmodes(con, UCSI_RECIPIENT_CON);
		ucsi_unregister_port_psy(con);
		if (con->wq)
			destroy_workqueue(con->wq);
		typec_unregister_port(con->port);
		con->port = NULL;
	}

	kfree(ucsi->connector);
	ucsi->connector = NULL;

err_reset:
	memset(&ucsi->cap, 0, sizeof(ucsi->cap));
	ucsi_reset_ppm(ucsi);
err:
	return ret;
}

static void ucsi_resume_work(struct work_struct *work)
{
	struct ucsi *ucsi = container_of(work, struct ucsi, resume_work);
	struct ucsi_connector *con;
	u64 command;
	int ret;

	/* Restore UCSI notification enable mask after system resume */
	command = UCSI_SET_NOTIFICATION_ENABLE | ucsi->ntfy;
	ret = ucsi_send_command(ucsi, command, NULL, 0);
	if (ret < 0) {
		dev_err(ucsi->dev, "failed to re-enable notifications (%d)\n", ret);
		return;
	}

	for (con = ucsi->connector; con->port; con++) {
		mutex_lock(&con->lock);
		ucsi_partner_task(con, ucsi_check_connection, 1, 0);
		mutex_unlock(&con->lock);
	}
}

int ucsi_resume(struct ucsi *ucsi)
{
<<<<<<< HEAD
	queue_work(system_long_wq, &ucsi->resume_work);
=======
	if (ucsi->connector)
		queue_work(system_long_wq, &ucsi->resume_work);
>>>>>>> 2a175ffe
	return 0;
}
EXPORT_SYMBOL_GPL(ucsi_resume);

static void ucsi_init_work(struct work_struct *work)
{
	struct ucsi *ucsi = container_of(work, struct ucsi, work.work);
	int ret;

	ret = ucsi_init(ucsi);
	if (ret)
		dev_err(ucsi->dev, "PPM init failed (%d)\n", ret);

	if (ret == -EPROBE_DEFER) {
		if (ucsi->work_count++ > UCSI_ROLE_SWITCH_WAIT_COUNT)
			return;

		queue_delayed_work(system_long_wq, &ucsi->work,
				   UCSI_ROLE_SWITCH_INTERVAL);
	}
}

/**
 * ucsi_get_drvdata - Return private driver data pointer
 * @ucsi: UCSI interface
 */
void *ucsi_get_drvdata(struct ucsi *ucsi)
{
	return ucsi->driver_data;
}
EXPORT_SYMBOL_GPL(ucsi_get_drvdata);

/**
 * ucsi_set_drvdata - Assign private driver data pointer
 * @ucsi: UCSI interface
 * @data: Private data pointer
 */
void ucsi_set_drvdata(struct ucsi *ucsi, void *data)
{
	ucsi->driver_data = data;
}
EXPORT_SYMBOL_GPL(ucsi_set_drvdata);

/**
 * ucsi_create - Allocate UCSI instance
 * @dev: Device interface to the PPM (Platform Policy Manager)
 * @ops: I/O routines
 */
struct ucsi *ucsi_create(struct device *dev, const struct ucsi_operations *ops)
{
	struct ucsi *ucsi;

	if (!ops || !ops->read || !ops->sync_write || !ops->async_write)
		return ERR_PTR(-EINVAL);

	ucsi = kzalloc(sizeof(*ucsi), GFP_KERNEL);
	if (!ucsi)
		return ERR_PTR(-ENOMEM);

	INIT_WORK(&ucsi->resume_work, ucsi_resume_work);
	INIT_DELAYED_WORK(&ucsi->work, ucsi_init_work);
	mutex_init(&ucsi->ppm_lock);
	ucsi->dev = dev;
	ucsi->ops = ops;

	return ucsi;
}
EXPORT_SYMBOL_GPL(ucsi_create);

/**
 * ucsi_destroy - Free UCSI instance
 * @ucsi: UCSI instance to be freed
 */
void ucsi_destroy(struct ucsi *ucsi)
{
	kfree(ucsi);
}
EXPORT_SYMBOL_GPL(ucsi_destroy);

/**
 * ucsi_register - Register UCSI interface
 * @ucsi: UCSI instance
 */
int ucsi_register(struct ucsi *ucsi)
{
	int ret;

	ret = ucsi->ops->read(ucsi, UCSI_VERSION, &ucsi->version,
			      sizeof(ucsi->version));
	if (ret)
		return ret;

	if (!ucsi->version)
		return -ENODEV;

	queue_delayed_work(system_long_wq, &ucsi->work, 0);

	return 0;
}
EXPORT_SYMBOL_GPL(ucsi_register);

/**
 * ucsi_unregister - Unregister UCSI interface
 * @ucsi: UCSI interface to be unregistered
 *
 * Unregister UCSI interface that was created with ucsi_register().
 */
void ucsi_unregister(struct ucsi *ucsi)
{
	u64 cmd = UCSI_SET_NOTIFICATION_ENABLE;
	int i;

	/* Make sure that we are not in the middle of driver initialization */
	cancel_delayed_work_sync(&ucsi->work);
	cancel_work_sync(&ucsi->resume_work);

	/* Disable notifications */
	ucsi->ops->async_write(ucsi, UCSI_CONTROL, &cmd, sizeof(cmd));

	if (!ucsi->connector)
		return;

	for (i = 0; i < ucsi->cap.num_connectors; i++) {
		cancel_work_sync(&ucsi->connector[i].work);
		ucsi_unregister_partner(&ucsi->connector[i]);
		ucsi_unregister_altmodes(&ucsi->connector[i],
					 UCSI_RECIPIENT_CON);
		ucsi_unregister_port_psy(&ucsi->connector[i]);

		if (ucsi->connector[i].wq) {
			struct ucsi_work *uwork;

			mutex_lock(&ucsi->connector[i].lock);
			/*
			 * queue delayed items immediately so they can execute
			 * and free themselves before the wq is destroyed
			 */
			list_for_each_entry(uwork, &ucsi->connector[i].partner_tasks, node)
				mod_delayed_work(ucsi->connector[i].wq, &uwork->work, 0);
			mutex_unlock(&ucsi->connector[i].lock);
			destroy_workqueue(ucsi->connector[i].wq);
		}
		typec_unregister_port(ucsi->connector[i].port);
	}

	kfree(ucsi->connector);
}
EXPORT_SYMBOL_GPL(ucsi_unregister);

MODULE_AUTHOR("Heikki Krogerus <heikki.krogerus@linux.intel.com>");
MODULE_LICENSE("GPL v2");
MODULE_DESCRIPTION("USB Type-C Connector System Software Interface driver");<|MERGE_RESOLUTION|>--- conflicted
+++ resolved
@@ -1304,12 +1304,8 @@
 
 int ucsi_resume(struct ucsi *ucsi)
 {
-<<<<<<< HEAD
-	queue_work(system_long_wq, &ucsi->resume_work);
-=======
 	if (ucsi->connector)
 		queue_work(system_long_wq, &ucsi->resume_work);
->>>>>>> 2a175ffe
 	return 0;
 }
 EXPORT_SYMBOL_GPL(ucsi_resume);
