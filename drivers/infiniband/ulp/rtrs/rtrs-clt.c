// SPDX-License-Identifier: GPL-2.0-or-later
/*
 * RDMA Transport Layer
 *
 * Copyright (c) 2014 - 2018 ProfitBricks GmbH. All rights reserved.
 * Copyright (c) 2018 - 2019 1&1 IONOS Cloud GmbH. All rights reserved.
 * Copyright (c) 2019 - 2020 1&1 IONOS SE. All rights reserved.
 */

#undef pr_fmt
#define pr_fmt(fmt) KBUILD_MODNAME " L" __stringify(__LINE__) ": " fmt

#include <linux/module.h>
#include <linux/rculist.h>
#include <linux/random.h>

#include "rtrs-clt.h"
#include "rtrs-log.h"

#define RTRS_CONNECT_TIMEOUT_MS 30000
/*
 * Wait a bit before trying to reconnect after a failure
 * in order to give server time to finish clean up which
 * leads to "false positives" failed reconnect attempts
 */
#define RTRS_RECONNECT_BACKOFF 1000
/*
 * Wait for additional random time between 0 and 8 seconds
 * before starting to reconnect to avoid clients reconnecting
 * all at once in case of a major network outage
 */
#define RTRS_RECONNECT_SEED 8

#define FIRST_CONN 0x01
/* limit to 128 * 4k = 512k max IO */
#define RTRS_MAX_SEGMENTS          128

MODULE_DESCRIPTION("RDMA Transport Client");
MODULE_LICENSE("GPL");

static const struct rtrs_rdma_dev_pd_ops dev_pd_ops;
static struct rtrs_rdma_dev_pd dev_pd = {
	.ops = &dev_pd_ops
};

static struct workqueue_struct *rtrs_wq;
static struct class *rtrs_clt_dev_class;

static inline bool rtrs_clt_is_connected(const struct rtrs_clt *clt)
{
	struct rtrs_clt_sess *sess;
	bool connected = false;

	rcu_read_lock();
	list_for_each_entry_rcu(sess, &clt->paths_list, s.entry)
		connected |= READ_ONCE(sess->state) == RTRS_CLT_CONNECTED;
	rcu_read_unlock();

	return connected;
}

static struct rtrs_permit *
__rtrs_get_permit(struct rtrs_clt *clt, enum rtrs_clt_con_type con_type)
{
	size_t max_depth = clt->queue_depth;
	struct rtrs_permit *permit;
	int bit;

	/*
	 * Adapted from null_blk get_tag(). Callers from different cpus may
	 * grab the same bit, since find_first_zero_bit is not atomic.
	 * But then the test_and_set_bit_lock will fail for all the
	 * callers but one, so that they will loop again.
	 * This way an explicit spinlock is not required.
	 */
	do {
		bit = find_first_zero_bit(clt->permits_map, max_depth);
		if (bit >= max_depth)
			return NULL;
	} while (test_and_set_bit_lock(bit, clt->permits_map));

	permit = get_permit(clt, bit);
	WARN_ON(permit->mem_id != bit);
	permit->cpu_id = raw_smp_processor_id();
	permit->con_type = con_type;

	return permit;
}

static inline void __rtrs_put_permit(struct rtrs_clt *clt,
				      struct rtrs_permit *permit)
{
	clear_bit_unlock(permit->mem_id, clt->permits_map);
}

/**
 * rtrs_clt_get_permit() - allocates permit for future RDMA operation
 * @clt:	Current session
 * @con_type:	Type of connection to use with the permit
 * @can_wait:	Wait type
 *
 * Description:
 *    Allocates permit for the following RDMA operation.  Permit is used
 *    to preallocate all resources and to propagate memory pressure
 *    up earlier.
 *
 * Context:
 *    Can sleep if @wait == RTRS_PERMIT_WAIT
 */
struct rtrs_permit *rtrs_clt_get_permit(struct rtrs_clt *clt,
					  enum rtrs_clt_con_type con_type,
					  enum wait_type can_wait)
{
	struct rtrs_permit *permit;
	DEFINE_WAIT(wait);

	permit = __rtrs_get_permit(clt, con_type);
	if (permit || !can_wait)
		return permit;

	do {
		prepare_to_wait(&clt->permits_wait, &wait,
				TASK_UNINTERRUPTIBLE);
		permit = __rtrs_get_permit(clt, con_type);
		if (permit)
			break;

		io_schedule();
	} while (1);

	finish_wait(&clt->permits_wait, &wait);

	return permit;
}
EXPORT_SYMBOL(rtrs_clt_get_permit);

/**
 * rtrs_clt_put_permit() - puts allocated permit
 * @clt:	Current session
 * @permit:	Permit to be freed
 *
 * Context:
 *    Does not matter
 */
void rtrs_clt_put_permit(struct rtrs_clt *clt, struct rtrs_permit *permit)
{
	if (WARN_ON(!test_bit(permit->mem_id, clt->permits_map)))
		return;

	__rtrs_put_permit(clt, permit);

	/*
	 * rtrs_clt_get_permit() adds itself to the &clt->permits_wait list
	 * before calling schedule(). So if rtrs_clt_get_permit() is sleeping
	 * it must have added itself to &clt->permits_wait before
	 * __rtrs_put_permit() finished.
	 * Hence it is safe to guard wake_up() with a waitqueue_active() test.
	 */
	if (waitqueue_active(&clt->permits_wait))
		wake_up(&clt->permits_wait);
}
EXPORT_SYMBOL(rtrs_clt_put_permit);

/**
 * rtrs_permit_to_clt_con() - returns RDMA connection pointer by the permit
 * @sess: client session pointer
 * @permit: permit for the allocation of the RDMA buffer
 * Note:
 *     IO connection starts from 1.
 *     0 connection is for user messages.
 */
static
struct rtrs_clt_con *rtrs_permit_to_clt_con(struct rtrs_clt_sess *sess,
					    struct rtrs_permit *permit)
{
	int id = 0;

	if (permit->con_type == RTRS_IO_CON)
		id = (permit->cpu_id % (sess->s.irq_con_num - 1)) + 1;

	return to_clt_con(sess->s.con[id]);
}

/**
 * rtrs_clt_change_state() - change the session state through session state
 * machine.
 *
 * @sess: client session to change the state of.
 * @new_state: state to change to.
 *
 * returns true if sess's state is changed to new state, otherwise return false.
 *
 * Locks:
 * state_wq lock must be hold.
 */
static bool rtrs_clt_change_state(struct rtrs_clt_sess *sess,
				     enum rtrs_clt_state new_state)
{
	enum rtrs_clt_state old_state;
	bool changed = false;

	lockdep_assert_held(&sess->state_wq.lock);

	old_state = sess->state;
	switch (new_state) {
	case RTRS_CLT_CONNECTING:
		switch (old_state) {
		case RTRS_CLT_RECONNECTING:
			changed = true;
			fallthrough;
		default:
			break;
		}
		break;
	case RTRS_CLT_RECONNECTING:
		switch (old_state) {
		case RTRS_CLT_CONNECTED:
		case RTRS_CLT_CONNECTING_ERR:
		case RTRS_CLT_CLOSED:
			changed = true;
			fallthrough;
		default:
			break;
		}
		break;
	case RTRS_CLT_CONNECTED:
		switch (old_state) {
		case RTRS_CLT_CONNECTING:
			changed = true;
			fallthrough;
		default:
			break;
		}
		break;
	case RTRS_CLT_CONNECTING_ERR:
		switch (old_state) {
		case RTRS_CLT_CONNECTING:
			changed = true;
			fallthrough;
		default:
			break;
		}
		break;
	case RTRS_CLT_CLOSING:
		switch (old_state) {
		case RTRS_CLT_CONNECTING:
		case RTRS_CLT_CONNECTING_ERR:
		case RTRS_CLT_RECONNECTING:
		case RTRS_CLT_CONNECTED:
			changed = true;
			fallthrough;
		default:
			break;
		}
		break;
	case RTRS_CLT_CLOSED:
		switch (old_state) {
		case RTRS_CLT_CLOSING:
			changed = true;
			fallthrough;
		default:
			break;
		}
		break;
	case RTRS_CLT_DEAD:
		switch (old_state) {
		case RTRS_CLT_CLOSED:
			changed = true;
			fallthrough;
		default:
			break;
		}
		break;
	default:
		break;
	}
	if (changed) {
		sess->state = new_state;
		wake_up_locked(&sess->state_wq);
	}

	return changed;
}

static bool rtrs_clt_change_state_from_to(struct rtrs_clt_sess *sess,
					   enum rtrs_clt_state old_state,
					   enum rtrs_clt_state new_state)
{
	bool changed = false;

	spin_lock_irq(&sess->state_wq.lock);
	if (sess->state == old_state)
		changed = rtrs_clt_change_state(sess, new_state);
	spin_unlock_irq(&sess->state_wq.lock);

	return changed;
}

static void rtrs_rdma_error_recovery(struct rtrs_clt_con *con)
{
	struct rtrs_clt_sess *sess = to_clt_sess(con->c.sess);

	if (rtrs_clt_change_state_from_to(sess,
					   RTRS_CLT_CONNECTED,
					   RTRS_CLT_RECONNECTING)) {
		struct rtrs_clt *clt = sess->clt;
		unsigned int delay_ms;

		/*
		 * Normal scenario, reconnect if we were successfully connected
		 */
		delay_ms = clt->reconnect_delay_sec * 1000;
		queue_delayed_work(rtrs_wq, &sess->reconnect_dwork,
				   msecs_to_jiffies(delay_ms +
						    prandom_u32() % RTRS_RECONNECT_SEED));
	} else {
		/*
		 * Error can happen just on establishing new connection,
		 * so notify waiter with error state, waiter is responsible
		 * for cleaning the rest and reconnect if needed.
		 */
		rtrs_clt_change_state_from_to(sess,
					       RTRS_CLT_CONNECTING,
					       RTRS_CLT_CONNECTING_ERR);
	}
}

static void rtrs_clt_fast_reg_done(struct ib_cq *cq, struct ib_wc *wc)
{
	struct rtrs_clt_con *con = to_clt_con(wc->qp->qp_context);

	if (wc->status != IB_WC_SUCCESS) {
		rtrs_err(con->c.sess, "Failed IB_WR_REG_MR: %s\n",
			  ib_wc_status_msg(wc->status));
		rtrs_rdma_error_recovery(con);
	}
}

static struct ib_cqe fast_reg_cqe = {
	.done = rtrs_clt_fast_reg_done
};

static void complete_rdma_req(struct rtrs_clt_io_req *req, int errno,
			      bool notify, bool can_wait);

static void rtrs_clt_inv_rkey_done(struct ib_cq *cq, struct ib_wc *wc)
{
	struct rtrs_clt_io_req *req =
		container_of(wc->wr_cqe, typeof(*req), inv_cqe);
	struct rtrs_clt_con *con = to_clt_con(wc->qp->qp_context);

	if (wc->status != IB_WC_SUCCESS) {
		rtrs_err(con->c.sess, "Failed IB_WR_LOCAL_INV: %s\n",
			  ib_wc_status_msg(wc->status));
		rtrs_rdma_error_recovery(con);
	}
	req->need_inv = false;
	if (req->need_inv_comp)
		complete(&req->inv_comp);
	else
		/* Complete request from INV callback */
		complete_rdma_req(req, req->inv_errno, true, false);
}

static int rtrs_inv_rkey(struct rtrs_clt_io_req *req)
{
	struct rtrs_clt_con *con = req->con;
	struct ib_send_wr wr = {
		.opcode		    = IB_WR_LOCAL_INV,
		.wr_cqe		    = &req->inv_cqe,
		.send_flags	    = IB_SEND_SIGNALED,
		.ex.invalidate_rkey = req->mr->rkey,
	};
	req->inv_cqe.done = rtrs_clt_inv_rkey_done;

	return ib_post_send(con->c.qp, &wr, NULL);
}

static void complete_rdma_req(struct rtrs_clt_io_req *req, int errno,
			      bool notify, bool can_wait)
{
	struct rtrs_clt_con *con = req->con;
	struct rtrs_clt_sess *sess;
	int err;

	if (WARN_ON(!req->in_use))
		return;
	if (WARN_ON(!req->con))
		return;
	sess = to_clt_sess(con->c.sess);

	if (req->sg_cnt) {
		if (req->dir == DMA_FROM_DEVICE && req->need_inv) {
			/*
			 * We are here to invalidate read requests
			 * ourselves.  In normal scenario server should
			 * send INV for all read requests, but
			 * we are here, thus two things could happen:
			 *
			 *    1.  this is failover, when errno != 0
			 *        and can_wait == 1,
			 *
			 *    2.  something totally bad happened and
			 *        server forgot to send INV, so we
			 *        should do that ourselves.
			 */

			if (can_wait) {
				req->need_inv_comp = true;
			} else {
				/* This should be IO path, so always notify */
				WARN_ON(!notify);
				/* Save errno for INV callback */
				req->inv_errno = errno;
			}

			refcount_inc(&req->ref);
			err = rtrs_inv_rkey(req);
			if (err) {
				rtrs_err(con->c.sess, "Send INV WR key=%#x: %d\n",
					  req->mr->rkey, err);
			} else if (can_wait) {
				wait_for_completion(&req->inv_comp);
			} else {
				/*
				 * Something went wrong, so request will be
				 * completed from INV callback.
				 */
				WARN_ON_ONCE(1);

				return;
			}
			if (!refcount_dec_and_test(&req->ref))
				return;
		}
		ib_dma_unmap_sg(sess->s.dev->ib_dev, req->sglist,
				req->sg_cnt, req->dir);
	}
	if (!refcount_dec_and_test(&req->ref))
		return;
	if (req->mp_policy == MP_POLICY_MIN_INFLIGHT)
		atomic_dec(&sess->stats->inflight);

	req->in_use = false;
	req->con = NULL;

	if (errno) {
		rtrs_err_rl(con->c.sess, "IO request failed: error=%d path=%s [%s:%u] notify=%d\n",
			    errno, kobject_name(&sess->kobj), sess->hca_name,
			    sess->hca_port, notify);
	}

	if (notify)
		req->conf(req->priv, errno);
}

static int rtrs_post_send_rdma(struct rtrs_clt_con *con,
				struct rtrs_clt_io_req *req,
				struct rtrs_rbuf *rbuf, u32 off,
				u32 imm, struct ib_send_wr *wr)
{
	struct rtrs_clt_sess *sess = to_clt_sess(con->c.sess);
	enum ib_send_flags flags;
	struct ib_sge sge;

	if (!req->sg_size) {
		rtrs_wrn(con->c.sess,
			 "Doing RDMA Write failed, no data supplied\n");
		return -EINVAL;
	}

	/* user data and user message in the first list element */
	sge.addr   = req->iu->dma_addr;
	sge.length = req->sg_size;
	sge.lkey   = sess->s.dev->ib_pd->local_dma_lkey;

	/*
	 * From time to time we have to post signalled sends,
	 * or send queue will fill up and only QP reset can help.
	 */
	flags = atomic_inc_return(&con->c.wr_cnt) % sess->s.signal_interval ?
			0 : IB_SEND_SIGNALED;

	ib_dma_sync_single_for_device(sess->s.dev->ib_dev, req->iu->dma_addr,
				      req->sg_size, DMA_TO_DEVICE);

	return rtrs_iu_post_rdma_write_imm(&con->c, req->iu, &sge, 1,
					    rbuf->rkey, rbuf->addr + off,
					    imm, flags, wr, NULL);
}

static void process_io_rsp(struct rtrs_clt_sess *sess, u32 msg_id,
			   s16 errno, bool w_inval)
{
	struct rtrs_clt_io_req *req;

	if (WARN_ON(msg_id >= sess->queue_depth))
		return;

	req = &sess->reqs[msg_id];
	/* Drop need_inv if server responded with send with invalidation */
	req->need_inv &= !w_inval;
	complete_rdma_req(req, errno, true, false);
}

static void rtrs_clt_recv_done(struct rtrs_clt_con *con, struct ib_wc *wc)
{
	struct rtrs_iu *iu;
	int err;
	struct rtrs_clt_sess *sess = to_clt_sess(con->c.sess);

	WARN_ON((sess->flags & RTRS_MSG_NEW_RKEY_F) == 0);
	iu = container_of(wc->wr_cqe, struct rtrs_iu,
			  cqe);
	err = rtrs_iu_post_recv(&con->c, iu);
	if (err) {
		rtrs_err(con->c.sess, "post iu failed %d\n", err);
		rtrs_rdma_error_recovery(con);
	}
}

static void rtrs_clt_rkey_rsp_done(struct rtrs_clt_con *con, struct ib_wc *wc)
{
	struct rtrs_clt_sess *sess = to_clt_sess(con->c.sess);
	struct rtrs_msg_rkey_rsp *msg;
	u32 imm_type, imm_payload;
	bool w_inval = false;
	struct rtrs_iu *iu;
	u32 buf_id;
	int err;

	WARN_ON((sess->flags & RTRS_MSG_NEW_RKEY_F) == 0);

	iu = container_of(wc->wr_cqe, struct rtrs_iu, cqe);

	if (wc->byte_len < sizeof(*msg)) {
		rtrs_err(con->c.sess, "rkey response is malformed: size %d\n",
			  wc->byte_len);
		goto out;
	}
	ib_dma_sync_single_for_cpu(sess->s.dev->ib_dev, iu->dma_addr,
				   iu->size, DMA_FROM_DEVICE);
	msg = iu->buf;
	if (le16_to_cpu(msg->type) != RTRS_MSG_RKEY_RSP) {
		rtrs_err(sess->clt, "rkey response is malformed: type %d\n",
			  le16_to_cpu(msg->type));
		goto out;
	}
	buf_id = le16_to_cpu(msg->buf_id);
	if (WARN_ON(buf_id >= sess->queue_depth))
		goto out;

	rtrs_from_imm(be32_to_cpu(wc->ex.imm_data), &imm_type, &imm_payload);
	if (imm_type == RTRS_IO_RSP_IMM ||
	    imm_type == RTRS_IO_RSP_W_INV_IMM) {
		u32 msg_id;

		w_inval = (imm_type == RTRS_IO_RSP_W_INV_IMM);
		rtrs_from_io_rsp_imm(imm_payload, &msg_id, &err);

		if (WARN_ON(buf_id != msg_id))
			goto out;
		sess->rbufs[buf_id].rkey = le32_to_cpu(msg->rkey);
		process_io_rsp(sess, msg_id, err, w_inval);
	}
	ib_dma_sync_single_for_device(sess->s.dev->ib_dev, iu->dma_addr,
				      iu->size, DMA_FROM_DEVICE);
	return rtrs_clt_recv_done(con, wc);
out:
	rtrs_rdma_error_recovery(con);
}

static void rtrs_clt_rdma_done(struct ib_cq *cq, struct ib_wc *wc);

static struct ib_cqe io_comp_cqe = {
	.done = rtrs_clt_rdma_done
};

/*
 * Post x2 empty WRs: first is for this RDMA with IMM,
 * second is for RECV with INV, which happened earlier.
 */
static int rtrs_post_recv_empty_x2(struct rtrs_con *con, struct ib_cqe *cqe)
{
	struct ib_recv_wr wr_arr[2], *wr;
	int i;

	memset(wr_arr, 0, sizeof(wr_arr));
	for (i = 0; i < ARRAY_SIZE(wr_arr); i++) {
		wr = &wr_arr[i];
		wr->wr_cqe  = cqe;
		if (i)
			/* Chain backwards */
			wr->next = &wr_arr[i - 1];
	}

	return ib_post_recv(con->qp, wr, NULL);
}

static void rtrs_clt_rdma_done(struct ib_cq *cq, struct ib_wc *wc)
{
	struct rtrs_clt_con *con = to_clt_con(wc->qp->qp_context);
	struct rtrs_clt_sess *sess = to_clt_sess(con->c.sess);
	u32 imm_type, imm_payload;
	bool w_inval = false;
	int err;

	if (wc->status != IB_WC_SUCCESS) {
		if (wc->status != IB_WC_WR_FLUSH_ERR) {
			rtrs_err(sess->clt, "RDMA failed: %s\n",
				  ib_wc_status_msg(wc->status));
			rtrs_rdma_error_recovery(con);
		}
		return;
	}
	rtrs_clt_update_wc_stats(con);

	switch (wc->opcode) {
	case IB_WC_RECV_RDMA_WITH_IMM:
		/*
		 * post_recv() RDMA write completions of IO reqs (read/write)
		 * and hb
		 */
		if (WARN_ON(wc->wr_cqe->done != rtrs_clt_rdma_done))
			return;
		rtrs_from_imm(be32_to_cpu(wc->ex.imm_data),
			       &imm_type, &imm_payload);
		if (imm_type == RTRS_IO_RSP_IMM ||
		    imm_type == RTRS_IO_RSP_W_INV_IMM) {
			u32 msg_id;

			w_inval = (imm_type == RTRS_IO_RSP_W_INV_IMM);
			rtrs_from_io_rsp_imm(imm_payload, &msg_id, &err);

			process_io_rsp(sess, msg_id, err, w_inval);
		} else if (imm_type == RTRS_HB_MSG_IMM) {
			WARN_ON(con->c.cid);
			rtrs_send_hb_ack(&sess->s);
			if (sess->flags & RTRS_MSG_NEW_RKEY_F)
				return  rtrs_clt_recv_done(con, wc);
		} else if (imm_type == RTRS_HB_ACK_IMM) {
			WARN_ON(con->c.cid);
			sess->s.hb_missed_cnt = 0;
			sess->s.hb_cur_latency =
				ktime_sub(ktime_get(), sess->s.hb_last_sent);
			if (sess->flags & RTRS_MSG_NEW_RKEY_F)
				return  rtrs_clt_recv_done(con, wc);
		} else {
			rtrs_wrn(con->c.sess, "Unknown IMM type %u\n",
				  imm_type);
		}
		if (w_inval)
			/*
			 * Post x2 empty WRs: first is for this RDMA with IMM,
			 * second is for RECV with INV, which happened earlier.
			 */
			err = rtrs_post_recv_empty_x2(&con->c, &io_comp_cqe);
		else
			err = rtrs_post_recv_empty(&con->c, &io_comp_cqe);
		if (err) {
			rtrs_err(con->c.sess, "rtrs_post_recv_empty(): %d\n",
				  err);
			rtrs_rdma_error_recovery(con);
		}
		break;
	case IB_WC_RECV:
		/*
		 * Key invalidations from server side
		 */
		WARN_ON(!(wc->wc_flags & IB_WC_WITH_INVALIDATE ||
			  wc->wc_flags & IB_WC_WITH_IMM));
		WARN_ON(wc->wr_cqe->done != rtrs_clt_rdma_done);
		if (sess->flags & RTRS_MSG_NEW_RKEY_F) {
			if (wc->wc_flags & IB_WC_WITH_INVALIDATE)
				return  rtrs_clt_recv_done(con, wc);

			return  rtrs_clt_rkey_rsp_done(con, wc);
		}
		break;
	case IB_WC_RDMA_WRITE:
		/*
		 * post_send() RDMA write completions of IO reqs (read/write)
		 * and hb.
		 */
		break;

	default:
		rtrs_wrn(sess->clt, "Unexpected WC type: %d\n", wc->opcode);
		return;
	}
}

static int post_recv_io(struct rtrs_clt_con *con, size_t q_size)
{
	int err, i;
	struct rtrs_clt_sess *sess = to_clt_sess(con->c.sess);

	for (i = 0; i < q_size; i++) {
		if (sess->flags & RTRS_MSG_NEW_RKEY_F) {
			struct rtrs_iu *iu = &con->rsp_ius[i];

			err = rtrs_iu_post_recv(&con->c, iu);
		} else {
			err = rtrs_post_recv_empty(&con->c, &io_comp_cqe);
		}
		if (err)
			return err;
	}

	return 0;
}

static int post_recv_sess(struct rtrs_clt_sess *sess)
{
	size_t q_size = 0;
	int err, cid;

	for (cid = 0; cid < sess->s.con_num; cid++) {
		if (cid == 0)
			q_size = SERVICE_CON_QUEUE_DEPTH;
		else
			q_size = sess->queue_depth;

		/*
		 * x2 for RDMA read responses + FR key invalidations,
		 * RDMA writes do not require any FR registrations.
		 */
		q_size *= 2;

		err = post_recv_io(to_clt_con(sess->s.con[cid]), q_size);
		if (err) {
			rtrs_err(sess->clt, "post_recv_io(), err: %d\n", err);
			return err;
		}
	}

	return 0;
}

struct path_it {
	int i;
	struct list_head skip_list;
	struct rtrs_clt *clt;
	struct rtrs_clt_sess *(*next_path)(struct path_it *it);
};

/**
 * list_next_or_null_rr_rcu - get next list element in round-robin fashion.
 * @head:	the head for the list.
 * @ptr:        the list head to take the next element from.
 * @type:       the type of the struct this is embedded in.
 * @memb:       the name of the list_head within the struct.
 *
 * Next element returned in round-robin fashion, i.e. head will be skipped,
 * but if list is observed as empty, NULL will be returned.
 *
 * This primitive may safely run concurrently with the _rcu list-mutation
 * primitives such as list_add_rcu() as long as it's guarded by rcu_read_lock().
 */
#define list_next_or_null_rr_rcu(head, ptr, type, memb) \
({ \
	list_next_or_null_rcu(head, ptr, type, memb) ?: \
		list_next_or_null_rcu(head, READ_ONCE((ptr)->next), \
				      type, memb); \
})

/**
 * get_next_path_rr() - Returns path in round-robin fashion.
 * @it:	the path pointer
 *
 * Related to @MP_POLICY_RR
 *
 * Locks:
 *    rcu_read_lock() must be hold.
 */
static struct rtrs_clt_sess *get_next_path_rr(struct path_it *it)
{
	struct rtrs_clt_sess __rcu **ppcpu_path;
	struct rtrs_clt_sess *path;
	struct rtrs_clt *clt;

	clt = it->clt;

	/*
	 * Here we use two RCU objects: @paths_list and @pcpu_path
	 * pointer.  See rtrs_clt_remove_path_from_arr() for details
	 * how that is handled.
	 */

	ppcpu_path = this_cpu_ptr(clt->pcpu_path);
	path = rcu_dereference(*ppcpu_path);
	if (!path)
		path = list_first_or_null_rcu(&clt->paths_list,
					      typeof(*path), s.entry);
	else
		path = list_next_or_null_rr_rcu(&clt->paths_list,
						&path->s.entry,
						typeof(*path),
						s.entry);
	rcu_assign_pointer(*ppcpu_path, path);

	return path;
}

/**
 * get_next_path_min_inflight() - Returns path with minimal inflight count.
 * @it:	the path pointer
 *
 * Related to @MP_POLICY_MIN_INFLIGHT
 *
 * Locks:
 *    rcu_read_lock() must be hold.
 */
static struct rtrs_clt_sess *get_next_path_min_inflight(struct path_it *it)
{
	struct rtrs_clt_sess *min_path = NULL;
	struct rtrs_clt *clt = it->clt;
	struct rtrs_clt_sess *sess;
	int min_inflight = INT_MAX;
	int inflight;

	list_for_each_entry_rcu(sess, &clt->paths_list, s.entry) {
<<<<<<< HEAD
		if (unlikely(READ_ONCE(sess->state) != RTRS_CLT_CONNECTED))
			continue;

		if (unlikely(!list_empty(raw_cpu_ptr(sess->mp_skip_entry))))
=======
		if (READ_ONCE(sess->state) != RTRS_CLT_CONNECTED)
			continue;

		if (!list_empty(raw_cpu_ptr(sess->mp_skip_entry)))
>>>>>>> bee673aa
			continue;

		inflight = atomic_read(&sess->stats->inflight);

		if (inflight < min_inflight) {
			min_inflight = inflight;
			min_path = sess;
		}
	}

	/*
	 * add the path to the skip list, so that next time we can get
	 * a different one
	 */
	if (min_path)
		list_add(raw_cpu_ptr(min_path->mp_skip_entry), &it->skip_list);

	return min_path;
}

/**
 * get_next_path_min_latency() - Returns path with minimal latency.
 * @it:	the path pointer
 *
 * Return: a path with the lowest latency or NULL if all paths are tried
 *
 * Locks:
 *    rcu_read_lock() must be hold.
 *
 * Related to @MP_POLICY_MIN_LATENCY
 *
 * This DOES skip an already-tried path.
 * There is a skip-list to skip a path if the path has tried but failed.
 * It will try the minimum latency path and then the second minimum latency
 * path and so on. Finally it will return NULL if all paths are tried.
 * Therefore the caller MUST check the returned
 * path is NULL and trigger the IO error.
 */
static struct rtrs_clt_sess *get_next_path_min_latency(struct path_it *it)
{
	struct rtrs_clt_sess *min_path = NULL;
	struct rtrs_clt *clt = it->clt;
	struct rtrs_clt_sess *sess;
	ktime_t min_latency = INT_MAX;
	ktime_t latency;

	list_for_each_entry_rcu(sess, &clt->paths_list, s.entry) {
		if (READ_ONCE(sess->state) != RTRS_CLT_CONNECTED)
			continue;

		if (!list_empty(raw_cpu_ptr(sess->mp_skip_entry)))
			continue;

		latency = sess->s.hb_cur_latency;

		if (latency < min_latency) {
			min_latency = latency;
			min_path = sess;
		}
	}

	/*
	 * add the path to the skip list, so that next time we can get
	 * a different one
	 */
	if (min_path)
		list_add(raw_cpu_ptr(min_path->mp_skip_entry), &it->skip_list);

	return min_path;
}

static inline void path_it_init(struct path_it *it, struct rtrs_clt *clt)
{
	INIT_LIST_HEAD(&it->skip_list);
	it->clt = clt;
	it->i = 0;

	if (clt->mp_policy == MP_POLICY_RR)
		it->next_path = get_next_path_rr;
	else if (clt->mp_policy == MP_POLICY_MIN_INFLIGHT)
		it->next_path = get_next_path_min_inflight;
	else
		it->next_path = get_next_path_min_latency;
}

static inline void path_it_deinit(struct path_it *it)
{
	struct list_head *skip, *tmp;
	/*
	 * The skip_list is used only for the MIN_INFLIGHT policy.
	 * We need to remove paths from it, so that next IO can insert
	 * paths (->mp_skip_entry) into a skip_list again.
	 */
	list_for_each_safe(skip, tmp, &it->skip_list)
		list_del_init(skip);
}

/**
 * rtrs_clt_init_req() - Initialize an rtrs_clt_io_req holding information
 * about an inflight IO.
 * The user buffer holding user control message (not data) is copied into
 * the corresponding buffer of rtrs_iu (req->iu->buf), which later on will
 * also hold the control message of rtrs.
 * @req: an io request holding information about IO.
 * @sess: client session
 * @conf: conformation callback function to notify upper layer.
 * @permit: permit for allocation of RDMA remote buffer
 * @priv: private pointer
 * @vec: kernel vector containing control message
 * @usr_len: length of the user message
 * @sg: scater list for IO data
 * @sg_cnt: number of scater list entries
 * @data_len: length of the IO data
 * @dir: direction of the IO.
 */
static void rtrs_clt_init_req(struct rtrs_clt_io_req *req,
			      struct rtrs_clt_sess *sess,
			      void (*conf)(void *priv, int errno),
			      struct rtrs_permit *permit, void *priv,
			      const struct kvec *vec, size_t usr_len,
			      struct scatterlist *sg, size_t sg_cnt,
			      size_t data_len, int dir)
{
	struct iov_iter iter;
	size_t len;

	req->permit = permit;
	req->in_use = true;
	req->usr_len = usr_len;
	req->data_len = data_len;
	req->sglist = sg;
	req->sg_cnt = sg_cnt;
	req->priv = priv;
	req->dir = dir;
	req->con = rtrs_permit_to_clt_con(sess, permit);
	req->conf = conf;
	req->need_inv = false;
	req->need_inv_comp = false;
	req->inv_errno = 0;
	refcount_set(&req->ref, 1);
	req->mp_policy = sess->clt->mp_policy;

	iov_iter_kvec(&iter, READ, vec, 1, usr_len);
	len = _copy_from_iter(req->iu->buf, usr_len, &iter);
	WARN_ON(len != usr_len);

	reinit_completion(&req->inv_comp);
}

static struct rtrs_clt_io_req *
rtrs_clt_get_req(struct rtrs_clt_sess *sess,
		 void (*conf)(void *priv, int errno),
		 struct rtrs_permit *permit, void *priv,
		 const struct kvec *vec, size_t usr_len,
		 struct scatterlist *sg, size_t sg_cnt,
		 size_t data_len, int dir)
{
	struct rtrs_clt_io_req *req;

	req = &sess->reqs[permit->mem_id];
	rtrs_clt_init_req(req, sess, conf, permit, priv, vec, usr_len,
			   sg, sg_cnt, data_len, dir);
	return req;
}

static struct rtrs_clt_io_req *
rtrs_clt_get_copy_req(struct rtrs_clt_sess *alive_sess,
		       struct rtrs_clt_io_req *fail_req)
{
	struct rtrs_clt_io_req *req;
	struct kvec vec = {
		.iov_base = fail_req->iu->buf,
		.iov_len  = fail_req->usr_len
	};

	req = &alive_sess->reqs[fail_req->permit->mem_id];
	rtrs_clt_init_req(req, alive_sess, fail_req->conf, fail_req->permit,
			   fail_req->priv, &vec, fail_req->usr_len,
			   fail_req->sglist, fail_req->sg_cnt,
			   fail_req->data_len, fail_req->dir);
	return req;
}

static int rtrs_post_rdma_write_sg(struct rtrs_clt_con *con,
				   struct rtrs_clt_io_req *req,
				   struct rtrs_rbuf *rbuf, bool fr_en,
				   u32 size, u32 imm, struct ib_send_wr *wr,
				   struct ib_send_wr *tail)
{
	struct rtrs_clt_sess *sess = to_clt_sess(con->c.sess);
	struct ib_sge *sge = req->sge;
	enum ib_send_flags flags;
	struct scatterlist *sg;
	size_t num_sge;
	int i;
	struct ib_send_wr *ptail = NULL;

	if (fr_en) {
		i = 0;
		sge[i].addr   = req->mr->iova;
		sge[i].length = req->mr->length;
		sge[i].lkey   = req->mr->lkey;
		i++;
		num_sge = 2;
		ptail = tail;
	} else {
		for_each_sg(req->sglist, sg, req->sg_cnt, i) {
			sge[i].addr   = sg_dma_address(sg);
			sge[i].length = sg_dma_len(sg);
			sge[i].lkey   = sess->s.dev->ib_pd->local_dma_lkey;
		}
		num_sge = 1 + req->sg_cnt;
	}
	sge[i].addr   = req->iu->dma_addr;
	sge[i].length = size;
	sge[i].lkey   = sess->s.dev->ib_pd->local_dma_lkey;

	/*
	 * From time to time we have to post signalled sends,
	 * or send queue will fill up and only QP reset can help.
	 */
	flags = atomic_inc_return(&con->c.wr_cnt) % sess->s.signal_interval ?
			0 : IB_SEND_SIGNALED;

	ib_dma_sync_single_for_device(sess->s.dev->ib_dev, req->iu->dma_addr,
				      size, DMA_TO_DEVICE);

	return rtrs_iu_post_rdma_write_imm(&con->c, req->iu, sge, num_sge,
					    rbuf->rkey, rbuf->addr, imm,
					    flags, wr, ptail);
}

static int rtrs_map_sg_fr(struct rtrs_clt_io_req *req, size_t count)
{
	int nr;

	/* Align the MR to a 4K page size to match the block virt boundary */
	nr = ib_map_mr_sg(req->mr, req->sglist, count, NULL, SZ_4K);
	if (nr < 0)
		return nr;
	if (nr < req->sg_cnt)
		return -EINVAL;
	ib_update_fast_reg_key(req->mr, ib_inc_rkey(req->mr->rkey));

	return nr;
}

static int rtrs_clt_write_req(struct rtrs_clt_io_req *req)
{
	struct rtrs_clt_con *con = req->con;
	struct rtrs_sess *s = con->c.sess;
	struct rtrs_clt_sess *sess = to_clt_sess(s);
	struct rtrs_msg_rdma_write *msg;

	struct rtrs_rbuf *rbuf;
	int ret, count = 0;
	u32 imm, buf_id;
	struct ib_reg_wr rwr;
	struct ib_send_wr inv_wr;
	struct ib_send_wr *wr = NULL;
	bool fr_en = false;

	const size_t tsize = sizeof(*msg) + req->data_len + req->usr_len;

	if (tsize > sess->chunk_size) {
		rtrs_wrn(s, "Write request failed, size too big %zu > %d\n",
			  tsize, sess->chunk_size);
		return -EMSGSIZE;
	}
	if (req->sg_cnt) {
		count = ib_dma_map_sg(sess->s.dev->ib_dev, req->sglist,
				      req->sg_cnt, req->dir);
		if (!count) {
			rtrs_wrn(s, "Write request failed, map failed\n");
			return -EINVAL;
		}
	}
	/* put rtrs msg after sg and user message */
	msg = req->iu->buf + req->usr_len;
	msg->type = cpu_to_le16(RTRS_MSG_WRITE);
	msg->usr_len = cpu_to_le16(req->usr_len);

	/* rtrs message on server side will be after user data and message */
	imm = req->permit->mem_off + req->data_len + req->usr_len;
	imm = rtrs_to_io_req_imm(imm);
	buf_id = req->permit->mem_id;
	req->sg_size = tsize;
	rbuf = &sess->rbufs[buf_id];

	if (count) {
		ret = rtrs_map_sg_fr(req, count);
		if (ret < 0) {
			rtrs_err_rl(s,
				    "Write request failed, failed to map fast reg. data, err: %d\n",
				    ret);
			ib_dma_unmap_sg(sess->s.dev->ib_dev, req->sglist,
					req->sg_cnt, req->dir);
			return ret;
		}
		inv_wr = (struct ib_send_wr) {
			.opcode		    = IB_WR_LOCAL_INV,
			.wr_cqe		    = &req->inv_cqe,
			.send_flags	    = IB_SEND_SIGNALED,
			.ex.invalidate_rkey = req->mr->rkey,
		};
		req->inv_cqe.done = rtrs_clt_inv_rkey_done;
		rwr = (struct ib_reg_wr) {
			.wr.opcode = IB_WR_REG_MR,
			.wr.wr_cqe = &fast_reg_cqe,
			.mr = req->mr,
			.key = req->mr->rkey,
			.access = (IB_ACCESS_LOCAL_WRITE),
		};
		wr = &rwr.wr;
		fr_en = true;
		refcount_inc(&req->ref);
	}
	/*
	 * Update stats now, after request is successfully sent it is not
	 * safe anymore to touch it.
	 */
	rtrs_clt_update_all_stats(req, WRITE);

	ret = rtrs_post_rdma_write_sg(req->con, req, rbuf, fr_en,
				      req->usr_len + sizeof(*msg),
				      imm, wr, &inv_wr);
	if (ret) {
		rtrs_err_rl(s,
			    "Write request failed: error=%d path=%s [%s:%u]\n",
			    ret, kobject_name(&sess->kobj), sess->hca_name,
			    sess->hca_port);
		if (req->mp_policy == MP_POLICY_MIN_INFLIGHT)
			atomic_dec(&sess->stats->inflight);
		if (req->sg_cnt)
			ib_dma_unmap_sg(sess->s.dev->ib_dev, req->sglist,
					req->sg_cnt, req->dir);
	}

	return ret;
}

static int rtrs_clt_read_req(struct rtrs_clt_io_req *req)
{
	struct rtrs_clt_con *con = req->con;
	struct rtrs_sess *s = con->c.sess;
	struct rtrs_clt_sess *sess = to_clt_sess(s);
	struct rtrs_msg_rdma_read *msg;
	struct rtrs_ib_dev *dev = sess->s.dev;

	struct ib_reg_wr rwr;
	struct ib_send_wr *wr = NULL;

	int ret, count = 0;
	u32 imm, buf_id;

	const size_t tsize = sizeof(*msg) + req->data_len + req->usr_len;

	if (tsize > sess->chunk_size) {
		rtrs_wrn(s,
			  "Read request failed, message size is %zu, bigger than CHUNK_SIZE %d\n",
			  tsize, sess->chunk_size);
		return -EMSGSIZE;
	}

	if (req->sg_cnt) {
		count = ib_dma_map_sg(dev->ib_dev, req->sglist, req->sg_cnt,
				      req->dir);
		if (!count) {
			rtrs_wrn(s,
				  "Read request failed, dma map failed\n");
			return -EINVAL;
		}
	}
	/* put our message into req->buf after user message*/
	msg = req->iu->buf + req->usr_len;
	msg->type = cpu_to_le16(RTRS_MSG_READ);
	msg->usr_len = cpu_to_le16(req->usr_len);

	if (count) {
		ret = rtrs_map_sg_fr(req, count);
		if (ret < 0) {
			rtrs_err_rl(s,
				     "Read request failed, failed to map  fast reg. data, err: %d\n",
				     ret);
			ib_dma_unmap_sg(dev->ib_dev, req->sglist, req->sg_cnt,
					req->dir);
			return ret;
		}
		rwr = (struct ib_reg_wr) {
			.wr.opcode = IB_WR_REG_MR,
			.wr.wr_cqe = &fast_reg_cqe,
			.mr = req->mr,
			.key = req->mr->rkey,
			.access = (IB_ACCESS_LOCAL_WRITE |
				   IB_ACCESS_REMOTE_WRITE),
		};
		wr = &rwr.wr;

		msg->sg_cnt = cpu_to_le16(1);
		msg->flags = cpu_to_le16(RTRS_MSG_NEED_INVAL_F);

		msg->desc[0].addr = cpu_to_le64(req->mr->iova);
		msg->desc[0].key = cpu_to_le32(req->mr->rkey);
		msg->desc[0].len = cpu_to_le32(req->mr->length);

		/* Further invalidation is required */
		req->need_inv = !!RTRS_MSG_NEED_INVAL_F;

	} else {
		msg->sg_cnt = 0;
		msg->flags = 0;
	}
	/*
	 * rtrs message will be after the space reserved for disk data and
	 * user message
	 */
	imm = req->permit->mem_off + req->data_len + req->usr_len;
	imm = rtrs_to_io_req_imm(imm);
	buf_id = req->permit->mem_id;

	req->sg_size  = sizeof(*msg);
	req->sg_size += le16_to_cpu(msg->sg_cnt) * sizeof(struct rtrs_sg_desc);
	req->sg_size += req->usr_len;

	/*
	 * Update stats now, after request is successfully sent it is not
	 * safe anymore to touch it.
	 */
	rtrs_clt_update_all_stats(req, READ);

	ret = rtrs_post_send_rdma(req->con, req, &sess->rbufs[buf_id],
				   req->data_len, imm, wr);
	if (ret) {
		rtrs_err_rl(s,
			    "Read request failed: error=%d path=%s [%s:%u]\n",
			    ret, kobject_name(&sess->kobj), sess->hca_name,
			    sess->hca_port);
		if (req->mp_policy == MP_POLICY_MIN_INFLIGHT)
			atomic_dec(&sess->stats->inflight);
		req->need_inv = false;
		if (req->sg_cnt)
			ib_dma_unmap_sg(dev->ib_dev, req->sglist,
					req->sg_cnt, req->dir);
	}

	return ret;
}

/**
 * rtrs_clt_failover_req() - Try to find an active path for a failed request
 * @clt: clt context
 * @fail_req: a failed io request.
 */
static int rtrs_clt_failover_req(struct rtrs_clt *clt,
				 struct rtrs_clt_io_req *fail_req)
{
	struct rtrs_clt_sess *alive_sess;
	struct rtrs_clt_io_req *req;
	int err = -ECONNABORTED;
	struct path_it it;

	rcu_read_lock();
	for (path_it_init(&it, clt);
	     (alive_sess = it.next_path(&it)) && it.i < it.clt->paths_num;
	     it.i++) {
		if (READ_ONCE(alive_sess->state) != RTRS_CLT_CONNECTED)
			continue;
		req = rtrs_clt_get_copy_req(alive_sess, fail_req);
		if (req->dir == DMA_TO_DEVICE)
			err = rtrs_clt_write_req(req);
		else
			err = rtrs_clt_read_req(req);
		if (err) {
			req->in_use = false;
			continue;
		}
		/* Success path */
		rtrs_clt_inc_failover_cnt(alive_sess->stats);
		break;
	}
	path_it_deinit(&it);
	rcu_read_unlock();

	return err;
}

static void fail_all_outstanding_reqs(struct rtrs_clt_sess *sess)
{
	struct rtrs_clt *clt = sess->clt;
	struct rtrs_clt_io_req *req;
	int i, err;

	if (!sess->reqs)
		return;
	for (i = 0; i < sess->queue_depth; ++i) {
		req = &sess->reqs[i];
		if (!req->in_use)
			continue;

		/*
		 * Safely (without notification) complete failed request.
		 * After completion this request is still useble and can
		 * be failovered to another path.
		 */
		complete_rdma_req(req, -ECONNABORTED, false, true);

		err = rtrs_clt_failover_req(clt, req);
		if (err)
			/* Failover failed, notify anyway */
			req->conf(req->priv, err);
	}
}

static void free_sess_reqs(struct rtrs_clt_sess *sess)
{
	struct rtrs_clt_io_req *req;
	int i;

	if (!sess->reqs)
		return;
	for (i = 0; i < sess->queue_depth; ++i) {
		req = &sess->reqs[i];
		if (req->mr)
			ib_dereg_mr(req->mr);
		kfree(req->sge);
		rtrs_iu_free(req->iu, sess->s.dev->ib_dev, 1);
	}
	kfree(sess->reqs);
	sess->reqs = NULL;
}

static int alloc_sess_reqs(struct rtrs_clt_sess *sess)
{
	struct rtrs_clt_io_req *req;
	int i, err = -ENOMEM;

	sess->reqs = kcalloc(sess->queue_depth, sizeof(*sess->reqs),
			     GFP_KERNEL);
	if (!sess->reqs)
		return -ENOMEM;

	for (i = 0; i < sess->queue_depth; ++i) {
		req = &sess->reqs[i];
		req->iu = rtrs_iu_alloc(1, sess->max_hdr_size, GFP_KERNEL,
					 sess->s.dev->ib_dev,
					 DMA_TO_DEVICE,
					 rtrs_clt_rdma_done);
		if (!req->iu)
			goto out;

		req->sge = kcalloc(2, sizeof(*req->sge), GFP_KERNEL);
		if (!req->sge)
			goto out;

		req->mr = ib_alloc_mr(sess->s.dev->ib_pd, IB_MR_TYPE_MEM_REG,
				      sess->max_pages_per_mr);
		if (IS_ERR(req->mr)) {
			err = PTR_ERR(req->mr);
			req->mr = NULL;
			pr_err("Failed to alloc sess->max_pages_per_mr %d\n",
			       sess->max_pages_per_mr);
			goto out;
		}

		init_completion(&req->inv_comp);
	}

	return 0;

out:
	free_sess_reqs(sess);

	return err;
}

static int alloc_permits(struct rtrs_clt *clt)
{
	unsigned int chunk_bits;
	int err, i;

	clt->permits_map = kcalloc(BITS_TO_LONGS(clt->queue_depth),
				   sizeof(long), GFP_KERNEL);
	if (!clt->permits_map) {
		err = -ENOMEM;
		goto out_err;
	}
	clt->permits = kcalloc(clt->queue_depth, permit_size(clt), GFP_KERNEL);
	if (!clt->permits) {
		err = -ENOMEM;
		goto err_map;
	}
	chunk_bits = ilog2(clt->queue_depth - 1) + 1;
	for (i = 0; i < clt->queue_depth; i++) {
		struct rtrs_permit *permit;

		permit = get_permit(clt, i);
		permit->mem_id = i;
		permit->mem_off = i << (MAX_IMM_PAYL_BITS - chunk_bits);
	}

	return 0;

err_map:
	kfree(clt->permits_map);
	clt->permits_map = NULL;
out_err:
	return err;
}

static void free_permits(struct rtrs_clt *clt)
{
	if (clt->permits_map) {
		size_t sz = clt->queue_depth;

		wait_event(clt->permits_wait,
			   find_first_bit(clt->permits_map, sz) >= sz);
	}
	kfree(clt->permits_map);
	clt->permits_map = NULL;
	kfree(clt->permits);
	clt->permits = NULL;
}

static void query_fast_reg_mode(struct rtrs_clt_sess *sess)
{
	struct ib_device *ib_dev;
	u64 max_pages_per_mr;
	int mr_page_shift;

	ib_dev = sess->s.dev->ib_dev;

	/*
	 * Use the smallest page size supported by the HCA, down to a
	 * minimum of 4096 bytes. We're unlikely to build large sglists
	 * out of smaller entries.
	 */
	mr_page_shift      = max(12, ffs(ib_dev->attrs.page_size_cap) - 1);
	max_pages_per_mr   = ib_dev->attrs.max_mr_size;
	do_div(max_pages_per_mr, (1ull << mr_page_shift));
	sess->max_pages_per_mr =
		min3(sess->max_pages_per_mr, (u32)max_pages_per_mr,
		     ib_dev->attrs.max_fast_reg_page_list_len);
	sess->clt->max_segments =
		min(sess->max_pages_per_mr, sess->clt->max_segments);
}

static bool rtrs_clt_change_state_get_old(struct rtrs_clt_sess *sess,
					   enum rtrs_clt_state new_state,
					   enum rtrs_clt_state *old_state)
{
	bool changed;

	spin_lock_irq(&sess->state_wq.lock);
	if (old_state)
		*old_state = sess->state;
	changed = rtrs_clt_change_state(sess, new_state);
	spin_unlock_irq(&sess->state_wq.lock);

	return changed;
}

static void rtrs_clt_hb_err_handler(struct rtrs_con *c)
{
	struct rtrs_clt_con *con = container_of(c, typeof(*con), c);

	rtrs_rdma_error_recovery(con);
}

static void rtrs_clt_init_hb(struct rtrs_clt_sess *sess)
{
	rtrs_init_hb(&sess->s, &io_comp_cqe,
		      RTRS_HB_INTERVAL_MS,
		      RTRS_HB_MISSED_MAX,
		      rtrs_clt_hb_err_handler,
		      rtrs_wq);
}

static void rtrs_clt_reconnect_work(struct work_struct *work);
static void rtrs_clt_close_work(struct work_struct *work);

static struct rtrs_clt_sess *alloc_sess(struct rtrs_clt *clt,
					const struct rtrs_addr *path,
					size_t con_num, u32 nr_poll_queues)
{
	struct rtrs_clt_sess *sess;
	int err = -ENOMEM;
	int cpu;
	size_t total_con;

	sess = kzalloc(sizeof(*sess), GFP_KERNEL);
	if (!sess)
		goto err;

	/*
	 * irqmode and poll
	 * +1: Extra connection for user messages
	 */
	total_con = con_num + nr_poll_queues + 1;
	sess->s.con = kcalloc(total_con, sizeof(*sess->s.con), GFP_KERNEL);
	if (!sess->s.con)
		goto err_free_sess;

	sess->s.con_num = total_con;
	sess->s.irq_con_num = con_num + 1;

	sess->stats = kzalloc(sizeof(*sess->stats), GFP_KERNEL);
	if (!sess->stats)
		goto err_free_con;

	mutex_init(&sess->init_mutex);
	uuid_gen(&sess->s.uuid);
	memcpy(&sess->s.dst_addr, path->dst,
	       rdma_addr_size((struct sockaddr *)path->dst));

	/*
	 * rdma_resolve_addr() passes src_addr to cma_bind_addr, which
	 * checks the sa_family to be non-zero. If user passed src_addr=NULL
	 * the sess->src_addr will contain only zeros, which is then fine.
	 */
	if (path->src)
		memcpy(&sess->s.src_addr, path->src,
		       rdma_addr_size((struct sockaddr *)path->src));
	strscpy(sess->s.sessname, clt->sessname, sizeof(sess->s.sessname));
	sess->clt = clt;
	sess->max_pages_per_mr = RTRS_MAX_SEGMENTS;
	init_waitqueue_head(&sess->state_wq);
	sess->state = RTRS_CLT_CONNECTING;
	atomic_set(&sess->connected_cnt, 0);
	INIT_WORK(&sess->close_work, rtrs_clt_close_work);
	INIT_DELAYED_WORK(&sess->reconnect_dwork, rtrs_clt_reconnect_work);
	rtrs_clt_init_hb(sess);

	sess->mp_skip_entry = alloc_percpu(typeof(*sess->mp_skip_entry));
	if (!sess->mp_skip_entry)
		goto err_free_stats;

	for_each_possible_cpu(cpu)
		INIT_LIST_HEAD(per_cpu_ptr(sess->mp_skip_entry, cpu));

	err = rtrs_clt_init_stats(sess->stats);
	if (err)
		goto err_free_percpu;

	return sess;

err_free_percpu:
	free_percpu(sess->mp_skip_entry);
err_free_stats:
	kfree(sess->stats);
err_free_con:
	kfree(sess->s.con);
err_free_sess:
	kfree(sess);
err:
	return ERR_PTR(err);
}

void free_sess(struct rtrs_clt_sess *sess)
{
	free_percpu(sess->mp_skip_entry);
	mutex_destroy(&sess->init_mutex);
	kfree(sess->s.con);
	kfree(sess->rbufs);
	kfree(sess);
}

static int create_con(struct rtrs_clt_sess *sess, unsigned int cid)
{
	struct rtrs_clt_con *con;

	con = kzalloc(sizeof(*con), GFP_KERNEL);
	if (!con)
		return -ENOMEM;

	/* Map first two connections to the first CPU */
	con->cpu  = (cid ? cid - 1 : 0) % nr_cpu_ids;
	con->c.cid = cid;
	con->c.sess = &sess->s;
	/* Align with srv, init as 1 */
	atomic_set(&con->c.wr_cnt, 1);
	mutex_init(&con->con_mutex);

	sess->s.con[cid] = &con->c;

	return 0;
}

static void destroy_con(struct rtrs_clt_con *con)
{
	struct rtrs_clt_sess *sess = to_clt_sess(con->c.sess);

	sess->s.con[con->c.cid] = NULL;
	mutex_destroy(&con->con_mutex);
	kfree(con);
}

static int create_con_cq_qp(struct rtrs_clt_con *con)
{
	struct rtrs_clt_sess *sess = to_clt_sess(con->c.sess);
	u32 max_send_wr, max_recv_wr, cq_num, max_send_sge, wr_limit;
	int err, cq_vector;
	struct rtrs_msg_rkey_rsp *rsp;

	lockdep_assert_held(&con->con_mutex);
	if (con->c.cid == 0) {
		max_send_sge = 1;
		/* We must be the first here */
		if (WARN_ON(sess->s.dev))
			return -EINVAL;

		/*
		 * The whole session uses device from user connection.
		 * Be careful not to close user connection before ib dev
		 * is gracefully put.
		 */
		sess->s.dev = rtrs_ib_dev_find_or_add(con->c.cm_id->device,
						       &dev_pd);
		if (!sess->s.dev) {
			rtrs_wrn(sess->clt,
				  "rtrs_ib_dev_find_get_or_add(): no memory\n");
			return -ENOMEM;
		}
		sess->s.dev_ref = 1;
		query_fast_reg_mode(sess);
		wr_limit = sess->s.dev->ib_dev->attrs.max_qp_wr;
		/*
		 * Two (request + registration) completion for send
		 * Two for recv if always_invalidate is set on server
		 * or one for recv.
		 * + 2 for drain and heartbeat
		 * in case qp gets into error state.
		 */
		max_send_wr =
			min_t(int, wr_limit, SERVICE_CON_QUEUE_DEPTH * 2 + 2);
		max_recv_wr = max_send_wr;
	} else {
		/*
		 * Here we assume that session members are correctly set.
		 * This is always true if user connection (cid == 0) is
		 * established first.
		 */
		if (WARN_ON(!sess->s.dev))
			return -EINVAL;
		if (WARN_ON(!sess->queue_depth))
			return -EINVAL;

		wr_limit = sess->s.dev->ib_dev->attrs.max_qp_wr;
		/* Shared between connections */
		sess->s.dev_ref++;
		max_send_wr = min_t(int, wr_limit,
			      /* QD * (REQ + RSP + FR REGS or INVS) + drain */
			      sess->queue_depth * 3 + 1);
		max_recv_wr = min_t(int, wr_limit,
			      sess->queue_depth * 3 + 1);
		max_send_sge = 2;
	}
	atomic_set(&con->c.sq_wr_avail, max_send_wr);
	cq_num = max_send_wr + max_recv_wr;
	/* alloc iu to recv new rkey reply when server reports flags set */
	if (sess->flags & RTRS_MSG_NEW_RKEY_F || con->c.cid == 0) {
		con->rsp_ius = rtrs_iu_alloc(cq_num, sizeof(*rsp),
					      GFP_KERNEL, sess->s.dev->ib_dev,
					      DMA_FROM_DEVICE,
					      rtrs_clt_rdma_done);
		if (!con->rsp_ius)
			return -ENOMEM;
		con->queue_num = cq_num;
	}
	cq_num = max_send_wr + max_recv_wr;
	cq_vector = con->cpu % sess->s.dev->ib_dev->num_comp_vectors;
	if (con->c.cid >= sess->s.irq_con_num)
		err = rtrs_cq_qp_create(&sess->s, &con->c, max_send_sge,
					cq_vector, cq_num, max_send_wr,
					max_recv_wr, IB_POLL_DIRECT);
	else
		err = rtrs_cq_qp_create(&sess->s, &con->c, max_send_sge,
					cq_vector, cq_num, max_send_wr,
					max_recv_wr, IB_POLL_SOFTIRQ);
	/*
	 * In case of error we do not bother to clean previous allocations,
	 * since destroy_con_cq_qp() must be called.
	 */
	return err;
}

static void destroy_con_cq_qp(struct rtrs_clt_con *con)
{
	struct rtrs_clt_sess *sess = to_clt_sess(con->c.sess);

	/*
	 * Be careful here: destroy_con_cq_qp() can be called even
	 * create_con_cq_qp() failed, see comments there.
	 */
	lockdep_assert_held(&con->con_mutex);
	rtrs_cq_qp_destroy(&con->c);
	if (con->rsp_ius) {
		rtrs_iu_free(con->rsp_ius, sess->s.dev->ib_dev, con->queue_num);
		con->rsp_ius = NULL;
		con->queue_num = 0;
	}
	if (sess->s.dev_ref && !--sess->s.dev_ref) {
		rtrs_ib_dev_put(sess->s.dev);
		sess->s.dev = NULL;
	}
}

static void stop_cm(struct rtrs_clt_con *con)
{
	rdma_disconnect(con->c.cm_id);
	if (con->c.qp)
		ib_drain_qp(con->c.qp);
}

static void destroy_cm(struct rtrs_clt_con *con)
{
	rdma_destroy_id(con->c.cm_id);
	con->c.cm_id = NULL;
}

static int rtrs_rdma_addr_resolved(struct rtrs_clt_con *con)
{
	struct rtrs_sess *s = con->c.sess;
	int err;

	mutex_lock(&con->con_mutex);
	err = create_con_cq_qp(con);
	mutex_unlock(&con->con_mutex);
	if (err) {
		rtrs_err(s, "create_con_cq_qp(), err: %d\n", err);
		return err;
	}
	err = rdma_resolve_route(con->c.cm_id, RTRS_CONNECT_TIMEOUT_MS);
	if (err)
		rtrs_err(s, "Resolving route failed, err: %d\n", err);

	return err;
}

static int rtrs_rdma_route_resolved(struct rtrs_clt_con *con)
{
	struct rtrs_clt_sess *sess = to_clt_sess(con->c.sess);
	struct rtrs_clt *clt = sess->clt;
	struct rtrs_msg_conn_req msg;
	struct rdma_conn_param param;

	int err;

	param = (struct rdma_conn_param) {
		.retry_count = 7,
		.rnr_retry_count = 7,
		.private_data = &msg,
		.private_data_len = sizeof(msg),
	};

	msg = (struct rtrs_msg_conn_req) {
		.magic = cpu_to_le16(RTRS_MAGIC),
		.version = cpu_to_le16(RTRS_PROTO_VER),
		.cid = cpu_to_le16(con->c.cid),
		.cid_num = cpu_to_le16(sess->s.con_num),
		.recon_cnt = cpu_to_le16(sess->s.recon_cnt),
	};
	msg.first_conn = sess->for_new_clt ? FIRST_CONN : 0;
	uuid_copy(&msg.sess_uuid, &sess->s.uuid);
	uuid_copy(&msg.paths_uuid, &clt->paths_uuid);

	err = rdma_connect_locked(con->c.cm_id, &param);
	if (err)
		rtrs_err(clt, "rdma_connect_locked(): %d\n", err);

	return err;
}

static int rtrs_rdma_conn_established(struct rtrs_clt_con *con,
				       struct rdma_cm_event *ev)
{
	struct rtrs_clt_sess *sess = to_clt_sess(con->c.sess);
	struct rtrs_clt *clt = sess->clt;
	const struct rtrs_msg_conn_rsp *msg;
	u16 version, queue_depth;
	int errno;
	u8 len;

	msg = ev->param.conn.private_data;
	len = ev->param.conn.private_data_len;
	if (len < sizeof(*msg)) {
		rtrs_err(clt, "Invalid RTRS connection response\n");
		return -ECONNRESET;
	}
	if (le16_to_cpu(msg->magic) != RTRS_MAGIC) {
		rtrs_err(clt, "Invalid RTRS magic\n");
		return -ECONNRESET;
	}
	version = le16_to_cpu(msg->version);
	if (version >> 8 != RTRS_PROTO_VER_MAJOR) {
		rtrs_err(clt, "Unsupported major RTRS version: %d, expected %d\n",
			  version >> 8, RTRS_PROTO_VER_MAJOR);
		return -ECONNRESET;
	}
	errno = le16_to_cpu(msg->errno);
	if (errno) {
		rtrs_err(clt, "Invalid RTRS message: errno %d\n",
			  errno);
		return -ECONNRESET;
	}
	if (con->c.cid == 0) {
		queue_depth = le16_to_cpu(msg->queue_depth);

		if (sess->queue_depth > 0 && queue_depth != sess->queue_depth) {
			rtrs_err(clt, "Error: queue depth changed\n");

			/*
			 * Stop any more reconnection attempts
			 */
			sess->reconnect_attempts = -1;
			rtrs_err(clt,
				"Disabling auto-reconnect. Trigger a manual reconnect after issue is resolved\n");
			return -ECONNRESET;
		}
<<<<<<< HEAD
		if (sess->queue_depth > 0 && queue_depth != sess->queue_depth) {
			rtrs_err(clt, "Error: queue depth changed\n");

			/*
			 * Stop any more reconnection attempts
			 */
			sess->reconnect_attempts = -1;
			rtrs_err(clt,
				"Disabling auto-reconnect. Trigger a manual reconnect after issue is resolved\n");
			return -ECONNRESET;
		}

		if (!sess->rbufs) {
			kfree(sess->rbufs);
=======

		if (!sess->rbufs) {
>>>>>>> bee673aa
			sess->rbufs = kcalloc(queue_depth, sizeof(*sess->rbufs),
					      GFP_KERNEL);
			if (!sess->rbufs)
				return -ENOMEM;
		}
		sess->queue_depth = queue_depth;
		sess->s.signal_interval = min_not_zero(queue_depth,
						(unsigned short) SERVICE_CON_QUEUE_DEPTH);
		sess->max_hdr_size = le32_to_cpu(msg->max_hdr_size);
		sess->max_io_size = le32_to_cpu(msg->max_io_size);
		sess->flags = le32_to_cpu(msg->flags);
		sess->chunk_size = sess->max_io_size + sess->max_hdr_size;

		/*
		 * Global IO size is always a minimum.
		 * If while a reconnection server sends us a value a bit
		 * higher - client does not care and uses cached minimum.
		 *
		 * Since we can have several sessions (paths) restablishing
		 * connections in parallel, use lock.
		 */
		mutex_lock(&clt->paths_mutex);
		clt->queue_depth = sess->queue_depth;
		clt->max_io_size = min_not_zero(sess->max_io_size,
						clt->max_io_size);
		mutex_unlock(&clt->paths_mutex);

		/*
		 * Cache the hca_port and hca_name for sysfs
		 */
		sess->hca_port = con->c.cm_id->port_num;
		scnprintf(sess->hca_name, sizeof(sess->hca_name),
			  sess->s.dev->ib_dev->name);
		sess->s.src_addr = con->c.cm_id->route.addr.src_addr;
		/* set for_new_clt, to allow future reconnect on any path */
		sess->for_new_clt = 1;
	}

	return 0;
}

static inline void flag_success_on_conn(struct rtrs_clt_con *con)
{
	struct rtrs_clt_sess *sess = to_clt_sess(con->c.sess);

	atomic_inc(&sess->connected_cnt);
	con->cm_err = 1;
}

static int rtrs_rdma_conn_rejected(struct rtrs_clt_con *con,
				    struct rdma_cm_event *ev)
{
	struct rtrs_sess *s = con->c.sess;
	const struct rtrs_msg_conn_rsp *msg;
	const char *rej_msg;
	int status, errno;
	u8 data_len;

	status = ev->status;
	rej_msg = rdma_reject_msg(con->c.cm_id, status);
	msg = rdma_consumer_reject_data(con->c.cm_id, ev, &data_len);

	if (msg && data_len >= sizeof(*msg)) {
		errno = (int16_t)le16_to_cpu(msg->errno);
		if (errno == -EBUSY)
			rtrs_err(s,
				  "Previous session is still exists on the server, please reconnect later\n");
		else
			rtrs_err(s,
				  "Connect rejected: status %d (%s), rtrs errno %d\n",
				  status, rej_msg, errno);
	} else {
		rtrs_err(s,
			  "Connect rejected but with malformed message: status %d (%s)\n",
			  status, rej_msg);
	}

	return -ECONNRESET;
}

void rtrs_clt_close_conns(struct rtrs_clt_sess *sess, bool wait)
{
	if (rtrs_clt_change_state_get_old(sess, RTRS_CLT_CLOSING, NULL))
		queue_work(rtrs_wq, &sess->close_work);
	if (wait)
		flush_work(&sess->close_work);
}

static inline void flag_error_on_conn(struct rtrs_clt_con *con, int cm_err)
{
	if (con->cm_err == 1) {
		struct rtrs_clt_sess *sess;

		sess = to_clt_sess(con->c.sess);
		if (atomic_dec_and_test(&sess->connected_cnt))

			wake_up(&sess->state_wq);
	}
	con->cm_err = cm_err;
}

static int rtrs_clt_rdma_cm_handler(struct rdma_cm_id *cm_id,
				     struct rdma_cm_event *ev)
{
	struct rtrs_clt_con *con = cm_id->context;
	struct rtrs_sess *s = con->c.sess;
	struct rtrs_clt_sess *sess = to_clt_sess(s);
	int cm_err = 0;

	switch (ev->event) {
	case RDMA_CM_EVENT_ADDR_RESOLVED:
		cm_err = rtrs_rdma_addr_resolved(con);
		break;
	case RDMA_CM_EVENT_ROUTE_RESOLVED:
		cm_err = rtrs_rdma_route_resolved(con);
		break;
	case RDMA_CM_EVENT_ESTABLISHED:
		cm_err = rtrs_rdma_conn_established(con, ev);
		if (!cm_err) {
			/*
			 * Report success and wake up. Here we abuse state_wq,
			 * i.e. wake up without state change, but we set cm_err.
			 */
			flag_success_on_conn(con);
			wake_up(&sess->state_wq);
			return 0;
		}
		break;
	case RDMA_CM_EVENT_REJECTED:
		cm_err = rtrs_rdma_conn_rejected(con, ev);
		break;
	case RDMA_CM_EVENT_DISCONNECTED:
		/* No message for disconnecting */
		cm_err = -ECONNRESET;
		break;
	case RDMA_CM_EVENT_CONNECT_ERROR:
	case RDMA_CM_EVENT_UNREACHABLE:
	case RDMA_CM_EVENT_ADDR_CHANGE:
	case RDMA_CM_EVENT_TIMEWAIT_EXIT:
		rtrs_wrn(s, "CM error (CM event: %s, err: %d)\n",
			 rdma_event_msg(ev->event), ev->status);
		cm_err = -ECONNRESET;
		break;
	case RDMA_CM_EVENT_ADDR_ERROR:
	case RDMA_CM_EVENT_ROUTE_ERROR:
		rtrs_wrn(s, "CM error (CM event: %s, err: %d)\n",
			 rdma_event_msg(ev->event), ev->status);
		cm_err = -EHOSTUNREACH;
		break;
	case RDMA_CM_EVENT_DEVICE_REMOVAL:
		/*
		 * Device removal is a special case.  Queue close and return 0.
		 */
		rtrs_clt_close_conns(sess, false);
		return 0;
	default:
		rtrs_err(s, "Unexpected RDMA CM error (CM event: %s, err: %d)\n",
			 rdma_event_msg(ev->event), ev->status);
		cm_err = -ECONNRESET;
		break;
	}

	if (cm_err) {
		/*
		 * cm error makes sense only on connection establishing,
		 * in other cases we rely on normal procedure of reconnecting.
		 */
		flag_error_on_conn(con, cm_err);
		rtrs_rdma_error_recovery(con);
	}

	return 0;
}

static int create_cm(struct rtrs_clt_con *con)
{
	struct rtrs_sess *s = con->c.sess;
	struct rtrs_clt_sess *sess = to_clt_sess(s);
	struct rdma_cm_id *cm_id;
	int err;

	cm_id = rdma_create_id(&init_net, rtrs_clt_rdma_cm_handler, con,
			       sess->s.dst_addr.ss_family == AF_IB ?
			       RDMA_PS_IB : RDMA_PS_TCP, IB_QPT_RC);
	if (IS_ERR(cm_id)) {
		err = PTR_ERR(cm_id);
		rtrs_err(s, "Failed to create CM ID, err: %d\n", err);

		return err;
	}
	con->c.cm_id = cm_id;
	con->cm_err = 0;
	/* allow the port to be reused */
	err = rdma_set_reuseaddr(cm_id, 1);
	if (err != 0) {
		rtrs_err(s, "Set address reuse failed, err: %d\n", err);
		goto destroy_cm;
	}
	err = rdma_resolve_addr(cm_id, (struct sockaddr *)&sess->s.src_addr,
				(struct sockaddr *)&sess->s.dst_addr,
				RTRS_CONNECT_TIMEOUT_MS);
	if (err) {
		rtrs_err(s, "Failed to resolve address, err: %d\n", err);
		goto destroy_cm;
	}
	/*
	 * Combine connection status and session events. This is needed
	 * for waiting two possible cases: cm_err has something meaningful
	 * or session state was really changed to error by device removal.
	 */
	err = wait_event_interruptible_timeout(
			sess->state_wq,
			con->cm_err || sess->state != RTRS_CLT_CONNECTING,
			msecs_to_jiffies(RTRS_CONNECT_TIMEOUT_MS));
	if (err == 0 || err == -ERESTARTSYS) {
		if (err == 0)
			err = -ETIMEDOUT;
		/* Timedout or interrupted */
		goto errr;
	}
	if (con->cm_err < 0) {
		err = con->cm_err;
		goto errr;
	}
	if (READ_ONCE(sess->state) != RTRS_CLT_CONNECTING) {
		/* Device removal */
		err = -ECONNABORTED;
		goto errr;
	}

	return 0;

errr:
	stop_cm(con);
	mutex_lock(&con->con_mutex);
	destroy_con_cq_qp(con);
	mutex_unlock(&con->con_mutex);
destroy_cm:
	destroy_cm(con);

	return err;
}

static void rtrs_clt_sess_up(struct rtrs_clt_sess *sess)
{
	struct rtrs_clt *clt = sess->clt;
	int up;

	/*
	 * We can fire RECONNECTED event only when all paths were
	 * connected on rtrs_clt_open(), then each was disconnected
	 * and the first one connected again.  That's why this nasty
	 * game with counter value.
	 */

	mutex_lock(&clt->paths_ev_mutex);
	up = ++clt->paths_up;
	/*
	 * Here it is safe to access paths num directly since up counter
	 * is greater than MAX_PATHS_NUM only while rtrs_clt_open() is
	 * in progress, thus paths removals are impossible.
	 */
	if (up > MAX_PATHS_NUM && up == MAX_PATHS_NUM + clt->paths_num)
		clt->paths_up = clt->paths_num;
	else if (up == 1)
		clt->link_ev(clt->priv, RTRS_CLT_LINK_EV_RECONNECTED);
	mutex_unlock(&clt->paths_ev_mutex);

	/* Mark session as established */
	sess->established = true;
	sess->reconnect_attempts = 0;
	sess->stats->reconnects.successful_cnt++;
}

static void rtrs_clt_sess_down(struct rtrs_clt_sess *sess)
{
	struct rtrs_clt *clt = sess->clt;

	if (!sess->established)
		return;

	sess->established = false;
	mutex_lock(&clt->paths_ev_mutex);
	WARN_ON(!clt->paths_up);
	if (--clt->paths_up == 0)
		clt->link_ev(clt->priv, RTRS_CLT_LINK_EV_DISCONNECTED);
	mutex_unlock(&clt->paths_ev_mutex);
}

static void rtrs_clt_stop_and_destroy_conns(struct rtrs_clt_sess *sess)
{
	struct rtrs_clt_con *con;
	unsigned int cid;

	WARN_ON(READ_ONCE(sess->state) == RTRS_CLT_CONNECTED);

	/*
	 * Possible race with rtrs_clt_open(), when DEVICE_REMOVAL comes
	 * exactly in between.  Start destroying after it finishes.
	 */
	mutex_lock(&sess->init_mutex);
	mutex_unlock(&sess->init_mutex);

	/*
	 * All IO paths must observe !CONNECTED state before we
	 * free everything.
	 */
	synchronize_rcu();

	rtrs_stop_hb(&sess->s);

	/*
	 * The order it utterly crucial: firstly disconnect and complete all
	 * rdma requests with error (thus set in_use=false for requests),
	 * then fail outstanding requests checking in_use for each, and
	 * eventually notify upper layer about session disconnection.
	 */

	for (cid = 0; cid < sess->s.con_num; cid++) {
		if (!sess->s.con[cid])
			break;
		con = to_clt_con(sess->s.con[cid]);
		stop_cm(con);
	}
	fail_all_outstanding_reqs(sess);
	free_sess_reqs(sess);
	rtrs_clt_sess_down(sess);

	/*
	 * Wait for graceful shutdown, namely when peer side invokes
	 * rdma_disconnect(). 'connected_cnt' is decremented only on
	 * CM events, thus if other side had crashed and hb has detected
	 * something is wrong, here we will stuck for exactly timeout ms,
	 * since CM does not fire anything.  That is fine, we are not in
	 * hurry.
	 */
	wait_event_timeout(sess->state_wq, !atomic_read(&sess->connected_cnt),
			   msecs_to_jiffies(RTRS_CONNECT_TIMEOUT_MS));

	for (cid = 0; cid < sess->s.con_num; cid++) {
		if (!sess->s.con[cid])
			break;
		con = to_clt_con(sess->s.con[cid]);
		mutex_lock(&con->con_mutex);
		destroy_con_cq_qp(con);
		mutex_unlock(&con->con_mutex);
		destroy_cm(con);
		destroy_con(con);
	}
}

static inline bool xchg_sessions(struct rtrs_clt_sess __rcu **rcu_ppcpu_path,
				 struct rtrs_clt_sess *sess,
				 struct rtrs_clt_sess *next)
{
	struct rtrs_clt_sess **ppcpu_path;

	/* Call cmpxchg() without sparse warnings */
	ppcpu_path = (typeof(ppcpu_path))rcu_ppcpu_path;
	return sess == cmpxchg(ppcpu_path, sess, next);
}

static void rtrs_clt_remove_path_from_arr(struct rtrs_clt_sess *sess)
{
	struct rtrs_clt *clt = sess->clt;
	struct rtrs_clt_sess *next;
	bool wait_for_grace = false;
	int cpu;

	mutex_lock(&clt->paths_mutex);
	list_del_rcu(&sess->s.entry);

	/* Make sure everybody observes path removal. */
	synchronize_rcu();

	/*
	 * At this point nobody sees @sess in the list, but still we have
	 * dangling pointer @pcpu_path which _can_ point to @sess.  Since
	 * nobody can observe @sess in the list, we guarantee that IO path
	 * will not assign @sess to @pcpu_path, i.e. @pcpu_path can be equal
	 * to @sess, but can never again become @sess.
	 */

	/*
	 * Decrement paths number only after grace period, because
	 * caller of do_each_path() must firstly observe list without
	 * path and only then decremented paths number.
	 *
	 * Otherwise there can be the following situation:
	 *    o Two paths exist and IO is coming.
	 *    o One path is removed:
	 *      CPU#0                          CPU#1
	 *      do_each_path():                rtrs_clt_remove_path_from_arr():
	 *          path = get_next_path()
	 *          ^^^                            list_del_rcu(path)
	 *          [!CONNECTED path]              clt->paths_num--
	 *                                              ^^^^^^^^^
	 *          load clt->paths_num                 from 2 to 1
	 *                    ^^^^^^^^^
	 *                    sees 1
	 *
	 *      path is observed as !CONNECTED, but do_each_path() loop
	 *      ends, because expression i < clt->paths_num is false.
	 */
	clt->paths_num--;

	/*
	 * Get @next connection from current @sess which is going to be
	 * removed.  If @sess is the last element, then @next is NULL.
	 */
	rcu_read_lock();
	next = list_next_or_null_rr_rcu(&clt->paths_list, &sess->s.entry,
					typeof(*next), s.entry);
	rcu_read_unlock();

	/*
	 * @pcpu paths can still point to the path which is going to be
	 * removed, so change the pointer manually.
	 */
	for_each_possible_cpu(cpu) {
		struct rtrs_clt_sess __rcu **ppcpu_path;

		ppcpu_path = per_cpu_ptr(clt->pcpu_path, cpu);
		if (rcu_dereference_protected(*ppcpu_path,
			lockdep_is_held(&clt->paths_mutex)) != sess)
			/*
			 * synchronize_rcu() was called just after deleting
			 * entry from the list, thus IO code path cannot
			 * change pointer back to the pointer which is going
			 * to be removed, we are safe here.
			 */
			continue;

		/*
		 * We race with IO code path, which also changes pointer,
		 * thus we have to be careful not to overwrite it.
		 */
		if (xchg_sessions(ppcpu_path, sess, next))
			/*
			 * @ppcpu_path was successfully replaced with @next,
			 * that means that someone could also pick up the
			 * @sess and dereferencing it right now, so wait for
			 * a grace period is required.
			 */
			wait_for_grace = true;
	}
	if (wait_for_grace)
		synchronize_rcu();

	mutex_unlock(&clt->paths_mutex);
}

static void rtrs_clt_add_path_to_arr(struct rtrs_clt_sess *sess)
{
	struct rtrs_clt *clt = sess->clt;

	mutex_lock(&clt->paths_mutex);
	clt->paths_num++;

	list_add_tail_rcu(&sess->s.entry, &clt->paths_list);
	mutex_unlock(&clt->paths_mutex);
}

static void rtrs_clt_close_work(struct work_struct *work)
{
	struct rtrs_clt_sess *sess;

	sess = container_of(work, struct rtrs_clt_sess, close_work);

	cancel_delayed_work_sync(&sess->reconnect_dwork);
	rtrs_clt_stop_and_destroy_conns(sess);
	rtrs_clt_change_state_get_old(sess, RTRS_CLT_CLOSED, NULL);
}

static int init_conns(struct rtrs_clt_sess *sess)
{
	unsigned int cid;
	int err;

	/*
	 * On every new session connections increase reconnect counter
	 * to avoid clashes with previous sessions not yet closed
	 * sessions on a server side.
	 */
	sess->s.recon_cnt++;

	/* Establish all RDMA connections  */
	for (cid = 0; cid < sess->s.con_num; cid++) {
		err = create_con(sess, cid);
		if (err)
			goto destroy;

		err = create_cm(to_clt_con(sess->s.con[cid]));
		if (err) {
			destroy_con(to_clt_con(sess->s.con[cid]));
			goto destroy;
		}
	}
	err = alloc_sess_reqs(sess);
	if (err)
		goto destroy;

	rtrs_start_hb(&sess->s);

	return 0;

destroy:
	while (cid--) {
		struct rtrs_clt_con *con = to_clt_con(sess->s.con[cid]);

		stop_cm(con);

		mutex_lock(&con->con_mutex);
		destroy_con_cq_qp(con);
		mutex_unlock(&con->con_mutex);
		destroy_cm(con);
		destroy_con(con);
	}
	/*
	 * If we've never taken async path and got an error, say,
	 * doing rdma_resolve_addr(), switch to CONNECTION_ERR state
	 * manually to keep reconnecting.
	 */
	rtrs_clt_change_state_get_old(sess, RTRS_CLT_CONNECTING_ERR, NULL);

	return err;
}

static void rtrs_clt_info_req_done(struct ib_cq *cq, struct ib_wc *wc)
{
	struct rtrs_clt_con *con = to_clt_con(wc->qp->qp_context);
	struct rtrs_clt_sess *sess = to_clt_sess(con->c.sess);
	struct rtrs_iu *iu;

	iu = container_of(wc->wr_cqe, struct rtrs_iu, cqe);
	rtrs_iu_free(iu, sess->s.dev->ib_dev, 1);

	if (wc->status != IB_WC_SUCCESS) {
		rtrs_err(sess->clt, "Sess info request send failed: %s\n",
			  ib_wc_status_msg(wc->status));
		rtrs_clt_change_state_get_old(sess, RTRS_CLT_CONNECTING_ERR, NULL);
		return;
	}

	rtrs_clt_update_wc_stats(con);
}

static int process_info_rsp(struct rtrs_clt_sess *sess,
			    const struct rtrs_msg_info_rsp *msg)
{
	unsigned int sg_cnt, total_len;
	int i, sgi;

	sg_cnt = le16_to_cpu(msg->sg_cnt);
	if (!sg_cnt || (sess->queue_depth % sg_cnt)) {
		rtrs_err(sess->clt, "Incorrect sg_cnt %d, is not multiple\n",
			  sg_cnt);
		return -EINVAL;
	}

	/*
	 * Check if IB immediate data size is enough to hold the mem_id and
	 * the offset inside the memory chunk.
	 */
	if ((ilog2(sg_cnt - 1) + 1) + (ilog2(sess->chunk_size - 1) + 1) >
	    MAX_IMM_PAYL_BITS) {
		rtrs_err(sess->clt,
			  "RDMA immediate size (%db) not enough to encode %d buffers of size %dB\n",
			  MAX_IMM_PAYL_BITS, sg_cnt, sess->chunk_size);
		return -EINVAL;
	}
	total_len = 0;
	for (sgi = 0, i = 0; sgi < sg_cnt && i < sess->queue_depth; sgi++) {
		const struct rtrs_sg_desc *desc = &msg->desc[sgi];
		u32 len, rkey;
		u64 addr;

		addr = le64_to_cpu(desc->addr);
		rkey = le32_to_cpu(desc->key);
		len  = le32_to_cpu(desc->len);

		total_len += len;

		if (!len || (len % sess->chunk_size)) {
			rtrs_err(sess->clt, "Incorrect [%d].len %d\n", sgi,
				  len);
			return -EINVAL;
		}
		for ( ; len && i < sess->queue_depth; i++) {
			sess->rbufs[i].addr = addr;
			sess->rbufs[i].rkey = rkey;

			len  -= sess->chunk_size;
			addr += sess->chunk_size;
		}
	}
	/* Sanity check */
	if (sgi != sg_cnt || i != sess->queue_depth) {
		rtrs_err(sess->clt, "Incorrect sg vector, not fully mapped\n");
		return -EINVAL;
	}
	if (total_len != sess->chunk_size * sess->queue_depth) {
		rtrs_err(sess->clt, "Incorrect total_len %d\n", total_len);
		return -EINVAL;
	}

	return 0;
}

static void rtrs_clt_info_rsp_done(struct ib_cq *cq, struct ib_wc *wc)
{
	struct rtrs_clt_con *con = to_clt_con(wc->qp->qp_context);
	struct rtrs_clt_sess *sess = to_clt_sess(con->c.sess);
	struct rtrs_msg_info_rsp *msg;
	enum rtrs_clt_state state;
	struct rtrs_iu *iu;
	size_t rx_sz;
	int err;

	state = RTRS_CLT_CONNECTING_ERR;

	WARN_ON(con->c.cid);
	iu = container_of(wc->wr_cqe, struct rtrs_iu, cqe);
	if (wc->status != IB_WC_SUCCESS) {
		rtrs_err(sess->clt, "Sess info response recv failed: %s\n",
			  ib_wc_status_msg(wc->status));
		goto out;
	}
	WARN_ON(wc->opcode != IB_WC_RECV);

	if (wc->byte_len < sizeof(*msg)) {
		rtrs_err(sess->clt, "Sess info response is malformed: size %d\n",
			  wc->byte_len);
		goto out;
	}
	ib_dma_sync_single_for_cpu(sess->s.dev->ib_dev, iu->dma_addr,
				   iu->size, DMA_FROM_DEVICE);
	msg = iu->buf;
	if (le16_to_cpu(msg->type) != RTRS_MSG_INFO_RSP) {
		rtrs_err(sess->clt, "Sess info response is malformed: type %d\n",
			  le16_to_cpu(msg->type));
		goto out;
	}
	rx_sz  = sizeof(*msg);
	rx_sz += sizeof(msg->desc[0]) * le16_to_cpu(msg->sg_cnt);
	if (wc->byte_len < rx_sz) {
		rtrs_err(sess->clt, "Sess info response is malformed: size %d\n",
			  wc->byte_len);
		goto out;
	}
	err = process_info_rsp(sess, msg);
	if (err)
		goto out;

	err = post_recv_sess(sess);
	if (err)
		goto out;

	state = RTRS_CLT_CONNECTED;

out:
	rtrs_clt_update_wc_stats(con);
	rtrs_iu_free(iu, sess->s.dev->ib_dev, 1);
	rtrs_clt_change_state_get_old(sess, state, NULL);
}

static int rtrs_send_sess_info(struct rtrs_clt_sess *sess)
{
	struct rtrs_clt_con *usr_con = to_clt_con(sess->s.con[0]);
	struct rtrs_msg_info_req *msg;
	struct rtrs_iu *tx_iu, *rx_iu;
	size_t rx_sz;
	int err;

	rx_sz  = sizeof(struct rtrs_msg_info_rsp);
	rx_sz += sizeof(struct rtrs_sg_desc) * sess->queue_depth;

	tx_iu = rtrs_iu_alloc(1, sizeof(struct rtrs_msg_info_req), GFP_KERNEL,
			       sess->s.dev->ib_dev, DMA_TO_DEVICE,
			       rtrs_clt_info_req_done);
	rx_iu = rtrs_iu_alloc(1, rx_sz, GFP_KERNEL, sess->s.dev->ib_dev,
			       DMA_FROM_DEVICE, rtrs_clt_info_rsp_done);
	if (!tx_iu || !rx_iu) {
		err = -ENOMEM;
		goto out;
	}
	/* Prepare for getting info response */
	err = rtrs_iu_post_recv(&usr_con->c, rx_iu);
	if (err) {
		rtrs_err(sess->clt, "rtrs_iu_post_recv(), err: %d\n", err);
		goto out;
	}
	rx_iu = NULL;

	msg = tx_iu->buf;
	msg->type = cpu_to_le16(RTRS_MSG_INFO_REQ);
	memcpy(msg->sessname, sess->s.sessname, sizeof(msg->sessname));

	ib_dma_sync_single_for_device(sess->s.dev->ib_dev, tx_iu->dma_addr,
				      tx_iu->size, DMA_TO_DEVICE);

	/* Send info request */
	err = rtrs_iu_post_send(&usr_con->c, tx_iu, sizeof(*msg), NULL);
	if (err) {
		rtrs_err(sess->clt, "rtrs_iu_post_send(), err: %d\n", err);
		goto out;
	}
	tx_iu = NULL;

	/* Wait for state change */
	wait_event_interruptible_timeout(sess->state_wq,
					 sess->state != RTRS_CLT_CONNECTING,
					 msecs_to_jiffies(
						 RTRS_CONNECT_TIMEOUT_MS));
	if (READ_ONCE(sess->state) != RTRS_CLT_CONNECTED) {
		if (READ_ONCE(sess->state) == RTRS_CLT_CONNECTING_ERR)
			err = -ECONNRESET;
		else
			err = -ETIMEDOUT;
	}

out:
	if (tx_iu)
		rtrs_iu_free(tx_iu, sess->s.dev->ib_dev, 1);
	if (rx_iu)
		rtrs_iu_free(rx_iu, sess->s.dev->ib_dev, 1);
	if (err)
		/* If we've never taken async path because of malloc problems */
		rtrs_clt_change_state_get_old(sess, RTRS_CLT_CONNECTING_ERR, NULL);

	return err;
}

/**
 * init_sess() - establishes all session connections and does handshake
 * @sess: client session.
 * In case of error full close or reconnect procedure should be taken,
 * because reconnect or close async works can be started.
 */
static int init_sess(struct rtrs_clt_sess *sess)
{
	int err;
	char str[NAME_MAX];
	struct rtrs_addr path = {
		.src = &sess->s.src_addr,
		.dst = &sess->s.dst_addr,
	};

	rtrs_addr_to_str(&path, str, sizeof(str));

	mutex_lock(&sess->init_mutex);
	err = init_conns(sess);
	if (err) {
		rtrs_err(sess->clt,
			 "init_conns() failed: err=%d path=%s [%s:%u]\n", err,
			 str, sess->hca_name, sess->hca_port);
		goto out;
	}
	err = rtrs_send_sess_info(sess);
	if (err) {
		rtrs_err(
			sess->clt,
			"rtrs_send_sess_info() failed: err=%d path=%s [%s:%u]\n",
			err, str, sess->hca_name, sess->hca_port);
		goto out;
	}
	rtrs_clt_sess_up(sess);
out:
	mutex_unlock(&sess->init_mutex);

	return err;
}

static void rtrs_clt_reconnect_work(struct work_struct *work)
{
	struct rtrs_clt_sess *sess;
	struct rtrs_clt *clt;
	unsigned int delay_ms;
	int err;

	sess = container_of(to_delayed_work(work), struct rtrs_clt_sess,
			    reconnect_dwork);
	clt = sess->clt;

	if (READ_ONCE(sess->state) != RTRS_CLT_RECONNECTING)
		return;

	if (sess->reconnect_attempts >= clt->max_reconnect_attempts) {
		/* Close a session completely if max attempts is reached */
		rtrs_clt_close_conns(sess, false);
		return;
	}
	sess->reconnect_attempts++;

	/* Stop everything */
	rtrs_clt_stop_and_destroy_conns(sess);
	msleep(RTRS_RECONNECT_BACKOFF);
	if (rtrs_clt_change_state_get_old(sess, RTRS_CLT_CONNECTING, NULL)) {
		err = init_sess(sess);
		if (err)
			goto reconnect_again;
	}

	return;

reconnect_again:
	if (rtrs_clt_change_state_get_old(sess, RTRS_CLT_RECONNECTING, NULL)) {
		sess->stats->reconnects.fail_cnt++;
		delay_ms = clt->reconnect_delay_sec * 1000;
		queue_delayed_work(rtrs_wq, &sess->reconnect_dwork,
				   msecs_to_jiffies(delay_ms +
						    prandom_u32() %
						    RTRS_RECONNECT_SEED));
	}
}

static void rtrs_clt_dev_release(struct device *dev)
{
	struct rtrs_clt *clt = container_of(dev, struct rtrs_clt, dev);

	kfree(clt);
}

static struct rtrs_clt *alloc_clt(const char *sessname, size_t paths_num,
				  u16 port, size_t pdu_sz, void *priv,
				  void	(*link_ev)(void *priv,
						   enum rtrs_clt_link_ev ev),
				  unsigned int reconnect_delay_sec,
				  unsigned int max_reconnect_attempts)
{
	struct rtrs_clt *clt;
	int err;

	if (!paths_num || paths_num > MAX_PATHS_NUM)
		return ERR_PTR(-EINVAL);

	if (strlen(sessname) >= sizeof(clt->sessname))
		return ERR_PTR(-EINVAL);

	clt = kzalloc(sizeof(*clt), GFP_KERNEL);
	if (!clt)
		return ERR_PTR(-ENOMEM);

	clt->pcpu_path = alloc_percpu(typeof(*clt->pcpu_path));
	if (!clt->pcpu_path) {
		kfree(clt);
		return ERR_PTR(-ENOMEM);
	}

	uuid_gen(&clt->paths_uuid);
	INIT_LIST_HEAD_RCU(&clt->paths_list);
	clt->paths_num = paths_num;
	clt->paths_up = MAX_PATHS_NUM;
	clt->port = port;
	clt->pdu_sz = pdu_sz;
	clt->max_segments = RTRS_MAX_SEGMENTS;
	clt->reconnect_delay_sec = reconnect_delay_sec;
	clt->max_reconnect_attempts = max_reconnect_attempts;
	clt->priv = priv;
	clt->link_ev = link_ev;
	clt->mp_policy = MP_POLICY_MIN_INFLIGHT;
	strscpy(clt->sessname, sessname, sizeof(clt->sessname));
	init_waitqueue_head(&clt->permits_wait);
	mutex_init(&clt->paths_ev_mutex);
	mutex_init(&clt->paths_mutex);

	clt->dev.class = rtrs_clt_dev_class;
	clt->dev.release = rtrs_clt_dev_release;
	err = dev_set_name(&clt->dev, "%s", sessname);
	if (err)
		goto err;
	/*
	 * Suppress user space notification until
	 * sysfs files are created
	 */
	dev_set_uevent_suppress(&clt->dev, true);
	err = device_register(&clt->dev);
	if (err) {
		put_device(&clt->dev);
		goto err;
	}

	clt->kobj_paths = kobject_create_and_add("paths", &clt->dev.kobj);
	if (!clt->kobj_paths) {
		err = -ENOMEM;
		goto err_dev;
	}
	err = rtrs_clt_create_sysfs_root_files(clt);
	if (err) {
		kobject_del(clt->kobj_paths);
		kobject_put(clt->kobj_paths);
		goto err_dev;
	}
	dev_set_uevent_suppress(&clt->dev, false);
	kobject_uevent(&clt->dev.kobj, KOBJ_ADD);

	return clt;
err_dev:
	device_unregister(&clt->dev);
err:
	free_percpu(clt->pcpu_path);
	kfree(clt);
	return ERR_PTR(err);
}

static void free_clt(struct rtrs_clt *clt)
{
	free_permits(clt);
	free_percpu(clt->pcpu_path);
	mutex_destroy(&clt->paths_ev_mutex);
	mutex_destroy(&clt->paths_mutex);
	/* release callback will free clt in last put */
	device_unregister(&clt->dev);
}

/**
 * rtrs_clt_open() - Open a session to an RTRS server
 * @ops: holds the link event callback and the private pointer.
 * @sessname: name of the session
 * @paths: Paths to be established defined by their src and dst addresses
 * @paths_num: Number of elements in the @paths array
 * @port: port to be used by the RTRS session
 * @pdu_sz: Size of extra payload which can be accessed after permit allocation.
 * @reconnect_delay_sec: time between reconnect tries
 * @max_reconnect_attempts: Number of times to reconnect on error before giving
 *			    up, 0 for * disabled, -1 for forever
 * @nr_poll_queues: number of polling mode connection using IB_POLL_DIRECT flag
 *
 * Starts session establishment with the rtrs_server. The function can block
 * up to ~2000ms before it returns.
 *
 * Return a valid pointer on success otherwise PTR_ERR.
 */
struct rtrs_clt *rtrs_clt_open(struct rtrs_clt_ops *ops,
				 const char *sessname,
				 const struct rtrs_addr *paths,
				 size_t paths_num, u16 port,
				 size_t pdu_sz, u8 reconnect_delay_sec,
				 s16 max_reconnect_attempts, u32 nr_poll_queues)
{
	struct rtrs_clt_sess *sess, *tmp;
	struct rtrs_clt *clt;
	int err, i;

	clt = alloc_clt(sessname, paths_num, port, pdu_sz, ops->priv,
			ops->link_ev,
			reconnect_delay_sec,
			max_reconnect_attempts);
	if (IS_ERR(clt)) {
		err = PTR_ERR(clt);
		goto out;
	}
	for (i = 0; i < paths_num; i++) {
		struct rtrs_clt_sess *sess;

		sess = alloc_sess(clt, &paths[i], nr_cpu_ids,
				  nr_poll_queues);
		if (IS_ERR(sess)) {
			err = PTR_ERR(sess);
			goto close_all_sess;
		}
		if (!i)
			sess->for_new_clt = 1;
		list_add_tail_rcu(&sess->s.entry, &clt->paths_list);

		err = init_sess(sess);
		if (err) {
			list_del_rcu(&sess->s.entry);
			rtrs_clt_close_conns(sess, true);
			free_percpu(sess->stats->pcpu_stats);
			kfree(sess->stats);
			free_sess(sess);
			goto close_all_sess;
		}

		err = rtrs_clt_create_sess_files(sess);
		if (err) {
			list_del_rcu(&sess->s.entry);
			rtrs_clt_close_conns(sess, true);
			free_percpu(sess->stats->pcpu_stats);
			kfree(sess->stats);
			free_sess(sess);
			goto close_all_sess;
		}
	}
	err = alloc_permits(clt);
	if (err)
		goto close_all_sess;

	return clt;

close_all_sess:
	list_for_each_entry_safe(sess, tmp, &clt->paths_list, s.entry) {
		rtrs_clt_destroy_sess_files(sess, NULL);
		rtrs_clt_close_conns(sess, true);
		kobject_put(&sess->kobj);
	}
	rtrs_clt_destroy_sysfs_root(clt);
	free_clt(clt);

out:
	return ERR_PTR(err);
}
EXPORT_SYMBOL(rtrs_clt_open);

/**
 * rtrs_clt_close() - Close a session
 * @clt: Session handle. Session is freed upon return.
 */
void rtrs_clt_close(struct rtrs_clt *clt)
{
	struct rtrs_clt_sess *sess, *tmp;

	/* Firstly forbid sysfs access */
	rtrs_clt_destroy_sysfs_root(clt);

	/* Now it is safe to iterate over all paths without locks */
	list_for_each_entry_safe(sess, tmp, &clt->paths_list, s.entry) {
		rtrs_clt_close_conns(sess, true);
		rtrs_clt_destroy_sess_files(sess, NULL);
		kobject_put(&sess->kobj);
	}
	free_clt(clt);
}
EXPORT_SYMBOL(rtrs_clt_close);

int rtrs_clt_reconnect_from_sysfs(struct rtrs_clt_sess *sess)
{
	enum rtrs_clt_state old_state;
	int err = -EBUSY;
	bool changed;

	changed = rtrs_clt_change_state_get_old(sess, RTRS_CLT_RECONNECTING,
						 &old_state);
	if (changed) {
		sess->reconnect_attempts = 0;
		queue_delayed_work(rtrs_wq, &sess->reconnect_dwork, 0);
	}
	if (changed || old_state == RTRS_CLT_RECONNECTING) {
		/*
		 * flush_delayed_work() queues pending work for immediate
		 * execution, so do the flush if we have queued something
		 * right now or work is pending.
		 */
		flush_delayed_work(&sess->reconnect_dwork);
		err = (READ_ONCE(sess->state) ==
		       RTRS_CLT_CONNECTED ? 0 : -ENOTCONN);
	}

	return err;
}

int rtrs_clt_remove_path_from_sysfs(struct rtrs_clt_sess *sess,
				     const struct attribute *sysfs_self)
{
	enum rtrs_clt_state old_state;
	bool changed;

	/*
	 * Continue stopping path till state was changed to DEAD or
	 * state was observed as DEAD:
	 * 1. State was changed to DEAD - we were fast and nobody
	 *    invoked rtrs_clt_reconnect(), which can again start
	 *    reconnecting.
	 * 2. State was observed as DEAD - we have someone in parallel
	 *    removing the path.
	 */
	do {
		rtrs_clt_close_conns(sess, true);
		changed = rtrs_clt_change_state_get_old(sess,
							RTRS_CLT_DEAD,
							&old_state);
	} while (!changed && old_state != RTRS_CLT_DEAD);

	if (changed) {
		rtrs_clt_remove_path_from_arr(sess);
		rtrs_clt_destroy_sess_files(sess, sysfs_self);
		kobject_put(&sess->kobj);
	}

	return 0;
}

void rtrs_clt_set_max_reconnect_attempts(struct rtrs_clt *clt, int value)
{
	clt->max_reconnect_attempts = (unsigned int)value;
}

int rtrs_clt_get_max_reconnect_attempts(const struct rtrs_clt *clt)
{
	return (int)clt->max_reconnect_attempts;
}

/**
 * rtrs_clt_request() - Request data transfer to/from server via RDMA.
 *
 * @dir:	READ/WRITE
 * @ops:	callback function to be called as confirmation, and the pointer.
 * @clt:	Session
 * @permit:	Preallocated permit
 * @vec:	Message that is sent to server together with the request.
 *		Sum of len of all @vec elements limited to <= IO_MSG_SIZE.
 *		Since the msg is copied internally it can be allocated on stack.
 * @nr:		Number of elements in @vec.
 * @data_len:	length of data sent to/from server
 * @sg:		Pages to be sent/received to/from server.
 * @sg_cnt:	Number of elements in the @sg
 *
 * Return:
 * 0:		Success
 * <0:		Error
 *
 * On dir=READ rtrs client will request a data transfer from Server to client.
 * The data that the server will respond with will be stored in @sg when
 * the user receives an %RTRS_CLT_RDMA_EV_RDMA_REQUEST_WRITE_COMPL event.
 * On dir=WRITE rtrs client will rdma write data in sg to server side.
 */
int rtrs_clt_request(int dir, struct rtrs_clt_req_ops *ops,
		     struct rtrs_clt *clt, struct rtrs_permit *permit,
		      const struct kvec *vec, size_t nr, size_t data_len,
		      struct scatterlist *sg, unsigned int sg_cnt)
{
	struct rtrs_clt_io_req *req;
	struct rtrs_clt_sess *sess;

	enum dma_data_direction dma_dir;
	int err = -ECONNABORTED, i;
	size_t usr_len, hdr_len;
	struct path_it it;

	/* Get kvec length */
	for (i = 0, usr_len = 0; i < nr; i++)
		usr_len += vec[i].iov_len;

	if (dir == READ) {
		hdr_len = sizeof(struct rtrs_msg_rdma_read) +
			  sg_cnt * sizeof(struct rtrs_sg_desc);
		dma_dir = DMA_FROM_DEVICE;
	} else {
		hdr_len = sizeof(struct rtrs_msg_rdma_write);
		dma_dir = DMA_TO_DEVICE;
	}

	rcu_read_lock();
	for (path_it_init(&it, clt);
	     (sess = it.next_path(&it)) && it.i < it.clt->paths_num; it.i++) {
		if (READ_ONCE(sess->state) != RTRS_CLT_CONNECTED)
			continue;

		if (usr_len + hdr_len > sess->max_hdr_size) {
			rtrs_wrn_rl(sess->clt,
				     "%s request failed, user message size is %zu and header length %zu, but max size is %u\n",
				     dir == READ ? "Read" : "Write",
				     usr_len, hdr_len, sess->max_hdr_size);
			err = -EMSGSIZE;
			break;
		}
		req = rtrs_clt_get_req(sess, ops->conf_fn, permit, ops->priv,
				       vec, usr_len, sg, sg_cnt, data_len,
				       dma_dir);
		if (dir == READ)
			err = rtrs_clt_read_req(req);
		else
			err = rtrs_clt_write_req(req);
		if (err) {
			req->in_use = false;
			continue;
		}
		/* Success path */
		break;
	}
	path_it_deinit(&it);
	rcu_read_unlock();

	return err;
}
EXPORT_SYMBOL(rtrs_clt_request);

int rtrs_clt_rdma_cq_direct(struct rtrs_clt *clt, unsigned int index)
{
	/* If no path, return -1 for block layer not to try again */
	int cnt = -1;
	struct rtrs_con *con;
	struct rtrs_clt_sess *sess;
	struct path_it it;

	rcu_read_lock();
	for (path_it_init(&it, clt);
	     (sess = it.next_path(&it)) && it.i < it.clt->paths_num; it.i++) {
		if (READ_ONCE(sess->state) != RTRS_CLT_CONNECTED)
			continue;

		con = sess->s.con[index + 1];
		cnt = ib_process_cq_direct(con->cq, -1);
		if (cnt)
			break;
	}
	path_it_deinit(&it);
	rcu_read_unlock();

	return cnt;
}
EXPORT_SYMBOL(rtrs_clt_rdma_cq_direct);

/**
 * rtrs_clt_query() - queries RTRS session attributes
 *@clt: session pointer
 *@attr: query results for session attributes.
 * Returns:
 *    0 on success
 *    -ECOMM		no connection to the server
 */
int rtrs_clt_query(struct rtrs_clt *clt, struct rtrs_attrs *attr)
{
	if (!rtrs_clt_is_connected(clt))
		return -ECOMM;

	attr->queue_depth      = clt->queue_depth;
	attr->max_segments     = clt->max_segments;
	/* Cap max_io_size to min of remote buffer size and the fr pages */
	attr->max_io_size = min_t(int, clt->max_io_size,
				  clt->max_segments * SZ_4K);

	return 0;
}
EXPORT_SYMBOL(rtrs_clt_query);

int rtrs_clt_create_path_from_sysfs(struct rtrs_clt *clt,
				     struct rtrs_addr *addr)
{
	struct rtrs_clt_sess *sess;
	int err;

	sess = alloc_sess(clt, addr, nr_cpu_ids, 0);
	if (IS_ERR(sess))
		return PTR_ERR(sess);

	mutex_lock(&clt->paths_mutex);
	if (clt->paths_num == 0) {
		/*
		 * When all the paths are removed for a session,
		 * the addition of the first path is like a new session for
		 * the storage server
		 */
		sess->for_new_clt = 1;
	}

	mutex_unlock(&clt->paths_mutex);

	/*
	 * It is totally safe to add path in CONNECTING state: coming
	 * IO will never grab it.  Also it is very important to add
	 * path before init, since init fires LINK_CONNECTED event.
	 */
	rtrs_clt_add_path_to_arr(sess);

	err = init_sess(sess);
	if (err)
		goto close_sess;

	err = rtrs_clt_create_sess_files(sess);
	if (err)
		goto close_sess;

	return 0;

close_sess:
	rtrs_clt_remove_path_from_arr(sess);
	rtrs_clt_close_conns(sess, true);
	free_percpu(sess->stats->pcpu_stats);
	kfree(sess->stats);
	free_sess(sess);

	return err;
}

static int rtrs_clt_ib_dev_init(struct rtrs_ib_dev *dev)
{
	if (!(dev->ib_dev->attrs.device_cap_flags &
	      IB_DEVICE_MEM_MGT_EXTENSIONS)) {
		pr_err("Memory registrations not supported.\n");
		return -ENOTSUPP;
	}

	return 0;
}

static const struct rtrs_rdma_dev_pd_ops dev_pd_ops = {
	.init = rtrs_clt_ib_dev_init
};

static int __init rtrs_client_init(void)
{
	rtrs_rdma_dev_pd_init(0, &dev_pd);

	rtrs_clt_dev_class = class_create(THIS_MODULE, "rtrs-client");
	if (IS_ERR(rtrs_clt_dev_class)) {
		pr_err("Failed to create rtrs-client dev class\n");
		return PTR_ERR(rtrs_clt_dev_class);
	}
	rtrs_wq = alloc_workqueue("rtrs_client_wq", 0, 0);
	if (!rtrs_wq) {
		class_destroy(rtrs_clt_dev_class);
		return -ENOMEM;
	}

	return 0;
}

static void __exit rtrs_client_exit(void)
{
	destroy_workqueue(rtrs_wq);
	class_destroy(rtrs_clt_dev_class);
	rtrs_rdma_dev_pd_deinit(&dev_pd);
}

module_init(rtrs_client_init);
module_exit(rtrs_client_exit);<|MERGE_RESOLUTION|>--- conflicted
+++ resolved
@@ -820,17 +820,10 @@
 	int inflight;
 
 	list_for_each_entry_rcu(sess, &clt->paths_list, s.entry) {
-<<<<<<< HEAD
-		if (unlikely(READ_ONCE(sess->state) != RTRS_CLT_CONNECTED))
-			continue;
-
-		if (unlikely(!list_empty(raw_cpu_ptr(sess->mp_skip_entry))))
-=======
 		if (READ_ONCE(sess->state) != RTRS_CLT_CONNECTED)
 			continue;
 
 		if (!list_empty(raw_cpu_ptr(sess->mp_skip_entry)))
->>>>>>> bee673aa
 			continue;
 
 		inflight = atomic_read(&sess->stats->inflight);
@@ -1849,25 +1842,8 @@
 				"Disabling auto-reconnect. Trigger a manual reconnect after issue is resolved\n");
 			return -ECONNRESET;
 		}
-<<<<<<< HEAD
-		if (sess->queue_depth > 0 && queue_depth != sess->queue_depth) {
-			rtrs_err(clt, "Error: queue depth changed\n");
-
-			/*
-			 * Stop any more reconnection attempts
-			 */
-			sess->reconnect_attempts = -1;
-			rtrs_err(clt,
-				"Disabling auto-reconnect. Trigger a manual reconnect after issue is resolved\n");
-			return -ECONNRESET;
-		}
 
 		if (!sess->rbufs) {
-			kfree(sess->rbufs);
-=======
-
-		if (!sess->rbufs) {
->>>>>>> bee673aa
 			sess->rbufs = kcalloc(queue_depth, sizeof(*sess->rbufs),
 					      GFP_KERNEL);
 			if (!sess->rbufs)
