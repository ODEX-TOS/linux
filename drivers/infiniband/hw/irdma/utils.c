--- conflicted
+++ resolved
@@ -258,19 +258,6 @@
 	u32 local_ipaddr[4] = {};
 	bool ipv4 = true;
 
-<<<<<<< HEAD
-	real_dev = rdma_vlan_dev_real_dev(netdev);
-	if (!real_dev)
-		real_dev = netdev;
-
-	ibdev = ib_device_get_by_netdev(real_dev, RDMA_DRIVER_IRDMA);
-	if (!ibdev)
-		return NOTIFY_DONE;
-
-	iwdev = to_iwdev(ibdev);
-
-=======
->>>>>>> 5e014b6b
 	switch (event) {
 	case NETEVENT_NEIGH_UPDATE:
 		real_dev = rdma_vlan_dev_real_dev(netdev);
