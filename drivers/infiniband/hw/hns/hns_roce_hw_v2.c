--- conflicted
+++ resolved
@@ -4396,30 +4396,6 @@
 	ib_mtu = get_mtu(ibqp, attr);
 	hr_qp->path_mtu = ib_mtu;
 
-<<<<<<< HEAD
-	ib_mtu = get_mtu(ibqp, attr);
-	hr_qp->path_mtu = ib_mtu;
-
-	mtu = ib_mtu_enum_to_int(ib_mtu);
-	if (WARN_ON(mtu < 0))
-		return -EINVAL;
-
-	if (attr_mask & IB_QP_PATH_MTU) {
-		roce_set_field(context->byte_24_mtu_tc, V2_QPC_BYTE_24_MTU_M,
-			       V2_QPC_BYTE_24_MTU_S, ib_mtu);
-		roce_set_field(qpc_mask->byte_24_mtu_tc, V2_QPC_BYTE_24_MTU_M,
-			       V2_QPC_BYTE_24_MTU_S, 0);
-	}
-
-#define MAX_LP_MSG_LEN 65536
-	/* MTU * (2 ^ LP_PKTN_INI) shouldn't be bigger than 64KB */
-	lp_pktn_ini = ilog2(MAX_LP_MSG_LEN / mtu);
-
-	roce_set_field(context->byte_56_dqpn_err, V2_QPC_BYTE_56_LP_PKTN_INI_M,
-		       V2_QPC_BYTE_56_LP_PKTN_INI_S, lp_pktn_ini);
-	roce_set_field(qpc_mask->byte_56_dqpn_err, V2_QPC_BYTE_56_LP_PKTN_INI_M,
-		       V2_QPC_BYTE_56_LP_PKTN_INI_S, 0);
-=======
 	mtu = ib_mtu_enum_to_int(ib_mtu);
 	if (WARN_ON(mtu <= 0))
 		return -EINVAL;
@@ -4436,7 +4412,6 @@
 
 	hr_reg_write(context, QPC_LP_PKTN_INI, lp_pktn_ini);
 	hr_reg_clear(qpc_mask, QPC_LP_PKTN_INI);
->>>>>>> bee673aa
 
 	/* ACK_REQ_FREQ should be larger than or equal to LP_PKTN_INI */
 	hr_reg_write(context, QPC_ACK_REQ_FREQ, lp_pktn_ini);
@@ -4652,11 +4627,7 @@
 		     cong_field.alg_sub_sel);
 	hr_reg_clear(&qpc_mask->ext, QPCEX_CONG_ALG_SUB_SEL);
 	hr_reg_write(&context->ext, QPCEX_DIP_CTX_IDX_VLD, cong_field.dip_vld);
-<<<<<<< HEAD
-	hr_reg_write(&qpc_mask->ext, QPCEX_DIP_CTX_IDX_VLD, 0);
-=======
 	hr_reg_clear(&qpc_mask->ext, QPCEX_DIP_CTX_IDX_VLD);
->>>>>>> bee673aa
 	hr_reg_write(&context->ext, QPCEX_SQ_RQ_NOT_FORBID_EN,
 		     cong_field.wnd_mode_sel);
 	hr_reg_clear(&qpc_mask->ext, QPCEX_SQ_RQ_NOT_FORBID_EN);
