--- conflicted
+++ resolved
@@ -36,12 +36,6 @@
 #include <rdma/ib_cache.h>
 #include "hns_roce_device.h"
 
-<<<<<<< HEAD
-#define VLAN_SL_MASK 7
-#define VLAN_SL_SHIFT 13
-
-=======
->>>>>>> 83c750af
 static inline u16 get_ah_udp_sport(const struct rdma_ah_attr *ah_attr)
 {
 	u32 fl = ah_attr->grh.flow_label;
@@ -66,12 +60,9 @@
 	struct hns_roce_dev *hr_dev = to_hr_dev(ibah->device);
 	struct hns_roce_ah *ah = to_hr_ah(ibah);
 	int ret = 0;
-<<<<<<< HEAD
-=======
 
 	if (hr_dev->pci_dev->revision <= PCI_REVISION_ID_HIP08 && udata)
 		return -EOPNOTSUPP;
->>>>>>> 83c750af
 
 	ah->av.port = rdma_ah_get_port_num(ah_attr);
 	ah->av.gid_index = grh->sgid_index;
@@ -90,25 +81,12 @@
 
 	/* HIP08 needs to record vlan info in Address Vector */
 	if (hr_dev->pci_dev->revision <= PCI_REVISION_ID_HIP08) {
-<<<<<<< HEAD
-		ah->av.vlan_en = 0;
-
-=======
->>>>>>> 83c750af
 		ret = rdma_read_gid_l2_fields(ah_attr->grh.sgid_attr,
 					      &ah->av.vlan_id, NULL);
 		if (ret)
 			return ret;
 
-<<<<<<< HEAD
-		if (ah->av.vlan_id < VLAN_N_VID) {
-			ah->av.vlan_en = 1;
-			ah->av.vlan_id |= (rdma_ah_get_sl(ah_attr) & VLAN_SL_MASK) <<
-					  VLAN_SL_SHIFT;
-		}
-=======
 		ah->av.vlan_en = ah->av.vlan_id < VLAN_N_VID;
->>>>>>> 83c750af
 	}
 
 	return ret;
