// SPDX-License-Identifier: GPL-2.0-only
/*
 * Copyright (c) 2019, The Linux Foundation. All rights reserved.
 */

#include <linux/adreno-smmu-priv.h>
#include <linux/of_device.h>
#include <linux/qcom_scm.h>

#include "arm-smmu.h"

struct qcom_smmu {
	struct arm_smmu_device smmu;
	bool bypass_quirk;
	u8 bypass_cbndx;
};

static struct qcom_smmu *to_qcom_smmu(struct arm_smmu_device *smmu)
{
	return container_of(smmu, struct qcom_smmu, smmu);
}

<<<<<<< HEAD
=======
static void qcom_adreno_smmu_write_sctlr(struct arm_smmu_device *smmu, int idx,
		u32 reg)
{
	/*
	 * On the GPU device we want to process subsequent transactions after a
	 * fault to keep the GPU from hanging
	 */
	reg |= ARM_SMMU_SCTLR_HUPCF;

	arm_smmu_cb_write(smmu, idx, ARM_SMMU_CB_SCTLR, reg);
}

#define QCOM_ADRENO_SMMU_GPU_SID 0

static bool qcom_adreno_smmu_is_gpu_device(struct device *dev)
{
	struct iommu_fwspec *fwspec = dev_iommu_fwspec_get(dev);
	int i;

	/*
	 * The GPU will always use SID 0 so that is a handy way to uniquely
	 * identify it and configure it for per-instance pagetables
	 */
	for (i = 0; i < fwspec->num_ids; i++) {
		u16 sid = FIELD_GET(ARM_SMMU_SMR_ID, fwspec->ids[i]);

		if (sid == QCOM_ADRENO_SMMU_GPU_SID)
			return true;
	}

	return false;
}

static const struct io_pgtable_cfg *qcom_adreno_smmu_get_ttbr1_cfg(
		const void *cookie)
{
	struct arm_smmu_domain *smmu_domain = (void *)cookie;
	struct io_pgtable *pgtable =
		io_pgtable_ops_to_pgtable(smmu_domain->pgtbl_ops);
	return &pgtable->cfg;
}

/*
 * Local implementation to configure TTBR0 with the specified pagetable config.
 * The GPU driver will call this to enable TTBR0 when per-instance pagetables
 * are active
 */

static int qcom_adreno_smmu_set_ttbr0_cfg(const void *cookie,
		const struct io_pgtable_cfg *pgtbl_cfg)
{
	struct arm_smmu_domain *smmu_domain = (void *)cookie;
	struct io_pgtable *pgtable = io_pgtable_ops_to_pgtable(smmu_domain->pgtbl_ops);
	struct arm_smmu_cfg *cfg = &smmu_domain->cfg;
	struct arm_smmu_cb *cb = &smmu_domain->smmu->cbs[cfg->cbndx];

	/* The domain must have split pagetables already enabled */
	if (cb->tcr[0] & ARM_SMMU_TCR_EPD1)
		return -EINVAL;

	/* If the pagetable config is NULL, disable TTBR0 */
	if (!pgtbl_cfg) {
		/* Do nothing if it is already disabled */
		if ((cb->tcr[0] & ARM_SMMU_TCR_EPD0))
			return -EINVAL;

		/* Set TCR to the original configuration */
		cb->tcr[0] = arm_smmu_lpae_tcr(&pgtable->cfg);
		cb->ttbr[0] = FIELD_PREP(ARM_SMMU_TTBRn_ASID, cb->cfg->asid);
	} else {
		u32 tcr = cb->tcr[0];

		/* Don't call this again if TTBR0 is already enabled */
		if (!(cb->tcr[0] & ARM_SMMU_TCR_EPD0))
			return -EINVAL;

		tcr |= arm_smmu_lpae_tcr(pgtbl_cfg);
		tcr &= ~(ARM_SMMU_TCR_EPD0 | ARM_SMMU_TCR_EPD1);

		cb->tcr[0] = tcr;
		cb->ttbr[0] = pgtbl_cfg->arm_lpae_s1_cfg.ttbr;
		cb->ttbr[0] |= FIELD_PREP(ARM_SMMU_TTBRn_ASID, cb->cfg->asid);
	}

	arm_smmu_write_context_bank(smmu_domain->smmu, cb->cfg->cbndx);

	return 0;
}

static int qcom_adreno_smmu_alloc_context_bank(struct arm_smmu_domain *smmu_domain,
					       struct arm_smmu_device *smmu,
					       struct device *dev, int start)
{
	int count;

	/*
	 * Assign context bank 0 to the GPU device so the GPU hardware can
	 * switch pagetables
	 */
	if (qcom_adreno_smmu_is_gpu_device(dev)) {
		start = 0;
		count = 1;
	} else {
		start = 1;
		count = smmu->num_context_banks;
	}

	return __arm_smmu_alloc_bitmap(smmu->context_map, start, count);
}

static int qcom_adreno_smmu_init_context(struct arm_smmu_domain *smmu_domain,
		struct io_pgtable_cfg *pgtbl_cfg, struct device *dev)
{
	struct adreno_smmu_priv *priv;

	/* Only enable split pagetables for the GPU device (SID 0) */
	if (!qcom_adreno_smmu_is_gpu_device(dev))
		return 0;

	/*
	 * All targets that use the qcom,adreno-smmu compatible string *should*
	 * be AARCH64 stage 1 but double check because the arm-smmu code assumes
	 * that is the case when the TTBR1 quirk is enabled
	 */
	if ((smmu_domain->stage == ARM_SMMU_DOMAIN_S1) &&
	    (smmu_domain->cfg.fmt == ARM_SMMU_CTX_FMT_AARCH64))
		pgtbl_cfg->quirks |= IO_PGTABLE_QUIRK_ARM_TTBR1;

	/*
	 * Initialize private interface with GPU:
	 */

	priv = dev_get_drvdata(dev);
	priv->cookie = smmu_domain;
	priv->get_ttbr1_cfg = qcom_adreno_smmu_get_ttbr1_cfg;
	priv->set_ttbr0_cfg = qcom_adreno_smmu_set_ttbr0_cfg;

	return 0;
}

>>>>>>> 83c750af
static const struct of_device_id qcom_smmu_client_of_match[] __maybe_unused = {
	{ .compatible = "qcom,adreno" },
	{ .compatible = "qcom,mdp4" },
	{ .compatible = "qcom,mdss" },
	{ .compatible = "qcom,sc7180-mdss" },
	{ .compatible = "qcom,sc7180-mss-pil" },
	{ .compatible = "qcom,sdm845-mdss" },
	{ .compatible = "qcom,sdm845-mss-pil" },
	{ }
};

static int qcom_smmu_cfg_probe(struct arm_smmu_device *smmu)
{
	unsigned int last_s2cr = ARM_SMMU_GR0_S2CR(smmu->num_mapping_groups - 1);
	struct qcom_smmu *qsmmu = to_qcom_smmu(smmu);
	u32 reg;
	u32 smr;
	int i;

	/*
	 * With some firmware versions writes to S2CR of type FAULT are
	 * ignored, and writing BYPASS will end up written as FAULT in the
	 * register. Perform a write to S2CR to detect if this is the case and
	 * if so reserve a context bank to emulate bypass streams.
	 */
	reg = FIELD_PREP(ARM_SMMU_S2CR_TYPE, S2CR_TYPE_BYPASS) |
	      FIELD_PREP(ARM_SMMU_S2CR_CBNDX, 0xff) |
	      FIELD_PREP(ARM_SMMU_S2CR_PRIVCFG, S2CR_PRIVCFG_DEFAULT);
	arm_smmu_gr0_write(smmu, last_s2cr, reg);
	reg = arm_smmu_gr0_read(smmu, last_s2cr);
	if (FIELD_GET(ARM_SMMU_S2CR_TYPE, reg) != S2CR_TYPE_BYPASS) {
		qsmmu->bypass_quirk = true;
		qsmmu->bypass_cbndx = smmu->num_context_banks - 1;

		set_bit(qsmmu->bypass_cbndx, smmu->context_map);

<<<<<<< HEAD
=======
		arm_smmu_cb_write(smmu, qsmmu->bypass_cbndx, ARM_SMMU_CB_SCTLR, 0);

>>>>>>> 83c750af
		reg = FIELD_PREP(ARM_SMMU_CBAR_TYPE, CBAR_TYPE_S1_TRANS_S2_BYPASS);
		arm_smmu_gr1_write(smmu, ARM_SMMU_GR1_CBAR(qsmmu->bypass_cbndx), reg);
	}

	for (i = 0; i < smmu->num_mapping_groups; i++) {
		smr = arm_smmu_gr0_read(smmu, ARM_SMMU_GR0_SMR(i));

		if (FIELD_GET(ARM_SMMU_SMR_VALID, smr)) {
			smmu->smrs[i].id = FIELD_GET(ARM_SMMU_SMR_ID, smr);
			smmu->smrs[i].mask = FIELD_GET(ARM_SMMU_SMR_MASK, smr);
			smmu->smrs[i].valid = true;

			smmu->s2crs[i].type = S2CR_TYPE_BYPASS;
			smmu->s2crs[i].privcfg = S2CR_PRIVCFG_DEFAULT;
			smmu->s2crs[i].cbndx = 0xff;
		}
	}

	return 0;
}

static void qcom_smmu_write_s2cr(struct arm_smmu_device *smmu, int idx)
{
	struct arm_smmu_s2cr *s2cr = smmu->s2crs + idx;
	struct qcom_smmu *qsmmu = to_qcom_smmu(smmu);
	u32 cbndx = s2cr->cbndx;
	u32 type = s2cr->type;
	u32 reg;

	if (qsmmu->bypass_quirk) {
		if (type == S2CR_TYPE_BYPASS) {
			/*
			 * Firmware with quirky S2CR handling will substitute
			 * BYPASS writes with FAULT, so point the stream to the
			 * reserved context bank and ask for translation on the
			 * stream
			 */
			type = S2CR_TYPE_TRANS;
			cbndx = qsmmu->bypass_cbndx;
		} else if (type == S2CR_TYPE_FAULT) {
			/*
			 * Firmware with quirky S2CR handling will ignore FAULT
			 * writes, so trick it to write FAULT by asking for a
			 * BYPASS.
			 */
			type = S2CR_TYPE_BYPASS;
			cbndx = 0xff;
		}
	}

	reg = FIELD_PREP(ARM_SMMU_S2CR_TYPE, type) |
	      FIELD_PREP(ARM_SMMU_S2CR_CBNDX, cbndx) |
	      FIELD_PREP(ARM_SMMU_S2CR_PRIVCFG, s2cr->privcfg);
	arm_smmu_gr0_write(smmu, ARM_SMMU_GR0_S2CR(idx), reg);
}

static int qcom_smmu_def_domain_type(struct device *dev)
{
	const struct of_device_id *match =
		of_match_device(qcom_smmu_client_of_match, dev);

	return match ? IOMMU_DOMAIN_IDENTITY : 0;
}

static int qcom_sdm845_smmu500_reset(struct arm_smmu_device *smmu)
{
	int ret;

	/*
	 * To address performance degradation in non-real time clients,
	 * such as USB and UFS, turn off wait-for-safe on sdm845 based boards,
	 * such as MTP and db845, whose firmwares implement secure monitor
	 * call handlers to turn on/off the wait-for-safe logic.
	 */
	ret = qcom_scm_qsmmu500_wait_safe_toggle(0);
	if (ret)
		dev_warn(smmu->dev, "Failed to turn off SAFE logic\n");

	return ret;
}

static int qcom_smmu500_reset(struct arm_smmu_device *smmu)
{
	const struct device_node *np = smmu->dev->of_node;

	arm_mmu500_reset(smmu);

	if (of_device_is_compatible(np, "qcom,sdm845-smmu-500"))
		return qcom_sdm845_smmu500_reset(smmu);

	return 0;
}

static const struct arm_smmu_impl qcom_smmu_impl = {
	.cfg_probe = qcom_smmu_cfg_probe,
	.def_domain_type = qcom_smmu_def_domain_type,
	.reset = qcom_smmu500_reset,
	.write_s2cr = qcom_smmu_write_s2cr,
};

static const struct arm_smmu_impl qcom_adreno_smmu_impl = {
	.init_context = qcom_adreno_smmu_init_context,
	.def_domain_type = qcom_smmu_def_domain_type,
	.reset = qcom_smmu500_reset,
	.alloc_context_bank = qcom_adreno_smmu_alloc_context_bank,
	.write_sctlr = qcom_adreno_smmu_write_sctlr,
};

static struct arm_smmu_device *qcom_smmu_create(struct arm_smmu_device *smmu,
		const struct arm_smmu_impl *impl)
{
	struct qcom_smmu *qsmmu;

	/* Check to make sure qcom_scm has finished probing */
	if (!qcom_scm_is_available())
		return ERR_PTR(-EPROBE_DEFER);

	qsmmu = devm_krealloc(smmu->dev, smmu, sizeof(*qsmmu), GFP_KERNEL);
	if (!qsmmu)
		return ERR_PTR(-ENOMEM);

	qsmmu->smmu.impl = impl;

	return &qsmmu->smmu;
}

static const struct of_device_id __maybe_unused qcom_smmu_impl_of_match[] = {
	{ .compatible = "qcom,msm8998-smmu-v2" },
	{ .compatible = "qcom,sc7180-smmu-500" },
	{ .compatible = "qcom,sdm630-smmu-v2" },
	{ .compatible = "qcom,sdm845-smmu-500" },
	{ .compatible = "qcom,sm8150-smmu-500" },
	{ .compatible = "qcom,sm8250-smmu-500" },
	{ }
};

struct arm_smmu_device *qcom_smmu_impl_init(struct arm_smmu_device *smmu)
{
	const struct device_node *np = smmu->dev->of_node;

	if (of_match_node(qcom_smmu_impl_of_match, np))
		return qcom_smmu_create(smmu, &qcom_smmu_impl);

	if (of_device_is_compatible(np, "qcom,adreno-smmu"))
		return qcom_smmu_create(smmu, &qcom_adreno_smmu_impl);

	return smmu;
}<|MERGE_RESOLUTION|>--- conflicted
+++ resolved
@@ -20,8 +20,6 @@
 	return container_of(smmu, struct qcom_smmu, smmu);
 }
 
-<<<<<<< HEAD
-=======
 static void qcom_adreno_smmu_write_sctlr(struct arm_smmu_device *smmu, int idx,
 		u32 reg)
 {
@@ -162,7 +160,6 @@
 	return 0;
 }
 
->>>>>>> 83c750af
 static const struct of_device_id qcom_smmu_client_of_match[] __maybe_unused = {
 	{ .compatible = "qcom,adreno" },
 	{ .compatible = "qcom,mdp4" },
@@ -199,11 +196,8 @@
 
 		set_bit(qsmmu->bypass_cbndx, smmu->context_map);
 
-<<<<<<< HEAD
-=======
 		arm_smmu_cb_write(smmu, qsmmu->bypass_cbndx, ARM_SMMU_CB_SCTLR, 0);
 
->>>>>>> 83c750af
 		reg = FIELD_PREP(ARM_SMMU_CBAR_TYPE, CBAR_TYPE_S1_TRANS_S2_BYPASS);
 		arm_smmu_gr1_write(smmu, ARM_SMMU_GR1_CBAR(qsmmu->bypass_cbndx), reg);
 	}
