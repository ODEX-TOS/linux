--- conflicted
+++ resolved
@@ -1813,24 +1813,11 @@
 static void __init amd_iommu_init_dma_ops(void)
 {
 	swiotlb = (iommu_default_passthrough() || sme_me_mask) ? 1 : 0;
-<<<<<<< HEAD
-
-	if (amd_iommu_unmap_flush)
-		pr_info("IO/TLB flush on unmap enabled\n");
-	else
-		pr_info("Lazy IO/TLB flushing enabled\n");
-	iommu_set_dma_strict(amd_iommu_unmap_flush);
-=======
->>>>>>> bee673aa
 }
 
 int __init amd_iommu_init_api(void)
 {
-<<<<<<< HEAD
-	int err = 0;
-=======
 	int err;
->>>>>>> bee673aa
 
 	amd_iommu_init_dma_ops();
 
