--- conflicted
+++ resolved
@@ -2526,19 +2526,11 @@
 	struct sysc_module *module;
 	struct list_head *pos;
 	struct sysc *ddata;
-<<<<<<< HEAD
-	int error = 0;
-=======
->>>>>>> 4d58363c
 
 	list_for_each(pos, &sysc_soc->restored_modules) {
 		module = list_entry(pos, struct sysc_module, node);
 		ddata = module->ddata;
-<<<<<<< HEAD
-		error = sysc_reinit_module(ddata, ddata->enabled);
-=======
 		sysc_reinit_module(ddata, ddata->enabled);
->>>>>>> 4d58363c
 	}
 }
 
