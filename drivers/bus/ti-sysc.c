// SPDX-License-Identifier: GPL-2.0
/*
 * ti-sysc.c - Texas Instruments sysc interconnect target driver
 */

#include <linux/io.h>
#include <linux/clk.h>
#include <linux/clkdev.h>
#include <linux/cpu_pm.h>
#include <linux/delay.h>
#include <linux/list.h>
#include <linux/module.h>
#include <linux/platform_device.h>
#include <linux/pm_domain.h>
#include <linux/pm_runtime.h>
#include <linux/reset.h>
#include <linux/of_address.h>
#include <linux/of_platform.h>
#include <linux/slab.h>
#include <linux/sys_soc.h>
#include <linux/timekeeping.h>
#include <linux/iopoll.h>

#include <linux/platform_data/ti-sysc.h>

#include <dt-bindings/bus/ti-sysc.h>

#define DIS_ISP		BIT(2)
#define DIS_IVA		BIT(1)
#define DIS_SGX		BIT(0)

#define SOC_FLAG(match, flag)	{ .machine = match, .data = (void *)(flag), }

#define MAX_MODULE_SOFTRESET_WAIT		10000

enum sysc_soc {
	SOC_UNKNOWN,
	SOC_2420,
	SOC_2430,
	SOC_3430,
	SOC_3630,
	SOC_4430,
	SOC_4460,
	SOC_4470,
	SOC_5430,
	SOC_AM3,
	SOC_AM4,
	SOC_DRA7,
};

struct sysc_address {
	unsigned long base;
	struct list_head node;
};

struct sysc_module {
	struct sysc *ddata;
	struct list_head node;
};

struct sysc_soc_info {
	unsigned long general_purpose:1;
	enum sysc_soc soc;
	struct mutex list_lock;	/* disabled and restored modules list lock */
	struct list_head disabled_modules;
	struct list_head restored_modules;
	struct notifier_block nb;
};

enum sysc_clocks {
	SYSC_FCK,
	SYSC_ICK,
	SYSC_OPTFCK0,
	SYSC_OPTFCK1,
	SYSC_OPTFCK2,
	SYSC_OPTFCK3,
	SYSC_OPTFCK4,
	SYSC_OPTFCK5,
	SYSC_OPTFCK6,
	SYSC_OPTFCK7,
	SYSC_MAX_CLOCKS,
};

static struct sysc_soc_info *sysc_soc;
static const char * const reg_names[] = { "rev", "sysc", "syss", };
static const char * const clock_names[SYSC_MAX_CLOCKS] = {
	"fck", "ick", "opt0", "opt1", "opt2", "opt3", "opt4",
	"opt5", "opt6", "opt7",
};

#define SYSC_IDLEMODE_MASK		3
#define SYSC_CLOCKACTIVITY_MASK		3

/**
 * struct sysc - TI sysc interconnect target module registers and capabilities
 * @dev: struct device pointer
 * @module_pa: physical address of the interconnect target module
 * @module_size: size of the interconnect target module
 * @module_va: virtual address of the interconnect target module
 * @offsets: register offsets from module base
 * @mdata: ti-sysc to hwmod translation data for a module
 * @clocks: clocks used by the interconnect target module
 * @clock_roles: clock role names for the found clocks
 * @nr_clocks: number of clocks used by the interconnect target module
 * @rsts: resets used by the interconnect target module
 * @legacy_mode: configured for legacy mode if set
 * @cap: interconnect target module capabilities
 * @cfg: interconnect target module configuration
 * @cookie: data used by legacy platform callbacks
 * @name: name if available
 * @revision: interconnect target module revision
 * @reserved: target module is reserved and already in use
 * @enabled: sysc runtime enabled status
 * @needs_resume: runtime resume needed on resume from suspend
 * @child_needs_resume: runtime resume needed for child on resume from suspend
 * @disable_on_idle: status flag used for disabling modules with resets
 * @idle_work: work structure used to perform delayed idle on a module
 * @pre_reset_quirk: module specific pre-reset quirk
 * @post_reset_quirk: module specific post-reset quirk
 * @reset_done_quirk: module specific reset done quirk
 * @module_enable_quirk: module specific enable quirk
 * @module_disable_quirk: module specific disable quirk
 * @module_unlock_quirk: module specific sysconfig unlock quirk
 * @module_lock_quirk: module specific sysconfig lock quirk
 */
struct sysc {
	struct device *dev;
	u64 module_pa;
	u32 module_size;
	void __iomem *module_va;
	int offsets[SYSC_MAX_REGS];
	struct ti_sysc_module_data *mdata;
	struct clk **clocks;
	const char **clock_roles;
	int nr_clocks;
	struct reset_control *rsts;
	const char *legacy_mode;
	const struct sysc_capabilities *cap;
	struct sysc_config cfg;
	struct ti_sysc_cookie cookie;
	const char *name;
	u32 revision;
	unsigned int reserved:1;
	unsigned int enabled:1;
	unsigned int needs_resume:1;
	unsigned int child_needs_resume:1;
	struct delayed_work idle_work;
	void (*pre_reset_quirk)(struct sysc *sysc);
	void (*post_reset_quirk)(struct sysc *sysc);
	void (*reset_done_quirk)(struct sysc *sysc);
	void (*module_enable_quirk)(struct sysc *sysc);
	void (*module_disable_quirk)(struct sysc *sysc);
	void (*module_unlock_quirk)(struct sysc *sysc);
	void (*module_lock_quirk)(struct sysc *sysc);
};

static void sysc_parse_dts_quirks(struct sysc *ddata, struct device_node *np,
				  bool is_child);

static void sysc_write(struct sysc *ddata, int offset, u32 value)
{
	if (ddata->cfg.quirks & SYSC_QUIRK_16BIT) {
		writew_relaxed(value & 0xffff, ddata->module_va + offset);

		/* Only i2c revision has LO and HI register with stride of 4 */
		if (ddata->offsets[SYSC_REVISION] >= 0 &&
		    offset == ddata->offsets[SYSC_REVISION]) {
			u16 hi = value >> 16;

			writew_relaxed(hi, ddata->module_va + offset + 4);
		}

		return;
	}

	writel_relaxed(value, ddata->module_va + offset);
}

static u32 sysc_read(struct sysc *ddata, int offset)
{
	if (ddata->cfg.quirks & SYSC_QUIRK_16BIT) {
		u32 val;

		val = readw_relaxed(ddata->module_va + offset);

		/* Only i2c revision has LO and HI register with stride of 4 */
		if (ddata->offsets[SYSC_REVISION] >= 0 &&
		    offset == ddata->offsets[SYSC_REVISION]) {
			u16 tmp = readw_relaxed(ddata->module_va + offset + 4);

			val |= tmp << 16;
		}

		return val;
	}

	return readl_relaxed(ddata->module_va + offset);
}

static bool sysc_opt_clks_needed(struct sysc *ddata)
{
	return !!(ddata->cfg.quirks & SYSC_QUIRK_OPT_CLKS_NEEDED);
}

static u32 sysc_read_revision(struct sysc *ddata)
{
	int offset = ddata->offsets[SYSC_REVISION];

	if (offset < 0)
		return 0;

	return sysc_read(ddata, offset);
}

static u32 sysc_read_sysconfig(struct sysc *ddata)
{
	int offset = ddata->offsets[SYSC_SYSCONFIG];

	if (offset < 0)
		return 0;

	return sysc_read(ddata, offset);
}

static u32 sysc_read_sysstatus(struct sysc *ddata)
{
	int offset = ddata->offsets[SYSC_SYSSTATUS];

	if (offset < 0)
		return 0;

	return sysc_read(ddata, offset);
}

static int sysc_poll_reset_sysstatus(struct sysc *ddata)
{
	int error, retries;
	u32 syss_done, rstval;

	if (ddata->cfg.quirks & SYSS_QUIRK_RESETDONE_INVERTED)
		syss_done = 0;
	else
		syss_done = ddata->cfg.syss_mask;

	if (likely(!timekeeping_suspended)) {
		error = readx_poll_timeout_atomic(sysc_read_sysstatus, ddata,
				rstval, (rstval & ddata->cfg.syss_mask) ==
				syss_done, 100, MAX_MODULE_SOFTRESET_WAIT);
	} else {
		retries = MAX_MODULE_SOFTRESET_WAIT;
		while (retries--) {
			rstval = sysc_read_sysstatus(ddata);
			if ((rstval & ddata->cfg.syss_mask) == syss_done)
				return 0;
			udelay(2); /* Account for udelay flakeyness */
		}
		error = -ETIMEDOUT;
	}

	return error;
}

static int sysc_poll_reset_sysconfig(struct sysc *ddata)
{
	int error, retries;
	u32 sysc_mask, rstval;

	sysc_mask = BIT(ddata->cap->regbits->srst_shift);

	if (likely(!timekeeping_suspended)) {
		error = readx_poll_timeout_atomic(sysc_read_sysconfig, ddata,
				rstval, !(rstval & sysc_mask),
				100, MAX_MODULE_SOFTRESET_WAIT);
	} else {
		retries = MAX_MODULE_SOFTRESET_WAIT;
		while (retries--) {
			rstval = sysc_read_sysconfig(ddata);
			if (!(rstval & sysc_mask))
				return 0;
			udelay(2); /* Account for udelay flakeyness */
		}
		error = -ETIMEDOUT;
	}

	return error;
}

/* Poll on reset status */
static int sysc_wait_softreset(struct sysc *ddata)
{
	int syss_offset, error = 0;

	if (ddata->cap->regbits->srst_shift < 0)
		return 0;

	syss_offset = ddata->offsets[SYSC_SYSSTATUS];

	if (syss_offset >= 0)
		error = sysc_poll_reset_sysstatus(ddata);
	else if (ddata->cfg.quirks & SYSC_QUIRK_RESET_STATUS)
		error = sysc_poll_reset_sysconfig(ddata);

	return error;
}

static int sysc_add_named_clock_from_child(struct sysc *ddata,
					   const char *name,
					   const char *optfck_name)
{
	struct device_node *np = ddata->dev->of_node;
	struct device_node *child;
	struct clk_lookup *cl;
	struct clk *clock;
	const char *n;

	if (name)
		n = name;
	else
		n = optfck_name;

	/* Does the clock alias already exist? */
	clock = of_clk_get_by_name(np, n);
	if (!IS_ERR(clock)) {
		clk_put(clock);

		return 0;
	}

	child = of_get_next_available_child(np, NULL);
	if (!child)
		return -ENODEV;

	clock = devm_get_clk_from_child(ddata->dev, child, name);
	if (IS_ERR(clock))
		return PTR_ERR(clock);

	/*
	 * Use clkdev_add() instead of clkdev_alloc() to avoid the MAX_DEV_ID
	 * limit for clk_get(). If cl ever needs to be freed, it should be done
	 * with clkdev_drop().
	 */
	cl = kzalloc(sizeof(*cl), GFP_KERNEL);
	if (!cl)
		return -ENOMEM;

	cl->con_id = n;
	cl->dev_id = dev_name(ddata->dev);
	cl->clk = clock;
	clkdev_add(cl);

	clk_put(clock);

	return 0;
}

static int sysc_init_ext_opt_clock(struct sysc *ddata, const char *name)
{
	const char *optfck_name;
	int error, index;

	if (ddata->nr_clocks < SYSC_OPTFCK0)
		index = SYSC_OPTFCK0;
	else
		index = ddata->nr_clocks;

	if (name)
		optfck_name = name;
	else
		optfck_name = clock_names[index];

	error = sysc_add_named_clock_from_child(ddata, name, optfck_name);
	if (error)
		return error;

	ddata->clock_roles[index] = optfck_name;
	ddata->nr_clocks++;

	return 0;
}

static int sysc_get_one_clock(struct sysc *ddata, const char *name)
{
	int error, i, index = -ENODEV;

	if (!strncmp(clock_names[SYSC_FCK], name, 3))
		index = SYSC_FCK;
	else if (!strncmp(clock_names[SYSC_ICK], name, 3))
		index = SYSC_ICK;

	if (index < 0) {
		for (i = SYSC_OPTFCK0; i < SYSC_MAX_CLOCKS; i++) {
			if (!ddata->clocks[i]) {
				index = i;
				break;
			}
		}
	}

	if (index < 0) {
		dev_err(ddata->dev, "clock %s not added\n", name);
		return index;
	}

	ddata->clocks[index] = devm_clk_get(ddata->dev, name);
	if (IS_ERR(ddata->clocks[index])) {
		dev_err(ddata->dev, "clock get error for %s: %li\n",
			name, PTR_ERR(ddata->clocks[index]));

		return PTR_ERR(ddata->clocks[index]);
	}

	error = clk_prepare(ddata->clocks[index]);
	if (error) {
		dev_err(ddata->dev, "clock prepare error for %s: %i\n",
			name, error);

		return error;
	}

	return 0;
}

static int sysc_get_clocks(struct sysc *ddata)
{
	struct device_node *np = ddata->dev->of_node;
	struct property *prop;
	const char *name;
	int nr_fck = 0, nr_ick = 0, i, error = 0;

	ddata->clock_roles = devm_kcalloc(ddata->dev,
					  SYSC_MAX_CLOCKS,
					  sizeof(*ddata->clock_roles),
					  GFP_KERNEL);
	if (!ddata->clock_roles)
		return -ENOMEM;

	of_property_for_each_string(np, "clock-names", prop, name) {
		if (!strncmp(clock_names[SYSC_FCK], name, 3))
			nr_fck++;
		if (!strncmp(clock_names[SYSC_ICK], name, 3))
			nr_ick++;
		ddata->clock_roles[ddata->nr_clocks] = name;
		ddata->nr_clocks++;
	}

	if (ddata->nr_clocks < 1)
		return 0;

	if ((ddata->cfg.quirks & SYSC_QUIRK_EXT_OPT_CLOCK)) {
		error = sysc_init_ext_opt_clock(ddata, NULL);
		if (error)
			return error;
	}

	if (ddata->nr_clocks > SYSC_MAX_CLOCKS) {
		dev_err(ddata->dev, "too many clocks for %pOF\n", np);

		return -EINVAL;
	}

	if (nr_fck > 1 || nr_ick > 1) {
		dev_err(ddata->dev, "max one fck and ick for %pOF\n", np);

		return -EINVAL;
	}

	/* Always add a slot for main clocks fck and ick even if unused */
	if (!nr_fck)
		ddata->nr_clocks++;
	if (!nr_ick)
		ddata->nr_clocks++;

	ddata->clocks = devm_kcalloc(ddata->dev,
				     ddata->nr_clocks, sizeof(*ddata->clocks),
				     GFP_KERNEL);
	if (!ddata->clocks)
		return -ENOMEM;

	for (i = 0; i < SYSC_MAX_CLOCKS; i++) {
		const char *name = ddata->clock_roles[i];

		if (!name)
			continue;

		error = sysc_get_one_clock(ddata, name);
		if (error)
			return error;
	}

	return 0;
}

static int sysc_enable_main_clocks(struct sysc *ddata)
{
	struct clk *clock;
	int i, error;

	if (!ddata->clocks)
		return 0;

	for (i = 0; i < SYSC_OPTFCK0; i++) {
		clock = ddata->clocks[i];

		/* Main clocks may not have ick */
		if (IS_ERR_OR_NULL(clock))
			continue;

		error = clk_enable(clock);
		if (error)
			goto err_disable;
	}

	return 0;

err_disable:
	for (i--; i >= 0; i--) {
		clock = ddata->clocks[i];

		/* Main clocks may not have ick */
		if (IS_ERR_OR_NULL(clock))
			continue;

		clk_disable(clock);
	}

	return error;
}

static void sysc_disable_main_clocks(struct sysc *ddata)
{
	struct clk *clock;
	int i;

	if (!ddata->clocks)
		return;

	for (i = 0; i < SYSC_OPTFCK0; i++) {
		clock = ddata->clocks[i];
		if (IS_ERR_OR_NULL(clock))
			continue;

		clk_disable(clock);
	}
}

static int sysc_enable_opt_clocks(struct sysc *ddata)
{
	struct clk *clock;
	int i, error;

	if (!ddata->clocks || ddata->nr_clocks < SYSC_OPTFCK0 + 1)
		return 0;

	for (i = SYSC_OPTFCK0; i < SYSC_MAX_CLOCKS; i++) {
		clock = ddata->clocks[i];

		/* Assume no holes for opt clocks */
		if (IS_ERR_OR_NULL(clock))
			return 0;

		error = clk_enable(clock);
		if (error)
			goto err_disable;
	}

	return 0;

err_disable:
	for (i--; i >= 0; i--) {
		clock = ddata->clocks[i];
		if (IS_ERR_OR_NULL(clock))
			continue;

		clk_disable(clock);
	}

	return error;
}

static void sysc_disable_opt_clocks(struct sysc *ddata)
{
	struct clk *clock;
	int i;

	if (!ddata->clocks || ddata->nr_clocks < SYSC_OPTFCK0 + 1)
		return;

	for (i = SYSC_OPTFCK0; i < SYSC_MAX_CLOCKS; i++) {
		clock = ddata->clocks[i];

		/* Assume no holes for opt clocks */
		if (IS_ERR_OR_NULL(clock))
			return;

		clk_disable(clock);
	}
}

static void sysc_clkdm_deny_idle(struct sysc *ddata)
{
	struct ti_sysc_platform_data *pdata;

	if (ddata->legacy_mode || (ddata->cfg.quirks & SYSC_QUIRK_CLKDM_NOAUTO))
		return;

	pdata = dev_get_platdata(ddata->dev);
	if (pdata && pdata->clkdm_deny_idle)
		pdata->clkdm_deny_idle(ddata->dev, &ddata->cookie);
}

static void sysc_clkdm_allow_idle(struct sysc *ddata)
{
	struct ti_sysc_platform_data *pdata;

	if (ddata->legacy_mode || (ddata->cfg.quirks & SYSC_QUIRK_CLKDM_NOAUTO))
		return;

	pdata = dev_get_platdata(ddata->dev);
	if (pdata && pdata->clkdm_allow_idle)
		pdata->clkdm_allow_idle(ddata->dev, &ddata->cookie);
}

/**
 * sysc_init_resets - init rstctrl reset line if configured
 * @ddata: device driver data
 *
 * See sysc_rstctrl_reset_deassert().
 */
static int sysc_init_resets(struct sysc *ddata)
{
	ddata->rsts =
		devm_reset_control_get_optional_shared(ddata->dev, "rstctrl");

	return PTR_ERR_OR_ZERO(ddata->rsts);
}

/**
 * sysc_parse_and_check_child_range - parses module IO region from ranges
 * @ddata: device driver data
 *
 * In general we only need rev, syss, and sysc registers and not the whole
 * module range. But we do want the offsets for these registers from the
 * module base. This allows us to check them against the legacy hwmod
 * platform data. Let's also check the ranges are configured properly.
 */
static int sysc_parse_and_check_child_range(struct sysc *ddata)
{
	struct device_node *np = ddata->dev->of_node;
	const __be32 *ranges;
	u32 nr_addr, nr_size;
	int len, error;

	ranges = of_get_property(np, "ranges", &len);
	if (!ranges) {
		dev_err(ddata->dev, "missing ranges for %pOF\n", np);

		return -ENOENT;
	}

	len /= sizeof(*ranges);

	if (len < 3) {
		dev_err(ddata->dev, "incomplete ranges for %pOF\n", np);

		return -EINVAL;
	}

	error = of_property_read_u32(np, "#address-cells", &nr_addr);
	if (error)
		return -ENOENT;

	error = of_property_read_u32(np, "#size-cells", &nr_size);
	if (error)
		return -ENOENT;

	if (nr_addr != 1 || nr_size != 1) {
		dev_err(ddata->dev, "invalid ranges for %pOF\n", np);

		return -EINVAL;
	}

	ranges++;
	ddata->module_pa = of_translate_address(np, ranges++);
	ddata->module_size = be32_to_cpup(ranges);

	return 0;
}

/* Interconnect instances to probe before l4_per instances */
static struct resource early_bus_ranges[] = {
	/* am3/4 l4_wkup */
	{ .start = 0x44c00000, .end = 0x44c00000 + 0x300000, },
	/* omap4/5 and dra7 l4_cfg */
	{ .start = 0x4a000000, .end = 0x4a000000 + 0x300000, },
	/* omap4 l4_wkup */
	{ .start = 0x4a300000, .end = 0x4a300000 + 0x30000,  },
	/* omap5 and dra7 l4_wkup without dra7 dcan segment */
	{ .start = 0x4ae00000, .end = 0x4ae00000 + 0x30000,  },
};

static atomic_t sysc_defer = ATOMIC_INIT(10);

/**
 * sysc_defer_non_critical - defer non_critical interconnect probing
 * @ddata: device driver data
 *
 * We want to probe l4_cfg and l4_wkup interconnect instances before any
 * l4_per instances as l4_per instances depend on resources on l4_cfg and
 * l4_wkup interconnects.
 */
static int sysc_defer_non_critical(struct sysc *ddata)
{
	struct resource *res;
	int i;

	if (!atomic_read(&sysc_defer))
		return 0;

	for (i = 0; i < ARRAY_SIZE(early_bus_ranges); i++) {
		res = &early_bus_ranges[i];
		if (ddata->module_pa >= res->start &&
		    ddata->module_pa <= res->end) {
			atomic_set(&sysc_defer, 0);

			return 0;
		}
	}

	atomic_dec_if_positive(&sysc_defer);

	return -EPROBE_DEFER;
}

static struct device_node *stdout_path;

static void sysc_init_stdout_path(struct sysc *ddata)
{
	struct device_node *np = NULL;
	const char *uart;

	if (IS_ERR(stdout_path))
		return;

	if (stdout_path)
		return;

	np = of_find_node_by_path("/chosen");
	if (!np)
		goto err;

	uart = of_get_property(np, "stdout-path", NULL);
	if (!uart)
		goto err;

	np = of_find_node_by_path(uart);
	if (!np)
		goto err;

	stdout_path = np;

	return;

err:
	stdout_path = ERR_PTR(-ENODEV);
}

static void sysc_check_quirk_stdout(struct sysc *ddata,
				    struct device_node *np)
{
	sysc_init_stdout_path(ddata);
	if (np != stdout_path)
		return;

	ddata->cfg.quirks |= SYSC_QUIRK_NO_IDLE_ON_INIT |
				SYSC_QUIRK_NO_RESET_ON_INIT;
}

/**
 * sysc_check_one_child - check child configuration
 * @ddata: device driver data
 * @np: child device node
 *
 * Let's avoid messy situations where we have new interconnect target
 * node but children have "ti,hwmods". These belong to the interconnect
 * target node and are managed by this driver.
 */
static void sysc_check_one_child(struct sysc *ddata,
				 struct device_node *np)
{
	const char *name;

	name = of_get_property(np, "ti,hwmods", NULL);
	if (name && !of_device_is_compatible(np, "ti,sysc"))
		dev_warn(ddata->dev, "really a child ti,hwmods property?");

	sysc_check_quirk_stdout(ddata, np);
	sysc_parse_dts_quirks(ddata, np, true);
}

static void sysc_check_children(struct sysc *ddata)
{
	struct device_node *child;

	for_each_child_of_node(ddata->dev->of_node, child)
		sysc_check_one_child(ddata, child);
}

/*
 * So far only I2C uses 16-bit read access with clockactivity with revision
 * in two registers with stride of 4. We can detect this based on the rev
 * register size to configure things far enough to be able to properly read
 * the revision register.
 */
static void sysc_check_quirk_16bit(struct sysc *ddata, struct resource *res)
{
	if (resource_size(res) == 8)
		ddata->cfg.quirks |= SYSC_QUIRK_16BIT | SYSC_QUIRK_USE_CLOCKACT;
}

/**
 * sysc_parse_one - parses the interconnect target module registers
 * @ddata: device driver data
 * @reg: register to parse
 */
static int sysc_parse_one(struct sysc *ddata, enum sysc_registers reg)
{
	struct resource *res;
	const char *name;

	switch (reg) {
	case SYSC_REVISION:
	case SYSC_SYSCONFIG:
	case SYSC_SYSSTATUS:
		name = reg_names[reg];
		break;
	default:
		return -EINVAL;
	}

	res = platform_get_resource_byname(to_platform_device(ddata->dev),
					   IORESOURCE_MEM, name);
	if (!res) {
		ddata->offsets[reg] = -ENODEV;

		return 0;
	}

	ddata->offsets[reg] = res->start - ddata->module_pa;
	if (reg == SYSC_REVISION)
		sysc_check_quirk_16bit(ddata, res);

	return 0;
}

static int sysc_parse_registers(struct sysc *ddata)
{
	int i, error;

	for (i = 0; i < SYSC_MAX_REGS; i++) {
		error = sysc_parse_one(ddata, i);
		if (error)
			return error;
	}

	return 0;
}

/**
 * sysc_check_registers - check for misconfigured register overlaps
 * @ddata: device driver data
 */
static int sysc_check_registers(struct sysc *ddata)
{
	int i, j, nr_regs = 0, nr_matches = 0;

	for (i = 0; i < SYSC_MAX_REGS; i++) {
		if (ddata->offsets[i] < 0)
			continue;

		if (ddata->offsets[i] > (ddata->module_size - 4)) {
			dev_err(ddata->dev, "register outside module range");

				return -EINVAL;
		}

		for (j = 0; j < SYSC_MAX_REGS; j++) {
			if (ddata->offsets[j] < 0)
				continue;

			if (ddata->offsets[i] == ddata->offsets[j])
				nr_matches++;
		}
		nr_regs++;
	}

	if (nr_matches > nr_regs) {
		dev_err(ddata->dev, "overlapping registers: (%i/%i)",
			nr_regs, nr_matches);

		return -EINVAL;
	}

	return 0;
}

/**
 * sysc_ioremap - ioremap register space for the interconnect target module
 * @ddata: device driver data
 *
 * Note that the interconnect target module registers can be anywhere
 * within the interconnect target module range. For example, SGX has
 * them at offset 0x1fc00 in the 32MB module address space. And cpsw
 * has them at offset 0x1200 in the CPSW_WR child. Usually the
 * the interconnect target module registers are at the beginning of
 * the module range though.
 */
static int sysc_ioremap(struct sysc *ddata)
{
	int size;

	if (ddata->offsets[SYSC_REVISION] < 0 &&
	    ddata->offsets[SYSC_SYSCONFIG] < 0 &&
	    ddata->offsets[SYSC_SYSSTATUS] < 0) {
		size = ddata->module_size;
	} else {
		size = max3(ddata->offsets[SYSC_REVISION],
			    ddata->offsets[SYSC_SYSCONFIG],
			    ddata->offsets[SYSC_SYSSTATUS]);

		if (size < SZ_1K)
			size = SZ_1K;

		if ((size + sizeof(u32)) > ddata->module_size)
			size = ddata->module_size;
	}

	ddata->module_va = devm_ioremap(ddata->dev,
					ddata->module_pa,
					size + sizeof(u32));
	if (!ddata->module_va)
		return -EIO;

	return 0;
}

/**
 * sysc_map_and_check_registers - ioremap and check device registers
 * @ddata: device driver data
 */
static int sysc_map_and_check_registers(struct sysc *ddata)
{
	struct device_node *np = ddata->dev->of_node;
	int error;

	error = sysc_parse_and_check_child_range(ddata);
	if (error)
		return error;

	error = sysc_defer_non_critical(ddata);
	if (error)
		return error;

	sysc_check_children(ddata);

	if (!of_get_property(np, "reg", NULL))
		return 0;

	error = sysc_parse_registers(ddata);
	if (error)
		return error;

	error = sysc_ioremap(ddata);
	if (error)
		return error;

	error = sysc_check_registers(ddata);
	if (error)
		return error;

	return 0;
}

/**
 * sysc_show_rev - read and show interconnect target module revision
 * @bufp: buffer to print the information to
 * @ddata: device driver data
 */
static int sysc_show_rev(char *bufp, struct sysc *ddata)
{
	int len;

	if (ddata->offsets[SYSC_REVISION] < 0)
		return sprintf(bufp, ":NA");

	len = sprintf(bufp, ":%08x", ddata->revision);

	return len;
}

static int sysc_show_reg(struct sysc *ddata,
			 char *bufp, enum sysc_registers reg)
{
	if (ddata->offsets[reg] < 0)
		return sprintf(bufp, ":NA");

	return sprintf(bufp, ":%x", ddata->offsets[reg]);
}

static int sysc_show_name(char *bufp, struct sysc *ddata)
{
	if (!ddata->name)
		return 0;

	return sprintf(bufp, ":%s", ddata->name);
}

/**
 * sysc_show_registers - show information about interconnect target module
 * @ddata: device driver data
 */
static void sysc_show_registers(struct sysc *ddata)
{
	char buf[128];
	char *bufp = buf;
	int i;

	for (i = 0; i < SYSC_MAX_REGS; i++)
		bufp += sysc_show_reg(ddata, bufp, i);

	bufp += sysc_show_rev(bufp, ddata);
	bufp += sysc_show_name(bufp, ddata);

	dev_dbg(ddata->dev, "%llx:%x%s\n",
		ddata->module_pa, ddata->module_size,
		buf);
}

/**
 * sysc_write_sysconfig - handle sysconfig quirks for register write
 * @ddata: device driver data
 * @value: register value
 */
static void sysc_write_sysconfig(struct sysc *ddata, u32 value)
{
	if (ddata->module_unlock_quirk)
		ddata->module_unlock_quirk(ddata);

	sysc_write(ddata, ddata->offsets[SYSC_SYSCONFIG], value);

	if (ddata->module_lock_quirk)
		ddata->module_lock_quirk(ddata);
}

#define SYSC_IDLE_MASK	(SYSC_NR_IDLEMODES - 1)
#define SYSC_CLOCACT_ICK	2

/* Caller needs to manage sysc_clkdm_deny_idle() and sysc_clkdm_allow_idle() */
static int sysc_enable_module(struct device *dev)
{
	struct sysc *ddata;
	const struct sysc_regbits *regbits;
	u32 reg, idlemodes, best_mode;
	int error;

	ddata = dev_get_drvdata(dev);

	/*
	 * Some modules like DSS reset automatically on idle. Enable optional
	 * reset clocks and wait for OCP softreset to complete.
	 */
	if (ddata->cfg.quirks & SYSC_QUIRK_OPT_CLKS_IN_RESET) {
		error = sysc_enable_opt_clocks(ddata);
		if (error) {
			dev_err(ddata->dev,
				"Optional clocks failed for enable: %i\n",
				error);
			return error;
		}
	}
	/*
	 * Some modules like i2c and hdq1w have unusable reset status unless
	 * the module reset quirk is enabled. Skip status check on enable.
	 */
	if (!(ddata->cfg.quirks & SYSC_MODULE_QUIRK_ENA_RESETDONE)) {
		error = sysc_wait_softreset(ddata);
		if (error)
			dev_warn(ddata->dev, "OCP softreset timed out\n");
	}
	if (ddata->cfg.quirks & SYSC_QUIRK_OPT_CLKS_IN_RESET)
		sysc_disable_opt_clocks(ddata);

	/*
	 * Some subsystem private interconnects, like DSS top level module,
	 * need only the automatic OCP softreset handling with no sysconfig
	 * register bits to configure.
	 */
	if (ddata->offsets[SYSC_SYSCONFIG] == -ENODEV)
		return 0;

	regbits = ddata->cap->regbits;
	reg = sysc_read(ddata, ddata->offsets[SYSC_SYSCONFIG]);

	/*
	 * Set CLOCKACTIVITY, we only use it for ick. And we only configure it
	 * based on the SYSC_QUIRK_USE_CLOCKACT flag, not based on the hardware
	 * capabilities. See the old HWMOD_SET_DEFAULT_CLOCKACT flag.
	 */
	if (regbits->clkact_shift >= 0 &&
	    (ddata->cfg.quirks & SYSC_QUIRK_USE_CLOCKACT))
		reg |= SYSC_CLOCACT_ICK << regbits->clkact_shift;

	/* Set SIDLE mode */
	idlemodes = ddata->cfg.sidlemodes;
	if (!idlemodes || regbits->sidle_shift < 0)
		goto set_midle;

	if (ddata->cfg.quirks & (SYSC_QUIRK_SWSUP_SIDLE |
				 SYSC_QUIRK_SWSUP_SIDLE_ACT)) {
		best_mode = SYSC_IDLE_NO;
	} else {
		best_mode = fls(ddata->cfg.sidlemodes) - 1;
		if (best_mode > SYSC_IDLE_MASK) {
			dev_err(dev, "%s: invalid sidlemode\n", __func__);
			return -EINVAL;
		}

		/* Set WAKEUP */
		if (regbits->enwkup_shift >= 0 &&
		    ddata->cfg.sysc_val & BIT(regbits->enwkup_shift))
			reg |= BIT(regbits->enwkup_shift);
	}

	reg &= ~(SYSC_IDLE_MASK << regbits->sidle_shift);
	reg |= best_mode << regbits->sidle_shift;
	sysc_write_sysconfig(ddata, reg);

set_midle:
	/* Set MIDLE mode */
	idlemodes = ddata->cfg.midlemodes;
	if (!idlemodes || regbits->midle_shift < 0)
		goto set_autoidle;

	best_mode = fls(ddata->cfg.midlemodes) - 1;
	if (best_mode > SYSC_IDLE_MASK) {
		dev_err(dev, "%s: invalid midlemode\n", __func__);
		return -EINVAL;
	}

	if (ddata->cfg.quirks & SYSC_QUIRK_SWSUP_MSTANDBY)
		best_mode = SYSC_IDLE_NO;

	reg &= ~(SYSC_IDLE_MASK << regbits->midle_shift);
	reg |= best_mode << regbits->midle_shift;
	sysc_write_sysconfig(ddata, reg);

set_autoidle:
	/* Autoidle bit must enabled separately if available */
	if (regbits->autoidle_shift >= 0 &&
	    ddata->cfg.sysc_val & BIT(regbits->autoidle_shift)) {
		reg |= 1 << regbits->autoidle_shift;
		sysc_write_sysconfig(ddata, reg);
	}

	/* Flush posted write */
	sysc_read(ddata, ddata->offsets[SYSC_SYSCONFIG]);

	if (ddata->module_enable_quirk)
		ddata->module_enable_quirk(ddata);

	return 0;
}

static int sysc_best_idle_mode(u32 idlemodes, u32 *best_mode)
{
	if (idlemodes & BIT(SYSC_IDLE_SMART_WKUP))
		*best_mode = SYSC_IDLE_SMART_WKUP;
	else if (idlemodes & BIT(SYSC_IDLE_SMART))
		*best_mode = SYSC_IDLE_SMART;
	else if (idlemodes & BIT(SYSC_IDLE_FORCE))
		*best_mode = SYSC_IDLE_FORCE;
	else
		return -EINVAL;

	return 0;
}

/* Caller needs to manage sysc_clkdm_deny_idle() and sysc_clkdm_allow_idle() */
static int sysc_disable_module(struct device *dev)
{
	struct sysc *ddata;
	const struct sysc_regbits *regbits;
	u32 reg, idlemodes, best_mode;
	int ret;

	ddata = dev_get_drvdata(dev);
	if (ddata->offsets[SYSC_SYSCONFIG] == -ENODEV)
		return 0;

	if (ddata->module_disable_quirk)
		ddata->module_disable_quirk(ddata);

	regbits = ddata->cap->regbits;
	reg = sysc_read(ddata, ddata->offsets[SYSC_SYSCONFIG]);

	/* Set MIDLE mode */
	idlemodes = ddata->cfg.midlemodes;
	if (!idlemodes || regbits->midle_shift < 0)
		goto set_sidle;

	ret = sysc_best_idle_mode(idlemodes, &best_mode);
	if (ret) {
		dev_err(dev, "%s: invalid midlemode\n", __func__);
		return ret;
	}

	if (ddata->cfg.quirks & (SYSC_QUIRK_SWSUP_MSTANDBY) ||
	    ddata->cfg.quirks & (SYSC_QUIRK_FORCE_MSTANDBY))
		best_mode = SYSC_IDLE_FORCE;

	reg &= ~(SYSC_IDLE_MASK << regbits->midle_shift);
	reg |= best_mode << regbits->midle_shift;
	sysc_write_sysconfig(ddata, reg);

set_sidle:
	/* Set SIDLE mode */
	idlemodes = ddata->cfg.sidlemodes;
	if (!idlemodes || regbits->sidle_shift < 0)
		return 0;

	if (ddata->cfg.quirks & SYSC_QUIRK_SWSUP_SIDLE) {
		best_mode = SYSC_IDLE_FORCE;
	} else {
		ret = sysc_best_idle_mode(idlemodes, &best_mode);
		if (ret) {
			dev_err(dev, "%s: invalid sidlemode\n", __func__);
			return ret;
		}
	}

	reg &= ~(SYSC_IDLE_MASK << regbits->sidle_shift);
	reg |= best_mode << regbits->sidle_shift;
	if (regbits->autoidle_shift >= 0 &&
	    ddata->cfg.sysc_val & BIT(regbits->autoidle_shift))
		reg |= 1 << regbits->autoidle_shift;
	sysc_write_sysconfig(ddata, reg);

	/* Flush posted write */
	sysc_read(ddata, ddata->offsets[SYSC_SYSCONFIG]);

	return 0;
}

static int __maybe_unused sysc_runtime_suspend_legacy(struct device *dev,
						      struct sysc *ddata)
{
	struct ti_sysc_platform_data *pdata;
	int error;

	pdata = dev_get_platdata(ddata->dev);
	if (!pdata)
		return 0;

	if (!pdata->idle_module)
		return -ENODEV;

	error = pdata->idle_module(dev, &ddata->cookie);
	if (error)
		dev_err(dev, "%s: could not idle: %i\n",
			__func__, error);

	reset_control_assert(ddata->rsts);

	return 0;
}

static int __maybe_unused sysc_runtime_resume_legacy(struct device *dev,
						     struct sysc *ddata)
{
	struct ti_sysc_platform_data *pdata;
	int error;

	pdata = dev_get_platdata(ddata->dev);
	if (!pdata)
		return 0;

	if (!pdata->enable_module)
		return -ENODEV;

	error = pdata->enable_module(dev, &ddata->cookie);
	if (error)
		dev_err(dev, "%s: could not enable: %i\n",
			__func__, error);

	reset_control_deassert(ddata->rsts);

	return 0;
}

static int __maybe_unused sysc_runtime_suspend(struct device *dev)
{
	struct sysc *ddata;
	int error = 0;

	ddata = dev_get_drvdata(dev);

	if (!ddata->enabled)
		return 0;

	sysc_clkdm_deny_idle(ddata);

	if (ddata->legacy_mode) {
		error = sysc_runtime_suspend_legacy(dev, ddata);
		if (error)
			goto err_allow_idle;
	} else {
		error = sysc_disable_module(dev);
		if (error)
			goto err_allow_idle;
	}

	sysc_disable_main_clocks(ddata);

	if (sysc_opt_clks_needed(ddata))
		sysc_disable_opt_clocks(ddata);

	ddata->enabled = false;

err_allow_idle:
	sysc_clkdm_allow_idle(ddata);

	reset_control_assert(ddata->rsts);

	return error;
}

static int __maybe_unused sysc_runtime_resume(struct device *dev)
{
	struct sysc *ddata;
	int error = 0;

	ddata = dev_get_drvdata(dev);

	if (ddata->enabled)
		return 0;


	sysc_clkdm_deny_idle(ddata);

	if (sysc_opt_clks_needed(ddata)) {
		error = sysc_enable_opt_clocks(ddata);
		if (error)
			goto err_allow_idle;
	}

	error = sysc_enable_main_clocks(ddata);
	if (error)
		goto err_opt_clocks;

	reset_control_deassert(ddata->rsts);

	if (ddata->legacy_mode) {
		error = sysc_runtime_resume_legacy(dev, ddata);
		if (error)
			goto err_main_clocks;
	} else {
		error = sysc_enable_module(dev);
		if (error)
			goto err_main_clocks;
	}

	ddata->enabled = true;

	sysc_clkdm_allow_idle(ddata);

	return 0;

err_main_clocks:
	sysc_disable_main_clocks(ddata);
err_opt_clocks:
	if (sysc_opt_clks_needed(ddata))
		sysc_disable_opt_clocks(ddata);
err_allow_idle:
	sysc_clkdm_allow_idle(ddata);

	return error;
}

static int sysc_reinit_module(struct sysc *ddata, bool leave_enabled)
{
	struct device *dev = ddata->dev;
	int error;

	/* Disable target module if it is enabled */
	if (ddata->enabled) {
		error = sysc_runtime_suspend(dev);
		if (error)
			dev_warn(dev, "reinit suspend failed: %i\n", error);
	}

	/* Enable target module */
	error = sysc_runtime_resume(dev);
	if (error)
		dev_warn(dev, "reinit resume failed: %i\n", error);

	if (leave_enabled)
		return error;

	/* Disable target module if no leave_enabled was set */
	error = sysc_runtime_suspend(dev);
	if (error)
		dev_warn(dev, "reinit suspend failed: %i\n", error);

	return error;
}

static int __maybe_unused sysc_noirq_suspend(struct device *dev)
{
	struct sysc *ddata;

	ddata = dev_get_drvdata(dev);

	if (ddata->cfg.quirks &
	    (SYSC_QUIRK_LEGACY_IDLE | SYSC_QUIRK_NO_IDLE))
		return 0;

	if (!ddata->enabled)
		return 0;

	ddata->needs_resume = 1;

	return sysc_runtime_suspend(dev);
}

static int __maybe_unused sysc_noirq_resume(struct device *dev)
{
	struct sysc *ddata;
	int error = 0;

	ddata = dev_get_drvdata(dev);

	if (ddata->cfg.quirks &
	    (SYSC_QUIRK_LEGACY_IDLE | SYSC_QUIRK_NO_IDLE))
		return 0;

	if (ddata->cfg.quirks & SYSC_QUIRK_REINIT_ON_RESUME) {
		error = sysc_reinit_module(ddata, ddata->needs_resume);
		if (error)
			dev_warn(dev, "noirq_resume failed: %i\n", error);
	} else if (ddata->needs_resume) {
		error = sysc_runtime_resume(dev);
		if (error)
			dev_warn(dev, "noirq_resume failed: %i\n", error);
	}

	ddata->needs_resume = 0;

	return error;
}

static const struct dev_pm_ops sysc_pm_ops = {
	SET_NOIRQ_SYSTEM_SLEEP_PM_OPS(sysc_noirq_suspend, sysc_noirq_resume)
	SET_RUNTIME_PM_OPS(sysc_runtime_suspend,
			   sysc_runtime_resume,
			   NULL)
};

/* Module revision register based quirks */
struct sysc_revision_quirk {
	const char *name;
	u32 base;
	int rev_offset;
	int sysc_offset;
	int syss_offset;
	u32 revision;
	u32 revision_mask;
	u32 quirks;
};

#define SYSC_QUIRK(optname, optbase, optrev, optsysc, optsyss,		\
		   optrev_val, optrevmask, optquirkmask)		\
	{								\
		.name = (optname),					\
		.base = (optbase),					\
		.rev_offset = (optrev),					\
		.sysc_offset = (optsysc),				\
		.syss_offset = (optsyss),				\
		.revision = (optrev_val),				\
		.revision_mask = (optrevmask),				\
		.quirks = (optquirkmask),				\
	}

static const struct sysc_revision_quirk sysc_revision_quirks[] = {
	/* These drivers need to be fixed to not use pm_runtime_irq_safe() */
	SYSC_QUIRK("gpio", 0, 0, 0x10, 0x114, 0x50600801, 0xffff00ff,
		   SYSC_QUIRK_LEGACY_IDLE | SYSC_QUIRK_OPT_CLKS_IN_RESET),
	SYSC_QUIRK("sham", 0, 0x100, 0x110, 0x114, 0x40000c03, 0xffffffff,
		   SYSC_QUIRK_LEGACY_IDLE),
	SYSC_QUIRK("uart", 0, 0x50, 0x54, 0x58, 0x00000046, 0xffffffff,
		   SYSC_QUIRK_SWSUP_SIDLE | SYSC_QUIRK_LEGACY_IDLE),
	SYSC_QUIRK("uart", 0, 0x50, 0x54, 0x58, 0x00000052, 0xffffffff,
		   SYSC_QUIRK_SWSUP_SIDLE | SYSC_QUIRK_LEGACY_IDLE),
	/* Uarts on omap4 and later */
	SYSC_QUIRK("uart", 0, 0x50, 0x54, 0x58, 0x50411e03, 0xffff00ff,
		   SYSC_QUIRK_SWSUP_SIDLE | SYSC_QUIRK_LEGACY_IDLE),
	SYSC_QUIRK("uart", 0, 0x50, 0x54, 0x58, 0x47422e03, 0xffffffff,
		   SYSC_QUIRK_SWSUP_SIDLE | SYSC_QUIRK_LEGACY_IDLE),

	/* Quirks that need to be set based on the module address */
	SYSC_QUIRK("mcpdm", 0x40132000, 0, 0x10, -ENODEV, 0x50000800, 0xffffffff,
		   SYSC_QUIRK_EXT_OPT_CLOCK | SYSC_QUIRK_NO_RESET_ON_INIT |
		   SYSC_QUIRK_SWSUP_SIDLE),

	/* Quirks that need to be set based on detected module */
	SYSC_QUIRK("aess", 0, 0, 0x10, -ENODEV, 0x40000000, 0xffffffff,
		   SYSC_MODULE_QUIRK_AESS),
	/* Errata i893 handling for dra7 dcan1 and 2 */
	SYSC_QUIRK("dcan", 0x4ae3c000, 0x20, -ENODEV, -ENODEV, 0xa3170504, 0xffffffff,
		   SYSC_QUIRK_CLKDM_NOAUTO),
	SYSC_QUIRK("dcan", 0x48480000, 0x20, -ENODEV, -ENODEV, 0xa3170504, 0xffffffff,
		   SYSC_QUIRK_CLKDM_NOAUTO),
	SYSC_QUIRK("dss", 0x4832a000, 0, 0x10, 0x14, 0x00000020, 0xffffffff,
		   SYSC_QUIRK_OPT_CLKS_IN_RESET | SYSC_MODULE_QUIRK_DSS_RESET),
	SYSC_QUIRK("dss", 0x58000000, 0, -ENODEV, 0x14, 0x00000040, 0xffffffff,
		   SYSC_QUIRK_OPT_CLKS_IN_RESET | SYSC_MODULE_QUIRK_DSS_RESET),
	SYSC_QUIRK("dss", 0x58000000, 0, -ENODEV, 0x14, 0x00000061, 0xffffffff,
		   SYSC_QUIRK_OPT_CLKS_IN_RESET | SYSC_MODULE_QUIRK_DSS_RESET),
	SYSC_QUIRK("dwc3", 0x48880000, 0, 0x10, -ENODEV, 0x500a0200, 0xffffffff,
		   SYSC_QUIRK_CLKDM_NOAUTO),
	SYSC_QUIRK("dwc3", 0x488c0000, 0, 0x10, -ENODEV, 0x500a0200, 0xffffffff,
		   SYSC_QUIRK_CLKDM_NOAUTO),
	SYSC_QUIRK("gpmc", 0, 0, 0x10, 0x14, 0x00000060, 0xffffffff,
		   SYSC_QUIRK_GPMC_DEBUG),
	SYSC_QUIRK("hdmi", 0, 0, 0x10, -ENODEV, 0x50030200, 0xffffffff,
		   SYSC_QUIRK_OPT_CLKS_NEEDED),
	SYSC_QUIRK("hdq1w", 0, 0, 0x14, 0x18, 0x00000006, 0xffffffff,
		   SYSC_MODULE_QUIRK_HDQ1W | SYSC_MODULE_QUIRK_ENA_RESETDONE),
	SYSC_QUIRK("hdq1w", 0, 0, 0x14, 0x18, 0x0000000a, 0xffffffff,
		   SYSC_MODULE_QUIRK_HDQ1W | SYSC_MODULE_QUIRK_ENA_RESETDONE),
	SYSC_QUIRK("i2c", 0, 0, 0x20, 0x10, 0x00000036, 0x000000ff,
		   SYSC_MODULE_QUIRK_I2C | SYSC_MODULE_QUIRK_ENA_RESETDONE),
	SYSC_QUIRK("i2c", 0, 0, 0x20, 0x10, 0x0000003c, 0x000000ff,
		   SYSC_MODULE_QUIRK_I2C | SYSC_MODULE_QUIRK_ENA_RESETDONE),
	SYSC_QUIRK("i2c", 0, 0, 0x20, 0x10, 0x00000040, 0x000000ff,
		   SYSC_MODULE_QUIRK_I2C | SYSC_MODULE_QUIRK_ENA_RESETDONE),
	SYSC_QUIRK("i2c", 0, 0, 0x10, 0x90, 0x5040000a, 0xfffff0f0,
		   SYSC_MODULE_QUIRK_I2C | SYSC_MODULE_QUIRK_ENA_RESETDONE),
	SYSC_QUIRK("gpu", 0x50000000, 0x14, -ENODEV, -ENODEV, 0x00010201, 0xffffffff, 0),
	SYSC_QUIRK("gpu", 0x50000000, 0xfe00, 0xfe10, -ENODEV, 0x40000000 , 0xffffffff,
		   SYSC_MODULE_QUIRK_SGX),
	SYSC_QUIRK("lcdc", 0, 0, 0x54, -ENODEV, 0x4f201000, 0xffffffff,
		   SYSC_QUIRK_SWSUP_SIDLE | SYSC_QUIRK_SWSUP_MSTANDBY),
	SYSC_QUIRK("mcasp", 0, 0, 0x4, -ENODEV, 0x44306302, 0xffffffff,
		   SYSC_QUIRK_SWSUP_SIDLE),
	SYSC_QUIRK("rtc", 0, 0x74, 0x78, -ENODEV, 0x4eb01908, 0xffff00f0,
		   SYSC_MODULE_QUIRK_RTC_UNLOCK),
	SYSC_QUIRK("tptc", 0, 0, 0x10, -ENODEV, 0x40006c00, 0xffffefff,
		   SYSC_QUIRK_SWSUP_SIDLE | SYSC_QUIRK_SWSUP_MSTANDBY),
	SYSC_QUIRK("tptc", 0, 0, -ENODEV, -ENODEV, 0x40007c00, 0xffffffff,
		   SYSC_QUIRK_SWSUP_SIDLE | SYSC_QUIRK_SWSUP_MSTANDBY),
	SYSC_QUIRK("sata", 0, 0xfc, 0x1100, -ENODEV, 0x5e412000, 0xffffffff,
		   SYSC_QUIRK_SWSUP_SIDLE | SYSC_QUIRK_SWSUP_MSTANDBY),
	SYSC_QUIRK("usb_host_hs", 0, 0, 0x10, 0x14, 0x50700100, 0xffffffff,
		   SYSC_QUIRK_SWSUP_SIDLE | SYSC_QUIRK_SWSUP_MSTANDBY),
	SYSC_QUIRK("usb_host_hs", 0, 0, 0x10, -ENODEV, 0x50700101, 0xffffffff,
		   SYSC_QUIRK_SWSUP_SIDLE | SYSC_QUIRK_SWSUP_MSTANDBY),
	SYSC_QUIRK("usb_otg_hs", 0, 0x400, 0x404, 0x408, 0x00000050,
		   0xffffffff, SYSC_QUIRK_SWSUP_SIDLE | SYSC_QUIRK_SWSUP_MSTANDBY),
	SYSC_QUIRK("usb_otg_hs", 0, 0, 0x10, -ENODEV, 0x4ea2080d, 0xffffffff,
		   SYSC_QUIRK_SWSUP_SIDLE | SYSC_QUIRK_SWSUP_MSTANDBY |
		   SYSC_QUIRK_REINIT_ON_CTX_LOST),
	SYSC_QUIRK("wdt", 0, 0, 0x10, 0x14, 0x502a0500, 0xfffff0f0,
		   SYSC_MODULE_QUIRK_WDT),
	/* PRUSS on am3, am4 and am5 */
	SYSC_QUIRK("pruss", 0, 0x26000, 0x26004, -ENODEV, 0x47000000, 0xff000000,
		   SYSC_MODULE_QUIRK_PRUSS),
	/* Watchdog on am3 and am4 */
	SYSC_QUIRK("wdt", 0x44e35000, 0, 0x10, 0x14, 0x502a0500, 0xfffff0f0,
		   SYSC_MODULE_QUIRK_WDT | SYSC_QUIRK_SWSUP_SIDLE),

#ifdef DEBUG
	SYSC_QUIRK("adc", 0, 0, 0x10, -ENODEV, 0x47300001, 0xffffffff, 0),
	SYSC_QUIRK("atl", 0, 0, -ENODEV, -ENODEV, 0x0a070100, 0xffffffff, 0),
	SYSC_QUIRK("cm", 0, 0, -ENODEV, -ENODEV, 0x40000301, 0xffffffff, 0),
	SYSC_QUIRK("control", 0, 0, 0x10, -ENODEV, 0x40000900, 0xffffffff, 0),
	SYSC_QUIRK("cpgmac", 0, 0x1200, 0x1208, 0x1204, 0x4edb1902,
		   0xffff00f0, 0),
	SYSC_QUIRK("dcan", 0, 0x20, -ENODEV, -ENODEV, 0xa3170504, 0xffffffff, 0),
	SYSC_QUIRK("dcan", 0, 0x20, -ENODEV, -ENODEV, 0x4edb1902, 0xffffffff, 0),
	SYSC_QUIRK("dispc", 0x4832a400, 0, 0x10, 0x14, 0x00000030, 0xffffffff, 0),
	SYSC_QUIRK("dispc", 0x58001000, 0, 0x10, 0x14, 0x00000040, 0xffffffff, 0),
	SYSC_QUIRK("dispc", 0x58001000, 0, 0x10, 0x14, 0x00000051, 0xffffffff, 0),
	SYSC_QUIRK("dmic", 0, 0, 0x10, -ENODEV, 0x50010000, 0xffffffff, 0),
	SYSC_QUIRK("dsi", 0x58004000, 0, 0x10, 0x14, 0x00000030, 0xffffffff, 0),
	SYSC_QUIRK("dsi", 0x58005000, 0, 0x10, 0x14, 0x00000030, 0xffffffff, 0),
	SYSC_QUIRK("dsi", 0x58005000, 0, 0x10, 0x14, 0x00000040, 0xffffffff, 0),
	SYSC_QUIRK("dsi", 0x58009000, 0, 0x10, 0x14, 0x00000040, 0xffffffff, 0),
	SYSC_QUIRK("dwc3", 0, 0, 0x10, -ENODEV, 0x500a0200, 0xffffffff, 0),
	SYSC_QUIRK("d2d", 0x4a0b6000, 0, 0x10, 0x14, 0x00000010, 0xffffffff, 0),
	SYSC_QUIRK("d2d", 0x4a0cd000, 0, 0x10, 0x14, 0x00000010, 0xffffffff, 0),
	SYSC_QUIRK("elm", 0x48080000, 0, 0x10, 0x14, 0x00000020, 0xffffffff, 0),
	SYSC_QUIRK("emif", 0, 0, -ENODEV, -ENODEV, 0x40441403, 0xffff0fff, 0),
	SYSC_QUIRK("emif", 0, 0, -ENODEV, -ENODEV, 0x50440500, 0xffffffff, 0),
	SYSC_QUIRK("epwmss", 0, 0, 0x4, -ENODEV, 0x47400001, 0xffffffff, 0),
	SYSC_QUIRK("gpu", 0, 0x1fc00, 0x1fc10, -ENODEV, 0, 0, 0),
	SYSC_QUIRK("gpu", 0, 0xfe00, 0xfe10, -ENODEV, 0x40000000 , 0xffffffff, 0),
	SYSC_QUIRK("hdmi", 0, 0, 0x10, -ENODEV, 0x50031d00, 0xffffffff, 0),
	SYSC_QUIRK("hsi", 0, 0, 0x10, 0x14, 0x50043101, 0xffffffff, 0),
	SYSC_QUIRK("iss", 0, 0, 0x10, -ENODEV, 0x40000101, 0xffffffff, 0),
	SYSC_QUIRK("keypad", 0x4a31c000, 0, 0x10, 0x14, 0x00000020, 0xffffffff, 0),
	SYSC_QUIRK("mcasp", 0, 0, 0x4, -ENODEV, 0x44307b02, 0xffffffff, 0),
	SYSC_QUIRK("mcbsp", 0, -ENODEV, 0x8c, -ENODEV, 0, 0, 0),
	SYSC_QUIRK("mcspi", 0, 0, 0x10, -ENODEV, 0x40300a0b, 0xffff00ff, 0),
	SYSC_QUIRK("mcspi", 0, 0, 0x110, 0x114, 0x40300a0b, 0xffffffff, 0),
	SYSC_QUIRK("mailbox", 0, 0, 0x10, -ENODEV, 0x00000400, 0xffffffff, 0),
	SYSC_QUIRK("m3", 0, 0, -ENODEV, -ENODEV, 0x5f580105, 0x0fff0f00, 0),
	SYSC_QUIRK("ocp2scp", 0, 0, 0x10, 0x14, 0x50060005, 0xfffffff0, 0),
	SYSC_QUIRK("ocp2scp", 0, 0, -ENODEV, -ENODEV, 0x50060007, 0xffffffff, 0),
	SYSC_QUIRK("padconf", 0, 0, 0x10, -ENODEV, 0x4fff0800, 0xffffffff, 0),
	SYSC_QUIRK("padconf", 0, 0, -ENODEV, -ENODEV, 0x40001100, 0xffffffff, 0),
	SYSC_QUIRK("pcie", 0x51000000, -ENODEV, -ENODEV, -ENODEV, 0, 0, 0),
	SYSC_QUIRK("pcie", 0x51800000, -ENODEV, -ENODEV, -ENODEV, 0, 0, 0),
	SYSC_QUIRK("prcm", 0, 0, -ENODEV, -ENODEV, 0x40000100, 0xffffffff, 0),
	SYSC_QUIRK("prcm", 0, 0, -ENODEV, -ENODEV, 0x00004102, 0xffffffff, 0),
	SYSC_QUIRK("prcm", 0, 0, -ENODEV, -ENODEV, 0x40000400, 0xffffffff, 0),
	SYSC_QUIRK("rfbi", 0x4832a800, 0, 0x10, 0x14, 0x00000010, 0xffffffff, 0),
	SYSC_QUIRK("rfbi", 0x58002000, 0, 0x10, 0x14, 0x00000010, 0xffffffff, 0),
	SYSC_QUIRK("scm", 0, 0, 0x10, -ENODEV, 0x40000900, 0xffffffff, 0),
	SYSC_QUIRK("scm", 0, 0, -ENODEV, -ENODEV, 0x4e8b0100, 0xffffffff, 0),
	SYSC_QUIRK("scm", 0, 0, -ENODEV, -ENODEV, 0x4f000100, 0xffffffff, 0),
	SYSC_QUIRK("scm", 0, 0, -ENODEV, -ENODEV, 0x40000900, 0xffffffff, 0),
	SYSC_QUIRK("scrm", 0, 0, -ENODEV, -ENODEV, 0x00000010, 0xffffffff, 0),
	SYSC_QUIRK("sdio", 0, 0, 0x10, -ENODEV, 0x40202301, 0xffff0ff0, 0),
	SYSC_QUIRK("sdio", 0, 0x2fc, 0x110, 0x114, 0x31010000, 0xffffffff, 0),
	SYSC_QUIRK("sdma", 0, 0, 0x2c, 0x28, 0x00010900, 0xffffffff, 0),
	SYSC_QUIRK("slimbus", 0, 0, 0x10, -ENODEV, 0x40000902, 0xffffffff, 0),
	SYSC_QUIRK("slimbus", 0, 0, 0x10, -ENODEV, 0x40002903, 0xffffffff, 0),
	SYSC_QUIRK("smartreflex", 0, -ENODEV, 0x24, -ENODEV, 0x00000000, 0xffffffff, 0),
	SYSC_QUIRK("smartreflex", 0, -ENODEV, 0x38, -ENODEV, 0x00000000, 0xffffffff, 0),
	SYSC_QUIRK("spinlock", 0, 0, 0x10, -ENODEV, 0x50020000, 0xffffffff, 0),
	SYSC_QUIRK("rng", 0, 0x1fe0, 0x1fe4, -ENODEV, 0x00000020, 0xffffffff, 0),
	SYSC_QUIRK("timer", 0, 0, 0x10, 0x14, 0x00000013, 0xffffffff, 0),
	SYSC_QUIRK("timer", 0, 0, 0x10, 0x14, 0x00000015, 0xffffffff, 0),
	/* Some timers on omap4 and later */
	SYSC_QUIRK("timer", 0, 0, 0x10, -ENODEV, 0x50002100, 0xffffffff, 0),
	SYSC_QUIRK("timer", 0, 0, 0x10, -ENODEV, 0x4fff1301, 0xffff00ff, 0),
	SYSC_QUIRK("timer32k", 0, 0, 0x4, -ENODEV, 0x00000040, 0xffffffff, 0),
	SYSC_QUIRK("timer32k", 0, 0, 0x4, -ENODEV, 0x00000011, 0xffffffff, 0),
	SYSC_QUIRK("timer32k", 0, 0, 0x4, -ENODEV, 0x00000060, 0xffffffff, 0),
	SYSC_QUIRK("tpcc", 0, 0, -ENODEV, -ENODEV, 0x40014c00, 0xffffffff, 0),
	SYSC_QUIRK("usbhstll", 0, 0, 0x10, 0x14, 0x00000004, 0xffffffff, 0),
	SYSC_QUIRK("usbhstll", 0, 0, 0x10, 0x14, 0x00000008, 0xffffffff, 0),
	SYSC_QUIRK("venc", 0x58003000, 0, -ENODEV, -ENODEV, 0x00000002, 0xffffffff, 0),
	SYSC_QUIRK("vfpe", 0, 0, 0x104, -ENODEV, 0x4d001200, 0xffffffff, 0),
#endif
};

/*
 * Early quirks based on module base and register offsets only that are
 * needed before the module revision can be read
 */
static void sysc_init_early_quirks(struct sysc *ddata)
{
	const struct sysc_revision_quirk *q;
	int i;

	for (i = 0; i < ARRAY_SIZE(sysc_revision_quirks); i++) {
		q = &sysc_revision_quirks[i];

		if (!q->base)
			continue;

		if (q->base != ddata->module_pa)
			continue;

		if (q->rev_offset != ddata->offsets[SYSC_REVISION])
			continue;

		if (q->sysc_offset != ddata->offsets[SYSC_SYSCONFIG])
			continue;

		if (q->syss_offset != ddata->offsets[SYSC_SYSSTATUS])
			continue;

		ddata->name = q->name;
		ddata->cfg.quirks |= q->quirks;
	}
}

/* Quirks that also consider the revision register value */
static void sysc_init_revision_quirks(struct sysc *ddata)
{
	const struct sysc_revision_quirk *q;
	int i;

	for (i = 0; i < ARRAY_SIZE(sysc_revision_quirks); i++) {
		q = &sysc_revision_quirks[i];

		if (q->base && q->base != ddata->module_pa)
			continue;

		if (q->rev_offset != ddata->offsets[SYSC_REVISION])
			continue;

		if (q->sysc_offset != ddata->offsets[SYSC_SYSCONFIG])
			continue;

		if (q->syss_offset != ddata->offsets[SYSC_SYSSTATUS])
			continue;

		if (q->revision == ddata->revision ||
		    (q->revision & q->revision_mask) ==
		    (ddata->revision & q->revision_mask)) {
			ddata->name = q->name;
			ddata->cfg.quirks |= q->quirks;
		}
	}
}

/*
 * DSS needs dispc outputs disabled to reset modules. Returns mask of
 * enabled DSS interrupts. Eventually we may be able to do this on
 * dispc init rather than top-level DSS init.
 */
static u32 sysc_quirk_dispc(struct sysc *ddata, int dispc_offset,
			    bool disable)
{
	bool lcd_en, digit_en, lcd2_en = false, lcd3_en = false;
	const int lcd_en_mask = BIT(0), digit_en_mask = BIT(1);
	int manager_count;
	bool framedonetv_irq = true;
	u32 val, irq_mask = 0;

	switch (sysc_soc->soc) {
	case SOC_2420 ... SOC_3630:
		manager_count = 2;
		framedonetv_irq = false;
		break;
	case SOC_4430 ... SOC_4470:
		manager_count = 3;
		break;
	case SOC_5430:
	case SOC_DRA7:
		manager_count = 4;
		break;
	case SOC_AM4:
		manager_count = 1;
		framedonetv_irq = false;
		break;
	case SOC_UNKNOWN:
	default:
		return 0;
	}

	/* Remap the whole module range to be able to reset dispc outputs */
	devm_iounmap(ddata->dev, ddata->module_va);
	ddata->module_va = devm_ioremap(ddata->dev,
					ddata->module_pa,
					ddata->module_size);
	if (!ddata->module_va)
		return -EIO;

	/* DISP_CONTROL */
	val = sysc_read(ddata, dispc_offset + 0x40);
	lcd_en = val & lcd_en_mask;
	digit_en = val & digit_en_mask;
	if (lcd_en)
		irq_mask |= BIT(0);			/* FRAMEDONE */
	if (digit_en) {
		if (framedonetv_irq)
			irq_mask |= BIT(24);		/* FRAMEDONETV */
		else
			irq_mask |= BIT(2) | BIT(3);	/* EVSYNC bits */
	}
	if (disable & (lcd_en | digit_en))
		sysc_write(ddata, dispc_offset + 0x40,
			   val & ~(lcd_en_mask | digit_en_mask));

	if (manager_count <= 2)
		return irq_mask;

	/* DISPC_CONTROL2 */
	val = sysc_read(ddata, dispc_offset + 0x238);
	lcd2_en = val & lcd_en_mask;
	if (lcd2_en)
		irq_mask |= BIT(22);			/* FRAMEDONE2 */
	if (disable && lcd2_en)
		sysc_write(ddata, dispc_offset + 0x238,
			   val & ~lcd_en_mask);

	if (manager_count <= 3)
		return irq_mask;

	/* DISPC_CONTROL3 */
	val = sysc_read(ddata, dispc_offset + 0x848);
	lcd3_en = val & lcd_en_mask;
	if (lcd3_en)
		irq_mask |= BIT(30);			/* FRAMEDONE3 */
	if (disable && lcd3_en)
		sysc_write(ddata, dispc_offset + 0x848,
			   val & ~lcd_en_mask);

	return irq_mask;
}

/* DSS needs child outputs disabled and SDI registers cleared for reset */
static void sysc_pre_reset_quirk_dss(struct sysc *ddata)
{
	const int dispc_offset = 0x1000;
	int error;
	u32 irq_mask, val;

	/* Get enabled outputs */
	irq_mask = sysc_quirk_dispc(ddata, dispc_offset, false);
	if (!irq_mask)
		return;

	/* Clear IRQSTATUS */
	sysc_write(ddata, dispc_offset + 0x18, irq_mask);

	/* Disable outputs */
	val = sysc_quirk_dispc(ddata, dispc_offset, true);

	/* Poll IRQSTATUS */
	error = readl_poll_timeout(ddata->module_va + dispc_offset + 0x18,
				   val, val != irq_mask, 100, 50);
	if (error)
		dev_warn(ddata->dev, "%s: timed out %08x !+ %08x\n",
			 __func__, val, irq_mask);

	if (sysc_soc->soc == SOC_3430) {
		/* Clear DSS_SDI_CONTROL */
		sysc_write(ddata, 0x44, 0);

		/* Clear DSS_PLL_CONTROL */
		sysc_write(ddata, 0x48, 0);
	}

	/* Clear DSS_CONTROL to switch DSS clock sources to PRCM if not */
	sysc_write(ddata, 0x40, 0);
}

/* 1-wire needs module's internal clocks enabled for reset */
static void sysc_pre_reset_quirk_hdq1w(struct sysc *ddata)
{
	int offset = 0x0c;	/* HDQ_CTRL_STATUS */
	u16 val;

	val = sysc_read(ddata, offset);
	val |= BIT(5);
	sysc_write(ddata, offset, val);
}

/* AESS (Audio Engine SubSystem) needs autogating set after enable */
static void sysc_module_enable_quirk_aess(struct sysc *ddata)
{
	int offset = 0x7c;	/* AESS_AUTO_GATING_ENABLE */

	sysc_write(ddata, offset, 1);
}

/* I2C needs to be disabled for reset */
static void sysc_clk_quirk_i2c(struct sysc *ddata, bool enable)
{
	int offset;
	u16 val;

	/* I2C_CON, omap2/3 is different from omap4 and later */
	if ((ddata->revision & 0xffffff00) == 0x001f0000)
		offset = 0x24;
	else
		offset = 0xa4;

	/* I2C_EN */
	val = sysc_read(ddata, offset);
	if (enable)
		val |= BIT(15);
	else
		val &= ~BIT(15);
	sysc_write(ddata, offset, val);
}

static void sysc_pre_reset_quirk_i2c(struct sysc *ddata)
{
	sysc_clk_quirk_i2c(ddata, false);
}

static void sysc_post_reset_quirk_i2c(struct sysc *ddata)
{
	sysc_clk_quirk_i2c(ddata, true);
}

/* RTC on am3 and 4 needs to be unlocked and locked for sysconfig */
static void sysc_quirk_rtc(struct sysc *ddata, bool lock)
{
	u32 val, kick0_val = 0, kick1_val = 0;
	unsigned long flags;
	int error;

	if (!lock) {
		kick0_val = 0x83e70b13;
		kick1_val = 0x95a4f1e0;
	}

	local_irq_save(flags);
	/* RTC_STATUS BUSY bit may stay active for 1/32768 seconds (~30 usec) */
	error = readl_poll_timeout_atomic(ddata->module_va + 0x44, val,
					  !(val & BIT(0)), 100, 50);
	if (error)
		dev_warn(ddata->dev, "rtc busy timeout\n");
	/* Now we have ~15 microseconds to read/write various registers */
	sysc_write(ddata, 0x6c, kick0_val);
	sysc_write(ddata, 0x70, kick1_val);
	local_irq_restore(flags);
}

static void sysc_module_unlock_quirk_rtc(struct sysc *ddata)
{
	sysc_quirk_rtc(ddata, false);
}

static void sysc_module_lock_quirk_rtc(struct sysc *ddata)
{
	sysc_quirk_rtc(ddata, true);
}

/* 36xx SGX needs a quirk for to bypass OCP IPG interrupt logic */
static void sysc_module_enable_quirk_sgx(struct sysc *ddata)
{
	int offset = 0xff08;	/* OCP_DEBUG_CONFIG */
	u32 val = BIT(31);	/* THALIA_INT_BYPASS */

	sysc_write(ddata, offset, val);
}

/* Watchdog timer needs a disable sequence after reset */
static void sysc_reset_done_quirk_wdt(struct sysc *ddata)
{
	int wps, spr, error;
	u32 val;

	wps = 0x34;
	spr = 0x48;

	sysc_write(ddata, spr, 0xaaaa);
	error = readl_poll_timeout(ddata->module_va + wps, val,
				   !(val & 0x10), 100,
				   MAX_MODULE_SOFTRESET_WAIT);
	if (error)
		dev_warn(ddata->dev, "wdt disable step1 failed\n");

	sysc_write(ddata, spr, 0x5555);
	error = readl_poll_timeout(ddata->module_va + wps, val,
				   !(val & 0x10), 100,
				   MAX_MODULE_SOFTRESET_WAIT);
	if (error)
		dev_warn(ddata->dev, "wdt disable step2 failed\n");
}

/* PRUSS needs to set MSTANDBY_INIT inorder to idle properly */
static void sysc_module_disable_quirk_pruss(struct sysc *ddata)
{
	u32 reg;

	reg = sysc_read(ddata, ddata->offsets[SYSC_SYSCONFIG]);
	reg |= SYSC_PRUSS_STANDBY_INIT;
	sysc_write(ddata, ddata->offsets[SYSC_SYSCONFIG], reg);
}

static void sysc_init_module_quirks(struct sysc *ddata)
{
	if (ddata->legacy_mode || !ddata->name)
		return;

	if (ddata->cfg.quirks & SYSC_MODULE_QUIRK_HDQ1W) {
		ddata->pre_reset_quirk = sysc_pre_reset_quirk_hdq1w;

		return;
	}

#ifdef CONFIG_OMAP_GPMC_DEBUG
	if (ddata->cfg.quirks & SYSC_QUIRK_GPMC_DEBUG) {
		ddata->cfg.quirks |= SYSC_QUIRK_NO_RESET_ON_INIT;

		return;
	}
#endif

	if (ddata->cfg.quirks & SYSC_MODULE_QUIRK_I2C) {
		ddata->pre_reset_quirk = sysc_pre_reset_quirk_i2c;
		ddata->post_reset_quirk = sysc_post_reset_quirk_i2c;

		return;
	}

	if (ddata->cfg.quirks & SYSC_MODULE_QUIRK_AESS)
		ddata->module_enable_quirk = sysc_module_enable_quirk_aess;

	if (ddata->cfg.quirks & SYSC_MODULE_QUIRK_DSS_RESET)
		ddata->pre_reset_quirk = sysc_pre_reset_quirk_dss;

	if (ddata->cfg.quirks & SYSC_MODULE_QUIRK_RTC_UNLOCK) {
		ddata->module_unlock_quirk = sysc_module_unlock_quirk_rtc;
		ddata->module_lock_quirk = sysc_module_lock_quirk_rtc;

		return;
	}

	if (ddata->cfg.quirks & SYSC_MODULE_QUIRK_SGX)
		ddata->module_enable_quirk = sysc_module_enable_quirk_sgx;

	if (ddata->cfg.quirks & SYSC_MODULE_QUIRK_WDT) {
		ddata->reset_done_quirk = sysc_reset_done_quirk_wdt;
		ddata->module_disable_quirk = sysc_reset_done_quirk_wdt;
	}

	if (ddata->cfg.quirks & SYSC_MODULE_QUIRK_PRUSS)
		ddata->module_disable_quirk = sysc_module_disable_quirk_pruss;
}

static int sysc_clockdomain_init(struct sysc *ddata)
{
	struct ti_sysc_platform_data *pdata = dev_get_platdata(ddata->dev);
	struct clk *fck = NULL, *ick = NULL;
	int error;

	if (!pdata || !pdata->init_clockdomain)
		return 0;

	switch (ddata->nr_clocks) {
	case 2:
		ick = ddata->clocks[SYSC_ICK];
		fallthrough;
	case 1:
		fck = ddata->clocks[SYSC_FCK];
		break;
	case 0:
		return 0;
	}

	error = pdata->init_clockdomain(ddata->dev, fck, ick, &ddata->cookie);
	if (!error || error == -ENODEV)
		return 0;

	return error;
}

/*
 * Note that pdata->init_module() typically does a reset first. After
 * pdata->init_module() is done, PM runtime can be used for the interconnect
 * target module.
 */
static int sysc_legacy_init(struct sysc *ddata)
{
	struct ti_sysc_platform_data *pdata = dev_get_platdata(ddata->dev);
	int error;

	if (!pdata || !pdata->init_module)
		return 0;

	error = pdata->init_module(ddata->dev, ddata->mdata, &ddata->cookie);
	if (error == -EEXIST)
		error = 0;

	return error;
}

/*
 * Note that the caller must ensure the interconnect target module is enabled
 * before calling reset. Otherwise reset will not complete.
 */
static int sysc_reset(struct sysc *ddata)
{
	int sysc_offset, sysc_val, error;
	u32 sysc_mask;

	sysc_offset = ddata->offsets[SYSC_SYSCONFIG];

	if (ddata->legacy_mode ||
	    ddata->cap->regbits->srst_shift < 0 ||
	    ddata->cfg.quirks & SYSC_QUIRK_NO_RESET_ON_INIT)
		return 0;

	sysc_mask = BIT(ddata->cap->regbits->srst_shift);

	if (ddata->pre_reset_quirk)
		ddata->pre_reset_quirk(ddata);

	if (sysc_offset >= 0) {
		sysc_val = sysc_read_sysconfig(ddata);
		sysc_val |= sysc_mask;
		sysc_write(ddata, sysc_offset, sysc_val);
	}

	if (ddata->cfg.srst_udelay)
		usleep_range(ddata->cfg.srst_udelay,
			     ddata->cfg.srst_udelay * 2);

	if (ddata->post_reset_quirk)
		ddata->post_reset_quirk(ddata);

	error = sysc_wait_softreset(ddata);
	if (error)
		dev_warn(ddata->dev, "OCP softreset timed out\n");

	if (ddata->reset_done_quirk)
		ddata->reset_done_quirk(ddata);

	return error;
}

/*
 * At this point the module is configured enough to read the revision but
 * module may not be completely configured yet to use PM runtime. Enable
 * all clocks directly during init to configure the quirks needed for PM
 * runtime based on the revision register.
 */
static int sysc_init_module(struct sysc *ddata)
{
	bool rstctrl_deasserted = false;
	int error = 0;

	error = sysc_clockdomain_init(ddata);
	if (error)
		return error;

	sysc_clkdm_deny_idle(ddata);

	/*
	 * Always enable clocks. The bootloader may or may not have enabled
	 * the related clocks.
	 */
	error = sysc_enable_opt_clocks(ddata);
	if (error)
		return error;

	error = sysc_enable_main_clocks(ddata);
	if (error)
		goto err_opt_clocks;

	if (!(ddata->cfg.quirks & SYSC_QUIRK_NO_RESET_ON_INIT)) {
		error = reset_control_deassert(ddata->rsts);
		if (error)
			goto err_main_clocks;
		rstctrl_deasserted = true;
	}

	ddata->revision = sysc_read_revision(ddata);
	sysc_init_revision_quirks(ddata);
	sysc_init_module_quirks(ddata);

	if (ddata->legacy_mode) {
		error = sysc_legacy_init(ddata);
		if (error)
			goto err_main_clocks;
	}

	if (!ddata->legacy_mode) {
		error = sysc_enable_module(ddata->dev);
		if (error)
			goto err_main_clocks;
	}

	error = sysc_reset(ddata);
	if (error)
		dev_err(ddata->dev, "Reset failed with %d\n", error);

	if (error && !ddata->legacy_mode)
		sysc_disable_module(ddata->dev);

err_main_clocks:
	if (error)
		sysc_disable_main_clocks(ddata);
err_opt_clocks:
	/* No re-enable of clockdomain autoidle to prevent module autoidle */
	if (error) {
		sysc_disable_opt_clocks(ddata);
		sysc_clkdm_allow_idle(ddata);
	}

	if (error && rstctrl_deasserted &&
	    !(ddata->cfg.quirks & SYSC_QUIRK_NO_RESET_ON_INIT))
		reset_control_assert(ddata->rsts);

	return error;
}

static int sysc_init_sysc_mask(struct sysc *ddata)
{
	struct device_node *np = ddata->dev->of_node;
	int error;
	u32 val;

	error = of_property_read_u32(np, "ti,sysc-mask", &val);
	if (error)
		return 0;

	ddata->cfg.sysc_val = val & ddata->cap->sysc_mask;

	return 0;
}

static int sysc_init_idlemode(struct sysc *ddata, u8 *idlemodes,
			      const char *name)
{
	struct device_node *np = ddata->dev->of_node;
	struct property *prop;
	const __be32 *p;
	u32 val;

	of_property_for_each_u32(np, name, prop, p, val) {
		if (val >= SYSC_NR_IDLEMODES) {
			dev_err(ddata->dev, "invalid idlemode: %i\n", val);
			return -EINVAL;
		}
		*idlemodes |=  (1 << val);
	}

	return 0;
}

static int sysc_init_idlemodes(struct sysc *ddata)
{
	int error;

	error = sysc_init_idlemode(ddata, &ddata->cfg.midlemodes,
				   "ti,sysc-midle");
	if (error)
		return error;

	error = sysc_init_idlemode(ddata, &ddata->cfg.sidlemodes,
				   "ti,sysc-sidle");
	if (error)
		return error;

	return 0;
}

/*
 * Only some devices on omap4 and later have SYSCONFIG reset done
 * bit. We can detect this if there is no SYSSTATUS at all, or the
 * SYSTATUS bit 0 is not used. Note that some SYSSTATUS registers
 * have multiple bits for the child devices like OHCI and EHCI.
 * Depends on SYSC being parsed first.
 */
static int sysc_init_syss_mask(struct sysc *ddata)
{
	struct device_node *np = ddata->dev->of_node;
	int error;
	u32 val;

	error = of_property_read_u32(np, "ti,syss-mask", &val);
	if (error) {
		if ((ddata->cap->type == TI_SYSC_OMAP4 ||
		     ddata->cap->type == TI_SYSC_OMAP4_TIMER) &&
		    (ddata->cfg.sysc_val & SYSC_OMAP4_SOFTRESET))
			ddata->cfg.quirks |= SYSC_QUIRK_RESET_STATUS;

		return 0;
	}

	if (!(val & 1) && (ddata->cfg.sysc_val & SYSC_OMAP4_SOFTRESET))
		ddata->cfg.quirks |= SYSC_QUIRK_RESET_STATUS;

	ddata->cfg.syss_mask = val;

	return 0;
}

/*
 * Many child device drivers need to have fck and opt clocks available
 * to get the clock rate for device internal configuration etc.
 */
static int sysc_child_add_named_clock(struct sysc *ddata,
				      struct device *child,
				      const char *name)
{
	struct clk *clk;
	struct clk_lookup *l;
	int error = 0;

	if (!name)
		return 0;

	clk = clk_get(child, name);
	if (!IS_ERR(clk)) {
		error = -EEXIST;
		goto put_clk;
	}

	clk = clk_get(ddata->dev, name);
	if (IS_ERR(clk))
		return -ENODEV;

	l = clkdev_create(clk, name, dev_name(child));
	if (!l)
		error = -ENOMEM;
put_clk:
	clk_put(clk);

	return error;
}

static int sysc_child_add_clocks(struct sysc *ddata,
				 struct device *child)
{
	int i, error;

	for (i = 0; i < ddata->nr_clocks; i++) {
		error = sysc_child_add_named_clock(ddata,
						   child,
						   ddata->clock_roles[i]);
		if (error && error != -EEXIST) {
			dev_err(ddata->dev, "could not add child clock %s: %i\n",
				ddata->clock_roles[i], error);

			return error;
		}
	}

	return 0;
}

static struct device_type sysc_device_type = {
};

static struct sysc *sysc_child_to_parent(struct device *dev)
{
	struct device *parent = dev->parent;

	if (!parent || parent->type != &sysc_device_type)
		return NULL;

	return dev_get_drvdata(parent);
}

static int __maybe_unused sysc_child_runtime_suspend(struct device *dev)
{
	struct sysc *ddata;
	int error;

	ddata = sysc_child_to_parent(dev);

	error = pm_generic_runtime_suspend(dev);
	if (error)
		return error;

	if (!ddata->enabled)
		return 0;

	return sysc_runtime_suspend(ddata->dev);
}

static int __maybe_unused sysc_child_runtime_resume(struct device *dev)
{
	struct sysc *ddata;
	int error;

	ddata = sysc_child_to_parent(dev);

	if (!ddata->enabled) {
		error = sysc_runtime_resume(ddata->dev);
		if (error < 0)
			dev_err(ddata->dev,
				"%s error: %i\n", __func__, error);
	}

	return pm_generic_runtime_resume(dev);
}

#ifdef CONFIG_PM_SLEEP
static int sysc_child_suspend_noirq(struct device *dev)
{
	struct sysc *ddata;
	int error;

	ddata = sysc_child_to_parent(dev);

	dev_dbg(ddata->dev, "%s %s\n", __func__,
		ddata->name ? ddata->name : "");

	error = pm_generic_suspend_noirq(dev);
	if (error) {
		dev_err(dev, "%s error at %i: %i\n",
			__func__, __LINE__, error);

		return error;
	}

	if (!pm_runtime_status_suspended(dev)) {
		error = pm_generic_runtime_suspend(dev);
		if (error) {
			dev_dbg(dev, "%s busy at %i: %i\n",
				__func__, __LINE__, error);

			return 0;
		}

		error = sysc_runtime_suspend(ddata->dev);
		if (error) {
			dev_err(dev, "%s error at %i: %i\n",
				__func__, __LINE__, error);

			return error;
		}

		ddata->child_needs_resume = true;
	}

	return 0;
}

static int sysc_child_resume_noirq(struct device *dev)
{
	struct sysc *ddata;
	int error;

	ddata = sysc_child_to_parent(dev);

	dev_dbg(ddata->dev, "%s %s\n", __func__,
		ddata->name ? ddata->name : "");

	if (ddata->child_needs_resume) {
		ddata->child_needs_resume = false;

		error = sysc_runtime_resume(ddata->dev);
		if (error)
			dev_err(ddata->dev,
				"%s runtime resume error: %i\n",
				__func__, error);

		error = pm_generic_runtime_resume(dev);
		if (error)
			dev_err(ddata->dev,
				"%s generic runtime resume: %i\n",
				__func__, error);
	}

	return pm_generic_resume_noirq(dev);
}
#endif

static struct dev_pm_domain sysc_child_pm_domain = {
	.ops = {
		SET_RUNTIME_PM_OPS(sysc_child_runtime_suspend,
				   sysc_child_runtime_resume,
				   NULL)
		USE_PLATFORM_PM_SLEEP_OPS
		SET_NOIRQ_SYSTEM_SLEEP_PM_OPS(sysc_child_suspend_noirq,
					      sysc_child_resume_noirq)
	}
};

/* Caller needs to take list_lock if ever used outside of cpu_pm */
static void sysc_reinit_modules(struct sysc_soc_info *soc)
{
	struct sysc_module *module;
	struct list_head *pos;
	struct sysc *ddata;
	int error = 0;

	list_for_each(pos, &sysc_soc->restored_modules) {
		module = list_entry(pos, struct sysc_module, node);
		ddata = module->ddata;
		error = sysc_reinit_module(ddata, ddata->enabled);
	}
}

/**
 * sysc_context_notifier - optionally reset and restore module after idle
 * @nb: notifier block
 * @cmd: unused
 * @v: unused
 *
 * Some interconnect target modules need to be restored, or reset and restored
 * on CPU_PM CPU_PM_CLUSTER_EXIT notifier. This is needed at least for am335x
 * OTG and GPMC target modules even if the modules are unused.
 */
static int sysc_context_notifier(struct notifier_block *nb, unsigned long cmd,
				 void *v)
{
	struct sysc_soc_info *soc;

	soc = container_of(nb, struct sysc_soc_info, nb);

	switch (cmd) {
	case CPU_CLUSTER_PM_ENTER:
		break;
	case CPU_CLUSTER_PM_ENTER_FAILED:	/* No need to restore context */
		break;
	case CPU_CLUSTER_PM_EXIT:
		sysc_reinit_modules(soc);
		break;
	}

	return NOTIFY_OK;
}

/**
 * sysc_add_restored - optionally add reset and restore quirk hanlling
 * @ddata: device data
 */
static void sysc_add_restored(struct sysc *ddata)
{
	struct sysc_module *restored_module;

	restored_module = kzalloc(sizeof(*restored_module), GFP_KERNEL);
	if (!restored_module)
		return;

	restored_module->ddata = ddata;

	mutex_lock(&sysc_soc->list_lock);

	list_add(&restored_module->node, &sysc_soc->restored_modules);

	if (sysc_soc->nb.notifier_call)
		goto out_unlock;

	sysc_soc->nb.notifier_call = sysc_context_notifier;
	cpu_pm_register_notifier(&sysc_soc->nb);

out_unlock:
	mutex_unlock(&sysc_soc->list_lock);
}

/**
 * sysc_legacy_idle_quirk - handle children in omap_device compatible way
 * @ddata: device driver data
 * @child: child device driver
 *
 * Allow idle for child devices as done with _od_runtime_suspend().
 * Otherwise many child devices will not idle because of the permanent
 * parent usecount set in pm_runtime_irq_safe().
 *
 * Note that the long term solution is to just modify the child device
 * drivers to not set pm_runtime_irq_safe() and then this can be just
 * dropped.
 */
static void sysc_legacy_idle_quirk(struct sysc *ddata, struct device *child)
{
	if (ddata->cfg.quirks & SYSC_QUIRK_LEGACY_IDLE)
		dev_pm_domain_set(child, &sysc_child_pm_domain);
}

static int sysc_notifier_call(struct notifier_block *nb,
			      unsigned long event, void *device)
{
	struct device *dev = device;
	struct sysc *ddata;
	int error;

	ddata = sysc_child_to_parent(dev);
	if (!ddata)
		return NOTIFY_DONE;

	switch (event) {
	case BUS_NOTIFY_ADD_DEVICE:
		error = sysc_child_add_clocks(ddata, dev);
		if (error)
			return error;
		sysc_legacy_idle_quirk(ddata, dev);
		break;
	default:
		break;
	}

	return NOTIFY_DONE;
}

static struct notifier_block sysc_nb = {
	.notifier_call = sysc_notifier_call,
};

/* Device tree configured quirks */
struct sysc_dts_quirk {
	const char *name;
	u32 mask;
};

static const struct sysc_dts_quirk sysc_dts_quirks[] = {
	{ .name = "ti,no-idle-on-init",
	  .mask = SYSC_QUIRK_NO_IDLE_ON_INIT, },
	{ .name = "ti,no-reset-on-init",
	  .mask = SYSC_QUIRK_NO_RESET_ON_INIT, },
	{ .name = "ti,no-idle",
	  .mask = SYSC_QUIRK_NO_IDLE, },
};

static void sysc_parse_dts_quirks(struct sysc *ddata, struct device_node *np,
				  bool is_child)
{
	const struct property *prop;
	int i, len;

	for (i = 0; i < ARRAY_SIZE(sysc_dts_quirks); i++) {
		const char *name = sysc_dts_quirks[i].name;

		prop = of_get_property(np, name, &len);
		if (!prop)
			continue;

		ddata->cfg.quirks |= sysc_dts_quirks[i].mask;
		if (is_child) {
			dev_warn(ddata->dev,
				 "dts flag should be at module level for %s\n",
				 name);
		}
	}
}

static int sysc_init_dts_quirks(struct sysc *ddata)
{
	struct device_node *np = ddata->dev->of_node;
	int error;
	u32 val;

	ddata->legacy_mode = of_get_property(np, "ti,hwmods", NULL);

	sysc_parse_dts_quirks(ddata, np, false);
	error = of_property_read_u32(np, "ti,sysc-delay-us", &val);
	if (!error) {
		if (val > 255) {
			dev_warn(ddata->dev, "bad ti,sysc-delay-us: %i\n",
				 val);
		}

		ddata->cfg.srst_udelay = (u8)val;
	}

	return 0;
}

static void sysc_unprepare(struct sysc *ddata)
{
	int i;

	if (!ddata->clocks)
		return;

	for (i = 0; i < SYSC_MAX_CLOCKS; i++) {
		if (!IS_ERR_OR_NULL(ddata->clocks[i]))
			clk_unprepare(ddata->clocks[i]);
	}
}

/*
 * Common sysc register bits found on omap2, also known as type1
 */
static const struct sysc_regbits sysc_regbits_omap2 = {
	.dmadisable_shift = -ENODEV,
	.midle_shift = 12,
	.sidle_shift = 3,
	.clkact_shift = 8,
	.emufree_shift = 5,
	.enwkup_shift = 2,
	.srst_shift = 1,
	.autoidle_shift = 0,
};

static const struct sysc_capabilities sysc_omap2 = {
	.type = TI_SYSC_OMAP2,
	.sysc_mask = SYSC_OMAP2_CLOCKACTIVITY | SYSC_OMAP2_EMUFREE |
		     SYSC_OMAP2_ENAWAKEUP | SYSC_OMAP2_SOFTRESET |
		     SYSC_OMAP2_AUTOIDLE,
	.regbits = &sysc_regbits_omap2,
};

/* All omap2 and 3 timers, and timers 1, 2 & 10 on omap 4 and 5 */
static const struct sysc_capabilities sysc_omap2_timer = {
	.type = TI_SYSC_OMAP2_TIMER,
	.sysc_mask = SYSC_OMAP2_CLOCKACTIVITY | SYSC_OMAP2_EMUFREE |
		     SYSC_OMAP2_ENAWAKEUP | SYSC_OMAP2_SOFTRESET |
		     SYSC_OMAP2_AUTOIDLE,
	.regbits = &sysc_regbits_omap2,
	.mod_quirks = SYSC_QUIRK_USE_CLOCKACT,
};

/*
 * SHAM2 (SHA1/MD5) sysc found on omap3, a variant of sysc_regbits_omap2
 * with different sidle position
 */
static const struct sysc_regbits sysc_regbits_omap3_sham = {
	.dmadisable_shift = -ENODEV,
	.midle_shift = -ENODEV,
	.sidle_shift = 4,
	.clkact_shift = -ENODEV,
	.enwkup_shift = -ENODEV,
	.srst_shift = 1,
	.autoidle_shift = 0,
	.emufree_shift = -ENODEV,
};

static const struct sysc_capabilities sysc_omap3_sham = {
	.type = TI_SYSC_OMAP3_SHAM,
	.sysc_mask = SYSC_OMAP2_SOFTRESET | SYSC_OMAP2_AUTOIDLE,
	.regbits = &sysc_regbits_omap3_sham,
};

/*
 * AES register bits found on omap3 and later, a variant of
 * sysc_regbits_omap2 with different sidle position
 */
static const struct sysc_regbits sysc_regbits_omap3_aes = {
	.dmadisable_shift = -ENODEV,
	.midle_shift = -ENODEV,
	.sidle_shift = 6,
	.clkact_shift = -ENODEV,
	.enwkup_shift = -ENODEV,
	.srst_shift = 1,
	.autoidle_shift = 0,
	.emufree_shift = -ENODEV,
};

static const struct sysc_capabilities sysc_omap3_aes = {
	.type = TI_SYSC_OMAP3_AES,
	.sysc_mask = SYSC_OMAP2_SOFTRESET | SYSC_OMAP2_AUTOIDLE,
	.regbits = &sysc_regbits_omap3_aes,
};

/*
 * Common sysc register bits found on omap4, also known as type2
 */
static const struct sysc_regbits sysc_regbits_omap4 = {
	.dmadisable_shift = 16,
	.midle_shift = 4,
	.sidle_shift = 2,
	.clkact_shift = -ENODEV,
	.enwkup_shift = -ENODEV,
	.emufree_shift = 1,
	.srst_shift = 0,
	.autoidle_shift = -ENODEV,
};

static const struct sysc_capabilities sysc_omap4 = {
	.type = TI_SYSC_OMAP4,
	.sysc_mask = SYSC_OMAP4_DMADISABLE | SYSC_OMAP4_FREEEMU |
		     SYSC_OMAP4_SOFTRESET,
	.regbits = &sysc_regbits_omap4,
};

static const struct sysc_capabilities sysc_omap4_timer = {
	.type = TI_SYSC_OMAP4_TIMER,
	.sysc_mask = SYSC_OMAP4_DMADISABLE | SYSC_OMAP4_FREEEMU |
		     SYSC_OMAP4_SOFTRESET,
	.regbits = &sysc_regbits_omap4,
};

/*
 * Common sysc register bits found on omap4, also known as type3
 */
static const struct sysc_regbits sysc_regbits_omap4_simple = {
	.dmadisable_shift = -ENODEV,
	.midle_shift = 2,
	.sidle_shift = 0,
	.clkact_shift = -ENODEV,
	.enwkup_shift = -ENODEV,
	.srst_shift = -ENODEV,
	.emufree_shift = -ENODEV,
	.autoidle_shift = -ENODEV,
};

static const struct sysc_capabilities sysc_omap4_simple = {
	.type = TI_SYSC_OMAP4_SIMPLE,
	.regbits = &sysc_regbits_omap4_simple,
};

/*
 * SmartReflex sysc found on omap34xx
 */
static const struct sysc_regbits sysc_regbits_omap34xx_sr = {
	.dmadisable_shift = -ENODEV,
	.midle_shift = -ENODEV,
	.sidle_shift = -ENODEV,
	.clkact_shift = 20,
	.enwkup_shift = -ENODEV,
	.srst_shift = -ENODEV,
	.emufree_shift = -ENODEV,
	.autoidle_shift = -ENODEV,
};

static const struct sysc_capabilities sysc_34xx_sr = {
	.type = TI_SYSC_OMAP34XX_SR,
	.sysc_mask = SYSC_OMAP2_CLOCKACTIVITY,
	.regbits = &sysc_regbits_omap34xx_sr,
	.mod_quirks = SYSC_QUIRK_USE_CLOCKACT | SYSC_QUIRK_UNCACHED |
		      SYSC_QUIRK_LEGACY_IDLE,
};

/*
 * SmartReflex sysc found on omap36xx and later
 */
static const struct sysc_regbits sysc_regbits_omap36xx_sr = {
	.dmadisable_shift = -ENODEV,
	.midle_shift = -ENODEV,
	.sidle_shift = 24,
	.clkact_shift = -ENODEV,
	.enwkup_shift = 26,
	.srst_shift = -ENODEV,
	.emufree_shift = -ENODEV,
	.autoidle_shift = -ENODEV,
};

static const struct sysc_capabilities sysc_36xx_sr = {
	.type = TI_SYSC_OMAP36XX_SR,
	.sysc_mask = SYSC_OMAP3_SR_ENAWAKEUP,
	.regbits = &sysc_regbits_omap36xx_sr,
	.mod_quirks = SYSC_QUIRK_UNCACHED | SYSC_QUIRK_LEGACY_IDLE,
};

static const struct sysc_capabilities sysc_omap4_sr = {
	.type = TI_SYSC_OMAP4_SR,
	.regbits = &sysc_regbits_omap36xx_sr,
	.mod_quirks = SYSC_QUIRK_LEGACY_IDLE,
};

/*
 * McASP register bits found on omap4 and later
 */
static const struct sysc_regbits sysc_regbits_omap4_mcasp = {
	.dmadisable_shift = -ENODEV,
	.midle_shift = -ENODEV,
	.sidle_shift = 0,
	.clkact_shift = -ENODEV,
	.enwkup_shift = -ENODEV,
	.srst_shift = -ENODEV,
	.emufree_shift = -ENODEV,
	.autoidle_shift = -ENODEV,
};

static const struct sysc_capabilities sysc_omap4_mcasp = {
	.type = TI_SYSC_OMAP4_MCASP,
	.regbits = &sysc_regbits_omap4_mcasp,
	.mod_quirks = SYSC_QUIRK_OPT_CLKS_NEEDED,
};

/*
 * McASP found on dra7 and later
 */
static const struct sysc_capabilities sysc_dra7_mcasp = {
	.type = TI_SYSC_OMAP4_SIMPLE,
	.regbits = &sysc_regbits_omap4_simple,
	.mod_quirks = SYSC_QUIRK_OPT_CLKS_NEEDED,
};

/*
 * FS USB host found on omap4 and later
 */
static const struct sysc_regbits sysc_regbits_omap4_usb_host_fs = {
	.dmadisable_shift = -ENODEV,
	.midle_shift = -ENODEV,
	.sidle_shift = 24,
	.clkact_shift = -ENODEV,
	.enwkup_shift = 26,
	.srst_shift = -ENODEV,
	.emufree_shift = -ENODEV,
	.autoidle_shift = -ENODEV,
};

static const struct sysc_capabilities sysc_omap4_usb_host_fs = {
	.type = TI_SYSC_OMAP4_USB_HOST_FS,
	.sysc_mask = SYSC_OMAP2_ENAWAKEUP,
	.regbits = &sysc_regbits_omap4_usb_host_fs,
};

static const struct sysc_regbits sysc_regbits_dra7_mcan = {
	.dmadisable_shift = -ENODEV,
	.midle_shift = -ENODEV,
	.sidle_shift = -ENODEV,
	.clkact_shift = -ENODEV,
	.enwkup_shift = 4,
	.srst_shift = 0,
	.emufree_shift = -ENODEV,
	.autoidle_shift = -ENODEV,
};

static const struct sysc_capabilities sysc_dra7_mcan = {
	.type = TI_SYSC_DRA7_MCAN,
	.sysc_mask = SYSC_DRA7_MCAN_ENAWAKEUP | SYSC_OMAP4_SOFTRESET,
	.regbits = &sysc_regbits_dra7_mcan,
	.mod_quirks = SYSS_QUIRK_RESETDONE_INVERTED,
};

/*
 * PRUSS found on some AM33xx, AM437x and AM57xx SoCs
 */
static const struct sysc_capabilities sysc_pruss = {
	.type = TI_SYSC_PRUSS,
	.sysc_mask = SYSC_PRUSS_STANDBY_INIT | SYSC_PRUSS_SUB_MWAIT,
	.regbits = &sysc_regbits_omap4_simple,
	.mod_quirks = SYSC_MODULE_QUIRK_PRUSS,
};

static int sysc_init_pdata(struct sysc *ddata)
{
	struct ti_sysc_platform_data *pdata = dev_get_platdata(ddata->dev);
	struct ti_sysc_module_data *mdata;

	if (!pdata)
		return 0;

	mdata = devm_kzalloc(ddata->dev, sizeof(*mdata), GFP_KERNEL);
	if (!mdata)
		return -ENOMEM;

	if (ddata->legacy_mode) {
		mdata->name = ddata->legacy_mode;
		mdata->module_pa = ddata->module_pa;
		mdata->module_size = ddata->module_size;
		mdata->offsets = ddata->offsets;
		mdata->nr_offsets = SYSC_MAX_REGS;
		mdata->cap = ddata->cap;
		mdata->cfg = &ddata->cfg;
	}

	ddata->mdata = mdata;

	return 0;
}

static int sysc_init_match(struct sysc *ddata)
{
	const struct sysc_capabilities *cap;

	cap = of_device_get_match_data(ddata->dev);
	if (!cap)
		return -EINVAL;

	ddata->cap = cap;
	if (ddata->cap)
		ddata->cfg.quirks |= ddata->cap->mod_quirks;

	return 0;
}

static void ti_sysc_idle(struct work_struct *work)
{
	struct sysc *ddata;

	ddata = container_of(work, struct sysc, idle_work.work);

	/*
	 * One time decrement of clock usage counts if left on from init.
	 * Note that we disable opt clocks unconditionally in this case
	 * as they are enabled unconditionally during init without
	 * considering sysc_opt_clks_needed() at that point.
	 */
	if (ddata->cfg.quirks & (SYSC_QUIRK_NO_IDLE |
				 SYSC_QUIRK_NO_IDLE_ON_INIT)) {
		sysc_disable_main_clocks(ddata);
		sysc_disable_opt_clocks(ddata);
		sysc_clkdm_allow_idle(ddata);
	}

	/* Keep permanent PM runtime usage count for SYSC_QUIRK_NO_IDLE */
	if (ddata->cfg.quirks & SYSC_QUIRK_NO_IDLE)
		return;

	/*
	 * Decrement PM runtime usage count for SYSC_QUIRK_NO_IDLE_ON_INIT
	 * and SYSC_QUIRK_NO_RESET_ON_INIT
	 */
	if (pm_runtime_active(ddata->dev))
		pm_runtime_put_sync(ddata->dev);
}

/*
 * SoC model and features detection. Only needed for SoCs that need
 * special handling for quirks, no need to list others.
 */
static const struct soc_device_attribute sysc_soc_match[] = {
	SOC_FLAG("OMAP242*", SOC_2420),
	SOC_FLAG("OMAP243*", SOC_2430),
	SOC_FLAG("OMAP3[45]*", SOC_3430),
	SOC_FLAG("OMAP3[67]*", SOC_3630),
	SOC_FLAG("OMAP443*", SOC_4430),
	SOC_FLAG("OMAP446*", SOC_4460),
	SOC_FLAG("OMAP447*", SOC_4470),
	SOC_FLAG("OMAP54*", SOC_5430),
	SOC_FLAG("AM433", SOC_AM3),
	SOC_FLAG("AM43*", SOC_AM4),
	SOC_FLAG("DRA7*", SOC_DRA7),

	{ /* sentinel */ },
};

/*
 * List of SoCs variants with disabled features. By default we assume all
 * devices in the device tree are available so no need to list those SoCs.
 */
static const struct soc_device_attribute sysc_soc_feat_match[] = {
	/* OMAP3430/3530 and AM3517 variants with some accelerators disabled */
	SOC_FLAG("AM3505", DIS_SGX),
	SOC_FLAG("OMAP3525", DIS_SGX),
	SOC_FLAG("OMAP3515", DIS_IVA | DIS_SGX),
	SOC_FLAG("OMAP3503", DIS_ISP | DIS_IVA | DIS_SGX),

	/* OMAP3630/DM3730 variants with some accelerators disabled */
	SOC_FLAG("AM3703", DIS_IVA | DIS_SGX),
	SOC_FLAG("DM3725", DIS_SGX),
	SOC_FLAG("OMAP3611", DIS_ISP | DIS_IVA | DIS_SGX),
	SOC_FLAG("OMAP3615/AM3715", DIS_IVA),
	SOC_FLAG("OMAP3621", DIS_ISP),

	{ /* sentinel */ },
};

static int sysc_add_disabled(unsigned long base)
{
	struct sysc_address *disabled_module;

	disabled_module = kzalloc(sizeof(*disabled_module), GFP_KERNEL);
	if (!disabled_module)
		return -ENOMEM;

	disabled_module->base = base;

	mutex_lock(&sysc_soc->list_lock);
	list_add(&disabled_module->node, &sysc_soc->disabled_modules);
	mutex_unlock(&sysc_soc->list_lock);

	return 0;
}

/*
 * One time init to detect the booted SoC, disable unavailable features
 * and initialize list for optional cpu_pm notifier.
 *
 * Note that we initialize static data shared across all ti-sysc instances
 * so ddata is only used for SoC type. This can be called from module_init
 * once we no longer need to rely on platform data.
 */
static int sysc_init_static_data(struct sysc *ddata)
{
	const struct soc_device_attribute *match;
	struct ti_sysc_platform_data *pdata;
	unsigned long features = 0;
	struct device_node *np;

	if (sysc_soc)
		return 0;

	sysc_soc = kzalloc(sizeof(*sysc_soc), GFP_KERNEL);
	if (!sysc_soc)
		return -ENOMEM;

	mutex_init(&sysc_soc->list_lock);
	INIT_LIST_HEAD(&sysc_soc->disabled_modules);
	INIT_LIST_HEAD(&sysc_soc->restored_modules);
	sysc_soc->general_purpose = true;

	pdata = dev_get_platdata(ddata->dev);
	if (pdata && pdata->soc_type_gp)
		sysc_soc->general_purpose = pdata->soc_type_gp();

	match = soc_device_match(sysc_soc_match);
	if (match && match->data)
		sysc_soc->soc = (int)match->data;

	/*
	 * Check and warn about possible old incomplete dtb. We now want to see
	 * simple-pm-bus instead of simple-bus in the dtb for genpd using SoCs.
	 */
	switch (sysc_soc->soc) {
	case SOC_AM3:
	case SOC_AM4:
	case SOC_4430 ... SOC_4470:
	case SOC_5430:
	case SOC_DRA7:
		np = of_find_node_by_path("/ocp");
		WARN_ONCE(np && of_device_is_compatible(np, "simple-bus"),
			  "ti-sysc: Incomplete old dtb, please update\n");
		break;
	default:
		break;
	}

	/* Ignore devices that are not available on HS and EMU SoCs */
	if (!sysc_soc->general_purpose) {
		switch (sysc_soc->soc) {
		case SOC_3430 ... SOC_3630:
			sysc_add_disabled(0x48304000);	/* timer12 */
			break;
		case SOC_AM3:
			sysc_add_disabled(0x48310000);  /* rng */
<<<<<<< HEAD
=======
			break;
>>>>>>> bee673aa
		default:
			break;
		}
	}

	match = soc_device_match(sysc_soc_feat_match);
	if (!match)
		return 0;

	if (match->data)
		features = (unsigned long)match->data;

	/*
	 * Add disabled devices to the list based on the module base.
	 * Note that this must be done before we attempt to access the
	 * device and have module revision checks working.
	 */
	if (features & DIS_ISP)
		sysc_add_disabled(0x480bd400);
	if (features & DIS_IVA)
		sysc_add_disabled(0x5d000000);
	if (features & DIS_SGX)
		sysc_add_disabled(0x50000000);

	return 0;
}

static void sysc_cleanup_static_data(void)
{
	struct sysc_module *restored_module;
	struct sysc_address *disabled_module;
	struct list_head *pos, *tmp;

	if (!sysc_soc)
		return;

	if (sysc_soc->nb.notifier_call)
		cpu_pm_unregister_notifier(&sysc_soc->nb);

	mutex_lock(&sysc_soc->list_lock);
	list_for_each_safe(pos, tmp, &sysc_soc->restored_modules) {
		restored_module = list_entry(pos, struct sysc_module, node);
		list_del(pos);
		kfree(restored_module);
	}
	list_for_each_safe(pos, tmp, &sysc_soc->disabled_modules) {
		disabled_module = list_entry(pos, struct sysc_address, node);
		list_del(pos);
		kfree(disabled_module);
	}
	mutex_unlock(&sysc_soc->list_lock);
}

static int sysc_check_disabled_devices(struct sysc *ddata)
{
	struct sysc_address *disabled_module;
	struct list_head *pos;
	int error = 0;

	mutex_lock(&sysc_soc->list_lock);
	list_for_each(pos, &sysc_soc->disabled_modules) {
		disabled_module = list_entry(pos, struct sysc_address, node);
		if (ddata->module_pa == disabled_module->base) {
			dev_dbg(ddata->dev, "module disabled for this SoC\n");
			error = -ENODEV;
			break;
		}
	}
	mutex_unlock(&sysc_soc->list_lock);

	return error;
}

/*
 * Ignore timers tagged with no-reset and no-idle. These are likely in use,
 * for example by drivers/clocksource/timer-ti-dm-systimer.c. If more checks
 * are needed, we could also look at the timer register configuration.
 */
static int sysc_check_active_timer(struct sysc *ddata)
{
	if (ddata->cap->type != TI_SYSC_OMAP2_TIMER &&
	    ddata->cap->type != TI_SYSC_OMAP4_TIMER)
		return 0;

	if ((ddata->cfg.quirks & SYSC_QUIRK_NO_RESET_ON_INIT) &&
	    (ddata->cfg.quirks & SYSC_QUIRK_NO_IDLE))
		return -ENXIO;

	return 0;
}

static const struct of_device_id sysc_match_table[] = {
	{ .compatible = "simple-bus", },
	{ /* sentinel */ },
};

static int sysc_probe(struct platform_device *pdev)
{
	struct ti_sysc_platform_data *pdata = dev_get_platdata(&pdev->dev);
	struct sysc *ddata;
	int error;

	ddata = devm_kzalloc(&pdev->dev, sizeof(*ddata), GFP_KERNEL);
	if (!ddata)
		return -ENOMEM;

	ddata->offsets[SYSC_REVISION] = -ENODEV;
	ddata->offsets[SYSC_SYSCONFIG] = -ENODEV;
	ddata->offsets[SYSC_SYSSTATUS] = -ENODEV;
	ddata->dev = &pdev->dev;
	platform_set_drvdata(pdev, ddata);

	error = sysc_init_static_data(ddata);
	if (error)
		return error;

	error = sysc_init_match(ddata);
	if (error)
		return error;

	error = sysc_init_dts_quirks(ddata);
	if (error)
		return error;

	error = sysc_map_and_check_registers(ddata);
	if (error)
		return error;

	error = sysc_init_sysc_mask(ddata);
	if (error)
		return error;

	error = sysc_init_idlemodes(ddata);
	if (error)
		return error;

	error = sysc_init_syss_mask(ddata);
	if (error)
		return error;

	error = sysc_init_pdata(ddata);
	if (error)
		return error;

	sysc_init_early_quirks(ddata);

	error = sysc_check_disabled_devices(ddata);
	if (error)
		return error;

	error = sysc_check_active_timer(ddata);
	if (error == -ENXIO)
		ddata->reserved = true;
	else if (error)
		return error;

	error = sysc_get_clocks(ddata);
	if (error)
		return error;

	error = sysc_init_resets(ddata);
	if (error)
		goto unprepare;

	error = sysc_init_module(ddata);
	if (error)
		goto unprepare;

	pm_runtime_enable(ddata->dev);
	error = pm_runtime_resume_and_get(ddata->dev);
	if (error < 0) {
		pm_runtime_disable(ddata->dev);
		goto unprepare;
	}

	/* Balance use counts as PM runtime should have enabled these all */
	if (!(ddata->cfg.quirks &
	      (SYSC_QUIRK_NO_IDLE | SYSC_QUIRK_NO_IDLE_ON_INIT))) {
		sysc_disable_main_clocks(ddata);
		sysc_disable_opt_clocks(ddata);
		sysc_clkdm_allow_idle(ddata);
	}

	if (!(ddata->cfg.quirks & SYSC_QUIRK_NO_RESET_ON_INIT))
		reset_control_assert(ddata->rsts);

	sysc_show_registers(ddata);

	ddata->dev->type = &sysc_device_type;

	if (!ddata->reserved) {
		error = of_platform_populate(ddata->dev->of_node,
					     sysc_match_table,
					     pdata ? pdata->auxdata : NULL,
					     ddata->dev);
		if (error)
			goto err;
	}

	INIT_DELAYED_WORK(&ddata->idle_work, ti_sysc_idle);

	/* At least earlycon won't survive without deferred idle */
	if (ddata->cfg.quirks & (SYSC_QUIRK_NO_IDLE |
				 SYSC_QUIRK_NO_IDLE_ON_INIT |
				 SYSC_QUIRK_NO_RESET_ON_INIT)) {
		schedule_delayed_work(&ddata->idle_work, 3000);
	} else {
		pm_runtime_put(&pdev->dev);
	}

	if (ddata->cfg.quirks & SYSC_QUIRK_REINIT_ON_CTX_LOST)
		sysc_add_restored(ddata);

	return 0;

err:
	pm_runtime_put_sync(&pdev->dev);
	pm_runtime_disable(&pdev->dev);
unprepare:
	sysc_unprepare(ddata);

	return error;
}

static int sysc_remove(struct platform_device *pdev)
{
	struct sysc *ddata = platform_get_drvdata(pdev);
	int error;

	cancel_delayed_work_sync(&ddata->idle_work);

	error = pm_runtime_resume_and_get(ddata->dev);
	if (error < 0) {
		pm_runtime_disable(ddata->dev);
		goto unprepare;
	}

	of_platform_depopulate(&pdev->dev);

	pm_runtime_put_sync(&pdev->dev);
	pm_runtime_disable(&pdev->dev);

	if (!reset_control_status(ddata->rsts))
		reset_control_assert(ddata->rsts);

unprepare:
	sysc_unprepare(ddata);

	return 0;
}

static const struct of_device_id sysc_match[] = {
	{ .compatible = "ti,sysc-omap2", .data = &sysc_omap2, },
	{ .compatible = "ti,sysc-omap2-timer", .data = &sysc_omap2_timer, },
	{ .compatible = "ti,sysc-omap4", .data = &sysc_omap4, },
	{ .compatible = "ti,sysc-omap4-timer", .data = &sysc_omap4_timer, },
	{ .compatible = "ti,sysc-omap4-simple", .data = &sysc_omap4_simple, },
	{ .compatible = "ti,sysc-omap3430-sr", .data = &sysc_34xx_sr, },
	{ .compatible = "ti,sysc-omap3630-sr", .data = &sysc_36xx_sr, },
	{ .compatible = "ti,sysc-omap4-sr", .data = &sysc_omap4_sr, },
	{ .compatible = "ti,sysc-omap3-sham", .data = &sysc_omap3_sham, },
	{ .compatible = "ti,sysc-omap-aes", .data = &sysc_omap3_aes, },
	{ .compatible = "ti,sysc-mcasp", .data = &sysc_omap4_mcasp, },
	{ .compatible = "ti,sysc-dra7-mcasp", .data = &sysc_dra7_mcasp, },
	{ .compatible = "ti,sysc-usb-host-fs",
	  .data = &sysc_omap4_usb_host_fs, },
	{ .compatible = "ti,sysc-dra7-mcan", .data = &sysc_dra7_mcan, },
	{ .compatible = "ti,sysc-pruss", .data = &sysc_pruss, },
	{  },
};
MODULE_DEVICE_TABLE(of, sysc_match);

static struct platform_driver sysc_driver = {
	.probe		= sysc_probe,
	.remove		= sysc_remove,
	.driver         = {
		.name   = "ti-sysc",
		.of_match_table	= sysc_match,
		.pm = &sysc_pm_ops,
	},
};

static int __init sysc_init(void)
{
	bus_register_notifier(&platform_bus_type, &sysc_nb);

	return platform_driver_register(&sysc_driver);
}
module_init(sysc_init);

static void __exit sysc_exit(void)
{
	bus_unregister_notifier(&platform_bus_type, &sysc_nb);
	platform_driver_unregister(&sysc_driver);
	sysc_cleanup_static_data();
}
module_exit(sysc_exit);

MODULE_DESCRIPTION("TI sysc interconnect target driver");
MODULE_LICENSE("GPL v2");<|MERGE_RESOLUTION|>--- conflicted
+++ resolved
@@ -3082,10 +3082,7 @@
 			break;
 		case SOC_AM3:
 			sysc_add_disabled(0x48310000);  /* rng */
-<<<<<<< HEAD
-=======
 			break;
->>>>>>> bee673aa
 		default:
 			break;
 		}
