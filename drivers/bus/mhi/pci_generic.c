// SPDX-License-Identifier: GPL-2.0-or-later
/*
 * MHI PCI driver - MHI over PCI controller driver
 *
 * This module is a generic driver for registering MHI-over-PCI devices,
 * such as PCIe QCOM modems.
 *
 * Copyright (C) 2020 Linaro Ltd <loic.poulain@linaro.org>
 */

#include <linux/aer.h>
#include <linux/delay.h>
#include <linux/device.h>
#include <linux/mhi.h>
#include <linux/module.h>
#include <linux/pci.h>
#include <linux/pm_runtime.h>
#include <linux/timer.h>
#include <linux/workqueue.h>

#define MHI_PCI_DEFAULT_BAR_NUM 0

#define MHI_POST_RESET_DELAY_MS 500

#define HEALTH_CHECK_PERIOD (HZ * 2)

/**
 * struct mhi_pci_dev_info - MHI PCI device specific information
 * @config: MHI controller configuration
 * @name: name of the PCI module
 * @fw: firmware path (if any)
 * @edl: emergency download mode firmware path (if any)
 * @bar_num: PCI base address register to use for MHI MMIO register space
 * @dma_data_width: DMA transfer word size (32 or 64 bits)
<<<<<<< HEAD
=======
 * @mru_default: default MRU size for MBIM network packets
>>>>>>> bee673aa
 * @sideband_wake: Devices using dedicated sideband GPIO for wakeup instead
 *		   of inband wake support (such as sdx24)
 */
struct mhi_pci_dev_info {
	const struct mhi_controller_config *config;
	const char *name;
	const char *fw;
	const char *edl;
	unsigned int bar_num;
	unsigned int dma_data_width;
<<<<<<< HEAD
=======
	unsigned int mru_default;
>>>>>>> bee673aa
	bool sideband_wake;
};

#define MHI_CHANNEL_CONFIG_UL(ch_num, ch_name, el_count, ev_ring) \
	{						\
		.num = ch_num,				\
		.name = ch_name,			\
		.num_elements = el_count,		\
		.event_ring = ev_ring,			\
		.dir = DMA_TO_DEVICE,			\
		.ee_mask = BIT(MHI_EE_AMSS),		\
		.pollcfg = 0,				\
		.doorbell = MHI_DB_BRST_DISABLE,	\
		.lpm_notify = false,			\
		.offload_channel = false,		\
		.doorbell_mode_switch = false,		\
	}						\

#define MHI_CHANNEL_CONFIG_DL(ch_num, ch_name, el_count, ev_ring) \
	{						\
		.num = ch_num,				\
		.name = ch_name,			\
		.num_elements = el_count,		\
		.event_ring = ev_ring,			\
		.dir = DMA_FROM_DEVICE,			\
		.ee_mask = BIT(MHI_EE_AMSS),		\
		.pollcfg = 0,				\
		.doorbell = MHI_DB_BRST_DISABLE,	\
		.lpm_notify = false,			\
		.offload_channel = false,		\
		.doorbell_mode_switch = false,		\
	}

#define MHI_CHANNEL_CONFIG_DL_AUTOQUEUE(ch_num, ch_name, el_count, ev_ring) \
	{						\
		.num = ch_num,				\
		.name = ch_name,			\
		.num_elements = el_count,		\
		.event_ring = ev_ring,			\
		.dir = DMA_FROM_DEVICE,			\
		.ee_mask = BIT(MHI_EE_AMSS),		\
		.pollcfg = 0,				\
		.doorbell = MHI_DB_BRST_DISABLE,	\
		.lpm_notify = false,			\
		.offload_channel = false,		\
		.doorbell_mode_switch = false,		\
		.auto_queue = true,			\
	}

#define MHI_EVENT_CONFIG_CTRL(ev_ring, el_count) \
	{					\
		.num_elements = el_count,	\
		.irq_moderation_ms = 0,		\
		.irq = (ev_ring) + 1,		\
		.priority = 1,			\
		.mode = MHI_DB_BRST_DISABLE,	\
		.data_type = MHI_ER_CTRL,	\
		.hardware_event = false,	\
		.client_managed = false,	\
		.offload_channel = false,	\
	}

#define MHI_CHANNEL_CONFIG_HW_UL(ch_num, ch_name, el_count, ev_ring) \
	{						\
		.num = ch_num,				\
		.name = ch_name,			\
		.num_elements = el_count,		\
		.event_ring = ev_ring,			\
		.dir = DMA_TO_DEVICE,			\
		.ee_mask = BIT(MHI_EE_AMSS),		\
		.pollcfg = 0,				\
		.doorbell = MHI_DB_BRST_ENABLE,	\
		.lpm_notify = false,			\
		.offload_channel = false,		\
		.doorbell_mode_switch = true,		\
	}						\

#define MHI_CHANNEL_CONFIG_HW_DL(ch_num, ch_name, el_count, ev_ring) \
	{						\
		.num = ch_num,				\
		.name = ch_name,			\
		.num_elements = el_count,		\
		.event_ring = ev_ring,			\
		.dir = DMA_FROM_DEVICE,			\
		.ee_mask = BIT(MHI_EE_AMSS),		\
		.pollcfg = 0,				\
		.doorbell = MHI_DB_BRST_ENABLE,	\
		.lpm_notify = false,			\
		.offload_channel = false,		\
		.doorbell_mode_switch = true,		\
	}

#define MHI_CHANNEL_CONFIG_UL_SBL(ch_num, ch_name, el_count, ev_ring) \
	{						\
		.num = ch_num,				\
		.name = ch_name,			\
		.num_elements = el_count,		\
		.event_ring = ev_ring,			\
		.dir = DMA_TO_DEVICE,			\
		.ee_mask = BIT(MHI_EE_SBL),		\
		.pollcfg = 0,				\
		.doorbell = MHI_DB_BRST_DISABLE,	\
		.lpm_notify = false,			\
		.offload_channel = false,		\
		.doorbell_mode_switch = false,		\
	}						\

#define MHI_CHANNEL_CONFIG_DL_SBL(ch_num, ch_name, el_count, ev_ring) \
	{						\
		.num = ch_num,				\
		.name = ch_name,			\
		.num_elements = el_count,		\
		.event_ring = ev_ring,			\
		.dir = DMA_FROM_DEVICE,			\
		.ee_mask = BIT(MHI_EE_SBL),		\
		.pollcfg = 0,				\
		.doorbell = MHI_DB_BRST_DISABLE,	\
		.lpm_notify = false,			\
		.offload_channel = false,		\
		.doorbell_mode_switch = false,		\
	}

#define MHI_CHANNEL_CONFIG_UL_FP(ch_num, ch_name, el_count, ev_ring) \
	{						\
		.num = ch_num,				\
		.name = ch_name,			\
		.num_elements = el_count,		\
		.event_ring = ev_ring,			\
		.dir = DMA_TO_DEVICE,			\
		.ee_mask = BIT(MHI_EE_FP),		\
		.pollcfg = 0,				\
		.doorbell = MHI_DB_BRST_DISABLE,	\
		.lpm_notify = false,			\
		.offload_channel = false,		\
		.doorbell_mode_switch = false,		\
	}						\

#define MHI_CHANNEL_CONFIG_DL_FP(ch_num, ch_name, el_count, ev_ring) \
	{						\
		.num = ch_num,				\
		.name = ch_name,			\
		.num_elements = el_count,		\
		.event_ring = ev_ring,			\
		.dir = DMA_FROM_DEVICE,			\
		.ee_mask = BIT(MHI_EE_FP),		\
		.pollcfg = 0,				\
		.doorbell = MHI_DB_BRST_DISABLE,	\
		.lpm_notify = false,			\
		.offload_channel = false,		\
		.doorbell_mode_switch = false,		\
	}

#define MHI_EVENT_CONFIG_DATA(ev_ring, el_count) \
	{					\
		.num_elements = el_count,	\
		.irq_moderation_ms = 5,		\
		.irq = (ev_ring) + 1,		\
		.priority = 1,			\
		.mode = MHI_DB_BRST_DISABLE,	\
		.data_type = MHI_ER_DATA,	\
		.hardware_event = false,	\
		.client_managed = false,	\
		.offload_channel = false,	\
	}

#define MHI_EVENT_CONFIG_HW_DATA(ev_ring, el_count, ch_num) \
	{					\
		.num_elements = el_count,	\
		.irq_moderation_ms = 1,		\
		.irq = (ev_ring) + 1,		\
		.priority = 1,			\
		.mode = MHI_DB_BRST_DISABLE,	\
		.data_type = MHI_ER_DATA,	\
		.hardware_event = true,		\
		.client_managed = false,	\
		.offload_channel = false,	\
		.channel = ch_num,		\
	}

static const struct mhi_channel_config modem_qcom_v1_mhi_channels[] = {
	MHI_CHANNEL_CONFIG_UL(4, "DIAG", 16, 1),
	MHI_CHANNEL_CONFIG_DL(5, "DIAG", 16, 1),
	MHI_CHANNEL_CONFIG_UL(12, "MBIM", 4, 0),
	MHI_CHANNEL_CONFIG_DL(13, "MBIM", 4, 0),
	MHI_CHANNEL_CONFIG_UL(14, "QMI", 4, 0),
	MHI_CHANNEL_CONFIG_DL(15, "QMI", 4, 0),
	MHI_CHANNEL_CONFIG_UL(20, "IPCR", 8, 0),
	MHI_CHANNEL_CONFIG_DL_AUTOQUEUE(21, "IPCR", 8, 0),
	MHI_CHANNEL_CONFIG_UL_FP(34, "FIREHOSE", 32, 0),
	MHI_CHANNEL_CONFIG_DL_FP(35, "FIREHOSE", 32, 0),
	MHI_CHANNEL_CONFIG_HW_UL(100, "IP_HW0", 128, 2),
	MHI_CHANNEL_CONFIG_HW_DL(101, "IP_HW0", 128, 3),
};

static struct mhi_event_config modem_qcom_v1_mhi_events[] = {
	/* first ring is control+data ring */
	MHI_EVENT_CONFIG_CTRL(0, 64),
	/* DIAG dedicated event ring */
	MHI_EVENT_CONFIG_DATA(1, 128),
	/* Hardware channels request dedicated hardware event rings */
	MHI_EVENT_CONFIG_HW_DATA(2, 1024, 100),
	MHI_EVENT_CONFIG_HW_DATA(3, 2048, 101)
};

static const struct mhi_controller_config modem_qcom_v1_mhiv_config = {
	.max_channels = 128,
	.timeout_ms = 8000,
	.num_channels = ARRAY_SIZE(modem_qcom_v1_mhi_channels),
	.ch_cfg = modem_qcom_v1_mhi_channels,
	.num_events = ARRAY_SIZE(modem_qcom_v1_mhi_events),
	.event_cfg = modem_qcom_v1_mhi_events,
};

static const struct mhi_pci_dev_info mhi_qcom_sdx65_info = {
	.name = "qcom-sdx65m",
	.fw = "qcom/sdx65m/xbl.elf",
	.edl = "qcom/sdx65m/edl.mbn",
	.config = &modem_qcom_v1_mhiv_config,
	.bar_num = MHI_PCI_DEFAULT_BAR_NUM,
	.dma_data_width = 32,
	.sideband_wake = false,
};

static const struct mhi_pci_dev_info mhi_qcom_sdx55_info = {
	.name = "qcom-sdx55m",
	.fw = "qcom/sdx55m/sbl1.mbn",
	.edl = "qcom/sdx55m/edl.mbn",
	.config = &modem_qcom_v1_mhiv_config,
	.bar_num = MHI_PCI_DEFAULT_BAR_NUM,
	.dma_data_width = 32,
<<<<<<< HEAD
=======
	.mru_default = 32768,
>>>>>>> bee673aa
	.sideband_wake = false,
};

static const struct mhi_pci_dev_info mhi_qcom_sdx24_info = {
	.name = "qcom-sdx24",
	.edl = "qcom/prog_firehose_sdx24.mbn",
	.config = &modem_qcom_v1_mhiv_config,
	.bar_num = MHI_PCI_DEFAULT_BAR_NUM,
	.dma_data_width = 32,
	.sideband_wake = true,
};

static const struct mhi_channel_config mhi_quectel_em1xx_channels[] = {
	MHI_CHANNEL_CONFIG_UL(0, "NMEA", 32, 0),
	MHI_CHANNEL_CONFIG_DL(1, "NMEA", 32, 0),
	MHI_CHANNEL_CONFIG_UL_SBL(2, "SAHARA", 32, 0),
	MHI_CHANNEL_CONFIG_DL_SBL(3, "SAHARA", 32, 0),
	MHI_CHANNEL_CONFIG_UL(4, "DIAG", 32, 1),
	MHI_CHANNEL_CONFIG_DL(5, "DIAG", 32, 1),
	MHI_CHANNEL_CONFIG_UL(12, "MBIM", 32, 0),
	MHI_CHANNEL_CONFIG_DL(13, "MBIM", 32, 0),
	MHI_CHANNEL_CONFIG_UL(32, "DUN", 32, 0),
	MHI_CHANNEL_CONFIG_DL(33, "DUN", 32, 0),
	/* The EDL firmware is a flash-programmer exposing firehose protocol */
	MHI_CHANNEL_CONFIG_UL_FP(34, "FIREHOSE", 32, 0),
	MHI_CHANNEL_CONFIG_DL_FP(35, "FIREHOSE", 32, 0),
	MHI_CHANNEL_CONFIG_HW_UL(100, "IP_HW0_MBIM", 128, 2),
	MHI_CHANNEL_CONFIG_HW_DL(101, "IP_HW0_MBIM", 128, 3),
};

static struct mhi_event_config mhi_quectel_em1xx_events[] = {
	MHI_EVENT_CONFIG_CTRL(0, 128),
	MHI_EVENT_CONFIG_DATA(1, 128),
	MHI_EVENT_CONFIG_HW_DATA(2, 1024, 100),
	MHI_EVENT_CONFIG_HW_DATA(3, 1024, 101)
};

static const struct mhi_controller_config modem_quectel_em1xx_config = {
	.max_channels = 128,
	.timeout_ms = 20000,
	.num_channels = ARRAY_SIZE(mhi_quectel_em1xx_channels),
	.ch_cfg = mhi_quectel_em1xx_channels,
	.num_events = ARRAY_SIZE(mhi_quectel_em1xx_events),
	.event_cfg = mhi_quectel_em1xx_events,
};

static const struct mhi_pci_dev_info mhi_quectel_em1xx_info = {
	.name = "quectel-em1xx",
	.edl = "qcom/prog_firehose_sdx24.mbn",
	.config = &modem_quectel_em1xx_config,
	.bar_num = MHI_PCI_DEFAULT_BAR_NUM,
	.dma_data_width = 32,
	.sideband_wake = true,
};

static const struct mhi_channel_config mhi_foxconn_sdx55_channels[] = {
	MHI_CHANNEL_CONFIG_UL(0, "LOOPBACK", 32, 0),
	MHI_CHANNEL_CONFIG_DL(1, "LOOPBACK", 32, 0),
	MHI_CHANNEL_CONFIG_UL(4, "DIAG", 32, 1),
	MHI_CHANNEL_CONFIG_DL(5, "DIAG", 32, 1),
	MHI_CHANNEL_CONFIG_UL(12, "MBIM", 32, 0),
	MHI_CHANNEL_CONFIG_DL(13, "MBIM", 32, 0),
	MHI_CHANNEL_CONFIG_UL(32, "DUN", 32, 0),
	MHI_CHANNEL_CONFIG_DL(33, "DUN", 32, 0),
	MHI_CHANNEL_CONFIG_HW_UL(100, "IP_HW0_MBIM", 128, 2),
	MHI_CHANNEL_CONFIG_HW_DL(101, "IP_HW0_MBIM", 128, 3),
};

static struct mhi_event_config mhi_foxconn_sdx55_events[] = {
	MHI_EVENT_CONFIG_CTRL(0, 128),
	MHI_EVENT_CONFIG_DATA(1, 128),
	MHI_EVENT_CONFIG_HW_DATA(2, 1024, 100),
	MHI_EVENT_CONFIG_HW_DATA(3, 1024, 101)
};

static const struct mhi_controller_config modem_foxconn_sdx55_config = {
	.max_channels = 128,
	.timeout_ms = 20000,
	.num_channels = ARRAY_SIZE(mhi_foxconn_sdx55_channels),
	.ch_cfg = mhi_foxconn_sdx55_channels,
	.num_events = ARRAY_SIZE(mhi_foxconn_sdx55_events),
	.event_cfg = mhi_foxconn_sdx55_events,
};

static const struct mhi_pci_dev_info mhi_foxconn_sdx55_info = {
	.name = "foxconn-sdx55",
	.fw = "qcom/sdx55m/sbl1.mbn",
	.edl = "qcom/sdx55m/edl.mbn",
	.config = &modem_foxconn_sdx55_config,
	.bar_num = MHI_PCI_DEFAULT_BAR_NUM,
	.dma_data_width = 32,
	.sideband_wake = false,
<<<<<<< HEAD
=======
};

static const struct mhi_channel_config mhi_mv31_channels[] = {
	MHI_CHANNEL_CONFIG_UL(0, "LOOPBACK", 64, 0),
	MHI_CHANNEL_CONFIG_DL(1, "LOOPBACK", 64, 0),
	/* MBIM Control Channel */
	MHI_CHANNEL_CONFIG_UL(12, "MBIM", 64, 0),
	MHI_CHANNEL_CONFIG_DL(13, "MBIM", 64, 0),
	/* MBIM Data Channel */
	MHI_CHANNEL_CONFIG_HW_UL(100, "IP_HW0_MBIM", 512, 2),
	MHI_CHANNEL_CONFIG_HW_DL(101, "IP_HW0_MBIM", 512, 3),
};

static struct mhi_event_config mhi_mv31_events[] = {
	MHI_EVENT_CONFIG_CTRL(0, 256),
	MHI_EVENT_CONFIG_DATA(1, 256),
	MHI_EVENT_CONFIG_HW_DATA(2, 1024, 100),
	MHI_EVENT_CONFIG_HW_DATA(3, 1024, 101),
};

static const struct mhi_controller_config modem_mv31_config = {
	.max_channels = 128,
	.timeout_ms = 20000,
	.num_channels = ARRAY_SIZE(mhi_mv31_channels),
	.ch_cfg = mhi_mv31_channels,
	.num_events = ARRAY_SIZE(mhi_mv31_events),
	.event_cfg = mhi_mv31_events,
};

static const struct mhi_pci_dev_info mhi_mv31_info = {
	.name = "cinterion-mv31",
	.config = &modem_mv31_config,
	.bar_num = MHI_PCI_DEFAULT_BAR_NUM,
	.dma_data_width = 32,
>>>>>>> bee673aa
};

static const struct pci_device_id mhi_pci_id_table[] = {
	{ PCI_DEVICE(PCI_VENDOR_ID_QCOM, 0x0306),
		.driver_data = (kernel_ulong_t) &mhi_qcom_sdx55_info },
	{ PCI_DEVICE(PCI_VENDOR_ID_QCOM, 0x0304),
		.driver_data = (kernel_ulong_t) &mhi_qcom_sdx24_info },
	{ PCI_DEVICE(0x1eac, 0x1001), /* EM120R-GL (sdx24) */
		.driver_data = (kernel_ulong_t) &mhi_quectel_em1xx_info },
	{ PCI_DEVICE(0x1eac, 0x1002), /* EM160R-GL (sdx24) */
		.driver_data = (kernel_ulong_t) &mhi_quectel_em1xx_info },
	{ PCI_DEVICE(PCI_VENDOR_ID_QCOM, 0x0308),
		.driver_data = (kernel_ulong_t) &mhi_qcom_sdx65_info },
	/* T99W175 (sdx55), Both for eSIM and Non-eSIM */
	{ PCI_DEVICE(PCI_VENDOR_ID_FOXCONN, 0xe0ab),
		.driver_data = (kernel_ulong_t) &mhi_foxconn_sdx55_info },
	/* DW5930e (sdx55), With eSIM, It's also T99W175 */
	{ PCI_DEVICE(PCI_VENDOR_ID_FOXCONN, 0xe0b0),
		.driver_data = (kernel_ulong_t) &mhi_foxconn_sdx55_info },
	/* DW5930e (sdx55), Non-eSIM, It's also T99W175 */
	{ PCI_DEVICE(PCI_VENDOR_ID_FOXCONN, 0xe0b1),
		.driver_data = (kernel_ulong_t) &mhi_foxconn_sdx55_info },
	/* MV31-W (Cinterion) */
	{ PCI_DEVICE(0x1269, 0x00b3),
		.driver_data = (kernel_ulong_t) &mhi_mv31_info },
	{  }
};
MODULE_DEVICE_TABLE(pci, mhi_pci_id_table);

enum mhi_pci_device_status {
	MHI_PCI_DEV_STARTED,
	MHI_PCI_DEV_SUSPENDED,
};

struct mhi_pci_device {
	struct mhi_controller mhi_cntrl;
	struct pci_saved_state *pci_state;
	struct work_struct recovery_work;
	struct timer_list health_check_timer;
	unsigned long status;
};

static int mhi_pci_read_reg(struct mhi_controller *mhi_cntrl,
			    void __iomem *addr, u32 *out)
{
	*out = readl(addr);
	return 0;
}

static void mhi_pci_write_reg(struct mhi_controller *mhi_cntrl,
			      void __iomem *addr, u32 val)
{
	writel(val, addr);
}

static void mhi_pci_status_cb(struct mhi_controller *mhi_cntrl,
			      enum mhi_callback cb)
{
	struct pci_dev *pdev = to_pci_dev(mhi_cntrl->cntrl_dev);

	/* Nothing to do for now */
	switch (cb) {
	case MHI_CB_FATAL_ERROR:
	case MHI_CB_SYS_ERROR:
		dev_warn(&pdev->dev, "firmware crashed (%u)\n", cb);
		pm_runtime_forbid(&pdev->dev);
		break;
	case MHI_CB_EE_MISSION_MODE:
		pm_runtime_allow(&pdev->dev);
		break;
	default:
		break;
	}
}

static void mhi_pci_wake_get_nop(struct mhi_controller *mhi_cntrl, bool force)
{
	/* no-op */
}

static void mhi_pci_wake_put_nop(struct mhi_controller *mhi_cntrl, bool override)
{
	/* no-op */
}

static void mhi_pci_wake_toggle_nop(struct mhi_controller *mhi_cntrl)
{
	/* no-op */
}

static bool mhi_pci_is_alive(struct mhi_controller *mhi_cntrl)
{
	struct pci_dev *pdev = to_pci_dev(mhi_cntrl->cntrl_dev);
	u16 vendor = 0;

	if (pci_read_config_word(pdev, PCI_VENDOR_ID, &vendor))
		return false;

	if (vendor == (u16) ~0 || vendor == 0)
		return false;

	return true;
}

static int mhi_pci_claim(struct mhi_controller *mhi_cntrl,
			 unsigned int bar_num, u64 dma_mask)
{
	struct pci_dev *pdev = to_pci_dev(mhi_cntrl->cntrl_dev);
	int err;

	err = pci_assign_resource(pdev, bar_num);
	if (err)
		return err;

	err = pcim_enable_device(pdev);
	if (err) {
		dev_err(&pdev->dev, "failed to enable pci device: %d\n", err);
		return err;
	}

	err = pcim_iomap_regions(pdev, 1 << bar_num, pci_name(pdev));
	if (err) {
		dev_err(&pdev->dev, "failed to map pci region: %d\n", err);
		return err;
	}
	mhi_cntrl->regs = pcim_iomap_table(pdev)[bar_num];
	mhi_cntrl->reg_len = pci_resource_len(pdev, bar_num);

	err = pci_set_dma_mask(pdev, dma_mask);
	if (err) {
		dev_err(&pdev->dev, "Cannot set proper DMA mask\n");
		return err;
	}

	err = pci_set_consistent_dma_mask(pdev, dma_mask);
	if (err) {
		dev_err(&pdev->dev, "set consistent dma mask failed\n");
		return err;
	}

	pci_set_master(pdev);

	return 0;
}

static int mhi_pci_get_irqs(struct mhi_controller *mhi_cntrl,
			    const struct mhi_controller_config *mhi_cntrl_config)
{
	struct pci_dev *pdev = to_pci_dev(mhi_cntrl->cntrl_dev);
	int nr_vectors, i;
	int *irq;

	/*
	 * Alloc one MSI vector for BHI + one vector per event ring, ideally...
	 * No explicit pci_free_irq_vectors required, done by pcim_release.
	 */
	mhi_cntrl->nr_irqs = 1 + mhi_cntrl_config->num_events;

	nr_vectors = pci_alloc_irq_vectors(pdev, 1, mhi_cntrl->nr_irqs, PCI_IRQ_MSI);
	if (nr_vectors < 0) {
		dev_err(&pdev->dev, "Error allocating MSI vectors %d\n",
			nr_vectors);
		return nr_vectors;
	}

	if (nr_vectors < mhi_cntrl->nr_irqs) {
		dev_warn(&pdev->dev, "using shared MSI\n");

		/* Patch msi vectors, use only one (shared) */
		for (i = 0; i < mhi_cntrl_config->num_events; i++)
			mhi_cntrl_config->event_cfg[i].irq = 0;
		mhi_cntrl->nr_irqs = 1;
	}

	irq = devm_kcalloc(&pdev->dev, mhi_cntrl->nr_irqs, sizeof(int), GFP_KERNEL);
	if (!irq)
		return -ENOMEM;

	for (i = 0; i < mhi_cntrl->nr_irqs; i++) {
		int vector = i >= nr_vectors ? (nr_vectors - 1) : i;

		irq[i] = pci_irq_vector(pdev, vector);
	}

	mhi_cntrl->irq = irq;

	return 0;
}

static int mhi_pci_runtime_get(struct mhi_controller *mhi_cntrl)
{
	/* The runtime_get() MHI callback means:
	 *    Do whatever is requested to leave M3.
	 */
	return pm_runtime_get(mhi_cntrl->cntrl_dev);
}

static void mhi_pci_runtime_put(struct mhi_controller *mhi_cntrl)
{
	/* The runtime_put() MHI callback means:
	 *    Device can be moved in M3 state.
	 */
	pm_runtime_mark_last_busy(mhi_cntrl->cntrl_dev);
	pm_runtime_put(mhi_cntrl->cntrl_dev);
}

static void mhi_pci_recovery_work(struct work_struct *work)
{
	struct mhi_pci_device *mhi_pdev = container_of(work, struct mhi_pci_device,
						       recovery_work);
	struct mhi_controller *mhi_cntrl = &mhi_pdev->mhi_cntrl;
	struct pci_dev *pdev = to_pci_dev(mhi_cntrl->cntrl_dev);
	int err;

	dev_warn(&pdev->dev, "device recovery started\n");

	del_timer(&mhi_pdev->health_check_timer);
	pm_runtime_forbid(&pdev->dev);

	/* Clean up MHI state */
	if (test_and_clear_bit(MHI_PCI_DEV_STARTED, &mhi_pdev->status)) {
		mhi_power_down(mhi_cntrl, false);
		mhi_unprepare_after_power_down(mhi_cntrl);
	}

	pci_set_power_state(pdev, PCI_D0);
	pci_load_saved_state(pdev, mhi_pdev->pci_state);
	pci_restore_state(pdev);

	if (!mhi_pci_is_alive(mhi_cntrl))
		goto err_try_reset;

	err = mhi_prepare_for_power_up(mhi_cntrl);
	if (err)
		goto err_try_reset;

	err = mhi_sync_power_up(mhi_cntrl);
	if (err)
		goto err_unprepare;

	dev_dbg(&pdev->dev, "Recovery completed\n");

	set_bit(MHI_PCI_DEV_STARTED, &mhi_pdev->status);
	mod_timer(&mhi_pdev->health_check_timer, jiffies + HEALTH_CHECK_PERIOD);
	return;

err_unprepare:
	mhi_unprepare_after_power_down(mhi_cntrl);
err_try_reset:
	if (pci_reset_function(pdev))
		dev_err(&pdev->dev, "Recovery failed\n");
}

static void health_check(struct timer_list *t)
{
	struct mhi_pci_device *mhi_pdev = from_timer(mhi_pdev, t, health_check_timer);
	struct mhi_controller *mhi_cntrl = &mhi_pdev->mhi_cntrl;

	if (!test_bit(MHI_PCI_DEV_STARTED, &mhi_pdev->status) ||
			test_bit(MHI_PCI_DEV_SUSPENDED, &mhi_pdev->status))
		return;

	if (!mhi_pci_is_alive(mhi_cntrl)) {
		dev_err(mhi_cntrl->cntrl_dev, "Device died\n");
		queue_work(system_long_wq, &mhi_pdev->recovery_work);
		return;
	}

	/* reschedule in two seconds */
	mod_timer(&mhi_pdev->health_check_timer, jiffies + HEALTH_CHECK_PERIOD);
}

static int mhi_pci_probe(struct pci_dev *pdev, const struct pci_device_id *id)
{
	const struct mhi_pci_dev_info *info = (struct mhi_pci_dev_info *) id->driver_data;
	const struct mhi_controller_config *mhi_cntrl_config;
	struct mhi_pci_device *mhi_pdev;
	struct mhi_controller *mhi_cntrl;
	int err;

	dev_dbg(&pdev->dev, "MHI PCI device found: %s\n", info->name);

	/* mhi_pdev.mhi_cntrl must be zero-initialized */
	mhi_pdev = devm_kzalloc(&pdev->dev, sizeof(*mhi_pdev), GFP_KERNEL);
	if (!mhi_pdev)
		return -ENOMEM;

	INIT_WORK(&mhi_pdev->recovery_work, mhi_pci_recovery_work);
	timer_setup(&mhi_pdev->health_check_timer, health_check, 0);

	mhi_cntrl_config = info->config;
	mhi_cntrl = &mhi_pdev->mhi_cntrl;

	mhi_cntrl->cntrl_dev = &pdev->dev;
	mhi_cntrl->iova_start = 0;
	mhi_cntrl->iova_stop = (dma_addr_t)DMA_BIT_MASK(info->dma_data_width);
	mhi_cntrl->fw_image = info->fw;
	mhi_cntrl->edl_image = info->edl;

	mhi_cntrl->read_reg = mhi_pci_read_reg;
	mhi_cntrl->write_reg = mhi_pci_write_reg;
	mhi_cntrl->status_cb = mhi_pci_status_cb;
	mhi_cntrl->runtime_get = mhi_pci_runtime_get;
	mhi_cntrl->runtime_put = mhi_pci_runtime_put;
<<<<<<< HEAD
=======
	mhi_cntrl->mru = info->mru_default;
>>>>>>> bee673aa

	if (info->sideband_wake) {
		mhi_cntrl->wake_get = mhi_pci_wake_get_nop;
		mhi_cntrl->wake_put = mhi_pci_wake_put_nop;
		mhi_cntrl->wake_toggle = mhi_pci_wake_toggle_nop;
	}

	err = mhi_pci_claim(mhi_cntrl, info->bar_num, DMA_BIT_MASK(info->dma_data_width));
	if (err)
		return err;

	err = mhi_pci_get_irqs(mhi_cntrl, mhi_cntrl_config);
	if (err)
		return err;

	pci_set_drvdata(pdev, mhi_pdev);

	/* Have stored pci confspace at hand for restore in sudden PCI error.
	 * cache the state locally and discard the PCI core one.
	 */
	pci_save_state(pdev);
	mhi_pdev->pci_state = pci_store_saved_state(pdev);
	pci_load_saved_state(pdev, NULL);

	pci_enable_pcie_error_reporting(pdev);

	err = mhi_register_controller(mhi_cntrl, mhi_cntrl_config);
	if (err)
		goto err_disable_reporting;

	/* MHI bus does not power up the controller by default */
	err = mhi_prepare_for_power_up(mhi_cntrl);
	if (err) {
		dev_err(&pdev->dev, "failed to prepare MHI controller\n");
		goto err_unregister;
	}

	err = mhi_sync_power_up(mhi_cntrl);
	if (err) {
		dev_err(&pdev->dev, "failed to power up MHI controller\n");
		goto err_unprepare;
	}

	set_bit(MHI_PCI_DEV_STARTED, &mhi_pdev->status);

	/* start health check */
	mod_timer(&mhi_pdev->health_check_timer, jiffies + HEALTH_CHECK_PERIOD);

	/* Only allow runtime-suspend if PME capable (for wakeup) */
	if (pci_pme_capable(pdev, PCI_D3hot)) {
		pm_runtime_set_autosuspend_delay(&pdev->dev, 2000);
		pm_runtime_use_autosuspend(&pdev->dev);
		pm_runtime_mark_last_busy(&pdev->dev);
		pm_runtime_put_noidle(&pdev->dev);
	}

	return 0;

err_unprepare:
	mhi_unprepare_after_power_down(mhi_cntrl);
err_unregister:
	mhi_unregister_controller(mhi_cntrl);
err_disable_reporting:
	pci_disable_pcie_error_reporting(pdev);

	return err;
}

static void mhi_pci_remove(struct pci_dev *pdev)
{
	struct mhi_pci_device *mhi_pdev = pci_get_drvdata(pdev);
	struct mhi_controller *mhi_cntrl = &mhi_pdev->mhi_cntrl;

	del_timer_sync(&mhi_pdev->health_check_timer);
	cancel_work_sync(&mhi_pdev->recovery_work);

	if (test_and_clear_bit(MHI_PCI_DEV_STARTED, &mhi_pdev->status)) {
		mhi_power_down(mhi_cntrl, true);
		mhi_unprepare_after_power_down(mhi_cntrl);
	}

	/* balancing probe put_noidle */
	if (pci_pme_capable(pdev, PCI_D3hot))
		pm_runtime_get_noresume(&pdev->dev);

	mhi_unregister_controller(mhi_cntrl);
	pci_disable_pcie_error_reporting(pdev);
}

static void mhi_pci_shutdown(struct pci_dev *pdev)
{
	mhi_pci_remove(pdev);
	pci_set_power_state(pdev, PCI_D3hot);
}

static void mhi_pci_reset_prepare(struct pci_dev *pdev)
{
	struct mhi_pci_device *mhi_pdev = pci_get_drvdata(pdev);
	struct mhi_controller *mhi_cntrl = &mhi_pdev->mhi_cntrl;

	dev_info(&pdev->dev, "reset\n");

	del_timer(&mhi_pdev->health_check_timer);

	/* Clean up MHI state */
	if (test_and_clear_bit(MHI_PCI_DEV_STARTED, &mhi_pdev->status)) {
		mhi_power_down(mhi_cntrl, false);
		mhi_unprepare_after_power_down(mhi_cntrl);
	}

	/* cause internal device reset */
	mhi_soc_reset(mhi_cntrl);

	/* Be sure device reset has been executed */
	msleep(MHI_POST_RESET_DELAY_MS);
}

static void mhi_pci_reset_done(struct pci_dev *pdev)
{
	struct mhi_pci_device *mhi_pdev = pci_get_drvdata(pdev);
	struct mhi_controller *mhi_cntrl = &mhi_pdev->mhi_cntrl;
	int err;

	/* Restore initial known working PCI state */
	pci_load_saved_state(pdev, mhi_pdev->pci_state);
	pci_restore_state(pdev);

	/* Is device status available ? */
	if (!mhi_pci_is_alive(mhi_cntrl)) {
		dev_err(&pdev->dev, "reset failed\n");
		return;
	}

	err = mhi_prepare_for_power_up(mhi_cntrl);
	if (err) {
		dev_err(&pdev->dev, "failed to prepare MHI controller\n");
		return;
	}

	err = mhi_sync_power_up(mhi_cntrl);
	if (err) {
		dev_err(&pdev->dev, "failed to power up MHI controller\n");
		mhi_unprepare_after_power_down(mhi_cntrl);
		return;
	}

	set_bit(MHI_PCI_DEV_STARTED, &mhi_pdev->status);
	mod_timer(&mhi_pdev->health_check_timer, jiffies + HEALTH_CHECK_PERIOD);
}

static pci_ers_result_t mhi_pci_error_detected(struct pci_dev *pdev,
					       pci_channel_state_t state)
{
	struct mhi_pci_device *mhi_pdev = pci_get_drvdata(pdev);
	struct mhi_controller *mhi_cntrl = &mhi_pdev->mhi_cntrl;

	dev_err(&pdev->dev, "PCI error detected, state = %u\n", state);

	if (state == pci_channel_io_perm_failure)
		return PCI_ERS_RESULT_DISCONNECT;

	/* Clean up MHI state */
	if (test_and_clear_bit(MHI_PCI_DEV_STARTED, &mhi_pdev->status)) {
		mhi_power_down(mhi_cntrl, false);
		mhi_unprepare_after_power_down(mhi_cntrl);
	} else {
		/* Nothing to do */
		return PCI_ERS_RESULT_RECOVERED;
	}

	pci_disable_device(pdev);

	return PCI_ERS_RESULT_NEED_RESET;
}

static pci_ers_result_t mhi_pci_slot_reset(struct pci_dev *pdev)
{
	if (pci_enable_device(pdev)) {
		dev_err(&pdev->dev, "Cannot re-enable PCI device after reset.\n");
		return PCI_ERS_RESULT_DISCONNECT;
	}

	return PCI_ERS_RESULT_RECOVERED;
}

static void mhi_pci_io_resume(struct pci_dev *pdev)
{
	struct mhi_pci_device *mhi_pdev = pci_get_drvdata(pdev);

	dev_err(&pdev->dev, "PCI slot reset done\n");

	queue_work(system_long_wq, &mhi_pdev->recovery_work);
}

static const struct pci_error_handlers mhi_pci_err_handler = {
	.error_detected = mhi_pci_error_detected,
	.slot_reset = mhi_pci_slot_reset,
	.resume = mhi_pci_io_resume,
	.reset_prepare = mhi_pci_reset_prepare,
	.reset_done = mhi_pci_reset_done,
};

static int  __maybe_unused mhi_pci_runtime_suspend(struct device *dev)
{
	struct pci_dev *pdev = to_pci_dev(dev);
	struct mhi_pci_device *mhi_pdev = dev_get_drvdata(dev);
	struct mhi_controller *mhi_cntrl = &mhi_pdev->mhi_cntrl;
	int err;

	if (test_and_set_bit(MHI_PCI_DEV_SUSPENDED, &mhi_pdev->status))
		return 0;

	del_timer(&mhi_pdev->health_check_timer);
	cancel_work_sync(&mhi_pdev->recovery_work);

	if (!test_bit(MHI_PCI_DEV_STARTED, &mhi_pdev->status) ||
			mhi_cntrl->ee != MHI_EE_AMSS)
		goto pci_suspend; /* Nothing to do at MHI level */

	/* Transition to M3 state */
	err = mhi_pm_suspend(mhi_cntrl);
	if (err) {
		dev_err(&pdev->dev, "failed to suspend device: %d\n", err);
		clear_bit(MHI_PCI_DEV_SUSPENDED, &mhi_pdev->status);
		return -EBUSY;
	}

pci_suspend:
	pci_disable_device(pdev);
	pci_wake_from_d3(pdev, true);

	return 0;
}

static int __maybe_unused mhi_pci_runtime_resume(struct device *dev)
{
	struct pci_dev *pdev = to_pci_dev(dev);
	struct mhi_pci_device *mhi_pdev = dev_get_drvdata(dev);
	struct mhi_controller *mhi_cntrl = &mhi_pdev->mhi_cntrl;
	int err;

	if (!test_and_clear_bit(MHI_PCI_DEV_SUSPENDED, &mhi_pdev->status))
		return 0;

	err = pci_enable_device(pdev);
	if (err)
		goto err_recovery;

	pci_set_master(pdev);
	pci_wake_from_d3(pdev, false);

	if (!test_bit(MHI_PCI_DEV_STARTED, &mhi_pdev->status) ||
			mhi_cntrl->ee != MHI_EE_AMSS)
		return 0; /* Nothing to do at MHI level */

	/* Exit M3, transition to M0 state */
	err = mhi_pm_resume(mhi_cntrl);
	if (err) {
		dev_err(&pdev->dev, "failed to resume device: %d\n", err);
		goto err_recovery;
	}

	/* Resume health check */
	mod_timer(&mhi_pdev->health_check_timer, jiffies + HEALTH_CHECK_PERIOD);

	/* It can be a remote wakeup (no mhi runtime_get), update access time */
	pm_runtime_mark_last_busy(dev);

	return 0;

err_recovery:
	/* Do not fail to not mess up our PCI device state, the device likely
	 * lost power (d3cold) and we simply need to reset it from the recovery
	 * procedure, trigger the recovery asynchronously to prevent system
	 * suspend exit delaying.
	 */
	queue_work(system_long_wq, &mhi_pdev->recovery_work);
	pm_runtime_mark_last_busy(dev);

	return 0;
}

static int  __maybe_unused mhi_pci_suspend(struct device *dev)
{
	pm_runtime_disable(dev);
	return mhi_pci_runtime_suspend(dev);
}

static int __maybe_unused mhi_pci_resume(struct device *dev)
{
	int ret;

	/* Depending the platform, device may have lost power (d3cold), we need
	 * to resume it now to check its state and recover when necessary.
	 */
	ret = mhi_pci_runtime_resume(dev);
	pm_runtime_enable(dev);

	return ret;
}

static int __maybe_unused mhi_pci_freeze(struct device *dev)
{
	struct mhi_pci_device *mhi_pdev = dev_get_drvdata(dev);
	struct mhi_controller *mhi_cntrl = &mhi_pdev->mhi_cntrl;

	/* We want to stop all operations, hibernation does not guarantee that
	 * device will be in the same state as before freezing, especially if
	 * the intermediate restore kernel reinitializes MHI device with new
	 * context.
	 */
	if (test_and_clear_bit(MHI_PCI_DEV_STARTED, &mhi_pdev->status)) {
		mhi_power_down(mhi_cntrl, false);
		mhi_unprepare_after_power_down(mhi_cntrl);
	}

	return 0;
}

static int __maybe_unused mhi_pci_restore(struct device *dev)
{
	struct mhi_pci_device *mhi_pdev = dev_get_drvdata(dev);

	/* Reinitialize the device */
	queue_work(system_long_wq, &mhi_pdev->recovery_work);

	return 0;
}

static const struct dev_pm_ops mhi_pci_pm_ops = {
	SET_RUNTIME_PM_OPS(mhi_pci_runtime_suspend, mhi_pci_runtime_resume, NULL)
#ifdef CONFIG_PM_SLEEP
	.suspend = mhi_pci_suspend,
	.resume = mhi_pci_resume,
	.freeze = mhi_pci_freeze,
	.thaw = mhi_pci_restore,
	.restore = mhi_pci_restore,
#endif
};

static struct pci_driver mhi_pci_driver = {
	.name		= "mhi-pci-generic",
	.id_table	= mhi_pci_id_table,
	.probe		= mhi_pci_probe,
	.remove		= mhi_pci_remove,
	.shutdown	= mhi_pci_shutdown,
	.err_handler	= &mhi_pci_err_handler,
	.driver.pm	= &mhi_pci_pm_ops
};
module_pci_driver(mhi_pci_driver);

MODULE_AUTHOR("Loic Poulain <loic.poulain@linaro.org>");
MODULE_DESCRIPTION("Modem Host Interface (MHI) PCI controller driver");
MODULE_LICENSE("GPL");<|MERGE_RESOLUTION|>--- conflicted
+++ resolved
@@ -32,10 +32,7 @@
  * @edl: emergency download mode firmware path (if any)
  * @bar_num: PCI base address register to use for MHI MMIO register space
  * @dma_data_width: DMA transfer word size (32 or 64 bits)
-<<<<<<< HEAD
-=======
  * @mru_default: default MRU size for MBIM network packets
->>>>>>> bee673aa
  * @sideband_wake: Devices using dedicated sideband GPIO for wakeup instead
  *		   of inband wake support (such as sdx24)
  */
@@ -46,10 +43,7 @@
 	const char *edl;
 	unsigned int bar_num;
 	unsigned int dma_data_width;
-<<<<<<< HEAD
-=======
 	unsigned int mru_default;
->>>>>>> bee673aa
 	bool sideband_wake;
 };
 
@@ -280,10 +274,7 @@
 	.config = &modem_qcom_v1_mhiv_config,
 	.bar_num = MHI_PCI_DEFAULT_BAR_NUM,
 	.dma_data_width = 32,
-<<<<<<< HEAD
-=======
 	.mru_default = 32768,
->>>>>>> bee673aa
 	.sideband_wake = false,
 };
 
@@ -376,8 +367,6 @@
 	.bar_num = MHI_PCI_DEFAULT_BAR_NUM,
 	.dma_data_width = 32,
 	.sideband_wake = false,
-<<<<<<< HEAD
-=======
 };
 
 static const struct mhi_channel_config mhi_mv31_channels[] = {
@@ -412,7 +401,6 @@
 	.config = &modem_mv31_config,
 	.bar_num = MHI_PCI_DEFAULT_BAR_NUM,
 	.dma_data_width = 32,
->>>>>>> bee673aa
 };
 
 static const struct pci_device_id mhi_pci_id_table[] = {
@@ -717,10 +705,7 @@
 	mhi_cntrl->status_cb = mhi_pci_status_cb;
 	mhi_cntrl->runtime_get = mhi_pci_runtime_get;
 	mhi_cntrl->runtime_put = mhi_pci_runtime_put;
-<<<<<<< HEAD
-=======
 	mhi_cntrl->mru = info->mru_default;
->>>>>>> bee673aa
 
 	if (info->sideband_wake) {
 		mhi_cntrl->wake_get = mhi_pci_wake_get_nop;
