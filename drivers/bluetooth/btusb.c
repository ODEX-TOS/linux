// SPDX-License-Identifier: GPL-2.0-or-later
/*
 *
 *  Generic Bluetooth USB driver
 *
 *  Copyright (C) 2005-2008  Marcel Holtmann <marcel@holtmann.org>
 */

#include <linux/dmi.h>
#include <linux/module.h>
#include <linux/usb.h>
#include <linux/usb/quirks.h>
#include <linux/firmware.h>
#include <linux/iopoll.h>
#include <linux/of_device.h>
#include <linux/of_irq.h>
#include <linux/suspend.h>
#include <linux/gpio/consumer.h>
#include <linux/debugfs.h>
#include <asm/unaligned.h>

#include <net/bluetooth/bluetooth.h>
#include <net/bluetooth/hci_core.h>

#include "btintel.h"
#include "btbcm.h"
#include "btrtl.h"
#include "btmtk.h"

#define VERSION "0.8"

static bool disable_scofix;
static bool force_scofix;
static bool enable_autosuspend = IS_ENABLED(CONFIG_BT_HCIBTUSB_AUTOSUSPEND);
static bool reset = true;

static struct usb_driver btusb_driver;

#define BTUSB_IGNORE		0x01
#define BTUSB_DIGIANSWER	0x02
#define BTUSB_CSR		0x04
#define BTUSB_SNIFFER		0x08
#define BTUSB_BCM92035		0x10
#define BTUSB_BROKEN_ISOC	0x20
#define BTUSB_WRONG_SCO_MTU	0x40
#define BTUSB_ATH3012		0x80
#define BTUSB_INTEL_COMBINED	0x100
#define BTUSB_INTEL_BOOT	0x200
#define BTUSB_BCM_PATCHRAM	0x400
#define BTUSB_MARVELL		0x800
#define BTUSB_SWAVE		0x1000
#define BTUSB_AMP		0x4000
#define BTUSB_QCA_ROME		0x8000
#define BTUSB_BCM_APPLE		0x10000
#define BTUSB_REALTEK		0x20000
#define BTUSB_BCM2045		0x40000
#define BTUSB_IFNUM_2		0x80000
#define BTUSB_CW6622		0x100000
#define BTUSB_MEDIATEK		0x200000
#define BTUSB_WIDEBAND_SPEECH	0x400000
#define BTUSB_VALID_LE_STATES   0x800000
#define BTUSB_QCA_WCN6855	0x1000000
#define BTUSB_INTEL_BROKEN_SHUTDOWN_LED	0x2000000
#define BTUSB_INTEL_BROKEN_INITIAL_NCMD 0x4000000

static const struct usb_device_id btusb_table[] = {
	/* Generic Bluetooth USB device */
	{ USB_DEVICE_INFO(0xe0, 0x01, 0x01) },

	/* Generic Bluetooth AMP device */
	{ USB_DEVICE_INFO(0xe0, 0x01, 0x04), .driver_info = BTUSB_AMP },

	/* Generic Bluetooth USB interface */
	{ USB_INTERFACE_INFO(0xe0, 0x01, 0x01) },

	/* Apple-specific (Broadcom) devices */
	{ USB_VENDOR_AND_INTERFACE_INFO(0x05ac, 0xff, 0x01, 0x01),
	  .driver_info = BTUSB_BCM_APPLE | BTUSB_IFNUM_2 },

	/* MediaTek MT76x0E */
	{ USB_DEVICE(0x0e8d, 0x763f) },

	/* Broadcom SoftSailing reporting vendor specific */
	{ USB_DEVICE(0x0a5c, 0x21e1) },

	/* Apple MacBookPro 7,1 */
	{ USB_DEVICE(0x05ac, 0x8213) },

	/* Apple iMac11,1 */
	{ USB_DEVICE(0x05ac, 0x8215) },

	/* Apple MacBookPro6,2 */
	{ USB_DEVICE(0x05ac, 0x8218) },

	/* Apple MacBookAir3,1, MacBookAir3,2 */
	{ USB_DEVICE(0x05ac, 0x821b) },

	/* Apple MacBookAir4,1 */
	{ USB_DEVICE(0x05ac, 0x821f) },

	/* Apple MacBookPro8,2 */
	{ USB_DEVICE(0x05ac, 0x821a) },

	/* Apple MacMini5,1 */
	{ USB_DEVICE(0x05ac, 0x8281) },

	/* AVM BlueFRITZ! USB v2.0 */
	{ USB_DEVICE(0x057c, 0x3800), .driver_info = BTUSB_SWAVE },

	/* Bluetooth Ultraport Module from IBM */
	{ USB_DEVICE(0x04bf, 0x030a) },

	/* ALPS Modules with non-standard id */
	{ USB_DEVICE(0x044e, 0x3001) },
	{ USB_DEVICE(0x044e, 0x3002) },

	/* Ericsson with non-standard id */
	{ USB_DEVICE(0x0bdb, 0x1002) },

	/* Canyon CN-BTU1 with HID interfaces */
	{ USB_DEVICE(0x0c10, 0x0000) },

	/* Broadcom BCM20702B0 (Dynex/Insignia) */
	{ USB_DEVICE(0x19ff, 0x0239), .driver_info = BTUSB_BCM_PATCHRAM },

	/* Broadcom BCM43142A0 (Foxconn/Lenovo) */
	{ USB_VENDOR_AND_INTERFACE_INFO(0x105b, 0xff, 0x01, 0x01),
	  .driver_info = BTUSB_BCM_PATCHRAM },

	/* Broadcom BCM920703 (HTC Vive) */
	{ USB_VENDOR_AND_INTERFACE_INFO(0x0bb4, 0xff, 0x01, 0x01),
	  .driver_info = BTUSB_BCM_PATCHRAM },

	/* Foxconn - Hon Hai */
	{ USB_VENDOR_AND_INTERFACE_INFO(0x0489, 0xff, 0x01, 0x01),
	  .driver_info = BTUSB_BCM_PATCHRAM },

	/* Lite-On Technology - Broadcom based */
	{ USB_VENDOR_AND_INTERFACE_INFO(0x04ca, 0xff, 0x01, 0x01),
	  .driver_info = BTUSB_BCM_PATCHRAM },

	/* Broadcom devices with vendor specific id */
	{ USB_VENDOR_AND_INTERFACE_INFO(0x0a5c, 0xff, 0x01, 0x01),
	  .driver_info = BTUSB_BCM_PATCHRAM },

	/* ASUSTek Computer - Broadcom based */
	{ USB_VENDOR_AND_INTERFACE_INFO(0x0b05, 0xff, 0x01, 0x01),
	  .driver_info = BTUSB_BCM_PATCHRAM },

	/* Belkin F8065bf - Broadcom based */
	{ USB_VENDOR_AND_INTERFACE_INFO(0x050d, 0xff, 0x01, 0x01),
	  .driver_info = BTUSB_BCM_PATCHRAM },

	/* IMC Networks - Broadcom based */
	{ USB_VENDOR_AND_INTERFACE_INFO(0x13d3, 0xff, 0x01, 0x01),
	  .driver_info = BTUSB_BCM_PATCHRAM },

	/* Dell Computer - Broadcom based  */
	{ USB_VENDOR_AND_INTERFACE_INFO(0x413c, 0xff, 0x01, 0x01),
	  .driver_info = BTUSB_BCM_PATCHRAM },

	/* Toshiba Corp - Broadcom based */
	{ USB_VENDOR_AND_INTERFACE_INFO(0x0930, 0xff, 0x01, 0x01),
	  .driver_info = BTUSB_BCM_PATCHRAM },

	/* Intel Bluetooth USB Bootloader (RAM module) */
	{ USB_DEVICE(0x8087, 0x0a5a),
	  .driver_info = BTUSB_INTEL_BOOT | BTUSB_BROKEN_ISOC },

	{ }	/* Terminating entry */
};

MODULE_DEVICE_TABLE(usb, btusb_table);

static const struct usb_device_id blacklist_table[] = {
	/* CSR BlueCore devices */
	{ USB_DEVICE(0x0a12, 0x0001), .driver_info = BTUSB_CSR },

	/* Broadcom BCM2033 without firmware */
	{ USB_DEVICE(0x0a5c, 0x2033), .driver_info = BTUSB_IGNORE },

	/* Broadcom BCM2045 devices */
	{ USB_DEVICE(0x0a5c, 0x2045), .driver_info = BTUSB_BCM2045 },

	/* Atheros 3011 with sflash firmware */
	{ USB_DEVICE(0x0489, 0xe027), .driver_info = BTUSB_IGNORE },
	{ USB_DEVICE(0x0489, 0xe03d), .driver_info = BTUSB_IGNORE },
	{ USB_DEVICE(0x04f2, 0xaff1), .driver_info = BTUSB_IGNORE },
	{ USB_DEVICE(0x0930, 0x0215), .driver_info = BTUSB_IGNORE },
	{ USB_DEVICE(0x0cf3, 0x3002), .driver_info = BTUSB_IGNORE },
	{ USB_DEVICE(0x0cf3, 0xe019), .driver_info = BTUSB_IGNORE },
	{ USB_DEVICE(0x13d3, 0x3304), .driver_info = BTUSB_IGNORE },

	/* Atheros AR9285 Malbec with sflash firmware */
	{ USB_DEVICE(0x03f0, 0x311d), .driver_info = BTUSB_IGNORE },

	/* Atheros 3012 with sflash firmware */
	{ USB_DEVICE(0x0489, 0xe04d), .driver_info = BTUSB_ATH3012 },
	{ USB_DEVICE(0x0489, 0xe04e), .driver_info = BTUSB_ATH3012 },
	{ USB_DEVICE(0x0489, 0xe056), .driver_info = BTUSB_ATH3012 },
	{ USB_DEVICE(0x0489, 0xe057), .driver_info = BTUSB_ATH3012 },
	{ USB_DEVICE(0x0489, 0xe05f), .driver_info = BTUSB_ATH3012 },
	{ USB_DEVICE(0x0489, 0xe076), .driver_info = BTUSB_ATH3012 },
	{ USB_DEVICE(0x0489, 0xe078), .driver_info = BTUSB_ATH3012 },
	{ USB_DEVICE(0x0489, 0xe095), .driver_info = BTUSB_ATH3012 },
	{ USB_DEVICE(0x04c5, 0x1330), .driver_info = BTUSB_ATH3012 },
	{ USB_DEVICE(0x04ca, 0x3004), .driver_info = BTUSB_ATH3012 },
	{ USB_DEVICE(0x04ca, 0x3005), .driver_info = BTUSB_ATH3012 },
	{ USB_DEVICE(0x04ca, 0x3006), .driver_info = BTUSB_ATH3012 },
	{ USB_DEVICE(0x04ca, 0x3007), .driver_info = BTUSB_ATH3012 },
	{ USB_DEVICE(0x04ca, 0x3008), .driver_info = BTUSB_ATH3012 },
	{ USB_DEVICE(0x04ca, 0x300b), .driver_info = BTUSB_ATH3012 },
	{ USB_DEVICE(0x04ca, 0x300d), .driver_info = BTUSB_ATH3012 },
	{ USB_DEVICE(0x04ca, 0x300f), .driver_info = BTUSB_ATH3012 },
	{ USB_DEVICE(0x04ca, 0x3010), .driver_info = BTUSB_ATH3012 },
	{ USB_DEVICE(0x04ca, 0x3014), .driver_info = BTUSB_ATH3012 },
	{ USB_DEVICE(0x04ca, 0x3018), .driver_info = BTUSB_ATH3012 },
	{ USB_DEVICE(0x0930, 0x0219), .driver_info = BTUSB_ATH3012 },
	{ USB_DEVICE(0x0930, 0x021c), .driver_info = BTUSB_ATH3012 },
	{ USB_DEVICE(0x0930, 0x0220), .driver_info = BTUSB_ATH3012 },
	{ USB_DEVICE(0x0930, 0x0227), .driver_info = BTUSB_ATH3012 },
	{ USB_DEVICE(0x0b05, 0x17d0), .driver_info = BTUSB_ATH3012 },
	{ USB_DEVICE(0x0cf3, 0x0036), .driver_info = BTUSB_ATH3012 },
	{ USB_DEVICE(0x0cf3, 0x3004), .driver_info = BTUSB_ATH3012 },
	{ USB_DEVICE(0x0cf3, 0x3008), .driver_info = BTUSB_ATH3012 },
	{ USB_DEVICE(0x0cf3, 0x311d), .driver_info = BTUSB_ATH3012 },
	{ USB_DEVICE(0x0cf3, 0x311e), .driver_info = BTUSB_ATH3012 },
	{ USB_DEVICE(0x0cf3, 0x311f), .driver_info = BTUSB_ATH3012 },
	{ USB_DEVICE(0x0cf3, 0x3121), .driver_info = BTUSB_ATH3012 },
	{ USB_DEVICE(0x0cf3, 0x817a), .driver_info = BTUSB_ATH3012 },
	{ USB_DEVICE(0x0cf3, 0x817b), .driver_info = BTUSB_ATH3012 },
	{ USB_DEVICE(0x0cf3, 0xe003), .driver_info = BTUSB_ATH3012 },
	{ USB_DEVICE(0x0cf3, 0xe004), .driver_info = BTUSB_ATH3012 },
	{ USB_DEVICE(0x0cf3, 0xe005), .driver_info = BTUSB_ATH3012 },
	{ USB_DEVICE(0x0cf3, 0xe006), .driver_info = BTUSB_ATH3012 },
	{ USB_DEVICE(0x13d3, 0x3362), .driver_info = BTUSB_ATH3012 },
	{ USB_DEVICE(0x13d3, 0x3375), .driver_info = BTUSB_ATH3012 },
	{ USB_DEVICE(0x13d3, 0x3393), .driver_info = BTUSB_ATH3012 },
	{ USB_DEVICE(0x13d3, 0x3395), .driver_info = BTUSB_ATH3012 },
	{ USB_DEVICE(0x13d3, 0x3402), .driver_info = BTUSB_ATH3012 },
	{ USB_DEVICE(0x13d3, 0x3408), .driver_info = BTUSB_ATH3012 },
	{ USB_DEVICE(0x13d3, 0x3423), .driver_info = BTUSB_ATH3012 },
	{ USB_DEVICE(0x13d3, 0x3432), .driver_info = BTUSB_ATH3012 },
	{ USB_DEVICE(0x13d3, 0x3472), .driver_info = BTUSB_ATH3012 },
	{ USB_DEVICE(0x13d3, 0x3474), .driver_info = BTUSB_ATH3012 },
	{ USB_DEVICE(0x13d3, 0x3487), .driver_info = BTUSB_ATH3012 },
	{ USB_DEVICE(0x13d3, 0x3490), .driver_info = BTUSB_ATH3012 },

	/* Atheros AR5BBU12 with sflash firmware */
	{ USB_DEVICE(0x0489, 0xe02c), .driver_info = BTUSB_IGNORE },

	/* Atheros AR5BBU12 with sflash firmware */
	{ USB_DEVICE(0x0489, 0xe036), .driver_info = BTUSB_ATH3012 },
	{ USB_DEVICE(0x0489, 0xe03c), .driver_info = BTUSB_ATH3012 },

	/* QCA ROME chipset */
	{ USB_DEVICE(0x0cf3, 0x535b), .driver_info = BTUSB_QCA_ROME |
						     BTUSB_WIDEBAND_SPEECH },
	{ USB_DEVICE(0x0cf3, 0xe007), .driver_info = BTUSB_QCA_ROME |
						     BTUSB_WIDEBAND_SPEECH },
	{ USB_DEVICE(0x0cf3, 0xe009), .driver_info = BTUSB_QCA_ROME |
						     BTUSB_WIDEBAND_SPEECH },
	{ USB_DEVICE(0x0cf3, 0xe010), .driver_info = BTUSB_QCA_ROME |
						     BTUSB_WIDEBAND_SPEECH },
	{ USB_DEVICE(0x0cf3, 0xe300), .driver_info = BTUSB_QCA_ROME |
						     BTUSB_WIDEBAND_SPEECH },
	{ USB_DEVICE(0x0cf3, 0xe301), .driver_info = BTUSB_QCA_ROME |
						     BTUSB_WIDEBAND_SPEECH },
	{ USB_DEVICE(0x0cf3, 0xe360), .driver_info = BTUSB_QCA_ROME |
						     BTUSB_WIDEBAND_SPEECH },
	{ USB_DEVICE(0x0cf3, 0xe500), .driver_info = BTUSB_QCA_ROME |
						     BTUSB_WIDEBAND_SPEECH },
	{ USB_DEVICE(0x0489, 0xe092), .driver_info = BTUSB_QCA_ROME |
						     BTUSB_WIDEBAND_SPEECH },
	{ USB_DEVICE(0x0489, 0xe09f), .driver_info = BTUSB_QCA_ROME |
						     BTUSB_WIDEBAND_SPEECH },
	{ USB_DEVICE(0x0489, 0xe0a2), .driver_info = BTUSB_QCA_ROME |
						     BTUSB_WIDEBAND_SPEECH },
	{ USB_DEVICE(0x04ca, 0x3011), .driver_info = BTUSB_QCA_ROME |
						     BTUSB_WIDEBAND_SPEECH },
	{ USB_DEVICE(0x04ca, 0x3015), .driver_info = BTUSB_QCA_ROME |
						     BTUSB_WIDEBAND_SPEECH },
	{ USB_DEVICE(0x04ca, 0x3016), .driver_info = BTUSB_QCA_ROME |
						     BTUSB_WIDEBAND_SPEECH },
	{ USB_DEVICE(0x04ca, 0x301a), .driver_info = BTUSB_QCA_ROME |
						     BTUSB_WIDEBAND_SPEECH },
	{ USB_DEVICE(0x04ca, 0x3021), .driver_info = BTUSB_QCA_ROME |
						     BTUSB_WIDEBAND_SPEECH },
	{ USB_DEVICE(0x13d3, 0x3491), .driver_info = BTUSB_QCA_ROME |
						     BTUSB_WIDEBAND_SPEECH },
	{ USB_DEVICE(0x13d3, 0x3496), .driver_info = BTUSB_QCA_ROME |
						     BTUSB_WIDEBAND_SPEECH },
	{ USB_DEVICE(0x13d3, 0x3501), .driver_info = BTUSB_QCA_ROME |
						     BTUSB_WIDEBAND_SPEECH },

	/* QCA WCN6855 chipset */
	{ USB_DEVICE(0x0cf3, 0xe600), .driver_info = BTUSB_QCA_WCN6855 |
						     BTUSB_WIDEBAND_SPEECH |
						     BTUSB_VALID_LE_STATES },
	{ USB_DEVICE(0x0489, 0xe0cc), .driver_info = BTUSB_QCA_WCN6855 |
						     BTUSB_WIDEBAND_SPEECH |
						     BTUSB_VALID_LE_STATES },
	{ USB_DEVICE(0x0489, 0xe0d6), .driver_info = BTUSB_QCA_WCN6855 |
						     BTUSB_WIDEBAND_SPEECH |
						     BTUSB_VALID_LE_STATES },
	{ USB_DEVICE(0x0489, 0xe0e3), .driver_info = BTUSB_QCA_WCN6855 |
						     BTUSB_WIDEBAND_SPEECH |
						     BTUSB_VALID_LE_STATES },
	{ USB_DEVICE(0x10ab, 0x9309), .driver_info = BTUSB_QCA_WCN6855 |
						     BTUSB_WIDEBAND_SPEECH |
						     BTUSB_VALID_LE_STATES },
	{ USB_DEVICE(0x10ab, 0x9409), .driver_info = BTUSB_QCA_WCN6855 |
						     BTUSB_WIDEBAND_SPEECH |
						     BTUSB_VALID_LE_STATES },
	{ USB_DEVICE(0x0489, 0xe0d0), .driver_info = BTUSB_QCA_WCN6855 |
						     BTUSB_WIDEBAND_SPEECH |
						     BTUSB_VALID_LE_STATES },

	/* Broadcom BCM2035 */
	{ USB_DEVICE(0x0a5c, 0x2009), .driver_info = BTUSB_BCM92035 },
	{ USB_DEVICE(0x0a5c, 0x200a), .driver_info = BTUSB_WRONG_SCO_MTU },
	{ USB_DEVICE(0x0a5c, 0x2035), .driver_info = BTUSB_WRONG_SCO_MTU },

	/* Broadcom BCM2045 */
	{ USB_DEVICE(0x0a5c, 0x2039), .driver_info = BTUSB_WRONG_SCO_MTU },
	{ USB_DEVICE(0x0a5c, 0x2101), .driver_info = BTUSB_WRONG_SCO_MTU },

	/* IBM/Lenovo ThinkPad with Broadcom chip */
	{ USB_DEVICE(0x0a5c, 0x201e), .driver_info = BTUSB_WRONG_SCO_MTU },
	{ USB_DEVICE(0x0a5c, 0x2110), .driver_info = BTUSB_WRONG_SCO_MTU },

	/* HP laptop with Broadcom chip */
	{ USB_DEVICE(0x03f0, 0x171d), .driver_info = BTUSB_WRONG_SCO_MTU },

	/* Dell laptop with Broadcom chip */
	{ USB_DEVICE(0x413c, 0x8126), .driver_info = BTUSB_WRONG_SCO_MTU },

	/* Dell Wireless 370 and 410 devices */
	{ USB_DEVICE(0x413c, 0x8152), .driver_info = BTUSB_WRONG_SCO_MTU },
	{ USB_DEVICE(0x413c, 0x8156), .driver_info = BTUSB_WRONG_SCO_MTU },

	/* Belkin F8T012 and F8T013 devices */
	{ USB_DEVICE(0x050d, 0x0012), .driver_info = BTUSB_WRONG_SCO_MTU },
	{ USB_DEVICE(0x050d, 0x0013), .driver_info = BTUSB_WRONG_SCO_MTU },

	/* Asus WL-BTD202 device */
	{ USB_DEVICE(0x0b05, 0x1715), .driver_info = BTUSB_WRONG_SCO_MTU },

	/* Kensington Bluetooth USB adapter */
	{ USB_DEVICE(0x047d, 0x105e), .driver_info = BTUSB_WRONG_SCO_MTU },

	/* RTX Telecom based adapters with buggy SCO support */
	{ USB_DEVICE(0x0400, 0x0807), .driver_info = BTUSB_BROKEN_ISOC },
	{ USB_DEVICE(0x0400, 0x080a), .driver_info = BTUSB_BROKEN_ISOC },

	/* CONWISE Technology based adapters with buggy SCO support */
	{ USB_DEVICE(0x0e5e, 0x6622),
	  .driver_info = BTUSB_BROKEN_ISOC | BTUSB_CW6622},

	/* Roper Class 1 Bluetooth Dongle (Silicon Wave based) */
	{ USB_DEVICE(0x1310, 0x0001), .driver_info = BTUSB_SWAVE },

	/* Digianswer devices */
	{ USB_DEVICE(0x08fd, 0x0001), .driver_info = BTUSB_DIGIANSWER },
	{ USB_DEVICE(0x08fd, 0x0002), .driver_info = BTUSB_IGNORE },

	/* CSR BlueCore Bluetooth Sniffer */
	{ USB_DEVICE(0x0a12, 0x0002),
	  .driver_info = BTUSB_SNIFFER | BTUSB_BROKEN_ISOC },

	/* Frontline ComProbe Bluetooth Sniffer */
	{ USB_DEVICE(0x16d3, 0x0002),
	  .driver_info = BTUSB_SNIFFER | BTUSB_BROKEN_ISOC },

	/* Marvell Bluetooth devices */
	{ USB_DEVICE(0x1286, 0x2044), .driver_info = BTUSB_MARVELL },
	{ USB_DEVICE(0x1286, 0x2046), .driver_info = BTUSB_MARVELL },
	{ USB_DEVICE(0x1286, 0x204e), .driver_info = BTUSB_MARVELL },

	/* Intel Bluetooth devices */
	{ USB_DEVICE(0x8087, 0x0025), .driver_info = BTUSB_INTEL_COMBINED },
	{ USB_DEVICE(0x8087, 0x0026), .driver_info = BTUSB_INTEL_COMBINED },
	{ USB_DEVICE(0x8087, 0x0029), .driver_info = BTUSB_INTEL_COMBINED },
	{ USB_DEVICE(0x8087, 0x0032), .driver_info = BTUSB_INTEL_COMBINED },
	{ USB_DEVICE(0x8087, 0x0033), .driver_info = BTUSB_INTEL_COMBINED },
	{ USB_DEVICE(0x8087, 0x07da), .driver_info = BTUSB_CSR },
	{ USB_DEVICE(0x8087, 0x07dc), .driver_info = BTUSB_INTEL_COMBINED |
						     BTUSB_INTEL_BROKEN_INITIAL_NCMD |
						     BTUSB_INTEL_BROKEN_SHUTDOWN_LED },
	{ USB_DEVICE(0x8087, 0x0a2a), .driver_info = BTUSB_INTEL_COMBINED |
						     BTUSB_INTEL_BROKEN_SHUTDOWN_LED },
	{ USB_DEVICE(0x8087, 0x0a2b), .driver_info = BTUSB_INTEL_COMBINED },
	{ USB_DEVICE(0x8087, 0x0aa7), .driver_info = BTUSB_INTEL_COMBINED |
						     BTUSB_INTEL_BROKEN_SHUTDOWN_LED },
	{ USB_DEVICE(0x8087, 0x0aaa), .driver_info = BTUSB_INTEL_COMBINED },

	/* Other Intel Bluetooth devices */
	{ USB_VENDOR_AND_INTERFACE_INFO(0x8087, 0xe0, 0x01, 0x01),
	  .driver_info = BTUSB_IGNORE },

	/* Realtek 8822CE Bluetooth devices */
	{ USB_DEVICE(0x0bda, 0xb00c), .driver_info = BTUSB_REALTEK |
						     BTUSB_WIDEBAND_SPEECH },
	{ USB_DEVICE(0x0bda, 0xc822), .driver_info = BTUSB_REALTEK |
						     BTUSB_WIDEBAND_SPEECH },

	/* Realtek 8852AE Bluetooth devices */
	{ USB_DEVICE(0x0bda, 0xc852), .driver_info = BTUSB_REALTEK |
						     BTUSB_WIDEBAND_SPEECH },
	{ USB_DEVICE(0x0bda, 0x385a), .driver_info = BTUSB_REALTEK |
						     BTUSB_WIDEBAND_SPEECH },
	{ USB_DEVICE(0x0bda, 0x4852), .driver_info = BTUSB_REALTEK |
						     BTUSB_WIDEBAND_SPEECH },
	{ USB_DEVICE(0x04c5, 0x165c), .driver_info = BTUSB_REALTEK |
						     BTUSB_WIDEBAND_SPEECH },
	{ USB_DEVICE(0x04ca, 0x4006), .driver_info = BTUSB_REALTEK |
						     BTUSB_WIDEBAND_SPEECH },

	/* Realtek Bluetooth devices */
	{ USB_VENDOR_AND_INTERFACE_INFO(0x0bda, 0xe0, 0x01, 0x01),
	  .driver_info = BTUSB_REALTEK },

	/* MediaTek Bluetooth devices */
	{ USB_VENDOR_AND_INTERFACE_INFO(0x0e8d, 0xe0, 0x01, 0x01),
	  .driver_info = BTUSB_MEDIATEK |
			 BTUSB_WIDEBAND_SPEECH |
			 BTUSB_VALID_LE_STATES },

	/* Additional MediaTek MT7615E Bluetooth devices */
	{ USB_DEVICE(0x13d3, 0x3560), .driver_info = BTUSB_MEDIATEK},

	/* Additional MediaTek MT7668 Bluetooth devices */
	{ USB_DEVICE(0x043e, 0x3109), .driver_info = BTUSB_MEDIATEK |
						     BTUSB_WIDEBAND_SPEECH |
						     BTUSB_VALID_LE_STATES },

	/* Additional MediaTek MT7921 Bluetooth devices */
	{ USB_DEVICE(0x04ca, 0x3802), .driver_info = BTUSB_MEDIATEK |
						     BTUSB_WIDEBAND_SPEECH |
						     BTUSB_VALID_LE_STATES },
	{ USB_DEVICE(0x13d3, 0x3563), .driver_info = BTUSB_MEDIATEK |
						     BTUSB_WIDEBAND_SPEECH |
						     BTUSB_VALID_LE_STATES },
	{ USB_DEVICE(0x13d3, 0x3564), .driver_info = BTUSB_MEDIATEK |
						     BTUSB_WIDEBAND_SPEECH |
						     BTUSB_VALID_LE_STATES },
	{ USB_DEVICE(0x0489, 0xe0cd), .driver_info = BTUSB_MEDIATEK |
						     BTUSB_WIDEBAND_SPEECH |
						     BTUSB_VALID_LE_STATES },

	/* MediaTek MT7922A Bluetooth devices */
	{ USB_DEVICE(0x0489, 0xe0d8), .driver_info = BTUSB_MEDIATEK |
						     BTUSB_WIDEBAND_SPEECH |
						     BTUSB_VALID_LE_STATES },
	{ USB_DEVICE(0x0489, 0xe0d9), .driver_info = BTUSB_MEDIATEK |
						     BTUSB_WIDEBAND_SPEECH |
						     BTUSB_VALID_LE_STATES },

	/* Additional Realtek 8723AE Bluetooth devices */
	{ USB_DEVICE(0x0930, 0x021d), .driver_info = BTUSB_REALTEK },
	{ USB_DEVICE(0x13d3, 0x3394), .driver_info = BTUSB_REALTEK },

	/* Additional Realtek 8723BE Bluetooth devices */
	{ USB_DEVICE(0x0489, 0xe085), .driver_info = BTUSB_REALTEK },
	{ USB_DEVICE(0x0489, 0xe08b), .driver_info = BTUSB_REALTEK },
	{ USB_DEVICE(0x13d3, 0x3410), .driver_info = BTUSB_REALTEK },
	{ USB_DEVICE(0x13d3, 0x3416), .driver_info = BTUSB_REALTEK },
	{ USB_DEVICE(0x13d3, 0x3459), .driver_info = BTUSB_REALTEK },
	{ USB_DEVICE(0x13d3, 0x3494), .driver_info = BTUSB_REALTEK },

	/* Additional Realtek 8723BU Bluetooth devices */
	{ USB_DEVICE(0x7392, 0xa611), .driver_info = BTUSB_REALTEK },

	/* Additional Realtek 8723DE Bluetooth devices */
	{ USB_DEVICE(0x0bda, 0xb009), .driver_info = BTUSB_REALTEK },
	{ USB_DEVICE(0x2ff8, 0xb011), .driver_info = BTUSB_REALTEK },

	/* Additional Realtek 8761B Bluetooth devices */
	{ USB_DEVICE(0x2357, 0x0604), .driver_info = BTUSB_REALTEK |
						     BTUSB_WIDEBAND_SPEECH },

	/* Additional Realtek 8761BU Bluetooth devices */
	{ USB_DEVICE(0x0b05, 0x190e), .driver_info = BTUSB_REALTEK |
	  					     BTUSB_WIDEBAND_SPEECH },

	/* Additional Realtek 8821AE Bluetooth devices */
	{ USB_DEVICE(0x0b05, 0x17dc), .driver_info = BTUSB_REALTEK },
	{ USB_DEVICE(0x13d3, 0x3414), .driver_info = BTUSB_REALTEK },
	{ USB_DEVICE(0x13d3, 0x3458), .driver_info = BTUSB_REALTEK },
	{ USB_DEVICE(0x13d3, 0x3461), .driver_info = BTUSB_REALTEK },
	{ USB_DEVICE(0x13d3, 0x3462), .driver_info = BTUSB_REALTEK },

	/* Additional Realtek 8822BE Bluetooth devices */
	{ USB_DEVICE(0x13d3, 0x3526), .driver_info = BTUSB_REALTEK },
	{ USB_DEVICE(0x0b05, 0x185c), .driver_info = BTUSB_REALTEK },

	/* Additional Realtek 8822CE Bluetooth devices */
	{ USB_DEVICE(0x04ca, 0x4005), .driver_info = BTUSB_REALTEK |
						     BTUSB_WIDEBAND_SPEECH },
	{ USB_DEVICE(0x04c5, 0x161f), .driver_info = BTUSB_REALTEK |
						     BTUSB_WIDEBAND_SPEECH },
	{ USB_DEVICE(0x0b05, 0x18ef), .driver_info = BTUSB_REALTEK |
						     BTUSB_WIDEBAND_SPEECH },
	{ USB_DEVICE(0x13d3, 0x3548), .driver_info = BTUSB_REALTEK |
						     BTUSB_WIDEBAND_SPEECH },
	{ USB_DEVICE(0x13d3, 0x3549), .driver_info = BTUSB_REALTEK |
						     BTUSB_WIDEBAND_SPEECH },
	{ USB_DEVICE(0x13d3, 0x3553), .driver_info = BTUSB_REALTEK |
						     BTUSB_WIDEBAND_SPEECH },
	{ USB_DEVICE(0x13d3, 0x3555), .driver_info = BTUSB_REALTEK |
						     BTUSB_WIDEBAND_SPEECH },
	{ USB_DEVICE(0x2ff8, 0x3051), .driver_info = BTUSB_REALTEK |
						     BTUSB_WIDEBAND_SPEECH },
	{ USB_DEVICE(0x1358, 0xc123), .driver_info = BTUSB_REALTEK |
						     BTUSB_WIDEBAND_SPEECH },
	{ USB_DEVICE(0x0bda, 0xc123), .driver_info = BTUSB_REALTEK |
						     BTUSB_WIDEBAND_SPEECH },
	{ USB_DEVICE(0x0cb5, 0xc547), .driver_info = BTUSB_REALTEK |
						     BTUSB_WIDEBAND_SPEECH },

	/* Silicon Wave based devices */
	{ USB_DEVICE(0x0c10, 0x0000), .driver_info = BTUSB_SWAVE },

	{ }	/* Terminating entry */
};

/* The Bluetooth USB module build into some devices needs to be reset on resume,
 * this is a problem with the platform (likely shutting off all power) not with
 * the module itself. So we use a DMI list to match known broken platforms.
 */
static const struct dmi_system_id btusb_needs_reset_resume_table[] = {
	{
		/* Dell OptiPlex 3060 (QCA ROME device 0cf3:e007) */
		.matches = {
			DMI_MATCH(DMI_SYS_VENDOR, "Dell Inc."),
			DMI_MATCH(DMI_PRODUCT_NAME, "OptiPlex 3060"),
		},
	},
	{
		/* Dell XPS 9360 (QCA ROME device 0cf3:e300) */
		.matches = {
			DMI_MATCH(DMI_SYS_VENDOR, "Dell Inc."),
			DMI_MATCH(DMI_PRODUCT_NAME, "XPS 13 9360"),
		},
	},
	{
		/* Dell Inspiron 5565 (QCA ROME device 0cf3:e009) */
		.matches = {
			DMI_MATCH(DMI_SYS_VENDOR, "Dell Inc."),
			DMI_MATCH(DMI_PRODUCT_NAME, "Inspiron 5565"),
		},
	},
	{}
};

#define BTUSB_MAX_ISOC_FRAMES	10

#define BTUSB_INTR_RUNNING	0
#define BTUSB_BULK_RUNNING	1
#define BTUSB_ISOC_RUNNING	2
#define BTUSB_SUSPENDING	3
#define BTUSB_DID_ISO_RESUME	4
#define BTUSB_BOOTLOADER	5
#define BTUSB_DOWNLOADING	6
#define BTUSB_FIRMWARE_LOADED	7
#define BTUSB_FIRMWARE_FAILED	8
#define BTUSB_BOOTING		9
#define BTUSB_DIAG_RUNNING	10
#define BTUSB_OOB_WAKE_ENABLED	11
#define BTUSB_HW_RESET_ACTIVE	12
#define BTUSB_TX_WAIT_VND_EVT	13
#define BTUSB_WAKEUP_AUTOSUSPEND	14
#define BTUSB_USE_ALT3_FOR_WBS	15

struct btusb_data {
	struct hci_dev       *hdev;
	struct usb_device    *udev;
	struct usb_interface *intf;
	struct usb_interface *isoc;
	struct usb_interface *diag;
	unsigned isoc_ifnum;

	unsigned long flags;

	bool poll_sync;
	int intr_interval;
	struct work_struct  work;
	struct work_struct  waker;
	struct delayed_work rx_work;

	struct sk_buff_head acl_q;

	struct usb_anchor deferred;
	struct usb_anchor tx_anchor;
	int tx_in_flight;
	spinlock_t txlock;

	struct usb_anchor intr_anchor;
	struct usb_anchor bulk_anchor;
	struct usb_anchor isoc_anchor;
	struct usb_anchor diag_anchor;
	struct usb_anchor ctrl_anchor;
	spinlock_t rxlock;

	struct sk_buff *evt_skb;
	struct sk_buff *acl_skb;
	struct sk_buff *sco_skb;

	struct usb_endpoint_descriptor *intr_ep;
	struct usb_endpoint_descriptor *bulk_tx_ep;
	struct usb_endpoint_descriptor *bulk_rx_ep;
	struct usb_endpoint_descriptor *isoc_tx_ep;
	struct usb_endpoint_descriptor *isoc_rx_ep;
	struct usb_endpoint_descriptor *diag_tx_ep;
	struct usb_endpoint_descriptor *diag_rx_ep;

	struct gpio_desc *reset_gpio;

	__u8 cmdreq_type;
	__u8 cmdreq;

	unsigned int sco_num;
	unsigned int air_mode;
	bool usb_alt6_packet_flow;
	int isoc_altsetting;
	int suspend_count;

	int (*recv_event)(struct hci_dev *hdev, struct sk_buff *skb);
	int (*recv_acl)(struct hci_dev *hdev, struct sk_buff *skb);
	int (*recv_bulk)(struct btusb_data *data, void *buffer, int count);

	int (*setup_on_usb)(struct hci_dev *hdev);

	int oob_wake_irq;   /* irq for out-of-band wake-on-bt */
	unsigned cmd_timeout_cnt;
};

static void btusb_intel_cmd_timeout(struct hci_dev *hdev)
{
	struct btusb_data *data = hci_get_drvdata(hdev);
	struct gpio_desc *reset_gpio = data->reset_gpio;

	if (++data->cmd_timeout_cnt < 5)
		return;

	if (!reset_gpio) {
		bt_dev_err(hdev, "No way to reset. Ignoring and continuing");
		return;
	}

	/*
	 * Toggle the hard reset line if the platform provides one. The reset
	 * is going to yank the device off the USB and then replug. So doing
	 * once is enough. The cleanup is handled correctly on the way out
	 * (standard USB disconnect), and the new device is detected cleanly
	 * and bound to the driver again like it should be.
	 */
	if (test_and_set_bit(BTUSB_HW_RESET_ACTIVE, &data->flags)) {
		bt_dev_err(hdev, "last reset failed? Not resetting again");
		return;
	}

	bt_dev_err(hdev, "Initiating HW reset via gpio");
	gpiod_set_value_cansleep(reset_gpio, 1);
	msleep(100);
	gpiod_set_value_cansleep(reset_gpio, 0);
}

static void btusb_rtl_cmd_timeout(struct hci_dev *hdev)
{
	struct btusb_data *data = hci_get_drvdata(hdev);
	struct gpio_desc *reset_gpio = data->reset_gpio;

	if (++data->cmd_timeout_cnt < 5)
		return;

	if (!reset_gpio) {
		bt_dev_err(hdev, "No gpio to reset Realtek device, ignoring");
		return;
	}

	/* Toggle the hard reset line. The Realtek device is going to
	 * yank itself off the USB and then replug. The cleanup is handled
	 * correctly on the way out (standard USB disconnect), and the new
	 * device is detected cleanly and bound to the driver again like
	 * it should be.
	 */
	if (test_and_set_bit(BTUSB_HW_RESET_ACTIVE, &data->flags)) {
		bt_dev_err(hdev, "last reset failed? Not resetting again");
		return;
	}

	bt_dev_err(hdev, "Reset Realtek device via gpio");
	gpiod_set_value_cansleep(reset_gpio, 1);
	msleep(200);
	gpiod_set_value_cansleep(reset_gpio, 0);
}

static void btusb_qca_cmd_timeout(struct hci_dev *hdev)
{
	struct btusb_data *data = hci_get_drvdata(hdev);
	struct gpio_desc *reset_gpio = data->reset_gpio;
	int err;

	if (++data->cmd_timeout_cnt < 5)
		return;

	if (reset_gpio) {
		bt_dev_err(hdev, "Reset qca device via bt_en gpio");

		/* Toggle the hard reset line. The qca bt device is going to
		 * yank itself off the USB and then replug. The cleanup is handled
		 * correctly on the way out (standard USB disconnect), and the new
		 * device is detected cleanly and bound to the driver again like
		 * it should be.
		 */
		if (test_and_set_bit(BTUSB_HW_RESET_ACTIVE, &data->flags)) {
			bt_dev_err(hdev, "last reset failed? Not resetting again");
			return;
		}

		gpiod_set_value_cansleep(reset_gpio, 0);
		msleep(200);
		gpiod_set_value_cansleep(reset_gpio, 1);

		return;
	}

	bt_dev_err(hdev, "Multiple cmd timeouts seen. Resetting usb device.");
	/* This is not an unbalanced PM reference since the device will reset */
	err = usb_autopm_get_interface(data->intf);
	if (!err)
		usb_queue_reset_device(data->intf);
	else
		bt_dev_err(hdev, "Failed usb_autopm_get_interface with %d", err);
}

static inline void btusb_free_frags(struct btusb_data *data)
{
	unsigned long flags;

	spin_lock_irqsave(&data->rxlock, flags);

	kfree_skb(data->evt_skb);
	data->evt_skb = NULL;

	kfree_skb(data->acl_skb);
	data->acl_skb = NULL;

	kfree_skb(data->sco_skb);
	data->sco_skb = NULL;

	spin_unlock_irqrestore(&data->rxlock, flags);
}

static int btusb_recv_event(struct btusb_data *data, struct sk_buff *skb)
{
	if (data->intr_interval) {
		/* Trigger dequeue immediatelly if an event is received */
		schedule_delayed_work(&data->rx_work, 0);
	}

	return data->recv_event(data->hdev, skb);
}

static int btusb_recv_intr(struct btusb_data *data, void *buffer, int count)
{
	struct sk_buff *skb;
	unsigned long flags;
	int err = 0;

	spin_lock_irqsave(&data->rxlock, flags);
	skb = data->evt_skb;

	while (count) {
		int len;

		if (!skb) {
			skb = bt_skb_alloc(HCI_MAX_EVENT_SIZE, GFP_ATOMIC);
			if (!skb) {
				err = -ENOMEM;
				break;
			}

			hci_skb_pkt_type(skb) = HCI_EVENT_PKT;
			hci_skb_expect(skb) = HCI_EVENT_HDR_SIZE;
		}

		len = min_t(uint, hci_skb_expect(skb), count);
		skb_put_data(skb, buffer, len);

		count -= len;
		buffer += len;
		hci_skb_expect(skb) -= len;

		if (skb->len == HCI_EVENT_HDR_SIZE) {
			/* Complete event header */
			hci_skb_expect(skb) = hci_event_hdr(skb)->plen;

			if (skb_tailroom(skb) < hci_skb_expect(skb)) {
				kfree_skb(skb);
				skb = NULL;

				err = -EILSEQ;
				break;
			}
		}

		if (!hci_skb_expect(skb)) {
			/* Complete frame */
			btusb_recv_event(data, skb);
			skb = NULL;
		}
	}

	data->evt_skb = skb;
	spin_unlock_irqrestore(&data->rxlock, flags);

	return err;
}

static int btusb_recv_acl(struct btusb_data *data, struct sk_buff *skb)
{
	/* Only queue ACL packet if intr_interval is set as it means
	 * force_poll_sync has been enabled.
	 */
	if (!data->intr_interval)
		return data->recv_acl(data->hdev, skb);

	skb_queue_tail(&data->acl_q, skb);
	schedule_delayed_work(&data->rx_work, data->intr_interval);

	return 0;
}

static int btusb_recv_bulk(struct btusb_data *data, void *buffer, int count)
{
	struct sk_buff *skb;
	unsigned long flags;
	int err = 0;

	spin_lock_irqsave(&data->rxlock, flags);
	skb = data->acl_skb;

	while (count) {
		int len;

		if (!skb) {
			skb = bt_skb_alloc(HCI_MAX_FRAME_SIZE, GFP_ATOMIC);
			if (!skb) {
				err = -ENOMEM;
				break;
			}

			hci_skb_pkt_type(skb) = HCI_ACLDATA_PKT;
			hci_skb_expect(skb) = HCI_ACL_HDR_SIZE;
		}

		len = min_t(uint, hci_skb_expect(skb), count);
		skb_put_data(skb, buffer, len);

		count -= len;
		buffer += len;
		hci_skb_expect(skb) -= len;

		if (skb->len == HCI_ACL_HDR_SIZE) {
			__le16 dlen = hci_acl_hdr(skb)->dlen;

			/* Complete ACL header */
			hci_skb_expect(skb) = __le16_to_cpu(dlen);

			if (skb_tailroom(skb) < hci_skb_expect(skb)) {
				kfree_skb(skb);
				skb = NULL;

				err = -EILSEQ;
				break;
			}
		}

		if (!hci_skb_expect(skb)) {
			/* Complete frame */
			btusb_recv_acl(data, skb);
			skb = NULL;
		}
	}

	data->acl_skb = skb;
	spin_unlock_irqrestore(&data->rxlock, flags);

	return err;
}

static int btusb_recv_isoc(struct btusb_data *data, void *buffer, int count)
{
	struct sk_buff *skb;
	unsigned long flags;
	int err = 0;

	spin_lock_irqsave(&data->rxlock, flags);
	skb = data->sco_skb;

	while (count) {
		int len;

		if (!skb) {
			skb = bt_skb_alloc(HCI_MAX_SCO_SIZE, GFP_ATOMIC);
			if (!skb) {
				err = -ENOMEM;
				break;
			}

			hci_skb_pkt_type(skb) = HCI_SCODATA_PKT;
			hci_skb_expect(skb) = HCI_SCO_HDR_SIZE;
		}

		len = min_t(uint, hci_skb_expect(skb), count);
		skb_put_data(skb, buffer, len);

		count -= len;
		buffer += len;
		hci_skb_expect(skb) -= len;

		if (skb->len == HCI_SCO_HDR_SIZE) {
			/* Complete SCO header */
			hci_skb_expect(skb) = hci_sco_hdr(skb)->dlen;

			if (skb_tailroom(skb) < hci_skb_expect(skb)) {
				kfree_skb(skb);
				skb = NULL;

				err = -EILSEQ;
				break;
			}
		}

		if (!hci_skb_expect(skb)) {
			/* Complete frame */
			hci_recv_frame(data->hdev, skb);
			skb = NULL;
		}
	}

	data->sco_skb = skb;
	spin_unlock_irqrestore(&data->rxlock, flags);

	return err;
}

static void btusb_intr_complete(struct urb *urb)
{
	struct hci_dev *hdev = urb->context;
	struct btusb_data *data = hci_get_drvdata(hdev);
	int err;

	BT_DBG("%s urb %p status %d count %d", hdev->name, urb, urb->status,
	       urb->actual_length);

	if (!test_bit(HCI_RUNNING, &hdev->flags))
		return;

	if (urb->status == 0) {
		hdev->stat.byte_rx += urb->actual_length;

		if (btusb_recv_intr(data, urb->transfer_buffer,
				    urb->actual_length) < 0) {
			bt_dev_err(hdev, "corrupted event packet");
			hdev->stat.err_rx++;
		}
	} else if (urb->status == -ENOENT) {
		/* Avoid suspend failed when usb_kill_urb */
		return;
	}

	if (!test_bit(BTUSB_INTR_RUNNING, &data->flags))
		return;

	usb_mark_last_busy(data->udev);
	usb_anchor_urb(urb, &data->intr_anchor);

	err = usb_submit_urb(urb, GFP_ATOMIC);
	if (err < 0) {
		/* -EPERM: urb is being killed;
		 * -ENODEV: device got disconnected
		 */
		if (err != -EPERM && err != -ENODEV)
			bt_dev_err(hdev, "urb %p failed to resubmit (%d)",
				   urb, -err);
		if (err != -EPERM)
			hci_cmd_sync_cancel(hdev, -err);
		usb_unanchor_urb(urb);
	}
}

static int btusb_submit_intr_urb(struct hci_dev *hdev, gfp_t mem_flags)
{
	struct btusb_data *data = hci_get_drvdata(hdev);
	struct urb *urb;
	unsigned char *buf;
	unsigned int pipe;
	int err, size;

	BT_DBG("%s", hdev->name);

	if (!data->intr_ep)
		return -ENODEV;

	urb = usb_alloc_urb(0, mem_flags);
	if (!urb)
		return -ENOMEM;

	size = le16_to_cpu(data->intr_ep->wMaxPacketSize);

	buf = kmalloc(size, mem_flags);
	if (!buf) {
		usb_free_urb(urb);
		return -ENOMEM;
	}

	pipe = usb_rcvintpipe(data->udev, data->intr_ep->bEndpointAddress);

	usb_fill_int_urb(urb, data->udev, pipe, buf, size,
			 btusb_intr_complete, hdev, data->intr_ep->bInterval);

	urb->transfer_flags |= URB_FREE_BUFFER;

	usb_anchor_urb(urb, &data->intr_anchor);

	err = usb_submit_urb(urb, mem_flags);
	if (err < 0) {
		if (err != -EPERM && err != -ENODEV)
			bt_dev_err(hdev, "urb %p submission failed (%d)",
				   urb, -err);
		if (err != -EPERM)
			hci_cmd_sync_cancel(hdev, -err);
		usb_unanchor_urb(urb);
	}

	/* Only initialize intr_interval if URB poll sync is enabled */
	if (!data->poll_sync)
		goto done;

	/* The units are frames (milliseconds) for full and low speed devices,
	 * and microframes (1/8 millisecond) for highspeed and SuperSpeed
	 * devices.
	 *
	 * This is done once on open/resume so it shouldn't change even if
	 * force_poll_sync changes.
	 */
	switch (urb->dev->speed) {
	case USB_SPEED_SUPER_PLUS:
	case USB_SPEED_SUPER:	/* units are 125us */
		data->intr_interval = usecs_to_jiffies(urb->interval * 125);
		break;
	default:
		data->intr_interval = msecs_to_jiffies(urb->interval);
		break;
	}

done:
	usb_free_urb(urb);

	return err;
}

static void btusb_bulk_complete(struct urb *urb)
{
	struct hci_dev *hdev = urb->context;
	struct btusb_data *data = hci_get_drvdata(hdev);
	int err;

	BT_DBG("%s urb %p status %d count %d", hdev->name, urb, urb->status,
	       urb->actual_length);

	if (!test_bit(HCI_RUNNING, &hdev->flags))
		return;

	if (urb->status == 0) {
		hdev->stat.byte_rx += urb->actual_length;

		if (data->recv_bulk(data, urb->transfer_buffer,
				    urb->actual_length) < 0) {
			bt_dev_err(hdev, "corrupted ACL packet");
			hdev->stat.err_rx++;
		}
	} else if (urb->status == -ENOENT) {
		/* Avoid suspend failed when usb_kill_urb */
		return;
	}

	if (!test_bit(BTUSB_BULK_RUNNING, &data->flags))
		return;

	usb_anchor_urb(urb, &data->bulk_anchor);
	usb_mark_last_busy(data->udev);

	err = usb_submit_urb(urb, GFP_ATOMIC);
	if (err < 0) {
		/* -EPERM: urb is being killed;
		 * -ENODEV: device got disconnected
		 */
		if (err != -EPERM && err != -ENODEV)
			bt_dev_err(hdev, "urb %p failed to resubmit (%d)",
				   urb, -err);
		usb_unanchor_urb(urb);
	}
}

static int btusb_submit_bulk_urb(struct hci_dev *hdev, gfp_t mem_flags)
{
	struct btusb_data *data = hci_get_drvdata(hdev);
	struct urb *urb;
	unsigned char *buf;
	unsigned int pipe;
	int err, size = HCI_MAX_FRAME_SIZE;

	BT_DBG("%s", hdev->name);

	if (!data->bulk_rx_ep)
		return -ENODEV;

	urb = usb_alloc_urb(0, mem_flags);
	if (!urb)
		return -ENOMEM;

	buf = kmalloc(size, mem_flags);
	if (!buf) {
		usb_free_urb(urb);
		return -ENOMEM;
	}

	pipe = usb_rcvbulkpipe(data->udev, data->bulk_rx_ep->bEndpointAddress);

	usb_fill_bulk_urb(urb, data->udev, pipe, buf, size,
			  btusb_bulk_complete, hdev);

	urb->transfer_flags |= URB_FREE_BUFFER;

	usb_mark_last_busy(data->udev);
	usb_anchor_urb(urb, &data->bulk_anchor);

	err = usb_submit_urb(urb, mem_flags);
	if (err < 0) {
		if (err != -EPERM && err != -ENODEV)
			bt_dev_err(hdev, "urb %p submission failed (%d)",
				   urb, -err);
		usb_unanchor_urb(urb);
	}

	usb_free_urb(urb);

	return err;
}

static void btusb_isoc_complete(struct urb *urb)
{
	struct hci_dev *hdev = urb->context;
	struct btusb_data *data = hci_get_drvdata(hdev);
	int i, err;

	BT_DBG("%s urb %p status %d count %d", hdev->name, urb, urb->status,
	       urb->actual_length);

	if (!test_bit(HCI_RUNNING, &hdev->flags))
		return;

	if (urb->status == 0) {
		for (i = 0; i < urb->number_of_packets; i++) {
			unsigned int offset = urb->iso_frame_desc[i].offset;
			unsigned int length = urb->iso_frame_desc[i].actual_length;

			if (urb->iso_frame_desc[i].status)
				continue;

			hdev->stat.byte_rx += length;

			if (btusb_recv_isoc(data, urb->transfer_buffer + offset,
					    length) < 0) {
				bt_dev_err(hdev, "corrupted SCO packet");
				hdev->stat.err_rx++;
			}
		}
	} else if (urb->status == -ENOENT) {
		/* Avoid suspend failed when usb_kill_urb */
		return;
	}

	if (!test_bit(BTUSB_ISOC_RUNNING, &data->flags))
		return;

	usb_anchor_urb(urb, &data->isoc_anchor);

	err = usb_submit_urb(urb, GFP_ATOMIC);
	if (err < 0) {
		/* -EPERM: urb is being killed;
		 * -ENODEV: device got disconnected
		 */
		if (err != -EPERM && err != -ENODEV)
			bt_dev_err(hdev, "urb %p failed to resubmit (%d)",
				   urb, -err);
		usb_unanchor_urb(urb);
	}
}

static inline void __fill_isoc_descriptor_msbc(struct urb *urb, int len,
					       int mtu, struct btusb_data *data)
{
	int i, offset = 0;
	unsigned int interval;

	BT_DBG("len %d mtu %d", len, mtu);

	/* For mSBC ALT 6 setting the host will send the packet at continuous
	 * flow. As per core spec 5, vol 4, part B, table 2.1. For ALT setting
	 * 6 the HCI PACKET INTERVAL should be 7.5ms for every usb packets.
	 * To maintain the rate we send 63bytes of usb packets alternatively for
	 * 7ms and 8ms to maintain the rate as 7.5ms.
	 */
	if (data->usb_alt6_packet_flow) {
		interval = 7;
		data->usb_alt6_packet_flow = false;
	} else {
		interval = 6;
		data->usb_alt6_packet_flow = true;
	}

	for (i = 0; i < interval; i++) {
		urb->iso_frame_desc[i].offset = offset;
		urb->iso_frame_desc[i].length = offset;
	}

	if (len && i < BTUSB_MAX_ISOC_FRAMES) {
		urb->iso_frame_desc[i].offset = offset;
		urb->iso_frame_desc[i].length = len;
		i++;
	}

	urb->number_of_packets = i;
}

static inline void __fill_isoc_descriptor(struct urb *urb, int len, int mtu)
{
	int i, offset = 0;

	BT_DBG("len %d mtu %d", len, mtu);

	for (i = 0; i < BTUSB_MAX_ISOC_FRAMES && len >= mtu;
					i++, offset += mtu, len -= mtu) {
		urb->iso_frame_desc[i].offset = offset;
		urb->iso_frame_desc[i].length = mtu;
	}

	if (len && i < BTUSB_MAX_ISOC_FRAMES) {
		urb->iso_frame_desc[i].offset = offset;
		urb->iso_frame_desc[i].length = len;
		i++;
	}

	urb->number_of_packets = i;
}

static int btusb_submit_isoc_urb(struct hci_dev *hdev, gfp_t mem_flags)
{
	struct btusb_data *data = hci_get_drvdata(hdev);
	struct urb *urb;
	unsigned char *buf;
	unsigned int pipe;
	int err, size;

	BT_DBG("%s", hdev->name);

	if (!data->isoc_rx_ep)
		return -ENODEV;

	urb = usb_alloc_urb(BTUSB_MAX_ISOC_FRAMES, mem_flags);
	if (!urb)
		return -ENOMEM;

	size = le16_to_cpu(data->isoc_rx_ep->wMaxPacketSize) *
						BTUSB_MAX_ISOC_FRAMES;

	buf = kmalloc(size, mem_flags);
	if (!buf) {
		usb_free_urb(urb);
		return -ENOMEM;
	}

	pipe = usb_rcvisocpipe(data->udev, data->isoc_rx_ep->bEndpointAddress);

	usb_fill_int_urb(urb, data->udev, pipe, buf, size, btusb_isoc_complete,
			 hdev, data->isoc_rx_ep->bInterval);

	urb->transfer_flags = URB_FREE_BUFFER | URB_ISO_ASAP;

	__fill_isoc_descriptor(urb, size,
			       le16_to_cpu(data->isoc_rx_ep->wMaxPacketSize));

	usb_anchor_urb(urb, &data->isoc_anchor);

	err = usb_submit_urb(urb, mem_flags);
	if (err < 0) {
		if (err != -EPERM && err != -ENODEV)
			bt_dev_err(hdev, "urb %p submission failed (%d)",
				   urb, -err);
		usb_unanchor_urb(urb);
	}

	usb_free_urb(urb);

	return err;
}

static void btusb_diag_complete(struct urb *urb)
{
	struct hci_dev *hdev = urb->context;
	struct btusb_data *data = hci_get_drvdata(hdev);
	int err;

	BT_DBG("%s urb %p status %d count %d", hdev->name, urb, urb->status,
	       urb->actual_length);

	if (urb->status == 0) {
		struct sk_buff *skb;

		skb = bt_skb_alloc(urb->actual_length, GFP_ATOMIC);
		if (skb) {
			skb_put_data(skb, urb->transfer_buffer,
				     urb->actual_length);
			hci_recv_diag(hdev, skb);
		}
	} else if (urb->status == -ENOENT) {
		/* Avoid suspend failed when usb_kill_urb */
		return;
	}

	if (!test_bit(BTUSB_DIAG_RUNNING, &data->flags))
		return;

	usb_anchor_urb(urb, &data->diag_anchor);
	usb_mark_last_busy(data->udev);

	err = usb_submit_urb(urb, GFP_ATOMIC);
	if (err < 0) {
		/* -EPERM: urb is being killed;
		 * -ENODEV: device got disconnected
		 */
		if (err != -EPERM && err != -ENODEV)
			bt_dev_err(hdev, "urb %p failed to resubmit (%d)",
				   urb, -err);
		usb_unanchor_urb(urb);
	}
}

static int btusb_submit_diag_urb(struct hci_dev *hdev, gfp_t mem_flags)
{
	struct btusb_data *data = hci_get_drvdata(hdev);
	struct urb *urb;
	unsigned char *buf;
	unsigned int pipe;
	int err, size = HCI_MAX_FRAME_SIZE;

	BT_DBG("%s", hdev->name);

	if (!data->diag_rx_ep)
		return -ENODEV;

	urb = usb_alloc_urb(0, mem_flags);
	if (!urb)
		return -ENOMEM;

	buf = kmalloc(size, mem_flags);
	if (!buf) {
		usb_free_urb(urb);
		return -ENOMEM;
	}

	pipe = usb_rcvbulkpipe(data->udev, data->diag_rx_ep->bEndpointAddress);

	usb_fill_bulk_urb(urb, data->udev, pipe, buf, size,
			  btusb_diag_complete, hdev);

	urb->transfer_flags |= URB_FREE_BUFFER;

	usb_mark_last_busy(data->udev);
	usb_anchor_urb(urb, &data->diag_anchor);

	err = usb_submit_urb(urb, mem_flags);
	if (err < 0) {
		if (err != -EPERM && err != -ENODEV)
			bt_dev_err(hdev, "urb %p submission failed (%d)",
				   urb, -err);
		usb_unanchor_urb(urb);
	}

	usb_free_urb(urb);

	return err;
}

static void btusb_tx_complete(struct urb *urb)
{
	struct sk_buff *skb = urb->context;
	struct hci_dev *hdev = (struct hci_dev *)skb->dev;
	struct btusb_data *data = hci_get_drvdata(hdev);
	unsigned long flags;

	BT_DBG("%s urb %p status %d count %d", hdev->name, urb, urb->status,
	       urb->actual_length);

	if (!test_bit(HCI_RUNNING, &hdev->flags))
		goto done;

	if (!urb->status) {
		hdev->stat.byte_tx += urb->transfer_buffer_length;
	} else {
		if (hci_skb_pkt_type(skb) == HCI_COMMAND_PKT)
			hci_cmd_sync_cancel(hdev, -urb->status);
		hdev->stat.err_tx++;
	}

done:
	spin_lock_irqsave(&data->txlock, flags);
	data->tx_in_flight--;
	spin_unlock_irqrestore(&data->txlock, flags);

	kfree(urb->setup_packet);

	kfree_skb(skb);
}

static void btusb_isoc_tx_complete(struct urb *urb)
{
	struct sk_buff *skb = urb->context;
	struct hci_dev *hdev = (struct hci_dev *)skb->dev;

	BT_DBG("%s urb %p status %d count %d", hdev->name, urb, urb->status,
	       urb->actual_length);

	if (!test_bit(HCI_RUNNING, &hdev->flags))
		goto done;

	if (!urb->status)
		hdev->stat.byte_tx += urb->transfer_buffer_length;
	else
		hdev->stat.err_tx++;

done:
	kfree(urb->setup_packet);

	kfree_skb(skb);
}

static int btusb_open(struct hci_dev *hdev)
{
	struct btusb_data *data = hci_get_drvdata(hdev);
	int err;

	BT_DBG("%s", hdev->name);

	err = usb_autopm_get_interface(data->intf);
	if (err < 0)
		return err;

	/* Patching USB firmware files prior to starting any URBs of HCI path
	 * It is more safe to use USB bulk channel for downloading USB patch
	 */
	if (data->setup_on_usb) {
		err = data->setup_on_usb(hdev);
		if (err < 0)
			goto setup_fail;
	}

	data->intf->needs_remote_wakeup = 1;

	if (test_and_set_bit(BTUSB_INTR_RUNNING, &data->flags))
		goto done;

	err = btusb_submit_intr_urb(hdev, GFP_KERNEL);
	if (err < 0)
		goto failed;

	err = btusb_submit_bulk_urb(hdev, GFP_KERNEL);
	if (err < 0) {
		usb_kill_anchored_urbs(&data->intr_anchor);
		goto failed;
	}

	set_bit(BTUSB_BULK_RUNNING, &data->flags);
	btusb_submit_bulk_urb(hdev, GFP_KERNEL);

	if (data->diag) {
		if (!btusb_submit_diag_urb(hdev, GFP_KERNEL))
			set_bit(BTUSB_DIAG_RUNNING, &data->flags);
	}

done:
	usb_autopm_put_interface(data->intf);
	return 0;

failed:
	clear_bit(BTUSB_INTR_RUNNING, &data->flags);
setup_fail:
	usb_autopm_put_interface(data->intf);
	return err;
}

static void btusb_stop_traffic(struct btusb_data *data)
{
	usb_kill_anchored_urbs(&data->intr_anchor);
	usb_kill_anchored_urbs(&data->bulk_anchor);
	usb_kill_anchored_urbs(&data->isoc_anchor);
	usb_kill_anchored_urbs(&data->diag_anchor);
	usb_kill_anchored_urbs(&data->ctrl_anchor);
}

static int btusb_close(struct hci_dev *hdev)
{
	struct btusb_data *data = hci_get_drvdata(hdev);
	int err;

	BT_DBG("%s", hdev->name);

	cancel_delayed_work(&data->rx_work);
	cancel_work_sync(&data->work);
	cancel_work_sync(&data->waker);

	skb_queue_purge(&data->acl_q);

	clear_bit(BTUSB_ISOC_RUNNING, &data->flags);
	clear_bit(BTUSB_BULK_RUNNING, &data->flags);
	clear_bit(BTUSB_INTR_RUNNING, &data->flags);
	clear_bit(BTUSB_DIAG_RUNNING, &data->flags);

	btusb_stop_traffic(data);
	btusb_free_frags(data);

	err = usb_autopm_get_interface(data->intf);
	if (err < 0)
		goto failed;

	data->intf->needs_remote_wakeup = 0;

	/* Enable remote wake up for auto-suspend */
	if (test_bit(BTUSB_WAKEUP_AUTOSUSPEND, &data->flags))
		data->intf->needs_remote_wakeup = 1;

	usb_autopm_put_interface(data->intf);

failed:
	usb_scuttle_anchored_urbs(&data->deferred);
	return 0;
}

static int btusb_flush(struct hci_dev *hdev)
{
	struct btusb_data *data = hci_get_drvdata(hdev);

	BT_DBG("%s", hdev->name);

	cancel_delayed_work(&data->rx_work);

	skb_queue_purge(&data->acl_q);

	usb_kill_anchored_urbs(&data->tx_anchor);
	btusb_free_frags(data);

	return 0;
}

static struct urb *alloc_ctrl_urb(struct hci_dev *hdev, struct sk_buff *skb)
{
	struct btusb_data *data = hci_get_drvdata(hdev);
	struct usb_ctrlrequest *dr;
	struct urb *urb;
	unsigned int pipe;

	urb = usb_alloc_urb(0, GFP_KERNEL);
	if (!urb)
		return ERR_PTR(-ENOMEM);

	dr = kmalloc(sizeof(*dr), GFP_KERNEL);
	if (!dr) {
		usb_free_urb(urb);
		return ERR_PTR(-ENOMEM);
	}

	dr->bRequestType = data->cmdreq_type;
	dr->bRequest     = data->cmdreq;
	dr->wIndex       = 0;
	dr->wValue       = 0;
	dr->wLength      = __cpu_to_le16(skb->len);

	pipe = usb_sndctrlpipe(data->udev, 0x00);

	usb_fill_control_urb(urb, data->udev, pipe, (void *)dr,
			     skb->data, skb->len, btusb_tx_complete, skb);

	skb->dev = (void *)hdev;

	return urb;
}

static struct urb *alloc_bulk_urb(struct hci_dev *hdev, struct sk_buff *skb)
{
	struct btusb_data *data = hci_get_drvdata(hdev);
	struct urb *urb;
	unsigned int pipe;

	if (!data->bulk_tx_ep)
		return ERR_PTR(-ENODEV);

	urb = usb_alloc_urb(0, GFP_KERNEL);
	if (!urb)
		return ERR_PTR(-ENOMEM);

	pipe = usb_sndbulkpipe(data->udev, data->bulk_tx_ep->bEndpointAddress);

	usb_fill_bulk_urb(urb, data->udev, pipe,
			  skb->data, skb->len, btusb_tx_complete, skb);

	skb->dev = (void *)hdev;

	return urb;
}

static struct urb *alloc_isoc_urb(struct hci_dev *hdev, struct sk_buff *skb)
{
	struct btusb_data *data = hci_get_drvdata(hdev);
	struct urb *urb;
	unsigned int pipe;

	if (!data->isoc_tx_ep)
		return ERR_PTR(-ENODEV);

	urb = usb_alloc_urb(BTUSB_MAX_ISOC_FRAMES, GFP_KERNEL);
	if (!urb)
		return ERR_PTR(-ENOMEM);

	pipe = usb_sndisocpipe(data->udev, data->isoc_tx_ep->bEndpointAddress);

	usb_fill_int_urb(urb, data->udev, pipe,
			 skb->data, skb->len, btusb_isoc_tx_complete,
			 skb, data->isoc_tx_ep->bInterval);

	urb->transfer_flags  = URB_ISO_ASAP;

	if (data->isoc_altsetting == 6)
		__fill_isoc_descriptor_msbc(urb, skb->len,
					    le16_to_cpu(data->isoc_tx_ep->wMaxPacketSize),
					    data);
	else
		__fill_isoc_descriptor(urb, skb->len,
				       le16_to_cpu(data->isoc_tx_ep->wMaxPacketSize));
	skb->dev = (void *)hdev;

	return urb;
}

static int submit_tx_urb(struct hci_dev *hdev, struct urb *urb)
{
	struct btusb_data *data = hci_get_drvdata(hdev);
	int err;

	usb_anchor_urb(urb, &data->tx_anchor);

	err = usb_submit_urb(urb, GFP_KERNEL);
	if (err < 0) {
		if (err != -EPERM && err != -ENODEV)
			bt_dev_err(hdev, "urb %p submission failed (%d)",
				   urb, -err);
		kfree(urb->setup_packet);
		usb_unanchor_urb(urb);
	} else {
		usb_mark_last_busy(data->udev);
	}

	usb_free_urb(urb);
	return err;
}

static int submit_or_queue_tx_urb(struct hci_dev *hdev, struct urb *urb)
{
	struct btusb_data *data = hci_get_drvdata(hdev);
	unsigned long flags;
	bool suspending;

	spin_lock_irqsave(&data->txlock, flags);
	suspending = test_bit(BTUSB_SUSPENDING, &data->flags);
	if (!suspending)
		data->tx_in_flight++;
	spin_unlock_irqrestore(&data->txlock, flags);

	if (!suspending)
		return submit_tx_urb(hdev, urb);

	usb_anchor_urb(urb, &data->deferred);
	schedule_work(&data->waker);

	usb_free_urb(urb);
	return 0;
}

static int btusb_send_frame(struct hci_dev *hdev, struct sk_buff *skb)
{
	struct urb *urb;

	BT_DBG("%s", hdev->name);

	switch (hci_skb_pkt_type(skb)) {
	case HCI_COMMAND_PKT:
		urb = alloc_ctrl_urb(hdev, skb);
		if (IS_ERR(urb))
			return PTR_ERR(urb);

		hdev->stat.cmd_tx++;
		return submit_or_queue_tx_urb(hdev, urb);

	case HCI_ACLDATA_PKT:
		urb = alloc_bulk_urb(hdev, skb);
		if (IS_ERR(urb))
			return PTR_ERR(urb);

		hdev->stat.acl_tx++;
		return submit_or_queue_tx_urb(hdev, urb);

	case HCI_SCODATA_PKT:
		if (hci_conn_num(hdev, SCO_LINK) < 1)
			return -ENODEV;

		urb = alloc_isoc_urb(hdev, skb);
		if (IS_ERR(urb))
			return PTR_ERR(urb);

		hdev->stat.sco_tx++;
		return submit_tx_urb(hdev, urb);
	}

	return -EILSEQ;
}

static void btusb_notify(struct hci_dev *hdev, unsigned int evt)
{
	struct btusb_data *data = hci_get_drvdata(hdev);

	BT_DBG("%s evt %d", hdev->name, evt);

	if (hci_conn_num(hdev, SCO_LINK) != data->sco_num) {
		data->sco_num = hci_conn_num(hdev, SCO_LINK);
		data->air_mode = evt;
		schedule_work(&data->work);
	}
}

static inline int __set_isoc_interface(struct hci_dev *hdev, int altsetting)
{
	struct btusb_data *data = hci_get_drvdata(hdev);
	struct usb_interface *intf = data->isoc;
	struct usb_endpoint_descriptor *ep_desc;
	int i, err;

	if (!data->isoc)
		return -ENODEV;

	err = usb_set_interface(data->udev, data->isoc_ifnum, altsetting);
	if (err < 0) {
		bt_dev_err(hdev, "setting interface failed (%d)", -err);
		return err;
	}

	data->isoc_altsetting = altsetting;

	data->isoc_tx_ep = NULL;
	data->isoc_rx_ep = NULL;

	for (i = 0; i < intf->cur_altsetting->desc.bNumEndpoints; i++) {
		ep_desc = &intf->cur_altsetting->endpoint[i].desc;

		if (!data->isoc_tx_ep && usb_endpoint_is_isoc_out(ep_desc)) {
			data->isoc_tx_ep = ep_desc;
			continue;
		}

		if (!data->isoc_rx_ep && usb_endpoint_is_isoc_in(ep_desc)) {
			data->isoc_rx_ep = ep_desc;
			continue;
		}
	}

	if (!data->isoc_tx_ep || !data->isoc_rx_ep) {
		bt_dev_err(hdev, "invalid SCO descriptors");
		return -ENODEV;
	}

	return 0;
}

static int btusb_switch_alt_setting(struct hci_dev *hdev, int new_alts)
{
	struct btusb_data *data = hci_get_drvdata(hdev);
	int err;

	if (data->isoc_altsetting != new_alts) {
		unsigned long flags;

		clear_bit(BTUSB_ISOC_RUNNING, &data->flags);
		usb_kill_anchored_urbs(&data->isoc_anchor);

		/* When isochronous alternate setting needs to be
		 * changed, because SCO connection has been added
		 * or removed, a packet fragment may be left in the
		 * reassembling state. This could lead to wrongly
		 * assembled fragments.
		 *
		 * Clear outstanding fragment when selecting a new
		 * alternate setting.
		 */
		spin_lock_irqsave(&data->rxlock, flags);
		kfree_skb(data->sco_skb);
		data->sco_skb = NULL;
		spin_unlock_irqrestore(&data->rxlock, flags);

		err = __set_isoc_interface(hdev, new_alts);
		if (err < 0)
			return err;
	}

	if (!test_and_set_bit(BTUSB_ISOC_RUNNING, &data->flags)) {
		if (btusb_submit_isoc_urb(hdev, GFP_KERNEL) < 0)
			clear_bit(BTUSB_ISOC_RUNNING, &data->flags);
		else
			btusb_submit_isoc_urb(hdev, GFP_KERNEL);
	}

	return 0;
}

static struct usb_host_interface *btusb_find_altsetting(struct btusb_data *data,
							int alt)
{
	struct usb_interface *intf = data->isoc;
	int i;

	BT_DBG("Looking for Alt no :%d", alt);

	if (!intf)
		return NULL;

	for (i = 0; i < intf->num_altsetting; i++) {
		if (intf->altsetting[i].desc.bAlternateSetting == alt)
			return &intf->altsetting[i];
	}

	return NULL;
}

static void btusb_work(struct work_struct *work)
{
	struct btusb_data *data = container_of(work, struct btusb_data, work);
	struct hci_dev *hdev = data->hdev;
	int new_alts = 0;
	int err;

	if (data->sco_num > 0) {
		if (!test_bit(BTUSB_DID_ISO_RESUME, &data->flags)) {
			err = usb_autopm_get_interface(data->isoc ? data->isoc : data->intf);
			if (err < 0) {
				clear_bit(BTUSB_ISOC_RUNNING, &data->flags);
				usb_kill_anchored_urbs(&data->isoc_anchor);
				return;
			}

			set_bit(BTUSB_DID_ISO_RESUME, &data->flags);
		}

		if (data->air_mode == HCI_NOTIFY_ENABLE_SCO_CVSD) {
			if (hdev->voice_setting & 0x0020) {
				static const int alts[3] = { 2, 4, 5 };

				new_alts = alts[data->sco_num - 1];
			} else {
				new_alts = data->sco_num;
			}
		} else if (data->air_mode == HCI_NOTIFY_ENABLE_SCO_TRANSP) {
			/* Bluetooth USB spec recommends alt 6 (63 bytes), but
			 * many adapters do not support it.  Alt 1 appears to
			 * work for all adapters that do not have alt 6, and
			 * which work with WBS at all.  Some devices prefer
			 * alt 3 (HCI payload >= 60 Bytes let air packet
			 * data satisfy 60 bytes), requiring
			 * MTU >= 3 (packets) * 25 (size) - 3 (headers) = 72
			 * see also Core spec 5, vol 4, B 2.1.1 & Table 2.1.
			 */
			if (btusb_find_altsetting(data, 6))
				new_alts = 6;
			else if (btusb_find_altsetting(data, 3) &&
				 hdev->sco_mtu >= 72 &&
				 test_bit(BTUSB_USE_ALT3_FOR_WBS, &data->flags))
				new_alts = 3;
			else
				new_alts = 1;
		}

		if (btusb_switch_alt_setting(hdev, new_alts) < 0)
			bt_dev_err(hdev, "set USB alt:(%d) failed!", new_alts);
	} else {
		clear_bit(BTUSB_ISOC_RUNNING, &data->flags);
		usb_kill_anchored_urbs(&data->isoc_anchor);

		__set_isoc_interface(hdev, 0);
		if (test_and_clear_bit(BTUSB_DID_ISO_RESUME, &data->flags))
			usb_autopm_put_interface(data->isoc ? data->isoc : data->intf);
	}
}

static void btusb_waker(struct work_struct *work)
{
	struct btusb_data *data = container_of(work, struct btusb_data, waker);
	int err;

	err = usb_autopm_get_interface(data->intf);
	if (err < 0)
		return;

	usb_autopm_put_interface(data->intf);
}

static void btusb_rx_work(struct work_struct *work)
{
	struct btusb_data *data = container_of(work, struct btusb_data,
					       rx_work.work);
	struct sk_buff *skb;

	/* Dequeue ACL data received during the interval */
	while ((skb = skb_dequeue(&data->acl_q)))
		data->recv_acl(data->hdev, skb);
}

static int btusb_setup_bcm92035(struct hci_dev *hdev)
{
	struct sk_buff *skb;
	u8 val = 0x00;

	BT_DBG("%s", hdev->name);

	skb = __hci_cmd_sync(hdev, 0xfc3b, 1, &val, HCI_INIT_TIMEOUT);
	if (IS_ERR(skb))
		bt_dev_err(hdev, "BCM92035 command failed (%ld)", PTR_ERR(skb));
	else
		kfree_skb(skb);

	return 0;
}

static int btusb_setup_csr(struct hci_dev *hdev)
{
	struct btusb_data *data = hci_get_drvdata(hdev);
	u16 bcdDevice = le16_to_cpu(data->udev->descriptor.bcdDevice);
	struct hci_rp_read_local_version *rp;
	struct sk_buff *skb;
	bool is_fake = false;
	int ret;

	BT_DBG("%s", hdev->name);

	skb = __hci_cmd_sync(hdev, HCI_OP_READ_LOCAL_VERSION, 0, NULL,
			     HCI_INIT_TIMEOUT);
	if (IS_ERR(skb)) {
		int err = PTR_ERR(skb);
		bt_dev_err(hdev, "CSR: Local version failed (%d)", err);
		return err;
	}

	if (skb->len != sizeof(struct hci_rp_read_local_version)) {
		bt_dev_err(hdev, "CSR: Local version length mismatch");
		kfree_skb(skb);
		return -EIO;
	}

	rp = (struct hci_rp_read_local_version *)skb->data;

	/* Detect a wide host of Chinese controllers that aren't CSR.
	 *
	 * Known fake bcdDevices: 0x0100, 0x0134, 0x1915, 0x2520, 0x7558, 0x8891
	 *
	 * The main thing they have in common is that these are really popular low-cost
	 * options that support newer Bluetooth versions but rely on heavy VID/PID
	 * squatting of this poor old Bluetooth 1.1 device. Even sold as such.
	 *
	 * We detect actual CSR devices by checking that the HCI manufacturer code
	 * is Cambridge Silicon Radio (10) and ensuring that LMP sub-version and
	 * HCI rev values always match. As they both store the firmware number.
	 */
	if (le16_to_cpu(rp->manufacturer) != 10 ||
	    le16_to_cpu(rp->hci_rev) != le16_to_cpu(rp->lmp_subver))
		is_fake = true;

	/* Known legit CSR firmware build numbers and their supported BT versions:
	 * - 1.1 (0x1) -> 0x0073, 0x020d, 0x033c, 0x034e
	 * - 1.2 (0x2) ->                 0x04d9, 0x0529
	 * - 2.0 (0x3) ->         0x07a6, 0x07ad, 0x0c5c
	 * - 2.1 (0x4) ->         0x149c, 0x1735, 0x1899 (0x1899 is a BlueCore4-External)
	 * - 4.0 (0x6) ->         0x1d86, 0x2031, 0x22bb
	 *
	 * e.g. Real CSR dongles with LMP subversion 0x73 are old enough that
	 *      support BT 1.1 only; so it's a dead giveaway when some
	 *      third-party BT 4.0 dongle reuses it.
	 */
	else if (le16_to_cpu(rp->lmp_subver) <= 0x034e &&
		 le16_to_cpu(rp->hci_ver) > BLUETOOTH_VER_1_1)
		is_fake = true;

	else if (le16_to_cpu(rp->lmp_subver) <= 0x0529 &&
		 le16_to_cpu(rp->hci_ver) > BLUETOOTH_VER_1_2)
		is_fake = true;

	else if (le16_to_cpu(rp->lmp_subver) <= 0x0c5c &&
		 le16_to_cpu(rp->hci_ver) > BLUETOOTH_VER_2_0)
		is_fake = true;

	else if (le16_to_cpu(rp->lmp_subver) <= 0x1899 &&
		 le16_to_cpu(rp->hci_ver) > BLUETOOTH_VER_2_1)
		is_fake = true;

	else if (le16_to_cpu(rp->lmp_subver) <= 0x22bb &&
		 le16_to_cpu(rp->hci_ver) > BLUETOOTH_VER_4_0)
		is_fake = true;

	/* Other clones which beat all the above checks */
	else if (bcdDevice == 0x0134 &&
		 le16_to_cpu(rp->lmp_subver) == 0x0c5c &&
		 le16_to_cpu(rp->hci_ver) == BLUETOOTH_VER_2_0)
		is_fake = true;

	if (is_fake) {
		bt_dev_warn(hdev, "CSR: Unbranded CSR clone detected; adding workarounds and force-suspending once...");

		/* Generally these clones have big discrepancies between
		 * advertised features and what's actually supported.
		 * Probably will need to be expanded in the future;
		 * without these the controller will lock up.
		 */
		set_bit(HCI_QUIRK_BROKEN_STORED_LINK_KEY, &hdev->quirks);
		set_bit(HCI_QUIRK_BROKEN_ERR_DATA_REPORTING, &hdev->quirks);

		/* Clear the reset quirk since this is not an actual
		 * early Bluetooth 1.1 device from CSR.
		 */
		clear_bit(HCI_QUIRK_RESET_ON_CLOSE, &hdev->quirks);
		clear_bit(HCI_QUIRK_SIMULTANEOUS_DISCOVERY, &hdev->quirks);

		/*
		 * Special workaround for these BT 4.0 chip clones, and potentially more:
		 *
		 * - 0x0134: a Barrot 8041a02                 (HCI rev: 0x1012 sub: 0x0810)
		 * - 0x7558: IC markings FR3191AHAL 749H15143 (HCI rev/sub-version: 0x0709)
		 *
		 * These controllers are really messed-up.
		 *
		 * 1. Their bulk RX endpoint will never report any data unless
		 * the device was suspended at least once (yes, really).
		 * 2. They will not wakeup when autosuspended and receiving data
		 * on their bulk RX endpoint from e.g. a keyboard or mouse
		 * (IOW remote-wakeup support is broken for the bulk endpoint).
		 *
		 * To fix 1. enable runtime-suspend, force-suspend the
		 * HCI and then wake-it up by disabling runtime-suspend.
		 *
		 * To fix 2. clear the HCI's can_wake flag, this way the HCI
		 * will still be autosuspended when it is not open.
		 *
		 * --
		 *
		 * Because these are widespread problems we prefer generic solutions; so
		 * apply this initialization quirk to every controller that gets here,
		 * it should be harmless. The alternative is to not work at all.
		 */
		pm_runtime_allow(&data->udev->dev);

		ret = pm_runtime_suspend(&data->udev->dev);
		if (ret >= 0)
			msleep(200);
		else
			bt_dev_err(hdev, "CSR: Failed to suspend the device for our Barrot 8041a02 receive-issue workaround");

		pm_runtime_forbid(&data->udev->dev);

		device_set_wakeup_capable(&data->udev->dev, false);

		/* Re-enable autosuspend if this was requested */
		if (enable_autosuspend)
			usb_enable_autosuspend(data->udev);
	}

	kfree_skb(skb);

	return 0;
}

static int inject_cmd_complete(struct hci_dev *hdev, __u16 opcode)
{
	struct sk_buff *skb;
	struct hci_event_hdr *hdr;
	struct hci_ev_cmd_complete *evt;

	skb = bt_skb_alloc(sizeof(*hdr) + sizeof(*evt) + 1, GFP_KERNEL);
	if (!skb)
		return -ENOMEM;

	hdr = skb_put(skb, sizeof(*hdr));
	hdr->evt = HCI_EV_CMD_COMPLETE;
	hdr->plen = sizeof(*evt) + 1;

	evt = skb_put(skb, sizeof(*evt));
	evt->ncmd = 0x01;
	evt->opcode = cpu_to_le16(opcode);

	skb_put_u8(skb, 0x00);

	hci_skb_pkt_type(skb) = HCI_EVENT_PKT;

	return hci_recv_frame(hdev, skb);
}

static int btusb_recv_bulk_intel(struct btusb_data *data, void *buffer,
				 int count)
{
	struct hci_dev *hdev = data->hdev;

	/* When the device is in bootloader mode, then it can send
	 * events via the bulk endpoint. These events are treated the
	 * same way as the ones received from the interrupt endpoint.
	 */
	if (btintel_test_flag(hdev, INTEL_BOOTLOADER))
		return btusb_recv_intr(data, buffer, count);

	return btusb_recv_bulk(data, buffer, count);
}

static int btusb_recv_event_intel(struct hci_dev *hdev, struct sk_buff *skb)
{
	if (btintel_test_flag(hdev, INTEL_BOOTLOADER)) {
		struct hci_event_hdr *hdr = (void *)skb->data;

		if (skb->len > HCI_EVENT_HDR_SIZE && hdr->evt == 0xff &&
		    hdr->plen > 0) {
			const void *ptr = skb->data + HCI_EVENT_HDR_SIZE + 1;
			unsigned int len = skb->len - HCI_EVENT_HDR_SIZE - 1;

			switch (skb->data[2]) {
			case 0x02:
				/* When switching to the operational firmware
				 * the device sends a vendor specific event
				 * indicating that the bootup completed.
				 */
				btintel_bootup(hdev, ptr, len);
				break;
			case 0x06:
				/* When the firmware loading completes the
				 * device sends out a vendor specific event
				 * indicating the result of the firmware
				 * loading.
				 */
				btintel_secure_send_result(hdev, ptr, len);
				break;
			}
		}
	}

	return hci_recv_frame(hdev, skb);
}

static int btusb_send_frame_intel(struct hci_dev *hdev, struct sk_buff *skb)
{
	struct urb *urb;

	BT_DBG("%s", hdev->name);

	switch (hci_skb_pkt_type(skb)) {
	case HCI_COMMAND_PKT:
		if (btintel_test_flag(hdev, INTEL_BOOTLOADER)) {
			struct hci_command_hdr *cmd = (void *)skb->data;
			__u16 opcode = le16_to_cpu(cmd->opcode);

			/* When in bootloader mode and the command 0xfc09
			 * is received, it needs to be send down the
			 * bulk endpoint. So allocate a bulk URB instead.
			 */
			if (opcode == 0xfc09)
				urb = alloc_bulk_urb(hdev, skb);
			else
				urb = alloc_ctrl_urb(hdev, skb);

			/* When the 0xfc01 command is issued to boot into
			 * the operational firmware, it will actually not
			 * send a command complete event. To keep the flow
			 * control working inject that event here.
			 */
			if (opcode == 0xfc01)
				inject_cmd_complete(hdev, opcode);
		} else {
			urb = alloc_ctrl_urb(hdev, skb);
		}
		if (IS_ERR(urb))
			return PTR_ERR(urb);

		hdev->stat.cmd_tx++;
		return submit_or_queue_tx_urb(hdev, urb);

	case HCI_ACLDATA_PKT:
		urb = alloc_bulk_urb(hdev, skb);
		if (IS_ERR(urb))
			return PTR_ERR(urb);

		hdev->stat.acl_tx++;
		return submit_or_queue_tx_urb(hdev, urb);

	case HCI_SCODATA_PKT:
		if (hci_conn_num(hdev, SCO_LINK) < 1)
			return -ENODEV;

		urb = alloc_isoc_urb(hdev, skb);
		if (IS_ERR(urb))
			return PTR_ERR(urb);

		hdev->stat.sco_tx++;
		return submit_tx_urb(hdev, urb);
	}

	return -EILSEQ;
}

/* UHW CR mapping */
#define MTK_BT_MISC		0x70002510
#define MTK_BT_SUBSYS_RST	0x70002610
#define MTK_UDMA_INT_STA_BT	0x74000024
#define MTK_UDMA_INT_STA_BT1	0x74000308
#define MTK_BT_WDT_STATUS	0x740003A0
#define MTK_EP_RST_OPT		0x74011890
#define MTK_EP_RST_IN_OUT_OPT	0x00010001
#define MTK_BT_RST_DONE		0x00000100
#define MTK_BT_RESET_WAIT_MS	100
#define MTK_BT_RESET_NUM_TRIES	10
<<<<<<< HEAD
#define FIRMWARE_MT7663		"mediatek/mt7663pr2h.bin"
#define FIRMWARE_MT7668		"mediatek/mt7668pr2h.bin"

#define HCI_WMT_MAX_EVENT_SIZE		64
/* It is for mt79xx download rom patch*/
#define MTK_FW_ROM_PATCH_HEADER_SIZE	32
#define MTK_FW_ROM_PATCH_GD_SIZE	64
#define MTK_FW_ROM_PATCH_SEC_MAP_SIZE	64
#define MTK_SEC_MAP_COMMON_SIZE	12
#define MTK_SEC_MAP_NEED_SEND_SIZE	52

enum {
	BTMTK_WMT_PATCH_DWNLD = 0x1,
	BTMTK_WMT_FUNC_CTRL = 0x6,
	BTMTK_WMT_RST = 0x7,
	BTMTK_WMT_SEMAPHORE = 0x17,
};

enum {
	BTMTK_WMT_INVALID,
	BTMTK_WMT_PATCH_UNDONE,
	BTMTK_WMT_PATCH_PROGRESS,
	BTMTK_WMT_PATCH_DONE,
	BTMTK_WMT_ON_UNDONE,
	BTMTK_WMT_ON_DONE,
	BTMTK_WMT_ON_PROGRESS,
};

struct btmtk_wmt_hdr {
	u8	dir;
	u8	op;
	__le16	dlen;
	u8	flag;
} __packed;

struct btmtk_hci_wmt_cmd {
	struct btmtk_wmt_hdr hdr;
	u8 data[];
} __packed;

struct btmtk_hci_wmt_evt {
	struct hci_event_hdr hhdr;
	struct btmtk_wmt_hdr whdr;
} __packed;

struct btmtk_hci_wmt_evt_funcc {
	struct btmtk_hci_wmt_evt hwhdr;
	__be16 status;
} __packed;

struct btmtk_tci_sleep {
	u8 mode;
	__le16 duration;
	__le16 host_duration;
	u8 host_wakeup_pin;
	u8 time_compensation;
} __packed;

struct btmtk_hci_wmt_params {
	u8 op;
	u8 flag;
	u16 dlen;
	const void *data;
	u32 *status;
};

struct btmtk_patch_header {
	u8 datetime[16];
	u8 platform[4];
	__le16 hwver;
	__le16 swver;
	__le32 magicnum;
} __packed;

struct btmtk_global_desc {
	__le32 patch_ver;
	__le32 sub_sys;
	__le32 feature_opt;
	__le32 section_num;
} __packed;

struct btmtk_section_map {
	__le32 sectype;
	__le32 secoffset;
	__le32 secsize;
	union {
		__le32 u4SecSpec[13];
		struct {
			__le32 dlAddr;
			__le32 dlsize;
			__le32 seckeyidx;
			__le32 alignlen;
			__le32 sectype;
			__le32 dlmodecrctype;
			__le32 crc;
			__le32 reserved[6];
		} bin_info_spec;
	};
} __packed;

static int btusb_set_bdaddr_mtk(struct hci_dev *hdev, const bdaddr_t *bdaddr)
{
	struct sk_buff *skb;
	long ret;

	skb = __hci_cmd_sync(hdev, 0xfc1a, 6, bdaddr, HCI_INIT_TIMEOUT);
	if (IS_ERR(skb)) {
		ret = PTR_ERR(skb);
		bt_dev_err(hdev, "changing Mediatek device address failed (%ld)",
			   ret);
		return ret;
	}
	kfree_skb(skb);

	return 0;
}
=======
>>>>>>> 9a3dff14

static void btusb_mtk_wmt_recv(struct urb *urb)
{
	struct hci_dev *hdev = urb->context;
	struct btusb_data *data = hci_get_drvdata(hdev);
	struct hci_event_hdr *hdr;
	struct sk_buff *skb;
	int err;

	if (urb->status == 0 && urb->actual_length > 0) {
		hdev->stat.byte_rx += urb->actual_length;

		/* WMT event shouldn't be fragmented and the size should be
		 * less than HCI_WMT_MAX_EVENT_SIZE.
		 */
		skb = bt_skb_alloc(HCI_WMT_MAX_EVENT_SIZE, GFP_ATOMIC);
		if (!skb) {
			hdev->stat.err_rx++;
			kfree(urb->setup_packet);
			return;
		}

		hci_skb_pkt_type(skb) = HCI_EVENT_PKT;
		skb_put_data(skb, urb->transfer_buffer, urb->actual_length);

		hdr = (void *)skb->data;
		/* Fix up the vendor event id with 0xff for vendor specific
		 * instead of 0xe4 so that event send via monitoring socket can
		 * be parsed properly.
		 */
		hdr->evt = 0xff;

		/* When someone waits for the WMT event, the skb is being cloned
		 * and being processed the events from there then.
		 */
		if (test_bit(BTUSB_TX_WAIT_VND_EVT, &data->flags)) {
			data->evt_skb = skb_clone(skb, GFP_ATOMIC);
			if (!data->evt_skb) {
				kfree_skb(skb);
				kfree(urb->setup_packet);
				return;
			}
		}

		err = hci_recv_frame(hdev, skb);
		if (err < 0) {
			kfree_skb(data->evt_skb);
			data->evt_skb = NULL;
			kfree(urb->setup_packet);
			return;
		}

		if (test_and_clear_bit(BTUSB_TX_WAIT_VND_EVT,
				       &data->flags)) {
			/* Barrier to sync with other CPUs */
			smp_mb__after_atomic();
			wake_up_bit(&data->flags,
				    BTUSB_TX_WAIT_VND_EVT);
		}
		kfree(urb->setup_packet);
		return;
	} else if (urb->status == -ENOENT) {
		/* Avoid suspend failed when usb_kill_urb */
		return;
	}

	usb_mark_last_busy(data->udev);

	/* The URB complete handler is still called with urb->actual_length = 0
	 * when the event is not available, so we should keep re-submitting
	 * URB until WMT event returns, Also, It's necessary to wait some time
	 * between the two consecutive control URBs to relax the target device
	 * to generate the event. Otherwise, the WMT event cannot return from
	 * the device successfully.
	 */
	udelay(500);

	usb_anchor_urb(urb, &data->ctrl_anchor);
	err = usb_submit_urb(urb, GFP_ATOMIC);
	if (err < 0) {
		kfree(urb->setup_packet);
		/* -EPERM: urb is being killed;
		 * -ENODEV: device got disconnected
		 */
		if (err != -EPERM && err != -ENODEV)
			bt_dev_err(hdev, "urb %p failed to resubmit (%d)",
				   urb, -err);
		usb_unanchor_urb(urb);
	}
}

static int btusb_mtk_submit_wmt_recv_urb(struct hci_dev *hdev)
{
	struct btusb_data *data = hci_get_drvdata(hdev);
	struct usb_ctrlrequest *dr;
	unsigned char *buf;
	int err, size = 64;
	unsigned int pipe;
	struct urb *urb;

	urb = usb_alloc_urb(0, GFP_KERNEL);
	if (!urb)
		return -ENOMEM;

	dr = kmalloc(sizeof(*dr), GFP_KERNEL);
	if (!dr) {
		usb_free_urb(urb);
		return -ENOMEM;
	}

	dr->bRequestType = USB_TYPE_VENDOR | USB_DIR_IN;
	dr->bRequest     = 1;
	dr->wIndex       = cpu_to_le16(0);
	dr->wValue       = cpu_to_le16(48);
	dr->wLength      = cpu_to_le16(size);

	buf = kmalloc(size, GFP_KERNEL);
	if (!buf) {
		kfree(dr);
		usb_free_urb(urb);
		return -ENOMEM;
	}

	pipe = usb_rcvctrlpipe(data->udev, 0);

	usb_fill_control_urb(urb, data->udev, pipe, (void *)dr,
			     buf, size, btusb_mtk_wmt_recv, hdev);

	urb->transfer_flags |= URB_FREE_BUFFER;

	usb_anchor_urb(urb, &data->ctrl_anchor);
	err = usb_submit_urb(urb, GFP_KERNEL);
	if (err < 0) {
		if (err != -EPERM && err != -ENODEV)
			bt_dev_err(hdev, "urb %p submission failed (%d)",
				   urb, -err);
		usb_unanchor_urb(urb);
	}

	usb_free_urb(urb);

	return err;
}

static int btusb_mtk_hci_wmt_sync(struct hci_dev *hdev,
				  struct btmtk_hci_wmt_params *wmt_params)
{
	struct btusb_data *data = hci_get_drvdata(hdev);
	struct btmtk_hci_wmt_evt_funcc *wmt_evt_funcc;
	u32 hlen, status = BTMTK_WMT_INVALID;
	struct btmtk_hci_wmt_evt *wmt_evt;
	struct btmtk_hci_wmt_cmd *wc;
	struct btmtk_wmt_hdr *hdr;
	int err;

	/* Send the WMT command and wait until the WMT event returns */
	hlen = sizeof(*hdr) + wmt_params->dlen;
	if (hlen > 255)
		return -EINVAL;

	wc = kzalloc(hlen, GFP_KERNEL);
	if (!wc)
		return -ENOMEM;

	hdr = &wc->hdr;
	hdr->dir = 1;
	hdr->op = wmt_params->op;
	hdr->dlen = cpu_to_le16(wmt_params->dlen + 1);
	hdr->flag = wmt_params->flag;
	memcpy(wc->data, wmt_params->data, wmt_params->dlen);

	set_bit(BTUSB_TX_WAIT_VND_EVT, &data->flags);

	err = __hci_cmd_send(hdev, 0xfc6f, hlen, wc);

	if (err < 0) {
		clear_bit(BTUSB_TX_WAIT_VND_EVT, &data->flags);
		goto err_free_wc;
	}

	/* Submit control IN URB on demand to process the WMT event */
	err = btusb_mtk_submit_wmt_recv_urb(hdev);
	if (err < 0)
		goto err_free_wc;

	/* The vendor specific WMT commands are all answered by a vendor
	 * specific event and will have the Command Status or Command
	 * Complete as with usual HCI command flow control.
	 *
	 * After sending the command, wait for BTUSB_TX_WAIT_VND_EVT
	 * state to be cleared. The driver specific event receive routine
	 * will clear that state and with that indicate completion of the
	 * WMT command.
	 */
	err = wait_on_bit_timeout(&data->flags, BTUSB_TX_WAIT_VND_EVT,
				  TASK_INTERRUPTIBLE, HCI_INIT_TIMEOUT);
	if (err == -EINTR) {
		bt_dev_err(hdev, "Execution of wmt command interrupted");
		clear_bit(BTUSB_TX_WAIT_VND_EVT, &data->flags);
		goto err_free_wc;
	}

	if (err) {
		bt_dev_err(hdev, "Execution of wmt command timed out");
		clear_bit(BTUSB_TX_WAIT_VND_EVT, &data->flags);
		err = -ETIMEDOUT;
		goto err_free_wc;
	}

	/* Parse and handle the return WMT event */
	wmt_evt = (struct btmtk_hci_wmt_evt *)data->evt_skb->data;
	if (wmt_evt->whdr.op != hdr->op) {
		bt_dev_err(hdev, "Wrong op received %d expected %d",
			   wmt_evt->whdr.op, hdr->op);
		err = -EIO;
		goto err_free_skb;
	}

	switch (wmt_evt->whdr.op) {
	case BTMTK_WMT_SEMAPHORE:
		if (wmt_evt->whdr.flag == 2)
			status = BTMTK_WMT_PATCH_UNDONE;
		else
			status = BTMTK_WMT_PATCH_DONE;
		break;
	case BTMTK_WMT_FUNC_CTRL:
		wmt_evt_funcc = (struct btmtk_hci_wmt_evt_funcc *)wmt_evt;
		if (be16_to_cpu(wmt_evt_funcc->status) == 0x404)
			status = BTMTK_WMT_ON_DONE;
		else if (be16_to_cpu(wmt_evt_funcc->status) == 0x420)
			status = BTMTK_WMT_ON_PROGRESS;
		else
			status = BTMTK_WMT_ON_UNDONE;
		break;
	case BTMTK_WMT_PATCH_DWNLD:
		if (wmt_evt->whdr.flag == 2)
			status = BTMTK_WMT_PATCH_DONE;
		else if (wmt_evt->whdr.flag == 1)
			status = BTMTK_WMT_PATCH_PROGRESS;
		else
			status = BTMTK_WMT_PATCH_UNDONE;
		break;
	}

	if (wmt_params->status)
		*wmt_params->status = status;

err_free_skb:
	kfree_skb(data->evt_skb);
	data->evt_skb = NULL;
err_free_wc:
	kfree(wc);
	return err;
}

static int btusb_mtk_func_query(struct hci_dev *hdev)
{
	struct btmtk_hci_wmt_params wmt_params;
	int status, err;
	u8 param = 0;

	/* Query whether the function is enabled */
	wmt_params.op = BTMTK_WMT_FUNC_CTRL;
	wmt_params.flag = 4;
	wmt_params.dlen = sizeof(param);
	wmt_params.data = &param;
	wmt_params.status = &status;

	err = btusb_mtk_hci_wmt_sync(hdev, &wmt_params);
	if (err < 0) {
		bt_dev_err(hdev, "Failed to query function status (%d)", err);
		return err;
	}

	return status;
}

static int btusb_mtk_uhw_reg_write(struct btusb_data *data, u32 reg, u32 val)
{
	struct hci_dev *hdev = data->hdev;
	int pipe, err;
	void *buf;

	buf = kzalloc(4, GFP_KERNEL);
	if (!buf)
		return -ENOMEM;

	put_unaligned_le32(val, buf);

	pipe = usb_sndctrlpipe(data->udev, 0);
	err = usb_control_msg(data->udev, pipe, 0x02,
			      0x5E,
			      reg >> 16, reg & 0xffff,
			      buf, 4, USB_CTRL_SET_TIMEOUT);
	if (err < 0) {
		bt_dev_err(hdev, "Failed to write uhw reg(%d)", err);
		goto err_free_buf;
	}

err_free_buf:
	kfree(buf);

	return err;
}

static int btusb_mtk_uhw_reg_read(struct btusb_data *data, u32 reg, u32 *val)
{
	struct hci_dev *hdev = data->hdev;
	int pipe, err;
	void *buf;

	buf = kzalloc(4, GFP_KERNEL);
	if (!buf)
		return -ENOMEM;

	pipe = usb_rcvctrlpipe(data->udev, 0);
	err = usb_control_msg(data->udev, pipe, 0x01,
			      0xDE,
			      reg >> 16, reg & 0xffff,
			      buf, 4, USB_CTRL_SET_TIMEOUT);
	if (err < 0) {
		bt_dev_err(hdev, "Failed to read uhw reg(%d)", err);
		goto err_free_buf;
	}

	*val = get_unaligned_le32(buf);
	bt_dev_dbg(hdev, "reg=%x, value=0x%08x", reg, *val);

err_free_buf:
	kfree(buf);

	return err;
}

static int btusb_mtk_reg_read(struct btusb_data *data, u32 reg, u32 *val)
{
	int pipe, err, size = sizeof(u32);
	void *buf;

	buf = kzalloc(size, GFP_KERNEL);
	if (!buf)
		return -ENOMEM;

	pipe = usb_rcvctrlpipe(data->udev, 0);
	err = usb_control_msg(data->udev, pipe, 0x63,
			      USB_TYPE_VENDOR | USB_DIR_IN,
			      reg >> 16, reg & 0xffff,
			      buf, size, USB_CTRL_SET_TIMEOUT);
	if (err < 0)
		goto err_free_buf;

	*val = get_unaligned_le32(buf);

err_free_buf:
	kfree(buf);

	return err;
}

static int btusb_mtk_id_get(struct btusb_data *data, u32 reg, u32 *id)
{
	return btusb_mtk_reg_read(data, reg, id);
}

static int btusb_mtk_setup(struct hci_dev *hdev)
{
	struct btusb_data *data = hci_get_drvdata(hdev);
	struct btmtk_hci_wmt_params wmt_params;
	ktime_t calltime, delta, rettime;
	struct btmtk_tci_sleep tci_sleep;
	unsigned long long duration;
	struct sk_buff *skb;
	const char *fwname;
	int err, status;
	u32 dev_id;
	char fw_bin_name[64];
	u32 fw_version = 0;
	u8 param;

	calltime = ktime_get();

	err = btusb_mtk_id_get(data, 0x80000008, &dev_id);
	if (err < 0) {
		bt_dev_err(hdev, "Failed to get device id (%d)", err);
		return err;
	}

	if (!dev_id) {
		err = btusb_mtk_id_get(data, 0x70010200, &dev_id);
		if (err < 0) {
			bt_dev_err(hdev, "Failed to get device id (%d)", err);
			return err;
		}
		err = btusb_mtk_id_get(data, 0x80021004, &fw_version);
		if (err < 0) {
			bt_dev_err(hdev, "Failed to get fw version (%d)", err);
			return err;
		}
	}

	switch (dev_id) {
	case 0x7663:
		fwname = FIRMWARE_MT7663;
		break;
	case 0x7668:
		fwname = FIRMWARE_MT7668;
		break;
	case 0x7922:
	case 0x7961:
		snprintf(fw_bin_name, sizeof(fw_bin_name),
			"mediatek/BT_RAM_CODE_MT%04x_1_%x_hdr.bin",
			 dev_id & 0xffff, (fw_version & 0xff) + 1);
		err = btmtk_setup_firmware_79xx(hdev, fw_bin_name,
						btusb_mtk_hci_wmt_sync);
		if (err < 0) {
			bt_dev_err(hdev, "Failed to set up firmware (%d)", err);
			return err;
		}

		/* It's Device EndPoint Reset Option Register */
		btusb_mtk_uhw_reg_write(data, MTK_EP_RST_OPT, MTK_EP_RST_IN_OUT_OPT);

		/* Enable Bluetooth protocol */
		param = 1;
		wmt_params.op = BTMTK_WMT_FUNC_CTRL;
		wmt_params.flag = 0;
		wmt_params.dlen = sizeof(param);
		wmt_params.data = &param;
		wmt_params.status = NULL;

		err = btusb_mtk_hci_wmt_sync(hdev, &wmt_params);
		if (err < 0) {
			bt_dev_err(hdev, "Failed to send wmt func ctrl (%d)", err);
			return err;
		}

		hci_set_msft_opcode(hdev, 0xFD30);
		hci_set_aosp_capable(hdev);
		goto done;
	default:
		bt_dev_err(hdev, "Unsupported hardware variant (%08x)",
			   dev_id);
		return -ENODEV;
	}

	/* Query whether the firmware is already download */
	wmt_params.op = BTMTK_WMT_SEMAPHORE;
	wmt_params.flag = 1;
	wmt_params.dlen = 0;
	wmt_params.data = NULL;
	wmt_params.status = &status;

	err = btusb_mtk_hci_wmt_sync(hdev, &wmt_params);
	if (err < 0) {
		bt_dev_err(hdev, "Failed to query firmware status (%d)", err);
		return err;
	}

	if (status == BTMTK_WMT_PATCH_DONE) {
		bt_dev_info(hdev, "firmware already downloaded");
		goto ignore_setup_fw;
	}

	/* Setup a firmware which the device definitely requires */
	err = btmtk_setup_firmware(hdev, fwname,
				   btusb_mtk_hci_wmt_sync);
	if (err < 0)
		return err;

ignore_setup_fw:
	err = readx_poll_timeout(btusb_mtk_func_query, hdev, status,
				 status < 0 || status != BTMTK_WMT_ON_PROGRESS,
				 2000, 5000000);
	/* -ETIMEDOUT happens */
	if (err < 0)
		return err;

	/* The other errors happen in btusb_mtk_func_query */
	if (status < 0)
		return status;

	if (status == BTMTK_WMT_ON_DONE) {
		bt_dev_info(hdev, "function already on");
		goto ignore_func_on;
	}

	/* Enable Bluetooth protocol */
	param = 1;
	wmt_params.op = BTMTK_WMT_FUNC_CTRL;
	wmt_params.flag = 0;
	wmt_params.dlen = sizeof(param);
	wmt_params.data = &param;
	wmt_params.status = NULL;

	err = btusb_mtk_hci_wmt_sync(hdev, &wmt_params);
	if (err < 0) {
		bt_dev_err(hdev, "Failed to send wmt func ctrl (%d)", err);
		return err;
	}

ignore_func_on:
	/* Apply the low power environment setup */
	tci_sleep.mode = 0x5;
	tci_sleep.duration = cpu_to_le16(0x640);
	tci_sleep.host_duration = cpu_to_le16(0x640);
	tci_sleep.host_wakeup_pin = 0;
	tci_sleep.time_compensation = 0;

	skb = __hci_cmd_sync(hdev, 0xfc7a, sizeof(tci_sleep), &tci_sleep,
			     HCI_INIT_TIMEOUT);
	if (IS_ERR(skb)) {
		err = PTR_ERR(skb);
		bt_dev_err(hdev, "Failed to apply low power setting (%d)", err);
		return err;
	}
	kfree_skb(skb);

done:
	rettime = ktime_get();
	delta = ktime_sub(rettime, calltime);
	duration = (unsigned long long)ktime_to_ns(delta) >> 10;

	bt_dev_info(hdev, "Device setup in %llu usecs", duration);

	return 0;
}

static int btusb_mtk_shutdown(struct hci_dev *hdev)
{
	struct btmtk_hci_wmt_params wmt_params;
	u8 param = 0;
	int err;

	/* Disable the device */
	wmt_params.op = BTMTK_WMT_FUNC_CTRL;
	wmt_params.flag = 0;
	wmt_params.dlen = sizeof(param);
	wmt_params.data = &param;
	wmt_params.status = NULL;

	err = btusb_mtk_hci_wmt_sync(hdev, &wmt_params);
	if (err < 0) {
		bt_dev_err(hdev, "Failed to send wmt func ctrl (%d)", err);
		return err;
	}

	return 0;
}

static void btusb_mtk_cmd_timeout(struct hci_dev *hdev)
{
	struct btusb_data *data = hci_get_drvdata(hdev);
	u32 val;
	int err, retry = 0;

	/* It's MediaTek specific bluetooth reset mechanism via USB */
	if (test_and_set_bit(BTUSB_HW_RESET_ACTIVE, &data->flags)) {
		bt_dev_err(hdev, "last reset failed? Not resetting again");
		return;
	}

	err = usb_autopm_get_interface(data->intf);
	if (err < 0)
		return;

	btusb_stop_traffic(data);
	usb_kill_anchored_urbs(&data->tx_anchor);

	/* It's Device EndPoint Reset Option Register */
	bt_dev_dbg(hdev, "Initiating reset mechanism via uhw");
	btusb_mtk_uhw_reg_write(data, MTK_EP_RST_OPT, MTK_EP_RST_IN_OUT_OPT);
	btusb_mtk_uhw_reg_read(data, MTK_BT_WDT_STATUS, &val);

	/* Reset the bluetooth chip via USB interface. */
	btusb_mtk_uhw_reg_write(data, MTK_BT_SUBSYS_RST, 1);
	btusb_mtk_uhw_reg_write(data, MTK_UDMA_INT_STA_BT, 0x000000FF);
	btusb_mtk_uhw_reg_read(data, MTK_UDMA_INT_STA_BT, &val);
	btusb_mtk_uhw_reg_write(data, MTK_UDMA_INT_STA_BT1, 0x000000FF);
	btusb_mtk_uhw_reg_read(data, MTK_UDMA_INT_STA_BT1, &val);
	/* MT7921 need to delay 20ms between toggle reset bit */
	msleep(20);
	btusb_mtk_uhw_reg_write(data, MTK_BT_SUBSYS_RST, 0);
	btusb_mtk_uhw_reg_read(data, MTK_BT_SUBSYS_RST, &val);

	/* Poll the register until reset is completed */
	do {
		btusb_mtk_uhw_reg_read(data, MTK_BT_MISC, &val);
		if (val & MTK_BT_RST_DONE) {
			bt_dev_dbg(hdev, "Bluetooth Reset Successfully");
			break;
		}

		bt_dev_dbg(hdev, "Polling Bluetooth Reset CR");
		retry++;
		msleep(MTK_BT_RESET_WAIT_MS);
	} while (retry < MTK_BT_RESET_NUM_TRIES);

	btusb_mtk_id_get(data, 0x70010200, &val);
	if (!val)
		bt_dev_err(hdev, "Can't get device id, subsys reset fail.");

	usb_queue_reset_device(data->intf);

	clear_bit(BTUSB_HW_RESET_ACTIVE, &data->flags);
}

static int btusb_recv_acl_mtk(struct hci_dev *hdev, struct sk_buff *skb)
{
	struct btusb_data *data = hci_get_drvdata(hdev);
	u16 handle = le16_to_cpu(hci_acl_hdr(skb)->handle);

	switch (handle) {
	case 0xfc6f:		/* Firmware dump from device */
		/* When the firmware hangs, the device can no longer
		 * suspend and thus disable auto-suspend.
		 */
		usb_disable_autosuspend(data->udev);
		fallthrough;
	case 0x05ff:		/* Firmware debug logging 1 */
	case 0x05fe:		/* Firmware debug logging 2 */
		return hci_recv_diag(hdev, skb);
	}

	return hci_recv_frame(hdev, skb);
}

#ifdef CONFIG_PM
/* Configure an out-of-band gpio as wake-up pin, if specified in device tree */
static int marvell_config_oob_wake(struct hci_dev *hdev)
{
	struct sk_buff *skb;
	struct btusb_data *data = hci_get_drvdata(hdev);
	struct device *dev = &data->udev->dev;
	u16 pin, gap, opcode;
	int ret;
	u8 cmd[5];

	/* Move on if no wakeup pin specified */
	if (of_property_read_u16(dev->of_node, "marvell,wakeup-pin", &pin) ||
	    of_property_read_u16(dev->of_node, "marvell,wakeup-gap-ms", &gap))
		return 0;

	/* Vendor specific command to configure a GPIO as wake-up pin */
	opcode = hci_opcode_pack(0x3F, 0x59);
	cmd[0] = opcode & 0xFF;
	cmd[1] = opcode >> 8;
	cmd[2] = 2; /* length of parameters that follow */
	cmd[3] = pin;
	cmd[4] = gap; /* time in ms, for which wakeup pin should be asserted */

	skb = bt_skb_alloc(sizeof(cmd), GFP_KERNEL);
	if (!skb) {
		bt_dev_err(hdev, "%s: No memory", __func__);
		return -ENOMEM;
	}

	skb_put_data(skb, cmd, sizeof(cmd));
	hci_skb_pkt_type(skb) = HCI_COMMAND_PKT;

	ret = btusb_send_frame(hdev, skb);
	if (ret) {
		bt_dev_err(hdev, "%s: configuration failed", __func__);
		kfree_skb(skb);
		return ret;
	}

	return 0;
}
#endif

static int btusb_set_bdaddr_marvell(struct hci_dev *hdev,
				    const bdaddr_t *bdaddr)
{
	struct sk_buff *skb;
	u8 buf[8];
	long ret;

	buf[0] = 0xfe;
	buf[1] = sizeof(bdaddr_t);
	memcpy(buf + 2, bdaddr, sizeof(bdaddr_t));

	skb = __hci_cmd_sync(hdev, 0xfc22, sizeof(buf), buf, HCI_INIT_TIMEOUT);
	if (IS_ERR(skb)) {
		ret = PTR_ERR(skb);
		bt_dev_err(hdev, "changing Marvell device address failed (%ld)",
			   ret);
		return ret;
	}
	kfree_skb(skb);

	return 0;
}

static int btusb_set_bdaddr_ath3012(struct hci_dev *hdev,
				    const bdaddr_t *bdaddr)
{
	struct sk_buff *skb;
	u8 buf[10];
	long ret;

	buf[0] = 0x01;
	buf[1] = 0x01;
	buf[2] = 0x00;
	buf[3] = sizeof(bdaddr_t);
	memcpy(buf + 4, bdaddr, sizeof(bdaddr_t));

	skb = __hci_cmd_sync(hdev, 0xfc0b, sizeof(buf), buf, HCI_INIT_TIMEOUT);
	if (IS_ERR(skb)) {
		ret = PTR_ERR(skb);
		bt_dev_err(hdev, "Change address command failed (%ld)", ret);
		return ret;
	}
	kfree_skb(skb);

	return 0;
}

static int btusb_set_bdaddr_wcn6855(struct hci_dev *hdev,
				const bdaddr_t *bdaddr)
{
	struct sk_buff *skb;
	u8 buf[6];
	long ret;

	memcpy(buf, bdaddr, sizeof(bdaddr_t));

	skb = __hci_cmd_sync_ev(hdev, 0xfc14, sizeof(buf), buf,
				HCI_EV_CMD_COMPLETE, HCI_INIT_TIMEOUT);
	if (IS_ERR(skb)) {
		ret = PTR_ERR(skb);
		bt_dev_err(hdev, "Change address command failed (%ld)", ret);
		return ret;
	}
	kfree_skb(skb);

	return 0;
}

#define QCA_DFU_PACKET_LEN	4096

#define QCA_GET_TARGET_VERSION	0x09
#define QCA_CHECK_STATUS	0x05
#define QCA_DFU_DOWNLOAD	0x01

#define QCA_SYSCFG_UPDATED	0x40
#define QCA_PATCH_UPDATED	0x80
#define QCA_DFU_TIMEOUT		3000
#define QCA_FLAG_MULTI_NVM      0x80

#define WCN6855_2_0_RAM_VERSION_GF 0x400c1200
#define WCN6855_2_1_RAM_VERSION_GF 0x400c1211

struct qca_version {
	__le32	rom_version;
	__le32	patch_version;
	__le32	ram_version;
	__u8	chip_id;
	__u8	platform_id;
	__le16	flag;
	__u8	reserved[4];
} __packed;

struct qca_rampatch_version {
	__le16	rom_version_high;
	__le16  rom_version_low;
	__le16	patch_version;
} __packed;

struct qca_device_info {
	u32	rom_version;
	u8	rampatch_hdr;	/* length of header in rampatch */
	u8	nvm_hdr;	/* length of header in NVM */
	u8	ver_offset;	/* offset of version structure in rampatch */
};

static const struct qca_device_info qca_devices_table[] = {
	{ 0x00000100, 20, 4,  8 }, /* Rome 1.0 */
	{ 0x00000101, 20, 4,  8 }, /* Rome 1.1 */
	{ 0x00000200, 28, 4, 16 }, /* Rome 2.0 */
	{ 0x00000201, 28, 4, 16 }, /* Rome 2.1 */
	{ 0x00000300, 28, 4, 16 }, /* Rome 3.0 */
	{ 0x00000302, 28, 4, 16 }, /* Rome 3.2 */
	{ 0x00130100, 40, 4, 16 }, /* WCN6855 1.0 */
	{ 0x00130200, 40, 4, 16 }, /* WCN6855 2.0 */
	{ 0x00130201, 40, 4, 16 }, /* WCN6855 2.1 */
};

static int btusb_qca_send_vendor_req(struct usb_device *udev, u8 request,
				     void *data, u16 size)
{
	int pipe, err;
	u8 *buf;

	buf = kmalloc(size, GFP_KERNEL);
	if (!buf)
		return -ENOMEM;

	/* Found some of USB hosts have IOT issues with ours so that we should
	 * not wait until HCI layer is ready.
	 */
	pipe = usb_rcvctrlpipe(udev, 0);
	err = usb_control_msg(udev, pipe, request, USB_TYPE_VENDOR | USB_DIR_IN,
			      0, 0, buf, size, USB_CTRL_SET_TIMEOUT);
	if (err < 0) {
		dev_err(&udev->dev, "Failed to access otp area (%d)", err);
		goto done;
	}

	memcpy(data, buf, size);

done:
	kfree(buf);

	return err;
}

static int btusb_setup_qca_download_fw(struct hci_dev *hdev,
				       const struct firmware *firmware,
				       size_t hdr_size)
{
	struct btusb_data *btdata = hci_get_drvdata(hdev);
	struct usb_device *udev = btdata->udev;
	size_t count, size, sent = 0;
	int pipe, len, err;
	u8 *buf;

	buf = kmalloc(QCA_DFU_PACKET_LEN, GFP_KERNEL);
	if (!buf)
		return -ENOMEM;

	count = firmware->size;

	size = min_t(size_t, count, hdr_size);
	memcpy(buf, firmware->data, size);

	/* USB patches should go down to controller through USB path
	 * because binary format fits to go down through USB channel.
	 * USB control path is for patching headers and USB bulk is for
	 * patch body.
	 */
	pipe = usb_sndctrlpipe(udev, 0);
	err = usb_control_msg(udev, pipe, QCA_DFU_DOWNLOAD, USB_TYPE_VENDOR,
			      0, 0, buf, size, USB_CTRL_SET_TIMEOUT);
	if (err < 0) {
		bt_dev_err(hdev, "Failed to send headers (%d)", err);
		goto done;
	}

	sent += size;
	count -= size;

	/* ep2 need time to switch from function acl to function dfu,
	 * so we add 20ms delay here.
	 */
	msleep(20);

	while (count) {
		size = min_t(size_t, count, QCA_DFU_PACKET_LEN);

		memcpy(buf, firmware->data + sent, size);

		pipe = usb_sndbulkpipe(udev, 0x02);
		err = usb_bulk_msg(udev, pipe, buf, size, &len,
				   QCA_DFU_TIMEOUT);
		if (err < 0) {
			bt_dev_err(hdev, "Failed to send body at %zd of %zd (%d)",
				   sent, firmware->size, err);
			break;
		}

		if (size != len) {
			bt_dev_err(hdev, "Failed to get bulk buffer");
			err = -EILSEQ;
			break;
		}

		sent  += size;
		count -= size;
	}

done:
	kfree(buf);
	return err;
}

static int btusb_setup_qca_load_rampatch(struct hci_dev *hdev,
					 struct qca_version *ver,
					 const struct qca_device_info *info)
{
	struct qca_rampatch_version *rver;
	const struct firmware *fw;
	u32 ver_rom, ver_patch, rver_rom;
	u16 rver_rom_low, rver_rom_high, rver_patch;
	char fwname[64];
	int err;

	ver_rom = le32_to_cpu(ver->rom_version);
	ver_patch = le32_to_cpu(ver->patch_version);

	snprintf(fwname, sizeof(fwname), "qca/rampatch_usb_%08x.bin", ver_rom);

	err = request_firmware(&fw, fwname, &hdev->dev);
	if (err) {
		bt_dev_err(hdev, "failed to request rampatch file: %s (%d)",
			   fwname, err);
		return err;
	}

	bt_dev_info(hdev, "using rampatch file: %s", fwname);

	rver = (struct qca_rampatch_version *)(fw->data + info->ver_offset);
	rver_rom_low = le16_to_cpu(rver->rom_version_low);
	rver_patch = le16_to_cpu(rver->patch_version);

	if (ver_rom & ~0xffffU) {
		rver_rom_high = le16_to_cpu(rver->rom_version_high);
		rver_rom = le32_to_cpu(rver_rom_high << 16 | rver_rom_low);
	} else {
		rver_rom = rver_rom_low;
	}

	bt_dev_info(hdev, "QCA: patch rome 0x%x build 0x%x, "
		    "firmware rome 0x%x build 0x%x",
		    rver_rom, rver_patch, ver_rom, ver_patch);

	if (rver_rom != ver_rom || rver_patch <= ver_patch) {
		bt_dev_err(hdev, "rampatch file version did not match with firmware");
		err = -EINVAL;
		goto done;
	}

	err = btusb_setup_qca_download_fw(hdev, fw, info->rampatch_hdr);

done:
	release_firmware(fw);

	return err;
}

static void btusb_generate_qca_nvm_name(char *fwname, size_t max_size,
					const struct qca_version *ver)
{
	u32 rom_version = le32_to_cpu(ver->rom_version);
	u16 flag = le16_to_cpu(ver->flag);

	if (((flag >> 8) & 0xff) == QCA_FLAG_MULTI_NVM) {
		/* The board_id should be split into two bytes
		 * The 1st byte is chip ID, and the 2nd byte is platform ID
		 * For example, board ID 0x010A, 0x01 is platform ID. 0x0A is chip ID
		 * we have several platforms, and platform IDs are continuously added
		 * Platform ID:
		 * 0x00 is for Mobile
		 * 0x01 is for X86
		 * 0x02 is for Automotive
		 * 0x03 is for Consumer electronic
		 */
		u16 board_id = (ver->chip_id << 8) + ver->platform_id;
		const char *variant;

		switch (le32_to_cpu(ver->ram_version)) {
		case WCN6855_2_0_RAM_VERSION_GF:
		case WCN6855_2_1_RAM_VERSION_GF:
			variant = "_gf";
			break;
		default:
			variant = "";
			break;
		}

		if (board_id == 0) {
			snprintf(fwname, max_size, "qca/nvm_usb_%08x%s.bin",
				rom_version, variant);
		} else {
			snprintf(fwname, max_size, "qca/nvm_usb_%08x%s_%04x.bin",
				rom_version, variant, board_id);
		}
	} else {
		snprintf(fwname, max_size, "qca/nvm_usb_%08x.bin",
			rom_version);
	}

}

static int btusb_setup_qca_load_nvm(struct hci_dev *hdev,
				    struct qca_version *ver,
				    const struct qca_device_info *info)
{
	const struct firmware *fw;
	char fwname[64];
	int err;

	btusb_generate_qca_nvm_name(fwname, sizeof(fwname), ver);

	err = request_firmware(&fw, fwname, &hdev->dev);
	if (err) {
		bt_dev_err(hdev, "failed to request NVM file: %s (%d)",
			   fwname, err);
		return err;
	}

	bt_dev_info(hdev, "using NVM file: %s", fwname);

	err = btusb_setup_qca_download_fw(hdev, fw, info->nvm_hdr);

	release_firmware(fw);

	return err;
}

/* identify the ROM version and check whether patches are needed */
static bool btusb_qca_need_patch(struct usb_device *udev)
{
	struct qca_version ver;

	if (btusb_qca_send_vendor_req(udev, QCA_GET_TARGET_VERSION, &ver,
				      sizeof(ver)) < 0)
		return false;
	/* only low ROM versions need patches */
	return !(le32_to_cpu(ver.rom_version) & ~0xffffU);
}

static int btusb_setup_qca(struct hci_dev *hdev)
{
	struct btusb_data *btdata = hci_get_drvdata(hdev);
	struct usb_device *udev = btdata->udev;
	const struct qca_device_info *info = NULL;
	struct qca_version ver;
	u32 ver_rom;
	u8 status;
	int i, err;

	err = btusb_qca_send_vendor_req(udev, QCA_GET_TARGET_VERSION, &ver,
					sizeof(ver));
	if (err < 0)
		return err;

	ver_rom = le32_to_cpu(ver.rom_version);

	for (i = 0; i < ARRAY_SIZE(qca_devices_table); i++) {
		if (ver_rom == qca_devices_table[i].rom_version)
			info = &qca_devices_table[i];
	}
	if (!info) {
		/* If the rom_version is not matched in the qca_devices_table
		 * and the high ROM version is not zero, we assume this chip no
		 * need to load the rampatch and nvm.
		 */
		if (ver_rom & ~0xffffU)
			return 0;

		bt_dev_err(hdev, "don't support firmware rome 0x%x", ver_rom);
		return -ENODEV;
	}

	err = btusb_qca_send_vendor_req(udev, QCA_CHECK_STATUS, &status,
					sizeof(status));
	if (err < 0)
		return err;

	if (!(status & QCA_PATCH_UPDATED)) {
		err = btusb_setup_qca_load_rampatch(hdev, &ver, info);
		if (err < 0)
			return err;
	}

	err = btusb_qca_send_vendor_req(udev, QCA_GET_TARGET_VERSION, &ver,
					sizeof(ver));
	if (err < 0)
		return err;

	if (!(status & QCA_SYSCFG_UPDATED)) {
		err = btusb_setup_qca_load_nvm(hdev, &ver, info);
		if (err < 0)
			return err;
	}

	return 0;
}

static inline int __set_diag_interface(struct hci_dev *hdev)
{
	struct btusb_data *data = hci_get_drvdata(hdev);
	struct usb_interface *intf = data->diag;
	int i;

	if (!data->diag)
		return -ENODEV;

	data->diag_tx_ep = NULL;
	data->diag_rx_ep = NULL;

	for (i = 0; i < intf->cur_altsetting->desc.bNumEndpoints; i++) {
		struct usb_endpoint_descriptor *ep_desc;

		ep_desc = &intf->cur_altsetting->endpoint[i].desc;

		if (!data->diag_tx_ep && usb_endpoint_is_bulk_out(ep_desc)) {
			data->diag_tx_ep = ep_desc;
			continue;
		}

		if (!data->diag_rx_ep && usb_endpoint_is_bulk_in(ep_desc)) {
			data->diag_rx_ep = ep_desc;
			continue;
		}
	}

	if (!data->diag_tx_ep || !data->diag_rx_ep) {
		bt_dev_err(hdev, "invalid diagnostic descriptors");
		return -ENODEV;
	}

	return 0;
}

static struct urb *alloc_diag_urb(struct hci_dev *hdev, bool enable)
{
	struct btusb_data *data = hci_get_drvdata(hdev);
	struct sk_buff *skb;
	struct urb *urb;
	unsigned int pipe;

	if (!data->diag_tx_ep)
		return ERR_PTR(-ENODEV);

	urb = usb_alloc_urb(0, GFP_KERNEL);
	if (!urb)
		return ERR_PTR(-ENOMEM);

	skb = bt_skb_alloc(2, GFP_KERNEL);
	if (!skb) {
		usb_free_urb(urb);
		return ERR_PTR(-ENOMEM);
	}

	skb_put_u8(skb, 0xf0);
	skb_put_u8(skb, enable);

	pipe = usb_sndbulkpipe(data->udev, data->diag_tx_ep->bEndpointAddress);

	usb_fill_bulk_urb(urb, data->udev, pipe,
			  skb->data, skb->len, btusb_tx_complete, skb);

	skb->dev = (void *)hdev;

	return urb;
}

static int btusb_bcm_set_diag(struct hci_dev *hdev, bool enable)
{
	struct btusb_data *data = hci_get_drvdata(hdev);
	struct urb *urb;

	if (!data->diag)
		return -ENODEV;

	if (!test_bit(HCI_RUNNING, &hdev->flags))
		return -ENETDOWN;

	urb = alloc_diag_urb(hdev, enable);
	if (IS_ERR(urb))
		return PTR_ERR(urb);

	return submit_or_queue_tx_urb(hdev, urb);
}

#ifdef CONFIG_PM
static irqreturn_t btusb_oob_wake_handler(int irq, void *priv)
{
	struct btusb_data *data = priv;

	pm_wakeup_event(&data->udev->dev, 0);
	pm_system_wakeup();

	/* Disable only if not already disabled (keep it balanced) */
	if (test_and_clear_bit(BTUSB_OOB_WAKE_ENABLED, &data->flags)) {
		disable_irq_nosync(irq);
		disable_irq_wake(irq);
	}
	return IRQ_HANDLED;
}

static const struct of_device_id btusb_match_table[] = {
	{ .compatible = "usb1286,204e" },
	{ .compatible = "usbcf3,e300" }, /* QCA6174A */
	{ .compatible = "usb4ca,301a" }, /* QCA6174A (Lite-On) */
	{ }
};
MODULE_DEVICE_TABLE(of, btusb_match_table);

/* Use an oob wakeup pin? */
static int btusb_config_oob_wake(struct hci_dev *hdev)
{
	struct btusb_data *data = hci_get_drvdata(hdev);
	struct device *dev = &data->udev->dev;
	int irq, ret;

	clear_bit(BTUSB_OOB_WAKE_ENABLED, &data->flags);

	if (!of_match_device(btusb_match_table, dev))
		return 0;

	/* Move on if no IRQ specified */
	irq = of_irq_get_byname(dev->of_node, "wakeup");
	if (irq <= 0) {
		bt_dev_dbg(hdev, "%s: no OOB Wakeup IRQ in DT", __func__);
		return 0;
	}

	irq_set_status_flags(irq, IRQ_NOAUTOEN);
	ret = devm_request_irq(&hdev->dev, irq, btusb_oob_wake_handler,
			       0, "OOB Wake-on-BT", data);
	if (ret) {
		bt_dev_err(hdev, "%s: IRQ request failed", __func__);
		return ret;
	}

	ret = device_init_wakeup(dev, true);
	if (ret) {
		bt_dev_err(hdev, "%s: failed to init_wakeup", __func__);
		return ret;
	}

	data->oob_wake_irq = irq;
	bt_dev_info(hdev, "OOB Wake-on-BT configured at IRQ %u", irq);
	return 0;
}
#endif

static void btusb_check_needs_reset_resume(struct usb_interface *intf)
{
	if (dmi_check_system(btusb_needs_reset_resume_table))
		interface_to_usbdev(intf)->quirks |= USB_QUIRK_RESET_RESUME;
}

static bool btusb_wakeup(struct hci_dev *hdev)
{
	struct btusb_data *data = hci_get_drvdata(hdev);

	return device_may_wakeup(&data->udev->dev);
}

static int btusb_shutdown_qca(struct hci_dev *hdev)
{
	struct sk_buff *skb;

	skb = __hci_cmd_sync(hdev, HCI_OP_RESET, 0, NULL, HCI_INIT_TIMEOUT);
	if (IS_ERR(skb)) {
		bt_dev_err(hdev, "HCI reset during shutdown failed");
		return PTR_ERR(skb);
	}
	kfree_skb(skb);

	return 0;
}

static ssize_t force_poll_sync_read(struct file *file, char __user *user_buf,
				    size_t count, loff_t *ppos)
{
	struct btusb_data *data = file->private_data;
	char buf[3];

	buf[0] = data->poll_sync ? 'Y' : 'N';
	buf[1] = '\n';
	buf[2] = '\0';
	return simple_read_from_buffer(user_buf, count, ppos, buf, 2);
}

static ssize_t force_poll_sync_write(struct file *file,
				     const char __user *user_buf,
				     size_t count, loff_t *ppos)
{
	struct btusb_data *data = file->private_data;
	bool enable;
	int err;

	err = kstrtobool_from_user(user_buf, count, &enable);
	if (err)
		return err;

	/* Only allow changes while the adapter is down */
	if (test_bit(HCI_UP, &data->hdev->flags))
		return -EPERM;

	if (data->poll_sync == enable)
		return -EALREADY;

	data->poll_sync = enable;

	return count;
}

static const struct file_operations force_poll_sync_fops = {
	.open		= simple_open,
	.read		= force_poll_sync_read,
	.write		= force_poll_sync_write,
	.llseek		= default_llseek,
};

static int btusb_probe(struct usb_interface *intf,
		       const struct usb_device_id *id)
{
	struct usb_endpoint_descriptor *ep_desc;
	struct gpio_desc *reset_gpio;
	struct btusb_data *data;
	struct hci_dev *hdev;
	unsigned ifnum_base;
	int i, err, priv_size;

	BT_DBG("intf %p id %p", intf, id);

	/* interface numbers are hardcoded in the spec */
	if (intf->cur_altsetting->desc.bInterfaceNumber != 0) {
		if (!(id->driver_info & BTUSB_IFNUM_2))
			return -ENODEV;
		if (intf->cur_altsetting->desc.bInterfaceNumber != 2)
			return -ENODEV;
	}

	ifnum_base = intf->cur_altsetting->desc.bInterfaceNumber;

	if (!id->driver_info) {
		const struct usb_device_id *match;

		match = usb_match_id(intf, blacklist_table);
		if (match)
			id = match;
	}

	if (id->driver_info == BTUSB_IGNORE)
		return -ENODEV;

	if (id->driver_info & BTUSB_ATH3012) {
		struct usb_device *udev = interface_to_usbdev(intf);

		/* Old firmware would otherwise let ath3k driver load
		 * patch and sysconfig files
		 */
		if (le16_to_cpu(udev->descriptor.bcdDevice) <= 0x0001 &&
		    !btusb_qca_need_patch(udev))
			return -ENODEV;
	}

	data = devm_kzalloc(&intf->dev, sizeof(*data), GFP_KERNEL);
	if (!data)
		return -ENOMEM;

	for (i = 0; i < intf->cur_altsetting->desc.bNumEndpoints; i++) {
		ep_desc = &intf->cur_altsetting->endpoint[i].desc;

		if (!data->intr_ep && usb_endpoint_is_int_in(ep_desc)) {
			data->intr_ep = ep_desc;
			continue;
		}

		if (!data->bulk_tx_ep && usb_endpoint_is_bulk_out(ep_desc)) {
			data->bulk_tx_ep = ep_desc;
			continue;
		}

		if (!data->bulk_rx_ep && usb_endpoint_is_bulk_in(ep_desc)) {
			data->bulk_rx_ep = ep_desc;
			continue;
		}
	}

	if (!data->intr_ep || !data->bulk_tx_ep || !data->bulk_rx_ep)
		return -ENODEV;

	if (id->driver_info & BTUSB_AMP) {
		data->cmdreq_type = USB_TYPE_CLASS | 0x01;
		data->cmdreq = 0x2b;
	} else {
		data->cmdreq_type = USB_TYPE_CLASS;
		data->cmdreq = 0x00;
	}

	data->udev = interface_to_usbdev(intf);
	data->intf = intf;

	INIT_WORK(&data->work, btusb_work);
	INIT_WORK(&data->waker, btusb_waker);
	INIT_DELAYED_WORK(&data->rx_work, btusb_rx_work);

	skb_queue_head_init(&data->acl_q);

	init_usb_anchor(&data->deferred);
	init_usb_anchor(&data->tx_anchor);
	spin_lock_init(&data->txlock);

	init_usb_anchor(&data->intr_anchor);
	init_usb_anchor(&data->bulk_anchor);
	init_usb_anchor(&data->isoc_anchor);
	init_usb_anchor(&data->diag_anchor);
	init_usb_anchor(&data->ctrl_anchor);
	spin_lock_init(&data->rxlock);

	priv_size = 0;

	data->recv_event = hci_recv_frame;
	data->recv_bulk = btusb_recv_bulk;

	if (id->driver_info & BTUSB_INTEL_COMBINED) {
		/* Allocate extra space for Intel device */
		priv_size += sizeof(struct btintel_data);

		/* Override the rx handlers */
		data->recv_event = btusb_recv_event_intel;
		data->recv_bulk = btusb_recv_bulk_intel;
	}

	data->recv_acl = hci_recv_frame;

	hdev = hci_alloc_dev_priv(priv_size);
	if (!hdev)
		return -ENOMEM;

	hdev->bus = HCI_USB;
	hci_set_drvdata(hdev, data);

	if (id->driver_info & BTUSB_AMP)
		hdev->dev_type = HCI_AMP;
	else
		hdev->dev_type = HCI_PRIMARY;

	data->hdev = hdev;

	SET_HCIDEV_DEV(hdev, &intf->dev);

	reset_gpio = gpiod_get_optional(&data->udev->dev, "reset",
					GPIOD_OUT_LOW);
	if (IS_ERR(reset_gpio)) {
		err = PTR_ERR(reset_gpio);
		goto out_free_dev;
	} else if (reset_gpio) {
		data->reset_gpio = reset_gpio;
	}

	hdev->open   = btusb_open;
	hdev->close  = btusb_close;
	hdev->flush  = btusb_flush;
	hdev->send   = btusb_send_frame;
	hdev->notify = btusb_notify;
	hdev->wakeup = btusb_wakeup;

#ifdef CONFIG_PM
	err = btusb_config_oob_wake(hdev);
	if (err)
		goto out_free_dev;

	/* Marvell devices may need a specific chip configuration */
	if (id->driver_info & BTUSB_MARVELL && data->oob_wake_irq) {
		err = marvell_config_oob_wake(hdev);
		if (err)
			goto out_free_dev;
	}
#endif
	if (id->driver_info & BTUSB_CW6622)
		set_bit(HCI_QUIRK_BROKEN_STORED_LINK_KEY, &hdev->quirks);

	if (id->driver_info & BTUSB_BCM2045)
		set_bit(HCI_QUIRK_BROKEN_STORED_LINK_KEY, &hdev->quirks);

	if (id->driver_info & BTUSB_BCM92035)
		hdev->setup = btusb_setup_bcm92035;

	if (IS_ENABLED(CONFIG_BT_HCIBTUSB_BCM) &&
	    (id->driver_info & BTUSB_BCM_PATCHRAM)) {
		hdev->manufacturer = 15;
		hdev->setup = btbcm_setup_patchram;
		hdev->set_diag = btusb_bcm_set_diag;
		hdev->set_bdaddr = btbcm_set_bdaddr;

		/* Broadcom LM_DIAG Interface numbers are hardcoded */
		data->diag = usb_ifnum_to_if(data->udev, ifnum_base + 2);
	}

	if (IS_ENABLED(CONFIG_BT_HCIBTUSB_BCM) &&
	    (id->driver_info & BTUSB_BCM_APPLE)) {
		hdev->manufacturer = 15;
		hdev->setup = btbcm_setup_apple;
		hdev->set_diag = btusb_bcm_set_diag;

		/* Broadcom LM_DIAG Interface numbers are hardcoded */
		data->diag = usb_ifnum_to_if(data->udev, ifnum_base + 2);
	}

	/* Combined Intel Device setup to support multiple setup routine */
	if (id->driver_info & BTUSB_INTEL_COMBINED) {
		err = btintel_configure_setup(hdev);
		if (err)
			goto out_free_dev;

		/* Transport specific configuration */
		hdev->send = btusb_send_frame_intel;
		hdev->cmd_timeout = btusb_intel_cmd_timeout;

		if (id->driver_info & BTUSB_INTEL_BROKEN_INITIAL_NCMD)
			btintel_set_flag(hdev, INTEL_BROKEN_INITIAL_NCMD);

		if (id->driver_info & BTUSB_INTEL_BROKEN_SHUTDOWN_LED)
			btintel_set_flag(hdev, INTEL_BROKEN_SHUTDOWN_LED);
	}

	if (id->driver_info & BTUSB_MARVELL)
		hdev->set_bdaddr = btusb_set_bdaddr_marvell;

	if (IS_ENABLED(CONFIG_BT_HCIBTUSB_MTK) &&
	    (id->driver_info & BTUSB_MEDIATEK)) {
		hdev->setup = btusb_mtk_setup;
		hdev->shutdown = btusb_mtk_shutdown;
		hdev->manufacturer = 70;
		hdev->cmd_timeout = btusb_mtk_cmd_timeout;
		hdev->set_bdaddr = btmtk_set_bdaddr;
		set_bit(HCI_QUIRK_NON_PERSISTENT_SETUP, &hdev->quirks);
		data->recv_acl = btusb_recv_acl_mtk;
	}

	if (id->driver_info & BTUSB_SWAVE) {
		set_bit(HCI_QUIRK_FIXUP_INQUIRY_MODE, &hdev->quirks);
		set_bit(HCI_QUIRK_BROKEN_LOCAL_COMMANDS, &hdev->quirks);
	}

	if (id->driver_info & BTUSB_INTEL_BOOT) {
		hdev->manufacturer = 2;
		set_bit(HCI_QUIRK_RAW_DEVICE, &hdev->quirks);
	}

	if (id->driver_info & BTUSB_ATH3012) {
		data->setup_on_usb = btusb_setup_qca;
		hdev->set_bdaddr = btusb_set_bdaddr_ath3012;
		set_bit(HCI_QUIRK_SIMULTANEOUS_DISCOVERY, &hdev->quirks);
		set_bit(HCI_QUIRK_STRICT_DUPLICATE_FILTER, &hdev->quirks);
	}

	if (id->driver_info & BTUSB_QCA_ROME) {
		data->setup_on_usb = btusb_setup_qca;
		hdev->set_bdaddr = btusb_set_bdaddr_ath3012;
		hdev->cmd_timeout = btusb_qca_cmd_timeout;
		set_bit(HCI_QUIRK_SIMULTANEOUS_DISCOVERY, &hdev->quirks);
		btusb_check_needs_reset_resume(intf);
	}

	if (id->driver_info & BTUSB_QCA_WCN6855) {
		data->setup_on_usb = btusb_setup_qca;
		hdev->shutdown = btusb_shutdown_qca;
		hdev->set_bdaddr = btusb_set_bdaddr_wcn6855;
		hdev->cmd_timeout = btusb_qca_cmd_timeout;
		set_bit(HCI_QUIRK_SIMULTANEOUS_DISCOVERY, &hdev->quirks);
		hci_set_msft_opcode(hdev, 0xFD70);
	}

	if (id->driver_info & BTUSB_AMP) {
		/* AMP controllers do not support SCO packets */
		data->isoc = NULL;
	} else {
		/* Interface orders are hardcoded in the specification */
		data->isoc = usb_ifnum_to_if(data->udev, ifnum_base + 1);
		data->isoc_ifnum = ifnum_base + 1;
	}

	if (IS_ENABLED(CONFIG_BT_HCIBTUSB_RTL) &&
	    (id->driver_info & BTUSB_REALTEK)) {
		hdev->setup = btrtl_setup_realtek;
		hdev->shutdown = btrtl_shutdown_realtek;
		hdev->cmd_timeout = btusb_rtl_cmd_timeout;

		/* Realtek devices need to set remote wakeup on auto-suspend */
		set_bit(BTUSB_WAKEUP_AUTOSUSPEND, &data->flags);
		set_bit(BTUSB_USE_ALT3_FOR_WBS, &data->flags);
	}

	if (!reset)
		set_bit(HCI_QUIRK_RESET_ON_CLOSE, &hdev->quirks);

	if (force_scofix || id->driver_info & BTUSB_WRONG_SCO_MTU) {
		if (!disable_scofix)
			set_bit(HCI_QUIRK_FIXUP_BUFFER_SIZE, &hdev->quirks);
	}

	if (id->driver_info & BTUSB_BROKEN_ISOC)
		data->isoc = NULL;

	if (id->driver_info & BTUSB_WIDEBAND_SPEECH)
		set_bit(HCI_QUIRK_WIDEBAND_SPEECH_SUPPORTED, &hdev->quirks);

	if (id->driver_info & BTUSB_VALID_LE_STATES)
		set_bit(HCI_QUIRK_VALID_LE_STATES, &hdev->quirks);

	if (id->driver_info & BTUSB_DIGIANSWER) {
		data->cmdreq_type = USB_TYPE_VENDOR;
		set_bit(HCI_QUIRK_RESET_ON_CLOSE, &hdev->quirks);
	}

	if (id->driver_info & BTUSB_CSR) {
		struct usb_device *udev = data->udev;
		u16 bcdDevice = le16_to_cpu(udev->descriptor.bcdDevice);

		/* Old firmware would otherwise execute USB reset */
		if (bcdDevice < 0x117)
			set_bit(HCI_QUIRK_RESET_ON_CLOSE, &hdev->quirks);

		/* This must be set first in case we disable it for fakes */
		set_bit(HCI_QUIRK_SIMULTANEOUS_DISCOVERY, &hdev->quirks);

		/* Fake CSR devices with broken commands */
		if (le16_to_cpu(udev->descriptor.idVendor)  == 0x0a12 &&
		    le16_to_cpu(udev->descriptor.idProduct) == 0x0001)
			hdev->setup = btusb_setup_csr;
	}

	if (id->driver_info & BTUSB_SNIFFER) {
		struct usb_device *udev = data->udev;

		/* New sniffer firmware has crippled HCI interface */
		if (le16_to_cpu(udev->descriptor.bcdDevice) > 0x997)
			set_bit(HCI_QUIRK_RAW_DEVICE, &hdev->quirks);
	}

	if (id->driver_info & BTUSB_INTEL_BOOT) {
		/* A bug in the bootloader causes that interrupt interface is
		 * only enabled after receiving SetInterface(0, AltSetting=0).
		 */
		err = usb_set_interface(data->udev, 0, 0);
		if (err < 0) {
			BT_ERR("failed to set interface 0, alt 0 %d", err);
			goto out_free_dev;
		}
	}

	if (data->isoc) {
		err = usb_driver_claim_interface(&btusb_driver,
						 data->isoc, data);
		if (err < 0)
			goto out_free_dev;
	}

	if (IS_ENABLED(CONFIG_BT_HCIBTUSB_BCM) && data->diag) {
		if (!usb_driver_claim_interface(&btusb_driver,
						data->diag, data))
			__set_diag_interface(hdev);
		else
			data->diag = NULL;
	}

	if (enable_autosuspend)
		usb_enable_autosuspend(data->udev);

	err = hci_register_dev(hdev);
	if (err < 0)
		goto out_free_dev;

	usb_set_intfdata(intf, data);

	debugfs_create_file("force_poll_sync", 0644, hdev->debugfs, data,
			    &force_poll_sync_fops);

	return 0;

out_free_dev:
	if (data->reset_gpio)
		gpiod_put(data->reset_gpio);
	hci_free_dev(hdev);
	return err;
}

static void btusb_disconnect(struct usb_interface *intf)
{
	struct btusb_data *data = usb_get_intfdata(intf);
	struct hci_dev *hdev;

	BT_DBG("intf %p", intf);

	if (!data)
		return;

	hdev = data->hdev;
	usb_set_intfdata(data->intf, NULL);

	if (data->isoc)
		usb_set_intfdata(data->isoc, NULL);

	if (data->diag)
		usb_set_intfdata(data->diag, NULL);

	hci_unregister_dev(hdev);

	if (intf == data->intf) {
		if (data->isoc)
			usb_driver_release_interface(&btusb_driver, data->isoc);
		if (data->diag)
			usb_driver_release_interface(&btusb_driver, data->diag);
	} else if (intf == data->isoc) {
		if (data->diag)
			usb_driver_release_interface(&btusb_driver, data->diag);
		usb_driver_release_interface(&btusb_driver, data->intf);
	} else if (intf == data->diag) {
		usb_driver_release_interface(&btusb_driver, data->intf);
		if (data->isoc)
			usb_driver_release_interface(&btusb_driver, data->isoc);
	}

	if (data->oob_wake_irq)
		device_init_wakeup(&data->udev->dev, false);

	if (data->reset_gpio)
		gpiod_put(data->reset_gpio);

	hci_free_dev(hdev);
}

#ifdef CONFIG_PM
static int btusb_suspend(struct usb_interface *intf, pm_message_t message)
{
	struct btusb_data *data = usb_get_intfdata(intf);

	BT_DBG("intf %p", intf);

	if (data->suspend_count++)
		return 0;

	spin_lock_irq(&data->txlock);
	if (!(PMSG_IS_AUTO(message) && data->tx_in_flight)) {
		set_bit(BTUSB_SUSPENDING, &data->flags);
		spin_unlock_irq(&data->txlock);
	} else {
		spin_unlock_irq(&data->txlock);
		data->suspend_count--;
		return -EBUSY;
	}

	cancel_work_sync(&data->work);

	btusb_stop_traffic(data);
	usb_kill_anchored_urbs(&data->tx_anchor);

	if (data->oob_wake_irq && device_may_wakeup(&data->udev->dev)) {
		set_bit(BTUSB_OOB_WAKE_ENABLED, &data->flags);
		enable_irq_wake(data->oob_wake_irq);
		enable_irq(data->oob_wake_irq);
	}

	/* For global suspend, Realtek devices lose the loaded fw
	 * in them. But for autosuspend, firmware should remain.
	 * Actually, it depends on whether the usb host sends
	 * set feature (enable wakeup) or not.
	 */
	if (test_bit(BTUSB_WAKEUP_AUTOSUSPEND, &data->flags)) {
		if (PMSG_IS_AUTO(message) &&
		    device_can_wakeup(&data->udev->dev))
			data->udev->do_remote_wakeup = 1;
		else if (!PMSG_IS_AUTO(message) &&
			 !device_may_wakeup(&data->udev->dev)) {
			data->udev->do_remote_wakeup = 0;
			data->udev->reset_resume = 1;
		}
	}

	return 0;
}

static void play_deferred(struct btusb_data *data)
{
	struct urb *urb;
	int err;

	while ((urb = usb_get_from_anchor(&data->deferred))) {
		usb_anchor_urb(urb, &data->tx_anchor);

		err = usb_submit_urb(urb, GFP_ATOMIC);
		if (err < 0) {
			if (err != -EPERM && err != -ENODEV)
				BT_ERR("%s urb %p submission failed (%d)",
				       data->hdev->name, urb, -err);
			kfree(urb->setup_packet);
			usb_unanchor_urb(urb);
			usb_free_urb(urb);
			break;
		}

		data->tx_in_flight++;
		usb_free_urb(urb);
	}

	/* Cleanup the rest deferred urbs. */
	while ((urb = usb_get_from_anchor(&data->deferred))) {
		kfree(urb->setup_packet);
		usb_free_urb(urb);
	}
}

static int btusb_resume(struct usb_interface *intf)
{
	struct btusb_data *data = usb_get_intfdata(intf);
	struct hci_dev *hdev = data->hdev;
	int err = 0;

	BT_DBG("intf %p", intf);

	if (--data->suspend_count)
		return 0;

	/* Disable only if not already disabled (keep it balanced) */
	if (test_and_clear_bit(BTUSB_OOB_WAKE_ENABLED, &data->flags)) {
		disable_irq(data->oob_wake_irq);
		disable_irq_wake(data->oob_wake_irq);
	}

	if (!test_bit(HCI_RUNNING, &hdev->flags))
		goto done;

	if (test_bit(BTUSB_INTR_RUNNING, &data->flags)) {
		err = btusb_submit_intr_urb(hdev, GFP_NOIO);
		if (err < 0) {
			clear_bit(BTUSB_INTR_RUNNING, &data->flags);
			goto failed;
		}
	}

	if (test_bit(BTUSB_BULK_RUNNING, &data->flags)) {
		err = btusb_submit_bulk_urb(hdev, GFP_NOIO);
		if (err < 0) {
			clear_bit(BTUSB_BULK_RUNNING, &data->flags);
			goto failed;
		}

		btusb_submit_bulk_urb(hdev, GFP_NOIO);
	}

	if (test_bit(BTUSB_ISOC_RUNNING, &data->flags)) {
		if (btusb_submit_isoc_urb(hdev, GFP_NOIO) < 0)
			clear_bit(BTUSB_ISOC_RUNNING, &data->flags);
		else
			btusb_submit_isoc_urb(hdev, GFP_NOIO);
	}

	spin_lock_irq(&data->txlock);
	play_deferred(data);
	clear_bit(BTUSB_SUSPENDING, &data->flags);
	spin_unlock_irq(&data->txlock);
	schedule_work(&data->work);

	return 0;

failed:
	usb_scuttle_anchored_urbs(&data->deferred);
done:
	spin_lock_irq(&data->txlock);
	clear_bit(BTUSB_SUSPENDING, &data->flags);
	spin_unlock_irq(&data->txlock);

	return err;
}
#endif

static struct usb_driver btusb_driver = {
	.name		= "btusb",
	.probe		= btusb_probe,
	.disconnect	= btusb_disconnect,
#ifdef CONFIG_PM
	.suspend	= btusb_suspend,
	.resume		= btusb_resume,
#endif
	.id_table	= btusb_table,
	.supports_autosuspend = 1,
	.disable_hub_initiated_lpm = 1,
};

module_usb_driver(btusb_driver);

module_param(disable_scofix, bool, 0644);
MODULE_PARM_DESC(disable_scofix, "Disable fixup of wrong SCO buffer size");

module_param(force_scofix, bool, 0644);
MODULE_PARM_DESC(force_scofix, "Force fixup of wrong SCO buffers size");

module_param(enable_autosuspend, bool, 0644);
MODULE_PARM_DESC(enable_autosuspend, "Enable USB autosuspend by default");

module_param(reset, bool, 0644);
MODULE_PARM_DESC(reset, "Send HCI reset command on initialization");

MODULE_AUTHOR("Marcel Holtmann <marcel@holtmann.org>");
MODULE_DESCRIPTION("Generic Bluetooth USB driver ver " VERSION);
MODULE_VERSION(VERSION);
MODULE_LICENSE("GPL");<|MERGE_RESOLUTION|>--- conflicted
+++ resolved
@@ -2240,125 +2240,6 @@
 #define MTK_BT_RST_DONE		0x00000100
 #define MTK_BT_RESET_WAIT_MS	100
 #define MTK_BT_RESET_NUM_TRIES	10
-<<<<<<< HEAD
-#define FIRMWARE_MT7663		"mediatek/mt7663pr2h.bin"
-#define FIRMWARE_MT7668		"mediatek/mt7668pr2h.bin"
-
-#define HCI_WMT_MAX_EVENT_SIZE		64
-/* It is for mt79xx download rom patch*/
-#define MTK_FW_ROM_PATCH_HEADER_SIZE	32
-#define MTK_FW_ROM_PATCH_GD_SIZE	64
-#define MTK_FW_ROM_PATCH_SEC_MAP_SIZE	64
-#define MTK_SEC_MAP_COMMON_SIZE	12
-#define MTK_SEC_MAP_NEED_SEND_SIZE	52
-
-enum {
-	BTMTK_WMT_PATCH_DWNLD = 0x1,
-	BTMTK_WMT_FUNC_CTRL = 0x6,
-	BTMTK_WMT_RST = 0x7,
-	BTMTK_WMT_SEMAPHORE = 0x17,
-};
-
-enum {
-	BTMTK_WMT_INVALID,
-	BTMTK_WMT_PATCH_UNDONE,
-	BTMTK_WMT_PATCH_PROGRESS,
-	BTMTK_WMT_PATCH_DONE,
-	BTMTK_WMT_ON_UNDONE,
-	BTMTK_WMT_ON_DONE,
-	BTMTK_WMT_ON_PROGRESS,
-};
-
-struct btmtk_wmt_hdr {
-	u8	dir;
-	u8	op;
-	__le16	dlen;
-	u8	flag;
-} __packed;
-
-struct btmtk_hci_wmt_cmd {
-	struct btmtk_wmt_hdr hdr;
-	u8 data[];
-} __packed;
-
-struct btmtk_hci_wmt_evt {
-	struct hci_event_hdr hhdr;
-	struct btmtk_wmt_hdr whdr;
-} __packed;
-
-struct btmtk_hci_wmt_evt_funcc {
-	struct btmtk_hci_wmt_evt hwhdr;
-	__be16 status;
-} __packed;
-
-struct btmtk_tci_sleep {
-	u8 mode;
-	__le16 duration;
-	__le16 host_duration;
-	u8 host_wakeup_pin;
-	u8 time_compensation;
-} __packed;
-
-struct btmtk_hci_wmt_params {
-	u8 op;
-	u8 flag;
-	u16 dlen;
-	const void *data;
-	u32 *status;
-};
-
-struct btmtk_patch_header {
-	u8 datetime[16];
-	u8 platform[4];
-	__le16 hwver;
-	__le16 swver;
-	__le32 magicnum;
-} __packed;
-
-struct btmtk_global_desc {
-	__le32 patch_ver;
-	__le32 sub_sys;
-	__le32 feature_opt;
-	__le32 section_num;
-} __packed;
-
-struct btmtk_section_map {
-	__le32 sectype;
-	__le32 secoffset;
-	__le32 secsize;
-	union {
-		__le32 u4SecSpec[13];
-		struct {
-			__le32 dlAddr;
-			__le32 dlsize;
-			__le32 seckeyidx;
-			__le32 alignlen;
-			__le32 sectype;
-			__le32 dlmodecrctype;
-			__le32 crc;
-			__le32 reserved[6];
-		} bin_info_spec;
-	};
-} __packed;
-
-static int btusb_set_bdaddr_mtk(struct hci_dev *hdev, const bdaddr_t *bdaddr)
-{
-	struct sk_buff *skb;
-	long ret;
-
-	skb = __hci_cmd_sync(hdev, 0xfc1a, 6, bdaddr, HCI_INIT_TIMEOUT);
-	if (IS_ERR(skb)) {
-		ret = PTR_ERR(skb);
-		bt_dev_err(hdev, "changing Mediatek device address failed (%ld)",
-			   ret);
-		return ret;
-	}
-	kfree_skb(skb);
-
-	return 0;
-}
-=======
->>>>>>> 9a3dff14
 
 static void btusb_mtk_wmt_recv(struct urb *urb)
 {
