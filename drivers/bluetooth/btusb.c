--- conflicted
+++ resolved
@@ -531,11 +531,7 @@
 #define BTUSB_OOB_WAKE_ENABLED	11
 #define BTUSB_HW_RESET_ACTIVE	12
 #define BTUSB_TX_WAIT_VND_EVT	13
-<<<<<<< HEAD
-#define BTUSB_WAKEUP_DISABLE	14
-=======
 #define BTUSB_WAKEUP_AUTOSUSPEND	14
->>>>>>> bee673aa
 #define BTUSB_USE_ALT3_FOR_WBS	15
 
 struct btusb_data {
@@ -1771,15 +1767,9 @@
 			 */
 			if (btusb_find_altsetting(data, 6))
 				new_alts = 6;
-<<<<<<< HEAD
-			else if (test_bit(BTUSB_USE_ALT3_FOR_WBS, &data->flags) &&
-					hdev->sco_mtu >= 72 &&
-					btusb_find_altsetting(data, 3))
-=======
 			else if (btusb_find_altsetting(data, 3) &&
 				 hdev->sco_mtu >= 72 &&
 				 test_bit(BTUSB_USE_ALT3_FOR_WBS, &data->flags))
->>>>>>> bee673aa
 				new_alts = 3;
 			else
 				new_alts = 1;
@@ -2391,11 +2381,7 @@
 	/* Submit control IN URB on demand to process the WMT event */
 	err = btusb_mtk_submit_wmt_recv_urb(hdev);
 	if (err < 0)
-<<<<<<< HEAD
-		return err;
-=======
 		goto err_free_wc;
->>>>>>> bee673aa
 
 	/* The vendor specific WMT commands are all answered by a vendor
 	 * specific event and will have the Command Status or Command
@@ -3890,16 +3876,8 @@
 		hdev->shutdown = btrtl_shutdown_realtek;
 		hdev->cmd_timeout = btusb_rtl_cmd_timeout;
 
-<<<<<<< HEAD
-		/* Realtek devices lose their updated firmware over global
-		 * suspend that means host doesn't send SET_FEATURE
-		 * (DEVICE_REMOTE_WAKEUP)
-		 */
-		set_bit(BTUSB_WAKEUP_DISABLE, &data->flags);
-=======
 		/* Realtek devices need to set remote wakeup on auto-suspend */
 		set_bit(BTUSB_WAKEUP_AUTOSUSPEND, &data->flags);
->>>>>>> bee673aa
 		set_bit(BTUSB_USE_ALT3_FOR_WBS, &data->flags);
 	}
 
