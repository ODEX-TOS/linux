// SPDX-License-Identifier: GPL-2.0
/*
 * Renesas RZ/G2L WDT Watchdog Driver
 *
 * Copyright (C) 2021 Renesas Electronics Corporation
 */
#include <linux/bitops.h>
#include <linux/clk.h>
#include <linux/delay.h>
#include <linux/io.h>
#include <linux/kernel.h>
#include <linux/module.h>
#include <linux/of.h>
#include <linux/platform_device.h>
#include <linux/pm_runtime.h>
#include <linux/reset.h>
#include <linux/units.h>
#include <linux/watchdog.h>

#define WDTCNT		0x00
#define WDTSET		0x04
#define WDTTIM		0x08
#define WDTINT		0x0C
#define PECR		0x10
#define PEEN		0x14
#define WDTCNT_WDTEN	BIT(0)
#define WDTINT_INTDISP	BIT(0)
#define PEEN_FORCE	BIT(0)

#define WDT_DEFAULT_TIMEOUT		60U

/* Setting period time register only 12 bit set in WDTSET[31:20] */
#define WDTSET_COUNTER_MASK		(0xFFF00000)
#define WDTSET_COUNTER_VAL(f)		((f) << 20)

#define F2CYCLE_NSEC(f)			(1000000000 / (f))

static bool nowayout = WATCHDOG_NOWAYOUT;
module_param(nowayout, bool, 0);
MODULE_PARM_DESC(nowayout, "Watchdog cannot be stopped once started (default="
				__MODULE_STRING(WATCHDOG_NOWAYOUT) ")");

struct rzg2l_wdt_priv {
	void __iomem *base;
	struct watchdog_device wdev;
	struct reset_control *rstc;
	unsigned long osc_clk_rate;
	unsigned long delay;
	struct clk *pclk;
	struct clk *osc_clk;
};

static void rzg2l_wdt_wait_delay(struct rzg2l_wdt_priv *priv)
{
	/* delay timer when change the setting register */
	ndelay(priv->delay);
}

static u32 rzg2l_wdt_get_cycle_usec(unsigned long cycle, u32 wdttime)
{
	u64 timer_cycle_us = 1024 * 1024ULL * (wdttime + 1) * MICRO;

	return div64_ul(timer_cycle_us, cycle);
}

static void rzg2l_wdt_write(struct rzg2l_wdt_priv *priv, u32 val, unsigned int reg)
{
	if (reg == WDTSET)
		val &= WDTSET_COUNTER_MASK;

	writel_relaxed(val, priv->base + reg);
	/* Registers other than the WDTINT is always synchronized with WDT_CLK */
	if (reg != WDTINT)
		rzg2l_wdt_wait_delay(priv);
}

static void rzg2l_wdt_init_timeout(struct watchdog_device *wdev)
{
	struct rzg2l_wdt_priv *priv = watchdog_get_drvdata(wdev);
	u32 time_out;

	/* Clear Lapsed Time Register and clear Interrupt */
	rzg2l_wdt_write(priv, WDTINT_INTDISP, WDTINT);
	/* 2 consecutive overflow cycle needed to trigger reset */
	time_out = (wdev->timeout * (MICRO / 2)) /
		   rzg2l_wdt_get_cycle_usec(priv->osc_clk_rate, 0);
	rzg2l_wdt_write(priv, WDTSET_COUNTER_VAL(time_out), WDTSET);
}

static int rzg2l_wdt_start(struct watchdog_device *wdev)
{
	struct rzg2l_wdt_priv *priv = watchdog_get_drvdata(wdev);

	pm_runtime_get_sync(wdev->parent);

	/* Initialize time out */
	rzg2l_wdt_init_timeout(wdev);

	/* Initialize watchdog counter register */
	rzg2l_wdt_write(priv, 0, WDTTIM);

	/* Enable watchdog timer*/
	rzg2l_wdt_write(priv, WDTCNT_WDTEN, WDTCNT);

	return 0;
}

static int rzg2l_wdt_stop(struct watchdog_device *wdev)
{
	struct rzg2l_wdt_priv *priv = watchdog_get_drvdata(wdev);

	pm_runtime_put(wdev->parent);
	reset_control_reset(priv->rstc);
<<<<<<< HEAD
=======

	return 0;
}

static int rzg2l_wdt_set_timeout(struct watchdog_device *wdev, unsigned int timeout)
{
	struct rzg2l_wdt_priv *priv = watchdog_get_drvdata(wdev);

	wdev->timeout = timeout;

	/*
	 * If the watchdog is active, reset the module for updating the WDTSET
	 * register so that it is updated with new timeout values.
	 */
	if (watchdog_active(wdev)) {
		pm_runtime_put(wdev->parent);
		reset_control_reset(priv->rstc);
		rzg2l_wdt_start(wdev);
	}
>>>>>>> d74233b1

	return 0;
}

static int rzg2l_wdt_restart(struct watchdog_device *wdev,
			     unsigned long action, void *data)
{
	struct rzg2l_wdt_priv *priv = watchdog_get_drvdata(wdev);

<<<<<<< HEAD
	/* Reset the module before we modify any register */
	reset_control_reset(priv->rstc);

=======
>>>>>>> d74233b1
	clk_prepare_enable(priv->pclk);
	clk_prepare_enable(priv->osc_clk);

	/* Generate Reset (WDTRSTB) Signal on parity error */
	rzg2l_wdt_write(priv, 0, PECR);

	/* Force parity error */
	rzg2l_wdt_write(priv, PEEN_FORCE, PEEN);

	return 0;
}

static const struct watchdog_info rzg2l_wdt_ident = {
	.options = WDIOF_MAGICCLOSE | WDIOF_KEEPALIVEPING | WDIOF_SETTIMEOUT,
	.identity = "Renesas RZ/G2L WDT Watchdog",
};

static int rzg2l_wdt_ping(struct watchdog_device *wdev)
{
	struct rzg2l_wdt_priv *priv = watchdog_get_drvdata(wdev);

	rzg2l_wdt_write(priv, WDTINT_INTDISP, WDTINT);

	return 0;
}

static const struct watchdog_ops rzg2l_wdt_ops = {
	.owner = THIS_MODULE,
	.start = rzg2l_wdt_start,
	.stop = rzg2l_wdt_stop,
	.ping = rzg2l_wdt_ping,
	.set_timeout = rzg2l_wdt_set_timeout,
	.restart = rzg2l_wdt_restart,
};

static void rzg2l_wdt_reset_assert_pm_disable(void *data)
{
	struct watchdog_device *wdev = data;
	struct rzg2l_wdt_priv *priv = watchdog_get_drvdata(wdev);

	pm_runtime_disable(wdev->parent);
	reset_control_assert(priv->rstc);
}

static int rzg2l_wdt_probe(struct platform_device *pdev)
{
	struct device *dev = &pdev->dev;
	struct rzg2l_wdt_priv *priv;
	unsigned long pclk_rate;
	int ret;

	priv = devm_kzalloc(dev, sizeof(*priv), GFP_KERNEL);
	if (!priv)
		return -ENOMEM;

	priv->base = devm_platform_ioremap_resource(pdev, 0);
	if (IS_ERR(priv->base))
		return PTR_ERR(priv->base);

	/* Get watchdog main clock */
	priv->osc_clk = devm_clk_get(&pdev->dev, "oscclk");
	if (IS_ERR(priv->osc_clk))
		return dev_err_probe(&pdev->dev, PTR_ERR(priv->osc_clk), "no oscclk");

	priv->osc_clk_rate = clk_get_rate(priv->osc_clk);
	if (!priv->osc_clk_rate)
		return dev_err_probe(&pdev->dev, -EINVAL, "oscclk rate is 0");

	/* Get Peripheral clock */
	priv->pclk = devm_clk_get(&pdev->dev, "pclk");
	if (IS_ERR(priv->pclk))
		return dev_err_probe(&pdev->dev, PTR_ERR(priv->pclk), "no pclk");

	pclk_rate = clk_get_rate(priv->pclk);
	if (!pclk_rate)
		return dev_err_probe(&pdev->dev, -EINVAL, "pclk rate is 0");

	priv->delay = F2CYCLE_NSEC(priv->osc_clk_rate) * 6 + F2CYCLE_NSEC(pclk_rate) * 9;

	priv->rstc = devm_reset_control_get_exclusive(&pdev->dev, NULL);
	if (IS_ERR(priv->rstc))
		return dev_err_probe(&pdev->dev, PTR_ERR(priv->rstc),
				     "failed to get cpg reset");

	ret = reset_control_deassert(priv->rstc);
	if (ret)
		return dev_err_probe(dev, ret, "failed to deassert");

	pm_runtime_enable(&pdev->dev);

	priv->wdev.info = &rzg2l_wdt_ident;
	priv->wdev.ops = &rzg2l_wdt_ops;
	priv->wdev.parent = dev;
	priv->wdev.min_timeout = 1;
	priv->wdev.max_timeout = rzg2l_wdt_get_cycle_usec(priv->osc_clk_rate, 0xfff) /
				 USEC_PER_SEC;
	priv->wdev.timeout = WDT_DEFAULT_TIMEOUT;

	watchdog_set_drvdata(&priv->wdev, priv);
	ret = devm_add_action_or_reset(&pdev->dev,
				       rzg2l_wdt_reset_assert_pm_disable,
				       &priv->wdev);
	if (ret < 0)
		return ret;

	watchdog_set_nowayout(&priv->wdev, nowayout);
	watchdog_stop_on_unregister(&priv->wdev);

	ret = watchdog_init_timeout(&priv->wdev, 0, dev);
	if (ret)
		dev_warn(dev, "Specified timeout invalid, using default");

	return devm_watchdog_register_device(&pdev->dev, &priv->wdev);
}

static const struct of_device_id rzg2l_wdt_ids[] = {
	{ .compatible = "renesas,rzg2l-wdt", },
	{ /* sentinel */ }
};
MODULE_DEVICE_TABLE(of, rzg2l_wdt_ids);

static struct platform_driver rzg2l_wdt_driver = {
	.driver = {
		.name = "rzg2l_wdt",
		.of_match_table = rzg2l_wdt_ids,
	},
	.probe = rzg2l_wdt_probe,
};
module_platform_driver(rzg2l_wdt_driver);

MODULE_DESCRIPTION("Renesas RZ/G2L WDT Watchdog Driver");
MODULE_AUTHOR("Biju Das <biju.das.jz@bp.renesas.com>");
MODULE_LICENSE("GPL v2");<|MERGE_RESOLUTION|>--- conflicted
+++ resolved
@@ -111,8 +111,6 @@
 
 	pm_runtime_put(wdev->parent);
 	reset_control_reset(priv->rstc);
-<<<<<<< HEAD
-=======
 
 	return 0;
 }
@@ -132,7 +130,6 @@
 		reset_control_reset(priv->rstc);
 		rzg2l_wdt_start(wdev);
 	}
->>>>>>> d74233b1
 
 	return 0;
 }
@@ -142,12 +139,6 @@
 {
 	struct rzg2l_wdt_priv *priv = watchdog_get_drvdata(wdev);
 
-<<<<<<< HEAD
-	/* Reset the module before we modify any register */
-	reset_control_reset(priv->rstc);
-
-=======
->>>>>>> d74233b1
 	clk_prepare_enable(priv->pclk);
 	clk_prepare_enable(priv->osc_clk);
 
