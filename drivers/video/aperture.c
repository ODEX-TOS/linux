--- conflicted
+++ resolved
@@ -285,14 +285,6 @@
 int aperture_remove_conflicting_devices(resource_size_t base, resource_size_t size,
 					bool primary, const char *name)
 {
-<<<<<<< HEAD
-#if IS_REACHABLE(CONFIG_FB)
-	struct apertures_struct *a;
-	int ret;
-#endif
-
-=======
->>>>>>> f81a61f5
 	/*
 	 * If a driver asked to unregister a platform device registered by
 	 * sysfb, then can be assumed that this is a driver for a display
@@ -303,24 +295,6 @@
 	 * was already probed and prevent sysfb to register devices later.
 	 */
 	sysfb_disable();
-<<<<<<< HEAD
-
-#if IS_REACHABLE(CONFIG_FB)
-	a = alloc_apertures(1);
-	if (!a)
-		return -ENOMEM;
-
-	a->ranges[0].base = base;
-	a->ranges[0].size = size;
-
-	ret = remove_conflicting_framebuffers(a, name, primary);
-	kfree(a);
-
-	if (ret)
-		return ret;
-#endif
-=======
->>>>>>> f81a61f5
 
 	aperture_detach_devices(base, size);
 
