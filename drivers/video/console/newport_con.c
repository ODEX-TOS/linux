// SPDX-License-Identifier: GPL-2.0-only
/*
 * newport_con.c: Abscon for newport hardware
 * 
 * (C) 1998 Thomas Bogendoerfer (tsbogend@alpha.franken.de)
 * (C) 1999 Ulf Carlsson (ulfc@thepuffingruop.com)
 * 
 * This driver is based on sgicons.c and cons_newport.
 * 
 * Copyright (C) 1996 David S. Miller (davem@davemloft.net)
 * Copyright (C) 1997 Miguel de Icaza (miguel@nuclecu.unam.mx)
 */
#include <linux/init.h>
#include <linux/kernel.h>
#include <linux/errno.h>
#include <linux/kd.h>
#include <linux/selection.h>
#include <linux/console.h>
#include <linux/vt_kern.h>
#include <linux/mm.h>
#include <linux/module.h>
#include <linux/slab.h>

#include <asm/io.h>
#include <linux/uaccess.h>
#include <asm/page.h>
#include <asm/gio_device.h>

#include <video/newport.h>

#include <linux/linux_logo.h>
#include <linux/font.h>

#define NEWPORT_LEN	0x10000
<<<<<<< HEAD

#define FONT_DATA ((unsigned char *)font_vga_8x16.data)
=======
>>>>>>> e031388e

#define FONT_DATA ((unsigned char *)font_vga_8x16.data)

static unsigned char *font_data[MAX_NR_CONSOLES];

static struct newport_regs *npregs;
static unsigned long newport_addr;

static int logo_active;
static int topscan;
static int xcurs_correction = 29;
static int newport_xsize;
static int newport_ysize;
static int newport_has_init;

static int newport_set_def_font(int unit, struct console_font *op);

#define BMASK(c) (c << 24)

#define RENDER(regs, cp) do { \
(regs)->go.zpattern = BMASK((cp)[0x0]); (regs)->go.zpattern = BMASK((cp)[0x1]); \
(regs)->go.zpattern = BMASK((cp)[0x2]); (regs)->go.zpattern = BMASK((cp)[0x3]); \
(regs)->go.zpattern = BMASK((cp)[0x4]); (regs)->go.zpattern = BMASK((cp)[0x5]); \
(regs)->go.zpattern = BMASK((cp)[0x6]); (regs)->go.zpattern = BMASK((cp)[0x7]); \
(regs)->go.zpattern = BMASK((cp)[0x8]); (regs)->go.zpattern = BMASK((cp)[0x9]); \
(regs)->go.zpattern = BMASK((cp)[0xa]); (regs)->go.zpattern = BMASK((cp)[0xb]); \
(regs)->go.zpattern = BMASK((cp)[0xc]); (regs)->go.zpattern = BMASK((cp)[0xd]); \
(regs)->go.zpattern = BMASK((cp)[0xe]); (regs)->go.zpattern = BMASK((cp)[0xf]); \
} while(0)

#define TESTVAL 0xdeadbeef
#define XSTI_TO_FXSTART(val) (((val) & 0xffff) << 11)

static inline void newport_render_background(int xstart, int ystart,
					     int xend, int yend, int ci)
{
	newport_wait(npregs);
	npregs->set.wrmask = 0xffffffff;
	npregs->set.drawmode0 = (NPORT_DMODE0_DRAW | NPORT_DMODE0_BLOCK |
				 NPORT_DMODE0_DOSETUP | NPORT_DMODE0_STOPX
				 | NPORT_DMODE0_STOPY);
	npregs->set.colori = ci;
	npregs->set.xystarti =
	    (xstart << 16) | ((ystart + topscan) & 0x3ff);
	npregs->go.xyendi =
	    ((xend + 7) << 16) | ((yend + topscan + 15) & 0x3ff);
}

static inline void newport_init_cmap(void)
{
	unsigned short i;

	for (i = 0; i < 16; i++) {
		newport_bfwait(npregs);
		newport_cmap_setaddr(npregs, color_table[i]);
		newport_cmap_setrgb(npregs,
				    default_red[i],
				    default_grn[i], default_blu[i]);
	}
}

static const struct linux_logo *newport_show_logo(void)
{
#ifdef CONFIG_LOGO_SGI_CLUT224
	const struct linux_logo *logo = fb_find_logo(8);
	const unsigned char *clut;
	const unsigned char *data;
	unsigned long i;

	if (!logo)
		return NULL;
	clut = logo->clut;
	data = logo->data;

	for (i = 0; i < logo->clutsize; i++) {
		newport_bfwait(npregs);
		newport_cmap_setaddr(npregs, i + 0x20);
		newport_cmap_setrgb(npregs, clut[0], clut[1], clut[2]);
		clut += 3;
	}

	newport_wait(npregs);
	npregs->set.drawmode0 = (NPORT_DMODE0_DRAW | NPORT_DMODE0_BLOCK |
				 NPORT_DMODE0_CHOST);

	npregs->set.xystarti = ((newport_xsize - logo->width) << 16) | (0);
	npregs->set.xyendi = ((newport_xsize - 1) << 16);
	newport_wait(npregs);

	for (i = 0; i < logo->width*logo->height; i++)
		npregs->go.hostrw0 = *data++ << 24;

	return logo;
#endif /* CONFIG_LOGO_SGI_CLUT224 */
}

static inline void newport_clear_screen(int xstart, int ystart, int xend,
					int yend, int ci)
{
	if (logo_active)
		return;

	newport_wait(npregs);
	npregs->set.wrmask = 0xffffffff;
	npregs->set.drawmode0 = (NPORT_DMODE0_DRAW | NPORT_DMODE0_BLOCK |
				 NPORT_DMODE0_DOSETUP | NPORT_DMODE0_STOPX
				 | NPORT_DMODE0_STOPY);
	npregs->set.colori = ci;
	npregs->set.xystarti = (xstart << 16) | ystart;
	npregs->go.xyendi = (xend << 16) | yend;
}

static inline void newport_clear_lines(int ystart, int yend, int ci)
{
	ystart = ((ystart << 4) + topscan) & 0x3ff;
	yend = ((yend << 4) + topscan + 15) & 0x3ff;
	newport_clear_screen(0, ystart, 1280 + 63, yend, ci);
}

static void newport_reset(void)
{
	unsigned short treg;
	int i;

	newport_wait(npregs);
	treg = newport_vc2_get(npregs, VC2_IREG_CONTROL);
	newport_vc2_set(npregs, VC2_IREG_CONTROL,
			(treg | VC2_CTRL_EVIDEO));

	treg = newport_vc2_get(npregs, VC2_IREG_CENTRY);
	newport_vc2_set(npregs, VC2_IREG_RADDR, treg);
	npregs->set.dcbmode = (NPORT_DMODE_AVC2 | VC2_REGADDR_RAM |
			       NPORT_DMODE_W2 | VC2_PROTOCOL);
	for (i = 0; i < 128; i++) {
		newport_bfwait(npregs);
		if (i == 92 || i == 94)
			npregs->set.dcbdata0.byshort.s1 = 0xff00;
		else
			npregs->set.dcbdata0.byshort.s1 = 0x0000;
	}

	newport_init_cmap();

	/* turn off popup plane */
	npregs->set.dcbmode = (DCB_XMAP0 | R_DCB_XMAP9_PROTOCOL |
			       XM9_CRS_CONFIG | NPORT_DMODE_W1);
	npregs->set.dcbdata0.bybytes.b3 &= ~XM9_PUPMODE;
	npregs->set.dcbmode = (DCB_XMAP1 | R_DCB_XMAP9_PROTOCOL |
			       XM9_CRS_CONFIG | NPORT_DMODE_W1);
	npregs->set.dcbdata0.bybytes.b3 &= ~XM9_PUPMODE;

	topscan = 0;
	npregs->cset.topscan = 0x3ff;
	npregs->cset.xywin = (4096 << 16) | 4096;

	/* Clear the screen. */
	newport_clear_screen(0, 0, 1280 + 63, 1024, 0);
}

/*
 * calculate the actual screen size by reading
 * the video timing out of the VC2
 */
static void newport_get_screensize(void)
{
	int i, cols;
	unsigned short ventry, treg;
	unsigned short linetable[128];	/* should be enough */

	ventry = newport_vc2_get(npregs, VC2_IREG_VENTRY);
	newport_vc2_set(npregs, VC2_IREG_RADDR, ventry);
	npregs->set.dcbmode = (NPORT_DMODE_AVC2 | VC2_REGADDR_RAM |
			       NPORT_DMODE_W2 | VC2_PROTOCOL);
	for (i = 0; i < 128; i++) {
		newport_bfwait(npregs);
		linetable[i] = npregs->set.dcbdata0.byshort.s1;
	}

	newport_xsize = newport_ysize = 0;
	for (i = 0; i < ARRAY_SIZE(linetable) - 1 && linetable[i + 1]; i += 2) {
		cols = 0;
		newport_vc2_set(npregs, VC2_IREG_RADDR, linetable[i]);
		npregs->set.dcbmode = (NPORT_DMODE_AVC2 | VC2_REGADDR_RAM |
				       NPORT_DMODE_W2 | VC2_PROTOCOL);
		do {
			newport_bfwait(npregs);
			treg = npregs->set.dcbdata0.byshort.s1;
			if ((treg & 1) == 0)
				cols += (treg >> 7) & 0xfe;
			if ((treg & 0x80) == 0) {
				newport_bfwait(npregs);
				treg = npregs->set.dcbdata0.byshort.s1;
			}
		} while ((treg & 0x8000) == 0);
		if (cols) {
			if (cols > newport_xsize)
				newport_xsize = cols;
			newport_ysize += linetable[i + 1];
		}
	}
	printk("NG1: Screensize %dx%d\n", newport_xsize, newport_ysize);
}

static void newport_get_revisions(void)
{
	unsigned int tmp;
	unsigned int board_rev;
	unsigned int rex3_rev;
	unsigned int vc2_rev;
	unsigned int cmap_rev;
	unsigned int xmap9_rev;
	unsigned int bt445_rev;
	unsigned int bitplanes;

	rex3_rev = npregs->cset.status & NPORT_STAT_VERS;

	npregs->set.dcbmode = (DCB_CMAP0 | NCMAP_PROTOCOL |
			       NCMAP_REGADDR_RREG | NPORT_DMODE_W1);
	tmp = npregs->set.dcbdata0.bybytes.b3;
	cmap_rev = tmp & 7;
	board_rev = (tmp >> 4) & 7;
	bitplanes = ((board_rev > 1) && (tmp & 0x80)) ? 8 : 24;

	npregs->set.dcbmode = (DCB_CMAP1 | NCMAP_PROTOCOL |
			       NCMAP_REGADDR_RREG | NPORT_DMODE_W1);
	tmp = npregs->set.dcbdata0.bybytes.b3;
	if ((tmp & 7) < cmap_rev)
		cmap_rev = (tmp & 7);

	vc2_rev = (newport_vc2_get(npregs, VC2_IREG_CONFIG) >> 5) & 7;

	npregs->set.dcbmode = (DCB_XMAP0 | R_DCB_XMAP9_PROTOCOL |
			       XM9_CRS_REVISION | NPORT_DMODE_W1);
	xmap9_rev = npregs->set.dcbdata0.bybytes.b3 & 7;

	npregs->set.dcbmode = (DCB_BT445 | BT445_PROTOCOL |
			       BT445_CSR_ADDR_REG | NPORT_DMODE_W1);
	npregs->set.dcbdata0.bybytes.b3 = BT445_REVISION_REG;
	npregs->set.dcbmode = (DCB_BT445 | BT445_PROTOCOL |
			       BT445_CSR_REVISION | NPORT_DMODE_W1);
	bt445_rev = (npregs->set.dcbdata0.bybytes.b3 >> 4) - 0x0a;

#define L(a)     (char)('A'+(a))
	printk
	    ("NG1: Revision %d, %d bitplanes, REX3 revision %c, VC2 revision %c, xmap9 revision %c, cmap revision %c, bt445 revision %c\n",
	     board_rev, bitplanes, L(rex3_rev), L(vc2_rev), L(xmap9_rev),
	     L(cmap_rev ? (cmap_rev + 1) : 0), L(bt445_rev));
#undef L

	if (board_rev == 3)	/* I don't know all affected revisions */
		xcurs_correction = 21;
}

static void newport_exit(void)
{
	int i;

	/* free memory used by user font */
	for (i = 0; i < MAX_NR_CONSOLES; i++)
		newport_set_def_font(i, NULL);
}

/* Can't be __init, do_take_over_console may call it later */
static const char *newport_startup(void)
{
	int i;

	npregs->cset.config = NPORT_CFG_GD0;

	if (newport_wait(npregs))
		goto out_unmap;

	npregs->set.xstarti = TESTVAL;
	if (npregs->set._xstart.word != XSTI_TO_FXSTART(TESTVAL))
		goto out_unmap;

	for (i = 0; i < MAX_NR_CONSOLES; i++)
		font_data[i] = FONT_DATA;

	newport_reset();
	newport_get_revisions();
	newport_get_screensize();
	newport_has_init = 1;

	return "SGI Newport";

out_unmap:
	return NULL;
}

static void newport_init(struct vc_data *vc, int init)
{
	int cols, rows;

	cols = newport_xsize / 8;
	rows = newport_ysize / 16;
	vc->vc_can_do_color = 1;
	if (init) {
		vc->vc_cols = cols;
		vc->vc_rows = rows;
	} else
		vc_resize(vc, cols, rows);
}

static void newport_deinit(struct vc_data *c)
{
	if (!con_is_bound(&newport_con) && newport_has_init) {
		newport_exit();
		newport_has_init = 0;
	}
}

static void newport_clear(struct vc_data *vc, int sy, int sx, int height,
			  int width)
{
	int xend = ((sx + width) << 3) - 1;
	int ystart = ((sy << 4) + topscan) & 0x3ff;
	int yend = (((sy + height) << 4) + topscan - 1) & 0x3ff;

	if (logo_active)
		return;

	if (ystart < yend) {
		newport_clear_screen(sx << 3, ystart, xend, yend,
				     (vc->state.color & 0xf0) >> 4);
	} else {
		newport_clear_screen(sx << 3, ystart, xend, 1023,
				     (vc->state.color & 0xf0) >> 4);
		newport_clear_screen(sx << 3, 0, xend, yend,
				     (vc->state.color & 0xf0) >> 4);
	}
}

static void newport_putc(struct vc_data *vc, int charattr, int ypos,
			 int xpos)
{
	unsigned char *p;

	p = &font_data[vc->vc_num][(charattr & 0xff) << 4];
	charattr = (charattr >> 8) & 0xff;
	xpos <<= 3;
	ypos <<= 4;

	newport_render_background(xpos, ypos, xpos, ypos,
				  (charattr & 0xf0) >> 4);

	/* Set the color and drawing mode. */
	newport_wait(npregs);
	npregs->set.colori = charattr & 0xf;
	npregs->set.drawmode0 = (NPORT_DMODE0_DRAW | NPORT_DMODE0_BLOCK |
				 NPORT_DMODE0_STOPX | NPORT_DMODE0_ZPENAB |
				 NPORT_DMODE0_L32);

	/* Set coordinates for bitmap operation. */
	npregs->set.xystarti = (xpos << 16) | ((ypos + topscan) & 0x3ff);
	npregs->set.xyendi = ((xpos + 7) << 16);
	newport_wait(npregs);

	/* Go, baby, go... */
	RENDER(npregs, p);
}

static void newport_putcs(struct vc_data *vc, const unsigned short *s,
			  int count, int ypos, int xpos)
{
	int i;
	int charattr;
	unsigned char *p;

	charattr = (scr_readw(s) >> 8) & 0xff;

	xpos <<= 3;
	ypos <<= 4;

	if (!logo_active)
		/* Clear the area behing the string */
		newport_render_background(xpos, ypos,
					  xpos + ((count - 1) << 3), ypos,
					  (charattr & 0xf0) >> 4);

	newport_wait(npregs);

	/* Set the color and drawing mode. */
	npregs->set.colori = charattr & 0xf;
	npregs->set.drawmode0 = (NPORT_DMODE0_DRAW | NPORT_DMODE0_BLOCK |
				 NPORT_DMODE0_STOPX | NPORT_DMODE0_ZPENAB |
				 NPORT_DMODE0_L32);

	for (i = 0; i < count; i++, xpos += 8) {
		p = &font_data[vc->vc_num][(scr_readw(s++) & 0xff) << 4];

		newport_wait(npregs);

		/* Set coordinates for bitmap operation. */
		npregs->set.xystarti =
		    (xpos << 16) | ((ypos + topscan) & 0x3ff);
		npregs->set.xyendi = ((xpos + 7) << 16);

		/* Go, baby, go... */
		RENDER(npregs, p);
	}
}

static void newport_cursor(struct vc_data *vc, int mode)
{
	unsigned short treg;
	int xcurs, ycurs;

	switch (mode) {
	case CM_ERASE:
		treg = newport_vc2_get(npregs, VC2_IREG_CONTROL);
		newport_vc2_set(npregs, VC2_IREG_CONTROL,
				(treg & ~(VC2_CTRL_ECDISP)));
		break;

	case CM_MOVE:
	case CM_DRAW:
		treg = newport_vc2_get(npregs, VC2_IREG_CONTROL);
		newport_vc2_set(npregs, VC2_IREG_CONTROL,
				(treg | VC2_CTRL_ECDISP));
		xcurs = (vc->vc_pos - vc->vc_visible_origin) / 2;
		ycurs = ((xcurs / vc->vc_cols) << 4) + 31;
		xcurs = ((xcurs % vc->vc_cols) << 3) + xcurs_correction;
		newport_vc2_set(npregs, VC2_IREG_CURSX, xcurs);
		newport_vc2_set(npregs, VC2_IREG_CURSY, ycurs);
	}
}

static int newport_switch(struct vc_data *vc)
{
	static int logo_drawn = 0;

	topscan = 0;
	npregs->cset.topscan = 0x3ff;

	if (!logo_drawn) {
		if (newport_show_logo()) {
			logo_drawn = 1;
			logo_active = 1;
		}
	}

	return 1;
}

static int newport_blank(struct vc_data *c, int blank, int mode_switch)
{
	unsigned short treg;

	if (blank == 0) {
		/* unblank console */
		treg = newport_vc2_get(npregs, VC2_IREG_CONTROL);
		newport_vc2_set(npregs, VC2_IREG_CONTROL,
				(treg | VC2_CTRL_EDISP));
	} else {
		/* blank console */
		treg = newport_vc2_get(npregs, VC2_IREG_CONTROL);
		newport_vc2_set(npregs, VC2_IREG_CONTROL,
				(treg & ~(VC2_CTRL_EDISP)));
	}
	return 1;
}

static int newport_set_font(int unit, struct console_font *op)
{
	int w = op->width;
	int h = op->height;
	int size = h * op->charcount;
	int i;
	unsigned char *new_data, *data = op->data, *p;

	/* ladis: when I grow up, there will be a day... and more sizes will
	 * be supported ;-) */
	if ((w != 8) || (h != 16)
	    || (op->charcount != 256 && op->charcount != 512))
		return -EINVAL;

	if (!(new_data = kmalloc(FONT_EXTRA_WORDS * sizeof(int) + size,
	     GFP_USER))) return -ENOMEM;

	new_data += FONT_EXTRA_WORDS * sizeof(int);
	FNTSIZE(new_data) = size;
	FNTCHARCNT(new_data) = op->charcount;
	REFCOUNT(new_data) = 0;	/* usage counter */
	FNTSUM(new_data) = 0;

	p = new_data;
	for (i = 0; i < op->charcount; i++) {
		memcpy(p, data, h);
		data += 32;
		p += h;
	}

	/* check if font is already used by other console */
	for (i = 0; i < MAX_NR_CONSOLES; i++) {
		if (font_data[i] != FONT_DATA
		    && FNTSIZE(font_data[i]) == size
		    && !memcmp(font_data[i], new_data, size)) {
			kfree(new_data - FONT_EXTRA_WORDS * sizeof(int));
			/* current font is the same as the new one */
			if (i == unit)
				return 0;
			new_data = font_data[i];
			break;
		}
	}
	/* old font is user font */
	if (font_data[unit] != FONT_DATA) {
		if (--REFCOUNT(font_data[unit]) == 0)
			kfree(font_data[unit] -
			      FONT_EXTRA_WORDS * sizeof(int));
	}
	REFCOUNT(new_data)++;
	font_data[unit] = new_data;

	return 0;
}

static int newport_set_def_font(int unit, struct console_font *op)
{
	if (font_data[unit] != FONT_DATA) {
		if (--REFCOUNT(font_data[unit]) == 0)
			kfree(font_data[unit] -
			      FONT_EXTRA_WORDS * sizeof(int));
		font_data[unit] = FONT_DATA;
	}

	return 0;
}

static int newport_font_default(struct vc_data *vc, struct console_font *op, char *name)
{
	return newport_set_def_font(vc->vc_num, op);
}

static int newport_font_set(struct vc_data *vc, struct console_font *font, unsigned flags)
{
	return newport_set_font(vc->vc_num, font);
}

static bool newport_scroll(struct vc_data *vc, unsigned int t, unsigned int b,
		enum con_scroll dir, unsigned int lines)
{
	int count, x, y;
	unsigned short *s, *d;
	unsigned short chattr;

	logo_active = 0;	/* it's time to disable the logo now.. */

	if (t == 0 && b == vc->vc_rows) {
		if (dir == SM_UP) {
			topscan = (topscan + (lines << 4)) & 0x3ff;
			newport_clear_lines(vc->vc_rows - lines,
					    vc->vc_rows - 1,
					    (vc->state.color & 0xf0) >> 4);
		} else {
			topscan = (topscan + (-lines << 4)) & 0x3ff;
			newport_clear_lines(0, lines - 1,
					    (vc->state.color & 0xf0) >> 4);
		}
		npregs->cset.topscan = (topscan - 1) & 0x3ff;
		return false;
	}

	count = (b - t - lines) * vc->vc_cols;
	if (dir == SM_UP) {
		x = 0;
		y = t;
		s = (unsigned short *) (vc->vc_origin +
					vc->vc_size_row * (t + lines));
		d = (unsigned short *) (vc->vc_origin +
					vc->vc_size_row * t);
		while (count--) {
			chattr = scr_readw(s++);
			if (chattr != scr_readw(d)) {
				newport_putc(vc, chattr, y, x);
				scr_writew(chattr, d);
			}
			d++;
			if (++x == vc->vc_cols) {
				x = 0;
				y++;
			}
		}
		d = (unsigned short *) (vc->vc_origin +
					vc->vc_size_row * (b - lines));
		x = 0;
		y = b - lines;
		for (count = 0; count < (lines * vc->vc_cols); count++) {
			if (scr_readw(d) != vc->vc_video_erase_char) {
				newport_putc(vc, vc->vc_video_erase_char,
					     y, x);
				scr_writew(vc->vc_video_erase_char, d);
			}
			d++;
			if (++x == vc->vc_cols) {
				x = 0;
				y++;
			}
		}
	} else {
		x = vc->vc_cols - 1;
		y = b - 1;
		s = (unsigned short *) (vc->vc_origin +
					vc->vc_size_row * (b - lines) - 2);
		d = (unsigned short *) (vc->vc_origin +
					vc->vc_size_row * b - 2);
		while (count--) {
			chattr = scr_readw(s--);
			if (chattr != scr_readw(d)) {
				newport_putc(vc, chattr, y, x);
				scr_writew(chattr, d);
			}
			d--;
			if (x-- == 0) {
				x = vc->vc_cols - 1;
				y--;
			}
		}
		d = (unsigned short *) (vc->vc_origin +
					vc->vc_size_row * t);
		x = 0;
		y = t;
		for (count = 0; count < (lines * vc->vc_cols); count++) {
			if (scr_readw(d) != vc->vc_video_erase_char) {
				newport_putc(vc, vc->vc_video_erase_char,
					     y, x);
				scr_writew(vc->vc_video_erase_char, d);
			}
			d++;
			if (++x == vc->vc_cols) {
				x = 0;
				y++;
			}
		}
	}
	return true;
}

static int newport_set_origin(struct vc_data *vc)
{
	return 0;
}

static void newport_save_screen(struct vc_data *vc) { }

const struct consw newport_con = {
	.owner		  = THIS_MODULE,
	.con_startup	  = newport_startup,
	.con_init	  = newport_init,
	.con_deinit	  = newport_deinit,
	.con_clear	  = newport_clear,
	.con_putc	  = newport_putc,
	.con_putcs	  = newport_putcs,
	.con_cursor	  = newport_cursor,
	.con_scroll	  = newport_scroll,
	.con_switch	  = newport_switch,
	.con_blank	  = newport_blank,
	.con_font_set	  = newport_font_set,
	.con_font_default = newport_font_default,
	.con_set_origin	  = newport_set_origin,
	.con_save_screen  = newport_save_screen
};

static int newport_probe(struct gio_device *dev,
			 const struct gio_device_id *id)
{
	int err;

	if (!dev->resource.start)
		return -EINVAL;

	if (npregs)
		return -EBUSY; /* we only support one Newport as console */

	newport_addr = dev->resource.start + 0xF0000;
	if (!request_mem_region(newport_addr, NEWPORT_LEN, "Newport"))
		return -ENODEV;

	npregs = (struct newport_regs *)/* ioremap cannot fail */
		ioremap(newport_addr, sizeof(struct newport_regs));
	console_lock();
	err = do_take_over_console(&newport_con, 0, MAX_NR_CONSOLES - 1, 1);
	console_unlock();

	if (err) {
		iounmap((void *)npregs);
		release_mem_region(newport_addr, NEWPORT_LEN);
	}
	return err;
}

static void newport_remove(struct gio_device *dev)
{
	give_up_console(&newport_con);
	iounmap((void *)npregs);
	release_mem_region(newport_addr, NEWPORT_LEN);
}

static struct gio_device_id newport_ids[] = {
	{ .id = 0x7e },
	{ .id = 0xff }
};

MODULE_ALIAS("gio:7e");

static struct gio_driver newport_driver = {
	.name = "newport",
	.id_table = newport_ids,
	.probe = newport_probe,
	.remove = newport_remove,
};

int __init newport_console_init(void)
{
	return gio_register_driver(&newport_driver);
}

void __exit newport_console_exit(void)
{
	gio_unregister_driver(&newport_driver);
}

module_init(newport_console_init);
module_exit(newport_console_exit);

MODULE_LICENSE("GPL");<|MERGE_RESOLUTION|>--- conflicted
+++ resolved
@@ -32,11 +32,6 @@
 #include <linux/font.h>
 
 #define NEWPORT_LEN	0x10000
-<<<<<<< HEAD
-
-#define FONT_DATA ((unsigned char *)font_vga_8x16.data)
-=======
->>>>>>> e031388e
 
 #define FONT_DATA ((unsigned char *)font_vga_8x16.data)
 
