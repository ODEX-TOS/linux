// SPDX-License-Identifier: GPL-2.0-only
/*
 * smscufx.c -- Framebuffer driver for SMSC UFX USB controller
 *
 * Copyright (C) 2011 Steve Glendinning <steve.glendinning@shawell.net>
 * Copyright (C) 2009 Roberto De Ioris <roberto@unbit.it>
 * Copyright (C) 2009 Jaya Kumar <jayakumar.lkml@gmail.com>
 * Copyright (C) 2009 Bernie Thompson <bernie@plugable.com>
 *
 * Based on udlfb, with work from Florian Echtler, Henrik Bjerregaard Pedersen,
 * and others.
 *
 * Works well with Bernie Thompson's X DAMAGE patch to xf86-video-fbdev
 * available from http://git.plugable.com
 *
 * Layout is based on skeletonfb by James Simmons and Geert Uytterhoeven,
 * usb-skeleton by GregKH.
 */

#define pr_fmt(fmt) KBUILD_MODNAME ": " fmt

#include <linux/module.h>
#include <linux/kernel.h>
#include <linux/init.h>
#include <linux/usb.h>
#include <linux/uaccess.h>
#include <linux/mm.h>
#include <linux/fb.h>
#include <linux/vmalloc.h>
#include <linux/slab.h>
#include <linux/delay.h>
#include "edid.h"

#define check_warn(status, fmt, args...) \
	({ if (status < 0) pr_warn(fmt, ##args); })

#define check_warn_return(status, fmt, args...) \
	({ if (status < 0) { pr_warn(fmt, ##args); return status; } })

#define check_warn_goto_error(status, fmt, args...) \
	({ if (status < 0) { pr_warn(fmt, ##args); goto error; } })

#define all_bits_set(x, bits) (((x) & (bits)) == (bits))

#define USB_VENDOR_REQUEST_WRITE_REGISTER	0xA0
#define USB_VENDOR_REQUEST_READ_REGISTER	0xA1

/*
 * TODO: Propose standard fb.h ioctl for reporting damage,
 * using _IOWR() and one of the existing area structs from fb.h
 * Consider these ioctls deprecated, but they're still used by the
 * DisplayLink X server as yet - need both to be modified in tandem
 * when new ioctl(s) are ready.
 */
#define UFX_IOCTL_RETURN_EDID	(0xAD)
#define UFX_IOCTL_REPORT_DAMAGE	(0xAA)

/* -BULK_SIZE as per usb-skeleton. Can we get full page and avoid overhead? */
#define BULK_SIZE		(512)
#define MAX_TRANSFER		(PAGE_SIZE*16 - BULK_SIZE)
#define WRITES_IN_FLIGHT	(4)

#define GET_URB_TIMEOUT		(HZ)
#define FREE_URB_TIMEOUT	(HZ*2)

#define BPP			2

#define UFX_DEFIO_WRITE_DELAY	5 /* fb_deferred_io.delay in jiffies */
#define UFX_DEFIO_WRITE_DISABLE	(HZ*60) /* "disable" with long delay */

struct dloarea {
	int x, y;
	int w, h;
};

struct urb_node {
	struct list_head entry;
	struct ufx_data *dev;
	struct delayed_work release_urb_work;
	struct urb *urb;
};

struct urb_list {
	struct list_head list;
	spinlock_t lock;
	struct semaphore limit_sem;
	int available;
	int count;
	size_t size;
};

struct ufx_data {
	struct usb_device *udev;
	struct device *gdev; /* &udev->dev */
	struct fb_info *info;
	struct urb_list urbs;
	struct kref kref;
	int fb_count;
	bool virtualized; /* true when physical usb device not present */
	atomic_t usb_active; /* 0 = update virtual buffer, but no usb traffic */
	atomic_t lost_pixels; /* 1 = a render op failed. Need screen refresh */
	u8 *edid; /* null until we read edid from hw or get from sysfs */
	size_t edid_size;
	u32 pseudo_palette[256];
};

static struct fb_fix_screeninfo ufx_fix = {
	.id =           "smscufx",
	.type =         FB_TYPE_PACKED_PIXELS,
	.visual =       FB_VISUAL_TRUECOLOR,
	.xpanstep =     0,
	.ypanstep =     0,
	.ywrapstep =    0,
	.accel =        FB_ACCEL_NONE,
};

static const u32 smscufx_info_flags = FBINFO_DEFAULT | FBINFO_READS_FAST |
	FBINFO_VIRTFB |	FBINFO_HWACCEL_IMAGEBLIT | FBINFO_HWACCEL_FILLRECT |
	FBINFO_HWACCEL_COPYAREA | FBINFO_MISC_ALWAYS_SETPAR;

static const struct usb_device_id id_table[] = {
	{USB_DEVICE(0x0424, 0x9d00),},
	{USB_DEVICE(0x0424, 0x9d01),},
	{},
};
MODULE_DEVICE_TABLE(usb, id_table);

/* module options */
static bool console;   /* Optionally allow fbcon to consume first framebuffer */
static bool fb_defio = true;  /* Optionally enable fb_defio mmap support */

/* ufx keeps a list of urbs for efficient bulk transfers */
static void ufx_urb_completion(struct urb *urb);
static struct urb *ufx_get_urb(struct ufx_data *dev);
static int ufx_submit_urb(struct ufx_data *dev, struct urb * urb, size_t len);
static int ufx_alloc_urb_list(struct ufx_data *dev, int count, size_t size);
static void ufx_free_urb_list(struct ufx_data *dev);

static DEFINE_MUTEX(disconnect_mutex);

/* reads a control register */
static int ufx_reg_read(struct ufx_data *dev, u32 index, u32 *data)
{
	u32 *buf = kmalloc(4, GFP_KERNEL);
	int ret;

	BUG_ON(!dev);

	if (!buf)
		return -ENOMEM;

	ret = usb_control_msg(dev->udev, usb_rcvctrlpipe(dev->udev, 0),
		USB_VENDOR_REQUEST_READ_REGISTER,
		USB_DIR_IN | USB_TYPE_VENDOR | USB_RECIP_DEVICE,
		00, index, buf, 4, USB_CTRL_GET_TIMEOUT);

	le32_to_cpus(buf);
	*data = *buf;
	kfree(buf);

	if (unlikely(ret < 0))
		pr_warn("Failed to read register index 0x%08x\n", index);

	return ret;
}

/* writes a control register */
static int ufx_reg_write(struct ufx_data *dev, u32 index, u32 data)
{
	u32 *buf = kmalloc(4, GFP_KERNEL);
	int ret;

	BUG_ON(!dev);

	if (!buf)
		return -ENOMEM;

	*buf = data;
	cpu_to_le32s(buf);

	ret = usb_control_msg(dev->udev, usb_sndctrlpipe(dev->udev, 0),
		USB_VENDOR_REQUEST_WRITE_REGISTER,
		USB_DIR_OUT | USB_TYPE_VENDOR | USB_RECIP_DEVICE,
		00, index, buf, 4, USB_CTRL_SET_TIMEOUT);

	kfree(buf);

	if (unlikely(ret < 0))
		pr_warn("Failed to write register index 0x%08x with value "
			"0x%08x\n", index, data);

	return ret;
}

static int ufx_reg_clear_and_set_bits(struct ufx_data *dev, u32 index,
	u32 bits_to_clear, u32 bits_to_set)
{
	u32 data;
	int status = ufx_reg_read(dev, index, &data);
	check_warn_return(status, "ufx_reg_clear_and_set_bits error reading "
		"0x%x", index);

	data &= (~bits_to_clear);
	data |= bits_to_set;

	status = ufx_reg_write(dev, index, data);
	check_warn_return(status, "ufx_reg_clear_and_set_bits error writing "
		"0x%x", index);

	return 0;
}

static int ufx_reg_set_bits(struct ufx_data *dev, u32 index, u32 bits)
{
	return ufx_reg_clear_and_set_bits(dev, index, 0, bits);
}

static int ufx_reg_clear_bits(struct ufx_data *dev, u32 index, u32 bits)
{
	return ufx_reg_clear_and_set_bits(dev, index, bits, 0);
}

static int ufx_lite_reset(struct ufx_data *dev)
{
	int status;
	u32 value;

	status = ufx_reg_write(dev, 0x3008, 0x00000001);
	check_warn_return(status, "ufx_lite_reset error writing 0x3008");

	status = ufx_reg_read(dev, 0x3008, &value);
	check_warn_return(status, "ufx_lite_reset error reading 0x3008");

	return (value == 0) ? 0 : -EIO;
}

/* If display is unblanked, then blank it */
static int ufx_blank(struct ufx_data *dev, bool wait)
{
	u32 dc_ctrl, dc_sts;
	int i;

	int status = ufx_reg_read(dev, 0x2004, &dc_sts);
	check_warn_return(status, "ufx_blank error reading 0x2004");

	status = ufx_reg_read(dev, 0x2000, &dc_ctrl);
	check_warn_return(status, "ufx_blank error reading 0x2000");

	/* return success if display is already blanked */
	if ((dc_sts & 0x00000100) || (dc_ctrl & 0x00000100))
		return 0;

	/* request the DC to blank the display */
	dc_ctrl |= 0x00000100;
	status = ufx_reg_write(dev, 0x2000, dc_ctrl);
	check_warn_return(status, "ufx_blank error writing 0x2000");

	/* return success immediately if we don't have to wait */
	if (!wait)
		return 0;

	for (i = 0; i < 250; i++) {
		status = ufx_reg_read(dev, 0x2004, &dc_sts);
		check_warn_return(status, "ufx_blank error reading 0x2004");

		if (dc_sts & 0x00000100)
			return 0;
	}

	/* timed out waiting for display to blank */
	return -EIO;
}

/* If display is blanked, then unblank it */
static int ufx_unblank(struct ufx_data *dev, bool wait)
{
	u32 dc_ctrl, dc_sts;
	int i;

	int status = ufx_reg_read(dev, 0x2004, &dc_sts);
	check_warn_return(status, "ufx_unblank error reading 0x2004");

	status = ufx_reg_read(dev, 0x2000, &dc_ctrl);
	check_warn_return(status, "ufx_unblank error reading 0x2000");

	/* return success if display is already unblanked */
	if (((dc_sts & 0x00000100) == 0) || ((dc_ctrl & 0x00000100) == 0))
		return 0;

	/* request the DC to unblank the display */
	dc_ctrl &= ~0x00000100;
	status = ufx_reg_write(dev, 0x2000, dc_ctrl);
	check_warn_return(status, "ufx_unblank error writing 0x2000");

	/* return success immediately if we don't have to wait */
	if (!wait)
		return 0;

	for (i = 0; i < 250; i++) {
		status = ufx_reg_read(dev, 0x2004, &dc_sts);
		check_warn_return(status, "ufx_unblank error reading 0x2004");

		if ((dc_sts & 0x00000100) == 0)
			return 0;
	}

	/* timed out waiting for display to unblank */
	return -EIO;
}

/* If display is enabled, then disable it */
static int ufx_disable(struct ufx_data *dev, bool wait)
{
	u32 dc_ctrl, dc_sts;
	int i;

	int status = ufx_reg_read(dev, 0x2004, &dc_sts);
	check_warn_return(status, "ufx_disable error reading 0x2004");

	status = ufx_reg_read(dev, 0x2000, &dc_ctrl);
	check_warn_return(status, "ufx_disable error reading 0x2000");

	/* return success if display is already disabled */
	if (((dc_sts & 0x00000001) == 0) || ((dc_ctrl & 0x00000001) == 0))
		return 0;

	/* request the DC to disable the display */
	dc_ctrl &= ~(0x00000001);
	status = ufx_reg_write(dev, 0x2000, dc_ctrl);
	check_warn_return(status, "ufx_disable error writing 0x2000");

	/* return success immediately if we don't have to wait */
	if (!wait)
		return 0;

	for (i = 0; i < 250; i++) {
		status = ufx_reg_read(dev, 0x2004, &dc_sts);
		check_warn_return(status, "ufx_disable error reading 0x2004");

		if ((dc_sts & 0x00000001) == 0)
			return 0;
	}

	/* timed out waiting for display to disable */
	return -EIO;
}

/* If display is disabled, then enable it */
static int ufx_enable(struct ufx_data *dev, bool wait)
{
	u32 dc_ctrl, dc_sts;
	int i;

	int status = ufx_reg_read(dev, 0x2004, &dc_sts);
	check_warn_return(status, "ufx_enable error reading 0x2004");

	status = ufx_reg_read(dev, 0x2000, &dc_ctrl);
	check_warn_return(status, "ufx_enable error reading 0x2000");

	/* return success if display is already enabled */
	if ((dc_sts & 0x00000001) || (dc_ctrl & 0x00000001))
		return 0;

	/* request the DC to enable the display */
	dc_ctrl |= 0x00000001;
	status = ufx_reg_write(dev, 0x2000, dc_ctrl);
	check_warn_return(status, "ufx_enable error writing 0x2000");

	/* return success immediately if we don't have to wait */
	if (!wait)
		return 0;

	for (i = 0; i < 250; i++) {
		status = ufx_reg_read(dev, 0x2004, &dc_sts);
		check_warn_return(status, "ufx_enable error reading 0x2004");

		if (dc_sts & 0x00000001)
			return 0;
	}

	/* timed out waiting for display to enable */
	return -EIO;
}

static int ufx_config_sys_clk(struct ufx_data *dev)
{
	int status = ufx_reg_write(dev, 0x700C, 0x8000000F);
	check_warn_return(status, "error writing 0x700C");

	status = ufx_reg_write(dev, 0x7014, 0x0010024F);
	check_warn_return(status, "error writing 0x7014");

	status = ufx_reg_write(dev, 0x7010, 0x00000000);
	check_warn_return(status, "error writing 0x7010");

	status = ufx_reg_clear_bits(dev, 0x700C, 0x0000000A);
	check_warn_return(status, "error clearing PLL1 bypass in 0x700C");
	msleep(1);

	status = ufx_reg_clear_bits(dev, 0x700C, 0x80000000);
	check_warn_return(status, "error clearing output gate in 0x700C");

	return 0;
}

static int ufx_config_ddr2(struct ufx_data *dev)
{
	int status, i = 0;
	u32 tmp;

	status = ufx_reg_write(dev, 0x0004, 0x001F0F77);
	check_warn_return(status, "error writing 0x0004");

	status = ufx_reg_write(dev, 0x0008, 0xFFF00000);
	check_warn_return(status, "error writing 0x0008");

	status = ufx_reg_write(dev, 0x000C, 0x0FFF2222);
	check_warn_return(status, "error writing 0x000C");

	status = ufx_reg_write(dev, 0x0010, 0x00030814);
	check_warn_return(status, "error writing 0x0010");

	status = ufx_reg_write(dev, 0x0014, 0x00500019);
	check_warn_return(status, "error writing 0x0014");

	status = ufx_reg_write(dev, 0x0018, 0x020D0F15);
	check_warn_return(status, "error writing 0x0018");

	status = ufx_reg_write(dev, 0x001C, 0x02532305);
	check_warn_return(status, "error writing 0x001C");

	status = ufx_reg_write(dev, 0x0020, 0x0B030905);
	check_warn_return(status, "error writing 0x0020");

	status = ufx_reg_write(dev, 0x0024, 0x00000827);
	check_warn_return(status, "error writing 0x0024");

	status = ufx_reg_write(dev, 0x0028, 0x00000000);
	check_warn_return(status, "error writing 0x0028");

	status = ufx_reg_write(dev, 0x002C, 0x00000042);
	check_warn_return(status, "error writing 0x002C");

	status = ufx_reg_write(dev, 0x0030, 0x09520000);
	check_warn_return(status, "error writing 0x0030");

	status = ufx_reg_write(dev, 0x0034, 0x02223314);
	check_warn_return(status, "error writing 0x0034");

	status = ufx_reg_write(dev, 0x0038, 0x00430043);
	check_warn_return(status, "error writing 0x0038");

	status = ufx_reg_write(dev, 0x003C, 0xF00F000F);
	check_warn_return(status, "error writing 0x003C");

	status = ufx_reg_write(dev, 0x0040, 0xF380F00F);
	check_warn_return(status, "error writing 0x0040");

	status = ufx_reg_write(dev, 0x0044, 0xF00F0496);
	check_warn_return(status, "error writing 0x0044");

	status = ufx_reg_write(dev, 0x0048, 0x03080406);
	check_warn_return(status, "error writing 0x0048");

	status = ufx_reg_write(dev, 0x004C, 0x00001000);
	check_warn_return(status, "error writing 0x004C");

	status = ufx_reg_write(dev, 0x005C, 0x00000007);
	check_warn_return(status, "error writing 0x005C");

	status = ufx_reg_write(dev, 0x0100, 0x54F00012);
	check_warn_return(status, "error writing 0x0100");

	status = ufx_reg_write(dev, 0x0104, 0x00004012);
	check_warn_return(status, "error writing 0x0104");

	status = ufx_reg_write(dev, 0x0118, 0x40404040);
	check_warn_return(status, "error writing 0x0118");

	status = ufx_reg_write(dev, 0x0000, 0x00000001);
	check_warn_return(status, "error writing 0x0000");

	while (i++ < 500) {
		status = ufx_reg_read(dev, 0x0000, &tmp);
		check_warn_return(status, "error reading 0x0000");

		if (all_bits_set(tmp, 0xC0000000))
			return 0;
	}

	pr_err("DDR2 initialisation timed out, reg 0x0000=0x%08x", tmp);
	return -ETIMEDOUT;
}

struct pll_values {
	u32 div_r0;
	u32 div_f0;
	u32 div_q0;
	u32 range0;
	u32 div_r1;
	u32 div_f1;
	u32 div_q1;
	u32 range1;
};

static u32 ufx_calc_range(u32 ref_freq)
{
	if (ref_freq >= 88000000)
		return 7;

	if (ref_freq >= 54000000)
		return 6;

	if (ref_freq >= 34000000)
		return 5;

	if (ref_freq >= 21000000)
		return 4;

	if (ref_freq >= 13000000)
		return 3;

	if (ref_freq >= 8000000)
		return 2;

	return 1;
}

/* calculates PLL divider settings for a desired target frequency */
static void ufx_calc_pll_values(const u32 clk_pixel_pll, struct pll_values *asic_pll)
{
	const u32 ref_clk = 25000000;
	u32 div_r0, div_f0, div_q0, div_r1, div_f1, div_q1;
	u32 min_error = clk_pixel_pll;

	for (div_r0 = 1; div_r0 <= 32; div_r0++) {
		u32 ref_freq0 = ref_clk / div_r0;
		if (ref_freq0 < 5000000)
			break;

		if (ref_freq0 > 200000000)
			continue;

		for (div_f0 = 1; div_f0 <= 256; div_f0++) {
			u32 vco_freq0 = ref_freq0 * div_f0;

			if (vco_freq0 < 350000000)
				continue;

			if (vco_freq0 > 700000000)
				break;

			for (div_q0 = 0; div_q0 < 7; div_q0++) {
				u32 pllout_freq0 = vco_freq0 / (1 << div_q0);

				if (pllout_freq0 < 5000000)
					break;

				if (pllout_freq0 > 200000000)
					continue;

				for (div_r1 = 1; div_r1 <= 32; div_r1++) {
					u32 ref_freq1 = pllout_freq0 / div_r1;

					if (ref_freq1 < 5000000)
						break;

					for (div_f1 = 1; div_f1 <= 256; div_f1++) {
						u32 vco_freq1 = ref_freq1 * div_f1;

						if (vco_freq1 < 350000000)
							continue;

						if (vco_freq1 > 700000000)
							break;

						for (div_q1 = 0; div_q1 < 7; div_q1++) {
							u32 pllout_freq1 = vco_freq1 / (1 << div_q1);
							int error = abs(pllout_freq1 - clk_pixel_pll);

							if (pllout_freq1 < 5000000)
								break;

							if (pllout_freq1 > 700000000)
								continue;

							if (error < min_error) {
								min_error = error;

								/* final returned value is equal to calculated value - 1
								 * because a value of 0 = divide by 1 */
								asic_pll->div_r0 = div_r0 - 1;
								asic_pll->div_f0 = div_f0 - 1;
								asic_pll->div_q0 = div_q0;
								asic_pll->div_r1 = div_r1 - 1;
								asic_pll->div_f1 = div_f1 - 1;
								asic_pll->div_q1 = div_q1;

								asic_pll->range0 = ufx_calc_range(ref_freq0);
								asic_pll->range1 = ufx_calc_range(ref_freq1);

								if (min_error == 0)
									return;
							}
						}
					}
				}
			}
		}
	}
}

/* sets analog bit PLL configuration values */
static int ufx_config_pix_clk(struct ufx_data *dev, u32 pixclock)
{
	struct pll_values asic_pll = {0};
	u32 value, clk_pixel, clk_pixel_pll;
	int status;

	/* convert pixclock (in ps) to frequency (in Hz) */
	clk_pixel = PICOS2KHZ(pixclock) * 1000;
	pr_debug("pixclock %d ps = clk_pixel %d Hz", pixclock, clk_pixel);

	/* clk_pixel = 1/2 clk_pixel_pll */
	clk_pixel_pll = clk_pixel * 2;

	ufx_calc_pll_values(clk_pixel_pll, &asic_pll);

	/* Keep BYPASS and RESET signals asserted until configured */
	status = ufx_reg_write(dev, 0x7000, 0x8000000F);
	check_warn_return(status, "error writing 0x7000");

	value = (asic_pll.div_f1 | (asic_pll.div_r1 << 8) |
		(asic_pll.div_q1 << 16) | (asic_pll.range1 << 20));
	status = ufx_reg_write(dev, 0x7008, value);
	check_warn_return(status, "error writing 0x7008");

	value = (asic_pll.div_f0 | (asic_pll.div_r0 << 8) |
		(asic_pll.div_q0 << 16) | (asic_pll.range0 << 20));
	status = ufx_reg_write(dev, 0x7004, value);
	check_warn_return(status, "error writing 0x7004");

	status = ufx_reg_clear_bits(dev, 0x7000, 0x00000005);
	check_warn_return(status,
		"error clearing PLL0 bypass bits in 0x7000");
	msleep(1);

	status = ufx_reg_clear_bits(dev, 0x7000, 0x0000000A);
	check_warn_return(status,
		"error clearing PLL1 bypass bits in 0x7000");
	msleep(1);

	status = ufx_reg_clear_bits(dev, 0x7000, 0x80000000);
	check_warn_return(status, "error clearing gate bits in 0x7000");

	return 0;
}

static int ufx_set_vid_mode(struct ufx_data *dev, struct fb_var_screeninfo *var)
{
	u32 temp;
	u16 h_total, h_active, h_blank_start, h_blank_end, h_sync_start, h_sync_end;
	u16 v_total, v_active, v_blank_start, v_blank_end, v_sync_start, v_sync_end;

	int status = ufx_reg_write(dev, 0x8028, 0);
	check_warn_return(status, "ufx_set_vid_mode error disabling RGB pad");

	status = ufx_reg_write(dev, 0x8024, 0);
	check_warn_return(status, "ufx_set_vid_mode error disabling VDAC");

	/* shut everything down before changing timing */
	status = ufx_blank(dev, true);
	check_warn_return(status, "ufx_set_vid_mode error blanking display");

	status = ufx_disable(dev, true);
	check_warn_return(status, "ufx_set_vid_mode error disabling display");

	status = ufx_config_pix_clk(dev, var->pixclock);
	check_warn_return(status, "ufx_set_vid_mode error configuring pixclock");

	status = ufx_reg_write(dev, 0x2000, 0x00000104);
	check_warn_return(status, "ufx_set_vid_mode error writing 0x2000");

	/* set horizontal timings */
	h_total = var->xres + var->right_margin + var->hsync_len + var->left_margin;
	h_active = var->xres;
	h_blank_start = var->xres + var->right_margin;
	h_blank_end = var->xres + var->right_margin + var->hsync_len;
	h_sync_start = var->xres + var->right_margin;
	h_sync_end = var->xres + var->right_margin + var->hsync_len;

	temp = ((h_total - 1) << 16) | (h_active - 1);
	status = ufx_reg_write(dev, 0x2008, temp);
	check_warn_return(status, "ufx_set_vid_mode error writing 0x2008");

	temp = ((h_blank_start - 1) << 16) | (h_blank_end - 1);
	status = ufx_reg_write(dev, 0x200C, temp);
	check_warn_return(status, "ufx_set_vid_mode error writing 0x200C");

	temp = ((h_sync_start - 1) << 16) | (h_sync_end - 1);
	status = ufx_reg_write(dev, 0x2010, temp);
	check_warn_return(status, "ufx_set_vid_mode error writing 0x2010");

	/* set vertical timings */
	v_total = var->upper_margin + var->yres + var->lower_margin + var->vsync_len;
	v_active = var->yres;
	v_blank_start = var->yres + var->lower_margin;
	v_blank_end = var->yres + var->lower_margin + var->vsync_len;
	v_sync_start = var->yres + var->lower_margin;
	v_sync_end = var->yres + var->lower_margin + var->vsync_len;

	temp = ((v_total - 1) << 16) | (v_active - 1);
	status = ufx_reg_write(dev, 0x2014, temp);
	check_warn_return(status, "ufx_set_vid_mode error writing 0x2014");

	temp = ((v_blank_start - 1) << 16) | (v_blank_end - 1);
	status = ufx_reg_write(dev, 0x2018, temp);
	check_warn_return(status, "ufx_set_vid_mode error writing 0x2018");

	temp = ((v_sync_start - 1) << 16) | (v_sync_end - 1);
	status = ufx_reg_write(dev, 0x201C, temp);
	check_warn_return(status, "ufx_set_vid_mode error writing 0x201C");

	status = ufx_reg_write(dev, 0x2020, 0x00000000);
	check_warn_return(status, "ufx_set_vid_mode error writing 0x2020");

	status = ufx_reg_write(dev, 0x2024, 0x00000000);
	check_warn_return(status, "ufx_set_vid_mode error writing 0x2024");

	/* Set the frame length register (#pix * 2 bytes/pixel) */
	temp = var->xres * var->yres * 2;
	temp = (temp + 7) & (~0x7);
	status = ufx_reg_write(dev, 0x2028, temp);
	check_warn_return(status, "ufx_set_vid_mode error writing 0x2028");

	/* enable desired output interface & disable others */
	status = ufx_reg_write(dev, 0x2040, 0);
	check_warn_return(status, "ufx_set_vid_mode error writing 0x2040");

	status = ufx_reg_write(dev, 0x2044, 0);
	check_warn_return(status, "ufx_set_vid_mode error writing 0x2044");

	status = ufx_reg_write(dev, 0x2048, 0);
	check_warn_return(status, "ufx_set_vid_mode error writing 0x2048");

	/* set the sync polarities & enable bit */
	temp = 0x00000001;
	if (var->sync & FB_SYNC_HOR_HIGH_ACT)
		temp |= 0x00000010;

	if (var->sync & FB_SYNC_VERT_HIGH_ACT)
		temp |= 0x00000008;

	status = ufx_reg_write(dev, 0x2040, temp);
	check_warn_return(status, "ufx_set_vid_mode error writing 0x2040");

	/* start everything back up */
	status = ufx_enable(dev, true);
	check_warn_return(status, "ufx_set_vid_mode error enabling display");

	/* Unblank the display */
	status = ufx_unblank(dev, true);
	check_warn_return(status, "ufx_set_vid_mode error unblanking display");

	/* enable RGB pad */
	status = ufx_reg_write(dev, 0x8028, 0x00000003);
	check_warn_return(status, "ufx_set_vid_mode error enabling RGB pad");

	/* enable VDAC */
	status = ufx_reg_write(dev, 0x8024, 0x00000007);
	check_warn_return(status, "ufx_set_vid_mode error enabling VDAC");

	return 0;
}

static int ufx_ops_mmap(struct fb_info *info, struct vm_area_struct *vma)
{
	unsigned long start = vma->vm_start;
	unsigned long size = vma->vm_end - vma->vm_start;
	unsigned long offset = vma->vm_pgoff << PAGE_SHIFT;
	unsigned long page, pos;

	if (info->fbdefio)
		return fb_deferred_io_mmap(info, vma);

	if (vma->vm_pgoff > (~0UL >> PAGE_SHIFT))
		return -EINVAL;
	if (size > info->fix.smem_len)
		return -EINVAL;
	if (offset > info->fix.smem_len - size)
		return -EINVAL;

	pos = (unsigned long)info->fix.smem_start + offset;

	pr_debug("mmap() framebuffer addr:%lu size:%lu\n",
		  pos, size);

	while (size > 0) {
		page = vmalloc_to_pfn((void *)pos);
		if (remap_pfn_range(vma, start, page, PAGE_SIZE, PAGE_SHARED))
			return -EAGAIN;

		start += PAGE_SIZE;
		pos += PAGE_SIZE;
		if (size > PAGE_SIZE)
			size -= PAGE_SIZE;
		else
			size = 0;
	}

	return 0;
}

static void ufx_raw_rect(struct ufx_data *dev, u16 *cmd, int x, int y,
	int width, int height)
{
	size_t packed_line_len = ALIGN((width * 2), 4);
	size_t packed_rect_len = packed_line_len * height;
	int line;

	BUG_ON(!dev);
	BUG_ON(!dev->info);

	/* command word */
	*((u32 *)&cmd[0]) = cpu_to_le32(0x01);

	/* length word */
	*((u32 *)&cmd[2]) = cpu_to_le32(packed_rect_len + 16);

	cmd[4] = cpu_to_le16(x);
	cmd[5] = cpu_to_le16(y);
	cmd[6] = cpu_to_le16(width);
	cmd[7] = cpu_to_le16(height);

	/* frame base address */
	*((u32 *)&cmd[8]) = cpu_to_le32(0);

	/* color mode and horizontal resolution */
	cmd[10] = cpu_to_le16(0x4000 | dev->info->var.xres);

	/* vertical resolution */
	cmd[11] = cpu_to_le16(dev->info->var.yres);

	/* packed data */
	for (line = 0; line < height; line++) {
		const int line_offset = dev->info->fix.line_length * (y + line);
		const int byte_offset = line_offset + (x * BPP);
		memcpy(&cmd[(24 + (packed_line_len * line)) / 2],
			(char *)dev->info->fix.smem_start + byte_offset, width * BPP);
	}
}

static int ufx_handle_damage(struct ufx_data *dev, int x, int y,
	int width, int height)
{
	size_t packed_line_len = ALIGN((width * 2), 4);
	int len, status, urb_lines, start_line = 0;

	if ((width <= 0) || (height <= 0) ||
	    (x + width > dev->info->var.xres) ||
	    (y + height > dev->info->var.yres))
		return -EINVAL;

	if (!atomic_read(&dev->usb_active))
		return 0;

	while (start_line < height) {
		struct urb *urb = ufx_get_urb(dev);
		if (!urb) {
			pr_warn("ufx_handle_damage unable to get urb");
			return 0;
		}

		/* assume we have enough space to transfer at least one line */
		BUG_ON(urb->transfer_buffer_length < (24 + (width * 2)));

		/* calculate the maximum number of lines we could fit in */
		urb_lines = (urb->transfer_buffer_length - 24) / packed_line_len;

		/* but we might not need this many */
		urb_lines = min(urb_lines, (height - start_line));

		memset(urb->transfer_buffer, 0, urb->transfer_buffer_length);

		ufx_raw_rect(dev, urb->transfer_buffer, x, (y + start_line), width, urb_lines);
		len = 24 + (packed_line_len * urb_lines);

		status = ufx_submit_urb(dev, urb, len);
		check_warn_return(status, "Error submitting URB");

		start_line += urb_lines;
	}

	return 0;
}

/* Path triggered by usermode clients who write to filesystem
 * e.g. cat filename > /dev/fb1
 * Not used by X Windows or text-mode console. But useful for testing.
 * Slow because of extra copy and we must assume all pixels dirty. */
static ssize_t ufx_ops_write(struct fb_info *info, const char __user *buf,
			  size_t count, loff_t *ppos)
{
	ssize_t result;
	struct ufx_data *dev = info->par;
	u32 offset = (u32) *ppos;

	result = fb_sys_write(info, buf, count, ppos);

	if (result > 0) {
		int start = max((int)(offset / info->fix.line_length), 0);
		int lines = min((u32)((result / info->fix.line_length) + 1),
				(u32)info->var.yres);

		ufx_handle_damage(dev, 0, start, info->var.xres, lines);
	}

	return result;
}

static void ufx_ops_copyarea(struct fb_info *info,
				const struct fb_copyarea *area)
{

	struct ufx_data *dev = info->par;

	sys_copyarea(info, area);

	ufx_handle_damage(dev, area->dx, area->dy,
			area->width, area->height);
}

static void ufx_ops_imageblit(struct fb_info *info,
				const struct fb_image *image)
{
	struct ufx_data *dev = info->par;

	sys_imageblit(info, image);

	ufx_handle_damage(dev, image->dx, image->dy,
			image->width, image->height);
}

static void ufx_ops_fillrect(struct fb_info *info,
			  const struct fb_fillrect *rect)
{
	struct ufx_data *dev = info->par;

	sys_fillrect(info, rect);

	ufx_handle_damage(dev, rect->dx, rect->dy, rect->width,
			      rect->height);
}

/* NOTE: fb_defio.c is holding info->fbdefio.mutex
 *   Touching ANY framebuffer memory that triggers a page fault
 *   in fb_defio will cause a deadlock, when it also tries to
 *   grab the same mutex. */
static void ufx_dpy_deferred_io(struct fb_info *info, struct list_head *pagereflist)
{
	struct ufx_data *dev = info->par;
	struct fb_deferred_io_pageref *pageref;

	if (!fb_defio)
		return;

	if (!atomic_read(&dev->usb_active))
		return;

	/* walk the written page list and render each to device */
	list_for_each_entry(pageref, pagereflist, list) {
		/* create a rectangle of full screen width that encloses the
		 * entire dirty framebuffer page */
		const int x = 0;
		const int width = dev->info->var.xres;
		const int y = pageref->offset / (width * 2);
		int height = (PAGE_SIZE / (width * 2)) + 1;
		height = min(height, (int)(dev->info->var.yres - y));

		BUG_ON(y >= dev->info->var.yres);
		BUG_ON((y + height) > dev->info->var.yres);

		ufx_handle_damage(dev, x, y, width, height);
	}
}

static int ufx_ops_ioctl(struct fb_info *info, unsigned int cmd,
			 unsigned long arg)
{
	struct ufx_data *dev = info->par;
	struct dloarea *area = NULL;

	if (!atomic_read(&dev->usb_active))
		return 0;

	/* TODO: Update X server to get this from sysfs instead */
	if (cmd == UFX_IOCTL_RETURN_EDID) {
		u8 __user *edid = (u8 __user *)arg;
		if (copy_to_user(edid, dev->edid, dev->edid_size))
			return -EFAULT;
		return 0;
	}

	/* TODO: Help propose a standard fb.h ioctl to report mmap damage */
	if (cmd == UFX_IOCTL_REPORT_DAMAGE) {
		/* If we have a damage-aware client, turn fb_defio "off"
		 * To avoid perf imact of unnecessary page fault handling.
		 * Done by resetting the delay for this fb_info to a very
		 * long period. Pages will become writable and stay that way.
		 * Reset to normal value when all clients have closed this fb.
		 */
		if (info->fbdefio)
			info->fbdefio->delay = UFX_DEFIO_WRITE_DISABLE;

		area = (struct dloarea *)arg;

		if (area->x < 0)
			area->x = 0;

		if (area->x > info->var.xres)
			area->x = info->var.xres;

		if (area->y < 0)
			area->y = 0;

		if (area->y > info->var.yres)
			area->y = info->var.yres;

		ufx_handle_damage(dev, area->x, area->y, area->w, area->h);
	}

	return 0;
}

/* taken from vesafb */
static int
ufx_ops_setcolreg(unsigned regno, unsigned red, unsigned green,
	       unsigned blue, unsigned transp, struct fb_info *info)
{
	int err = 0;

	if (regno >= info->cmap.len)
		return 1;

	if (regno < 16) {
		if (info->var.red.offset == 10) {
			/* 1:5:5:5 */
			((u32 *) (info->pseudo_palette))[regno] =
			    ((red & 0xf800) >> 1) |
			    ((green & 0xf800) >> 6) | ((blue & 0xf800) >> 11);
		} else {
			/* 0:5:6:5 */
			((u32 *) (info->pseudo_palette))[regno] =
			    ((red & 0xf800)) |
			    ((green & 0xfc00) >> 5) | ((blue & 0xf800) >> 11);
		}
	}

	return err;
}

/* It's common for several clients to have framebuffer open simultaneously.
 * e.g. both fbcon and X. Makes things interesting.
 * Assumes caller is holding info->lock (for open and release at least) */
static int ufx_ops_open(struct fb_info *info, int user)
{
	struct ufx_data *dev = info->par;

	/* fbcon aggressively connects to first framebuffer it finds,
	 * preventing other clients (X) from working properly. Usually
	 * not what the user wants. Fail by default with option to enable. */
	if (user == 0 && !console)
		return -EBUSY;

	mutex_lock(&disconnect_mutex);

	/* If the USB device is gone, we don't accept new opens */
	if (dev->virtualized) {
		mutex_unlock(&disconnect_mutex);
		return -ENODEV;
	}

	dev->fb_count++;

	kref_get(&dev->kref);

	if (fb_defio && (info->fbdefio == NULL)) {
		/* enable defio at last moment if not disabled by client */

		struct fb_deferred_io *fbdefio;

		fbdefio = kzalloc(sizeof(*fbdefio), GFP_KERNEL);
		if (fbdefio) {
			fbdefio->delay = UFX_DEFIO_WRITE_DELAY;
			fbdefio->deferred_io = ufx_dpy_deferred_io;
		}

		info->fbdefio = fbdefio;
		fb_deferred_io_init(info);
	}

	pr_debug("open /dev/fb%d user=%d fb_info=%p count=%d",
		info->node, user, info, dev->fb_count);

	mutex_unlock(&disconnect_mutex);

	return 0;
}

/*
 * Called when all client interfaces to start transactions have been disabled,
 * and all references to our device instance (ufx_data) are released.
 * Every transaction must have a reference, so we know are fully spun down
 */
static void ufx_free(struct kref *kref)
{
	struct ufx_data *dev = container_of(kref, struct ufx_data, kref);

	kfree(dev);
}

static void ufx_ops_destory(struct fb_info *info)
{
	struct ufx_data *dev = info->par;
	int node = info->node;

	/* Assume info structure is freed after this point */
	framebuffer_release(info);

	pr_debug("fb_info for /dev/fb%d has been freed", node);

	/* release reference taken by kref_init in probe() */
	kref_put(&dev->kref, ufx_free);
}


static void ufx_release_urb_work(struct work_struct *work)
{
	struct urb_node *unode = container_of(work, struct urb_node,
					      release_urb_work.work);

	up(&unode->dev->urbs.limit_sem);
}

static void ufx_free_framebuffer(struct ufx_data *dev)
{
	struct fb_info *info = dev->info;

	if (info->cmap.len != 0)
		fb_dealloc_cmap(&info->cmap);
	if (info->monspecs.modedb)
		fb_destroy_modedb(info->monspecs.modedb);
	vfree(info->screen_base);

	fb_destroy_modelist(&info->modelist);

	dev->info = NULL;

	/* ref taken in probe() as part of registering framebfufer */
	kref_put(&dev->kref, ufx_free);
}

/*
 * Assumes caller is holding info->lock mutex (for open and release at least)
 */
static int ufx_ops_release(struct fb_info *info, int user)
{
	struct ufx_data *dev = info->par;

	mutex_lock(&disconnect_mutex);

	dev->fb_count--;

	/* We can't free fb_info here - fbmem will touch it when we return */
	if (dev->virtualized && (dev->fb_count == 0))
		ufx_free_framebuffer(dev);

	if ((dev->fb_count == 0) && (info->fbdefio)) {
		fb_deferred_io_cleanup(info);
		kfree(info->fbdefio);
		info->fbdefio = NULL;
	}

	pr_debug("released /dev/fb%d user=%d count=%d",
		  info->node, user, dev->fb_count);

	kref_put(&dev->kref, ufx_free);

	mutex_unlock(&disconnect_mutex);

	return 0;
}

/* Check whether a video mode is supported by the chip
 * We start from monitor's modes, so don't need to filter that here */
static int ufx_is_valid_mode(struct fb_videomode *mode,
		struct fb_info *info)
{
	if ((mode->xres * mode->yres) > (2048 * 1152)) {
		pr_debug("%dx%d too many pixels",
		       mode->xres, mode->yres);
		return 0;
	}

	if (mode->pixclock < 5000) {
		pr_debug("%dx%d %dps pixel clock too fast",
		       mode->xres, mode->yres, mode->pixclock);
		return 0;
	}

	pr_debug("%dx%d (pixclk %dps %dMHz) valid mode", mode->xres, mode->yres,
		mode->pixclock, (1000000 / mode->pixclock));
	return 1;
}

static void ufx_var_color_format(struct fb_var_screeninfo *var)
{
	const struct fb_bitfield red = { 11, 5, 0 };
	const struct fb_bitfield green = { 5, 6, 0 };
	const struct fb_bitfield blue = { 0, 5, 0 };

	var->bits_per_pixel = 16;
	var->red = red;
	var->green = green;
	var->blue = blue;
}

static int ufx_ops_check_var(struct fb_var_screeninfo *var,
				struct fb_info *info)
{
	struct fb_videomode mode;

	/* TODO: support dynamically changing framebuffer size */
	if ((var->xres * var->yres * 2) > info->fix.smem_len)
		return -EINVAL;

	/* set device-specific elements of var unrelated to mode */
	ufx_var_color_format(var);

	fb_var_to_videomode(&mode, var);

	if (!ufx_is_valid_mode(&mode, info))
		return -EINVAL;

	return 0;
}

static int ufx_ops_set_par(struct fb_info *info)
{
	struct ufx_data *dev = info->par;
	int result;
	u16 *pix_framebuffer;
	int i;

	pr_debug("set_par mode %dx%d", info->var.xres, info->var.yres);
	result = ufx_set_vid_mode(dev, &info->var);

	if ((result == 0) && (dev->fb_count == 0)) {
		/* paint greenscreen */
		pix_framebuffer = (u16 *) info->screen_base;
		for (i = 0; i < info->fix.smem_len / 2; i++)
			pix_framebuffer[i] = 0x37e6;

		ufx_handle_damage(dev, 0, 0, info->var.xres, info->var.yres);
	}

	/* re-enable defio if previously disabled by damage tracking */
	if (info->fbdefio)
		info->fbdefio->delay = UFX_DEFIO_WRITE_DELAY;

	return result;
}

/* In order to come back from full DPMS off, we need to set the mode again */
static int ufx_ops_blank(int blank_mode, struct fb_info *info)
{
	struct ufx_data *dev = info->par;
	ufx_set_vid_mode(dev, &info->var);
	return 0;
}

static const struct fb_ops ufx_ops = {
	.owner = THIS_MODULE,
	.fb_read = fb_sys_read,
	.fb_write = ufx_ops_write,
	.fb_setcolreg = ufx_ops_setcolreg,
	.fb_fillrect = ufx_ops_fillrect,
	.fb_copyarea = ufx_ops_copyarea,
	.fb_imageblit = ufx_ops_imageblit,
	.fb_mmap = ufx_ops_mmap,
	.fb_ioctl = ufx_ops_ioctl,
	.fb_open = ufx_ops_open,
	.fb_release = ufx_ops_release,
	.fb_blank = ufx_ops_blank,
	.fb_check_var = ufx_ops_check_var,
	.fb_set_par = ufx_ops_set_par,
	.fb_destroy = ufx_ops_destory,
};

/* Assumes &info->lock held by caller
 * Assumes no active clients have framebuffer open */
static int ufx_realloc_framebuffer(struct ufx_data *dev, struct fb_info *info)
{
	int old_len = info->fix.smem_len;
	int new_len;
	unsigned char *old_fb = info->screen_base;
	unsigned char *new_fb;

	pr_debug("Reallocating framebuffer. Addresses will change!");

	new_len = info->fix.line_length * info->var.yres;

	if (PAGE_ALIGN(new_len) > old_len) {
		/*
		 * Alloc system memory for virtual framebuffer
		 */
		new_fb = vmalloc(new_len);
		if (!new_fb)
			return -ENOMEM;

		if (info->screen_base) {
			memcpy(new_fb, old_fb, old_len);
			vfree(info->screen_base);
		}

		info->screen_base = new_fb;
		info->fix.smem_len = PAGE_ALIGN(new_len);
		info->fix.smem_start = (unsigned long) new_fb;
		info->flags = smscufx_info_flags;
	}
	return 0;
}

/* sets up I2C Controller for 100 Kbps, std. speed, 7-bit addr, master,
 * restart enabled, but no start byte, enable controller */
static int ufx_i2c_init(struct ufx_data *dev)
{
	u32 tmp;

	/* disable the controller before it can be reprogrammed */
	int status = ufx_reg_write(dev, 0x106C, 0x00);
	check_warn_return(status, "failed to disable I2C");

	/* Setup the clock count registers
	 * (12+1) = 13 clks @ 2.5 MHz = 5.2 uS */
	status = ufx_reg_write(dev, 0x1018, 12);
	check_warn_return(status, "error writing 0x1018");

	/* (6+8) = 14 clks @ 2.5 MHz = 5.6 uS */
	status = ufx_reg_write(dev, 0x1014, 6);
	check_warn_return(status, "error writing 0x1014");

	status = ufx_reg_read(dev, 0x1000, &tmp);
	check_warn_return(status, "error reading 0x1000");

	/* set speed to std mode */
	tmp &= ~(0x06);
	tmp |= 0x02;

	/* 7-bit (not 10-bit) addressing */
	tmp &= ~(0x10);

	/* enable restart conditions and master mode */
	tmp |= 0x21;

	status = ufx_reg_write(dev, 0x1000, tmp);
	check_warn_return(status, "error writing 0x1000");

	/* Set normal tx using target address 0 */
	status = ufx_reg_clear_and_set_bits(dev, 0x1004, 0xC00, 0x000);
	check_warn_return(status, "error setting TX mode bits in 0x1004");

	/* Enable the controller */
	status = ufx_reg_write(dev, 0x106C, 0x01);
	check_warn_return(status, "failed to enable I2C");

	return 0;
}

/* sets the I2C port mux and target address */
static int ufx_i2c_configure(struct ufx_data *dev)
{
	int status = ufx_reg_write(dev, 0x106C, 0x00);
	check_warn_return(status, "failed to disable I2C");

	status = ufx_reg_write(dev, 0x3010, 0x00000000);
	check_warn_return(status, "failed to write 0x3010");

	/* A0h is std for any EDID, right shifted by one */
	status = ufx_reg_clear_and_set_bits(dev, 0x1004, 0x3FF,	(0xA0 >> 1));
	check_warn_return(status, "failed to set TAR bits in 0x1004");

	status = ufx_reg_write(dev, 0x106C, 0x01);
	check_warn_return(status, "failed to enable I2C");

	return 0;
}

/* wait for BUSY to clear, with a timeout of 50ms with 10ms sleeps. if no
 * monitor is connected, there is no error except for timeout */
static int ufx_i2c_wait_busy(struct ufx_data *dev)
{
	u32 tmp;
	int i, status;

	for (i = 0; i < 15; i++) {
		status = ufx_reg_read(dev, 0x1100, &tmp);
		check_warn_return(status, "0x1100 read failed");

		/* if BUSY is clear, check for error */
		if ((tmp & 0x80000000) == 0) {
			if (tmp & 0x20000000) {
				pr_warn("I2C read failed, 0x1100=0x%08x", tmp);
				return -EIO;
			}

			return 0;
		}

		/* perform the first 10 retries without delay */
		if (i >= 10)
			msleep(10);
	}

	pr_warn("I2C access timed out, resetting I2C hardware");
	status =  ufx_reg_write(dev, 0x1100, 0x40000000);
	check_warn_return(status, "0x1100 write failed");

	return -ETIMEDOUT;
}

/* reads a 128-byte EDID block from the currently selected port and TAR */
static int ufx_read_edid(struct ufx_data *dev, u8 *edid, int edid_len)
{
	int i, j, status;
	u32 *edid_u32 = (u32 *)edid;

	BUG_ON(edid_len != EDID_LENGTH);

	status = ufx_i2c_configure(dev);
	if (status < 0) {
		pr_err("ufx_i2c_configure failed");
		return status;
	}

	memset(edid, 0xff, EDID_LENGTH);

	/* Read the 128-byte EDID as 2 bursts of 64 bytes */
	for (i = 0; i < 2; i++) {
		u32 temp = 0x28070000 | (63 << 20) | (((u32)(i * 64)) << 8);
		status = ufx_reg_write(dev, 0x1100, temp);
		check_warn_return(status, "Failed to write 0x1100");

		temp |= 0x80000000;
		status = ufx_reg_write(dev, 0x1100, temp);
		check_warn_return(status, "Failed to write 0x1100");

		status = ufx_i2c_wait_busy(dev);
		check_warn_return(status, "Timeout waiting for I2C BUSY to clear");

		for (j = 0; j < 16; j++) {
			u32 data_reg_addr = 0x1110 + (j * 4);
			status = ufx_reg_read(dev, data_reg_addr, edid_u32++);
			check_warn_return(status, "Error reading i2c data");
		}
	}

	/* all FF's in the first 16 bytes indicates nothing is connected */
	for (i = 0; i < 16; i++) {
		if (edid[i] != 0xFF) {
			pr_debug("edid data read successfully");
			return EDID_LENGTH;
		}
	}

	pr_warn("edid data contains all 0xff");
	return -ETIMEDOUT;
}

/* 1) use sw default
 * 2) Parse into various fb_info structs
 * 3) Allocate virtual framebuffer memory to back highest res mode
 *
 * Parses EDID into three places used by various parts of fbdev:
 * fb_var_screeninfo contains the timing of the monitor's preferred mode
 * fb_info.monspecs is full parsed EDID info, including monspecs.modedb
 * fb_info.modelist is a linked list of all monitor & VESA modes which work
 *
 * If EDID is not readable/valid, then modelist is all VESA modes,
 * monspecs is NULL, and fb_var_screeninfo is set to safe VESA mode
 * Returns 0 if successful */
static int ufx_setup_modes(struct ufx_data *dev, struct fb_info *info,
	char *default_edid, size_t default_edid_size)
{
	const struct fb_videomode *default_vmode = NULL;
	u8 *edid;
	int i, result = 0, tries = 3;

	if (info->dev) /* only use mutex if info has been registered */
		mutex_lock(&info->lock);

	edid = kmalloc(EDID_LENGTH, GFP_KERNEL);
	if (!edid) {
		result = -ENOMEM;
		goto error;
	}

	fb_destroy_modelist(&info->modelist);
	memset(&info->monspecs, 0, sizeof(info->monspecs));

	/* Try to (re)read EDID from hardware first
	 * EDID data may return, but not parse as valid
	 * Try again a few times, in case of e.g. analog cable noise */
	while (tries--) {
		i = ufx_read_edid(dev, edid, EDID_LENGTH);

		if (i >= EDID_LENGTH)
			fb_edid_to_monspecs(edid, &info->monspecs);

		if (info->monspecs.modedb_len > 0) {
			dev->edid = edid;
			dev->edid_size = i;
			break;
		}
	}

	/* If that fails, use a previously returned EDID if available */
	if (info->monspecs.modedb_len == 0) {
		pr_err("Unable to get valid EDID from device/display\n");

		if (dev->edid) {
			fb_edid_to_monspecs(dev->edid, &info->monspecs);
			if (info->monspecs.modedb_len > 0)
				pr_err("Using previously queried EDID\n");
		}
	}

	/* If that fails, use the default EDID we were handed */
	if (info->monspecs.modedb_len == 0) {
		if (default_edid_size >= EDID_LENGTH) {
			fb_edid_to_monspecs(default_edid, &info->monspecs);
			if (info->monspecs.modedb_len > 0) {
				memcpy(edid, default_edid, default_edid_size);
				dev->edid = edid;
				dev->edid_size = default_edid_size;
				pr_err("Using default/backup EDID\n");
			}
		}
	}

	/* If we've got modes, let's pick a best default mode */
	if (info->monspecs.modedb_len > 0) {

		for (i = 0; i < info->monspecs.modedb_len; i++) {
			if (ufx_is_valid_mode(&info->monspecs.modedb[i], info))
				fb_add_videomode(&info->monspecs.modedb[i],
					&info->modelist);
			else /* if we've removed top/best mode */
				info->monspecs.misc &= ~FB_MISC_1ST_DETAIL;
		}

		default_vmode = fb_find_best_display(&info->monspecs,
						     &info->modelist);
	}

	/* If everything else has failed, fall back to safe default mode */
	if (default_vmode == NULL) {

		struct fb_videomode fb_vmode = {0};

		/* Add the standard VESA modes to our modelist
		 * Since we don't have EDID, there may be modes that
		 * overspec monitor and/or are incorrect aspect ratio, etc.
		 * But at least the user has a chance to choose
		 */
		for (i = 0; i < VESA_MODEDB_SIZE; i++) {
			if (ufx_is_valid_mode((struct fb_videomode *)
						&vesa_modes[i], info))
				fb_add_videomode(&vesa_modes[i],
						 &info->modelist);
		}

		/* default to resolution safe for projectors
		 * (since they are most common case without EDID)
		 */
		fb_vmode.xres = 800;
		fb_vmode.yres = 600;
		fb_vmode.refresh = 60;
		default_vmode = fb_find_nearest_mode(&fb_vmode,
						     &info->modelist);
	}

	/* If we have good mode and no active clients */
	if ((default_vmode != NULL) && (dev->fb_count == 0)) {

		fb_videomode_to_var(&info->var, default_vmode);
		ufx_var_color_format(&info->var);

		/* with mode size info, we can now alloc our framebuffer */
		memcpy(&info->fix, &ufx_fix, sizeof(ufx_fix));
		info->fix.line_length = info->var.xres *
			(info->var.bits_per_pixel / 8);

		result = ufx_realloc_framebuffer(dev, info);

	} else
		result = -EINVAL;

error:
	if (edid && (dev->edid != edid))
		kfree(edid);

	if (info->dev)
		mutex_unlock(&info->lock);

	return result;
}

static int ufx_usb_probe(struct usb_interface *interface,
			const struct usb_device_id *id)
{
	struct usb_device *usbdev;
	struct ufx_data *dev;
	struct fb_info *info;
	int retval;
	u32 id_rev, fpga_rev;

	/* usb initialization */
	usbdev = interface_to_usbdev(interface);
	BUG_ON(!usbdev);

	dev = kzalloc(sizeof(*dev), GFP_KERNEL);
	if (dev == NULL) {
		dev_err(&usbdev->dev, "ufx_usb_probe: failed alloc of dev struct\n");
		return -ENOMEM;
	}

	/* we need to wait for both usb and fbdev to spin down on disconnect */
	kref_init(&dev->kref); /* matching kref_put in usb .disconnect fn */
	kref_get(&dev->kref); /* matching kref_put in free_framebuffer_work */

	dev->udev = usbdev;
	dev->gdev = &usbdev->dev; /* our generic struct device * */
	usb_set_intfdata(interface, dev);

	dev_dbg(dev->gdev, "%s %s - serial #%s\n",
		usbdev->manufacturer, usbdev->product, usbdev->serial);
	dev_dbg(dev->gdev, "vid_%04x&pid_%04x&rev_%04x driver's ufx_data struct at %p\n",
		le16_to_cpu(usbdev->descriptor.idVendor),
		le16_to_cpu(usbdev->descriptor.idProduct),
		le16_to_cpu(usbdev->descriptor.bcdDevice), dev);
	dev_dbg(dev->gdev, "console enable=%d\n", console);
	dev_dbg(dev->gdev, "fb_defio enable=%d\n", fb_defio);

	if (!ufx_alloc_urb_list(dev, WRITES_IN_FLIGHT, MAX_TRANSFER)) {
		dev_err(dev->gdev, "ufx_alloc_urb_list failed\n");
		goto e_nomem;
	}

	/* We don't register a new USB class. Our client interface is fbdev */

	/* allocates framebuffer driver structure, not framebuffer memory */
	info = framebuffer_alloc(0, &usbdev->dev);
	if (!info)
		goto e_nomem;

	dev->info = info;
	info->par = dev;
	info->pseudo_palette = dev->pseudo_palette;
	info->fbops = &ufx_ops;
	INIT_LIST_HEAD(&info->modelist);

	retval = fb_alloc_cmap(&info->cmap, 256, 0);
	if (retval < 0) {
		dev_err(dev->gdev, "fb_alloc_cmap failed %x\n", retval);
		goto destroy_modedb;
	}

	retval = ufx_reg_read(dev, 0x3000, &id_rev);
	check_warn_goto_error(retval, "error %d reading 0x3000 register from device", retval);
	dev_dbg(dev->gdev, "ID_REV register value 0x%08x", id_rev);

	retval = ufx_reg_read(dev, 0x3004, &fpga_rev);
	check_warn_goto_error(retval, "error %d reading 0x3004 register from device", retval);
	dev_dbg(dev->gdev, "FPGA_REV register value 0x%08x", fpga_rev);

	dev_dbg(dev->gdev, "resetting device");
	retval = ufx_lite_reset(dev);
	check_warn_goto_error(retval, "error %d resetting device", retval);

	dev_dbg(dev->gdev, "configuring system clock");
	retval = ufx_config_sys_clk(dev);
	check_warn_goto_error(retval, "error %d configuring system clock", retval);

	dev_dbg(dev->gdev, "configuring DDR2 controller");
	retval = ufx_config_ddr2(dev);
	check_warn_goto_error(retval, "error %d initialising DDR2 controller", retval);

	dev_dbg(dev->gdev, "configuring I2C controller");
	retval = ufx_i2c_init(dev);
	check_warn_goto_error(retval, "error %d initialising I2C controller", retval);

	dev_dbg(dev->gdev, "selecting display mode");
	retval = ufx_setup_modes(dev, info, NULL, 0);
	check_warn_goto_error(retval, "unable to find common mode for display and adapter");

	retval = ufx_reg_set_bits(dev, 0x4000, 0x00000001);
	check_warn_goto_error(retval, "error %d enabling graphics engine", retval);

	/* ready to begin using device */
	atomic_set(&dev->usb_active, 1);

	dev_dbg(dev->gdev, "checking var");
	retval = ufx_ops_check_var(&info->var, info);
	check_warn_goto_error(retval, "error %d ufx_ops_check_var", retval);

	dev_dbg(dev->gdev, "setting par");
	retval = ufx_ops_set_par(info);
	check_warn_goto_error(retval, "error %d ufx_ops_set_par", retval);

	dev_dbg(dev->gdev, "registering framebuffer");
	retval = register_framebuffer(info);
	check_warn_goto_error(retval, "error %d register_framebuffer", retval);

	dev_info(dev->gdev, "SMSC UDX USB device /dev/fb%d attached. %dx%d resolution."
		" Using %dK framebuffer memory\n", info->node,
		info->var.xres, info->var.yres, info->fix.smem_len >> 10);

	return 0;

error:
	fb_dealloc_cmap(&info->cmap);
destroy_modedb:
	fb_destroy_modedb(info->monspecs.modedb);
	vfree(info->screen_base);
	fb_destroy_modelist(&info->modelist);
	framebuffer_release(info);
put_ref:
	kref_put(&dev->kref, ufx_free); /* ref for framebuffer */
	kref_put(&dev->kref, ufx_free); /* last ref from kref_init */
	return retval;

e_nomem:
	retval = -ENOMEM;
	goto put_ref;
}

static void ufx_usb_disconnect(struct usb_interface *interface)
{
	struct ufx_data *dev;
	struct fb_info *info;

	mutex_lock(&disconnect_mutex);

	mutex_lock(&disconnect_mutex);

	dev = usb_get_intfdata(interface);
	info = dev->info;

	pr_debug("USB disconnect starting\n");

	/* we virtualize until all fb clients release. Then we free */
	dev->virtualized = true;

	/* When non-active we'll update virtual framebuffer, but no new urbs */
	atomic_set(&dev->usb_active, 0);

	usb_set_intfdata(interface, NULL);

	/* if clients still have us open, will be freed on last close */
	if (dev->fb_count == 0)
		ufx_free_framebuffer(dev);

	/* this function will wait for all in-flight urbs to complete */
	if (dev->urbs.count > 0)
		ufx_free_urb_list(dev);

	pr_debug("freeing ufx_data %p", dev);

	unregister_framebuffer(info);

<<<<<<< HEAD
	/* consider ufx_data freed */

=======
>>>>>>> f81a61f5
	mutex_unlock(&disconnect_mutex);
}

static struct usb_driver ufx_driver = {
	.name = "smscufx",
	.probe = ufx_usb_probe,
	.disconnect = ufx_usb_disconnect,
	.id_table = id_table,
};

module_usb_driver(ufx_driver);

static void ufx_urb_completion(struct urb *urb)
{
	struct urb_node *unode = urb->context;
	struct ufx_data *dev = unode->dev;
	unsigned long flags;

	/* sync/async unlink faults aren't errors */
	if (urb->status) {
		if (!(urb->status == -ENOENT ||
		    urb->status == -ECONNRESET ||
		    urb->status == -ESHUTDOWN)) {
			pr_err("%s - nonzero write bulk status received: %d\n",
				__func__, urb->status);
			atomic_set(&dev->lost_pixels, 1);
		}
	}

	urb->transfer_buffer_length = dev->urbs.size; /* reset to actual */

	spin_lock_irqsave(&dev->urbs.lock, flags);
	list_add_tail(&unode->entry, &dev->urbs.list);
	dev->urbs.available++;
	spin_unlock_irqrestore(&dev->urbs.lock, flags);

	/* When using fb_defio, we deadlock if up() is called
	 * while another is waiting. So queue to another process */
	if (fb_defio)
		schedule_delayed_work(&unode->release_urb_work, 0);
	else
		up(&dev->urbs.limit_sem);
}

static void ufx_free_urb_list(struct ufx_data *dev)
{
	int count = dev->urbs.count;
	struct list_head *node;
	struct urb_node *unode;
	struct urb *urb;
	int ret;
	unsigned long flags;

	pr_debug("Waiting for completes and freeing all render urbs\n");

	/* keep waiting and freeing, until we've got 'em all */
	while (count--) {
		/* Getting interrupted means a leak, but ok at shutdown*/
		ret = down_interruptible(&dev->urbs.limit_sem);
		if (ret)
			break;

		spin_lock_irqsave(&dev->urbs.lock, flags);

		node = dev->urbs.list.next; /* have reserved one with sem */
		list_del_init(node);

		spin_unlock_irqrestore(&dev->urbs.lock, flags);

		unode = list_entry(node, struct urb_node, entry);
		urb = unode->urb;

		/* Free each separately allocated piece */
		usb_free_coherent(urb->dev, dev->urbs.size,
				  urb->transfer_buffer, urb->transfer_dma);
		usb_free_urb(urb);
		kfree(node);
	}
}

static int ufx_alloc_urb_list(struct ufx_data *dev, int count, size_t size)
{
	int i = 0;
	struct urb *urb;
	struct urb_node *unode;
	char *buf;

	spin_lock_init(&dev->urbs.lock);

	dev->urbs.size = size;
	INIT_LIST_HEAD(&dev->urbs.list);

	while (i < count) {
		unode = kzalloc(sizeof(*unode), GFP_KERNEL);
		if (!unode)
			break;
		unode->dev = dev;

		INIT_DELAYED_WORK(&unode->release_urb_work,
			  ufx_release_urb_work);

		urb = usb_alloc_urb(0, GFP_KERNEL);
		if (!urb) {
			kfree(unode);
			break;
		}
		unode->urb = urb;

		buf = usb_alloc_coherent(dev->udev, size, GFP_KERNEL,
					 &urb->transfer_dma);
		if (!buf) {
			kfree(unode);
			usb_free_urb(urb);
			break;
		}

		/* urb->transfer_buffer_length set to actual before submit */
		usb_fill_bulk_urb(urb, dev->udev, usb_sndbulkpipe(dev->udev, 1),
			buf, size, ufx_urb_completion, unode);
		urb->transfer_flags |= URB_NO_TRANSFER_DMA_MAP;

		list_add_tail(&unode->entry, &dev->urbs.list);

		i++;
	}

	sema_init(&dev->urbs.limit_sem, i);
	dev->urbs.count = i;
	dev->urbs.available = i;

	pr_debug("allocated %d %d byte urbs\n", i, (int) size);

	return i;
}

static struct urb *ufx_get_urb(struct ufx_data *dev)
{
	int ret = 0;
	struct list_head *entry;
	struct urb_node *unode;
	struct urb *urb = NULL;
	unsigned long flags;

	/* Wait for an in-flight buffer to complete and get re-queued */
	ret = down_timeout(&dev->urbs.limit_sem, GET_URB_TIMEOUT);
	if (ret) {
		atomic_set(&dev->lost_pixels, 1);
		pr_warn("wait for urb interrupted: %x available: %d\n",
		       ret, dev->urbs.available);
		goto error;
	}

	spin_lock_irqsave(&dev->urbs.lock, flags);

	BUG_ON(list_empty(&dev->urbs.list)); /* reserved one with limit_sem */
	entry = dev->urbs.list.next;
	list_del_init(entry);
	dev->urbs.available--;

	spin_unlock_irqrestore(&dev->urbs.lock, flags);

	unode = list_entry(entry, struct urb_node, entry);
	urb = unode->urb;

error:
	return urb;
}

static int ufx_submit_urb(struct ufx_data *dev, struct urb *urb, size_t len)
{
	int ret;

	BUG_ON(len > dev->urbs.size);

	urb->transfer_buffer_length = len; /* set to actual payload len */
	ret = usb_submit_urb(urb, GFP_KERNEL);
	if (ret) {
		ufx_urb_completion(urb); /* because no one else will */
		atomic_set(&dev->lost_pixels, 1);
		pr_err("usb_submit_urb error %x\n", ret);
	}
	return ret;
}

module_param(console, bool, S_IWUSR | S_IRUSR | S_IWGRP | S_IRGRP);
MODULE_PARM_DESC(console, "Allow fbcon to be used on this display");

module_param(fb_defio, bool, S_IWUSR | S_IRUSR | S_IWGRP | S_IRGRP);
MODULE_PARM_DESC(fb_defio, "Enable fb_defio mmap support");

MODULE_AUTHOR("Steve Glendinning <steve.glendinning@shawell.net>");
MODULE_DESCRIPTION("SMSC UFX kernel framebuffer driver");
MODULE_LICENSE("GPL");<|MERGE_RESOLUTION|>--- conflicted
+++ resolved
@@ -1779,11 +1779,6 @@
 
 	unregister_framebuffer(info);
 
-<<<<<<< HEAD
-	/* consider ufx_data freed */
-
-=======
->>>>>>> f81a61f5
 	mutex_unlock(&disconnect_mutex);
 }
 
