// SPDX-License-Identifier: GPL-2.0+

#include <kunit/test.h>

#include <drm/drm_device.h>
#include <drm/drm_file.h>
#include <drm/drm_format_helper.h>
#include <drm/drm_fourcc.h>
#include <drm/drm_framebuffer.h>
#include <drm/drm_gem_framebuffer_helper.h>
#include <drm/drm_mode.h>
#include <drm/drm_print.h>
#include <drm/drm_rect.h>

#include "../drm_crtc_internal.h"

#define TEST_BUF_SIZE 50

struct convert_to_gray8_result {
	unsigned int dst_pitch;
	const u8 expected[TEST_BUF_SIZE];
};

struct convert_to_rgb332_result {
	unsigned int dst_pitch;
	const u8 expected[TEST_BUF_SIZE];
};

struct convert_to_rgb565_result {
	unsigned int dst_pitch;
	const u16 expected[TEST_BUF_SIZE];
	const u16 expected_swab[TEST_BUF_SIZE];
};

struct convert_to_rgb888_result {
	unsigned int dst_pitch;
	const u8 expected[TEST_BUF_SIZE];
};

struct convert_to_xrgb2101010_result {
	unsigned int dst_pitch;
	const u32 expected[TEST_BUF_SIZE];
};

struct convert_xrgb8888_case {
	const char *name;
	unsigned int pitch;
	struct drm_rect clip;
	const u32 xrgb8888[TEST_BUF_SIZE];
	struct convert_to_gray8_result gray8_result;
	struct convert_to_rgb332_result rgb332_result;
	struct convert_to_rgb565_result rgb565_result;
	struct convert_to_rgb888_result rgb888_result;
	struct convert_to_xrgb2101010_result xrgb2101010_result;
};

static struct convert_xrgb8888_case convert_xrgb8888_cases[] = {
	{
		.name = "single_pixel_source_buffer",
		.pitch = 1 * 4,
		.clip = DRM_RECT_INIT(0, 0, 1, 1),
		.xrgb8888 = { 0x01FF0000 },
		.gray8_result = {
			.dst_pitch = 0,
			.expected = { 0x4C },
		},
		.rgb332_result = {
			.dst_pitch = 0,
			.expected = { 0xE0 },
		},
		.rgb565_result = {
			.dst_pitch = 0,
			.expected = { 0xF800 },
			.expected_swab = { 0x00F8 },
		},
		.rgb888_result = {
			.dst_pitch = 0,
			.expected = { 0x00, 0x00, 0xFF },
		},
		.xrgb2101010_result = {
			.dst_pitch = 0,
			.expected = { 0x3FF00000 },
		},
	},
	{
		.name = "single_pixel_clip_rectangle",
		.pitch = 2 * 4,
		.clip = DRM_RECT_INIT(1, 1, 1, 1),
		.xrgb8888 = {
			0x00000000, 0x00000000,
			0x00000000, 0x10FF0000,
		},
		.gray8_result = {
			.dst_pitch = 0,
			.expected = { 0x4C },
		},
		.rgb332_result = {
			.dst_pitch = 0,
			.expected = { 0xE0 },
		},
		.rgb565_result = {
			.dst_pitch = 0,
			.expected = { 0xF800 },
			.expected_swab = { 0x00F8 },
		},
		.rgb888_result = {
			.dst_pitch = 0,
			.expected = { 0x00, 0x00, 0xFF },
		},
		.xrgb2101010_result = {
			.dst_pitch = 0,
			.expected = { 0x3FF00000 },
		},
	},
	{
		/* Well known colors: White, black, red, green, blue, magenta,
		 * yellow and cyan. Different values for the X in XRGB8888 to
		 * make sure it is ignored. Partial clip area.
		 */
		.name = "well_known_colors",
		.pitch = 4 * 4,
		.clip = DRM_RECT_INIT(1, 1, 2, 4),
		.xrgb8888 = {
			0x00000000, 0x00000000, 0x00000000, 0x00000000,
			0x00000000, 0x11FFFFFF, 0x22000000, 0x00000000,
			0x00000000, 0x33FF0000, 0x4400FF00, 0x00000000,
			0x00000000, 0x550000FF, 0x66FF00FF, 0x00000000,
			0x00000000, 0x77FFFF00, 0x8800FFFF, 0x00000000,
		},
		.gray8_result = {
			.dst_pitch = 0,
			.expected = {
				0xFF, 0x00,
				0x4C, 0x99,
				0x19, 0x66,
				0xE5, 0xB2,
			},
		},
		.rgb332_result = {
			.dst_pitch = 0,
			.expected = {
				0xFF, 0x00,
				0xE0, 0x1C,
				0x03, 0xE3,
				0xFC, 0x1F,
			},
		},
		.rgb565_result = {
			.dst_pitch = 0,
			.expected = {
				0xFFFF, 0x0000,
				0xF800, 0x07E0,
				0x001F, 0xF81F,
				0xFFE0, 0x07FF,
			},
			.expected_swab = {
				0xFFFF, 0x0000,
				0x00F8, 0xE007,
				0x1F00, 0x1FF8,
				0xE0FF, 0xFF07,
			},
		},
		.rgb888_result = {
			.dst_pitch = 0,
			.expected = {
				0xFF, 0xFF, 0xFF, 0x00, 0x00, 0x00,
				0x00, 0x00, 0xFF, 0x00, 0xFF, 0x00,
				0xFF, 0x00, 0x00, 0xFF, 0x00, 0xFF,
				0x00, 0xFF, 0xFF, 0xFF, 0xFF, 0x00,
			},
		},
		.xrgb2101010_result = {
			.dst_pitch = 0,
			.expected = {
				0x3FFFFFFF, 0x00000000,
				0x3FF00000, 0x000FFC00,
				0x000003FF, 0x3FF003FF,
				0x3FFFFC00, 0x000FFFFF,
			},
		},
	},
	{
		/* Randomly picked colors. Full buffer within the clip area. */
		.name = "destination_pitch",
		.pitch = 3 * 4,
		.clip = DRM_RECT_INIT(0, 0, 3, 3),
		.xrgb8888 = {
			0xA10E449C, 0xB1114D05, 0xC1A80303,
			0xD16C7073, 0xA20E449C, 0xB2114D05,
			0xC2A80303, 0xD26C7073, 0xA30E449C,
		},
		.gray8_result = {
			.dst_pitch = 5,
			.expected = {
				0x3C, 0x33, 0x34, 0x00, 0x00,
				0x6F, 0x3C, 0x33, 0x00, 0x00,
				0x34, 0x6F, 0x3C, 0x00, 0x00,
			},
		},
		.rgb332_result = {
			.dst_pitch = 5,
			.expected = {
				0x0A, 0x08, 0xA0, 0x00, 0x00,
				0x6D, 0x0A, 0x08, 0x00, 0x00,
				0xA0, 0x6D, 0x0A, 0x00, 0x00,
			},
		},
		.rgb565_result = {
			.dst_pitch = 10,
			.expected = {
				0x0A33, 0x1260, 0xA800, 0x0000, 0x0000,
				0x6B8E, 0x0A33, 0x1260, 0x0000, 0x0000,
				0xA800, 0x6B8E, 0x0A33, 0x0000, 0x0000,
			},
			.expected_swab = {
				0x330A, 0x6012, 0x00A8, 0x0000, 0x0000,
				0x8E6B, 0x330A, 0x6012, 0x0000, 0x0000,
				0x00A8, 0x8E6B, 0x330A, 0x0000, 0x0000,
			},
		},
		.rgb888_result = {
			.dst_pitch = 15,
			.expected = {
				0x9C, 0x44, 0x0E, 0x05, 0x4D, 0x11, 0x03, 0x03, 0xA8,
				0x00, 0x00, 0x00, 0x00, 0x00, 0x00,
				0x73, 0x70, 0x6C, 0x9C, 0x44, 0x0E, 0x05, 0x4D, 0x11,
				0x00, 0x00, 0x00, 0x00, 0x00, 0x00,
				0x03, 0x03, 0xA8, 0x73, 0x70, 0x6C, 0x9C, 0x44, 0x0E,
				0x00, 0x00, 0x00, 0x00, 0x00, 0x00,
			},
		},
		.xrgb2101010_result = {
			.dst_pitch = 20,
			.expected = {
				0x03844672, 0x0444D414, 0x2A20300C, 0x00000000, 0x00000000,
				0x1B1705CD, 0x03844672, 0x0444D414, 0x00000000, 0x00000000,
				0x2A20300C, 0x1B1705CD, 0x03844672, 0x00000000, 0x00000000,
			},
		},
	},
};

/*
 * conversion_buf_size - Return the destination buffer size required to convert
 * between formats.
 * @dst_format: destination buffer pixel format (DRM_FORMAT_*)
 * @dst_pitch: Number of bytes between two consecutive scanlines within dst
 * @clip: Clip rectangle area to convert
 *
 * Returns:
 * The size of the destination buffer or negative value on error.
 */
static size_t conversion_buf_size(u32 dst_format, unsigned int dst_pitch,
				  const struct drm_rect *clip)
{
	const struct drm_format_info *dst_fi = drm_format_info(dst_format);

	if (!dst_fi)
		return -EINVAL;

	if (!dst_pitch)
		dst_pitch = drm_rect_width(clip) * dst_fi->cpp[0];

	return dst_pitch * drm_rect_height(clip);
}

static u32 *le32buf_to_cpu(struct kunit *test, const u32 *buf, size_t buf_size)
{
	u32 *dst = NULL;
	int n;

	dst = kunit_kzalloc(test, sizeof(*dst) * buf_size, GFP_KERNEL);
	if (!dst)
		return NULL;

	for (n = 0; n < buf_size; n++)
		dst[n] = le32_to_cpu((__force __le32)buf[n]);

	return dst;
}

<<<<<<< HEAD
static void xrgb8888_to_rgb332_case_desc(struct xrgb8888_to_rgb332_case *t,
					 char *desc)
=======
static void convert_xrgb8888_case_desc(struct convert_xrgb8888_case *t,
				       char *desc)
>>>>>>> f81a61f5
{
	strscpy(desc, t->name, KUNIT_PARAM_DESC_SIZE);
}

KUNIT_ARRAY_PARAM(convert_xrgb8888, convert_xrgb8888_cases,
		  convert_xrgb8888_case_desc);

static void drm_test_fb_xrgb8888_to_gray8(struct kunit *test)
{
	const struct convert_xrgb8888_case *params = test->param_value;
	const struct convert_to_gray8_result *result = &params->gray8_result;
	size_t dst_size;
<<<<<<< HEAD
	__u8 *dst = NULL;
	__u32 *src = NULL;
=======
	__u8 *buf = NULL;
	__u32 *xrgb8888 = NULL;
	struct iosys_map dst, src;
>>>>>>> f81a61f5

	struct drm_framebuffer fb = {
		.format = drm_format_info(DRM_FORMAT_XRGB8888),
		.pitches = { params->pitch, 0, 0 },
	};

	dst_size = conversion_buf_size(DRM_FORMAT_R8, result->dst_pitch,
				       &params->clip);
	KUNIT_ASSERT_GT(test, dst_size, 0);

	buf = kunit_kzalloc(test, dst_size, GFP_KERNEL);
	KUNIT_ASSERT_NOT_ERR_OR_NULL(test, buf);
	iosys_map_set_vaddr(&dst, buf);

	xrgb8888 = le32buf_to_cpu(test, params->xrgb8888, TEST_BUF_SIZE);
	KUNIT_ASSERT_NOT_ERR_OR_NULL(test, xrgb8888);
	iosys_map_set_vaddr(&src, xrgb8888);

	drm_fb_xrgb8888_to_gray8(&dst, &result->dst_pitch, &src, &fb, &params->clip);
	KUNIT_EXPECT_EQ(test, memcmp(buf, result->expected, dst_size), 0);
}

static void drm_test_fb_xrgb8888_to_rgb332(struct kunit *test)
{
	const struct convert_xrgb8888_case *params = test->param_value;
	const struct convert_to_rgb332_result *result = &params->rgb332_result;
	size_t dst_size;
	__u8 *buf = NULL;
	__u32 *xrgb8888 = NULL;
	struct iosys_map dst, src;

	struct drm_framebuffer fb = {
		.format = drm_format_info(DRM_FORMAT_XRGB8888),
		.pitches = { params->pitch, 0, 0 },
	};

	dst_size = conversion_buf_size(DRM_FORMAT_RGB332, result->dst_pitch,
				       &params->clip);
	KUNIT_ASSERT_GT(test, dst_size, 0);

	buf = kunit_kzalloc(test, dst_size, GFP_KERNEL);
	KUNIT_ASSERT_NOT_ERR_OR_NULL(test, buf);
	iosys_map_set_vaddr(&dst, buf);

	xrgb8888 = le32buf_to_cpu(test, params->xrgb8888, TEST_BUF_SIZE);
	KUNIT_ASSERT_NOT_ERR_OR_NULL(test, xrgb8888);
	iosys_map_set_vaddr(&src, xrgb8888);

	drm_fb_xrgb8888_to_rgb332(&dst, &result->dst_pitch, &src, &fb, &params->clip);
	KUNIT_EXPECT_EQ(test, memcmp(buf, result->expected, dst_size), 0);
}

static void drm_test_fb_xrgb8888_to_rgb565(struct kunit *test)
{
	const struct convert_xrgb8888_case *params = test->param_value;
	const struct convert_to_rgb565_result *result = &params->rgb565_result;
	size_t dst_size;
	__u16 *buf = NULL;
	__u32 *xrgb8888 = NULL;
	struct iosys_map dst, src;

	struct drm_framebuffer fb = {
		.format = drm_format_info(DRM_FORMAT_XRGB8888),
		.pitches = { params->pitch, 0, 0 },
	};

	dst_size = conversion_buf_size(DRM_FORMAT_RGB565, result->dst_pitch,
				       &params->clip);
	KUNIT_ASSERT_GT(test, dst_size, 0);

	buf = kunit_kzalloc(test, dst_size, GFP_KERNEL);
	KUNIT_ASSERT_NOT_ERR_OR_NULL(test, buf);
	iosys_map_set_vaddr(&dst, buf);

	xrgb8888 = le32buf_to_cpu(test, params->xrgb8888, TEST_BUF_SIZE);
	KUNIT_ASSERT_NOT_ERR_OR_NULL(test, xrgb8888);
	iosys_map_set_vaddr(&src, xrgb8888);

	drm_fb_xrgb8888_to_rgb565(&dst, &result->dst_pitch, &src, &fb, &params->clip, false);
	KUNIT_EXPECT_EQ(test, memcmp(buf, result->expected, dst_size), 0);

	drm_fb_xrgb8888_to_rgb565(&dst, &result->dst_pitch, &src, &fb, &params->clip, true);
	KUNIT_EXPECT_EQ(test, memcmp(buf, result->expected_swab, dst_size), 0);
}

static void drm_test_fb_xrgb8888_to_rgb888(struct kunit *test)
{
	const struct convert_xrgb8888_case *params = test->param_value;
	const struct convert_to_rgb888_result *result = &params->rgb888_result;
	size_t dst_size;
	__u8 *buf = NULL;
	__u32 *xrgb8888 = NULL;
	struct iosys_map dst, src;

	struct drm_framebuffer fb = {
		.format = drm_format_info(DRM_FORMAT_XRGB8888),
		.pitches = { params->pitch, 0, 0 },
	};

	dst_size = conversion_buf_size(DRM_FORMAT_RGB888, result->dst_pitch,
				       &params->clip);
	KUNIT_ASSERT_GT(test, dst_size, 0);

	buf = kunit_kzalloc(test, dst_size, GFP_KERNEL);
	KUNIT_ASSERT_NOT_ERR_OR_NULL(test, buf);
	iosys_map_set_vaddr(&dst, buf);

	xrgb8888 = le32buf_to_cpu(test, params->xrgb8888, TEST_BUF_SIZE);
	KUNIT_ASSERT_NOT_ERR_OR_NULL(test, xrgb8888);
	iosys_map_set_vaddr(&src, xrgb8888);

	drm_fb_xrgb8888_to_rgb888(&dst, &result->dst_pitch, &src, &fb, &params->clip);
	KUNIT_EXPECT_EQ(test, memcmp(buf, result->expected, dst_size), 0);
}

static void drm_test_fb_xrgb8888_to_xrgb2101010(struct kunit *test)
{
	const struct convert_xrgb8888_case *params = test->param_value;
	const struct convert_to_xrgb2101010_result *result = &params->xrgb2101010_result;
	size_t dst_size;
	__u32 *buf = NULL;
	__u32 *xrgb8888 = NULL;
	struct iosys_map dst, src;

	struct drm_framebuffer fb = {
		.format = drm_format_info(DRM_FORMAT_XRGB8888),
		.pitches = { params->pitch, 0, 0 },
	};

	dst_size = conversion_buf_size(DRM_FORMAT_XRGB2101010,
				       result->dst_pitch, &params->clip);
	KUNIT_ASSERT_GT(test, dst_size, 0);

	buf = kunit_kzalloc(test, dst_size, GFP_KERNEL);
	KUNIT_ASSERT_NOT_ERR_OR_NULL(test, buf);
	iosys_map_set_vaddr(&dst, buf);

	xrgb8888 = le32buf_to_cpu(test, params->xrgb8888, TEST_BUF_SIZE);
	KUNIT_ASSERT_NOT_ERR_OR_NULL(test, xrgb8888);
	iosys_map_set_vaddr(&src, xrgb8888);

<<<<<<< HEAD
	src = le32buf_to_cpu(test, params->xrgb8888, TEST_BUF_SIZE);
	KUNIT_ASSERT_NOT_ERR_OR_NULL(test, src);

	drm_fb_xrgb8888_to_rgb332(dst, params->dst_pitch, src, &fb,
				  &params->clip);
	KUNIT_EXPECT_EQ(test, memcmp(dst, params->expected, dst_size), 0);
=======
	drm_fb_xrgb8888_to_xrgb2101010(&dst, &result->dst_pitch, &src, &fb, &params->clip);
	buf = le32buf_to_cpu(test, buf, dst_size / sizeof(u32));
	KUNIT_EXPECT_EQ(test, memcmp(buf, result->expected, dst_size), 0);
>>>>>>> f81a61f5
}

static struct kunit_case drm_format_helper_test_cases[] = {
	KUNIT_CASE_PARAM(drm_test_fb_xrgb8888_to_gray8, convert_xrgb8888_gen_params),
	KUNIT_CASE_PARAM(drm_test_fb_xrgb8888_to_rgb332, convert_xrgb8888_gen_params),
	KUNIT_CASE_PARAM(drm_test_fb_xrgb8888_to_rgb565, convert_xrgb8888_gen_params),
	KUNIT_CASE_PARAM(drm_test_fb_xrgb8888_to_rgb888, convert_xrgb8888_gen_params),
	KUNIT_CASE_PARAM(drm_test_fb_xrgb8888_to_xrgb2101010, convert_xrgb8888_gen_params),
	{}
};

static struct kunit_suite drm_format_helper_test_suite = {
	.name = "drm_format_helper_test",
	.test_cases = drm_format_helper_test_cases,
};

kunit_test_suite(drm_format_helper_test_suite);

MODULE_DESCRIPTION("KUnit tests for the drm_format_helper APIs");
MODULE_LICENSE("GPL");
MODULE_AUTHOR("José Expósito <jose.exposito89@gmail.com>");<|MERGE_RESOLUTION|>--- conflicted
+++ resolved
@@ -279,13 +279,8 @@
 	return dst;
 }
 
-<<<<<<< HEAD
-static void xrgb8888_to_rgb332_case_desc(struct xrgb8888_to_rgb332_case *t,
-					 char *desc)
-=======
 static void convert_xrgb8888_case_desc(struct convert_xrgb8888_case *t,
 				       char *desc)
->>>>>>> f81a61f5
 {
 	strscpy(desc, t->name, KUNIT_PARAM_DESC_SIZE);
 }
@@ -298,14 +293,9 @@
 	const struct convert_xrgb8888_case *params = test->param_value;
 	const struct convert_to_gray8_result *result = &params->gray8_result;
 	size_t dst_size;
-<<<<<<< HEAD
-	__u8 *dst = NULL;
-	__u32 *src = NULL;
-=======
 	__u8 *buf = NULL;
 	__u32 *xrgb8888 = NULL;
 	struct iosys_map dst, src;
->>>>>>> f81a61f5
 
 	struct drm_framebuffer fb = {
 		.format = drm_format_info(DRM_FORMAT_XRGB8888),
@@ -447,18 +437,9 @@
 	KUNIT_ASSERT_NOT_ERR_OR_NULL(test, xrgb8888);
 	iosys_map_set_vaddr(&src, xrgb8888);
 
-<<<<<<< HEAD
-	src = le32buf_to_cpu(test, params->xrgb8888, TEST_BUF_SIZE);
-	KUNIT_ASSERT_NOT_ERR_OR_NULL(test, src);
-
-	drm_fb_xrgb8888_to_rgb332(dst, params->dst_pitch, src, &fb,
-				  &params->clip);
-	KUNIT_EXPECT_EQ(test, memcmp(dst, params->expected, dst_size), 0);
-=======
 	drm_fb_xrgb8888_to_xrgb2101010(&dst, &result->dst_pitch, &src, &fb, &params->clip);
 	buf = le32buf_to_cpu(test, buf, dst_size / sizeof(u32));
 	KUNIT_EXPECT_EQ(test, memcmp(buf, result->expected, dst_size), 0);
->>>>>>> f81a61f5
 }
 
 static struct kunit_case drm_format_helper_test_cases[] = {
