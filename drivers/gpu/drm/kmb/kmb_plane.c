--- conflicted
+++ resolved
@@ -516,15 +516,6 @@
 	 */
 	kmb_set_bitmask_lcd(kmb, LCD_CONTROL, LCD_CTRL_PIPELINE_DMA);
 
-<<<<<<< HEAD
-	/* Enable pipeline AXI read transactions for the DMA
-	 * after setting graphics layers. This must be done
-	 * in a separate write cycle.
-	 */
-	kmb_set_bitmask_lcd(kmb, LCD_CONTROL, LCD_CTRL_PIPELINE_DMA);
-
-=======
->>>>>>> bee673aa
 	/* FIXME no doc on how to set output format, these values are taken
 	 * from the Myriadx tests
 	 */
