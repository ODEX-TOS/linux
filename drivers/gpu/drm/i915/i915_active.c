--- conflicted
+++ resolved
@@ -416,15 +416,6 @@
 	if (err)
 		return err;
 
-<<<<<<< HEAD
-	if (!atomic_read(&ref->count) && ref->active)
-		err = ref->active(ref);
-	if (!err) {
-		spin_lock_irq(&ref->tree_lock); /* vs __active_retire() */
-		debug_active_activate(ref);
-		atomic_inc(&ref->count);
-		spin_unlock_irq(&ref->tree_lock);
-=======
 	if (likely(!i915_active_acquire_if_busy(ref))) {
 		if (ref->active)
 			err = ref->active(ref);
@@ -434,7 +425,6 @@
 			atomic_inc(&ref->count);
 			spin_unlock_irq(&ref->tree_lock);
 		}
->>>>>>> 67cb19e6
 	}
 
 	mutex_unlock(&ref->mutex);
