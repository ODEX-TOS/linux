--- conflicted
+++ resolved
@@ -553,21 +553,13 @@
 
 static int engine_lock_reset_tasklet(struct intel_engine_cs *engine)
 {
-<<<<<<< HEAD
-	tasklet_disable(&engine->execlists.tasklet);
-=======
 	tasklet_disable(&engine->sched_engine->tasklet);
->>>>>>> bee673aa
 	local_bh_disable();
 
 	if (test_and_set_bit(I915_RESET_ENGINE + engine->id,
 			     &engine->gt->reset.flags)) {
 		local_bh_enable();
-<<<<<<< HEAD
-		tasklet_enable(&engine->execlists.tasklet);
-=======
 		tasklet_enable(&engine->sched_engine->tasklet);
->>>>>>> bee673aa
 
 		intel_gt_set_wedged(engine->gt);
 		return -EBUSY;
@@ -582,11 +574,7 @@
 			      &engine->gt->reset.flags);
 
 	local_bh_enable();
-<<<<<<< HEAD
-	tasklet_enable(&engine->execlists.tasklet);
-=======
 	tasklet_enable(&engine->sched_engine->tasklet);
->>>>>>> bee673aa
 }
 
 static int live_hold_reset(void *arg)
