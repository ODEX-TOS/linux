--- conflicted
+++ resolved
@@ -110,11 +110,6 @@
 {
 	return intel_gt_tlb_seqno(gt) | 1;
 }
-<<<<<<< HEAD
-
-void intel_gt_invalidate_tlb(struct intel_gt *gt, u32 seqno);
-=======
->>>>>>> f2afc9d9
 
 void intel_gt_invalidate_tlb(struct intel_gt *gt, u32 seqno);
 
