// SPDX-License-Identifier: MIT
/*
 * Copyright © 2019 Intel Corporation
 */

#include <drm/drm_managed.h>
#include <drm/intel-gtt.h>

#include "gem/i915_gem_internal.h"
#include "gem/i915_gem_lmem.h"
#include "pxp/intel_pxp.h"

#include "i915_drv.h"
#include "i915_perf_oa_regs.h"
#include "i915_reg.h"
#include "intel_context.h"
#include "intel_engine_pm.h"
#include "intel_engine_regs.h"
#include "intel_ggtt_gmch.h"
#include "intel_gt.h"
#include "intel_gt_buffer_pool.h"
#include "intel_gt_clock_utils.h"
#include "intel_gt_debugfs.h"
#include "intel_gt_mcr.h"
#include "intel_gt_pm.h"
#include "intel_gt_regs.h"
#include "intel_gt_requests.h"
#include "intel_migrate.h"
#include "intel_mocs.h"
#include "intel_pci_config.h"
#include "intel_pm.h"
#include "intel_rc6.h"
#include "intel_renderstate.h"
#include "intel_rps.h"
#include "intel_sa_media.h"
#include "intel_gt_sysfs.h"
#include "intel_uncore.h"
#include "shmem_utils.h"

void intel_gt_common_init_early(struct intel_gt *gt)
{
	spin_lock_init(gt->irq_lock);

	INIT_LIST_HEAD(&gt->closed_vma);
	spin_lock_init(&gt->closed_lock);

	init_llist_head(&gt->watchdog.list);
	INIT_WORK(&gt->watchdog.work, intel_gt_watchdog_work);

	intel_gt_init_buffer_pool(gt);
	intel_gt_init_reset(gt);
	intel_gt_init_requests(gt);
	intel_gt_init_timelines(gt);
	mutex_init(&gt->tlb.invalidate_lock);
	seqcount_mutex_init(&gt->tlb.seqno, &gt->tlb.invalidate_lock);
	intel_gt_pm_init_early(gt);

	intel_wopcm_init_early(&gt->wopcm);
	intel_uc_init_early(&gt->uc);
	intel_rps_init_early(&gt->rps);
}

/* Preliminary initialization of Tile 0 */
int intel_root_gt_init_early(struct drm_i915_private *i915)
{
	struct intel_gt *gt = to_gt(i915);

	gt->i915 = i915;
	gt->uncore = &i915->uncore;
	gt->irq_lock = drmm_kzalloc(&i915->drm, sizeof(*gt->irq_lock), GFP_KERNEL);
	if (!gt->irq_lock)
		return -ENOMEM;

	intel_gt_common_init_early(gt);

	return 0;
}

static int intel_gt_probe_lmem(struct intel_gt *gt)
{
	struct drm_i915_private *i915 = gt->i915;
	unsigned int instance = gt->info.id;
	int id = INTEL_REGION_LMEM_0 + instance;
	struct intel_memory_region *mem;
	int err;

	mem = intel_gt_setup_lmem(gt);
	if (IS_ERR(mem)) {
		err = PTR_ERR(mem);
		if (err == -ENODEV)
			return 0;

		drm_err(&i915->drm,
			"Failed to setup region(%d) type=%d\n",
			err, INTEL_MEMORY_LOCAL);
		return err;
	}

	mem->id = id;
	mem->instance = instance;

	intel_memory_region_set_name(mem, "local%u", mem->instance);

	GEM_BUG_ON(!HAS_REGION(i915, id));
	GEM_BUG_ON(i915->mm.regions[id]);
	i915->mm.regions[id] = mem;

	return 0;
}

int intel_gt_assign_ggtt(struct intel_gt *gt)
{
	gt->ggtt = drmm_kzalloc(&gt->i915->drm, sizeof(*gt->ggtt), GFP_KERNEL);

	return gt->ggtt ? 0 : -ENOMEM;
}

int intel_gt_init_mmio(struct intel_gt *gt)
{
	intel_gt_init_clock_frequency(gt);

	intel_uc_init_mmio(&gt->uc);
	intel_sseu_info_init(gt);
	intel_gt_mcr_init(gt);

	return intel_engines_init_mmio(gt);
}

static void init_unused_ring(struct intel_gt *gt, u32 base)
{
	struct intel_uncore *uncore = gt->uncore;

	intel_uncore_write(uncore, RING_CTL(base), 0);
	intel_uncore_write(uncore, RING_HEAD(base), 0);
	intel_uncore_write(uncore, RING_TAIL(base), 0);
	intel_uncore_write(uncore, RING_START(base), 0);
}

static void init_unused_rings(struct intel_gt *gt)
{
	struct drm_i915_private *i915 = gt->i915;

	if (IS_I830(i915)) {
		init_unused_ring(gt, PRB1_BASE);
		init_unused_ring(gt, SRB0_BASE);
		init_unused_ring(gt, SRB1_BASE);
		init_unused_ring(gt, SRB2_BASE);
		init_unused_ring(gt, SRB3_BASE);
	} else if (GRAPHICS_VER(i915) == 2) {
		init_unused_ring(gt, SRB0_BASE);
		init_unused_ring(gt, SRB1_BASE);
	} else if (GRAPHICS_VER(i915) == 3) {
		init_unused_ring(gt, PRB1_BASE);
		init_unused_ring(gt, PRB2_BASE);
	}
}

int intel_gt_init_hw(struct intel_gt *gt)
{
	struct drm_i915_private *i915 = gt->i915;
	struct intel_uncore *uncore = gt->uncore;
	int ret;

	gt->last_init_time = ktime_get();

	/* Double layer security blanket, see i915_gem_init() */
	intel_uncore_forcewake_get(uncore, FORCEWAKE_ALL);

	if (HAS_EDRAM(i915) && GRAPHICS_VER(i915) < 9)
		intel_uncore_rmw(uncore, HSW_IDICR, 0, IDIHASHMSK(0xf));

	if (IS_HASWELL(i915))
		intel_uncore_write(uncore,
				   HSW_MI_PREDICATE_RESULT_2,
				   IS_HSW_GT3(i915) ?
				   LOWER_SLICE_ENABLED : LOWER_SLICE_DISABLED);

	/* Apply the GT workarounds... */
	intel_gt_apply_workarounds(gt);
	/* ...and determine whether they are sticking. */
	intel_gt_verify_workarounds(gt, "init");

	intel_gt_init_swizzling(gt);

	/*
	 * At least 830 can leave some of the unused rings
	 * "active" (ie. head != tail) after resume which
	 * will prevent c3 entry. Makes sure all unused rings
	 * are totally idle.
	 */
	init_unused_rings(gt);

	ret = i915_ppgtt_init_hw(gt);
	if (ret) {
		drm_err(&i915->drm, "Enabling PPGTT failed (%d)\n", ret);
		goto out;
	}

	/* We can't enable contexts until all firmware is loaded */
	ret = intel_uc_init_hw(&gt->uc);
	if (ret) {
		i915_probe_error(i915, "Enabling uc failed (%d)\n", ret);
		goto out;
	}

	intel_mocs_init(gt);

out:
	intel_uncore_forcewake_put(uncore, FORCEWAKE_ALL);
	return ret;
}

static void rmw_set(struct intel_uncore *uncore, i915_reg_t reg, u32 set)
{
	intel_uncore_rmw(uncore, reg, 0, set);
}

static void rmw_clear(struct intel_uncore *uncore, i915_reg_t reg, u32 clr)
{
	intel_uncore_rmw(uncore, reg, clr, 0);
}

static void clear_register(struct intel_uncore *uncore, i915_reg_t reg)
{
	intel_uncore_rmw(uncore, reg, 0, 0);
}

static void gen6_clear_engine_error_register(struct intel_engine_cs *engine)
{
	GEN6_RING_FAULT_REG_RMW(engine, RING_FAULT_VALID, 0);
	GEN6_RING_FAULT_REG_POSTING_READ(engine);
}

i915_reg_t intel_gt_perf_limit_reasons_reg(struct intel_gt *gt)
{
	/* GT0_PERF_LIMIT_REASONS is available only for Gen11+ */
	if (GRAPHICS_VER(gt->i915) < 11)
		return INVALID_MMIO_REG;

	return gt->type == GT_MEDIA ?
		MTL_MEDIA_PERF_LIMIT_REASONS : GT0_PERF_LIMIT_REASONS;
}

void
intel_gt_clear_error_registers(struct intel_gt *gt,
			       intel_engine_mask_t engine_mask)
{
	struct drm_i915_private *i915 = gt->i915;
	struct intel_uncore *uncore = gt->uncore;
	u32 eir;

	if (GRAPHICS_VER(i915) != 2)
		clear_register(uncore, PGTBL_ER);

	if (GRAPHICS_VER(i915) < 4)
		clear_register(uncore, IPEIR(RENDER_RING_BASE));
	else
		clear_register(uncore, IPEIR_I965);

	clear_register(uncore, EIR);
	eir = intel_uncore_read(uncore, EIR);
	if (eir) {
		/*
		 * some errors might have become stuck,
		 * mask them.
		 */
		drm_dbg(&gt->i915->drm, "EIR stuck: 0x%08x, masking\n", eir);
		rmw_set(uncore, EMR, eir);
		intel_uncore_write(uncore, GEN2_IIR,
				   I915_MASTER_ERROR_INTERRUPT);
	}

	if (GRAPHICS_VER_FULL(i915) >= IP_VER(12, 50)) {
		intel_gt_mcr_multicast_rmw(gt, XEHP_RING_FAULT_REG,
					   RING_FAULT_VALID, 0);
		intel_gt_mcr_read_any(gt, XEHP_RING_FAULT_REG);
	} else if (GRAPHICS_VER(i915) >= 12) {
		rmw_clear(uncore, GEN12_RING_FAULT_REG, RING_FAULT_VALID);
		intel_uncore_posting_read(uncore, GEN12_RING_FAULT_REG);
	} else if (GRAPHICS_VER(i915) >= 8) {
		rmw_clear(uncore, GEN8_RING_FAULT_REG, RING_FAULT_VALID);
		intel_uncore_posting_read(uncore, GEN8_RING_FAULT_REG);
	} else if (GRAPHICS_VER(i915) >= 6) {
		struct intel_engine_cs *engine;
		enum intel_engine_id id;

		for_each_engine_masked(engine, gt, engine_mask, id)
			gen6_clear_engine_error_register(engine);
	}
}

static void gen6_check_faults(struct intel_gt *gt)
{
	struct intel_engine_cs *engine;
	enum intel_engine_id id;
	u32 fault;

	for_each_engine(engine, gt, id) {
		fault = GEN6_RING_FAULT_REG_READ(engine);
		if (fault & RING_FAULT_VALID) {
			drm_dbg(&engine->i915->drm, "Unexpected fault\n"
				"\tAddr: 0x%08lx\n"
				"\tAddress space: %s\n"
				"\tSource ID: %d\n"
				"\tType: %d\n",
				fault & PAGE_MASK,
				fault & RING_FAULT_GTTSEL_MASK ?
				"GGTT" : "PPGTT",
				RING_FAULT_SRCID(fault),
				RING_FAULT_FAULT_TYPE(fault));
		}
	}
}

static void xehp_check_faults(struct intel_gt *gt)
{
	u32 fault;

	/*
	 * Although the fault register now lives in an MCR register range,
	 * the GAM registers are special and we only truly need to read
	 * the "primary" GAM instance rather than handling each instance
	 * individually.  intel_gt_mcr_read_any() will automatically steer
	 * toward the primary instance.
	 */
	fault = intel_gt_mcr_read_any(gt, XEHP_RING_FAULT_REG);
	if (fault & RING_FAULT_VALID) {
		u32 fault_data0, fault_data1;
		u64 fault_addr;

		fault_data0 = intel_gt_mcr_read_any(gt, XEHP_FAULT_TLB_DATA0);
		fault_data1 = intel_gt_mcr_read_any(gt, XEHP_FAULT_TLB_DATA1);

		fault_addr = ((u64)(fault_data1 & FAULT_VA_HIGH_BITS) << 44) |
			     ((u64)fault_data0 << 12);

		drm_dbg(&gt->i915->drm, "Unexpected fault\n"
			"\tAddr: 0x%08x_%08x\n"
			"\tAddress space: %s\n"
			"\tEngine ID: %d\n"
			"\tSource ID: %d\n"
			"\tType: %d\n",
			upper_32_bits(fault_addr), lower_32_bits(fault_addr),
			fault_data1 & FAULT_GTT_SEL ? "GGTT" : "PPGTT",
			GEN8_RING_FAULT_ENGINE_ID(fault),
			RING_FAULT_SRCID(fault),
			RING_FAULT_FAULT_TYPE(fault));
	}
}

static void gen8_check_faults(struct intel_gt *gt)
{
	struct intel_uncore *uncore = gt->uncore;
	i915_reg_t fault_reg, fault_data0_reg, fault_data1_reg;
	u32 fault;

	if (GRAPHICS_VER(gt->i915) >= 12) {
		fault_reg = GEN12_RING_FAULT_REG;
		fault_data0_reg = GEN12_FAULT_TLB_DATA0;
		fault_data1_reg = GEN12_FAULT_TLB_DATA1;
	} else {
		fault_reg = GEN8_RING_FAULT_REG;
		fault_data0_reg = GEN8_FAULT_TLB_DATA0;
		fault_data1_reg = GEN8_FAULT_TLB_DATA1;
	}

	fault = intel_uncore_read(uncore, fault_reg);
	if (fault & RING_FAULT_VALID) {
		u32 fault_data0, fault_data1;
		u64 fault_addr;

		fault_data0 = intel_uncore_read(uncore, fault_data0_reg);
		fault_data1 = intel_uncore_read(uncore, fault_data1_reg);

		fault_addr = ((u64)(fault_data1 & FAULT_VA_HIGH_BITS) << 44) |
			     ((u64)fault_data0 << 12);

		drm_dbg(&uncore->i915->drm, "Unexpected fault\n"
			"\tAddr: 0x%08x_%08x\n"
			"\tAddress space: %s\n"
			"\tEngine ID: %d\n"
			"\tSource ID: %d\n"
			"\tType: %d\n",
			upper_32_bits(fault_addr), lower_32_bits(fault_addr),
			fault_data1 & FAULT_GTT_SEL ? "GGTT" : "PPGTT",
			GEN8_RING_FAULT_ENGINE_ID(fault),
			RING_FAULT_SRCID(fault),
			RING_FAULT_FAULT_TYPE(fault));
	}
}

void intel_gt_check_and_clear_faults(struct intel_gt *gt)
{
	struct drm_i915_private *i915 = gt->i915;

	/* From GEN8 onwards we only have one 'All Engine Fault Register' */
	if (GRAPHICS_VER_FULL(i915) >= IP_VER(12, 50))
		xehp_check_faults(gt);
	else if (GRAPHICS_VER(i915) >= 8)
		gen8_check_faults(gt);
	else if (GRAPHICS_VER(i915) >= 6)
		gen6_check_faults(gt);
	else
		return;

	intel_gt_clear_error_registers(gt, ALL_ENGINES);
}

void intel_gt_flush_ggtt_writes(struct intel_gt *gt)
{
	struct intel_uncore *uncore = gt->uncore;
	intel_wakeref_t wakeref;

	/*
	 * No actual flushing is required for the GTT write domain for reads
	 * from the GTT domain. Writes to it "immediately" go to main memory
	 * as far as we know, so there's no chipset flush. It also doesn't
	 * land in the GPU render cache.
	 *
	 * However, we do have to enforce the order so that all writes through
	 * the GTT land before any writes to the device, such as updates to
	 * the GATT itself.
	 *
	 * We also have to wait a bit for the writes to land from the GTT.
	 * An uncached read (i.e. mmio) seems to be ideal for the round-trip
	 * timing. This issue has only been observed when switching quickly
	 * between GTT writes and CPU reads from inside the kernel on recent hw,
	 * and it appears to only affect discrete GTT blocks (i.e. on LLC
	 * system agents we cannot reproduce this behaviour, until Cannonlake
	 * that was!).
	 */

	wmb();

	if (INTEL_INFO(gt->i915)->has_coherent_ggtt)
		return;

	intel_gt_chipset_flush(gt);

	with_intel_runtime_pm_if_in_use(uncore->rpm, wakeref) {
		unsigned long flags;

		spin_lock_irqsave(&uncore->lock, flags);
		intel_uncore_posting_read_fw(uncore,
					     RING_HEAD(RENDER_RING_BASE));
		spin_unlock_irqrestore(&uncore->lock, flags);
	}
}

void intel_gt_chipset_flush(struct intel_gt *gt)
{
	wmb();
	if (GRAPHICS_VER(gt->i915) < 6)
		intel_ggtt_gmch_flush();
}

void intel_gt_driver_register(struct intel_gt *gt)
{
	intel_gsc_init(&gt->gsc, gt->i915);

	intel_rps_driver_register(&gt->rps);

	intel_gt_debugfs_register(gt);
	intel_gt_sysfs_register(gt);
}

static int intel_gt_init_scratch(struct intel_gt *gt, unsigned int size)
{
	struct drm_i915_private *i915 = gt->i915;
	struct drm_i915_gem_object *obj;
	struct i915_vma *vma;
	int ret;

	obj = i915_gem_object_create_lmem(i915, size,
					  I915_BO_ALLOC_VOLATILE |
					  I915_BO_ALLOC_GPU_ONLY);
	if (IS_ERR(obj))
		obj = i915_gem_object_create_stolen(i915, size);
	if (IS_ERR(obj))
		obj = i915_gem_object_create_internal(i915, size);
	if (IS_ERR(obj)) {
		drm_err(&i915->drm, "Failed to allocate scratch page\n");
		return PTR_ERR(obj);
	}

	vma = i915_vma_instance(obj, &gt->ggtt->vm, NULL);
	if (IS_ERR(vma)) {
		ret = PTR_ERR(vma);
		goto err_unref;
	}

	ret = i915_ggtt_pin(vma, NULL, 0, PIN_HIGH);
	if (ret)
		goto err_unref;

	gt->scratch = i915_vma_make_unshrinkable(vma);

	return 0;

err_unref:
	i915_gem_object_put(obj);
	return ret;
}

static void intel_gt_fini_scratch(struct intel_gt *gt)
{
	i915_vma_unpin_and_release(&gt->scratch, 0);
}

static struct i915_address_space *kernel_vm(struct intel_gt *gt)
{
	if (INTEL_PPGTT(gt->i915) > INTEL_PPGTT_ALIASING)
		return &i915_ppgtt_create(gt, I915_BO_ALLOC_PM_EARLY)->vm;
	else
		return i915_vm_get(&gt->ggtt->vm);
}

static int __engines_record_defaults(struct intel_gt *gt)
{
	struct i915_request *requests[I915_NUM_ENGINES] = {};
	struct intel_engine_cs *engine;
	enum intel_engine_id id;
	int err = 0;

	/*
	 * As we reset the gpu during very early sanitisation, the current
	 * register state on the GPU should reflect its defaults values.
	 * We load a context onto the hw (with restore-inhibit), then switch
	 * over to a second context to save that default register state. We
	 * can then prime every new context with that state so they all start
	 * from the same default HW values.
	 */

	for_each_engine(engine, gt, id) {
		struct intel_renderstate so;
		struct intel_context *ce;
		struct i915_request *rq;

		/* We must be able to switch to something! */
		GEM_BUG_ON(!engine->kernel_context);

		ce = intel_context_create(engine);
		if (IS_ERR(ce)) {
			err = PTR_ERR(ce);
			goto out;
		}

		err = intel_renderstate_init(&so, ce);
		if (err)
			goto err;

		rq = i915_request_create(ce);
		if (IS_ERR(rq)) {
			err = PTR_ERR(rq);
			goto err_fini;
		}

		err = intel_engine_emit_ctx_wa(rq);
		if (err)
			goto err_rq;

		err = intel_renderstate_emit(&so, rq);
		if (err)
			goto err_rq;

err_rq:
		requests[id] = i915_request_get(rq);
		i915_request_add(rq);
err_fini:
		intel_renderstate_fini(&so, ce);
err:
		if (err) {
			intel_context_put(ce);
			goto out;
		}
	}

	/* Flush the default context image to memory, and enable powersaving. */
	if (intel_gt_wait_for_idle(gt, I915_GEM_IDLE_TIMEOUT) == -ETIME) {
		err = -EIO;
		goto out;
	}

	for (id = 0; id < ARRAY_SIZE(requests); id++) {
		struct i915_request *rq;
		struct file *state;

		rq = requests[id];
		if (!rq)
			continue;

		if (rq->fence.error) {
			err = -EIO;
			goto out;
		}

		GEM_BUG_ON(!test_bit(CONTEXT_ALLOC_BIT, &rq->context->flags));
		if (!rq->context->state)
			continue;

		/* Keep a copy of the state's backing pages; free the obj */
		state = shmem_create_from_object(rq->context->state->obj);
		if (IS_ERR(state)) {
			err = PTR_ERR(state);
			goto out;
		}
		rq->engine->default_state = state;
	}

out:
	/*
	 * If we have to abandon now, we expect the engines to be idle
	 * and ready to be torn-down. The quickest way we can accomplish
	 * this is by declaring ourselves wedged.
	 */
	if (err)
		intel_gt_set_wedged(gt);

	for (id = 0; id < ARRAY_SIZE(requests); id++) {
		struct intel_context *ce;
		struct i915_request *rq;

		rq = requests[id];
		if (!rq)
			continue;

		ce = rq->context;
		i915_request_put(rq);
		intel_context_put(ce);
	}
	return err;
}

static int __engines_verify_workarounds(struct intel_gt *gt)
{
	struct intel_engine_cs *engine;
	enum intel_engine_id id;
	int err = 0;

	if (!IS_ENABLED(CONFIG_DRM_I915_DEBUG_GEM))
		return 0;

	for_each_engine(engine, gt, id) {
		if (intel_engine_verify_workarounds(engine, "load"))
			err = -EIO;
	}

	/* Flush and restore the kernel context for safety */
	if (intel_gt_wait_for_idle(gt, I915_GEM_IDLE_TIMEOUT) == -ETIME)
		err = -EIO;

	return err;
}

static void __intel_gt_disable(struct intel_gt *gt)
{
	intel_gt_set_wedged_on_fini(gt);

	intel_gt_suspend_prepare(gt);
	intel_gt_suspend_late(gt);

	GEM_BUG_ON(intel_gt_pm_is_awake(gt));
}

int intel_gt_wait_for_idle(struct intel_gt *gt, long timeout)
{
	long remaining_timeout;

	/* If the device is asleep, we have no requests outstanding */
	if (!intel_gt_pm_is_awake(gt))
		return 0;

	while ((timeout = intel_gt_retire_requests_timeout(gt, timeout,
							   &remaining_timeout)) > 0) {
		cond_resched();
		if (signal_pending(current))
			return -EINTR;
	}

	if (timeout)
		return timeout;

	if (remaining_timeout < 0)
		remaining_timeout = 0;

	return intel_uc_wait_for_idle(&gt->uc, remaining_timeout);
}

int intel_gt_init(struct intel_gt *gt)
{
	int err;

	err = i915_inject_probe_error(gt->i915, -ENODEV);
	if (err)
		return err;

	intel_gt_init_workarounds(gt);

	/*
	 * This is just a security blanket to placate dragons.
	 * On some systems, we very sporadically observe that the first TLBs
	 * used by the CS may be stale, despite us poking the TLB reset. If
	 * we hold the forcewake during initialisation these problems
	 * just magically go away.
	 */
	intel_uncore_forcewake_get(gt->uncore, FORCEWAKE_ALL);

	err = intel_gt_init_scratch(gt,
				    GRAPHICS_VER(gt->i915) == 2 ? SZ_256K : SZ_4K);
	if (err)
		goto out_fw;

	intel_gt_pm_init(gt);

	gt->vm = kernel_vm(gt);
	if (!gt->vm) {
		err = -ENOMEM;
		goto err_pm;
	}

	intel_set_mocs_index(gt);

	err = intel_engines_init(gt);
	if (err)
		goto err_engines;

	err = intel_uc_init(&gt->uc);
	if (err)
		goto err_engines;

	err = intel_gt_resume(gt);
	if (err)
		goto err_uc_init;

	err = intel_gt_init_hwconfig(gt);
	if (err)
		drm_err(&gt->i915->drm, "Failed to retrieve hwconfig table: %pe\n",
			ERR_PTR(err));

	err = __engines_record_defaults(gt);
	if (err)
		goto err_gt;

	err = __engines_verify_workarounds(gt);
	if (err)
		goto err_gt;

	intel_uc_init_late(&gt->uc);

	err = i915_inject_probe_error(gt->i915, -EIO);
	if (err)
		goto err_gt;

	intel_migrate_init(&gt->migrate, gt);

	intel_pxp_init(&gt->pxp);

	goto out_fw;
err_gt:
	__intel_gt_disable(gt);
	intel_uc_fini_hw(&gt->uc);
err_uc_init:
	intel_uc_fini(&gt->uc);
err_engines:
	intel_engines_release(gt);
	i915_vm_put(fetch_and_zero(&gt->vm));
err_pm:
	intel_gt_pm_fini(gt);
	intel_gt_fini_scratch(gt);
out_fw:
	if (err)
		intel_gt_set_wedged_on_init(gt);
	intel_uncore_forcewake_put(gt->uncore, FORCEWAKE_ALL);
	return err;
}

void intel_gt_driver_remove(struct intel_gt *gt)
{
	__intel_gt_disable(gt);

	intel_migrate_fini(&gt->migrate);
	intel_uc_driver_remove(&gt->uc);

	intel_engines_release(gt);

	intel_gt_flush_buffer_pool(gt);
}

void intel_gt_driver_unregister(struct intel_gt *gt)
{
	intel_wakeref_t wakeref;

	intel_gt_sysfs_unregister(gt);
	intel_rps_driver_unregister(&gt->rps);
	intel_gsc_fini(&gt->gsc);

	intel_pxp_fini(&gt->pxp);

	/*
	 * Upon unregistering the device to prevent any new users, cancel
	 * all in-flight requests so that we can quickly unbind the active
	 * resources.
	 */
	intel_gt_set_wedged_on_fini(gt);

	/* Scrub all HW state upon release */
	with_intel_runtime_pm(gt->uncore->rpm, wakeref)
		__intel_gt_reset(gt, ALL_ENGINES);
}

void intel_gt_driver_release(struct intel_gt *gt)
{
	struct i915_address_space *vm;

	vm = fetch_and_zero(&gt->vm);
	if (vm) /* FIXME being called twice on error paths :( */
		i915_vm_put(vm);

	intel_wa_list_free(&gt->wa_list);
	intel_gt_pm_fini(gt);
	intel_gt_fini_scratch(gt);
	intel_gt_fini_buffer_pool(gt);
	intel_gt_fini_hwconfig(gt);
}

void intel_gt_driver_late_release_all(struct drm_i915_private *i915)
{
	struct intel_gt *gt;
	unsigned int id;

	/* We need to wait for inflight RCU frees to release their grip */
	rcu_barrier();

	for_each_gt(gt, i915, id) {
		intel_uc_driver_late_release(&gt->uc);
		intel_gt_fini_requests(gt);
		intel_gt_fini_reset(gt);
		intel_gt_fini_timelines(gt);
		mutex_destroy(&gt->tlb.invalidate_lock);
		intel_engines_free(gt);
	}
}

static int intel_gt_tile_setup(struct intel_gt *gt, phys_addr_t phys_addr)
{
	int ret;

	if (!gt_is_root(gt)) {
		struct intel_uncore *uncore;
		spinlock_t *irq_lock;

		uncore = drmm_kzalloc(&gt->i915->drm, sizeof(*uncore), GFP_KERNEL);
		if (!uncore)
			return -ENOMEM;

		irq_lock = drmm_kzalloc(&gt->i915->drm, sizeof(*irq_lock), GFP_KERNEL);
		if (!irq_lock)
			return -ENOMEM;

		gt->uncore = uncore;
		gt->irq_lock = irq_lock;

		intel_gt_common_init_early(gt);
	}

	intel_uncore_init_early(gt->uncore, gt);

	ret = intel_uncore_setup_mmio(gt->uncore, phys_addr);
	if (ret)
		return ret;

	gt->phys_addr = phys_addr;

	return 0;
}

int intel_gt_probe_all(struct drm_i915_private *i915)
{
	struct pci_dev *pdev = to_pci_dev(i915->drm.dev);
	struct intel_gt *gt = &i915->gt0;
	const struct intel_gt_definition *gtdef;
	phys_addr_t phys_addr;
	unsigned int mmio_bar;
	unsigned int i;
	int ret;

	mmio_bar = intel_mmio_bar(GRAPHICS_VER(i915));
	phys_addr = pci_resource_start(pdev, mmio_bar);

	/*
	 * We always have at least one primary GT on any device
	 * and it has been already initialized early during probe
	 * in i915_driver_probe()
	 */
	gt->i915 = i915;
	gt->name = "Primary GT";
	gt->info.engine_mask = RUNTIME_INFO(i915)->platform_engine_mask;

	drm_dbg(&i915->drm, "Setting up %s\n", gt->name);
	ret = intel_gt_tile_setup(gt, phys_addr);
	if (ret)
		return ret;

	i915->gt[0] = gt;

	if (!HAS_EXTRA_GT_LIST(i915))
		return 0;

	for (i = 1, gtdef = &INTEL_INFO(i915)->extra_gt_list[i - 1];
	     gtdef->name != NULL;
	     i++, gtdef = &INTEL_INFO(i915)->extra_gt_list[i - 1]) {
		gt = drmm_kzalloc(&i915->drm, sizeof(*gt), GFP_KERNEL);
		if (!gt) {
			ret = -ENOMEM;
			goto err;
		}

		gt->i915 = i915;
		gt->name = gtdef->name;
		gt->type = gtdef->type;
		gt->info.engine_mask = gtdef->engine_mask;
		gt->info.id = i;

		drm_dbg(&i915->drm, "Setting up %s\n", gt->name);
		if (GEM_WARN_ON(range_overflows_t(resource_size_t,
						  gtdef->mapping_base,
						  SZ_16M,
						  pci_resource_len(pdev, mmio_bar)))) {
			ret = -ENODEV;
			goto err;
		}

		switch (gtdef->type) {
		case GT_TILE:
			ret = intel_gt_tile_setup(gt, phys_addr + gtdef->mapping_base);
			break;

		case GT_MEDIA:
			ret = intel_sa_mediagt_setup(gt, phys_addr + gtdef->mapping_base,
						     gtdef->gsi_offset);
			break;

		case GT_PRIMARY:
			/* Primary GT should not appear in extra GT list */
		default:
			MISSING_CASE(gtdef->type);
			ret = -ENODEV;
		}

		if (ret)
			goto err;

		i915->gt[i] = gt;
	}

	return 0;

err:
	i915_probe_error(i915, "Failed to initialize %s! (%d)\n", gtdef->name, ret);
	intel_gt_release_all(i915);

	return ret;
}

int intel_gt_tiles_init(struct drm_i915_private *i915)
{
	struct intel_gt *gt;
	unsigned int id;
	int ret;

	for_each_gt(gt, i915, id) {
		ret = intel_gt_probe_lmem(gt);
		if (ret)
			return ret;
	}

	return 0;
}

void intel_gt_release_all(struct drm_i915_private *i915)
{
	struct intel_gt *gt;
	unsigned int id;

	for_each_gt(gt, i915, id)
		i915->gt[id] = NULL;
}

void intel_gt_info_print(const struct intel_gt_info *info,
			 struct drm_printer *p)
{
	drm_printf(p, "available engines: %x\n", info->engine_mask);

	intel_sseu_dump(&info->sseu, p);
}

struct reg_and_bit {
	union {
		i915_reg_t reg;
		i915_mcr_reg_t mcr_reg;
	};
	u32 bit;
};

static struct reg_and_bit
get_reg_and_bit(const struct intel_engine_cs *engine, const bool gen8,
		const i915_reg_t *regs, const unsigned int num)
{
	const unsigned int class = engine->class;
	struct reg_and_bit rb = { };

	if (drm_WARN_ON_ONCE(&engine->i915->drm,
			     class >= num || !regs[class].reg))
		return rb;

	rb.reg = regs[class];
	if (gen8 && class == VIDEO_DECODE_CLASS)
		rb.reg.reg += 4 * engine->instance; /* GEN8_M2TCR */
	else
		rb.bit = engine->instance;

	rb.bit = BIT(rb.bit);

	return rb;
}

/*
 * HW architecture suggest typical invalidation time at 40us,
 * with pessimistic cases up to 100us and a recommendation to
 * cap at 1ms. We go a bit higher just in case.
 */
#define TLB_INVAL_TIMEOUT_US 100
#define TLB_INVAL_TIMEOUT_MS 4

/*
 * On Xe_HP the TLB invalidation registers are located at the same MMIO offsets
 * but are now considered MCR registers.  Since they exist within a GAM range,
 * the primary instance of the register rolls up the status from each unit.
 */
static int wait_for_invalidate(struct intel_gt *gt, struct reg_and_bit rb)
{
	if (GRAPHICS_VER_FULL(gt->i915) >= IP_VER(12, 50))
		return intel_gt_mcr_wait_for_reg(gt, rb.mcr_reg, rb.bit, 0,
						 TLB_INVAL_TIMEOUT_US,
						 TLB_INVAL_TIMEOUT_MS);
	else
		return __intel_wait_for_register_fw(gt->uncore, rb.reg, rb.bit, 0,
						    TLB_INVAL_TIMEOUT_US,
						    TLB_INVAL_TIMEOUT_MS,
						    NULL);
}

static void mmio_invalidate_full(struct intel_gt *gt)
{
	static const i915_reg_t gen8_regs[] = {
		[RENDER_CLASS]			= GEN8_RTCR,
		[VIDEO_DECODE_CLASS]		= GEN8_M1TCR, /* , GEN8_M2TCR */
		[VIDEO_ENHANCEMENT_CLASS]	= GEN8_VTCR,
		[COPY_ENGINE_CLASS]		= GEN8_BTCR,
	};
	static const i915_reg_t gen12_regs[] = {
		[RENDER_CLASS]			= GEN12_GFX_TLB_INV_CR,
		[VIDEO_DECODE_CLASS]		= GEN12_VD_TLB_INV_CR,
		[VIDEO_ENHANCEMENT_CLASS]	= GEN12_VE_TLB_INV_CR,
		[COPY_ENGINE_CLASS]		= GEN12_BLT_TLB_INV_CR,
		[COMPUTE_CLASS]			= GEN12_COMPCTX_TLB_INV_CR,
	};
	static const i915_mcr_reg_t xehp_regs[] = {
		[RENDER_CLASS]			= XEHP_GFX_TLB_INV_CR,
		[VIDEO_DECODE_CLASS]		= XEHP_VD_TLB_INV_CR,
		[VIDEO_ENHANCEMENT_CLASS]	= XEHP_VE_TLB_INV_CR,
		[COPY_ENGINE_CLASS]		= XEHP_BLT_TLB_INV_CR,
		[COMPUTE_CLASS]			= XEHP_COMPCTX_TLB_INV_CR,
	};
	struct drm_i915_private *i915 = gt->i915;
	struct intel_uncore *uncore = gt->uncore;
	struct intel_engine_cs *engine;
	intel_engine_mask_t awake, tmp;
	enum intel_engine_id id;
	const i915_reg_t *regs;
	unsigned int num = 0;

	if (GRAPHICS_VER_FULL(i915) >= IP_VER(12, 50)) {
		regs = NULL;
		num = ARRAY_SIZE(xehp_regs);
	} else if (GRAPHICS_VER(i915) == 12) {
		regs = gen12_regs;
		num = ARRAY_SIZE(gen12_regs);
	} else if (GRAPHICS_VER(i915) >= 8 && GRAPHICS_VER(i915) <= 11) {
		regs = gen8_regs;
		num = ARRAY_SIZE(gen8_regs);
	} else if (GRAPHICS_VER(i915) < 8) {
		return;
	}

	if (drm_WARN_ONCE(&i915->drm, !num,
			  "Platform does not implement TLB invalidation!"))
		return;

	intel_uncore_forcewake_get(uncore, FORCEWAKE_ALL);

	spin_lock_irq(&uncore->lock); /* serialise invalidate with GT reset */

	awake = 0;
	for_each_engine(engine, gt, id) {
		struct reg_and_bit rb;

		if (!intel_engine_pm_is_awake(engine))
			continue;

		if (GRAPHICS_VER_FULL(i915) >= IP_VER(12, 50)) {
			intel_gt_mcr_multicast_write_fw(gt,
							xehp_regs[engine->class],
							BIT(engine->instance));
		} else {
			rb = get_reg_and_bit(engine, regs == gen8_regs, regs, num);
			if (!i915_mmio_reg_offset(rb.reg))
				continue;

<<<<<<< HEAD
		if (GRAPHICS_VER(i915) == 12 && (engine->class == VIDEO_DECODE_CLASS ||
		    engine->class == VIDEO_ENHANCEMENT_CLASS ||
		    engine->class == COMPUTE_CLASS))
			rb.bit = _MASKED_BIT_ENABLE(rb.bit);

		intel_uncore_write_fw(uncore, rb.reg, rb.bit);
=======
			intel_uncore_write_fw(uncore, rb.reg, rb.bit);
		}
>>>>>>> 66efff51
		awake |= engine->mask;
	}

	GT_TRACE(gt, "invalidated engines %08x\n", awake);

	/* Wa_2207587034:tgl,dg1,rkl,adl-s,adl-p */
	if (awake &&
	    (IS_TIGERLAKE(i915) ||
	     IS_DG1(i915) ||
	     IS_ROCKETLAKE(i915) ||
	     IS_ALDERLAKE_S(i915) ||
	     IS_ALDERLAKE_P(i915)))
		intel_uncore_write_fw(uncore, GEN12_OA_TLB_INV_CR, 1);

	spin_unlock_irq(&uncore->lock);

	for_each_engine_masked(engine, gt, awake, tmp) {
		struct reg_and_bit rb;

		if (GRAPHICS_VER_FULL(i915) >= IP_VER(12, 50)) {
			rb.mcr_reg = xehp_regs[engine->class];
			rb.bit = BIT(engine->instance);
		} else {
			rb = get_reg_and_bit(engine, regs == gen8_regs, regs, num);
		}

		if (wait_for_invalidate(gt, rb))
			drm_err_ratelimited(&gt->i915->drm,
					    "%s TLB invalidation did not complete in %ums!\n",
					    engine->name, TLB_INVAL_TIMEOUT_MS);
	}

	/*
	 * Use delayed put since a) we mostly expect a flurry of TLB
	 * invalidations so it is good to avoid paying the forcewake cost and
	 * b) it works around a bug in Icelake which cannot cope with too rapid
	 * transitions.
	 */
	intel_uncore_forcewake_put_delayed(uncore, FORCEWAKE_ALL);
}

static bool tlb_seqno_passed(const struct intel_gt *gt, u32 seqno)
{
	u32 cur = intel_gt_tlb_seqno(gt);

	/* Only skip if a *full* TLB invalidate barrier has passed */
	return (s32)(cur - ALIGN(seqno, 2)) > 0;
}

void intel_gt_invalidate_tlb(struct intel_gt *gt, u32 seqno)
{
	intel_wakeref_t wakeref;

	if (I915_SELFTEST_ONLY(gt->awake == -ENODEV))
		return;

	if (intel_gt_is_wedged(gt))
		return;

	if (tlb_seqno_passed(gt, seqno))
		return;

	with_intel_gt_pm_if_awake(gt, wakeref) {
		mutex_lock(&gt->tlb.invalidate_lock);
		if (tlb_seqno_passed(gt, seqno))
			goto unlock;

		mmio_invalidate_full(gt);

		write_seqcount_invalidate(&gt->tlb.seqno);
unlock:
		mutex_unlock(&gt->tlb.invalidate_lock);
	}
}<|MERGE_RESOLUTION|>--- conflicted
+++ resolved
@@ -1117,17 +1117,13 @@
 			if (!i915_mmio_reg_offset(rb.reg))
 				continue;
 
-<<<<<<< HEAD
-		if (GRAPHICS_VER(i915) == 12 && (engine->class == VIDEO_DECODE_CLASS ||
-		    engine->class == VIDEO_ENHANCEMENT_CLASS ||
-		    engine->class == COMPUTE_CLASS))
-			rb.bit = _MASKED_BIT_ENABLE(rb.bit);
-
-		intel_uncore_write_fw(uncore, rb.reg, rb.bit);
-=======
+			if (GRAPHICS_VER(i915) == 12 && (engine->class == VIDEO_DECODE_CLASS ||
+			    engine->class == VIDEO_ENHANCEMENT_CLASS ||
+			    engine->class == COMPUTE_CLASS))
+				rb.bit = _MASKED_BIT_ENABLE(rb.bit);
+
 			intel_uncore_write_fw(uncore, rb.reg, rb.bit);
 		}
->>>>>>> 66efff51
 		awake |= engine->mask;
 	}
 
