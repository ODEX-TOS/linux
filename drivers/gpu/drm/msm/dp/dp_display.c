// SPDX-License-Identifier: GPL-2.0-only
/*
 * Copyright (c) 2017-2020, The Linux Foundation. All rights reserved.
 */

#include <linux/module.h>
#include <linux/slab.h>
#include <linux/uaccess.h>
#include <linux/debugfs.h>
#include <linux/component.h>
#include <linux/of_irq.h>
#include <linux/delay.h>

#include "msm_drv.h"
#include "msm_kms.h"
#include "dp_hpd.h"
#include "dp_parser.h"
#include "dp_power.h"
#include "dp_catalog.h"
#include "dp_aux.h"
#include "dp_reg.h"
#include "dp_link.h"
#include "dp_panel.h"
#include "dp_ctrl.h"
#include "dp_display.h"
#include "dp_drm.h"
#include "dp_audio.h"
#include "dp_debug.h"

static struct msm_dp *g_dp_display;
#define HPD_STRING_SIZE 30

enum {
	ISR_DISCONNECTED,
	ISR_CONNECT_PENDING,
	ISR_CONNECTED,
	ISR_HPD_REPLUG_COUNT,
	ISR_IRQ_HPD_PULSE_COUNT,
	ISR_HPD_LO_GLITH_COUNT,
};

/* event thread connection state */
enum {
	ST_DISCONNECTED,
	ST_CONNECT_PENDING,
	ST_CONNECTED,
	ST_DISCONNECT_PENDING,
	ST_DISPLAY_OFF,
	ST_SUSPENDED,
};

enum {
	EV_NO_EVENT,
	/* hpd events */
	EV_HPD_INIT_SETUP,
	EV_HPD_PLUG_INT,
	EV_IRQ_HPD_INT,
	EV_HPD_REPLUG_INT,
	EV_HPD_UNPLUG_INT,
	EV_USER_NOTIFICATION,
	EV_CONNECT_PENDING_TIMEOUT,
	EV_DISCONNECT_PENDING_TIMEOUT,
};

#define EVENT_TIMEOUT	(HZ/10)	/* 100ms */
#define DP_EVENT_Q_MAX	8

#define DP_TIMEOUT_5_SECOND	(5000/EVENT_TIMEOUT)
#define DP_TIMEOUT_NONE		0

#define WAIT_FOR_RESUME_TIMEOUT_JIFFIES (HZ / 2)

struct dp_event {
	u32 event_id;
	u32 data;
	u32 delay;
};

struct dp_display_private {
	char *name;
	int irq;

	/* state variables */
	bool core_initialized;
	bool hpd_irq_on;
	bool audio_supported;

	struct platform_device *pdev;
	struct dentry *root;

	struct dp_usbpd   *usbpd;
	struct dp_parser  *parser;
	struct dp_power   *power;
	struct dp_catalog *catalog;
	struct drm_dp_aux *aux;
	struct dp_link    *link;
	struct dp_panel   *panel;
	struct dp_ctrl    *ctrl;
	struct dp_debug   *debug;

	struct dp_usbpd_cb usbpd_cb;
	struct dp_display_mode dp_mode;
	struct msm_dp dp_display;

	bool encoder_mode_set;

	/* wait for audio signaling */
	struct completion audio_comp;

	/* event related only access by event thread */
	struct mutex event_mutex;
	wait_queue_head_t event_q;
	u32 hpd_state;
	u32 event_pndx;
	u32 event_gndx;
	struct dp_event event_list[DP_EVENT_Q_MAX];
	spinlock_t event_lock;

	struct dp_audio *audio;
};

static const struct of_device_id dp_dt_match[] = {
	{.compatible = "qcom,sc7180-dp"},
	{}
};

static int dp_add_event(struct dp_display_private *dp_priv, u32 event,
						u32 data, u32 delay)
{
	unsigned long flag;
	struct dp_event *todo;
	int pndx;

	spin_lock_irqsave(&dp_priv->event_lock, flag);
	pndx = dp_priv->event_pndx + 1;
	pndx %= DP_EVENT_Q_MAX;
	if (pndx == dp_priv->event_gndx) {
		pr_err("event_q is full: pndx=%d gndx=%d\n",
			dp_priv->event_pndx, dp_priv->event_gndx);
		spin_unlock_irqrestore(&dp_priv->event_lock, flag);
		return -EPERM;
	}
	todo = &dp_priv->event_list[dp_priv->event_pndx++];
	dp_priv->event_pndx %= DP_EVENT_Q_MAX;
	todo->event_id = event;
	todo->data = data;
	todo->delay = delay;
	wake_up(&dp_priv->event_q);
	spin_unlock_irqrestore(&dp_priv->event_lock, flag);

	return 0;
}

static int dp_del_event(struct dp_display_private *dp_priv, u32 event)
{
	unsigned long flag;
	struct dp_event *todo;
	u32	gndx;

	spin_lock_irqsave(&dp_priv->event_lock, flag);
	if (dp_priv->event_pndx == dp_priv->event_gndx) {
		spin_unlock_irqrestore(&dp_priv->event_lock, flag);
		return -ENOENT;
	}

	gndx = dp_priv->event_gndx;
	while (dp_priv->event_pndx != gndx) {
		todo = &dp_priv->event_list[gndx];
		if (todo->event_id == event) {
			todo->event_id = EV_NO_EVENT;	/* deleted */
			todo->delay = 0;
		}
		gndx++;
		gndx %= DP_EVENT_Q_MAX;
	}
	spin_unlock_irqrestore(&dp_priv->event_lock, flag);

	return 0;
}

void dp_display_signal_audio_complete(struct msm_dp *dp_display)
{
	struct dp_display_private *dp;

	dp = container_of(dp_display, struct dp_display_private, dp_display);

	complete_all(&dp->audio_comp);
}

static int dp_display_bind(struct device *dev, struct device *master,
			   void *data)
{
	int rc = 0;
	struct dp_display_private *dp;
	struct drm_device *drm;
	struct msm_drm_private *priv;

	drm = dev_get_drvdata(master);

	dp = container_of(g_dp_display,
			struct dp_display_private, dp_display);
	if (!dp) {
		DRM_ERROR("DP driver bind failed. Invalid driver data\n");
		return -EINVAL;
	}

	dp->dp_display.drm_dev = drm;
	priv = drm->dev_private;
	priv->dp = &(dp->dp_display);

	rc = dp->parser->parse(dp->parser);
	if (rc) {
		DRM_ERROR("device tree parsing failed\n");
		goto end;
	}

	rc = dp_aux_register(dp->aux);
	if (rc) {
		DRM_ERROR("DRM DP AUX register failed\n");
		goto end;
	}

	rc = dp_power_client_init(dp->power);
	if (rc) {
		DRM_ERROR("Power client create failed\n");
		goto end;
	}

	rc = dp_register_audio_driver(dev, dp->audio);
	if (rc)
		DRM_ERROR("Audio registration Dp failed\n");

end:
	return rc;
}

static void dp_display_unbind(struct device *dev, struct device *master,
			      void *data)
{
	struct dp_display_private *dp;
	struct drm_device *drm = dev_get_drvdata(master);
	struct msm_drm_private *priv = drm->dev_private;

	dp = container_of(g_dp_display,
			struct dp_display_private, dp_display);
	if (!dp) {
		DRM_ERROR("Invalid DP driver data\n");
		return;
	}

	dp_power_client_deinit(dp->power);
	dp_aux_unregister(dp->aux);
	priv->dp = NULL;
}

static const struct component_ops dp_display_comp_ops = {
	.bind = dp_display_bind,
	.unbind = dp_display_unbind,
};

static bool dp_display_is_ds_bridge(struct dp_panel *panel)
{
	return (panel->dpcd[DP_DOWNSTREAMPORT_PRESENT] &
		DP_DWN_STRM_PORT_PRESENT);
}

static bool dp_display_is_sink_count_zero(struct dp_display_private *dp)
{
	return dp_display_is_ds_bridge(dp->panel) &&
		(dp->link->sink_count == 0);
}

static void dp_display_send_hpd_event(struct msm_dp *dp_display)
{
	struct dp_display_private *dp;
	struct drm_connector *connector;

	dp = container_of(dp_display, struct dp_display_private, dp_display);

	connector = dp->dp_display.connector;
	drm_helper_hpd_irq_event(connector->dev);
}


static void dp_display_set_encoder_mode(struct dp_display_private *dp)
{
	struct msm_drm_private *priv = dp->dp_display.drm_dev->dev_private;
	struct msm_kms *kms = priv->kms;

	if (!dp->encoder_mode_set && dp->dp_display.encoder &&
				kms->funcs->set_encoder_mode) {
		kms->funcs->set_encoder_mode(kms,
				dp->dp_display.encoder, false);

		dp->encoder_mode_set = true;
	}
}

static int dp_display_send_hpd_notification(struct dp_display_private *dp,
					    bool hpd)
{
	if ((hpd && dp->dp_display.is_connected) ||
			(!hpd && !dp->dp_display.is_connected)) {
		DRM_DEBUG_DP("HPD already %s\n", (hpd ? "on" : "off"));
		return 0;
	}

	/* reset video pattern flag on disconnect */
	if (!hpd)
		dp->panel->video_test = false;

	dp->dp_display.is_connected = hpd;

	dp_display_send_hpd_event(&dp->dp_display);

	return 0;
}

static int dp_display_process_hpd_high(struct dp_display_private *dp)
{
	int rc = 0;
	struct edid *edid;

	dp->panel->max_dp_lanes = dp->parser->max_dp_lanes;

	rc = dp_panel_read_sink_caps(dp->panel, dp->dp_display.connector);
	if (rc)
		goto end;

	dp_link_process_request(dp->link);

	edid = dp->panel->edid;

	dp->audio_supported = drm_detect_monitor_audio(edid);
	dp_panel_handle_sink_request(dp->panel);

	dp->dp_display.max_pclk_khz = DP_MAX_PIXEL_CLK_KHZ;
	dp->dp_display.max_dp_lanes = dp->parser->max_dp_lanes;

	dp_link_reset_phy_params_vx_px(dp->link);
	rc = dp_ctrl_on_link(dp->ctrl);
	if (rc) {
		DRM_ERROR("failed to complete DP link training\n");
		goto end;
	}

	dp_add_event(dp, EV_USER_NOTIFICATION, true, 0);

end:
	return rc;
}

static void dp_display_host_init(struct dp_display_private *dp)
{
	bool flip = false;

	if (dp->core_initialized) {
		DRM_DEBUG_DP("DP core already initialized\n");
		return;
	}

	if (dp->usbpd->orientation == ORIENTATION_CC2)
		flip = true;

	dp_display_set_encoder_mode(dp);

	dp_power_init(dp->power, flip);
	dp_ctrl_host_init(dp->ctrl, flip);
	dp_aux_init(dp->aux);
	dp->core_initialized = true;
}

static void dp_display_host_deinit(struct dp_display_private *dp)
{
	if (!dp->core_initialized) {
		DRM_DEBUG_DP("DP core not initialized\n");
		return;
	}

	dp_ctrl_host_deinit(dp->ctrl);
	dp_aux_deinit(dp->aux);
	dp_power_deinit(dp->power);

	dp->core_initialized = false;
}

static int dp_display_usbpd_configure_cb(struct device *dev)
{
	int rc = 0;
	struct dp_display_private *dp;

	if (!dev) {
		DRM_ERROR("invalid dev\n");
		rc = -EINVAL;
		goto end;
	}

	dp = container_of(g_dp_display,
			struct dp_display_private, dp_display);
	if (!dp) {
		DRM_ERROR("no driver data found\n");
		rc = -ENODEV;
		goto end;
	}

	dp_display_host_init(dp);

	/*
	 * set sink to normal operation mode -- D0
	 * before dpcd read
	 */
	dp_link_psm_config(dp->link, &dp->panel->link_info, false);
	rc = dp_display_process_hpd_high(dp);
end:
	return rc;
}

static int dp_display_usbpd_disconnect_cb(struct device *dev)
{
	int rc = 0;
	struct dp_display_private *dp;

	if (!dev) {
		DRM_ERROR("invalid dev\n");
		rc = -EINVAL;
		return rc;
	}

	dp = container_of(g_dp_display,
			struct dp_display_private, dp_display);
	if (!dp) {
		DRM_ERROR("no driver data found\n");
		rc = -ENODEV;
		return rc;
	}

	dp_add_event(dp, EV_USER_NOTIFICATION, false, 0);

	return rc;
}

static void dp_display_handle_video_request(struct dp_display_private *dp)
{
	if (dp->link->sink_request & DP_TEST_LINK_VIDEO_PATTERN) {
		dp->panel->video_test = true;
		dp_link_send_test_response(dp->link);
	}
}

static int dp_display_handle_port_ststus_changed(struct dp_display_private *dp)
{
	int rc = 0;

	if (dp_display_is_sink_count_zero(dp)) {
		DRM_DEBUG_DP("sink count is zero, nothing to do\n");
		if (dp->hpd_state != ST_DISCONNECTED) {
			dp->hpd_state = ST_DISCONNECT_PENDING;
			dp_add_event(dp, EV_USER_NOTIFICATION, false, 0);
		}
	} else {
		if (dp->hpd_state == ST_DISCONNECTED) {
			dp->hpd_state = ST_CONNECT_PENDING;
			rc = dp_display_process_hpd_high(dp);
			if (rc)
				dp->hpd_state = ST_DISCONNECTED;
		}
	}

	return rc;
}

static int dp_display_handle_irq_hpd(struct dp_display_private *dp)
{
	u32 sink_request = dp->link->sink_request;

	if (dp->hpd_state == ST_DISCONNECTED) {
		if (sink_request & DP_LINK_STATUS_UPDATED) {
			DRM_ERROR("Disconnected, no DP_LINK_STATUS_UPDATED\n");
			return -EINVAL;
		}
	}

	dp_ctrl_handle_sink_request(dp->ctrl);

	if (sink_request & DP_TEST_LINK_VIDEO_PATTERN)
		dp_display_handle_video_request(dp);

	return 0;
}

static int dp_display_usbpd_attention_cb(struct device *dev)
{
	int rc = 0;
	u32 sink_request;
	struct dp_display_private *dp;
	struct dp_usbpd *hpd;

	if (!dev) {
		DRM_ERROR("invalid dev\n");
		return -EINVAL;
	}

	dp = container_of(g_dp_display,
			struct dp_display_private, dp_display);
	if (!dp) {
		DRM_ERROR("no driver data found\n");
		return -ENODEV;
	}

	hpd = dp->usbpd;

	/* check for any test request issued by sink */
	rc = dp_link_process_request(dp->link);
	if (!rc) {
		sink_request = dp->link->sink_request;
		if (sink_request & DS_PORT_STATUS_CHANGED)
			rc = dp_display_handle_port_ststus_changed(dp);
		else
			rc = dp_display_handle_irq_hpd(dp);
	}

	return rc;
}

static int dp_hpd_plug_handle(struct dp_display_private *dp, u32 data)
{
	struct dp_usbpd *hpd = dp->usbpd;
	u32 state;
	u32 tout = DP_TIMEOUT_5_SECOND;
	int ret;

	if (!hpd)
		return 0;

	mutex_lock(&dp->event_mutex);

	state =  dp->hpd_state;
<<<<<<< HEAD
	if (state == ST_SUSPEND_PENDING) {
=======
	if (state == ST_DISPLAY_OFF || state == ST_SUSPENDED) {
>>>>>>> 83c750af
		mutex_unlock(&dp->event_mutex);
		return 0;
	}

	if (state == ST_CONNECT_PENDING || state == ST_CONNECTED) {
		mutex_unlock(&dp->event_mutex);
		return 0;
	}

	if (state == ST_DISCONNECT_PENDING) {
		/* wait until ST_DISCONNECTED */
		dp_add_event(dp, EV_HPD_PLUG_INT, 0, 1); /* delay = 1 */
		mutex_unlock(&dp->event_mutex);
		return 0;
	}

	dp->hpd_state = ST_CONNECT_PENDING;

	hpd->hpd_high = 1;

	ret = dp_display_usbpd_configure_cb(&dp->pdev->dev);
	if (ret) {	/* link train failed */
		hpd->hpd_high = 0;
		dp->hpd_state = ST_DISCONNECTED;
<<<<<<< HEAD
	}
=======

		if (ret == -ECONNRESET) { /* cable unplugged */
			dp->core_initialized = false;
		}
>>>>>>> 83c750af

	} else {
		/* start sentinel checking in case of missing uevent */
		dp_add_event(dp, EV_CONNECT_PENDING_TIMEOUT, 0, tout);
	}

	mutex_unlock(&dp->event_mutex);

	/* uevent will complete connection part */
	return 0;
};

static int dp_display_enable(struct dp_display_private *dp, u32 data);
static int dp_display_disable(struct dp_display_private *dp, u32 data);

static int dp_connect_pending_timeout(struct dp_display_private *dp, u32 data)
{
	u32 state;

	mutex_lock(&dp->event_mutex);

	state = dp->hpd_state;
	if (state == ST_CONNECT_PENDING) {
		dp_display_enable(dp, 0);
		dp->hpd_state = ST_CONNECTED;
	}

	mutex_unlock(&dp->event_mutex);

	return 0;
}

static void dp_display_handle_plugged_change(struct msm_dp *dp_display,
		bool plugged)
{
	struct dp_display_private *dp;

	dp = container_of(dp_display,
			struct dp_display_private, dp_display);

	/* notify audio subsystem only if sink supports audio */
	if (dp_display->plugged_cb && dp_display->codec_dev &&
			dp->audio_supported)
		dp_display->plugged_cb(dp_display->codec_dev, plugged);
}

static int dp_hpd_unplug_handle(struct dp_display_private *dp, u32 data)
{
	struct dp_usbpd *hpd = dp->usbpd;
	u32 state;

	if (!hpd)
		return 0;

	mutex_lock(&dp->event_mutex);

	state = dp->hpd_state;
<<<<<<< HEAD
	if (state == ST_SUSPEND_PENDING) {
		mutex_unlock(&dp->event_mutex);
		return 0;
	}

=======
>>>>>>> 83c750af
	if (state == ST_DISCONNECT_PENDING || state == ST_DISCONNECTED) {
		mutex_unlock(&dp->event_mutex);
		return 0;
	}

	if (state == ST_CONNECT_PENDING) {
		/* wait until CONNECTED */
		dp_add_event(dp, EV_HPD_UNPLUG_INT, 0, 1); /* delay = 1 */
		mutex_unlock(&dp->event_mutex);
		return 0;
	}

	dp->hpd_state = ST_DISCONNECT_PENDING;

	/* disable HPD plug interrupt until disconnect is done */
	dp_catalog_hpd_config_intr(dp->catalog, DP_DP_HPD_PLUG_INT_MASK
				| DP_DP_IRQ_HPD_INT_MASK, false);

	hpd->hpd_high = 0;

	/*
	 * We don't need separate work for disconnect as
	 * connect/attention interrupts are disabled
	 */
	dp_display_usbpd_disconnect_cb(&dp->pdev->dev);

	/* start sentinel checking in case of missing uevent */
	dp_add_event(dp, EV_DISCONNECT_PENDING_TIMEOUT, 0, DP_TIMEOUT_5_SECOND);

	/* signal the disconnect event early to ensure proper teardown */
	dp_display_handle_plugged_change(g_dp_display, false);
	reinit_completion(&dp->audio_comp);

	dp_catalog_hpd_config_intr(dp->catalog, DP_DP_HPD_PLUG_INT_MASK |
					DP_DP_IRQ_HPD_INT_MASK, true);

	/* uevent will complete disconnection part */
	mutex_unlock(&dp->event_mutex);
	return 0;
}

static int dp_disconnect_pending_timeout(struct dp_display_private *dp, u32 data)
{
	u32 state;

	mutex_lock(&dp->event_mutex);

	state =  dp->hpd_state;
	if (state == ST_DISCONNECT_PENDING) {
		dp_display_disable(dp, 0);
		dp->hpd_state = ST_DISCONNECTED;
	}

	mutex_unlock(&dp->event_mutex);

	return 0;
}

static int dp_irq_hpd_handle(struct dp_display_private *dp, u32 data)
{
	u32 state;
	int ret;

	mutex_lock(&dp->event_mutex);

	/* irq_hpd can happen at either connected or disconnected state */
	state =  dp->hpd_state;
<<<<<<< HEAD
	if (state == ST_SUSPEND_PENDING) {
=======
	if (state == ST_DISPLAY_OFF) {
		mutex_unlock(&dp->event_mutex);
		return 0;
	}

	if (state == ST_CONNECT_PENDING) {
		/* wait until ST_CONNECTED */
		dp_add_event(dp, EV_IRQ_HPD_INT, 0, 1); /* delay = 1 */
>>>>>>> 83c750af
		mutex_unlock(&dp->event_mutex);
		return 0;
	}

	ret = dp_display_usbpd_attention_cb(&dp->pdev->dev);
	if (ret == -ECONNRESET) { /* cable unplugged */
		dp->core_initialized = false;
	}

	mutex_unlock(&dp->event_mutex);

	return 0;
}

static void dp_display_deinit_sub_modules(struct dp_display_private *dp)
{
	dp_debug_put(dp->debug);
	dp_ctrl_put(dp->ctrl);
	dp_panel_put(dp->panel);
	dp_aux_put(dp->aux);
	dp_audio_put(dp->audio);
}

static int dp_init_sub_modules(struct dp_display_private *dp)
{
	int rc = 0;
	struct device *dev = &dp->pdev->dev;
	struct dp_usbpd_cb *cb = &dp->usbpd_cb;
	struct dp_panel_in panel_in = {
		.dev = dev,
	};

	/* Callback APIs used for cable status change event */
	cb->configure  = dp_display_usbpd_configure_cb;
	cb->disconnect = dp_display_usbpd_disconnect_cb;
	cb->attention  = dp_display_usbpd_attention_cb;

	dp->usbpd = dp_hpd_get(dev, cb);
	if (IS_ERR(dp->usbpd)) {
		rc = PTR_ERR(dp->usbpd);
		DRM_ERROR("failed to initialize hpd, rc = %d\n", rc);
		dp->usbpd = NULL;
		goto error;
	}

	dp->parser = dp_parser_get(dp->pdev);
	if (IS_ERR(dp->parser)) {
		rc = PTR_ERR(dp->parser);
		DRM_ERROR("failed to initialize parser, rc = %d\n", rc);
		dp->parser = NULL;
		goto error;
	}

	dp->catalog = dp_catalog_get(dev, &dp->parser->io);
	if (IS_ERR(dp->catalog)) {
		rc = PTR_ERR(dp->catalog);
		DRM_ERROR("failed to initialize catalog, rc = %d\n", rc);
		dp->catalog = NULL;
		goto error;
	}

	dp->power = dp_power_get(dev, dp->parser);
	if (IS_ERR(dp->power)) {
		rc = PTR_ERR(dp->power);
		DRM_ERROR("failed to initialize power, rc = %d\n", rc);
		dp->power = NULL;
		goto error;
	}

	dp->aux = dp_aux_get(dev, dp->catalog);
	if (IS_ERR(dp->aux)) {
		rc = PTR_ERR(dp->aux);
		DRM_ERROR("failed to initialize aux, rc = %d\n", rc);
		dp->aux = NULL;
		goto error;
	}

	dp->link = dp_link_get(dev, dp->aux);
	if (IS_ERR(dp->link)) {
		rc = PTR_ERR(dp->link);
		DRM_ERROR("failed to initialize link, rc = %d\n", rc);
		dp->link = NULL;
		goto error_link;
	}

	panel_in.aux = dp->aux;
	panel_in.catalog = dp->catalog;
	panel_in.link = dp->link;

	dp->panel = dp_panel_get(&panel_in);
	if (IS_ERR(dp->panel)) {
		rc = PTR_ERR(dp->panel);
		DRM_ERROR("failed to initialize panel, rc = %d\n", rc);
		dp->panel = NULL;
		goto error_link;
	}

	dp->ctrl = dp_ctrl_get(dev, dp->link, dp->panel, dp->aux,
			       dp->power, dp->catalog, dp->parser);
	if (IS_ERR(dp->ctrl)) {
		rc = PTR_ERR(dp->ctrl);
		DRM_ERROR("failed to initialize ctrl, rc = %d\n", rc);
		dp->ctrl = NULL;
		goto error_ctrl;
	}

	dp->audio = dp_audio_get(dp->pdev, dp->panel, dp->catalog);
	if (IS_ERR(dp->audio)) {
		rc = PTR_ERR(dp->audio);
		pr_err("failed to initialize audio, rc = %d\n", rc);
		dp->audio = NULL;
		goto error_audio;
	}

	return rc;

error_audio:
	dp_ctrl_put(dp->ctrl);
error_ctrl:
	dp_panel_put(dp->panel);
error_link:
	dp_aux_put(dp->aux);
error:
	return rc;
}

static int dp_display_set_mode(struct msm_dp *dp_display,
			       struct dp_display_mode *mode)
{
	struct dp_display_private *dp;

	dp = container_of(dp_display, struct dp_display_private, dp_display);

	dp->panel->dp_mode.drm_mode = mode->drm_mode;
	dp->panel->dp_mode.bpp = mode->bpp;
	dp->panel->dp_mode.capabilities = mode->capabilities;
	dp_panel_init_panel_info(dp->panel);
	return 0;
}

static int dp_display_prepare(struct msm_dp *dp)
{
	return 0;
}

static int dp_display_enable(struct dp_display_private *dp, u32 data)
{
	int rc = 0;
	struct msm_dp *dp_display;

	dp_display = g_dp_display;

	rc = dp_ctrl_on_stream(dp->ctrl);
	if (!rc)
		dp_display->power_on = true;

	return rc;
}

static int dp_display_post_enable(struct msm_dp *dp_display)
{
	struct dp_display_private *dp;
	u32 rate;

	dp = container_of(dp_display, struct dp_display_private, dp_display);

	rate = dp->link->link_params.rate;

	if (dp->audio_supported) {
		dp->audio->bw_code = drm_dp_link_rate_to_bw_code(rate);
		dp->audio->lane_count = dp->link->link_params.num_lanes;
	}

	/* signal the connect event late to synchronize video and display */
	dp_display_handle_plugged_change(dp_display, true);
	return 0;
}

static int dp_display_disable(struct dp_display_private *dp, u32 data)
{
	struct msm_dp *dp_display;

	dp_display = g_dp_display;

<<<<<<< HEAD
=======
	if (!dp_display->power_on)
		return 0;

>>>>>>> 83c750af
	/* wait only if audio was enabled */
	if (dp_display->audio_enabled) {
		if (!wait_for_completion_timeout(&dp->audio_comp,
				HZ * 5))
			DRM_ERROR("audio comp timeout\n");
	}

	dp_display->audio_enabled = false;

	dp_ctrl_off(dp->ctrl);

	dp->core_initialized = false;

	dp_display->power_on = false;

	return 0;
}

static int dp_display_unprepare(struct msm_dp *dp)
{
	return 0;
}

int dp_display_set_plugged_cb(struct msm_dp *dp_display,
		hdmi_codec_plugged_cb fn, struct device *codec_dev)
{
	bool plugged;

	dp_display->plugged_cb = fn;
	dp_display->codec_dev = codec_dev;
	plugged = dp_display->is_connected;
	dp_display_handle_plugged_change(dp_display, plugged);

	return 0;
}

int dp_display_validate_mode(struct msm_dp *dp, u32 mode_pclk_khz)
{
	const u32 num_components = 3, default_bpp = 24;
	struct dp_display_private *dp_display;
	struct dp_link_info *link_info;
	u32 mode_rate_khz = 0, supported_rate_khz = 0, mode_bpp = 0;

	if (!dp || !mode_pclk_khz || !dp->connector) {
		DRM_ERROR("invalid params\n");
		return -EINVAL;
	}

	dp_display = container_of(dp, struct dp_display_private, dp_display);
	link_info = &dp_display->panel->link_info;

	mode_bpp = dp->connector->display_info.bpc * num_components;
	if (!mode_bpp)
		mode_bpp = default_bpp;

	mode_bpp = dp_panel_get_mode_bpp(dp_display->panel,
			mode_bpp, mode_pclk_khz);

	mode_rate_khz = mode_pclk_khz * mode_bpp;
	supported_rate_khz = link_info->num_lanes * link_info->rate * 8;

	if (mode_rate_khz > supported_rate_khz)
		return MODE_BAD;

	return MODE_OK;
}

int dp_display_get_modes(struct msm_dp *dp,
				struct dp_display_mode *dp_mode)
{
	struct dp_display_private *dp_display;
	int ret = 0;

	if (!dp) {
		DRM_ERROR("invalid params\n");
		return 0;
	}

	dp_display = container_of(dp, struct dp_display_private, dp_display);

	ret = dp_panel_get_modes(dp_display->panel,
		dp->connector, dp_mode);
	if (dp_mode->drm_mode.clock)
		dp->max_pclk_khz = dp_mode->drm_mode.clock;
	return ret;
}

bool dp_display_check_video_test(struct msm_dp *dp)
{
	struct dp_display_private *dp_display;

	dp_display = container_of(dp, struct dp_display_private, dp_display);

	return dp_display->panel->video_test;
}

int dp_display_get_test_bpp(struct msm_dp *dp)
{
	struct dp_display_private *dp_display;

	if (!dp) {
		DRM_ERROR("invalid params\n");
		return 0;
	}

	dp_display = container_of(dp, struct dp_display_private, dp_display);

	return dp_link_bit_depth_to_bpp(
		dp_display->link->test_video.test_bit_depth);
}

static void dp_display_config_hpd(struct dp_display_private *dp)
{

	dp_display_host_init(dp);
	dp_catalog_ctrl_hpd_config(dp->catalog);

	/* Enable interrupt first time
	 * we are leaving dp clocks on during disconnect
	 * and never disable interrupt
	 */
	enable_irq(dp->irq);
}

static int hpd_event_thread(void *data)
{
	struct dp_display_private *dp_priv;
	unsigned long flag;
	struct dp_event *todo;
	int timeout_mode = 0;

	dp_priv = (struct dp_display_private *)data;

	while (1) {
		if (timeout_mode) {
			wait_event_timeout(dp_priv->event_q,
				(dp_priv->event_pndx == dp_priv->event_gndx),
						EVENT_TIMEOUT);
		} else {
			wait_event_interruptible(dp_priv->event_q,
				(dp_priv->event_pndx != dp_priv->event_gndx));
		}
		spin_lock_irqsave(&dp_priv->event_lock, flag);
		todo = &dp_priv->event_list[dp_priv->event_gndx];
		if (todo->delay) {
			struct dp_event *todo_next;

			dp_priv->event_gndx++;
			dp_priv->event_gndx %= DP_EVENT_Q_MAX;

			/* re enter delay event into q */
			todo_next = &dp_priv->event_list[dp_priv->event_pndx++];
			dp_priv->event_pndx %= DP_EVENT_Q_MAX;
			todo_next->event_id = todo->event_id;
			todo_next->data = todo->data;
			todo_next->delay = todo->delay - 1;

			/* clean up older event */
			todo->event_id = EV_NO_EVENT;
			todo->delay = 0;

			/* switch to timeout mode */
			timeout_mode = 1;
			spin_unlock_irqrestore(&dp_priv->event_lock, flag);
			continue;
		}

		/* timeout with no events in q */
		if (dp_priv->event_pndx == dp_priv->event_gndx) {
			spin_unlock_irqrestore(&dp_priv->event_lock, flag);
			continue;
		}

		dp_priv->event_gndx++;
		dp_priv->event_gndx %= DP_EVENT_Q_MAX;
		timeout_mode = 0;
		spin_unlock_irqrestore(&dp_priv->event_lock, flag);

		switch (todo->event_id) {
		case EV_HPD_INIT_SETUP:
			dp_display_config_hpd(dp_priv);
			break;
		case EV_HPD_PLUG_INT:
			dp_hpd_plug_handle(dp_priv, todo->data);
			break;
		case EV_HPD_UNPLUG_INT:
			dp_hpd_unplug_handle(dp_priv, todo->data);
			break;
		case EV_IRQ_HPD_INT:
			dp_irq_hpd_handle(dp_priv, todo->data);
			break;
		case EV_HPD_REPLUG_INT:
			/* do nothing */
			break;
		case EV_USER_NOTIFICATION:
			dp_display_send_hpd_notification(dp_priv,
						todo->data);
			break;
		case EV_CONNECT_PENDING_TIMEOUT:
			dp_connect_pending_timeout(dp_priv,
						todo->data);
			break;
		case EV_DISCONNECT_PENDING_TIMEOUT:
			dp_disconnect_pending_timeout(dp_priv,
						todo->data);
			break;
		default:
			break;
		}
	}

	return 0;
}

static void dp_hpd_event_setup(struct dp_display_private *dp_priv)
{
	init_waitqueue_head(&dp_priv->event_q);
	spin_lock_init(&dp_priv->event_lock);

	kthread_run(hpd_event_thread, dp_priv, "dp_hpd_handler");
}

static irqreturn_t dp_display_irq_handler(int irq, void *dev_id)
{
	struct dp_display_private *dp = dev_id;
	irqreturn_t ret = IRQ_HANDLED;
	u32 hpd_isr_status;

	if (!dp) {
		DRM_ERROR("invalid data\n");
		return IRQ_NONE;
	}

	hpd_isr_status = dp_catalog_hpd_get_intr_status(dp->catalog);

	if (hpd_isr_status & 0x0F) {
		/* hpd related interrupts */
		if (hpd_isr_status & DP_DP_HPD_PLUG_INT_MASK ||
			hpd_isr_status & DP_DP_HPD_REPLUG_INT_MASK) {
			dp_add_event(dp, EV_HPD_PLUG_INT, 0, 0);
		}

		if (hpd_isr_status & DP_DP_IRQ_HPD_INT_MASK) {
			/* stop sentinel connect pending checking */
			dp_del_event(dp, EV_CONNECT_PENDING_TIMEOUT);
			dp_add_event(dp, EV_IRQ_HPD_INT, 0, 0);
		}

		if (hpd_isr_status & DP_DP_HPD_REPLUG_INT_MASK)
			dp_add_event(dp, EV_HPD_REPLUG_INT, 0, 0);

		if (hpd_isr_status & DP_DP_HPD_UNPLUG_INT_MASK)
			dp_add_event(dp, EV_HPD_UNPLUG_INT, 0, 0);
	}

	/* DP controller isr */
	dp_ctrl_isr(dp->ctrl);

	/* DP aux isr */
	dp_aux_isr(dp->aux);

	return ret;
}

int dp_display_request_irq(struct msm_dp *dp_display)
{
	int rc = 0;
	struct dp_display_private *dp;

	if (!dp_display) {
		DRM_ERROR("invalid input\n");
		return -EINVAL;
	}

	dp = container_of(dp_display, struct dp_display_private, dp_display);

	dp->irq = irq_of_parse_and_map(dp->pdev->dev.of_node, 0);
	if (dp->irq < 0) {
		rc = dp->irq;
		DRM_ERROR("failed to get irq: %d\n", rc);
		return rc;
	}

	rc = devm_request_irq(&dp->pdev->dev, dp->irq,
			dp_display_irq_handler,
			IRQF_TRIGGER_HIGH, "dp_display_isr", dp);
	if (rc < 0) {
		DRM_ERROR("failed to request IRQ%u: %d\n",
				dp->irq, rc);
		return rc;
	}
	disable_irq(dp->irq);

	return 0;
}

static int dp_display_probe(struct platform_device *pdev)
{
	int rc = 0;
	struct dp_display_private *dp;

	if (!pdev || !pdev->dev.of_node) {
		DRM_ERROR("pdev not found\n");
		return -ENODEV;
	}

	dp = devm_kzalloc(&pdev->dev, sizeof(*dp), GFP_KERNEL);
	if (!dp)
		return -ENOMEM;

	dp->pdev = pdev;
	dp->name = "drm_dp";

	rc = dp_init_sub_modules(dp);
	if (rc) {
		DRM_ERROR("init sub module failed\n");
		return -EPROBE_DEFER;
	}

	mutex_init(&dp->event_mutex);
	g_dp_display = &dp->dp_display;

	/* Store DP audio handle inside DP display */
	g_dp_display->dp_audio = dp->audio;

	init_completion(&dp->audio_comp);

	platform_set_drvdata(pdev, g_dp_display);

	rc = component_add(&pdev->dev, &dp_display_comp_ops);
	if (rc) {
		DRM_ERROR("component add failed, rc=%d\n", rc);
		dp_display_deinit_sub_modules(dp);
	}

	return rc;
}

static int dp_display_remove(struct platform_device *pdev)
{
	struct dp_display_private *dp;

	dp = container_of(g_dp_display,
			struct dp_display_private, dp_display);

	dp_display_deinit_sub_modules(dp);

	component_del(&pdev->dev, &dp_display_comp_ops);
	platform_set_drvdata(pdev, NULL);

	return 0;
}

static int dp_pm_resume(struct device *dev)
{
	struct platform_device *pdev = to_platform_device(dev);
	struct msm_dp *dp_display = platform_get_drvdata(pdev);
	struct dp_display_private *dp;
	u32 status;

	dp = container_of(dp_display, struct dp_display_private, dp_display);

	mutex_lock(&dp->event_mutex);

	/* start from disconnected state */
	dp->hpd_state = ST_DISCONNECTED;

	/* turn on dp ctrl/phy */
	dp_display_host_init(dp);

	dp_catalog_ctrl_hpd_config(dp->catalog);

<<<<<<< HEAD
	status = dp_catalog_hpd_get_state_status(dp->catalog);

	if (status) {
		dp->dp_display.is_connected = true;
	} else {
		dp->dp_display.is_connected = false;
		/* make sure next resume host_init be called */
		dp->core_initialized = false;
	}
=======
	status = dp_catalog_link_is_connected(dp->catalog);

	if (status)
		dp->dp_display.is_connected = true;
	else
		dp->dp_display.is_connected = false;
>>>>>>> 83c750af

	mutex_unlock(&dp->event_mutex);

	return 0;
}

static int dp_pm_suspend(struct device *dev)
{
	struct platform_device *pdev = to_platform_device(dev);
	struct msm_dp *dp_display = platform_get_drvdata(pdev);
	struct dp_display_private *dp;

	dp = container_of(dp_display, struct dp_display_private, dp_display);

	mutex_lock(&dp->event_mutex);
<<<<<<< HEAD

	if (dp->core_initialized == true)
		dp_display_host_deinit(dp);

	dp->hpd_state = ST_SUSPENDED;

=======

	if (dp->core_initialized == true)
		dp_display_host_deinit(dp);

	dp->hpd_state = ST_SUSPENDED;

	/* host_init will be called at pm_resume */
	dp->core_initialized = false;

>>>>>>> 83c750af
	mutex_unlock(&dp->event_mutex);

	return 0;
}

static int dp_pm_prepare(struct device *dev)
{
	return 0;
}

static void dp_pm_complete(struct device *dev)
{

}

static const struct dev_pm_ops dp_pm_ops = {
	.suspend = dp_pm_suspend,
	.resume =  dp_pm_resume,
	.prepare = dp_pm_prepare,
	.complete = dp_pm_complete,
};

static struct platform_driver dp_display_driver = {
	.probe  = dp_display_probe,
	.remove = dp_display_remove,
	.driver = {
		.name = "msm-dp-display",
		.of_match_table = dp_dt_match,
		.suppress_bind_attrs = true,
		.pm = &dp_pm_ops,
	},
};

int __init msm_dp_register(void)
{
	int ret;

	ret = platform_driver_register(&dp_display_driver);
	if (ret)
		DRM_ERROR("Dp display driver register failed");

	return ret;
}

void __exit msm_dp_unregister(void)
{
	platform_driver_unregister(&dp_display_driver);
}

void msm_dp_irq_postinstall(struct msm_dp *dp_display)
{
	struct dp_display_private *dp;

	if (!dp_display)
		return;

	dp = container_of(dp_display, struct dp_display_private, dp_display);

	dp_hpd_event_setup(dp);

	dp_add_event(dp, EV_HPD_INIT_SETUP, 0, 100);
}

void msm_dp_debugfs_init(struct msm_dp *dp_display, struct drm_minor *minor)
{
	struct dp_display_private *dp;
	struct device *dev;
	int rc;

	dp = container_of(dp_display, struct dp_display_private, dp_display);
	dev = &dp->pdev->dev;

	dp->debug = dp_debug_get(dev, dp->panel, dp->usbpd,
					dp->link, &dp->dp_display.connector,
					minor);
	if (IS_ERR(dp->debug)) {
		rc = PTR_ERR(dp->debug);
		DRM_ERROR("failed to initialize debug, rc = %d\n", rc);
		dp->debug = NULL;
	}
}

int msm_dp_modeset_init(struct msm_dp *dp_display, struct drm_device *dev,
			struct drm_encoder *encoder)
{
	struct msm_drm_private *priv;
	int ret;

	if (WARN_ON(!encoder) || WARN_ON(!dp_display) || WARN_ON(!dev))
		return -EINVAL;

	priv = dev->dev_private;
	dp_display->drm_dev = dev;

	ret = dp_display_request_irq(dp_display);
	if (ret) {
		DRM_ERROR("request_irq failed, ret=%d\n", ret);
		return ret;
	}

	dp_display->encoder = encoder;

	dp_display->connector = dp_drm_connector_init(dp_display);
	if (IS_ERR(dp_display->connector)) {
		ret = PTR_ERR(dp_display->connector);
		DRM_DEV_ERROR(dev->dev,
			"failed to create dp connector: %d\n", ret);
		dp_display->connector = NULL;
		return ret;
	}

	priv->connectors[priv->num_connectors++] = dp_display->connector;
	return 0;
}

int msm_dp_display_enable(struct msm_dp *dp, struct drm_encoder *encoder)
{
	int rc = 0;
	struct dp_display_private *dp_display;
	u32 state;

	dp_display = container_of(dp, struct dp_display_private, dp_display);
	if (!dp_display->dp_mode.drm_mode.clock) {
		DRM_ERROR("invalid params\n");
		return -EINVAL;
	}

	mutex_lock(&dp_display->event_mutex);

<<<<<<< HEAD
=======
	/* stop sentinel checking */
>>>>>>> 83c750af
	dp_del_event(dp_display, EV_CONNECT_PENDING_TIMEOUT);

	rc = dp_display_set_mode(dp, &dp_display->dp_mode);
	if (rc) {
		DRM_ERROR("Failed to perform a mode set, rc=%d\n", rc);
		mutex_unlock(&dp_display->event_mutex);
		return rc;
	}

	rc = dp_display_prepare(dp);
	if (rc) {
		DRM_ERROR("DP display prepare failed, rc=%d\n", rc);
		mutex_unlock(&dp_display->event_mutex);
		return rc;
	}

	state =  dp_display->hpd_state;

<<<<<<< HEAD
	if (state == ST_SUSPEND_PENDING)
=======
	if (state == ST_DISPLAY_OFF)
>>>>>>> 83c750af
		dp_display_host_init(dp_display);

	dp_display_enable(dp_display, 0);

	rc = dp_display_post_enable(dp);
	if (rc) {
		DRM_ERROR("DP display post enable failed, rc=%d\n", rc);
		dp_display_disable(dp_display, 0);
		dp_display_unprepare(dp);
	}

<<<<<<< HEAD
	if (state == ST_SUSPEND_PENDING)
=======
	/* manual kick off plug event to train link */
	if (state == ST_DISPLAY_OFF)
>>>>>>> 83c750af
		dp_add_event(dp_display, EV_IRQ_HPD_INT, 0, 0);

	/* completed connection */
	dp_display->hpd_state = ST_CONNECTED;

	mutex_unlock(&dp_display->event_mutex);

	return rc;
}

int msm_dp_display_pre_disable(struct msm_dp *dp, struct drm_encoder *encoder)
{
	struct dp_display_private *dp_display;

	dp_display = container_of(dp, struct dp_display_private, dp_display);

	dp_ctrl_push_idle(dp_display->ctrl);

	return 0;
}

int msm_dp_display_disable(struct msm_dp *dp, struct drm_encoder *encoder)
{
	int rc = 0;
	u32 state;
	struct dp_display_private *dp_display;

	dp_display = container_of(dp, struct dp_display_private, dp_display);

	mutex_lock(&dp_display->event_mutex);

<<<<<<< HEAD
=======
	/* stop sentinel checking */
>>>>>>> 83c750af
	dp_del_event(dp_display, EV_DISCONNECT_PENDING_TIMEOUT);

	dp_display_disable(dp_display, 0);

	rc = dp_display_unprepare(dp);
	if (rc)
		DRM_ERROR("DP display unprepare failed, rc=%d\n", rc);

	state =  dp_display->hpd_state;
	if (state == ST_DISCONNECT_PENDING) {
		/* completed disconnection */
		dp_display->hpd_state = ST_DISCONNECTED;
	} else {
<<<<<<< HEAD
		dp_display->hpd_state = ST_SUSPEND_PENDING;
=======
		dp_display->hpd_state = ST_DISPLAY_OFF;
>>>>>>> 83c750af
	}

	mutex_unlock(&dp_display->event_mutex);
	return rc;
}

void msm_dp_display_mode_set(struct msm_dp *dp, struct drm_encoder *encoder,
				struct drm_display_mode *mode,
				struct drm_display_mode *adjusted_mode)
{
	struct dp_display_private *dp_display;

	dp_display = container_of(dp, struct dp_display_private, dp_display);

	memset(&dp_display->dp_mode, 0x0, sizeof(struct dp_display_mode));

	if (dp_display_check_video_test(dp))
		dp_display->dp_mode.bpp = dp_display_get_test_bpp(dp);
	else /* Default num_components per pixel = 3 */
		dp_display->dp_mode.bpp = dp->connector->display_info.bpc * 3;

	if (!dp_display->dp_mode.bpp)
		dp_display->dp_mode.bpp = 24; /* Default bpp */

	drm_mode_copy(&dp_display->dp_mode.drm_mode, adjusted_mode);

	dp_display->dp_mode.v_active_low =
		!!(dp_display->dp_mode.drm_mode.flags & DRM_MODE_FLAG_NVSYNC);

	dp_display->dp_mode.h_active_low =
		!!(dp_display->dp_mode.drm_mode.flags & DRM_MODE_FLAG_NHSYNC);
}<|MERGE_RESOLUTION|>--- conflicted
+++ resolved
@@ -535,11 +535,7 @@
 	mutex_lock(&dp->event_mutex);
 
 	state =  dp->hpd_state;
-<<<<<<< HEAD
-	if (state == ST_SUSPEND_PENDING) {
-=======
 	if (state == ST_DISPLAY_OFF || state == ST_SUSPENDED) {
->>>>>>> 83c750af
 		mutex_unlock(&dp->event_mutex);
 		return 0;
 	}
@@ -564,14 +560,10 @@
 	if (ret) {	/* link train failed */
 		hpd->hpd_high = 0;
 		dp->hpd_state = ST_DISCONNECTED;
-<<<<<<< HEAD
-	}
-=======
 
 		if (ret == -ECONNRESET) { /* cable unplugged */
 			dp->core_initialized = false;
 		}
->>>>>>> 83c750af
 
 	} else {
 		/* start sentinel checking in case of missing uevent */
@@ -629,14 +621,6 @@
 	mutex_lock(&dp->event_mutex);
 
 	state = dp->hpd_state;
-<<<<<<< HEAD
-	if (state == ST_SUSPEND_PENDING) {
-		mutex_unlock(&dp->event_mutex);
-		return 0;
-	}
-
-=======
->>>>>>> 83c750af
 	if (state == ST_DISCONNECT_PENDING || state == ST_DISCONNECTED) {
 		mutex_unlock(&dp->event_mutex);
 		return 0;
@@ -704,9 +688,6 @@
 
 	/* irq_hpd can happen at either connected or disconnected state */
 	state =  dp->hpd_state;
-<<<<<<< HEAD
-	if (state == ST_SUSPEND_PENDING) {
-=======
 	if (state == ST_DISPLAY_OFF) {
 		mutex_unlock(&dp->event_mutex);
 		return 0;
@@ -715,7 +696,6 @@
 	if (state == ST_CONNECT_PENDING) {
 		/* wait until ST_CONNECTED */
 		dp_add_event(dp, EV_IRQ_HPD_INT, 0, 1); /* delay = 1 */
->>>>>>> 83c750af
 		mutex_unlock(&dp->event_mutex);
 		return 0;
 	}
@@ -900,12 +880,9 @@
 
 	dp_display = g_dp_display;
 
-<<<<<<< HEAD
-=======
 	if (!dp_display->power_on)
 		return 0;
 
->>>>>>> 83c750af
 	/* wait only if audio was enabled */
 	if (dp_display->audio_enabled) {
 		if (!wait_for_completion_timeout(&dp->audio_comp,
@@ -1278,24 +1255,12 @@
 
 	dp_catalog_ctrl_hpd_config(dp->catalog);
 
-<<<<<<< HEAD
-	status = dp_catalog_hpd_get_state_status(dp->catalog);
-
-	if (status) {
-		dp->dp_display.is_connected = true;
-	} else {
-		dp->dp_display.is_connected = false;
-		/* make sure next resume host_init be called */
-		dp->core_initialized = false;
-	}
-=======
 	status = dp_catalog_link_is_connected(dp->catalog);
 
 	if (status)
 		dp->dp_display.is_connected = true;
 	else
 		dp->dp_display.is_connected = false;
->>>>>>> 83c750af
 
 	mutex_unlock(&dp->event_mutex);
 
@@ -1311,24 +1276,15 @@
 	dp = container_of(dp_display, struct dp_display_private, dp_display);
 
 	mutex_lock(&dp->event_mutex);
-<<<<<<< HEAD
 
 	if (dp->core_initialized == true)
 		dp_display_host_deinit(dp);
 
 	dp->hpd_state = ST_SUSPENDED;
 
-=======
-
-	if (dp->core_initialized == true)
-		dp_display_host_deinit(dp);
-
-	dp->hpd_state = ST_SUSPENDED;
-
 	/* host_init will be called at pm_resume */
 	dp->core_initialized = false;
 
->>>>>>> 83c750af
 	mutex_unlock(&dp->event_mutex);
 
 	return 0;
@@ -1458,10 +1414,7 @@
 
 	mutex_lock(&dp_display->event_mutex);
 
-<<<<<<< HEAD
-=======
 	/* stop sentinel checking */
->>>>>>> 83c750af
 	dp_del_event(dp_display, EV_CONNECT_PENDING_TIMEOUT);
 
 	rc = dp_display_set_mode(dp, &dp_display->dp_mode);
@@ -1480,11 +1433,7 @@
 
 	state =  dp_display->hpd_state;
 
-<<<<<<< HEAD
-	if (state == ST_SUSPEND_PENDING)
-=======
 	if (state == ST_DISPLAY_OFF)
->>>>>>> 83c750af
 		dp_display_host_init(dp_display);
 
 	dp_display_enable(dp_display, 0);
@@ -1496,12 +1445,8 @@
 		dp_display_unprepare(dp);
 	}
 
-<<<<<<< HEAD
-	if (state == ST_SUSPEND_PENDING)
-=======
 	/* manual kick off plug event to train link */
 	if (state == ST_DISPLAY_OFF)
->>>>>>> 83c750af
 		dp_add_event(dp_display, EV_IRQ_HPD_INT, 0, 0);
 
 	/* completed connection */
@@ -1533,10 +1478,7 @@
 
 	mutex_lock(&dp_display->event_mutex);
 
-<<<<<<< HEAD
-=======
 	/* stop sentinel checking */
->>>>>>> 83c750af
 	dp_del_event(dp_display, EV_DISCONNECT_PENDING_TIMEOUT);
 
 	dp_display_disable(dp_display, 0);
@@ -1550,11 +1492,7 @@
 		/* completed disconnection */
 		dp_display->hpd_state = ST_DISCONNECTED;
 	} else {
-<<<<<<< HEAD
-		dp_display->hpd_state = ST_SUSPEND_PENDING;
-=======
 		dp_display->hpd_state = ST_DISPLAY_OFF;
->>>>>>> 83c750af
 	}
 
 	mutex_unlock(&dp_display->event_mutex);
