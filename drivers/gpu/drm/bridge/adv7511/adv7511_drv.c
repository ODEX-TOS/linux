--- conflicted
+++ resolved
@@ -1393,7 +1393,6 @@
 static int __init adv7511_init(void)
 {
 	int ret;
-<<<<<<< HEAD
 
 	if (IS_ENABLED(CONFIG_DRM_MIPI_DSI)) {
 		ret = mipi_dsi_driver_register(&adv7533_dsi_driver);
@@ -1401,15 +1400,6 @@
 			return ret;
 	}
 
-=======
-
-	if (IS_ENABLED(CONFIG_DRM_MIPI_DSI)) {
-		ret = mipi_dsi_driver_register(&adv7533_dsi_driver);
-		if (ret)
-			return ret;
-	}
-
->>>>>>> f2afc9d9
 	ret = i2c_add_driver(&adv7511_driver);
 	if (ret) {
 		if (IS_ENABLED(CONFIG_DRM_MIPI_DSI))
