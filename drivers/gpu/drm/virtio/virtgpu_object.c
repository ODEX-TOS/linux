--- conflicted
+++ resolved
@@ -170,10 +170,7 @@
 	shmem->pages = drm_gem_shmem_get_sg_table(&bo->base);
 	if (IS_ERR(shmem->pages)) {
 		drm_gem_shmem_unpin(&bo->base);
-<<<<<<< HEAD
-=======
 		shmem->pages = NULL;
->>>>>>> f2afc9d9
 		return PTR_ERR(shmem->pages);
 	}
 
