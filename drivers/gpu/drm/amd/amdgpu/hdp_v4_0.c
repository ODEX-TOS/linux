/*
 * Copyright 2020 Advanced Micro Devices, Inc.
 *
 * Permission is hereby granted, free of charge, to any person obtaining a
 * copy of this software and associated documentation files (the "Software"),
 * to deal in the Software without restriction, including without limitation
 * the rights to use, copy, modify, merge, publish, distribute, sublicense,
 * and/or sell copies of the Software, and to permit persons to whom the
 * Software is furnished to do so, subject to the following conditions:
 *
 * The above copyright notice and this permission notice shall be included in
 * all copies or substantial portions of the Software.
 *
 * THE SOFTWARE IS PROVIDED "AS IS", WITHOUT WARRANTY OF ANY KIND, EXPRESS OR
 * IMPLIED, INCLUDING BUT NOT LIMITED TO THE WARRANTIES OF MERCHANTABILITY,
 * FITNESS FOR A PARTICULAR PURPOSE AND NONINFRINGEMENT.  IN NO EVENT SHALL
 * THE COPYRIGHT HOLDER(S) OR AUTHOR(S) BE LIABLE FOR ANY CLAIM, DAMAGES OR
 * OTHER LIABILITY, WHETHER IN AN ACTION OF CONTRACT, TORT OR OTHERWISE,
 * ARISING FROM, OUT OF OR IN CONNECTION WITH THE SOFTWARE OR THE USE OR
 * OTHER DEALINGS IN THE SOFTWARE.
 *
 */
#include "amdgpu.h"
#include "amdgpu_atombios.h"
#include "hdp_v4_0.h"
#include "amdgpu_ras.h"

#include "hdp/hdp_4_0_offset.h"
#include "hdp/hdp_4_0_sh_mask.h"
#include <uapi/linux/kfd_ioctl.h>

/* for Vega20 register name change */
#define mmHDP_MEM_POWER_CTRL    0x00d4
#define HDP_MEM_POWER_CTRL__IPH_MEM_POWER_CTRL_EN_MASK  0x00000001L
#define HDP_MEM_POWER_CTRL__IPH_MEM_POWER_LS_EN_MASK    0x00000002L
#define HDP_MEM_POWER_CTRL__RC_MEM_POWER_CTRL_EN_MASK   0x00010000L
#define HDP_MEM_POWER_CTRL__RC_MEM_POWER_LS_EN_MASK     0x00020000L
#define mmHDP_MEM_POWER_CTRL_BASE_IDX   0

static void hdp_v4_0_flush_hdp(struct amdgpu_device *adev,
				struct amdgpu_ring *ring)
{
	if (!ring || !ring->funcs->emit_wreg)
		WREG32_NO_KIQ((adev->rmmio_remap.reg_offset + KFD_MMIO_REMAP_HDP_MEM_FLUSH_CNTL) >> 2, 0);
	else
		amdgpu_ring_emit_wreg(ring, (adev->rmmio_remap.reg_offset + KFD_MMIO_REMAP_HDP_MEM_FLUSH_CNTL) >> 2, 0);
}

static void hdp_v4_0_invalidate_hdp(struct amdgpu_device *adev,
				    struct amdgpu_ring *ring)
{
	if (adev->ip_versions[HDP_HWIP][0] == IP_VERSION(4, 4, 0))
		return;

	if (!ring || !ring->funcs->emit_wreg)
		WREG32_SOC15_NO_KIQ(HDP, 0, mmHDP_READ_CACHE_INVALIDATE, 1);
	else
		amdgpu_ring_emit_wreg(ring, SOC15_REG_OFFSET(
			HDP, 0, mmHDP_READ_CACHE_INVALIDATE), 1);
}

static void hdp_v4_0_query_ras_error_count(struct amdgpu_device *adev,
					   void *ras_error_status)
{
	struct ras_err_data *err_data = (struct ras_err_data *)ras_error_status;

	err_data->ue_count = 0;
	err_data->ce_count = 0;

	if (!amdgpu_ras_is_supported(adev, AMDGPU_RAS_BLOCK__HDP))
		return;

	/* HDP SRAM errors are uncorrectable ones (i.e. fatal errors) */
	err_data->ue_count += RREG32_SOC15(HDP, 0, mmHDP_EDC_CNT);
};

static void hdp_v4_0_reset_ras_error_count(struct amdgpu_device *adev)
{
	if (!amdgpu_ras_is_supported(adev, AMDGPU_RAS_BLOCK__HDP))
		return;

<<<<<<< HEAD
	if (adev->asic_type >= CHIP_ALDEBARAN)
=======
	if (adev->ip_versions[HDP_HWIP][0] >= IP_VERSION(4, 4, 0))
>>>>>>> df0cc57e
		WREG32_SOC15(HDP, 0, mmHDP_EDC_CNT, 0);
	else
		/*read back hdp ras counter to reset it to 0 */
		RREG32_SOC15(HDP, 0, mmHDP_EDC_CNT);
}

static void hdp_v4_0_update_clock_gating(struct amdgpu_device *adev,
					 bool enable)
{
	uint32_t def, data;

	if (adev->ip_versions[HDP_HWIP][0] == IP_VERSION(4, 0, 0) ||
	    adev->ip_versions[HDP_HWIP][0] == IP_VERSION(4, 0, 1) ||
	    adev->ip_versions[HDP_HWIP][0] == IP_VERSION(4, 1, 1) ||
	    adev->ip_versions[HDP_HWIP][0] == IP_VERSION(4, 1, 0)) {
		def = data = RREG32(SOC15_REG_OFFSET(HDP, 0, mmHDP_MEM_POWER_LS));

		if (enable && (adev->cg_flags & AMD_CG_SUPPORT_HDP_LS))
			data |= HDP_MEM_POWER_LS__LS_ENABLE_MASK;
		else
			data &= ~HDP_MEM_POWER_LS__LS_ENABLE_MASK;

		if (def != data)
			WREG32(SOC15_REG_OFFSET(HDP, 0, mmHDP_MEM_POWER_LS), data);
	} else {
		def = data = RREG32(SOC15_REG_OFFSET(HDP, 0, mmHDP_MEM_POWER_CTRL));

		if (enable && (adev->cg_flags & AMD_CG_SUPPORT_HDP_LS))
			data |= HDP_MEM_POWER_CTRL__IPH_MEM_POWER_CTRL_EN_MASK |
				HDP_MEM_POWER_CTRL__IPH_MEM_POWER_LS_EN_MASK |
				HDP_MEM_POWER_CTRL__RC_MEM_POWER_CTRL_EN_MASK |
				HDP_MEM_POWER_CTRL__RC_MEM_POWER_LS_EN_MASK;
		else
			data &= ~(HDP_MEM_POWER_CTRL__IPH_MEM_POWER_CTRL_EN_MASK |
				  HDP_MEM_POWER_CTRL__IPH_MEM_POWER_LS_EN_MASK |
				  HDP_MEM_POWER_CTRL__RC_MEM_POWER_CTRL_EN_MASK |
				  HDP_MEM_POWER_CTRL__RC_MEM_POWER_LS_EN_MASK);

		if (def != data)
			WREG32(SOC15_REG_OFFSET(HDP, 0, mmHDP_MEM_POWER_CTRL), data);
	}
}

static void hdp_v4_0_get_clockgating_state(struct amdgpu_device *adev,
					    u32 *flags)
{
	int data;

	/* AMD_CG_SUPPORT_HDP_LS */
	data = RREG32(SOC15_REG_OFFSET(HDP, 0, mmHDP_MEM_POWER_LS));
	if (data & HDP_MEM_POWER_LS__LS_ENABLE_MASK)
		*flags |= AMD_CG_SUPPORT_HDP_LS;
}

static void hdp_v4_0_init_registers(struct amdgpu_device *adev)
{
	switch (adev->ip_versions[HDP_HWIP][0]) {
	case IP_VERSION(4, 2, 1):
		WREG32_FIELD15(HDP, 0, HDP_MMHUB_CNTL, HDP_MMHUB_GCC, 1);
		break;
	default:
		break;
	}

	WREG32_FIELD15(HDP, 0, HDP_MISC_CNTL, FLUSH_INVALIDATE_CACHE, 1);

	WREG32_SOC15(HDP, 0, mmHDP_NONSURFACE_BASE, (adev->gmc.vram_start >> 8));
	WREG32_SOC15(HDP, 0, mmHDP_NONSURFACE_BASE_HI, (adev->gmc.vram_start >> 40));
}

const struct amdgpu_hdp_ras_funcs hdp_v4_0_ras_funcs = {
	.ras_late_init = amdgpu_hdp_ras_late_init,
	.ras_fini = amdgpu_hdp_ras_fini,
	.query_ras_error_count = hdp_v4_0_query_ras_error_count,
	.reset_ras_error_count = hdp_v4_0_reset_ras_error_count,
};

const struct amdgpu_hdp_funcs hdp_v4_0_funcs = {
	.flush_hdp = hdp_v4_0_flush_hdp,
	.invalidate_hdp = hdp_v4_0_invalidate_hdp,
	.update_clock_gating = hdp_v4_0_update_clock_gating,
	.get_clock_gating_state = hdp_v4_0_get_clockgating_state,
	.init_registers = hdp_v4_0_init_registers,
};<|MERGE_RESOLUTION|>--- conflicted
+++ resolved
@@ -79,11 +79,7 @@
 	if (!amdgpu_ras_is_supported(adev, AMDGPU_RAS_BLOCK__HDP))
 		return;
 
-<<<<<<< HEAD
-	if (adev->asic_type >= CHIP_ALDEBARAN)
-=======
 	if (adev->ip_versions[HDP_HWIP][0] >= IP_VERSION(4, 4, 0))
->>>>>>> df0cc57e
 		WREG32_SOC15(HDP, 0, mmHDP_EDC_CNT, 0);
 	else
 		/*read back hdp ras counter to reset it to 0 */
