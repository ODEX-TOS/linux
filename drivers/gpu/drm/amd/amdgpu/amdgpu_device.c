/*
 * Copyright 2008 Advanced Micro Devices, Inc.
 * Copyright 2008 Red Hat Inc.
 * Copyright 2009 Jerome Glisse.
 *
 * Permission is hereby granted, free of charge, to any person obtaining a
 * copy of this software and associated documentation files (the "Software"),
 * to deal in the Software without restriction, including without limitation
 * the rights to use, copy, modify, merge, publish, distribute, sublicense,
 * and/or sell copies of the Software, and to permit persons to whom the
 * Software is furnished to do so, subject to the following conditions:
 *
 * The above copyright notice and this permission notice shall be included in
 * all copies or substantial portions of the Software.
 *
 * THE SOFTWARE IS PROVIDED "AS IS", WITHOUT WARRANTY OF ANY KIND, EXPRESS OR
 * IMPLIED, INCLUDING BUT NOT LIMITED TO THE WARRANTIES OF MERCHANTABILITY,
 * FITNESS FOR A PARTICULAR PURPOSE AND NONINFRINGEMENT.  IN NO EVENT SHALL
 * THE COPYRIGHT HOLDER(S) OR AUTHOR(S) BE LIABLE FOR ANY CLAIM, DAMAGES OR
 * OTHER LIABILITY, WHETHER IN AN ACTION OF CONTRACT, TORT OR OTHERWISE,
 * ARISING FROM, OUT OF OR IN CONNECTION WITH THE SOFTWARE OR THE USE OR
 * OTHER DEALINGS IN THE SOFTWARE.
 *
 * Authors: Dave Airlie
 *          Alex Deucher
 *          Jerome Glisse
 */
#include <linux/power_supply.h>
#include <linux/kthread.h>
#include <linux/module.h>
#include <linux/console.h>
#include <linux/slab.h>

#include <drm/drm_atomic_helper.h>
#include <drm/drm_probe_helper.h>
#include <drm/amdgpu_drm.h>
#include <linux/vgaarb.h>
#include <linux/vga_switcheroo.h>
#include <linux/efi.h>
#include "amdgpu.h"
#include "amdgpu_trace.h"
#include "amdgpu_i2c.h"
#include "atom.h"
#include "amdgpu_atombios.h"
#include "amdgpu_atomfirmware.h"
#include "amd_pcie.h"
#ifdef CONFIG_DRM_AMDGPU_SI
#include "si.h"
#endif
#ifdef CONFIG_DRM_AMDGPU_CIK
#include "cik.h"
#endif
#include "vi.h"
#include "soc15.h"
#include "nv.h"
#include "bif/bif_4_1_d.h"
#include <linux/pci.h>
#include <linux/firmware.h>
#include "amdgpu_vf_error.h"

#include "amdgpu_amdkfd.h"
#include "amdgpu_pm.h"

#include "amdgpu_xgmi.h"
#include "amdgpu_ras.h"
#include "amdgpu_pmu.h"
#include "amdgpu_fru_eeprom.h"
#include "amdgpu_reset.h"

#include <linux/suspend.h>
#include <drm/task_barrier.h>
#include <linux/pm_runtime.h>

#include <drm/drm_drv.h>

MODULE_FIRMWARE("amdgpu/vega10_gpu_info.bin");
MODULE_FIRMWARE("amdgpu/vega12_gpu_info.bin");
MODULE_FIRMWARE("amdgpu/raven_gpu_info.bin");
MODULE_FIRMWARE("amdgpu/picasso_gpu_info.bin");
MODULE_FIRMWARE("amdgpu/raven2_gpu_info.bin");
MODULE_FIRMWARE("amdgpu/arcturus_gpu_info.bin");
MODULE_FIRMWARE("amdgpu/renoir_gpu_info.bin");
MODULE_FIRMWARE("amdgpu/navi10_gpu_info.bin");
MODULE_FIRMWARE("amdgpu/navi14_gpu_info.bin");
MODULE_FIRMWARE("amdgpu/navi12_gpu_info.bin");
MODULE_FIRMWARE("amdgpu/vangogh_gpu_info.bin");
MODULE_FIRMWARE("amdgpu/yellow_carp_gpu_info.bin");

#define AMDGPU_RESUME_MS		2000

const char *amdgpu_asic_name[] = {
	"TAHITI",
	"PITCAIRN",
	"VERDE",
	"OLAND",
	"HAINAN",
	"BONAIRE",
	"KAVERI",
	"KABINI",
	"HAWAII",
	"MULLINS",
	"TOPAZ",
	"TONGA",
	"FIJI",
	"CARRIZO",
	"STONEY",
	"POLARIS10",
	"POLARIS11",
	"POLARIS12",
	"VEGAM",
	"VEGA10",
	"VEGA12",
	"VEGA20",
	"RAVEN",
	"ARCTURUS",
	"RENOIR",
	"ALDEBARAN",
	"NAVI10",
	"CYAN_SKILLFISH",
	"NAVI14",
	"NAVI12",
	"SIENNA_CICHLID",
	"NAVY_FLOUNDER",
	"VANGOGH",
	"DIMGREY_CAVEFISH",
	"BEIGE_GOBY",
	"YELLOW_CARP",
	"LAST",
};

/**
 * DOC: pcie_replay_count
 *
 * The amdgpu driver provides a sysfs API for reporting the total number
 * of PCIe replays (NAKs)
 * The file pcie_replay_count is used for this and returns the total
 * number of replays as a sum of the NAKs generated and NAKs received
 */

static ssize_t amdgpu_device_get_pcie_replay_count(struct device *dev,
		struct device_attribute *attr, char *buf)
{
	struct drm_device *ddev = dev_get_drvdata(dev);
	struct amdgpu_device *adev = drm_to_adev(ddev);
	uint64_t cnt = amdgpu_asic_get_pcie_replay_count(adev);

	return sysfs_emit(buf, "%llu\n", cnt);
}

static DEVICE_ATTR(pcie_replay_count, S_IRUGO,
		amdgpu_device_get_pcie_replay_count, NULL);

static void amdgpu_device_get_pcie_info(struct amdgpu_device *adev);

/**
 * DOC: product_name
 *
 * The amdgpu driver provides a sysfs API for reporting the product name
 * for the device
 * The file serial_number is used for this and returns the product name
 * as returned from the FRU.
 * NOTE: This is only available for certain server cards
 */

static ssize_t amdgpu_device_get_product_name(struct device *dev,
		struct device_attribute *attr, char *buf)
{
	struct drm_device *ddev = dev_get_drvdata(dev);
	struct amdgpu_device *adev = drm_to_adev(ddev);

	return sysfs_emit(buf, "%s\n", adev->product_name);
}

static DEVICE_ATTR(product_name, S_IRUGO,
		amdgpu_device_get_product_name, NULL);

/**
 * DOC: product_number
 *
 * The amdgpu driver provides a sysfs API for reporting the part number
 * for the device
 * The file serial_number is used for this and returns the part number
 * as returned from the FRU.
 * NOTE: This is only available for certain server cards
 */

static ssize_t amdgpu_device_get_product_number(struct device *dev,
		struct device_attribute *attr, char *buf)
{
	struct drm_device *ddev = dev_get_drvdata(dev);
	struct amdgpu_device *adev = drm_to_adev(ddev);

	return sysfs_emit(buf, "%s\n", adev->product_number);
}

static DEVICE_ATTR(product_number, S_IRUGO,
		amdgpu_device_get_product_number, NULL);

/**
 * DOC: serial_number
 *
 * The amdgpu driver provides a sysfs API for reporting the serial number
 * for the device
 * The file serial_number is used for this and returns the serial number
 * as returned from the FRU.
 * NOTE: This is only available for certain server cards
 */

static ssize_t amdgpu_device_get_serial_number(struct device *dev,
		struct device_attribute *attr, char *buf)
{
	struct drm_device *ddev = dev_get_drvdata(dev);
	struct amdgpu_device *adev = drm_to_adev(ddev);

	return sysfs_emit(buf, "%s\n", adev->serial);
}

static DEVICE_ATTR(serial_number, S_IRUGO,
		amdgpu_device_get_serial_number, NULL);

/**
 * amdgpu_device_supports_px - Is the device a dGPU with ATPX power control
 *
 * @dev: drm_device pointer
 *
 * Returns true if the device is a dGPU with ATPX power control,
 * otherwise return false.
 */
bool amdgpu_device_supports_px(struct drm_device *dev)
{
	struct amdgpu_device *adev = drm_to_adev(dev);

	if ((adev->flags & AMD_IS_PX) && !amdgpu_is_atpx_hybrid())
		return true;
	return false;
}

/**
 * amdgpu_device_supports_boco - Is the device a dGPU with ACPI power resources
 *
 * @dev: drm_device pointer
 *
 * Returns true if the device is a dGPU with ACPI power control,
 * otherwise return false.
 */
bool amdgpu_device_supports_boco(struct drm_device *dev)
{
	struct amdgpu_device *adev = drm_to_adev(dev);

	if (adev->has_pr3 ||
	    ((adev->flags & AMD_IS_PX) && amdgpu_is_atpx_hybrid()))
		return true;
	return false;
}

/**
 * amdgpu_device_supports_baco - Does the device support BACO
 *
 * @dev: drm_device pointer
 *
 * Returns true if the device supporte BACO,
 * otherwise return false.
 */
bool amdgpu_device_supports_baco(struct drm_device *dev)
{
	struct amdgpu_device *adev = drm_to_adev(dev);

	return amdgpu_asic_supports_baco(adev);
}

/**
 * amdgpu_device_supports_smart_shift - Is the device dGPU with
 * smart shift support
 *
 * @dev: drm_device pointer
 *
 * Returns true if the device is a dGPU with Smart Shift support,
 * otherwise returns false.
 */
bool amdgpu_device_supports_smart_shift(struct drm_device *dev)
{
	return (amdgpu_device_supports_boco(dev) &&
		amdgpu_acpi_is_power_shift_control_supported());
}

/*
 * VRAM access helper functions
 */

/**
 * amdgpu_device_mm_access - access vram by MM_INDEX/MM_DATA
 *
 * @adev: amdgpu_device pointer
 * @pos: offset of the buffer in vram
 * @buf: virtual address of the buffer in system memory
 * @size: read/write size, sizeof(@buf) must > @size
 * @write: true - write to vram, otherwise - read from vram
 */
void amdgpu_device_mm_access(struct amdgpu_device *adev, loff_t pos,
			     void *buf, size_t size, bool write)
{
	unsigned long flags;
	uint32_t hi = ~0, tmp = 0;
	uint32_t *data = buf;
	uint64_t last;
	int idx;

	if (!drm_dev_enter(&adev->ddev, &idx))
		return;

	BUG_ON(!IS_ALIGNED(pos, 4) || !IS_ALIGNED(size, 4));

	spin_lock_irqsave(&adev->mmio_idx_lock, flags);
	for (last = pos + size; pos < last; pos += 4) {
		tmp = pos >> 31;

		WREG32_NO_KIQ(mmMM_INDEX, ((uint32_t)pos) | 0x80000000);
		if (tmp != hi) {
			WREG32_NO_KIQ(mmMM_INDEX_HI, tmp);
			hi = tmp;
		}
		if (write)
			WREG32_NO_KIQ(mmMM_DATA, *data++);
		else
			*data++ = RREG32_NO_KIQ(mmMM_DATA);
	}

	spin_unlock_irqrestore(&adev->mmio_idx_lock, flags);
	drm_dev_exit(idx);
}

/**
 * amdgpu_device_vram_access - access vram by vram aperature
 *
 * @adev: amdgpu_device pointer
 * @pos: offset of the buffer in vram
 * @buf: virtual address of the buffer in system memory
 * @size: read/write size, sizeof(@buf) must > @size
 * @write: true - write to vram, otherwise - read from vram
 *
 * The return value means how many bytes have been transferred.
 */
size_t amdgpu_device_aper_access(struct amdgpu_device *adev, loff_t pos,
				 void *buf, size_t size, bool write)
{
#ifdef CONFIG_64BIT
	void __iomem *addr;
	size_t count = 0;
	uint64_t last;

	if (!adev->mman.aper_base_kaddr)
		return 0;

	last = min(pos + size, adev->gmc.visible_vram_size);
	if (last > pos) {
		addr = adev->mman.aper_base_kaddr + pos;
		count = last - pos;

		if (write) {
			memcpy_toio(addr, buf, count);
			mb();
			amdgpu_device_flush_hdp(adev, NULL);
		} else {
			amdgpu_device_invalidate_hdp(adev, NULL);
			mb();
			memcpy_fromio(buf, addr, count);
		}

	}

	return count;
#else
	return 0;
#endif
}

/**
 * amdgpu_device_vram_access - read/write a buffer in vram
 *
 * @adev: amdgpu_device pointer
 * @pos: offset of the buffer in vram
 * @buf: virtual address of the buffer in system memory
 * @size: read/write size, sizeof(@buf) must > @size
 * @write: true - write to vram, otherwise - read from vram
 */
void amdgpu_device_vram_access(struct amdgpu_device *adev, loff_t pos,
			       void *buf, size_t size, bool write)
{
	size_t count;

	/* try to using vram apreature to access vram first */
	count = amdgpu_device_aper_access(adev, pos, buf, size, write);
	size -= count;
	if (size) {
		/* using MM to access rest vram */
		pos += count;
		buf += count;
		amdgpu_device_mm_access(adev, pos, buf, size, write);
	}
}

/*
 * register access helper functions.
 */

/* Check if hw access should be skipped because of hotplug or device error */
bool amdgpu_device_skip_hw_access(struct amdgpu_device *adev)
{
	if (adev->no_hw_access)
		return true;

#ifdef CONFIG_LOCKDEP
	/*
	 * This is a bit complicated to understand, so worth a comment. What we assert
	 * here is that the GPU reset is not running on another thread in parallel.
	 *
	 * For this we trylock the read side of the reset semaphore, if that succeeds
	 * we know that the reset is not running in paralell.
	 *
	 * If the trylock fails we assert that we are either already holding the read
	 * side of the lock or are the reset thread itself and hold the write side of
	 * the lock.
	 */
	if (in_task()) {
		if (down_read_trylock(&adev->reset_sem))
			up_read(&adev->reset_sem);
		else
			lockdep_assert_held(&adev->reset_sem);
	}
#endif
	return false;
}

/**
 * amdgpu_device_rreg - read a memory mapped IO or indirect register
 *
 * @adev: amdgpu_device pointer
 * @reg: dword aligned register offset
 * @acc_flags: access flags which require special behavior
 *
 * Returns the 32 bit value from the offset specified.
 */
uint32_t amdgpu_device_rreg(struct amdgpu_device *adev,
			    uint32_t reg, uint32_t acc_flags)
{
	uint32_t ret;

	if (amdgpu_device_skip_hw_access(adev))
		return 0;

	if ((reg * 4) < adev->rmmio_size) {
		if (!(acc_flags & AMDGPU_REGS_NO_KIQ) &&
		    amdgpu_sriov_runtime(adev) &&
		    down_read_trylock(&adev->reset_sem)) {
			ret = amdgpu_kiq_rreg(adev, reg);
			up_read(&adev->reset_sem);
		} else {
			ret = readl(((void __iomem *)adev->rmmio) + (reg * 4));
		}
	} else {
		ret = adev->pcie_rreg(adev, reg * 4);
	}

	trace_amdgpu_device_rreg(adev->pdev->device, reg, ret);

	return ret;
}

/*
 * MMIO register read with bytes helper functions
 * @offset:bytes offset from MMIO start
 *
*/

/**
 * amdgpu_mm_rreg8 - read a memory mapped IO register
 *
 * @adev: amdgpu_device pointer
 * @offset: byte aligned register offset
 *
 * Returns the 8 bit value from the offset specified.
 */
uint8_t amdgpu_mm_rreg8(struct amdgpu_device *adev, uint32_t offset)
{
	if (amdgpu_device_skip_hw_access(adev))
		return 0;

	if (offset < adev->rmmio_size)
		return (readb(adev->rmmio + offset));
	BUG();
}

/*
 * MMIO register write with bytes helper functions
 * @offset:bytes offset from MMIO start
 * @value: the value want to be written to the register
 *
*/
/**
 * amdgpu_mm_wreg8 - read a memory mapped IO register
 *
 * @adev: amdgpu_device pointer
 * @offset: byte aligned register offset
 * @value: 8 bit value to write
 *
 * Writes the value specified to the offset specified.
 */
void amdgpu_mm_wreg8(struct amdgpu_device *adev, uint32_t offset, uint8_t value)
{
	if (amdgpu_device_skip_hw_access(adev))
		return;

	if (offset < adev->rmmio_size)
		writeb(value, adev->rmmio + offset);
	else
		BUG();
}

/**
 * amdgpu_device_wreg - write to a memory mapped IO or indirect register
 *
 * @adev: amdgpu_device pointer
 * @reg: dword aligned register offset
 * @v: 32 bit value to write to the register
 * @acc_flags: access flags which require special behavior
 *
 * Writes the value specified to the offset specified.
 */
void amdgpu_device_wreg(struct amdgpu_device *adev,
			uint32_t reg, uint32_t v,
			uint32_t acc_flags)
{
	if (amdgpu_device_skip_hw_access(adev))
		return;

	if ((reg * 4) < adev->rmmio_size) {
		if (!(acc_flags & AMDGPU_REGS_NO_KIQ) &&
		    amdgpu_sriov_runtime(adev) &&
		    down_read_trylock(&adev->reset_sem)) {
			amdgpu_kiq_wreg(adev, reg, v);
			up_read(&adev->reset_sem);
		} else {
			writel(v, ((void __iomem *)adev->rmmio) + (reg * 4));
		}
	} else {
		adev->pcie_wreg(adev, reg * 4, v);
	}

	trace_amdgpu_device_wreg(adev->pdev->device, reg, v);
}

/*
 * amdgpu_mm_wreg_mmio_rlc -  write register either with mmio or with RLC path if in range
 *
 * this function is invoked only the debugfs register access
 * */
void amdgpu_mm_wreg_mmio_rlc(struct amdgpu_device *adev,
			     uint32_t reg, uint32_t v)
{
	if (amdgpu_device_skip_hw_access(adev))
		return;

	if (amdgpu_sriov_fullaccess(adev) &&
	    adev->gfx.rlc.funcs &&
	    adev->gfx.rlc.funcs->is_rlcg_access_range) {
		if (adev->gfx.rlc.funcs->is_rlcg_access_range(adev, reg))
			return adev->gfx.rlc.funcs->sriov_wreg(adev, reg, v, 0, 0);
	} else {
		writel(v, ((void __iomem *)adev->rmmio) + (reg * 4));
	}
}

/**
 * amdgpu_mm_rdoorbell - read a doorbell dword
 *
 * @adev: amdgpu_device pointer
 * @index: doorbell index
 *
 * Returns the value in the doorbell aperture at the
 * requested doorbell index (CIK).
 */
u32 amdgpu_mm_rdoorbell(struct amdgpu_device *adev, u32 index)
{
	if (amdgpu_device_skip_hw_access(adev))
		return 0;

	if (index < adev->doorbell.num_doorbells) {
		return readl(adev->doorbell.ptr + index);
	} else {
		DRM_ERROR("reading beyond doorbell aperture: 0x%08x!\n", index);
		return 0;
	}
}

/**
 * amdgpu_mm_wdoorbell - write a doorbell dword
 *
 * @adev: amdgpu_device pointer
 * @index: doorbell index
 * @v: value to write
 *
 * Writes @v to the doorbell aperture at the
 * requested doorbell index (CIK).
 */
void amdgpu_mm_wdoorbell(struct amdgpu_device *adev, u32 index, u32 v)
{
	if (amdgpu_device_skip_hw_access(adev))
		return;

	if (index < adev->doorbell.num_doorbells) {
		writel(v, adev->doorbell.ptr + index);
	} else {
		DRM_ERROR("writing beyond doorbell aperture: 0x%08x!\n", index);
	}
}

/**
 * amdgpu_mm_rdoorbell64 - read a doorbell Qword
 *
 * @adev: amdgpu_device pointer
 * @index: doorbell index
 *
 * Returns the value in the doorbell aperture at the
 * requested doorbell index (VEGA10+).
 */
u64 amdgpu_mm_rdoorbell64(struct amdgpu_device *adev, u32 index)
{
	if (amdgpu_device_skip_hw_access(adev))
		return 0;

	if (index < adev->doorbell.num_doorbells) {
		return atomic64_read((atomic64_t *)(adev->doorbell.ptr + index));
	} else {
		DRM_ERROR("reading beyond doorbell aperture: 0x%08x!\n", index);
		return 0;
	}
}

/**
 * amdgpu_mm_wdoorbell64 - write a doorbell Qword
 *
 * @adev: amdgpu_device pointer
 * @index: doorbell index
 * @v: value to write
 *
 * Writes @v to the doorbell aperture at the
 * requested doorbell index (VEGA10+).
 */
void amdgpu_mm_wdoorbell64(struct amdgpu_device *adev, u32 index, u64 v)
{
	if (amdgpu_device_skip_hw_access(adev))
		return;

	if (index < adev->doorbell.num_doorbells) {
		atomic64_set((atomic64_t *)(adev->doorbell.ptr + index), v);
	} else {
		DRM_ERROR("writing beyond doorbell aperture: 0x%08x!\n", index);
	}
}

/**
 * amdgpu_device_indirect_rreg - read an indirect register
 *
 * @adev: amdgpu_device pointer
 * @pcie_index: mmio register offset
 * @pcie_data: mmio register offset
 * @reg_addr: indirect register address to read from
 *
 * Returns the value of indirect register @reg_addr
 */
u32 amdgpu_device_indirect_rreg(struct amdgpu_device *adev,
				u32 pcie_index, u32 pcie_data,
				u32 reg_addr)
{
	unsigned long flags;
	u32 r;
	void __iomem *pcie_index_offset;
	void __iomem *pcie_data_offset;

	spin_lock_irqsave(&adev->pcie_idx_lock, flags);
	pcie_index_offset = (void __iomem *)adev->rmmio + pcie_index * 4;
	pcie_data_offset = (void __iomem *)adev->rmmio + pcie_data * 4;

	writel(reg_addr, pcie_index_offset);
	readl(pcie_index_offset);
	r = readl(pcie_data_offset);
	spin_unlock_irqrestore(&adev->pcie_idx_lock, flags);

	return r;
}

/**
 * amdgpu_device_indirect_rreg64 - read a 64bits indirect register
 *
 * @adev: amdgpu_device pointer
 * @pcie_index: mmio register offset
 * @pcie_data: mmio register offset
 * @reg_addr: indirect register address to read from
 *
 * Returns the value of indirect register @reg_addr
 */
u64 amdgpu_device_indirect_rreg64(struct amdgpu_device *adev,
				  u32 pcie_index, u32 pcie_data,
				  u32 reg_addr)
{
	unsigned long flags;
	u64 r;
	void __iomem *pcie_index_offset;
	void __iomem *pcie_data_offset;

	spin_lock_irqsave(&adev->pcie_idx_lock, flags);
	pcie_index_offset = (void __iomem *)adev->rmmio + pcie_index * 4;
	pcie_data_offset = (void __iomem *)adev->rmmio + pcie_data * 4;

	/* read low 32 bits */
	writel(reg_addr, pcie_index_offset);
	readl(pcie_index_offset);
	r = readl(pcie_data_offset);
	/* read high 32 bits */
	writel(reg_addr + 4, pcie_index_offset);
	readl(pcie_index_offset);
	r |= ((u64)readl(pcie_data_offset) << 32);
	spin_unlock_irqrestore(&adev->pcie_idx_lock, flags);

	return r;
}

/**
 * amdgpu_device_indirect_wreg - write an indirect register address
 *
 * @adev: amdgpu_device pointer
 * @pcie_index: mmio register offset
 * @pcie_data: mmio register offset
 * @reg_addr: indirect register offset
 * @reg_data: indirect register data
 *
 */
void amdgpu_device_indirect_wreg(struct amdgpu_device *adev,
				 u32 pcie_index, u32 pcie_data,
				 u32 reg_addr, u32 reg_data)
{
	unsigned long flags;
	void __iomem *pcie_index_offset;
	void __iomem *pcie_data_offset;

	spin_lock_irqsave(&adev->pcie_idx_lock, flags);
	pcie_index_offset = (void __iomem *)adev->rmmio + pcie_index * 4;
	pcie_data_offset = (void __iomem *)adev->rmmio + pcie_data * 4;

	writel(reg_addr, pcie_index_offset);
	readl(pcie_index_offset);
	writel(reg_data, pcie_data_offset);
	readl(pcie_data_offset);
	spin_unlock_irqrestore(&adev->pcie_idx_lock, flags);
}

/**
 * amdgpu_device_indirect_wreg64 - write a 64bits indirect register address
 *
 * @adev: amdgpu_device pointer
 * @pcie_index: mmio register offset
 * @pcie_data: mmio register offset
 * @reg_addr: indirect register offset
 * @reg_data: indirect register data
 *
 */
void amdgpu_device_indirect_wreg64(struct amdgpu_device *adev,
				   u32 pcie_index, u32 pcie_data,
				   u32 reg_addr, u64 reg_data)
{
	unsigned long flags;
	void __iomem *pcie_index_offset;
	void __iomem *pcie_data_offset;

	spin_lock_irqsave(&adev->pcie_idx_lock, flags);
	pcie_index_offset = (void __iomem *)adev->rmmio + pcie_index * 4;
	pcie_data_offset = (void __iomem *)adev->rmmio + pcie_data * 4;

	/* write low 32 bits */
	writel(reg_addr, pcie_index_offset);
	readl(pcie_index_offset);
	writel((u32)(reg_data & 0xffffffffULL), pcie_data_offset);
	readl(pcie_data_offset);
	/* write high 32 bits */
	writel(reg_addr + 4, pcie_index_offset);
	readl(pcie_index_offset);
	writel((u32)(reg_data >> 32), pcie_data_offset);
	readl(pcie_data_offset);
	spin_unlock_irqrestore(&adev->pcie_idx_lock, flags);
}

/**
 * amdgpu_invalid_rreg - dummy reg read function
 *
 * @adev: amdgpu_device pointer
 * @reg: offset of register
 *
 * Dummy register read function.  Used for register blocks
 * that certain asics don't have (all asics).
 * Returns the value in the register.
 */
static uint32_t amdgpu_invalid_rreg(struct amdgpu_device *adev, uint32_t reg)
{
	DRM_ERROR("Invalid callback to read register 0x%04X\n", reg);
	BUG();
	return 0;
}

/**
 * amdgpu_invalid_wreg - dummy reg write function
 *
 * @adev: amdgpu_device pointer
 * @reg: offset of register
 * @v: value to write to the register
 *
 * Dummy register read function.  Used for register blocks
 * that certain asics don't have (all asics).
 */
static void amdgpu_invalid_wreg(struct amdgpu_device *adev, uint32_t reg, uint32_t v)
{
	DRM_ERROR("Invalid callback to write register 0x%04X with 0x%08X\n",
		  reg, v);
	BUG();
}

/**
 * amdgpu_invalid_rreg64 - dummy 64 bit reg read function
 *
 * @adev: amdgpu_device pointer
 * @reg: offset of register
 *
 * Dummy register read function.  Used for register blocks
 * that certain asics don't have (all asics).
 * Returns the value in the register.
 */
static uint64_t amdgpu_invalid_rreg64(struct amdgpu_device *adev, uint32_t reg)
{
	DRM_ERROR("Invalid callback to read 64 bit register 0x%04X\n", reg);
	BUG();
	return 0;
}

/**
 * amdgpu_invalid_wreg64 - dummy reg write function
 *
 * @adev: amdgpu_device pointer
 * @reg: offset of register
 * @v: value to write to the register
 *
 * Dummy register read function.  Used for register blocks
 * that certain asics don't have (all asics).
 */
static void amdgpu_invalid_wreg64(struct amdgpu_device *adev, uint32_t reg, uint64_t v)
{
	DRM_ERROR("Invalid callback to write 64 bit register 0x%04X with 0x%08llX\n",
		  reg, v);
	BUG();
}

/**
 * amdgpu_block_invalid_rreg - dummy reg read function
 *
 * @adev: amdgpu_device pointer
 * @block: offset of instance
 * @reg: offset of register
 *
 * Dummy register read function.  Used for register blocks
 * that certain asics don't have (all asics).
 * Returns the value in the register.
 */
static uint32_t amdgpu_block_invalid_rreg(struct amdgpu_device *adev,
					  uint32_t block, uint32_t reg)
{
	DRM_ERROR("Invalid callback to read register 0x%04X in block 0x%04X\n",
		  reg, block);
	BUG();
	return 0;
}

/**
 * amdgpu_block_invalid_wreg - dummy reg write function
 *
 * @adev: amdgpu_device pointer
 * @block: offset of instance
 * @reg: offset of register
 * @v: value to write to the register
 *
 * Dummy register read function.  Used for register blocks
 * that certain asics don't have (all asics).
 */
static void amdgpu_block_invalid_wreg(struct amdgpu_device *adev,
				      uint32_t block,
				      uint32_t reg, uint32_t v)
{
	DRM_ERROR("Invalid block callback to write register 0x%04X in block 0x%04X with 0x%08X\n",
		  reg, block, v);
	BUG();
}

/**
 * amdgpu_device_asic_init - Wrapper for atom asic_init
 *
 * @adev: amdgpu_device pointer
 *
 * Does any asic specific work and then calls atom asic init.
 */
static int amdgpu_device_asic_init(struct amdgpu_device *adev)
{
	amdgpu_asic_pre_asic_init(adev);

	return amdgpu_atom_asic_init(adev->mode_info.atom_context);
}

/**
 * amdgpu_device_vram_scratch_init - allocate the VRAM scratch page
 *
 * @adev: amdgpu_device pointer
 *
 * Allocates a scratch page of VRAM for use by various things in the
 * driver.
 */
static int amdgpu_device_vram_scratch_init(struct amdgpu_device *adev)
{
	return amdgpu_bo_create_kernel(adev, AMDGPU_GPU_PAGE_SIZE,
				       PAGE_SIZE, AMDGPU_GEM_DOMAIN_VRAM,
				       &adev->vram_scratch.robj,
				       &adev->vram_scratch.gpu_addr,
				       (void **)&adev->vram_scratch.ptr);
}

/**
 * amdgpu_device_vram_scratch_fini - Free the VRAM scratch page
 *
 * @adev: amdgpu_device pointer
 *
 * Frees the VRAM scratch page.
 */
static void amdgpu_device_vram_scratch_fini(struct amdgpu_device *adev)
{
	amdgpu_bo_free_kernel(&adev->vram_scratch.robj, NULL, NULL);
}

/**
 * amdgpu_device_program_register_sequence - program an array of registers.
 *
 * @adev: amdgpu_device pointer
 * @registers: pointer to the register array
 * @array_size: size of the register array
 *
 * Programs an array or registers with and and or masks.
 * This is a helper for setting golden registers.
 */
void amdgpu_device_program_register_sequence(struct amdgpu_device *adev,
					     const u32 *registers,
					     const u32 array_size)
{
	u32 tmp, reg, and_mask, or_mask;
	int i;

	if (array_size % 3)
		return;

	for (i = 0; i < array_size; i +=3) {
		reg = registers[i + 0];
		and_mask = registers[i + 1];
		or_mask = registers[i + 2];

		if (and_mask == 0xffffffff) {
			tmp = or_mask;
		} else {
			tmp = RREG32(reg);
			tmp &= ~and_mask;
			if (adev->family >= AMDGPU_FAMILY_AI)
				tmp |= (or_mask & and_mask);
			else
				tmp |= or_mask;
		}
		WREG32(reg, tmp);
	}
}

/**
 * amdgpu_device_pci_config_reset - reset the GPU
 *
 * @adev: amdgpu_device pointer
 *
 * Resets the GPU using the pci config reset sequence.
 * Only applicable to asics prior to vega10.
 */
void amdgpu_device_pci_config_reset(struct amdgpu_device *adev)
{
	pci_write_config_dword(adev->pdev, 0x7c, AMDGPU_ASIC_RESET_DATA);
}

/**
 * amdgpu_device_pci_reset - reset the GPU using generic PCI means
 *
 * @adev: amdgpu_device pointer
 *
 * Resets the GPU using generic pci reset interfaces (FLR, SBR, etc.).
 */
int amdgpu_device_pci_reset(struct amdgpu_device *adev)
{
	return pci_reset_function(adev->pdev);
}

/*
 * GPU doorbell aperture helpers function.
 */
/**
 * amdgpu_device_doorbell_init - Init doorbell driver information.
 *
 * @adev: amdgpu_device pointer
 *
 * Init doorbell driver information (CIK)
 * Returns 0 on success, error on failure.
 */
static int amdgpu_device_doorbell_init(struct amdgpu_device *adev)
{

	/* No doorbell on SI hardware generation */
	if (adev->asic_type < CHIP_BONAIRE) {
		adev->doorbell.base = 0;
		adev->doorbell.size = 0;
		adev->doorbell.num_doorbells = 0;
		adev->doorbell.ptr = NULL;
		return 0;
	}

	if (pci_resource_flags(adev->pdev, 2) & IORESOURCE_UNSET)
		return -EINVAL;

	amdgpu_asic_init_doorbell_index(adev);

	/* doorbell bar mapping */
	adev->doorbell.base = pci_resource_start(adev->pdev, 2);
	adev->doorbell.size = pci_resource_len(adev->pdev, 2);

	adev->doorbell.num_doorbells = min_t(u32, adev->doorbell.size / sizeof(u32),
					     adev->doorbell_index.max_assignment+1);
	if (adev->doorbell.num_doorbells == 0)
		return -EINVAL;

	/* For Vega, reserve and map two pages on doorbell BAR since SDMA
	 * paging queue doorbell use the second page. The
	 * AMDGPU_DOORBELL64_MAX_ASSIGNMENT definition assumes all the
	 * doorbells are in the first page. So with paging queue enabled,
	 * the max num_doorbells should + 1 page (0x400 in dword)
	 */
	if (adev->asic_type >= CHIP_VEGA10)
		adev->doorbell.num_doorbells += 0x400;

	adev->doorbell.ptr = ioremap(adev->doorbell.base,
				     adev->doorbell.num_doorbells *
				     sizeof(u32));
	if (adev->doorbell.ptr == NULL)
		return -ENOMEM;

	return 0;
}

/**
 * amdgpu_device_doorbell_fini - Tear down doorbell driver information.
 *
 * @adev: amdgpu_device pointer
 *
 * Tear down doorbell driver information (CIK)
 */
static void amdgpu_device_doorbell_fini(struct amdgpu_device *adev)
{
	iounmap(adev->doorbell.ptr);
	adev->doorbell.ptr = NULL;
}



/*
 * amdgpu_device_wb_*()
 * Writeback is the method by which the GPU updates special pages in memory
 * with the status of certain GPU events (fences, ring pointers,etc.).
 */

/**
 * amdgpu_device_wb_fini - Disable Writeback and free memory
 *
 * @adev: amdgpu_device pointer
 *
 * Disables Writeback and frees the Writeback memory (all asics).
 * Used at driver shutdown.
 */
static void amdgpu_device_wb_fini(struct amdgpu_device *adev)
{
	if (adev->wb.wb_obj) {
		amdgpu_bo_free_kernel(&adev->wb.wb_obj,
				      &adev->wb.gpu_addr,
				      (void **)&adev->wb.wb);
		adev->wb.wb_obj = NULL;
	}
}

/**
 * amdgpu_device_wb_init- Init Writeback driver info and allocate memory
 *
 * @adev: amdgpu_device pointer
 *
 * Initializes writeback and allocates writeback memory (all asics).
 * Used at driver startup.
 * Returns 0 on success or an -error on failure.
 */
static int amdgpu_device_wb_init(struct amdgpu_device *adev)
{
	int r;

	if (adev->wb.wb_obj == NULL) {
		/* AMDGPU_MAX_WB * sizeof(uint32_t) * 8 = AMDGPU_MAX_WB 256bit slots */
		r = amdgpu_bo_create_kernel(adev, AMDGPU_MAX_WB * sizeof(uint32_t) * 8,
					    PAGE_SIZE, AMDGPU_GEM_DOMAIN_GTT,
					    &adev->wb.wb_obj, &adev->wb.gpu_addr,
					    (void **)&adev->wb.wb);
		if (r) {
			dev_warn(adev->dev, "(%d) create WB bo failed\n", r);
			return r;
		}

		adev->wb.num_wb = AMDGPU_MAX_WB;
		memset(&adev->wb.used, 0, sizeof(adev->wb.used));

		/* clear wb memory */
		memset((char *)adev->wb.wb, 0, AMDGPU_MAX_WB * sizeof(uint32_t) * 8);
	}

	return 0;
}

/**
 * amdgpu_device_wb_get - Allocate a wb entry
 *
 * @adev: amdgpu_device pointer
 * @wb: wb index
 *
 * Allocate a wb slot for use by the driver (all asics).
 * Returns 0 on success or -EINVAL on failure.
 */
int amdgpu_device_wb_get(struct amdgpu_device *adev, u32 *wb)
{
	unsigned long offset = find_first_zero_bit(adev->wb.used, adev->wb.num_wb);

	if (offset < adev->wb.num_wb) {
		__set_bit(offset, adev->wb.used);
		*wb = offset << 3; /* convert to dw offset */
		return 0;
	} else {
		return -EINVAL;
	}
}

/**
 * amdgpu_device_wb_free - Free a wb entry
 *
 * @adev: amdgpu_device pointer
 * @wb: wb index
 *
 * Free a wb slot allocated for use by the driver (all asics)
 */
void amdgpu_device_wb_free(struct amdgpu_device *adev, u32 wb)
{
	wb >>= 3;
	if (wb < adev->wb.num_wb)
		__clear_bit(wb, adev->wb.used);
}

/**
 * amdgpu_device_resize_fb_bar - try to resize FB BAR
 *
 * @adev: amdgpu_device pointer
 *
 * Try to resize FB BAR to make all VRAM CPU accessible. We try very hard not
 * to fail, but if any of the BARs is not accessible after the size we abort
 * driver loading by returning -ENODEV.
 */
int amdgpu_device_resize_fb_bar(struct amdgpu_device *adev)
{
	int rbar_size = pci_rebar_bytes_to_size(adev->gmc.real_vram_size);
	struct pci_bus *root;
	struct resource *res;
	unsigned i;
	u16 cmd;
	int r;

	/* Bypass for VF */
	if (amdgpu_sriov_vf(adev))
		return 0;

	/* skip if the bios has already enabled large BAR */
	if (adev->gmc.real_vram_size &&
	    (pci_resource_len(adev->pdev, 0) >= adev->gmc.real_vram_size))
		return 0;

	/* Check if the root BUS has 64bit memory resources */
	root = adev->pdev->bus;
	while (root->parent)
		root = root->parent;

	pci_bus_for_each_resource(root, res, i) {
		if (res && res->flags & (IORESOURCE_MEM | IORESOURCE_MEM_64) &&
		    res->start > 0x100000000ull)
			break;
	}

	/* Trying to resize is pointless without a root hub window above 4GB */
	if (!res)
		return 0;

	/* Limit the BAR size to what is available */
	rbar_size = min(fls(pci_rebar_get_possible_sizes(adev->pdev, 0)) - 1,
			rbar_size);

	/* Disable memory decoding while we change the BAR addresses and size */
	pci_read_config_word(adev->pdev, PCI_COMMAND, &cmd);
	pci_write_config_word(adev->pdev, PCI_COMMAND,
			      cmd & ~PCI_COMMAND_MEMORY);

	/* Free the VRAM and doorbell BAR, we most likely need to move both. */
	amdgpu_device_doorbell_fini(adev);
	if (adev->asic_type >= CHIP_BONAIRE)
		pci_release_resource(adev->pdev, 2);

	pci_release_resource(adev->pdev, 0);

	r = pci_resize_resource(adev->pdev, 0, rbar_size);
	if (r == -ENOSPC)
		DRM_INFO("Not enough PCI address space for a large BAR.");
	else if (r && r != -ENOTSUPP)
		DRM_ERROR("Problem resizing BAR0 (%d).", r);

	pci_assign_unassigned_bus_resources(adev->pdev->bus);

	/* When the doorbell or fb BAR isn't available we have no chance of
	 * using the device.
	 */
	r = amdgpu_device_doorbell_init(adev);
	if (r || (pci_resource_flags(adev->pdev, 0) & IORESOURCE_UNSET))
		return -ENODEV;

	pci_write_config_word(adev->pdev, PCI_COMMAND, cmd);

	return 0;
}

/*
 * GPU helpers function.
 */
/**
 * amdgpu_device_need_post - check if the hw need post or not
 *
 * @adev: amdgpu_device pointer
 *
 * Check if the asic has been initialized (all asics) at driver startup
 * or post is needed if  hw reset is performed.
 * Returns true if need or false if not.
 */
bool amdgpu_device_need_post(struct amdgpu_device *adev)
{
	uint32_t reg;

	if (amdgpu_sriov_vf(adev))
		return false;

	if (amdgpu_passthrough(adev)) {
		/* for FIJI: In whole GPU pass-through virtualization case, after VM reboot
		 * some old smc fw still need driver do vPost otherwise gpu hang, while
		 * those smc fw version above 22.15 doesn't have this flaw, so we force
		 * vpost executed for smc version below 22.15
		 */
		if (adev->asic_type == CHIP_FIJI) {
			int err;
			uint32_t fw_ver;
			err = request_firmware(&adev->pm.fw, "amdgpu/fiji_smc.bin", adev->dev);
			/* force vPost if error occured */
			if (err)
				return true;

			fw_ver = *((uint32_t *)adev->pm.fw->data + 69);
			if (fw_ver < 0x00160e00)
				return true;
		}
	}

	/* Don't post if we need to reset whole hive on init */
	if (adev->gmc.xgmi.pending_reset)
		return false;

	if (adev->has_hw_reset) {
		adev->has_hw_reset = false;
		return true;
	}

	/* bios scratch used on CIK+ */
	if (adev->asic_type >= CHIP_BONAIRE)
		return amdgpu_atombios_scratch_need_asic_init(adev);

	/* check MEM_SIZE for older asics */
	reg = amdgpu_asic_get_config_memsize(adev);

	if ((reg != 0) && (reg != 0xffffffff))
		return false;

	return true;
}

/* if we get transitioned to only one device, take VGA back */
/**
 * amdgpu_device_vga_set_decode - enable/disable vga decode
 *
 * @pdev: PCI device pointer
 * @state: enable/disable vga decode
 *
 * Enable/disable vga decode (all asics).
 * Returns VGA resource flags.
 */
static unsigned int amdgpu_device_vga_set_decode(struct pci_dev *pdev,
		bool state)
{
	struct amdgpu_device *adev = drm_to_adev(pci_get_drvdata(pdev));
	amdgpu_asic_set_vga_state(adev, state);
	if (state)
		return VGA_RSRC_LEGACY_IO | VGA_RSRC_LEGACY_MEM |
		       VGA_RSRC_NORMAL_IO | VGA_RSRC_NORMAL_MEM;
	else
		return VGA_RSRC_NORMAL_IO | VGA_RSRC_NORMAL_MEM;
}

/**
 * amdgpu_device_check_block_size - validate the vm block size
 *
 * @adev: amdgpu_device pointer
 *
 * Validates the vm block size specified via module parameter.
 * The vm block size defines number of bits in page table versus page directory,
 * a page is 4KB so we have 12 bits offset, minimum 9 bits in the
 * page table and the remaining bits are in the page directory.
 */
static void amdgpu_device_check_block_size(struct amdgpu_device *adev)
{
	/* defines number of bits in page table versus page directory,
	 * a page is 4KB so we have 12 bits offset, minimum 9 bits in the
	 * page table and the remaining bits are in the page directory */
	if (amdgpu_vm_block_size == -1)
		return;

	if (amdgpu_vm_block_size < 9) {
		dev_warn(adev->dev, "VM page table size (%d) too small\n",
			 amdgpu_vm_block_size);
		amdgpu_vm_block_size = -1;
	}
}

/**
 * amdgpu_device_check_vm_size - validate the vm size
 *
 * @adev: amdgpu_device pointer
 *
 * Validates the vm size in GB specified via module parameter.
 * The VM size is the size of the GPU virtual memory space in GB.
 */
static void amdgpu_device_check_vm_size(struct amdgpu_device *adev)
{
	/* no need to check the default value */
	if (amdgpu_vm_size == -1)
		return;

	if (amdgpu_vm_size < 1) {
		dev_warn(adev->dev, "VM size (%d) too small, min is 1GB\n",
			 amdgpu_vm_size);
		amdgpu_vm_size = -1;
	}
}

static void amdgpu_device_check_smu_prv_buffer_size(struct amdgpu_device *adev)
{
	struct sysinfo si;
	bool is_os_64 = (sizeof(void *) == 8);
	uint64_t total_memory;
	uint64_t dram_size_seven_GB = 0x1B8000000;
	uint64_t dram_size_three_GB = 0xB8000000;

	if (amdgpu_smu_memory_pool_size == 0)
		return;

	if (!is_os_64) {
		DRM_WARN("Not 64-bit OS, feature not supported\n");
		goto def_value;
	}
	si_meminfo(&si);
	total_memory = (uint64_t)si.totalram * si.mem_unit;

	if ((amdgpu_smu_memory_pool_size == 1) ||
		(amdgpu_smu_memory_pool_size == 2)) {
		if (total_memory < dram_size_three_GB)
			goto def_value1;
	} else if ((amdgpu_smu_memory_pool_size == 4) ||
		(amdgpu_smu_memory_pool_size == 8)) {
		if (total_memory < dram_size_seven_GB)
			goto def_value1;
	} else {
		DRM_WARN("Smu memory pool size not supported\n");
		goto def_value;
	}
	adev->pm.smu_prv_buffer_size = amdgpu_smu_memory_pool_size << 28;

	return;

def_value1:
	DRM_WARN("No enough system memory\n");
def_value:
	adev->pm.smu_prv_buffer_size = 0;
}

static int amdgpu_device_init_apu_flags(struct amdgpu_device *adev)
{
	if (!(adev->flags & AMD_IS_APU) ||
	    adev->asic_type < CHIP_RAVEN)
		return 0;

	switch (adev->asic_type) {
	case CHIP_RAVEN:
		if (adev->pdev->device == 0x15dd)
			adev->apu_flags |= AMD_APU_IS_RAVEN;
		if (adev->pdev->device == 0x15d8)
			adev->apu_flags |= AMD_APU_IS_PICASSO;
		break;
	case CHIP_RENOIR:
		if ((adev->pdev->device == 0x1636) ||
		    (adev->pdev->device == 0x164c))
			adev->apu_flags |= AMD_APU_IS_RENOIR;
		else
			adev->apu_flags |= AMD_APU_IS_GREEN_SARDINE;
		break;
	case CHIP_VANGOGH:
		adev->apu_flags |= AMD_APU_IS_VANGOGH;
		break;
	case CHIP_YELLOW_CARP:
		break;
	case CHIP_CYAN_SKILLFISH:
		if (adev->pdev->device == 0x13FE)
			adev->apu_flags |= AMD_APU_IS_CYAN_SKILLFISH2;
		break;
	default:
		return -EINVAL;
	}

	return 0;
}

/**
 * amdgpu_device_check_arguments - validate module params
 *
 * @adev: amdgpu_device pointer
 *
 * Validates certain module parameters and updates
 * the associated values used by the driver (all asics).
 */
static int amdgpu_device_check_arguments(struct amdgpu_device *adev)
{
	if (amdgpu_sched_jobs < 4) {
		dev_warn(adev->dev, "sched jobs (%d) must be at least 4\n",
			 amdgpu_sched_jobs);
		amdgpu_sched_jobs = 4;
	} else if (!is_power_of_2(amdgpu_sched_jobs)){
		dev_warn(adev->dev, "sched jobs (%d) must be a power of 2\n",
			 amdgpu_sched_jobs);
		amdgpu_sched_jobs = roundup_pow_of_two(amdgpu_sched_jobs);
	}

	if (amdgpu_gart_size != -1 && amdgpu_gart_size < 32) {
		/* gart size must be greater or equal to 32M */
		dev_warn(adev->dev, "gart size (%d) too small\n",
			 amdgpu_gart_size);
		amdgpu_gart_size = -1;
	}

	if (amdgpu_gtt_size != -1 && amdgpu_gtt_size < 32) {
		/* gtt size must be greater or equal to 32M */
		dev_warn(adev->dev, "gtt size (%d) too small\n",
				 amdgpu_gtt_size);
		amdgpu_gtt_size = -1;
	}

	/* valid range is between 4 and 9 inclusive */
	if (amdgpu_vm_fragment_size != -1 &&
	    (amdgpu_vm_fragment_size > 9 || amdgpu_vm_fragment_size < 4)) {
		dev_warn(adev->dev, "valid range is between 4 and 9\n");
		amdgpu_vm_fragment_size = -1;
	}

	if (amdgpu_sched_hw_submission < 2) {
		dev_warn(adev->dev, "sched hw submission jobs (%d) must be at least 2\n",
			 amdgpu_sched_hw_submission);
		amdgpu_sched_hw_submission = 2;
	} else if (!is_power_of_2(amdgpu_sched_hw_submission)) {
		dev_warn(adev->dev, "sched hw submission jobs (%d) must be a power of 2\n",
			 amdgpu_sched_hw_submission);
		amdgpu_sched_hw_submission = roundup_pow_of_two(amdgpu_sched_hw_submission);
	}

	amdgpu_device_check_smu_prv_buffer_size(adev);

	amdgpu_device_check_vm_size(adev);

	amdgpu_device_check_block_size(adev);

	adev->firmware.load_type = amdgpu_ucode_get_load_type(adev, amdgpu_fw_load_type);

	amdgpu_gmc_tmz_set(adev);

	amdgpu_gmc_noretry_set(adev);

	return 0;
}

/**
 * amdgpu_switcheroo_set_state - set switcheroo state
 *
 * @pdev: pci dev pointer
 * @state: vga_switcheroo state
 *
 * Callback for the switcheroo driver.  Suspends or resumes the
 * the asics before or after it is powered up using ACPI methods.
 */
static void amdgpu_switcheroo_set_state(struct pci_dev *pdev,
					enum vga_switcheroo_state state)
{
	struct drm_device *dev = pci_get_drvdata(pdev);
	int r;

	if (amdgpu_device_supports_px(dev) && state == VGA_SWITCHEROO_OFF)
		return;

	if (state == VGA_SWITCHEROO_ON) {
		pr_info("switched on\n");
		/* don't suspend or resume card normally */
		dev->switch_power_state = DRM_SWITCH_POWER_CHANGING;

		pci_set_power_state(pdev, PCI_D0);
		amdgpu_device_load_pci_state(pdev);
		r = pci_enable_device(pdev);
		if (r)
			DRM_WARN("pci_enable_device failed (%d)\n", r);
		amdgpu_device_resume(dev, true);

		dev->switch_power_state = DRM_SWITCH_POWER_ON;
	} else {
		pr_info("switched off\n");
		dev->switch_power_state = DRM_SWITCH_POWER_CHANGING;
		amdgpu_device_suspend(dev, true);
		amdgpu_device_cache_pci_state(pdev);
		/* Shut down the device */
		pci_disable_device(pdev);
		pci_set_power_state(pdev, PCI_D3cold);
		dev->switch_power_state = DRM_SWITCH_POWER_OFF;
	}
}

/**
 * amdgpu_switcheroo_can_switch - see if switcheroo state can change
 *
 * @pdev: pci dev pointer
 *
 * Callback for the switcheroo driver.  Check of the switcheroo
 * state can be changed.
 * Returns true if the state can be changed, false if not.
 */
static bool amdgpu_switcheroo_can_switch(struct pci_dev *pdev)
{
	struct drm_device *dev = pci_get_drvdata(pdev);

	/*
	* FIXME: open_count is protected by drm_global_mutex but that would lead to
	* locking inversion with the driver load path. And the access here is
	* completely racy anyway. So don't bother with locking for now.
	*/
	return atomic_read(&dev->open_count) == 0;
}

static const struct vga_switcheroo_client_ops amdgpu_switcheroo_ops = {
	.set_gpu_state = amdgpu_switcheroo_set_state,
	.reprobe = NULL,
	.can_switch = amdgpu_switcheroo_can_switch,
};

/**
 * amdgpu_device_ip_set_clockgating_state - set the CG state
 *
 * @dev: amdgpu_device pointer
 * @block_type: Type of hardware IP (SMU, GFX, UVD, etc.)
 * @state: clockgating state (gate or ungate)
 *
 * Sets the requested clockgating state for all instances of
 * the hardware IP specified.
 * Returns the error code from the last instance.
 */
int amdgpu_device_ip_set_clockgating_state(void *dev,
					   enum amd_ip_block_type block_type,
					   enum amd_clockgating_state state)
{
	struct amdgpu_device *adev = dev;
	int i, r = 0;

	for (i = 0; i < adev->num_ip_blocks; i++) {
		if (!adev->ip_blocks[i].status.valid)
			continue;
		if (adev->ip_blocks[i].version->type != block_type)
			continue;
		if (!adev->ip_blocks[i].version->funcs->set_clockgating_state)
			continue;
		r = adev->ip_blocks[i].version->funcs->set_clockgating_state(
			(void *)adev, state);
		if (r)
			DRM_ERROR("set_clockgating_state of IP block <%s> failed %d\n",
				  adev->ip_blocks[i].version->funcs->name, r);
	}
	return r;
}

/**
 * amdgpu_device_ip_set_powergating_state - set the PG state
 *
 * @dev: amdgpu_device pointer
 * @block_type: Type of hardware IP (SMU, GFX, UVD, etc.)
 * @state: powergating state (gate or ungate)
 *
 * Sets the requested powergating state for all instances of
 * the hardware IP specified.
 * Returns the error code from the last instance.
 */
int amdgpu_device_ip_set_powergating_state(void *dev,
					   enum amd_ip_block_type block_type,
					   enum amd_powergating_state state)
{
	struct amdgpu_device *adev = dev;
	int i, r = 0;

	for (i = 0; i < adev->num_ip_blocks; i++) {
		if (!adev->ip_blocks[i].status.valid)
			continue;
		if (adev->ip_blocks[i].version->type != block_type)
			continue;
		if (!adev->ip_blocks[i].version->funcs->set_powergating_state)
			continue;
		r = adev->ip_blocks[i].version->funcs->set_powergating_state(
			(void *)adev, state);
		if (r)
			DRM_ERROR("set_powergating_state of IP block <%s> failed %d\n",
				  adev->ip_blocks[i].version->funcs->name, r);
	}
	return r;
}

/**
 * amdgpu_device_ip_get_clockgating_state - get the CG state
 *
 * @adev: amdgpu_device pointer
 * @flags: clockgating feature flags
 *
 * Walks the list of IPs on the device and updates the clockgating
 * flags for each IP.
 * Updates @flags with the feature flags for each hardware IP where
 * clockgating is enabled.
 */
void amdgpu_device_ip_get_clockgating_state(struct amdgpu_device *adev,
					    u32 *flags)
{
	int i;

	for (i = 0; i < adev->num_ip_blocks; i++) {
		if (!adev->ip_blocks[i].status.valid)
			continue;
		if (adev->ip_blocks[i].version->funcs->get_clockgating_state)
			adev->ip_blocks[i].version->funcs->get_clockgating_state((void *)adev, flags);
	}
}

/**
 * amdgpu_device_ip_wait_for_idle - wait for idle
 *
 * @adev: amdgpu_device pointer
 * @block_type: Type of hardware IP (SMU, GFX, UVD, etc.)
 *
 * Waits for the request hardware IP to be idle.
 * Returns 0 for success or a negative error code on failure.
 */
int amdgpu_device_ip_wait_for_idle(struct amdgpu_device *adev,
				   enum amd_ip_block_type block_type)
{
	int i, r;

	for (i = 0; i < adev->num_ip_blocks; i++) {
		if (!adev->ip_blocks[i].status.valid)
			continue;
		if (adev->ip_blocks[i].version->type == block_type) {
			r = adev->ip_blocks[i].version->funcs->wait_for_idle((void *)adev);
			if (r)
				return r;
			break;
		}
	}
	return 0;

}

/**
 * amdgpu_device_ip_is_idle - is the hardware IP idle
 *
 * @adev: amdgpu_device pointer
 * @block_type: Type of hardware IP (SMU, GFX, UVD, etc.)
 *
 * Check if the hardware IP is idle or not.
 * Returns true if it the IP is idle, false if not.
 */
bool amdgpu_device_ip_is_idle(struct amdgpu_device *adev,
			      enum amd_ip_block_type block_type)
{
	int i;

	for (i = 0; i < adev->num_ip_blocks; i++) {
		if (!adev->ip_blocks[i].status.valid)
			continue;
		if (adev->ip_blocks[i].version->type == block_type)
			return adev->ip_blocks[i].version->funcs->is_idle((void *)adev);
	}
	return true;

}

/**
 * amdgpu_device_ip_get_ip_block - get a hw IP pointer
 *
 * @adev: amdgpu_device pointer
 * @type: Type of hardware IP (SMU, GFX, UVD, etc.)
 *
 * Returns a pointer to the hardware IP block structure
 * if it exists for the asic, otherwise NULL.
 */
struct amdgpu_ip_block *
amdgpu_device_ip_get_ip_block(struct amdgpu_device *adev,
			      enum amd_ip_block_type type)
{
	int i;

	for (i = 0; i < adev->num_ip_blocks; i++)
		if (adev->ip_blocks[i].version->type == type)
			return &adev->ip_blocks[i];

	return NULL;
}

/**
 * amdgpu_device_ip_block_version_cmp
 *
 * @adev: amdgpu_device pointer
 * @type: enum amd_ip_block_type
 * @major: major version
 * @minor: minor version
 *
 * return 0 if equal or greater
 * return 1 if smaller or the ip_block doesn't exist
 */
int amdgpu_device_ip_block_version_cmp(struct amdgpu_device *adev,
				       enum amd_ip_block_type type,
				       u32 major, u32 minor)
{
	struct amdgpu_ip_block *ip_block = amdgpu_device_ip_get_ip_block(adev, type);

	if (ip_block && ((ip_block->version->major > major) ||
			((ip_block->version->major == major) &&
			(ip_block->version->minor >= minor))))
		return 0;

	return 1;
}

/**
 * amdgpu_device_ip_block_add
 *
 * @adev: amdgpu_device pointer
 * @ip_block_version: pointer to the IP to add
 *
 * Adds the IP block driver information to the collection of IPs
 * on the asic.
 */
int amdgpu_device_ip_block_add(struct amdgpu_device *adev,
			       const struct amdgpu_ip_block_version *ip_block_version)
{
	if (!ip_block_version)
		return -EINVAL;

	switch (ip_block_version->type) {
	case AMD_IP_BLOCK_TYPE_VCN:
		if (adev->harvest_ip_mask & AMD_HARVEST_IP_VCN_MASK)
			return 0;
		break;
	case AMD_IP_BLOCK_TYPE_JPEG:
		if (adev->harvest_ip_mask & AMD_HARVEST_IP_JPEG_MASK)
			return 0;
		break;
	default:
		break;
	}

	DRM_INFO("add ip block number %d <%s>\n", adev->num_ip_blocks,
		  ip_block_version->funcs->name);

	adev->ip_blocks[adev->num_ip_blocks++].version = ip_block_version;

	return 0;
}

/**
 * amdgpu_device_enable_virtual_display - enable virtual display feature
 *
 * @adev: amdgpu_device pointer
 *
 * Enabled the virtual display feature if the user has enabled it via
 * the module parameter virtual_display.  This feature provides a virtual
 * display hardware on headless boards or in virtualized environments.
 * This function parses and validates the configuration string specified by
 * the user and configues the virtual display configuration (number of
 * virtual connectors, crtcs, etc.) specified.
 */
static void amdgpu_device_enable_virtual_display(struct amdgpu_device *adev)
{
	adev->enable_virtual_display = false;

	if (amdgpu_virtual_display) {
		const char *pci_address_name = pci_name(adev->pdev);
		char *pciaddstr, *pciaddstr_tmp, *pciaddname_tmp, *pciaddname;

		pciaddstr = kstrdup(amdgpu_virtual_display, GFP_KERNEL);
		pciaddstr_tmp = pciaddstr;
		while ((pciaddname_tmp = strsep(&pciaddstr_tmp, ";"))) {
			pciaddname = strsep(&pciaddname_tmp, ",");
			if (!strcmp("all", pciaddname)
			    || !strcmp(pci_address_name, pciaddname)) {
				long num_crtc;
				int res = -1;

				adev->enable_virtual_display = true;

				if (pciaddname_tmp)
					res = kstrtol(pciaddname_tmp, 10,
						      &num_crtc);

				if (!res) {
					if (num_crtc < 1)
						num_crtc = 1;
					if (num_crtc > 6)
						num_crtc = 6;
					adev->mode_info.num_crtc = num_crtc;
				} else {
					adev->mode_info.num_crtc = 1;
				}
				break;
			}
		}

		DRM_INFO("virtual display string:%s, %s:virtual_display:%d, num_crtc:%d\n",
			 amdgpu_virtual_display, pci_address_name,
			 adev->enable_virtual_display, adev->mode_info.num_crtc);

		kfree(pciaddstr);
	}
}

/**
 * amdgpu_device_parse_gpu_info_fw - parse gpu info firmware
 *
 * @adev: amdgpu_device pointer
 *
 * Parses the asic configuration parameters specified in the gpu info
 * firmware and makes them availale to the driver for use in configuring
 * the asic.
 * Returns 0 on success, -EINVAL on failure.
 */
static int amdgpu_device_parse_gpu_info_fw(struct amdgpu_device *adev)
{
	const char *chip_name;
	char fw_name[40];
	int err;
	const struct gpu_info_firmware_header_v1_0 *hdr;

	adev->firmware.gpu_info_fw = NULL;

	if (adev->mman.discovery_bin) {
		amdgpu_discovery_get_gfx_info(adev);

		/*
		 * FIXME: The bounding box is still needed by Navi12, so
		 * temporarily read it from gpu_info firmware. Should be droped
		 * when DAL no longer needs it.
		 */
		if (adev->asic_type != CHIP_NAVI12)
			return 0;
	}

	switch (adev->asic_type) {
#ifdef CONFIG_DRM_AMDGPU_SI
	case CHIP_VERDE:
	case CHIP_TAHITI:
	case CHIP_PITCAIRN:
	case CHIP_OLAND:
	case CHIP_HAINAN:
#endif
#ifdef CONFIG_DRM_AMDGPU_CIK
	case CHIP_BONAIRE:
	case CHIP_HAWAII:
	case CHIP_KAVERI:
	case CHIP_KABINI:
	case CHIP_MULLINS:
#endif
	case CHIP_TOPAZ:
	case CHIP_TONGA:
	case CHIP_FIJI:
	case CHIP_POLARIS10:
	case CHIP_POLARIS11:
	case CHIP_POLARIS12:
	case CHIP_VEGAM:
	case CHIP_CARRIZO:
	case CHIP_STONEY:
	case CHIP_VEGA20:
	case CHIP_ALDEBARAN:
	case CHIP_SIENNA_CICHLID:
	case CHIP_NAVY_FLOUNDER:
	case CHIP_DIMGREY_CAVEFISH:
	case CHIP_BEIGE_GOBY:
	default:
		return 0;
	case CHIP_VEGA10:
		chip_name = "vega10";
		break;
	case CHIP_VEGA12:
		chip_name = "vega12";
		break;
	case CHIP_RAVEN:
		if (adev->apu_flags & AMD_APU_IS_RAVEN2)
			chip_name = "raven2";
		else if (adev->apu_flags & AMD_APU_IS_PICASSO)
			chip_name = "picasso";
		else
			chip_name = "raven";
		break;
	case CHIP_ARCTURUS:
		chip_name = "arcturus";
		break;
	case CHIP_RENOIR:
		if (adev->apu_flags & AMD_APU_IS_RENOIR)
			chip_name = "renoir";
		else
			chip_name = "green_sardine";
		break;
	case CHIP_NAVI10:
		chip_name = "navi10";
		break;
	case CHIP_NAVI14:
		chip_name = "navi14";
		break;
	case CHIP_NAVI12:
		chip_name = "navi12";
		break;
	case CHIP_VANGOGH:
		chip_name = "vangogh";
		break;
	case CHIP_YELLOW_CARP:
		chip_name = "yellow_carp";
		break;
	}

	snprintf(fw_name, sizeof(fw_name), "amdgpu/%s_gpu_info.bin", chip_name);
	err = request_firmware(&adev->firmware.gpu_info_fw, fw_name, adev->dev);
	if (err) {
		dev_err(adev->dev,
			"Failed to load gpu_info firmware \"%s\"\n",
			fw_name);
		goto out;
	}
	err = amdgpu_ucode_validate(adev->firmware.gpu_info_fw);
	if (err) {
		dev_err(adev->dev,
			"Failed to validate gpu_info firmware \"%s\"\n",
			fw_name);
		goto out;
	}

	hdr = (const struct gpu_info_firmware_header_v1_0 *)adev->firmware.gpu_info_fw->data;
	amdgpu_ucode_print_gpu_info_hdr(&hdr->header);

	switch (hdr->version_major) {
	case 1:
	{
		const struct gpu_info_firmware_v1_0 *gpu_info_fw =
			(const struct gpu_info_firmware_v1_0 *)(adev->firmware.gpu_info_fw->data +
								le32_to_cpu(hdr->header.ucode_array_offset_bytes));

		/*
		 * Should be droped when DAL no longer needs it.
		 */
		if (adev->asic_type == CHIP_NAVI12)
			goto parse_soc_bounding_box;

		adev->gfx.config.max_shader_engines = le32_to_cpu(gpu_info_fw->gc_num_se);
		adev->gfx.config.max_cu_per_sh = le32_to_cpu(gpu_info_fw->gc_num_cu_per_sh);
		adev->gfx.config.max_sh_per_se = le32_to_cpu(gpu_info_fw->gc_num_sh_per_se);
		adev->gfx.config.max_backends_per_se = le32_to_cpu(gpu_info_fw->gc_num_rb_per_se);
		adev->gfx.config.max_texture_channel_caches =
			le32_to_cpu(gpu_info_fw->gc_num_tccs);
		adev->gfx.config.max_gprs = le32_to_cpu(gpu_info_fw->gc_num_gprs);
		adev->gfx.config.max_gs_threads = le32_to_cpu(gpu_info_fw->gc_num_max_gs_thds);
		adev->gfx.config.gs_vgt_table_depth = le32_to_cpu(gpu_info_fw->gc_gs_table_depth);
		adev->gfx.config.gs_prim_buffer_depth = le32_to_cpu(gpu_info_fw->gc_gsprim_buff_depth);
		adev->gfx.config.double_offchip_lds_buf =
			le32_to_cpu(gpu_info_fw->gc_double_offchip_lds_buffer);
		adev->gfx.cu_info.wave_front_size = le32_to_cpu(gpu_info_fw->gc_wave_size);
		adev->gfx.cu_info.max_waves_per_simd =
			le32_to_cpu(gpu_info_fw->gc_max_waves_per_simd);
		adev->gfx.cu_info.max_scratch_slots_per_cu =
			le32_to_cpu(gpu_info_fw->gc_max_scratch_slots_per_cu);
		adev->gfx.cu_info.lds_size = le32_to_cpu(gpu_info_fw->gc_lds_size);
		if (hdr->version_minor >= 1) {
			const struct gpu_info_firmware_v1_1 *gpu_info_fw =
				(const struct gpu_info_firmware_v1_1 *)(adev->firmware.gpu_info_fw->data +
									le32_to_cpu(hdr->header.ucode_array_offset_bytes));
			adev->gfx.config.num_sc_per_sh =
				le32_to_cpu(gpu_info_fw->num_sc_per_sh);
			adev->gfx.config.num_packer_per_sc =
				le32_to_cpu(gpu_info_fw->num_packer_per_sc);
		}

parse_soc_bounding_box:
		/*
		 * soc bounding box info is not integrated in disocovery table,
		 * we always need to parse it from gpu info firmware if needed.
		 */
		if (hdr->version_minor == 2) {
			const struct gpu_info_firmware_v1_2 *gpu_info_fw =
				(const struct gpu_info_firmware_v1_2 *)(adev->firmware.gpu_info_fw->data +
									le32_to_cpu(hdr->header.ucode_array_offset_bytes));
			adev->dm.soc_bounding_box = &gpu_info_fw->soc_bounding_box;
		}
		break;
	}
	default:
		dev_err(adev->dev,
			"Unsupported gpu_info table %d\n", hdr->header.ucode_version);
		err = -EINVAL;
		goto out;
	}
out:
	return err;
}

/**
 * amdgpu_device_ip_early_init - run early init for hardware IPs
 *
 * @adev: amdgpu_device pointer
 *
 * Early initialization pass for hardware IPs.  The hardware IPs that make
 * up each asic are discovered each IP's early_init callback is run.  This
 * is the first stage in initializing the asic.
 * Returns 0 on success, negative error code on failure.
 */
static int amdgpu_device_ip_early_init(struct amdgpu_device *adev)
{
	int i, r;

	amdgpu_device_enable_virtual_display(adev);

	if (amdgpu_sriov_vf(adev)) {
		r = amdgpu_virt_request_full_gpu(adev, true);
		if (r)
			return r;
	}

	switch (adev->asic_type) {
#ifdef CONFIG_DRM_AMDGPU_SI
	case CHIP_VERDE:
	case CHIP_TAHITI:
	case CHIP_PITCAIRN:
	case CHIP_OLAND:
	case CHIP_HAINAN:
		adev->family = AMDGPU_FAMILY_SI;
		r = si_set_ip_blocks(adev);
		if (r)
			return r;
		break;
#endif
#ifdef CONFIG_DRM_AMDGPU_CIK
	case CHIP_BONAIRE:
	case CHIP_HAWAII:
	case CHIP_KAVERI:
	case CHIP_KABINI:
	case CHIP_MULLINS:
		if (adev->flags & AMD_IS_APU)
			adev->family = AMDGPU_FAMILY_KV;
		else
			adev->family = AMDGPU_FAMILY_CI;

		r = cik_set_ip_blocks(adev);
		if (r)
			return r;
		break;
#endif
	case CHIP_TOPAZ:
	case CHIP_TONGA:
	case CHIP_FIJI:
	case CHIP_POLARIS10:
	case CHIP_POLARIS11:
	case CHIP_POLARIS12:
	case CHIP_VEGAM:
	case CHIP_CARRIZO:
	case CHIP_STONEY:
		if (adev->flags & AMD_IS_APU)
			adev->family = AMDGPU_FAMILY_CZ;
		else
			adev->family = AMDGPU_FAMILY_VI;

		r = vi_set_ip_blocks(adev);
		if (r)
			return r;
		break;
	case CHIP_VEGA10:
	case CHIP_VEGA12:
	case CHIP_VEGA20:
	case CHIP_RAVEN:
	case CHIP_ARCTURUS:
	case CHIP_RENOIR:
	case CHIP_ALDEBARAN:
		if (adev->flags & AMD_IS_APU)
			adev->family = AMDGPU_FAMILY_RV;
		else
			adev->family = AMDGPU_FAMILY_AI;

		r = soc15_set_ip_blocks(adev);
		if (r)
			return r;
		break;
	case  CHIP_NAVI10:
	case  CHIP_NAVI14:
	case  CHIP_NAVI12:
	case  CHIP_SIENNA_CICHLID:
	case  CHIP_NAVY_FLOUNDER:
	case  CHIP_DIMGREY_CAVEFISH:
	case  CHIP_BEIGE_GOBY:
	case CHIP_VANGOGH:
	case CHIP_YELLOW_CARP:
	case CHIP_CYAN_SKILLFISH:
		if (adev->asic_type == CHIP_VANGOGH)
			adev->family = AMDGPU_FAMILY_VGH;
		else if (adev->asic_type == CHIP_YELLOW_CARP)
			adev->family = AMDGPU_FAMILY_YC;
		else
			adev->family = AMDGPU_FAMILY_NV;

		r = nv_set_ip_blocks(adev);
		if (r)
			return r;
		break;
	default:
		/* FIXME: not supported yet */
		return -EINVAL;
	}

	amdgpu_amdkfd_device_probe(adev);

	adev->pm.pp_feature = amdgpu_pp_feature_mask;
	if (amdgpu_sriov_vf(adev) || sched_policy == KFD_SCHED_POLICY_NO_HWS)
		adev->pm.pp_feature &= ~PP_GFXOFF_MASK;
	if (amdgpu_sriov_vf(adev) && adev->asic_type == CHIP_SIENNA_CICHLID)
		adev->pm.pp_feature &= ~PP_OVERDRIVE_MASK;

	for (i = 0; i < adev->num_ip_blocks; i++) {
		if ((amdgpu_ip_block_mask & (1 << i)) == 0) {
			DRM_ERROR("disabled ip block: %d <%s>\n",
				  i, adev->ip_blocks[i].version->funcs->name);
			adev->ip_blocks[i].status.valid = false;
		} else {
			if (adev->ip_blocks[i].version->funcs->early_init) {
				r = adev->ip_blocks[i].version->funcs->early_init((void *)adev);
				if (r == -ENOENT) {
					adev->ip_blocks[i].status.valid = false;
				} else if (r) {
					DRM_ERROR("early_init of IP block <%s> failed %d\n",
						  adev->ip_blocks[i].version->funcs->name, r);
					return r;
				} else {
					adev->ip_blocks[i].status.valid = true;
				}
			} else {
				adev->ip_blocks[i].status.valid = true;
			}
		}
		/* get the vbios after the asic_funcs are set up */
		if (adev->ip_blocks[i].version->type == AMD_IP_BLOCK_TYPE_COMMON) {
			r = amdgpu_device_parse_gpu_info_fw(adev);
			if (r)
				return r;

			/* Read BIOS */
			if (!amdgpu_get_bios(adev))
				return -EINVAL;

			r = amdgpu_atombios_init(adev);
			if (r) {
				dev_err(adev->dev, "amdgpu_atombios_init failed\n");
				amdgpu_vf_error_put(adev, AMDGIM_ERROR_VF_ATOMBIOS_INIT_FAIL, 0, 0);
				return r;
			}

			/*get pf2vf msg info at it's earliest time*/
			if (amdgpu_sriov_vf(adev))
				amdgpu_virt_init_data_exchange(adev);

		}
	}

	adev->cg_flags &= amdgpu_cg_mask;
	adev->pg_flags &= amdgpu_pg_mask;

	return 0;
}

static int amdgpu_device_ip_hw_init_phase1(struct amdgpu_device *adev)
{
	int i, r;

	for (i = 0; i < adev->num_ip_blocks; i++) {
		if (!adev->ip_blocks[i].status.sw)
			continue;
		if (adev->ip_blocks[i].status.hw)
			continue;
		if (adev->ip_blocks[i].version->type == AMD_IP_BLOCK_TYPE_COMMON ||
		    (amdgpu_sriov_vf(adev) && (adev->ip_blocks[i].version->type == AMD_IP_BLOCK_TYPE_PSP)) ||
		    adev->ip_blocks[i].version->type == AMD_IP_BLOCK_TYPE_IH) {
			r = adev->ip_blocks[i].version->funcs->hw_init(adev);
			if (r) {
				DRM_ERROR("hw_init of IP block <%s> failed %d\n",
					  adev->ip_blocks[i].version->funcs->name, r);
				return r;
			}
			adev->ip_blocks[i].status.hw = true;
		}
	}

	return 0;
}

static int amdgpu_device_ip_hw_init_phase2(struct amdgpu_device *adev)
{
	int i, r;

	for (i = 0; i < adev->num_ip_blocks; i++) {
		if (!adev->ip_blocks[i].status.sw)
			continue;
		if (adev->ip_blocks[i].status.hw)
			continue;
		r = adev->ip_blocks[i].version->funcs->hw_init(adev);
		if (r) {
			DRM_ERROR("hw_init of IP block <%s> failed %d\n",
				  adev->ip_blocks[i].version->funcs->name, r);
			return r;
		}
		adev->ip_blocks[i].status.hw = true;
	}

	return 0;
}

static int amdgpu_device_fw_loading(struct amdgpu_device *adev)
{
	int r = 0;
	int i;
	uint32_t smu_version;

	if (adev->asic_type >= CHIP_VEGA10) {
		for (i = 0; i < adev->num_ip_blocks; i++) {
			if (adev->ip_blocks[i].version->type != AMD_IP_BLOCK_TYPE_PSP)
				continue;

			if (!adev->ip_blocks[i].status.sw)
				continue;

			/* no need to do the fw loading again if already done*/
			if (adev->ip_blocks[i].status.hw == true)
				break;

			if (amdgpu_in_reset(adev) || adev->in_suspend) {
				r = adev->ip_blocks[i].version->funcs->resume(adev);
				if (r) {
					DRM_ERROR("resume of IP block <%s> failed %d\n",
							  adev->ip_blocks[i].version->funcs->name, r);
					return r;
				}
			} else {
				r = adev->ip_blocks[i].version->funcs->hw_init(adev);
				if (r) {
					DRM_ERROR("hw_init of IP block <%s> failed %d\n",
							  adev->ip_blocks[i].version->funcs->name, r);
					return r;
				}
			}

			adev->ip_blocks[i].status.hw = true;
			break;
		}
	}

	if (!amdgpu_sriov_vf(adev) || adev->asic_type == CHIP_TONGA)
		r = amdgpu_pm_load_smu_firmware(adev, &smu_version);

	return r;
}

/**
 * amdgpu_device_ip_init - run init for hardware IPs
 *
 * @adev: amdgpu_device pointer
 *
 * Main initialization pass for hardware IPs.  The list of all the hardware
 * IPs that make up the asic is walked and the sw_init and hw_init callbacks
 * are run.  sw_init initializes the software state associated with each IP
 * and hw_init initializes the hardware associated with each IP.
 * Returns 0 on success, negative error code on failure.
 */
static int amdgpu_device_ip_init(struct amdgpu_device *adev)
{
	int i, r;

	r = amdgpu_ras_init(adev);
	if (r)
		return r;

	for (i = 0; i < adev->num_ip_blocks; i++) {
		if (!adev->ip_blocks[i].status.valid)
			continue;
		r = adev->ip_blocks[i].version->funcs->sw_init((void *)adev);
		if (r) {
			DRM_ERROR("sw_init of IP block <%s> failed %d\n",
				  adev->ip_blocks[i].version->funcs->name, r);
			goto init_failed;
		}
		adev->ip_blocks[i].status.sw = true;

		/* need to do gmc hw init early so we can allocate gpu mem */
		if (adev->ip_blocks[i].version->type == AMD_IP_BLOCK_TYPE_GMC) {
			r = amdgpu_device_vram_scratch_init(adev);
			if (r) {
				DRM_ERROR("amdgpu_vram_scratch_init failed %d\n", r);
				goto init_failed;
			}
			r = adev->ip_blocks[i].version->funcs->hw_init((void *)adev);
			if (r) {
				DRM_ERROR("hw_init %d failed %d\n", i, r);
				goto init_failed;
			}
			r = amdgpu_device_wb_init(adev);
			if (r) {
				DRM_ERROR("amdgpu_device_wb_init failed %d\n", r);
				goto init_failed;
			}
			adev->ip_blocks[i].status.hw = true;

			/* right after GMC hw init, we create CSA */
			if (amdgpu_mcbp || amdgpu_sriov_vf(adev)) {
				r = amdgpu_allocate_static_csa(adev, &adev->virt.csa_obj,
								AMDGPU_GEM_DOMAIN_VRAM,
								AMDGPU_CSA_SIZE);
				if (r) {
					DRM_ERROR("allocate CSA failed %d\n", r);
					goto init_failed;
				}
			}
		}
	}

	if (amdgpu_sriov_vf(adev))
		amdgpu_virt_init_data_exchange(adev);

	r = amdgpu_ib_pool_init(adev);
	if (r) {
		dev_err(adev->dev, "IB initialization failed (%d).\n", r);
		amdgpu_vf_error_put(adev, AMDGIM_ERROR_VF_IB_INIT_FAIL, 0, r);
		goto init_failed;
	}

	r = amdgpu_ucode_create_bo(adev); /* create ucode bo when sw_init complete*/
	if (r)
		goto init_failed;

	r = amdgpu_amdkfd_resume_iommu(adev);
	if (r)
		goto init_failed;

	r = amdgpu_device_ip_hw_init_phase1(adev);
	if (r)
		goto init_failed;

	r = amdgpu_device_fw_loading(adev);
	if (r)
		goto init_failed;

	r = amdgpu_device_ip_hw_init_phase2(adev);
	if (r)
		goto init_failed;

	/*
	 * retired pages will be loaded from eeprom and reserved here,
	 * it should be called after amdgpu_device_ip_hw_init_phase2  since
	 * for some ASICs the RAS EEPROM code relies on SMU fully functioning
	 * for I2C communication which only true at this point.
	 *
	 * amdgpu_ras_recovery_init may fail, but the upper only cares the
	 * failure from bad gpu situation and stop amdgpu init process
	 * accordingly. For other failed cases, it will still release all
	 * the resource and print error message, rather than returning one
	 * negative value to upper level.
	 *
	 * Note: theoretically, this should be called before all vram allocations
	 * to protect retired page from abusing
	 */
	r = amdgpu_ras_recovery_init(adev);
	if (r)
		goto init_failed;

	if (adev->gmc.xgmi.num_physical_nodes > 1)
		amdgpu_xgmi_add_device(adev);

	/* Don't init kfd if whole hive need to be reset during init */
	if (!adev->gmc.xgmi.pending_reset)
		amdgpu_amdkfd_device_init(adev);

	amdgpu_fru_get_product_info(adev);

init_failed:
	if (amdgpu_sriov_vf(adev))
		amdgpu_virt_release_full_gpu(adev, true);

	return r;
}

/**
 * amdgpu_device_fill_reset_magic - writes reset magic to gart pointer
 *
 * @adev: amdgpu_device pointer
 *
 * Writes a reset magic value to the gart pointer in VRAM.  The driver calls
 * this function before a GPU reset.  If the value is retained after a
 * GPU reset, VRAM has not been lost.  Some GPU resets may destry VRAM contents.
 */
static void amdgpu_device_fill_reset_magic(struct amdgpu_device *adev)
{
	memcpy(adev->reset_magic, adev->gart.ptr, AMDGPU_RESET_MAGIC_NUM);
}

/**
 * amdgpu_device_check_vram_lost - check if vram is valid
 *
 * @adev: amdgpu_device pointer
 *
 * Checks the reset magic value written to the gart pointer in VRAM.
 * The driver calls this after a GPU reset to see if the contents of
 * VRAM is lost or now.
 * returns true if vram is lost, false if not.
 */
static bool amdgpu_device_check_vram_lost(struct amdgpu_device *adev)
{
	if (memcmp(adev->gart.ptr, adev->reset_magic,
			AMDGPU_RESET_MAGIC_NUM))
		return true;

	if (!amdgpu_in_reset(adev))
		return false;

	/*
	 * For all ASICs with baco/mode1 reset, the VRAM is
	 * always assumed to be lost.
	 */
	switch (amdgpu_asic_reset_method(adev)) {
	case AMD_RESET_METHOD_BACO:
	case AMD_RESET_METHOD_MODE1:
		return true;
	default:
		return false;
	}
}

/**
 * amdgpu_device_set_cg_state - set clockgating for amdgpu device
 *
 * @adev: amdgpu_device pointer
 * @state: clockgating state (gate or ungate)
 *
 * The list of all the hardware IPs that make up the asic is walked and the
 * set_clockgating_state callbacks are run.
 * Late initialization pass enabling clockgating for hardware IPs.
 * Fini or suspend, pass disabling clockgating for hardware IPs.
 * Returns 0 on success, negative error code on failure.
 */

int amdgpu_device_set_cg_state(struct amdgpu_device *adev,
			       enum amd_clockgating_state state)
{
	int i, j, r;

	if (amdgpu_emu_mode == 1)
		return 0;

	for (j = 0; j < adev->num_ip_blocks; j++) {
		i = state == AMD_CG_STATE_GATE ? j : adev->num_ip_blocks - j - 1;
		if (!adev->ip_blocks[i].status.late_initialized)
			continue;
		/* skip CG for GFX on S0ix */
		if (adev->in_s0ix &&
		    adev->ip_blocks[i].version->type == AMD_IP_BLOCK_TYPE_GFX)
			continue;
		/* skip CG for VCE/UVD, it's handled specially */
		if (adev->ip_blocks[i].version->type != AMD_IP_BLOCK_TYPE_UVD &&
		    adev->ip_blocks[i].version->type != AMD_IP_BLOCK_TYPE_VCE &&
		    adev->ip_blocks[i].version->type != AMD_IP_BLOCK_TYPE_VCN &&
		    adev->ip_blocks[i].version->type != AMD_IP_BLOCK_TYPE_JPEG &&
		    adev->ip_blocks[i].version->funcs->set_clockgating_state) {
			/* enable clockgating to save power */
			r = adev->ip_blocks[i].version->funcs->set_clockgating_state((void *)adev,
										     state);
			if (r) {
				DRM_ERROR("set_clockgating_state(gate) of IP block <%s> failed %d\n",
					  adev->ip_blocks[i].version->funcs->name, r);
				return r;
			}
		}
	}

	return 0;
}

int amdgpu_device_set_pg_state(struct amdgpu_device *adev,
			       enum amd_powergating_state state)
{
	int i, j, r;

	if (amdgpu_emu_mode == 1)
		return 0;

	for (j = 0; j < adev->num_ip_blocks; j++) {
		i = state == AMD_PG_STATE_GATE ? j : adev->num_ip_blocks - j - 1;
		if (!adev->ip_blocks[i].status.late_initialized)
			continue;
		/* skip PG for GFX on S0ix */
		if (adev->in_s0ix &&
		    adev->ip_blocks[i].version->type == AMD_IP_BLOCK_TYPE_GFX)
			continue;
		/* skip CG for VCE/UVD, it's handled specially */
		if (adev->ip_blocks[i].version->type != AMD_IP_BLOCK_TYPE_UVD &&
		    adev->ip_blocks[i].version->type != AMD_IP_BLOCK_TYPE_VCE &&
		    adev->ip_blocks[i].version->type != AMD_IP_BLOCK_TYPE_VCN &&
		    adev->ip_blocks[i].version->type != AMD_IP_BLOCK_TYPE_JPEG &&
		    adev->ip_blocks[i].version->funcs->set_powergating_state) {
			/* enable powergating to save power */
			r = adev->ip_blocks[i].version->funcs->set_powergating_state((void *)adev,
											state);
			if (r) {
				DRM_ERROR("set_powergating_state(gate) of IP block <%s> failed %d\n",
					  adev->ip_blocks[i].version->funcs->name, r);
				return r;
			}
		}
	}
	return 0;
}

static int amdgpu_device_enable_mgpu_fan_boost(void)
{
	struct amdgpu_gpu_instance *gpu_ins;
	struct amdgpu_device *adev;
	int i, ret = 0;

	mutex_lock(&mgpu_info.mutex);

	/*
	 * MGPU fan boost feature should be enabled
	 * only when there are two or more dGPUs in
	 * the system
	 */
	if (mgpu_info.num_dgpu < 2)
		goto out;

	for (i = 0; i < mgpu_info.num_dgpu; i++) {
		gpu_ins = &(mgpu_info.gpu_ins[i]);
		adev = gpu_ins->adev;
		if (!(adev->flags & AMD_IS_APU) &&
		    !gpu_ins->mgpu_fan_enabled) {
			ret = amdgpu_dpm_enable_mgpu_fan_boost(adev);
			if (ret)
				break;

			gpu_ins->mgpu_fan_enabled = 1;
		}
	}

out:
	mutex_unlock(&mgpu_info.mutex);

	return ret;
}

/**
 * amdgpu_device_ip_late_init - run late init for hardware IPs
 *
 * @adev: amdgpu_device pointer
 *
 * Late initialization pass for hardware IPs.  The list of all the hardware
 * IPs that make up the asic is walked and the late_init callbacks are run.
 * late_init covers any special initialization that an IP requires
 * after all of the have been initialized or something that needs to happen
 * late in the init process.
 * Returns 0 on success, negative error code on failure.
 */
static int amdgpu_device_ip_late_init(struct amdgpu_device *adev)
{
	struct amdgpu_gpu_instance *gpu_instance;
	int i = 0, r;

	for (i = 0; i < adev->num_ip_blocks; i++) {
		if (!adev->ip_blocks[i].status.hw)
			continue;
		if (adev->ip_blocks[i].version->funcs->late_init) {
			r = adev->ip_blocks[i].version->funcs->late_init((void *)adev);
			if (r) {
				DRM_ERROR("late_init of IP block <%s> failed %d\n",
					  adev->ip_blocks[i].version->funcs->name, r);
				return r;
			}
		}
		adev->ip_blocks[i].status.late_initialized = true;
	}

	amdgpu_ras_set_error_query_ready(adev, true);

	amdgpu_device_set_cg_state(adev, AMD_CG_STATE_GATE);
	amdgpu_device_set_pg_state(adev, AMD_PG_STATE_GATE);

	amdgpu_device_fill_reset_magic(adev);

	r = amdgpu_device_enable_mgpu_fan_boost();
	if (r)
		DRM_ERROR("enable mgpu fan boost failed (%d).\n", r);

	/* For XGMI + passthrough configuration on arcturus, enable light SBR */
	if (adev->asic_type == CHIP_ARCTURUS &&
	    amdgpu_passthrough(adev) &&
	    adev->gmc.xgmi.num_physical_nodes > 1)
		smu_set_light_sbr(&adev->smu, true);

	if (adev->gmc.xgmi.num_physical_nodes > 1) {
		mutex_lock(&mgpu_info.mutex);

		/*
		 * Reset device p-state to low as this was booted with high.
		 *
		 * This should be performed only after all devices from the same
		 * hive get initialized.
		 *
		 * However, it's unknown how many device in the hive in advance.
		 * As this is counted one by one during devices initializations.
		 *
		 * So, we wait for all XGMI interlinked devices initialized.
		 * This may bring some delays as those devices may come from
		 * different hives. But that should be OK.
		 */
		if (mgpu_info.num_dgpu == adev->gmc.xgmi.num_physical_nodes) {
			for (i = 0; i < mgpu_info.num_gpu; i++) {
				gpu_instance = &(mgpu_info.gpu_ins[i]);
				if (gpu_instance->adev->flags & AMD_IS_APU)
					continue;

				r = amdgpu_xgmi_set_pstate(gpu_instance->adev,
						AMDGPU_XGMI_PSTATE_MIN);
				if (r) {
					DRM_ERROR("pstate setting failed (%d).\n", r);
					break;
				}
			}
		}

		mutex_unlock(&mgpu_info.mutex);
	}

	return 0;
}

static int amdgpu_device_ip_fini_early(struct amdgpu_device *adev)
{
	int i, r;

	for (i = 0; i < adev->num_ip_blocks; i++) {
		if (!adev->ip_blocks[i].version->funcs->early_fini)
			continue;

		r = adev->ip_blocks[i].version->funcs->early_fini((void *)adev);
		if (r) {
			DRM_DEBUG("early_fini of IP block <%s> failed %d\n",
				  adev->ip_blocks[i].version->funcs->name, r);
		}
	}

	amdgpu_amdkfd_suspend(adev, false);

	amdgpu_device_set_pg_state(adev, AMD_PG_STATE_UNGATE);
	amdgpu_device_set_cg_state(adev, AMD_CG_STATE_UNGATE);

	/* need to disable SMC first */
	for (i = 0; i < adev->num_ip_blocks; i++) {
		if (!adev->ip_blocks[i].status.hw)
			continue;
		if (adev->ip_blocks[i].version->type == AMD_IP_BLOCK_TYPE_SMC) {
			r = adev->ip_blocks[i].version->funcs->hw_fini((void *)adev);
			/* XXX handle errors */
			if (r) {
				DRM_DEBUG("hw_fini of IP block <%s> failed %d\n",
					  adev->ip_blocks[i].version->funcs->name, r);
			}
			adev->ip_blocks[i].status.hw = false;
			break;
		}
	}

	for (i = adev->num_ip_blocks - 1; i >= 0; i--) {
		if (!adev->ip_blocks[i].status.hw)
			continue;

		r = adev->ip_blocks[i].version->funcs->hw_fini((void *)adev);
		/* XXX handle errors */
		if (r) {
			DRM_DEBUG("hw_fini of IP block <%s> failed %d\n",
				  adev->ip_blocks[i].version->funcs->name, r);
		}

		adev->ip_blocks[i].status.hw = false;
	}

	if (amdgpu_sriov_vf(adev)) {
		if (amdgpu_virt_release_full_gpu(adev, false))
			DRM_ERROR("failed to release exclusive mode on fini\n");
	}

	return 0;
}

/**
 * amdgpu_device_ip_fini - run fini for hardware IPs
 *
 * @adev: amdgpu_device pointer
 *
 * Main teardown pass for hardware IPs.  The list of all the hardware
 * IPs that make up the asic is walked and the hw_fini and sw_fini callbacks
 * are run.  hw_fini tears down the hardware associated with each IP
 * and sw_fini tears down any software state associated with each IP.
 * Returns 0 on success, negative error code on failure.
 */
static int amdgpu_device_ip_fini(struct amdgpu_device *adev)
{
	int i, r;

	if (amdgpu_sriov_vf(adev) && adev->virt.ras_init_done)
		amdgpu_virt_release_ras_err_handler_data(adev);

	amdgpu_ras_pre_fini(adev);

	if (adev->gmc.xgmi.num_physical_nodes > 1)
		amdgpu_xgmi_remove_device(adev);

	amdgpu_amdkfd_device_fini_sw(adev);

	for (i = adev->num_ip_blocks - 1; i >= 0; i--) {
		if (!adev->ip_blocks[i].status.sw)
			continue;

		if (adev->ip_blocks[i].version->type == AMD_IP_BLOCK_TYPE_GMC) {
			amdgpu_ucode_free_bo(adev);
			amdgpu_free_static_csa(&adev->virt.csa_obj);
			amdgpu_device_wb_fini(adev);
			amdgpu_device_vram_scratch_fini(adev);
			amdgpu_ib_pool_fini(adev);
		}

		r = adev->ip_blocks[i].version->funcs->sw_fini((void *)adev);
		/* XXX handle errors */
		if (r) {
			DRM_DEBUG("sw_fini of IP block <%s> failed %d\n",
				  adev->ip_blocks[i].version->funcs->name, r);
		}
		adev->ip_blocks[i].status.sw = false;
		adev->ip_blocks[i].status.valid = false;
	}

	for (i = adev->num_ip_blocks - 1; i >= 0; i--) {
		if (!adev->ip_blocks[i].status.late_initialized)
			continue;
		if (adev->ip_blocks[i].version->funcs->late_fini)
			adev->ip_blocks[i].version->funcs->late_fini((void *)adev);
		adev->ip_blocks[i].status.late_initialized = false;
	}

	amdgpu_ras_fini(adev);

	return 0;
}

/**
 * amdgpu_device_delayed_init_work_handler - work handler for IB tests
 *
 * @work: work_struct.
 */
static void amdgpu_device_delayed_init_work_handler(struct work_struct *work)
{
	struct amdgpu_device *adev =
		container_of(work, struct amdgpu_device, delayed_init_work.work);
	int r;

	r = amdgpu_ib_ring_tests(adev);
	if (r)
		DRM_ERROR("ib ring test failed (%d).\n", r);
}

static void amdgpu_device_delay_enable_gfx_off(struct work_struct *work)
{
	struct amdgpu_device *adev =
		container_of(work, struct amdgpu_device, gfx.gfx_off_delay_work.work);

	WARN_ON_ONCE(adev->gfx.gfx_off_state);
	WARN_ON_ONCE(adev->gfx.gfx_off_req_count);

	if (!amdgpu_dpm_set_powergating_by_smu(adev, AMD_IP_BLOCK_TYPE_GFX, true))
		adev->gfx.gfx_off_state = true;
}

/**
 * amdgpu_device_ip_suspend_phase1 - run suspend for hardware IPs (phase 1)
 *
 * @adev: amdgpu_device pointer
 *
 * Main suspend function for hardware IPs.  The list of all the hardware
 * IPs that make up the asic is walked, clockgating is disabled and the
 * suspend callbacks are run.  suspend puts the hardware and software state
 * in each IP into a state suitable for suspend.
 * Returns 0 on success, negative error code on failure.
 */
static int amdgpu_device_ip_suspend_phase1(struct amdgpu_device *adev)
{
	int i, r;

	amdgpu_device_set_pg_state(adev, AMD_PG_STATE_UNGATE);
	amdgpu_device_set_cg_state(adev, AMD_CG_STATE_UNGATE);

	for (i = adev->num_ip_blocks - 1; i >= 0; i--) {
		if (!adev->ip_blocks[i].status.valid)
			continue;

		/* displays are handled separately */
		if (adev->ip_blocks[i].version->type != AMD_IP_BLOCK_TYPE_DCE)
			continue;

		/* XXX handle errors */
		r = adev->ip_blocks[i].version->funcs->suspend(adev);
		/* XXX handle errors */
		if (r) {
			DRM_ERROR("suspend of IP block <%s> failed %d\n",
				  adev->ip_blocks[i].version->funcs->name, r);
			return r;
		}

		adev->ip_blocks[i].status.hw = false;
	}

	return 0;
}

/**
 * amdgpu_device_ip_suspend_phase2 - run suspend for hardware IPs (phase 2)
 *
 * @adev: amdgpu_device pointer
 *
 * Main suspend function for hardware IPs.  The list of all the hardware
 * IPs that make up the asic is walked, clockgating is disabled and the
 * suspend callbacks are run.  suspend puts the hardware and software state
 * in each IP into a state suitable for suspend.
 * Returns 0 on success, negative error code on failure.
 */
static int amdgpu_device_ip_suspend_phase2(struct amdgpu_device *adev)
{
	int i, r;

	if (adev->in_s0ix)
		amdgpu_gfx_state_change_set(adev, sGpuChangeState_D3Entry);

	for (i = adev->num_ip_blocks - 1; i >= 0; i--) {
		if (!adev->ip_blocks[i].status.valid)
			continue;
		/* displays are handled in phase1 */
		if (adev->ip_blocks[i].version->type == AMD_IP_BLOCK_TYPE_DCE)
			continue;
		/* PSP lost connection when err_event_athub occurs */
		if (amdgpu_ras_intr_triggered() &&
		    adev->ip_blocks[i].version->type == AMD_IP_BLOCK_TYPE_PSP) {
			adev->ip_blocks[i].status.hw = false;
			continue;
		}

		/* skip unnecessary suspend if we do not initialize them yet */
		if (adev->gmc.xgmi.pending_reset &&
		    !(adev->ip_blocks[i].version->type == AMD_IP_BLOCK_TYPE_GMC ||
		      adev->ip_blocks[i].version->type == AMD_IP_BLOCK_TYPE_SMC ||
		      adev->ip_blocks[i].version->type == AMD_IP_BLOCK_TYPE_COMMON ||
		      adev->ip_blocks[i].version->type == AMD_IP_BLOCK_TYPE_IH)) {
			adev->ip_blocks[i].status.hw = false;
			continue;
		}

		/* skip suspend of gfx and psp for S0ix
		 * gfx is in gfxoff state, so on resume it will exit gfxoff just
		 * like at runtime. PSP is also part of the always on hardware
		 * so no need to suspend it.
		 */
		if (adev->in_s0ix &&
		    (adev->ip_blocks[i].version->type == AMD_IP_BLOCK_TYPE_PSP ||
		     adev->ip_blocks[i].version->type == AMD_IP_BLOCK_TYPE_GFX))
			continue;

		/* XXX handle errors */
		r = adev->ip_blocks[i].version->funcs->suspend(adev);
		/* XXX handle errors */
		if (r) {
			DRM_ERROR("suspend of IP block <%s> failed %d\n",
				  adev->ip_blocks[i].version->funcs->name, r);
		}
		adev->ip_blocks[i].status.hw = false;
		/* handle putting the SMC in the appropriate state */
		if(!amdgpu_sriov_vf(adev)){
			if (adev->ip_blocks[i].version->type == AMD_IP_BLOCK_TYPE_SMC) {
				r = amdgpu_dpm_set_mp1_state(adev, adev->mp1_state);
				if (r) {
					DRM_ERROR("SMC failed to set mp1 state %d, %d\n",
							adev->mp1_state, r);
					return r;
				}
			}
		}
	}

	return 0;
}

/**
 * amdgpu_device_ip_suspend - run suspend for hardware IPs
 *
 * @adev: amdgpu_device pointer
 *
 * Main suspend function for hardware IPs.  The list of all the hardware
 * IPs that make up the asic is walked, clockgating is disabled and the
 * suspend callbacks are run.  suspend puts the hardware and software state
 * in each IP into a state suitable for suspend.
 * Returns 0 on success, negative error code on failure.
 */
int amdgpu_device_ip_suspend(struct amdgpu_device *adev)
{
	int r;

	if (amdgpu_sriov_vf(adev)) {
		amdgpu_virt_fini_data_exchange(adev);
		amdgpu_virt_request_full_gpu(adev, false);
	}

	r = amdgpu_device_ip_suspend_phase1(adev);
	if (r)
		return r;
	r = amdgpu_device_ip_suspend_phase2(adev);

	if (amdgpu_sriov_vf(adev))
		amdgpu_virt_release_full_gpu(adev, false);

	return r;
}

static int amdgpu_device_ip_reinit_early_sriov(struct amdgpu_device *adev)
{
	int i, r;

	static enum amd_ip_block_type ip_order[] = {
		AMD_IP_BLOCK_TYPE_GMC,
		AMD_IP_BLOCK_TYPE_COMMON,
		AMD_IP_BLOCK_TYPE_PSP,
		AMD_IP_BLOCK_TYPE_IH,
	};

	for (i = 0; i < adev->num_ip_blocks; i++) {
		int j;
		struct amdgpu_ip_block *block;

		block = &adev->ip_blocks[i];
		block->status.hw = false;

		for (j = 0; j < ARRAY_SIZE(ip_order); j++) {

			if (block->version->type != ip_order[j] ||
				!block->status.valid)
				continue;

			r = block->version->funcs->hw_init(adev);
			DRM_INFO("RE-INIT-early: %s %s\n", block->version->funcs->name, r?"failed":"succeeded");
			if (r)
				return r;
			block->status.hw = true;
		}
	}

	return 0;
}

static int amdgpu_device_ip_reinit_late_sriov(struct amdgpu_device *adev)
{
	int i, r;

	static enum amd_ip_block_type ip_order[] = {
		AMD_IP_BLOCK_TYPE_SMC,
		AMD_IP_BLOCK_TYPE_DCE,
		AMD_IP_BLOCK_TYPE_GFX,
		AMD_IP_BLOCK_TYPE_SDMA,
		AMD_IP_BLOCK_TYPE_UVD,
		AMD_IP_BLOCK_TYPE_VCE,
		AMD_IP_BLOCK_TYPE_VCN
	};

	for (i = 0; i < ARRAY_SIZE(ip_order); i++) {
		int j;
		struct amdgpu_ip_block *block;

		for (j = 0; j < adev->num_ip_blocks; j++) {
			block = &adev->ip_blocks[j];

			if (block->version->type != ip_order[i] ||
				!block->status.valid ||
				block->status.hw)
				continue;

			if (block->version->type == AMD_IP_BLOCK_TYPE_SMC)
				r = block->version->funcs->resume(adev);
			else
				r = block->version->funcs->hw_init(adev);

			DRM_INFO("RE-INIT-late: %s %s\n", block->version->funcs->name, r?"failed":"succeeded");
			if (r)
				return r;
			block->status.hw = true;
		}
	}

	return 0;
}

/**
 * amdgpu_device_ip_resume_phase1 - run resume for hardware IPs
 *
 * @adev: amdgpu_device pointer
 *
 * First resume function for hardware IPs.  The list of all the hardware
 * IPs that make up the asic is walked and the resume callbacks are run for
 * COMMON, GMC, and IH.  resume puts the hardware into a functional state
 * after a suspend and updates the software state as necessary.  This
 * function is also used for restoring the GPU after a GPU reset.
 * Returns 0 on success, negative error code on failure.
 */
static int amdgpu_device_ip_resume_phase1(struct amdgpu_device *adev)
{
	int i, r;

	for (i = 0; i < adev->num_ip_blocks; i++) {
		if (!adev->ip_blocks[i].status.valid || adev->ip_blocks[i].status.hw)
			continue;
		if (adev->ip_blocks[i].version->type == AMD_IP_BLOCK_TYPE_COMMON ||
		    adev->ip_blocks[i].version->type == AMD_IP_BLOCK_TYPE_GMC ||
		    adev->ip_blocks[i].version->type == AMD_IP_BLOCK_TYPE_IH) {

			r = adev->ip_blocks[i].version->funcs->resume(adev);
			if (r) {
				DRM_ERROR("resume of IP block <%s> failed %d\n",
					  adev->ip_blocks[i].version->funcs->name, r);
				return r;
			}
			adev->ip_blocks[i].status.hw = true;
		}
	}

	return 0;
}

/**
 * amdgpu_device_ip_resume_phase2 - run resume for hardware IPs
 *
 * @adev: amdgpu_device pointer
 *
 * First resume function for hardware IPs.  The list of all the hardware
 * IPs that make up the asic is walked and the resume callbacks are run for
 * all blocks except COMMON, GMC, and IH.  resume puts the hardware into a
 * functional state after a suspend and updates the software state as
 * necessary.  This function is also used for restoring the GPU after a GPU
 * reset.
 * Returns 0 on success, negative error code on failure.
 */
static int amdgpu_device_ip_resume_phase2(struct amdgpu_device *adev)
{
	int i, r;

	for (i = 0; i < adev->num_ip_blocks; i++) {
		if (!adev->ip_blocks[i].status.valid || adev->ip_blocks[i].status.hw)
			continue;
		if (adev->ip_blocks[i].version->type == AMD_IP_BLOCK_TYPE_COMMON ||
		    adev->ip_blocks[i].version->type == AMD_IP_BLOCK_TYPE_GMC ||
		    adev->ip_blocks[i].version->type == AMD_IP_BLOCK_TYPE_IH ||
		    adev->ip_blocks[i].version->type == AMD_IP_BLOCK_TYPE_PSP)
			continue;
		r = adev->ip_blocks[i].version->funcs->resume(adev);
		if (r) {
			DRM_ERROR("resume of IP block <%s> failed %d\n",
				  adev->ip_blocks[i].version->funcs->name, r);
			return r;
		}
		adev->ip_blocks[i].status.hw = true;
	}

	return 0;
}

/**
 * amdgpu_device_ip_resume - run resume for hardware IPs
 *
 * @adev: amdgpu_device pointer
 *
 * Main resume function for hardware IPs.  The hardware IPs
 * are split into two resume functions because they are
 * are also used in in recovering from a GPU reset and some additional
 * steps need to be take between them.  In this case (S3/S4) they are
 * run sequentially.
 * Returns 0 on success, negative error code on failure.
 */
static int amdgpu_device_ip_resume(struct amdgpu_device *adev)
{
	int r;

	r = amdgpu_amdkfd_resume_iommu(adev);
	if (r)
		return r;

	r = amdgpu_device_ip_resume_phase1(adev);
	if (r)
		return r;

	r = amdgpu_device_fw_loading(adev);
	if (r)
		return r;

	r = amdgpu_device_ip_resume_phase2(adev);

	return r;
}

/**
 * amdgpu_device_detect_sriov_bios - determine if the board supports SR-IOV
 *
 * @adev: amdgpu_device pointer
 *
 * Query the VBIOS data tables to determine if the board supports SR-IOV.
 */
static void amdgpu_device_detect_sriov_bios(struct amdgpu_device *adev)
{
	if (amdgpu_sriov_vf(adev)) {
		if (adev->is_atom_fw) {
			if (amdgpu_atomfirmware_gpu_virtualization_supported(adev))
				adev->virt.caps |= AMDGPU_SRIOV_CAPS_SRIOV_VBIOS;
		} else {
			if (amdgpu_atombios_has_gpu_virtualization_table(adev))
				adev->virt.caps |= AMDGPU_SRIOV_CAPS_SRIOV_VBIOS;
		}

		if (!(adev->virt.caps & AMDGPU_SRIOV_CAPS_SRIOV_VBIOS))
			amdgpu_vf_error_put(adev, AMDGIM_ERROR_VF_NO_VBIOS, 0, 0);
	}
}

/**
 * amdgpu_device_asic_has_dc_support - determine if DC supports the asic
 *
 * @asic_type: AMD asic type
 *
 * Check if there is DC (new modesetting infrastructre) support for an asic.
 * returns true if DC has support, false if not.
 */
bool amdgpu_device_asic_has_dc_support(enum amd_asic_type asic_type)
{
	switch (asic_type) {
#if defined(CONFIG_DRM_AMD_DC)
#if defined(CONFIG_DRM_AMD_DC_SI)
	case CHIP_TAHITI:
	case CHIP_PITCAIRN:
	case CHIP_VERDE:
	case CHIP_OLAND:
#endif
	case CHIP_BONAIRE:
	case CHIP_KAVERI:
	case CHIP_KABINI:
	case CHIP_MULLINS:
		/*
		 * We have systems in the wild with these ASICs that require
		 * LVDS and VGA support which is not supported with DC.
		 *
		 * Fallback to the non-DC driver here by default so as not to
		 * cause regressions.
		 */
		return amdgpu_dc > 0;
	case CHIP_HAWAII:
	case CHIP_CARRIZO:
	case CHIP_STONEY:
	case CHIP_POLARIS10:
	case CHIP_POLARIS11:
	case CHIP_POLARIS12:
	case CHIP_VEGAM:
	case CHIP_TONGA:
	case CHIP_FIJI:
	case CHIP_VEGA10:
	case CHIP_VEGA12:
	case CHIP_VEGA20:
#if defined(CONFIG_DRM_AMD_DC_DCN)
	case CHIP_RAVEN:
	case CHIP_NAVI10:
	case CHIP_NAVI14:
	case CHIP_NAVI12:
	case CHIP_RENOIR:
	case CHIP_SIENNA_CICHLID:
	case CHIP_NAVY_FLOUNDER:
	case CHIP_DIMGREY_CAVEFISH:
	case CHIP_BEIGE_GOBY:
	case CHIP_VANGOGH:
	case CHIP_YELLOW_CARP:
#endif
		return amdgpu_dc != 0;
#endif
	default:
		if (amdgpu_dc > 0)
			DRM_INFO_ONCE("Display Core has been requested via kernel parameter "
					 "but isn't supported by ASIC, ignoring\n");
		return false;
	}
}

/**
 * amdgpu_device_has_dc_support - check if dc is supported
 *
 * @adev: amdgpu_device pointer
 *
 * Returns true for supported, false for not supported
 */
bool amdgpu_device_has_dc_support(struct amdgpu_device *adev)
{
	if (amdgpu_sriov_vf(adev) || 
	    adev->enable_virtual_display ||
	    (adev->harvest_ip_mask & AMD_HARVEST_IP_DMU_MASK))
		return false;

	return amdgpu_device_asic_has_dc_support(adev->asic_type);
}

static void amdgpu_device_xgmi_reset_func(struct work_struct *__work)
{
	struct amdgpu_device *adev =
		container_of(__work, struct amdgpu_device, xgmi_reset_work);
	struct amdgpu_hive_info *hive = amdgpu_get_xgmi_hive(adev);

	/* It's a bug to not have a hive within this function */
	if (WARN_ON(!hive))
		return;

	/*
	 * Use task barrier to synchronize all xgmi reset works across the
	 * hive. task_barrier_enter and task_barrier_exit will block
	 * until all the threads running the xgmi reset works reach
	 * those points. task_barrier_full will do both blocks.
	 */
	if (amdgpu_asic_reset_method(adev) == AMD_RESET_METHOD_BACO) {

		task_barrier_enter(&hive->tb);
		adev->asic_reset_res = amdgpu_device_baco_enter(adev_to_drm(adev));

		if (adev->asic_reset_res)
			goto fail;

		task_barrier_exit(&hive->tb);
		adev->asic_reset_res = amdgpu_device_baco_exit(adev_to_drm(adev));

		if (adev->asic_reset_res)
			goto fail;

		if (adev->mmhub.ras_funcs &&
		    adev->mmhub.ras_funcs->reset_ras_error_count)
			adev->mmhub.ras_funcs->reset_ras_error_count(adev);
	} else {

		task_barrier_full(&hive->tb);
		adev->asic_reset_res =  amdgpu_asic_reset(adev);
	}

fail:
	if (adev->asic_reset_res)
		DRM_WARN("ASIC reset failed with error, %d for drm dev, %s",
			 adev->asic_reset_res, adev_to_drm(adev)->unique);
	amdgpu_put_xgmi_hive(hive);
}

static int amdgpu_device_get_job_timeout_settings(struct amdgpu_device *adev)
{
	char *input = amdgpu_lockup_timeout;
	char *timeout_setting = NULL;
	int index = 0;
	long timeout;
	int ret = 0;

	/*
	 * By default timeout for non compute jobs is 10000
	 * and 60000 for compute jobs.
	 * In SR-IOV or passthrough mode, timeout for compute
	 * jobs are 60000 by default.
	 */
	adev->gfx_timeout = msecs_to_jiffies(10000);
	adev->sdma_timeout = adev->video_timeout = adev->gfx_timeout;
	if (amdgpu_sriov_vf(adev))
		adev->compute_timeout = amdgpu_sriov_is_pp_one_vf(adev) ?
					msecs_to_jiffies(60000) : msecs_to_jiffies(10000);
	else
		adev->compute_timeout =  msecs_to_jiffies(60000);

	if (strnlen(input, AMDGPU_MAX_TIMEOUT_PARAM_LENGTH)) {
		while ((timeout_setting = strsep(&input, ",")) &&
				strnlen(timeout_setting, AMDGPU_MAX_TIMEOUT_PARAM_LENGTH)) {
			ret = kstrtol(timeout_setting, 0, &timeout);
			if (ret)
				return ret;

			if (timeout == 0) {
				index++;
				continue;
			} else if (timeout < 0) {
				timeout = MAX_SCHEDULE_TIMEOUT;
			} else {
				timeout = msecs_to_jiffies(timeout);
			}

			switch (index++) {
			case 0:
				adev->gfx_timeout = timeout;
				break;
			case 1:
				adev->compute_timeout = timeout;
				break;
			case 2:
				adev->sdma_timeout = timeout;
				break;
			case 3:
				adev->video_timeout = timeout;
				break;
			default:
				break;
			}
		}
		/*
		 * There is only one value specified and
		 * it should apply to all non-compute jobs.
		 */
		if (index == 1) {
			adev->sdma_timeout = adev->video_timeout = adev->gfx_timeout;
			if (amdgpu_sriov_vf(adev) || amdgpu_passthrough(adev))
				adev->compute_timeout = adev->gfx_timeout;
		}
	}

	return ret;
}

static const struct attribute *amdgpu_dev_attributes[] = {
	&dev_attr_product_name.attr,
	&dev_attr_product_number.attr,
	&dev_attr_serial_number.attr,
	&dev_attr_pcie_replay_count.attr,
	NULL
};

/**
 * amdgpu_device_init - initialize the driver
 *
 * @adev: amdgpu_device pointer
 * @flags: driver flags
 *
 * Initializes the driver info and hw (all asics).
 * Returns 0 for success or an error on failure.
 * Called at driver startup.
 */
int amdgpu_device_init(struct amdgpu_device *adev,
		       uint32_t flags)
{
	struct drm_device *ddev = adev_to_drm(adev);
	struct pci_dev *pdev = adev->pdev;
	int r, i;
	bool px = false;
	u32 max_MBps;

	adev->shutdown = false;
	adev->flags = flags;

	if (amdgpu_force_asic_type >= 0 && amdgpu_force_asic_type < CHIP_LAST)
		adev->asic_type = amdgpu_force_asic_type;
	else
		adev->asic_type = flags & AMD_ASIC_MASK;

	adev->usec_timeout = AMDGPU_MAX_USEC_TIMEOUT;
	if (amdgpu_emu_mode == 1)
		adev->usec_timeout *= 10;
	adev->gmc.gart_size = 512 * 1024 * 1024;
	adev->accel_working = false;
	adev->num_rings = 0;
	adev->mman.buffer_funcs = NULL;
	adev->mman.buffer_funcs_ring = NULL;
	adev->vm_manager.vm_pte_funcs = NULL;
	adev->vm_manager.vm_pte_num_scheds = 0;
	adev->gmc.gmc_funcs = NULL;
	adev->harvest_ip_mask = 0x0;
	adev->fence_context = dma_fence_context_alloc(AMDGPU_MAX_RINGS);
	bitmap_zero(adev->gfx.pipe_reserve_bitmap, AMDGPU_MAX_COMPUTE_QUEUES);

	adev->smc_rreg = &amdgpu_invalid_rreg;
	adev->smc_wreg = &amdgpu_invalid_wreg;
	adev->pcie_rreg = &amdgpu_invalid_rreg;
	adev->pcie_wreg = &amdgpu_invalid_wreg;
	adev->pciep_rreg = &amdgpu_invalid_rreg;
	adev->pciep_wreg = &amdgpu_invalid_wreg;
	adev->pcie_rreg64 = &amdgpu_invalid_rreg64;
	adev->pcie_wreg64 = &amdgpu_invalid_wreg64;
	adev->uvd_ctx_rreg = &amdgpu_invalid_rreg;
	adev->uvd_ctx_wreg = &amdgpu_invalid_wreg;
	adev->didt_rreg = &amdgpu_invalid_rreg;
	adev->didt_wreg = &amdgpu_invalid_wreg;
	adev->gc_cac_rreg = &amdgpu_invalid_rreg;
	adev->gc_cac_wreg = &amdgpu_invalid_wreg;
	adev->audio_endpt_rreg = &amdgpu_block_invalid_rreg;
	adev->audio_endpt_wreg = &amdgpu_block_invalid_wreg;

	DRM_INFO("initializing kernel modesetting (%s 0x%04X:0x%04X 0x%04X:0x%04X 0x%02X).\n",
		 amdgpu_asic_name[adev->asic_type], pdev->vendor, pdev->device,
		 pdev->subsystem_vendor, pdev->subsystem_device, pdev->revision);

	/* mutex initialization are all done here so we
	 * can recall function without having locking issues */
	mutex_init(&adev->firmware.mutex);
	mutex_init(&adev->pm.mutex);
	mutex_init(&adev->gfx.gpu_clock_mutex);
	mutex_init(&adev->srbm_mutex);
	mutex_init(&adev->gfx.pipe_reserve_mutex);
	mutex_init(&adev->gfx.gfx_off_mutex);
	mutex_init(&adev->grbm_idx_mutex);
	mutex_init(&adev->mn_lock);
	mutex_init(&adev->virt.vf_errors.lock);
	hash_init(adev->mn_hash);
	atomic_set(&adev->in_gpu_reset, 0);
	init_rwsem(&adev->reset_sem);
	mutex_init(&adev->psp.mutex);
	mutex_init(&adev->notifier_lock);

	r = amdgpu_device_init_apu_flags(adev);
	if (r)
		return r;

	r = amdgpu_device_check_arguments(adev);
	if (r)
		return r;

	spin_lock_init(&adev->mmio_idx_lock);
	spin_lock_init(&adev->smc_idx_lock);
	spin_lock_init(&adev->pcie_idx_lock);
	spin_lock_init(&adev->uvd_ctx_idx_lock);
	spin_lock_init(&adev->didt_idx_lock);
	spin_lock_init(&adev->gc_cac_idx_lock);
	spin_lock_init(&adev->se_cac_idx_lock);
	spin_lock_init(&adev->audio_endpt_idx_lock);
	spin_lock_init(&adev->mm_stats.lock);

	INIT_LIST_HEAD(&adev->shadow_list);
	mutex_init(&adev->shadow_list_lock);

	INIT_LIST_HEAD(&adev->reset_list);

	INIT_DELAYED_WORK(&adev->delayed_init_work,
			  amdgpu_device_delayed_init_work_handler);
	INIT_DELAYED_WORK(&adev->gfx.gfx_off_delay_work,
			  amdgpu_device_delay_enable_gfx_off);

	INIT_WORK(&adev->xgmi_reset_work, amdgpu_device_xgmi_reset_func);

	adev->gfx.gfx_off_req_count = 1;
	adev->pm.ac_power = power_supply_is_system_supplied() > 0;

	atomic_set(&adev->throttling_logging_enabled, 1);
	/*
	 * If throttling continues, logging will be performed every minute
	 * to avoid log flooding. "-1" is subtracted since the thermal
	 * throttling interrupt comes every second. Thus, the total logging
	 * interval is 59 seconds(retelimited printk interval) + 1(waiting
	 * for throttling interrupt) = 60 seconds.
	 */
	ratelimit_state_init(&adev->throttling_logging_rs, (60 - 1) * HZ, 1);
	ratelimit_set_flags(&adev->throttling_logging_rs, RATELIMIT_MSG_ON_RELEASE);

	/* Registers mapping */
	/* TODO: block userspace mapping of io register */
	if (adev->asic_type >= CHIP_BONAIRE) {
		adev->rmmio_base = pci_resource_start(adev->pdev, 5);
		adev->rmmio_size = pci_resource_len(adev->pdev, 5);
	} else {
		adev->rmmio_base = pci_resource_start(adev->pdev, 2);
		adev->rmmio_size = pci_resource_len(adev->pdev, 2);
	}

	for (i = 0; i < AMD_IP_BLOCK_TYPE_NUM; i++)
		atomic_set(&adev->pm.pwr_state[i], POWER_STATE_UNKNOWN);

	adev->rmmio = ioremap(adev->rmmio_base, adev->rmmio_size);
	if (adev->rmmio == NULL) {
		return -ENOMEM;
	}
	DRM_INFO("register mmio base: 0x%08X\n", (uint32_t)adev->rmmio_base);
	DRM_INFO("register mmio size: %u\n", (unsigned)adev->rmmio_size);

	/* enable PCIE atomic ops */
	r = pci_enable_atomic_ops_to_root(adev->pdev,
					  PCI_EXP_DEVCAP2_ATOMIC_COMP32 |
					  PCI_EXP_DEVCAP2_ATOMIC_COMP64);
	if (r) {
		adev->have_atomics_support = false;
		DRM_INFO("PCIE atomic ops is not supported\n");
	} else {
		adev->have_atomics_support = true;
	}

	amdgpu_device_get_pcie_info(adev);

	if (amdgpu_mcbp)
		DRM_INFO("MCBP is enabled\n");

	if (amdgpu_mes && adev->asic_type >= CHIP_NAVI10)
		adev->enable_mes = true;

	/* detect hw virtualization here */
	amdgpu_detect_virtualization(adev);

	r = amdgpu_device_get_job_timeout_settings(adev);
	if (r) {
		dev_err(adev->dev, "invalid lockup_timeout parameter syntax\n");
		return r;
	}

	/* early init functions */
	r = amdgpu_device_ip_early_init(adev);
	if (r)
		return r;

	/* doorbell bar mapping and doorbell index init*/
	amdgpu_device_doorbell_init(adev);

	if (amdgpu_emu_mode == 1) {
		/* post the asic on emulation mode */
		emu_soc_asic_init(adev);
		goto fence_driver_init;
	}

	amdgpu_reset_init(adev);

	/* detect if we are with an SRIOV vbios */
	amdgpu_device_detect_sriov_bios(adev);

	/* check if we need to reset the asic
	 *  E.g., driver was not cleanly unloaded previously, etc.
	 */
	if (!amdgpu_sriov_vf(adev) && amdgpu_asic_need_reset_on_init(adev)) {
		if (adev->gmc.xgmi.num_physical_nodes) {
			dev_info(adev->dev, "Pending hive reset.\n");
			adev->gmc.xgmi.pending_reset = true;
			/* Only need to init necessary block for SMU to handle the reset */
			for (i = 0; i < adev->num_ip_blocks; i++) {
				if (!adev->ip_blocks[i].status.valid)
					continue;
				if (!(adev->ip_blocks[i].version->type == AMD_IP_BLOCK_TYPE_GMC ||
				      adev->ip_blocks[i].version->type == AMD_IP_BLOCK_TYPE_COMMON ||
				      adev->ip_blocks[i].version->type == AMD_IP_BLOCK_TYPE_IH ||
				      adev->ip_blocks[i].version->type == AMD_IP_BLOCK_TYPE_SMC)) {
					DRM_DEBUG("IP %s disabled for hw_init.\n",
						adev->ip_blocks[i].version->funcs->name);
					adev->ip_blocks[i].status.hw = true;
				}
			}
		} else {
			r = amdgpu_asic_reset(adev);
			if (r) {
				dev_err(adev->dev, "asic reset on init failed\n");
				goto failed;
			}
		}
	}

	pci_enable_pcie_error_reporting(adev->pdev);

	/* Post card if necessary */
	if (amdgpu_device_need_post(adev)) {
		if (!adev->bios) {
			dev_err(adev->dev, "no vBIOS found\n");
			r = -EINVAL;
			goto failed;
		}
		DRM_INFO("GPU posting now...\n");
		r = amdgpu_device_asic_init(adev);
		if (r) {
			dev_err(adev->dev, "gpu post error!\n");
			goto failed;
		}
	}

	if (adev->is_atom_fw) {
		/* Initialize clocks */
		r = amdgpu_atomfirmware_get_clock_info(adev);
		if (r) {
			dev_err(adev->dev, "amdgpu_atomfirmware_get_clock_info failed\n");
			amdgpu_vf_error_put(adev, AMDGIM_ERROR_VF_ATOMBIOS_GET_CLOCK_FAIL, 0, 0);
			goto failed;
		}
	} else {
		/* Initialize clocks */
		r = amdgpu_atombios_get_clock_info(adev);
		if (r) {
			dev_err(adev->dev, "amdgpu_atombios_get_clock_info failed\n");
			amdgpu_vf_error_put(adev, AMDGIM_ERROR_VF_ATOMBIOS_GET_CLOCK_FAIL, 0, 0);
			goto failed;
		}
		/* init i2c buses */
		if (!amdgpu_device_has_dc_support(adev))
			amdgpu_atombios_i2c_init(adev);
	}

fence_driver_init:
	/* Fence driver */
	r = amdgpu_fence_driver_sw_init(adev);
	if (r) {
		dev_err(adev->dev, "amdgpu_fence_driver_sw_init failed\n");
		amdgpu_vf_error_put(adev, AMDGIM_ERROR_VF_FENCE_INIT_FAIL, 0, 0);
		goto failed;
	}

	/* init the mode config */
	drm_mode_config_init(adev_to_drm(adev));

	r = amdgpu_device_ip_init(adev);
	if (r) {
		/* failed in exclusive mode due to timeout */
		if (amdgpu_sriov_vf(adev) &&
		    !amdgpu_sriov_runtime(adev) &&
		    amdgpu_virt_mmio_blocked(adev) &&
		    !amdgpu_virt_wait_reset(adev)) {
			dev_err(adev->dev, "VF exclusive mode timeout\n");
			/* Don't send request since VF is inactive. */
			adev->virt.caps &= ~AMDGPU_SRIOV_CAPS_RUNTIME;
			adev->virt.ops = NULL;
			r = -EAGAIN;
			goto release_ras_con;
		}
		dev_err(adev->dev, "amdgpu_device_ip_init failed\n");
		amdgpu_vf_error_put(adev, AMDGIM_ERROR_VF_AMDGPU_INIT_FAIL, 0, 0);
		goto release_ras_con;
	}

	amdgpu_fence_driver_hw_init(adev);

	dev_info(adev->dev,
		"SE %d, SH per SE %d, CU per SH %d, active_cu_number %d\n",
			adev->gfx.config.max_shader_engines,
			adev->gfx.config.max_sh_per_se,
			adev->gfx.config.max_cu_per_sh,
			adev->gfx.cu_info.number);

	adev->accel_working = true;

	amdgpu_vm_check_compute_bug(adev);

	/* Initialize the buffer migration limit. */
	if (amdgpu_moverate >= 0)
		max_MBps = amdgpu_moverate;
	else
		max_MBps = 8; /* Allow 8 MB/s. */
	/* Get a log2 for easy divisions. */
	adev->mm_stats.log2_max_MBps = ilog2(max(1u, max_MBps));

	amdgpu_fbdev_init(adev);

	r = amdgpu_pm_sysfs_init(adev);
	if (r) {
		adev->pm_sysfs_en = false;
		DRM_ERROR("registering pm debugfs failed (%d).\n", r);
	} else
		adev->pm_sysfs_en = true;

	r = amdgpu_ucode_sysfs_init(adev);
	if (r) {
		adev->ucode_sysfs_en = false;
		DRM_ERROR("Creating firmware sysfs failed (%d).\n", r);
	} else
		adev->ucode_sysfs_en = true;

	if ((amdgpu_testing & 1)) {
		if (adev->accel_working)
			amdgpu_test_moves(adev);
		else
			DRM_INFO("amdgpu: acceleration disabled, skipping move tests\n");
	}
	if (amdgpu_benchmarking) {
		if (adev->accel_working)
			amdgpu_benchmark(adev, amdgpu_benchmarking);
		else
			DRM_INFO("amdgpu: acceleration disabled, skipping benchmarks\n");
	}

	/*
	 * Register gpu instance before amdgpu_device_enable_mgpu_fan_boost.
	 * Otherwise the mgpu fan boost feature will be skipped due to the
	 * gpu instance is counted less.
	 */
	amdgpu_register_gpu_instance(adev);

	/* enable clockgating, etc. after ib tests, etc. since some blocks require
	 * explicit gating rather than handling it automatically.
	 */
	if (!adev->gmc.xgmi.pending_reset) {
		r = amdgpu_device_ip_late_init(adev);
		if (r) {
			dev_err(adev->dev, "amdgpu_device_ip_late_init failed\n");
			amdgpu_vf_error_put(adev, AMDGIM_ERROR_VF_AMDGPU_LATE_INIT_FAIL, 0, r);
			goto release_ras_con;
		}
		/* must succeed. */
		amdgpu_ras_resume(adev);
		queue_delayed_work(system_wq, &adev->delayed_init_work,
				   msecs_to_jiffies(AMDGPU_RESUME_MS));
	}

	if (amdgpu_sriov_vf(adev))
		flush_delayed_work(&adev->delayed_init_work);

	r = sysfs_create_files(&adev->dev->kobj, amdgpu_dev_attributes);
	if (r)
		dev_err(adev->dev, "Could not create amdgpu device attr\n");

	if (IS_ENABLED(CONFIG_PERF_EVENTS))
		r = amdgpu_pmu_init(adev);
	if (r)
		dev_err(adev->dev, "amdgpu_pmu_init failed\n");

	/* Have stored pci confspace at hand for restore in sudden PCI error */
	if (amdgpu_device_cache_pci_state(adev->pdev))
		pci_restore_state(pdev);

	/* if we have > 1 VGA cards, then disable the amdgpu VGA resources */
	/* this will fail for cards that aren't VGA class devices, just
	 * ignore it */
	if ((adev->pdev->class >> 8) == PCI_CLASS_DISPLAY_VGA)
		vga_client_register(adev->pdev, amdgpu_device_vga_set_decode);

	if (amdgpu_device_supports_px(ddev)) {
		px = true;
		vga_switcheroo_register_client(adev->pdev,
					       &amdgpu_switcheroo_ops, px);
		vga_switcheroo_init_domain_pm_ops(adev->dev, &adev->vga_pm_domain);
	}

	if (adev->gmc.xgmi.pending_reset)
		queue_delayed_work(system_wq, &mgpu_info.delayed_reset_work,
				   msecs_to_jiffies(AMDGPU_RESUME_MS));

	return 0;

release_ras_con:
	amdgpu_release_ras_context(adev);

failed:
	amdgpu_vf_error_trans_all(adev);

	return r;
<<<<<<< HEAD
=======
}

static void amdgpu_device_unmap_mmio(struct amdgpu_device *adev)
{
	/* Clear all CPU mappings pointing to this device */
	unmap_mapping_range(adev->ddev.anon_inode->i_mapping, 0, 0, 1);

	/* Unmap all mapped bars - Doorbell, registers and VRAM */
	amdgpu_device_doorbell_fini(adev);

	iounmap(adev->rmmio);
	adev->rmmio = NULL;
	if (adev->mman.aper_base_kaddr)
		iounmap(adev->mman.aper_base_kaddr);
	adev->mman.aper_base_kaddr = NULL;

	/* Memory manager related */
	if (!adev->gmc.xgmi.connected_to_cpu) {
		arch_phys_wc_del(adev->gmc.vram_mtrr);
		arch_io_free_memtype_wc(adev->gmc.aper_base, adev->gmc.aper_size);
	}
>>>>>>> bee673aa
}

/**
 * amdgpu_device_fini - tear down the driver
 *
 * @adev: amdgpu_device pointer
 *
 * Tear down the driver info (all asics).
 * Called at driver shutdown.
 */
void amdgpu_device_fini_hw(struct amdgpu_device *adev)
{
	dev_info(adev->dev, "amdgpu: finishing device.\n");
	flush_delayed_work(&adev->delayed_init_work);
	if (adev->mman.initialized) {
		flush_delayed_work(&adev->mman.bdev.wq);
		ttm_bo_lock_delayed_workqueue(&adev->mman.bdev);
	}
	adev->shutdown = true;

	/* make sure IB test finished before entering exclusive mode
	 * to avoid preemption on IB test
	 * */
	if (amdgpu_sriov_vf(adev)) {
		amdgpu_virt_request_full_gpu(adev, false);
		amdgpu_virt_fini_data_exchange(adev);
	}

	/* disable all interrupts */
	amdgpu_irq_disable_all(adev);
	if (adev->mode_info.mode_config_initialized){
		if (!amdgpu_device_has_dc_support(adev))
			drm_helper_force_disable_all(adev_to_drm(adev));
		else
			drm_atomic_helper_shutdown(adev_to_drm(adev));
	}
	amdgpu_fence_driver_hw_fini(adev);

	if (adev->pm_sysfs_en)
		amdgpu_pm_sysfs_fini(adev);
	if (adev->ucode_sysfs_en)
		amdgpu_ucode_sysfs_fini(adev);
	sysfs_remove_files(&adev->dev->kobj, amdgpu_dev_attributes);

	amdgpu_fbdev_fini(adev);

	amdgpu_irq_fini_hw(adev);

	amdgpu_device_ip_fini_early(adev);

	amdgpu_gart_dummy_page_fini(adev);

	amdgpu_device_unmap_mmio(adev);
}

void amdgpu_device_fini_sw(struct amdgpu_device *adev)
{
	amdgpu_fence_driver_sw_fini(adev);
	amdgpu_device_ip_fini(adev);
	release_firmware(adev->firmware.gpu_info_fw);
	adev->firmware.gpu_info_fw = NULL;
	adev->accel_working = false;

	amdgpu_reset_fini(adev);

	/* free i2c buses */
	if (!amdgpu_device_has_dc_support(adev))
		amdgpu_i2c_fini(adev);

	if (amdgpu_emu_mode != 1)
		amdgpu_atombios_fini(adev);

	kfree(adev->bios);
	adev->bios = NULL;
	if (amdgpu_device_supports_px(adev_to_drm(adev))) {
		vga_switcheroo_unregister_client(adev->pdev);
		vga_switcheroo_fini_domain_pm_ops(adev->dev);
	}
	if ((adev->pdev->class >> 8) == PCI_CLASS_DISPLAY_VGA)
		vga_client_unregister(adev->pdev);

	if (IS_ENABLED(CONFIG_PERF_EVENTS))
		amdgpu_pmu_fini(adev);
	if (adev->mman.discovery_bin)
		amdgpu_discovery_fini(adev);

	kfree(adev->pci_state);

}


/*
 * Suspend & resume.
 */
/**
 * amdgpu_device_suspend - initiate device suspend
 *
 * @dev: drm dev pointer
 * @fbcon : notify the fbdev of suspend
 *
 * Puts the hw in the suspend state (all asics).
 * Returns 0 for success or an error on failure.
 * Called at driver suspend.
 */
int amdgpu_device_suspend(struct drm_device *dev, bool fbcon)
{
	struct amdgpu_device *adev = drm_to_adev(dev);

	if (dev->switch_power_state == DRM_SWITCH_POWER_OFF)
		return 0;

	adev->in_suspend = true;

	if (amdgpu_acpi_smart_shift_update(dev, AMDGPU_SS_DEV_D3))
		DRM_WARN("smart shift update failed\n");

	drm_kms_helper_poll_disable(dev);

	if (fbcon)
		amdgpu_fbdev_set_suspend(adev, 1);

	cancel_delayed_work_sync(&adev->delayed_init_work);

	amdgpu_ras_suspend(adev);

	amdgpu_device_ip_suspend_phase1(adev);

	if (!adev->in_s0ix)
		amdgpu_amdkfd_suspend(adev, adev->in_runpm);

	/* evict vram memory */
	amdgpu_bo_evict_vram(adev);

	amdgpu_fence_driver_hw_fini(adev);

	amdgpu_device_ip_suspend_phase2(adev);
	/* evict remaining vram memory
	 * This second call to evict vram is to evict the gart page table
	 * using the CPU.
	 */
	amdgpu_bo_evict_vram(adev);

	return 0;
}

/**
 * amdgpu_device_resume - initiate device resume
 *
 * @dev: drm dev pointer
 * @fbcon : notify the fbdev of resume
 *
 * Bring the hw back to operating state (all asics).
 * Returns 0 for success or an error on failure.
 * Called at driver resume.
 */
int amdgpu_device_resume(struct drm_device *dev, bool fbcon)
{
	struct amdgpu_device *adev = drm_to_adev(dev);
	int r = 0;

	if (dev->switch_power_state == DRM_SWITCH_POWER_OFF)
		return 0;

	if (adev->in_s0ix)
		amdgpu_gfx_state_change_set(adev, sGpuChangeState_D0Entry);

	/* post card */
	if (amdgpu_device_need_post(adev)) {
		r = amdgpu_device_asic_init(adev);
		if (r)
			dev_err(adev->dev, "amdgpu asic init failed\n");
	}

	r = amdgpu_device_ip_resume(adev);
	if (r) {
		dev_err(adev->dev, "amdgpu_device_ip_resume failed (%d).\n", r);
		return r;
	}
	amdgpu_fence_driver_hw_init(adev);

	r = amdgpu_device_ip_late_init(adev);
	if (r)
		return r;

	queue_delayed_work(system_wq, &adev->delayed_init_work,
			   msecs_to_jiffies(AMDGPU_RESUME_MS));

	if (!adev->in_s0ix) {
		r = amdgpu_amdkfd_resume(adev, adev->in_runpm);
		if (r)
			return r;
	}

	/* Make sure IB tests flushed */
	flush_delayed_work(&adev->delayed_init_work);

	if (fbcon)
		amdgpu_fbdev_set_suspend(adev, 0);

	drm_kms_helper_poll_enable(dev);

	amdgpu_ras_resume(adev);

	/*
	 * Most of the connector probing functions try to acquire runtime pm
	 * refs to ensure that the GPU is powered on when connector polling is
	 * performed. Since we're calling this from a runtime PM callback,
	 * trying to acquire rpm refs will cause us to deadlock.
	 *
	 * Since we're guaranteed to be holding the rpm lock, it's safe to
	 * temporarily disable the rpm helpers so this doesn't deadlock us.
	 */
#ifdef CONFIG_PM
	dev->dev->power.disable_depth++;
#endif
	if (!amdgpu_device_has_dc_support(adev))
		drm_helper_hpd_irq_event(dev);
	else
		drm_kms_helper_hotplug_event(dev);
#ifdef CONFIG_PM
	dev->dev->power.disable_depth--;
#endif
	adev->in_suspend = false;

	if (amdgpu_acpi_smart_shift_update(dev, AMDGPU_SS_DEV_D0))
		DRM_WARN("smart shift update failed\n");

	return 0;
}

/**
 * amdgpu_device_ip_check_soft_reset - did soft reset succeed
 *
 * @adev: amdgpu_device pointer
 *
 * The list of all the hardware IPs that make up the asic is walked and
 * the check_soft_reset callbacks are run.  check_soft_reset determines
 * if the asic is still hung or not.
 * Returns true if any of the IPs are still in a hung state, false if not.
 */
static bool amdgpu_device_ip_check_soft_reset(struct amdgpu_device *adev)
{
	int i;
	bool asic_hang = false;

	if (amdgpu_sriov_vf(adev))
		return true;

	if (amdgpu_asic_need_full_reset(adev))
		return true;

	for (i = 0; i < adev->num_ip_blocks; i++) {
		if (!adev->ip_blocks[i].status.valid)
			continue;
		if (adev->ip_blocks[i].version->funcs->check_soft_reset)
			adev->ip_blocks[i].status.hang =
				adev->ip_blocks[i].version->funcs->check_soft_reset(adev);
		if (adev->ip_blocks[i].status.hang) {
			dev_info(adev->dev, "IP block:%s is hung!\n", adev->ip_blocks[i].version->funcs->name);
			asic_hang = true;
		}
	}
	return asic_hang;
}

/**
 * amdgpu_device_ip_pre_soft_reset - prepare for soft reset
 *
 * @adev: amdgpu_device pointer
 *
 * The list of all the hardware IPs that make up the asic is walked and the
 * pre_soft_reset callbacks are run if the block is hung.  pre_soft_reset
 * handles any IP specific hardware or software state changes that are
 * necessary for a soft reset to succeed.
 * Returns 0 on success, negative error code on failure.
 */
static int amdgpu_device_ip_pre_soft_reset(struct amdgpu_device *adev)
{
	int i, r = 0;

	for (i = 0; i < adev->num_ip_blocks; i++) {
		if (!adev->ip_blocks[i].status.valid)
			continue;
		if (adev->ip_blocks[i].status.hang &&
		    adev->ip_blocks[i].version->funcs->pre_soft_reset) {
			r = adev->ip_blocks[i].version->funcs->pre_soft_reset(adev);
			if (r)
				return r;
		}
	}

	return 0;
}

/**
 * amdgpu_device_ip_need_full_reset - check if a full asic reset is needed
 *
 * @adev: amdgpu_device pointer
 *
 * Some hardware IPs cannot be soft reset.  If they are hung, a full gpu
 * reset is necessary to recover.
 * Returns true if a full asic reset is required, false if not.
 */
static bool amdgpu_device_ip_need_full_reset(struct amdgpu_device *adev)
{
	int i;

	if (amdgpu_asic_need_full_reset(adev))
		return true;

	for (i = 0; i < adev->num_ip_blocks; i++) {
		if (!adev->ip_blocks[i].status.valid)
			continue;
		if ((adev->ip_blocks[i].version->type == AMD_IP_BLOCK_TYPE_GMC) ||
		    (adev->ip_blocks[i].version->type == AMD_IP_BLOCK_TYPE_SMC) ||
		    (adev->ip_blocks[i].version->type == AMD_IP_BLOCK_TYPE_ACP) ||
		    (adev->ip_blocks[i].version->type == AMD_IP_BLOCK_TYPE_DCE) ||
		     adev->ip_blocks[i].version->type == AMD_IP_BLOCK_TYPE_PSP) {
			if (adev->ip_blocks[i].status.hang) {
				dev_info(adev->dev, "Some block need full reset!\n");
				return true;
			}
		}
	}
	return false;
}

/**
 * amdgpu_device_ip_soft_reset - do a soft reset
 *
 * @adev: amdgpu_device pointer
 *
 * The list of all the hardware IPs that make up the asic is walked and the
 * soft_reset callbacks are run if the block is hung.  soft_reset handles any
 * IP specific hardware or software state changes that are necessary to soft
 * reset the IP.
 * Returns 0 on success, negative error code on failure.
 */
static int amdgpu_device_ip_soft_reset(struct amdgpu_device *adev)
{
	int i, r = 0;

	for (i = 0; i < adev->num_ip_blocks; i++) {
		if (!adev->ip_blocks[i].status.valid)
			continue;
		if (adev->ip_blocks[i].status.hang &&
		    adev->ip_blocks[i].version->funcs->soft_reset) {
			r = adev->ip_blocks[i].version->funcs->soft_reset(adev);
			if (r)
				return r;
		}
	}

	return 0;
}

/**
 * amdgpu_device_ip_post_soft_reset - clean up from soft reset
 *
 * @adev: amdgpu_device pointer
 *
 * The list of all the hardware IPs that make up the asic is walked and the
 * post_soft_reset callbacks are run if the asic was hung.  post_soft_reset
 * handles any IP specific hardware or software state changes that are
 * necessary after the IP has been soft reset.
 * Returns 0 on success, negative error code on failure.
 */
static int amdgpu_device_ip_post_soft_reset(struct amdgpu_device *adev)
{
	int i, r = 0;

	for (i = 0; i < adev->num_ip_blocks; i++) {
		if (!adev->ip_blocks[i].status.valid)
			continue;
		if (adev->ip_blocks[i].status.hang &&
		    adev->ip_blocks[i].version->funcs->post_soft_reset)
			r = adev->ip_blocks[i].version->funcs->post_soft_reset(adev);
		if (r)
			return r;
	}

	return 0;
}

/**
 * amdgpu_device_recover_vram - Recover some VRAM contents
 *
 * @adev: amdgpu_device pointer
 *
 * Restores the contents of VRAM buffers from the shadows in GTT.  Used to
 * restore things like GPUVM page tables after a GPU reset where
 * the contents of VRAM might be lost.
 *
 * Returns:
 * 0 on success, negative error code on failure.
 */
static int amdgpu_device_recover_vram(struct amdgpu_device *adev)
{
	struct dma_fence *fence = NULL, *next = NULL;
	struct amdgpu_bo *shadow;
	struct amdgpu_bo_vm *vmbo;
	long r = 1, tmo;

	if (amdgpu_sriov_runtime(adev))
		tmo = msecs_to_jiffies(8000);
	else
		tmo = msecs_to_jiffies(100);

	dev_info(adev->dev, "recover vram bo from shadow start\n");
	mutex_lock(&adev->shadow_list_lock);
	list_for_each_entry(vmbo, &adev->shadow_list, shadow_list) {
		shadow = &vmbo->bo;
		/* No need to recover an evicted BO */
		if (shadow->tbo.resource->mem_type != TTM_PL_TT ||
		    shadow->tbo.resource->start == AMDGPU_BO_INVALID_OFFSET ||
		    shadow->parent->tbo.resource->mem_type != TTM_PL_VRAM)
			continue;

		r = amdgpu_bo_restore_shadow(shadow, &next);
		if (r)
			break;

		if (fence) {
			tmo = dma_fence_wait_timeout(fence, false, tmo);
			dma_fence_put(fence);
			fence = next;
			if (tmo == 0) {
				r = -ETIMEDOUT;
				break;
			} else if (tmo < 0) {
				r = tmo;
				break;
			}
		} else {
			fence = next;
		}
	}
	mutex_unlock(&adev->shadow_list_lock);

	if (fence)
		tmo = dma_fence_wait_timeout(fence, false, tmo);
	dma_fence_put(fence);

	if (r < 0 || tmo <= 0) {
		dev_err(adev->dev, "recover vram bo from shadow failed, r is %ld, tmo is %ld\n", r, tmo);
		return -EIO;
	}

	dev_info(adev->dev, "recover vram bo from shadow done\n");
	return 0;
}


/**
 * amdgpu_device_reset_sriov - reset ASIC for SR-IOV vf
 *
 * @adev: amdgpu_device pointer
 * @from_hypervisor: request from hypervisor
 *
 * do VF FLR and reinitialize Asic
 * return 0 means succeeded otherwise failed
 */
static int amdgpu_device_reset_sriov(struct amdgpu_device *adev,
				     bool from_hypervisor)
{
	int r;

	if (from_hypervisor)
		r = amdgpu_virt_request_full_gpu(adev, true);
	else
		r = amdgpu_virt_reset_gpu(adev);
	if (r)
		return r;

	amdgpu_amdkfd_pre_reset(adev);

	/* Resume IP prior to SMC */
	r = amdgpu_device_ip_reinit_early_sriov(adev);
	if (r)
		goto error;

	amdgpu_virt_init_data_exchange(adev);
	/* we need recover gart prior to run SMC/CP/SDMA resume */
	amdgpu_gtt_mgr_recover(ttm_manager_type(&adev->mman.bdev, TTM_PL_TT));

	r = amdgpu_device_fw_loading(adev);
	if (r)
		return r;

	/* now we are okay to resume SMC/CP/SDMA */
	r = amdgpu_device_ip_reinit_late_sriov(adev);
	if (r)
		goto error;

	amdgpu_irq_gpu_reset_resume_helper(adev);
	r = amdgpu_ib_ring_tests(adev);
	amdgpu_amdkfd_post_reset(adev);

error:
	if (!r && adev->virt.gim_feature & AMDGIM_FEATURE_GIM_FLR_VRAMLOST) {
		amdgpu_inc_vram_lost(adev);
		r = amdgpu_device_recover_vram(adev);
	}
	amdgpu_virt_release_full_gpu(adev, true);

	return r;
}

/**
 * amdgpu_device_has_job_running - check if there is any job in mirror list
 *
 * @adev: amdgpu_device pointer
 *
 * check if there is any job in mirror list
 */
bool amdgpu_device_has_job_running(struct amdgpu_device *adev)
{
	int i;
	struct drm_sched_job *job;

	for (i = 0; i < AMDGPU_MAX_RINGS; ++i) {
		struct amdgpu_ring *ring = adev->rings[i];

		if (!ring || !ring->sched.thread)
			continue;

		spin_lock(&ring->sched.job_list_lock);
		job = list_first_entry_or_null(&ring->sched.pending_list,
					       struct drm_sched_job, list);
		spin_unlock(&ring->sched.job_list_lock);
		if (job)
			return true;
	}
	return false;
}

/**
 * amdgpu_device_should_recover_gpu - check if we should try GPU recovery
 *
 * @adev: amdgpu_device pointer
 *
 * Check amdgpu_gpu_recovery and SRIOV status to see if we should try to recover
 * a hung GPU.
 */
bool amdgpu_device_should_recover_gpu(struct amdgpu_device *adev)
{
	if (!amdgpu_device_ip_check_soft_reset(adev)) {
		dev_info(adev->dev, "Timeout, but no hardware hang detected.\n");
		return false;
	}

	if (amdgpu_gpu_recovery == 0)
		goto disabled;

	if (amdgpu_sriov_vf(adev))
		return true;

	if (amdgpu_gpu_recovery == -1) {
		switch (adev->asic_type) {
		case CHIP_BONAIRE:
		case CHIP_HAWAII:
		case CHIP_TOPAZ:
		case CHIP_TONGA:
		case CHIP_FIJI:
		case CHIP_POLARIS10:
		case CHIP_POLARIS11:
		case CHIP_POLARIS12:
		case CHIP_VEGAM:
		case CHIP_VEGA20:
		case CHIP_VEGA10:
		case CHIP_VEGA12:
		case CHIP_RAVEN:
		case CHIP_ARCTURUS:
		case CHIP_RENOIR:
		case CHIP_NAVI10:
		case CHIP_NAVI14:
		case CHIP_NAVI12:
		case CHIP_SIENNA_CICHLID:
		case CHIP_NAVY_FLOUNDER:
		case CHIP_DIMGREY_CAVEFISH:
		case CHIP_BEIGE_GOBY:
		case CHIP_VANGOGH:
		case CHIP_ALDEBARAN:
			break;
		default:
			goto disabled;
		}
	}

	return true;

disabled:
		dev_info(adev->dev, "GPU recovery disabled.\n");
		return false;
}

int amdgpu_device_mode1_reset(struct amdgpu_device *adev)
{
        u32 i;
        int ret = 0;

        amdgpu_atombios_scratch_regs_engine_hung(adev, true);

        dev_info(adev->dev, "GPU mode1 reset\n");

        /* disable BM */
        pci_clear_master(adev->pdev);

        amdgpu_device_cache_pci_state(adev->pdev);

        if (amdgpu_dpm_is_mode1_reset_supported(adev)) {
                dev_info(adev->dev, "GPU smu mode1 reset\n");
                ret = amdgpu_dpm_mode1_reset(adev);
        } else {
                dev_info(adev->dev, "GPU psp mode1 reset\n");
                ret = psp_gpu_reset(adev);
        }

        if (ret)
                dev_err(adev->dev, "GPU mode1 reset failed\n");

        amdgpu_device_load_pci_state(adev->pdev);

        /* wait for asic to come out of reset */
        for (i = 0; i < adev->usec_timeout; i++) {
                u32 memsize = adev->nbio.funcs->get_memsize(adev);

                if (memsize != 0xffffffff)
                        break;
                udelay(1);
        }

        amdgpu_atombios_scratch_regs_engine_hung(adev, false);
        return ret;
}

int amdgpu_device_pre_asic_reset(struct amdgpu_device *adev,
				 struct amdgpu_reset_context *reset_context)
{
	int i, j, r = 0;
	struct amdgpu_job *job = NULL;
	bool need_full_reset =
		test_bit(AMDGPU_NEED_FULL_RESET, &reset_context->flags);

	if (reset_context->reset_req_dev == adev)
		job = reset_context->job;

	if (amdgpu_sriov_vf(adev)) {
		/* stop the data exchange thread */
		amdgpu_virt_fini_data_exchange(adev);
	}

	/* block all schedulers and reset given job's ring */
	for (i = 0; i < AMDGPU_MAX_RINGS; ++i) {
		struct amdgpu_ring *ring = adev->rings[i];

		if (!ring || !ring->sched.thread)
			continue;

		/*clear job fence from fence drv to avoid force_completion
		 *leave NULL and vm flush fence in fence drv */
		for (j = 0; j <= ring->fence_drv.num_fences_mask; j++) {
			struct dma_fence *old, **ptr;

			ptr = &ring->fence_drv.fences[j];
			old = rcu_dereference_protected(*ptr, 1);
			if (old && test_bit(AMDGPU_FENCE_FLAG_EMBED_IN_JOB_BIT, &old->flags)) {
				RCU_INIT_POINTER(*ptr, NULL);
			}
		}
		/* after all hw jobs are reset, hw fence is meaningless, so force_completion */
		amdgpu_fence_driver_force_completion(ring);
	}

	if (job && job->vm)
		drm_sched_increase_karma(&job->base);

	r = amdgpu_reset_prepare_hwcontext(adev, reset_context);
	/* If reset handler not implemented, continue; otherwise return */
	if (r == -ENOSYS)
		r = 0;
	else
		return r;

	/* Don't suspend on bare metal if we are not going to HW reset the ASIC */
	if (!amdgpu_sriov_vf(adev)) {

		if (!need_full_reset)
			need_full_reset = amdgpu_device_ip_need_full_reset(adev);

		if (!need_full_reset) {
			amdgpu_device_ip_pre_soft_reset(adev);
			r = amdgpu_device_ip_soft_reset(adev);
			amdgpu_device_ip_post_soft_reset(adev);
			if (r || amdgpu_device_ip_check_soft_reset(adev)) {
				dev_info(adev->dev, "soft reset failed, will fallback to full reset!\n");
				need_full_reset = true;
			}
		}

		if (need_full_reset)
			r = amdgpu_device_ip_suspend(adev);
		if (need_full_reset)
			set_bit(AMDGPU_NEED_FULL_RESET, &reset_context->flags);
		else
			clear_bit(AMDGPU_NEED_FULL_RESET,
				  &reset_context->flags);
	}

	return r;
}

int amdgpu_do_asic_reset(struct list_head *device_list_handle,
			 struct amdgpu_reset_context *reset_context)
{
	struct amdgpu_device *tmp_adev = NULL;
	bool need_full_reset, skip_hw_reset, vram_lost = false;
	int r = 0;

	/* Try reset handler method first */
	tmp_adev = list_first_entry(device_list_handle, struct amdgpu_device,
				    reset_list);
	r = amdgpu_reset_perform_reset(tmp_adev, reset_context);
	/* If reset handler not implemented, continue; otherwise return */
	if (r == -ENOSYS)
		r = 0;
	else
		return r;

	/* Reset handler not implemented, use the default method */
	need_full_reset =
		test_bit(AMDGPU_NEED_FULL_RESET, &reset_context->flags);
	skip_hw_reset = test_bit(AMDGPU_SKIP_HW_RESET, &reset_context->flags);

	/*
	 * ASIC reset has to be done on all XGMI hive nodes ASAP
	 * to allow proper links negotiation in FW (within 1 sec)
	 */
	if (!skip_hw_reset && need_full_reset) {
		list_for_each_entry(tmp_adev, device_list_handle, reset_list) {
			/* For XGMI run all resets in parallel to speed up the process */
			if (tmp_adev->gmc.xgmi.num_physical_nodes > 1) {
				tmp_adev->gmc.xgmi.pending_reset = false;
				if (!queue_work(system_unbound_wq, &tmp_adev->xgmi_reset_work))
					r = -EALREADY;
			} else
				r = amdgpu_asic_reset(tmp_adev);

			if (r) {
				dev_err(tmp_adev->dev, "ASIC reset failed with error, %d for drm dev, %s",
					 r, adev_to_drm(tmp_adev)->unique);
				break;
			}
		}

		/* For XGMI wait for all resets to complete before proceed */
		if (!r) {
			list_for_each_entry(tmp_adev, device_list_handle, reset_list) {
				if (tmp_adev->gmc.xgmi.num_physical_nodes > 1) {
					flush_work(&tmp_adev->xgmi_reset_work);
					r = tmp_adev->asic_reset_res;
					if (r)
						break;
				}
			}
		}
	}

	if (!r && amdgpu_ras_intr_triggered()) {
		list_for_each_entry(tmp_adev, device_list_handle, reset_list) {
			if (tmp_adev->mmhub.ras_funcs &&
			    tmp_adev->mmhub.ras_funcs->reset_ras_error_count)
				tmp_adev->mmhub.ras_funcs->reset_ras_error_count(tmp_adev);
		}

		amdgpu_ras_intr_cleared();
	}

	list_for_each_entry(tmp_adev, device_list_handle, reset_list) {
		if (need_full_reset) {
			/* post card */
			r = amdgpu_device_asic_init(tmp_adev);
			if (r) {
				dev_warn(tmp_adev->dev, "asic atom init failed!");
			} else {
				dev_info(tmp_adev->dev, "GPU reset succeeded, trying to resume\n");
				r = amdgpu_amdkfd_resume_iommu(tmp_adev);
				if (r)
					goto out;

				r = amdgpu_device_ip_resume_phase1(tmp_adev);
				if (r)
					goto out;

				vram_lost = amdgpu_device_check_vram_lost(tmp_adev);
				if (vram_lost) {
					DRM_INFO("VRAM is lost due to GPU reset!\n");
					amdgpu_inc_vram_lost(tmp_adev);
				}

				r = amdgpu_gtt_mgr_recover(ttm_manager_type(&tmp_adev->mman.bdev, TTM_PL_TT));
				if (r)
					goto out;

				r = amdgpu_device_fw_loading(tmp_adev);
				if (r)
					return r;

				r = amdgpu_device_ip_resume_phase2(tmp_adev);
				if (r)
					goto out;

				if (vram_lost)
					amdgpu_device_fill_reset_magic(tmp_adev);

				/*
				 * Add this ASIC as tracked as reset was already
				 * complete successfully.
				 */
				amdgpu_register_gpu_instance(tmp_adev);

				if (!reset_context->hive &&
				    tmp_adev->gmc.xgmi.num_physical_nodes > 1)
					amdgpu_xgmi_add_device(tmp_adev);

				r = amdgpu_device_ip_late_init(tmp_adev);
				if (r)
					goto out;

				amdgpu_fbdev_set_suspend(tmp_adev, 0);

				/*
				 * The GPU enters bad state once faulty pages
				 * by ECC has reached the threshold, and ras
				 * recovery is scheduled next. So add one check
				 * here to break recovery if it indeed exceeds
				 * bad page threshold, and remind user to
				 * retire this GPU or setting one bigger
				 * bad_page_threshold value to fix this once
				 * probing driver again.
				 */
				if (!amdgpu_ras_eeprom_check_err_threshold(tmp_adev)) {
					/* must succeed. */
					amdgpu_ras_resume(tmp_adev);
				} else {
					r = -EINVAL;
					goto out;
				}

				/* Update PSP FW topology after reset */
				if (reset_context->hive &&
				    tmp_adev->gmc.xgmi.num_physical_nodes > 1)
					r = amdgpu_xgmi_update_topology(
						reset_context->hive, tmp_adev);
			}
		}

out:
		if (!r) {
			amdgpu_irq_gpu_reset_resume_helper(tmp_adev);
			r = amdgpu_ib_ring_tests(tmp_adev);
			if (r) {
				dev_err(tmp_adev->dev, "ib ring test failed (%d).\n", r);
				need_full_reset = true;
				r = -EAGAIN;
				goto end;
			}
		}

		if (!r)
			r = amdgpu_device_recover_vram(tmp_adev);
		else
			tmp_adev->asic_reset_res = r;
	}

end:
	if (need_full_reset)
		set_bit(AMDGPU_NEED_FULL_RESET, &reset_context->flags);
	else
		clear_bit(AMDGPU_NEED_FULL_RESET, &reset_context->flags);
	return r;
}

static bool amdgpu_device_lock_adev(struct amdgpu_device *adev,
				struct amdgpu_hive_info *hive)
{
	if (atomic_cmpxchg(&adev->in_gpu_reset, 0, 1) != 0)
		return false;

	if (hive) {
		down_write_nest_lock(&adev->reset_sem, &hive->hive_lock);
	} else {
		down_write(&adev->reset_sem);
	}

	switch (amdgpu_asic_reset_method(adev)) {
	case AMD_RESET_METHOD_MODE1:
		adev->mp1_state = PP_MP1_STATE_SHUTDOWN;
		break;
	case AMD_RESET_METHOD_MODE2:
		adev->mp1_state = PP_MP1_STATE_RESET;
		break;
	default:
		adev->mp1_state = PP_MP1_STATE_NONE;
		break;
	}

	return true;
}

static void amdgpu_device_unlock_adev(struct amdgpu_device *adev)
{
	amdgpu_vf_error_trans_all(adev);
	adev->mp1_state = PP_MP1_STATE_NONE;
	atomic_set(&adev->in_gpu_reset, 0);
	up_write(&adev->reset_sem);
}

/*
 * to lockup a list of amdgpu devices in a hive safely, if not a hive
 * with multiple nodes, it will be similar as amdgpu_device_lock_adev.
 *
 * unlock won't require roll back.
 */
static int amdgpu_device_lock_hive_adev(struct amdgpu_device *adev, struct amdgpu_hive_info *hive)
{
	struct amdgpu_device *tmp_adev = NULL;

	if (adev->gmc.xgmi.num_physical_nodes > 1) {
		if (!hive) {
			dev_err(adev->dev, "Hive is NULL while device has multiple xgmi nodes");
			return -ENODEV;
		}
		list_for_each_entry(tmp_adev, &hive->device_list, gmc.xgmi.head) {
			if (!amdgpu_device_lock_adev(tmp_adev, hive))
				goto roll_back;
		}
	} else if (!amdgpu_device_lock_adev(adev, hive))
		return -EAGAIN;

	return 0;
roll_back:
	if (!list_is_first(&tmp_adev->gmc.xgmi.head, &hive->device_list)) {
		/*
		 * if the lockup iteration break in the middle of a hive,
		 * it may means there may has a race issue,
		 * or a hive device locked up independently.
		 * we may be in trouble and may not, so will try to roll back
		 * the lock and give out a warnning.
		 */
		dev_warn(tmp_adev->dev, "Hive lock iteration broke in the middle. Rolling back to unlock");
		list_for_each_entry_continue_reverse(tmp_adev, &hive->device_list, gmc.xgmi.head) {
			amdgpu_device_unlock_adev(tmp_adev);
		}
	}
	return -EAGAIN;
}

static void amdgpu_device_resume_display_audio(struct amdgpu_device *adev)
{
	struct pci_dev *p = NULL;

	p = pci_get_domain_bus_and_slot(pci_domain_nr(adev->pdev->bus),
			adev->pdev->bus->number, 1);
	if (p) {
		pm_runtime_enable(&(p->dev));
		pm_runtime_resume(&(p->dev));
	}
}

static int amdgpu_device_suspend_display_audio(struct amdgpu_device *adev)
{
	enum amd_reset_method reset_method;
	struct pci_dev *p = NULL;
	u64 expires;

	/*
	 * For now, only BACO and mode1 reset are confirmed
	 * to suffer the audio issue without proper suspended.
	 */
	reset_method = amdgpu_asic_reset_method(adev);
	if ((reset_method != AMD_RESET_METHOD_BACO) &&
	     (reset_method != AMD_RESET_METHOD_MODE1))
		return -EINVAL;

	p = pci_get_domain_bus_and_slot(pci_domain_nr(adev->pdev->bus),
			adev->pdev->bus->number, 1);
	if (!p)
		return -ENODEV;

	expires = pm_runtime_autosuspend_expiration(&(p->dev));
	if (!expires)
		/*
		 * If we cannot get the audio device autosuspend delay,
		 * a fixed 4S interval will be used. Considering 3S is
		 * the audio controller default autosuspend delay setting.
		 * 4S used here is guaranteed to cover that.
		 */
		expires = ktime_get_mono_fast_ns() + NSEC_PER_SEC * 4ULL;

	while (!pm_runtime_status_suspended(&(p->dev))) {
		if (!pm_runtime_suspend(&(p->dev)))
			break;

		if (expires < ktime_get_mono_fast_ns()) {
			dev_warn(adev->dev, "failed to suspend display audio\n");
			/* TODO: abort the succeeding gpu reset? */
			return -ETIMEDOUT;
		}
	}

	pm_runtime_disable(&(p->dev));

	return 0;
}

static void amdgpu_device_recheck_guilty_jobs(
	struct amdgpu_device *adev, struct list_head *device_list_handle,
	struct amdgpu_reset_context *reset_context)
{
	int i, r = 0;

	for (i = 0; i < AMDGPU_MAX_RINGS; ++i) {
		struct amdgpu_ring *ring = adev->rings[i];
		int ret = 0;
		struct drm_sched_job *s_job;

		if (!ring || !ring->sched.thread)
			continue;

		s_job = list_first_entry_or_null(&ring->sched.pending_list,
				struct drm_sched_job, list);
		if (s_job == NULL)
			continue;

		/* clear job's guilty and depend the folowing step to decide the real one */
		drm_sched_reset_karma(s_job);
		drm_sched_resubmit_jobs_ext(&ring->sched, 1);

		ret = dma_fence_wait_timeout(s_job->s_fence->parent, false, ring->sched.timeout);
		if (ret == 0) { /* timeout */
			DRM_ERROR("Found the real bad job! ring:%s, job_id:%llx\n",
						ring->sched.name, s_job->id);

			/* set guilty */
			drm_sched_increase_karma(s_job);
retry:
			/* do hw reset */
			if (amdgpu_sriov_vf(adev)) {
				amdgpu_virt_fini_data_exchange(adev);
				r = amdgpu_device_reset_sriov(adev, false);
				if (r)
					adev->asic_reset_res = r;
			} else {
				clear_bit(AMDGPU_SKIP_HW_RESET,
					  &reset_context->flags);
				r = amdgpu_do_asic_reset(device_list_handle,
							 reset_context);
				if (r && r == -EAGAIN)
					goto retry;
			}

			/*
			 * add reset counter so that the following
			 * resubmitted job could flush vmid
			 */
			atomic_inc(&adev->gpu_reset_counter);
			continue;
		}

		/* got the hw fence, signal finished fence */
		atomic_dec(ring->sched.score);
		dma_fence_get(&s_job->s_fence->finished);
		dma_fence_signal(&s_job->s_fence->finished);
		dma_fence_put(&s_job->s_fence->finished);

		/* remove node from list and free the job */
		spin_lock(&ring->sched.job_list_lock);
		list_del_init(&s_job->list);
		spin_unlock(&ring->sched.job_list_lock);
		ring->sched.ops->free_job(s_job);
	}
}

/**
 * amdgpu_device_gpu_recover - reset the asic and recover scheduler
 *
 * @adev: amdgpu_device pointer
 * @job: which job trigger hang
 *
 * Attempt to reset the GPU if it has hung (all asics).
 * Attempt to do soft-reset or full-reset and reinitialize Asic
 * Returns 0 for success or an error on failure.
 */

int amdgpu_device_gpu_recover(struct amdgpu_device *adev,
			      struct amdgpu_job *job)
{
	struct list_head device_list, *device_list_handle =  NULL;
	bool job_signaled = false;
	struct amdgpu_hive_info *hive = NULL;
	struct amdgpu_device *tmp_adev = NULL;
	int i, r = 0;
	bool need_emergency_restart = false;
	bool audio_suspended = false;
	int tmp_vram_lost_counter;
	struct amdgpu_reset_context reset_context;

	memset(&reset_context, 0, sizeof(reset_context));

	/*
	 * Special case: RAS triggered and full reset isn't supported
	 */
	need_emergency_restart = amdgpu_ras_need_emergency_restart(adev);

	/*
	 * Flush RAM to disk so that after reboot
	 * the user can read log and see why the system rebooted.
	 */
	if (need_emergency_restart && amdgpu_ras_get_context(adev)->reboot) {
		DRM_WARN("Emergency reboot.");

		ksys_sync_helper();
		emergency_restart();
	}

	dev_info(adev->dev, "GPU %s begin!\n",
		need_emergency_restart ? "jobs stop":"reset");

	/*
	 * Here we trylock to avoid chain of resets executing from
	 * either trigger by jobs on different adevs in XGMI hive or jobs on
	 * different schedulers for same device while this TO handler is running.
	 * We always reset all schedulers for device and all devices for XGMI
	 * hive so that should take care of them too.
	 */
	hive = amdgpu_get_xgmi_hive(adev);
	if (hive) {
		if (atomic_cmpxchg(&hive->in_reset, 0, 1) != 0) {
			DRM_INFO("Bailing on TDR for s_job:%llx, hive: %llx as another already in progress",
				job ? job->base.id : -1, hive->hive_id);
			amdgpu_put_xgmi_hive(hive);
			if (job && job->vm)
				drm_sched_increase_karma(&job->base);
			return 0;
		}
		mutex_lock(&hive->hive_lock);
	}

	reset_context.method = AMD_RESET_METHOD_NONE;
	reset_context.reset_req_dev = adev;
	reset_context.job = job;
	reset_context.hive = hive;
	clear_bit(AMDGPU_NEED_FULL_RESET, &reset_context.flags);

	/*
	 * lock the device before we try to operate the linked list
	 * if didn't get the device lock, don't touch the linked list since
	 * others may iterating it.
	 */
	r = amdgpu_device_lock_hive_adev(adev, hive);
	if (r) {
		dev_info(adev->dev, "Bailing on TDR for s_job:%llx, as another already in progress",
					job ? job->base.id : -1);

		/* even we skipped this reset, still need to set the job to guilty */
		if (job && job->vm)
			drm_sched_increase_karma(&job->base);
		goto skip_recovery;
	}

	/*
	 * Build list of devices to reset.
	 * In case we are in XGMI hive mode, resort the device list
	 * to put adev in the 1st position.
	 */
	INIT_LIST_HEAD(&device_list);
	if (adev->gmc.xgmi.num_physical_nodes > 1) {
		list_for_each_entry(tmp_adev, &hive->device_list, gmc.xgmi.head)
			list_add_tail(&tmp_adev->reset_list, &device_list);
		if (!list_is_first(&adev->reset_list, &device_list))
			list_rotate_to_front(&adev->reset_list, &device_list);
		device_list_handle = &device_list;
	} else {
		list_add_tail(&adev->reset_list, &device_list);
		device_list_handle = &device_list;
	}

	/* block all schedulers and reset given job's ring */
	list_for_each_entry(tmp_adev, device_list_handle, reset_list) {
		/*
		 * Try to put the audio codec into suspend state
		 * before gpu reset started.
		 *
		 * Due to the power domain of the graphics device
		 * is shared with AZ power domain. Without this,
		 * we may change the audio hardware from behind
		 * the audio driver's back. That will trigger
		 * some audio codec errors.
		 */
		if (!amdgpu_device_suspend_display_audio(tmp_adev))
			audio_suspended = true;

		amdgpu_ras_set_error_query_ready(tmp_adev, false);

		cancel_delayed_work_sync(&tmp_adev->delayed_init_work);

		if (!amdgpu_sriov_vf(tmp_adev))
			amdgpu_amdkfd_pre_reset(tmp_adev);

		/*
		 * Mark these ASICs to be reseted as untracked first
		 * And add them back after reset completed
		 */
		amdgpu_unregister_gpu_instance(tmp_adev);

		amdgpu_fbdev_set_suspend(tmp_adev, 1);

		/* disable ras on ALL IPs */
		if (!need_emergency_restart &&
		      amdgpu_device_ip_need_full_reset(tmp_adev))
			amdgpu_ras_suspend(tmp_adev);

		for (i = 0; i < AMDGPU_MAX_RINGS; ++i) {
			struct amdgpu_ring *ring = tmp_adev->rings[i];

			if (!ring || !ring->sched.thread)
				continue;

			drm_sched_stop(&ring->sched, job ? &job->base : NULL);

			if (need_emergency_restart)
				amdgpu_job_stop_all_jobs_on_sched(&ring->sched);
		}
		atomic_inc(&tmp_adev->gpu_reset_counter);
	}

	if (need_emergency_restart)
		goto skip_sched_resume;

	/*
	 * Must check guilty signal here since after this point all old
	 * HW fences are force signaled.
	 *
	 * job->base holds a reference to parent fence
	 */
	if (job && job->base.s_fence->parent &&
	    dma_fence_is_signaled(job->base.s_fence->parent)) {
		job_signaled = true;
		dev_info(adev->dev, "Guilty job already signaled, skipping HW reset");
		goto skip_hw_reset;
	}

retry:	/* Rest of adevs pre asic reset from XGMI hive. */
	list_for_each_entry(tmp_adev, device_list_handle, reset_list) {
		r = amdgpu_device_pre_asic_reset(tmp_adev, &reset_context);
		/*TODO Should we stop ?*/
		if (r) {
			dev_err(tmp_adev->dev, "GPU pre asic reset failed with err, %d for drm dev, %s ",
				  r, adev_to_drm(tmp_adev)->unique);
			tmp_adev->asic_reset_res = r;
		}
	}

	tmp_vram_lost_counter = atomic_read(&((adev)->vram_lost_counter));
	/* Actual ASIC resets if needed.*/
	/* TODO Implement XGMI hive reset logic for SRIOV */
	if (amdgpu_sriov_vf(adev)) {
		r = amdgpu_device_reset_sriov(adev, job ? false : true);
		if (r)
			adev->asic_reset_res = r;
	} else {
		r = amdgpu_do_asic_reset(device_list_handle, &reset_context);
		if (r && r == -EAGAIN)
			goto retry;
	}

skip_hw_reset:

	/* Post ASIC reset for all devs .*/
	list_for_each_entry(tmp_adev, device_list_handle, reset_list) {

		/*
		 * Sometimes a later bad compute job can block a good gfx job as gfx
		 * and compute ring share internal GC HW mutually. We add an additional
		 * guilty jobs recheck step to find the real guilty job, it synchronously
		 * submits and pends for the first job being signaled. If it gets timeout,
		 * we identify it as a real guilty job.
		 */
		if (amdgpu_gpu_recovery == 2 &&
			!(tmp_vram_lost_counter < atomic_read(&adev->vram_lost_counter)))
			amdgpu_device_recheck_guilty_jobs(
				tmp_adev, device_list_handle, &reset_context);

		for (i = 0; i < AMDGPU_MAX_RINGS; ++i) {
			struct amdgpu_ring *ring = tmp_adev->rings[i];

			if (!ring || !ring->sched.thread)
				continue;

			/* No point to resubmit jobs if we didn't HW reset*/
			if (!tmp_adev->asic_reset_res && !job_signaled)
				drm_sched_resubmit_jobs(&ring->sched);

			drm_sched_start(&ring->sched, !tmp_adev->asic_reset_res);
		}

		if (!amdgpu_device_has_dc_support(tmp_adev) && !job_signaled) {
			drm_helper_resume_force_mode(adev_to_drm(tmp_adev));
		}

		tmp_adev->asic_reset_res = 0;

		if (r) {
			/* bad news, how to tell it to userspace ? */
			dev_info(tmp_adev->dev, "GPU reset(%d) failed\n", atomic_read(&tmp_adev->gpu_reset_counter));
			amdgpu_vf_error_put(tmp_adev, AMDGIM_ERROR_VF_GPU_RESET_FAIL, 0, r);
		} else {
			dev_info(tmp_adev->dev, "GPU reset(%d) succeeded!\n", atomic_read(&tmp_adev->gpu_reset_counter));
			if (amdgpu_acpi_smart_shift_update(adev_to_drm(tmp_adev), AMDGPU_SS_DEV_D0))
				DRM_WARN("smart shift update failed\n");
		}
	}

skip_sched_resume:
	list_for_each_entry(tmp_adev, device_list_handle, reset_list) {
		/* unlock kfd: SRIOV would do it separately */
		if (!need_emergency_restart && !amdgpu_sriov_vf(tmp_adev))
	                amdgpu_amdkfd_post_reset(tmp_adev);

		/* kfd_post_reset will do nothing if kfd device is not initialized,
		 * need to bring up kfd here if it's not be initialized before
		 */
		if (!adev->kfd.init_complete)
			amdgpu_amdkfd_device_init(adev);

		if (audio_suspended)
			amdgpu_device_resume_display_audio(tmp_adev);
		amdgpu_device_unlock_adev(tmp_adev);
	}

skip_recovery:
	if (hive) {
		atomic_set(&hive->in_reset, 0);
		mutex_unlock(&hive->hive_lock);
		amdgpu_put_xgmi_hive(hive);
	}

	if (r && r != -EAGAIN)
		dev_info(adev->dev, "GPU reset end with ret = %d\n", r);
	return r;
}

/**
 * amdgpu_device_get_pcie_info - fence pcie info about the PCIE slot
 *
 * @adev: amdgpu_device pointer
 *
 * Fetchs and stores in the driver the PCIE capabilities (gen speed
 * and lanes) of the slot the device is in. Handles APUs and
 * virtualized environments where PCIE config space may not be available.
 */
static void amdgpu_device_get_pcie_info(struct amdgpu_device *adev)
{
	struct pci_dev *pdev;
	enum pci_bus_speed speed_cap, platform_speed_cap;
	enum pcie_link_width platform_link_width;

	if (amdgpu_pcie_gen_cap)
		adev->pm.pcie_gen_mask = amdgpu_pcie_gen_cap;

	if (amdgpu_pcie_lane_cap)
		adev->pm.pcie_mlw_mask = amdgpu_pcie_lane_cap;

	/* covers APUs as well */
	if (pci_is_root_bus(adev->pdev->bus)) {
		if (adev->pm.pcie_gen_mask == 0)
			adev->pm.pcie_gen_mask = AMDGPU_DEFAULT_PCIE_GEN_MASK;
		if (adev->pm.pcie_mlw_mask == 0)
			adev->pm.pcie_mlw_mask = AMDGPU_DEFAULT_PCIE_MLW_MASK;
		return;
	}

	if (adev->pm.pcie_gen_mask && adev->pm.pcie_mlw_mask)
		return;

	pcie_bandwidth_available(adev->pdev, NULL,
				 &platform_speed_cap, &platform_link_width);

	if (adev->pm.pcie_gen_mask == 0) {
		/* asic caps */
		pdev = adev->pdev;
		speed_cap = pcie_get_speed_cap(pdev);
		if (speed_cap == PCI_SPEED_UNKNOWN) {
			adev->pm.pcie_gen_mask |= (CAIL_ASIC_PCIE_LINK_SPEED_SUPPORT_GEN1 |
						  CAIL_ASIC_PCIE_LINK_SPEED_SUPPORT_GEN2 |
						  CAIL_ASIC_PCIE_LINK_SPEED_SUPPORT_GEN3);
		} else {
			if (speed_cap == PCIE_SPEED_32_0GT)
				adev->pm.pcie_gen_mask |= (CAIL_ASIC_PCIE_LINK_SPEED_SUPPORT_GEN1 |
							  CAIL_ASIC_PCIE_LINK_SPEED_SUPPORT_GEN2 |
							  CAIL_ASIC_PCIE_LINK_SPEED_SUPPORT_GEN3 |
							  CAIL_ASIC_PCIE_LINK_SPEED_SUPPORT_GEN4 |
							  CAIL_ASIC_PCIE_LINK_SPEED_SUPPORT_GEN5);
			else if (speed_cap == PCIE_SPEED_16_0GT)
				adev->pm.pcie_gen_mask |= (CAIL_ASIC_PCIE_LINK_SPEED_SUPPORT_GEN1 |
							  CAIL_ASIC_PCIE_LINK_SPEED_SUPPORT_GEN2 |
							  CAIL_ASIC_PCIE_LINK_SPEED_SUPPORT_GEN3 |
							  CAIL_ASIC_PCIE_LINK_SPEED_SUPPORT_GEN4);
			else if (speed_cap == PCIE_SPEED_8_0GT)
				adev->pm.pcie_gen_mask |= (CAIL_ASIC_PCIE_LINK_SPEED_SUPPORT_GEN1 |
							  CAIL_ASIC_PCIE_LINK_SPEED_SUPPORT_GEN2 |
							  CAIL_ASIC_PCIE_LINK_SPEED_SUPPORT_GEN3);
			else if (speed_cap == PCIE_SPEED_5_0GT)
				adev->pm.pcie_gen_mask |= (CAIL_ASIC_PCIE_LINK_SPEED_SUPPORT_GEN1 |
							  CAIL_ASIC_PCIE_LINK_SPEED_SUPPORT_GEN2);
			else
				adev->pm.pcie_gen_mask |= CAIL_ASIC_PCIE_LINK_SPEED_SUPPORT_GEN1;
		}
		/* platform caps */
		if (platform_speed_cap == PCI_SPEED_UNKNOWN) {
			adev->pm.pcie_gen_mask |= (CAIL_PCIE_LINK_SPEED_SUPPORT_GEN1 |
						   CAIL_PCIE_LINK_SPEED_SUPPORT_GEN2);
		} else {
			if (platform_speed_cap == PCIE_SPEED_32_0GT)
				adev->pm.pcie_gen_mask |= (CAIL_PCIE_LINK_SPEED_SUPPORT_GEN1 |
							   CAIL_PCIE_LINK_SPEED_SUPPORT_GEN2 |
							   CAIL_PCIE_LINK_SPEED_SUPPORT_GEN3 |
							   CAIL_PCIE_LINK_SPEED_SUPPORT_GEN4 |
							   CAIL_PCIE_LINK_SPEED_SUPPORT_GEN5);
			else if (platform_speed_cap == PCIE_SPEED_16_0GT)
				adev->pm.pcie_gen_mask |= (CAIL_PCIE_LINK_SPEED_SUPPORT_GEN1 |
							   CAIL_PCIE_LINK_SPEED_SUPPORT_GEN2 |
							   CAIL_PCIE_LINK_SPEED_SUPPORT_GEN3 |
							   CAIL_PCIE_LINK_SPEED_SUPPORT_GEN4);
			else if (platform_speed_cap == PCIE_SPEED_8_0GT)
				adev->pm.pcie_gen_mask |= (CAIL_PCIE_LINK_SPEED_SUPPORT_GEN1 |
							   CAIL_PCIE_LINK_SPEED_SUPPORT_GEN2 |
							   CAIL_PCIE_LINK_SPEED_SUPPORT_GEN3);
			else if (platform_speed_cap == PCIE_SPEED_5_0GT)
				adev->pm.pcie_gen_mask |= (CAIL_PCIE_LINK_SPEED_SUPPORT_GEN1 |
							   CAIL_PCIE_LINK_SPEED_SUPPORT_GEN2);
			else
				adev->pm.pcie_gen_mask |= CAIL_PCIE_LINK_SPEED_SUPPORT_GEN1;

		}
	}
	if (adev->pm.pcie_mlw_mask == 0) {
		if (platform_link_width == PCIE_LNK_WIDTH_UNKNOWN) {
			adev->pm.pcie_mlw_mask |= AMDGPU_DEFAULT_PCIE_MLW_MASK;
		} else {
			switch (platform_link_width) {
			case PCIE_LNK_X32:
				adev->pm.pcie_mlw_mask = (CAIL_PCIE_LINK_WIDTH_SUPPORT_X32 |
							  CAIL_PCIE_LINK_WIDTH_SUPPORT_X16 |
							  CAIL_PCIE_LINK_WIDTH_SUPPORT_X12 |
							  CAIL_PCIE_LINK_WIDTH_SUPPORT_X8 |
							  CAIL_PCIE_LINK_WIDTH_SUPPORT_X4 |
							  CAIL_PCIE_LINK_WIDTH_SUPPORT_X2 |
							  CAIL_PCIE_LINK_WIDTH_SUPPORT_X1);
				break;
			case PCIE_LNK_X16:
				adev->pm.pcie_mlw_mask = (CAIL_PCIE_LINK_WIDTH_SUPPORT_X16 |
							  CAIL_PCIE_LINK_WIDTH_SUPPORT_X12 |
							  CAIL_PCIE_LINK_WIDTH_SUPPORT_X8 |
							  CAIL_PCIE_LINK_WIDTH_SUPPORT_X4 |
							  CAIL_PCIE_LINK_WIDTH_SUPPORT_X2 |
							  CAIL_PCIE_LINK_WIDTH_SUPPORT_X1);
				break;
			case PCIE_LNK_X12:
				adev->pm.pcie_mlw_mask = (CAIL_PCIE_LINK_WIDTH_SUPPORT_X12 |
							  CAIL_PCIE_LINK_WIDTH_SUPPORT_X8 |
							  CAIL_PCIE_LINK_WIDTH_SUPPORT_X4 |
							  CAIL_PCIE_LINK_WIDTH_SUPPORT_X2 |
							  CAIL_PCIE_LINK_WIDTH_SUPPORT_X1);
				break;
			case PCIE_LNK_X8:
				adev->pm.pcie_mlw_mask = (CAIL_PCIE_LINK_WIDTH_SUPPORT_X8 |
							  CAIL_PCIE_LINK_WIDTH_SUPPORT_X4 |
							  CAIL_PCIE_LINK_WIDTH_SUPPORT_X2 |
							  CAIL_PCIE_LINK_WIDTH_SUPPORT_X1);
				break;
			case PCIE_LNK_X4:
				adev->pm.pcie_mlw_mask = (CAIL_PCIE_LINK_WIDTH_SUPPORT_X4 |
							  CAIL_PCIE_LINK_WIDTH_SUPPORT_X2 |
							  CAIL_PCIE_LINK_WIDTH_SUPPORT_X1);
				break;
			case PCIE_LNK_X2:
				adev->pm.pcie_mlw_mask = (CAIL_PCIE_LINK_WIDTH_SUPPORT_X2 |
							  CAIL_PCIE_LINK_WIDTH_SUPPORT_X1);
				break;
			case PCIE_LNK_X1:
				adev->pm.pcie_mlw_mask = CAIL_PCIE_LINK_WIDTH_SUPPORT_X1;
				break;
			default:
				break;
			}
		}
	}
}

int amdgpu_device_baco_enter(struct drm_device *dev)
{
	struct amdgpu_device *adev = drm_to_adev(dev);
	struct amdgpu_ras *ras = amdgpu_ras_get_context(adev);

	if (!amdgpu_device_supports_baco(adev_to_drm(adev)))
		return -ENOTSUPP;

	if (ras && adev->ras_enabled &&
	    adev->nbio.funcs->enable_doorbell_interrupt)
		adev->nbio.funcs->enable_doorbell_interrupt(adev, false);

	return amdgpu_dpm_baco_enter(adev);
}

int amdgpu_device_baco_exit(struct drm_device *dev)
{
	struct amdgpu_device *adev = drm_to_adev(dev);
	struct amdgpu_ras *ras = amdgpu_ras_get_context(adev);
	int ret = 0;

	if (!amdgpu_device_supports_baco(adev_to_drm(adev)))
		return -ENOTSUPP;

	ret = amdgpu_dpm_baco_exit(adev);
	if (ret)
		return ret;

	if (ras && adev->ras_enabled &&
	    adev->nbio.funcs->enable_doorbell_interrupt)
		adev->nbio.funcs->enable_doorbell_interrupt(adev, true);

	if (amdgpu_passthrough(adev) &&
	    adev->nbio.funcs->clear_doorbell_interrupt)
		adev->nbio.funcs->clear_doorbell_interrupt(adev);

	return 0;
}

static void amdgpu_cancel_all_tdr(struct amdgpu_device *adev)
{
	int i;

	for (i = 0; i < AMDGPU_MAX_RINGS; ++i) {
		struct amdgpu_ring *ring = adev->rings[i];

		if (!ring || !ring->sched.thread)
			continue;

		cancel_delayed_work_sync(&ring->sched.work_tdr);
	}
}

/**
 * amdgpu_pci_error_detected - Called when a PCI error is detected.
 * @pdev: PCI device struct
 * @state: PCI channel state
 *
 * Description: Called when a PCI error is detected.
 *
 * Return: PCI_ERS_RESULT_NEED_RESET or PCI_ERS_RESULT_DISCONNECT.
 */
pci_ers_result_t amdgpu_pci_error_detected(struct pci_dev *pdev, pci_channel_state_t state)
{
	struct drm_device *dev = pci_get_drvdata(pdev);
	struct amdgpu_device *adev = drm_to_adev(dev);
	int i;

	DRM_INFO("PCI error: detected callback, state(%d)!!\n", state);

	if (adev->gmc.xgmi.num_physical_nodes > 1) {
		DRM_WARN("No support for XGMI hive yet...");
		return PCI_ERS_RESULT_DISCONNECT;
	}

	adev->pci_channel_state = state;

	switch (state) {
	case pci_channel_io_normal:
		return PCI_ERS_RESULT_CAN_RECOVER;
	/* Fatal error, prepare for slot reset */
	case pci_channel_io_frozen:
		/*
		 * Cancel and wait for all TDRs in progress if failing to
		 * set  adev->in_gpu_reset in amdgpu_device_lock_adev
		 *
		 * Locking adev->reset_sem will prevent any external access
		 * to GPU during PCI error recovery
		 */
		while (!amdgpu_device_lock_adev(adev, NULL))
			amdgpu_cancel_all_tdr(adev);

		/*
		 * Block any work scheduling as we do for regular GPU reset
		 * for the duration of the recovery
		 */
		for (i = 0; i < AMDGPU_MAX_RINGS; ++i) {
			struct amdgpu_ring *ring = adev->rings[i];

			if (!ring || !ring->sched.thread)
				continue;

			drm_sched_stop(&ring->sched, NULL);
		}
		atomic_inc(&adev->gpu_reset_counter);
		return PCI_ERS_RESULT_NEED_RESET;
	case pci_channel_io_perm_failure:
		/* Permanent error, prepare for device removal */
		return PCI_ERS_RESULT_DISCONNECT;
	}

	return PCI_ERS_RESULT_NEED_RESET;
}

/**
 * amdgpu_pci_mmio_enabled - Enable MMIO and dump debug registers
 * @pdev: pointer to PCI device
 */
pci_ers_result_t amdgpu_pci_mmio_enabled(struct pci_dev *pdev)
{

	DRM_INFO("PCI error: mmio enabled callback!!\n");

	/* TODO - dump whatever for debugging purposes */

	/* This called only if amdgpu_pci_error_detected returns
	 * PCI_ERS_RESULT_CAN_RECOVER. Read/write to the device still
	 * works, no need to reset slot.
	 */

	return PCI_ERS_RESULT_RECOVERED;
}

/**
 * amdgpu_pci_slot_reset - Called when PCI slot has been reset.
 * @pdev: PCI device struct
 *
 * Description: This routine is called by the pci error recovery
 * code after the PCI slot has been reset, just before we
 * should resume normal operations.
 */
pci_ers_result_t amdgpu_pci_slot_reset(struct pci_dev *pdev)
{
	struct drm_device *dev = pci_get_drvdata(pdev);
	struct amdgpu_device *adev = drm_to_adev(dev);
	int r, i;
	struct amdgpu_reset_context reset_context;
	u32 memsize;
	struct list_head device_list;

	DRM_INFO("PCI error: slot reset callback!!\n");

	memset(&reset_context, 0, sizeof(reset_context));

	INIT_LIST_HEAD(&device_list);
	list_add_tail(&adev->reset_list, &device_list);

	/* wait for asic to come out of reset */
	msleep(500);

	/* Restore PCI confspace */
	amdgpu_device_load_pci_state(pdev);

	/* confirm  ASIC came out of reset */
	for (i = 0; i < adev->usec_timeout; i++) {
		memsize = amdgpu_asic_get_config_memsize(adev);

		if (memsize != 0xffffffff)
			break;
		udelay(1);
	}
	if (memsize == 0xffffffff) {
		r = -ETIME;
		goto out;
	}

	reset_context.method = AMD_RESET_METHOD_NONE;
	reset_context.reset_req_dev = adev;
	set_bit(AMDGPU_NEED_FULL_RESET, &reset_context.flags);
	set_bit(AMDGPU_SKIP_HW_RESET, &reset_context.flags);

	adev->no_hw_access = true;
	r = amdgpu_device_pre_asic_reset(adev, &reset_context);
	adev->no_hw_access = false;
	if (r)
		goto out;

	r = amdgpu_do_asic_reset(&device_list, &reset_context);

out:
	if (!r) {
		if (amdgpu_device_cache_pci_state(adev->pdev))
			pci_restore_state(adev->pdev);

		DRM_INFO("PCIe error recovery succeeded\n");
	} else {
		DRM_ERROR("PCIe error recovery failed, err:%d", r);
		amdgpu_device_unlock_adev(adev);
	}

	return r ? PCI_ERS_RESULT_DISCONNECT : PCI_ERS_RESULT_RECOVERED;
}

/**
 * amdgpu_pci_resume() - resume normal ops after PCI reset
 * @pdev: pointer to PCI device
 *
 * Called when the error recovery driver tells us that its
 * OK to resume normal operation.
 */
void amdgpu_pci_resume(struct pci_dev *pdev)
{
	struct drm_device *dev = pci_get_drvdata(pdev);
	struct amdgpu_device *adev = drm_to_adev(dev);
	int i;


	DRM_INFO("PCI error: resume callback!!\n");

	/* Only continue execution for the case of pci_channel_io_frozen */
	if (adev->pci_channel_state != pci_channel_io_frozen)
		return;

	for (i = 0; i < AMDGPU_MAX_RINGS; ++i) {
		struct amdgpu_ring *ring = adev->rings[i];

		if (!ring || !ring->sched.thread)
			continue;


		drm_sched_resubmit_jobs(&ring->sched);
		drm_sched_start(&ring->sched, true);
	}

	amdgpu_device_unlock_adev(adev);
}

bool amdgpu_device_cache_pci_state(struct pci_dev *pdev)
{
	struct drm_device *dev = pci_get_drvdata(pdev);
	struct amdgpu_device *adev = drm_to_adev(dev);
	int r;

	r = pci_save_state(pdev);
	if (!r) {
		kfree(adev->pci_state);

		adev->pci_state = pci_store_saved_state(pdev);

		if (!adev->pci_state) {
			DRM_ERROR("Failed to store PCI saved state");
			return false;
		}
	} else {
		DRM_WARN("Failed to save PCI state, err:%d\n", r);
		return false;
	}

	return true;
}

bool amdgpu_device_load_pci_state(struct pci_dev *pdev)
{
	struct drm_device *dev = pci_get_drvdata(pdev);
	struct amdgpu_device *adev = drm_to_adev(dev);
	int r;

	if (!adev->pci_state)
		return false;

	r = pci_load_saved_state(pdev, adev->pci_state);

	if (!r) {
		pci_restore_state(pdev);
	} else {
		DRM_WARN("Failed to load PCI state, err:%d\n", r);
		return false;
	}

	return true;
}

void amdgpu_device_flush_hdp(struct amdgpu_device *adev,
		struct amdgpu_ring *ring)
{
#ifdef CONFIG_X86_64
	if (adev->flags & AMD_IS_APU)
		return;
#endif
	if (adev->gmc.xgmi.connected_to_cpu)
		return;

	if (ring && ring->funcs->emit_hdp_flush)
		amdgpu_ring_emit_hdp_flush(ring);
	else
		amdgpu_asic_flush_hdp(adev, ring);
}

void amdgpu_device_invalidate_hdp(struct amdgpu_device *adev,
		struct amdgpu_ring *ring)
{
#ifdef CONFIG_X86_64
	if (adev->flags & AMD_IS_APU)
		return;
#endif
	if (adev->gmc.xgmi.connected_to_cpu)
		return;

	amdgpu_asic_invalidate_hdp(adev, ring);
}<|MERGE_RESOLUTION|>--- conflicted
+++ resolved
@@ -3802,8 +3802,6 @@
 	amdgpu_vf_error_trans_all(adev);
 
 	return r;
-<<<<<<< HEAD
-=======
 }
 
 static void amdgpu_device_unmap_mmio(struct amdgpu_device *adev)
@@ -3825,7 +3823,6 @@
 		arch_phys_wc_del(adev->gmc.vram_mtrr);
 		arch_io_free_memtype_wc(adev->gmc.aper_base, adev->gmc.aper_size);
 	}
->>>>>>> bee673aa
 }
 
 /**
