--- conflicted
+++ resolved
@@ -296,12 +296,8 @@
 	int ret = 0;
 
 	if (!amdgpu_ras_get_error_query_ready(adev)) {
-<<<<<<< HEAD
-		DRM_WARN("RAS WARN: error injection currently inaccessible\n");
-=======
 		dev_warn(adev->dev, "RAS WARN: error injection "
 				"currently inaccessible\n");
->>>>>>> 154263aa
 		return size;
 	}
 
