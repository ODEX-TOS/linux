/*
 * Copyright 2019 Advanced Micro Devices, Inc.
 *
 * Permission is hereby granted, free of charge, to any person obtaining a
 * copy of this software and associated documentation files (the "Software"),
 * to deal in the Software without restriction, including without limitation
 * the rights to use, copy, modify, merge, publish, distribute, sublicense,
 * and/or sell copies of the Software, and to permit persons to whom the
 * Software is furnished to do so, subject to the following conditions:
 *
 * The above copyright notice and this permission notice shall be included in
 * all copies or substantial portions of the Software.
 *
 * THE SOFTWARE IS PROVIDED "AS IS", WITHOUT WARRANTY OF ANY KIND, EXPRESS OR
 * IMPLIED, INCLUDING BUT NOT LIMITED TO THE WARRANTIES OF MERCHANTABILITY,
 * FITNESS FOR A PARTICULAR PURPOSE AND NONINFRINGEMENT.  IN NO EVENT SHALL
 * THE COPYRIGHT HOLDER(S) OR AUTHOR(S) BE LIABLE FOR ANY CLAIM, DAMAGES OR
 * OTHER LIABILITY, WHETHER IN AN ACTION OF CONTRACT, TORT OR OTHERWISE,
 * ARISING FROM, OUT OF OR IN CONNECTION WITH THE SOFTWARE OR THE USE OR
 * OTHER DEALINGS IN THE SOFTWARE.
 *
 */

#include <linux/firmware.h>
#include <linux/module.h>
#include "amdgpu.h"
#include "soc15_common.h"
#include "soc21.h"
#include "gc/gc_11_0_0_offset.h"
#include "gc/gc_11_0_0_sh_mask.h"
#include "gc/gc_11_0_0_default.h"
#include "v11_structs.h"
#include "mes_v11_api_def.h"

MODULE_FIRMWARE("amdgpu/gc_11_0_0_mes.bin");
MODULE_FIRMWARE("amdgpu/gc_11_0_0_mes1.bin");
MODULE_FIRMWARE("amdgpu/gc_11_0_1_mes.bin");
MODULE_FIRMWARE("amdgpu/gc_11_0_1_mes1.bin");
MODULE_FIRMWARE("amdgpu/gc_11_0_2_mes.bin");
MODULE_FIRMWARE("amdgpu/gc_11_0_2_mes1.bin");
MODULE_FIRMWARE("amdgpu/gc_11_0_3_mes.bin");
MODULE_FIRMWARE("amdgpu/gc_11_0_3_mes1.bin");
MODULE_FIRMWARE("amdgpu/gc_11_0_4_mes.bin");
MODULE_FIRMWARE("amdgpu/gc_11_0_4_mes1.bin");

static int mes_v11_0_hw_fini(void *handle);
static int mes_v11_0_kiq_hw_init(struct amdgpu_device *adev);
static int mes_v11_0_kiq_hw_fini(struct amdgpu_device *adev);

#define MES_EOP_SIZE   2048

static void mes_v11_0_ring_set_wptr(struct amdgpu_ring *ring)
{
	struct amdgpu_device *adev = ring->adev;

	if (ring->use_doorbell) {
		atomic64_set((atomic64_t *)ring->wptr_cpu_addr,
			     ring->wptr);
		WDOORBELL64(ring->doorbell_index, ring->wptr);
	} else {
		BUG();
	}
}

static u64 mes_v11_0_ring_get_rptr(struct amdgpu_ring *ring)
{
	return *ring->rptr_cpu_addr;
}

static u64 mes_v11_0_ring_get_wptr(struct amdgpu_ring *ring)
{
	u64 wptr;

	if (ring->use_doorbell)
		wptr = atomic64_read((atomic64_t *)ring->wptr_cpu_addr);
	else
		BUG();
	return wptr;
}

static const struct amdgpu_ring_funcs mes_v11_0_ring_funcs = {
	.type = AMDGPU_RING_TYPE_MES,
	.align_mask = 1,
	.nop = 0,
	.support_64bit_ptrs = true,
	.get_rptr = mes_v11_0_ring_get_rptr,
	.get_wptr = mes_v11_0_ring_get_wptr,
	.set_wptr = mes_v11_0_ring_set_wptr,
	.insert_nop = amdgpu_ring_insert_nop,
};

static int mes_v11_0_submit_pkt_and_poll_completion(struct amdgpu_mes *mes,
						    void *pkt, int size,
						    int api_status_off)
{
	int ndw = size / 4;
	signed long r;
	union MESAPI__ADD_QUEUE *x_pkt = pkt;
	struct MES_API_STATUS *api_status;
	struct amdgpu_device *adev = mes->adev;
	struct amdgpu_ring *ring = &mes->ring;
	unsigned long flags;
	signed long timeout = adev->usec_timeout;

	if (amdgpu_emu_mode) {
		timeout *= 100;
	} else if (amdgpu_sriov_vf(adev)) {
		/* Worst case in sriov where all other 15 VF timeout, each VF needs about 600ms */
		timeout = 15 * 600 * 1000;
	}
	BUG_ON(size % 4 != 0);

	spin_lock_irqsave(&mes->ring_lock, flags);
	if (amdgpu_ring_alloc(ring, ndw)) {
		spin_unlock_irqrestore(&mes->ring_lock, flags);
		return -ENOMEM;
	}

	api_status = (struct MES_API_STATUS *)((char *)pkt + api_status_off);
	api_status->api_completion_fence_addr = mes->ring.fence_drv.gpu_addr;
	api_status->api_completion_fence_value = ++mes->ring.fence_drv.sync_seq;

	amdgpu_ring_write_multiple(ring, pkt, ndw);
	amdgpu_ring_commit(ring);
	spin_unlock_irqrestore(&mes->ring_lock, flags);

	DRM_DEBUG("MES msg=%d was emitted\n", x_pkt->header.opcode);

	r = amdgpu_fence_wait_polling(ring, ring->fence_drv.sync_seq,
		      timeout);
	if (r < 1) {
		DRM_ERROR("MES failed to response msg=%d\n",
			  x_pkt->header.opcode);

		while (halt_if_hws_hang)
			schedule();

		return -ETIMEDOUT;
	}

	return 0;
}

static int convert_to_mes_queue_type(int queue_type)
{
	if (queue_type == AMDGPU_RING_TYPE_GFX)
		return MES_QUEUE_TYPE_GFX;
	else if (queue_type == AMDGPU_RING_TYPE_COMPUTE)
		return MES_QUEUE_TYPE_COMPUTE;
	else if (queue_type == AMDGPU_RING_TYPE_SDMA)
		return MES_QUEUE_TYPE_SDMA;
	else
		BUG();
	return -1;
}

static int mes_v11_0_add_hw_queue(struct amdgpu_mes *mes,
				  struct mes_add_queue_input *input)
{
	struct amdgpu_device *adev = mes->adev;
	union MESAPI__ADD_QUEUE mes_add_queue_pkt;
	struct amdgpu_vmhub *hub = &adev->vmhub[AMDGPU_GFXHUB_0];
	uint32_t vm_cntx_cntl = hub->vm_cntx_cntl;

	memset(&mes_add_queue_pkt, 0, sizeof(mes_add_queue_pkt));

	mes_add_queue_pkt.header.type = MES_API_TYPE_SCHEDULER;
	mes_add_queue_pkt.header.opcode = MES_SCH_API_ADD_QUEUE;
	mes_add_queue_pkt.header.dwsize = API_FRAME_SIZE_IN_DWORDS;

	mes_add_queue_pkt.process_id = input->process_id;
	mes_add_queue_pkt.page_table_base_addr = input->page_table_base_addr;
	mes_add_queue_pkt.process_va_start = input->process_va_start;
	mes_add_queue_pkt.process_va_end = input->process_va_end;
	mes_add_queue_pkt.process_quantum = input->process_quantum;
	mes_add_queue_pkt.process_context_addr = input->process_context_addr;
	mes_add_queue_pkt.gang_quantum = input->gang_quantum;
	mes_add_queue_pkt.gang_context_addr = input->gang_context_addr;
	mes_add_queue_pkt.inprocess_gang_priority =
		input->inprocess_gang_priority;
	mes_add_queue_pkt.gang_global_priority_level =
		input->gang_global_priority_level;
	mes_add_queue_pkt.doorbell_offset = input->doorbell_offset;
	mes_add_queue_pkt.mqd_addr = input->mqd_addr;

	if (((adev->mes.sched_version & AMDGPU_MES_API_VERSION_MASK) >>
			AMDGPU_MES_API_VERSION_SHIFT) >= 2)
		mes_add_queue_pkt.wptr_addr = input->wptr_mc_addr;
	else
		mes_add_queue_pkt.wptr_addr = input->wptr_addr;

	mes_add_queue_pkt.queue_type =
		convert_to_mes_queue_type(input->queue_type);
	mes_add_queue_pkt.paging = input->paging;
	mes_add_queue_pkt.vm_context_cntl = vm_cntx_cntl;
	mes_add_queue_pkt.gws_base = input->gws_base;
	mes_add_queue_pkt.gws_size = input->gws_size;
	mes_add_queue_pkt.trap_handler_addr = input->tba_addr;
	mes_add_queue_pkt.tma_addr = input->tma_addr;
	mes_add_queue_pkt.is_kfd_process = input->is_kfd_process;

	/* For KFD, gds_size is re-used for queue size (needed in MES for AQL queues) */
	mes_add_queue_pkt.is_aql_queue = input->is_aql_queue;
	mes_add_queue_pkt.gds_size = input->queue_size;

	if (!(((adev->mes.sched_version & AMDGPU_MES_VERSION_MASK) >= 4) &&
		  (adev->ip_versions[GC_HWIP][0] >= IP_VERSION(11, 0, 0)) &&
		  (adev->ip_versions[GC_HWIP][0] <= IP_VERSION(11, 0, 3))))
		mes_add_queue_pkt.trap_en = 1;

	/* For KFD, gds_size is re-used for queue size (needed in MES for AQL queues) */
	mes_add_queue_pkt.is_aql_queue = input->is_aql_queue;
	mes_add_queue_pkt.gds_size = input->queue_size;

	return mes_v11_0_submit_pkt_and_poll_completion(mes,
			&mes_add_queue_pkt, sizeof(mes_add_queue_pkt),
			offsetof(union MESAPI__ADD_QUEUE, api_status));
}

static int mes_v11_0_remove_hw_queue(struct amdgpu_mes *mes,
				     struct mes_remove_queue_input *input)
{
	union MESAPI__REMOVE_QUEUE mes_remove_queue_pkt;

	memset(&mes_remove_queue_pkt, 0, sizeof(mes_remove_queue_pkt));

	mes_remove_queue_pkt.header.type = MES_API_TYPE_SCHEDULER;
	mes_remove_queue_pkt.header.opcode = MES_SCH_API_REMOVE_QUEUE;
	mes_remove_queue_pkt.header.dwsize = API_FRAME_SIZE_IN_DWORDS;

	mes_remove_queue_pkt.doorbell_offset = input->doorbell_offset;
	mes_remove_queue_pkt.gang_context_addr = input->gang_context_addr;

	return mes_v11_0_submit_pkt_and_poll_completion(mes,
			&mes_remove_queue_pkt, sizeof(mes_remove_queue_pkt),
			offsetof(union MESAPI__REMOVE_QUEUE, api_status));
}

static int mes_v11_0_unmap_legacy_queue(struct amdgpu_mes *mes,
			struct mes_unmap_legacy_queue_input *input)
{
	union MESAPI__REMOVE_QUEUE mes_remove_queue_pkt;

	memset(&mes_remove_queue_pkt, 0, sizeof(mes_remove_queue_pkt));

	mes_remove_queue_pkt.header.type = MES_API_TYPE_SCHEDULER;
	mes_remove_queue_pkt.header.opcode = MES_SCH_API_REMOVE_QUEUE;
	mes_remove_queue_pkt.header.dwsize = API_FRAME_SIZE_IN_DWORDS;

	mes_remove_queue_pkt.doorbell_offset = input->doorbell_offset;
	mes_remove_queue_pkt.gang_context_addr = 0;

	mes_remove_queue_pkt.pipe_id = input->pipe_id;
	mes_remove_queue_pkt.queue_id = input->queue_id;

	if (input->action == PREEMPT_QUEUES_NO_UNMAP) {
		mes_remove_queue_pkt.preempt_legacy_gfx_queue = 1;
		mes_remove_queue_pkt.tf_addr = input->trail_fence_addr;
		mes_remove_queue_pkt.tf_data =
			lower_32_bits(input->trail_fence_data);
	} else {
		mes_remove_queue_pkt.unmap_legacy_queue = 1;
		mes_remove_queue_pkt.queue_type =
			convert_to_mes_queue_type(input->queue_type);
	}

	return mes_v11_0_submit_pkt_and_poll_completion(mes,
			&mes_remove_queue_pkt, sizeof(mes_remove_queue_pkt),
			offsetof(union MESAPI__REMOVE_QUEUE, api_status));
}

static int mes_v11_0_suspend_gang(struct amdgpu_mes *mes,
				  struct mes_suspend_gang_input *input)
{
	return 0;
}

static int mes_v11_0_resume_gang(struct amdgpu_mes *mes,
				 struct mes_resume_gang_input *input)
{
	return 0;
}

static int mes_v11_0_query_sched_status(struct amdgpu_mes *mes)
{
	union MESAPI__QUERY_MES_STATUS mes_status_pkt;

	memset(&mes_status_pkt, 0, sizeof(mes_status_pkt));

	mes_status_pkt.header.type = MES_API_TYPE_SCHEDULER;
	mes_status_pkt.header.opcode = MES_SCH_API_QUERY_SCHEDULER_STATUS;
	mes_status_pkt.header.dwsize = API_FRAME_SIZE_IN_DWORDS;

	return mes_v11_0_submit_pkt_and_poll_completion(mes,
			&mes_status_pkt, sizeof(mes_status_pkt),
			offsetof(union MESAPI__QUERY_MES_STATUS, api_status));
}

static int mes_v11_0_misc_op(struct amdgpu_mes *mes,
			     struct mes_misc_op_input *input)
{
	union MESAPI__MISC misc_pkt;

	memset(&misc_pkt, 0, sizeof(misc_pkt));

	misc_pkt.header.type = MES_API_TYPE_SCHEDULER;
	misc_pkt.header.opcode = MES_SCH_API_MISC;
	misc_pkt.header.dwsize = API_FRAME_SIZE_IN_DWORDS;

	switch (input->op) {
	case MES_MISC_OP_READ_REG:
		misc_pkt.opcode = MESAPI_MISC__READ_REG;
		misc_pkt.read_reg.reg_offset = input->read_reg.reg_offset;
		misc_pkt.read_reg.buffer_addr = input->read_reg.buffer_addr;
		break;
	case MES_MISC_OP_WRITE_REG:
		misc_pkt.opcode = MESAPI_MISC__WRITE_REG;
		misc_pkt.write_reg.reg_offset = input->write_reg.reg_offset;
		misc_pkt.write_reg.reg_value = input->write_reg.reg_value;
		break;
	case MES_MISC_OP_WRM_REG_WAIT:
		misc_pkt.opcode = MESAPI_MISC__WAIT_REG_MEM;
		misc_pkt.wait_reg_mem.op = WRM_OPERATION__WAIT_REG_MEM;
		misc_pkt.wait_reg_mem.reference = input->wrm_reg.ref;
		misc_pkt.wait_reg_mem.mask = input->wrm_reg.mask;
		misc_pkt.wait_reg_mem.reg_offset1 = input->wrm_reg.reg0;
		misc_pkt.wait_reg_mem.reg_offset2 = 0;
		break;
	case MES_MISC_OP_WRM_REG_WR_WAIT:
		misc_pkt.opcode = MESAPI_MISC__WAIT_REG_MEM;
		misc_pkt.wait_reg_mem.op = WRM_OPERATION__WR_WAIT_WR_REG;
		misc_pkt.wait_reg_mem.reference = input->wrm_reg.ref;
		misc_pkt.wait_reg_mem.mask = input->wrm_reg.mask;
		misc_pkt.wait_reg_mem.reg_offset1 = input->wrm_reg.reg0;
		misc_pkt.wait_reg_mem.reg_offset2 = input->wrm_reg.reg1;
		break;
	default:
		DRM_ERROR("unsupported misc op (%d) \n", input->op);
		return -EINVAL;
	}

	return mes_v11_0_submit_pkt_and_poll_completion(mes,
			&misc_pkt, sizeof(misc_pkt),
			offsetof(union MESAPI__MISC, api_status));
}

static int mes_v11_0_set_hw_resources(struct amdgpu_mes *mes)
{
	int i;
	struct amdgpu_device *adev = mes->adev;
	union MESAPI_SET_HW_RESOURCES mes_set_hw_res_pkt;

	memset(&mes_set_hw_res_pkt, 0, sizeof(mes_set_hw_res_pkt));

	mes_set_hw_res_pkt.header.type = MES_API_TYPE_SCHEDULER;
	mes_set_hw_res_pkt.header.opcode = MES_SCH_API_SET_HW_RSRC;
	mes_set_hw_res_pkt.header.dwsize = API_FRAME_SIZE_IN_DWORDS;

	mes_set_hw_res_pkt.vmid_mask_mmhub = mes->vmid_mask_mmhub;
	mes_set_hw_res_pkt.vmid_mask_gfxhub = mes->vmid_mask_gfxhub;
	mes_set_hw_res_pkt.gds_size = adev->gds.gds_size;
	mes_set_hw_res_pkt.paging_vmid = 0;
	mes_set_hw_res_pkt.g_sch_ctx_gpu_mc_ptr = mes->sch_ctx_gpu_addr;
	mes_set_hw_res_pkt.query_status_fence_gpu_mc_ptr =
		mes->query_status_fence_gpu_addr;

	for (i = 0; i < MAX_COMPUTE_PIPES; i++)
		mes_set_hw_res_pkt.compute_hqd_mask[i] =
			mes->compute_hqd_mask[i];

	for (i = 0; i < MAX_GFX_PIPES; i++)
		mes_set_hw_res_pkt.gfx_hqd_mask[i] = mes->gfx_hqd_mask[i];

	for (i = 0; i < MAX_SDMA_PIPES; i++)
		mes_set_hw_res_pkt.sdma_hqd_mask[i] = mes->sdma_hqd_mask[i];

	for (i = 0; i < AMD_PRIORITY_NUM_LEVELS; i++)
		mes_set_hw_res_pkt.aggregated_doorbells[i] =
			mes->aggregated_doorbells[i];

	for (i = 0; i < 5; i++) {
		mes_set_hw_res_pkt.gc_base[i] = adev->reg_offset[GC_HWIP][0][i];
		mes_set_hw_res_pkt.mmhub_base[i] =
				adev->reg_offset[MMHUB_HWIP][0][i];
		mes_set_hw_res_pkt.osssys_base[i] =
		adev->reg_offset[OSSSYS_HWIP][0][i];
	}

	mes_set_hw_res_pkt.disable_reset = 1;
	mes_set_hw_res_pkt.disable_mes_log = 1;
	mes_set_hw_res_pkt.use_different_vmid_compute = 1;
	mes_set_hw_res_pkt.enable_reg_active_poll = 1;
	mes_set_hw_res_pkt.oversubscription_timer = 50;

	return mes_v11_0_submit_pkt_and_poll_completion(mes,
			&mes_set_hw_res_pkt, sizeof(mes_set_hw_res_pkt),
			offsetof(union MESAPI_SET_HW_RESOURCES, api_status));
}

static void mes_v11_0_init_aggregated_doorbell(struct amdgpu_mes *mes)
{
	struct amdgpu_device *adev = mes->adev;
	uint32_t data;

	data = RREG32_SOC15(GC, 0, regCP_MES_DOORBELL_CONTROL1);
	data &= ~(CP_MES_DOORBELL_CONTROL1__DOORBELL_OFFSET_MASK |
		  CP_MES_DOORBELL_CONTROL1__DOORBELL_EN_MASK |
		  CP_MES_DOORBELL_CONTROL1__DOORBELL_HIT_MASK);
	data |= mes->aggregated_doorbells[AMDGPU_MES_PRIORITY_LEVEL_LOW] <<
		CP_MES_DOORBELL_CONTROL1__DOORBELL_OFFSET__SHIFT;
	data |= 1 << CP_MES_DOORBELL_CONTROL1__DOORBELL_EN__SHIFT;
	WREG32_SOC15(GC, 0, regCP_MES_DOORBELL_CONTROL1, data);

	data = RREG32_SOC15(GC, 0, regCP_MES_DOORBELL_CONTROL2);
	data &= ~(CP_MES_DOORBELL_CONTROL2__DOORBELL_OFFSET_MASK |
		  CP_MES_DOORBELL_CONTROL2__DOORBELL_EN_MASK |
		  CP_MES_DOORBELL_CONTROL2__DOORBELL_HIT_MASK);
	data |= mes->aggregated_doorbells[AMDGPU_MES_PRIORITY_LEVEL_NORMAL] <<
		CP_MES_DOORBELL_CONTROL2__DOORBELL_OFFSET__SHIFT;
	data |= 1 << CP_MES_DOORBELL_CONTROL2__DOORBELL_EN__SHIFT;
	WREG32_SOC15(GC, 0, regCP_MES_DOORBELL_CONTROL2, data);

	data = RREG32_SOC15(GC, 0, regCP_MES_DOORBELL_CONTROL3);
	data &= ~(CP_MES_DOORBELL_CONTROL3__DOORBELL_OFFSET_MASK |
		  CP_MES_DOORBELL_CONTROL3__DOORBELL_EN_MASK |
		  CP_MES_DOORBELL_CONTROL3__DOORBELL_HIT_MASK);
	data |= mes->aggregated_doorbells[AMDGPU_MES_PRIORITY_LEVEL_MEDIUM] <<
		CP_MES_DOORBELL_CONTROL3__DOORBELL_OFFSET__SHIFT;
	data |= 1 << CP_MES_DOORBELL_CONTROL3__DOORBELL_EN__SHIFT;
	WREG32_SOC15(GC, 0, regCP_MES_DOORBELL_CONTROL3, data);

	data = RREG32_SOC15(GC, 0, regCP_MES_DOORBELL_CONTROL4);
	data &= ~(CP_MES_DOORBELL_CONTROL4__DOORBELL_OFFSET_MASK |
		  CP_MES_DOORBELL_CONTROL4__DOORBELL_EN_MASK |
		  CP_MES_DOORBELL_CONTROL4__DOORBELL_HIT_MASK);
	data |= mes->aggregated_doorbells[AMDGPU_MES_PRIORITY_LEVEL_HIGH] <<
		CP_MES_DOORBELL_CONTROL4__DOORBELL_OFFSET__SHIFT;
	data |= 1 << CP_MES_DOORBELL_CONTROL4__DOORBELL_EN__SHIFT;
	WREG32_SOC15(GC, 0, regCP_MES_DOORBELL_CONTROL4, data);

	data = RREG32_SOC15(GC, 0, regCP_MES_DOORBELL_CONTROL5);
	data &= ~(CP_MES_DOORBELL_CONTROL5__DOORBELL_OFFSET_MASK |
		  CP_MES_DOORBELL_CONTROL5__DOORBELL_EN_MASK |
		  CP_MES_DOORBELL_CONTROL5__DOORBELL_HIT_MASK);
	data |= mes->aggregated_doorbells[AMDGPU_MES_PRIORITY_LEVEL_REALTIME] <<
		CP_MES_DOORBELL_CONTROL5__DOORBELL_OFFSET__SHIFT;
	data |= 1 << CP_MES_DOORBELL_CONTROL5__DOORBELL_EN__SHIFT;
	WREG32_SOC15(GC, 0, regCP_MES_DOORBELL_CONTROL5, data);

	data = 1 << CP_HQD_GFX_CONTROL__DB_UPDATED_MSG_EN__SHIFT;
	WREG32_SOC15(GC, 0, regCP_HQD_GFX_CONTROL, data);
}

static const struct amdgpu_mes_funcs mes_v11_0_funcs = {
	.add_hw_queue = mes_v11_0_add_hw_queue,
	.remove_hw_queue = mes_v11_0_remove_hw_queue,
	.unmap_legacy_queue = mes_v11_0_unmap_legacy_queue,
	.suspend_gang = mes_v11_0_suspend_gang,
	.resume_gang = mes_v11_0_resume_gang,
	.misc_op = mes_v11_0_misc_op,
};

static int mes_v11_0_init_microcode(struct amdgpu_device *adev,
				    enum admgpu_mes_pipe pipe)
{
	char fw_name[30];
	char ucode_prefix[30];
	int err;
	const struct mes_firmware_header_v1_0 *mes_hdr;
	struct amdgpu_firmware_info *info;

	amdgpu_ucode_ip_version_decode(adev, GC_HWIP, ucode_prefix, sizeof(ucode_prefix));

	if (pipe == AMDGPU_MES_SCHED_PIPE)
		snprintf(fw_name, sizeof(fw_name), "amdgpu/%s_mes.bin",
			 ucode_prefix);
	else
		snprintf(fw_name, sizeof(fw_name), "amdgpu/%s_mes1.bin",
			 ucode_prefix);

	err = request_firmware(&adev->mes.fw[pipe], fw_name, adev->dev);
	if (err)
		return err;

	err = amdgpu_ucode_validate(adev->mes.fw[pipe]);
	if (err) {
		release_firmware(adev->mes.fw[pipe]);
		adev->mes.fw[pipe] = NULL;
		return err;
	}

	mes_hdr = (const struct mes_firmware_header_v1_0 *)
		adev->mes.fw[pipe]->data;
	adev->mes.uc_start_addr[pipe] =
		le32_to_cpu(mes_hdr->mes_uc_start_addr_lo) |
		((uint64_t)(le32_to_cpu(mes_hdr->mes_uc_start_addr_hi)) << 32);
	adev->mes.data_start_addr[pipe] =
		le32_to_cpu(mes_hdr->mes_data_start_addr_lo) |
		((uint64_t)(le32_to_cpu(mes_hdr->mes_data_start_addr_hi)) << 32);

	if (adev->firmware.load_type == AMDGPU_FW_LOAD_PSP) {
		int ucode, ucode_data;

		if (pipe == AMDGPU_MES_SCHED_PIPE) {
			ucode = AMDGPU_UCODE_ID_CP_MES;
			ucode_data = AMDGPU_UCODE_ID_CP_MES_DATA;
		} else {
			ucode = AMDGPU_UCODE_ID_CP_MES1;
			ucode_data = AMDGPU_UCODE_ID_CP_MES1_DATA;
		}

		info = &adev->firmware.ucode[ucode];
		info->ucode_id = ucode;
		info->fw = adev->mes.fw[pipe];
		adev->firmware.fw_size +=
			ALIGN(le32_to_cpu(mes_hdr->mes_ucode_size_bytes),
			      PAGE_SIZE);

		info = &adev->firmware.ucode[ucode_data];
		info->ucode_id = ucode_data;
		info->fw = adev->mes.fw[pipe];
		adev->firmware.fw_size +=
			ALIGN(le32_to_cpu(mes_hdr->mes_ucode_data_size_bytes),
			      PAGE_SIZE);
	}

	return 0;
}

static void mes_v11_0_free_microcode(struct amdgpu_device *adev,
				     enum admgpu_mes_pipe pipe)
{
	release_firmware(adev->mes.fw[pipe]);
	adev->mes.fw[pipe] = NULL;
}

static int mes_v11_0_allocate_ucode_buffer(struct amdgpu_device *adev,
					   enum admgpu_mes_pipe pipe)
{
	int r;
	const struct mes_firmware_header_v1_0 *mes_hdr;
	const __le32 *fw_data;
	unsigned fw_size;

	mes_hdr = (const struct mes_firmware_header_v1_0 *)
		adev->mes.fw[pipe]->data;

	fw_data = (const __le32 *)(adev->mes.fw[pipe]->data +
		   le32_to_cpu(mes_hdr->mes_ucode_offset_bytes));
	fw_size = le32_to_cpu(mes_hdr->mes_ucode_size_bytes);

	r = amdgpu_bo_create_reserved(adev, fw_size,
				      PAGE_SIZE, AMDGPU_GEM_DOMAIN_VRAM,
				      &adev->mes.ucode_fw_obj[pipe],
				      &adev->mes.ucode_fw_gpu_addr[pipe],
				      (void **)&adev->mes.ucode_fw_ptr[pipe]);
	if (r) {
		dev_err(adev->dev, "(%d) failed to create mes fw bo\n", r);
		return r;
	}

	memcpy(adev->mes.ucode_fw_ptr[pipe], fw_data, fw_size);

	amdgpu_bo_kunmap(adev->mes.ucode_fw_obj[pipe]);
	amdgpu_bo_unreserve(adev->mes.ucode_fw_obj[pipe]);

	return 0;
}

static int mes_v11_0_allocate_ucode_data_buffer(struct amdgpu_device *adev,
						enum admgpu_mes_pipe pipe)
{
	int r;
	const struct mes_firmware_header_v1_0 *mes_hdr;
	const __le32 *fw_data;
	unsigned fw_size;

	mes_hdr = (const struct mes_firmware_header_v1_0 *)
		adev->mes.fw[pipe]->data;

	fw_data = (const __le32 *)(adev->mes.fw[pipe]->data +
		   le32_to_cpu(mes_hdr->mes_ucode_data_offset_bytes));
	fw_size = le32_to_cpu(mes_hdr->mes_ucode_data_size_bytes);

	r = amdgpu_bo_create_reserved(adev, fw_size,
				      64 * 1024, AMDGPU_GEM_DOMAIN_VRAM,
				      &adev->mes.data_fw_obj[pipe],
				      &adev->mes.data_fw_gpu_addr[pipe],
				      (void **)&adev->mes.data_fw_ptr[pipe]);
	if (r) {
		dev_err(adev->dev, "(%d) failed to create mes data fw bo\n", r);
		return r;
	}

	memcpy(adev->mes.data_fw_ptr[pipe], fw_data, fw_size);

	amdgpu_bo_kunmap(adev->mes.data_fw_obj[pipe]);
	amdgpu_bo_unreserve(adev->mes.data_fw_obj[pipe]);

	return 0;
}

static void mes_v11_0_free_ucode_buffers(struct amdgpu_device *adev,
					 enum admgpu_mes_pipe pipe)
{
	amdgpu_bo_free_kernel(&adev->mes.data_fw_obj[pipe],
			      &adev->mes.data_fw_gpu_addr[pipe],
			      (void **)&adev->mes.data_fw_ptr[pipe]);

	amdgpu_bo_free_kernel(&adev->mes.ucode_fw_obj[pipe],
			      &adev->mes.ucode_fw_gpu_addr[pipe],
			      (void **)&adev->mes.ucode_fw_ptr[pipe]);
}

static void mes_v11_0_enable(struct amdgpu_device *adev, bool enable)
{
	uint64_t ucode_addr;
	uint32_t pipe, data = 0;

	if (enable) {
		data = RREG32_SOC15(GC, 0, regCP_MES_CNTL);
		data = REG_SET_FIELD(data, CP_MES_CNTL, MES_PIPE0_RESET, 1);
		data = REG_SET_FIELD(data, CP_MES_CNTL,
			     MES_PIPE1_RESET, adev->enable_mes_kiq ? 1 : 0);
		WREG32_SOC15(GC, 0, regCP_MES_CNTL, data);

		mutex_lock(&adev->srbm_mutex);
		for (pipe = 0; pipe < AMDGPU_MAX_MES_PIPES; pipe++) {
			if (!adev->enable_mes_kiq &&
			    pipe == AMDGPU_MES_KIQ_PIPE)
				continue;

			soc21_grbm_select(adev, 3, pipe, 0, 0);

			ucode_addr = adev->mes.uc_start_addr[pipe] >> 2;
			WREG32_SOC15(GC, 0, regCP_MES_PRGRM_CNTR_START,
				     lower_32_bits(ucode_addr));
			WREG32_SOC15(GC, 0, regCP_MES_PRGRM_CNTR_START_HI,
				     upper_32_bits(ucode_addr));
		}
		soc21_grbm_select(adev, 0, 0, 0, 0);
		mutex_unlock(&adev->srbm_mutex);

		/* unhalt MES and activate pipe0 */
		data = REG_SET_FIELD(0, CP_MES_CNTL, MES_PIPE0_ACTIVE, 1);
		data = REG_SET_FIELD(data, CP_MES_CNTL, MES_PIPE1_ACTIVE,
				     adev->enable_mes_kiq ? 1 : 0);
		WREG32_SOC15(GC, 0, regCP_MES_CNTL, data);

		if (amdgpu_emu_mode)
			msleep(100);
		else
			udelay(50);
	} else {
		data = RREG32_SOC15(GC, 0, regCP_MES_CNTL);
		data = REG_SET_FIELD(data, CP_MES_CNTL, MES_PIPE0_ACTIVE, 0);
		data = REG_SET_FIELD(data, CP_MES_CNTL, MES_PIPE1_ACTIVE, 0);
		data = REG_SET_FIELD(data, CP_MES_CNTL,
				     MES_INVALIDATE_ICACHE, 1);
		data = REG_SET_FIELD(data, CP_MES_CNTL, MES_PIPE0_RESET, 1);
		data = REG_SET_FIELD(data, CP_MES_CNTL, MES_PIPE1_RESET,
				     adev->enable_mes_kiq ? 1 : 0);
		data = REG_SET_FIELD(data, CP_MES_CNTL, MES_HALT, 1);
		WREG32_SOC15(GC, 0, regCP_MES_CNTL, data);
	}
}

/* This function is for backdoor MES firmware */
static int mes_v11_0_load_microcode(struct amdgpu_device *adev,
				    enum admgpu_mes_pipe pipe, bool prime_icache)
{
	int r;
	uint32_t data;
	uint64_t ucode_addr;

	mes_v11_0_enable(adev, false);

	if (!adev->mes.fw[pipe])
		return -EINVAL;

	r = mes_v11_0_allocate_ucode_buffer(adev, pipe);
	if (r)
		return r;

	r = mes_v11_0_allocate_ucode_data_buffer(adev, pipe);
	if (r) {
		mes_v11_0_free_ucode_buffers(adev, pipe);
		return r;
	}

	mutex_lock(&adev->srbm_mutex);
	/* me=3, pipe=0, queue=0 */
	soc21_grbm_select(adev, 3, pipe, 0, 0);

	WREG32_SOC15(GC, 0, regCP_MES_IC_BASE_CNTL, 0);

	/* set ucode start address */
	ucode_addr = adev->mes.uc_start_addr[pipe] >> 2;
	WREG32_SOC15(GC, 0, regCP_MES_PRGRM_CNTR_START,
		     lower_32_bits(ucode_addr));
	WREG32_SOC15(GC, 0, regCP_MES_PRGRM_CNTR_START_HI,
		     upper_32_bits(ucode_addr));

	/* set ucode fimrware address */
	WREG32_SOC15(GC, 0, regCP_MES_IC_BASE_LO,
		     lower_32_bits(adev->mes.ucode_fw_gpu_addr[pipe]));
	WREG32_SOC15(GC, 0, regCP_MES_IC_BASE_HI,
		     upper_32_bits(adev->mes.ucode_fw_gpu_addr[pipe]));

	/* set ucode instruction cache boundary to 2M-1 */
	WREG32_SOC15(GC, 0, regCP_MES_MIBOUND_LO, 0x1FFFFF);

	/* set ucode data firmware address */
	WREG32_SOC15(GC, 0, regCP_MES_MDBASE_LO,
		     lower_32_bits(adev->mes.data_fw_gpu_addr[pipe]));
	WREG32_SOC15(GC, 0, regCP_MES_MDBASE_HI,
		     upper_32_bits(adev->mes.data_fw_gpu_addr[pipe]));

	/* Set 0x3FFFF (256K-1) to CP_MES_MDBOUND_LO */
	WREG32_SOC15(GC, 0, regCP_MES_MDBOUND_LO, 0x3FFFF);

	if (prime_icache) {
		/* invalidate ICACHE */
		data = RREG32_SOC15(GC, 0, regCP_MES_IC_OP_CNTL);
		data = REG_SET_FIELD(data, CP_MES_IC_OP_CNTL, PRIME_ICACHE, 0);
		data = REG_SET_FIELD(data, CP_MES_IC_OP_CNTL, INVALIDATE_CACHE, 1);
		WREG32_SOC15(GC, 0, regCP_MES_IC_OP_CNTL, data);

		/* prime the ICACHE. */
		data = RREG32_SOC15(GC, 0, regCP_MES_IC_OP_CNTL);
		data = REG_SET_FIELD(data, CP_MES_IC_OP_CNTL, PRIME_ICACHE, 1);
		WREG32_SOC15(GC, 0, regCP_MES_IC_OP_CNTL, data);
	}

	soc21_grbm_select(adev, 0, 0, 0, 0);
	mutex_unlock(&adev->srbm_mutex);

	return 0;
}

static int mes_v11_0_allocate_eop_buf(struct amdgpu_device *adev,
				      enum admgpu_mes_pipe pipe)
{
	int r;
	u32 *eop;

	r = amdgpu_bo_create_reserved(adev, MES_EOP_SIZE, PAGE_SIZE,
			      AMDGPU_GEM_DOMAIN_GTT,
			      &adev->mes.eop_gpu_obj[pipe],
			      &adev->mes.eop_gpu_addr[pipe],
			      (void **)&eop);
	if (r) {
		dev_warn(adev->dev, "(%d) create EOP bo failed\n", r);
		return r;
	}

	memset(eop, 0,
	       adev->mes.eop_gpu_obj[pipe]->tbo.base.size);

	amdgpu_bo_kunmap(adev->mes.eop_gpu_obj[pipe]);
	amdgpu_bo_unreserve(adev->mes.eop_gpu_obj[pipe]);

	return 0;
}

static int mes_v11_0_mqd_init(struct amdgpu_ring *ring)
{
	struct v11_compute_mqd *mqd = ring->mqd_ptr;
	uint64_t hqd_gpu_addr, wb_gpu_addr, eop_base_addr;
	uint32_t tmp;

	mqd->header = 0xC0310800;
	mqd->compute_pipelinestat_enable = 0x00000001;
	mqd->compute_static_thread_mgmt_se0 = 0xffffffff;
	mqd->compute_static_thread_mgmt_se1 = 0xffffffff;
	mqd->compute_static_thread_mgmt_se2 = 0xffffffff;
	mqd->compute_static_thread_mgmt_se3 = 0xffffffff;
	mqd->compute_misc_reserved = 0x00000007;

	eop_base_addr = ring->eop_gpu_addr >> 8;

	/* set the EOP size, register value is 2^(EOP_SIZE+1) dwords */
	tmp = regCP_HQD_EOP_CONTROL_DEFAULT;
	tmp = REG_SET_FIELD(tmp, CP_HQD_EOP_CONTROL, EOP_SIZE,
			(order_base_2(MES_EOP_SIZE / 4) - 1));

	mqd->cp_hqd_eop_base_addr_lo = lower_32_bits(eop_base_addr);
	mqd->cp_hqd_eop_base_addr_hi = upper_32_bits(eop_base_addr);
	mqd->cp_hqd_eop_control = tmp;

	/* disable the queue if it's active */
	ring->wptr = 0;
	mqd->cp_hqd_pq_rptr = 0;
	mqd->cp_hqd_pq_wptr_lo = 0;
	mqd->cp_hqd_pq_wptr_hi = 0;

	/* set the pointer to the MQD */
	mqd->cp_mqd_base_addr_lo = ring->mqd_gpu_addr & 0xfffffffc;
	mqd->cp_mqd_base_addr_hi = upper_32_bits(ring->mqd_gpu_addr);

	/* set MQD vmid to 0 */
	tmp = regCP_MQD_CONTROL_DEFAULT;
	tmp = REG_SET_FIELD(tmp, CP_MQD_CONTROL, VMID, 0);
	mqd->cp_mqd_control = tmp;

	/* set the pointer to the HQD, this is similar CP_RB0_BASE/_HI */
	hqd_gpu_addr = ring->gpu_addr >> 8;
	mqd->cp_hqd_pq_base_lo = lower_32_bits(hqd_gpu_addr);
	mqd->cp_hqd_pq_base_hi = upper_32_bits(hqd_gpu_addr);

	/* set the wb address whether it's enabled or not */
	wb_gpu_addr = ring->rptr_gpu_addr;
	mqd->cp_hqd_pq_rptr_report_addr_lo = wb_gpu_addr & 0xfffffffc;
	mqd->cp_hqd_pq_rptr_report_addr_hi =
		upper_32_bits(wb_gpu_addr) & 0xffff;

	/* only used if CP_PQ_WPTR_POLL_CNTL.CP_PQ_WPTR_POLL_CNTL__EN_MASK=1 */
	wb_gpu_addr = ring->wptr_gpu_addr;
	mqd->cp_hqd_pq_wptr_poll_addr_lo = wb_gpu_addr & 0xfffffff8;
	mqd->cp_hqd_pq_wptr_poll_addr_hi = upper_32_bits(wb_gpu_addr) & 0xffff;

	/* set up the HQD, this is similar to CP_RB0_CNTL */
	tmp = regCP_HQD_PQ_CONTROL_DEFAULT;
	tmp = REG_SET_FIELD(tmp, CP_HQD_PQ_CONTROL, QUEUE_SIZE,
			    (order_base_2(ring->ring_size / 4) - 1));
	tmp = REG_SET_FIELD(tmp, CP_HQD_PQ_CONTROL, RPTR_BLOCK_SIZE,
			    ((order_base_2(AMDGPU_GPU_PAGE_SIZE / 4) - 1) << 8));
	tmp = REG_SET_FIELD(tmp, CP_HQD_PQ_CONTROL, UNORD_DISPATCH, 1);
	tmp = REG_SET_FIELD(tmp, CP_HQD_PQ_CONTROL, TUNNEL_DISPATCH, 0);
	tmp = REG_SET_FIELD(tmp, CP_HQD_PQ_CONTROL, PRIV_STATE, 1);
	tmp = REG_SET_FIELD(tmp, CP_HQD_PQ_CONTROL, KMD_QUEUE, 1);
	tmp = REG_SET_FIELD(tmp, CP_HQD_PQ_CONTROL, NO_UPDATE_RPTR, 1);
	mqd->cp_hqd_pq_control = tmp;

	/* enable doorbell */
	tmp = 0;
	if (ring->use_doorbell) {
		tmp = REG_SET_FIELD(tmp, CP_HQD_PQ_DOORBELL_CONTROL,
				    DOORBELL_OFFSET, ring->doorbell_index);
		tmp = REG_SET_FIELD(tmp, CP_HQD_PQ_DOORBELL_CONTROL,
				    DOORBELL_EN, 1);
		tmp = REG_SET_FIELD(tmp, CP_HQD_PQ_DOORBELL_CONTROL,
				    DOORBELL_SOURCE, 0);
		tmp = REG_SET_FIELD(tmp, CP_HQD_PQ_DOORBELL_CONTROL,
				    DOORBELL_HIT, 0);
	}
	else
		tmp = REG_SET_FIELD(tmp, CP_HQD_PQ_DOORBELL_CONTROL,
				    DOORBELL_EN, 0);
	mqd->cp_hqd_pq_doorbell_control = tmp;

	mqd->cp_hqd_vmid = 0;
	/* activate the queue */
	mqd->cp_hqd_active = 1;

	tmp = regCP_HQD_PERSISTENT_STATE_DEFAULT;
	tmp = REG_SET_FIELD(tmp, CP_HQD_PERSISTENT_STATE,
			    PRELOAD_SIZE, 0x55);
	mqd->cp_hqd_persistent_state = tmp;

	mqd->cp_hqd_ib_control = regCP_HQD_IB_CONTROL_DEFAULT;
	mqd->cp_hqd_iq_timer = regCP_HQD_IQ_TIMER_DEFAULT;
	mqd->cp_hqd_quantum = regCP_HQD_QUANTUM_DEFAULT;

	return 0;
}

static void mes_v11_0_queue_init_register(struct amdgpu_ring *ring)
{
	struct v11_compute_mqd *mqd = ring->mqd_ptr;
	struct amdgpu_device *adev = ring->adev;
	uint32_t data = 0;

	mutex_lock(&adev->srbm_mutex);
	soc21_grbm_select(adev, 3, ring->pipe, 0, 0);

	/* set CP_HQD_VMID.VMID = 0. */
	data = RREG32_SOC15(GC, 0, regCP_HQD_VMID);
	data = REG_SET_FIELD(data, CP_HQD_VMID, VMID, 0);
	WREG32_SOC15(GC, 0, regCP_HQD_VMID, data);

	/* set CP_HQD_PQ_DOORBELL_CONTROL.DOORBELL_EN=0 */
	data = RREG32_SOC15(GC, 0, regCP_HQD_PQ_DOORBELL_CONTROL);
	data = REG_SET_FIELD(data, CP_HQD_PQ_DOORBELL_CONTROL,
			     DOORBELL_EN, 0);
	WREG32_SOC15(GC, 0, regCP_HQD_PQ_DOORBELL_CONTROL, data);

	/* set CP_MQD_BASE_ADDR/HI with the MQD base address */
	WREG32_SOC15(GC, 0, regCP_MQD_BASE_ADDR, mqd->cp_mqd_base_addr_lo);
	WREG32_SOC15(GC, 0, regCP_MQD_BASE_ADDR_HI, mqd->cp_mqd_base_addr_hi);

	/* set CP_MQD_CONTROL.VMID=0 */
	data = RREG32_SOC15(GC, 0, regCP_MQD_CONTROL);
	data = REG_SET_FIELD(data, CP_MQD_CONTROL, VMID, 0);
	WREG32_SOC15(GC, 0, regCP_MQD_CONTROL, 0);

	/* set CP_HQD_PQ_BASE/HI with the ring buffer base address */
	WREG32_SOC15(GC, 0, regCP_HQD_PQ_BASE, mqd->cp_hqd_pq_base_lo);
	WREG32_SOC15(GC, 0, regCP_HQD_PQ_BASE_HI, mqd->cp_hqd_pq_base_hi);

	/* set CP_HQD_PQ_RPTR_REPORT_ADDR/HI */
	WREG32_SOC15(GC, 0, regCP_HQD_PQ_RPTR_REPORT_ADDR,
		     mqd->cp_hqd_pq_rptr_report_addr_lo);
	WREG32_SOC15(GC, 0, regCP_HQD_PQ_RPTR_REPORT_ADDR_HI,
		     mqd->cp_hqd_pq_rptr_report_addr_hi);

	/* set CP_HQD_PQ_CONTROL */
	WREG32_SOC15(GC, 0, regCP_HQD_PQ_CONTROL, mqd->cp_hqd_pq_control);

	/* set CP_HQD_PQ_WPTR_POLL_ADDR/HI */
	WREG32_SOC15(GC, 0, regCP_HQD_PQ_WPTR_POLL_ADDR,
		     mqd->cp_hqd_pq_wptr_poll_addr_lo);
	WREG32_SOC15(GC, 0, regCP_HQD_PQ_WPTR_POLL_ADDR_HI,
		     mqd->cp_hqd_pq_wptr_poll_addr_hi);

	/* set CP_HQD_PQ_DOORBELL_CONTROL */
	WREG32_SOC15(GC, 0, regCP_HQD_PQ_DOORBELL_CONTROL,
		     mqd->cp_hqd_pq_doorbell_control);

	/* set CP_HQD_PERSISTENT_STATE.PRELOAD_SIZE=0x53 */
	WREG32_SOC15(GC, 0, regCP_HQD_PERSISTENT_STATE, mqd->cp_hqd_persistent_state);

	/* set CP_HQD_ACTIVE.ACTIVE=1 */
	WREG32_SOC15(GC, 0, regCP_HQD_ACTIVE, mqd->cp_hqd_active);

	soc21_grbm_select(adev, 0, 0, 0, 0);
	mutex_unlock(&adev->srbm_mutex);
}

static int mes_v11_0_kiq_enable_queue(struct amdgpu_device *adev)
{
	struct amdgpu_kiq *kiq = &adev->gfx.kiq;
	struct amdgpu_ring *kiq_ring = &adev->gfx.kiq.ring;
	int r;

	if (!kiq->pmf || !kiq->pmf->kiq_map_queues)
		return -EINVAL;

	r = amdgpu_ring_alloc(kiq_ring, kiq->pmf->map_queues_size);
	if (r) {
		DRM_ERROR("Failed to lock KIQ (%d).\n", r);
		return r;
	}

	kiq->pmf->kiq_map_queues(kiq_ring, &adev->mes.ring);

	r = amdgpu_ring_test_ring(kiq_ring);
	if (r) {
		DRM_ERROR("kfq enable failed\n");
		kiq_ring->sched.ready = false;
	}
	return r;
}

static int mes_v11_0_queue_init(struct amdgpu_device *adev,
				enum admgpu_mes_pipe pipe)
{
	struct amdgpu_ring *ring;
	int r;

	if (pipe == AMDGPU_MES_KIQ_PIPE)
		ring = &adev->gfx.kiq.ring;
	else if (pipe == AMDGPU_MES_SCHED_PIPE)
		ring = &adev->mes.ring;
	else
		BUG();

	if ((pipe == AMDGPU_MES_SCHED_PIPE) &&
	    (amdgpu_in_reset(adev) || adev->in_suspend)) {
		*(ring->wptr_cpu_addr) = 0;
		*(ring->rptr_cpu_addr) = 0;
		amdgpu_ring_clear_ring(ring);
	}

	r = mes_v11_0_mqd_init(ring);
	if (r)
		return r;

	if (pipe == AMDGPU_MES_SCHED_PIPE) {
		r = mes_v11_0_kiq_enable_queue(adev);
		if (r)
			return r;
	} else {
		mes_v11_0_queue_init_register(ring);
	}

	/* get MES scheduler/KIQ versions */
	mutex_lock(&adev->srbm_mutex);
	soc21_grbm_select(adev, 3, pipe, 0, 0);

	if (pipe == AMDGPU_MES_SCHED_PIPE)
		adev->mes.sched_version = RREG32_SOC15(GC, 0, regCP_MES_GP3_LO);
	else if (pipe == AMDGPU_MES_KIQ_PIPE && adev->enable_mes_kiq)
		adev->mes.kiq_version = RREG32_SOC15(GC, 0, regCP_MES_GP3_LO);

	soc21_grbm_select(adev, 0, 0, 0, 0);
	mutex_unlock(&adev->srbm_mutex);

	return 0;
}

static int mes_v11_0_ring_init(struct amdgpu_device *adev)
{
	struct amdgpu_ring *ring;

	ring = &adev->mes.ring;

	ring->funcs = &mes_v11_0_ring_funcs;

	ring->me = 3;
	ring->pipe = 0;
	ring->queue = 0;

	ring->ring_obj = NULL;
	ring->use_doorbell = true;
	ring->doorbell_index = adev->doorbell_index.mes_ring0 << 1;
	ring->eop_gpu_addr = adev->mes.eop_gpu_addr[AMDGPU_MES_SCHED_PIPE];
	ring->no_scheduler = true;
	sprintf(ring->name, "mes_%d.%d.%d", ring->me, ring->pipe, ring->queue);

	return amdgpu_ring_init(adev, ring, 1024, NULL, 0,
				AMDGPU_RING_PRIO_DEFAULT, NULL);
}

static int mes_v11_0_kiq_ring_init(struct amdgpu_device *adev)
{
	struct amdgpu_ring *ring;

	spin_lock_init(&adev->gfx.kiq.ring_lock);

	ring = &adev->gfx.kiq.ring;

	ring->me = 3;
	ring->pipe = 1;
	ring->queue = 0;

	ring->adev = NULL;
	ring->ring_obj = NULL;
	ring->use_doorbell = true;
	ring->doorbell_index = adev->doorbell_index.mes_ring1 << 1;
	ring->eop_gpu_addr = adev->mes.eop_gpu_addr[AMDGPU_MES_KIQ_PIPE];
	ring->no_scheduler = true;
	sprintf(ring->name, "mes_kiq_%d.%d.%d",
		ring->me, ring->pipe, ring->queue);

	return amdgpu_ring_init(adev, ring, 1024, NULL, 0,
				AMDGPU_RING_PRIO_DEFAULT, NULL);
}

static int mes_v11_0_mqd_sw_init(struct amdgpu_device *adev,
				 enum admgpu_mes_pipe pipe)
{
	int r, mqd_size = sizeof(struct v11_compute_mqd);
	struct amdgpu_ring *ring;

	if (pipe == AMDGPU_MES_KIQ_PIPE)
		ring = &adev->gfx.kiq.ring;
	else if (pipe == AMDGPU_MES_SCHED_PIPE)
		ring = &adev->mes.ring;
	else
		BUG();

	if (ring->mqd_obj)
		return 0;

	r = amdgpu_bo_create_kernel(adev, mqd_size, PAGE_SIZE,
				    AMDGPU_GEM_DOMAIN_GTT, &ring->mqd_obj,
				    &ring->mqd_gpu_addr, &ring->mqd_ptr);
	if (r) {
		dev_warn(adev->dev, "failed to create ring mqd bo (%d)", r);
		return r;
	}

	memset(ring->mqd_ptr, 0, mqd_size);

	/* prepare MQD backup */
	adev->mes.mqd_backup[pipe] = kmalloc(mqd_size, GFP_KERNEL);
	if (!adev->mes.mqd_backup[pipe])
		dev_warn(adev->dev,
			 "no memory to create MQD backup for ring %s\n",
			 ring->name);

	return 0;
}

static int mes_v11_0_sw_init(void *handle)
{
	struct amdgpu_device *adev = (struct amdgpu_device *)handle;
	int pipe, r;

	adev->mes.adev = adev;
	adev->mes.funcs = &mes_v11_0_funcs;
	adev->mes.kiq_hw_init = &mes_v11_0_kiq_hw_init;
	adev->mes.kiq_hw_fini = &mes_v11_0_kiq_hw_fini;

	r = amdgpu_mes_init(adev);
	if (r)
		return r;

	for (pipe = 0; pipe < AMDGPU_MAX_MES_PIPES; pipe++) {
		if (!adev->enable_mes_kiq && pipe == AMDGPU_MES_KIQ_PIPE)
			continue;

		r = mes_v11_0_init_microcode(adev, pipe);
		if (r)
			return r;

		r = mes_v11_0_allocate_eop_buf(adev, pipe);
		if (r)
			return r;

		r = mes_v11_0_mqd_sw_init(adev, pipe);
		if (r)
			return r;
	}

	if (adev->enable_mes_kiq) {
		r = mes_v11_0_kiq_ring_init(adev);
		if (r)
			return r;
	}

	r = mes_v11_0_ring_init(adev);
	if (r)
		return r;

	return 0;
}

static int mes_v11_0_sw_fini(void *handle)
{
	struct amdgpu_device *adev = (struct amdgpu_device *)handle;
	int pipe;

	amdgpu_device_wb_free(adev, adev->mes.sch_ctx_offs);
	amdgpu_device_wb_free(adev, adev->mes.query_status_fence_offs);

	for (pipe = 0; pipe < AMDGPU_MAX_MES_PIPES; pipe++) {
		kfree(adev->mes.mqd_backup[pipe]);

		amdgpu_bo_free_kernel(&adev->mes.eop_gpu_obj[pipe],
				      &adev->mes.eop_gpu_addr[pipe],
				      NULL);

		mes_v11_0_free_microcode(adev, pipe);
	}

	amdgpu_bo_free_kernel(&adev->gfx.kiq.ring.mqd_obj,
			      &adev->gfx.kiq.ring.mqd_gpu_addr,
			      &adev->gfx.kiq.ring.mqd_ptr);

	amdgpu_bo_free_kernel(&adev->mes.ring.mqd_obj,
			      &adev->mes.ring.mqd_gpu_addr,
			      &adev->mes.ring.mqd_ptr);

	amdgpu_ring_fini(&adev->gfx.kiq.ring);
	amdgpu_ring_fini(&adev->mes.ring);

	if (adev->firmware.load_type == AMDGPU_FW_LOAD_DIRECT) {
		mes_v11_0_free_ucode_buffers(adev, AMDGPU_MES_KIQ_PIPE);
		mes_v11_0_free_ucode_buffers(adev, AMDGPU_MES_SCHED_PIPE);
	}

	amdgpu_mes_fini(adev);
	return 0;
}

static void mes_v11_0_kiq_dequeue_sched(struct amdgpu_device *adev)
{
	uint32_t data;
	int i;

	mutex_lock(&adev->srbm_mutex);
	soc21_grbm_select(adev, 3, AMDGPU_MES_SCHED_PIPE, 0, 0);

	/* disable the queue if it's active */
	if (RREG32_SOC15(GC, 0, regCP_HQD_ACTIVE) & 1) {
		WREG32_SOC15(GC, 0, regCP_HQD_DEQUEUE_REQUEST, 1);
		for (i = 0; i < adev->usec_timeout; i++) {
			if (!(RREG32_SOC15(GC, 0, regCP_HQD_ACTIVE) & 1))
				break;
			udelay(1);
		}
	}
	data = RREG32_SOC15(GC, 0, regCP_HQD_PQ_DOORBELL_CONTROL);
	data = REG_SET_FIELD(data, CP_HQD_PQ_DOORBELL_CONTROL,
				DOORBELL_EN, 0);
	data = REG_SET_FIELD(data, CP_HQD_PQ_DOORBELL_CONTROL,
				DOORBELL_HIT, 1);
	WREG32_SOC15(GC, 0, regCP_HQD_PQ_DOORBELL_CONTROL, data);

	WREG32_SOC15(GC, 0, regCP_HQD_PQ_DOORBELL_CONTROL, 0);

	WREG32_SOC15(GC, 0, regCP_HQD_PQ_WPTR_LO, 0);
	WREG32_SOC15(GC, 0, regCP_HQD_PQ_WPTR_HI, 0);
	WREG32_SOC15(GC, 0, regCP_HQD_PQ_RPTR, 0);

	soc21_grbm_select(adev, 0, 0, 0, 0);
	mutex_unlock(&adev->srbm_mutex);

	adev->mes.ring.sched.ready = false;
}

static void mes_v11_0_kiq_setting(struct amdgpu_ring *ring)
{
	uint32_t tmp;
	struct amdgpu_device *adev = ring->adev;

	/* tell RLC which is KIQ queue */
	tmp = RREG32_SOC15(GC, 0, regRLC_CP_SCHEDULERS);
	tmp &= 0xffffff00;
	tmp |= (ring->me << 5) | (ring->pipe << 3) | (ring->queue);
	WREG32_SOC15(GC, 0, regRLC_CP_SCHEDULERS, tmp);
	tmp |= 0x80;
	WREG32_SOC15(GC, 0, regRLC_CP_SCHEDULERS, tmp);
}

static int mes_v11_0_kiq_hw_init(struct amdgpu_device *adev)
{
	int r = 0;

	if (adev->firmware.load_type == AMDGPU_FW_LOAD_DIRECT) {

		r = mes_v11_0_load_microcode(adev, AMDGPU_MES_SCHED_PIPE, false);
		if (r) {
			DRM_ERROR("failed to load MES fw, r=%d\n", r);
			return r;
		}

		r = mes_v11_0_load_microcode(adev, AMDGPU_MES_KIQ_PIPE, true);
		if (r) {
			DRM_ERROR("failed to load MES kiq fw, r=%d\n", r);
			return r;
		}

	}

	mes_v11_0_enable(adev, true);

	mes_v11_0_kiq_setting(&adev->gfx.kiq.ring);

	r = mes_v11_0_queue_init(adev, AMDGPU_MES_KIQ_PIPE);
	if (r)
		goto failure;

	return r;

failure:
	mes_v11_0_hw_fini(adev);
	return r;
}

static int mes_v11_0_kiq_hw_fini(struct amdgpu_device *adev)
{
	if (adev->mes.ring.sched.ready)
		mes_v11_0_kiq_dequeue_sched(adev);

	if (!amdgpu_sriov_vf(adev))
		mes_v11_0_enable(adev, false);

	return 0;
}

static int mes_v11_0_hw_init(void *handle)
{
	int r;
	struct amdgpu_device *adev = (struct amdgpu_device *)handle;

	if (!adev->enable_mes_kiq) {
		if (adev->firmware.load_type == AMDGPU_FW_LOAD_DIRECT) {
			r = mes_v11_0_load_microcode(adev,
					     AMDGPU_MES_SCHED_PIPE, true);
			if (r) {
				DRM_ERROR("failed to MES fw, r=%d\n", r);
				return r;
			}
		}

		mes_v11_0_enable(adev, true);
	}

	r = mes_v11_0_queue_init(adev, AMDGPU_MES_SCHED_PIPE);
	if (r)
		goto failure;

	r = mes_v11_0_set_hw_resources(&adev->mes);
	if (r)
		goto failure;

	mes_v11_0_init_aggregated_doorbell(&adev->mes);

	r = mes_v11_0_query_sched_status(&adev->mes);
	if (r) {
		DRM_ERROR("MES is busy\n");
		goto failure;
	}

	/*
	 * Disable KIQ ring usage from the driver once MES is enabled.
	 * MES uses KIQ ring exclusively so driver cannot access KIQ ring
	 * with MES enabled.
	 */
	adev->gfx.kiq.ring.sched.ready = false;
	adev->mes.ring.sched.ready = true;

	return 0;

failure:
	mes_v11_0_hw_fini(adev);
	return r;
}

static int mes_v11_0_hw_fini(void *handle)
{
	return 0;
}

static int mes_v11_0_suspend(void *handle)
{
	int r;
	struct amdgpu_device *adev = (struct amdgpu_device *)handle;

	r = amdgpu_mes_suspend(adev);
	if (r)
		return r;

	return mes_v11_0_hw_fini(adev);
}

static int mes_v11_0_resume(void *handle)
{
	int r;
	struct amdgpu_device *adev = (struct amdgpu_device *)handle;

	r = mes_v11_0_hw_init(adev);
	if (r)
		return r;

	return amdgpu_mes_resume(adev);
}

static int mes_v11_0_late_init(void *handle)
{
	struct amdgpu_device *adev = (struct amdgpu_device *)handle;

	/* it's only intended for use in mes_self_test case, not for s0ix and reset */
<<<<<<< HEAD
	if (!amdgpu_in_reset(adev) && !adev->in_s0ix &&
=======
	if (!amdgpu_in_reset(adev) && !adev->in_s0ix && !adev->in_suspend &&
>>>>>>> 2a175ffe
	    (adev->ip_versions[GC_HWIP][0] != IP_VERSION(11, 0, 3)))
		amdgpu_mes_self_test(adev);

	return 0;
}

static const struct amd_ip_funcs mes_v11_0_ip_funcs = {
	.name = "mes_v11_0",
	.late_init = mes_v11_0_late_init,
	.sw_init = mes_v11_0_sw_init,
	.sw_fini = mes_v11_0_sw_fini,
	.hw_init = mes_v11_0_hw_init,
	.hw_fini = mes_v11_0_hw_fini,
	.suspend = mes_v11_0_suspend,
	.resume = mes_v11_0_resume,
};

const struct amdgpu_ip_block_version mes_v11_0_ip_block = {
	.type = AMD_IP_BLOCK_TYPE_MES,
	.major = 11,
	.minor = 0,
	.rev = 0,
	.funcs = &mes_v11_0_ip_funcs,
};<|MERGE_RESOLUTION|>--- conflicted
+++ resolved
@@ -1344,11 +1344,7 @@
 	struct amdgpu_device *adev = (struct amdgpu_device *)handle;
 
 	/* it's only intended for use in mes_self_test case, not for s0ix and reset */
-<<<<<<< HEAD
-	if (!amdgpu_in_reset(adev) && !adev->in_s0ix &&
-=======
 	if (!amdgpu_in_reset(adev) && !adev->in_s0ix && !adev->in_suspend &&
->>>>>>> 2a175ffe
 	    (adev->ip_versions[GC_HWIP][0] != IP_VERSION(11, 0, 3)))
 		amdgpu_mes_self_test(adev);
 
