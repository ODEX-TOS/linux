/*
 * Copyright 2017 Advanced Micro Devices, Inc.
 *
 * Permission is hereby granted, free of charge, to any person obtaining a
 * copy of this software and associated documentation files (the "Software"),
 * to deal in the Software without restriction, including without limitation
 * the rights to use, copy, modify, merge, publish, distribute, sublicense,
 * and/or sell copies of the Software, and to permit persons to whom the
 * Software is furnished to do so, subject to the following conditions:
 *
 * The above copyright notice and this permission notice shall be included in
 * all copies or substantial portions of the Software.
 *
 * THE SOFTWARE IS PROVIDED "AS IS", WITHOUT WARRANTY OF ANY KIND, EXPRESS OR
 * IMPLIED, INCLUDING BUT NOT LIMITED TO THE WARRANTIES OF MERCHANTABILITY,
 * FITNESS FOR A PARTICULAR PURPOSE AND NONINFRINGEMENT.  IN NO EVENT SHALL
 * THE COPYRIGHT HOLDER(S) OR AUTHOR(S) BE LIABLE FOR ANY CLAIM, DAMAGES OR
 * OTHER LIABILITY, WHETHER IN AN ACTION OF CONTRACT, TORT OR OTHERWISE,
 * ARISING FROM, OUT OF OR IN CONNECTION WITH THE SOFTWARE OR THE USE OR
 * OTHER DEALINGS IN THE SOFTWARE.
 *
 * Authors: Rafał Miłecki <zajec5@gmail.com>
 *          Alex Deucher <alexdeucher@gmail.com>
 */

#include <drm/drm_debugfs.h>

#include "amdgpu.h"
#include "amdgpu_drv.h"
#include "amdgpu_pm.h"
#include "amdgpu_dpm.h"
#include "amdgpu_display.h"
#include "amdgpu_smu.h"
#include "atom.h"
#include <linux/power_supply.h>
#include <linux/pci.h>
#include <linux/hwmon.h>
#include <linux/hwmon-sysfs.h>
#include <linux/nospec.h>
#include <linux/pm_runtime.h>
#include "hwmgr.h"
#define WIDTH_4K 3840

static const struct cg_flag_name clocks[] = {
	{AMD_CG_SUPPORT_GFX_MGCG, "Graphics Medium Grain Clock Gating"},
	{AMD_CG_SUPPORT_GFX_MGLS, "Graphics Medium Grain memory Light Sleep"},
	{AMD_CG_SUPPORT_GFX_CGCG, "Graphics Coarse Grain Clock Gating"},
	{AMD_CG_SUPPORT_GFX_CGLS, "Graphics Coarse Grain memory Light Sleep"},
	{AMD_CG_SUPPORT_GFX_CGTS, "Graphics Coarse Grain Tree Shader Clock Gating"},
	{AMD_CG_SUPPORT_GFX_CGTS_LS, "Graphics Coarse Grain Tree Shader Light Sleep"},
	{AMD_CG_SUPPORT_GFX_CP_LS, "Graphics Command Processor Light Sleep"},
	{AMD_CG_SUPPORT_GFX_RLC_LS, "Graphics Run List Controller Light Sleep"},
	{AMD_CG_SUPPORT_GFX_3D_CGCG, "Graphics 3D Coarse Grain Clock Gating"},
	{AMD_CG_SUPPORT_GFX_3D_CGLS, "Graphics 3D Coarse Grain memory Light Sleep"},
	{AMD_CG_SUPPORT_MC_LS, "Memory Controller Light Sleep"},
	{AMD_CG_SUPPORT_MC_MGCG, "Memory Controller Medium Grain Clock Gating"},
	{AMD_CG_SUPPORT_SDMA_LS, "System Direct Memory Access Light Sleep"},
	{AMD_CG_SUPPORT_SDMA_MGCG, "System Direct Memory Access Medium Grain Clock Gating"},
	{AMD_CG_SUPPORT_BIF_MGCG, "Bus Interface Medium Grain Clock Gating"},
	{AMD_CG_SUPPORT_BIF_LS, "Bus Interface Light Sleep"},
	{AMD_CG_SUPPORT_UVD_MGCG, "Unified Video Decoder Medium Grain Clock Gating"},
	{AMD_CG_SUPPORT_VCE_MGCG, "Video Compression Engine Medium Grain Clock Gating"},
	{AMD_CG_SUPPORT_HDP_LS, "Host Data Path Light Sleep"},
	{AMD_CG_SUPPORT_HDP_MGCG, "Host Data Path Medium Grain Clock Gating"},
	{AMD_CG_SUPPORT_DRM_MGCG, "Digital Right Management Medium Grain Clock Gating"},
	{AMD_CG_SUPPORT_DRM_LS, "Digital Right Management Light Sleep"},
	{AMD_CG_SUPPORT_ROM_MGCG, "Rom Medium Grain Clock Gating"},
	{AMD_CG_SUPPORT_DF_MGCG, "Data Fabric Medium Grain Clock Gating"},

	{AMD_CG_SUPPORT_ATHUB_MGCG, "Address Translation Hub Medium Grain Clock Gating"},
	{AMD_CG_SUPPORT_ATHUB_LS, "Address Translation Hub Light Sleep"},
	{0, NULL},
};

static const struct hwmon_temp_label {
	enum PP_HWMON_TEMP channel;
	const char *label;
} temp_label[] = {
	{PP_TEMP_EDGE, "edge"},
	{PP_TEMP_JUNCTION, "junction"},
	{PP_TEMP_MEM, "mem"},
};

void amdgpu_pm_acpi_event_handler(struct amdgpu_device *adev)
{
	if (adev->pm.dpm_enabled) {
		mutex_lock(&adev->pm.mutex);
		if (power_supply_is_system_supplied() > 0)
			adev->pm.ac_power = true;
		else
			adev->pm.ac_power = false;
		if (adev->powerplay.pp_funcs &&
		    adev->powerplay.pp_funcs->enable_bapm)
			amdgpu_dpm_enable_bapm(adev, adev->pm.ac_power);
		mutex_unlock(&adev->pm.mutex);

		if (is_support_sw_smu(adev))
			smu_set_ac_dc(&adev->smu);
	}
}

int amdgpu_dpm_read_sensor(struct amdgpu_device *adev, enum amd_pp_sensors sensor,
			   void *data, uint32_t *size)
{
	int ret = 0;

	if (!data || !size)
		return -EINVAL;

	if (is_support_sw_smu(adev))
		ret = smu_read_sensor(&adev->smu, sensor, data, size);
	else {
		if (adev->powerplay.pp_funcs && adev->powerplay.pp_funcs->read_sensor)
			ret = adev->powerplay.pp_funcs->read_sensor((adev)->powerplay.pp_handle,
								    sensor, data, size);
		else
			ret = -EINVAL;
	}

	return ret;
}

/**
 * DOC: power_dpm_state
 *
 * The power_dpm_state file is a legacy interface and is only provided for
 * backwards compatibility. The amdgpu driver provides a sysfs API for adjusting
 * certain power related parameters.  The file power_dpm_state is used for this.
 * It accepts the following arguments:
 *
 * - battery
 *
 * - balanced
 *
 * - performance
 *
 * battery
 *
 * On older GPUs, the vbios provided a special power state for battery
 * operation.  Selecting battery switched to this state.  This is no
 * longer provided on newer GPUs so the option does nothing in that case.
 *
 * balanced
 *
 * On older GPUs, the vbios provided a special power state for balanced
 * operation.  Selecting balanced switched to this state.  This is no
 * longer provided on newer GPUs so the option does nothing in that case.
 *
 * performance
 *
 * On older GPUs, the vbios provided a special power state for performance
 * operation.  Selecting performance switched to this state.  This is no
 * longer provided on newer GPUs so the option does nothing in that case.
 *
 */

static ssize_t amdgpu_get_power_dpm_state(struct device *dev,
					  struct device_attribute *attr,
					  char *buf)
{
	struct drm_device *ddev = dev_get_drvdata(dev);
	struct amdgpu_device *adev = ddev->dev_private;
	enum amd_pm_state_type pm;
	int ret;

	if (adev->in_gpu_reset)
		return -EPERM;

	ret = pm_runtime_get_sync(ddev->dev);
	if (ret < 0)
		return ret;

	if (is_support_sw_smu(adev)) {
		if (adev->smu.ppt_funcs->get_current_power_state)
			pm = smu_get_current_power_state(&adev->smu);
		else
			pm = adev->pm.dpm.user_state;
	} else if (adev->powerplay.pp_funcs->get_current_power_state) {
		pm = amdgpu_dpm_get_current_power_state(adev);
	} else {
		pm = adev->pm.dpm.user_state;
	}

	pm_runtime_mark_last_busy(ddev->dev);
	pm_runtime_put_autosuspend(ddev->dev);

	return snprintf(buf, PAGE_SIZE, "%s\n",
			(pm == POWER_STATE_TYPE_BATTERY) ? "battery" :
			(pm == POWER_STATE_TYPE_BALANCED) ? "balanced" : "performance");
}

static ssize_t amdgpu_set_power_dpm_state(struct device *dev,
					  struct device_attribute *attr,
					  const char *buf,
					  size_t count)
{
	struct drm_device *ddev = dev_get_drvdata(dev);
	struct amdgpu_device *adev = ddev->dev_private;
	enum amd_pm_state_type  state;
	int ret;

	if (adev->in_gpu_reset)
		return -EPERM;

	if (strncmp("battery", buf, strlen("battery")) == 0)
		state = POWER_STATE_TYPE_BATTERY;
	else if (strncmp("balanced", buf, strlen("balanced")) == 0)
		state = POWER_STATE_TYPE_BALANCED;
	else if (strncmp("performance", buf, strlen("performance")) == 0)
		state = POWER_STATE_TYPE_PERFORMANCE;
	else
		return -EINVAL;

	ret = pm_runtime_get_sync(ddev->dev);
	if (ret < 0)
		return ret;

	if (is_support_sw_smu(adev)) {
		mutex_lock(&adev->pm.mutex);
		adev->pm.dpm.user_state = state;
		mutex_unlock(&adev->pm.mutex);
	} else if (adev->powerplay.pp_funcs->dispatch_tasks) {
		amdgpu_dpm_dispatch_task(adev, AMD_PP_TASK_ENABLE_USER_STATE, &state);
	} else {
		mutex_lock(&adev->pm.mutex);
		adev->pm.dpm.user_state = state;
		mutex_unlock(&adev->pm.mutex);

		amdgpu_pm_compute_clocks(adev);
	}
	pm_runtime_mark_last_busy(ddev->dev);
	pm_runtime_put_autosuspend(ddev->dev);

	return count;
}


/**
 * DOC: power_dpm_force_performance_level
 *
 * The amdgpu driver provides a sysfs API for adjusting certain power
 * related parameters.  The file power_dpm_force_performance_level is
 * used for this.  It accepts the following arguments:
 *
 * - auto
 *
 * - low
 *
 * - high
 *
 * - manual
 *
 * - profile_standard
 *
 * - profile_min_sclk
 *
 * - profile_min_mclk
 *
 * - profile_peak
 *
 * auto
 *
 * When auto is selected, the driver will attempt to dynamically select
 * the optimal power profile for current conditions in the driver.
 *
 * low
 *
 * When low is selected, the clocks are forced to the lowest power state.
 *
 * high
 *
 * When high is selected, the clocks are forced to the highest power state.
 *
 * manual
 *
 * When manual is selected, the user can manually adjust which power states
 * are enabled for each clock domain via the sysfs pp_dpm_mclk, pp_dpm_sclk,
 * and pp_dpm_pcie files and adjust the power state transition heuristics
 * via the pp_power_profile_mode sysfs file.
 *
 * profile_standard
 * profile_min_sclk
 * profile_min_mclk
 * profile_peak
 *
 * When the profiling modes are selected, clock and power gating are
 * disabled and the clocks are set for different profiling cases. This
 * mode is recommended for profiling specific work loads where you do
 * not want clock or power gating for clock fluctuation to interfere
 * with your results. profile_standard sets the clocks to a fixed clock
 * level which varies from asic to asic.  profile_min_sclk forces the sclk
 * to the lowest level.  profile_min_mclk forces the mclk to the lowest level.
 * profile_peak sets all clocks (mclk, sclk, pcie) to the highest levels.
 *
 */

static ssize_t amdgpu_get_power_dpm_force_performance_level(struct device *dev,
							    struct device_attribute *attr,
							    char *buf)
{
	struct drm_device *ddev = dev_get_drvdata(dev);
	struct amdgpu_device *adev = ddev->dev_private;
	enum amd_dpm_forced_level level = 0xff;
	int ret;

	if (adev->in_gpu_reset)
		return -EPERM;

	ret = pm_runtime_get_sync(ddev->dev);
	if (ret < 0)
		return ret;

	if (is_support_sw_smu(adev))
		level = smu_get_performance_level(&adev->smu);
	else if (adev->powerplay.pp_funcs->get_performance_level)
		level = amdgpu_dpm_get_performance_level(adev);
	else
		level = adev->pm.dpm.forced_level;

	pm_runtime_mark_last_busy(ddev->dev);
	pm_runtime_put_autosuspend(ddev->dev);

	return snprintf(buf, PAGE_SIZE, "%s\n",
			(level == AMD_DPM_FORCED_LEVEL_AUTO) ? "auto" :
			(level == AMD_DPM_FORCED_LEVEL_LOW) ? "low" :
			(level == AMD_DPM_FORCED_LEVEL_HIGH) ? "high" :
			(level == AMD_DPM_FORCED_LEVEL_MANUAL) ? "manual" :
			(level == AMD_DPM_FORCED_LEVEL_PROFILE_STANDARD) ? "profile_standard" :
			(level == AMD_DPM_FORCED_LEVEL_PROFILE_MIN_SCLK) ? "profile_min_sclk" :
			(level == AMD_DPM_FORCED_LEVEL_PROFILE_MIN_MCLK) ? "profile_min_mclk" :
			(level == AMD_DPM_FORCED_LEVEL_PROFILE_PEAK) ? "profile_peak" :
			"unknown");
}

static ssize_t amdgpu_set_power_dpm_force_performance_level(struct device *dev,
							    struct device_attribute *attr,
							    const char *buf,
							    size_t count)
{
	struct drm_device *ddev = dev_get_drvdata(dev);
	struct amdgpu_device *adev = ddev->dev_private;
	enum amd_dpm_forced_level level;
	enum amd_dpm_forced_level current_level = 0xff;
	int ret = 0;

	if (adev->in_gpu_reset)
		return -EPERM;

	if (strncmp("low", buf, strlen("low")) == 0) {
		level = AMD_DPM_FORCED_LEVEL_LOW;
	} else if (strncmp("high", buf, strlen("high")) == 0) {
		level = AMD_DPM_FORCED_LEVEL_HIGH;
	} else if (strncmp("auto", buf, strlen("auto")) == 0) {
		level = AMD_DPM_FORCED_LEVEL_AUTO;
	} else if (strncmp("manual", buf, strlen("manual")) == 0) {
		level = AMD_DPM_FORCED_LEVEL_MANUAL;
	} else if (strncmp("profile_exit", buf, strlen("profile_exit")) == 0) {
		level = AMD_DPM_FORCED_LEVEL_PROFILE_EXIT;
	} else if (strncmp("profile_standard", buf, strlen("profile_standard")) == 0) {
		level = AMD_DPM_FORCED_LEVEL_PROFILE_STANDARD;
	} else if (strncmp("profile_min_sclk", buf, strlen("profile_min_sclk")) == 0) {
		level = AMD_DPM_FORCED_LEVEL_PROFILE_MIN_SCLK;
	} else if (strncmp("profile_min_mclk", buf, strlen("profile_min_mclk")) == 0) {
		level = AMD_DPM_FORCED_LEVEL_PROFILE_MIN_MCLK;
	} else if (strncmp("profile_peak", buf, strlen("profile_peak")) == 0) {
		level = AMD_DPM_FORCED_LEVEL_PROFILE_PEAK;
	}  else {
		return -EINVAL;
	}

	ret = pm_runtime_get_sync(ddev->dev);
	if (ret < 0)
		return ret;

	if (is_support_sw_smu(adev))
		current_level = smu_get_performance_level(&adev->smu);
	else if (adev->powerplay.pp_funcs->get_performance_level)
		current_level = amdgpu_dpm_get_performance_level(adev);

	if (current_level == level) {
		pm_runtime_mark_last_busy(ddev->dev);
		pm_runtime_put_autosuspend(ddev->dev);
		return count;
	}

	if (adev->asic_type == CHIP_RAVEN) {
<<<<<<< HEAD
		if (adev->rev_id < 8) {
=======
		if (!(adev->apu_flags & AMD_APU_IS_RAVEN2)) {
>>>>>>> 154263aa
			if (current_level != AMD_DPM_FORCED_LEVEL_MANUAL && level == AMD_DPM_FORCED_LEVEL_MANUAL)
				amdgpu_gfx_off_ctrl(adev, false);
			else if (current_level == AMD_DPM_FORCED_LEVEL_MANUAL && level != AMD_DPM_FORCED_LEVEL_MANUAL)
				amdgpu_gfx_off_ctrl(adev, true);
		}
	}

	/* profile_exit setting is valid only when current mode is in profile mode */
	if (!(current_level & (AMD_DPM_FORCED_LEVEL_PROFILE_STANDARD |
	    AMD_DPM_FORCED_LEVEL_PROFILE_MIN_SCLK |
	    AMD_DPM_FORCED_LEVEL_PROFILE_MIN_MCLK |
	    AMD_DPM_FORCED_LEVEL_PROFILE_PEAK)) &&
	    (level == AMD_DPM_FORCED_LEVEL_PROFILE_EXIT)) {
		pr_err("Currently not in any profile mode!\n");
		pm_runtime_mark_last_busy(ddev->dev);
		pm_runtime_put_autosuspend(ddev->dev);
		return -EINVAL;
	}

	if (is_support_sw_smu(adev)) {
		ret = smu_force_performance_level(&adev->smu, level);
		if (ret) {
			pm_runtime_mark_last_busy(ddev->dev);
			pm_runtime_put_autosuspend(ddev->dev);
			return -EINVAL;
		}
	} else if (adev->powerplay.pp_funcs->force_performance_level) {
		mutex_lock(&adev->pm.mutex);
		if (adev->pm.dpm.thermal_active) {
			mutex_unlock(&adev->pm.mutex);
			pm_runtime_mark_last_busy(ddev->dev);
			pm_runtime_put_autosuspend(ddev->dev);
			return -EINVAL;
		}
		ret = amdgpu_dpm_force_performance_level(adev, level);
		if (ret) {
			mutex_unlock(&adev->pm.mutex);
			pm_runtime_mark_last_busy(ddev->dev);
			pm_runtime_put_autosuspend(ddev->dev);
			return -EINVAL;
		} else {
			adev->pm.dpm.forced_level = level;
		}
		mutex_unlock(&adev->pm.mutex);
	}
	pm_runtime_mark_last_busy(ddev->dev);
	pm_runtime_put_autosuspend(ddev->dev);

	return count;
}

static ssize_t amdgpu_get_pp_num_states(struct device *dev,
		struct device_attribute *attr,
		char *buf)
{
	struct drm_device *ddev = dev_get_drvdata(dev);
	struct amdgpu_device *adev = ddev->dev_private;
	struct pp_states_info data;
	int i, buf_len, ret;

	if (adev->in_gpu_reset)
		return -EPERM;

	ret = pm_runtime_get_sync(ddev->dev);
	if (ret < 0)
		return ret;

	if (is_support_sw_smu(adev)) {
		ret = smu_get_power_num_states(&adev->smu, &data);
		if (ret)
			return ret;
	} else if (adev->powerplay.pp_funcs->get_pp_num_states) {
		amdgpu_dpm_get_pp_num_states(adev, &data);
	} else {
		memset(&data, 0, sizeof(data));
	}

	pm_runtime_mark_last_busy(ddev->dev);
	pm_runtime_put_autosuspend(ddev->dev);

	buf_len = snprintf(buf, PAGE_SIZE, "states: %d\n", data.nums);
	for (i = 0; i < data.nums; i++)
		buf_len += snprintf(buf + buf_len, PAGE_SIZE, "%d %s\n", i,
				(data.states[i] == POWER_STATE_TYPE_INTERNAL_BOOT) ? "boot" :
				(data.states[i] == POWER_STATE_TYPE_BATTERY) ? "battery" :
				(data.states[i] == POWER_STATE_TYPE_BALANCED) ? "balanced" :
				(data.states[i] == POWER_STATE_TYPE_PERFORMANCE) ? "performance" : "default");

	return buf_len;
}

static ssize_t amdgpu_get_pp_cur_state(struct device *dev,
		struct device_attribute *attr,
		char *buf)
{
	struct drm_device *ddev = dev_get_drvdata(dev);
	struct amdgpu_device *adev = ddev->dev_private;
	struct pp_states_info data;
	struct smu_context *smu = &adev->smu;
	enum amd_pm_state_type pm = 0;
	int i = 0, ret = 0;

	if (adev->in_gpu_reset)
		return -EPERM;

	ret = pm_runtime_get_sync(ddev->dev);
	if (ret < 0)
		return ret;

	if (is_support_sw_smu(adev)) {
		pm = smu_get_current_power_state(smu);
		ret = smu_get_power_num_states(smu, &data);
		if (ret)
			return ret;
	} else if (adev->powerplay.pp_funcs->get_current_power_state
		 && adev->powerplay.pp_funcs->get_pp_num_states) {
		pm = amdgpu_dpm_get_current_power_state(adev);
		amdgpu_dpm_get_pp_num_states(adev, &data);
	}

	pm_runtime_mark_last_busy(ddev->dev);
	pm_runtime_put_autosuspend(ddev->dev);

	for (i = 0; i < data.nums; i++) {
		if (pm == data.states[i])
			break;
	}

	if (i == data.nums)
		i = -EINVAL;

	return snprintf(buf, PAGE_SIZE, "%d\n", i);
}

static ssize_t amdgpu_get_pp_force_state(struct device *dev,
		struct device_attribute *attr,
		char *buf)
{
	struct drm_device *ddev = dev_get_drvdata(dev);
	struct amdgpu_device *adev = ddev->dev_private;

	if (adev->in_gpu_reset)
		return -EPERM;

	if (adev->pp_force_state_enabled)
		return amdgpu_get_pp_cur_state(dev, attr, buf);
	else
		return snprintf(buf, PAGE_SIZE, "\n");
}

static ssize_t amdgpu_set_pp_force_state(struct device *dev,
		struct device_attribute *attr,
		const char *buf,
		size_t count)
{
	struct drm_device *ddev = dev_get_drvdata(dev);
	struct amdgpu_device *adev = ddev->dev_private;
	enum amd_pm_state_type state = 0;
	unsigned long idx;
	int ret;

	if (adev->in_gpu_reset)
		return -EPERM;

	if (strlen(buf) == 1)
		adev->pp_force_state_enabled = false;
	else if (is_support_sw_smu(adev))
		adev->pp_force_state_enabled = false;
	else if (adev->powerplay.pp_funcs->dispatch_tasks &&
			adev->powerplay.pp_funcs->get_pp_num_states) {
		struct pp_states_info data;

		ret = kstrtoul(buf, 0, &idx);
		if (ret || idx >= ARRAY_SIZE(data.states))
			return -EINVAL;

		idx = array_index_nospec(idx, ARRAY_SIZE(data.states));

		amdgpu_dpm_get_pp_num_states(adev, &data);
		state = data.states[idx];

		ret = pm_runtime_get_sync(ddev->dev);
		if (ret < 0)
			return ret;

		/* only set user selected power states */
		if (state != POWER_STATE_TYPE_INTERNAL_BOOT &&
		    state != POWER_STATE_TYPE_DEFAULT) {
			amdgpu_dpm_dispatch_task(adev,
					AMD_PP_TASK_ENABLE_USER_STATE, &state);
			adev->pp_force_state_enabled = true;
		}
		pm_runtime_mark_last_busy(ddev->dev);
		pm_runtime_put_autosuspend(ddev->dev);
	}

	return count;
}

/**
 * DOC: pp_table
 *
 * The amdgpu driver provides a sysfs API for uploading new powerplay
 * tables.  The file pp_table is used for this.  Reading the file
 * will dump the current power play table.  Writing to the file
 * will attempt to upload a new powerplay table and re-initialize
 * powerplay using that new table.
 *
 */

static ssize_t amdgpu_get_pp_table(struct device *dev,
		struct device_attribute *attr,
		char *buf)
{
	struct drm_device *ddev = dev_get_drvdata(dev);
	struct amdgpu_device *adev = ddev->dev_private;
	char *table = NULL;
	int size, ret;

	if (adev->in_gpu_reset)
		return -EPERM;

	ret = pm_runtime_get_sync(ddev->dev);
	if (ret < 0)
		return ret;

	if (is_support_sw_smu(adev)) {
		size = smu_sys_get_pp_table(&adev->smu, (void **)&table);
		pm_runtime_mark_last_busy(ddev->dev);
		pm_runtime_put_autosuspend(ddev->dev);
		if (size < 0)
			return size;
	} else if (adev->powerplay.pp_funcs->get_pp_table) {
		size = amdgpu_dpm_get_pp_table(adev, &table);
		pm_runtime_mark_last_busy(ddev->dev);
		pm_runtime_put_autosuspend(ddev->dev);
		if (size < 0)
			return size;
	} else {
		pm_runtime_mark_last_busy(ddev->dev);
		pm_runtime_put_autosuspend(ddev->dev);
		return 0;
	}

	if (size >= PAGE_SIZE)
		size = PAGE_SIZE - 1;

	memcpy(buf, table, size);

	return size;
}

static ssize_t amdgpu_set_pp_table(struct device *dev,
		struct device_attribute *attr,
		const char *buf,
		size_t count)
{
	struct drm_device *ddev = dev_get_drvdata(dev);
	struct amdgpu_device *adev = ddev->dev_private;
	int ret = 0;

	if (adev->in_gpu_reset)
		return -EPERM;

	ret = pm_runtime_get_sync(ddev->dev);
	if (ret < 0)
		return ret;

	if (is_support_sw_smu(adev)) {
		ret = smu_sys_set_pp_table(&adev->smu, (void *)buf, count);
		if (ret) {
			pm_runtime_mark_last_busy(ddev->dev);
			pm_runtime_put_autosuspend(ddev->dev);
			return ret;
		}
	} else if (adev->powerplay.pp_funcs->set_pp_table)
		amdgpu_dpm_set_pp_table(adev, buf, count);

	pm_runtime_mark_last_busy(ddev->dev);
	pm_runtime_put_autosuspend(ddev->dev);

	return count;
}

/**
 * DOC: pp_od_clk_voltage
 *
 * The amdgpu driver provides a sysfs API for adjusting the clocks and voltages
 * in each power level within a power state.  The pp_od_clk_voltage is used for
 * this.
 *
 * < For Vega10 and previous ASICs >
 *
 * Reading the file will display:
 *
 * - a list of engine clock levels and voltages labeled OD_SCLK
 *
 * - a list of memory clock levels and voltages labeled OD_MCLK
 *
 * - a list of valid ranges for sclk, mclk, and voltage labeled OD_RANGE
 *
 * To manually adjust these settings, first select manual using
 * power_dpm_force_performance_level. Enter a new value for each
 * level by writing a string that contains "s/m level clock voltage" to
 * the file.  E.g., "s 1 500 820" will update sclk level 1 to be 500 MHz
 * at 820 mV; "m 0 350 810" will update mclk level 0 to be 350 MHz at
 * 810 mV.  When you have edited all of the states as needed, write
 * "c" (commit) to the file to commit your changes.  If you want to reset to the
 * default power levels, write "r" (reset) to the file to reset them.
 *
 *
 * < For Vega20 and newer ASICs >
 *
 * Reading the file will display:
 *
 * - minimum and maximum engine clock labeled OD_SCLK
 *
 * - maximum memory clock labeled OD_MCLK
 *
 * - three <frequency, voltage> points labeled OD_VDDC_CURVE.
 *   They can be used to calibrate the sclk voltage curve.
 *
 * - a list of valid ranges for sclk, mclk, and voltage curve points
 *   labeled OD_RANGE
 *
 * To manually adjust these settings:
 *
 * - First select manual using power_dpm_force_performance_level
 *
 * - For clock frequency setting, enter a new value by writing a
 *   string that contains "s/m index clock" to the file. The index
 *   should be 0 if to set minimum clock. And 1 if to set maximum
 *   clock. E.g., "s 0 500" will update minimum sclk to be 500 MHz.
 *   "m 1 800" will update maximum mclk to be 800Mhz.
 *
 *   For sclk voltage curve, enter the new values by writing a
 *   string that contains "vc point clock voltage" to the file. The
 *   points are indexed by 0, 1 and 2. E.g., "vc 0 300 600" will
 *   update point1 with clock set as 300Mhz and voltage as
 *   600mV. "vc 2 1000 1000" will update point3 with clock set
 *   as 1000Mhz and voltage 1000mV.
 *
 * - When you have edited all of the states as needed, write "c" (commit)
 *   to the file to commit your changes
 *
 * - If you want to reset to the default power levels, write "r" (reset)
 *   to the file to reset them
 *
 */

static ssize_t amdgpu_set_pp_od_clk_voltage(struct device *dev,
		struct device_attribute *attr,
		const char *buf,
		size_t count)
{
	struct drm_device *ddev = dev_get_drvdata(dev);
	struct amdgpu_device *adev = ddev->dev_private;
	int ret;
	uint32_t parameter_size = 0;
	long parameter[64];
	char buf_cpy[128];
	char *tmp_str;
	char *sub_str;
	const char delimiter[3] = {' ', '\n', '\0'};
	uint32_t type;

	if (adev->in_gpu_reset)
		return -EPERM;

	if (count > 127)
		return -EINVAL;

	if (*buf == 's')
		type = PP_OD_EDIT_SCLK_VDDC_TABLE;
	else if (*buf == 'm')
		type = PP_OD_EDIT_MCLK_VDDC_TABLE;
	else if(*buf == 'r')
		type = PP_OD_RESTORE_DEFAULT_TABLE;
	else if (*buf == 'c')
		type = PP_OD_COMMIT_DPM_TABLE;
	else if (!strncmp(buf, "vc", 2))
		type = PP_OD_EDIT_VDDC_CURVE;
	else
		return -EINVAL;

	memcpy(buf_cpy, buf, count+1);

	tmp_str = buf_cpy;

	if (type == PP_OD_EDIT_VDDC_CURVE)
		tmp_str++;
	while (isspace(*++tmp_str));

	while ((sub_str = strsep(&tmp_str, delimiter)) != NULL) {
		ret = kstrtol(sub_str, 0, &parameter[parameter_size]);
		if (ret)
			return -EINVAL;
		parameter_size++;

		while (isspace(*tmp_str))
			tmp_str++;
	}

	ret = pm_runtime_get_sync(ddev->dev);
	if (ret < 0)
		return ret;

	if (is_support_sw_smu(adev)) {
		ret = smu_od_edit_dpm_table(&adev->smu, type,
					    parameter, parameter_size);

		if (ret) {
			pm_runtime_mark_last_busy(ddev->dev);
			pm_runtime_put_autosuspend(ddev->dev);
			return -EINVAL;
		}
	} else {
		if (adev->powerplay.pp_funcs->odn_edit_dpm_table) {
			ret = amdgpu_dpm_odn_edit_dpm_table(adev, type,
						parameter, parameter_size);
			if (ret) {
				pm_runtime_mark_last_busy(ddev->dev);
				pm_runtime_put_autosuspend(ddev->dev);
				return -EINVAL;
			}
		}

		if (type == PP_OD_COMMIT_DPM_TABLE) {
			if (adev->powerplay.pp_funcs->dispatch_tasks) {
				amdgpu_dpm_dispatch_task(adev,
						AMD_PP_TASK_READJUST_POWER_STATE,
						NULL);
				pm_runtime_mark_last_busy(ddev->dev);
				pm_runtime_put_autosuspend(ddev->dev);
				return count;
			} else {
				pm_runtime_mark_last_busy(ddev->dev);
				pm_runtime_put_autosuspend(ddev->dev);
				return -EINVAL;
			}
		}
	}
	pm_runtime_mark_last_busy(ddev->dev);
	pm_runtime_put_autosuspend(ddev->dev);

	return count;
}

static ssize_t amdgpu_get_pp_od_clk_voltage(struct device *dev,
		struct device_attribute *attr,
		char *buf)
{
	struct drm_device *ddev = dev_get_drvdata(dev);
	struct amdgpu_device *adev = ddev->dev_private;
	ssize_t size;
	int ret;

	if (adev->in_gpu_reset)
		return -EPERM;

	ret = pm_runtime_get_sync(ddev->dev);
	if (ret < 0)
		return ret;

	if (is_support_sw_smu(adev)) {
		size = smu_print_clk_levels(&adev->smu, SMU_OD_SCLK, buf);
		size += smu_print_clk_levels(&adev->smu, SMU_OD_MCLK, buf+size);
		size += smu_print_clk_levels(&adev->smu, SMU_OD_VDDC_CURVE, buf+size);
		size += smu_print_clk_levels(&adev->smu, SMU_OD_RANGE, buf+size);
	} else if (adev->powerplay.pp_funcs->print_clock_levels) {
		size = amdgpu_dpm_print_clock_levels(adev, OD_SCLK, buf);
		size += amdgpu_dpm_print_clock_levels(adev, OD_MCLK, buf+size);
		size += amdgpu_dpm_print_clock_levels(adev, OD_VDDC_CURVE, buf+size);
		size += amdgpu_dpm_print_clock_levels(adev, OD_RANGE, buf+size);
	} else {
		size = snprintf(buf, PAGE_SIZE, "\n");
	}
	pm_runtime_mark_last_busy(ddev->dev);
	pm_runtime_put_autosuspend(ddev->dev);

	return size;
}

/**
 * DOC: pp_features
 *
 * The amdgpu driver provides a sysfs API for adjusting what powerplay
 * features to be enabled. The file pp_features is used for this. And
 * this is only available for Vega10 and later dGPUs.
 *
 * Reading back the file will show you the followings:
 * - Current ppfeature masks
 * - List of the all supported powerplay features with their naming,
 *   bitmasks and enablement status('Y'/'N' means "enabled"/"disabled").
 *
 * To manually enable or disable a specific feature, just set or clear
 * the corresponding bit from original ppfeature masks and input the
 * new ppfeature masks.
 */
static ssize_t amdgpu_set_pp_features(struct device *dev,
				      struct device_attribute *attr,
				      const char *buf,
				      size_t count)
{
	struct drm_device *ddev = dev_get_drvdata(dev);
	struct amdgpu_device *adev = ddev->dev_private;
	uint64_t featuremask;
	int ret;

	if (adev->in_gpu_reset)
		return -EPERM;

	ret = kstrtou64(buf, 0, &featuremask);
	if (ret)
		return -EINVAL;

	pr_debug("featuremask = 0x%llx\n", featuremask);

	ret = pm_runtime_get_sync(ddev->dev);
	if (ret < 0)
		return ret;

	if (is_support_sw_smu(adev)) {
		ret = smu_sys_set_pp_feature_mask(&adev->smu, featuremask);
		if (ret) {
			pm_runtime_mark_last_busy(ddev->dev);
			pm_runtime_put_autosuspend(ddev->dev);
			return -EINVAL;
		}
	} else if (adev->powerplay.pp_funcs->set_ppfeature_status) {
		ret = amdgpu_dpm_set_ppfeature_status(adev, featuremask);
		if (ret) {
			pm_runtime_mark_last_busy(ddev->dev);
			pm_runtime_put_autosuspend(ddev->dev);
			return -EINVAL;
		}
	}
	pm_runtime_mark_last_busy(ddev->dev);
	pm_runtime_put_autosuspend(ddev->dev);

	return count;
}

static ssize_t amdgpu_get_pp_features(struct device *dev,
				      struct device_attribute *attr,
				      char *buf)
{
	struct drm_device *ddev = dev_get_drvdata(dev);
	struct amdgpu_device *adev = ddev->dev_private;
	ssize_t size;
	int ret;

	if (adev->in_gpu_reset)
		return -EPERM;

	ret = pm_runtime_get_sync(ddev->dev);
	if (ret < 0)
		return ret;

	if (is_support_sw_smu(adev))
		size = smu_sys_get_pp_feature_mask(&adev->smu, buf);
	else if (adev->powerplay.pp_funcs->get_ppfeature_status)
		size = amdgpu_dpm_get_ppfeature_status(adev, buf);
	else
		size = snprintf(buf, PAGE_SIZE, "\n");

	pm_runtime_mark_last_busy(ddev->dev);
	pm_runtime_put_autosuspend(ddev->dev);

	return size;
}

/**
 * DOC: pp_dpm_sclk pp_dpm_mclk pp_dpm_socclk pp_dpm_fclk pp_dpm_dcefclk pp_dpm_pcie
 *
 * The amdgpu driver provides a sysfs API for adjusting what power levels
 * are enabled for a given power state.  The files pp_dpm_sclk, pp_dpm_mclk,
 * pp_dpm_socclk, pp_dpm_fclk, pp_dpm_dcefclk and pp_dpm_pcie are used for
 * this.
 *
 * pp_dpm_socclk and pp_dpm_dcefclk interfaces are only available for
 * Vega10 and later ASICs.
 * pp_dpm_fclk interface is only available for Vega20 and later ASICs.
 *
 * Reading back the files will show you the available power levels within
 * the power state and the clock information for those levels.
 *
 * To manually adjust these states, first select manual using
 * power_dpm_force_performance_level.
 * Secondly, enter a new value for each level by inputing a string that
 * contains " echo xx xx xx > pp_dpm_sclk/mclk/pcie"
 * E.g.,
 *
 * .. code-block:: bash
 *
 *	echo "4 5 6" > pp_dpm_sclk
 *
 * will enable sclk levels 4, 5, and 6.
 *
 * NOTE: change to the dcefclk max dpm level is not supported now
 */

static ssize_t amdgpu_get_pp_dpm_sclk(struct device *dev,
		struct device_attribute *attr,
		char *buf)
{
	struct drm_device *ddev = dev_get_drvdata(dev);
	struct amdgpu_device *adev = ddev->dev_private;
	ssize_t size;
	int ret;

	if (adev->in_gpu_reset)
		return -EPERM;

	ret = pm_runtime_get_sync(ddev->dev);
	if (ret < 0)
		return ret;

	if (is_support_sw_smu(adev))
		size = smu_print_clk_levels(&adev->smu, SMU_SCLK, buf);
	else if (adev->powerplay.pp_funcs->print_clock_levels)
		size = amdgpu_dpm_print_clock_levels(adev, PP_SCLK, buf);
	else
		size = snprintf(buf, PAGE_SIZE, "\n");

	pm_runtime_mark_last_busy(ddev->dev);
	pm_runtime_put_autosuspend(ddev->dev);

	return size;
}

/*
 * Worst case: 32 bits individually specified, in octal at 12 characters
 * per line (+1 for \n).
 */
#define AMDGPU_MASK_BUF_MAX	(32 * 13)

static ssize_t amdgpu_read_mask(const char *buf, size_t count, uint32_t *mask)
{
	int ret;
	long level;
	char *sub_str = NULL;
	char *tmp;
	char buf_cpy[AMDGPU_MASK_BUF_MAX + 1];
	const char delimiter[3] = {' ', '\n', '\0'};
	size_t bytes;

	*mask = 0;

	bytes = min(count, sizeof(buf_cpy) - 1);
	memcpy(buf_cpy, buf, bytes);
	buf_cpy[bytes] = '\0';
	tmp = buf_cpy;
	while ((sub_str = strsep(&tmp, delimiter)) != NULL) {
		if (strlen(sub_str)) {
			ret = kstrtol(sub_str, 0, &level);
			if (ret)
				return -EINVAL;
			*mask |= 1 << level;
		} else
			break;
	}

	return 0;
}

static ssize_t amdgpu_set_pp_dpm_sclk(struct device *dev,
		struct device_attribute *attr,
		const char *buf,
		size_t count)
{
	struct drm_device *ddev = dev_get_drvdata(dev);
	struct amdgpu_device *adev = ddev->dev_private;
	int ret;
	uint32_t mask = 0;

	if (adev->in_gpu_reset)
		return -EPERM;

	ret = amdgpu_read_mask(buf, count, &mask);
	if (ret)
		return ret;

	ret = pm_runtime_get_sync(ddev->dev);
	if (ret < 0)
		return ret;

	if (is_support_sw_smu(adev))
		ret = smu_force_clk_levels(&adev->smu, SMU_SCLK, mask, true);
	else if (adev->powerplay.pp_funcs->force_clock_level)
		ret = amdgpu_dpm_force_clock_level(adev, PP_SCLK, mask);

	pm_runtime_mark_last_busy(ddev->dev);
	pm_runtime_put_autosuspend(ddev->dev);

	if (ret)
		return -EINVAL;

	return count;
}

static ssize_t amdgpu_get_pp_dpm_mclk(struct device *dev,
		struct device_attribute *attr,
		char *buf)
{
	struct drm_device *ddev = dev_get_drvdata(dev);
	struct amdgpu_device *adev = ddev->dev_private;
	ssize_t size;
	int ret;

	if (adev->in_gpu_reset)
		return -EPERM;

	ret = pm_runtime_get_sync(ddev->dev);
	if (ret < 0)
		return ret;

	if (is_support_sw_smu(adev))
		size = smu_print_clk_levels(&adev->smu, SMU_MCLK, buf);
	else if (adev->powerplay.pp_funcs->print_clock_levels)
		size = amdgpu_dpm_print_clock_levels(adev, PP_MCLK, buf);
	else
		size = snprintf(buf, PAGE_SIZE, "\n");

	pm_runtime_mark_last_busy(ddev->dev);
	pm_runtime_put_autosuspend(ddev->dev);

	return size;
}

static ssize_t amdgpu_set_pp_dpm_mclk(struct device *dev,
		struct device_attribute *attr,
		const char *buf,
		size_t count)
{
	struct drm_device *ddev = dev_get_drvdata(dev);
	struct amdgpu_device *adev = ddev->dev_private;
	uint32_t mask = 0;
	int ret;

	if (adev->in_gpu_reset)
		return -EPERM;

	ret = amdgpu_read_mask(buf, count, &mask);
	if (ret)
		return ret;

	ret = pm_runtime_get_sync(ddev->dev);
	if (ret < 0)
		return ret;

	if (is_support_sw_smu(adev))
		ret = smu_force_clk_levels(&adev->smu, SMU_MCLK, mask, true);
	else if (adev->powerplay.pp_funcs->force_clock_level)
		ret = amdgpu_dpm_force_clock_level(adev, PP_MCLK, mask);

	pm_runtime_mark_last_busy(ddev->dev);
	pm_runtime_put_autosuspend(ddev->dev);

	if (ret)
		return -EINVAL;

	return count;
}

static ssize_t amdgpu_get_pp_dpm_socclk(struct device *dev,
		struct device_attribute *attr,
		char *buf)
{
	struct drm_device *ddev = dev_get_drvdata(dev);
	struct amdgpu_device *adev = ddev->dev_private;
	ssize_t size;
	int ret;

	if (adev->in_gpu_reset)
		return -EPERM;

	ret = pm_runtime_get_sync(ddev->dev);
	if (ret < 0)
		return ret;

	if (is_support_sw_smu(adev))
		size = smu_print_clk_levels(&adev->smu, SMU_SOCCLK, buf);
	else if (adev->powerplay.pp_funcs->print_clock_levels)
		size = amdgpu_dpm_print_clock_levels(adev, PP_SOCCLK, buf);
	else
		size = snprintf(buf, PAGE_SIZE, "\n");

	pm_runtime_mark_last_busy(ddev->dev);
	pm_runtime_put_autosuspend(ddev->dev);

	return size;
}

static ssize_t amdgpu_set_pp_dpm_socclk(struct device *dev,
		struct device_attribute *attr,
		const char *buf,
		size_t count)
{
	struct drm_device *ddev = dev_get_drvdata(dev);
	struct amdgpu_device *adev = ddev->dev_private;
	int ret;
	uint32_t mask = 0;

	if (adev->in_gpu_reset)
		return -EPERM;

	ret = amdgpu_read_mask(buf, count, &mask);
	if (ret)
		return ret;

	ret = pm_runtime_get_sync(ddev->dev);
	if (ret < 0)
		return ret;

	if (is_support_sw_smu(adev))
		ret = smu_force_clk_levels(&adev->smu, SMU_SOCCLK, mask, true);
	else if (adev->powerplay.pp_funcs->force_clock_level)
		ret = amdgpu_dpm_force_clock_level(adev, PP_SOCCLK, mask);
	else
		ret = 0;

	pm_runtime_mark_last_busy(ddev->dev);
	pm_runtime_put_autosuspend(ddev->dev);

	if (ret)
		return -EINVAL;

	return count;
}

static ssize_t amdgpu_get_pp_dpm_fclk(struct device *dev,
		struct device_attribute *attr,
		char *buf)
{
	struct drm_device *ddev = dev_get_drvdata(dev);
	struct amdgpu_device *adev = ddev->dev_private;
	ssize_t size;
	int ret;

	if (adev->in_gpu_reset)
		return -EPERM;

	ret = pm_runtime_get_sync(ddev->dev);
	if (ret < 0)
		return ret;

	if (is_support_sw_smu(adev))
		size = smu_print_clk_levels(&adev->smu, SMU_FCLK, buf);
	else if (adev->powerplay.pp_funcs->print_clock_levels)
		size = amdgpu_dpm_print_clock_levels(adev, PP_FCLK, buf);
	else
		size = snprintf(buf, PAGE_SIZE, "\n");

	pm_runtime_mark_last_busy(ddev->dev);
	pm_runtime_put_autosuspend(ddev->dev);

	return size;
}

static ssize_t amdgpu_set_pp_dpm_fclk(struct device *dev,
		struct device_attribute *attr,
		const char *buf,
		size_t count)
{
	struct drm_device *ddev = dev_get_drvdata(dev);
	struct amdgpu_device *adev = ddev->dev_private;
	int ret;
	uint32_t mask = 0;

	if (adev->in_gpu_reset)
		return -EPERM;

	ret = amdgpu_read_mask(buf, count, &mask);
	if (ret)
		return ret;

	ret = pm_runtime_get_sync(ddev->dev);
	if (ret < 0)
		return ret;

	if (is_support_sw_smu(adev))
		ret = smu_force_clk_levels(&adev->smu, SMU_FCLK, mask, true);
	else if (adev->powerplay.pp_funcs->force_clock_level)
		ret = amdgpu_dpm_force_clock_level(adev, PP_FCLK, mask);
	else
		ret = 0;

	pm_runtime_mark_last_busy(ddev->dev);
	pm_runtime_put_autosuspend(ddev->dev);

	if (ret)
		return -EINVAL;

	return count;
}

static ssize_t amdgpu_get_pp_dpm_dcefclk(struct device *dev,
		struct device_attribute *attr,
		char *buf)
{
	struct drm_device *ddev = dev_get_drvdata(dev);
	struct amdgpu_device *adev = ddev->dev_private;
	ssize_t size;
	int ret;

	if (adev->in_gpu_reset)
		return -EPERM;

	ret = pm_runtime_get_sync(ddev->dev);
	if (ret < 0)
		return ret;

	if (is_support_sw_smu(adev))
		size = smu_print_clk_levels(&adev->smu, SMU_DCEFCLK, buf);
	else if (adev->powerplay.pp_funcs->print_clock_levels)
		size = amdgpu_dpm_print_clock_levels(adev, PP_DCEFCLK, buf);
	else
		size = snprintf(buf, PAGE_SIZE, "\n");

	pm_runtime_mark_last_busy(ddev->dev);
	pm_runtime_put_autosuspend(ddev->dev);

	return size;
}

static ssize_t amdgpu_set_pp_dpm_dcefclk(struct device *dev,
		struct device_attribute *attr,
		const char *buf,
		size_t count)
{
	struct drm_device *ddev = dev_get_drvdata(dev);
	struct amdgpu_device *adev = ddev->dev_private;
	int ret;
	uint32_t mask = 0;

	if (adev->in_gpu_reset)
		return -EPERM;

	ret = amdgpu_read_mask(buf, count, &mask);
	if (ret)
		return ret;

	ret = pm_runtime_get_sync(ddev->dev);
	if (ret < 0)
		return ret;

	if (is_support_sw_smu(adev))
		ret = smu_force_clk_levels(&adev->smu, SMU_DCEFCLK, mask, true);
	else if (adev->powerplay.pp_funcs->force_clock_level)
		ret = amdgpu_dpm_force_clock_level(adev, PP_DCEFCLK, mask);
	else
		ret = 0;

	pm_runtime_mark_last_busy(ddev->dev);
	pm_runtime_put_autosuspend(ddev->dev);

	if (ret)
		return -EINVAL;

	return count;
}

static ssize_t amdgpu_get_pp_dpm_pcie(struct device *dev,
		struct device_attribute *attr,
		char *buf)
{
	struct drm_device *ddev = dev_get_drvdata(dev);
	struct amdgpu_device *adev = ddev->dev_private;
	ssize_t size;
	int ret;

	if (adev->in_gpu_reset)
		return -EPERM;

	ret = pm_runtime_get_sync(ddev->dev);
	if (ret < 0)
		return ret;

	if (is_support_sw_smu(adev))
		size = smu_print_clk_levels(&adev->smu, SMU_PCIE, buf);
	else if (adev->powerplay.pp_funcs->print_clock_levels)
		size = amdgpu_dpm_print_clock_levels(adev, PP_PCIE, buf);
	else
		size = snprintf(buf, PAGE_SIZE, "\n");

	pm_runtime_mark_last_busy(ddev->dev);
	pm_runtime_put_autosuspend(ddev->dev);

	return size;
}

static ssize_t amdgpu_set_pp_dpm_pcie(struct device *dev,
		struct device_attribute *attr,
		const char *buf,
		size_t count)
{
	struct drm_device *ddev = dev_get_drvdata(dev);
	struct amdgpu_device *adev = ddev->dev_private;
	int ret;
	uint32_t mask = 0;

	if (adev->in_gpu_reset)
		return -EPERM;

	ret = amdgpu_read_mask(buf, count, &mask);
	if (ret)
		return ret;

	ret = pm_runtime_get_sync(ddev->dev);
	if (ret < 0)
		return ret;

	if (is_support_sw_smu(adev))
		ret = smu_force_clk_levels(&adev->smu, SMU_PCIE, mask, true);
	else if (adev->powerplay.pp_funcs->force_clock_level)
		ret = amdgpu_dpm_force_clock_level(adev, PP_PCIE, mask);
	else
		ret = 0;

	pm_runtime_mark_last_busy(ddev->dev);
	pm_runtime_put_autosuspend(ddev->dev);

	if (ret)
		return -EINVAL;

	return count;
}

static ssize_t amdgpu_get_pp_sclk_od(struct device *dev,
		struct device_attribute *attr,
		char *buf)
{
	struct drm_device *ddev = dev_get_drvdata(dev);
	struct amdgpu_device *adev = ddev->dev_private;
	uint32_t value = 0;
	int ret;

	if (adev->in_gpu_reset)
		return -EPERM;

	ret = pm_runtime_get_sync(ddev->dev);
	if (ret < 0)
		return ret;

	if (is_support_sw_smu(adev))
		value = smu_get_od_percentage(&(adev->smu), SMU_OD_SCLK);
	else if (adev->powerplay.pp_funcs->get_sclk_od)
		value = amdgpu_dpm_get_sclk_od(adev);

	pm_runtime_mark_last_busy(ddev->dev);
	pm_runtime_put_autosuspend(ddev->dev);

	return snprintf(buf, PAGE_SIZE, "%d\n", value);
}

static ssize_t amdgpu_set_pp_sclk_od(struct device *dev,
		struct device_attribute *attr,
		const char *buf,
		size_t count)
{
	struct drm_device *ddev = dev_get_drvdata(dev);
	struct amdgpu_device *adev = ddev->dev_private;
	int ret;
	long int value;

	if (adev->in_gpu_reset)
		return -EPERM;

	ret = kstrtol(buf, 0, &value);

	if (ret)
		return -EINVAL;

	ret = pm_runtime_get_sync(ddev->dev);
	if (ret < 0)
		return ret;

	if (is_support_sw_smu(adev)) {
		value = smu_set_od_percentage(&(adev->smu), SMU_OD_SCLK, (uint32_t)value);
	} else {
		if (adev->powerplay.pp_funcs->set_sclk_od)
			amdgpu_dpm_set_sclk_od(adev, (uint32_t)value);

		if (adev->powerplay.pp_funcs->dispatch_tasks) {
			amdgpu_dpm_dispatch_task(adev, AMD_PP_TASK_READJUST_POWER_STATE, NULL);
		} else {
			adev->pm.dpm.current_ps = adev->pm.dpm.boot_ps;
			amdgpu_pm_compute_clocks(adev);
		}
	}

	pm_runtime_mark_last_busy(ddev->dev);
	pm_runtime_put_autosuspend(ddev->dev);

	return count;
}

static ssize_t amdgpu_get_pp_mclk_od(struct device *dev,
		struct device_attribute *attr,
		char *buf)
{
	struct drm_device *ddev = dev_get_drvdata(dev);
	struct amdgpu_device *adev = ddev->dev_private;
	uint32_t value = 0;
	int ret;

	if (adev->in_gpu_reset)
		return -EPERM;

	ret = pm_runtime_get_sync(ddev->dev);
	if (ret < 0)
		return ret;

	if (is_support_sw_smu(adev))
		value = smu_get_od_percentage(&(adev->smu), SMU_OD_MCLK);
	else if (adev->powerplay.pp_funcs->get_mclk_od)
		value = amdgpu_dpm_get_mclk_od(adev);

	pm_runtime_mark_last_busy(ddev->dev);
	pm_runtime_put_autosuspend(ddev->dev);

	return snprintf(buf, PAGE_SIZE, "%d\n", value);
}

static ssize_t amdgpu_set_pp_mclk_od(struct device *dev,
		struct device_attribute *attr,
		const char *buf,
		size_t count)
{
	struct drm_device *ddev = dev_get_drvdata(dev);
	struct amdgpu_device *adev = ddev->dev_private;
	int ret;
	long int value;

	if (adev->in_gpu_reset)
		return -EPERM;

	ret = kstrtol(buf, 0, &value);

	if (ret)
		return -EINVAL;

	ret = pm_runtime_get_sync(ddev->dev);
	if (ret < 0)
		return ret;

	if (is_support_sw_smu(adev)) {
		value = smu_set_od_percentage(&(adev->smu), SMU_OD_MCLK, (uint32_t)value);
	} else {
		if (adev->powerplay.pp_funcs->set_mclk_od)
			amdgpu_dpm_set_mclk_od(adev, (uint32_t)value);

		if (adev->powerplay.pp_funcs->dispatch_tasks) {
			amdgpu_dpm_dispatch_task(adev, AMD_PP_TASK_READJUST_POWER_STATE, NULL);
		} else {
			adev->pm.dpm.current_ps = adev->pm.dpm.boot_ps;
			amdgpu_pm_compute_clocks(adev);
		}
	}

	pm_runtime_mark_last_busy(ddev->dev);
	pm_runtime_put_autosuspend(ddev->dev);

	return count;
}

/**
 * DOC: pp_power_profile_mode
 *
 * The amdgpu driver provides a sysfs API for adjusting the heuristics
 * related to switching between power levels in a power state.  The file
 * pp_power_profile_mode is used for this.
 *
 * Reading this file outputs a list of all of the predefined power profiles
 * and the relevant heuristics settings for that profile.
 *
 * To select a profile or create a custom profile, first select manual using
 * power_dpm_force_performance_level.  Writing the number of a predefined
 * profile to pp_power_profile_mode will enable those heuristics.  To
 * create a custom set of heuristics, write a string of numbers to the file
 * starting with the number of the custom profile along with a setting
 * for each heuristic parameter.  Due to differences across asic families
 * the heuristic parameters vary from family to family.
 *
 */

static ssize_t amdgpu_get_pp_power_profile_mode(struct device *dev,
		struct device_attribute *attr,
		char *buf)
{
	struct drm_device *ddev = dev_get_drvdata(dev);
	struct amdgpu_device *adev = ddev->dev_private;
	ssize_t size;
	int ret;

	if (adev->in_gpu_reset)
		return -EPERM;

	ret = pm_runtime_get_sync(ddev->dev);
	if (ret < 0)
		return ret;

	if (is_support_sw_smu(adev))
		size = smu_get_power_profile_mode(&adev->smu, buf);
	else if (adev->powerplay.pp_funcs->get_power_profile_mode)
		size = amdgpu_dpm_get_power_profile_mode(adev, buf);
	else
		size = snprintf(buf, PAGE_SIZE, "\n");

	pm_runtime_mark_last_busy(ddev->dev);
	pm_runtime_put_autosuspend(ddev->dev);

	return size;
}


static ssize_t amdgpu_set_pp_power_profile_mode(struct device *dev,
		struct device_attribute *attr,
		const char *buf,
		size_t count)
{
	int ret = 0xff;
	struct drm_device *ddev = dev_get_drvdata(dev);
	struct amdgpu_device *adev = ddev->dev_private;
	uint32_t parameter_size = 0;
	long parameter[64];
	char *sub_str, buf_cpy[128];
	char *tmp_str;
	uint32_t i = 0;
	char tmp[2];
	long int profile_mode = 0;
	const char delimiter[3] = {' ', '\n', '\0'};

	if (adev->in_gpu_reset)
		return -EPERM;

	tmp[0] = *(buf);
	tmp[1] = '\0';
	ret = kstrtol(tmp, 0, &profile_mode);
	if (ret)
		return -EINVAL;

	if (profile_mode == PP_SMC_POWER_PROFILE_CUSTOM) {
		if (count < 2 || count > 127)
			return -EINVAL;
		while (isspace(*++buf))
			i++;
		memcpy(buf_cpy, buf, count-i);
		tmp_str = buf_cpy;
		while ((sub_str = strsep(&tmp_str, delimiter)) != NULL) {
			ret = kstrtol(sub_str, 0, &parameter[parameter_size]);
			if (ret)
				return -EINVAL;
			parameter_size++;
			while (isspace(*tmp_str))
				tmp_str++;
		}
	}
	parameter[parameter_size] = profile_mode;

	ret = pm_runtime_get_sync(ddev->dev);
	if (ret < 0)
		return ret;

	if (is_support_sw_smu(adev))
		ret = smu_set_power_profile_mode(&adev->smu, parameter, parameter_size, true);
	else if (adev->powerplay.pp_funcs->set_power_profile_mode)
		ret = amdgpu_dpm_set_power_profile_mode(adev, parameter, parameter_size);

	pm_runtime_mark_last_busy(ddev->dev);
	pm_runtime_put_autosuspend(ddev->dev);

	if (!ret)
		return count;

	return -EINVAL;
}

/**
 * DOC: gpu_busy_percent
 *
 * The amdgpu driver provides a sysfs API for reading how busy the GPU
 * is as a percentage.  The file gpu_busy_percent is used for this.
 * The SMU firmware computes a percentage of load based on the
 * aggregate activity level in the IP cores.
 */
static ssize_t amdgpu_get_gpu_busy_percent(struct device *dev,
					   struct device_attribute *attr,
					   char *buf)
{
	struct drm_device *ddev = dev_get_drvdata(dev);
	struct amdgpu_device *adev = ddev->dev_private;
	int r, value, size = sizeof(value);

	if (adev->in_gpu_reset)
		return -EPERM;

	r = pm_runtime_get_sync(ddev->dev);
	if (r < 0)
		return r;

	/* read the IP busy sensor */
	r = amdgpu_dpm_read_sensor(adev, AMDGPU_PP_SENSOR_GPU_LOAD,
				   (void *)&value, &size);

	pm_runtime_mark_last_busy(ddev->dev);
	pm_runtime_put_autosuspend(ddev->dev);

	if (r)
		return r;

	return snprintf(buf, PAGE_SIZE, "%d\n", value);
}

/**
 * DOC: mem_busy_percent
 *
 * The amdgpu driver provides a sysfs API for reading how busy the VRAM
 * is as a percentage.  The file mem_busy_percent is used for this.
 * The SMU firmware computes a percentage of load based on the
 * aggregate activity level in the IP cores.
 */
static ssize_t amdgpu_get_mem_busy_percent(struct device *dev,
					   struct device_attribute *attr,
					   char *buf)
{
	struct drm_device *ddev = dev_get_drvdata(dev);
	struct amdgpu_device *adev = ddev->dev_private;
	int r, value, size = sizeof(value);

	if (adev->in_gpu_reset)
		return -EPERM;

	r = pm_runtime_get_sync(ddev->dev);
	if (r < 0)
		return r;

	/* read the IP busy sensor */
	r = amdgpu_dpm_read_sensor(adev, AMDGPU_PP_SENSOR_MEM_LOAD,
				   (void *)&value, &size);

	pm_runtime_mark_last_busy(ddev->dev);
	pm_runtime_put_autosuspend(ddev->dev);

	if (r)
		return r;

	return snprintf(buf, PAGE_SIZE, "%d\n", value);
}

/**
 * DOC: pcie_bw
 *
 * The amdgpu driver provides a sysfs API for estimating how much data
 * has been received and sent by the GPU in the last second through PCIe.
 * The file pcie_bw is used for this.
 * The Perf counters count the number of received and sent messages and return
 * those values, as well as the maximum payload size of a PCIe packet (mps).
 * Note that it is not possible to easily and quickly obtain the size of each
 * packet transmitted, so we output the max payload size (mps) to allow for
 * quick estimation of the PCIe bandwidth usage
 */
static ssize_t amdgpu_get_pcie_bw(struct device *dev,
		struct device_attribute *attr,
		char *buf)
{
	struct drm_device *ddev = dev_get_drvdata(dev);
	struct amdgpu_device *adev = ddev->dev_private;
	uint64_t count0 = 0, count1 = 0;
	int ret;

	if (adev->in_gpu_reset)
		return -EPERM;

	if (adev->flags & AMD_IS_APU)
		return -ENODATA;

	if (!adev->asic_funcs->get_pcie_usage)
		return -ENODATA;

	ret = pm_runtime_get_sync(ddev->dev);
	if (ret < 0)
		return ret;

	amdgpu_asic_get_pcie_usage(adev, &count0, &count1);

	pm_runtime_mark_last_busy(ddev->dev);
	pm_runtime_put_autosuspend(ddev->dev);

	return snprintf(buf, PAGE_SIZE,	"%llu %llu %i\n",
			count0, count1, pcie_get_mps(adev->pdev));
}

/**
 * DOC: unique_id
 *
 * The amdgpu driver provides a sysfs API for providing a unique ID for the GPU
 * The file unique_id is used for this.
 * This will provide a Unique ID that will persist from machine to machine
 *
 * NOTE: This will only work for GFX9 and newer. This file will be absent
 * on unsupported ASICs (GFX8 and older)
 */
static ssize_t amdgpu_get_unique_id(struct device *dev,
		struct device_attribute *attr,
		char *buf)
{
	struct drm_device *ddev = dev_get_drvdata(dev);
	struct amdgpu_device *adev = ddev->dev_private;

	if (adev->in_gpu_reset)
		return -EPERM;

	if (adev->unique_id)
		return snprintf(buf, PAGE_SIZE, "%016llx\n", adev->unique_id);

	return 0;
}

static struct amdgpu_device_attr amdgpu_device_attrs[] = {
	AMDGPU_DEVICE_ATTR_RW(power_dpm_state,				ATTR_FLAG_BASIC|ATTR_FLAG_ONEVF),
	AMDGPU_DEVICE_ATTR_RW(power_dpm_force_performance_level,	ATTR_FLAG_BASIC|ATTR_FLAG_ONEVF),
	AMDGPU_DEVICE_ATTR_RO(pp_num_states,				ATTR_FLAG_BASIC),
	AMDGPU_DEVICE_ATTR_RO(pp_cur_state,				ATTR_FLAG_BASIC),
	AMDGPU_DEVICE_ATTR_RW(pp_force_state,				ATTR_FLAG_BASIC),
	AMDGPU_DEVICE_ATTR_RW(pp_table,					ATTR_FLAG_BASIC),
	AMDGPU_DEVICE_ATTR_RW(pp_dpm_sclk,				ATTR_FLAG_BASIC|ATTR_FLAG_ONEVF),
	AMDGPU_DEVICE_ATTR_RW(pp_dpm_mclk,				ATTR_FLAG_BASIC|ATTR_FLAG_ONEVF),
	AMDGPU_DEVICE_ATTR_RW(pp_dpm_socclk,				ATTR_FLAG_BASIC|ATTR_FLAG_ONEVF),
	AMDGPU_DEVICE_ATTR_RW(pp_dpm_fclk,				ATTR_FLAG_BASIC|ATTR_FLAG_ONEVF),
	AMDGPU_DEVICE_ATTR_RW(pp_dpm_dcefclk,				ATTR_FLAG_BASIC),
	AMDGPU_DEVICE_ATTR_RW(pp_dpm_pcie,				ATTR_FLAG_BASIC),
	AMDGPU_DEVICE_ATTR_RW(pp_sclk_od,				ATTR_FLAG_BASIC),
	AMDGPU_DEVICE_ATTR_RW(pp_mclk_od,				ATTR_FLAG_BASIC),
	AMDGPU_DEVICE_ATTR_RW(pp_power_profile_mode,			ATTR_FLAG_BASIC),
	AMDGPU_DEVICE_ATTR_RW(pp_od_clk_voltage,			ATTR_FLAG_BASIC),
	AMDGPU_DEVICE_ATTR_RO(gpu_busy_percent,				ATTR_FLAG_BASIC),
	AMDGPU_DEVICE_ATTR_RO(mem_busy_percent,				ATTR_FLAG_BASIC),
	AMDGPU_DEVICE_ATTR_RO(pcie_bw,					ATTR_FLAG_BASIC),
	AMDGPU_DEVICE_ATTR_RW(pp_features,				ATTR_FLAG_BASIC),
	AMDGPU_DEVICE_ATTR_RO(unique_id,				ATTR_FLAG_BASIC),
};

static int default_attr_update(struct amdgpu_device *adev, struct amdgpu_device_attr *attr,
			       uint32_t mask, enum amdgpu_device_attr_states *states)
{
	struct device_attribute *dev_attr = &attr->dev_attr;
	const char *attr_name = dev_attr->attr.name;
	struct pp_hwmgr *hwmgr = adev->powerplay.pp_handle;
	enum amd_asic_type asic_type = adev->asic_type;

	if (!(attr->flags & mask)) {
		*states = ATTR_STATE_UNSUPPORTED;
		return 0;
	}

#define DEVICE_ATTR_IS(_name)	(!strcmp(attr_name, #_name))

	if (DEVICE_ATTR_IS(pp_dpm_socclk)) {
		if (asic_type < CHIP_VEGA10)
			*states = ATTR_STATE_UNSUPPORTED;
	} else if (DEVICE_ATTR_IS(pp_dpm_dcefclk)) {
		if (asic_type < CHIP_VEGA10 || asic_type == CHIP_ARCTURUS)
			*states = ATTR_STATE_UNSUPPORTED;
	} else if (DEVICE_ATTR_IS(pp_dpm_fclk)) {
		if (asic_type < CHIP_VEGA20)
			*states = ATTR_STATE_UNSUPPORTED;
	} else if (DEVICE_ATTR_IS(pp_dpm_pcie)) {
		if (asic_type == CHIP_ARCTURUS)
			*states = ATTR_STATE_UNSUPPORTED;
	} else if (DEVICE_ATTR_IS(pp_od_clk_voltage)) {
		*states = ATTR_STATE_UNSUPPORTED;
		if ((is_support_sw_smu(adev) && adev->smu.od_enabled) ||
		    (!is_support_sw_smu(adev) && hwmgr->od_enabled))
			*states = ATTR_STATE_SUPPORTED;
	} else if (DEVICE_ATTR_IS(mem_busy_percent)) {
		if (adev->flags & AMD_IS_APU || asic_type == CHIP_VEGA10)
			*states = ATTR_STATE_UNSUPPORTED;
	} else if (DEVICE_ATTR_IS(pcie_bw)) {
		/* PCIe Perf counters won't work on APU nodes */
		if (adev->flags & AMD_IS_APU)
			*states = ATTR_STATE_UNSUPPORTED;
	} else if (DEVICE_ATTR_IS(unique_id)) {
		if (!adev->unique_id)
			*states = ATTR_STATE_UNSUPPORTED;
	} else if (DEVICE_ATTR_IS(pp_features)) {
		if (adev->flags & AMD_IS_APU || asic_type < CHIP_VEGA10)
			*states = ATTR_STATE_UNSUPPORTED;
	}

	if (asic_type == CHIP_ARCTURUS) {
		/* Arcturus does not support standalone mclk/socclk/fclk level setting */
		if (DEVICE_ATTR_IS(pp_dpm_mclk) ||
		    DEVICE_ATTR_IS(pp_dpm_socclk) ||
		    DEVICE_ATTR_IS(pp_dpm_fclk)) {
			dev_attr->attr.mode &= ~S_IWUGO;
			dev_attr->store = NULL;
		}
	}

#undef DEVICE_ATTR_IS

	return 0;
}


static int amdgpu_device_attr_create(struct amdgpu_device *adev,
				     struct amdgpu_device_attr *attr,
				     uint32_t mask, struct list_head *attr_list)
{
	int ret = 0;
	struct device_attribute *dev_attr = &attr->dev_attr;
	const char *name = dev_attr->attr.name;
	enum amdgpu_device_attr_states attr_states = ATTR_STATE_SUPPORTED;
	struct amdgpu_device_attr_entry *attr_entry;

	int (*attr_update)(struct amdgpu_device *adev, struct amdgpu_device_attr *attr,
			   uint32_t mask, enum amdgpu_device_attr_states *states) = default_attr_update;

	BUG_ON(!attr);

	attr_update = attr->attr_update ? attr_update : default_attr_update;

	ret = attr_update(adev, attr, mask, &attr_states);
	if (ret) {
		dev_err(adev->dev, "failed to update device file %s, ret = %d\n",
			name, ret);
		return ret;
	}

	if (attr_states == ATTR_STATE_UNSUPPORTED)
		return 0;

	ret = device_create_file(adev->dev, dev_attr);
	if (ret) {
		dev_err(adev->dev, "failed to create device file %s, ret = %d\n",
			name, ret);
	}

	attr_entry = kmalloc(sizeof(*attr_entry), GFP_KERNEL);
	if (!attr_entry)
		return -ENOMEM;

	attr_entry->attr = attr;
	INIT_LIST_HEAD(&attr_entry->entry);

	list_add_tail(&attr_entry->entry, attr_list);

	return ret;
}

static void amdgpu_device_attr_remove(struct amdgpu_device *adev, struct amdgpu_device_attr *attr)
{
	struct device_attribute *dev_attr = &attr->dev_attr;

	device_remove_file(adev->dev, dev_attr);
}

static void amdgpu_device_attr_remove_groups(struct amdgpu_device *adev,
					     struct list_head *attr_list);

static int amdgpu_device_attr_create_groups(struct amdgpu_device *adev,
					    struct amdgpu_device_attr *attrs,
					    uint32_t counts,
					    uint32_t mask,
					    struct list_head *attr_list)
{
	int ret = 0;
	uint32_t i = 0;

	for (i = 0; i < counts; i++) {
		ret = amdgpu_device_attr_create(adev, &attrs[i], mask, attr_list);
		if (ret)
			goto failed;
	}

	return 0;

failed:
	amdgpu_device_attr_remove_groups(adev, attr_list);

	return ret;
}

static void amdgpu_device_attr_remove_groups(struct amdgpu_device *adev,
					     struct list_head *attr_list)
{
	struct amdgpu_device_attr_entry *entry, *entry_tmp;

	if (list_empty(attr_list))
		return ;

	list_for_each_entry_safe(entry, entry_tmp, attr_list, entry) {
		amdgpu_device_attr_remove(adev, entry->attr);
		list_del(&entry->entry);
		kfree(entry);
	}
}

static ssize_t amdgpu_hwmon_show_temp(struct device *dev,
				      struct device_attribute *attr,
				      char *buf)
{
	struct amdgpu_device *adev = dev_get_drvdata(dev);
	int channel = to_sensor_dev_attr(attr)->index;
	int r, temp = 0, size = sizeof(temp);

	if (adev->in_gpu_reset)
		return -EPERM;

	if (channel >= PP_TEMP_MAX)
		return -EINVAL;

	r = pm_runtime_get_sync(adev->ddev->dev);
	if (r < 0)
		return r;

	switch (channel) {
	case PP_TEMP_JUNCTION:
		/* get current junction temperature */
		r = amdgpu_dpm_read_sensor(adev, AMDGPU_PP_SENSOR_HOTSPOT_TEMP,
					   (void *)&temp, &size);
		break;
	case PP_TEMP_EDGE:
		/* get current edge temperature */
		r = amdgpu_dpm_read_sensor(adev, AMDGPU_PP_SENSOR_EDGE_TEMP,
					   (void *)&temp, &size);
		break;
	case PP_TEMP_MEM:
		/* get current memory temperature */
		r = amdgpu_dpm_read_sensor(adev, AMDGPU_PP_SENSOR_MEM_TEMP,
					   (void *)&temp, &size);
		break;
	default:
		r = -EINVAL;
		break;
	}

	pm_runtime_mark_last_busy(adev->ddev->dev);
	pm_runtime_put_autosuspend(adev->ddev->dev);

	if (r)
		return r;

	return snprintf(buf, PAGE_SIZE, "%d\n", temp);
}

static ssize_t amdgpu_hwmon_show_temp_thresh(struct device *dev,
					     struct device_attribute *attr,
					     char *buf)
{
	struct amdgpu_device *adev = dev_get_drvdata(dev);
	int hyst = to_sensor_dev_attr(attr)->index;
	int temp;

	if (hyst)
		temp = adev->pm.dpm.thermal.min_temp;
	else
		temp = adev->pm.dpm.thermal.max_temp;

	return snprintf(buf, PAGE_SIZE, "%d\n", temp);
}

static ssize_t amdgpu_hwmon_show_hotspot_temp_thresh(struct device *dev,
					     struct device_attribute *attr,
					     char *buf)
{
	struct amdgpu_device *adev = dev_get_drvdata(dev);
	int hyst = to_sensor_dev_attr(attr)->index;
	int temp;

	if (hyst)
		temp = adev->pm.dpm.thermal.min_hotspot_temp;
	else
		temp = adev->pm.dpm.thermal.max_hotspot_crit_temp;

	return snprintf(buf, PAGE_SIZE, "%d\n", temp);
}

static ssize_t amdgpu_hwmon_show_mem_temp_thresh(struct device *dev,
					     struct device_attribute *attr,
					     char *buf)
{
	struct amdgpu_device *adev = dev_get_drvdata(dev);
	int hyst = to_sensor_dev_attr(attr)->index;
	int temp;

	if (hyst)
		temp = adev->pm.dpm.thermal.min_mem_temp;
	else
		temp = adev->pm.dpm.thermal.max_mem_crit_temp;

	return snprintf(buf, PAGE_SIZE, "%d\n", temp);
}

static ssize_t amdgpu_hwmon_show_temp_label(struct device *dev,
					     struct device_attribute *attr,
					     char *buf)
{
	int channel = to_sensor_dev_attr(attr)->index;

	if (channel >= PP_TEMP_MAX)
		return -EINVAL;

	return snprintf(buf, PAGE_SIZE, "%s\n", temp_label[channel].label);
}

static ssize_t amdgpu_hwmon_show_temp_emergency(struct device *dev,
					     struct device_attribute *attr,
					     char *buf)
{
	struct amdgpu_device *adev = dev_get_drvdata(dev);
	int channel = to_sensor_dev_attr(attr)->index;
	int temp = 0;

	if (channel >= PP_TEMP_MAX)
		return -EINVAL;

	switch (channel) {
	case PP_TEMP_JUNCTION:
		temp = adev->pm.dpm.thermal.max_hotspot_emergency_temp;
		break;
	case PP_TEMP_EDGE:
		temp = adev->pm.dpm.thermal.max_edge_emergency_temp;
		break;
	case PP_TEMP_MEM:
		temp = adev->pm.dpm.thermal.max_mem_emergency_temp;
		break;
	}

	return snprintf(buf, PAGE_SIZE, "%d\n", temp);
}

static ssize_t amdgpu_hwmon_get_pwm1_enable(struct device *dev,
					    struct device_attribute *attr,
					    char *buf)
{
	struct amdgpu_device *adev = dev_get_drvdata(dev);
	u32 pwm_mode = 0;
	int ret;

	if (adev->in_gpu_reset)
		return -EPERM;

	ret = pm_runtime_get_sync(adev->ddev->dev);
	if (ret < 0)
		return ret;

	if (is_support_sw_smu(adev)) {
		pwm_mode = smu_get_fan_control_mode(&adev->smu);
	} else {
		if (!adev->powerplay.pp_funcs->get_fan_control_mode) {
			pm_runtime_mark_last_busy(adev->ddev->dev);
			pm_runtime_put_autosuspend(adev->ddev->dev);
			return -EINVAL;
		}

		pwm_mode = amdgpu_dpm_get_fan_control_mode(adev);
	}

	pm_runtime_mark_last_busy(adev->ddev->dev);
	pm_runtime_put_autosuspend(adev->ddev->dev);

	return sprintf(buf, "%i\n", pwm_mode);
}

static ssize_t amdgpu_hwmon_set_pwm1_enable(struct device *dev,
					    struct device_attribute *attr,
					    const char *buf,
					    size_t count)
{
	struct amdgpu_device *adev = dev_get_drvdata(dev);
	int err, ret;
	int value;

	if (adev->in_gpu_reset)
		return -EPERM;

	err = kstrtoint(buf, 10, &value);
	if (err)
		return err;

	ret = pm_runtime_get_sync(adev->ddev->dev);
	if (ret < 0)
		return ret;

	if (is_support_sw_smu(adev)) {
		smu_set_fan_control_mode(&adev->smu, value);
	} else {
		if (!adev->powerplay.pp_funcs->set_fan_control_mode) {
			pm_runtime_mark_last_busy(adev->ddev->dev);
			pm_runtime_put_autosuspend(adev->ddev->dev);
			return -EINVAL;
		}

		amdgpu_dpm_set_fan_control_mode(adev, value);
	}

	pm_runtime_mark_last_busy(adev->ddev->dev);
	pm_runtime_put_autosuspend(adev->ddev->dev);

	return count;
}

static ssize_t amdgpu_hwmon_get_pwm1_min(struct device *dev,
					 struct device_attribute *attr,
					 char *buf)
{
	return sprintf(buf, "%i\n", 0);
}

static ssize_t amdgpu_hwmon_get_pwm1_max(struct device *dev,
					 struct device_attribute *attr,
					 char *buf)
{
	return sprintf(buf, "%i\n", 255);
}

static ssize_t amdgpu_hwmon_set_pwm1(struct device *dev,
				     struct device_attribute *attr,
				     const char *buf, size_t count)
{
	struct amdgpu_device *adev = dev_get_drvdata(dev);
	int err;
	u32 value;
	u32 pwm_mode;

	if (adev->in_gpu_reset)
		return -EPERM;

	err = pm_runtime_get_sync(adev->ddev->dev);
	if (err < 0)
		return err;

	if (is_support_sw_smu(adev))
		pwm_mode = smu_get_fan_control_mode(&adev->smu);
	else
		pwm_mode = amdgpu_dpm_get_fan_control_mode(adev);

	if (pwm_mode != AMD_FAN_CTRL_MANUAL) {
		pr_info("manual fan speed control should be enabled first\n");
		pm_runtime_mark_last_busy(adev->ddev->dev);
		pm_runtime_put_autosuspend(adev->ddev->dev);
		return -EINVAL;
	}

	err = kstrtou32(buf, 10, &value);
	if (err) {
		pm_runtime_mark_last_busy(adev->ddev->dev);
		pm_runtime_put_autosuspend(adev->ddev->dev);
		return err;
	}

	value = (value * 100) / 255;

	if (is_support_sw_smu(adev))
		err = smu_set_fan_speed_percent(&adev->smu, value);
	else if (adev->powerplay.pp_funcs->set_fan_speed_percent)
		err = amdgpu_dpm_set_fan_speed_percent(adev, value);
	else
		err = -EINVAL;

	pm_runtime_mark_last_busy(adev->ddev->dev);
	pm_runtime_put_autosuspend(adev->ddev->dev);

	if (err)
		return err;

	return count;
}

static ssize_t amdgpu_hwmon_get_pwm1(struct device *dev,
				     struct device_attribute *attr,
				     char *buf)
{
	struct amdgpu_device *adev = dev_get_drvdata(dev);
	int err;
	u32 speed = 0;

	if (adev->in_gpu_reset)
		return -EPERM;

	err = pm_runtime_get_sync(adev->ddev->dev);
	if (err < 0)
		return err;

	if (is_support_sw_smu(adev))
		err = smu_get_fan_speed_percent(&adev->smu, &speed);
	else if (adev->powerplay.pp_funcs->get_fan_speed_percent)
		err = amdgpu_dpm_get_fan_speed_percent(adev, &speed);
	else
		err = -EINVAL;

	pm_runtime_mark_last_busy(adev->ddev->dev);
	pm_runtime_put_autosuspend(adev->ddev->dev);

	if (err)
		return err;

	speed = (speed * 255) / 100;

	return sprintf(buf, "%i\n", speed);
}

static ssize_t amdgpu_hwmon_get_fan1_input(struct device *dev,
					   struct device_attribute *attr,
					   char *buf)
{
	struct amdgpu_device *adev = dev_get_drvdata(dev);
	int err;
	u32 speed = 0;

	if (adev->in_gpu_reset)
		return -EPERM;

	err = pm_runtime_get_sync(adev->ddev->dev);
	if (err < 0)
		return err;

	if (is_support_sw_smu(adev))
		err = smu_get_fan_speed_rpm(&adev->smu, &speed);
	else if (adev->powerplay.pp_funcs->get_fan_speed_rpm)
		err = amdgpu_dpm_get_fan_speed_rpm(adev, &speed);
	else
		err = -EINVAL;

	pm_runtime_mark_last_busy(adev->ddev->dev);
	pm_runtime_put_autosuspend(adev->ddev->dev);

	if (err)
		return err;

	return sprintf(buf, "%i\n", speed);
}

static ssize_t amdgpu_hwmon_get_fan1_min(struct device *dev,
					 struct device_attribute *attr,
					 char *buf)
{
	struct amdgpu_device *adev = dev_get_drvdata(dev);
	u32 min_rpm = 0;
	u32 size = sizeof(min_rpm);
	int r;

	if (adev->in_gpu_reset)
		return -EPERM;

	r = pm_runtime_get_sync(adev->ddev->dev);
	if (r < 0)
		return r;

	r = amdgpu_dpm_read_sensor(adev, AMDGPU_PP_SENSOR_MIN_FAN_RPM,
				   (void *)&min_rpm, &size);

	pm_runtime_mark_last_busy(adev->ddev->dev);
	pm_runtime_put_autosuspend(adev->ddev->dev);

	if (r)
		return r;

	return snprintf(buf, PAGE_SIZE, "%d\n", min_rpm);
}

static ssize_t amdgpu_hwmon_get_fan1_max(struct device *dev,
					 struct device_attribute *attr,
					 char *buf)
{
	struct amdgpu_device *adev = dev_get_drvdata(dev);
	u32 max_rpm = 0;
	u32 size = sizeof(max_rpm);
	int r;

	if (adev->in_gpu_reset)
		return -EPERM;

	r = pm_runtime_get_sync(adev->ddev->dev);
	if (r < 0)
		return r;

	r = amdgpu_dpm_read_sensor(adev, AMDGPU_PP_SENSOR_MAX_FAN_RPM,
				   (void *)&max_rpm, &size);

	pm_runtime_mark_last_busy(adev->ddev->dev);
	pm_runtime_put_autosuspend(adev->ddev->dev);

	if (r)
		return r;

	return snprintf(buf, PAGE_SIZE, "%d\n", max_rpm);
}

static ssize_t amdgpu_hwmon_get_fan1_target(struct device *dev,
					   struct device_attribute *attr,
					   char *buf)
{
	struct amdgpu_device *adev = dev_get_drvdata(dev);
	int err;
	u32 rpm = 0;

	if (adev->in_gpu_reset)
		return -EPERM;

	err = pm_runtime_get_sync(adev->ddev->dev);
	if (err < 0)
		return err;

	if (is_support_sw_smu(adev))
		err = smu_get_fan_speed_rpm(&adev->smu, &rpm);
	else if (adev->powerplay.pp_funcs->get_fan_speed_rpm)
		err = amdgpu_dpm_get_fan_speed_rpm(adev, &rpm);
	else
		err = -EINVAL;

	pm_runtime_mark_last_busy(adev->ddev->dev);
	pm_runtime_put_autosuspend(adev->ddev->dev);

	if (err)
		return err;

	return sprintf(buf, "%i\n", rpm);
}

static ssize_t amdgpu_hwmon_set_fan1_target(struct device *dev,
				     struct device_attribute *attr,
				     const char *buf, size_t count)
{
	struct amdgpu_device *adev = dev_get_drvdata(dev);
	int err;
	u32 value;
	u32 pwm_mode;

	if (adev->in_gpu_reset)
		return -EPERM;

	err = pm_runtime_get_sync(adev->ddev->dev);
	if (err < 0)
		return err;

	if (is_support_sw_smu(adev))
		pwm_mode = smu_get_fan_control_mode(&adev->smu);
	else
		pwm_mode = amdgpu_dpm_get_fan_control_mode(adev);

	if (pwm_mode != AMD_FAN_CTRL_MANUAL) {
		pm_runtime_mark_last_busy(adev->ddev->dev);
		pm_runtime_put_autosuspend(adev->ddev->dev);
		return -ENODATA;
	}

	err = kstrtou32(buf, 10, &value);
	if (err) {
		pm_runtime_mark_last_busy(adev->ddev->dev);
		pm_runtime_put_autosuspend(adev->ddev->dev);
		return err;
	}

	if (is_support_sw_smu(adev))
		err = smu_set_fan_speed_rpm(&adev->smu, value);
	else if (adev->powerplay.pp_funcs->set_fan_speed_rpm)
		err = amdgpu_dpm_set_fan_speed_rpm(adev, value);
	else
		err = -EINVAL;

	pm_runtime_mark_last_busy(adev->ddev->dev);
	pm_runtime_put_autosuspend(adev->ddev->dev);

	if (err)
		return err;

	return count;
}

static ssize_t amdgpu_hwmon_get_fan1_enable(struct device *dev,
					    struct device_attribute *attr,
					    char *buf)
{
	struct amdgpu_device *adev = dev_get_drvdata(dev);
	u32 pwm_mode = 0;
	int ret;

	if (adev->in_gpu_reset)
		return -EPERM;

	ret = pm_runtime_get_sync(adev->ddev->dev);
	if (ret < 0)
		return ret;

	if (is_support_sw_smu(adev)) {
		pwm_mode = smu_get_fan_control_mode(&adev->smu);
	} else {
		if (!adev->powerplay.pp_funcs->get_fan_control_mode) {
			pm_runtime_mark_last_busy(adev->ddev->dev);
			pm_runtime_put_autosuspend(adev->ddev->dev);
			return -EINVAL;
		}

		pwm_mode = amdgpu_dpm_get_fan_control_mode(adev);
	}

	pm_runtime_mark_last_busy(adev->ddev->dev);
	pm_runtime_put_autosuspend(adev->ddev->dev);

	return sprintf(buf, "%i\n", pwm_mode == AMD_FAN_CTRL_AUTO ? 0 : 1);
}

static ssize_t amdgpu_hwmon_set_fan1_enable(struct device *dev,
					    struct device_attribute *attr,
					    const char *buf,
					    size_t count)
{
	struct amdgpu_device *adev = dev_get_drvdata(dev);
	int err;
	int value;
	u32 pwm_mode;

	if (adev->in_gpu_reset)
		return -EPERM;

	err = kstrtoint(buf, 10, &value);
	if (err)
		return err;

	if (value == 0)
		pwm_mode = AMD_FAN_CTRL_AUTO;
	else if (value == 1)
		pwm_mode = AMD_FAN_CTRL_MANUAL;
	else
		return -EINVAL;

	err = pm_runtime_get_sync(adev->ddev->dev);
	if (err < 0)
		return err;

	if (is_support_sw_smu(adev)) {
		smu_set_fan_control_mode(&adev->smu, pwm_mode);
	} else {
		if (!adev->powerplay.pp_funcs->set_fan_control_mode) {
			pm_runtime_mark_last_busy(adev->ddev->dev);
			pm_runtime_put_autosuspend(adev->ddev->dev);
			return -EINVAL;
		}
		amdgpu_dpm_set_fan_control_mode(adev, pwm_mode);
	}

	pm_runtime_mark_last_busy(adev->ddev->dev);
	pm_runtime_put_autosuspend(adev->ddev->dev);

	return count;
}

static ssize_t amdgpu_hwmon_show_vddgfx(struct device *dev,
					struct device_attribute *attr,
					char *buf)
{
	struct amdgpu_device *adev = dev_get_drvdata(dev);
	u32 vddgfx;
	int r, size = sizeof(vddgfx);

	if (adev->in_gpu_reset)
		return -EPERM;

	r = pm_runtime_get_sync(adev->ddev->dev);
	if (r < 0)
		return r;

	/* get the voltage */
	r = amdgpu_dpm_read_sensor(adev, AMDGPU_PP_SENSOR_VDDGFX,
				   (void *)&vddgfx, &size);

	pm_runtime_mark_last_busy(adev->ddev->dev);
	pm_runtime_put_autosuspend(adev->ddev->dev);

	if (r)
		return r;

	return snprintf(buf, PAGE_SIZE, "%d\n", vddgfx);
}

static ssize_t amdgpu_hwmon_show_vddgfx_label(struct device *dev,
					      struct device_attribute *attr,
					      char *buf)
{
	return snprintf(buf, PAGE_SIZE, "vddgfx\n");
}

static ssize_t amdgpu_hwmon_show_vddnb(struct device *dev,
				       struct device_attribute *attr,
				       char *buf)
{
	struct amdgpu_device *adev = dev_get_drvdata(dev);
	u32 vddnb;
	int r, size = sizeof(vddnb);

	if (adev->in_gpu_reset)
		return -EPERM;

	/* only APUs have vddnb */
	if  (!(adev->flags & AMD_IS_APU))
		return -EINVAL;

	r = pm_runtime_get_sync(adev->ddev->dev);
	if (r < 0)
		return r;

	/* get the voltage */
	r = amdgpu_dpm_read_sensor(adev, AMDGPU_PP_SENSOR_VDDNB,
				   (void *)&vddnb, &size);

	pm_runtime_mark_last_busy(adev->ddev->dev);
	pm_runtime_put_autosuspend(adev->ddev->dev);

	if (r)
		return r;

	return snprintf(buf, PAGE_SIZE, "%d\n", vddnb);
}

static ssize_t amdgpu_hwmon_show_vddnb_label(struct device *dev,
					      struct device_attribute *attr,
					      char *buf)
{
	return snprintf(buf, PAGE_SIZE, "vddnb\n");
}

static ssize_t amdgpu_hwmon_show_power_avg(struct device *dev,
					   struct device_attribute *attr,
					   char *buf)
{
	struct amdgpu_device *adev = dev_get_drvdata(dev);
	u32 query = 0;
	int r, size = sizeof(u32);
	unsigned uw;

	if (adev->in_gpu_reset)
		return -EPERM;

	r = pm_runtime_get_sync(adev->ddev->dev);
	if (r < 0)
		return r;

	/* get the voltage */
	r = amdgpu_dpm_read_sensor(adev, AMDGPU_PP_SENSOR_GPU_POWER,
				   (void *)&query, &size);

	pm_runtime_mark_last_busy(adev->ddev->dev);
	pm_runtime_put_autosuspend(adev->ddev->dev);

	if (r)
		return r;

	/* convert to microwatts */
	uw = (query >> 8) * 1000000 + (query & 0xff) * 1000;

	return snprintf(buf, PAGE_SIZE, "%u\n", uw);
}

static ssize_t amdgpu_hwmon_show_power_cap_min(struct device *dev,
					 struct device_attribute *attr,
					 char *buf)
{
	return sprintf(buf, "%i\n", 0);
}

static ssize_t amdgpu_hwmon_show_power_cap_max(struct device *dev,
					 struct device_attribute *attr,
					 char *buf)
{
	struct amdgpu_device *adev = dev_get_drvdata(dev);
	uint32_t limit = 0;
	ssize_t size;
	int r;

	if (adev->in_gpu_reset)
		return -EPERM;

	r = pm_runtime_get_sync(adev->ddev->dev);
	if (r < 0)
		return r;

	if (is_support_sw_smu(adev)) {
		smu_get_power_limit(&adev->smu, &limit, true, true);
		size = snprintf(buf, PAGE_SIZE, "%u\n", limit * 1000000);
	} else if (adev->powerplay.pp_funcs && adev->powerplay.pp_funcs->get_power_limit) {
		adev->powerplay.pp_funcs->get_power_limit(adev->powerplay.pp_handle, &limit, true);
		size = snprintf(buf, PAGE_SIZE, "%u\n", limit * 1000000);
	} else {
		size = snprintf(buf, PAGE_SIZE, "\n");
	}

	pm_runtime_mark_last_busy(adev->ddev->dev);
	pm_runtime_put_autosuspend(adev->ddev->dev);

	return size;
}

static ssize_t amdgpu_hwmon_show_power_cap(struct device *dev,
					 struct device_attribute *attr,
					 char *buf)
{
	struct amdgpu_device *adev = dev_get_drvdata(dev);
	uint32_t limit = 0;
	ssize_t size;
	int r;

	if (adev->in_gpu_reset)
		return -EPERM;

	r = pm_runtime_get_sync(adev->ddev->dev);
	if (r < 0)
		return r;

	if (is_support_sw_smu(adev)) {
		smu_get_power_limit(&adev->smu, &limit, false,  true);
		size = snprintf(buf, PAGE_SIZE, "%u\n", limit * 1000000);
	} else if (adev->powerplay.pp_funcs && adev->powerplay.pp_funcs->get_power_limit) {
		adev->powerplay.pp_funcs->get_power_limit(adev->powerplay.pp_handle, &limit, false);
		size = snprintf(buf, PAGE_SIZE, "%u\n", limit * 1000000);
	} else {
		size = snprintf(buf, PAGE_SIZE, "\n");
	}

	pm_runtime_mark_last_busy(adev->ddev->dev);
	pm_runtime_put_autosuspend(adev->ddev->dev);

	return size;
}


static ssize_t amdgpu_hwmon_set_power_cap(struct device *dev,
		struct device_attribute *attr,
		const char *buf,
		size_t count)
{
	struct amdgpu_device *adev = dev_get_drvdata(dev);
	int err;
	u32 value;

	if (adev->in_gpu_reset)
		return -EPERM;

	if (amdgpu_sriov_vf(adev))
		return -EINVAL;

	err = kstrtou32(buf, 10, &value);
	if (err)
		return err;

	value = value / 1000000; /* convert to Watt */


	err = pm_runtime_get_sync(adev->ddev->dev);
	if (err < 0)
		return err;

	if (is_support_sw_smu(adev))
		err = smu_set_power_limit(&adev->smu, value);
	else if (adev->powerplay.pp_funcs && adev->powerplay.pp_funcs->set_power_limit)
		err = adev->powerplay.pp_funcs->set_power_limit(adev->powerplay.pp_handle, value);
	else
		err = -EINVAL;

	pm_runtime_mark_last_busy(adev->ddev->dev);
	pm_runtime_put_autosuspend(adev->ddev->dev);

	if (err)
		return err;

	return count;
}

static ssize_t amdgpu_hwmon_show_sclk(struct device *dev,
				      struct device_attribute *attr,
				      char *buf)
{
	struct amdgpu_device *adev = dev_get_drvdata(dev);
	uint32_t sclk;
	int r, size = sizeof(sclk);

	if (adev->in_gpu_reset)
		return -EPERM;

	r = pm_runtime_get_sync(adev->ddev->dev);
	if (r < 0)
		return r;

	/* get the sclk */
	r = amdgpu_dpm_read_sensor(adev, AMDGPU_PP_SENSOR_GFX_SCLK,
				   (void *)&sclk, &size);

	pm_runtime_mark_last_busy(adev->ddev->dev);
	pm_runtime_put_autosuspend(adev->ddev->dev);

	if (r)
		return r;

	return snprintf(buf, PAGE_SIZE, "%u\n", sclk * 10 * 1000);
}

static ssize_t amdgpu_hwmon_show_sclk_label(struct device *dev,
					    struct device_attribute *attr,
					    char *buf)
{
	return snprintf(buf, PAGE_SIZE, "sclk\n");
}

static ssize_t amdgpu_hwmon_show_mclk(struct device *dev,
				      struct device_attribute *attr,
				      char *buf)
{
	struct amdgpu_device *adev = dev_get_drvdata(dev);
	uint32_t mclk;
	int r, size = sizeof(mclk);

	if (adev->in_gpu_reset)
		return -EPERM;

	r = pm_runtime_get_sync(adev->ddev->dev);
	if (r < 0)
		return r;

	/* get the sclk */
	r = amdgpu_dpm_read_sensor(adev, AMDGPU_PP_SENSOR_GFX_MCLK,
				   (void *)&mclk, &size);

	pm_runtime_mark_last_busy(adev->ddev->dev);
	pm_runtime_put_autosuspend(adev->ddev->dev);

	if (r)
		return r;

	return snprintf(buf, PAGE_SIZE, "%u\n", mclk * 10 * 1000);
}

static ssize_t amdgpu_hwmon_show_mclk_label(struct device *dev,
					    struct device_attribute *attr,
					    char *buf)
{
	return snprintf(buf, PAGE_SIZE, "mclk\n");
}

/**
 * DOC: hwmon
 *
 * The amdgpu driver exposes the following sensor interfaces:
 *
 * - GPU temperature (via the on-die sensor)
 *
 * - GPU voltage
 *
 * - Northbridge voltage (APUs only)
 *
 * - GPU power
 *
 * - GPU fan
 *
 * - GPU gfx/compute engine clock
 *
 * - GPU memory clock (dGPU only)
 *
 * hwmon interfaces for GPU temperature:
 *
 * - temp[1-3]_input: the on die GPU temperature in millidegrees Celsius
 *   - temp2_input and temp3_input are supported on SOC15 dGPUs only
 *
 * - temp[1-3]_label: temperature channel label
 *   - temp2_label and temp3_label are supported on SOC15 dGPUs only
 *
 * - temp[1-3]_crit: temperature critical max value in millidegrees Celsius
 *   - temp2_crit and temp3_crit are supported on SOC15 dGPUs only
 *
 * - temp[1-3]_crit_hyst: temperature hysteresis for critical limit in millidegrees Celsius
 *   - temp2_crit_hyst and temp3_crit_hyst are supported on SOC15 dGPUs only
 *
 * - temp[1-3]_emergency: temperature emergency max value(asic shutdown) in millidegrees Celsius
 *   - these are supported on SOC15 dGPUs only
 *
 * hwmon interfaces for GPU voltage:
 *
 * - in0_input: the voltage on the GPU in millivolts
 *
 * - in1_input: the voltage on the Northbridge in millivolts
 *
 * hwmon interfaces for GPU power:
 *
 * - power1_average: average power used by the GPU in microWatts
 *
 * - power1_cap_min: minimum cap supported in microWatts
 *
 * - power1_cap_max: maximum cap supported in microWatts
 *
 * - power1_cap: selected power cap in microWatts
 *
 * hwmon interfaces for GPU fan:
 *
 * - pwm1: pulse width modulation fan level (0-255)
 *
 * - pwm1_enable: pulse width modulation fan control method (0: no fan speed control, 1: manual fan speed control using pwm interface, 2: automatic fan speed control)
 *
 * - pwm1_min: pulse width modulation fan control minimum level (0)
 *
 * - pwm1_max: pulse width modulation fan control maximum level (255)
 *
 * - fan1_min: an minimum value Unit: revolution/min (RPM)
 *
 * - fan1_max: an maxmum value Unit: revolution/max (RPM)
 *
 * - fan1_input: fan speed in RPM
 *
 * - fan[1-\*]_target: Desired fan speed Unit: revolution/min (RPM)
 *
 * - fan[1-\*]_enable: Enable or disable the sensors.1: Enable 0: Disable
 *
 * hwmon interfaces for GPU clocks:
 *
 * - freq1_input: the gfx/compute clock in hertz
 *
 * - freq2_input: the memory clock in hertz
 *
 * You can use hwmon tools like sensors to view this information on your system.
 *
 */

static SENSOR_DEVICE_ATTR(temp1_input, S_IRUGO, amdgpu_hwmon_show_temp, NULL, PP_TEMP_EDGE);
static SENSOR_DEVICE_ATTR(temp1_crit, S_IRUGO, amdgpu_hwmon_show_temp_thresh, NULL, 0);
static SENSOR_DEVICE_ATTR(temp1_crit_hyst, S_IRUGO, amdgpu_hwmon_show_temp_thresh, NULL, 1);
static SENSOR_DEVICE_ATTR(temp1_emergency, S_IRUGO, amdgpu_hwmon_show_temp_emergency, NULL, PP_TEMP_EDGE);
static SENSOR_DEVICE_ATTR(temp2_input, S_IRUGO, amdgpu_hwmon_show_temp, NULL, PP_TEMP_JUNCTION);
static SENSOR_DEVICE_ATTR(temp2_crit, S_IRUGO, amdgpu_hwmon_show_hotspot_temp_thresh, NULL, 0);
static SENSOR_DEVICE_ATTR(temp2_crit_hyst, S_IRUGO, amdgpu_hwmon_show_hotspot_temp_thresh, NULL, 1);
static SENSOR_DEVICE_ATTR(temp2_emergency, S_IRUGO, amdgpu_hwmon_show_temp_emergency, NULL, PP_TEMP_JUNCTION);
static SENSOR_DEVICE_ATTR(temp3_input, S_IRUGO, amdgpu_hwmon_show_temp, NULL, PP_TEMP_MEM);
static SENSOR_DEVICE_ATTR(temp3_crit, S_IRUGO, amdgpu_hwmon_show_mem_temp_thresh, NULL, 0);
static SENSOR_DEVICE_ATTR(temp3_crit_hyst, S_IRUGO, amdgpu_hwmon_show_mem_temp_thresh, NULL, 1);
static SENSOR_DEVICE_ATTR(temp3_emergency, S_IRUGO, amdgpu_hwmon_show_temp_emergency, NULL, PP_TEMP_MEM);
static SENSOR_DEVICE_ATTR(temp1_label, S_IRUGO, amdgpu_hwmon_show_temp_label, NULL, PP_TEMP_EDGE);
static SENSOR_DEVICE_ATTR(temp2_label, S_IRUGO, amdgpu_hwmon_show_temp_label, NULL, PP_TEMP_JUNCTION);
static SENSOR_DEVICE_ATTR(temp3_label, S_IRUGO, amdgpu_hwmon_show_temp_label, NULL, PP_TEMP_MEM);
static SENSOR_DEVICE_ATTR(pwm1, S_IRUGO | S_IWUSR, amdgpu_hwmon_get_pwm1, amdgpu_hwmon_set_pwm1, 0);
static SENSOR_DEVICE_ATTR(pwm1_enable, S_IRUGO | S_IWUSR, amdgpu_hwmon_get_pwm1_enable, amdgpu_hwmon_set_pwm1_enable, 0);
static SENSOR_DEVICE_ATTR(pwm1_min, S_IRUGO, amdgpu_hwmon_get_pwm1_min, NULL, 0);
static SENSOR_DEVICE_ATTR(pwm1_max, S_IRUGO, amdgpu_hwmon_get_pwm1_max, NULL, 0);
static SENSOR_DEVICE_ATTR(fan1_input, S_IRUGO, amdgpu_hwmon_get_fan1_input, NULL, 0);
static SENSOR_DEVICE_ATTR(fan1_min, S_IRUGO, amdgpu_hwmon_get_fan1_min, NULL, 0);
static SENSOR_DEVICE_ATTR(fan1_max, S_IRUGO, amdgpu_hwmon_get_fan1_max, NULL, 0);
static SENSOR_DEVICE_ATTR(fan1_target, S_IRUGO | S_IWUSR, amdgpu_hwmon_get_fan1_target, amdgpu_hwmon_set_fan1_target, 0);
static SENSOR_DEVICE_ATTR(fan1_enable, S_IRUGO | S_IWUSR, amdgpu_hwmon_get_fan1_enable, amdgpu_hwmon_set_fan1_enable, 0);
static SENSOR_DEVICE_ATTR(in0_input, S_IRUGO, amdgpu_hwmon_show_vddgfx, NULL, 0);
static SENSOR_DEVICE_ATTR(in0_label, S_IRUGO, amdgpu_hwmon_show_vddgfx_label, NULL, 0);
static SENSOR_DEVICE_ATTR(in1_input, S_IRUGO, amdgpu_hwmon_show_vddnb, NULL, 0);
static SENSOR_DEVICE_ATTR(in1_label, S_IRUGO, amdgpu_hwmon_show_vddnb_label, NULL, 0);
static SENSOR_DEVICE_ATTR(power1_average, S_IRUGO, amdgpu_hwmon_show_power_avg, NULL, 0);
static SENSOR_DEVICE_ATTR(power1_cap_max, S_IRUGO, amdgpu_hwmon_show_power_cap_max, NULL, 0);
static SENSOR_DEVICE_ATTR(power1_cap_min, S_IRUGO, amdgpu_hwmon_show_power_cap_min, NULL, 0);
static SENSOR_DEVICE_ATTR(power1_cap, S_IRUGO | S_IWUSR, amdgpu_hwmon_show_power_cap, amdgpu_hwmon_set_power_cap, 0);
static SENSOR_DEVICE_ATTR(freq1_input, S_IRUGO, amdgpu_hwmon_show_sclk, NULL, 0);
static SENSOR_DEVICE_ATTR(freq1_label, S_IRUGO, amdgpu_hwmon_show_sclk_label, NULL, 0);
static SENSOR_DEVICE_ATTR(freq2_input, S_IRUGO, amdgpu_hwmon_show_mclk, NULL, 0);
static SENSOR_DEVICE_ATTR(freq2_label, S_IRUGO, amdgpu_hwmon_show_mclk_label, NULL, 0);

static struct attribute *hwmon_attributes[] = {
	&sensor_dev_attr_temp1_input.dev_attr.attr,
	&sensor_dev_attr_temp1_crit.dev_attr.attr,
	&sensor_dev_attr_temp1_crit_hyst.dev_attr.attr,
	&sensor_dev_attr_temp2_input.dev_attr.attr,
	&sensor_dev_attr_temp2_crit.dev_attr.attr,
	&sensor_dev_attr_temp2_crit_hyst.dev_attr.attr,
	&sensor_dev_attr_temp3_input.dev_attr.attr,
	&sensor_dev_attr_temp3_crit.dev_attr.attr,
	&sensor_dev_attr_temp3_crit_hyst.dev_attr.attr,
	&sensor_dev_attr_temp1_emergency.dev_attr.attr,
	&sensor_dev_attr_temp2_emergency.dev_attr.attr,
	&sensor_dev_attr_temp3_emergency.dev_attr.attr,
	&sensor_dev_attr_temp1_label.dev_attr.attr,
	&sensor_dev_attr_temp2_label.dev_attr.attr,
	&sensor_dev_attr_temp3_label.dev_attr.attr,
	&sensor_dev_attr_pwm1.dev_attr.attr,
	&sensor_dev_attr_pwm1_enable.dev_attr.attr,
	&sensor_dev_attr_pwm1_min.dev_attr.attr,
	&sensor_dev_attr_pwm1_max.dev_attr.attr,
	&sensor_dev_attr_fan1_input.dev_attr.attr,
	&sensor_dev_attr_fan1_min.dev_attr.attr,
	&sensor_dev_attr_fan1_max.dev_attr.attr,
	&sensor_dev_attr_fan1_target.dev_attr.attr,
	&sensor_dev_attr_fan1_enable.dev_attr.attr,
	&sensor_dev_attr_in0_input.dev_attr.attr,
	&sensor_dev_attr_in0_label.dev_attr.attr,
	&sensor_dev_attr_in1_input.dev_attr.attr,
	&sensor_dev_attr_in1_label.dev_attr.attr,
	&sensor_dev_attr_power1_average.dev_attr.attr,
	&sensor_dev_attr_power1_cap_max.dev_attr.attr,
	&sensor_dev_attr_power1_cap_min.dev_attr.attr,
	&sensor_dev_attr_power1_cap.dev_attr.attr,
	&sensor_dev_attr_freq1_input.dev_attr.attr,
	&sensor_dev_attr_freq1_label.dev_attr.attr,
	&sensor_dev_attr_freq2_input.dev_attr.attr,
	&sensor_dev_attr_freq2_label.dev_attr.attr,
	NULL
};

static umode_t hwmon_attributes_visible(struct kobject *kobj,
					struct attribute *attr, int index)
{
	struct device *dev = kobj_to_dev(kobj);
	struct amdgpu_device *adev = dev_get_drvdata(dev);
	umode_t effective_mode = attr->mode;

	/* under multi-vf mode, the hwmon attributes are all not supported */
	if (amdgpu_sriov_vf(adev) && !amdgpu_sriov_is_pp_one_vf(adev))
		return 0;

	/* there is no fan under pp one vf mode */
	if (amdgpu_sriov_is_pp_one_vf(adev) &&
	    (attr == &sensor_dev_attr_pwm1.dev_attr.attr ||
	     attr == &sensor_dev_attr_pwm1_enable.dev_attr.attr ||
	     attr == &sensor_dev_attr_pwm1_max.dev_attr.attr ||
	     attr == &sensor_dev_attr_pwm1_min.dev_attr.attr ||
	     attr == &sensor_dev_attr_fan1_input.dev_attr.attr ||
	     attr == &sensor_dev_attr_fan1_min.dev_attr.attr ||
	     attr == &sensor_dev_attr_fan1_max.dev_attr.attr ||
	     attr == &sensor_dev_attr_fan1_target.dev_attr.attr ||
	     attr == &sensor_dev_attr_fan1_enable.dev_attr.attr))
		return 0;

	/* Skip fan attributes if fan is not present */
	if (adev->pm.no_fan && (attr == &sensor_dev_attr_pwm1.dev_attr.attr ||
	    attr == &sensor_dev_attr_pwm1_enable.dev_attr.attr ||
	    attr == &sensor_dev_attr_pwm1_max.dev_attr.attr ||
	    attr == &sensor_dev_attr_pwm1_min.dev_attr.attr ||
	    attr == &sensor_dev_attr_fan1_input.dev_attr.attr ||
	    attr == &sensor_dev_attr_fan1_min.dev_attr.attr ||
	    attr == &sensor_dev_attr_fan1_max.dev_attr.attr ||
	    attr == &sensor_dev_attr_fan1_target.dev_attr.attr ||
	    attr == &sensor_dev_attr_fan1_enable.dev_attr.attr))
		return 0;

	/* Skip fan attributes on APU */
	if ((adev->flags & AMD_IS_APU) &&
	    (attr == &sensor_dev_attr_pwm1.dev_attr.attr ||
	     attr == &sensor_dev_attr_pwm1_enable.dev_attr.attr ||
	     attr == &sensor_dev_attr_pwm1_max.dev_attr.attr ||
	     attr == &sensor_dev_attr_pwm1_min.dev_attr.attr ||
	     attr == &sensor_dev_attr_fan1_input.dev_attr.attr ||
	     attr == &sensor_dev_attr_fan1_min.dev_attr.attr ||
	     attr == &sensor_dev_attr_fan1_max.dev_attr.attr ||
	     attr == &sensor_dev_attr_fan1_target.dev_attr.attr ||
	     attr == &sensor_dev_attr_fan1_enable.dev_attr.attr))
		return 0;

	/* Skip limit attributes if DPM is not enabled */
	if (!adev->pm.dpm_enabled &&
	    (attr == &sensor_dev_attr_temp1_crit.dev_attr.attr ||
	     attr == &sensor_dev_attr_temp1_crit_hyst.dev_attr.attr ||
	     attr == &sensor_dev_attr_pwm1.dev_attr.attr ||
	     attr == &sensor_dev_attr_pwm1_enable.dev_attr.attr ||
	     attr == &sensor_dev_attr_pwm1_max.dev_attr.attr ||
	     attr == &sensor_dev_attr_pwm1_min.dev_attr.attr ||
	     attr == &sensor_dev_attr_fan1_input.dev_attr.attr ||
	     attr == &sensor_dev_attr_fan1_min.dev_attr.attr ||
	     attr == &sensor_dev_attr_fan1_max.dev_attr.attr ||
	     attr == &sensor_dev_attr_fan1_target.dev_attr.attr ||
	     attr == &sensor_dev_attr_fan1_enable.dev_attr.attr))
		return 0;

	if (!is_support_sw_smu(adev)) {
		/* mask fan attributes if we have no bindings for this asic to expose */
		if ((!adev->powerplay.pp_funcs->get_fan_speed_percent &&
		     attr == &sensor_dev_attr_pwm1.dev_attr.attr) || /* can't query fan */
		    (!adev->powerplay.pp_funcs->get_fan_control_mode &&
		     attr == &sensor_dev_attr_pwm1_enable.dev_attr.attr)) /* can't query state */
			effective_mode &= ~S_IRUGO;

		if ((!adev->powerplay.pp_funcs->set_fan_speed_percent &&
		     attr == &sensor_dev_attr_pwm1.dev_attr.attr) || /* can't manage fan */
		    (!adev->powerplay.pp_funcs->set_fan_control_mode &&
		     attr == &sensor_dev_attr_pwm1_enable.dev_attr.attr)) /* can't manage state */
			effective_mode &= ~S_IWUSR;
	}

	if (((adev->flags & AMD_IS_APU) ||
	     adev->family == AMDGPU_FAMILY_SI ||	/* not implemented yet */
	     adev->family == AMDGPU_FAMILY_KV) &&	/* not implemented yet */
	    (attr == &sensor_dev_attr_power1_average.dev_attr.attr ||
	     attr == &sensor_dev_attr_power1_cap_max.dev_attr.attr ||
	     attr == &sensor_dev_attr_power1_cap_min.dev_attr.attr||
	     attr == &sensor_dev_attr_power1_cap.dev_attr.attr))
		return 0;

	if (!is_support_sw_smu(adev)) {
		/* hide max/min values if we can't both query and manage the fan */
		if ((!adev->powerplay.pp_funcs->set_fan_speed_percent &&
		     !adev->powerplay.pp_funcs->get_fan_speed_percent) &&
		     (!adev->powerplay.pp_funcs->set_fan_speed_rpm &&
		     !adev->powerplay.pp_funcs->get_fan_speed_rpm) &&
		    (attr == &sensor_dev_attr_pwm1_max.dev_attr.attr ||
		     attr == &sensor_dev_attr_pwm1_min.dev_attr.attr))
			return 0;

		if ((!adev->powerplay.pp_funcs->set_fan_speed_rpm &&
		     !adev->powerplay.pp_funcs->get_fan_speed_rpm) &&
		    (attr == &sensor_dev_attr_fan1_max.dev_attr.attr ||
		     attr == &sensor_dev_attr_fan1_min.dev_attr.attr))
			return 0;
	}

	if ((adev->family == AMDGPU_FAMILY_SI ||	/* not implemented yet */
	     adev->family == AMDGPU_FAMILY_KV) &&	/* not implemented yet */
	    (attr == &sensor_dev_attr_in0_input.dev_attr.attr ||
	     attr == &sensor_dev_attr_in0_label.dev_attr.attr))
		return 0;

	/* only APUs have vddnb */
	if (!(adev->flags & AMD_IS_APU) &&
	    (attr == &sensor_dev_attr_in1_input.dev_attr.attr ||
	     attr == &sensor_dev_attr_in1_label.dev_attr.attr))
		return 0;

	/* no mclk on APUs */
	if ((adev->flags & AMD_IS_APU) &&
	    (attr == &sensor_dev_attr_freq2_input.dev_attr.attr ||
	     attr == &sensor_dev_attr_freq2_label.dev_attr.attr))
		return 0;

	/* only SOC15 dGPUs support hotspot and mem temperatures */
	if (((adev->flags & AMD_IS_APU) ||
	     adev->asic_type < CHIP_VEGA10) &&
	    (attr == &sensor_dev_attr_temp2_crit.dev_attr.attr ||
	     attr == &sensor_dev_attr_temp2_crit_hyst.dev_attr.attr ||
	     attr == &sensor_dev_attr_temp3_crit.dev_attr.attr ||
	     attr == &sensor_dev_attr_temp3_crit_hyst.dev_attr.attr ||
	     attr == &sensor_dev_attr_temp1_emergency.dev_attr.attr ||
	     attr == &sensor_dev_attr_temp2_emergency.dev_attr.attr ||
	     attr == &sensor_dev_attr_temp3_emergency.dev_attr.attr ||
	     attr == &sensor_dev_attr_temp2_input.dev_attr.attr ||
	     attr == &sensor_dev_attr_temp3_input.dev_attr.attr ||
	     attr == &sensor_dev_attr_temp2_label.dev_attr.attr ||
	     attr == &sensor_dev_attr_temp3_label.dev_attr.attr))
		return 0;

	return effective_mode;
}

static const struct attribute_group hwmon_attrgroup = {
	.attrs = hwmon_attributes,
	.is_visible = hwmon_attributes_visible,
};

static const struct attribute_group *hwmon_groups[] = {
	&hwmon_attrgroup,
	NULL
};

void amdgpu_dpm_thermal_work_handler(struct work_struct *work)
{
	struct amdgpu_device *adev =
		container_of(work, struct amdgpu_device,
			     pm.dpm.thermal.work);
	/* switch to the thermal state */
	enum amd_pm_state_type dpm_state = POWER_STATE_TYPE_INTERNAL_THERMAL;
	int temp, size = sizeof(temp);

	if (!adev->pm.dpm_enabled)
		return;

	if (!amdgpu_dpm_read_sensor(adev, AMDGPU_PP_SENSOR_GPU_TEMP,
				    (void *)&temp, &size)) {
		if (temp < adev->pm.dpm.thermal.min_temp)
			/* switch back the user state */
			dpm_state = adev->pm.dpm.user_state;
	} else {
		if (adev->pm.dpm.thermal.high_to_low)
			/* switch back the user state */
			dpm_state = adev->pm.dpm.user_state;
	}
	mutex_lock(&adev->pm.mutex);
	if (dpm_state == POWER_STATE_TYPE_INTERNAL_THERMAL)
		adev->pm.dpm.thermal_active = true;
	else
		adev->pm.dpm.thermal_active = false;
	adev->pm.dpm.state = dpm_state;
	mutex_unlock(&adev->pm.mutex);

	amdgpu_pm_compute_clocks(adev);
}

static struct amdgpu_ps *amdgpu_dpm_pick_power_state(struct amdgpu_device *adev,
						     enum amd_pm_state_type dpm_state)
{
	int i;
	struct amdgpu_ps *ps;
	u32 ui_class;
	bool single_display = (adev->pm.dpm.new_active_crtc_count < 2) ?
		true : false;

	/* check if the vblank period is too short to adjust the mclk */
	if (single_display && adev->powerplay.pp_funcs->vblank_too_short) {
		if (amdgpu_dpm_vblank_too_short(adev))
			single_display = false;
	}

	/* certain older asics have a separare 3D performance state,
	 * so try that first if the user selected performance
	 */
	if (dpm_state == POWER_STATE_TYPE_PERFORMANCE)
		dpm_state = POWER_STATE_TYPE_INTERNAL_3DPERF;
	/* balanced states don't exist at the moment */
	if (dpm_state == POWER_STATE_TYPE_BALANCED)
		dpm_state = POWER_STATE_TYPE_PERFORMANCE;

restart_search:
	/* Pick the best power state based on current conditions */
	for (i = 0; i < adev->pm.dpm.num_ps; i++) {
		ps = &adev->pm.dpm.ps[i];
		ui_class = ps->class & ATOM_PPLIB_CLASSIFICATION_UI_MASK;
		switch (dpm_state) {
		/* user states */
		case POWER_STATE_TYPE_BATTERY:
			if (ui_class == ATOM_PPLIB_CLASSIFICATION_UI_BATTERY) {
				if (ps->caps & ATOM_PPLIB_SINGLE_DISPLAY_ONLY) {
					if (single_display)
						return ps;
				} else
					return ps;
			}
			break;
		case POWER_STATE_TYPE_BALANCED:
			if (ui_class == ATOM_PPLIB_CLASSIFICATION_UI_BALANCED) {
				if (ps->caps & ATOM_PPLIB_SINGLE_DISPLAY_ONLY) {
					if (single_display)
						return ps;
				} else
					return ps;
			}
			break;
		case POWER_STATE_TYPE_PERFORMANCE:
			if (ui_class == ATOM_PPLIB_CLASSIFICATION_UI_PERFORMANCE) {
				if (ps->caps & ATOM_PPLIB_SINGLE_DISPLAY_ONLY) {
					if (single_display)
						return ps;
				} else
					return ps;
			}
			break;
		/* internal states */
		case POWER_STATE_TYPE_INTERNAL_UVD:
			if (adev->pm.dpm.uvd_ps)
				return adev->pm.dpm.uvd_ps;
			else
				break;
		case POWER_STATE_TYPE_INTERNAL_UVD_SD:
			if (ps->class & ATOM_PPLIB_CLASSIFICATION_SDSTATE)
				return ps;
			break;
		case POWER_STATE_TYPE_INTERNAL_UVD_HD:
			if (ps->class & ATOM_PPLIB_CLASSIFICATION_HDSTATE)
				return ps;
			break;
		case POWER_STATE_TYPE_INTERNAL_UVD_HD2:
			if (ps->class & ATOM_PPLIB_CLASSIFICATION_HD2STATE)
				return ps;
			break;
		case POWER_STATE_TYPE_INTERNAL_UVD_MVC:
			if (ps->class2 & ATOM_PPLIB_CLASSIFICATION2_MVC)
				return ps;
			break;
		case POWER_STATE_TYPE_INTERNAL_BOOT:
			return adev->pm.dpm.boot_ps;
		case POWER_STATE_TYPE_INTERNAL_THERMAL:
			if (ps->class & ATOM_PPLIB_CLASSIFICATION_THERMAL)
				return ps;
			break;
		case POWER_STATE_TYPE_INTERNAL_ACPI:
			if (ps->class & ATOM_PPLIB_CLASSIFICATION_ACPI)
				return ps;
			break;
		case POWER_STATE_TYPE_INTERNAL_ULV:
			if (ps->class2 & ATOM_PPLIB_CLASSIFICATION2_ULV)
				return ps;
			break;
		case POWER_STATE_TYPE_INTERNAL_3DPERF:
			if (ps->class & ATOM_PPLIB_CLASSIFICATION_3DPERFORMANCE)
				return ps;
			break;
		default:
			break;
		}
	}
	/* use a fallback state if we didn't match */
	switch (dpm_state) {
	case POWER_STATE_TYPE_INTERNAL_UVD_SD:
		dpm_state = POWER_STATE_TYPE_INTERNAL_UVD_HD;
		goto restart_search;
	case POWER_STATE_TYPE_INTERNAL_UVD_HD:
	case POWER_STATE_TYPE_INTERNAL_UVD_HD2:
	case POWER_STATE_TYPE_INTERNAL_UVD_MVC:
		if (adev->pm.dpm.uvd_ps) {
			return adev->pm.dpm.uvd_ps;
		} else {
			dpm_state = POWER_STATE_TYPE_PERFORMANCE;
			goto restart_search;
		}
	case POWER_STATE_TYPE_INTERNAL_THERMAL:
		dpm_state = POWER_STATE_TYPE_INTERNAL_ACPI;
		goto restart_search;
	case POWER_STATE_TYPE_INTERNAL_ACPI:
		dpm_state = POWER_STATE_TYPE_BATTERY;
		goto restart_search;
	case POWER_STATE_TYPE_BATTERY:
	case POWER_STATE_TYPE_BALANCED:
	case POWER_STATE_TYPE_INTERNAL_3DPERF:
		dpm_state = POWER_STATE_TYPE_PERFORMANCE;
		goto restart_search;
	default:
		break;
	}

	return NULL;
}

static void amdgpu_dpm_change_power_state_locked(struct amdgpu_device *adev)
{
	struct amdgpu_ps *ps;
	enum amd_pm_state_type dpm_state;
	int ret;
	bool equal = false;

	/* if dpm init failed */
	if (!adev->pm.dpm_enabled)
		return;

	if (adev->pm.dpm.user_state != adev->pm.dpm.state) {
		/* add other state override checks here */
		if ((!adev->pm.dpm.thermal_active) &&
		    (!adev->pm.dpm.uvd_active))
			adev->pm.dpm.state = adev->pm.dpm.user_state;
	}
	dpm_state = adev->pm.dpm.state;

	ps = amdgpu_dpm_pick_power_state(adev, dpm_state);
	if (ps)
		adev->pm.dpm.requested_ps = ps;
	else
		return;

	if (amdgpu_dpm == 1 && adev->powerplay.pp_funcs->print_power_state) {
		printk("switching from power state:\n");
		amdgpu_dpm_print_power_state(adev, adev->pm.dpm.current_ps);
		printk("switching to power state:\n");
		amdgpu_dpm_print_power_state(adev, adev->pm.dpm.requested_ps);
	}

	/* update whether vce is active */
	ps->vce_active = adev->pm.dpm.vce_active;
	if (adev->powerplay.pp_funcs->display_configuration_changed)
		amdgpu_dpm_display_configuration_changed(adev);

	ret = amdgpu_dpm_pre_set_power_state(adev);
	if (ret)
		return;

	if (adev->powerplay.pp_funcs->check_state_equal) {
		if (0 != amdgpu_dpm_check_state_equal(adev, adev->pm.dpm.current_ps, adev->pm.dpm.requested_ps, &equal))
			equal = false;
	}

	if (equal)
		return;

	amdgpu_dpm_set_power_state(adev);
	amdgpu_dpm_post_set_power_state(adev);

	adev->pm.dpm.current_active_crtcs = adev->pm.dpm.new_active_crtcs;
	adev->pm.dpm.current_active_crtc_count = adev->pm.dpm.new_active_crtc_count;

	if (adev->powerplay.pp_funcs->force_performance_level) {
		if (adev->pm.dpm.thermal_active) {
			enum amd_dpm_forced_level level = adev->pm.dpm.forced_level;
			/* force low perf level for thermal */
			amdgpu_dpm_force_performance_level(adev, AMD_DPM_FORCED_LEVEL_LOW);
			/* save the user's level */
			adev->pm.dpm.forced_level = level;
		} else {
			/* otherwise, user selected level */
			amdgpu_dpm_force_performance_level(adev, adev->pm.dpm.forced_level);
		}
	}
}

void amdgpu_dpm_enable_uvd(struct amdgpu_device *adev, bool enable)
{
	int ret = 0;

	ret = amdgpu_dpm_set_powergating_by_smu(adev, AMD_IP_BLOCK_TYPE_UVD, !enable);
	if (ret)
		DRM_ERROR("Dpm %s uvd failed, ret = %d. \n",
			  enable ? "enable" : "disable", ret);

	/* enable/disable Low Memory PState for UVD (4k videos) */
	if (adev->asic_type == CHIP_STONEY &&
		adev->uvd.decode_image_width >= WIDTH_4K) {
		struct pp_hwmgr *hwmgr = adev->powerplay.pp_handle;

		if (hwmgr && hwmgr->hwmgr_func &&
		    hwmgr->hwmgr_func->update_nbdpm_pstate)
			hwmgr->hwmgr_func->update_nbdpm_pstate(hwmgr,
							       !enable,
							       true);
	}
}

void amdgpu_dpm_enable_vce(struct amdgpu_device *adev, bool enable)
{
	int ret = 0;

	ret = amdgpu_dpm_set_powergating_by_smu(adev, AMD_IP_BLOCK_TYPE_VCE, !enable);
	if (ret)
		DRM_ERROR("Dpm %s vce failed, ret = %d. \n",
			  enable ? "enable" : "disable", ret);
}

void amdgpu_pm_print_power_states(struct amdgpu_device *adev)
{
	int i;

	if (adev->powerplay.pp_funcs->print_power_state == NULL)
		return;

	for (i = 0; i < adev->pm.dpm.num_ps; i++)
		amdgpu_dpm_print_power_state(adev, &adev->pm.dpm.ps[i]);

}

void amdgpu_dpm_enable_jpeg(struct amdgpu_device *adev, bool enable)
{
	int ret = 0;

	ret = amdgpu_dpm_set_powergating_by_smu(adev, AMD_IP_BLOCK_TYPE_JPEG, !enable);
	if (ret)
		DRM_ERROR("Dpm %s jpeg failed, ret = %d. \n",
			  enable ? "enable" : "disable", ret);
}

int amdgpu_pm_load_smu_firmware(struct amdgpu_device *adev, uint32_t *smu_version)
{
	int r;

	if (adev->powerplay.pp_funcs && adev->powerplay.pp_funcs->load_firmware) {
		r = adev->powerplay.pp_funcs->load_firmware(adev->powerplay.pp_handle);
		if (r) {
			pr_err("smu firmware loading failed\n");
			return r;
		}
		*smu_version = adev->pm.fw_version;
	}
	return 0;
}

int amdgpu_pm_sysfs_init(struct amdgpu_device *adev)
{
	int ret;
	uint32_t mask = 0;

	if (adev->pm.sysfs_initialized)
		return 0;

	if (adev->pm.dpm_enabled == 0)
		return 0;

	INIT_LIST_HEAD(&adev->pm.pm_attr_list);

	adev->pm.int_hwmon_dev = hwmon_device_register_with_groups(adev->dev,
								   DRIVER_NAME, adev,
								   hwmon_groups);
	if (IS_ERR(adev->pm.int_hwmon_dev)) {
		ret = PTR_ERR(adev->pm.int_hwmon_dev);
		dev_err(adev->dev,
			"Unable to register hwmon device: %d\n", ret);
		return ret;
	}

	switch (amdgpu_virt_get_sriov_vf_mode(adev)) {
	case SRIOV_VF_MODE_ONE_VF:
		mask = ATTR_FLAG_ONEVF;
		break;
	case SRIOV_VF_MODE_MULTI_VF:
		mask = 0;
		break;
	case SRIOV_VF_MODE_BARE_METAL:
	default:
		mask = ATTR_FLAG_MASK_ALL;
		break;
	}

	ret = amdgpu_device_attr_create_groups(adev,
					       amdgpu_device_attrs,
					       ARRAY_SIZE(amdgpu_device_attrs),
					       mask,
					       &adev->pm.pm_attr_list);
	if (ret)
		return ret;

	adev->pm.sysfs_initialized = true;

	return 0;
}

void amdgpu_pm_sysfs_fini(struct amdgpu_device *adev)
{
	if (adev->pm.dpm_enabled == 0)
		return;

	if (adev->pm.int_hwmon_dev)
		hwmon_device_unregister(adev->pm.int_hwmon_dev);

	amdgpu_device_attr_remove_groups(adev, &adev->pm.pm_attr_list);
}

void amdgpu_pm_compute_clocks(struct amdgpu_device *adev)
{
	int i = 0;

	if (!adev->pm.dpm_enabled)
		return;

	if (adev->mode_info.num_crtc)
		amdgpu_display_bandwidth_update(adev);

	for (i = 0; i < AMDGPU_MAX_RINGS; i++) {
		struct amdgpu_ring *ring = adev->rings[i];
		if (ring && ring->sched.ready)
			amdgpu_fence_wait_empty(ring);
	}

	if (is_support_sw_smu(adev)) {
		struct smu_dpm_context *smu_dpm = &adev->smu.smu_dpm;
		smu_handle_task(&adev->smu,
				smu_dpm->dpm_level,
				AMD_PP_TASK_DISPLAY_CONFIG_CHANGE,
				true);
	} else {
		if (adev->powerplay.pp_funcs->dispatch_tasks) {
			if (!amdgpu_device_has_dc_support(adev)) {
				mutex_lock(&adev->pm.mutex);
				amdgpu_dpm_get_active_displays(adev);
				adev->pm.pm_display_cfg.num_display = adev->pm.dpm.new_active_crtc_count;
				adev->pm.pm_display_cfg.vrefresh = amdgpu_dpm_get_vrefresh(adev);
				adev->pm.pm_display_cfg.min_vblank_time = amdgpu_dpm_get_vblank_time(adev);
				/* we have issues with mclk switching with refresh rates over 120 hz on the non-DC code. */
				if (adev->pm.pm_display_cfg.vrefresh > 120)
					adev->pm.pm_display_cfg.min_vblank_time = 0;
				if (adev->powerplay.pp_funcs->display_configuration_change)
					adev->powerplay.pp_funcs->display_configuration_change(
									adev->powerplay.pp_handle,
									&adev->pm.pm_display_cfg);
				mutex_unlock(&adev->pm.mutex);
			}
			amdgpu_dpm_dispatch_task(adev, AMD_PP_TASK_DISPLAY_CONFIG_CHANGE, NULL);
		} else {
			mutex_lock(&adev->pm.mutex);
			amdgpu_dpm_get_active_displays(adev);
			amdgpu_dpm_change_power_state_locked(adev);
			mutex_unlock(&adev->pm.mutex);
		}
	}
}

/*
 * Debugfs info
 */
#if defined(CONFIG_DEBUG_FS)

static int amdgpu_debugfs_pm_info_pp(struct seq_file *m, struct amdgpu_device *adev)
{
	uint32_t value;
	uint64_t value64;
	uint32_t query = 0;
	int size;

	/* GPU Clocks */
	size = sizeof(value);
	seq_printf(m, "GFX Clocks and Power:\n");
	if (!amdgpu_dpm_read_sensor(adev, AMDGPU_PP_SENSOR_GFX_MCLK, (void *)&value, &size))
		seq_printf(m, "\t%u MHz (MCLK)\n", value/100);
	if (!amdgpu_dpm_read_sensor(adev, AMDGPU_PP_SENSOR_GFX_SCLK, (void *)&value, &size))
		seq_printf(m, "\t%u MHz (SCLK)\n", value/100);
	if (!amdgpu_dpm_read_sensor(adev, AMDGPU_PP_SENSOR_STABLE_PSTATE_SCLK, (void *)&value, &size))
		seq_printf(m, "\t%u MHz (PSTATE_SCLK)\n", value/100);
	if (!amdgpu_dpm_read_sensor(adev, AMDGPU_PP_SENSOR_STABLE_PSTATE_MCLK, (void *)&value, &size))
		seq_printf(m, "\t%u MHz (PSTATE_MCLK)\n", value/100);
	if (!amdgpu_dpm_read_sensor(adev, AMDGPU_PP_SENSOR_VDDGFX, (void *)&value, &size))
		seq_printf(m, "\t%u mV (VDDGFX)\n", value);
	if (!amdgpu_dpm_read_sensor(adev, AMDGPU_PP_SENSOR_VDDNB, (void *)&value, &size))
		seq_printf(m, "\t%u mV (VDDNB)\n", value);
	size = sizeof(uint32_t);
	if (!amdgpu_dpm_read_sensor(adev, AMDGPU_PP_SENSOR_GPU_POWER, (void *)&query, &size))
		seq_printf(m, "\t%u.%u W (average GPU)\n", query >> 8, query & 0xff);
	size = sizeof(value);
	seq_printf(m, "\n");

	/* GPU Temp */
	if (!amdgpu_dpm_read_sensor(adev, AMDGPU_PP_SENSOR_GPU_TEMP, (void *)&value, &size))
		seq_printf(m, "GPU Temperature: %u C\n", value/1000);

	/* GPU Load */
	if (!amdgpu_dpm_read_sensor(adev, AMDGPU_PP_SENSOR_GPU_LOAD, (void *)&value, &size))
		seq_printf(m, "GPU Load: %u %%\n", value);
	/* MEM Load */
	if (!amdgpu_dpm_read_sensor(adev, AMDGPU_PP_SENSOR_MEM_LOAD, (void *)&value, &size))
		seq_printf(m, "MEM Load: %u %%\n", value);

	seq_printf(m, "\n");

	/* SMC feature mask */
	if (!amdgpu_dpm_read_sensor(adev, AMDGPU_PP_SENSOR_ENABLED_SMC_FEATURES_MASK, (void *)&value64, &size))
		seq_printf(m, "SMC Feature Mask: 0x%016llx\n", value64);

	if (adev->asic_type > CHIP_VEGA20) {
		/* VCN clocks */
		if (!amdgpu_dpm_read_sensor(adev, AMDGPU_PP_SENSOR_VCN_POWER_STATE, (void *)&value, &size)) {
			if (!value) {
				seq_printf(m, "VCN: Disabled\n");
			} else {
				seq_printf(m, "VCN: Enabled\n");
				if (!amdgpu_dpm_read_sensor(adev, AMDGPU_PP_SENSOR_UVD_DCLK, (void *)&value, &size))
					seq_printf(m, "\t%u MHz (DCLK)\n", value/100);
				if (!amdgpu_dpm_read_sensor(adev, AMDGPU_PP_SENSOR_UVD_VCLK, (void *)&value, &size))
					seq_printf(m, "\t%u MHz (VCLK)\n", value/100);
			}
		}
		seq_printf(m, "\n");
	} else {
		/* UVD clocks */
		if (!amdgpu_dpm_read_sensor(adev, AMDGPU_PP_SENSOR_UVD_POWER, (void *)&value, &size)) {
			if (!value) {
				seq_printf(m, "UVD: Disabled\n");
			} else {
				seq_printf(m, "UVD: Enabled\n");
				if (!amdgpu_dpm_read_sensor(adev, AMDGPU_PP_SENSOR_UVD_DCLK, (void *)&value, &size))
					seq_printf(m, "\t%u MHz (DCLK)\n", value/100);
				if (!amdgpu_dpm_read_sensor(adev, AMDGPU_PP_SENSOR_UVD_VCLK, (void *)&value, &size))
					seq_printf(m, "\t%u MHz (VCLK)\n", value/100);
			}
		}
		seq_printf(m, "\n");

		/* VCE clocks */
		if (!amdgpu_dpm_read_sensor(adev, AMDGPU_PP_SENSOR_VCE_POWER, (void *)&value, &size)) {
			if (!value) {
				seq_printf(m, "VCE: Disabled\n");
			} else {
				seq_printf(m, "VCE: Enabled\n");
				if (!amdgpu_dpm_read_sensor(adev, AMDGPU_PP_SENSOR_VCE_ECCLK, (void *)&value, &size))
					seq_printf(m, "\t%u MHz (ECCLK)\n", value/100);
			}
		}
	}

	return 0;
}

static void amdgpu_parse_cg_state(struct seq_file *m, u32 flags)
{
	int i;

	for (i = 0; clocks[i].flag; i++)
		seq_printf(m, "\t%s: %s\n", clocks[i].name,
			   (flags & clocks[i].flag) ? "On" : "Off");
}

static int amdgpu_debugfs_pm_info(struct seq_file *m, void *data)
{
	struct drm_info_node *node = (struct drm_info_node *) m->private;
	struct drm_device *dev = node->minor->dev;
	struct amdgpu_device *adev = dev->dev_private;
	u32 flags = 0;
	int r;

	if (adev->in_gpu_reset)
		return -EPERM;

	r = pm_runtime_get_sync(dev->dev);
	if (r < 0)
		return r;

	amdgpu_device_ip_get_clockgating_state(adev, &flags);
	seq_printf(m, "Clock Gating Flags Mask: 0x%x\n", flags);
	amdgpu_parse_cg_state(m, flags);
	seq_printf(m, "\n");

	if (!adev->pm.dpm_enabled) {
		seq_printf(m, "dpm not enabled\n");
		pm_runtime_mark_last_busy(dev->dev);
		pm_runtime_put_autosuspend(dev->dev);
		return 0;
	}

	if (!is_support_sw_smu(adev) &&
	    adev->powerplay.pp_funcs->debugfs_print_current_performance_level) {
		mutex_lock(&adev->pm.mutex);
		if (adev->powerplay.pp_funcs->debugfs_print_current_performance_level)
			adev->powerplay.pp_funcs->debugfs_print_current_performance_level(adev, m);
		else
			seq_printf(m, "Debugfs support not implemented for this asic\n");
		mutex_unlock(&adev->pm.mutex);
		r = 0;
	} else {
		r = amdgpu_debugfs_pm_info_pp(m, adev);
	}

	pm_runtime_mark_last_busy(dev->dev);
	pm_runtime_put_autosuspend(dev->dev);

	return r;
}

static const struct drm_info_list amdgpu_pm_info_list[] = {
	{"amdgpu_pm_info", amdgpu_debugfs_pm_info, 0, NULL},
};
#endif

int amdgpu_debugfs_pm_init(struct amdgpu_device *adev)
{
#if defined(CONFIG_DEBUG_FS)
	return amdgpu_debugfs_add_files(adev, amdgpu_pm_info_list, ARRAY_SIZE(amdgpu_pm_info_list));
#else
	return 0;
#endif
}<|MERGE_RESOLUTION|>--- conflicted
+++ resolved
@@ -384,11 +384,7 @@
 	}
 
 	if (adev->asic_type == CHIP_RAVEN) {
-<<<<<<< HEAD
-		if (adev->rev_id < 8) {
-=======
 		if (!(adev->apu_flags & AMD_APU_IS_RAVEN2)) {
->>>>>>> 154263aa
 			if (current_level != AMD_DPM_FORCED_LEVEL_MANUAL && level == AMD_DPM_FORCED_LEVEL_MANUAL)
 				amdgpu_gfx_off_ctrl(adev, false);
 			else if (current_level == AMD_DPM_FORCED_LEVEL_MANUAL && level != AMD_DPM_FORCED_LEVEL_MANUAL)
