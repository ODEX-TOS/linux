--- conflicted
+++ resolved
@@ -2619,11 +2619,8 @@
 
 	psp_ring_destroy(psp, PSP_RING_TYPE__KM);
 
-<<<<<<< HEAD
-=======
 	psp_free_shared_bufs(psp);
 
->>>>>>> d74233b1
 	return 0;
 }
 
