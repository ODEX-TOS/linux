--- conflicted
+++ resolved
@@ -445,17 +445,10 @@
 		/* ttm_resource_ioremap only supports contiguous memory */
 		if (end != cursor.start)
 			return false;
-<<<<<<< HEAD
 
 		end = cursor.start + cursor.size;
 	}
 
-=======
-
-		end = cursor.start + cursor.size;
-	}
-
->>>>>>> f81a61f5
 	return end <= adev->gmc.visible_vram_size;
 }
 
