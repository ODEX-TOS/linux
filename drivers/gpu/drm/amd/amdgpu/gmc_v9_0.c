--- conflicted
+++ resolved
@@ -476,19 +476,12 @@
 {
 	bool use_semaphore = gmc_v9_0_use_invalidate_semaphore(adev, vmhub);
 	const unsigned eng = 17;
-<<<<<<< HEAD
-	u32 j, inv_req, tmp;
-=======
 	u32 j, inv_req, inv_req2, tmp;
->>>>>>> 04d5ce62
 	struct amdgpu_vmhub *hub;
 
 	BUG_ON(vmhub >= adev->num_vmhubs);
 
 	hub = &adev->vmhub[vmhub];
-<<<<<<< HEAD
-	inv_req = gmc_v9_0_get_invalidate_req(vmid, flush_type);
-=======
 	if (adev->gmc.xgmi.num_physical_nodes &&
 	    adev->asic_type == CHIP_VEGA20) {
 		/* Vega20+XGMI caches PTEs in TC and TLB. Add a
@@ -503,7 +496,6 @@
 		inv_req = gmc_v9_0_get_invalidate_req(vmid, flush_type);
 		inv_req2 = 0;
 	}
->>>>>>> 04d5ce62
 
 	/* This is necessary for a HW workaround under SRIOV as well
 	 * as GFXOFF under bare metal
@@ -542,12 +534,8 @@
 			DRM_ERROR("Timeout waiting for sem acquire in VM flush!\n");
 	}
 
-<<<<<<< HEAD
-	WREG32_NO_KIQ(hub->vm_inv_eng0_req + eng, inv_req);
-=======
 	do {
 		WREG32_NO_KIQ(hub->vm_inv_eng0_req + eng, inv_req);
->>>>>>> 04d5ce62
 
 		/*
 		 * Issue a dummy read to wait for the ACK register to
@@ -608,11 +596,6 @@
 		return -EIO;
 
 	if (ring->sched.ready) {
-<<<<<<< HEAD
-		spin_lock(&adev->gfx.kiq.ring_lock);
-		/* 2 dwords flush + 8 dwords fence */
-		amdgpu_ring_alloc(ring, kiq->pmf->invalidate_tlbs_size + 8);
-=======
 		/* Vega20+XGMI caches PTEs in TC and TLB. Add a
 		 * heavy-weight TLB flush (type 2), which flushes
 		 * both. Due to a race condition with concurrent
@@ -633,7 +616,6 @@
 		if (vega20_xgmi_wa)
 			kiq->pmf->kiq_invalidate_tlbs(ring,
 						      pasid, 2, all_hub);
->>>>>>> 04d5ce62
 		kiq->pmf->kiq_invalidate_tlbs(ring,
 					pasid, flush_type, all_hub);
 		amdgpu_fence_emit_polling(ring, &seq);
@@ -940,32 +922,6 @@
 	if (r)
 		return r;
 	/* Check if ecc is available */
-<<<<<<< HEAD
-	if (!amdgpu_sriov_vf(adev)) {
-		switch (adev->asic_type) {
-		case CHIP_VEGA10:
-		case CHIP_VEGA20:
-		case CHIP_ARCTURUS:
-			r = amdgpu_atomfirmware_mem_ecc_supported(adev);
-			if (!r) {
-				DRM_INFO("ECC is not present.\n");
-				if (adev->df.funcs->enable_ecc_force_par_wr_rmw)
-					adev->df.funcs->enable_ecc_force_par_wr_rmw(adev, false);
-			} else {
-				DRM_INFO("ECC is active.\n");
-			}
-
-			r = amdgpu_atomfirmware_sram_ecc_supported(adev);
-			if (!r) {
-				DRM_INFO("SRAM ECC is not present.\n");
-			} else {
-				DRM_INFO("SRAM ECC is active.\n");
-			}
-			break;
-		default:
-			break;
-		}
-=======
 	if (!amdgpu_sriov_vf(adev) && (adev->asic_type == CHIP_VEGA10)) {
 		r = amdgpu_atomfirmware_mem_ecc_supported(adev);
 		if (!r) {
@@ -980,7 +936,6 @@
 			DRM_INFO("SRAM ECC is not present.\n");
 		else
 			DRM_INFO("SRAM ECC is active.\n");
->>>>>>> 04d5ce62
 	}
 
 	if (adev->mmhub.funcs && adev->mmhub.funcs->reset_ras_error_count)
