/*
 * Copyright 2021 Advanced Micro Devices, Inc.
 *
 * Permission is hereby granted, free of charge, to any person obtaining a
 * copy of this software and associated documentation files (the "Software"),
 * to deal in the Software without restriction, including without limitation
 * the rights to use, copy, modify, merge, publish, distribute, sublicense,
 * and/or sell copies of the Software, and to permit persons to whom the
 * Software is furnished to do so, subject to the following conditions:
 *
 * The above copyright notice and this permission notice shall be included in
 * all copies or substantial portions of the Software.
 *
 * THE SOFTWARE IS PROVIDED "AS IS", WITHOUT WARRANTY OF ANY KIND, EXPRESS OR
 * IMPLIED, INCLUDING BUT NOT LIMITED TO THE WARRANTIES OF MERCHANTABILITY,
 * FITNESS FOR A PARTICULAR PURPOSE AND NONINFRINGEMENT.  IN NO EVENT SHALL
 * THE COPYRIGHT HOLDER(S) OR AUTHOR(S) BE LIABLE FOR ANY CLAIM, DAMAGES OR
 * OTHER LIABILITY, WHETHER IN AN ACTION OF CONTRACT, TORT OR OTHERWISE,
 * ARISING FROM, OUT OF OR IN CONNECTION WITH THE SOFTWARE OR THE USE OR
 * OTHER DEALINGS IN THE SOFTWARE.
 *
 */
#include <linux/firmware.h>
#include <linux/slab.h>
#include <linux/module.h>
#include <linux/pci.h>

#include "amdgpu.h"
#include "amdgpu_atombios.h"
#include "amdgpu_ih.h"
#include "amdgpu_uvd.h"
#include "amdgpu_vce.h"
#include "amdgpu_ucode.h"
#include "amdgpu_psp.h"
#include "amdgpu_smu.h"
#include "atom.h"
#include "amd_pcie.h"

#include "gc/gc_11_0_0_offset.h"
#include "gc/gc_11_0_0_sh_mask.h"
#include "mp/mp_13_0_0_offset.h"

#include "soc15.h"
#include "soc15_common.h"
#include "soc21.h"

static const struct amd_ip_funcs soc21_common_ip_funcs;

/* SOC21 */
static const struct amdgpu_video_codec_info vcn_4_0_0_video_codecs_encode_array[] =
{
	{codec_info_build(AMDGPU_INFO_VIDEO_CAPS_CODEC_IDX_MPEG4_AVC, 4096, 2304, 0)},
	{codec_info_build(AMDGPU_INFO_VIDEO_CAPS_CODEC_IDX_HEVC, 4096, 2304, 0)},
};

static const struct amdgpu_video_codecs vcn_4_0_0_video_codecs_encode =
{
	.codec_count = ARRAY_SIZE(vcn_4_0_0_video_codecs_encode_array),
	.codec_array = vcn_4_0_0_video_codecs_encode_array,
};

static const struct amdgpu_video_codec_info vcn_4_0_0_video_codecs_decode_array[] =
{
	{codec_info_build(AMDGPU_INFO_VIDEO_CAPS_CODEC_IDX_MPEG4_AVC, 4096, 4096, 52)},
	{codec_info_build(AMDGPU_INFO_VIDEO_CAPS_CODEC_IDX_HEVC, 8192, 4352, 186)},
	{codec_info_build(AMDGPU_INFO_VIDEO_CAPS_CODEC_IDX_JPEG, 4096, 4096, 0)},
	{codec_info_build(AMDGPU_INFO_VIDEO_CAPS_CODEC_IDX_VP9, 8192, 4352, 0)},
	{codec_info_build(AMDGPU_INFO_VIDEO_CAPS_CODEC_IDX_AV1, 8192, 4352, 0)},
};

static const struct amdgpu_video_codecs vcn_4_0_0_video_codecs_decode =
{
	.codec_count = ARRAY_SIZE(vcn_4_0_0_video_codecs_decode_array),
	.codec_array = vcn_4_0_0_video_codecs_decode_array,
};

static int soc21_query_video_codecs(struct amdgpu_device *adev, bool encode,
				 const struct amdgpu_video_codecs **codecs)
{
	switch (adev->ip_versions[UVD_HWIP][0]) {

	case IP_VERSION(4, 0, 0):
	case IP_VERSION(4, 0, 2):
		if (encode)
			*codecs = &vcn_4_0_0_video_codecs_encode;
		else
			*codecs = &vcn_4_0_0_video_codecs_decode;
		return 0;
	default:
		return -EINVAL;
	}
}
/*
 * Indirect registers accessor
 */
static u32 soc21_pcie_rreg(struct amdgpu_device *adev, u32 reg)
{
	unsigned long address, data;
	address = adev->nbio.funcs->get_pcie_index_offset(adev);
	data = adev->nbio.funcs->get_pcie_data_offset(adev);

	return amdgpu_device_indirect_rreg(adev, address, data, reg);
}

static void soc21_pcie_wreg(struct amdgpu_device *adev, u32 reg, u32 v)
{
	unsigned long address, data;

	address = adev->nbio.funcs->get_pcie_index_offset(adev);
	data = adev->nbio.funcs->get_pcie_data_offset(adev);

	amdgpu_device_indirect_wreg(adev, address, data, reg, v);
}

static u64 soc21_pcie_rreg64(struct amdgpu_device *adev, u32 reg)
{
	unsigned long address, data;
	address = adev->nbio.funcs->get_pcie_index_offset(adev);
	data = adev->nbio.funcs->get_pcie_data_offset(adev);

	return amdgpu_device_indirect_rreg64(adev, address, data, reg);
}

static void soc21_pcie_wreg64(struct amdgpu_device *adev, u32 reg, u64 v)
{
	unsigned long address, data;

	address = adev->nbio.funcs->get_pcie_index_offset(adev);
	data = adev->nbio.funcs->get_pcie_data_offset(adev);

	amdgpu_device_indirect_wreg64(adev, address, data, reg, v);
}

static u32 soc21_didt_rreg(struct amdgpu_device *adev, u32 reg)
{
	unsigned long flags, address, data;
	u32 r;

	address = SOC15_REG_OFFSET(GC, 0, regDIDT_IND_INDEX);
	data = SOC15_REG_OFFSET(GC, 0, regDIDT_IND_DATA);

	spin_lock_irqsave(&adev->didt_idx_lock, flags);
	WREG32(address, (reg));
	r = RREG32(data);
	spin_unlock_irqrestore(&adev->didt_idx_lock, flags);
	return r;
}

static void soc21_didt_wreg(struct amdgpu_device *adev, u32 reg, u32 v)
{
	unsigned long flags, address, data;

	address = SOC15_REG_OFFSET(GC, 0, regDIDT_IND_INDEX);
	data = SOC15_REG_OFFSET(GC, 0, regDIDT_IND_DATA);

	spin_lock_irqsave(&adev->didt_idx_lock, flags);
	WREG32(address, (reg));
	WREG32(data, (v));
	spin_unlock_irqrestore(&adev->didt_idx_lock, flags);
}

static u32 soc21_get_config_memsize(struct amdgpu_device *adev)
{
	return adev->nbio.funcs->get_memsize(adev);
}

static u32 soc21_get_xclk(struct amdgpu_device *adev)
{
	return adev->clock.spll.reference_freq;
}


void soc21_grbm_select(struct amdgpu_device *adev,
		     u32 me, u32 pipe, u32 queue, u32 vmid)
{
	u32 grbm_gfx_cntl = 0;
	grbm_gfx_cntl = REG_SET_FIELD(grbm_gfx_cntl, GRBM_GFX_CNTL, PIPEID, pipe);
	grbm_gfx_cntl = REG_SET_FIELD(grbm_gfx_cntl, GRBM_GFX_CNTL, MEID, me);
	grbm_gfx_cntl = REG_SET_FIELD(grbm_gfx_cntl, GRBM_GFX_CNTL, VMID, vmid);
	grbm_gfx_cntl = REG_SET_FIELD(grbm_gfx_cntl, GRBM_GFX_CNTL, QUEUEID, queue);

	WREG32_SOC15(GC, 0, regGRBM_GFX_CNTL, grbm_gfx_cntl);
}

static void soc21_vga_set_state(struct amdgpu_device *adev, bool state)
{
	/* todo */
}

static bool soc21_read_disabled_bios(struct amdgpu_device *adev)
{
	/* todo */
	return false;
}

static struct soc15_allowed_register_entry soc21_allowed_read_registers[] = {
	{ SOC15_REG_ENTRY(GC, 0, regGRBM_STATUS)},
	{ SOC15_REG_ENTRY(GC, 0, regGRBM_STATUS2)},
	{ SOC15_REG_ENTRY(GC, 0, regGRBM_STATUS_SE0)},
	{ SOC15_REG_ENTRY(GC, 0, regGRBM_STATUS_SE1)},
	{ SOC15_REG_ENTRY(GC, 0, regGRBM_STATUS_SE2)},
	{ SOC15_REG_ENTRY(GC, 0, regGRBM_STATUS_SE3)},
	{ SOC15_REG_ENTRY(SDMA0, 0, regSDMA0_STATUS_REG)},
	{ SOC15_REG_ENTRY(SDMA1, 0, regSDMA1_STATUS_REG)},
	{ SOC15_REG_ENTRY(GC, 0, regCP_STAT)},
	{ SOC15_REG_ENTRY(GC, 0, regCP_STALLED_STAT1)},
	{ SOC15_REG_ENTRY(GC, 0, regCP_STALLED_STAT2)},
	{ SOC15_REG_ENTRY(GC, 0, regCP_STALLED_STAT3)},
	{ SOC15_REG_ENTRY(GC, 0, regCP_CPF_BUSY_STAT)},
	{ SOC15_REG_ENTRY(GC, 0, regCP_CPF_STALLED_STAT1)},
	{ SOC15_REG_ENTRY(GC, 0, regCP_CPF_STATUS)},
	{ SOC15_REG_ENTRY(GC, 0, regCP_CPC_BUSY_STAT)},
	{ SOC15_REG_ENTRY(GC, 0, regCP_CPC_STALLED_STAT1)},
	{ SOC15_REG_ENTRY(GC, 0, regCP_CPC_STATUS)},
	{ SOC15_REG_ENTRY(GC, 0, regGB_ADDR_CONFIG)},
};

static uint32_t soc21_read_indexed_register(struct amdgpu_device *adev, u32 se_num,
					 u32 sh_num, u32 reg_offset)
{
	uint32_t val;

	mutex_lock(&adev->grbm_idx_mutex);
	if (se_num != 0xffffffff || sh_num != 0xffffffff)
		amdgpu_gfx_select_se_sh(adev, se_num, sh_num, 0xffffffff);

	val = RREG32(reg_offset);

	if (se_num != 0xffffffff || sh_num != 0xffffffff)
		amdgpu_gfx_select_se_sh(adev, 0xffffffff, 0xffffffff, 0xffffffff);
	mutex_unlock(&adev->grbm_idx_mutex);
	return val;
}

static uint32_t soc21_get_register_value(struct amdgpu_device *adev,
				      bool indexed, u32 se_num,
				      u32 sh_num, u32 reg_offset)
{
	if (indexed) {
		return soc21_read_indexed_register(adev, se_num, sh_num, reg_offset);
	} else {
		if (reg_offset == SOC15_REG_OFFSET(GC, 0, regGB_ADDR_CONFIG) && adev->gfx.config.gb_addr_config)
			return adev->gfx.config.gb_addr_config;
		return RREG32(reg_offset);
	}
}

static int soc21_read_register(struct amdgpu_device *adev, u32 se_num,
			    u32 sh_num, u32 reg_offset, u32 *value)
{
	uint32_t i;
	struct soc15_allowed_register_entry  *en;

	*value = 0;
	for (i = 0; i < ARRAY_SIZE(soc21_allowed_read_registers); i++) {
		en = &soc21_allowed_read_registers[i];
		if (adev->reg_offset[en->hwip][en->inst] &&
		    reg_offset != (adev->reg_offset[en->hwip][en->inst][en->seg]
				   + en->reg_offset))
			continue;

		*value = soc21_get_register_value(adev,
					       soc21_allowed_read_registers[i].grbm_indexed,
					       se_num, sh_num, reg_offset);
		return 0;
	}
	return -EINVAL;
}

#if 0
static int soc21_asic_mode1_reset(struct amdgpu_device *adev)
{
	u32 i;
	int ret = 0;

	amdgpu_atombios_scratch_regs_engine_hung(adev, true);

	/* disable BM */
	pci_clear_master(adev->pdev);

	amdgpu_device_cache_pci_state(adev->pdev);

	if (amdgpu_dpm_is_mode1_reset_supported(adev)) {
		dev_info(adev->dev, "GPU smu mode1 reset\n");
		ret = amdgpu_dpm_mode1_reset(adev);
	} else {
		dev_info(adev->dev, "GPU psp mode1 reset\n");
		ret = psp_gpu_reset(adev);
	}

	if (ret)
		dev_err(adev->dev, "GPU mode1 reset failed\n");
	amdgpu_device_load_pci_state(adev->pdev);

	/* wait for asic to come out of reset */
	for (i = 0; i < adev->usec_timeout; i++) {
		u32 memsize = adev->nbio.funcs->get_memsize(adev);

		if (memsize != 0xffffffff)
			break;
		udelay(1);
	}

	amdgpu_atombios_scratch_regs_engine_hung(adev, false);

	return ret;
}
#endif

static enum amd_reset_method
soc21_asic_reset_method(struct amdgpu_device *adev)
{
	if (amdgpu_reset_method == AMD_RESET_METHOD_MODE1 ||
	    amdgpu_reset_method == AMD_RESET_METHOD_MODE2 ||
	    amdgpu_reset_method == AMD_RESET_METHOD_BACO)
		return amdgpu_reset_method;

	if (amdgpu_reset_method != -1)
		dev_warn(adev->dev, "Specified reset method:%d isn't supported, using AUTO instead.\n",
				  amdgpu_reset_method);

	switch (adev->ip_versions[MP1_HWIP][0]) {
	case IP_VERSION(13, 0, 0):
	case IP_VERSION(13, 0, 7):
	case IP_VERSION(13, 0, 10):
		return AMD_RESET_METHOD_MODE1;
	case IP_VERSION(13, 0, 4):
	case IP_VERSION(13, 0, 11):
		return AMD_RESET_METHOD_MODE2;
	default:
		if (amdgpu_dpm_is_baco_supported(adev))
			return AMD_RESET_METHOD_BACO;
		else
			return AMD_RESET_METHOD_MODE1;
	}
}

static int soc21_asic_reset(struct amdgpu_device *adev)
{
	int ret = 0;

	switch (soc21_asic_reset_method(adev)) {
	case AMD_RESET_METHOD_PCI:
		dev_info(adev->dev, "PCI reset\n");
		ret = amdgpu_device_pci_reset(adev);
		break;
	case AMD_RESET_METHOD_BACO:
		dev_info(adev->dev, "BACO reset\n");
		ret = amdgpu_dpm_baco_reset(adev);
		break;
	case AMD_RESET_METHOD_MODE2:
		dev_info(adev->dev, "MODE2 reset\n");
		ret = amdgpu_dpm_mode2_reset(adev);
		break;
	default:
		dev_info(adev->dev, "MODE1 reset\n");
		ret = amdgpu_device_mode1_reset(adev);
		break;
	}

	return ret;
}

static int soc21_set_uvd_clocks(struct amdgpu_device *adev, u32 vclk, u32 dclk)
{
	/* todo */
	return 0;
}

static int soc21_set_vce_clocks(struct amdgpu_device *adev, u32 evclk, u32 ecclk)
{
	/* todo */
	return 0;
}

static void soc21_pcie_gen3_enable(struct amdgpu_device *adev)
{
	if (pci_is_root_bus(adev->pdev->bus))
		return;

	if (amdgpu_pcie_gen2 == 0)
		return;

	if (!(adev->pm.pcie_gen_mask & (CAIL_PCIE_LINK_SPEED_SUPPORT_GEN2 |
					CAIL_PCIE_LINK_SPEED_SUPPORT_GEN3)))
		return;

	/* todo */
}

static void soc21_program_aspm(struct amdgpu_device *adev)
{
	if (!amdgpu_device_should_use_aspm(adev))
		return;

	if (!(adev->flags & AMD_IS_APU) &&
	    (adev->nbio.funcs->program_aspm))
		adev->nbio.funcs->program_aspm(adev);
}

static void soc21_enable_doorbell_aperture(struct amdgpu_device *adev,
					bool enable)
{
	adev->nbio.funcs->enable_doorbell_aperture(adev, enable);
	adev->nbio.funcs->enable_doorbell_selfring_aperture(adev, enable);
}

const struct amdgpu_ip_block_version soc21_common_ip_block =
{
	.type = AMD_IP_BLOCK_TYPE_COMMON,
	.major = 1,
	.minor = 0,
	.rev = 0,
	.funcs = &soc21_common_ip_funcs,
};

static uint32_t soc21_get_rev_id(struct amdgpu_device *adev)
{
	return adev->nbio.funcs->get_rev_id(adev);
}

static bool soc21_need_full_reset(struct amdgpu_device *adev)
{
	switch (adev->ip_versions[GC_HWIP][0]) {
	case IP_VERSION(11, 0, 0):
		return amdgpu_ras_is_supported(adev, AMDGPU_RAS_BLOCK__UMC);
	case IP_VERSION(11, 0, 2):
	case IP_VERSION(11, 0, 3):
		return false;
	default:
		return true;
	}
}

static bool soc21_need_reset_on_init(struct amdgpu_device *adev)
{
	u32 sol_reg;

	if (adev->flags & AMD_IS_APU)
		return false;

	/* Check sOS sign of life register to confirm sys driver and sOS
	 * are already been loaded.
	 */
	sol_reg = RREG32_SOC15(MP0, 0, regMP0_SMN_C2PMSG_81);
	if (sol_reg)
		return true;

	return false;
}

static uint64_t soc21_get_pcie_replay_count(struct amdgpu_device *adev)
{

	/* TODO
	 * dummy implement for pcie_replay_count sysfs interface
	 * */

	return 0;
}

static void soc21_init_doorbell_index(struct amdgpu_device *adev)
{
	adev->doorbell_index.kiq = AMDGPU_NAVI10_DOORBELL_KIQ;
	adev->doorbell_index.mec_ring0 = AMDGPU_NAVI10_DOORBELL_MEC_RING0;
	adev->doorbell_index.mec_ring1 = AMDGPU_NAVI10_DOORBELL_MEC_RING1;
	adev->doorbell_index.mec_ring2 = AMDGPU_NAVI10_DOORBELL_MEC_RING2;
	adev->doorbell_index.mec_ring3 = AMDGPU_NAVI10_DOORBELL_MEC_RING3;
	adev->doorbell_index.mec_ring4 = AMDGPU_NAVI10_DOORBELL_MEC_RING4;
	adev->doorbell_index.mec_ring5 = AMDGPU_NAVI10_DOORBELL_MEC_RING5;
	adev->doorbell_index.mec_ring6 = AMDGPU_NAVI10_DOORBELL_MEC_RING6;
	adev->doorbell_index.mec_ring7 = AMDGPU_NAVI10_DOORBELL_MEC_RING7;
	adev->doorbell_index.userqueue_start = AMDGPU_NAVI10_DOORBELL_USERQUEUE_START;
	adev->doorbell_index.userqueue_end = AMDGPU_NAVI10_DOORBELL_USERQUEUE_END;
	adev->doorbell_index.gfx_ring0 = AMDGPU_NAVI10_DOORBELL_GFX_RING0;
	adev->doorbell_index.gfx_ring1 = AMDGPU_NAVI10_DOORBELL_GFX_RING1;
	adev->doorbell_index.gfx_userqueue_start =
		AMDGPU_NAVI10_DOORBELL_GFX_USERQUEUE_START;
	adev->doorbell_index.gfx_userqueue_end =
		AMDGPU_NAVI10_DOORBELL_GFX_USERQUEUE_END;
	adev->doorbell_index.mes_ring0 = AMDGPU_NAVI10_DOORBELL_MES_RING0;
	adev->doorbell_index.mes_ring1 = AMDGPU_NAVI10_DOORBELL_MES_RING1;
	adev->doorbell_index.sdma_engine[0] = AMDGPU_NAVI10_DOORBELL_sDMA_ENGINE0;
	adev->doorbell_index.sdma_engine[1] = AMDGPU_NAVI10_DOORBELL_sDMA_ENGINE1;
	adev->doorbell_index.ih = AMDGPU_NAVI10_DOORBELL_IH;
	adev->doorbell_index.vcn.vcn_ring0_1 = AMDGPU_NAVI10_DOORBELL64_VCN0_1;
	adev->doorbell_index.vcn.vcn_ring2_3 = AMDGPU_NAVI10_DOORBELL64_VCN2_3;
	adev->doorbell_index.vcn.vcn_ring4_5 = AMDGPU_NAVI10_DOORBELL64_VCN4_5;
	adev->doorbell_index.vcn.vcn_ring6_7 = AMDGPU_NAVI10_DOORBELL64_VCN6_7;
	adev->doorbell_index.first_non_cp = AMDGPU_NAVI10_DOORBELL64_FIRST_NON_CP;
	adev->doorbell_index.last_non_cp = AMDGPU_NAVI10_DOORBELL64_LAST_NON_CP;

	adev->doorbell_index.max_assignment = AMDGPU_NAVI10_DOORBELL_MAX_ASSIGNMENT << 1;
	adev->doorbell_index.sdma_doorbell_range = 20;
}

static void soc21_pre_asic_init(struct amdgpu_device *adev)
{
}

static int soc21_update_umd_stable_pstate(struct amdgpu_device *adev,
					  bool enter)
{
	if (enter)
		amdgpu_gfx_rlc_enter_safe_mode(adev);
	else
		amdgpu_gfx_rlc_exit_safe_mode(adev);

	if (adev->gfx.funcs->update_perfmon_mgcg)
		adev->gfx.funcs->update_perfmon_mgcg(adev, !enter);

	return 0;
}

static const struct amdgpu_asic_funcs soc21_asic_funcs =
{
	.read_disabled_bios = &soc21_read_disabled_bios,
	.read_bios_from_rom = &amdgpu_soc15_read_bios_from_rom,
	.read_register = &soc21_read_register,
	.reset = &soc21_asic_reset,
	.reset_method = &soc21_asic_reset_method,
	.set_vga_state = &soc21_vga_set_state,
	.get_xclk = &soc21_get_xclk,
	.set_uvd_clocks = &soc21_set_uvd_clocks,
	.set_vce_clocks = &soc21_set_vce_clocks,
	.get_config_memsize = &soc21_get_config_memsize,
	.init_doorbell_index = &soc21_init_doorbell_index,
	.need_full_reset = &soc21_need_full_reset,
	.need_reset_on_init = &soc21_need_reset_on_init,
	.get_pcie_replay_count = &soc21_get_pcie_replay_count,
	.supports_baco = &amdgpu_dpm_is_baco_supported,
	.pre_asic_init = &soc21_pre_asic_init,
	.query_video_codecs = &soc21_query_video_codecs,
	.update_umd_stable_pstate = &soc21_update_umd_stable_pstate,
};

static int soc21_common_early_init(void *handle)
{
#define MMIO_REG_HOLE_OFFSET (0x80000 - PAGE_SIZE)
	struct amdgpu_device *adev = (struct amdgpu_device *)handle;

	adev->rmmio_remap.reg_offset = MMIO_REG_HOLE_OFFSET;
	adev->rmmio_remap.bus_addr = adev->rmmio_base + MMIO_REG_HOLE_OFFSET;
	adev->smc_rreg = NULL;
	adev->smc_wreg = NULL;
	adev->pcie_rreg = &soc21_pcie_rreg;
	adev->pcie_wreg = &soc21_pcie_wreg;
	adev->pcie_rreg64 = &soc21_pcie_rreg64;
	adev->pcie_wreg64 = &soc21_pcie_wreg64;
	adev->pciep_rreg = amdgpu_device_pcie_port_rreg;
	adev->pciep_wreg = amdgpu_device_pcie_port_wreg;

	/* TODO: will add them during VCN v2 implementation */
	adev->uvd_ctx_rreg = NULL;
	adev->uvd_ctx_wreg = NULL;

	adev->didt_rreg = &soc21_didt_rreg;
	adev->didt_wreg = &soc21_didt_wreg;

	adev->asic_funcs = &soc21_asic_funcs;

	adev->rev_id = soc21_get_rev_id(adev);
	adev->external_rev_id = 0xff;
	switch (adev->ip_versions[GC_HWIP][0]) {
	case IP_VERSION(11, 0, 0):
		adev->cg_flags = AMD_CG_SUPPORT_GFX_CGCG |
			AMD_CG_SUPPORT_GFX_CGLS |
#if 0
			AMD_CG_SUPPORT_GFX_3D_CGCG |
			AMD_CG_SUPPORT_GFX_3D_CGLS |
#endif
			AMD_CG_SUPPORT_GFX_MGCG |
			AMD_CG_SUPPORT_REPEATER_FGCG |
			AMD_CG_SUPPORT_GFX_FGCG |
			AMD_CG_SUPPORT_GFX_PERF_CLK |
			AMD_CG_SUPPORT_VCN_MGCG |
			AMD_CG_SUPPORT_JPEG_MGCG |
			AMD_CG_SUPPORT_ATHUB_MGCG |
			AMD_CG_SUPPORT_ATHUB_LS |
			AMD_CG_SUPPORT_MC_MGCG |
			AMD_CG_SUPPORT_MC_LS |
			AMD_CG_SUPPORT_IH_CG |
			AMD_CG_SUPPORT_HDP_SD;
		adev->pg_flags = AMD_PG_SUPPORT_VCN |
			AMD_PG_SUPPORT_VCN_DPG |
			AMD_PG_SUPPORT_JPEG |
			AMD_PG_SUPPORT_ATHUB |
			AMD_PG_SUPPORT_MMHUB;
		if (amdgpu_sriov_vf(adev)) {
			adev->cg_flags = 0;
			adev->pg_flags = 0;
		}
		adev->external_rev_id = adev->rev_id + 0x1; // TODO: need update
		break;
	case IP_VERSION(11, 0, 2):
		adev->cg_flags =
			AMD_CG_SUPPORT_GFX_CGCG |
			AMD_CG_SUPPORT_GFX_CGLS |
			AMD_CG_SUPPORT_REPEATER_FGCG |
			AMD_CG_SUPPORT_VCN_MGCG |
			AMD_CG_SUPPORT_JPEG_MGCG |
			AMD_CG_SUPPORT_ATHUB_MGCG |
			AMD_CG_SUPPORT_ATHUB_LS |
			AMD_CG_SUPPORT_IH_CG |
			AMD_CG_SUPPORT_HDP_SD;
		adev->pg_flags =
			AMD_PG_SUPPORT_VCN |
			AMD_PG_SUPPORT_VCN_DPG |
			AMD_PG_SUPPORT_JPEG |
			AMD_PG_SUPPORT_ATHUB |
			AMD_PG_SUPPORT_MMHUB;
		adev->external_rev_id = adev->rev_id + 0x10;
		break;
	case IP_VERSION(11, 0, 1):
		adev->cg_flags =
			AMD_CG_SUPPORT_GFX_CGCG |
			AMD_CG_SUPPORT_GFX_CGLS |
			AMD_CG_SUPPORT_GFX_MGCG |
			AMD_CG_SUPPORT_GFX_FGCG |
			AMD_CG_SUPPORT_REPEATER_FGCG |
			AMD_CG_SUPPORT_GFX_PERF_CLK |
			AMD_CG_SUPPORT_MC_MGCG |
			AMD_CG_SUPPORT_MC_LS |
			AMD_CG_SUPPORT_HDP_MGCG |
			AMD_CG_SUPPORT_HDP_LS |
			AMD_CG_SUPPORT_ATHUB_MGCG |
			AMD_CG_SUPPORT_ATHUB_LS |
			AMD_CG_SUPPORT_IH_CG |
			AMD_CG_SUPPORT_BIF_MGCG |
			AMD_CG_SUPPORT_BIF_LS |
			AMD_CG_SUPPORT_VCN_MGCG |
			AMD_CG_SUPPORT_JPEG_MGCG;
		adev->pg_flags =
			AMD_PG_SUPPORT_GFX_PG |
			AMD_PG_SUPPORT_VCN |
<<<<<<< HEAD
=======
			AMD_PG_SUPPORT_VCN_DPG |
			AMD_PG_SUPPORT_JPEG;
		adev->external_rev_id = adev->rev_id + 0x1;
		break;
	case IP_VERSION(11, 0, 3):
		adev->cg_flags = AMD_CG_SUPPORT_VCN_MGCG |
			AMD_CG_SUPPORT_JPEG_MGCG |
			AMD_CG_SUPPORT_GFX_CGCG |
			AMD_CG_SUPPORT_GFX_CGLS |
			AMD_CG_SUPPORT_REPEATER_FGCG |
			AMD_CG_SUPPORT_GFX_MGCG;
		adev->pg_flags = AMD_PG_SUPPORT_VCN |
			AMD_PG_SUPPORT_VCN_DPG |
			AMD_PG_SUPPORT_JPEG;
		if (amdgpu_sriov_vf(adev)) {
			/* hypervisor control CG and PG enablement */
			adev->cg_flags = 0;
			adev->pg_flags = 0;
		}
		adev->external_rev_id = adev->rev_id + 0x20;
		break;
	case IP_VERSION(11, 0, 4):
		adev->cg_flags =
			AMD_CG_SUPPORT_GFX_CGCG |
			AMD_CG_SUPPORT_GFX_CGLS |
			AMD_CG_SUPPORT_GFX_MGCG |
			AMD_CG_SUPPORT_GFX_FGCG |
			AMD_CG_SUPPORT_REPEATER_FGCG |
			AMD_CG_SUPPORT_GFX_PERF_CLK |
			AMD_CG_SUPPORT_MC_MGCG |
			AMD_CG_SUPPORT_MC_LS |
			AMD_CG_SUPPORT_HDP_MGCG |
			AMD_CG_SUPPORT_HDP_LS |
			AMD_CG_SUPPORT_ATHUB_MGCG |
			AMD_CG_SUPPORT_ATHUB_LS |
			AMD_CG_SUPPORT_IH_CG |
			AMD_CG_SUPPORT_BIF_MGCG |
			AMD_CG_SUPPORT_BIF_LS |
			AMD_CG_SUPPORT_VCN_MGCG |
			AMD_CG_SUPPORT_JPEG_MGCG;
		adev->pg_flags = AMD_PG_SUPPORT_VCN |
>>>>>>> f81a61f5
			AMD_PG_SUPPORT_VCN_DPG |
			AMD_PG_SUPPORT_GFX_PG |
			AMD_PG_SUPPORT_JPEG;
		adev->external_rev_id = adev->rev_id + 0x1;
		break;

	default:
		/* FIXME: not supported yet */
		return -EINVAL;
	}

	return 0;
}

static int soc21_common_late_init(void *handle)
{
	return 0;
}

static int soc21_common_sw_init(void *handle)
{
	return 0;
}

static int soc21_common_sw_fini(void *handle)
{
	return 0;
}

static int soc21_common_hw_init(void *handle)
{
	struct amdgpu_device *adev = (struct amdgpu_device *)handle;

	/* enable pcie gen2/3 link */
	soc21_pcie_gen3_enable(adev);
	/* enable aspm */
	soc21_program_aspm(adev);
	/* setup nbio registers */
	adev->nbio.funcs->init_registers(adev);
	/* remap HDP registers to a hole in mmio space,
	 * for the purpose of expose those registers
	 * to process space
	 */
	if (adev->nbio.funcs->remap_hdp_registers)
		adev->nbio.funcs->remap_hdp_registers(adev);
	/* enable the doorbell aperture */
	soc21_enable_doorbell_aperture(adev, true);

	return 0;
}

static int soc21_common_hw_fini(void *handle)
{
	struct amdgpu_device *adev = (struct amdgpu_device *)handle;

	/* disable the doorbell aperture */
	soc21_enable_doorbell_aperture(adev, false);

	return 0;
}

static int soc21_common_suspend(void *handle)
{
	struct amdgpu_device *adev = (struct amdgpu_device *)handle;

	return soc21_common_hw_fini(adev);
}

static int soc21_common_resume(void *handle)
{
	struct amdgpu_device *adev = (struct amdgpu_device *)handle;

	return soc21_common_hw_init(adev);
}

static bool soc21_common_is_idle(void *handle)
{
	return true;
}

static int soc21_common_wait_for_idle(void *handle)
{
	return 0;
}

static int soc21_common_soft_reset(void *handle)
{
	return 0;
}

static int soc21_common_set_clockgating_state(void *handle,
					   enum amd_clockgating_state state)
{
	struct amdgpu_device *adev = (struct amdgpu_device *)handle;

	switch (adev->ip_versions[NBIO_HWIP][0]) {
	case IP_VERSION(4, 3, 0):
	case IP_VERSION(4, 3, 1):
	case IP_VERSION(7, 7, 0):
		adev->nbio.funcs->update_medium_grain_clock_gating(adev,
				state == AMD_CG_STATE_GATE);
		adev->nbio.funcs->update_medium_grain_light_sleep(adev,
				state == AMD_CG_STATE_GATE);
		adev->hdp.funcs->update_clock_gating(adev,
				state == AMD_CG_STATE_GATE);
		break;
	default:
		break;
	}
	return 0;
}

static int soc21_common_set_powergating_state(void *handle,
					   enum amd_powergating_state state)
{
	struct amdgpu_device *adev = (struct amdgpu_device *)handle;

	switch (adev->ip_versions[LSDMA_HWIP][0]) {
	case IP_VERSION(6, 0, 0):
	case IP_VERSION(6, 0, 2):
		adev->lsdma.funcs->update_memory_power_gating(adev,
				state == AMD_PG_STATE_GATE);
		break;
	default:
		break;
	}

	return 0;
}

static void soc21_common_get_clockgating_state(void *handle, u64 *flags)
{
	struct amdgpu_device *adev = (struct amdgpu_device *)handle;

	adev->nbio.funcs->get_clockgating_state(adev, flags);

	adev->hdp.funcs->get_clock_gating_state(adev, flags);

	return;
}

static const struct amd_ip_funcs soc21_common_ip_funcs = {
	.name = "soc21_common",
	.early_init = soc21_common_early_init,
	.late_init = soc21_common_late_init,
	.sw_init = soc21_common_sw_init,
	.sw_fini = soc21_common_sw_fini,
	.hw_init = soc21_common_hw_init,
	.hw_fini = soc21_common_hw_fini,
	.suspend = soc21_common_suspend,
	.resume = soc21_common_resume,
	.is_idle = soc21_common_is_idle,
	.wait_for_idle = soc21_common_wait_for_idle,
	.soft_reset = soc21_common_soft_reset,
	.set_clockgating_state = soc21_common_set_clockgating_state,
	.set_powergating_state = soc21_common_set_powergating_state,
	.get_clockgating_state = soc21_common_get_clockgating_state,
};<|MERGE_RESOLUTION|>--- conflicted
+++ resolved
@@ -633,8 +633,6 @@
 		adev->pg_flags =
 			AMD_PG_SUPPORT_GFX_PG |
 			AMD_PG_SUPPORT_VCN |
-<<<<<<< HEAD
-=======
 			AMD_PG_SUPPORT_VCN_DPG |
 			AMD_PG_SUPPORT_JPEG;
 		adev->external_rev_id = adev->rev_id + 0x1;
@@ -676,7 +674,6 @@
 			AMD_CG_SUPPORT_VCN_MGCG |
 			AMD_CG_SUPPORT_JPEG_MGCG;
 		adev->pg_flags = AMD_PG_SUPPORT_VCN |
->>>>>>> f81a61f5
 			AMD_PG_SUPPORT_VCN_DPG |
 			AMD_PG_SUPPORT_GFX_PG |
 			AMD_PG_SUPPORT_JPEG;
