/*
 * Copyright 2000 VA Linux Systems, Inc., Sunnyvale, California.
 * All Rights Reserved.
 *
 * Permission is hereby granted, free of charge, to any person obtaining a
 * copy of this software and associated documentation files (the "Software"),
 * to deal in the Software without restriction, including without limitation
 * the rights to use, copy, modify, merge, publish, distribute, sublicense,
 * and/or sell copies of the Software, and to permit persons to whom the
 * Software is furnished to do so, subject to the following conditions:
 *
 * The above copyright notice and this permission notice (including the next
 * paragraph) shall be included in all copies or substantial portions of the
 * Software.
 *
 * THE SOFTWARE IS PROVIDED "AS IS", WITHOUT WARRANTY OF ANY KIND, EXPRESS OR
 * IMPLIED, INCLUDING BUT NOT LIMITED TO THE WARRANTIES OF MERCHANTABILITY,
 * FITNESS FOR A PARTICULAR PURPOSE AND NONINFRINGEMENT.  IN NO EVENT SHALL
 * VA LINUX SYSTEMS AND/OR ITS SUPPLIERS BE LIABLE FOR ANY CLAIM, DAMAGES OR
 * OTHER LIABILITY, WHETHER IN AN ACTION OF CONTRACT, TORT OR OTHERWISE,
 * ARISING FROM, OUT OF OR IN CONNECTION WITH THE SOFTWARE OR THE USE OR
 * OTHER DEALINGS IN THE SOFTWARE.
 */

#include <drm/amdgpu_drm.h>
#include <drm/drm_aperture.h>
#include <drm/drm_drv.h>
#include <drm/drm_gem.h>
#include <drm/drm_vblank.h>
#include <drm/drm_managed.h>
#include "amdgpu_drv.h"

#include <drm/drm_pciids.h>
#include <linux/console.h>
#include <linux/module.h>
#include <linux/pm_runtime.h>
#include <linux/vga_switcheroo.h>
#include <drm/drm_probe_helper.h>
#include <linux/mmu_notifier.h>
#include <linux/suspend.h>

#include "amdgpu.h"
#include "amdgpu_irq.h"
#include "amdgpu_dma_buf.h"
#include "amdgpu_sched.h"
#include "amdgpu_fdinfo.h"
#include "amdgpu_amdkfd.h"

#include "amdgpu_ras.h"
#include "amdgpu_xgmi.h"
#include "amdgpu_reset.h"

/*
 * KMS wrapper.
 * - 3.0.0 - initial driver
 * - 3.1.0 - allow reading more status registers (GRBM, SRBM, SDMA, CP)
 * - 3.2.0 - GFX8: Uses EOP_TC_WB_ACTION_EN, so UMDs don't have to do the same
 *           at the end of IBs.
 * - 3.3.0 - Add VM support for UVD on supported hardware.
 * - 3.4.0 - Add AMDGPU_INFO_NUM_EVICTIONS.
 * - 3.5.0 - Add support for new UVD_NO_OP register.
 * - 3.6.0 - kmd involves use CONTEXT_CONTROL in ring buffer.
 * - 3.7.0 - Add support for VCE clock list packet
 * - 3.8.0 - Add support raster config init in the kernel
 * - 3.9.0 - Add support for memory query info about VRAM and GTT.
 * - 3.10.0 - Add support for new fences ioctl, new gem ioctl flags
 * - 3.11.0 - Add support for sensor query info (clocks, temp, etc).
 * - 3.12.0 - Add query for double offchip LDS buffers
 * - 3.13.0 - Add PRT support
 * - 3.14.0 - Fix race in amdgpu_ctx_get_fence() and note new functionality
 * - 3.15.0 - Export more gpu info for gfx9
 * - 3.16.0 - Add reserved vmid support
 * - 3.17.0 - Add AMDGPU_NUM_VRAM_CPU_PAGE_FAULTS.
 * - 3.18.0 - Export gpu always on cu bitmap
 * - 3.19.0 - Add support for UVD MJPEG decode
 * - 3.20.0 - Add support for local BOs
 * - 3.21.0 - Add DRM_AMDGPU_FENCE_TO_HANDLE ioctl
 * - 3.22.0 - Add DRM_AMDGPU_SCHED ioctl
 * - 3.23.0 - Add query for VRAM lost counter
 * - 3.24.0 - Add high priority compute support for gfx9
 * - 3.25.0 - Add support for sensor query info (stable pstate sclk/mclk).
 * - 3.26.0 - GFX9: Process AMDGPU_IB_FLAG_TC_WB_NOT_INVALIDATE.
 * - 3.27.0 - Add new chunk to to AMDGPU_CS to enable BO_LIST creation.
 * - 3.28.0 - Add AMDGPU_CHUNK_ID_SCHEDULED_DEPENDENCIES
 * - 3.29.0 - Add AMDGPU_IB_FLAG_RESET_GDS_MAX_WAVE_ID
 * - 3.30.0 - Add AMDGPU_SCHED_OP_CONTEXT_PRIORITY_OVERRIDE.
 * - 3.31.0 - Add support for per-flip tiling attribute changes with DC
 * - 3.32.0 - Add syncobj timeline support to AMDGPU_CS.
 * - 3.33.0 - Fixes for GDS ENOMEM failures in AMDGPU_CS.
 * - 3.34.0 - Non-DC can flip correctly between buffers with different pitches
 * - 3.35.0 - Add drm_amdgpu_info_device::tcc_disabled_mask
 * - 3.36.0 - Allow reading more status registers on si/cik
 * - 3.37.0 - L2 is invalidated before SDMA IBs, needed for correctness
 * - 3.38.0 - Add AMDGPU_IB_FLAG_EMIT_MEM_SYNC
 * - 3.39.0 - DMABUF implicit sync does a full pipeline sync
 * - 3.40.0 - Add AMDGPU_IDS_FLAGS_TMZ
 * - 3.41.0 - Add video codec query
 * - 3.42.0 - Add 16bpc fixed point display support
 */
#define KMS_DRIVER_MAJOR	3
#define KMS_DRIVER_MINOR	42
#define KMS_DRIVER_PATCHLEVEL	0

int amdgpu_vram_limit;
int amdgpu_vis_vram_limit;
int amdgpu_gart_size = -1; /* auto */
int amdgpu_gtt_size = -1; /* auto */
int amdgpu_moverate = -1; /* auto */
int amdgpu_benchmarking;
int amdgpu_testing;
int amdgpu_audio = -1;
int amdgpu_disp_priority;
int amdgpu_hw_i2c;
int amdgpu_pcie_gen2 = -1;
int amdgpu_msi = -1;
char amdgpu_lockup_timeout[AMDGPU_MAX_TIMEOUT_PARAM_LENGTH];
int amdgpu_dpm = -1;
int amdgpu_fw_load_type = -1;
int amdgpu_aspm = -1;
int amdgpu_runtime_pm = -1;
uint amdgpu_ip_block_mask = 0xffffffff;
int amdgpu_bapm = -1;
int amdgpu_deep_color;
int amdgpu_vm_size = -1;
int amdgpu_vm_fragment_size = -1;
int amdgpu_vm_block_size = -1;
int amdgpu_vm_fault_stop;
int amdgpu_vm_debug;
int amdgpu_vm_update_mode = -1;
int amdgpu_exp_hw_support;
int amdgpu_dc = -1;
int amdgpu_sched_jobs = 32;
int amdgpu_sched_hw_submission = 2;
uint amdgpu_pcie_gen_cap;
uint amdgpu_pcie_lane_cap;
uint amdgpu_cg_mask = 0xffffffff;
uint amdgpu_pg_mask = 0xffffffff;
uint amdgpu_sdma_phase_quantum = 32;
char *amdgpu_disable_cu = NULL;
char *amdgpu_virtual_display = NULL;

/*
 * OverDrive(bit 14) disabled by default
 * GFX DCS(bit 19) disabled by default
 */
uint amdgpu_pp_feature_mask = 0xfff7bfff;
uint amdgpu_force_long_training;
int amdgpu_job_hang_limit;
int amdgpu_lbpw = -1;
int amdgpu_compute_multipipe = -1;
int amdgpu_gpu_recovery = -1; /* auto */
int amdgpu_emu_mode;
uint amdgpu_smu_memory_pool_size;
int amdgpu_smu_pptable_id = -1;
/*
 * FBC (bit 0) disabled by default
 * MULTI_MON_PP_MCLK_SWITCH (bit 1) enabled by default
 *   - With this, for multiple monitors in sync(e.g. with the same model),
 *     mclk switching will be allowed. And the mclk will be not foced to the
 *     highest. That helps saving some idle power.
 * DISABLE_FRACTIONAL_PWM (bit 2) disabled by default
 * PSR (bit 3) disabled by default
 * EDP NO POWER SEQUENCING (bit 4) disabled by default
 */
uint amdgpu_dc_feature_mask = 2;
uint amdgpu_dc_debug_mask;
int amdgpu_async_gfx_ring = 1;
int amdgpu_mcbp;
int amdgpu_discovery = -1;
int amdgpu_mes;
int amdgpu_noretry = -1;
int amdgpu_force_asic_type = -1;
int amdgpu_tmz = -1; /* auto */
uint amdgpu_freesync_vid_mode;
int amdgpu_reset_method = -1; /* auto */
int amdgpu_num_kcq = -1;
int amdgpu_smartshift_bias;

static void amdgpu_drv_delayed_reset_work_handler(struct work_struct *work);

struct amdgpu_mgpu_info mgpu_info = {
	.mutex = __MUTEX_INITIALIZER(mgpu_info.mutex),
	.delayed_reset_work = __DELAYED_WORK_INITIALIZER(
			mgpu_info.delayed_reset_work,
			amdgpu_drv_delayed_reset_work_handler, 0),
};
int amdgpu_ras_enable = -1;
uint amdgpu_ras_mask = 0xffffffff;
int amdgpu_bad_page_threshold = -1;
struct amdgpu_watchdog_timer amdgpu_watchdog_timer = {
	.timeout_fatal_disable = false,
	.period = 0x0, /* default to 0x0 (timeout disable) */
};

/**
 * DOC: vramlimit (int)
 * Restrict the total amount of VRAM in MiB for testing.  The default is 0 (Use full VRAM).
 */
MODULE_PARM_DESC(vramlimit, "Restrict VRAM for testing, in megabytes");
module_param_named(vramlimit, amdgpu_vram_limit, int, 0600);

/**
 * DOC: vis_vramlimit (int)
 * Restrict the amount of CPU visible VRAM in MiB for testing.  The default is 0 (Use full CPU visible VRAM).
 */
MODULE_PARM_DESC(vis_vramlimit, "Restrict visible VRAM for testing, in megabytes");
module_param_named(vis_vramlimit, amdgpu_vis_vram_limit, int, 0444);

/**
 * DOC: gartsize (uint)
 * Restrict the size of GART in Mib (32, 64, etc.) for testing. The default is -1 (The size depends on asic).
 */
MODULE_PARM_DESC(gartsize, "Size of GART to setup in megabytes (32, 64, etc., -1=auto)");
module_param_named(gartsize, amdgpu_gart_size, uint, 0600);

/**
 * DOC: gttsize (int)
 * Restrict the size of GTT domain in MiB for testing. The default is -1 (It's VRAM size if 3GB < VRAM < 3/4 RAM,
 * otherwise 3/4 RAM size).
 */
MODULE_PARM_DESC(gttsize, "Size of the GTT domain in megabytes (-1 = auto)");
module_param_named(gttsize, amdgpu_gtt_size, int, 0600);

/**
 * DOC: moverate (int)
 * Set maximum buffer migration rate in MB/s. The default is -1 (8 MB/s).
 */
MODULE_PARM_DESC(moverate, "Maximum buffer migration rate in MB/s. (32, 64, etc., -1=auto, 0=1=disabled)");
module_param_named(moverate, amdgpu_moverate, int, 0600);

/**
 * DOC: benchmark (int)
 * Run benchmarks. The default is 0 (Skip benchmarks).
 */
MODULE_PARM_DESC(benchmark, "Run benchmark");
module_param_named(benchmark, amdgpu_benchmarking, int, 0444);

/**
 * DOC: test (int)
 * Test BO GTT->VRAM and VRAM->GTT GPU copies. The default is 0 (Skip test, only set 1 to run test).
 */
MODULE_PARM_DESC(test, "Run tests");
module_param_named(test, amdgpu_testing, int, 0444);

/**
 * DOC: audio (int)
 * Set HDMI/DPAudio. Only affects non-DC display handling. The default is -1 (Enabled), set 0 to disabled it.
 */
MODULE_PARM_DESC(audio, "Audio enable (-1 = auto, 0 = disable, 1 = enable)");
module_param_named(audio, amdgpu_audio, int, 0444);

/**
 * DOC: disp_priority (int)
 * Set display Priority (1 = normal, 2 = high). Only affects non-DC display handling. The default is 0 (auto).
 */
MODULE_PARM_DESC(disp_priority, "Display Priority (0 = auto, 1 = normal, 2 = high)");
module_param_named(disp_priority, amdgpu_disp_priority, int, 0444);

/**
 * DOC: hw_i2c (int)
 * To enable hw i2c engine. Only affects non-DC display handling. The default is 0 (Disabled).
 */
MODULE_PARM_DESC(hw_i2c, "hw i2c engine enable (0 = disable)");
module_param_named(hw_i2c, amdgpu_hw_i2c, int, 0444);

/**
 * DOC: pcie_gen2 (int)
 * To disable PCIE Gen2/3 mode (0 = disable, 1 = enable). The default is -1 (auto, enabled).
 */
MODULE_PARM_DESC(pcie_gen2, "PCIE Gen2 mode (-1 = auto, 0 = disable, 1 = enable)");
module_param_named(pcie_gen2, amdgpu_pcie_gen2, int, 0444);

/**
 * DOC: msi (int)
 * To disable Message Signaled Interrupts (MSI) functionality (1 = enable, 0 = disable). The default is -1 (auto, enabled).
 */
MODULE_PARM_DESC(msi, "MSI support (1 = enable, 0 = disable, -1 = auto)");
module_param_named(msi, amdgpu_msi, int, 0444);

/**
 * DOC: lockup_timeout (string)
 * Set GPU scheduler timeout value in ms.
 *
 * The format can be [Non-Compute] or [GFX,Compute,SDMA,Video]. That is there can be one or
 * multiple values specified. 0 and negative values are invalidated. They will be adjusted
 * to the default timeout.
 *
 * - With one value specified, the setting will apply to all non-compute jobs.
 * - With multiple values specified, the first one will be for GFX.
 *   The second one is for Compute. The third and fourth ones are
 *   for SDMA and Video.
 *
 * By default(with no lockup_timeout settings), the timeout for all non-compute(GFX, SDMA and Video)
 * jobs is 10000. The timeout for compute is 60000.
 */
MODULE_PARM_DESC(lockup_timeout, "GPU lockup timeout in ms (default: for bare metal 10000 for non-compute jobs and 60000 for compute jobs; "
		"for passthrough or sriov, 10000 for all jobs."
		" 0: keep default value. negative: infinity timeout), "
		"format: for bare metal [Non-Compute] or [GFX,Compute,SDMA,Video]; "
		"for passthrough or sriov [all jobs] or [GFX,Compute,SDMA,Video].");
module_param_string(lockup_timeout, amdgpu_lockup_timeout, sizeof(amdgpu_lockup_timeout), 0444);

/**
 * DOC: dpm (int)
 * Override for dynamic power management setting
 * (0 = disable, 1 = enable)
 * The default is -1 (auto).
 */
MODULE_PARM_DESC(dpm, "DPM support (1 = enable, 0 = disable, -1 = auto)");
module_param_named(dpm, amdgpu_dpm, int, 0444);

/**
 * DOC: fw_load_type (int)
 * Set different firmware loading type for debugging (0 = direct, 1 = SMU, 2 = PSP). The default is -1 (auto).
 */
MODULE_PARM_DESC(fw_load_type, "firmware loading type (0 = direct, 1 = SMU, 2 = PSP, -1 = auto)");
module_param_named(fw_load_type, amdgpu_fw_load_type, int, 0444);

/**
 * DOC: aspm (int)
 * To disable ASPM (1 = enable, 0 = disable). The default is -1 (auto, enabled).
 */
MODULE_PARM_DESC(aspm, "ASPM support (1 = enable, 0 = disable, -1 = auto)");
module_param_named(aspm, amdgpu_aspm, int, 0444);

/**
 * DOC: runpm (int)
 * Override for runtime power management control for dGPUs in PX/HG laptops. The amdgpu driver can dynamically power down
 * the dGPU on PX/HG laptops when it is idle. The default is -1 (auto enable). Setting the value to 0 disables this functionality.
 */
MODULE_PARM_DESC(runpm, "PX runtime pm (2 = force enable with BAMACO, 1 = force enable with BACO, 0 = disable, -1 = PX only default)");
module_param_named(runpm, amdgpu_runtime_pm, int, 0444);

/**
 * DOC: ip_block_mask (uint)
 * Override what IP blocks are enabled on the GPU. Each GPU is a collection of IP blocks (gfx, display, video, etc.).
 * Use this parameter to disable specific blocks. Note that the IP blocks do not have a fixed index. Some asics may not have
 * some IPs or may include multiple instances of an IP so the ordering various from asic to asic. See the driver output in
 * the kernel log for the list of IPs on the asic. The default is 0xffffffff (enable all blocks on a device).
 */
MODULE_PARM_DESC(ip_block_mask, "IP Block Mask (all blocks enabled (default))");
module_param_named(ip_block_mask, amdgpu_ip_block_mask, uint, 0444);

/**
 * DOC: bapm (int)
 * Bidirectional Application Power Management (BAPM) used to dynamically share TDP between CPU and GPU. Set value 0 to disable it.
 * The default -1 (auto, enabled)
 */
MODULE_PARM_DESC(bapm, "BAPM support (1 = enable, 0 = disable, -1 = auto)");
module_param_named(bapm, amdgpu_bapm, int, 0444);

/**
 * DOC: deep_color (int)
 * Set 1 to enable Deep Color support. Only affects non-DC display handling. The default is 0 (disabled).
 */
MODULE_PARM_DESC(deep_color, "Deep Color support (1 = enable, 0 = disable (default))");
module_param_named(deep_color, amdgpu_deep_color, int, 0444);

/**
 * DOC: vm_size (int)
 * Override the size of the GPU's per client virtual address space in GiB.  The default is -1 (automatic for each asic).
 */
MODULE_PARM_DESC(vm_size, "VM address space size in gigabytes (default 64GB)");
module_param_named(vm_size, amdgpu_vm_size, int, 0444);

/**
 * DOC: vm_fragment_size (int)
 * Override VM fragment size in bits (4, 5, etc. 4 = 64K, 9 = 2M). The default is -1 (automatic for each asic).
 */
MODULE_PARM_DESC(vm_fragment_size, "VM fragment size in bits (4, 5, etc. 4 = 64K (default), Max 9 = 2M)");
module_param_named(vm_fragment_size, amdgpu_vm_fragment_size, int, 0444);

/**
 * DOC: vm_block_size (int)
 * Override VM page table size in bits (default depending on vm_size and hw setup). The default is -1 (automatic for each asic).
 */
MODULE_PARM_DESC(vm_block_size, "VM page table size in bits (default depending on vm_size)");
module_param_named(vm_block_size, amdgpu_vm_block_size, int, 0444);

/**
 * DOC: vm_fault_stop (int)
 * Stop on VM fault for debugging (0 = never, 1 = print first, 2 = always). The default is 0 (No stop).
 */
MODULE_PARM_DESC(vm_fault_stop, "Stop on VM fault (0 = never (default), 1 = print first, 2 = always)");
module_param_named(vm_fault_stop, amdgpu_vm_fault_stop, int, 0444);

/**
 * DOC: vm_debug (int)
 * Debug VM handling (0 = disabled, 1 = enabled). The default is 0 (Disabled).
 */
MODULE_PARM_DESC(vm_debug, "Debug VM handling (0 = disabled (default), 1 = enabled)");
module_param_named(vm_debug, amdgpu_vm_debug, int, 0644);

/**
 * DOC: vm_update_mode (int)
 * Override VM update mode. VM updated by using CPU (0 = never, 1 = Graphics only, 2 = Compute only, 3 = Both). The default
 * is -1 (Only in large BAR(LB) systems Compute VM tables will be updated by CPU, otherwise 0, never).
 */
MODULE_PARM_DESC(vm_update_mode, "VM update using CPU (0 = never (default except for large BAR(LB)), 1 = Graphics only, 2 = Compute only (default for LB), 3 = Both");
module_param_named(vm_update_mode, amdgpu_vm_update_mode, int, 0444);

/**
 * DOC: exp_hw_support (int)
 * Enable experimental hw support (1 = enable). The default is 0 (disabled).
 */
MODULE_PARM_DESC(exp_hw_support, "experimental hw support (1 = enable, 0 = disable (default))");
module_param_named(exp_hw_support, amdgpu_exp_hw_support, int, 0444);

/**
 * DOC: dc (int)
 * Disable/Enable Display Core driver for debugging (1 = enable, 0 = disable). The default is -1 (automatic for each asic).
 */
MODULE_PARM_DESC(dc, "Display Core driver (1 = enable, 0 = disable, -1 = auto (default))");
module_param_named(dc, amdgpu_dc, int, 0444);

/**
 * DOC: sched_jobs (int)
 * Override the max number of jobs supported in the sw queue. The default is 32.
 */
MODULE_PARM_DESC(sched_jobs, "the max number of jobs supported in the sw queue (default 32)");
module_param_named(sched_jobs, amdgpu_sched_jobs, int, 0444);

/**
 * DOC: sched_hw_submission (int)
 * Override the max number of HW submissions. The default is 2.
 */
MODULE_PARM_DESC(sched_hw_submission, "the max number of HW submissions (default 2)");
module_param_named(sched_hw_submission, amdgpu_sched_hw_submission, int, 0444);

/**
 * DOC: ppfeaturemask (hexint)
 * Override power features enabled. See enum PP_FEATURE_MASK in drivers/gpu/drm/amd/include/amd_shared.h.
 * The default is the current set of stable power features.
 */
MODULE_PARM_DESC(ppfeaturemask, "all power features enabled (default))");
module_param_named(ppfeaturemask, amdgpu_pp_feature_mask, hexint, 0444);

/**
 * DOC: forcelongtraining (uint)
 * Force long memory training in resume.
 * The default is zero, indicates short training in resume.
 */
MODULE_PARM_DESC(forcelongtraining, "force memory long training");
module_param_named(forcelongtraining, amdgpu_force_long_training, uint, 0444);

/**
 * DOC: pcie_gen_cap (uint)
 * Override PCIE gen speed capabilities. See the CAIL flags in drivers/gpu/drm/amd/include/amd_pcie.h.
 * The default is 0 (automatic for each asic).
 */
MODULE_PARM_DESC(pcie_gen_cap, "PCIE Gen Caps (0: autodetect (default))");
module_param_named(pcie_gen_cap, amdgpu_pcie_gen_cap, uint, 0444);

/**
 * DOC: pcie_lane_cap (uint)
 * Override PCIE lanes capabilities. See the CAIL flags in drivers/gpu/drm/amd/include/amd_pcie.h.
 * The default is 0 (automatic for each asic).
 */
MODULE_PARM_DESC(pcie_lane_cap, "PCIE Lane Caps (0: autodetect (default))");
module_param_named(pcie_lane_cap, amdgpu_pcie_lane_cap, uint, 0444);

/**
 * DOC: cg_mask (uint)
 * Override Clockgating features enabled on GPU (0 = disable clock gating). See the AMD_CG_SUPPORT flags in
 * drivers/gpu/drm/amd/include/amd_shared.h. The default is 0xffffffff (all enabled).
 */
MODULE_PARM_DESC(cg_mask, "Clockgating flags mask (0 = disable clock gating)");
module_param_named(cg_mask, amdgpu_cg_mask, uint, 0444);

/**
 * DOC: pg_mask (uint)
 * Override Powergating features enabled on GPU (0 = disable power gating). See the AMD_PG_SUPPORT flags in
 * drivers/gpu/drm/amd/include/amd_shared.h. The default is 0xffffffff (all enabled).
 */
MODULE_PARM_DESC(pg_mask, "Powergating flags mask (0 = disable power gating)");
module_param_named(pg_mask, amdgpu_pg_mask, uint, 0444);

/**
 * DOC: sdma_phase_quantum (uint)
 * Override SDMA context switch phase quantum (x 1K GPU clock cycles, 0 = no change). The default is 32.
 */
MODULE_PARM_DESC(sdma_phase_quantum, "SDMA context switch phase quantum (x 1K GPU clock cycles, 0 = no change (default 32))");
module_param_named(sdma_phase_quantum, amdgpu_sdma_phase_quantum, uint, 0444);

/**
 * DOC: disable_cu (charp)
 * Set to disable CUs (It's set like se.sh.cu,...). The default is NULL.
 */
MODULE_PARM_DESC(disable_cu, "Disable CUs (se.sh.cu,...)");
module_param_named(disable_cu, amdgpu_disable_cu, charp, 0444);

/**
 * DOC: virtual_display (charp)
 * Set to enable virtual display feature. This feature provides a virtual display hardware on headless boards
 * or in virtualized environments. It will be set like xxxx:xx:xx.x,x;xxxx:xx:xx.x,x. It's the pci address of
 * the device, plus the number of crtcs to expose. E.g., 0000:26:00.0,4 would enable 4 virtual crtcs on the pci
 * device at 26:00.0. The default is NULL.
 */
MODULE_PARM_DESC(virtual_display,
		 "Enable virtual display feature (the virtual_display will be set like xxxx:xx:xx.x,x;xxxx:xx:xx.x,x)");
module_param_named(virtual_display, amdgpu_virtual_display, charp, 0444);

/**
 * DOC: job_hang_limit (int)
 * Set how much time allow a job hang and not drop it. The default is 0.
 */
MODULE_PARM_DESC(job_hang_limit, "how much time allow a job hang and not drop it (default 0)");
module_param_named(job_hang_limit, amdgpu_job_hang_limit, int ,0444);

/**
 * DOC: lbpw (int)
 * Override Load Balancing Per Watt (LBPW) support (1 = enable, 0 = disable). The default is -1 (auto, enabled).
 */
MODULE_PARM_DESC(lbpw, "Load Balancing Per Watt (LBPW) support (1 = enable, 0 = disable, -1 = auto)");
module_param_named(lbpw, amdgpu_lbpw, int, 0444);

MODULE_PARM_DESC(compute_multipipe, "Force compute queues to be spread across pipes (1 = enable, 0 = disable, -1 = auto)");
module_param_named(compute_multipipe, amdgpu_compute_multipipe, int, 0444);

/**
 * DOC: gpu_recovery (int)
 * Set to enable GPU recovery mechanism (1 = enable, 0 = disable). The default is -1 (auto, disabled except SRIOV).
 */
MODULE_PARM_DESC(gpu_recovery, "Enable GPU recovery mechanism, (2 = advanced tdr mode, 1 = enable, 0 = disable, -1 = auto)");
module_param_named(gpu_recovery, amdgpu_gpu_recovery, int, 0444);

/**
 * DOC: emu_mode (int)
 * Set value 1 to enable emulation mode. This is only needed when running on an emulator. The default is 0 (disabled).
 */
MODULE_PARM_DESC(emu_mode, "Emulation mode, (1 = enable, 0 = disable)");
module_param_named(emu_mode, amdgpu_emu_mode, int, 0444);

/**
 * DOC: ras_enable (int)
 * Enable RAS features on the GPU (0 = disable, 1 = enable, -1 = auto (default))
 */
MODULE_PARM_DESC(ras_enable, "Enable RAS features on the GPU (0 = disable, 1 = enable, -1 = auto (default))");
module_param_named(ras_enable, amdgpu_ras_enable, int, 0444);

/**
 * DOC: ras_mask (uint)
 * Mask of RAS features to enable (default 0xffffffff), only valid when ras_enable == 1
 * See the flags in drivers/gpu/drm/amd/amdgpu/amdgpu_ras.h
 */
MODULE_PARM_DESC(ras_mask, "Mask of RAS features to enable (default 0xffffffff), only valid when ras_enable == 1");
module_param_named(ras_mask, amdgpu_ras_mask, uint, 0444);

/**
 * DOC: timeout_fatal_disable (bool)
 * Disable Watchdog timeout fatal error event
 */
MODULE_PARM_DESC(timeout_fatal_disable, "disable watchdog timeout fatal error (false = default)");
module_param_named(timeout_fatal_disable, amdgpu_watchdog_timer.timeout_fatal_disable, bool, 0644);

/**
 * DOC: timeout_period (uint)
 * Modify the watchdog timeout max_cycles as (1 << period)
 */
MODULE_PARM_DESC(timeout_period, "watchdog timeout period (0 = timeout disabled, 1 ~ 0x23 = timeout maxcycles = (1 << period)");
module_param_named(timeout_period, amdgpu_watchdog_timer.period, uint, 0644);

/**
 * DOC: si_support (int)
 * Set SI support driver. This parameter works after set config CONFIG_DRM_AMDGPU_SI. For SI asic, when radeon driver is enabled,
 * set value 0 to use radeon driver, while set value 1 to use amdgpu driver. The default is using radeon driver when it available,
 * otherwise using amdgpu driver.
 */
#ifdef CONFIG_DRM_AMDGPU_SI

#if defined(CONFIG_DRM_RADEON) || defined(CONFIG_DRM_RADEON_MODULE)
int amdgpu_si_support = 0;
MODULE_PARM_DESC(si_support, "SI support (1 = enabled, 0 = disabled (default))");
#else
int amdgpu_si_support = 1;
MODULE_PARM_DESC(si_support, "SI support (1 = enabled (default), 0 = disabled)");
#endif

module_param_named(si_support, amdgpu_si_support, int, 0444);
#endif

/**
 * DOC: cik_support (int)
 * Set CIK support driver. This parameter works after set config CONFIG_DRM_AMDGPU_CIK. For CIK asic, when radeon driver is enabled,
 * set value 0 to use radeon driver, while set value 1 to use amdgpu driver. The default is using radeon driver when it available,
 * otherwise using amdgpu driver.
 */
#ifdef CONFIG_DRM_AMDGPU_CIK

#if defined(CONFIG_DRM_RADEON) || defined(CONFIG_DRM_RADEON_MODULE)
int amdgpu_cik_support = 0;
MODULE_PARM_DESC(cik_support, "CIK support (1 = enabled, 0 = disabled (default))");
#else
int amdgpu_cik_support = 1;
MODULE_PARM_DESC(cik_support, "CIK support (1 = enabled (default), 0 = disabled)");
#endif

module_param_named(cik_support, amdgpu_cik_support, int, 0444);
#endif

/**
 * DOC: smu_memory_pool_size (uint)
 * It is used to reserve gtt for smu debug usage, setting value 0 to disable it. The actual size is value * 256MiB.
 * E.g. 0x1 = 256Mbyte, 0x2 = 512Mbyte, 0x4 = 1 Gbyte, 0x8 = 2GByte. The default is 0 (disabled).
 */
MODULE_PARM_DESC(smu_memory_pool_size,
	"reserve gtt for smu debug usage, 0 = disable,"
		"0x1 = 256Mbyte, 0x2 = 512Mbyte, 0x4 = 1 Gbyte, 0x8 = 2GByte");
module_param_named(smu_memory_pool_size, amdgpu_smu_memory_pool_size, uint, 0444);

/**
 * DOC: async_gfx_ring (int)
 * It is used to enable gfx rings that could be configured with different prioritites or equal priorities
 */
MODULE_PARM_DESC(async_gfx_ring,
	"Asynchronous GFX rings that could be configured with either different priorities (HP3D ring and LP3D ring), or equal priorities (0 = disabled, 1 = enabled (default))");
module_param_named(async_gfx_ring, amdgpu_async_gfx_ring, int, 0444);

/**
 * DOC: mcbp (int)
 * It is used to enable mid command buffer preemption. (0 = disabled (default), 1 = enabled)
 */
MODULE_PARM_DESC(mcbp,
	"Enable Mid-command buffer preemption (0 = disabled (default), 1 = enabled)");
module_param_named(mcbp, amdgpu_mcbp, int, 0444);

/**
 * DOC: discovery (int)
 * Allow driver to discover hardware IP information from IP Discovery table at the top of VRAM.
 * (-1 = auto (default), 0 = disabled, 1 = enabled)
 */
MODULE_PARM_DESC(discovery,
	"Allow driver to discover hardware IPs from IP Discovery table at the top of VRAM");
module_param_named(discovery, amdgpu_discovery, int, 0444);

/**
 * DOC: mes (int)
 * Enable Micro Engine Scheduler. This is a new hw scheduling engine for gfx, sdma, and compute.
 * (0 = disabled (default), 1 = enabled)
 */
MODULE_PARM_DESC(mes,
	"Enable Micro Engine Scheduler (0 = disabled (default), 1 = enabled)");
module_param_named(mes, amdgpu_mes, int, 0444);

/**
 * DOC: noretry (int)
 * Disable XNACK retry in the SQ by default on GFXv9 hardware. On ASICs that
 * do not support per-process XNACK this also disables retry page faults.
 * (0 = retry enabled, 1 = retry disabled, -1 auto (default))
 */
MODULE_PARM_DESC(noretry,
	"Disable retry faults (0 = retry enabled, 1 = retry disabled, -1 auto (default))");
module_param_named(noretry, amdgpu_noretry, int, 0644);

/**
 * DOC: force_asic_type (int)
 * A non negative value used to specify the asic type for all supported GPUs.
 */
MODULE_PARM_DESC(force_asic_type,
	"A non negative value used to specify the asic type for all supported GPUs");
module_param_named(force_asic_type, amdgpu_force_asic_type, int, 0444);



#ifdef CONFIG_HSA_AMD
/**
 * DOC: sched_policy (int)
 * Set scheduling policy. Default is HWS(hardware scheduling) with over-subscription.
 * Setting 1 disables over-subscription. Setting 2 disables HWS and statically
 * assigns queues to HQDs.
 */
int sched_policy = KFD_SCHED_POLICY_HWS;
module_param(sched_policy, int, 0444);
MODULE_PARM_DESC(sched_policy,
	"Scheduling policy (0 = HWS (Default), 1 = HWS without over-subscription, 2 = Non-HWS (Used for debugging only)");

/**
 * DOC: hws_max_conc_proc (int)
 * Maximum number of processes that HWS can schedule concurrently. The maximum is the
 * number of VMIDs assigned to the HWS, which is also the default.
 */
int hws_max_conc_proc = 8;
module_param(hws_max_conc_proc, int, 0444);
MODULE_PARM_DESC(hws_max_conc_proc,
	"Max # processes HWS can execute concurrently when sched_policy=0 (0 = no concurrency, #VMIDs for KFD = Maximum(default))");

/**
 * DOC: cwsr_enable (int)
 * CWSR(compute wave store and resume) allows the GPU to preempt shader execution in
 * the middle of a compute wave. Default is 1 to enable this feature. Setting 0
 * disables it.
 */
int cwsr_enable = 1;
module_param(cwsr_enable, int, 0444);
MODULE_PARM_DESC(cwsr_enable, "CWSR enable (0 = Off, 1 = On (Default))");

/**
 * DOC: max_num_of_queues_per_device (int)
 * Maximum number of queues per device. Valid setting is between 1 and 4096. Default
 * is 4096.
 */
int max_num_of_queues_per_device = KFD_MAX_NUM_OF_QUEUES_PER_DEVICE_DEFAULT;
module_param(max_num_of_queues_per_device, int, 0444);
MODULE_PARM_DESC(max_num_of_queues_per_device,
	"Maximum number of supported queues per device (1 = Minimum, 4096 = default)");

/**
 * DOC: send_sigterm (int)
 * Send sigterm to HSA process on unhandled exceptions. Default is not to send sigterm
 * but just print errors on dmesg. Setting 1 enables sending sigterm.
 */
int send_sigterm;
module_param(send_sigterm, int, 0444);
MODULE_PARM_DESC(send_sigterm,
	"Send sigterm to HSA process on unhandled exception (0 = disable, 1 = enable)");

/**
 * DOC: debug_largebar (int)
 * Set debug_largebar as 1 to enable simulating large-bar capability on non-large bar
 * system. This limits the VRAM size reported to ROCm applications to the visible
 * size, usually 256MB.
 * Default value is 0, diabled.
 */
int debug_largebar;
module_param(debug_largebar, int, 0444);
MODULE_PARM_DESC(debug_largebar,
	"Debug large-bar flag used to simulate large-bar capability on non-large bar machine (0 = disable, 1 = enable)");

/**
 * DOC: ignore_crat (int)
 * Ignore CRAT table during KFD initialization. By default, KFD uses the ACPI CRAT
 * table to get information about AMD APUs. This option can serve as a workaround on
 * systems with a broken CRAT table.
 *
 * Default is auto (according to asic type, iommu_v2, and crat table, to decide
 * whehter use CRAT)
 */
int ignore_crat;
module_param(ignore_crat, int, 0444);
MODULE_PARM_DESC(ignore_crat,
	"Ignore CRAT table during KFD initialization (0 = auto (default), 1 = ignore CRAT)");

/**
 * DOC: halt_if_hws_hang (int)
 * Halt if HWS hang is detected. Default value, 0, disables the halt on hang.
 * Setting 1 enables halt on hang.
 */
int halt_if_hws_hang;
module_param(halt_if_hws_hang, int, 0644);
MODULE_PARM_DESC(halt_if_hws_hang, "Halt if HWS hang is detected (0 = off (default), 1 = on)");

/**
 * DOC: hws_gws_support(bool)
 * Assume that HWS supports GWS barriers regardless of what firmware version
 * check says. Default value: false (rely on MEC2 firmware version check).
 */
bool hws_gws_support;
module_param(hws_gws_support, bool, 0444);
MODULE_PARM_DESC(hws_gws_support, "Assume MEC2 FW supports GWS barriers (false = rely on FW version check (Default), true = force supported)");

/**
  * DOC: queue_preemption_timeout_ms (int)
  * queue preemption timeout in ms (1 = Minimum, 9000 = default)
  */
int queue_preemption_timeout_ms = 9000;
module_param(queue_preemption_timeout_ms, int, 0644);
MODULE_PARM_DESC(queue_preemption_timeout_ms, "queue preemption timeout in ms (1 = Minimum, 9000 = default)");

/**
 * DOC: debug_evictions(bool)
 * Enable extra debug messages to help determine the cause of evictions
 */
bool debug_evictions;
module_param(debug_evictions, bool, 0644);
MODULE_PARM_DESC(debug_evictions, "enable eviction debug messages (false = default)");

/**
 * DOC: no_system_mem_limit(bool)
 * Disable system memory limit, to support multiple process shared memory
 */
bool no_system_mem_limit;
module_param(no_system_mem_limit, bool, 0644);
MODULE_PARM_DESC(no_system_mem_limit, "disable system memory limit (false = default)");

/**
 * DOC: no_queue_eviction_on_vm_fault (int)
 * If set, process queues will not be evicted on gpuvm fault. This is to keep the wavefront context for debugging (0 = queue eviction, 1 = no queue eviction). The default is 0 (queue eviction).
 */
int amdgpu_no_queue_eviction_on_vm_fault = 0;
MODULE_PARM_DESC(no_queue_eviction_on_vm_fault, "No queue eviction on VM fault (0 = queue eviction, 1 = no queue eviction)");
module_param_named(no_queue_eviction_on_vm_fault, amdgpu_no_queue_eviction_on_vm_fault, int, 0444);
#endif

/**
 * DOC: dcfeaturemask (uint)
 * Override display features enabled. See enum DC_FEATURE_MASK in drivers/gpu/drm/amd/include/amd_shared.h.
 * The default is the current set of stable display features.
 */
MODULE_PARM_DESC(dcfeaturemask, "all stable DC features enabled (default))");
module_param_named(dcfeaturemask, amdgpu_dc_feature_mask, uint, 0444);

/**
 * DOC: dcdebugmask (uint)
 * Override display features enabled. See enum DC_DEBUG_MASK in drivers/gpu/drm/amd/include/amd_shared.h.
 */
MODULE_PARM_DESC(dcdebugmask, "all debug options disabled (default))");
module_param_named(dcdebugmask, amdgpu_dc_debug_mask, uint, 0444);

/**
 * DOC: abmlevel (uint)
 * Override the default ABM (Adaptive Backlight Management) level used for DC
 * enabled hardware. Requires DMCU to be supported and loaded.
 * Valid levels are 0-4. A value of 0 indicates that ABM should be disabled by
 * default. Values 1-4 control the maximum allowable brightness reduction via
 * the ABM algorithm, with 1 being the least reduction and 4 being the most
 * reduction.
 *
 * Defaults to 0, or disabled. Userspace can still override this level later
 * after boot.
 */
uint amdgpu_dm_abm_level;
MODULE_PARM_DESC(abmlevel, "ABM level (0 = off (default), 1-4 = backlight reduction level) ");
module_param_named(abmlevel, amdgpu_dm_abm_level, uint, 0444);

int amdgpu_backlight = -1;
MODULE_PARM_DESC(backlight, "Backlight control (0 = pwm, 1 = aux, -1 auto (default))");
module_param_named(backlight, amdgpu_backlight, bint, 0444);

/**
 * DOC: tmz (int)
 * Trusted Memory Zone (TMZ) is a method to protect data being written
 * to or read from memory.
 *
 * The default value: 0 (off).  TODO: change to auto till it is completed.
 */
MODULE_PARM_DESC(tmz, "Enable TMZ feature (-1 = auto (default), 0 = off, 1 = on)");
module_param_named(tmz, amdgpu_tmz, int, 0444);

/**
 * DOC: freesync_video (uint)
 * Enable the optimization to adjust front porch timing to achieve seamless
 * mode change experience when setting a freesync supported mode for which full
 * modeset is not needed.
 *
 * The Display Core will add a set of modes derived from the base FreeSync
 * video mode into the corresponding connector's mode list based on commonly
 * used refresh rates and VRR range of the connected display, when users enable
 * this feature. From the userspace perspective, they can see a seamless mode
 * change experience when the change between different refresh rates under the
 * same resolution. Additionally, userspace applications such as Video playback
 * can read this modeset list and change the refresh rate based on the video
 * frame rate. Finally, the userspace can also derive an appropriate mode for a
 * particular refresh rate based on the FreeSync Mode and add it to the
 * connector's mode list.
 *
 * Note: This is an experimental feature.
 *
 * The default value: 0 (off).
 */
MODULE_PARM_DESC(
	freesync_video,
	"Enable freesync modesetting optimization feature (0 = off (default), 1 = on)");
module_param_named(freesync_video, amdgpu_freesync_vid_mode, uint, 0444);

/**
 * DOC: reset_method (int)
 * GPU reset method (-1 = auto (default), 0 = legacy, 1 = mode0, 2 = mode1, 3 = mode2, 4 = baco, 5 = pci)
 */
MODULE_PARM_DESC(reset_method, "GPU reset method (-1 = auto (default), 0 = legacy, 1 = mode0, 2 = mode1, 3 = mode2, 4 = baco/bamaco, 5 = pci)");
module_param_named(reset_method, amdgpu_reset_method, int, 0444);

/**
 * DOC: bad_page_threshold (int) Bad page threshold is specifies the
 * threshold value of faulty pages detected by RAS ECC, which may
 * result in the GPU entering bad status when the number of total
 * faulty pages by ECC exceeds the threshold value.
 */
MODULE_PARM_DESC(bad_page_threshold, "Bad page threshold(-1 = auto(default value), 0 = disable bad page retirement)");
module_param_named(bad_page_threshold, amdgpu_bad_page_threshold, int, 0444);

MODULE_PARM_DESC(num_kcq, "number of kernel compute queue user want to setup (8 if set to greater than 8 or less than 0, only affect gfx 8+)");
module_param_named(num_kcq, amdgpu_num_kcq, int, 0444);

/**
 * DOC: smu_pptable_id (int)
 * Used to override pptable id. id = 0 use VBIOS pptable.
 * id > 0 use the soft pptable with specicfied id.
 */
MODULE_PARM_DESC(smu_pptable_id,
	"specify pptable id to be used (-1 = auto(default) value, 0 = use pptable from vbios, > 0 = soft pptable id)");
module_param_named(smu_pptable_id, amdgpu_smu_pptable_id, int, 0444);

static const struct pci_device_id pciidlist[] = {
#ifdef  CONFIG_DRM_AMDGPU_SI
	{0x1002, 0x6780, PCI_ANY_ID, PCI_ANY_ID, 0, 0, CHIP_TAHITI},
	{0x1002, 0x6784, PCI_ANY_ID, PCI_ANY_ID, 0, 0, CHIP_TAHITI},
	{0x1002, 0x6788, PCI_ANY_ID, PCI_ANY_ID, 0, 0, CHIP_TAHITI},
	{0x1002, 0x678A, PCI_ANY_ID, PCI_ANY_ID, 0, 0, CHIP_TAHITI},
	{0x1002, 0x6790, PCI_ANY_ID, PCI_ANY_ID, 0, 0, CHIP_TAHITI},
	{0x1002, 0x6791, PCI_ANY_ID, PCI_ANY_ID, 0, 0, CHIP_TAHITI},
	{0x1002, 0x6792, PCI_ANY_ID, PCI_ANY_ID, 0, 0, CHIP_TAHITI},
	{0x1002, 0x6798, PCI_ANY_ID, PCI_ANY_ID, 0, 0, CHIP_TAHITI},
	{0x1002, 0x6799, PCI_ANY_ID, PCI_ANY_ID, 0, 0, CHIP_TAHITI},
	{0x1002, 0x679A, PCI_ANY_ID, PCI_ANY_ID, 0, 0, CHIP_TAHITI},
	{0x1002, 0x679B, PCI_ANY_ID, PCI_ANY_ID, 0, 0, CHIP_TAHITI},
	{0x1002, 0x679E, PCI_ANY_ID, PCI_ANY_ID, 0, 0, CHIP_TAHITI},
	{0x1002, 0x679F, PCI_ANY_ID, PCI_ANY_ID, 0, 0, CHIP_TAHITI},
	{0x1002, 0x6800, PCI_ANY_ID, PCI_ANY_ID, 0, 0, CHIP_PITCAIRN|AMD_IS_MOBILITY},
	{0x1002, 0x6801, PCI_ANY_ID, PCI_ANY_ID, 0, 0, CHIP_PITCAIRN|AMD_IS_MOBILITY},
	{0x1002, 0x6802, PCI_ANY_ID, PCI_ANY_ID, 0, 0, CHIP_PITCAIRN|AMD_IS_MOBILITY},
	{0x1002, 0x6806, PCI_ANY_ID, PCI_ANY_ID, 0, 0, CHIP_PITCAIRN},
	{0x1002, 0x6808, PCI_ANY_ID, PCI_ANY_ID, 0, 0, CHIP_PITCAIRN},
	{0x1002, 0x6809, PCI_ANY_ID, PCI_ANY_ID, 0, 0, CHIP_PITCAIRN},
	{0x1002, 0x6810, PCI_ANY_ID, PCI_ANY_ID, 0, 0, CHIP_PITCAIRN},
	{0x1002, 0x6811, PCI_ANY_ID, PCI_ANY_ID, 0, 0, CHIP_PITCAIRN},
	{0x1002, 0x6816, PCI_ANY_ID, PCI_ANY_ID, 0, 0, CHIP_PITCAIRN},
	{0x1002, 0x6817, PCI_ANY_ID, PCI_ANY_ID, 0, 0, CHIP_PITCAIRN},
	{0x1002, 0x6818, PCI_ANY_ID, PCI_ANY_ID, 0, 0, CHIP_PITCAIRN},
	{0x1002, 0x6819, PCI_ANY_ID, PCI_ANY_ID, 0, 0, CHIP_PITCAIRN},
	{0x1002, 0x6600, PCI_ANY_ID, PCI_ANY_ID, 0, 0, CHIP_OLAND|AMD_IS_MOBILITY},
	{0x1002, 0x6601, PCI_ANY_ID, PCI_ANY_ID, 0, 0, CHIP_OLAND|AMD_IS_MOBILITY},
	{0x1002, 0x6602, PCI_ANY_ID, PCI_ANY_ID, 0, 0, CHIP_OLAND|AMD_IS_MOBILITY},
	{0x1002, 0x6603, PCI_ANY_ID, PCI_ANY_ID, 0, 0, CHIP_OLAND|AMD_IS_MOBILITY},
	{0x1002, 0x6604, PCI_ANY_ID, PCI_ANY_ID, 0, 0, CHIP_OLAND|AMD_IS_MOBILITY},
	{0x1002, 0x6605, PCI_ANY_ID, PCI_ANY_ID, 0, 0, CHIP_OLAND|AMD_IS_MOBILITY},
	{0x1002, 0x6606, PCI_ANY_ID, PCI_ANY_ID, 0, 0, CHIP_OLAND|AMD_IS_MOBILITY},
	{0x1002, 0x6607, PCI_ANY_ID, PCI_ANY_ID, 0, 0, CHIP_OLAND|AMD_IS_MOBILITY},
	{0x1002, 0x6608, PCI_ANY_ID, PCI_ANY_ID, 0, 0, CHIP_OLAND},
	{0x1002, 0x6610, PCI_ANY_ID, PCI_ANY_ID, 0, 0, CHIP_OLAND},
	{0x1002, 0x6611, PCI_ANY_ID, PCI_ANY_ID, 0, 0, CHIP_OLAND},
	{0x1002, 0x6613, PCI_ANY_ID, PCI_ANY_ID, 0, 0, CHIP_OLAND},
	{0x1002, 0x6617, PCI_ANY_ID, PCI_ANY_ID, 0, 0, CHIP_OLAND|AMD_IS_MOBILITY},
	{0x1002, 0x6620, PCI_ANY_ID, PCI_ANY_ID, 0, 0, CHIP_OLAND|AMD_IS_MOBILITY},
	{0x1002, 0x6621, PCI_ANY_ID, PCI_ANY_ID, 0, 0, CHIP_OLAND|AMD_IS_MOBILITY},
	{0x1002, 0x6623, PCI_ANY_ID, PCI_ANY_ID, 0, 0, CHIP_OLAND|AMD_IS_MOBILITY},
	{0x1002, 0x6631, PCI_ANY_ID, PCI_ANY_ID, 0, 0, CHIP_OLAND},
	{0x1002, 0x6820, PCI_ANY_ID, PCI_ANY_ID, 0, 0, CHIP_VERDE|AMD_IS_MOBILITY},
	{0x1002, 0x6821, PCI_ANY_ID, PCI_ANY_ID, 0, 0, CHIP_VERDE|AMD_IS_MOBILITY},
	{0x1002, 0x6822, PCI_ANY_ID, PCI_ANY_ID, 0, 0, CHIP_VERDE|AMD_IS_MOBILITY},
	{0x1002, 0x6823, PCI_ANY_ID, PCI_ANY_ID, 0, 0, CHIP_VERDE|AMD_IS_MOBILITY},
	{0x1002, 0x6824, PCI_ANY_ID, PCI_ANY_ID, 0, 0, CHIP_VERDE|AMD_IS_MOBILITY},
	{0x1002, 0x6825, PCI_ANY_ID, PCI_ANY_ID, 0, 0, CHIP_VERDE|AMD_IS_MOBILITY},
	{0x1002, 0x6826, PCI_ANY_ID, PCI_ANY_ID, 0, 0, CHIP_VERDE|AMD_IS_MOBILITY},
	{0x1002, 0x6827, PCI_ANY_ID, PCI_ANY_ID, 0, 0, CHIP_VERDE|AMD_IS_MOBILITY},
	{0x1002, 0x6828, PCI_ANY_ID, PCI_ANY_ID, 0, 0, CHIP_VERDE},
	{0x1002, 0x6829, PCI_ANY_ID, PCI_ANY_ID, 0, 0, CHIP_VERDE},
	{0x1002, 0x682A, PCI_ANY_ID, PCI_ANY_ID, 0, 0, CHIP_VERDE|AMD_IS_MOBILITY},
	{0x1002, 0x682B, PCI_ANY_ID, PCI_ANY_ID, 0, 0, CHIP_VERDE|AMD_IS_MOBILITY},
	{0x1002, 0x682C, PCI_ANY_ID, PCI_ANY_ID, 0, 0, CHIP_VERDE},
	{0x1002, 0x682D, PCI_ANY_ID, PCI_ANY_ID, 0, 0, CHIP_VERDE|AMD_IS_MOBILITY},
	{0x1002, 0x682F, PCI_ANY_ID, PCI_ANY_ID, 0, 0, CHIP_VERDE|AMD_IS_MOBILITY},
	{0x1002, 0x6830, PCI_ANY_ID, PCI_ANY_ID, 0, 0, CHIP_VERDE|AMD_IS_MOBILITY},
	{0x1002, 0x6831, PCI_ANY_ID, PCI_ANY_ID, 0, 0, CHIP_VERDE|AMD_IS_MOBILITY},
	{0x1002, 0x6835, PCI_ANY_ID, PCI_ANY_ID, 0, 0, CHIP_VERDE},
	{0x1002, 0x6837, PCI_ANY_ID, PCI_ANY_ID, 0, 0, CHIP_VERDE},
	{0x1002, 0x6838, PCI_ANY_ID, PCI_ANY_ID, 0, 0, CHIP_VERDE},
	{0x1002, 0x6839, PCI_ANY_ID, PCI_ANY_ID, 0, 0, CHIP_VERDE},
	{0x1002, 0x683B, PCI_ANY_ID, PCI_ANY_ID, 0, 0, CHIP_VERDE},
	{0x1002, 0x683D, PCI_ANY_ID, PCI_ANY_ID, 0, 0, CHIP_VERDE},
	{0x1002, 0x683F, PCI_ANY_ID, PCI_ANY_ID, 0, 0, CHIP_VERDE},
	{0x1002, 0x6660, PCI_ANY_ID, PCI_ANY_ID, 0, 0, CHIP_HAINAN|AMD_IS_MOBILITY},
	{0x1002, 0x6663, PCI_ANY_ID, PCI_ANY_ID, 0, 0, CHIP_HAINAN|AMD_IS_MOBILITY},
	{0x1002, 0x6664, PCI_ANY_ID, PCI_ANY_ID, 0, 0, CHIP_HAINAN|AMD_IS_MOBILITY},
	{0x1002, 0x6665, PCI_ANY_ID, PCI_ANY_ID, 0, 0, CHIP_HAINAN|AMD_IS_MOBILITY},
	{0x1002, 0x6667, PCI_ANY_ID, PCI_ANY_ID, 0, 0, CHIP_HAINAN|AMD_IS_MOBILITY},
	{0x1002, 0x666F, PCI_ANY_ID, PCI_ANY_ID, 0, 0, CHIP_HAINAN|AMD_IS_MOBILITY},
#endif
#ifdef CONFIG_DRM_AMDGPU_CIK
	/* Kaveri */
	{0x1002, 0x1304, PCI_ANY_ID, PCI_ANY_ID, 0, 0, CHIP_KAVERI|AMD_IS_MOBILITY|AMD_IS_APU},
	{0x1002, 0x1305, PCI_ANY_ID, PCI_ANY_ID, 0, 0, CHIP_KAVERI|AMD_IS_APU},
	{0x1002, 0x1306, PCI_ANY_ID, PCI_ANY_ID, 0, 0, CHIP_KAVERI|AMD_IS_MOBILITY|AMD_IS_APU},
	{0x1002, 0x1307, PCI_ANY_ID, PCI_ANY_ID, 0, 0, CHIP_KAVERI|AMD_IS_APU},
	{0x1002, 0x1309, PCI_ANY_ID, PCI_ANY_ID, 0, 0, CHIP_KAVERI|AMD_IS_MOBILITY|AMD_IS_APU},
	{0x1002, 0x130A, PCI_ANY_ID, PCI_ANY_ID, 0, 0, CHIP_KAVERI|AMD_IS_MOBILITY|AMD_IS_APU},
	{0x1002, 0x130B, PCI_ANY_ID, PCI_ANY_ID, 0, 0, CHIP_KAVERI|AMD_IS_MOBILITY|AMD_IS_APU},
	{0x1002, 0x130C, PCI_ANY_ID, PCI_ANY_ID, 0, 0, CHIP_KAVERI|AMD_IS_MOBILITY|AMD_IS_APU},
	{0x1002, 0x130D, PCI_ANY_ID, PCI_ANY_ID, 0, 0, CHIP_KAVERI|AMD_IS_MOBILITY|AMD_IS_APU},
	{0x1002, 0x130E, PCI_ANY_ID, PCI_ANY_ID, 0, 0, CHIP_KAVERI|AMD_IS_MOBILITY|AMD_IS_APU},
	{0x1002, 0x130F, PCI_ANY_ID, PCI_ANY_ID, 0, 0, CHIP_KAVERI|AMD_IS_APU},
	{0x1002, 0x1310, PCI_ANY_ID, PCI_ANY_ID, 0, 0, CHIP_KAVERI|AMD_IS_APU},
	{0x1002, 0x1311, PCI_ANY_ID, PCI_ANY_ID, 0, 0, CHIP_KAVERI|AMD_IS_APU},
	{0x1002, 0x1312, PCI_ANY_ID, PCI_ANY_ID, 0, 0, CHIP_KAVERI|AMD_IS_APU},
	{0x1002, 0x1313, PCI_ANY_ID, PCI_ANY_ID, 0, 0, CHIP_KAVERI|AMD_IS_APU},
	{0x1002, 0x1315, PCI_ANY_ID, PCI_ANY_ID, 0, 0, CHIP_KAVERI|AMD_IS_APU},
	{0x1002, 0x1316, PCI_ANY_ID, PCI_ANY_ID, 0, 0, CHIP_KAVERI|AMD_IS_APU},
	{0x1002, 0x1317, PCI_ANY_ID, PCI_ANY_ID, 0, 0, CHIP_KAVERI|AMD_IS_MOBILITY|AMD_IS_APU},
	{0x1002, 0x1318, PCI_ANY_ID, PCI_ANY_ID, 0, 0, CHIP_KAVERI|AMD_IS_MOBILITY|AMD_IS_APU},
	{0x1002, 0x131B, PCI_ANY_ID, PCI_ANY_ID, 0, 0, CHIP_KAVERI|AMD_IS_APU},
	{0x1002, 0x131C, PCI_ANY_ID, PCI_ANY_ID, 0, 0, CHIP_KAVERI|AMD_IS_APU},
	{0x1002, 0x131D, PCI_ANY_ID, PCI_ANY_ID, 0, 0, CHIP_KAVERI|AMD_IS_APU},
	/* Bonaire */
	{0x1002, 0x6640, PCI_ANY_ID, PCI_ANY_ID, 0, 0, CHIP_BONAIRE|AMD_IS_MOBILITY},
	{0x1002, 0x6641, PCI_ANY_ID, PCI_ANY_ID, 0, 0, CHIP_BONAIRE|AMD_IS_MOBILITY},
	{0x1002, 0x6646, PCI_ANY_ID, PCI_ANY_ID, 0, 0, CHIP_BONAIRE|AMD_IS_MOBILITY},
	{0x1002, 0x6647, PCI_ANY_ID, PCI_ANY_ID, 0, 0, CHIP_BONAIRE|AMD_IS_MOBILITY},
	{0x1002, 0x6649, PCI_ANY_ID, PCI_ANY_ID, 0, 0, CHIP_BONAIRE},
	{0x1002, 0x6650, PCI_ANY_ID, PCI_ANY_ID, 0, 0, CHIP_BONAIRE},
	{0x1002, 0x6651, PCI_ANY_ID, PCI_ANY_ID, 0, 0, CHIP_BONAIRE},
	{0x1002, 0x6658, PCI_ANY_ID, PCI_ANY_ID, 0, 0, CHIP_BONAIRE},
	{0x1002, 0x665c, PCI_ANY_ID, PCI_ANY_ID, 0, 0, CHIP_BONAIRE},
	{0x1002, 0x665d, PCI_ANY_ID, PCI_ANY_ID, 0, 0, CHIP_BONAIRE},
	{0x1002, 0x665f, PCI_ANY_ID, PCI_ANY_ID, 0, 0, CHIP_BONAIRE},
	/* Hawaii */
	{0x1002, 0x67A0, PCI_ANY_ID, PCI_ANY_ID, 0, 0, CHIP_HAWAII},
	{0x1002, 0x67A1, PCI_ANY_ID, PCI_ANY_ID, 0, 0, CHIP_HAWAII},
	{0x1002, 0x67A2, PCI_ANY_ID, PCI_ANY_ID, 0, 0, CHIP_HAWAII},
	{0x1002, 0x67A8, PCI_ANY_ID, PCI_ANY_ID, 0, 0, CHIP_HAWAII},
	{0x1002, 0x67A9, PCI_ANY_ID, PCI_ANY_ID, 0, 0, CHIP_HAWAII},
	{0x1002, 0x67AA, PCI_ANY_ID, PCI_ANY_ID, 0, 0, CHIP_HAWAII},
	{0x1002, 0x67B0, PCI_ANY_ID, PCI_ANY_ID, 0, 0, CHIP_HAWAII},
	{0x1002, 0x67B1, PCI_ANY_ID, PCI_ANY_ID, 0, 0, CHIP_HAWAII},
	{0x1002, 0x67B8, PCI_ANY_ID, PCI_ANY_ID, 0, 0, CHIP_HAWAII},
	{0x1002, 0x67B9, PCI_ANY_ID, PCI_ANY_ID, 0, 0, CHIP_HAWAII},
	{0x1002, 0x67BA, PCI_ANY_ID, PCI_ANY_ID, 0, 0, CHIP_HAWAII},
	{0x1002, 0x67BE, PCI_ANY_ID, PCI_ANY_ID, 0, 0, CHIP_HAWAII},
	/* Kabini */
	{0x1002, 0x9830, PCI_ANY_ID, PCI_ANY_ID, 0, 0, CHIP_KABINI|AMD_IS_MOBILITY|AMD_IS_APU},
	{0x1002, 0x9831, PCI_ANY_ID, PCI_ANY_ID, 0, 0, CHIP_KABINI|AMD_IS_APU},
	{0x1002, 0x9832, PCI_ANY_ID, PCI_ANY_ID, 0, 0, CHIP_KABINI|AMD_IS_MOBILITY|AMD_IS_APU},
	{0x1002, 0x9833, PCI_ANY_ID, PCI_ANY_ID, 0, 0, CHIP_KABINI|AMD_IS_APU},
	{0x1002, 0x9834, PCI_ANY_ID, PCI_ANY_ID, 0, 0, CHIP_KABINI|AMD_IS_MOBILITY|AMD_IS_APU},
	{0x1002, 0x9835, PCI_ANY_ID, PCI_ANY_ID, 0, 0, CHIP_KABINI|AMD_IS_APU},
	{0x1002, 0x9836, PCI_ANY_ID, PCI_ANY_ID, 0, 0, CHIP_KABINI|AMD_IS_MOBILITY|AMD_IS_APU},
	{0x1002, 0x9837, PCI_ANY_ID, PCI_ANY_ID, 0, 0, CHIP_KABINI|AMD_IS_APU},
	{0x1002, 0x9838, PCI_ANY_ID, PCI_ANY_ID, 0, 0, CHIP_KABINI|AMD_IS_MOBILITY|AMD_IS_APU},
	{0x1002, 0x9839, PCI_ANY_ID, PCI_ANY_ID, 0, 0, CHIP_KABINI|AMD_IS_MOBILITY|AMD_IS_APU},
	{0x1002, 0x983a, PCI_ANY_ID, PCI_ANY_ID, 0, 0, CHIP_KABINI|AMD_IS_APU},
	{0x1002, 0x983b, PCI_ANY_ID, PCI_ANY_ID, 0, 0, CHIP_KABINI|AMD_IS_MOBILITY|AMD_IS_APU},
	{0x1002, 0x983c, PCI_ANY_ID, PCI_ANY_ID, 0, 0, CHIP_KABINI|AMD_IS_APU},
	{0x1002, 0x983d, PCI_ANY_ID, PCI_ANY_ID, 0, 0, CHIP_KABINI|AMD_IS_APU},
	{0x1002, 0x983e, PCI_ANY_ID, PCI_ANY_ID, 0, 0, CHIP_KABINI|AMD_IS_APU},
	{0x1002, 0x983f, PCI_ANY_ID, PCI_ANY_ID, 0, 0, CHIP_KABINI|AMD_IS_APU},
	/* mullins */
	{0x1002, 0x9850, PCI_ANY_ID, PCI_ANY_ID, 0, 0, CHIP_MULLINS|AMD_IS_MOBILITY|AMD_IS_APU},
	{0x1002, 0x9851, PCI_ANY_ID, PCI_ANY_ID, 0, 0, CHIP_MULLINS|AMD_IS_MOBILITY|AMD_IS_APU},
	{0x1002, 0x9852, PCI_ANY_ID, PCI_ANY_ID, 0, 0, CHIP_MULLINS|AMD_IS_MOBILITY|AMD_IS_APU},
	{0x1002, 0x9853, PCI_ANY_ID, PCI_ANY_ID, 0, 0, CHIP_MULLINS|AMD_IS_MOBILITY|AMD_IS_APU},
	{0x1002, 0x9854, PCI_ANY_ID, PCI_ANY_ID, 0, 0, CHIP_MULLINS|AMD_IS_MOBILITY|AMD_IS_APU},
	{0x1002, 0x9855, PCI_ANY_ID, PCI_ANY_ID, 0, 0, CHIP_MULLINS|AMD_IS_MOBILITY|AMD_IS_APU},
	{0x1002, 0x9856, PCI_ANY_ID, PCI_ANY_ID, 0, 0, CHIP_MULLINS|AMD_IS_MOBILITY|AMD_IS_APU},
	{0x1002, 0x9857, PCI_ANY_ID, PCI_ANY_ID, 0, 0, CHIP_MULLINS|AMD_IS_MOBILITY|AMD_IS_APU},
	{0x1002, 0x9858, PCI_ANY_ID, PCI_ANY_ID, 0, 0, CHIP_MULLINS|AMD_IS_MOBILITY|AMD_IS_APU},
	{0x1002, 0x9859, PCI_ANY_ID, PCI_ANY_ID, 0, 0, CHIP_MULLINS|AMD_IS_MOBILITY|AMD_IS_APU},
	{0x1002, 0x985A, PCI_ANY_ID, PCI_ANY_ID, 0, 0, CHIP_MULLINS|AMD_IS_MOBILITY|AMD_IS_APU},
	{0x1002, 0x985B, PCI_ANY_ID, PCI_ANY_ID, 0, 0, CHIP_MULLINS|AMD_IS_MOBILITY|AMD_IS_APU},
	{0x1002, 0x985C, PCI_ANY_ID, PCI_ANY_ID, 0, 0, CHIP_MULLINS|AMD_IS_MOBILITY|AMD_IS_APU},
	{0x1002, 0x985D, PCI_ANY_ID, PCI_ANY_ID, 0, 0, CHIP_MULLINS|AMD_IS_MOBILITY|AMD_IS_APU},
	{0x1002, 0x985E, PCI_ANY_ID, PCI_ANY_ID, 0, 0, CHIP_MULLINS|AMD_IS_MOBILITY|AMD_IS_APU},
	{0x1002, 0x985F, PCI_ANY_ID, PCI_ANY_ID, 0, 0, CHIP_MULLINS|AMD_IS_MOBILITY|AMD_IS_APU},
#endif
	/* topaz */
	{0x1002, 0x6900, PCI_ANY_ID, PCI_ANY_ID, 0, 0, CHIP_TOPAZ},
	{0x1002, 0x6901, PCI_ANY_ID, PCI_ANY_ID, 0, 0, CHIP_TOPAZ},
	{0x1002, 0x6902, PCI_ANY_ID, PCI_ANY_ID, 0, 0, CHIP_TOPAZ},
	{0x1002, 0x6903, PCI_ANY_ID, PCI_ANY_ID, 0, 0, CHIP_TOPAZ},
	{0x1002, 0x6907, PCI_ANY_ID, PCI_ANY_ID, 0, 0, CHIP_TOPAZ},
	/* tonga */
	{0x1002, 0x6920, PCI_ANY_ID, PCI_ANY_ID, 0, 0, CHIP_TONGA},
	{0x1002, 0x6921, PCI_ANY_ID, PCI_ANY_ID, 0, 0, CHIP_TONGA},
	{0x1002, 0x6928, PCI_ANY_ID, PCI_ANY_ID, 0, 0, CHIP_TONGA},
	{0x1002, 0x6929, PCI_ANY_ID, PCI_ANY_ID, 0, 0, CHIP_TONGA},
	{0x1002, 0x692B, PCI_ANY_ID, PCI_ANY_ID, 0, 0, CHIP_TONGA},
	{0x1002, 0x692F, PCI_ANY_ID, PCI_ANY_ID, 0, 0, CHIP_TONGA},
	{0x1002, 0x6930, PCI_ANY_ID, PCI_ANY_ID, 0, 0, CHIP_TONGA},
	{0x1002, 0x6938, PCI_ANY_ID, PCI_ANY_ID, 0, 0, CHIP_TONGA},
	{0x1002, 0x6939, PCI_ANY_ID, PCI_ANY_ID, 0, 0, CHIP_TONGA},
	/* fiji */
	{0x1002, 0x7300, PCI_ANY_ID, PCI_ANY_ID, 0, 0, CHIP_FIJI},
	{0x1002, 0x730F, PCI_ANY_ID, PCI_ANY_ID, 0, 0, CHIP_FIJI},
	/* carrizo */
	{0x1002, 0x9870, PCI_ANY_ID, PCI_ANY_ID, 0, 0, CHIP_CARRIZO|AMD_IS_APU},
	{0x1002, 0x9874, PCI_ANY_ID, PCI_ANY_ID, 0, 0, CHIP_CARRIZO|AMD_IS_APU},
	{0x1002, 0x9875, PCI_ANY_ID, PCI_ANY_ID, 0, 0, CHIP_CARRIZO|AMD_IS_APU},
	{0x1002, 0x9876, PCI_ANY_ID, PCI_ANY_ID, 0, 0, CHIP_CARRIZO|AMD_IS_APU},
	{0x1002, 0x9877, PCI_ANY_ID, PCI_ANY_ID, 0, 0, CHIP_CARRIZO|AMD_IS_APU},
	/* stoney */
	{0x1002, 0x98E4, PCI_ANY_ID, PCI_ANY_ID, 0, 0, CHIP_STONEY|AMD_IS_APU},
	/* Polaris11 */
	{0x1002, 0x67E0, PCI_ANY_ID, PCI_ANY_ID, 0, 0, CHIP_POLARIS11},
	{0x1002, 0x67E3, PCI_ANY_ID, PCI_ANY_ID, 0, 0, CHIP_POLARIS11},
	{0x1002, 0x67E8, PCI_ANY_ID, PCI_ANY_ID, 0, 0, CHIP_POLARIS11},
	{0x1002, 0x67EB, PCI_ANY_ID, PCI_ANY_ID, 0, 0, CHIP_POLARIS11},
	{0x1002, 0x67EF, PCI_ANY_ID, PCI_ANY_ID, 0, 0, CHIP_POLARIS11},
	{0x1002, 0x67FF, PCI_ANY_ID, PCI_ANY_ID, 0, 0, CHIP_POLARIS11},
	{0x1002, 0x67E1, PCI_ANY_ID, PCI_ANY_ID, 0, 0, CHIP_POLARIS11},
	{0x1002, 0x67E7, PCI_ANY_ID, PCI_ANY_ID, 0, 0, CHIP_POLARIS11},
	{0x1002, 0x67E9, PCI_ANY_ID, PCI_ANY_ID, 0, 0, CHIP_POLARIS11},
	/* Polaris10 */
	{0x1002, 0x67C0, PCI_ANY_ID, PCI_ANY_ID, 0, 0, CHIP_POLARIS10},
	{0x1002, 0x67C1, PCI_ANY_ID, PCI_ANY_ID, 0, 0, CHIP_POLARIS10},
	{0x1002, 0x67C2, PCI_ANY_ID, PCI_ANY_ID, 0, 0, CHIP_POLARIS10},
	{0x1002, 0x67C4, PCI_ANY_ID, PCI_ANY_ID, 0, 0, CHIP_POLARIS10},
	{0x1002, 0x67C7, PCI_ANY_ID, PCI_ANY_ID, 0, 0, CHIP_POLARIS10},
	{0x1002, 0x67D0, PCI_ANY_ID, PCI_ANY_ID, 0, 0, CHIP_POLARIS10},
	{0x1002, 0x67DF, PCI_ANY_ID, PCI_ANY_ID, 0, 0, CHIP_POLARIS10},
	{0x1002, 0x67C8, PCI_ANY_ID, PCI_ANY_ID, 0, 0, CHIP_POLARIS10},
	{0x1002, 0x67C9, PCI_ANY_ID, PCI_ANY_ID, 0, 0, CHIP_POLARIS10},
	{0x1002, 0x67CA, PCI_ANY_ID, PCI_ANY_ID, 0, 0, CHIP_POLARIS10},
	{0x1002, 0x67CC, PCI_ANY_ID, PCI_ANY_ID, 0, 0, CHIP_POLARIS10},
	{0x1002, 0x67CF, PCI_ANY_ID, PCI_ANY_ID, 0, 0, CHIP_POLARIS10},
	{0x1002, 0x6FDF, PCI_ANY_ID, PCI_ANY_ID, 0, 0, CHIP_POLARIS10},
	/* Polaris12 */
	{0x1002, 0x6980, PCI_ANY_ID, PCI_ANY_ID, 0, 0, CHIP_POLARIS12},
	{0x1002, 0x6981, PCI_ANY_ID, PCI_ANY_ID, 0, 0, CHIP_POLARIS12},
	{0x1002, 0x6985, PCI_ANY_ID, PCI_ANY_ID, 0, 0, CHIP_POLARIS12},
	{0x1002, 0x6986, PCI_ANY_ID, PCI_ANY_ID, 0, 0, CHIP_POLARIS12},
	{0x1002, 0x6987, PCI_ANY_ID, PCI_ANY_ID, 0, 0, CHIP_POLARIS12},
	{0x1002, 0x6995, PCI_ANY_ID, PCI_ANY_ID, 0, 0, CHIP_POLARIS12},
	{0x1002, 0x6997, PCI_ANY_ID, PCI_ANY_ID, 0, 0, CHIP_POLARIS12},
	{0x1002, 0x699F, PCI_ANY_ID, PCI_ANY_ID, 0, 0, CHIP_POLARIS12},
	/* VEGAM */
	{0x1002, 0x694C, PCI_ANY_ID, PCI_ANY_ID, 0, 0, CHIP_VEGAM},
	{0x1002, 0x694E, PCI_ANY_ID, PCI_ANY_ID, 0, 0, CHIP_VEGAM},
	{0x1002, 0x694F, PCI_ANY_ID, PCI_ANY_ID, 0, 0, CHIP_VEGAM},
	/* Vega 10 */
	{0x1002, 0x6860, PCI_ANY_ID, PCI_ANY_ID, 0, 0, CHIP_VEGA10},
	{0x1002, 0x6861, PCI_ANY_ID, PCI_ANY_ID, 0, 0, CHIP_VEGA10},
	{0x1002, 0x6862, PCI_ANY_ID, PCI_ANY_ID, 0, 0, CHIP_VEGA10},
	{0x1002, 0x6863, PCI_ANY_ID, PCI_ANY_ID, 0, 0, CHIP_VEGA10},
	{0x1002, 0x6864, PCI_ANY_ID, PCI_ANY_ID, 0, 0, CHIP_VEGA10},
	{0x1002, 0x6867, PCI_ANY_ID, PCI_ANY_ID, 0, 0, CHIP_VEGA10},
	{0x1002, 0x6868, PCI_ANY_ID, PCI_ANY_ID, 0, 0, CHIP_VEGA10},
	{0x1002, 0x6869, PCI_ANY_ID, PCI_ANY_ID, 0, 0, CHIP_VEGA10},
	{0x1002, 0x686a, PCI_ANY_ID, PCI_ANY_ID, 0, 0, CHIP_VEGA10},
	{0x1002, 0x686b, PCI_ANY_ID, PCI_ANY_ID, 0, 0, CHIP_VEGA10},
	{0x1002, 0x686c, PCI_ANY_ID, PCI_ANY_ID, 0, 0, CHIP_VEGA10},
	{0x1002, 0x686d, PCI_ANY_ID, PCI_ANY_ID, 0, 0, CHIP_VEGA10},
	{0x1002, 0x686e, PCI_ANY_ID, PCI_ANY_ID, 0, 0, CHIP_VEGA10},
	{0x1002, 0x686f, PCI_ANY_ID, PCI_ANY_ID, 0, 0, CHIP_VEGA10},
	{0x1002, 0x687f, PCI_ANY_ID, PCI_ANY_ID, 0, 0, CHIP_VEGA10},
	/* Vega 12 */
	{0x1002, 0x69A0, PCI_ANY_ID, PCI_ANY_ID, 0, 0, CHIP_VEGA12},
	{0x1002, 0x69A1, PCI_ANY_ID, PCI_ANY_ID, 0, 0, CHIP_VEGA12},
	{0x1002, 0x69A2, PCI_ANY_ID, PCI_ANY_ID, 0, 0, CHIP_VEGA12},
	{0x1002, 0x69A3, PCI_ANY_ID, PCI_ANY_ID, 0, 0, CHIP_VEGA12},
	{0x1002, 0x69AF, PCI_ANY_ID, PCI_ANY_ID, 0, 0, CHIP_VEGA12},
	/* Vega 20 */
	{0x1002, 0x66A0, PCI_ANY_ID, PCI_ANY_ID, 0, 0, CHIP_VEGA20},
	{0x1002, 0x66A1, PCI_ANY_ID, PCI_ANY_ID, 0, 0, CHIP_VEGA20},
	{0x1002, 0x66A2, PCI_ANY_ID, PCI_ANY_ID, 0, 0, CHIP_VEGA20},
	{0x1002, 0x66A3, PCI_ANY_ID, PCI_ANY_ID, 0, 0, CHIP_VEGA20},
	{0x1002, 0x66A4, PCI_ANY_ID, PCI_ANY_ID, 0, 0, CHIP_VEGA20},
	{0x1002, 0x66A7, PCI_ANY_ID, PCI_ANY_ID, 0, 0, CHIP_VEGA20},
	{0x1002, 0x66AF, PCI_ANY_ID, PCI_ANY_ID, 0, 0, CHIP_VEGA20},
	/* Raven */
	{0x1002, 0x15dd, PCI_ANY_ID, PCI_ANY_ID, 0, 0, CHIP_RAVEN|AMD_IS_APU},
	{0x1002, 0x15d8, PCI_ANY_ID, PCI_ANY_ID, 0, 0, CHIP_RAVEN|AMD_IS_APU},
	/* Arcturus */
	{0x1002, 0x738C, PCI_ANY_ID, PCI_ANY_ID, 0, 0, CHIP_ARCTURUS},
	{0x1002, 0x7388, PCI_ANY_ID, PCI_ANY_ID, 0, 0, CHIP_ARCTURUS},
	{0x1002, 0x738E, PCI_ANY_ID, PCI_ANY_ID, 0, 0, CHIP_ARCTURUS},
	{0x1002, 0x7390, PCI_ANY_ID, PCI_ANY_ID, 0, 0, CHIP_ARCTURUS},
	/* Navi10 */
	{0x1002, 0x7310, PCI_ANY_ID, PCI_ANY_ID, 0, 0, CHIP_NAVI10},
	{0x1002, 0x7312, PCI_ANY_ID, PCI_ANY_ID, 0, 0, CHIP_NAVI10},
	{0x1002, 0x7318, PCI_ANY_ID, PCI_ANY_ID, 0, 0, CHIP_NAVI10},
	{0x1002, 0x7319, PCI_ANY_ID, PCI_ANY_ID, 0, 0, CHIP_NAVI10},
	{0x1002, 0x731A, PCI_ANY_ID, PCI_ANY_ID, 0, 0, CHIP_NAVI10},
	{0x1002, 0x731B, PCI_ANY_ID, PCI_ANY_ID, 0, 0, CHIP_NAVI10},
	{0x1002, 0x731E, PCI_ANY_ID, PCI_ANY_ID, 0, 0, CHIP_NAVI10},
	{0x1002, 0x731F, PCI_ANY_ID, PCI_ANY_ID, 0, 0, CHIP_NAVI10},
	/* Navi14 */
	{0x1002, 0x7340, PCI_ANY_ID, PCI_ANY_ID, 0, 0, CHIP_NAVI14},
	{0x1002, 0x7341, PCI_ANY_ID, PCI_ANY_ID, 0, 0, CHIP_NAVI14},
	{0x1002, 0x7347, PCI_ANY_ID, PCI_ANY_ID, 0, 0, CHIP_NAVI14},
	{0x1002, 0x734F, PCI_ANY_ID, PCI_ANY_ID, 0, 0, CHIP_NAVI14},

	/* Renoir */
	{0x1002, 0x15E7, PCI_ANY_ID, PCI_ANY_ID, 0, 0, CHIP_RENOIR|AMD_IS_APU},
	{0x1002, 0x1636, PCI_ANY_ID, PCI_ANY_ID, 0, 0, CHIP_RENOIR|AMD_IS_APU},
	{0x1002, 0x1638, PCI_ANY_ID, PCI_ANY_ID, 0, 0, CHIP_RENOIR|AMD_IS_APU},
	{0x1002, 0x164C, PCI_ANY_ID, PCI_ANY_ID, 0, 0, CHIP_RENOIR|AMD_IS_APU},

	/* Navi12 */
	{0x1002, 0x7360, PCI_ANY_ID, PCI_ANY_ID, 0, 0, CHIP_NAVI12},
	{0x1002, 0x7362, PCI_ANY_ID, PCI_ANY_ID, 0, 0, CHIP_NAVI12},

	/* Sienna_Cichlid */
	{0x1002, 0x73A0, PCI_ANY_ID, PCI_ANY_ID, 0, 0, CHIP_SIENNA_CICHLID},
	{0x1002, 0x73A1, PCI_ANY_ID, PCI_ANY_ID, 0, 0, CHIP_SIENNA_CICHLID},
	{0x1002, 0x73A2, PCI_ANY_ID, PCI_ANY_ID, 0, 0, CHIP_SIENNA_CICHLID},
	{0x1002, 0x73A3, PCI_ANY_ID, PCI_ANY_ID, 0, 0, CHIP_SIENNA_CICHLID},
	{0x1002, 0x73A5, PCI_ANY_ID, PCI_ANY_ID, 0, 0, CHIP_SIENNA_CICHLID},
	{0x1002, 0x73A8, PCI_ANY_ID, PCI_ANY_ID, 0, 0, CHIP_SIENNA_CICHLID},
	{0x1002, 0x73A9, PCI_ANY_ID, PCI_ANY_ID, 0, 0, CHIP_SIENNA_CICHLID},
	{0x1002, 0x73AB, PCI_ANY_ID, PCI_ANY_ID, 0, 0, CHIP_SIENNA_CICHLID},
	{0x1002, 0x73AC, PCI_ANY_ID, PCI_ANY_ID, 0, 0, CHIP_SIENNA_CICHLID},
	{0x1002, 0x73AD, PCI_ANY_ID, PCI_ANY_ID, 0, 0, CHIP_SIENNA_CICHLID},
	{0x1002, 0x73AE, PCI_ANY_ID, PCI_ANY_ID, 0, 0, CHIP_SIENNA_CICHLID},
	{0x1002, 0x73AF, PCI_ANY_ID, PCI_ANY_ID, 0, 0, CHIP_SIENNA_CICHLID},
	{0x1002, 0x73BF, PCI_ANY_ID, PCI_ANY_ID, 0, 0, CHIP_SIENNA_CICHLID},

	/* Van Gogh */
	{0x1002, 0x163F, PCI_ANY_ID, PCI_ANY_ID, 0, 0, CHIP_VANGOGH|AMD_IS_APU},

	/* Yellow Carp */
	{0x1002, 0x164D, PCI_ANY_ID, PCI_ANY_ID, 0, 0, CHIP_YELLOW_CARP|AMD_IS_APU},
	{0x1002, 0x1681, PCI_ANY_ID, PCI_ANY_ID, 0, 0, CHIP_YELLOW_CARP|AMD_IS_APU},

	/* Navy_Flounder */
	{0x1002, 0x73C0, PCI_ANY_ID, PCI_ANY_ID, 0, 0, CHIP_NAVY_FLOUNDER},
	{0x1002, 0x73C1, PCI_ANY_ID, PCI_ANY_ID, 0, 0, CHIP_NAVY_FLOUNDER},
	{0x1002, 0x73C3, PCI_ANY_ID, PCI_ANY_ID, 0, 0, CHIP_NAVY_FLOUNDER},
	{0x1002, 0x73DA, PCI_ANY_ID, PCI_ANY_ID, 0, 0, CHIP_NAVY_FLOUNDER},
	{0x1002, 0x73DB, PCI_ANY_ID, PCI_ANY_ID, 0, 0, CHIP_NAVY_FLOUNDER},
	{0x1002, 0x73DC, PCI_ANY_ID, PCI_ANY_ID, 0, 0, CHIP_NAVY_FLOUNDER},
	{0x1002, 0x73DD, PCI_ANY_ID, PCI_ANY_ID, 0, 0, CHIP_NAVY_FLOUNDER},
	{0x1002, 0x73DE, PCI_ANY_ID, PCI_ANY_ID, 0, 0, CHIP_NAVY_FLOUNDER},
	{0x1002, 0x73DF, PCI_ANY_ID, PCI_ANY_ID, 0, 0, CHIP_NAVY_FLOUNDER},

	/* DIMGREY_CAVEFISH */
	{0x1002, 0x73E0, PCI_ANY_ID, PCI_ANY_ID, 0, 0, CHIP_DIMGREY_CAVEFISH},
	{0x1002, 0x73E1, PCI_ANY_ID, PCI_ANY_ID, 0, 0, CHIP_DIMGREY_CAVEFISH},
	{0x1002, 0x73E2, PCI_ANY_ID, PCI_ANY_ID, 0, 0, CHIP_DIMGREY_CAVEFISH},
	{0x1002, 0x73E3, PCI_ANY_ID, PCI_ANY_ID, 0, 0, CHIP_DIMGREY_CAVEFISH},
<<<<<<< HEAD
=======
	{0x1002, 0x73E8, PCI_ANY_ID, PCI_ANY_ID, 0, 0, CHIP_DIMGREY_CAVEFISH},
	{0x1002, 0x73E9, PCI_ANY_ID, PCI_ANY_ID, 0, 0, CHIP_DIMGREY_CAVEFISH},
	{0x1002, 0x73EA, PCI_ANY_ID, PCI_ANY_ID, 0, 0, CHIP_DIMGREY_CAVEFISH},
	{0x1002, 0x73EB, PCI_ANY_ID, PCI_ANY_ID, 0, 0, CHIP_DIMGREY_CAVEFISH},
	{0x1002, 0x73EC, PCI_ANY_ID, PCI_ANY_ID, 0, 0, CHIP_DIMGREY_CAVEFISH},
	{0x1002, 0x73ED, PCI_ANY_ID, PCI_ANY_ID, 0, 0, CHIP_DIMGREY_CAVEFISH},
	{0x1002, 0x73EF, PCI_ANY_ID, PCI_ANY_ID, 0, 0, CHIP_DIMGREY_CAVEFISH},
>>>>>>> bee673aa
	{0x1002, 0x73FF, PCI_ANY_ID, PCI_ANY_ID, 0, 0, CHIP_DIMGREY_CAVEFISH},

	/* Aldebaran */
	{0x1002, 0x7408, PCI_ANY_ID, PCI_ANY_ID, 0, 0, CHIP_ALDEBARAN|AMD_EXP_HW_SUPPORT},
	{0x1002, 0x740C, PCI_ANY_ID, PCI_ANY_ID, 0, 0, CHIP_ALDEBARAN|AMD_EXP_HW_SUPPORT},
	{0x1002, 0x740F, PCI_ANY_ID, PCI_ANY_ID, 0, 0, CHIP_ALDEBARAN|AMD_EXP_HW_SUPPORT},
	{0x1002, 0x7410, PCI_ANY_ID, PCI_ANY_ID, 0, 0, CHIP_ALDEBARAN|AMD_EXP_HW_SUPPORT},

	/* CYAN_SKILLFISH */
	{0x1002, 0x13FE, PCI_ANY_ID, PCI_ANY_ID, 0, 0, CHIP_CYAN_SKILLFISH|AMD_IS_APU},

	/* BEIGE_GOBY */
	{0x1002, 0x7420, PCI_ANY_ID, PCI_ANY_ID, 0, 0, CHIP_BEIGE_GOBY},
	{0x1002, 0x7421, PCI_ANY_ID, PCI_ANY_ID, 0, 0, CHIP_BEIGE_GOBY},
	{0x1002, 0x7422, PCI_ANY_ID, PCI_ANY_ID, 0, 0, CHIP_BEIGE_GOBY},
	{0x1002, 0x7423, PCI_ANY_ID, PCI_ANY_ID, 0, 0, CHIP_BEIGE_GOBY},
	{0x1002, 0x743F, PCI_ANY_ID, PCI_ANY_ID, 0, 0, CHIP_BEIGE_GOBY},

	{0, 0, 0}
};

MODULE_DEVICE_TABLE(pci, pciidlist);

static const struct drm_driver amdgpu_kms_driver;

static int amdgpu_pci_probe(struct pci_dev *pdev,
			    const struct pci_device_id *ent)
{
	struct drm_device *ddev;
	struct amdgpu_device *adev;
	unsigned long flags = ent->driver_data;
	int ret, retry = 0;
	bool supports_atomic = false;

	if (amdgpu_virtual_display ||
	    amdgpu_device_asic_has_dc_support(flags & AMD_ASIC_MASK))
		supports_atomic = true;

	if ((flags & AMD_EXP_HW_SUPPORT) && !amdgpu_exp_hw_support) {
		DRM_INFO("This hardware requires experimental hardware support.\n"
			 "See modparam exp_hw_support\n");
		return -ENODEV;
	}

	/* Due to hardware bugs, S/G Display on raven requires a 1:1 IOMMU mapping,
	 * however, SME requires an indirect IOMMU mapping because the encryption
	 * bit is beyond the DMA mask of the chip.
	 */
	if (mem_encrypt_active() && ((flags & AMD_ASIC_MASK) == CHIP_RAVEN)) {
		dev_info(&pdev->dev,
			 "SME is not compatible with RAVEN\n");
		return -ENOTSUPP;
	}

#ifdef CONFIG_DRM_AMDGPU_SI
	if (!amdgpu_si_support) {
		switch (flags & AMD_ASIC_MASK) {
		case CHIP_TAHITI:
		case CHIP_PITCAIRN:
		case CHIP_VERDE:
		case CHIP_OLAND:
		case CHIP_HAINAN:
			dev_info(&pdev->dev,
				 "SI support provided by radeon.\n");
			dev_info(&pdev->dev,
				 "Use radeon.si_support=0 amdgpu.si_support=1 to override.\n"
				);
			return -ENODEV;
		}
	}
#endif
#ifdef CONFIG_DRM_AMDGPU_CIK
	if (!amdgpu_cik_support) {
		switch (flags & AMD_ASIC_MASK) {
		case CHIP_KAVERI:
		case CHIP_BONAIRE:
		case CHIP_HAWAII:
		case CHIP_KABINI:
		case CHIP_MULLINS:
			dev_info(&pdev->dev,
				 "CIK support provided by radeon.\n");
			dev_info(&pdev->dev,
				 "Use radeon.cik_support=0 amdgpu.cik_support=1 to override.\n"
				);
			return -ENODEV;
		}
	}
#endif

	/* Get rid of things like offb */
	ret = drm_aperture_remove_conflicting_pci_framebuffers(pdev, &amdgpu_kms_driver);
	if (ret)
		return ret;

	adev = devm_drm_dev_alloc(&pdev->dev, &amdgpu_kms_driver, typeof(*adev), ddev);
	if (IS_ERR(adev))
		return PTR_ERR(adev);

	adev->dev  = &pdev->dev;
	adev->pdev = pdev;
	ddev = adev_to_drm(adev);

	if (!supports_atomic)
		ddev->driver_features &= ~DRIVER_ATOMIC;

	ret = pci_enable_device(pdev);
	if (ret)
		return ret;

	pci_set_drvdata(pdev, ddev);

	ret = amdgpu_driver_load_kms(adev, ent->driver_data);
	if (ret)
		goto err_pci;

retry_init:
	ret = drm_dev_register(ddev, ent->driver_data);
	if (ret == -EAGAIN && ++retry <= 3) {
		DRM_INFO("retry init %d\n", retry);
		/* Don't request EX mode too frequently which is attacking */
		msleep(5000);
		goto retry_init;
	} else if (ret) {
		goto err_pci;
	}

	ret = amdgpu_debugfs_init(adev);
	if (ret)
		DRM_ERROR("Creating debugfs files failed (%d).\n", ret);

	return 0;

err_pci:
	pci_disable_device(pdev);
	return ret;
}

static void
amdgpu_pci_remove(struct pci_dev *pdev)
{
	struct drm_device *dev = pci_get_drvdata(pdev);

	drm_dev_unplug(dev);
	amdgpu_driver_unload_kms(dev);

	/*
	 * Flush any in flight DMA operations from device.
	 * Clear the Bus Master Enable bit and then wait on the PCIe Device
	 * StatusTransactions Pending bit.
	 */
	pci_disable_device(pdev);
	pci_wait_for_pending_transaction(pdev);
}

static void
amdgpu_pci_shutdown(struct pci_dev *pdev)
{
	struct drm_device *dev = pci_get_drvdata(pdev);
	struct amdgpu_device *adev = drm_to_adev(dev);

	if (amdgpu_ras_intr_triggered())
		return;

	/* if we are running in a VM, make sure the device
	 * torn down properly on reboot/shutdown.
	 * unfortunately we can't detect certain
	 * hypervisors so just do this all the time.
	 */
	if (!amdgpu_passthrough(adev))
		adev->mp1_state = PP_MP1_STATE_UNLOAD;
	amdgpu_device_ip_suspend(adev);
	adev->mp1_state = PP_MP1_STATE_NONE;
}

/**
 * amdgpu_drv_delayed_reset_work_handler - work handler for reset
 *
 * @work: work_struct.
 */
static void amdgpu_drv_delayed_reset_work_handler(struct work_struct *work)
{
	struct list_head device_list;
	struct amdgpu_device *adev;
	int i, r;
	struct amdgpu_reset_context reset_context;

	memset(&reset_context, 0, sizeof(reset_context));

	mutex_lock(&mgpu_info.mutex);
	if (mgpu_info.pending_reset == true) {
		mutex_unlock(&mgpu_info.mutex);
		return;
	}
	mgpu_info.pending_reset = true;
	mutex_unlock(&mgpu_info.mutex);

	/* Use a common context, just need to make sure full reset is done */
	reset_context.method = AMD_RESET_METHOD_NONE;
	set_bit(AMDGPU_NEED_FULL_RESET, &reset_context.flags);

	for (i = 0; i < mgpu_info.num_dgpu; i++) {
		adev = mgpu_info.gpu_ins[i].adev;
		reset_context.reset_req_dev = adev;
		r = amdgpu_device_pre_asic_reset(adev, &reset_context);
		if (r) {
			dev_err(adev->dev, "GPU pre asic reset failed with err, %d for drm dev, %s ",
				r, adev_to_drm(adev)->unique);
		}
		if (!queue_work(system_unbound_wq, &adev->xgmi_reset_work))
			r = -EALREADY;
	}
	for (i = 0; i < mgpu_info.num_dgpu; i++) {
		adev = mgpu_info.gpu_ins[i].adev;
		flush_work(&adev->xgmi_reset_work);
		adev->gmc.xgmi.pending_reset = false;
	}

	/* reset function will rebuild the xgmi hive info , clear it now */
	for (i = 0; i < mgpu_info.num_dgpu; i++)
		amdgpu_xgmi_remove_device(mgpu_info.gpu_ins[i].adev);

	INIT_LIST_HEAD(&device_list);

	for (i = 0; i < mgpu_info.num_dgpu; i++)
		list_add_tail(&mgpu_info.gpu_ins[i].adev->reset_list, &device_list);

	/* unregister the GPU first, reset function will add them back */
	list_for_each_entry(adev, &device_list, reset_list)
		amdgpu_unregister_gpu_instance(adev);

	/* Use a common context, just need to make sure full reset is done */
	set_bit(AMDGPU_SKIP_HW_RESET, &reset_context.flags);
	r = amdgpu_do_asic_reset(&device_list, &reset_context);

	if (r) {
		DRM_ERROR("reinit gpus failure");
		return;
	}
	for (i = 0; i < mgpu_info.num_dgpu; i++) {
		adev = mgpu_info.gpu_ins[i].adev;
		if (!adev->kfd.init_complete)
			amdgpu_amdkfd_device_init(adev);
		amdgpu_ttm_set_buffer_funcs_status(adev, true);
	}
	return;
}

static int amdgpu_pmops_prepare(struct device *dev)
{
	struct drm_device *drm_dev = dev_get_drvdata(dev);

	/* Return a positive number here so
	 * DPM_FLAG_SMART_SUSPEND works properly
	 */
	if (amdgpu_device_supports_boco(drm_dev))
		return pm_runtime_suspended(dev) &&
			pm_suspend_via_firmware();

	return 0;
}

static void amdgpu_pmops_complete(struct device *dev)
{
	/* nothing to do */
}

static int amdgpu_pmops_suspend(struct device *dev)
{
	struct drm_device *drm_dev = dev_get_drvdata(dev);
	struct amdgpu_device *adev = drm_to_adev(drm_dev);
	int r;

	if (amdgpu_acpi_is_s0ix_active(adev))
		adev->in_s0ix = true;
	adev->in_s3 = true;
	r = amdgpu_device_suspend(drm_dev, true);
	adev->in_s3 = false;

	return r;
}

static int amdgpu_pmops_resume(struct device *dev)
{
	struct drm_device *drm_dev = dev_get_drvdata(dev);
	struct amdgpu_device *adev = drm_to_adev(drm_dev);
	int r;

	r = amdgpu_device_resume(drm_dev, true);
	if (amdgpu_acpi_is_s0ix_active(adev))
		adev->in_s0ix = false;
	return r;
}

static int amdgpu_pmops_freeze(struct device *dev)
{
	struct drm_device *drm_dev = dev_get_drvdata(dev);
	struct amdgpu_device *adev = drm_to_adev(drm_dev);
	int r;

	adev->in_s4 = true;
	r = amdgpu_device_suspend(drm_dev, true);
	adev->in_s4 = false;
	if (r)
		return r;
	return amdgpu_asic_reset(adev);
}

static int amdgpu_pmops_thaw(struct device *dev)
{
	struct drm_device *drm_dev = dev_get_drvdata(dev);

	return amdgpu_device_resume(drm_dev, true);
}

static int amdgpu_pmops_poweroff(struct device *dev)
{
	struct drm_device *drm_dev = dev_get_drvdata(dev);

	return amdgpu_device_suspend(drm_dev, true);
}

static int amdgpu_pmops_restore(struct device *dev)
{
	struct drm_device *drm_dev = dev_get_drvdata(dev);

	return amdgpu_device_resume(drm_dev, true);
}

static int amdgpu_pmops_runtime_suspend(struct device *dev)
{
	struct pci_dev *pdev = to_pci_dev(dev);
	struct drm_device *drm_dev = pci_get_drvdata(pdev);
	struct amdgpu_device *adev = drm_to_adev(drm_dev);
	int ret, i;

	if (!adev->runpm) {
		pm_runtime_forbid(dev);
		return -EBUSY;
	}

	/* wait for all rings to drain before suspending */
	for (i = 0; i < AMDGPU_MAX_RINGS; i++) {
		struct amdgpu_ring *ring = adev->rings[i];
		if (ring && ring->sched.ready) {
			ret = amdgpu_fence_wait_empty(ring);
			if (ret)
				return -EBUSY;
		}
	}

	adev->in_runpm = true;
	if (amdgpu_device_supports_px(drm_dev))
		drm_dev->switch_power_state = DRM_SWITCH_POWER_CHANGING;

	ret = amdgpu_device_suspend(drm_dev, false);
	if (ret) {
		adev->in_runpm = false;
		return ret;
	}

	if (amdgpu_device_supports_px(drm_dev)) {
		/* Only need to handle PCI state in the driver for ATPX
		 * PCI core handles it for _PR3.
		 */
		amdgpu_device_cache_pci_state(pdev);
		pci_disable_device(pdev);
		pci_ignore_hotplug(pdev);
		pci_set_power_state(pdev, PCI_D3cold);
		drm_dev->switch_power_state = DRM_SWITCH_POWER_DYNAMIC_OFF;
	} else if (amdgpu_device_supports_boco(drm_dev)) {
		/* nothing to do */
	} else if (amdgpu_device_supports_baco(drm_dev)) {
		amdgpu_device_baco_enter(drm_dev);
	}

	return 0;
}

static int amdgpu_pmops_runtime_resume(struct device *dev)
{
	struct pci_dev *pdev = to_pci_dev(dev);
	struct drm_device *drm_dev = pci_get_drvdata(pdev);
	struct amdgpu_device *adev = drm_to_adev(drm_dev);
	int ret;

	if (!adev->runpm)
		return -EINVAL;

	/* Avoids registers access if device is physically gone */
	if (!pci_device_is_present(adev->pdev))
		adev->no_hw_access = true;

	if (amdgpu_device_supports_px(drm_dev)) {
		drm_dev->switch_power_state = DRM_SWITCH_POWER_CHANGING;

		/* Only need to handle PCI state in the driver for ATPX
		 * PCI core handles it for _PR3.
		 */
		pci_set_power_state(pdev, PCI_D0);
		amdgpu_device_load_pci_state(pdev);
		ret = pci_enable_device(pdev);
		if (ret)
			return ret;
		pci_set_master(pdev);
	} else if (amdgpu_device_supports_boco(drm_dev)) {
		/* Only need to handle PCI state in the driver for ATPX
		 * PCI core handles it for _PR3.
		 */
		pci_set_master(pdev);
	} else if (amdgpu_device_supports_baco(drm_dev)) {
		amdgpu_device_baco_exit(drm_dev);
	}
	ret = amdgpu_device_resume(drm_dev, false);
	if (ret)
		return ret;

	if (amdgpu_device_supports_px(drm_dev))
		drm_dev->switch_power_state = DRM_SWITCH_POWER_ON;
	adev->in_runpm = false;
	return 0;
}

static int amdgpu_pmops_runtime_idle(struct device *dev)
{
	struct drm_device *drm_dev = dev_get_drvdata(dev);
	struct amdgpu_device *adev = drm_to_adev(drm_dev);
	/* we don't want the main rpm_idle to call suspend - we want to autosuspend */
	int ret = 1;

	if (!adev->runpm) {
		pm_runtime_forbid(dev);
		return -EBUSY;
	}

	if (amdgpu_device_has_dc_support(adev)) {
		struct drm_crtc *crtc;

		drm_for_each_crtc(crtc, drm_dev) {
			drm_modeset_lock(&crtc->mutex, NULL);
			if (crtc->state->active)
				ret = -EBUSY;
			drm_modeset_unlock(&crtc->mutex);
			if (ret < 0)
				break;
		}

	} else {
		struct drm_connector *list_connector;
		struct drm_connector_list_iter iter;

		mutex_lock(&drm_dev->mode_config.mutex);
		drm_modeset_lock(&drm_dev->mode_config.connection_mutex, NULL);

		drm_connector_list_iter_begin(drm_dev, &iter);
		drm_for_each_connector_iter(list_connector, &iter) {
			if (list_connector->dpms ==  DRM_MODE_DPMS_ON) {
				ret = -EBUSY;
				break;
			}
		}

		drm_connector_list_iter_end(&iter);

		drm_modeset_unlock(&drm_dev->mode_config.connection_mutex);
		mutex_unlock(&drm_dev->mode_config.mutex);
	}

	if (ret == -EBUSY)
		DRM_DEBUG_DRIVER("failing to power off - crtc active\n");

	pm_runtime_mark_last_busy(dev);
	pm_runtime_autosuspend(dev);
	return ret;
}

long amdgpu_drm_ioctl(struct file *filp,
		      unsigned int cmd, unsigned long arg)
{
	struct drm_file *file_priv = filp->private_data;
	struct drm_device *dev;
	long ret;
	dev = file_priv->minor->dev;
	ret = pm_runtime_get_sync(dev->dev);
	if (ret < 0)
		goto out;

	ret = drm_ioctl(filp, cmd, arg);

	pm_runtime_mark_last_busy(dev->dev);
out:
	pm_runtime_put_autosuspend(dev->dev);
	return ret;
}

static const struct dev_pm_ops amdgpu_pm_ops = {
	.prepare = amdgpu_pmops_prepare,
	.complete = amdgpu_pmops_complete,
	.suspend = amdgpu_pmops_suspend,
	.resume = amdgpu_pmops_resume,
	.freeze = amdgpu_pmops_freeze,
	.thaw = amdgpu_pmops_thaw,
	.poweroff = amdgpu_pmops_poweroff,
	.restore = amdgpu_pmops_restore,
	.runtime_suspend = amdgpu_pmops_runtime_suspend,
	.runtime_resume = amdgpu_pmops_runtime_resume,
	.runtime_idle = amdgpu_pmops_runtime_idle,
};

static int amdgpu_flush(struct file *f, fl_owner_t id)
{
	struct drm_file *file_priv = f->private_data;
	struct amdgpu_fpriv *fpriv = file_priv->driver_priv;
	long timeout = MAX_WAIT_SCHED_ENTITY_Q_EMPTY;

	timeout = amdgpu_ctx_mgr_entity_flush(&fpriv->ctx_mgr, timeout);
	timeout = amdgpu_vm_wait_idle(&fpriv->vm, timeout);

	return timeout >= 0 ? 0 : timeout;
}

static const struct file_operations amdgpu_driver_kms_fops = {
	.owner = THIS_MODULE,
	.open = drm_open,
	.flush = amdgpu_flush,
	.release = drm_release,
	.unlocked_ioctl = amdgpu_drm_ioctl,
	.mmap = drm_gem_mmap,
	.poll = drm_poll,
	.read = drm_read,
#ifdef CONFIG_COMPAT
	.compat_ioctl = amdgpu_kms_compat_ioctl,
#endif
#ifdef CONFIG_PROC_FS
	.show_fdinfo = amdgpu_show_fdinfo
#endif
};

int amdgpu_file_to_fpriv(struct file *filp, struct amdgpu_fpriv **fpriv)
{
	struct drm_file *file;

	if (!filp)
		return -EINVAL;

	if (filp->f_op != &amdgpu_driver_kms_fops) {
		return -EINVAL;
	}

	file = filp->private_data;
	*fpriv = file->driver_priv;
	return 0;
}

const struct drm_ioctl_desc amdgpu_ioctls_kms[] = {
	DRM_IOCTL_DEF_DRV(AMDGPU_GEM_CREATE, amdgpu_gem_create_ioctl, DRM_AUTH|DRM_RENDER_ALLOW),
	DRM_IOCTL_DEF_DRV(AMDGPU_CTX, amdgpu_ctx_ioctl, DRM_AUTH|DRM_RENDER_ALLOW),
	DRM_IOCTL_DEF_DRV(AMDGPU_VM, amdgpu_vm_ioctl, DRM_AUTH|DRM_RENDER_ALLOW),
	DRM_IOCTL_DEF_DRV(AMDGPU_SCHED, amdgpu_sched_ioctl, DRM_MASTER),
	DRM_IOCTL_DEF_DRV(AMDGPU_BO_LIST, amdgpu_bo_list_ioctl, DRM_AUTH|DRM_RENDER_ALLOW),
	DRM_IOCTL_DEF_DRV(AMDGPU_FENCE_TO_HANDLE, amdgpu_cs_fence_to_handle_ioctl, DRM_AUTH|DRM_RENDER_ALLOW),
	/* KMS */
	DRM_IOCTL_DEF_DRV(AMDGPU_GEM_MMAP, amdgpu_gem_mmap_ioctl, DRM_AUTH|DRM_RENDER_ALLOW),
	DRM_IOCTL_DEF_DRV(AMDGPU_GEM_WAIT_IDLE, amdgpu_gem_wait_idle_ioctl, DRM_AUTH|DRM_RENDER_ALLOW),
	DRM_IOCTL_DEF_DRV(AMDGPU_CS, amdgpu_cs_ioctl, DRM_AUTH|DRM_RENDER_ALLOW),
	DRM_IOCTL_DEF_DRV(AMDGPU_INFO, amdgpu_info_ioctl, DRM_AUTH|DRM_RENDER_ALLOW),
	DRM_IOCTL_DEF_DRV(AMDGPU_WAIT_CS, amdgpu_cs_wait_ioctl, DRM_AUTH|DRM_RENDER_ALLOW),
	DRM_IOCTL_DEF_DRV(AMDGPU_WAIT_FENCES, amdgpu_cs_wait_fences_ioctl, DRM_AUTH|DRM_RENDER_ALLOW),
	DRM_IOCTL_DEF_DRV(AMDGPU_GEM_METADATA, amdgpu_gem_metadata_ioctl, DRM_AUTH|DRM_RENDER_ALLOW),
	DRM_IOCTL_DEF_DRV(AMDGPU_GEM_VA, amdgpu_gem_va_ioctl, DRM_AUTH|DRM_RENDER_ALLOW),
	DRM_IOCTL_DEF_DRV(AMDGPU_GEM_OP, amdgpu_gem_op_ioctl, DRM_AUTH|DRM_RENDER_ALLOW),
	DRM_IOCTL_DEF_DRV(AMDGPU_GEM_USERPTR, amdgpu_gem_userptr_ioctl, DRM_AUTH|DRM_RENDER_ALLOW),
};

static const struct drm_driver amdgpu_kms_driver = {
	.driver_features =
	    DRIVER_ATOMIC |
	    DRIVER_GEM |
	    DRIVER_RENDER | DRIVER_MODESET | DRIVER_SYNCOBJ |
	    DRIVER_SYNCOBJ_TIMELINE,
	.open = amdgpu_driver_open_kms,
	.postclose = amdgpu_driver_postclose_kms,
	.lastclose = amdgpu_driver_lastclose_kms,
	.ioctls = amdgpu_ioctls_kms,
	.num_ioctls = ARRAY_SIZE(amdgpu_ioctls_kms),
	.dumb_create = amdgpu_mode_dumb_create,
	.dumb_map_offset = amdgpu_mode_dumb_mmap,
	.fops = &amdgpu_driver_kms_fops,
	.release = &amdgpu_driver_release_kms,

	.prime_handle_to_fd = drm_gem_prime_handle_to_fd,
	.prime_fd_to_handle = drm_gem_prime_fd_to_handle,
	.gem_prime_import = amdgpu_gem_prime_import,
	.gem_prime_mmap = drm_gem_prime_mmap,

	.name = DRIVER_NAME,
	.desc = DRIVER_DESC,
	.date = DRIVER_DATE,
	.major = KMS_DRIVER_MAJOR,
	.minor = KMS_DRIVER_MINOR,
	.patchlevel = KMS_DRIVER_PATCHLEVEL,
};

static struct pci_error_handlers amdgpu_pci_err_handler = {
	.error_detected	= amdgpu_pci_error_detected,
	.mmio_enabled	= amdgpu_pci_mmio_enabled,
	.slot_reset	= amdgpu_pci_slot_reset,
	.resume		= amdgpu_pci_resume,
};

extern const struct attribute_group amdgpu_vram_mgr_attr_group;
extern const struct attribute_group amdgpu_gtt_mgr_attr_group;
extern const struct attribute_group amdgpu_vbios_version_attr_group;

static const struct attribute_group *amdgpu_sysfs_groups[] = {
	&amdgpu_vram_mgr_attr_group,
	&amdgpu_gtt_mgr_attr_group,
	&amdgpu_vbios_version_attr_group,
	NULL,
};


static struct pci_driver amdgpu_kms_pci_driver = {
	.name = DRIVER_NAME,
	.id_table = pciidlist,
	.probe = amdgpu_pci_probe,
	.remove = amdgpu_pci_remove,
	.shutdown = amdgpu_pci_shutdown,
	.driver.pm = &amdgpu_pm_ops,
	.err_handler = &amdgpu_pci_err_handler,
	.dev_groups = amdgpu_sysfs_groups,
};

static int __init amdgpu_init(void)
{
	int r;

	if (vgacon_text_force()) {
		DRM_ERROR("VGACON disables amdgpu kernel modesetting.\n");
		return -EINVAL;
	}

	r = amdgpu_sync_init();
	if (r)
		goto error_sync;

	r = amdgpu_fence_slab_init();
	if (r)
		goto error_fence;

	DRM_INFO("amdgpu kernel modesetting enabled.\n");
	amdgpu_register_atpx_handler();
	amdgpu_acpi_detect();

	/* Ignore KFD init failures. Normal when CONFIG_HSA_AMD is not set. */
	amdgpu_amdkfd_init();

	/* let modprobe override vga console setting */
	return pci_register_driver(&amdgpu_kms_pci_driver);

error_fence:
	amdgpu_sync_fini();

error_sync:
	return r;
}

static void __exit amdgpu_exit(void)
{
	amdgpu_amdkfd_fini();
	pci_unregister_driver(&amdgpu_kms_pci_driver);
	amdgpu_unregister_atpx_handler();
	amdgpu_sync_fini();
	amdgpu_fence_slab_fini();
	mmu_notifier_synchronize();
}

module_init(amdgpu_init);
module_exit(amdgpu_exit);

MODULE_AUTHOR(DRIVER_AUTHOR);
MODULE_DESCRIPTION(DRIVER_DESC);
MODULE_LICENSE("GPL and additional rights");<|MERGE_RESOLUTION|>--- conflicted
+++ resolved
@@ -1214,8 +1214,6 @@
 	{0x1002, 0x73E1, PCI_ANY_ID, PCI_ANY_ID, 0, 0, CHIP_DIMGREY_CAVEFISH},
 	{0x1002, 0x73E2, PCI_ANY_ID, PCI_ANY_ID, 0, 0, CHIP_DIMGREY_CAVEFISH},
 	{0x1002, 0x73E3, PCI_ANY_ID, PCI_ANY_ID, 0, 0, CHIP_DIMGREY_CAVEFISH},
-<<<<<<< HEAD
-=======
 	{0x1002, 0x73E8, PCI_ANY_ID, PCI_ANY_ID, 0, 0, CHIP_DIMGREY_CAVEFISH},
 	{0x1002, 0x73E9, PCI_ANY_ID, PCI_ANY_ID, 0, 0, CHIP_DIMGREY_CAVEFISH},
 	{0x1002, 0x73EA, PCI_ANY_ID, PCI_ANY_ID, 0, 0, CHIP_DIMGREY_CAVEFISH},
@@ -1223,7 +1221,6 @@
 	{0x1002, 0x73EC, PCI_ANY_ID, PCI_ANY_ID, 0, 0, CHIP_DIMGREY_CAVEFISH},
 	{0x1002, 0x73ED, PCI_ANY_ID, PCI_ANY_ID, 0, 0, CHIP_DIMGREY_CAVEFISH},
 	{0x1002, 0x73EF, PCI_ANY_ID, PCI_ANY_ID, 0, 0, CHIP_DIMGREY_CAVEFISH},
->>>>>>> bee673aa
 	{0x1002, 0x73FF, PCI_ANY_ID, PCI_ANY_ID, 0, 0, CHIP_DIMGREY_CAVEFISH},
 
 	/* Aldebaran */
