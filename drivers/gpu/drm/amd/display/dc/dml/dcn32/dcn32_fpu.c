--- conflicted
+++ resolved
@@ -544,10 +544,7 @@
 	unsigned int dcfclk = context->bw_ctx.dml.vba.DCFCLKState[vlevel][context->bw_ctx.dml.vba.maxMpcComb];
 	unsigned int socclk = context->bw_ctx.dml.vba.SOCCLKPerState[vlevel];
 	struct vba_vars_st *vba = &context->bw_ctx.dml.vba;
-<<<<<<< HEAD
-=======
 	struct dc_stream_state *main_stream = ref_pipe->stream;
->>>>>>> 2a175ffe
 
 	dc_assert_fp_enabled();
 
@@ -588,12 +585,9 @@
 	num_dpp = vba->NoOfDPP[vba->VoltageLevel][vba->maxMpcComb][vba->pipe_plane[pipe_idx]];
 	phantom_vactive += num_dpp > 1 ? vba->meta_row_height[vba->pipe_plane[pipe_idx]] : 0;
 
-<<<<<<< HEAD
-=======
 	/* dc->debug.subvp_extra_lines 0 by default*/
 	phantom_vactive += dc->debug.subvp_extra_lines;
 
->>>>>>> 2a175ffe
 	// For backporch of phantom pipe, use vstartup of the main pipe
 	phantom_bp = get_vstartup(&context->bw_ctx.dml, pipes, pipe_cnt, pipe_idx);
 
@@ -2640,8 +2634,6 @@
 
 	pipes[pipe_cnt].pipe.src.dcc_fraction_of_zs_req_luma = 0;
 	pipes[pipe_cnt].pipe.src.dcc_fraction_of_zs_req_chroma = 0;
-<<<<<<< HEAD
-=======
 }
 
 bool dcn32_allow_subvp_with_active_margin(struct pipe_ctx *pipe)
@@ -2669,5 +2661,4 @@
 			allow = true;
 	}
 	return allow;
->>>>>>> 2a175ffe
 }