--- conflicted
+++ resolved
@@ -1056,10 +1056,7 @@
 	struct dc_state *dangling_context = dc_create_state(dc);
 	struct dc_state *current_ctx;
 	struct pipe_ctx *pipe;
-<<<<<<< HEAD
-=======
 	struct timing_generator *tg;
->>>>>>> 2a175ffe
 
 	if (dangling_context == NULL)
 		return;
@@ -1103,10 +1100,7 @@
 
 		if (should_disable && old_stream) {
 			pipe = &dc->current_state->res_ctx.pipe_ctx[i];
-<<<<<<< HEAD
-=======
 			tg = pipe->stream_res.tg;
->>>>>>> 2a175ffe
 			/* When disabling plane for a phantom pipe, we must turn on the
 			 * phantom OTG so the disable programming gets the double buffer
 			 * update. Otherwise the pipe will be left in a partially disabled
@@ -1114,12 +1108,8 @@
 			 * again for different use.
 			 */
 			if (old_stream->mall_stream_config.type == SUBVP_PHANTOM) {
-<<<<<<< HEAD
-				pipe->stream_res.tg->funcs->enable_crtc(pipe->stream_res.tg);
-=======
 				if (tg->funcs->enable_crtc)
 					tg->funcs->enable_crtc(tg);
->>>>>>> 2a175ffe
 			}
 			dc_rem_all_planes_for_stream(dc, old_stream, dangling_context);
 			disable_all_writeback_pipes_for_stream(dc, old_stream, dangling_context);
@@ -3782,11 +3772,8 @@
 
 	struct dc_stream_status *cur_stream_status = stream_get_status(dc->current_state, stream);
 	bool force_minimal_pipe_splitting = false;
-<<<<<<< HEAD
-=======
 	bool subvp_active = false;
 	uint32_t i;
->>>>>>> 2a175ffe
 
 	*is_plane_addition = false;
 
@@ -3818,19 +3805,6 @@
 		}
 	}
 
-<<<<<<< HEAD
-	/* For SubVP when adding MPO video we need to add a minimal transition.
-	 */
-	if (cur_stream_status && stream->mall_stream_config.type == SUBVP_MAIN) {
-		/* determine if minimal transition is required due to SubVP*/
-		if (surface_count > 0) {
-			if (cur_stream_status->plane_count > surface_count) {
-				force_minimal_pipe_splitting = true;
-			} else if (cur_stream_status->plane_count < surface_count) {
-				force_minimal_pipe_splitting = true;
-				*is_plane_addition = true;
-			}
-=======
 	for (i = 0; i < dc->res_pool->pipe_count; i++) {
 		struct pipe_ctx *pipe = &dc->current_state->res_ctx.pipe_ctx[i];
 
@@ -3856,7 +3830,6 @@
 		} else if (cur_stream_status->plane_count < surface_count) {
 			force_minimal_pipe_splitting = true;
 			*is_plane_addition = true;
->>>>>>> 2a175ffe
 		}
 	}
 
@@ -3891,10 +3864,7 @@
 	enum dc_status ret = DC_ERROR_UNEXPECTED;
 	unsigned int i, j;
 	unsigned int pipe_in_use = 0;
-<<<<<<< HEAD
-=======
 	bool subvp_in_use = false;
->>>>>>> 2a175ffe
 
 	if (!transition_context)
 		return false;
