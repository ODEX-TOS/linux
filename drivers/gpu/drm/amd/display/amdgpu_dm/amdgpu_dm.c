/*
 * Copyright 2015 Advanced Micro Devices, Inc.
 *
 * Permission is hereby granted, free of charge, to any person obtaining a
 * copy of this software and associated documentation files (the "Software"),
 * to deal in the Software without restriction, including without limitation
 * the rights to use, copy, modify, merge, publish, distribute, sublicense,
 * and/or sell copies of the Software, and to permit persons to whom the
 * Software is furnished to do so, subject to the following conditions:
 *
 * The above copyright notice and this permission notice shall be included in
 * all copies or substantial portions of the Software.
 *
 * THE SOFTWARE IS PROVIDED "AS IS", WITHOUT WARRANTY OF ANY KIND, EXPRESS OR
 * IMPLIED, INCLUDING BUT NOT LIMITED TO THE WARRANTIES OF MERCHANTABILITY,
 * FITNESS FOR A PARTICULAR PURPOSE AND NONINFRINGEMENT.  IN NO EVENT SHALL
 * THE COPYRIGHT HOLDER(S) OR AUTHOR(S) BE LIABLE FOR ANY CLAIM, DAMAGES OR
 * OTHER LIABILITY, WHETHER IN AN ACTION OF CONTRACT, TORT OR OTHERWISE,
 * ARISING FROM, OUT OF OR IN CONNECTION WITH THE SOFTWARE OR THE USE OR
 * OTHER DEALINGS IN THE SOFTWARE.
 *
 * Authors: AMD
 *
 */

/* The caprices of the preprocessor require that this be declared right here */
#define CREATE_TRACE_POINTS

#include "dm_services_types.h"
#include "dc.h"
#include "dc_link_dp.h"
#include "link_enc_cfg.h"
#include "dc/inc/core_types.h"
#include "dal_asic_id.h"
#include "dmub/dmub_srv.h"
#include "dc/inc/hw/dmcu.h"
#include "dc/inc/hw/abm.h"
#include "dc/dc_dmub_srv.h"
#include "dc/dc_edid_parser.h"
#include "dc/dc_stat.h"
#include "amdgpu_dm_trace.h"

#include "vid.h"
#include "amdgpu.h"
#include "amdgpu_display.h"
#include "amdgpu_ucode.h"
#include "atom.h"
#include "amdgpu_dm.h"
#ifdef CONFIG_DRM_AMD_DC_HDCP
#include "amdgpu_dm_hdcp.h"
#include <drm/drm_hdcp.h>
#endif
#include "amdgpu_pm.h"
#include "amdgpu_atombios.h"

#include "amd_shared.h"
#include "amdgpu_dm_irq.h"
#include "dm_helpers.h"
#include "amdgpu_dm_mst_types.h"
#if defined(CONFIG_DEBUG_FS)
#include "amdgpu_dm_debugfs.h"
#endif
#include "amdgpu_dm_psr.h"

#include "ivsrcid/ivsrcid_vislands30.h"

#include "i2caux_interface.h"
#include <linux/module.h>
#include <linux/moduleparam.h>
#include <linux/types.h>
#include <linux/pm_runtime.h>
#include <linux/pci.h>
#include <linux/firmware.h>
#include <linux/component.h>

#include <drm/drm_atomic.h>
#include <drm/drm_atomic_uapi.h>
#include <drm/drm_atomic_helper.h>
#include <drm/drm_dp_mst_helper.h>
#include <drm/drm_fb_helper.h>
#include <drm/drm_fourcc.h>
#include <drm/drm_edid.h>
#include <drm/drm_vblank.h>
#include <drm/drm_audio_component.h>

#if defined(CONFIG_DRM_AMD_DC_DCN)
#include "ivsrcid/dcn/irqsrcs_dcn_1_0.h"

#include "dcn/dcn_1_0_offset.h"
#include "dcn/dcn_1_0_sh_mask.h"
#include "soc15_hw_ip.h"
#include "vega10_ip_offset.h"

#include "soc15_common.h"
#endif

#include "modules/inc/mod_freesync.h"
#include "modules/power/power_helpers.h"
#include "modules/inc/mod_info_packet.h"

#define FIRMWARE_RENOIR_DMUB "amdgpu/renoir_dmcub.bin"
MODULE_FIRMWARE(FIRMWARE_RENOIR_DMUB);
#define FIRMWARE_SIENNA_CICHLID_DMUB "amdgpu/sienna_cichlid_dmcub.bin"
MODULE_FIRMWARE(FIRMWARE_SIENNA_CICHLID_DMUB);
#define FIRMWARE_NAVY_FLOUNDER_DMUB "amdgpu/navy_flounder_dmcub.bin"
MODULE_FIRMWARE(FIRMWARE_NAVY_FLOUNDER_DMUB);
#define FIRMWARE_GREEN_SARDINE_DMUB "amdgpu/green_sardine_dmcub.bin"
MODULE_FIRMWARE(FIRMWARE_GREEN_SARDINE_DMUB);
#define FIRMWARE_VANGOGH_DMUB "amdgpu/vangogh_dmcub.bin"
MODULE_FIRMWARE(FIRMWARE_VANGOGH_DMUB);
#define FIRMWARE_DIMGREY_CAVEFISH_DMUB "amdgpu/dimgrey_cavefish_dmcub.bin"
MODULE_FIRMWARE(FIRMWARE_DIMGREY_CAVEFISH_DMUB);
#define FIRMWARE_BEIGE_GOBY_DMUB "amdgpu/beige_goby_dmcub.bin"
MODULE_FIRMWARE(FIRMWARE_BEIGE_GOBY_DMUB);
#define FIRMWARE_YELLOW_CARP_DMUB "amdgpu/yellow_carp_dmcub.bin"
MODULE_FIRMWARE(FIRMWARE_YELLOW_CARP_DMUB);

#define FIRMWARE_RAVEN_DMCU		"amdgpu/raven_dmcu.bin"
MODULE_FIRMWARE(FIRMWARE_RAVEN_DMCU);

#define FIRMWARE_NAVI12_DMCU            "amdgpu/navi12_dmcu.bin"
MODULE_FIRMWARE(FIRMWARE_NAVI12_DMCU);

/* Number of bytes in PSP header for firmware. */
#define PSP_HEADER_BYTES 0x100

/* Number of bytes in PSP footer for firmware. */
#define PSP_FOOTER_BYTES 0x100

/**
 * DOC: overview
 *
 * The AMDgpu display manager, **amdgpu_dm** (or even simpler,
 * **dm**) sits between DRM and DC. It acts as a liaison, converting DRM
 * requests into DC requests, and DC responses into DRM responses.
 *
 * The root control structure is &struct amdgpu_display_manager.
 */

/* basic init/fini API */
static int amdgpu_dm_init(struct amdgpu_device *adev);
static void amdgpu_dm_fini(struct amdgpu_device *adev);
static bool is_freesync_video_mode(const struct drm_display_mode *mode, struct amdgpu_dm_connector *aconnector);

static enum drm_mode_subconnector get_subconnector_type(struct dc_link *link)
{
	switch (link->dpcd_caps.dongle_type) {
	case DISPLAY_DONGLE_NONE:
		return DRM_MODE_SUBCONNECTOR_Native;
	case DISPLAY_DONGLE_DP_VGA_CONVERTER:
		return DRM_MODE_SUBCONNECTOR_VGA;
	case DISPLAY_DONGLE_DP_DVI_CONVERTER:
	case DISPLAY_DONGLE_DP_DVI_DONGLE:
		return DRM_MODE_SUBCONNECTOR_DVID;
	case DISPLAY_DONGLE_DP_HDMI_CONVERTER:
	case DISPLAY_DONGLE_DP_HDMI_DONGLE:
		return DRM_MODE_SUBCONNECTOR_HDMIA;
	case DISPLAY_DONGLE_DP_HDMI_MISMATCHED_DONGLE:
	default:
		return DRM_MODE_SUBCONNECTOR_Unknown;
	}
}

static void update_subconnector_property(struct amdgpu_dm_connector *aconnector)
{
	struct dc_link *link = aconnector->dc_link;
	struct drm_connector *connector = &aconnector->base;
	enum drm_mode_subconnector subconnector = DRM_MODE_SUBCONNECTOR_Unknown;

	if (connector->connector_type != DRM_MODE_CONNECTOR_DisplayPort)
		return;

	if (aconnector->dc_sink)
		subconnector = get_subconnector_type(link);

	drm_object_property_set_value(&connector->base,
			connector->dev->mode_config.dp_subconnector_property,
			subconnector);
}

/*
 * initializes drm_device display related structures, based on the information
 * provided by DAL. The drm strcutures are: drm_crtc, drm_connector,
 * drm_encoder, drm_mode_config
 *
 * Returns 0 on success
 */
static int amdgpu_dm_initialize_drm_device(struct amdgpu_device *adev);
/* removes and deallocates the drm structures, created by the above function */
static void amdgpu_dm_destroy_drm_device(struct amdgpu_display_manager *dm);

static int amdgpu_dm_plane_init(struct amdgpu_display_manager *dm,
				struct drm_plane *plane,
				unsigned long possible_crtcs,
				const struct dc_plane_cap *plane_cap);
static int amdgpu_dm_crtc_init(struct amdgpu_display_manager *dm,
			       struct drm_plane *plane,
			       uint32_t link_index);
static int amdgpu_dm_connector_init(struct amdgpu_display_manager *dm,
				    struct amdgpu_dm_connector *amdgpu_dm_connector,
				    uint32_t link_index,
				    struct amdgpu_encoder *amdgpu_encoder);
static int amdgpu_dm_encoder_init(struct drm_device *dev,
				  struct amdgpu_encoder *aencoder,
				  uint32_t link_index);

static int amdgpu_dm_connector_get_modes(struct drm_connector *connector);

static void amdgpu_dm_atomic_commit_tail(struct drm_atomic_state *state);

static int amdgpu_dm_atomic_check(struct drm_device *dev,
				  struct drm_atomic_state *state);

static void handle_cursor_update(struct drm_plane *plane,
				 struct drm_plane_state *old_plane_state);

static const struct drm_format_info *
amd_get_format_info(const struct drm_mode_fb_cmd2 *cmd);

static void handle_hpd_irq_helper(struct amdgpu_dm_connector *aconnector);
static void handle_hpd_rx_irq(void *param);

static bool
is_timing_unchanged_for_freesync(struct drm_crtc_state *old_crtc_state,
				 struct drm_crtc_state *new_crtc_state);
/*
 * dm_vblank_get_counter
 *
 * @brief
 * Get counter for number of vertical blanks
 *
 * @param
 * struct amdgpu_device *adev - [in] desired amdgpu device
 * int disp_idx - [in] which CRTC to get the counter from
 *
 * @return
 * Counter for vertical blanks
 */
static u32 dm_vblank_get_counter(struct amdgpu_device *adev, int crtc)
{
	if (crtc >= adev->mode_info.num_crtc)
		return 0;
	else {
		struct amdgpu_crtc *acrtc = adev->mode_info.crtcs[crtc];

		if (acrtc->dm_irq_params.stream == NULL) {
			DRM_ERROR("dc_stream_state is NULL for crtc '%d'!\n",
				  crtc);
			return 0;
		}

		return dc_stream_get_vblank_counter(acrtc->dm_irq_params.stream);
	}
}

static int dm_crtc_get_scanoutpos(struct amdgpu_device *adev, int crtc,
				  u32 *vbl, u32 *position)
{
	uint32_t v_blank_start, v_blank_end, h_position, v_position;

	if ((crtc < 0) || (crtc >= adev->mode_info.num_crtc))
		return -EINVAL;
	else {
		struct amdgpu_crtc *acrtc = adev->mode_info.crtcs[crtc];

		if (acrtc->dm_irq_params.stream ==  NULL) {
			DRM_ERROR("dc_stream_state is NULL for crtc '%d'!\n",
				  crtc);
			return 0;
		}

		/*
		 * TODO rework base driver to use values directly.
		 * for now parse it back into reg-format
		 */
		dc_stream_get_scanoutpos(acrtc->dm_irq_params.stream,
					 &v_blank_start,
					 &v_blank_end,
					 &h_position,
					 &v_position);

		*position = v_position | (h_position << 16);
		*vbl = v_blank_start | (v_blank_end << 16);
	}

	return 0;
}

static bool dm_is_idle(void *handle)
{
	/* XXX todo */
	return true;
}

static int dm_wait_for_idle(void *handle)
{
	/* XXX todo */
	return 0;
}

static bool dm_check_soft_reset(void *handle)
{
	return false;
}

static int dm_soft_reset(void *handle)
{
	/* XXX todo */
	return 0;
}

static struct amdgpu_crtc *
get_crtc_by_otg_inst(struct amdgpu_device *adev,
		     int otg_inst)
{
	struct drm_device *dev = adev_to_drm(adev);
	struct drm_crtc *crtc;
	struct amdgpu_crtc *amdgpu_crtc;

	if (WARN_ON(otg_inst == -1))
		return adev->mode_info.crtcs[0];

	list_for_each_entry(crtc, &dev->mode_config.crtc_list, head) {
		amdgpu_crtc = to_amdgpu_crtc(crtc);

		if (amdgpu_crtc->otg_inst == otg_inst)
			return amdgpu_crtc;
	}

	return NULL;
}

static inline bool amdgpu_dm_vrr_active_irq(struct amdgpu_crtc *acrtc)
{
	return acrtc->dm_irq_params.freesync_config.state ==
		       VRR_STATE_ACTIVE_VARIABLE ||
	       acrtc->dm_irq_params.freesync_config.state ==
		       VRR_STATE_ACTIVE_FIXED;
}

static inline bool amdgpu_dm_vrr_active(struct dm_crtc_state *dm_state)
{
	return dm_state->freesync_config.state == VRR_STATE_ACTIVE_VARIABLE ||
	       dm_state->freesync_config.state == VRR_STATE_ACTIVE_FIXED;
}

static inline bool is_dc_timing_adjust_needed(struct dm_crtc_state *old_state,
					      struct dm_crtc_state *new_state)
{
	if (new_state->freesync_config.state ==  VRR_STATE_ACTIVE_FIXED)
		return true;
	else if (amdgpu_dm_vrr_active(old_state) != amdgpu_dm_vrr_active(new_state))
		return true;
	else
		return false;
}

/**
 * dm_pflip_high_irq() - Handle pageflip interrupt
 * @interrupt_params: ignored
 *
 * Handles the pageflip interrupt by notifying all interested parties
 * that the pageflip has been completed.
 */
static void dm_pflip_high_irq(void *interrupt_params)
{
	struct amdgpu_crtc *amdgpu_crtc;
	struct common_irq_params *irq_params = interrupt_params;
	struct amdgpu_device *adev = irq_params->adev;
	unsigned long flags;
	struct drm_pending_vblank_event *e;
	uint32_t vpos, hpos, v_blank_start, v_blank_end;
	bool vrr_active;

	amdgpu_crtc = get_crtc_by_otg_inst(adev, irq_params->irq_src - IRQ_TYPE_PFLIP);

	/* IRQ could occur when in initial stage */
	/* TODO work and BO cleanup */
	if (amdgpu_crtc == NULL) {
		DC_LOG_PFLIP("CRTC is null, returning.\n");
		return;
	}

	spin_lock_irqsave(&adev_to_drm(adev)->event_lock, flags);

	if (amdgpu_crtc->pflip_status != AMDGPU_FLIP_SUBMITTED){
		DC_LOG_PFLIP("amdgpu_crtc->pflip_status = %d !=AMDGPU_FLIP_SUBMITTED(%d) on crtc:%d[%p] \n",
						 amdgpu_crtc->pflip_status,
						 AMDGPU_FLIP_SUBMITTED,
						 amdgpu_crtc->crtc_id,
						 amdgpu_crtc);
		spin_unlock_irqrestore(&adev_to_drm(adev)->event_lock, flags);
		return;
	}

	/* page flip completed. */
	e = amdgpu_crtc->event;
	amdgpu_crtc->event = NULL;

	WARN_ON(!e);

	vrr_active = amdgpu_dm_vrr_active_irq(amdgpu_crtc);

	/* Fixed refresh rate, or VRR scanout position outside front-porch? */
	if (!vrr_active ||
	    !dc_stream_get_scanoutpos(amdgpu_crtc->dm_irq_params.stream, &v_blank_start,
				      &v_blank_end, &hpos, &vpos) ||
	    (vpos < v_blank_start)) {
		/* Update to correct count and vblank timestamp if racing with
		 * vblank irq. This also updates to the correct vblank timestamp
		 * even in VRR mode, as scanout is past the front-porch atm.
		 */
		drm_crtc_accurate_vblank_count(&amdgpu_crtc->base);

		/* Wake up userspace by sending the pageflip event with proper
		 * count and timestamp of vblank of flip completion.
		 */
		if (e) {
			drm_crtc_send_vblank_event(&amdgpu_crtc->base, e);

			/* Event sent, so done with vblank for this flip */
			drm_crtc_vblank_put(&amdgpu_crtc->base);
		}
	} else if (e) {
		/* VRR active and inside front-porch: vblank count and
		 * timestamp for pageflip event will only be up to date after
		 * drm_crtc_handle_vblank() has been executed from late vblank
		 * irq handler after start of back-porch (vline 0). We queue the
		 * pageflip event for send-out by drm_crtc_handle_vblank() with
		 * updated timestamp and count, once it runs after us.
		 *
		 * We need to open-code this instead of using the helper
		 * drm_crtc_arm_vblank_event(), as that helper would
		 * call drm_crtc_accurate_vblank_count(), which we must
		 * not call in VRR mode while we are in front-porch!
		 */

		/* sequence will be replaced by real count during send-out. */
		e->sequence = drm_crtc_vblank_count(&amdgpu_crtc->base);
		e->pipe = amdgpu_crtc->crtc_id;

		list_add_tail(&e->base.link, &adev_to_drm(adev)->vblank_event_list);
		e = NULL;
	}

	/* Keep track of vblank of this flip for flip throttling. We use the
	 * cooked hw counter, as that one incremented at start of this vblank
	 * of pageflip completion, so last_flip_vblank is the forbidden count
	 * for queueing new pageflips if vsync + VRR is enabled.
	 */
	amdgpu_crtc->dm_irq_params.last_flip_vblank =
		amdgpu_get_vblank_counter_kms(&amdgpu_crtc->base);

	amdgpu_crtc->pflip_status = AMDGPU_FLIP_NONE;
	spin_unlock_irqrestore(&adev_to_drm(adev)->event_lock, flags);

	DC_LOG_PFLIP("crtc:%d[%p], pflip_stat:AMDGPU_FLIP_NONE, vrr[%d]-fp %d\n",
		     amdgpu_crtc->crtc_id, amdgpu_crtc,
		     vrr_active, (int) !e);
}

static void dm_vupdate_high_irq(void *interrupt_params)
{
	struct common_irq_params *irq_params = interrupt_params;
	struct amdgpu_device *adev = irq_params->adev;
	struct amdgpu_crtc *acrtc;
	struct drm_device *drm_dev;
	struct drm_vblank_crtc *vblank;
	ktime_t frame_duration_ns, previous_timestamp;
	unsigned long flags;
	int vrr_active;

	acrtc = get_crtc_by_otg_inst(adev, irq_params->irq_src - IRQ_TYPE_VUPDATE);

	if (acrtc) {
		vrr_active = amdgpu_dm_vrr_active_irq(acrtc);
		drm_dev = acrtc->base.dev;
		vblank = &drm_dev->vblank[acrtc->base.index];
		previous_timestamp = atomic64_read(&irq_params->previous_timestamp);
		frame_duration_ns = vblank->time - previous_timestamp;

		if (frame_duration_ns > 0) {
			trace_amdgpu_refresh_rate_track(acrtc->base.index,
						frame_duration_ns,
						ktime_divns(NSEC_PER_SEC, frame_duration_ns));
			atomic64_set(&irq_params->previous_timestamp, vblank->time);
		}

		DC_LOG_VBLANK("crtc:%d, vupdate-vrr:%d\n",
			      acrtc->crtc_id,
			      vrr_active);

		/* Core vblank handling is done here after end of front-porch in
		 * vrr mode, as vblank timestamping will give valid results
		 * while now done after front-porch. This will also deliver
		 * page-flip completion events that have been queued to us
		 * if a pageflip happened inside front-porch.
		 */
		if (vrr_active) {
			drm_crtc_handle_vblank(&acrtc->base);

			/* BTR processing for pre-DCE12 ASICs */
			if (acrtc->dm_irq_params.stream &&
			    adev->family < AMDGPU_FAMILY_AI) {
				spin_lock_irqsave(&adev_to_drm(adev)->event_lock, flags);
				mod_freesync_handle_v_update(
				    adev->dm.freesync_module,
				    acrtc->dm_irq_params.stream,
				    &acrtc->dm_irq_params.vrr_params);

				dc_stream_adjust_vmin_vmax(
				    adev->dm.dc,
				    acrtc->dm_irq_params.stream,
				    &acrtc->dm_irq_params.vrr_params.adjust);
				spin_unlock_irqrestore(&adev_to_drm(adev)->event_lock, flags);
			}
		}
	}
}

/**
 * dm_crtc_high_irq() - Handles CRTC interrupt
 * @interrupt_params: used for determining the CRTC instance
 *
 * Handles the CRTC/VSYNC interrupt by notfying DRM's VBLANK
 * event handler.
 */
static void dm_crtc_high_irq(void *interrupt_params)
{
	struct common_irq_params *irq_params = interrupt_params;
	struct amdgpu_device *adev = irq_params->adev;
	struct amdgpu_crtc *acrtc;
	unsigned long flags;
	int vrr_active;

	acrtc = get_crtc_by_otg_inst(adev, irq_params->irq_src - IRQ_TYPE_VBLANK);
	if (!acrtc)
		return;

	vrr_active = amdgpu_dm_vrr_active_irq(acrtc);

	DC_LOG_VBLANK("crtc:%d, vupdate-vrr:%d, planes:%d\n", acrtc->crtc_id,
		      vrr_active, acrtc->dm_irq_params.active_planes);

	/**
	 * Core vblank handling at start of front-porch is only possible
	 * in non-vrr mode, as only there vblank timestamping will give
	 * valid results while done in front-porch. Otherwise defer it
	 * to dm_vupdate_high_irq after end of front-porch.
	 */
	if (!vrr_active)
		drm_crtc_handle_vblank(&acrtc->base);

	/**
	 * Following stuff must happen at start of vblank, for crc
	 * computation and below-the-range btr support in vrr mode.
	 */
	amdgpu_dm_crtc_handle_crc_irq(&acrtc->base);

	/* BTR updates need to happen before VUPDATE on Vega and above. */
	if (adev->family < AMDGPU_FAMILY_AI)
		return;

	spin_lock_irqsave(&adev_to_drm(adev)->event_lock, flags);

	if (acrtc->dm_irq_params.stream &&
	    acrtc->dm_irq_params.vrr_params.supported &&
	    acrtc->dm_irq_params.freesync_config.state ==
		    VRR_STATE_ACTIVE_VARIABLE) {
		mod_freesync_handle_v_update(adev->dm.freesync_module,
					     acrtc->dm_irq_params.stream,
					     &acrtc->dm_irq_params.vrr_params);

		dc_stream_adjust_vmin_vmax(adev->dm.dc, acrtc->dm_irq_params.stream,
					   &acrtc->dm_irq_params.vrr_params.adjust);
	}

	/*
	 * If there aren't any active_planes then DCH HUBP may be clock-gated.
	 * In that case, pageflip completion interrupts won't fire and pageflip
	 * completion events won't get delivered. Prevent this by sending
	 * pending pageflip events from here if a flip is still pending.
	 *
	 * If any planes are enabled, use dm_pflip_high_irq() instead, to
	 * avoid race conditions between flip programming and completion,
	 * which could cause too early flip completion events.
	 */
	if (adev->family >= AMDGPU_FAMILY_RV &&
	    acrtc->pflip_status == AMDGPU_FLIP_SUBMITTED &&
	    acrtc->dm_irq_params.active_planes == 0) {
		if (acrtc->event) {
			drm_crtc_send_vblank_event(&acrtc->base, acrtc->event);
			acrtc->event = NULL;
			drm_crtc_vblank_put(&acrtc->base);
		}
		acrtc->pflip_status = AMDGPU_FLIP_NONE;
	}

	spin_unlock_irqrestore(&adev_to_drm(adev)->event_lock, flags);
}

#if defined(CONFIG_DRM_AMD_DC_DCN)
#if defined(CONFIG_DRM_AMD_SECURE_DISPLAY)
/**
 * dm_dcn_vertical_interrupt0_high_irq() - Handles OTG Vertical interrupt0 for
 * DCN generation ASICs
 * @interrupt_params: interrupt parameters
 *
 * Used to set crc window/read out crc value at vertical line 0 position
 */
static void dm_dcn_vertical_interrupt0_high_irq(void *interrupt_params)
{
	struct common_irq_params *irq_params = interrupt_params;
	struct amdgpu_device *adev = irq_params->adev;
	struct amdgpu_crtc *acrtc;

	acrtc = get_crtc_by_otg_inst(adev, irq_params->irq_src - IRQ_TYPE_VLINE0);

	if (!acrtc)
		return;

	amdgpu_dm_crtc_handle_crc_window_irq(&acrtc->base);
}
#endif /* CONFIG_DRM_AMD_SECURE_DISPLAY */

/**
 * dmub_aux_setconfig_reply_callback - Callback for AUX or SET_CONFIG command.
 * @adev: amdgpu_device pointer
 * @notify: dmub notification structure
 *
 * Dmub AUX or SET_CONFIG command completion processing callback
 * Copies dmub notification to DM which is to be read by AUX command.
 * issuing thread and also signals the event to wake up the thread.
 */
void dmub_aux_setconfig_callback(struct amdgpu_device *adev, struct dmub_notification *notify)
{
	if (adev->dm.dmub_notify)
		memcpy(adev->dm.dmub_notify, notify, sizeof(struct dmub_notification));
	if (notify->type == DMUB_NOTIFICATION_AUX_REPLY)
		complete(&adev->dm.dmub_aux_transfer_done);
}

/**
 * dmub_hpd_callback - DMUB HPD interrupt processing callback.
 * @adev: amdgpu_device pointer
 * @notify: dmub notification structure
 *
 * Dmub Hpd interrupt processing callback. Gets displayindex through the
 * ink index and calls helper to do the processing.
 */
void dmub_hpd_callback(struct amdgpu_device *adev, struct dmub_notification *notify)
{
	struct amdgpu_dm_connector *aconnector;
	struct amdgpu_dm_connector *hpd_aconnector = NULL;
	struct drm_connector *connector;
	struct drm_connector_list_iter iter;
	struct dc_link *link;
	uint8_t link_index = 0;
	struct drm_device *dev = adev->dm.ddev;

	if (adev == NULL)
		return;

	if (notify == NULL) {
		DRM_ERROR("DMUB HPD callback notification was NULL");
		return;
	}

	if (notify->link_index > adev->dm.dc->link_count) {
		DRM_ERROR("DMUB HPD index (%u)is abnormal", notify->link_index);
		return;
	}

	link_index = notify->link_index;
	link = adev->dm.dc->links[link_index];

	drm_connector_list_iter_begin(dev, &iter);
	drm_for_each_connector_iter(connector, &iter) {
		aconnector = to_amdgpu_dm_connector(connector);
		if (link && aconnector->dc_link == link) {
			DRM_INFO("DMUB HPD callback: link_index=%u\n", link_index);
			hpd_aconnector = aconnector;
			break;
		}
	}
	drm_connector_list_iter_end(&iter);

	if (hpd_aconnector) {
		if (notify->type == DMUB_NOTIFICATION_HPD)
			handle_hpd_irq_helper(hpd_aconnector);
		else if (notify->type == DMUB_NOTIFICATION_HPD_IRQ)
			handle_hpd_rx_irq(hpd_aconnector);
	}
}

/**
 * register_dmub_notify_callback - Sets callback for DMUB notify
 * @adev: amdgpu_device pointer
 * @type: Type of dmub notification
 * @callback: Dmub interrupt callback function
 * @dmub_int_thread_offload: offload indicator
 *
 * API to register a dmub callback handler for a dmub notification
 * Also sets indicator whether callback processing to be offloaded.
 * to dmub interrupt handling thread
 * Return: true if successfully registered, false if there is existing registration
 */
bool register_dmub_notify_callback(struct amdgpu_device *adev, enum dmub_notification_type type,
dmub_notify_interrupt_callback_t callback, bool dmub_int_thread_offload)
{
	if (callback != NULL && type < ARRAY_SIZE(adev->dm.dmub_thread_offload)) {
		adev->dm.dmub_callback[type] = callback;
		adev->dm.dmub_thread_offload[type] = dmub_int_thread_offload;
	} else
		return false;

	return true;
}

static void dm_handle_hpd_work(struct work_struct *work)
{
	struct dmub_hpd_work *dmub_hpd_wrk;

	dmub_hpd_wrk = container_of(work, struct dmub_hpd_work, handle_hpd_work);

	if (!dmub_hpd_wrk->dmub_notify) {
		DRM_ERROR("dmub_hpd_wrk dmub_notify is NULL");
		return;
	}

	if (dmub_hpd_wrk->dmub_notify->type < ARRAY_SIZE(dmub_hpd_wrk->adev->dm.dmub_callback)) {
		dmub_hpd_wrk->adev->dm.dmub_callback[dmub_hpd_wrk->dmub_notify->type](dmub_hpd_wrk->adev,
		dmub_hpd_wrk->dmub_notify);
	}

	kfree(dmub_hpd_wrk->dmub_notify);
	kfree(dmub_hpd_wrk);

}

#define DMUB_TRACE_MAX_READ 64
/**
 * dm_dmub_outbox1_low_irq() - Handles Outbox interrupt
 * @interrupt_params: used for determining the Outbox instance
 *
 * Handles the Outbox Interrupt
 * event handler.
 */
static void dm_dmub_outbox1_low_irq(void *interrupt_params)
{
	struct dmub_notification notify;
	struct common_irq_params *irq_params = interrupt_params;
	struct amdgpu_device *adev = irq_params->adev;
	struct amdgpu_display_manager *dm = &adev->dm;
	struct dmcub_trace_buf_entry entry = { 0 };
	uint32_t count = 0;
	struct dmub_hpd_work *dmub_hpd_wrk;
	struct dc_link *plink = NULL;

	if (dc_enable_dmub_notifications(adev->dm.dc) &&
		irq_params->irq_src == DC_IRQ_SOURCE_DMCUB_OUTBOX) {

		do {
			dc_stat_get_dmub_notification(adev->dm.dc, &notify);
			if (notify.type > ARRAY_SIZE(dm->dmub_thread_offload)) {
				DRM_ERROR("DM: notify type %d invalid!", notify.type);
				continue;
			}
			if (!dm->dmub_callback[notify.type]) {
				DRM_DEBUG_DRIVER("DMUB notification skipped, no handler: type=%d\n", notify.type);
				continue;
			}
			if (dm->dmub_thread_offload[notify.type] == true) {
				dmub_hpd_wrk = kzalloc(sizeof(*dmub_hpd_wrk), GFP_ATOMIC);
				if (!dmub_hpd_wrk) {
					DRM_ERROR("Failed to allocate dmub_hpd_wrk");
					return;
				}
				dmub_hpd_wrk->dmub_notify = kzalloc(sizeof(struct dmub_notification), GFP_ATOMIC);
				if (!dmub_hpd_wrk->dmub_notify) {
					kfree(dmub_hpd_wrk);
					DRM_ERROR("Failed to allocate dmub_hpd_wrk->dmub_notify");
					return;
				}
				INIT_WORK(&dmub_hpd_wrk->handle_hpd_work, dm_handle_hpd_work);
				if (dmub_hpd_wrk->dmub_notify)
					memcpy(dmub_hpd_wrk->dmub_notify, &notify, sizeof(struct dmub_notification));
				dmub_hpd_wrk->adev = adev;
				if (notify.type == DMUB_NOTIFICATION_HPD) {
					plink = adev->dm.dc->links[notify.link_index];
					if (plink) {
						plink->hpd_status =
							notify.hpd_status ==
							DP_HPD_PLUG ? true : false;
					}
				}
				queue_work(adev->dm.delayed_hpd_wq, &dmub_hpd_wrk->handle_hpd_work);
			} else {
				dm->dmub_callback[notify.type](adev, &notify);
			}
		} while (notify.pending_notification);
	}


	do {
		if (dc_dmub_srv_get_dmub_outbox0_msg(dm->dc, &entry)) {
			trace_amdgpu_dmub_trace_high_irq(entry.trace_code, entry.tick_count,
							entry.param0, entry.param1);

			DRM_DEBUG_DRIVER("trace_code:%u, tick_count:%u, param0:%u, param1:%u\n",
				 entry.trace_code, entry.tick_count, entry.param0, entry.param1);
		} else
			break;

		count++;

	} while (count <= DMUB_TRACE_MAX_READ);

	if (count > DMUB_TRACE_MAX_READ)
		DRM_DEBUG_DRIVER("Warning : count > DMUB_TRACE_MAX_READ");
}
#endif /* CONFIG_DRM_AMD_DC_DCN */

static int dm_set_clockgating_state(void *handle,
		  enum amd_clockgating_state state)
{
	return 0;
}

static int dm_set_powergating_state(void *handle,
		  enum amd_powergating_state state)
{
	return 0;
}

/* Prototypes of private functions */
static int dm_early_init(void* handle);

/* Allocate memory for FBC compressed data  */
static void amdgpu_dm_fbc_init(struct drm_connector *connector)
{
	struct drm_device *dev = connector->dev;
	struct amdgpu_device *adev = drm_to_adev(dev);
	struct dm_compressor_info *compressor = &adev->dm.compressor;
	struct amdgpu_dm_connector *aconn = to_amdgpu_dm_connector(connector);
	struct drm_display_mode *mode;
	unsigned long max_size = 0;

	if (adev->dm.dc->fbc_compressor == NULL)
		return;

	if (aconn->dc_link->connector_signal != SIGNAL_TYPE_EDP)
		return;

	if (compressor->bo_ptr)
		return;


	list_for_each_entry(mode, &connector->modes, head) {
		if (max_size < mode->htotal * mode->vtotal)
			max_size = mode->htotal * mode->vtotal;
	}

	if (max_size) {
		int r = amdgpu_bo_create_kernel(adev, max_size * 4, PAGE_SIZE,
			    AMDGPU_GEM_DOMAIN_GTT, &compressor->bo_ptr,
			    &compressor->gpu_addr, &compressor->cpu_addr);

		if (r)
			DRM_ERROR("DM: Failed to initialize FBC\n");
		else {
			adev->dm.dc->ctx->fbc_gpu_addr = compressor->gpu_addr;
			DRM_INFO("DM: FBC alloc %lu\n", max_size*4);
		}

	}

}

static int amdgpu_dm_audio_component_get_eld(struct device *kdev, int port,
					  int pipe, bool *enabled,
					  unsigned char *buf, int max_bytes)
{
	struct drm_device *dev = dev_get_drvdata(kdev);
	struct amdgpu_device *adev = drm_to_adev(dev);
	struct drm_connector *connector;
	struct drm_connector_list_iter conn_iter;
	struct amdgpu_dm_connector *aconnector;
	int ret = 0;

	*enabled = false;

	mutex_lock(&adev->dm.audio_lock);

	drm_connector_list_iter_begin(dev, &conn_iter);
	drm_for_each_connector_iter(connector, &conn_iter) {
		aconnector = to_amdgpu_dm_connector(connector);
		if (aconnector->audio_inst != port)
			continue;

		*enabled = true;
		ret = drm_eld_size(connector->eld);
		memcpy(buf, connector->eld, min(max_bytes, ret));

		break;
	}
	drm_connector_list_iter_end(&conn_iter);

	mutex_unlock(&adev->dm.audio_lock);

	DRM_DEBUG_KMS("Get ELD : idx=%d ret=%d en=%d\n", port, ret, *enabled);

	return ret;
}

static const struct drm_audio_component_ops amdgpu_dm_audio_component_ops = {
	.get_eld = amdgpu_dm_audio_component_get_eld,
};

static int amdgpu_dm_audio_component_bind(struct device *kdev,
				       struct device *hda_kdev, void *data)
{
	struct drm_device *dev = dev_get_drvdata(kdev);
	struct amdgpu_device *adev = drm_to_adev(dev);
	struct drm_audio_component *acomp = data;

	acomp->ops = &amdgpu_dm_audio_component_ops;
	acomp->dev = kdev;
	adev->dm.audio_component = acomp;

	return 0;
}

static void amdgpu_dm_audio_component_unbind(struct device *kdev,
					  struct device *hda_kdev, void *data)
{
	struct drm_device *dev = dev_get_drvdata(kdev);
	struct amdgpu_device *adev = drm_to_adev(dev);
	struct drm_audio_component *acomp = data;

	acomp->ops = NULL;
	acomp->dev = NULL;
	adev->dm.audio_component = NULL;
}

static const struct component_ops amdgpu_dm_audio_component_bind_ops = {
	.bind	= amdgpu_dm_audio_component_bind,
	.unbind	= amdgpu_dm_audio_component_unbind,
};

static int amdgpu_dm_audio_init(struct amdgpu_device *adev)
{
	int i, ret;

	if (!amdgpu_audio)
		return 0;

	adev->mode_info.audio.enabled = true;

	adev->mode_info.audio.num_pins = adev->dm.dc->res_pool->audio_count;

	for (i = 0; i < adev->mode_info.audio.num_pins; i++) {
		adev->mode_info.audio.pin[i].channels = -1;
		adev->mode_info.audio.pin[i].rate = -1;
		adev->mode_info.audio.pin[i].bits_per_sample = -1;
		adev->mode_info.audio.pin[i].status_bits = 0;
		adev->mode_info.audio.pin[i].category_code = 0;
		adev->mode_info.audio.pin[i].connected = false;
		adev->mode_info.audio.pin[i].id =
			adev->dm.dc->res_pool->audios[i]->inst;
		adev->mode_info.audio.pin[i].offset = 0;
	}

	ret = component_add(adev->dev, &amdgpu_dm_audio_component_bind_ops);
	if (ret < 0)
		return ret;

	adev->dm.audio_registered = true;

	return 0;
}

static void amdgpu_dm_audio_fini(struct amdgpu_device *adev)
{
	if (!amdgpu_audio)
		return;

	if (!adev->mode_info.audio.enabled)
		return;

	if (adev->dm.audio_registered) {
		component_del(adev->dev, &amdgpu_dm_audio_component_bind_ops);
		adev->dm.audio_registered = false;
	}

	/* TODO: Disable audio? */

	adev->mode_info.audio.enabled = false;
}

static  void amdgpu_dm_audio_eld_notify(struct amdgpu_device *adev, int pin)
{
	struct drm_audio_component *acomp = adev->dm.audio_component;

	if (acomp && acomp->audio_ops && acomp->audio_ops->pin_eld_notify) {
		DRM_DEBUG_KMS("Notify ELD: %d\n", pin);

		acomp->audio_ops->pin_eld_notify(acomp->audio_ops->audio_ptr,
						 pin, -1);
	}
}

static int dm_dmub_hw_init(struct amdgpu_device *adev)
{
	const struct dmcub_firmware_header_v1_0 *hdr;
	struct dmub_srv *dmub_srv = adev->dm.dmub_srv;
	struct dmub_srv_fb_info *fb_info = adev->dm.dmub_fb_info;
	const struct firmware *dmub_fw = adev->dm.dmub_fw;
	struct dmcu *dmcu = adev->dm.dc->res_pool->dmcu;
	struct abm *abm = adev->dm.dc->res_pool->abm;
	struct dmub_srv_hw_params hw_params;
	enum dmub_status status;
	const unsigned char *fw_inst_const, *fw_bss_data;
	uint32_t i, fw_inst_const_size, fw_bss_data_size;
	bool has_hw_support;
	struct dc *dc = adev->dm.dc;

	if (!dmub_srv)
		/* DMUB isn't supported on the ASIC. */
		return 0;

	if (!fb_info) {
		DRM_ERROR("No framebuffer info for DMUB service.\n");
		return -EINVAL;
	}

	if (!dmub_fw) {
		/* Firmware required for DMUB support. */
		DRM_ERROR("No firmware provided for DMUB.\n");
		return -EINVAL;
	}

	status = dmub_srv_has_hw_support(dmub_srv, &has_hw_support);
	if (status != DMUB_STATUS_OK) {
		DRM_ERROR("Error checking HW support for DMUB: %d\n", status);
		return -EINVAL;
	}

	if (!has_hw_support) {
		DRM_INFO("DMUB unsupported on ASIC\n");
		return 0;
	}

	/* Reset DMCUB if it was previously running - before we overwrite its memory. */
	status = dmub_srv_hw_reset(dmub_srv);
	if (status != DMUB_STATUS_OK)
		DRM_WARN("Error resetting DMUB HW: %d\n", status);

	hdr = (const struct dmcub_firmware_header_v1_0 *)dmub_fw->data;

	fw_inst_const = dmub_fw->data +
			le32_to_cpu(hdr->header.ucode_array_offset_bytes) +
			PSP_HEADER_BYTES;

	fw_bss_data = dmub_fw->data +
		      le32_to_cpu(hdr->header.ucode_array_offset_bytes) +
		      le32_to_cpu(hdr->inst_const_bytes);

	/* Copy firmware and bios info into FB memory. */
	fw_inst_const_size = le32_to_cpu(hdr->inst_const_bytes) -
			     PSP_HEADER_BYTES - PSP_FOOTER_BYTES;

	fw_bss_data_size = le32_to_cpu(hdr->bss_data_bytes);

	/* if adev->firmware.load_type == AMDGPU_FW_LOAD_PSP,
	 * amdgpu_ucode_init_single_fw will load dmub firmware
	 * fw_inst_const part to cw0; otherwise, the firmware back door load
	 * will be done by dm_dmub_hw_init
	 */
	if (adev->firmware.load_type != AMDGPU_FW_LOAD_PSP) {
		memcpy(fb_info->fb[DMUB_WINDOW_0_INST_CONST].cpu_addr, fw_inst_const,
				fw_inst_const_size);
	}

	if (fw_bss_data_size)
		memcpy(fb_info->fb[DMUB_WINDOW_2_BSS_DATA].cpu_addr,
		       fw_bss_data, fw_bss_data_size);

	/* Copy firmware bios info into FB memory. */
	memcpy(fb_info->fb[DMUB_WINDOW_3_VBIOS].cpu_addr, adev->bios,
	       adev->bios_size);

	/* Reset regions that need to be reset. */
	memset(fb_info->fb[DMUB_WINDOW_4_MAILBOX].cpu_addr, 0,
	fb_info->fb[DMUB_WINDOW_4_MAILBOX].size);

	memset(fb_info->fb[DMUB_WINDOW_5_TRACEBUFF].cpu_addr, 0,
	       fb_info->fb[DMUB_WINDOW_5_TRACEBUFF].size);

	memset(fb_info->fb[DMUB_WINDOW_6_FW_STATE].cpu_addr, 0,
	       fb_info->fb[DMUB_WINDOW_6_FW_STATE].size);

	/* Initialize hardware. */
	memset(&hw_params, 0, sizeof(hw_params));
	hw_params.fb_base = adev->gmc.fb_start;
	hw_params.fb_offset = adev->gmc.aper_base;

	/* backdoor load firmware and trigger dmub running */
	if (adev->firmware.load_type != AMDGPU_FW_LOAD_PSP)
		hw_params.load_inst_const = true;

	if (dmcu)
		hw_params.psp_version = dmcu->psp_version;

	for (i = 0; i < fb_info->num_fb; ++i)
		hw_params.fb[i] = &fb_info->fb[i];

	switch (adev->asic_type) {
	case CHIP_YELLOW_CARP:
		if (dc->ctx->asic_id.hw_internal_rev != YELLOW_CARP_A0) {
			hw_params.dpia_supported = true;
#if defined(CONFIG_DRM_AMD_DC_DCN)
			hw_params.disable_dpia = dc->debug.dpia_debug.bits.disable_dpia;
#endif
		}
		break;
	default:
		break;
	}

	status = dmub_srv_hw_init(dmub_srv, &hw_params);
	if (status != DMUB_STATUS_OK) {
		DRM_ERROR("Error initializing DMUB HW: %d\n", status);
		return -EINVAL;
	}

	/* Wait for firmware load to finish. */
	status = dmub_srv_wait_for_auto_load(dmub_srv, 100000);
	if (status != DMUB_STATUS_OK)
		DRM_WARN("Wait for DMUB auto-load failed: %d\n", status);

	/* Init DMCU and ABM if available. */
	if (dmcu && abm) {
		dmcu->funcs->dmcu_init(dmcu);
		abm->dmcu_is_running = dmcu->funcs->is_dmcu_initialized(dmcu);
	}

	if (!adev->dm.dc->ctx->dmub_srv)
		adev->dm.dc->ctx->dmub_srv = dc_dmub_srv_create(adev->dm.dc, dmub_srv);
	if (!adev->dm.dc->ctx->dmub_srv) {
		DRM_ERROR("Couldn't allocate DC DMUB server!\n");
		return -ENOMEM;
	}

	DRM_INFO("DMUB hardware initialized: version=0x%08X\n",
		 adev->dm.dmcub_fw_version);

	return 0;
}

#if defined(CONFIG_DRM_AMD_DC_DCN)
static void mmhub_read_system_context(struct amdgpu_device *adev, struct dc_phy_addr_space_config *pa_config)
{
	uint64_t pt_base;
	uint32_t logical_addr_low;
	uint32_t logical_addr_high;
	uint32_t agp_base, agp_bot, agp_top;
	PHYSICAL_ADDRESS_LOC page_table_start, page_table_end, page_table_base;

	memset(pa_config, 0, sizeof(*pa_config));

	logical_addr_low  = min(adev->gmc.fb_start, adev->gmc.agp_start) >> 18;
	pt_base = amdgpu_gmc_pd_addr(adev->gart.bo);

	if (adev->apu_flags & AMD_APU_IS_RAVEN2)
		/*
		 * Raven2 has a HW issue that it is unable to use the vram which
		 * is out of MC_VM_SYSTEM_APERTURE_HIGH_ADDR. So here is the
		 * workaround that increase system aperture high address (add 1)
		 * to get rid of the VM fault and hardware hang.
		 */
		logical_addr_high = max((adev->gmc.fb_end >> 18) + 0x1, adev->gmc.agp_end >> 18);
	else
		logical_addr_high = max(adev->gmc.fb_end, adev->gmc.agp_end) >> 18;

	agp_base = 0;
	agp_bot = adev->gmc.agp_start >> 24;
	agp_top = adev->gmc.agp_end >> 24;


	page_table_start.high_part = (u32)(adev->gmc.gart_start >> 44) & 0xF;
	page_table_start.low_part = (u32)(adev->gmc.gart_start >> 12);
	page_table_end.high_part = (u32)(adev->gmc.gart_end >> 44) & 0xF;
	page_table_end.low_part = (u32)(adev->gmc.gart_end >> 12);
	page_table_base.high_part = upper_32_bits(pt_base) & 0xF;
	page_table_base.low_part = lower_32_bits(pt_base);

	pa_config->system_aperture.start_addr = (uint64_t)logical_addr_low << 18;
	pa_config->system_aperture.end_addr = (uint64_t)logical_addr_high << 18;

	pa_config->system_aperture.agp_base = (uint64_t)agp_base << 24 ;
	pa_config->system_aperture.agp_bot = (uint64_t)agp_bot << 24;
	pa_config->system_aperture.agp_top = (uint64_t)agp_top << 24;

	pa_config->system_aperture.fb_base = adev->gmc.fb_start;
	pa_config->system_aperture.fb_offset = adev->gmc.aper_base;
	pa_config->system_aperture.fb_top = adev->gmc.fb_end;

	pa_config->gart_config.page_table_start_addr = page_table_start.quad_part << 12;
	pa_config->gart_config.page_table_end_addr = page_table_end.quad_part << 12;
	pa_config->gart_config.page_table_base_addr = page_table_base.quad_part;

	pa_config->is_hvm_enabled = 0;

}
#endif
#if defined(CONFIG_DRM_AMD_DC_DCN)
static void vblank_control_worker(struct work_struct *work)
{
	struct vblank_control_work *vblank_work =
		container_of(work, struct vblank_control_work, work);
	struct amdgpu_display_manager *dm = vblank_work->dm;

	mutex_lock(&dm->dc_lock);

	if (vblank_work->enable)
		dm->active_vblank_irq_count++;
	else if(dm->active_vblank_irq_count)
		dm->active_vblank_irq_count--;

	dc_allow_idle_optimizations(dm->dc, dm->active_vblank_irq_count == 0);

	DRM_DEBUG_KMS("Allow idle optimizations (MALL): %d\n", dm->active_vblank_irq_count == 0);

	/* Control PSR based on vblank requirements from OS */
	if (vblank_work->stream && vblank_work->stream->link) {
		if (vblank_work->enable) {
			if (vblank_work->stream->link->psr_settings.psr_allow_active)
				amdgpu_dm_psr_disable(vblank_work->stream);
		} else if (vblank_work->stream->link->psr_settings.psr_feature_enabled &&
			   !vblank_work->stream->link->psr_settings.psr_allow_active &&
			   vblank_work->acrtc->dm_irq_params.allow_psr_entry) {
			amdgpu_dm_psr_enable(vblank_work->stream);
		}
	}

	mutex_unlock(&dm->dc_lock);

	dc_stream_release(vblank_work->stream);

	kfree(vblank_work);
}

#endif

static void dm_handle_hpd_rx_offload_work(struct work_struct *work)
{
	struct hpd_rx_irq_offload_work *offload_work;
	struct amdgpu_dm_connector *aconnector;
	struct dc_link *dc_link;
	struct amdgpu_device *adev;
	enum dc_connection_type new_connection_type = dc_connection_none;
	unsigned long flags;

	offload_work = container_of(work, struct hpd_rx_irq_offload_work, work);
	aconnector = offload_work->offload_wq->aconnector;

	if (!aconnector) {
		DRM_ERROR("Can't retrieve aconnector in hpd_rx_irq_offload_work");
		goto skip;
	}

	adev = drm_to_adev(aconnector->base.dev);
	dc_link = aconnector->dc_link;

	mutex_lock(&aconnector->hpd_lock);
	if (!dc_link_detect_sink(dc_link, &new_connection_type))
		DRM_ERROR("KMS: Failed to detect connector\n");
	mutex_unlock(&aconnector->hpd_lock);

	if (new_connection_type == dc_connection_none)
		goto skip;

	if (amdgpu_in_reset(adev))
		goto skip;

	mutex_lock(&adev->dm.dc_lock);
	if (offload_work->data.bytes.device_service_irq.bits.AUTOMATED_TEST)
		dc_link_dp_handle_automated_test(dc_link);
	else if ((dc_link->connector_signal != SIGNAL_TYPE_EDP) &&
			hpd_rx_irq_check_link_loss_status(dc_link, &offload_work->data) &&
			dc_link_dp_allow_hpd_rx_irq(dc_link)) {
		dc_link_dp_handle_link_loss(dc_link);
		spin_lock_irqsave(&offload_work->offload_wq->offload_lock, flags);
		offload_work->offload_wq->is_handling_link_loss = false;
		spin_unlock_irqrestore(&offload_work->offload_wq->offload_lock, flags);
	}
	mutex_unlock(&adev->dm.dc_lock);

skip:
	kfree(offload_work);

}

static struct hpd_rx_irq_offload_work_queue *hpd_rx_irq_create_workqueue(struct dc *dc)
{
	int max_caps = dc->caps.max_links;
	int i = 0;
	struct hpd_rx_irq_offload_work_queue *hpd_rx_offload_wq = NULL;

	hpd_rx_offload_wq = kcalloc(max_caps, sizeof(*hpd_rx_offload_wq), GFP_KERNEL);

	if (!hpd_rx_offload_wq)
		return NULL;


	for (i = 0; i < max_caps; i++) {
		hpd_rx_offload_wq[i].wq =
				    create_singlethread_workqueue("amdgpu_dm_hpd_rx_offload_wq");

		if (hpd_rx_offload_wq[i].wq == NULL) {
			DRM_ERROR("create amdgpu_dm_hpd_rx_offload_wq fail!");
			return NULL;
		}

		spin_lock_init(&hpd_rx_offload_wq[i].offload_lock);
	}

	return hpd_rx_offload_wq;
}

struct amdgpu_stutter_quirk {
	u16 chip_vendor;
	u16 chip_device;
	u16 subsys_vendor;
	u16 subsys_device;
	u8 revision;
};

static const struct amdgpu_stutter_quirk amdgpu_stutter_quirk_list[] = {
	/* https://bugzilla.kernel.org/show_bug.cgi?id=214417 */
	{ 0x1002, 0x15dd, 0x1002, 0x15dd, 0xc8 },
	{ 0, 0, 0, 0, 0 },
};

static bool dm_should_disable_stutter(struct pci_dev *pdev)
{
	const struct amdgpu_stutter_quirk *p = amdgpu_stutter_quirk_list;

	while (p && p->chip_device != 0) {
		if (pdev->vendor == p->chip_vendor &&
		    pdev->device == p->chip_device &&
		    pdev->subsystem_vendor == p->subsys_vendor &&
		    pdev->subsystem_device == p->subsys_device &&
		    pdev->revision == p->revision) {
			return true;
		}
		++p;
	}
	return false;
}

static int amdgpu_dm_init(struct amdgpu_device *adev)
{
	struct dc_init_data init_data;
#ifdef CONFIG_DRM_AMD_DC_HDCP
	struct dc_callback_init init_params;
#endif
	int r;

	adev->dm.ddev = adev_to_drm(adev);
	adev->dm.adev = adev;

	/* Zero all the fields */
	memset(&init_data, 0, sizeof(init_data));
#ifdef CONFIG_DRM_AMD_DC_HDCP
	memset(&init_params, 0, sizeof(init_params));
#endif

	mutex_init(&adev->dm.dc_lock);
	mutex_init(&adev->dm.audio_lock);
#if defined(CONFIG_DRM_AMD_DC_DCN)
	spin_lock_init(&adev->dm.vblank_lock);
#endif

	if(amdgpu_dm_irq_init(adev)) {
		DRM_ERROR("amdgpu: failed to initialize DM IRQ support.\n");
		goto error;
	}

	init_data.asic_id.chip_family = adev->family;

	init_data.asic_id.pci_revision_id = adev->pdev->revision;
	init_data.asic_id.hw_internal_rev = adev->external_rev_id;
	init_data.asic_id.chip_id = adev->pdev->device;

	init_data.asic_id.vram_width = adev->gmc.vram_width;
	/* TODO: initialize init_data.asic_id.vram_type here!!!! */
	init_data.asic_id.atombios_base_address =
		adev->mode_info.atom_context->bios;

	init_data.driver = adev;

	adev->dm.cgs_device = amdgpu_cgs_create_device(adev);

	if (!adev->dm.cgs_device) {
		DRM_ERROR("amdgpu: failed to create cgs device.\n");
		goto error;
	}

	init_data.cgs_device = adev->dm.cgs_device;

	init_data.dce_environment = DCE_ENV_PRODUCTION_DRV;

	switch (adev->asic_type) {
	case CHIP_CARRIZO:
	case CHIP_STONEY:
<<<<<<< HEAD
	case CHIP_RAVEN:
	case CHIP_RENOIR:
		init_data.flags.gpu_vm_support = true;
		switch (adev->dm.dmcub_fw_version) {
		case 0: /* development */
		case 0x1: /* linux-firmware.git hash 6d9f399 */
		case 0x01000000: /* linux-firmware.git hash 9a0b0f4 */
			init_data.flags.disable_dmcu = false;
			break;
		default:
			init_data.flags.disable_dmcu = true;
		}
		break;
	case CHIP_VANGOGH:
	case CHIP_YELLOW_CARP:
=======
>>>>>>> 4d58363c
		init_data.flags.gpu_vm_support = true;
		break;
	default:
		switch (adev->ip_versions[DCE_HWIP][0]) {
		case IP_VERSION(2, 1, 0):
			init_data.flags.gpu_vm_support = true;
			switch (adev->dm.dmcub_fw_version) {
			case 0: /* development */
			case 0x1: /* linux-firmware.git hash 6d9f399 */
			case 0x01000000: /* linux-firmware.git hash 9a0b0f4 */
				init_data.flags.disable_dmcu = false;
				break;
			default:
				init_data.flags.disable_dmcu = true;
			}
			break;
		case IP_VERSION(1, 0, 0):
		case IP_VERSION(1, 0, 1):
		case IP_VERSION(3, 0, 1):
		case IP_VERSION(3, 1, 2):
		case IP_VERSION(3, 1, 3):
			init_data.flags.gpu_vm_support = true;
			break;
		case IP_VERSION(2, 0, 3):
			init_data.flags.disable_dmcu = true;
			break;
		default:
			break;
		}
		break;
	}

	if (amdgpu_dc_feature_mask & DC_FBC_MASK)
		init_data.flags.fbc_support = true;

	if (amdgpu_dc_feature_mask & DC_MULTI_MON_PP_MCLK_SWITCH_MASK)
		init_data.flags.multi_mon_pp_mclk_switch = true;

	if (amdgpu_dc_feature_mask & DC_DISABLE_FRACTIONAL_PWM_MASK)
		init_data.flags.disable_fractional_pwm = true;

	if (amdgpu_dc_feature_mask & DC_EDP_NO_POWER_SEQUENCING)
		init_data.flags.edp_no_power_sequencing = true;

	init_data.flags.power_down_display_on_boot = true;

	INIT_LIST_HEAD(&adev->dm.da_list);
	/* Display Core create. */
	adev->dm.dc = dc_create(&init_data);

	if (adev->dm.dc) {
		DRM_INFO("Display Core initialized with v%s!\n", DC_VER);
	} else {
		DRM_INFO("Display Core failed to initialize with v%s!\n", DC_VER);
		goto error;
	}

	if (amdgpu_dc_debug_mask & DC_DISABLE_PIPE_SPLIT) {
		adev->dm.dc->debug.force_single_disp_pipe_split = false;
		adev->dm.dc->debug.pipe_split_policy = MPC_SPLIT_AVOID;
	}

	if (adev->asic_type != CHIP_CARRIZO && adev->asic_type != CHIP_STONEY)
		adev->dm.dc->debug.disable_stutter = amdgpu_pp_feature_mask & PP_STUTTER_MODE ? false : true;
	if (dm_should_disable_stutter(adev->pdev))
		adev->dm.dc->debug.disable_stutter = true;

	if (amdgpu_dc_debug_mask & DC_DISABLE_STUTTER)
		adev->dm.dc->debug.disable_stutter = true;

	if (amdgpu_dc_debug_mask & DC_DISABLE_DSC)
		adev->dm.dc->debug.disable_dsc = true;

	if (amdgpu_dc_debug_mask & DC_DISABLE_CLOCK_GATING)
		adev->dm.dc->debug.disable_clock_gate = true;

	r = dm_dmub_hw_init(adev);
	if (r) {
		DRM_ERROR("DMUB interface failed to initialize: status=%d\n", r);
		goto error;
	}

	dc_hardware_init(adev->dm.dc);

	adev->dm.hpd_rx_offload_wq = hpd_rx_irq_create_workqueue(adev->dm.dc);
	if (!adev->dm.hpd_rx_offload_wq) {
		DRM_ERROR("amdgpu: failed to create hpd rx offload workqueue.\n");
		goto error;
	}

#if defined(CONFIG_DRM_AMD_DC_DCN)
	if ((adev->flags & AMD_IS_APU) && (adev->asic_type >= CHIP_CARRIZO)) {
		struct dc_phy_addr_space_config pa_config;

		mmhub_read_system_context(adev, &pa_config);

		// Call the DC init_memory func
		dc_setup_system_context(adev->dm.dc, &pa_config);
	}
#endif

	adev->dm.freesync_module = mod_freesync_create(adev->dm.dc);
	if (!adev->dm.freesync_module) {
		DRM_ERROR(
		"amdgpu: failed to initialize freesync_module.\n");
	} else
		DRM_DEBUG_DRIVER("amdgpu: freesync_module init done %p.\n",
				adev->dm.freesync_module);

	amdgpu_dm_init_color_mod();

#if defined(CONFIG_DRM_AMD_DC_DCN)
	if (adev->dm.dc->caps.max_links > 0) {
		adev->dm.vblank_control_workqueue =
			create_singlethread_workqueue("dm_vblank_control_workqueue");
		if (!adev->dm.vblank_control_workqueue)
			DRM_ERROR("amdgpu: failed to initialize vblank_workqueue.\n");
	}
#endif

#ifdef CONFIG_DRM_AMD_DC_HDCP
	if (adev->dm.dc->caps.max_links > 0 && adev->family >= AMDGPU_FAMILY_RV) {
		adev->dm.hdcp_workqueue = hdcp_create_workqueue(adev, &init_params.cp_psp, adev->dm.dc);

		if (!adev->dm.hdcp_workqueue)
			DRM_ERROR("amdgpu: failed to initialize hdcp_workqueue.\n");
		else
			DRM_DEBUG_DRIVER("amdgpu: hdcp_workqueue init done %p.\n", adev->dm.hdcp_workqueue);

		dc_init_callbacks(adev->dm.dc, &init_params);
	}
#endif
#if defined(CONFIG_DRM_AMD_SECURE_DISPLAY)
	adev->dm.crc_rd_wrk = amdgpu_dm_crtc_secure_display_create_work();
#endif
	if (dc_enable_dmub_notifications(adev->dm.dc)) {
		init_completion(&adev->dm.dmub_aux_transfer_done);
		adev->dm.dmub_notify = kzalloc(sizeof(struct dmub_notification), GFP_KERNEL);
		if (!adev->dm.dmub_notify) {
			DRM_INFO("amdgpu: fail to allocate adev->dm.dmub_notify");
			goto error;
		}

		adev->dm.delayed_hpd_wq = create_singlethread_workqueue("amdgpu_dm_hpd_wq");
		if (!adev->dm.delayed_hpd_wq) {
			DRM_ERROR("amdgpu: failed to create hpd offload workqueue.\n");
			goto error;
		}

		amdgpu_dm_outbox_init(adev);
#if defined(CONFIG_DRM_AMD_DC_DCN)
		if (!register_dmub_notify_callback(adev, DMUB_NOTIFICATION_AUX_REPLY,
			dmub_aux_setconfig_callback, false)) {
			DRM_ERROR("amdgpu: fail to register dmub aux callback");
			goto error;
		}
		if (!register_dmub_notify_callback(adev, DMUB_NOTIFICATION_HPD, dmub_hpd_callback, true)) {
			DRM_ERROR("amdgpu: fail to register dmub hpd callback");
			goto error;
		}
		if (!register_dmub_notify_callback(adev, DMUB_NOTIFICATION_HPD_IRQ, dmub_hpd_callback, true)) {
			DRM_ERROR("amdgpu: fail to register dmub hpd callback");
			goto error;
		}
#endif /* CONFIG_DRM_AMD_DC_DCN */
	}

	if (amdgpu_dm_initialize_drm_device(adev)) {
		DRM_ERROR(
		"amdgpu: failed to initialize sw for display support.\n");
		goto error;
	}

	/* create fake encoders for MST */
	dm_dp_create_fake_mst_encoders(adev);

	/* TODO: Add_display_info? */

	/* TODO use dynamic cursor width */
	adev_to_drm(adev)->mode_config.cursor_width = adev->dm.dc->caps.max_cursor_size;
	adev_to_drm(adev)->mode_config.cursor_height = adev->dm.dc->caps.max_cursor_size;

	if (drm_vblank_init(adev_to_drm(adev), adev->dm.display_indexes_num)) {
		DRM_ERROR(
		"amdgpu: failed to initialize sw for display support.\n");
		goto error;
	}


	DRM_DEBUG_DRIVER("KMS initialized.\n");

	return 0;
error:
	amdgpu_dm_fini(adev);

	return -EINVAL;
}

static int amdgpu_dm_early_fini(void *handle)
{
	struct amdgpu_device *adev = (struct amdgpu_device *)handle;

	amdgpu_dm_audio_fini(adev);

	return 0;
}

static void amdgpu_dm_fini(struct amdgpu_device *adev)
{
	int i;

#if defined(CONFIG_DRM_AMD_DC_DCN)
	if (adev->dm.vblank_control_workqueue) {
		destroy_workqueue(adev->dm.vblank_control_workqueue);
		adev->dm.vblank_control_workqueue = NULL;
	}
#endif

	for (i = 0; i < adev->dm.display_indexes_num; i++) {
		drm_encoder_cleanup(&adev->dm.mst_encoders[i].base);
	}

	amdgpu_dm_destroy_drm_device(&adev->dm);

#if defined(CONFIG_DRM_AMD_SECURE_DISPLAY)
	if (adev->dm.crc_rd_wrk) {
		flush_work(&adev->dm.crc_rd_wrk->notify_ta_work);
		kfree(adev->dm.crc_rd_wrk);
		adev->dm.crc_rd_wrk = NULL;
	}
#endif
#ifdef CONFIG_DRM_AMD_DC_HDCP
	if (adev->dm.hdcp_workqueue) {
		hdcp_destroy(&adev->dev->kobj, adev->dm.hdcp_workqueue);
		adev->dm.hdcp_workqueue = NULL;
	}

	if (adev->dm.dc)
		dc_deinit_callbacks(adev->dm.dc);
#endif

	dc_dmub_srv_destroy(&adev->dm.dc->ctx->dmub_srv);

	if (dc_enable_dmub_notifications(adev->dm.dc)) {
		kfree(adev->dm.dmub_notify);
		adev->dm.dmub_notify = NULL;
		destroy_workqueue(adev->dm.delayed_hpd_wq);
		adev->dm.delayed_hpd_wq = NULL;
	}

	if (adev->dm.dmub_bo)
		amdgpu_bo_free_kernel(&adev->dm.dmub_bo,
				      &adev->dm.dmub_bo_gpu_addr,
				      &adev->dm.dmub_bo_cpu_addr);

	if (adev->dm.hpd_rx_offload_wq) {
		for (i = 0; i < adev->dm.dc->caps.max_links; i++) {
			if (adev->dm.hpd_rx_offload_wq[i].wq) {
				destroy_workqueue(adev->dm.hpd_rx_offload_wq[i].wq);
				adev->dm.hpd_rx_offload_wq[i].wq = NULL;
			}
		}

		kfree(adev->dm.hpd_rx_offload_wq);
		adev->dm.hpd_rx_offload_wq = NULL;
	}

	/* DC Destroy TODO: Replace destroy DAL */
	if (adev->dm.dc)
		dc_destroy(&adev->dm.dc);
	/*
	 * TODO: pageflip, vlank interrupt
	 *
	 * amdgpu_dm_irq_fini(adev);
	 */

	if (adev->dm.cgs_device) {
		amdgpu_cgs_destroy_device(adev->dm.cgs_device);
		adev->dm.cgs_device = NULL;
	}
	if (adev->dm.freesync_module) {
		mod_freesync_destroy(adev->dm.freesync_module);
		adev->dm.freesync_module = NULL;
	}

	mutex_destroy(&adev->dm.audio_lock);
	mutex_destroy(&adev->dm.dc_lock);

	return;
}

static int load_dmcu_fw(struct amdgpu_device *adev)
{
	const char *fw_name_dmcu = NULL;
	int r;
	const struct dmcu_firmware_header_v1_0 *hdr;

	switch(adev->asic_type) {
#if defined(CONFIG_DRM_AMD_DC_SI)
	case CHIP_TAHITI:
	case CHIP_PITCAIRN:
	case CHIP_VERDE:
	case CHIP_OLAND:
#endif
	case CHIP_BONAIRE:
	case CHIP_HAWAII:
	case CHIP_KAVERI:
	case CHIP_KABINI:
	case CHIP_MULLINS:
	case CHIP_TONGA:
	case CHIP_FIJI:
	case CHIP_CARRIZO:
	case CHIP_STONEY:
	case CHIP_POLARIS11:
	case CHIP_POLARIS10:
	case CHIP_POLARIS12:
	case CHIP_VEGAM:
	case CHIP_VEGA10:
	case CHIP_VEGA12:
	case CHIP_VEGA20:
		return 0;
	case CHIP_NAVI12:
		fw_name_dmcu = FIRMWARE_NAVI12_DMCU;
		break;
	case CHIP_RAVEN:
		if (ASICREV_IS_PICASSO(adev->external_rev_id))
			fw_name_dmcu = FIRMWARE_RAVEN_DMCU;
		else if (ASICREV_IS_RAVEN2(adev->external_rev_id))
			fw_name_dmcu = FIRMWARE_RAVEN_DMCU;
		else
			return 0;
		break;
	default:
		switch (adev->ip_versions[DCE_HWIP][0]) {
		case IP_VERSION(2, 0, 2):
		case IP_VERSION(2, 0, 3):
		case IP_VERSION(2, 0, 0):
		case IP_VERSION(2, 1, 0):
		case IP_VERSION(3, 0, 0):
		case IP_VERSION(3, 0, 2):
		case IP_VERSION(3, 0, 3):
		case IP_VERSION(3, 0, 1):
		case IP_VERSION(3, 1, 2):
		case IP_VERSION(3, 1, 3):
			return 0;
		default:
			break;
		}
		DRM_ERROR("Unsupported ASIC type: 0x%X\n", adev->asic_type);
		return -EINVAL;
	}

	if (adev->firmware.load_type != AMDGPU_FW_LOAD_PSP) {
		DRM_DEBUG_KMS("dm: DMCU firmware not supported on direct or SMU loading\n");
		return 0;
	}

	r = request_firmware_direct(&adev->dm.fw_dmcu, fw_name_dmcu, adev->dev);
	if (r == -ENOENT) {
		/* DMCU firmware is not necessary, so don't raise a fuss if it's missing */
		DRM_DEBUG_KMS("dm: DMCU firmware not found\n");
		adev->dm.fw_dmcu = NULL;
		return 0;
	}
	if (r) {
		dev_err(adev->dev, "amdgpu_dm: Can't load firmware \"%s\"\n",
			fw_name_dmcu);
		return r;
	}

	r = amdgpu_ucode_validate(adev->dm.fw_dmcu);
	if (r) {
		dev_err(adev->dev, "amdgpu_dm: Can't validate firmware \"%s\"\n",
			fw_name_dmcu);
		release_firmware(adev->dm.fw_dmcu);
		adev->dm.fw_dmcu = NULL;
		return r;
	}

	hdr = (const struct dmcu_firmware_header_v1_0 *)adev->dm.fw_dmcu->data;
	adev->firmware.ucode[AMDGPU_UCODE_ID_DMCU_ERAM].ucode_id = AMDGPU_UCODE_ID_DMCU_ERAM;
	adev->firmware.ucode[AMDGPU_UCODE_ID_DMCU_ERAM].fw = adev->dm.fw_dmcu;
	adev->firmware.fw_size +=
		ALIGN(le32_to_cpu(hdr->header.ucode_size_bytes) - le32_to_cpu(hdr->intv_size_bytes), PAGE_SIZE);

	adev->firmware.ucode[AMDGPU_UCODE_ID_DMCU_INTV].ucode_id = AMDGPU_UCODE_ID_DMCU_INTV;
	adev->firmware.ucode[AMDGPU_UCODE_ID_DMCU_INTV].fw = adev->dm.fw_dmcu;
	adev->firmware.fw_size +=
		ALIGN(le32_to_cpu(hdr->intv_size_bytes), PAGE_SIZE);

	adev->dm.dmcu_fw_version = le32_to_cpu(hdr->header.ucode_version);

	DRM_DEBUG_KMS("PSP loading DMCU firmware\n");

	return 0;
}

static uint32_t amdgpu_dm_dmub_reg_read(void *ctx, uint32_t address)
{
	struct amdgpu_device *adev = ctx;

	return dm_read_reg(adev->dm.dc->ctx, address);
}

static void amdgpu_dm_dmub_reg_write(void *ctx, uint32_t address,
				     uint32_t value)
{
	struct amdgpu_device *adev = ctx;

	return dm_write_reg(adev->dm.dc->ctx, address, value);
}

static int dm_dmub_sw_init(struct amdgpu_device *adev)
{
	struct dmub_srv_create_params create_params;
	struct dmub_srv_region_params region_params;
	struct dmub_srv_region_info region_info;
	struct dmub_srv_fb_params fb_params;
	struct dmub_srv_fb_info *fb_info;
	struct dmub_srv *dmub_srv;
	const struct dmcub_firmware_header_v1_0 *hdr;
	const char *fw_name_dmub;
	enum dmub_asic dmub_asic;
	enum dmub_status status;
	int r;

	switch (adev->ip_versions[DCE_HWIP][0]) {
	case IP_VERSION(2, 1, 0):
		dmub_asic = DMUB_ASIC_DCN21;
		fw_name_dmub = FIRMWARE_RENOIR_DMUB;
		if (ASICREV_IS_GREEN_SARDINE(adev->external_rev_id))
			fw_name_dmub = FIRMWARE_GREEN_SARDINE_DMUB;
		break;
	case IP_VERSION(3, 0, 0):
		if (adev->ip_versions[GC_HWIP][0] == IP_VERSION(10, 3, 0)) {
			dmub_asic = DMUB_ASIC_DCN30;
			fw_name_dmub = FIRMWARE_SIENNA_CICHLID_DMUB;
		} else {
			dmub_asic = DMUB_ASIC_DCN30;
			fw_name_dmub = FIRMWARE_NAVY_FLOUNDER_DMUB;
		}
		break;
	case IP_VERSION(3, 0, 1):
		dmub_asic = DMUB_ASIC_DCN301;
		fw_name_dmub = FIRMWARE_VANGOGH_DMUB;
		break;
	case IP_VERSION(3, 0, 2):
		dmub_asic = DMUB_ASIC_DCN302;
		fw_name_dmub = FIRMWARE_DIMGREY_CAVEFISH_DMUB;
		break;
	case IP_VERSION(3, 0, 3):
		dmub_asic = DMUB_ASIC_DCN303;
		fw_name_dmub = FIRMWARE_BEIGE_GOBY_DMUB;
		break;
	case IP_VERSION(3, 1, 2):
	case IP_VERSION(3, 1, 3):
		dmub_asic = (adev->external_rev_id == YELLOW_CARP_B0) ? DMUB_ASIC_DCN31B : DMUB_ASIC_DCN31;
		fw_name_dmub = FIRMWARE_YELLOW_CARP_DMUB;
		break;

	default:
		/* ASIC doesn't support DMUB. */
		return 0;
	}

	r = request_firmware_direct(&adev->dm.dmub_fw, fw_name_dmub, adev->dev);
	if (r) {
		DRM_ERROR("DMUB firmware loading failed: %d\n", r);
		return 0;
	}

	r = amdgpu_ucode_validate(adev->dm.dmub_fw);
	if (r) {
		DRM_ERROR("Couldn't validate DMUB firmware: %d\n", r);
		return 0;
	}

	hdr = (const struct dmcub_firmware_header_v1_0 *)adev->dm.dmub_fw->data;
	adev->dm.dmcub_fw_version = le32_to_cpu(hdr->header.ucode_version);

	if (adev->firmware.load_type == AMDGPU_FW_LOAD_PSP) {
		adev->firmware.ucode[AMDGPU_UCODE_ID_DMCUB].ucode_id =
			AMDGPU_UCODE_ID_DMCUB;
		adev->firmware.ucode[AMDGPU_UCODE_ID_DMCUB].fw =
			adev->dm.dmub_fw;
		adev->firmware.fw_size +=
			ALIGN(le32_to_cpu(hdr->inst_const_bytes), PAGE_SIZE);

		DRM_INFO("Loading DMUB firmware via PSP: version=0x%08X\n",
			 adev->dm.dmcub_fw_version);
	}


	adev->dm.dmub_srv = kzalloc(sizeof(*adev->dm.dmub_srv), GFP_KERNEL);
	dmub_srv = adev->dm.dmub_srv;

	if (!dmub_srv) {
		DRM_ERROR("Failed to allocate DMUB service!\n");
		return -ENOMEM;
	}

	memset(&create_params, 0, sizeof(create_params));
	create_params.user_ctx = adev;
	create_params.funcs.reg_read = amdgpu_dm_dmub_reg_read;
	create_params.funcs.reg_write = amdgpu_dm_dmub_reg_write;
	create_params.asic = dmub_asic;

	/* Create the DMUB service. */
	status = dmub_srv_create(dmub_srv, &create_params);
	if (status != DMUB_STATUS_OK) {
		DRM_ERROR("Error creating DMUB service: %d\n", status);
		return -EINVAL;
	}

	/* Calculate the size of all the regions for the DMUB service. */
	memset(&region_params, 0, sizeof(region_params));

	region_params.inst_const_size = le32_to_cpu(hdr->inst_const_bytes) -
					PSP_HEADER_BYTES - PSP_FOOTER_BYTES;
	region_params.bss_data_size = le32_to_cpu(hdr->bss_data_bytes);
	region_params.vbios_size = adev->bios_size;
	region_params.fw_bss_data = region_params.bss_data_size ?
		adev->dm.dmub_fw->data +
		le32_to_cpu(hdr->header.ucode_array_offset_bytes) +
		le32_to_cpu(hdr->inst_const_bytes) : NULL;
	region_params.fw_inst_const =
		adev->dm.dmub_fw->data +
		le32_to_cpu(hdr->header.ucode_array_offset_bytes) +
		PSP_HEADER_BYTES;

	status = dmub_srv_calc_region_info(dmub_srv, &region_params,
					   &region_info);

	if (status != DMUB_STATUS_OK) {
		DRM_ERROR("Error calculating DMUB region info: %d\n", status);
		return -EINVAL;
	}

	/*
	 * Allocate a framebuffer based on the total size of all the regions.
	 * TODO: Move this into GART.
	 */
	r = amdgpu_bo_create_kernel(adev, region_info.fb_size, PAGE_SIZE,
				    AMDGPU_GEM_DOMAIN_VRAM, &adev->dm.dmub_bo,
				    &adev->dm.dmub_bo_gpu_addr,
				    &adev->dm.dmub_bo_cpu_addr);
	if (r)
		return r;

	/* Rebase the regions on the framebuffer address. */
	memset(&fb_params, 0, sizeof(fb_params));
	fb_params.cpu_addr = adev->dm.dmub_bo_cpu_addr;
	fb_params.gpu_addr = adev->dm.dmub_bo_gpu_addr;
	fb_params.region_info = &region_info;

	adev->dm.dmub_fb_info =
		kzalloc(sizeof(*adev->dm.dmub_fb_info), GFP_KERNEL);
	fb_info = adev->dm.dmub_fb_info;

	if (!fb_info) {
		DRM_ERROR(
			"Failed to allocate framebuffer info for DMUB service!\n");
		return -ENOMEM;
	}

	status = dmub_srv_calc_fb_info(dmub_srv, &fb_params, fb_info);
	if (status != DMUB_STATUS_OK) {
		DRM_ERROR("Error calculating DMUB FB info: %d\n", status);
		return -EINVAL;
	}

	return 0;
}

static int dm_sw_init(void *handle)
{
	struct amdgpu_device *adev = (struct amdgpu_device *)handle;
	int r;

	r = dm_dmub_sw_init(adev);
	if (r)
		return r;

	return load_dmcu_fw(adev);
}

static int dm_sw_fini(void *handle)
{
	struct amdgpu_device *adev = (struct amdgpu_device *)handle;

	kfree(adev->dm.dmub_fb_info);
	adev->dm.dmub_fb_info = NULL;

	if (adev->dm.dmub_srv) {
		dmub_srv_destroy(adev->dm.dmub_srv);
		adev->dm.dmub_srv = NULL;
	}

	release_firmware(adev->dm.dmub_fw);
	adev->dm.dmub_fw = NULL;

	release_firmware(adev->dm.fw_dmcu);
	adev->dm.fw_dmcu = NULL;

	return 0;
}

static int detect_mst_link_for_all_connectors(struct drm_device *dev)
{
	struct amdgpu_dm_connector *aconnector;
	struct drm_connector *connector;
	struct drm_connector_list_iter iter;
	int ret = 0;

	drm_connector_list_iter_begin(dev, &iter);
	drm_for_each_connector_iter(connector, &iter) {
		aconnector = to_amdgpu_dm_connector(connector);
		if (aconnector->dc_link->type == dc_connection_mst_branch &&
		    aconnector->mst_mgr.aux) {
			DRM_DEBUG_DRIVER("DM_MST: starting TM on aconnector: %p [id: %d]\n",
					 aconnector,
					 aconnector->base.base.id);

			ret = drm_dp_mst_topology_mgr_set_mst(&aconnector->mst_mgr, true);
			if (ret < 0) {
				DRM_ERROR("DM_MST: Failed to start MST\n");
				aconnector->dc_link->type =
					dc_connection_single;
				break;
			}
		}
	}
	drm_connector_list_iter_end(&iter);

	return ret;
}

static int dm_late_init(void *handle)
{
	struct amdgpu_device *adev = (struct amdgpu_device *)handle;

	struct dmcu_iram_parameters params;
	unsigned int linear_lut[16];
	int i;
	struct dmcu *dmcu = NULL;

	dmcu = adev->dm.dc->res_pool->dmcu;

	for (i = 0; i < 16; i++)
		linear_lut[i] = 0xFFFF * i / 15;

	params.set = 0;
	params.backlight_ramping_override = false;
	params.backlight_ramping_start = 0xCCCC;
	params.backlight_ramping_reduction = 0xCCCCCCCC;
	params.backlight_lut_array_size = 16;
	params.backlight_lut_array = linear_lut;

	/* Min backlight level after ABM reduction,  Don't allow below 1%
	 * 0xFFFF x 0.01 = 0x28F
	 */
	params.min_abm_backlight = 0x28F;
	/* In the case where abm is implemented on dmcub,
	* dmcu object will be null.
	* ABM 2.4 and up are implemented on dmcub.
	*/
	if (dmcu) {
		if (!dmcu_load_iram(dmcu, params))
			return -EINVAL;
	} else if (adev->dm.dc->ctx->dmub_srv) {
		struct dc_link *edp_links[MAX_NUM_EDP];
		int edp_num;

		get_edp_links(adev->dm.dc, edp_links, &edp_num);
		for (i = 0; i < edp_num; i++) {
			if (!dmub_init_abm_config(adev->dm.dc->res_pool, params, i))
				return -EINVAL;
		}
	}

	return detect_mst_link_for_all_connectors(adev_to_drm(adev));
}

static void s3_handle_mst(struct drm_device *dev, bool suspend)
{
	struct amdgpu_dm_connector *aconnector;
	struct drm_connector *connector;
	struct drm_connector_list_iter iter;
	struct drm_dp_mst_topology_mgr *mgr;
	int ret;
	bool need_hotplug = false;

	drm_connector_list_iter_begin(dev, &iter);
	drm_for_each_connector_iter(connector, &iter) {
		aconnector = to_amdgpu_dm_connector(connector);
		if (aconnector->dc_link->type != dc_connection_mst_branch ||
		    aconnector->mst_port)
			continue;

		mgr = &aconnector->mst_mgr;

		if (suspend) {
			drm_dp_mst_topology_mgr_suspend(mgr);
		} else {
			ret = drm_dp_mst_topology_mgr_resume(mgr, true);
			if (ret < 0) {
				drm_dp_mst_topology_mgr_set_mst(mgr, false);
				need_hotplug = true;
			}
		}
	}
	drm_connector_list_iter_end(&iter);

	if (need_hotplug)
		drm_kms_helper_hotplug_event(dev);
}

static int amdgpu_dm_smu_write_watermarks_table(struct amdgpu_device *adev)
{
	struct smu_context *smu = &adev->smu;
	int ret = 0;

	if (!is_support_sw_smu(adev))
		return 0;

	/* This interface is for dGPU Navi1x.Linux dc-pplib interface depends
	 * on window driver dc implementation.
	 * For Navi1x, clock settings of dcn watermarks are fixed. the settings
	 * should be passed to smu during boot up and resume from s3.
	 * boot up: dc calculate dcn watermark clock settings within dc_create,
	 * dcn20_resource_construct
	 * then call pplib functions below to pass the settings to smu:
	 * smu_set_watermarks_for_clock_ranges
	 * smu_set_watermarks_table
	 * navi10_set_watermarks_table
	 * smu_write_watermarks_table
	 *
	 * For Renoir, clock settings of dcn watermark are also fixed values.
	 * dc has implemented different flow for window driver:
	 * dc_hardware_init / dc_set_power_state
	 * dcn10_init_hw
	 * notify_wm_ranges
	 * set_wm_ranges
	 * -- Linux
	 * smu_set_watermarks_for_clock_ranges
	 * renoir_set_watermarks_table
	 * smu_write_watermarks_table
	 *
	 * For Linux,
	 * dc_hardware_init -> amdgpu_dm_init
	 * dc_set_power_state --> dm_resume
	 *
	 * therefore, this function apply to navi10/12/14 but not Renoir
	 * *
	 */
	switch (adev->ip_versions[DCE_HWIP][0]) {
	case IP_VERSION(2, 0, 2):
	case IP_VERSION(2, 0, 0):
		break;
	default:
		return 0;
	}

	ret = smu_write_watermarks_table(smu);
	if (ret) {
		DRM_ERROR("Failed to update WMTABLE!\n");
		return ret;
	}

	return 0;
}

/**
 * dm_hw_init() - Initialize DC device
 * @handle: The base driver device containing the amdgpu_dm device.
 *
 * Initialize the &struct amdgpu_display_manager device. This involves calling
 * the initializers of each DM component, then populating the struct with them.
 *
 * Although the function implies hardware initialization, both hardware and
 * software are initialized here. Splitting them out to their relevant init
 * hooks is a future TODO item.
 *
 * Some notable things that are initialized here:
 *
 * - Display Core, both software and hardware
 * - DC modules that we need (freesync and color management)
 * - DRM software states
 * - Interrupt sources and handlers
 * - Vblank support
 * - Debug FS entries, if enabled
 */
static int dm_hw_init(void *handle)
{
	struct amdgpu_device *adev = (struct amdgpu_device *)handle;
	/* Create DAL display manager */
	amdgpu_dm_init(adev);
	amdgpu_dm_hpd_init(adev);

	return 0;
}

/**
 * dm_hw_fini() - Teardown DC device
 * @handle: The base driver device containing the amdgpu_dm device.
 *
 * Teardown components within &struct amdgpu_display_manager that require
 * cleanup. This involves cleaning up the DRM device, DC, and any modules that
 * were loaded. Also flush IRQ workqueues and disable them.
 */
static int dm_hw_fini(void *handle)
{
	struct amdgpu_device *adev = (struct amdgpu_device *)handle;

	amdgpu_dm_hpd_fini(adev);

	amdgpu_dm_irq_fini(adev);
	amdgpu_dm_fini(adev);
	return 0;
}


static int dm_enable_vblank(struct drm_crtc *crtc);
static void dm_disable_vblank(struct drm_crtc *crtc);

static void dm_gpureset_toggle_interrupts(struct amdgpu_device *adev,
				 struct dc_state *state, bool enable)
{
	enum dc_irq_source irq_source;
	struct amdgpu_crtc *acrtc;
	int rc = -EBUSY;
	int i = 0;

	for (i = 0; i < state->stream_count; i++) {
		acrtc = get_crtc_by_otg_inst(
				adev, state->stream_status[i].primary_otg_inst);

		if (acrtc && state->stream_status[i].plane_count != 0) {
			irq_source = IRQ_TYPE_PFLIP + acrtc->otg_inst;
			rc = dc_interrupt_set(adev->dm.dc, irq_source, enable) ? 0 : -EBUSY;
			DRM_DEBUG_VBL("crtc %d - vupdate irq %sabling: r=%d\n",
				      acrtc->crtc_id, enable ? "en" : "dis", rc);
			if (rc)
				DRM_WARN("Failed to %s pflip interrupts\n",
					 enable ? "enable" : "disable");

			if (enable) {
				rc = dm_enable_vblank(&acrtc->base);
				if (rc)
					DRM_WARN("Failed to enable vblank interrupts\n");
			} else {
				dm_disable_vblank(&acrtc->base);
			}

		}
	}

}

static enum dc_status amdgpu_dm_commit_zero_streams(struct dc *dc)
{
	struct dc_state *context = NULL;
	enum dc_status res = DC_ERROR_UNEXPECTED;
	int i;
	struct dc_stream_state *del_streams[MAX_PIPES];
	int del_streams_count = 0;

	memset(del_streams, 0, sizeof(del_streams));

	context = dc_create_state(dc);
	if (context == NULL)
		goto context_alloc_fail;

	dc_resource_state_copy_construct_current(dc, context);

	/* First remove from context all streams */
	for (i = 0; i < context->stream_count; i++) {
		struct dc_stream_state *stream = context->streams[i];

		del_streams[del_streams_count++] = stream;
	}

	/* Remove all planes for removed streams and then remove the streams */
	for (i = 0; i < del_streams_count; i++) {
		if (!dc_rem_all_planes_for_stream(dc, del_streams[i], context)) {
			res = DC_FAIL_DETACH_SURFACES;
			goto fail;
		}

		res = dc_remove_stream_from_ctx(dc, context, del_streams[i]);
		if (res != DC_OK)
			goto fail;
	}


	res = dc_validate_global_state(dc, context, false);

	if (res != DC_OK) {
		DRM_ERROR("%s:resource validation failed, dc_status:%d\n", __func__, res);
		goto fail;
	}

	res = dc_commit_state(dc, context);

fail:
	dc_release_state(context);

context_alloc_fail:
	return res;
}

static void hpd_rx_irq_work_suspend(struct amdgpu_display_manager *dm)
{
	int i;

	if (dm->hpd_rx_offload_wq) {
		for (i = 0; i < dm->dc->caps.max_links; i++)
			flush_workqueue(dm->hpd_rx_offload_wq[i].wq);
	}
}

static int dm_suspend(void *handle)
{
	struct amdgpu_device *adev = handle;
	struct amdgpu_display_manager *dm = &adev->dm;
	int ret = 0;

	if (amdgpu_in_reset(adev)) {
		mutex_lock(&dm->dc_lock);

#if defined(CONFIG_DRM_AMD_DC_DCN)
		dc_allow_idle_optimizations(adev->dm.dc, false);
#endif

		dm->cached_dc_state = dc_copy_state(dm->dc->current_state);

		dm_gpureset_toggle_interrupts(adev, dm->cached_dc_state, false);

		amdgpu_dm_commit_zero_streams(dm->dc);

		amdgpu_dm_irq_suspend(adev);

		hpd_rx_irq_work_suspend(dm);

		return ret;
	}

	WARN_ON(adev->dm.cached_state);
	adev->dm.cached_state = drm_atomic_helper_suspend(adev_to_drm(adev));

	s3_handle_mst(adev_to_drm(adev), true);

	amdgpu_dm_irq_suspend(adev);

	hpd_rx_irq_work_suspend(dm);

	dc_set_power_state(dm->dc, DC_ACPI_CM_POWER_STATE_D3);

	return 0;
}

static struct amdgpu_dm_connector *
amdgpu_dm_find_first_crtc_matching_connector(struct drm_atomic_state *state,
					     struct drm_crtc *crtc)
{
	uint32_t i;
	struct drm_connector_state *new_con_state;
	struct drm_connector *connector;
	struct drm_crtc *crtc_from_state;

	for_each_new_connector_in_state(state, connector, new_con_state, i) {
		crtc_from_state = new_con_state->crtc;

		if (crtc_from_state == crtc)
			return to_amdgpu_dm_connector(connector);
	}

	return NULL;
}

static void emulated_link_detect(struct dc_link *link)
{
	struct dc_sink_init_data sink_init_data = { 0 };
	struct display_sink_capability sink_caps = { 0 };
	enum dc_edid_status edid_status;
	struct dc_context *dc_ctx = link->ctx;
	struct dc_sink *sink = NULL;
	struct dc_sink *prev_sink = NULL;

	link->type = dc_connection_none;
	prev_sink = link->local_sink;

	if (prev_sink)
		dc_sink_release(prev_sink);

	switch (link->connector_signal) {
	case SIGNAL_TYPE_HDMI_TYPE_A: {
		sink_caps.transaction_type = DDC_TRANSACTION_TYPE_I2C;
		sink_caps.signal = SIGNAL_TYPE_HDMI_TYPE_A;
		break;
	}

	case SIGNAL_TYPE_DVI_SINGLE_LINK: {
		sink_caps.transaction_type = DDC_TRANSACTION_TYPE_I2C;
		sink_caps.signal = SIGNAL_TYPE_DVI_SINGLE_LINK;
		break;
	}

	case SIGNAL_TYPE_DVI_DUAL_LINK: {
		sink_caps.transaction_type = DDC_TRANSACTION_TYPE_I2C;
		sink_caps.signal = SIGNAL_TYPE_DVI_DUAL_LINK;
		break;
	}

	case SIGNAL_TYPE_LVDS: {
		sink_caps.transaction_type = DDC_TRANSACTION_TYPE_I2C;
		sink_caps.signal = SIGNAL_TYPE_LVDS;
		break;
	}

	case SIGNAL_TYPE_EDP: {
		sink_caps.transaction_type =
			DDC_TRANSACTION_TYPE_I2C_OVER_AUX;
		sink_caps.signal = SIGNAL_TYPE_EDP;
		break;
	}

	case SIGNAL_TYPE_DISPLAY_PORT: {
		sink_caps.transaction_type =
			DDC_TRANSACTION_TYPE_I2C_OVER_AUX;
		sink_caps.signal = SIGNAL_TYPE_VIRTUAL;
		break;
	}

	default:
		DC_ERROR("Invalid connector type! signal:%d\n",
			link->connector_signal);
		return;
	}

	sink_init_data.link = link;
	sink_init_data.sink_signal = sink_caps.signal;

	sink = dc_sink_create(&sink_init_data);
	if (!sink) {
		DC_ERROR("Failed to create sink!\n");
		return;
	}

	/* dc_sink_create returns a new reference */
	link->local_sink = sink;

	edid_status = dm_helpers_read_local_edid(
			link->ctx,
			link,
			sink);

	if (edid_status != EDID_OK)
		DC_ERROR("Failed to read EDID");

}

static void dm_gpureset_commit_state(struct dc_state *dc_state,
				     struct amdgpu_display_manager *dm)
{
	struct {
		struct dc_surface_update surface_updates[MAX_SURFACES];
		struct dc_plane_info plane_infos[MAX_SURFACES];
		struct dc_scaling_info scaling_infos[MAX_SURFACES];
		struct dc_flip_addrs flip_addrs[MAX_SURFACES];
		struct dc_stream_update stream_update;
	} * bundle;
	int k, m;

	bundle = kzalloc(sizeof(*bundle), GFP_KERNEL);

	if (!bundle) {
		dm_error("Failed to allocate update bundle\n");
		goto cleanup;
	}

	for (k = 0; k < dc_state->stream_count; k++) {
		bundle->stream_update.stream = dc_state->streams[k];

		for (m = 0; m < dc_state->stream_status->plane_count; m++) {
			bundle->surface_updates[m].surface =
				dc_state->stream_status->plane_states[m];
			bundle->surface_updates[m].surface->force_full_update =
				true;
		}
		dc_commit_updates_for_stream(
			dm->dc, bundle->surface_updates,
			dc_state->stream_status->plane_count,
			dc_state->streams[k], &bundle->stream_update, dc_state);
	}

cleanup:
	kfree(bundle);

	return;
}

static void dm_set_dpms_off(struct dc_link *link, struct dm_crtc_state *acrtc_state)
{
	struct dc_stream_state *stream_state;
	struct amdgpu_dm_connector *aconnector = link->priv;
	struct amdgpu_device *adev = drm_to_adev(aconnector->base.dev);
	struct dc_stream_update stream_update;
	bool dpms_off = true;

	memset(&stream_update, 0, sizeof(stream_update));
	stream_update.dpms_off = &dpms_off;

	mutex_lock(&adev->dm.dc_lock);
	stream_state = dc_stream_find_from_link(link);

	if (stream_state == NULL) {
		DRM_DEBUG_DRIVER("Error finding stream state associated with link!\n");
		mutex_unlock(&adev->dm.dc_lock);
		return;
	}

	stream_update.stream = stream_state;
	acrtc_state->force_dpms_off = true;
	dc_commit_updates_for_stream(stream_state->ctx->dc, NULL, 0,
				     stream_state, &stream_update,
				     stream_state->ctx->dc->current_state);
	mutex_unlock(&adev->dm.dc_lock);
}

static int dm_resume(void *handle)
{
	struct amdgpu_device *adev = handle;
	struct drm_device *ddev = adev_to_drm(adev);
	struct amdgpu_display_manager *dm = &adev->dm;
	struct amdgpu_dm_connector *aconnector;
	struct drm_connector *connector;
	struct drm_connector_list_iter iter;
	struct drm_crtc *crtc;
	struct drm_crtc_state *new_crtc_state;
	struct dm_crtc_state *dm_new_crtc_state;
	struct drm_plane *plane;
	struct drm_plane_state *new_plane_state;
	struct dm_plane_state *dm_new_plane_state;
	struct dm_atomic_state *dm_state = to_dm_atomic_state(dm->atomic_obj.state);
	enum dc_connection_type new_connection_type = dc_connection_none;
	struct dc_state *dc_state;
	int i, r, j;

	if (amdgpu_in_reset(adev)) {
		dc_state = dm->cached_dc_state;

<<<<<<< HEAD
		amdgpu_dm_outbox_init(adev);
=======
		/*
		 * The dc->current_state is backed up into dm->cached_dc_state
		 * before we commit 0 streams.
		 *
		 * DC will clear link encoder assignments on the real state
		 * but the changes won't propagate over to the copy we made
		 * before the 0 streams commit.
		 *
		 * DC expects that link encoder assignments are *not* valid
		 * when committing a state, so as a workaround it needs to be
		 * cleared here.
		 */
		link_enc_cfg_init(dm->dc, dc_state);

		if (dc_enable_dmub_notifications(adev->dm.dc))
			amdgpu_dm_outbox_init(adev);
>>>>>>> 4d58363c

		r = dm_dmub_hw_init(adev);
		if (r)
			DRM_ERROR("DMUB interface failed to initialize: status=%d\n", r);

		dc_set_power_state(dm->dc, DC_ACPI_CM_POWER_STATE_D0);
		dc_resume(dm->dc);

		amdgpu_dm_irq_resume_early(adev);

		for (i = 0; i < dc_state->stream_count; i++) {
			dc_state->streams[i]->mode_changed = true;
			for (j = 0; j < dc_state->stream_status[i].plane_count; j++) {
				dc_state->stream_status[i].plane_states[j]->update_flags.raw
					= 0xffffffff;
			}
		}
#if defined(CONFIG_DRM_AMD_DC_DCN)
		/*
		 * Resource allocation happens for link encoders for newer ASIC in
		 * dc_validate_global_state, so we need to revalidate it.
		 *
		 * This shouldn't fail (it passed once before), so warn if it does.
		 */
		WARN_ON(dc_validate_global_state(dm->dc, dc_state, false) != DC_OK);
#endif

		WARN_ON(!dc_commit_state(dm->dc, dc_state));

		dm_gpureset_commit_state(dm->cached_dc_state, dm);

		dm_gpureset_toggle_interrupts(adev, dm->cached_dc_state, true);

		dc_release_state(dm->cached_dc_state);
		dm->cached_dc_state = NULL;

		amdgpu_dm_irq_resume_late(adev);

		mutex_unlock(&dm->dc_lock);

		return 0;
	}
	/* Recreate dc_state - DC invalidates it when setting power state to S3. */
	dc_release_state(dm_state->context);
	dm_state->context = dc_create_state(dm->dc);
	/* TODO: Remove dc_state->dccg, use dc->dccg directly. */
	dc_resource_state_construct(dm->dc, dm_state->context);

	/* Re-enable outbox interrupts for DPIA. */
	if (dc_enable_dmub_notifications(adev->dm.dc))
		amdgpu_dm_outbox_init(adev);

	/* Before powering on DC we need to re-initialize DMUB. */
	r = dm_dmub_hw_init(adev);
	if (r)
		DRM_ERROR("DMUB interface failed to initialize: status=%d\n", r);

	/* power on hardware */
	dc_set_power_state(dm->dc, DC_ACPI_CM_POWER_STATE_D0);

	/* program HPD filter */
	dc_resume(dm->dc);

	/*
	 * early enable HPD Rx IRQ, should be done before set mode as short
	 * pulse interrupts are used for MST
	 */
	amdgpu_dm_irq_resume_early(adev);

	/* On resume we need to rewrite the MSTM control bits to enable MST*/
	s3_handle_mst(ddev, false);

	/* Do detection*/
	drm_connector_list_iter_begin(ddev, &iter);
	drm_for_each_connector_iter(connector, &iter) {
		aconnector = to_amdgpu_dm_connector(connector);

		/*
		 * this is the case when traversing through already created
		 * MST connectors, should be skipped
		 */
		if (aconnector->mst_port)
			continue;

		mutex_lock(&aconnector->hpd_lock);
		if (!dc_link_detect_sink(aconnector->dc_link, &new_connection_type))
			DRM_ERROR("KMS: Failed to detect connector\n");

		if (aconnector->base.force && new_connection_type == dc_connection_none)
			emulated_link_detect(aconnector->dc_link);
		else
			dc_link_detect(aconnector->dc_link, DETECT_REASON_HPD);

		if (aconnector->fake_enable && aconnector->dc_link->local_sink)
			aconnector->fake_enable = false;

		if (aconnector->dc_sink)
			dc_sink_release(aconnector->dc_sink);
		aconnector->dc_sink = NULL;
		amdgpu_dm_update_connector_after_detect(aconnector);
		mutex_unlock(&aconnector->hpd_lock);
	}
	drm_connector_list_iter_end(&iter);

	/* Force mode set in atomic commit */
	for_each_new_crtc_in_state(dm->cached_state, crtc, new_crtc_state, i)
		new_crtc_state->active_changed = true;

	/*
	 * atomic_check is expected to create the dc states. We need to release
	 * them here, since they were duplicated as part of the suspend
	 * procedure.
	 */
	for_each_new_crtc_in_state(dm->cached_state, crtc, new_crtc_state, i) {
		dm_new_crtc_state = to_dm_crtc_state(new_crtc_state);
		if (dm_new_crtc_state->stream) {
			WARN_ON(kref_read(&dm_new_crtc_state->stream->refcount) > 1);
			dc_stream_release(dm_new_crtc_state->stream);
			dm_new_crtc_state->stream = NULL;
		}
	}

	for_each_new_plane_in_state(dm->cached_state, plane, new_plane_state, i) {
		dm_new_plane_state = to_dm_plane_state(new_plane_state);
		if (dm_new_plane_state->dc_state) {
			WARN_ON(kref_read(&dm_new_plane_state->dc_state->refcount) > 1);
			dc_plane_state_release(dm_new_plane_state->dc_state);
			dm_new_plane_state->dc_state = NULL;
		}
	}

	drm_atomic_helper_resume(ddev, dm->cached_state);

	dm->cached_state = NULL;

	amdgpu_dm_irq_resume_late(adev);

	amdgpu_dm_smu_write_watermarks_table(adev);

	return 0;
}

/**
 * DOC: DM Lifecycle
 *
 * DM (and consequently DC) is registered in the amdgpu base driver as a IP
 * block. When CONFIG_DRM_AMD_DC is enabled, the DM device IP block is added to
 * the base driver's device list to be initialized and torn down accordingly.
 *
 * The functions to do so are provided as hooks in &struct amd_ip_funcs.
 */

static const struct amd_ip_funcs amdgpu_dm_funcs = {
	.name = "dm",
	.early_init = dm_early_init,
	.late_init = dm_late_init,
	.sw_init = dm_sw_init,
	.sw_fini = dm_sw_fini,
	.early_fini = amdgpu_dm_early_fini,
	.hw_init = dm_hw_init,
	.hw_fini = dm_hw_fini,
	.suspend = dm_suspend,
	.resume = dm_resume,
	.is_idle = dm_is_idle,
	.wait_for_idle = dm_wait_for_idle,
	.check_soft_reset = dm_check_soft_reset,
	.soft_reset = dm_soft_reset,
	.set_clockgating_state = dm_set_clockgating_state,
	.set_powergating_state = dm_set_powergating_state,
};

const struct amdgpu_ip_block_version dm_ip_block =
{
	.type = AMD_IP_BLOCK_TYPE_DCE,
	.major = 1,
	.minor = 0,
	.rev = 0,
	.funcs = &amdgpu_dm_funcs,
};


/**
 * DOC: atomic
 *
 * *WIP*
 */

static const struct drm_mode_config_funcs amdgpu_dm_mode_funcs = {
	.fb_create = amdgpu_display_user_framebuffer_create,
	.get_format_info = amd_get_format_info,
	.output_poll_changed = drm_fb_helper_output_poll_changed,
	.atomic_check = amdgpu_dm_atomic_check,
	.atomic_commit = drm_atomic_helper_commit,
};

static struct drm_mode_config_helper_funcs amdgpu_dm_mode_config_helperfuncs = {
	.atomic_commit_tail = amdgpu_dm_atomic_commit_tail
};

static void update_connector_ext_caps(struct amdgpu_dm_connector *aconnector)
{
	u32 max_cll, min_cll, max, min, q, r;
	struct amdgpu_dm_backlight_caps *caps;
	struct amdgpu_display_manager *dm;
	struct drm_connector *conn_base;
	struct amdgpu_device *adev;
	struct dc_link *link = NULL;
	static const u8 pre_computed_values[] = {
		50, 51, 52, 53, 55, 56, 57, 58, 59, 61, 62, 63, 65, 66, 68, 69,
		71, 72, 74, 75, 77, 79, 81, 82, 84, 86, 88, 90, 92, 94, 96, 98};
	int i;

	if (!aconnector || !aconnector->dc_link)
		return;

	link = aconnector->dc_link;
	if (link->connector_signal != SIGNAL_TYPE_EDP)
		return;

	conn_base = &aconnector->base;
	adev = drm_to_adev(conn_base->dev);
	dm = &adev->dm;
	for (i = 0; i < dm->num_of_edps; i++) {
		if (link == dm->backlight_link[i])
			break;
	}
	if (i >= dm->num_of_edps)
		return;
	caps = &dm->backlight_caps[i];
	caps->ext_caps = &aconnector->dc_link->dpcd_sink_ext_caps;
	caps->aux_support = false;
	max_cll = conn_base->hdr_sink_metadata.hdmi_type1.max_cll;
	min_cll = conn_base->hdr_sink_metadata.hdmi_type1.min_cll;

	if (caps->ext_caps->bits.oled == 1 /*||
	    caps->ext_caps->bits.sdr_aux_backlight_control == 1 ||
	    caps->ext_caps->bits.hdr_aux_backlight_control == 1*/)
		caps->aux_support = true;

	if (amdgpu_backlight == 0)
		caps->aux_support = false;
	else if (amdgpu_backlight == 1)
		caps->aux_support = true;

	/* From the specification (CTA-861-G), for calculating the maximum
	 * luminance we need to use:
	 *	Luminance = 50*2**(CV/32)
	 * Where CV is a one-byte value.
	 * For calculating this expression we may need float point precision;
	 * to avoid this complexity level, we take advantage that CV is divided
	 * by a constant. From the Euclids division algorithm, we know that CV
	 * can be written as: CV = 32*q + r. Next, we replace CV in the
	 * Luminance expression and get 50*(2**q)*(2**(r/32)), hence we just
	 * need to pre-compute the value of r/32. For pre-computing the values
	 * We just used the following Ruby line:
	 *	(0...32).each {|cv| puts (50*2**(cv/32.0)).round}
	 * The results of the above expressions can be verified at
	 * pre_computed_values.
	 */
	q = max_cll >> 5;
	r = max_cll % 32;
	max = (1 << q) * pre_computed_values[r];

	// min luminance: maxLum * (CV/255)^2 / 100
	q = DIV_ROUND_CLOSEST(min_cll, 255);
	min = max * DIV_ROUND_CLOSEST((q * q), 100);

	caps->aux_max_input_signal = max;
	caps->aux_min_input_signal = min;
}

void amdgpu_dm_update_connector_after_detect(
		struct amdgpu_dm_connector *aconnector)
{
	struct drm_connector *connector = &aconnector->base;
	struct drm_device *dev = connector->dev;
	struct dc_sink *sink;

	/* MST handled by drm_mst framework */
	if (aconnector->mst_mgr.mst_state == true)
		return;

	sink = aconnector->dc_link->local_sink;
	if (sink)
		dc_sink_retain(sink);

	/*
	 * Edid mgmt connector gets first update only in mode_valid hook and then
	 * the connector sink is set to either fake or physical sink depends on link status.
	 * Skip if already done during boot.
	 */
	if (aconnector->base.force != DRM_FORCE_UNSPECIFIED
			&& aconnector->dc_em_sink) {

		/*
		 * For S3 resume with headless use eml_sink to fake stream
		 * because on resume connector->sink is set to NULL
		 */
		mutex_lock(&dev->mode_config.mutex);

		if (sink) {
			if (aconnector->dc_sink) {
				amdgpu_dm_update_freesync_caps(connector, NULL);
				/*
				 * retain and release below are used to
				 * bump up refcount for sink because the link doesn't point
				 * to it anymore after disconnect, so on next crtc to connector
				 * reshuffle by UMD we will get into unwanted dc_sink release
				 */
				dc_sink_release(aconnector->dc_sink);
			}
			aconnector->dc_sink = sink;
			dc_sink_retain(aconnector->dc_sink);
			amdgpu_dm_update_freesync_caps(connector,
					aconnector->edid);
		} else {
			amdgpu_dm_update_freesync_caps(connector, NULL);
			if (!aconnector->dc_sink) {
				aconnector->dc_sink = aconnector->dc_em_sink;
				dc_sink_retain(aconnector->dc_sink);
			}
		}

		mutex_unlock(&dev->mode_config.mutex);

		if (sink)
			dc_sink_release(sink);
		return;
	}

	/*
	 * TODO: temporary guard to look for proper fix
	 * if this sink is MST sink, we should not do anything
	 */
	if (sink && sink->sink_signal == SIGNAL_TYPE_DISPLAY_PORT_MST) {
		dc_sink_release(sink);
		return;
	}

	if (aconnector->dc_sink == sink) {
		/*
		 * We got a DP short pulse (Link Loss, DP CTS, etc...).
		 * Do nothing!!
		 */
		DRM_DEBUG_DRIVER("DCHPD: connector_id=%d: dc_sink didn't change.\n",
				aconnector->connector_id);
		if (sink)
			dc_sink_release(sink);
		return;
	}

	DRM_DEBUG_DRIVER("DCHPD: connector_id=%d: Old sink=%p New sink=%p\n",
		aconnector->connector_id, aconnector->dc_sink, sink);

	mutex_lock(&dev->mode_config.mutex);

	/*
	 * 1. Update status of the drm connector
	 * 2. Send an event and let userspace tell us what to do
	 */
	if (sink) {
		/*
		 * TODO: check if we still need the S3 mode update workaround.
		 * If yes, put it here.
		 */
		if (aconnector->dc_sink) {
			amdgpu_dm_update_freesync_caps(connector, NULL);
			dc_sink_release(aconnector->dc_sink);
		}

		aconnector->dc_sink = sink;
		dc_sink_retain(aconnector->dc_sink);
		if (sink->dc_edid.length == 0) {
			aconnector->edid = NULL;
			if (aconnector->dc_link->aux_mode) {
				drm_dp_cec_unset_edid(
					&aconnector->dm_dp_aux.aux);
			}
		} else {
			aconnector->edid =
				(struct edid *)sink->dc_edid.raw_edid;

			drm_connector_update_edid_property(connector,
							   aconnector->edid);
			if (aconnector->dc_link->aux_mode)
				drm_dp_cec_set_edid(&aconnector->dm_dp_aux.aux,
						    aconnector->edid);
		}

		amdgpu_dm_update_freesync_caps(connector, aconnector->edid);
		update_connector_ext_caps(aconnector);
	} else {
		drm_dp_cec_unset_edid(&aconnector->dm_dp_aux.aux);
		amdgpu_dm_update_freesync_caps(connector, NULL);
		drm_connector_update_edid_property(connector, NULL);
		aconnector->num_modes = 0;
		dc_sink_release(aconnector->dc_sink);
		aconnector->dc_sink = NULL;
		aconnector->edid = NULL;
#ifdef CONFIG_DRM_AMD_DC_HDCP
		/* Set CP to DESIRED if it was ENABLED, so we can re-enable it again on hotplug */
		if (connector->state->content_protection == DRM_MODE_CONTENT_PROTECTION_ENABLED)
			connector->state->content_protection = DRM_MODE_CONTENT_PROTECTION_DESIRED;
#endif
	}

	mutex_unlock(&dev->mode_config.mutex);

	update_subconnector_property(aconnector);

	if (sink)
		dc_sink_release(sink);
}

static void handle_hpd_irq_helper(struct amdgpu_dm_connector *aconnector)
{
	struct drm_connector *connector = &aconnector->base;
	struct drm_device *dev = connector->dev;
	enum dc_connection_type new_connection_type = dc_connection_none;
	struct amdgpu_device *adev = drm_to_adev(dev);
	struct dm_connector_state *dm_con_state = to_dm_connector_state(connector->state);
	struct dm_crtc_state *dm_crtc_state = NULL;

	if (adev->dm.disable_hpd_irq)
		return;

	if (dm_con_state->base.state && dm_con_state->base.crtc)
		dm_crtc_state = to_dm_crtc_state(drm_atomic_get_crtc_state(
					dm_con_state->base.state,
					dm_con_state->base.crtc));
	/*
	 * In case of failure or MST no need to update connector status or notify the OS
	 * since (for MST case) MST does this in its own context.
	 */
	mutex_lock(&aconnector->hpd_lock);

#ifdef CONFIG_DRM_AMD_DC_HDCP
	if (adev->dm.hdcp_workqueue) {
		hdcp_reset_display(adev->dm.hdcp_workqueue, aconnector->dc_link->link_index);
		dm_con_state->update_hdcp = true;
	}
#endif
	if (aconnector->fake_enable)
		aconnector->fake_enable = false;

	if (!dc_link_detect_sink(aconnector->dc_link, &new_connection_type))
		DRM_ERROR("KMS: Failed to detect connector\n");

	if (aconnector->base.force && new_connection_type == dc_connection_none) {
		emulated_link_detect(aconnector->dc_link);

		drm_modeset_lock_all(dev);
		dm_restore_drm_connector_state(dev, connector);
		drm_modeset_unlock_all(dev);

		if (aconnector->base.force == DRM_FORCE_UNSPECIFIED)
			drm_kms_helper_hotplug_event(dev);

	} else if (dc_link_detect(aconnector->dc_link, DETECT_REASON_HPD)) {
		if (new_connection_type == dc_connection_none &&
		    aconnector->dc_link->type == dc_connection_none &&
		    dm_crtc_state)
			dm_set_dpms_off(aconnector->dc_link, dm_crtc_state);

		amdgpu_dm_update_connector_after_detect(aconnector);

		drm_modeset_lock_all(dev);
		dm_restore_drm_connector_state(dev, connector);
		drm_modeset_unlock_all(dev);

		if (aconnector->base.force == DRM_FORCE_UNSPECIFIED)
			drm_kms_helper_hotplug_event(dev);
	}
	mutex_unlock(&aconnector->hpd_lock);

}

static void handle_hpd_irq(void *param)
{
	struct amdgpu_dm_connector *aconnector = (struct amdgpu_dm_connector *)param;

	handle_hpd_irq_helper(aconnector);

}

static void dm_handle_mst_sideband_msg(struct amdgpu_dm_connector *aconnector)
{
	uint8_t esi[DP_PSR_ERROR_STATUS - DP_SINK_COUNT_ESI] = { 0 };
	uint8_t dret;
	bool new_irq_handled = false;
	int dpcd_addr;
	int dpcd_bytes_to_read;

	const int max_process_count = 30;
	int process_count = 0;

	const struct dc_link_status *link_status = dc_link_get_status(aconnector->dc_link);

	if (link_status->dpcd_caps->dpcd_rev.raw < 0x12) {
		dpcd_bytes_to_read = DP_LANE0_1_STATUS - DP_SINK_COUNT;
		/* DPCD 0x200 - 0x201 for downstream IRQ */
		dpcd_addr = DP_SINK_COUNT;
	} else {
		dpcd_bytes_to_read = DP_PSR_ERROR_STATUS - DP_SINK_COUNT_ESI;
		/* DPCD 0x2002 - 0x2005 for downstream IRQ */
		dpcd_addr = DP_SINK_COUNT_ESI;
	}

	dret = drm_dp_dpcd_read(
		&aconnector->dm_dp_aux.aux,
		dpcd_addr,
		esi,
		dpcd_bytes_to_read);

	while (dret == dpcd_bytes_to_read &&
		process_count < max_process_count) {
		uint8_t retry;
		dret = 0;

		process_count++;

		DRM_DEBUG_DRIVER("ESI %02x %02x %02x\n", esi[0], esi[1], esi[2]);
		/* handle HPD short pulse irq */
		if (aconnector->mst_mgr.mst_state)
			drm_dp_mst_hpd_irq(
				&aconnector->mst_mgr,
				esi,
				&new_irq_handled);

		if (new_irq_handled) {
			/* ACK at DPCD to notify down stream */
			const int ack_dpcd_bytes_to_write =
				dpcd_bytes_to_read - 1;

			for (retry = 0; retry < 3; retry++) {
				uint8_t wret;

				wret = drm_dp_dpcd_write(
					&aconnector->dm_dp_aux.aux,
					dpcd_addr + 1,
					&esi[1],
					ack_dpcd_bytes_to_write);
				if (wret == ack_dpcd_bytes_to_write)
					break;
			}

			/* check if there is new irq to be handled */
			dret = drm_dp_dpcd_read(
				&aconnector->dm_dp_aux.aux,
				dpcd_addr,
				esi,
				dpcd_bytes_to_read);

			new_irq_handled = false;
		} else {
			break;
		}
	}

	if (process_count == max_process_count)
		DRM_DEBUG_DRIVER("Loop exceeded max iterations\n");
}

static void schedule_hpd_rx_offload_work(struct hpd_rx_irq_offload_work_queue *offload_wq,
							union hpd_irq_data hpd_irq_data)
{
	struct hpd_rx_irq_offload_work *offload_work =
				kzalloc(sizeof(*offload_work), GFP_KERNEL);

	if (!offload_work) {
		DRM_ERROR("Failed to allocate hpd_rx_irq_offload_work.\n");
		return;
	}

	INIT_WORK(&offload_work->work, dm_handle_hpd_rx_offload_work);
	offload_work->data = hpd_irq_data;
	offload_work->offload_wq = offload_wq;

	queue_work(offload_wq->wq, &offload_work->work);
	DRM_DEBUG_KMS("queue work to handle hpd_rx offload work");
}

static void handle_hpd_rx_irq(void *param)
{
	struct amdgpu_dm_connector *aconnector = (struct amdgpu_dm_connector *)param;
	struct drm_connector *connector = &aconnector->base;
	struct drm_device *dev = connector->dev;
	struct dc_link *dc_link = aconnector->dc_link;
	bool is_mst_root_connector = aconnector->mst_mgr.mst_state;
	bool result = false;
	enum dc_connection_type new_connection_type = dc_connection_none;
	struct amdgpu_device *adev = drm_to_adev(dev);
	union hpd_irq_data hpd_irq_data;
	bool link_loss = false;
	bool has_left_work = false;
	int idx = aconnector->base.index;
	struct hpd_rx_irq_offload_work_queue *offload_wq = &adev->dm.hpd_rx_offload_wq[idx];

	memset(&hpd_irq_data, 0, sizeof(hpd_irq_data));

	if (adev->dm.disable_hpd_irq)
		return;

	/*
	 * TODO:Temporary add mutex to protect hpd interrupt not have a gpio
	 * conflict, after implement i2c helper, this mutex should be
	 * retired.
	 */
	mutex_lock(&aconnector->hpd_lock);

	result = dc_link_handle_hpd_rx_irq(dc_link, &hpd_irq_data,
						&link_loss, true, &has_left_work);

	if (!has_left_work)
		goto out;

	if (hpd_irq_data.bytes.device_service_irq.bits.AUTOMATED_TEST) {
		schedule_hpd_rx_offload_work(offload_wq, hpd_irq_data);
		goto out;
	}

	if (dc_link_dp_allow_hpd_rx_irq(dc_link)) {
		if (hpd_irq_data.bytes.device_service_irq.bits.UP_REQ_MSG_RDY ||
			hpd_irq_data.bytes.device_service_irq.bits.DOWN_REP_MSG_RDY) {
			dm_handle_mst_sideband_msg(aconnector);
			goto out;
		}

		if (link_loss) {
			bool skip = false;

			spin_lock(&offload_wq->offload_lock);
			skip = offload_wq->is_handling_link_loss;

			if (!skip)
				offload_wq->is_handling_link_loss = true;

			spin_unlock(&offload_wq->offload_lock);

			if (!skip)
				schedule_hpd_rx_offload_work(offload_wq, hpd_irq_data);

			goto out;
		}
	}

out:
	if (result && !is_mst_root_connector) {
		/* Downstream Port status changed. */
		if (!dc_link_detect_sink(dc_link, &new_connection_type))
			DRM_ERROR("KMS: Failed to detect connector\n");

		if (aconnector->base.force && new_connection_type == dc_connection_none) {
			emulated_link_detect(dc_link);

			if (aconnector->fake_enable)
				aconnector->fake_enable = false;

			amdgpu_dm_update_connector_after_detect(aconnector);


			drm_modeset_lock_all(dev);
			dm_restore_drm_connector_state(dev, connector);
			drm_modeset_unlock_all(dev);

			drm_kms_helper_hotplug_event(dev);
		} else if (dc_link_detect(dc_link, DETECT_REASON_HPDRX)) {

			if (aconnector->fake_enable)
				aconnector->fake_enable = false;

			amdgpu_dm_update_connector_after_detect(aconnector);


			drm_modeset_lock_all(dev);
			dm_restore_drm_connector_state(dev, connector);
			drm_modeset_unlock_all(dev);

			drm_kms_helper_hotplug_event(dev);
		}
	}
#ifdef CONFIG_DRM_AMD_DC_HDCP
	if (hpd_irq_data.bytes.device_service_irq.bits.CP_IRQ) {
		if (adev->dm.hdcp_workqueue)
			hdcp_handle_cpirq(adev->dm.hdcp_workqueue,  aconnector->base.index);
	}
#endif

	if (dc_link->type != dc_connection_mst_branch)
		drm_dp_cec_irq(&aconnector->dm_dp_aux.aux);

	mutex_unlock(&aconnector->hpd_lock);
}

static void register_hpd_handlers(struct amdgpu_device *adev)
{
	struct drm_device *dev = adev_to_drm(adev);
	struct drm_connector *connector;
	struct amdgpu_dm_connector *aconnector;
	const struct dc_link *dc_link;
	struct dc_interrupt_params int_params = {0};

	int_params.requested_polarity = INTERRUPT_POLARITY_DEFAULT;
	int_params.current_polarity = INTERRUPT_POLARITY_DEFAULT;

	list_for_each_entry(connector,
			&dev->mode_config.connector_list, head)	{

		aconnector = to_amdgpu_dm_connector(connector);
		dc_link = aconnector->dc_link;

		if (DC_IRQ_SOURCE_INVALID != dc_link->irq_source_hpd) {
			int_params.int_context = INTERRUPT_LOW_IRQ_CONTEXT;
			int_params.irq_source = dc_link->irq_source_hpd;

			amdgpu_dm_irq_register_interrupt(adev, &int_params,
					handle_hpd_irq,
					(void *) aconnector);
		}

		if (DC_IRQ_SOURCE_INVALID != dc_link->irq_source_hpd_rx) {

			/* Also register for DP short pulse (hpd_rx). */
			int_params.int_context = INTERRUPT_LOW_IRQ_CONTEXT;
			int_params.irq_source =	dc_link->irq_source_hpd_rx;

			amdgpu_dm_irq_register_interrupt(adev, &int_params,
					handle_hpd_rx_irq,
					(void *) aconnector);

			if (adev->dm.hpd_rx_offload_wq)
				adev->dm.hpd_rx_offload_wq[connector->index].aconnector =
					aconnector;
		}
	}
}

#if defined(CONFIG_DRM_AMD_DC_SI)
/* Register IRQ sources and initialize IRQ callbacks */
static int dce60_register_irq_handlers(struct amdgpu_device *adev)
{
	struct dc *dc = adev->dm.dc;
	struct common_irq_params *c_irq_params;
	struct dc_interrupt_params int_params = {0};
	int r;
	int i;
	unsigned client_id = AMDGPU_IRQ_CLIENTID_LEGACY;

	int_params.requested_polarity = INTERRUPT_POLARITY_DEFAULT;
	int_params.current_polarity = INTERRUPT_POLARITY_DEFAULT;

	/*
	 * Actions of amdgpu_irq_add_id():
	 * 1. Register a set() function with base driver.
	 *    Base driver will call set() function to enable/disable an
	 *    interrupt in DC hardware.
	 * 2. Register amdgpu_dm_irq_handler().
	 *    Base driver will call amdgpu_dm_irq_handler() for ALL interrupts
	 *    coming from DC hardware.
	 *    amdgpu_dm_irq_handler() will re-direct the interrupt to DC
	 *    for acknowledging and handling. */

	/* Use VBLANK interrupt */
	for (i = 0; i < adev->mode_info.num_crtc; i++) {
		r = amdgpu_irq_add_id(adev, client_id, i+1 , &adev->crtc_irq);
		if (r) {
			DRM_ERROR("Failed to add crtc irq id!\n");
			return r;
		}

		int_params.int_context = INTERRUPT_HIGH_IRQ_CONTEXT;
		int_params.irq_source =
			dc_interrupt_to_irq_source(dc, i+1 , 0);

		c_irq_params = &adev->dm.vblank_params[int_params.irq_source - DC_IRQ_SOURCE_VBLANK1];

		c_irq_params->adev = adev;
		c_irq_params->irq_src = int_params.irq_source;

		amdgpu_dm_irq_register_interrupt(adev, &int_params,
				dm_crtc_high_irq, c_irq_params);
	}

	/* Use GRPH_PFLIP interrupt */
	for (i = VISLANDS30_IV_SRCID_D1_GRPH_PFLIP;
			i <= VISLANDS30_IV_SRCID_D6_GRPH_PFLIP; i += 2) {
		r = amdgpu_irq_add_id(adev, client_id, i, &adev->pageflip_irq);
		if (r) {
			DRM_ERROR("Failed to add page flip irq id!\n");
			return r;
		}

		int_params.int_context = INTERRUPT_HIGH_IRQ_CONTEXT;
		int_params.irq_source =
			dc_interrupt_to_irq_source(dc, i, 0);

		c_irq_params = &adev->dm.pflip_params[int_params.irq_source - DC_IRQ_SOURCE_PFLIP_FIRST];

		c_irq_params->adev = adev;
		c_irq_params->irq_src = int_params.irq_source;

		amdgpu_dm_irq_register_interrupt(adev, &int_params,
				dm_pflip_high_irq, c_irq_params);

	}

	/* HPD */
	r = amdgpu_irq_add_id(adev, client_id,
			VISLANDS30_IV_SRCID_HOTPLUG_DETECT_A, &adev->hpd_irq);
	if (r) {
		DRM_ERROR("Failed to add hpd irq id!\n");
		return r;
	}

	register_hpd_handlers(adev);

	return 0;
}
#endif

/* Register IRQ sources and initialize IRQ callbacks */
static int dce110_register_irq_handlers(struct amdgpu_device *adev)
{
	struct dc *dc = adev->dm.dc;
	struct common_irq_params *c_irq_params;
	struct dc_interrupt_params int_params = {0};
	int r;
	int i;
	unsigned client_id = AMDGPU_IRQ_CLIENTID_LEGACY;

	if (adev->family >= AMDGPU_FAMILY_AI)
		client_id = SOC15_IH_CLIENTID_DCE;

	int_params.requested_polarity = INTERRUPT_POLARITY_DEFAULT;
	int_params.current_polarity = INTERRUPT_POLARITY_DEFAULT;

	/*
	 * Actions of amdgpu_irq_add_id():
	 * 1. Register a set() function with base driver.
	 *    Base driver will call set() function to enable/disable an
	 *    interrupt in DC hardware.
	 * 2. Register amdgpu_dm_irq_handler().
	 *    Base driver will call amdgpu_dm_irq_handler() for ALL interrupts
	 *    coming from DC hardware.
	 *    amdgpu_dm_irq_handler() will re-direct the interrupt to DC
	 *    for acknowledging and handling. */

	/* Use VBLANK interrupt */
	for (i = VISLANDS30_IV_SRCID_D1_VERTICAL_INTERRUPT0; i <= VISLANDS30_IV_SRCID_D6_VERTICAL_INTERRUPT0; i++) {
		r = amdgpu_irq_add_id(adev, client_id, i, &adev->crtc_irq);
		if (r) {
			DRM_ERROR("Failed to add crtc irq id!\n");
			return r;
		}

		int_params.int_context = INTERRUPT_HIGH_IRQ_CONTEXT;
		int_params.irq_source =
			dc_interrupt_to_irq_source(dc, i, 0);

		c_irq_params = &adev->dm.vblank_params[int_params.irq_source - DC_IRQ_SOURCE_VBLANK1];

		c_irq_params->adev = adev;
		c_irq_params->irq_src = int_params.irq_source;

		amdgpu_dm_irq_register_interrupt(adev, &int_params,
				dm_crtc_high_irq, c_irq_params);
	}

	/* Use VUPDATE interrupt */
	for (i = VISLANDS30_IV_SRCID_D1_V_UPDATE_INT; i <= VISLANDS30_IV_SRCID_D6_V_UPDATE_INT; i += 2) {
		r = amdgpu_irq_add_id(adev, client_id, i, &adev->vupdate_irq);
		if (r) {
			DRM_ERROR("Failed to add vupdate irq id!\n");
			return r;
		}

		int_params.int_context = INTERRUPT_HIGH_IRQ_CONTEXT;
		int_params.irq_source =
			dc_interrupt_to_irq_source(dc, i, 0);

		c_irq_params = &adev->dm.vupdate_params[int_params.irq_source - DC_IRQ_SOURCE_VUPDATE1];

		c_irq_params->adev = adev;
		c_irq_params->irq_src = int_params.irq_source;

		amdgpu_dm_irq_register_interrupt(adev, &int_params,
				dm_vupdate_high_irq, c_irq_params);
	}

	/* Use GRPH_PFLIP interrupt */
	for (i = VISLANDS30_IV_SRCID_D1_GRPH_PFLIP;
			i <= VISLANDS30_IV_SRCID_D6_GRPH_PFLIP; i += 2) {
		r = amdgpu_irq_add_id(adev, client_id, i, &adev->pageflip_irq);
		if (r) {
			DRM_ERROR("Failed to add page flip irq id!\n");
			return r;
		}

		int_params.int_context = INTERRUPT_HIGH_IRQ_CONTEXT;
		int_params.irq_source =
			dc_interrupt_to_irq_source(dc, i, 0);

		c_irq_params = &adev->dm.pflip_params[int_params.irq_source - DC_IRQ_SOURCE_PFLIP_FIRST];

		c_irq_params->adev = adev;
		c_irq_params->irq_src = int_params.irq_source;

		amdgpu_dm_irq_register_interrupt(adev, &int_params,
				dm_pflip_high_irq, c_irq_params);

	}

	/* HPD */
	r = amdgpu_irq_add_id(adev, client_id,
			VISLANDS30_IV_SRCID_HOTPLUG_DETECT_A, &adev->hpd_irq);
	if (r) {
		DRM_ERROR("Failed to add hpd irq id!\n");
		return r;
	}

	register_hpd_handlers(adev);

	return 0;
}

#if defined(CONFIG_DRM_AMD_DC_DCN)
/* Register IRQ sources and initialize IRQ callbacks */
static int dcn10_register_irq_handlers(struct amdgpu_device *adev)
{
	struct dc *dc = adev->dm.dc;
	struct common_irq_params *c_irq_params;
	struct dc_interrupt_params int_params = {0};
	int r;
	int i;
#if defined(CONFIG_DRM_AMD_SECURE_DISPLAY)
	static const unsigned int vrtl_int_srcid[] = {
		DCN_1_0__SRCID__OTG1_VERTICAL_INTERRUPT0_CONTROL,
		DCN_1_0__SRCID__OTG2_VERTICAL_INTERRUPT0_CONTROL,
		DCN_1_0__SRCID__OTG3_VERTICAL_INTERRUPT0_CONTROL,
		DCN_1_0__SRCID__OTG4_VERTICAL_INTERRUPT0_CONTROL,
		DCN_1_0__SRCID__OTG5_VERTICAL_INTERRUPT0_CONTROL,
		DCN_1_0__SRCID__OTG6_VERTICAL_INTERRUPT0_CONTROL
	};
#endif

	int_params.requested_polarity = INTERRUPT_POLARITY_DEFAULT;
	int_params.current_polarity = INTERRUPT_POLARITY_DEFAULT;

	/*
	 * Actions of amdgpu_irq_add_id():
	 * 1. Register a set() function with base driver.
	 *    Base driver will call set() function to enable/disable an
	 *    interrupt in DC hardware.
	 * 2. Register amdgpu_dm_irq_handler().
	 *    Base driver will call amdgpu_dm_irq_handler() for ALL interrupts
	 *    coming from DC hardware.
	 *    amdgpu_dm_irq_handler() will re-direct the interrupt to DC
	 *    for acknowledging and handling.
	 */

	/* Use VSTARTUP interrupt */
	for (i = DCN_1_0__SRCID__DC_D1_OTG_VSTARTUP;
			i <= DCN_1_0__SRCID__DC_D1_OTG_VSTARTUP + adev->mode_info.num_crtc - 1;
			i++) {
		r = amdgpu_irq_add_id(adev, SOC15_IH_CLIENTID_DCE, i, &adev->crtc_irq);

		if (r) {
			DRM_ERROR("Failed to add crtc irq id!\n");
			return r;
		}

		int_params.int_context = INTERRUPT_HIGH_IRQ_CONTEXT;
		int_params.irq_source =
			dc_interrupt_to_irq_source(dc, i, 0);

		c_irq_params = &adev->dm.vblank_params[int_params.irq_source - DC_IRQ_SOURCE_VBLANK1];

		c_irq_params->adev = adev;
		c_irq_params->irq_src = int_params.irq_source;

		amdgpu_dm_irq_register_interrupt(
			adev, &int_params, dm_crtc_high_irq, c_irq_params);
	}

	/* Use otg vertical line interrupt */
#if defined(CONFIG_DRM_AMD_SECURE_DISPLAY)
	for (i = 0; i <= adev->mode_info.num_crtc - 1; i++) {
		r = amdgpu_irq_add_id(adev, SOC15_IH_CLIENTID_DCE,
				vrtl_int_srcid[i], &adev->vline0_irq);

		if (r) {
			DRM_ERROR("Failed to add vline0 irq id!\n");
			return r;
		}

		int_params.int_context = INTERRUPT_HIGH_IRQ_CONTEXT;
		int_params.irq_source =
			dc_interrupt_to_irq_source(dc, vrtl_int_srcid[i], 0);

		if (int_params.irq_source == DC_IRQ_SOURCE_INVALID) {
			DRM_ERROR("Failed to register vline0 irq %d!\n", vrtl_int_srcid[i]);
			break;
		}

		c_irq_params = &adev->dm.vline0_params[int_params.irq_source
					- DC_IRQ_SOURCE_DC1_VLINE0];

		c_irq_params->adev = adev;
		c_irq_params->irq_src = int_params.irq_source;

		amdgpu_dm_irq_register_interrupt(adev, &int_params,
				dm_dcn_vertical_interrupt0_high_irq, c_irq_params);
	}
#endif

	/* Use VUPDATE_NO_LOCK interrupt on DCN, which seems to correspond to
	 * the regular VUPDATE interrupt on DCE. We want DC_IRQ_SOURCE_VUPDATEx
	 * to trigger at end of each vblank, regardless of state of the lock,
	 * matching DCE behaviour.
	 */
	for (i = DCN_1_0__SRCID__OTG0_IHC_V_UPDATE_NO_LOCK_INTERRUPT;
	     i <= DCN_1_0__SRCID__OTG0_IHC_V_UPDATE_NO_LOCK_INTERRUPT + adev->mode_info.num_crtc - 1;
	     i++) {
		r = amdgpu_irq_add_id(adev, SOC15_IH_CLIENTID_DCE, i, &adev->vupdate_irq);

		if (r) {
			DRM_ERROR("Failed to add vupdate irq id!\n");
			return r;
		}

		int_params.int_context = INTERRUPT_HIGH_IRQ_CONTEXT;
		int_params.irq_source =
			dc_interrupt_to_irq_source(dc, i, 0);

		c_irq_params = &adev->dm.vupdate_params[int_params.irq_source - DC_IRQ_SOURCE_VUPDATE1];

		c_irq_params->adev = adev;
		c_irq_params->irq_src = int_params.irq_source;

		amdgpu_dm_irq_register_interrupt(adev, &int_params,
				dm_vupdate_high_irq, c_irq_params);
	}

	/* Use GRPH_PFLIP interrupt */
	for (i = DCN_1_0__SRCID__HUBP0_FLIP_INTERRUPT;
			i <= DCN_1_0__SRCID__HUBP0_FLIP_INTERRUPT + adev->mode_info.num_crtc - 1;
			i++) {
		r = amdgpu_irq_add_id(adev, SOC15_IH_CLIENTID_DCE, i, &adev->pageflip_irq);
		if (r) {
			DRM_ERROR("Failed to add page flip irq id!\n");
			return r;
		}

		int_params.int_context = INTERRUPT_HIGH_IRQ_CONTEXT;
		int_params.irq_source =
			dc_interrupt_to_irq_source(dc, i, 0);

		c_irq_params = &adev->dm.pflip_params[int_params.irq_source - DC_IRQ_SOURCE_PFLIP_FIRST];

		c_irq_params->adev = adev;
		c_irq_params->irq_src = int_params.irq_source;

		amdgpu_dm_irq_register_interrupt(adev, &int_params,
				dm_pflip_high_irq, c_irq_params);

	}

	/* HPD */
	r = amdgpu_irq_add_id(adev, SOC15_IH_CLIENTID_DCE, DCN_1_0__SRCID__DC_HPD1_INT,
			&adev->hpd_irq);
	if (r) {
		DRM_ERROR("Failed to add hpd irq id!\n");
		return r;
	}

	register_hpd_handlers(adev);

	return 0;
}
/* Register Outbox IRQ sources and initialize IRQ callbacks */
static int register_outbox_irq_handlers(struct amdgpu_device *adev)
{
	struct dc *dc = adev->dm.dc;
	struct common_irq_params *c_irq_params;
	struct dc_interrupt_params int_params = {0};
	int r, i;

	int_params.requested_polarity = INTERRUPT_POLARITY_DEFAULT;
	int_params.current_polarity = INTERRUPT_POLARITY_DEFAULT;

	r = amdgpu_irq_add_id(adev, SOC15_IH_CLIENTID_DCE, DCN_1_0__SRCID__DMCUB_OUTBOX_LOW_PRIORITY_READY_INT,
			&adev->dmub_outbox_irq);
	if (r) {
		DRM_ERROR("Failed to add outbox irq id!\n");
		return r;
	}

	if (dc->ctx->dmub_srv) {
		i = DCN_1_0__SRCID__DMCUB_OUTBOX_LOW_PRIORITY_READY_INT;
		int_params.int_context = INTERRUPT_LOW_IRQ_CONTEXT;
		int_params.irq_source =
		dc_interrupt_to_irq_source(dc, i, 0);

		c_irq_params = &adev->dm.dmub_outbox_params[0];

		c_irq_params->adev = adev;
		c_irq_params->irq_src = int_params.irq_source;

		amdgpu_dm_irq_register_interrupt(adev, &int_params,
				dm_dmub_outbox1_low_irq, c_irq_params);
	}

	return 0;
}
#endif

/*
 * Acquires the lock for the atomic state object and returns
 * the new atomic state.
 *
 * This should only be called during atomic check.
 */
static int dm_atomic_get_state(struct drm_atomic_state *state,
			       struct dm_atomic_state **dm_state)
{
	struct drm_device *dev = state->dev;
	struct amdgpu_device *adev = drm_to_adev(dev);
	struct amdgpu_display_manager *dm = &adev->dm;
	struct drm_private_state *priv_state;

	if (*dm_state)
		return 0;

	priv_state = drm_atomic_get_private_obj_state(state, &dm->atomic_obj);
	if (IS_ERR(priv_state))
		return PTR_ERR(priv_state);

	*dm_state = to_dm_atomic_state(priv_state);

	return 0;
}

static struct dm_atomic_state *
dm_atomic_get_new_state(struct drm_atomic_state *state)
{
	struct drm_device *dev = state->dev;
	struct amdgpu_device *adev = drm_to_adev(dev);
	struct amdgpu_display_manager *dm = &adev->dm;
	struct drm_private_obj *obj;
	struct drm_private_state *new_obj_state;
	int i;

	for_each_new_private_obj_in_state(state, obj, new_obj_state, i) {
		if (obj->funcs == dm->atomic_obj.funcs)
			return to_dm_atomic_state(new_obj_state);
	}

	return NULL;
}

static struct drm_private_state *
dm_atomic_duplicate_state(struct drm_private_obj *obj)
{
	struct dm_atomic_state *old_state, *new_state;

	new_state = kzalloc(sizeof(*new_state), GFP_KERNEL);
	if (!new_state)
		return NULL;

	__drm_atomic_helper_private_obj_duplicate_state(obj, &new_state->base);

	old_state = to_dm_atomic_state(obj->state);

	if (old_state && old_state->context)
		new_state->context = dc_copy_state(old_state->context);

	if (!new_state->context) {
		kfree(new_state);
		return NULL;
	}

	return &new_state->base;
}

static void dm_atomic_destroy_state(struct drm_private_obj *obj,
				    struct drm_private_state *state)
{
	struct dm_atomic_state *dm_state = to_dm_atomic_state(state);

	if (dm_state && dm_state->context)
		dc_release_state(dm_state->context);

	kfree(dm_state);
}

static struct drm_private_state_funcs dm_atomic_state_funcs = {
	.atomic_duplicate_state = dm_atomic_duplicate_state,
	.atomic_destroy_state = dm_atomic_destroy_state,
};

static int amdgpu_dm_mode_config_init(struct amdgpu_device *adev)
{
	struct dm_atomic_state *state;
	int r;

	adev->mode_info.mode_config_initialized = true;

	adev_to_drm(adev)->mode_config.funcs = (void *)&amdgpu_dm_mode_funcs;
	adev_to_drm(adev)->mode_config.helper_private = &amdgpu_dm_mode_config_helperfuncs;

	adev_to_drm(adev)->mode_config.max_width = 16384;
	adev_to_drm(adev)->mode_config.max_height = 16384;

	adev_to_drm(adev)->mode_config.preferred_depth = 24;
	adev_to_drm(adev)->mode_config.prefer_shadow = 1;
	/* indicates support for immediate flip */
	adev_to_drm(adev)->mode_config.async_page_flip = true;

	adev_to_drm(adev)->mode_config.fb_base = adev->gmc.aper_base;

	state = kzalloc(sizeof(*state), GFP_KERNEL);
	if (!state)
		return -ENOMEM;

	state->context = dc_create_state(adev->dm.dc);
	if (!state->context) {
		kfree(state);
		return -ENOMEM;
	}

	dc_resource_state_copy_construct_current(adev->dm.dc, state->context);

	drm_atomic_private_obj_init(adev_to_drm(adev),
				    &adev->dm.atomic_obj,
				    &state->base,
				    &dm_atomic_state_funcs);

	r = amdgpu_display_modeset_create_props(adev);
	if (r) {
		dc_release_state(state->context);
		kfree(state);
		return r;
	}

	r = amdgpu_dm_audio_init(adev);
	if (r) {
		dc_release_state(state->context);
		kfree(state);
		return r;
	}

	return 0;
}

#define AMDGPU_DM_DEFAULT_MIN_BACKLIGHT 12
#define AMDGPU_DM_DEFAULT_MAX_BACKLIGHT 255
#define AUX_BL_DEFAULT_TRANSITION_TIME_MS 50

#if defined(CONFIG_BACKLIGHT_CLASS_DEVICE) ||\
	defined(CONFIG_BACKLIGHT_CLASS_DEVICE_MODULE)

static void amdgpu_dm_update_backlight_caps(struct amdgpu_display_manager *dm,
					    int bl_idx)
{
#if defined(CONFIG_ACPI)
	struct amdgpu_dm_backlight_caps caps;

	memset(&caps, 0, sizeof(caps));

	if (dm->backlight_caps[bl_idx].caps_valid)
		return;

	amdgpu_acpi_get_backlight_caps(&caps);
	if (caps.caps_valid) {
		dm->backlight_caps[bl_idx].caps_valid = true;
		if (caps.aux_support)
			return;
		dm->backlight_caps[bl_idx].min_input_signal = caps.min_input_signal;
		dm->backlight_caps[bl_idx].max_input_signal = caps.max_input_signal;
	} else {
		dm->backlight_caps[bl_idx].min_input_signal =
				AMDGPU_DM_DEFAULT_MIN_BACKLIGHT;
		dm->backlight_caps[bl_idx].max_input_signal =
				AMDGPU_DM_DEFAULT_MAX_BACKLIGHT;
	}
#else
	if (dm->backlight_caps[bl_idx].aux_support)
		return;

	dm->backlight_caps[bl_idx].min_input_signal = AMDGPU_DM_DEFAULT_MIN_BACKLIGHT;
	dm->backlight_caps[bl_idx].max_input_signal = AMDGPU_DM_DEFAULT_MAX_BACKLIGHT;
#endif
}

static int get_brightness_range(const struct amdgpu_dm_backlight_caps *caps,
				unsigned *min, unsigned *max)
{
	if (!caps)
		return 0;

	if (caps->aux_support) {
		// Firmware limits are in nits, DC API wants millinits.
		*max = 1000 * caps->aux_max_input_signal;
		*min = 1000 * caps->aux_min_input_signal;
	} else {
		// Firmware limits are 8-bit, PWM control is 16-bit.
		*max = 0x101 * caps->max_input_signal;
		*min = 0x101 * caps->min_input_signal;
	}
	return 1;
}

static u32 convert_brightness_from_user(const struct amdgpu_dm_backlight_caps *caps,
					uint32_t brightness)
{
	unsigned min, max;

	if (!get_brightness_range(caps, &min, &max))
		return brightness;

	// Rescale 0..255 to min..max
	return min + DIV_ROUND_CLOSEST((max - min) * brightness,
				       AMDGPU_MAX_BL_LEVEL);
}

static u32 convert_brightness_to_user(const struct amdgpu_dm_backlight_caps *caps,
				      uint32_t brightness)
{
	unsigned min, max;

	if (!get_brightness_range(caps, &min, &max))
		return brightness;

	if (brightness < min)
		return 0;
	// Rescale min..max to 0..255
	return DIV_ROUND_CLOSEST(AMDGPU_MAX_BL_LEVEL * (brightness - min),
				 max - min);
}

static int amdgpu_dm_backlight_set_level(struct amdgpu_display_manager *dm,
					 int bl_idx,
					 u32 user_brightness)
{
	struct amdgpu_dm_backlight_caps caps;
	struct dc_link *link;
	u32 brightness;
	bool rc;

	amdgpu_dm_update_backlight_caps(dm, bl_idx);
	caps = dm->backlight_caps[bl_idx];

	dm->brightness[bl_idx] = user_brightness;
	/* update scratch register */
	if (bl_idx == 0)
		amdgpu_atombios_scratch_regs_set_backlight_level(dm->adev, dm->brightness[bl_idx]);
	brightness = convert_brightness_from_user(&caps, dm->brightness[bl_idx]);
	link = (struct dc_link *)dm->backlight_link[bl_idx];

	/* Change brightness based on AUX property */
	if (caps.aux_support) {
		rc = dc_link_set_backlight_level_nits(link, true, brightness,
						      AUX_BL_DEFAULT_TRANSITION_TIME_MS);
		if (!rc)
			DRM_DEBUG("DM: Failed to update backlight via AUX on eDP[%d]\n", bl_idx);
	} else {
		rc = dc_link_set_backlight_level(link, brightness, 0);
		if (!rc)
			DRM_DEBUG("DM: Failed to update backlight on eDP[%d]\n", bl_idx);
	}

	return rc ? 0 : 1;
}

static int amdgpu_dm_backlight_update_status(struct backlight_device *bd)
{
	struct amdgpu_display_manager *dm = bl_get_data(bd);
	int i;

	for (i = 0; i < dm->num_of_edps; i++) {
		if (bd == dm->backlight_dev[i])
			break;
	}
	if (i >= AMDGPU_DM_MAX_NUM_EDP)
		i = 0;
	amdgpu_dm_backlight_set_level(dm, i, bd->props.brightness);

	return 0;
}

static u32 amdgpu_dm_backlight_get_level(struct amdgpu_display_manager *dm,
					 int bl_idx)
{
	struct amdgpu_dm_backlight_caps caps;
	struct dc_link *link = (struct dc_link *)dm->backlight_link[bl_idx];

	amdgpu_dm_update_backlight_caps(dm, bl_idx);
	caps = dm->backlight_caps[bl_idx];

	if (caps.aux_support) {
		u32 avg, peak;
		bool rc;

		rc = dc_link_get_backlight_level_nits(link, &avg, &peak);
		if (!rc)
			return dm->brightness[bl_idx];
		return convert_brightness_to_user(&caps, avg);
	} else {
		int ret = dc_link_get_backlight_level(link);

		if (ret == DC_ERROR_UNEXPECTED)
			return dm->brightness[bl_idx];
		return convert_brightness_to_user(&caps, ret);
	}
}

static int amdgpu_dm_backlight_get_brightness(struct backlight_device *bd)
{
	struct amdgpu_display_manager *dm = bl_get_data(bd);
	int i;

	for (i = 0; i < dm->num_of_edps; i++) {
		if (bd == dm->backlight_dev[i])
			break;
	}
	if (i >= AMDGPU_DM_MAX_NUM_EDP)
		i = 0;
	return amdgpu_dm_backlight_get_level(dm, i);
}

static const struct backlight_ops amdgpu_dm_backlight_ops = {
	.options = BL_CORE_SUSPENDRESUME,
	.get_brightness = amdgpu_dm_backlight_get_brightness,
	.update_status	= amdgpu_dm_backlight_update_status,
};

static void
amdgpu_dm_register_backlight_device(struct amdgpu_display_manager *dm)
{
	char bl_name[16];
	struct backlight_properties props = { 0 };

	amdgpu_dm_update_backlight_caps(dm, dm->num_of_edps);
	dm->brightness[dm->num_of_edps] = AMDGPU_MAX_BL_LEVEL;

	props.max_brightness = AMDGPU_MAX_BL_LEVEL;
	props.brightness = AMDGPU_MAX_BL_LEVEL;
	props.type = BACKLIGHT_RAW;

	snprintf(bl_name, sizeof(bl_name), "amdgpu_bl%d",
		 adev_to_drm(dm->adev)->primary->index + dm->num_of_edps);

	dm->backlight_dev[dm->num_of_edps] = backlight_device_register(bl_name,
								       adev_to_drm(dm->adev)->dev,
								       dm,
								       &amdgpu_dm_backlight_ops,
								       &props);

	if (IS_ERR(dm->backlight_dev[dm->num_of_edps]))
		DRM_ERROR("DM: Backlight registration failed!\n");
	else
		DRM_DEBUG_DRIVER("DM: Registered Backlight device: %s\n", bl_name);
}
#endif

static int initialize_plane(struct amdgpu_display_manager *dm,
			    struct amdgpu_mode_info *mode_info, int plane_id,
			    enum drm_plane_type plane_type,
			    const struct dc_plane_cap *plane_cap)
{
	struct drm_plane *plane;
	unsigned long possible_crtcs;
	int ret = 0;

	plane = kzalloc(sizeof(struct drm_plane), GFP_KERNEL);
	if (!plane) {
		DRM_ERROR("KMS: Failed to allocate plane\n");
		return -ENOMEM;
	}
	plane->type = plane_type;

	/*
	 * HACK: IGT tests expect that the primary plane for a CRTC
	 * can only have one possible CRTC. Only expose support for
	 * any CRTC if they're not going to be used as a primary plane
	 * for a CRTC - like overlay or underlay planes.
	 */
	possible_crtcs = 1 << plane_id;
	if (plane_id >= dm->dc->caps.max_streams)
		possible_crtcs = 0xff;

	ret = amdgpu_dm_plane_init(dm, plane, possible_crtcs, plane_cap);

	if (ret) {
		DRM_ERROR("KMS: Failed to initialize plane\n");
		kfree(plane);
		return ret;
	}

	if (mode_info)
		mode_info->planes[plane_id] = plane;

	return ret;
}


static void register_backlight_device(struct amdgpu_display_manager *dm,
				      struct dc_link *link)
{
#if defined(CONFIG_BACKLIGHT_CLASS_DEVICE) ||\
	defined(CONFIG_BACKLIGHT_CLASS_DEVICE_MODULE)

	if ((link->connector_signal & (SIGNAL_TYPE_EDP | SIGNAL_TYPE_LVDS)) &&
	    link->type != dc_connection_none) {
		/*
		 * Event if registration failed, we should continue with
		 * DM initialization because not having a backlight control
		 * is better then a black screen.
		 */
		if (!dm->backlight_dev[dm->num_of_edps])
			amdgpu_dm_register_backlight_device(dm);

		if (dm->backlight_dev[dm->num_of_edps]) {
			dm->backlight_link[dm->num_of_edps] = link;
			dm->num_of_edps++;
		}
	}
#endif
}


/*
 * In this architecture, the association
 * connector -> encoder -> crtc
 * id not really requried. The crtc and connector will hold the
 * display_index as an abstraction to use with DAL component
 *
 * Returns 0 on success
 */
static int amdgpu_dm_initialize_drm_device(struct amdgpu_device *adev)
{
	struct amdgpu_display_manager *dm = &adev->dm;
	int32_t i;
	struct amdgpu_dm_connector *aconnector = NULL;
	struct amdgpu_encoder *aencoder = NULL;
	struct amdgpu_mode_info *mode_info = &adev->mode_info;
	uint32_t link_cnt;
	int32_t primary_planes;
	enum dc_connection_type new_connection_type = dc_connection_none;
	const struct dc_plane_cap *plane;
	bool psr_feature_enabled = false;

	dm->display_indexes_num = dm->dc->caps.max_streams;
	/* Update the actual used number of crtc */
	adev->mode_info.num_crtc = adev->dm.display_indexes_num;

	link_cnt = dm->dc->caps.max_links;
	if (amdgpu_dm_mode_config_init(dm->adev)) {
		DRM_ERROR("DM: Failed to initialize mode config\n");
		return -EINVAL;
	}

	/* There is one primary plane per CRTC */
	primary_planes = dm->dc->caps.max_streams;
	ASSERT(primary_planes <= AMDGPU_MAX_PLANES);

	/*
	 * Initialize primary planes, implicit planes for legacy IOCTLS.
	 * Order is reversed to match iteration order in atomic check.
	 */
	for (i = (primary_planes - 1); i >= 0; i--) {
		plane = &dm->dc->caps.planes[i];

		if (initialize_plane(dm, mode_info, i,
				     DRM_PLANE_TYPE_PRIMARY, plane)) {
			DRM_ERROR("KMS: Failed to initialize primary plane\n");
			goto fail;
		}
	}

	/*
	 * Initialize overlay planes, index starting after primary planes.
	 * These planes have a higher DRM index than the primary planes since
	 * they should be considered as having a higher z-order.
	 * Order is reversed to match iteration order in atomic check.
	 *
	 * Only support DCN for now, and only expose one so we don't encourage
	 * userspace to use up all the pipes.
	 */
	for (i = 0; i < dm->dc->caps.max_planes; ++i) {
		struct dc_plane_cap *plane = &dm->dc->caps.planes[i];

		if (plane->type != DC_PLANE_TYPE_DCN_UNIVERSAL)
			continue;

		if (!plane->blends_with_above || !plane->blends_with_below)
			continue;

		if (!plane->pixel_format_support.argb8888)
			continue;

		if (initialize_plane(dm, NULL, primary_planes + i,
				     DRM_PLANE_TYPE_OVERLAY, plane)) {
			DRM_ERROR("KMS: Failed to initialize overlay plane\n");
			goto fail;
		}

		/* Only create one overlay plane. */
		break;
	}

	for (i = 0; i < dm->dc->caps.max_streams; i++)
		if (amdgpu_dm_crtc_init(dm, mode_info->planes[i], i)) {
			DRM_ERROR("KMS: Failed to initialize crtc\n");
			goto fail;
		}

#if defined(CONFIG_DRM_AMD_DC_DCN)
	/* Use Outbox interrupt */
	switch (adev->ip_versions[DCE_HWIP][0]) {
	case IP_VERSION(3, 0, 0):
	case IP_VERSION(3, 1, 2):
	case IP_VERSION(3, 1, 3):
	case IP_VERSION(2, 1, 0):
		if (register_outbox_irq_handlers(dm->adev)) {
			DRM_ERROR("DM: Failed to initialize IRQ\n");
			goto fail;
		}
		break;
	default:
		DRM_DEBUG_KMS("Unsupported DCN IP version for outbox: 0x%X\n",
			      adev->ip_versions[DCE_HWIP][0]);
	}

	/* Determine whether to enable PSR support by default. */
	if (!(amdgpu_dc_debug_mask & DC_DISABLE_PSR)) {
		switch (adev->ip_versions[DCE_HWIP][0]) {
		case IP_VERSION(3, 1, 2):
		case IP_VERSION(3, 1, 3):
			psr_feature_enabled = true;
			break;
		default:
			psr_feature_enabled = amdgpu_dc_feature_mask & DC_PSR_MASK;
			break;
		}
	}
#endif

	/* loops over all connectors on the board */
	for (i = 0; i < link_cnt; i++) {
		struct dc_link *link = NULL;

		if (i > AMDGPU_DM_MAX_DISPLAY_INDEX) {
			DRM_ERROR(
				"KMS: Cannot support more than %d display indexes\n",
					AMDGPU_DM_MAX_DISPLAY_INDEX);
			continue;
		}

		aconnector = kzalloc(sizeof(*aconnector), GFP_KERNEL);
		if (!aconnector)
			goto fail;

		aencoder = kzalloc(sizeof(*aencoder), GFP_KERNEL);
		if (!aencoder)
			goto fail;

		if (amdgpu_dm_encoder_init(dm->ddev, aencoder, i)) {
			DRM_ERROR("KMS: Failed to initialize encoder\n");
			goto fail;
		}

		if (amdgpu_dm_connector_init(dm, aconnector, i, aencoder)) {
			DRM_ERROR("KMS: Failed to initialize connector\n");
			goto fail;
		}

		link = dc_get_link_at_index(dm->dc, i);

		if (!dc_link_detect_sink(link, &new_connection_type))
			DRM_ERROR("KMS: Failed to detect connector\n");

		if (aconnector->base.force && new_connection_type == dc_connection_none) {
			emulated_link_detect(link);
			amdgpu_dm_update_connector_after_detect(aconnector);

		} else if (dc_link_detect(link, DETECT_REASON_BOOT)) {
			amdgpu_dm_update_connector_after_detect(aconnector);
			register_backlight_device(dm, link);
<<<<<<< HEAD

			if (dm->num_of_edps)
				update_connector_ext_caps(aconnector);
			if (amdgpu_dc_feature_mask & DC_PSR_MASK)
=======
			if (dm->num_of_edps)
				update_connector_ext_caps(aconnector);
			if (psr_feature_enabled)
>>>>>>> 4d58363c
				amdgpu_dm_set_psr_caps(link);
		}


	}

	/* Software is initialized. Now we can register interrupt handlers. */
	switch (adev->asic_type) {
#if defined(CONFIG_DRM_AMD_DC_SI)
	case CHIP_TAHITI:
	case CHIP_PITCAIRN:
	case CHIP_VERDE:
	case CHIP_OLAND:
		if (dce60_register_irq_handlers(dm->adev)) {
			DRM_ERROR("DM: Failed to initialize IRQ\n");
			goto fail;
		}
		break;
#endif
	case CHIP_BONAIRE:
	case CHIP_HAWAII:
	case CHIP_KAVERI:
	case CHIP_KABINI:
	case CHIP_MULLINS:
	case CHIP_TONGA:
	case CHIP_FIJI:
	case CHIP_CARRIZO:
	case CHIP_STONEY:
	case CHIP_POLARIS11:
	case CHIP_POLARIS10:
	case CHIP_POLARIS12:
	case CHIP_VEGAM:
	case CHIP_VEGA10:
	case CHIP_VEGA12:
	case CHIP_VEGA20:
		if (dce110_register_irq_handlers(dm->adev)) {
			DRM_ERROR("DM: Failed to initialize IRQ\n");
			goto fail;
		}
		break;
	default:
#if defined(CONFIG_DRM_AMD_DC_DCN)
		switch (adev->ip_versions[DCE_HWIP][0]) {
		case IP_VERSION(1, 0, 0):
		case IP_VERSION(1, 0, 1):
		case IP_VERSION(2, 0, 2):
		case IP_VERSION(2, 0, 3):
		case IP_VERSION(2, 0, 0):
		case IP_VERSION(2, 1, 0):
		case IP_VERSION(3, 0, 0):
		case IP_VERSION(3, 0, 2):
		case IP_VERSION(3, 0, 3):
		case IP_VERSION(3, 0, 1):
		case IP_VERSION(3, 1, 2):
		case IP_VERSION(3, 1, 3):
			if (dcn10_register_irq_handlers(dm->adev)) {
				DRM_ERROR("DM: Failed to initialize IRQ\n");
				goto fail;
			}
			break;
		default:
			DRM_ERROR("Unsupported DCE IP versions: 0x%X\n",
					adev->ip_versions[DCE_HWIP][0]);
			goto fail;
		}
#endif
		break;
	}

	return 0;
fail:
	kfree(aencoder);
	kfree(aconnector);

	return -EINVAL;
}

static void amdgpu_dm_destroy_drm_device(struct amdgpu_display_manager *dm)
{
	drm_atomic_private_obj_fini(&dm->atomic_obj);
	return;
}

/******************************************************************************
 * amdgpu_display_funcs functions
 *****************************************************************************/

/*
 * dm_bandwidth_update - program display watermarks
 *
 * @adev: amdgpu_device pointer
 *
 * Calculate and program the display watermarks and line buffer allocation.
 */
static void dm_bandwidth_update(struct amdgpu_device *adev)
{
	/* TODO: implement later */
}

static const struct amdgpu_display_funcs dm_display_funcs = {
	.bandwidth_update = dm_bandwidth_update, /* called unconditionally */
	.vblank_get_counter = dm_vblank_get_counter,/* called unconditionally */
	.backlight_set_level = NULL, /* never called for DC */
	.backlight_get_level = NULL, /* never called for DC */
	.hpd_sense = NULL,/* called unconditionally */
	.hpd_set_polarity = NULL, /* called unconditionally */
	.hpd_get_gpio_reg = NULL, /* VBIOS parsing. DAL does it. */
	.page_flip_get_scanoutpos =
		dm_crtc_get_scanoutpos,/* called unconditionally */
	.add_encoder = NULL, /* VBIOS parsing. DAL does it. */
	.add_connector = NULL, /* VBIOS parsing. DAL does it. */
};

#if defined(CONFIG_DEBUG_KERNEL_DC)

static ssize_t s3_debug_store(struct device *device,
			      struct device_attribute *attr,
			      const char *buf,
			      size_t count)
{
	int ret;
	int s3_state;
	struct drm_device *drm_dev = dev_get_drvdata(device);
	struct amdgpu_device *adev = drm_to_adev(drm_dev);

	ret = kstrtoint(buf, 0, &s3_state);

	if (ret == 0) {
		if (s3_state) {
			dm_resume(adev);
			drm_kms_helper_hotplug_event(adev_to_drm(adev));
		} else
			dm_suspend(adev);
	}

	return ret == 0 ? count : 0;
}

DEVICE_ATTR_WO(s3_debug);

#endif

static int dm_early_init(void *handle)
{
	struct amdgpu_device *adev = (struct amdgpu_device *)handle;

	switch (adev->asic_type) {
#if defined(CONFIG_DRM_AMD_DC_SI)
	case CHIP_TAHITI:
	case CHIP_PITCAIRN:
	case CHIP_VERDE:
		adev->mode_info.num_crtc = 6;
		adev->mode_info.num_hpd = 6;
		adev->mode_info.num_dig = 6;
		break;
	case CHIP_OLAND:
		adev->mode_info.num_crtc = 2;
		adev->mode_info.num_hpd = 2;
		adev->mode_info.num_dig = 2;
		break;
#endif
	case CHIP_BONAIRE:
	case CHIP_HAWAII:
		adev->mode_info.num_crtc = 6;
		adev->mode_info.num_hpd = 6;
		adev->mode_info.num_dig = 6;
		break;
	case CHIP_KAVERI:
		adev->mode_info.num_crtc = 4;
		adev->mode_info.num_hpd = 6;
		adev->mode_info.num_dig = 7;
		break;
	case CHIP_KABINI:
	case CHIP_MULLINS:
		adev->mode_info.num_crtc = 2;
		adev->mode_info.num_hpd = 6;
		adev->mode_info.num_dig = 6;
		break;
	case CHIP_FIJI:
	case CHIP_TONGA:
		adev->mode_info.num_crtc = 6;
		adev->mode_info.num_hpd = 6;
		adev->mode_info.num_dig = 7;
		break;
	case CHIP_CARRIZO:
		adev->mode_info.num_crtc = 3;
		adev->mode_info.num_hpd = 6;
		adev->mode_info.num_dig = 9;
		break;
	case CHIP_STONEY:
		adev->mode_info.num_crtc = 2;
		adev->mode_info.num_hpd = 6;
		adev->mode_info.num_dig = 9;
		break;
	case CHIP_POLARIS11:
	case CHIP_POLARIS12:
		adev->mode_info.num_crtc = 5;
		adev->mode_info.num_hpd = 5;
		adev->mode_info.num_dig = 5;
		break;
	case CHIP_POLARIS10:
	case CHIP_VEGAM:
		adev->mode_info.num_crtc = 6;
		adev->mode_info.num_hpd = 6;
		adev->mode_info.num_dig = 6;
		break;
	case CHIP_VEGA10:
	case CHIP_VEGA12:
	case CHIP_VEGA20:
		adev->mode_info.num_crtc = 6;
		adev->mode_info.num_hpd = 6;
		adev->mode_info.num_dig = 6;
		break;
	default:
#if defined(CONFIG_DRM_AMD_DC_DCN)
		switch (adev->ip_versions[DCE_HWIP][0]) {
		case IP_VERSION(2, 0, 2):
		case IP_VERSION(3, 0, 0):
			adev->mode_info.num_crtc = 6;
			adev->mode_info.num_hpd = 6;
			adev->mode_info.num_dig = 6;
			break;
		case IP_VERSION(2, 0, 0):
		case IP_VERSION(3, 0, 2):
			adev->mode_info.num_crtc = 5;
			adev->mode_info.num_hpd = 5;
			adev->mode_info.num_dig = 5;
			break;
		case IP_VERSION(2, 0, 3):
		case IP_VERSION(3, 0, 3):
			adev->mode_info.num_crtc = 2;
			adev->mode_info.num_hpd = 2;
			adev->mode_info.num_dig = 2;
			break;
		case IP_VERSION(1, 0, 0):
		case IP_VERSION(1, 0, 1):
		case IP_VERSION(3, 0, 1):
		case IP_VERSION(2, 1, 0):
		case IP_VERSION(3, 1, 2):
		case IP_VERSION(3, 1, 3):
			adev->mode_info.num_crtc = 4;
			adev->mode_info.num_hpd = 4;
			adev->mode_info.num_dig = 4;
			break;
		default:
			DRM_ERROR("Unsupported DCE IP versions: 0x%x\n",
					adev->ip_versions[DCE_HWIP][0]);
			return -EINVAL;
		}
#endif
		break;
	}

	amdgpu_dm_set_irq_funcs(adev);

	if (adev->mode_info.funcs == NULL)
		adev->mode_info.funcs = &dm_display_funcs;

	/*
	 * Note: Do NOT change adev->audio_endpt_rreg and
	 * adev->audio_endpt_wreg because they are initialised in
	 * amdgpu_device_init()
	 */
#if defined(CONFIG_DEBUG_KERNEL_DC)
	device_create_file(
		adev_to_drm(adev)->dev,
		&dev_attr_s3_debug);
#endif

	return 0;
}

static bool modeset_required(struct drm_crtc_state *crtc_state,
			     struct dc_stream_state *new_stream,
			     struct dc_stream_state *old_stream)
{
	return crtc_state->active && drm_atomic_crtc_needs_modeset(crtc_state);
}

static bool modereset_required(struct drm_crtc_state *crtc_state)
{
	return !crtc_state->active && drm_atomic_crtc_needs_modeset(crtc_state);
}

static void amdgpu_dm_encoder_destroy(struct drm_encoder *encoder)
{
	drm_encoder_cleanup(encoder);
	kfree(encoder);
}

static const struct drm_encoder_funcs amdgpu_dm_encoder_funcs = {
	.destroy = amdgpu_dm_encoder_destroy,
};


static void get_min_max_dc_plane_scaling(struct drm_device *dev,
					 struct drm_framebuffer *fb,
					 int *min_downscale, int *max_upscale)
{
	struct amdgpu_device *adev = drm_to_adev(dev);
	struct dc *dc = adev->dm.dc;
	/* Caps for all supported planes are the same on DCE and DCN 1 - 3 */
	struct dc_plane_cap *plane_cap = &dc->caps.planes[0];

	switch (fb->format->format) {
	case DRM_FORMAT_P010:
	case DRM_FORMAT_NV12:
	case DRM_FORMAT_NV21:
		*max_upscale = plane_cap->max_upscale_factor.nv12;
		*min_downscale = plane_cap->max_downscale_factor.nv12;
		break;

	case DRM_FORMAT_XRGB16161616F:
	case DRM_FORMAT_ARGB16161616F:
	case DRM_FORMAT_XBGR16161616F:
	case DRM_FORMAT_ABGR16161616F:
		*max_upscale = plane_cap->max_upscale_factor.fp16;
		*min_downscale = plane_cap->max_downscale_factor.fp16;
		break;

	default:
		*max_upscale = plane_cap->max_upscale_factor.argb8888;
		*min_downscale = plane_cap->max_downscale_factor.argb8888;
		break;
	}

	/*
	 * A factor of 1 in the plane_cap means to not allow scaling, ie. use a
	 * scaling factor of 1.0 == 1000 units.
	 */
	if (*max_upscale == 1)
		*max_upscale = 1000;

	if (*min_downscale == 1)
		*min_downscale = 1000;
}


static int fill_dc_scaling_info(struct amdgpu_device *adev,
				const struct drm_plane_state *state,
				struct dc_scaling_info *scaling_info)
{
	int scale_w, scale_h, min_downscale, max_upscale;

	memset(scaling_info, 0, sizeof(*scaling_info));

	/* Source is fixed 16.16 but we ignore mantissa for now... */
	scaling_info->src_rect.x = state->src_x >> 16;
	scaling_info->src_rect.y = state->src_y >> 16;

	/*
	 * For reasons we don't (yet) fully understand a non-zero
	 * src_y coordinate into an NV12 buffer can cause a
	 * system hang on DCN1x.
	 * To avoid hangs (and maybe be overly cautious)
	 * let's reject both non-zero src_x and src_y.
	 *
	 * We currently know of only one use-case to reproduce a
	 * scenario with non-zero src_x and src_y for NV12, which
	 * is to gesture the YouTube Android app into full screen
	 * on ChromeOS.
	 */
	if (((adev->ip_versions[DCE_HWIP][0] == IP_VERSION(1, 0, 0)) ||
	    (adev->ip_versions[DCE_HWIP][0] == IP_VERSION(1, 0, 1))) &&
	    (state->fb && state->fb->format->format == DRM_FORMAT_NV12 &&
	    (scaling_info->src_rect.x != 0 || scaling_info->src_rect.y != 0)))
		return -EINVAL;

	scaling_info->src_rect.width = state->src_w >> 16;
	if (scaling_info->src_rect.width == 0)
		return -EINVAL;

	scaling_info->src_rect.height = state->src_h >> 16;
	if (scaling_info->src_rect.height == 0)
		return -EINVAL;

	scaling_info->dst_rect.x = state->crtc_x;
	scaling_info->dst_rect.y = state->crtc_y;

	if (state->crtc_w == 0)
		return -EINVAL;

	scaling_info->dst_rect.width = state->crtc_w;

	if (state->crtc_h == 0)
		return -EINVAL;

	scaling_info->dst_rect.height = state->crtc_h;

	/* DRM doesn't specify clipping on destination output. */
	scaling_info->clip_rect = scaling_info->dst_rect;

	/* Validate scaling per-format with DC plane caps */
	if (state->plane && state->plane->dev && state->fb) {
		get_min_max_dc_plane_scaling(state->plane->dev, state->fb,
					     &min_downscale, &max_upscale);
	} else {
		min_downscale = 250;
		max_upscale = 16000;
	}

	scale_w = scaling_info->dst_rect.width * 1000 /
		  scaling_info->src_rect.width;

	if (scale_w < min_downscale || scale_w > max_upscale)
		return -EINVAL;

	scale_h = scaling_info->dst_rect.height * 1000 /
		  scaling_info->src_rect.height;

	if (scale_h < min_downscale || scale_h > max_upscale)
		return -EINVAL;

	/*
	 * The "scaling_quality" can be ignored for now, quality = 0 has DC
	 * assume reasonable defaults based on the format.
	 */

	return 0;
}

static void
fill_gfx8_tiling_info_from_flags(union dc_tiling_info *tiling_info,
				 uint64_t tiling_flags)
{
	/* Fill GFX8 params */
	if (AMDGPU_TILING_GET(tiling_flags, ARRAY_MODE) == DC_ARRAY_2D_TILED_THIN1) {
		unsigned int bankw, bankh, mtaspect, tile_split, num_banks;

		bankw = AMDGPU_TILING_GET(tiling_flags, BANK_WIDTH);
		bankh = AMDGPU_TILING_GET(tiling_flags, BANK_HEIGHT);
		mtaspect = AMDGPU_TILING_GET(tiling_flags, MACRO_TILE_ASPECT);
		tile_split = AMDGPU_TILING_GET(tiling_flags, TILE_SPLIT);
		num_banks = AMDGPU_TILING_GET(tiling_flags, NUM_BANKS);

		/* XXX fix me for VI */
		tiling_info->gfx8.num_banks = num_banks;
		tiling_info->gfx8.array_mode =
				DC_ARRAY_2D_TILED_THIN1;
		tiling_info->gfx8.tile_split = tile_split;
		tiling_info->gfx8.bank_width = bankw;
		tiling_info->gfx8.bank_height = bankh;
		tiling_info->gfx8.tile_aspect = mtaspect;
		tiling_info->gfx8.tile_mode =
				DC_ADDR_SURF_MICRO_TILING_DISPLAY;
	} else if (AMDGPU_TILING_GET(tiling_flags, ARRAY_MODE)
			== DC_ARRAY_1D_TILED_THIN1) {
		tiling_info->gfx8.array_mode = DC_ARRAY_1D_TILED_THIN1;
	}

	tiling_info->gfx8.pipe_config =
			AMDGPU_TILING_GET(tiling_flags, PIPE_CONFIG);
}

static void
fill_gfx9_tiling_info_from_device(const struct amdgpu_device *adev,
				  union dc_tiling_info *tiling_info)
{
	tiling_info->gfx9.num_pipes =
		adev->gfx.config.gb_addr_config_fields.num_pipes;
	tiling_info->gfx9.num_banks =
		adev->gfx.config.gb_addr_config_fields.num_banks;
	tiling_info->gfx9.pipe_interleave =
		adev->gfx.config.gb_addr_config_fields.pipe_interleave_size;
	tiling_info->gfx9.num_shader_engines =
		adev->gfx.config.gb_addr_config_fields.num_se;
	tiling_info->gfx9.max_compressed_frags =
		adev->gfx.config.gb_addr_config_fields.max_compress_frags;
	tiling_info->gfx9.num_rb_per_se =
		adev->gfx.config.gb_addr_config_fields.num_rb_per_se;
	tiling_info->gfx9.shaderEnable = 1;
	if (adev->ip_versions[GC_HWIP][0] >= IP_VERSION(10, 3, 0))
		tiling_info->gfx9.num_pkrs = adev->gfx.config.gb_addr_config_fields.num_pkrs;
}

static int
validate_dcc(struct amdgpu_device *adev,
	     const enum surface_pixel_format format,
	     const enum dc_rotation_angle rotation,
	     const union dc_tiling_info *tiling_info,
	     const struct dc_plane_dcc_param *dcc,
	     const struct dc_plane_address *address,
	     const struct plane_size *plane_size)
{
	struct dc *dc = adev->dm.dc;
	struct dc_dcc_surface_param input;
	struct dc_surface_dcc_cap output;

	memset(&input, 0, sizeof(input));
	memset(&output, 0, sizeof(output));

	if (!dcc->enable)
		return 0;

	if (format >= SURFACE_PIXEL_FORMAT_VIDEO_BEGIN ||
	    !dc->cap_funcs.get_dcc_compression_cap)
		return -EINVAL;

	input.format = format;
	input.surface_size.width = plane_size->surface_size.width;
	input.surface_size.height = plane_size->surface_size.height;
	input.swizzle_mode = tiling_info->gfx9.swizzle;

	if (rotation == ROTATION_ANGLE_0 || rotation == ROTATION_ANGLE_180)
		input.scan = SCAN_DIRECTION_HORIZONTAL;
	else if (rotation == ROTATION_ANGLE_90 || rotation == ROTATION_ANGLE_270)
		input.scan = SCAN_DIRECTION_VERTICAL;

	if (!dc->cap_funcs.get_dcc_compression_cap(dc, &input, &output))
		return -EINVAL;

	if (!output.capable)
		return -EINVAL;

	if (dcc->independent_64b_blks == 0 &&
	    output.grph.rgb.independent_64b_blks != 0)
		return -EINVAL;

	return 0;
}

static bool
modifier_has_dcc(uint64_t modifier)
{
	return IS_AMD_FMT_MOD(modifier) && AMD_FMT_MOD_GET(DCC, modifier);
}

static unsigned
modifier_gfx9_swizzle_mode(uint64_t modifier)
{
	if (modifier == DRM_FORMAT_MOD_LINEAR)
		return 0;

	return AMD_FMT_MOD_GET(TILE, modifier);
}

static const struct drm_format_info *
amd_get_format_info(const struct drm_mode_fb_cmd2 *cmd)
{
	return amdgpu_lookup_format_info(cmd->pixel_format, cmd->modifier[0]);
}

static void
fill_gfx9_tiling_info_from_modifier(const struct amdgpu_device *adev,
				    union dc_tiling_info *tiling_info,
				    uint64_t modifier)
{
	unsigned int mod_bank_xor_bits = AMD_FMT_MOD_GET(BANK_XOR_BITS, modifier);
	unsigned int mod_pipe_xor_bits = AMD_FMT_MOD_GET(PIPE_XOR_BITS, modifier);
	unsigned int pkrs_log2 = AMD_FMT_MOD_GET(PACKERS, modifier);
	unsigned int pipes_log2 = min(4u, mod_pipe_xor_bits);

	fill_gfx9_tiling_info_from_device(adev, tiling_info);

	if (!IS_AMD_FMT_MOD(modifier))
		return;

	tiling_info->gfx9.num_pipes = 1u << pipes_log2;
	tiling_info->gfx9.num_shader_engines = 1u << (mod_pipe_xor_bits - pipes_log2);

	if (adev->family >= AMDGPU_FAMILY_NV) {
		tiling_info->gfx9.num_pkrs = 1u << pkrs_log2;
	} else {
		tiling_info->gfx9.num_banks = 1u << mod_bank_xor_bits;

		/* for DCC we know it isn't rb aligned, so rb_per_se doesn't matter. */
	}
}

enum dm_micro_swizzle {
	MICRO_SWIZZLE_Z = 0,
	MICRO_SWIZZLE_S = 1,
	MICRO_SWIZZLE_D = 2,
	MICRO_SWIZZLE_R = 3
};

static bool dm_plane_format_mod_supported(struct drm_plane *plane,
					  uint32_t format,
					  uint64_t modifier)
{
	struct amdgpu_device *adev = drm_to_adev(plane->dev);
	const struct drm_format_info *info = drm_format_info(format);
	int i;

	enum dm_micro_swizzle microtile = modifier_gfx9_swizzle_mode(modifier) & 3;

	if (!info)
		return false;

	/*
	 * We always have to allow these modifiers:
	 * 1. Core DRM checks for LINEAR support if userspace does not provide modifiers.
	 * 2. Not passing any modifiers is the same as explicitly passing INVALID.
	 */
	if (modifier == DRM_FORMAT_MOD_LINEAR ||
	    modifier == DRM_FORMAT_MOD_INVALID) {
		return true;
	}

	/* Check that the modifier is on the list of the plane's supported modifiers. */
	for (i = 0; i < plane->modifier_count; i++) {
		if (modifier == plane->modifiers[i])
			break;
	}
	if (i == plane->modifier_count)
		return false;

	/*
	 * For D swizzle the canonical modifier depends on the bpp, so check
	 * it here.
	 */
	if (AMD_FMT_MOD_GET(TILE_VERSION, modifier) == AMD_FMT_MOD_TILE_VER_GFX9 &&
	    adev->family >= AMDGPU_FAMILY_NV) {
		if (microtile == MICRO_SWIZZLE_D && info->cpp[0] == 4)
			return false;
	}

	if (adev->family >= AMDGPU_FAMILY_RV && microtile == MICRO_SWIZZLE_D &&
	    info->cpp[0] < 8)
		return false;

	if (modifier_has_dcc(modifier)) {
		/* Per radeonsi comments 16/64 bpp are more complicated. */
		if (info->cpp[0] != 4)
			return false;
		/* We support multi-planar formats, but not when combined with
		 * additional DCC metadata planes. */
		if (info->num_planes > 1)
			return false;
	}

	return true;
}

static void
add_modifier(uint64_t **mods, uint64_t *size, uint64_t *cap, uint64_t mod)
{
	if (!*mods)
		return;

	if (*cap - *size < 1) {
		uint64_t new_cap = *cap * 2;
		uint64_t *new_mods = kmalloc(new_cap * sizeof(uint64_t), GFP_KERNEL);

		if (!new_mods) {
			kfree(*mods);
			*mods = NULL;
			return;
		}

		memcpy(new_mods, *mods, sizeof(uint64_t) * *size);
		kfree(*mods);
		*mods = new_mods;
		*cap = new_cap;
	}

	(*mods)[*size] = mod;
	*size += 1;
}

static void
add_gfx9_modifiers(const struct amdgpu_device *adev,
		   uint64_t **mods, uint64_t *size, uint64_t *capacity)
{
	int pipes = ilog2(adev->gfx.config.gb_addr_config_fields.num_pipes);
	int pipe_xor_bits = min(8, pipes +
				ilog2(adev->gfx.config.gb_addr_config_fields.num_se));
	int bank_xor_bits = min(8 - pipe_xor_bits,
				ilog2(adev->gfx.config.gb_addr_config_fields.num_banks));
	int rb = ilog2(adev->gfx.config.gb_addr_config_fields.num_se) +
		 ilog2(adev->gfx.config.gb_addr_config_fields.num_rb_per_se);


	if (adev->family == AMDGPU_FAMILY_RV) {
		/* Raven2 and later */
		bool has_constant_encode = adev->asic_type > CHIP_RAVEN || adev->external_rev_id >= 0x81;

		/*
		 * No _D DCC swizzles yet because we only allow 32bpp, which
		 * doesn't support _D on DCN
		 */

		if (has_constant_encode) {
			add_modifier(mods, size, capacity, AMD_FMT_MOD |
				    AMD_FMT_MOD_SET(TILE, AMD_FMT_MOD_TILE_GFX9_64K_S_X) |
				    AMD_FMT_MOD_SET(TILE_VERSION, AMD_FMT_MOD_TILE_VER_GFX9) |
				    AMD_FMT_MOD_SET(PIPE_XOR_BITS, pipe_xor_bits) |
				    AMD_FMT_MOD_SET(BANK_XOR_BITS, bank_xor_bits) |
				    AMD_FMT_MOD_SET(DCC, 1) |
				    AMD_FMT_MOD_SET(DCC_INDEPENDENT_64B, 1) |
				    AMD_FMT_MOD_SET(DCC_MAX_COMPRESSED_BLOCK, AMD_FMT_MOD_DCC_BLOCK_64B) |
				    AMD_FMT_MOD_SET(DCC_CONSTANT_ENCODE, 1));
		}

		add_modifier(mods, size, capacity, AMD_FMT_MOD |
			    AMD_FMT_MOD_SET(TILE, AMD_FMT_MOD_TILE_GFX9_64K_S_X) |
			    AMD_FMT_MOD_SET(TILE_VERSION, AMD_FMT_MOD_TILE_VER_GFX9) |
			    AMD_FMT_MOD_SET(PIPE_XOR_BITS, pipe_xor_bits) |
			    AMD_FMT_MOD_SET(BANK_XOR_BITS, bank_xor_bits) |
			    AMD_FMT_MOD_SET(DCC, 1) |
			    AMD_FMT_MOD_SET(DCC_INDEPENDENT_64B, 1) |
			    AMD_FMT_MOD_SET(DCC_MAX_COMPRESSED_BLOCK, AMD_FMT_MOD_DCC_BLOCK_64B) |
			    AMD_FMT_MOD_SET(DCC_CONSTANT_ENCODE, 0));

		if (has_constant_encode) {
			add_modifier(mods, size, capacity, AMD_FMT_MOD |
				    AMD_FMT_MOD_SET(TILE, AMD_FMT_MOD_TILE_GFX9_64K_S_X) |
				    AMD_FMT_MOD_SET(TILE_VERSION, AMD_FMT_MOD_TILE_VER_GFX9) |
				    AMD_FMT_MOD_SET(PIPE_XOR_BITS, pipe_xor_bits) |
				    AMD_FMT_MOD_SET(BANK_XOR_BITS, bank_xor_bits) |
				    AMD_FMT_MOD_SET(DCC, 1) |
				    AMD_FMT_MOD_SET(DCC_RETILE, 1) |
				    AMD_FMT_MOD_SET(DCC_INDEPENDENT_64B, 1) |
				    AMD_FMT_MOD_SET(DCC_MAX_COMPRESSED_BLOCK, AMD_FMT_MOD_DCC_BLOCK_64B) |

				    AMD_FMT_MOD_SET(DCC_CONSTANT_ENCODE, 1) |
				    AMD_FMT_MOD_SET(RB, rb) |
				    AMD_FMT_MOD_SET(PIPE, pipes));
		}

		add_modifier(mods, size, capacity, AMD_FMT_MOD |
			    AMD_FMT_MOD_SET(TILE, AMD_FMT_MOD_TILE_GFX9_64K_S_X) |
			    AMD_FMT_MOD_SET(TILE_VERSION, AMD_FMT_MOD_TILE_VER_GFX9) |
			    AMD_FMT_MOD_SET(PIPE_XOR_BITS, pipe_xor_bits) |
			    AMD_FMT_MOD_SET(BANK_XOR_BITS, bank_xor_bits) |
			    AMD_FMT_MOD_SET(DCC, 1) |
			    AMD_FMT_MOD_SET(DCC_RETILE, 1) |
			    AMD_FMT_MOD_SET(DCC_INDEPENDENT_64B, 1) |
			    AMD_FMT_MOD_SET(DCC_MAX_COMPRESSED_BLOCK, AMD_FMT_MOD_DCC_BLOCK_64B) |
			    AMD_FMT_MOD_SET(DCC_CONSTANT_ENCODE, 0) |
			    AMD_FMT_MOD_SET(RB, rb) |
			    AMD_FMT_MOD_SET(PIPE, pipes));
	}

	/*
	 * Only supported for 64bpp on Raven, will be filtered on format in
	 * dm_plane_format_mod_supported.
	 */
	add_modifier(mods, size, capacity, AMD_FMT_MOD |
		    AMD_FMT_MOD_SET(TILE, AMD_FMT_MOD_TILE_GFX9_64K_D_X) |
		    AMD_FMT_MOD_SET(TILE_VERSION, AMD_FMT_MOD_TILE_VER_GFX9) |
		    AMD_FMT_MOD_SET(PIPE_XOR_BITS, pipe_xor_bits) |
		    AMD_FMT_MOD_SET(BANK_XOR_BITS, bank_xor_bits));

	if (adev->family == AMDGPU_FAMILY_RV) {
		add_modifier(mods, size, capacity, AMD_FMT_MOD |
			    AMD_FMT_MOD_SET(TILE, AMD_FMT_MOD_TILE_GFX9_64K_S_X) |
			    AMD_FMT_MOD_SET(TILE_VERSION, AMD_FMT_MOD_TILE_VER_GFX9) |
			    AMD_FMT_MOD_SET(PIPE_XOR_BITS, pipe_xor_bits) |
			    AMD_FMT_MOD_SET(BANK_XOR_BITS, bank_xor_bits));
	}

	/*
	 * Only supported for 64bpp on Raven, will be filtered on format in
	 * dm_plane_format_mod_supported.
	 */
	add_modifier(mods, size, capacity, AMD_FMT_MOD |
		    AMD_FMT_MOD_SET(TILE, AMD_FMT_MOD_TILE_GFX9_64K_D) |
		    AMD_FMT_MOD_SET(TILE_VERSION, AMD_FMT_MOD_TILE_VER_GFX9));

	if (adev->family == AMDGPU_FAMILY_RV) {
		add_modifier(mods, size, capacity, AMD_FMT_MOD |
			    AMD_FMT_MOD_SET(TILE, AMD_FMT_MOD_TILE_GFX9_64K_S) |
			    AMD_FMT_MOD_SET(TILE_VERSION, AMD_FMT_MOD_TILE_VER_GFX9));
	}
}

static void
add_gfx10_1_modifiers(const struct amdgpu_device *adev,
		      uint64_t **mods, uint64_t *size, uint64_t *capacity)
{
	int pipe_xor_bits = ilog2(adev->gfx.config.gb_addr_config_fields.num_pipes);

	add_modifier(mods, size, capacity, AMD_FMT_MOD |
		    AMD_FMT_MOD_SET(TILE, AMD_FMT_MOD_TILE_GFX9_64K_R_X) |
		    AMD_FMT_MOD_SET(TILE_VERSION, AMD_FMT_MOD_TILE_VER_GFX10) |
		    AMD_FMT_MOD_SET(PIPE_XOR_BITS, pipe_xor_bits) |
		    AMD_FMT_MOD_SET(DCC, 1) |
		    AMD_FMT_MOD_SET(DCC_CONSTANT_ENCODE, 1) |
		    AMD_FMT_MOD_SET(DCC_INDEPENDENT_64B, 1) |
		    AMD_FMT_MOD_SET(DCC_MAX_COMPRESSED_BLOCK, AMD_FMT_MOD_DCC_BLOCK_64B));

	add_modifier(mods, size, capacity, AMD_FMT_MOD |
		    AMD_FMT_MOD_SET(TILE, AMD_FMT_MOD_TILE_GFX9_64K_R_X) |
		    AMD_FMT_MOD_SET(TILE_VERSION, AMD_FMT_MOD_TILE_VER_GFX10) |
		    AMD_FMT_MOD_SET(PIPE_XOR_BITS, pipe_xor_bits) |
		    AMD_FMT_MOD_SET(DCC, 1) |
		    AMD_FMT_MOD_SET(DCC_RETILE, 1) |
		    AMD_FMT_MOD_SET(DCC_CONSTANT_ENCODE, 1) |
		    AMD_FMT_MOD_SET(DCC_INDEPENDENT_64B, 1) |
		    AMD_FMT_MOD_SET(DCC_MAX_COMPRESSED_BLOCK, AMD_FMT_MOD_DCC_BLOCK_64B));

	add_modifier(mods, size, capacity, AMD_FMT_MOD |
		    AMD_FMT_MOD_SET(TILE, AMD_FMT_MOD_TILE_GFX9_64K_R_X) |
		    AMD_FMT_MOD_SET(TILE_VERSION, AMD_FMT_MOD_TILE_VER_GFX10) |
		    AMD_FMT_MOD_SET(PIPE_XOR_BITS, pipe_xor_bits));

	add_modifier(mods, size, capacity, AMD_FMT_MOD |
		    AMD_FMT_MOD_SET(TILE, AMD_FMT_MOD_TILE_GFX9_64K_S_X) |
		    AMD_FMT_MOD_SET(TILE_VERSION, AMD_FMT_MOD_TILE_VER_GFX10) |
		    AMD_FMT_MOD_SET(PIPE_XOR_BITS, pipe_xor_bits));


	/* Only supported for 64bpp, will be filtered in dm_plane_format_mod_supported */
	add_modifier(mods, size, capacity, AMD_FMT_MOD |
		    AMD_FMT_MOD_SET(TILE, AMD_FMT_MOD_TILE_GFX9_64K_D) |
		    AMD_FMT_MOD_SET(TILE_VERSION, AMD_FMT_MOD_TILE_VER_GFX9));

	add_modifier(mods, size, capacity, AMD_FMT_MOD |
		    AMD_FMT_MOD_SET(TILE, AMD_FMT_MOD_TILE_GFX9_64K_S) |
		    AMD_FMT_MOD_SET(TILE_VERSION, AMD_FMT_MOD_TILE_VER_GFX9));
}

static void
add_gfx10_3_modifiers(const struct amdgpu_device *adev,
		      uint64_t **mods, uint64_t *size, uint64_t *capacity)
{
	int pipe_xor_bits = ilog2(adev->gfx.config.gb_addr_config_fields.num_pipes);
	int pkrs = ilog2(adev->gfx.config.gb_addr_config_fields.num_pkrs);

	add_modifier(mods, size, capacity, AMD_FMT_MOD |
		    AMD_FMT_MOD_SET(TILE, AMD_FMT_MOD_TILE_GFX9_64K_R_X) |
		    AMD_FMT_MOD_SET(TILE_VERSION, AMD_FMT_MOD_TILE_VER_GFX10_RBPLUS) |
		    AMD_FMT_MOD_SET(PIPE_XOR_BITS, pipe_xor_bits) |
		    AMD_FMT_MOD_SET(PACKERS, pkrs) |
		    AMD_FMT_MOD_SET(DCC, 1) |
		    AMD_FMT_MOD_SET(DCC_CONSTANT_ENCODE, 1) |
		    AMD_FMT_MOD_SET(DCC_INDEPENDENT_64B, 1) |
		    AMD_FMT_MOD_SET(DCC_INDEPENDENT_128B, 1) |
		    AMD_FMT_MOD_SET(DCC_MAX_COMPRESSED_BLOCK, AMD_FMT_MOD_DCC_BLOCK_64B));

	add_modifier(mods, size, capacity, AMD_FMT_MOD |
		    AMD_FMT_MOD_SET(TILE, AMD_FMT_MOD_TILE_GFX9_64K_R_X) |
		    AMD_FMT_MOD_SET(TILE_VERSION, AMD_FMT_MOD_TILE_VER_GFX10_RBPLUS) |
		    AMD_FMT_MOD_SET(PIPE_XOR_BITS, pipe_xor_bits) |
		    AMD_FMT_MOD_SET(PACKERS, pkrs) |
		    AMD_FMT_MOD_SET(DCC, 1) |
		    AMD_FMT_MOD_SET(DCC_CONSTANT_ENCODE, 1) |
		    AMD_FMT_MOD_SET(DCC_INDEPENDENT_128B, 1) |
		    AMD_FMT_MOD_SET(DCC_MAX_COMPRESSED_BLOCK, AMD_FMT_MOD_DCC_BLOCK_128B));

	add_modifier(mods, size, capacity, AMD_FMT_MOD |
		    AMD_FMT_MOD_SET(TILE, AMD_FMT_MOD_TILE_GFX9_64K_R_X) |
		    AMD_FMT_MOD_SET(TILE_VERSION, AMD_FMT_MOD_TILE_VER_GFX10_RBPLUS) |
		    AMD_FMT_MOD_SET(PIPE_XOR_BITS, pipe_xor_bits) |
		    AMD_FMT_MOD_SET(PACKERS, pkrs) |
		    AMD_FMT_MOD_SET(DCC, 1) |
		    AMD_FMT_MOD_SET(DCC_RETILE, 1) |
		    AMD_FMT_MOD_SET(DCC_CONSTANT_ENCODE, 1) |
		    AMD_FMT_MOD_SET(DCC_INDEPENDENT_64B, 1) |
		    AMD_FMT_MOD_SET(DCC_INDEPENDENT_128B, 1) |
		    AMD_FMT_MOD_SET(DCC_MAX_COMPRESSED_BLOCK, AMD_FMT_MOD_DCC_BLOCK_64B));

	add_modifier(mods, size, capacity, AMD_FMT_MOD |
		    AMD_FMT_MOD_SET(TILE, AMD_FMT_MOD_TILE_GFX9_64K_R_X) |
		    AMD_FMT_MOD_SET(TILE_VERSION, AMD_FMT_MOD_TILE_VER_GFX10_RBPLUS) |
		    AMD_FMT_MOD_SET(PIPE_XOR_BITS, pipe_xor_bits) |
		    AMD_FMT_MOD_SET(PACKERS, pkrs) |
		    AMD_FMT_MOD_SET(DCC, 1) |
		    AMD_FMT_MOD_SET(DCC_RETILE, 1) |
		    AMD_FMT_MOD_SET(DCC_CONSTANT_ENCODE, 1) |
		    AMD_FMT_MOD_SET(DCC_INDEPENDENT_128B, 1) |
		    AMD_FMT_MOD_SET(DCC_MAX_COMPRESSED_BLOCK, AMD_FMT_MOD_DCC_BLOCK_128B));

	add_modifier(mods, size, capacity, AMD_FMT_MOD |
		    AMD_FMT_MOD_SET(TILE, AMD_FMT_MOD_TILE_GFX9_64K_R_X) |
		    AMD_FMT_MOD_SET(TILE_VERSION, AMD_FMT_MOD_TILE_VER_GFX10_RBPLUS) |
		    AMD_FMT_MOD_SET(PIPE_XOR_BITS, pipe_xor_bits) |
		    AMD_FMT_MOD_SET(PACKERS, pkrs));

	add_modifier(mods, size, capacity, AMD_FMT_MOD |
		    AMD_FMT_MOD_SET(TILE, AMD_FMT_MOD_TILE_GFX9_64K_S_X) |
		    AMD_FMT_MOD_SET(TILE_VERSION, AMD_FMT_MOD_TILE_VER_GFX10_RBPLUS) |
		    AMD_FMT_MOD_SET(PIPE_XOR_BITS, pipe_xor_bits) |
		    AMD_FMT_MOD_SET(PACKERS, pkrs));

	/* Only supported for 64bpp, will be filtered in dm_plane_format_mod_supported */
	add_modifier(mods, size, capacity, AMD_FMT_MOD |
		    AMD_FMT_MOD_SET(TILE, AMD_FMT_MOD_TILE_GFX9_64K_D) |
		    AMD_FMT_MOD_SET(TILE_VERSION, AMD_FMT_MOD_TILE_VER_GFX9));

	add_modifier(mods, size, capacity, AMD_FMT_MOD |
		    AMD_FMT_MOD_SET(TILE, AMD_FMT_MOD_TILE_GFX9_64K_S) |
		    AMD_FMT_MOD_SET(TILE_VERSION, AMD_FMT_MOD_TILE_VER_GFX9));
}

static int
get_plane_modifiers(const struct amdgpu_device *adev, unsigned int plane_type, uint64_t **mods)
{
	uint64_t size = 0, capacity = 128;
	*mods = NULL;

	/* We have not hooked up any pre-GFX9 modifiers. */
	if (adev->family < AMDGPU_FAMILY_AI)
		return 0;

	*mods = kmalloc(capacity * sizeof(uint64_t), GFP_KERNEL);

	if (plane_type == DRM_PLANE_TYPE_CURSOR) {
		add_modifier(mods, &size, &capacity, DRM_FORMAT_MOD_LINEAR);
		add_modifier(mods, &size, &capacity, DRM_FORMAT_MOD_INVALID);
		return *mods ? 0 : -ENOMEM;
	}

	switch (adev->family) {
	case AMDGPU_FAMILY_AI:
	case AMDGPU_FAMILY_RV:
		add_gfx9_modifiers(adev, mods, &size, &capacity);
		break;
	case AMDGPU_FAMILY_NV:
	case AMDGPU_FAMILY_VGH:
	case AMDGPU_FAMILY_YC:
		if (adev->ip_versions[GC_HWIP][0] >= IP_VERSION(10, 3, 0))
			add_gfx10_3_modifiers(adev, mods, &size, &capacity);
		else
			add_gfx10_1_modifiers(adev, mods, &size, &capacity);
		break;
	}

	add_modifier(mods, &size, &capacity, DRM_FORMAT_MOD_LINEAR);

	/* INVALID marks the end of the list. */
	add_modifier(mods, &size, &capacity, DRM_FORMAT_MOD_INVALID);

	if (!*mods)
		return -ENOMEM;

	return 0;
}

static int
fill_gfx9_plane_attributes_from_modifiers(struct amdgpu_device *adev,
					  const struct amdgpu_framebuffer *afb,
					  const enum surface_pixel_format format,
					  const enum dc_rotation_angle rotation,
					  const struct plane_size *plane_size,
					  union dc_tiling_info *tiling_info,
					  struct dc_plane_dcc_param *dcc,
					  struct dc_plane_address *address,
					  const bool force_disable_dcc)
{
	const uint64_t modifier = afb->base.modifier;
	int ret = 0;

	fill_gfx9_tiling_info_from_modifier(adev, tiling_info, modifier);
	tiling_info->gfx9.swizzle = modifier_gfx9_swizzle_mode(modifier);

	if (modifier_has_dcc(modifier) && !force_disable_dcc) {
		uint64_t dcc_address = afb->address + afb->base.offsets[1];
		bool independent_64b_blks = AMD_FMT_MOD_GET(DCC_INDEPENDENT_64B, modifier);
		bool independent_128b_blks = AMD_FMT_MOD_GET(DCC_INDEPENDENT_128B, modifier);

		dcc->enable = 1;
		dcc->meta_pitch = afb->base.pitches[1];
		dcc->independent_64b_blks = independent_64b_blks;
		if (AMD_FMT_MOD_GET(TILE_VERSION, modifier) == AMD_FMT_MOD_TILE_VER_GFX10_RBPLUS) {
			if (independent_64b_blks && independent_128b_blks)
				dcc->dcc_ind_blk = hubp_ind_block_64b_no_128bcl;
			else if (independent_128b_blks)
				dcc->dcc_ind_blk = hubp_ind_block_128b;
			else if (independent_64b_blks && !independent_128b_blks)
				dcc->dcc_ind_blk = hubp_ind_block_64b;
			else
				dcc->dcc_ind_blk = hubp_ind_block_unconstrained;
		} else {
			if (independent_64b_blks)
				dcc->dcc_ind_blk = hubp_ind_block_64b;
			else
				dcc->dcc_ind_blk = hubp_ind_block_unconstrained;
		}

		address->grph.meta_addr.low_part = lower_32_bits(dcc_address);
		address->grph.meta_addr.high_part = upper_32_bits(dcc_address);
	}

	ret = validate_dcc(adev, format, rotation, tiling_info, dcc, address, plane_size);
	if (ret)
		drm_dbg_kms(adev_to_drm(adev), "validate_dcc: returned error: %d\n", ret);

	return ret;
}

static int
fill_plane_buffer_attributes(struct amdgpu_device *adev,
			     const struct amdgpu_framebuffer *afb,
			     const enum surface_pixel_format format,
			     const enum dc_rotation_angle rotation,
			     const uint64_t tiling_flags,
			     union dc_tiling_info *tiling_info,
			     struct plane_size *plane_size,
			     struct dc_plane_dcc_param *dcc,
			     struct dc_plane_address *address,
			     bool tmz_surface,
			     bool force_disable_dcc)
{
	const struct drm_framebuffer *fb = &afb->base;
	int ret;

	memset(tiling_info, 0, sizeof(*tiling_info));
	memset(plane_size, 0, sizeof(*plane_size));
	memset(dcc, 0, sizeof(*dcc));
	memset(address, 0, sizeof(*address));

	address->tmz_surface = tmz_surface;

	if (format < SURFACE_PIXEL_FORMAT_VIDEO_BEGIN) {
		uint64_t addr = afb->address + fb->offsets[0];

		plane_size->surface_size.x = 0;
		plane_size->surface_size.y = 0;
		plane_size->surface_size.width = fb->width;
		plane_size->surface_size.height = fb->height;
		plane_size->surface_pitch =
			fb->pitches[0] / fb->format->cpp[0];

		address->type = PLN_ADDR_TYPE_GRAPHICS;
		address->grph.addr.low_part = lower_32_bits(addr);
		address->grph.addr.high_part = upper_32_bits(addr);
	} else if (format < SURFACE_PIXEL_FORMAT_INVALID) {
		uint64_t luma_addr = afb->address + fb->offsets[0];
		uint64_t chroma_addr = afb->address + fb->offsets[1];

		plane_size->surface_size.x = 0;
		plane_size->surface_size.y = 0;
		plane_size->surface_size.width = fb->width;
		plane_size->surface_size.height = fb->height;
		plane_size->surface_pitch =
			fb->pitches[0] / fb->format->cpp[0];

		plane_size->chroma_size.x = 0;
		plane_size->chroma_size.y = 0;
		/* TODO: set these based on surface format */
		plane_size->chroma_size.width = fb->width / 2;
		plane_size->chroma_size.height = fb->height / 2;

		plane_size->chroma_pitch =
			fb->pitches[1] / fb->format->cpp[1];

		address->type = PLN_ADDR_TYPE_VIDEO_PROGRESSIVE;
		address->video_progressive.luma_addr.low_part =
			lower_32_bits(luma_addr);
		address->video_progressive.luma_addr.high_part =
			upper_32_bits(luma_addr);
		address->video_progressive.chroma_addr.low_part =
			lower_32_bits(chroma_addr);
		address->video_progressive.chroma_addr.high_part =
			upper_32_bits(chroma_addr);
	}

	if (adev->family >= AMDGPU_FAMILY_AI) {
		ret = fill_gfx9_plane_attributes_from_modifiers(adev, afb, format,
								rotation, plane_size,
								tiling_info, dcc,
								address,
								force_disable_dcc);
		if (ret)
			return ret;
	} else {
		fill_gfx8_tiling_info_from_flags(tiling_info, tiling_flags);
	}

	return 0;
}

static void
fill_blending_from_plane_state(const struct drm_plane_state *plane_state,
			       bool *per_pixel_alpha, bool *global_alpha,
			       int *global_alpha_value)
{
	*per_pixel_alpha = false;
	*global_alpha = false;
	*global_alpha_value = 0xff;

	if (plane_state->plane->type != DRM_PLANE_TYPE_OVERLAY)
		return;

	if (plane_state->pixel_blend_mode == DRM_MODE_BLEND_PREMULTI) {
		static const uint32_t alpha_formats[] = {
			DRM_FORMAT_ARGB8888,
			DRM_FORMAT_RGBA8888,
			DRM_FORMAT_ABGR8888,
		};
		uint32_t format = plane_state->fb->format->format;
		unsigned int i;

		for (i = 0; i < ARRAY_SIZE(alpha_formats); ++i) {
			if (format == alpha_formats[i]) {
				*per_pixel_alpha = true;
				break;
			}
		}
	}

	if (plane_state->alpha < 0xffff) {
		*global_alpha = true;
		*global_alpha_value = plane_state->alpha >> 8;
	}
}

static int
fill_plane_color_attributes(const struct drm_plane_state *plane_state,
			    const enum surface_pixel_format format,
			    enum dc_color_space *color_space)
{
	bool full_range;

	*color_space = COLOR_SPACE_SRGB;

	/* DRM color properties only affect non-RGB formats. */
	if (format < SURFACE_PIXEL_FORMAT_VIDEO_BEGIN)
		return 0;

	full_range = (plane_state->color_range == DRM_COLOR_YCBCR_FULL_RANGE);

	switch (plane_state->color_encoding) {
	case DRM_COLOR_YCBCR_BT601:
		if (full_range)
			*color_space = COLOR_SPACE_YCBCR601;
		else
			*color_space = COLOR_SPACE_YCBCR601_LIMITED;
		break;

	case DRM_COLOR_YCBCR_BT709:
		if (full_range)
			*color_space = COLOR_SPACE_YCBCR709;
		else
			*color_space = COLOR_SPACE_YCBCR709_LIMITED;
		break;

	case DRM_COLOR_YCBCR_BT2020:
		if (full_range)
			*color_space = COLOR_SPACE_2020_YCBCR;
		else
			return -EINVAL;
		break;

	default:
		return -EINVAL;
	}

	return 0;
}

static int
fill_dc_plane_info_and_addr(struct amdgpu_device *adev,
			    const struct drm_plane_state *plane_state,
			    const uint64_t tiling_flags,
			    struct dc_plane_info *plane_info,
			    struct dc_plane_address *address,
			    bool tmz_surface,
			    bool force_disable_dcc)
{
	const struct drm_framebuffer *fb = plane_state->fb;
	const struct amdgpu_framebuffer *afb =
		to_amdgpu_framebuffer(plane_state->fb);
	int ret;

	memset(plane_info, 0, sizeof(*plane_info));

	switch (fb->format->format) {
	case DRM_FORMAT_C8:
		plane_info->format =
			SURFACE_PIXEL_FORMAT_GRPH_PALETA_256_COLORS;
		break;
	case DRM_FORMAT_RGB565:
		plane_info->format = SURFACE_PIXEL_FORMAT_GRPH_RGB565;
		break;
	case DRM_FORMAT_XRGB8888:
	case DRM_FORMAT_ARGB8888:
		plane_info->format = SURFACE_PIXEL_FORMAT_GRPH_ARGB8888;
		break;
	case DRM_FORMAT_XRGB2101010:
	case DRM_FORMAT_ARGB2101010:
		plane_info->format = SURFACE_PIXEL_FORMAT_GRPH_ARGB2101010;
		break;
	case DRM_FORMAT_XBGR2101010:
	case DRM_FORMAT_ABGR2101010:
		plane_info->format = SURFACE_PIXEL_FORMAT_GRPH_ABGR2101010;
		break;
	case DRM_FORMAT_XBGR8888:
	case DRM_FORMAT_ABGR8888:
		plane_info->format = SURFACE_PIXEL_FORMAT_GRPH_ABGR8888;
		break;
	case DRM_FORMAT_NV21:
		plane_info->format = SURFACE_PIXEL_FORMAT_VIDEO_420_YCbCr;
		break;
	case DRM_FORMAT_NV12:
		plane_info->format = SURFACE_PIXEL_FORMAT_VIDEO_420_YCrCb;
		break;
	case DRM_FORMAT_P010:
		plane_info->format = SURFACE_PIXEL_FORMAT_VIDEO_420_10bpc_YCrCb;
		break;
	case DRM_FORMAT_XRGB16161616F:
	case DRM_FORMAT_ARGB16161616F:
		plane_info->format = SURFACE_PIXEL_FORMAT_GRPH_ARGB16161616F;
		break;
	case DRM_FORMAT_XBGR16161616F:
	case DRM_FORMAT_ABGR16161616F:
		plane_info->format = SURFACE_PIXEL_FORMAT_GRPH_ABGR16161616F;
		break;
	case DRM_FORMAT_XRGB16161616:
	case DRM_FORMAT_ARGB16161616:
		plane_info->format = SURFACE_PIXEL_FORMAT_GRPH_ARGB16161616;
		break;
	case DRM_FORMAT_XBGR16161616:
	case DRM_FORMAT_ABGR16161616:
		plane_info->format = SURFACE_PIXEL_FORMAT_GRPH_ABGR16161616;
		break;
	default:
		DRM_ERROR(
			"Unsupported screen format %p4cc\n",
			&fb->format->format);
		return -EINVAL;
	}

	switch (plane_state->rotation & DRM_MODE_ROTATE_MASK) {
	case DRM_MODE_ROTATE_0:
		plane_info->rotation = ROTATION_ANGLE_0;
		break;
	case DRM_MODE_ROTATE_90:
		plane_info->rotation = ROTATION_ANGLE_90;
		break;
	case DRM_MODE_ROTATE_180:
		plane_info->rotation = ROTATION_ANGLE_180;
		break;
	case DRM_MODE_ROTATE_270:
		plane_info->rotation = ROTATION_ANGLE_270;
		break;
	default:
		plane_info->rotation = ROTATION_ANGLE_0;
		break;
	}

	plane_info->visible = true;
	plane_info->stereo_format = PLANE_STEREO_FORMAT_NONE;

	plane_info->layer_index = 0;

	ret = fill_plane_color_attributes(plane_state, plane_info->format,
					  &plane_info->color_space);
	if (ret)
		return ret;

	ret = fill_plane_buffer_attributes(adev, afb, plane_info->format,
					   plane_info->rotation, tiling_flags,
					   &plane_info->tiling_info,
					   &plane_info->plane_size,
					   &plane_info->dcc, address, tmz_surface,
					   force_disable_dcc);
	if (ret)
		return ret;

	fill_blending_from_plane_state(
		plane_state, &plane_info->per_pixel_alpha,
		&plane_info->global_alpha, &plane_info->global_alpha_value);

	return 0;
}

static int fill_dc_plane_attributes(struct amdgpu_device *adev,
				    struct dc_plane_state *dc_plane_state,
				    struct drm_plane_state *plane_state,
				    struct drm_crtc_state *crtc_state)
{
	struct dm_crtc_state *dm_crtc_state = to_dm_crtc_state(crtc_state);
	struct amdgpu_framebuffer *afb = (struct amdgpu_framebuffer *)plane_state->fb;
	struct dc_scaling_info scaling_info;
	struct dc_plane_info plane_info;
	int ret;
	bool force_disable_dcc = false;

	ret = fill_dc_scaling_info(adev, plane_state, &scaling_info);
	if (ret)
		return ret;

	dc_plane_state->src_rect = scaling_info.src_rect;
	dc_plane_state->dst_rect = scaling_info.dst_rect;
	dc_plane_state->clip_rect = scaling_info.clip_rect;
	dc_plane_state->scaling_quality = scaling_info.scaling_quality;

	force_disable_dcc = adev->asic_type == CHIP_RAVEN && adev->in_suspend;
	ret = fill_dc_plane_info_and_addr(adev, plane_state,
					  afb->tiling_flags,
					  &plane_info,
					  &dc_plane_state->address,
					  afb->tmz_surface,
					  force_disable_dcc);
	if (ret)
		return ret;

	dc_plane_state->format = plane_info.format;
	dc_plane_state->color_space = plane_info.color_space;
	dc_plane_state->format = plane_info.format;
	dc_plane_state->plane_size = plane_info.plane_size;
	dc_plane_state->rotation = plane_info.rotation;
	dc_plane_state->horizontal_mirror = plane_info.horizontal_mirror;
	dc_plane_state->stereo_format = plane_info.stereo_format;
	dc_plane_state->tiling_info = plane_info.tiling_info;
	dc_plane_state->visible = plane_info.visible;
	dc_plane_state->per_pixel_alpha = plane_info.per_pixel_alpha;
	dc_plane_state->global_alpha = plane_info.global_alpha;
	dc_plane_state->global_alpha_value = plane_info.global_alpha_value;
	dc_plane_state->dcc = plane_info.dcc;
	dc_plane_state->layer_index = plane_info.layer_index; // Always returns 0
	dc_plane_state->flip_int_enabled = true;

	/*
	 * Always set input transfer function, since plane state is refreshed
	 * every time.
	 */
	ret = amdgpu_dm_update_plane_color_mgmt(dm_crtc_state, dc_plane_state);
	if (ret)
		return ret;

	return 0;
}

static void update_stream_scaling_settings(const struct drm_display_mode *mode,
					   const struct dm_connector_state *dm_state,
					   struct dc_stream_state *stream)
{
	enum amdgpu_rmx_type rmx_type;

	struct rect src = { 0 }; /* viewport in composition space*/
	struct rect dst = { 0 }; /* stream addressable area */

	/* no mode. nothing to be done */
	if (!mode)
		return;

	/* Full screen scaling by default */
	src.width = mode->hdisplay;
	src.height = mode->vdisplay;
	dst.width = stream->timing.h_addressable;
	dst.height = stream->timing.v_addressable;

	if (dm_state) {
		rmx_type = dm_state->scaling;
		if (rmx_type == RMX_ASPECT || rmx_type == RMX_OFF) {
			if (src.width * dst.height <
					src.height * dst.width) {
				/* height needs less upscaling/more downscaling */
				dst.width = src.width *
						dst.height / src.height;
			} else {
				/* width needs less upscaling/more downscaling */
				dst.height = src.height *
						dst.width / src.width;
			}
		} else if (rmx_type == RMX_CENTER) {
			dst = src;
		}

		dst.x = (stream->timing.h_addressable - dst.width) / 2;
		dst.y = (stream->timing.v_addressable - dst.height) / 2;

		if (dm_state->underscan_enable) {
			dst.x += dm_state->underscan_hborder / 2;
			dst.y += dm_state->underscan_vborder / 2;
			dst.width -= dm_state->underscan_hborder;
			dst.height -= dm_state->underscan_vborder;
		}
	}

	stream->src = src;
	stream->dst = dst;

	DRM_DEBUG_KMS("Destination Rectangle x:%d  y:%d  width:%d  height:%d\n",
		      dst.x, dst.y, dst.width, dst.height);

}

static enum dc_color_depth
convert_color_depth_from_display_info(const struct drm_connector *connector,
				      bool is_y420, int requested_bpc)
{
	uint8_t bpc;

	if (is_y420) {
		bpc = 8;

		/* Cap display bpc based on HDMI 2.0 HF-VSDB */
		if (connector->display_info.hdmi.y420_dc_modes & DRM_EDID_YCBCR420_DC_48)
			bpc = 16;
		else if (connector->display_info.hdmi.y420_dc_modes & DRM_EDID_YCBCR420_DC_36)
			bpc = 12;
		else if (connector->display_info.hdmi.y420_dc_modes & DRM_EDID_YCBCR420_DC_30)
			bpc = 10;
	} else {
		bpc = (uint8_t)connector->display_info.bpc;
		/* Assume 8 bpc by default if no bpc is specified. */
		bpc = bpc ? bpc : 8;
	}

	if (requested_bpc > 0) {
		/*
		 * Cap display bpc based on the user requested value.
		 *
		 * The value for state->max_bpc may not correctly updated
		 * depending on when the connector gets added to the state
		 * or if this was called outside of atomic check, so it
		 * can't be used directly.
		 */
		bpc = min_t(u8, bpc, requested_bpc);

		/* Round down to the nearest even number. */
		bpc = bpc - (bpc & 1);
	}

	switch (bpc) {
	case 0:
		/*
		 * Temporary Work around, DRM doesn't parse color depth for
		 * EDID revision before 1.4
		 * TODO: Fix edid parsing
		 */
		return COLOR_DEPTH_888;
	case 6:
		return COLOR_DEPTH_666;
	case 8:
		return COLOR_DEPTH_888;
	case 10:
		return COLOR_DEPTH_101010;
	case 12:
		return COLOR_DEPTH_121212;
	case 14:
		return COLOR_DEPTH_141414;
	case 16:
		return COLOR_DEPTH_161616;
	default:
		return COLOR_DEPTH_UNDEFINED;
	}
}

static enum dc_aspect_ratio
get_aspect_ratio(const struct drm_display_mode *mode_in)
{
	/* 1-1 mapping, since both enums follow the HDMI spec. */
	return (enum dc_aspect_ratio) mode_in->picture_aspect_ratio;
}

static enum dc_color_space
get_output_color_space(const struct dc_crtc_timing *dc_crtc_timing)
{
	enum dc_color_space color_space = COLOR_SPACE_SRGB;

	switch (dc_crtc_timing->pixel_encoding)	{
	case PIXEL_ENCODING_YCBCR422:
	case PIXEL_ENCODING_YCBCR444:
	case PIXEL_ENCODING_YCBCR420:
	{
		/*
		 * 27030khz is the separation point between HDTV and SDTV
		 * according to HDMI spec, we use YCbCr709 and YCbCr601
		 * respectively
		 */
		if (dc_crtc_timing->pix_clk_100hz > 270300) {
			if (dc_crtc_timing->flags.Y_ONLY)
				color_space =
					COLOR_SPACE_YCBCR709_LIMITED;
			else
				color_space = COLOR_SPACE_YCBCR709;
		} else {
			if (dc_crtc_timing->flags.Y_ONLY)
				color_space =
					COLOR_SPACE_YCBCR601_LIMITED;
			else
				color_space = COLOR_SPACE_YCBCR601;
		}

	}
	break;
	case PIXEL_ENCODING_RGB:
		color_space = COLOR_SPACE_SRGB;
		break;

	default:
		WARN_ON(1);
		break;
	}

	return color_space;
}

static bool adjust_colour_depth_from_display_info(
	struct dc_crtc_timing *timing_out,
	const struct drm_display_info *info)
{
	enum dc_color_depth depth = timing_out->display_color_depth;
	int normalized_clk;
	do {
		normalized_clk = timing_out->pix_clk_100hz / 10;
		/* YCbCr 4:2:0 requires additional adjustment of 1/2 */
		if (timing_out->pixel_encoding == PIXEL_ENCODING_YCBCR420)
			normalized_clk /= 2;
		/* Adjusting pix clock following on HDMI spec based on colour depth */
		switch (depth) {
		case COLOR_DEPTH_888:
			break;
		case COLOR_DEPTH_101010:
			normalized_clk = (normalized_clk * 30) / 24;
			break;
		case COLOR_DEPTH_121212:
			normalized_clk = (normalized_clk * 36) / 24;
			break;
		case COLOR_DEPTH_161616:
			normalized_clk = (normalized_clk * 48) / 24;
			break;
		default:
			/* The above depths are the only ones valid for HDMI. */
			return false;
		}
		if (normalized_clk <= info->max_tmds_clock) {
			timing_out->display_color_depth = depth;
			return true;
		}
	} while (--depth > COLOR_DEPTH_666);
	return false;
}

static void fill_stream_properties_from_drm_display_mode(
	struct dc_stream_state *stream,
	const struct drm_display_mode *mode_in,
	const struct drm_connector *connector,
	const struct drm_connector_state *connector_state,
	const struct dc_stream_state *old_stream,
	int requested_bpc)
{
	struct dc_crtc_timing *timing_out = &stream->timing;
	const struct drm_display_info *info = &connector->display_info;
	struct amdgpu_dm_connector *aconnector = to_amdgpu_dm_connector(connector);
	struct hdmi_vendor_infoframe hv_frame;
	struct hdmi_avi_infoframe avi_frame;

	memset(&hv_frame, 0, sizeof(hv_frame));
	memset(&avi_frame, 0, sizeof(avi_frame));

	timing_out->h_border_left = 0;
	timing_out->h_border_right = 0;
	timing_out->v_border_top = 0;
	timing_out->v_border_bottom = 0;
	/* TODO: un-hardcode */
	if (drm_mode_is_420_only(info, mode_in)
			&& stream->signal == SIGNAL_TYPE_HDMI_TYPE_A)
		timing_out->pixel_encoding = PIXEL_ENCODING_YCBCR420;
	else if (drm_mode_is_420_also(info, mode_in)
			&& aconnector->force_yuv420_output)
		timing_out->pixel_encoding = PIXEL_ENCODING_YCBCR420;
	else if ((connector->display_info.color_formats & DRM_COLOR_FORMAT_YCRCB444)
			&& stream->signal == SIGNAL_TYPE_HDMI_TYPE_A)
		timing_out->pixel_encoding = PIXEL_ENCODING_YCBCR444;
	else
		timing_out->pixel_encoding = PIXEL_ENCODING_RGB;

	timing_out->timing_3d_format = TIMING_3D_FORMAT_NONE;
	timing_out->display_color_depth = convert_color_depth_from_display_info(
		connector,
		(timing_out->pixel_encoding == PIXEL_ENCODING_YCBCR420),
		requested_bpc);
	timing_out->scan_type = SCANNING_TYPE_NODATA;
	timing_out->hdmi_vic = 0;

	if(old_stream) {
		timing_out->vic = old_stream->timing.vic;
		timing_out->flags.HSYNC_POSITIVE_POLARITY = old_stream->timing.flags.HSYNC_POSITIVE_POLARITY;
		timing_out->flags.VSYNC_POSITIVE_POLARITY = old_stream->timing.flags.VSYNC_POSITIVE_POLARITY;
	} else {
		timing_out->vic = drm_match_cea_mode(mode_in);
		if (mode_in->flags & DRM_MODE_FLAG_PHSYNC)
			timing_out->flags.HSYNC_POSITIVE_POLARITY = 1;
		if (mode_in->flags & DRM_MODE_FLAG_PVSYNC)
			timing_out->flags.VSYNC_POSITIVE_POLARITY = 1;
	}

	if (stream->signal == SIGNAL_TYPE_HDMI_TYPE_A) {
		drm_hdmi_avi_infoframe_from_display_mode(&avi_frame, (struct drm_connector *)connector, mode_in);
		timing_out->vic = avi_frame.video_code;
		drm_hdmi_vendor_infoframe_from_display_mode(&hv_frame, (struct drm_connector *)connector, mode_in);
		timing_out->hdmi_vic = hv_frame.vic;
	}

	if (is_freesync_video_mode(mode_in, aconnector)) {
		timing_out->h_addressable = mode_in->hdisplay;
		timing_out->h_total = mode_in->htotal;
		timing_out->h_sync_width = mode_in->hsync_end - mode_in->hsync_start;
		timing_out->h_front_porch = mode_in->hsync_start - mode_in->hdisplay;
		timing_out->v_total = mode_in->vtotal;
		timing_out->v_addressable = mode_in->vdisplay;
		timing_out->v_front_porch = mode_in->vsync_start - mode_in->vdisplay;
		timing_out->v_sync_width = mode_in->vsync_end - mode_in->vsync_start;
		timing_out->pix_clk_100hz = mode_in->clock * 10;
	} else {
		timing_out->h_addressable = mode_in->crtc_hdisplay;
		timing_out->h_total = mode_in->crtc_htotal;
		timing_out->h_sync_width = mode_in->crtc_hsync_end - mode_in->crtc_hsync_start;
		timing_out->h_front_porch = mode_in->crtc_hsync_start - mode_in->crtc_hdisplay;
		timing_out->v_total = mode_in->crtc_vtotal;
		timing_out->v_addressable = mode_in->crtc_vdisplay;
		timing_out->v_front_porch = mode_in->crtc_vsync_start - mode_in->crtc_vdisplay;
		timing_out->v_sync_width = mode_in->crtc_vsync_end - mode_in->crtc_vsync_start;
		timing_out->pix_clk_100hz = mode_in->crtc_clock * 10;
	}

	timing_out->aspect_ratio = get_aspect_ratio(mode_in);

	stream->output_color_space = get_output_color_space(timing_out);

	stream->out_transfer_func->type = TF_TYPE_PREDEFINED;
	stream->out_transfer_func->tf = TRANSFER_FUNCTION_SRGB;
	if (stream->signal == SIGNAL_TYPE_HDMI_TYPE_A) {
		if (!adjust_colour_depth_from_display_info(timing_out, info) &&
		    drm_mode_is_420_also(info, mode_in) &&
		    timing_out->pixel_encoding != PIXEL_ENCODING_YCBCR420) {
			timing_out->pixel_encoding = PIXEL_ENCODING_YCBCR420;
			adjust_colour_depth_from_display_info(timing_out, info);
		}
	}
}

static void fill_audio_info(struct audio_info *audio_info,
			    const struct drm_connector *drm_connector,
			    const struct dc_sink *dc_sink)
{
	int i = 0;
	int cea_revision = 0;
	const struct dc_edid_caps *edid_caps = &dc_sink->edid_caps;

	audio_info->manufacture_id = edid_caps->manufacturer_id;
	audio_info->product_id = edid_caps->product_id;

	cea_revision = drm_connector->display_info.cea_rev;

	strscpy(audio_info->display_name,
		edid_caps->display_name,
		AUDIO_INFO_DISPLAY_NAME_SIZE_IN_CHARS);

	if (cea_revision >= 3) {
		audio_info->mode_count = edid_caps->audio_mode_count;

		for (i = 0; i < audio_info->mode_count; ++i) {
			audio_info->modes[i].format_code =
					(enum audio_format_code)
					(edid_caps->audio_modes[i].format_code);
			audio_info->modes[i].channel_count =
					edid_caps->audio_modes[i].channel_count;
			audio_info->modes[i].sample_rates.all =
					edid_caps->audio_modes[i].sample_rate;
			audio_info->modes[i].sample_size =
					edid_caps->audio_modes[i].sample_size;
		}
	}

	audio_info->flags.all = edid_caps->speaker_flags;

	/* TODO: We only check for the progressive mode, check for interlace mode too */
	if (drm_connector->latency_present[0]) {
		audio_info->video_latency = drm_connector->video_latency[0];
		audio_info->audio_latency = drm_connector->audio_latency[0];
	}

	/* TODO: For DP, video and audio latency should be calculated from DPCD caps */

}

static void
copy_crtc_timing_for_drm_display_mode(const struct drm_display_mode *src_mode,
				      struct drm_display_mode *dst_mode)
{
	dst_mode->crtc_hdisplay = src_mode->crtc_hdisplay;
	dst_mode->crtc_vdisplay = src_mode->crtc_vdisplay;
	dst_mode->crtc_clock = src_mode->crtc_clock;
	dst_mode->crtc_hblank_start = src_mode->crtc_hblank_start;
	dst_mode->crtc_hblank_end = src_mode->crtc_hblank_end;
	dst_mode->crtc_hsync_start =  src_mode->crtc_hsync_start;
	dst_mode->crtc_hsync_end = src_mode->crtc_hsync_end;
	dst_mode->crtc_htotal = src_mode->crtc_htotal;
	dst_mode->crtc_hskew = src_mode->crtc_hskew;
	dst_mode->crtc_vblank_start = src_mode->crtc_vblank_start;
	dst_mode->crtc_vblank_end = src_mode->crtc_vblank_end;
	dst_mode->crtc_vsync_start = src_mode->crtc_vsync_start;
	dst_mode->crtc_vsync_end = src_mode->crtc_vsync_end;
	dst_mode->crtc_vtotal = src_mode->crtc_vtotal;
}

static void
decide_crtc_timing_for_drm_display_mode(struct drm_display_mode *drm_mode,
					const struct drm_display_mode *native_mode,
					bool scale_enabled)
{
	if (scale_enabled) {
		copy_crtc_timing_for_drm_display_mode(native_mode, drm_mode);
	} else if (native_mode->clock == drm_mode->clock &&
			native_mode->htotal == drm_mode->htotal &&
			native_mode->vtotal == drm_mode->vtotal) {
		copy_crtc_timing_for_drm_display_mode(native_mode, drm_mode);
	} else {
		/* no scaling nor amdgpu inserted, no need to patch */
	}
}

static struct dc_sink *
create_fake_sink(struct amdgpu_dm_connector *aconnector)
{
	struct dc_sink_init_data sink_init_data = { 0 };
	struct dc_sink *sink = NULL;
	sink_init_data.link = aconnector->dc_link;
	sink_init_data.sink_signal = aconnector->dc_link->connector_signal;

	sink = dc_sink_create(&sink_init_data);
	if (!sink) {
		DRM_ERROR("Failed to create sink!\n");
		return NULL;
	}
	sink->sink_signal = SIGNAL_TYPE_VIRTUAL;

	return sink;
}

static void set_multisync_trigger_params(
		struct dc_stream_state *stream)
{
	struct dc_stream_state *master = NULL;

	if (stream->triggered_crtc_reset.enabled) {
		master = stream->triggered_crtc_reset.event_source;
		stream->triggered_crtc_reset.event =
			master->timing.flags.VSYNC_POSITIVE_POLARITY ?
			CRTC_EVENT_VSYNC_RISING : CRTC_EVENT_VSYNC_FALLING;
		stream->triggered_crtc_reset.delay = TRIGGER_DELAY_NEXT_PIXEL;
	}
}

static void set_master_stream(struct dc_stream_state *stream_set[],
			      int stream_count)
{
	int j, highest_rfr = 0, master_stream = 0;

	for (j = 0;  j < stream_count; j++) {
		if (stream_set[j] && stream_set[j]->triggered_crtc_reset.enabled) {
			int refresh_rate = 0;

			refresh_rate = (stream_set[j]->timing.pix_clk_100hz*100)/
				(stream_set[j]->timing.h_total*stream_set[j]->timing.v_total);
			if (refresh_rate > highest_rfr) {
				highest_rfr = refresh_rate;
				master_stream = j;
			}
		}
	}
	for (j = 0;  j < stream_count; j++) {
		if (stream_set[j])
			stream_set[j]->triggered_crtc_reset.event_source = stream_set[master_stream];
	}
}

static void dm_enable_per_frame_crtc_master_sync(struct dc_state *context)
{
	int i = 0;
	struct dc_stream_state *stream;

	if (context->stream_count < 2)
		return;
	for (i = 0; i < context->stream_count ; i++) {
		if (!context->streams[i])
			continue;
		/*
		 * TODO: add a function to read AMD VSDB bits and set
		 * crtc_sync_master.multi_sync_enabled flag
		 * For now it's set to false
		 */
	}

	set_master_stream(context->streams, context->stream_count);

	for (i = 0; i < context->stream_count ; i++) {
		stream = context->streams[i];

		if (!stream)
			continue;

		set_multisync_trigger_params(stream);
	}
}

#if defined(CONFIG_DRM_AMD_DC_DCN)
static void update_dsc_caps(struct amdgpu_dm_connector *aconnector,
							struct dc_sink *sink, struct dc_stream_state *stream,
							struct dsc_dec_dpcd_caps *dsc_caps)
{
	stream->timing.flags.DSC = 0;

	if (aconnector->dc_link && sink->sink_signal == SIGNAL_TYPE_DISPLAY_PORT) {
		dc_dsc_parse_dsc_dpcd(aconnector->dc_link->ctx->dc,
				      aconnector->dc_link->dpcd_caps.dsc_caps.dsc_basic_caps.raw,
				      aconnector->dc_link->dpcd_caps.dsc_caps.dsc_branch_decoder_caps.raw,
				      dsc_caps);
	}
}

static void apply_dsc_policy_for_stream(struct amdgpu_dm_connector *aconnector,
										struct dc_sink *sink, struct dc_stream_state *stream,
										struct dsc_dec_dpcd_caps *dsc_caps)
{
	struct drm_connector *drm_connector = &aconnector->base;
	uint32_t link_bandwidth_kbps;
	uint32_t max_dsc_target_bpp_limit_override = 0;

	link_bandwidth_kbps = dc_link_bandwidth_kbps(aconnector->dc_link,
							dc_link_get_link_cap(aconnector->dc_link));

	if (stream->link && stream->link->local_sink)
		max_dsc_target_bpp_limit_override =
			stream->link->local_sink->edid_caps.panel_patch.max_dsc_target_bpp_limit;
	
	/* Set DSC policy according to dsc_clock_en */
	dc_dsc_policy_set_enable_dsc_when_not_needed(
		aconnector->dsc_settings.dsc_force_enable == DSC_CLK_FORCE_ENABLE);

	if (aconnector->dc_link && sink->sink_signal == SIGNAL_TYPE_DISPLAY_PORT) {

		if (dc_dsc_compute_config(aconnector->dc_link->ctx->dc->res_pool->dscs[0],
						dsc_caps,
						aconnector->dc_link->ctx->dc->debug.dsc_min_slice_height_override,
						max_dsc_target_bpp_limit_override,
						link_bandwidth_kbps,
						&stream->timing,
						&stream->timing.dsc_cfg)) {
			stream->timing.flags.DSC = 1;
			DRM_DEBUG_DRIVER("%s: [%s] DSC is selected from SST RX\n", __func__, drm_connector->name);
		}
	}

	/* Overwrite the stream flag if DSC is enabled through debugfs */
	if (aconnector->dsc_settings.dsc_force_enable == DSC_CLK_FORCE_ENABLE)
		stream->timing.flags.DSC = 1;

	if (stream->timing.flags.DSC && aconnector->dsc_settings.dsc_num_slices_h)
		stream->timing.dsc_cfg.num_slices_h = aconnector->dsc_settings.dsc_num_slices_h;

	if (stream->timing.flags.DSC && aconnector->dsc_settings.dsc_num_slices_v)
		stream->timing.dsc_cfg.num_slices_v = aconnector->dsc_settings.dsc_num_slices_v;

	if (stream->timing.flags.DSC && aconnector->dsc_settings.dsc_bits_per_pixel)
		stream->timing.dsc_cfg.bits_per_pixel = aconnector->dsc_settings.dsc_bits_per_pixel;
}
#endif /* CONFIG_DRM_AMD_DC_DCN */

/**
 * DOC: FreeSync Video
 *
 * When a userspace application wants to play a video, the content follows a
 * standard format definition that usually specifies the FPS for that format.
 * The below list illustrates some video format and the expected FPS,
 * respectively:
 *
 * - TV/NTSC (23.976 FPS)
 * - Cinema (24 FPS)
 * - TV/PAL (25 FPS)
 * - TV/NTSC (29.97 FPS)
 * - TV/NTSC (30 FPS)
 * - Cinema HFR (48 FPS)
 * - TV/PAL (50 FPS)
 * - Commonly used (60 FPS)
 * - Multiples of 24 (48,72,96,120 FPS)
 *
 * The list of standards video format is not huge and can be added to the
 * connector modeset list beforehand. With that, userspace can leverage
 * FreeSync to extends the front porch in order to attain the target refresh
 * rate. Such a switch will happen seamlessly, without screen blanking or
 * reprogramming of the output in any other way. If the userspace requests a
 * modesetting change compatible with FreeSync modes that only differ in the
 * refresh rate, DC will skip the full update and avoid blink during the
 * transition. For example, the video player can change the modesetting from
 * 60Hz to 30Hz for playing TV/NTSC content when it goes full screen without
 * causing any display blink. This same concept can be applied to a mode
 * setting change.
 */
static struct drm_display_mode *
get_highest_refresh_rate_mode(struct amdgpu_dm_connector *aconnector,
			  bool use_probed_modes)
{
	struct drm_display_mode *m, *m_pref = NULL;
	u16 current_refresh, highest_refresh;
	struct list_head *list_head = use_probed_modes ?
						    &aconnector->base.probed_modes :
						    &aconnector->base.modes;

	if (aconnector->freesync_vid_base.clock != 0)
		return &aconnector->freesync_vid_base;

	/* Find the preferred mode */
	list_for_each_entry (m, list_head, head) {
		if (m->type & DRM_MODE_TYPE_PREFERRED) {
			m_pref = m;
			break;
		}
	}

	if (!m_pref) {
		/* Probably an EDID with no preferred mode. Fallback to first entry */
		m_pref = list_first_entry_or_null(
			&aconnector->base.modes, struct drm_display_mode, head);
		if (!m_pref) {
			DRM_DEBUG_DRIVER("No preferred mode found in EDID\n");
			return NULL;
		}
	}

	highest_refresh = drm_mode_vrefresh(m_pref);

	/*
	 * Find the mode with highest refresh rate with same resolution.
	 * For some monitors, preferred mode is not the mode with highest
	 * supported refresh rate.
	 */
	list_for_each_entry (m, list_head, head) {
		current_refresh  = drm_mode_vrefresh(m);

		if (m->hdisplay == m_pref->hdisplay &&
		    m->vdisplay == m_pref->vdisplay &&
		    highest_refresh < current_refresh) {
			highest_refresh = current_refresh;
			m_pref = m;
		}
	}

	aconnector->freesync_vid_base = *m_pref;
	return m_pref;
}

static bool is_freesync_video_mode(const struct drm_display_mode *mode,
				   struct amdgpu_dm_connector *aconnector)
{
	struct drm_display_mode *high_mode;
	int timing_diff;

	high_mode = get_highest_refresh_rate_mode(aconnector, false);
	if (!high_mode || !mode)
		return false;

	timing_diff = high_mode->vtotal - mode->vtotal;

	if (high_mode->clock == 0 || high_mode->clock != mode->clock ||
	    high_mode->hdisplay != mode->hdisplay ||
	    high_mode->vdisplay != mode->vdisplay ||
	    high_mode->hsync_start != mode->hsync_start ||
	    high_mode->hsync_end != mode->hsync_end ||
	    high_mode->htotal != mode->htotal ||
	    high_mode->hskew != mode->hskew ||
	    high_mode->vscan != mode->vscan ||
	    high_mode->vsync_start - mode->vsync_start != timing_diff ||
	    high_mode->vsync_end - mode->vsync_end != timing_diff)
		return false;
	else
		return true;
}

static struct dc_stream_state *
create_stream_for_sink(struct amdgpu_dm_connector *aconnector,
		       const struct drm_display_mode *drm_mode,
		       const struct dm_connector_state *dm_state,
		       const struct dc_stream_state *old_stream,
		       int requested_bpc)
{
	struct drm_display_mode *preferred_mode = NULL;
	struct drm_connector *drm_connector;
	const struct drm_connector_state *con_state =
		dm_state ? &dm_state->base : NULL;
	struct dc_stream_state *stream = NULL;
	struct drm_display_mode mode = *drm_mode;
	struct drm_display_mode saved_mode;
	struct drm_display_mode *freesync_mode = NULL;
	bool native_mode_found = false;
	bool recalculate_timing = false;
	bool scale = dm_state ? (dm_state->scaling != RMX_OFF) : false;
	int mode_refresh;
	int preferred_refresh = 0;
#if defined(CONFIG_DRM_AMD_DC_DCN)
	struct dsc_dec_dpcd_caps dsc_caps;
#endif
	struct dc_sink *sink = NULL;

	memset(&saved_mode, 0, sizeof(saved_mode));

	if (aconnector == NULL) {
		DRM_ERROR("aconnector is NULL!\n");
		return stream;
	}

	drm_connector = &aconnector->base;

	if (!aconnector->dc_sink) {
		sink = create_fake_sink(aconnector);
		if (!sink)
			return stream;
	} else {
		sink = aconnector->dc_sink;
		dc_sink_retain(sink);
	}

	stream = dc_create_stream_for_sink(sink);

	if (stream == NULL) {
		DRM_ERROR("Failed to create stream for sink!\n");
		goto finish;
	}

	stream->dm_stream_context = aconnector;

	stream->timing.flags.LTE_340MCSC_SCRAMBLE =
		drm_connector->display_info.hdmi.scdc.scrambling.low_rates;

	list_for_each_entry(preferred_mode, &aconnector->base.modes, head) {
		/* Search for preferred mode */
		if (preferred_mode->type & DRM_MODE_TYPE_PREFERRED) {
			native_mode_found = true;
			break;
		}
	}
	if (!native_mode_found)
		preferred_mode = list_first_entry_or_null(
				&aconnector->base.modes,
				struct drm_display_mode,
				head);

	mode_refresh = drm_mode_vrefresh(&mode);

	if (preferred_mode == NULL) {
		/*
		 * This may not be an error, the use case is when we have no
		 * usermode calls to reset and set mode upon hotplug. In this
		 * case, we call set mode ourselves to restore the previous mode
		 * and the modelist may not be filled in in time.
		 */
		DRM_DEBUG_DRIVER("No preferred mode found\n");
	} else {
		recalculate_timing = amdgpu_freesync_vid_mode &&
				 is_freesync_video_mode(&mode, aconnector);
		if (recalculate_timing) {
			freesync_mode = get_highest_refresh_rate_mode(aconnector, false);
			saved_mode = mode;
			mode = *freesync_mode;
		} else {
			decide_crtc_timing_for_drm_display_mode(
				&mode, preferred_mode, scale);

			preferred_refresh = drm_mode_vrefresh(preferred_mode);
		}
	}

	if (recalculate_timing)
		drm_mode_set_crtcinfo(&saved_mode, 0);
	else if (!dm_state)
		drm_mode_set_crtcinfo(&mode, 0);

       /*
	* If scaling is enabled and refresh rate didn't change
	* we copy the vic and polarities of the old timings
	*/
	if (!scale || mode_refresh != preferred_refresh)
		fill_stream_properties_from_drm_display_mode(
			stream, &mode, &aconnector->base, con_state, NULL,
			requested_bpc);
	else
		fill_stream_properties_from_drm_display_mode(
			stream, &mode, &aconnector->base, con_state, old_stream,
			requested_bpc);

#if defined(CONFIG_DRM_AMD_DC_DCN)
	/* SST DSC determination policy */
	update_dsc_caps(aconnector, sink, stream, &dsc_caps);
	if (aconnector->dsc_settings.dsc_force_enable != DSC_CLK_FORCE_DISABLE && dsc_caps.is_dsc_supported)
		apply_dsc_policy_for_stream(aconnector, sink, stream, &dsc_caps);
#endif

	update_stream_scaling_settings(&mode, dm_state, stream);

	fill_audio_info(
		&stream->audio_info,
		drm_connector,
		sink);

	update_stream_signal(stream, sink);

	if (stream->signal == SIGNAL_TYPE_HDMI_TYPE_A)
		mod_build_hf_vsif_infopacket(stream, &stream->vsp_infopacket);

	if (stream->link->psr_settings.psr_feature_enabled) {
		//
		// should decide stream support vsc sdp colorimetry capability
		// before building vsc info packet
		//
		stream->use_vsc_sdp_for_colorimetry = false;
		if (aconnector->dc_sink->sink_signal == SIGNAL_TYPE_DISPLAY_PORT_MST) {
			stream->use_vsc_sdp_for_colorimetry =
				aconnector->dc_sink->is_vsc_sdp_colorimetry_supported;
		} else {
			if (stream->link->dpcd_caps.dprx_feature.bits.VSC_SDP_COLORIMETRY_SUPPORTED)
				stream->use_vsc_sdp_for_colorimetry = true;
		}
		mod_build_vsc_infopacket(stream, &stream->vsc_infopacket);
		aconnector->psr_skip_count = AMDGPU_DM_PSR_ENTRY_DELAY;

	}
finish:
	dc_sink_release(sink);

	return stream;
}

static void amdgpu_dm_crtc_destroy(struct drm_crtc *crtc)
{
	drm_crtc_cleanup(crtc);
	kfree(crtc);
}

static void dm_crtc_destroy_state(struct drm_crtc *crtc,
				  struct drm_crtc_state *state)
{
	struct dm_crtc_state *cur = to_dm_crtc_state(state);

	/* TODO Destroy dc_stream objects are stream object is flattened */
	if (cur->stream)
		dc_stream_release(cur->stream);


	__drm_atomic_helper_crtc_destroy_state(state);


	kfree(state);
}

static void dm_crtc_reset_state(struct drm_crtc *crtc)
{
	struct dm_crtc_state *state;

	if (crtc->state)
		dm_crtc_destroy_state(crtc, crtc->state);

	state = kzalloc(sizeof(*state), GFP_KERNEL);
	if (WARN_ON(!state))
		return;

	__drm_atomic_helper_crtc_reset(crtc, &state->base);
}

static struct drm_crtc_state *
dm_crtc_duplicate_state(struct drm_crtc *crtc)
{
	struct dm_crtc_state *state, *cur;

	cur = to_dm_crtc_state(crtc->state);

	if (WARN_ON(!crtc->state))
		return NULL;

	state = kzalloc(sizeof(*state), GFP_KERNEL);
	if (!state)
		return NULL;

	__drm_atomic_helper_crtc_duplicate_state(crtc, &state->base);

	if (cur->stream) {
		state->stream = cur->stream;
		dc_stream_retain(state->stream);
	}

	state->active_planes = cur->active_planes;
	state->vrr_infopacket = cur->vrr_infopacket;
	state->abm_level = cur->abm_level;
	state->vrr_supported = cur->vrr_supported;
	state->freesync_config = cur->freesync_config;
	state->cm_has_degamma = cur->cm_has_degamma;
	state->cm_is_degamma_srgb = cur->cm_is_degamma_srgb;
	state->force_dpms_off = cur->force_dpms_off;
	/* TODO Duplicate dc_stream after objects are stream object is flattened */

	return &state->base;
}

#ifdef CONFIG_DRM_AMD_SECURE_DISPLAY
static int amdgpu_dm_crtc_late_register(struct drm_crtc *crtc)
{
	crtc_debugfs_init(crtc);

	return 0;
}
#endif

static inline int dm_set_vupdate_irq(struct drm_crtc *crtc, bool enable)
{
	enum dc_irq_source irq_source;
	struct amdgpu_crtc *acrtc = to_amdgpu_crtc(crtc);
	struct amdgpu_device *adev = drm_to_adev(crtc->dev);
	int rc;

	irq_source = IRQ_TYPE_VUPDATE + acrtc->otg_inst;

	rc = dc_interrupt_set(adev->dm.dc, irq_source, enable) ? 0 : -EBUSY;

	DRM_DEBUG_VBL("crtc %d - vupdate irq %sabling: r=%d\n",
		      acrtc->crtc_id, enable ? "en" : "dis", rc);
	return rc;
}

static inline int dm_set_vblank(struct drm_crtc *crtc, bool enable)
{
	enum dc_irq_source irq_source;
	struct amdgpu_crtc *acrtc = to_amdgpu_crtc(crtc);
	struct amdgpu_device *adev = drm_to_adev(crtc->dev);
	struct dm_crtc_state *acrtc_state = to_dm_crtc_state(crtc->state);
#if defined(CONFIG_DRM_AMD_DC_DCN)
	struct amdgpu_display_manager *dm = &adev->dm;
	struct vblank_control_work *work;
#endif
	int rc = 0;

	if (enable) {
		/* vblank irq on -> Only need vupdate irq in vrr mode */
		if (amdgpu_dm_vrr_active(acrtc_state))
			rc = dm_set_vupdate_irq(crtc, true);
	} else {
		/* vblank irq off -> vupdate irq off */
		rc = dm_set_vupdate_irq(crtc, false);
	}

	if (rc)
		return rc;

	irq_source = IRQ_TYPE_VBLANK + acrtc->otg_inst;

	if (!dc_interrupt_set(adev->dm.dc, irq_source, enable))
		return -EBUSY;

	if (amdgpu_in_reset(adev))
		return 0;

#if defined(CONFIG_DRM_AMD_DC_DCN)
	if (dm->vblank_control_workqueue) {
		work = kzalloc(sizeof(*work), GFP_ATOMIC);
		if (!work)
			return -ENOMEM;

		INIT_WORK(&work->work, vblank_control_worker);
		work->dm = dm;
		work->acrtc = acrtc;
		work->enable = enable;

		if (acrtc_state->stream) {
			dc_stream_retain(acrtc_state->stream);
			work->stream = acrtc_state->stream;
		}

		queue_work(dm->vblank_control_workqueue, &work->work);
	}
#endif

	return 0;
}

static int dm_enable_vblank(struct drm_crtc *crtc)
{
	return dm_set_vblank(crtc, true);
}

static void dm_disable_vblank(struct drm_crtc *crtc)
{
	dm_set_vblank(crtc, false);
}

/* Implemented only the options currently availible for the driver */
static const struct drm_crtc_funcs amdgpu_dm_crtc_funcs = {
	.reset = dm_crtc_reset_state,
	.destroy = amdgpu_dm_crtc_destroy,
	.set_config = drm_atomic_helper_set_config,
	.page_flip = drm_atomic_helper_page_flip,
	.atomic_duplicate_state = dm_crtc_duplicate_state,
	.atomic_destroy_state = dm_crtc_destroy_state,
	.set_crc_source = amdgpu_dm_crtc_set_crc_source,
	.verify_crc_source = amdgpu_dm_crtc_verify_crc_source,
	.get_crc_sources = amdgpu_dm_crtc_get_crc_sources,
	.get_vblank_counter = amdgpu_get_vblank_counter_kms,
	.enable_vblank = dm_enable_vblank,
	.disable_vblank = dm_disable_vblank,
	.get_vblank_timestamp = drm_crtc_vblank_helper_get_vblank_timestamp,
#if defined(CONFIG_DRM_AMD_SECURE_DISPLAY)
	.late_register = amdgpu_dm_crtc_late_register,
#endif
};

static enum drm_connector_status
amdgpu_dm_connector_detect(struct drm_connector *connector, bool force)
{
	bool connected;
	struct amdgpu_dm_connector *aconnector = to_amdgpu_dm_connector(connector);

	/*
	 * Notes:
	 * 1. This interface is NOT called in context of HPD irq.
	 * 2. This interface *is called* in context of user-mode ioctl. Which
	 * makes it a bad place for *any* MST-related activity.
	 */

	if (aconnector->base.force == DRM_FORCE_UNSPECIFIED &&
	    !aconnector->fake_enable)
		connected = (aconnector->dc_sink != NULL);
	else
		connected = (aconnector->base.force == DRM_FORCE_ON);

	update_subconnector_property(aconnector);

	return (connected ? connector_status_connected :
			connector_status_disconnected);
}

int amdgpu_dm_connector_atomic_set_property(struct drm_connector *connector,
					    struct drm_connector_state *connector_state,
					    struct drm_property *property,
					    uint64_t val)
{
	struct drm_device *dev = connector->dev;
	struct amdgpu_device *adev = drm_to_adev(dev);
	struct dm_connector_state *dm_old_state =
		to_dm_connector_state(connector->state);
	struct dm_connector_state *dm_new_state =
		to_dm_connector_state(connector_state);

	int ret = -EINVAL;

	if (property == dev->mode_config.scaling_mode_property) {
		enum amdgpu_rmx_type rmx_type;

		switch (val) {
		case DRM_MODE_SCALE_CENTER:
			rmx_type = RMX_CENTER;
			break;
		case DRM_MODE_SCALE_ASPECT:
			rmx_type = RMX_ASPECT;
			break;
		case DRM_MODE_SCALE_FULLSCREEN:
			rmx_type = RMX_FULL;
			break;
		case DRM_MODE_SCALE_NONE:
		default:
			rmx_type = RMX_OFF;
			break;
		}

		if (dm_old_state->scaling == rmx_type)
			return 0;

		dm_new_state->scaling = rmx_type;
		ret = 0;
	} else if (property == adev->mode_info.underscan_hborder_property) {
		dm_new_state->underscan_hborder = val;
		ret = 0;
	} else if (property == adev->mode_info.underscan_vborder_property) {
		dm_new_state->underscan_vborder = val;
		ret = 0;
	} else if (property == adev->mode_info.underscan_property) {
		dm_new_state->underscan_enable = val;
		ret = 0;
	} else if (property == adev->mode_info.abm_level_property) {
		dm_new_state->abm_level = val;
		ret = 0;
	}

	return ret;
}

int amdgpu_dm_connector_atomic_get_property(struct drm_connector *connector,
					    const struct drm_connector_state *state,
					    struct drm_property *property,
					    uint64_t *val)
{
	struct drm_device *dev = connector->dev;
	struct amdgpu_device *adev = drm_to_adev(dev);
	struct dm_connector_state *dm_state =
		to_dm_connector_state(state);
	int ret = -EINVAL;

	if (property == dev->mode_config.scaling_mode_property) {
		switch (dm_state->scaling) {
		case RMX_CENTER:
			*val = DRM_MODE_SCALE_CENTER;
			break;
		case RMX_ASPECT:
			*val = DRM_MODE_SCALE_ASPECT;
			break;
		case RMX_FULL:
			*val = DRM_MODE_SCALE_FULLSCREEN;
			break;
		case RMX_OFF:
		default:
			*val = DRM_MODE_SCALE_NONE;
			break;
		}
		ret = 0;
	} else if (property == adev->mode_info.underscan_hborder_property) {
		*val = dm_state->underscan_hborder;
		ret = 0;
	} else if (property == adev->mode_info.underscan_vborder_property) {
		*val = dm_state->underscan_vborder;
		ret = 0;
	} else if (property == adev->mode_info.underscan_property) {
		*val = dm_state->underscan_enable;
		ret = 0;
	} else if (property == adev->mode_info.abm_level_property) {
		*val = dm_state->abm_level;
		ret = 0;
	}

	return ret;
}

static void amdgpu_dm_connector_unregister(struct drm_connector *connector)
{
	struct amdgpu_dm_connector *amdgpu_dm_connector = to_amdgpu_dm_connector(connector);

	drm_dp_aux_unregister(&amdgpu_dm_connector->dm_dp_aux.aux);
}

static void amdgpu_dm_connector_destroy(struct drm_connector *connector)
{
	struct amdgpu_dm_connector *aconnector = to_amdgpu_dm_connector(connector);
	const struct dc_link *link = aconnector->dc_link;
	struct amdgpu_device *adev = drm_to_adev(connector->dev);
	struct amdgpu_display_manager *dm = &adev->dm;
	int i;

	/*
	 * Call only if mst_mgr was iniitalized before since it's not done
	 * for all connector types.
	 */
	if (aconnector->mst_mgr.dev)
		drm_dp_mst_topology_mgr_destroy(&aconnector->mst_mgr);

#if defined(CONFIG_BACKLIGHT_CLASS_DEVICE) ||\
	defined(CONFIG_BACKLIGHT_CLASS_DEVICE_MODULE)
	for (i = 0; i < dm->num_of_edps; i++) {
		if ((link == dm->backlight_link[i]) && dm->backlight_dev[i]) {
			backlight_device_unregister(dm->backlight_dev[i]);
			dm->backlight_dev[i] = NULL;
		}
	}
#endif

	if (aconnector->dc_em_sink)
		dc_sink_release(aconnector->dc_em_sink);
	aconnector->dc_em_sink = NULL;
	if (aconnector->dc_sink)
		dc_sink_release(aconnector->dc_sink);
	aconnector->dc_sink = NULL;

	drm_dp_cec_unregister_connector(&aconnector->dm_dp_aux.aux);
	drm_connector_unregister(connector);
	drm_connector_cleanup(connector);
	if (aconnector->i2c) {
		i2c_del_adapter(&aconnector->i2c->base);
		kfree(aconnector->i2c);
	}
	kfree(aconnector->dm_dp_aux.aux.name);

	kfree(connector);
}

void amdgpu_dm_connector_funcs_reset(struct drm_connector *connector)
{
	struct dm_connector_state *state =
		to_dm_connector_state(connector->state);

	if (connector->state)
		__drm_atomic_helper_connector_destroy_state(connector->state);

	kfree(state);

	state = kzalloc(sizeof(*state), GFP_KERNEL);

	if (state) {
		state->scaling = RMX_OFF;
		state->underscan_enable = false;
		state->underscan_hborder = 0;
		state->underscan_vborder = 0;
		state->base.max_requested_bpc = 8;
		state->vcpi_slots = 0;
		state->pbn = 0;
		if (connector->connector_type == DRM_MODE_CONNECTOR_eDP)
			state->abm_level = amdgpu_dm_abm_level;

		__drm_atomic_helper_connector_reset(connector, &state->base);
	}
}

struct drm_connector_state *
amdgpu_dm_connector_atomic_duplicate_state(struct drm_connector *connector)
{
	struct dm_connector_state *state =
		to_dm_connector_state(connector->state);

	struct dm_connector_state *new_state =
			kmemdup(state, sizeof(*state), GFP_KERNEL);

	if (!new_state)
		return NULL;

	__drm_atomic_helper_connector_duplicate_state(connector, &new_state->base);

	new_state->freesync_capable = state->freesync_capable;
	new_state->abm_level = state->abm_level;
	new_state->scaling = state->scaling;
	new_state->underscan_enable = state->underscan_enable;
	new_state->underscan_hborder = state->underscan_hborder;
	new_state->underscan_vborder = state->underscan_vborder;
	new_state->vcpi_slots = state->vcpi_slots;
	new_state->pbn = state->pbn;
	return &new_state->base;
}

static int
amdgpu_dm_connector_late_register(struct drm_connector *connector)
{
	struct amdgpu_dm_connector *amdgpu_dm_connector =
		to_amdgpu_dm_connector(connector);
	int r;

	if ((connector->connector_type == DRM_MODE_CONNECTOR_DisplayPort) ||
	    (connector->connector_type == DRM_MODE_CONNECTOR_eDP)) {
		amdgpu_dm_connector->dm_dp_aux.aux.dev = connector->kdev;
		r = drm_dp_aux_register(&amdgpu_dm_connector->dm_dp_aux.aux);
		if (r)
			return r;
	}

#if defined(CONFIG_DEBUG_FS)
	connector_debugfs_init(amdgpu_dm_connector);
#endif

	return 0;
}

static const struct drm_connector_funcs amdgpu_dm_connector_funcs = {
	.reset = amdgpu_dm_connector_funcs_reset,
	.detect = amdgpu_dm_connector_detect,
	.fill_modes = drm_helper_probe_single_connector_modes,
	.destroy = amdgpu_dm_connector_destroy,
	.atomic_duplicate_state = amdgpu_dm_connector_atomic_duplicate_state,
	.atomic_destroy_state = drm_atomic_helper_connector_destroy_state,
	.atomic_set_property = amdgpu_dm_connector_atomic_set_property,
	.atomic_get_property = amdgpu_dm_connector_atomic_get_property,
	.late_register = amdgpu_dm_connector_late_register,
	.early_unregister = amdgpu_dm_connector_unregister
};

static int get_modes(struct drm_connector *connector)
{
	return amdgpu_dm_connector_get_modes(connector);
}

static void create_eml_sink(struct amdgpu_dm_connector *aconnector)
{
	struct dc_sink_init_data init_params = {
			.link = aconnector->dc_link,
			.sink_signal = SIGNAL_TYPE_VIRTUAL
	};
	struct edid *edid;

	if (!aconnector->base.edid_blob_ptr) {
		DRM_ERROR("No EDID firmware found on connector: %s ,forcing to OFF!\n",
				aconnector->base.name);

		aconnector->base.force = DRM_FORCE_OFF;
		aconnector->base.override_edid = false;
		return;
	}

	edid = (struct edid *) aconnector->base.edid_blob_ptr->data;

	aconnector->edid = edid;

	aconnector->dc_em_sink = dc_link_add_remote_sink(
		aconnector->dc_link,
		(uint8_t *)edid,
		(edid->extensions + 1) * EDID_LENGTH,
		&init_params);

	if (aconnector->base.force == DRM_FORCE_ON) {
		aconnector->dc_sink = aconnector->dc_link->local_sink ?
		aconnector->dc_link->local_sink :
		aconnector->dc_em_sink;
		dc_sink_retain(aconnector->dc_sink);
	}
}

static void handle_edid_mgmt(struct amdgpu_dm_connector *aconnector)
{
	struct dc_link *link = (struct dc_link *)aconnector->dc_link;

	/*
	 * In case of headless boot with force on for DP managed connector
	 * Those settings have to be != 0 to get initial modeset
	 */
	if (link->connector_signal == SIGNAL_TYPE_DISPLAY_PORT) {
		link->verified_link_cap.lane_count = LANE_COUNT_FOUR;
		link->verified_link_cap.link_rate = LINK_RATE_HIGH2;
	}


	aconnector->base.override_edid = true;
	create_eml_sink(aconnector);
}

static struct dc_stream_state *
create_validate_stream_for_sink(struct amdgpu_dm_connector *aconnector,
				const struct drm_display_mode *drm_mode,
				const struct dm_connector_state *dm_state,
				const struct dc_stream_state *old_stream)
{
	struct drm_connector *connector = &aconnector->base;
	struct amdgpu_device *adev = drm_to_adev(connector->dev);
	struct dc_stream_state *stream;
	const struct drm_connector_state *drm_state = dm_state ? &dm_state->base : NULL;
	int requested_bpc = drm_state ? drm_state->max_requested_bpc : 8;
	enum dc_status dc_result = DC_OK;

	do {
		stream = create_stream_for_sink(aconnector, drm_mode,
						dm_state, old_stream,
						requested_bpc);
		if (stream == NULL) {
			DRM_ERROR("Failed to create stream for sink!\n");
			break;
		}

		dc_result = dc_validate_stream(adev->dm.dc, stream);

		if (dc_result != DC_OK) {
			DRM_DEBUG_KMS("Mode %dx%d (clk %d) failed DC validation with error %d (%s)\n",
				      drm_mode->hdisplay,
				      drm_mode->vdisplay,
				      drm_mode->clock,
				      dc_result,
				      dc_status_to_str(dc_result));

			dc_stream_release(stream);
			stream = NULL;
			requested_bpc -= 2; /* lower bpc to retry validation */
		}

	} while (stream == NULL && requested_bpc >= 6);

	if (dc_result == DC_FAIL_ENC_VALIDATE && !aconnector->force_yuv420_output) {
		DRM_DEBUG_KMS("Retry forcing YCbCr420 encoding\n");

		aconnector->force_yuv420_output = true;
		stream = create_validate_stream_for_sink(aconnector, drm_mode,
						dm_state, old_stream);
		aconnector->force_yuv420_output = false;
	}

	return stream;
}

enum drm_mode_status amdgpu_dm_connector_mode_valid(struct drm_connector *connector,
				   struct drm_display_mode *mode)
{
	int result = MODE_ERROR;
	struct dc_sink *dc_sink;
	/* TODO: Unhardcode stream count */
	struct dc_stream_state *stream;
	struct amdgpu_dm_connector *aconnector = to_amdgpu_dm_connector(connector);

	if ((mode->flags & DRM_MODE_FLAG_INTERLACE) ||
			(mode->flags & DRM_MODE_FLAG_DBLSCAN))
		return result;

	/*
	 * Only run this the first time mode_valid is called to initilialize
	 * EDID mgmt
	 */
	if (aconnector->base.force != DRM_FORCE_UNSPECIFIED &&
		!aconnector->dc_em_sink)
		handle_edid_mgmt(aconnector);

	dc_sink = to_amdgpu_dm_connector(connector)->dc_sink;

	if (dc_sink == NULL && aconnector->base.force != DRM_FORCE_ON_DIGITAL &&
				aconnector->base.force != DRM_FORCE_ON) {
		DRM_ERROR("dc_sink is NULL!\n");
		goto fail;
	}

	stream = create_validate_stream_for_sink(aconnector, mode, NULL, NULL);
	if (stream) {
		dc_stream_release(stream);
		result = MODE_OK;
	}

fail:
	/* TODO: error handling*/
	return result;
}

static int fill_hdr_info_packet(const struct drm_connector_state *state,
				struct dc_info_packet *out)
{
	struct hdmi_drm_infoframe frame;
	unsigned char buf[30]; /* 26 + 4 */
	ssize_t len;
	int ret, i;

	memset(out, 0, sizeof(*out));

	if (!state->hdr_output_metadata)
		return 0;

	ret = drm_hdmi_infoframe_set_hdr_metadata(&frame, state);
	if (ret)
		return ret;

	len = hdmi_drm_infoframe_pack_only(&frame, buf, sizeof(buf));
	if (len < 0)
		return (int)len;

	/* Static metadata is a fixed 26 bytes + 4 byte header. */
	if (len != 30)
		return -EINVAL;

	/* Prepare the infopacket for DC. */
	switch (state->connector->connector_type) {
	case DRM_MODE_CONNECTOR_HDMIA:
		out->hb0 = 0x87; /* type */
		out->hb1 = 0x01; /* version */
		out->hb2 = 0x1A; /* length */
		out->sb[0] = buf[3]; /* checksum */
		i = 1;
		break;

	case DRM_MODE_CONNECTOR_DisplayPort:
	case DRM_MODE_CONNECTOR_eDP:
		out->hb0 = 0x00; /* sdp id, zero */
		out->hb1 = 0x87; /* type */
		out->hb2 = 0x1D; /* payload len - 1 */
		out->hb3 = (0x13 << 2); /* sdp version */
		out->sb[0] = 0x01; /* version */
		out->sb[1] = 0x1A; /* length */
		i = 2;
		break;

	default:
		return -EINVAL;
	}

	memcpy(&out->sb[i], &buf[4], 26);
	out->valid = true;

	print_hex_dump(KERN_DEBUG, "HDR SB:", DUMP_PREFIX_NONE, 16, 1, out->sb,
		       sizeof(out->sb), false);

	return 0;
}

static int
amdgpu_dm_connector_atomic_check(struct drm_connector *conn,
				 struct drm_atomic_state *state)
{
	struct drm_connector_state *new_con_state =
		drm_atomic_get_new_connector_state(state, conn);
	struct drm_connector_state *old_con_state =
		drm_atomic_get_old_connector_state(state, conn);
	struct drm_crtc *crtc = new_con_state->crtc;
	struct drm_crtc_state *new_crtc_state;
	int ret;

	trace_amdgpu_dm_connector_atomic_check(new_con_state);

	if (!crtc)
		return 0;

	if (!drm_connector_atomic_hdr_metadata_equal(old_con_state, new_con_state)) {
		struct dc_info_packet hdr_infopacket;

		ret = fill_hdr_info_packet(new_con_state, &hdr_infopacket);
		if (ret)
			return ret;

		new_crtc_state = drm_atomic_get_crtc_state(state, crtc);
		if (IS_ERR(new_crtc_state))
			return PTR_ERR(new_crtc_state);

		/*
		 * DC considers the stream backends changed if the
		 * static metadata changes. Forcing the modeset also
		 * gives a simple way for userspace to switch from
		 * 8bpc to 10bpc when setting the metadata to enter
		 * or exit HDR.
		 *
		 * Changing the static metadata after it's been
		 * set is permissible, however. So only force a
		 * modeset if we're entering or exiting HDR.
		 */
		new_crtc_state->mode_changed =
			!old_con_state->hdr_output_metadata ||
			!new_con_state->hdr_output_metadata;
	}

	return 0;
}

static const struct drm_connector_helper_funcs
amdgpu_dm_connector_helper_funcs = {
	/*
	 * If hotplugging a second bigger display in FB Con mode, bigger resolution
	 * modes will be filtered by drm_mode_validate_size(), and those modes
	 * are missing after user start lightdm. So we need to renew modes list.
	 * in get_modes call back, not just return the modes count
	 */
	.get_modes = get_modes,
	.mode_valid = amdgpu_dm_connector_mode_valid,
	.atomic_check = amdgpu_dm_connector_atomic_check,
};

static void dm_crtc_helper_disable(struct drm_crtc *crtc)
{
}

static int count_crtc_active_planes(struct drm_crtc_state *new_crtc_state)
{
	struct drm_atomic_state *state = new_crtc_state->state;
	struct drm_plane *plane;
	int num_active = 0;

	drm_for_each_plane_mask(plane, state->dev, new_crtc_state->plane_mask) {
		struct drm_plane_state *new_plane_state;

		/* Cursor planes are "fake". */
		if (plane->type == DRM_PLANE_TYPE_CURSOR)
			continue;

		new_plane_state = drm_atomic_get_new_plane_state(state, plane);

		if (!new_plane_state) {
			/*
			 * The plane is enable on the CRTC and hasn't changed
			 * state. This means that it previously passed
			 * validation and is therefore enabled.
			 */
			num_active += 1;
			continue;
		}

		/* We need a framebuffer to be considered enabled. */
		num_active += (new_plane_state->fb != NULL);
	}

	return num_active;
}

static void dm_update_crtc_active_planes(struct drm_crtc *crtc,
					 struct drm_crtc_state *new_crtc_state)
{
	struct dm_crtc_state *dm_new_crtc_state =
		to_dm_crtc_state(new_crtc_state);

	dm_new_crtc_state->active_planes = 0;

	if (!dm_new_crtc_state->stream)
		return;

	dm_new_crtc_state->active_planes =
		count_crtc_active_planes(new_crtc_state);
}

static int dm_crtc_helper_atomic_check(struct drm_crtc *crtc,
				       struct drm_atomic_state *state)
{
	struct drm_crtc_state *crtc_state = drm_atomic_get_new_crtc_state(state,
									  crtc);
	struct amdgpu_device *adev = drm_to_adev(crtc->dev);
	struct dc *dc = adev->dm.dc;
	struct dm_crtc_state *dm_crtc_state = to_dm_crtc_state(crtc_state);
	int ret = -EINVAL;

	trace_amdgpu_dm_crtc_atomic_check(crtc_state);

	dm_update_crtc_active_planes(crtc, crtc_state);

	if (WARN_ON(unlikely(!dm_crtc_state->stream &&
		     modeset_required(crtc_state, NULL, dm_crtc_state->stream)))) {
		return ret;
	}

	/*
	 * We require the primary plane to be enabled whenever the CRTC is, otherwise
	 * drm_mode_cursor_universal may end up trying to enable the cursor plane while all other
	 * planes are disabled, which is not supported by the hardware. And there is legacy
	 * userspace which stops using the HW cursor altogether in response to the resulting EINVAL.
	 */
	if (crtc_state->enable &&
	    !(crtc_state->plane_mask & drm_plane_mask(crtc->primary))) {
		DRM_DEBUG_ATOMIC("Can't enable a CRTC without enabling the primary plane\n");
		return -EINVAL;
	}

	/* In some use cases, like reset, no stream is attached */
	if (!dm_crtc_state->stream)
		return 0;

	if (dc_validate_stream(dc, dm_crtc_state->stream) == DC_OK)
		return 0;

	DRM_DEBUG_ATOMIC("Failed DC stream validation\n");
	return ret;
}

static bool dm_crtc_helper_mode_fixup(struct drm_crtc *crtc,
				      const struct drm_display_mode *mode,
				      struct drm_display_mode *adjusted_mode)
{
	return true;
}

static const struct drm_crtc_helper_funcs amdgpu_dm_crtc_helper_funcs = {
	.disable = dm_crtc_helper_disable,
	.atomic_check = dm_crtc_helper_atomic_check,
	.mode_fixup = dm_crtc_helper_mode_fixup,
	.get_scanout_position = amdgpu_crtc_get_scanout_position,
};

static void dm_encoder_helper_disable(struct drm_encoder *encoder)
{

}

static int convert_dc_color_depth_into_bpc (enum dc_color_depth display_color_depth)
{
	switch (display_color_depth) {
		case COLOR_DEPTH_666:
			return 6;
		case COLOR_DEPTH_888:
			return 8;
		case COLOR_DEPTH_101010:
			return 10;
		case COLOR_DEPTH_121212:
			return 12;
		case COLOR_DEPTH_141414:
			return 14;
		case COLOR_DEPTH_161616:
			return 16;
		default:
			break;
		}
	return 0;
}

static int dm_encoder_helper_atomic_check(struct drm_encoder *encoder,
					  struct drm_crtc_state *crtc_state,
					  struct drm_connector_state *conn_state)
{
	struct drm_atomic_state *state = crtc_state->state;
	struct drm_connector *connector = conn_state->connector;
	struct amdgpu_dm_connector *aconnector = to_amdgpu_dm_connector(connector);
	struct dm_connector_state *dm_new_connector_state = to_dm_connector_state(conn_state);
	const struct drm_display_mode *adjusted_mode = &crtc_state->adjusted_mode;
	struct drm_dp_mst_topology_mgr *mst_mgr;
	struct drm_dp_mst_port *mst_port;
	enum dc_color_depth color_depth;
	int clock, bpp = 0;
	bool is_y420 = false;

	if (!aconnector->port || !aconnector->dc_sink)
		return 0;

	mst_port = aconnector->port;
	mst_mgr = &aconnector->mst_port->mst_mgr;

	if (!crtc_state->connectors_changed && !crtc_state->mode_changed)
		return 0;

	if (!state->duplicated) {
		int max_bpc = conn_state->max_requested_bpc;
		is_y420 = drm_mode_is_420_also(&connector->display_info, adjusted_mode) &&
				aconnector->force_yuv420_output;
		color_depth = convert_color_depth_from_display_info(connector,
								    is_y420,
								    max_bpc);
		bpp = convert_dc_color_depth_into_bpc(color_depth) * 3;
		clock = adjusted_mode->clock;
		dm_new_connector_state->pbn = drm_dp_calc_pbn_mode(clock, bpp, false);
	}
	dm_new_connector_state->vcpi_slots = drm_dp_atomic_find_vcpi_slots(state,
									   mst_mgr,
									   mst_port,
									   dm_new_connector_state->pbn,
									   dm_mst_get_pbn_divider(aconnector->dc_link));
	if (dm_new_connector_state->vcpi_slots < 0) {
		DRM_DEBUG_ATOMIC("failed finding vcpi slots: %d\n", (int)dm_new_connector_state->vcpi_slots);
		return dm_new_connector_state->vcpi_slots;
	}
	return 0;
}

const struct drm_encoder_helper_funcs amdgpu_dm_encoder_helper_funcs = {
	.disable = dm_encoder_helper_disable,
	.atomic_check = dm_encoder_helper_atomic_check
};

#if defined(CONFIG_DRM_AMD_DC_DCN)
static int dm_update_mst_vcpi_slots_for_dsc(struct drm_atomic_state *state,
					    struct dc_state *dc_state,
					    struct dsc_mst_fairness_vars *vars)
{
	struct dc_stream_state *stream = NULL;
	struct drm_connector *connector;
	struct drm_connector_state *new_con_state;
	struct amdgpu_dm_connector *aconnector;
	struct dm_connector_state *dm_conn_state;
	int i, j;
	int vcpi, pbn_div, pbn, slot_num = 0;

	for_each_new_connector_in_state(state, connector, new_con_state, i) {

		aconnector = to_amdgpu_dm_connector(connector);

		if (!aconnector->port)
			continue;

		if (!new_con_state || !new_con_state->crtc)
			continue;

		dm_conn_state = to_dm_connector_state(new_con_state);

		for (j = 0; j < dc_state->stream_count; j++) {
			stream = dc_state->streams[j];
			if (!stream)
				continue;

			if ((struct amdgpu_dm_connector*)stream->dm_stream_context == aconnector)
				break;

			stream = NULL;
		}

		if (!stream)
			continue;

		pbn_div = dm_mst_get_pbn_divider(stream->link);
		/* pbn is calculated by compute_mst_dsc_configs_for_state*/
		for (j = 0; j < dc_state->stream_count; j++) {
			if (vars[j].aconnector == aconnector) {
				pbn = vars[j].pbn;
				break;
			}
		}

		if (j == dc_state->stream_count)
			continue;

		slot_num = DIV_ROUND_UP(pbn, pbn_div);

		if (stream->timing.flags.DSC != 1) {
			dm_conn_state->pbn = pbn;
			dm_conn_state->vcpi_slots = slot_num;

			drm_dp_mst_atomic_enable_dsc(state,
						     aconnector->port,
						     dm_conn_state->pbn,
						     0,
						     false);
			continue;
		}

		vcpi = drm_dp_mst_atomic_enable_dsc(state,
						    aconnector->port,
						    pbn, pbn_div,
						    true);
		if (vcpi < 0)
			return vcpi;

		dm_conn_state->pbn = pbn;
		dm_conn_state->vcpi_slots = vcpi;
	}
	return 0;
}
#endif

static void dm_drm_plane_reset(struct drm_plane *plane)
{
	struct dm_plane_state *amdgpu_state = NULL;

	if (plane->state)
		plane->funcs->atomic_destroy_state(plane, plane->state);

	amdgpu_state = kzalloc(sizeof(*amdgpu_state), GFP_KERNEL);
	WARN_ON(amdgpu_state == NULL);

	if (amdgpu_state)
		__drm_atomic_helper_plane_reset(plane, &amdgpu_state->base);
}

static struct drm_plane_state *
dm_drm_plane_duplicate_state(struct drm_plane *plane)
{
	struct dm_plane_state *dm_plane_state, *old_dm_plane_state;

	old_dm_plane_state = to_dm_plane_state(plane->state);
	dm_plane_state = kzalloc(sizeof(*dm_plane_state), GFP_KERNEL);
	if (!dm_plane_state)
		return NULL;

	__drm_atomic_helper_plane_duplicate_state(plane, &dm_plane_state->base);

	if (old_dm_plane_state->dc_state) {
		dm_plane_state->dc_state = old_dm_plane_state->dc_state;
		dc_plane_state_retain(dm_plane_state->dc_state);
	}

	return &dm_plane_state->base;
}

static void dm_drm_plane_destroy_state(struct drm_plane *plane,
				struct drm_plane_state *state)
{
	struct dm_plane_state *dm_plane_state = to_dm_plane_state(state);

	if (dm_plane_state->dc_state)
		dc_plane_state_release(dm_plane_state->dc_state);

	drm_atomic_helper_plane_destroy_state(plane, state);
}

static const struct drm_plane_funcs dm_plane_funcs = {
	.update_plane	= drm_atomic_helper_update_plane,
	.disable_plane	= drm_atomic_helper_disable_plane,
	.destroy	= drm_primary_helper_destroy,
	.reset = dm_drm_plane_reset,
	.atomic_duplicate_state = dm_drm_plane_duplicate_state,
	.atomic_destroy_state = dm_drm_plane_destroy_state,
	.format_mod_supported = dm_plane_format_mod_supported,
};

static int dm_plane_helper_prepare_fb(struct drm_plane *plane,
				      struct drm_plane_state *new_state)
{
	struct amdgpu_framebuffer *afb;
	struct drm_gem_object *obj;
	struct amdgpu_device *adev;
	struct amdgpu_bo *rbo;
	struct dm_plane_state *dm_plane_state_new, *dm_plane_state_old;
	struct list_head list;
	struct ttm_validate_buffer tv;
	struct ww_acquire_ctx ticket;
	uint32_t domain;
	int r;

	if (!new_state->fb) {
		DRM_DEBUG_KMS("No FB bound\n");
		return 0;
	}

	afb = to_amdgpu_framebuffer(new_state->fb);
	obj = new_state->fb->obj[0];
	rbo = gem_to_amdgpu_bo(obj);
	adev = amdgpu_ttm_adev(rbo->tbo.bdev);
	INIT_LIST_HEAD(&list);

	tv.bo = &rbo->tbo;
	tv.num_shared = 1;
	list_add(&tv.head, &list);

	r = ttm_eu_reserve_buffers(&ticket, &list, false, NULL);
	if (r) {
		dev_err(adev->dev, "fail to reserve bo (%d)\n", r);
		return r;
	}

	if (plane->type != DRM_PLANE_TYPE_CURSOR)
		domain = amdgpu_display_supported_domains(adev, rbo->flags);
	else
		domain = AMDGPU_GEM_DOMAIN_VRAM;

	r = amdgpu_bo_pin(rbo, domain);
	if (unlikely(r != 0)) {
		if (r != -ERESTARTSYS)
			DRM_ERROR("Failed to pin framebuffer with error %d\n", r);
		ttm_eu_backoff_reservation(&ticket, &list);
		return r;
	}

	r = amdgpu_ttm_alloc_gart(&rbo->tbo);
	if (unlikely(r != 0)) {
		amdgpu_bo_unpin(rbo);
		ttm_eu_backoff_reservation(&ticket, &list);
		DRM_ERROR("%p bind failed\n", rbo);
		return r;
	}

	ttm_eu_backoff_reservation(&ticket, &list);

	afb->address = amdgpu_bo_gpu_offset(rbo);

	amdgpu_bo_ref(rbo);

	/**
	 * We don't do surface updates on planes that have been newly created,
	 * but we also don't have the afb->address during atomic check.
	 *
	 * Fill in buffer attributes depending on the address here, but only on
	 * newly created planes since they're not being used by DC yet and this
	 * won't modify global state.
	 */
	dm_plane_state_old = to_dm_plane_state(plane->state);
	dm_plane_state_new = to_dm_plane_state(new_state);

	if (dm_plane_state_new->dc_state &&
	    dm_plane_state_old->dc_state != dm_plane_state_new->dc_state) {
		struct dc_plane_state *plane_state =
			dm_plane_state_new->dc_state;
		bool force_disable_dcc = !plane_state->dcc.enable;

		fill_plane_buffer_attributes(
			adev, afb, plane_state->format, plane_state->rotation,
			afb->tiling_flags,
			&plane_state->tiling_info, &plane_state->plane_size,
			&plane_state->dcc, &plane_state->address,
			afb->tmz_surface, force_disable_dcc);
	}

	return 0;
}

static void dm_plane_helper_cleanup_fb(struct drm_plane *plane,
				       struct drm_plane_state *old_state)
{
	struct amdgpu_bo *rbo;
	int r;

	if (!old_state->fb)
		return;

	rbo = gem_to_amdgpu_bo(old_state->fb->obj[0]);
	r = amdgpu_bo_reserve(rbo, false);
	if (unlikely(r)) {
		DRM_ERROR("failed to reserve rbo before unpin\n");
		return;
	}

	amdgpu_bo_unpin(rbo);
	amdgpu_bo_unreserve(rbo);
	amdgpu_bo_unref(&rbo);
}

static int dm_plane_helper_check_state(struct drm_plane_state *state,
				       struct drm_crtc_state *new_crtc_state)
{
	struct drm_framebuffer *fb = state->fb;
	int min_downscale, max_upscale;
	int min_scale = 0;
	int max_scale = INT_MAX;

	/* Plane enabled? Validate viewport and get scaling factors from plane caps. */
	if (fb && state->crtc) {
		/* Validate viewport to cover the case when only the position changes */
		if (state->plane->type != DRM_PLANE_TYPE_CURSOR) {
			int viewport_width = state->crtc_w;
			int viewport_height = state->crtc_h;

			if (state->crtc_x < 0)
				viewport_width += state->crtc_x;
			else if (state->crtc_x + state->crtc_w > new_crtc_state->mode.crtc_hdisplay)
				viewport_width = new_crtc_state->mode.crtc_hdisplay - state->crtc_x;

			if (state->crtc_y < 0)
				viewport_height += state->crtc_y;
			else if (state->crtc_y + state->crtc_h > new_crtc_state->mode.crtc_vdisplay)
				viewport_height = new_crtc_state->mode.crtc_vdisplay - state->crtc_y;

			if (viewport_width < 0 || viewport_height < 0) {
				DRM_DEBUG_ATOMIC("Plane completely outside of screen\n");
				return -EINVAL;
			} else if (viewport_width < MIN_VIEWPORT_SIZE*2) { /* x2 for width is because of pipe-split. */
				DRM_DEBUG_ATOMIC("Viewport width %d smaller than %d\n", viewport_width, MIN_VIEWPORT_SIZE*2);
				return -EINVAL;
			} else if (viewport_height < MIN_VIEWPORT_SIZE) {
				DRM_DEBUG_ATOMIC("Viewport height %d smaller than %d\n", viewport_height, MIN_VIEWPORT_SIZE);
				return -EINVAL;
			}

		}

		/* Get min/max allowed scaling factors from plane caps. */
		get_min_max_dc_plane_scaling(state->crtc->dev, fb,
					     &min_downscale, &max_upscale);
		/*
		 * Convert to drm convention: 16.16 fixed point, instead of dc's
		 * 1.0 == 1000. Also drm scaling is src/dst instead of dc's
		 * dst/src, so min_scale = 1.0 / max_upscale, etc.
		 */
		min_scale = (1000 << 16) / max_upscale;
		max_scale = (1000 << 16) / min_downscale;
	}

	return drm_atomic_helper_check_plane_state(
		state, new_crtc_state, min_scale, max_scale, true, true);
}

static int dm_plane_atomic_check(struct drm_plane *plane,
				 struct drm_atomic_state *state)
{
	struct drm_plane_state *new_plane_state = drm_atomic_get_new_plane_state(state,
										 plane);
	struct amdgpu_device *adev = drm_to_adev(plane->dev);
	struct dc *dc = adev->dm.dc;
	struct dm_plane_state *dm_plane_state;
	struct dc_scaling_info scaling_info;
	struct drm_crtc_state *new_crtc_state;
	int ret;

	trace_amdgpu_dm_plane_atomic_check(new_plane_state);

	dm_plane_state = to_dm_plane_state(new_plane_state);

	if (!dm_plane_state->dc_state)
		return 0;

	new_crtc_state =
		drm_atomic_get_new_crtc_state(state,
					      new_plane_state->crtc);
	if (!new_crtc_state)
		return -EINVAL;

	ret = dm_plane_helper_check_state(new_plane_state, new_crtc_state);
	if (ret)
		return ret;

	ret = fill_dc_scaling_info(adev, new_plane_state, &scaling_info);
	if (ret)
		return ret;

	if (dc_validate_plane(dc, dm_plane_state->dc_state) == DC_OK)
		return 0;

	return -EINVAL;
}

static int dm_plane_atomic_async_check(struct drm_plane *plane,
				       struct drm_atomic_state *state)
{
	/* Only support async updates on cursor planes. */
	if (plane->type != DRM_PLANE_TYPE_CURSOR)
		return -EINVAL;

	return 0;
}

static void dm_plane_atomic_async_update(struct drm_plane *plane,
					 struct drm_atomic_state *state)
{
	struct drm_plane_state *new_state = drm_atomic_get_new_plane_state(state,
									   plane);
	struct drm_plane_state *old_state =
		drm_atomic_get_old_plane_state(state, plane);

	trace_amdgpu_dm_atomic_update_cursor(new_state);

	swap(plane->state->fb, new_state->fb);

	plane->state->src_x = new_state->src_x;
	plane->state->src_y = new_state->src_y;
	plane->state->src_w = new_state->src_w;
	plane->state->src_h = new_state->src_h;
	plane->state->crtc_x = new_state->crtc_x;
	plane->state->crtc_y = new_state->crtc_y;
	plane->state->crtc_w = new_state->crtc_w;
	plane->state->crtc_h = new_state->crtc_h;

	handle_cursor_update(plane, old_state);
}

static const struct drm_plane_helper_funcs dm_plane_helper_funcs = {
	.prepare_fb = dm_plane_helper_prepare_fb,
	.cleanup_fb = dm_plane_helper_cleanup_fb,
	.atomic_check = dm_plane_atomic_check,
	.atomic_async_check = dm_plane_atomic_async_check,
	.atomic_async_update = dm_plane_atomic_async_update
};

/*
 * TODO: these are currently initialized to rgb formats only.
 * For future use cases we should either initialize them dynamically based on
 * plane capabilities, or initialize this array to all formats, so internal drm
 * check will succeed, and let DC implement proper check
 */
static const uint32_t rgb_formats[] = {
	DRM_FORMAT_XRGB8888,
	DRM_FORMAT_ARGB8888,
	DRM_FORMAT_RGBA8888,
	DRM_FORMAT_XRGB2101010,
	DRM_FORMAT_XBGR2101010,
	DRM_FORMAT_ARGB2101010,
	DRM_FORMAT_ABGR2101010,
	DRM_FORMAT_XRGB16161616,
	DRM_FORMAT_XBGR16161616,
	DRM_FORMAT_ARGB16161616,
	DRM_FORMAT_ABGR16161616,
	DRM_FORMAT_XBGR8888,
	DRM_FORMAT_ABGR8888,
	DRM_FORMAT_RGB565,
};

static const uint32_t overlay_formats[] = {
	DRM_FORMAT_XRGB8888,
	DRM_FORMAT_ARGB8888,
	DRM_FORMAT_RGBA8888,
	DRM_FORMAT_XBGR8888,
	DRM_FORMAT_ABGR8888,
	DRM_FORMAT_RGB565
};

static const u32 cursor_formats[] = {
	DRM_FORMAT_ARGB8888
};

static int get_plane_formats(const struct drm_plane *plane,
			     const struct dc_plane_cap *plane_cap,
			     uint32_t *formats, int max_formats)
{
	int i, num_formats = 0;

	/*
	 * TODO: Query support for each group of formats directly from
	 * DC plane caps. This will require adding more formats to the
	 * caps list.
	 */

	switch (plane->type) {
	case DRM_PLANE_TYPE_PRIMARY:
		for (i = 0; i < ARRAY_SIZE(rgb_formats); ++i) {
			if (num_formats >= max_formats)
				break;

			formats[num_formats++] = rgb_formats[i];
		}

		if (plane_cap && plane_cap->pixel_format_support.nv12)
			formats[num_formats++] = DRM_FORMAT_NV12;
		if (plane_cap && plane_cap->pixel_format_support.p010)
			formats[num_formats++] = DRM_FORMAT_P010;
		if (plane_cap && plane_cap->pixel_format_support.fp16) {
			formats[num_formats++] = DRM_FORMAT_XRGB16161616F;
			formats[num_formats++] = DRM_FORMAT_ARGB16161616F;
			formats[num_formats++] = DRM_FORMAT_XBGR16161616F;
			formats[num_formats++] = DRM_FORMAT_ABGR16161616F;
		}
		break;

	case DRM_PLANE_TYPE_OVERLAY:
		for (i = 0; i < ARRAY_SIZE(overlay_formats); ++i) {
			if (num_formats >= max_formats)
				break;

			formats[num_formats++] = overlay_formats[i];
		}
		break;

	case DRM_PLANE_TYPE_CURSOR:
		for (i = 0; i < ARRAY_SIZE(cursor_formats); ++i) {
			if (num_formats >= max_formats)
				break;

			formats[num_formats++] = cursor_formats[i];
		}
		break;
	}

	return num_formats;
}

static int amdgpu_dm_plane_init(struct amdgpu_display_manager *dm,
				struct drm_plane *plane,
				unsigned long possible_crtcs,
				const struct dc_plane_cap *plane_cap)
{
	uint32_t formats[32];
	int num_formats;
	int res = -EPERM;
	unsigned int supported_rotations;
	uint64_t *modifiers = NULL;

	num_formats = get_plane_formats(plane, plane_cap, formats,
					ARRAY_SIZE(formats));

	res = get_plane_modifiers(dm->adev, plane->type, &modifiers);
	if (res)
		return res;

	res = drm_universal_plane_init(adev_to_drm(dm->adev), plane, possible_crtcs,
				       &dm_plane_funcs, formats, num_formats,
				       modifiers, plane->type, NULL);
	kfree(modifiers);
	if (res)
		return res;

	if (plane->type == DRM_PLANE_TYPE_OVERLAY &&
	    plane_cap && plane_cap->per_pixel_alpha) {
		unsigned int blend_caps = BIT(DRM_MODE_BLEND_PIXEL_NONE) |
					  BIT(DRM_MODE_BLEND_PREMULTI);

		drm_plane_create_alpha_property(plane);
		drm_plane_create_blend_mode_property(plane, blend_caps);
	}

	if (plane->type == DRM_PLANE_TYPE_PRIMARY &&
	    plane_cap &&
	    (plane_cap->pixel_format_support.nv12 ||
	     plane_cap->pixel_format_support.p010)) {
		/* This only affects YUV formats. */
		drm_plane_create_color_properties(
			plane,
			BIT(DRM_COLOR_YCBCR_BT601) |
			BIT(DRM_COLOR_YCBCR_BT709) |
			BIT(DRM_COLOR_YCBCR_BT2020),
			BIT(DRM_COLOR_YCBCR_LIMITED_RANGE) |
			BIT(DRM_COLOR_YCBCR_FULL_RANGE),
			DRM_COLOR_YCBCR_BT709, DRM_COLOR_YCBCR_LIMITED_RANGE);
	}

	supported_rotations =
		DRM_MODE_ROTATE_0 | DRM_MODE_ROTATE_90 |
		DRM_MODE_ROTATE_180 | DRM_MODE_ROTATE_270;

	if (dm->adev->asic_type >= CHIP_BONAIRE &&
	    plane->type != DRM_PLANE_TYPE_CURSOR)
		drm_plane_create_rotation_property(plane, DRM_MODE_ROTATE_0,
						   supported_rotations);

	drm_plane_helper_add(plane, &dm_plane_helper_funcs);

	/* Create (reset) the plane state */
	if (plane->funcs->reset)
		plane->funcs->reset(plane);

	return 0;
}

static int amdgpu_dm_crtc_init(struct amdgpu_display_manager *dm,
			       struct drm_plane *plane,
			       uint32_t crtc_index)
{
	struct amdgpu_crtc *acrtc = NULL;
	struct drm_plane *cursor_plane;

	int res = -ENOMEM;

	cursor_plane = kzalloc(sizeof(*cursor_plane), GFP_KERNEL);
	if (!cursor_plane)
		goto fail;

	cursor_plane->type = DRM_PLANE_TYPE_CURSOR;
	res = amdgpu_dm_plane_init(dm, cursor_plane, 0, NULL);

	acrtc = kzalloc(sizeof(struct amdgpu_crtc), GFP_KERNEL);
	if (!acrtc)
		goto fail;

	res = drm_crtc_init_with_planes(
			dm->ddev,
			&acrtc->base,
			plane,
			cursor_plane,
			&amdgpu_dm_crtc_funcs, NULL);

	if (res)
		goto fail;

	drm_crtc_helper_add(&acrtc->base, &amdgpu_dm_crtc_helper_funcs);

	/* Create (reset) the plane state */
	if (acrtc->base.funcs->reset)
		acrtc->base.funcs->reset(&acrtc->base);

	acrtc->max_cursor_width = dm->adev->dm.dc->caps.max_cursor_size;
	acrtc->max_cursor_height = dm->adev->dm.dc->caps.max_cursor_size;

	acrtc->crtc_id = crtc_index;
	acrtc->base.enabled = false;
	acrtc->otg_inst = -1;

	dm->adev->mode_info.crtcs[crtc_index] = acrtc;
	drm_crtc_enable_color_mgmt(&acrtc->base, MAX_COLOR_LUT_ENTRIES,
				   true, MAX_COLOR_LUT_ENTRIES);
	drm_mode_crtc_set_gamma_size(&acrtc->base, MAX_COLOR_LEGACY_LUT_ENTRIES);

	return 0;

fail:
	kfree(acrtc);
	kfree(cursor_plane);
	return res;
}


static int to_drm_connector_type(enum signal_type st)
{
	switch (st) {
	case SIGNAL_TYPE_HDMI_TYPE_A:
		return DRM_MODE_CONNECTOR_HDMIA;
	case SIGNAL_TYPE_EDP:
		return DRM_MODE_CONNECTOR_eDP;
	case SIGNAL_TYPE_LVDS:
		return DRM_MODE_CONNECTOR_LVDS;
	case SIGNAL_TYPE_RGB:
		return DRM_MODE_CONNECTOR_VGA;
	case SIGNAL_TYPE_DISPLAY_PORT:
	case SIGNAL_TYPE_DISPLAY_PORT_MST:
		return DRM_MODE_CONNECTOR_DisplayPort;
	case SIGNAL_TYPE_DVI_DUAL_LINK:
	case SIGNAL_TYPE_DVI_SINGLE_LINK:
		return DRM_MODE_CONNECTOR_DVID;
	case SIGNAL_TYPE_VIRTUAL:
		return DRM_MODE_CONNECTOR_VIRTUAL;

	default:
		return DRM_MODE_CONNECTOR_Unknown;
	}
}

static struct drm_encoder *amdgpu_dm_connector_to_encoder(struct drm_connector *connector)
{
	struct drm_encoder *encoder;

	/* There is only one encoder per connector */
	drm_connector_for_each_possible_encoder(connector, encoder)
		return encoder;

	return NULL;
}

static void amdgpu_dm_get_native_mode(struct drm_connector *connector)
{
	struct drm_encoder *encoder;
	struct amdgpu_encoder *amdgpu_encoder;

	encoder = amdgpu_dm_connector_to_encoder(connector);

	if (encoder == NULL)
		return;

	amdgpu_encoder = to_amdgpu_encoder(encoder);

	amdgpu_encoder->native_mode.clock = 0;

	if (!list_empty(&connector->probed_modes)) {
		struct drm_display_mode *preferred_mode = NULL;

		list_for_each_entry(preferred_mode,
				    &connector->probed_modes,
				    head) {
			if (preferred_mode->type & DRM_MODE_TYPE_PREFERRED)
				amdgpu_encoder->native_mode = *preferred_mode;

			break;
		}

	}
}

static struct drm_display_mode *
amdgpu_dm_create_common_mode(struct drm_encoder *encoder,
			     char *name,
			     int hdisplay, int vdisplay)
{
	struct drm_device *dev = encoder->dev;
	struct amdgpu_encoder *amdgpu_encoder = to_amdgpu_encoder(encoder);
	struct drm_display_mode *mode = NULL;
	struct drm_display_mode *native_mode = &amdgpu_encoder->native_mode;

	mode = drm_mode_duplicate(dev, native_mode);

	if (mode == NULL)
		return NULL;

	mode->hdisplay = hdisplay;
	mode->vdisplay = vdisplay;
	mode->type &= ~DRM_MODE_TYPE_PREFERRED;
	strscpy(mode->name, name, DRM_DISPLAY_MODE_LEN);

	return mode;

}

static void amdgpu_dm_connector_add_common_modes(struct drm_encoder *encoder,
						 struct drm_connector *connector)
{
	struct amdgpu_encoder *amdgpu_encoder = to_amdgpu_encoder(encoder);
	struct drm_display_mode *mode = NULL;
	struct drm_display_mode *native_mode = &amdgpu_encoder->native_mode;
	struct amdgpu_dm_connector *amdgpu_dm_connector =
				to_amdgpu_dm_connector(connector);
	int i;
	int n;
	struct mode_size {
		char name[DRM_DISPLAY_MODE_LEN];
		int w;
		int h;
	} common_modes[] = {
		{  "640x480",  640,  480},
		{  "800x600",  800,  600},
		{ "1024x768", 1024,  768},
		{ "1280x720", 1280,  720},
		{ "1280x800", 1280,  800},
		{"1280x1024", 1280, 1024},
		{ "1440x900", 1440,  900},
		{"1680x1050", 1680, 1050},
		{"1600x1200", 1600, 1200},
		{"1920x1080", 1920, 1080},
		{"1920x1200", 1920, 1200}
	};

	n = ARRAY_SIZE(common_modes);

	for (i = 0; i < n; i++) {
		struct drm_display_mode *curmode = NULL;
		bool mode_existed = false;

		if (common_modes[i].w > native_mode->hdisplay ||
		    common_modes[i].h > native_mode->vdisplay ||
		   (common_modes[i].w == native_mode->hdisplay &&
		    common_modes[i].h == native_mode->vdisplay))
			continue;

		list_for_each_entry(curmode, &connector->probed_modes, head) {
			if (common_modes[i].w == curmode->hdisplay &&
			    common_modes[i].h == curmode->vdisplay) {
				mode_existed = true;
				break;
			}
		}

		if (mode_existed)
			continue;

		mode = amdgpu_dm_create_common_mode(encoder,
				common_modes[i].name, common_modes[i].w,
				common_modes[i].h);
		drm_mode_probed_add(connector, mode);
		amdgpu_dm_connector->num_modes++;
	}
}

static void amdgpu_set_panel_orientation(struct drm_connector *connector)
{
	struct drm_encoder *encoder;
	struct amdgpu_encoder *amdgpu_encoder;
	const struct drm_display_mode *native_mode;

	if (connector->connector_type != DRM_MODE_CONNECTOR_eDP &&
	    connector->connector_type != DRM_MODE_CONNECTOR_LVDS)
		return;

	encoder = amdgpu_dm_connector_to_encoder(connector);
	if (!encoder)
		return;

	amdgpu_encoder = to_amdgpu_encoder(encoder);

	native_mode = &amdgpu_encoder->native_mode;
	if (native_mode->hdisplay == 0 || native_mode->vdisplay == 0)
		return;

	drm_connector_set_panel_orientation_with_quirk(connector,
						       DRM_MODE_PANEL_ORIENTATION_UNKNOWN,
						       native_mode->hdisplay,
						       native_mode->vdisplay);
}

static void amdgpu_dm_connector_ddc_get_modes(struct drm_connector *connector,
					      struct edid *edid)
{
	struct amdgpu_dm_connector *amdgpu_dm_connector =
			to_amdgpu_dm_connector(connector);

	if (edid) {
		/* empty probed_modes */
		INIT_LIST_HEAD(&connector->probed_modes);
		amdgpu_dm_connector->num_modes =
				drm_add_edid_modes(connector, edid);

		/* sorting the probed modes before calling function
		 * amdgpu_dm_get_native_mode() since EDID can have
		 * more than one preferred mode. The modes that are
		 * later in the probed mode list could be of higher
		 * and preferred resolution. For example, 3840x2160
		 * resolution in base EDID preferred timing and 4096x2160
		 * preferred resolution in DID extension block later.
		 */
		drm_mode_sort(&connector->probed_modes);
		amdgpu_dm_get_native_mode(connector);

		/* Freesync capabilities are reset by calling
		 * drm_add_edid_modes() and need to be
		 * restored here.
		 */
		amdgpu_dm_update_freesync_caps(connector, edid);

		amdgpu_set_panel_orientation(connector);
	} else {
		amdgpu_dm_connector->num_modes = 0;
	}
}

static bool is_duplicate_mode(struct amdgpu_dm_connector *aconnector,
			      struct drm_display_mode *mode)
{
	struct drm_display_mode *m;

	list_for_each_entry (m, &aconnector->base.probed_modes, head) {
		if (drm_mode_equal(m, mode))
			return true;
	}

	return false;
}

static uint add_fs_modes(struct amdgpu_dm_connector *aconnector)
{
	const struct drm_display_mode *m;
	struct drm_display_mode *new_mode;
	uint i;
	uint32_t new_modes_count = 0;

	/* Standard FPS values
	 *
	 * 23.976       - TV/NTSC
	 * 24 	        - Cinema
	 * 25 	        - TV/PAL
	 * 29.97        - TV/NTSC
	 * 30 	        - TV/NTSC
	 * 48 	        - Cinema HFR
	 * 50 	        - TV/PAL
	 * 60 	        - Commonly used
	 * 48,72,96,120 - Multiples of 24
	 */
	static const uint32_t common_rates[] = {
		23976, 24000, 25000, 29970, 30000,
		48000, 50000, 60000, 72000, 96000, 120000
	};

	/*
	 * Find mode with highest refresh rate with the same resolution
	 * as the preferred mode. Some monitors report a preferred mode
	 * with lower resolution than the highest refresh rate supported.
	 */

	m = get_highest_refresh_rate_mode(aconnector, true);
	if (!m)
		return 0;

	for (i = 0; i < ARRAY_SIZE(common_rates); i++) {
		uint64_t target_vtotal, target_vtotal_diff;
		uint64_t num, den;

		if (drm_mode_vrefresh(m) * 1000 < common_rates[i])
			continue;

		if (common_rates[i] < aconnector->min_vfreq * 1000 ||
		    common_rates[i] > aconnector->max_vfreq * 1000)
			continue;

		num = (unsigned long long)m->clock * 1000 * 1000;
		den = common_rates[i] * (unsigned long long)m->htotal;
		target_vtotal = div_u64(num, den);
		target_vtotal_diff = target_vtotal - m->vtotal;

		/* Check for illegal modes */
		if (m->vsync_start + target_vtotal_diff < m->vdisplay ||
		    m->vsync_end + target_vtotal_diff < m->vsync_start ||
		    m->vtotal + target_vtotal_diff < m->vsync_end)
			continue;

		new_mode = drm_mode_duplicate(aconnector->base.dev, m);
		if (!new_mode)
			goto out;

		new_mode->vtotal += (u16)target_vtotal_diff;
		new_mode->vsync_start += (u16)target_vtotal_diff;
		new_mode->vsync_end += (u16)target_vtotal_diff;
		new_mode->type &= ~DRM_MODE_TYPE_PREFERRED;
		new_mode->type |= DRM_MODE_TYPE_DRIVER;

		if (!is_duplicate_mode(aconnector, new_mode)) {
			drm_mode_probed_add(&aconnector->base, new_mode);
			new_modes_count += 1;
		} else
			drm_mode_destroy(aconnector->base.dev, new_mode);
	}
 out:
	return new_modes_count;
}

static void amdgpu_dm_connector_add_freesync_modes(struct drm_connector *connector,
						   struct edid *edid)
{
	struct amdgpu_dm_connector *amdgpu_dm_connector =
		to_amdgpu_dm_connector(connector);

	if (!(amdgpu_freesync_vid_mode && edid))
		return;

	if (amdgpu_dm_connector->max_vfreq - amdgpu_dm_connector->min_vfreq > 10)
		amdgpu_dm_connector->num_modes +=
			add_fs_modes(amdgpu_dm_connector);
}

static int amdgpu_dm_connector_get_modes(struct drm_connector *connector)
{
	struct amdgpu_dm_connector *amdgpu_dm_connector =
			to_amdgpu_dm_connector(connector);
	struct drm_encoder *encoder;
	struct edid *edid = amdgpu_dm_connector->edid;

	encoder = amdgpu_dm_connector_to_encoder(connector);

	if (!drm_edid_is_valid(edid)) {
		amdgpu_dm_connector->num_modes =
				drm_add_modes_noedid(connector, 640, 480);
	} else {
		amdgpu_dm_connector_ddc_get_modes(connector, edid);
		amdgpu_dm_connector_add_common_modes(encoder, connector);
		amdgpu_dm_connector_add_freesync_modes(connector, edid);
	}
	amdgpu_dm_fbc_init(connector);

	return amdgpu_dm_connector->num_modes;
}

void amdgpu_dm_connector_init_helper(struct amdgpu_display_manager *dm,
				     struct amdgpu_dm_connector *aconnector,
				     int connector_type,
				     struct dc_link *link,
				     int link_index)
{
	struct amdgpu_device *adev = drm_to_adev(dm->ddev);

	/*
	 * Some of the properties below require access to state, like bpc.
	 * Allocate some default initial connector state with our reset helper.
	 */
	if (aconnector->base.funcs->reset)
		aconnector->base.funcs->reset(&aconnector->base);

	aconnector->connector_id = link_index;
	aconnector->dc_link = link;
	aconnector->base.interlace_allowed = false;
	aconnector->base.doublescan_allowed = false;
	aconnector->base.stereo_allowed = false;
	aconnector->base.dpms = DRM_MODE_DPMS_OFF;
	aconnector->hpd.hpd = AMDGPU_HPD_NONE; /* not used */
	aconnector->audio_inst = -1;
	mutex_init(&aconnector->hpd_lock);

	/*
	 * configure support HPD hot plug connector_>polled default value is 0
	 * which means HPD hot plug not supported
	 */
	switch (connector_type) {
	case DRM_MODE_CONNECTOR_HDMIA:
		aconnector->base.polled = DRM_CONNECTOR_POLL_HPD;
		aconnector->base.ycbcr_420_allowed =
			link->link_enc->features.hdmi_ycbcr420_supported ? true : false;
		break;
	case DRM_MODE_CONNECTOR_DisplayPort:
		aconnector->base.polled = DRM_CONNECTOR_POLL_HPD;
		if (link->is_dig_mapping_flexible &&
		    link->dc->res_pool->funcs->link_encs_assign) {
			link->link_enc =
				link_enc_cfg_get_link_enc_used_by_link(link->ctx->dc, link);
			if (!link->link_enc)
				link->link_enc =
					link_enc_cfg_get_next_avail_link_enc(link->ctx->dc);
		}

		if (link->link_enc)
			aconnector->base.ycbcr_420_allowed =
			link->link_enc->features.dp_ycbcr420_supported ? true : false;
		break;
	case DRM_MODE_CONNECTOR_DVID:
		aconnector->base.polled = DRM_CONNECTOR_POLL_HPD;
		break;
	default:
		break;
	}

	drm_object_attach_property(&aconnector->base.base,
				dm->ddev->mode_config.scaling_mode_property,
				DRM_MODE_SCALE_NONE);

	drm_object_attach_property(&aconnector->base.base,
				adev->mode_info.underscan_property,
				UNDERSCAN_OFF);
	drm_object_attach_property(&aconnector->base.base,
				adev->mode_info.underscan_hborder_property,
				0);
	drm_object_attach_property(&aconnector->base.base,
				adev->mode_info.underscan_vborder_property,
				0);

	if (!aconnector->mst_port)
		drm_connector_attach_max_bpc_property(&aconnector->base, 8, 16);

	/* This defaults to the max in the range, but we want 8bpc for non-edp. */
	aconnector->base.state->max_bpc = (connector_type == DRM_MODE_CONNECTOR_eDP) ? 16 : 8;
	aconnector->base.state->max_requested_bpc = aconnector->base.state->max_bpc;

	if (connector_type == DRM_MODE_CONNECTOR_eDP &&
	    (dc_is_dmcu_initialized(adev->dm.dc) || adev->dm.dc->ctx->dmub_srv)) {
		drm_object_attach_property(&aconnector->base.base,
				adev->mode_info.abm_level_property, 0);
	}

	if (connector_type == DRM_MODE_CONNECTOR_HDMIA ||
	    connector_type == DRM_MODE_CONNECTOR_DisplayPort ||
	    connector_type == DRM_MODE_CONNECTOR_eDP) {
		drm_connector_attach_hdr_output_metadata_property(&aconnector->base);

		if (!aconnector->mst_port)
			drm_connector_attach_vrr_capable_property(&aconnector->base);

#ifdef CONFIG_DRM_AMD_DC_HDCP
		if (adev->dm.hdcp_workqueue)
			drm_connector_attach_content_protection_property(&aconnector->base, true);
#endif
	}
}

static int amdgpu_dm_i2c_xfer(struct i2c_adapter *i2c_adap,
			      struct i2c_msg *msgs, int num)
{
	struct amdgpu_i2c_adapter *i2c = i2c_get_adapdata(i2c_adap);
	struct ddc_service *ddc_service = i2c->ddc_service;
	struct i2c_command cmd;
	int i;
	int result = -EIO;

	cmd.payloads = kcalloc(num, sizeof(struct i2c_payload), GFP_KERNEL);

	if (!cmd.payloads)
		return result;

	cmd.number_of_payloads = num;
	cmd.engine = I2C_COMMAND_ENGINE_DEFAULT;
	cmd.speed = 100;

	for (i = 0; i < num; i++) {
		cmd.payloads[i].write = !(msgs[i].flags & I2C_M_RD);
		cmd.payloads[i].address = msgs[i].addr;
		cmd.payloads[i].length = msgs[i].len;
		cmd.payloads[i].data = msgs[i].buf;
	}

	if (dc_submit_i2c(
			ddc_service->ctx->dc,
			ddc_service->ddc_pin->hw_info.ddc_channel,
			&cmd))
		result = num;

	kfree(cmd.payloads);
	return result;
}

static u32 amdgpu_dm_i2c_func(struct i2c_adapter *adap)
{
	return I2C_FUNC_I2C | I2C_FUNC_SMBUS_EMUL;
}

static const struct i2c_algorithm amdgpu_dm_i2c_algo = {
	.master_xfer = amdgpu_dm_i2c_xfer,
	.functionality = amdgpu_dm_i2c_func,
};

static struct amdgpu_i2c_adapter *
create_i2c(struct ddc_service *ddc_service,
	   int link_index,
	   int *res)
{
	struct amdgpu_device *adev = ddc_service->ctx->driver_context;
	struct amdgpu_i2c_adapter *i2c;

	i2c = kzalloc(sizeof(struct amdgpu_i2c_adapter), GFP_KERNEL);
	if (!i2c)
		return NULL;
	i2c->base.owner = THIS_MODULE;
	i2c->base.class = I2C_CLASS_DDC;
	i2c->base.dev.parent = &adev->pdev->dev;
	i2c->base.algo = &amdgpu_dm_i2c_algo;
	snprintf(i2c->base.name, sizeof(i2c->base.name), "AMDGPU DM i2c hw bus %d", link_index);
	i2c_set_adapdata(&i2c->base, i2c);
	i2c->ddc_service = ddc_service;
	if (i2c->ddc_service->ddc_pin)
		i2c->ddc_service->ddc_pin->hw_info.ddc_channel = link_index;

	return i2c;
}


/*
 * Note: this function assumes that dc_link_detect() was called for the
 * dc_link which will be represented by this aconnector.
 */
static int amdgpu_dm_connector_init(struct amdgpu_display_manager *dm,
				    struct amdgpu_dm_connector *aconnector,
				    uint32_t link_index,
				    struct amdgpu_encoder *aencoder)
{
	int res = 0;
	int connector_type;
	struct dc *dc = dm->dc;
	struct dc_link *link = dc_get_link_at_index(dc, link_index);
	struct amdgpu_i2c_adapter *i2c;

	link->priv = aconnector;

	DRM_DEBUG_DRIVER("%s()\n", __func__);

	i2c = create_i2c(link->ddc, link->link_index, &res);
	if (!i2c) {
		DRM_ERROR("Failed to create i2c adapter data\n");
		return -ENOMEM;
	}

	aconnector->i2c = i2c;
	res = i2c_add_adapter(&i2c->base);

	if (res) {
		DRM_ERROR("Failed to register hw i2c %d\n", link->link_index);
		goto out_free;
	}

	connector_type = to_drm_connector_type(link->connector_signal);

	res = drm_connector_init_with_ddc(
			dm->ddev,
			&aconnector->base,
			&amdgpu_dm_connector_funcs,
			connector_type,
			&i2c->base);

	if (res) {
		DRM_ERROR("connector_init failed\n");
		aconnector->connector_id = -1;
		goto out_free;
	}

	drm_connector_helper_add(
			&aconnector->base,
			&amdgpu_dm_connector_helper_funcs);

	amdgpu_dm_connector_init_helper(
		dm,
		aconnector,
		connector_type,
		link,
		link_index);

	drm_connector_attach_encoder(
		&aconnector->base, &aencoder->base);

	if (connector_type == DRM_MODE_CONNECTOR_DisplayPort
		|| connector_type == DRM_MODE_CONNECTOR_eDP)
		amdgpu_dm_initialize_dp_connector(dm, aconnector, link->link_index);

out_free:
	if (res) {
		kfree(i2c);
		aconnector->i2c = NULL;
	}
	return res;
}

int amdgpu_dm_get_encoder_crtc_mask(struct amdgpu_device *adev)
{
	switch (adev->mode_info.num_crtc) {
	case 1:
		return 0x1;
	case 2:
		return 0x3;
	case 3:
		return 0x7;
	case 4:
		return 0xf;
	case 5:
		return 0x1f;
	case 6:
	default:
		return 0x3f;
	}
}

static int amdgpu_dm_encoder_init(struct drm_device *dev,
				  struct amdgpu_encoder *aencoder,
				  uint32_t link_index)
{
	struct amdgpu_device *adev = drm_to_adev(dev);

	int res = drm_encoder_init(dev,
				   &aencoder->base,
				   &amdgpu_dm_encoder_funcs,
				   DRM_MODE_ENCODER_TMDS,
				   NULL);

	aencoder->base.possible_crtcs = amdgpu_dm_get_encoder_crtc_mask(adev);

	if (!res)
		aencoder->encoder_id = link_index;
	else
		aencoder->encoder_id = -1;

	drm_encoder_helper_add(&aencoder->base, &amdgpu_dm_encoder_helper_funcs);

	return res;
}

static void manage_dm_interrupts(struct amdgpu_device *adev,
				 struct amdgpu_crtc *acrtc,
				 bool enable)
{
	/*
	 * We have no guarantee that the frontend index maps to the same
	 * backend index - some even map to more than one.
	 *
	 * TODO: Use a different interrupt or check DC itself for the mapping.
	 */
	int irq_type =
		amdgpu_display_crtc_idx_to_irq_type(
			adev,
			acrtc->crtc_id);

	if (enable) {
		drm_crtc_vblank_on(&acrtc->base);
		amdgpu_irq_get(
			adev,
			&adev->pageflip_irq,
			irq_type);
#if defined(CONFIG_DRM_AMD_SECURE_DISPLAY)
		amdgpu_irq_get(
			adev,
			&adev->vline0_irq,
			irq_type);
#endif
	} else {
#if defined(CONFIG_DRM_AMD_SECURE_DISPLAY)
		amdgpu_irq_put(
			adev,
			&adev->vline0_irq,
			irq_type);
#endif
		amdgpu_irq_put(
			adev,
			&adev->pageflip_irq,
			irq_type);
		drm_crtc_vblank_off(&acrtc->base);
	}
}

static void dm_update_pflip_irq_state(struct amdgpu_device *adev,
				      struct amdgpu_crtc *acrtc)
{
	int irq_type =
		amdgpu_display_crtc_idx_to_irq_type(adev, acrtc->crtc_id);

	/**
	 * This reads the current state for the IRQ and force reapplies
	 * the setting to hardware.
	 */
	amdgpu_irq_update(adev, &adev->pageflip_irq, irq_type);
}

static bool
is_scaling_state_different(const struct dm_connector_state *dm_state,
			   const struct dm_connector_state *old_dm_state)
{
	if (dm_state->scaling != old_dm_state->scaling)
		return true;
	if (!dm_state->underscan_enable && old_dm_state->underscan_enable) {
		if (old_dm_state->underscan_hborder != 0 && old_dm_state->underscan_vborder != 0)
			return true;
	} else  if (dm_state->underscan_enable && !old_dm_state->underscan_enable) {
		if (dm_state->underscan_hborder != 0 && dm_state->underscan_vborder != 0)
			return true;
	} else if (dm_state->underscan_hborder != old_dm_state->underscan_hborder ||
		   dm_state->underscan_vborder != old_dm_state->underscan_vborder)
		return true;
	return false;
}

#ifdef CONFIG_DRM_AMD_DC_HDCP
static bool is_content_protection_different(struct drm_connector_state *state,
					    const struct drm_connector_state *old_state,
					    const struct drm_connector *connector, struct hdcp_workqueue *hdcp_w)
{
	struct amdgpu_dm_connector *aconnector = to_amdgpu_dm_connector(connector);
	struct dm_connector_state *dm_con_state = to_dm_connector_state(connector->state);

	/* Handle: Type0/1 change */
	if (old_state->hdcp_content_type != state->hdcp_content_type &&
	    state->content_protection != DRM_MODE_CONTENT_PROTECTION_UNDESIRED) {
		state->content_protection = DRM_MODE_CONTENT_PROTECTION_DESIRED;
		return true;
	}

	/* CP is being re enabled, ignore this
	 *
	 * Handles:	ENABLED -> DESIRED
	 */
	if (old_state->content_protection == DRM_MODE_CONTENT_PROTECTION_ENABLED &&
	    state->content_protection == DRM_MODE_CONTENT_PROTECTION_DESIRED) {
		state->content_protection = DRM_MODE_CONTENT_PROTECTION_ENABLED;
		return false;
	}

	/* S3 resume case, since old state will always be 0 (UNDESIRED) and the restored state will be ENABLED
	 *
	 * Handles:	UNDESIRED -> ENABLED
	 */
	if (old_state->content_protection == DRM_MODE_CONTENT_PROTECTION_UNDESIRED &&
	    state->content_protection == DRM_MODE_CONTENT_PROTECTION_ENABLED)
		state->content_protection = DRM_MODE_CONTENT_PROTECTION_DESIRED;

	/* Stream removed and re-enabled
	 *
	 * Can sometimes overlap with the HPD case,
	 * thus set update_hdcp to false to avoid
	 * setting HDCP multiple times.
	 *
	 * Handles:	DESIRED -> DESIRED (Special case)
	 */
	if (!(old_state->crtc && old_state->crtc->enabled) &&
		state->crtc && state->crtc->enabled &&
		connector->state->content_protection == DRM_MODE_CONTENT_PROTECTION_DESIRED) {
		dm_con_state->update_hdcp = false;
		return true;
	}

	/* Hot-plug, headless s3, dpms
	 *
	 * Only start HDCP if the display is connected/enabled.
	 * update_hdcp flag will be set to false until the next
	 * HPD comes in.
	 *
	 * Handles:	DESIRED -> DESIRED (Special case)
	 */
	if (dm_con_state->update_hdcp && state->content_protection == DRM_MODE_CONTENT_PROTECTION_DESIRED &&
	    connector->dpms == DRM_MODE_DPMS_ON && aconnector->dc_sink != NULL) {
		dm_con_state->update_hdcp = false;
		return true;
	}

	/*
	 * Handles:	UNDESIRED -> UNDESIRED
	 *		DESIRED -> DESIRED
	 *		ENABLED -> ENABLED
	 */
	if (old_state->content_protection == state->content_protection)
		return false;

	/*
	 * Handles:	UNDESIRED -> DESIRED
	 *		DESIRED -> UNDESIRED
	 *		ENABLED -> UNDESIRED
	 */
	if (state->content_protection != DRM_MODE_CONTENT_PROTECTION_ENABLED)
		return true;

	/*
	 * Handles:	DESIRED -> ENABLED
	 */
	return false;
}

#endif
static void remove_stream(struct amdgpu_device *adev,
			  struct amdgpu_crtc *acrtc,
			  struct dc_stream_state *stream)
{
	/* this is the update mode case */

	acrtc->otg_inst = -1;
	acrtc->enabled = false;
}

static int get_cursor_position(struct drm_plane *plane, struct drm_crtc *crtc,
			       struct dc_cursor_position *position)
{
	struct amdgpu_crtc *amdgpu_crtc = to_amdgpu_crtc(crtc);
	int x, y;
	int xorigin = 0, yorigin = 0;

	if (!crtc || !plane->state->fb)
		return 0;

	if ((plane->state->crtc_w > amdgpu_crtc->max_cursor_width) ||
	    (plane->state->crtc_h > amdgpu_crtc->max_cursor_height)) {
		DRM_ERROR("%s: bad cursor width or height %d x %d\n",
			  __func__,
			  plane->state->crtc_w,
			  plane->state->crtc_h);
		return -EINVAL;
	}

	x = plane->state->crtc_x;
	y = plane->state->crtc_y;

	if (x <= -amdgpu_crtc->max_cursor_width ||
	    y <= -amdgpu_crtc->max_cursor_height)
		return 0;

	if (x < 0) {
		xorigin = min(-x, amdgpu_crtc->max_cursor_width - 1);
		x = 0;
	}
	if (y < 0) {
		yorigin = min(-y, amdgpu_crtc->max_cursor_height - 1);
		y = 0;
	}
	position->enable = true;
	position->translate_by_source = true;
	position->x = x;
	position->y = y;
	position->x_hotspot = xorigin;
	position->y_hotspot = yorigin;

	return 0;
}

static void handle_cursor_update(struct drm_plane *plane,
				 struct drm_plane_state *old_plane_state)
{
	struct amdgpu_device *adev = drm_to_adev(plane->dev);
	struct amdgpu_framebuffer *afb = to_amdgpu_framebuffer(plane->state->fb);
	struct drm_crtc *crtc = afb ? plane->state->crtc : old_plane_state->crtc;
	struct dm_crtc_state *crtc_state = crtc ? to_dm_crtc_state(crtc->state) : NULL;
	struct amdgpu_crtc *amdgpu_crtc = to_amdgpu_crtc(crtc);
	uint64_t address = afb ? afb->address : 0;
	struct dc_cursor_position position = {0};
	struct dc_cursor_attributes attributes;
	int ret;

	if (!plane->state->fb && !old_plane_state->fb)
		return;

	DC_LOG_CURSOR("%s: crtc_id=%d with size %d to %d\n",
		      __func__,
		      amdgpu_crtc->crtc_id,
		      plane->state->crtc_w,
		      plane->state->crtc_h);

	ret = get_cursor_position(plane, crtc, &position);
	if (ret)
		return;

	if (!position.enable) {
		/* turn off cursor */
		if (crtc_state && crtc_state->stream) {
			mutex_lock(&adev->dm.dc_lock);
			dc_stream_set_cursor_position(crtc_state->stream,
						      &position);
			mutex_unlock(&adev->dm.dc_lock);
		}
		return;
	}

	amdgpu_crtc->cursor_width = plane->state->crtc_w;
	amdgpu_crtc->cursor_height = plane->state->crtc_h;

	memset(&attributes, 0, sizeof(attributes));
	attributes.address.high_part = upper_32_bits(address);
	attributes.address.low_part  = lower_32_bits(address);
	attributes.width             = plane->state->crtc_w;
	attributes.height            = plane->state->crtc_h;
	attributes.color_format      = CURSOR_MODE_COLOR_PRE_MULTIPLIED_ALPHA;
	attributes.rotation_angle    = 0;
	attributes.attribute_flags.value = 0;

	attributes.pitch = afb->base.pitches[0] / afb->base.format->cpp[0];

	if (crtc_state->stream) {
		mutex_lock(&adev->dm.dc_lock);
		if (!dc_stream_set_cursor_attributes(crtc_state->stream,
							 &attributes))
			DRM_ERROR("DC failed to set cursor attributes\n");

		if (!dc_stream_set_cursor_position(crtc_state->stream,
						   &position))
			DRM_ERROR("DC failed to set cursor position\n");
		mutex_unlock(&adev->dm.dc_lock);
	}
}

static void prepare_flip_isr(struct amdgpu_crtc *acrtc)
{

	assert_spin_locked(&acrtc->base.dev->event_lock);
	WARN_ON(acrtc->event);

	acrtc->event = acrtc->base.state->event;

	/* Set the flip status */
	acrtc->pflip_status = AMDGPU_FLIP_SUBMITTED;

	/* Mark this event as consumed */
	acrtc->base.state->event = NULL;

	DC_LOG_PFLIP("crtc:%d, pflip_stat:AMDGPU_FLIP_SUBMITTED\n",
		     acrtc->crtc_id);
}

static void update_freesync_state_on_stream(
	struct amdgpu_display_manager *dm,
	struct dm_crtc_state *new_crtc_state,
	struct dc_stream_state *new_stream,
	struct dc_plane_state *surface,
	u32 flip_timestamp_in_us)
{
	struct mod_vrr_params vrr_params;
	struct dc_info_packet vrr_infopacket = {0};
	struct amdgpu_device *adev = dm->adev;
	struct amdgpu_crtc *acrtc = to_amdgpu_crtc(new_crtc_state->base.crtc);
	unsigned long flags;
	bool pack_sdp_v1_3 = false;

	if (!new_stream)
		return;

	/*
	 * TODO: Determine why min/max totals and vrefresh can be 0 here.
	 * For now it's sufficient to just guard against these conditions.
	 */

	if (!new_stream->timing.h_total || !new_stream->timing.v_total)
		return;

	spin_lock_irqsave(&adev_to_drm(adev)->event_lock, flags);
        vrr_params = acrtc->dm_irq_params.vrr_params;

	if (surface) {
		mod_freesync_handle_preflip(
			dm->freesync_module,
			surface,
			new_stream,
			flip_timestamp_in_us,
			&vrr_params);

		if (adev->family < AMDGPU_FAMILY_AI &&
		    amdgpu_dm_vrr_active(new_crtc_state)) {
			mod_freesync_handle_v_update(dm->freesync_module,
						     new_stream, &vrr_params);

			/* Need to call this before the frame ends. */
			dc_stream_adjust_vmin_vmax(dm->dc,
						   new_crtc_state->stream,
						   &vrr_params.adjust);
		}
	}

	mod_freesync_build_vrr_infopacket(
		dm->freesync_module,
		new_stream,
		&vrr_params,
		PACKET_TYPE_VRR,
		TRANSFER_FUNC_UNKNOWN,
		&vrr_infopacket,
		pack_sdp_v1_3);

	new_crtc_state->freesync_timing_changed |=
		(memcmp(&acrtc->dm_irq_params.vrr_params.adjust,
			&vrr_params.adjust,
			sizeof(vrr_params.adjust)) != 0);

	new_crtc_state->freesync_vrr_info_changed |=
		(memcmp(&new_crtc_state->vrr_infopacket,
			&vrr_infopacket,
			sizeof(vrr_infopacket)) != 0);

	acrtc->dm_irq_params.vrr_params = vrr_params;
	new_crtc_state->vrr_infopacket = vrr_infopacket;

	new_stream->adjust = acrtc->dm_irq_params.vrr_params.adjust;
	new_stream->vrr_infopacket = vrr_infopacket;

	if (new_crtc_state->freesync_vrr_info_changed)
		DRM_DEBUG_KMS("VRR packet update: crtc=%u enabled=%d state=%d",
			      new_crtc_state->base.crtc->base.id,
			      (int)new_crtc_state->base.vrr_enabled,
			      (int)vrr_params.state);

	spin_unlock_irqrestore(&adev_to_drm(adev)->event_lock, flags);
}

static void update_stream_irq_parameters(
	struct amdgpu_display_manager *dm,
	struct dm_crtc_state *new_crtc_state)
{
	struct dc_stream_state *new_stream = new_crtc_state->stream;
	struct mod_vrr_params vrr_params;
	struct mod_freesync_config config = new_crtc_state->freesync_config;
	struct amdgpu_device *adev = dm->adev;
	struct amdgpu_crtc *acrtc = to_amdgpu_crtc(new_crtc_state->base.crtc);
	unsigned long flags;

	if (!new_stream)
		return;

	/*
	 * TODO: Determine why min/max totals and vrefresh can be 0 here.
	 * For now it's sufficient to just guard against these conditions.
	 */
	if (!new_stream->timing.h_total || !new_stream->timing.v_total)
		return;

	spin_lock_irqsave(&adev_to_drm(adev)->event_lock, flags);
	vrr_params = acrtc->dm_irq_params.vrr_params;

	if (new_crtc_state->vrr_supported &&
	    config.min_refresh_in_uhz &&
	    config.max_refresh_in_uhz) {
		/*
		 * if freesync compatible mode was set, config.state will be set
		 * in atomic check
		 */
		if (config.state == VRR_STATE_ACTIVE_FIXED && config.fixed_refresh_in_uhz &&
		    (!drm_atomic_crtc_needs_modeset(&new_crtc_state->base) ||
		     new_crtc_state->freesync_config.state == VRR_STATE_ACTIVE_FIXED)) {
			vrr_params.max_refresh_in_uhz = config.max_refresh_in_uhz;
			vrr_params.min_refresh_in_uhz = config.min_refresh_in_uhz;
			vrr_params.fixed_refresh_in_uhz = config.fixed_refresh_in_uhz;
			vrr_params.state = VRR_STATE_ACTIVE_FIXED;
		} else {
			config.state = new_crtc_state->base.vrr_enabled ?
						     VRR_STATE_ACTIVE_VARIABLE :
						     VRR_STATE_INACTIVE;
		}
	} else {
		config.state = VRR_STATE_UNSUPPORTED;
	}

	mod_freesync_build_vrr_params(dm->freesync_module,
				      new_stream,
				      &config, &vrr_params);

	new_crtc_state->freesync_timing_changed |=
		(memcmp(&acrtc->dm_irq_params.vrr_params.adjust,
			&vrr_params.adjust, sizeof(vrr_params.adjust)) != 0);

	new_crtc_state->freesync_config = config;
	/* Copy state for access from DM IRQ handler */
	acrtc->dm_irq_params.freesync_config = config;
	acrtc->dm_irq_params.active_planes = new_crtc_state->active_planes;
	acrtc->dm_irq_params.vrr_params = vrr_params;
	spin_unlock_irqrestore(&adev_to_drm(adev)->event_lock, flags);
}

static void amdgpu_dm_handle_vrr_transition(struct dm_crtc_state *old_state,
					    struct dm_crtc_state *new_state)
{
	bool old_vrr_active = amdgpu_dm_vrr_active(old_state);
	bool new_vrr_active = amdgpu_dm_vrr_active(new_state);

	if (!old_vrr_active && new_vrr_active) {
		/* Transition VRR inactive -> active:
		 * While VRR is active, we must not disable vblank irq, as a
		 * reenable after disable would compute bogus vblank/pflip
		 * timestamps if it likely happened inside display front-porch.
		 *
		 * We also need vupdate irq for the actual core vblank handling
		 * at end of vblank.
		 */
		dm_set_vupdate_irq(new_state->base.crtc, true);
		drm_crtc_vblank_get(new_state->base.crtc);
		DRM_DEBUG_DRIVER("%s: crtc=%u VRR off->on: Get vblank ref\n",
				 __func__, new_state->base.crtc->base.id);
	} else if (old_vrr_active && !new_vrr_active) {
		/* Transition VRR active -> inactive:
		 * Allow vblank irq disable again for fixed refresh rate.
		 */
		dm_set_vupdate_irq(new_state->base.crtc, false);
		drm_crtc_vblank_put(new_state->base.crtc);
		DRM_DEBUG_DRIVER("%s: crtc=%u VRR on->off: Drop vblank ref\n",
				 __func__, new_state->base.crtc->base.id);
	}
}

static void amdgpu_dm_commit_cursors(struct drm_atomic_state *state)
{
	struct drm_plane *plane;
	struct drm_plane_state *old_plane_state;
	int i;

	/*
	 * TODO: Make this per-stream so we don't issue redundant updates for
	 * commits with multiple streams.
	 */
	for_each_old_plane_in_state(state, plane, old_plane_state, i)
		if (plane->type == DRM_PLANE_TYPE_CURSOR)
			handle_cursor_update(plane, old_plane_state);
}

static void amdgpu_dm_commit_planes(struct drm_atomic_state *state,
				    struct dc_state *dc_state,
				    struct drm_device *dev,
				    struct amdgpu_display_manager *dm,
				    struct drm_crtc *pcrtc,
				    bool wait_for_vblank)
{
	uint32_t i;
	uint64_t timestamp_ns;
	struct drm_plane *plane;
	struct drm_plane_state *old_plane_state, *new_plane_state;
	struct amdgpu_crtc *acrtc_attach = to_amdgpu_crtc(pcrtc);
	struct drm_crtc_state *new_pcrtc_state =
			drm_atomic_get_new_crtc_state(state, pcrtc);
	struct dm_crtc_state *acrtc_state = to_dm_crtc_state(new_pcrtc_state);
	struct dm_crtc_state *dm_old_crtc_state =
			to_dm_crtc_state(drm_atomic_get_old_crtc_state(state, pcrtc));
	int planes_count = 0, vpos, hpos;
	long r;
	unsigned long flags;
	struct amdgpu_bo *abo;
	uint32_t target_vblank, last_flip_vblank;
	bool vrr_active = amdgpu_dm_vrr_active(acrtc_state);
	bool pflip_present = false;
	struct {
		struct dc_surface_update surface_updates[MAX_SURFACES];
		struct dc_plane_info plane_infos[MAX_SURFACES];
		struct dc_scaling_info scaling_infos[MAX_SURFACES];
		struct dc_flip_addrs flip_addrs[MAX_SURFACES];
		struct dc_stream_update stream_update;
	} *bundle;

	bundle = kzalloc(sizeof(*bundle), GFP_KERNEL);

	if (!bundle) {
		dm_error("Failed to allocate update bundle\n");
		goto cleanup;
	}

	/*
	 * Disable the cursor first if we're disabling all the planes.
	 * It'll remain on the screen after the planes are re-enabled
	 * if we don't.
	 */
	if (acrtc_state->active_planes == 0)
		amdgpu_dm_commit_cursors(state);

	/* update planes when needed */
	for_each_oldnew_plane_in_state(state, plane, old_plane_state, new_plane_state, i) {
		struct drm_crtc *crtc = new_plane_state->crtc;
		struct drm_crtc_state *new_crtc_state;
		struct drm_framebuffer *fb = new_plane_state->fb;
		struct amdgpu_framebuffer *afb = (struct amdgpu_framebuffer *)fb;
		bool plane_needs_flip;
		struct dc_plane_state *dc_plane;
		struct dm_plane_state *dm_new_plane_state = to_dm_plane_state(new_plane_state);

		/* Cursor plane is handled after stream updates */
		if (plane->type == DRM_PLANE_TYPE_CURSOR)
			continue;

		if (!fb || !crtc || pcrtc != crtc)
			continue;

		new_crtc_state = drm_atomic_get_new_crtc_state(state, crtc);
		if (!new_crtc_state->active)
			continue;

		dc_plane = dm_new_plane_state->dc_state;

		bundle->surface_updates[planes_count].surface = dc_plane;
		if (new_pcrtc_state->color_mgmt_changed) {
			bundle->surface_updates[planes_count].gamma = dc_plane->gamma_correction;
			bundle->surface_updates[planes_count].in_transfer_func = dc_plane->in_transfer_func;
			bundle->surface_updates[planes_count].gamut_remap_matrix = &dc_plane->gamut_remap_matrix;
		}

		fill_dc_scaling_info(dm->adev, new_plane_state,
				     &bundle->scaling_infos[planes_count]);

		bundle->surface_updates[planes_count].scaling_info =
			&bundle->scaling_infos[planes_count];

		plane_needs_flip = old_plane_state->fb && new_plane_state->fb;

		pflip_present = pflip_present || plane_needs_flip;

		if (!plane_needs_flip) {
			planes_count += 1;
			continue;
		}

		abo = gem_to_amdgpu_bo(fb->obj[0]);

		/*
		 * Wait for all fences on this FB. Do limited wait to avoid
		 * deadlock during GPU reset when this fence will not signal
		 * but we hold reservation lock for the BO.
		 */
		r = dma_resv_wait_timeout(abo->tbo.base.resv, true, false,
					  msecs_to_jiffies(5000));
		if (unlikely(r <= 0))
			DRM_ERROR("Waiting for fences timed out!");

		fill_dc_plane_info_and_addr(
			dm->adev, new_plane_state,
			afb->tiling_flags,
			&bundle->plane_infos[planes_count],
			&bundle->flip_addrs[planes_count].address,
			afb->tmz_surface, false);

		DRM_DEBUG_ATOMIC("plane: id=%d dcc_en=%d\n",
				 new_plane_state->plane->index,
				 bundle->plane_infos[planes_count].dcc.enable);

		bundle->surface_updates[planes_count].plane_info =
			&bundle->plane_infos[planes_count];

		/*
		 * Only allow immediate flips for fast updates that don't
		 * change FB pitch, DCC state, rotation or mirroing.
		 */
		bundle->flip_addrs[planes_count].flip_immediate =
			crtc->state->async_flip &&
			acrtc_state->update_type == UPDATE_TYPE_FAST;

		timestamp_ns = ktime_get_ns();
		bundle->flip_addrs[planes_count].flip_timestamp_in_us = div_u64(timestamp_ns, 1000);
		bundle->surface_updates[planes_count].flip_addr = &bundle->flip_addrs[planes_count];
		bundle->surface_updates[planes_count].surface = dc_plane;

		if (!bundle->surface_updates[planes_count].surface) {
			DRM_ERROR("No surface for CRTC: id=%d\n",
					acrtc_attach->crtc_id);
			continue;
		}

		if (plane == pcrtc->primary)
			update_freesync_state_on_stream(
				dm,
				acrtc_state,
				acrtc_state->stream,
				dc_plane,
				bundle->flip_addrs[planes_count].flip_timestamp_in_us);

		DRM_DEBUG_ATOMIC("%s Flipping to hi: 0x%x, low: 0x%x\n",
				 __func__,
				 bundle->flip_addrs[planes_count].address.grph.addr.high_part,
				 bundle->flip_addrs[planes_count].address.grph.addr.low_part);

		planes_count += 1;

	}

	if (pflip_present) {
		if (!vrr_active) {
			/* Use old throttling in non-vrr fixed refresh rate mode
			 * to keep flip scheduling based on target vblank counts
			 * working in a backwards compatible way, e.g., for
			 * clients using the GLX_OML_sync_control extension or
			 * DRI3/Present extension with defined target_msc.
			 */
			last_flip_vblank = amdgpu_get_vblank_counter_kms(pcrtc);
		}
		else {
			/* For variable refresh rate mode only:
			 * Get vblank of last completed flip to avoid > 1 vrr
			 * flips per video frame by use of throttling, but allow
			 * flip programming anywhere in the possibly large
			 * variable vrr vblank interval for fine-grained flip
			 * timing control and more opportunity to avoid stutter
			 * on late submission of flips.
			 */
			spin_lock_irqsave(&pcrtc->dev->event_lock, flags);
			last_flip_vblank = acrtc_attach->dm_irq_params.last_flip_vblank;
			spin_unlock_irqrestore(&pcrtc->dev->event_lock, flags);
		}

		target_vblank = last_flip_vblank + wait_for_vblank;

		/*
		 * Wait until we're out of the vertical blank period before the one
		 * targeted by the flip
		 */
		while ((acrtc_attach->enabled &&
			(amdgpu_display_get_crtc_scanoutpos(dm->ddev, acrtc_attach->crtc_id,
							    0, &vpos, &hpos, NULL,
							    NULL, &pcrtc->hwmode)
			 & (DRM_SCANOUTPOS_VALID | DRM_SCANOUTPOS_IN_VBLANK)) ==
			(DRM_SCANOUTPOS_VALID | DRM_SCANOUTPOS_IN_VBLANK) &&
			(int)(target_vblank -
			  amdgpu_get_vblank_counter_kms(pcrtc)) > 0)) {
			usleep_range(1000, 1100);
		}

		/**
		 * Prepare the flip event for the pageflip interrupt to handle.
		 *
		 * This only works in the case where we've already turned on the
		 * appropriate hardware blocks (eg. HUBP) so in the transition case
		 * from 0 -> n planes we have to skip a hardware generated event
		 * and rely on sending it from software.
		 */
		if (acrtc_attach->base.state->event &&
		    acrtc_state->active_planes > 0 &&
		    !acrtc_state->force_dpms_off) {
			drm_crtc_vblank_get(pcrtc);

			spin_lock_irqsave(&pcrtc->dev->event_lock, flags);

			WARN_ON(acrtc_attach->pflip_status != AMDGPU_FLIP_NONE);
			prepare_flip_isr(acrtc_attach);

			spin_unlock_irqrestore(&pcrtc->dev->event_lock, flags);
		}

		if (acrtc_state->stream) {
			if (acrtc_state->freesync_vrr_info_changed)
				bundle->stream_update.vrr_infopacket =
					&acrtc_state->stream->vrr_infopacket;
		}
	}

	/* Update the planes if changed or disable if we don't have any. */
	if ((planes_count || acrtc_state->active_planes == 0) &&
		acrtc_state->stream) {
#if defined(CONFIG_DRM_AMD_DC_DCN)
		/*
		 * If PSR or idle optimizations are enabled then flush out
		 * any pending work before hardware programming.
		 */
		if (dm->vblank_control_workqueue)
			flush_workqueue(dm->vblank_control_workqueue);
#endif

		bundle->stream_update.stream = acrtc_state->stream;
		if (new_pcrtc_state->mode_changed) {
			bundle->stream_update.src = acrtc_state->stream->src;
			bundle->stream_update.dst = acrtc_state->stream->dst;
		}

		if (new_pcrtc_state->color_mgmt_changed) {
			/*
			 * TODO: This isn't fully correct since we've actually
			 * already modified the stream in place.
			 */
			bundle->stream_update.gamut_remap =
				&acrtc_state->stream->gamut_remap_matrix;
			bundle->stream_update.output_csc_transform =
				&acrtc_state->stream->csc_color_matrix;
			bundle->stream_update.out_transfer_func =
				acrtc_state->stream->out_transfer_func;
		}

		acrtc_state->stream->abm_level = acrtc_state->abm_level;
		if (acrtc_state->abm_level != dm_old_crtc_state->abm_level)
			bundle->stream_update.abm_level = &acrtc_state->abm_level;

		/*
		 * If FreeSync state on the stream has changed then we need to
		 * re-adjust the min/max bounds now that DC doesn't handle this
		 * as part of commit.
		 */
		if (is_dc_timing_adjust_needed(dm_old_crtc_state, acrtc_state)) {
			spin_lock_irqsave(&pcrtc->dev->event_lock, flags);
			dc_stream_adjust_vmin_vmax(
				dm->dc, acrtc_state->stream,
				&acrtc_attach->dm_irq_params.vrr_params.adjust);
			spin_unlock_irqrestore(&pcrtc->dev->event_lock, flags);
		}
		mutex_lock(&dm->dc_lock);
		if ((acrtc_state->update_type > UPDATE_TYPE_FAST) &&
				acrtc_state->stream->link->psr_settings.psr_allow_active)
			amdgpu_dm_psr_disable(acrtc_state->stream);

		dc_commit_updates_for_stream(dm->dc,
						     bundle->surface_updates,
						     planes_count,
						     acrtc_state->stream,
						     &bundle->stream_update,
						     dc_state);

		/**
		 * Enable or disable the interrupts on the backend.
		 *
		 * Most pipes are put into power gating when unused.
		 *
		 * When power gating is enabled on a pipe we lose the
		 * interrupt enablement state when power gating is disabled.
		 *
		 * So we need to update the IRQ control state in hardware
		 * whenever the pipe turns on (since it could be previously
		 * power gated) or off (since some pipes can't be power gated
		 * on some ASICs).
		 */
		if (dm_old_crtc_state->active_planes != acrtc_state->active_planes)
			dm_update_pflip_irq_state(drm_to_adev(dev),
						  acrtc_attach);

		if ((acrtc_state->update_type > UPDATE_TYPE_FAST) &&
				acrtc_state->stream->link->psr_settings.psr_version != DC_PSR_VERSION_UNSUPPORTED &&
				!acrtc_state->stream->link->psr_settings.psr_feature_enabled)
			amdgpu_dm_link_setup_psr(acrtc_state->stream);

		/* Decrement skip count when PSR is enabled and we're doing fast updates. */
		if (acrtc_state->update_type == UPDATE_TYPE_FAST &&
		    acrtc_state->stream->link->psr_settings.psr_feature_enabled) {
			struct amdgpu_dm_connector *aconn =
				(struct amdgpu_dm_connector *)acrtc_state->stream->dm_stream_context;

			if (aconn->psr_skip_count > 0)
				aconn->psr_skip_count--;

			/* Allow PSR when skip count is 0. */
			acrtc_attach->dm_irq_params.allow_psr_entry = !aconn->psr_skip_count;
		} else {
			acrtc_attach->dm_irq_params.allow_psr_entry = false;
		}

		mutex_unlock(&dm->dc_lock);
	}

	/*
	 * Update cursor state *after* programming all the planes.
	 * This avoids redundant programming in the case where we're going
	 * to be disabling a single plane - those pipes are being disabled.
	 */
	if (acrtc_state->active_planes)
		amdgpu_dm_commit_cursors(state);

cleanup:
	kfree(bundle);
}

static void amdgpu_dm_commit_audio(struct drm_device *dev,
				   struct drm_atomic_state *state)
{
	struct amdgpu_device *adev = drm_to_adev(dev);
	struct amdgpu_dm_connector *aconnector;
	struct drm_connector *connector;
	struct drm_connector_state *old_con_state, *new_con_state;
	struct drm_crtc_state *new_crtc_state;
	struct dm_crtc_state *new_dm_crtc_state;
	const struct dc_stream_status *status;
	int i, inst;

	/* Notify device removals. */
	for_each_oldnew_connector_in_state(state, connector, old_con_state, new_con_state, i) {
		if (old_con_state->crtc != new_con_state->crtc) {
			/* CRTC changes require notification. */
			goto notify;
		}

		if (!new_con_state->crtc)
			continue;

		new_crtc_state = drm_atomic_get_new_crtc_state(
			state, new_con_state->crtc);

		if (!new_crtc_state)
			continue;

		if (!drm_atomic_crtc_needs_modeset(new_crtc_state))
			continue;

	notify:
		aconnector = to_amdgpu_dm_connector(connector);

		mutex_lock(&adev->dm.audio_lock);
		inst = aconnector->audio_inst;
		aconnector->audio_inst = -1;
		mutex_unlock(&adev->dm.audio_lock);

		amdgpu_dm_audio_eld_notify(adev, inst);
	}

	/* Notify audio device additions. */
	for_each_new_connector_in_state(state, connector, new_con_state, i) {
		if (!new_con_state->crtc)
			continue;

		new_crtc_state = drm_atomic_get_new_crtc_state(
			state, new_con_state->crtc);

		if (!new_crtc_state)
			continue;

		if (!drm_atomic_crtc_needs_modeset(new_crtc_state))
			continue;

		new_dm_crtc_state = to_dm_crtc_state(new_crtc_state);
		if (!new_dm_crtc_state->stream)
			continue;

		status = dc_stream_get_status(new_dm_crtc_state->stream);
		if (!status)
			continue;

		aconnector = to_amdgpu_dm_connector(connector);

		mutex_lock(&adev->dm.audio_lock);
		inst = status->audio_inst;
		aconnector->audio_inst = inst;
		mutex_unlock(&adev->dm.audio_lock);

		amdgpu_dm_audio_eld_notify(adev, inst);
	}
}

/*
 * amdgpu_dm_crtc_copy_transient_flags - copy mirrored flags from DRM to DC
 * @crtc_state: the DRM CRTC state
 * @stream_state: the DC stream state.
 *
 * Copy the mirrored transient state flags from DRM, to DC. It is used to bring
 * a dc_stream_state's flags in sync with a drm_crtc_state's flags.
 */
static void amdgpu_dm_crtc_copy_transient_flags(struct drm_crtc_state *crtc_state,
						struct dc_stream_state *stream_state)
{
	stream_state->mode_changed = drm_atomic_crtc_needs_modeset(crtc_state);
}

/**
 * amdgpu_dm_atomic_commit_tail() - AMDgpu DM's commit tail implementation.
 * @state: The atomic state to commit
 *
 * This will tell DC to commit the constructed DC state from atomic_check,
 * programming the hardware. Any failures here implies a hardware failure, since
 * atomic check should have filtered anything non-kosher.
 */
static void amdgpu_dm_atomic_commit_tail(struct drm_atomic_state *state)
{
	struct drm_device *dev = state->dev;
	struct amdgpu_device *adev = drm_to_adev(dev);
	struct amdgpu_display_manager *dm = &adev->dm;
	struct dm_atomic_state *dm_state;
	struct dc_state *dc_state = NULL, *dc_state_temp = NULL;
	uint32_t i, j;
	struct drm_crtc *crtc;
	struct drm_crtc_state *old_crtc_state, *new_crtc_state;
	unsigned long flags;
	bool wait_for_vblank = true;
	struct drm_connector *connector;
	struct drm_connector_state *old_con_state, *new_con_state;
	struct dm_crtc_state *dm_old_crtc_state, *dm_new_crtc_state;
	int crtc_disable_count = 0;
	bool mode_set_reset_required = false;

	trace_amdgpu_dm_atomic_commit_tail_begin(state);

	drm_atomic_helper_update_legacy_modeset_state(dev, state);

	dm_state = dm_atomic_get_new_state(state);
	if (dm_state && dm_state->context) {
		dc_state = dm_state->context;
	} else {
		/* No state changes, retain current state. */
		dc_state_temp = dc_create_state(dm->dc);
		ASSERT(dc_state_temp);
		dc_state = dc_state_temp;
		dc_resource_state_copy_construct_current(dm->dc, dc_state);
	}

	for_each_oldnew_crtc_in_state (state, crtc, old_crtc_state,
				       new_crtc_state, i) {
		struct amdgpu_crtc *acrtc = to_amdgpu_crtc(crtc);

		dm_old_crtc_state = to_dm_crtc_state(old_crtc_state);

		if (old_crtc_state->active &&
		    (!new_crtc_state->active ||
		     drm_atomic_crtc_needs_modeset(new_crtc_state))) {
			manage_dm_interrupts(adev, acrtc, false);
			dc_stream_release(dm_old_crtc_state->stream);
		}
	}

	drm_atomic_helper_calc_timestamping_constants(state);

	/* update changed items */
	for_each_oldnew_crtc_in_state(state, crtc, old_crtc_state, new_crtc_state, i) {
		struct amdgpu_crtc *acrtc = to_amdgpu_crtc(crtc);

		dm_new_crtc_state = to_dm_crtc_state(new_crtc_state);
		dm_old_crtc_state = to_dm_crtc_state(old_crtc_state);

		DRM_DEBUG_ATOMIC(
			"amdgpu_crtc id:%d crtc_state_flags: enable:%d, active:%d, "
			"planes_changed:%d, mode_changed:%d,active_changed:%d,"
			"connectors_changed:%d\n",
			acrtc->crtc_id,
			new_crtc_state->enable,
			new_crtc_state->active,
			new_crtc_state->planes_changed,
			new_crtc_state->mode_changed,
			new_crtc_state->active_changed,
			new_crtc_state->connectors_changed);

		/* Disable cursor if disabling crtc */
		if (old_crtc_state->active && !new_crtc_state->active) {
			struct dc_cursor_position position;

			memset(&position, 0, sizeof(position));
			mutex_lock(&dm->dc_lock);
			dc_stream_set_cursor_position(dm_old_crtc_state->stream, &position);
			mutex_unlock(&dm->dc_lock);
		}

		/* Copy all transient state flags into dc state */
		if (dm_new_crtc_state->stream) {
			amdgpu_dm_crtc_copy_transient_flags(&dm_new_crtc_state->base,
							    dm_new_crtc_state->stream);
		}

		/* handles headless hotplug case, updating new_state and
		 * aconnector as needed
		 */

		if (modeset_required(new_crtc_state, dm_new_crtc_state->stream, dm_old_crtc_state->stream)) {

			DRM_DEBUG_ATOMIC("Atomic commit: SET crtc id %d: [%p]\n", acrtc->crtc_id, acrtc);

			if (!dm_new_crtc_state->stream) {
				/*
				 * this could happen because of issues with
				 * userspace notifications delivery.
				 * In this case userspace tries to set mode on
				 * display which is disconnected in fact.
				 * dc_sink is NULL in this case on aconnector.
				 * We expect reset mode will come soon.
				 *
				 * This can also happen when unplug is done
				 * during resume sequence ended
				 *
				 * In this case, we want to pretend we still
				 * have a sink to keep the pipe running so that
				 * hw state is consistent with the sw state
				 */
				DRM_DEBUG_DRIVER("%s: Failed to create new stream for crtc %d\n",
						__func__, acrtc->base.base.id);
				continue;
			}

			if (dm_old_crtc_state->stream)
				remove_stream(adev, acrtc, dm_old_crtc_state->stream);

			pm_runtime_get_noresume(dev->dev);

			acrtc->enabled = true;
			acrtc->hw_mode = new_crtc_state->mode;
			crtc->hwmode = new_crtc_state->mode;
			mode_set_reset_required = true;
		} else if (modereset_required(new_crtc_state)) {
			DRM_DEBUG_ATOMIC("Atomic commit: RESET. crtc id %d:[%p]\n", acrtc->crtc_id, acrtc);
			/* i.e. reset mode */
			if (dm_old_crtc_state->stream)
				remove_stream(adev, acrtc, dm_old_crtc_state->stream);

			mode_set_reset_required = true;
		}
	} /* for_each_crtc_in_state() */

	if (dc_state) {
		/* if there mode set or reset, disable eDP PSR */
		if (mode_set_reset_required) {
#if defined(CONFIG_DRM_AMD_DC_DCN)
			if (dm->vblank_control_workqueue)
				flush_workqueue(dm->vblank_control_workqueue);
#endif
			amdgpu_dm_psr_disable_all(dm);
		}

		dm_enable_per_frame_crtc_master_sync(dc_state);
		mutex_lock(&dm->dc_lock);
		WARN_ON(!dc_commit_state(dm->dc, dc_state));
#if defined(CONFIG_DRM_AMD_DC_DCN)
               /* Allow idle optimization when vblank count is 0 for display off */
               if (dm->active_vblank_irq_count == 0)
                   dc_allow_idle_optimizations(dm->dc,true);
#endif
		mutex_unlock(&dm->dc_lock);
	}

	for_each_new_crtc_in_state(state, crtc, new_crtc_state, i) {
		struct amdgpu_crtc *acrtc = to_amdgpu_crtc(crtc);

		dm_new_crtc_state = to_dm_crtc_state(new_crtc_state);

		if (dm_new_crtc_state->stream != NULL) {
			const struct dc_stream_status *status =
					dc_stream_get_status(dm_new_crtc_state->stream);

			if (!status)
				status = dc_stream_get_status_from_state(dc_state,
									 dm_new_crtc_state->stream);
			if (!status)
				DC_ERR("got no status for stream %p on acrtc%p\n", dm_new_crtc_state->stream, acrtc);
			else
				acrtc->otg_inst = status->primary_otg_inst;
		}
	}
#ifdef CONFIG_DRM_AMD_DC_HDCP
	for_each_oldnew_connector_in_state(state, connector, old_con_state, new_con_state, i) {
		struct dm_connector_state *dm_new_con_state = to_dm_connector_state(new_con_state);
		struct amdgpu_crtc *acrtc = to_amdgpu_crtc(dm_new_con_state->base.crtc);
		struct amdgpu_dm_connector *aconnector = to_amdgpu_dm_connector(connector);

		new_crtc_state = NULL;

		if (acrtc)
			new_crtc_state = drm_atomic_get_new_crtc_state(state, &acrtc->base);

		dm_new_crtc_state = to_dm_crtc_state(new_crtc_state);

		if (dm_new_crtc_state && dm_new_crtc_state->stream == NULL &&
		    connector->state->content_protection == DRM_MODE_CONTENT_PROTECTION_ENABLED) {
			hdcp_reset_display(adev->dm.hdcp_workqueue, aconnector->dc_link->link_index);
			new_con_state->content_protection = DRM_MODE_CONTENT_PROTECTION_DESIRED;
			dm_new_con_state->update_hdcp = true;
			continue;
		}

		if (is_content_protection_different(new_con_state, old_con_state, connector, adev->dm.hdcp_workqueue))
			hdcp_update_display(
				adev->dm.hdcp_workqueue, aconnector->dc_link->link_index, aconnector,
				new_con_state->hdcp_content_type,
				new_con_state->content_protection == DRM_MODE_CONTENT_PROTECTION_DESIRED);
	}
#endif

	/* Handle connector state changes */
	for_each_oldnew_connector_in_state(state, connector, old_con_state, new_con_state, i) {
		struct dm_connector_state *dm_new_con_state = to_dm_connector_state(new_con_state);
		struct dm_connector_state *dm_old_con_state = to_dm_connector_state(old_con_state);
		struct amdgpu_crtc *acrtc = to_amdgpu_crtc(dm_new_con_state->base.crtc);
		struct dc_surface_update dummy_updates[MAX_SURFACES];
		struct dc_stream_update stream_update;
		struct dc_info_packet hdr_packet;
		struct dc_stream_status *status = NULL;
		bool abm_changed, hdr_changed, scaling_changed;

		memset(&dummy_updates, 0, sizeof(dummy_updates));
		memset(&stream_update, 0, sizeof(stream_update));

		if (acrtc) {
			new_crtc_state = drm_atomic_get_new_crtc_state(state, &acrtc->base);
			old_crtc_state = drm_atomic_get_old_crtc_state(state, &acrtc->base);
		}

		/* Skip any modesets/resets */
		if (!acrtc || drm_atomic_crtc_needs_modeset(new_crtc_state))
			continue;

		dm_new_crtc_state = to_dm_crtc_state(new_crtc_state);
		dm_old_crtc_state = to_dm_crtc_state(old_crtc_state);

		scaling_changed = is_scaling_state_different(dm_new_con_state,
							     dm_old_con_state);

		abm_changed = dm_new_crtc_state->abm_level !=
			      dm_old_crtc_state->abm_level;

		hdr_changed =
			!drm_connector_atomic_hdr_metadata_equal(old_con_state, new_con_state);

		if (!scaling_changed && !abm_changed && !hdr_changed)
			continue;

		stream_update.stream = dm_new_crtc_state->stream;
		if (scaling_changed) {
			update_stream_scaling_settings(&dm_new_con_state->base.crtc->mode,
					dm_new_con_state, dm_new_crtc_state->stream);

			stream_update.src = dm_new_crtc_state->stream->src;
			stream_update.dst = dm_new_crtc_state->stream->dst;
		}

		if (abm_changed) {
			dm_new_crtc_state->stream->abm_level = dm_new_crtc_state->abm_level;

			stream_update.abm_level = &dm_new_crtc_state->abm_level;
		}

		if (hdr_changed) {
			fill_hdr_info_packet(new_con_state, &hdr_packet);
			stream_update.hdr_static_metadata = &hdr_packet;
		}

		status = dc_stream_get_status(dm_new_crtc_state->stream);

		if (WARN_ON(!status))
			continue;

		WARN_ON(!status->plane_count);

		/*
		 * TODO: DC refuses to perform stream updates without a dc_surface_update.
		 * Here we create an empty update on each plane.
		 * To fix this, DC should permit updating only stream properties.
		 */
		for (j = 0; j < status->plane_count; j++)
			dummy_updates[j].surface = status->plane_states[0];


		mutex_lock(&dm->dc_lock);
		dc_commit_updates_for_stream(dm->dc,
						     dummy_updates,
						     status->plane_count,
						     dm_new_crtc_state->stream,
						     &stream_update,
						     dc_state);
		mutex_unlock(&dm->dc_lock);
	}

	/* Count number of newly disabled CRTCs for dropping PM refs later. */
	for_each_oldnew_crtc_in_state(state, crtc, old_crtc_state,
				      new_crtc_state, i) {
		if (old_crtc_state->active && !new_crtc_state->active)
			crtc_disable_count++;

		dm_new_crtc_state = to_dm_crtc_state(new_crtc_state);
		dm_old_crtc_state = to_dm_crtc_state(old_crtc_state);

		/* For freesync config update on crtc state and params for irq */
		update_stream_irq_parameters(dm, dm_new_crtc_state);

		/* Handle vrr on->off / off->on transitions */
		amdgpu_dm_handle_vrr_transition(dm_old_crtc_state,
						dm_new_crtc_state);
	}

	/**
	 * Enable interrupts for CRTCs that are newly enabled or went through
	 * a modeset. It was intentionally deferred until after the front end
	 * state was modified to wait until the OTG was on and so the IRQ
	 * handlers didn't access stale or invalid state.
	 */
	for_each_oldnew_crtc_in_state(state, crtc, old_crtc_state, new_crtc_state, i) {
		struct amdgpu_crtc *acrtc = to_amdgpu_crtc(crtc);
#ifdef CONFIG_DEBUG_FS
		bool configure_crc = false;
		enum amdgpu_dm_pipe_crc_source cur_crc_src;
#if defined(CONFIG_DRM_AMD_SECURE_DISPLAY)
		struct crc_rd_work *crc_rd_wrk = dm->crc_rd_wrk;
#endif
		spin_lock_irqsave(&adev_to_drm(adev)->event_lock, flags);
		cur_crc_src = acrtc->dm_irq_params.crc_src;
		spin_unlock_irqrestore(&adev_to_drm(adev)->event_lock, flags);
#endif
		dm_new_crtc_state = to_dm_crtc_state(new_crtc_state);

		if (new_crtc_state->active &&
		    (!old_crtc_state->active ||
		     drm_atomic_crtc_needs_modeset(new_crtc_state))) {
			dc_stream_retain(dm_new_crtc_state->stream);
			acrtc->dm_irq_params.stream = dm_new_crtc_state->stream;
			manage_dm_interrupts(adev, acrtc, true);

#ifdef CONFIG_DEBUG_FS
			/**
			 * Frontend may have changed so reapply the CRC capture
			 * settings for the stream.
			 */
			dm_new_crtc_state = to_dm_crtc_state(new_crtc_state);

			if (amdgpu_dm_is_valid_crc_source(cur_crc_src)) {
				configure_crc = true;
#if defined(CONFIG_DRM_AMD_SECURE_DISPLAY)
				if (amdgpu_dm_crc_window_is_activated(crtc)) {
					spin_lock_irqsave(&adev_to_drm(adev)->event_lock, flags);
					acrtc->dm_irq_params.crc_window.update_win = true;
					acrtc->dm_irq_params.crc_window.skip_frame_cnt = 2;
					spin_lock_irq(&crc_rd_wrk->crc_rd_work_lock);
					crc_rd_wrk->crtc = crtc;
					spin_unlock_irq(&crc_rd_wrk->crc_rd_work_lock);
					spin_unlock_irqrestore(&adev_to_drm(adev)->event_lock, flags);
				}
#endif
			}

			if (configure_crc)
				if (amdgpu_dm_crtc_configure_crc_source(
					crtc, dm_new_crtc_state, cur_crc_src))
					DRM_DEBUG_DRIVER("Failed to configure crc source");
#endif
		}
	}

	for_each_new_crtc_in_state(state, crtc, new_crtc_state, j)
		if (new_crtc_state->async_flip)
			wait_for_vblank = false;

	/* update planes when needed per crtc*/
	for_each_new_crtc_in_state(state, crtc, new_crtc_state, j) {
		dm_new_crtc_state = to_dm_crtc_state(new_crtc_state);

		if (dm_new_crtc_state->stream)
			amdgpu_dm_commit_planes(state, dc_state, dev,
						dm, crtc, wait_for_vblank);
	}

	/* Update audio instances for each connector. */
	amdgpu_dm_commit_audio(dev, state);

#if defined(CONFIG_BACKLIGHT_CLASS_DEVICE) ||		\
	defined(CONFIG_BACKLIGHT_CLASS_DEVICE_MODULE)
	/* restore the backlight level */
	for (i = 0; i < dm->num_of_edps; i++) {
		if (dm->backlight_dev[i] &&
		    (amdgpu_dm_backlight_get_level(dm, i) != dm->brightness[i]))
			amdgpu_dm_backlight_set_level(dm, i, dm->brightness[i]);
	}
#endif
	/*
	 * send vblank event on all events not handled in flip and
	 * mark consumed event for drm_atomic_helper_commit_hw_done
	 */
	spin_lock_irqsave(&adev_to_drm(adev)->event_lock, flags);
	for_each_new_crtc_in_state(state, crtc, new_crtc_state, i) {

		if (new_crtc_state->event)
			drm_send_event_locked(dev, &new_crtc_state->event->base);

		new_crtc_state->event = NULL;
	}
	spin_unlock_irqrestore(&adev_to_drm(adev)->event_lock, flags);

	/* Signal HW programming completion */
	drm_atomic_helper_commit_hw_done(state);

	if (wait_for_vblank)
		drm_atomic_helper_wait_for_flip_done(dev, state);

	drm_atomic_helper_cleanup_planes(dev, state);

	/* return the stolen vga memory back to VRAM */
	if (!adev->mman.keep_stolen_vga_memory)
		amdgpu_bo_free_kernel(&adev->mman.stolen_vga_memory, NULL, NULL);
	amdgpu_bo_free_kernel(&adev->mman.stolen_extended_memory, NULL, NULL);

	/*
	 * Finally, drop a runtime PM reference for each newly disabled CRTC,
	 * so we can put the GPU into runtime suspend if we're not driving any
	 * displays anymore
	 */
	for (i = 0; i < crtc_disable_count; i++)
		pm_runtime_put_autosuspend(dev->dev);
	pm_runtime_mark_last_busy(dev->dev);

	if (dc_state_temp)
		dc_release_state(dc_state_temp);
}


static int dm_force_atomic_commit(struct drm_connector *connector)
{
	int ret = 0;
	struct drm_device *ddev = connector->dev;
	struct drm_atomic_state *state = drm_atomic_state_alloc(ddev);
	struct amdgpu_crtc *disconnected_acrtc = to_amdgpu_crtc(connector->encoder->crtc);
	struct drm_plane *plane = disconnected_acrtc->base.primary;
	struct drm_connector_state *conn_state;
	struct drm_crtc_state *crtc_state;
	struct drm_plane_state *plane_state;

	if (!state)
		return -ENOMEM;

	state->acquire_ctx = ddev->mode_config.acquire_ctx;

	/* Construct an atomic state to restore previous display setting */

	/*
	 * Attach connectors to drm_atomic_state
	 */
	conn_state = drm_atomic_get_connector_state(state, connector);

	ret = PTR_ERR_OR_ZERO(conn_state);
	if (ret)
		goto out;

	/* Attach crtc to drm_atomic_state*/
	crtc_state = drm_atomic_get_crtc_state(state, &disconnected_acrtc->base);

	ret = PTR_ERR_OR_ZERO(crtc_state);
	if (ret)
		goto out;

	/* force a restore */
	crtc_state->mode_changed = true;

	/* Attach plane to drm_atomic_state */
	plane_state = drm_atomic_get_plane_state(state, plane);

	ret = PTR_ERR_OR_ZERO(plane_state);
	if (ret)
		goto out;

	/* Call commit internally with the state we just constructed */
	ret = drm_atomic_commit(state);

out:
	drm_atomic_state_put(state);
	if (ret)
		DRM_ERROR("Restoring old state failed with %i\n", ret);

	return ret;
}

/*
 * This function handles all cases when set mode does not come upon hotplug.
 * This includes when a display is unplugged then plugged back into the
 * same port and when running without usermode desktop manager supprot
 */
void dm_restore_drm_connector_state(struct drm_device *dev,
				    struct drm_connector *connector)
{
	struct amdgpu_dm_connector *aconnector = to_amdgpu_dm_connector(connector);
	struct amdgpu_crtc *disconnected_acrtc;
	struct dm_crtc_state *acrtc_state;

	if (!aconnector->dc_sink || !connector->state || !connector->encoder)
		return;

	disconnected_acrtc = to_amdgpu_crtc(connector->encoder->crtc);
	if (!disconnected_acrtc)
		return;

	acrtc_state = to_dm_crtc_state(disconnected_acrtc->base.state);
	if (!acrtc_state->stream)
		return;

	/*
	 * If the previous sink is not released and different from the current,
	 * we deduce we are in a state where we can not rely on usermode call
	 * to turn on the display, so we do it here
	 */
	if (acrtc_state->stream->sink != aconnector->dc_sink)
		dm_force_atomic_commit(&aconnector->base);
}

/*
 * Grabs all modesetting locks to serialize against any blocking commits,
 * Waits for completion of all non blocking commits.
 */
static int do_aquire_global_lock(struct drm_device *dev,
				 struct drm_atomic_state *state)
{
	struct drm_crtc *crtc;
	struct drm_crtc_commit *commit;
	long ret;

	/*
	 * Adding all modeset locks to aquire_ctx will
	 * ensure that when the framework release it the
	 * extra locks we are locking here will get released to
	 */
	ret = drm_modeset_lock_all_ctx(dev, state->acquire_ctx);
	if (ret)
		return ret;

	list_for_each_entry(crtc, &dev->mode_config.crtc_list, head) {
		spin_lock(&crtc->commit_lock);
		commit = list_first_entry_or_null(&crtc->commit_list,
				struct drm_crtc_commit, commit_entry);
		if (commit)
			drm_crtc_commit_get(commit);
		spin_unlock(&crtc->commit_lock);

		if (!commit)
			continue;

		/*
		 * Make sure all pending HW programming completed and
		 * page flips done
		 */
		ret = wait_for_completion_interruptible_timeout(&commit->hw_done, 10*HZ);

		if (ret > 0)
			ret = wait_for_completion_interruptible_timeout(
					&commit->flip_done, 10*HZ);

		if (ret == 0)
			DRM_ERROR("[CRTC:%d:%s] hw_done or flip_done "
				  "timed out\n", crtc->base.id, crtc->name);

		drm_crtc_commit_put(commit);
	}

	return ret < 0 ? ret : 0;
}

static void get_freesync_config_for_crtc(
	struct dm_crtc_state *new_crtc_state,
	struct dm_connector_state *new_con_state)
{
	struct mod_freesync_config config = {0};
	struct amdgpu_dm_connector *aconnector =
			to_amdgpu_dm_connector(new_con_state->base.connector);
	struct drm_display_mode *mode = &new_crtc_state->base.mode;
	int vrefresh = drm_mode_vrefresh(mode);
	bool fs_vid_mode = false;

	new_crtc_state->vrr_supported = new_con_state->freesync_capable &&
					vrefresh >= aconnector->min_vfreq &&
					vrefresh <= aconnector->max_vfreq;

	if (new_crtc_state->vrr_supported) {
		new_crtc_state->stream->ignore_msa_timing_param = true;
		fs_vid_mode = new_crtc_state->freesync_config.state == VRR_STATE_ACTIVE_FIXED;

		config.min_refresh_in_uhz = aconnector->min_vfreq * 1000000;
		config.max_refresh_in_uhz = aconnector->max_vfreq * 1000000;
		config.vsif_supported = true;
		config.btr = true;

		if (fs_vid_mode) {
			config.state = VRR_STATE_ACTIVE_FIXED;
			config.fixed_refresh_in_uhz = new_crtc_state->freesync_config.fixed_refresh_in_uhz;
			goto out;
		} else if (new_crtc_state->base.vrr_enabled) {
			config.state = VRR_STATE_ACTIVE_VARIABLE;
		} else {
			config.state = VRR_STATE_INACTIVE;
		}
	}
out:
	new_crtc_state->freesync_config = config;
}

static void reset_freesync_config_for_crtc(
	struct dm_crtc_state *new_crtc_state)
{
	new_crtc_state->vrr_supported = false;

	memset(&new_crtc_state->vrr_infopacket, 0,
	       sizeof(new_crtc_state->vrr_infopacket));
}

static bool
is_timing_unchanged_for_freesync(struct drm_crtc_state *old_crtc_state,
				 struct drm_crtc_state *new_crtc_state)
{
	struct drm_display_mode old_mode, new_mode;

	if (!old_crtc_state || !new_crtc_state)
		return false;

	old_mode = old_crtc_state->mode;
	new_mode = new_crtc_state->mode;

	if (old_mode.clock       == new_mode.clock &&
	    old_mode.hdisplay    == new_mode.hdisplay &&
	    old_mode.vdisplay    == new_mode.vdisplay &&
	    old_mode.htotal      == new_mode.htotal &&
	    old_mode.vtotal      != new_mode.vtotal &&
	    old_mode.hsync_start == new_mode.hsync_start &&
	    old_mode.vsync_start != new_mode.vsync_start &&
	    old_mode.hsync_end   == new_mode.hsync_end &&
	    old_mode.vsync_end   != new_mode.vsync_end &&
	    old_mode.hskew       == new_mode.hskew &&
	    old_mode.vscan       == new_mode.vscan &&
	    (old_mode.vsync_end - old_mode.vsync_start) ==
	    (new_mode.vsync_end - new_mode.vsync_start))
		return true;

	return false;
}

static void set_freesync_fixed_config(struct dm_crtc_state *dm_new_crtc_state) {
	uint64_t num, den, res;
	struct drm_crtc_state *new_crtc_state = &dm_new_crtc_state->base;

	dm_new_crtc_state->freesync_config.state = VRR_STATE_ACTIVE_FIXED;

	num = (unsigned long long)new_crtc_state->mode.clock * 1000 * 1000000;
	den = (unsigned long long)new_crtc_state->mode.htotal *
	      (unsigned long long)new_crtc_state->mode.vtotal;

	res = div_u64(num, den);
	dm_new_crtc_state->freesync_config.fixed_refresh_in_uhz = res;
}

static int dm_update_crtc_state(struct amdgpu_display_manager *dm,
				struct drm_atomic_state *state,
				struct drm_crtc *crtc,
				struct drm_crtc_state *old_crtc_state,
				struct drm_crtc_state *new_crtc_state,
				bool enable,
				bool *lock_and_validation_needed)
{
	struct dm_atomic_state *dm_state = NULL;
	struct dm_crtc_state *dm_old_crtc_state, *dm_new_crtc_state;
	struct dc_stream_state *new_stream;
	int ret = 0;

	/*
	 * TODO Move this code into dm_crtc_atomic_check once we get rid of dc_validation_set
	 * update changed items
	 */
	struct amdgpu_crtc *acrtc = NULL;
	struct amdgpu_dm_connector *aconnector = NULL;
	struct drm_connector_state *drm_new_conn_state = NULL, *drm_old_conn_state = NULL;
	struct dm_connector_state *dm_new_conn_state = NULL, *dm_old_conn_state = NULL;

	new_stream = NULL;

	dm_old_crtc_state = to_dm_crtc_state(old_crtc_state);
	dm_new_crtc_state = to_dm_crtc_state(new_crtc_state);
	acrtc = to_amdgpu_crtc(crtc);
	aconnector = amdgpu_dm_find_first_crtc_matching_connector(state, crtc);

	/* TODO This hack should go away */
	if (aconnector && enable) {
		/* Make sure fake sink is created in plug-in scenario */
		drm_new_conn_state = drm_atomic_get_new_connector_state(state,
							    &aconnector->base);
		drm_old_conn_state = drm_atomic_get_old_connector_state(state,
							    &aconnector->base);

		if (IS_ERR(drm_new_conn_state)) {
			ret = PTR_ERR_OR_ZERO(drm_new_conn_state);
			goto fail;
		}

		dm_new_conn_state = to_dm_connector_state(drm_new_conn_state);
		dm_old_conn_state = to_dm_connector_state(drm_old_conn_state);

		if (!drm_atomic_crtc_needs_modeset(new_crtc_state))
			goto skip_modeset;

		new_stream = create_validate_stream_for_sink(aconnector,
							     &new_crtc_state->mode,
							     dm_new_conn_state,
							     dm_old_crtc_state->stream);

		/*
		 * we can have no stream on ACTION_SET if a display
		 * was disconnected during S3, in this case it is not an
		 * error, the OS will be updated after detection, and
		 * will do the right thing on next atomic commit
		 */

		if (!new_stream) {
			DRM_DEBUG_DRIVER("%s: Failed to create new stream for crtc %d\n",
					__func__, acrtc->base.base.id);
			ret = -ENOMEM;
			goto fail;
		}

		/*
		 * TODO: Check VSDB bits to decide whether this should
		 * be enabled or not.
		 */
		new_stream->triggered_crtc_reset.enabled =
			dm->force_timing_sync;

		dm_new_crtc_state->abm_level = dm_new_conn_state->abm_level;

		ret = fill_hdr_info_packet(drm_new_conn_state,
					   &new_stream->hdr_static_metadata);
		if (ret)
			goto fail;

		/*
		 * If we already removed the old stream from the context
		 * (and set the new stream to NULL) then we can't reuse
		 * the old stream even if the stream and scaling are unchanged.
		 * We'll hit the BUG_ON and black screen.
		 *
		 * TODO: Refactor this function to allow this check to work
		 * in all conditions.
		 */
		if (amdgpu_freesync_vid_mode &&
		    dm_new_crtc_state->stream &&
		    is_timing_unchanged_for_freesync(new_crtc_state, old_crtc_state))
			goto skip_modeset;

		if (dm_new_crtc_state->stream &&
		    dc_is_stream_unchanged(new_stream, dm_old_crtc_state->stream) &&
		    dc_is_stream_scaling_unchanged(new_stream, dm_old_crtc_state->stream)) {
			new_crtc_state->mode_changed = false;
			DRM_DEBUG_DRIVER("Mode change not required, setting mode_changed to %d",
					 new_crtc_state->mode_changed);
		}
	}

	/* mode_changed flag may get updated above, need to check again */
	if (!drm_atomic_crtc_needs_modeset(new_crtc_state))
		goto skip_modeset;

	DRM_DEBUG_ATOMIC(
		"amdgpu_crtc id:%d crtc_state_flags: enable:%d, active:%d, "
		"planes_changed:%d, mode_changed:%d,active_changed:%d,"
		"connectors_changed:%d\n",
		acrtc->crtc_id,
		new_crtc_state->enable,
		new_crtc_state->active,
		new_crtc_state->planes_changed,
		new_crtc_state->mode_changed,
		new_crtc_state->active_changed,
		new_crtc_state->connectors_changed);

	/* Remove stream for any changed/disabled CRTC */
	if (!enable) {

		if (!dm_old_crtc_state->stream)
			goto skip_modeset;

		if (amdgpu_freesync_vid_mode && dm_new_crtc_state->stream &&
		    is_timing_unchanged_for_freesync(new_crtc_state,
						     old_crtc_state)) {
			new_crtc_state->mode_changed = false;
			DRM_DEBUG_DRIVER(
				"Mode change not required for front porch change, "
				"setting mode_changed to %d",
				new_crtc_state->mode_changed);

			set_freesync_fixed_config(dm_new_crtc_state);

			goto skip_modeset;
		} else if (amdgpu_freesync_vid_mode && aconnector &&
			   is_freesync_video_mode(&new_crtc_state->mode,
						  aconnector)) {
			struct drm_display_mode *high_mode;

			high_mode = get_highest_refresh_rate_mode(aconnector, false);
			if (!drm_mode_equal(&new_crtc_state->mode, high_mode)) {
				set_freesync_fixed_config(dm_new_crtc_state);
			}
		}

		ret = dm_atomic_get_state(state, &dm_state);
		if (ret)
			goto fail;

		DRM_DEBUG_DRIVER("Disabling DRM crtc: %d\n",
				crtc->base.id);

		/* i.e. reset mode */
		if (dc_remove_stream_from_ctx(
				dm->dc,
				dm_state->context,
				dm_old_crtc_state->stream) != DC_OK) {
			ret = -EINVAL;
			goto fail;
		}

		dc_stream_release(dm_old_crtc_state->stream);
		dm_new_crtc_state->stream = NULL;

		reset_freesync_config_for_crtc(dm_new_crtc_state);

		*lock_and_validation_needed = true;

	} else {/* Add stream for any updated/enabled CRTC */
		/*
		 * Quick fix to prevent NULL pointer on new_stream when
		 * added MST connectors not found in existing crtc_state in the chained mode
		 * TODO: need to dig out the root cause of that
		 */
		if (!aconnector || (!aconnector->dc_sink && aconnector->mst_port))
			goto skip_modeset;

		if (modereset_required(new_crtc_state))
			goto skip_modeset;

		if (modeset_required(new_crtc_state, new_stream,
				     dm_old_crtc_state->stream)) {

			WARN_ON(dm_new_crtc_state->stream);

			ret = dm_atomic_get_state(state, &dm_state);
			if (ret)
				goto fail;

			dm_new_crtc_state->stream = new_stream;

			dc_stream_retain(new_stream);

			DRM_DEBUG_ATOMIC("Enabling DRM crtc: %d\n",
					 crtc->base.id);

			if (dc_add_stream_to_ctx(
					dm->dc,
					dm_state->context,
					dm_new_crtc_state->stream) != DC_OK) {
				ret = -EINVAL;
				goto fail;
			}

			*lock_and_validation_needed = true;
		}
	}

skip_modeset:
	/* Release extra reference */
	if (new_stream)
		 dc_stream_release(new_stream);

	/*
	 * We want to do dc stream updates that do not require a
	 * full modeset below.
	 */
	if (!(enable && aconnector && new_crtc_state->active))
		return 0;
	/*
	 * Given above conditions, the dc state cannot be NULL because:
	 * 1. We're in the process of enabling CRTCs (just been added
	 *    to the dc context, or already is on the context)
	 * 2. Has a valid connector attached, and
	 * 3. Is currently active and enabled.
	 * => The dc stream state currently exists.
	 */
	BUG_ON(dm_new_crtc_state->stream == NULL);

	/* Scaling or underscan settings */
	if (is_scaling_state_different(dm_old_conn_state, dm_new_conn_state) ||
				drm_atomic_crtc_needs_modeset(new_crtc_state))
		update_stream_scaling_settings(
			&new_crtc_state->mode, dm_new_conn_state, dm_new_crtc_state->stream);

	/* ABM settings */
	dm_new_crtc_state->abm_level = dm_new_conn_state->abm_level;

	/*
	 * Color management settings. We also update color properties
	 * when a modeset is needed, to ensure it gets reprogrammed.
	 */
	if (dm_new_crtc_state->base.color_mgmt_changed ||
	    drm_atomic_crtc_needs_modeset(new_crtc_state)) {
		ret = amdgpu_dm_update_crtc_color_mgmt(dm_new_crtc_state);
		if (ret)
			goto fail;
	}

	/* Update Freesync settings. */
	get_freesync_config_for_crtc(dm_new_crtc_state,
				     dm_new_conn_state);

	return ret;

fail:
	if (new_stream)
		dc_stream_release(new_stream);
	return ret;
}

static bool should_reset_plane(struct drm_atomic_state *state,
			       struct drm_plane *plane,
			       struct drm_plane_state *old_plane_state,
			       struct drm_plane_state *new_plane_state)
{
	struct drm_plane *other;
	struct drm_plane_state *old_other_state, *new_other_state;
	struct drm_crtc_state *new_crtc_state;
	int i;

	/*
	 * TODO: Remove this hack once the checks below are sufficient
	 * enough to determine when we need to reset all the planes on
	 * the stream.
	 */
	if (state->allow_modeset)
		return true;

	/* Exit early if we know that we're adding or removing the plane. */
	if (old_plane_state->crtc != new_plane_state->crtc)
		return true;

	/* old crtc == new_crtc == NULL, plane not in context. */
	if (!new_plane_state->crtc)
		return false;

	new_crtc_state =
		drm_atomic_get_new_crtc_state(state, new_plane_state->crtc);

	if (!new_crtc_state)
		return true;

	/* CRTC Degamma changes currently require us to recreate planes. */
	if (new_crtc_state->color_mgmt_changed)
		return true;

	if (drm_atomic_crtc_needs_modeset(new_crtc_state))
		return true;

	/*
	 * If there are any new primary or overlay planes being added or
	 * removed then the z-order can potentially change. To ensure
	 * correct z-order and pipe acquisition the current DC architecture
	 * requires us to remove and recreate all existing planes.
	 *
	 * TODO: Come up with a more elegant solution for this.
	 */
	for_each_oldnew_plane_in_state(state, other, old_other_state, new_other_state, i) {
		struct amdgpu_framebuffer *old_afb, *new_afb;
		if (other->type == DRM_PLANE_TYPE_CURSOR)
			continue;

		if (old_other_state->crtc != new_plane_state->crtc &&
		    new_other_state->crtc != new_plane_state->crtc)
			continue;

		if (old_other_state->crtc != new_other_state->crtc)
			return true;

		/* Src/dst size and scaling updates. */
		if (old_other_state->src_w != new_other_state->src_w ||
		    old_other_state->src_h != new_other_state->src_h ||
		    old_other_state->crtc_w != new_other_state->crtc_w ||
		    old_other_state->crtc_h != new_other_state->crtc_h)
			return true;

		/* Rotation / mirroring updates. */
		if (old_other_state->rotation != new_other_state->rotation)
			return true;

		/* Blending updates. */
		if (old_other_state->pixel_blend_mode !=
		    new_other_state->pixel_blend_mode)
			return true;

		/* Alpha updates. */
		if (old_other_state->alpha != new_other_state->alpha)
			return true;

		/* Colorspace changes. */
		if (old_other_state->color_range != new_other_state->color_range ||
		    old_other_state->color_encoding != new_other_state->color_encoding)
			return true;

		/* Framebuffer checks fall at the end. */
		if (!old_other_state->fb || !new_other_state->fb)
			continue;

		/* Pixel format changes can require bandwidth updates. */
		if (old_other_state->fb->format != new_other_state->fb->format)
			return true;

		old_afb = (struct amdgpu_framebuffer *)old_other_state->fb;
		new_afb = (struct amdgpu_framebuffer *)new_other_state->fb;

		/* Tiling and DCC changes also require bandwidth updates. */
		if (old_afb->tiling_flags != new_afb->tiling_flags ||
		    old_afb->base.modifier != new_afb->base.modifier)
			return true;
	}

	return false;
}

static int dm_check_cursor_fb(struct amdgpu_crtc *new_acrtc,
			      struct drm_plane_state *new_plane_state,
			      struct drm_framebuffer *fb)
{
	struct amdgpu_device *adev = drm_to_adev(new_acrtc->base.dev);
	struct amdgpu_framebuffer *afb = to_amdgpu_framebuffer(fb);
	unsigned int pitch;
	bool linear;

	if (fb->width > new_acrtc->max_cursor_width ||
	    fb->height > new_acrtc->max_cursor_height) {
		DRM_DEBUG_ATOMIC("Bad cursor FB size %dx%d\n",
				 new_plane_state->fb->width,
				 new_plane_state->fb->height);
		return -EINVAL;
	}
	if (new_plane_state->src_w != fb->width << 16 ||
	    new_plane_state->src_h != fb->height << 16) {
		DRM_DEBUG_ATOMIC("Cropping not supported for cursor plane\n");
		return -EINVAL;
	}

	/* Pitch in pixels */
	pitch = fb->pitches[0] / fb->format->cpp[0];

	if (fb->width != pitch) {
		DRM_DEBUG_ATOMIC("Cursor FB width %d doesn't match pitch %d",
				 fb->width, pitch);
		return -EINVAL;
	}

	switch (pitch) {
	case 64:
	case 128:
	case 256:
		/* FB pitch is supported by cursor plane */
		break;
	default:
		DRM_DEBUG_ATOMIC("Bad cursor FB pitch %d px\n", pitch);
		return -EINVAL;
	}

	/* Core DRM takes care of checking FB modifiers, so we only need to
	 * check tiling flags when the FB doesn't have a modifier. */
	if (!(fb->flags & DRM_MODE_FB_MODIFIERS)) {
		if (adev->family < AMDGPU_FAMILY_AI) {
			linear = AMDGPU_TILING_GET(afb->tiling_flags, ARRAY_MODE) != DC_ARRAY_2D_TILED_THIN1 &&
			         AMDGPU_TILING_GET(afb->tiling_flags, ARRAY_MODE) != DC_ARRAY_1D_TILED_THIN1 &&
				 AMDGPU_TILING_GET(afb->tiling_flags, MICRO_TILE_MODE) == 0;
		} else {
			linear = AMDGPU_TILING_GET(afb->tiling_flags, SWIZZLE_MODE) == 0;
		}
		if (!linear) {
			DRM_DEBUG_ATOMIC("Cursor FB not linear");
			return -EINVAL;
		}
	}

	return 0;
}

static int dm_update_plane_state(struct dc *dc,
				 struct drm_atomic_state *state,
				 struct drm_plane *plane,
				 struct drm_plane_state *old_plane_state,
				 struct drm_plane_state *new_plane_state,
				 bool enable,
				 bool *lock_and_validation_needed)
{

	struct dm_atomic_state *dm_state = NULL;
	struct drm_crtc *new_plane_crtc, *old_plane_crtc;
	struct drm_crtc_state *old_crtc_state, *new_crtc_state;
	struct dm_crtc_state *dm_new_crtc_state, *dm_old_crtc_state;
	struct dm_plane_state *dm_new_plane_state, *dm_old_plane_state;
	struct amdgpu_crtc *new_acrtc;
	bool needs_reset;
	int ret = 0;


	new_plane_crtc = new_plane_state->crtc;
	old_plane_crtc = old_plane_state->crtc;
	dm_new_plane_state = to_dm_plane_state(new_plane_state);
	dm_old_plane_state = to_dm_plane_state(old_plane_state);

	if (plane->type == DRM_PLANE_TYPE_CURSOR) {
		if (!enable || !new_plane_crtc ||
			drm_atomic_plane_disabling(plane->state, new_plane_state))
			return 0;

		new_acrtc = to_amdgpu_crtc(new_plane_crtc);

		if (new_plane_state->src_x != 0 || new_plane_state->src_y != 0) {
			DRM_DEBUG_ATOMIC("Cropping not supported for cursor plane\n");
			return -EINVAL;
		}

		if (new_plane_state->fb) {
			ret = dm_check_cursor_fb(new_acrtc, new_plane_state,
						 new_plane_state->fb);
			if (ret)
				return ret;
		}

		return 0;
	}

	needs_reset = should_reset_plane(state, plane, old_plane_state,
					 new_plane_state);

	/* Remove any changed/removed planes */
	if (!enable) {
		if (!needs_reset)
			return 0;

		if (!old_plane_crtc)
			return 0;

		old_crtc_state = drm_atomic_get_old_crtc_state(
				state, old_plane_crtc);
		dm_old_crtc_state = to_dm_crtc_state(old_crtc_state);

		if (!dm_old_crtc_state->stream)
			return 0;

		DRM_DEBUG_ATOMIC("Disabling DRM plane: %d on DRM crtc %d\n",
				plane->base.id, old_plane_crtc->base.id);

		ret = dm_atomic_get_state(state, &dm_state);
		if (ret)
			return ret;

		if (!dc_remove_plane_from_context(
				dc,
				dm_old_crtc_state->stream,
				dm_old_plane_state->dc_state,
				dm_state->context)) {

			return -EINVAL;
		}


		dc_plane_state_release(dm_old_plane_state->dc_state);
		dm_new_plane_state->dc_state = NULL;

		*lock_and_validation_needed = true;

	} else { /* Add new planes */
		struct dc_plane_state *dc_new_plane_state;

		if (drm_atomic_plane_disabling(plane->state, new_plane_state))
			return 0;

		if (!new_plane_crtc)
			return 0;

		new_crtc_state = drm_atomic_get_new_crtc_state(state, new_plane_crtc);
		dm_new_crtc_state = to_dm_crtc_state(new_crtc_state);

		if (!dm_new_crtc_state->stream)
			return 0;

		if (!needs_reset)
			return 0;

		ret = dm_plane_helper_check_state(new_plane_state, new_crtc_state);
		if (ret)
			return ret;

		WARN_ON(dm_new_plane_state->dc_state);

		dc_new_plane_state = dc_create_plane_state(dc);
		if (!dc_new_plane_state)
			return -ENOMEM;

		DRM_DEBUG_ATOMIC("Enabling DRM plane: %d on DRM crtc %d\n",
				 plane->base.id, new_plane_crtc->base.id);

		ret = fill_dc_plane_attributes(
			drm_to_adev(new_plane_crtc->dev),
			dc_new_plane_state,
			new_plane_state,
			new_crtc_state);
		if (ret) {
			dc_plane_state_release(dc_new_plane_state);
			return ret;
		}

		ret = dm_atomic_get_state(state, &dm_state);
		if (ret) {
			dc_plane_state_release(dc_new_plane_state);
			return ret;
		}

		/*
		 * Any atomic check errors that occur after this will
		 * not need a release. The plane state will be attached
		 * to the stream, and therefore part of the atomic
		 * state. It'll be released when the atomic state is
		 * cleaned.
		 */
		if (!dc_add_plane_to_context(
				dc,
				dm_new_crtc_state->stream,
				dc_new_plane_state,
				dm_state->context)) {

			dc_plane_state_release(dc_new_plane_state);
			return -EINVAL;
		}

		dm_new_plane_state->dc_state = dc_new_plane_state;

		/* Tell DC to do a full surface update every time there
		 * is a plane change. Inefficient, but works for now.
		 */
		dm_new_plane_state->dc_state->update_flags.bits.full_update = 1;

		*lock_and_validation_needed = true;
	}


	return ret;
}

static int dm_check_crtc_cursor(struct drm_atomic_state *state,
				struct drm_crtc *crtc,
				struct drm_crtc_state *new_crtc_state)
{
	struct drm_plane *cursor = crtc->cursor, *underlying;
	struct drm_plane_state *new_cursor_state, *new_underlying_state;
	int i;
	int cursor_scale_w, cursor_scale_h, underlying_scale_w, underlying_scale_h;

	/* On DCE and DCN there is no dedicated hardware cursor plane. We get a
	 * cursor per pipe but it's going to inherit the scaling and
	 * positioning from the underlying pipe. Check the cursor plane's
	 * blending properties match the underlying planes'. */

	new_cursor_state = drm_atomic_get_new_plane_state(state, cursor);
	if (!new_cursor_state || !new_cursor_state->fb) {
		return 0;
	}

	cursor_scale_w = new_cursor_state->crtc_w * 1000 /
			 (new_cursor_state->src_w >> 16);
	cursor_scale_h = new_cursor_state->crtc_h * 1000 /
			 (new_cursor_state->src_h >> 16);

	for_each_new_plane_in_state_reverse(state, underlying, new_underlying_state, i) {
		/* Narrow down to non-cursor planes on the same CRTC as the cursor */
		if (new_underlying_state->crtc != crtc || underlying == crtc->cursor)
			continue;

		/* Ignore disabled planes */
		if (!new_underlying_state->fb)
			continue;

		underlying_scale_w = new_underlying_state->crtc_w * 1000 /
				     (new_underlying_state->src_w >> 16);
		underlying_scale_h = new_underlying_state->crtc_h * 1000 /
				     (new_underlying_state->src_h >> 16);

		if (cursor_scale_w != underlying_scale_w ||
		    cursor_scale_h != underlying_scale_h) {
			drm_dbg_atomic(crtc->dev,
				       "Cursor [PLANE:%d:%s] scaling doesn't match underlying [PLANE:%d:%s]\n",
				       cursor->base.id, cursor->name, underlying->base.id, underlying->name);
			return -EINVAL;
		}

		/* If this plane covers the whole CRTC, no need to check planes underneath */
		if (new_underlying_state->crtc_x <= 0 &&
		    new_underlying_state->crtc_y <= 0 &&
		    new_underlying_state->crtc_x + new_underlying_state->crtc_w >= new_crtc_state->mode.hdisplay &&
		    new_underlying_state->crtc_y + new_underlying_state->crtc_h >= new_crtc_state->mode.vdisplay)
			break;
	}

	return 0;
}

#if defined(CONFIG_DRM_AMD_DC_DCN)
static int add_affected_mst_dsc_crtcs(struct drm_atomic_state *state, struct drm_crtc *crtc)
{
	struct drm_connector *connector;
	struct drm_connector_state *conn_state;
	struct amdgpu_dm_connector *aconnector = NULL;
	int i;
	for_each_new_connector_in_state(state, connector, conn_state, i) {
		if (conn_state->crtc != crtc)
			continue;

		aconnector = to_amdgpu_dm_connector(connector);
		if (!aconnector->port || !aconnector->mst_port)
			aconnector = NULL;
		else
			break;
	}

	if (!aconnector)
		return 0;

	return drm_dp_mst_add_affected_dsc_crtcs(state, &aconnector->mst_port->mst_mgr);
}
#endif

/**
 * amdgpu_dm_atomic_check() - Atomic check implementation for AMDgpu DM.
 * @dev: The DRM device
 * @state: The atomic state to commit
 *
 * Validate that the given atomic state is programmable by DC into hardware.
 * This involves constructing a &struct dc_state reflecting the new hardware
 * state we wish to commit, then querying DC to see if it is programmable. It's
 * important not to modify the existing DC state. Otherwise, atomic_check
 * may unexpectedly commit hardware changes.
 *
 * When validating the DC state, it's important that the right locks are
 * acquired. For full updates case which removes/adds/updates streams on one
 * CRTC while flipping on another CRTC, acquiring global lock will guarantee
 * that any such full update commit will wait for completion of any outstanding
 * flip using DRMs synchronization events.
 *
 * Note that DM adds the affected connectors for all CRTCs in state, when that
 * might not seem necessary. This is because DC stream creation requires the
 * DC sink, which is tied to the DRM connector state. Cleaning this up should
 * be possible but non-trivial - a possible TODO item.
 *
 * Return: -Error code if validation failed.
 */
static int amdgpu_dm_atomic_check(struct drm_device *dev,
				  struct drm_atomic_state *state)
{
	struct amdgpu_device *adev = drm_to_adev(dev);
	struct dm_atomic_state *dm_state = NULL;
	struct dc *dc = adev->dm.dc;
	struct drm_connector *connector;
	struct drm_connector_state *old_con_state, *new_con_state;
	struct drm_crtc *crtc;
	struct drm_crtc_state *old_crtc_state, *new_crtc_state;
	struct drm_plane *plane;
	struct drm_plane_state *old_plane_state, *new_plane_state;
	enum dc_status status;
	int ret, i;
	bool lock_and_validation_needed = false;
	struct dm_crtc_state *dm_old_crtc_state;
#if defined(CONFIG_DRM_AMD_DC_DCN)
	struct dsc_mst_fairness_vars vars[MAX_PIPES];
	struct drm_dp_mst_topology_state *mst_state;
	struct drm_dp_mst_topology_mgr *mgr;
#endif

	trace_amdgpu_dm_atomic_check_begin(state);

	ret = drm_atomic_helper_check_modeset(dev, state);
	if (ret)
		goto fail;

	/* Check connector changes */
	for_each_oldnew_connector_in_state(state, connector, old_con_state, new_con_state, i) {
		struct dm_connector_state *dm_old_con_state = to_dm_connector_state(old_con_state);
		struct dm_connector_state *dm_new_con_state = to_dm_connector_state(new_con_state);

		/* Skip connectors that are disabled or part of modeset already. */
		if (!old_con_state->crtc && !new_con_state->crtc)
			continue;

		if (!new_con_state->crtc)
			continue;

		new_crtc_state = drm_atomic_get_crtc_state(state, new_con_state->crtc);
		if (IS_ERR(new_crtc_state)) {
			ret = PTR_ERR(new_crtc_state);
			goto fail;
		}

		if (dm_old_con_state->abm_level !=
		    dm_new_con_state->abm_level)
			new_crtc_state->connectors_changed = true;
	}

#if defined(CONFIG_DRM_AMD_DC_DCN)
	if (dc_resource_is_dsc_encoding_supported(dc)) {
		for_each_oldnew_crtc_in_state(state, crtc, old_crtc_state, new_crtc_state, i) {
			if (drm_atomic_crtc_needs_modeset(new_crtc_state)) {
				ret = add_affected_mst_dsc_crtcs(state, crtc);
				if (ret)
					goto fail;
			}
		}
	}
#endif
	for_each_oldnew_crtc_in_state(state, crtc, old_crtc_state, new_crtc_state, i) {
		dm_old_crtc_state = to_dm_crtc_state(old_crtc_state);

		if (!drm_atomic_crtc_needs_modeset(new_crtc_state) &&
		    !new_crtc_state->color_mgmt_changed &&
		    old_crtc_state->vrr_enabled == new_crtc_state->vrr_enabled &&
			dm_old_crtc_state->dsc_force_changed == false)
			continue;

		ret = amdgpu_dm_verify_lut_sizes(new_crtc_state);
		if (ret)
			goto fail;

		if (!new_crtc_state->enable)
			continue;

		ret = drm_atomic_add_affected_connectors(state, crtc);
		if (ret)
			goto fail;

		ret = drm_atomic_add_affected_planes(state, crtc);
		if (ret)
			goto fail;

		if (dm_old_crtc_state->dsc_force_changed)
			new_crtc_state->mode_changed = true;
	}

	/*
	 * Add all primary and overlay planes on the CRTC to the state
	 * whenever a plane is enabled to maintain correct z-ordering
	 * and to enable fast surface updates.
	 */
	drm_for_each_crtc(crtc, dev) {
		bool modified = false;

		for_each_oldnew_plane_in_state(state, plane, old_plane_state, new_plane_state, i) {
			if (plane->type == DRM_PLANE_TYPE_CURSOR)
				continue;

			if (new_plane_state->crtc == crtc ||
			    old_plane_state->crtc == crtc) {
				modified = true;
				break;
			}
		}

		if (!modified)
			continue;

		drm_for_each_plane_mask(plane, state->dev, crtc->state->plane_mask) {
			if (plane->type == DRM_PLANE_TYPE_CURSOR)
				continue;

			new_plane_state =
				drm_atomic_get_plane_state(state, plane);

			if (IS_ERR(new_plane_state)) {
				ret = PTR_ERR(new_plane_state);
				goto fail;
			}
		}
	}

	/* Remove exiting planes if they are modified */
	for_each_oldnew_plane_in_state_reverse(state, plane, old_plane_state, new_plane_state, i) {
		ret = dm_update_plane_state(dc, state, plane,
					    old_plane_state,
					    new_plane_state,
					    false,
					    &lock_and_validation_needed);
		if (ret)
			goto fail;
	}

	/* Disable all crtcs which require disable */
	for_each_oldnew_crtc_in_state(state, crtc, old_crtc_state, new_crtc_state, i) {
		ret = dm_update_crtc_state(&adev->dm, state, crtc,
					   old_crtc_state,
					   new_crtc_state,
					   false,
					   &lock_and_validation_needed);
		if (ret)
			goto fail;
	}

	/* Enable all crtcs which require enable */
	for_each_oldnew_crtc_in_state(state, crtc, old_crtc_state, new_crtc_state, i) {
		ret = dm_update_crtc_state(&adev->dm, state, crtc,
					   old_crtc_state,
					   new_crtc_state,
					   true,
					   &lock_and_validation_needed);
		if (ret)
			goto fail;
	}

	/* Add new/modified planes */
	for_each_oldnew_plane_in_state_reverse(state, plane, old_plane_state, new_plane_state, i) {
		ret = dm_update_plane_state(dc, state, plane,
					    old_plane_state,
					    new_plane_state,
					    true,
					    &lock_and_validation_needed);
		if (ret)
			goto fail;
	}

	/* Run this here since we want to validate the streams we created */
	ret = drm_atomic_helper_check_planes(dev, state);
	if (ret)
		goto fail;

	/* Check cursor planes scaling */
	for_each_new_crtc_in_state(state, crtc, new_crtc_state, i) {
		ret = dm_check_crtc_cursor(state, crtc, new_crtc_state);
		if (ret)
			goto fail;
	}

	if (state->legacy_cursor_update) {
		/*
		 * This is a fast cursor update coming from the plane update
		 * helper, check if it can be done asynchronously for better
		 * performance.
		 */
		state->async_update =
			!drm_atomic_helper_async_check(dev, state);

		/*
		 * Skip the remaining global validation if this is an async
		 * update. Cursor updates can be done without affecting
		 * state or bandwidth calcs and this avoids the performance
		 * penalty of locking the private state object and
		 * allocating a new dc_state.
		 */
		if (state->async_update)
			return 0;
	}

	/* Check scaling and underscan changes*/
	/* TODO Removed scaling changes validation due to inability to commit
	 * new stream into context w\o causing full reset. Need to
	 * decide how to handle.
	 */
	for_each_oldnew_connector_in_state(state, connector, old_con_state, new_con_state, i) {
		struct dm_connector_state *dm_old_con_state = to_dm_connector_state(old_con_state);
		struct dm_connector_state *dm_new_con_state = to_dm_connector_state(new_con_state);
		struct amdgpu_crtc *acrtc = to_amdgpu_crtc(dm_new_con_state->base.crtc);

		/* Skip any modesets/resets */
		if (!acrtc || drm_atomic_crtc_needs_modeset(
				drm_atomic_get_new_crtc_state(state, &acrtc->base)))
			continue;

		/* Skip any thing not scale or underscan changes */
		if (!is_scaling_state_different(dm_new_con_state, dm_old_con_state))
			continue;

		lock_and_validation_needed = true;
	}

#if defined(CONFIG_DRM_AMD_DC_DCN)
	/* set the slot info for each mst_state based on the link encoding format */
	for_each_new_mst_mgr_in_state(state, mgr, mst_state, i) {
		struct amdgpu_dm_connector *aconnector;
		struct drm_connector *connector;
		struct drm_connector_list_iter iter;
		u8 link_coding_cap;

		if (!mgr->mst_state )
			continue;

		drm_connector_list_iter_begin(dev, &iter);
		drm_for_each_connector_iter(connector, &iter) {
			int id = connector->index;

			if (id == mst_state->mgr->conn_base_id) {
				aconnector = to_amdgpu_dm_connector(connector);
				link_coding_cap = dc_link_dp_mst_decide_link_encoding_format(aconnector->dc_link);
				drm_dp_mst_update_slots(mst_state, link_coding_cap);

				break;
			}
		}
		drm_connector_list_iter_end(&iter);

	}
#endif
	/**
	 * Streams and planes are reset when there are changes that affect
	 * bandwidth. Anything that affects bandwidth needs to go through
	 * DC global validation to ensure that the configuration can be applied
	 * to hardware.
	 *
	 * We have to currently stall out here in atomic_check for outstanding
	 * commits to finish in this case because our IRQ handlers reference
	 * DRM state directly - we can end up disabling interrupts too early
	 * if we don't.
	 *
	 * TODO: Remove this stall and drop DM state private objects.
	 */
	if (lock_and_validation_needed) {
		ret = dm_atomic_get_state(state, &dm_state);
		if (ret)
			goto fail;

		ret = do_aquire_global_lock(dev, state);
		if (ret)
			goto fail;

#if defined(CONFIG_DRM_AMD_DC_DCN)
		if (!compute_mst_dsc_configs_for_state(state, dm_state->context, vars))
			goto fail;

		ret = dm_update_mst_vcpi_slots_for_dsc(state, dm_state->context, vars);
		if (ret)
			goto fail;
#endif

		/*
		 * Perform validation of MST topology in the state:
		 * We need to perform MST atomic check before calling
		 * dc_validate_global_state(), or there is a chance
		 * to get stuck in an infinite loop and hang eventually.
		 */
		ret = drm_dp_mst_atomic_check(state);
		if (ret)
			goto fail;
		status = dc_validate_global_state(dc, dm_state->context, false);
		if (status != DC_OK) {
			drm_dbg_atomic(dev,
				       "DC global validation failure: %s (%d)",
				       dc_status_to_str(status), status);
			ret = -EINVAL;
			goto fail;
		}
	} else {
		/*
		 * The commit is a fast update. Fast updates shouldn't change
		 * the DC context, affect global validation, and can have their
		 * commit work done in parallel with other commits not touching
		 * the same resource. If we have a new DC context as part of
		 * the DM atomic state from validation we need to free it and
		 * retain the existing one instead.
		 *
		 * Furthermore, since the DM atomic state only contains the DC
		 * context and can safely be annulled, we can free the state
		 * and clear the associated private object now to free
		 * some memory and avoid a possible use-after-free later.
		 */

		for (i = 0; i < state->num_private_objs; i++) {
			struct drm_private_obj *obj = state->private_objs[i].ptr;

			if (obj->funcs == adev->dm.atomic_obj.funcs) {
				int j = state->num_private_objs-1;

				dm_atomic_destroy_state(obj,
						state->private_objs[i].state);

				/* If i is not at the end of the array then the
				 * last element needs to be moved to where i was
				 * before the array can safely be truncated.
				 */
				if (i != j)
					state->private_objs[i] =
						state->private_objs[j];

				state->private_objs[j].ptr = NULL;
				state->private_objs[j].state = NULL;
				state->private_objs[j].old_state = NULL;
				state->private_objs[j].new_state = NULL;

				state->num_private_objs = j;
				break;
			}
		}
	}

	/* Store the overall update type for use later in atomic check. */
	for_each_new_crtc_in_state (state, crtc, new_crtc_state, i) {
		struct dm_crtc_state *dm_new_crtc_state =
			to_dm_crtc_state(new_crtc_state);

		dm_new_crtc_state->update_type = lock_and_validation_needed ?
							 UPDATE_TYPE_FULL :
							 UPDATE_TYPE_FAST;
	}

	/* Must be success */
	WARN_ON(ret);

	trace_amdgpu_dm_atomic_check_finish(state, ret);

	return ret;

fail:
	if (ret == -EDEADLK)
		DRM_DEBUG_DRIVER("Atomic check stopped to avoid deadlock.\n");
	else if (ret == -EINTR || ret == -EAGAIN || ret == -ERESTARTSYS)
		DRM_DEBUG_DRIVER("Atomic check stopped due to signal.\n");
	else
		DRM_DEBUG_DRIVER("Atomic check failed with err: %d \n", ret);

	trace_amdgpu_dm_atomic_check_finish(state, ret);

	return ret;
}

static bool is_dp_capable_without_timing_msa(struct dc *dc,
					     struct amdgpu_dm_connector *amdgpu_dm_connector)
{
	uint8_t dpcd_data;
	bool capable = false;

	if (amdgpu_dm_connector->dc_link &&
		dm_helpers_dp_read_dpcd(
				NULL,
				amdgpu_dm_connector->dc_link,
				DP_DOWN_STREAM_PORT_COUNT,
				&dpcd_data,
				sizeof(dpcd_data))) {
		capable = (dpcd_data & DP_MSA_TIMING_PAR_IGNORED) ? true:false;
	}

	return capable;
}

static bool dm_edid_parser_send_cea(struct amdgpu_display_manager *dm,
		unsigned int offset,
		unsigned int total_length,
		uint8_t *data,
		unsigned int length,
		struct amdgpu_hdmi_vsdb_info *vsdb)
{
	bool res;
	union dmub_rb_cmd cmd;
	struct dmub_cmd_send_edid_cea *input;
	struct dmub_cmd_edid_cea_output *output;

	if (length > DMUB_EDID_CEA_DATA_CHUNK_BYTES)
		return false;

	memset(&cmd, 0, sizeof(cmd));

	input = &cmd.edid_cea.data.input;

	cmd.edid_cea.header.type = DMUB_CMD__EDID_CEA;
	cmd.edid_cea.header.sub_type = 0;
	cmd.edid_cea.header.payload_bytes =
		sizeof(cmd.edid_cea) - sizeof(cmd.edid_cea.header);
	input->offset = offset;
	input->length = length;
	input->total_length = total_length;
	memcpy(input->payload, data, length);

	res = dc_dmub_srv_cmd_with_reply_data(dm->dc->ctx->dmub_srv, &cmd);
	if (!res) {
		DRM_ERROR("EDID CEA parser failed\n");
		return false;
	}

	output = &cmd.edid_cea.data.output;

	if (output->type == DMUB_CMD__EDID_CEA_ACK) {
		if (!output->ack.success) {
			DRM_ERROR("EDID CEA ack failed at offset %d\n",
					output->ack.offset);
		}
	} else if (output->type == DMUB_CMD__EDID_CEA_AMD_VSDB) {
		if (!output->amd_vsdb.vsdb_found)
			return false;

		vsdb->freesync_supported = output->amd_vsdb.freesync_supported;
		vsdb->amd_vsdb_version = output->amd_vsdb.amd_vsdb_version;
		vsdb->min_refresh_rate_hz = output->amd_vsdb.min_frame_rate;
		vsdb->max_refresh_rate_hz = output->amd_vsdb.max_frame_rate;
	} else {
		DRM_WARN("Unknown EDID CEA parser results\n");
		return false;
	}

	return true;
}

static bool parse_edid_cea_dmcu(struct amdgpu_display_manager *dm,
		uint8_t *edid_ext, int len,
		struct amdgpu_hdmi_vsdb_info *vsdb_info)
{
	int i;

	/* send extension block to DMCU for parsing */
	for (i = 0; i < len; i += 8) {
		bool res;
		int offset;

		/* send 8 bytes a time */
		if (!dc_edid_parser_send_cea(dm->dc, i, len, &edid_ext[i], 8))
			return false;

		if (i+8 == len) {
			/* EDID block sent completed, expect result */
			int version, min_rate, max_rate;

			res = dc_edid_parser_recv_amd_vsdb(dm->dc, &version, &min_rate, &max_rate);
			if (res) {
				/* amd vsdb found */
				vsdb_info->freesync_supported = 1;
				vsdb_info->amd_vsdb_version = version;
				vsdb_info->min_refresh_rate_hz = min_rate;
				vsdb_info->max_refresh_rate_hz = max_rate;
				return true;
			}
			/* not amd vsdb */
			return false;
		}

		/* check for ack*/
		res = dc_edid_parser_recv_cea_ack(dm->dc, &offset);
		if (!res)
			return false;
	}

	return false;
}

static bool parse_edid_cea_dmub(struct amdgpu_display_manager *dm,
		uint8_t *edid_ext, int len,
		struct amdgpu_hdmi_vsdb_info *vsdb_info)
{
	int i;

	/* send extension block to DMCU for parsing */
	for (i = 0; i < len; i += 8) {
		/* send 8 bytes a time */
		if (!dm_edid_parser_send_cea(dm, i, len, &edid_ext[i], 8, vsdb_info))
			return false;
	}

	return vsdb_info->freesync_supported;
}

static bool parse_edid_cea(struct amdgpu_dm_connector *aconnector,
		uint8_t *edid_ext, int len,
		struct amdgpu_hdmi_vsdb_info *vsdb_info)
{
	struct amdgpu_device *adev = drm_to_adev(aconnector->base.dev);

	if (adev->dm.dmub_srv)
		return parse_edid_cea_dmub(&adev->dm, edid_ext, len, vsdb_info);
	else
		return parse_edid_cea_dmcu(&adev->dm, edid_ext, len, vsdb_info);
}

static int parse_hdmi_amd_vsdb(struct amdgpu_dm_connector *aconnector,
		struct edid *edid, struct amdgpu_hdmi_vsdb_info *vsdb_info)
{
	uint8_t *edid_ext = NULL;
	int i;
	bool valid_vsdb_found = false;

	/*----- drm_find_cea_extension() -----*/
	/* No EDID or EDID extensions */
	if (edid == NULL || edid->extensions == 0)
		return -ENODEV;

	/* Find CEA extension */
	for (i = 0; i < edid->extensions; i++) {
		edid_ext = (uint8_t *)edid + EDID_LENGTH * (i + 1);
		if (edid_ext[0] == CEA_EXT)
			break;
	}

	if (i == edid->extensions)
		return -ENODEV;

	/*----- cea_db_offsets() -----*/
	if (edid_ext[0] != CEA_EXT)
		return -ENODEV;

	valid_vsdb_found = parse_edid_cea(aconnector, edid_ext, EDID_LENGTH, vsdb_info);

	return valid_vsdb_found ? i : -ENODEV;
}

void amdgpu_dm_update_freesync_caps(struct drm_connector *connector,
					struct edid *edid)
{
	int i = 0;
	struct detailed_timing *timing;
	struct detailed_non_pixel *data;
	struct detailed_data_monitor_range *range;
	struct amdgpu_dm_connector *amdgpu_dm_connector =
			to_amdgpu_dm_connector(connector);
	struct dm_connector_state *dm_con_state = NULL;
	struct dc_sink *sink;

	struct drm_device *dev = connector->dev;
	struct amdgpu_device *adev = drm_to_adev(dev);
	bool freesync_capable = false;
	struct amdgpu_hdmi_vsdb_info vsdb_info = {0};

	if (!connector->state) {
		DRM_ERROR("%s - Connector has no state", __func__);
		goto update;
	}

	sink = amdgpu_dm_connector->dc_sink ?
		amdgpu_dm_connector->dc_sink :
		amdgpu_dm_connector->dc_em_sink;

	if (!edid || !sink) {
		dm_con_state = to_dm_connector_state(connector->state);

		amdgpu_dm_connector->min_vfreq = 0;
		amdgpu_dm_connector->max_vfreq = 0;
		amdgpu_dm_connector->pixel_clock_mhz = 0;
		connector->display_info.monitor_range.min_vfreq = 0;
		connector->display_info.monitor_range.max_vfreq = 0;
		freesync_capable = false;

		goto update;
	}

	dm_con_state = to_dm_connector_state(connector->state);

	if (!adev->dm.freesync_module)
		goto update;


	if (sink->sink_signal == SIGNAL_TYPE_DISPLAY_PORT
		|| sink->sink_signal == SIGNAL_TYPE_EDP) {
		bool edid_check_required = false;

		if (edid) {
			edid_check_required = is_dp_capable_without_timing_msa(
						adev->dm.dc,
						amdgpu_dm_connector);
		}

		if (edid_check_required == true && (edid->version > 1 ||
		   (edid->version == 1 && edid->revision > 1))) {
			for (i = 0; i < 4; i++) {

				timing	= &edid->detailed_timings[i];
				data	= &timing->data.other_data;
				range	= &data->data.range;
				/*
				 * Check if monitor has continuous frequency mode
				 */
				if (data->type != EDID_DETAIL_MONITOR_RANGE)
					continue;
				/*
				 * Check for flag range limits only. If flag == 1 then
				 * no additional timing information provided.
				 * Default GTF, GTF Secondary curve and CVT are not
				 * supported
				 */
				if (range->flags != 1)
					continue;

				amdgpu_dm_connector->min_vfreq = range->min_vfreq;
				amdgpu_dm_connector->max_vfreq = range->max_vfreq;
				amdgpu_dm_connector->pixel_clock_mhz =
					range->pixel_clock_mhz * 10;

				connector->display_info.monitor_range.min_vfreq = range->min_vfreq;
				connector->display_info.monitor_range.max_vfreq = range->max_vfreq;

				break;
			}

			if (amdgpu_dm_connector->max_vfreq -
			    amdgpu_dm_connector->min_vfreq > 10) {

				freesync_capable = true;
			}
		}
	} else if (edid && sink->sink_signal == SIGNAL_TYPE_HDMI_TYPE_A) {
		i = parse_hdmi_amd_vsdb(amdgpu_dm_connector, edid, &vsdb_info);
		if (i >= 0 && vsdb_info.freesync_supported) {
			timing  = &edid->detailed_timings[i];
			data    = &timing->data.other_data;

			amdgpu_dm_connector->min_vfreq = vsdb_info.min_refresh_rate_hz;
			amdgpu_dm_connector->max_vfreq = vsdb_info.max_refresh_rate_hz;
			if (amdgpu_dm_connector->max_vfreq - amdgpu_dm_connector->min_vfreq > 10)
				freesync_capable = true;

			connector->display_info.monitor_range.min_vfreq = vsdb_info.min_refresh_rate_hz;
			connector->display_info.monitor_range.max_vfreq = vsdb_info.max_refresh_rate_hz;
		}
	}

update:
	if (dm_con_state)
		dm_con_state->freesync_capable = freesync_capable;

	if (connector->vrr_capable_property)
		drm_connector_set_vrr_capable_property(connector,
						       freesync_capable);
}

void amdgpu_dm_trigger_timing_sync(struct drm_device *dev)
{
	struct amdgpu_device *adev = drm_to_adev(dev);
	struct dc *dc = adev->dm.dc;
	int i;

	mutex_lock(&adev->dm.dc_lock);
	if (dc->current_state) {
		for (i = 0; i < dc->current_state->stream_count; ++i)
			dc->current_state->streams[i]
				->triggered_crtc_reset.enabled =
				adev->dm.force_timing_sync;

		dm_enable_per_frame_crtc_master_sync(dc->current_state);
		dc_trigger_sync(dc, dc->current_state);
	}
	mutex_unlock(&adev->dm.dc_lock);
}

void dm_write_reg_func(const struct dc_context *ctx, uint32_t address,
		       uint32_t value, const char *func_name)
{
#ifdef DM_CHECK_ADDR_0
	if (address == 0) {
		DC_ERR("invalid register write. address = 0");
		return;
	}
#endif
	cgs_write_register(ctx->cgs_device, address, value);
	trace_amdgpu_dc_wreg(&ctx->perf_trace->write_count, address, value);
}

uint32_t dm_read_reg_func(const struct dc_context *ctx, uint32_t address,
			  const char *func_name)
{
	uint32_t value;
#ifdef DM_CHECK_ADDR_0
	if (address == 0) {
		DC_ERR("invalid register read; address = 0\n");
		return 0;
	}
#endif

	if (ctx->dmub_srv &&
	    ctx->dmub_srv->reg_helper_offload.gather_in_progress &&
	    !ctx->dmub_srv->reg_helper_offload.should_burst_write) {
		ASSERT(false);
		return 0;
	}

	value = cgs_read_register(ctx->cgs_device, address);

	trace_amdgpu_dc_rreg(&ctx->perf_trace->read_count, address, value);

	return value;
}

int amdgpu_dm_set_dmub_async_sync_status(bool is_cmd_aux, struct dc_context *ctx,
	uint8_t status_type, uint32_t *operation_result)
{
	struct amdgpu_device *adev = ctx->driver_context;
	int return_status = -1;
	struct dmub_notification *p_notify = adev->dm.dmub_notify;

	if (is_cmd_aux) {
		if (status_type == DMUB_ASYNC_TO_SYNC_ACCESS_SUCCESS) {
			return_status = p_notify->aux_reply.length;
			*operation_result = p_notify->result;
		} else if (status_type == DMUB_ASYNC_TO_SYNC_ACCESS_TIMEOUT) {
			*operation_result = AUX_RET_ERROR_TIMEOUT;
		} else if (status_type == DMUB_ASYNC_TO_SYNC_ACCESS_FAIL) {
			*operation_result = AUX_RET_ERROR_ENGINE_ACQUIRE;
		} else {
			*operation_result = AUX_RET_ERROR_UNKNOWN;
		}
	} else {
		if (status_type == DMUB_ASYNC_TO_SYNC_ACCESS_SUCCESS) {
			return_status = 0;
			*operation_result = p_notify->sc_status;
		} else {
			*operation_result = SET_CONFIG_UNKNOWN_ERROR;
		}
	}

	return return_status;
}

int amdgpu_dm_process_dmub_aux_transfer_sync(bool is_cmd_aux, struct dc_context *ctx,
	unsigned int link_index, void *cmd_payload, void *operation_result)
{
	struct amdgpu_device *adev = ctx->driver_context;
	int ret = 0;

	if (is_cmd_aux) {
		dc_process_dmub_aux_transfer_async(ctx->dc,
			link_index, (struct aux_payload *)cmd_payload);
	} else if (dc_process_dmub_set_config_async(ctx->dc, link_index,
					(struct set_config_cmd_payload *)cmd_payload,
					adev->dm.dmub_notify)) {
		return amdgpu_dm_set_dmub_async_sync_status(is_cmd_aux,
					ctx, DMUB_ASYNC_TO_SYNC_ACCESS_SUCCESS,
					(uint32_t *)operation_result);
	}

	ret = wait_for_completion_timeout(&adev->dm.dmub_aux_transfer_done, 10 * HZ);
	if (ret == 0) {
		DRM_ERROR("wait_for_completion_timeout timeout!");
		return amdgpu_dm_set_dmub_async_sync_status(is_cmd_aux,
				ctx, DMUB_ASYNC_TO_SYNC_ACCESS_TIMEOUT,
				(uint32_t *)operation_result);
	}

	if (is_cmd_aux) {
		if (adev->dm.dmub_notify->result == AUX_RET_SUCCESS) {
			struct aux_payload *payload = (struct aux_payload *)cmd_payload;

			payload->reply[0] = adev->dm.dmub_notify->aux_reply.command;
			if (!payload->write && adev->dm.dmub_notify->aux_reply.length &&
			    payload->reply[0] == AUX_TRANSACTION_REPLY_AUX_ACK) {
				memcpy(payload->data, adev->dm.dmub_notify->aux_reply.data,
				       adev->dm.dmub_notify->aux_reply.length);
			}
		}
	}

	return amdgpu_dm_set_dmub_async_sync_status(is_cmd_aux,
			ctx, DMUB_ASYNC_TO_SYNC_ACCESS_SUCCESS,
			(uint32_t *)operation_result);
}<|MERGE_RESOLUTION|>--- conflicted
+++ resolved
@@ -1415,24 +1415,6 @@
 	switch (adev->asic_type) {
 	case CHIP_CARRIZO:
 	case CHIP_STONEY:
-<<<<<<< HEAD
-	case CHIP_RAVEN:
-	case CHIP_RENOIR:
-		init_data.flags.gpu_vm_support = true;
-		switch (adev->dm.dmcub_fw_version) {
-		case 0: /* development */
-		case 0x1: /* linux-firmware.git hash 6d9f399 */
-		case 0x01000000: /* linux-firmware.git hash 9a0b0f4 */
-			init_data.flags.disable_dmcu = false;
-			break;
-		default:
-			init_data.flags.disable_dmcu = true;
-		}
-		break;
-	case CHIP_VANGOGH:
-	case CHIP_YELLOW_CARP:
-=======
->>>>>>> 4d58363c
 		init_data.flags.gpu_vm_support = true;
 		break;
 	default:
@@ -2585,9 +2567,6 @@
 	if (amdgpu_in_reset(adev)) {
 		dc_state = dm->cached_dc_state;
 
-<<<<<<< HEAD
-		amdgpu_dm_outbox_init(adev);
-=======
 		/*
 		 * The dc->current_state is backed up into dm->cached_dc_state
 		 * before we commit 0 streams.
@@ -2604,7 +2583,6 @@
 
 		if (dc_enable_dmub_notifications(adev->dm.dc))
 			amdgpu_dm_outbox_init(adev);
->>>>>>> 4d58363c
 
 		r = dm_dmub_hw_init(adev);
 		if (r)
@@ -4294,16 +4272,9 @@
 		} else if (dc_link_detect(link, DETECT_REASON_BOOT)) {
 			amdgpu_dm_update_connector_after_detect(aconnector);
 			register_backlight_device(dm, link);
-<<<<<<< HEAD
-
-			if (dm->num_of_edps)
-				update_connector_ext_caps(aconnector);
-			if (amdgpu_dc_feature_mask & DC_PSR_MASK)
-=======
 			if (dm->num_of_edps)
 				update_connector_ext_caps(aconnector);
 			if (psr_feature_enabled)
->>>>>>> 4d58363c
 				amdgpu_dm_set_psr_caps(link);
 		}
 
