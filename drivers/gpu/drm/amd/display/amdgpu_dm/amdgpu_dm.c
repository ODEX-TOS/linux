--- conflicted
+++ resolved
@@ -2349,12 +2349,6 @@
 
 			drm_connector_update_edid_property(connector,
 							   aconnector->edid);
-<<<<<<< HEAD
-			aconnector->num_modes = drm_add_edid_modes(connector, aconnector->edid);
-			drm_connector_list_update(connector);
-
-=======
->>>>>>> 83c750af
 			if (aconnector->dc_link->aux_mode)
 				drm_dp_cec_set_edid(&aconnector->dm_dp_aux.aux,
 						    aconnector->edid);
