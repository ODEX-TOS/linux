--- conflicted
+++ resolved
@@ -33,7 +33,6 @@
 
 static void hdcp2_message_init(struct mod_hdcp *hdcp,
 			       struct ta_hdcp_cmd_hdcp2_process_prepare_authentication_message_input_v2 *in)
-<<<<<<< HEAD
 {
 	in->session_handle = hdcp->auth.id;
 	in->prepare.msg1_id = TA_HDCP_HDCP2_MSG_ID__NULL_MESSAGE;
@@ -45,20 +44,6 @@
 	in->process.msg3_desc.msg_id = TA_HDCP_HDCP2_MSG_ID__NULL_MESSAGE;
 	in->process.msg3_desc.msg_size = 0;
 }
-enum mod_hdcp_status mod_hdcp_remove_display_topology(struct mod_hdcp *hdcp)
-=======
->>>>>>> 04d5ce62
-{
-	in->session_handle = hdcp->auth.id;
-	in->prepare.msg1_id = TA_HDCP_HDCP2_MSG_ID__NULL_MESSAGE;
-	in->prepare.msg2_id = TA_HDCP_HDCP2_MSG_ID__NULL_MESSAGE;
-	in->process.msg1_desc.msg_id = TA_HDCP_HDCP2_MSG_ID__NULL_MESSAGE;
-	in->process.msg1_desc.msg_size = 0;
-	in->process.msg2_desc.msg_id = TA_HDCP_HDCP2_MSG_ID__NULL_MESSAGE;
-	in->process.msg2_desc.msg_size = 0;
-	in->process.msg3_desc.msg_id = TA_HDCP_HDCP2_MSG_ID__NULL_MESSAGE;
-	in->process.msg3_desc.msg_size = 0;
-}
 enum mod_hdcp_status mod_hdcp_remove_display_from_topology(
 		struct mod_hdcp *hdcp, uint8_t index)
  {
@@ -69,17 +54,8 @@
 
 	dtm_cmd = (struct ta_dtm_shared_memory *)psp->dtm_context.dtm_shared_buf;
 
-<<<<<<< HEAD
-	for (i = 0; i < MAX_NUM_OF_DISPLAYS; i++) {
-		if (is_display_added(&(hdcp->connection.displays[i]))) {
-
-			memset(dtm_cmd, 0, sizeof(struct ta_dtm_shared_memory));
-
-			display = &hdcp->connection.displays[i];
-=======
 	if (!display || !is_display_added(display))
 		return MOD_HDCP_STATUS_DISPLAY_NOT_FOUND;
->>>>>>> 04d5ce62
 
 	memset(dtm_cmd, 0, sizeof(struct ta_dtm_shared_memory));
 
@@ -118,35 +94,6 @@
 
 	dtm_cmd = (struct ta_dtm_shared_memory *)psp->dtm_context.dtm_shared_buf;
 
-<<<<<<< HEAD
-	for (i = 0; i < MAX_NUM_OF_DISPLAYS; i++) {
-		if (hdcp->connection.displays[i].state == MOD_HDCP_DISPLAY_ACTIVE) {
-			display = &hdcp->connection.displays[i];
-
-			memset(dtm_cmd, 0, sizeof(struct ta_dtm_shared_memory));
-
-			dtm_cmd->cmd_id = TA_DTM_COMMAND__TOPOLOGY_UPDATE_V2;
-			dtm_cmd->dtm_in_message.topology_update_v2.display_handle = display->index;
-			dtm_cmd->dtm_in_message.topology_update_v2.is_active = 1;
-			dtm_cmd->dtm_in_message.topology_update_v2.controller = display->controller;
-			dtm_cmd->dtm_in_message.topology_update_v2.ddc_line = link->ddc_line;
-			dtm_cmd->dtm_in_message.topology_update_v2.dig_be = link->dig_be;
-			dtm_cmd->dtm_in_message.topology_update_v2.dig_fe = display->dig_fe;
-			dtm_cmd->dtm_in_message.topology_update_v2.dp_mst_vcid = display->vc_id;
-			dtm_cmd->dtm_in_message.topology_update_v2.max_hdcp_supported_version =
-				TA_DTM_HDCP_VERSION_MAX_SUPPORTED__2_2;
-			dtm_cmd->dtm_status = TA_DTM_STATUS__GENERIC_FAILURE;
-
-			psp_dtm_invoke(psp, dtm_cmd->cmd_id);
-
-			if (dtm_cmd->dtm_status != TA_DTM_STATUS__SUCCESS)
-				return MOD_HDCP_STATUS_UPDATE_TOPOLOGY_FAILURE;
-
-			display->state = MOD_HDCP_DISPLAY_ACTIVE_AND_ADDED;
-			HDCP_TOP_ADD_DISPLAY_TRACE(hdcp, display->index);
-		}
-	}
-=======
 	memset(dtm_cmd, 0, sizeof(struct ta_dtm_shared_memory));
 
 	dtm_cmd->cmd_id = TA_DTM_COMMAND__TOPOLOGY_UPDATE_V2;
@@ -171,7 +118,6 @@
 
 	display->state = MOD_HDCP_DISPLAY_ACTIVE_AND_ADDED;
 	HDCP_TOP_ADD_DISPLAY_TRACE(hdcp, display->index);
->>>>>>> 04d5ce62
 
 	return MOD_HDCP_STATUS_SUCCESS;
 }
@@ -459,10 +405,7 @@
 {
 	struct psp_context *psp = hdcp->config.psp.handle;
 	struct ta_hdcp_shared_memory *hdcp_cmd;
-<<<<<<< HEAD
-=======
 	uint8_t i = 0;
->>>>>>> 04d5ce62
 
 	hdcp_cmd = (struct ta_hdcp_shared_memory *)psp->hdcp_context.hdcp_shared_buf;
 	memset(hdcp_cmd, 0, sizeof(struct ta_hdcp_shared_memory));
@@ -476,8 +419,6 @@
 		return MOD_HDCP_STATUS_HDCP2_DESTROY_SESSION_FAILURE;
 
 	HDCP_TOP_HDCP2_DESTROY_SESSION_TRACE(hdcp);
-<<<<<<< HEAD
-=======
 	for (i = 0; i < MAX_NUM_OF_DISPLAYS; i++)
 		if (is_display_encryption_enabled(
 				&hdcp->displays[i])) {
@@ -486,7 +427,6 @@
 			HDCP_HDCP2_DISABLED_TRACE(hdcp,
 					hdcp->displays[i].index);
 		}
->>>>>>> 04d5ce62
 
 	return MOD_HDCP_STATUS_SUCCESS;
 }
@@ -562,18 +502,12 @@
 		hdcp->connection.is_km_stored = msg_out->process.is_km_stored ? 1 : 0;
 		hdcp->connection.is_repeater = msg_out->process.is_repeater ? 1 : 0;
 		return MOD_HDCP_STATUS_SUCCESS;
-<<<<<<< HEAD
-	}
-
-	return MOD_HDCP_STATUS_FAILURE;
-=======
 	} else if (msg_out->process.msg1_status == TA_HDCP2_MSG_AUTHENTICATION_STATUS__RECEIVERID_REVOKED) {
 		hdcp->connection.is_hdcp2_revoked = 1;
 		return MOD_HDCP_STATUS_HDCP2_AKE_CERT_REVOKED;
 	}
 
 	return MOD_HDCP_STATUS_HDCP2_VALIDATE_AKE_CERT_FAILURE;
->>>>>>> 04d5ce62
 }
 
 enum mod_hdcp_status mod_hdcp_hdcp2_validate_h_prime(struct mod_hdcp *hdcp)
@@ -728,30 +662,15 @@
 {
 	struct psp_context *psp = hdcp->config.psp.handle;
 	struct ta_hdcp_shared_memory *hdcp_cmd;
-<<<<<<< HEAD
-	struct ta_hdcp_cmd_hdcp2_process_prepare_authentication_message_input_v2 *msg_in;
-=======
->>>>>>> 04d5ce62
 	struct mod_hdcp_display *display = get_first_added_display(hdcp);
 
 	hdcp_cmd = (struct ta_hdcp_shared_memory *)psp->hdcp_context.hdcp_shared_buf;
 	memset(hdcp_cmd, 0, sizeof(struct ta_hdcp_shared_memory));
-
-<<<<<<< HEAD
-	msg_in = &hdcp_cmd->in_msg.hdcp2_prepare_process_authentication_message_v2;
-
-	hdcp2_message_init(hdcp, msg_in);
 
 	if (!display)
 		return MOD_HDCP_STATUS_DISPLAY_NOT_FOUND;
 
-	hdcp_cmd->in_msg.hdcp1_enable_encryption.session_handle = hdcp->auth.id;
-=======
-	if (!display)
-		return MOD_HDCP_STATUS_DISPLAY_NOT_FOUND;
-
 	hdcp_cmd->in_msg.hdcp2_set_encryption.session_handle = hdcp->auth.id;
->>>>>>> 04d5ce62
 
 	hdcp_cmd->cmd_id = TA_HDCP_COMMAND__HDCP2_SET_ENCRYPTION;
 	psp_hdcp_invoke(psp, hdcp_cmd->cmd_id);
@@ -803,12 +722,9 @@
 		hdcp->connection.is_km_stored = msg_out->process.is_km_stored ? 1 : 0;
 		hdcp->connection.is_repeater = msg_out->process.is_repeater ? 1 : 0;
 		return MOD_HDCP_STATUS_SUCCESS;
-<<<<<<< HEAD
-=======
 	} else if (msg_out->process.msg1_status == TA_HDCP2_MSG_AUTHENTICATION_STATUS__RECEIVERID_REVOKED) {
 		hdcp->connection.is_hdcp2_revoked = 1;
 		return MOD_HDCP_STATUS_HDCP2_RX_ID_LIST_REVOKED;
->>>>>>> 04d5ce62
 	}
 
 
@@ -831,17 +747,10 @@
 
 
 	for (i = 0; i < MAX_NUM_OF_DISPLAYS; i++) {
-<<<<<<< HEAD
-		if (hdcp->connection.displays[i].state != MOD_HDCP_DISPLAY_ACTIVE_AND_ADDED ||
-		    hdcp->connection.displays[i].adjust.disable)
-			continue;
-		hdcp_cmd->in_msg.hdcp2_enable_dp_stream_encryption.display_handle = hdcp->connection.displays[i].index;
-=======
 		if (hdcp->displays[i].state != MOD_HDCP_DISPLAY_ACTIVE_AND_ADDED ||
 		    hdcp->displays[i].adjust.disable)
 			continue;
 		hdcp_cmd->in_msg.hdcp2_enable_dp_stream_encryption.display_handle = hdcp->displays[i].index;
->>>>>>> 04d5ce62
 		hdcp_cmd->in_msg.hdcp2_enable_dp_stream_encryption.session_handle = hdcp->auth.id;
 
 		hdcp_cmd->cmd_id = TA_HDCP_COMMAND__HDCP2_ENABLE_DP_STREAM_ENCRYPTION;
@@ -850,13 +759,8 @@
 		if (hdcp_cmd->hdcp_status != TA_HDCP_STATUS__SUCCESS)
 			break;
 
-<<<<<<< HEAD
-		hdcp->connection.displays[i].state = MOD_HDCP_DISPLAY_ENCRYPTION_ENABLED;
-		HDCP_HDCP2_ENABLED_TRACE(hdcp, hdcp->connection.displays[i].index);
-=======
 		hdcp->displays[i].state = MOD_HDCP_DISPLAY_ENCRYPTION_ENABLED;
 		HDCP_HDCP2_ENABLED_TRACE(hdcp, hdcp->displays[i].index);
->>>>>>> 04d5ce62
 	}
 
 	return (hdcp_cmd->hdcp_status == TA_HDCP_STATUS__SUCCESS) ? MOD_HDCP_STATUS_SUCCESS
