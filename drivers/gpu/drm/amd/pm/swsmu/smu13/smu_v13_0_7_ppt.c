--- conflicted
+++ resolved
@@ -124,10 +124,7 @@
 	MSG_MAP(DFCstateControl,		PPSMC_MSG_SetExternalClientDfCstateAllow, 0),
 	MSG_MAP(ArmD3,				PPSMC_MSG_ArmD3,                       0),
 	MSG_MAP(AllowGpo,			PPSMC_MSG_SetGpoAllow,           0),
-<<<<<<< HEAD
-=======
 	MSG_MAP(GetPptLimit,			PPSMC_MSG_GetPptLimit,                 0),
->>>>>>> 2a175ffe
 };
 
 static struct cmn2asic_mapping smu_v13_0_7_clk_map[SMU_CLK_COUNT] = {
