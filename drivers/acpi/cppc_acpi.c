--- conflicted
+++ resolved
@@ -782,12 +782,8 @@
 
 					if (!osc_cpc_flexible_adr_space_confirmed) {
 						pr_debug("Flexible address space capability not supported\n");
-<<<<<<< HEAD
-						goto out_free;
-=======
 						if (!cpc_supported_by_cpu())
 							goto out_free;
->>>>>>> d74233b1
 					}
 
 					addr = ioremap(gas_t->address, gas_t->bit_width/8);
@@ -814,12 +810,8 @@
 				}
 				if (!osc_cpc_flexible_adr_space_confirmed) {
 					pr_debug("Flexible address space capability not supported\n");
-<<<<<<< HEAD
-					goto out_free;
-=======
 					if (!cpc_supported_by_cpu())
 						goto out_free;
->>>>>>> d74233b1
 				}
 			} else {
 				if (gas_t->space_id != ACPI_ADR_SPACE_FIXED_HARDWARE || !cpc_ffh_supported()) {
