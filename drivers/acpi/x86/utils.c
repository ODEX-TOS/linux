--- conflicted
+++ resolved
@@ -219,15 +219,12 @@
 			DMI_MATCH(DMI_PRODUCT_NAME, "Inspiron 14 7425 2-in-1"),
 		}
 	},
-<<<<<<< HEAD
-=======
 	{
 		.matches = {
 			DMI_MATCH(DMI_SYS_VENDOR, "Dell Inc."),
 			DMI_MATCH(DMI_PRODUCT_NAME, "Inspiron 16 5625"),
 		}
 	},
->>>>>>> f81a61f5
 	{}
 };
 
