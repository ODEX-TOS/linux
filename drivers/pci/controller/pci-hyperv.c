--- conflicted
+++ resolved
@@ -3301,11 +3301,6 @@
 		return 0;
 
 	if (!keep_devs) {
-<<<<<<< HEAD
-		/* Delete any children which might still exist. */
-		spin_lock_irqsave(&hbus->device_list_lock, flags);
-		list_for_each_entry_safe(hpdev, tmp, &hbus->children, list_entry) {
-=======
 		struct list_head removed;
 
 		/* Move all present children to the list on stack */
@@ -3317,7 +3312,6 @@
 
 		/* Remove all children in the list */
 		list_for_each_entry_safe(hpdev, tmp, &removed, list_entry) {
->>>>>>> bee673aa
 			list_del(&hpdev->list_entry);
 			if (hpdev->pci_slot)
 				pci_destroy_slot(hpdev->pci_slot);
@@ -3325,10 +3319,6 @@
 			put_pcichild(hpdev);
 			put_pcichild(hpdev);
 		}
-<<<<<<< HEAD
-		spin_unlock_irqrestore(&hbus->device_list_lock, flags);
-=======
->>>>>>> bee673aa
 	}
 
 	ret = hv_send_resources_released(hdev);
@@ -3398,13 +3388,7 @@
 	hv_free_config_window(hbus);
 	hv_pci_free_bridge_windows(hbus);
 	irq_domain_remove(hbus->irq_domain);
-<<<<<<< HEAD
-	irq_domain_free_fwnode(hbus->sysdata.fwnode);
-	put_hvpcibus(hbus);
-	wait_for_completion(&hbus->remove_event);
-=======
 	irq_domain_free_fwnode(hbus->fwnode);
->>>>>>> bee673aa
 
 	hv_put_dom_num(hbus->bridge->domain_nr);
 
