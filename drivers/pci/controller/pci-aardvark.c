// SPDX-License-Identifier: GPL-2.0
/*
 * Driver for the Aardvark PCIe controller, used on Marvell Armada
 * 3700.
 *
 * Copyright (C) 2016 Marvell
 *
 * Author: Hezi Shahmoon <hezi.shahmoon@marvell.com>
 */

#include <linux/delay.h>
#include <linux/gpio/consumer.h>
#include <linux/interrupt.h>
#include <linux/irq.h>
#include <linux/irqdomain.h>
#include <linux/kernel.h>
#include <linux/module.h>
#include <linux/pci.h>
#include <linux/pci-ecam.h>
#include <linux/init.h>
#include <linux/phy/phy.h>
#include <linux/platform_device.h>
#include <linux/msi.h>
#include <linux/of_address.h>
#include <linux/of_gpio.h>
#include <linux/of_pci.h>

#include "../pci.h"
#include "../pci-bridge-emul.h"

/* PCIe core registers */
#define PCIE_CORE_DEV_ID_REG					0x0
#define PCIE_CORE_CMD_STATUS_REG				0x4
#define PCIE_CORE_DEV_REV_REG					0x8
#define PCIE_CORE_PCIEXP_CAP					0xc0
#define PCIE_CORE_ERR_CAPCTL_REG				0x118
#define     PCIE_CORE_ERR_CAPCTL_ECRC_CHK_TX			BIT(5)
#define     PCIE_CORE_ERR_CAPCTL_ECRC_CHK_TX_EN			BIT(6)
#define     PCIE_CORE_ERR_CAPCTL_ECRC_CHCK			BIT(7)
#define     PCIE_CORE_ERR_CAPCTL_ECRC_CHCK_RCV			BIT(8)
/* PIO registers base address and register offsets */
#define PIO_BASE_ADDR				0x4000
#define PIO_CTRL				(PIO_BASE_ADDR + 0x0)
#define   PIO_CTRL_TYPE_MASK			GENMASK(3, 0)
#define   PIO_CTRL_ADDR_WIN_DISABLE		BIT(24)
#define PIO_STAT				(PIO_BASE_ADDR + 0x4)
#define   PIO_COMPLETION_STATUS_SHIFT		7
#define   PIO_COMPLETION_STATUS_MASK		GENMASK(9, 7)
#define   PIO_COMPLETION_STATUS_OK		0
#define   PIO_COMPLETION_STATUS_UR		1
#define   PIO_COMPLETION_STATUS_CRS		2
#define   PIO_COMPLETION_STATUS_CA		4
#define   PIO_NON_POSTED_REQ			BIT(10)
#define   PIO_ERR_STATUS			BIT(11)
#define PIO_ADDR_LS				(PIO_BASE_ADDR + 0x8)
#define PIO_ADDR_MS				(PIO_BASE_ADDR + 0xc)
#define PIO_WR_DATA				(PIO_BASE_ADDR + 0x10)
#define PIO_WR_DATA_STRB			(PIO_BASE_ADDR + 0x14)
#define PIO_RD_DATA				(PIO_BASE_ADDR + 0x18)
#define PIO_START				(PIO_BASE_ADDR + 0x1c)
#define PIO_ISR					(PIO_BASE_ADDR + 0x20)
#define PIO_ISRM				(PIO_BASE_ADDR + 0x24)

/* Aardvark Control registers */
#define CONTROL_BASE_ADDR			0x4800
#define PCIE_CORE_CTRL0_REG			(CONTROL_BASE_ADDR + 0x0)
#define     PCIE_GEN_SEL_MSK			0x3
#define     PCIE_GEN_SEL_SHIFT			0x0
#define     SPEED_GEN_1				0
#define     SPEED_GEN_2				1
#define     SPEED_GEN_3				2
#define     IS_RC_MSK				1
#define     IS_RC_SHIFT				2
#define     LANE_CNT_MSK			0x18
#define     LANE_CNT_SHIFT			0x3
#define     LANE_COUNT_1			(0 << LANE_CNT_SHIFT)
#define     LANE_COUNT_2			(1 << LANE_CNT_SHIFT)
#define     LANE_COUNT_4			(2 << LANE_CNT_SHIFT)
#define     LANE_COUNT_8			(3 << LANE_CNT_SHIFT)
#define     LINK_TRAINING_EN			BIT(6)
#define     LEGACY_INTA				BIT(28)
#define     LEGACY_INTB				BIT(29)
#define     LEGACY_INTC				BIT(30)
#define     LEGACY_INTD				BIT(31)
#define PCIE_CORE_CTRL1_REG			(CONTROL_BASE_ADDR + 0x4)
#define     HOT_RESET_GEN			BIT(0)
#define PCIE_CORE_CTRL2_REG			(CONTROL_BASE_ADDR + 0x8)
#define     PCIE_CORE_CTRL2_RESERVED		0x7
#define     PCIE_CORE_CTRL2_TD_ENABLE		BIT(4)
#define     PCIE_CORE_CTRL2_STRICT_ORDER_ENABLE	BIT(5)
#define     PCIE_CORE_CTRL2_OB_WIN_ENABLE	BIT(6)
#define     PCIE_CORE_CTRL2_MSI_ENABLE		BIT(10)
#define PCIE_CORE_REF_CLK_REG			(CONTROL_BASE_ADDR + 0x14)
#define     PCIE_CORE_REF_CLK_TX_ENABLE		BIT(1)
#define     PCIE_CORE_REF_CLK_RX_ENABLE		BIT(2)
#define PCIE_MSG_LOG_REG			(CONTROL_BASE_ADDR + 0x30)
#define PCIE_ISR0_REG				(CONTROL_BASE_ADDR + 0x40)
#define PCIE_MSG_PM_PME_MASK			BIT(7)
#define PCIE_ISR0_MASK_REG			(CONTROL_BASE_ADDR + 0x44)
#define     PCIE_ISR0_MSI_INT_PENDING		BIT(24)
#define     PCIE_ISR0_CORR_ERR			BIT(11)
#define     PCIE_ISR0_NFAT_ERR			BIT(12)
#define     PCIE_ISR0_FAT_ERR			BIT(13)
#define     PCIE_ISR0_ERR_MASK			GENMASK(13, 11)
#define     PCIE_ISR0_INTX_ASSERT(val)		BIT(16 + (val))
#define     PCIE_ISR0_INTX_DEASSERT(val)	BIT(20 + (val))
#define     PCIE_ISR0_ALL_MASK			GENMASK(31, 0)
#define PCIE_ISR1_REG				(CONTROL_BASE_ADDR + 0x48)
#define PCIE_ISR1_MASK_REG			(CONTROL_BASE_ADDR + 0x4C)
#define     PCIE_ISR1_POWER_STATE_CHANGE	BIT(4)
#define     PCIE_ISR1_FLUSH			BIT(5)
#define     PCIE_ISR1_INTX_ASSERT(val)		BIT(8 + (val))
#define     PCIE_ISR1_ALL_MASK			GENMASK(31, 0)
#define PCIE_MSI_ADDR_LOW_REG			(CONTROL_BASE_ADDR + 0x50)
#define PCIE_MSI_ADDR_HIGH_REG			(CONTROL_BASE_ADDR + 0x54)
#define PCIE_MSI_STATUS_REG			(CONTROL_BASE_ADDR + 0x58)
#define PCIE_MSI_MASK_REG			(CONTROL_BASE_ADDR + 0x5C)
#define     PCIE_MSI_ALL_MASK			GENMASK(31, 0)
#define PCIE_MSI_PAYLOAD_REG			(CONTROL_BASE_ADDR + 0x9C)
#define     PCIE_MSI_DATA_MASK			GENMASK(15, 0)

/* PCIe window configuration */
#define OB_WIN_BASE_ADDR			0x4c00
#define OB_WIN_BLOCK_SIZE			0x20
#define OB_WIN_COUNT				8
#define OB_WIN_REG_ADDR(win, offset)		(OB_WIN_BASE_ADDR + \
						 OB_WIN_BLOCK_SIZE * (win) + \
						 (offset))
#define OB_WIN_MATCH_LS(win)			OB_WIN_REG_ADDR(win, 0x00)
#define     OB_WIN_ENABLE			BIT(0)
#define OB_WIN_MATCH_MS(win)			OB_WIN_REG_ADDR(win, 0x04)
#define OB_WIN_REMAP_LS(win)			OB_WIN_REG_ADDR(win, 0x08)
#define OB_WIN_REMAP_MS(win)			OB_WIN_REG_ADDR(win, 0x0c)
#define OB_WIN_MASK_LS(win)			OB_WIN_REG_ADDR(win, 0x10)
#define OB_WIN_MASK_MS(win)			OB_WIN_REG_ADDR(win, 0x14)
#define OB_WIN_ACTIONS(win)			OB_WIN_REG_ADDR(win, 0x18)
#define OB_WIN_DEFAULT_ACTIONS			(OB_WIN_ACTIONS(OB_WIN_COUNT-1) + 0x4)
#define     OB_WIN_FUNC_NUM_MASK		GENMASK(31, 24)
#define     OB_WIN_FUNC_NUM_SHIFT		24
#define     OB_WIN_FUNC_NUM_ENABLE		BIT(23)
#define     OB_WIN_BUS_NUM_BITS_MASK		GENMASK(22, 20)
#define     OB_WIN_BUS_NUM_BITS_SHIFT		20
#define     OB_WIN_MSG_CODE_ENABLE		BIT(22)
#define     OB_WIN_MSG_CODE_MASK		GENMASK(21, 14)
#define     OB_WIN_MSG_CODE_SHIFT		14
#define     OB_WIN_MSG_PAYLOAD_LEN		BIT(12)
#define     OB_WIN_ATTR_ENABLE			BIT(11)
#define     OB_WIN_ATTR_TC_MASK			GENMASK(10, 8)
#define     OB_WIN_ATTR_TC_SHIFT		8
#define     OB_WIN_ATTR_RELAXED			BIT(7)
#define     OB_WIN_ATTR_NOSNOOP			BIT(6)
#define     OB_WIN_ATTR_POISON			BIT(5)
#define     OB_WIN_ATTR_IDO			BIT(4)
#define     OB_WIN_TYPE_MASK			GENMASK(3, 0)
#define     OB_WIN_TYPE_SHIFT			0
#define     OB_WIN_TYPE_MEM			0x0
#define     OB_WIN_TYPE_IO			0x4
#define     OB_WIN_TYPE_CONFIG_TYPE0		0x8
#define     OB_WIN_TYPE_CONFIG_TYPE1		0x9
#define     OB_WIN_TYPE_MSG			0xc

/* LMI registers base address and register offsets */
#define LMI_BASE_ADDR				0x6000
#define CFG_REG					(LMI_BASE_ADDR + 0x0)
#define     LTSSM_SHIFT				24
#define     LTSSM_MASK				0x3f
#define     RC_BAR_CONFIG			0x300

/* LTSSM values in CFG_REG */
enum {
	LTSSM_DETECT_QUIET			= 0x0,
	LTSSM_DETECT_ACTIVE			= 0x1,
	LTSSM_POLLING_ACTIVE			= 0x2,
	LTSSM_POLLING_COMPLIANCE		= 0x3,
	LTSSM_POLLING_CONFIGURATION		= 0x4,
	LTSSM_CONFIG_LINKWIDTH_START		= 0x5,
	LTSSM_CONFIG_LINKWIDTH_ACCEPT		= 0x6,
	LTSSM_CONFIG_LANENUM_ACCEPT		= 0x7,
	LTSSM_CONFIG_LANENUM_WAIT		= 0x8,
	LTSSM_CONFIG_COMPLETE			= 0x9,
	LTSSM_CONFIG_IDLE			= 0xa,
	LTSSM_RECOVERY_RCVR_LOCK		= 0xb,
	LTSSM_RECOVERY_SPEED			= 0xc,
	LTSSM_RECOVERY_RCVR_CFG			= 0xd,
	LTSSM_RECOVERY_IDLE			= 0xe,
	LTSSM_L0				= 0x10,
	LTSSM_RX_L0S_ENTRY			= 0x11,
	LTSSM_RX_L0S_IDLE			= 0x12,
	LTSSM_RX_L0S_FTS			= 0x13,
	LTSSM_TX_L0S_ENTRY			= 0x14,
	LTSSM_TX_L0S_IDLE			= 0x15,
	LTSSM_TX_L0S_FTS			= 0x16,
	LTSSM_L1_ENTRY				= 0x17,
	LTSSM_L1_IDLE				= 0x18,
	LTSSM_L2_IDLE				= 0x19,
	LTSSM_L2_TRANSMIT_WAKE			= 0x1a,
	LTSSM_DISABLED				= 0x20,
	LTSSM_LOOPBACK_ENTRY_MASTER		= 0x21,
	LTSSM_LOOPBACK_ACTIVE_MASTER		= 0x22,
	LTSSM_LOOPBACK_EXIT_MASTER		= 0x23,
	LTSSM_LOOPBACK_ENTRY_SLAVE		= 0x24,
	LTSSM_LOOPBACK_ACTIVE_SLAVE		= 0x25,
	LTSSM_LOOPBACK_EXIT_SLAVE		= 0x26,
	LTSSM_HOT_RESET				= 0x27,
	LTSSM_RECOVERY_EQUALIZATION_PHASE0	= 0x28,
	LTSSM_RECOVERY_EQUALIZATION_PHASE1	= 0x29,
	LTSSM_RECOVERY_EQUALIZATION_PHASE2	= 0x2a,
	LTSSM_RECOVERY_EQUALIZATION_PHASE3	= 0x2b,
};

#define VENDOR_ID_REG				(LMI_BASE_ADDR + 0x44)

/* PCIe core controller registers */
#define CTRL_CORE_BASE_ADDR			0x18000
#define CTRL_CONFIG_REG				(CTRL_CORE_BASE_ADDR + 0x0)
#define     CTRL_MODE_SHIFT			0x0
#define     CTRL_MODE_MASK			0x1
#define     PCIE_CORE_MODE_DIRECT		0x0
#define     PCIE_CORE_MODE_COMMAND		0x1

/* PCIe Central Interrupts Registers */
#define CENTRAL_INT_BASE_ADDR			0x1b000
#define HOST_CTRL_INT_STATUS_REG		(CENTRAL_INT_BASE_ADDR + 0x0)
#define HOST_CTRL_INT_MASK_REG			(CENTRAL_INT_BASE_ADDR + 0x4)
#define     PCIE_IRQ_CMDQ_INT			BIT(0)
#define     PCIE_IRQ_MSI_STATUS_INT		BIT(1)
#define     PCIE_IRQ_CMD_SENT_DONE		BIT(3)
#define     PCIE_IRQ_DMA_INT			BIT(4)
#define     PCIE_IRQ_IB_DXFERDONE		BIT(5)
#define     PCIE_IRQ_OB_DXFERDONE		BIT(6)
#define     PCIE_IRQ_OB_RXFERDONE		BIT(7)
#define     PCIE_IRQ_COMPQ_INT			BIT(12)
#define     PCIE_IRQ_DIR_RD_DDR_DET		BIT(13)
#define     PCIE_IRQ_DIR_WR_DDR_DET		BIT(14)
#define     PCIE_IRQ_CORE_INT			BIT(16)
#define     PCIE_IRQ_CORE_INT_PIO		BIT(17)
#define     PCIE_IRQ_DPMU_INT			BIT(18)
#define     PCIE_IRQ_PCIE_MIS_INT		BIT(19)
#define     PCIE_IRQ_MSI_INT1_DET		BIT(20)
#define     PCIE_IRQ_MSI_INT2_DET		BIT(21)
#define     PCIE_IRQ_RC_DBELL_DET		BIT(22)
#define     PCIE_IRQ_EP_STATUS			BIT(23)
#define     PCIE_IRQ_ALL_MASK			GENMASK(31, 0)
#define     PCIE_IRQ_ENABLE_INTS_MASK		PCIE_IRQ_CORE_INT

/* Transaction types */
#define PCIE_CONFIG_RD_TYPE0			0x8
#define PCIE_CONFIG_RD_TYPE1			0x9
#define PCIE_CONFIG_WR_TYPE0			0xa
#define PCIE_CONFIG_WR_TYPE1			0xb

#define PIO_RETRY_CNT			750000 /* 1.5 s */
#define PIO_RETRY_DELAY			2 /* 2 us*/

#define LINK_WAIT_MAX_RETRIES		10
#define LINK_WAIT_USLEEP_MIN		90000
#define LINK_WAIT_USLEEP_MAX		100000
#define RETRAIN_WAIT_MAX_RETRIES	10
#define RETRAIN_WAIT_USLEEP_US		2000

#define MSI_IRQ_NUM			32

#define CFG_RD_CRS_VAL			0xffff0001

struct advk_pcie {
	struct platform_device *pdev;
	void __iomem *base;
	struct {
		phys_addr_t match;
		phys_addr_t remap;
		phys_addr_t mask;
		u32 actions;
	} wins[OB_WIN_COUNT];
	u8 wins_count;
	struct irq_domain *rp_irq_domain;
	struct irq_domain *irq_domain;
	struct irq_chip irq_chip;
	raw_spinlock_t irq_lock;
	struct irq_domain *msi_domain;
	struct irq_domain *msi_inner_domain;
	raw_spinlock_t msi_irq_lock;
	DECLARE_BITMAP(msi_used, MSI_IRQ_NUM);
	struct mutex msi_used_lock;
	int link_gen;
	struct pci_bridge_emul bridge;
	struct gpio_desc *reset_gpio;
	struct phy *phy;
};

static inline void advk_writel(struct advk_pcie *pcie, u32 val, u64 reg)
{
	writel(val, pcie->base + reg);
}

static inline u32 advk_readl(struct advk_pcie *pcie, u64 reg)
{
	return readl(pcie->base + reg);
}

static u8 advk_pcie_ltssm_state(struct advk_pcie *pcie)
{
	u32 val;
	u8 ltssm_state;

	val = advk_readl(pcie, CFG_REG);
	ltssm_state = (val >> LTSSM_SHIFT) & LTSSM_MASK;
	return ltssm_state;
}

static inline bool advk_pcie_link_up(struct advk_pcie *pcie)
{
	/* check if LTSSM is in normal operation - some L* state */
	u8 ltssm_state = advk_pcie_ltssm_state(pcie);
	return ltssm_state >= LTSSM_L0 && ltssm_state < LTSSM_DISABLED;
}

static inline bool advk_pcie_link_active(struct advk_pcie *pcie)
{
	/*
	 * According to PCIe Base specification 3.0, Table 4-14: Link
	 * Status Mapped to the LTSSM, and 4.2.6.3.6 Configuration.Idle
	 * is Link Up mapped to LTSSM Configuration.Idle, Recovery, L0,
	 * L0s, L1 and L2 states. And according to 3.2.1. Data Link
	 * Control and Management State Machine Rules is DL Up status
	 * reported in DL Active state.
	 */
	u8 ltssm_state = advk_pcie_ltssm_state(pcie);
	return ltssm_state >= LTSSM_CONFIG_IDLE && ltssm_state < LTSSM_DISABLED;
}

static inline bool advk_pcie_link_training(struct advk_pcie *pcie)
{
	/*
	 * According to PCIe Base specification 3.0, Table 4-14: Link
	 * Status Mapped to the LTSSM is Link Training mapped to LTSSM
	 * Configuration and Recovery states.
	 */
	u8 ltssm_state = advk_pcie_ltssm_state(pcie);
	return ((ltssm_state >= LTSSM_CONFIG_LINKWIDTH_START &&
		 ltssm_state < LTSSM_L0) ||
		(ltssm_state >= LTSSM_RECOVERY_EQUALIZATION_PHASE0 &&
		 ltssm_state <= LTSSM_RECOVERY_EQUALIZATION_PHASE3));
}

static int advk_pcie_wait_for_link(struct advk_pcie *pcie)
{
	int retries;

	/* check if the link is up or not */
	for (retries = 0; retries < LINK_WAIT_MAX_RETRIES; retries++) {
		if (advk_pcie_link_up(pcie))
			return 0;

		usleep_range(LINK_WAIT_USLEEP_MIN, LINK_WAIT_USLEEP_MAX);
	}

	return -ETIMEDOUT;
}

static void advk_pcie_wait_for_retrain(struct advk_pcie *pcie)
{
	size_t retries;

	for (retries = 0; retries < RETRAIN_WAIT_MAX_RETRIES; ++retries) {
		if (advk_pcie_link_training(pcie))
			break;
		udelay(RETRAIN_WAIT_USLEEP_US);
	}
}

static void advk_pcie_issue_perst(struct advk_pcie *pcie)
{
	if (!pcie->reset_gpio)
		return;

	/* 10ms delay is needed for some cards */
	dev_info(&pcie->pdev->dev, "issuing PERST via reset GPIO for 10ms\n");
	gpiod_set_value_cansleep(pcie->reset_gpio, 1);
	usleep_range(10000, 11000);
	gpiod_set_value_cansleep(pcie->reset_gpio, 0);
}

static void advk_pcie_train_link(struct advk_pcie *pcie)
{
	struct device *dev = &pcie->pdev->dev;
	u32 reg;
	int ret;

	/*
	 * Setup PCIe rev / gen compliance based on device tree property
	 * 'max-link-speed' which also forces maximal link speed.
	 */
	reg = advk_readl(pcie, PCIE_CORE_CTRL0_REG);
	reg &= ~PCIE_GEN_SEL_MSK;
	if (pcie->link_gen == 3)
		reg |= SPEED_GEN_3;
	else if (pcie->link_gen == 2)
		reg |= SPEED_GEN_2;
	else
		reg |= SPEED_GEN_1;
	advk_writel(pcie, reg, PCIE_CORE_CTRL0_REG);

	/*
	 * Set maximal link speed value also into PCIe Link Control 2 register.
	 * Armada 3700 Functional Specification says that default value is based
	 * on SPEED_GEN but tests showed that default value is always 8.0 GT/s.
	 */
	reg = advk_readl(pcie, PCIE_CORE_PCIEXP_CAP + PCI_EXP_LNKCTL2);
	reg &= ~PCI_EXP_LNKCTL2_TLS;
	if (pcie->link_gen == 3)
		reg |= PCI_EXP_LNKCTL2_TLS_8_0GT;
	else if (pcie->link_gen == 2)
		reg |= PCI_EXP_LNKCTL2_TLS_5_0GT;
	else
		reg |= PCI_EXP_LNKCTL2_TLS_2_5GT;
	advk_writel(pcie, reg, PCIE_CORE_PCIEXP_CAP + PCI_EXP_LNKCTL2);

	/* Enable link training after selecting PCIe generation */
	reg = advk_readl(pcie, PCIE_CORE_CTRL0_REG);
	reg |= LINK_TRAINING_EN;
	advk_writel(pcie, reg, PCIE_CORE_CTRL0_REG);

	/*
	 * Reset PCIe card via PERST# signal. Some cards are not detected
	 * during link training when they are in some non-initial state.
	 */
	advk_pcie_issue_perst(pcie);

	/*
	 * PERST# signal could have been asserted by pinctrl subsystem before
	 * probe() callback has been called or issued explicitly by reset gpio
	 * function advk_pcie_issue_perst(), making the endpoint going into
	 * fundamental reset. As required by PCI Express spec (PCI Express
	 * Base Specification, REV. 4.0 PCI Express, February 19 2014, 6.6.1
	 * Conventional Reset) a delay for at least 100ms after such a reset
	 * before sending a Configuration Request to the device is needed.
	 * So wait until PCIe link is up. Function advk_pcie_wait_for_link()
	 * waits for link at least 900ms.
	 */
	ret = advk_pcie_wait_for_link(pcie);
	if (ret < 0)
		dev_err(dev, "link never came up\n");
	else
		dev_info(dev, "link up\n");
}

/*
 * Set PCIe address window register which could be used for memory
 * mapping.
 */
static void advk_pcie_set_ob_win(struct advk_pcie *pcie, u8 win_num,
				 phys_addr_t match, phys_addr_t remap,
				 phys_addr_t mask, u32 actions)
{
	advk_writel(pcie, OB_WIN_ENABLE |
			  lower_32_bits(match), OB_WIN_MATCH_LS(win_num));
	advk_writel(pcie, upper_32_bits(match), OB_WIN_MATCH_MS(win_num));
	advk_writel(pcie, lower_32_bits(remap), OB_WIN_REMAP_LS(win_num));
	advk_writel(pcie, upper_32_bits(remap), OB_WIN_REMAP_MS(win_num));
	advk_writel(pcie, lower_32_bits(mask), OB_WIN_MASK_LS(win_num));
	advk_writel(pcie, upper_32_bits(mask), OB_WIN_MASK_MS(win_num));
	advk_writel(pcie, actions, OB_WIN_ACTIONS(win_num));
}

static void advk_pcie_disable_ob_win(struct advk_pcie *pcie, u8 win_num)
{
	advk_writel(pcie, 0, OB_WIN_MATCH_LS(win_num));
	advk_writel(pcie, 0, OB_WIN_MATCH_MS(win_num));
	advk_writel(pcie, 0, OB_WIN_REMAP_LS(win_num));
	advk_writel(pcie, 0, OB_WIN_REMAP_MS(win_num));
	advk_writel(pcie, 0, OB_WIN_MASK_LS(win_num));
	advk_writel(pcie, 0, OB_WIN_MASK_MS(win_num));
	advk_writel(pcie, 0, OB_WIN_ACTIONS(win_num));
}

static void advk_pcie_setup_hw(struct advk_pcie *pcie)
{
	phys_addr_t msi_addr;
	u32 reg;
	int i;

	/*
	 * Configure PCIe Reference clock. Direction is from the PCIe
	 * controller to the endpoint card, so enable transmitting of
	 * Reference clock differential signal off-chip and disable
	 * receiving off-chip differential signal.
	 */
	reg = advk_readl(pcie, PCIE_CORE_REF_CLK_REG);
	reg |= PCIE_CORE_REF_CLK_TX_ENABLE;
	reg &= ~PCIE_CORE_REF_CLK_RX_ENABLE;
	advk_writel(pcie, reg, PCIE_CORE_REF_CLK_REG);

	/* Set to Direct mode */
	reg = advk_readl(pcie, CTRL_CONFIG_REG);
	reg &= ~(CTRL_MODE_MASK << CTRL_MODE_SHIFT);
	reg |= ((PCIE_CORE_MODE_DIRECT & CTRL_MODE_MASK) << CTRL_MODE_SHIFT);
	advk_writel(pcie, reg, CTRL_CONFIG_REG);

	/* Set PCI global control register to RC mode */
	reg = advk_readl(pcie, PCIE_CORE_CTRL0_REG);
	reg |= (IS_RC_MSK << IS_RC_SHIFT);
	advk_writel(pcie, reg, PCIE_CORE_CTRL0_REG);

	/*
	 * Replace incorrect PCI vendor id value 0x1b4b by correct value 0x11ab.
	 * VENDOR_ID_REG contains vendor id in low 16 bits and subsystem vendor
	 * id in high 16 bits. Updating this register changes readback value of
	 * read-only vendor id bits in PCIE_CORE_DEV_ID_REG register. Workaround
	 * for erratum 4.1: "The value of device and vendor ID is incorrect".
	 */
	reg = (PCI_VENDOR_ID_MARVELL << 16) | PCI_VENDOR_ID_MARVELL;
	advk_writel(pcie, reg, VENDOR_ID_REG);

	/*
	 * Change Class Code of PCI Bridge device to PCI Bridge (0x600400),
	 * because the default value is Mass storage controller (0x010400).
	 *
	 * Note that this Aardvark PCI Bridge does not have compliant Type 1
	 * Configuration Space and it even cannot be accessed via Aardvark's
	 * PCI config space access method. Something like config space is
	 * available in internal Aardvark registers starting at offset 0x0
	 * and is reported as Type 0. In range 0x10 - 0x34 it has totally
	 * different registers.
	 *
	 * Therefore driver uses emulation of PCI Bridge which emulates
	 * access to configuration space via internal Aardvark registers or
	 * emulated configuration buffer.
	 */
	reg = advk_readl(pcie, PCIE_CORE_DEV_REV_REG);
	reg &= ~0xffffff00;
	reg |= PCI_CLASS_BRIDGE_PCI_NORMAL << 8;
	advk_writel(pcie, reg, PCIE_CORE_DEV_REV_REG);

	/* Disable Root Bridge I/O space, memory space and bus mastering */
	reg = advk_readl(pcie, PCIE_CORE_CMD_STATUS_REG);
	reg &= ~(PCI_COMMAND_IO | PCI_COMMAND_MEMORY | PCI_COMMAND_MASTER);
	advk_writel(pcie, reg, PCIE_CORE_CMD_STATUS_REG);

	/* Set Advanced Error Capabilities and Control PF0 register */
	reg = PCIE_CORE_ERR_CAPCTL_ECRC_CHK_TX |
		PCIE_CORE_ERR_CAPCTL_ECRC_CHK_TX_EN |
		PCIE_CORE_ERR_CAPCTL_ECRC_CHCK |
		PCIE_CORE_ERR_CAPCTL_ECRC_CHCK_RCV;
	advk_writel(pcie, reg, PCIE_CORE_ERR_CAPCTL_REG);

	/* Set PCIe Device Control register */
	reg = advk_readl(pcie, PCIE_CORE_PCIEXP_CAP + PCI_EXP_DEVCTL);
	reg &= ~PCI_EXP_DEVCTL_RELAX_EN;
	reg &= ~PCI_EXP_DEVCTL_NOSNOOP_EN;
	reg &= ~PCI_EXP_DEVCTL_PAYLOAD;
	reg &= ~PCI_EXP_DEVCTL_READRQ;
	reg |= PCI_EXP_DEVCTL_PAYLOAD_512B;
	reg |= PCI_EXP_DEVCTL_READRQ_512B;
	advk_writel(pcie, reg, PCIE_CORE_PCIEXP_CAP + PCI_EXP_DEVCTL);

	/* Program PCIe Control 2 to disable strict ordering */
	reg = PCIE_CORE_CTRL2_RESERVED |
		PCIE_CORE_CTRL2_TD_ENABLE;
	advk_writel(pcie, reg, PCIE_CORE_CTRL2_REG);

	/* Set lane X1 */
	reg = advk_readl(pcie, PCIE_CORE_CTRL0_REG);
	reg &= ~LANE_CNT_MSK;
	reg |= LANE_COUNT_1;
	advk_writel(pcie, reg, PCIE_CORE_CTRL0_REG);

	/* Set MSI address */
	msi_addr = virt_to_phys(pcie);
	advk_writel(pcie, lower_32_bits(msi_addr), PCIE_MSI_ADDR_LOW_REG);
	advk_writel(pcie, upper_32_bits(msi_addr), PCIE_MSI_ADDR_HIGH_REG);

	/* Enable MSI */
	reg = advk_readl(pcie, PCIE_CORE_CTRL2_REG);
	reg |= PCIE_CORE_CTRL2_MSI_ENABLE;
	advk_writel(pcie, reg, PCIE_CORE_CTRL2_REG);

	/* Clear all interrupts */
	advk_writel(pcie, PCIE_MSI_ALL_MASK, PCIE_MSI_STATUS_REG);
	advk_writel(pcie, PCIE_ISR0_ALL_MASK, PCIE_ISR0_REG);
	advk_writel(pcie, PCIE_ISR1_ALL_MASK, PCIE_ISR1_REG);
	advk_writel(pcie, PCIE_IRQ_ALL_MASK, HOST_CTRL_INT_STATUS_REG);

	/* Disable All ISR0/1 and MSI Sources */
	advk_writel(pcie, PCIE_ISR0_ALL_MASK, PCIE_ISR0_MASK_REG);
	advk_writel(pcie, PCIE_ISR1_ALL_MASK, PCIE_ISR1_MASK_REG);
	advk_writel(pcie, PCIE_MSI_ALL_MASK, PCIE_MSI_MASK_REG);

	/* Unmask summary MSI interrupt */
	reg = advk_readl(pcie, PCIE_ISR0_MASK_REG);
	reg &= ~PCIE_ISR0_MSI_INT_PENDING;
	advk_writel(pcie, reg, PCIE_ISR0_MASK_REG);

	/* Unmask PME interrupt for processing of PME requester */
	reg = advk_readl(pcie, PCIE_ISR0_MASK_REG);
	reg &= ~PCIE_MSG_PM_PME_MASK;
	advk_writel(pcie, reg, PCIE_ISR0_MASK_REG);

	/* Enable summary interrupt for GIC SPI source */
	reg = PCIE_IRQ_ALL_MASK & (~PCIE_IRQ_ENABLE_INTS_MASK);
	advk_writel(pcie, reg, HOST_CTRL_INT_MASK_REG);

	/*
	 * Enable AXI address window location generation:
	 * When it is enabled, the default outbound window
	 * configurations (Default User Field: 0xD0074CFC)
	 * are used to transparent address translation for
	 * the outbound transactions. Thus, PCIe address
	 * windows are not required for transparent memory
	 * access when default outbound window configuration
	 * is set for memory access.
	 */
	reg = advk_readl(pcie, PCIE_CORE_CTRL2_REG);
	reg |= PCIE_CORE_CTRL2_OB_WIN_ENABLE;
	advk_writel(pcie, reg, PCIE_CORE_CTRL2_REG);

	/*
	 * Set memory access in Default User Field so it
	 * is not required to configure PCIe address for
	 * transparent memory access.
	 */
	advk_writel(pcie, OB_WIN_TYPE_MEM, OB_WIN_DEFAULT_ACTIONS);

	/*
	 * Bypass the address window mapping for PIO:
	 * Since PIO access already contains all required
	 * info over AXI interface by PIO registers, the
	 * address window is not required.
	 */
	reg = advk_readl(pcie, PIO_CTRL);
	reg |= PIO_CTRL_ADDR_WIN_DISABLE;
	advk_writel(pcie, reg, PIO_CTRL);

	/*
	 * Configure PCIe address windows for non-memory or
	 * non-transparent access as by default PCIe uses
	 * transparent memory access.
	 */
	for (i = 0; i < pcie->wins_count; i++)
		advk_pcie_set_ob_win(pcie, i,
				     pcie->wins[i].match, pcie->wins[i].remap,
				     pcie->wins[i].mask, pcie->wins[i].actions);

	/* Disable remaining PCIe outbound windows */
	for (i = pcie->wins_count; i < OB_WIN_COUNT; i++)
		advk_pcie_disable_ob_win(pcie, i);

	advk_pcie_train_link(pcie);
}

static int advk_pcie_check_pio_status(struct advk_pcie *pcie, bool allow_crs, u32 *val)
{
	struct device *dev = &pcie->pdev->dev;
	u32 reg;
	unsigned int status;
	char *strcomp_status, *str_posted;
	int ret;

	reg = advk_readl(pcie, PIO_STAT);
	status = (reg & PIO_COMPLETION_STATUS_MASK) >>
		PIO_COMPLETION_STATUS_SHIFT;

	/*
	 * According to HW spec, the PIO status check sequence as below:
	 * 1) even if COMPLETION_STATUS(bit9:7) indicates successful,
	 *    it still needs to check Error Status(bit11), only when this bit
	 *    indicates no error happen, the operation is successful.
	 * 2) value Unsupported Request(1) of COMPLETION_STATUS(bit9:7) only
	 *    means a PIO write error, and for PIO read it is successful with
	 *    a read value of 0xFFFFFFFF.
	 * 3) value Completion Retry Status(CRS) of COMPLETION_STATUS(bit9:7)
	 *    only means a PIO write error, and for PIO read it is successful
	 *    with a read value of 0xFFFF0001.
	 * 4) value Completer Abort (CA) of COMPLETION_STATUS(bit9:7) means
	 *    error for both PIO read and PIO write operation.
	 * 5) other errors are indicated as 'unknown'.
	 */
	switch (status) {
	case PIO_COMPLETION_STATUS_OK:
		if (reg & PIO_ERR_STATUS) {
			strcomp_status = "COMP_ERR";
			ret = -EFAULT;
			break;
		}
		/* Get the read result */
		if (val)
			*val = advk_readl(pcie, PIO_RD_DATA);
		/* No error */
		strcomp_status = NULL;
		ret = 0;
		break;
	case PIO_COMPLETION_STATUS_UR:
		strcomp_status = "UR";
		ret = -EOPNOTSUPP;
		break;
	case PIO_COMPLETION_STATUS_CRS:
		if (allow_crs && val) {
			/* PCIe r4.0, sec 2.3.2, says:
			 * If CRS Software Visibility is enabled:
			 * For a Configuration Read Request that includes both
			 * bytes of the Vendor ID field of a device Function's
			 * Configuration Space Header, the Root Complex must
			 * complete the Request to the host by returning a
			 * read-data value of 0001h for the Vendor ID field and
			 * all '1's for any additional bytes included in the
			 * request.
			 *
			 * So CRS in this case is not an error status.
			 */
			*val = CFG_RD_CRS_VAL;
			strcomp_status = NULL;
			ret = 0;
			break;
		}
		/* PCIe r4.0, sec 2.3.2, says:
		 * If CRS Software Visibility is not enabled, the Root Complex
		 * must re-issue the Configuration Request as a new Request.
		 * If CRS Software Visibility is enabled: For a Configuration
		 * Write Request or for any other Configuration Read Request,
		 * the Root Complex must re-issue the Configuration Request as
		 * a new Request.
		 * A Root Complex implementation may choose to limit the number
		 * of Configuration Request/CRS Completion Status loops before
		 * determining that something is wrong with the target of the
		 * Request and taking appropriate action, e.g., complete the
		 * Request to the host as a failed transaction.
		 *
		 * So return -EAGAIN and caller (pci-aardvark.c driver) will
		 * re-issue request again up to the PIO_RETRY_CNT retries.
		 */
		strcomp_status = "CRS";
		ret = -EAGAIN;
		break;
	case PIO_COMPLETION_STATUS_CA:
		strcomp_status = "CA";
		ret = -ECANCELED;
		break;
	default:
		strcomp_status = "Unknown";
		ret = -EINVAL;
		break;
	}

	if (!strcomp_status)
		return ret;

	if (reg & PIO_NON_POSTED_REQ)
		str_posted = "Non-posted";
	else
		str_posted = "Posted";

	dev_dbg(dev, "%s PIO Response Status: %s, %#x @ %#x\n",
		str_posted, strcomp_status, reg, advk_readl(pcie, PIO_ADDR_LS));

	return ret;
}

static int advk_pcie_wait_pio(struct advk_pcie *pcie)
{
	struct device *dev = &pcie->pdev->dev;
	int i;

	for (i = 1; i <= PIO_RETRY_CNT; i++) {
		u32 start, isr;

		start = advk_readl(pcie, PIO_START);
		isr = advk_readl(pcie, PIO_ISR);
		if (!start && isr)
			return i;
		udelay(PIO_RETRY_DELAY);
	}

	dev_err(dev, "PIO read/write transfer time out\n");
	return -ETIMEDOUT;
}

static pci_bridge_emul_read_status_t
advk_pci_bridge_emul_base_conf_read(struct pci_bridge_emul *bridge,
				    int reg, u32 *value)
{
	struct advk_pcie *pcie = bridge->data;

	switch (reg) {
	case PCI_COMMAND:
		*value = advk_readl(pcie, PCIE_CORE_CMD_STATUS_REG);
		return PCI_BRIDGE_EMUL_HANDLED;

	case PCI_INTERRUPT_LINE: {
		/*
		 * From the whole 32bit register we support reading from HW only
		 * two bits: PCI_BRIDGE_CTL_BUS_RESET and PCI_BRIDGE_CTL_SERR.
		 * Other bits are retrieved only from emulated config buffer.
		 */
		__le32 *cfgspace = (__le32 *)&bridge->conf;
		u32 val = le32_to_cpu(cfgspace[PCI_INTERRUPT_LINE / 4]);
		if (advk_readl(pcie, PCIE_ISR0_MASK_REG) & PCIE_ISR0_ERR_MASK)
			val &= ~(PCI_BRIDGE_CTL_SERR << 16);
		else
			val |= PCI_BRIDGE_CTL_SERR << 16;
		if (advk_readl(pcie, PCIE_CORE_CTRL1_REG) & HOT_RESET_GEN)
			val |= PCI_BRIDGE_CTL_BUS_RESET << 16;
		else
			val &= ~(PCI_BRIDGE_CTL_BUS_RESET << 16);
		*value = val;
		return PCI_BRIDGE_EMUL_HANDLED;
	}

	default:
		return PCI_BRIDGE_EMUL_NOT_HANDLED;
	}
}

static void
advk_pci_bridge_emul_base_conf_write(struct pci_bridge_emul *bridge,
				     int reg, u32 old, u32 new, u32 mask)
{
	struct advk_pcie *pcie = bridge->data;

	switch (reg) {
	case PCI_COMMAND:
		advk_writel(pcie, new, PCIE_CORE_CMD_STATUS_REG);
		break;

	case PCI_INTERRUPT_LINE:
		/*
		 * According to Figure 6-3: Pseudo Logic Diagram for Error
		 * Message Controls in PCIe base specification, SERR# Enable bit
		 * in Bridge Control register enable receiving of ERR_* messages
		 */
		if (mask & (PCI_BRIDGE_CTL_SERR << 16)) {
			u32 val = advk_readl(pcie, PCIE_ISR0_MASK_REG);
			if (new & (PCI_BRIDGE_CTL_SERR << 16))
				val &= ~PCIE_ISR0_ERR_MASK;
			else
				val |= PCIE_ISR0_ERR_MASK;
			advk_writel(pcie, val, PCIE_ISR0_MASK_REG);
		}
		if (mask & (PCI_BRIDGE_CTL_BUS_RESET << 16)) {
			u32 val = advk_readl(pcie, PCIE_CORE_CTRL1_REG);
			if (new & (PCI_BRIDGE_CTL_BUS_RESET << 16))
				val |= HOT_RESET_GEN;
			else
				val &= ~HOT_RESET_GEN;
			advk_writel(pcie, val, PCIE_CORE_CTRL1_REG);
		}
		break;

	default:
		break;
	}
}

static pci_bridge_emul_read_status_t
advk_pci_bridge_emul_pcie_conf_read(struct pci_bridge_emul *bridge,
				    int reg, u32 *value)
{
	struct advk_pcie *pcie = bridge->data;


	switch (reg) {
	case PCI_EXP_SLTCTL:
		*value = PCI_EXP_SLTSTA_PDS << 16;
		return PCI_BRIDGE_EMUL_HANDLED;

<<<<<<< HEAD
	case PCI_EXP_RTCTL: {
		u32 val = advk_readl(pcie, PCIE_ISR0_MASK_REG);
		*value = (val & PCIE_MSG_PM_PME_MASK) ? 0 : PCI_EXP_RTCTL_PMEIE;
		*value |= le16_to_cpu(bridge->pcie_conf.rootctl) & PCI_EXP_RTCTL_CRSSVE;
		*value |= PCI_EXP_RTCAP_CRSVIS << 16;
		return PCI_BRIDGE_EMUL_HANDLED;
	}

	case PCI_EXP_RTSTA: {
		u32 isr0 = advk_readl(pcie, PCIE_ISR0_REG);
		u32 msglog = advk_readl(pcie, PCIE_MSG_LOG_REG);
		*value = msglog >> 16;
		if (isr0 & PCIE_MSG_PM_PME_MASK)
			*value |= PCI_EXP_RTSTA_PME;
		return PCI_BRIDGE_EMUL_HANDLED;
	}
=======
	/*
	 * PCI_EXP_RTCTL and PCI_EXP_RTSTA are also supported, but do not need
	 * to be handled here, because their values are stored in emulated
	 * config space buffer, and we read them from there when needed.
	 */
>>>>>>> 5e014b6b

	case PCI_EXP_LNKCAP: {
		u32 val = advk_readl(pcie, PCIE_CORE_PCIEXP_CAP + reg);
		/*
		 * PCI_EXP_LNKCAP_DLLLARC bit is hardwired in aardvark HW to 0.
		 * But support for PCI_EXP_LNKSTA_DLLLA is emulated via ltssm
		 * state so explicitly enable PCI_EXP_LNKCAP_DLLLARC flag.
		 */
		val |= PCI_EXP_LNKCAP_DLLLARC;
		*value = val;
		return PCI_BRIDGE_EMUL_HANDLED;
	}

	case PCI_EXP_LNKCTL: {
		/* u32 contains both PCI_EXP_LNKCTL and PCI_EXP_LNKSTA */
		u32 val = advk_readl(pcie, PCIE_CORE_PCIEXP_CAP + reg) &
			~(PCI_EXP_LNKSTA_LT << 16);
		if (advk_pcie_link_training(pcie))
			val |= (PCI_EXP_LNKSTA_LT << 16);
		if (advk_pcie_link_active(pcie))
			val |= (PCI_EXP_LNKSTA_DLLLA << 16);
		*value = val;
		return PCI_BRIDGE_EMUL_HANDLED;
	}

	case PCI_EXP_DEVCAP:
	case PCI_EXP_DEVCTL:
	case PCI_EXP_DEVCAP2:
	case PCI_EXP_DEVCTL2:
	case PCI_EXP_LNKCAP2:
	case PCI_EXP_LNKCTL2:
		*value = advk_readl(pcie, PCIE_CORE_PCIEXP_CAP + reg);
		return PCI_BRIDGE_EMUL_HANDLED;

	default:
		return PCI_BRIDGE_EMUL_NOT_HANDLED;
	}

}

static void
advk_pci_bridge_emul_pcie_conf_write(struct pci_bridge_emul *bridge,
				     int reg, u32 old, u32 new, u32 mask)
{
	struct advk_pcie *pcie = bridge->data;

	switch (reg) {
	case PCI_EXP_LNKCTL:
		advk_writel(pcie, new, PCIE_CORE_PCIEXP_CAP + reg);
		if (new & PCI_EXP_LNKCTL_RL)
			advk_pcie_wait_for_retrain(pcie);
		break;

	case PCI_EXP_RTCTL: {
		u16 rootctl = le16_to_cpu(bridge->pcie_conf.rootctl);
		/* Only emulation of PMEIE and CRSSVE bits is provided */
		rootctl &= PCI_EXP_RTCTL_PMEIE | PCI_EXP_RTCTL_CRSSVE;
		bridge->pcie_conf.rootctl = cpu_to_le16(rootctl);
		break;
	}

	/*
	 * PCI_EXP_RTSTA is also supported, but does not need to be handled
	 * here, because its value is stored in emulated config space buffer,
	 * and we write it there when needed.
	 */

	case PCI_EXP_DEVCTL:
	case PCI_EXP_DEVCTL2:
	case PCI_EXP_LNKCTL2:
		advk_writel(pcie, new, PCIE_CORE_PCIEXP_CAP + reg);
		break;

	default:
		break;
	}
}

static const struct pci_bridge_emul_ops advk_pci_bridge_emul_ops = {
	.read_base = advk_pci_bridge_emul_base_conf_read,
	.write_base = advk_pci_bridge_emul_base_conf_write,
	.read_pcie = advk_pci_bridge_emul_pcie_conf_read,
	.write_pcie = advk_pci_bridge_emul_pcie_conf_write,
};

/*
 * Initialize the configuration space of the PCI-to-PCI bridge
 * associated with the given PCIe interface.
 */
static int advk_sw_pci_bridge_init(struct advk_pcie *pcie)
{
	struct pci_bridge_emul *bridge = &pcie->bridge;

	bridge->conf.vendor =
		cpu_to_le16(advk_readl(pcie, PCIE_CORE_DEV_ID_REG) & 0xffff);
	bridge->conf.device =
		cpu_to_le16(advk_readl(pcie, PCIE_CORE_DEV_ID_REG) >> 16);
	bridge->conf.class_revision =
		cpu_to_le32(advk_readl(pcie, PCIE_CORE_DEV_REV_REG) & 0xff);

	/* Support 32 bits I/O addressing */
	bridge->conf.iobase = PCI_IO_RANGE_TYPE_32;
	bridge->conf.iolimit = PCI_IO_RANGE_TYPE_32;

	/* Support 64 bits memory pref */
	bridge->conf.pref_mem_base = cpu_to_le16(PCI_PREF_RANGE_TYPE_64);
	bridge->conf.pref_mem_limit = cpu_to_le16(PCI_PREF_RANGE_TYPE_64);

	/* Support interrupt A for MSI feature */
	bridge->conf.intpin = PCI_INTERRUPT_INTA;

	/* Aardvark HW provides PCIe Capability structure in version 2 */
	bridge->pcie_conf.cap = cpu_to_le16(2);

	/* Indicates supports for Completion Retry Status */
	bridge->pcie_conf.rootcap = cpu_to_le16(PCI_EXP_RTCAP_CRSVIS);

	bridge->has_pcie = true;
	bridge->data = pcie;
	bridge->ops = &advk_pci_bridge_emul_ops;

	return pci_bridge_emul_init(bridge, 0);
}

static bool advk_pcie_valid_device(struct advk_pcie *pcie, struct pci_bus *bus,
				  int devfn)
{
	if (pci_is_root_bus(bus) && PCI_SLOT(devfn) != 0)
		return false;

	/*
	 * If the link goes down after we check for link-up, we have a problem:
	 * if a PIO request is executed while link-down, the whole controller
	 * gets stuck in a non-functional state, and even after link comes up
	 * again, PIO requests won't work anymore, and a reset of the whole PCIe
	 * controller is needed. Therefore we need to prevent sending PIO
	 * requests while the link is down.
	 */
	if (!pci_is_root_bus(bus) && !advk_pcie_link_up(pcie))
		return false;

	return true;
}

static bool advk_pcie_pio_is_running(struct advk_pcie *pcie)
{
	struct device *dev = &pcie->pdev->dev;

	/*
	 * Trying to start a new PIO transfer when previous has not completed
	 * cause External Abort on CPU which results in kernel panic:
	 *
	 *     SError Interrupt on CPU0, code 0xbf000002 -- SError
	 *     Kernel panic - not syncing: Asynchronous SError Interrupt
	 *
	 * Functions advk_pcie_rd_conf() and advk_pcie_wr_conf() are protected
	 * by raw_spin_lock_irqsave() at pci_lock_config() level to prevent
	 * concurrent calls at the same time. But because PIO transfer may take
	 * about 1.5s when link is down or card is disconnected, it means that
	 * advk_pcie_wait_pio() does not always have to wait for completion.
	 *
	 * Some versions of ARM Trusted Firmware handles this External Abort at
	 * EL3 level and mask it to prevent kernel panic. Relevant TF-A commit:
	 * https://git.trustedfirmware.org/TF-A/trusted-firmware-a.git/commit/?id=3c7dcdac5c50
	 */
	if (advk_readl(pcie, PIO_START)) {
		dev_err(dev, "Previous PIO read/write transfer is still running\n");
		return true;
	}

	return false;
}

static int advk_pcie_rd_conf(struct pci_bus *bus, u32 devfn,
			     int where, int size, u32 *val)
{
	struct advk_pcie *pcie = bus->sysdata;
	int retry_count;
	bool allow_crs;
	u32 reg;
	int ret;

	if (!advk_pcie_valid_device(pcie, bus, devfn))
		return PCIBIOS_DEVICE_NOT_FOUND;

	if (pci_is_root_bus(bus))
		return pci_bridge_emul_conf_read(&pcie->bridge, where,
						 size, val);

	/*
	 * Completion Retry Status is possible to return only when reading all
	 * 4 bytes from PCI_VENDOR_ID and PCI_DEVICE_ID registers at once and
	 * CRSSVE flag on Root Bridge is enabled.
	 */
	allow_crs = (where == PCI_VENDOR_ID) && (size == 4) &&
		    (le16_to_cpu(pcie->bridge.pcie_conf.rootctl) &
		     PCI_EXP_RTCTL_CRSSVE);

	if (advk_pcie_pio_is_running(pcie))
		goto try_crs;

	/* Program the control register */
	reg = advk_readl(pcie, PIO_CTRL);
	reg &= ~PIO_CTRL_TYPE_MASK;
	if (pci_is_root_bus(bus->parent))
		reg |= PCIE_CONFIG_RD_TYPE0;
	else
		reg |= PCIE_CONFIG_RD_TYPE1;
	advk_writel(pcie, reg, PIO_CTRL);

	/* Program the address registers */
	reg = ALIGN_DOWN(PCIE_ECAM_OFFSET(bus->number, devfn, where), 4);
	advk_writel(pcie, reg, PIO_ADDR_LS);
	advk_writel(pcie, 0, PIO_ADDR_MS);

	/* Program the data strobe */
	advk_writel(pcie, 0xf, PIO_WR_DATA_STRB);

	retry_count = 0;
	do {
		/* Clear PIO DONE ISR and start the transfer */
		advk_writel(pcie, 1, PIO_ISR);
		advk_writel(pcie, 1, PIO_START);

		ret = advk_pcie_wait_pio(pcie);
		if (ret < 0)
			goto try_crs;

		retry_count += ret;

		/* Check PIO status and get the read result */
		ret = advk_pcie_check_pio_status(pcie, allow_crs, val);
	} while (ret == -EAGAIN && retry_count < PIO_RETRY_CNT);

	if (ret < 0)
		goto fail;

	if (size == 1)
		*val = (*val >> (8 * (where & 3))) & 0xff;
	else if (size == 2)
		*val = (*val >> (8 * (where & 3))) & 0xffff;

	return PCIBIOS_SUCCESSFUL;

try_crs:
	/*
	 * If it is possible, return Completion Retry Status so that caller
	 * tries to issue the request again instead of failing.
	 */
	if (allow_crs) {
		*val = CFG_RD_CRS_VAL;
		return PCIBIOS_SUCCESSFUL;
	}

fail:
	*val = 0xffffffff;
	return PCIBIOS_SET_FAILED;
}

static int advk_pcie_wr_conf(struct pci_bus *bus, u32 devfn,
				int where, int size, u32 val)
{
	struct advk_pcie *pcie = bus->sysdata;
	u32 reg;
	u32 data_strobe = 0x0;
	int retry_count;
	int offset;
	int ret;

	if (!advk_pcie_valid_device(pcie, bus, devfn))
		return PCIBIOS_DEVICE_NOT_FOUND;

	if (pci_is_root_bus(bus))
		return pci_bridge_emul_conf_write(&pcie->bridge, where,
						  size, val);

	if (where % size)
		return PCIBIOS_SET_FAILED;

	if (advk_pcie_pio_is_running(pcie))
		return PCIBIOS_SET_FAILED;

	/* Program the control register */
	reg = advk_readl(pcie, PIO_CTRL);
	reg &= ~PIO_CTRL_TYPE_MASK;
	if (pci_is_root_bus(bus->parent))
		reg |= PCIE_CONFIG_WR_TYPE0;
	else
		reg |= PCIE_CONFIG_WR_TYPE1;
	advk_writel(pcie, reg, PIO_CTRL);

	/* Program the address registers */
	reg = ALIGN_DOWN(PCIE_ECAM_OFFSET(bus->number, devfn, where), 4);
	advk_writel(pcie, reg, PIO_ADDR_LS);
	advk_writel(pcie, 0, PIO_ADDR_MS);

	/* Calculate the write strobe */
	offset      = where & 0x3;
	reg         = val << (8 * offset);
	data_strobe = GENMASK(size - 1, 0) << offset;

	/* Program the data register */
	advk_writel(pcie, reg, PIO_WR_DATA);

	/* Program the data strobe */
	advk_writel(pcie, data_strobe, PIO_WR_DATA_STRB);

	retry_count = 0;
	do {
		/* Clear PIO DONE ISR and start the transfer */
		advk_writel(pcie, 1, PIO_ISR);
		advk_writel(pcie, 1, PIO_START);

		ret = advk_pcie_wait_pio(pcie);
		if (ret < 0)
			return PCIBIOS_SET_FAILED;

		retry_count += ret;

		ret = advk_pcie_check_pio_status(pcie, false, NULL);
	} while (ret == -EAGAIN && retry_count < PIO_RETRY_CNT);

	return ret < 0 ? PCIBIOS_SET_FAILED : PCIBIOS_SUCCESSFUL;
}

static struct pci_ops advk_pcie_ops = {
	.read = advk_pcie_rd_conf,
	.write = advk_pcie_wr_conf,
};

static void advk_msi_irq_compose_msi_msg(struct irq_data *data,
					 struct msi_msg *msg)
{
	struct advk_pcie *pcie = irq_data_get_irq_chip_data(data);
	phys_addr_t msi_addr = virt_to_phys(pcie);

<<<<<<< HEAD
	msg->address_lo = lower_32_bits(msi_msg);
	msg->address_hi = upper_32_bits(msi_msg);
=======
	msg->address_lo = lower_32_bits(msi_addr);
	msg->address_hi = upper_32_bits(msi_addr);
>>>>>>> 5e014b6b
	msg->data = data->hwirq;
}

static int advk_msi_set_affinity(struct irq_data *irq_data,
				 const struct cpumask *mask, bool force)
{
	return -EINVAL;
}

static void advk_msi_irq_mask(struct irq_data *d)
{
	struct advk_pcie *pcie = d->domain->host_data;
	irq_hw_number_t hwirq = irqd_to_hwirq(d);
	unsigned long flags;
	u32 mask;

	raw_spin_lock_irqsave(&pcie->msi_irq_lock, flags);
	mask = advk_readl(pcie, PCIE_MSI_MASK_REG);
	mask |= BIT(hwirq);
	advk_writel(pcie, mask, PCIE_MSI_MASK_REG);
	raw_spin_unlock_irqrestore(&pcie->msi_irq_lock, flags);
}

static void advk_msi_irq_unmask(struct irq_data *d)
{
	struct advk_pcie *pcie = d->domain->host_data;
	irq_hw_number_t hwirq = irqd_to_hwirq(d);
	unsigned long flags;
	u32 mask;

	raw_spin_lock_irqsave(&pcie->msi_irq_lock, flags);
	mask = advk_readl(pcie, PCIE_MSI_MASK_REG);
	mask &= ~BIT(hwirq);
	advk_writel(pcie, mask, PCIE_MSI_MASK_REG);
	raw_spin_unlock_irqrestore(&pcie->msi_irq_lock, flags);
}

static void advk_msi_top_irq_mask(struct irq_data *d)
{
	pci_msi_mask_irq(d);
	irq_chip_mask_parent(d);
}

static void advk_msi_top_irq_unmask(struct irq_data *d)
{
	pci_msi_unmask_irq(d);
	irq_chip_unmask_parent(d);
}

static struct irq_chip advk_msi_bottom_irq_chip = {
	.name			= "MSI",
	.irq_compose_msi_msg	= advk_msi_irq_compose_msi_msg,
	.irq_set_affinity	= advk_msi_set_affinity,
	.irq_mask		= advk_msi_irq_mask,
	.irq_unmask		= advk_msi_irq_unmask,
};

static int advk_msi_irq_domain_alloc(struct irq_domain *domain,
				     unsigned int virq,
				     unsigned int nr_irqs, void *args)
{
	struct advk_pcie *pcie = domain->host_data;
	int hwirq, i;

	mutex_lock(&pcie->msi_used_lock);
	hwirq = bitmap_find_free_region(pcie->msi_used, MSI_IRQ_NUM,
					order_base_2(nr_irqs));
	mutex_unlock(&pcie->msi_used_lock);
	if (hwirq < 0)
		return -ENOSPC;

	for (i = 0; i < nr_irqs; i++)
		irq_domain_set_info(domain, virq + i, hwirq + i,
				    &advk_msi_bottom_irq_chip,
				    domain->host_data, handle_simple_irq,
				    NULL, NULL);

	return 0;
}

static void advk_msi_irq_domain_free(struct irq_domain *domain,
				     unsigned int virq, unsigned int nr_irqs)
{
	struct irq_data *d = irq_domain_get_irq_data(domain, virq);
	struct advk_pcie *pcie = domain->host_data;

	mutex_lock(&pcie->msi_used_lock);
	bitmap_release_region(pcie->msi_used, d->hwirq, order_base_2(nr_irqs));
	mutex_unlock(&pcie->msi_used_lock);
}

static const struct irq_domain_ops advk_msi_domain_ops = {
	.alloc = advk_msi_irq_domain_alloc,
	.free = advk_msi_irq_domain_free,
};

static void advk_pcie_irq_mask(struct irq_data *d)
{
	struct advk_pcie *pcie = d->domain->host_data;
	irq_hw_number_t hwirq = irqd_to_hwirq(d);
	unsigned long flags;
	u32 mask;

	raw_spin_lock_irqsave(&pcie->irq_lock, flags);
	mask = advk_readl(pcie, PCIE_ISR1_MASK_REG);
	mask |= PCIE_ISR1_INTX_ASSERT(hwirq);
	advk_writel(pcie, mask, PCIE_ISR1_MASK_REG);
	raw_spin_unlock_irqrestore(&pcie->irq_lock, flags);
}

static void advk_pcie_irq_unmask(struct irq_data *d)
{
	struct advk_pcie *pcie = d->domain->host_data;
	irq_hw_number_t hwirq = irqd_to_hwirq(d);
	unsigned long flags;
	u32 mask;

	raw_spin_lock_irqsave(&pcie->irq_lock, flags);
	mask = advk_readl(pcie, PCIE_ISR1_MASK_REG);
	mask &= ~PCIE_ISR1_INTX_ASSERT(hwirq);
	advk_writel(pcie, mask, PCIE_ISR1_MASK_REG);
	raw_spin_unlock_irqrestore(&pcie->irq_lock, flags);
}

static int advk_pcie_irq_map(struct irq_domain *h,
			     unsigned int virq, irq_hw_number_t hwirq)
{
	struct advk_pcie *pcie = h->host_data;

	irq_set_status_flags(virq, IRQ_LEVEL);
	irq_set_chip_and_handler(virq, &pcie->irq_chip,
				 handle_level_irq);
	irq_set_chip_data(virq, pcie);

	return 0;
}

static const struct irq_domain_ops advk_pcie_irq_domain_ops = {
	.map = advk_pcie_irq_map,
	.xlate = irq_domain_xlate_onecell,
};

static struct irq_chip advk_msi_irq_chip = {
	.name		= "advk-MSI",
	.irq_mask	= advk_msi_top_irq_mask,
	.irq_unmask	= advk_msi_top_irq_unmask,
};

static struct msi_domain_info advk_msi_domain_info = {
	.flags	= MSI_FLAG_USE_DEF_DOM_OPS | MSI_FLAG_USE_DEF_CHIP_OPS |
		  MSI_FLAG_MULTI_PCI_MSI | MSI_FLAG_PCI_MSIX,
	.chip	= &advk_msi_irq_chip,
};

static int advk_pcie_init_msi_irq_domain(struct advk_pcie *pcie)
{
	struct device *dev = &pcie->pdev->dev;

	raw_spin_lock_init(&pcie->msi_irq_lock);
	mutex_init(&pcie->msi_used_lock);

	pcie->msi_inner_domain =
		irq_domain_add_linear(NULL, MSI_IRQ_NUM,
				      &advk_msi_domain_ops, pcie);
	if (!pcie->msi_inner_domain)
		return -ENOMEM;

	pcie->msi_domain =
		pci_msi_create_irq_domain(dev_fwnode(dev),
					  &advk_msi_domain_info,
					  pcie->msi_inner_domain);
	if (!pcie->msi_domain) {
		irq_domain_remove(pcie->msi_inner_domain);
		return -ENOMEM;
	}

	return 0;
}

static void advk_pcie_remove_msi_irq_domain(struct advk_pcie *pcie)
{
	irq_domain_remove(pcie->msi_domain);
	irq_domain_remove(pcie->msi_inner_domain);
}

static int advk_pcie_init_irq_domain(struct advk_pcie *pcie)
{
	struct device *dev = &pcie->pdev->dev;
	struct device_node *node = dev->of_node;
	struct device_node *pcie_intc_node;
	struct irq_chip *irq_chip;
	int ret = 0;

	raw_spin_lock_init(&pcie->irq_lock);

	pcie_intc_node =  of_get_next_child(node, NULL);
	if (!pcie_intc_node) {
		dev_err(dev, "No PCIe Intc node found\n");
		return -ENODEV;
	}

	irq_chip = &pcie->irq_chip;

	irq_chip->name = devm_kasprintf(dev, GFP_KERNEL, "%s-irq",
					dev_name(dev));
	if (!irq_chip->name) {
		ret = -ENOMEM;
		goto out_put_node;
	}

	irq_chip->irq_mask = advk_pcie_irq_mask;
	irq_chip->irq_unmask = advk_pcie_irq_unmask;

	pcie->irq_domain =
		irq_domain_add_linear(pcie_intc_node, PCI_NUM_INTX,
				      &advk_pcie_irq_domain_ops, pcie);
	if (!pcie->irq_domain) {
		dev_err(dev, "Failed to get a INTx IRQ domain\n");
		ret = -ENOMEM;
		goto out_put_node;
	}

out_put_node:
	of_node_put(pcie_intc_node);
	return ret;
}

static void advk_pcie_remove_irq_domain(struct advk_pcie *pcie)
{
	irq_domain_remove(pcie->irq_domain);
}

static struct irq_chip advk_rp_irq_chip = {
	.name = "advk-RP",
};

static int advk_pcie_rp_irq_map(struct irq_domain *h,
				unsigned int virq, irq_hw_number_t hwirq)
{
	struct advk_pcie *pcie = h->host_data;

	irq_set_chip_and_handler(virq, &advk_rp_irq_chip, handle_simple_irq);
	irq_set_chip_data(virq, pcie);

	return 0;
}

static const struct irq_domain_ops advk_pcie_rp_irq_domain_ops = {
	.map = advk_pcie_rp_irq_map,
	.xlate = irq_domain_xlate_onecell,
};

static int advk_pcie_init_rp_irq_domain(struct advk_pcie *pcie)
{
	pcie->rp_irq_domain = irq_domain_add_linear(NULL, 1,
						    &advk_pcie_rp_irq_domain_ops,
						    pcie);
	if (!pcie->rp_irq_domain) {
		dev_err(&pcie->pdev->dev, "Failed to add Root Port IRQ domain\n");
		return -ENOMEM;
	}

	return 0;
}

static void advk_pcie_remove_rp_irq_domain(struct advk_pcie *pcie)
{
	irq_domain_remove(pcie->rp_irq_domain);
}

static void advk_pcie_handle_pme(struct advk_pcie *pcie)
{
	u32 requester = advk_readl(pcie, PCIE_MSG_LOG_REG) >> 16;

	advk_writel(pcie, PCIE_MSG_PM_PME_MASK, PCIE_ISR0_REG);

	/*
	 * PCIE_MSG_LOG_REG contains the last inbound message, so store
	 * the requester ID only when PME was not asserted yet.
	 * Also do not trigger PME interrupt when PME is still asserted.
	 */
	if (!(le32_to_cpu(pcie->bridge.pcie_conf.rootsta) & PCI_EXP_RTSTA_PME)) {
		pcie->bridge.pcie_conf.rootsta = cpu_to_le32(requester | PCI_EXP_RTSTA_PME);

		/*
		 * Trigger PME interrupt only if PMEIE bit in Root Control is set.
		 * Aardvark HW returns zero for PCI_EXP_FLAGS_IRQ, so use PCIe interrupt 0.
		 */
		if (!(le16_to_cpu(pcie->bridge.pcie_conf.rootctl) & PCI_EXP_RTCTL_PMEIE))
			return;

		if (generic_handle_domain_irq(pcie->rp_irq_domain, 0) == -EINVAL)
			dev_err_ratelimited(&pcie->pdev->dev, "unhandled PME IRQ\n");
	}
}

static void advk_pcie_handle_msi(struct advk_pcie *pcie)
{
	u32 msi_val, msi_mask, msi_status, msi_idx;

	msi_mask = advk_readl(pcie, PCIE_MSI_MASK_REG);
	msi_val = advk_readl(pcie, PCIE_MSI_STATUS_REG);
	msi_status = msi_val & ((~msi_mask) & PCIE_MSI_ALL_MASK);

	for (msi_idx = 0; msi_idx < MSI_IRQ_NUM; msi_idx++) {
		if (!(BIT(msi_idx) & msi_status))
			continue;

		advk_writel(pcie, BIT(msi_idx), PCIE_MSI_STATUS_REG);
		if (generic_handle_domain_irq(pcie->msi_inner_domain, msi_idx) == -EINVAL)
			dev_err_ratelimited(&pcie->pdev->dev, "unexpected MSI 0x%02x\n", msi_idx);
	}

	advk_writel(pcie, PCIE_ISR0_MSI_INT_PENDING,
		    PCIE_ISR0_REG);
}

static void advk_pcie_handle_int(struct advk_pcie *pcie)
{
	u32 isr0_val, isr0_mask, isr0_status;
	u32 isr1_val, isr1_mask, isr1_status;
	int i;

	isr0_val = advk_readl(pcie, PCIE_ISR0_REG);
	isr0_mask = advk_readl(pcie, PCIE_ISR0_MASK_REG);
	isr0_status = isr0_val & ((~isr0_mask) & PCIE_ISR0_ALL_MASK);

	isr1_val = advk_readl(pcie, PCIE_ISR1_REG);
	isr1_mask = advk_readl(pcie, PCIE_ISR1_MASK_REG);
	isr1_status = isr1_val & ((~isr1_mask) & PCIE_ISR1_ALL_MASK);

	/* Process PME interrupt as the first one to do not miss PME requester id */
	if (isr0_status & PCIE_MSG_PM_PME_MASK)
		advk_pcie_handle_pme(pcie);

	/* Process ERR interrupt */
	if (isr0_status & PCIE_ISR0_ERR_MASK) {
		advk_writel(pcie, PCIE_ISR0_ERR_MASK, PCIE_ISR0_REG);

		/*
		 * Aardvark HW returns zero for PCI_ERR_ROOT_AER_IRQ, so use
		 * PCIe interrupt 0
		 */
		if (generic_handle_domain_irq(pcie->rp_irq_domain, 0) == -EINVAL)
			dev_err_ratelimited(&pcie->pdev->dev, "unhandled ERR IRQ\n");
	}

	/* Process MSI interrupts */
	if (isr0_status & PCIE_ISR0_MSI_INT_PENDING)
		advk_pcie_handle_msi(pcie);

	/* Process legacy interrupts */
	for (i = 0; i < PCI_NUM_INTX; i++) {
		if (!(isr1_status & PCIE_ISR1_INTX_ASSERT(i)))
			continue;

		advk_writel(pcie, PCIE_ISR1_INTX_ASSERT(i),
			    PCIE_ISR1_REG);

		if (generic_handle_domain_irq(pcie->irq_domain, i) == -EINVAL)
			dev_err_ratelimited(&pcie->pdev->dev, "unexpected INT%c IRQ\n",
					    (char)i + 'A');
	}
}

static irqreturn_t advk_pcie_irq_handler(int irq, void *arg)
{
	struct advk_pcie *pcie = arg;
	u32 status;

	status = advk_readl(pcie, HOST_CTRL_INT_STATUS_REG);
	if (!(status & PCIE_IRQ_CORE_INT))
		return IRQ_NONE;

	advk_pcie_handle_int(pcie);

	/* Clear interrupt */
	advk_writel(pcie, PCIE_IRQ_CORE_INT, HOST_CTRL_INT_STATUS_REG);

	return IRQ_HANDLED;
}

static int advk_pcie_map_irq(const struct pci_dev *dev, u8 slot, u8 pin)
{
	struct advk_pcie *pcie = dev->bus->sysdata;

	/*
	 * Emulated root bridge has its own emulated irq chip and irq domain.
	 * Argument pin is the INTx pin (1=INTA, 2=INTB, 3=INTC, 4=INTD) and
	 * hwirq for irq_create_mapping() is indexed from zero.
	 */
	if (pci_is_root_bus(dev->bus))
		return irq_create_mapping(pcie->rp_irq_domain, pin - 1);
	else
		return of_irq_parse_and_map_pci(dev, slot, pin);
}

static void advk_pcie_disable_phy(struct advk_pcie *pcie)
{
	phy_power_off(pcie->phy);
	phy_exit(pcie->phy);
}

static int advk_pcie_enable_phy(struct advk_pcie *pcie)
{
	int ret;

	if (!pcie->phy)
		return 0;

	ret = phy_init(pcie->phy);
	if (ret)
		return ret;

	ret = phy_set_mode(pcie->phy, PHY_MODE_PCIE);
	if (ret) {
		phy_exit(pcie->phy);
		return ret;
	}

	ret = phy_power_on(pcie->phy);
	if (ret) {
		phy_exit(pcie->phy);
		return ret;
	}

	return 0;
}

static int advk_pcie_setup_phy(struct advk_pcie *pcie)
{
	struct device *dev = &pcie->pdev->dev;
	struct device_node *node = dev->of_node;
	int ret = 0;

	pcie->phy = devm_of_phy_get(dev, node, NULL);
	if (IS_ERR(pcie->phy) && (PTR_ERR(pcie->phy) == -EPROBE_DEFER))
		return PTR_ERR(pcie->phy);

	/* Old bindings miss the PHY handle */
	if (IS_ERR(pcie->phy)) {
		dev_warn(dev, "PHY unavailable (%ld)\n", PTR_ERR(pcie->phy));
		pcie->phy = NULL;
		return 0;
	}

	ret = advk_pcie_enable_phy(pcie);
	if (ret)
		dev_err(dev, "Failed to initialize PHY (%d)\n", ret);

	return ret;
}

static int advk_pcie_probe(struct platform_device *pdev)
{
	struct device *dev = &pdev->dev;
	struct advk_pcie *pcie;
	struct pci_host_bridge *bridge;
	struct resource_entry *entry;
	int ret, irq;

	bridge = devm_pci_alloc_host_bridge(dev, sizeof(struct advk_pcie));
	if (!bridge)
		return -ENOMEM;

	pcie = pci_host_bridge_priv(bridge);
	pcie->pdev = pdev;
	platform_set_drvdata(pdev, pcie);

	resource_list_for_each_entry(entry, &bridge->windows) {
		resource_size_t start = entry->res->start;
		resource_size_t size = resource_size(entry->res);
		unsigned long type = resource_type(entry->res);
		u64 win_size;

		/*
		 * Aardvark hardware allows to configure also PCIe window
		 * for config type 0 and type 1 mapping, but driver uses
		 * only PIO for issuing configuration transfers which does
		 * not use PCIe window configuration.
		 */
		if (type != IORESOURCE_MEM && type != IORESOURCE_IO)
			continue;

		/*
		 * Skip transparent memory resources. Default outbound access
		 * configuration is set to transparent memory access so it
		 * does not need window configuration.
		 */
		if (type == IORESOURCE_MEM && entry->offset == 0)
			continue;

		/*
		 * The n-th PCIe window is configured by tuple (match, remap, mask)
		 * and an access to address A uses this window if A matches the
		 * match with given mask.
		 * So every PCIe window size must be a power of two and every start
		 * address must be aligned to window size. Minimal size is 64 KiB
		 * because lower 16 bits of mask must be zero. Remapped address
		 * may have set only bits from the mask.
		 */
		while (pcie->wins_count < OB_WIN_COUNT && size > 0) {
			/* Calculate the largest aligned window size */
			win_size = (1ULL << (fls64(size)-1)) |
				   (start ? (1ULL << __ffs64(start)) : 0);
			win_size = 1ULL << __ffs64(win_size);
			if (win_size < 0x10000)
				break;

			dev_dbg(dev,
				"Configuring PCIe window %d: [0x%llx-0x%llx] as %lu\n",
				pcie->wins_count, (unsigned long long)start,
				(unsigned long long)start + win_size, type);

			if (type == IORESOURCE_IO) {
				pcie->wins[pcie->wins_count].actions = OB_WIN_TYPE_IO;
				pcie->wins[pcie->wins_count].match = pci_pio_to_address(start);
			} else {
				pcie->wins[pcie->wins_count].actions = OB_WIN_TYPE_MEM;
				pcie->wins[pcie->wins_count].match = start;
			}
			pcie->wins[pcie->wins_count].remap = start - entry->offset;
			pcie->wins[pcie->wins_count].mask = ~(win_size - 1);

			if (pcie->wins[pcie->wins_count].remap & (win_size - 1))
				break;

			start += win_size;
			size -= win_size;
			pcie->wins_count++;
		}

		if (size > 0) {
			dev_err(&pcie->pdev->dev,
				"Invalid PCIe region [0x%llx-0x%llx]\n",
				(unsigned long long)entry->res->start,
				(unsigned long long)entry->res->end + 1);
			return -EINVAL;
		}
	}

	pcie->base = devm_platform_ioremap_resource(pdev, 0);
	if (IS_ERR(pcie->base))
		return PTR_ERR(pcie->base);

	irq = platform_get_irq(pdev, 0);
	if (irq < 0)
		return irq;

	ret = devm_request_irq(dev, irq, advk_pcie_irq_handler,
			       IRQF_SHARED | IRQF_NO_THREAD, "advk-pcie",
			       pcie);
	if (ret) {
		dev_err(dev, "Failed to register interrupt\n");
		return ret;
	}

	pcie->reset_gpio = devm_gpiod_get_from_of_node(dev, dev->of_node,
						       "reset-gpios", 0,
						       GPIOD_OUT_LOW,
						       "pcie1-reset");
	ret = PTR_ERR_OR_ZERO(pcie->reset_gpio);
	if (ret) {
		if (ret == -ENOENT) {
			pcie->reset_gpio = NULL;
		} else {
			if (ret != -EPROBE_DEFER)
				dev_err(dev, "Failed to get reset-gpio: %i\n",
					ret);
			return ret;
		}
	}

	ret = of_pci_get_max_link_speed(dev->of_node);
	if (ret <= 0 || ret > 3)
		pcie->link_gen = 3;
	else
		pcie->link_gen = ret;

	ret = advk_pcie_setup_phy(pcie);
	if (ret)
		return ret;

	advk_pcie_setup_hw(pcie);

	ret = advk_sw_pci_bridge_init(pcie);
	if (ret) {
		dev_err(dev, "Failed to register emulated root PCI bridge\n");
		return ret;
	}

	ret = advk_pcie_init_irq_domain(pcie);
	if (ret) {
		dev_err(dev, "Failed to initialize irq\n");
		return ret;
	}

	ret = advk_pcie_init_msi_irq_domain(pcie);
	if (ret) {
		dev_err(dev, "Failed to initialize irq\n");
		advk_pcie_remove_irq_domain(pcie);
		return ret;
	}

	ret = advk_pcie_init_rp_irq_domain(pcie);
	if (ret) {
		dev_err(dev, "Failed to initialize irq\n");
		advk_pcie_remove_msi_irq_domain(pcie);
		advk_pcie_remove_irq_domain(pcie);
		return ret;
	}

	bridge->sysdata = pcie;
	bridge->ops = &advk_pcie_ops;
	bridge->map_irq = advk_pcie_map_irq;

	ret = pci_host_probe(bridge);
	if (ret < 0) {
		advk_pcie_remove_rp_irq_domain(pcie);
		advk_pcie_remove_msi_irq_domain(pcie);
		advk_pcie_remove_irq_domain(pcie);
		return ret;
	}

	return 0;
}

static int advk_pcie_remove(struct platform_device *pdev)
{
	struct advk_pcie *pcie = platform_get_drvdata(pdev);
	struct pci_host_bridge *bridge = pci_host_bridge_from_priv(pcie);
	u32 val;
	int i;

	/* Remove PCI bus with all devices */
	pci_lock_rescan_remove();
	pci_stop_root_bus(bridge->bus);
	pci_remove_root_bus(bridge->bus);
	pci_unlock_rescan_remove();

	/* Disable Root Bridge I/O space, memory space and bus mastering */
	val = advk_readl(pcie, PCIE_CORE_CMD_STATUS_REG);
	val &= ~(PCI_COMMAND_IO | PCI_COMMAND_MEMORY | PCI_COMMAND_MASTER);
	advk_writel(pcie, val, PCIE_CORE_CMD_STATUS_REG);

	/* Disable MSI */
	val = advk_readl(pcie, PCIE_CORE_CTRL2_REG);
	val &= ~PCIE_CORE_CTRL2_MSI_ENABLE;
	advk_writel(pcie, val, PCIE_CORE_CTRL2_REG);

	/* Clear MSI address */
	advk_writel(pcie, 0, PCIE_MSI_ADDR_LOW_REG);
	advk_writel(pcie, 0, PCIE_MSI_ADDR_HIGH_REG);

	/* Mask all interrupts */
	advk_writel(pcie, PCIE_MSI_ALL_MASK, PCIE_MSI_MASK_REG);
	advk_writel(pcie, PCIE_ISR0_ALL_MASK, PCIE_ISR0_MASK_REG);
	advk_writel(pcie, PCIE_ISR1_ALL_MASK, PCIE_ISR1_MASK_REG);
	advk_writel(pcie, PCIE_IRQ_ALL_MASK, HOST_CTRL_INT_MASK_REG);

	/* Clear all interrupts */
	advk_writel(pcie, PCIE_MSI_ALL_MASK, PCIE_MSI_STATUS_REG);
	advk_writel(pcie, PCIE_ISR0_ALL_MASK, PCIE_ISR0_REG);
	advk_writel(pcie, PCIE_ISR1_ALL_MASK, PCIE_ISR1_REG);
	advk_writel(pcie, PCIE_IRQ_ALL_MASK, HOST_CTRL_INT_STATUS_REG);

	/* Remove IRQ domains */
	advk_pcie_remove_rp_irq_domain(pcie);
	advk_pcie_remove_msi_irq_domain(pcie);
	advk_pcie_remove_irq_domain(pcie);

	/* Free config space for emulated root bridge */
	pci_bridge_emul_cleanup(&pcie->bridge);

	/* Assert PERST# signal which prepares PCIe card for power down */
	if (pcie->reset_gpio)
		gpiod_set_value_cansleep(pcie->reset_gpio, 1);

	/* Disable link training */
	val = advk_readl(pcie, PCIE_CORE_CTRL0_REG);
	val &= ~LINK_TRAINING_EN;
	advk_writel(pcie, val, PCIE_CORE_CTRL0_REG);

	/* Disable outbound address windows mapping */
	for (i = 0; i < OB_WIN_COUNT; i++)
		advk_pcie_disable_ob_win(pcie, i);

	/* Disable phy */
	advk_pcie_disable_phy(pcie);

	return 0;
}

static const struct of_device_id advk_pcie_of_match_table[] = {
	{ .compatible = "marvell,armada-3700-pcie", },
	{},
};
MODULE_DEVICE_TABLE(of, advk_pcie_of_match_table);

static struct platform_driver advk_pcie_driver = {
	.driver = {
		.name = "advk-pcie",
		.of_match_table = advk_pcie_of_match_table,
	},
	.probe = advk_pcie_probe,
	.remove = advk_pcie_remove,
};
module_platform_driver(advk_pcie_driver);

MODULE_DESCRIPTION("Aardvark PCIe controller");
MODULE_LICENSE("GPL v2");<|MERGE_RESOLUTION|>--- conflicted
+++ resolved
@@ -861,30 +861,11 @@
 		*value = PCI_EXP_SLTSTA_PDS << 16;
 		return PCI_BRIDGE_EMUL_HANDLED;
 
-<<<<<<< HEAD
-	case PCI_EXP_RTCTL: {
-		u32 val = advk_readl(pcie, PCIE_ISR0_MASK_REG);
-		*value = (val & PCIE_MSG_PM_PME_MASK) ? 0 : PCI_EXP_RTCTL_PMEIE;
-		*value |= le16_to_cpu(bridge->pcie_conf.rootctl) & PCI_EXP_RTCTL_CRSSVE;
-		*value |= PCI_EXP_RTCAP_CRSVIS << 16;
-		return PCI_BRIDGE_EMUL_HANDLED;
-	}
-
-	case PCI_EXP_RTSTA: {
-		u32 isr0 = advk_readl(pcie, PCIE_ISR0_REG);
-		u32 msglog = advk_readl(pcie, PCIE_MSG_LOG_REG);
-		*value = msglog >> 16;
-		if (isr0 & PCIE_MSG_PM_PME_MASK)
-			*value |= PCI_EXP_RTSTA_PME;
-		return PCI_BRIDGE_EMUL_HANDLED;
-	}
-=======
 	/*
 	 * PCI_EXP_RTCTL and PCI_EXP_RTSTA are also supported, but do not need
 	 * to be handled here, because their values are stored in emulated
 	 * config space buffer, and we read them from there when needed.
 	 */
->>>>>>> 5e014b6b
 
 	case PCI_EXP_LNKCAP: {
 		u32 val = advk_readl(pcie, PCIE_CORE_PCIEXP_CAP + reg);
@@ -1221,13 +1202,8 @@
 	struct advk_pcie *pcie = irq_data_get_irq_chip_data(data);
 	phys_addr_t msi_addr = virt_to_phys(pcie);
 
-<<<<<<< HEAD
-	msg->address_lo = lower_32_bits(msi_msg);
-	msg->address_hi = upper_32_bits(msi_msg);
-=======
 	msg->address_lo = lower_32_bits(msi_addr);
 	msg->address_hi = upper_32_bits(msi_addr);
->>>>>>> 5e014b6b
 	msg->data = data->hwirq;
 }
 
