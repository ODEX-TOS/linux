// SPDX-License-Identifier: GPL-2.0
/*
 * Driver for the Aardvark PCIe controller, used on Marvell Armada
 * 3700.
 *
 * Copyright (C) 2016 Marvell
 *
 * Author: Hezi Shahmoon <hezi.shahmoon@marvell.com>
 */

#include <linux/delay.h>
#include <linux/gpio/consumer.h>
#include <linux/interrupt.h>
#include <linux/irq.h>
#include <linux/irqdomain.h>
#include <linux/kernel.h>
#include <linux/module.h>
#include <linux/pci.h>
#include <linux/pci-ecam.h>
#include <linux/init.h>
#include <linux/phy/phy.h>
#include <linux/platform_device.h>
#include <linux/msi.h>
#include <linux/of_address.h>
#include <linux/of_gpio.h>
#include <linux/of_pci.h>

#include "../pci.h"
#include "../pci-bridge-emul.h"

/* PCIe core registers */
#define PCIE_CORE_DEV_ID_REG					0x0
#define PCIE_CORE_CMD_STATUS_REG				0x4
#define PCIE_CORE_DEV_REV_REG					0x8
#define PCIE_CORE_EXP_ROM_BAR_REG				0x30
#define PCIE_CORE_PCIEXP_CAP					0xc0
#define PCIE_CORE_ERR_CAPCTL_REG				0x118
#define     PCIE_CORE_ERR_CAPCTL_ECRC_CHK_TX			BIT(5)
#define     PCIE_CORE_ERR_CAPCTL_ECRC_CHK_TX_EN			BIT(6)
#define     PCIE_CORE_ERR_CAPCTL_ECRC_CHCK			BIT(7)
#define     PCIE_CORE_ERR_CAPCTL_ECRC_CHCK_RCV			BIT(8)
#define     PCIE_CORE_INT_A_ASSERT_ENABLE			1
#define     PCIE_CORE_INT_B_ASSERT_ENABLE			2
#define     PCIE_CORE_INT_C_ASSERT_ENABLE			3
#define     PCIE_CORE_INT_D_ASSERT_ENABLE			4
/* PIO registers base address and register offsets */
#define PIO_BASE_ADDR				0x4000
#define PIO_CTRL				(PIO_BASE_ADDR + 0x0)
#define   PIO_CTRL_TYPE_MASK			GENMASK(3, 0)
#define   PIO_CTRL_ADDR_WIN_DISABLE		BIT(24)
#define PIO_STAT				(PIO_BASE_ADDR + 0x4)
#define   PIO_COMPLETION_STATUS_SHIFT		7
#define   PIO_COMPLETION_STATUS_MASK		GENMASK(9, 7)
#define   PIO_COMPLETION_STATUS_OK		0
#define   PIO_COMPLETION_STATUS_UR		1
#define   PIO_COMPLETION_STATUS_CRS		2
#define   PIO_COMPLETION_STATUS_CA		4
#define   PIO_NON_POSTED_REQ			BIT(10)
<<<<<<< HEAD
=======
#define   PIO_ERR_STATUS			BIT(11)
>>>>>>> bee673aa
#define PIO_ADDR_LS				(PIO_BASE_ADDR + 0x8)
#define PIO_ADDR_MS				(PIO_BASE_ADDR + 0xc)
#define PIO_WR_DATA				(PIO_BASE_ADDR + 0x10)
#define PIO_WR_DATA_STRB			(PIO_BASE_ADDR + 0x14)
#define PIO_RD_DATA				(PIO_BASE_ADDR + 0x18)
#define PIO_START				(PIO_BASE_ADDR + 0x1c)
#define PIO_ISR					(PIO_BASE_ADDR + 0x20)
#define PIO_ISRM				(PIO_BASE_ADDR + 0x24)

/* Aardvark Control registers */
#define CONTROL_BASE_ADDR			0x4800
#define PCIE_CORE_CTRL0_REG			(CONTROL_BASE_ADDR + 0x0)
#define     PCIE_GEN_SEL_MSK			0x3
#define     PCIE_GEN_SEL_SHIFT			0x0
#define     SPEED_GEN_1				0
#define     SPEED_GEN_2				1
#define     SPEED_GEN_3				2
#define     IS_RC_MSK				1
#define     IS_RC_SHIFT				2
#define     LANE_CNT_MSK			0x18
#define     LANE_CNT_SHIFT			0x3
#define     LANE_COUNT_1			(0 << LANE_CNT_SHIFT)
#define     LANE_COUNT_2			(1 << LANE_CNT_SHIFT)
#define     LANE_COUNT_4			(2 << LANE_CNT_SHIFT)
#define     LANE_COUNT_8			(3 << LANE_CNT_SHIFT)
#define     LINK_TRAINING_EN			BIT(6)
#define     LEGACY_INTA				BIT(28)
#define     LEGACY_INTB				BIT(29)
#define     LEGACY_INTC				BIT(30)
#define     LEGACY_INTD				BIT(31)
#define PCIE_CORE_CTRL1_REG			(CONTROL_BASE_ADDR + 0x4)
#define     HOT_RESET_GEN			BIT(0)
#define PCIE_CORE_CTRL2_REG			(CONTROL_BASE_ADDR + 0x8)
#define     PCIE_CORE_CTRL2_RESERVED		0x7
#define     PCIE_CORE_CTRL2_TD_ENABLE		BIT(4)
#define     PCIE_CORE_CTRL2_STRICT_ORDER_ENABLE	BIT(5)
#define     PCIE_CORE_CTRL2_OB_WIN_ENABLE	BIT(6)
#define     PCIE_CORE_CTRL2_MSI_ENABLE		BIT(10)
#define PCIE_CORE_REF_CLK_REG			(CONTROL_BASE_ADDR + 0x14)
#define     PCIE_CORE_REF_CLK_TX_ENABLE		BIT(1)
#define     PCIE_CORE_REF_CLK_RX_ENABLE		BIT(2)
#define PCIE_MSG_LOG_REG			(CONTROL_BASE_ADDR + 0x30)
#define PCIE_ISR0_REG				(CONTROL_BASE_ADDR + 0x40)
#define PCIE_MSG_PM_PME_MASK			BIT(7)
#define PCIE_ISR0_MASK_REG			(CONTROL_BASE_ADDR + 0x44)
#define     PCIE_ISR0_MSI_INT_PENDING		BIT(24)
#define     PCIE_ISR0_INTX_ASSERT(val)		BIT(16 + (val))
#define     PCIE_ISR0_INTX_DEASSERT(val)	BIT(20 + (val))
#define     PCIE_ISR0_ALL_MASK			GENMASK(31, 0)
#define PCIE_ISR1_REG				(CONTROL_BASE_ADDR + 0x48)
#define PCIE_ISR1_MASK_REG			(CONTROL_BASE_ADDR + 0x4C)
#define     PCIE_ISR1_POWER_STATE_CHANGE	BIT(4)
#define     PCIE_ISR1_FLUSH			BIT(5)
#define     PCIE_ISR1_INTX_ASSERT(val)		BIT(8 + (val))
#define     PCIE_ISR1_ALL_MASK			GENMASK(31, 0)
#define PCIE_MSI_ADDR_LOW_REG			(CONTROL_BASE_ADDR + 0x50)
#define PCIE_MSI_ADDR_HIGH_REG			(CONTROL_BASE_ADDR + 0x54)
#define PCIE_MSI_STATUS_REG			(CONTROL_BASE_ADDR + 0x58)
#define PCIE_MSI_MASK_REG			(CONTROL_BASE_ADDR + 0x5C)
#define PCIE_MSI_PAYLOAD_REG			(CONTROL_BASE_ADDR + 0x9C)
#define     PCIE_MSI_DATA_MASK			GENMASK(15, 0)

/* PCIe window configuration */
#define OB_WIN_BASE_ADDR			0x4c00
#define OB_WIN_BLOCK_SIZE			0x20
#define OB_WIN_COUNT				8
#define OB_WIN_REG_ADDR(win, offset)		(OB_WIN_BASE_ADDR + \
						 OB_WIN_BLOCK_SIZE * (win) + \
						 (offset))
#define OB_WIN_MATCH_LS(win)			OB_WIN_REG_ADDR(win, 0x00)
#define     OB_WIN_ENABLE			BIT(0)
#define OB_WIN_MATCH_MS(win)			OB_WIN_REG_ADDR(win, 0x04)
#define OB_WIN_REMAP_LS(win)			OB_WIN_REG_ADDR(win, 0x08)
#define OB_WIN_REMAP_MS(win)			OB_WIN_REG_ADDR(win, 0x0c)
#define OB_WIN_MASK_LS(win)			OB_WIN_REG_ADDR(win, 0x10)
#define OB_WIN_MASK_MS(win)			OB_WIN_REG_ADDR(win, 0x14)
#define OB_WIN_ACTIONS(win)			OB_WIN_REG_ADDR(win, 0x18)
#define OB_WIN_DEFAULT_ACTIONS			(OB_WIN_ACTIONS(OB_WIN_COUNT-1) + 0x4)
#define     OB_WIN_FUNC_NUM_MASK		GENMASK(31, 24)
#define     OB_WIN_FUNC_NUM_SHIFT		24
#define     OB_WIN_FUNC_NUM_ENABLE		BIT(23)
#define     OB_WIN_BUS_NUM_BITS_MASK		GENMASK(22, 20)
#define     OB_WIN_BUS_NUM_BITS_SHIFT		20
#define     OB_WIN_MSG_CODE_ENABLE		BIT(22)
#define     OB_WIN_MSG_CODE_MASK		GENMASK(21, 14)
#define     OB_WIN_MSG_CODE_SHIFT		14
#define     OB_WIN_MSG_PAYLOAD_LEN		BIT(12)
#define     OB_WIN_ATTR_ENABLE			BIT(11)
#define     OB_WIN_ATTR_TC_MASK			GENMASK(10, 8)
#define     OB_WIN_ATTR_TC_SHIFT		8
#define     OB_WIN_ATTR_RELAXED			BIT(7)
#define     OB_WIN_ATTR_NOSNOOP			BIT(6)
#define     OB_WIN_ATTR_POISON			BIT(5)
#define     OB_WIN_ATTR_IDO			BIT(4)
#define     OB_WIN_TYPE_MASK			GENMASK(3, 0)
#define     OB_WIN_TYPE_SHIFT			0
#define     OB_WIN_TYPE_MEM			0x0
#define     OB_WIN_TYPE_IO			0x4
#define     OB_WIN_TYPE_CONFIG_TYPE0		0x8
#define     OB_WIN_TYPE_CONFIG_TYPE1		0x9
#define     OB_WIN_TYPE_MSG			0xc

/* LMI registers base address and register offsets */
#define LMI_BASE_ADDR				0x6000
#define CFG_REG					(LMI_BASE_ADDR + 0x0)
#define     LTSSM_SHIFT				24
#define     LTSSM_MASK				0x3f
#define     RC_BAR_CONFIG			0x300
#define VENDOR_ID_REG				(LMI_BASE_ADDR + 0x44)

/* LTSSM values in CFG_REG */
enum {
	LTSSM_DETECT_QUIET			= 0x0,
	LTSSM_DETECT_ACTIVE			= 0x1,
	LTSSM_POLLING_ACTIVE			= 0x2,
	LTSSM_POLLING_COMPLIANCE		= 0x3,
	LTSSM_POLLING_CONFIGURATION		= 0x4,
	LTSSM_CONFIG_LINKWIDTH_START		= 0x5,
	LTSSM_CONFIG_LINKWIDTH_ACCEPT		= 0x6,
	LTSSM_CONFIG_LANENUM_ACCEPT		= 0x7,
	LTSSM_CONFIG_LANENUM_WAIT		= 0x8,
	LTSSM_CONFIG_COMPLETE			= 0x9,
	LTSSM_CONFIG_IDLE			= 0xa,
	LTSSM_RECOVERY_RCVR_LOCK		= 0xb,
	LTSSM_RECOVERY_SPEED			= 0xc,
	LTSSM_RECOVERY_RCVR_CFG			= 0xd,
	LTSSM_RECOVERY_IDLE			= 0xe,
	LTSSM_L0				= 0x10,
	LTSSM_RX_L0S_ENTRY			= 0x11,
	LTSSM_RX_L0S_IDLE			= 0x12,
	LTSSM_RX_L0S_FTS			= 0x13,
	LTSSM_TX_L0S_ENTRY			= 0x14,
	LTSSM_TX_L0S_IDLE			= 0x15,
	LTSSM_TX_L0S_FTS			= 0x16,
	LTSSM_L1_ENTRY				= 0x17,
	LTSSM_L1_IDLE				= 0x18,
	LTSSM_L2_IDLE				= 0x19,
	LTSSM_L2_TRANSMIT_WAKE			= 0x1a,
	LTSSM_DISABLED				= 0x20,
	LTSSM_LOOPBACK_ENTRY_MASTER		= 0x21,
	LTSSM_LOOPBACK_ACTIVE_MASTER		= 0x22,
	LTSSM_LOOPBACK_EXIT_MASTER		= 0x23,
	LTSSM_LOOPBACK_ENTRY_SLAVE		= 0x24,
	LTSSM_LOOPBACK_ACTIVE_SLAVE		= 0x25,
	LTSSM_LOOPBACK_EXIT_SLAVE		= 0x26,
	LTSSM_HOT_RESET				= 0x27,
	LTSSM_RECOVERY_EQUALIZATION_PHASE0	= 0x28,
	LTSSM_RECOVERY_EQUALIZATION_PHASE1	= 0x29,
	LTSSM_RECOVERY_EQUALIZATION_PHASE2	= 0x2a,
	LTSSM_RECOVERY_EQUALIZATION_PHASE3	= 0x2b,
};

#define VENDOR_ID_REG				(LMI_BASE_ADDR + 0x44)

/* PCIe core controller registers */
#define CTRL_CORE_BASE_ADDR			0x18000
#define CTRL_CONFIG_REG				(CTRL_CORE_BASE_ADDR + 0x0)
#define     CTRL_MODE_SHIFT			0x0
#define     CTRL_MODE_MASK			0x1
#define     PCIE_CORE_MODE_DIRECT		0x0
#define     PCIE_CORE_MODE_COMMAND		0x1

/* PCIe Central Interrupts Registers */
#define CENTRAL_INT_BASE_ADDR			0x1b000
#define HOST_CTRL_INT_STATUS_REG		(CENTRAL_INT_BASE_ADDR + 0x0)
#define HOST_CTRL_INT_MASK_REG			(CENTRAL_INT_BASE_ADDR + 0x4)
#define     PCIE_IRQ_CMDQ_INT			BIT(0)
#define     PCIE_IRQ_MSI_STATUS_INT		BIT(1)
#define     PCIE_IRQ_CMD_SENT_DONE		BIT(3)
#define     PCIE_IRQ_DMA_INT			BIT(4)
#define     PCIE_IRQ_IB_DXFERDONE		BIT(5)
#define     PCIE_IRQ_OB_DXFERDONE		BIT(6)
#define     PCIE_IRQ_OB_RXFERDONE		BIT(7)
#define     PCIE_IRQ_COMPQ_INT			BIT(12)
#define     PCIE_IRQ_DIR_RD_DDR_DET		BIT(13)
#define     PCIE_IRQ_DIR_WR_DDR_DET		BIT(14)
#define     PCIE_IRQ_CORE_INT			BIT(16)
#define     PCIE_IRQ_CORE_INT_PIO		BIT(17)
#define     PCIE_IRQ_DPMU_INT			BIT(18)
#define     PCIE_IRQ_PCIE_MIS_INT		BIT(19)
#define     PCIE_IRQ_MSI_INT1_DET		BIT(20)
#define     PCIE_IRQ_MSI_INT2_DET		BIT(21)
#define     PCIE_IRQ_RC_DBELL_DET		BIT(22)
#define     PCIE_IRQ_EP_STATUS			BIT(23)
#define     PCIE_IRQ_ALL_MASK			GENMASK(31, 0)
#define     PCIE_IRQ_ENABLE_INTS_MASK		PCIE_IRQ_CORE_INT

/* Transaction types */
#define PCIE_CONFIG_RD_TYPE0			0x8
#define PCIE_CONFIG_RD_TYPE1			0x9
#define PCIE_CONFIG_WR_TYPE0			0xa
#define PCIE_CONFIG_WR_TYPE1			0xb

#define PIO_RETRY_CNT			750000 /* 1.5 s */
#define PIO_RETRY_DELAY			2 /* 2 us*/

#define LINK_WAIT_MAX_RETRIES		10
#define LINK_WAIT_USLEEP_MIN		90000
#define LINK_WAIT_USLEEP_MAX		100000
#define RETRAIN_WAIT_MAX_RETRIES	10
#define RETRAIN_WAIT_USLEEP_US		2000

#define MSI_IRQ_NUM			32

#define CFG_RD_CRS_VAL			0xffff0001

struct advk_pcie {
	struct platform_device *pdev;
	void __iomem *base;
	struct {
		phys_addr_t match;
		phys_addr_t remap;
		phys_addr_t mask;
		u32 actions;
	} wins[OB_WIN_COUNT];
	u8 wins_count;
	struct irq_domain *irq_domain;
	struct irq_chip irq_chip;
	raw_spinlock_t irq_lock;
	struct irq_domain *msi_domain;
	struct irq_domain *msi_inner_domain;
	struct irq_chip msi_bottom_irq_chip;
	struct irq_chip msi_irq_chip;
	struct msi_domain_info msi_domain_info;
	DECLARE_BITMAP(msi_used, MSI_IRQ_NUM);
	struct mutex msi_used_lock;
	u16 msi_msg;
	int link_gen;
	struct pci_bridge_emul bridge;
	struct gpio_desc *reset_gpio;
	struct phy *phy;
};

static inline void advk_writel(struct advk_pcie *pcie, u32 val, u64 reg)
{
	writel(val, pcie->base + reg);
}

static inline u32 advk_readl(struct advk_pcie *pcie, u64 reg)
{
	return readl(pcie->base + reg);
}

static u8 advk_pcie_ltssm_state(struct advk_pcie *pcie)
{
	u32 val;
	u8 ltssm_state;

	val = advk_readl(pcie, CFG_REG);
	ltssm_state = (val >> LTSSM_SHIFT) & LTSSM_MASK;
	return ltssm_state;
}

static inline bool advk_pcie_link_up(struct advk_pcie *pcie)
{
	/* check if LTSSM is in normal operation - some L* state */
	u8 ltssm_state = advk_pcie_ltssm_state(pcie);
	return ltssm_state >= LTSSM_L0 && ltssm_state < LTSSM_DISABLED;
}

static inline bool advk_pcie_link_active(struct advk_pcie *pcie)
{
	/*
	 * According to PCIe Base specification 3.0, Table 4-14: Link
	 * Status Mapped to the LTSSM, and 4.2.6.3.6 Configuration.Idle
	 * is Link Up mapped to LTSSM Configuration.Idle, Recovery, L0,
	 * L0s, L1 and L2 states. And according to 3.2.1. Data Link
	 * Control and Management State Machine Rules is DL Up status
	 * reported in DL Active state.
	 */
	u8 ltssm_state = advk_pcie_ltssm_state(pcie);
	return ltssm_state >= LTSSM_CONFIG_IDLE && ltssm_state < LTSSM_DISABLED;
}

static inline bool advk_pcie_link_training(struct advk_pcie *pcie)
{
	/*
	 * According to PCIe Base specification 3.0, Table 4-14: Link
	 * Status Mapped to the LTSSM is Link Training mapped to LTSSM
	 * Configuration and Recovery states.
	 */
	u8 ltssm_state = advk_pcie_ltssm_state(pcie);
	return ((ltssm_state >= LTSSM_CONFIG_LINKWIDTH_START &&
		 ltssm_state < LTSSM_L0) ||
		(ltssm_state >= LTSSM_RECOVERY_EQUALIZATION_PHASE0 &&
		 ltssm_state <= LTSSM_RECOVERY_EQUALIZATION_PHASE3));
}

static int advk_pcie_wait_for_link(struct advk_pcie *pcie)
{
	int retries;

	/* check if the link is up or not */
	for (retries = 0; retries < LINK_WAIT_MAX_RETRIES; retries++) {
		if (advk_pcie_link_up(pcie))
			return 0;

		usleep_range(LINK_WAIT_USLEEP_MIN, LINK_WAIT_USLEEP_MAX);
	}

	return -ETIMEDOUT;
}

static void advk_pcie_wait_for_retrain(struct advk_pcie *pcie)
{
	size_t retries;

	for (retries = 0; retries < RETRAIN_WAIT_MAX_RETRIES; ++retries) {
		if (advk_pcie_link_training(pcie))
			break;
		udelay(RETRAIN_WAIT_USLEEP_US);
	}
}

static void advk_pcie_issue_perst(struct advk_pcie *pcie)
{
	if (!pcie->reset_gpio)
		return;

	/* 10ms delay is needed for some cards */
	dev_info(&pcie->pdev->dev, "issuing PERST via reset GPIO for 10ms\n");
	gpiod_set_value_cansleep(pcie->reset_gpio, 1);
	usleep_range(10000, 11000);
	gpiod_set_value_cansleep(pcie->reset_gpio, 0);
}

static void advk_pcie_train_link(struct advk_pcie *pcie)
{
	struct device *dev = &pcie->pdev->dev;
	u32 reg;
	int ret;

	/*
	 * Setup PCIe rev / gen compliance based on device tree property
	 * 'max-link-speed' which also forces maximal link speed.
	 */
	reg = advk_readl(pcie, PCIE_CORE_CTRL0_REG);
	reg &= ~PCIE_GEN_SEL_MSK;
	if (pcie->link_gen == 3)
		reg |= SPEED_GEN_3;
	else if (pcie->link_gen == 2)
		reg |= SPEED_GEN_2;
	else
		reg |= SPEED_GEN_1;
	advk_writel(pcie, reg, PCIE_CORE_CTRL0_REG);

	/*
	 * Set maximal link speed value also into PCIe Link Control 2 register.
	 * Armada 3700 Functional Specification says that default value is based
	 * on SPEED_GEN but tests showed that default value is always 8.0 GT/s.
	 */
	reg = advk_readl(pcie, PCIE_CORE_PCIEXP_CAP + PCI_EXP_LNKCTL2);
	reg &= ~PCI_EXP_LNKCTL2_TLS;
	if (pcie->link_gen == 3)
		reg |= PCI_EXP_LNKCTL2_TLS_8_0GT;
	else if (pcie->link_gen == 2)
		reg |= PCI_EXP_LNKCTL2_TLS_5_0GT;
	else
		reg |= PCI_EXP_LNKCTL2_TLS_2_5GT;
	advk_writel(pcie, reg, PCIE_CORE_PCIEXP_CAP + PCI_EXP_LNKCTL2);

	/* Enable link training after selecting PCIe generation */
	reg = advk_readl(pcie, PCIE_CORE_CTRL0_REG);
	reg |= LINK_TRAINING_EN;
	advk_writel(pcie, reg, PCIE_CORE_CTRL0_REG);

	/*
	 * Reset PCIe card via PERST# signal. Some cards are not detected
	 * during link training when they are in some non-initial state.
	 */
	advk_pcie_issue_perst(pcie);

	/*
	 * PERST# signal could have been asserted by pinctrl subsystem before
	 * probe() callback has been called or issued explicitly by reset gpio
	 * function advk_pcie_issue_perst(), making the endpoint going into
	 * fundamental reset. As required by PCI Express spec (PCI Express
	 * Base Specification, REV. 4.0 PCI Express, February 19 2014, 6.6.1
	 * Conventional Reset) a delay for at least 100ms after such a reset
	 * before sending a Configuration Request to the device is needed.
	 * So wait until PCIe link is up. Function advk_pcie_wait_for_link()
	 * waits for link at least 900ms.
	 */
	ret = advk_pcie_wait_for_link(pcie);
	if (ret < 0)
		dev_err(dev, "link never came up\n");
	else
		dev_info(dev, "link up\n");
}

/*
 * Set PCIe address window register which could be used for memory
 * mapping.
 */
static void advk_pcie_set_ob_win(struct advk_pcie *pcie, u8 win_num,
				 phys_addr_t match, phys_addr_t remap,
				 phys_addr_t mask, u32 actions)
{
	advk_writel(pcie, OB_WIN_ENABLE |
			  lower_32_bits(match), OB_WIN_MATCH_LS(win_num));
	advk_writel(pcie, upper_32_bits(match), OB_WIN_MATCH_MS(win_num));
	advk_writel(pcie, lower_32_bits(remap), OB_WIN_REMAP_LS(win_num));
	advk_writel(pcie, upper_32_bits(remap), OB_WIN_REMAP_MS(win_num));
	advk_writel(pcie, lower_32_bits(mask), OB_WIN_MASK_LS(win_num));
	advk_writel(pcie, upper_32_bits(mask), OB_WIN_MASK_MS(win_num));
	advk_writel(pcie, actions, OB_WIN_ACTIONS(win_num));
}

static void advk_pcie_disable_ob_win(struct advk_pcie *pcie, u8 win_num)
{
	advk_writel(pcie, 0, OB_WIN_MATCH_LS(win_num));
	advk_writel(pcie, 0, OB_WIN_MATCH_MS(win_num));
	advk_writel(pcie, 0, OB_WIN_REMAP_LS(win_num));
	advk_writel(pcie, 0, OB_WIN_REMAP_MS(win_num));
	advk_writel(pcie, 0, OB_WIN_MASK_LS(win_num));
	advk_writel(pcie, 0, OB_WIN_MASK_MS(win_num));
	advk_writel(pcie, 0, OB_WIN_ACTIONS(win_num));
}

static void advk_pcie_setup_hw(struct advk_pcie *pcie)
{
	u32 reg;
	int i;

	/*
	 * Configure PCIe Reference clock. Direction is from the PCIe
	 * controller to the endpoint card, so enable transmitting of
	 * Reference clock differential signal off-chip and disable
	 * receiving off-chip differential signal.
	 */
	reg = advk_readl(pcie, PCIE_CORE_REF_CLK_REG);
	reg |= PCIE_CORE_REF_CLK_TX_ENABLE;
	reg &= ~PCIE_CORE_REF_CLK_RX_ENABLE;
	advk_writel(pcie, reg, PCIE_CORE_REF_CLK_REG);

	/* Set to Direct mode */
	reg = advk_readl(pcie, CTRL_CONFIG_REG);
	reg &= ~(CTRL_MODE_MASK << CTRL_MODE_SHIFT);
	reg |= ((PCIE_CORE_MODE_DIRECT & CTRL_MODE_MASK) << CTRL_MODE_SHIFT);
	advk_writel(pcie, reg, CTRL_CONFIG_REG);

	/* Set PCI global control register to RC mode */
	reg = advk_readl(pcie, PCIE_CORE_CTRL0_REG);
	reg |= (IS_RC_MSK << IS_RC_SHIFT);
	advk_writel(pcie, reg, PCIE_CORE_CTRL0_REG);

	/*
	 * Replace incorrect PCI vendor id value 0x1b4b by correct value 0x11ab.
	 * VENDOR_ID_REG contains vendor id in low 16 bits and subsystem vendor
	 * id in high 16 bits. Updating this register changes readback value of
	 * read-only vendor id bits in PCIE_CORE_DEV_ID_REG register. Workaround
	 * for erratum 4.1: "The value of device and vendor ID is incorrect".
	 */
	reg = (PCI_VENDOR_ID_MARVELL << 16) | PCI_VENDOR_ID_MARVELL;
	advk_writel(pcie, reg, VENDOR_ID_REG);

<<<<<<< HEAD
=======
	/*
	 * Change Class Code of PCI Bridge device to PCI Bridge (0x600400),
	 * because the default value is Mass storage controller (0x010400).
	 *
	 * Note that this Aardvark PCI Bridge does not have compliant Type 1
	 * Configuration Space and it even cannot be accessed via Aardvark's
	 * PCI config space access method. Something like config space is
	 * available in internal Aardvark registers starting at offset 0x0
	 * and is reported as Type 0. In range 0x10 - 0x34 it has totally
	 * different registers.
	 *
	 * Therefore driver uses emulation of PCI Bridge which emulates
	 * access to configuration space via internal Aardvark registers or
	 * emulated configuration buffer.
	 */
	reg = advk_readl(pcie, PCIE_CORE_DEV_REV_REG);
	reg &= ~0xffffff00;
	reg |= (PCI_CLASS_BRIDGE_PCI << 8) << 8;
	advk_writel(pcie, reg, PCIE_CORE_DEV_REV_REG);

	/* Disable Root Bridge I/O space, memory space and bus mastering */
	reg = advk_readl(pcie, PCIE_CORE_CMD_STATUS_REG);
	reg &= ~(PCI_COMMAND_IO | PCI_COMMAND_MEMORY | PCI_COMMAND_MASTER);
	advk_writel(pcie, reg, PCIE_CORE_CMD_STATUS_REG);

>>>>>>> bee673aa
	/* Set Advanced Error Capabilities and Control PF0 register */
	reg = PCIE_CORE_ERR_CAPCTL_ECRC_CHK_TX |
		PCIE_CORE_ERR_CAPCTL_ECRC_CHK_TX_EN |
		PCIE_CORE_ERR_CAPCTL_ECRC_CHCK |
		PCIE_CORE_ERR_CAPCTL_ECRC_CHCK_RCV;
	advk_writel(pcie, reg, PCIE_CORE_ERR_CAPCTL_REG);

	/* Set PCIe Device Control register */
	reg = advk_readl(pcie, PCIE_CORE_PCIEXP_CAP + PCI_EXP_DEVCTL);
	reg &= ~PCI_EXP_DEVCTL_RELAX_EN;
	reg &= ~PCI_EXP_DEVCTL_NOSNOOP_EN;
	reg &= ~PCI_EXP_DEVCTL_PAYLOAD;
	reg &= ~PCI_EXP_DEVCTL_READRQ;
	reg |= PCI_EXP_DEVCTL_PAYLOAD_512B;
	reg |= PCI_EXP_DEVCTL_READRQ_512B;
	advk_writel(pcie, reg, PCIE_CORE_PCIEXP_CAP + PCI_EXP_DEVCTL);

	/* Program PCIe Control 2 to disable strict ordering */
	reg = PCIE_CORE_CTRL2_RESERVED |
		PCIE_CORE_CTRL2_TD_ENABLE;
	advk_writel(pcie, reg, PCIE_CORE_CTRL2_REG);

	/* Set lane X1 */
	reg = advk_readl(pcie, PCIE_CORE_CTRL0_REG);
	reg &= ~LANE_CNT_MSK;
	reg |= LANE_COUNT_1;
	advk_writel(pcie, reg, PCIE_CORE_CTRL0_REG);

	/* Enable MSI */
	reg = advk_readl(pcie, PCIE_CORE_CTRL2_REG);
	reg |= PCIE_CORE_CTRL2_MSI_ENABLE;
	advk_writel(pcie, reg, PCIE_CORE_CTRL2_REG);

	/* Clear all interrupts */
	advk_writel(pcie, PCIE_ISR0_ALL_MASK, PCIE_ISR0_REG);
	advk_writel(pcie, PCIE_ISR1_ALL_MASK, PCIE_ISR1_REG);
	advk_writel(pcie, PCIE_IRQ_ALL_MASK, HOST_CTRL_INT_STATUS_REG);

	/* Disable All ISR0/1 Sources */
	reg = PCIE_ISR0_ALL_MASK;
	reg &= ~PCIE_ISR0_MSI_INT_PENDING;
	advk_writel(pcie, reg, PCIE_ISR0_MASK_REG);

	advk_writel(pcie, PCIE_ISR1_ALL_MASK, PCIE_ISR1_MASK_REG);

	/* Unmask all MSIs */
	advk_writel(pcie, 0, PCIE_MSI_MASK_REG);

	/* Enable summary interrupt for GIC SPI source */
	reg = PCIE_IRQ_ALL_MASK & (~PCIE_IRQ_ENABLE_INTS_MASK);
	advk_writel(pcie, reg, HOST_CTRL_INT_MASK_REG);

	/*
	 * Enable AXI address window location generation:
	 * When it is enabled, the default outbound window
	 * configurations (Default User Field: 0xD0074CFC)
	 * are used to transparent address translation for
	 * the outbound transactions. Thus, PCIe address
	 * windows are not required for transparent memory
	 * access when default outbound window configuration
	 * is set for memory access.
	 */
	reg = advk_readl(pcie, PCIE_CORE_CTRL2_REG);
	reg |= PCIE_CORE_CTRL2_OB_WIN_ENABLE;
	advk_writel(pcie, reg, PCIE_CORE_CTRL2_REG);

	/*
	 * Set memory access in Default User Field so it
	 * is not required to configure PCIe address for
	 * transparent memory access.
	 */
	advk_writel(pcie, OB_WIN_TYPE_MEM, OB_WIN_DEFAULT_ACTIONS);

	/*
	 * Bypass the address window mapping for PIO:
	 * Since PIO access already contains all required
	 * info over AXI interface by PIO registers, the
	 * address window is not required.
	 */
	reg = advk_readl(pcie, PIO_CTRL);
	reg |= PIO_CTRL_ADDR_WIN_DISABLE;
	advk_writel(pcie, reg, PIO_CTRL);

	/*
	 * Configure PCIe address windows for non-memory or
	 * non-transparent access as by default PCIe uses
	 * transparent memory access.
	 */
	for (i = 0; i < pcie->wins_count; i++)
		advk_pcie_set_ob_win(pcie, i,
				     pcie->wins[i].match, pcie->wins[i].remap,
				     pcie->wins[i].mask, pcie->wins[i].actions);

	/* Disable remaining PCIe outbound windows */
	for (i = pcie->wins_count; i < OB_WIN_COUNT; i++)
		advk_pcie_disable_ob_win(pcie, i);

	advk_pcie_train_link(pcie);
}

static int advk_pcie_check_pio_status(struct advk_pcie *pcie, bool allow_crs, u32 *val)
{
	struct device *dev = &pcie->pdev->dev;
	u32 reg;
	unsigned int status;
	char *strcomp_status, *str_posted;
	int ret;

	reg = advk_readl(pcie, PIO_STAT);
	status = (reg & PIO_COMPLETION_STATUS_MASK) >>
		PIO_COMPLETION_STATUS_SHIFT;

	/*
	 * According to HW spec, the PIO status check sequence as below:
	 * 1) even if COMPLETION_STATUS(bit9:7) indicates successful,
	 *    it still needs to check Error Status(bit11), only when this bit
	 *    indicates no error happen, the operation is successful.
	 * 2) value Unsupported Request(1) of COMPLETION_STATUS(bit9:7) only
	 *    means a PIO write error, and for PIO read it is successful with
	 *    a read value of 0xFFFFFFFF.
	 * 3) value Completion Retry Status(CRS) of COMPLETION_STATUS(bit9:7)
	 *    only means a PIO write error, and for PIO read it is successful
	 *    with a read value of 0xFFFF0001.
	 * 4) value Completer Abort (CA) of COMPLETION_STATUS(bit9:7) means
	 *    error for both PIO read and PIO write operation.
	 * 5) other errors are indicated as 'unknown'.
	 */
	switch (status) {
	case PIO_COMPLETION_STATUS_OK:
		if (reg & PIO_ERR_STATUS) {
			strcomp_status = "COMP_ERR";
			ret = -EFAULT;
			break;
		}
		/* Get the read result */
		if (val)
			*val = advk_readl(pcie, PIO_RD_DATA);
		/* No error */
		strcomp_status = NULL;
		ret = 0;
		break;
	case PIO_COMPLETION_STATUS_UR:
		strcomp_status = "UR";
		ret = -EOPNOTSUPP;
		break;
	case PIO_COMPLETION_STATUS_CRS:
		if (allow_crs && val) {
			/* PCIe r4.0, sec 2.3.2, says:
			 * If CRS Software Visibility is enabled:
			 * For a Configuration Read Request that includes both
			 * bytes of the Vendor ID field of a device Function's
			 * Configuration Space Header, the Root Complex must
			 * complete the Request to the host by returning a
			 * read-data value of 0001h for the Vendor ID field and
			 * all '1's for any additional bytes included in the
			 * request.
			 *
			 * So CRS in this case is not an error status.
			 */
			*val = CFG_RD_CRS_VAL;
			strcomp_status = NULL;
			ret = 0;
			break;
		}
		/* PCIe r4.0, sec 2.3.2, says:
		 * If CRS Software Visibility is not enabled, the Root Complex
		 * must re-issue the Configuration Request as a new Request.
		 * If CRS Software Visibility is enabled: For a Configuration
		 * Write Request or for any other Configuration Read Request,
		 * the Root Complex must re-issue the Configuration Request as
		 * a new Request.
		 * A Root Complex implementation may choose to limit the number
		 * of Configuration Request/CRS Completion Status loops before
		 * determining that something is wrong with the target of the
		 * Request and taking appropriate action, e.g., complete the
		 * Request to the host as a failed transaction.
		 *
		 * So return -EAGAIN and caller (pci-aardvark.c driver) will
		 * re-issue request again up to the PIO_RETRY_CNT retries.
		 */
		strcomp_status = "CRS";
		ret = -EAGAIN;
		break;
	case PIO_COMPLETION_STATUS_CA:
		strcomp_status = "CA";
		ret = -ECANCELED;
		break;
	default:
		strcomp_status = "Unknown";
		ret = -EINVAL;
		break;
	}

	if (!strcomp_status)
		return ret;

	if (reg & PIO_NON_POSTED_REQ)
		str_posted = "Non-posted";
	else
		str_posted = "Posted";

	dev_dbg(dev, "%s PIO Response Status: %s, %#x @ %#x\n",
		str_posted, strcomp_status, reg, advk_readl(pcie, PIO_ADDR_LS));

	return ret;
}

static int advk_pcie_wait_pio(struct advk_pcie *pcie)
{
	struct device *dev = &pcie->pdev->dev;
	int i;

	for (i = 1; i <= PIO_RETRY_CNT; i++) {
		u32 start, isr;

		start = advk_readl(pcie, PIO_START);
		isr = advk_readl(pcie, PIO_ISR);
		if (!start && isr)
			return i;
		udelay(PIO_RETRY_DELAY);
	}

	dev_err(dev, "PIO read/write transfer time out\n");
	return -ETIMEDOUT;
}

static pci_bridge_emul_read_status_t
advk_pci_bridge_emul_base_conf_read(struct pci_bridge_emul *bridge,
				    int reg, u32 *value)
{
	struct advk_pcie *pcie = bridge->data;

	switch (reg) {
	case PCI_COMMAND:
		*value = advk_readl(pcie, PCIE_CORE_CMD_STATUS_REG);
		return PCI_BRIDGE_EMUL_HANDLED;

	case PCI_ROM_ADDRESS1:
		*value = advk_readl(pcie, PCIE_CORE_EXP_ROM_BAR_REG);
		return PCI_BRIDGE_EMUL_HANDLED;

	case PCI_INTERRUPT_LINE: {
		/*
		 * From the whole 32bit register we support reading from HW only
		 * one bit: PCI_BRIDGE_CTL_BUS_RESET.
		 * Other bits are retrieved only from emulated config buffer.
		 */
		__le32 *cfgspace = (__le32 *)&bridge->conf;
		u32 val = le32_to_cpu(cfgspace[PCI_INTERRUPT_LINE / 4]);
		if (advk_readl(pcie, PCIE_CORE_CTRL1_REG) & HOT_RESET_GEN)
			val |= PCI_BRIDGE_CTL_BUS_RESET << 16;
		else
			val &= ~(PCI_BRIDGE_CTL_BUS_RESET << 16);
		*value = val;
		return PCI_BRIDGE_EMUL_HANDLED;
	}

	default:
		return PCI_BRIDGE_EMUL_NOT_HANDLED;
	}
}

static void
advk_pci_bridge_emul_base_conf_write(struct pci_bridge_emul *bridge,
				     int reg, u32 old, u32 new, u32 mask)
{
	struct advk_pcie *pcie = bridge->data;

	switch (reg) {
	case PCI_COMMAND:
		advk_writel(pcie, new, PCIE_CORE_CMD_STATUS_REG);
		break;

	case PCI_ROM_ADDRESS1:
		advk_writel(pcie, new, PCIE_CORE_EXP_ROM_BAR_REG);
		break;

	case PCI_INTERRUPT_LINE:
		if (mask & (PCI_BRIDGE_CTL_BUS_RESET << 16)) {
			u32 val = advk_readl(pcie, PCIE_CORE_CTRL1_REG);
			if (new & (PCI_BRIDGE_CTL_BUS_RESET << 16))
				val |= HOT_RESET_GEN;
			else
				val &= ~HOT_RESET_GEN;
			advk_writel(pcie, val, PCIE_CORE_CTRL1_REG);
		}
		break;

	default:
		break;
	}
}

static pci_bridge_emul_read_status_t
advk_pci_bridge_emul_pcie_conf_read(struct pci_bridge_emul *bridge,
				    int reg, u32 *value)
{
	struct advk_pcie *pcie = bridge->data;


	switch (reg) {
	case PCI_EXP_SLTCTL:
		*value = PCI_EXP_SLTSTA_PDS << 16;
		return PCI_BRIDGE_EMUL_HANDLED;

	case PCI_EXP_RTCTL: {
		u32 val = advk_readl(pcie, PCIE_ISR0_MASK_REG);
		*value = (val & PCIE_MSG_PM_PME_MASK) ? 0 : PCI_EXP_RTCTL_PMEIE;
		*value |= le16_to_cpu(bridge->pcie_conf.rootctl) & PCI_EXP_RTCTL_CRSSVE;
		*value |= PCI_EXP_RTCAP_CRSVIS << 16;
		return PCI_BRIDGE_EMUL_HANDLED;
	}

	case PCI_EXP_RTSTA: {
		u32 isr0 = advk_readl(pcie, PCIE_ISR0_REG);
		u32 msglog = advk_readl(pcie, PCIE_MSG_LOG_REG);
		*value = (isr0 & PCIE_MSG_PM_PME_MASK) << 16 | (msglog >> 16);
		return PCI_BRIDGE_EMUL_HANDLED;
	}

	case PCI_EXP_LNKCAP: {
		u32 val = advk_readl(pcie, PCIE_CORE_PCIEXP_CAP + reg);
		/*
		 * PCI_EXP_LNKCAP_DLLLARC bit is hardwired in aardvark HW to 0.
		 * But support for PCI_EXP_LNKSTA_DLLLA is emulated via ltssm
		 * state so explicitly enable PCI_EXP_LNKCAP_DLLLARC flag.
		 */
		val |= PCI_EXP_LNKCAP_DLLLARC;
		*value = val;
		return PCI_BRIDGE_EMUL_HANDLED;
	}

	case PCI_EXP_LNKCTL: {
		/* u32 contains both PCI_EXP_LNKCTL and PCI_EXP_LNKSTA */
		u32 val = advk_readl(pcie, PCIE_CORE_PCIEXP_CAP + reg) &
			~(PCI_EXP_LNKSTA_LT << 16);
		if (advk_pcie_link_training(pcie))
			val |= (PCI_EXP_LNKSTA_LT << 16);
		if (advk_pcie_link_active(pcie))
			val |= (PCI_EXP_LNKSTA_DLLLA << 16);
		*value = val;
		return PCI_BRIDGE_EMUL_HANDLED;
	}

	case PCI_CAP_LIST_ID:
	case PCI_EXP_DEVCAP:
	case PCI_EXP_DEVCTL:
		*value = advk_readl(pcie, PCIE_CORE_PCIEXP_CAP + reg);
		return PCI_BRIDGE_EMUL_HANDLED;
	default:
		return PCI_BRIDGE_EMUL_NOT_HANDLED;
	}

}

static void
advk_pci_bridge_emul_pcie_conf_write(struct pci_bridge_emul *bridge,
				     int reg, u32 old, u32 new, u32 mask)
{
	struct advk_pcie *pcie = bridge->data;

	switch (reg) {
	case PCI_EXP_DEVCTL:
		advk_writel(pcie, new, PCIE_CORE_PCIEXP_CAP + reg);
		break;

	case PCI_EXP_LNKCTL:
		advk_writel(pcie, new, PCIE_CORE_PCIEXP_CAP + reg);
		if (new & PCI_EXP_LNKCTL_RL)
			advk_pcie_wait_for_retrain(pcie);
		break;

	case PCI_EXP_RTCTL: {
		/* Only mask/unmask PME interrupt */
		u32 val = advk_readl(pcie, PCIE_ISR0_MASK_REG) &
			~PCIE_MSG_PM_PME_MASK;
		if ((new & PCI_EXP_RTCTL_PMEIE) == 0)
			val |= PCIE_MSG_PM_PME_MASK;
		advk_writel(pcie, val, PCIE_ISR0_MASK_REG);
		break;
	}

	case PCI_EXP_RTSTA:
		new = (new & PCI_EXP_RTSTA_PME) >> 9;
		advk_writel(pcie, new, PCIE_ISR0_REG);
		break;

	default:
		break;
	}
}

static struct pci_bridge_emul_ops advk_pci_bridge_emul_ops = {
	.read_base = advk_pci_bridge_emul_base_conf_read,
	.write_base = advk_pci_bridge_emul_base_conf_write,
	.read_pcie = advk_pci_bridge_emul_pcie_conf_read,
	.write_pcie = advk_pci_bridge_emul_pcie_conf_write,
};

/*
 * Initialize the configuration space of the PCI-to-PCI bridge
 * associated with the given PCIe interface.
 */
static int advk_sw_pci_bridge_init(struct advk_pcie *pcie)
{
	struct pci_bridge_emul *bridge = &pcie->bridge;

	bridge->conf.vendor =
		cpu_to_le16(advk_readl(pcie, PCIE_CORE_DEV_ID_REG) & 0xffff);
	bridge->conf.device =
		cpu_to_le16(advk_readl(pcie, PCIE_CORE_DEV_ID_REG) >> 16);
	bridge->conf.class_revision =
		cpu_to_le32(advk_readl(pcie, PCIE_CORE_DEV_REV_REG) & 0xff);

	/* Support 32 bits I/O addressing */
	bridge->conf.iobase = PCI_IO_RANGE_TYPE_32;
	bridge->conf.iolimit = PCI_IO_RANGE_TYPE_32;

	/* Support 64 bits memory pref */
	bridge->conf.pref_mem_base = cpu_to_le16(PCI_PREF_RANGE_TYPE_64);
	bridge->conf.pref_mem_limit = cpu_to_le16(PCI_PREF_RANGE_TYPE_64);

	/* Support interrupt A for MSI feature */
	bridge->conf.intpin = PCIE_CORE_INT_A_ASSERT_ENABLE;

	/* Indicates supports for Completion Retry Status */
	bridge->pcie_conf.rootcap = cpu_to_le16(PCI_EXP_RTCAP_CRSVIS);

	bridge->has_pcie = true;
	bridge->data = pcie;
	bridge->ops = &advk_pci_bridge_emul_ops;

	return pci_bridge_emul_init(bridge, 0);
}

static bool advk_pcie_valid_device(struct advk_pcie *pcie, struct pci_bus *bus,
				  int devfn)
{
	if (pci_is_root_bus(bus) && PCI_SLOT(devfn) != 0)
		return false;

	/*
	 * If the link goes down after we check for link-up, nothing bad
	 * happens but the config access times out.
	 */
	if (!pci_is_root_bus(bus) && !advk_pcie_link_up(pcie))
		return false;

	return true;
}

static bool advk_pcie_pio_is_running(struct advk_pcie *pcie)
{
	struct device *dev = &pcie->pdev->dev;

	/*
	 * Trying to start a new PIO transfer when previous has not completed
	 * cause External Abort on CPU which results in kernel panic:
	 *
	 *     SError Interrupt on CPU0, code 0xbf000002 -- SError
	 *     Kernel panic - not syncing: Asynchronous SError Interrupt
	 *
	 * Functions advk_pcie_rd_conf() and advk_pcie_wr_conf() are protected
	 * by raw_spin_lock_irqsave() at pci_lock_config() level to prevent
	 * concurrent calls at the same time. But because PIO transfer may take
	 * about 1.5s when link is down or card is disconnected, it means that
	 * advk_pcie_wait_pio() does not always have to wait for completion.
	 *
	 * Some versions of ARM Trusted Firmware handles this External Abort at
	 * EL3 level and mask it to prevent kernel panic. Relevant TF-A commit:
	 * https://git.trustedfirmware.org/TF-A/trusted-firmware-a.git/commit/?id=3c7dcdac5c50
	 */
	if (advk_readl(pcie, PIO_START)) {
		dev_err(dev, "Previous PIO read/write transfer is still running\n");
		return true;
	}

	return false;
}

static int advk_pcie_rd_conf(struct pci_bus *bus, u32 devfn,
			     int where, int size, u32 *val)
{
	struct advk_pcie *pcie = bus->sysdata;
	int retry_count;
	bool allow_crs;
	u32 reg;
	int ret;

	if (!advk_pcie_valid_device(pcie, bus, devfn)) {
		*val = 0xffffffff;
		return PCIBIOS_DEVICE_NOT_FOUND;
	}

	if (pci_is_root_bus(bus))
		return pci_bridge_emul_conf_read(&pcie->bridge, where,
						 size, val);

	/*
	 * Completion Retry Status is possible to return only when reading all
	 * 4 bytes from PCI_VENDOR_ID and PCI_DEVICE_ID registers at once and
	 * CRSSVE flag on Root Bridge is enabled.
	 */
	allow_crs = (where == PCI_VENDOR_ID) && (size == 4) &&
		    (le16_to_cpu(pcie->bridge.pcie_conf.rootctl) &
		     PCI_EXP_RTCTL_CRSSVE);

	if (advk_pcie_pio_is_running(pcie))
		goto try_crs;

	/* Program the control register */
	reg = advk_readl(pcie, PIO_CTRL);
	reg &= ~PIO_CTRL_TYPE_MASK;
	if (pci_is_root_bus(bus->parent))
		reg |= PCIE_CONFIG_RD_TYPE0;
	else
		reg |= PCIE_CONFIG_RD_TYPE1;
	advk_writel(pcie, reg, PIO_CTRL);

	/* Program the address registers */
	reg = ALIGN_DOWN(PCIE_ECAM_OFFSET(bus->number, devfn, where), 4);
	advk_writel(pcie, reg, PIO_ADDR_LS);
	advk_writel(pcie, 0, PIO_ADDR_MS);

	/* Program the data strobe */
	advk_writel(pcie, 0xf, PIO_WR_DATA_STRB);

	retry_count = 0;
	do {
		/* Clear PIO DONE ISR and start the transfer */
		advk_writel(pcie, 1, PIO_ISR);
		advk_writel(pcie, 1, PIO_START);

		ret = advk_pcie_wait_pio(pcie);
		if (ret < 0)
			goto try_crs;

		retry_count += ret;

		/* Check PIO status and get the read result */
		ret = advk_pcie_check_pio_status(pcie, allow_crs, val);
	} while (ret == -EAGAIN && retry_count < PIO_RETRY_CNT);

	if (ret < 0)
		goto fail;

	if (size == 1)
		*val = (*val >> (8 * (where & 3))) & 0xff;
	else if (size == 2)
		*val = (*val >> (8 * (where & 3))) & 0xffff;

	return PCIBIOS_SUCCESSFUL;

try_crs:
	/*
	 * If it is possible, return Completion Retry Status so that caller
	 * tries to issue the request again instead of failing.
	 */
	if (allow_crs) {
		*val = CFG_RD_CRS_VAL;
		return PCIBIOS_SUCCESSFUL;
	}

fail:
	*val = 0xffffffff;
	return PCIBIOS_SET_FAILED;
}

static int advk_pcie_wr_conf(struct pci_bus *bus, u32 devfn,
				int where, int size, u32 val)
{
	struct advk_pcie *pcie = bus->sysdata;
	u32 reg;
	u32 data_strobe = 0x0;
	int retry_count;
	int offset;
	int ret;

	if (!advk_pcie_valid_device(pcie, bus, devfn))
		return PCIBIOS_DEVICE_NOT_FOUND;

	if (pci_is_root_bus(bus))
		return pci_bridge_emul_conf_write(&pcie->bridge, where,
						  size, val);

	if (where % size)
		return PCIBIOS_SET_FAILED;

	if (advk_pcie_pio_is_running(pcie))
		return PCIBIOS_SET_FAILED;

	/* Program the control register */
	reg = advk_readl(pcie, PIO_CTRL);
	reg &= ~PIO_CTRL_TYPE_MASK;
	if (pci_is_root_bus(bus->parent))
		reg |= PCIE_CONFIG_WR_TYPE0;
	else
		reg |= PCIE_CONFIG_WR_TYPE1;
	advk_writel(pcie, reg, PIO_CTRL);

	/* Program the address registers */
	reg = ALIGN_DOWN(PCIE_ECAM_OFFSET(bus->number, devfn, where), 4);
	advk_writel(pcie, reg, PIO_ADDR_LS);
	advk_writel(pcie, 0, PIO_ADDR_MS);

	/* Calculate the write strobe */
	offset      = where & 0x3;
	reg         = val << (8 * offset);
	data_strobe = GENMASK(size - 1, 0) << offset;

	/* Program the data register */
	advk_writel(pcie, reg, PIO_WR_DATA);

	/* Program the data strobe */
	advk_writel(pcie, data_strobe, PIO_WR_DATA_STRB);

	retry_count = 0;
	do {
		/* Clear PIO DONE ISR and start the transfer */
		advk_writel(pcie, 1, PIO_ISR);
		advk_writel(pcie, 1, PIO_START);

		ret = advk_pcie_wait_pio(pcie);
		if (ret < 0)
			return PCIBIOS_SET_FAILED;

		retry_count += ret;

		ret = advk_pcie_check_pio_status(pcie, false, NULL);
	} while (ret == -EAGAIN && retry_count < PIO_RETRY_CNT);

	return ret < 0 ? PCIBIOS_SET_FAILED : PCIBIOS_SUCCESSFUL;
}

static struct pci_ops advk_pcie_ops = {
	.read = advk_pcie_rd_conf,
	.write = advk_pcie_wr_conf,
};

static void advk_msi_irq_compose_msi_msg(struct irq_data *data,
					 struct msi_msg *msg)
{
	struct advk_pcie *pcie = irq_data_get_irq_chip_data(data);
	phys_addr_t msi_msg = virt_to_phys(&pcie->msi_msg);

	msg->address_lo = lower_32_bits(msi_msg);
	msg->address_hi = upper_32_bits(msi_msg);
	msg->data = data->irq;
}

static int advk_msi_set_affinity(struct irq_data *irq_data,
				 const struct cpumask *mask, bool force)
{
	return -EINVAL;
}

static int advk_msi_irq_domain_alloc(struct irq_domain *domain,
				     unsigned int virq,
				     unsigned int nr_irqs, void *args)
{
	struct advk_pcie *pcie = domain->host_data;
	int hwirq, i;

	mutex_lock(&pcie->msi_used_lock);
	hwirq = bitmap_find_next_zero_area(pcie->msi_used, MSI_IRQ_NUM,
					   0, nr_irqs, 0);
	if (hwirq >= MSI_IRQ_NUM) {
		mutex_unlock(&pcie->msi_used_lock);
		return -ENOSPC;
	}

	bitmap_set(pcie->msi_used, hwirq, nr_irqs);
	mutex_unlock(&pcie->msi_used_lock);

	for (i = 0; i < nr_irqs; i++)
		irq_domain_set_info(domain, virq + i, hwirq + i,
				    &pcie->msi_bottom_irq_chip,
				    domain->host_data, handle_simple_irq,
				    NULL, NULL);

	return 0;
}

static void advk_msi_irq_domain_free(struct irq_domain *domain,
				     unsigned int virq, unsigned int nr_irqs)
{
	struct irq_data *d = irq_domain_get_irq_data(domain, virq);
	struct advk_pcie *pcie = domain->host_data;

	mutex_lock(&pcie->msi_used_lock);
	bitmap_clear(pcie->msi_used, d->hwirq, nr_irqs);
	mutex_unlock(&pcie->msi_used_lock);
}

static const struct irq_domain_ops advk_msi_domain_ops = {
	.alloc = advk_msi_irq_domain_alloc,
	.free = advk_msi_irq_domain_free,
};

static void advk_pcie_irq_mask(struct irq_data *d)
{
	struct advk_pcie *pcie = d->domain->host_data;
	irq_hw_number_t hwirq = irqd_to_hwirq(d);
	unsigned long flags;
	u32 mask;

	raw_spin_lock_irqsave(&pcie->irq_lock, flags);
	mask = advk_readl(pcie, PCIE_ISR1_MASK_REG);
	mask |= PCIE_ISR1_INTX_ASSERT(hwirq);
	advk_writel(pcie, mask, PCIE_ISR1_MASK_REG);
	raw_spin_unlock_irqrestore(&pcie->irq_lock, flags);
}

static void advk_pcie_irq_unmask(struct irq_data *d)
{
	struct advk_pcie *pcie = d->domain->host_data;
	irq_hw_number_t hwirq = irqd_to_hwirq(d);
	unsigned long flags;
	u32 mask;

	raw_spin_lock_irqsave(&pcie->irq_lock, flags);
	mask = advk_readl(pcie, PCIE_ISR1_MASK_REG);
	mask &= ~PCIE_ISR1_INTX_ASSERT(hwirq);
	advk_writel(pcie, mask, PCIE_ISR1_MASK_REG);
	raw_spin_unlock_irqrestore(&pcie->irq_lock, flags);
}

static int advk_pcie_irq_map(struct irq_domain *h,
			     unsigned int virq, irq_hw_number_t hwirq)
{
	struct advk_pcie *pcie = h->host_data;

	advk_pcie_irq_mask(irq_get_irq_data(virq));
	irq_set_status_flags(virq, IRQ_LEVEL);
	irq_set_chip_and_handler(virq, &pcie->irq_chip,
				 handle_level_irq);
	irq_set_chip_data(virq, pcie);

	return 0;
}

static const struct irq_domain_ops advk_pcie_irq_domain_ops = {
	.map = advk_pcie_irq_map,
	.xlate = irq_domain_xlate_onecell,
};

static int advk_pcie_init_msi_irq_domain(struct advk_pcie *pcie)
{
	struct device *dev = &pcie->pdev->dev;
	struct device_node *node = dev->of_node;
	struct irq_chip *bottom_ic, *msi_ic;
	struct msi_domain_info *msi_di;
	phys_addr_t msi_msg_phys;

	mutex_init(&pcie->msi_used_lock);

	bottom_ic = &pcie->msi_bottom_irq_chip;

	bottom_ic->name = "MSI";
	bottom_ic->irq_compose_msi_msg = advk_msi_irq_compose_msi_msg;
	bottom_ic->irq_set_affinity = advk_msi_set_affinity;

	msi_ic = &pcie->msi_irq_chip;
	msi_ic->name = "advk-MSI";

	msi_di = &pcie->msi_domain_info;
	msi_di->flags = MSI_FLAG_USE_DEF_DOM_OPS | MSI_FLAG_USE_DEF_CHIP_OPS |
		MSI_FLAG_MULTI_PCI_MSI;
	msi_di->chip = msi_ic;

	msi_msg_phys = virt_to_phys(&pcie->msi_msg);

	advk_writel(pcie, lower_32_bits(msi_msg_phys),
		    PCIE_MSI_ADDR_LOW_REG);
	advk_writel(pcie, upper_32_bits(msi_msg_phys),
		    PCIE_MSI_ADDR_HIGH_REG);

	pcie->msi_inner_domain =
		irq_domain_add_linear(NULL, MSI_IRQ_NUM,
				      &advk_msi_domain_ops, pcie);
	if (!pcie->msi_inner_domain)
		return -ENOMEM;

	pcie->msi_domain =
		pci_msi_create_irq_domain(of_node_to_fwnode(node),
					  msi_di, pcie->msi_inner_domain);
	if (!pcie->msi_domain) {
		irq_domain_remove(pcie->msi_inner_domain);
		return -ENOMEM;
	}

	return 0;
}

static void advk_pcie_remove_msi_irq_domain(struct advk_pcie *pcie)
{
	irq_domain_remove(pcie->msi_domain);
	irq_domain_remove(pcie->msi_inner_domain);
}

static int advk_pcie_init_irq_domain(struct advk_pcie *pcie)
{
	struct device *dev = &pcie->pdev->dev;
	struct device_node *node = dev->of_node;
	struct device_node *pcie_intc_node;
	struct irq_chip *irq_chip;
	int ret = 0;

	raw_spin_lock_init(&pcie->irq_lock);

	pcie_intc_node =  of_get_next_child(node, NULL);
	if (!pcie_intc_node) {
		dev_err(dev, "No PCIe Intc node found\n");
		return -ENODEV;
	}

	irq_chip = &pcie->irq_chip;

	irq_chip->name = devm_kasprintf(dev, GFP_KERNEL, "%s-irq",
					dev_name(dev));
	if (!irq_chip->name) {
		ret = -ENOMEM;
		goto out_put_node;
	}

	irq_chip->irq_mask = advk_pcie_irq_mask;
	irq_chip->irq_mask_ack = advk_pcie_irq_mask;
	irq_chip->irq_unmask = advk_pcie_irq_unmask;

	pcie->irq_domain =
		irq_domain_add_linear(pcie_intc_node, PCI_NUM_INTX,
				      &advk_pcie_irq_domain_ops, pcie);
	if (!pcie->irq_domain) {
		dev_err(dev, "Failed to get a INTx IRQ domain\n");
		ret = -ENOMEM;
		goto out_put_node;
	}

out_put_node:
	of_node_put(pcie_intc_node);
	return ret;
}

static void advk_pcie_remove_irq_domain(struct advk_pcie *pcie)
{
	irq_domain_remove(pcie->irq_domain);
}

static void advk_pcie_handle_msi(struct advk_pcie *pcie)
{
	u32 msi_val, msi_mask, msi_status, msi_idx;
	u16 msi_data;

	msi_mask = advk_readl(pcie, PCIE_MSI_MASK_REG);
	msi_val = advk_readl(pcie, PCIE_MSI_STATUS_REG);
	msi_status = msi_val & ~msi_mask;

	for (msi_idx = 0; msi_idx < MSI_IRQ_NUM; msi_idx++) {
		if (!(BIT(msi_idx) & msi_status))
			continue;

		/*
		 * msi_idx contains bits [4:0] of the msi_data and msi_data
		 * contains 16bit MSI interrupt number
		 */
		advk_writel(pcie, BIT(msi_idx), PCIE_MSI_STATUS_REG);
		msi_data = advk_readl(pcie, PCIE_MSI_PAYLOAD_REG) & PCIE_MSI_DATA_MASK;
		generic_handle_irq(msi_data);
	}

	advk_writel(pcie, PCIE_ISR0_MSI_INT_PENDING,
		    PCIE_ISR0_REG);
}

static void advk_pcie_handle_int(struct advk_pcie *pcie)
{
	u32 isr0_val, isr0_mask, isr0_status;
	u32 isr1_val, isr1_mask, isr1_status;
	int i;

	isr0_val = advk_readl(pcie, PCIE_ISR0_REG);
	isr0_mask = advk_readl(pcie, PCIE_ISR0_MASK_REG);
	isr0_status = isr0_val & ((~isr0_mask) & PCIE_ISR0_ALL_MASK);

	isr1_val = advk_readl(pcie, PCIE_ISR1_REG);
	isr1_mask = advk_readl(pcie, PCIE_ISR1_MASK_REG);
	isr1_status = isr1_val & ((~isr1_mask) & PCIE_ISR1_ALL_MASK);

	/* Process MSI interrupts */
	if (isr0_status & PCIE_ISR0_MSI_INT_PENDING)
		advk_pcie_handle_msi(pcie);

	/* Process legacy interrupts */
	for (i = 0; i < PCI_NUM_INTX; i++) {
		if (!(isr1_status & PCIE_ISR1_INTX_ASSERT(i)))
			continue;

		advk_writel(pcie, PCIE_ISR1_INTX_ASSERT(i),
			    PCIE_ISR1_REG);

		generic_handle_domain_irq(pcie->irq_domain, i);
	}
}

static irqreturn_t advk_pcie_irq_handler(int irq, void *arg)
{
	struct advk_pcie *pcie = arg;
	u32 status;

	status = advk_readl(pcie, HOST_CTRL_INT_STATUS_REG);
	if (!(status & PCIE_IRQ_CORE_INT))
		return IRQ_NONE;

	advk_pcie_handle_int(pcie);

	/* Clear interrupt */
	advk_writel(pcie, PCIE_IRQ_CORE_INT, HOST_CTRL_INT_STATUS_REG);

	return IRQ_HANDLED;
}

static void __maybe_unused advk_pcie_disable_phy(struct advk_pcie *pcie)
{
	phy_power_off(pcie->phy);
	phy_exit(pcie->phy);
}

static int advk_pcie_enable_phy(struct advk_pcie *pcie)
{
	int ret;

	if (!pcie->phy)
		return 0;

	ret = phy_init(pcie->phy);
	if (ret)
		return ret;

	ret = phy_set_mode(pcie->phy, PHY_MODE_PCIE);
	if (ret) {
		phy_exit(pcie->phy);
		return ret;
	}

	ret = phy_power_on(pcie->phy);
	if (ret == -EOPNOTSUPP) {
		dev_warn(&pcie->pdev->dev, "PHY unsupported by firmware\n");
	} else if (ret) {
		phy_exit(pcie->phy);
		return ret;
	}

	return 0;
}

static int advk_pcie_setup_phy(struct advk_pcie *pcie)
{
	struct device *dev = &pcie->pdev->dev;
	struct device_node *node = dev->of_node;
	int ret = 0;

	pcie->phy = devm_of_phy_get(dev, node, NULL);
	if (IS_ERR(pcie->phy) && (PTR_ERR(pcie->phy) == -EPROBE_DEFER))
		return PTR_ERR(pcie->phy);

	/* Old bindings miss the PHY handle */
	if (IS_ERR(pcie->phy)) {
		dev_warn(dev, "PHY unavailable (%ld)\n", PTR_ERR(pcie->phy));
		pcie->phy = NULL;
		return 0;
	}

	ret = advk_pcie_enable_phy(pcie);
	if (ret)
		dev_err(dev, "Failed to initialize PHY (%d)\n", ret);

	return ret;
}

static int advk_pcie_probe(struct platform_device *pdev)
{
	struct device *dev = &pdev->dev;
	struct advk_pcie *pcie;
	struct pci_host_bridge *bridge;
	struct resource_entry *entry;
	int ret, irq;

	bridge = devm_pci_alloc_host_bridge(dev, sizeof(struct advk_pcie));
	if (!bridge)
		return -ENOMEM;

	pcie = pci_host_bridge_priv(bridge);
	pcie->pdev = pdev;
	platform_set_drvdata(pdev, pcie);

	resource_list_for_each_entry(entry, &bridge->windows) {
		resource_size_t start = entry->res->start;
		resource_size_t size = resource_size(entry->res);
		unsigned long type = resource_type(entry->res);
		u64 win_size;

		/*
		 * Aardvark hardware allows to configure also PCIe window
		 * for config type 0 and type 1 mapping, but driver uses
		 * only PIO for issuing configuration transfers which does
		 * not use PCIe window configuration.
		 */
		if (type != IORESOURCE_MEM && type != IORESOURCE_MEM_64 &&
		    type != IORESOURCE_IO)
			continue;

		/*
		 * Skip transparent memory resources. Default outbound access
		 * configuration is set to transparent memory access so it
		 * does not need window configuration.
		 */
		if ((type == IORESOURCE_MEM || type == IORESOURCE_MEM_64) &&
		    entry->offset == 0)
			continue;

		/*
		 * The n-th PCIe window is configured by tuple (match, remap, mask)
		 * and an access to address A uses this window if A matches the
		 * match with given mask.
		 * So every PCIe window size must be a power of two and every start
		 * address must be aligned to window size. Minimal size is 64 KiB
		 * because lower 16 bits of mask must be zero. Remapped address
		 * may have set only bits from the mask.
		 */
		while (pcie->wins_count < OB_WIN_COUNT && size > 0) {
			/* Calculate the largest aligned window size */
			win_size = (1ULL << (fls64(size)-1)) |
				   (start ? (1ULL << __ffs64(start)) : 0);
			win_size = 1ULL << __ffs64(win_size);
			if (win_size < 0x10000)
				break;

			dev_dbg(dev,
				"Configuring PCIe window %d: [0x%llx-0x%llx] as %lu\n",
				pcie->wins_count, (unsigned long long)start,
				(unsigned long long)start + win_size, type);

			if (type == IORESOURCE_IO) {
				pcie->wins[pcie->wins_count].actions = OB_WIN_TYPE_IO;
				pcie->wins[pcie->wins_count].match = pci_pio_to_address(start);
			} else {
				pcie->wins[pcie->wins_count].actions = OB_WIN_TYPE_MEM;
				pcie->wins[pcie->wins_count].match = start;
			}
			pcie->wins[pcie->wins_count].remap = start - entry->offset;
			pcie->wins[pcie->wins_count].mask = ~(win_size - 1);

			if (pcie->wins[pcie->wins_count].remap & (win_size - 1))
				break;

			start += win_size;
			size -= win_size;
			pcie->wins_count++;
		}

		if (size > 0) {
			dev_err(&pcie->pdev->dev,
				"Invalid PCIe region [0x%llx-0x%llx]\n",
				(unsigned long long)entry->res->start,
				(unsigned long long)entry->res->end + 1);
			return -EINVAL;
		}
	}

	pcie->base = devm_platform_ioremap_resource(pdev, 0);
	if (IS_ERR(pcie->base))
		return PTR_ERR(pcie->base);

	irq = platform_get_irq(pdev, 0);
	if (irq < 0)
		return irq;

	ret = devm_request_irq(dev, irq, advk_pcie_irq_handler,
			       IRQF_SHARED | IRQF_NO_THREAD, "advk-pcie",
			       pcie);
	if (ret) {
		dev_err(dev, "Failed to register interrupt\n");
		return ret;
	}

	pcie->reset_gpio = devm_gpiod_get_from_of_node(dev, dev->of_node,
						       "reset-gpios", 0,
						       GPIOD_OUT_LOW,
						       "pcie1-reset");
	ret = PTR_ERR_OR_ZERO(pcie->reset_gpio);
	if (ret) {
		if (ret == -ENOENT) {
			pcie->reset_gpio = NULL;
		} else {
			if (ret != -EPROBE_DEFER)
				dev_err(dev, "Failed to get reset-gpio: %i\n",
					ret);
			return ret;
		}
	}

	ret = of_pci_get_max_link_speed(dev->of_node);
	if (ret <= 0 || ret > 3)
		pcie->link_gen = 3;
	else
		pcie->link_gen = ret;

	ret = advk_pcie_setup_phy(pcie);
	if (ret)
		return ret;

	advk_pcie_setup_hw(pcie);

	ret = advk_sw_pci_bridge_init(pcie);
	if (ret) {
		dev_err(dev, "Failed to register emulated root PCI bridge\n");
		return ret;
	}

	ret = advk_pcie_init_irq_domain(pcie);
	if (ret) {
		dev_err(dev, "Failed to initialize irq\n");
		return ret;
	}

	ret = advk_pcie_init_msi_irq_domain(pcie);
	if (ret) {
		dev_err(dev, "Failed to initialize irq\n");
		advk_pcie_remove_irq_domain(pcie);
		return ret;
	}

	bridge->sysdata = pcie;
	bridge->ops = &advk_pcie_ops;

	ret = pci_host_probe(bridge);
	if (ret < 0) {
		advk_pcie_remove_msi_irq_domain(pcie);
		advk_pcie_remove_irq_domain(pcie);
		return ret;
	}

	return 0;
}

static int advk_pcie_remove(struct platform_device *pdev)
{
	struct advk_pcie *pcie = platform_get_drvdata(pdev);
	struct pci_host_bridge *bridge = pci_host_bridge_from_priv(pcie);
	int i;

	pci_lock_rescan_remove();
	pci_stop_root_bus(bridge->bus);
	pci_remove_root_bus(bridge->bus);
	pci_unlock_rescan_remove();

	advk_pcie_remove_msi_irq_domain(pcie);
	advk_pcie_remove_irq_domain(pcie);

	/* Disable outbound address windows mapping */
	for (i = 0; i < OB_WIN_COUNT; i++)
		advk_pcie_disable_ob_win(pcie, i);

	return 0;
}

static const struct of_device_id advk_pcie_of_match_table[] = {
	{ .compatible = "marvell,armada-3700-pcie", },
	{},
};
MODULE_DEVICE_TABLE(of, advk_pcie_of_match_table);

static struct platform_driver advk_pcie_driver = {
	.driver = {
		.name = "advk-pcie",
		.of_match_table = advk_pcie_of_match_table,
	},
	.probe = advk_pcie_probe,
	.remove = advk_pcie_remove,
};
module_platform_driver(advk_pcie_driver);

MODULE_DESCRIPTION("Aardvark PCIe controller");
MODULE_LICENSE("GPL v2");<|MERGE_RESOLUTION|>--- conflicted
+++ resolved
@@ -56,10 +56,7 @@
 #define   PIO_COMPLETION_STATUS_CRS		2
 #define   PIO_COMPLETION_STATUS_CA		4
 #define   PIO_NON_POSTED_REQ			BIT(10)
-<<<<<<< HEAD
-=======
 #define   PIO_ERR_STATUS			BIT(11)
->>>>>>> bee673aa
 #define PIO_ADDR_LS				(PIO_BASE_ADDR + 0x8)
 #define PIO_ADDR_MS				(PIO_BASE_ADDR + 0xc)
 #define PIO_WR_DATA				(PIO_BASE_ADDR + 0x10)
@@ -516,8 +513,6 @@
 	reg = (PCI_VENDOR_ID_MARVELL << 16) | PCI_VENDOR_ID_MARVELL;
 	advk_writel(pcie, reg, VENDOR_ID_REG);
 
-<<<<<<< HEAD
-=======
 	/*
 	 * Change Class Code of PCI Bridge device to PCI Bridge (0x600400),
 	 * because the default value is Mass storage controller (0x010400).
@@ -543,7 +538,6 @@
 	reg &= ~(PCI_COMMAND_IO | PCI_COMMAND_MEMORY | PCI_COMMAND_MASTER);
 	advk_writel(pcie, reg, PCIE_CORE_CMD_STATUS_REG);
 
->>>>>>> bee673aa
 	/* Set Advanced Error Capabilities and Control PF0 register */
 	reg = PCIE_CORE_ERR_CAPCTL_ECRC_CHK_TX |
 		PCIE_CORE_ERR_CAPCTL_ECRC_CHK_TX_EN |
