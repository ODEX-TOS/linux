--- conflicted
+++ resolved
@@ -774,13 +774,6 @@
 		*value = advk_readl(pcie, PCIE_CORE_CMD_STATUS_REG);
 		return PCI_BRIDGE_EMUL_HANDLED;
 
-<<<<<<< HEAD
-	case PCI_ROM_ADDRESS1:
-		*value = advk_readl(pcie, PCIE_CORE_EXP_ROM_BAR_REG);
-		return PCI_BRIDGE_EMUL_HANDLED;
-
-=======
->>>>>>> 4d58363c
 	case PCI_INTERRUPT_LINE: {
 		/*
 		 * From the whole 32bit register we support reading from HW only
@@ -813,13 +806,6 @@
 		advk_writel(pcie, new, PCIE_CORE_CMD_STATUS_REG);
 		break;
 
-<<<<<<< HEAD
-	case PCI_ROM_ADDRESS1:
-		advk_writel(pcie, new, PCIE_CORE_EXP_ROM_BAR_REG);
-		break;
-
-=======
->>>>>>> 4d58363c
 	case PCI_INTERRUPT_LINE:
 		if (mask & (PCI_BRIDGE_CTL_BUS_RESET << 16)) {
 			u32 val = advk_readl(pcie, PCIE_CORE_CTRL1_REG);
