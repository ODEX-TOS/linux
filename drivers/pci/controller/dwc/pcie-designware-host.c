--- conflicted
+++ resolved
@@ -510,12 +510,7 @@
 	return 0;
 
 err_stop_link:
-<<<<<<< HEAD
-	if (pci->ops && pci->ops->stop_link)
-		pci->ops->stop_link(pci);
-=======
 	dw_pcie_stop_link(pci);
->>>>>>> f2afc9d9
 
 err_free_msi:
 	if (pp->has_msi_ctrl)
@@ -536,12 +531,7 @@
 	pci_stop_root_bus(pp->bridge->bus);
 	pci_remove_root_bus(pp->bridge->bus);
 
-<<<<<<< HEAD
-	if (pci->ops && pci->ops->stop_link)
-		pci->ops->stop_link(pci);
-=======
 	dw_pcie_stop_link(pci);
->>>>>>> f2afc9d9
 
 	if (pp->has_msi_ctrl)
 		dw_pcie_free_msi(pp);
@@ -656,10 +646,6 @@
 
 static int dw_pcie_iatu_setup(struct dw_pcie_rp *pp)
 {
-<<<<<<< HEAD
-	u32 val, ctrl, num_ctrls;
-=======
->>>>>>> f2afc9d9
 	struct dw_pcie *pci = to_dw_pcie_from_pp(pp);
 	struct resource_entry *entry;
 	int i, ret;
@@ -778,48 +764,9 @@
 	 * ATU, so we should not program the ATU here.
 	 */
 	if (pp->bridge->child_ops == &dw_child_pcie_ops) {
-<<<<<<< HEAD
-		int i, atu_idx = 0;
-		struct resource_entry *entry;
-
-		/*
-		 * Disable all outbound windows to make sure a transaction
-		 * can't match multiple windows.
-		 */
-		for (i = 0; i < pci->num_ob_windows; i++)
-			dw_pcie_disable_atu(pci, i, DW_PCIE_REGION_OUTBOUND);
-
-		/* Get last memory resource entry */
-		resource_list_for_each_entry(entry, &pp->bridge->windows) {
-			if (resource_type(entry->res) != IORESOURCE_MEM)
-				continue;
-
-			if (pci->num_ob_windows <= ++atu_idx)
-				break;
-
-			dw_pcie_prog_outbound_atu(pci, atu_idx,
-						  PCIE_ATU_TYPE_MEM, entry->res->start,
-						  entry->res->start - entry->offset,
-						  resource_size(entry->res));
-		}
-
-		if (pp->io_size) {
-			if (pci->num_ob_windows > ++atu_idx)
-				dw_pcie_prog_outbound_atu(pci, atu_idx,
-							  PCIE_ATU_TYPE_IO, pp->io_base,
-							  pp->io_bus_addr, pp->io_size);
-			else
-				pci->io_cfg_atu_shared = true;
-		}
-
-		if (pci->num_ob_windows <= atu_idx)
-			dev_warn(pci->dev, "Resources exceed number of ATU entries (%d)",
-				 pci->num_ob_windows);
-=======
 		ret = dw_pcie_iatu_setup(pp);
 		if (ret)
 			return ret;
->>>>>>> f2afc9d9
 	}
 
 	dw_pcie_writel_dbi(pci, PCI_BASE_ADDRESS_0, 0);
