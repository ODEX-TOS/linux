--- conflicted
+++ resolved
@@ -421,8 +421,6 @@
 			code = trans->to;
 	}
 
-<<<<<<< HEAD
-=======
 	if (swap_ctrl_cmd) {
 		trans = apple_find_translation(swapped_ctrl_cmd_keys, code);
 
@@ -430,7 +428,6 @@
 			code = trans->to;
 	}
 
->>>>>>> 2a175ffe
 	if (code == KEY_FN)
 		asc->fn_on = !!value;
 
