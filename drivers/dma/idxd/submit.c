--- conflicted
+++ resolved
@@ -25,25 +25,10 @@
 	 * On host, MSIX vecotr 0 is used for misc interrupt. Therefore when we match
 	 * vector 1:1 to the WQ id, we need to add 1
 	 */
-<<<<<<< HEAD
-	wq->vec_ptr = desc->vector = (wq->vec_ptr % idxd->num_wq_irqs) + 1;
-	if (!idxd->int_handles) {
-		desc->hw->int_handle = wq->vec_ptr;
-	} else {
-		/*
-		 * int_handles are only for descriptor completion. However for device
-		 * MSIX enumeration, vec 0 is used for misc interrupts. Therefore even
-		 * though we are rotating through 1...N for descriptor interrupts, we
-		 * need to acqurie the int_handles from 0..N-1.
-		 */
-		desc->hw->int_handle = idxd->int_handles[desc->vector - 1];
-	}
-=======
 	if (!idxd->int_handles)
 		desc->hw->int_handle = wq->id + 1;
 	else
 		desc->hw->int_handle = idxd->int_handles[wq->id];
->>>>>>> bee673aa
 
 	return desc;
 }
@@ -121,21 +106,13 @@
 {
 	struct idxd_desc *d, *t, *found = NULL;
 	struct llist_node *head;
-<<<<<<< HEAD
-	unsigned long flags;
-=======
->>>>>>> bee673aa
 
 	desc->completion->status = IDXD_COMP_DESC_ABORT;
 	/*
 	 * Grab the list lock so it will block the irq thread handler. This allows the
 	 * abort code to locate the descriptor need to be aborted.
 	 */
-<<<<<<< HEAD
-	spin_lock_irqsave(&ie->list_lock, flags);
-=======
 	spin_lock(&ie->list_lock);
->>>>>>> bee673aa
 	head = llist_del_all(&ie->pending_llist);
 	if (head) {
 		llist_for_each_entry_safe(d, t, head, llnode) {
@@ -149,11 +126,7 @@
 
 	if (!found)
 		found = list_abort_desc(wq, ie, desc);
-<<<<<<< HEAD
-	spin_unlock_irqrestore(&ie->list_lock, flags);
-=======
 	spin_unlock(&ie->list_lock);
->>>>>>> bee673aa
 
 	if (found)
 		complete_desc(found, IDXD_COMPLETE_ABORT);
@@ -190,11 +163,7 @@
 	 * that we designated the descriptor to.
 	 */
 	if (desc->hw->flags & IDXD_OP_FLAG_RCI) {
-<<<<<<< HEAD
-		ie = &idxd->irq_entries[desc->vector];
-=======
 		ie = &idxd->irq_entries[wq->id + 1];
->>>>>>> bee673aa
 		llist_add(&desc->llnode, &ie->pending_llist);
 	}
 
@@ -209,17 +178,12 @@
 		 */
 		rc = enqcmds(portal, desc->hw);
 		if (rc < 0) {
-<<<<<<< HEAD
-			if (ie)
-				llist_abort_desc(wq, ie, desc);
-=======
 			percpu_ref_put(&wq->wq_active);
 			/* abort operation frees the descriptor */
 			if (ie)
 				llist_abort_desc(wq, ie, desc);
 			else
 				idxd_free_desc(wq, desc);
->>>>>>> bee673aa
 			return rc;
 		}
 	}
