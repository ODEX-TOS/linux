--- conflicted
+++ resolved
@@ -810,10 +810,6 @@
 	idxd_shutdown(pdev);
 	if (device_pasid_enabled(idxd))
 		idxd_disable_system_pasid(idxd);
-<<<<<<< HEAD
-	idxd_unregister_devices(idxd);
-=======
->>>>>>> bee673aa
 
 	for (i = 0; i < msixcnt; i++) {
 		irq_entry = &idxd->irq_entries[i];
@@ -827,11 +823,7 @@
 	pci_disable_device(pdev);
 	destroy_workqueue(idxd->wq);
 	perfmon_pmu_remove(idxd);
-<<<<<<< HEAD
-	device_unregister(&idxd->conf_dev);
-=======
 	put_device(idxd_confdev(idxd));
->>>>>>> bee673aa
 }
 
 static struct pci_driver idxd_pci_driver = {
