// SPDX-License-Identifier: GPL-2.0
/* Copyright(c) 2019 Intel Corporation. All rights rsvd. */
#include <linux/init.h>
#include <linux/kernel.h>
#include <linux/module.h>
#include <linux/pci.h>
#include <linux/io-64-nonatomic-lo-hi.h>
#include <linux/dmaengine.h>
#include <uapi/linux/idxd.h>
#include "../dmaengine.h"
#include "idxd.h"
#include "registers.h"

enum irq_work_type {
	IRQ_WORK_NORMAL = 0,
	IRQ_WORK_PROCESS_FAULT,
};

struct idxd_fault {
	struct work_struct work;
	u64 addr;
	struct idxd_device *idxd;
};

static void idxd_device_reinit(struct work_struct *work)
{
	struct idxd_device *idxd = container_of(work, struct idxd_device, work);
	struct device *dev = &idxd->pdev->dev;
	int rc, i;

	idxd_device_reset(idxd);
	rc = idxd_device_config(idxd);
	if (rc < 0)
		goto out;

	rc = idxd_device_enable(idxd);
	if (rc < 0)
		goto out;

	for (i = 0; i < idxd->max_wqs; i++) {
		struct idxd_wq *wq = idxd->wqs[i];

		if (wq->state == IDXD_WQ_ENABLED) {
			rc = idxd_wq_enable(wq);
			if (rc < 0) {
				dev_warn(dev, "Unable to re-enable wq %s\n",
					 dev_name(wq_confdev(wq)));
			}
		}
	}

	return;

 out:
	idxd_device_clear_state(idxd);
}

static int process_misc_interrupts(struct idxd_device *idxd, u32 cause)
{
	struct device *dev = &idxd->pdev->dev;
	union gensts_reg gensts;
	u32 val = 0;
	int i;
	bool err = false;

	if (cause & IDXD_INTC_ERR) {
		spin_lock(&idxd->dev_lock);
		for (i = 0; i < 4; i++)
			idxd->sw_err.bits[i] = ioread64(idxd->reg_base +
					IDXD_SWERR_OFFSET + i * sizeof(u64));

		iowrite64(idxd->sw_err.bits[0] & IDXD_SWERR_ACK,
			  idxd->reg_base + IDXD_SWERR_OFFSET);

		if (idxd->sw_err.valid && idxd->sw_err.wq_idx_valid) {
			int id = idxd->sw_err.wq_idx;
			struct idxd_wq *wq = idxd->wqs[id];

			if (wq->type == IDXD_WQT_USER)
				wake_up_interruptible(&wq->err_queue);
		} else {
			int i;

			for (i = 0; i < idxd->max_wqs; i++) {
				struct idxd_wq *wq = idxd->wqs[i];

				if (wq->type == IDXD_WQT_USER)
					wake_up_interruptible(&wq->err_queue);
			}
		}

		spin_unlock(&idxd->dev_lock);
		val |= IDXD_INTC_ERR;

		for (i = 0; i < 4; i++)
			dev_warn(dev, "err[%d]: %#16.16llx\n",
				 i, idxd->sw_err.bits[i]);
		err = true;
	}

	if (cause & IDXD_INTC_CMD) {
		val |= IDXD_INTC_CMD;
		complete(idxd->cmd_done);
	}

	if (cause & IDXD_INTC_OCCUPY) {
		/* Driver does not utilize occupancy interrupt */
		val |= IDXD_INTC_OCCUPY;
	}

	if (cause & IDXD_INTC_PERFMON_OVFL) {
		val |= IDXD_INTC_PERFMON_OVFL;
		perfmon_counter_overflow(idxd);
	}

	val ^= cause;
	if (val)
		dev_warn_once(dev, "Unexpected interrupt cause bits set: %#x\n",
			      val);

	if (!err)
		return 0;

	gensts.bits = ioread32(idxd->reg_base + IDXD_GENSTATS_OFFSET);
	if (gensts.state == IDXD_DEVICE_STATE_HALT) {
		idxd->state = IDXD_DEV_HALTED;
		if (gensts.reset_type == IDXD_DEVICE_RESET_SOFTWARE) {
			/*
			 * If we need a software reset, we will throw the work
			 * on a system workqueue in order to allow interrupts
			 * for the device command completions.
			 */
			INIT_WORK(&idxd->work, idxd_device_reinit);
			queue_work(idxd->wq, &idxd->work);
		} else {
			spin_lock(&idxd->dev_lock);
			idxd_wqs_quiesce(idxd);
			idxd_wqs_unmap_portal(idxd);
			idxd_device_clear_state(idxd);
			dev_err(&idxd->pdev->dev,
				"idxd halted, need %s.\n",
				gensts.reset_type == IDXD_DEVICE_RESET_FLR ?
				"FLR" : "system reset");
			spin_unlock(&idxd->dev_lock);
			return -ENXIO;
		}
	}

	return 0;
}

irqreturn_t idxd_misc_thread(int vec, void *data)
{
	struct idxd_irq_entry *irq_entry = data;
	struct idxd_device *idxd = irq_entry->idxd;
	int rc;
	u32 cause;

	cause = ioread32(idxd->reg_base + IDXD_INTCAUSE_OFFSET);
	if (cause)
		iowrite32(cause, idxd->reg_base + IDXD_INTCAUSE_OFFSET);

	while (cause) {
		rc = process_misc_interrupts(idxd, cause);
		if (rc < 0)
			break;
		cause = ioread32(idxd->reg_base + IDXD_INTCAUSE_OFFSET);
		if (cause)
			iowrite32(cause, idxd->reg_base + IDXD_INTCAUSE_OFFSET);
	}

	return IRQ_HANDLED;
}

<<<<<<< HEAD
static inline bool match_fault(struct idxd_desc *desc, u64 fault_addr)
{
	/*
	 * Completion address can be bad as well. Check fault address match for descriptor
	 * and completion address.
	 */
	if ((u64)desc->hw == fault_addr || (u64)desc->completion == fault_addr) {
		struct idxd_device *idxd = desc->wq->idxd;
		struct device *dev = &idxd->pdev->dev;

		dev_warn(dev, "desc with fault address: %#llx\n", fault_addr);
		return true;
	}

	return false;
}

static int irq_process_pending_llist(struct idxd_irq_entry *irq_entry,
				     enum irq_work_type wtype,
				     int *processed, u64 data)
=======
static void irq_process_pending_llist(struct idxd_irq_entry *irq_entry)
>>>>>>> bee673aa
{
	struct idxd_desc *desc, *t;
	struct llist_node *head;

	head = llist_del_all(&irq_entry->pending_llist);
	if (!head)
		return;

	llist_for_each_entry_safe(desc, t, head, llnode) {
		u8 status = desc->completion->status & DSA_COMP_STATUS_MASK;

		if (status) {
<<<<<<< HEAD
			if (unlikely(status == IDXD_COMP_DESC_ABORT)) {
				complete_desc(desc, IDXD_COMPLETE_ABORT);
				(*processed)++;
				continue;
			}

			if (unlikely(status != DSA_COMP_SUCCESS))
				match_fault(desc, data);
			complete_desc(desc, reason);
			(*processed)++;
=======
			/*
			 * Check against the original status as ABORT is software defined
			 * and 0xff, which DSA_COMP_STATUS_MASK can mask out.
			 */
			if (unlikely(desc->completion->status == IDXD_COMP_DESC_ABORT)) {
				complete_desc(desc, IDXD_COMPLETE_ABORT);
				continue;
			}

			complete_desc(desc, IDXD_COMPLETE_NORMAL);
>>>>>>> bee673aa
		} else {
			spin_lock(&irq_entry->list_lock);
			list_add_tail(&desc->list,
				      &irq_entry->work_list);
			spin_unlock(&irq_entry->list_lock);
		}
	}
}

static void irq_process_work_list(struct idxd_irq_entry *irq_entry)
{
	LIST_HEAD(flist);
	struct idxd_desc *desc, *n;

	/*
	 * This lock protects list corruption from access of list outside of the irq handler
	 * thread.
	 */
	spin_lock(&irq_entry->list_lock);
	if (list_empty(&irq_entry->work_list)) {
		spin_unlock(&irq_entry->list_lock);
		return;
	}

	list_for_each_entry_safe(desc, n, &irq_entry->work_list, list) {
		if (desc->completion->status) {
			list_del(&desc->list);
			list_add_tail(&desc->list, &flist);
		}
	}

	spin_unlock(&irq_entry->list_lock);

	list_for_each_entry(desc, &flist, list) {
<<<<<<< HEAD
		u8 status = desc->completion->status & DSA_COMP_STATUS_MASK;

		if (unlikely(status == IDXD_COMP_DESC_ABORT)) {
			complete_desc(desc, IDXD_COMPLETE_ABORT);
			continue;
		}

		if (unlikely(status != DSA_COMP_SUCCESS))
			match_fault(desc, data);
		complete_desc(desc, reason);
	}
=======
		/*
		 * Check against the original status as ABORT is software defined
		 * and 0xff, which DSA_COMP_STATUS_MASK can mask out.
		 */
		if (unlikely(desc->completion->status == IDXD_COMP_DESC_ABORT)) {
			complete_desc(desc, IDXD_COMPLETE_ABORT);
			continue;
		}
>>>>>>> bee673aa

		complete_desc(desc, IDXD_COMPLETE_NORMAL);
	}
}

irqreturn_t idxd_wq_thread(int irq, void *data)
{
	struct idxd_irq_entry *irq_entry = data;

	/*
	 * There are two lists we are processing. The pending_llist is where
	 * submmiter adds all the submitted descriptor after sending it to
	 * the workqueue. It's a lockless singly linked list. The work_list
	 * is the common linux double linked list. We are in a scenario of
	 * multiple producers and a single consumer. The producers are all
	 * the kernel submitters of descriptors, and the consumer is the
	 * kernel irq handler thread for the msix vector when using threaded
	 * irq. To work with the restrictions of llist to remain lockless,
	 * we are doing the following steps:
	 * 1. Iterate through the work_list and process any completed
	 *    descriptor. Delete the completed entries during iteration.
	 * 2. llist_del_all() from the pending list.
	 * 3. Iterate through the llist that was deleted from the pending list
	 *    and process the completed entries.
	 * 4. If the entry is still waiting on hardware, list_add_tail() to
	 *    the work_list.
	 */
	irq_process_work_list(irq_entry);
	irq_process_pending_llist(irq_entry);

	return IRQ_HANDLED;
}<|MERGE_RESOLUTION|>--- conflicted
+++ resolved
@@ -172,30 +172,7 @@
 	return IRQ_HANDLED;
 }
 
-<<<<<<< HEAD
-static inline bool match_fault(struct idxd_desc *desc, u64 fault_addr)
-{
-	/*
-	 * Completion address can be bad as well. Check fault address match for descriptor
-	 * and completion address.
-	 */
-	if ((u64)desc->hw == fault_addr || (u64)desc->completion == fault_addr) {
-		struct idxd_device *idxd = desc->wq->idxd;
-		struct device *dev = &idxd->pdev->dev;
-
-		dev_warn(dev, "desc with fault address: %#llx\n", fault_addr);
-		return true;
-	}
-
-	return false;
-}
-
-static int irq_process_pending_llist(struct idxd_irq_entry *irq_entry,
-				     enum irq_work_type wtype,
-				     int *processed, u64 data)
-=======
 static void irq_process_pending_llist(struct idxd_irq_entry *irq_entry)
->>>>>>> bee673aa
 {
 	struct idxd_desc *desc, *t;
 	struct llist_node *head;
@@ -208,18 +185,6 @@
 		u8 status = desc->completion->status & DSA_COMP_STATUS_MASK;
 
 		if (status) {
-<<<<<<< HEAD
-			if (unlikely(status == IDXD_COMP_DESC_ABORT)) {
-				complete_desc(desc, IDXD_COMPLETE_ABORT);
-				(*processed)++;
-				continue;
-			}
-
-			if (unlikely(status != DSA_COMP_SUCCESS))
-				match_fault(desc, data);
-			complete_desc(desc, reason);
-			(*processed)++;
-=======
 			/*
 			 * Check against the original status as ABORT is software defined
 			 * and 0xff, which DSA_COMP_STATUS_MASK can mask out.
@@ -230,7 +195,6 @@
 			}
 
 			complete_desc(desc, IDXD_COMPLETE_NORMAL);
->>>>>>> bee673aa
 		} else {
 			spin_lock(&irq_entry->list_lock);
 			list_add_tail(&desc->list,
@@ -265,19 +229,6 @@
 	spin_unlock(&irq_entry->list_lock);
 
 	list_for_each_entry(desc, &flist, list) {
-<<<<<<< HEAD
-		u8 status = desc->completion->status & DSA_COMP_STATUS_MASK;
-
-		if (unlikely(status == IDXD_COMP_DESC_ABORT)) {
-			complete_desc(desc, IDXD_COMPLETE_ABORT);
-			continue;
-		}
-
-		if (unlikely(status != DSA_COMP_SUCCESS))
-			match_fault(desc, data);
-		complete_desc(desc, reason);
-	}
-=======
 		/*
 		 * Check against the original status as ABORT is software defined
 		 * and 0xff, which DSA_COMP_STATUS_MASK can mask out.
@@ -286,7 +237,6 @@
 			complete_desc(desc, IDXD_COMPLETE_ABORT);
 			continue;
 		}
->>>>>>> bee673aa
 
 		complete_desc(desc, IDXD_COMPLETE_NORMAL);
 	}
