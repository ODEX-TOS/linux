--- conflicted
+++ resolved
@@ -1398,35 +1398,21 @@
 	 * if we have a 'non-null' handle here then we are coming
 	 * from the slow path and handle has already been allocated.
 	 */
-<<<<<<< HEAD
-	if (!handle)
-=======
 	if (IS_ERR((void *)handle))
->>>>>>> f2afc9d9
 		handle = zs_malloc(zram->mem_pool, comp_len,
 				__GFP_KSWAPD_RECLAIM |
 				__GFP_NOWARN |
 				__GFP_HIGHMEM |
 				__GFP_MOVABLE);
-<<<<<<< HEAD
-	if (!handle) {
-=======
 	if (IS_ERR((void *)handle)) {
->>>>>>> f2afc9d9
 		zcomp_stream_put(zram->comp);
 		atomic64_inc(&zram->stats.writestall);
 		handle = zs_malloc(zram->mem_pool, comp_len,
 				GFP_NOIO | __GFP_HIGHMEM |
 				__GFP_MOVABLE);
-<<<<<<< HEAD
-		if (handle)
-			goto compress_again;
-		return -ENOMEM;
-=======
 		if (!IS_ERR((void *)handle))
 			goto compress_again;
 		return PTR_ERR((void *)handle);
->>>>>>> f2afc9d9
 	}
 
 	alloced_pages = zs_get_total_pages(zram->mem_pool);
