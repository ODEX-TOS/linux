--- conflicted
+++ resolved
@@ -942,11 +942,7 @@
 			cpu_to_be32(bdev_alignment_offset(bdev));
 		p->qlim->io_min = cpu_to_be32(bdev_io_min(bdev));
 		p->qlim->io_opt = cpu_to_be32(bdev_io_opt(bdev));
-<<<<<<< HEAD
-		p->qlim->discard_enabled = blk_queue_discard(q);
-=======
 		p->qlim->discard_enabled = !!bdev_max_discard_sectors(bdev);
->>>>>>> d74233b1
 		put_ldev(device);
 	} else {
 		struct request_queue *q = device->rq_queue;
