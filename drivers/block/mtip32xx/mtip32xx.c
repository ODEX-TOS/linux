--- conflicted
+++ resolved
@@ -3564,10 +3564,6 @@
 	if (test_bit(MTIP_DDF_INIT_DONE_BIT, &dd->dd_flag))
 		del_gendisk(dd->disk);
 
-<<<<<<< HEAD
-	blk_cleanup_queue(dd->queue);
-=======
->>>>>>> f2afc9d9
 	blk_mq_free_tag_set(&dd->tags);
 	put_disk(dd->disk);
 	return 0;
@@ -3874,16 +3870,7 @@
 static void mtip_pci_remove(struct pci_dev *pdev)
 {
 	struct driver_data *dd = pci_get_drvdata(pdev);
-<<<<<<< HEAD
-	unsigned long flags, to;
-
-	spin_lock_irqsave(&dev_lock, flags);
-	list_del_init(&dd->online_list);
-	list_add(&dd->remove_list, &removing_list);
-	spin_unlock_irqrestore(&dev_lock, flags);
-=======
 	unsigned long to;
->>>>>>> f2afc9d9
 
 	mtip_check_surprise_removal(dd);
 	synchronize_irq(dd->pdev->irq);
@@ -3925,10 +3912,6 @@
 		dev_info(&dd->pdev->dev, "device %s surprise removal\n",
 						dd->disk->disk_name);
 
-<<<<<<< HEAD
-	blk_cleanup_queue(dd->queue);
-=======
->>>>>>> f2afc9d9
 	blk_mq_free_tag_set(&dd->tags);
 
 	/* De-initialize the protocol layer. */
@@ -3943,13 +3926,6 @@
 
 	pci_disable_msi(pdev);
 
-<<<<<<< HEAD
-	spin_lock_irqsave(&dev_lock, flags);
-	list_del_init(&dd->remove_list);
-	spin_unlock_irqrestore(&dev_lock, flags);
-
-=======
->>>>>>> f2afc9d9
 	pcim_iounmap_regions(pdev, 1 << MTIP_ABAR);
 	pci_set_drvdata(pdev, NULL);
 
