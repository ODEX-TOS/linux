// SPDX-License-Identifier: GPL-2.0

/*
 * Copyright 2016-2022 HabanaLabs, Ltd.
 * All Rights Reserved.
 */

#include "gaudiP.h"
#include "../include/hw_ip/mmu/mmu_general.h"
#include "../include/hw_ip/mmu/mmu_v1_1.h"
#include "../include/gaudi/gaudi_masks.h"
#include "../include/gaudi/gaudi_fw_if.h"
#include "../include/gaudi/gaudi_reg_map.h"
#include "../include/gaudi/gaudi_async_ids_map_extended.h"

#include <linux/module.h>
#include <linux/pci.h>
#include <linux/firmware.h>
#include <linux/hwmon.h>
#include <linux/iommu.h>
#include <linux/seq_file.h>

/*
 * Gaudi security scheme:
 *
 * 1. Host is protected by:
 *        - Range registers
 *        - MMU
 *
 * 2. DDR is protected by:
 *        - Range registers (protect the first 512MB)
 *
 * 3. Configuration is protected by:
 *        - Range registers
 *        - Protection bits
 *
 * MMU is always enabled.
 *
 * QMAN DMA channels 0,1 (PCI DMAN):
 *     - DMA is not secured.
 *     - PQ and CQ are secured.
 *     - CP is secured: The driver needs to parse CB but WREG should be allowed
 *                      because of TDMA (tensor DMA). Hence, WREG is always not
 *                      secured.
 *
 * When the driver needs to use DMA it will check that Gaudi is idle, set DMA
 * channel 0 to be secured, execute the DMA and change it back to not secured.
 * Currently, the driver doesn't use the DMA while there are compute jobs
 * running.
 *
 * The current use cases for the driver to use the DMA are:
 *     - Clear SRAM on context switch (happens on context switch when device is
 *       idle)
 *     - MMU page tables area clear (happens on init)
 *
 * QMAN DMA 2-7, TPC, MME, NIC:
 * PQ is secured and is located on the Host (HBM CON TPC3 bug)
 * CQ, CP and the engine are not secured
 *
 */

#define GAUDI_BOOT_FIT_FILE	"habanalabs/gaudi/gaudi-boot-fit.itb"
#define GAUDI_LINUX_FW_FILE	"habanalabs/gaudi/gaudi-fit.itb"
#define GAUDI_TPC_FW_FILE	"habanalabs/gaudi/gaudi_tpc.bin"

#define GAUDI_DMA_POOL_BLK_SIZE		0x100 /* 256 bytes */

#define GAUDI_RESET_TIMEOUT_MSEC	2000		/* 2000ms */
#define GAUDI_RESET_WAIT_MSEC		1		/* 1ms */
#define GAUDI_CPU_RESET_WAIT_MSEC	200		/* 200ms */
#define GAUDI_TEST_QUEUE_WAIT_USEC	100000		/* 100ms */

#define GAUDI_PLDM_RESET_WAIT_MSEC	1000		/* 1s */
#define GAUDI_PLDM_HRESET_TIMEOUT_MSEC	20000		/* 20s */
#define GAUDI_PLDM_TEST_QUEUE_WAIT_USEC	1000000		/* 1s */
#define GAUDI_PLDM_MMU_TIMEOUT_USEC	(MMU_CONFIG_TIMEOUT_USEC * 100)
#define GAUDI_PLDM_QMAN0_TIMEOUT_USEC	(HL_DEVICE_TIMEOUT_USEC * 30)
#define GAUDI_PLDM_TPC_KERNEL_WAIT_USEC	(HL_DEVICE_TIMEOUT_USEC * 30)
#define GAUDI_BOOT_FIT_REQ_TIMEOUT_USEC	4000000		/* 4s */
#define GAUDI_MSG_TO_CPU_TIMEOUT_USEC	4000000		/* 4s */
#define GAUDI_WAIT_FOR_BL_TIMEOUT_USEC	15000000	/* 15s */

#define GAUDI_QMAN0_FENCE_VAL		0x72E91AB9

#define GAUDI_MAX_STRING_LEN		20

#define GAUDI_CB_POOL_CB_CNT		512
#define GAUDI_CB_POOL_CB_SIZE		0x20000 /* 128KB */

#define GAUDI_ALLOC_CPU_MEM_RETRY_CNT	3

#define GAUDI_NUM_OF_TPC_INTR_CAUSE	20

#define GAUDI_NUM_OF_QM_ERR_CAUSE	16

#define GAUDI_NUM_OF_QM_ARB_ERR_CAUSE	3

#define GAUDI_ARB_WDT_TIMEOUT		0xEE6b27FF /* 8 seconds */

#define HBM_SCRUBBING_TIMEOUT_US	1000000 /* 1s */

#define BIN_REG_STRING_SIZE	sizeof("0b10101010101010101010101010101010")

#define MONITOR_SOB_STRING_SIZE		256

static u32 gaudi_stream_master[GAUDI_STREAM_MASTER_ARR_SIZE] = {
	GAUDI_QUEUE_ID_DMA_0_0,
	GAUDI_QUEUE_ID_DMA_0_1,
	GAUDI_QUEUE_ID_DMA_0_2,
	GAUDI_QUEUE_ID_DMA_0_3,
	GAUDI_QUEUE_ID_DMA_1_0,
	GAUDI_QUEUE_ID_DMA_1_1,
	GAUDI_QUEUE_ID_DMA_1_2,
	GAUDI_QUEUE_ID_DMA_1_3
};

static const char gaudi_irq_name[GAUDI_MSI_ENTRIES][GAUDI_MAX_STRING_LEN] = {
		"gaudi cq 0_0", "gaudi cq 0_1", "gaudi cq 0_2", "gaudi cq 0_3",
		"gaudi cq 1_0", "gaudi cq 1_1", "gaudi cq 1_2", "gaudi cq 1_3",
		"gaudi cq 5_0", "gaudi cq 5_1", "gaudi cq 5_2", "gaudi cq 5_3",
		"gaudi cpu eq"
};

static const u8 gaudi_dma_assignment[GAUDI_DMA_MAX] = {
	[GAUDI_PCI_DMA_1] = GAUDI_ENGINE_ID_DMA_0,
	[GAUDI_PCI_DMA_2] = GAUDI_ENGINE_ID_DMA_1,
	[GAUDI_HBM_DMA_1] = GAUDI_ENGINE_ID_DMA_2,
	[GAUDI_HBM_DMA_2] = GAUDI_ENGINE_ID_DMA_3,
	[GAUDI_HBM_DMA_3] = GAUDI_ENGINE_ID_DMA_4,
	[GAUDI_HBM_DMA_4] = GAUDI_ENGINE_ID_DMA_5,
	[GAUDI_HBM_DMA_5] = GAUDI_ENGINE_ID_DMA_6,
	[GAUDI_HBM_DMA_6] = GAUDI_ENGINE_ID_DMA_7
};

static const u8 gaudi_cq_assignment[NUMBER_OF_CMPLT_QUEUES] = {
	[0] = GAUDI_QUEUE_ID_DMA_0_0,
	[1] = GAUDI_QUEUE_ID_DMA_0_1,
	[2] = GAUDI_QUEUE_ID_DMA_0_2,
	[3] = GAUDI_QUEUE_ID_DMA_0_3,
	[4] = GAUDI_QUEUE_ID_DMA_1_0,
	[5] = GAUDI_QUEUE_ID_DMA_1_1,
	[6] = GAUDI_QUEUE_ID_DMA_1_2,
	[7] = GAUDI_QUEUE_ID_DMA_1_3,
};

static const u16 gaudi_packet_sizes[MAX_PACKET_ID] = {
	[PACKET_WREG_32]	= sizeof(struct packet_wreg32),
	[PACKET_WREG_BULK]	= sizeof(struct packet_wreg_bulk),
	[PACKET_MSG_LONG]	= sizeof(struct packet_msg_long),
	[PACKET_MSG_SHORT]	= sizeof(struct packet_msg_short),
	[PACKET_CP_DMA]		= sizeof(struct packet_cp_dma),
	[PACKET_REPEAT]		= sizeof(struct packet_repeat),
	[PACKET_MSG_PROT]	= sizeof(struct packet_msg_prot),
	[PACKET_FENCE]		= sizeof(struct packet_fence),
	[PACKET_LIN_DMA]	= sizeof(struct packet_lin_dma),
	[PACKET_NOP]		= sizeof(struct packet_nop),
	[PACKET_STOP]		= sizeof(struct packet_stop),
	[PACKET_ARB_POINT]	= sizeof(struct packet_arb_point),
	[PACKET_WAIT]		= sizeof(struct packet_wait),
	[PACKET_LOAD_AND_EXE]	= sizeof(struct packet_load_and_exe)
};

static inline bool validate_packet_id(enum packet_id id)
{
	switch (id) {
	case PACKET_WREG_32:
	case PACKET_WREG_BULK:
	case PACKET_MSG_LONG:
	case PACKET_MSG_SHORT:
	case PACKET_CP_DMA:
	case PACKET_REPEAT:
	case PACKET_MSG_PROT:
	case PACKET_FENCE:
	case PACKET_LIN_DMA:
	case PACKET_NOP:
	case PACKET_STOP:
	case PACKET_ARB_POINT:
	case PACKET_WAIT:
	case PACKET_LOAD_AND_EXE:
		return true;
	default:
		return false;
	}
}

static const char * const
gaudi_tpc_interrupts_cause[GAUDI_NUM_OF_TPC_INTR_CAUSE] = {
	"tpc_address_exceed_slm",
	"tpc_div_by_0",
	"tpc_spu_mac_overflow",
	"tpc_spu_addsub_overflow",
	"tpc_spu_abs_overflow",
	"tpc_spu_fp_dst_nan_inf",
	"tpc_spu_fp_dst_denorm",
	"tpc_vpu_mac_overflow",
	"tpc_vpu_addsub_overflow",
	"tpc_vpu_abs_overflow",
	"tpc_vpu_fp_dst_nan_inf",
	"tpc_vpu_fp_dst_denorm",
	"tpc_assertions",
	"tpc_illegal_instruction",
	"tpc_pc_wrap_around",
	"tpc_qm_sw_err",
	"tpc_hbw_rresp_err",
	"tpc_hbw_bresp_err",
	"tpc_lbw_rresp_err",
	"tpc_lbw_bresp_err"
};

static const char * const
gaudi_qman_error_cause[GAUDI_NUM_OF_QM_ERR_CAUSE] = {
	"PQ AXI HBW error",
	"CQ AXI HBW error",
	"CP AXI HBW error",
	"CP error due to undefined OPCODE",
	"CP encountered STOP OPCODE",
	"CP AXI LBW error",
	"CP WRREG32 or WRBULK returned error",
	"N/A",
	"FENCE 0 inc over max value and clipped",
	"FENCE 1 inc over max value and clipped",
	"FENCE 2 inc over max value and clipped",
	"FENCE 3 inc over max value and clipped",
	"FENCE 0 dec under min value and clipped",
	"FENCE 1 dec under min value and clipped",
	"FENCE 2 dec under min value and clipped",
	"FENCE 3 dec under min value and clipped"
};

static const char * const
gaudi_qman_arb_error_cause[GAUDI_NUM_OF_QM_ARB_ERR_CAUSE] = {
	"Choice push while full error",
	"Choice Q watchdog error",
	"MSG AXI LBW returned with error"
};

static enum hl_queue_type gaudi_queue_type[GAUDI_QUEUE_ID_SIZE] = {
	QUEUE_TYPE_EXT, /* GAUDI_QUEUE_ID_DMA_0_0 */
	QUEUE_TYPE_EXT, /* GAUDI_QUEUE_ID_DMA_0_1 */
	QUEUE_TYPE_EXT, /* GAUDI_QUEUE_ID_DMA_0_2 */
	QUEUE_TYPE_EXT, /* GAUDI_QUEUE_ID_DMA_0_3 */
	QUEUE_TYPE_EXT, /* GAUDI_QUEUE_ID_DMA_1_0 */
	QUEUE_TYPE_EXT, /* GAUDI_QUEUE_ID_DMA_1_1 */
	QUEUE_TYPE_EXT, /* GAUDI_QUEUE_ID_DMA_1_2 */
	QUEUE_TYPE_EXT, /* GAUDI_QUEUE_ID_DMA_1_3 */
	QUEUE_TYPE_CPU, /* GAUDI_QUEUE_ID_CPU_PQ */
	QUEUE_TYPE_INT, /* GAUDI_QUEUE_ID_DMA_2_0 */
	QUEUE_TYPE_INT, /* GAUDI_QUEUE_ID_DMA_2_1 */
	QUEUE_TYPE_INT, /* GAUDI_QUEUE_ID_DMA_2_2 */
	QUEUE_TYPE_INT, /* GAUDI_QUEUE_ID_DMA_2_3 */
	QUEUE_TYPE_INT, /* GAUDI_QUEUE_ID_DMA_3_0 */
	QUEUE_TYPE_INT, /* GAUDI_QUEUE_ID_DMA_3_1 */
	QUEUE_TYPE_INT, /* GAUDI_QUEUE_ID_DMA_3_2 */
	QUEUE_TYPE_INT, /* GAUDI_QUEUE_ID_DMA_3_3 */
	QUEUE_TYPE_INT, /* GAUDI_QUEUE_ID_DMA_4_0 */
	QUEUE_TYPE_INT, /* GAUDI_QUEUE_ID_DMA_4_1 */
	QUEUE_TYPE_INT, /* GAUDI_QUEUE_ID_DMA_4_2 */
	QUEUE_TYPE_INT, /* GAUDI_QUEUE_ID_DMA_4_3 */
	QUEUE_TYPE_INT, /* GAUDI_QUEUE_ID_DMA_5_0 */
	QUEUE_TYPE_INT, /* GAUDI_QUEUE_ID_DMA_5_1 */
	QUEUE_TYPE_INT, /* GAUDI_QUEUE_ID_DMA_5_2 */
	QUEUE_TYPE_INT, /* GAUDI_QUEUE_ID_DMA_5_3 */
	QUEUE_TYPE_INT, /* GAUDI_QUEUE_ID_DMA_6_0 */
	QUEUE_TYPE_INT, /* GAUDI_QUEUE_ID_DMA_6_1 */
	QUEUE_TYPE_INT, /* GAUDI_QUEUE_ID_DMA_6_2 */
	QUEUE_TYPE_INT, /* GAUDI_QUEUE_ID_DMA_6_3 */
	QUEUE_TYPE_INT, /* GAUDI_QUEUE_ID_DMA_7_0 */
	QUEUE_TYPE_INT, /* GAUDI_QUEUE_ID_DMA_7_1 */
	QUEUE_TYPE_INT, /* GAUDI_QUEUE_ID_DMA_7_2 */
	QUEUE_TYPE_INT, /* GAUDI_QUEUE_ID_DMA_7_3 */
	QUEUE_TYPE_INT, /* GAUDI_QUEUE_ID_MME_0_0 */
	QUEUE_TYPE_INT, /* GAUDI_QUEUE_ID_MME_0_1 */
	QUEUE_TYPE_INT, /* GAUDI_QUEUE_ID_MME_0_2 */
	QUEUE_TYPE_INT, /* GAUDI_QUEUE_ID_MME_0_3 */
	QUEUE_TYPE_INT, /* GAUDI_QUEUE_ID_MME_1_0 */
	QUEUE_TYPE_INT, /* GAUDI_QUEUE_ID_MME_1_1 */
	QUEUE_TYPE_INT, /* GAUDI_QUEUE_ID_MME_1_2 */
	QUEUE_TYPE_INT, /* GAUDI_QUEUE_ID_MME_1_3 */
	QUEUE_TYPE_INT, /* GAUDI_QUEUE_ID_TPC_0_0 */
	QUEUE_TYPE_INT, /* GAUDI_QUEUE_ID_TPC_0_1 */
	QUEUE_TYPE_INT, /* GAUDI_QUEUE_ID_TPC_0_2 */
	QUEUE_TYPE_INT, /* GAUDI_QUEUE_ID_TPC_0_3 */
	QUEUE_TYPE_INT, /* GAUDI_QUEUE_ID_TPC_1_0 */
	QUEUE_TYPE_INT, /* GAUDI_QUEUE_ID_TPC_1_1 */
	QUEUE_TYPE_INT, /* GAUDI_QUEUE_ID_TPC_1_2 */
	QUEUE_TYPE_INT, /* GAUDI_QUEUE_ID_TPC_1_3 */
	QUEUE_TYPE_INT, /* GAUDI_QUEUE_ID_TPC_2_0 */
	QUEUE_TYPE_INT, /* GAUDI_QUEUE_ID_TPC_2_1 */
	QUEUE_TYPE_INT, /* GAUDI_QUEUE_ID_TPC_2_2 */
	QUEUE_TYPE_INT, /* GAUDI_QUEUE_ID_TPC_2_3 */
	QUEUE_TYPE_INT, /* GAUDI_QUEUE_ID_TPC_3_0 */
	QUEUE_TYPE_INT, /* GAUDI_QUEUE_ID_TPC_3_1 */
	QUEUE_TYPE_INT, /* GAUDI_QUEUE_ID_TPC_3_2 */
	QUEUE_TYPE_INT, /* GAUDI_QUEUE_ID_TPC_3_3 */
	QUEUE_TYPE_INT, /* GAUDI_QUEUE_ID_TPC_4_0 */
	QUEUE_TYPE_INT, /* GAUDI_QUEUE_ID_TPC_4_1 */
	QUEUE_TYPE_INT, /* GAUDI_QUEUE_ID_TPC_4_2 */
	QUEUE_TYPE_INT, /* GAUDI_QUEUE_ID_TPC_4_3 */
	QUEUE_TYPE_INT, /* GAUDI_QUEUE_ID_TPC_5_0 */
	QUEUE_TYPE_INT, /* GAUDI_QUEUE_ID_TPC_5_1 */
	QUEUE_TYPE_INT, /* GAUDI_QUEUE_ID_TPC_5_2 */
	QUEUE_TYPE_INT, /* GAUDI_QUEUE_ID_TPC_5_3 */
	QUEUE_TYPE_INT, /* GAUDI_QUEUE_ID_TPC_6_0 */
	QUEUE_TYPE_INT, /* GAUDI_QUEUE_ID_TPC_6_1 */
	QUEUE_TYPE_INT, /* GAUDI_QUEUE_ID_TPC_6_2 */
	QUEUE_TYPE_INT, /* GAUDI_QUEUE_ID_TPC_6_3 */
	QUEUE_TYPE_INT, /* GAUDI_QUEUE_ID_TPC_7_0 */
	QUEUE_TYPE_INT, /* GAUDI_QUEUE_ID_TPC_7_1 */
	QUEUE_TYPE_INT, /* GAUDI_QUEUE_ID_TPC_7_2 */
	QUEUE_TYPE_INT, /* GAUDI_QUEUE_ID_TPC_7_3 */
	QUEUE_TYPE_INT, /* GAUDI_QUEUE_ID_NIC_0_0 */
	QUEUE_TYPE_INT, /* GAUDI_QUEUE_ID_NIC_0_1 */
	QUEUE_TYPE_INT, /* GAUDI_QUEUE_ID_NIC_0_2 */
	QUEUE_TYPE_INT, /* GAUDI_QUEUE_ID_NIC_0_3 */
	QUEUE_TYPE_INT, /* GAUDI_QUEUE_ID_NIC_1_0 */
	QUEUE_TYPE_INT, /* GAUDI_QUEUE_ID_NIC_1_1 */
	QUEUE_TYPE_INT, /* GAUDI_QUEUE_ID_NIC_1_2 */
	QUEUE_TYPE_INT, /* GAUDI_QUEUE_ID_NIC_1_3 */
	QUEUE_TYPE_INT, /* GAUDI_QUEUE_ID_NIC_2_0 */
	QUEUE_TYPE_INT, /* GAUDI_QUEUE_ID_NIC_2_1 */
	QUEUE_TYPE_INT, /* GAUDI_QUEUE_ID_NIC_2_2 */
	QUEUE_TYPE_INT, /* GAUDI_QUEUE_ID_NIC_2_3 */
	QUEUE_TYPE_INT, /* GAUDI_QUEUE_ID_NIC_3_0 */
	QUEUE_TYPE_INT, /* GAUDI_QUEUE_ID_NIC_3_1 */
	QUEUE_TYPE_INT, /* GAUDI_QUEUE_ID_NIC_3_2 */
	QUEUE_TYPE_INT, /* GAUDI_QUEUE_ID_NIC_3_3 */
	QUEUE_TYPE_INT, /* GAUDI_QUEUE_ID_NIC_4_0 */
	QUEUE_TYPE_INT, /* GAUDI_QUEUE_ID_NIC_4_1 */
	QUEUE_TYPE_INT, /* GAUDI_QUEUE_ID_NIC_4_2 */
	QUEUE_TYPE_INT, /* GAUDI_QUEUE_ID_NIC_4_3 */
	QUEUE_TYPE_INT, /* GAUDI_QUEUE_ID_NIC_5_0 */
	QUEUE_TYPE_INT, /* GAUDI_QUEUE_ID_NIC_5_1 */
	QUEUE_TYPE_INT, /* GAUDI_QUEUE_ID_NIC_5_2 */
	QUEUE_TYPE_INT, /* GAUDI_QUEUE_ID_NIC_5_3 */
	QUEUE_TYPE_INT, /* GAUDI_QUEUE_ID_NIC_6_0 */
	QUEUE_TYPE_INT, /* GAUDI_QUEUE_ID_NIC_6_1 */
	QUEUE_TYPE_INT, /* GAUDI_QUEUE_ID_NIC_6_2 */
	QUEUE_TYPE_INT, /* GAUDI_QUEUE_ID_NIC_6_3 */
	QUEUE_TYPE_INT, /* GAUDI_QUEUE_ID_NIC_7_0 */
	QUEUE_TYPE_INT, /* GAUDI_QUEUE_ID_NIC_7_1 */
	QUEUE_TYPE_INT, /* GAUDI_QUEUE_ID_NIC_7_2 */
	QUEUE_TYPE_INT, /* GAUDI_QUEUE_ID_NIC_7_3 */
	QUEUE_TYPE_INT, /* GAUDI_QUEUE_ID_NIC_8_0 */
	QUEUE_TYPE_INT, /* GAUDI_QUEUE_ID_NIC_8_1 */
	QUEUE_TYPE_INT, /* GAUDI_QUEUE_ID_NIC_8_2 */
	QUEUE_TYPE_INT, /* GAUDI_QUEUE_ID_NIC_8_3 */
	QUEUE_TYPE_INT, /* GAUDI_QUEUE_ID_NIC_9_0 */
	QUEUE_TYPE_INT, /* GAUDI_QUEUE_ID_NIC_9_1 */
	QUEUE_TYPE_INT, /* GAUDI_QUEUE_ID_NIC_9_2 */
	QUEUE_TYPE_INT, /* GAUDI_QUEUE_ID_NIC_9_3 */
};

static struct hl_hw_obj_name_entry gaudi_so_id_to_str[] = {
	{ .id = 0,  .name = "SYNC_OBJ_DMA_DOWN_FEEDBACK" },
	{ .id = 1,  .name = "SYNC_OBJ_DMA_UP_FEEDBACK" },
	{ .id = 2,  .name = "SYNC_OBJ_DMA_STATIC_DRAM_SRAM_FEEDBACK" },
	{ .id = 3,  .name = "SYNC_OBJ_DMA_SRAM_DRAM_FEEDBACK" },
	{ .id = 4,  .name = "SYNC_OBJ_FIRST_COMPUTE_FINISH" },
	{ .id = 5,  .name = "SYNC_OBJ_HOST_DRAM_DONE" },
	{ .id = 6,  .name = "SYNC_OBJ_DBG_CTR_DEPRECATED" },
	{ .id = 7,  .name = "SYNC_OBJ_DMA_ACTIVATIONS_DRAM_SRAM_FEEDBACK" },
	{ .id = 8,  .name = "SYNC_OBJ_ENGINE_SEM_MME_0" },
	{ .id = 9,  .name = "SYNC_OBJ_ENGINE_SEM_MME_1" },
	{ .id = 10, .name = "SYNC_OBJ_ENGINE_SEM_TPC_0" },
	{ .id = 11, .name = "SYNC_OBJ_ENGINE_SEM_TPC_1" },
	{ .id = 12, .name = "SYNC_OBJ_ENGINE_SEM_TPC_2" },
	{ .id = 13, .name = "SYNC_OBJ_ENGINE_SEM_TPC_3" },
	{ .id = 14, .name = "SYNC_OBJ_ENGINE_SEM_TPC_4" },
	{ .id = 15, .name = "SYNC_OBJ_ENGINE_SEM_TPC_5" },
	{ .id = 16, .name = "SYNC_OBJ_ENGINE_SEM_TPC_6" },
	{ .id = 17, .name = "SYNC_OBJ_ENGINE_SEM_TPC_7" },
	{ .id = 18, .name = "SYNC_OBJ_ENGINE_SEM_DMA_1" },
	{ .id = 19, .name = "SYNC_OBJ_ENGINE_SEM_DMA_2" },
	{ .id = 20, .name = "SYNC_OBJ_ENGINE_SEM_DMA_3" },
	{ .id = 21, .name = "SYNC_OBJ_ENGINE_SEM_DMA_4" },
	{ .id = 22, .name = "SYNC_OBJ_ENGINE_SEM_DMA_5" },
	{ .id = 23, .name = "SYNC_OBJ_ENGINE_SEM_DMA_6" },
	{ .id = 24, .name = "SYNC_OBJ_ENGINE_SEM_DMA_7" },
	{ .id = 25, .name = "SYNC_OBJ_DBG_CTR_0" },
	{ .id = 26, .name = "SYNC_OBJ_DBG_CTR_1" },
};

static struct hl_hw_obj_name_entry gaudi_monitor_id_to_str[] = {
	{ .id = 200, .name = "MON_OBJ_DMA_DOWN_FEEDBACK_RESET" },
	{ .id = 201, .name = "MON_OBJ_DMA_UP_FEEDBACK_RESET" },
	{ .id = 203, .name = "MON_OBJ_DRAM_TO_SRAM_QUEUE_FENCE" },
	{ .id = 204, .name = "MON_OBJ_TPC_0_CLK_GATE" },
	{ .id = 205, .name = "MON_OBJ_TPC_1_CLK_GATE" },
	{ .id = 206, .name = "MON_OBJ_TPC_2_CLK_GATE" },
	{ .id = 207, .name = "MON_OBJ_TPC_3_CLK_GATE" },
	{ .id = 208, .name = "MON_OBJ_TPC_4_CLK_GATE" },
	{ .id = 209, .name = "MON_OBJ_TPC_5_CLK_GATE" },
	{ .id = 210, .name = "MON_OBJ_TPC_6_CLK_GATE" },
	{ .id = 211, .name = "MON_OBJ_TPC_7_CLK_GATE" },
};

static s64 gaudi_state_dump_specs_props[] = {
	[SP_SYNC_OBJ_BASE_ADDR] = mmSYNC_MNGR_E_N_SYNC_MNGR_OBJS_SOB_OBJ_0,
	[SP_NEXT_SYNC_OBJ_ADDR] = NEXT_SYNC_OBJ_ADDR_INTERVAL,
	[SP_SYNC_OBJ_AMOUNT] = NUM_OF_SOB_IN_BLOCK,
	[SP_MON_OBJ_WR_ADDR_LOW] =
		mmSYNC_MNGR_E_N_SYNC_MNGR_OBJS_MON_PAY_ADDRL_0,
	[SP_MON_OBJ_WR_ADDR_HIGH] =
		mmSYNC_MNGR_E_N_SYNC_MNGR_OBJS_MON_PAY_ADDRH_0,
	[SP_MON_OBJ_WR_DATA] = mmSYNC_MNGR_E_N_SYNC_MNGR_OBJS_MON_PAY_DATA_0,
	[SP_MON_OBJ_ARM_DATA] = mmSYNC_MNGR_E_N_SYNC_MNGR_OBJS_MON_ARM_0,
	[SP_MON_OBJ_STATUS] = mmSYNC_MNGR_E_N_SYNC_MNGR_OBJS_MON_STATUS_0,
	[SP_MONITORS_AMOUNT] = NUM_OF_MONITORS_IN_BLOCK,
	[SP_TPC0_CMDQ] = mmTPC0_QM_GLBL_CFG0,
	[SP_TPC0_CFG_SO] = mmTPC0_CFG_QM_SYNC_OBJECT_ADDR,
	[SP_NEXT_TPC] = mmTPC1_QM_GLBL_CFG0 - mmTPC0_QM_GLBL_CFG0,
	[SP_MME_CMDQ] = mmMME0_QM_GLBL_CFG0,
	[SP_MME_CFG_SO] = mmMME0_CTRL_ARCH_DESC_SYNC_OBJECT_ADDR_LOW_LOCAL,
	[SP_NEXT_MME] = mmMME2_QM_GLBL_CFG0 - mmMME0_QM_GLBL_CFG0,
	[SP_DMA_CMDQ] = mmDMA0_QM_GLBL_CFG0,
	[SP_DMA_CFG_SO] = mmDMA0_CORE_WR_COMP_ADDR_LO,
	[SP_DMA_QUEUES_OFFSET] = mmDMA1_QM_GLBL_CFG0 - mmDMA0_QM_GLBL_CFG0,
	[SP_NUM_OF_MME_ENGINES] = NUM_OF_MME_ENGINES,
	[SP_SUB_MME_ENG_NUM] = NUM_OF_MME_SUB_ENGINES,
	[SP_NUM_OF_DMA_ENGINES] = NUM_OF_DMA_ENGINES,
	[SP_NUM_OF_TPC_ENGINES] = NUM_OF_TPC_ENGINES,
	[SP_ENGINE_NUM_OF_QUEUES] = NUM_OF_QUEUES,
	[SP_ENGINE_NUM_OF_STREAMS] = NUM_OF_STREAMS,
	[SP_ENGINE_NUM_OF_FENCES] = NUM_OF_FENCES,
	[SP_FENCE0_CNT_OFFSET] =
		mmDMA0_QM_CP_FENCE0_CNT_0 - mmDMA0_QM_GLBL_CFG0,
	[SP_FENCE0_RDATA_OFFSET] =
		mmDMA0_QM_CP_FENCE0_RDATA_0 - mmDMA0_QM_GLBL_CFG0,
	[SP_CP_STS_OFFSET] = mmDMA0_QM_CP_STS_0 - mmDMA0_QM_GLBL_CFG0,
	[SP_NUM_CORES] = 1,
};

static const int gaudi_queue_id_to_engine_id[] = {
	[GAUDI_QUEUE_ID_DMA_0_0...GAUDI_QUEUE_ID_DMA_0_3] = GAUDI_ENGINE_ID_DMA_0,
	[GAUDI_QUEUE_ID_DMA_1_0...GAUDI_QUEUE_ID_DMA_1_3] = GAUDI_ENGINE_ID_DMA_1,
	[GAUDI_QUEUE_ID_CPU_PQ] = GAUDI_ENGINE_ID_SIZE,
	[GAUDI_QUEUE_ID_DMA_2_0...GAUDI_QUEUE_ID_DMA_2_3] = GAUDI_ENGINE_ID_DMA_2,
	[GAUDI_QUEUE_ID_DMA_3_0...GAUDI_QUEUE_ID_DMA_3_3] = GAUDI_ENGINE_ID_DMA_3,
	[GAUDI_QUEUE_ID_DMA_4_0...GAUDI_QUEUE_ID_DMA_4_3] = GAUDI_ENGINE_ID_DMA_4,
	[GAUDI_QUEUE_ID_DMA_5_0...GAUDI_QUEUE_ID_DMA_5_3] = GAUDI_ENGINE_ID_DMA_5,
	[GAUDI_QUEUE_ID_DMA_6_0...GAUDI_QUEUE_ID_DMA_6_3] = GAUDI_ENGINE_ID_DMA_6,
	[GAUDI_QUEUE_ID_DMA_7_0...GAUDI_QUEUE_ID_DMA_7_3] = GAUDI_ENGINE_ID_DMA_7,
	[GAUDI_QUEUE_ID_MME_0_0...GAUDI_QUEUE_ID_MME_0_3] = GAUDI_ENGINE_ID_MME_0,
	[GAUDI_QUEUE_ID_MME_1_0...GAUDI_QUEUE_ID_MME_1_3] = GAUDI_ENGINE_ID_MME_2,
	[GAUDI_QUEUE_ID_TPC_0_0...GAUDI_QUEUE_ID_TPC_0_3] = GAUDI_ENGINE_ID_TPC_0,
	[GAUDI_QUEUE_ID_TPC_1_0...GAUDI_QUEUE_ID_TPC_1_3] = GAUDI_ENGINE_ID_TPC_1,
	[GAUDI_QUEUE_ID_TPC_2_0...GAUDI_QUEUE_ID_TPC_2_3] = GAUDI_ENGINE_ID_TPC_2,
	[GAUDI_QUEUE_ID_TPC_3_0...GAUDI_QUEUE_ID_TPC_3_3] = GAUDI_ENGINE_ID_TPC_3,
	[GAUDI_QUEUE_ID_TPC_4_0...GAUDI_QUEUE_ID_TPC_4_3] = GAUDI_ENGINE_ID_TPC_4,
	[GAUDI_QUEUE_ID_TPC_5_0...GAUDI_QUEUE_ID_TPC_5_3] = GAUDI_ENGINE_ID_TPC_5,
	[GAUDI_QUEUE_ID_TPC_6_0...GAUDI_QUEUE_ID_TPC_6_3] = GAUDI_ENGINE_ID_TPC_6,
	[GAUDI_QUEUE_ID_TPC_7_0...GAUDI_QUEUE_ID_TPC_7_3] = GAUDI_ENGINE_ID_TPC_7,
	[GAUDI_QUEUE_ID_NIC_0_0...GAUDI_QUEUE_ID_NIC_0_3] = GAUDI_ENGINE_ID_NIC_0,
	[GAUDI_QUEUE_ID_NIC_1_0...GAUDI_QUEUE_ID_NIC_1_3] = GAUDI_ENGINE_ID_NIC_1,
	[GAUDI_QUEUE_ID_NIC_2_0...GAUDI_QUEUE_ID_NIC_2_3] = GAUDI_ENGINE_ID_NIC_2,
	[GAUDI_QUEUE_ID_NIC_3_0...GAUDI_QUEUE_ID_NIC_3_3] = GAUDI_ENGINE_ID_NIC_3,
	[GAUDI_QUEUE_ID_NIC_4_0...GAUDI_QUEUE_ID_NIC_4_3] = GAUDI_ENGINE_ID_NIC_4,
	[GAUDI_QUEUE_ID_NIC_5_0...GAUDI_QUEUE_ID_NIC_5_3] = GAUDI_ENGINE_ID_NIC_5,
	[GAUDI_QUEUE_ID_NIC_6_0...GAUDI_QUEUE_ID_NIC_6_3] = GAUDI_ENGINE_ID_NIC_6,
	[GAUDI_QUEUE_ID_NIC_7_0...GAUDI_QUEUE_ID_NIC_7_3] = GAUDI_ENGINE_ID_NIC_7,
	[GAUDI_QUEUE_ID_NIC_8_0...GAUDI_QUEUE_ID_NIC_8_3] = GAUDI_ENGINE_ID_NIC_8,
	[GAUDI_QUEUE_ID_NIC_9_0...GAUDI_QUEUE_ID_NIC_9_3] = GAUDI_ENGINE_ID_NIC_9,
};

/* The order here is opposite to the order of the indexing in the h/w.
 * i.e. SYNC_MGR_W_S is actually 0, SYNC_MGR_E_S is 1, etc.
 */
static const char * const gaudi_sync_manager_names[] = {
	"SYNC_MGR_E_N",
	"SYNC_MGR_W_N",
	"SYNC_MGR_E_S",
	"SYNC_MGR_W_S",
	NULL
};

struct ecc_info_extract_params {
	u64 block_address;
	u32 num_memories;
	bool derr;
};

static int gaudi_mmu_update_asid_hop0_addr(struct hl_device *hdev, u32 asid,
								u64 phys_addr);
static int gaudi_send_job_on_qman0(struct hl_device *hdev,
					struct hl_cs_job *job);
static int gaudi_memset_device_memory(struct hl_device *hdev, u64 addr,
					u32 size, u64 val);
static int gaudi_memset_registers(struct hl_device *hdev, u64 reg_base,
					u32 num_regs, u32 val);
static int gaudi_run_tpc_kernel(struct hl_device *hdev, u64 tpc_kernel,
				u32 tpc_id);
static int gaudi_mmu_clear_pgt_range(struct hl_device *hdev);
static int gaudi_cpucp_info_get(struct hl_device *hdev);
static void gaudi_disable_clock_gating(struct hl_device *hdev);
static void gaudi_mmu_prepare(struct hl_device *hdev, u32 asid);
static u32 gaudi_gen_signal_cb(struct hl_device *hdev, void *data, u16 sob_id,
				u32 size, bool eb);
static u32 gaudi_gen_wait_cb(struct hl_device *hdev,
				struct hl_gen_wait_properties *prop);
static inline enum hl_collective_mode
get_collective_mode(struct hl_device *hdev, u32 queue_id)
{
	if (gaudi_queue_type[queue_id] == QUEUE_TYPE_EXT)
		return HL_COLLECTIVE_MASTER;

	if (queue_id >= GAUDI_QUEUE_ID_DMA_5_0 &&
			queue_id <= GAUDI_QUEUE_ID_DMA_5_3)
		return HL_COLLECTIVE_SLAVE;

	if (queue_id >= GAUDI_QUEUE_ID_TPC_7_0 &&
			queue_id <= GAUDI_QUEUE_ID_TPC_7_3)
		return HL_COLLECTIVE_SLAVE;

	if (queue_id >= GAUDI_QUEUE_ID_NIC_0_0 &&
			queue_id <= GAUDI_QUEUE_ID_NIC_9_3)
		return HL_COLLECTIVE_SLAVE;

	return HL_COLLECTIVE_NOT_SUPPORTED;
}

static inline void set_default_power_values(struct hl_device *hdev)
{
	struct asic_fixed_properties *prop = &hdev->asic_prop;

	if (hdev->card_type == cpucp_card_type_pmc) {
		prop->max_power_default = MAX_POWER_DEFAULT_PMC;

		if (prop->fw_security_enabled)
			prop->dc_power_default = DC_POWER_DEFAULT_PMC_SEC;
		else
			prop->dc_power_default = DC_POWER_DEFAULT_PMC;
	} else {
		prop->max_power_default = MAX_POWER_DEFAULT_PCI;
		prop->dc_power_default = DC_POWER_DEFAULT_PCI;
	}
}

static int gaudi_set_fixed_properties(struct hl_device *hdev)
{
	struct asic_fixed_properties *prop = &hdev->asic_prop;
	u32 num_sync_stream_queues = 0;
	int i;

	prop->max_queues = GAUDI_QUEUE_ID_SIZE;
	prop->hw_queues_props = kcalloc(prop->max_queues,
			sizeof(struct hw_queue_properties),
			GFP_KERNEL);

	if (!prop->hw_queues_props)
		return -ENOMEM;

	for (i = 0 ; i < prop->max_queues ; i++) {
		if (gaudi_queue_type[i] == QUEUE_TYPE_EXT) {
			prop->hw_queues_props[i].type = QUEUE_TYPE_EXT;
			prop->hw_queues_props[i].driver_only = 0;
			prop->hw_queues_props[i].supports_sync_stream = 1;
			prop->hw_queues_props[i].cb_alloc_flags =
				CB_ALLOC_KERNEL;
			num_sync_stream_queues++;
		} else if (gaudi_queue_type[i] == QUEUE_TYPE_CPU) {
			prop->hw_queues_props[i].type = QUEUE_TYPE_CPU;
			prop->hw_queues_props[i].driver_only = 1;
			prop->hw_queues_props[i].supports_sync_stream = 0;
			prop->hw_queues_props[i].cb_alloc_flags =
				CB_ALLOC_KERNEL;
		} else if (gaudi_queue_type[i] == QUEUE_TYPE_INT) {
			prop->hw_queues_props[i].type = QUEUE_TYPE_INT;
			prop->hw_queues_props[i].driver_only = 0;
			prop->hw_queues_props[i].supports_sync_stream = 0;
			prop->hw_queues_props[i].cb_alloc_flags =
				CB_ALLOC_USER;

		}
		prop->hw_queues_props[i].collective_mode =
						get_collective_mode(hdev, i);
	}

	prop->cache_line_size = DEVICE_CACHE_LINE_SIZE;
	prop->cfg_base_address = CFG_BASE;
	prop->device_dma_offset_for_host_access = HOST_PHYS_BASE;
	prop->host_base_address = HOST_PHYS_BASE;
	prop->host_end_address = prop->host_base_address + HOST_PHYS_SIZE;
	prop->completion_queues_count = NUMBER_OF_CMPLT_QUEUES;
	prop->completion_mode = HL_COMPLETION_MODE_JOB;
	prop->collective_first_sob = 0;
	prop->collective_first_mon = 0;

	/* 2 SOBs per internal queue stream are reserved for collective */
	prop->sync_stream_first_sob =
			ALIGN(NUMBER_OF_SOBS_IN_GRP, HL_MAX_SOBS_PER_MONITOR)
			* QMAN_STREAMS * HL_RSVD_SOBS;

	/* 1 monitor per internal queue stream are reserved for collective
	 * 2 monitors per external queue stream are reserved for collective
	 */
	prop->sync_stream_first_mon =
			(NUMBER_OF_COLLECTIVE_QUEUES * QMAN_STREAMS) +
			(NUMBER_OF_EXT_HW_QUEUES * 2);

	prop->dram_base_address = DRAM_PHYS_BASE;
	prop->dram_size = GAUDI_HBM_SIZE_32GB;
	prop->dram_end_address = prop->dram_base_address + prop->dram_size;
	prop->dram_user_base_address = DRAM_BASE_ADDR_USER;

	prop->sram_base_address = SRAM_BASE_ADDR;
	prop->sram_size = SRAM_SIZE;
	prop->sram_end_address = prop->sram_base_address + prop->sram_size;
	prop->sram_user_base_address =
			prop->sram_base_address + SRAM_USER_BASE_OFFSET;

	prop->mmu_cache_mng_addr = MMU_CACHE_MNG_ADDR;
	prop->mmu_cache_mng_size = MMU_CACHE_MNG_SIZE;

	prop->mmu_pgt_addr = MMU_PAGE_TABLES_ADDR;
	if (hdev->pldm)
		prop->mmu_pgt_size = 0x800000; /* 8MB */
	else
		prop->mmu_pgt_size = MMU_PAGE_TABLES_SIZE;
	prop->mmu_pte_size = HL_PTE_SIZE;
	prop->mmu_hop_table_size = HOP_TABLE_SIZE_512_PTE;
	prop->mmu_hop0_tables_total_size = HOP0_512_PTE_TABLES_TOTAL_SIZE;
	prop->dram_page_size = PAGE_SIZE_2MB;
	prop->device_mem_alloc_default_page_size = prop->dram_page_size;
	prop->dram_supports_virtual_memory = false;

	prop->pmmu.hop_shifts[MMU_HOP0] = MMU_V1_1_HOP0_SHIFT;
	prop->pmmu.hop_shifts[MMU_HOP1] = MMU_V1_1_HOP1_SHIFT;
	prop->pmmu.hop_shifts[MMU_HOP2] = MMU_V1_1_HOP2_SHIFT;
	prop->pmmu.hop_shifts[MMU_HOP3] = MMU_V1_1_HOP3_SHIFT;
	prop->pmmu.hop_shifts[MMU_HOP4] = MMU_V1_1_HOP4_SHIFT;
	prop->pmmu.hop_masks[MMU_HOP0] = MMU_V1_1_HOP0_MASK;
	prop->pmmu.hop_masks[MMU_HOP1] = MMU_V1_1_HOP1_MASK;
	prop->pmmu.hop_masks[MMU_HOP2] = MMU_V1_1_HOP2_MASK;
	prop->pmmu.hop_masks[MMU_HOP3] = MMU_V1_1_HOP3_MASK;
	prop->pmmu.hop_masks[MMU_HOP4] = MMU_V1_1_HOP4_MASK;
	prop->pmmu.start_addr = VA_HOST_SPACE_START;
	prop->pmmu.end_addr =
			(VA_HOST_SPACE_START + VA_HOST_SPACE_SIZE / 2) - 1;
	prop->pmmu.page_size = PAGE_SIZE_4KB;
	prop->pmmu.num_hops = MMU_ARCH_5_HOPS;
	prop->pmmu.last_mask = LAST_MASK;
	/* TODO: will be duplicated until implementing per-MMU props */
	prop->pmmu.hop_table_size = prop->mmu_hop_table_size;
	prop->pmmu.hop0_tables_total_size = prop->mmu_hop0_tables_total_size;

	/* PMMU and HPMMU are the same except of page size */
	memcpy(&prop->pmmu_huge, &prop->pmmu, sizeof(prop->pmmu));
	prop->pmmu_huge.page_size = PAGE_SIZE_2MB;

	/* shifts and masks are the same in PMMU and DMMU */
	memcpy(&prop->dmmu, &prop->pmmu, sizeof(prop->pmmu));
	prop->dmmu.start_addr = (VA_HOST_SPACE_START + VA_HOST_SPACE_SIZE / 2);
	prop->dmmu.end_addr = VA_HOST_SPACE_END;
	prop->dmmu.page_size = PAGE_SIZE_2MB;

	prop->cfg_size = CFG_SIZE;
	prop->max_asid = MAX_ASID;
	prop->num_of_events = GAUDI_EVENT_SIZE;
	prop->tpc_enabled_mask = TPC_ENABLED_MASK;

	set_default_power_values(hdev);

	prop->cb_pool_cb_cnt = GAUDI_CB_POOL_CB_CNT;
	prop->cb_pool_cb_size = GAUDI_CB_POOL_CB_SIZE;

	prop->pcie_dbi_base_address = mmPCIE_DBI_BASE;
	prop->pcie_aux_dbi_reg_addr = CFG_BASE + mmPCIE_AUX_DBI;

	strncpy(prop->cpucp_info.card_name, GAUDI_DEFAULT_CARD_NAME,
					CARD_NAME_MAX_LEN);

	prop->max_pending_cs = GAUDI_MAX_PENDING_CS;

	prop->first_available_user_sob[HL_GAUDI_WS_DCORE] =
			prop->sync_stream_first_sob +
			(num_sync_stream_queues * HL_RSVD_SOBS);
	prop->first_available_user_mon[HL_GAUDI_WS_DCORE] =
			prop->sync_stream_first_mon +
			(num_sync_stream_queues * HL_RSVD_MONS);

	prop->first_available_user_interrupt = USHRT_MAX;

	for (i = 0 ; i < HL_MAX_DCORES ; i++)
		prop->first_available_cq[i] = USHRT_MAX;

	prop->fw_cpu_boot_dev_sts0_valid = false;
	prop->fw_cpu_boot_dev_sts1_valid = false;
	prop->hard_reset_done_by_fw = false;
	prop->gic_interrupts_enable = true;

	prop->server_type = HL_SERVER_TYPE_UNKNOWN;

	prop->clk_pll_index = HL_GAUDI_MME_PLL;
	prop->max_freq_value = GAUDI_MAX_CLK_FREQ;

	prop->use_get_power_for_reset_history = true;

	prop->configurable_stop_on_err = true;

	prop->set_max_power_on_device_init = true;

	prop->dma_mask = 48;

	return 0;
}

static int gaudi_pci_bars_map(struct hl_device *hdev)
{
	static const char * const name[] = {"SRAM", "CFG", "HBM"};
	bool is_wc[3] = {false, false, true};
	int rc;

	rc = hl_pci_bars_map(hdev, name, is_wc);
	if (rc)
		return rc;

	hdev->rmmio = hdev->pcie_bar[CFG_BAR_ID] +
			(CFG_BASE - SPI_FLASH_BASE_ADDR);

	return 0;
}

static u64 gaudi_set_hbm_bar_base(struct hl_device *hdev, u64 addr)
{
	struct gaudi_device *gaudi = hdev->asic_specific;
	struct hl_inbound_pci_region pci_region;
	u64 old_addr = addr;
	int rc;

	if ((gaudi) && (gaudi->hbm_bar_cur_addr == addr))
		return old_addr;

	if (hdev->asic_prop.iatu_done_by_fw)
		return U64_MAX;

	/* Inbound Region 2 - Bar 4 - Point to HBM */
	pci_region.mode = PCI_BAR_MATCH_MODE;
	pci_region.bar = HBM_BAR_ID;
	pci_region.addr = addr;
	rc = hl_pci_set_inbound_region(hdev, 2, &pci_region);
	if (rc)
		return U64_MAX;

	if (gaudi) {
		old_addr = gaudi->hbm_bar_cur_addr;
		gaudi->hbm_bar_cur_addr = addr;
	}

	return old_addr;
}

static int gaudi_init_iatu(struct hl_device *hdev)
{
	struct hl_inbound_pci_region inbound_region;
	struct hl_outbound_pci_region outbound_region;
	int rc;

	if (hdev->asic_prop.iatu_done_by_fw)
		return 0;

	/* Inbound Region 0 - Bar 0 - Point to SRAM + CFG */
	inbound_region.mode = PCI_BAR_MATCH_MODE;
	inbound_region.bar = SRAM_BAR_ID;
	inbound_region.addr = SRAM_BASE_ADDR;
	rc = hl_pci_set_inbound_region(hdev, 0, &inbound_region);
	if (rc)
		goto done;

	/* Inbound Region 1 - Bar 2 - Point to SPI FLASH */
	inbound_region.mode = PCI_BAR_MATCH_MODE;
	inbound_region.bar = CFG_BAR_ID;
	inbound_region.addr = SPI_FLASH_BASE_ADDR;
	rc = hl_pci_set_inbound_region(hdev, 1, &inbound_region);
	if (rc)
		goto done;

	/* Inbound Region 2 - Bar 4 - Point to HBM */
	inbound_region.mode = PCI_BAR_MATCH_MODE;
	inbound_region.bar = HBM_BAR_ID;
	inbound_region.addr = DRAM_PHYS_BASE;
	rc = hl_pci_set_inbound_region(hdev, 2, &inbound_region);
	if (rc)
		goto done;

	/* Outbound Region 0 - Point to Host */
	outbound_region.addr = HOST_PHYS_BASE;
	outbound_region.size = HOST_PHYS_SIZE;
	rc = hl_pci_set_outbound_region(hdev, &outbound_region);

done:
	return rc;
}

static enum hl_device_hw_state gaudi_get_hw_state(struct hl_device *hdev)
{
	return RREG32(mmHW_STATE);
}

static int gaudi_early_init(struct hl_device *hdev)
{
	struct asic_fixed_properties *prop = &hdev->asic_prop;
	struct pci_dev *pdev = hdev->pdev;
	resource_size_t pci_bar_size;
	u32 fw_boot_status;
	int rc;

	rc = gaudi_set_fixed_properties(hdev);
	if (rc) {
		dev_err(hdev->dev, "Failed setting fixed properties\n");
		return rc;
	}

	/* Check BAR sizes */
	pci_bar_size = pci_resource_len(pdev, SRAM_BAR_ID);

	if (pci_bar_size != SRAM_BAR_SIZE) {
		dev_err(hdev->dev, "Not " HL_NAME "? BAR %d size %pa, expecting %llu\n",
			SRAM_BAR_ID, &pci_bar_size, SRAM_BAR_SIZE);
		rc = -ENODEV;
		goto free_queue_props;
	}

	pci_bar_size = pci_resource_len(pdev, CFG_BAR_ID);

	if (pci_bar_size != CFG_BAR_SIZE) {
		dev_err(hdev->dev, "Not " HL_NAME "? BAR %d size %pa, expecting %llu\n",
			CFG_BAR_ID, &pci_bar_size, CFG_BAR_SIZE);
		rc = -ENODEV;
		goto free_queue_props;
	}

	prop->dram_pci_bar_size = pci_resource_len(pdev, HBM_BAR_ID);
	hdev->dram_pci_bar_start = pci_resource_start(pdev, HBM_BAR_ID);

	/* If FW security is enabled at this point it means no access to ELBI */
	if (hdev->asic_prop.fw_security_enabled) {
		hdev->asic_prop.iatu_done_by_fw = true;

		/*
		 * GIC-security-bit can ONLY be set by CPUCP, so in this stage
		 * decision can only be taken based on PCI ID security.
		 */
		hdev->asic_prop.gic_interrupts_enable = false;
		goto pci_init;
	}

	rc = hl_pci_elbi_read(hdev, CFG_BASE + mmCPU_BOOT_DEV_STS0,
				&fw_boot_status);
	if (rc)
		goto free_queue_props;

	/* Check whether FW is configuring iATU */
	if ((fw_boot_status & CPU_BOOT_DEV_STS0_ENABLED) &&
			(fw_boot_status & CPU_BOOT_DEV_STS0_FW_IATU_CONF_EN))
		hdev->asic_prop.iatu_done_by_fw = true;

pci_init:
	rc = hl_pci_init(hdev);
	if (rc)
		goto free_queue_props;

	/* Before continuing in the initialization, we need to read the preboot
	 * version to determine whether we run with a security-enabled firmware
	 */
	rc = hl_fw_read_preboot_status(hdev);
	if (rc) {
		if (hdev->reset_on_preboot_fail)
			hdev->asic_funcs->hw_fini(hdev, true, false);
		goto pci_fini;
	}

	if (gaudi_get_hw_state(hdev) == HL_DEVICE_HW_STATE_DIRTY) {
		dev_dbg(hdev->dev, "H/W state is dirty, must reset before initializing\n");
		hdev->asic_funcs->hw_fini(hdev, true, false);
	}

	return 0;

pci_fini:
	hl_pci_fini(hdev);
free_queue_props:
	kfree(hdev->asic_prop.hw_queues_props);
	return rc;
}

static int gaudi_early_fini(struct hl_device *hdev)
{
	kfree(hdev->asic_prop.hw_queues_props);
	hl_pci_fini(hdev);

	return 0;
}

/**
 * gaudi_fetch_psoc_frequency - Fetch PSOC frequency values
 *
 * @hdev: pointer to hl_device structure
 *
 */
static int gaudi_fetch_psoc_frequency(struct hl_device *hdev)
{
	struct asic_fixed_properties *prop = &hdev->asic_prop;
	u32 nr = 0, nf = 0, od = 0, div_fctr = 0, pll_clk, div_sel;
	u16 pll_freq_arr[HL_PLL_NUM_OUTPUTS], freq;
	int rc;

	if (hdev->asic_prop.fw_security_enabled) {
		struct gaudi_device *gaudi = hdev->asic_specific;

		if (!(gaudi->hw_cap_initialized & HW_CAP_CPU_Q))
			return 0;

		rc = hl_fw_cpucp_pll_info_get(hdev, HL_GAUDI_CPU_PLL, pll_freq_arr);

		if (rc)
			return rc;

		freq = pll_freq_arr[2];
	} else {
		/* Backward compatibility */
		div_fctr = RREG32(mmPSOC_CPU_PLL_DIV_FACTOR_2);
		div_sel = RREG32(mmPSOC_CPU_PLL_DIV_SEL_2);
		nr = RREG32(mmPSOC_CPU_PLL_NR);
		nf = RREG32(mmPSOC_CPU_PLL_NF);
		od = RREG32(mmPSOC_CPU_PLL_OD);

		if (div_sel == DIV_SEL_REF_CLK ||
				div_sel == DIV_SEL_DIVIDED_REF) {
			if (div_sel == DIV_SEL_REF_CLK)
				freq = PLL_REF_CLK;
			else
				freq = PLL_REF_CLK / (div_fctr + 1);
		} else if (div_sel == DIV_SEL_PLL_CLK ||
			div_sel == DIV_SEL_DIVIDED_PLL) {
			pll_clk = PLL_REF_CLK * (nf + 1) /
					((nr + 1) * (od + 1));
			if (div_sel == DIV_SEL_PLL_CLK)
				freq = pll_clk;
			else
				freq = pll_clk / (div_fctr + 1);
		} else {
			dev_warn(hdev->dev,
				"Received invalid div select value: %d",
				div_sel);
			freq = 0;
		}
	}

	prop->psoc_timestamp_frequency = freq;
	prop->psoc_pci_pll_nr = nr;
	prop->psoc_pci_pll_nf = nf;
	prop->psoc_pci_pll_od = od;
	prop->psoc_pci_pll_div_factor = div_fctr;

	return 0;
}

static int _gaudi_init_tpc_mem(struct hl_device *hdev,
		dma_addr_t tpc_kernel_src_addr, u32 tpc_kernel_size)
{
	struct asic_fixed_properties *prop = &hdev->asic_prop;
	struct packet_lin_dma *init_tpc_mem_pkt;
	struct hl_cs_job *job;
	struct hl_cb *cb;
	u64 dst_addr;
	u32 cb_size, ctl;
	u8 tpc_id;
	int rc;

	cb = hl_cb_kernel_create(hdev, PAGE_SIZE, false);
	if (!cb)
		return -EFAULT;

	init_tpc_mem_pkt = cb->kernel_address;
	cb_size = sizeof(*init_tpc_mem_pkt);
	memset(init_tpc_mem_pkt, 0, cb_size);

	init_tpc_mem_pkt->tsize = cpu_to_le32(tpc_kernel_size);

	ctl = FIELD_PREP(GAUDI_PKT_CTL_OPCODE_MASK, PACKET_LIN_DMA);
	ctl |= FIELD_PREP(GAUDI_PKT_LIN_DMA_CTL_LIN_MASK, 1);
	ctl |= FIELD_PREP(GAUDI_PKT_CTL_RB_MASK, 1);
	ctl |= FIELD_PREP(GAUDI_PKT_CTL_MB_MASK, 1);

	init_tpc_mem_pkt->ctl = cpu_to_le32(ctl);

	init_tpc_mem_pkt->src_addr = cpu_to_le64(tpc_kernel_src_addr);
	dst_addr = (prop->sram_user_base_address &
			GAUDI_PKT_LIN_DMA_DST_ADDR_MASK) >>
			GAUDI_PKT_LIN_DMA_DST_ADDR_SHIFT;
	init_tpc_mem_pkt->dst_addr |= cpu_to_le64(dst_addr);

	job = hl_cs_allocate_job(hdev, QUEUE_TYPE_EXT, true);
	if (!job) {
		dev_err(hdev->dev, "Failed to allocate a new job\n");
		rc = -ENOMEM;
		goto release_cb;
	}

	job->id = 0;
	job->user_cb = cb;
	atomic_inc(&job->user_cb->cs_cnt);
	job->user_cb_size = cb_size;
	job->hw_queue_id = GAUDI_QUEUE_ID_DMA_0_0;
	job->patched_cb = job->user_cb;
	job->job_cb_size = job->user_cb_size + sizeof(struct packet_msg_prot);

	hl_debugfs_add_job(hdev, job);

	rc = gaudi_send_job_on_qman0(hdev, job);

	if (rc)
		goto free_job;

	for (tpc_id = 0 ; tpc_id < TPC_NUMBER_OF_ENGINES ; tpc_id++) {
		rc = gaudi_run_tpc_kernel(hdev, dst_addr, tpc_id);
		if (rc)
			break;
	}

free_job:
	hl_userptr_delete_list(hdev, &job->userptr_list);
	hl_debugfs_remove_job(hdev, job);
	kfree(job);
	atomic_dec(&cb->cs_cnt);

release_cb:
	hl_cb_put(cb);
	hl_cb_destroy(&hdev->kernel_mem_mgr, cb->buf->handle);

	return rc;
}

/*
 * gaudi_init_tpc_mem() - Initialize TPC memories.
 * @hdev: Pointer to hl_device structure.
 *
 * Copy TPC kernel fw from firmware file and run it to initialize TPC memories.
 *
 * Return: 0 for success, negative value for error.
 */
static int gaudi_init_tpc_mem(struct hl_device *hdev)
{
	const struct firmware *fw;
	size_t fw_size;
	void *cpu_addr;
	dma_addr_t dma_handle;
	int rc, count = 5;

again:
	rc = request_firmware(&fw, GAUDI_TPC_FW_FILE, hdev->dev);
	if (rc == -EINTR && count-- > 0) {
		msleep(50);
		goto again;
	}

	if (rc) {
		dev_err(hdev->dev, "Failed to load firmware file %s\n",
				GAUDI_TPC_FW_FILE);
		goto out;
	}

	fw_size = fw->size;
	cpu_addr = hl_asic_dma_alloc_coherent(hdev, fw_size, &dma_handle, GFP_KERNEL | __GFP_ZERO);
	if (!cpu_addr) {
		dev_err(hdev->dev,
			"Failed to allocate %zu of dma memory for TPC kernel\n",
			fw_size);
		rc = -ENOMEM;
		goto out;
	}

	memcpy(cpu_addr, fw->data, fw_size);

	rc = _gaudi_init_tpc_mem(hdev, dma_handle, fw_size);

	hl_asic_dma_free_coherent(hdev, fw->size, cpu_addr, dma_handle);

out:
	release_firmware(fw);
	return rc;
}

static void gaudi_collective_map_sobs(struct hl_device *hdev, u32 stream)
{
	struct gaudi_device *gaudi = hdev->asic_specific;
	struct gaudi_collective_properties *prop = &gaudi->collective_props;
	struct hl_hw_queue *q;
	u32 i, sob_id, sob_group_id, queue_id;

	/* Iterate through SOB groups and assign a SOB for each slave queue */
	sob_group_id =
		stream * HL_RSVD_SOBS + prop->curr_sob_group_idx[stream];
	sob_id = prop->hw_sob_group[sob_group_id].base_sob_id;

	queue_id = GAUDI_QUEUE_ID_NIC_0_0 + stream;
	for (i = 0 ; i < NIC_NUMBER_OF_ENGINES ; i++) {
		q = &hdev->kernel_queues[queue_id + (4 * i)];
		q->sync_stream_prop.collective_sob_id = sob_id + i;
	}

	/* Both DMA5 and TPC7 use the same resources since only a single
	 * engine need to participate in the reduction process
	 */
	queue_id = GAUDI_QUEUE_ID_DMA_5_0 + stream;
	q = &hdev->kernel_queues[queue_id];
	q->sync_stream_prop.collective_sob_id =
			sob_id + NIC_NUMBER_OF_ENGINES;

	queue_id = GAUDI_QUEUE_ID_TPC_7_0 + stream;
	q = &hdev->kernel_queues[queue_id];
	q->sync_stream_prop.collective_sob_id =
			sob_id + NIC_NUMBER_OF_ENGINES;
}

static void gaudi_sob_group_hw_reset(struct kref *ref)
{
	struct gaudi_hw_sob_group *hw_sob_group =
		container_of(ref, struct gaudi_hw_sob_group, kref);
	struct hl_device *hdev = hw_sob_group->hdev;
	int i;

	for (i = 0 ; i < NUMBER_OF_SOBS_IN_GRP ; i++)
		WREG32((mmSYNC_MNGR_W_S_SYNC_MNGR_OBJS_SOB_OBJ_0 +
			(hw_sob_group->base_sob_id * 4) + (i * 4)), 0);

	kref_init(&hw_sob_group->kref);
}

static void gaudi_sob_group_reset_error(struct kref *ref)
{
	struct gaudi_hw_sob_group *hw_sob_group =
		container_of(ref, struct gaudi_hw_sob_group, kref);
	struct hl_device *hdev = hw_sob_group->hdev;

	dev_crit(hdev->dev,
		"SOB release shouldn't be called here, base_sob_id: %d\n",
		hw_sob_group->base_sob_id);
}

static void gaudi_collective_mstr_sob_mask_set(struct gaudi_device *gaudi)
{
	struct gaudi_collective_properties *prop;
	int i;

	prop = &gaudi->collective_props;

	memset(prop->mstr_sob_mask, 0, sizeof(prop->mstr_sob_mask));

	for (i = 0 ; i < NIC_NUMBER_OF_ENGINES ; i++)
		if (gaudi->hw_cap_initialized & BIT(HW_CAP_NIC_SHIFT + i))
			prop->mstr_sob_mask[i / HL_MAX_SOBS_PER_MONITOR] |=
					BIT(i % HL_MAX_SOBS_PER_MONITOR);
	/* Set collective engine bit */
	prop->mstr_sob_mask[i / HL_MAX_SOBS_PER_MONITOR] |=
				BIT(i % HL_MAX_SOBS_PER_MONITOR);
}

static int gaudi_collective_init(struct hl_device *hdev)
{
	u32 i, sob_id, reserved_sobs_per_group;
	struct gaudi_collective_properties *prop;
	struct gaudi_device *gaudi;

	gaudi = hdev->asic_specific;
	prop = &gaudi->collective_props;
	sob_id = hdev->asic_prop.collective_first_sob;

	/* First sob in group must be aligned to HL_MAX_SOBS_PER_MONITOR */
	reserved_sobs_per_group =
		ALIGN(NUMBER_OF_SOBS_IN_GRP, HL_MAX_SOBS_PER_MONITOR);

	/* Init SOB groups */
	for (i = 0 ; i < NUM_SOB_GROUPS; i++) {
		prop->hw_sob_group[i].hdev = hdev;
		prop->hw_sob_group[i].base_sob_id = sob_id;
		sob_id += reserved_sobs_per_group;
		gaudi_sob_group_hw_reset(&prop->hw_sob_group[i].kref);
	}

	for (i = 0 ; i < QMAN_STREAMS; i++) {
		prop->next_sob_group_val[i] = 1;
		prop->curr_sob_group_idx[i] = 0;
		gaudi_collective_map_sobs(hdev, i);
	}

	gaudi_collective_mstr_sob_mask_set(gaudi);

	return 0;
}

static void gaudi_reset_sob_group(struct hl_device *hdev, u16 sob_group)
{
	struct gaudi_device *gaudi = hdev->asic_specific;
	struct gaudi_collective_properties *cprop = &gaudi->collective_props;

	kref_put(&cprop->hw_sob_group[sob_group].kref,
					gaudi_sob_group_hw_reset);
}

static void gaudi_collective_master_init_job(struct hl_device *hdev,
		struct hl_cs_job *job, u32 stream, u32 sob_group_offset)
{
	u32 master_sob_base, master_monitor, queue_id, cb_size = 0;
	struct gaudi_collective_properties *cprop;
	struct hl_gen_wait_properties wait_prop;
	struct hl_sync_stream_properties *prop;
	struct gaudi_device *gaudi;

	gaudi = hdev->asic_specific;
	cprop = &gaudi->collective_props;
	queue_id = job->hw_queue_id;
	prop = &hdev->kernel_queues[queue_id].sync_stream_prop;

	master_sob_base =
		cprop->hw_sob_group[sob_group_offset].base_sob_id;
	master_monitor = prop->collective_mstr_mon_id[0];

	cprop->hw_sob_group[sob_group_offset].queue_id = queue_id;

	dev_dbg(hdev->dev,
		"Generate master wait CBs, sob %d (mask %#x), val:0x%x, mon %u, q %d\n",
		master_sob_base, cprop->mstr_sob_mask[0],
		cprop->next_sob_group_val[stream],
		master_monitor, queue_id);

	wait_prop.data = (void *) job->patched_cb;
	wait_prop.sob_base = master_sob_base;
	wait_prop.sob_mask = cprop->mstr_sob_mask[0];
	wait_prop.sob_val = cprop->next_sob_group_val[stream];
	wait_prop.mon_id = master_monitor;
	wait_prop.q_idx = queue_id;
	wait_prop.size = cb_size;
	cb_size += gaudi_gen_wait_cb(hdev, &wait_prop);

	master_sob_base += HL_MAX_SOBS_PER_MONITOR;
	master_monitor = prop->collective_mstr_mon_id[1];

	dev_dbg(hdev->dev,
		"Generate master wait CBs, sob %d (mask %#x), val:0x%x, mon %u, q %d\n",
		master_sob_base, cprop->mstr_sob_mask[1],
		cprop->next_sob_group_val[stream],
		master_monitor, queue_id);

	wait_prop.sob_base = master_sob_base;
	wait_prop.sob_mask = cprop->mstr_sob_mask[1];
	wait_prop.mon_id = master_monitor;
	wait_prop.size = cb_size;
	cb_size += gaudi_gen_wait_cb(hdev, &wait_prop);
}

static void gaudi_collective_slave_init_job(struct hl_device *hdev,
		struct hl_cs_job *job, struct hl_cs_compl *cs_cmpl)
{
	struct hl_gen_wait_properties wait_prop;
	struct hl_sync_stream_properties *prop;
	u32 queue_id, cb_size = 0;

	queue_id = job->hw_queue_id;
	prop = &hdev->kernel_queues[queue_id].sync_stream_prop;

	if (job->cs->encaps_signals) {
		/* use the encaps signal handle store earlier in the flow
		 * and set the SOB information from the encaps
		 * signals handle
		 */
		hl_hw_queue_encaps_sig_set_sob_info(hdev, job->cs, job,
						cs_cmpl);

		dev_dbg(hdev->dev, "collective wait: Sequence %llu found, sob_id: %u,  wait for sob_val: %u\n",
				job->cs->sequence,
				cs_cmpl->hw_sob->sob_id,
				cs_cmpl->sob_val);
	}

	/* Add to wait CBs using slave monitor */
	wait_prop.data = (void *) job->user_cb;
	wait_prop.sob_base = cs_cmpl->hw_sob->sob_id;
	wait_prop.sob_mask = 0x1;
	wait_prop.sob_val = cs_cmpl->sob_val;
	wait_prop.mon_id = prop->collective_slave_mon_id;
	wait_prop.q_idx = queue_id;
	wait_prop.size = cb_size;

	dev_dbg(hdev->dev,
		"Generate slave wait CB, sob %d, val:%x, mon %d, q %d\n",
		cs_cmpl->hw_sob->sob_id, cs_cmpl->sob_val,
		prop->collective_slave_mon_id, queue_id);

	cb_size += gaudi_gen_wait_cb(hdev, &wait_prop);

	dev_dbg(hdev->dev,
		"generate signal CB, sob_id: %d, sob val: 1, q_idx: %d\n",
		prop->collective_sob_id, queue_id);

	cb_size += gaudi_gen_signal_cb(hdev, job->user_cb,
			prop->collective_sob_id, cb_size, false);
}

static int gaudi_collective_wait_init_cs(struct hl_cs *cs)
{
	struct hl_cs_compl *signal_cs_cmpl =
		container_of(cs->signal_fence, struct hl_cs_compl, base_fence);
	struct hl_cs_compl *cs_cmpl =
		container_of(cs->fence, struct hl_cs_compl, base_fence);
	struct hl_cs_encaps_sig_handle *handle = cs->encaps_sig_hdl;
	struct gaudi_collective_properties *cprop;
	u32 stream, queue_id, sob_group_offset;
	struct gaudi_device *gaudi;
	struct hl_device *hdev;
	struct hl_cs_job *job;
	struct hl_ctx *ctx;

	ctx = cs->ctx;
	hdev = ctx->hdev;
	gaudi = hdev->asic_specific;
	cprop = &gaudi->collective_props;

	if (cs->encaps_signals) {
		cs_cmpl->hw_sob = handle->hw_sob;
		/* at this checkpoint we only need the hw_sob pointer
		 * for the completion check before start going over the jobs
		 * of the master/slaves, the sob_value will be taken later on
		 * in gaudi_collective_slave_init_job depends on each
		 * job wait offset value.
		 */
		cs_cmpl->sob_val = 0;
	} else {
		/* copy the SOB id and value of the signal CS */
		cs_cmpl->hw_sob = signal_cs_cmpl->hw_sob;
		cs_cmpl->sob_val = signal_cs_cmpl->sob_val;
	}

	/* check again if the signal cs already completed.
	 * if yes then don't send any wait cs since the hw_sob
	 * could be in reset already. if signal is not completed
	 * then get refcount to hw_sob to prevent resetting the sob
	 * while wait cs is not submitted.
	 * note that this check is protected by two locks,
	 * hw queue lock and completion object lock,
	 * and the same completion object lock also protects
	 * the hw_sob reset handler function.
	 * The hw_queue lock prevent out of sync of hw_sob
	 * refcount value, changed by signal/wait flows.
	 */
	spin_lock(&signal_cs_cmpl->lock);

	if (completion_done(&cs->signal_fence->completion)) {
		spin_unlock(&signal_cs_cmpl->lock);
		return -EINVAL;
	}
	/* Increment kref since all slave queues are now waiting on it */
	kref_get(&cs_cmpl->hw_sob->kref);

	spin_unlock(&signal_cs_cmpl->lock);

	/* Calculate the stream from collective master queue (1st job) */
	job = list_first_entry(&cs->job_list, struct hl_cs_job, cs_node);
	stream = job->hw_queue_id % 4;
	sob_group_offset =
		stream * HL_RSVD_SOBS + cprop->curr_sob_group_idx[stream];

	list_for_each_entry(job, &cs->job_list, cs_node) {
		queue_id = job->hw_queue_id;

		if (hdev->kernel_queues[queue_id].collective_mode ==
				HL_COLLECTIVE_MASTER)
			gaudi_collective_master_init_job(hdev, job, stream,
						sob_group_offset);
		else
			gaudi_collective_slave_init_job(hdev, job, cs_cmpl);
	}

	cs_cmpl->sob_group = sob_group_offset;

	/* Handle sob group kref and wraparound */
	kref_get(&cprop->hw_sob_group[sob_group_offset].kref);
	cprop->next_sob_group_val[stream]++;

	if (cprop->next_sob_group_val[stream] == HL_MAX_SOB_VAL) {
		/*
		 * Decrement as we reached the max value.
		 * The release function won't be called here as we've
		 * just incremented the refcount.
		 */
		kref_put(&cprop->hw_sob_group[sob_group_offset].kref,
				gaudi_sob_group_reset_error);
		cprop->next_sob_group_val[stream] = 1;
		/* only two SOBs are currently in use */
		cprop->curr_sob_group_idx[stream] =
			(cprop->curr_sob_group_idx[stream] + 1) &
							(HL_RSVD_SOBS - 1);

		gaudi_collective_map_sobs(hdev, stream);

		dev_dbg(hdev->dev, "switched to SOB group %d, stream: %d\n",
				cprop->curr_sob_group_idx[stream], stream);
	}

	mb();
	hl_fence_put(cs->signal_fence);
	cs->signal_fence = NULL;

	return 0;
}

static u32 gaudi_get_patched_cb_extra_size(u32 user_cb_size)
{
	u32 cacheline_end, additional_commands;

	cacheline_end = round_up(user_cb_size, DEVICE_CACHE_LINE_SIZE);
	additional_commands = sizeof(struct packet_msg_prot) * 2;

	if (user_cb_size + additional_commands > cacheline_end)
		return cacheline_end - user_cb_size + additional_commands;
	else
		return additional_commands;
}

static int gaudi_collective_wait_create_job(struct hl_device *hdev,
		struct hl_ctx *ctx, struct hl_cs *cs,
		enum hl_collective_mode mode, u32 queue_id, u32 wait_queue_id,
		u32 encaps_signal_offset)
{
	struct hw_queue_properties *hw_queue_prop;
	struct hl_cs_counters_atomic *cntr;
	struct hl_cs_job *job;
	struct hl_cb *cb;
	u32 cb_size;
	bool patched_cb;

	cntr = &hdev->aggregated_cs_counters;

	if (mode == HL_COLLECTIVE_MASTER) {
		/* CB size of collective master queue contains
		 * 4 msg short packets for monitor 1 configuration
		 * 1 fence packet
		 * 4 msg short packets for monitor 2 configuration
		 * 1 fence packet
		 * 2 msg prot packets for completion and MSI
		 */
		cb_size = sizeof(struct packet_msg_short) * 8 +
				sizeof(struct packet_fence) * 2 +
				sizeof(struct packet_msg_prot) * 2;
		patched_cb = true;
	} else {
		/* CB size of collective slave queues contains
		 * 4 msg short packets for monitor configuration
		 * 1 fence packet
		 * 1 additional msg short packet for sob signal
		 */
		cb_size = sizeof(struct packet_msg_short) * 5 +
				sizeof(struct packet_fence);
		patched_cb = false;
	}

	hw_queue_prop = &hdev->asic_prop.hw_queues_props[queue_id];
	job = hl_cs_allocate_job(hdev, hw_queue_prop->type, true);
	if (!job) {
		atomic64_inc(&ctx->cs_counters.out_of_mem_drop_cnt);
		atomic64_inc(&cntr->out_of_mem_drop_cnt);
		dev_err(hdev->dev, "Failed to allocate a new job\n");
		return -ENOMEM;
	}

	/* Allocate internal mapped CB for non patched CBs */
	cb = hl_cb_kernel_create(hdev, cb_size,
			hdev->mmu_enable && !patched_cb);
	if (!cb) {
		atomic64_inc(&ctx->cs_counters.out_of_mem_drop_cnt);
		atomic64_inc(&cntr->out_of_mem_drop_cnt);
		kfree(job);
		return -EFAULT;
	}

	job->id = 0;
	job->cs = cs;
	job->user_cb = cb;
	atomic_inc(&job->user_cb->cs_cnt);
	job->user_cb_size = cb_size;
	job->hw_queue_id = queue_id;

	/* since its guaranteed to have only one chunk in the collective wait
	 * cs, we can use this chunk to set the encapsulated signal offset
	 * in the jobs.
	 */
	if (cs->encaps_signals)
		job->encaps_sig_wait_offset = encaps_signal_offset;

	/*
	 * No need in parsing, user CB is the patched CB.
	 * We call hl_cb_destroy() out of two reasons - we don't need
	 * the CB in the CB idr anymore and to decrement its refcount as
	 * it was incremented inside hl_cb_kernel_create().
	 */
	if (patched_cb)
		job->patched_cb = job->user_cb;
	else
		job->patched_cb = NULL;

	job->job_cb_size = job->user_cb_size;
	hl_cb_destroy(&hdev->kernel_mem_mgr, cb->buf->handle);

	/* increment refcount as for external queues we get completion */
	if (hw_queue_prop->type == QUEUE_TYPE_EXT)
		cs_get(cs);

	cs->jobs_in_queue_cnt[job->hw_queue_id]++;

	list_add_tail(&job->cs_node, &cs->job_list);

	hl_debugfs_add_job(hdev, job);

	return 0;
}

static int gaudi_collective_wait_create_jobs(struct hl_device *hdev,
		struct hl_ctx *ctx, struct hl_cs *cs,
		u32 wait_queue_id, u32 collective_engine_id,
		u32 encaps_signal_offset)
{
	struct gaudi_device *gaudi = hdev->asic_specific;
	struct hw_queue_properties *hw_queue_prop;
	u32 queue_id, collective_queue, num_jobs;
	u32 stream, nic_queue, nic_idx = 0;
	bool skip;
	int i, rc = 0;

	/* Verify wait queue id is configured as master */
	hw_queue_prop = &hdev->asic_prop.hw_queues_props[wait_queue_id];
	if (!(hw_queue_prop->collective_mode == HL_COLLECTIVE_MASTER)) {
		dev_err(hdev->dev,
			"Queue %d is not configured as collective master\n",
			wait_queue_id);
		return -EINVAL;
	}

	/* Verify engine id is supported */
	if (collective_engine_id != GAUDI_ENGINE_ID_DMA_5 &&
			collective_engine_id != GAUDI_ENGINE_ID_TPC_7) {
		dev_err(hdev->dev,
			"Collective wait does not support engine %u\n",
			collective_engine_id);
		return -EINVAL;
	}

	stream = wait_queue_id % 4;

	if (collective_engine_id == GAUDI_ENGINE_ID_DMA_5)
		collective_queue = GAUDI_QUEUE_ID_DMA_5_0 + stream;
	else
		collective_queue = GAUDI_QUEUE_ID_TPC_7_0 + stream;

	num_jobs = NUMBER_OF_SOBS_IN_GRP + 1;
	nic_queue = GAUDI_QUEUE_ID_NIC_0_0 + stream;

	/* First job goes to the collective master queue, it will wait for
	 * the collective slave queues to finish execution.
	 * The synchronization is done using two monitors:
	 * First monitor for NICs 0-7, second monitor for NICs 8-9 and the
	 * reduction engine (DMA5/TPC7).
	 *
	 * Rest of the jobs goes to the collective slave queues which will
	 * all wait for the user to signal sob 'cs_cmpl->sob_val'.
	 */
	for (i = 0 ; i < num_jobs ; i++) {
		if (i == 0) {
			queue_id = wait_queue_id;
			rc = gaudi_collective_wait_create_job(hdev, ctx, cs,
				HL_COLLECTIVE_MASTER, queue_id,
				wait_queue_id, encaps_signal_offset);
		} else {
			if (nic_idx < NIC_NUMBER_OF_ENGINES) {
				if (gaudi->hw_cap_initialized &
					BIT(HW_CAP_NIC_SHIFT + nic_idx))
					skip = false;
				else
					skip = true;

				queue_id = nic_queue;
				nic_queue += 4;
				nic_idx++;

				if (skip)
					continue;
			} else {
				queue_id = collective_queue;
			}

			rc = gaudi_collective_wait_create_job(hdev, ctx, cs,
				HL_COLLECTIVE_SLAVE, queue_id,
				wait_queue_id, encaps_signal_offset);
		}

		if (rc)
			return rc;
	}

	return rc;
}

static int gaudi_late_init(struct hl_device *hdev)
{
	struct gaudi_device *gaudi = hdev->asic_specific;
	int rc;

	rc = gaudi->cpucp_info_get(hdev);
	if (rc) {
		dev_err(hdev->dev, "Failed to get cpucp info\n");
		return rc;
	}

	if ((hdev->card_type == cpucp_card_type_pci) &&
			(hdev->nic_ports_mask & 0x3)) {
		dev_info(hdev->dev,
			"PCI card detected, only 8 ports are enabled\n");
		hdev->nic_ports_mask &= ~0x3;

		/* Stop and disable unused NIC QMANs */
		WREG32(mmNIC0_QM0_GLBL_CFG1, NIC0_QM0_GLBL_CFG1_PQF_STOP_MASK |
					NIC0_QM0_GLBL_CFG1_CQF_STOP_MASK |
					NIC0_QM0_GLBL_CFG1_CP_STOP_MASK);

		WREG32(mmNIC0_QM1_GLBL_CFG1, NIC0_QM0_GLBL_CFG1_PQF_STOP_MASK |
					NIC0_QM0_GLBL_CFG1_CQF_STOP_MASK |
					NIC0_QM0_GLBL_CFG1_CP_STOP_MASK);

		WREG32(mmNIC0_QM0_GLBL_CFG0, 0);
		WREG32(mmNIC0_QM1_GLBL_CFG0, 0);

		gaudi->hw_cap_initialized &= ~(HW_CAP_NIC0 | HW_CAP_NIC1);
	}

	rc = hl_fw_send_pci_access_msg(hdev, CPUCP_PACKET_ENABLE_PCI_ACCESS, 0x0);
	if (rc) {
		dev_err(hdev->dev, "Failed to enable PCI access from CPU\n");
		return rc;
	}

	/* Scrub both SRAM and DRAM */
	rc = hdev->asic_funcs->scrub_device_mem(hdev);
	if (rc)
		goto disable_pci_access;

	rc = gaudi_fetch_psoc_frequency(hdev);
	if (rc) {
		dev_err(hdev->dev, "Failed to fetch psoc frequency\n");
		goto disable_pci_access;
	}

	rc = gaudi_mmu_clear_pgt_range(hdev);
	if (rc) {
		dev_err(hdev->dev, "Failed to clear MMU page tables range\n");
		goto disable_pci_access;
	}

	rc = gaudi_init_tpc_mem(hdev);
	if (rc) {
		dev_err(hdev->dev, "Failed to initialize TPC memories\n");
		goto disable_pci_access;
	}

	rc = gaudi_collective_init(hdev);
	if (rc) {
		dev_err(hdev->dev, "Failed to init collective\n");
		goto disable_pci_access;
	}

	/* We only support a single ASID for the user, so for the sake of optimization, just
	 * initialize the ASID one time during device initialization with the fixed value of 1
	 */
	gaudi_mmu_prepare(hdev, 1);

	hl_fw_set_pll_profile(hdev);

	return 0;

disable_pci_access:
	hl_fw_send_pci_access_msg(hdev, CPUCP_PACKET_DISABLE_PCI_ACCESS, 0x0);

	return rc;
}

static void gaudi_late_fini(struct hl_device *hdev)
{
	const struct hwmon_channel_info **channel_info_arr;
	int i = 0;

	if (!hdev->hl_chip_info->info)
		return;

	channel_info_arr = hdev->hl_chip_info->info;

	while (channel_info_arr[i]) {
		kfree(channel_info_arr[i]->config);
		kfree(channel_info_arr[i]);
		i++;
	}

	kfree(channel_info_arr);

	hdev->hl_chip_info->info = NULL;
}

static int gaudi_alloc_cpu_accessible_dma_mem(struct hl_device *hdev)
{
	dma_addr_t dma_addr_arr[GAUDI_ALLOC_CPU_MEM_RETRY_CNT] = {}, end_addr;
	void *virt_addr_arr[GAUDI_ALLOC_CPU_MEM_RETRY_CNT] = {};
	int i, j, rc = 0;

	/*
	 * The device CPU works with 40-bits addresses, while bit 39 must be set
	 * to '1' when accessing the host.
	 * Bits 49:39 of the full host address are saved for a later
	 * configuration of the HW to perform extension to 50 bits.
	 * Because there is a single HW register that holds the extension bits,
	 * these bits must be identical in all allocated range.
	 */

	for (i = 0 ; i < GAUDI_ALLOC_CPU_MEM_RETRY_CNT ; i++) {
		virt_addr_arr[i] = hl_asic_dma_alloc_coherent(hdev, HL_CPU_ACCESSIBLE_MEM_SIZE,
								&dma_addr_arr[i],
								GFP_KERNEL | __GFP_ZERO);
		if (!virt_addr_arr[i]) {
			rc = -ENOMEM;
			goto free_dma_mem_arr;
		}

		end_addr = dma_addr_arr[i] + HL_CPU_ACCESSIBLE_MEM_SIZE - 1;
		if (GAUDI_CPU_PCI_MSB_ADDR(dma_addr_arr[i]) ==
				GAUDI_CPU_PCI_MSB_ADDR(end_addr))
			break;
	}

	if (i == GAUDI_ALLOC_CPU_MEM_RETRY_CNT) {
		dev_err(hdev->dev,
			"MSB of CPU accessible DMA memory are not identical in all range\n");
		rc = -EFAULT;
		goto free_dma_mem_arr;
	}

	hdev->cpu_accessible_dma_mem = virt_addr_arr[i];
	hdev->cpu_accessible_dma_address = dma_addr_arr[i];
	hdev->cpu_pci_msb_addr =
		GAUDI_CPU_PCI_MSB_ADDR(hdev->cpu_accessible_dma_address);

	if (!hdev->asic_prop.fw_security_enabled)
		GAUDI_PCI_TO_CPU_ADDR(hdev->cpu_accessible_dma_address);

free_dma_mem_arr:
	for (j = 0 ; j < i ; j++)
		hl_asic_dma_free_coherent(hdev, HL_CPU_ACCESSIBLE_MEM_SIZE, virt_addr_arr[j],
						dma_addr_arr[j]);

	return rc;
}

static void gaudi_free_internal_qmans_pq_mem(struct hl_device *hdev)
{
	struct gaudi_device *gaudi = hdev->asic_specific;
	struct gaudi_internal_qman_info *q;
	u32 i;

	for (i = 0 ; i < GAUDI_QUEUE_ID_SIZE ; i++) {
		q = &gaudi->internal_qmans[i];
		if (!q->pq_kernel_addr)
			continue;
		hl_asic_dma_free_coherent(hdev, q->pq_size, q->pq_kernel_addr, q->pq_dma_addr);
	}
}

static int gaudi_alloc_internal_qmans_pq_mem(struct hl_device *hdev)
{
	struct gaudi_device *gaudi = hdev->asic_specific;
	struct gaudi_internal_qman_info *q;
	int rc, i;

	for (i = 0 ; i < GAUDI_QUEUE_ID_SIZE ; i++) {
		if (gaudi_queue_type[i] != QUEUE_TYPE_INT)
			continue;

		q = &gaudi->internal_qmans[i];

		switch (i) {
		case GAUDI_QUEUE_ID_DMA_2_0 ... GAUDI_QUEUE_ID_DMA_7_3:
			q->pq_size = HBM_DMA_QMAN_SIZE_IN_BYTES;
			break;
		case GAUDI_QUEUE_ID_MME_0_0 ... GAUDI_QUEUE_ID_MME_1_3:
			q->pq_size = MME_QMAN_SIZE_IN_BYTES;
			break;
		case GAUDI_QUEUE_ID_TPC_0_0 ... GAUDI_QUEUE_ID_TPC_7_3:
			q->pq_size = TPC_QMAN_SIZE_IN_BYTES;
			break;
		case GAUDI_QUEUE_ID_NIC_0_0 ... GAUDI_QUEUE_ID_NIC_9_3:
			q->pq_size = NIC_QMAN_SIZE_IN_BYTES;
			break;
		default:
			dev_err(hdev->dev, "Bad internal queue index %d", i);
			rc = -EINVAL;
			goto free_internal_qmans_pq_mem;
		}

		q->pq_kernel_addr = hl_asic_dma_alloc_coherent(hdev, q->pq_size, &q->pq_dma_addr,
								GFP_KERNEL | __GFP_ZERO);
		if (!q->pq_kernel_addr) {
			rc = -ENOMEM;
			goto free_internal_qmans_pq_mem;
		}
	}

	return 0;

free_internal_qmans_pq_mem:
	gaudi_free_internal_qmans_pq_mem(hdev);
	return rc;
}

static void gaudi_set_pci_memory_regions(struct hl_device *hdev)
{
	struct asic_fixed_properties *prop = &hdev->asic_prop;
	struct pci_mem_region *region;

	/* CFG */
	region = &hdev->pci_mem_region[PCI_REGION_CFG];
	region->region_base = CFG_BASE;
	region->region_size = CFG_SIZE;
	region->offset_in_bar = CFG_BASE - SPI_FLASH_BASE_ADDR;
	region->bar_size = CFG_BAR_SIZE;
	region->bar_id = CFG_BAR_ID;
	region->used = 1;

	/* SRAM */
	region = &hdev->pci_mem_region[PCI_REGION_SRAM];
	region->region_base = SRAM_BASE_ADDR;
	region->region_size = SRAM_SIZE;
	region->offset_in_bar = 0;
	region->bar_size = SRAM_BAR_SIZE;
	region->bar_id = SRAM_BAR_ID;
	region->used = 1;

	/* DRAM */
	region = &hdev->pci_mem_region[PCI_REGION_DRAM];
	region->region_base = DRAM_PHYS_BASE;
	region->region_size = hdev->asic_prop.dram_size;
	region->offset_in_bar = 0;
	region->bar_size = prop->dram_pci_bar_size;
	region->bar_id = HBM_BAR_ID;
	region->used = 1;

	/* SP SRAM */
	region = &hdev->pci_mem_region[PCI_REGION_SP_SRAM];
	region->region_base = PSOC_SCRATCHPAD_ADDR;
	region->region_size = PSOC_SCRATCHPAD_SIZE;
	region->offset_in_bar = PSOC_SCRATCHPAD_ADDR - SPI_FLASH_BASE_ADDR;
	region->bar_size = CFG_BAR_SIZE;
	region->bar_id = CFG_BAR_ID;
	region->used = 1;
}

static int gaudi_sw_init(struct hl_device *hdev)
{
	struct gaudi_device *gaudi;
	u32 i, event_id = 0;
	int rc;

	/* Allocate device structure */
	gaudi = kzalloc(sizeof(*gaudi), GFP_KERNEL);
	if (!gaudi)
		return -ENOMEM;

	for (i = 0 ; i < ARRAY_SIZE(gaudi_irq_map_table) ; i++) {
		if (gaudi_irq_map_table[i].valid) {
			if (event_id == GAUDI_EVENT_SIZE) {
				dev_err(hdev->dev,
					"Event array exceeds the limit of %u events\n",
					GAUDI_EVENT_SIZE);
				rc = -EINVAL;
				goto free_gaudi_device;
			}

			gaudi->events[event_id++] =
					gaudi_irq_map_table[i].fc_id;
		}
	}

	gaudi->cpucp_info_get = gaudi_cpucp_info_get;

	hdev->asic_specific = gaudi;

	/* Create DMA pool for small allocations */
	hdev->dma_pool = dma_pool_create(dev_name(hdev->dev),
			&hdev->pdev->dev, GAUDI_DMA_POOL_BLK_SIZE, 8, 0);
	if (!hdev->dma_pool) {
		dev_err(hdev->dev, "failed to create DMA pool\n");
		rc = -ENOMEM;
		goto free_gaudi_device;
	}

	rc = gaudi_alloc_cpu_accessible_dma_mem(hdev);
	if (rc)
		goto free_dma_pool;

	hdev->cpu_accessible_dma_pool = gen_pool_create(ilog2(32), -1);
	if (!hdev->cpu_accessible_dma_pool) {
		dev_err(hdev->dev,
			"Failed to create CPU accessible DMA pool\n");
		rc = -ENOMEM;
		goto free_cpu_dma_mem;
	}

	rc = gen_pool_add(hdev->cpu_accessible_dma_pool,
				(uintptr_t) hdev->cpu_accessible_dma_mem,
				HL_CPU_ACCESSIBLE_MEM_SIZE, -1);
	if (rc) {
		dev_err(hdev->dev,
			"Failed to add memory to CPU accessible DMA pool\n");
		rc = -EFAULT;
		goto free_cpu_accessible_dma_pool;
	}

	rc = gaudi_alloc_internal_qmans_pq_mem(hdev);
	if (rc)
		goto free_cpu_accessible_dma_pool;

	spin_lock_init(&gaudi->hw_queues_lock);

	hdev->supports_sync_stream = true;
	hdev->supports_coresight = true;
	hdev->supports_staged_submission = true;
	hdev->supports_wait_for_multi_cs = true;

	hdev->asic_funcs->set_pci_memory_regions(hdev);
	hdev->stream_master_qid_arr =
				hdev->asic_funcs->get_stream_master_qid_arr();
	hdev->stream_master_qid_arr_size = GAUDI_STREAM_MASTER_ARR_SIZE;

	return 0;

free_cpu_accessible_dma_pool:
	gen_pool_destroy(hdev->cpu_accessible_dma_pool);
free_cpu_dma_mem:
	if (!hdev->asic_prop.fw_security_enabled)
		GAUDI_CPU_TO_PCI_ADDR(hdev->cpu_accessible_dma_address,
					hdev->cpu_pci_msb_addr);
	hl_asic_dma_free_coherent(hdev, HL_CPU_ACCESSIBLE_MEM_SIZE, hdev->cpu_accessible_dma_mem,
					hdev->cpu_accessible_dma_address);
free_dma_pool:
	dma_pool_destroy(hdev->dma_pool);
free_gaudi_device:
	kfree(gaudi);
	return rc;
}

static int gaudi_sw_fini(struct hl_device *hdev)
{
	struct gaudi_device *gaudi = hdev->asic_specific;

	gaudi_free_internal_qmans_pq_mem(hdev);

	gen_pool_destroy(hdev->cpu_accessible_dma_pool);

	if (!hdev->asic_prop.fw_security_enabled)
		GAUDI_CPU_TO_PCI_ADDR(hdev->cpu_accessible_dma_address,
					hdev->cpu_pci_msb_addr);

	hl_asic_dma_free_coherent(hdev, HL_CPU_ACCESSIBLE_MEM_SIZE, hdev->cpu_accessible_dma_mem,
					hdev->cpu_accessible_dma_address);

	dma_pool_destroy(hdev->dma_pool);

	kfree(gaudi);

	return 0;
}

static irqreturn_t gaudi_irq_handler_single(int irq, void *arg)
{
	struct hl_device *hdev = arg;
	int i;

	if (hdev->disabled)
		return IRQ_HANDLED;

	for (i = 0 ; i < hdev->asic_prop.completion_queues_count ; i++)
		hl_irq_handler_cq(irq, &hdev->completion_queue[i]);

	hl_irq_handler_eq(irq, &hdev->event_queue);

	return IRQ_HANDLED;
}

/*
 * For backward compatibility, new MSI interrupts should be set after the
 * existing CPU and NIC interrupts.
 */
static int gaudi_pci_irq_vector(struct hl_device *hdev, unsigned int nr,
				bool cpu_eq)
{
	int msi_vec;

	if ((nr != GAUDI_EVENT_QUEUE_MSI_IDX) && (cpu_eq))
		dev_crit(hdev->dev, "CPU EQ must use IRQ %d\n",
				GAUDI_EVENT_QUEUE_MSI_IDX);

	msi_vec = ((nr < GAUDI_EVENT_QUEUE_MSI_IDX) || (cpu_eq)) ? nr :
			(nr + NIC_NUMBER_OF_ENGINES + 1);

	return pci_irq_vector(hdev->pdev, msi_vec);
}

static int gaudi_enable_msi_single(struct hl_device *hdev)
{
	int rc, irq;

	dev_dbg(hdev->dev, "Working in single MSI IRQ mode\n");

	irq = gaudi_pci_irq_vector(hdev, 0, false);
	rc = request_irq(irq, gaudi_irq_handler_single, 0,
			"gaudi single msi", hdev);
	if (rc)
		dev_err(hdev->dev,
			"Failed to request single MSI IRQ\n");

	return rc;
}

static int gaudi_enable_msi_multi(struct hl_device *hdev)
{
	int cq_cnt = hdev->asic_prop.completion_queues_count;
	int rc, i, irq_cnt_init, irq;

	for (i = 0, irq_cnt_init = 0 ; i < cq_cnt ; i++, irq_cnt_init++) {
		irq = gaudi_pci_irq_vector(hdev, i, false);
		rc = request_irq(irq, hl_irq_handler_cq, 0, gaudi_irq_name[i],
				&hdev->completion_queue[i]);
		if (rc) {
			dev_err(hdev->dev, "Failed to request IRQ %d", irq);
			goto free_irqs;
		}
	}

	irq = gaudi_pci_irq_vector(hdev, GAUDI_EVENT_QUEUE_MSI_IDX, true);
	rc = request_irq(irq, hl_irq_handler_eq, 0, gaudi_irq_name[cq_cnt],
				&hdev->event_queue);
	if (rc) {
		dev_err(hdev->dev, "Failed to request IRQ %d", irq);
		goto free_irqs;
	}

	return 0;

free_irqs:
	for (i = 0 ; i < irq_cnt_init ; i++)
		free_irq(gaudi_pci_irq_vector(hdev, i, false),
				&hdev->completion_queue[i]);
	return rc;
}

static int gaudi_enable_msi(struct hl_device *hdev)
{
	struct gaudi_device *gaudi = hdev->asic_specific;
	int rc;

	if (gaudi->hw_cap_initialized & HW_CAP_MSI)
		return 0;

	rc = pci_alloc_irq_vectors(hdev->pdev, 1, 1, PCI_IRQ_MSI);
	if (rc < 0) {
		dev_err(hdev->dev, "MSI: Failed to enable support %d\n", rc);
		return rc;
	}

	if (rc < NUMBER_OF_INTERRUPTS) {
		gaudi->multi_msi_mode = false;
		rc = gaudi_enable_msi_single(hdev);
	} else {
		gaudi->multi_msi_mode = true;
		rc = gaudi_enable_msi_multi(hdev);
	}

	if (rc)
		goto free_pci_irq_vectors;

	gaudi->hw_cap_initialized |= HW_CAP_MSI;

	return 0;

free_pci_irq_vectors:
	pci_free_irq_vectors(hdev->pdev);
	return rc;
}

static void gaudi_sync_irqs(struct hl_device *hdev)
{
	struct gaudi_device *gaudi = hdev->asic_specific;
	int i, cq_cnt = hdev->asic_prop.completion_queues_count;

	if (!(gaudi->hw_cap_initialized & HW_CAP_MSI))
		return;

	/* Wait for all pending IRQs to be finished */
	if (gaudi->multi_msi_mode) {
		for (i = 0 ; i < cq_cnt ; i++)
			synchronize_irq(gaudi_pci_irq_vector(hdev, i, false));

		synchronize_irq(gaudi_pci_irq_vector(hdev,
						GAUDI_EVENT_QUEUE_MSI_IDX,
						true));
	} else {
		synchronize_irq(gaudi_pci_irq_vector(hdev, 0, false));
	}
}

static void gaudi_disable_msi(struct hl_device *hdev)
{
	struct gaudi_device *gaudi = hdev->asic_specific;
	int i, irq, cq_cnt = hdev->asic_prop.completion_queues_count;

	if (!(gaudi->hw_cap_initialized & HW_CAP_MSI))
		return;

	gaudi_sync_irqs(hdev);

	if (gaudi->multi_msi_mode) {
		irq = gaudi_pci_irq_vector(hdev, GAUDI_EVENT_QUEUE_MSI_IDX,
						true);
		free_irq(irq, &hdev->event_queue);

		for (i = 0 ; i < cq_cnt ; i++) {
			irq = gaudi_pci_irq_vector(hdev, i, false);
			free_irq(irq, &hdev->completion_queue[i]);
		}
	} else {
		free_irq(gaudi_pci_irq_vector(hdev, 0, false), hdev);
	}

	pci_free_irq_vectors(hdev->pdev);

	gaudi->hw_cap_initialized &= ~HW_CAP_MSI;
}

static void gaudi_init_scrambler_sram(struct hl_device *hdev)
{
	struct gaudi_device *gaudi = hdev->asic_specific;

	if (hdev->asic_prop.fw_security_enabled)
		return;

	if (hdev->asic_prop.fw_app_cpu_boot_dev_sts0 &
						CPU_BOOT_DEV_STS0_SRAM_SCR_EN)
		return;

	if (gaudi->hw_cap_initialized & HW_CAP_SRAM_SCRAMBLER)
		return;

	WREG32(mmNIF_RTR_CTRL_0_SCRAM_SRAM_EN,
			1 << IF_RTR_CTRL_SCRAM_SRAM_EN_VAL_SHIFT);
	WREG32(mmNIF_RTR_CTRL_1_SCRAM_SRAM_EN,
			1 << IF_RTR_CTRL_SCRAM_SRAM_EN_VAL_SHIFT);
	WREG32(mmNIF_RTR_CTRL_2_SCRAM_SRAM_EN,
			1 << IF_RTR_CTRL_SCRAM_SRAM_EN_VAL_SHIFT);
	WREG32(mmNIF_RTR_CTRL_3_SCRAM_SRAM_EN,
			1 << IF_RTR_CTRL_SCRAM_SRAM_EN_VAL_SHIFT);
	WREG32(mmNIF_RTR_CTRL_4_SCRAM_SRAM_EN,
			1 << IF_RTR_CTRL_SCRAM_SRAM_EN_VAL_SHIFT);
	WREG32(mmNIF_RTR_CTRL_5_SCRAM_SRAM_EN,
			1 << IF_RTR_CTRL_SCRAM_SRAM_EN_VAL_SHIFT);
	WREG32(mmNIF_RTR_CTRL_6_SCRAM_SRAM_EN,
			1 << IF_RTR_CTRL_SCRAM_SRAM_EN_VAL_SHIFT);
	WREG32(mmNIF_RTR_CTRL_7_SCRAM_SRAM_EN,
			1 << IF_RTR_CTRL_SCRAM_SRAM_EN_VAL_SHIFT);

	WREG32(mmSIF_RTR_CTRL_0_SCRAM_SRAM_EN,
			1 << IF_RTR_CTRL_SCRAM_SRAM_EN_VAL_SHIFT);
	WREG32(mmSIF_RTR_CTRL_1_SCRAM_SRAM_EN,
			1 << IF_RTR_CTRL_SCRAM_SRAM_EN_VAL_SHIFT);
	WREG32(mmSIF_RTR_CTRL_2_SCRAM_SRAM_EN,
			1 << IF_RTR_CTRL_SCRAM_SRAM_EN_VAL_SHIFT);
	WREG32(mmSIF_RTR_CTRL_3_SCRAM_SRAM_EN,
			1 << IF_RTR_CTRL_SCRAM_SRAM_EN_VAL_SHIFT);
	WREG32(mmSIF_RTR_CTRL_4_SCRAM_SRAM_EN,
			1 << IF_RTR_CTRL_SCRAM_SRAM_EN_VAL_SHIFT);
	WREG32(mmSIF_RTR_CTRL_5_SCRAM_SRAM_EN,
			1 << IF_RTR_CTRL_SCRAM_SRAM_EN_VAL_SHIFT);
	WREG32(mmSIF_RTR_CTRL_6_SCRAM_SRAM_EN,
			1 << IF_RTR_CTRL_SCRAM_SRAM_EN_VAL_SHIFT);
	WREG32(mmSIF_RTR_CTRL_7_SCRAM_SRAM_EN,
			1 << IF_RTR_CTRL_SCRAM_SRAM_EN_VAL_SHIFT);

	WREG32(mmDMA_IF_E_N_DOWN_CH0_SCRAM_SRAM_EN,
			1 << DMA_IF_DOWN_CHX_SCRAM_SRAM_EN_VAL_SHIFT);
	WREG32(mmDMA_IF_E_N_DOWN_CH1_SCRAM_SRAM_EN,
			1 << DMA_IF_DOWN_CHX_SCRAM_SRAM_EN_VAL_SHIFT);
	WREG32(mmDMA_IF_E_S_DOWN_CH0_SCRAM_SRAM_EN,
			1 << DMA_IF_DOWN_CHX_SCRAM_SRAM_EN_VAL_SHIFT);
	WREG32(mmDMA_IF_E_S_DOWN_CH1_SCRAM_SRAM_EN,
			1 << DMA_IF_DOWN_CHX_SCRAM_SRAM_EN_VAL_SHIFT);
	WREG32(mmDMA_IF_W_N_DOWN_CH0_SCRAM_SRAM_EN,
			1 << DMA_IF_DOWN_CHX_SCRAM_SRAM_EN_VAL_SHIFT);
	WREG32(mmDMA_IF_W_N_DOWN_CH1_SCRAM_SRAM_EN,
			1 << DMA_IF_DOWN_CHX_SCRAM_SRAM_EN_VAL_SHIFT);
	WREG32(mmDMA_IF_W_S_DOWN_CH0_SCRAM_SRAM_EN,
			1 << DMA_IF_DOWN_CHX_SCRAM_SRAM_EN_VAL_SHIFT);
	WREG32(mmDMA_IF_W_S_DOWN_CH1_SCRAM_SRAM_EN,
			1 << DMA_IF_DOWN_CHX_SCRAM_SRAM_EN_VAL_SHIFT);

	gaudi->hw_cap_initialized |= HW_CAP_SRAM_SCRAMBLER;
}

static void gaudi_init_scrambler_hbm(struct hl_device *hdev)
{
	struct gaudi_device *gaudi = hdev->asic_specific;

	if (hdev->asic_prop.fw_security_enabled)
		return;

	if (hdev->asic_prop.fw_bootfit_cpu_boot_dev_sts0 &
					CPU_BOOT_DEV_STS0_DRAM_SCR_EN)
		return;

	if (gaudi->hw_cap_initialized & HW_CAP_HBM_SCRAMBLER)
		return;

	WREG32(mmNIF_RTR_CTRL_0_SCRAM_HBM_EN,
			1 << IF_RTR_CTRL_SCRAM_HBM_EN_VAL_SHIFT);
	WREG32(mmNIF_RTR_CTRL_1_SCRAM_HBM_EN,
			1 << IF_RTR_CTRL_SCRAM_HBM_EN_VAL_SHIFT);
	WREG32(mmNIF_RTR_CTRL_2_SCRAM_HBM_EN,
			1 << IF_RTR_CTRL_SCRAM_HBM_EN_VAL_SHIFT);
	WREG32(mmNIF_RTR_CTRL_3_SCRAM_HBM_EN,
			1 << IF_RTR_CTRL_SCRAM_HBM_EN_VAL_SHIFT);
	WREG32(mmNIF_RTR_CTRL_4_SCRAM_HBM_EN,
			1 << IF_RTR_CTRL_SCRAM_HBM_EN_VAL_SHIFT);
	WREG32(mmNIF_RTR_CTRL_5_SCRAM_HBM_EN,
			1 << IF_RTR_CTRL_SCRAM_HBM_EN_VAL_SHIFT);
	WREG32(mmNIF_RTR_CTRL_6_SCRAM_HBM_EN,
			1 << IF_RTR_CTRL_SCRAM_HBM_EN_VAL_SHIFT);
	WREG32(mmNIF_RTR_CTRL_7_SCRAM_HBM_EN,
			1 << IF_RTR_CTRL_SCRAM_HBM_EN_VAL_SHIFT);

	WREG32(mmSIF_RTR_CTRL_0_SCRAM_HBM_EN,
			1 << IF_RTR_CTRL_SCRAM_HBM_EN_VAL_SHIFT);
	WREG32(mmSIF_RTR_CTRL_1_SCRAM_HBM_EN,
			1 << IF_RTR_CTRL_SCRAM_HBM_EN_VAL_SHIFT);
	WREG32(mmSIF_RTR_CTRL_2_SCRAM_HBM_EN,
			1 << IF_RTR_CTRL_SCRAM_HBM_EN_VAL_SHIFT);
	WREG32(mmSIF_RTR_CTRL_3_SCRAM_HBM_EN,
			1 << IF_RTR_CTRL_SCRAM_HBM_EN_VAL_SHIFT);
	WREG32(mmSIF_RTR_CTRL_4_SCRAM_HBM_EN,
			1 << IF_RTR_CTRL_SCRAM_HBM_EN_VAL_SHIFT);
	WREG32(mmSIF_RTR_CTRL_5_SCRAM_HBM_EN,
			1 << IF_RTR_CTRL_SCRAM_HBM_EN_VAL_SHIFT);
	WREG32(mmSIF_RTR_CTRL_6_SCRAM_HBM_EN,
			1 << IF_RTR_CTRL_SCRAM_HBM_EN_VAL_SHIFT);
	WREG32(mmSIF_RTR_CTRL_7_SCRAM_HBM_EN,
			1 << IF_RTR_CTRL_SCRAM_HBM_EN_VAL_SHIFT);

	WREG32(mmDMA_IF_E_N_DOWN_CH0_SCRAM_HBM_EN,
			1 << DMA_IF_DOWN_CHX_SCRAM_HBM_EN_VAL_SHIFT);
	WREG32(mmDMA_IF_E_N_DOWN_CH1_SCRAM_HBM_EN,
			1 << DMA_IF_DOWN_CHX_SCRAM_HBM_EN_VAL_SHIFT);
	WREG32(mmDMA_IF_E_S_DOWN_CH0_SCRAM_HBM_EN,
			1 << DMA_IF_DOWN_CHX_SCRAM_HBM_EN_VAL_SHIFT);
	WREG32(mmDMA_IF_E_S_DOWN_CH1_SCRAM_HBM_EN,
			1 << DMA_IF_DOWN_CHX_SCRAM_HBM_EN_VAL_SHIFT);
	WREG32(mmDMA_IF_W_N_DOWN_CH0_SCRAM_HBM_EN,
			1 << DMA_IF_DOWN_CHX_SCRAM_HBM_EN_VAL_SHIFT);
	WREG32(mmDMA_IF_W_N_DOWN_CH1_SCRAM_HBM_EN,
			1 << DMA_IF_DOWN_CHX_SCRAM_HBM_EN_VAL_SHIFT);
	WREG32(mmDMA_IF_W_S_DOWN_CH0_SCRAM_HBM_EN,
			1 << DMA_IF_DOWN_CHX_SCRAM_HBM_EN_VAL_SHIFT);
	WREG32(mmDMA_IF_W_S_DOWN_CH1_SCRAM_HBM_EN,
			1 << DMA_IF_DOWN_CHX_SCRAM_HBM_EN_VAL_SHIFT);

	gaudi->hw_cap_initialized |= HW_CAP_HBM_SCRAMBLER;
}

static void gaudi_init_e2e(struct hl_device *hdev)
{
	if (hdev->asic_prop.fw_security_enabled)
		return;

	if (hdev->asic_prop.fw_bootfit_cpu_boot_dev_sts0 &
					CPU_BOOT_DEV_STS0_E2E_CRED_EN)
		return;

	WREG32(mmSIF_RTR_CTRL_0_E2E_HBM_WR_SIZE, 247 >> 3);
	WREG32(mmSIF_RTR_CTRL_0_E2E_HBM_RD_SIZE, 785 >> 3);
	WREG32(mmSIF_RTR_CTRL_0_E2E_PCI_WR_SIZE, 49);
	WREG32(mmSIF_RTR_CTRL_0_E2E_PCI_RD_SIZE, 101);

	WREG32(mmSIF_RTR_CTRL_1_E2E_HBM_WR_SIZE, 275 >> 3);
	WREG32(mmSIF_RTR_CTRL_1_E2E_HBM_RD_SIZE, 614 >> 3);
	WREG32(mmSIF_RTR_CTRL_1_E2E_PCI_WR_SIZE, 1);
	WREG32(mmSIF_RTR_CTRL_1_E2E_PCI_RD_SIZE, 39);

	WREG32(mmSIF_RTR_CTRL_2_E2E_HBM_WR_SIZE, 1);
	WREG32(mmSIF_RTR_CTRL_2_E2E_HBM_RD_SIZE, 1);
	WREG32(mmSIF_RTR_CTRL_2_E2E_PCI_WR_SIZE, 1);
	WREG32(mmSIF_RTR_CTRL_2_E2E_PCI_RD_SIZE, 32);

	WREG32(mmSIF_RTR_CTRL_3_E2E_HBM_WR_SIZE, 176 >> 3);
	WREG32(mmSIF_RTR_CTRL_3_E2E_HBM_RD_SIZE, 32 >> 3);
	WREG32(mmSIF_RTR_CTRL_3_E2E_PCI_WR_SIZE, 19);
	WREG32(mmSIF_RTR_CTRL_3_E2E_PCI_RD_SIZE, 32);

	WREG32(mmSIF_RTR_CTRL_4_E2E_HBM_WR_SIZE, 176 >> 3);
	WREG32(mmSIF_RTR_CTRL_4_E2E_HBM_RD_SIZE, 32 >> 3);
	WREG32(mmSIF_RTR_CTRL_4_E2E_PCI_WR_SIZE, 19);
	WREG32(mmSIF_RTR_CTRL_4_E2E_PCI_RD_SIZE, 32);

	WREG32(mmSIF_RTR_CTRL_5_E2E_HBM_WR_SIZE, 1);
	WREG32(mmSIF_RTR_CTRL_5_E2E_HBM_RD_SIZE, 1);
	WREG32(mmSIF_RTR_CTRL_5_E2E_PCI_WR_SIZE, 1);
	WREG32(mmSIF_RTR_CTRL_5_E2E_PCI_RD_SIZE, 32);

	WREG32(mmSIF_RTR_CTRL_6_E2E_HBM_WR_SIZE, 275 >> 3);
	WREG32(mmSIF_RTR_CTRL_6_E2E_HBM_RD_SIZE, 614 >> 3);
	WREG32(mmSIF_RTR_CTRL_6_E2E_PCI_WR_SIZE, 1);
	WREG32(mmSIF_RTR_CTRL_6_E2E_PCI_RD_SIZE, 39);

	WREG32(mmSIF_RTR_CTRL_7_E2E_HBM_WR_SIZE, 297 >> 3);
	WREG32(mmSIF_RTR_CTRL_7_E2E_HBM_RD_SIZE, 908 >> 3);
	WREG32(mmSIF_RTR_CTRL_7_E2E_PCI_WR_SIZE, 19);
	WREG32(mmSIF_RTR_CTRL_7_E2E_PCI_RD_SIZE, 19);

	WREG32(mmNIF_RTR_CTRL_0_E2E_HBM_WR_SIZE, 318 >> 3);
	WREG32(mmNIF_RTR_CTRL_0_E2E_HBM_RD_SIZE, 956 >> 3);
	WREG32(mmNIF_RTR_CTRL_0_E2E_PCI_WR_SIZE, 79);
	WREG32(mmNIF_RTR_CTRL_0_E2E_PCI_RD_SIZE, 163);

	WREG32(mmNIF_RTR_CTRL_1_E2E_HBM_WR_SIZE, 275 >> 3);
	WREG32(mmNIF_RTR_CTRL_1_E2E_HBM_RD_SIZE, 614 >> 3);
	WREG32(mmNIF_RTR_CTRL_1_E2E_PCI_WR_SIZE, 1);
	WREG32(mmNIF_RTR_CTRL_1_E2E_PCI_RD_SIZE, 39);

	WREG32(mmNIF_RTR_CTRL_2_E2E_HBM_WR_SIZE, 1);
	WREG32(mmNIF_RTR_CTRL_2_E2E_HBM_RD_SIZE, 1);
	WREG32(mmNIF_RTR_CTRL_2_E2E_PCI_WR_SIZE, 1);
	WREG32(mmNIF_RTR_CTRL_2_E2E_PCI_RD_SIZE, 32);

	WREG32(mmNIF_RTR_CTRL_3_E2E_HBM_WR_SIZE, 176 >> 3);
	WREG32(mmNIF_RTR_CTRL_3_E2E_HBM_RD_SIZE, 32 >> 3);
	WREG32(mmNIF_RTR_CTRL_3_E2E_PCI_WR_SIZE, 19);
	WREG32(mmNIF_RTR_CTRL_3_E2E_PCI_RD_SIZE, 32);

	WREG32(mmNIF_RTR_CTRL_4_E2E_HBM_WR_SIZE, 176 >> 3);
	WREG32(mmNIF_RTR_CTRL_4_E2E_HBM_RD_SIZE, 32 >> 3);
	WREG32(mmNIF_RTR_CTRL_4_E2E_PCI_WR_SIZE, 19);
	WREG32(mmNIF_RTR_CTRL_4_E2E_PCI_RD_SIZE, 32);

	WREG32(mmNIF_RTR_CTRL_5_E2E_HBM_WR_SIZE, 1);
	WREG32(mmNIF_RTR_CTRL_5_E2E_HBM_RD_SIZE, 1);
	WREG32(mmNIF_RTR_CTRL_5_E2E_PCI_WR_SIZE, 1);
	WREG32(mmNIF_RTR_CTRL_5_E2E_PCI_RD_SIZE, 32);

	WREG32(mmNIF_RTR_CTRL_6_E2E_HBM_WR_SIZE, 275 >> 3);
	WREG32(mmNIF_RTR_CTRL_6_E2E_HBM_RD_SIZE, 614 >> 3);
	WREG32(mmNIF_RTR_CTRL_6_E2E_PCI_WR_SIZE, 1);
	WREG32(mmNIF_RTR_CTRL_6_E2E_PCI_RD_SIZE, 39);

	WREG32(mmNIF_RTR_CTRL_7_E2E_HBM_WR_SIZE, 318 >> 3);
	WREG32(mmNIF_RTR_CTRL_7_E2E_HBM_RD_SIZE, 956 >> 3);
	WREG32(mmNIF_RTR_CTRL_7_E2E_PCI_WR_SIZE, 79);
	WREG32(mmNIF_RTR_CTRL_7_E2E_PCI_RD_SIZE, 79);

	WREG32(mmDMA_IF_E_N_DOWN_CH0_E2E_HBM_WR_SIZE, 344 >> 3);
	WREG32(mmDMA_IF_E_N_DOWN_CH0_E2E_HBM_RD_SIZE, 1000 >> 3);
	WREG32(mmDMA_IF_E_N_DOWN_CH0_E2E_PCI_WR_SIZE, 162);
	WREG32(mmDMA_IF_E_N_DOWN_CH0_E2E_PCI_RD_SIZE, 338);

	WREG32(mmDMA_IF_E_N_DOWN_CH1_E2E_HBM_WR_SIZE, 344 >> 3);
	WREG32(mmDMA_IF_E_N_DOWN_CH1_E2E_HBM_RD_SIZE, 1000 >> 3);
	WREG32(mmDMA_IF_E_N_DOWN_CH1_E2E_PCI_WR_SIZE, 162);
	WREG32(mmDMA_IF_E_N_DOWN_CH1_E2E_PCI_RD_SIZE, 338);

	WREG32(mmDMA_IF_E_S_DOWN_CH0_E2E_HBM_WR_SIZE, 344 >> 3);
	WREG32(mmDMA_IF_E_S_DOWN_CH0_E2E_HBM_RD_SIZE, 1000 >> 3);
	WREG32(mmDMA_IF_E_S_DOWN_CH0_E2E_PCI_WR_SIZE, 162);
	WREG32(mmDMA_IF_E_S_DOWN_CH0_E2E_PCI_RD_SIZE, 338);

	WREG32(mmDMA_IF_E_S_DOWN_CH1_E2E_HBM_WR_SIZE, 344 >> 3);
	WREG32(mmDMA_IF_E_S_DOWN_CH1_E2E_HBM_RD_SIZE, 1000 >> 3);
	WREG32(mmDMA_IF_E_S_DOWN_CH1_E2E_PCI_WR_SIZE, 162);
	WREG32(mmDMA_IF_E_S_DOWN_CH1_E2E_PCI_RD_SIZE, 338);

	WREG32(mmDMA_IF_W_N_DOWN_CH0_E2E_HBM_WR_SIZE, 344 >> 3);
	WREG32(mmDMA_IF_W_N_DOWN_CH0_E2E_HBM_RD_SIZE, 1000 >> 3);
	WREG32(mmDMA_IF_W_N_DOWN_CH0_E2E_PCI_WR_SIZE, 162);
	WREG32(mmDMA_IF_W_N_DOWN_CH0_E2E_PCI_RD_SIZE, 338);

	WREG32(mmDMA_IF_W_N_DOWN_CH1_E2E_HBM_WR_SIZE, 344 >> 3);
	WREG32(mmDMA_IF_W_N_DOWN_CH1_E2E_HBM_RD_SIZE, 1000 >> 3);
	WREG32(mmDMA_IF_W_N_DOWN_CH1_E2E_PCI_WR_SIZE, 162);
	WREG32(mmDMA_IF_W_N_DOWN_CH1_E2E_PCI_RD_SIZE, 338);

	WREG32(mmDMA_IF_W_S_DOWN_CH0_E2E_HBM_WR_SIZE, 344 >> 3);
	WREG32(mmDMA_IF_W_S_DOWN_CH0_E2E_HBM_RD_SIZE, 1000 >> 3);
	WREG32(mmDMA_IF_W_S_DOWN_CH0_E2E_PCI_WR_SIZE, 162);
	WREG32(mmDMA_IF_W_S_DOWN_CH0_E2E_PCI_RD_SIZE, 338);

	WREG32(mmDMA_IF_W_S_DOWN_CH1_E2E_HBM_WR_SIZE, 344 >> 3);
	WREG32(mmDMA_IF_W_S_DOWN_CH1_E2E_HBM_RD_SIZE, 1000 >> 3);
	WREG32(mmDMA_IF_W_S_DOWN_CH1_E2E_PCI_WR_SIZE, 162);
	WREG32(mmDMA_IF_W_S_DOWN_CH1_E2E_PCI_RD_SIZE, 338);

	WREG32(mmSIF_RTR_CTRL_0_E2E_HBM_EN,
			1 << IF_RTR_CTRL_E2E_HBM_EN_VAL_SHIFT);
	WREG32(mmSIF_RTR_CTRL_0_E2E_PCI_EN,
			1 << IF_RTR_CTRL_E2E_PCI_EN_VAL_SHIFT);

	WREG32(mmSIF_RTR_CTRL_1_E2E_HBM_EN,
			1 << IF_RTR_CTRL_E2E_HBM_EN_VAL_SHIFT);
	WREG32(mmSIF_RTR_CTRL_1_E2E_PCI_EN,
			1 << IF_RTR_CTRL_E2E_PCI_EN_VAL_SHIFT);

	WREG32(mmSIF_RTR_CTRL_2_E2E_HBM_EN,
			1 << IF_RTR_CTRL_E2E_HBM_EN_VAL_SHIFT);
	WREG32(mmSIF_RTR_CTRL_2_E2E_PCI_EN,
			1 << IF_RTR_CTRL_E2E_PCI_EN_VAL_SHIFT);

	WREG32(mmSIF_RTR_CTRL_3_E2E_HBM_EN,
			1 << IF_RTR_CTRL_E2E_HBM_EN_VAL_SHIFT);
	WREG32(mmSIF_RTR_CTRL_3_E2E_PCI_EN,
			1 << IF_RTR_CTRL_E2E_PCI_EN_VAL_SHIFT);

	WREG32(mmSIF_RTR_CTRL_4_E2E_HBM_EN,
			1 << IF_RTR_CTRL_E2E_HBM_EN_VAL_SHIFT);
	WREG32(mmSIF_RTR_CTRL_4_E2E_PCI_EN,
			1 << IF_RTR_CTRL_E2E_PCI_EN_VAL_SHIFT);

	WREG32(mmSIF_RTR_CTRL_5_E2E_HBM_EN,
			1 << IF_RTR_CTRL_E2E_HBM_EN_VAL_SHIFT);
	WREG32(mmSIF_RTR_CTRL_5_E2E_PCI_EN,
			1 << IF_RTR_CTRL_E2E_PCI_EN_VAL_SHIFT);

	WREG32(mmSIF_RTR_CTRL_6_E2E_HBM_EN,
			1 << IF_RTR_CTRL_E2E_HBM_EN_VAL_SHIFT);
	WREG32(mmSIF_RTR_CTRL_6_E2E_PCI_EN,
			1 << IF_RTR_CTRL_E2E_PCI_EN_VAL_SHIFT);

	WREG32(mmSIF_RTR_CTRL_7_E2E_HBM_EN,
			1 << IF_RTR_CTRL_E2E_HBM_EN_VAL_SHIFT);
	WREG32(mmSIF_RTR_CTRL_7_E2E_PCI_EN,
			1 << IF_RTR_CTRL_E2E_PCI_EN_VAL_SHIFT);

	WREG32(mmNIF_RTR_CTRL_0_E2E_HBM_EN,
			1 << IF_RTR_CTRL_E2E_HBM_EN_VAL_SHIFT);
	WREG32(mmNIF_RTR_CTRL_0_E2E_PCI_EN,
			1 << IF_RTR_CTRL_E2E_PCI_EN_VAL_SHIFT);

	WREG32(mmNIF_RTR_CTRL_1_E2E_HBM_EN,
			1 << IF_RTR_CTRL_E2E_HBM_EN_VAL_SHIFT);
	WREG32(mmNIF_RTR_CTRL_1_E2E_PCI_EN,
			1 << IF_RTR_CTRL_E2E_PCI_EN_VAL_SHIFT);

	WREG32(mmNIF_RTR_CTRL_2_E2E_HBM_EN,
			1 << IF_RTR_CTRL_E2E_HBM_EN_VAL_SHIFT);
	WREG32(mmNIF_RTR_CTRL_2_E2E_PCI_EN,
			1 << IF_RTR_CTRL_E2E_PCI_EN_VAL_SHIFT);

	WREG32(mmNIF_RTR_CTRL_3_E2E_HBM_EN,
			1 << IF_RTR_CTRL_E2E_HBM_EN_VAL_SHIFT);
	WREG32(mmNIF_RTR_CTRL_3_E2E_PCI_EN,
			1 << IF_RTR_CTRL_E2E_PCI_EN_VAL_SHIFT);

	WREG32(mmNIF_RTR_CTRL_4_E2E_HBM_EN,
			1 << IF_RTR_CTRL_E2E_HBM_EN_VAL_SHIFT);
	WREG32(mmNIF_RTR_CTRL_4_E2E_PCI_EN,
			1 << IF_RTR_CTRL_E2E_PCI_EN_VAL_SHIFT);

	WREG32(mmNIF_RTR_CTRL_5_E2E_HBM_EN,
			1 << IF_RTR_CTRL_E2E_HBM_EN_VAL_SHIFT);
	WREG32(mmNIF_RTR_CTRL_5_E2E_PCI_EN,
			1 << IF_RTR_CTRL_E2E_PCI_EN_VAL_SHIFT);

	WREG32(mmNIF_RTR_CTRL_6_E2E_HBM_EN,
			1 << IF_RTR_CTRL_E2E_HBM_EN_VAL_SHIFT);
	WREG32(mmNIF_RTR_CTRL_6_E2E_PCI_EN,
			1 << IF_RTR_CTRL_E2E_PCI_EN_VAL_SHIFT);

	WREG32(mmNIF_RTR_CTRL_7_E2E_HBM_EN,
			1 << IF_RTR_CTRL_E2E_HBM_EN_VAL_SHIFT);
	WREG32(mmNIF_RTR_CTRL_7_E2E_PCI_EN,
			1 << IF_RTR_CTRL_E2E_PCI_EN_VAL_SHIFT);

	WREG32(mmDMA_IF_E_N_DOWN_CH0_E2E_HBM_EN,
			1 << DMA_IF_DOWN_CHX_E2E_HBM_EN_VAL_SHIFT);
	WREG32(mmDMA_IF_E_N_DOWN_CH0_E2E_PCI_EN,
			1 << DMA_IF_DOWN_CHX_E2E_PCI_EN_VAL_SHIFT);

	WREG32(mmDMA_IF_E_N_DOWN_CH1_E2E_HBM_EN,
			1 << DMA_IF_DOWN_CHX_E2E_HBM_EN_VAL_SHIFT);
	WREG32(mmDMA_IF_E_N_DOWN_CH1_E2E_PCI_EN,
			1 << DMA_IF_DOWN_CHX_E2E_PCI_EN_VAL_SHIFT);

	WREG32(mmDMA_IF_E_S_DOWN_CH0_E2E_HBM_EN,
			1 << DMA_IF_DOWN_CHX_E2E_HBM_EN_VAL_SHIFT);
	WREG32(mmDMA_IF_E_S_DOWN_CH0_E2E_PCI_EN,
			1 << DMA_IF_DOWN_CHX_E2E_PCI_EN_VAL_SHIFT);

	WREG32(mmDMA_IF_E_S_DOWN_CH1_E2E_HBM_EN,
			1 << DMA_IF_DOWN_CHX_E2E_HBM_EN_VAL_SHIFT);
	WREG32(mmDMA_IF_E_S_DOWN_CH1_E2E_PCI_EN,
			1 << DMA_IF_DOWN_CHX_E2E_PCI_EN_VAL_SHIFT);

	WREG32(mmDMA_IF_W_N_DOWN_CH0_E2E_HBM_EN,
			1 << DMA_IF_DOWN_CHX_E2E_HBM_EN_VAL_SHIFT);
	WREG32(mmDMA_IF_W_N_DOWN_CH0_E2E_PCI_EN,
			1 << DMA_IF_DOWN_CHX_E2E_PCI_EN_VAL_SHIFT);

	WREG32(mmDMA_IF_W_N_DOWN_CH1_E2E_HBM_EN,
			1 << DMA_IF_DOWN_CHX_E2E_HBM_EN_VAL_SHIFT);
	WREG32(mmDMA_IF_W_N_DOWN_CH1_E2E_PCI_EN,
			1 << DMA_IF_DOWN_CHX_E2E_PCI_EN_VAL_SHIFT);

	WREG32(mmDMA_IF_W_S_DOWN_CH0_E2E_HBM_EN,
			1 << DMA_IF_DOWN_CHX_E2E_HBM_EN_VAL_SHIFT);
	WREG32(mmDMA_IF_W_S_DOWN_CH0_E2E_PCI_EN,
			1 << DMA_IF_DOWN_CHX_E2E_PCI_EN_VAL_SHIFT);

	WREG32(mmDMA_IF_W_S_DOWN_CH1_E2E_HBM_EN,
			1 << DMA_IF_DOWN_CHX_E2E_HBM_EN_VAL_SHIFT);
	WREG32(mmDMA_IF_W_S_DOWN_CH1_E2E_PCI_EN,
			1 << DMA_IF_DOWN_CHX_E2E_PCI_EN_VAL_SHIFT);
}

static void gaudi_init_hbm_cred(struct hl_device *hdev)
{
	u32 hbm0_wr, hbm1_wr, hbm0_rd, hbm1_rd;

	if (hdev->asic_prop.fw_security_enabled)
		return;

	if (hdev->asic_prop.fw_bootfit_cpu_boot_dev_sts0 &
						CPU_BOOT_DEV_STS0_HBM_CRED_EN)
		return;

	hbm0_wr = 0x33333333;
	hbm0_rd = 0x77777777;
	hbm1_wr = 0x55555555;
	hbm1_rd = 0xDDDDDDDD;

	WREG32(mmDMA_IF_E_N_HBM0_WR_CRED_CNT, hbm0_wr);
	WREG32(mmDMA_IF_E_N_HBM1_WR_CRED_CNT, hbm1_wr);
	WREG32(mmDMA_IF_E_N_HBM0_RD_CRED_CNT, hbm0_rd);
	WREG32(mmDMA_IF_E_N_HBM1_RD_CRED_CNT, hbm1_rd);

	WREG32(mmDMA_IF_E_S_HBM0_WR_CRED_CNT, hbm0_wr);
	WREG32(mmDMA_IF_E_S_HBM1_WR_CRED_CNT, hbm1_wr);
	WREG32(mmDMA_IF_E_S_HBM0_RD_CRED_CNT, hbm0_rd);
	WREG32(mmDMA_IF_E_S_HBM1_RD_CRED_CNT, hbm1_rd);

	WREG32(mmDMA_IF_W_N_HBM0_WR_CRED_CNT, hbm0_wr);
	WREG32(mmDMA_IF_W_N_HBM1_WR_CRED_CNT, hbm1_wr);
	WREG32(mmDMA_IF_W_N_HBM0_RD_CRED_CNT, hbm0_rd);
	WREG32(mmDMA_IF_W_N_HBM1_RD_CRED_CNT, hbm1_rd);

	WREG32(mmDMA_IF_W_S_HBM0_WR_CRED_CNT, hbm0_wr);
	WREG32(mmDMA_IF_W_S_HBM1_WR_CRED_CNT, hbm1_wr);
	WREG32(mmDMA_IF_W_S_HBM0_RD_CRED_CNT, hbm0_rd);
	WREG32(mmDMA_IF_W_S_HBM1_RD_CRED_CNT, hbm1_rd);

	WREG32(mmDMA_IF_E_N_HBM_CRED_EN_0,
			(1 << DMA_IF_HBM_CRED_EN_READ_CREDIT_EN_SHIFT) |
			(1 << DMA_IF_HBM_CRED_EN_WRITE_CREDIT_EN_SHIFT));
	WREG32(mmDMA_IF_E_S_HBM_CRED_EN_0,
			(1 << DMA_IF_HBM_CRED_EN_READ_CREDIT_EN_SHIFT) |
			(1 << DMA_IF_HBM_CRED_EN_WRITE_CREDIT_EN_SHIFT));
	WREG32(mmDMA_IF_W_N_HBM_CRED_EN_0,
			(1 << DMA_IF_HBM_CRED_EN_READ_CREDIT_EN_SHIFT) |
			(1 << DMA_IF_HBM_CRED_EN_WRITE_CREDIT_EN_SHIFT));
	WREG32(mmDMA_IF_W_S_HBM_CRED_EN_0,
			(1 << DMA_IF_HBM_CRED_EN_READ_CREDIT_EN_SHIFT) |
			(1 << DMA_IF_HBM_CRED_EN_WRITE_CREDIT_EN_SHIFT));

	WREG32(mmDMA_IF_E_N_HBM_CRED_EN_1,
			(1 << DMA_IF_HBM_CRED_EN_READ_CREDIT_EN_SHIFT) |
			(1 << DMA_IF_HBM_CRED_EN_WRITE_CREDIT_EN_SHIFT));
	WREG32(mmDMA_IF_E_S_HBM_CRED_EN_1,
			(1 << DMA_IF_HBM_CRED_EN_READ_CREDIT_EN_SHIFT) |
			(1 << DMA_IF_HBM_CRED_EN_WRITE_CREDIT_EN_SHIFT));
	WREG32(mmDMA_IF_W_N_HBM_CRED_EN_1,
			(1 << DMA_IF_HBM_CRED_EN_READ_CREDIT_EN_SHIFT) |
			(1 << DMA_IF_HBM_CRED_EN_WRITE_CREDIT_EN_SHIFT));
	WREG32(mmDMA_IF_W_S_HBM_CRED_EN_1,
			(1 << DMA_IF_HBM_CRED_EN_READ_CREDIT_EN_SHIFT) |
			(1 << DMA_IF_HBM_CRED_EN_WRITE_CREDIT_EN_SHIFT));
}

static void gaudi_init_golden_registers(struct hl_device *hdev)
{
	u32 tpc_offset;
	int tpc_id, i;

	gaudi_init_e2e(hdev);
	gaudi_init_hbm_cred(hdev);

	for (tpc_id = 0, tpc_offset = 0;
				tpc_id < TPC_NUMBER_OF_ENGINES;
				tpc_id++, tpc_offset += TPC_CFG_OFFSET) {
		/* Mask all arithmetic interrupts from TPC */
		WREG32(mmTPC0_CFG_TPC_INTR_MASK + tpc_offset, 0x8FFE);
		/* Set 16 cache lines */
		WREG32_FIELD(TPC0_CFG_MSS_CONFIG, tpc_offset,
				ICACHE_FETCH_LINE_NUM, 2);
	}

	/* Make sure 1st 128 bytes in SRAM are 0 for Tensor DMA */
	for (i = 0 ; i < 128 ; i += 8)
		writeq(0, hdev->pcie_bar[SRAM_BAR_ID] + i);

	WREG32(mmMME0_CTRL_EUS_ROLLUP_CNT_ADD, 3);
	WREG32(mmMME1_CTRL_EUS_ROLLUP_CNT_ADD, 3);
	WREG32(mmMME2_CTRL_EUS_ROLLUP_CNT_ADD, 3);
	WREG32(mmMME3_CTRL_EUS_ROLLUP_CNT_ADD, 3);
}

static void gaudi_init_pci_dma_qman(struct hl_device *hdev, int dma_id,
					int qman_id, dma_addr_t qman_pq_addr)
{
	struct cpu_dyn_regs *dyn_regs =
			&hdev->fw_loader.dynamic_loader.comm_desc.cpu_dyn_regs;
	u32 mtr_base_en_lo, mtr_base_en_hi, mtr_base_ws_lo, mtr_base_ws_hi;
	u32 so_base_en_lo, so_base_en_hi, so_base_ws_lo, so_base_ws_hi;
	u32 q_off, dma_qm_offset;
	u32 dma_qm_err_cfg, irq_handler_offset;

	dma_qm_offset = dma_id * DMA_QMAN_OFFSET;

	mtr_base_en_lo = lower_32_bits(CFG_BASE +
				mmSYNC_MNGR_E_N_SYNC_MNGR_OBJS_MON_PAY_ADDRL_0);
	mtr_base_en_hi = upper_32_bits(CFG_BASE +
				mmSYNC_MNGR_E_N_SYNC_MNGR_OBJS_MON_PAY_ADDRL_0);
	so_base_en_lo = lower_32_bits(CFG_BASE +
				mmSYNC_MNGR_E_N_SYNC_MNGR_OBJS_SOB_OBJ_0);
	so_base_en_hi = upper_32_bits(CFG_BASE +
				mmSYNC_MNGR_E_N_SYNC_MNGR_OBJS_SOB_OBJ_0);
	mtr_base_ws_lo = lower_32_bits(CFG_BASE +
				mmSYNC_MNGR_W_S_SYNC_MNGR_OBJS_MON_PAY_ADDRL_0);
	mtr_base_ws_hi = upper_32_bits(CFG_BASE +
				mmSYNC_MNGR_W_S_SYNC_MNGR_OBJS_MON_PAY_ADDRL_0);
	so_base_ws_lo = lower_32_bits(CFG_BASE +
				mmSYNC_MNGR_W_S_SYNC_MNGR_OBJS_SOB_OBJ_0);
	so_base_ws_hi = upper_32_bits(CFG_BASE +
				mmSYNC_MNGR_W_S_SYNC_MNGR_OBJS_SOB_OBJ_0);

	q_off = dma_qm_offset + qman_id * 4;

	WREG32(mmDMA0_QM_PQ_BASE_LO_0 + q_off, lower_32_bits(qman_pq_addr));
	WREG32(mmDMA0_QM_PQ_BASE_HI_0 + q_off, upper_32_bits(qman_pq_addr));

	WREG32(mmDMA0_QM_PQ_SIZE_0 + q_off, ilog2(HL_QUEUE_LENGTH));
	WREG32(mmDMA0_QM_PQ_PI_0 + q_off, 0);
	WREG32(mmDMA0_QM_PQ_CI_0 + q_off, 0);

	WREG32(mmDMA0_QM_CP_LDMA_TSIZE_OFFSET_0 + q_off, QMAN_LDMA_SIZE_OFFSET);
	WREG32(mmDMA0_QM_CP_LDMA_SRC_BASE_LO_OFFSET_0 + q_off,
							QMAN_LDMA_SRC_OFFSET);
	WREG32(mmDMA0_QM_CP_LDMA_DST_BASE_LO_OFFSET_0 + q_off,
							QMAN_LDMA_DST_OFFSET);

	WREG32(mmDMA0_QM_CP_MSG_BASE0_ADDR_LO_0 + q_off, mtr_base_en_lo);
	WREG32(mmDMA0_QM_CP_MSG_BASE0_ADDR_HI_0 + q_off, mtr_base_en_hi);
	WREG32(mmDMA0_QM_CP_MSG_BASE1_ADDR_LO_0 + q_off, so_base_en_lo);
	WREG32(mmDMA0_QM_CP_MSG_BASE1_ADDR_HI_0 + q_off, so_base_en_hi);
	WREG32(mmDMA0_QM_CP_MSG_BASE2_ADDR_LO_0 + q_off, mtr_base_ws_lo);
	WREG32(mmDMA0_QM_CP_MSG_BASE2_ADDR_HI_0 + q_off, mtr_base_ws_hi);
	WREG32(mmDMA0_QM_CP_MSG_BASE3_ADDR_LO_0 + q_off, so_base_ws_lo);
	WREG32(mmDMA0_QM_CP_MSG_BASE3_ADDR_HI_0 + q_off, so_base_ws_hi);

	WREG32(mmDMA0_QM_CP_BARRIER_CFG_0 + q_off, 0x100);

	/* The following configuration is needed only once per QMAN */
	if (qman_id == 0) {
		irq_handler_offset = hdev->asic_prop.gic_interrupts_enable ?
				mmGIC_DISTRIBUTOR__5_GICD_SETSPI_NSR :
				le32_to_cpu(dyn_regs->gic_dma_qm_irq_ctrl);

		/* Configure RAZWI IRQ */
		dma_qm_err_cfg = PCI_DMA_QMAN_GLBL_ERR_CFG_MSG_EN_MASK;
		if (hdev->stop_on_err)
			dma_qm_err_cfg |=
				PCI_DMA_QMAN_GLBL_ERR_CFG_STOP_ON_ERR_EN_MASK;

		WREG32(mmDMA0_QM_GLBL_ERR_CFG + dma_qm_offset, dma_qm_err_cfg);

		WREG32(mmDMA0_QM_GLBL_ERR_ADDR_LO + dma_qm_offset,
			lower_32_bits(CFG_BASE + irq_handler_offset));
		WREG32(mmDMA0_QM_GLBL_ERR_ADDR_HI + dma_qm_offset,
			upper_32_bits(CFG_BASE + irq_handler_offset));

		WREG32(mmDMA0_QM_GLBL_ERR_WDATA + dma_qm_offset,
			gaudi_irq_map_table[GAUDI_EVENT_DMA0_QM].cpu_id +
									dma_id);

		WREG32(mmDMA0_QM_ARB_ERR_MSG_EN + dma_qm_offset,
				QM_ARB_ERR_MSG_EN_MASK);

		/* Set timeout to maximum */
		WREG32(mmDMA0_QM_ARB_SLV_CHOISE_WDT + dma_qm_offset, GAUDI_ARB_WDT_TIMEOUT);

		WREG32(mmDMA0_QM_GLBL_PROT + dma_qm_offset,
				QMAN_EXTERNAL_MAKE_TRUSTED);

		WREG32(mmDMA0_QM_GLBL_CFG1 + dma_qm_offset, 0);
	}
}

static void gaudi_init_dma_core(struct hl_device *hdev, int dma_id)
{
	struct cpu_dyn_regs *dyn_regs =
			&hdev->fw_loader.dynamic_loader.comm_desc.cpu_dyn_regs;
	u32 dma_err_cfg = 1 << DMA0_CORE_ERR_CFG_ERR_MSG_EN_SHIFT;
	u32 dma_offset = dma_id * DMA_CORE_OFFSET;
	u32 irq_handler_offset;

	/* Set to maximum possible according to physical size */
	WREG32(mmDMA0_CORE_RD_MAX_OUTSTAND + dma_offset, 0);
	WREG32(mmDMA0_CORE_RD_MAX_SIZE + dma_offset, 0);

	/* WA for H/W bug H3-2116 */
	WREG32(mmDMA0_CORE_LBW_MAX_OUTSTAND + dma_offset, 15);

	/* STOP_ON bit implies no completion to operation in case of RAZWI */
	if (hdev->stop_on_err)
		dma_err_cfg |= 1 << DMA0_CORE_ERR_CFG_STOP_ON_ERR_SHIFT;

	WREG32(mmDMA0_CORE_ERR_CFG + dma_offset, dma_err_cfg);

	irq_handler_offset = hdev->asic_prop.gic_interrupts_enable ?
			mmGIC_DISTRIBUTOR__5_GICD_SETSPI_NSR :
			le32_to_cpu(dyn_regs->gic_dma_core_irq_ctrl);

	WREG32(mmDMA0_CORE_ERRMSG_ADDR_LO + dma_offset,
		lower_32_bits(CFG_BASE + irq_handler_offset));
	WREG32(mmDMA0_CORE_ERRMSG_ADDR_HI + dma_offset,
		upper_32_bits(CFG_BASE + irq_handler_offset));

	WREG32(mmDMA0_CORE_ERRMSG_WDATA + dma_offset,
		gaudi_irq_map_table[GAUDI_EVENT_DMA0_CORE].cpu_id + dma_id);
	WREG32(mmDMA0_CORE_PROT + dma_offset,
			1 << DMA0_CORE_PROT_ERR_VAL_SHIFT);
	/* If the channel is secured, it should be in MMU bypass mode */
	WREG32(mmDMA0_CORE_SECURE_PROPS + dma_offset,
			1 << DMA0_CORE_SECURE_PROPS_MMBP_SHIFT);
	WREG32(mmDMA0_CORE_CFG_0 + dma_offset, 1 << DMA0_CORE_CFG_0_EN_SHIFT);
}

static void gaudi_enable_qman(struct hl_device *hdev, int dma_id,
				u32 enable_mask)
{
	u32 dma_qm_offset = dma_id * DMA_QMAN_OFFSET;

	WREG32(mmDMA0_QM_GLBL_CFG0 + dma_qm_offset, enable_mask);
}

static void gaudi_init_pci_dma_qmans(struct hl_device *hdev)
{
	struct gaudi_device *gaudi = hdev->asic_specific;
	struct hl_hw_queue *q;
	int i, j, dma_id, cpu_skip, nic_skip, cq_id = 0, q_idx, msi_vec = 0;

	if (gaudi->hw_cap_initialized & HW_CAP_PCI_DMA)
		return;

	for (i = 0 ; i < PCI_DMA_NUMBER_OF_CHNLS ; i++) {
		dma_id = gaudi_dma_assignment[i];
		/*
		 * For queues after the CPU Q need to add 1 to get the correct
		 * queue. In addition, need to add the CPU EQ and NIC IRQs in
		 * order to get the correct MSI register.
		 */
		if (dma_id > 1) {
			cpu_skip = 1;
			nic_skip = NIC_NUMBER_OF_ENGINES;
		} else {
			cpu_skip = 0;
			nic_skip = 0;
		}

		for (j = 0 ; j < QMAN_STREAMS ; j++) {
			q_idx = 4 * dma_id + j + cpu_skip;
			q = &hdev->kernel_queues[q_idx];
			q->cq_id = cq_id++;
			q->msi_vec = nic_skip + cpu_skip + msi_vec++;
			gaudi_init_pci_dma_qman(hdev, dma_id, j,
						q->bus_address);
		}

		gaudi_init_dma_core(hdev, dma_id);

		gaudi_enable_qman(hdev, dma_id, PCI_DMA_QMAN_ENABLE);
	}

	gaudi->hw_cap_initialized |= HW_CAP_PCI_DMA;
}

static void gaudi_init_hbm_dma_qman(struct hl_device *hdev, int dma_id,
					int qman_id, u64 qman_base_addr)
{
	struct cpu_dyn_regs *dyn_regs =
			&hdev->fw_loader.dynamic_loader.comm_desc.cpu_dyn_regs;
	u32 mtr_base_en_lo, mtr_base_en_hi, mtr_base_ws_lo, mtr_base_ws_hi;
	u32 so_base_en_lo, so_base_en_hi, so_base_ws_lo, so_base_ws_hi;
	u32 dma_qm_err_cfg, irq_handler_offset;
	u32 q_off, dma_qm_offset;

	dma_qm_offset = dma_id * DMA_QMAN_OFFSET;

	mtr_base_en_lo = lower_32_bits(CFG_BASE +
			mmSYNC_MNGR_E_N_SYNC_MNGR_OBJS_MON_PAY_ADDRL_0);
	mtr_base_en_hi = upper_32_bits(CFG_BASE +
				mmSYNC_MNGR_E_N_SYNC_MNGR_OBJS_MON_PAY_ADDRL_0);
	so_base_en_lo = lower_32_bits(CFG_BASE +
				mmSYNC_MNGR_E_N_SYNC_MNGR_OBJS_SOB_OBJ_0);
	so_base_en_hi = upper_32_bits(CFG_BASE +
				mmSYNC_MNGR_E_N_SYNC_MNGR_OBJS_SOB_OBJ_0);
	mtr_base_ws_lo = lower_32_bits(CFG_BASE +
				mmSYNC_MNGR_W_S_SYNC_MNGR_OBJS_MON_PAY_ADDRL_0);
	mtr_base_ws_hi = upper_32_bits(CFG_BASE +
				mmSYNC_MNGR_W_S_SYNC_MNGR_OBJS_MON_PAY_ADDRL_0);
	so_base_ws_lo = lower_32_bits(CFG_BASE +
				mmSYNC_MNGR_W_S_SYNC_MNGR_OBJS_SOB_OBJ_0);
	so_base_ws_hi = upper_32_bits(CFG_BASE +
				mmSYNC_MNGR_W_S_SYNC_MNGR_OBJS_SOB_OBJ_0);

	q_off = dma_qm_offset + qman_id * 4;

	if (qman_id < 4) {
		WREG32(mmDMA0_QM_PQ_BASE_LO_0 + q_off,
					lower_32_bits(qman_base_addr));
		WREG32(mmDMA0_QM_PQ_BASE_HI_0 + q_off,
					upper_32_bits(qman_base_addr));

		WREG32(mmDMA0_QM_PQ_SIZE_0 + q_off, ilog2(HBM_DMA_QMAN_LENGTH));
		WREG32(mmDMA0_QM_PQ_PI_0 + q_off, 0);
		WREG32(mmDMA0_QM_PQ_CI_0 + q_off, 0);

		WREG32(mmDMA0_QM_CP_LDMA_TSIZE_OFFSET_0 + q_off,
							QMAN_CPDMA_SIZE_OFFSET);
		WREG32(mmDMA0_QM_CP_LDMA_SRC_BASE_LO_OFFSET_0 + q_off,
							QMAN_CPDMA_SRC_OFFSET);
		WREG32(mmDMA0_QM_CP_LDMA_DST_BASE_LO_OFFSET_0 + q_off,
							QMAN_CPDMA_DST_OFFSET);
	} else {
		irq_handler_offset = hdev->asic_prop.gic_interrupts_enable ?
				mmGIC_DISTRIBUTOR__5_GICD_SETSPI_NSR :
				le32_to_cpu(dyn_regs->gic_dma_qm_irq_ctrl);

		WREG32(mmDMA0_QM_CP_LDMA_TSIZE_OFFSET_0 + q_off,
							QMAN_LDMA_SIZE_OFFSET);
		WREG32(mmDMA0_QM_CP_LDMA_SRC_BASE_LO_OFFSET_0 + q_off,
							QMAN_LDMA_SRC_OFFSET);
		WREG32(mmDMA0_QM_CP_LDMA_DST_BASE_LO_OFFSET_0 + q_off,
							QMAN_LDMA_DST_OFFSET);

		/* Configure RAZWI IRQ */
		dma_qm_err_cfg = HBM_DMA_QMAN_GLBL_ERR_CFG_MSG_EN_MASK;
		if (hdev->stop_on_err)
			dma_qm_err_cfg |=
				HBM_DMA_QMAN_GLBL_ERR_CFG_STOP_ON_ERR_EN_MASK;

		WREG32(mmDMA0_QM_GLBL_ERR_CFG + dma_qm_offset, dma_qm_err_cfg);

		WREG32(mmDMA0_QM_GLBL_ERR_ADDR_LO + dma_qm_offset,
			lower_32_bits(CFG_BASE + irq_handler_offset));
		WREG32(mmDMA0_QM_GLBL_ERR_ADDR_HI + dma_qm_offset,
			upper_32_bits(CFG_BASE + irq_handler_offset));

		WREG32(mmDMA0_QM_GLBL_ERR_WDATA + dma_qm_offset,
			gaudi_irq_map_table[GAUDI_EVENT_DMA0_QM].cpu_id +
									dma_id);

		WREG32(mmDMA0_QM_ARB_ERR_MSG_EN + dma_qm_offset,
				QM_ARB_ERR_MSG_EN_MASK);

		/* Set timeout to maximum */
		WREG32(mmDMA0_QM_ARB_SLV_CHOISE_WDT + dma_qm_offset, GAUDI_ARB_WDT_TIMEOUT);

		WREG32(mmDMA0_QM_GLBL_CFG1 + dma_qm_offset, 0);
		WREG32(mmDMA0_QM_GLBL_PROT + dma_qm_offset,
				QMAN_INTERNAL_MAKE_TRUSTED);
	}

	WREG32(mmDMA0_QM_CP_MSG_BASE0_ADDR_LO_0 + q_off, mtr_base_en_lo);
	WREG32(mmDMA0_QM_CP_MSG_BASE0_ADDR_HI_0 + q_off, mtr_base_en_hi);
	WREG32(mmDMA0_QM_CP_MSG_BASE1_ADDR_LO_0 + q_off, so_base_en_lo);
	WREG32(mmDMA0_QM_CP_MSG_BASE1_ADDR_HI_0 + q_off, so_base_en_hi);

	/* Configure DMA5 CP_MSG_BASE 2/3 for sync stream collective */
	if (gaudi_dma_assignment[dma_id] == GAUDI_ENGINE_ID_DMA_5) {
		WREG32(mmDMA0_QM_CP_MSG_BASE2_ADDR_LO_0 + q_off,
				mtr_base_ws_lo);
		WREG32(mmDMA0_QM_CP_MSG_BASE2_ADDR_HI_0 + q_off,
				mtr_base_ws_hi);
		WREG32(mmDMA0_QM_CP_MSG_BASE3_ADDR_LO_0 + q_off,
				so_base_ws_lo);
		WREG32(mmDMA0_QM_CP_MSG_BASE3_ADDR_HI_0 + q_off,
				so_base_ws_hi);
	}
}

static void gaudi_init_hbm_dma_qmans(struct hl_device *hdev)
{
	struct gaudi_device *gaudi = hdev->asic_specific;
	struct gaudi_internal_qman_info *q;
	u64 qman_base_addr;
	int i, j, dma_id, internal_q_index;

	if (gaudi->hw_cap_initialized & HW_CAP_HBM_DMA)
		return;

	for (i = 0 ; i < HBM_DMA_NUMBER_OF_CHNLS ; i++) {
		dma_id = gaudi_dma_assignment[GAUDI_HBM_DMA_1 + i];

		for (j = 0 ; j < QMAN_STREAMS ; j++) {
			 /*
			  * Add the CPU queue in order to get the correct queue
			  * number as all internal queue are placed after it
			  */
			internal_q_index = dma_id * QMAN_STREAMS + j + 1;

			q = &gaudi->internal_qmans[internal_q_index];
			qman_base_addr = (u64) q->pq_dma_addr;
			gaudi_init_hbm_dma_qman(hdev, dma_id, j,
						qman_base_addr);
		}

		/* Initializing lower CP for HBM DMA QMAN */
		gaudi_init_hbm_dma_qman(hdev, dma_id, 4, 0);

		gaudi_init_dma_core(hdev, dma_id);

		gaudi_enable_qman(hdev, dma_id, HBM_DMA_QMAN_ENABLE);
	}

	gaudi->hw_cap_initialized |= HW_CAP_HBM_DMA;
}

static void gaudi_init_mme_qman(struct hl_device *hdev, u32 mme_offset,
					int qman_id, u64 qman_base_addr)
{
	struct cpu_dyn_regs *dyn_regs =
			&hdev->fw_loader.dynamic_loader.comm_desc.cpu_dyn_regs;
	u32 mtr_base_lo, mtr_base_hi;
	u32 so_base_lo, so_base_hi;
	u32 irq_handler_offset;
	u32 q_off, mme_id;
	u32 mme_qm_err_cfg;

	mtr_base_lo = lower_32_bits(CFG_BASE +
				mmSYNC_MNGR_E_N_SYNC_MNGR_OBJS_MON_PAY_ADDRL_0);
	mtr_base_hi = upper_32_bits(CFG_BASE +
				mmSYNC_MNGR_E_N_SYNC_MNGR_OBJS_MON_PAY_ADDRL_0);
	so_base_lo = lower_32_bits(CFG_BASE +
				mmSYNC_MNGR_E_N_SYNC_MNGR_OBJS_SOB_OBJ_0);
	so_base_hi = upper_32_bits(CFG_BASE +
				mmSYNC_MNGR_E_N_SYNC_MNGR_OBJS_SOB_OBJ_0);

	q_off = mme_offset + qman_id * 4;

	if (qman_id < 4) {
		WREG32(mmMME0_QM_PQ_BASE_LO_0 + q_off,
					lower_32_bits(qman_base_addr));
		WREG32(mmMME0_QM_PQ_BASE_HI_0 + q_off,
					upper_32_bits(qman_base_addr));

		WREG32(mmMME0_QM_PQ_SIZE_0 + q_off, ilog2(MME_QMAN_LENGTH));
		WREG32(mmMME0_QM_PQ_PI_0 + q_off, 0);
		WREG32(mmMME0_QM_PQ_CI_0 + q_off, 0);

		WREG32(mmMME0_QM_CP_LDMA_TSIZE_OFFSET_0 + q_off,
							QMAN_CPDMA_SIZE_OFFSET);
		WREG32(mmMME0_QM_CP_LDMA_SRC_BASE_LO_OFFSET_0 + q_off,
							QMAN_CPDMA_SRC_OFFSET);
		WREG32(mmMME0_QM_CP_LDMA_DST_BASE_LO_OFFSET_0 + q_off,
							QMAN_CPDMA_DST_OFFSET);
	} else {
		irq_handler_offset = hdev->asic_prop.gic_interrupts_enable ?
				mmGIC_DISTRIBUTOR__5_GICD_SETSPI_NSR :
				le32_to_cpu(dyn_regs->gic_mme_qm_irq_ctrl);

		WREG32(mmMME0_QM_CP_LDMA_TSIZE_OFFSET_0 + q_off,
							QMAN_LDMA_SIZE_OFFSET);
		WREG32(mmMME0_QM_CP_LDMA_SRC_BASE_LO_OFFSET_0 + q_off,
							QMAN_LDMA_SRC_OFFSET);
		WREG32(mmMME0_QM_CP_LDMA_DST_BASE_LO_OFFSET_0 + q_off,
							QMAN_LDMA_DST_OFFSET);

		/* Configure RAZWI IRQ */
		mme_id = mme_offset /
				(mmMME1_QM_GLBL_CFG0 - mmMME0_QM_GLBL_CFG0) / 2;

		mme_qm_err_cfg = MME_QMAN_GLBL_ERR_CFG_MSG_EN_MASK;
		if (hdev->stop_on_err)
			mme_qm_err_cfg |=
				MME_QMAN_GLBL_ERR_CFG_STOP_ON_ERR_EN_MASK;

		WREG32(mmMME0_QM_GLBL_ERR_CFG + mme_offset, mme_qm_err_cfg);

		WREG32(mmMME0_QM_GLBL_ERR_ADDR_LO + mme_offset,
			lower_32_bits(CFG_BASE + irq_handler_offset));
		WREG32(mmMME0_QM_GLBL_ERR_ADDR_HI + mme_offset,
			upper_32_bits(CFG_BASE + irq_handler_offset));

		WREG32(mmMME0_QM_GLBL_ERR_WDATA + mme_offset,
			gaudi_irq_map_table[GAUDI_EVENT_MME0_QM].cpu_id +
									mme_id);

		WREG32(mmMME0_QM_ARB_ERR_MSG_EN + mme_offset,
				QM_ARB_ERR_MSG_EN_MASK);

		/* Set timeout to maximum */
		WREG32(mmMME0_QM_ARB_SLV_CHOISE_WDT + mme_offset, GAUDI_ARB_WDT_TIMEOUT);

		WREG32(mmMME0_QM_GLBL_CFG1 + mme_offset, 0);
		WREG32(mmMME0_QM_GLBL_PROT + mme_offset,
				QMAN_INTERNAL_MAKE_TRUSTED);
	}

	WREG32(mmMME0_QM_CP_MSG_BASE0_ADDR_LO_0 + q_off, mtr_base_lo);
	WREG32(mmMME0_QM_CP_MSG_BASE0_ADDR_HI_0 + q_off, mtr_base_hi);
	WREG32(mmMME0_QM_CP_MSG_BASE1_ADDR_LO_0 + q_off, so_base_lo);
	WREG32(mmMME0_QM_CP_MSG_BASE1_ADDR_HI_0 + q_off, so_base_hi);
}

static void gaudi_init_mme_qmans(struct hl_device *hdev)
{
	struct gaudi_device *gaudi = hdev->asic_specific;
	struct gaudi_internal_qman_info *q;
	u64 qman_base_addr;
	u32 mme_offset;
	int i, internal_q_index;

	if (gaudi->hw_cap_initialized & HW_CAP_MME)
		return;

	/*
	 * map GAUDI_QUEUE_ID_MME_0_X to the N_W_MME (mmMME2_QM_BASE)
	 * and GAUDI_QUEUE_ID_MME_1_X to the S_W_MME (mmMME0_QM_BASE)
	 */

	mme_offset = mmMME2_QM_GLBL_CFG0 - mmMME0_QM_GLBL_CFG0;

	for (i = 0 ; i < MME_NUMBER_OF_QMANS ; i++) {
		internal_q_index = GAUDI_QUEUE_ID_MME_0_0 + i;
		q = &gaudi->internal_qmans[internal_q_index];
		qman_base_addr = (u64) q->pq_dma_addr;
		gaudi_init_mme_qman(hdev, mme_offset, (i & 0x3),
					qman_base_addr);
		if (i == 3)
			mme_offset = 0;
	}

	/* Initializing lower CP for MME QMANs */
	mme_offset = mmMME2_QM_GLBL_CFG0 - mmMME0_QM_GLBL_CFG0;
	gaudi_init_mme_qman(hdev, mme_offset, 4, 0);
	gaudi_init_mme_qman(hdev, 0, 4, 0);

	WREG32(mmMME2_QM_GLBL_CFG0, QMAN_MME_ENABLE);
	WREG32(mmMME0_QM_GLBL_CFG0, QMAN_MME_ENABLE);

	gaudi->hw_cap_initialized |= HW_CAP_MME;
}

static void gaudi_init_tpc_qman(struct hl_device *hdev, u32 tpc_offset,
				int qman_id, u64 qman_base_addr)
{
	struct cpu_dyn_regs *dyn_regs =
			&hdev->fw_loader.dynamic_loader.comm_desc.cpu_dyn_regs;
	u32 mtr_base_en_lo, mtr_base_en_hi, mtr_base_ws_lo, mtr_base_ws_hi;
	u32 so_base_en_lo, so_base_en_hi, so_base_ws_lo, so_base_ws_hi;
	u32 tpc_qm_err_cfg, irq_handler_offset;
	u32 q_off, tpc_id;

	mtr_base_en_lo = lower_32_bits(CFG_BASE +
			mmSYNC_MNGR_E_N_SYNC_MNGR_OBJS_MON_PAY_ADDRL_0);
	mtr_base_en_hi = upper_32_bits(CFG_BASE +
				mmSYNC_MNGR_E_N_SYNC_MNGR_OBJS_MON_PAY_ADDRL_0);
	so_base_en_lo = lower_32_bits(CFG_BASE +
				mmSYNC_MNGR_E_N_SYNC_MNGR_OBJS_SOB_OBJ_0);
	so_base_en_hi = upper_32_bits(CFG_BASE +
				mmSYNC_MNGR_E_N_SYNC_MNGR_OBJS_SOB_OBJ_0);
	mtr_base_ws_lo = lower_32_bits(CFG_BASE +
				mmSYNC_MNGR_W_S_SYNC_MNGR_OBJS_MON_PAY_ADDRL_0);
	mtr_base_ws_hi = upper_32_bits(CFG_BASE +
				mmSYNC_MNGR_W_S_SYNC_MNGR_OBJS_MON_PAY_ADDRL_0);
	so_base_ws_lo = lower_32_bits(CFG_BASE +
				mmSYNC_MNGR_W_S_SYNC_MNGR_OBJS_SOB_OBJ_0);
	so_base_ws_hi = upper_32_bits(CFG_BASE +
				mmSYNC_MNGR_W_S_SYNC_MNGR_OBJS_SOB_OBJ_0);

	q_off = tpc_offset + qman_id * 4;

	tpc_id = tpc_offset /
			(mmTPC1_QM_GLBL_CFG0 - mmTPC0_QM_GLBL_CFG0);

	if (qman_id < 4) {
		WREG32(mmTPC0_QM_PQ_BASE_LO_0 + q_off,
					lower_32_bits(qman_base_addr));
		WREG32(mmTPC0_QM_PQ_BASE_HI_0 + q_off,
					upper_32_bits(qman_base_addr));

		WREG32(mmTPC0_QM_PQ_SIZE_0 + q_off, ilog2(TPC_QMAN_LENGTH));
		WREG32(mmTPC0_QM_PQ_PI_0 + q_off, 0);
		WREG32(mmTPC0_QM_PQ_CI_0 + q_off, 0);

		WREG32(mmTPC0_QM_CP_LDMA_TSIZE_OFFSET_0 + q_off,
							QMAN_CPDMA_SIZE_OFFSET);
		WREG32(mmTPC0_QM_CP_LDMA_SRC_BASE_LO_OFFSET_0 + q_off,
							QMAN_CPDMA_SRC_OFFSET);
		WREG32(mmTPC0_QM_CP_LDMA_DST_BASE_LO_OFFSET_0 + q_off,
							QMAN_CPDMA_DST_OFFSET);
	} else {
		irq_handler_offset = hdev->asic_prop.gic_interrupts_enable ?
				mmGIC_DISTRIBUTOR__5_GICD_SETSPI_NSR :
				le32_to_cpu(dyn_regs->gic_tpc_qm_irq_ctrl);

		WREG32(mmTPC0_QM_CP_LDMA_TSIZE_OFFSET_0 + q_off,
							QMAN_LDMA_SIZE_OFFSET);
		WREG32(mmTPC0_QM_CP_LDMA_SRC_BASE_LO_OFFSET_0 + q_off,
							QMAN_LDMA_SRC_OFFSET);
		WREG32(mmTPC0_QM_CP_LDMA_DST_BASE_LO_OFFSET_0 + q_off,
							QMAN_LDMA_DST_OFFSET);

		/* Configure RAZWI IRQ */
		tpc_qm_err_cfg = TPC_QMAN_GLBL_ERR_CFG_MSG_EN_MASK;
		if (hdev->stop_on_err)
			tpc_qm_err_cfg |=
				TPC_QMAN_GLBL_ERR_CFG_STOP_ON_ERR_EN_MASK;

		WREG32(mmTPC0_QM_GLBL_ERR_CFG + tpc_offset, tpc_qm_err_cfg);

		WREG32(mmTPC0_QM_GLBL_ERR_ADDR_LO + tpc_offset,
			lower_32_bits(CFG_BASE + irq_handler_offset));
		WREG32(mmTPC0_QM_GLBL_ERR_ADDR_HI + tpc_offset,
			upper_32_bits(CFG_BASE + irq_handler_offset));

		WREG32(mmTPC0_QM_GLBL_ERR_WDATA + tpc_offset,
			gaudi_irq_map_table[GAUDI_EVENT_TPC0_QM].cpu_id +
									tpc_id);

		WREG32(mmTPC0_QM_ARB_ERR_MSG_EN + tpc_offset,
				QM_ARB_ERR_MSG_EN_MASK);

		/* Set timeout to maximum */
		WREG32(mmTPC0_QM_ARB_SLV_CHOISE_WDT + tpc_offset, GAUDI_ARB_WDT_TIMEOUT);

		WREG32(mmTPC0_QM_GLBL_CFG1 + tpc_offset, 0);
		WREG32(mmTPC0_QM_GLBL_PROT + tpc_offset,
				QMAN_INTERNAL_MAKE_TRUSTED);
	}

	WREG32(mmTPC0_QM_CP_MSG_BASE0_ADDR_LO_0 + q_off, mtr_base_en_lo);
	WREG32(mmTPC0_QM_CP_MSG_BASE0_ADDR_HI_0 + q_off, mtr_base_en_hi);
	WREG32(mmTPC0_QM_CP_MSG_BASE1_ADDR_LO_0 + q_off, so_base_en_lo);
	WREG32(mmTPC0_QM_CP_MSG_BASE1_ADDR_HI_0 + q_off, so_base_en_hi);

	/* Configure TPC7 CP_MSG_BASE 2/3 for sync stream collective */
	if (tpc_id == 6) {
		WREG32(mmTPC0_QM_CP_MSG_BASE2_ADDR_LO_0 + q_off,
				mtr_base_ws_lo);
		WREG32(mmTPC0_QM_CP_MSG_BASE2_ADDR_HI_0 + q_off,
				mtr_base_ws_hi);
		WREG32(mmTPC0_QM_CP_MSG_BASE3_ADDR_LO_0 + q_off,
				so_base_ws_lo);
		WREG32(mmTPC0_QM_CP_MSG_BASE3_ADDR_HI_0 + q_off,
				so_base_ws_hi);
	}
}

static void gaudi_init_tpc_qmans(struct hl_device *hdev)
{
	struct gaudi_device *gaudi = hdev->asic_specific;
	struct gaudi_internal_qman_info *q;
	u64 qman_base_addr;
	u32 so_base_hi, tpc_offset = 0;
	u32 tpc_delta = mmTPC1_CFG_SM_BASE_ADDRESS_HIGH -
			mmTPC0_CFG_SM_BASE_ADDRESS_HIGH;
	int i, tpc_id, internal_q_index;

	if (gaudi->hw_cap_initialized & HW_CAP_TPC_MASK)
		return;

	so_base_hi = upper_32_bits(CFG_BASE +
				mmSYNC_MNGR_E_N_SYNC_MNGR_OBJS_SOB_OBJ_0);

	for (tpc_id = 0 ; tpc_id < TPC_NUMBER_OF_ENGINES ; tpc_id++) {
		for (i = 0 ; i < QMAN_STREAMS ; i++) {
			internal_q_index = GAUDI_QUEUE_ID_TPC_0_0 +
						tpc_id * QMAN_STREAMS + i;
			q = &gaudi->internal_qmans[internal_q_index];
			qman_base_addr = (u64) q->pq_dma_addr;
			gaudi_init_tpc_qman(hdev, tpc_offset, i,
						qman_base_addr);

			if (i == 3) {
				/* Initializing lower CP for TPC QMAN */
				gaudi_init_tpc_qman(hdev, tpc_offset, 4, 0);

				/* Enable the QMAN and TPC channel */
				WREG32(mmTPC0_QM_GLBL_CFG0 + tpc_offset,
						QMAN_TPC_ENABLE);
			}
		}

		WREG32(mmTPC0_CFG_SM_BASE_ADDRESS_HIGH + tpc_id * tpc_delta,
				so_base_hi);

		tpc_offset += mmTPC1_QM_GLBL_CFG0 - mmTPC0_QM_GLBL_CFG0;

		gaudi->hw_cap_initialized |=
				FIELD_PREP(HW_CAP_TPC_MASK, 1 << tpc_id);
	}
}

static void gaudi_init_nic_qman(struct hl_device *hdev, u32 nic_offset,
				int qman_id, u64 qman_base_addr, int nic_id)
{
	struct cpu_dyn_regs *dyn_regs =
			&hdev->fw_loader.dynamic_loader.comm_desc.cpu_dyn_regs;
	u32 mtr_base_en_lo, mtr_base_en_hi, mtr_base_ws_lo, mtr_base_ws_hi;
	u32 so_base_en_lo, so_base_en_hi, so_base_ws_lo, so_base_ws_hi;
	u32 nic_qm_err_cfg, irq_handler_offset;
	u32 q_off;

	mtr_base_en_lo = lower_32_bits((CFG_BASE & U32_MAX) +
			mmSYNC_MNGR_E_N_SYNC_MNGR_OBJS_MON_PAY_ADDRL_0);
	mtr_base_en_hi = upper_32_bits(CFG_BASE +
				mmSYNC_MNGR_E_N_SYNC_MNGR_OBJS_MON_PAY_ADDRL_0);
	so_base_en_lo = lower_32_bits((CFG_BASE & U32_MAX) +
				mmSYNC_MNGR_E_N_SYNC_MNGR_OBJS_SOB_OBJ_0);
	so_base_en_hi = upper_32_bits(CFG_BASE +
				mmSYNC_MNGR_E_N_SYNC_MNGR_OBJS_SOB_OBJ_0);
	mtr_base_ws_lo = lower_32_bits((CFG_BASE & U32_MAX) +
				mmSYNC_MNGR_W_S_SYNC_MNGR_OBJS_MON_PAY_ADDRL_0);
	mtr_base_ws_hi = upper_32_bits(CFG_BASE +
				mmSYNC_MNGR_W_S_SYNC_MNGR_OBJS_MON_PAY_ADDRL_0);
	so_base_ws_lo = lower_32_bits((CFG_BASE & U32_MAX) +
				mmSYNC_MNGR_W_S_SYNC_MNGR_OBJS_SOB_OBJ_0);
	so_base_ws_hi = upper_32_bits(CFG_BASE +
				mmSYNC_MNGR_W_S_SYNC_MNGR_OBJS_SOB_OBJ_0);

	q_off = nic_offset + qman_id * 4;

	WREG32(mmNIC0_QM0_PQ_BASE_LO_0 + q_off, lower_32_bits(qman_base_addr));
	WREG32(mmNIC0_QM0_PQ_BASE_HI_0 + q_off, upper_32_bits(qman_base_addr));

	WREG32(mmNIC0_QM0_PQ_SIZE_0 + q_off, ilog2(NIC_QMAN_LENGTH));
	WREG32(mmNIC0_QM0_PQ_PI_0 + q_off, 0);
	WREG32(mmNIC0_QM0_PQ_CI_0 + q_off, 0);

	WREG32(mmNIC0_QM0_CP_LDMA_TSIZE_OFFSET_0 + q_off,
							QMAN_LDMA_SIZE_OFFSET);
	WREG32(mmNIC0_QM0_CP_LDMA_SRC_BASE_LO_OFFSET_0 + q_off,
							QMAN_LDMA_SRC_OFFSET);
	WREG32(mmNIC0_QM0_CP_LDMA_DST_BASE_LO_OFFSET_0 + q_off,
							QMAN_LDMA_DST_OFFSET);

	WREG32(mmNIC0_QM0_CP_MSG_BASE0_ADDR_LO_0 + q_off, mtr_base_en_lo);
	WREG32(mmNIC0_QM0_CP_MSG_BASE0_ADDR_HI_0 + q_off, mtr_base_en_hi);
	WREG32(mmNIC0_QM0_CP_MSG_BASE1_ADDR_LO_0 + q_off, so_base_en_lo);
	WREG32(mmNIC0_QM0_CP_MSG_BASE1_ADDR_HI_0 + q_off, so_base_en_hi);

	/* Configure NIC CP_MSG_BASE 2/3 for sync stream collective */
	WREG32(mmNIC0_QM0_CP_MSG_BASE2_ADDR_LO_0 + q_off, mtr_base_ws_lo);
	WREG32(mmNIC0_QM0_CP_MSG_BASE2_ADDR_HI_0 + q_off, mtr_base_ws_hi);
	WREG32(mmNIC0_QM0_CP_MSG_BASE3_ADDR_LO_0 + q_off, so_base_ws_lo);
	WREG32(mmNIC0_QM0_CP_MSG_BASE3_ADDR_HI_0 + q_off, so_base_ws_hi);

	if (qman_id == 0) {
		irq_handler_offset = hdev->asic_prop.gic_interrupts_enable ?
				mmGIC_DISTRIBUTOR__5_GICD_SETSPI_NSR :
				le32_to_cpu(dyn_regs->gic_nic_qm_irq_ctrl);

		/* Configure RAZWI IRQ */
		nic_qm_err_cfg = NIC_QMAN_GLBL_ERR_CFG_MSG_EN_MASK;
		if (hdev->stop_on_err)
			nic_qm_err_cfg |=
				NIC_QMAN_GLBL_ERR_CFG_STOP_ON_ERR_EN_MASK;

		WREG32(mmNIC0_QM0_GLBL_ERR_CFG + nic_offset, nic_qm_err_cfg);

		WREG32(mmNIC0_QM0_GLBL_ERR_ADDR_LO + nic_offset,
			lower_32_bits(CFG_BASE + irq_handler_offset));
		WREG32(mmNIC0_QM0_GLBL_ERR_ADDR_HI + nic_offset,
			upper_32_bits(CFG_BASE + irq_handler_offset));

		WREG32(mmNIC0_QM0_GLBL_ERR_WDATA + nic_offset,
			gaudi_irq_map_table[GAUDI_EVENT_NIC0_QM0].cpu_id +
									nic_id);

		WREG32(mmNIC0_QM0_ARB_ERR_MSG_EN + nic_offset,
				QM_ARB_ERR_MSG_EN_MASK);

		/* Set timeout to maximum */
		WREG32(mmNIC0_QM0_ARB_SLV_CHOISE_WDT + nic_offset, GAUDI_ARB_WDT_TIMEOUT);

		WREG32(mmNIC0_QM0_GLBL_CFG1 + nic_offset, 0);
		WREG32(mmNIC0_QM0_GLBL_PROT + nic_offset,
				QMAN_INTERNAL_MAKE_TRUSTED);
	}
}

static void gaudi_init_nic_qmans(struct hl_device *hdev)
{
	struct gaudi_device *gaudi = hdev->asic_specific;
	struct gaudi_internal_qman_info *q;
	u64 qman_base_addr;
	u32 nic_offset = 0;
	u32 nic_delta_between_qmans =
			mmNIC0_QM1_GLBL_CFG0 - mmNIC0_QM0_GLBL_CFG0;
	u32 nic_delta_between_nics =
			mmNIC1_QM0_GLBL_CFG0 - mmNIC0_QM0_GLBL_CFG0;
	int i, nic_id, internal_q_index;

	if (!hdev->nic_ports_mask)
		return;

	if (gaudi->hw_cap_initialized & HW_CAP_NIC_MASK)
		return;

	dev_dbg(hdev->dev, "Initializing NIC QMANs\n");

	for (nic_id = 0 ; nic_id < NIC_NUMBER_OF_ENGINES ; nic_id++) {
		if (!(hdev->nic_ports_mask & (1 << nic_id))) {
			nic_offset += nic_delta_between_qmans;
			if (nic_id & 1) {
				nic_offset -= (nic_delta_between_qmans * 2);
				nic_offset += nic_delta_between_nics;
			}
			continue;
		}

		for (i = 0 ; i < QMAN_STREAMS ; i++) {
			internal_q_index = GAUDI_QUEUE_ID_NIC_0_0 +
						nic_id * QMAN_STREAMS + i;
			q = &gaudi->internal_qmans[internal_q_index];
			qman_base_addr = (u64) q->pq_dma_addr;
			gaudi_init_nic_qman(hdev, nic_offset, (i & 0x3),
						qman_base_addr, nic_id);
		}

		/* Enable the QMAN */
		WREG32(mmNIC0_QM0_GLBL_CFG0 + nic_offset, NIC_QMAN_ENABLE);

		nic_offset += nic_delta_between_qmans;
		if (nic_id & 1) {
			nic_offset -= (nic_delta_between_qmans * 2);
			nic_offset += nic_delta_between_nics;
		}

		gaudi->hw_cap_initialized |= 1 << (HW_CAP_NIC_SHIFT + nic_id);
	}
}

static void gaudi_disable_pci_dma_qmans(struct hl_device *hdev)
{
	struct gaudi_device *gaudi = hdev->asic_specific;

	if (!(gaudi->hw_cap_initialized & HW_CAP_PCI_DMA))
		return;

	WREG32(mmDMA0_QM_GLBL_CFG0, 0);
	WREG32(mmDMA1_QM_GLBL_CFG0, 0);
	WREG32(mmDMA5_QM_GLBL_CFG0, 0);
}

static void gaudi_disable_hbm_dma_qmans(struct hl_device *hdev)
{
	struct gaudi_device *gaudi = hdev->asic_specific;

	if (!(gaudi->hw_cap_initialized & HW_CAP_HBM_DMA))
		return;

	WREG32(mmDMA2_QM_GLBL_CFG0, 0);
	WREG32(mmDMA3_QM_GLBL_CFG0, 0);
	WREG32(mmDMA4_QM_GLBL_CFG0, 0);
	WREG32(mmDMA6_QM_GLBL_CFG0, 0);
	WREG32(mmDMA7_QM_GLBL_CFG0, 0);
}

static void gaudi_disable_mme_qmans(struct hl_device *hdev)
{
	struct gaudi_device *gaudi = hdev->asic_specific;

	if (!(gaudi->hw_cap_initialized & HW_CAP_MME))
		return;

	WREG32(mmMME2_QM_GLBL_CFG0, 0);
	WREG32(mmMME0_QM_GLBL_CFG0, 0);
}

static void gaudi_disable_tpc_qmans(struct hl_device *hdev)
{
	struct gaudi_device *gaudi = hdev->asic_specific;
	u32 tpc_offset = 0;
	int tpc_id;

	if (!(gaudi->hw_cap_initialized & HW_CAP_TPC_MASK))
		return;

	for (tpc_id = 0 ; tpc_id < TPC_NUMBER_OF_ENGINES ; tpc_id++) {
		WREG32(mmTPC0_QM_GLBL_CFG0 + tpc_offset, 0);
		tpc_offset += mmTPC1_QM_GLBL_CFG0 - mmTPC0_QM_GLBL_CFG0;
	}
}

static void gaudi_disable_nic_qmans(struct hl_device *hdev)
{
	struct gaudi_device *gaudi = hdev->asic_specific;
	u32 nic_mask, nic_offset = 0;
	u32 nic_delta_between_qmans =
			mmNIC0_QM1_GLBL_CFG0 - mmNIC0_QM0_GLBL_CFG0;
	u32 nic_delta_between_nics =
			mmNIC1_QM0_GLBL_CFG0 - mmNIC0_QM0_GLBL_CFG0;
	int nic_id;

	for (nic_id = 0 ; nic_id < NIC_NUMBER_OF_ENGINES ; nic_id++) {
		nic_mask = 1 << (HW_CAP_NIC_SHIFT + nic_id);

		if (gaudi->hw_cap_initialized & nic_mask)
			WREG32(mmNIC0_QM0_GLBL_CFG0 + nic_offset, 0);

		nic_offset += nic_delta_between_qmans;
		if (nic_id & 1) {
			nic_offset -= (nic_delta_between_qmans * 2);
			nic_offset += nic_delta_between_nics;
		}
	}
}

static void gaudi_stop_pci_dma_qmans(struct hl_device *hdev)
{
	struct gaudi_device *gaudi = hdev->asic_specific;

	if (!(gaudi->hw_cap_initialized & HW_CAP_PCI_DMA))
		return;

	/* Stop upper CPs of QMANs 0.0 to 1.3 and 5.0 to 5.3 */
	WREG32(mmDMA0_QM_GLBL_CFG1, 0xF << DMA0_QM_GLBL_CFG1_CP_STOP_SHIFT);
	WREG32(mmDMA1_QM_GLBL_CFG1, 0xF << DMA0_QM_GLBL_CFG1_CP_STOP_SHIFT);
	WREG32(mmDMA5_QM_GLBL_CFG1, 0xF << DMA0_QM_GLBL_CFG1_CP_STOP_SHIFT);
}

static void gaudi_stop_hbm_dma_qmans(struct hl_device *hdev)
{
	struct gaudi_device *gaudi = hdev->asic_specific;

	if (!(gaudi->hw_cap_initialized & HW_CAP_HBM_DMA))
		return;

	/* Stop CPs of HBM DMA QMANs */

	WREG32(mmDMA2_QM_GLBL_CFG1, 0x1F << DMA0_QM_GLBL_CFG1_CP_STOP_SHIFT);
	WREG32(mmDMA3_QM_GLBL_CFG1, 0x1F << DMA0_QM_GLBL_CFG1_CP_STOP_SHIFT);
	WREG32(mmDMA4_QM_GLBL_CFG1, 0x1F << DMA0_QM_GLBL_CFG1_CP_STOP_SHIFT);
	WREG32(mmDMA6_QM_GLBL_CFG1, 0x1F << DMA0_QM_GLBL_CFG1_CP_STOP_SHIFT);
	WREG32(mmDMA7_QM_GLBL_CFG1, 0x1F << DMA0_QM_GLBL_CFG1_CP_STOP_SHIFT);
}

static void gaudi_stop_mme_qmans(struct hl_device *hdev)
{
	struct gaudi_device *gaudi = hdev->asic_specific;

	if (!(gaudi->hw_cap_initialized & HW_CAP_MME))
		return;

	/* Stop CPs of MME QMANs */
	WREG32(mmMME2_QM_GLBL_CFG1, 0x1F << MME0_QM_GLBL_CFG1_CP_STOP_SHIFT);
	WREG32(mmMME0_QM_GLBL_CFG1, 0x1F << MME0_QM_GLBL_CFG1_CP_STOP_SHIFT);
}

static void gaudi_stop_tpc_qmans(struct hl_device *hdev)
{
	struct gaudi_device *gaudi = hdev->asic_specific;

	if (!(gaudi->hw_cap_initialized & HW_CAP_TPC_MASK))
		return;

	WREG32(mmTPC0_QM_GLBL_CFG1, 0x1F << TPC0_QM_GLBL_CFG1_CP_STOP_SHIFT);
	WREG32(mmTPC1_QM_GLBL_CFG1, 0x1F << TPC0_QM_GLBL_CFG1_CP_STOP_SHIFT);
	WREG32(mmTPC2_QM_GLBL_CFG1, 0x1F << TPC0_QM_GLBL_CFG1_CP_STOP_SHIFT);
	WREG32(mmTPC3_QM_GLBL_CFG1, 0x1F << TPC0_QM_GLBL_CFG1_CP_STOP_SHIFT);
	WREG32(mmTPC4_QM_GLBL_CFG1, 0x1F << TPC0_QM_GLBL_CFG1_CP_STOP_SHIFT);
	WREG32(mmTPC5_QM_GLBL_CFG1, 0x1F << TPC0_QM_GLBL_CFG1_CP_STOP_SHIFT);
	WREG32(mmTPC6_QM_GLBL_CFG1, 0x1F << TPC0_QM_GLBL_CFG1_CP_STOP_SHIFT);
	WREG32(mmTPC7_QM_GLBL_CFG1, 0x1F << TPC0_QM_GLBL_CFG1_CP_STOP_SHIFT);
}

static void gaudi_stop_nic_qmans(struct hl_device *hdev)
{
	struct gaudi_device *gaudi = hdev->asic_specific;

	/* Stop upper CPs of QMANs */

	if (gaudi->hw_cap_initialized & HW_CAP_NIC0)
		WREG32(mmNIC0_QM0_GLBL_CFG1,
				NIC0_QM0_GLBL_CFG1_PQF_STOP_MASK |
				NIC0_QM0_GLBL_CFG1_CQF_STOP_MASK |
				NIC0_QM0_GLBL_CFG1_CP_STOP_MASK);

	if (gaudi->hw_cap_initialized & HW_CAP_NIC1)
		WREG32(mmNIC0_QM1_GLBL_CFG1,
				NIC0_QM0_GLBL_CFG1_PQF_STOP_MASK |
				NIC0_QM0_GLBL_CFG1_CQF_STOP_MASK |
				NIC0_QM0_GLBL_CFG1_CP_STOP_MASK);

	if (gaudi->hw_cap_initialized & HW_CAP_NIC2)
		WREG32(mmNIC1_QM0_GLBL_CFG1,
				NIC0_QM0_GLBL_CFG1_PQF_STOP_MASK |
				NIC0_QM0_GLBL_CFG1_CQF_STOP_MASK |
				NIC0_QM0_GLBL_CFG1_CP_STOP_MASK);

	if (gaudi->hw_cap_initialized & HW_CAP_NIC3)
		WREG32(mmNIC1_QM1_GLBL_CFG1,
				NIC0_QM0_GLBL_CFG1_PQF_STOP_MASK |
				NIC0_QM0_GLBL_CFG1_CQF_STOP_MASK |
				NIC0_QM0_GLBL_CFG1_CP_STOP_MASK);

	if (gaudi->hw_cap_initialized & HW_CAP_NIC4)
		WREG32(mmNIC2_QM0_GLBL_CFG1,
				NIC0_QM0_GLBL_CFG1_PQF_STOP_MASK |
				NIC0_QM0_GLBL_CFG1_CQF_STOP_MASK |
				NIC0_QM0_GLBL_CFG1_CP_STOP_MASK);

	if (gaudi->hw_cap_initialized & HW_CAP_NIC5)
		WREG32(mmNIC2_QM1_GLBL_CFG1,
				NIC0_QM0_GLBL_CFG1_PQF_STOP_MASK |
				NIC0_QM0_GLBL_CFG1_CQF_STOP_MASK |
				NIC0_QM0_GLBL_CFG1_CP_STOP_MASK);

	if (gaudi->hw_cap_initialized & HW_CAP_NIC6)
		WREG32(mmNIC3_QM0_GLBL_CFG1,
				NIC0_QM0_GLBL_CFG1_PQF_STOP_MASK |
				NIC0_QM0_GLBL_CFG1_CQF_STOP_MASK |
				NIC0_QM0_GLBL_CFG1_CP_STOP_MASK);

	if (gaudi->hw_cap_initialized & HW_CAP_NIC7)
		WREG32(mmNIC3_QM1_GLBL_CFG1,
				NIC0_QM0_GLBL_CFG1_PQF_STOP_MASK |
				NIC0_QM0_GLBL_CFG1_CQF_STOP_MASK |
				NIC0_QM0_GLBL_CFG1_CP_STOP_MASK);

	if (gaudi->hw_cap_initialized & HW_CAP_NIC8)
		WREG32(mmNIC4_QM0_GLBL_CFG1,
				NIC0_QM0_GLBL_CFG1_PQF_STOP_MASK |
				NIC0_QM0_GLBL_CFG1_CQF_STOP_MASK |
				NIC0_QM0_GLBL_CFG1_CP_STOP_MASK);

	if (gaudi->hw_cap_initialized & HW_CAP_NIC9)
		WREG32(mmNIC4_QM1_GLBL_CFG1,
				NIC0_QM0_GLBL_CFG1_PQF_STOP_MASK |
				NIC0_QM0_GLBL_CFG1_CQF_STOP_MASK |
				NIC0_QM0_GLBL_CFG1_CP_STOP_MASK);
}

static void gaudi_pci_dma_stall(struct hl_device *hdev)
{
	struct gaudi_device *gaudi = hdev->asic_specific;

	if (!(gaudi->hw_cap_initialized & HW_CAP_PCI_DMA))
		return;

	WREG32(mmDMA0_CORE_CFG_1, 1 << DMA0_CORE_CFG_1_HALT_SHIFT);
	WREG32(mmDMA1_CORE_CFG_1, 1 << DMA0_CORE_CFG_1_HALT_SHIFT);
	WREG32(mmDMA5_CORE_CFG_1, 1 << DMA0_CORE_CFG_1_HALT_SHIFT);
}

static void gaudi_hbm_dma_stall(struct hl_device *hdev)
{
	struct gaudi_device *gaudi = hdev->asic_specific;

	if (!(gaudi->hw_cap_initialized & HW_CAP_HBM_DMA))
		return;

	WREG32(mmDMA2_CORE_CFG_1, 1 << DMA0_CORE_CFG_1_HALT_SHIFT);
	WREG32(mmDMA3_CORE_CFG_1, 1 << DMA0_CORE_CFG_1_HALT_SHIFT);
	WREG32(mmDMA4_CORE_CFG_1, 1 << DMA0_CORE_CFG_1_HALT_SHIFT);
	WREG32(mmDMA6_CORE_CFG_1, 1 << DMA0_CORE_CFG_1_HALT_SHIFT);
	WREG32(mmDMA7_CORE_CFG_1, 1 << DMA0_CORE_CFG_1_HALT_SHIFT);
}

static void gaudi_mme_stall(struct hl_device *hdev)
{
	struct gaudi_device *gaudi = hdev->asic_specific;

	if (!(gaudi->hw_cap_initialized & HW_CAP_MME))
		return;

	/* WA for H3-1800 bug: do ACC and SBAB writes twice */
	WREG32(mmMME0_ACC_ACC_STALL, 1 << MME_ACC_ACC_STALL_R_SHIFT);
	WREG32(mmMME0_ACC_ACC_STALL, 1 << MME_ACC_ACC_STALL_R_SHIFT);
	WREG32(mmMME0_SBAB_SB_STALL, 1 << MME_SBAB_SB_STALL_R_SHIFT);
	WREG32(mmMME0_SBAB_SB_STALL, 1 << MME_SBAB_SB_STALL_R_SHIFT);
	WREG32(mmMME1_ACC_ACC_STALL, 1 << MME_ACC_ACC_STALL_R_SHIFT);
	WREG32(mmMME1_ACC_ACC_STALL, 1 << MME_ACC_ACC_STALL_R_SHIFT);
	WREG32(mmMME1_SBAB_SB_STALL, 1 << MME_SBAB_SB_STALL_R_SHIFT);
	WREG32(mmMME1_SBAB_SB_STALL, 1 << MME_SBAB_SB_STALL_R_SHIFT);
	WREG32(mmMME2_ACC_ACC_STALL, 1 << MME_ACC_ACC_STALL_R_SHIFT);
	WREG32(mmMME2_ACC_ACC_STALL, 1 << MME_ACC_ACC_STALL_R_SHIFT);
	WREG32(mmMME2_SBAB_SB_STALL, 1 << MME_SBAB_SB_STALL_R_SHIFT);
	WREG32(mmMME2_SBAB_SB_STALL, 1 << MME_SBAB_SB_STALL_R_SHIFT);
	WREG32(mmMME3_ACC_ACC_STALL, 1 << MME_ACC_ACC_STALL_R_SHIFT);
	WREG32(mmMME3_ACC_ACC_STALL, 1 << MME_ACC_ACC_STALL_R_SHIFT);
	WREG32(mmMME3_SBAB_SB_STALL, 1 << MME_SBAB_SB_STALL_R_SHIFT);
	WREG32(mmMME3_SBAB_SB_STALL, 1 << MME_SBAB_SB_STALL_R_SHIFT);
}

static void gaudi_tpc_stall(struct hl_device *hdev)
{
	struct gaudi_device *gaudi = hdev->asic_specific;

	if (!(gaudi->hw_cap_initialized & HW_CAP_TPC_MASK))
		return;

	WREG32(mmTPC0_CFG_TPC_STALL, 1 << TPC0_CFG_TPC_STALL_V_SHIFT);
	WREG32(mmTPC1_CFG_TPC_STALL, 1 << TPC0_CFG_TPC_STALL_V_SHIFT);
	WREG32(mmTPC2_CFG_TPC_STALL, 1 << TPC0_CFG_TPC_STALL_V_SHIFT);
	WREG32(mmTPC3_CFG_TPC_STALL, 1 << TPC0_CFG_TPC_STALL_V_SHIFT);
	WREG32(mmTPC4_CFG_TPC_STALL, 1 << TPC0_CFG_TPC_STALL_V_SHIFT);
	WREG32(mmTPC5_CFG_TPC_STALL, 1 << TPC0_CFG_TPC_STALL_V_SHIFT);
	WREG32(mmTPC6_CFG_TPC_STALL, 1 << TPC0_CFG_TPC_STALL_V_SHIFT);
	WREG32(mmTPC7_CFG_TPC_STALL, 1 << TPC0_CFG_TPC_STALL_V_SHIFT);
}

static void gaudi_disable_clock_gating(struct hl_device *hdev)
{
	u32 qman_offset;
	int i;

	if (hdev->asic_prop.fw_security_enabled)
		return;

	for (i = 0, qman_offset = 0 ; i < DMA_NUMBER_OF_CHANNELS ; i++) {
		WREG32(mmDMA0_QM_CGM_CFG + qman_offset, 0);
		WREG32(mmDMA0_QM_CGM_CFG1 + qman_offset, 0);

		qman_offset += (mmDMA1_QM_CGM_CFG - mmDMA0_QM_CGM_CFG);
	}

	WREG32(mmMME0_QM_CGM_CFG, 0);
	WREG32(mmMME0_QM_CGM_CFG1, 0);
	WREG32(mmMME2_QM_CGM_CFG, 0);
	WREG32(mmMME2_QM_CGM_CFG1, 0);

	for (i = 0, qman_offset = 0 ; i < TPC_NUMBER_OF_ENGINES ; i++) {
		WREG32(mmTPC0_QM_CGM_CFG + qman_offset, 0);
		WREG32(mmTPC0_QM_CGM_CFG1 + qman_offset, 0);

		qman_offset += (mmTPC1_QM_CGM_CFG - mmTPC0_QM_CGM_CFG);
	}
}

static void gaudi_enable_timestamp(struct hl_device *hdev)
{
	/* Disable the timestamp counter */
	WREG32(mmPSOC_TIMESTAMP_BASE - CFG_BASE, 0);

	/* Zero the lower/upper parts of the 64-bit counter */
	WREG32(mmPSOC_TIMESTAMP_BASE - CFG_BASE + 0xC, 0);
	WREG32(mmPSOC_TIMESTAMP_BASE - CFG_BASE + 0x8, 0);

	/* Enable the counter */
	WREG32(mmPSOC_TIMESTAMP_BASE - CFG_BASE, 1);
}

static void gaudi_disable_timestamp(struct hl_device *hdev)
{
	/* Disable the timestamp counter */
	WREG32(mmPSOC_TIMESTAMP_BASE - CFG_BASE, 0);
}

static void gaudi_halt_engines(struct hl_device *hdev, bool hard_reset, bool fw_reset)
{
	u32 wait_timeout_ms;

	if (hdev->pldm)
		wait_timeout_ms = GAUDI_PLDM_RESET_WAIT_MSEC;
	else
		wait_timeout_ms = GAUDI_RESET_WAIT_MSEC;

	if (fw_reset)
		goto skip_engines;

	gaudi_stop_nic_qmans(hdev);
	gaudi_stop_mme_qmans(hdev);
	gaudi_stop_tpc_qmans(hdev);
	gaudi_stop_hbm_dma_qmans(hdev);
	gaudi_stop_pci_dma_qmans(hdev);

	msleep(wait_timeout_ms);

	gaudi_pci_dma_stall(hdev);
	gaudi_hbm_dma_stall(hdev);
	gaudi_tpc_stall(hdev);
	gaudi_mme_stall(hdev);

	msleep(wait_timeout_ms);

	gaudi_disable_nic_qmans(hdev);
	gaudi_disable_mme_qmans(hdev);
	gaudi_disable_tpc_qmans(hdev);
	gaudi_disable_hbm_dma_qmans(hdev);
	gaudi_disable_pci_dma_qmans(hdev);

	gaudi_disable_timestamp(hdev);

skip_engines:
	gaudi_disable_msi(hdev);
}

static int gaudi_mmu_init(struct hl_device *hdev)
{
	struct asic_fixed_properties *prop = &hdev->asic_prop;
	struct gaudi_device *gaudi = hdev->asic_specific;
	u64 hop0_addr;
	int rc, i;

	if (!hdev->mmu_enable)
		return 0;

	if (gaudi->hw_cap_initialized & HW_CAP_MMU)
		return 0;

	for (i = 0 ; i < prop->max_asid ; i++) {
		hop0_addr = prop->mmu_pgt_addr +
				(i * prop->mmu_hop_table_size);

		rc = gaudi_mmu_update_asid_hop0_addr(hdev, i, hop0_addr);
		if (rc) {
			dev_err(hdev->dev,
				"failed to set hop0 addr for asid %d\n", i);
			goto err;
		}
	}

	/* init MMU cache manage page */
	WREG32(mmSTLB_CACHE_INV_BASE_39_8, prop->mmu_cache_mng_addr >> 8);
	WREG32(mmSTLB_CACHE_INV_BASE_49_40, prop->mmu_cache_mng_addr >> 40);

	/* mem cache invalidation */
	WREG32(mmSTLB_MEM_CACHE_INVALIDATION, 1);

	hl_mmu_invalidate_cache(hdev, true, 0);

	WREG32(mmMMU_UP_MMU_ENABLE, 1);
	WREG32(mmMMU_UP_SPI_MASK, 0xF);

	WREG32(mmSTLB_HOP_CONFIGURATION, 0x30440);

	/*
	 * The H/W expects the first PI after init to be 1. After wraparound
	 * we'll write 0.
	 */
	gaudi->mmu_cache_inv_pi = 1;

	gaudi->hw_cap_initialized |= HW_CAP_MMU;

	return 0;

err:
	return rc;
}

static int gaudi_load_firmware_to_device(struct hl_device *hdev)
{
	void __iomem *dst;

	dst = hdev->pcie_bar[HBM_BAR_ID] + LINUX_FW_OFFSET;

	return hl_fw_load_fw_to_device(hdev, GAUDI_LINUX_FW_FILE, dst, 0, 0);
}

static int gaudi_load_boot_fit_to_device(struct hl_device *hdev)
{
	void __iomem *dst;

	dst = hdev->pcie_bar[SRAM_BAR_ID] + BOOT_FIT_SRAM_OFFSET;

	return hl_fw_load_fw_to_device(hdev, GAUDI_BOOT_FIT_FILE, dst, 0, 0);
}

static void gaudi_init_dynamic_firmware_loader(struct hl_device *hdev)
{
	struct dynamic_fw_load_mgr *dynamic_loader;
	struct cpu_dyn_regs *dyn_regs;

	dynamic_loader = &hdev->fw_loader.dynamic_loader;

	/*
	 * here we update initial values for few specific dynamic regs (as
	 * before reading the first descriptor from FW those value has to be
	 * hard-coded) in later stages of the protocol those values will be
	 * updated automatically by reading the FW descriptor so data there
	 * will always be up-to-date
	 */
	dyn_regs = &dynamic_loader->comm_desc.cpu_dyn_regs;
	dyn_regs->kmd_msg_to_cpu =
				cpu_to_le32(mmPSOC_GLOBAL_CONF_KMD_MSG_TO_CPU);
	dyn_regs->cpu_cmd_status_to_host =
				cpu_to_le32(mmCPU_CMD_STATUS_TO_HOST);

	dynamic_loader->wait_for_bl_timeout = GAUDI_WAIT_FOR_BL_TIMEOUT_USEC;
}

static void gaudi_init_static_firmware_loader(struct hl_device *hdev)
{
	struct static_fw_load_mgr *static_loader;

	static_loader = &hdev->fw_loader.static_loader;

	static_loader->preboot_version_max_off = SRAM_SIZE - VERSION_MAX_LEN;
	static_loader->boot_fit_version_max_off = SRAM_SIZE - VERSION_MAX_LEN;
	static_loader->kmd_msg_to_cpu_reg = mmPSOC_GLOBAL_CONF_KMD_MSG_TO_CPU;
	static_loader->cpu_cmd_status_to_host_reg = mmCPU_CMD_STATUS_TO_HOST;
	static_loader->cpu_boot_status_reg = mmPSOC_GLOBAL_CONF_CPU_BOOT_STATUS;
	static_loader->cpu_boot_dev_status0_reg = mmCPU_BOOT_DEV_STS0;
	static_loader->cpu_boot_dev_status1_reg = mmCPU_BOOT_DEV_STS1;
	static_loader->boot_err0_reg = mmCPU_BOOT_ERR0;
	static_loader->boot_err1_reg = mmCPU_BOOT_ERR1;
	static_loader->preboot_version_offset_reg = mmPREBOOT_VER_OFFSET;
	static_loader->boot_fit_version_offset_reg = mmUBOOT_VER_OFFSET;
	static_loader->sram_offset_mask = ~(lower_32_bits(SRAM_BASE_ADDR));
	static_loader->cpu_reset_wait_msec = hdev->pldm ?
			GAUDI_PLDM_RESET_WAIT_MSEC :
			GAUDI_CPU_RESET_WAIT_MSEC;
}

static void gaudi_init_firmware_preload_params(struct hl_device *hdev)
{
	struct pre_fw_load_props *pre_fw_load = &hdev->fw_loader.pre_fw_load;

	pre_fw_load->cpu_boot_status_reg = mmPSOC_GLOBAL_CONF_CPU_BOOT_STATUS;
	pre_fw_load->sts_boot_dev_sts0_reg = mmCPU_BOOT_DEV_STS0;
	pre_fw_load->sts_boot_dev_sts1_reg = mmCPU_BOOT_DEV_STS1;
	pre_fw_load->boot_err0_reg = mmCPU_BOOT_ERR0;
	pre_fw_load->boot_err1_reg = mmCPU_BOOT_ERR1;
	pre_fw_load->wait_for_preboot_timeout = GAUDI_BOOT_FIT_REQ_TIMEOUT_USEC;
}

static void gaudi_init_firmware_loader(struct hl_device *hdev)
{
	struct asic_fixed_properties *prop = &hdev->asic_prop;
	struct fw_load_mgr *fw_loader = &hdev->fw_loader;

	/* fill common fields */
	fw_loader->fw_comp_loaded = FW_TYPE_NONE;
	fw_loader->boot_fit_img.image_name = GAUDI_BOOT_FIT_FILE;
	fw_loader->linux_img.image_name = GAUDI_LINUX_FW_FILE;
	fw_loader->cpu_timeout = GAUDI_CPU_TIMEOUT_USEC;
	fw_loader->boot_fit_timeout = GAUDI_BOOT_FIT_REQ_TIMEOUT_USEC;
	fw_loader->skip_bmc = !hdev->bmc_enable;
	fw_loader->sram_bar_id = SRAM_BAR_ID;
	fw_loader->dram_bar_id = HBM_BAR_ID;

	if (prop->dynamic_fw_load)
		gaudi_init_dynamic_firmware_loader(hdev);
	else
		gaudi_init_static_firmware_loader(hdev);
}

static int gaudi_init_cpu(struct hl_device *hdev)
{
	struct gaudi_device *gaudi = hdev->asic_specific;
	int rc;

	if (!(hdev->fw_components & FW_TYPE_PREBOOT_CPU))
		return 0;

	if (gaudi->hw_cap_initialized & HW_CAP_CPU)
		return 0;

	/*
	 * The device CPU works with 40 bits addresses.
	 * This register sets the extension to 50 bits.
	 */
	if (!hdev->asic_prop.fw_security_enabled)
		WREG32(mmCPU_IF_CPU_MSB_ADDR, hdev->cpu_pci_msb_addr);

	rc = hl_fw_init_cpu(hdev);

	if (rc)
		return rc;

	gaudi->hw_cap_initialized |= HW_CAP_CPU;

	return 0;
}

static int gaudi_init_cpu_queues(struct hl_device *hdev, u32 cpu_timeout)
{
	struct cpu_dyn_regs *dyn_regs =
			&hdev->fw_loader.dynamic_loader.comm_desc.cpu_dyn_regs;
	struct asic_fixed_properties *prop = &hdev->asic_prop;
	struct gaudi_device *gaudi = hdev->asic_specific;
	u32 status, irq_handler_offset;
	struct hl_eq *eq;
	struct hl_hw_queue *cpu_pq =
			&hdev->kernel_queues[GAUDI_QUEUE_ID_CPU_PQ];
	int err;

	if (!hdev->cpu_queues_enable)
		return 0;

	if (gaudi->hw_cap_initialized & HW_CAP_CPU_Q)
		return 0;

	eq = &hdev->event_queue;

	WREG32(mmCPU_IF_PQ_BASE_ADDR_LOW, lower_32_bits(cpu_pq->bus_address));
	WREG32(mmCPU_IF_PQ_BASE_ADDR_HIGH, upper_32_bits(cpu_pq->bus_address));

	WREG32(mmCPU_IF_EQ_BASE_ADDR_LOW, lower_32_bits(eq->bus_address));
	WREG32(mmCPU_IF_EQ_BASE_ADDR_HIGH, upper_32_bits(eq->bus_address));

	WREG32(mmCPU_IF_CQ_BASE_ADDR_LOW,
			lower_32_bits(hdev->cpu_accessible_dma_address));
	WREG32(mmCPU_IF_CQ_BASE_ADDR_HIGH,
			upper_32_bits(hdev->cpu_accessible_dma_address));

	WREG32(mmCPU_IF_PQ_LENGTH, HL_QUEUE_SIZE_IN_BYTES);
	WREG32(mmCPU_IF_EQ_LENGTH, HL_EQ_SIZE_IN_BYTES);
	WREG32(mmCPU_IF_CQ_LENGTH, HL_CPU_ACCESSIBLE_MEM_SIZE);

	/* Used for EQ CI */
	WREG32(mmCPU_IF_EQ_RD_OFFS, 0);

	WREG32(mmCPU_IF_PF_PQ_PI, 0);

	if (gaudi->multi_msi_mode)
		WREG32(mmCPU_IF_QUEUE_INIT, PQ_INIT_STATUS_READY_FOR_CP);
	else
		WREG32(mmCPU_IF_QUEUE_INIT,
			PQ_INIT_STATUS_READY_FOR_CP_SINGLE_MSI);

	irq_handler_offset = prop->gic_interrupts_enable ?
			mmGIC_DISTRIBUTOR__5_GICD_SETSPI_NSR :
			le32_to_cpu(dyn_regs->gic_host_pi_upd_irq);

	WREG32(irq_handler_offset,
		gaudi_irq_map_table[GAUDI_EVENT_PI_UPDATE].cpu_id);

	err = hl_poll_timeout(
		hdev,
		mmCPU_IF_QUEUE_INIT,
		status,
		(status == PQ_INIT_STATUS_READY_FOR_HOST),
		1000,
		cpu_timeout);

	if (err) {
		dev_err(hdev->dev,
			"Failed to communicate with Device CPU (CPU-CP timeout)\n");
		return -EIO;
	}

	/* update FW application security bits */
	if (prop->fw_cpu_boot_dev_sts0_valid)
		prop->fw_app_cpu_boot_dev_sts0 = RREG32(mmCPU_BOOT_DEV_STS0);
	if (prop->fw_cpu_boot_dev_sts1_valid)
		prop->fw_app_cpu_boot_dev_sts1 = RREG32(mmCPU_BOOT_DEV_STS1);

	gaudi->hw_cap_initialized |= HW_CAP_CPU_Q;
	return 0;
}

static void gaudi_pre_hw_init(struct hl_device *hdev)
{
	/* Perform read from the device to make sure device is up */
	RREG32(mmHW_STATE);

	if (!hdev->asic_prop.fw_security_enabled) {
		/* Set the access through PCI bars (Linux driver only) as
		 * secured
		 */
		WREG32(mmPCIE_WRAP_LBW_PROT_OVR,
				(PCIE_WRAP_LBW_PROT_OVR_RD_EN_MASK |
				PCIE_WRAP_LBW_PROT_OVR_WR_EN_MASK));

		/* Perform read to flush the waiting writes to ensure
		 * configuration was set in the device
		 */
		RREG32(mmPCIE_WRAP_LBW_PROT_OVR);
	}

	/*
	 * Let's mark in the H/W that we have reached this point. We check
	 * this value in the reset_before_init function to understand whether
	 * we need to reset the chip before doing H/W init. This register is
	 * cleared by the H/W upon H/W reset
	 */
	WREG32(mmHW_STATE, HL_DEVICE_HW_STATE_DIRTY);
}

static int gaudi_hw_init(struct hl_device *hdev)
{
	struct gaudi_device *gaudi = hdev->asic_specific;
	int rc;

	gaudi_pre_hw_init(hdev);

	/* If iATU is done by FW, the HBM bar ALWAYS points to DRAM_PHYS_BASE.
	 * So we set it here and if anyone tries to move it later to
	 * a different address, there will be an error
	 */
	if (hdev->asic_prop.iatu_done_by_fw)
		gaudi->hbm_bar_cur_addr = DRAM_PHYS_BASE;

	/*
	 * Before pushing u-boot/linux to device, need to set the hbm bar to
	 * base address of dram
	 */
	if (gaudi_set_hbm_bar_base(hdev, DRAM_PHYS_BASE) == U64_MAX) {
		dev_err(hdev->dev,
			"failed to map HBM bar to DRAM base address\n");
		return -EIO;
	}

	rc = gaudi_init_cpu(hdev);
	if (rc) {
		dev_err(hdev->dev, "failed to initialize CPU\n");
		return rc;
	}

	/* In case the clock gating was enabled in preboot we need to disable
	 * it here before touching the MME/TPC registers.
	 */
	gaudi_disable_clock_gating(hdev);

	/* SRAM scrambler must be initialized after CPU is running from HBM */
	gaudi_init_scrambler_sram(hdev);

	/* This is here just in case we are working without CPU */
	gaudi_init_scrambler_hbm(hdev);

	gaudi_init_golden_registers(hdev);

	rc = gaudi_mmu_init(hdev);
	if (rc)
		return rc;

	gaudi_init_security(hdev);

	gaudi_init_pci_dma_qmans(hdev);

	gaudi_init_hbm_dma_qmans(hdev);

	gaudi_init_mme_qmans(hdev);

	gaudi_init_tpc_qmans(hdev);

	gaudi_init_nic_qmans(hdev);

	gaudi_enable_timestamp(hdev);

	/* MSI must be enabled before CPU queues and NIC are initialized */
	rc = gaudi_enable_msi(hdev);
	if (rc)
		goto disable_queues;

	/* must be called after MSI was enabled */
	rc = gaudi_init_cpu_queues(hdev, GAUDI_CPU_TIMEOUT_USEC);
	if (rc) {
		dev_err(hdev->dev, "failed to initialize CPU H/W queues %d\n",
			rc);
		goto disable_msi;
	}

	/* Perform read from the device to flush all configuration */
	RREG32(mmHW_STATE);

	return 0;

disable_msi:
	gaudi_disable_msi(hdev);
disable_queues:
	gaudi_disable_mme_qmans(hdev);
	gaudi_disable_pci_dma_qmans(hdev);

	return rc;
}

static void gaudi_hw_fini(struct hl_device *hdev, bool hard_reset, bool fw_reset)
{
	struct cpu_dyn_regs *dyn_regs =
			&hdev->fw_loader.dynamic_loader.comm_desc.cpu_dyn_regs;
	u32 status, reset_timeout_ms, cpu_timeout_ms, irq_handler_offset;
	struct gaudi_device *gaudi = hdev->asic_specific;
	bool driver_performs_reset;

	if (!hard_reset) {
		dev_err(hdev->dev, "GAUDI doesn't support soft-reset\n");
		return;
	}

	if (hdev->pldm) {
		reset_timeout_ms = GAUDI_PLDM_HRESET_TIMEOUT_MSEC;
		cpu_timeout_ms = GAUDI_PLDM_RESET_WAIT_MSEC;
	} else {
		reset_timeout_ms = GAUDI_RESET_TIMEOUT_MSEC;
		cpu_timeout_ms = GAUDI_CPU_RESET_WAIT_MSEC;
	}

	if (fw_reset) {
		dev_dbg(hdev->dev,
			"Firmware performs HARD reset, going to wait %dms\n",
			reset_timeout_ms);

		goto skip_reset;
	}

	driver_performs_reset = !!(!hdev->asic_prop.fw_security_enabled &&
					!hdev->asic_prop.hard_reset_done_by_fw);

	/* Set device to handle FLR by H/W as we will put the device CPU to
	 * halt mode
	 */
	if (driver_performs_reset)
		WREG32(mmPCIE_AUX_FLR_CTRL, (PCIE_AUX_FLR_CTRL_HW_CTRL_MASK |
					PCIE_AUX_FLR_CTRL_INT_MASK_MASK));

	/* If linux is loaded in the device CPU we need to communicate with it
	 * via the GIC. Otherwise, we need to use COMMS or the MSG_TO_CPU
	 * registers in case of old F/Ws
	 */
	if (hdev->fw_loader.fw_comp_loaded & FW_TYPE_LINUX) {
		irq_handler_offset = hdev->asic_prop.gic_interrupts_enable ?
				mmGIC_DISTRIBUTOR__5_GICD_SETSPI_NSR :
				le32_to_cpu(dyn_regs->gic_host_halt_irq);

		WREG32(irq_handler_offset,
			gaudi_irq_map_table[GAUDI_EVENT_HALT_MACHINE].cpu_id);

		/* This is a hail-mary attempt to revive the card in the small chance that the
		 * f/w has experienced a watchdog event, which caused it to return back to preboot.
		 * In that case, triggering reset through GIC won't help. We need to trigger the
		 * reset as if Linux wasn't loaded.
		 *
		 * We do it only if the reset cause was HB, because that would be the indication
		 * of such an event.
		 *
		 * In case watchdog hasn't expired but we still got HB, then this won't do any
		 * damage.
		 */
		if (hdev->reset_info.curr_reset_cause == HL_RESET_CAUSE_HEARTBEAT) {
			if (hdev->asic_prop.hard_reset_done_by_fw)
				hl_fw_ask_hard_reset_without_linux(hdev);
			else
				hl_fw_ask_halt_machine_without_linux(hdev);
		}
	} else {
		if (hdev->asic_prop.hard_reset_done_by_fw)
			hl_fw_ask_hard_reset_without_linux(hdev);
		else
			hl_fw_ask_halt_machine_without_linux(hdev);
	}

	if (driver_performs_reset) {

		/* Configure the reset registers. Must be done as early as
		 * possible in case we fail during H/W initialization
		 */
		WREG32(mmPSOC_GLOBAL_CONF_SOFT_RST_CFG_H,
						(CFG_RST_H_DMA_MASK |
						CFG_RST_H_MME_MASK |
						CFG_RST_H_SM_MASK |
						CFG_RST_H_TPC_7_MASK));

		WREG32(mmPSOC_GLOBAL_CONF_SOFT_RST_CFG_L, CFG_RST_L_TPC_MASK);

		WREG32(mmPSOC_GLOBAL_CONF_SW_ALL_RST_CFG_H,
						(CFG_RST_H_HBM_MASK |
						CFG_RST_H_TPC_7_MASK |
						CFG_RST_H_NIC_MASK |
						CFG_RST_H_SM_MASK |
						CFG_RST_H_DMA_MASK |
						CFG_RST_H_MME_MASK |
						CFG_RST_H_CPU_MASK |
						CFG_RST_H_MMU_MASK));

		WREG32(mmPSOC_GLOBAL_CONF_SW_ALL_RST_CFG_L,
						(CFG_RST_L_IF_MASK |
						CFG_RST_L_PSOC_MASK |
						CFG_RST_L_TPC_MASK));

		msleep(cpu_timeout_ms);

		/* Tell ASIC not to re-initialize PCIe */
		WREG32(mmPREBOOT_PCIE_EN, LKD_HARD_RESET_MAGIC);

		/* Restart BTL/BLR upon hard-reset */
		WREG32(mmPSOC_GLOBAL_CONF_BOOT_SEQ_RE_START, 1);

		WREG32(mmPSOC_GLOBAL_CONF_SW_ALL_RST,
			1 << PSOC_GLOBAL_CONF_SW_ALL_RST_IND_SHIFT);

		dev_dbg(hdev->dev,
			"Issued HARD reset command, going to wait %dms\n",
			reset_timeout_ms);
	} else {
		dev_dbg(hdev->dev,
			"Firmware performs HARD reset, going to wait %dms\n",
			reset_timeout_ms);
	}

skip_reset:
	/*
	 * After hard reset, we can't poll the BTM_FSM register because the PSOC
	 * itself is in reset. Need to wait until the reset is deasserted
	 */
	msleep(reset_timeout_ms);

	status = RREG32(mmPSOC_GLOBAL_CONF_BTM_FSM);
	if (status & PSOC_GLOBAL_CONF_BTM_FSM_STATE_MASK)
		dev_err(hdev->dev,
			"Timeout while waiting for device to reset 0x%x\n",
			status);

	if (gaudi) {
		gaudi->hw_cap_initialized &= ~(HW_CAP_CPU | HW_CAP_CPU_Q | HW_CAP_HBM |
						HW_CAP_PCI_DMA | HW_CAP_MME | HW_CAP_TPC_MASK |
						HW_CAP_HBM_DMA | HW_CAP_PLL | HW_CAP_NIC_MASK |
						HW_CAP_MMU | HW_CAP_SRAM_SCRAMBLER |
						HW_CAP_HBM_SCRAMBLER);

		memset(gaudi->events_stat, 0, sizeof(gaudi->events_stat));

		hdev->device_cpu_is_halted = false;
	}
}

static int gaudi_suspend(struct hl_device *hdev)
{
	int rc;

	rc = hl_fw_send_pci_access_msg(hdev, CPUCP_PACKET_DISABLE_PCI_ACCESS, 0x0);
	if (rc)
		dev_err(hdev->dev, "Failed to disable PCI access from CPU\n");

	return rc;
}

static int gaudi_resume(struct hl_device *hdev)
{
	return gaudi_init_iatu(hdev);
}

static int gaudi_mmap(struct hl_device *hdev, struct vm_area_struct *vma,
			void *cpu_addr, dma_addr_t dma_addr, size_t size)
{
	int rc;

	vma->vm_flags |= VM_IO | VM_PFNMAP | VM_DONTEXPAND | VM_DONTDUMP |
			VM_DONTCOPY | VM_NORESERVE;

	rc = dma_mmap_coherent(hdev->dev, vma, cpu_addr,
				(dma_addr - HOST_PHYS_BASE), size);
	if (rc)
		dev_err(hdev->dev, "dma_mmap_coherent error %d", rc);

	return rc;
}

static void gaudi_ring_doorbell(struct hl_device *hdev, u32 hw_queue_id, u32 pi)
{
	struct cpu_dyn_regs *dyn_regs =
			&hdev->fw_loader.dynamic_loader.comm_desc.cpu_dyn_regs;
	u32 db_reg_offset, db_value, dma_qm_offset, q_off, irq_handler_offset;
	struct gaudi_device *gaudi = hdev->asic_specific;
	bool invalid_queue = false;
	int dma_id;

	switch (hw_queue_id) {
	case GAUDI_QUEUE_ID_DMA_0_0...GAUDI_QUEUE_ID_DMA_0_3:
		dma_id = gaudi_dma_assignment[GAUDI_PCI_DMA_1];
		dma_qm_offset = dma_id * DMA_QMAN_OFFSET;
		q_off = dma_qm_offset + (hw_queue_id & 0x3) * 4;
		db_reg_offset = mmDMA0_QM_PQ_PI_0 + q_off;
		break;

	case GAUDI_QUEUE_ID_DMA_1_0...GAUDI_QUEUE_ID_DMA_1_3:
		dma_id = gaudi_dma_assignment[GAUDI_PCI_DMA_2];
		dma_qm_offset = dma_id * DMA_QMAN_OFFSET;
		q_off = dma_qm_offset + (hw_queue_id & 0x3) * 4;
		db_reg_offset = mmDMA0_QM_PQ_PI_0 + q_off;
		break;

	case GAUDI_QUEUE_ID_DMA_2_0...GAUDI_QUEUE_ID_DMA_2_3:
		dma_id = gaudi_dma_assignment[GAUDI_HBM_DMA_1];
		dma_qm_offset = dma_id * DMA_QMAN_OFFSET;
		q_off = dma_qm_offset + ((hw_queue_id - 1) & 0x3) * 4;
		db_reg_offset = mmDMA0_QM_PQ_PI_0 + q_off;
		break;

	case GAUDI_QUEUE_ID_DMA_3_0...GAUDI_QUEUE_ID_DMA_3_3:
		dma_id = gaudi_dma_assignment[GAUDI_HBM_DMA_2];
		dma_qm_offset = dma_id * DMA_QMAN_OFFSET;
		q_off = dma_qm_offset + ((hw_queue_id - 1) & 0x3) * 4;
		db_reg_offset = mmDMA0_QM_PQ_PI_0 + q_off;
		break;

	case GAUDI_QUEUE_ID_DMA_4_0...GAUDI_QUEUE_ID_DMA_4_3:
		dma_id = gaudi_dma_assignment[GAUDI_HBM_DMA_3];
		dma_qm_offset = dma_id * DMA_QMAN_OFFSET;
		q_off = dma_qm_offset + ((hw_queue_id - 1) & 0x3) * 4;
		db_reg_offset = mmDMA0_QM_PQ_PI_0 + q_off;
		break;

	case GAUDI_QUEUE_ID_DMA_5_0...GAUDI_QUEUE_ID_DMA_5_3:
		dma_id = gaudi_dma_assignment[GAUDI_HBM_DMA_4];
		dma_qm_offset = dma_id * DMA_QMAN_OFFSET;
		q_off = dma_qm_offset + ((hw_queue_id - 1) & 0x3) * 4;
		db_reg_offset = mmDMA0_QM_PQ_PI_0 + q_off;
		break;

	case GAUDI_QUEUE_ID_DMA_6_0...GAUDI_QUEUE_ID_DMA_6_3:
		dma_id = gaudi_dma_assignment[GAUDI_HBM_DMA_5];
		dma_qm_offset = dma_id * DMA_QMAN_OFFSET;
		q_off = dma_qm_offset + ((hw_queue_id - 1) & 0x3) * 4;
		db_reg_offset = mmDMA0_QM_PQ_PI_0 + q_off;
		break;

	case GAUDI_QUEUE_ID_DMA_7_0...GAUDI_QUEUE_ID_DMA_7_3:
		dma_id = gaudi_dma_assignment[GAUDI_HBM_DMA_6];
		dma_qm_offset = dma_id * DMA_QMAN_OFFSET;
		q_off = dma_qm_offset + ((hw_queue_id - 1) & 0x3) * 4;
		db_reg_offset = mmDMA0_QM_PQ_PI_0 + q_off;
		break;

	case GAUDI_QUEUE_ID_CPU_PQ:
		if (gaudi->hw_cap_initialized & HW_CAP_CPU_Q)
			db_reg_offset = mmCPU_IF_PF_PQ_PI;
		else
			invalid_queue = true;
		break;

	case GAUDI_QUEUE_ID_MME_0_0:
		db_reg_offset = mmMME2_QM_PQ_PI_0;
		break;

	case GAUDI_QUEUE_ID_MME_0_1:
		db_reg_offset = mmMME2_QM_PQ_PI_1;
		break;

	case GAUDI_QUEUE_ID_MME_0_2:
		db_reg_offset = mmMME2_QM_PQ_PI_2;
		break;

	case GAUDI_QUEUE_ID_MME_0_3:
		db_reg_offset = mmMME2_QM_PQ_PI_3;
		break;

	case GAUDI_QUEUE_ID_MME_1_0:
		db_reg_offset = mmMME0_QM_PQ_PI_0;
		break;

	case GAUDI_QUEUE_ID_MME_1_1:
		db_reg_offset = mmMME0_QM_PQ_PI_1;
		break;

	case GAUDI_QUEUE_ID_MME_1_2:
		db_reg_offset = mmMME0_QM_PQ_PI_2;
		break;

	case GAUDI_QUEUE_ID_MME_1_3:
		db_reg_offset = mmMME0_QM_PQ_PI_3;
		break;

	case GAUDI_QUEUE_ID_TPC_0_0:
		db_reg_offset = mmTPC0_QM_PQ_PI_0;
		break;

	case GAUDI_QUEUE_ID_TPC_0_1:
		db_reg_offset = mmTPC0_QM_PQ_PI_1;
		break;

	case GAUDI_QUEUE_ID_TPC_0_2:
		db_reg_offset = mmTPC0_QM_PQ_PI_2;
		break;

	case GAUDI_QUEUE_ID_TPC_0_3:
		db_reg_offset = mmTPC0_QM_PQ_PI_3;
		break;

	case GAUDI_QUEUE_ID_TPC_1_0:
		db_reg_offset = mmTPC1_QM_PQ_PI_0;
		break;

	case GAUDI_QUEUE_ID_TPC_1_1:
		db_reg_offset = mmTPC1_QM_PQ_PI_1;
		break;

	case GAUDI_QUEUE_ID_TPC_1_2:
		db_reg_offset = mmTPC1_QM_PQ_PI_2;
		break;

	case GAUDI_QUEUE_ID_TPC_1_3:
		db_reg_offset = mmTPC1_QM_PQ_PI_3;
		break;

	case GAUDI_QUEUE_ID_TPC_2_0:
		db_reg_offset = mmTPC2_QM_PQ_PI_0;
		break;

	case GAUDI_QUEUE_ID_TPC_2_1:
		db_reg_offset = mmTPC2_QM_PQ_PI_1;
		break;

	case GAUDI_QUEUE_ID_TPC_2_2:
		db_reg_offset = mmTPC2_QM_PQ_PI_2;
		break;

	case GAUDI_QUEUE_ID_TPC_2_3:
		db_reg_offset = mmTPC2_QM_PQ_PI_3;
		break;

	case GAUDI_QUEUE_ID_TPC_3_0:
		db_reg_offset = mmTPC3_QM_PQ_PI_0;
		break;

	case GAUDI_QUEUE_ID_TPC_3_1:
		db_reg_offset = mmTPC3_QM_PQ_PI_1;
		break;

	case GAUDI_QUEUE_ID_TPC_3_2:
		db_reg_offset = mmTPC3_QM_PQ_PI_2;
		break;

	case GAUDI_QUEUE_ID_TPC_3_3:
		db_reg_offset = mmTPC3_QM_PQ_PI_3;
		break;

	case GAUDI_QUEUE_ID_TPC_4_0:
		db_reg_offset = mmTPC4_QM_PQ_PI_0;
		break;

	case GAUDI_QUEUE_ID_TPC_4_1:
		db_reg_offset = mmTPC4_QM_PQ_PI_1;
		break;

	case GAUDI_QUEUE_ID_TPC_4_2:
		db_reg_offset = mmTPC4_QM_PQ_PI_2;
		break;

	case GAUDI_QUEUE_ID_TPC_4_3:
		db_reg_offset = mmTPC4_QM_PQ_PI_3;
		break;

	case GAUDI_QUEUE_ID_TPC_5_0:
		db_reg_offset = mmTPC5_QM_PQ_PI_0;
		break;

	case GAUDI_QUEUE_ID_TPC_5_1:
		db_reg_offset = mmTPC5_QM_PQ_PI_1;
		break;

	case GAUDI_QUEUE_ID_TPC_5_2:
		db_reg_offset = mmTPC5_QM_PQ_PI_2;
		break;

	case GAUDI_QUEUE_ID_TPC_5_3:
		db_reg_offset = mmTPC5_QM_PQ_PI_3;
		break;

	case GAUDI_QUEUE_ID_TPC_6_0:
		db_reg_offset = mmTPC6_QM_PQ_PI_0;
		break;

	case GAUDI_QUEUE_ID_TPC_6_1:
		db_reg_offset = mmTPC6_QM_PQ_PI_1;
		break;

	case GAUDI_QUEUE_ID_TPC_6_2:
		db_reg_offset = mmTPC6_QM_PQ_PI_2;
		break;

	case GAUDI_QUEUE_ID_TPC_6_3:
		db_reg_offset = mmTPC6_QM_PQ_PI_3;
		break;

	case GAUDI_QUEUE_ID_TPC_7_0:
		db_reg_offset = mmTPC7_QM_PQ_PI_0;
		break;

	case GAUDI_QUEUE_ID_TPC_7_1:
		db_reg_offset = mmTPC7_QM_PQ_PI_1;
		break;

	case GAUDI_QUEUE_ID_TPC_7_2:
		db_reg_offset = mmTPC7_QM_PQ_PI_2;
		break;

	case GAUDI_QUEUE_ID_TPC_7_3:
		db_reg_offset = mmTPC7_QM_PQ_PI_3;
		break;

	case GAUDI_QUEUE_ID_NIC_0_0...GAUDI_QUEUE_ID_NIC_0_3:
		if (!(gaudi->hw_cap_initialized & HW_CAP_NIC0))
			invalid_queue = true;

		q_off = ((hw_queue_id - 1) & 0x3) * 4;
		db_reg_offset = mmNIC0_QM0_PQ_PI_0 + q_off;
		break;

	case GAUDI_QUEUE_ID_NIC_1_0...GAUDI_QUEUE_ID_NIC_1_3:
		if (!(gaudi->hw_cap_initialized & HW_CAP_NIC1))
			invalid_queue = true;

		q_off = ((hw_queue_id - 1) & 0x3) * 4;
		db_reg_offset = mmNIC0_QM1_PQ_PI_0 + q_off;
		break;

	case GAUDI_QUEUE_ID_NIC_2_0...GAUDI_QUEUE_ID_NIC_2_3:
		if (!(gaudi->hw_cap_initialized & HW_CAP_NIC2))
			invalid_queue = true;

		q_off = ((hw_queue_id - 1) & 0x3) * 4;
		db_reg_offset = mmNIC1_QM0_PQ_PI_0 + q_off;
		break;

	case GAUDI_QUEUE_ID_NIC_3_0...GAUDI_QUEUE_ID_NIC_3_3:
		if (!(gaudi->hw_cap_initialized & HW_CAP_NIC3))
			invalid_queue = true;

		q_off = ((hw_queue_id - 1) & 0x3) * 4;
		db_reg_offset = mmNIC1_QM1_PQ_PI_0 + q_off;
		break;

	case GAUDI_QUEUE_ID_NIC_4_0...GAUDI_QUEUE_ID_NIC_4_3:
		if (!(gaudi->hw_cap_initialized & HW_CAP_NIC4))
			invalid_queue = true;

		q_off = ((hw_queue_id - 1) & 0x3) * 4;
		db_reg_offset = mmNIC2_QM0_PQ_PI_0 + q_off;
		break;

	case GAUDI_QUEUE_ID_NIC_5_0...GAUDI_QUEUE_ID_NIC_5_3:
		if (!(gaudi->hw_cap_initialized & HW_CAP_NIC5))
			invalid_queue = true;

		q_off = ((hw_queue_id - 1) & 0x3) * 4;
		db_reg_offset = mmNIC2_QM1_PQ_PI_0 + q_off;
		break;

	case GAUDI_QUEUE_ID_NIC_6_0...GAUDI_QUEUE_ID_NIC_6_3:
		if (!(gaudi->hw_cap_initialized & HW_CAP_NIC6))
			invalid_queue = true;

		q_off = ((hw_queue_id - 1) & 0x3) * 4;
		db_reg_offset = mmNIC3_QM0_PQ_PI_0 + q_off;
		break;

	case GAUDI_QUEUE_ID_NIC_7_0...GAUDI_QUEUE_ID_NIC_7_3:
		if (!(gaudi->hw_cap_initialized & HW_CAP_NIC7))
			invalid_queue = true;

		q_off = ((hw_queue_id - 1) & 0x3) * 4;
		db_reg_offset = mmNIC3_QM1_PQ_PI_0 + q_off;
		break;

	case GAUDI_QUEUE_ID_NIC_8_0...GAUDI_QUEUE_ID_NIC_8_3:
		if (!(gaudi->hw_cap_initialized & HW_CAP_NIC8))
			invalid_queue = true;

		q_off = ((hw_queue_id - 1) & 0x3) * 4;
		db_reg_offset = mmNIC4_QM0_PQ_PI_0 + q_off;
		break;

	case GAUDI_QUEUE_ID_NIC_9_0...GAUDI_QUEUE_ID_NIC_9_3:
		if (!(gaudi->hw_cap_initialized & HW_CAP_NIC9))
			invalid_queue = true;

		q_off = ((hw_queue_id - 1) & 0x3) * 4;
		db_reg_offset = mmNIC4_QM1_PQ_PI_0 + q_off;
		break;

	default:
		invalid_queue = true;
	}

	if (invalid_queue) {
		/* Should never get here */
		dev_err(hdev->dev, "h/w queue %d is invalid. Can't set pi\n",
			hw_queue_id);
		return;
	}

	db_value = pi;

	/* ring the doorbell */
	WREG32(db_reg_offset, db_value);

	if (hw_queue_id == GAUDI_QUEUE_ID_CPU_PQ) {
		/* make sure device CPU will read latest data from host */
		mb();

		irq_handler_offset = hdev->asic_prop.gic_interrupts_enable ?
				mmGIC_DISTRIBUTOR__5_GICD_SETSPI_NSR :
				le32_to_cpu(dyn_regs->gic_host_pi_upd_irq);

		WREG32(irq_handler_offset,
			gaudi_irq_map_table[GAUDI_EVENT_PI_UPDATE].cpu_id);
	}
}

static void gaudi_pqe_write(struct hl_device *hdev, __le64 *pqe,
				struct hl_bd *bd)
{
	__le64 *pbd = (__le64 *) bd;

	/* The QMANs are on the host memory so a simple copy suffice */
	pqe[0] = pbd[0];
	pqe[1] = pbd[1];
}

static void *gaudi_dma_alloc_coherent(struct hl_device *hdev, size_t size,
					dma_addr_t *dma_handle, gfp_t flags)
{
	void *kernel_addr = dma_alloc_coherent(&hdev->pdev->dev, size,
						dma_handle, flags);

	/* Shift to the device's base physical address of host memory */
	if (kernel_addr)
		*dma_handle += HOST_PHYS_BASE;

	return kernel_addr;
}

static void gaudi_dma_free_coherent(struct hl_device *hdev, size_t size,
		void *cpu_addr, dma_addr_t dma_handle)
{
	/* Cancel the device's base physical address of host memory */
	dma_addr_t fixed_dma_handle = dma_handle - HOST_PHYS_BASE;

	dma_free_coherent(&hdev->pdev->dev, size, cpu_addr, fixed_dma_handle);
}

static int gaudi_scrub_device_dram(struct hl_device *hdev, u64 val)
{
	struct asic_fixed_properties *prop = &hdev->asic_prop;
	u64 cur_addr = prop->dram_user_base_address;
	u32 chunk_size, busy;
	int rc, dma_id;

	while (cur_addr < prop->dram_end_address) {
		for (dma_id = 0 ; dma_id < DMA_NUMBER_OF_CHANNELS ; dma_id++) {
			u32 dma_offset = dma_id * DMA_CORE_OFFSET;

			chunk_size =
			min((u64)SZ_2G, prop->dram_end_address - cur_addr);

			dev_dbg(hdev->dev,
				"Doing HBM scrubbing for 0x%09llx - 0x%09llx\n",
				cur_addr, cur_addr + chunk_size);

			WREG32(mmDMA0_CORE_SRC_BASE_LO + dma_offset,
					lower_32_bits(val));
			WREG32(mmDMA0_CORE_SRC_BASE_HI + dma_offset,
					upper_32_bits(val));
			WREG32(mmDMA0_CORE_DST_BASE_LO + dma_offset,
						lower_32_bits(cur_addr));
			WREG32(mmDMA0_CORE_DST_BASE_HI + dma_offset,
						upper_32_bits(cur_addr));
			WREG32(mmDMA0_CORE_DST_TSIZE_0 + dma_offset,
					chunk_size);
			WREG32(mmDMA0_CORE_COMMIT + dma_offset,
					((1 << DMA0_CORE_COMMIT_LIN_SHIFT) |
					(1 << DMA0_CORE_COMMIT_MEM_SET_SHIFT)));

			cur_addr += chunk_size;

			if (cur_addr == prop->dram_end_address)
				break;
		}

		for (dma_id = 0 ; dma_id < DMA_NUMBER_OF_CHANNELS ; dma_id++) {
			u32 dma_offset = dma_id * DMA_CORE_OFFSET;

			rc = hl_poll_timeout(
				hdev,
				mmDMA0_CORE_STS0 + dma_offset,
				busy,
				((busy & DMA0_CORE_STS0_BUSY_MASK) == 0),
				1000,
				HBM_SCRUBBING_TIMEOUT_US);

			if (rc) {
				dev_err(hdev->dev,
					"DMA Timeout during HBM scrubbing of DMA #%d\n",
					dma_id);
				return -EIO;
			}
		}
	}

	return 0;
}

static int gaudi_scrub_device_mem(struct hl_device *hdev)
{
	struct asic_fixed_properties *prop = &hdev->asic_prop;
	u64 wait_to_idle_time = hdev->pdev ? HBM_SCRUBBING_TIMEOUT_US :
			min_t(u64, HBM_SCRUBBING_TIMEOUT_US * 10, HL_SIM_MAX_TIMEOUT_US);
	u64 addr, size, val = hdev->memory_scrub_val;
	ktime_t timeout;
	int rc = 0;

	if (!hdev->memory_scrub)
		return 0;

	timeout = ktime_add_us(ktime_get(), wait_to_idle_time);
	while (!hdev->asic_funcs->is_device_idle(hdev, NULL, 0, NULL)) {
		if (ktime_compare(ktime_get(), timeout) > 0) {
			dev_err(hdev->dev, "waiting for idle timeout\n");
			return -ETIMEDOUT;
		}
		usleep_range((1000 >> 2) + 1, 1000);
	}

	/* Scrub SRAM */
	addr = prop->sram_user_base_address;
	size = hdev->pldm ? 0x10000 : prop->sram_size - SRAM_USER_BASE_OFFSET;

	dev_dbg(hdev->dev, "Scrubing SRAM: 0x%09llx - 0x%09llx val: 0x%llx\n",
			addr, addr + size, val);
	rc = gaudi_memset_device_memory(hdev, addr, size, val);
	if (rc) {
		dev_err(hdev->dev, "Failed to clear SRAM (%d)\n", rc);
		return rc;
	}

	/* Scrub HBM using all DMA channels in parallel */
	rc = gaudi_scrub_device_dram(hdev, val);
	if (rc) {
		dev_err(hdev->dev, "Failed to clear HBM (%d)\n", rc);
		return rc;
	}

	return 0;
}

static void *gaudi_get_int_queue_base(struct hl_device *hdev,
				u32 queue_id, dma_addr_t *dma_handle,
				u16 *queue_len)
{
	struct gaudi_device *gaudi = hdev->asic_specific;
	struct gaudi_internal_qman_info *q;

	if (queue_id >= GAUDI_QUEUE_ID_SIZE ||
			gaudi_queue_type[queue_id] != QUEUE_TYPE_INT) {
		dev_err(hdev->dev, "Got invalid queue id %d\n", queue_id);
		return NULL;
	}

	q = &gaudi->internal_qmans[queue_id];
	*dma_handle = q->pq_dma_addr;
	*queue_len = q->pq_size / QMAN_PQ_ENTRY_SIZE;

	return q->pq_kernel_addr;
}

static int gaudi_send_cpu_message(struct hl_device *hdev, u32 *msg,
				u16 len, u32 timeout, u64 *result)
{
	struct gaudi_device *gaudi = hdev->asic_specific;

	if (!(gaudi->hw_cap_initialized & HW_CAP_CPU_Q)) {
		if (result)
			*result = 0;
		return 0;
	}

	if (!timeout)
		timeout = GAUDI_MSG_TO_CPU_TIMEOUT_USEC;

	return hl_fw_send_cpu_message(hdev, GAUDI_QUEUE_ID_CPU_PQ, msg, len,
						timeout, result);
}

static int gaudi_test_queue(struct hl_device *hdev, u32 hw_queue_id)
{
	struct packet_msg_prot *fence_pkt;
	dma_addr_t pkt_dma_addr;
	u32 fence_val, tmp, timeout_usec;
	dma_addr_t fence_dma_addr;
	u32 *fence_ptr;
	int rc;

	if (hdev->pldm)
		timeout_usec = GAUDI_PLDM_TEST_QUEUE_WAIT_USEC;
	else
		timeout_usec = GAUDI_TEST_QUEUE_WAIT_USEC;

	fence_val = GAUDI_QMAN0_FENCE_VAL;

	fence_ptr = hl_asic_dma_pool_zalloc(hdev, 4, GFP_KERNEL, &fence_dma_addr);
	if (!fence_ptr) {
		dev_err(hdev->dev,
			"Failed to allocate memory for H/W queue %d testing\n",
			hw_queue_id);
		return -ENOMEM;
	}

	*fence_ptr = 0;

	fence_pkt = hl_asic_dma_pool_zalloc(hdev, sizeof(struct packet_msg_prot), GFP_KERNEL,
						&pkt_dma_addr);
	if (!fence_pkt) {
		dev_err(hdev->dev,
			"Failed to allocate packet for H/W queue %d testing\n",
			hw_queue_id);
		rc = -ENOMEM;
		goto free_fence_ptr;
	}

	tmp = FIELD_PREP(GAUDI_PKT_CTL_OPCODE_MASK, PACKET_MSG_PROT);
	tmp |= FIELD_PREP(GAUDI_PKT_CTL_EB_MASK, 1);
	tmp |= FIELD_PREP(GAUDI_PKT_CTL_MB_MASK, 1);

	fence_pkt->ctl = cpu_to_le32(tmp);
	fence_pkt->value = cpu_to_le32(fence_val);
	fence_pkt->addr = cpu_to_le64(fence_dma_addr);

	rc = hl_hw_queue_send_cb_no_cmpl(hdev, hw_queue_id,
					sizeof(struct packet_msg_prot),
					pkt_dma_addr);
	if (rc) {
		dev_err(hdev->dev,
			"Failed to send fence packet to H/W queue %d\n",
			hw_queue_id);
		goto free_pkt;
	}

	rc = hl_poll_timeout_memory(hdev, fence_ptr, tmp, (tmp == fence_val),
					1000, timeout_usec, true);

	hl_hw_queue_inc_ci_kernel(hdev, hw_queue_id);

	if (rc == -ETIMEDOUT) {
		dev_err(hdev->dev,
			"H/W queue %d test failed (scratch(0x%08llX) == 0x%08X)\n",
			hw_queue_id, (unsigned long long) fence_dma_addr, tmp);
		rc = -EIO;
	}

free_pkt:
	hl_asic_dma_pool_free(hdev, (void *) fence_pkt, pkt_dma_addr);
free_fence_ptr:
	hl_asic_dma_pool_free(hdev, (void *) fence_ptr, fence_dma_addr);
	return rc;
}

static int gaudi_test_cpu_queue(struct hl_device *hdev)
{
	struct gaudi_device *gaudi = hdev->asic_specific;

	/*
	 * check capability here as send_cpu_message() won't update the result
	 * value if no capability
	 */
	if (!(gaudi->hw_cap_initialized & HW_CAP_CPU_Q))
		return 0;

	return hl_fw_test_cpu_queue(hdev);
}

static int gaudi_test_queues(struct hl_device *hdev)
{
	int i, rc, ret_val = 0;

	for (i = 0 ; i < hdev->asic_prop.max_queues ; i++) {
		if (hdev->asic_prop.hw_queues_props[i].type == QUEUE_TYPE_EXT) {
			rc = gaudi_test_queue(hdev, i);
			if (rc)
				ret_val = -EINVAL;
		}
	}

	rc = gaudi_test_cpu_queue(hdev);
	if (rc)
		ret_val = -EINVAL;

	return ret_val;
}

static void *gaudi_dma_pool_zalloc(struct hl_device *hdev, size_t size,
		gfp_t mem_flags, dma_addr_t *dma_handle)
{
	void *kernel_addr;

	if (size > GAUDI_DMA_POOL_BLK_SIZE)
		return NULL;

	kernel_addr = dma_pool_zalloc(hdev->dma_pool, mem_flags, dma_handle);

	/* Shift to the device's base physical address of host memory */
	if (kernel_addr)
		*dma_handle += HOST_PHYS_BASE;

	return kernel_addr;
}

static void gaudi_dma_pool_free(struct hl_device *hdev, void *vaddr,
			dma_addr_t dma_addr)
{
	/* Cancel the device's base physical address of host memory */
	dma_addr_t fixed_dma_addr = dma_addr - HOST_PHYS_BASE;

	dma_pool_free(hdev->dma_pool, vaddr, fixed_dma_addr);
}

static void *gaudi_cpu_accessible_dma_pool_alloc(struct hl_device *hdev,
					size_t size, dma_addr_t *dma_handle)
{
	return hl_fw_cpu_accessible_dma_pool_alloc(hdev, size, dma_handle);
}

static void gaudi_cpu_accessible_dma_pool_free(struct hl_device *hdev,
						size_t size, void *vaddr)
{
	hl_fw_cpu_accessible_dma_pool_free(hdev, size, vaddr);
}

static u32 gaudi_get_dma_desc_list_size(struct hl_device *hdev, struct sg_table *sgt)
{
	struct scatterlist *sg, *sg_next_iter;
	u32 count, dma_desc_cnt;
	u64 len, len_next;
	dma_addr_t addr, addr_next;

	dma_desc_cnt = 0;

	for_each_sgtable_dma_sg(sgt, sg, count) {
		len = sg_dma_len(sg);
		addr = sg_dma_address(sg);

		if (len == 0)
			break;

		while ((count + 1) < sgt->nents) {
			sg_next_iter = sg_next(sg);
			len_next = sg_dma_len(sg_next_iter);
			addr_next = sg_dma_address(sg_next_iter);

			if (len_next == 0)
				break;

			if ((addr + len == addr_next) &&
				(len + len_next <= DMA_MAX_TRANSFER_SIZE)) {
				len += len_next;
				count++;
				sg = sg_next_iter;
			} else {
				break;
			}
		}

		dma_desc_cnt++;
	}

	return dma_desc_cnt * sizeof(struct packet_lin_dma);
}

static int gaudi_pin_memory_before_cs(struct hl_device *hdev,
				struct hl_cs_parser *parser,
				struct packet_lin_dma *user_dma_pkt,
				u64 addr, enum dma_data_direction dir)
{
	struct hl_userptr *userptr;
	int rc;

	if (hl_userptr_is_pinned(hdev, addr, le32_to_cpu(user_dma_pkt->tsize),
			parser->job_userptr_list, &userptr))
		goto already_pinned;

	userptr = kzalloc(sizeof(*userptr), GFP_KERNEL);
	if (!userptr)
		return -ENOMEM;

	rc = hl_pin_host_memory(hdev, addr, le32_to_cpu(user_dma_pkt->tsize),
				userptr);
	if (rc)
		goto free_userptr;

	list_add_tail(&userptr->job_node, parser->job_userptr_list);

	rc = hdev->asic_funcs->asic_dma_map_sgtable(hdev, userptr->sgt, dir);
	if (rc) {
		dev_err(hdev->dev, "failed to map sgt with DMA region\n");
		goto unpin_memory;
	}

	userptr->dma_mapped = true;
	userptr->dir = dir;

already_pinned:
	parser->patched_cb_size +=
			gaudi_get_dma_desc_list_size(hdev, userptr->sgt);

	return 0;

unpin_memory:
	list_del(&userptr->job_node);
	hl_unpin_host_memory(hdev, userptr);
free_userptr:
	kfree(userptr);
	return rc;
}

static int gaudi_validate_dma_pkt_host(struct hl_device *hdev,
				struct hl_cs_parser *parser,
				struct packet_lin_dma *user_dma_pkt,
				bool src_in_host)
{
	enum dma_data_direction dir;
	bool skip_host_mem_pin = false, user_memset;
	u64 addr;
	int rc = 0;

	user_memset = (le32_to_cpu(user_dma_pkt->ctl) &
			GAUDI_PKT_LIN_DMA_CTL_MEMSET_MASK) >>
			GAUDI_PKT_LIN_DMA_CTL_MEMSET_SHIFT;

	if (src_in_host) {
		if (user_memset)
			skip_host_mem_pin = true;

		dev_dbg(hdev->dev, "DMA direction is HOST --> DEVICE\n");
		dir = DMA_TO_DEVICE;
		addr = le64_to_cpu(user_dma_pkt->src_addr);
	} else {
		dev_dbg(hdev->dev, "DMA direction is DEVICE --> HOST\n");
		dir = DMA_FROM_DEVICE;
		addr = (le64_to_cpu(user_dma_pkt->dst_addr) &
				GAUDI_PKT_LIN_DMA_DST_ADDR_MASK) >>
				GAUDI_PKT_LIN_DMA_DST_ADDR_SHIFT;
	}

	if (skip_host_mem_pin)
		parser->patched_cb_size += sizeof(*user_dma_pkt);
	else
		rc = gaudi_pin_memory_before_cs(hdev, parser, user_dma_pkt,
						addr, dir);

	return rc;
}

static int gaudi_validate_dma_pkt_no_mmu(struct hl_device *hdev,
				struct hl_cs_parser *parser,
				struct packet_lin_dma *user_dma_pkt)
{
	bool src_in_host = false;
	u64 dst_addr = (le64_to_cpu(user_dma_pkt->dst_addr) &
			GAUDI_PKT_LIN_DMA_DST_ADDR_MASK) >>
			GAUDI_PKT_LIN_DMA_DST_ADDR_SHIFT;

	dev_dbg(hdev->dev, "DMA packet details:\n");
	dev_dbg(hdev->dev, "source == 0x%llx\n",
				le64_to_cpu(user_dma_pkt->src_addr));
	dev_dbg(hdev->dev, "destination == 0x%llx\n", dst_addr);
	dev_dbg(hdev->dev, "size == %u\n", le32_to_cpu(user_dma_pkt->tsize));

	/*
	 * Special handling for DMA with size 0. Bypass all validations
	 * because no transactions will be done except for WR_COMP, which
	 * is not a security issue
	 */
	if (!le32_to_cpu(user_dma_pkt->tsize)) {
		parser->patched_cb_size += sizeof(*user_dma_pkt);
		return 0;
	}

	if (parser->hw_queue_id <= GAUDI_QUEUE_ID_DMA_0_3)
		src_in_host = true;

	return gaudi_validate_dma_pkt_host(hdev, parser, user_dma_pkt,
						src_in_host);
}

static int gaudi_validate_load_and_exe_pkt(struct hl_device *hdev,
					struct hl_cs_parser *parser,
					struct packet_load_and_exe *user_pkt)
{
	u32 cfg;

	cfg = le32_to_cpu(user_pkt->cfg);

	if (cfg & GAUDI_PKT_LOAD_AND_EXE_CFG_DST_MASK) {
		dev_err(hdev->dev,
			"User not allowed to use Load and Execute\n");
		return -EPERM;
	}

	parser->patched_cb_size += sizeof(struct packet_load_and_exe);

	return 0;
}

static int gaudi_validate_cb(struct hl_device *hdev,
			struct hl_cs_parser *parser, bool is_mmu)
{
	u32 cb_parsed_length = 0;
	int rc = 0;

	parser->patched_cb_size = 0;

	/* cb_user_size is more than 0 so loop will always be executed */
	while (cb_parsed_length < parser->user_cb_size) {
		enum packet_id pkt_id;
		u16 pkt_size;
		struct gaudi_packet *user_pkt;

		user_pkt = parser->user_cb->kernel_address + cb_parsed_length;

		pkt_id = (enum packet_id) (
				(le64_to_cpu(user_pkt->header) &
				PACKET_HEADER_PACKET_ID_MASK) >>
					PACKET_HEADER_PACKET_ID_SHIFT);

		if (!validate_packet_id(pkt_id)) {
			dev_err(hdev->dev, "Invalid packet id %u\n", pkt_id);
			rc = -EINVAL;
			break;
		}

		pkt_size = gaudi_packet_sizes[pkt_id];
		cb_parsed_length += pkt_size;
		if (cb_parsed_length > parser->user_cb_size) {
			dev_err(hdev->dev,
				"packet 0x%x is out of CB boundary\n", pkt_id);
			rc = -EINVAL;
			break;
		}

		switch (pkt_id) {
		case PACKET_MSG_PROT:
			dev_err(hdev->dev,
				"User not allowed to use MSG_PROT\n");
			rc = -EPERM;
			break;

		case PACKET_CP_DMA:
			dev_err(hdev->dev, "User not allowed to use CP_DMA\n");
			rc = -EPERM;
			break;

		case PACKET_STOP:
			dev_err(hdev->dev, "User not allowed to use STOP\n");
			rc = -EPERM;
			break;

		case PACKET_WREG_BULK:
			dev_err(hdev->dev,
				"User not allowed to use WREG_BULK\n");
			rc = -EPERM;
			break;

		case PACKET_LOAD_AND_EXE:
			rc = gaudi_validate_load_and_exe_pkt(hdev, parser,
				(struct packet_load_and_exe *) user_pkt);
			break;

		case PACKET_LIN_DMA:
			parser->contains_dma_pkt = true;
			if (is_mmu)
				parser->patched_cb_size += pkt_size;
			else
				rc = gaudi_validate_dma_pkt_no_mmu(hdev, parser,
					(struct packet_lin_dma *) user_pkt);
			break;

		case PACKET_WREG_32:
		case PACKET_MSG_LONG:
		case PACKET_MSG_SHORT:
		case PACKET_REPEAT:
		case PACKET_FENCE:
		case PACKET_NOP:
		case PACKET_ARB_POINT:
			parser->patched_cb_size += pkt_size;
			break;

		default:
			dev_err(hdev->dev, "Invalid packet header 0x%x\n",
				pkt_id);
			rc = -EINVAL;
			break;
		}

		if (rc)
			break;
	}

	/*
	 * The new CB should have space at the end for two MSG_PROT packets:
	 * 1. Optional NOP padding for cacheline alignment
	 * 2. A packet that will act as a completion packet
	 * 3. A packet that will generate MSI interrupt
	 */
	if (parser->completion)
		parser->patched_cb_size += gaudi_get_patched_cb_extra_size(
			parser->patched_cb_size);

	return rc;
}

static int gaudi_patch_dma_packet(struct hl_device *hdev,
				struct hl_cs_parser *parser,
				struct packet_lin_dma *user_dma_pkt,
				struct packet_lin_dma *new_dma_pkt,
				u32 *new_dma_pkt_size)
{
	struct hl_userptr *userptr;
	struct scatterlist *sg, *sg_next_iter;
	u32 count, dma_desc_cnt, user_wrcomp_en_mask, ctl;
	u64 len, len_next;
	dma_addr_t dma_addr, dma_addr_next;
	u64 device_memory_addr, addr;
	enum dma_data_direction dir;
	struct sg_table *sgt;
	bool src_in_host = false;
	bool skip_host_mem_pin = false;
	bool user_memset;

	ctl = le32_to_cpu(user_dma_pkt->ctl);

	if (parser->hw_queue_id <= GAUDI_QUEUE_ID_DMA_0_3)
		src_in_host = true;

	user_memset = (ctl & GAUDI_PKT_LIN_DMA_CTL_MEMSET_MASK) >>
			GAUDI_PKT_LIN_DMA_CTL_MEMSET_SHIFT;

	if (src_in_host) {
		addr = le64_to_cpu(user_dma_pkt->src_addr);
		device_memory_addr = le64_to_cpu(user_dma_pkt->dst_addr);
		dir = DMA_TO_DEVICE;
		if (user_memset)
			skip_host_mem_pin = true;
	} else {
		addr = le64_to_cpu(user_dma_pkt->dst_addr);
		device_memory_addr = le64_to_cpu(user_dma_pkt->src_addr);
		dir = DMA_FROM_DEVICE;
	}

	if ((!skip_host_mem_pin) &&
		(!hl_userptr_is_pinned(hdev, addr,
					le32_to_cpu(user_dma_pkt->tsize),
					parser->job_userptr_list, &userptr))) {
		dev_err(hdev->dev, "Userptr 0x%llx + 0x%x NOT mapped\n",
				addr, user_dma_pkt->tsize);
		return -EFAULT;
	}

	if ((user_memset) && (dir == DMA_TO_DEVICE)) {
		memcpy(new_dma_pkt, user_dma_pkt, sizeof(*user_dma_pkt));
		*new_dma_pkt_size = sizeof(*user_dma_pkt);
		return 0;
	}

	user_wrcomp_en_mask = ctl & GAUDI_PKT_LIN_DMA_CTL_WRCOMP_EN_MASK;

	sgt = userptr->sgt;
	dma_desc_cnt = 0;

	for_each_sgtable_dma_sg(sgt, sg, count) {
		len = sg_dma_len(sg);
		dma_addr = sg_dma_address(sg);

		if (len == 0)
			break;

		while ((count + 1) < sgt->nents) {
			sg_next_iter = sg_next(sg);
			len_next = sg_dma_len(sg_next_iter);
			dma_addr_next = sg_dma_address(sg_next_iter);

			if (len_next == 0)
				break;

			if ((dma_addr + len == dma_addr_next) &&
				(len + len_next <= DMA_MAX_TRANSFER_SIZE)) {
				len += len_next;
				count++;
				sg = sg_next_iter;
			} else {
				break;
			}
		}

		ctl = le32_to_cpu(user_dma_pkt->ctl);
		if (likely(dma_desc_cnt))
			ctl &= ~GAUDI_PKT_CTL_EB_MASK;
		ctl &= ~GAUDI_PKT_LIN_DMA_CTL_WRCOMP_EN_MASK;
		new_dma_pkt->ctl = cpu_to_le32(ctl);
		new_dma_pkt->tsize = cpu_to_le32(len);

		if (dir == DMA_TO_DEVICE) {
			new_dma_pkt->src_addr = cpu_to_le64(dma_addr);
			new_dma_pkt->dst_addr = cpu_to_le64(device_memory_addr);
		} else {
			new_dma_pkt->src_addr = cpu_to_le64(device_memory_addr);
			new_dma_pkt->dst_addr = cpu_to_le64(dma_addr);
		}

		if (!user_memset)
			device_memory_addr += len;
		dma_desc_cnt++;
		new_dma_pkt++;
	}

	if (!dma_desc_cnt) {
		dev_err(hdev->dev,
			"Error of 0 SG entries when patching DMA packet\n");
		return -EFAULT;
	}

	/* Fix the last dma packet - wrcomp must be as user set it */
	new_dma_pkt--;
	new_dma_pkt->ctl |= cpu_to_le32(user_wrcomp_en_mask);

	*new_dma_pkt_size = dma_desc_cnt * sizeof(struct packet_lin_dma);

	return 0;
}

static int gaudi_patch_cb(struct hl_device *hdev,
				struct hl_cs_parser *parser)
{
	u32 cb_parsed_length = 0;
	u32 cb_patched_cur_length = 0;
	int rc = 0;

	/* cb_user_size is more than 0 so loop will always be executed */
	while (cb_parsed_length < parser->user_cb_size) {
		enum packet_id pkt_id;
		u16 pkt_size;
		u32 new_pkt_size = 0;
		struct gaudi_packet *user_pkt, *kernel_pkt;

		user_pkt = parser->user_cb->kernel_address + cb_parsed_length;
		kernel_pkt = parser->patched_cb->kernel_address +
					cb_patched_cur_length;

		pkt_id = (enum packet_id) (
				(le64_to_cpu(user_pkt->header) &
				PACKET_HEADER_PACKET_ID_MASK) >>
					PACKET_HEADER_PACKET_ID_SHIFT);

		if (!validate_packet_id(pkt_id)) {
			dev_err(hdev->dev, "Invalid packet id %u\n", pkt_id);
			rc = -EINVAL;
			break;
		}

		pkt_size = gaudi_packet_sizes[pkt_id];
		cb_parsed_length += pkt_size;
		if (cb_parsed_length > parser->user_cb_size) {
			dev_err(hdev->dev,
				"packet 0x%x is out of CB boundary\n", pkt_id);
			rc = -EINVAL;
			break;
		}

		switch (pkt_id) {
		case PACKET_LIN_DMA:
			rc = gaudi_patch_dma_packet(hdev, parser,
					(struct packet_lin_dma *) user_pkt,
					(struct packet_lin_dma *) kernel_pkt,
					&new_pkt_size);
			cb_patched_cur_length += new_pkt_size;
			break;

		case PACKET_MSG_PROT:
			dev_err(hdev->dev,
				"User not allowed to use MSG_PROT\n");
			rc = -EPERM;
			break;

		case PACKET_CP_DMA:
			dev_err(hdev->dev, "User not allowed to use CP_DMA\n");
			rc = -EPERM;
			break;

		case PACKET_STOP:
			dev_err(hdev->dev, "User not allowed to use STOP\n");
			rc = -EPERM;
			break;

		case PACKET_WREG_32:
		case PACKET_WREG_BULK:
		case PACKET_MSG_LONG:
		case PACKET_MSG_SHORT:
		case PACKET_REPEAT:
		case PACKET_FENCE:
		case PACKET_NOP:
		case PACKET_ARB_POINT:
		case PACKET_LOAD_AND_EXE:
			memcpy(kernel_pkt, user_pkt, pkt_size);
			cb_patched_cur_length += pkt_size;
			break;

		default:
			dev_err(hdev->dev, "Invalid packet header 0x%x\n",
				pkt_id);
			rc = -EINVAL;
			break;
		}

		if (rc)
			break;
	}

	return rc;
}

static int gaudi_parse_cb_mmu(struct hl_device *hdev,
		struct hl_cs_parser *parser)
{
	u64 handle;
	u32 patched_cb_size;
	struct hl_cb *user_cb;
	int rc;

	/*
	 * The new CB should have space at the end for two MSG_PROT packets:
	 * 1. Optional NOP padding for cacheline alignment
	 * 2. A packet that will act as a completion packet
	 * 3. A packet that will generate MSI interrupt
	 */
	if (parser->completion)
		parser->patched_cb_size = parser->user_cb_size +
				gaudi_get_patched_cb_extra_size(parser->user_cb_size);
	else
		parser->patched_cb_size = parser->user_cb_size;

	rc = hl_cb_create(hdev, &hdev->kernel_mem_mgr, hdev->kernel_ctx,
				parser->patched_cb_size, false, false,
				&handle);

	if (rc) {
		dev_err(hdev->dev,
			"Failed to allocate patched CB for DMA CS %d\n",
			rc);
		return rc;
	}

	parser->patched_cb = hl_cb_get(&hdev->kernel_mem_mgr, handle);
	/* hl_cb_get should never fail */
	if (!parser->patched_cb) {
		dev_crit(hdev->dev, "DMA CB handle invalid 0x%llx\n", handle);
		rc = -EFAULT;
		goto out;
	}

	/*
	 * We are protected from overflow because the check
	 * "parser->user_cb_size <= parser->user_cb->size" was done in get_cb_from_cs_chunk()
	 * in the common code. That check is done only if is_kernel_allocated_cb is true.
	 *
	 * There is no option to reach here without going through that check because:
	 * 1. validate_queue_index() assigns true to is_kernel_allocated_cb for any submission to
	 *    an external queue.
	 * 2. For Gaudi, we only parse CBs that were submitted to the external queues.
	 */
	memcpy(parser->patched_cb->kernel_address,
		parser->user_cb->kernel_address,
		parser->user_cb_size);

	patched_cb_size = parser->patched_cb_size;

	/* Validate patched CB instead of user CB */
	user_cb = parser->user_cb;
	parser->user_cb = parser->patched_cb;
	rc = gaudi_validate_cb(hdev, parser, true);
	parser->user_cb = user_cb;

	if (rc) {
		hl_cb_put(parser->patched_cb);
		goto out;
	}

	if (patched_cb_size != parser->patched_cb_size) {
		dev_err(hdev->dev, "user CB size mismatch\n");
		hl_cb_put(parser->patched_cb);
		rc = -EINVAL;
		goto out;
	}

out:
	/*
	 * Always call cb destroy here because we still have 1 reference
	 * to it by calling cb_get earlier. After the job will be completed,
	 * cb_put will release it, but here we want to remove it from the
	 * idr
	 */
	hl_cb_destroy(&hdev->kernel_mem_mgr, handle);

	return rc;
}

static int gaudi_parse_cb_no_mmu(struct hl_device *hdev,
		struct hl_cs_parser *parser)
{
	u64 handle;
	int rc;

	rc = gaudi_validate_cb(hdev, parser, false);

	if (rc)
		goto free_userptr;

	rc = hl_cb_create(hdev, &hdev->kernel_mem_mgr, hdev->kernel_ctx,
				parser->patched_cb_size, false, false,
				&handle);
	if (rc) {
		dev_err(hdev->dev,
			"Failed to allocate patched CB for DMA CS %d\n", rc);
		goto free_userptr;
	}

	parser->patched_cb = hl_cb_get(&hdev->kernel_mem_mgr, handle);
	/* hl_cb_get should never fail here */
	if (!parser->patched_cb) {
		dev_crit(hdev->dev, "DMA CB handle invalid 0x%llx\n", handle);
		rc = -EFAULT;
		goto out;
	}

	rc = gaudi_patch_cb(hdev, parser);

	if (rc)
		hl_cb_put(parser->patched_cb);

out:
	/*
	 * Always call cb destroy here because we still have 1 reference
	 * to it by calling cb_get earlier. After the job will be completed,
	 * cb_put will release it, but here we want to remove it from the
	 * idr
	 */
	hl_cb_destroy(&hdev->kernel_mem_mgr, handle);

free_userptr:
	if (rc)
		hl_userptr_delete_list(hdev, parser->job_userptr_list);
	return rc;
}

static int gaudi_parse_cb_no_ext_queue(struct hl_device *hdev,
					struct hl_cs_parser *parser)
{
	struct asic_fixed_properties *asic_prop = &hdev->asic_prop;
	struct gaudi_device *gaudi = hdev->asic_specific;
	u32 nic_queue_offset, nic_mask_q_id;

	if ((parser->hw_queue_id >= GAUDI_QUEUE_ID_NIC_0_0) &&
			(parser->hw_queue_id <= GAUDI_QUEUE_ID_NIC_9_3)) {
		nic_queue_offset = parser->hw_queue_id - GAUDI_QUEUE_ID_NIC_0_0;
		nic_mask_q_id = 1 << (HW_CAP_NIC_SHIFT + (nic_queue_offset >> 2));

		if (!(gaudi->hw_cap_initialized & nic_mask_q_id)) {
			dev_err(hdev->dev, "h/w queue %d is disabled\n", parser->hw_queue_id);
			return -EINVAL;
		}
	}

	/* For internal queue jobs just check if CB address is valid */
	if (hl_mem_area_inside_range((u64) (uintptr_t) parser->user_cb,
					parser->user_cb_size,
					asic_prop->sram_user_base_address,
					asic_prop->sram_end_address))
		return 0;

	if (hl_mem_area_inside_range((u64) (uintptr_t) parser->user_cb,
					parser->user_cb_size,
					asic_prop->dram_user_base_address,
					asic_prop->dram_end_address))
		return 0;

	/* PMMU and HPMMU addresses are equal, check only one of them */
	if (hl_mem_area_inside_range((u64) (uintptr_t) parser->user_cb,
					parser->user_cb_size,
					asic_prop->pmmu.start_addr,
					asic_prop->pmmu.end_addr))
		return 0;

	dev_err(hdev->dev,
		"CB address 0x%px + 0x%x for internal QMAN is not valid\n",
		parser->user_cb, parser->user_cb_size);

	return -EFAULT;
}

static int gaudi_cs_parser(struct hl_device *hdev, struct hl_cs_parser *parser)
{
	struct gaudi_device *gaudi = hdev->asic_specific;

	if (parser->queue_type == QUEUE_TYPE_INT)
		return gaudi_parse_cb_no_ext_queue(hdev, parser);

	if (gaudi->hw_cap_initialized & HW_CAP_MMU)
		return gaudi_parse_cb_mmu(hdev, parser);
	else
		return gaudi_parse_cb_no_mmu(hdev, parser);
}

static void gaudi_add_end_of_cb_packets(struct hl_device *hdev, void *kernel_address,
				u32 len, u32 original_len, u64 cq_addr, u32 cq_val,
				u32 msi_vec, bool eb)
{
	struct gaudi_device *gaudi = hdev->asic_specific;
	struct packet_msg_prot *cq_pkt;
	struct packet_nop *cq_padding;
	u64 msi_addr;
	u32 tmp;

	cq_padding = kernel_address + original_len;
	cq_pkt = kernel_address + len - (sizeof(struct packet_msg_prot) * 2);

	while ((void *)cq_padding < (void *)cq_pkt) {
		cq_padding->ctl = cpu_to_le32(FIELD_PREP(GAUDI_PKT_CTL_OPCODE_MASK, PACKET_NOP));
		cq_padding++;
	}

	tmp = FIELD_PREP(GAUDI_PKT_CTL_OPCODE_MASK, PACKET_MSG_PROT);
	tmp |= FIELD_PREP(GAUDI_PKT_CTL_MB_MASK, 1);

	if (eb)
		tmp |= FIELD_PREP(GAUDI_PKT_CTL_EB_MASK, 1);

	cq_pkt->ctl = cpu_to_le32(tmp);
	cq_pkt->value = cpu_to_le32(cq_val);
	cq_pkt->addr = cpu_to_le64(cq_addr);

	cq_pkt++;

	tmp = FIELD_PREP(GAUDI_PKT_CTL_OPCODE_MASK, PACKET_MSG_PROT);
	tmp |= FIELD_PREP(GAUDI_PKT_CTL_MB_MASK, 1);
	cq_pkt->ctl = cpu_to_le32(tmp);
	cq_pkt->value = cpu_to_le32(1);

	if (gaudi->multi_msi_mode)
		msi_addr = mmPCIE_MSI_INTR_0 + msi_vec * 4;
	else
		msi_addr = mmPCIE_CORE_MSI_REQ;

	cq_pkt->addr = cpu_to_le64(CFG_BASE + msi_addr);
}

static void gaudi_update_eq_ci(struct hl_device *hdev, u32 val)
{
	WREG32(mmCPU_IF_EQ_RD_OFFS, val);
}

static int gaudi_memset_device_memory(struct hl_device *hdev, u64 addr,
					u32 size, u64 val)
{
	struct packet_lin_dma *lin_dma_pkt;
	struct hl_cs_job *job;
	u32 cb_size, ctl, err_cause;
	struct hl_cb *cb;
	int rc;

	cb = hl_cb_kernel_create(hdev, PAGE_SIZE, false);
	if (!cb)
		return -EFAULT;

	lin_dma_pkt = cb->kernel_address;
	memset(lin_dma_pkt, 0, sizeof(*lin_dma_pkt));
	cb_size = sizeof(*lin_dma_pkt);

	ctl = FIELD_PREP(GAUDI_PKT_CTL_OPCODE_MASK, PACKET_LIN_DMA);
	ctl |= FIELD_PREP(GAUDI_PKT_LIN_DMA_CTL_MEMSET_MASK, 1);
	ctl |= FIELD_PREP(GAUDI_PKT_LIN_DMA_CTL_LIN_MASK, 1);
	ctl |= FIELD_PREP(GAUDI_PKT_CTL_MB_MASK, 1);
	ctl |= FIELD_PREP(GAUDI_PKT_CTL_RB_MASK, 1);

	lin_dma_pkt->ctl = cpu_to_le32(ctl);
	lin_dma_pkt->src_addr = cpu_to_le64(val);
	lin_dma_pkt->dst_addr |= cpu_to_le64(addr);
	lin_dma_pkt->tsize = cpu_to_le32(size);

	job = hl_cs_allocate_job(hdev, QUEUE_TYPE_EXT, true);
	if (!job) {
		dev_err(hdev->dev, "Failed to allocate a new job\n");
		rc = -ENOMEM;
		goto release_cb;
	}

	/* Verify DMA is OK */
	err_cause = RREG32(mmDMA0_CORE_ERR_CAUSE);
	if (err_cause && !hdev->init_done) {
		dev_dbg(hdev->dev,
			"Clearing DMA0 engine from errors (cause 0x%x)\n",
			err_cause);
		WREG32(mmDMA0_CORE_ERR_CAUSE, err_cause);
	}

	job->id = 0;
	job->user_cb = cb;
	atomic_inc(&job->user_cb->cs_cnt);
	job->user_cb_size = cb_size;
	job->hw_queue_id = GAUDI_QUEUE_ID_DMA_0_0;
	job->patched_cb = job->user_cb;
	job->job_cb_size = job->user_cb_size + sizeof(struct packet_msg_prot);

	hl_debugfs_add_job(hdev, job);

	rc = gaudi_send_job_on_qman0(hdev, job);
	hl_debugfs_remove_job(hdev, job);
	kfree(job);
	atomic_dec(&cb->cs_cnt);

	/* Verify DMA is OK */
	err_cause = RREG32(mmDMA0_CORE_ERR_CAUSE);
	if (err_cause) {
		dev_err(hdev->dev, "DMA Failed, cause 0x%x\n", err_cause);
		rc = -EIO;
		if (!hdev->init_done) {
			dev_dbg(hdev->dev,
				"Clearing DMA0 engine from errors (cause 0x%x)\n",
				err_cause);
			WREG32(mmDMA0_CORE_ERR_CAUSE, err_cause);
		}
	}

release_cb:
	hl_cb_put(cb);
	hl_cb_destroy(&hdev->kernel_mem_mgr, cb->buf->handle);

	return rc;
}

static int gaudi_memset_registers(struct hl_device *hdev, u64 reg_base,
					u32 num_regs, u32 val)
{
	struct packet_msg_long *pkt;
	struct hl_cs_job *job;
	u32 cb_size, ctl;
	struct hl_cb *cb;
	int i, rc;

	cb_size = (sizeof(*pkt) * num_regs) + sizeof(struct packet_msg_prot);

	if (cb_size > SZ_2M) {
		dev_err(hdev->dev, "CB size must be smaller than %uMB", SZ_2M);
		return -ENOMEM;
	}

	cb = hl_cb_kernel_create(hdev, cb_size, false);
	if (!cb)
		return -EFAULT;

	pkt = cb->kernel_address;

	ctl = FIELD_PREP(GAUDI_PKT_LONG_CTL_OP_MASK, 0); /* write the value */
	ctl |= FIELD_PREP(GAUDI_PKT_CTL_OPCODE_MASK, PACKET_MSG_LONG);
	ctl |= FIELD_PREP(GAUDI_PKT_CTL_EB_MASK, 1);
	ctl |= FIELD_PREP(GAUDI_PKT_CTL_RB_MASK, 1);
	ctl |= FIELD_PREP(GAUDI_PKT_CTL_MB_MASK, 1);

	for (i = 0; i < num_regs ; i++, pkt++) {
		pkt->ctl = cpu_to_le32(ctl);
		pkt->value = cpu_to_le32(val);
		pkt->addr = cpu_to_le64(reg_base + (i * 4));
	}

	job = hl_cs_allocate_job(hdev, QUEUE_TYPE_EXT, true);
	if (!job) {
		dev_err(hdev->dev, "Failed to allocate a new job\n");
		rc = -ENOMEM;
		goto release_cb;
	}

	job->id = 0;
	job->user_cb = cb;
	atomic_inc(&job->user_cb->cs_cnt);
	job->user_cb_size = cb_size;
	job->hw_queue_id = GAUDI_QUEUE_ID_DMA_0_0;
	job->patched_cb = job->user_cb;
	job->job_cb_size = cb_size;

	hl_debugfs_add_job(hdev, job);

	rc = gaudi_send_job_on_qman0(hdev, job);
	hl_debugfs_remove_job(hdev, job);
	kfree(job);
	atomic_dec(&cb->cs_cnt);

release_cb:
	hl_cb_put(cb);
	hl_cb_destroy(&hdev->kernel_mem_mgr, cb->buf->handle);

	return rc;
}

static int gaudi_restore_sm_registers(struct hl_device *hdev)
{
	u64 base_addr;
	u32 num_regs;
	int rc;

	base_addr = CFG_BASE + mmSYNC_MNGR_E_N_SYNC_MNGR_OBJS_SOB_OBJ_0;
	num_regs = NUM_OF_SOB_IN_BLOCK;
	rc = gaudi_memset_registers(hdev, base_addr, num_regs, 0);
	if (rc) {
		dev_err(hdev->dev, "failed resetting SM registers");
		return -ENOMEM;
	}

	base_addr = CFG_BASE +  mmSYNC_MNGR_E_S_SYNC_MNGR_OBJS_SOB_OBJ_0;
	num_regs = NUM_OF_SOB_IN_BLOCK;
	rc = gaudi_memset_registers(hdev, base_addr, num_regs, 0);
	if (rc) {
		dev_err(hdev->dev, "failed resetting SM registers");
		return -ENOMEM;
	}

	base_addr = CFG_BASE +  mmSYNC_MNGR_W_N_SYNC_MNGR_OBJS_SOB_OBJ_0;
	num_regs = NUM_OF_SOB_IN_BLOCK;
	rc = gaudi_memset_registers(hdev, base_addr, num_regs, 0);
	if (rc) {
		dev_err(hdev->dev, "failed resetting SM registers");
		return -ENOMEM;
	}

	base_addr = CFG_BASE +  mmSYNC_MNGR_E_N_SYNC_MNGR_OBJS_MON_STATUS_0;
	num_regs = NUM_OF_MONITORS_IN_BLOCK;
	rc = gaudi_memset_registers(hdev, base_addr, num_regs, 0);
	if (rc) {
		dev_err(hdev->dev, "failed resetting SM registers");
		return -ENOMEM;
	}

	base_addr = CFG_BASE +  mmSYNC_MNGR_E_S_SYNC_MNGR_OBJS_MON_STATUS_0;
	num_regs = NUM_OF_MONITORS_IN_BLOCK;
	rc = gaudi_memset_registers(hdev, base_addr, num_regs, 0);
	if (rc) {
		dev_err(hdev->dev, "failed resetting SM registers");
		return -ENOMEM;
	}

	base_addr = CFG_BASE +  mmSYNC_MNGR_W_N_SYNC_MNGR_OBJS_MON_STATUS_0;
	num_regs = NUM_OF_MONITORS_IN_BLOCK;
	rc = gaudi_memset_registers(hdev, base_addr, num_regs, 0);
	if (rc) {
		dev_err(hdev->dev, "failed resetting SM registers");
		return -ENOMEM;
	}

	base_addr = CFG_BASE +  mmSYNC_MNGR_W_S_SYNC_MNGR_OBJS_SOB_OBJ_0 +
			(GAUDI_FIRST_AVAILABLE_W_S_SYNC_OBJECT * 4);
	num_regs = NUM_OF_SOB_IN_BLOCK - GAUDI_FIRST_AVAILABLE_W_S_SYNC_OBJECT;
	rc = gaudi_memset_registers(hdev, base_addr, num_regs, 0);
	if (rc) {
		dev_err(hdev->dev, "failed resetting SM registers");
		return -ENOMEM;
	}

	base_addr = CFG_BASE +  mmSYNC_MNGR_W_S_SYNC_MNGR_OBJS_MON_STATUS_0 +
			(GAUDI_FIRST_AVAILABLE_W_S_MONITOR * 4);
	num_regs = NUM_OF_MONITORS_IN_BLOCK - GAUDI_FIRST_AVAILABLE_W_S_MONITOR;
	rc = gaudi_memset_registers(hdev, base_addr, num_regs, 0);
	if (rc) {
		dev_err(hdev->dev, "failed resetting SM registers");
		return -ENOMEM;
	}

	return 0;
}

static void gaudi_restore_dma_registers(struct hl_device *hdev)
{
	u32 sob_delta = mmSYNC_MNGR_E_N_SYNC_MNGR_OBJS_SOB_OBJ_1 -
			mmSYNC_MNGR_E_N_SYNC_MNGR_OBJS_SOB_OBJ_0;
	int i;

	for (i = 0 ; i < DMA_NUMBER_OF_CHANNELS ; i++) {
		u64 sob_addr = CFG_BASE +
				mmSYNC_MNGR_E_N_SYNC_MNGR_OBJS_SOB_OBJ_0 +
				(i * sob_delta);
		u32 dma_offset = i * DMA_CORE_OFFSET;

		WREG32(mmDMA0_CORE_WR_COMP_ADDR_LO + dma_offset,
				lower_32_bits(sob_addr));
		WREG32(mmDMA0_CORE_WR_COMP_ADDR_HI + dma_offset,
				upper_32_bits(sob_addr));
		WREG32(mmDMA0_CORE_WR_COMP_WDATA + dma_offset, 0x80000001);

		/* For DMAs 2-7, need to restore WR_AWUSER_31_11 as it can be
		 * modified by the user for SRAM reduction
		 */
		if (i > 1)
			WREG32(mmDMA0_CORE_WR_AWUSER_31_11 + dma_offset,
								0x00000001);
	}
}

static void gaudi_restore_qm_registers(struct hl_device *hdev)
{
	u32 qman_offset;
	int i;

	for (i = 0 ; i < DMA_NUMBER_OF_CHANNELS ; i++) {
		qman_offset = i * DMA_QMAN_OFFSET;
		WREG32(mmDMA0_QM_ARB_CFG_0 + qman_offset, 0);
	}

	for (i = 0 ; i < MME_NUMBER_OF_MASTER_ENGINES ; i++) {
		qman_offset = i * (mmMME2_QM_BASE - mmMME0_QM_BASE);
		WREG32(mmMME0_QM_ARB_CFG_0 + qman_offset, 0);
	}

	for (i = 0 ; i < TPC_NUMBER_OF_ENGINES ; i++) {
		qman_offset = i * TPC_QMAN_OFFSET;
		WREG32(mmTPC0_QM_ARB_CFG_0 + qman_offset, 0);
	}

	for (i = 0 ; i < NIC_NUMBER_OF_ENGINES ; i++) {
		qman_offset = (i >> 1) * NIC_MACRO_QMAN_OFFSET +
				(i & 0x1) * NIC_ENGINE_QMAN_OFFSET;
		WREG32(mmNIC0_QM0_ARB_CFG_0 + qman_offset, 0);
	}
}

static int gaudi_restore_user_registers(struct hl_device *hdev)
{
	int rc;

	rc = gaudi_restore_sm_registers(hdev);
	if (rc)
		return rc;

	gaudi_restore_dma_registers(hdev);
	gaudi_restore_qm_registers(hdev);

	return 0;
}

static int gaudi_context_switch(struct hl_device *hdev, u32 asid)
{
	return 0;
}

static int gaudi_mmu_clear_pgt_range(struct hl_device *hdev)
{
	u32 size = hdev->asic_prop.mmu_pgt_size +
			hdev->asic_prop.mmu_cache_mng_size;
	struct gaudi_device *gaudi = hdev->asic_specific;
	u64 addr = hdev->asic_prop.mmu_pgt_addr;

	if (!(gaudi->hw_cap_initialized & HW_CAP_MMU))
		return 0;

	return gaudi_memset_device_memory(hdev, addr, size, 0);
}

static void gaudi_restore_phase_topology(struct hl_device *hdev)
{

}

static int gaudi_dma_core_transfer(struct hl_device *hdev, int dma_id, u64 addr,
					u32 size_to_dma, dma_addr_t dma_addr)
{
	u32 err_cause, val;
	u64 dma_offset;
	int rc;

	dma_offset = dma_id * DMA_CORE_OFFSET;

	WREG32(mmDMA0_CORE_SRC_BASE_LO + dma_offset, lower_32_bits(addr));
	WREG32(mmDMA0_CORE_SRC_BASE_HI + dma_offset, upper_32_bits(addr));
	WREG32(mmDMA0_CORE_DST_BASE_LO + dma_offset, lower_32_bits(dma_addr));
	WREG32(mmDMA0_CORE_DST_BASE_HI + dma_offset, upper_32_bits(dma_addr));
	WREG32(mmDMA0_CORE_DST_TSIZE_0 + dma_offset, size_to_dma);
	WREG32(mmDMA0_CORE_COMMIT + dma_offset,
			(1 << DMA0_CORE_COMMIT_LIN_SHIFT));

	rc = hl_poll_timeout(
		hdev,
		mmDMA0_CORE_STS0 + dma_offset,
		val,
		((val & DMA0_CORE_STS0_BUSY_MASK) == 0),
		0,
		1000000);

	if (rc) {
		dev_err(hdev->dev,
			"DMA %d timed-out during reading of 0x%llx\n",
			dma_id, addr);
		return -EIO;
	}

	/* Verify DMA is OK */
	err_cause = RREG32(mmDMA0_CORE_ERR_CAUSE + dma_offset);
	if (err_cause) {
		dev_err(hdev->dev, "DMA Failed, cause 0x%x\n", err_cause);
		dev_dbg(hdev->dev,
			"Clearing DMA0 engine from errors (cause 0x%x)\n",
			err_cause);
		WREG32(mmDMA0_CORE_ERR_CAUSE + dma_offset, err_cause);

		return -EIO;
	}

	return 0;
}

static int gaudi_debugfs_read_dma(struct hl_device *hdev, u64 addr, u32 size,
				void *blob_addr)
{
	u32 dma_core_sts0, err_cause, cfg1, size_left, pos, size_to_dma;
	u32 qm_glbl_sts0, qm_cgm_sts;
	u64 dma_offset, qm_offset;
	dma_addr_t dma_addr;
	void *kernel_addr;
	bool is_eng_idle;
	int rc = 0, dma_id;

	kernel_addr = hl_asic_dma_alloc_coherent(hdev, SZ_2M, &dma_addr, GFP_KERNEL | __GFP_ZERO);

	if (!kernel_addr)
		return -ENOMEM;

	hdev->asic_funcs->hw_queues_lock(hdev);

	dma_id = gaudi_dma_assignment[GAUDI_PCI_DMA_1];
	dma_offset = dma_id * DMA_CORE_OFFSET;
	qm_offset = dma_id * DMA_QMAN_OFFSET;
	dma_core_sts0 = RREG32(mmDMA0_CORE_STS0 + dma_offset);
	qm_glbl_sts0 = RREG32(mmDMA0_QM_GLBL_STS0 + qm_offset);
	qm_cgm_sts = RREG32(mmDMA0_QM_CGM_STS + qm_offset);
	is_eng_idle = IS_QM_IDLE(qm_glbl_sts0, qm_cgm_sts) &&
		      IS_DMA_IDLE(dma_core_sts0);

	if (!is_eng_idle) {
		dma_id = gaudi_dma_assignment[GAUDI_PCI_DMA_2];
		dma_offset = dma_id * DMA_CORE_OFFSET;
		qm_offset = dma_id * DMA_QMAN_OFFSET;
		dma_core_sts0 = RREG32(mmDMA0_CORE_STS0 + dma_offset);
		qm_glbl_sts0 = RREG32(mmDMA0_QM_GLBL_STS0 + qm_offset);
		qm_cgm_sts = RREG32(mmDMA0_QM_CGM_STS + qm_offset);
		is_eng_idle = IS_QM_IDLE(qm_glbl_sts0, qm_cgm_sts) &&
			      IS_DMA_IDLE(dma_core_sts0);

		if (!is_eng_idle) {
			dev_err_ratelimited(hdev->dev,
				"Can't read via DMA because it is BUSY\n");
			rc = -EAGAIN;
			goto out;
		}
	}

	cfg1 = RREG32(mmDMA0_QM_GLBL_CFG1 + qm_offset);
	WREG32(mmDMA0_QM_GLBL_CFG1 + qm_offset,
			0xF << DMA0_QM_GLBL_CFG1_CP_STOP_SHIFT);

	/* TODO: remove this by mapping the DMA temporary buffer to the MMU
	 * using the compute ctx ASID, if exists. If not, use the kernel ctx
	 * ASID
	 */
	WREG32_OR(mmDMA0_CORE_PROT + dma_offset, BIT(DMA0_CORE_PROT_VAL_SHIFT));

	/* Verify DMA is OK */
	err_cause = RREG32(mmDMA0_CORE_ERR_CAUSE + dma_offset);
	if (err_cause) {
		dev_dbg(hdev->dev,
			"Clearing DMA0 engine from errors (cause 0x%x)\n",
			err_cause);
		WREG32(mmDMA0_CORE_ERR_CAUSE + dma_offset, err_cause);
	}

	pos = 0;
	size_left = size;
	size_to_dma = SZ_2M;

	while (size_left > 0) {

		if (size_left < SZ_2M)
			size_to_dma = size_left;

		rc = gaudi_dma_core_transfer(hdev, dma_id, addr, size_to_dma,
						dma_addr);
		if (rc)
			break;

		memcpy(blob_addr + pos, kernel_addr, size_to_dma);

		if (size_left <= SZ_2M)
			break;

		pos += SZ_2M;
		addr += SZ_2M;
		size_left -= SZ_2M;
	}

	/* TODO: remove this by mapping the DMA temporary buffer to the MMU
	 * using the compute ctx ASID, if exists. If not, use the kernel ctx
	 * ASID
	 */
	WREG32_AND(mmDMA0_CORE_PROT + dma_offset,
			~BIT(DMA0_CORE_PROT_VAL_SHIFT));

	WREG32(mmDMA0_QM_GLBL_CFG1 + qm_offset, cfg1);

out:
	hdev->asic_funcs->hw_queues_unlock(hdev);

	hl_asic_dma_free_coherent(hdev, SZ_2M, kernel_addr, dma_addr);

	return rc;
}

static u64 gaudi_read_pte(struct hl_device *hdev, u64 addr)
{
	struct gaudi_device *gaudi = hdev->asic_specific;

	if (hdev->reset_info.hard_reset_pending)
		return U64_MAX;

	return readq(hdev->pcie_bar[HBM_BAR_ID] +
			(addr - gaudi->hbm_bar_cur_addr));
}

static void gaudi_write_pte(struct hl_device *hdev, u64 addr, u64 val)
{
	struct gaudi_device *gaudi = hdev->asic_specific;

	if (hdev->reset_info.hard_reset_pending)
		return;

	writeq(val, hdev->pcie_bar[HBM_BAR_ID] +
			(addr - gaudi->hbm_bar_cur_addr));
}

void gaudi_mmu_prepare_reg(struct hl_device *hdev, u64 reg, u32 asid)
{
	/* mask to zero the MMBP and ASID bits */
	WREG32_AND(reg, ~0x7FF);
	WREG32_OR(reg, asid);
}

static void gaudi_mmu_prepare(struct hl_device *hdev, u32 asid)
{
	struct gaudi_device *gaudi = hdev->asic_specific;

	if (!(gaudi->hw_cap_initialized & HW_CAP_MMU))
		return;

	if (asid & ~DMA0_QM_GLBL_NON_SECURE_PROPS_0_ASID_MASK) {
		dev_crit(hdev->dev, "asid %u is too big\n", asid);
		return;
	}

	gaudi_mmu_prepare_reg(hdev, mmDMA0_QM_GLBL_NON_SECURE_PROPS_0, asid);
	gaudi_mmu_prepare_reg(hdev, mmDMA0_QM_GLBL_NON_SECURE_PROPS_1, asid);
	gaudi_mmu_prepare_reg(hdev, mmDMA0_QM_GLBL_NON_SECURE_PROPS_2, asid);
	gaudi_mmu_prepare_reg(hdev, mmDMA0_QM_GLBL_NON_SECURE_PROPS_3, asid);
	gaudi_mmu_prepare_reg(hdev, mmDMA0_QM_GLBL_NON_SECURE_PROPS_4, asid);

	gaudi_mmu_prepare_reg(hdev, mmDMA1_QM_GLBL_NON_SECURE_PROPS_0, asid);
	gaudi_mmu_prepare_reg(hdev, mmDMA1_QM_GLBL_NON_SECURE_PROPS_1, asid);
	gaudi_mmu_prepare_reg(hdev, mmDMA1_QM_GLBL_NON_SECURE_PROPS_2, asid);
	gaudi_mmu_prepare_reg(hdev, mmDMA1_QM_GLBL_NON_SECURE_PROPS_3, asid);
	gaudi_mmu_prepare_reg(hdev, mmDMA1_QM_GLBL_NON_SECURE_PROPS_4, asid);

	gaudi_mmu_prepare_reg(hdev, mmDMA2_QM_GLBL_NON_SECURE_PROPS_0, asid);
	gaudi_mmu_prepare_reg(hdev, mmDMA2_QM_GLBL_NON_SECURE_PROPS_1, asid);
	gaudi_mmu_prepare_reg(hdev, mmDMA2_QM_GLBL_NON_SECURE_PROPS_2, asid);
	gaudi_mmu_prepare_reg(hdev, mmDMA2_QM_GLBL_NON_SECURE_PROPS_3, asid);
	gaudi_mmu_prepare_reg(hdev, mmDMA2_QM_GLBL_NON_SECURE_PROPS_4, asid);

	gaudi_mmu_prepare_reg(hdev, mmDMA3_QM_GLBL_NON_SECURE_PROPS_0, asid);
	gaudi_mmu_prepare_reg(hdev, mmDMA3_QM_GLBL_NON_SECURE_PROPS_1, asid);
	gaudi_mmu_prepare_reg(hdev, mmDMA3_QM_GLBL_NON_SECURE_PROPS_2, asid);
	gaudi_mmu_prepare_reg(hdev, mmDMA3_QM_GLBL_NON_SECURE_PROPS_3, asid);
	gaudi_mmu_prepare_reg(hdev, mmDMA3_QM_GLBL_NON_SECURE_PROPS_4, asid);

	gaudi_mmu_prepare_reg(hdev, mmDMA4_QM_GLBL_NON_SECURE_PROPS_0, asid);
	gaudi_mmu_prepare_reg(hdev, mmDMA4_QM_GLBL_NON_SECURE_PROPS_1, asid);
	gaudi_mmu_prepare_reg(hdev, mmDMA4_QM_GLBL_NON_SECURE_PROPS_2, asid);
	gaudi_mmu_prepare_reg(hdev, mmDMA4_QM_GLBL_NON_SECURE_PROPS_3, asid);
	gaudi_mmu_prepare_reg(hdev, mmDMA4_QM_GLBL_NON_SECURE_PROPS_4, asid);

	gaudi_mmu_prepare_reg(hdev, mmDMA5_QM_GLBL_NON_SECURE_PROPS_0, asid);
	gaudi_mmu_prepare_reg(hdev, mmDMA5_QM_GLBL_NON_SECURE_PROPS_1, asid);
	gaudi_mmu_prepare_reg(hdev, mmDMA5_QM_GLBL_NON_SECURE_PROPS_2, asid);
	gaudi_mmu_prepare_reg(hdev, mmDMA5_QM_GLBL_NON_SECURE_PROPS_3, asid);
	gaudi_mmu_prepare_reg(hdev, mmDMA5_QM_GLBL_NON_SECURE_PROPS_4, asid);

	gaudi_mmu_prepare_reg(hdev, mmDMA6_QM_GLBL_NON_SECURE_PROPS_0, asid);
	gaudi_mmu_prepare_reg(hdev, mmDMA6_QM_GLBL_NON_SECURE_PROPS_1, asid);
	gaudi_mmu_prepare_reg(hdev, mmDMA6_QM_GLBL_NON_SECURE_PROPS_2, asid);
	gaudi_mmu_prepare_reg(hdev, mmDMA6_QM_GLBL_NON_SECURE_PROPS_3, asid);
	gaudi_mmu_prepare_reg(hdev, mmDMA6_QM_GLBL_NON_SECURE_PROPS_4, asid);

	gaudi_mmu_prepare_reg(hdev, mmDMA7_QM_GLBL_NON_SECURE_PROPS_0, asid);
	gaudi_mmu_prepare_reg(hdev, mmDMA7_QM_GLBL_NON_SECURE_PROPS_1, asid);
	gaudi_mmu_prepare_reg(hdev, mmDMA7_QM_GLBL_NON_SECURE_PROPS_2, asid);
	gaudi_mmu_prepare_reg(hdev, mmDMA7_QM_GLBL_NON_SECURE_PROPS_3, asid);
	gaudi_mmu_prepare_reg(hdev, mmDMA7_QM_GLBL_NON_SECURE_PROPS_4, asid);

	gaudi_mmu_prepare_reg(hdev, mmDMA0_CORE_NON_SECURE_PROPS, asid);
	gaudi_mmu_prepare_reg(hdev, mmDMA1_CORE_NON_SECURE_PROPS, asid);
	gaudi_mmu_prepare_reg(hdev, mmDMA2_CORE_NON_SECURE_PROPS, asid);
	gaudi_mmu_prepare_reg(hdev, mmDMA3_CORE_NON_SECURE_PROPS, asid);
	gaudi_mmu_prepare_reg(hdev, mmDMA4_CORE_NON_SECURE_PROPS, asid);
	gaudi_mmu_prepare_reg(hdev, mmDMA5_CORE_NON_SECURE_PROPS, asid);
	gaudi_mmu_prepare_reg(hdev, mmDMA6_CORE_NON_SECURE_PROPS, asid);
	gaudi_mmu_prepare_reg(hdev, mmDMA7_CORE_NON_SECURE_PROPS, asid);

	gaudi_mmu_prepare_reg(hdev, mmTPC0_QM_GLBL_NON_SECURE_PROPS_0, asid);
	gaudi_mmu_prepare_reg(hdev, mmTPC0_QM_GLBL_NON_SECURE_PROPS_1, asid);
	gaudi_mmu_prepare_reg(hdev, mmTPC0_QM_GLBL_NON_SECURE_PROPS_2, asid);
	gaudi_mmu_prepare_reg(hdev, mmTPC0_QM_GLBL_NON_SECURE_PROPS_3, asid);
	gaudi_mmu_prepare_reg(hdev, mmTPC0_QM_GLBL_NON_SECURE_PROPS_4, asid);
	gaudi_mmu_prepare_reg(hdev, mmTPC0_CFG_ARUSER_LO, asid);
	gaudi_mmu_prepare_reg(hdev, mmTPC0_CFG_AWUSER_LO, asid);

	gaudi_mmu_prepare_reg(hdev, mmTPC1_QM_GLBL_NON_SECURE_PROPS_0, asid);
	gaudi_mmu_prepare_reg(hdev, mmTPC1_QM_GLBL_NON_SECURE_PROPS_1, asid);
	gaudi_mmu_prepare_reg(hdev, mmTPC1_QM_GLBL_NON_SECURE_PROPS_2, asid);
	gaudi_mmu_prepare_reg(hdev, mmTPC1_QM_GLBL_NON_SECURE_PROPS_3, asid);
	gaudi_mmu_prepare_reg(hdev, mmTPC1_QM_GLBL_NON_SECURE_PROPS_4, asid);
	gaudi_mmu_prepare_reg(hdev, mmTPC1_CFG_ARUSER_LO, asid);
	gaudi_mmu_prepare_reg(hdev, mmTPC1_CFG_AWUSER_LO, asid);

	gaudi_mmu_prepare_reg(hdev, mmTPC2_QM_GLBL_NON_SECURE_PROPS_0, asid);
	gaudi_mmu_prepare_reg(hdev, mmTPC2_QM_GLBL_NON_SECURE_PROPS_1, asid);
	gaudi_mmu_prepare_reg(hdev, mmTPC2_QM_GLBL_NON_SECURE_PROPS_2, asid);
	gaudi_mmu_prepare_reg(hdev, mmTPC2_QM_GLBL_NON_SECURE_PROPS_3, asid);
	gaudi_mmu_prepare_reg(hdev, mmTPC2_QM_GLBL_NON_SECURE_PROPS_4, asid);
	gaudi_mmu_prepare_reg(hdev, mmTPC2_CFG_ARUSER_LO, asid);
	gaudi_mmu_prepare_reg(hdev, mmTPC2_CFG_AWUSER_LO, asid);

	gaudi_mmu_prepare_reg(hdev, mmTPC3_QM_GLBL_NON_SECURE_PROPS_0, asid);
	gaudi_mmu_prepare_reg(hdev, mmTPC3_QM_GLBL_NON_SECURE_PROPS_1, asid);
	gaudi_mmu_prepare_reg(hdev, mmTPC3_QM_GLBL_NON_SECURE_PROPS_2, asid);
	gaudi_mmu_prepare_reg(hdev, mmTPC3_QM_GLBL_NON_SECURE_PROPS_3, asid);
	gaudi_mmu_prepare_reg(hdev, mmTPC3_QM_GLBL_NON_SECURE_PROPS_4, asid);
	gaudi_mmu_prepare_reg(hdev, mmTPC3_CFG_ARUSER_LO, asid);
	gaudi_mmu_prepare_reg(hdev, mmTPC3_CFG_AWUSER_LO, asid);

	gaudi_mmu_prepare_reg(hdev, mmTPC4_QM_GLBL_NON_SECURE_PROPS_0, asid);
	gaudi_mmu_prepare_reg(hdev, mmTPC4_QM_GLBL_NON_SECURE_PROPS_1, asid);
	gaudi_mmu_prepare_reg(hdev, mmTPC4_QM_GLBL_NON_SECURE_PROPS_2, asid);
	gaudi_mmu_prepare_reg(hdev, mmTPC4_QM_GLBL_NON_SECURE_PROPS_3, asid);
	gaudi_mmu_prepare_reg(hdev, mmTPC4_QM_GLBL_NON_SECURE_PROPS_4, asid);
	gaudi_mmu_prepare_reg(hdev, mmTPC4_CFG_ARUSER_LO, asid);
	gaudi_mmu_prepare_reg(hdev, mmTPC4_CFG_AWUSER_LO, asid);

	gaudi_mmu_prepare_reg(hdev, mmTPC5_QM_GLBL_NON_SECURE_PROPS_0, asid);
	gaudi_mmu_prepare_reg(hdev, mmTPC5_QM_GLBL_NON_SECURE_PROPS_1, asid);
	gaudi_mmu_prepare_reg(hdev, mmTPC5_QM_GLBL_NON_SECURE_PROPS_2, asid);
	gaudi_mmu_prepare_reg(hdev, mmTPC5_QM_GLBL_NON_SECURE_PROPS_3, asid);
	gaudi_mmu_prepare_reg(hdev, mmTPC5_QM_GLBL_NON_SECURE_PROPS_4, asid);
	gaudi_mmu_prepare_reg(hdev, mmTPC5_CFG_ARUSER_LO, asid);
	gaudi_mmu_prepare_reg(hdev, mmTPC5_CFG_AWUSER_LO, asid);

	gaudi_mmu_prepare_reg(hdev, mmTPC6_QM_GLBL_NON_SECURE_PROPS_0, asid);
	gaudi_mmu_prepare_reg(hdev, mmTPC6_QM_GLBL_NON_SECURE_PROPS_1, asid);
	gaudi_mmu_prepare_reg(hdev, mmTPC6_QM_GLBL_NON_SECURE_PROPS_2, asid);
	gaudi_mmu_prepare_reg(hdev, mmTPC6_QM_GLBL_NON_SECURE_PROPS_3, asid);
	gaudi_mmu_prepare_reg(hdev, mmTPC6_QM_GLBL_NON_SECURE_PROPS_4, asid);
	gaudi_mmu_prepare_reg(hdev, mmTPC6_CFG_ARUSER_LO, asid);
	gaudi_mmu_prepare_reg(hdev, mmTPC6_CFG_AWUSER_LO, asid);

	gaudi_mmu_prepare_reg(hdev, mmTPC7_QM_GLBL_NON_SECURE_PROPS_0, asid);
	gaudi_mmu_prepare_reg(hdev, mmTPC7_QM_GLBL_NON_SECURE_PROPS_1, asid);
	gaudi_mmu_prepare_reg(hdev, mmTPC7_QM_GLBL_NON_SECURE_PROPS_2, asid);
	gaudi_mmu_prepare_reg(hdev, mmTPC7_QM_GLBL_NON_SECURE_PROPS_3, asid);
	gaudi_mmu_prepare_reg(hdev, mmTPC7_QM_GLBL_NON_SECURE_PROPS_4, asid);
	gaudi_mmu_prepare_reg(hdev, mmTPC7_CFG_ARUSER_LO, asid);
	gaudi_mmu_prepare_reg(hdev, mmTPC7_CFG_AWUSER_LO, asid);

	gaudi_mmu_prepare_reg(hdev, mmMME0_QM_GLBL_NON_SECURE_PROPS_0, asid);
	gaudi_mmu_prepare_reg(hdev, mmMME0_QM_GLBL_NON_SECURE_PROPS_1, asid);
	gaudi_mmu_prepare_reg(hdev, mmMME0_QM_GLBL_NON_SECURE_PROPS_2, asid);
	gaudi_mmu_prepare_reg(hdev, mmMME0_QM_GLBL_NON_SECURE_PROPS_3, asid);
	gaudi_mmu_prepare_reg(hdev, mmMME0_QM_GLBL_NON_SECURE_PROPS_4, asid);
	gaudi_mmu_prepare_reg(hdev, mmMME2_QM_GLBL_NON_SECURE_PROPS_0, asid);
	gaudi_mmu_prepare_reg(hdev, mmMME2_QM_GLBL_NON_SECURE_PROPS_1, asid);
	gaudi_mmu_prepare_reg(hdev, mmMME2_QM_GLBL_NON_SECURE_PROPS_2, asid);
	gaudi_mmu_prepare_reg(hdev, mmMME2_QM_GLBL_NON_SECURE_PROPS_3, asid);
	gaudi_mmu_prepare_reg(hdev, mmMME2_QM_GLBL_NON_SECURE_PROPS_4, asid);

	gaudi_mmu_prepare_reg(hdev, mmMME0_SBAB_ARUSER0, asid);
	gaudi_mmu_prepare_reg(hdev, mmMME0_SBAB_ARUSER1, asid);
	gaudi_mmu_prepare_reg(hdev, mmMME1_SBAB_ARUSER0, asid);
	gaudi_mmu_prepare_reg(hdev, mmMME1_SBAB_ARUSER1, asid);
	gaudi_mmu_prepare_reg(hdev, mmMME2_SBAB_ARUSER0, asid);
	gaudi_mmu_prepare_reg(hdev, mmMME2_SBAB_ARUSER1, asid);
	gaudi_mmu_prepare_reg(hdev, mmMME3_SBAB_ARUSER0, asid);
	gaudi_mmu_prepare_reg(hdev, mmMME3_SBAB_ARUSER1, asid);
	gaudi_mmu_prepare_reg(hdev, mmMME0_ACC_WBC, asid);
	gaudi_mmu_prepare_reg(hdev, mmMME1_ACC_WBC, asid);
	gaudi_mmu_prepare_reg(hdev, mmMME2_ACC_WBC, asid);
	gaudi_mmu_prepare_reg(hdev, mmMME3_ACC_WBC, asid);

	if (gaudi->hw_cap_initialized & HW_CAP_NIC0) {
		gaudi_mmu_prepare_reg(hdev, mmNIC0_QM0_GLBL_NON_SECURE_PROPS_0,
				asid);
		gaudi_mmu_prepare_reg(hdev, mmNIC0_QM0_GLBL_NON_SECURE_PROPS_1,
				asid);
		gaudi_mmu_prepare_reg(hdev, mmNIC0_QM0_GLBL_NON_SECURE_PROPS_2,
				asid);
		gaudi_mmu_prepare_reg(hdev, mmNIC0_QM0_GLBL_NON_SECURE_PROPS_3,
				asid);
		gaudi_mmu_prepare_reg(hdev, mmNIC0_QM0_GLBL_NON_SECURE_PROPS_4,
				asid);
	}

	if (gaudi->hw_cap_initialized & HW_CAP_NIC1) {
		gaudi_mmu_prepare_reg(hdev, mmNIC0_QM1_GLBL_NON_SECURE_PROPS_0,
				asid);
		gaudi_mmu_prepare_reg(hdev, mmNIC0_QM1_GLBL_NON_SECURE_PROPS_1,
				asid);
		gaudi_mmu_prepare_reg(hdev, mmNIC0_QM1_GLBL_NON_SECURE_PROPS_2,
				asid);
		gaudi_mmu_prepare_reg(hdev, mmNIC0_QM1_GLBL_NON_SECURE_PROPS_3,
				asid);
		gaudi_mmu_prepare_reg(hdev, mmNIC0_QM1_GLBL_NON_SECURE_PROPS_4,
				asid);
	}

	if (gaudi->hw_cap_initialized & HW_CAP_NIC2) {
		gaudi_mmu_prepare_reg(hdev, mmNIC1_QM0_GLBL_NON_SECURE_PROPS_0,
				asid);
		gaudi_mmu_prepare_reg(hdev, mmNIC1_QM0_GLBL_NON_SECURE_PROPS_1,
				asid);
		gaudi_mmu_prepare_reg(hdev, mmNIC1_QM0_GLBL_NON_SECURE_PROPS_2,
				asid);
		gaudi_mmu_prepare_reg(hdev, mmNIC1_QM0_GLBL_NON_SECURE_PROPS_3,
				asid);
		gaudi_mmu_prepare_reg(hdev, mmNIC1_QM0_GLBL_NON_SECURE_PROPS_4,
				asid);
	}

	if (gaudi->hw_cap_initialized & HW_CAP_NIC3) {
		gaudi_mmu_prepare_reg(hdev, mmNIC1_QM1_GLBL_NON_SECURE_PROPS_0,
				asid);
		gaudi_mmu_prepare_reg(hdev, mmNIC1_QM1_GLBL_NON_SECURE_PROPS_1,
				asid);
		gaudi_mmu_prepare_reg(hdev, mmNIC1_QM1_GLBL_NON_SECURE_PROPS_2,
				asid);
		gaudi_mmu_prepare_reg(hdev, mmNIC1_QM1_GLBL_NON_SECURE_PROPS_3,
				asid);
		gaudi_mmu_prepare_reg(hdev, mmNIC1_QM1_GLBL_NON_SECURE_PROPS_4,
				asid);
	}

	if (gaudi->hw_cap_initialized & HW_CAP_NIC4) {
		gaudi_mmu_prepare_reg(hdev, mmNIC2_QM0_GLBL_NON_SECURE_PROPS_0,
				asid);
		gaudi_mmu_prepare_reg(hdev, mmNIC2_QM0_GLBL_NON_SECURE_PROPS_1,
				asid);
		gaudi_mmu_prepare_reg(hdev, mmNIC2_QM0_GLBL_NON_SECURE_PROPS_2,
				asid);
		gaudi_mmu_prepare_reg(hdev, mmNIC2_QM0_GLBL_NON_SECURE_PROPS_3,
				asid);
		gaudi_mmu_prepare_reg(hdev, mmNIC2_QM0_GLBL_NON_SECURE_PROPS_4,
				asid);
	}

	if (gaudi->hw_cap_initialized & HW_CAP_NIC5) {
		gaudi_mmu_prepare_reg(hdev, mmNIC2_QM1_GLBL_NON_SECURE_PROPS_0,
				asid);
		gaudi_mmu_prepare_reg(hdev, mmNIC2_QM1_GLBL_NON_SECURE_PROPS_1,
				asid);
		gaudi_mmu_prepare_reg(hdev, mmNIC2_QM1_GLBL_NON_SECURE_PROPS_2,
				asid);
		gaudi_mmu_prepare_reg(hdev, mmNIC2_QM1_GLBL_NON_SECURE_PROPS_3,
				asid);
		gaudi_mmu_prepare_reg(hdev, mmNIC2_QM1_GLBL_NON_SECURE_PROPS_4,
				asid);
	}

	if (gaudi->hw_cap_initialized & HW_CAP_NIC6) {
		gaudi_mmu_prepare_reg(hdev, mmNIC3_QM0_GLBL_NON_SECURE_PROPS_0,
				asid);
		gaudi_mmu_prepare_reg(hdev, mmNIC3_QM0_GLBL_NON_SECURE_PROPS_1,
				asid);
		gaudi_mmu_prepare_reg(hdev, mmNIC3_QM0_GLBL_NON_SECURE_PROPS_2,
				asid);
		gaudi_mmu_prepare_reg(hdev, mmNIC3_QM0_GLBL_NON_SECURE_PROPS_3,
				asid);
		gaudi_mmu_prepare_reg(hdev, mmNIC3_QM0_GLBL_NON_SECURE_PROPS_4,
				asid);
	}

	if (gaudi->hw_cap_initialized & HW_CAP_NIC7) {
		gaudi_mmu_prepare_reg(hdev, mmNIC3_QM1_GLBL_NON_SECURE_PROPS_0,
				asid);
		gaudi_mmu_prepare_reg(hdev, mmNIC3_QM1_GLBL_NON_SECURE_PROPS_1,
				asid);
		gaudi_mmu_prepare_reg(hdev, mmNIC3_QM1_GLBL_NON_SECURE_PROPS_2,
				asid);
		gaudi_mmu_prepare_reg(hdev, mmNIC3_QM1_GLBL_NON_SECURE_PROPS_3,
				asid);
		gaudi_mmu_prepare_reg(hdev, mmNIC3_QM1_GLBL_NON_SECURE_PROPS_4,
				asid);
	}

	if (gaudi->hw_cap_initialized & HW_CAP_NIC8) {
		gaudi_mmu_prepare_reg(hdev, mmNIC4_QM0_GLBL_NON_SECURE_PROPS_0,
				asid);
		gaudi_mmu_prepare_reg(hdev, mmNIC4_QM0_GLBL_NON_SECURE_PROPS_1,
				asid);
		gaudi_mmu_prepare_reg(hdev, mmNIC4_QM0_GLBL_NON_SECURE_PROPS_2,
				asid);
		gaudi_mmu_prepare_reg(hdev, mmNIC4_QM0_GLBL_NON_SECURE_PROPS_3,
				asid);
		gaudi_mmu_prepare_reg(hdev, mmNIC4_QM0_GLBL_NON_SECURE_PROPS_4,
				asid);
	}

	if (gaudi->hw_cap_initialized & HW_CAP_NIC9) {
		gaudi_mmu_prepare_reg(hdev, mmNIC4_QM1_GLBL_NON_SECURE_PROPS_0,
				asid);
		gaudi_mmu_prepare_reg(hdev, mmNIC4_QM1_GLBL_NON_SECURE_PROPS_1,
				asid);
		gaudi_mmu_prepare_reg(hdev, mmNIC4_QM1_GLBL_NON_SECURE_PROPS_2,
				asid);
		gaudi_mmu_prepare_reg(hdev, mmNIC4_QM1_GLBL_NON_SECURE_PROPS_3,
				asid);
		gaudi_mmu_prepare_reg(hdev, mmNIC4_QM1_GLBL_NON_SECURE_PROPS_4,
				asid);
	}

	gaudi_mmu_prepare_reg(hdev, mmPSOC_GLOBAL_CONF_TRACE_ARUSER, asid);
	gaudi_mmu_prepare_reg(hdev, mmPSOC_GLOBAL_CONF_TRACE_AWUSER, asid);
}

static int gaudi_send_job_on_qman0(struct hl_device *hdev,
		struct hl_cs_job *job)
{
	struct packet_msg_prot *fence_pkt;
	u32 *fence_ptr;
	dma_addr_t fence_dma_addr;
	struct hl_cb *cb;
	u32 tmp, timeout, dma_offset;
	int rc;

	if (hdev->pldm)
		timeout = GAUDI_PLDM_QMAN0_TIMEOUT_USEC;
	else
		timeout = HL_DEVICE_TIMEOUT_USEC;

	if (!hdev->asic_funcs->is_device_idle(hdev, NULL, 0, NULL)) {
		dev_err_ratelimited(hdev->dev,
			"Can't send driver job on QMAN0 because the device is not idle\n");
		return -EBUSY;
	}

	fence_ptr = hl_asic_dma_pool_zalloc(hdev, 4, GFP_KERNEL, &fence_dma_addr);
	if (!fence_ptr) {
		dev_err(hdev->dev,
			"Failed to allocate fence memory for QMAN0\n");
		return -ENOMEM;
	}

	cb = job->patched_cb;

	fence_pkt = cb->kernel_address +
			job->job_cb_size - sizeof(struct packet_msg_prot);

	tmp = FIELD_PREP(GAUDI_PKT_CTL_OPCODE_MASK, PACKET_MSG_PROT);
	tmp |= FIELD_PREP(GAUDI_PKT_CTL_EB_MASK, 1);
	tmp |= FIELD_PREP(GAUDI_PKT_CTL_MB_MASK, 1);

	fence_pkt->ctl = cpu_to_le32(tmp);
	fence_pkt->value = cpu_to_le32(GAUDI_QMAN0_FENCE_VAL);
	fence_pkt->addr = cpu_to_le64(fence_dma_addr);

	dma_offset = gaudi_dma_assignment[GAUDI_PCI_DMA_1] * DMA_CORE_OFFSET;

	WREG32(mmDMA0_CORE_PROT + dma_offset,
			BIT(DMA0_CORE_PROT_ERR_VAL_SHIFT) | BIT(DMA0_CORE_PROT_VAL_SHIFT));

	rc = hl_hw_queue_send_cb_no_cmpl(hdev, GAUDI_QUEUE_ID_DMA_0_0,
					job->job_cb_size, cb->bus_address);
	if (rc) {
		dev_err(hdev->dev, "Failed to send CB on QMAN0, %d\n", rc);
		goto free_fence_ptr;
	}

	rc = hl_poll_timeout_memory(hdev, fence_ptr, tmp,
				(tmp == GAUDI_QMAN0_FENCE_VAL), 1000,
				timeout, true);

	hl_hw_queue_inc_ci_kernel(hdev, GAUDI_QUEUE_ID_DMA_0_0);

	if (rc == -ETIMEDOUT) {
		dev_err(hdev->dev, "QMAN0 Job timeout (0x%x)\n", tmp);
		goto free_fence_ptr;
	}

free_fence_ptr:
	WREG32(mmDMA0_CORE_PROT + dma_offset, BIT(DMA0_CORE_PROT_ERR_VAL_SHIFT));

	hl_asic_dma_pool_free(hdev, (void *) fence_ptr, fence_dma_addr);
	return rc;
}

static void gaudi_get_event_desc(u16 event_type, char *desc, size_t size)
{
	if (event_type >= GAUDI_EVENT_SIZE)
		goto event_not_supported;

	if (!gaudi_irq_map_table[event_type].valid)
		goto event_not_supported;

	snprintf(desc, size, gaudi_irq_map_table[event_type].name);

	return;

event_not_supported:
	snprintf(desc, size, "N/A");
}

static const char *gaudi_get_razwi_initiator_dma_name(struct hl_device *hdev, u32 x_y,
							bool is_write, s32 *engine_id_1,
							s32 *engine_id_2)
{
	u32 dma_id[2], dma_offset, err_cause[2], mask, i;

	mask = is_write ? DMA0_CORE_ERR_CAUSE_HBW_WR_ERR_MASK :
				DMA0_CORE_ERR_CAUSE_HBW_RD_ERR_MASK;

	switch (x_y) {
	case RAZWI_INITIATOR_ID_X_Y_DMA_IF_W_S_0:
	case RAZWI_INITIATOR_ID_X_Y_DMA_IF_W_S_1:
		dma_id[0] = 0;
		dma_id[1] = 2;
		break;
	case RAZWI_INITIATOR_ID_X_Y_DMA_IF_E_S_0:
	case RAZWI_INITIATOR_ID_X_Y_DMA_IF_E_S_1:
		dma_id[0] = 1;
		dma_id[1] = 3;
		break;
	case RAZWI_INITIATOR_ID_X_Y_DMA_IF_W_N_0:
	case RAZWI_INITIATOR_ID_X_Y_DMA_IF_W_N_1:
		dma_id[0] = 4;
		dma_id[1] = 6;
		break;
	case RAZWI_INITIATOR_ID_X_Y_DMA_IF_E_N_0:
	case RAZWI_INITIATOR_ID_X_Y_DMA_IF_E_N_1:
		dma_id[0] = 5;
		dma_id[1] = 7;
		break;
	default:
		goto unknown_initiator;
	}

	for (i = 0 ; i < 2 ; i++) {
		dma_offset = dma_id[i] * DMA_CORE_OFFSET;
		err_cause[i] = RREG32(mmDMA0_CORE_ERR_CAUSE + dma_offset);
	}

	switch (x_y) {
	case RAZWI_INITIATOR_ID_X_Y_DMA_IF_W_S_0:
	case RAZWI_INITIATOR_ID_X_Y_DMA_IF_W_S_1:
		if ((err_cause[0] & mask) && !(err_cause[1] & mask)) {
			*engine_id_1 = GAUDI_ENGINE_ID_DMA_0;
			return "DMA0";
		} else if (!(err_cause[0] & mask) && (err_cause[1] & mask)) {
			*engine_id_1 = GAUDI_ENGINE_ID_DMA_2;
			return "DMA2";
		} else {
			*engine_id_1 = GAUDI_ENGINE_ID_DMA_0;
			*engine_id_2 = GAUDI_ENGINE_ID_DMA_2;
			return "DMA0 or DMA2";
		}
	case RAZWI_INITIATOR_ID_X_Y_DMA_IF_E_S_0:
	case RAZWI_INITIATOR_ID_X_Y_DMA_IF_E_S_1:
		if ((err_cause[0] & mask) && !(err_cause[1] & mask)) {
			*engine_id_1 = GAUDI_ENGINE_ID_DMA_1;
			return "DMA1";
		} else if (!(err_cause[0] & mask) && (err_cause[1] & mask)) {
			*engine_id_1 = GAUDI_ENGINE_ID_DMA_3;
			return "DMA3";
		} else {
			*engine_id_1 = GAUDI_ENGINE_ID_DMA_1;
			*engine_id_2 = GAUDI_ENGINE_ID_DMA_3;
			return "DMA1 or DMA3";
		}
	case RAZWI_INITIATOR_ID_X_Y_DMA_IF_W_N_0:
	case RAZWI_INITIATOR_ID_X_Y_DMA_IF_W_N_1:
		if ((err_cause[0] & mask) && !(err_cause[1] & mask)) {
			*engine_id_1 = GAUDI_ENGINE_ID_DMA_4;
			return "DMA4";
		} else if (!(err_cause[0] & mask) && (err_cause[1] & mask)) {
			*engine_id_1 = GAUDI_ENGINE_ID_DMA_6;
			return "DMA6";
		} else {
			*engine_id_1 = GAUDI_ENGINE_ID_DMA_4;
			*engine_id_2 = GAUDI_ENGINE_ID_DMA_6;
			return "DMA4 or DMA6";
		}
	case RAZWI_INITIATOR_ID_X_Y_DMA_IF_E_N_0:
	case RAZWI_INITIATOR_ID_X_Y_DMA_IF_E_N_1:
		if ((err_cause[0] & mask) && !(err_cause[1] & mask)) {
			*engine_id_1 = GAUDI_ENGINE_ID_DMA_5;
			return "DMA5";
		} else if (!(err_cause[0] & mask) && (err_cause[1] & mask)) {
			*engine_id_1 = GAUDI_ENGINE_ID_DMA_7;
			return "DMA7";
		} else {
			*engine_id_1 = GAUDI_ENGINE_ID_DMA_5;
			*engine_id_2 = GAUDI_ENGINE_ID_DMA_7;
			return "DMA5 or DMA7";
		}
	}

unknown_initiator:
	return "unknown initiator";
}

static const char *gaudi_get_razwi_initiator_name(struct hl_device *hdev, bool is_write,
							u32 *engine_id_1, u32 *engine_id_2)
{
	u32 val, x_y, axi_id;

	val = is_write ? RREG32(mmMMU_UP_RAZWI_WRITE_ID) :
				RREG32(mmMMU_UP_RAZWI_READ_ID);
	x_y = val & ((RAZWI_INITIATOR_Y_MASK << RAZWI_INITIATOR_Y_SHIFT) |
			(RAZWI_INITIATOR_X_MASK << RAZWI_INITIATOR_X_SHIFT));
	axi_id = val & (RAZWI_INITIATOR_AXI_ID_MASK <<
			RAZWI_INITIATOR_AXI_ID_SHIFT);

	switch (x_y) {
	case RAZWI_INITIATOR_ID_X_Y_TPC0_NIC0:
		if (axi_id == RAZWI_INITIATOR_ID_AXI_ID(AXI_ID_TPC)) {
			*engine_id_1 = GAUDI_ENGINE_ID_TPC_0;
			return "TPC0";
		}
		if (axi_id == RAZWI_INITIATOR_ID_AXI_ID(AXI_ID_NIC)) {
			*engine_id_1 = GAUDI_ENGINE_ID_NIC_0;
			return "NIC0";
		}
		break;
	case RAZWI_INITIATOR_ID_X_Y_TPC1:
		*engine_id_1 = GAUDI_ENGINE_ID_TPC_1;
		return "TPC1";
	case RAZWI_INITIATOR_ID_X_Y_MME0_0:
	case RAZWI_INITIATOR_ID_X_Y_MME0_1:
		*engine_id_1 = GAUDI_ENGINE_ID_MME_0;
		return "MME0";
	case RAZWI_INITIATOR_ID_X_Y_MME1_0:
	case RAZWI_INITIATOR_ID_X_Y_MME1_1:
		*engine_id_1 = GAUDI_ENGINE_ID_MME_1;
		return "MME1";
	case RAZWI_INITIATOR_ID_X_Y_TPC2:
		*engine_id_1 = GAUDI_ENGINE_ID_TPC_2;
		return "TPC2";
	case RAZWI_INITIATOR_ID_X_Y_TPC3_PCI_CPU_PSOC:
		if (axi_id == RAZWI_INITIATOR_ID_AXI_ID(AXI_ID_TPC)) {
			*engine_id_1 = GAUDI_ENGINE_ID_TPC_3;
			return "TPC3";
		}
		/* PCI, CPU or PSOC does not have engine id*/
		if (axi_id == RAZWI_INITIATOR_ID_AXI_ID(AXI_ID_PCI))
			return "PCI";
		if (axi_id == RAZWI_INITIATOR_ID_AXI_ID(AXI_ID_CPU))
			return "CPU";
		if (axi_id == RAZWI_INITIATOR_ID_AXI_ID(AXI_ID_PSOC))
			return "PSOC";
		break;
	case RAZWI_INITIATOR_ID_X_Y_DMA_IF_W_S_0:
	case RAZWI_INITIATOR_ID_X_Y_DMA_IF_W_S_1:
	case RAZWI_INITIATOR_ID_X_Y_DMA_IF_E_S_0:
	case RAZWI_INITIATOR_ID_X_Y_DMA_IF_E_S_1:
	case RAZWI_INITIATOR_ID_X_Y_DMA_IF_W_N_0:
	case RAZWI_INITIATOR_ID_X_Y_DMA_IF_W_N_1:
	case RAZWI_INITIATOR_ID_X_Y_DMA_IF_E_N_0:
	case RAZWI_INITIATOR_ID_X_Y_DMA_IF_E_N_1:
		return gaudi_get_razwi_initiator_dma_name(hdev, x_y, is_write,
				engine_id_1, engine_id_2);
	case RAZWI_INITIATOR_ID_X_Y_TPC4_NIC1_NIC2:
		if (axi_id == RAZWI_INITIATOR_ID_AXI_ID(AXI_ID_TPC)) {
			*engine_id_1 = GAUDI_ENGINE_ID_TPC_4;
			return "TPC4";
		}
		if (axi_id == RAZWI_INITIATOR_ID_AXI_ID(AXI_ID_NIC)) {
			*engine_id_1 = GAUDI_ENGINE_ID_NIC_1;
			return "NIC1";
		}
		if (axi_id == RAZWI_INITIATOR_ID_AXI_ID(AXI_ID_NIC_FT)) {
			*engine_id_1 = GAUDI_ENGINE_ID_NIC_2;
			return "NIC2";
		}
		break;
	case RAZWI_INITIATOR_ID_X_Y_TPC5:
		*engine_id_1 = GAUDI_ENGINE_ID_TPC_5;
		return "TPC5";
	case RAZWI_INITIATOR_ID_X_Y_MME2_0:
	case RAZWI_INITIATOR_ID_X_Y_MME2_1:
		*engine_id_1 = GAUDI_ENGINE_ID_MME_2;
		return "MME2";
	case RAZWI_INITIATOR_ID_X_Y_MME3_0:
	case RAZWI_INITIATOR_ID_X_Y_MME3_1:
		*engine_id_1 = GAUDI_ENGINE_ID_MME_3;
		return "MME3";
	case RAZWI_INITIATOR_ID_X_Y_TPC6:
		*engine_id_1 = GAUDI_ENGINE_ID_TPC_6;
		return "TPC6";
	case RAZWI_INITIATOR_ID_X_Y_TPC7_NIC4_NIC5:
		if (axi_id == RAZWI_INITIATOR_ID_AXI_ID(AXI_ID_TPC)) {
			*engine_id_1 = GAUDI_ENGINE_ID_TPC_7;
			return "TPC7";
		}
		if (axi_id == RAZWI_INITIATOR_ID_AXI_ID(AXI_ID_NIC)) {
			*engine_id_1 = GAUDI_ENGINE_ID_NIC_4;
			return "NIC4";
		}
		if (axi_id == RAZWI_INITIATOR_ID_AXI_ID(AXI_ID_NIC_FT)) {
			*engine_id_1 = GAUDI_ENGINE_ID_NIC_5;
			return "NIC5";
		}
		break;
	default:
		break;
	}

	dev_err(hdev->dev,
		"Unknown RAZWI initiator ID 0x%x [Y=%d, X=%d, AXI_ID=%d]\n",
		val,
		(val >> RAZWI_INITIATOR_Y_SHIFT) & RAZWI_INITIATOR_Y_MASK,
		(val >> RAZWI_INITIATOR_X_SHIFT) & RAZWI_INITIATOR_X_MASK,
		(val >> RAZWI_INITIATOR_AXI_ID_SHIFT) &
			RAZWI_INITIATOR_AXI_ID_MASK);

	return "unknown initiator";
}

static void gaudi_print_and_get_razwi_info(struct hl_device *hdev, u32 *engine_id_1,
						u32 *engine_id_2)
{

	if (RREG32(mmMMU_UP_RAZWI_WRITE_VLD)) {
		dev_err_ratelimited(hdev->dev,
			"RAZWI event caused by illegal write of %s\n",
			gaudi_get_razwi_initiator_name(hdev, true, engine_id_1, engine_id_2));
		WREG32(mmMMU_UP_RAZWI_WRITE_VLD, 0);
	}

	if (RREG32(mmMMU_UP_RAZWI_READ_VLD)) {
		dev_err_ratelimited(hdev->dev,
			"RAZWI event caused by illegal read of %s\n",
			gaudi_get_razwi_initiator_name(hdev, false, engine_id_1, engine_id_2));
		WREG32(mmMMU_UP_RAZWI_READ_VLD, 0);
	}
}

static void gaudi_print_and_get_mmu_error_info(struct hl_device *hdev, u64 *addr, u8 *type)
{
	struct gaudi_device *gaudi = hdev->asic_specific;
	u32 val;

	if (!(gaudi->hw_cap_initialized & HW_CAP_MMU))
		return;

	val = RREG32(mmMMU_UP_PAGE_ERROR_CAPTURE);
	if (val & MMU_UP_PAGE_ERROR_CAPTURE_ENTRY_VALID_MASK) {
		*addr = val & MMU_UP_PAGE_ERROR_CAPTURE_VA_49_32_MASK;
		*addr <<= 32;
		*addr |= RREG32(mmMMU_UP_PAGE_ERROR_CAPTURE_VA);

		dev_err_ratelimited(hdev->dev, "MMU page fault on va 0x%llx\n", *addr);
		*type = HL_RAZWI_PAGE_FAULT;

		WREG32(mmMMU_UP_PAGE_ERROR_CAPTURE, 0);
	}

	val = RREG32(mmMMU_UP_ACCESS_ERROR_CAPTURE);
	if (val & MMU_UP_ACCESS_ERROR_CAPTURE_ENTRY_VALID_MASK) {
		*addr = val & MMU_UP_ACCESS_ERROR_CAPTURE_VA_49_32_MASK;
		*addr <<= 32;
		*addr |= RREG32(mmMMU_UP_ACCESS_ERROR_CAPTURE_VA);

		dev_err_ratelimited(hdev->dev, "MMU access error on va 0x%llx\n", *addr);
		*type = HL_RAZWI_MMU_ACCESS_ERROR;

		WREG32(mmMMU_UP_ACCESS_ERROR_CAPTURE, 0);
	}
}

/*
 *  +-------------------+------------------------------------------------------+
 *  | Configuration Reg |                     Description                      |
 *  |      Address      |                                                      |
 *  +-------------------+------------------------------------------------------+
 *  |  0xF30 - 0xF3F    |ECC single error indication (1 bit per memory wrapper)|
 *  |                   |0xF30 memory wrappers 31:0 (MSB to LSB)               |
 *  |                   |0xF34 memory wrappers 63:32                           |
 *  |                   |0xF38 memory wrappers 95:64                           |
 *  |                   |0xF3C memory wrappers 127:96                          |
 *  +-------------------+------------------------------------------------------+
 *  |  0xF40 - 0xF4F    |ECC double error indication (1 bit per memory wrapper)|
 *  |                   |0xF40 memory wrappers 31:0 (MSB to LSB)               |
 *  |                   |0xF44 memory wrappers 63:32                           |
 *  |                   |0xF48 memory wrappers 95:64                           |
 *  |                   |0xF4C memory wrappers 127:96                          |
 *  +-------------------+------------------------------------------------------+
 */
static int gaudi_extract_ecc_info(struct hl_device *hdev,
		struct ecc_info_extract_params *params, u64 *ecc_address,
		u64 *ecc_syndrom, u8 *memory_wrapper_idx)
{
	u32 i, num_mem_regs, reg, err_bit;
	u64 err_addr, err_word = 0;

	num_mem_regs = params->num_memories / 32 +
			((params->num_memories % 32) ? 1 : 0);

	if (params->block_address >= CFG_BASE)
		params->block_address -= CFG_BASE;

	if (params->derr)
		err_addr = params->block_address + GAUDI_ECC_DERR0_OFFSET;
	else
		err_addr = params->block_address + GAUDI_ECC_SERR0_OFFSET;

	/* Set invalid wrapper index */
	*memory_wrapper_idx = 0xFF;

	/* Iterate through memory wrappers, a single bit must be set */
	for (i = 0 ; i < num_mem_regs ; i++) {
		err_addr += i * 4;
		err_word = RREG32(err_addr);
		if (err_word) {
			err_bit = __ffs(err_word);
			*memory_wrapper_idx = err_bit + (32 * i);
			break;
		}
	}

	if (*memory_wrapper_idx == 0xFF) {
		dev_err(hdev->dev, "ECC error information cannot be found\n");
		return -EINVAL;
	}

	WREG32(params->block_address + GAUDI_ECC_MEM_SEL_OFFSET,
			*memory_wrapper_idx);

	*ecc_address =
		RREG32(params->block_address + GAUDI_ECC_ADDRESS_OFFSET);
	*ecc_syndrom =
		RREG32(params->block_address + GAUDI_ECC_SYNDROME_OFFSET);

	/* Clear error indication */
	reg = RREG32(params->block_address + GAUDI_ECC_MEM_INFO_CLR_OFFSET);
	if (params->derr)
		reg |= FIELD_PREP(GAUDI_ECC_MEM_INFO_CLR_DERR_MASK, 1);
	else
		reg |= FIELD_PREP(GAUDI_ECC_MEM_INFO_CLR_SERR_MASK, 1);

	WREG32(params->block_address + GAUDI_ECC_MEM_INFO_CLR_OFFSET, reg);

	return 0;
}

/*
 * gaudi_queue_idx_dec - decrement queue index (pi/ci) and handle wrap
 *
 * @idx: the current pi/ci value
 * @q_len: the queue length (power of 2)
 *
 * @return the cyclically decremented index
 */
static inline u32 gaudi_queue_idx_dec(u32 idx, u32 q_len)
{
	u32 mask = q_len - 1;

	/*
	 * modular decrement is equivalent to adding (queue_size -1)
	 * later we take LSBs to make sure the value is in the
	 * range [0, queue_len - 1]
	 */
	return (idx + q_len - 1) & mask;
}

/**
 * gaudi_handle_sw_config_stream_data - print SW config stream data
 *
 * @hdev: pointer to the habanalabs device structure
 * @stream: the QMAN's stream
 * @qman_base: base address of QMAN registers block
 * @event_mask: mask of the last events occurred
 */
static void gaudi_handle_sw_config_stream_data(struct hl_device *hdev, u32 stream,
						u64 qman_base, u64 event_mask)
{
	u64 cq_ptr_lo, cq_ptr_hi, cq_tsize, cq_ptr;
	u32 cq_ptr_lo_off, size;

	cq_ptr_lo_off = mmTPC0_QM_CQ_PTR_LO_1 - mmTPC0_QM_CQ_PTR_LO_0;

	cq_ptr_lo = qman_base + (mmTPC0_QM_CQ_PTR_LO_0 - mmTPC0_QM_BASE) +
						stream * cq_ptr_lo_off;
	cq_ptr_hi = cq_ptr_lo +
				(mmTPC0_QM_CQ_PTR_HI_0 - mmTPC0_QM_CQ_PTR_LO_0);
	cq_tsize = cq_ptr_lo +
				(mmTPC0_QM_CQ_TSIZE_0 - mmTPC0_QM_CQ_PTR_LO_0);

	cq_ptr = (((u64) RREG32(cq_ptr_hi)) << 32) | RREG32(cq_ptr_lo);
	size = RREG32(cq_tsize);
	dev_info(hdev->dev, "stop on err: stream: %u, addr: %#llx, size: %u\n",
							stream, cq_ptr, size);

	if (event_mask & HL_NOTIFIER_EVENT_UNDEFINED_OPCODE) {
		hdev->last_error.undef_opcode.cq_addr = cq_ptr;
		hdev->last_error.undef_opcode.cq_size = size;
		hdev->last_error.undef_opcode.stream_id = stream;
	}
}

/**
 * gaudi_handle_last_pqes_on_err - print last PQEs on error
 *
 * @hdev: pointer to the habanalabs device structure
 * @qid_base: first QID of the QMAN (out of 4 streams)
 * @stream: the QMAN's stream
 * @qman_base: base address of QMAN registers block
 * @event_mask: mask of the last events occurred
 * @pr_sw_conf: if true print the SW config stream data (CQ PTR and SIZE)
 */
static void gaudi_handle_last_pqes_on_err(struct hl_device *hdev, u32 qid_base,
						u32 stream, u64 qman_base,
						u64 event_mask,
						bool pr_sw_conf)
{
	u32 ci, qm_ci_stream_off, queue_len;
	struct hl_hw_queue *q;
	u64 pq_ci, addr[PQ_FETCHER_CACHE_SIZE];
	int i;

	q = &hdev->kernel_queues[qid_base + stream];

	qm_ci_stream_off = mmTPC0_QM_PQ_CI_1 - mmTPC0_QM_PQ_CI_0;
	pq_ci = qman_base + (mmTPC0_QM_PQ_CI_0 - mmTPC0_QM_BASE) +
						stream * qm_ci_stream_off;

	queue_len = (q->queue_type == QUEUE_TYPE_INT) ?
					q->int_queue_len : HL_QUEUE_LENGTH;

	hdev->asic_funcs->hw_queues_lock(hdev);

	if (pr_sw_conf)
		gaudi_handle_sw_config_stream_data(hdev, stream, qman_base, event_mask);

	ci = RREG32(pq_ci);

	/* we should start printing form ci -1 */
	ci = gaudi_queue_idx_dec(ci, queue_len);
	memset(addr, 0, sizeof(addr));

	for (i = 0; i < PQ_FETCHER_CACHE_SIZE; i++) {
		struct hl_bd *bd;
		u32 len;

		bd = q->kernel_address;
		bd += ci;

		len = le32_to_cpu(bd->len);
		/* len 0 means uninitialized entry- break */
		if (!len)
			break;

		addr[i] = le64_to_cpu(bd->ptr);

		dev_info(hdev->dev, "stop on err PQE(stream %u): ci: %u, addr: %#llx, size: %u\n",
							stream, ci, addr[i], len);

		/* get previous ci, wrap if needed */
		ci = gaudi_queue_idx_dec(ci, queue_len);
	}

	if (event_mask & HL_NOTIFIER_EVENT_UNDEFINED_OPCODE) {
		struct undefined_opcode_info *undef_opcode = &hdev->last_error.undef_opcode;
		u32 arr_idx = undef_opcode->cb_addr_streams_len;

		if (arr_idx == 0) {
			undef_opcode->timestamp = ktime_get();
			undef_opcode->engine_id = gaudi_queue_id_to_engine_id[qid_base];
		}

		memcpy(undef_opcode->cb_addr_streams[arr_idx], addr, sizeof(addr));
		undef_opcode->cb_addr_streams_len++;
	}

	hdev->asic_funcs->hw_queues_unlock(hdev);
}

/**
 * handle_qman_data_on_err - extract QMAN data on error
 *
 * @hdev: pointer to the habanalabs device structure
 * @qid_base: first QID of the QMAN (out of 4 streams)
 * @stream: the QMAN's stream
 * @qman_base: base address of QMAN registers block
 * @event_mask: mask of the last events occurred
 *
 * This function attempt to exatract as much data as possible on QMAN error.
 * On upper CP print the SW config stream data and last 8 PQEs.
 * On lower CP print SW config data and last PQEs of ALL 4 upper CPs
 */
static void handle_qman_data_on_err(struct hl_device *hdev, u32 qid_base,
				   u32 stream, u64 qman_base, u64 event_mask)
{
	u32 i;

	if (stream != QMAN_STREAMS) {
		gaudi_handle_last_pqes_on_err(hdev, qid_base, stream,
			qman_base, event_mask, true);
		return;
	}

	/* handle Lower-CP */
	gaudi_handle_sw_config_stream_data(hdev, stream, qman_base, event_mask);

	for (i = 0; i < QMAN_STREAMS; i++)
		gaudi_handle_last_pqes_on_err(hdev, qid_base, i,
			qman_base, event_mask, false);
}

static void gaudi_handle_qman_err_generic(struct hl_device *hdev,
					  const char *qm_name,
					  u64 qman_base,
					  u32 qid_base,
					  u64 *event_mask)
{
	u32 i, j, glbl_sts_val, arb_err_val, glbl_sts_clr_val;
	u64 glbl_sts_addr, arb_err_addr;
	char reg_desc[32];

	glbl_sts_addr = qman_base + (mmTPC0_QM_GLBL_STS1_0 - mmTPC0_QM_BASE);
	arb_err_addr = qman_base + (mmTPC0_QM_ARB_ERR_CAUSE - mmTPC0_QM_BASE);

	/* Iterate through all stream GLBL_STS1 registers + Lower CP */
	for (i = 0 ; i < QMAN_STREAMS + 1 ; i++) {
		glbl_sts_clr_val = 0;
		glbl_sts_val = RREG32(glbl_sts_addr + 4 * i);

		if (!glbl_sts_val)
			continue;

		if (i == QMAN_STREAMS)
			snprintf(reg_desc, ARRAY_SIZE(reg_desc), "LowerCP");
		else
			snprintf(reg_desc, ARRAY_SIZE(reg_desc), "stream%u", i);

		for (j = 0 ; j < GAUDI_NUM_OF_QM_ERR_CAUSE ; j++) {
			if (glbl_sts_val & BIT(j)) {
				dev_err_ratelimited(hdev->dev,
						"%s %s. err cause: %s\n",
						qm_name, reg_desc,
						gaudi_qman_error_cause[j]);
				glbl_sts_clr_val |= BIT(j);
			}
		}
		/* check for undefined opcode */
		if (glbl_sts_val & TPC0_QM_GLBL_STS1_CP_UNDEF_CMD_ERR_MASK &&
				hdev->last_error.undef_opcode.write_enable) {
			memset(&hdev->last_error.undef_opcode, 0,
						sizeof(hdev->last_error.undef_opcode));

			hdev->last_error.undef_opcode.write_enable = false;
			*event_mask |= HL_NOTIFIER_EVENT_UNDEFINED_OPCODE;
		}

		/* Write 1 clear errors */
		if (!hdev->stop_on_err)
			WREG32(glbl_sts_addr + 4 * i, glbl_sts_clr_val);
		else
			handle_qman_data_on_err(hdev, qid_base, i, qman_base, *event_mask);
	}

	arb_err_val = RREG32(arb_err_addr);

	if (!arb_err_val)
		return;

	for (j = 0 ; j < GAUDI_NUM_OF_QM_ARB_ERR_CAUSE ; j++) {
		if (arb_err_val & BIT(j)) {
			dev_err_ratelimited(hdev->dev,
					"%s ARB_ERR. err cause: %s\n",
					qm_name,
					gaudi_qman_arb_error_cause[j]);
		}
	}
}

static void gaudi_print_sm_sei_info(struct hl_device *hdev, u16 event_type,
		struct hl_eq_sm_sei_data *sei_data)
{
	u32 index = event_type - GAUDI_EVENT_DMA_IF_SEI_0;

	/* Flip the bits as the enum is ordered in the opposite way */
	index = (index ^ 0x3) & 0x3;

	switch (sei_data->sei_cause) {
	case SM_SEI_SO_OVERFLOW:
		dev_err_ratelimited(hdev->dev,
			"%s SEI Error: SOB Group %u overflow/underflow",
			gaudi_sync_manager_names[index],
			le32_to_cpu(sei_data->sei_log));
		break;
	case SM_SEI_LBW_4B_UNALIGNED:
		dev_err_ratelimited(hdev->dev,
			"%s SEI Error: Unaligned 4B LBW access, monitor agent address low - %#x",
			gaudi_sync_manager_names[index],
			le32_to_cpu(sei_data->sei_log));
		break;
	case SM_SEI_AXI_RESPONSE_ERR:
		dev_err_ratelimited(hdev->dev,
			"%s SEI Error: AXI ID %u response error",
			gaudi_sync_manager_names[index],
			le32_to_cpu(sei_data->sei_log));
		break;
	default:
		dev_err_ratelimited(hdev->dev, "Unknown SM SEI cause %u",
				le32_to_cpu(sei_data->sei_log));
		break;
	}
}

static void gaudi_handle_ecc_event(struct hl_device *hdev, u16 event_type,
		struct hl_eq_ecc_data *ecc_data)
{
	struct ecc_info_extract_params params;
	u64 ecc_address = 0, ecc_syndrom = 0;
	u8 index, memory_wrapper_idx = 0;
	bool extract_info_from_fw;
	int rc;

	if (hdev->asic_prop.fw_security_enabled) {
		extract_info_from_fw = true;
		goto extract_ecc_info;
	}

	switch (event_type) {
	case GAUDI_EVENT_PCIE_CORE_SERR ... GAUDI_EVENT_PCIE_PHY_DERR:
	case GAUDI_EVENT_DMA0_SERR_ECC ... GAUDI_EVENT_MMU_DERR:
		extract_info_from_fw = true;
		break;
	case GAUDI_EVENT_TPC0_SERR ... GAUDI_EVENT_TPC7_SERR:
		index = event_type - GAUDI_EVENT_TPC0_SERR;
		params.block_address = mmTPC0_CFG_BASE + index * TPC_CFG_OFFSET;
		params.num_memories = 90;
		params.derr = false;
		extract_info_from_fw = false;
		break;
	case GAUDI_EVENT_TPC0_DERR ... GAUDI_EVENT_TPC7_DERR:
		index = event_type - GAUDI_EVENT_TPC0_DERR;
		params.block_address =
			mmTPC0_CFG_BASE + index * TPC_CFG_OFFSET;
		params.num_memories = 90;
		params.derr = true;
		extract_info_from_fw = false;
		break;
	case GAUDI_EVENT_MME0_ACC_SERR:
	case GAUDI_EVENT_MME1_ACC_SERR:
	case GAUDI_EVENT_MME2_ACC_SERR:
	case GAUDI_EVENT_MME3_ACC_SERR:
		index = (event_type - GAUDI_EVENT_MME0_ACC_SERR) / 4;
		params.block_address = mmMME0_ACC_BASE + index * MME_ACC_OFFSET;
		params.num_memories = 128;
		params.derr = false;
		extract_info_from_fw = false;
		break;
	case GAUDI_EVENT_MME0_ACC_DERR:
	case GAUDI_EVENT_MME1_ACC_DERR:
	case GAUDI_EVENT_MME2_ACC_DERR:
	case GAUDI_EVENT_MME3_ACC_DERR:
		index = (event_type - GAUDI_EVENT_MME0_ACC_DERR) / 4;
		params.block_address = mmMME0_ACC_BASE + index * MME_ACC_OFFSET;
		params.num_memories = 128;
		params.derr = true;
		extract_info_from_fw = false;
		break;
	case GAUDI_EVENT_MME0_SBAB_SERR:
	case GAUDI_EVENT_MME1_SBAB_SERR:
	case GAUDI_EVENT_MME2_SBAB_SERR:
	case GAUDI_EVENT_MME3_SBAB_SERR:
		index = (event_type - GAUDI_EVENT_MME0_SBAB_SERR) / 4;
		params.block_address =
			mmMME0_SBAB_BASE + index * MME_ACC_OFFSET;
		params.num_memories = 33;
		params.derr = false;
		extract_info_from_fw = false;
		break;
	case GAUDI_EVENT_MME0_SBAB_DERR:
	case GAUDI_EVENT_MME1_SBAB_DERR:
	case GAUDI_EVENT_MME2_SBAB_DERR:
	case GAUDI_EVENT_MME3_SBAB_DERR:
		index = (event_type - GAUDI_EVENT_MME0_SBAB_DERR) / 4;
		params.block_address =
			mmMME0_SBAB_BASE + index * MME_ACC_OFFSET;
		params.num_memories = 33;
		params.derr = true;
		extract_info_from_fw = false;
		break;
	default:
		return;
	}

extract_ecc_info:
	if (extract_info_from_fw) {
		ecc_address = le64_to_cpu(ecc_data->ecc_address);
		ecc_syndrom = le64_to_cpu(ecc_data->ecc_syndrom);
		memory_wrapper_idx = ecc_data->memory_wrapper_idx;
	} else {
		rc = gaudi_extract_ecc_info(hdev, &params, &ecc_address,
				&ecc_syndrom, &memory_wrapper_idx);
		if (rc)
			return;
	}

	dev_err(hdev->dev,
		"ECC error detected. address: %#llx. Syndrom: %#llx. block id %u\n",
		ecc_address, ecc_syndrom, memory_wrapper_idx);
}

static void gaudi_handle_qman_err(struct hl_device *hdev, u16 event_type, u64 *event_mask)
{
	u64 qman_base;
	char desc[32];
	u32 qid_base;
	u8 index;

	switch (event_type) {
	case GAUDI_EVENT_TPC0_QM ... GAUDI_EVENT_TPC7_QM:
		/* In TPC QM event, notify on TPC assertion. While there isn't
		 * a specific event for assertion yet, the FW generates QM event.
		 * The SW upper layer will inspect an internal mapped area to indicate
		 * if the event is a tpc assertion or tpc QM.
		 */
		*event_mask |= HL_NOTIFIER_EVENT_TPC_ASSERT;
		index = event_type - GAUDI_EVENT_TPC0_QM;
		qid_base = GAUDI_QUEUE_ID_TPC_0_0 + index * QMAN_STREAMS;
		qman_base = mmTPC0_QM_BASE + index * TPC_QMAN_OFFSET;
		snprintf(desc, ARRAY_SIZE(desc), "%s%d", "TPC_QM", index);
		break;
	case GAUDI_EVENT_MME0_QM ... GAUDI_EVENT_MME2_QM:
		if (event_type == GAUDI_EVENT_MME0_QM) {
			index = 0;
			qid_base = GAUDI_QUEUE_ID_MME_0_0;
		} else { /* event_type == GAUDI_EVENT_MME2_QM */
			index = 2;
			qid_base = GAUDI_QUEUE_ID_MME_1_0;
		}
		qman_base = mmMME0_QM_BASE + index * MME_QMAN_OFFSET;
		snprintf(desc, ARRAY_SIZE(desc), "%s%d", "MME_QM", index);
		break;
	case GAUDI_EVENT_DMA0_QM ... GAUDI_EVENT_DMA7_QM:
		index = event_type - GAUDI_EVENT_DMA0_QM;
		qid_base = GAUDI_QUEUE_ID_DMA_0_0 + index * QMAN_STREAMS;
		/* skip GAUDI_QUEUE_ID_CPU_PQ if necessary */
		if (index > 1)
			qid_base++;
		qman_base = mmDMA0_QM_BASE + index * DMA_QMAN_OFFSET;
		snprintf(desc, ARRAY_SIZE(desc), "%s%d", "DMA_QM", index);
		break;
	case GAUDI_EVENT_NIC0_QM0:
		qid_base = GAUDI_QUEUE_ID_NIC_0_0;
		qman_base = mmNIC0_QM0_BASE;
		snprintf(desc, ARRAY_SIZE(desc), "NIC0_QM0");
		break;
	case GAUDI_EVENT_NIC0_QM1:
		qid_base = GAUDI_QUEUE_ID_NIC_1_0;
		qman_base = mmNIC0_QM1_BASE;
		snprintf(desc, ARRAY_SIZE(desc), "NIC0_QM1");
		break;
	case GAUDI_EVENT_NIC1_QM0:
		qid_base = GAUDI_QUEUE_ID_NIC_2_0;
		qman_base = mmNIC1_QM0_BASE;
		snprintf(desc, ARRAY_SIZE(desc), "NIC1_QM0");
		break;
	case GAUDI_EVENT_NIC1_QM1:
		qid_base = GAUDI_QUEUE_ID_NIC_3_0;
		qman_base = mmNIC1_QM1_BASE;
		snprintf(desc, ARRAY_SIZE(desc), "NIC1_QM1");
		break;
	case GAUDI_EVENT_NIC2_QM0:
		qid_base = GAUDI_QUEUE_ID_NIC_4_0;
		qman_base = mmNIC2_QM0_BASE;
		snprintf(desc, ARRAY_SIZE(desc), "NIC2_QM0");
		break;
	case GAUDI_EVENT_NIC2_QM1:
		qid_base = GAUDI_QUEUE_ID_NIC_5_0;
		qman_base = mmNIC2_QM1_BASE;
		snprintf(desc, ARRAY_SIZE(desc), "NIC2_QM1");
		break;
	case GAUDI_EVENT_NIC3_QM0:
		qid_base = GAUDI_QUEUE_ID_NIC_6_0;
		qman_base = mmNIC3_QM0_BASE;
		snprintf(desc, ARRAY_SIZE(desc), "NIC3_QM0");
		break;
	case GAUDI_EVENT_NIC3_QM1:
		qid_base = GAUDI_QUEUE_ID_NIC_7_0;
		qman_base = mmNIC3_QM1_BASE;
		snprintf(desc, ARRAY_SIZE(desc), "NIC3_QM1");
		break;
	case GAUDI_EVENT_NIC4_QM0:
		qid_base = GAUDI_QUEUE_ID_NIC_8_0;
		qman_base = mmNIC4_QM0_BASE;
		snprintf(desc, ARRAY_SIZE(desc), "NIC4_QM0");
		break;
	case GAUDI_EVENT_NIC4_QM1:
		qid_base = GAUDI_QUEUE_ID_NIC_9_0;
		qman_base = mmNIC4_QM1_BASE;
		snprintf(desc, ARRAY_SIZE(desc), "NIC4_QM1");
		break;
	default:
		return;
	}

	gaudi_handle_qman_err_generic(hdev, desc, qman_base, qid_base, event_mask);
}

static void gaudi_print_irq_info(struct hl_device *hdev, u16 event_type,
					bool razwi)
{
	u32 engine_id_1, engine_id_2;
	char desc[64] = "";
	u64 razwi_addr = 0;
	u8 razwi_type;
	int rc;

	/*
	 * Init engine id by default as not valid and only if razwi initiated from engine with
	 * engine id it will get valid value.
	 * Init razwi type to default, will be changed only if razwi caused by page fault of
	 * MMU access error
	 */
	engine_id_1 = U16_MAX;
	engine_id_2 = U16_MAX;
	razwi_type = U8_MAX;

	gaudi_get_event_desc(event_type, desc, sizeof(desc));
	dev_err_ratelimited(hdev->dev, "Received H/W interrupt %d [\"%s\"]\n",
		event_type, desc);

	if (razwi) {
		gaudi_print_and_get_razwi_info(hdev, &engine_id_1, &engine_id_2);
		gaudi_print_and_get_mmu_error_info(hdev, &razwi_addr, &razwi_type);

		/* In case it's the first razwi, save its parameters*/
		rc = atomic_cmpxchg(&hdev->last_error.razwi.write_enable, 1, 0);
		if (rc) {
			hdev->last_error.razwi.timestamp = ktime_get();
			hdev->last_error.razwi.addr = razwi_addr;
			hdev->last_error.razwi.engine_id_1 = engine_id_1;
			hdev->last_error.razwi.engine_id_2 = engine_id_2;
			/*
			 * If first engine id holds non valid value the razwi initiator
			 * does not have engine id
			 */
			hdev->last_error.razwi.non_engine_initiator = (engine_id_1 == U16_MAX);
			hdev->last_error.razwi.type = razwi_type;

		}
	}
}

static void gaudi_print_out_of_sync_info(struct hl_device *hdev,
					struct cpucp_pkt_sync_err *sync_err)
{
	struct hl_hw_queue *q = &hdev->kernel_queues[GAUDI_QUEUE_ID_CPU_PQ];

	dev_err(hdev->dev, "Out of sync with FW, FW: pi=%u, ci=%u, LKD: pi=%u, ci=%u\n",
			sync_err->pi, sync_err->ci, q->pi, atomic_read(&q->ci));
}

static void gaudi_print_fw_alive_info(struct hl_device *hdev,
					struct hl_eq_fw_alive *fw_alive)
{
	dev_err(hdev->dev,
		"FW alive report: severity=%s, process_id=%u, thread_id=%u, uptime=%llu seconds\n",
		(fw_alive->severity == FW_ALIVE_SEVERITY_MINOR) ?
		"Minor" : "Critical", fw_alive->process_id,
		fw_alive->thread_id, fw_alive->uptime_seconds);
}

static void gaudi_print_nic_axi_irq_info(struct hl_device *hdev, u16 event_type,
						void *data)
{
	char desc[64] = "", *type;
	struct eq_nic_sei_event *eq_nic_sei = data;
	u16 nic_id = event_type - GAUDI_EVENT_NIC_SEI_0;

	switch (eq_nic_sei->axi_error_cause) {
	case RXB:
		type = "RXB";
		break;
	case RXE:
		type = "RXE";
		break;
	case TXS:
		type = "TXS";
		break;
	case TXE:
		type = "TXE";
		break;
	case QPC_RESP:
		type = "QPC_RESP";
		break;
	case NON_AXI_ERR:
		type = "NON_AXI_ERR";
		break;
	case TMR:
		type = "TMR";
		break;
	default:
		dev_err(hdev->dev, "unknown NIC AXI cause %d\n",
			eq_nic_sei->axi_error_cause);
		type = "N/A";
		break;
	}

	snprintf(desc, sizeof(desc), "NIC%d_%s%d", nic_id, type,
			eq_nic_sei->id);
	dev_err_ratelimited(hdev->dev, "Received H/W interrupt %d [\"%s\"]\n",
		event_type, desc);
}

static int gaudi_non_hard_reset_late_init(struct hl_device *hdev)
{
	/* GAUDI doesn't support any reset except hard-reset */
	return -EPERM;
}

static int gaudi_hbm_read_interrupts(struct hl_device *hdev, int device,
			struct hl_eq_hbm_ecc_data *hbm_ecc_data)
{
	u32 base, val, val2, wr_par, rd_par, ca_par, derr, serr, type, ch;
	int rc = 0;

	if (hdev->asic_prop.fw_app_cpu_boot_dev_sts0 &
					CPU_BOOT_DEV_STS0_HBM_ECC_EN) {
		if (!hbm_ecc_data) {
			dev_err(hdev->dev, "No FW ECC data");
			return 0;
		}

		wr_par = FIELD_GET(CPUCP_PKT_HBM_ECC_INFO_WR_PAR_MASK,
				le32_to_cpu(hbm_ecc_data->hbm_ecc_info));
		rd_par = FIELD_GET(CPUCP_PKT_HBM_ECC_INFO_RD_PAR_MASK,
				le32_to_cpu(hbm_ecc_data->hbm_ecc_info));
		ca_par = FIELD_GET(CPUCP_PKT_HBM_ECC_INFO_CA_PAR_MASK,
				le32_to_cpu(hbm_ecc_data->hbm_ecc_info));
		derr = FIELD_GET(CPUCP_PKT_HBM_ECC_INFO_DERR_MASK,
				le32_to_cpu(hbm_ecc_data->hbm_ecc_info));
		serr = FIELD_GET(CPUCP_PKT_HBM_ECC_INFO_SERR_MASK,
				le32_to_cpu(hbm_ecc_data->hbm_ecc_info));
		type = FIELD_GET(CPUCP_PKT_HBM_ECC_INFO_TYPE_MASK,
				le32_to_cpu(hbm_ecc_data->hbm_ecc_info));
		ch = FIELD_GET(CPUCP_PKT_HBM_ECC_INFO_HBM_CH_MASK,
				le32_to_cpu(hbm_ecc_data->hbm_ecc_info));

		dev_err(hdev->dev,
			"HBM%d pc%d interrupts info: WR_PAR=%d, RD_PAR=%d, CA_PAR=%d, SERR=%d, DERR=%d\n",
			device, ch, wr_par, rd_par, ca_par, serr, derr);
		dev_err(hdev->dev,
			"HBM%d pc%d ECC info: 1ST_ERR_ADDR=0x%x, 1ST_ERR_TYPE=%d, SEC_CONT_CNT=%u, SEC_CNT=%d, DEC_CNT=%d\n",
			device, ch, hbm_ecc_data->first_addr, type,
			hbm_ecc_data->sec_cont_cnt, hbm_ecc_data->sec_cnt,
			hbm_ecc_data->dec_cnt);
		return 0;
	}

	if (hdev->asic_prop.fw_security_enabled) {
		dev_info(hdev->dev, "Cannot access MC regs for ECC data while security is enabled\n");
		return 0;
	}

	base = GAUDI_HBM_CFG_BASE + device * GAUDI_HBM_CFG_OFFSET;
	for (ch = 0 ; ch < GAUDI_HBM_CHANNELS ; ch++) {
		val = RREG32_MASK(base + ch * 0x1000 + 0x06C, 0x0000FFFF);
		val = (val & 0xFF) | ((val >> 8) & 0xFF);
		if (val) {
			rc = -EIO;
			dev_err(hdev->dev,
				"HBM%d pc%d interrupts info: WR_PAR=%d, RD_PAR=%d, CA_PAR=%d, SERR=%d, DERR=%d\n",
				device, ch * 2, val & 0x1, (val >> 1) & 0x1,
				(val >> 2) & 0x1, (val >> 3) & 0x1,
				(val >> 4) & 0x1);

			val2 = RREG32(base + ch * 0x1000 + 0x060);
			dev_err(hdev->dev,
				"HBM%d pc%d ECC info: 1ST_ERR_ADDR=0x%x, 1ST_ERR_TYPE=%d, SEC_CONT_CNT=%d, SEC_CNT=%d, DEC_CNT=%d\n",
				device, ch * 2,
				RREG32(base + ch * 0x1000 + 0x064),
				(val2 & 0x200) >> 9, (val2 & 0xFC00) >> 10,
				(val2 & 0xFF0000) >> 16,
				(val2 & 0xFF000000) >> 24);
		}

		val = RREG32_MASK(base + ch * 0x1000 + 0x07C, 0x0000FFFF);
		val = (val & 0xFF) | ((val >> 8) & 0xFF);
		if (val) {
			rc = -EIO;
			dev_err(hdev->dev,
				"HBM%d pc%d interrupts info: WR_PAR=%d, RD_PAR=%d, CA_PAR=%d, SERR=%d, DERR=%d\n",
				device, ch * 2 + 1, val & 0x1, (val >> 1) & 0x1,
				(val >> 2) & 0x1, (val >> 3) & 0x1,
				(val >> 4) & 0x1);

			val2 = RREG32(base + ch * 0x1000 + 0x070);
			dev_err(hdev->dev,
				"HBM%d pc%d ECC info: 1ST_ERR_ADDR=0x%x, 1ST_ERR_TYPE=%d, SEC_CONT_CNT=%d, SEC_CNT=%d, DEC_CNT=%d\n",
				device, ch * 2 + 1,
				RREG32(base + ch * 0x1000 + 0x074),
				(val2 & 0x200) >> 9, (val2 & 0xFC00) >> 10,
				(val2 & 0xFF0000) >> 16,
				(val2 & 0xFF000000) >> 24);
		}

		/* Clear interrupts */
		RMWREG32(base + (ch * 0x1000) + 0x060, 0x1C8, 0x1FF);
		RMWREG32(base + (ch * 0x1000) + 0x070, 0x1C8, 0x1FF);
		WREG32(base + (ch * 0x1000) + 0x06C, 0x1F1F);
		WREG32(base + (ch * 0x1000) + 0x07C, 0x1F1F);
		RMWREG32(base + (ch * 0x1000) + 0x060, 0x0, 0xF);
		RMWREG32(base + (ch * 0x1000) + 0x070, 0x0, 0xF);
	}

	val  = RREG32(base + 0x8F30);
	val2 = RREG32(base + 0x8F34);
	if (val | val2) {
		rc = -EIO;
		dev_err(hdev->dev,
			"HBM %d MC SRAM SERR info: Reg 0x8F30=0x%x, Reg 0x8F34=0x%x\n",
			device, val, val2);
	}
	val  = RREG32(base + 0x8F40);
	val2 = RREG32(base + 0x8F44);
	if (val | val2) {
		rc = -EIO;
		dev_err(hdev->dev,
			"HBM %d MC SRAM DERR info: Reg 0x8F40=0x%x, Reg 0x8F44=0x%x\n",
			device, val, val2);
	}

	return rc;
}

static int gaudi_hbm_event_to_dev(u16 hbm_event_type)
{
	switch (hbm_event_type) {
	case GAUDI_EVENT_HBM0_SPI_0:
	case GAUDI_EVENT_HBM0_SPI_1:
		return 0;
	case GAUDI_EVENT_HBM1_SPI_0:
	case GAUDI_EVENT_HBM1_SPI_1:
		return 1;
	case GAUDI_EVENT_HBM2_SPI_0:
	case GAUDI_EVENT_HBM2_SPI_1:
		return 2;
	case GAUDI_EVENT_HBM3_SPI_0:
	case GAUDI_EVENT_HBM3_SPI_1:
		return 3;
	default:
		break;
	}

	/* Should never happen */
	return 0;
}

static bool gaudi_tpc_read_interrupts(struct hl_device *hdev, u8 tpc_id,
					char *interrupt_name)
{
	u32 tpc_offset = tpc_id * TPC_CFG_OFFSET, tpc_interrupts_cause, i;
	bool soft_reset_required = false;

	tpc_interrupts_cause = RREG32(mmTPC0_CFG_TPC_INTR_CAUSE + tpc_offset) &
				TPC0_CFG_TPC_INTR_CAUSE_CAUSE_MASK;

	for (i = 0 ; i < GAUDI_NUM_OF_TPC_INTR_CAUSE ; i++)
		if (tpc_interrupts_cause & BIT(i)) {
			dev_err_ratelimited(hdev->dev,
					"TPC%d_%s interrupt cause: %s\n",
					tpc_id, interrupt_name,
					gaudi_tpc_interrupts_cause[i]);
			/* If this is QM error, we need to soft-reset */
			if (i == 15)
				soft_reset_required = true;
		}

	/* Clear interrupts */
	WREG32(mmTPC0_CFG_TPC_INTR_CAUSE + tpc_offset, 0);

	return soft_reset_required;
}

static int tpc_dec_event_to_tpc_id(u16 tpc_dec_event_type)
{
	return (tpc_dec_event_type - GAUDI_EVENT_TPC0_DEC) >> 1;
}

static int tpc_krn_event_to_tpc_id(u16 tpc_dec_event_type)
{
	return (tpc_dec_event_type - GAUDI_EVENT_TPC0_KRN_ERR) / 6;
}

static void gaudi_print_clk_change_info(struct hl_device *hdev, u16 event_type)
{
	ktime_t zero_time = ktime_set(0, 0);

	mutex_lock(&hdev->clk_throttling.lock);

	switch (event_type) {
	case GAUDI_EVENT_FIX_POWER_ENV_S:
		hdev->clk_throttling.current_reason |= HL_CLK_THROTTLE_POWER;
		hdev->clk_throttling.aggregated_reason |= HL_CLK_THROTTLE_POWER;
		hdev->clk_throttling.timestamp[HL_CLK_THROTTLE_TYPE_POWER].start = ktime_get();
		hdev->clk_throttling.timestamp[HL_CLK_THROTTLE_TYPE_POWER].end = zero_time;
		dev_info_ratelimited(hdev->dev,
			"Clock throttling due to power consumption\n");
		break;

	case GAUDI_EVENT_FIX_POWER_ENV_E:
		hdev->clk_throttling.current_reason &= ~HL_CLK_THROTTLE_POWER;
		hdev->clk_throttling.timestamp[HL_CLK_THROTTLE_TYPE_POWER].end = ktime_get();
		dev_info_ratelimited(hdev->dev,
			"Power envelop is safe, back to optimal clock\n");
		break;

	case GAUDI_EVENT_FIX_THERMAL_ENV_S:
		hdev->clk_throttling.current_reason |= HL_CLK_THROTTLE_THERMAL;
		hdev->clk_throttling.aggregated_reason |= HL_CLK_THROTTLE_THERMAL;
		hdev->clk_throttling.timestamp[HL_CLK_THROTTLE_TYPE_THERMAL].start = ktime_get();
		hdev->clk_throttling.timestamp[HL_CLK_THROTTLE_TYPE_THERMAL].end = zero_time;
		dev_info_ratelimited(hdev->dev,
			"Clock throttling due to overheating\n");
		break;

	case GAUDI_EVENT_FIX_THERMAL_ENV_E:
		hdev->clk_throttling.current_reason &= ~HL_CLK_THROTTLE_THERMAL;
		hdev->clk_throttling.timestamp[HL_CLK_THROTTLE_TYPE_THERMAL].end = ktime_get();
		dev_info_ratelimited(hdev->dev,
			"Thermal envelop is safe, back to optimal clock\n");
		break;

	default:
		dev_err(hdev->dev, "Received invalid clock change event %d\n",
			event_type);
		break;
	}

	mutex_unlock(&hdev->clk_throttling.lock);
}

static void gaudi_handle_eqe(struct hl_device *hdev, struct hl_eq_entry *eq_entry)
{
	struct gaudi_device *gaudi = hdev->asic_specific;
	u64 data = le64_to_cpu(eq_entry->data[0]), event_mask = 0;
	u32 ctl = le32_to_cpu(eq_entry->hdr.ctl);
	u32 fw_fatal_err_flag = 0, flags = 0;
	u16 event_type = ((ctl & EQ_CTL_EVENT_TYPE_MASK)
			>> EQ_CTL_EVENT_TYPE_SHIFT);
	bool reset_required, reset_direct = false;
	u8 cause;
	int rc;

	if (event_type >= GAUDI_EVENT_SIZE) {
		dev_err(hdev->dev, "Event type %u exceeds maximum of %u",
				event_type, GAUDI_EVENT_SIZE - 1);
		return;
	}

	gaudi->events_stat[event_type]++;
	gaudi->events_stat_aggregate[event_type]++;

	switch (event_type) {
	case GAUDI_EVENT_PCIE_CORE_DERR:
	case GAUDI_EVENT_PCIE_IF_DERR:
	case GAUDI_EVENT_PCIE_PHY_DERR:
	case GAUDI_EVENT_TPC0_DERR ... GAUDI_EVENT_TPC7_DERR:
	case GAUDI_EVENT_MME0_ACC_DERR:
	case GAUDI_EVENT_MME0_SBAB_DERR:
	case GAUDI_EVENT_MME1_ACC_DERR:
	case GAUDI_EVENT_MME1_SBAB_DERR:
	case GAUDI_EVENT_MME2_ACC_DERR:
	case GAUDI_EVENT_MME2_SBAB_DERR:
	case GAUDI_EVENT_MME3_ACC_DERR:
	case GAUDI_EVENT_MME3_SBAB_DERR:
	case GAUDI_EVENT_DMA0_DERR_ECC ... GAUDI_EVENT_DMA7_DERR_ECC:
		fallthrough;
	case GAUDI_EVENT_CPU_IF_ECC_DERR:
	case GAUDI_EVENT_PSOC_MEM_DERR:
	case GAUDI_EVENT_PSOC_CORESIGHT_DERR:
	case GAUDI_EVENT_SRAM0_DERR ... GAUDI_EVENT_SRAM28_DERR:
	case GAUDI_EVENT_NIC0_DERR ... GAUDI_EVENT_NIC4_DERR:
	case GAUDI_EVENT_DMA_IF0_DERR ... GAUDI_EVENT_DMA_IF3_DERR:
	case GAUDI_EVENT_HBM_0_DERR ... GAUDI_EVENT_HBM_3_DERR:
	case GAUDI_EVENT_MMU_DERR:
	case GAUDI_EVENT_NIC0_CS_DBG_DERR ... GAUDI_EVENT_NIC4_CS_DBG_DERR:
		gaudi_print_irq_info(hdev, event_type, true);
		gaudi_handle_ecc_event(hdev, event_type, &eq_entry->ecc_data);
		fw_fatal_err_flag = HL_DRV_RESET_FW_FATAL_ERR;
		goto reset_device;

	case GAUDI_EVENT_GIC500:
	case GAUDI_EVENT_AXI_ECC:
	case GAUDI_EVENT_L2_RAM_ECC:
	case GAUDI_EVENT_PLL0 ... GAUDI_EVENT_PLL17:
		gaudi_print_irq_info(hdev, event_type, false);
		fw_fatal_err_flag = HL_DRV_RESET_FW_FATAL_ERR;
		goto reset_device;

	case GAUDI_EVENT_HBM0_SPI_0:
	case GAUDI_EVENT_HBM1_SPI_0:
	case GAUDI_EVENT_HBM2_SPI_0:
	case GAUDI_EVENT_HBM3_SPI_0:
		gaudi_print_irq_info(hdev, event_type, false);
		gaudi_hbm_read_interrupts(hdev,
				gaudi_hbm_event_to_dev(event_type),
				&eq_entry->hbm_ecc_data);
		fw_fatal_err_flag = HL_DRV_RESET_FW_FATAL_ERR;
		goto reset_device;

	case GAUDI_EVENT_HBM0_SPI_1:
	case GAUDI_EVENT_HBM1_SPI_1:
	case GAUDI_EVENT_HBM2_SPI_1:
	case GAUDI_EVENT_HBM3_SPI_1:
		gaudi_print_irq_info(hdev, event_type, false);
		gaudi_hbm_read_interrupts(hdev,
				gaudi_hbm_event_to_dev(event_type),
				&eq_entry->hbm_ecc_data);
		hl_fw_unmask_irq(hdev, event_type);
		break;

	case GAUDI_EVENT_TPC0_DEC:
	case GAUDI_EVENT_TPC1_DEC:
	case GAUDI_EVENT_TPC2_DEC:
	case GAUDI_EVENT_TPC3_DEC:
	case GAUDI_EVENT_TPC4_DEC:
	case GAUDI_EVENT_TPC5_DEC:
	case GAUDI_EVENT_TPC6_DEC:
	case GAUDI_EVENT_TPC7_DEC:
		gaudi_print_irq_info(hdev, event_type, true);
		reset_required = gaudi_tpc_read_interrupts(hdev,
					tpc_dec_event_to_tpc_id(event_type),
					"AXI_SLV_DEC_Error");
		if (reset_required) {
			dev_err(hdev->dev, "reset required due to %s\n",
				gaudi_irq_map_table[event_type].name);

			reset_direct = true;
			goto reset_device;
		} else {
			hl_fw_unmask_irq(hdev, event_type);
		}
		break;

	case GAUDI_EVENT_TPC0_KRN_ERR:
	case GAUDI_EVENT_TPC1_KRN_ERR:
	case GAUDI_EVENT_TPC2_KRN_ERR:
	case GAUDI_EVENT_TPC3_KRN_ERR:
	case GAUDI_EVENT_TPC4_KRN_ERR:
	case GAUDI_EVENT_TPC5_KRN_ERR:
	case GAUDI_EVENT_TPC6_KRN_ERR:
	case GAUDI_EVENT_TPC7_KRN_ERR:
		gaudi_print_irq_info(hdev, event_type, true);
		reset_required = gaudi_tpc_read_interrupts(hdev,
					tpc_krn_event_to_tpc_id(event_type),
					"KRN_ERR");
		if (reset_required) {
			dev_err(hdev->dev, "reset required due to %s\n",
				gaudi_irq_map_table[event_type].name);

			reset_direct = true;
			goto reset_device;
		} else {
			hl_fw_unmask_irq(hdev, event_type);
		}
		break;

	case GAUDI_EVENT_PCIE_CORE_SERR:
	case GAUDI_EVENT_PCIE_IF_SERR:
	case GAUDI_EVENT_PCIE_PHY_SERR:
	case GAUDI_EVENT_TPC0_SERR ... GAUDI_EVENT_TPC7_SERR:
	case GAUDI_EVENT_MME0_ACC_SERR:
	case GAUDI_EVENT_MME0_SBAB_SERR:
	case GAUDI_EVENT_MME1_ACC_SERR:
	case GAUDI_EVENT_MME1_SBAB_SERR:
	case GAUDI_EVENT_MME2_ACC_SERR:
	case GAUDI_EVENT_MME2_SBAB_SERR:
	case GAUDI_EVENT_MME3_ACC_SERR:
	case GAUDI_EVENT_MME3_SBAB_SERR:
	case GAUDI_EVENT_DMA0_SERR_ECC ... GAUDI_EVENT_DMA7_SERR_ECC:
	case GAUDI_EVENT_CPU_IF_ECC_SERR:
	case GAUDI_EVENT_PSOC_MEM_SERR:
	case GAUDI_EVENT_PSOC_CORESIGHT_SERR:
	case GAUDI_EVENT_SRAM0_SERR ... GAUDI_EVENT_SRAM28_SERR:
	case GAUDI_EVENT_NIC0_SERR ... GAUDI_EVENT_NIC4_SERR:
	case GAUDI_EVENT_DMA_IF0_SERR ... GAUDI_EVENT_DMA_IF3_SERR:
	case GAUDI_EVENT_HBM_0_SERR ... GAUDI_EVENT_HBM_3_SERR:
		fallthrough;
	case GAUDI_EVENT_MMU_SERR:
		gaudi_print_irq_info(hdev, event_type, true);
		gaudi_handle_ecc_event(hdev, event_type, &eq_entry->ecc_data);
		hl_fw_unmask_irq(hdev, event_type);
		break;

	case GAUDI_EVENT_PCIE_DEC:
	case GAUDI_EVENT_MME0_WBC_RSP:
	case GAUDI_EVENT_MME0_SBAB0_RSP:
	case GAUDI_EVENT_MME1_WBC_RSP:
	case GAUDI_EVENT_MME1_SBAB0_RSP:
	case GAUDI_EVENT_MME2_WBC_RSP:
	case GAUDI_EVENT_MME2_SBAB0_RSP:
	case GAUDI_EVENT_MME3_WBC_RSP:
	case GAUDI_EVENT_MME3_SBAB0_RSP:
	case GAUDI_EVENT_CPU_AXI_SPLITTER:
	case GAUDI_EVENT_PSOC_AXI_DEC:
	case GAUDI_EVENT_PSOC_PRSTN_FALL:
	case GAUDI_EVENT_MMU_PAGE_FAULT:
	case GAUDI_EVENT_MMU_WR_PERM:
	case GAUDI_EVENT_RAZWI_OR_ADC:
	case GAUDI_EVENT_MME0_QM ... GAUDI_EVENT_MME2_QM:
	case GAUDI_EVENT_DMA0_QM ... GAUDI_EVENT_DMA7_QM:
		fallthrough;
	case GAUDI_EVENT_NIC0_QM0:
	case GAUDI_EVENT_NIC0_QM1:
	case GAUDI_EVENT_NIC1_QM0:
	case GAUDI_EVENT_NIC1_QM1:
	case GAUDI_EVENT_NIC2_QM0:
	case GAUDI_EVENT_NIC2_QM1:
	case GAUDI_EVENT_NIC3_QM0:
	case GAUDI_EVENT_NIC3_QM1:
	case GAUDI_EVENT_NIC4_QM0:
	case GAUDI_EVENT_NIC4_QM1:
	case GAUDI_EVENT_DMA0_CORE ... GAUDI_EVENT_DMA7_CORE:
	case GAUDI_EVENT_TPC0_QM ... GAUDI_EVENT_TPC7_QM:
		gaudi_print_irq_info(hdev, event_type, true);
		gaudi_handle_qman_err(hdev, event_type, &event_mask);
		hl_fw_unmask_irq(hdev, event_type);
		break;

	case GAUDI_EVENT_RAZWI_OR_ADC_SW:
		gaudi_print_irq_info(hdev, event_type, true);
		goto reset_device;

	case GAUDI_EVENT_TPC0_BMON_SPMU:
	case GAUDI_EVENT_TPC1_BMON_SPMU:
	case GAUDI_EVENT_TPC2_BMON_SPMU:
	case GAUDI_EVENT_TPC3_BMON_SPMU:
	case GAUDI_EVENT_TPC4_BMON_SPMU:
	case GAUDI_EVENT_TPC5_BMON_SPMU:
	case GAUDI_EVENT_TPC6_BMON_SPMU:
	case GAUDI_EVENT_TPC7_BMON_SPMU:
	case GAUDI_EVENT_DMA_BM_CH0 ... GAUDI_EVENT_DMA_BM_CH7:
		gaudi_print_irq_info(hdev, event_type, false);
		hl_fw_unmask_irq(hdev, event_type);
		break;

	case GAUDI_EVENT_NIC_SEI_0 ... GAUDI_EVENT_NIC_SEI_4:
		gaudi_print_nic_axi_irq_info(hdev, event_type, &data);
		hl_fw_unmask_irq(hdev, event_type);
		break;

	case GAUDI_EVENT_DMA_IF_SEI_0 ... GAUDI_EVENT_DMA_IF_SEI_3:
		gaudi_print_irq_info(hdev, event_type, false);
		gaudi_print_sm_sei_info(hdev, event_type,
					&eq_entry->sm_sei_data);
		rc = hl_state_dump(hdev);
		if (rc)
			dev_err(hdev->dev,
				"Error during system state dump %d\n", rc);
		hl_fw_unmask_irq(hdev, event_type);
		break;

	case GAUDI_EVENT_STATUS_NIC0_ENG0 ... GAUDI_EVENT_STATUS_NIC4_ENG1:
		break;

	case GAUDI_EVENT_FIX_POWER_ENV_S ... GAUDI_EVENT_FIX_THERMAL_ENV_E:
		gaudi_print_clk_change_info(hdev, event_type);
		hl_fw_unmask_irq(hdev, event_type);
		break;

	case GAUDI_EVENT_PSOC_GPIO_U16_0:
		cause = le64_to_cpu(eq_entry->data[0]) & 0xFF;
		dev_err(hdev->dev,
			"Received high temp H/W interrupt %d (cause %d)\n",
			event_type, cause);
		break;

	case GAUDI_EVENT_DEV_RESET_REQ:
		gaudi_print_irq_info(hdev, event_type, false);
		goto reset_device;

	case GAUDI_EVENT_PKT_QUEUE_OUT_SYNC:
		gaudi_print_irq_info(hdev, event_type, false);
		gaudi_print_out_of_sync_info(hdev, &eq_entry->pkt_sync_err);
		goto reset_device;

	case GAUDI_EVENT_FW_ALIVE_S:
		gaudi_print_irq_info(hdev, event_type, false);
		gaudi_print_fw_alive_info(hdev, &eq_entry->fw_alive);
		goto reset_device;

	default:
		dev_err(hdev->dev, "Received invalid H/W interrupt %d\n",
				event_type);
		break;
	}

	if (event_mask)
		hl_notifier_event_send_all(hdev, event_mask);

	return;

reset_device:
	reset_required = true;

<<<<<<< HEAD
	if (hdev->asic_prop.fw_security_enabled && !reset_direct)
		flags = HL_DRV_RESET_HARD | HL_DRV_RESET_BYPASS_REQ_TO_FW | fw_fatal_err_flag;
	else if (hdev->hard_reset_on_fw_events)
		flags = HL_DRV_RESET_HARD | HL_DRV_RESET_DELAY | fw_fatal_err_flag;
	else
		reset_required = false;

=======
	if (hdev->asic_prop.fw_security_enabled && !reset_direct) {
		flags = HL_DRV_RESET_HARD | HL_DRV_RESET_BYPASS_REQ_TO_FW | fw_fatal_err_flag;

		/* notify on device unavailable while the reset triggered by fw */
		event_mask |= (HL_NOTIFIER_EVENT_DEVICE_RESET |
					HL_NOTIFIER_EVENT_DEVICE_UNAVAILABLE);
	} else if (hdev->hard_reset_on_fw_events) {
		flags = HL_DRV_RESET_HARD | HL_DRV_RESET_DELAY | fw_fatal_err_flag;
		event_mask |= HL_NOTIFIER_EVENT_DEVICE_RESET;
	} else {
		reset_required = false;
	}

	/* despite reset doesn't execute. a notification on
	 * occurred event needs to be sent here
	 */
	hl_notifier_event_send_all(hdev, event_mask);
>>>>>>> f2afc9d9
	if (reset_required)
		hl_device_reset(hdev, flags);
	else
		hl_fw_unmask_irq(hdev, event_type);
}

static void *gaudi_get_events_stat(struct hl_device *hdev, bool aggregate, u32 *size)
{
	struct gaudi_device *gaudi = hdev->asic_specific;

	if (aggregate) {
		*size = (u32) sizeof(gaudi->events_stat_aggregate);
		return gaudi->events_stat_aggregate;
	}

	*size = (u32) sizeof(gaudi->events_stat);
	return gaudi->events_stat;
}

static int gaudi_mmu_invalidate_cache(struct hl_device *hdev, bool is_hard, u32 flags)
{
	struct gaudi_device *gaudi = hdev->asic_specific;
	u32 status, timeout_usec;
	int rc;

	if (!(gaudi->hw_cap_initialized & HW_CAP_MMU) ||
		hdev->reset_info.hard_reset_pending)
		return 0;

	if (hdev->pldm)
		timeout_usec = GAUDI_PLDM_MMU_TIMEOUT_USEC;
	else
		timeout_usec = MMU_CONFIG_TIMEOUT_USEC;

	/* L0 & L1 invalidation */
	WREG32(mmSTLB_INV_PS, 3);
	WREG32(mmSTLB_CACHE_INV, gaudi->mmu_cache_inv_pi++);
	WREG32(mmSTLB_INV_PS, 2);

	rc = hl_poll_timeout(
		hdev,
		mmSTLB_INV_PS,
		status,
		!status,
		1000,
		timeout_usec);

	WREG32(mmSTLB_INV_SET, 0);

	return rc;
}

static int gaudi_mmu_invalidate_cache_range(struct hl_device *hdev,
						bool is_hard, u32 flags,
						u32 asid, u64 va, u64 size)
{
	/* Treat as invalidate all because there is no range invalidation
	 * in Gaudi
	 */
	return hdev->asic_funcs->mmu_invalidate_cache(hdev, is_hard, flags);
}

static int gaudi_mmu_update_asid_hop0_addr(struct hl_device *hdev, u32 asid, u64 phys_addr)
{
	u32 status, timeout_usec;
	int rc;

	if (hdev->pldm)
		timeout_usec = GAUDI_PLDM_MMU_TIMEOUT_USEC;
	else
		timeout_usec = MMU_CONFIG_TIMEOUT_USEC;

	WREG32(MMU_ASID, asid);
	WREG32(MMU_HOP0_PA43_12, phys_addr >> MMU_HOP0_PA43_12_SHIFT);
	WREG32(MMU_HOP0_PA49_44, phys_addr >> MMU_HOP0_PA49_44_SHIFT);
	WREG32(MMU_BUSY, 0x80000000);

	rc = hl_poll_timeout(
		hdev,
		MMU_BUSY,
		status,
		!(status & 0x80000000),
		1000,
		timeout_usec);

	if (rc) {
		dev_err(hdev->dev,
			"Timeout during MMU hop0 config of asid %d\n", asid);
		return rc;
	}

	return 0;
}

static int gaudi_send_heartbeat(struct hl_device *hdev)
{
	struct gaudi_device *gaudi = hdev->asic_specific;

	if (!(gaudi->hw_cap_initialized & HW_CAP_CPU_Q))
		return 0;

	return hl_fw_send_heartbeat(hdev);
}

static int gaudi_cpucp_info_get(struct hl_device *hdev)
{
	struct gaudi_device *gaudi = hdev->asic_specific;
	struct asic_fixed_properties *prop = &hdev->asic_prop;
	int rc;

	if (!(gaudi->hw_cap_initialized & HW_CAP_CPU_Q))
		return 0;

	rc = hl_fw_cpucp_handshake(hdev, mmCPU_BOOT_DEV_STS0,
					mmCPU_BOOT_DEV_STS1, mmCPU_BOOT_ERR0,
					mmCPU_BOOT_ERR1);
	if (rc)
		return rc;

	if (!strlen(prop->cpucp_info.card_name))
		strncpy(prop->cpucp_info.card_name, GAUDI_DEFAULT_CARD_NAME,
				CARD_NAME_MAX_LEN);

	hdev->card_type = le32_to_cpu(hdev->asic_prop.cpucp_info.card_type);

	set_default_power_values(hdev);

	return 0;
}

static bool gaudi_is_device_idle(struct hl_device *hdev, u64 *mask_arr,
					u8 mask_len, struct seq_file *s)
{
	struct gaudi_device *gaudi = hdev->asic_specific;
	const char *fmt = "%-5d%-9s%#-14x%#-12x%#x\n";
	const char *mme_slave_fmt = "%-5d%-9s%-14s%-12s%#x\n";
	const char *nic_fmt = "%-5d%-9s%#-14x%#x\n";
	unsigned long *mask = (unsigned long *)mask_arr;
	u32 qm_glbl_sts0, qm_cgm_sts, dma_core_sts0, tpc_cfg_sts, mme_arch_sts;
	bool is_idle = true, is_eng_idle, is_slave;
	u64 offset;
	int i, dma_id, port;

	if (s)
		seq_puts(s,
			"\nDMA  is_idle  QM_GLBL_STS0  QM_CGM_STS  DMA_CORE_STS0\n"
			"---  -------  ------------  ----------  -------------\n");

	for (i = 0 ; i < DMA_NUMBER_OF_CHNLS ; i++) {
		dma_id = gaudi_dma_assignment[i];
		offset = dma_id * DMA_QMAN_OFFSET;

		qm_glbl_sts0 = RREG32(mmDMA0_QM_GLBL_STS0 + offset);
		qm_cgm_sts = RREG32(mmDMA0_QM_CGM_STS + offset);
		dma_core_sts0 = RREG32(mmDMA0_CORE_STS0 + offset);
		is_eng_idle = IS_QM_IDLE(qm_glbl_sts0, qm_cgm_sts) &&
				IS_DMA_IDLE(dma_core_sts0);
		is_idle &= is_eng_idle;

		if (mask && !is_eng_idle)
			set_bit(GAUDI_ENGINE_ID_DMA_0 + dma_id, mask);
		if (s)
			seq_printf(s, fmt, dma_id,
				is_eng_idle ? "Y" : "N", qm_glbl_sts0,
				qm_cgm_sts, dma_core_sts0);
	}

	if (s)
		seq_puts(s,
			"\nTPC  is_idle  QM_GLBL_STS0  QM_CGM_STS  CFG_STATUS\n"
			"---  -------  ------------  ----------  ----------\n");

	for (i = 0 ; i < TPC_NUMBER_OF_ENGINES ; i++) {
		offset = i * TPC_QMAN_OFFSET;
		qm_glbl_sts0 = RREG32(mmTPC0_QM_GLBL_STS0 + offset);
		qm_cgm_sts = RREG32(mmTPC0_QM_CGM_STS + offset);
		tpc_cfg_sts = RREG32(mmTPC0_CFG_STATUS + offset);
		is_eng_idle = IS_QM_IDLE(qm_glbl_sts0, qm_cgm_sts) &&
				IS_TPC_IDLE(tpc_cfg_sts);
		is_idle &= is_eng_idle;

		if (mask && !is_eng_idle)
			set_bit(GAUDI_ENGINE_ID_TPC_0 + i, mask);
		if (s)
			seq_printf(s, fmt, i,
				is_eng_idle ? "Y" : "N",
				qm_glbl_sts0, qm_cgm_sts, tpc_cfg_sts);
	}

	if (s)
		seq_puts(s,
			"\nMME  is_idle  QM_GLBL_STS0  QM_CGM_STS  ARCH_STATUS\n"
			"---  -------  ------------  ----------  -----------\n");

	for (i = 0 ; i < MME_NUMBER_OF_ENGINES ; i++) {
		offset = i * MME_QMAN_OFFSET;
		mme_arch_sts = RREG32(mmMME0_CTRL_ARCH_STATUS + offset);
		is_eng_idle = IS_MME_IDLE(mme_arch_sts);

		/* MME 1 & 3 are slaves, no need to check their QMANs */
		is_slave = i % 2;
		if (!is_slave) {
			qm_glbl_sts0 = RREG32(mmMME0_QM_GLBL_STS0 + offset);
			qm_cgm_sts = RREG32(mmMME0_QM_CGM_STS + offset);
			is_eng_idle &= IS_QM_IDLE(qm_glbl_sts0, qm_cgm_sts);
		}

		is_idle &= is_eng_idle;

		if (mask && !is_eng_idle)
			set_bit(GAUDI_ENGINE_ID_MME_0 + i, mask);
		if (s) {
			if (!is_slave)
				seq_printf(s, fmt, i,
					is_eng_idle ? "Y" : "N",
					qm_glbl_sts0, qm_cgm_sts, mme_arch_sts);
			else
				seq_printf(s, mme_slave_fmt, i,
					is_eng_idle ? "Y" : "N", "-",
					"-", mme_arch_sts);
		}
	}

	if (s)
		seq_puts(s, "\nNIC  is_idle  QM_GLBL_STS0  QM_CGM_STS\n"
				"---  -------  ------------  ----------\n");

	for (i = 0 ; i < (NIC_NUMBER_OF_ENGINES / 2) ; i++) {
		offset = i * NIC_MACRO_QMAN_OFFSET;
		port = 2 * i;
		if (gaudi->hw_cap_initialized & BIT(HW_CAP_NIC_SHIFT + port)) {
			qm_glbl_sts0 = RREG32(mmNIC0_QM0_GLBL_STS0 + offset);
			qm_cgm_sts = RREG32(mmNIC0_QM0_CGM_STS + offset);
			is_eng_idle = IS_QM_IDLE(qm_glbl_sts0, qm_cgm_sts);
			is_idle &= is_eng_idle;

			if (mask && !is_eng_idle)
				set_bit(GAUDI_ENGINE_ID_NIC_0 + port, mask);
			if (s)
				seq_printf(s, nic_fmt, port,
						is_eng_idle ? "Y" : "N",
						qm_glbl_sts0, qm_cgm_sts);
		}

		port = 2 * i + 1;
		if (gaudi->hw_cap_initialized & BIT(HW_CAP_NIC_SHIFT + port)) {
			qm_glbl_sts0 = RREG32(mmNIC0_QM1_GLBL_STS0 + offset);
			qm_cgm_sts = RREG32(mmNIC0_QM1_CGM_STS + offset);
			is_eng_idle = IS_QM_IDLE(qm_glbl_sts0, qm_cgm_sts);
			is_idle &= is_eng_idle;

			if (mask && !is_eng_idle)
				set_bit(GAUDI_ENGINE_ID_NIC_0 + port, mask);
			if (s)
				seq_printf(s, nic_fmt, port,
						is_eng_idle ? "Y" : "N",
						qm_glbl_sts0, qm_cgm_sts);
		}
	}

	if (s)
		seq_puts(s, "\n");

	return is_idle;
}

static void gaudi_hw_queues_lock(struct hl_device *hdev)
	__acquires(&gaudi->hw_queues_lock)
{
	struct gaudi_device *gaudi = hdev->asic_specific;

	spin_lock(&gaudi->hw_queues_lock);
}

static void gaudi_hw_queues_unlock(struct hl_device *hdev)
	__releases(&gaudi->hw_queues_lock)
{
	struct gaudi_device *gaudi = hdev->asic_specific;

	spin_unlock(&gaudi->hw_queues_lock);
}

static u32 gaudi_get_pci_id(struct hl_device *hdev)
{
	return hdev->pdev->device;
}

static int gaudi_get_eeprom_data(struct hl_device *hdev, void *data,
				size_t max_size)
{
	struct gaudi_device *gaudi = hdev->asic_specific;

	if (!(gaudi->hw_cap_initialized & HW_CAP_CPU_Q))
		return 0;

	return hl_fw_get_eeprom_data(hdev, data, max_size);
}

static int gaudi_get_monitor_dump(struct hl_device *hdev, void *data)
{
	struct gaudi_device *gaudi = hdev->asic_specific;

	if (!(gaudi->hw_cap_initialized & HW_CAP_CPU_Q))
		return 0;

	return hl_fw_get_monitor_dump(hdev, data);
}

/*
 * this function should be used only during initialization and/or after reset,
 * when there are no active users.
 */
static int gaudi_run_tpc_kernel(struct hl_device *hdev, u64 tpc_kernel,	u32 tpc_id)
{
	u64 kernel_timeout;
	u32 status, offset;
	int rc;

	offset = tpc_id * (mmTPC1_CFG_STATUS - mmTPC0_CFG_STATUS);

	if (hdev->pldm)
		kernel_timeout = GAUDI_PLDM_TPC_KERNEL_WAIT_USEC;
	else
		kernel_timeout = HL_DEVICE_TIMEOUT_USEC;

	WREG32(mmTPC0_CFG_QM_KERNEL_BASE_ADDRESS_LOW + offset,
			lower_32_bits(tpc_kernel));
	WREG32(mmTPC0_CFG_QM_KERNEL_BASE_ADDRESS_HIGH + offset,
			upper_32_bits(tpc_kernel));

	WREG32(mmTPC0_CFG_ICACHE_BASE_ADDERESS_LOW + offset,
			lower_32_bits(tpc_kernel));
	WREG32(mmTPC0_CFG_ICACHE_BASE_ADDERESS_HIGH + offset,
			upper_32_bits(tpc_kernel));
	/* set a valid LUT pointer, content is of no significance */
	WREG32(mmTPC0_CFG_LUT_FUNC256_BASE_ADDR_LO + offset,
			lower_32_bits(tpc_kernel));
	WREG32(mmTPC0_CFG_LUT_FUNC256_BASE_ADDR_HI + offset,
			upper_32_bits(tpc_kernel));

	WREG32(mmTPC0_CFG_QM_SYNC_OBJECT_ADDR + offset,
			lower_32_bits(CFG_BASE +
				mmSYNC_MNGR_E_N_SYNC_MNGR_OBJS_SOB_OBJ_0));

	WREG32(mmTPC0_CFG_TPC_CMD + offset,
			(1 << TPC0_CFG_TPC_CMD_ICACHE_INVALIDATE_SHIFT |
			1 << TPC0_CFG_TPC_CMD_ICACHE_PREFETCH_64KB_SHIFT));
	/* wait a bit for the engine to start executing */
	usleep_range(1000, 1500);

	/* wait until engine has finished executing */
	rc = hl_poll_timeout(
		hdev,
		mmTPC0_CFG_STATUS + offset,
		status,
		(status & TPC0_CFG_STATUS_VECTOR_PIPE_EMPTY_MASK) ==
				TPC0_CFG_STATUS_VECTOR_PIPE_EMPTY_MASK,
		1000,
		kernel_timeout);

	if (rc) {
		dev_err(hdev->dev,
			"Timeout while waiting for TPC%d icache prefetch\n",
			tpc_id);
		return -EIO;
	}

	WREG32(mmTPC0_CFG_TPC_EXECUTE + offset,
			1 << TPC0_CFG_TPC_EXECUTE_V_SHIFT);

	/* wait a bit for the engine to start executing */
	usleep_range(1000, 1500);

	/* wait until engine has finished executing */
	rc = hl_poll_timeout(
		hdev,
		mmTPC0_CFG_STATUS + offset,
		status,
		(status & TPC0_CFG_STATUS_VECTOR_PIPE_EMPTY_MASK) ==
				TPC0_CFG_STATUS_VECTOR_PIPE_EMPTY_MASK,
		1000,
		kernel_timeout);

	if (rc) {
		dev_err(hdev->dev,
			"Timeout while waiting for TPC%d vector pipe\n",
			tpc_id);
		return -EIO;
	}

	rc = hl_poll_timeout(
		hdev,
		mmTPC0_CFG_WQ_INFLIGHT_CNTR + offset,
		status,
		(status == 0),
		1000,
		kernel_timeout);

	if (rc) {
		dev_err(hdev->dev,
			"Timeout while waiting for TPC%d kernel to execute\n",
			tpc_id);
		return -EIO;
	}

	return 0;
}

static int gaudi_internal_cb_pool_init(struct hl_device *hdev,
		struct hl_ctx *ctx)
{
	struct gaudi_device *gaudi = hdev->asic_specific;
	int min_alloc_order, rc, collective_cb_size;

	if (!(gaudi->hw_cap_initialized & HW_CAP_MMU))
		return 0;

	hdev->internal_cb_pool_virt_addr = hl_asic_dma_alloc_coherent(hdev,
							HOST_SPACE_INTERNAL_CB_SZ,
							&hdev->internal_cb_pool_dma_addr,
							GFP_KERNEL | __GFP_ZERO);

	if (!hdev->internal_cb_pool_virt_addr)
		return -ENOMEM;

	collective_cb_size = sizeof(struct packet_msg_short) * 5 +
			sizeof(struct packet_fence);
	min_alloc_order = ilog2(collective_cb_size);

	hdev->internal_cb_pool = gen_pool_create(min_alloc_order, -1);
	if (!hdev->internal_cb_pool) {
		dev_err(hdev->dev,
			"Failed to create internal CB pool\n");
		rc = -ENOMEM;
		goto free_internal_cb_pool;
	}

	rc = gen_pool_add(hdev->internal_cb_pool,
				(uintptr_t) hdev->internal_cb_pool_virt_addr,
				HOST_SPACE_INTERNAL_CB_SZ, -1);
	if (rc) {
		dev_err(hdev->dev,
			"Failed to add memory to internal CB pool\n");
		rc = -EFAULT;
		goto destroy_internal_cb_pool;
	}

	hdev->internal_cb_va_base = hl_reserve_va_block(hdev, ctx,
			HL_VA_RANGE_TYPE_HOST, HOST_SPACE_INTERNAL_CB_SZ,
			HL_MMU_VA_ALIGNMENT_NOT_NEEDED);

	if (!hdev->internal_cb_va_base) {
		rc = -ENOMEM;
		goto destroy_internal_cb_pool;
	}

	mutex_lock(&ctx->mmu_lock);
	rc = hl_mmu_map_contiguous(ctx, hdev->internal_cb_va_base,
			hdev->internal_cb_pool_dma_addr,
			HOST_SPACE_INTERNAL_CB_SZ);

	hl_mmu_invalidate_cache(hdev, false, MMU_OP_USERPTR);
	mutex_unlock(&ctx->mmu_lock);

	if (rc)
		goto unreserve_internal_cb_pool;

	return 0;

unreserve_internal_cb_pool:
	hl_unreserve_va_block(hdev, ctx, hdev->internal_cb_va_base,
			HOST_SPACE_INTERNAL_CB_SZ);
destroy_internal_cb_pool:
	gen_pool_destroy(hdev->internal_cb_pool);
free_internal_cb_pool:
	hl_asic_dma_free_coherent(hdev, HOST_SPACE_INTERNAL_CB_SZ, hdev->internal_cb_pool_virt_addr,
					hdev->internal_cb_pool_dma_addr);

	return rc;
}

static void gaudi_internal_cb_pool_fini(struct hl_device *hdev,
		struct hl_ctx *ctx)
{
	struct gaudi_device *gaudi = hdev->asic_specific;

	if (!(gaudi->hw_cap_initialized & HW_CAP_MMU))
		return;

	mutex_lock(&ctx->mmu_lock);
	hl_mmu_unmap_contiguous(ctx, hdev->internal_cb_va_base,
			HOST_SPACE_INTERNAL_CB_SZ);
	hl_unreserve_va_block(hdev, ctx, hdev->internal_cb_va_base,
			HOST_SPACE_INTERNAL_CB_SZ);
	hl_mmu_invalidate_cache(hdev, true, MMU_OP_USERPTR);
	mutex_unlock(&ctx->mmu_lock);

	gen_pool_destroy(hdev->internal_cb_pool);

	hl_asic_dma_free_coherent(hdev, HOST_SPACE_INTERNAL_CB_SZ, hdev->internal_cb_pool_virt_addr,
					hdev->internal_cb_pool_dma_addr);
}

static int gaudi_ctx_init(struct hl_ctx *ctx)
{
	int rc;

	if (ctx->asid == HL_KERNEL_ASID_ID)
		return 0;

	rc = gaudi_internal_cb_pool_init(ctx->hdev, ctx);
	if (rc)
		return rc;

	rc = gaudi_restore_user_registers(ctx->hdev);
	if (rc)
		gaudi_internal_cb_pool_fini(ctx->hdev, ctx);

	return rc;
}

static void gaudi_ctx_fini(struct hl_ctx *ctx)
{
	if (ctx->asid == HL_KERNEL_ASID_ID)
		return;

	gaudi_internal_cb_pool_fini(ctx->hdev, ctx);
}

static int gaudi_pre_schedule_cs(struct hl_cs *cs)
{
	return 0;
}

static u32 gaudi_get_queue_id_for_cq(struct hl_device *hdev, u32 cq_idx)
{
	return gaudi_cq_assignment[cq_idx];
}

static u32 gaudi_get_signal_cb_size(struct hl_device *hdev)
{
	return sizeof(struct packet_msg_short) +
			sizeof(struct packet_msg_prot) * 2;
}

static u32 gaudi_get_wait_cb_size(struct hl_device *hdev)
{
	return sizeof(struct packet_msg_short) * 4 +
			sizeof(struct packet_fence) +
			sizeof(struct packet_msg_prot) * 2;
}

static u32 gaudi_get_sob_addr(struct hl_device *hdev, u32 sob_id)
{
	return mmSYNC_MNGR_W_S_SYNC_MNGR_OBJS_SOB_OBJ_0 + (sob_id * 4);
}

static u32 gaudi_gen_signal_cb(struct hl_device *hdev, void *data, u16 sob_id,
				u32 size, bool eb)
{
	struct hl_cb *cb = (struct hl_cb *) data;
	struct packet_msg_short *pkt;
	u32 value, ctl, pkt_size = sizeof(*pkt);

	pkt = cb->kernel_address + size;
	memset(pkt, 0, pkt_size);

	/* Inc by 1, Mode ADD */
	value = FIELD_PREP(GAUDI_PKT_SHORT_VAL_SOB_SYNC_VAL_MASK, 1);
	value |= FIELD_PREP(GAUDI_PKT_SHORT_VAL_SOB_MOD_MASK, 1);

	ctl = FIELD_PREP(GAUDI_PKT_SHORT_CTL_ADDR_MASK, sob_id * 4);
	ctl |= FIELD_PREP(GAUDI_PKT_SHORT_CTL_OP_MASK, 0); /* write the value */
	ctl |= FIELD_PREP(GAUDI_PKT_SHORT_CTL_BASE_MASK, 3); /* W_S SOB base */
	ctl |= FIELD_PREP(GAUDI_PKT_CTL_OPCODE_MASK, PACKET_MSG_SHORT);
	ctl |= FIELD_PREP(GAUDI_PKT_CTL_EB_MASK, eb);
	ctl |= FIELD_PREP(GAUDI_PKT_CTL_RB_MASK, 1);
	ctl |= FIELD_PREP(GAUDI_PKT_CTL_MB_MASK, 1);

	pkt->value = cpu_to_le32(value);
	pkt->ctl = cpu_to_le32(ctl);

	return size + pkt_size;
}

static u32 gaudi_add_mon_msg_short(struct packet_msg_short *pkt, u32 value,
					u16 addr)
{
	u32 ctl, pkt_size = sizeof(*pkt);

	memset(pkt, 0, pkt_size);

	ctl = FIELD_PREP(GAUDI_PKT_SHORT_CTL_ADDR_MASK, addr);
	ctl |= FIELD_PREP(GAUDI_PKT_SHORT_CTL_BASE_MASK, 2);  /* W_S MON base */
	ctl |= FIELD_PREP(GAUDI_PKT_CTL_OPCODE_MASK, PACKET_MSG_SHORT);
	ctl |= FIELD_PREP(GAUDI_PKT_CTL_EB_MASK, 0);
	ctl |= FIELD_PREP(GAUDI_PKT_CTL_RB_MASK, 1);
	ctl |= FIELD_PREP(GAUDI_PKT_CTL_MB_MASK, 0); /* last pkt MB */

	pkt->value = cpu_to_le32(value);
	pkt->ctl = cpu_to_le32(ctl);

	return pkt_size;
}

static u32 gaudi_add_arm_monitor_pkt(struct hl_device *hdev,
		struct packet_msg_short *pkt, u16 sob_base, u8 sob_mask,
		u16 sob_val, u16 mon_id)
{
	u64 monitor_base;
	u32 ctl, value, pkt_size = sizeof(*pkt);
	u16 msg_addr_offset;
	u8 mask;

	if (hl_gen_sob_mask(sob_base, sob_mask, &mask)) {
		dev_err(hdev->dev,
			"sob_base %u (mask %#x) is not valid\n",
			sob_base, sob_mask);
		return 0;
	}

	/*
	 * monitor_base should be the content of the base0 address registers,
	 * so it will be added to the msg short offsets
	 */
	monitor_base = mmSYNC_MNGR_W_S_SYNC_MNGR_OBJS_MON_PAY_ADDRL_0;

	msg_addr_offset =
		(mmSYNC_MNGR_W_S_SYNC_MNGR_OBJS_MON_ARM_0 + mon_id * 4) -
				monitor_base;

	memset(pkt, 0, pkt_size);

	/* Monitor config packet: bind the monitor to a sync object */
	value = FIELD_PREP(GAUDI_PKT_SHORT_VAL_MON_SYNC_GID_MASK, sob_base / 8);
	value |= FIELD_PREP(GAUDI_PKT_SHORT_VAL_MON_SYNC_VAL_MASK, sob_val);
	value |= FIELD_PREP(GAUDI_PKT_SHORT_VAL_MON_MODE_MASK,
			0); /* GREATER OR EQUAL*/
	value |= FIELD_PREP(GAUDI_PKT_SHORT_VAL_MON_MASK_MASK, mask);

	ctl = FIELD_PREP(GAUDI_PKT_SHORT_CTL_ADDR_MASK, msg_addr_offset);
	ctl |= FIELD_PREP(GAUDI_PKT_SHORT_CTL_OP_MASK, 0); /* write the value */
	ctl |= FIELD_PREP(GAUDI_PKT_SHORT_CTL_BASE_MASK, 2); /* W_S MON base */
	ctl |= FIELD_PREP(GAUDI_PKT_CTL_OPCODE_MASK, PACKET_MSG_SHORT);
	ctl |= FIELD_PREP(GAUDI_PKT_CTL_EB_MASK, 0);
	ctl |= FIELD_PREP(GAUDI_PKT_CTL_RB_MASK, 1);
	ctl |= FIELD_PREP(GAUDI_PKT_CTL_MB_MASK, 1);

	pkt->value = cpu_to_le32(value);
	pkt->ctl = cpu_to_le32(ctl);

	return pkt_size;
}

static u32 gaudi_add_fence_pkt(struct packet_fence *pkt)
{
	u32 ctl, cfg, pkt_size = sizeof(*pkt);

	memset(pkt, 0, pkt_size);

	cfg = FIELD_PREP(GAUDI_PKT_FENCE_CFG_DEC_VAL_MASK, 1);
	cfg |= FIELD_PREP(GAUDI_PKT_FENCE_CFG_TARGET_VAL_MASK, 1);
	cfg |= FIELD_PREP(GAUDI_PKT_FENCE_CFG_ID_MASK, 2);

	ctl = FIELD_PREP(GAUDI_PKT_CTL_OPCODE_MASK, PACKET_FENCE);
	ctl |= FIELD_PREP(GAUDI_PKT_CTL_EB_MASK, 0);
	ctl |= FIELD_PREP(GAUDI_PKT_CTL_RB_MASK, 1);
	ctl |= FIELD_PREP(GAUDI_PKT_CTL_MB_MASK, 1);

	pkt->cfg = cpu_to_le32(cfg);
	pkt->ctl = cpu_to_le32(ctl);

	return pkt_size;
}

static int gaudi_get_fence_addr(struct hl_device *hdev, u32 queue_id, u64 *addr)
{
	u32 offset, nic_index;

	switch (queue_id) {
	case GAUDI_QUEUE_ID_DMA_0_0:
		offset = mmDMA0_QM_CP_FENCE2_RDATA_0;
		break;
	case GAUDI_QUEUE_ID_DMA_0_1:
		offset = mmDMA0_QM_CP_FENCE2_RDATA_1;
		break;
	case GAUDI_QUEUE_ID_DMA_0_2:
		offset = mmDMA0_QM_CP_FENCE2_RDATA_2;
		break;
	case GAUDI_QUEUE_ID_DMA_0_3:
		offset = mmDMA0_QM_CP_FENCE2_RDATA_3;
		break;
	case GAUDI_QUEUE_ID_DMA_1_0:
		offset = mmDMA1_QM_CP_FENCE2_RDATA_0;
		break;
	case GAUDI_QUEUE_ID_DMA_1_1:
		offset = mmDMA1_QM_CP_FENCE2_RDATA_1;
		break;
	case GAUDI_QUEUE_ID_DMA_1_2:
		offset = mmDMA1_QM_CP_FENCE2_RDATA_2;
		break;
	case GAUDI_QUEUE_ID_DMA_1_3:
		offset = mmDMA1_QM_CP_FENCE2_RDATA_3;
		break;
	case GAUDI_QUEUE_ID_DMA_5_0:
		offset = mmDMA5_QM_CP_FENCE2_RDATA_0;
		break;
	case GAUDI_QUEUE_ID_DMA_5_1:
		offset = mmDMA5_QM_CP_FENCE2_RDATA_1;
		break;
	case GAUDI_QUEUE_ID_DMA_5_2:
		offset = mmDMA5_QM_CP_FENCE2_RDATA_2;
		break;
	case GAUDI_QUEUE_ID_DMA_5_3:
		offset = mmDMA5_QM_CP_FENCE2_RDATA_3;
		break;
	case GAUDI_QUEUE_ID_TPC_7_0:
		offset = mmTPC7_QM_CP_FENCE2_RDATA_0;
		break;
	case GAUDI_QUEUE_ID_TPC_7_1:
		offset = mmTPC7_QM_CP_FENCE2_RDATA_1;
		break;
	case GAUDI_QUEUE_ID_TPC_7_2:
		offset = mmTPC7_QM_CP_FENCE2_RDATA_2;
		break;
	case GAUDI_QUEUE_ID_TPC_7_3:
		offset = mmTPC7_QM_CP_FENCE2_RDATA_3;
		break;
	case GAUDI_QUEUE_ID_NIC_0_0:
	case GAUDI_QUEUE_ID_NIC_1_0:
	case GAUDI_QUEUE_ID_NIC_2_0:
	case GAUDI_QUEUE_ID_NIC_3_0:
	case GAUDI_QUEUE_ID_NIC_4_0:
	case GAUDI_QUEUE_ID_NIC_5_0:
	case GAUDI_QUEUE_ID_NIC_6_0:
	case GAUDI_QUEUE_ID_NIC_7_0:
	case GAUDI_QUEUE_ID_NIC_8_0:
	case GAUDI_QUEUE_ID_NIC_9_0:
		nic_index = (queue_id - GAUDI_QUEUE_ID_NIC_0_0) >> 2;
		offset = mmNIC0_QM0_CP_FENCE2_RDATA_0 +
				(nic_index >> 1) * NIC_MACRO_QMAN_OFFSET +
				(nic_index & 0x1) * NIC_ENGINE_QMAN_OFFSET;
		break;
	case GAUDI_QUEUE_ID_NIC_0_1:
	case GAUDI_QUEUE_ID_NIC_1_1:
	case GAUDI_QUEUE_ID_NIC_2_1:
	case GAUDI_QUEUE_ID_NIC_3_1:
	case GAUDI_QUEUE_ID_NIC_4_1:
	case GAUDI_QUEUE_ID_NIC_5_1:
	case GAUDI_QUEUE_ID_NIC_6_1:
	case GAUDI_QUEUE_ID_NIC_7_1:
	case GAUDI_QUEUE_ID_NIC_8_1:
	case GAUDI_QUEUE_ID_NIC_9_1:
		nic_index = (queue_id - GAUDI_QUEUE_ID_NIC_0_1) >> 2;
		offset = mmNIC0_QM0_CP_FENCE2_RDATA_1 +
				(nic_index >> 1) * NIC_MACRO_QMAN_OFFSET +
				(nic_index & 0x1) * NIC_ENGINE_QMAN_OFFSET;
		break;
	case GAUDI_QUEUE_ID_NIC_0_2:
	case GAUDI_QUEUE_ID_NIC_1_2:
	case GAUDI_QUEUE_ID_NIC_2_2:
	case GAUDI_QUEUE_ID_NIC_3_2:
	case GAUDI_QUEUE_ID_NIC_4_2:
	case GAUDI_QUEUE_ID_NIC_5_2:
	case GAUDI_QUEUE_ID_NIC_6_2:
	case GAUDI_QUEUE_ID_NIC_7_2:
	case GAUDI_QUEUE_ID_NIC_8_2:
	case GAUDI_QUEUE_ID_NIC_9_2:
		nic_index = (queue_id - GAUDI_QUEUE_ID_NIC_0_2) >> 2;
		offset = mmNIC0_QM0_CP_FENCE2_RDATA_2 +
				(nic_index >> 1) * NIC_MACRO_QMAN_OFFSET +
				(nic_index & 0x1) * NIC_ENGINE_QMAN_OFFSET;
		break;
	case GAUDI_QUEUE_ID_NIC_0_3:
	case GAUDI_QUEUE_ID_NIC_1_3:
	case GAUDI_QUEUE_ID_NIC_2_3:
	case GAUDI_QUEUE_ID_NIC_3_3:
	case GAUDI_QUEUE_ID_NIC_4_3:
	case GAUDI_QUEUE_ID_NIC_5_3:
	case GAUDI_QUEUE_ID_NIC_6_3:
	case GAUDI_QUEUE_ID_NIC_7_3:
	case GAUDI_QUEUE_ID_NIC_8_3:
	case GAUDI_QUEUE_ID_NIC_9_3:
		nic_index = (queue_id - GAUDI_QUEUE_ID_NIC_0_3) >> 2;
		offset = mmNIC0_QM0_CP_FENCE2_RDATA_3 +
				(nic_index >> 1) * NIC_MACRO_QMAN_OFFSET +
				(nic_index & 0x1) * NIC_ENGINE_QMAN_OFFSET;
		break;
	default:
		return -EINVAL;
	}

	*addr = CFG_BASE + offset;

	return 0;
}

static u32 gaudi_add_mon_pkts(void *buf, u16 mon_id, u64 fence_addr)
{
	u64 monitor_base;
	u32 size = 0;
	u16 msg_addr_offset;

	/*
	 * monitor_base should be the content of the base0 address registers,
	 * so it will be added to the msg short offsets
	 */
	monitor_base = mmSYNC_MNGR_W_S_SYNC_MNGR_OBJS_MON_PAY_ADDRL_0;

	/* First monitor config packet: low address of the sync */
	msg_addr_offset =
		(mmSYNC_MNGR_W_S_SYNC_MNGR_OBJS_MON_PAY_ADDRL_0 + mon_id * 4) -
				monitor_base;

	size += gaudi_add_mon_msg_short(buf + size, (u32) fence_addr,
					msg_addr_offset);

	/* Second monitor config packet: high address of the sync */
	msg_addr_offset =
		(mmSYNC_MNGR_W_S_SYNC_MNGR_OBJS_MON_PAY_ADDRH_0 + mon_id * 4) -
				monitor_base;

	size += gaudi_add_mon_msg_short(buf + size, (u32) (fence_addr >> 32),
					msg_addr_offset);

	/*
	 * Third monitor config packet: the payload, i.e. what to write when the
	 * sync triggers
	 */
	msg_addr_offset =
		(mmSYNC_MNGR_W_S_SYNC_MNGR_OBJS_MON_PAY_DATA_0 + mon_id * 4) -
				monitor_base;

	size += gaudi_add_mon_msg_short(buf + size, 1, msg_addr_offset);

	return size;
}

static u32 gaudi_gen_wait_cb(struct hl_device *hdev,
				struct hl_gen_wait_properties *prop)
{
	struct hl_cb *cb = (struct hl_cb *) prop->data;
	void *buf = cb->kernel_address;
	u64 fence_addr = 0;
	u32 size = prop->size;

	if (gaudi_get_fence_addr(hdev, prop->q_idx, &fence_addr)) {
		dev_crit(hdev->dev, "wrong queue id %d for wait packet\n",
				prop->q_idx);
		return 0;
	}

	size += gaudi_add_mon_pkts(buf + size, prop->mon_id, fence_addr);
	size += gaudi_add_arm_monitor_pkt(hdev, buf + size, prop->sob_base,
			prop->sob_mask, prop->sob_val, prop->mon_id);
	size += gaudi_add_fence_pkt(buf + size);

	return size;
}

static void gaudi_reset_sob(struct hl_device *hdev, void *data)
{
	struct hl_hw_sob *hw_sob = (struct hl_hw_sob *) data;

	dev_dbg(hdev->dev, "reset SOB, q_idx: %d, sob_id: %d\n", hw_sob->q_idx,
		hw_sob->sob_id);

	WREG32(mmSYNC_MNGR_W_S_SYNC_MNGR_OBJS_SOB_OBJ_0 +
			hw_sob->sob_id * 4, 0);

	kref_init(&hw_sob->kref);
}

static u64 gaudi_get_device_time(struct hl_device *hdev)
{
	u64 device_time = ((u64) RREG32(mmPSOC_TIMESTAMP_CNTCVU)) << 32;

	return device_time | RREG32(mmPSOC_TIMESTAMP_CNTCVL);
}

static int gaudi_get_hw_block_id(struct hl_device *hdev, u64 block_addr,
				u32 *block_size, u32 *block_id)
{
	return -EPERM;
}

static int gaudi_block_mmap(struct hl_device *hdev,
				struct vm_area_struct *vma,
				u32 block_id, u32 block_size)
{
	return -EPERM;
}

static void gaudi_enable_events_from_fw(struct hl_device *hdev)
{
	struct cpu_dyn_regs *dyn_regs =
			&hdev->fw_loader.dynamic_loader.comm_desc.cpu_dyn_regs;
	u32 irq_handler_offset = hdev->asic_prop.gic_interrupts_enable ?
			mmGIC_DISTRIBUTOR__5_GICD_SETSPI_NSR :
			le32_to_cpu(dyn_regs->gic_host_ints_irq);

	WREG32(irq_handler_offset,
		gaudi_irq_map_table[GAUDI_EVENT_INTS_REGISTER].cpu_id);
}

static int gaudi_ack_mmu_page_fault_or_access_error(struct hl_device *hdev, u64 mmu_cap_mask)
{
	return -EINVAL;
}

static int gaudi_map_pll_idx_to_fw_idx(u32 pll_idx)
{
	switch (pll_idx) {
	case HL_GAUDI_CPU_PLL: return CPU_PLL;
	case HL_GAUDI_PCI_PLL: return PCI_PLL;
	case HL_GAUDI_NIC_PLL: return NIC_PLL;
	case HL_GAUDI_DMA_PLL: return DMA_PLL;
	case HL_GAUDI_MESH_PLL: return MESH_PLL;
	case HL_GAUDI_MME_PLL: return MME_PLL;
	case HL_GAUDI_TPC_PLL: return TPC_PLL;
	case HL_GAUDI_IF_PLL: return IF_PLL;
	case HL_GAUDI_SRAM_PLL: return SRAM_PLL;
	case HL_GAUDI_HBM_PLL: return HBM_PLL;
	default: return -EINVAL;
	}
}

static int gaudi_add_sync_to_engine_map_entry(
	struct hl_sync_to_engine_map *map, u32 reg_value,
	enum hl_sync_engine_type engine_type, u32 engine_id)
{
	struct hl_sync_to_engine_map_entry *entry;

	/* Reg value represents a partial address of sync object,
	 * it is used as unique identifier. For this we need to
	 * clear the cutoff cfg base bits from the value.
	 */
	if (reg_value == 0 || reg_value == 0xffffffff)
		return 0;
	reg_value -= lower_32_bits(CFG_BASE);

	/* create a new hash entry */
	entry = kzalloc(sizeof(*entry), GFP_KERNEL);
	if (!entry)
		return -ENOMEM;
	entry->engine_type = engine_type;
	entry->engine_id = engine_id;
	entry->sync_id = reg_value;
	hash_add(map->tb, &entry->node, reg_value);

	return 0;
}

static int gaudi_gen_sync_to_engine_map(struct hl_device *hdev,
				struct hl_sync_to_engine_map *map)
{
	struct hl_state_dump_specs *sds = &hdev->state_dump_specs;
	int i, j, rc;
	u32 reg_value;

	/* Iterate over TPC engines */
	for (i = 0; i < sds->props[SP_NUM_OF_TPC_ENGINES]; ++i) {

		reg_value = RREG32(sds->props[SP_TPC0_CFG_SO] +
					sds->props[SP_NEXT_TPC] * i);

		rc = gaudi_add_sync_to_engine_map_entry(map, reg_value,
							ENGINE_TPC, i);
		if (rc)
			goto free_sync_to_engine_map;
	}

	/* Iterate over MME engines */
	for (i = 0; i < sds->props[SP_NUM_OF_MME_ENGINES]; ++i) {
		for (j = 0; j < sds->props[SP_SUB_MME_ENG_NUM]; ++j) {

			reg_value = RREG32(sds->props[SP_MME_CFG_SO] +
						sds->props[SP_NEXT_MME] * i +
						j * sizeof(u32));

			rc = gaudi_add_sync_to_engine_map_entry(
				map, reg_value, ENGINE_MME,
				i * sds->props[SP_SUB_MME_ENG_NUM] + j);
			if (rc)
				goto free_sync_to_engine_map;
		}
	}

	/* Iterate over DMA engines */
	for (i = 0; i < sds->props[SP_NUM_OF_DMA_ENGINES]; ++i) {
		reg_value = RREG32(sds->props[SP_DMA_CFG_SO] +
					sds->props[SP_DMA_QUEUES_OFFSET] * i);
		rc = gaudi_add_sync_to_engine_map_entry(map, reg_value,
							ENGINE_DMA, i);
		if (rc)
			goto free_sync_to_engine_map;
	}

	return 0;

free_sync_to_engine_map:
	hl_state_dump_free_sync_to_engine_map(map);

	return rc;
}

static int gaudi_monitor_valid(struct hl_mon_state_dump *mon)
{
	return FIELD_GET(
		SYNC_MNGR_W_S_SYNC_MNGR_OBJS_MON_STATUS_0_VALID_MASK,
		mon->status);
}

static void gaudi_fill_sobs_from_mon(char *sobs, struct hl_mon_state_dump *mon)
{
	const size_t max_write = 10;
	u32 gid, mask, sob;
	int i, offset;

	/* Sync object ID is calculated as follows:
	 * (8 * group_id + cleared bits in mask)
	 */
	gid = FIELD_GET(SYNC_MNGR_W_S_SYNC_MNGR_OBJS_MON_ARM_0_SID_MASK,
			mon->arm_data);
	mask = FIELD_GET(SYNC_MNGR_W_S_SYNC_MNGR_OBJS_MON_ARM_0_MASK_MASK,
			mon->arm_data);

	for (i = 0, offset = 0; mask && offset < MONITOR_SOB_STRING_SIZE -
		max_write; mask >>= 1, i++) {
		if (!(mask & 1)) {
			sob = gid * MONITOR_MAX_SOBS + i;

			if (offset > 0)
				offset += snprintf(sobs + offset, max_write,
							", ");

			offset += snprintf(sobs + offset, max_write, "%u", sob);
		}
	}
}

static int gaudi_print_single_monitor(char **buf, size_t *size, size_t *offset,
				struct hl_device *hdev,
				struct hl_mon_state_dump *mon)
{
	const char *name;
	char scratch_buf1[BIN_REG_STRING_SIZE],
		scratch_buf2[BIN_REG_STRING_SIZE];
	char monitored_sobs[MONITOR_SOB_STRING_SIZE] = {0};

	name = hl_state_dump_get_monitor_name(hdev, mon);
	if (!name)
		name = "";

	gaudi_fill_sobs_from_mon(monitored_sobs, mon);

	return hl_snprintf_resize(
		buf, size, offset,
		"Mon id: %u%s, wait for group id: %u mask %s to reach val: %u and write %u to address 0x%llx. Pending: %s. Means sync objects [%s] are being monitored.",
		mon->id, name,
		FIELD_GET(SYNC_MNGR_W_S_SYNC_MNGR_OBJS_MON_ARM_0_SID_MASK,
				mon->arm_data),
		hl_format_as_binary(
			scratch_buf1, sizeof(scratch_buf1),
			FIELD_GET(
				SYNC_MNGR_W_S_SYNC_MNGR_OBJS_MON_ARM_0_MASK_MASK,
				mon->arm_data)),
		FIELD_GET(SYNC_MNGR_W_S_SYNC_MNGR_OBJS_MON_ARM_0_SOD_MASK,
				mon->arm_data),
		mon->wr_data,
		(((u64)mon->wr_addr_high) << 32) | mon->wr_addr_low,
		hl_format_as_binary(
			scratch_buf2, sizeof(scratch_buf2),
			FIELD_GET(
				SYNC_MNGR_W_S_SYNC_MNGR_OBJS_MON_STATUS_0_PENDING_MASK,
				mon->status)),
		monitored_sobs);
}


static int gaudi_print_fences_single_engine(
	struct hl_device *hdev, u64 base_offset, u64 status_base_offset,
	enum hl_sync_engine_type engine_type, u32 engine_id, char **buf,
	size_t *size, size_t *offset)
{
	struct hl_state_dump_specs *sds = &hdev->state_dump_specs;
	int rc = -ENOMEM, i;
	u32 *statuses, *fences;

	statuses = kcalloc(sds->props[SP_ENGINE_NUM_OF_QUEUES],
			sizeof(*statuses), GFP_KERNEL);
	if (!statuses)
		goto out;

	fences = kcalloc(sds->props[SP_ENGINE_NUM_OF_FENCES] *
				sds->props[SP_ENGINE_NUM_OF_QUEUES],
			 sizeof(*fences), GFP_KERNEL);
	if (!fences)
		goto free_status;

	for (i = 0; i < sds->props[SP_ENGINE_NUM_OF_FENCES]; ++i)
		statuses[i] = RREG32(status_base_offset + i * sizeof(u32));

	for (i = 0; i < sds->props[SP_ENGINE_NUM_OF_FENCES] *
				sds->props[SP_ENGINE_NUM_OF_QUEUES]; ++i)
		fences[i] = RREG32(base_offset + i * sizeof(u32));

	/* The actual print */
	for (i = 0; i < sds->props[SP_ENGINE_NUM_OF_QUEUES]; ++i) {
		u32 fence_id;
		u64 fence_cnt, fence_rdata;
		const char *engine_name;

		if (!FIELD_GET(TPC0_QM_CP_STS_0_FENCE_IN_PROGRESS_MASK,
			statuses[i]))
			continue;

		fence_id =
			FIELD_GET(TPC0_QM_CP_STS_0_FENCE_ID_MASK, statuses[i]);
		fence_cnt = base_offset + CFG_BASE +
			sizeof(u32) *
			(i + fence_id * sds->props[SP_ENGINE_NUM_OF_QUEUES]);
		fence_rdata = fence_cnt - sds->props[SP_FENCE0_CNT_OFFSET] +
				sds->props[SP_FENCE0_RDATA_OFFSET];
		engine_name = hl_sync_engine_to_string(engine_type);

		rc = hl_snprintf_resize(
			buf, size, offset,
			"%s%u, stream %u: fence id %u cnt = 0x%llx (%s%u_QM.CP_FENCE%u_CNT_%u) rdata = 0x%llx (%s%u_QM.CP_FENCE%u_RDATA_%u) value = %u, cp_status = %u\n",
			engine_name, engine_id,
			i, fence_id,
			fence_cnt, engine_name, engine_id, fence_id, i,
			fence_rdata, engine_name, engine_id, fence_id, i,
			fences[fence_id],
			statuses[i]);
		if (rc)
			goto free_fences;
	}

	rc = 0;

free_fences:
	kfree(fences);
free_status:
	kfree(statuses);
out:
	return rc;
}


static struct hl_state_dump_specs_funcs gaudi_state_dump_funcs = {
	.monitor_valid = gaudi_monitor_valid,
	.print_single_monitor = gaudi_print_single_monitor,
	.gen_sync_to_engine_map = gaudi_gen_sync_to_engine_map,
	.print_fences_single_engine = gaudi_print_fences_single_engine,
};

static void gaudi_state_dump_init(struct hl_device *hdev)
{
	struct hl_state_dump_specs *sds = &hdev->state_dump_specs;
	int i;

	for (i = 0; i < ARRAY_SIZE(gaudi_so_id_to_str); ++i)
		hash_add(sds->so_id_to_str_tb,
			&gaudi_so_id_to_str[i].node,
			gaudi_so_id_to_str[i].id);

	for (i = 0; i < ARRAY_SIZE(gaudi_monitor_id_to_str); ++i)
		hash_add(sds->monitor_id_to_str_tb,
			&gaudi_monitor_id_to_str[i].node,
			gaudi_monitor_id_to_str[i].id);

	sds->props = gaudi_state_dump_specs_props;

	sds->sync_namager_names = gaudi_sync_manager_names;

	sds->funcs = gaudi_state_dump_funcs;
}

static u32 *gaudi_get_stream_master_qid_arr(void)
{
	return gaudi_stream_master;
}

static void gaudi_check_if_razwi_happened(struct hl_device *hdev)
{
}

static ssize_t infineon_ver_show(struct device *dev, struct device_attribute *attr, char *buf)
{
	struct hl_device *hdev = dev_get_drvdata(dev);
	struct cpucp_info *cpucp_info;

	cpucp_info = &hdev->asic_prop.cpucp_info;

	return sprintf(buf, "%#04x\n", le32_to_cpu(cpucp_info->infineon_version));
}

static DEVICE_ATTR_RO(infineon_ver);

static struct attribute *gaudi_vrm_dev_attrs[] = {
	&dev_attr_infineon_ver.attr,
	NULL,
};

static void gaudi_add_device_attr(struct hl_device *hdev, struct attribute_group *dev_clk_attr_grp,
					struct attribute_group *dev_vrm_attr_grp)
{
	hl_sysfs_add_dev_clk_attr(hdev, dev_clk_attr_grp);
	dev_vrm_attr_grp->attrs = gaudi_vrm_dev_attrs;
}

static const struct hl_asic_funcs gaudi_funcs = {
	.early_init = gaudi_early_init,
	.early_fini = gaudi_early_fini,
	.late_init = gaudi_late_init,
	.late_fini = gaudi_late_fini,
	.sw_init = gaudi_sw_init,
	.sw_fini = gaudi_sw_fini,
	.hw_init = gaudi_hw_init,
	.hw_fini = gaudi_hw_fini,
	.halt_engines = gaudi_halt_engines,
	.suspend = gaudi_suspend,
	.resume = gaudi_resume,
	.mmap = gaudi_mmap,
	.ring_doorbell = gaudi_ring_doorbell,
	.pqe_write = gaudi_pqe_write,
	.asic_dma_alloc_coherent = gaudi_dma_alloc_coherent,
	.asic_dma_free_coherent = gaudi_dma_free_coherent,
	.scrub_device_mem = gaudi_scrub_device_mem,
	.scrub_device_dram = gaudi_scrub_device_dram,
	.get_int_queue_base = gaudi_get_int_queue_base,
	.test_queues = gaudi_test_queues,
	.asic_dma_pool_zalloc = gaudi_dma_pool_zalloc,
	.asic_dma_pool_free = gaudi_dma_pool_free,
	.cpu_accessible_dma_pool_alloc = gaudi_cpu_accessible_dma_pool_alloc,
	.cpu_accessible_dma_pool_free = gaudi_cpu_accessible_dma_pool_free,
	.hl_dma_unmap_sgtable = hl_dma_unmap_sgtable,
	.cs_parser = gaudi_cs_parser,
	.asic_dma_map_sgtable = hl_dma_map_sgtable,
	.add_end_of_cb_packets = gaudi_add_end_of_cb_packets,
	.update_eq_ci = gaudi_update_eq_ci,
	.context_switch = gaudi_context_switch,
	.restore_phase_topology = gaudi_restore_phase_topology,
	.debugfs_read_dma = gaudi_debugfs_read_dma,
	.add_device_attr = gaudi_add_device_attr,
	.handle_eqe = gaudi_handle_eqe,
	.get_events_stat = gaudi_get_events_stat,
	.read_pte = gaudi_read_pte,
	.write_pte = gaudi_write_pte,
	.mmu_invalidate_cache = gaudi_mmu_invalidate_cache,
	.mmu_invalidate_cache_range = gaudi_mmu_invalidate_cache_range,
	.mmu_prefetch_cache_range = NULL,
	.send_heartbeat = gaudi_send_heartbeat,
	.debug_coresight = gaudi_debug_coresight,
	.is_device_idle = gaudi_is_device_idle,
	.non_hard_reset_late_init = gaudi_non_hard_reset_late_init,
	.hw_queues_lock = gaudi_hw_queues_lock,
	.hw_queues_unlock = gaudi_hw_queues_unlock,
	.kdma_lock = NULL,
	.kdma_unlock = NULL,
	.get_pci_id = gaudi_get_pci_id,
	.get_eeprom_data = gaudi_get_eeprom_data,
	.get_monitor_dump = gaudi_get_monitor_dump,
	.send_cpu_message = gaudi_send_cpu_message,
	.pci_bars_map = gaudi_pci_bars_map,
	.init_iatu = gaudi_init_iatu,
	.rreg = hl_rreg,
	.wreg = hl_wreg,
	.halt_coresight = gaudi_halt_coresight,
	.ctx_init = gaudi_ctx_init,
	.ctx_fini = gaudi_ctx_fini,
	.pre_schedule_cs = gaudi_pre_schedule_cs,
	.get_queue_id_for_cq = gaudi_get_queue_id_for_cq,
	.load_firmware_to_device = gaudi_load_firmware_to_device,
	.load_boot_fit_to_device = gaudi_load_boot_fit_to_device,
	.get_signal_cb_size = gaudi_get_signal_cb_size,
	.get_wait_cb_size = gaudi_get_wait_cb_size,
	.gen_signal_cb = gaudi_gen_signal_cb,
	.gen_wait_cb = gaudi_gen_wait_cb,
	.reset_sob = gaudi_reset_sob,
	.reset_sob_group = gaudi_reset_sob_group,
	.get_device_time = gaudi_get_device_time,
	.pb_print_security_errors = NULL,
	.collective_wait_init_cs = gaudi_collective_wait_init_cs,
	.collective_wait_create_jobs = gaudi_collective_wait_create_jobs,
	.get_dec_base_addr = NULL,
	.scramble_addr = hl_mmu_scramble_addr,
	.descramble_addr = hl_mmu_descramble_addr,
	.ack_protection_bits_errors = gaudi_ack_protection_bits_errors,
	.get_hw_block_id = gaudi_get_hw_block_id,
	.hw_block_mmap = gaudi_block_mmap,
	.enable_events_from_fw = gaudi_enable_events_from_fw,
	.ack_mmu_errors = gaudi_ack_mmu_page_fault_or_access_error,
	.map_pll_idx_to_fw_idx = gaudi_map_pll_idx_to_fw_idx,
	.init_firmware_preload_params = gaudi_init_firmware_preload_params,
	.init_firmware_loader = gaudi_init_firmware_loader,
	.init_cpu_scrambler_dram = gaudi_init_scrambler_hbm,
	.state_dump_init = gaudi_state_dump_init,
	.get_sob_addr = gaudi_get_sob_addr,
	.set_pci_memory_regions = gaudi_set_pci_memory_regions,
	.get_stream_master_qid_arr = gaudi_get_stream_master_qid_arr,
	.check_if_razwi_happened = gaudi_check_if_razwi_happened,
	.mmu_get_real_page_size = hl_mmu_get_real_page_size,
	.access_dev_mem = hl_access_dev_mem,
	.set_dram_bar_base = gaudi_set_hbm_bar_base,
};

/**
 * gaudi_set_asic_funcs - set GAUDI function pointers
 *
 * @hdev: pointer to hl_device structure
 *
 */
void gaudi_set_asic_funcs(struct hl_device *hdev)
{
	hdev->asic_funcs = &gaudi_funcs;
}<|MERGE_RESOLUTION|>--- conflicted
+++ resolved
@@ -7919,15 +7919,6 @@
 reset_device:
 	reset_required = true;
 
-<<<<<<< HEAD
-	if (hdev->asic_prop.fw_security_enabled && !reset_direct)
-		flags = HL_DRV_RESET_HARD | HL_DRV_RESET_BYPASS_REQ_TO_FW | fw_fatal_err_flag;
-	else if (hdev->hard_reset_on_fw_events)
-		flags = HL_DRV_RESET_HARD | HL_DRV_RESET_DELAY | fw_fatal_err_flag;
-	else
-		reset_required = false;
-
-=======
 	if (hdev->asic_prop.fw_security_enabled && !reset_direct) {
 		flags = HL_DRV_RESET_HARD | HL_DRV_RESET_BYPASS_REQ_TO_FW | fw_fatal_err_flag;
 
@@ -7945,7 +7936,6 @@
 	 * occurred event needs to be sent here
 	 */
 	hl_notifier_event_send_all(hdev, event_mask);
->>>>>>> f2afc9d9
 	if (reset_required)
 		hl_device_reset(hdev, flags);
 	else
