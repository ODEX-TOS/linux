
/*
 * edac_device.c
 * (C) 2007 www.douglaskthompson.com
 *
 * This file may be distributed under the terms of the
 * GNU General Public License.
 *
 * Written by Doug Thompson <norsk5@xmission.com>
 *
 * edac_device API implementation
 * 19 Jan 2007
 */

#include <asm/page.h>
#include <linux/uaccess.h>
#include <linux/ctype.h>
#include <linux/highmem.h>
#include <linux/init.h>
#include <linux/jiffies.h>
#include <linux/module.h>
#include <linux/slab.h>
#include <linux/smp.h>
#include <linux/spinlock.h>
#include <linux/sysctl.h>
#include <linux/timer.h>

#include "edac_device.h"
#include "edac_module.h"

/* lock for the list: 'edac_device_list', manipulation of this list
 * is protected by the 'device_ctls_mutex' lock
 */
static DEFINE_MUTEX(device_ctls_mutex);
static LIST_HEAD(edac_device_list);

/* Default workqueue processing interval on this instance, in msecs */
#define DEFAULT_POLL_INTERVAL 1000

#ifdef CONFIG_EDAC_DEBUG
static void edac_device_dump_device(struct edac_device_ctl_info *edac_dev)
{
	edac_dbg(3, "\tedac_dev = %p dev_idx=%d\n",
		 edac_dev, edac_dev->dev_idx);
	edac_dbg(4, "\tedac_dev->edac_check = %p\n", edac_dev->edac_check);
	edac_dbg(3, "\tdev = %p\n", edac_dev->dev);
	edac_dbg(3, "\tmod_name:ctl_name = %s:%s\n",
		 edac_dev->mod_name, edac_dev->ctl_name);
	edac_dbg(3, "\tpvt_info = %p\n\n", edac_dev->pvt_info);
}
#endif				/* CONFIG_EDAC_DEBUG */

/*
 * @off_val: zero, 1, or other based offset
 */
struct edac_device_ctl_info *
edac_device_alloc_ctl_info(unsigned pvt_sz, char *dev_name, unsigned nr_instances,
			   char *blk_name, unsigned nr_blocks, unsigned off_val,
			   struct edac_dev_sysfs_block_attribute *attrib_spec,
			   unsigned nr_attrib, int device_index)
{
	struct edac_dev_sysfs_block_attribute *dev_attrib, *attrib_p, *attrib;
	struct edac_device_block *dev_blk, *blk_p, *blk;
	struct edac_device_instance *dev_inst, *inst;
	struct edac_device_ctl_info *dev_ctl;
	unsigned instance, block, attr;
	void *pvt;
	int err;

	edac_dbg(4, "instances=%d blocks=%d\n", nr_instances, nr_blocks);

	dev_ctl = kzalloc(sizeof(struct edac_device_ctl_info), GFP_KERNEL);
	if (!dev_ctl)
		return NULL;

	dev_inst = kcalloc(nr_instances, sizeof(struct edac_device_instance), GFP_KERNEL);
	if (!dev_inst)
		goto free;

	dev_ctl->instances = dev_inst;

	dev_blk = kcalloc(nr_instances * nr_blocks, sizeof(struct edac_device_block), GFP_KERNEL);
	if (!dev_blk)
		goto free;

	dev_ctl->blocks = dev_blk;

	if (nr_attrib) {
		dev_attrib = kcalloc(nr_attrib, sizeof(struct edac_dev_sysfs_block_attribute),
				     GFP_KERNEL);
		if (!dev_attrib)
			goto free;

		dev_ctl->attribs = dev_attrib;
	}

	if (pvt_sz) {
		pvt = kzalloc(pvt_sz, GFP_KERNEL);
		if (!pvt)
			goto free;

		dev_ctl->pvt_info = pvt;
	}

	dev_ctl->dev_idx	= device_index;
	dev_ctl->nr_instances	= nr_instances;

	/* Default logging of CEs and UEs */
	dev_ctl->log_ce = 1;
	dev_ctl->log_ue = 1;

	/* Name of this edac device */
	snprintf(dev_ctl->name, sizeof(dev_ctl->name),"%s", dev_name);

	/* Initialize every Instance */
	for (instance = 0; instance < nr_instances; instance++) {
		inst = &dev_inst[instance];
		inst->ctl = dev_ctl;
		inst->nr_blocks = nr_blocks;
		blk_p = &dev_blk[instance * nr_blocks];
		inst->blocks = blk_p;

		/* name of this instance */
		snprintf(inst->name, sizeof(inst->name), "%s%u", dev_name, instance);

		/* Initialize every block in each instance */
		for (block = 0; block < nr_blocks; block++) {
			blk = &blk_p[block];
			blk->instance = inst;
			snprintf(blk->name, sizeof(blk->name),
				 "%s%d", blk_name, block + off_val);

			edac_dbg(4, "instance=%d inst_p=%p block=#%d block_p=%p name='%s'\n",
				 instance, inst, block, blk, blk->name);

			/* if there are NO attributes OR no attribute pointer
			 * then continue on to next block iteration
			 */
			if ((nr_attrib == 0) || (attrib_spec == NULL))
				continue;

			/* setup the attribute array for this block */
			blk->nr_attribs = nr_attrib;
			attrib_p = &dev_attrib[block*nr_instances*nr_attrib];
			blk->block_attributes = attrib_p;

			edac_dbg(4, "THIS BLOCK_ATTRIB=%p\n",
				 blk->block_attributes);

			/* Initialize every user specified attribute in this
			 * block with the data the caller passed in
			 * Each block gets its own copy of pointers,
			 * and its unique 'value'
			 */
			for (attr = 0; attr < nr_attrib; attr++) {
				attrib = &attrib_p[attr];

				/* populate the unique per attrib
				 * with the code pointers and info
				 */
				attrib->attr = attrib_spec[attr].attr;
				attrib->show = attrib_spec[attr].show;
				attrib->store = attrib_spec[attr].store;

				attrib->block = blk;	/* up link */

				edac_dbg(4, "alloc-attrib=%p attrib_name='%s' attrib-spec=%p spec-name=%s\n",
					 attrib, attrib->attr.name,
					 &attrib_spec[attr],
					 attrib_spec[attr].attr.name
					);
			}
		}
	}

	/* Mark this instance as merely ALLOCATED */
	dev_ctl->op_state = OP_ALLOC;

	/*
	 * Initialize the 'root' kobj for the edac_device controller
	 */
	err = edac_device_register_sysfs_main_kobj(dev_ctl);
	if (err)
		goto free;

	/* at this point, the root kobj is valid, and in order to
	 * 'free' the object, then the function:
	 *	edac_device_unregister_sysfs_main_kobj() must be called
	 * which will perform kobj unregistration and the actual free
	 * will occur during the kobject callback operation
	 */

	return dev_ctl;

free:
	__edac_device_free_ctl_info(dev_ctl);

	return NULL;
}
EXPORT_SYMBOL_GPL(edac_device_alloc_ctl_info);

void edac_device_free_ctl_info(struct edac_device_ctl_info *ctl_info)
{
	edac_device_unregister_sysfs_main_kobj(ctl_info);
}
EXPORT_SYMBOL_GPL(edac_device_free_ctl_info);

/*
 * find_edac_device_by_dev
 *	scans the edac_device list for a specific 'struct device *'
 *
 *	lock to be held prior to call:	device_ctls_mutex
 *
 *	Return:
 *		pointer to control structure managing 'dev'
 *		NULL if not found on list
 */
static struct edac_device_ctl_info *find_edac_device_by_dev(struct device *dev)
{
	struct edac_device_ctl_info *edac_dev;
	struct list_head *item;

	edac_dbg(0, "\n");

	list_for_each(item, &edac_device_list) {
		edac_dev = list_entry(item, struct edac_device_ctl_info, link);

		if (edac_dev->dev == dev)
			return edac_dev;
	}

	return NULL;
}

/*
 * add_edac_dev_to_global_list
 *	Before calling this function, caller must
 *	assign a unique value to edac_dev->dev_idx.
 *
 *	lock to be held prior to call:	device_ctls_mutex
 *
 *	Return:
 *		0 on success
 *		1 on failure.
 */
static int add_edac_dev_to_global_list(struct edac_device_ctl_info *edac_dev)
{
	struct list_head *item, *insert_before;
	struct edac_device_ctl_info *rover;

	insert_before = &edac_device_list;

	/* Determine if already on the list */
	rover = find_edac_device_by_dev(edac_dev->dev);
	if (unlikely(rover != NULL))
		goto fail0;

	/* Insert in ascending order by 'dev_idx', so find position */
	list_for_each(item, &edac_device_list) {
		rover = list_entry(item, struct edac_device_ctl_info, link);

		if (rover->dev_idx >= edac_dev->dev_idx) {
			if (unlikely(rover->dev_idx == edac_dev->dev_idx))
				goto fail1;

			insert_before = item;
			break;
		}
	}

	list_add_tail_rcu(&edac_dev->link, insert_before);
	return 0;

fail0:
	edac_printk(KERN_WARNING, EDAC_MC,
			"%s (%s) %s %s already assigned %d\n",
			dev_name(rover->dev), edac_dev_name(rover),
			rover->mod_name, rover->ctl_name, rover->dev_idx);
	return 1;

fail1:
	edac_printk(KERN_WARNING, EDAC_MC,
			"bug in low-level driver: attempt to assign\n"
			"    duplicate dev_idx %d in %s()\n", rover->dev_idx,
			__func__);
	return 1;
}

/*
 * del_edac_device_from_global_list
 */
static void del_edac_device_from_global_list(struct edac_device_ctl_info
						*edac_device)
{
	list_del_rcu(&edac_device->link);

	/* these are for safe removal of devices from global list while
	 * NMI handlers may be traversing list
	 */
	synchronize_rcu();
	INIT_LIST_HEAD(&edac_device->link);
}

/*
 * edac_device_workq_function
 *	performs the operation scheduled by a workq request
 *
 *	this workq is embedded within an edac_device_ctl_info
 *	structure, that needs to be polled for possible error events.
 *
 *	This operation is to acquire the list mutex lock
 *	(thus preventing insertation or deletion)
 *	and then call the device's poll function IFF this device is
 *	running polled and there is a poll function defined.
 */
static void edac_device_workq_function(struct work_struct *work_req)
{
	struct delayed_work *d_work = to_delayed_work(work_req);
	struct edac_device_ctl_info *edac_dev = to_edac_device_ctl_work(d_work);

	mutex_lock(&device_ctls_mutex);

	/* If we are being removed, bail out immediately */
	if (edac_dev->op_state == OP_OFFLINE) {
		mutex_unlock(&device_ctls_mutex);
		return;
	}

	/* Only poll controllers that are running polled and have a check */
	if ((edac_dev->op_state == OP_RUNNING_POLL) &&
		(edac_dev->edac_check != NULL)) {
			edac_dev->edac_check(edac_dev);
	}

	mutex_unlock(&device_ctls_mutex);

	/* Reschedule the workq for the next time period to start again
	 * if the number of msec is for 1 sec, then adjust to the next
	 * whole one second to save timers firing all over the period
	 * between integral seconds
	 */
	if (edac_dev->poll_msec == DEFAULT_POLL_INTERVAL)
		edac_queue_work(&edac_dev->work, round_jiffies_relative(edac_dev->delay));
	else
		edac_queue_work(&edac_dev->work, edac_dev->delay);
}

/*
 * edac_device_workq_setup
 *	initialize a workq item for this edac_device instance
 *	passing in the new delay period in msec
 */
static void edac_device_workq_setup(struct edac_device_ctl_info *edac_dev,
				    unsigned msec)
{
	edac_dbg(0, "\n");

	/* take the arg 'msec' and set it into the control structure
	 * to used in the time period calculation
	 * then calc the number of jiffies that represents
	 */
	edac_dev->poll_msec = msec;
	edac_dev->delay = msecs_to_jiffies(msec);

	INIT_DELAYED_WORK(&edac_dev->work, edac_device_workq_function);

	/* optimize here for the 1 second case, which will be normal value, to
	 * fire ON the 1 second time event. This helps reduce all sorts of
	 * timers firing on sub-second basis, while they are happy
	 * to fire together on the 1 second exactly
	 */
	if (edac_dev->poll_msec == DEFAULT_POLL_INTERVAL)
		edac_queue_work(&edac_dev->work, round_jiffies_relative(edac_dev->delay));
	else
		edac_queue_work(&edac_dev->work, edac_dev->delay);
}

/*
 * edac_device_workq_teardown
 *	stop the workq processing on this edac_dev
 */
static void edac_device_workq_teardown(struct edac_device_ctl_info *edac_dev)
{
	if (!edac_dev->edac_check)
		return;

	edac_dev->op_state = OP_OFFLINE;

	edac_stop_work(&edac_dev->work);
}

/*
 * edac_device_reset_delay_period
 *
 *	need to stop any outstanding workq queued up at this time
 *	because we will be resetting the sleep time.
 *	Then restart the workq on the new delay
 */
void edac_device_reset_delay_period(struct edac_device_ctl_info *edac_dev,
				    unsigned long msec)
{
	edac_dev->poll_msec = msec;
	edac_dev->delay	    = msecs_to_jiffies(msec);

	/* See comment in edac_device_workq_setup() above */
<<<<<<< HEAD
	if (edac_dev->poll_msec == 1000)
=======
	if (edac_dev->poll_msec == DEFAULT_POLL_INTERVAL)
>>>>>>> 2a175ffe
		edac_mod_work(&edac_dev->work, round_jiffies_relative(edac_dev->delay));
	else
		edac_mod_work(&edac_dev->work, edac_dev->delay);
}

int edac_device_alloc_index(void)
{
	static atomic_t device_indexes = ATOMIC_INIT(0);

	return atomic_inc_return(&device_indexes) - 1;
}
EXPORT_SYMBOL_GPL(edac_device_alloc_index);

int edac_device_add_device(struct edac_device_ctl_info *edac_dev)
{
	edac_dbg(0, "\n");

#ifdef CONFIG_EDAC_DEBUG
	if (edac_debug_level >= 3)
		edac_device_dump_device(edac_dev);
#endif
	mutex_lock(&device_ctls_mutex);

	if (add_edac_dev_to_global_list(edac_dev))
		goto fail0;

	/* set load time so that error rate can be tracked */
	edac_dev->start_time = jiffies;

	/* create this instance's sysfs entries */
	if (edac_device_create_sysfs(edac_dev)) {
		edac_device_printk(edac_dev, KERN_WARNING,
					"failed to create sysfs device\n");
		goto fail1;
	}

	/* If there IS a check routine, then we are running POLLED */
	if (edac_dev->edac_check != NULL) {
		/* This instance is NOW RUNNING */
		edac_dev->op_state = OP_RUNNING_POLL;

		edac_device_workq_setup(edac_dev, edac_dev->poll_msec ?: DEFAULT_POLL_INTERVAL);
	} else {
		edac_dev->op_state = OP_RUNNING_INTERRUPT;
	}

	/* Report action taken */
	edac_device_printk(edac_dev, KERN_INFO,
		"Giving out device to module %s controller %s: DEV %s (%s)\n",
		edac_dev->mod_name, edac_dev->ctl_name, edac_dev->dev_name,
		edac_op_state_to_string(edac_dev->op_state));

	mutex_unlock(&device_ctls_mutex);
	return 0;

fail1:
	/* Some error, so remove the entry from the lsit */
	del_edac_device_from_global_list(edac_dev);

fail0:
	mutex_unlock(&device_ctls_mutex);
	return 1;
}
EXPORT_SYMBOL_GPL(edac_device_add_device);

struct edac_device_ctl_info *edac_device_del_device(struct device *dev)
{
	struct edac_device_ctl_info *edac_dev;

	edac_dbg(0, "\n");

	mutex_lock(&device_ctls_mutex);

	/* Find the structure on the list, if not there, then leave */
	edac_dev = find_edac_device_by_dev(dev);
	if (edac_dev == NULL) {
		mutex_unlock(&device_ctls_mutex);
		return NULL;
	}

	/* mark this instance as OFFLINE */
	edac_dev->op_state = OP_OFFLINE;

	/* deregister from global list */
	del_edac_device_from_global_list(edac_dev);

	mutex_unlock(&device_ctls_mutex);

	/* clear workq processing on this instance */
	edac_device_workq_teardown(edac_dev);

	/* Tear down the sysfs entries for this instance */
	edac_device_remove_sysfs(edac_dev);

	edac_printk(KERN_INFO, EDAC_MC,
		"Removed device %d for %s %s: DEV %s\n",
		edac_dev->dev_idx,
		edac_dev->mod_name, edac_dev->ctl_name, edac_dev_name(edac_dev));

	return edac_dev;
}
EXPORT_SYMBOL_GPL(edac_device_del_device);

static inline int edac_device_get_log_ce(struct edac_device_ctl_info *edac_dev)
{
	return edac_dev->log_ce;
}

static inline int edac_device_get_log_ue(struct edac_device_ctl_info *edac_dev)
{
	return edac_dev->log_ue;
}

static inline int edac_device_get_panic_on_ue(struct edac_device_ctl_info
					*edac_dev)
{
	return edac_dev->panic_on_ue;
}

void edac_device_handle_ce_count(struct edac_device_ctl_info *edac_dev,
				 unsigned int count, int inst_nr, int block_nr,
				 const char *msg)
{
	struct edac_device_instance *instance;
	struct edac_device_block *block = NULL;

	if (!count)
		return;

	if ((inst_nr >= edac_dev->nr_instances) || (inst_nr < 0)) {
		edac_device_printk(edac_dev, KERN_ERR,
				"INTERNAL ERROR: 'instance' out of range "
				"(%d >= %d)\n", inst_nr,
				edac_dev->nr_instances);
		return;
	}

	instance = edac_dev->instances + inst_nr;

	if ((block_nr >= instance->nr_blocks) || (block_nr < 0)) {
		edac_device_printk(edac_dev, KERN_ERR,
				"INTERNAL ERROR: instance %d 'block' "
				"out of range (%d >= %d)\n",
				inst_nr, block_nr,
				instance->nr_blocks);
		return;
	}

	if (instance->nr_blocks > 0) {
		block = instance->blocks + block_nr;
		block->counters.ce_count += count;
	}

	/* Propagate the count up the 'totals' tree */
	instance->counters.ce_count += count;
	edac_dev->counters.ce_count += count;

	if (edac_device_get_log_ce(edac_dev))
		edac_device_printk(edac_dev, KERN_WARNING,
				   "CE: %s instance: %s block: %s count: %d '%s'\n",
				   edac_dev->ctl_name, instance->name,
				   block ? block->name : "N/A", count, msg);
}
EXPORT_SYMBOL_GPL(edac_device_handle_ce_count);

void edac_device_handle_ue_count(struct edac_device_ctl_info *edac_dev,
				 unsigned int count, int inst_nr, int block_nr,
				 const char *msg)
{
	struct edac_device_instance *instance;
	struct edac_device_block *block = NULL;

	if (!count)
		return;

	if ((inst_nr >= edac_dev->nr_instances) || (inst_nr < 0)) {
		edac_device_printk(edac_dev, KERN_ERR,
				"INTERNAL ERROR: 'instance' out of range "
				"(%d >= %d)\n", inst_nr,
				edac_dev->nr_instances);
		return;
	}

	instance = edac_dev->instances + inst_nr;

	if ((block_nr >= instance->nr_blocks) || (block_nr < 0)) {
		edac_device_printk(edac_dev, KERN_ERR,
				"INTERNAL ERROR: instance %d 'block' "
				"out of range (%d >= %d)\n",
				inst_nr, block_nr,
				instance->nr_blocks);
		return;
	}

	if (instance->nr_blocks > 0) {
		block = instance->blocks + block_nr;
		block->counters.ue_count += count;
	}

	/* Propagate the count up the 'totals' tree */
	instance->counters.ue_count += count;
	edac_dev->counters.ue_count += count;

	if (edac_device_get_log_ue(edac_dev))
		edac_device_printk(edac_dev, KERN_EMERG,
				   "UE: %s instance: %s block: %s count: %d '%s'\n",
				   edac_dev->ctl_name, instance->name,
				   block ? block->name : "N/A", count, msg);

	if (edac_device_get_panic_on_ue(edac_dev))
		panic("EDAC %s: UE instance: %s block %s count: %d '%s'\n",
		      edac_dev->ctl_name, instance->name,
		      block ? block->name : "N/A", count, msg);
}
EXPORT_SYMBOL_GPL(edac_device_handle_ue_count);<|MERGE_RESOLUTION|>--- conflicted
+++ resolved
@@ -403,11 +403,7 @@
 	edac_dev->delay	    = msecs_to_jiffies(msec);
 
 	/* See comment in edac_device_workq_setup() above */
-<<<<<<< HEAD
-	if (edac_dev->poll_msec == 1000)
-=======
 	if (edac_dev->poll_msec == DEFAULT_POLL_INTERVAL)
->>>>>>> 2a175ffe
 		edac_mod_work(&edac_dev->work, round_jiffies_relative(edac_dev->delay));
 	else
 		edac_mod_work(&edac_dev->work, edac_dev->delay);
