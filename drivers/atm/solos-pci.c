/*
 * Driver for the Solos PCI ADSL2+ card, designed to support Linux by
 *  Traverse Technologies -- http://www.traverse.com.au/
 *  Xrio Limited          -- http://www.xrio.com/
 *
 *
 * Copyright © 2008 Traverse Technologies
 * Copyright © 2008 Intel Corporation
 *
 * Authors: Nathan Williams <nathan@traverse.com.au>
 *          David Woodhouse <dwmw2@infradead.org>
 *          Treker Chen <treker@xrio.com>
 *
 * This program is free software; you can redistribute it and/or
 * modify it under the terms of the GNU General Public License
 * version 2, as published by the Free Software Foundation.
 *
 * This program is distributed in the hope that it will be useful,
 * but WITHOUT ANY WARRANTY; without even the implied warranty of
 * MERCHANTABILITY or FITNESS FOR A PARTICULAR PURPOSE.  See the
 * GNU General Public License for more details.
 */

#define DEBUG
#define VERBOSE_DEBUG

#include <linux/interrupt.h>
#include <linux/module.h>
#include <linux/kernel.h>
#include <linux/errno.h>
#include <linux/ioport.h>
#include <linux/types.h>
#include <linux/pci.h>
#include <linux/atm.h>
#include <linux/atmdev.h>
#include <linux/skbuff.h>
#include <linux/sysfs.h>
#include <linux/device.h>
#include <linux/kobject.h>
#include <linux/firmware.h>
#include <linux/ctype.h>
#include <linux/swab.h>

#define VERSION "0.07"
#define PTAG "solos-pci"

#define CONFIG_RAM_SIZE	128
#define FLAGS_ADDR	0x7C
#define IRQ_EN_ADDR	0x78
#define FPGA_VER	0x74
#define IRQ_CLEAR	0x70
#define WRITE_FLASH	0x6C
#define PORTS		0x68
#define FLASH_BLOCK	0x64
#define FLASH_BUSY	0x60
#define FPGA_MODE	0x5C
#define FLASH_MODE	0x58
#define TX_DMA_ADDR(port)	(0x40 + (4 * (port)))
#define RX_DMA_ADDR(port)	(0x30 + (4 * (port)))

#define DATA_RAM_SIZE	32768
#define BUF_SIZE	4096
#define FPGA_PAGE	528 /* FPGA flash page size*/
#define SOLOS_PAGE	512 /* Solos flash page size*/
#define FPGA_BLOCK	(FPGA_PAGE * 8) /* FPGA flash block size*/
#define SOLOS_BLOCK	(SOLOS_PAGE * 8) /* Solos flash block size*/

#define RX_BUF(card, nr) ((card->buffers) + (nr)*BUF_SIZE*2)
#define TX_BUF(card, nr) ((card->buffers) + (nr)*BUF_SIZE*2 + BUF_SIZE)

#define RX_DMA_SIZE	2048

static int reset = 0;
static int atmdebug = 0;
static int firmware_upgrade = 0;
static int fpga_upgrade = 0;

struct pkt_hdr {
	__le16 size;
	__le16 vpi;
	__le16 vci;
	__le16 type;
};

struct solos_skb_cb {
	struct atm_vcc *vcc;
	uint32_t dma_addr;
};


#define SKB_CB(skb)		((struct solos_skb_cb *)skb->cb)

#define PKT_DATA	0
#define PKT_COMMAND	1
#define PKT_POPEN	3
#define PKT_PCLOSE	4
#define PKT_STATUS	5

struct solos_card {
	void __iomem *config_regs;
	void __iomem *buffers;
	int nr_ports;
	int tx_mask;
	struct pci_dev *dev;
	struct atm_dev *atmdev[4];
	struct tasklet_struct tlet;
	spinlock_t tx_lock;
	spinlock_t tx_queue_lock;
	spinlock_t cli_queue_lock;
	spinlock_t param_queue_lock;
	struct list_head param_queue;
	struct sk_buff_head tx_queue[4];
	struct sk_buff_head cli_queue[4];
	struct sk_buff *tx_skb[4];
	struct sk_buff *rx_skb[4];
	wait_queue_head_t param_wq;
	wait_queue_head_t fw_wq;
	int using_dma;
};


struct solos_param {
	struct list_head list;
	pid_t pid;
	int port;
	struct sk_buff *response;
};

#define SOLOS_CHAN(atmdev) ((int)(unsigned long)(atmdev)->phy_data)

MODULE_AUTHOR("Traverse Technologies <support@traverse.com.au>");
MODULE_DESCRIPTION("Solos PCI driver");
MODULE_VERSION(VERSION);
MODULE_LICENSE("GPL");
MODULE_PARM_DESC(reset, "Reset Solos chips on startup");
MODULE_PARM_DESC(atmdebug, "Print ATM data");
MODULE_PARM_DESC(firmware_upgrade, "Initiate Solos firmware upgrade");
MODULE_PARM_DESC(fpga_upgrade, "Initiate FPGA upgrade");
module_param(reset, int, 0444);
module_param(atmdebug, int, 0644);
module_param(firmware_upgrade, int, 0444);
module_param(fpga_upgrade, int, 0444);

static void fpga_queue(struct solos_card *card, int port, struct sk_buff *skb,
		       struct atm_vcc *vcc);
static uint32_t fpga_tx(struct solos_card *);
static irqreturn_t solos_irq(int irq, void *dev_id);
static struct atm_vcc* find_vcc(struct atm_dev *dev, short vpi, int vci);
static int list_vccs(int vci);
static void release_vccs(struct atm_dev *dev);
static int atm_init(struct solos_card *);
static void atm_remove(struct solos_card *);
static int send_command(struct solos_card *card, int dev, const char *buf, size_t size);
static void solos_bh(unsigned long);
static int print_buffer(struct sk_buff *buf);

static inline void solos_pop(struct atm_vcc *vcc, struct sk_buff *skb)
{
        if (vcc->pop)
                vcc->pop(vcc, skb);
        else
                dev_kfree_skb_any(skb);
}

static ssize_t solos_param_show(struct device *dev, struct device_attribute *attr,
				char *buf)
{
	struct atm_dev *atmdev = container_of(dev, struct atm_dev, class_dev);
	struct solos_card *card = atmdev->dev_data;
	struct solos_param prm;
	struct sk_buff *skb;
	struct pkt_hdr *header;
	int buflen;

	buflen = strlen(attr->attr.name) + 10;

	skb = alloc_skb(sizeof(*header) + buflen, GFP_KERNEL);
	if (!skb) {
		dev_warn(&card->dev->dev, "Failed to allocate sk_buff in solos_param_show()\n");
		return -ENOMEM;
	}

	header = (void *)skb_put(skb, sizeof(*header));

	buflen = snprintf((void *)&header[1], buflen - 1,
			  "L%05d\n%s\n", current->pid, attr->attr.name);
	skb_put(skb, buflen);

	header->size = cpu_to_le16(buflen);
	header->vpi = cpu_to_le16(0);
	header->vci = cpu_to_le16(0);
	header->type = cpu_to_le16(PKT_COMMAND);

	prm.pid = current->pid;
	prm.response = NULL;
	prm.port = SOLOS_CHAN(atmdev);

	spin_lock_irq(&card->param_queue_lock);
	list_add(&prm.list, &card->param_queue);
	spin_unlock_irq(&card->param_queue_lock);

	fpga_queue(card, prm.port, skb, NULL);

	wait_event_timeout(card->param_wq, prm.response, 5 * HZ);

	spin_lock_irq(&card->param_queue_lock);
	list_del(&prm.list);
	spin_unlock_irq(&card->param_queue_lock);

	if (!prm.response)
		return -EIO;

	buflen = prm.response->len;
	memcpy(buf, prm.response->data, buflen);
	kfree_skb(prm.response);

	return buflen;
}

static ssize_t solos_param_store(struct device *dev, struct device_attribute *attr,
				 const char *buf, size_t count)
{
	struct atm_dev *atmdev = container_of(dev, struct atm_dev, class_dev);
	struct solos_card *card = atmdev->dev_data;
	struct solos_param prm;
	struct sk_buff *skb;
	struct pkt_hdr *header;
	int buflen;
	ssize_t ret;

	buflen = strlen(attr->attr.name) + 11 + count;

	skb = alloc_skb(sizeof(*header) + buflen, GFP_KERNEL);
	if (!skb) {
		dev_warn(&card->dev->dev, "Failed to allocate sk_buff in solos_param_store()\n");
		return -ENOMEM;
	}

	header = (void *)skb_put(skb, sizeof(*header));

	buflen = snprintf((void *)&header[1], buflen - 1,
			  "L%05d\n%s\n%s\n", current->pid, attr->attr.name, buf);

	skb_put(skb, buflen);
	header->size = cpu_to_le16(buflen);
	header->vpi = cpu_to_le16(0);
	header->vci = cpu_to_le16(0);
	header->type = cpu_to_le16(PKT_COMMAND);

	prm.pid = current->pid;
	prm.response = NULL;
	prm.port = SOLOS_CHAN(atmdev);

	spin_lock_irq(&card->param_queue_lock);
	list_add(&prm.list, &card->param_queue);
	spin_unlock_irq(&card->param_queue_lock);

	fpga_queue(card, prm.port, skb, NULL);

	wait_event_timeout(card->param_wq, prm.response, 5 * HZ);

	spin_lock_irq(&card->param_queue_lock);
	list_del(&prm.list);
	spin_unlock_irq(&card->param_queue_lock);

	skb = prm.response;

	if (!skb)
		return -EIO;

	buflen = skb->len;

	/* Sometimes it has a newline, sometimes it doesn't. */
	if (skb->data[buflen - 1] == '\n')
		buflen--;

	if (buflen == 2 && !strncmp(skb->data, "OK", 2))
		ret = count;
	else if (buflen == 5 && !strncmp(skb->data, "ERROR", 5))
		ret = -EIO;
	else {
		/* We know we have enough space allocated for this; we allocated 
		   it ourselves */
		skb->data[buflen] = 0;
	
		dev_warn(&card->dev->dev, "Unexpected parameter response: '%s'\n",
			 skb->data);
		ret = -EIO;
	}
	kfree_skb(skb);

	return ret;
}

static char *next_string(struct sk_buff *skb)
{
	int i = 0;
	char *this = skb->data;
	
	for (i = 0; i < skb->len; i++) {
		if (this[i] == '\n') {
			this[i] = 0;
			skb_pull(skb, i + 1);
			return this;
		}
		if (!isprint(this[i]))
			return NULL;
	}
	return NULL;
}

/*
 * Status packet has fields separated by \n, starting with a version number
 * for the information therein. Fields are....
 *
 *     packet version
 *     RxBitRate	(version >= 1)
 *     TxBitRate	(version >= 1)
 *     State		(version >= 1)
 *     LocalSNRMargin	(version >= 1)
 *     LocalLineAttn	(version >= 1)
 */       
static int process_status(struct solos_card *card, int port, struct sk_buff *skb)
{
	char *str, *end, *state_str, *snr, *attn;
	int ver, rate_up, rate_down;

	if (!card->atmdev[port])
		return -ENODEV;

	str = next_string(skb);
	if (!str)
		return -EIO;

	ver = simple_strtol(str, NULL, 10);
	if (ver < 1) {
		dev_warn(&card->dev->dev, "Unexpected status interrupt version %d\n",
			 ver);
		return -EIO;
	}

	str = next_string(skb);
	if (!str)
		return -EIO;
	if (!strcmp(str, "ERROR")) {
		dev_dbg(&card->dev->dev, "Status packet indicated Solos error on port %d (starting up?)\n",
			 port);
		return 0;
	}

	rate_down = simple_strtol(str, &end, 10);
	if (*end)
		return -EIO;

	str = next_string(skb);
	if (!str)
		return -EIO;
	rate_up = simple_strtol(str, &end, 10);
	if (*end)
		return -EIO;

	state_str = next_string(skb);
	if (!state_str)
		return -EIO;

	/* Anything but 'Showtime' is down */
	if (strcmp(state_str, "Showtime")) {
		card->atmdev[port]->signal = ATM_PHY_SIG_LOST;
		release_vccs(card->atmdev[port]);
		dev_info(&card->dev->dev, "Port %d: %s\n", port, state_str);
		return 0;
	}

	snr = next_string(skb);
	if (!str)
		return -EIO;
	attn = next_string(skb);
	if (!attn)
		return -EIO;

	dev_info(&card->dev->dev, "Port %d: %s @%d/%d kb/s%s%s%s%s\n",
		 port, state_str, rate_down/1000, rate_up/1000,
		 snr[0]?", SNR ":"", snr, attn[0]?", Attn ":"", attn);
	
	card->atmdev[port]->link_rate = rate_down / 424;
	card->atmdev[port]->signal = ATM_PHY_SIG_FOUND;

	return 0;
}

static int process_command(struct solos_card *card, int port, struct sk_buff *skb)
{
	struct solos_param *prm;
	unsigned long flags;
	int cmdpid;
	int found = 0;

	if (skb->len < 7)
		return 0;

	if (skb->data[0] != 'L'    || !isdigit(skb->data[1]) ||
	    !isdigit(skb->data[2]) || !isdigit(skb->data[3]) ||
	    !isdigit(skb->data[4]) || !isdigit(skb->data[5]) ||
	    skb->data[6] != '\n')
		return 0;

	cmdpid = simple_strtol(&skb->data[1], NULL, 10);

	spin_lock_irqsave(&card->param_queue_lock, flags);
	list_for_each_entry(prm, &card->param_queue, list) {
		if (prm->port == port && prm->pid == cmdpid) {
			prm->response = skb;
			skb_pull(skb, 7);
			wake_up(&card->param_wq);
			found = 1;
			break;
		}
	}
	spin_unlock_irqrestore(&card->param_queue_lock, flags);
	return found;
}

static ssize_t console_show(struct device *dev, struct device_attribute *attr,
			    char *buf)
{
	struct atm_dev *atmdev = container_of(dev, struct atm_dev, class_dev);
	struct solos_card *card = atmdev->dev_data;
	struct sk_buff *skb;

	spin_lock(&card->cli_queue_lock);
	skb = skb_dequeue(&card->cli_queue[SOLOS_CHAN(atmdev)]);
	spin_unlock(&card->cli_queue_lock);
	if(skb == NULL)
		return sprintf(buf, "No data.\n");

	memcpy(buf, skb->data, skb->len);
	dev_dbg(&card->dev->dev, "len: %d\n", skb->len);

	kfree_skb(skb);
	return skb->len;
}

static int send_command(struct solos_card *card, int dev, const char *buf, size_t size)
{
	struct sk_buff *skb;
	struct pkt_hdr *header;

	if (size > (BUF_SIZE - sizeof(*header))) {
		dev_dbg(&card->dev->dev, "Command is too big.  Dropping request\n");
		return 0;
	}
	skb = alloc_skb(size + sizeof(*header), GFP_ATOMIC);
	if (!skb) {
		dev_warn(&card->dev->dev, "Failed to allocate sk_buff in send_command()\n");
		return 0;
	}

	header = (void *)skb_put(skb, sizeof(*header));

	header->size = cpu_to_le16(size);
	header->vpi = cpu_to_le16(0);
	header->vci = cpu_to_le16(0);
	header->type = cpu_to_le16(PKT_COMMAND);

	memcpy(skb_put(skb, size), buf, size);

	fpga_queue(card, dev, skb, NULL);

	return 0;
}

static ssize_t console_store(struct device *dev, struct device_attribute *attr,
			     const char *buf, size_t count)
{
	struct atm_dev *atmdev = container_of(dev, struct atm_dev, class_dev);
	struct solos_card *card = atmdev->dev_data;
	int err;

	err = send_command(card, SOLOS_CHAN(atmdev), buf, count);

	return err?:count;
}

static DEVICE_ATTR(console, 0644, console_show, console_store);


#define SOLOS_ATTR_RO(x) static DEVICE_ATTR(x, 0444, solos_param_show, NULL);
#define SOLOS_ATTR_RW(x) static DEVICE_ATTR(x, 0644, solos_param_show, solos_param_store);

#include "solos-attrlist.c"

#undef SOLOS_ATTR_RO
#undef SOLOS_ATTR_RW

#define SOLOS_ATTR_RO(x) &dev_attr_##x.attr,
#define SOLOS_ATTR_RW(x) &dev_attr_##x.attr,

static struct attribute *solos_attrs[] = {
#include "solos-attrlist.c"
	NULL
};

static struct attribute_group solos_attr_group = {
	.attrs = solos_attrs,
	.name = "parameters",
};

static int flash_upgrade(struct solos_card *card, int chip)
{
	const struct firmware *fw;
	const char *fw_name;
	uint32_t data32 = 0;
	int blocksize = 0;
	int numblocks = 0;
	int offset;

	if (chip == 0) {
		fw_name = "solos-FPGA.bin";
		blocksize = FPGA_BLOCK;
	} else {
		fw_name = "solos-Firmware.bin";
		blocksize = SOLOS_BLOCK;
	}

	if (request_firmware(&fw, fw_name, &card->dev->dev))
		return -ENOENT;

	dev_info(&card->dev->dev, "Flash upgrade starting\n");

	numblocks = fw->size / blocksize;
	dev_info(&card->dev->dev, "Firmware size: %zd\n", fw->size);
	dev_info(&card->dev->dev, "Number of blocks: %d\n", numblocks);
	
	dev_info(&card->dev->dev, "Changing FPGA to Update mode\n");
	iowrite32(1, card->config_regs + FPGA_MODE);
	data32 = ioread32(card->config_regs + FPGA_MODE); 

	/* Set mode to Chip Erase */
	dev_info(&card->dev->dev, "Set FPGA Flash mode to %s Chip Erase\n",
		 chip?"Solos":"FPGA");
	iowrite32((chip * 2), card->config_regs + FLASH_MODE);


	iowrite32(1, card->config_regs + WRITE_FLASH);
	wait_event(card->fw_wq, !ioread32(card->config_regs + FLASH_BUSY));

	for (offset = 0; offset < fw->size; offset += blocksize) {
		int i;

		/* Clear write flag */
		iowrite32(0, card->config_regs + WRITE_FLASH);

		/* Set mode to Block Write */
		/* dev_info(&card->dev->dev, "Set FPGA Flash mode to Block Write\n"); */
		iowrite32(((chip * 2) + 1), card->config_regs + FLASH_MODE);

		/* Copy block to buffer, swapping each 16 bits */
		for(i = 0; i < blocksize; i += 4) {
			uint32_t word = swahb32p((uint32_t *)(fw->data + offset + i));
			iowrite32(word, RX_BUF(card, 3) + i);
		}

		/* Specify block number and then trigger flash write */
		iowrite32(offset / blocksize, card->config_regs + FLASH_BLOCK);
		iowrite32(1, card->config_regs + WRITE_FLASH);
		wait_event(card->fw_wq, !ioread32(card->config_regs + FLASH_BUSY));
	}

	release_firmware(fw);
	iowrite32(0, card->config_regs + WRITE_FLASH);
	iowrite32(0, card->config_regs + FPGA_MODE);
	iowrite32(0, card->config_regs + FLASH_MODE);
	dev_info(&card->dev->dev, "Returning FPGA to Data mode\n");
	return 0;
}

static irqreturn_t solos_irq(int irq, void *dev_id)
{
	struct solos_card *card = dev_id;
	int handled = 1;

	iowrite32(0, card->config_regs + IRQ_CLEAR);

	/* If we're up and running, just kick the tasklet to process TX/RX */
	if (card->atmdev[0])
		tasklet_schedule(&card->tlet);
	else
		wake_up(&card->fw_wq);

	return IRQ_RETVAL(handled);
}

void solos_bh(unsigned long card_arg)
{
	struct solos_card *card = (void *)card_arg;
	uint32_t card_flags;
	uint32_t rx_done = 0;
	int port;

	/*
	 * Since fpga_tx() is going to need to read the flags under its lock,
	 * it can return them to us so that we don't have to hit PCI MMIO
	 * again for the same information
	 */
	card_flags = fpga_tx(card);

	for (port = 0; port < card->nr_ports; port++) {
		if (card_flags & (0x10 << port)) {
			struct pkt_hdr _hdr, *header;
			struct sk_buff *skb;
			struct atm_vcc *vcc;
			int size;

			if (card->using_dma) {
				skb = card->rx_skb[port];
				card->rx_skb[port] = NULL;

				pci_unmap_single(card->dev, SKB_CB(skb)->dma_addr,
						 RX_DMA_SIZE, PCI_DMA_FROMDEVICE);

				header = (void *)skb->data;
				size = le16_to_cpu(header->size);
				skb_put(skb, size + sizeof(*header));
				skb_pull(skb, sizeof(*header));
			} else {
				header = &_hdr;

				rx_done |= 0x10 << port;

				memcpy_fromio(header, RX_BUF(card, port), sizeof(*header));

				size = le16_to_cpu(header->size);

				skb = alloc_skb(size + 1, GFP_ATOMIC);
				if (!skb) {
					if (net_ratelimit())
						dev_warn(&card->dev->dev, "Failed to allocate sk_buff for RX\n");
					continue;
				}

				memcpy_fromio(skb_put(skb, size),
					      RX_BUF(card, port) + sizeof(*header),
					      size);
			}
			if (atmdebug) {
				dev_info(&card->dev->dev, "Received: device %d\n", port);
				dev_info(&card->dev->dev, "size: %d VPI: %d VCI: %d\n",
					 size, le16_to_cpu(header->vpi),
					 le16_to_cpu(header->vci));
				print_buffer(skb);
			}

			switch (le16_to_cpu(header->type)) {
			case PKT_DATA:
				vcc = find_vcc(card->atmdev[port], le16_to_cpu(header->vpi),
					       le16_to_cpu(header->vci));
				if (!vcc) {
					if (net_ratelimit())
						dev_warn(&card->dev->dev, "Received packet for unknown VCI.VPI %d.%d on port %d\n",
							 le16_to_cpu(header->vci), le16_to_cpu(header->vpi),
							 port);
					continue;
				}
				atm_charge(vcc, skb->truesize);
				vcc->push(vcc, skb);
				atomic_inc(&vcc->stats->rx);
				break;

			case PKT_STATUS:
				if (process_status(card, port, skb) &&
				    net_ratelimit()) {
					dev_warn(&card->dev->dev, "Bad status packet of %d bytes on port %d:\n", skb->len, port);
					print_buffer(skb);
				}
				dev_kfree_skb_any(skb);
				break;

			case PKT_COMMAND:
			default: /* FIXME: Not really, surely? */
				if (process_command(card, port, skb))
					break;
				spin_lock(&card->cli_queue_lock);
				if (skb_queue_len(&card->cli_queue[port]) > 10) {
					if (net_ratelimit())
						dev_warn(&card->dev->dev, "Dropping console response on port %d\n",
							 port);
					dev_kfree_skb_any(skb);
				} else
					skb_queue_tail(&card->cli_queue[port], skb);
				spin_unlock(&card->cli_queue_lock);
				break;
			}
		}
		/* Allocate RX skbs for any ports which need them */
		if (card->using_dma && card->atmdev[port] &&
		    !card->rx_skb[port]) {
			struct sk_buff *skb = alloc_skb(RX_DMA_SIZE, GFP_ATOMIC);
			if (skb) {
				SKB_CB(skb)->dma_addr =
					pci_map_single(card->dev, skb->data,
						       RX_DMA_SIZE, PCI_DMA_FROMDEVICE);
				iowrite32(SKB_CB(skb)->dma_addr,
					  card->config_regs + RX_DMA_ADDR(port));
				card->rx_skb[port] = skb;
			} else {
				if (net_ratelimit())
					dev_warn(&card->dev->dev, "Failed to allocate RX skb");

				/* We'll have to try again later */
				tasklet_schedule(&card->tlet);
			}
		}
	}
	if (rx_done)
		iowrite32(rx_done, card->config_regs + FLAGS_ADDR);

	return;
}

static struct atm_vcc *find_vcc(struct atm_dev *dev, short vpi, int vci)
{
	struct hlist_head *head;
	struct atm_vcc *vcc = NULL;
	struct hlist_node *node;
	struct sock *s;

	read_lock(&vcc_sklist_lock);
	head = &vcc_hash[vci & (VCC_HTABLE_SIZE -1)];
	sk_for_each(s, node, head) {
		vcc = atm_sk(s);
		if (vcc->dev == dev && vcc->vci == vci &&
		    vcc->vpi == vpi && vcc->qos.rxtp.traffic_class != ATM_NONE)
			goto out;
	}
	vcc = NULL;
 out:
	read_unlock(&vcc_sklist_lock);
	return vcc;
}

static int list_vccs(int vci)
{
	struct hlist_head *head;
	struct atm_vcc *vcc;
	struct hlist_node *node;
	struct sock *s;
	int num_found = 0;
	int i;

	read_lock(&vcc_sklist_lock);
	if (vci != 0){
		head = &vcc_hash[vci & (VCC_HTABLE_SIZE -1)];
		sk_for_each(s, node, head) {
			num_found ++;
			vcc = atm_sk(s);
			printk(KERN_DEBUG "Device: %d Vpi: %d Vci: %d\n",
			       vcc->dev->number,
			       vcc->vpi,
			       vcc->vci);
		}
	} else {
		for(i = 0; i < VCC_HTABLE_SIZE; i++){
			head = &vcc_hash[i];
			sk_for_each(s, node, head) {
				num_found ++;
				vcc = atm_sk(s);
				printk(KERN_DEBUG "Device: %d Vpi: %d Vci: %d\n",
				       vcc->dev->number,
				       vcc->vpi,
				       vcc->vci);
			}
		}
	}
	read_unlock(&vcc_sklist_lock);
	return num_found;
}

static void release_vccs(struct atm_dev *dev)
{
        int i;

        write_lock_irq(&vcc_sklist_lock);
        for (i = 0; i < VCC_HTABLE_SIZE; i++) {
                struct hlist_head *head = &vcc_hash[i];
                struct hlist_node *node, *tmp;
                struct sock *s;
                struct atm_vcc *vcc;

                sk_for_each_safe(s, node, tmp, head) {
                        vcc = atm_sk(s);
                        if (vcc->dev == dev) {
                                vcc_release_async(vcc, -EPIPE);
                                sk_del_node_init(s);
                        }
                }
        }
        write_unlock_irq(&vcc_sklist_lock);
}


static int popen(struct atm_vcc *vcc)
{
	struct solos_card *card = vcc->dev->dev_data;
	struct sk_buff *skb;
	struct pkt_hdr *header;

	if (vcc->qos.aal != ATM_AAL5) {
		dev_warn(&card->dev->dev, "Unsupported ATM type %d\n",
			 vcc->qos.aal);
		return -EINVAL;
	}

	skb = alloc_skb(sizeof(*header), GFP_ATOMIC);
	if (!skb && net_ratelimit()) {
		dev_warn(&card->dev->dev, "Failed to allocate sk_buff in popen()\n");
		return -ENOMEM;
	}
	header = (void *)skb_put(skb, sizeof(*header));

	header->size = cpu_to_le16(0);
	header->vpi = cpu_to_le16(vcc->vpi);
	header->vci = cpu_to_le16(vcc->vci);
	header->type = cpu_to_le16(PKT_POPEN);

	fpga_queue(card, SOLOS_CHAN(vcc->dev), skb, NULL);

	set_bit(ATM_VF_ADDR, &vcc->flags);
	set_bit(ATM_VF_READY, &vcc->flags);
	list_vccs(0);


	return 0;
}

static void pclose(struct atm_vcc *vcc)
{
	struct solos_card *card = vcc->dev->dev_data;
	struct sk_buff *skb;
	struct pkt_hdr *header;

	skb = alloc_skb(sizeof(*header), GFP_ATOMIC);
	if (!skb) {
		dev_warn(&card->dev->dev, "Failed to allocate sk_buff in pclose()\n");
		return;
	}
	header = (void *)skb_put(skb, sizeof(*header));

	header->size = cpu_to_le16(0);
	header->vpi = cpu_to_le16(vcc->vpi);
	header->vci = cpu_to_le16(vcc->vci);
	header->type = cpu_to_le16(PKT_PCLOSE);

	fpga_queue(card, SOLOS_CHAN(vcc->dev), skb, NULL);

	clear_bit(ATM_VF_ADDR, &vcc->flags);
	clear_bit(ATM_VF_READY, &vcc->flags);

	return;
}

static int print_buffer(struct sk_buff *buf)
{
	int len,i;
	char msg[500];
	char item[10];

	len = buf->len;
	for (i = 0; i < len; i++){
		if(i % 8 == 0)
			sprintf(msg, "%02X: ", i);

		sprintf(item,"%02X ",*(buf->data + i));
		strcat(msg, item);
		if(i % 8 == 7) {
			sprintf(item, "\n");
			strcat(msg, item);
			printk(KERN_DEBUG "%s", msg);
		}
	}
	if (i % 8 != 0) {
		sprintf(item, "\n");
		strcat(msg, item);
		printk(KERN_DEBUG "%s", msg);
	}
	printk(KERN_DEBUG "\n");

	return 0;
}

static void fpga_queue(struct solos_card *card, int port, struct sk_buff *skb,
		       struct atm_vcc *vcc)
{
	int old_len;
	unsigned long flags;

	SKB_CB(skb)->vcc = vcc;

	spin_lock_irqsave(&card->tx_queue_lock, flags);
	old_len = skb_queue_len(&card->tx_queue[port]);
	skb_queue_tail(&card->tx_queue[port], skb);
	if (!old_len)
		card->tx_mask |= (1 << port);
	spin_unlock_irqrestore(&card->tx_queue_lock, flags);

	/* Theoretically we could just schedule the tasklet here, but
	   that introduces latency we don't want -- it's noticeable */
	if (!old_len)
		fpga_tx(card);
}

static uint32_t fpga_tx(struct solos_card *card)
{
	uint32_t tx_pending, card_flags;
	uint32_t tx_started = 0;
	struct sk_buff *skb;
	struct atm_vcc *vcc;
	unsigned char port;
	unsigned long flags;

	spin_lock_irqsave(&card->tx_lock, flags);
	
	card_flags = ioread32(card->config_regs + FLAGS_ADDR);
	/*
	 * The queue lock is required for _writing_ to tx_mask, but we're
	 * OK to read it here without locking. The only potential update
	 * that we could race with is in fpga_queue() where it sets a bit
	 * for a new port... but it's going to call this function again if
	 * it's doing that, anyway.
	 */
	tx_pending = card->tx_mask & ~card_flags;

	for (port = 0; tx_pending; tx_pending >>= 1, port++) {
		if (tx_pending & 1) {
			struct sk_buff *oldskb = card->tx_skb[port];
			if (oldskb)
				pci_unmap_single(card->dev, SKB_CB(oldskb)->dma_addr,
						 oldskb->len, PCI_DMA_TODEVICE);

			spin_lock(&card->tx_queue_lock);
			skb = skb_dequeue(&card->tx_queue[port]);
			if (!skb)
				card->tx_mask &= ~(1 << port);
			spin_unlock(&card->tx_queue_lock);

			if (skb && !card->using_dma) {
				memcpy_toio(TX_BUF(card, port), skb->data, skb->len);
				tx_started |= 1 << port;
				oldskb = skb; /* We're done with this skb already */
			} else if (skb && card->using_dma) {
				SKB_CB(skb)->dma_addr = pci_map_single(card->dev, skb->data,
								       skb->len, PCI_DMA_TODEVICE);
				iowrite32(SKB_CB(skb)->dma_addr,
					  card->config_regs + TX_DMA_ADDR(port));
			}

			if (!oldskb)
				continue;

			/* Clean up and free oldskb now it's gone */
			if (atmdebug) {
				dev_info(&card->dev->dev, "Transmitted: port %d\n",
					 port);
				print_buffer(oldskb);
			}

			vcc = SKB_CB(oldskb)->vcc;

			if (vcc) {
				atomic_inc(&vcc->stats->tx);
				solos_pop(vcc, oldskb);
			} else
				dev_kfree_skb_irq(oldskb);

		}
	}
	/* For non-DMA TX, write the 'TX start' bit for all four ports simultaneously */
	if (tx_started)
		iowrite32(tx_started, card->config_regs + FLAGS_ADDR);

	spin_unlock_irqrestore(&card->tx_lock, flags);
	return card_flags;
}

static int psend(struct atm_vcc *vcc, struct sk_buff *skb)
{
	struct solos_card *card = vcc->dev->dev_data;
	struct pkt_hdr *header;
	int pktlen;

	pktlen = skb->len;
	if (pktlen > (BUF_SIZE - sizeof(*header))) {
		dev_warn(&card->dev->dev, "Length of PDU is too large. Dropping PDU.\n");
		solos_pop(vcc, skb);
		return 0;
	}

	if (!skb_clone_writable(skb, sizeof(*header))) {
		int expand_by = 0;
		int ret;

		if (skb_headroom(skb) < sizeof(*header))
			expand_by = sizeof(*header) - skb_headroom(skb);

		ret = pskb_expand_head(skb, expand_by, 0, GFP_ATOMIC);
		if (ret) {
			dev_warn(&card->dev->dev, "pskb_expand_head failed.\n");
			solos_pop(vcc, skb);
			return ret;
		}
	}

	header = (void *)skb_push(skb, sizeof(*header));

	/* This does _not_ include the size of the header */
	header->size = cpu_to_le16(pktlen);
	header->vpi = cpu_to_le16(vcc->vpi);
	header->vci = cpu_to_le16(vcc->vci);
	header->type = cpu_to_le16(PKT_DATA);

	fpga_queue(card, SOLOS_CHAN(vcc->dev), skb, vcc);

	return 0;
}

static struct atmdev_ops fpga_ops = {
	.open =		popen,
	.close =	pclose,
	.ioctl =	NULL,
	.getsockopt =	NULL,
	.setsockopt =	NULL,
	.send =		psend,
	.send_oam =	NULL,
	.phy_put =	NULL,
	.phy_get =	NULL,
	.change_qos =	NULL,
	.proc_read =	NULL,
	.owner =	THIS_MODULE
};

static int fpga_probe(struct pci_dev *dev, const struct pci_device_id *id)
{
	int err;
	uint16_t fpga_ver;
	uint8_t major_ver, minor_ver;
	uint32_t data32;
	struct solos_card *card;

	card = kzalloc(sizeof(*card), GFP_KERNEL);
	if (!card)
		return -ENOMEM;

	card->dev = dev;
	init_waitqueue_head(&card->fw_wq);
	init_waitqueue_head(&card->param_wq);

	err = pci_enable_device(dev);
	if (err) {
		dev_warn(&dev->dev,  "Failed to enable PCI device\n");
		goto out;
	}

<<<<<<< HEAD
	err = pci_set_dma_mask(dev, DMA_32BIT_MASK);
=======
	err = pci_set_dma_mask(dev, DMA_BIT_MASK(32));
>>>>>>> 6574612f
	if (err) {
		dev_warn(&dev->dev, "Failed to set 32-bit DMA mask\n");
		goto out;
	}

	err = pci_request_regions(dev, "solos");
	if (err) {
		dev_warn(&dev->dev, "Failed to request regions\n");
		goto out;
	}

	card->config_regs = pci_iomap(dev, 0, CONFIG_RAM_SIZE);
	if (!card->config_regs) {
		dev_warn(&dev->dev, "Failed to ioremap config registers\n");
		goto out_release_regions;
	}
	card->buffers = pci_iomap(dev, 1, DATA_RAM_SIZE);
	if (!card->buffers) {
		dev_warn(&dev->dev, "Failed to ioremap data buffers\n");
		goto out_unmap_config;
	}

	if (reset) {
		iowrite32(1, card->config_regs + FPGA_MODE);
		data32 = ioread32(card->config_regs + FPGA_MODE); 

		iowrite32(0, card->config_regs + FPGA_MODE);
		data32 = ioread32(card->config_regs + FPGA_MODE); 
	}

	data32 = ioread32(card->config_regs + FPGA_VER);
	fpga_ver = (data32 & 0x0000FFFF);
	major_ver = ((data32 & 0xFF000000) >> 24);
	minor_ver = ((data32 & 0x00FF0000) >> 16);
	dev_info(&dev->dev, "Solos FPGA Version %d.%02d svn-%d\n",
		 major_ver, minor_ver, fpga_ver);

	if (0 && fpga_ver > 27)
		card->using_dma = 1;
	else {
		/* Set RX empty flag for all ports */
		iowrite32(0xF0, card->config_regs + FLAGS_ADDR);
	}

	data32 = ioread32(card->config_regs + PORTS);
	card->nr_ports = (data32 & 0x000000FF);

	pci_set_drvdata(dev, card);

	tasklet_init(&card->tlet, solos_bh, (unsigned long)card);
	spin_lock_init(&card->tx_lock);
	spin_lock_init(&card->tx_queue_lock);
	spin_lock_init(&card->cli_queue_lock);
	spin_lock_init(&card->param_queue_lock);
	INIT_LIST_HEAD(&card->param_queue);

	err = request_irq(dev->irq, solos_irq, IRQF_SHARED,
			  "solos-pci", card);
	if (err) {
		dev_dbg(&card->dev->dev, "Failed to request interrupt IRQ: %d\n", dev->irq);
		goto out_unmap_both;
	}

	iowrite32(1, card->config_regs + IRQ_EN_ADDR);

	if (fpga_upgrade)
		flash_upgrade(card, 0);

	if (firmware_upgrade)
		flash_upgrade(card, 1);

	err = atm_init(card);
	if (err)
		goto out_free_irq;

	return 0;

 out_free_irq:
	iowrite32(0, card->config_regs + IRQ_EN_ADDR);
	free_irq(dev->irq, card);
	tasklet_kill(&card->tlet);
	
 out_unmap_both:
	pci_set_drvdata(dev, NULL);
	pci_iounmap(dev, card->config_regs);
 out_unmap_config:
	pci_iounmap(dev, card->buffers);
 out_release_regions:
	pci_release_regions(dev);
 out:
	kfree(card);
	return err;
}

static int atm_init(struct solos_card *card)
{
	int i;

	for (i = 0; i < card->nr_ports; i++) {
		struct sk_buff *skb;
		struct pkt_hdr *header;

		skb_queue_head_init(&card->tx_queue[i]);
		skb_queue_head_init(&card->cli_queue[i]);

		card->atmdev[i] = atm_dev_register("solos-pci", &fpga_ops, -1, NULL);
		if (!card->atmdev[i]) {
			dev_err(&card->dev->dev, "Could not register ATM device %d\n", i);
			atm_remove(card);
			return -ENODEV;
		}
		if (device_create_file(&card->atmdev[i]->class_dev, &dev_attr_console))
			dev_err(&card->dev->dev, "Could not register console for ATM device %d\n", i);
		if (sysfs_create_group(&card->atmdev[i]->class_dev.kobj, &solos_attr_group))
			dev_err(&card->dev->dev, "Could not register parameter group for ATM device %d\n", i);

		dev_info(&card->dev->dev, "Registered ATM device %d\n", card->atmdev[i]->number);

		card->atmdev[i]->ci_range.vpi_bits = 8;
		card->atmdev[i]->ci_range.vci_bits = 16;
		card->atmdev[i]->dev_data = card;
		card->atmdev[i]->phy_data = (void *)(unsigned long)i;
		card->atmdev[i]->signal = ATM_PHY_SIG_UNKNOWN;

		skb = alloc_skb(sizeof(*header), GFP_ATOMIC);
		if (!skb) {
			dev_warn(&card->dev->dev, "Failed to allocate sk_buff in atm_init()\n");
			continue;
		}

		header = (void *)skb_put(skb, sizeof(*header));

		header->size = cpu_to_le16(0);
		header->vpi = cpu_to_le16(0);
		header->vci = cpu_to_le16(0);
		header->type = cpu_to_le16(PKT_STATUS);

		fpga_queue(card, i, skb, NULL);
	}
	return 0;
}

static void atm_remove(struct solos_card *card)
{
	int i;

	for (i = 0; i < card->nr_ports; i++) {
		if (card->atmdev[i]) {
			struct sk_buff *skb;

			dev_info(&card->dev->dev, "Unregistering ATM device %d\n", card->atmdev[i]->number);

			sysfs_remove_group(&card->atmdev[i]->class_dev.kobj, &solos_attr_group);
			atm_dev_deregister(card->atmdev[i]);

			skb = card->rx_skb[i];
			if (skb) {
				pci_unmap_single(card->dev, SKB_CB(skb)->dma_addr,
						 RX_DMA_SIZE, PCI_DMA_FROMDEVICE);
				dev_kfree_skb(skb);
			}
			skb = card->tx_skb[i];
			if (skb) {
				pci_unmap_single(card->dev, SKB_CB(skb)->dma_addr,
						 skb->len, PCI_DMA_TODEVICE);
				dev_kfree_skb(skb);
			}
			while ((skb = skb_dequeue(&card->tx_queue[i])))
				dev_kfree_skb(skb);
 
		}
	}
}

static void fpga_remove(struct pci_dev *dev)
{
	struct solos_card *card = pci_get_drvdata(dev);
	
	/* Disable IRQs */
	iowrite32(0, card->config_regs + IRQ_EN_ADDR);

	/* Reset FPGA */
	iowrite32(1, card->config_regs + FPGA_MODE);
	(void)ioread32(card->config_regs + FPGA_MODE); 

	atm_remove(card);

	free_irq(dev->irq, card);
	tasklet_kill(&card->tlet);

	/* Release device from reset */
	iowrite32(0, card->config_regs + FPGA_MODE);
	(void)ioread32(card->config_regs + FPGA_MODE); 

	pci_iounmap(dev, card->buffers);
	pci_iounmap(dev, card->config_regs);

	pci_release_regions(dev);
	pci_disable_device(dev);

	pci_set_drvdata(dev, NULL);
	kfree(card);
}

static struct pci_device_id fpga_pci_tbl[] __devinitdata = {
	{ 0x10ee, 0x0300, PCI_ANY_ID, PCI_ANY_ID, 0, 0, 0 },
	{ 0, }
};

MODULE_DEVICE_TABLE(pci,fpga_pci_tbl);

static struct pci_driver fpga_driver = {
	.name =		"solos",
	.id_table =	fpga_pci_tbl,
	.probe =	fpga_probe,
	.remove =	fpga_remove,
};


static int __init solos_pci_init(void)
{
	printk(KERN_INFO "Solos PCI Driver Version %s\n", VERSION);
	return pci_register_driver(&fpga_driver);
}

static void __exit solos_pci_exit(void)
{
	pci_unregister_driver(&fpga_driver);
	printk(KERN_INFO "Solos PCI Driver %s Unloaded\n", VERSION);
}

module_init(solos_pci_init);
module_exit(solos_pci_exit);<|MERGE_RESOLUTION|>--- conflicted
+++ resolved
@@ -1059,11 +1059,7 @@
 		goto out;
 	}
 
-<<<<<<< HEAD
-	err = pci_set_dma_mask(dev, DMA_32BIT_MASK);
-=======
 	err = pci_set_dma_mask(dev, DMA_BIT_MASK(32));
->>>>>>> 6574612f
 	if (err) {
 		dev_warn(&dev->dev, "Failed to set 32-bit DMA mask\n");
 		goto out;
