--- conflicted
+++ resolved
@@ -441,13 +441,7 @@
 	struct iscsi_transport *t = iface->transport;
 	int param = -1;
 
-<<<<<<< HEAD
-	if (attr == &dev_attr_iface_enabled.attr)
-		param = ISCSI_NET_PARAM_IFACE_ENABLE;
-	else if (attr == &dev_attr_iface_def_taskmgmt_tmo.attr)
-=======
 	if (attr == &dev_attr_iface_def_taskmgmt_tmo.attr)
->>>>>>> bee673aa
 		param = ISCSI_IFACE_PARAM_DEF_TASKMGMT_TMO;
 	else if (attr == &dev_attr_iface_header_digest.attr)
 		param = ISCSI_IFACE_PARAM_HDRDGST_EN;
@@ -487,13 +481,9 @@
 	if (param != -1)
 		return t->attr_is_visible(ISCSI_IFACE_PARAM, param);
 
-<<<<<<< HEAD
-	if (attr == &dev_attr_iface_vlan_id.attr)
-=======
 	if (attr == &dev_attr_iface_enabled.attr)
 		param = ISCSI_NET_PARAM_IFACE_ENABLE;
 	else if (attr == &dev_attr_iface_vlan_id.attr)
->>>>>>> bee673aa
 		param = ISCSI_NET_PARAM_VLAN_ID;
 	else if (attr == &dev_attr_iface_vlan_priority.attr)
 		param = ISCSI_NET_PARAM_VLAN_PRIORITY;
