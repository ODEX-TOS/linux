--- conflicted
+++ resolved
@@ -5079,24 +5079,11 @@
 			 * If this a fabric node that cleared its transport
 			 * registration, release the rpi.
 			 */
-<<<<<<< HEAD
-			xpt_flags = SCSI_XPT_REGD | NVME_XPT_REGD;
-			did_mask = ndlp->nlp_DID & Fabric_DID_MASK;
-			if (did_mask == Fabric_DID_MASK &&
-			    !(ndlp->fc4_xpt_flags & xpt_flags)) {
-				spin_lock_irq(&ndlp->lock);
-				ndlp->nlp_flag &= ~NLP_NPR_2B_DISC;
-				if (phba->sli_rev == LPFC_SLI_REV4)
-					ndlp->nlp_flag |= NLP_RELEASE_RPI;
-				spin_unlock_irq(&ndlp->lock);
-			}
-=======
 			spin_lock_irq(&ndlp->lock);
 			ndlp->nlp_flag &= ~NLP_NPR_2B_DISC;
 			if (phba->sli_rev == LPFC_SLI_REV4)
 				ndlp->nlp_flag |= NLP_RELEASE_RPI;
 			spin_unlock_irq(&ndlp->lock);
->>>>>>> bee673aa
 			lpfc_unreg_rpi(vport, ndlp);
 		} else {
 			/* Indicate the node has already released, should
