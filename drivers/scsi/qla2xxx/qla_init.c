--- conflicted
+++ resolved
@@ -128,20 +128,14 @@
 		    sp->cmd_sp)) {
 			qpair->req->outstanding_cmds[handle] = NULL;
 			cmdsp_found = 1;
-<<<<<<< HEAD
-=======
 			qla_put_fw_resources(qpair, &sp->cmd_sp->iores);
->>>>>>> 2a175ffe
 		}
 
 		/* removing the abort */
 		if (qpair->req->outstanding_cmds[handle] == sp) {
 			qpair->req->outstanding_cmds[handle] = NULL;
 			sp_found = 1;
-<<<<<<< HEAD
-=======
 			qla_put_fw_resources(qpair, &sp->iores);
->>>>>>> 2a175ffe
 			break;
 		}
 	}
