--- conflicted
+++ resolved
@@ -245,10 +245,7 @@
 		queue_work(qedi->tmf_thread, &qedi_cmd->tmf_work);
 		goto unblock_sess;
 	}
-<<<<<<< HEAD
-=======
 	spin_unlock(&qedi_conn->tmf_work_lock);
->>>>>>> bee673aa
 
 	__iscsi_complete_pdu(conn, (struct iscsi_hdr *)resp_hdr_ptr, NULL, 0);
 	kfree(resp_hdr_ptr);
@@ -793,34 +790,12 @@
 		goto unlock;
 	}
 
-<<<<<<< HEAD
-			spin_lock(&qedi_conn->list_lock);
-			if (likely(dbg_cmd->io_cmd_in_list)) {
-				dbg_cmd->io_cmd_in_list = false;
-				list_del_init(&dbg_cmd->io_cmd);
-				qedi_conn->active_cmd_count--;
-			}
-			spin_unlock(&qedi_conn->list_lock);
-			qedi_cmd->state = CLEANUP_RECV;
-			wake_up_interruptible(&qedi_conn->wait_queue);
-		}
-	} else if (qedi_conn->cmd_cleanup_req > 0) {
-		spin_lock_bh(&conn->session->back_lock);
-		qedi_get_proto_itt(qedi, cqe->itid, &ptmp_itt);
-		protoitt = build_itt(ptmp_itt, conn->session->age);
-		task = iscsi_itt_to_task(conn, protoitt);
-		QEDI_INFO(&qedi->dbg_ctx, QEDI_LOG_SCSI_TM,
-			  "cleanup io itid=0x%x, protoitt=0x%x, cmd_cleanup_cmpl=%d, cid=0x%x\n",
-			  cqe->itid, protoitt, qedi_conn->cmd_cleanup_cmpl,
-			  qedi_conn->iscsi_conn_id);
-=======
 	dbg_cmd = task->dd_data;
 
 	QEDI_INFO(&qedi->dbg_ctx, QEDI_LOG_SCSI_TM,
 		  "Abort tmf rtt=0x%x, i/o itt=0x%x, i/o tid=0x%x, cid=0x%x\n",
 		  get_itt(tmf_hdr->rtt), get_itt(task->itt), dbg_cmd->task_id,
 		  qedi_conn->iscsi_conn_id);
->>>>>>> bee673aa
 
 	spin_lock(&qedi_conn->list_lock);
 	if (likely(dbg_cmd->io_cmd_in_list)) {
@@ -841,12 +816,8 @@
 		QEDI_INFO(&qedi->dbg_ctx, QEDI_LOG_TID,
 			  "Freeing tid=0x%x for cid=0x%x\n",
 			  cqe->itid, qedi_conn->iscsi_conn_id);
-<<<<<<< HEAD
-
-=======
 		qedi_conn->cmd_cleanup_cmpl++;
 		wake_up(&qedi_conn->wait_queue);
->>>>>>> bee673aa
 	} else {
 		QEDI_ERR(&qedi->dbg_ctx,
 			 "Delayed or untracked cleanup response, itt=0x%x, tid=0x%x, cid=0x%x\n",
