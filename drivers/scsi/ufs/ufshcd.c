--- conflicted
+++ resolved
@@ -7091,13 +7091,7 @@
 			goto out;
 	}
 
-<<<<<<< HEAD
-	ufs_fixup_device_setup(hba, &card);
-	ufshcd_tune_unipro_params(hba, &card);
-	ufs_put_device_desc(&card);
-=======
 	ufshcd_tune_unipro_params(hba);
->>>>>>> 67cb19e6
 
 	/* UFS device is also active now */
 	ufshcd_set_ufs_dev_active(hba);
@@ -7126,53 +7120,6 @@
 	/* Enable Auto-Hibernate if configured */
 	ufshcd_auto_hibern8_enable(hba);
 
-<<<<<<< HEAD
-	/*
-	 * If we are in error handling context or in power management callbacks
-	 * context, no need to scan the host
-	 */
-	if (!ufshcd_eh_in_progress(hba) && !hba->pm_op_in_progress) {
-		bool flag;
-
-		/* clear any previous UFS device information */
-		memset(&hba->dev_info, 0, sizeof(hba->dev_info));
-		if (!ufshcd_query_flag_retry(hba, UPIU_QUERY_OPCODE_READ_FLAG,
-				QUERY_FLAG_IDN_PWR_ON_WPE, &flag))
-			hba->dev_info.f_power_on_wp_en = flag;
-
-		if (!hba->is_init_prefetch)
-			ufshcd_init_icc_levels(hba);
-
-		/* Add required well known logical units to scsi mid layer */
-		ret = ufshcd_scsi_add_wlus(hba);
-		if (ret)
-			goto out;
-
-		/* Initialize devfreq after UFS device is detected */
-		if (ufshcd_is_clkscaling_supported(hba)) {
-			memcpy(&hba->clk_scaling.saved_pwr_info.info,
-				&hba->pwr_info,
-				sizeof(struct ufs_pa_layer_attr));
-			hba->clk_scaling.saved_pwr_info.is_valid = true;
-			if (!hba->devfreq) {
-				ret = ufshcd_devfreq_init(hba);
-				if (ret)
-					goto out;
-			}
-			hba->clk_scaling.is_allowed = true;
-		}
-
-		ufs_bsg_probe(hba);
-
-		scsi_scan_host(hba->host);
-		pm_runtime_put_sync(hba->dev);
-	}
-
-	if (!hba->is_init_prefetch)
-		hba->is_init_prefetch = true;
-
-=======
->>>>>>> 67cb19e6
 out:
 
 	trace_ufshcd_init(dev_name(hba->dev), ret,
