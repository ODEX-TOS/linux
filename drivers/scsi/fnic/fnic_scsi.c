/*
 * Copyright 2008 Cisco Systems, Inc.  All rights reserved.
 * Copyright 2007 Nuova Systems, Inc.  All rights reserved.
 *
 * This program is free software; you may redistribute it and/or modify
 * it under the terms of the GNU General Public License as published by
 * the Free Software Foundation; version 2 of the License.
 *
 * THE SOFTWARE IS PROVIDED "AS IS", WITHOUT WARRANTY OF ANY KIND,
 * EXPRESS OR IMPLIED, INCLUDING BUT NOT LIMITED TO THE WARRANTIES OF
 * MERCHANTABILITY, FITNESS FOR A PARTICULAR PURPOSE AND
 * NONINFRINGEMENT. IN NO EVENT SHALL THE AUTHORS OR COPYRIGHT HOLDERS
 * BE LIABLE FOR ANY CLAIM, DAMAGES OR OTHER LIABILITY, WHETHER IN AN
 * ACTION OF CONTRACT, TORT OR OTHERWISE, ARISING FROM, OUT OF OR IN
 * CONNECTION WITH THE SOFTWARE OR THE USE OR OTHER DEALINGS IN THE
 * SOFTWARE.
 */
#include <linux/mempool.h>
#include <linux/errno.h>
#include <linux/init.h>
#include <linux/workqueue.h>
#include <linux/pci.h>
#include <linux/scatterlist.h>
#include <linux/skbuff.h>
#include <linux/spinlock.h>
#include <linux/etherdevice.h>
#include <linux/if_ether.h>
#include <linux/if_vlan.h>
#include <linux/delay.h>
#include <linux/gfp.h>
#include <scsi/scsi.h>
#include <scsi/scsi_host.h>
#include <scsi/scsi_device.h>
#include <scsi/scsi_cmnd.h>
#include <scsi/scsi_tcq.h>
#include <scsi/fc/fc_els.h>
#include <scsi/fc/fc_fcoe.h>
#include <scsi/libfc.h>
#include <scsi/fc_frame.h>
#include "fnic_io.h"
#include "fnic.h"

const char *fnic_state_str[] = {
	[FNIC_IN_FC_MODE] =           "FNIC_IN_FC_MODE",
	[FNIC_IN_FC_TRANS_ETH_MODE] = "FNIC_IN_FC_TRANS_ETH_MODE",
	[FNIC_IN_ETH_MODE] =          "FNIC_IN_ETH_MODE",
	[FNIC_IN_ETH_TRANS_FC_MODE] = "FNIC_IN_ETH_TRANS_FC_MODE",
};

static const char *fnic_ioreq_state_str[] = {
	[FNIC_IOREQ_NOT_INITED] = "FNIC_IOREQ_NOT_INITED",
	[FNIC_IOREQ_CMD_PENDING] = "FNIC_IOREQ_CMD_PENDING",
	[FNIC_IOREQ_ABTS_PENDING] = "FNIC_IOREQ_ABTS_PENDING",
	[FNIC_IOREQ_ABTS_COMPLETE] = "FNIC_IOREQ_ABTS_COMPLETE",
	[FNIC_IOREQ_CMD_COMPLETE] = "FNIC_IOREQ_CMD_COMPLETE",
};

static const char *fcpio_status_str[] =  {
	[FCPIO_SUCCESS] = "FCPIO_SUCCESS", /*0x0*/
	[FCPIO_INVALID_HEADER] = "FCPIO_INVALID_HEADER",
	[FCPIO_OUT_OF_RESOURCE] = "FCPIO_OUT_OF_RESOURCE",
	[FCPIO_INVALID_PARAM] = "FCPIO_INVALID_PARAM]",
	[FCPIO_REQ_NOT_SUPPORTED] = "FCPIO_REQ_NOT_SUPPORTED",
	[FCPIO_IO_NOT_FOUND] = "FCPIO_IO_NOT_FOUND",
	[FCPIO_ABORTED] = "FCPIO_ABORTED", /*0x41*/
	[FCPIO_TIMEOUT] = "FCPIO_TIMEOUT",
	[FCPIO_SGL_INVALID] = "FCPIO_SGL_INVALID",
	[FCPIO_MSS_INVALID] = "FCPIO_MSS_INVALID",
	[FCPIO_DATA_CNT_MISMATCH] = "FCPIO_DATA_CNT_MISMATCH",
	[FCPIO_FW_ERR] = "FCPIO_FW_ERR",
	[FCPIO_ITMF_REJECTED] = "FCPIO_ITMF_REJECTED",
	[FCPIO_ITMF_FAILED] = "FCPIO_ITMF_FAILED",
	[FCPIO_ITMF_INCORRECT_LUN] = "FCPIO_ITMF_INCORRECT_LUN",
	[FCPIO_CMND_REJECTED] = "FCPIO_CMND_REJECTED",
	[FCPIO_NO_PATH_AVAIL] = "FCPIO_NO_PATH_AVAIL",
	[FCPIO_PATH_FAILED] = "FCPIO_PATH_FAILED",
	[FCPIO_LUNMAP_CHNG_PEND] = "FCPIO_LUNHMAP_CHNG_PEND",
};

const char *fnic_state_to_str(unsigned int state)
{
	if (state >= ARRAY_SIZE(fnic_state_str) || !fnic_state_str[state])
		return "unknown";

	return fnic_state_str[state];
}

static const char *fnic_ioreq_state_to_str(unsigned int state)
{
	if (state >= ARRAY_SIZE(fnic_ioreq_state_str) ||
	    !fnic_ioreq_state_str[state])
		return "unknown";

	return fnic_ioreq_state_str[state];
}

static const char *fnic_fcpio_status_to_str(unsigned int status)
{
	if (status >= ARRAY_SIZE(fcpio_status_str) || !fcpio_status_str[status])
		return "unknown";

	return fcpio_status_str[status];
}

static void fnic_cleanup_io(struct fnic *fnic);

static inline spinlock_t *fnic_io_lock_hash(struct fnic *fnic,
					    struct scsi_cmnd *sc)
{
	u32 hash = sc->request->tag & (FNIC_IO_LOCKS - 1);

	return &fnic->io_req_lock[hash];
}

static inline spinlock_t *fnic_io_lock_tag(struct fnic *fnic,
					    int tag)
{
	return &fnic->io_req_lock[tag & (FNIC_IO_LOCKS - 1)];
}

/*
 * Unmap the data buffer and sense buffer for an io_req,
 * also unmap and free the device-private scatter/gather list.
 */
static void fnic_release_ioreq_buf(struct fnic *fnic,
				   struct fnic_io_req *io_req,
				   struct scsi_cmnd *sc)
{
	if (io_req->sgl_list_pa)
		dma_unmap_single(&fnic->pdev->dev, io_req->sgl_list_pa,
				 sizeof(io_req->sgl_list[0]) * io_req->sgl_cnt,
				 DMA_TO_DEVICE);
	scsi_dma_unmap(sc);

	if (io_req->sgl_cnt)
		mempool_free(io_req->sgl_list_alloc,
			     fnic->io_sgl_pool[io_req->sgl_type]);
	if (io_req->sense_buf_pa)
		dma_unmap_single(&fnic->pdev->dev, io_req->sense_buf_pa,
				 SCSI_SENSE_BUFFERSIZE, DMA_FROM_DEVICE);
}

/* Free up Copy Wq descriptors. Called with copy_wq lock held */
static int free_wq_copy_descs(struct fnic *fnic, struct vnic_wq_copy *wq)
{
	/* if no Ack received from firmware, then nothing to clean */
	if (!fnic->fw_ack_recd[0])
		return 1;

	/*
	 * Update desc_available count based on number of freed descriptors
	 * Account for wraparound
	 */
	if (wq->to_clean_index <= fnic->fw_ack_index[0])
		wq->ring.desc_avail += (fnic->fw_ack_index[0]
					- wq->to_clean_index + 1);
	else
		wq->ring.desc_avail += (wq->ring.desc_count
					- wq->to_clean_index
					+ fnic->fw_ack_index[0] + 1);

	/*
	 * just bump clean index to ack_index+1 accounting for wraparound
	 * this will essentially free up all descriptors between
	 * to_clean_index and fw_ack_index, both inclusive
	 */
	wq->to_clean_index =
		(fnic->fw_ack_index[0] + 1) % wq->ring.desc_count;

	/* we have processed the acks received so far */
	fnic->fw_ack_recd[0] = 0;
	return 0;
}


/*
 * __fnic_set_state_flags
 * Sets/Clears bits in fnic's state_flags
 **/
void
__fnic_set_state_flags(struct fnic *fnic, unsigned long st_flags,
			unsigned long clearbits)
{
	unsigned long flags = 0;
	unsigned long host_lock_flags = 0;

	spin_lock_irqsave(&fnic->fnic_lock, flags);
	spin_lock_irqsave(fnic->lport->host->host_lock, host_lock_flags);

	if (clearbits)
		fnic->state_flags &= ~st_flags;
	else
		fnic->state_flags |= st_flags;

	spin_unlock_irqrestore(fnic->lport->host->host_lock, host_lock_flags);
	spin_unlock_irqrestore(&fnic->fnic_lock, flags);

	return;
}


/*
 * fnic_fw_reset_handler
 * Routine to send reset msg to fw
 */
int fnic_fw_reset_handler(struct fnic *fnic)
{
	struct vnic_wq_copy *wq = &fnic->wq_copy[0];
	int ret = 0;
	unsigned long flags;

	/* indicate fwreset to io path */
	fnic_set_state_flags(fnic, FNIC_FLAGS_FWRESET);

	skb_queue_purge(&fnic->frame_queue);
	skb_queue_purge(&fnic->tx_queue);

	/* wait for io cmpl */
	while (atomic_read(&fnic->in_flight))
		schedule_msec_hrtimeout((1));

	spin_lock_irqsave(&fnic->wq_copy_lock[0], flags);

	if (vnic_wq_copy_desc_avail(wq) <= fnic->wq_copy_desc_low[0])
		free_wq_copy_descs(fnic, wq);

	if (!vnic_wq_copy_desc_avail(wq))
		ret = -EAGAIN;
	else {
		fnic_queue_wq_copy_desc_fw_reset(wq, SCSI_NO_TAG);
		atomic64_inc(&fnic->fnic_stats.fw_stats.active_fw_reqs);
		if (atomic64_read(&fnic->fnic_stats.fw_stats.active_fw_reqs) >
			  atomic64_read(&fnic->fnic_stats.fw_stats.max_fw_reqs))
			atomic64_set(&fnic->fnic_stats.fw_stats.max_fw_reqs,
				atomic64_read(
				  &fnic->fnic_stats.fw_stats.active_fw_reqs));
	}

	spin_unlock_irqrestore(&fnic->wq_copy_lock[0], flags);

	if (!ret) {
		atomic64_inc(&fnic->fnic_stats.reset_stats.fw_resets);
		FNIC_SCSI_DBG(KERN_DEBUG, fnic->lport->host,
			      "Issued fw reset\n");
	} else {
		fnic_clear_state_flags(fnic, FNIC_FLAGS_FWRESET);
		FNIC_SCSI_DBG(KERN_DEBUG, fnic->lport->host,
			      "Failed to issue fw reset\n");
	}

	return ret;
}


/*
 * fnic_flogi_reg_handler
 * Routine to send flogi register msg to fw
 */
int fnic_flogi_reg_handler(struct fnic *fnic, u32 fc_id)
{
	struct vnic_wq_copy *wq = &fnic->wq_copy[0];
	enum fcpio_flogi_reg_format_type format;
	struct fc_lport *lp = fnic->lport;
	u8 gw_mac[ETH_ALEN];
	int ret = 0;
	unsigned long flags;

	spin_lock_irqsave(&fnic->wq_copy_lock[0], flags);

	if (vnic_wq_copy_desc_avail(wq) <= fnic->wq_copy_desc_low[0])
		free_wq_copy_descs(fnic, wq);

	if (!vnic_wq_copy_desc_avail(wq)) {
		ret = -EAGAIN;
		goto flogi_reg_ioreq_end;
	}

	if (fnic->ctlr.map_dest) {
		eth_broadcast_addr(gw_mac);
		format = FCPIO_FLOGI_REG_DEF_DEST;
	} else {
		memcpy(gw_mac, fnic->ctlr.dest_addr, ETH_ALEN);
		format = FCPIO_FLOGI_REG_GW_DEST;
	}

	if ((fnic->config.flags & VFCF_FIP_CAPABLE) && !fnic->ctlr.map_dest) {
		fnic_queue_wq_copy_desc_fip_reg(wq, SCSI_NO_TAG,
						fc_id, gw_mac,
						fnic->data_src_addr,
						lp->r_a_tov, lp->e_d_tov);
		FNIC_SCSI_DBG(KERN_DEBUG, fnic->lport->host,
			      "FLOGI FIP reg issued fcid %x src %pM dest %pM\n",
			      fc_id, fnic->data_src_addr, gw_mac);
	} else {
		fnic_queue_wq_copy_desc_flogi_reg(wq, SCSI_NO_TAG,
						  format, fc_id, gw_mac);
		FNIC_SCSI_DBG(KERN_DEBUG, fnic->lport->host,
			      "FLOGI reg issued fcid %x map %d dest %pM\n",
			      fc_id, fnic->ctlr.map_dest, gw_mac);
	}

	atomic64_inc(&fnic->fnic_stats.fw_stats.active_fw_reqs);
	if (atomic64_read(&fnic->fnic_stats.fw_stats.active_fw_reqs) >
		  atomic64_read(&fnic->fnic_stats.fw_stats.max_fw_reqs))
		atomic64_set(&fnic->fnic_stats.fw_stats.max_fw_reqs,
		  atomic64_read(&fnic->fnic_stats.fw_stats.active_fw_reqs));

flogi_reg_ioreq_end:
	spin_unlock_irqrestore(&fnic->wq_copy_lock[0], flags);
	return ret;
}

/*
 * fnic_queue_wq_copy_desc
 * Routine to enqueue a wq copy desc
 */
static inline int fnic_queue_wq_copy_desc(struct fnic *fnic,
					  struct vnic_wq_copy *wq,
					  struct fnic_io_req *io_req,
					  struct scsi_cmnd *sc,
					  int sg_count)
{
	struct scatterlist *sg;
	struct fc_rport *rport = starget_to_rport(scsi_target(sc->device));
	struct fc_rport_libfc_priv *rp = rport->dd_data;
	struct host_sg_desc *desc;
	struct misc_stats *misc_stats = &fnic->fnic_stats.misc_stats;
	unsigned int i;
	unsigned long intr_flags;
	int flags;
	u8 exch_flags;
	struct scsi_lun fc_lun;

	if (sg_count) {
		/* For each SGE, create a device desc entry */
		desc = io_req->sgl_list;
		for_each_sg(scsi_sglist(sc), sg, sg_count, i) {
			desc->addr = cpu_to_le64(sg_dma_address(sg));
			desc->len = cpu_to_le32(sg_dma_len(sg));
			desc->_resvd = 0;
			desc++;
		}

		io_req->sgl_list_pa = dma_map_single(&fnic->pdev->dev,
				io_req->sgl_list,
				sizeof(io_req->sgl_list[0]) * sg_count,
				DMA_TO_DEVICE);
		if (dma_mapping_error(&fnic->pdev->dev, io_req->sgl_list_pa)) {
			printk(KERN_ERR "DMA mapping failed\n");
			return SCSI_MLQUEUE_HOST_BUSY;
		}
	}

	io_req->sense_buf_pa = dma_map_single(&fnic->pdev->dev,
					      sc->sense_buffer,
					      SCSI_SENSE_BUFFERSIZE,
					      DMA_FROM_DEVICE);
	if (dma_mapping_error(&fnic->pdev->dev, io_req->sense_buf_pa)) {
		dma_unmap_single(&fnic->pdev->dev, io_req->sgl_list_pa,
				sizeof(io_req->sgl_list[0]) * sg_count,
				DMA_TO_DEVICE);
		printk(KERN_ERR "DMA mapping failed\n");
		return SCSI_MLQUEUE_HOST_BUSY;
	}

	int_to_scsilun(sc->device->lun, &fc_lun);

	/* Enqueue the descriptor in the Copy WQ */
	spin_lock_irqsave(&fnic->wq_copy_lock[0], intr_flags);

	if (vnic_wq_copy_desc_avail(wq) <= fnic->wq_copy_desc_low[0])
		free_wq_copy_descs(fnic, wq);

	if (unlikely(!vnic_wq_copy_desc_avail(wq))) {
		spin_unlock_irqrestore(&fnic->wq_copy_lock[0], intr_flags);
		FNIC_SCSI_DBG(KERN_INFO, fnic->lport->host,
			  "fnic_queue_wq_copy_desc failure - no descriptors\n");
		atomic64_inc(&misc_stats->io_cpwq_alloc_failures);
		return SCSI_MLQUEUE_HOST_BUSY;
	}

	flags = 0;
	if (sc->sc_data_direction == DMA_FROM_DEVICE)
		flags = FCPIO_ICMND_RDDATA;
	else if (sc->sc_data_direction == DMA_TO_DEVICE)
		flags = FCPIO_ICMND_WRDATA;

	exch_flags = 0;
	if ((fnic->config.flags & VFCF_FCP_SEQ_LVL_ERR) &&
	    (rp->flags & FC_RP_FLAGS_RETRY))
		exch_flags |= FCPIO_ICMND_SRFLAG_RETRY;

	fnic_queue_wq_copy_desc_icmnd_16(wq, sc->request->tag,
					 0, exch_flags, io_req->sgl_cnt,
					 SCSI_SENSE_BUFFERSIZE,
					 io_req->sgl_list_pa,
					 io_req->sense_buf_pa,
					 0, /* scsi cmd ref, always 0 */
					 FCPIO_ICMND_PTA_SIMPLE,
					 	/* scsi pri and tag */
					 flags,	/* command flags */
					 sc->cmnd, sc->cmd_len,
					 scsi_bufflen(sc),
					 fc_lun.scsi_lun, io_req->port_id,
					 rport->maxframe_size, rp->r_a_tov,
					 rp->e_d_tov);

	atomic64_inc(&fnic->fnic_stats.fw_stats.active_fw_reqs);
	if (atomic64_read(&fnic->fnic_stats.fw_stats.active_fw_reqs) >
		  atomic64_read(&fnic->fnic_stats.fw_stats.max_fw_reqs))
		atomic64_set(&fnic->fnic_stats.fw_stats.max_fw_reqs,
		  atomic64_read(&fnic->fnic_stats.fw_stats.active_fw_reqs));

	spin_unlock_irqrestore(&fnic->wq_copy_lock[0], intr_flags);
	return 0;
}

/*
 * fnic_queuecommand
 * Routine to send a scsi cdb
 * Called with host_lock held and interrupts disabled.
 */
static int fnic_queuecommand_lck(struct scsi_cmnd *sc, void (*done)(struct scsi_cmnd *))
{
	struct fc_lport *lp = shost_priv(sc->device->host);
	struct fc_rport *rport;
	struct fnic_io_req *io_req = NULL;
	struct fnic *fnic = lport_priv(lp);
	struct fnic_stats *fnic_stats = &fnic->fnic_stats;
	struct vnic_wq_copy *wq;
	int ret;
	u64 cmd_trace;
	int sg_count = 0;
	unsigned long flags = 0;
	unsigned long ptr;
	spinlock_t *io_lock = NULL;
	int io_lock_acquired = 0;
	struct fc_rport_libfc_priv *rp;

	if (unlikely(fnic_chk_state_flags_locked(fnic, FNIC_FLAGS_IO_BLOCKED)))
		return SCSI_MLQUEUE_HOST_BUSY;

	if (unlikely(fnic_chk_state_flags_locked(fnic, FNIC_FLAGS_FWRESET)))
		return SCSI_MLQUEUE_HOST_BUSY;

	rport = starget_to_rport(scsi_target(sc->device));
	if (!rport) {
		FNIC_SCSI_DBG(KERN_DEBUG, fnic->lport->host,
				"returning DID_NO_CONNECT for IO as rport is NULL\n");
		sc->result = DID_NO_CONNECT << 16;
		done(sc);
		return 0;
	}

	ret = fc_remote_port_chkready(rport);
	if (ret) {
		FNIC_SCSI_DBG(KERN_DEBUG, fnic->lport->host,
				"rport is not ready\n");
		atomic64_inc(&fnic_stats->misc_stats.rport_not_ready);
		sc->result = ret;
		done(sc);
		return 0;
	}

	rp = rport->dd_data;
	if (!rp || rp->rp_state == RPORT_ST_DELETE) {
		FNIC_SCSI_DBG(KERN_DEBUG, fnic->lport->host,
			"rport 0x%x removed, returning DID_NO_CONNECT\n",
			rport->port_id);

		atomic64_inc(&fnic_stats->misc_stats.rport_not_ready);
		sc->result = DID_NO_CONNECT<<16;
		done(sc);
		return 0;
	}

	if (rp->rp_state != RPORT_ST_READY) {
		FNIC_SCSI_DBG(KERN_DEBUG, fnic->lport->host,
			"rport 0x%x in state 0x%x, returning DID_IMM_RETRY\n",
			rport->port_id, rp->rp_state);

		sc->result = DID_IMM_RETRY << 16;
		done(sc);
		return 0;
	}

	if (lp->state != LPORT_ST_READY || !(lp->link_up))
		return SCSI_MLQUEUE_HOST_BUSY;

	atomic_inc(&fnic->in_flight);

	/*
	 * Release host lock, use driver resource specific locks from here.
	 * Don't re-enable interrupts in case they were disabled prior to the
	 * caller disabling them.
	 */
	spin_unlock(lp->host->host_lock);
	CMD_STATE(sc) = FNIC_IOREQ_NOT_INITED;
	CMD_FLAGS(sc) = FNIC_NO_FLAGS;

	/* Get a new io_req for this SCSI IO */
	io_req = mempool_alloc(fnic->io_req_pool, GFP_ATOMIC);
	if (!io_req) {
		atomic64_inc(&fnic_stats->io_stats.alloc_failures);
		ret = SCSI_MLQUEUE_HOST_BUSY;
		goto out;
	}
	memset(io_req, 0, sizeof(*io_req));

	/* Map the data buffer */
	sg_count = scsi_dma_map(sc);
	if (sg_count < 0) {
		FNIC_TRACE(fnic_queuecommand, sc->device->host->host_no,
			  sc->request->tag, sc, 0, sc->cmnd[0],
			  sg_count, CMD_STATE(sc));
		mempool_free(io_req, fnic->io_req_pool);
		goto out;
	}

	/* Determine the type of scatter/gather list we need */
	io_req->sgl_cnt = sg_count;
	io_req->sgl_type = FNIC_SGL_CACHE_DFLT;
	if (sg_count > FNIC_DFLT_SG_DESC_CNT)
		io_req->sgl_type = FNIC_SGL_CACHE_MAX;

	if (sg_count) {
		io_req->sgl_list =
			mempool_alloc(fnic->io_sgl_pool[io_req->sgl_type],
				      GFP_ATOMIC);
		if (!io_req->sgl_list) {
			atomic64_inc(&fnic_stats->io_stats.alloc_failures);
			ret = SCSI_MLQUEUE_HOST_BUSY;
			scsi_dma_unmap(sc);
			mempool_free(io_req, fnic->io_req_pool);
			goto out;
		}

		/* Cache sgl list allocated address before alignment */
		io_req->sgl_list_alloc = io_req->sgl_list;
		ptr = (unsigned long) io_req->sgl_list;
		if (ptr % FNIC_SG_DESC_ALIGN) {
			io_req->sgl_list = (struct host_sg_desc *)
				(((unsigned long) ptr
				  + FNIC_SG_DESC_ALIGN - 1)
				 & ~(FNIC_SG_DESC_ALIGN - 1));
		}
	}

	/*
	* Will acquire lock defore setting to IO initialized.
	*/

	io_lock = fnic_io_lock_hash(fnic, sc);
	spin_lock_irqsave(io_lock, flags);

	/* initialize rest of io_req */
	io_lock_acquired = 1;
	io_req->port_id = rport->port_id;
	io_req->start_time = jiffies;
	CMD_STATE(sc) = FNIC_IOREQ_CMD_PENDING;
	CMD_SP(sc) = (char *)io_req;
	CMD_FLAGS(sc) |= FNIC_IO_INITIALIZED;
	sc->scsi_done = done;

	/* create copy wq desc and enqueue it */
	wq = &fnic->wq_copy[0];
	ret = fnic_queue_wq_copy_desc(fnic, wq, io_req, sc, sg_count);
	if (ret) {
		/*
		 * In case another thread cancelled the request,
		 * refetch the pointer under the lock.
		 */
		FNIC_TRACE(fnic_queuecommand, sc->device->host->host_no,
			  sc->request->tag, sc, 0, 0, 0,
			  (((u64)CMD_FLAGS(sc) << 32) | CMD_STATE(sc)));
		io_req = (struct fnic_io_req *)CMD_SP(sc);
		CMD_SP(sc) = NULL;
		CMD_STATE(sc) = FNIC_IOREQ_CMD_COMPLETE;
		spin_unlock_irqrestore(io_lock, flags);
		if (io_req) {
			fnic_release_ioreq_buf(fnic, io_req, sc);
			mempool_free(io_req, fnic->io_req_pool);
		}
		atomic_dec(&fnic->in_flight);
		/* acquire host lock before returning to SCSI */
		spin_lock(lp->host->host_lock);
		return ret;
	} else {
		atomic64_inc(&fnic_stats->io_stats.active_ios);
		atomic64_inc(&fnic_stats->io_stats.num_ios);
		if (atomic64_read(&fnic_stats->io_stats.active_ios) >
			  atomic64_read(&fnic_stats->io_stats.max_active_ios))
			atomic64_set(&fnic_stats->io_stats.max_active_ios,
			     atomic64_read(&fnic_stats->io_stats.active_ios));

		/* REVISIT: Use per IO lock in the final code */
		CMD_FLAGS(sc) |= FNIC_IO_ISSUED;
	}
out:
	cmd_trace = ((u64)sc->cmnd[0] << 56 | (u64)sc->cmnd[7] << 40 |
			(u64)sc->cmnd[8] << 32 | (u64)sc->cmnd[2] << 24 |
			(u64)sc->cmnd[3] << 16 | (u64)sc->cmnd[4] << 8 |
			sc->cmnd[5]);

	FNIC_TRACE(fnic_queuecommand, sc->device->host->host_no,
		  sc->request->tag, sc, io_req,
		  sg_count, cmd_trace,
		  (((u64)CMD_FLAGS(sc) >> 32) | CMD_STATE(sc)));

	/* if only we issued IO, will we have the io lock */
	if (io_lock_acquired)
		spin_unlock_irqrestore(io_lock, flags);

	atomic_dec(&fnic->in_flight);
	/* acquire host lock before returning to SCSI */
	spin_lock(lp->host->host_lock);
	return ret;
}

DEF_SCSI_QCMD(fnic_queuecommand)

/*
 * fnic_fcpio_fw_reset_cmpl_handler
 * Routine to handle fw reset completion
 */
static int fnic_fcpio_fw_reset_cmpl_handler(struct fnic *fnic,
					    struct fcpio_fw_req *desc)
{
	u8 type;
	u8 hdr_status;
	struct fcpio_tag tag;
	int ret = 0;
	unsigned long flags;
	struct reset_stats *reset_stats = &fnic->fnic_stats.reset_stats;

	fcpio_header_dec(&desc->hdr, &type, &hdr_status, &tag);

	atomic64_inc(&reset_stats->fw_reset_completions);

	/* Clean up all outstanding io requests */
	fnic_cleanup_io(fnic);

	atomic64_set(&fnic->fnic_stats.fw_stats.active_fw_reqs, 0);
	atomic64_set(&fnic->fnic_stats.io_stats.active_ios, 0);
	atomic64_set(&fnic->io_cmpl_skip, 0);

	spin_lock_irqsave(&fnic->fnic_lock, flags);

	/* fnic should be in FC_TRANS_ETH_MODE */
	if (fnic->state == FNIC_IN_FC_TRANS_ETH_MODE) {
		/* Check status of reset completion */
		if (!hdr_status) {
			FNIC_SCSI_DBG(KERN_DEBUG, fnic->lport->host,
				      "reset cmpl success\n");
			/* Ready to send flogi out */
			fnic->state = FNIC_IN_ETH_MODE;
		} else {
			FNIC_SCSI_DBG(KERN_DEBUG,
				      fnic->lport->host,
				      "fnic fw_reset : failed %s\n",
				      fnic_fcpio_status_to_str(hdr_status));

			/*
			 * Unable to change to eth mode, cannot send out flogi
			 * Change state to fc mode, so that subsequent Flogi
			 * requests from libFC will cause more attempts to
			 * reset the firmware. Free the cached flogi
			 */
			fnic->state = FNIC_IN_FC_MODE;
			atomic64_inc(&reset_stats->fw_reset_failures);
			ret = -1;
		}
	} else {
		FNIC_SCSI_DBG(KERN_DEBUG,
			      fnic->lport->host,
			      "Unexpected state %s while processing"
			      " reset cmpl\n", fnic_state_to_str(fnic->state));
		atomic64_inc(&reset_stats->fw_reset_failures);
		ret = -1;
	}

	/* Thread removing device blocks till firmware reset is complete */
	if (fnic->remove_wait)
		complete(fnic->remove_wait);

	/*
	 * If fnic is being removed, or fw reset failed
	 * free the flogi frame. Else, send it out
	 */
	if (fnic->remove_wait || ret) {
		spin_unlock_irqrestore(&fnic->fnic_lock, flags);
		skb_queue_purge(&fnic->tx_queue);
		goto reset_cmpl_handler_end;
	}

	spin_unlock_irqrestore(&fnic->fnic_lock, flags);

	fnic_flush_tx(fnic);

 reset_cmpl_handler_end:
	fnic_clear_state_flags(fnic, FNIC_FLAGS_FWRESET);

	return ret;
}

/*
 * fnic_fcpio_flogi_reg_cmpl_handler
 * Routine to handle flogi register completion
 */
static int fnic_fcpio_flogi_reg_cmpl_handler(struct fnic *fnic,
					     struct fcpio_fw_req *desc)
{
	u8 type;
	u8 hdr_status;
	struct fcpio_tag tag;
	int ret = 0;
	unsigned long flags;

	fcpio_header_dec(&desc->hdr, &type, &hdr_status, &tag);

	/* Update fnic state based on status of flogi reg completion */
	spin_lock_irqsave(&fnic->fnic_lock, flags);

	if (fnic->state == FNIC_IN_ETH_TRANS_FC_MODE) {

		/* Check flogi registration completion status */
		if (!hdr_status) {
			FNIC_SCSI_DBG(KERN_DEBUG, fnic->lport->host,
				      "flog reg succeeded\n");
			fnic->state = FNIC_IN_FC_MODE;
		} else {
			FNIC_SCSI_DBG(KERN_DEBUG,
				      fnic->lport->host,
				      "fnic flogi reg :failed %s\n",
				      fnic_fcpio_status_to_str(hdr_status));
			fnic->state = FNIC_IN_ETH_MODE;
			ret = -1;
		}
	} else {
		FNIC_SCSI_DBG(KERN_DEBUG, fnic->lport->host,
			      "Unexpected fnic state %s while"
			      " processing flogi reg completion\n",
			      fnic_state_to_str(fnic->state));
		ret = -1;
	}

	if (!ret) {
		if (fnic->stop_rx_link_events) {
			spin_unlock_irqrestore(&fnic->fnic_lock, flags);
			goto reg_cmpl_handler_end;
		}
		spin_unlock_irqrestore(&fnic->fnic_lock, flags);

		fnic_flush_tx(fnic);
		queue_work(fnic_event_queue, &fnic->frame_work);
	} else {
		spin_unlock_irqrestore(&fnic->fnic_lock, flags);
	}

reg_cmpl_handler_end:
	return ret;
}

static inline int is_ack_index_in_range(struct vnic_wq_copy *wq,
					u16 request_out)
{
	if (wq->to_clean_index <= wq->to_use_index) {
		/* out of range, stale request_out index */
		if (request_out < wq->to_clean_index ||
		    request_out >= wq->to_use_index)
			return 0;
	} else {
		/* out of range, stale request_out index */
		if (request_out < wq->to_clean_index &&
		    request_out >= wq->to_use_index)
			return 0;
	}
	/* request_out index is in range */
	return 1;
}


/*
 * Mark that ack received and store the Ack index. If there are multiple
 * acks received before Tx thread cleans it up, the latest value will be
 * used which is correct behavior. This state should be in the copy Wq
 * instead of in the fnic
 */
static inline void fnic_fcpio_ack_handler(struct fnic *fnic,
					  unsigned int cq_index,
					  struct fcpio_fw_req *desc)
{
	struct vnic_wq_copy *wq;
	u16 request_out = desc->u.ack.request_out;
	unsigned long flags;
	u64 *ox_id_tag = (u64 *)(void *)desc;

	/* mark the ack state */
	wq = &fnic->wq_copy[cq_index - fnic->raw_wq_count - fnic->rq_count];
	spin_lock_irqsave(&fnic->wq_copy_lock[0], flags);

	fnic->fnic_stats.misc_stats.last_ack_time = jiffies;
	if (is_ack_index_in_range(wq, request_out)) {
		fnic->fw_ack_index[0] = request_out;
		fnic->fw_ack_recd[0] = 1;
	} else
		atomic64_inc(
			&fnic->fnic_stats.misc_stats.ack_index_out_of_range);

	spin_unlock_irqrestore(&fnic->wq_copy_lock[0], flags);
	FNIC_TRACE(fnic_fcpio_ack_handler,
		  fnic->lport->host->host_no, 0, 0, ox_id_tag[2], ox_id_tag[3],
		  ox_id_tag[4], ox_id_tag[5]);
}

/*
 * fnic_fcpio_icmnd_cmpl_handler
 * Routine to handle icmnd completions
 */
static void fnic_fcpio_icmnd_cmpl_handler(struct fnic *fnic,
					 struct fcpio_fw_req *desc)
{
	u8 type;
	u8 hdr_status;
	struct fcpio_tag tag;
	u32 id;
	u64 xfer_len = 0;
	struct fcpio_icmnd_cmpl *icmnd_cmpl;
	struct fnic_io_req *io_req;
	struct scsi_cmnd *sc;
	struct fnic_stats *fnic_stats = &fnic->fnic_stats;
	unsigned long flags;
	spinlock_t *io_lock;
	u64 cmd_trace;
	unsigned long start_time;
	unsigned long io_duration_time;

	/* Decode the cmpl description to get the io_req id */
	fcpio_header_dec(&desc->hdr, &type, &hdr_status, &tag);
	fcpio_tag_id_dec(&tag, &id);
	icmnd_cmpl = &desc->u.icmnd_cmpl;

	if (id >= fnic->fnic_max_tag_id) {
		shost_printk(KERN_ERR, fnic->lport->host,
			"Tag out of range tag %x hdr status = %s\n",
			     id, fnic_fcpio_status_to_str(hdr_status));
		return;
	}

	sc = scsi_host_find_tag(fnic->lport->host, id);
	WARN_ON_ONCE(!sc);
	if (!sc) {
		atomic64_inc(&fnic_stats->io_stats.sc_null);
		shost_printk(KERN_ERR, fnic->lport->host,
			  "icmnd_cmpl sc is null - "
			  "hdr status = %s tag = 0x%x desc = 0x%p\n",
			  fnic_fcpio_status_to_str(hdr_status), id, desc);
		FNIC_TRACE(fnic_fcpio_icmnd_cmpl_handler,
			  fnic->lport->host->host_no, id,
			  ((u64)icmnd_cmpl->_resvd0[1] << 16 |
			  (u64)icmnd_cmpl->_resvd0[0]),
			  ((u64)hdr_status << 16 |
			  (u64)icmnd_cmpl->scsi_status << 8 |
			  (u64)icmnd_cmpl->flags), desc,
			  (u64)icmnd_cmpl->residual, 0);
		return;
	}

	io_lock = fnic_io_lock_hash(fnic, sc);
	spin_lock_irqsave(io_lock, flags);
	io_req = (struct fnic_io_req *)CMD_SP(sc);
	WARN_ON_ONCE(!io_req);
	if (!io_req) {
		atomic64_inc(&fnic_stats->io_stats.ioreq_null);
		CMD_FLAGS(sc) |= FNIC_IO_REQ_NULL;
		spin_unlock_irqrestore(io_lock, flags);
		shost_printk(KERN_ERR, fnic->lport->host,
			  "icmnd_cmpl io_req is null - "
			  "hdr status = %s tag = 0x%x sc 0x%p\n",
			  fnic_fcpio_status_to_str(hdr_status), id, sc);
		return;
	}
	start_time = io_req->start_time;

	/* firmware completed the io */
	io_req->io_completed = 1;

	/*
	 *  if SCSI-ML has already issued abort on this command,
	 *  set completion of the IO. The abts path will clean it up
	 */
	if (CMD_STATE(sc) == FNIC_IOREQ_ABTS_PENDING) {

		/*
		 * set the FNIC_IO_DONE so that this doesn't get
		 * flagged as 'out of order' if it was not aborted
		 */
		CMD_FLAGS(sc) |= FNIC_IO_DONE;
		CMD_FLAGS(sc) |= FNIC_IO_ABTS_PENDING;
		spin_unlock_irqrestore(io_lock, flags);
		if(FCPIO_ABORTED == hdr_status)
			CMD_FLAGS(sc) |= FNIC_IO_ABORTED;

		FNIC_SCSI_DBG(KERN_INFO, fnic->lport->host,
			"icmnd_cmpl abts pending "
			  "hdr status = %s tag = 0x%x sc = 0x%p "
			  "scsi_status = %x residual = %d\n",
			  fnic_fcpio_status_to_str(hdr_status),
			  id, sc,
			  icmnd_cmpl->scsi_status,
			  icmnd_cmpl->residual);
		return;
	}

	/* Mark the IO as complete */
	CMD_STATE(sc) = FNIC_IOREQ_CMD_COMPLETE;

	icmnd_cmpl = &desc->u.icmnd_cmpl;

	switch (hdr_status) {
	case FCPIO_SUCCESS:
		sc->result = (DID_OK << 16) | icmnd_cmpl->scsi_status;
		xfer_len = scsi_bufflen(sc);

		if (icmnd_cmpl->flags & FCPIO_ICMND_CMPL_RESID_UNDER) {
			xfer_len -= icmnd_cmpl->residual;
			scsi_set_resid(sc, icmnd_cmpl->residual);
		}

		if (icmnd_cmpl->scsi_status == SAM_STAT_CHECK_CONDITION)
			atomic64_inc(&fnic_stats->misc_stats.check_condition);

		if (icmnd_cmpl->scsi_status == SAM_STAT_TASK_SET_FULL)
			atomic64_inc(&fnic_stats->misc_stats.queue_fulls);
		break;

	case FCPIO_TIMEOUT:          /* request was timed out */
		atomic64_inc(&fnic_stats->misc_stats.fcpio_timeout);
		sc->result = (DID_TIME_OUT << 16) | icmnd_cmpl->scsi_status;
		break;

	case FCPIO_ABORTED:          /* request was aborted */
		atomic64_inc(&fnic_stats->misc_stats.fcpio_aborted);
		sc->result = (DID_ERROR << 16) | icmnd_cmpl->scsi_status;
		break;

	case FCPIO_DATA_CNT_MISMATCH: /* recv/sent more/less data than exp. */
		atomic64_inc(&fnic_stats->misc_stats.data_count_mismatch);
		scsi_set_resid(sc, icmnd_cmpl->residual);
		sc->result = (DID_ERROR << 16) | icmnd_cmpl->scsi_status;
		break;

	case FCPIO_OUT_OF_RESOURCE:  /* out of resources to complete request */
		atomic64_inc(&fnic_stats->fw_stats.fw_out_of_resources);
		sc->result = (DID_REQUEUE << 16) | icmnd_cmpl->scsi_status;
		break;

	case FCPIO_IO_NOT_FOUND:     /* requested I/O was not found */
		atomic64_inc(&fnic_stats->io_stats.io_not_found);
		sc->result = (DID_ERROR << 16) | icmnd_cmpl->scsi_status;
		break;

	case FCPIO_SGL_INVALID:      /* request was aborted due to sgl error */
		atomic64_inc(&fnic_stats->misc_stats.sgl_invalid);
		sc->result = (DID_ERROR << 16) | icmnd_cmpl->scsi_status;
		break;

	case FCPIO_FW_ERR:           /* request was terminated due fw error */
		atomic64_inc(&fnic_stats->fw_stats.io_fw_errs);
		sc->result = (DID_ERROR << 16) | icmnd_cmpl->scsi_status;
		break;

	case FCPIO_MSS_INVALID:      /* request was aborted due to mss error */
		atomic64_inc(&fnic_stats->misc_stats.mss_invalid);
		sc->result = (DID_ERROR << 16) | icmnd_cmpl->scsi_status;
		break;

	case FCPIO_INVALID_HEADER:   /* header contains invalid data */
	case FCPIO_INVALID_PARAM:    /* some parameter in request invalid */
	case FCPIO_REQ_NOT_SUPPORTED:/* request type is not supported */
	default:
		sc->result = (DID_ERROR << 16) | icmnd_cmpl->scsi_status;
		break;
	}

	/* Break link with the SCSI command */
	CMD_SP(sc) = NULL;
	CMD_FLAGS(sc) |= FNIC_IO_DONE;

	spin_unlock_irqrestore(io_lock, flags);

	if (hdr_status != FCPIO_SUCCESS) {
		atomic64_inc(&fnic_stats->io_stats.io_failures);
		shost_printk(KERN_ERR, fnic->lport->host, "hdr status = %s\n",
			     fnic_fcpio_status_to_str(hdr_status));
	}

	fnic_release_ioreq_buf(fnic, io_req, sc);

	mempool_free(io_req, fnic->io_req_pool);

	cmd_trace = ((u64)hdr_status << 56) |
		  (u64)icmnd_cmpl->scsi_status << 48 |
		  (u64)icmnd_cmpl->flags << 40 | (u64)sc->cmnd[0] << 32 |
		  (u64)sc->cmnd[2] << 24 | (u64)sc->cmnd[3] << 16 |
		  (u64)sc->cmnd[4] << 8 | sc->cmnd[5];

	FNIC_TRACE(fnic_fcpio_icmnd_cmpl_handler,
		  sc->device->host->host_no, id, sc,
		  ((u64)icmnd_cmpl->_resvd0[1] << 56 |
		  (u64)icmnd_cmpl->_resvd0[0] << 48 |
		  jiffies_to_msecs(jiffies - start_time)),
		  desc, cmd_trace,
		  (((u64)CMD_FLAGS(sc) << 32) | CMD_STATE(sc)));

	if (sc->sc_data_direction == DMA_FROM_DEVICE) {
		fnic->lport->host_stats.fcp_input_requests++;
		fnic->fcp_input_bytes += xfer_len;
	} else if (sc->sc_data_direction == DMA_TO_DEVICE) {
		fnic->lport->host_stats.fcp_output_requests++;
		fnic->fcp_output_bytes += xfer_len;
	} else
		fnic->lport->host_stats.fcp_control_requests++;

	atomic64_dec(&fnic_stats->io_stats.active_ios);
	if (atomic64_read(&fnic->io_cmpl_skip))
		atomic64_dec(&fnic->io_cmpl_skip);
	else
		atomic64_inc(&fnic_stats->io_stats.io_completions);


	io_duration_time = jiffies_to_msecs(jiffies) -
						jiffies_to_msecs(start_time);

	if(io_duration_time <= 10)
		atomic64_inc(&fnic_stats->io_stats.io_btw_0_to_10_msec);
	else if(io_duration_time <= 100)
		atomic64_inc(&fnic_stats->io_stats.io_btw_10_to_100_msec);
	else if(io_duration_time <= 500)
		atomic64_inc(&fnic_stats->io_stats.io_btw_100_to_500_msec);
	else if(io_duration_time <= 5000)
		atomic64_inc(&fnic_stats->io_stats.io_btw_500_to_5000_msec);
	else if(io_duration_time <= 10000)
		atomic64_inc(&fnic_stats->io_stats.io_btw_5000_to_10000_msec);
	else if(io_duration_time <= 30000)
		atomic64_inc(&fnic_stats->io_stats.io_btw_10000_to_30000_msec);
	else {
		atomic64_inc(&fnic_stats->io_stats.io_greater_than_30000_msec);

		if(io_duration_time > atomic64_read(&fnic_stats->io_stats.current_max_io_time))
			atomic64_set(&fnic_stats->io_stats.current_max_io_time, io_duration_time);
	}

	/* Call SCSI completion function to complete the IO */
	if (sc->scsi_done)
		sc->scsi_done(sc);
}

/* fnic_fcpio_itmf_cmpl_handler
 * Routine to handle itmf completions
 */
static void fnic_fcpio_itmf_cmpl_handler(struct fnic *fnic,
					struct fcpio_fw_req *desc)
{
	u8 type;
	u8 hdr_status;
	struct fcpio_tag tag;
	u32 id;
	struct scsi_cmnd *sc;
	struct fnic_io_req *io_req;
	struct fnic_stats *fnic_stats = &fnic->fnic_stats;
	struct abort_stats *abts_stats = &fnic->fnic_stats.abts_stats;
	struct terminate_stats *term_stats = &fnic->fnic_stats.term_stats;
	struct misc_stats *misc_stats = &fnic->fnic_stats.misc_stats;
	unsigned long flags;
	spinlock_t *io_lock;
	unsigned long start_time;

	fcpio_header_dec(&desc->hdr, &type, &hdr_status, &tag);
	fcpio_tag_id_dec(&tag, &id);

	if ((id & FNIC_TAG_MASK) >= fnic->fnic_max_tag_id) {
		shost_printk(KERN_ERR, fnic->lport->host,
		"Tag out of range tag %x hdr status = %s\n",
		id, fnic_fcpio_status_to_str(hdr_status));
		return;
	}

	sc = scsi_host_find_tag(fnic->lport->host, id & FNIC_TAG_MASK);
	WARN_ON_ONCE(!sc);
	if (!sc) {
		atomic64_inc(&fnic_stats->io_stats.sc_null);
		shost_printk(KERN_ERR, fnic->lport->host,
			  "itmf_cmpl sc is null - hdr status = %s tag = 0x%x\n",
			  fnic_fcpio_status_to_str(hdr_status), id);
		return;
	}
	io_lock = fnic_io_lock_hash(fnic, sc);
	spin_lock_irqsave(io_lock, flags);
	io_req = (struct fnic_io_req *)CMD_SP(sc);
	WARN_ON_ONCE(!io_req);
	if (!io_req) {
		atomic64_inc(&fnic_stats->io_stats.ioreq_null);
		spin_unlock_irqrestore(io_lock, flags);
		CMD_FLAGS(sc) |= FNIC_IO_ABT_TERM_REQ_NULL;
		shost_printk(KERN_ERR, fnic->lport->host,
			  "itmf_cmpl io_req is null - "
			  "hdr status = %s tag = 0x%x sc 0x%p\n",
			  fnic_fcpio_status_to_str(hdr_status), id, sc);
		return;
	}
	start_time = io_req->start_time;

	if ((id & FNIC_TAG_ABORT) && (id & FNIC_TAG_DEV_RST)) {
		/* Abort and terminate completion of device reset req */
		/* REVISIT : Add asserts about various flags */
		FNIC_SCSI_DBG(KERN_DEBUG, fnic->lport->host,
			      "dev reset abts cmpl recd. id %x status %s\n",
			      id, fnic_fcpio_status_to_str(hdr_status));
		CMD_STATE(sc) = FNIC_IOREQ_ABTS_COMPLETE;
		CMD_ABTS_STATUS(sc) = hdr_status;
		CMD_FLAGS(sc) |= FNIC_DEV_RST_DONE;
		if (io_req->abts_done)
			complete(io_req->abts_done);
		spin_unlock_irqrestore(io_lock, flags);
	} else if (id & FNIC_TAG_ABORT) {
		/* Completion of abort cmd */
		switch (hdr_status) {
		case FCPIO_SUCCESS:
			break;
		case FCPIO_TIMEOUT:
			if (CMD_FLAGS(sc) & FNIC_IO_ABTS_ISSUED)
				atomic64_inc(&abts_stats->abort_fw_timeouts);
			else
				atomic64_inc(
					&term_stats->terminate_fw_timeouts);
			break;
		case FCPIO_ITMF_REJECTED:
			FNIC_SCSI_DBG(KERN_INFO, fnic->lport->host,
				"abort reject recd. id %d\n",
				(int)(id & FNIC_TAG_MASK));
			break;
		case FCPIO_IO_NOT_FOUND:
			if (CMD_FLAGS(sc) & FNIC_IO_ABTS_ISSUED)
				atomic64_inc(&abts_stats->abort_io_not_found);
			else
				atomic64_inc(
					&term_stats->terminate_io_not_found);
			break;
		default:
			if (CMD_FLAGS(sc) & FNIC_IO_ABTS_ISSUED)
				atomic64_inc(&abts_stats->abort_failures);
			else
				atomic64_inc(
					&term_stats->terminate_failures);
			break;
		}
		if (CMD_STATE(sc) != FNIC_IOREQ_ABTS_PENDING) {
			/* This is a late completion. Ignore it */
			spin_unlock_irqrestore(io_lock, flags);
			return;
		}

		CMD_FLAGS(sc) |= FNIC_IO_ABT_TERM_DONE;
		CMD_ABTS_STATUS(sc) = hdr_status;

		/* If the status is IO not found consider it as success */
		if (hdr_status == FCPIO_IO_NOT_FOUND)
			CMD_ABTS_STATUS(sc) = FCPIO_SUCCESS;

		if (!(CMD_FLAGS(sc) & (FNIC_IO_ABORTED | FNIC_IO_DONE)))
			atomic64_inc(&misc_stats->no_icmnd_itmf_cmpls);

		FNIC_SCSI_DBG(KERN_DEBUG, fnic->lport->host,
			      "abts cmpl recd. id %d status %s\n",
			      (int)(id & FNIC_TAG_MASK),
			      fnic_fcpio_status_to_str(hdr_status));

		/*
		 * If scsi_eh thread is blocked waiting for abts to complete,
		 * signal completion to it. IO will be cleaned in the thread
		 * else clean it in this context
		 */
		if (io_req->abts_done) {
			complete(io_req->abts_done);
			spin_unlock_irqrestore(io_lock, flags);
		} else {
			FNIC_SCSI_DBG(KERN_DEBUG, fnic->lport->host,
				      "abts cmpl, completing IO\n");
			CMD_SP(sc) = NULL;
			sc->result = (DID_ERROR << 16);

			spin_unlock_irqrestore(io_lock, flags);

			fnic_release_ioreq_buf(fnic, io_req, sc);
			mempool_free(io_req, fnic->io_req_pool);
			if (sc->scsi_done) {
				FNIC_TRACE(fnic_fcpio_itmf_cmpl_handler,
					sc->device->host->host_no, id,
					sc,
					jiffies_to_msecs(jiffies - start_time),
					desc,
					(((u64)hdr_status << 40) |
					(u64)sc->cmnd[0] << 32 |
					(u64)sc->cmnd[2] << 24 |
					(u64)sc->cmnd[3] << 16 |
					(u64)sc->cmnd[4] << 8 | sc->cmnd[5]),
					(((u64)CMD_FLAGS(sc) << 32) |
					CMD_STATE(sc)));
				sc->scsi_done(sc);
				atomic64_dec(&fnic_stats->io_stats.active_ios);
				if (atomic64_read(&fnic->io_cmpl_skip))
					atomic64_dec(&fnic->io_cmpl_skip);
				else
					atomic64_inc(&fnic_stats->io_stats.io_completions);
			}
		}

	} else if (id & FNIC_TAG_DEV_RST) {
		/* Completion of device reset */
		CMD_LR_STATUS(sc) = hdr_status;
		if (CMD_STATE(sc) == FNIC_IOREQ_ABTS_PENDING) {
			spin_unlock_irqrestore(io_lock, flags);
			CMD_FLAGS(sc) |= FNIC_DEV_RST_ABTS_PENDING;
			FNIC_TRACE(fnic_fcpio_itmf_cmpl_handler,
				  sc->device->host->host_no, id, sc,
				  jiffies_to_msecs(jiffies - start_time),
				  desc, 0,
				  (((u64)CMD_FLAGS(sc) << 32) | CMD_STATE(sc)));
			FNIC_SCSI_DBG(KERN_DEBUG, fnic->lport->host,
				"Terminate pending "
				"dev reset cmpl recd. id %d status %s\n",
				(int)(id & FNIC_TAG_MASK),
				fnic_fcpio_status_to_str(hdr_status));
			return;
		}
		if (CMD_FLAGS(sc) & FNIC_DEV_RST_TIMED_OUT) {
			/* Need to wait for terminate completion */
			spin_unlock_irqrestore(io_lock, flags);
			FNIC_TRACE(fnic_fcpio_itmf_cmpl_handler,
				  sc->device->host->host_no, id, sc,
				  jiffies_to_msecs(jiffies - start_time),
				  desc, 0,
				  (((u64)CMD_FLAGS(sc) << 32) | CMD_STATE(sc)));
			FNIC_SCSI_DBG(KERN_DEBUG, fnic->lport->host,
				"dev reset cmpl recd after time out. "
				"id %d status %s\n",
				(int)(id & FNIC_TAG_MASK),
				fnic_fcpio_status_to_str(hdr_status));
			return;
		}
		CMD_STATE(sc) = FNIC_IOREQ_CMD_COMPLETE;
		CMD_FLAGS(sc) |= FNIC_DEV_RST_DONE;
		FNIC_SCSI_DBG(KERN_DEBUG, fnic->lport->host,
			      "dev reset cmpl recd. id %d status %s\n",
			      (int)(id & FNIC_TAG_MASK),
			      fnic_fcpio_status_to_str(hdr_status));
		if (io_req->dr_done)
			complete(io_req->dr_done);
		spin_unlock_irqrestore(io_lock, flags);

	} else {
		shost_printk(KERN_ERR, fnic->lport->host,
			     "Unexpected itmf io state %s tag %x\n",
			     fnic_ioreq_state_to_str(CMD_STATE(sc)), id);
		spin_unlock_irqrestore(io_lock, flags);
	}

}

/*
 * fnic_fcpio_cmpl_handler
 * Routine to service the cq for wq_copy
 */
static int fnic_fcpio_cmpl_handler(struct vnic_dev *vdev,
				   unsigned int cq_index,
				   struct fcpio_fw_req *desc)
{
	struct fnic *fnic = vnic_dev_priv(vdev);

	switch (desc->hdr.type) {
	case FCPIO_ICMND_CMPL: /* fw completed a command */
	case FCPIO_ITMF_CMPL: /* fw completed itmf (abort cmd, lun reset)*/
	case FCPIO_FLOGI_REG_CMPL: /* fw completed flogi_reg */
	case FCPIO_FLOGI_FIP_REG_CMPL: /* fw completed flogi_fip_reg */
	case FCPIO_RESET_CMPL: /* fw completed reset */
		atomic64_dec(&fnic->fnic_stats.fw_stats.active_fw_reqs);
		break;
	default:
		break;
	}

	switch (desc->hdr.type) {
	case FCPIO_ACK: /* fw copied copy wq desc to its queue */
		fnic_fcpio_ack_handler(fnic, cq_index, desc);
		break;

	case FCPIO_ICMND_CMPL: /* fw completed a command */
		fnic_fcpio_icmnd_cmpl_handler(fnic, desc);
		break;

	case FCPIO_ITMF_CMPL: /* fw completed itmf (abort cmd, lun reset)*/
		fnic_fcpio_itmf_cmpl_handler(fnic, desc);
		break;

	case FCPIO_FLOGI_REG_CMPL: /* fw completed flogi_reg */
	case FCPIO_FLOGI_FIP_REG_CMPL: /* fw completed flogi_fip_reg */
		fnic_fcpio_flogi_reg_cmpl_handler(fnic, desc);
		break;

	case FCPIO_RESET_CMPL: /* fw completed reset */
		fnic_fcpio_fw_reset_cmpl_handler(fnic, desc);
		break;

	default:
		FNIC_SCSI_DBG(KERN_DEBUG, fnic->lport->host,
			      "firmware completion type %d\n",
			      desc->hdr.type);
		break;
	}

	return 0;
}

/*
 * fnic_wq_copy_cmpl_handler
 * Routine to process wq copy
 */
int fnic_wq_copy_cmpl_handler(struct fnic *fnic, int copy_work_to_do)
{
	unsigned int wq_work_done = 0;
	unsigned int i, cq_index;
	unsigned int cur_work_done;
	struct misc_stats *misc_stats = &fnic->fnic_stats.misc_stats;
	u64 start_jiffies = 0;
	u64 end_jiffies = 0;
	u64 delta_jiffies = 0;
	u64 delta_ms = 0;

	for (i = 0; i < fnic->wq_copy_count; i++) {
		cq_index = i + fnic->raw_wq_count + fnic->rq_count;

		start_jiffies = jiffies;
		cur_work_done = vnic_cq_copy_service(&fnic->cq[cq_index],
						     fnic_fcpio_cmpl_handler,
						     copy_work_to_do);
		end_jiffies = jiffies;

		wq_work_done += cur_work_done;
		delta_jiffies = end_jiffies - start_jiffies;
		if (delta_jiffies >
			(u64) atomic64_read(&misc_stats->max_isr_jiffies)) {
			atomic64_set(&misc_stats->max_isr_jiffies,
					delta_jiffies);
			delta_ms = jiffies_to_msecs(delta_jiffies);
			atomic64_set(&misc_stats->max_isr_time_ms, delta_ms);
			atomic64_set(&misc_stats->corr_work_done,
					cur_work_done);
		}
	}
	return wq_work_done;
}

static bool fnic_cleanup_io_iter(struct scsi_cmnd *sc, void *data,
				 bool reserved)
{
	struct fnic *fnic = data;
	struct fnic_io_req *io_req;
	unsigned long flags = 0;
	spinlock_t *io_lock;
	unsigned long start_time = 0;
	struct fnic_stats *fnic_stats = &fnic->fnic_stats;

	io_lock = fnic_io_lock_tag(fnic, sc->request->tag);
	spin_lock_irqsave(io_lock, flags);

	io_req = (struct fnic_io_req *)CMD_SP(sc);
	if ((CMD_FLAGS(sc) & FNIC_DEVICE_RESET) &&
	    !(CMD_FLAGS(sc) & FNIC_DEV_RST_DONE)) {
		/*
		 * We will be here only when FW completes reset
		 * without sending completions for outstanding ios.
		 */
		CMD_FLAGS(sc) |= FNIC_DEV_RST_DONE;
		if (io_req && io_req->dr_done)
			complete(io_req->dr_done);
		else if (io_req && io_req->abts_done)
			complete(io_req->abts_done);
		spin_unlock_irqrestore(io_lock, flags);
		return true;
	} else if (CMD_FLAGS(sc) & FNIC_DEVICE_RESET) {
		spin_unlock_irqrestore(io_lock, flags);
		return true;
	}
	if (!io_req) {
		spin_unlock_irqrestore(io_lock, flags);
		goto cleanup_scsi_cmd;
	}

	CMD_SP(sc) = NULL;

	spin_unlock_irqrestore(io_lock, flags);

	/*
	 * If there is a scsi_cmnd associated with this io_req, then
	 * free the corresponding state
	 */
	start_time = io_req->start_time;
	fnic_release_ioreq_buf(fnic, io_req, sc);
	mempool_free(io_req, fnic->io_req_pool);

cleanup_scsi_cmd:
	sc->result = DID_TRANSPORT_DISRUPTED << 16;
	FNIC_SCSI_DBG(KERN_DEBUG, fnic->lport->host,
		      "fnic_cleanup_io: tag:0x%x : sc:0x%p duration = %lu DID_TRANSPORT_DISRUPTED\n",
		      sc->request->tag, sc, (jiffies - start_time));

	if (atomic64_read(&fnic->io_cmpl_skip))
		atomic64_dec(&fnic->io_cmpl_skip);
	else
		atomic64_inc(&fnic_stats->io_stats.io_completions);

	/* Complete the command to SCSI */
	if (sc->scsi_done) {
		if (!(CMD_FLAGS(sc) & FNIC_IO_ISSUED))
			shost_printk(KERN_ERR, fnic->lport->host,
				     "Calling done for IO not issued to fw: tag:0x%x sc:0x%p\n",
				     sc->request->tag, sc);

		FNIC_TRACE(fnic_cleanup_io,
			   sc->device->host->host_no, sc->request->tag, sc,
			   jiffies_to_msecs(jiffies - start_time),
			   0, ((u64)sc->cmnd[0] << 32 |
			       (u64)sc->cmnd[2] << 24 |
			       (u64)sc->cmnd[3] << 16 |
			       (u64)sc->cmnd[4] << 8 | sc->cmnd[5]),
			   (((u64)CMD_FLAGS(sc) << 32) | CMD_STATE(sc)));

		sc->scsi_done(sc);
	}
	return true;
}

static void fnic_cleanup_io(struct fnic *fnic)
{
	scsi_host_busy_iter(fnic->lport->host,
			    fnic_cleanup_io_iter, fnic);
}

void fnic_wq_copy_cleanup_handler(struct vnic_wq_copy *wq,
				  struct fcpio_host_req *desc)
{
	u32 id;
	struct fnic *fnic = vnic_dev_priv(wq->vdev);
	struct fnic_io_req *io_req;
	struct scsi_cmnd *sc;
	unsigned long flags;
	spinlock_t *io_lock;
	unsigned long start_time = 0;

	/* get the tag reference */
	fcpio_tag_id_dec(&desc->hdr.tag, &id);
	id &= FNIC_TAG_MASK;

	if (id >= fnic->fnic_max_tag_id)
		return;

	sc = scsi_host_find_tag(fnic->lport->host, id);
	if (!sc)
		return;

	io_lock = fnic_io_lock_hash(fnic, sc);
	spin_lock_irqsave(io_lock, flags);

	/* Get the IO context which this desc refers to */
	io_req = (struct fnic_io_req *)CMD_SP(sc);

	/* fnic interrupts are turned off by now */

	if (!io_req) {
		spin_unlock_irqrestore(io_lock, flags);
		goto wq_copy_cleanup_scsi_cmd;
	}

	CMD_SP(sc) = NULL;

	spin_unlock_irqrestore(io_lock, flags);

	start_time = io_req->start_time;
	fnic_release_ioreq_buf(fnic, io_req, sc);
	mempool_free(io_req, fnic->io_req_pool);

wq_copy_cleanup_scsi_cmd:
	sc->result = DID_NO_CONNECT << 16;
	FNIC_SCSI_DBG(KERN_DEBUG, fnic->lport->host, "wq_copy_cleanup_handler:"
		      " DID_NO_CONNECT\n");

	if (sc->scsi_done) {
		FNIC_TRACE(fnic_wq_copy_cleanup_handler,
			  sc->device->host->host_no, id, sc,
			  jiffies_to_msecs(jiffies - start_time),
			  0, ((u64)sc->cmnd[0] << 32 |
			  (u64)sc->cmnd[2] << 24 | (u64)sc->cmnd[3] << 16 |
			  (u64)sc->cmnd[4] << 8 | sc->cmnd[5]),
			  (((u64)CMD_FLAGS(sc) << 32) | CMD_STATE(sc)));

		sc->scsi_done(sc);
	}
}

static inline int fnic_queue_abort_io_req(struct fnic *fnic, int tag,
					  u32 task_req, u8 *fc_lun,
					  struct fnic_io_req *io_req)
{
	struct vnic_wq_copy *wq = &fnic->wq_copy[0];
	struct Scsi_Host *host = fnic->lport->host;
	struct misc_stats *misc_stats = &fnic->fnic_stats.misc_stats;
	unsigned long flags;

	spin_lock_irqsave(host->host_lock, flags);
	if (unlikely(fnic_chk_state_flags_locked(fnic,
						FNIC_FLAGS_IO_BLOCKED))) {
		spin_unlock_irqrestore(host->host_lock, flags);
		return 1;
	} else
		atomic_inc(&fnic->in_flight);
	spin_unlock_irqrestore(host->host_lock, flags);

	spin_lock_irqsave(&fnic->wq_copy_lock[0], flags);

	if (vnic_wq_copy_desc_avail(wq) <= fnic->wq_copy_desc_low[0])
		free_wq_copy_descs(fnic, wq);

	if (!vnic_wq_copy_desc_avail(wq)) {
		spin_unlock_irqrestore(&fnic->wq_copy_lock[0], flags);
		atomic_dec(&fnic->in_flight);
		FNIC_SCSI_DBG(KERN_DEBUG, fnic->lport->host,
			"fnic_queue_abort_io_req: failure: no descriptors\n");
		atomic64_inc(&misc_stats->abts_cpwq_alloc_failures);
		return 1;
	}
	fnic_queue_wq_copy_desc_itmf(wq, tag | FNIC_TAG_ABORT,
				     0, task_req, tag, fc_lun, io_req->port_id,
				     fnic->config.ra_tov, fnic->config.ed_tov);

	atomic64_inc(&fnic->fnic_stats.fw_stats.active_fw_reqs);
	if (atomic64_read(&fnic->fnic_stats.fw_stats.active_fw_reqs) >
		  atomic64_read(&fnic->fnic_stats.fw_stats.max_fw_reqs))
		atomic64_set(&fnic->fnic_stats.fw_stats.max_fw_reqs,
		  atomic64_read(&fnic->fnic_stats.fw_stats.active_fw_reqs));

	spin_unlock_irqrestore(&fnic->wq_copy_lock[0], flags);
	atomic_dec(&fnic->in_flight);

	return 0;
}

struct fnic_rport_abort_io_iter_data {
	struct fnic *fnic;
	u32 port_id;
	int term_cnt;
};

static bool fnic_rport_abort_io_iter(struct scsi_cmnd *sc, void *data,
				     bool reserved)
{
	struct fnic_rport_abort_io_iter_data *iter_data = data;
	struct fnic *fnic = iter_data->fnic;
	int abt_tag = sc->request->tag;
	struct fnic_io_req *io_req;
	spinlock_t *io_lock;
	unsigned long flags;
	struct reset_stats *reset_stats = &fnic->fnic_stats.reset_stats;
	struct terminate_stats *term_stats = &fnic->fnic_stats.term_stats;
	struct scsi_lun fc_lun;
	enum fnic_ioreq_state old_ioreq_state;

	io_lock = fnic_io_lock_tag(fnic, abt_tag);
	spin_lock_irqsave(io_lock, flags);

	io_req = (struct fnic_io_req *)CMD_SP(sc);

	if (!io_req || io_req->port_id != iter_data->port_id) {
		spin_unlock_irqrestore(io_lock, flags);
		return true;
	}

	if ((CMD_FLAGS(sc) & FNIC_DEVICE_RESET) &&
	    (!(CMD_FLAGS(sc) & FNIC_DEV_RST_ISSUED))) {
		FNIC_SCSI_DBG(KERN_DEBUG, fnic->lport->host,
			"fnic_rport_exch_reset dev rst not pending sc 0x%p\n",
			sc);
		spin_unlock_irqrestore(io_lock, flags);
		return true;
	}

	/*
	 * Found IO that is still pending with firmware and
	 * belongs to rport that went away
	 */
	if (CMD_STATE(sc) == FNIC_IOREQ_ABTS_PENDING) {
		spin_unlock_irqrestore(io_lock, flags);
		return true;
	}
	if (io_req->abts_done) {
		shost_printk(KERN_ERR, fnic->lport->host,
			"fnic_rport_exch_reset: io_req->abts_done is set "
			"state is %s\n",
			fnic_ioreq_state_to_str(CMD_STATE(sc)));
	}

	if (!(CMD_FLAGS(sc) & FNIC_IO_ISSUED)) {
		shost_printk(KERN_ERR, fnic->lport->host,
			     "rport_exch_reset "
			     "IO not yet issued %p tag 0x%x flags "
			     "%x state %d\n",
			     sc, abt_tag, CMD_FLAGS(sc), CMD_STATE(sc));
	}
	old_ioreq_state = CMD_STATE(sc);
	CMD_STATE(sc) = FNIC_IOREQ_ABTS_PENDING;
	CMD_ABTS_STATUS(sc) = FCPIO_INVALID_CODE;
	if (CMD_FLAGS(sc) & FNIC_DEVICE_RESET) {
		atomic64_inc(&reset_stats->device_reset_terminates);
		abt_tag |= FNIC_TAG_DEV_RST;
	}
	FNIC_SCSI_DBG(KERN_DEBUG, fnic->lport->host,
		      "fnic_rport_exch_reset dev rst sc 0x%p\n", sc);
	BUG_ON(io_req->abts_done);

	FNIC_SCSI_DBG(KERN_DEBUG, fnic->lport->host,
		      "fnic_rport_reset_exch: Issuing abts\n");

	spin_unlock_irqrestore(io_lock, flags);

	/* Now queue the abort command to firmware */
	int_to_scsilun(sc->device->lun, &fc_lun);

	if (fnic_queue_abort_io_req(fnic, abt_tag,
				    FCPIO_ITMF_ABT_TASK_TERM,
				    fc_lun.scsi_lun, io_req)) {
		/*
		 * Revert the cmd state back to old state, if
		 * it hasn't changed in between. This cmd will get
		 * aborted later by scsi_eh, or cleaned up during
		 * lun reset
		 */
		spin_lock_irqsave(io_lock, flags);
		if (CMD_STATE(sc) == FNIC_IOREQ_ABTS_PENDING)
			CMD_STATE(sc) = old_ioreq_state;
		spin_unlock_irqrestore(io_lock, flags);
	} else {
		spin_lock_irqsave(io_lock, flags);
		if (CMD_FLAGS(sc) & FNIC_DEVICE_RESET)
			CMD_FLAGS(sc) |= FNIC_DEV_RST_TERM_ISSUED;
		else
			CMD_FLAGS(sc) |= FNIC_IO_INTERNAL_TERM_ISSUED;
		spin_unlock_irqrestore(io_lock, flags);
		atomic64_inc(&term_stats->terminates);
		iter_data->term_cnt++;
	}
	return true;
}

static void fnic_rport_exch_reset(struct fnic *fnic, u32 port_id)
{
	struct terminate_stats *term_stats = &fnic->fnic_stats.term_stats;
	struct fnic_rport_abort_io_iter_data iter_data = {
		.fnic = fnic,
		.port_id = port_id,
		.term_cnt = 0,
	};

	FNIC_SCSI_DBG(KERN_DEBUG,
		      fnic->lport->host,
		      "fnic_rport_exch_reset called portid 0x%06x\n",
		      port_id);

	if (fnic->in_remove)
		return;

	scsi_host_busy_iter(fnic->lport->host, fnic_rport_abort_io_iter,
			    &iter_data);
	if (iter_data.term_cnt > atomic64_read(&term_stats->max_terminates))
		atomic64_set(&term_stats->max_terminates, iter_data.term_cnt);

}

void fnic_terminate_rport_io(struct fc_rport *rport)
{
	struct fc_rport_libfc_priv *rdata;
	struct fc_lport *lport;
	struct fnic *fnic;

	if (!rport) {
		printk(KERN_ERR "fnic_terminate_rport_io: rport is NULL\n");
		return;
	}
	rdata = rport->dd_data;

	if (!rdata) {
		printk(KERN_ERR "fnic_terminate_rport_io: rdata is NULL\n");
		return;
	}
	lport = rdata->local_port;

	if (!lport) {
		printk(KERN_ERR "fnic_terminate_rport_io: lport is NULL\n");
		return;
	}
	fnic = lport_priv(lport);
	FNIC_SCSI_DBG(KERN_DEBUG,
		      fnic->lport->host, "fnic_terminate_rport_io called"
		      " wwpn 0x%llx, wwnn0x%llx, rport 0x%p, portid 0x%06x\n",
		      rport->port_name, rport->node_name, rport,
		      rport->port_id);

	if (fnic->in_remove)
		return;

	fnic_rport_exch_reset(fnic, rport->port_id);
}

/*
 * This function is exported to SCSI for sending abort cmnds.
 * A SCSI IO is represented by a io_req in the driver.
 * The ioreq is linked to the SCSI Cmd, thus a link with the ULP's IO.
 */
int fnic_abort_cmd(struct scsi_cmnd *sc)
{
	struct fc_lport *lp;
	struct fnic *fnic;
	struct fnic_io_req *io_req = NULL;
	struct fc_rport *rport;
	spinlock_t *io_lock;
	unsigned long flags;
	unsigned long start_time = 0;
	int ret = SUCCESS;
	u32 task_req = 0;
	struct scsi_lun fc_lun;
	struct fnic_stats *fnic_stats;
	struct abort_stats *abts_stats;
	struct terminate_stats *term_stats;
	enum fnic_ioreq_state old_ioreq_state;
	int tag;
	unsigned long abt_issued_time;
	DECLARE_COMPLETION_ONSTACK(tm_done);

	/* Wait for rport to unblock */
	fc_block_scsi_eh(sc);

	/* Get local-port, check ready and link up */
	lp = shost_priv(sc->device->host);

	fnic = lport_priv(lp);
	fnic_stats = &fnic->fnic_stats;
	abts_stats = &fnic->fnic_stats.abts_stats;
	term_stats = &fnic->fnic_stats.term_stats;

	rport = starget_to_rport(scsi_target(sc->device));
	tag = sc->request->tag;
	FNIC_SCSI_DBG(KERN_DEBUG,
		fnic->lport->host,
		"Abort Cmd called FCID 0x%x, LUN 0x%llx TAG %x flags %x\n",
		rport->port_id, sc->device->lun, tag, CMD_FLAGS(sc));

	CMD_FLAGS(sc) = FNIC_NO_FLAGS;

	if (lp->state != LPORT_ST_READY || !(lp->link_up)) {
		ret = FAILED;
		goto fnic_abort_cmd_end;
	}

	/*
	 * Avoid a race between SCSI issuing the abort and the device
	 * completing the command.
	 *
	 * If the command is already completed by the fw cmpl code,
	 * we just return SUCCESS from here. This means that the abort
	 * succeeded. In the SCSI ML, since the timeout for command has
	 * happened, the completion wont actually complete the command
	 * and it will be considered as an aborted command
	 *
	 * The CMD_SP will not be cleared except while holding io_req_lock.
	 */
	io_lock = fnic_io_lock_hash(fnic, sc);
	spin_lock_irqsave(io_lock, flags);
	io_req = (struct fnic_io_req *)CMD_SP(sc);
	if (!io_req) {
		spin_unlock_irqrestore(io_lock, flags);
		goto fnic_abort_cmd_end;
	}

	io_req->abts_done = &tm_done;

	if (CMD_STATE(sc) == FNIC_IOREQ_ABTS_PENDING) {
		spin_unlock_irqrestore(io_lock, flags);
		goto wait_pending;
	}

	abt_issued_time = jiffies_to_msecs(jiffies) - jiffies_to_msecs(io_req->start_time);
	if (abt_issued_time <= 6000)
		atomic64_inc(&abts_stats->abort_issued_btw_0_to_6_sec);
	else if (abt_issued_time > 6000 && abt_issued_time <= 20000)
		atomic64_inc(&abts_stats->abort_issued_btw_6_to_20_sec);
	else if (abt_issued_time > 20000 && abt_issued_time <= 30000)
		atomic64_inc(&abts_stats->abort_issued_btw_20_to_30_sec);
	else if (abt_issued_time > 30000 && abt_issued_time <= 40000)
		atomic64_inc(&abts_stats->abort_issued_btw_30_to_40_sec);
	else if (abt_issued_time > 40000 && abt_issued_time <= 50000)
		atomic64_inc(&abts_stats->abort_issued_btw_40_to_50_sec);
	else if (abt_issued_time > 50000 && abt_issued_time <= 60000)
		atomic64_inc(&abts_stats->abort_issued_btw_50_to_60_sec);
	else
		atomic64_inc(&abts_stats->abort_issued_greater_than_60_sec);

	FNIC_SCSI_DBG(KERN_INFO, fnic->lport->host,
		"CBD Opcode: %02x Abort issued time: %lu msec\n", sc->cmnd[0], abt_issued_time);
	/*
	 * Command is still pending, need to abort it
	 * If the firmware completes the command after this point,
	 * the completion wont be done till mid-layer, since abort
	 * has already started.
	 */
	old_ioreq_state = CMD_STATE(sc);
	CMD_STATE(sc) = FNIC_IOREQ_ABTS_PENDING;
	CMD_ABTS_STATUS(sc) = FCPIO_INVALID_CODE;

	spin_unlock_irqrestore(io_lock, flags);

	/*
	 * Check readiness of the remote port. If the path to remote
	 * port is up, then send abts to the remote port to terminate
	 * the IO. Else, just locally terminate the IO in the firmware
	 */
	if (fc_remote_port_chkready(rport) == 0)
		task_req = FCPIO_ITMF_ABT_TASK;
	else {
		atomic64_inc(&fnic_stats->misc_stats.rport_not_ready);
		task_req = FCPIO_ITMF_ABT_TASK_TERM;
	}

	/* Now queue the abort command to firmware */
	int_to_scsilun(sc->device->lun, &fc_lun);

	if (fnic_queue_abort_io_req(fnic, sc->request->tag, task_req,
				    fc_lun.scsi_lun, io_req)) {
		spin_lock_irqsave(io_lock, flags);
		if (CMD_STATE(sc) == FNIC_IOREQ_ABTS_PENDING)
			CMD_STATE(sc) = old_ioreq_state;
		io_req = (struct fnic_io_req *)CMD_SP(sc);
		if (io_req)
			io_req->abts_done = NULL;
		spin_unlock_irqrestore(io_lock, flags);
		ret = FAILED;
		goto fnic_abort_cmd_end;
	}
	if (task_req == FCPIO_ITMF_ABT_TASK) {
		CMD_FLAGS(sc) |= FNIC_IO_ABTS_ISSUED;
		atomic64_inc(&fnic_stats->abts_stats.aborts);
	} else {
		CMD_FLAGS(sc) |= FNIC_IO_TERM_ISSUED;
		atomic64_inc(&fnic_stats->term_stats.terminates);
	}

	/*
	 * We queued an abort IO, wait for its completion.
	 * Once the firmware completes the abort command, it will
	 * wake up this thread.
	 */
 wait_pending:
	wait_for_completion_timeout(&tm_done,
				    msecs_to_jiffies
				    (2 * fnic->config.ra_tov +
				     fnic->config.ed_tov));

	/* Check the abort status */
	spin_lock_irqsave(io_lock, flags);

	io_req = (struct fnic_io_req *)CMD_SP(sc);
	if (!io_req) {
		atomic64_inc(&fnic_stats->io_stats.ioreq_null);
		spin_unlock_irqrestore(io_lock, flags);
		CMD_FLAGS(sc) |= FNIC_IO_ABT_TERM_REQ_NULL;
		ret = FAILED;
		goto fnic_abort_cmd_end;
	}
	io_req->abts_done = NULL;

	/* fw did not complete abort, timed out */
	if (CMD_ABTS_STATUS(sc) == FCPIO_INVALID_CODE) {
		spin_unlock_irqrestore(io_lock, flags);
		if (task_req == FCPIO_ITMF_ABT_TASK) {
			atomic64_inc(&abts_stats->abort_drv_timeouts);
		} else {
			atomic64_inc(&term_stats->terminate_drv_timeouts);
		}
		CMD_FLAGS(sc) |= FNIC_IO_ABT_TERM_TIMED_OUT;
		ret = FAILED;
		goto fnic_abort_cmd_end;
	}

	/* IO out of order */

	if (!(CMD_FLAGS(sc) & (FNIC_IO_ABORTED | FNIC_IO_DONE))) {
		spin_unlock_irqrestore(io_lock, flags);
		FNIC_SCSI_DBG(KERN_DEBUG, fnic->lport->host,
			"Issuing Host reset due to out of order IO\n");

		ret = FAILED;
		goto fnic_abort_cmd_end;
	}

	CMD_STATE(sc) = FNIC_IOREQ_ABTS_COMPLETE;

	start_time = io_req->start_time;
	/*
	 * firmware completed the abort, check the status,
	 * free the io_req if successful. If abort fails,
	 * Device reset will clean the I/O.
	 */
	if (CMD_ABTS_STATUS(sc) == FCPIO_SUCCESS)
		CMD_SP(sc) = NULL;
	else {
		ret = FAILED;
		spin_unlock_irqrestore(io_lock, flags);
		goto fnic_abort_cmd_end;
	}

	spin_unlock_irqrestore(io_lock, flags);

	fnic_release_ioreq_buf(fnic, io_req, sc);
	mempool_free(io_req, fnic->io_req_pool);

	if (sc->scsi_done) {
	/* Call SCSI completion function to complete the IO */
		sc->result = (DID_ABORT << 16);
		sc->scsi_done(sc);
		atomic64_dec(&fnic_stats->io_stats.active_ios);
		if (atomic64_read(&fnic->io_cmpl_skip))
			atomic64_dec(&fnic->io_cmpl_skip);
		else
			atomic64_inc(&fnic_stats->io_stats.io_completions);
	}

fnic_abort_cmd_end:
	FNIC_TRACE(fnic_abort_cmd, sc->device->host->host_no,
		  sc->request->tag, sc,
		  jiffies_to_msecs(jiffies - start_time),
		  0, ((u64)sc->cmnd[0] << 32 |
		  (u64)sc->cmnd[2] << 24 | (u64)sc->cmnd[3] << 16 |
		  (u64)sc->cmnd[4] << 8 | sc->cmnd[5]),
		  (((u64)CMD_FLAGS(sc) << 32) | CMD_STATE(sc)));

	FNIC_SCSI_DBG(KERN_DEBUG, fnic->lport->host,
		      "Returning from abort cmd type %x %s\n", task_req,
		      (ret == SUCCESS) ?
		      "SUCCESS" : "FAILED");
	return ret;
}

static inline int fnic_queue_dr_io_req(struct fnic *fnic,
				       struct scsi_cmnd *sc,
				       struct fnic_io_req *io_req)
{
	struct vnic_wq_copy *wq = &fnic->wq_copy[0];
	struct Scsi_Host *host = fnic->lport->host;
	struct misc_stats *misc_stats = &fnic->fnic_stats.misc_stats;
	struct scsi_lun fc_lun;
	int ret = 0;
	unsigned long intr_flags;

	spin_lock_irqsave(host->host_lock, intr_flags);
	if (unlikely(fnic_chk_state_flags_locked(fnic,
						FNIC_FLAGS_IO_BLOCKED))) {
		spin_unlock_irqrestore(host->host_lock, intr_flags);
		return FAILED;
	} else
		atomic_inc(&fnic->in_flight);
	spin_unlock_irqrestore(host->host_lock, intr_flags);

	spin_lock_irqsave(&fnic->wq_copy_lock[0], intr_flags);

	if (vnic_wq_copy_desc_avail(wq) <= fnic->wq_copy_desc_low[0])
		free_wq_copy_descs(fnic, wq);

	if (!vnic_wq_copy_desc_avail(wq)) {
		FNIC_SCSI_DBG(KERN_DEBUG, fnic->lport->host,
			  "queue_dr_io_req failure - no descriptors\n");
		atomic64_inc(&misc_stats->devrst_cpwq_alloc_failures);
		ret = -EAGAIN;
		goto lr_io_req_end;
	}

	/* fill in the lun info */
	int_to_scsilun(sc->device->lun, &fc_lun);

	fnic_queue_wq_copy_desc_itmf(wq, sc->request->tag | FNIC_TAG_DEV_RST,
				     0, FCPIO_ITMF_LUN_RESET, SCSI_NO_TAG,
				     fc_lun.scsi_lun, io_req->port_id,
				     fnic->config.ra_tov, fnic->config.ed_tov);

	atomic64_inc(&fnic->fnic_stats.fw_stats.active_fw_reqs);
	if (atomic64_read(&fnic->fnic_stats.fw_stats.active_fw_reqs) >
		  atomic64_read(&fnic->fnic_stats.fw_stats.max_fw_reqs))
		atomic64_set(&fnic->fnic_stats.fw_stats.max_fw_reqs,
		  atomic64_read(&fnic->fnic_stats.fw_stats.active_fw_reqs));

lr_io_req_end:
	spin_unlock_irqrestore(&fnic->wq_copy_lock[0], intr_flags);
	atomic_dec(&fnic->in_flight);

	return ret;
}

struct fnic_pending_aborts_iter_data {
	struct fnic *fnic;
	struct scsi_cmnd *lr_sc;
	struct scsi_device *lun_dev;
	int ret;
};

static bool fnic_pending_aborts_iter(struct scsi_cmnd *sc,
				     void *data, bool reserved)
{
	struct fnic_pending_aborts_iter_data *iter_data = data;
	struct fnic *fnic = iter_data->fnic;
	struct scsi_device *lun_dev = iter_data->lun_dev;
	int abt_tag = sc->request->tag;
	struct fnic_io_req *io_req;
	spinlock_t *io_lock;
	unsigned long flags;
	struct scsi_lun fc_lun;
	DECLARE_COMPLETION_ONSTACK(tm_done);
	enum fnic_ioreq_state old_ioreq_state;

	if (sc == iter_data->lr_sc || sc->device != lun_dev)
		return true;
	if (reserved)
		return true;

	io_lock = fnic_io_lock_tag(fnic, abt_tag);
	spin_lock_irqsave(io_lock, flags);
	io_req = (struct fnic_io_req *)CMD_SP(sc);
	if (!io_req) {
		spin_unlock_irqrestore(io_lock, flags);
		return true;
	}

	/*
	 * Found IO that is still pending with firmware and
	 * belongs to the LUN that we are resetting
	 */
	FNIC_SCSI_DBG(KERN_DEBUG, fnic->lport->host,
		      "Found IO in %s on lun\n",
		      fnic_ioreq_state_to_str(CMD_STATE(sc)));

	if (CMD_STATE(sc) == FNIC_IOREQ_ABTS_PENDING) {
		spin_unlock_irqrestore(io_lock, flags);
		return true;
	}
	if ((CMD_FLAGS(sc) & FNIC_DEVICE_RESET) &&
	    (!(CMD_FLAGS(sc) & FNIC_DEV_RST_ISSUED))) {
		FNIC_SCSI_DBG(KERN_INFO, fnic->lport->host,
			      "%s dev rst not pending sc 0x%p\n", __func__,
			      sc);
		spin_unlock_irqrestore(io_lock, flags);
		return true;
	}

	if (io_req->abts_done)
		shost_printk(KERN_ERR, fnic->lport->host,
			     "%s: io_req->abts_done is set state is %s\n",
			     __func__, fnic_ioreq_state_to_str(CMD_STATE(sc)));
	old_ioreq_state = CMD_STATE(sc);
	/*
	 * Any pending IO issued prior to reset is expected to be
	 * in abts pending state, if not we need to set
	 * FNIC_IOREQ_ABTS_PENDING to indicate the IO is abort pending.
	 * When IO is completed, the IO will be handed over and
	 * handled in this function.
	 */
	CMD_STATE(sc) = FNIC_IOREQ_ABTS_PENDING;

	BUG_ON(io_req->abts_done);

	if (CMD_FLAGS(sc) & FNIC_DEVICE_RESET) {
		abt_tag |= FNIC_TAG_DEV_RST;
		FNIC_SCSI_DBG(KERN_INFO, fnic->lport->host,
			      "%s: dev rst sc 0x%p\n", __func__, sc);
	}

	CMD_ABTS_STATUS(sc) = FCPIO_INVALID_CODE;
	io_req->abts_done = &tm_done;
	spin_unlock_irqrestore(io_lock, flags);

	/* Now queue the abort command to firmware */
	int_to_scsilun(sc->device->lun, &fc_lun);

	if (fnic_queue_abort_io_req(fnic, abt_tag,
				    FCPIO_ITMF_ABT_TASK_TERM,
				    fc_lun.scsi_lun, io_req)) {
		spin_lock_irqsave(io_lock, flags);
		io_req = (struct fnic_io_req *)CMD_SP(sc);
		if (io_req)
			io_req->abts_done = NULL;
		if (CMD_STATE(sc) == FNIC_IOREQ_ABTS_PENDING)
			CMD_STATE(sc) = old_ioreq_state;
		spin_unlock_irqrestore(io_lock, flags);
		iter_data->ret = FAILED;
		return false;
	} else {
		spin_lock_irqsave(io_lock, flags);
		if (CMD_FLAGS(sc) & FNIC_DEVICE_RESET)
			CMD_FLAGS(sc) |= FNIC_DEV_RST_TERM_ISSUED;
		spin_unlock_irqrestore(io_lock, flags);
	}
	CMD_FLAGS(sc) |= FNIC_IO_INTERNAL_TERM_ISSUED;

	wait_for_completion_timeout(&tm_done, msecs_to_jiffies
				    (fnic->config.ed_tov));

	/* Recheck cmd state to check if it is now aborted */
	spin_lock_irqsave(io_lock, flags);
	io_req = (struct fnic_io_req *)CMD_SP(sc);
	if (!io_req) {
		spin_unlock_irqrestore(io_lock, flags);
		CMD_FLAGS(sc) |= FNIC_IO_ABT_TERM_REQ_NULL;
		return true;
	}

	io_req->abts_done = NULL;

	/* if abort is still pending with fw, fail */
	if (CMD_ABTS_STATUS(sc) == FCPIO_INVALID_CODE) {
		spin_unlock_irqrestore(io_lock, flags);
		CMD_FLAGS(sc) |= FNIC_IO_ABT_TERM_DONE;
		iter_data->ret = FAILED;
		return false;
	}
	CMD_STATE(sc) = FNIC_IOREQ_ABTS_COMPLETE;

	/* original sc used for lr is handled by dev reset code */
	if (sc != iter_data->lr_sc)
		CMD_SP(sc) = NULL;
	spin_unlock_irqrestore(io_lock, flags);

	/* original sc used for lr is handled by dev reset code */
	if (sc != iter_data->lr_sc) {
		fnic_release_ioreq_buf(fnic, io_req, sc);
		mempool_free(io_req, fnic->io_req_pool);
	}

<<<<<<< HEAD
	schedule_msec_hrtimeout((2 * fnic->config.ed_tov));
=======
	/*
	 * Any IO is returned during reset, it needs to call scsi_done
	 * to return the scsi_cmnd to upper layer.
	 */
	if (sc->scsi_done) {
		/* Set result to let upper SCSI layer retry */
		sc->result = DID_RESET << 16;
		sc->scsi_done(sc);
	}
	return true;
}

/*
 * Clean up any pending aborts on the lun
 * For each outstanding IO on this lun, whose abort is not completed by fw,
 * issue a local abort. Wait for abort to complete. Return 0 if all commands
 * successfully aborted, 1 otherwise
 */
static int fnic_clean_pending_aborts(struct fnic *fnic,
				     struct scsi_cmnd *lr_sc,
				     bool new_sc)

{
	int ret = SUCCESS;
	struct fnic_pending_aborts_iter_data iter_data = {
		.fnic = fnic,
		.lun_dev = lr_sc->device,
		.ret = SUCCESS,
	};

	if (new_sc)
		iter_data.lr_sc = lr_sc;

	scsi_host_busy_iter(fnic->lport->host,
			    fnic_pending_aborts_iter, &iter_data);
	if (iter_data.ret == FAILED) {
		ret = iter_data.ret;
		goto clean_pending_aborts_end;
	}
	schedule_timeout(msecs_to_jiffies(2 * fnic->config.ed_tov));
>>>>>>> c2f789ef

	/* walk again to check, if IOs are still pending in fw */
	if (fnic_is_abts_pending(fnic, lr_sc))
		ret = FAILED;

clean_pending_aborts_end:
	return ret;
}

/*
 * fnic_scsi_host_start_tag
 * Allocates tagid from host's tag list
 **/
static inline int
fnic_scsi_host_start_tag(struct fnic *fnic, struct scsi_cmnd *sc)
{
	struct request_queue *q = sc->request->q;
	struct request *dummy;

	dummy = blk_mq_alloc_request(q, REQ_OP_WRITE, BLK_MQ_REQ_NOWAIT);
	if (IS_ERR(dummy))
		return SCSI_NO_TAG;

	sc->tag = sc->request->tag = dummy->tag;
	sc->host_scribble = (unsigned char *)dummy;

	return dummy->tag;
}

/*
 * fnic_scsi_host_end_tag
 * frees tag allocated by fnic_scsi_host_start_tag.
 **/
static inline void
fnic_scsi_host_end_tag(struct fnic *fnic, struct scsi_cmnd *sc)
{
	struct request *dummy = (struct request *)sc->host_scribble;

	blk_mq_free_request(dummy);
}

/*
 * SCSI Eh thread issues a Lun Reset when one or more commands on a LUN
 * fail to get aborted. It calls driver's eh_device_reset with a SCSI command
 * on the LUN.
 */
int fnic_device_reset(struct scsi_cmnd *sc)
{
	struct fc_lport *lp;
	struct fnic *fnic;
	struct fnic_io_req *io_req = NULL;
	struct fc_rport *rport;
	int status;
	int ret = FAILED;
	spinlock_t *io_lock;
	unsigned long flags;
	unsigned long start_time = 0;
	struct scsi_lun fc_lun;
	struct fnic_stats *fnic_stats;
	struct reset_stats *reset_stats;
	int tag = 0;
	DECLARE_COMPLETION_ONSTACK(tm_done);
	int tag_gen_flag = 0;   /*to track tags allocated by fnic driver*/
	bool new_sc = 0;

	/* Wait for rport to unblock */
	fc_block_scsi_eh(sc);

	/* Get local-port, check ready and link up */
	lp = shost_priv(sc->device->host);

	fnic = lport_priv(lp);
	fnic_stats = &fnic->fnic_stats;
	reset_stats = &fnic->fnic_stats.reset_stats;

	atomic64_inc(&reset_stats->device_resets);

	rport = starget_to_rport(scsi_target(sc->device));
	FNIC_SCSI_DBG(KERN_DEBUG, fnic->lport->host,
		      "Device reset called FCID 0x%x, LUN 0x%llx sc 0x%p\n",
		      rport->port_id, sc->device->lun, sc);

	if (lp->state != LPORT_ST_READY || !(lp->link_up))
		goto fnic_device_reset_end;

	/* Check if remote port up */
	if (fc_remote_port_chkready(rport)) {
		atomic64_inc(&fnic_stats->misc_stats.rport_not_ready);
		goto fnic_device_reset_end;
	}

	CMD_FLAGS(sc) = FNIC_DEVICE_RESET;
	/* Allocate tag if not present */

	tag = sc->request->tag;
	if (unlikely(tag < 0)) {
		/*
		 * Really should fix the midlayer to pass in a proper
		 * request for ioctls...
		 */
		tag = fnic_scsi_host_start_tag(fnic, sc);
		if (unlikely(tag == SCSI_NO_TAG))
			goto fnic_device_reset_end;
		tag_gen_flag = 1;
		new_sc = 1;
	}
	io_lock = fnic_io_lock_hash(fnic, sc);
	spin_lock_irqsave(io_lock, flags);
	io_req = (struct fnic_io_req *)CMD_SP(sc);

	/*
	 * If there is a io_req attached to this command, then use it,
	 * else allocate a new one.
	 */
	if (!io_req) {
		io_req = mempool_alloc(fnic->io_req_pool, GFP_ATOMIC);
		if (!io_req) {
			spin_unlock_irqrestore(io_lock, flags);
			goto fnic_device_reset_end;
		}
		memset(io_req, 0, sizeof(*io_req));
		io_req->port_id = rport->port_id;
		CMD_SP(sc) = (char *)io_req;
	}
	io_req->dr_done = &tm_done;
	CMD_STATE(sc) = FNIC_IOREQ_CMD_PENDING;
	CMD_LR_STATUS(sc) = FCPIO_INVALID_CODE;
	spin_unlock_irqrestore(io_lock, flags);

	FNIC_SCSI_DBG(KERN_DEBUG, fnic->lport->host, "TAG %x\n", tag);

	/*
	 * issue the device reset, if enqueue failed, clean up the ioreq
	 * and break assoc with scsi cmd
	 */
	if (fnic_queue_dr_io_req(fnic, sc, io_req)) {
		spin_lock_irqsave(io_lock, flags);
		io_req = (struct fnic_io_req *)CMD_SP(sc);
		if (io_req)
			io_req->dr_done = NULL;
		goto fnic_device_reset_clean;
	}
	spin_lock_irqsave(io_lock, flags);
	CMD_FLAGS(sc) |= FNIC_DEV_RST_ISSUED;
	spin_unlock_irqrestore(io_lock, flags);

	/*
	 * Wait on the local completion for LUN reset.  The io_req may be
	 * freed while we wait since we hold no lock.
	 */
	wait_for_completion_timeout(&tm_done,
				    msecs_to_jiffies(FNIC_LUN_RESET_TIMEOUT));

	spin_lock_irqsave(io_lock, flags);
	io_req = (struct fnic_io_req *)CMD_SP(sc);
	if (!io_req) {
		spin_unlock_irqrestore(io_lock, flags);
		FNIC_SCSI_DBG(KERN_DEBUG, fnic->lport->host,
				"io_req is null tag 0x%x sc 0x%p\n", tag, sc);
		goto fnic_device_reset_end;
	}
	io_req->dr_done = NULL;

	status = CMD_LR_STATUS(sc);

	/*
	 * If lun reset not completed, bail out with failed. io_req
	 * gets cleaned up during higher levels of EH
	 */
	if (status == FCPIO_INVALID_CODE) {
		atomic64_inc(&reset_stats->device_reset_timeouts);
		FNIC_SCSI_DBG(KERN_DEBUG, fnic->lport->host,
			      "Device reset timed out\n");
		CMD_FLAGS(sc) |= FNIC_DEV_RST_TIMED_OUT;
		spin_unlock_irqrestore(io_lock, flags);
		int_to_scsilun(sc->device->lun, &fc_lun);
		/*
		 * Issue abort and terminate on device reset request.
		 * If q'ing of terminate fails, retry it after a delay.
		 */
		while (1) {
			spin_lock_irqsave(io_lock, flags);
			if (CMD_FLAGS(sc) & FNIC_DEV_RST_TERM_ISSUED) {
				spin_unlock_irqrestore(io_lock, flags);
				break;
			}
			spin_unlock_irqrestore(io_lock, flags);
			if (fnic_queue_abort_io_req(fnic,
				tag | FNIC_TAG_DEV_RST,
				FCPIO_ITMF_ABT_TASK_TERM,
				fc_lun.scsi_lun, io_req)) {
				wait_for_completion_timeout(&tm_done,
				msecs_to_jiffies(FNIC_ABT_TERM_DELAY_TIMEOUT));
			} else {
				spin_lock_irqsave(io_lock, flags);
				CMD_FLAGS(sc) |= FNIC_DEV_RST_TERM_ISSUED;
				CMD_STATE(sc) = FNIC_IOREQ_ABTS_PENDING;
				io_req->abts_done = &tm_done;
				spin_unlock_irqrestore(io_lock, flags);
				FNIC_SCSI_DBG(KERN_DEBUG, fnic->lport->host,
				"Abort and terminate issued on Device reset "
				"tag 0x%x sc 0x%p\n", tag, sc);
				break;
			}
		}
		while (1) {
			spin_lock_irqsave(io_lock, flags);
			if (!(CMD_FLAGS(sc) & FNIC_DEV_RST_DONE)) {
				spin_unlock_irqrestore(io_lock, flags);
				wait_for_completion_timeout(&tm_done,
				msecs_to_jiffies(FNIC_LUN_RESET_TIMEOUT));
				break;
			} else {
				io_req = (struct fnic_io_req *)CMD_SP(sc);
				io_req->abts_done = NULL;
				goto fnic_device_reset_clean;
			}
		}
	} else {
		spin_unlock_irqrestore(io_lock, flags);
	}

	/* Completed, but not successful, clean up the io_req, return fail */
	if (status != FCPIO_SUCCESS) {
		spin_lock_irqsave(io_lock, flags);
		FNIC_SCSI_DBG(KERN_DEBUG,
			      fnic->lport->host,
			      "Device reset completed - failed\n");
		io_req = (struct fnic_io_req *)CMD_SP(sc);
		goto fnic_device_reset_clean;
	}

	/*
	 * Clean up any aborts on this lun that have still not
	 * completed. If any of these fail, then LUN reset fails.
	 * clean_pending_aborts cleans all cmds on this lun except
	 * the lun reset cmd. If all cmds get cleaned, the lun reset
	 * succeeds
	 */
	if (fnic_clean_pending_aborts(fnic, sc, new_sc)) {
		spin_lock_irqsave(io_lock, flags);
		io_req = (struct fnic_io_req *)CMD_SP(sc);
		FNIC_SCSI_DBG(KERN_DEBUG, fnic->lport->host,
			      "Device reset failed"
			      " since could not abort all IOs\n");
		goto fnic_device_reset_clean;
	}

	/* Clean lun reset command */
	spin_lock_irqsave(io_lock, flags);
	io_req = (struct fnic_io_req *)CMD_SP(sc);
	if (io_req)
		/* Completed, and successful */
		ret = SUCCESS;

fnic_device_reset_clean:
	if (io_req)
		CMD_SP(sc) = NULL;

	spin_unlock_irqrestore(io_lock, flags);

	if (io_req) {
		start_time = io_req->start_time;
		fnic_release_ioreq_buf(fnic, io_req, sc);
		mempool_free(io_req, fnic->io_req_pool);
	}

fnic_device_reset_end:
	FNIC_TRACE(fnic_device_reset, sc->device->host->host_no,
		  sc->request->tag, sc,
		  jiffies_to_msecs(jiffies - start_time),
		  0, ((u64)sc->cmnd[0] << 32 |
		  (u64)sc->cmnd[2] << 24 | (u64)sc->cmnd[3] << 16 |
		  (u64)sc->cmnd[4] << 8 | sc->cmnd[5]),
		  (((u64)CMD_FLAGS(sc) << 32) | CMD_STATE(sc)));

	/* free tag if it is allocated */
	if (unlikely(tag_gen_flag))
		fnic_scsi_host_end_tag(fnic, sc);

	FNIC_SCSI_DBG(KERN_DEBUG, fnic->lport->host,
		      "Returning from device reset %s\n",
		      (ret == SUCCESS) ?
		      "SUCCESS" : "FAILED");

	if (ret == FAILED)
		atomic64_inc(&reset_stats->device_reset_failures);

	return ret;
}

/* Clean up all IOs, clean up libFC local port */
int fnic_reset(struct Scsi_Host *shost)
{
	struct fc_lport *lp;
	struct fnic *fnic;
	int ret = 0;
	struct reset_stats *reset_stats;

	lp = shost_priv(shost);
	fnic = lport_priv(lp);
	reset_stats = &fnic->fnic_stats.reset_stats;

	FNIC_SCSI_DBG(KERN_DEBUG, fnic->lport->host,
		      "fnic_reset called\n");

	atomic64_inc(&reset_stats->fnic_resets);

	/*
	 * Reset local port, this will clean up libFC exchanges,
	 * reset remote port sessions, and if link is up, begin flogi
	 */
	ret = fc_lport_reset(lp);

	FNIC_SCSI_DBG(KERN_DEBUG, fnic->lport->host,
		      "Returning from fnic reset %s\n",
		      (ret == 0) ?
		      "SUCCESS" : "FAILED");

	if (ret == 0)
		atomic64_inc(&reset_stats->fnic_reset_completions);
	else
		atomic64_inc(&reset_stats->fnic_reset_failures);

	return ret;
}

/*
 * SCSI Error handling calls driver's eh_host_reset if all prior
 * error handling levels return FAILED. If host reset completes
 * successfully, and if link is up, then Fabric login begins.
 *
 * Host Reset is the highest level of error recovery. If this fails, then
 * host is offlined by SCSI.
 *
 */
int fnic_host_reset(struct scsi_cmnd *sc)
{
	int ret;
	unsigned long wait_host_tmo;
	struct Scsi_Host *shost = sc->device->host;
	struct fc_lport *lp = shost_priv(shost);
	struct fnic *fnic = lport_priv(lp);
	unsigned long flags;

	spin_lock_irqsave(&fnic->fnic_lock, flags);
	if (!fnic->internal_reset_inprogress) {
		fnic->internal_reset_inprogress = true;
	} else {
		spin_unlock_irqrestore(&fnic->fnic_lock, flags);
		FNIC_SCSI_DBG(KERN_DEBUG, fnic->lport->host,
			"host reset in progress skipping another host reset\n");
		return SUCCESS;
	}
	spin_unlock_irqrestore(&fnic->fnic_lock, flags);

	/*
	 * If fnic_reset is successful, wait for fabric login to complete
	 * scsi-ml tries to send a TUR to every device if host reset is
	 * successful, so before returning to scsi, fabric should be up
	 */
	ret = (fnic_reset(shost) == 0) ? SUCCESS : FAILED;
	if (ret == SUCCESS) {
		wait_host_tmo = jiffies + FNIC_HOST_RESET_SETTLE_TIME * HZ;
		ret = FAILED;
		while (time_before(jiffies, wait_host_tmo)) {
			if ((lp->state == LPORT_ST_READY) &&
			    (lp->link_up)) {
				ret = SUCCESS;
				break;
			}
			ssleep(1);
		}
	}

	spin_lock_irqsave(&fnic->fnic_lock, flags);
	fnic->internal_reset_inprogress = false;
	spin_unlock_irqrestore(&fnic->fnic_lock, flags);
	return ret;
}

/*
 * This fxn is called from libFC when host is removed
 */
void fnic_scsi_abort_io(struct fc_lport *lp)
{
	int err = 0;
	unsigned long flags;
	enum fnic_state old_state;
	struct fnic *fnic = lport_priv(lp);
	DECLARE_COMPLETION_ONSTACK(remove_wait);

	/* Issue firmware reset for fnic, wait for reset to complete */
retry_fw_reset:
	spin_lock_irqsave(&fnic->fnic_lock, flags);
	if (unlikely(fnic->state == FNIC_IN_FC_TRANS_ETH_MODE) &&
		     fnic->link_events) {
		/* fw reset is in progress, poll for its completion */
		spin_unlock_irqrestore(&fnic->fnic_lock, flags);
		schedule_timeout(msecs_to_jiffies(100));
		goto retry_fw_reset;
	}

	fnic->remove_wait = &remove_wait;
	old_state = fnic->state;
	fnic->state = FNIC_IN_FC_TRANS_ETH_MODE;
	fnic_update_mac_locked(fnic, fnic->ctlr.ctl_src_addr);
	spin_unlock_irqrestore(&fnic->fnic_lock, flags);

	err = fnic_fw_reset_handler(fnic);
	if (err) {
		spin_lock_irqsave(&fnic->fnic_lock, flags);
		if (fnic->state == FNIC_IN_FC_TRANS_ETH_MODE)
			fnic->state = old_state;
		fnic->remove_wait = NULL;
		spin_unlock_irqrestore(&fnic->fnic_lock, flags);
		return;
	}

	/* Wait for firmware reset to complete */
	wait_for_completion_timeout(&remove_wait,
				    msecs_to_jiffies(FNIC_RMDEVICE_TIMEOUT));

	spin_lock_irqsave(&fnic->fnic_lock, flags);
	fnic->remove_wait = NULL;
	FNIC_SCSI_DBG(KERN_DEBUG, fnic->lport->host,
		      "fnic_scsi_abort_io %s\n",
		      (fnic->state == FNIC_IN_ETH_MODE) ?
		      "SUCCESS" : "FAILED");
	spin_unlock_irqrestore(&fnic->fnic_lock, flags);

}

/*
 * This fxn called from libFC to clean up driver IO state on link down
 */
void fnic_scsi_cleanup(struct fc_lport *lp)
{
	unsigned long flags;
	enum fnic_state old_state;
	struct fnic *fnic = lport_priv(lp);

	/* issue fw reset */
retry_fw_reset:
	spin_lock_irqsave(&fnic->fnic_lock, flags);
	if (unlikely(fnic->state == FNIC_IN_FC_TRANS_ETH_MODE)) {
		/* fw reset is in progress, poll for its completion */
		spin_unlock_irqrestore(&fnic->fnic_lock, flags);
		schedule_timeout(msecs_to_jiffies(100));
		goto retry_fw_reset;
	}
	old_state = fnic->state;
	fnic->state = FNIC_IN_FC_TRANS_ETH_MODE;
	fnic_update_mac_locked(fnic, fnic->ctlr.ctl_src_addr);
	spin_unlock_irqrestore(&fnic->fnic_lock, flags);

	if (fnic_fw_reset_handler(fnic)) {
		spin_lock_irqsave(&fnic->fnic_lock, flags);
		if (fnic->state == FNIC_IN_FC_TRANS_ETH_MODE)
			fnic->state = old_state;
		spin_unlock_irqrestore(&fnic->fnic_lock, flags);
	}

}

void fnic_empty_scsi_cleanup(struct fc_lport *lp)
{
}

void fnic_exch_mgr_reset(struct fc_lport *lp, u32 sid, u32 did)
{
	struct fnic *fnic = lport_priv(lp);

	/* Non-zero sid, nothing to do */
	if (sid)
		goto call_fc_exch_mgr_reset;

	if (did) {
		fnic_rport_exch_reset(fnic, did);
		goto call_fc_exch_mgr_reset;
	}

	/*
	 * sid = 0, did = 0
	 * link down or device being removed
	 */
	if (!fnic->in_remove)
		fnic_scsi_cleanup(lp);
	else
		fnic_scsi_abort_io(lp);

	/* call libFC exch mgr reset to reset its exchanges */
call_fc_exch_mgr_reset:
	fc_exch_mgr_reset(lp, sid, did);

}

static bool fnic_abts_pending_iter(struct scsi_cmnd *sc, void *data,
				   bool reserved)
{
	struct fnic_pending_aborts_iter_data *iter_data = data;
	struct fnic *fnic = iter_data->fnic;
	int cmd_state;
	struct fnic_io_req *io_req;
	spinlock_t *io_lock;
	unsigned long flags;

	/*
	 * ignore this lun reset cmd or cmds that do not belong to
	 * this lun
	 */
	if (iter_data->lr_sc && sc == iter_data->lr_sc)
		return true;
	if (iter_data->lun_dev && sc->device != iter_data->lun_dev)
		return true;

	io_lock = fnic_io_lock_hash(fnic, sc);
	spin_lock_irqsave(io_lock, flags);

	io_req = (struct fnic_io_req *)CMD_SP(sc);
	if (!io_req) {
		spin_unlock_irqrestore(io_lock, flags);
		return true;
	}

	/*
	 * Found IO that is still pending with firmware and
	 * belongs to the LUN that we are resetting
	 */
	FNIC_SCSI_DBG(KERN_INFO, fnic->lport->host,
		      "Found IO in %s on lun\n",
		      fnic_ioreq_state_to_str(CMD_STATE(sc)));
	cmd_state = CMD_STATE(sc);
	spin_unlock_irqrestore(io_lock, flags);
	if (cmd_state == FNIC_IOREQ_ABTS_PENDING)
		iter_data->ret = 1;

	return iter_data->ret ? false : true;
}

/*
 * fnic_is_abts_pending() is a helper function that
 * walks through tag map to check if there is any IOs pending,if there is one,
 * then it returns 1 (true), otherwise 0 (false)
 * if @lr_sc is non NULL, then it checks IOs specific to particular LUN,
 * otherwise, it checks for all IOs.
 */
int fnic_is_abts_pending(struct fnic *fnic, struct scsi_cmnd *lr_sc)
{
	struct fnic_pending_aborts_iter_data iter_data = {
		.fnic = fnic,
		.lun_dev = NULL,
		.ret = 0,
	};

	if (lr_sc) {
		iter_data.lun_dev = lr_sc->device;
		iter_data.lr_sc = lr_sc;
	}

	/* walk again to check, if IOs are still pending in fw */
	scsi_host_busy_iter(fnic->lport->host,
			    fnic_abts_pending_iter, &iter_data);

	return iter_data.ret;
}<|MERGE_RESOLUTION|>--- conflicted
+++ resolved
@@ -217,7 +217,7 @@
 
 	/* wait for io cmpl */
 	while (atomic_read(&fnic->in_flight))
-		schedule_msec_hrtimeout((1));
+		schedule_timeout(msecs_to_jiffies(1));
 
 	spin_lock_irqsave(&fnic->wq_copy_lock[0], flags);
 
@@ -2150,9 +2150,6 @@
 		mempool_free(io_req, fnic->io_req_pool);
 	}
 
-<<<<<<< HEAD
-	schedule_msec_hrtimeout((2 * fnic->config.ed_tov));
-=======
 	/*
 	 * Any IO is returned during reset, it needs to call scsi_done
 	 * to return the scsi_cmnd to upper layer.
@@ -2193,7 +2190,6 @@
 		goto clean_pending_aborts_end;
 	}
 	schedule_timeout(msecs_to_jiffies(2 * fnic->config.ed_tov));
->>>>>>> c2f789ef
 
 	/* walk again to check, if IOs are still pending in fw */
 	if (fnic_is_abts_pending(fnic, lr_sc))
