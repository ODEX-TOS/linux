--- conflicted
+++ resolved
@@ -747,13 +747,8 @@
 		const struct blk_mq_ops *ops, unsigned int cmd_size);
 void nvme_remove_admin_tag_set(struct nvme_ctrl *ctrl);
 int nvme_alloc_io_tag_set(struct nvme_ctrl *ctrl, struct blk_mq_tag_set *set,
-<<<<<<< HEAD
-		const struct blk_mq_ops *ops, unsigned int flags,
-		unsigned int nr_maps, unsigned int cmd_size);
-=======
 		const struct blk_mq_ops *ops, unsigned int nr_maps,
 		unsigned int cmd_size);
->>>>>>> 2a175ffe
 void nvme_remove_io_tag_set(struct nvme_ctrl *ctrl);
 
 void nvme_remove_namespaces(struct nvme_ctrl *ctrl);
