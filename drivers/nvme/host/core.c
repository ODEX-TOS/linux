// SPDX-License-Identifier: GPL-2.0
/*
 * NVM Express device driver
 * Copyright (c) 2011-2014, Intel Corporation.
 */

#include <linux/blkdev.h>
#include <linux/blk-mq.h>
#include <linux/blk-integrity.h>
#include <linux/compat.h>
#include <linux/delay.h>
#include <linux/errno.h>
#include <linux/hdreg.h>
#include <linux/kernel.h>
#include <linux/module.h>
#include <linux/backing-dev.h>
#include <linux/slab.h>
#include <linux/types.h>
#include <linux/pr.h>
#include <linux/ptrace.h>
#include <linux/nvme_ioctl.h>
#include <linux/pm_qos.h>
#include <asm/unaligned.h>

#include "nvme.h"
#include "fabrics.h"
#include <linux/nvme-auth.h>

#define CREATE_TRACE_POINTS
#include "trace.h"

#define NVME_MINORS		(1U << MINORBITS)

struct nvme_ns_info {
	struct nvme_ns_ids ids;
	u32 nsid;
	__le32 anagrpid;
	bool is_shared;
	bool is_readonly;
	bool is_ready;
	bool is_removed;
};

unsigned int admin_timeout = 60;
module_param(admin_timeout, uint, 0644);
MODULE_PARM_DESC(admin_timeout, "timeout in seconds for admin commands");
EXPORT_SYMBOL_GPL(admin_timeout);

unsigned int nvme_io_timeout = 30;
module_param_named(io_timeout, nvme_io_timeout, uint, 0644);
MODULE_PARM_DESC(io_timeout, "timeout in seconds for I/O");
EXPORT_SYMBOL_GPL(nvme_io_timeout);

static unsigned char shutdown_timeout = 5;
module_param(shutdown_timeout, byte, 0644);
MODULE_PARM_DESC(shutdown_timeout, "timeout in seconds for controller shutdown");

static u8 nvme_max_retries = 5;
module_param_named(max_retries, nvme_max_retries, byte, 0644);
MODULE_PARM_DESC(max_retries, "max number of retries a command may have");

static unsigned long default_ps_max_latency_us = 100000;
module_param(default_ps_max_latency_us, ulong, 0644);
MODULE_PARM_DESC(default_ps_max_latency_us,
		 "max power saving latency for new devices; use PM QOS to change per device");

static bool force_apst;
module_param(force_apst, bool, 0644);
MODULE_PARM_DESC(force_apst, "allow APST for newly enumerated devices even if quirked off");

static unsigned long apst_primary_timeout_ms = 100;
module_param(apst_primary_timeout_ms, ulong, 0644);
MODULE_PARM_DESC(apst_primary_timeout_ms,
	"primary APST timeout in ms");

static unsigned long apst_secondary_timeout_ms = 2000;
module_param(apst_secondary_timeout_ms, ulong, 0644);
MODULE_PARM_DESC(apst_secondary_timeout_ms,
	"secondary APST timeout in ms");

static unsigned long apst_primary_latency_tol_us = 15000;
module_param(apst_primary_latency_tol_us, ulong, 0644);
MODULE_PARM_DESC(apst_primary_latency_tol_us,
	"primary APST latency tolerance in us");

static unsigned long apst_secondary_latency_tol_us = 100000;
module_param(apst_secondary_latency_tol_us, ulong, 0644);
MODULE_PARM_DESC(apst_secondary_latency_tol_us,
	"secondary APST latency tolerance in us");

/*
 * nvme_wq - hosts nvme related works that are not reset or delete
 * nvme_reset_wq - hosts nvme reset works
 * nvme_delete_wq - hosts nvme delete works
 *
 * nvme_wq will host works such as scan, aen handling, fw activation,
 * keep-alive, periodic reconnects etc. nvme_reset_wq
 * runs reset works which also flush works hosted on nvme_wq for
 * serialization purposes. nvme_delete_wq host controller deletion
 * works which flush reset works for serialization.
 */
struct workqueue_struct *nvme_wq;
EXPORT_SYMBOL_GPL(nvme_wq);

struct workqueue_struct *nvme_reset_wq;
EXPORT_SYMBOL_GPL(nvme_reset_wq);

struct workqueue_struct *nvme_delete_wq;
EXPORT_SYMBOL_GPL(nvme_delete_wq);

static LIST_HEAD(nvme_subsystems);
static DEFINE_MUTEX(nvme_subsystems_lock);

static DEFINE_IDA(nvme_instance_ida);
static dev_t nvme_ctrl_base_chr_devt;
static struct class *nvme_class;
static struct class *nvme_subsys_class;

static DEFINE_IDA(nvme_ns_chr_minor_ida);
static dev_t nvme_ns_chr_devt;
static struct class *nvme_ns_chr_class;

static void nvme_put_subsystem(struct nvme_subsystem *subsys);
static void nvme_remove_invalid_namespaces(struct nvme_ctrl *ctrl,
					   unsigned nsid);
static void nvme_update_keep_alive(struct nvme_ctrl *ctrl,
				   struct nvme_command *cmd);

void nvme_queue_scan(struct nvme_ctrl *ctrl)
{
	/*
	 * Only new queue scan work when admin and IO queues are both alive
	 */
	if (ctrl->state == NVME_CTRL_LIVE && ctrl->tagset)
		queue_work(nvme_wq, &ctrl->scan_work);
}

/*
 * Use this function to proceed with scheduling reset_work for a controller
 * that had previously been set to the resetting state. This is intended for
 * code paths that can't be interrupted by other reset attempts. A hot removal
 * may prevent this from succeeding.
 */
int nvme_try_sched_reset(struct nvme_ctrl *ctrl)
{
	if (ctrl->state != NVME_CTRL_RESETTING)
		return -EBUSY;
	if (!queue_work(nvme_reset_wq, &ctrl->reset_work))
		return -EBUSY;
	return 0;
}
EXPORT_SYMBOL_GPL(nvme_try_sched_reset);

static void nvme_failfast_work(struct work_struct *work)
{
	struct nvme_ctrl *ctrl = container_of(to_delayed_work(work),
			struct nvme_ctrl, failfast_work);

	if (ctrl->state != NVME_CTRL_CONNECTING)
		return;

	set_bit(NVME_CTRL_FAILFAST_EXPIRED, &ctrl->flags);
	dev_info(ctrl->device, "failfast expired\n");
	nvme_kick_requeue_lists(ctrl);
}

static inline void nvme_start_failfast_work(struct nvme_ctrl *ctrl)
{
	if (!ctrl->opts || ctrl->opts->fast_io_fail_tmo == -1)
		return;

	schedule_delayed_work(&ctrl->failfast_work,
			      ctrl->opts->fast_io_fail_tmo * HZ);
}

static inline void nvme_stop_failfast_work(struct nvme_ctrl *ctrl)
{
	if (!ctrl->opts)
		return;

	cancel_delayed_work_sync(&ctrl->failfast_work);
	clear_bit(NVME_CTRL_FAILFAST_EXPIRED, &ctrl->flags);
}


int nvme_reset_ctrl(struct nvme_ctrl *ctrl)
{
	if (!nvme_change_ctrl_state(ctrl, NVME_CTRL_RESETTING))
		return -EBUSY;
	if (!queue_work(nvme_reset_wq, &ctrl->reset_work))
		return -EBUSY;
	return 0;
}
EXPORT_SYMBOL_GPL(nvme_reset_ctrl);

int nvme_reset_ctrl_sync(struct nvme_ctrl *ctrl)
{
	int ret;

	ret = nvme_reset_ctrl(ctrl);
	if (!ret) {
		flush_work(&ctrl->reset_work);
		if (ctrl->state != NVME_CTRL_LIVE)
			ret = -ENETRESET;
	}

	return ret;
}

static void nvme_do_delete_ctrl(struct nvme_ctrl *ctrl)
{
	dev_info(ctrl->device,
		 "Removing ctrl: NQN \"%s\"\n", nvmf_ctrl_subsysnqn(ctrl));

	flush_work(&ctrl->reset_work);
	nvme_stop_ctrl(ctrl);
	nvme_remove_namespaces(ctrl);
	ctrl->ops->delete_ctrl(ctrl);
	nvme_uninit_ctrl(ctrl);
}

static void nvme_delete_ctrl_work(struct work_struct *work)
{
	struct nvme_ctrl *ctrl =
		container_of(work, struct nvme_ctrl, delete_work);

	nvme_do_delete_ctrl(ctrl);
}

int nvme_delete_ctrl(struct nvme_ctrl *ctrl)
{
	if (!nvme_change_ctrl_state(ctrl, NVME_CTRL_DELETING))
		return -EBUSY;
	if (!queue_work(nvme_delete_wq, &ctrl->delete_work))
		return -EBUSY;
	return 0;
}
EXPORT_SYMBOL_GPL(nvme_delete_ctrl);

static void nvme_delete_ctrl_sync(struct nvme_ctrl *ctrl)
{
	/*
	 * Keep a reference until nvme_do_delete_ctrl() complete,
	 * since ->delete_ctrl can free the controller.
	 */
	nvme_get_ctrl(ctrl);
	if (nvme_change_ctrl_state(ctrl, NVME_CTRL_DELETING))
		nvme_do_delete_ctrl(ctrl);
	nvme_put_ctrl(ctrl);
}

static blk_status_t nvme_error_status(u16 status)
{
	switch (status & 0x7ff) {
	case NVME_SC_SUCCESS:
		return BLK_STS_OK;
	case NVME_SC_CAP_EXCEEDED:
		return BLK_STS_NOSPC;
	case NVME_SC_LBA_RANGE:
	case NVME_SC_CMD_INTERRUPTED:
	case NVME_SC_NS_NOT_READY:
		return BLK_STS_TARGET;
	case NVME_SC_BAD_ATTRIBUTES:
	case NVME_SC_ONCS_NOT_SUPPORTED:
	case NVME_SC_INVALID_OPCODE:
	case NVME_SC_INVALID_FIELD:
	case NVME_SC_INVALID_NS:
		return BLK_STS_NOTSUPP;
	case NVME_SC_WRITE_FAULT:
	case NVME_SC_READ_ERROR:
	case NVME_SC_UNWRITTEN_BLOCK:
	case NVME_SC_ACCESS_DENIED:
	case NVME_SC_READ_ONLY:
	case NVME_SC_COMPARE_FAILED:
		return BLK_STS_MEDIUM;
	case NVME_SC_GUARD_CHECK:
	case NVME_SC_APPTAG_CHECK:
	case NVME_SC_REFTAG_CHECK:
	case NVME_SC_INVALID_PI:
		return BLK_STS_PROTECTION;
	case NVME_SC_RESERVATION_CONFLICT:
		return BLK_STS_NEXUS;
	case NVME_SC_HOST_PATH_ERROR:
		return BLK_STS_TRANSPORT;
	case NVME_SC_ZONE_TOO_MANY_ACTIVE:
		return BLK_STS_ZONE_ACTIVE_RESOURCE;
	case NVME_SC_ZONE_TOO_MANY_OPEN:
		return BLK_STS_ZONE_OPEN_RESOURCE;
	default:
		return BLK_STS_IOERR;
	}
}

static void nvme_retry_req(struct request *req)
{
	unsigned long delay = 0;
	u16 crd;

	/* The mask and shift result must be <= 3 */
	crd = (nvme_req(req)->status & NVME_SC_CRD) >> 11;
	if (crd)
		delay = nvme_req(req)->ctrl->crdt[crd - 1] * 100;

	nvme_req(req)->retries++;
	blk_mq_requeue_request(req, false);
	blk_mq_delay_kick_requeue_list(req->q, delay);
}

static void nvme_log_error(struct request *req)
{
	struct nvme_ns *ns = req->q->queuedata;
	struct nvme_request *nr = nvme_req(req);

	if (ns) {
		pr_err_ratelimited("%s: %s(0x%x) @ LBA %llu, %llu blocks, %s (sct 0x%x / sc 0x%x) %s%s\n",
		       ns->disk ? ns->disk->disk_name : "?",
		       nvme_get_opcode_str(nr->cmd->common.opcode),
		       nr->cmd->common.opcode,
		       (unsigned long long)nvme_sect_to_lba(ns, blk_rq_pos(req)),
		       (unsigned long long)blk_rq_bytes(req) >> ns->lba_shift,
		       nvme_get_error_status_str(nr->status),
		       nr->status >> 8 & 7,	/* Status Code Type */
		       nr->status & 0xff,	/* Status Code */
		       nr->status & NVME_SC_MORE ? "MORE " : "",
		       nr->status & NVME_SC_DNR  ? "DNR "  : "");
		return;
	}

	pr_err_ratelimited("%s: %s(0x%x), %s (sct 0x%x / sc 0x%x) %s%s\n",
			   dev_name(nr->ctrl->device),
			   nvme_get_admin_opcode_str(nr->cmd->common.opcode),
			   nr->cmd->common.opcode,
			   nvme_get_error_status_str(nr->status),
			   nr->status >> 8 & 7,	/* Status Code Type */
			   nr->status & 0xff,	/* Status Code */
			   nr->status & NVME_SC_MORE ? "MORE " : "",
			   nr->status & NVME_SC_DNR  ? "DNR "  : "");
}

enum nvme_disposition {
	COMPLETE,
	RETRY,
	FAILOVER,
	AUTHENTICATE,
};

static inline enum nvme_disposition nvme_decide_disposition(struct request *req)
{
	if (likely(nvme_req(req)->status == 0))
		return COMPLETE;

	if ((nvme_req(req)->status & 0x7ff) == NVME_SC_AUTH_REQUIRED)
		return AUTHENTICATE;

	if (blk_noretry_request(req) ||
	    (nvme_req(req)->status & NVME_SC_DNR) ||
	    nvme_req(req)->retries >= nvme_max_retries)
		return COMPLETE;

	if (req->cmd_flags & REQ_NVME_MPATH) {
		if (nvme_is_path_error(nvme_req(req)->status) ||
		    blk_queue_dying(req->q))
			return FAILOVER;
	} else {
		if (blk_queue_dying(req->q))
			return COMPLETE;
	}

	return RETRY;
}

static inline void nvme_end_req_zoned(struct request *req)
{
	if (IS_ENABLED(CONFIG_BLK_DEV_ZONED) &&
	    req_op(req) == REQ_OP_ZONE_APPEND)
		req->__sector = nvme_lba_to_sect(req->q->queuedata,
			le64_to_cpu(nvme_req(req)->result.u64));
}

static inline void nvme_end_req(struct request *req)
{
	blk_status_t status = nvme_error_status(nvme_req(req)->status);

	if (unlikely(nvme_req(req)->status && !(req->rq_flags & RQF_QUIET)))
		nvme_log_error(req);
	nvme_end_req_zoned(req);
	nvme_trace_bio_complete(req);
	if (req->cmd_flags & REQ_NVME_MPATH)
		nvme_mpath_end_request(req);
	blk_mq_end_request(req, status);
}

void nvme_complete_rq(struct request *req)
{
	struct nvme_ctrl *ctrl = nvme_req(req)->ctrl;

	trace_nvme_complete_rq(req);
	nvme_cleanup_cmd(req);

	if (ctrl->kas)
		ctrl->comp_seen = true;

	switch (nvme_decide_disposition(req)) {
	case COMPLETE:
		nvme_end_req(req);
		return;
	case RETRY:
		nvme_retry_req(req);
		return;
	case FAILOVER:
		nvme_failover_req(req);
		return;
	case AUTHENTICATE:
#ifdef CONFIG_NVME_AUTH
		queue_work(nvme_wq, &ctrl->dhchap_auth_work);
		nvme_retry_req(req);
#else
		nvme_end_req(req);
#endif
		return;
	}
}
EXPORT_SYMBOL_GPL(nvme_complete_rq);

void nvme_complete_batch_req(struct request *req)
{
	trace_nvme_complete_rq(req);
	nvme_cleanup_cmd(req);
	nvme_end_req_zoned(req);
}
EXPORT_SYMBOL_GPL(nvme_complete_batch_req);

/*
 * Called to unwind from ->queue_rq on a failed command submission so that the
 * multipathing code gets called to potentially failover to another path.
 * The caller needs to unwind all transport specific resource allocations and
 * must return propagate the return value.
 */
blk_status_t nvme_host_path_error(struct request *req)
{
	nvme_req(req)->status = NVME_SC_HOST_PATH_ERROR;
	blk_mq_set_request_complete(req);
	nvme_complete_rq(req);
	return BLK_STS_OK;
}
EXPORT_SYMBOL_GPL(nvme_host_path_error);

bool nvme_cancel_request(struct request *req, void *data)
{
	dev_dbg_ratelimited(((struct nvme_ctrl *) data)->device,
				"Cancelling I/O %d", req->tag);

	/* don't abort one completed request */
	if (blk_mq_request_completed(req))
		return true;

	nvme_req(req)->status = NVME_SC_HOST_ABORTED_CMD;
	nvme_req(req)->flags |= NVME_REQ_CANCELLED;
	blk_mq_complete_request(req);
	return true;
}
EXPORT_SYMBOL_GPL(nvme_cancel_request);

void nvme_cancel_tagset(struct nvme_ctrl *ctrl)
{
	if (ctrl->tagset) {
		blk_mq_tagset_busy_iter(ctrl->tagset,
				nvme_cancel_request, ctrl);
		blk_mq_tagset_wait_completed_request(ctrl->tagset);
	}
}
EXPORT_SYMBOL_GPL(nvme_cancel_tagset);

void nvme_cancel_admin_tagset(struct nvme_ctrl *ctrl)
{
	if (ctrl->admin_tagset) {
		blk_mq_tagset_busy_iter(ctrl->admin_tagset,
				nvme_cancel_request, ctrl);
		blk_mq_tagset_wait_completed_request(ctrl->admin_tagset);
	}
}
EXPORT_SYMBOL_GPL(nvme_cancel_admin_tagset);

bool nvme_change_ctrl_state(struct nvme_ctrl *ctrl,
		enum nvme_ctrl_state new_state)
{
	enum nvme_ctrl_state old_state;
	unsigned long flags;
	bool changed = false;

	spin_lock_irqsave(&ctrl->lock, flags);

	old_state = ctrl->state;
	switch (new_state) {
	case NVME_CTRL_LIVE:
		switch (old_state) {
		case NVME_CTRL_NEW:
		case NVME_CTRL_RESETTING:
		case NVME_CTRL_CONNECTING:
			changed = true;
			fallthrough;
		default:
			break;
		}
		break;
	case NVME_CTRL_RESETTING:
		switch (old_state) {
		case NVME_CTRL_NEW:
		case NVME_CTRL_LIVE:
			changed = true;
			fallthrough;
		default:
			break;
		}
		break;
	case NVME_CTRL_CONNECTING:
		switch (old_state) {
		case NVME_CTRL_NEW:
		case NVME_CTRL_RESETTING:
			changed = true;
			fallthrough;
		default:
			break;
		}
		break;
	case NVME_CTRL_DELETING:
		switch (old_state) {
		case NVME_CTRL_LIVE:
		case NVME_CTRL_RESETTING:
		case NVME_CTRL_CONNECTING:
			changed = true;
			fallthrough;
		default:
			break;
		}
		break;
	case NVME_CTRL_DELETING_NOIO:
		switch (old_state) {
		case NVME_CTRL_DELETING:
		case NVME_CTRL_DEAD:
			changed = true;
			fallthrough;
		default:
			break;
		}
		break;
	case NVME_CTRL_DEAD:
		switch (old_state) {
		case NVME_CTRL_DELETING:
			changed = true;
			fallthrough;
		default:
			break;
		}
		break;
	default:
		break;
	}

	if (changed) {
		ctrl->state = new_state;
		wake_up_all(&ctrl->state_wq);
	}

	spin_unlock_irqrestore(&ctrl->lock, flags);
	if (!changed)
		return false;

	if (ctrl->state == NVME_CTRL_LIVE) {
		if (old_state == NVME_CTRL_CONNECTING)
			nvme_stop_failfast_work(ctrl);
		nvme_kick_requeue_lists(ctrl);
	} else if (ctrl->state == NVME_CTRL_CONNECTING &&
		old_state == NVME_CTRL_RESETTING) {
		nvme_start_failfast_work(ctrl);
	}
	return changed;
}
EXPORT_SYMBOL_GPL(nvme_change_ctrl_state);

/*
 * Returns true for sink states that can't ever transition back to live.
 */
static bool nvme_state_terminal(struct nvme_ctrl *ctrl)
{
	switch (ctrl->state) {
	case NVME_CTRL_NEW:
	case NVME_CTRL_LIVE:
	case NVME_CTRL_RESETTING:
	case NVME_CTRL_CONNECTING:
		return false;
	case NVME_CTRL_DELETING:
	case NVME_CTRL_DELETING_NOIO:
	case NVME_CTRL_DEAD:
		return true;
	default:
		WARN_ONCE(1, "Unhandled ctrl state:%d", ctrl->state);
		return true;
	}
}

/*
 * Waits for the controller state to be resetting, or returns false if it is
 * not possible to ever transition to that state.
 */
bool nvme_wait_reset(struct nvme_ctrl *ctrl)
{
	wait_event(ctrl->state_wq,
		   nvme_change_ctrl_state(ctrl, NVME_CTRL_RESETTING) ||
		   nvme_state_terminal(ctrl));
	return ctrl->state == NVME_CTRL_RESETTING;
}
EXPORT_SYMBOL_GPL(nvme_wait_reset);

static void nvme_free_ns_head(struct kref *ref)
{
	struct nvme_ns_head *head =
		container_of(ref, struct nvme_ns_head, ref);

	nvme_mpath_remove_disk(head);
	ida_free(&head->subsys->ns_ida, head->instance);
	cleanup_srcu_struct(&head->srcu);
	nvme_put_subsystem(head->subsys);
	kfree(head);
}

bool nvme_tryget_ns_head(struct nvme_ns_head *head)
{
	return kref_get_unless_zero(&head->ref);
}

void nvme_put_ns_head(struct nvme_ns_head *head)
{
	kref_put(&head->ref, nvme_free_ns_head);
}

static void nvme_free_ns(struct kref *kref)
{
	struct nvme_ns *ns = container_of(kref, struct nvme_ns, kref);

	put_disk(ns->disk);
	nvme_put_ns_head(ns->head);
	nvme_put_ctrl(ns->ctrl);
	kfree(ns);
}

static inline bool nvme_get_ns(struct nvme_ns *ns)
{
	return kref_get_unless_zero(&ns->kref);
}

void nvme_put_ns(struct nvme_ns *ns)
{
	kref_put(&ns->kref, nvme_free_ns);
}
EXPORT_SYMBOL_NS_GPL(nvme_put_ns, NVME_TARGET_PASSTHRU);

static inline void nvme_clear_nvme_request(struct request *req)
{
	nvme_req(req)->status = 0;
	nvme_req(req)->retries = 0;
	nvme_req(req)->flags = 0;
	req->rq_flags |= RQF_DONTPREP;
}

/* initialize a passthrough request */
void nvme_init_request(struct request *req, struct nvme_command *cmd)
{
	if (req->q->queuedata)
		req->timeout = NVME_IO_TIMEOUT;
	else /* no queuedata implies admin queue */
		req->timeout = NVME_ADMIN_TIMEOUT;

	/* passthru commands should let the driver set the SGL flags */
	cmd->common.flags &= ~NVME_CMD_SGL_ALL;

	req->cmd_flags |= REQ_FAILFAST_DRIVER;
	if (req->mq_hctx->type == HCTX_TYPE_POLL)
		req->cmd_flags |= REQ_POLLED;
	nvme_clear_nvme_request(req);
	req->rq_flags |= RQF_QUIET;
	memcpy(nvme_req(req)->cmd, cmd, sizeof(*cmd));
}
EXPORT_SYMBOL_GPL(nvme_init_request);

/*
 * For something we're not in a state to send to the device the default action
 * is to busy it and retry it after the controller state is recovered.  However,
 * if the controller is deleting or if anything is marked for failfast or
 * nvme multipath it is immediately failed.
 *
 * Note: commands used to initialize the controller will be marked for failfast.
 * Note: nvme cli/ioctl commands are marked for failfast.
 */
blk_status_t nvme_fail_nonready_command(struct nvme_ctrl *ctrl,
		struct request *rq)
{
	if (ctrl->state != NVME_CTRL_DELETING_NOIO &&
	    ctrl->state != NVME_CTRL_DELETING &&
	    ctrl->state != NVME_CTRL_DEAD &&
	    !test_bit(NVME_CTRL_FAILFAST_EXPIRED, &ctrl->flags) &&
	    !blk_noretry_request(rq) && !(rq->cmd_flags & REQ_NVME_MPATH))
		return BLK_STS_RESOURCE;
	return nvme_host_path_error(rq);
}
EXPORT_SYMBOL_GPL(nvme_fail_nonready_command);

bool __nvme_check_ready(struct nvme_ctrl *ctrl, struct request *rq,
		bool queue_live)
{
	struct nvme_request *req = nvme_req(rq);

	/*
	 * currently we have a problem sending passthru commands
	 * on the admin_q if the controller is not LIVE because we can't
	 * make sure that they are going out after the admin connect,
	 * controller enable and/or other commands in the initialization
	 * sequence. until the controller will be LIVE, fail with
	 * BLK_STS_RESOURCE so that they will be rescheduled.
	 */
	if (rq->q == ctrl->admin_q && (req->flags & NVME_REQ_USERCMD))
		return false;

	if (ctrl->ops->flags & NVME_F_FABRICS) {
		/*
		 * Only allow commands on a live queue, except for the connect
		 * command, which is require to set the queue live in the
		 * appropinquate states.
		 */
		switch (ctrl->state) {
		case NVME_CTRL_CONNECTING:
			if (blk_rq_is_passthrough(rq) && nvme_is_fabrics(req->cmd) &&
			    (req->cmd->fabrics.fctype == nvme_fabrics_type_connect ||
			     req->cmd->fabrics.fctype == nvme_fabrics_type_auth_send ||
			     req->cmd->fabrics.fctype == nvme_fabrics_type_auth_receive))
				return true;
			break;
		default:
			break;
		case NVME_CTRL_DEAD:
			return false;
		}
	}

	return queue_live;
}
EXPORT_SYMBOL_GPL(__nvme_check_ready);

static inline void nvme_setup_flush(struct nvme_ns *ns,
		struct nvme_command *cmnd)
{
	memset(cmnd, 0, sizeof(*cmnd));
	cmnd->common.opcode = nvme_cmd_flush;
	cmnd->common.nsid = cpu_to_le32(ns->head->ns_id);
}

static blk_status_t nvme_setup_discard(struct nvme_ns *ns, struct request *req,
		struct nvme_command *cmnd)
{
	unsigned short segments = blk_rq_nr_discard_segments(req), n = 0;
	struct nvme_dsm_range *range;
	struct bio *bio;

	/*
	 * Some devices do not consider the DSM 'Number of Ranges' field when
	 * determining how much data to DMA. Always allocate memory for maximum
	 * number of segments to prevent device reading beyond end of buffer.
	 */
	static const size_t alloc_size = sizeof(*range) * NVME_DSM_MAX_RANGES;

	range = kzalloc(alloc_size, GFP_ATOMIC | __GFP_NOWARN);
	if (!range) {
		/*
		 * If we fail allocation our range, fallback to the controller
		 * discard page. If that's also busy, it's safe to return
		 * busy, as we know we can make progress once that's freed.
		 */
		if (test_and_set_bit_lock(0, &ns->ctrl->discard_page_busy))
			return BLK_STS_RESOURCE;

		range = page_address(ns->ctrl->discard_page);
	}

	if (queue_max_discard_segments(req->q) == 1) {
		u64 slba = nvme_sect_to_lba(ns, blk_rq_pos(req));
		u32 nlb = blk_rq_sectors(req) >> (ns->lba_shift - 9);

		range[0].cattr = cpu_to_le32(0);
		range[0].nlb = cpu_to_le32(nlb);
		range[0].slba = cpu_to_le64(slba);
		n = 1;
	} else {
		__rq_for_each_bio(bio, req) {
			u64 slba = nvme_sect_to_lba(ns, bio->bi_iter.bi_sector);
			u32 nlb = bio->bi_iter.bi_size >> ns->lba_shift;

			if (n < segments) {
				range[n].cattr = cpu_to_le32(0);
				range[n].nlb = cpu_to_le32(nlb);
				range[n].slba = cpu_to_le64(slba);
			}
			n++;
		}
	}

	if (WARN_ON_ONCE(n != segments)) {
		if (virt_to_page(range) == ns->ctrl->discard_page)
			clear_bit_unlock(0, &ns->ctrl->discard_page_busy);
		else
			kfree(range);
		return BLK_STS_IOERR;
	}

	memset(cmnd, 0, sizeof(*cmnd));
	cmnd->dsm.opcode = nvme_cmd_dsm;
	cmnd->dsm.nsid = cpu_to_le32(ns->head->ns_id);
	cmnd->dsm.nr = cpu_to_le32(segments - 1);
	cmnd->dsm.attributes = cpu_to_le32(NVME_DSMGMT_AD);

	req->special_vec.bv_page = virt_to_page(range);
	req->special_vec.bv_offset = offset_in_page(range);
	req->special_vec.bv_len = alloc_size;
	req->rq_flags |= RQF_SPECIAL_PAYLOAD;

	return BLK_STS_OK;
}

static void nvme_set_ref_tag(struct nvme_ns *ns, struct nvme_command *cmnd,
			      struct request *req)
{
	u32 upper, lower;
	u64 ref48;

	/* both rw and write zeroes share the same reftag format */
	switch (ns->guard_type) {
	case NVME_NVM_NS_16B_GUARD:
		cmnd->rw.reftag = cpu_to_le32(t10_pi_ref_tag(req));
		break;
	case NVME_NVM_NS_64B_GUARD:
		ref48 = ext_pi_ref_tag(req);
		lower = lower_32_bits(ref48);
		upper = upper_32_bits(ref48);

		cmnd->rw.reftag = cpu_to_le32(lower);
		cmnd->rw.cdw3 = cpu_to_le32(upper);
		break;
	default:
		break;
	}
}

static inline blk_status_t nvme_setup_write_zeroes(struct nvme_ns *ns,
		struct request *req, struct nvme_command *cmnd)
{
	memset(cmnd, 0, sizeof(*cmnd));

	if (ns->ctrl->quirks & NVME_QUIRK_DEALLOCATE_ZEROES)
		return nvme_setup_discard(ns, req, cmnd);

	cmnd->write_zeroes.opcode = nvme_cmd_write_zeroes;
	cmnd->write_zeroes.nsid = cpu_to_le32(ns->head->ns_id);
	cmnd->write_zeroes.slba =
		cpu_to_le64(nvme_sect_to_lba(ns, blk_rq_pos(req)));
	cmnd->write_zeroes.length =
		cpu_to_le16((blk_rq_bytes(req) >> ns->lba_shift) - 1);

	if (!(req->cmd_flags & REQ_NOUNMAP) && (ns->features & NVME_NS_DEAC))
		cmnd->write_zeroes.control |= cpu_to_le16(NVME_WZ_DEAC);

	if (nvme_ns_has_pi(ns)) {
		cmnd->write_zeroes.control |= cpu_to_le16(NVME_RW_PRINFO_PRACT);

		switch (ns->pi_type) {
		case NVME_NS_DPS_PI_TYPE1:
		case NVME_NS_DPS_PI_TYPE2:
			nvme_set_ref_tag(ns, cmnd, req);
			break;
		}
	}

	return BLK_STS_OK;
}

static inline blk_status_t nvme_setup_rw(struct nvme_ns *ns,
		struct request *req, struct nvme_command *cmnd,
		enum nvme_opcode op)
{
	u16 control = 0;
	u32 dsmgmt = 0;

	if (req->cmd_flags & REQ_FUA)
		control |= NVME_RW_FUA;
	if (req->cmd_flags & (REQ_FAILFAST_DEV | REQ_RAHEAD))
		control |= NVME_RW_LR;

	if (req->cmd_flags & REQ_RAHEAD)
		dsmgmt |= NVME_RW_DSM_FREQ_PREFETCH;

	cmnd->rw.opcode = op;
	cmnd->rw.flags = 0;
	cmnd->rw.nsid = cpu_to_le32(ns->head->ns_id);
	cmnd->rw.cdw2 = 0;
	cmnd->rw.cdw3 = 0;
	cmnd->rw.metadata = 0;
	cmnd->rw.slba = cpu_to_le64(nvme_sect_to_lba(ns, blk_rq_pos(req)));
	cmnd->rw.length = cpu_to_le16((blk_rq_bytes(req) >> ns->lba_shift) - 1);
	cmnd->rw.reftag = 0;
	cmnd->rw.apptag = 0;
	cmnd->rw.appmask = 0;

	if (ns->ms) {
		/*
		 * If formated with metadata, the block layer always provides a
		 * metadata buffer if CONFIG_BLK_DEV_INTEGRITY is enabled.  Else
		 * we enable the PRACT bit for protection information or set the
		 * namespace capacity to zero to prevent any I/O.
		 */
		if (!blk_integrity_rq(req)) {
			if (WARN_ON_ONCE(!nvme_ns_has_pi(ns)))
				return BLK_STS_NOTSUPP;
			control |= NVME_RW_PRINFO_PRACT;
		}

		switch (ns->pi_type) {
		case NVME_NS_DPS_PI_TYPE3:
			control |= NVME_RW_PRINFO_PRCHK_GUARD;
			break;
		case NVME_NS_DPS_PI_TYPE1:
		case NVME_NS_DPS_PI_TYPE2:
			control |= NVME_RW_PRINFO_PRCHK_GUARD |
					NVME_RW_PRINFO_PRCHK_REF;
			if (op == nvme_cmd_zone_append)
				control |= NVME_RW_APPEND_PIREMAP;
			nvme_set_ref_tag(ns, cmnd, req);
			break;
		}
	}

	cmnd->rw.control = cpu_to_le16(control);
	cmnd->rw.dsmgmt = cpu_to_le32(dsmgmt);
	return 0;
}

void nvme_cleanup_cmd(struct request *req)
{
	if (req->rq_flags & RQF_SPECIAL_PAYLOAD) {
		struct nvme_ctrl *ctrl = nvme_req(req)->ctrl;

		if (req->special_vec.bv_page == ctrl->discard_page)
			clear_bit_unlock(0, &ctrl->discard_page_busy);
		else
			kfree(bvec_virt(&req->special_vec));
	}
}
EXPORT_SYMBOL_GPL(nvme_cleanup_cmd);

blk_status_t nvme_setup_cmd(struct nvme_ns *ns, struct request *req)
{
	struct nvme_command *cmd = nvme_req(req)->cmd;
	blk_status_t ret = BLK_STS_OK;

	if (!(req->rq_flags & RQF_DONTPREP))
		nvme_clear_nvme_request(req);

	switch (req_op(req)) {
	case REQ_OP_DRV_IN:
	case REQ_OP_DRV_OUT:
		/* these are setup prior to execution in nvme_init_request() */
		break;
	case REQ_OP_FLUSH:
		nvme_setup_flush(ns, cmd);
		break;
	case REQ_OP_ZONE_RESET_ALL:
	case REQ_OP_ZONE_RESET:
		ret = nvme_setup_zone_mgmt_send(ns, req, cmd, NVME_ZONE_RESET);
		break;
	case REQ_OP_ZONE_OPEN:
		ret = nvme_setup_zone_mgmt_send(ns, req, cmd, NVME_ZONE_OPEN);
		break;
	case REQ_OP_ZONE_CLOSE:
		ret = nvme_setup_zone_mgmt_send(ns, req, cmd, NVME_ZONE_CLOSE);
		break;
	case REQ_OP_ZONE_FINISH:
		ret = nvme_setup_zone_mgmt_send(ns, req, cmd, NVME_ZONE_FINISH);
		break;
	case REQ_OP_WRITE_ZEROES:
		ret = nvme_setup_write_zeroes(ns, req, cmd);
		break;
	case REQ_OP_DISCARD:
		ret = nvme_setup_discard(ns, req, cmd);
		break;
	case REQ_OP_READ:
		ret = nvme_setup_rw(ns, req, cmd, nvme_cmd_read);
		break;
	case REQ_OP_WRITE:
		ret = nvme_setup_rw(ns, req, cmd, nvme_cmd_write);
		break;
	case REQ_OP_ZONE_APPEND:
		ret = nvme_setup_rw(ns, req, cmd, nvme_cmd_zone_append);
		break;
	default:
		WARN_ON_ONCE(1);
		return BLK_STS_IOERR;
	}

	cmd->common.command_id = nvme_cid(req);
	trace_nvme_setup_cmd(req, cmd);
	return ret;
}
EXPORT_SYMBOL_GPL(nvme_setup_cmd);

/*
 * Return values:
 * 0:  success
 * >0: nvme controller's cqe status response
 * <0: kernel error in lieu of controller response
 */
static int nvme_execute_rq(struct request *rq, bool at_head)
{
	blk_status_t status;

	status = blk_execute_rq(rq, at_head);
	if (nvme_req(rq)->flags & NVME_REQ_CANCELLED)
		return -EINTR;
	if (nvme_req(rq)->status)
		return nvme_req(rq)->status;
	return blk_status_to_errno(status);
}

/*
 * Returns 0 on success.  If the result is negative, it's a Linux error code;
 * if the result is positive, it's an NVM Express status code
 */
int __nvme_submit_sync_cmd(struct request_queue *q, struct nvme_command *cmd,
		union nvme_result *result, void *buffer, unsigned bufflen,
		int qid, int at_head, blk_mq_req_flags_t flags)
{
	struct request *req;
	int ret;

	if (qid == NVME_QID_ANY)
		req = blk_mq_alloc_request(q, nvme_req_op(cmd), flags);
	else
		req = blk_mq_alloc_request_hctx(q, nvme_req_op(cmd), flags,
						qid - 1);

	if (IS_ERR(req))
		return PTR_ERR(req);
	nvme_init_request(req, cmd);

	if (buffer && bufflen) {
		ret = blk_rq_map_kern(q, req, buffer, bufflen, GFP_KERNEL);
		if (ret)
			goto out;
	}

	ret = nvme_execute_rq(req, at_head);
	if (result && ret >= 0)
		*result = nvme_req(req)->result;
 out:
	blk_mq_free_request(req);
	return ret;
}
EXPORT_SYMBOL_GPL(__nvme_submit_sync_cmd);

int nvme_submit_sync_cmd(struct request_queue *q, struct nvme_command *cmd,
		void *buffer, unsigned bufflen)
{
	return __nvme_submit_sync_cmd(q, cmd, NULL, buffer, bufflen,
			NVME_QID_ANY, 0, 0);
}
EXPORT_SYMBOL_GPL(nvme_submit_sync_cmd);

static u32 nvme_known_admin_effects(u8 opcode)
{
	switch (opcode) {
	case nvme_admin_format_nvm:
		return NVME_CMD_EFFECTS_LBCC | NVME_CMD_EFFECTS_NCC |
			NVME_CMD_EFFECTS_CSE_MASK;
	case nvme_admin_sanitize_nvm:
		return NVME_CMD_EFFECTS_LBCC | NVME_CMD_EFFECTS_CSE_MASK;
	default:
		break;
	}
	return 0;
}

static u32 nvme_known_nvm_effects(u8 opcode)
{
	switch (opcode) {
	case nvme_cmd_write:
	case nvme_cmd_write_zeroes:
	case nvme_cmd_write_uncor:
		 return NVME_CMD_EFFECTS_LBCC;
	default:
		return 0;
	}
}

u32 nvme_command_effects(struct nvme_ctrl *ctrl, struct nvme_ns *ns, u8 opcode)
{
	u32 effects = 0;

	if (ns) {
		if (ns->head->effects)
			effects = le32_to_cpu(ns->head->effects->iocs[opcode]);
<<<<<<< HEAD
		if (ns->head->ids.csi == NVME_CAP_CSS_NVM)
=======
		if (ns->head->ids.csi == NVME_CSI_NVM)
>>>>>>> 2a175ffe
			effects |= nvme_known_nvm_effects(opcode);
		if (effects & ~(NVME_CMD_EFFECTS_CSUPP | NVME_CMD_EFFECTS_LBCC))
			dev_warn_once(ctrl->device,
				"IO command:%02x has unusual effects:%08x\n",
				opcode, effects);

		/*
		 * NVME_CMD_EFFECTS_CSE_MASK causes a freeze all I/O queues,
		 * which would deadlock when done on an I/O command.  Note that
		 * We already warn about an unusual effect above.
		 */
		effects &= ~NVME_CMD_EFFECTS_CSE_MASK;
	} else {
		if (ctrl->effects)
			effects = le32_to_cpu(ctrl->effects->acs[opcode]);
		effects |= nvme_known_admin_effects(opcode);
	}

	return effects;
}
EXPORT_SYMBOL_NS_GPL(nvme_command_effects, NVME_TARGET_PASSTHRU);

static u32 nvme_passthru_start(struct nvme_ctrl *ctrl, struct nvme_ns *ns,
			       u8 opcode)
{
	u32 effects = nvme_command_effects(ctrl, ns, opcode);

	/*
	 * For simplicity, IO to all namespaces is quiesced even if the command
	 * effects say only one namespace is affected.
	 */
	if (effects & NVME_CMD_EFFECTS_CSE_MASK) {
		mutex_lock(&ctrl->scan_lock);
		mutex_lock(&ctrl->subsys->lock);
		nvme_mpath_start_freeze(ctrl->subsys);
		nvme_mpath_wait_freeze(ctrl->subsys);
		nvme_start_freeze(ctrl);
		nvme_wait_freeze(ctrl);
	}
	return effects;
}

void nvme_passthru_end(struct nvme_ctrl *ctrl, u32 effects,
		       struct nvme_command *cmd, int status)
{
	if (effects & NVME_CMD_EFFECTS_CSE_MASK) {
		nvme_unfreeze(ctrl);
		nvme_mpath_unfreeze(ctrl->subsys);
		mutex_unlock(&ctrl->subsys->lock);
		mutex_unlock(&ctrl->scan_lock);
	}
	if (effects & NVME_CMD_EFFECTS_CCC) {
		dev_info(ctrl->device,
"controller capabilities changed, reset may be required to take effect.\n");
	}
	if (effects & (NVME_CMD_EFFECTS_NIC | NVME_CMD_EFFECTS_NCC)) {
		nvme_queue_scan(ctrl);
		flush_work(&ctrl->scan_work);
	}

	switch (cmd->common.opcode) {
	case nvme_admin_set_features:
		switch (le32_to_cpu(cmd->common.cdw10) & 0xFF) {
		case NVME_FEAT_KATO:
			/*
			 * Keep alive commands interval on the host should be
			 * updated when KATO is modified by Set Features
			 * commands.
			 */
			if (!status)
				nvme_update_keep_alive(ctrl, cmd);
			break;
		default:
			break;
		}
		break;
	default:
		break;
	}
}
EXPORT_SYMBOL_NS_GPL(nvme_passthru_end, NVME_TARGET_PASSTHRU);

int nvme_execute_passthru_rq(struct request *rq, u32 *effects)
{
	struct nvme_command *cmd = nvme_req(rq)->cmd;
	struct nvme_ctrl *ctrl = nvme_req(rq)->ctrl;
	struct nvme_ns *ns = rq->q->queuedata;

	*effects = nvme_passthru_start(ctrl, ns, cmd->common.opcode);
	return nvme_execute_rq(rq, false);
}
EXPORT_SYMBOL_NS_GPL(nvme_execute_passthru_rq, NVME_TARGET_PASSTHRU);

/*
 * Recommended frequency for KATO commands per NVMe 1.4 section 7.12.1:
 * 
 *   The host should send Keep Alive commands at half of the Keep Alive Timeout
 *   accounting for transport roundtrip times [..].
 */
static void nvme_queue_keep_alive_work(struct nvme_ctrl *ctrl)
{
	queue_delayed_work(nvme_wq, &ctrl->ka_work, ctrl->kato * HZ / 2);
}

static enum rq_end_io_ret nvme_keep_alive_end_io(struct request *rq,
						 blk_status_t status)
{
	struct nvme_ctrl *ctrl = rq->end_io_data;
	unsigned long flags;
	bool startka = false;

	blk_mq_free_request(rq);

	if (status) {
		dev_err(ctrl->device,
			"failed nvme_keep_alive_end_io error=%d\n",
				status);
		return RQ_END_IO_NONE;
	}

	ctrl->comp_seen = false;
	spin_lock_irqsave(&ctrl->lock, flags);
	if (ctrl->state == NVME_CTRL_LIVE ||
	    ctrl->state == NVME_CTRL_CONNECTING)
		startka = true;
	spin_unlock_irqrestore(&ctrl->lock, flags);
	if (startka)
		nvme_queue_keep_alive_work(ctrl);
	return RQ_END_IO_NONE;
}

static void nvme_keep_alive_work(struct work_struct *work)
{
	struct nvme_ctrl *ctrl = container_of(to_delayed_work(work),
			struct nvme_ctrl, ka_work);
	bool comp_seen = ctrl->comp_seen;
	struct request *rq;

	if ((ctrl->ctratt & NVME_CTRL_ATTR_TBKAS) && comp_seen) {
		dev_dbg(ctrl->device,
			"reschedule traffic based keep-alive timer\n");
		ctrl->comp_seen = false;
		nvme_queue_keep_alive_work(ctrl);
		return;
	}

	rq = blk_mq_alloc_request(ctrl->admin_q, nvme_req_op(&ctrl->ka_cmd),
				  BLK_MQ_REQ_RESERVED | BLK_MQ_REQ_NOWAIT);
	if (IS_ERR(rq)) {
		/* allocation failure, reset the controller */
		dev_err(ctrl->device, "keep-alive failed: %ld\n", PTR_ERR(rq));
		nvme_reset_ctrl(ctrl);
		return;
	}
	nvme_init_request(rq, &ctrl->ka_cmd);

	rq->timeout = ctrl->kato * HZ;
	rq->end_io = nvme_keep_alive_end_io;
	rq->end_io_data = ctrl;
	blk_execute_rq_nowait(rq, false);
}

static void nvme_start_keep_alive(struct nvme_ctrl *ctrl)
{
	if (unlikely(ctrl->kato == 0))
		return;

	nvme_queue_keep_alive_work(ctrl);
}

void nvme_stop_keep_alive(struct nvme_ctrl *ctrl)
{
	if (unlikely(ctrl->kato == 0))
		return;

	cancel_delayed_work_sync(&ctrl->ka_work);
}
EXPORT_SYMBOL_GPL(nvme_stop_keep_alive);

static void nvme_update_keep_alive(struct nvme_ctrl *ctrl,
				   struct nvme_command *cmd)
{
	unsigned int new_kato =
		DIV_ROUND_UP(le32_to_cpu(cmd->common.cdw11), 1000);

	dev_info(ctrl->device,
		 "keep alive interval updated from %u ms to %u ms\n",
		 ctrl->kato * 1000 / 2, new_kato * 1000 / 2);

	nvme_stop_keep_alive(ctrl);
	ctrl->kato = new_kato;
	nvme_start_keep_alive(ctrl);
}

/*
 * In NVMe 1.0 the CNS field was just a binary controller or namespace
 * flag, thus sending any new CNS opcodes has a big chance of not working.
 * Qemu unfortunately had that bug after reporting a 1.1 version compliance
 * (but not for any later version).
 */
static bool nvme_ctrl_limited_cns(struct nvme_ctrl *ctrl)
{
	if (ctrl->quirks & NVME_QUIRK_IDENTIFY_CNS)
		return ctrl->vs < NVME_VS(1, 2, 0);
	return ctrl->vs < NVME_VS(1, 1, 0);
}

static int nvme_identify_ctrl(struct nvme_ctrl *dev, struct nvme_id_ctrl **id)
{
	struct nvme_command c = { };
	int error;

	/* gcc-4.4.4 (at least) has issues with initializers and anon unions */
	c.identify.opcode = nvme_admin_identify;
	c.identify.cns = NVME_ID_CNS_CTRL;

	*id = kmalloc(sizeof(struct nvme_id_ctrl), GFP_KERNEL);
	if (!*id)
		return -ENOMEM;

	error = nvme_submit_sync_cmd(dev->admin_q, &c, *id,
			sizeof(struct nvme_id_ctrl));
	if (error)
		kfree(*id);
	return error;
}

static int nvme_process_ns_desc(struct nvme_ctrl *ctrl, struct nvme_ns_ids *ids,
		struct nvme_ns_id_desc *cur, bool *csi_seen)
{
	const char *warn_str = "ctrl returned bogus length:";
	void *data = cur;

	switch (cur->nidt) {
	case NVME_NIDT_EUI64:
		if (cur->nidl != NVME_NIDT_EUI64_LEN) {
			dev_warn(ctrl->device, "%s %d for NVME_NIDT_EUI64\n",
				 warn_str, cur->nidl);
			return -1;
		}
		if (ctrl->quirks & NVME_QUIRK_BOGUS_NID)
			return NVME_NIDT_EUI64_LEN;
		memcpy(ids->eui64, data + sizeof(*cur), NVME_NIDT_EUI64_LEN);
		return NVME_NIDT_EUI64_LEN;
	case NVME_NIDT_NGUID:
		if (cur->nidl != NVME_NIDT_NGUID_LEN) {
			dev_warn(ctrl->device, "%s %d for NVME_NIDT_NGUID\n",
				 warn_str, cur->nidl);
			return -1;
		}
		if (ctrl->quirks & NVME_QUIRK_BOGUS_NID)
			return NVME_NIDT_NGUID_LEN;
		memcpy(ids->nguid, data + sizeof(*cur), NVME_NIDT_NGUID_LEN);
		return NVME_NIDT_NGUID_LEN;
	case NVME_NIDT_UUID:
		if (cur->nidl != NVME_NIDT_UUID_LEN) {
			dev_warn(ctrl->device, "%s %d for NVME_NIDT_UUID\n",
				 warn_str, cur->nidl);
			return -1;
		}
		if (ctrl->quirks & NVME_QUIRK_BOGUS_NID)
			return NVME_NIDT_UUID_LEN;
		uuid_copy(&ids->uuid, data + sizeof(*cur));
		return NVME_NIDT_UUID_LEN;
	case NVME_NIDT_CSI:
		if (cur->nidl != NVME_NIDT_CSI_LEN) {
			dev_warn(ctrl->device, "%s %d for NVME_NIDT_CSI\n",
				 warn_str, cur->nidl);
			return -1;
		}
		memcpy(&ids->csi, data + sizeof(*cur), NVME_NIDT_CSI_LEN);
		*csi_seen = true;
		return NVME_NIDT_CSI_LEN;
	default:
		/* Skip unknown types */
		return cur->nidl;
	}
}

static int nvme_identify_ns_descs(struct nvme_ctrl *ctrl,
		struct nvme_ns_info *info)
{
	struct nvme_command c = { };
	bool csi_seen = false;
	int status, pos, len;
	void *data;

	if (ctrl->vs < NVME_VS(1, 3, 0) && !nvme_multi_css(ctrl))
		return 0;
	if (ctrl->quirks & NVME_QUIRK_NO_NS_DESC_LIST)
		return 0;

	c.identify.opcode = nvme_admin_identify;
	c.identify.nsid = cpu_to_le32(info->nsid);
	c.identify.cns = NVME_ID_CNS_NS_DESC_LIST;

	data = kzalloc(NVME_IDENTIFY_DATA_SIZE, GFP_KERNEL);
	if (!data)
		return -ENOMEM;

	status = nvme_submit_sync_cmd(ctrl->admin_q, &c, data,
				      NVME_IDENTIFY_DATA_SIZE);
	if (status) {
		dev_warn(ctrl->device,
			"Identify Descriptors failed (nsid=%u, status=0x%x)\n",
			info->nsid, status);
		goto free_data;
	}

	for (pos = 0; pos < NVME_IDENTIFY_DATA_SIZE; pos += len) {
		struct nvme_ns_id_desc *cur = data + pos;

		if (cur->nidl == 0)
			break;

		len = nvme_process_ns_desc(ctrl, &info->ids, cur, &csi_seen);
		if (len < 0)
			break;

		len += sizeof(*cur);
	}

	if (nvme_multi_css(ctrl) && !csi_seen) {
		dev_warn(ctrl->device, "Command set not reported for nsid:%d\n",
			 info->nsid);
		status = -EINVAL;
	}

free_data:
	kfree(data);
	return status;
}

static int nvme_identify_ns(struct nvme_ctrl *ctrl, unsigned nsid,
			struct nvme_id_ns **id)
{
	struct nvme_command c = { };
	int error;

	/* gcc-4.4.4 (at least) has issues with initializers and anon unions */
	c.identify.opcode = nvme_admin_identify;
	c.identify.nsid = cpu_to_le32(nsid);
	c.identify.cns = NVME_ID_CNS_NS;

	*id = kmalloc(sizeof(**id), GFP_KERNEL);
	if (!*id)
		return -ENOMEM;

	error = nvme_submit_sync_cmd(ctrl->admin_q, &c, *id, sizeof(**id));
	if (error) {
		dev_warn(ctrl->device, "Identify namespace failed (%d)\n", error);
		kfree(*id);
	}
	return error;
}

static int nvme_ns_info_from_identify(struct nvme_ctrl *ctrl,
		struct nvme_ns_info *info)
{
	struct nvme_ns_ids *ids = &info->ids;
	struct nvme_id_ns *id;
	int ret;

	ret = nvme_identify_ns(ctrl, info->nsid, &id);
	if (ret)
		return ret;

	if (id->ncap == 0) {
		/* namespace not allocated or attached */
		info->is_removed = true;
		return -ENODEV;
	}

	info->anagrpid = id->anagrpid;
	info->is_shared = id->nmic & NVME_NS_NMIC_SHARED;
	info->is_readonly = id->nsattr & NVME_NS_ATTR_RO;
	info->is_ready = true;
	if (ctrl->quirks & NVME_QUIRK_BOGUS_NID) {
		dev_info(ctrl->device,
			 "Ignoring bogus Namespace Identifiers\n");
	} else {
		if (ctrl->vs >= NVME_VS(1, 1, 0) &&
		    !memchr_inv(ids->eui64, 0, sizeof(ids->eui64)))
			memcpy(ids->eui64, id->eui64, sizeof(ids->eui64));
		if (ctrl->vs >= NVME_VS(1, 2, 0) &&
		    !memchr_inv(ids->nguid, 0, sizeof(ids->nguid)))
			memcpy(ids->nguid, id->nguid, sizeof(ids->nguid));
	}
	kfree(id);
	return 0;
}

static int nvme_ns_info_from_id_cs_indep(struct nvme_ctrl *ctrl,
		struct nvme_ns_info *info)
{
	struct nvme_id_ns_cs_indep *id;
	struct nvme_command c = {
		.identify.opcode	= nvme_admin_identify,
		.identify.nsid		= cpu_to_le32(info->nsid),
		.identify.cns		= NVME_ID_CNS_NS_CS_INDEP,
	};
	int ret;

	id = kmalloc(sizeof(*id), GFP_KERNEL);
	if (!id)
		return -ENOMEM;

	ret = nvme_submit_sync_cmd(ctrl->admin_q, &c, id, sizeof(*id));
	if (!ret) {
		info->anagrpid = id->anagrpid;
		info->is_shared = id->nmic & NVME_NS_NMIC_SHARED;
		info->is_readonly = id->nsattr & NVME_NS_ATTR_RO;
		info->is_ready = id->nstat & NVME_NSTAT_NRDY;
	}
	kfree(id);
	return ret;
}

static int nvme_features(struct nvme_ctrl *dev, u8 op, unsigned int fid,
		unsigned int dword11, void *buffer, size_t buflen, u32 *result)
{
	union nvme_result res = { 0 };
	struct nvme_command c = { };
	int ret;

	c.features.opcode = op;
	c.features.fid = cpu_to_le32(fid);
	c.features.dword11 = cpu_to_le32(dword11);

	ret = __nvme_submit_sync_cmd(dev->admin_q, &c, &res,
			buffer, buflen, NVME_QID_ANY, 0, 0);
	if (ret >= 0 && result)
		*result = le32_to_cpu(res.u32);
	return ret;
}

int nvme_set_features(struct nvme_ctrl *dev, unsigned int fid,
		      unsigned int dword11, void *buffer, size_t buflen,
		      u32 *result)
{
	return nvme_features(dev, nvme_admin_set_features, fid, dword11, buffer,
			     buflen, result);
}
EXPORT_SYMBOL_GPL(nvme_set_features);

int nvme_get_features(struct nvme_ctrl *dev, unsigned int fid,
		      unsigned int dword11, void *buffer, size_t buflen,
		      u32 *result)
{
	return nvme_features(dev, nvme_admin_get_features, fid, dword11, buffer,
			     buflen, result);
}
EXPORT_SYMBOL_GPL(nvme_get_features);

int nvme_set_queue_count(struct nvme_ctrl *ctrl, int *count)
{
	u32 q_count = (*count - 1) | ((*count - 1) << 16);
	u32 result;
	int status, nr_io_queues;

	status = nvme_set_features(ctrl, NVME_FEAT_NUM_QUEUES, q_count, NULL, 0,
			&result);
	if (status < 0)
		return status;

	/*
	 * Degraded controllers might return an error when setting the queue
	 * count.  We still want to be able to bring them online and offer
	 * access to the admin queue, as that might be only way to fix them up.
	 */
	if (status > 0) {
		dev_err(ctrl->device, "Could not set queue count (%d)\n", status);
		*count = 0;
	} else {
		nr_io_queues = min(result & 0xffff, result >> 16) + 1;
		*count = min(*count, nr_io_queues);
	}

	return 0;
}
EXPORT_SYMBOL_GPL(nvme_set_queue_count);

#define NVME_AEN_SUPPORTED \
	(NVME_AEN_CFG_NS_ATTR | NVME_AEN_CFG_FW_ACT | \
	 NVME_AEN_CFG_ANA_CHANGE | NVME_AEN_CFG_DISC_CHANGE)

static void nvme_enable_aen(struct nvme_ctrl *ctrl)
{
	u32 result, supported_aens = ctrl->oaes & NVME_AEN_SUPPORTED;
	int status;

	if (!supported_aens)
		return;

	status = nvme_set_features(ctrl, NVME_FEAT_ASYNC_EVENT, supported_aens,
			NULL, 0, &result);
	if (status)
		dev_warn(ctrl->device, "Failed to configure AEN (cfg %x)\n",
			 supported_aens);

	queue_work(nvme_wq, &ctrl->async_event_work);
}

static int nvme_ns_open(struct nvme_ns *ns)
{

	/* should never be called due to GENHD_FL_HIDDEN */
	if (WARN_ON_ONCE(nvme_ns_head_multipath(ns->head)))
		goto fail;
	if (!nvme_get_ns(ns))
		goto fail;
	if (!try_module_get(ns->ctrl->ops->module))
		goto fail_put_ns;

	return 0;

fail_put_ns:
	nvme_put_ns(ns);
fail:
	return -ENXIO;
}

static void nvme_ns_release(struct nvme_ns *ns)
{

	module_put(ns->ctrl->ops->module);
	nvme_put_ns(ns);
}

static int nvme_open(struct block_device *bdev, fmode_t mode)
{
	return nvme_ns_open(bdev->bd_disk->private_data);
}

static void nvme_release(struct gendisk *disk, fmode_t mode)
{
	nvme_ns_release(disk->private_data);
}

int nvme_getgeo(struct block_device *bdev, struct hd_geometry *geo)
{
	/* some standard values */
	geo->heads = 1 << 6;
	geo->sectors = 1 << 5;
	geo->cylinders = get_capacity(bdev->bd_disk) >> 11;
	return 0;
}

#ifdef CONFIG_BLK_DEV_INTEGRITY
static void nvme_init_integrity(struct gendisk *disk, struct nvme_ns *ns,
				u32 max_integrity_segments)
{
	struct blk_integrity integrity = { };

	switch (ns->pi_type) {
	case NVME_NS_DPS_PI_TYPE3:
		switch (ns->guard_type) {
		case NVME_NVM_NS_16B_GUARD:
			integrity.profile = &t10_pi_type3_crc;
			integrity.tag_size = sizeof(u16) + sizeof(u32);
			integrity.flags |= BLK_INTEGRITY_DEVICE_CAPABLE;
			break;
		case NVME_NVM_NS_64B_GUARD:
			integrity.profile = &ext_pi_type3_crc64;
			integrity.tag_size = sizeof(u16) + 6;
			integrity.flags |= BLK_INTEGRITY_DEVICE_CAPABLE;
			break;
		default:
			integrity.profile = NULL;
			break;
		}
		break;
	case NVME_NS_DPS_PI_TYPE1:
	case NVME_NS_DPS_PI_TYPE2:
		switch (ns->guard_type) {
		case NVME_NVM_NS_16B_GUARD:
			integrity.profile = &t10_pi_type1_crc;
			integrity.tag_size = sizeof(u16);
			integrity.flags |= BLK_INTEGRITY_DEVICE_CAPABLE;
			break;
		case NVME_NVM_NS_64B_GUARD:
			integrity.profile = &ext_pi_type1_crc64;
			integrity.tag_size = sizeof(u16);
			integrity.flags |= BLK_INTEGRITY_DEVICE_CAPABLE;
			break;
		default:
			integrity.profile = NULL;
			break;
		}
		break;
	default:
		integrity.profile = NULL;
		break;
	}

	integrity.tuple_size = ns->ms;
	blk_integrity_register(disk, &integrity);
	blk_queue_max_integrity_segments(disk->queue, max_integrity_segments);
}
#else
static void nvme_init_integrity(struct gendisk *disk, struct nvme_ns *ns,
				u32 max_integrity_segments)
{
}
#endif /* CONFIG_BLK_DEV_INTEGRITY */

static void nvme_config_discard(struct gendisk *disk, struct nvme_ns *ns)
{
	struct nvme_ctrl *ctrl = ns->ctrl;
	struct request_queue *queue = disk->queue;
	u32 size = queue_logical_block_size(queue);

	if (ctrl->max_discard_sectors == 0) {
		blk_queue_max_discard_sectors(queue, 0);
		return;
	}

	BUILD_BUG_ON(PAGE_SIZE / sizeof(struct nvme_dsm_range) <
			NVME_DSM_MAX_RANGES);

	queue->limits.discard_granularity = size;

	/* If discard is already enabled, don't reset queue limits */
	if (queue->limits.max_discard_sectors)
		return;

	if (ctrl->dmrsl && ctrl->dmrsl <= nvme_sect_to_lba(ns, UINT_MAX))
		ctrl->max_discard_sectors = nvme_lba_to_sect(ns, ctrl->dmrsl);

	blk_queue_max_discard_sectors(queue, ctrl->max_discard_sectors);
	blk_queue_max_discard_segments(queue, ctrl->max_discard_segments);

	if (ctrl->quirks & NVME_QUIRK_DEALLOCATE_ZEROES)
		blk_queue_max_write_zeroes_sectors(queue, UINT_MAX);
}

static bool nvme_ns_ids_equal(struct nvme_ns_ids *a, struct nvme_ns_ids *b)
{
	return uuid_equal(&a->uuid, &b->uuid) &&
		memcmp(&a->nguid, &b->nguid, sizeof(a->nguid)) == 0 &&
		memcmp(&a->eui64, &b->eui64, sizeof(a->eui64)) == 0 &&
		a->csi == b->csi;
}

static int nvme_init_ms(struct nvme_ns *ns, struct nvme_id_ns *id)
{
	bool first = id->dps & NVME_NS_DPS_PI_FIRST;
	unsigned lbaf = nvme_lbaf_index(id->flbas);
	struct nvme_ctrl *ctrl = ns->ctrl;
	struct nvme_command c = { };
	struct nvme_id_ns_nvm *nvm;
	int ret = 0;
	u32 elbaf;

	ns->pi_size = 0;
	ns->ms = le16_to_cpu(id->lbaf[lbaf].ms);
	if (!(ctrl->ctratt & NVME_CTRL_ATTR_ELBAS)) {
		ns->pi_size = sizeof(struct t10_pi_tuple);
		ns->guard_type = NVME_NVM_NS_16B_GUARD;
		goto set_pi;
	}

	nvm = kzalloc(sizeof(*nvm), GFP_KERNEL);
	if (!nvm)
		return -ENOMEM;

	c.identify.opcode = nvme_admin_identify;
	c.identify.nsid = cpu_to_le32(ns->head->ns_id);
	c.identify.cns = NVME_ID_CNS_CS_NS;
	c.identify.csi = NVME_CSI_NVM;

	ret = nvme_submit_sync_cmd(ns->ctrl->admin_q, &c, nvm, sizeof(*nvm));
	if (ret)
		goto free_data;

	elbaf = le32_to_cpu(nvm->elbaf[lbaf]);

	/* no support for storage tag formats right now */
	if (nvme_elbaf_sts(elbaf))
		goto free_data;

	ns->guard_type = nvme_elbaf_guard_type(elbaf);
	switch (ns->guard_type) {
	case NVME_NVM_NS_64B_GUARD:
		ns->pi_size = sizeof(struct crc64_pi_tuple);
		break;
	case NVME_NVM_NS_16B_GUARD:
		ns->pi_size = sizeof(struct t10_pi_tuple);
		break;
	default:
		break;
	}

free_data:
	kfree(nvm);
set_pi:
	if (ns->pi_size && (first || ns->ms == ns->pi_size))
		ns->pi_type = id->dps & NVME_NS_DPS_PI_MASK;
	else
		ns->pi_type = 0;

	return ret;
}

static void nvme_configure_metadata(struct nvme_ns *ns, struct nvme_id_ns *id)
{
	struct nvme_ctrl *ctrl = ns->ctrl;

	if (nvme_init_ms(ns, id))
		return;

	ns->features &= ~(NVME_NS_METADATA_SUPPORTED | NVME_NS_EXT_LBAS);
	if (!ns->ms || !(ctrl->ops->flags & NVME_F_METADATA_SUPPORTED))
		return;

	if (ctrl->ops->flags & NVME_F_FABRICS) {
		/*
		 * The NVMe over Fabrics specification only supports metadata as
		 * part of the extended data LBA.  We rely on HCA/HBA support to
		 * remap the separate metadata buffer from the block layer.
		 */
		if (WARN_ON_ONCE(!(id->flbas & NVME_NS_FLBAS_META_EXT)))
			return;

		ns->features |= NVME_NS_EXT_LBAS;

		/*
		 * The current fabrics transport drivers support namespace
		 * metadata formats only if nvme_ns_has_pi() returns true.
		 * Suppress support for all other formats so the namespace will
		 * have a 0 capacity and not be usable through the block stack.
		 *
		 * Note, this check will need to be modified if any drivers
		 * gain the ability to use other metadata formats.
		 */
		if (ctrl->max_integrity_segments && nvme_ns_has_pi(ns))
			ns->features |= NVME_NS_METADATA_SUPPORTED;
	} else {
		/*
		 * For PCIe controllers, we can't easily remap the separate
		 * metadata buffer from the block layer and thus require a
		 * separate metadata buffer for block layer metadata/PI support.
		 * We allow extended LBAs for the passthrough interface, though.
		 */
		if (id->flbas & NVME_NS_FLBAS_META_EXT)
			ns->features |= NVME_NS_EXT_LBAS;
		else
			ns->features |= NVME_NS_METADATA_SUPPORTED;
	}
}

static void nvme_set_queue_limits(struct nvme_ctrl *ctrl,
		struct request_queue *q)
{
	bool vwc = ctrl->vwc & NVME_CTRL_VWC_PRESENT;

	if (ctrl->max_hw_sectors) {
		u32 max_segments =
			(ctrl->max_hw_sectors / (NVME_CTRL_PAGE_SIZE >> 9)) + 1;

		max_segments = min_not_zero(max_segments, ctrl->max_segments);
		blk_queue_max_hw_sectors(q, ctrl->max_hw_sectors);
		blk_queue_max_segments(q, min_t(u32, max_segments, USHRT_MAX));
	}
	blk_queue_virt_boundary(q, NVME_CTRL_PAGE_SIZE - 1);
	blk_queue_dma_alignment(q, 3);
	blk_queue_write_cache(q, vwc, vwc);
}

static void nvme_update_disk_info(struct gendisk *disk,
		struct nvme_ns *ns, struct nvme_id_ns *id)
{
	sector_t capacity = nvme_lba_to_sect(ns, le64_to_cpu(id->nsze));
	unsigned short bs = 1 << ns->lba_shift;
	u32 atomic_bs, phys_bs, io_opt = 0;

	/*
	 * The block layer can't support LBA sizes larger than the page size
	 * yet, so catch this early and don't allow block I/O.
	 */
	if (ns->lba_shift > PAGE_SHIFT) {
		capacity = 0;
		bs = (1 << 9);
	}

	blk_integrity_unregister(disk);

	atomic_bs = phys_bs = bs;
	if (id->nabo == 0) {
		/*
		 * Bit 1 indicates whether NAWUPF is defined for this namespace
		 * and whether it should be used instead of AWUPF. If NAWUPF ==
		 * 0 then AWUPF must be used instead.
		 */
		if (id->nsfeat & NVME_NS_FEAT_ATOMICS && id->nawupf)
			atomic_bs = (1 + le16_to_cpu(id->nawupf)) * bs;
		else
			atomic_bs = (1 + ns->ctrl->subsys->awupf) * bs;
	}

	if (id->nsfeat & NVME_NS_FEAT_IO_OPT) {
		/* NPWG = Namespace Preferred Write Granularity */
		phys_bs = bs * (1 + le16_to_cpu(id->npwg));
		/* NOWS = Namespace Optimal Write Size */
		io_opt = bs * (1 + le16_to_cpu(id->nows));
	}

	blk_queue_logical_block_size(disk->queue, bs);
	/*
	 * Linux filesystems assume writing a single physical block is
	 * an atomic operation. Hence limit the physical block size to the
	 * value of the Atomic Write Unit Power Fail parameter.
	 */
	blk_queue_physical_block_size(disk->queue, min(phys_bs, atomic_bs));
	blk_queue_io_min(disk->queue, phys_bs);
	blk_queue_io_opt(disk->queue, io_opt);

	/*
	 * Register a metadata profile for PI, or the plain non-integrity NVMe
	 * metadata masquerading as Type 0 if supported, otherwise reject block
	 * I/O to namespaces with metadata except when the namespace supports
	 * PI, as it can strip/insert in that case.
	 */
	if (ns->ms) {
		if (IS_ENABLED(CONFIG_BLK_DEV_INTEGRITY) &&
		    (ns->features & NVME_NS_METADATA_SUPPORTED))
			nvme_init_integrity(disk, ns,
					    ns->ctrl->max_integrity_segments);
		else if (!nvme_ns_has_pi(ns))
			capacity = 0;
	}

	set_capacity_and_notify(disk, capacity);

	nvme_config_discard(disk, ns);
	blk_queue_max_write_zeroes_sectors(disk->queue,
					   ns->ctrl->max_zeroes_sectors);
}

static bool nvme_ns_is_readonly(struct nvme_ns *ns, struct nvme_ns_info *info)
{
	return info->is_readonly || test_bit(NVME_NS_FORCE_RO, &ns->flags);
}

static inline bool nvme_first_scan(struct gendisk *disk)
{
	/* nvme_alloc_ns() scans the disk prior to adding it */
	return !disk_live(disk);
}

static void nvme_set_chunk_sectors(struct nvme_ns *ns, struct nvme_id_ns *id)
{
	struct nvme_ctrl *ctrl = ns->ctrl;
	u32 iob;

	if ((ctrl->quirks & NVME_QUIRK_STRIPE_SIZE) &&
	    is_power_of_2(ctrl->max_hw_sectors))
		iob = ctrl->max_hw_sectors;
	else
		iob = nvme_lba_to_sect(ns, le16_to_cpu(id->noiob));

	if (!iob)
		return;

	if (!is_power_of_2(iob)) {
		if (nvme_first_scan(ns->disk))
			pr_warn("%s: ignoring unaligned IO boundary:%u\n",
				ns->disk->disk_name, iob);
		return;
	}

	if (blk_queue_is_zoned(ns->disk->queue)) {
		if (nvme_first_scan(ns->disk))
			pr_warn("%s: ignoring zoned namespace IO boundary\n",
				ns->disk->disk_name);
		return;
	}

	blk_queue_chunk_sectors(ns->queue, iob);
}

static int nvme_update_ns_info_generic(struct nvme_ns *ns,
		struct nvme_ns_info *info)
{
	blk_mq_freeze_queue(ns->disk->queue);
	nvme_set_queue_limits(ns->ctrl, ns->queue);
	set_disk_ro(ns->disk, nvme_ns_is_readonly(ns, info));
	blk_mq_unfreeze_queue(ns->disk->queue);

	if (nvme_ns_head_multipath(ns->head)) {
		blk_mq_freeze_queue(ns->head->disk->queue);
		set_disk_ro(ns->head->disk, nvme_ns_is_readonly(ns, info));
		nvme_mpath_revalidate_paths(ns);
		blk_stack_limits(&ns->head->disk->queue->limits,
				 &ns->queue->limits, 0);
		ns->head->disk->flags |= GENHD_FL_HIDDEN;
		blk_mq_unfreeze_queue(ns->head->disk->queue);
	}

	/* Hide the block-interface for these devices */
	ns->disk->flags |= GENHD_FL_HIDDEN;
	set_bit(NVME_NS_READY, &ns->flags);

	return 0;
}

static int nvme_update_ns_info_block(struct nvme_ns *ns,
		struct nvme_ns_info *info)
{
	struct nvme_id_ns *id;
	unsigned lbaf;
	int ret;

	ret = nvme_identify_ns(ns->ctrl, info->nsid, &id);
	if (ret)
		return ret;

	blk_mq_freeze_queue(ns->disk->queue);
	lbaf = nvme_lbaf_index(id->flbas);
	ns->lba_shift = id->lbaf[lbaf].ds;
	nvme_set_queue_limits(ns->ctrl, ns->queue);

	nvme_configure_metadata(ns, id);
	nvme_set_chunk_sectors(ns, id);
	nvme_update_disk_info(ns->disk, ns, id);

	if (ns->head->ids.csi == NVME_CSI_ZNS) {
		ret = nvme_update_zone_info(ns, lbaf);
		if (ret) {
			blk_mq_unfreeze_queue(ns->disk->queue);
			goto out;
		}
	}

	/*
	 * Only set the DEAC bit if the device guarantees that reads from
	 * deallocated data return zeroes.  While the DEAC bit does not
	 * require that, it must be a no-op if reads from deallocated data
	 * do not return zeroes.
	 */
	if ((id->dlfeat & 0x7) == 0x1 && (id->dlfeat & (1 << 3)))
		ns->features |= NVME_NS_DEAC;
	set_disk_ro(ns->disk, nvme_ns_is_readonly(ns, info));
	set_bit(NVME_NS_READY, &ns->flags);
	blk_mq_unfreeze_queue(ns->disk->queue);

	if (blk_queue_is_zoned(ns->queue)) {
		ret = nvme_revalidate_zones(ns);
		if (ret && !nvme_first_scan(ns->disk))
			goto out;
	}

	if (nvme_ns_head_multipath(ns->head)) {
		blk_mq_freeze_queue(ns->head->disk->queue);
		nvme_update_disk_info(ns->head->disk, ns, id);
		set_disk_ro(ns->head->disk, nvme_ns_is_readonly(ns, info));
		nvme_mpath_revalidate_paths(ns);
		blk_stack_limits(&ns->head->disk->queue->limits,
				 &ns->queue->limits, 0);
		disk_update_readahead(ns->head->disk);
		blk_mq_unfreeze_queue(ns->head->disk->queue);
	}

	ret = 0;
out:
	/*
	 * If probing fails due an unsupported feature, hide the block device,
	 * but still allow other access.
	 */
	if (ret == -ENODEV) {
		ns->disk->flags |= GENHD_FL_HIDDEN;
		set_bit(NVME_NS_READY, &ns->flags);
		ret = 0;
	}
	kfree(id);
	return ret;
}

static int nvme_update_ns_info(struct nvme_ns *ns, struct nvme_ns_info *info)
{
	switch (info->ids.csi) {
	case NVME_CSI_ZNS:
		if (!IS_ENABLED(CONFIG_BLK_DEV_ZONED)) {
			dev_info(ns->ctrl->device,
	"block device for nsid %u not supported without CONFIG_BLK_DEV_ZONED\n",
				info->nsid);
			return nvme_update_ns_info_generic(ns, info);
		}
		return nvme_update_ns_info_block(ns, info);
	case NVME_CSI_NVM:
		return nvme_update_ns_info_block(ns, info);
	default:
		dev_info(ns->ctrl->device,
			"block device for nsid %u not supported (csi %u)\n",
			info->nsid, info->ids.csi);
		return nvme_update_ns_info_generic(ns, info);
	}
}

static char nvme_pr_type(enum pr_type type)
{
	switch (type) {
	case PR_WRITE_EXCLUSIVE:
		return 1;
	case PR_EXCLUSIVE_ACCESS:
		return 2;
	case PR_WRITE_EXCLUSIVE_REG_ONLY:
		return 3;
	case PR_EXCLUSIVE_ACCESS_REG_ONLY:
		return 4;
	case PR_WRITE_EXCLUSIVE_ALL_REGS:
		return 5;
	case PR_EXCLUSIVE_ACCESS_ALL_REGS:
		return 6;
	default:
		return 0;
	}
}

static int nvme_send_ns_head_pr_command(struct block_device *bdev,
		struct nvme_command *c, u8 data[16])
{
	struct nvme_ns_head *head = bdev->bd_disk->private_data;
	int srcu_idx = srcu_read_lock(&head->srcu);
	struct nvme_ns *ns = nvme_find_path(head);
	int ret = -EWOULDBLOCK;

	if (ns) {
		c->common.nsid = cpu_to_le32(ns->head->ns_id);
		ret = nvme_submit_sync_cmd(ns->queue, c, data, 16);
	}
	srcu_read_unlock(&head->srcu, srcu_idx);
	return ret;
}
	
static int nvme_send_ns_pr_command(struct nvme_ns *ns, struct nvme_command *c,
		u8 data[16])
{
	c->common.nsid = cpu_to_le32(ns->head->ns_id);
	return nvme_submit_sync_cmd(ns->queue, c, data, 16);
}

static int nvme_sc_to_pr_err(int nvme_sc)
{
	if (nvme_is_path_error(nvme_sc))
		return PR_STS_PATH_FAILED;

	switch (nvme_sc) {
	case NVME_SC_SUCCESS:
		return PR_STS_SUCCESS;
	case NVME_SC_RESERVATION_CONFLICT:
		return PR_STS_RESERVATION_CONFLICT;
	case NVME_SC_ONCS_NOT_SUPPORTED:
		return -EOPNOTSUPP;
	case NVME_SC_BAD_ATTRIBUTES:
	case NVME_SC_INVALID_OPCODE:
	case NVME_SC_INVALID_FIELD:
	case NVME_SC_INVALID_NS:
		return -EINVAL;
	default:
		return PR_STS_IOERR;
	}
}

static int nvme_pr_command(struct block_device *bdev, u32 cdw10,
				u64 key, u64 sa_key, u8 op)
{
	struct nvme_command c = { };
	u8 data[16] = { 0, };
	int ret;

	put_unaligned_le64(key, &data[0]);
	put_unaligned_le64(sa_key, &data[8]);

	c.common.opcode = op;
	c.common.cdw10 = cpu_to_le32(cdw10);

	if (IS_ENABLED(CONFIG_NVME_MULTIPATH) &&
	    bdev->bd_disk->fops == &nvme_ns_head_ops)
		ret = nvme_send_ns_head_pr_command(bdev, &c, data);
	else
		ret = nvme_send_ns_pr_command(bdev->bd_disk->private_data, &c,
					      data);
	if (ret < 0)
		return ret;

	return nvme_sc_to_pr_err(ret);
}

static int nvme_pr_register(struct block_device *bdev, u64 old,
		u64 new, unsigned flags)
{
	u32 cdw10;

	if (flags & ~PR_FL_IGNORE_KEY)
		return -EOPNOTSUPP;

	cdw10 = old ? 2 : 0;
	cdw10 |= (flags & PR_FL_IGNORE_KEY) ? 1 << 3 : 0;
	cdw10 |= (1 << 30) | (1 << 31); /* PTPL=1 */
	return nvme_pr_command(bdev, cdw10, old, new, nvme_cmd_resv_register);
}

static int nvme_pr_reserve(struct block_device *bdev, u64 key,
		enum pr_type type, unsigned flags)
{
	u32 cdw10;

	if (flags & ~PR_FL_IGNORE_KEY)
		return -EOPNOTSUPP;

	cdw10 = nvme_pr_type(type) << 8;
	cdw10 |= ((flags & PR_FL_IGNORE_KEY) ? 1 << 3 : 0);
	return nvme_pr_command(bdev, cdw10, key, 0, nvme_cmd_resv_acquire);
}

static int nvme_pr_preempt(struct block_device *bdev, u64 old, u64 new,
		enum pr_type type, bool abort)
{
	u32 cdw10 = nvme_pr_type(type) << 8 | (abort ? 2 : 1);

	return nvme_pr_command(bdev, cdw10, old, new, nvme_cmd_resv_acquire);
}

static int nvme_pr_clear(struct block_device *bdev, u64 key)
{
	u32 cdw10 = 1 | (key ? 0 : 1 << 3);

	return nvme_pr_command(bdev, cdw10, key, 0, nvme_cmd_resv_release);
}

static int nvme_pr_release(struct block_device *bdev, u64 key, enum pr_type type)
{
	u32 cdw10 = nvme_pr_type(type) << 8 | (key ? 0 : 1 << 3);

	return nvme_pr_command(bdev, cdw10, key, 0, nvme_cmd_resv_release);
}

const struct pr_ops nvme_pr_ops = {
	.pr_register	= nvme_pr_register,
	.pr_reserve	= nvme_pr_reserve,
	.pr_release	= nvme_pr_release,
	.pr_preempt	= nvme_pr_preempt,
	.pr_clear	= nvme_pr_clear,
};

#ifdef CONFIG_BLK_SED_OPAL
static int nvme_sec_submit(void *data, u16 spsp, u8 secp, void *buffer, size_t len,
		bool send)
{
	struct nvme_ctrl *ctrl = data;
	struct nvme_command cmd = { };

	if (send)
		cmd.common.opcode = nvme_admin_security_send;
	else
		cmd.common.opcode = nvme_admin_security_recv;
	cmd.common.nsid = 0;
	cmd.common.cdw10 = cpu_to_le32(((u32)secp) << 24 | ((u32)spsp) << 8);
	cmd.common.cdw11 = cpu_to_le32(len);

	return __nvme_submit_sync_cmd(ctrl->admin_q, &cmd, NULL, buffer, len,
			NVME_QID_ANY, 1, 0);
}

static void nvme_configure_opal(struct nvme_ctrl *ctrl, bool was_suspended)
{
	if (ctrl->oacs & NVME_CTRL_OACS_SEC_SUPP) {
		if (!ctrl->opal_dev)
			ctrl->opal_dev = init_opal_dev(ctrl, &nvme_sec_submit);
		else if (was_suspended)
			opal_unlock_from_suspend(ctrl->opal_dev);
	} else {
		free_opal_dev(ctrl->opal_dev);
		ctrl->opal_dev = NULL;
	}
}
#else
static void nvme_configure_opal(struct nvme_ctrl *ctrl, bool was_suspended)
{
}
#endif /* CONFIG_BLK_SED_OPAL */

#ifdef CONFIG_BLK_DEV_ZONED
static int nvme_report_zones(struct gendisk *disk, sector_t sector,
		unsigned int nr_zones, report_zones_cb cb, void *data)
{
	return nvme_ns_report_zones(disk->private_data, sector, nr_zones, cb,
			data);
}
#else
#define nvme_report_zones	NULL
#endif /* CONFIG_BLK_DEV_ZONED */

static const struct block_device_operations nvme_bdev_ops = {
	.owner		= THIS_MODULE,
	.ioctl		= nvme_ioctl,
	.compat_ioctl	= blkdev_compat_ptr_ioctl,
	.open		= nvme_open,
	.release	= nvme_release,
	.getgeo		= nvme_getgeo,
	.report_zones	= nvme_report_zones,
	.pr_ops		= &nvme_pr_ops,
};

static int nvme_wait_ready(struct nvme_ctrl *ctrl, u32 mask, u32 val,
		u32 timeout, const char *op)
{
	unsigned long timeout_jiffies = jiffies + timeout * HZ;
	u32 csts;
	int ret;

	while ((ret = ctrl->ops->reg_read32(ctrl, NVME_REG_CSTS, &csts)) == 0) {
		if (csts == ~0)
			return -ENODEV;
		if ((csts & mask) == val)
			break;

		usleep_range(1000, 2000);
		if (fatal_signal_pending(current))
			return -EINTR;
		if (time_after(jiffies, timeout_jiffies)) {
			dev_err(ctrl->device,
				"Device not ready; aborting %s, CSTS=0x%x\n",
				op, csts);
			return -ENODEV;
		}
	}

	return ret;
}

int nvme_disable_ctrl(struct nvme_ctrl *ctrl, bool shutdown)
{
	int ret;

	ctrl->ctrl_config &= ~NVME_CC_SHN_MASK;
	if (shutdown)
		ctrl->ctrl_config |= NVME_CC_SHN_NORMAL;
	else
		ctrl->ctrl_config &= ~NVME_CC_ENABLE;

	ret = ctrl->ops->reg_write32(ctrl, NVME_REG_CC, ctrl->ctrl_config);
	if (ret)
		return ret;

	if (shutdown) {
		return nvme_wait_ready(ctrl, NVME_CSTS_SHST_MASK,
				       NVME_CSTS_SHST_CMPLT,
				       ctrl->shutdown_timeout, "shutdown");
	}
	if (ctrl->quirks & NVME_QUIRK_DELAY_BEFORE_CHK_RDY)
		msleep(NVME_QUIRK_DELAY_AMOUNT);
	return nvme_wait_ready(ctrl, NVME_CSTS_RDY, 0,
			       (NVME_CAP_TIMEOUT(ctrl->cap) + 1) / 2, "reset");
}
EXPORT_SYMBOL_GPL(nvme_disable_ctrl);

int nvme_enable_ctrl(struct nvme_ctrl *ctrl)
{
	unsigned dev_page_min;
	u32 timeout;
	int ret;

	ret = ctrl->ops->reg_read64(ctrl, NVME_REG_CAP, &ctrl->cap);
	if (ret) {
		dev_err(ctrl->device, "Reading CAP failed (%d)\n", ret);
		return ret;
	}
	dev_page_min = NVME_CAP_MPSMIN(ctrl->cap) + 12;

	if (NVME_CTRL_PAGE_SHIFT < dev_page_min) {
		dev_err(ctrl->device,
			"Minimum device page size %u too large for host (%u)\n",
			1 << dev_page_min, 1 << NVME_CTRL_PAGE_SHIFT);
		return -ENODEV;
	}

	if (NVME_CAP_CSS(ctrl->cap) & NVME_CAP_CSS_CSI)
		ctrl->ctrl_config = NVME_CC_CSS_CSI;
	else
		ctrl->ctrl_config = NVME_CC_CSS_NVM;

	if (ctrl->cap & NVME_CAP_CRMS_CRWMS) {
		u32 crto;

		ret = ctrl->ops->reg_read32(ctrl, NVME_REG_CRTO, &crto);
		if (ret) {
			dev_err(ctrl->device, "Reading CRTO failed (%d)\n",
				ret);
			return ret;
		}

		if (ctrl->cap & NVME_CAP_CRMS_CRIMS) {
			ctrl->ctrl_config |= NVME_CC_CRIME;
			timeout = NVME_CRTO_CRIMT(crto);
		} else {
			timeout = NVME_CRTO_CRWMT(crto);
		}
	} else {
		timeout = NVME_CAP_TIMEOUT(ctrl->cap);
	}

	ctrl->ctrl_config |= (NVME_CTRL_PAGE_SHIFT - 12) << NVME_CC_MPS_SHIFT;
	ctrl->ctrl_config |= NVME_CC_AMS_RR | NVME_CC_SHN_NONE;
	ctrl->ctrl_config |= NVME_CC_IOSQES | NVME_CC_IOCQES;
	ret = ctrl->ops->reg_write32(ctrl, NVME_REG_CC, ctrl->ctrl_config);
	if (ret)
		return ret;

	/* Flush write to device (required if transport is PCI) */
	ret = ctrl->ops->reg_read32(ctrl, NVME_REG_CC, &ctrl->ctrl_config);
	if (ret)
		return ret;

	ctrl->ctrl_config |= NVME_CC_ENABLE;
	ret = ctrl->ops->reg_write32(ctrl, NVME_REG_CC, ctrl->ctrl_config);
	if (ret)
		return ret;
	return nvme_wait_ready(ctrl, NVME_CSTS_RDY, NVME_CSTS_RDY,
			       (timeout + 1) / 2, "initialisation");
}
EXPORT_SYMBOL_GPL(nvme_enable_ctrl);

static int nvme_configure_timestamp(struct nvme_ctrl *ctrl)
{
	__le64 ts;
	int ret;

	if (!(ctrl->oncs & NVME_CTRL_ONCS_TIMESTAMP))
		return 0;

	ts = cpu_to_le64(ktime_to_ms(ktime_get_real()));
	ret = nvme_set_features(ctrl, NVME_FEAT_TIMESTAMP, 0, &ts, sizeof(ts),
			NULL);
	if (ret)
		dev_warn_once(ctrl->device,
			"could not set timestamp (%d)\n", ret);
	return ret;
}

static int nvme_configure_host_options(struct nvme_ctrl *ctrl)
{
	struct nvme_feat_host_behavior *host;
	u8 acre = 0, lbafee = 0;
	int ret;

	/* Don't bother enabling the feature if retry delay is not reported */
	if (ctrl->crdt[0])
		acre = NVME_ENABLE_ACRE;
	if (ctrl->ctratt & NVME_CTRL_ATTR_ELBAS)
		lbafee = NVME_ENABLE_LBAFEE;

	if (!acre && !lbafee)
		return 0;

	host = kzalloc(sizeof(*host), GFP_KERNEL);
	if (!host)
		return 0;

	host->acre = acre;
	host->lbafee = lbafee;
	ret = nvme_set_features(ctrl, NVME_FEAT_HOST_BEHAVIOR, 0,
				host, sizeof(*host), NULL);
	kfree(host);
	return ret;
}

/*
 * The function checks whether the given total (exlat + enlat) latency of
 * a power state allows the latter to be used as an APST transition target.
 * It does so by comparing the latency to the primary and secondary latency
 * tolerances defined by module params. If there's a match, the corresponding
 * timeout value is returned and the matching tolerance index (1 or 2) is
 * reported.
 */
static bool nvme_apst_get_transition_time(u64 total_latency,
		u64 *transition_time, unsigned *last_index)
{
	if (total_latency <= apst_primary_latency_tol_us) {
		if (*last_index == 1)
			return false;
		*last_index = 1;
		*transition_time = apst_primary_timeout_ms;
		return true;
	}
	if (apst_secondary_timeout_ms &&
		total_latency <= apst_secondary_latency_tol_us) {
		if (*last_index <= 2)
			return false;
		*last_index = 2;
		*transition_time = apst_secondary_timeout_ms;
		return true;
	}
	return false;
}

/*
 * APST (Autonomous Power State Transition) lets us program a table of power
 * state transitions that the controller will perform automatically.
 *
 * Depending on module params, one of the two supported techniques will be used:
 *
 * - If the parameters provide explicit timeouts and tolerances, they will be
 *   used to build a table with up to 2 non-operational states to transition to.
 *   The default parameter values were selected based on the values used by
 *   Microsoft's and Intel's NVMe drivers. Yet, since we don't implement dynamic
 *   regeneration of the APST table in the event of switching between external
 *   and battery power, the timeouts and tolerances reflect a compromise
 *   between values used by Microsoft for AC and battery scenarios.
 * - If not, we'll configure the table with a simple heuristic: we are willing
 *   to spend at most 2% of the time transitioning between power states.
 *   Therefore, when running in any given state, we will enter the next
 *   lower-power non-operational state after waiting 50 * (enlat + exlat)
 *   microseconds, as long as that state's exit latency is under the requested
 *   maximum latency.
 *
 * We will not autonomously enter any non-operational state for which the total
 * latency exceeds ps_max_latency_us.
 *
 * Users can set ps_max_latency_us to zero to turn off APST.
 */
static int nvme_configure_apst(struct nvme_ctrl *ctrl)
{
	struct nvme_feat_auto_pst *table;
	unsigned apste = 0;
	u64 max_lat_us = 0;
	__le64 target = 0;
	int max_ps = -1;
	int state;
	int ret;
	unsigned last_lt_index = UINT_MAX;

	/*
	 * If APST isn't supported or if we haven't been initialized yet,
	 * then don't do anything.
	 */
	if (!ctrl->apsta)
		return 0;

	if (ctrl->npss > 31) {
		dev_warn(ctrl->device, "NPSS is invalid; not using APST\n");
		return 0;
	}

	table = kzalloc(sizeof(*table), GFP_KERNEL);
	if (!table)
		return 0;

	if (!ctrl->apst_enabled || ctrl->ps_max_latency_us == 0) {
		/* Turn off APST. */
		dev_dbg(ctrl->device, "APST disabled\n");
		goto done;
	}

	/*
	 * Walk through all states from lowest- to highest-power.
	 * According to the spec, lower-numbered states use more power.  NPSS,
	 * despite the name, is the index of the lowest-power state, not the
	 * number of states.
	 */
	for (state = (int)ctrl->npss; state >= 0; state--) {
		u64 total_latency_us, exit_latency_us, transition_ms;

		if (target)
			table->entries[state] = target;

		/*
		 * Don't allow transitions to the deepest state if it's quirked
		 * off.
		 */
		if (state == ctrl->npss &&
		    (ctrl->quirks & NVME_QUIRK_NO_DEEPEST_PS))
			continue;

		/*
		 * Is this state a useful non-operational state for higher-power
		 * states to autonomously transition to?
		 */
		if (!(ctrl->psd[state].flags & NVME_PS_FLAGS_NON_OP_STATE))
			continue;

		exit_latency_us = (u64)le32_to_cpu(ctrl->psd[state].exit_lat);
		if (exit_latency_us > ctrl->ps_max_latency_us)
			continue;

		total_latency_us = exit_latency_us +
			le32_to_cpu(ctrl->psd[state].entry_lat);

		/*
		 * This state is good. It can be used as the APST idle target
		 * for higher power states.
		 */
		if (apst_primary_timeout_ms && apst_primary_latency_tol_us) {
			if (!nvme_apst_get_transition_time(total_latency_us,
					&transition_ms, &last_lt_index))
				continue;
		} else {
			transition_ms = total_latency_us + 19;
			do_div(transition_ms, 20);
			if (transition_ms > (1 << 24) - 1)
				transition_ms = (1 << 24) - 1;
		}

		target = cpu_to_le64((state << 3) | (transition_ms << 8));
		if (max_ps == -1)
			max_ps = state;
		if (total_latency_us > max_lat_us)
			max_lat_us = total_latency_us;
	}

	if (max_ps == -1)
		dev_dbg(ctrl->device, "APST enabled but no non-operational states are available\n");
	else
		dev_dbg(ctrl->device, "APST enabled: max PS = %d, max round-trip latency = %lluus, table = %*phN\n",
			max_ps, max_lat_us, (int)sizeof(*table), table);
	apste = 1;

done:
	ret = nvme_set_features(ctrl, NVME_FEAT_AUTO_PST, apste,
				table, sizeof(*table), NULL);
	if (ret)
		dev_err(ctrl->device, "failed to set APST feature (%d)\n", ret);
	kfree(table);
	return ret;
}

static void nvme_set_latency_tolerance(struct device *dev, s32 val)
{
	struct nvme_ctrl *ctrl = dev_get_drvdata(dev);
	u64 latency;

	switch (val) {
	case PM_QOS_LATENCY_TOLERANCE_NO_CONSTRAINT:
	case PM_QOS_LATENCY_ANY:
		latency = U64_MAX;
		break;

	default:
		latency = val;
	}

	if (ctrl->ps_max_latency_us != latency) {
		ctrl->ps_max_latency_us = latency;
		if (ctrl->state == NVME_CTRL_LIVE)
			nvme_configure_apst(ctrl);
	}
}

struct nvme_core_quirk_entry {
	/*
	 * NVMe model and firmware strings are padded with spaces.  For
	 * simplicity, strings in the quirk table are padded with NULLs
	 * instead.
	 */
	u16 vid;
	const char *mn;
	const char *fr;
	unsigned long quirks;
};

static const struct nvme_core_quirk_entry core_quirks[] = {
	{
		/*
		 * This Toshiba device seems to die using any APST states.  See:
		 * https://bugs.launchpad.net/ubuntu/+source/linux/+bug/1678184/comments/11
		 */
		.vid = 0x1179,
		.mn = "THNSF5256GPUK TOSHIBA",
		.quirks = NVME_QUIRK_NO_APST,
	},
	{
		/*
		 * This LiteON CL1-3D*-Q11 firmware version has a race
		 * condition associated with actions related to suspend to idle
		 * LiteON has resolved the problem in future firmware
		 */
		.vid = 0x14a4,
		.fr = "22301111",
		.quirks = NVME_QUIRK_SIMPLE_SUSPEND,
	},
	{
		/*
		 * This Kioxia CD6-V Series / HPE PE8030 device times out and
		 * aborts I/O during any load, but more easily reproducible
		 * with discards (fstrim).
		 *
		 * The device is left in a state where it is also not possible
		 * to use "nvme set-feature" to disable APST, but booting with
		 * nvme_core.default_ps_max_latency=0 works.
		 */
		.vid = 0x1e0f,
		.mn = "KCD6XVUL6T40",
		.quirks = NVME_QUIRK_NO_APST,
	},
	{
		/*
		 * The external Samsung X5 SSD fails initialization without a
		 * delay before checking if it is ready and has a whole set of
		 * other problems.  To make this even more interesting, it
		 * shares the PCI ID with internal Samsung 970 Evo Plus that
		 * does not need or want these quirks.
		 */
		.vid = 0x144d,
		.mn = "Samsung Portable SSD X5",
		.quirks = NVME_QUIRK_DELAY_BEFORE_CHK_RDY |
			  NVME_QUIRK_NO_DEEPEST_PS |
			  NVME_QUIRK_IGNORE_DEV_SUBNQN,
	}
};

/* match is null-terminated but idstr is space-padded. */
static bool string_matches(const char *idstr, const char *match, size_t len)
{
	size_t matchlen;

	if (!match)
		return true;

	matchlen = strlen(match);
	WARN_ON_ONCE(matchlen > len);

	if (memcmp(idstr, match, matchlen))
		return false;

	for (; matchlen < len; matchlen++)
		if (idstr[matchlen] != ' ')
			return false;

	return true;
}

static bool quirk_matches(const struct nvme_id_ctrl *id,
			  const struct nvme_core_quirk_entry *q)
{
	return q->vid == le16_to_cpu(id->vid) &&
		string_matches(id->mn, q->mn, sizeof(id->mn)) &&
		string_matches(id->fr, q->fr, sizeof(id->fr));
}

static void nvme_init_subnqn(struct nvme_subsystem *subsys, struct nvme_ctrl *ctrl,
		struct nvme_id_ctrl *id)
{
	size_t nqnlen;
	int off;

	if(!(ctrl->quirks & NVME_QUIRK_IGNORE_DEV_SUBNQN)) {
		nqnlen = strnlen(id->subnqn, NVMF_NQN_SIZE);
		if (nqnlen > 0 && nqnlen < NVMF_NQN_SIZE) {
			strscpy(subsys->subnqn, id->subnqn, NVMF_NQN_SIZE);
			return;
		}

		if (ctrl->vs >= NVME_VS(1, 2, 1))
			dev_warn(ctrl->device, "missing or invalid SUBNQN field.\n");
	}

	/*
	 * Generate a "fake" NQN similar to the one in Section 4.5 of the NVMe
	 * Base Specification 2.0.  It is slightly different from the format
	 * specified there due to historic reasons, and we can't change it now.
	 */
	off = snprintf(subsys->subnqn, NVMF_NQN_SIZE,
			"nqn.2014.08.org.nvmexpress:%04x%04x",
			le16_to_cpu(id->vid), le16_to_cpu(id->ssvid));
	memcpy(subsys->subnqn + off, id->sn, sizeof(id->sn));
	off += sizeof(id->sn);
	memcpy(subsys->subnqn + off, id->mn, sizeof(id->mn));
	off += sizeof(id->mn);
	memset(subsys->subnqn + off, 0, sizeof(subsys->subnqn) - off);
}

static void nvme_release_subsystem(struct device *dev)
{
	struct nvme_subsystem *subsys =
		container_of(dev, struct nvme_subsystem, dev);

	if (subsys->instance >= 0)
		ida_free(&nvme_instance_ida, subsys->instance);
	kfree(subsys);
}

static void nvme_destroy_subsystem(struct kref *ref)
{
	struct nvme_subsystem *subsys =
			container_of(ref, struct nvme_subsystem, ref);

	mutex_lock(&nvme_subsystems_lock);
	list_del(&subsys->entry);
	mutex_unlock(&nvme_subsystems_lock);

	ida_destroy(&subsys->ns_ida);
	device_del(&subsys->dev);
	put_device(&subsys->dev);
}

static void nvme_put_subsystem(struct nvme_subsystem *subsys)
{
	kref_put(&subsys->ref, nvme_destroy_subsystem);
}

static struct nvme_subsystem *__nvme_find_get_subsystem(const char *subsysnqn)
{
	struct nvme_subsystem *subsys;

	lockdep_assert_held(&nvme_subsystems_lock);

	/*
	 * Fail matches for discovery subsystems. This results
	 * in each discovery controller bound to a unique subsystem.
	 * This avoids issues with validating controller values
	 * that can only be true when there is a single unique subsystem.
	 * There may be multiple and completely independent entities
	 * that provide discovery controllers.
	 */
	if (!strcmp(subsysnqn, NVME_DISC_SUBSYS_NAME))
		return NULL;

	list_for_each_entry(subsys, &nvme_subsystems, entry) {
		if (strcmp(subsys->subnqn, subsysnqn))
			continue;
		if (!kref_get_unless_zero(&subsys->ref))
			continue;
		return subsys;
	}

	return NULL;
}

#define SUBSYS_ATTR_RO(_name, _mode, _show)			\
	struct device_attribute subsys_attr_##_name = \
		__ATTR(_name, _mode, _show, NULL)

static ssize_t nvme_subsys_show_nqn(struct device *dev,
				    struct device_attribute *attr,
				    char *buf)
{
	struct nvme_subsystem *subsys =
		container_of(dev, struct nvme_subsystem, dev);

	return sysfs_emit(buf, "%s\n", subsys->subnqn);
}
static SUBSYS_ATTR_RO(subsysnqn, S_IRUGO, nvme_subsys_show_nqn);

static ssize_t nvme_subsys_show_type(struct device *dev,
				    struct device_attribute *attr,
				    char *buf)
{
	struct nvme_subsystem *subsys =
		container_of(dev, struct nvme_subsystem, dev);

	switch (subsys->subtype) {
	case NVME_NQN_DISC:
		return sysfs_emit(buf, "discovery\n");
	case NVME_NQN_NVME:
		return sysfs_emit(buf, "nvm\n");
	default:
		return sysfs_emit(buf, "reserved\n");
	}
}
static SUBSYS_ATTR_RO(subsystype, S_IRUGO, nvme_subsys_show_type);

#define nvme_subsys_show_str_function(field)				\
static ssize_t subsys_##field##_show(struct device *dev,		\
			    struct device_attribute *attr, char *buf)	\
{									\
	struct nvme_subsystem *subsys =					\
		container_of(dev, struct nvme_subsystem, dev);		\
	return sysfs_emit(buf, "%.*s\n",				\
			   (int)sizeof(subsys->field), subsys->field);	\
}									\
static SUBSYS_ATTR_RO(field, S_IRUGO, subsys_##field##_show);

nvme_subsys_show_str_function(model);
nvme_subsys_show_str_function(serial);
nvme_subsys_show_str_function(firmware_rev);

static struct attribute *nvme_subsys_attrs[] = {
	&subsys_attr_model.attr,
	&subsys_attr_serial.attr,
	&subsys_attr_firmware_rev.attr,
	&subsys_attr_subsysnqn.attr,
	&subsys_attr_subsystype.attr,
#ifdef CONFIG_NVME_MULTIPATH
	&subsys_attr_iopolicy.attr,
#endif
	NULL,
};

static const struct attribute_group nvme_subsys_attrs_group = {
	.attrs = nvme_subsys_attrs,
};

static const struct attribute_group *nvme_subsys_attrs_groups[] = {
	&nvme_subsys_attrs_group,
	NULL,
};

static inline bool nvme_discovery_ctrl(struct nvme_ctrl *ctrl)
{
	return ctrl->opts && ctrl->opts->discovery_nqn;
}

static bool nvme_validate_cntlid(struct nvme_subsystem *subsys,
		struct nvme_ctrl *ctrl, struct nvme_id_ctrl *id)
{
	struct nvme_ctrl *tmp;

	lockdep_assert_held(&nvme_subsystems_lock);

	list_for_each_entry(tmp, &subsys->ctrls, subsys_entry) {
		if (nvme_state_terminal(tmp))
			continue;

		if (tmp->cntlid == ctrl->cntlid) {
			dev_err(ctrl->device,
				"Duplicate cntlid %u with %s, subsys %s, rejecting\n",
				ctrl->cntlid, dev_name(tmp->device),
				subsys->subnqn);
			return false;
		}

		if ((id->cmic & NVME_CTRL_CMIC_MULTI_CTRL) ||
		    nvme_discovery_ctrl(ctrl))
			continue;

		dev_err(ctrl->device,
			"Subsystem does not support multiple controllers\n");
		return false;
	}

	return true;
}

static int nvme_init_subsystem(struct nvme_ctrl *ctrl, struct nvme_id_ctrl *id)
{
	struct nvme_subsystem *subsys, *found;
	int ret;

	subsys = kzalloc(sizeof(*subsys), GFP_KERNEL);
	if (!subsys)
		return -ENOMEM;

	subsys->instance = -1;
	mutex_init(&subsys->lock);
	kref_init(&subsys->ref);
	INIT_LIST_HEAD(&subsys->ctrls);
	INIT_LIST_HEAD(&subsys->nsheads);
	nvme_init_subnqn(subsys, ctrl, id);
	memcpy(subsys->serial, id->sn, sizeof(subsys->serial));
	memcpy(subsys->model, id->mn, sizeof(subsys->model));
	subsys->vendor_id = le16_to_cpu(id->vid);
	subsys->cmic = id->cmic;

	/* Versions prior to 1.4 don't necessarily report a valid type */
	if (id->cntrltype == NVME_CTRL_DISC ||
	    !strcmp(subsys->subnqn, NVME_DISC_SUBSYS_NAME))
		subsys->subtype = NVME_NQN_DISC;
	else
		subsys->subtype = NVME_NQN_NVME;

	if (nvme_discovery_ctrl(ctrl) && subsys->subtype != NVME_NQN_DISC) {
		dev_err(ctrl->device,
			"Subsystem %s is not a discovery controller",
			subsys->subnqn);
		kfree(subsys);
		return -EINVAL;
	}
	subsys->awupf = le16_to_cpu(id->awupf);
	nvme_mpath_default_iopolicy(subsys);

	subsys->dev.class = nvme_subsys_class;
	subsys->dev.release = nvme_release_subsystem;
	subsys->dev.groups = nvme_subsys_attrs_groups;
	dev_set_name(&subsys->dev, "nvme-subsys%d", ctrl->instance);
	device_initialize(&subsys->dev);

	mutex_lock(&nvme_subsystems_lock);
	found = __nvme_find_get_subsystem(subsys->subnqn);
	if (found) {
		put_device(&subsys->dev);
		subsys = found;

		if (!nvme_validate_cntlid(subsys, ctrl, id)) {
			ret = -EINVAL;
			goto out_put_subsystem;
		}
	} else {
		ret = device_add(&subsys->dev);
		if (ret) {
			dev_err(ctrl->device,
				"failed to register subsystem device.\n");
			put_device(&subsys->dev);
			goto out_unlock;
		}
		ida_init(&subsys->ns_ida);
		list_add_tail(&subsys->entry, &nvme_subsystems);
	}

	ret = sysfs_create_link(&subsys->dev.kobj, &ctrl->device->kobj,
				dev_name(ctrl->device));
	if (ret) {
		dev_err(ctrl->device,
			"failed to create sysfs link from subsystem.\n");
		goto out_put_subsystem;
	}

	if (!found)
		subsys->instance = ctrl->instance;
	ctrl->subsys = subsys;
	list_add_tail(&ctrl->subsys_entry, &subsys->ctrls);
	mutex_unlock(&nvme_subsystems_lock);
	return 0;

out_put_subsystem:
	nvme_put_subsystem(subsys);
out_unlock:
	mutex_unlock(&nvme_subsystems_lock);
	return ret;
}

int nvme_get_log(struct nvme_ctrl *ctrl, u32 nsid, u8 log_page, u8 lsp, u8 csi,
		void *log, size_t size, u64 offset)
{
	struct nvme_command c = { };
	u32 dwlen = nvme_bytes_to_numd(size);

	c.get_log_page.opcode = nvme_admin_get_log_page;
	c.get_log_page.nsid = cpu_to_le32(nsid);
	c.get_log_page.lid = log_page;
	c.get_log_page.lsp = lsp;
	c.get_log_page.numdl = cpu_to_le16(dwlen & ((1 << 16) - 1));
	c.get_log_page.numdu = cpu_to_le16(dwlen >> 16);
	c.get_log_page.lpol = cpu_to_le32(lower_32_bits(offset));
	c.get_log_page.lpou = cpu_to_le32(upper_32_bits(offset));
	c.get_log_page.csi = csi;

	return nvme_submit_sync_cmd(ctrl->admin_q, &c, log, size);
}

static int nvme_get_effects_log(struct nvme_ctrl *ctrl, u8 csi,
				struct nvme_effects_log **log)
{
	struct nvme_effects_log	*cel = xa_load(&ctrl->cels, csi);
	int ret;

	if (cel)
		goto out;

	cel = kzalloc(sizeof(*cel), GFP_KERNEL);
	if (!cel)
		return -ENOMEM;

	ret = nvme_get_log(ctrl, 0x00, NVME_LOG_CMD_EFFECTS, 0, csi,
			cel, sizeof(*cel), 0);
	if (ret) {
		kfree(cel);
		return ret;
	}

	xa_store(&ctrl->cels, csi, cel, GFP_KERNEL);
out:
	*log = cel;
	return 0;
}

static inline u32 nvme_mps_to_sectors(struct nvme_ctrl *ctrl, u32 units)
{
	u32 page_shift = NVME_CAP_MPSMIN(ctrl->cap) + 12, val;

	if (check_shl_overflow(1U, units + page_shift - 9, &val))
		return UINT_MAX;
	return val;
}

static int nvme_init_non_mdts_limits(struct nvme_ctrl *ctrl)
{
	struct nvme_command c = { };
	struct nvme_id_ctrl_nvm *id;
	int ret;

	if (ctrl->oncs & NVME_CTRL_ONCS_DSM) {
		ctrl->max_discard_sectors = UINT_MAX;
		ctrl->max_discard_segments = NVME_DSM_MAX_RANGES;
	} else {
		ctrl->max_discard_sectors = 0;
		ctrl->max_discard_segments = 0;
	}

	/*
	 * Even though NVMe spec explicitly states that MDTS is not applicable
	 * to the write-zeroes, we are cautious and limit the size to the
	 * controllers max_hw_sectors value, which is based on the MDTS field
	 * and possibly other limiting factors.
	 */
	if ((ctrl->oncs & NVME_CTRL_ONCS_WRITE_ZEROES) &&
	    !(ctrl->quirks & NVME_QUIRK_DISABLE_WRITE_ZEROES))
		ctrl->max_zeroes_sectors = ctrl->max_hw_sectors;
	else
		ctrl->max_zeroes_sectors = 0;

	if (nvme_ctrl_limited_cns(ctrl))
		return 0;

	id = kzalloc(sizeof(*id), GFP_KERNEL);
	if (!id)
		return -ENOMEM;

	c.identify.opcode = nvme_admin_identify;
	c.identify.cns = NVME_ID_CNS_CS_CTRL;
	c.identify.csi = NVME_CSI_NVM;

	ret = nvme_submit_sync_cmd(ctrl->admin_q, &c, id, sizeof(*id));
	if (ret)
		goto free_data;

	if (id->dmrl)
		ctrl->max_discard_segments = id->dmrl;
	ctrl->dmrsl = le32_to_cpu(id->dmrsl);
	if (id->wzsl)
		ctrl->max_zeroes_sectors = nvme_mps_to_sectors(ctrl, id->wzsl);

free_data:
	kfree(id);
	return ret;
}

static int nvme_init_identify(struct nvme_ctrl *ctrl)
{
	struct nvme_id_ctrl *id;
	u32 max_hw_sectors;
	bool prev_apst_enabled;
	int ret;

	ret = nvme_identify_ctrl(ctrl, &id);
	if (ret) {
		dev_err(ctrl->device, "Identify Controller failed (%d)\n", ret);
		return -EIO;
	}

	if (id->lpa & NVME_CTRL_LPA_CMD_EFFECTS_LOG) {
		ret = nvme_get_effects_log(ctrl, NVME_CSI_NVM, &ctrl->effects);
		if (ret < 0)
			goto out_free;
	}

	if (!(ctrl->ops->flags & NVME_F_FABRICS))
		ctrl->cntlid = le16_to_cpu(id->cntlid);

	if (!ctrl->identified) {
		unsigned int i;

		/*
		 * Check for quirks.  Quirk can depend on firmware version,
		 * so, in principle, the set of quirks present can change
		 * across a reset.  As a possible future enhancement, we
		 * could re-scan for quirks every time we reinitialize
		 * the device, but we'd have to make sure that the driver
		 * behaves intelligently if the quirks change.
		 */
		for (i = 0; i < ARRAY_SIZE(core_quirks); i++) {
			if (quirk_matches(id, &core_quirks[i]))
				ctrl->quirks |= core_quirks[i].quirks;
		}

		ret = nvme_init_subsystem(ctrl, id);
		if (ret)
			goto out_free;
	}
	memcpy(ctrl->subsys->firmware_rev, id->fr,
	       sizeof(ctrl->subsys->firmware_rev));

	if (force_apst && (ctrl->quirks & NVME_QUIRK_NO_DEEPEST_PS)) {
		dev_warn(ctrl->device, "forcibly allowing all power states due to nvme_core.force_apst -- use at your own risk\n");
		ctrl->quirks &= ~NVME_QUIRK_NO_DEEPEST_PS;
	}

	ctrl->crdt[0] = le16_to_cpu(id->crdt1);
	ctrl->crdt[1] = le16_to_cpu(id->crdt2);
	ctrl->crdt[2] = le16_to_cpu(id->crdt3);

	ctrl->oacs = le16_to_cpu(id->oacs);
	ctrl->oncs = le16_to_cpu(id->oncs);
	ctrl->mtfa = le16_to_cpu(id->mtfa);
	ctrl->oaes = le32_to_cpu(id->oaes);
	ctrl->wctemp = le16_to_cpu(id->wctemp);
	ctrl->cctemp = le16_to_cpu(id->cctemp);

	atomic_set(&ctrl->abort_limit, id->acl + 1);
	ctrl->vwc = id->vwc;
	if (id->mdts)
		max_hw_sectors = nvme_mps_to_sectors(ctrl, id->mdts);
	else
		max_hw_sectors = UINT_MAX;
	ctrl->max_hw_sectors =
		min_not_zero(ctrl->max_hw_sectors, max_hw_sectors);

	nvme_set_queue_limits(ctrl, ctrl->admin_q);
	ctrl->sgls = le32_to_cpu(id->sgls);
	ctrl->kas = le16_to_cpu(id->kas);
	ctrl->max_namespaces = le32_to_cpu(id->mnan);
	ctrl->ctratt = le32_to_cpu(id->ctratt);

	ctrl->cntrltype = id->cntrltype;
	ctrl->dctype = id->dctype;

	if (id->rtd3e) {
		/* us -> s */
		u32 transition_time = le32_to_cpu(id->rtd3e) / USEC_PER_SEC;

		ctrl->shutdown_timeout = clamp_t(unsigned int, transition_time,
						 shutdown_timeout, 60);

		if (ctrl->shutdown_timeout != shutdown_timeout)
			dev_info(ctrl->device,
				 "Shutdown timeout set to %u seconds\n",
				 ctrl->shutdown_timeout);
	} else
		ctrl->shutdown_timeout = shutdown_timeout;

	ctrl->npss = id->npss;
	ctrl->apsta = id->apsta;
	prev_apst_enabled = ctrl->apst_enabled;
	if (ctrl->quirks & NVME_QUIRK_NO_APST) {
		if (force_apst && id->apsta) {
			dev_warn(ctrl->device, "forcibly allowing APST due to nvme_core.force_apst -- use at your own risk\n");
			ctrl->apst_enabled = true;
		} else {
			ctrl->apst_enabled = false;
		}
	} else {
		ctrl->apst_enabled = id->apsta;
	}
	memcpy(ctrl->psd, id->psd, sizeof(ctrl->psd));

	if (ctrl->ops->flags & NVME_F_FABRICS) {
		ctrl->icdoff = le16_to_cpu(id->icdoff);
		ctrl->ioccsz = le32_to_cpu(id->ioccsz);
		ctrl->iorcsz = le32_to_cpu(id->iorcsz);
		ctrl->maxcmd = le16_to_cpu(id->maxcmd);

		/*
		 * In fabrics we need to verify the cntlid matches the
		 * admin connect
		 */
		if (ctrl->cntlid != le16_to_cpu(id->cntlid)) {
			dev_err(ctrl->device,
				"Mismatching cntlid: Connect %u vs Identify "
				"%u, rejecting\n",
				ctrl->cntlid, le16_to_cpu(id->cntlid));
			ret = -EINVAL;
			goto out_free;
		}

		if (!nvme_discovery_ctrl(ctrl) && !ctrl->kas) {
			dev_err(ctrl->device,
				"keep-alive support is mandatory for fabrics\n");
			ret = -EINVAL;
			goto out_free;
		}
	} else {
		ctrl->hmpre = le32_to_cpu(id->hmpre);
		ctrl->hmmin = le32_to_cpu(id->hmmin);
		ctrl->hmminds = le32_to_cpu(id->hmminds);
		ctrl->hmmaxd = le16_to_cpu(id->hmmaxd);
	}

	ret = nvme_mpath_init_identify(ctrl, id);
	if (ret < 0)
		goto out_free;

	if (ctrl->apst_enabled && !prev_apst_enabled)
		dev_pm_qos_expose_latency_tolerance(ctrl->device);
	else if (!ctrl->apst_enabled && prev_apst_enabled)
		dev_pm_qos_hide_latency_tolerance(ctrl->device);

out_free:
	kfree(id);
	return ret;
}

/*
 * Initialize the cached copies of the Identify data and various controller
 * register in our nvme_ctrl structure.  This should be called as soon as
 * the admin queue is fully up and running.
 */
int nvme_init_ctrl_finish(struct nvme_ctrl *ctrl, bool was_suspended)
{
	int ret;

	ret = ctrl->ops->reg_read32(ctrl, NVME_REG_VS, &ctrl->vs);
	if (ret) {
		dev_err(ctrl->device, "Reading VS failed (%d)\n", ret);
		return ret;
	}

	ctrl->sqsize = min_t(u16, NVME_CAP_MQES(ctrl->cap), ctrl->sqsize);

	if (ctrl->vs >= NVME_VS(1, 1, 0))
		ctrl->subsystem = NVME_CAP_NSSRC(ctrl->cap);

	ret = nvme_init_identify(ctrl);
	if (ret)
		return ret;

	ret = nvme_configure_apst(ctrl);
	if (ret < 0)
		return ret;

	ret = nvme_configure_timestamp(ctrl);
	if (ret < 0)
		return ret;

	ret = nvme_configure_host_options(ctrl);
	if (ret < 0)
		return ret;

	nvme_configure_opal(ctrl, was_suspended);

	if (!ctrl->identified && !nvme_discovery_ctrl(ctrl)) {
		/*
		 * Do not return errors unless we are in a controller reset,
		 * the controller works perfectly fine without hwmon.
		 */
		ret = nvme_hwmon_init(ctrl);
		if (ret == -EINTR)
			return ret;
	}

	ctrl->identified = true;

	return 0;
}
EXPORT_SYMBOL_GPL(nvme_init_ctrl_finish);

static int nvme_dev_open(struct inode *inode, struct file *file)
{
	struct nvme_ctrl *ctrl =
		container_of(inode->i_cdev, struct nvme_ctrl, cdev);

	switch (ctrl->state) {
	case NVME_CTRL_LIVE:
		break;
	default:
		return -EWOULDBLOCK;
	}

	nvme_get_ctrl(ctrl);
	if (!try_module_get(ctrl->ops->module)) {
		nvme_put_ctrl(ctrl);
		return -EINVAL;
	}

	file->private_data = ctrl;
	return 0;
}

static int nvme_dev_release(struct inode *inode, struct file *file)
{
	struct nvme_ctrl *ctrl =
		container_of(inode->i_cdev, struct nvme_ctrl, cdev);

	module_put(ctrl->ops->module);
	nvme_put_ctrl(ctrl);
	return 0;
}

static const struct file_operations nvme_dev_fops = {
	.owner		= THIS_MODULE,
	.open		= nvme_dev_open,
	.release	= nvme_dev_release,
	.unlocked_ioctl	= nvme_dev_ioctl,
	.compat_ioctl	= compat_ptr_ioctl,
	.uring_cmd	= nvme_dev_uring_cmd,
};

static ssize_t nvme_sysfs_reset(struct device *dev,
				struct device_attribute *attr, const char *buf,
				size_t count)
{
	struct nvme_ctrl *ctrl = dev_get_drvdata(dev);
	int ret;

	ret = nvme_reset_ctrl_sync(ctrl);
	if (ret < 0)
		return ret;
	return count;
}
static DEVICE_ATTR(reset_controller, S_IWUSR, NULL, nvme_sysfs_reset);

static ssize_t nvme_sysfs_rescan(struct device *dev,
				struct device_attribute *attr, const char *buf,
				size_t count)
{
	struct nvme_ctrl *ctrl = dev_get_drvdata(dev);

	nvme_queue_scan(ctrl);
	return count;
}
static DEVICE_ATTR(rescan_controller, S_IWUSR, NULL, nvme_sysfs_rescan);

static inline struct nvme_ns_head *dev_to_ns_head(struct device *dev)
{
	struct gendisk *disk = dev_to_disk(dev);

	if (disk->fops == &nvme_bdev_ops)
		return nvme_get_ns_from_dev(dev)->head;
	else
		return disk->private_data;
}

static ssize_t wwid_show(struct device *dev, struct device_attribute *attr,
		char *buf)
{
	struct nvme_ns_head *head = dev_to_ns_head(dev);
	struct nvme_ns_ids *ids = &head->ids;
	struct nvme_subsystem *subsys = head->subsys;
	int serial_len = sizeof(subsys->serial);
	int model_len = sizeof(subsys->model);

	if (!uuid_is_null(&ids->uuid))
		return sysfs_emit(buf, "uuid.%pU\n", &ids->uuid);

	if (memchr_inv(ids->nguid, 0, sizeof(ids->nguid)))
		return sysfs_emit(buf, "eui.%16phN\n", ids->nguid);

	if (memchr_inv(ids->eui64, 0, sizeof(ids->eui64)))
		return sysfs_emit(buf, "eui.%8phN\n", ids->eui64);

	while (serial_len > 0 && (subsys->serial[serial_len - 1] == ' ' ||
				  subsys->serial[serial_len - 1] == '\0'))
		serial_len--;
	while (model_len > 0 && (subsys->model[model_len - 1] == ' ' ||
				 subsys->model[model_len - 1] == '\0'))
		model_len--;

	return sysfs_emit(buf, "nvme.%04x-%*phN-%*phN-%08x\n", subsys->vendor_id,
		serial_len, subsys->serial, model_len, subsys->model,
		head->ns_id);
}
static DEVICE_ATTR_RO(wwid);

static ssize_t nguid_show(struct device *dev, struct device_attribute *attr,
		char *buf)
{
	return sysfs_emit(buf, "%pU\n", dev_to_ns_head(dev)->ids.nguid);
}
static DEVICE_ATTR_RO(nguid);

static ssize_t uuid_show(struct device *dev, struct device_attribute *attr,
		char *buf)
{
	struct nvme_ns_ids *ids = &dev_to_ns_head(dev)->ids;

	/* For backward compatibility expose the NGUID to userspace if
	 * we have no UUID set
	 */
	if (uuid_is_null(&ids->uuid)) {
		dev_warn_ratelimited(dev,
			"No UUID available providing old NGUID\n");
		return sysfs_emit(buf, "%pU\n", ids->nguid);
	}
	return sysfs_emit(buf, "%pU\n", &ids->uuid);
}
static DEVICE_ATTR_RO(uuid);

static ssize_t eui_show(struct device *dev, struct device_attribute *attr,
		char *buf)
{
	return sysfs_emit(buf, "%8ph\n", dev_to_ns_head(dev)->ids.eui64);
}
static DEVICE_ATTR_RO(eui);

static ssize_t nsid_show(struct device *dev, struct device_attribute *attr,
		char *buf)
{
	return sysfs_emit(buf, "%d\n", dev_to_ns_head(dev)->ns_id);
}
static DEVICE_ATTR_RO(nsid);

static struct attribute *nvme_ns_id_attrs[] = {
	&dev_attr_wwid.attr,
	&dev_attr_uuid.attr,
	&dev_attr_nguid.attr,
	&dev_attr_eui.attr,
	&dev_attr_nsid.attr,
#ifdef CONFIG_NVME_MULTIPATH
	&dev_attr_ana_grpid.attr,
	&dev_attr_ana_state.attr,
#endif
	NULL,
};

static umode_t nvme_ns_id_attrs_are_visible(struct kobject *kobj,
		struct attribute *a, int n)
{
	struct device *dev = container_of(kobj, struct device, kobj);
	struct nvme_ns_ids *ids = &dev_to_ns_head(dev)->ids;

	if (a == &dev_attr_uuid.attr) {
		if (uuid_is_null(&ids->uuid) &&
		    !memchr_inv(ids->nguid, 0, sizeof(ids->nguid)))
			return 0;
	}
	if (a == &dev_attr_nguid.attr) {
		if (!memchr_inv(ids->nguid, 0, sizeof(ids->nguid)))
			return 0;
	}
	if (a == &dev_attr_eui.attr) {
		if (!memchr_inv(ids->eui64, 0, sizeof(ids->eui64)))
			return 0;
	}
#ifdef CONFIG_NVME_MULTIPATH
	if (a == &dev_attr_ana_grpid.attr || a == &dev_attr_ana_state.attr) {
		if (dev_to_disk(dev)->fops != &nvme_bdev_ops) /* per-path attr */
			return 0;
		if (!nvme_ctrl_use_ana(nvme_get_ns_from_dev(dev)->ctrl))
			return 0;
	}
#endif
	return a->mode;
}

static const struct attribute_group nvme_ns_id_attr_group = {
	.attrs		= nvme_ns_id_attrs,
	.is_visible	= nvme_ns_id_attrs_are_visible,
};

const struct attribute_group *nvme_ns_id_attr_groups[] = {
	&nvme_ns_id_attr_group,
	NULL,
};

#define nvme_show_str_function(field)						\
static ssize_t  field##_show(struct device *dev,				\
			    struct device_attribute *attr, char *buf)		\
{										\
        struct nvme_ctrl *ctrl = dev_get_drvdata(dev);				\
        return sysfs_emit(buf, "%.*s\n",					\
		(int)sizeof(ctrl->subsys->field), ctrl->subsys->field);		\
}										\
static DEVICE_ATTR(field, S_IRUGO, field##_show, NULL);

nvme_show_str_function(model);
nvme_show_str_function(serial);
nvme_show_str_function(firmware_rev);

#define nvme_show_int_function(field)						\
static ssize_t  field##_show(struct device *dev,				\
			    struct device_attribute *attr, char *buf)		\
{										\
        struct nvme_ctrl *ctrl = dev_get_drvdata(dev);				\
        return sysfs_emit(buf, "%d\n", ctrl->field);				\
}										\
static DEVICE_ATTR(field, S_IRUGO, field##_show, NULL);

nvme_show_int_function(cntlid);
nvme_show_int_function(numa_node);
nvme_show_int_function(queue_count);
nvme_show_int_function(sqsize);
nvme_show_int_function(kato);

static ssize_t nvme_sysfs_delete(struct device *dev,
				struct device_attribute *attr, const char *buf,
				size_t count)
{
	struct nvme_ctrl *ctrl = dev_get_drvdata(dev);

	if (device_remove_file_self(dev, attr))
		nvme_delete_ctrl_sync(ctrl);
	return count;
}
static DEVICE_ATTR(delete_controller, S_IWUSR, NULL, nvme_sysfs_delete);

static ssize_t nvme_sysfs_show_transport(struct device *dev,
					 struct device_attribute *attr,
					 char *buf)
{
	struct nvme_ctrl *ctrl = dev_get_drvdata(dev);

	return sysfs_emit(buf, "%s\n", ctrl->ops->name);
}
static DEVICE_ATTR(transport, S_IRUGO, nvme_sysfs_show_transport, NULL);

static ssize_t nvme_sysfs_show_state(struct device *dev,
				     struct device_attribute *attr,
				     char *buf)
{
	struct nvme_ctrl *ctrl = dev_get_drvdata(dev);
	static const char *const state_name[] = {
		[NVME_CTRL_NEW]		= "new",
		[NVME_CTRL_LIVE]	= "live",
		[NVME_CTRL_RESETTING]	= "resetting",
		[NVME_CTRL_CONNECTING]	= "connecting",
		[NVME_CTRL_DELETING]	= "deleting",
		[NVME_CTRL_DELETING_NOIO]= "deleting (no IO)",
		[NVME_CTRL_DEAD]	= "dead",
	};

	if ((unsigned)ctrl->state < ARRAY_SIZE(state_name) &&
	    state_name[ctrl->state])
		return sysfs_emit(buf, "%s\n", state_name[ctrl->state]);

	return sysfs_emit(buf, "unknown state\n");
}

static DEVICE_ATTR(state, S_IRUGO, nvme_sysfs_show_state, NULL);

static ssize_t nvme_sysfs_show_subsysnqn(struct device *dev,
					 struct device_attribute *attr,
					 char *buf)
{
	struct nvme_ctrl *ctrl = dev_get_drvdata(dev);

	return sysfs_emit(buf, "%s\n", ctrl->subsys->subnqn);
}
static DEVICE_ATTR(subsysnqn, S_IRUGO, nvme_sysfs_show_subsysnqn, NULL);

static ssize_t nvme_sysfs_show_hostnqn(struct device *dev,
					struct device_attribute *attr,
					char *buf)
{
	struct nvme_ctrl *ctrl = dev_get_drvdata(dev);

	return sysfs_emit(buf, "%s\n", ctrl->opts->host->nqn);
}
static DEVICE_ATTR(hostnqn, S_IRUGO, nvme_sysfs_show_hostnqn, NULL);

static ssize_t nvme_sysfs_show_hostid(struct device *dev,
					struct device_attribute *attr,
					char *buf)
{
	struct nvme_ctrl *ctrl = dev_get_drvdata(dev);

	return sysfs_emit(buf, "%pU\n", &ctrl->opts->host->id);
}
static DEVICE_ATTR(hostid, S_IRUGO, nvme_sysfs_show_hostid, NULL);

static ssize_t nvme_sysfs_show_address(struct device *dev,
					 struct device_attribute *attr,
					 char *buf)
{
	struct nvme_ctrl *ctrl = dev_get_drvdata(dev);

	return ctrl->ops->get_address(ctrl, buf, PAGE_SIZE);
}
static DEVICE_ATTR(address, S_IRUGO, nvme_sysfs_show_address, NULL);

static ssize_t nvme_ctrl_loss_tmo_show(struct device *dev,
		struct device_attribute *attr, char *buf)
{
	struct nvme_ctrl *ctrl = dev_get_drvdata(dev);
	struct nvmf_ctrl_options *opts = ctrl->opts;

	if (ctrl->opts->max_reconnects == -1)
		return sysfs_emit(buf, "off\n");
	return sysfs_emit(buf, "%d\n",
			  opts->max_reconnects * opts->reconnect_delay);
}

static ssize_t nvme_ctrl_loss_tmo_store(struct device *dev,
		struct device_attribute *attr, const char *buf, size_t count)
{
	struct nvme_ctrl *ctrl = dev_get_drvdata(dev);
	struct nvmf_ctrl_options *opts = ctrl->opts;
	int ctrl_loss_tmo, err;

	err = kstrtoint(buf, 10, &ctrl_loss_tmo);
	if (err)
		return -EINVAL;

	if (ctrl_loss_tmo < 0)
		opts->max_reconnects = -1;
	else
		opts->max_reconnects = DIV_ROUND_UP(ctrl_loss_tmo,
						opts->reconnect_delay);
	return count;
}
static DEVICE_ATTR(ctrl_loss_tmo, S_IRUGO | S_IWUSR,
	nvme_ctrl_loss_tmo_show, nvme_ctrl_loss_tmo_store);

static ssize_t nvme_ctrl_reconnect_delay_show(struct device *dev,
		struct device_attribute *attr, char *buf)
{
	struct nvme_ctrl *ctrl = dev_get_drvdata(dev);

	if (ctrl->opts->reconnect_delay == -1)
		return sysfs_emit(buf, "off\n");
	return sysfs_emit(buf, "%d\n", ctrl->opts->reconnect_delay);
}

static ssize_t nvme_ctrl_reconnect_delay_store(struct device *dev,
		struct device_attribute *attr, const char *buf, size_t count)
{
	struct nvme_ctrl *ctrl = dev_get_drvdata(dev);
	unsigned int v;
	int err;

	err = kstrtou32(buf, 10, &v);
	if (err)
		return err;

	ctrl->opts->reconnect_delay = v;
	return count;
}
static DEVICE_ATTR(reconnect_delay, S_IRUGO | S_IWUSR,
	nvme_ctrl_reconnect_delay_show, nvme_ctrl_reconnect_delay_store);

static ssize_t nvme_ctrl_fast_io_fail_tmo_show(struct device *dev,
		struct device_attribute *attr, char *buf)
{
	struct nvme_ctrl *ctrl = dev_get_drvdata(dev);

	if (ctrl->opts->fast_io_fail_tmo == -1)
		return sysfs_emit(buf, "off\n");
	return sysfs_emit(buf, "%d\n", ctrl->opts->fast_io_fail_tmo);
}

static ssize_t nvme_ctrl_fast_io_fail_tmo_store(struct device *dev,
		struct device_attribute *attr, const char *buf, size_t count)
{
	struct nvme_ctrl *ctrl = dev_get_drvdata(dev);
	struct nvmf_ctrl_options *opts = ctrl->opts;
	int fast_io_fail_tmo, err;

	err = kstrtoint(buf, 10, &fast_io_fail_tmo);
	if (err)
		return -EINVAL;

	if (fast_io_fail_tmo < 0)
		opts->fast_io_fail_tmo = -1;
	else
		opts->fast_io_fail_tmo = fast_io_fail_tmo;
	return count;
}
static DEVICE_ATTR(fast_io_fail_tmo, S_IRUGO | S_IWUSR,
	nvme_ctrl_fast_io_fail_tmo_show, nvme_ctrl_fast_io_fail_tmo_store);

static ssize_t cntrltype_show(struct device *dev,
			      struct device_attribute *attr, char *buf)
{
	static const char * const type[] = {
		[NVME_CTRL_IO] = "io\n",
		[NVME_CTRL_DISC] = "discovery\n",
		[NVME_CTRL_ADMIN] = "admin\n",
	};
	struct nvme_ctrl *ctrl = dev_get_drvdata(dev);

	if (ctrl->cntrltype > NVME_CTRL_ADMIN || !type[ctrl->cntrltype])
		return sysfs_emit(buf, "reserved\n");

	return sysfs_emit(buf, type[ctrl->cntrltype]);
}
static DEVICE_ATTR_RO(cntrltype);

static ssize_t dctype_show(struct device *dev,
			   struct device_attribute *attr, char *buf)
{
	static const char * const type[] = {
		[NVME_DCTYPE_NOT_REPORTED] = "none\n",
		[NVME_DCTYPE_DDC] = "ddc\n",
		[NVME_DCTYPE_CDC] = "cdc\n",
	};
	struct nvme_ctrl *ctrl = dev_get_drvdata(dev);

	if (ctrl->dctype > NVME_DCTYPE_CDC || !type[ctrl->dctype])
		return sysfs_emit(buf, "reserved\n");

	return sysfs_emit(buf, type[ctrl->dctype]);
}
static DEVICE_ATTR_RO(dctype);

#ifdef CONFIG_NVME_AUTH
static ssize_t nvme_ctrl_dhchap_secret_show(struct device *dev,
		struct device_attribute *attr, char *buf)
{
	struct nvme_ctrl *ctrl = dev_get_drvdata(dev);
	struct nvmf_ctrl_options *opts = ctrl->opts;

	if (!opts->dhchap_secret)
		return sysfs_emit(buf, "none\n");
	return sysfs_emit(buf, "%s\n", opts->dhchap_secret);
}

static ssize_t nvme_ctrl_dhchap_secret_store(struct device *dev,
		struct device_attribute *attr, const char *buf, size_t count)
{
	struct nvme_ctrl *ctrl = dev_get_drvdata(dev);
	struct nvmf_ctrl_options *opts = ctrl->opts;
	char *dhchap_secret;

	if (!ctrl->opts->dhchap_secret)
		return -EINVAL;
	if (count < 7)
		return -EINVAL;
	if (memcmp(buf, "DHHC-1:", 7))
		return -EINVAL;

	dhchap_secret = kzalloc(count + 1, GFP_KERNEL);
	if (!dhchap_secret)
		return -ENOMEM;
	memcpy(dhchap_secret, buf, count);
	nvme_auth_stop(ctrl);
	if (strcmp(dhchap_secret, opts->dhchap_secret)) {
		struct nvme_dhchap_key *key, *host_key;
		int ret;

		ret = nvme_auth_generate_key(dhchap_secret, &key);
		if (ret)
			return ret;
		kfree(opts->dhchap_secret);
		opts->dhchap_secret = dhchap_secret;
		host_key = ctrl->host_key;
<<<<<<< HEAD
		ctrl->host_key = key;
		nvme_auth_free_key(host_key);
		/* Key has changed; re-authentication with new key */
		nvme_auth_reset(ctrl);
=======
		mutex_lock(&ctrl->dhchap_auth_mutex);
		ctrl->host_key = key;
		mutex_unlock(&ctrl->dhchap_auth_mutex);
		nvme_auth_free_key(host_key);
>>>>>>> 2a175ffe
	}
	/* Start re-authentication */
	dev_info(ctrl->device, "re-authenticating controller\n");
	queue_work(nvme_wq, &ctrl->dhchap_auth_work);

	return count;
}
static DEVICE_ATTR(dhchap_secret, S_IRUGO | S_IWUSR,
	nvme_ctrl_dhchap_secret_show, nvme_ctrl_dhchap_secret_store);

static ssize_t nvme_ctrl_dhchap_ctrl_secret_show(struct device *dev,
		struct device_attribute *attr, char *buf)
{
	struct nvme_ctrl *ctrl = dev_get_drvdata(dev);
	struct nvmf_ctrl_options *opts = ctrl->opts;

	if (!opts->dhchap_ctrl_secret)
		return sysfs_emit(buf, "none\n");
	return sysfs_emit(buf, "%s\n", opts->dhchap_ctrl_secret);
}

static ssize_t nvme_ctrl_dhchap_ctrl_secret_store(struct device *dev,
		struct device_attribute *attr, const char *buf, size_t count)
{
	struct nvme_ctrl *ctrl = dev_get_drvdata(dev);
	struct nvmf_ctrl_options *opts = ctrl->opts;
	char *dhchap_secret;

	if (!ctrl->opts->dhchap_ctrl_secret)
		return -EINVAL;
	if (count < 7)
		return -EINVAL;
	if (memcmp(buf, "DHHC-1:", 7))
		return -EINVAL;

	dhchap_secret = kzalloc(count + 1, GFP_KERNEL);
	if (!dhchap_secret)
		return -ENOMEM;
	memcpy(dhchap_secret, buf, count);
	nvme_auth_stop(ctrl);
	if (strcmp(dhchap_secret, opts->dhchap_ctrl_secret)) {
		struct nvme_dhchap_key *key, *ctrl_key;
		int ret;

		ret = nvme_auth_generate_key(dhchap_secret, &key);
		if (ret)
			return ret;
		kfree(opts->dhchap_ctrl_secret);
		opts->dhchap_ctrl_secret = dhchap_secret;
		ctrl_key = ctrl->ctrl_key;
<<<<<<< HEAD
		ctrl->ctrl_key = key;
		nvme_auth_free_key(ctrl_key);
		/* Key has changed; re-authentication with new key */
		nvme_auth_reset(ctrl);
=======
		mutex_lock(&ctrl->dhchap_auth_mutex);
		ctrl->ctrl_key = key;
		mutex_unlock(&ctrl->dhchap_auth_mutex);
		nvme_auth_free_key(ctrl_key);
>>>>>>> 2a175ffe
	}
	/* Start re-authentication */
	dev_info(ctrl->device, "re-authenticating controller\n");
	queue_work(nvme_wq, &ctrl->dhchap_auth_work);

	return count;
}
static DEVICE_ATTR(dhchap_ctrl_secret, S_IRUGO | S_IWUSR,
	nvme_ctrl_dhchap_ctrl_secret_show, nvme_ctrl_dhchap_ctrl_secret_store);
#endif

static struct attribute *nvme_dev_attrs[] = {
	&dev_attr_reset_controller.attr,
	&dev_attr_rescan_controller.attr,
	&dev_attr_model.attr,
	&dev_attr_serial.attr,
	&dev_attr_firmware_rev.attr,
	&dev_attr_cntlid.attr,
	&dev_attr_delete_controller.attr,
	&dev_attr_transport.attr,
	&dev_attr_subsysnqn.attr,
	&dev_attr_address.attr,
	&dev_attr_state.attr,
	&dev_attr_numa_node.attr,
	&dev_attr_queue_count.attr,
	&dev_attr_sqsize.attr,
	&dev_attr_hostnqn.attr,
	&dev_attr_hostid.attr,
	&dev_attr_ctrl_loss_tmo.attr,
	&dev_attr_reconnect_delay.attr,
	&dev_attr_fast_io_fail_tmo.attr,
	&dev_attr_kato.attr,
	&dev_attr_cntrltype.attr,
	&dev_attr_dctype.attr,
#ifdef CONFIG_NVME_AUTH
	&dev_attr_dhchap_secret.attr,
	&dev_attr_dhchap_ctrl_secret.attr,
#endif
	NULL
};

static umode_t nvme_dev_attrs_are_visible(struct kobject *kobj,
		struct attribute *a, int n)
{
	struct device *dev = container_of(kobj, struct device, kobj);
	struct nvme_ctrl *ctrl = dev_get_drvdata(dev);

	if (a == &dev_attr_delete_controller.attr && !ctrl->ops->delete_ctrl)
		return 0;
	if (a == &dev_attr_address.attr && !ctrl->ops->get_address)
		return 0;
	if (a == &dev_attr_hostnqn.attr && !ctrl->opts)
		return 0;
	if (a == &dev_attr_hostid.attr && !ctrl->opts)
		return 0;
	if (a == &dev_attr_ctrl_loss_tmo.attr && !ctrl->opts)
		return 0;
	if (a == &dev_attr_reconnect_delay.attr && !ctrl->opts)
		return 0;
	if (a == &dev_attr_fast_io_fail_tmo.attr && !ctrl->opts)
		return 0;
#ifdef CONFIG_NVME_AUTH
	if (a == &dev_attr_dhchap_secret.attr && !ctrl->opts)
		return 0;
	if (a == &dev_attr_dhchap_ctrl_secret.attr && !ctrl->opts)
		return 0;
#endif

	return a->mode;
}

const struct attribute_group nvme_dev_attrs_group = {
	.attrs		= nvme_dev_attrs,
	.is_visible	= nvme_dev_attrs_are_visible,
};
EXPORT_SYMBOL_GPL(nvme_dev_attrs_group);

static const struct attribute_group *nvme_dev_attr_groups[] = {
	&nvme_dev_attrs_group,
	NULL,
};

static struct nvme_ns_head *nvme_find_ns_head(struct nvme_ctrl *ctrl,
		unsigned nsid)
{
	struct nvme_ns_head *h;

	lockdep_assert_held(&ctrl->subsys->lock);

	list_for_each_entry(h, &ctrl->subsys->nsheads, entry) {
		/*
		 * Private namespaces can share NSIDs under some conditions.
		 * In that case we can't use the same ns_head for namespaces
		 * with the same NSID.
		 */
		if (h->ns_id != nsid || !nvme_is_unique_nsid(ctrl, h))
			continue;
		if (!list_empty(&h->list) && nvme_tryget_ns_head(h))
			return h;
	}

	return NULL;
}

static int nvme_subsys_check_duplicate_ids(struct nvme_subsystem *subsys,
		struct nvme_ns_ids *ids)
{
	bool has_uuid = !uuid_is_null(&ids->uuid);
	bool has_nguid = memchr_inv(ids->nguid, 0, sizeof(ids->nguid));
	bool has_eui64 = memchr_inv(ids->eui64, 0, sizeof(ids->eui64));
	struct nvme_ns_head *h;

	lockdep_assert_held(&subsys->lock);

	list_for_each_entry(h, &subsys->nsheads, entry) {
		if (has_uuid && uuid_equal(&ids->uuid, &h->ids.uuid))
			return -EINVAL;
		if (has_nguid &&
		    memcmp(&ids->nguid, &h->ids.nguid, sizeof(ids->nguid)) == 0)
			return -EINVAL;
		if (has_eui64 &&
		    memcmp(&ids->eui64, &h->ids.eui64, sizeof(ids->eui64)) == 0)
			return -EINVAL;
	}

	return 0;
}

static void nvme_cdev_rel(struct device *dev)
{
	ida_free(&nvme_ns_chr_minor_ida, MINOR(dev->devt));
}

void nvme_cdev_del(struct cdev *cdev, struct device *cdev_device)
{
	cdev_device_del(cdev, cdev_device);
	put_device(cdev_device);
}

int nvme_cdev_add(struct cdev *cdev, struct device *cdev_device,
		const struct file_operations *fops, struct module *owner)
{
	int minor, ret;

	minor = ida_alloc(&nvme_ns_chr_minor_ida, GFP_KERNEL);
	if (minor < 0)
		return minor;
	cdev_device->devt = MKDEV(MAJOR(nvme_ns_chr_devt), minor);
	cdev_device->class = nvme_ns_chr_class;
	cdev_device->release = nvme_cdev_rel;
	device_initialize(cdev_device);
	cdev_init(cdev, fops);
	cdev->owner = owner;
	ret = cdev_device_add(cdev, cdev_device);
	if (ret)
		put_device(cdev_device);

	return ret;
}

static int nvme_ns_chr_open(struct inode *inode, struct file *file)
{
	return nvme_ns_open(container_of(inode->i_cdev, struct nvme_ns, cdev));
}

static int nvme_ns_chr_release(struct inode *inode, struct file *file)
{
	nvme_ns_release(container_of(inode->i_cdev, struct nvme_ns, cdev));
	return 0;
}

static const struct file_operations nvme_ns_chr_fops = {
	.owner		= THIS_MODULE,
	.open		= nvme_ns_chr_open,
	.release	= nvme_ns_chr_release,
	.unlocked_ioctl	= nvme_ns_chr_ioctl,
	.compat_ioctl	= compat_ptr_ioctl,
	.uring_cmd	= nvme_ns_chr_uring_cmd,
	.uring_cmd_iopoll = nvme_ns_chr_uring_cmd_iopoll,
};

static int nvme_add_ns_cdev(struct nvme_ns *ns)
{
	int ret;

	ns->cdev_device.parent = ns->ctrl->device;
	ret = dev_set_name(&ns->cdev_device, "ng%dn%d",
			   ns->ctrl->instance, ns->head->instance);
	if (ret)
		return ret;

	return nvme_cdev_add(&ns->cdev, &ns->cdev_device, &nvme_ns_chr_fops,
			     ns->ctrl->ops->module);
}

static struct nvme_ns_head *nvme_alloc_ns_head(struct nvme_ctrl *ctrl,
		struct nvme_ns_info *info)
{
	struct nvme_ns_head *head;
	size_t size = sizeof(*head);
	int ret = -ENOMEM;

#ifdef CONFIG_NVME_MULTIPATH
	size += num_possible_nodes() * sizeof(struct nvme_ns *);
#endif

	head = kzalloc(size, GFP_KERNEL);
	if (!head)
		goto out;
	ret = ida_alloc_min(&ctrl->subsys->ns_ida, 1, GFP_KERNEL);
	if (ret < 0)
		goto out_free_head;
	head->instance = ret;
	INIT_LIST_HEAD(&head->list);
	ret = init_srcu_struct(&head->srcu);
	if (ret)
		goto out_ida_remove;
	head->subsys = ctrl->subsys;
	head->ns_id = info->nsid;
	head->ids = info->ids;
	head->shared = info->is_shared;
	kref_init(&head->ref);

	if (head->ids.csi) {
		ret = nvme_get_effects_log(ctrl, head->ids.csi, &head->effects);
		if (ret)
			goto out_cleanup_srcu;
	} else
		head->effects = ctrl->effects;

	ret = nvme_mpath_alloc_disk(ctrl, head);
	if (ret)
		goto out_cleanup_srcu;

	list_add_tail(&head->entry, &ctrl->subsys->nsheads);

	kref_get(&ctrl->subsys->ref);

	return head;
out_cleanup_srcu:
	cleanup_srcu_struct(&head->srcu);
out_ida_remove:
	ida_free(&ctrl->subsys->ns_ida, head->instance);
out_free_head:
	kfree(head);
out:
	if (ret > 0)
		ret = blk_status_to_errno(nvme_error_status(ret));
	return ERR_PTR(ret);
}

static int nvme_global_check_duplicate_ids(struct nvme_subsystem *this,
		struct nvme_ns_ids *ids)
{
	struct nvme_subsystem *s;
	int ret = 0;

	/*
	 * Note that this check is racy as we try to avoid holding the global
	 * lock over the whole ns_head creation.  But it is only intended as
	 * a sanity check anyway.
	 */
	mutex_lock(&nvme_subsystems_lock);
	list_for_each_entry(s, &nvme_subsystems, entry) {
		if (s == this)
			continue;
		mutex_lock(&s->lock);
		ret = nvme_subsys_check_duplicate_ids(s, ids);
		mutex_unlock(&s->lock);
		if (ret)
			break;
	}
	mutex_unlock(&nvme_subsystems_lock);

	return ret;
}

static int nvme_init_ns_head(struct nvme_ns *ns, struct nvme_ns_info *info)
{
	struct nvme_ctrl *ctrl = ns->ctrl;
	struct nvme_ns_head *head = NULL;
	int ret;

	ret = nvme_global_check_duplicate_ids(ctrl->subsys, &info->ids);
	if (ret) {
		dev_err(ctrl->device,
			"globally duplicate IDs for nsid %d\n", info->nsid);
		nvme_print_device_info(ctrl);
		return ret;
	}

	mutex_lock(&ctrl->subsys->lock);
	head = nvme_find_ns_head(ctrl, info->nsid);
	if (!head) {
		ret = nvme_subsys_check_duplicate_ids(ctrl->subsys, &info->ids);
		if (ret) {
			dev_err(ctrl->device,
				"duplicate IDs in subsystem for nsid %d\n",
				info->nsid);
			goto out_unlock;
		}
		head = nvme_alloc_ns_head(ctrl, info);
		if (IS_ERR(head)) {
			ret = PTR_ERR(head);
			goto out_unlock;
		}
	} else {
		ret = -EINVAL;
		if (!info->is_shared || !head->shared) {
			dev_err(ctrl->device,
				"Duplicate unshared namespace %d\n",
				info->nsid);
			goto out_put_ns_head;
		}
		if (!nvme_ns_ids_equal(&head->ids, &info->ids)) {
			dev_err(ctrl->device,
				"IDs don't match for shared namespace %d\n",
					info->nsid);
			goto out_put_ns_head;
		}

		if (!multipath && !list_empty(&head->list)) {
			dev_warn(ctrl->device,
				"Found shared namespace %d, but multipathing not supported.\n",
				info->nsid);
			dev_warn_once(ctrl->device,
				"Support for shared namespaces without CONFIG_NVME_MULTIPATH is deprecated and will be removed in Linux 6.0\n.");
		}
	}

	list_add_tail_rcu(&ns->siblings, &head->list);
	ns->head = head;
	mutex_unlock(&ctrl->subsys->lock);
	return 0;

out_put_ns_head:
	nvme_put_ns_head(head);
out_unlock:
	mutex_unlock(&ctrl->subsys->lock);
	return ret;
}

struct nvme_ns *nvme_find_get_ns(struct nvme_ctrl *ctrl, unsigned nsid)
{
	struct nvme_ns *ns, *ret = NULL;

	down_read(&ctrl->namespaces_rwsem);
	list_for_each_entry(ns, &ctrl->namespaces, list) {
		if (ns->head->ns_id == nsid) {
			if (!nvme_get_ns(ns))
				continue;
			ret = ns;
			break;
		}
		if (ns->head->ns_id > nsid)
			break;
	}
	up_read(&ctrl->namespaces_rwsem);
	return ret;
}
EXPORT_SYMBOL_NS_GPL(nvme_find_get_ns, NVME_TARGET_PASSTHRU);

/*
 * Add the namespace to the controller list while keeping the list ordered.
 */
static void nvme_ns_add_to_ctrl_list(struct nvme_ns *ns)
{
	struct nvme_ns *tmp;

	list_for_each_entry_reverse(tmp, &ns->ctrl->namespaces, list) {
		if (tmp->head->ns_id < ns->head->ns_id) {
			list_add(&ns->list, &tmp->list);
			return;
		}
	}
	list_add(&ns->list, &ns->ctrl->namespaces);
}

static void nvme_alloc_ns(struct nvme_ctrl *ctrl, struct nvme_ns_info *info)
{
	struct nvme_ns *ns;
	struct gendisk *disk;
	int node = ctrl->numa_node;

	ns = kzalloc_node(sizeof(*ns), GFP_KERNEL, node);
	if (!ns)
		return;

	disk = blk_mq_alloc_disk(ctrl->tagset, ns);
	if (IS_ERR(disk))
		goto out_free_ns;
	disk->fops = &nvme_bdev_ops;
	disk->private_data = ns;

	ns->disk = disk;
	ns->queue = disk->queue;

	if (ctrl->opts && ctrl->opts->data_digest)
		blk_queue_flag_set(QUEUE_FLAG_STABLE_WRITES, ns->queue);

	blk_queue_flag_set(QUEUE_FLAG_NONROT, ns->queue);
	if (ctrl->ops->supports_pci_p2pdma &&
	    ctrl->ops->supports_pci_p2pdma(ctrl))
		blk_queue_flag_set(QUEUE_FLAG_PCI_P2PDMA, ns->queue);

	ns->ctrl = ctrl;
	kref_init(&ns->kref);

	if (nvme_init_ns_head(ns, info))
		goto out_cleanup_disk;

	/*
	 * If multipathing is enabled, the device name for all disks and not
	 * just those that represent shared namespaces needs to be based on the
	 * subsystem instance.  Using the controller instance for private
	 * namespaces could lead to naming collisions between shared and private
	 * namespaces if they don't use a common numbering scheme.
	 *
	 * If multipathing is not enabled, disk names must use the controller
	 * instance as shared namespaces will show up as multiple block
	 * devices.
	 */
	if (ns->head->disk) {
		sprintf(disk->disk_name, "nvme%dc%dn%d", ctrl->subsys->instance,
			ctrl->instance, ns->head->instance);
		disk->flags |= GENHD_FL_HIDDEN;
	} else if (multipath) {
		sprintf(disk->disk_name, "nvme%dn%d", ctrl->subsys->instance,
			ns->head->instance);
	} else {
		sprintf(disk->disk_name, "nvme%dn%d", ctrl->instance,
			ns->head->instance);
	}

	if (nvme_update_ns_info(ns, info))
		goto out_unlink_ns;

	down_write(&ctrl->namespaces_rwsem);
	nvme_ns_add_to_ctrl_list(ns);
	up_write(&ctrl->namespaces_rwsem);
	nvme_get_ctrl(ctrl);

	if (device_add_disk(ctrl->device, ns->disk, nvme_ns_id_attr_groups))
		goto out_cleanup_ns_from_list;

	if (!nvme_ns_head_multipath(ns->head))
		nvme_add_ns_cdev(ns);

	nvme_mpath_add_disk(ns, info->anagrpid);
	nvme_fault_inject_init(&ns->fault_inject, ns->disk->disk_name);

	return;

 out_cleanup_ns_from_list:
	nvme_put_ctrl(ctrl);
	down_write(&ctrl->namespaces_rwsem);
	list_del_init(&ns->list);
	up_write(&ctrl->namespaces_rwsem);
 out_unlink_ns:
	mutex_lock(&ctrl->subsys->lock);
	list_del_rcu(&ns->siblings);
	if (list_empty(&ns->head->list))
		list_del_init(&ns->head->entry);
	mutex_unlock(&ctrl->subsys->lock);
	nvme_put_ns_head(ns->head);
 out_cleanup_disk:
	put_disk(disk);
 out_free_ns:
	kfree(ns);
}

static void nvme_ns_remove(struct nvme_ns *ns)
{
	bool last_path = false;

	if (test_and_set_bit(NVME_NS_REMOVING, &ns->flags))
		return;

	clear_bit(NVME_NS_READY, &ns->flags);
	set_capacity(ns->disk, 0);
	nvme_fault_inject_fini(&ns->fault_inject);

	/*
	 * Ensure that !NVME_NS_READY is seen by other threads to prevent
	 * this ns going back into current_path.
	 */
	synchronize_srcu(&ns->head->srcu);

	/* wait for concurrent submissions */
	if (nvme_mpath_clear_current_path(ns))
		synchronize_srcu(&ns->head->srcu);

	mutex_lock(&ns->ctrl->subsys->lock);
	list_del_rcu(&ns->siblings);
	if (list_empty(&ns->head->list)) {
		list_del_init(&ns->head->entry);
		last_path = true;
	}
	mutex_unlock(&ns->ctrl->subsys->lock);

	/* guarantee not available in head->list */
	synchronize_srcu(&ns->head->srcu);

	if (!nvme_ns_head_multipath(ns->head))
		nvme_cdev_del(&ns->cdev, &ns->cdev_device);
	del_gendisk(ns->disk);

	down_write(&ns->ctrl->namespaces_rwsem);
	list_del_init(&ns->list);
	up_write(&ns->ctrl->namespaces_rwsem);

	if (last_path)
		nvme_mpath_shutdown_disk(ns->head);
	nvme_put_ns(ns);
}

static void nvme_ns_remove_by_nsid(struct nvme_ctrl *ctrl, u32 nsid)
{
	struct nvme_ns *ns = nvme_find_get_ns(ctrl, nsid);

	if (ns) {
		nvme_ns_remove(ns);
		nvme_put_ns(ns);
	}
}

static void nvme_validate_ns(struct nvme_ns *ns, struct nvme_ns_info *info)
{
	int ret = NVME_SC_INVALID_NS | NVME_SC_DNR;

	if (!nvme_ns_ids_equal(&ns->head->ids, &info->ids)) {
		dev_err(ns->ctrl->device,
			"identifiers changed for nsid %d\n", ns->head->ns_id);
		goto out;
	}

	ret = nvme_update_ns_info(ns, info);
out:
	/*
	 * Only remove the namespace if we got a fatal error back from the
	 * device, otherwise ignore the error and just move on.
	 *
	 * TODO: we should probably schedule a delayed retry here.
	 */
	if (ret > 0 && (ret & NVME_SC_DNR))
		nvme_ns_remove(ns);
}

static void nvme_scan_ns(struct nvme_ctrl *ctrl, unsigned nsid)
{
	struct nvme_ns_info info = { .nsid = nsid };
	struct nvme_ns *ns;
	int ret;

	if (nvme_identify_ns_descs(ctrl, &info))
		return;

	if (info.ids.csi != NVME_CSI_NVM && !nvme_multi_css(ctrl)) {
		dev_warn(ctrl->device,
			"command set not reported for nsid: %d\n", nsid);
		return;
	}

	/*
	 * If available try to use the Command Set Idependent Identify Namespace
	 * data structure to find all the generic information that is needed to
	 * set up a namespace.  If not fall back to the legacy version.
	 */
	if ((ctrl->cap & NVME_CAP_CRMS_CRIMS) ||
	    (info.ids.csi != NVME_CSI_NVM && info.ids.csi != NVME_CSI_ZNS))
		ret = nvme_ns_info_from_id_cs_indep(ctrl, &info);
	else
		ret = nvme_ns_info_from_identify(ctrl, &info);

	if (info.is_removed)
		nvme_ns_remove_by_nsid(ctrl, nsid);

	/*
	 * Ignore the namespace if it is not ready. We will get an AEN once it
	 * becomes ready and restart the scan.
	 */
	if (ret || !info.is_ready)
		return;

	ns = nvme_find_get_ns(ctrl, nsid);
	if (ns) {
		nvme_validate_ns(ns, &info);
		nvme_put_ns(ns);
	} else {
		nvme_alloc_ns(ctrl, &info);
	}
}

static void nvme_remove_invalid_namespaces(struct nvme_ctrl *ctrl,
					unsigned nsid)
{
	struct nvme_ns *ns, *next;
	LIST_HEAD(rm_list);

	down_write(&ctrl->namespaces_rwsem);
	list_for_each_entry_safe(ns, next, &ctrl->namespaces, list) {
		if (ns->head->ns_id > nsid)
			list_move_tail(&ns->list, &rm_list);
	}
	up_write(&ctrl->namespaces_rwsem);

	list_for_each_entry_safe(ns, next, &rm_list, list)
		nvme_ns_remove(ns);

}

static int nvme_scan_ns_list(struct nvme_ctrl *ctrl)
{
	const int nr_entries = NVME_IDENTIFY_DATA_SIZE / sizeof(__le32);
	__le32 *ns_list;
	u32 prev = 0;
	int ret = 0, i;

	ns_list = kzalloc(NVME_IDENTIFY_DATA_SIZE, GFP_KERNEL);
	if (!ns_list)
		return -ENOMEM;

	for (;;) {
		struct nvme_command cmd = {
			.identify.opcode	= nvme_admin_identify,
			.identify.cns		= NVME_ID_CNS_NS_ACTIVE_LIST,
			.identify.nsid		= cpu_to_le32(prev),
		};

		ret = nvme_submit_sync_cmd(ctrl->admin_q, &cmd, ns_list,
					    NVME_IDENTIFY_DATA_SIZE);
		if (ret) {
			dev_warn(ctrl->device,
				"Identify NS List failed (status=0x%x)\n", ret);
			goto free;
		}

		for (i = 0; i < nr_entries; i++) {
			u32 nsid = le32_to_cpu(ns_list[i]);

			if (!nsid)	/* end of the list? */
				goto out;
			nvme_scan_ns(ctrl, nsid);
			while (++prev < nsid)
				nvme_ns_remove_by_nsid(ctrl, prev);
		}
	}
 out:
	nvme_remove_invalid_namespaces(ctrl, prev);
 free:
	kfree(ns_list);
	return ret;
}

static void nvme_scan_ns_sequential(struct nvme_ctrl *ctrl)
{
	struct nvme_id_ctrl *id;
	u32 nn, i;

	if (nvme_identify_ctrl(ctrl, &id))
		return;
	nn = le32_to_cpu(id->nn);
	kfree(id);

	for (i = 1; i <= nn; i++)
		nvme_scan_ns(ctrl, i);

	nvme_remove_invalid_namespaces(ctrl, nn);
}

static void nvme_clear_changed_ns_log(struct nvme_ctrl *ctrl)
{
	size_t log_size = NVME_MAX_CHANGED_NAMESPACES * sizeof(__le32);
	__le32 *log;
	int error;

	log = kzalloc(log_size, GFP_KERNEL);
	if (!log)
		return;

	/*
	 * We need to read the log to clear the AEN, but we don't want to rely
	 * on it for the changed namespace information as userspace could have
	 * raced with us in reading the log page, which could cause us to miss
	 * updates.
	 */
	error = nvme_get_log(ctrl, NVME_NSID_ALL, NVME_LOG_CHANGED_NS, 0,
			NVME_CSI_NVM, log, log_size, 0);
	if (error)
		dev_warn(ctrl->device,
			"reading changed ns log failed: %d\n", error);

	kfree(log);
}

static void nvme_scan_work(struct work_struct *work)
{
	struct nvme_ctrl *ctrl =
		container_of(work, struct nvme_ctrl, scan_work);
	int ret;

	/* No tagset on a live ctrl means IO queues could not created */
	if (ctrl->state != NVME_CTRL_LIVE || !ctrl->tagset)
		return;

	/*
	 * Identify controller limits can change at controller reset due to
	 * new firmware download, even though it is not common we cannot ignore
	 * such scenario. Controller's non-mdts limits are reported in the unit
	 * of logical blocks that is dependent on the format of attached
	 * namespace. Hence re-read the limits at the time of ns allocation.
	 */
	ret = nvme_init_non_mdts_limits(ctrl);
	if (ret < 0) {
		dev_warn(ctrl->device,
			"reading non-mdts-limits failed: %d\n", ret);
		return;
	}

	if (test_and_clear_bit(NVME_AER_NOTICE_NS_CHANGED, &ctrl->events)) {
		dev_info(ctrl->device, "rescanning namespaces.\n");
		nvme_clear_changed_ns_log(ctrl);
	}

	mutex_lock(&ctrl->scan_lock);
	if (nvme_ctrl_limited_cns(ctrl)) {
		nvme_scan_ns_sequential(ctrl);
	} else {
		/*
		 * Fall back to sequential scan if DNR is set to handle broken
		 * devices which should support Identify NS List (as per the VS
		 * they report) but don't actually support it.
		 */
		ret = nvme_scan_ns_list(ctrl);
		if (ret > 0 && ret & NVME_SC_DNR)
			nvme_scan_ns_sequential(ctrl);
	}
	mutex_unlock(&ctrl->scan_lock);
}

/*
 * This function iterates the namespace list unlocked to allow recovery from
 * controller failure. It is up to the caller to ensure the namespace list is
 * not modified by scan work while this function is executing.
 */
void nvme_remove_namespaces(struct nvme_ctrl *ctrl)
{
	struct nvme_ns *ns, *next;
	LIST_HEAD(ns_list);

	/*
	 * make sure to requeue I/O to all namespaces as these
	 * might result from the scan itself and must complete
	 * for the scan_work to make progress
	 */
	nvme_mpath_clear_ctrl_paths(ctrl);

	/* prevent racing with ns scanning */
	flush_work(&ctrl->scan_work);

	/*
	 * The dead states indicates the controller was not gracefully
	 * disconnected. In that case, we won't be able to flush any data while
	 * removing the namespaces' disks; fail all the queues now to avoid
	 * potentially having to clean up the failed sync later.
	 */
	if (ctrl->state == NVME_CTRL_DEAD) {
		nvme_mark_namespaces_dead(ctrl);
		nvme_unquiesce_io_queues(ctrl);
	}

	/* this is a no-op when called from the controller reset handler */
	nvme_change_ctrl_state(ctrl, NVME_CTRL_DELETING_NOIO);

	down_write(&ctrl->namespaces_rwsem);
	list_splice_init(&ctrl->namespaces, &ns_list);
	up_write(&ctrl->namespaces_rwsem);

	list_for_each_entry_safe(ns, next, &ns_list, list)
		nvme_ns_remove(ns);
}
EXPORT_SYMBOL_GPL(nvme_remove_namespaces);

static int nvme_class_uevent(const struct device *dev, struct kobj_uevent_env *env)
{
	const struct nvme_ctrl *ctrl =
		container_of(dev, struct nvme_ctrl, ctrl_device);
	struct nvmf_ctrl_options *opts = ctrl->opts;
	int ret;

	ret = add_uevent_var(env, "NVME_TRTYPE=%s", ctrl->ops->name);
	if (ret)
		return ret;

	if (opts) {
		ret = add_uevent_var(env, "NVME_TRADDR=%s", opts->traddr);
		if (ret)
			return ret;

		ret = add_uevent_var(env, "NVME_TRSVCID=%s",
				opts->trsvcid ?: "none");
		if (ret)
			return ret;

		ret = add_uevent_var(env, "NVME_HOST_TRADDR=%s",
				opts->host_traddr ?: "none");
		if (ret)
			return ret;

		ret = add_uevent_var(env, "NVME_HOST_IFACE=%s",
				opts->host_iface ?: "none");
	}
	return ret;
}

static void nvme_change_uevent(struct nvme_ctrl *ctrl, char *envdata)
{
	char *envp[2] = { envdata, NULL };

	kobject_uevent_env(&ctrl->device->kobj, KOBJ_CHANGE, envp);
}

static void nvme_aen_uevent(struct nvme_ctrl *ctrl)
{
	char *envp[2] = { NULL, NULL };
	u32 aen_result = ctrl->aen_result;

	ctrl->aen_result = 0;
	if (!aen_result)
		return;

	envp[0] = kasprintf(GFP_KERNEL, "NVME_AEN=%#08x", aen_result);
	if (!envp[0])
		return;
	kobject_uevent_env(&ctrl->device->kobj, KOBJ_CHANGE, envp);
	kfree(envp[0]);
}

static void nvme_async_event_work(struct work_struct *work)
{
	struct nvme_ctrl *ctrl =
		container_of(work, struct nvme_ctrl, async_event_work);

	nvme_aen_uevent(ctrl);

	/*
	 * The transport drivers must guarantee AER submission here is safe by
	 * flushing ctrl async_event_work after changing the controller state
	 * from LIVE and before freeing the admin queue.
	*/
	if (ctrl->state == NVME_CTRL_LIVE)
		ctrl->ops->submit_async_event(ctrl);
}

static bool nvme_ctrl_pp_status(struct nvme_ctrl *ctrl)
{

	u32 csts;

	if (ctrl->ops->reg_read32(ctrl, NVME_REG_CSTS, &csts))
		return false;

	if (csts == ~0)
		return false;

	return ((ctrl->ctrl_config & NVME_CC_ENABLE) && (csts & NVME_CSTS_PP));
}

static void nvme_get_fw_slot_info(struct nvme_ctrl *ctrl)
{
	struct nvme_fw_slot_info_log *log;

	log = kmalloc(sizeof(*log), GFP_KERNEL);
	if (!log)
		return;

	if (nvme_get_log(ctrl, NVME_NSID_ALL, NVME_LOG_FW_SLOT, 0, NVME_CSI_NVM,
			log, sizeof(*log), 0))
		dev_warn(ctrl->device, "Get FW SLOT INFO log error\n");
	kfree(log);
}

static void nvme_fw_act_work(struct work_struct *work)
{
	struct nvme_ctrl *ctrl = container_of(work,
				struct nvme_ctrl, fw_act_work);
	unsigned long fw_act_timeout;

	if (ctrl->mtfa)
		fw_act_timeout = jiffies +
				msecs_to_jiffies(ctrl->mtfa * 100);
	else
		fw_act_timeout = jiffies +
				msecs_to_jiffies(admin_timeout * 1000);

	nvme_quiesce_io_queues(ctrl);
	while (nvme_ctrl_pp_status(ctrl)) {
		if (time_after(jiffies, fw_act_timeout)) {
			dev_warn(ctrl->device,
				"Fw activation timeout, reset controller\n");
			nvme_try_sched_reset(ctrl);
			return;
		}
		msleep(100);
	}

	if (!nvme_change_ctrl_state(ctrl, NVME_CTRL_LIVE))
		return;

	nvme_unquiesce_io_queues(ctrl);
	/* read FW slot information to clear the AER */
	nvme_get_fw_slot_info(ctrl);

	queue_work(nvme_wq, &ctrl->async_event_work);
}

static u32 nvme_aer_type(u32 result)
{
	return result & 0x7;
}

static u32 nvme_aer_subtype(u32 result)
{
	return (result & 0xff00) >> 8;
}

static bool nvme_handle_aen_notice(struct nvme_ctrl *ctrl, u32 result)
{
	u32 aer_notice_type = nvme_aer_subtype(result);
	bool requeue = true;

	trace_nvme_async_event(ctrl, aer_notice_type);

	switch (aer_notice_type) {
	case NVME_AER_NOTICE_NS_CHANGED:
		set_bit(NVME_AER_NOTICE_NS_CHANGED, &ctrl->events);
		nvme_queue_scan(ctrl);
		break;
	case NVME_AER_NOTICE_FW_ACT_STARTING:
		/*
		 * We are (ab)using the RESETTING state to prevent subsequent
		 * recovery actions from interfering with the controller's
		 * firmware activation.
		 */
		if (nvme_change_ctrl_state(ctrl, NVME_CTRL_RESETTING)) {
			nvme_auth_stop(ctrl);
			requeue = false;
			queue_work(nvme_wq, &ctrl->fw_act_work);
		}
		break;
#ifdef CONFIG_NVME_MULTIPATH
	case NVME_AER_NOTICE_ANA:
		if (!ctrl->ana_log_buf)
			break;
		queue_work(nvme_wq, &ctrl->ana_work);
		break;
#endif
	case NVME_AER_NOTICE_DISC_CHANGED:
		ctrl->aen_result = result;
		break;
	default:
		dev_warn(ctrl->device, "async event result %08x\n", result);
	}
	return requeue;
}

static void nvme_handle_aer_persistent_error(struct nvme_ctrl *ctrl)
{
	trace_nvme_async_event(ctrl, NVME_AER_ERROR);
	dev_warn(ctrl->device, "resetting controller due to AER\n");
	nvme_reset_ctrl(ctrl);
}

void nvme_complete_async_event(struct nvme_ctrl *ctrl, __le16 status,
		volatile union nvme_result *res)
{
	u32 result = le32_to_cpu(res->u32);
	u32 aer_type = nvme_aer_type(result);
	u32 aer_subtype = nvme_aer_subtype(result);
	bool requeue = true;

	if (le16_to_cpu(status) >> 1 != NVME_SC_SUCCESS)
		return;

	switch (aer_type) {
	case NVME_AER_NOTICE:
		requeue = nvme_handle_aen_notice(ctrl, result);
		break;
	case NVME_AER_ERROR:
		/*
		 * For a persistent internal error, don't run async_event_work
		 * to submit a new AER. The controller reset will do it.
		 */
		if (aer_subtype == NVME_AER_ERROR_PERSIST_INT_ERR) {
			nvme_handle_aer_persistent_error(ctrl);
			return;
		}
		fallthrough;
	case NVME_AER_SMART:
	case NVME_AER_CSS:
	case NVME_AER_VS:
		trace_nvme_async_event(ctrl, aer_type);
		ctrl->aen_result = result;
		break;
	default:
		break;
	}

	if (requeue)
		queue_work(nvme_wq, &ctrl->async_event_work);
}
EXPORT_SYMBOL_GPL(nvme_complete_async_event);

int nvme_alloc_admin_tag_set(struct nvme_ctrl *ctrl, struct blk_mq_tag_set *set,
		const struct blk_mq_ops *ops, unsigned int cmd_size)
{
	int ret;

	memset(set, 0, sizeof(*set));
	set->ops = ops;
	set->queue_depth = NVME_AQ_MQ_TAG_DEPTH;
	if (ctrl->ops->flags & NVME_F_FABRICS)
		set->reserved_tags = NVMF_RESERVED_TAGS;
	set->numa_node = ctrl->numa_node;
	set->flags = BLK_MQ_F_NO_SCHED;
	if (ctrl->ops->flags & NVME_F_BLOCKING)
		set->flags |= BLK_MQ_F_BLOCKING;
	set->cmd_size = cmd_size;
	set->driver_data = ctrl;
	set->nr_hw_queues = 1;
	set->timeout = NVME_ADMIN_TIMEOUT;
	ret = blk_mq_alloc_tag_set(set);
	if (ret)
		return ret;

	ctrl->admin_q = blk_mq_init_queue(set);
	if (IS_ERR(ctrl->admin_q)) {
		ret = PTR_ERR(ctrl->admin_q);
		goto out_free_tagset;
	}

	if (ctrl->ops->flags & NVME_F_FABRICS) {
		ctrl->fabrics_q = blk_mq_init_queue(set);
		if (IS_ERR(ctrl->fabrics_q)) {
			ret = PTR_ERR(ctrl->fabrics_q);
			goto out_cleanup_admin_q;
		}
	}

	ctrl->admin_tagset = set;
	return 0;

out_cleanup_admin_q:
	blk_mq_destroy_queue(ctrl->admin_q);
	blk_put_queue(ctrl->admin_q);
out_free_tagset:
	blk_mq_free_tag_set(set);
	ctrl->admin_q = NULL;
	ctrl->fabrics_q = NULL;
	return ret;
}
EXPORT_SYMBOL_GPL(nvme_alloc_admin_tag_set);

void nvme_remove_admin_tag_set(struct nvme_ctrl *ctrl)
{
	blk_mq_destroy_queue(ctrl->admin_q);
	blk_put_queue(ctrl->admin_q);
	if (ctrl->ops->flags & NVME_F_FABRICS) {
		blk_mq_destroy_queue(ctrl->fabrics_q);
		blk_put_queue(ctrl->fabrics_q);
	}
	blk_mq_free_tag_set(ctrl->admin_tagset);
}
EXPORT_SYMBOL_GPL(nvme_remove_admin_tag_set);

int nvme_alloc_io_tag_set(struct nvme_ctrl *ctrl, struct blk_mq_tag_set *set,
<<<<<<< HEAD
		const struct blk_mq_ops *ops, unsigned int flags,
		unsigned int nr_maps, unsigned int cmd_size)
=======
		const struct blk_mq_ops *ops, unsigned int nr_maps,
		unsigned int cmd_size)
>>>>>>> 2a175ffe
{
	int ret;

	memset(set, 0, sizeof(*set));
	set->ops = ops;
	set->queue_depth = min_t(unsigned, ctrl->sqsize, BLK_MQ_MAX_DEPTH - 1);
	/*
	 * Some Apple controllers requires tags to be unique across admin and
	 * the (only) I/O queue, so reserve the first 32 tags of the I/O queue.
	 */
	if (ctrl->quirks & NVME_QUIRK_SHARED_TAGS)
		set->reserved_tags = NVME_AQ_DEPTH;
	else if (ctrl->ops->flags & NVME_F_FABRICS)
		set->reserved_tags = NVMF_RESERVED_TAGS;
	set->numa_node = ctrl->numa_node;
	set->flags = BLK_MQ_F_SHOULD_MERGE;
	if (ctrl->ops->flags & NVME_F_BLOCKING)
		set->flags |= BLK_MQ_F_BLOCKING;
	set->cmd_size = cmd_size,
	set->driver_data = ctrl;
	set->nr_hw_queues = ctrl->queue_count - 1;
	set->timeout = NVME_IO_TIMEOUT;
	set->nr_maps = nr_maps;
	ret = blk_mq_alloc_tag_set(set);
	if (ret)
		return ret;

	if (ctrl->ops->flags & NVME_F_FABRICS) {
		ctrl->connect_q = blk_mq_init_queue(set);
        	if (IS_ERR(ctrl->connect_q)) {
			ret = PTR_ERR(ctrl->connect_q);
			goto out_free_tag_set;
		}
		blk_queue_flag_set(QUEUE_FLAG_SKIP_TAGSET_QUIESCE,
				   ctrl->connect_q);
	}

	ctrl->tagset = set;
	return 0;

out_free_tag_set:
	blk_mq_free_tag_set(set);
	ctrl->connect_q = NULL;
	return ret;
}
EXPORT_SYMBOL_GPL(nvme_alloc_io_tag_set);

void nvme_remove_io_tag_set(struct nvme_ctrl *ctrl)
{
	if (ctrl->ops->flags & NVME_F_FABRICS) {
		blk_mq_destroy_queue(ctrl->connect_q);
		blk_put_queue(ctrl->connect_q);
	}
	blk_mq_free_tag_set(ctrl->tagset);
}
EXPORT_SYMBOL_GPL(nvme_remove_io_tag_set);

void nvme_stop_ctrl(struct nvme_ctrl *ctrl)
{
	nvme_mpath_stop(ctrl);
	nvme_auth_stop(ctrl);
	nvme_stop_keep_alive(ctrl);
	nvme_stop_failfast_work(ctrl);
	flush_work(&ctrl->async_event_work);
	cancel_work_sync(&ctrl->fw_act_work);
	if (ctrl->ops->stop_ctrl)
		ctrl->ops->stop_ctrl(ctrl);
}
EXPORT_SYMBOL_GPL(nvme_stop_ctrl);

void nvme_start_ctrl(struct nvme_ctrl *ctrl)
{
	nvme_start_keep_alive(ctrl);

	nvme_enable_aen(ctrl);

	/*
	 * persistent discovery controllers need to send indication to userspace
	 * to re-read the discovery log page to learn about possible changes
	 * that were missed. We identify persistent discovery controllers by
	 * checking that they started once before, hence are reconnecting back.
	 */
	if (test_and_set_bit(NVME_CTRL_STARTED_ONCE, &ctrl->flags) &&
	    nvme_discovery_ctrl(ctrl))
		nvme_change_uevent(ctrl, "NVME_EVENT=rediscover");

	if (ctrl->queue_count > 1) {
		nvme_queue_scan(ctrl);
		nvme_unquiesce_io_queues(ctrl);
		nvme_mpath_update(ctrl);
	}

	nvme_change_uevent(ctrl, "NVME_EVENT=connected");
}
EXPORT_SYMBOL_GPL(nvme_start_ctrl);

void nvme_uninit_ctrl(struct nvme_ctrl *ctrl)
{
	nvme_hwmon_exit(ctrl);
	nvme_fault_inject_fini(&ctrl->fault_inject);
	dev_pm_qos_hide_latency_tolerance(ctrl->device);
	cdev_device_del(&ctrl->cdev, ctrl->device);
	nvme_put_ctrl(ctrl);
}
EXPORT_SYMBOL_GPL(nvme_uninit_ctrl);

static void nvme_free_cels(struct nvme_ctrl *ctrl)
{
	struct nvme_effects_log	*cel;
	unsigned long i;

	xa_for_each(&ctrl->cels, i, cel) {
		xa_erase(&ctrl->cels, i);
		kfree(cel);
	}

	xa_destroy(&ctrl->cels);
}

static void nvme_free_ctrl(struct device *dev)
{
	struct nvme_ctrl *ctrl =
		container_of(dev, struct nvme_ctrl, ctrl_device);
	struct nvme_subsystem *subsys = ctrl->subsys;

	if (!subsys || ctrl->instance != subsys->instance)
		ida_free(&nvme_instance_ida, ctrl->instance);

	nvme_free_cels(ctrl);
	nvme_mpath_uninit(ctrl);
	nvme_auth_stop(ctrl);
	nvme_auth_free(ctrl);
	__free_page(ctrl->discard_page);
	free_opal_dev(ctrl->opal_dev);

	if (subsys) {
		mutex_lock(&nvme_subsystems_lock);
		list_del(&ctrl->subsys_entry);
		sysfs_remove_link(&subsys->dev.kobj, dev_name(ctrl->device));
		mutex_unlock(&nvme_subsystems_lock);
	}

	ctrl->ops->free_ctrl(ctrl);

	if (subsys)
		nvme_put_subsystem(subsys);
}

/*
 * Initialize a NVMe controller structures.  This needs to be called during
 * earliest initialization so that we have the initialized structured around
 * during probing.
 */
int nvme_init_ctrl(struct nvme_ctrl *ctrl, struct device *dev,
		const struct nvme_ctrl_ops *ops, unsigned long quirks)
{
	int ret;

	ctrl->state = NVME_CTRL_NEW;
	clear_bit(NVME_CTRL_FAILFAST_EXPIRED, &ctrl->flags);
	spin_lock_init(&ctrl->lock);
	mutex_init(&ctrl->scan_lock);
	INIT_LIST_HEAD(&ctrl->namespaces);
	xa_init(&ctrl->cels);
	init_rwsem(&ctrl->namespaces_rwsem);
	ctrl->dev = dev;
	ctrl->ops = ops;
	ctrl->quirks = quirks;
	ctrl->numa_node = NUMA_NO_NODE;
	INIT_WORK(&ctrl->scan_work, nvme_scan_work);
	INIT_WORK(&ctrl->async_event_work, nvme_async_event_work);
	INIT_WORK(&ctrl->fw_act_work, nvme_fw_act_work);
	INIT_WORK(&ctrl->delete_work, nvme_delete_ctrl_work);
	init_waitqueue_head(&ctrl->state_wq);

	INIT_DELAYED_WORK(&ctrl->ka_work, nvme_keep_alive_work);
	INIT_DELAYED_WORK(&ctrl->failfast_work, nvme_failfast_work);
	memset(&ctrl->ka_cmd, 0, sizeof(ctrl->ka_cmd));
	ctrl->ka_cmd.common.opcode = nvme_admin_keep_alive;

	BUILD_BUG_ON(NVME_DSM_MAX_RANGES * sizeof(struct nvme_dsm_range) >
			PAGE_SIZE);
	ctrl->discard_page = alloc_page(GFP_KERNEL);
	if (!ctrl->discard_page) {
		ret = -ENOMEM;
		goto out;
	}

	ret = ida_alloc(&nvme_instance_ida, GFP_KERNEL);
	if (ret < 0)
		goto out;
	ctrl->instance = ret;

	device_initialize(&ctrl->ctrl_device);
	ctrl->device = &ctrl->ctrl_device;
	ctrl->device->devt = MKDEV(MAJOR(nvme_ctrl_base_chr_devt),
			ctrl->instance);
	ctrl->device->class = nvme_class;
	ctrl->device->parent = ctrl->dev;
	if (ops->dev_attr_groups)
		ctrl->device->groups = ops->dev_attr_groups;
	else
		ctrl->device->groups = nvme_dev_attr_groups;
	ctrl->device->release = nvme_free_ctrl;
	dev_set_drvdata(ctrl->device, ctrl);
	ret = dev_set_name(ctrl->device, "nvme%d", ctrl->instance);
	if (ret)
		goto out_release_instance;

	nvme_get_ctrl(ctrl);
	cdev_init(&ctrl->cdev, &nvme_dev_fops);
	ctrl->cdev.owner = ops->module;
	ret = cdev_device_add(&ctrl->cdev, ctrl->device);
	if (ret)
		goto out_free_name;

	/*
	 * Initialize latency tolerance controls.  The sysfs files won't
	 * be visible to userspace unless the device actually supports APST.
	 */
	ctrl->device->power.set_latency_tolerance = nvme_set_latency_tolerance;
	dev_pm_qos_update_user_latency_tolerance(ctrl->device,
		min(default_ps_max_latency_us, (unsigned long)S32_MAX));

	nvme_fault_inject_init(&ctrl->fault_inject, dev_name(ctrl->device));
	nvme_mpath_init_ctrl(ctrl);
	ret = nvme_auth_init_ctrl(ctrl);
	if (ret)
		goto out_free_cdev;

	return 0;
out_free_cdev:
	cdev_device_del(&ctrl->cdev, ctrl->device);
out_free_name:
	nvme_put_ctrl(ctrl);
	kfree_const(ctrl->device->kobj.name);
out_release_instance:
	ida_free(&nvme_instance_ida, ctrl->instance);
out:
	if (ctrl->discard_page)
		__free_page(ctrl->discard_page);
	return ret;
}
EXPORT_SYMBOL_GPL(nvme_init_ctrl);

/* let I/O to all namespaces fail in preparation for surprise removal */
void nvme_mark_namespaces_dead(struct nvme_ctrl *ctrl)
{
	struct nvme_ns *ns;

	down_read(&ctrl->namespaces_rwsem);
	list_for_each_entry(ns, &ctrl->namespaces, list)
		blk_mark_disk_dead(ns->disk);
	up_read(&ctrl->namespaces_rwsem);
}
EXPORT_SYMBOL_GPL(nvme_mark_namespaces_dead);

void nvme_unfreeze(struct nvme_ctrl *ctrl)
{
	struct nvme_ns *ns;

	down_read(&ctrl->namespaces_rwsem);
	list_for_each_entry(ns, &ctrl->namespaces, list)
		blk_mq_unfreeze_queue(ns->queue);
	up_read(&ctrl->namespaces_rwsem);
}
EXPORT_SYMBOL_GPL(nvme_unfreeze);

int nvme_wait_freeze_timeout(struct nvme_ctrl *ctrl, long timeout)
{
	struct nvme_ns *ns;

	down_read(&ctrl->namespaces_rwsem);
	list_for_each_entry(ns, &ctrl->namespaces, list) {
		timeout = blk_mq_freeze_queue_wait_timeout(ns->queue, timeout);
		if (timeout <= 0)
			break;
	}
	up_read(&ctrl->namespaces_rwsem);
	return timeout;
}
EXPORT_SYMBOL_GPL(nvme_wait_freeze_timeout);

void nvme_wait_freeze(struct nvme_ctrl *ctrl)
{
	struct nvme_ns *ns;

	down_read(&ctrl->namespaces_rwsem);
	list_for_each_entry(ns, &ctrl->namespaces, list)
		blk_mq_freeze_queue_wait(ns->queue);
	up_read(&ctrl->namespaces_rwsem);
}
EXPORT_SYMBOL_GPL(nvme_wait_freeze);

void nvme_start_freeze(struct nvme_ctrl *ctrl)
{
	struct nvme_ns *ns;

	down_read(&ctrl->namespaces_rwsem);
	list_for_each_entry(ns, &ctrl->namespaces, list)
		blk_freeze_queue_start(ns->queue);
	up_read(&ctrl->namespaces_rwsem);
}
EXPORT_SYMBOL_GPL(nvme_start_freeze);

void nvme_quiesce_io_queues(struct nvme_ctrl *ctrl)
{
	if (!ctrl->tagset)
		return;
	if (!test_and_set_bit(NVME_CTRL_STOPPED, &ctrl->flags))
		blk_mq_quiesce_tagset(ctrl->tagset);
	else
		blk_mq_wait_quiesce_done(ctrl->tagset);
}
EXPORT_SYMBOL_GPL(nvme_quiesce_io_queues);

void nvme_unquiesce_io_queues(struct nvme_ctrl *ctrl)
{
	if (!ctrl->tagset)
		return;
	if (test_and_clear_bit(NVME_CTRL_STOPPED, &ctrl->flags))
		blk_mq_unquiesce_tagset(ctrl->tagset);
}
EXPORT_SYMBOL_GPL(nvme_unquiesce_io_queues);

void nvme_quiesce_admin_queue(struct nvme_ctrl *ctrl)
{
	if (!test_and_set_bit(NVME_CTRL_ADMIN_Q_STOPPED, &ctrl->flags))
		blk_mq_quiesce_queue(ctrl->admin_q);
	else
		blk_mq_wait_quiesce_done(ctrl->admin_q->tag_set);
}
EXPORT_SYMBOL_GPL(nvme_quiesce_admin_queue);

void nvme_unquiesce_admin_queue(struct nvme_ctrl *ctrl)
{
	if (test_and_clear_bit(NVME_CTRL_ADMIN_Q_STOPPED, &ctrl->flags))
		blk_mq_unquiesce_queue(ctrl->admin_q);
}
EXPORT_SYMBOL_GPL(nvme_unquiesce_admin_queue);

void nvme_sync_io_queues(struct nvme_ctrl *ctrl)
{
	struct nvme_ns *ns;

	down_read(&ctrl->namespaces_rwsem);
	list_for_each_entry(ns, &ctrl->namespaces, list)
		blk_sync_queue(ns->queue);
	up_read(&ctrl->namespaces_rwsem);
}
EXPORT_SYMBOL_GPL(nvme_sync_io_queues);

void nvme_sync_queues(struct nvme_ctrl *ctrl)
{
	nvme_sync_io_queues(ctrl);
	if (ctrl->admin_q)
		blk_sync_queue(ctrl->admin_q);
}
EXPORT_SYMBOL_GPL(nvme_sync_queues);

struct nvme_ctrl *nvme_ctrl_from_file(struct file *file)
{
	if (file->f_op != &nvme_dev_fops)
		return NULL;
	return file->private_data;
}
EXPORT_SYMBOL_NS_GPL(nvme_ctrl_from_file, NVME_TARGET_PASSTHRU);

/*
 * Check we didn't inadvertently grow the command structure sizes:
 */
static inline void _nvme_check_size(void)
{
	BUILD_BUG_ON(sizeof(struct nvme_common_command) != 64);
	BUILD_BUG_ON(sizeof(struct nvme_rw_command) != 64);
	BUILD_BUG_ON(sizeof(struct nvme_identify) != 64);
	BUILD_BUG_ON(sizeof(struct nvme_features) != 64);
	BUILD_BUG_ON(sizeof(struct nvme_download_firmware) != 64);
	BUILD_BUG_ON(sizeof(struct nvme_format_cmd) != 64);
	BUILD_BUG_ON(sizeof(struct nvme_dsm_cmd) != 64);
	BUILD_BUG_ON(sizeof(struct nvme_write_zeroes_cmd) != 64);
	BUILD_BUG_ON(sizeof(struct nvme_abort_cmd) != 64);
	BUILD_BUG_ON(sizeof(struct nvme_get_log_page_command) != 64);
	BUILD_BUG_ON(sizeof(struct nvme_command) != 64);
	BUILD_BUG_ON(sizeof(struct nvme_id_ctrl) != NVME_IDENTIFY_DATA_SIZE);
	BUILD_BUG_ON(sizeof(struct nvme_id_ns) != NVME_IDENTIFY_DATA_SIZE);
	BUILD_BUG_ON(sizeof(struct nvme_id_ns_cs_indep) !=
			NVME_IDENTIFY_DATA_SIZE);
	BUILD_BUG_ON(sizeof(struct nvme_id_ns_zns) != NVME_IDENTIFY_DATA_SIZE);
	BUILD_BUG_ON(sizeof(struct nvme_id_ns_nvm) != NVME_IDENTIFY_DATA_SIZE);
	BUILD_BUG_ON(sizeof(struct nvme_id_ctrl_zns) != NVME_IDENTIFY_DATA_SIZE);
	BUILD_BUG_ON(sizeof(struct nvme_id_ctrl_nvm) != NVME_IDENTIFY_DATA_SIZE);
	BUILD_BUG_ON(sizeof(struct nvme_lba_range_type) != 64);
	BUILD_BUG_ON(sizeof(struct nvme_smart_log) != 512);
	BUILD_BUG_ON(sizeof(struct nvme_dbbuf) != 64);
	BUILD_BUG_ON(sizeof(struct nvme_directive_cmd) != 64);
	BUILD_BUG_ON(sizeof(struct nvme_feat_host_behavior) != 512);
}


static int __init nvme_core_init(void)
{
	int result = -ENOMEM;

	_nvme_check_size();

	nvme_wq = alloc_workqueue("nvme-wq",
			WQ_UNBOUND | WQ_MEM_RECLAIM | WQ_SYSFS, 0);
	if (!nvme_wq)
		goto out;

	nvme_reset_wq = alloc_workqueue("nvme-reset-wq",
			WQ_UNBOUND | WQ_MEM_RECLAIM | WQ_SYSFS, 0);
	if (!nvme_reset_wq)
		goto destroy_wq;

	nvme_delete_wq = alloc_workqueue("nvme-delete-wq",
			WQ_UNBOUND | WQ_MEM_RECLAIM | WQ_SYSFS, 0);
	if (!nvme_delete_wq)
		goto destroy_reset_wq;

	result = alloc_chrdev_region(&nvme_ctrl_base_chr_devt, 0,
			NVME_MINORS, "nvme");
	if (result < 0)
		goto destroy_delete_wq;

	nvme_class = class_create(THIS_MODULE, "nvme");
	if (IS_ERR(nvme_class)) {
		result = PTR_ERR(nvme_class);
		goto unregister_chrdev;
	}
	nvme_class->dev_uevent = nvme_class_uevent;

	nvme_subsys_class = class_create(THIS_MODULE, "nvme-subsystem");
	if (IS_ERR(nvme_subsys_class)) {
		result = PTR_ERR(nvme_subsys_class);
		goto destroy_class;
	}

	result = alloc_chrdev_region(&nvme_ns_chr_devt, 0, NVME_MINORS,
				     "nvme-generic");
	if (result < 0)
		goto destroy_subsys_class;

	nvme_ns_chr_class = class_create(THIS_MODULE, "nvme-generic");
	if (IS_ERR(nvme_ns_chr_class)) {
		result = PTR_ERR(nvme_ns_chr_class);
		goto unregister_generic_ns;
	}

	result = nvme_init_auth();
	if (result)
		goto destroy_ns_chr;
	return 0;

destroy_ns_chr:
	class_destroy(nvme_ns_chr_class);
unregister_generic_ns:
	unregister_chrdev_region(nvme_ns_chr_devt, NVME_MINORS);
destroy_subsys_class:
	class_destroy(nvme_subsys_class);
destroy_class:
	class_destroy(nvme_class);
unregister_chrdev:
	unregister_chrdev_region(nvme_ctrl_base_chr_devt, NVME_MINORS);
destroy_delete_wq:
	destroy_workqueue(nvme_delete_wq);
destroy_reset_wq:
	destroy_workqueue(nvme_reset_wq);
destroy_wq:
	destroy_workqueue(nvme_wq);
out:
	return result;
}

static void __exit nvme_core_exit(void)
{
	nvme_exit_auth();
	class_destroy(nvme_ns_chr_class);
	class_destroy(nvme_subsys_class);
	class_destroy(nvme_class);
	unregister_chrdev_region(nvme_ns_chr_devt, NVME_MINORS);
	unregister_chrdev_region(nvme_ctrl_base_chr_devt, NVME_MINORS);
	destroy_workqueue(nvme_delete_wq);
	destroy_workqueue(nvme_reset_wq);
	destroy_workqueue(nvme_wq);
	ida_destroy(&nvme_ns_chr_minor_ida);
	ida_destroy(&nvme_instance_ida);
}

MODULE_LICENSE("GPL");
MODULE_VERSION("1.0");
module_init(nvme_core_init);
module_exit(nvme_core_exit);<|MERGE_RESOLUTION|>--- conflicted
+++ resolved
@@ -1104,11 +1104,7 @@
 	if (ns) {
 		if (ns->head->effects)
 			effects = le32_to_cpu(ns->head->effects->iocs[opcode]);
-<<<<<<< HEAD
-		if (ns->head->ids.csi == NVME_CAP_CSS_NVM)
-=======
 		if (ns->head->ids.csi == NVME_CSI_NVM)
->>>>>>> 2a175ffe
 			effects |= nvme_known_nvm_effects(opcode);
 		if (effects & ~(NVME_CMD_EFFECTS_CSUPP | NVME_CMD_EFFECTS_LBCC))
 			dev_warn_once(ctrl->device,
@@ -3822,17 +3818,10 @@
 		kfree(opts->dhchap_secret);
 		opts->dhchap_secret = dhchap_secret;
 		host_key = ctrl->host_key;
-<<<<<<< HEAD
-		ctrl->host_key = key;
-		nvme_auth_free_key(host_key);
-		/* Key has changed; re-authentication with new key */
-		nvme_auth_reset(ctrl);
-=======
 		mutex_lock(&ctrl->dhchap_auth_mutex);
 		ctrl->host_key = key;
 		mutex_unlock(&ctrl->dhchap_auth_mutex);
 		nvme_auth_free_key(host_key);
->>>>>>> 2a175ffe
 	}
 	/* Start re-authentication */
 	dev_info(ctrl->device, "re-authenticating controller\n");
@@ -3883,17 +3872,10 @@
 		kfree(opts->dhchap_ctrl_secret);
 		opts->dhchap_ctrl_secret = dhchap_secret;
 		ctrl_key = ctrl->ctrl_key;
-<<<<<<< HEAD
-		ctrl->ctrl_key = key;
-		nvme_auth_free_key(ctrl_key);
-		/* Key has changed; re-authentication with new key */
-		nvme_auth_reset(ctrl);
-=======
 		mutex_lock(&ctrl->dhchap_auth_mutex);
 		ctrl->ctrl_key = key;
 		mutex_unlock(&ctrl->dhchap_auth_mutex);
 		nvme_auth_free_key(ctrl_key);
->>>>>>> 2a175ffe
 	}
 	/* Start re-authentication */
 	dev_info(ctrl->device, "re-authenticating controller\n");
@@ -4970,13 +4952,8 @@
 EXPORT_SYMBOL_GPL(nvme_remove_admin_tag_set);
 
 int nvme_alloc_io_tag_set(struct nvme_ctrl *ctrl, struct blk_mq_tag_set *set,
-<<<<<<< HEAD
-		const struct blk_mq_ops *ops, unsigned int flags,
-		unsigned int nr_maps, unsigned int cmd_size)
-=======
 		const struct blk_mq_ops *ops, unsigned int nr_maps,
 		unsigned int cmd_size)
->>>>>>> 2a175ffe
 {
 	int ret;
 
