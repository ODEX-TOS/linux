--- conflicted
+++ resolved
@@ -275,15 +275,7 @@
 		ctrl->cntlid, ctrl->subsys->subsysnqn, ctrl->hostnqn,
 		ctrl->pi_support ? " T10-PI is enabled" : "",
 		nvmet_has_auth(ctrl) ? " with DH-HMAC-CHAP" : "");
-<<<<<<< HEAD
-	req->cqe->result.u16 = cpu_to_le16(ctrl->cntlid);
-
-	if (nvmet_has_auth(ctrl))
-		req->cqe->result.u32 |=
-			cpu_to_le32((u32)NVME_CONNECT_AUTHREQ_ATR << 16);
-=======
 	req->cqe->result.u32 = cpu_to_le32(nvmet_connect_result(ctrl));
->>>>>>> f81a61f5
 out:
 	kfree(d);
 complete:
@@ -340,15 +332,7 @@
 		goto out_ctrl_put;
 
 	pr_debug("adding queue %d to ctrl %d.\n", qid, ctrl->cntlid);
-<<<<<<< HEAD
-	req->cqe->result.u16 = cpu_to_le16(ctrl->cntlid);
-	if (nvmet_has_auth(ctrl))
-		req->cqe->result.u32 |=
-			cpu_to_le32((u32)NVME_CONNECT_AUTHREQ_ATR << 16);
-
-=======
 	req->cqe->result.u32 = cpu_to_le32(nvmet_connect_result(ctrl));
->>>>>>> f81a61f5
 out:
 	kfree(d);
 complete:
