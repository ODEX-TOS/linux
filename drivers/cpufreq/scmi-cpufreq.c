// SPDX-License-Identifier: GPL-2.0
/*
 * System Control and Power Interface (SCMI) based CPUFreq Interface driver
 *
 * Copyright (C) 2018-2021 ARM Ltd.
 * Sudeep Holla <sudeep.holla@arm.com>
 */

#define pr_fmt(fmt) KBUILD_MODNAME ": " fmt

#include <linux/clk-provider.h>
#include <linux/cpu.h>
#include <linux/cpufreq.h>
#include <linux/cpumask.h>
#include <linux/energy_model.h>
#include <linux/export.h>
#include <linux/module.h>
#include <linux/pm_opp.h>
#include <linux/slab.h>
#include <linux/scmi_protocol.h>
#include <linux/types.h>

struct scmi_data {
	int domain_id;
	int nr_opp;
	struct device *cpu_dev;
	cpumask_var_t opp_shared_cpus;
};

static struct scmi_protocol_handle *ph;
static const struct scmi_perf_proto_ops *perf_ops;

static unsigned int scmi_cpufreq_get_rate(unsigned int cpu)
{
	struct cpufreq_policy *policy = cpufreq_cpu_get_raw(cpu);
	struct scmi_data *priv = policy->driver_data;
	unsigned long rate;
	int ret;

	ret = perf_ops->freq_get(ph, priv->domain_id, &rate, false);
	if (ret)
		return 0;
	return rate / 1000;
}

/*
 * perf_ops->freq_set is not a synchronous, the actual OPP change will
 * happen asynchronously and can get notified if the events are
 * subscribed for by the SCMI firmware
 */
static int
scmi_cpufreq_set_target(struct cpufreq_policy *policy, unsigned int index)
{
	struct scmi_data *priv = policy->driver_data;
	u64 freq = policy->freq_table[index].frequency;

	return perf_ops->freq_set(ph, priv->domain_id, freq * 1000, false);
}

static unsigned int scmi_cpufreq_fast_switch(struct cpufreq_policy *policy,
					     unsigned int target_freq)
{
	struct scmi_data *priv = policy->driver_data;

	if (!perf_ops->freq_set(ph, priv->domain_id,
				target_freq * 1000, true))
		return target_freq;

	return 0;
}

static int
scmi_get_sharing_cpus(struct device *cpu_dev, struct cpumask *cpumask)
{
	int cpu, domain, tdomain;
	struct device *tcpu_dev;

	domain = perf_ops->device_domain_id(cpu_dev);
	if (domain < 0)
		return domain;

	for_each_possible_cpu(cpu) {
		if (cpu == cpu_dev->id)
			continue;

		tcpu_dev = get_cpu_device(cpu);
		if (!tcpu_dev)
			continue;

		tdomain = perf_ops->device_domain_id(tcpu_dev);
		if (tdomain == domain)
			cpumask_set_cpu(cpu, cpumask);
	}

	return 0;
}

static int __maybe_unused
scmi_get_cpu_power(unsigned long *power, unsigned long *KHz,
		   struct device *cpu_dev)
{
	unsigned long Hz;
	int ret, domain;

	domain = perf_ops->device_domain_id(cpu_dev);
	if (domain < 0)
		return domain;

	/* Get the power cost of the performance domain. */
	Hz = *KHz * 1000;
	ret = perf_ops->est_power_get(ph, domain, &Hz, power);
	if (ret)
		return ret;

	/* The EM framework specifies the frequency in KHz. */
	*KHz = Hz / 1000;

	return 0;
}

static int scmi_cpufreq_init(struct cpufreq_policy *policy)
{
	int ret, nr_opp;
	unsigned int latency;
	struct device *cpu_dev;
	struct scmi_data *priv;
	struct cpufreq_frequency_table *freq_table;

	cpu_dev = get_cpu_device(policy->cpu);
	if (!cpu_dev) {
		pr_err("failed to get cpu%d device\n", policy->cpu);
		return -ENODEV;
	}

<<<<<<< HEAD
	if (!zalloc_cpumask_var(&opp_shared_cpus, GFP_KERNEL))
		return -ENOMEM;
=======
	priv = kzalloc(sizeof(*priv), GFP_KERNEL);
	if (!priv)
		return -ENOMEM;

	if (!zalloc_cpumask_var(&priv->opp_shared_cpus, GFP_KERNEL)) {
		ret = -ENOMEM;
		goto out_free_priv;
	}
>>>>>>> bee673aa

	/* Obtain CPUs that share SCMI performance controls */
	ret = scmi_get_sharing_cpus(cpu_dev, policy->cpus);
	if (ret) {
		dev_warn(cpu_dev, "failed to get sharing cpumask\n");
		goto out_free_cpumask;
	}

	/*
	 * Obtain CPUs that share performance levels.
	 * The OPP 'sharing cpus' info may come from DT through an empty opp
	 * table and opp-shared.
	 */
	ret = dev_pm_opp_of_get_sharing_cpus(cpu_dev, priv->opp_shared_cpus);
	if (ret || !cpumask_weight(priv->opp_shared_cpus)) {
		/*
		 * Either opp-table is not set or no opp-shared was found.
		 * Use the CPU mask from SCMI to designate CPUs sharing an OPP
		 * table.
		 */
		cpumask_copy(priv->opp_shared_cpus, policy->cpus);
	}

	 /*
	  * A previous CPU may have marked OPPs as shared for a few CPUs, based on
	  * what OPP core provided. If the current CPU is part of those few, then
	  * there is no need to add OPPs again.
	  */
	nr_opp = dev_pm_opp_get_opp_count(cpu_dev);
	if (nr_opp <= 0) {
		ret = perf_ops->device_opps_add(ph, cpu_dev);
		if (ret) {
			dev_warn(cpu_dev, "failed to add opps to the device\n");
			goto out_free_cpumask;
		}

		nr_opp = dev_pm_opp_get_opp_count(cpu_dev);
		if (nr_opp <= 0) {
			dev_err(cpu_dev, "%s: No OPPs for this device: %d\n",
				__func__, nr_opp);

			ret = -ENODEV;
			goto out_free_opp;
		}

		ret = dev_pm_opp_set_sharing_cpus(cpu_dev, priv->opp_shared_cpus);
		if (ret) {
			dev_err(cpu_dev, "%s: failed to mark OPPs as shared: %d\n",
				__func__, ret);

			goto out_free_opp;
		}

		priv->nr_opp = nr_opp;
	}

	ret = dev_pm_opp_init_cpufreq_table(cpu_dev, &freq_table);
	if (ret) {
		dev_err(cpu_dev, "failed to init cpufreq table: %d\n", ret);
		goto out_free_opp;
	}

	priv->cpu_dev = cpu_dev;
	priv->domain_id = perf_ops->device_domain_id(cpu_dev);

	policy->driver_data = priv;
	policy->freq_table = freq_table;

	/* SCMI allows DVFS request for any domain from any CPU */
	policy->dvfs_possible_from_any_cpu = true;

	latency = perf_ops->transition_latency_get(ph, cpu_dev);
	if (!latency)
		latency = CPUFREQ_ETERNAL;

	policy->cpuinfo.transition_latency = latency;

	policy->fast_switch_possible =
		perf_ops->fast_switch_possible(ph, cpu_dev);

	return 0;

out_free_opp:
	dev_pm_opp_remove_all_dynamic(cpu_dev);

out_free_cpumask:
	free_cpumask_var(priv->opp_shared_cpus);

out_free_priv:
	kfree(priv);

	return ret;
}

static int scmi_cpufreq_exit(struct cpufreq_policy *policy)
{
	struct scmi_data *priv = policy->driver_data;

	dev_pm_opp_free_cpufreq_table(priv->cpu_dev, &policy->freq_table);
	dev_pm_opp_remove_all_dynamic(priv->cpu_dev);
	free_cpumask_var(priv->opp_shared_cpus);
	kfree(priv);

	return 0;
}

static void scmi_cpufreq_register_em(struct cpufreq_policy *policy)
{
	struct em_data_callback em_cb = EM_DATA_CB(scmi_get_cpu_power);
	bool power_scale_mw = perf_ops->power_scale_mw_get(ph);
	struct scmi_data *priv = policy->driver_data;

	/*
	 * This callback will be called for each policy, but we don't need to
	 * register with EM every time. Despite not being part of the same
	 * policy, some CPUs may still share their perf-domains, and a CPU from
	 * another policy may already have registered with EM on behalf of CPUs
	 * of this policy.
	 */
	if (!priv->nr_opp)
		return;

	em_dev_register_perf_domain(get_cpu_device(policy->cpu), priv->nr_opp,
				    &em_cb, priv->opp_shared_cpus,
				    power_scale_mw);
}

static struct cpufreq_driver scmi_cpufreq_driver = {
	.name	= "scmi",
	.flags	= CPUFREQ_HAVE_GOVERNOR_PER_POLICY |
		  CPUFREQ_NEED_INITIAL_FREQ_CHECK |
		  CPUFREQ_IS_COOLING_DEV,
	.verify	= cpufreq_generic_frequency_table_verify,
	.attr	= cpufreq_generic_attr,
	.target_index	= scmi_cpufreq_set_target,
	.fast_switch	= scmi_cpufreq_fast_switch,
	.get	= scmi_cpufreq_get_rate,
	.init	= scmi_cpufreq_init,
	.exit	= scmi_cpufreq_exit,
	.register_em	= scmi_cpufreq_register_em,
};

static int scmi_cpufreq_probe(struct scmi_device *sdev)
{
	int ret;
	struct device *dev = &sdev->dev;
	const struct scmi_handle *handle;

	handle = sdev->handle;

	if (!handle)
		return -ENODEV;

	perf_ops = handle->devm_protocol_get(sdev, SCMI_PROTOCOL_PERF, &ph);
	if (IS_ERR(perf_ops))
		return PTR_ERR(perf_ops);

#ifdef CONFIG_COMMON_CLK
	/* dummy clock provider as needed by OPP if clocks property is used */
	if (of_find_property(dev->of_node, "#clock-cells", NULL))
		devm_of_clk_add_hw_provider(dev, of_clk_hw_simple_get, NULL);
#endif

	ret = cpufreq_register_driver(&scmi_cpufreq_driver);
	if (ret) {
		dev_err(dev, "%s: registering cpufreq failed, err: %d\n",
			__func__, ret);
	}

	return ret;
}

static void scmi_cpufreq_remove(struct scmi_device *sdev)
{
	cpufreq_unregister_driver(&scmi_cpufreq_driver);
}

static const struct scmi_device_id scmi_id_table[] = {
	{ SCMI_PROTOCOL_PERF, "cpufreq" },
	{ },
};
MODULE_DEVICE_TABLE(scmi, scmi_id_table);

static struct scmi_driver scmi_cpufreq_drv = {
	.name		= "scmi-cpufreq",
	.probe		= scmi_cpufreq_probe,
	.remove		= scmi_cpufreq_remove,
	.id_table	= scmi_id_table,
};
module_scmi_driver(scmi_cpufreq_drv);

MODULE_AUTHOR("Sudeep Holla <sudeep.holla@arm.com>");
MODULE_DESCRIPTION("ARM SCMI CPUFreq interface driver");
MODULE_LICENSE("GPL v2");<|MERGE_RESOLUTION|>--- conflicted
+++ resolved
@@ -132,10 +132,6 @@
 		return -ENODEV;
 	}
 
-<<<<<<< HEAD
-	if (!zalloc_cpumask_var(&opp_shared_cpus, GFP_KERNEL))
-		return -ENOMEM;
-=======
 	priv = kzalloc(sizeof(*priv), GFP_KERNEL);
 	if (!priv)
 		return -ENOMEM;
@@ -144,7 +140,6 @@
 		ret = -ENOMEM;
 		goto out_free_priv;
 	}
->>>>>>> bee673aa
 
 	/* Obtain CPUs that share SCMI performance controls */
 	ret = scmi_get_sharing_cpus(cpu_dev, policy->cpus);
