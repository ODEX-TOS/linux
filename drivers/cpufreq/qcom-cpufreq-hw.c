--- conflicted
+++ resolved
@@ -341,11 +341,8 @@
 
 	throttled_freq = freq_hz / HZ_PER_KHZ;
 
-<<<<<<< HEAD
-=======
 	freq_qos_update_request(&data->throttle_freq_req, throttled_freq);
 
->>>>>>> f81a61f5
 	/* Update thermal pressure (the boost frequencies are accepted) */
 	arch_update_thermal_pressure(policy->related_cpus, throttled_freq);
 
