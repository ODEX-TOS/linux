--- conflicted
+++ resolved
@@ -10,11 +10,8 @@
  */
 
 #include <linux/vfio.h>
-<<<<<<< HEAD
-=======
 
 #include <asm/isc.h>
->>>>>>> f2afc9d9
 
 #include "ioasm.h"
 #include "vfio_ccw_private.h"
