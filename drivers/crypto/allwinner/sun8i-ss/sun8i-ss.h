--- conflicted
+++ resolved
@@ -125,11 +125,8 @@
  * @stat_req:	number of request done by this flow
  * @iv:		list of IV to use for each step
  * @biv:	buffer which contain the backuped IV
-<<<<<<< HEAD
-=======
  * @pad:	padding buffer for hash operations
  * @result:	buffer for storing the result of hash operations
->>>>>>> d74233b1
  */
 struct sun8i_ss_flow {
 	struct crypto_engine *engine;
@@ -137,11 +134,8 @@
 	int status;
 	u8 *iv[MAX_SG];
 	u8 *biv;
-<<<<<<< HEAD
-=======
 	void *pad;
 	void *result;
->>>>>>> d74233b1
 #ifdef CONFIG_CRYPTO_DEV_SUN8I_SS_DEBUG
 	unsigned long stat_req;
 #endif
