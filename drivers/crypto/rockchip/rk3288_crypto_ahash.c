--- conflicted
+++ resolved
@@ -10,10 +10,7 @@
  */
 #include <linux/device.h>
 #include <asm/unaligned.h>
-<<<<<<< HEAD
-=======
 #include <linux/iopoll.h>
->>>>>>> 2a175ffe
 #include "rk3288_crypto.h"
 
 /*
@@ -43,13 +40,10 @@
 	struct rk_ahash_rctx *rctx = ahash_request_ctx(areq);
 	struct crypto_ahash *tfm = crypto_ahash_reqtfm(areq);
 	struct rk_ahash_ctx *tfmctx = crypto_ahash_ctx(tfm);
-<<<<<<< HEAD
-=======
 	struct ahash_alg *alg = __crypto_ahash_alg(tfm->base.__crt_alg);
 	struct rk_crypto_tmp *algt = container_of(alg, struct rk_crypto_tmp, alg.hash);
 
 	algt->stat_fb++;
->>>>>>> 2a175ffe
 
 	ahash_request_set_tfm(&rctx->fallback_req, tfmctx->fallback_tfm);
 	rctx->fallback_req.base.flags = areq->base.flags &
@@ -84,12 +78,8 @@
 	return 0;
 }
 
-<<<<<<< HEAD
-static void rk_ahash_reg_init(struct ahash_request *req)
-=======
 static void rk_ahash_reg_init(struct ahash_request *req,
 			      struct rk_crypto_info *dev)
->>>>>>> 2a175ffe
 {
 	struct rk_ahash_rctx *rctx = ahash_request_ctx(req);
 	struct crypto_ahash *tfm = crypto_ahash_reqtfm(req);
@@ -224,16 +214,12 @@
 	if (!req->nbytes)
 		return zero_message_process(req);
 
-<<<<<<< HEAD
-	return crypto_transfer_hash_request_to_engine(dev->engine, req);
-=======
 	dev = get_rk_crypto();
 
 	rctx->dev = dev;
 	engine = dev->engine;
 
 	return crypto_transfer_hash_request_to_engine(engine, req);
->>>>>>> 2a175ffe
 }
 
 static void crypto_ahash_dma_start(struct rk_crypto_info *dev, struct scatterlist *sg)
@@ -245,42 +231,6 @@
 }
 
 static int rk_hash_prepare(struct crypto_engine *engine, void *breq)
-<<<<<<< HEAD
-{
-	struct ahash_request *areq = container_of(breq, struct ahash_request, base);
-	struct crypto_ahash *tfm = crypto_ahash_reqtfm(areq);
-	struct rk_ahash_rctx *rctx = ahash_request_ctx(areq);
-	struct rk_ahash_ctx *tctx = crypto_ahash_ctx(tfm);
-	int ret;
-
-	ret = dma_map_sg(tctx->dev->dev, areq->src, sg_nents(areq->src), DMA_TO_DEVICE);
-	if (ret <= 0)
-		return -EINVAL;
-
-	rctx->nrsg = ret;
-
-	return 0;
-}
-
-static int rk_hash_unprepare(struct crypto_engine *engine, void *breq)
-{
-	struct ahash_request *areq = container_of(breq, struct ahash_request, base);
-	struct crypto_ahash *tfm = crypto_ahash_reqtfm(areq);
-	struct rk_ahash_rctx *rctx = ahash_request_ctx(areq);
-	struct rk_ahash_ctx *tctx = crypto_ahash_ctx(tfm);
-
-	dma_unmap_sg(tctx->dev->dev, areq->src, rctx->nrsg, DMA_TO_DEVICE);
-	return 0;
-}
-
-static int rk_hash_run(struct crypto_engine *engine, void *breq)
-{
-	struct ahash_request *areq = container_of(breq, struct ahash_request, base);
-	struct crypto_ahash *tfm = crypto_ahash_reqtfm(areq);
-	struct rk_ahash_rctx *rctx = ahash_request_ctx(areq);
-	struct rk_ahash_ctx *tctx = crypto_ahash_ctx(tfm);
-	struct scatterlist *sg = areq->src;
-=======
 {
 	struct ahash_request *areq = container_of(breq, struct ahash_request, base);
 	struct rk_ahash_rctx *rctx = ahash_request_ctx(areq);
@@ -315,15 +265,10 @@
 	struct rk_crypto_tmp *algt = container_of(alg, struct rk_crypto_tmp, alg.hash);
 	struct scatterlist *sg = areq->src;
 	struct rk_crypto_info *rkc = rctx->dev;
->>>>>>> 2a175ffe
 	int err = 0;
 	int i;
 	u32 v;
 
-<<<<<<< HEAD
-	rctx->mode = 0;
-
-=======
 	err = pm_runtime_resume_and_get(rkc->dev);
 	if (err)
 		return err;
@@ -333,7 +278,6 @@
 	algt->stat_req++;
 	rkc->nreq++;
 
->>>>>>> 2a175ffe
 	switch (crypto_ahash_digestsize(tfm)) {
 	case SHA1_DIGEST_SIZE:
 		rctx->mode = RK_CRYPTO_HASH_SHA1;
@@ -349,18 +293,6 @@
 		goto theend;
 	}
 
-<<<<<<< HEAD
-	rk_ahash_reg_init(areq);
-
-	while (sg) {
-		reinit_completion(&tctx->dev->complete);
-		tctx->dev->status = 0;
-		crypto_ahash_dma_start(tctx->dev, sg);
-		wait_for_completion_interruptible_timeout(&tctx->dev->complete,
-							  msecs_to_jiffies(2000));
-		if (!tctx->dev->status) {
-			dev_err(tctx->dev->dev, "DMA timeout\n");
-=======
 	rk_ahash_reg_init(areq, rkc);
 
 	while (sg) {
@@ -371,34 +303,10 @@
 							  msecs_to_jiffies(2000));
 		if (!rkc->status) {
 			dev_err(rkc->dev, "DMA timeout\n");
->>>>>>> 2a175ffe
 			err = -EFAULT;
 			goto theend;
 		}
 		sg = sg_next(sg);
-<<<<<<< HEAD
-	}
-
-		/*
-		 * it will take some time to process date after last dma
-		 * transmission.
-		 *
-		 * waiting time is relative with the last date len,
-		 * so cannot set a fixed time here.
-		 * 10us makes system not call here frequently wasting
-		 * efficiency, and make it response quickly when dma
-		 * complete.
-		 */
-	while (!CRYPTO_READ(tctx->dev, RK_CRYPTO_HASH_STS))
-		udelay(10);
-
-	for (i = 0; i < crypto_ahash_digestsize(tfm) / 4; i++) {
-		v = readl(tctx->dev->reg + RK_CRYPTO_HASH_DOUT_0 + i * 4);
-		put_unaligned_le32(v, areq->result + i * 4);
-	}
-
-theend:
-=======
 	}
 
 	/*
@@ -421,7 +329,6 @@
 theend:
 	pm_runtime_put_autosuspend(rkc->dev);
 
->>>>>>> 2a175ffe
 	local_bh_disable();
 	crypto_finalize_hash_request(engine, breq, err);
 	local_bh_enable();
@@ -433,15 +340,8 @@
 {
 	struct rk_ahash_ctx *tctx = crypto_tfm_ctx(tfm);
 	const char *alg_name = crypto_tfm_alg_name(tfm);
-<<<<<<< HEAD
-
-	algt = container_of(alg, struct rk_crypto_tmp, alg.hash);
-
-	tctx->dev = algt->dev;
-=======
 	struct ahash_alg *alg = __crypto_ahash_alg(tfm->__crt_alg);
 	struct rk_crypto_tmp *algt = container_of(alg, struct rk_crypto_tmp, alg.hash);
->>>>>>> 2a175ffe
 
 	/* for fallback */
 	tctx->fallback_tfm = crypto_alloc_ahash(alg_name, 0,
