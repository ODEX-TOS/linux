// SPDX-License-Identifier: GPL-2.0-only
/*
 * Copyright (C) 2012 Red Hat, Inc.  All rights reserved.
 *     Author: Alex Williamson <alex.williamson@redhat.com>
 *
 * Derived from original vfio:
 * Copyright 2010 Cisco Systems, Inc.  All rights reserved.
 * Author: Tom Lyon, pugs@cisco.com
 */

#define pr_fmt(fmt) KBUILD_MODNAME ": " fmt

#include <linux/device.h>
#include <linux/eventfd.h>
#include <linux/file.h>
#include <linux/interrupt.h>
#include <linux/iommu.h>
#include <linux/module.h>
#include <linux/mutex.h>
#include <linux/notifier.h>
#include <linux/pci.h>
#include <linux/pm_runtime.h>
#include <linux/slab.h>
#include <linux/types.h>
#include <linux/uaccess.h>
#include <linux/vfio.h>
#include <linux/vgaarb.h>
#include <linux/nospec.h>
#include <linux/sched/mm.h>

#include "vfio_pci_private.h"

#define DRIVER_VERSION  "0.2"
#define DRIVER_AUTHOR   "Alex Williamson <alex.williamson@redhat.com>"
#define DRIVER_DESC     "VFIO PCI - User Level meta-driver"

static char ids[1024] __initdata;
module_param_string(ids, ids, sizeof(ids), 0);
MODULE_PARM_DESC(ids, "Initial PCI IDs to add to the vfio driver, format is \"vendor:device[:subvendor[:subdevice[:class[:class_mask]]]]\" and multiple comma separated entries can be specified");

static bool nointxmask;
module_param_named(nointxmask, nointxmask, bool, S_IRUGO | S_IWUSR);
MODULE_PARM_DESC(nointxmask,
		  "Disable support for PCI 2.3 style INTx masking.  If this resolves problems for specific devices, report lspci -vvvxxx to linux-pci@vger.kernel.org so the device can be fixed automatically via the broken_intx_masking flag.");

#ifdef CONFIG_VFIO_PCI_VGA
static bool disable_vga;
module_param(disable_vga, bool, S_IRUGO);
MODULE_PARM_DESC(disable_vga, "Disable VGA resource access through vfio-pci");
#endif

static bool disable_idle_d3;
module_param(disable_idle_d3, bool, S_IRUGO | S_IWUSR);
MODULE_PARM_DESC(disable_idle_d3,
		 "Disable using the PCI D3 low power state for idle, unused devices");

static bool enable_sriov;
#ifdef CONFIG_PCI_IOV
module_param(enable_sriov, bool, 0644);
MODULE_PARM_DESC(enable_sriov, "Enable support for SR-IOV configuration.  Enabling SR-IOV on a PF typically requires support of the userspace PF driver, enabling VFs without such support may result in non-functional VFs or PF.");
#endif

static bool disable_denylist;
module_param(disable_denylist, bool, 0444);
MODULE_PARM_DESC(disable_denylist, "Disable use of device denylist. Disabling the denylist allows binding to devices with known errata that may lead to exploitable stability or security issues when accessed by untrusted users.");

static inline bool vfio_vga_disabled(void)
{
#ifdef CONFIG_VFIO_PCI_VGA
	return disable_vga;
#else
	return true;
#endif
}

static bool vfio_pci_dev_in_denylist(struct pci_dev *pdev)
{
	switch (pdev->vendor) {
	case PCI_VENDOR_ID_INTEL:
		switch (pdev->device) {
		case PCI_DEVICE_ID_INTEL_QAT_C3XXX:
		case PCI_DEVICE_ID_INTEL_QAT_C3XXX_VF:
		case PCI_DEVICE_ID_INTEL_QAT_C62X:
		case PCI_DEVICE_ID_INTEL_QAT_C62X_VF:
		case PCI_DEVICE_ID_INTEL_QAT_DH895XCC:
		case PCI_DEVICE_ID_INTEL_QAT_DH895XCC_VF:
			return true;
		default:
			return false;
		}
	}

	return false;
}

static bool vfio_pci_is_denylisted(struct pci_dev *pdev)
{
	if (!vfio_pci_dev_in_denylist(pdev))
		return false;

	if (disable_denylist) {
		pci_warn(pdev,
			 "device denylist disabled - allowing device %04x:%04x.\n",
			 pdev->vendor, pdev->device);
		return false;
	}

	pci_warn(pdev, "%04x:%04x exists in vfio-pci device denylist, driver probing disallowed.\n",
		 pdev->vendor, pdev->device);

	return true;
}

/*
 * Our VGA arbiter participation is limited since we don't know anything
 * about the device itself.  However, if the device is the only VGA device
 * downstream of a bridge and VFIO VGA support is disabled, then we can
 * safely return legacy VGA IO and memory as not decoded since the user
 * has no way to get to it and routing can be disabled externally at the
 * bridge.
 */
static unsigned int vfio_pci_set_vga_decode(void *opaque, bool single_vga)
{
	struct vfio_pci_device *vdev = opaque;
	struct pci_dev *tmp = NULL, *pdev = vdev->pdev;
	unsigned char max_busnr;
	unsigned int decodes;

	if (single_vga || !vfio_vga_disabled() || pci_is_root_bus(pdev->bus))
		return VGA_RSRC_NORMAL_IO | VGA_RSRC_NORMAL_MEM |
		       VGA_RSRC_LEGACY_IO | VGA_RSRC_LEGACY_MEM;

	max_busnr = pci_bus_max_busnr(pdev->bus);
	decodes = VGA_RSRC_NORMAL_IO | VGA_RSRC_NORMAL_MEM;

	while ((tmp = pci_get_class(PCI_CLASS_DISPLAY_VGA << 8, tmp)) != NULL) {
		if (tmp == pdev ||
		    pci_domain_nr(tmp->bus) != pci_domain_nr(pdev->bus) ||
		    pci_is_root_bus(tmp->bus))
			continue;

		if (tmp->bus->number >= pdev->bus->number &&
		    tmp->bus->number <= max_busnr) {
			pci_dev_put(tmp);
			decodes |= VGA_RSRC_LEGACY_IO | VGA_RSRC_LEGACY_MEM;
			break;
		}
	}

	return decodes;
}

static inline bool vfio_pci_is_vga(struct pci_dev *pdev)
{
	return (pdev->class >> 8) == PCI_CLASS_DISPLAY_VGA;
}

static void vfio_pci_probe_mmaps(struct vfio_pci_device *vdev)
{
	struct resource *res;
	int i;
	struct vfio_pci_dummy_resource *dummy_res;

	for (i = 0; i < PCI_STD_NUM_BARS; i++) {
		int bar = i + PCI_STD_RESOURCES;

		res = &vdev->pdev->resource[bar];

		if (!IS_ENABLED(CONFIG_VFIO_PCI_MMAP))
			goto no_mmap;

		if (!(res->flags & IORESOURCE_MEM))
			goto no_mmap;

		/*
		 * The PCI core shouldn't set up a resource with a
		 * type but zero size. But there may be bugs that
		 * cause us to do that.
		 */
		if (!resource_size(res))
			goto no_mmap;

		if (resource_size(res) >= PAGE_SIZE) {
			vdev->bar_mmap_supported[bar] = true;
			continue;
		}

		if (!(res->start & ~PAGE_MASK)) {
			/*
			 * Add a dummy resource to reserve the remainder
			 * of the exclusive page in case that hot-add
			 * device's bar is assigned into it.
			 */
			dummy_res = kzalloc(sizeof(*dummy_res), GFP_KERNEL);
			if (dummy_res == NULL)
				goto no_mmap;

			dummy_res->resource.name = "vfio sub-page reserved";
			dummy_res->resource.start = res->end + 1;
			dummy_res->resource.end = res->start + PAGE_SIZE - 1;
			dummy_res->resource.flags = res->flags;
			if (request_resource(res->parent,
						&dummy_res->resource)) {
				kfree(dummy_res);
				goto no_mmap;
			}
			dummy_res->index = bar;
			list_add(&dummy_res->res_next,
					&vdev->dummy_resources_list);
			vdev->bar_mmap_supported[bar] = true;
			continue;
		}
		/*
		 * Here we don't handle the case when the BAR is not page
		 * aligned because we can't expect the BAR will be
		 * assigned into the same location in a page in guest
		 * when we passthrough the BAR. And it's hard to access
		 * this BAR in userspace because we have no way to get
		 * the BAR's location in a page.
		 */
no_mmap:
		vdev->bar_mmap_supported[bar] = false;
	}
}

static void vfio_pci_try_bus_reset(struct vfio_pci_device *vdev);
static void vfio_pci_disable(struct vfio_pci_device *vdev);
static int vfio_pci_try_zap_and_vma_lock_cb(struct pci_dev *pdev, void *data);

/*
 * INTx masking requires the ability to disable INTx signaling via PCI_COMMAND
 * _and_ the ability detect when the device is asserting INTx via PCI_STATUS.
 * If a device implements the former but not the latter we would typically
 * expect broken_intx_masking be set and require an exclusive interrupt.
 * However since we do have control of the device's ability to assert INTx,
 * we can instead pretend that the device does not implement INTx, virtualizing
 * the pin register to report zero and maintaining DisINTx set on the host.
 */
static bool vfio_pci_nointx(struct pci_dev *pdev)
{
	switch (pdev->vendor) {
	case PCI_VENDOR_ID_INTEL:
		switch (pdev->device) {
		/* All i40e (XL710/X710/XXV710) 10/20/25/40GbE NICs */
		case 0x1572:
		case 0x1574:
		case 0x1580 ... 0x1581:
		case 0x1583 ... 0x158b:
		case 0x37d0 ... 0x37d2:
		/* X550 */
		case 0x1563:
			return true;
		default:
			return false;
		}
	}

	return false;
}

static void vfio_pci_probe_power_state(struct vfio_pci_device *vdev)
{
	struct pci_dev *pdev = vdev->pdev;
	u16 pmcsr;

	if (!pdev->pm_cap)
		return;

	pci_read_config_word(pdev, pdev->pm_cap + PCI_PM_CTRL, &pmcsr);

	vdev->needs_pm_restore = !(pmcsr & PCI_PM_CTRL_NO_SOFT_RESET);
}

/*
 * pci_set_power_state() wrapper handling devices which perform a soft reset on
 * D3->D0 transition.  Save state prior to D0/1/2->D3, stash it on the vdev,
 * restore when returned to D0.  Saved separately from pci_saved_state for use
 * by PM capability emulation and separately from pci_dev internal saved state
 * to avoid it being overwritten and consumed around other resets.
 */
int vfio_pci_set_power_state(struct vfio_pci_device *vdev, pci_power_t state)
{
	struct pci_dev *pdev = vdev->pdev;
	bool needs_restore = false, needs_save = false;
	int ret;

	if (vdev->needs_pm_restore) {
		if (pdev->current_state < PCI_D3hot && state >= PCI_D3hot) {
			pci_save_state(pdev);
			needs_save = true;
		}

		if (pdev->current_state >= PCI_D3hot && state <= PCI_D0)
			needs_restore = true;
	}

	ret = pci_set_power_state(pdev, state);

	if (!ret) {
		/* D3 might be unsupported via quirk, skip unless in D3 */
		if (needs_save && pdev->current_state >= PCI_D3hot) {
			vdev->pm_save = pci_store_saved_state(pdev);
		} else if (needs_restore) {
			pci_load_and_free_saved_state(pdev, &vdev->pm_save);
			pci_restore_state(pdev);
		}
	}

	return ret;
}

static int vfio_pci_enable(struct vfio_pci_device *vdev)
{
	struct pci_dev *pdev = vdev->pdev;
	int ret;
	u16 cmd;
	u8 msix_pos;

	vfio_pci_set_power_state(vdev, PCI_D0);

	/* Don't allow our initial saved state to include busmaster */
	pci_clear_master(pdev);

	ret = pci_enable_device(pdev);
	if (ret)
		return ret;

	/* If reset fails because of the device lock, fail this path entirely */
	ret = pci_try_reset_function(pdev);
	if (ret == -EAGAIN) {
		pci_disable_device(pdev);
		return ret;
	}

	vdev->reset_works = !ret;
	pci_save_state(pdev);
	vdev->pci_saved_state = pci_store_saved_state(pdev);
	if (!vdev->pci_saved_state)
		pci_dbg(pdev, "%s: Couldn't store saved state\n", __func__);

	if (likely(!nointxmask)) {
		if (vfio_pci_nointx(pdev)) {
			pci_info(pdev, "Masking broken INTx support\n");
			vdev->nointx = true;
			pci_intx(pdev, 0);
		} else
			vdev->pci_2_3 = pci_intx_mask_supported(pdev);
	}

	pci_read_config_word(pdev, PCI_COMMAND, &cmd);
	if (vdev->pci_2_3 && (cmd & PCI_COMMAND_INTX_DISABLE)) {
		cmd &= ~PCI_COMMAND_INTX_DISABLE;
		pci_write_config_word(pdev, PCI_COMMAND, cmd);
	}

	ret = vfio_config_init(vdev);
	if (ret) {
		kfree(vdev->pci_saved_state);
		vdev->pci_saved_state = NULL;
		pci_disable_device(pdev);
		return ret;
	}

	msix_pos = pdev->msix_cap;
	if (msix_pos) {
		u16 flags;
		u32 table;

		pci_read_config_word(pdev, msix_pos + PCI_MSIX_FLAGS, &flags);
		pci_read_config_dword(pdev, msix_pos + PCI_MSIX_TABLE, &table);

		vdev->msix_bar = table & PCI_MSIX_TABLE_BIR;
		vdev->msix_offset = table & PCI_MSIX_TABLE_OFFSET;
		vdev->msix_size = ((flags & PCI_MSIX_FLAGS_QSIZE) + 1) * 16;
	} else
		vdev->msix_bar = 0xFF;

	if (!vfio_vga_disabled() && vfio_pci_is_vga(pdev))
		vdev->has_vga = true;

	if (vfio_pci_is_vga(pdev) &&
	    pdev->vendor == PCI_VENDOR_ID_INTEL &&
	    IS_ENABLED(CONFIG_VFIO_PCI_IGD)) {
		ret = vfio_pci_igd_init(vdev);
		if (ret && ret != -ENODEV) {
			pci_warn(pdev, "Failed to setup Intel IGD regions\n");
			goto disable_exit;
		}
	}

	vfio_pci_probe_mmaps(vdev);

	return 0;

disable_exit:
	vfio_pci_disable(vdev);
	return ret;
}

static void vfio_pci_disable(struct vfio_pci_device *vdev)
{
	struct pci_dev *pdev = vdev->pdev;
	struct vfio_pci_dummy_resource *dummy_res, *tmp;
	struct vfio_pci_ioeventfd *ioeventfd, *ioeventfd_tmp;
	int i, bar;

	/* Stop the device from further DMA */
	pci_clear_master(pdev);

	vfio_pci_set_irqs_ioctl(vdev, VFIO_IRQ_SET_DATA_NONE |
				VFIO_IRQ_SET_ACTION_TRIGGER,
				vdev->irq_type, 0, 0, NULL);

	/* Device closed, don't need mutex here */
	list_for_each_entry_safe(ioeventfd, ioeventfd_tmp,
				 &vdev->ioeventfds_list, next) {
		vfio_virqfd_disable(&ioeventfd->virqfd);
		list_del(&ioeventfd->next);
		kfree(ioeventfd);
	}
	vdev->ioeventfds_nr = 0;

	vdev->virq_disabled = false;

	for (i = 0; i < vdev->num_regions; i++)
		vdev->region[i].ops->release(vdev, &vdev->region[i]);

	vdev->num_regions = 0;
	kfree(vdev->region);
	vdev->region = NULL; /* don't krealloc a freed pointer */

	vfio_config_free(vdev);

	for (i = 0; i < PCI_STD_NUM_BARS; i++) {
		bar = i + PCI_STD_RESOURCES;
		if (!vdev->barmap[bar])
			continue;
		pci_iounmap(pdev, vdev->barmap[bar]);
		pci_release_selected_regions(pdev, 1 << bar);
		vdev->barmap[bar] = NULL;
	}

	list_for_each_entry_safe(dummy_res, tmp,
				 &vdev->dummy_resources_list, res_next) {
		list_del(&dummy_res->res_next);
		release_resource(&dummy_res->resource);
		kfree(dummy_res);
	}

	vdev->needs_reset = true;

	/*
	 * If we have saved state, restore it.  If we can reset the device,
	 * even better.  Resetting with current state seems better than
	 * nothing, but saving and restoring current state without reset
	 * is just busy work.
	 */
	if (pci_load_and_free_saved_state(pdev, &vdev->pci_saved_state)) {
		pci_info(pdev, "%s: Couldn't reload saved state\n", __func__);

		if (!vdev->reset_works)
			goto out;

		pci_save_state(pdev);
	}

	/*
	 * Disable INTx and MSI, presumably to avoid spurious interrupts
	 * during reset.  Stolen from pci_reset_function()
	 */
	pci_write_config_word(pdev, PCI_COMMAND, PCI_COMMAND_INTX_DISABLE);

	/*
	 * Try to get the locks ourselves to prevent a deadlock. The
	 * success of this is dependent on being able to lock the device,
	 * which is not always possible.
	 * We can not use the "try" reset interface here, which will
	 * overwrite the previously restored configuration information.
	 */
	if (vdev->reset_works && pci_cfg_access_trylock(pdev)) {
		if (device_trylock(&pdev->dev)) {
			if (!__pci_reset_function_locked(pdev))
				vdev->needs_reset = false;
			device_unlock(&pdev->dev);
		}
		pci_cfg_access_unlock(pdev);
	}

	pci_restore_state(pdev);
out:
	pci_disable_device(pdev);

	vfio_pci_try_bus_reset(vdev);

	if (!disable_idle_d3)
		vfio_pci_set_power_state(vdev, PCI_D3hot);
}

static struct pci_driver vfio_pci_driver;

static struct vfio_pci_device *get_pf_vdev(struct vfio_pci_device *vdev)
{
	struct pci_dev *physfn = pci_physfn(vdev->pdev);
	struct vfio_device *pf_dev;

	if (!vdev->pdev->is_virtfn)
		return NULL;

	pf_dev = vfio_device_get_from_dev(&physfn->dev);
	if (!pf_dev)
		return NULL;

	if (pci_dev_driver(physfn) != &vfio_pci_driver) {
		vfio_device_put(pf_dev);
		return NULL;
	}

	return container_of(pf_dev, struct vfio_pci_device, vdev);
}

static void vfio_pci_vf_token_user_add(struct vfio_pci_device *vdev, int val)
{
	struct vfio_pci_device *pf_vdev = get_pf_vdev(vdev);

	if (!pf_vdev)
		return;

	mutex_lock(&pf_vdev->vf_token->lock);
	pf_vdev->vf_token->users += val;
	WARN_ON(pf_vdev->vf_token->users < 0);
	mutex_unlock(&pf_vdev->vf_token->lock);

	vfio_device_put(&pf_vdev->vdev);
}

static void vfio_pci_release(struct vfio_device *core_vdev)
{
	struct vfio_pci_device *vdev =
		container_of(core_vdev, struct vfio_pci_device, vdev);

	mutex_lock(&vdev->reflck->lock);

	if (!(--vdev->refcnt)) {
		vfio_pci_vf_token_user_add(vdev, -1);
		vfio_spapr_pci_eeh_release(vdev->pdev);
		vfio_pci_disable(vdev);

		mutex_lock(&vdev->igate);
		if (vdev->err_trigger) {
			eventfd_ctx_put(vdev->err_trigger);
			vdev->err_trigger = NULL;
		}
		if (vdev->req_trigger) {
			eventfd_ctx_put(vdev->req_trigger);
			vdev->req_trigger = NULL;
		}
		mutex_unlock(&vdev->igate);
	}

	mutex_unlock(&vdev->reflck->lock);

	module_put(THIS_MODULE);
}

static int vfio_pci_open(struct vfio_device *core_vdev)
{
	struct vfio_pci_device *vdev =
		container_of(core_vdev, struct vfio_pci_device, vdev);
	int ret = 0;

	if (!try_module_get(THIS_MODULE))
		return -ENODEV;

	mutex_lock(&vdev->reflck->lock);

	if (!vdev->refcnt) {
		ret = vfio_pci_enable(vdev);
		if (ret)
			goto error;

		vfio_spapr_pci_eeh_open(vdev->pdev);
		vfio_pci_vf_token_user_add(vdev, 1);
	}
	vdev->refcnt++;
error:
	mutex_unlock(&vdev->reflck->lock);
	if (ret)
		module_put(THIS_MODULE);
	return ret;
}

static int vfio_pci_get_irq_count(struct vfio_pci_device *vdev, int irq_type)
{
	if (irq_type == VFIO_PCI_INTX_IRQ_INDEX) {
		u8 pin;

		if (!IS_ENABLED(CONFIG_VFIO_PCI_INTX) ||
		    vdev->nointx || vdev->pdev->is_virtfn)
			return 0;

		pci_read_config_byte(vdev->pdev, PCI_INTERRUPT_PIN, &pin);

		return pin ? 1 : 0;
	} else if (irq_type == VFIO_PCI_MSI_IRQ_INDEX) {
		u8 pos;
		u16 flags;

		pos = vdev->pdev->msi_cap;
		if (pos) {
			pci_read_config_word(vdev->pdev,
					     pos + PCI_MSI_FLAGS, &flags);
			return 1 << ((flags & PCI_MSI_FLAGS_QMASK) >> 1);
		}
	} else if (irq_type == VFIO_PCI_MSIX_IRQ_INDEX) {
		u8 pos;
		u16 flags;

		pos = vdev->pdev->msix_cap;
		if (pos) {
			pci_read_config_word(vdev->pdev,
					     pos + PCI_MSIX_FLAGS, &flags);

			return (flags & PCI_MSIX_FLAGS_QSIZE) + 1;
		}
	} else if (irq_type == VFIO_PCI_ERR_IRQ_INDEX) {
		if (pci_is_pcie(vdev->pdev))
			return 1;
	} else if (irq_type == VFIO_PCI_REQ_IRQ_INDEX) {
		return 1;
	}

	return 0;
}

static int vfio_pci_count_devs(struct pci_dev *pdev, void *data)
{
	(*(int *)data)++;
	return 0;
}

struct vfio_pci_fill_info {
	int max;
	int cur;
	struct vfio_pci_dependent_device *devices;
};

static int vfio_pci_fill_devs(struct pci_dev *pdev, void *data)
{
	struct vfio_pci_fill_info *fill = data;
	struct iommu_group *iommu_group;

	if (fill->cur == fill->max)
		return -EAGAIN; /* Something changed, try again */

	iommu_group = iommu_group_get(&pdev->dev);
	if (!iommu_group)
		return -EPERM; /* Cannot reset non-isolated devices */

	fill->devices[fill->cur].group_id = iommu_group_id(iommu_group);
	fill->devices[fill->cur].segment = pci_domain_nr(pdev->bus);
	fill->devices[fill->cur].bus = pdev->bus->number;
	fill->devices[fill->cur].devfn = pdev->devfn;
	fill->cur++;
	iommu_group_put(iommu_group);
	return 0;
}

struct vfio_pci_group_entry {
	struct vfio_group *group;
	int id;
};

struct vfio_pci_group_info {
	int count;
	struct vfio_pci_group_entry *groups;
};

static int vfio_pci_validate_devs(struct pci_dev *pdev, void *data)
{
	struct vfio_pci_group_info *info = data;
	struct iommu_group *group;
	int id, i;

	group = iommu_group_get(&pdev->dev);
	if (!group)
		return -EPERM;

	id = iommu_group_id(group);

	for (i = 0; i < info->count; i++)
		if (info->groups[i].id == id)
			break;

	iommu_group_put(group);

	return (i == info->count) ? -EINVAL : 0;
}

static bool vfio_pci_dev_below_slot(struct pci_dev *pdev, struct pci_slot *slot)
{
	for (; pdev; pdev = pdev->bus->self)
		if (pdev->bus == slot->bus)
			return (pdev->slot == slot);
	return false;
}

struct vfio_pci_walk_info {
	int (*fn)(struct pci_dev *, void *data);
	void *data;
	struct pci_dev *pdev;
	bool slot;
	int ret;
};

static int vfio_pci_walk_wrapper(struct pci_dev *pdev, void *data)
{
	struct vfio_pci_walk_info *walk = data;

	if (!walk->slot || vfio_pci_dev_below_slot(pdev, walk->pdev->slot))
		walk->ret = walk->fn(pdev, walk->data);

	return walk->ret;
}

static int vfio_pci_for_each_slot_or_bus(struct pci_dev *pdev,
					 int (*fn)(struct pci_dev *,
						   void *data), void *data,
					 bool slot)
{
	struct vfio_pci_walk_info walk = {
		.fn = fn, .data = data, .pdev = pdev, .slot = slot, .ret = 0,
	};

	pci_walk_bus(pdev->bus, vfio_pci_walk_wrapper, &walk);

	return walk.ret;
}

static int msix_mmappable_cap(struct vfio_pci_device *vdev,
			      struct vfio_info_cap *caps)
{
	struct vfio_info_cap_header header = {
		.id = VFIO_REGION_INFO_CAP_MSIX_MAPPABLE,
		.version = 1
	};

	return vfio_info_add_capability(caps, &header, sizeof(header));
}

int vfio_pci_register_dev_region(struct vfio_pci_device *vdev,
				 unsigned int type, unsigned int subtype,
				 const struct vfio_pci_regops *ops,
				 size_t size, u32 flags, void *data)
{
	struct vfio_pci_region *region;

	region = krealloc(vdev->region,
			  (vdev->num_regions + 1) * sizeof(*region),
			  GFP_KERNEL);
	if (!region)
		return -ENOMEM;

	vdev->region = region;
	vdev->region[vdev->num_regions].type = type;
	vdev->region[vdev->num_regions].subtype = subtype;
	vdev->region[vdev->num_regions].ops = ops;
	vdev->region[vdev->num_regions].size = size;
	vdev->region[vdev->num_regions].flags = flags;
	vdev->region[vdev->num_regions].data = data;

	vdev->num_regions++;

	return 0;
}

struct vfio_devices {
	struct vfio_pci_device **devices;
	int cur_index;
	int max_index;
};

static long vfio_pci_ioctl(struct vfio_device *core_vdev,
			   unsigned int cmd, unsigned long arg)
{
	struct vfio_pci_device *vdev =
		container_of(core_vdev, struct vfio_pci_device, vdev);
	unsigned long minsz;

	if (cmd == VFIO_DEVICE_GET_INFO) {
		struct vfio_device_info info;
		struct vfio_info_cap caps = { .buf = NULL, .size = 0 };
		unsigned long capsz;
		int ret;

		minsz = offsetofend(struct vfio_device_info, num_irqs);

		/* For backward compatibility, cannot require this */
		capsz = offsetofend(struct vfio_iommu_type1_info, cap_offset);

		if (copy_from_user(&info, (void __user *)arg, minsz))
			return -EFAULT;

		if (info.argsz < minsz)
			return -EINVAL;

		if (info.argsz >= capsz) {
			minsz = capsz;
			info.cap_offset = 0;
		}

		info.flags = VFIO_DEVICE_FLAGS_PCI;

		if (vdev->reset_works)
			info.flags |= VFIO_DEVICE_FLAGS_RESET;

		info.num_regions = VFIO_PCI_NUM_REGIONS + vdev->num_regions;
		info.num_irqs = VFIO_PCI_NUM_IRQS;

		ret = vfio_pci_info_zdev_add_caps(vdev, &caps);
		if (ret && ret != -ENODEV) {
			pci_warn(vdev->pdev, "Failed to setup zPCI info capabilities\n");
			return ret;
		}

		if (caps.size) {
			info.flags |= VFIO_DEVICE_FLAGS_CAPS;
			if (info.argsz < sizeof(info) + caps.size) {
				info.argsz = sizeof(info) + caps.size;
			} else {
				vfio_info_cap_shift(&caps, sizeof(info));
				if (copy_to_user((void __user *)arg +
						  sizeof(info), caps.buf,
						  caps.size)) {
					kfree(caps.buf);
					return -EFAULT;
				}
				info.cap_offset = sizeof(info);
			}

			kfree(caps.buf);
		}

		return copy_to_user((void __user *)arg, &info, minsz) ?
			-EFAULT : 0;

	} else if (cmd == VFIO_DEVICE_GET_REGION_INFO) {
		struct pci_dev *pdev = vdev->pdev;
		struct vfio_region_info info;
		struct vfio_info_cap caps = { .buf = NULL, .size = 0 };
		int i, ret;

		minsz = offsetofend(struct vfio_region_info, offset);

		if (copy_from_user(&info, (void __user *)arg, minsz))
			return -EFAULT;

		if (info.argsz < minsz)
			return -EINVAL;

		switch (info.index) {
		case VFIO_PCI_CONFIG_REGION_INDEX:
			info.offset = VFIO_PCI_INDEX_TO_OFFSET(info.index);
			info.size = pdev->cfg_size;
			info.flags = VFIO_REGION_INFO_FLAG_READ |
				     VFIO_REGION_INFO_FLAG_WRITE;
			break;
		case VFIO_PCI_BAR0_REGION_INDEX ... VFIO_PCI_BAR5_REGION_INDEX:
			info.offset = VFIO_PCI_INDEX_TO_OFFSET(info.index);
			info.size = pci_resource_len(pdev, info.index);
			if (!info.size) {
				info.flags = 0;
				break;
			}

			info.flags = VFIO_REGION_INFO_FLAG_READ |
				     VFIO_REGION_INFO_FLAG_WRITE;
			if (vdev->bar_mmap_supported[info.index]) {
				info.flags |= VFIO_REGION_INFO_FLAG_MMAP;
				if (info.index == vdev->msix_bar) {
					ret = msix_mmappable_cap(vdev, &caps);
					if (ret)
						return ret;
				}
			}

			break;
		case VFIO_PCI_ROM_REGION_INDEX:
		{
			void __iomem *io;
			size_t size;
			u16 cmd;

			info.offset = VFIO_PCI_INDEX_TO_OFFSET(info.index);
			info.flags = 0;

			/* Report the BAR size, not the ROM size */
			info.size = pci_resource_len(pdev, info.index);
			if (!info.size) {
				/* Shadow ROMs appear as PCI option ROMs */
				if (pdev->resource[PCI_ROM_RESOURCE].flags &
							IORESOURCE_ROM_SHADOW)
					info.size = 0x20000;
				else
					break;
			}

			/*
			 * Is it really there?  Enable memory decode for
			 * implicit access in pci_map_rom().
			 */
			cmd = vfio_pci_memory_lock_and_enable(vdev);
			io = pci_map_rom(pdev, &size);
			if (io) {
				info.flags = VFIO_REGION_INFO_FLAG_READ;
				pci_unmap_rom(pdev, io);
			} else {
				info.size = 0;
			}
			vfio_pci_memory_unlock_and_restore(vdev, cmd);

			break;
		}
		case VFIO_PCI_VGA_REGION_INDEX:
			if (!vdev->has_vga)
				return -EINVAL;

			info.offset = VFIO_PCI_INDEX_TO_OFFSET(info.index);
			info.size = 0xc0000;
			info.flags = VFIO_REGION_INFO_FLAG_READ |
				     VFIO_REGION_INFO_FLAG_WRITE;

			break;
		default:
		{
			struct vfio_region_info_cap_type cap_type = {
					.header.id = VFIO_REGION_INFO_CAP_TYPE,
					.header.version = 1 };

			if (info.index >=
			    VFIO_PCI_NUM_REGIONS + vdev->num_regions)
				return -EINVAL;
			info.index = array_index_nospec(info.index,
							VFIO_PCI_NUM_REGIONS +
							vdev->num_regions);

			i = info.index - VFIO_PCI_NUM_REGIONS;

			info.offset = VFIO_PCI_INDEX_TO_OFFSET(info.index);
			info.size = vdev->region[i].size;
			info.flags = vdev->region[i].flags;

			cap_type.type = vdev->region[i].type;
			cap_type.subtype = vdev->region[i].subtype;

			ret = vfio_info_add_capability(&caps, &cap_type.header,
						       sizeof(cap_type));
			if (ret)
				return ret;

			if (vdev->region[i].ops->add_capability) {
				ret = vdev->region[i].ops->add_capability(vdev,
						&vdev->region[i], &caps);
				if (ret)
					return ret;
			}
		}
		}

		if (caps.size) {
			info.flags |= VFIO_REGION_INFO_FLAG_CAPS;
			if (info.argsz < sizeof(info) + caps.size) {
				info.argsz = sizeof(info) + caps.size;
				info.cap_offset = 0;
			} else {
				vfio_info_cap_shift(&caps, sizeof(info));
				if (copy_to_user((void __user *)arg +
						  sizeof(info), caps.buf,
						  caps.size)) {
					kfree(caps.buf);
					return -EFAULT;
				}
				info.cap_offset = sizeof(info);
			}

			kfree(caps.buf);
		}

		return copy_to_user((void __user *)arg, &info, minsz) ?
			-EFAULT : 0;

	} else if (cmd == VFIO_DEVICE_GET_IRQ_INFO) {
		struct vfio_irq_info info;

		minsz = offsetofend(struct vfio_irq_info, count);

		if (copy_from_user(&info, (void __user *)arg, minsz))
			return -EFAULT;

		if (info.argsz < minsz || info.index >= VFIO_PCI_NUM_IRQS)
			return -EINVAL;

		switch (info.index) {
		case VFIO_PCI_INTX_IRQ_INDEX ... VFIO_PCI_MSIX_IRQ_INDEX:
		case VFIO_PCI_REQ_IRQ_INDEX:
			break;
		case VFIO_PCI_ERR_IRQ_INDEX:
			if (pci_is_pcie(vdev->pdev))
				break;
			fallthrough;
		default:
			return -EINVAL;
		}

		info.flags = VFIO_IRQ_INFO_EVENTFD;

		info.count = vfio_pci_get_irq_count(vdev, info.index);

		if (info.index == VFIO_PCI_INTX_IRQ_INDEX)
			info.flags |= (VFIO_IRQ_INFO_MASKABLE |
				       VFIO_IRQ_INFO_AUTOMASKED);
		else
			info.flags |= VFIO_IRQ_INFO_NORESIZE;

		return copy_to_user((void __user *)arg, &info, minsz) ?
			-EFAULT : 0;

	} else if (cmd == VFIO_DEVICE_SET_IRQS) {
		struct vfio_irq_set hdr;
		u8 *data = NULL;
		int max, ret = 0;
		size_t data_size = 0;

		minsz = offsetofend(struct vfio_irq_set, count);

		if (copy_from_user(&hdr, (void __user *)arg, minsz))
			return -EFAULT;

		max = vfio_pci_get_irq_count(vdev, hdr.index);

		ret = vfio_set_irqs_validate_and_prepare(&hdr, max,
						 VFIO_PCI_NUM_IRQS, &data_size);
		if (ret)
			return ret;

		if (data_size) {
			data = memdup_user((void __user *)(arg + minsz),
					    data_size);
			if (IS_ERR(data))
				return PTR_ERR(data);
		}

		mutex_lock(&vdev->igate);

		ret = vfio_pci_set_irqs_ioctl(vdev, hdr.flags, hdr.index,
					      hdr.start, hdr.count, data);

		mutex_unlock(&vdev->igate);
		kfree(data);

		return ret;

	} else if (cmd == VFIO_DEVICE_RESET) {
		int ret;

		if (!vdev->reset_works)
			return -EINVAL;

		vfio_pci_zap_and_down_write_memory_lock(vdev);
		ret = pci_try_reset_function(vdev->pdev);
		up_write(&vdev->memory_lock);

		return ret;

	} else if (cmd == VFIO_DEVICE_GET_PCI_HOT_RESET_INFO) {
		struct vfio_pci_hot_reset_info hdr;
		struct vfio_pci_fill_info fill = { 0 };
		struct vfio_pci_dependent_device *devices = NULL;
		bool slot = false;
		int ret = 0;

		minsz = offsetofend(struct vfio_pci_hot_reset_info, count);

		if (copy_from_user(&hdr, (void __user *)arg, minsz))
			return -EFAULT;

		if (hdr.argsz < minsz)
			return -EINVAL;

		hdr.flags = 0;

		/* Can we do a slot or bus reset or neither? */
		if (!pci_probe_reset_slot(vdev->pdev->slot))
			slot = true;
		else if (pci_probe_reset_bus(vdev->pdev->bus))
			return -ENODEV;

		/* How many devices are affected? */
		ret = vfio_pci_for_each_slot_or_bus(vdev->pdev,
						    vfio_pci_count_devs,
						    &fill.max, slot);
		if (ret)
			return ret;

		WARN_ON(!fill.max); /* Should always be at least one */

		/*
		 * If there's enough space, fill it now, otherwise return
		 * -ENOSPC and the number of devices affected.
		 */
		if (hdr.argsz < sizeof(hdr) + (fill.max * sizeof(*devices))) {
			ret = -ENOSPC;
			hdr.count = fill.max;
			goto reset_info_exit;
		}

		devices = kcalloc(fill.max, sizeof(*devices), GFP_KERNEL);
		if (!devices)
			return -ENOMEM;

		fill.devices = devices;

		ret = vfio_pci_for_each_slot_or_bus(vdev->pdev,
						    vfio_pci_fill_devs,
						    &fill, slot);

		/*
		 * If a device was removed between counting and filling,
		 * we may come up short of fill.max.  If a device was
		 * added, we'll have a return of -EAGAIN above.
		 */
		if (!ret)
			hdr.count = fill.cur;

reset_info_exit:
		if (copy_to_user((void __user *)arg, &hdr, minsz))
			ret = -EFAULT;

		if (!ret) {
			if (copy_to_user((void __user *)(arg + minsz), devices,
					 hdr.count * sizeof(*devices)))
				ret = -EFAULT;
		}

		kfree(devices);
		return ret;

	} else if (cmd == VFIO_DEVICE_PCI_HOT_RESET) {
		struct vfio_pci_hot_reset hdr;
		int32_t *group_fds;
		struct vfio_pci_group_entry *groups;
		struct vfio_pci_group_info info;
		struct vfio_devices devs = { .cur_index = 0 };
		bool slot = false;
		int i, group_idx, mem_idx = 0, count = 0, ret = 0;

		minsz = offsetofend(struct vfio_pci_hot_reset, count);

		if (copy_from_user(&hdr, (void __user *)arg, minsz))
			return -EFAULT;

		if (hdr.argsz < minsz || hdr.flags)
			return -EINVAL;

		/* Can we do a slot or bus reset or neither? */
		if (!pci_probe_reset_slot(vdev->pdev->slot))
			slot = true;
		else if (pci_probe_reset_bus(vdev->pdev->bus))
			return -ENODEV;

		/*
		 * We can't let userspace give us an arbitrarily large
		 * buffer to copy, so verify how many we think there
		 * could be.  Note groups can have multiple devices so
		 * one group per device is the max.
		 */
		ret = vfio_pci_for_each_slot_or_bus(vdev->pdev,
						    vfio_pci_count_devs,
						    &count, slot);
		if (ret)
			return ret;

		/* Somewhere between 1 and count is OK */
		if (!hdr.count || hdr.count > count)
			return -EINVAL;

		group_fds = kcalloc(hdr.count, sizeof(*group_fds), GFP_KERNEL);
		groups = kcalloc(hdr.count, sizeof(*groups), GFP_KERNEL);
		if (!group_fds || !groups) {
			kfree(group_fds);
			kfree(groups);
			return -ENOMEM;
		}

		if (copy_from_user(group_fds, (void __user *)(arg + minsz),
				   hdr.count * sizeof(*group_fds))) {
			kfree(group_fds);
			kfree(groups);
			return -EFAULT;
		}

		/*
		 * For each group_fd, get the group through the vfio external
		 * user interface and store the group and iommu ID.  This
		 * ensures the group is held across the reset.
		 */
		for (group_idx = 0; group_idx < hdr.count; group_idx++) {
			struct vfio_group *group;
			struct fd f = fdget(group_fds[group_idx]);
			if (!f.file) {
				ret = -EBADF;
				break;
			}

			group = vfio_group_get_external_user(f.file);
			fdput(f);
			if (IS_ERR(group)) {
				ret = PTR_ERR(group);
				break;
			}

			groups[group_idx].group = group;
			groups[group_idx].id =
					vfio_external_user_iommu_id(group);
		}

		kfree(group_fds);

		/* release reference to groups on error */
		if (ret)
			goto hot_reset_release;

		info.count = hdr.count;
		info.groups = groups;

		/*
		 * Test whether all the affected devices are contained
		 * by the set of groups provided by the user.
		 */
		ret = vfio_pci_for_each_slot_or_bus(vdev->pdev,
						    vfio_pci_validate_devs,
						    &info, slot);
		if (ret)
			goto hot_reset_release;

		devs.max_index = count;
		devs.devices = kcalloc(count, sizeof(struct vfio_device *),
				       GFP_KERNEL);
		if (!devs.devices) {
			ret = -ENOMEM;
			goto hot_reset_release;
		}

		/*
		 * We need to get memory_lock for each device, but devices
		 * can share mmap_lock, therefore we need to zap and hold
		 * the vma_lock for each device, and only then get each
		 * memory_lock.
		 */
		ret = vfio_pci_for_each_slot_or_bus(vdev->pdev,
					    vfio_pci_try_zap_and_vma_lock_cb,
					    &devs, slot);
		if (ret)
			goto hot_reset_release;

		for (; mem_idx < devs.cur_index; mem_idx++) {
			struct vfio_pci_device *tmp = devs.devices[mem_idx];

			ret = down_write_trylock(&tmp->memory_lock);
			if (!ret) {
				ret = -EBUSY;
				goto hot_reset_release;
			}
			mutex_unlock(&tmp->vma_lock);
		}

		/* User has access, do the reset */
		ret = pci_reset_bus(vdev->pdev);

hot_reset_release:
		for (i = 0; i < devs.cur_index; i++) {
			struct vfio_pci_device *tmp = devs.devices[i];

			if (i < mem_idx)
				up_write(&tmp->memory_lock);
			else
				mutex_unlock(&tmp->vma_lock);
			vfio_device_put(&tmp->vdev);
		}
		kfree(devs.devices);

		for (group_idx--; group_idx >= 0; group_idx--)
			vfio_group_put_external_user(groups[group_idx].group);

		kfree(groups);
		return ret;
	} else if (cmd == VFIO_DEVICE_IOEVENTFD) {
		struct vfio_device_ioeventfd ioeventfd;
		int count;

		minsz = offsetofend(struct vfio_device_ioeventfd, fd);

		if (copy_from_user(&ioeventfd, (void __user *)arg, minsz))
			return -EFAULT;

		if (ioeventfd.argsz < minsz)
			return -EINVAL;

		if (ioeventfd.flags & ~VFIO_DEVICE_IOEVENTFD_SIZE_MASK)
			return -EINVAL;

		count = ioeventfd.flags & VFIO_DEVICE_IOEVENTFD_SIZE_MASK;

		if (hweight8(count) != 1 || ioeventfd.fd < -1)
			return -EINVAL;

		return vfio_pci_ioeventfd(vdev, ioeventfd.offset,
					  ioeventfd.data, count, ioeventfd.fd);
	} else if (cmd == VFIO_DEVICE_FEATURE) {
		struct vfio_device_feature feature;
		uuid_t uuid;

		minsz = offsetofend(struct vfio_device_feature, flags);

		if (copy_from_user(&feature, (void __user *)arg, minsz))
			return -EFAULT;

		if (feature.argsz < minsz)
			return -EINVAL;

		/* Check unknown flags */
		if (feature.flags & ~(VFIO_DEVICE_FEATURE_MASK |
				      VFIO_DEVICE_FEATURE_SET |
				      VFIO_DEVICE_FEATURE_GET |
				      VFIO_DEVICE_FEATURE_PROBE))
			return -EINVAL;

		/* GET & SET are mutually exclusive except with PROBE */
		if (!(feature.flags & VFIO_DEVICE_FEATURE_PROBE) &&
		    (feature.flags & VFIO_DEVICE_FEATURE_SET) &&
		    (feature.flags & VFIO_DEVICE_FEATURE_GET))
			return -EINVAL;

		switch (feature.flags & VFIO_DEVICE_FEATURE_MASK) {
		case VFIO_DEVICE_FEATURE_PCI_VF_TOKEN:
			if (!vdev->vf_token)
				return -ENOTTY;

			/*
			 * We do not support GET of the VF Token UUID as this
			 * could expose the token of the previous device user.
			 */
			if (feature.flags & VFIO_DEVICE_FEATURE_GET)
				return -EINVAL;

			if (feature.flags & VFIO_DEVICE_FEATURE_PROBE)
				return 0;

			/* Don't SET unless told to do so */
			if (!(feature.flags & VFIO_DEVICE_FEATURE_SET))
				return -EINVAL;

			if (feature.argsz < minsz + sizeof(uuid))
				return -EINVAL;

			if (copy_from_user(&uuid, (void __user *)(arg + minsz),
					   sizeof(uuid)))
				return -EFAULT;

			mutex_lock(&vdev->vf_token->lock);
			uuid_copy(&vdev->vf_token->uuid, &uuid);
			mutex_unlock(&vdev->vf_token->lock);

			return 0;
		default:
			return -ENOTTY;
		}
	}

	return -ENOTTY;
}

static ssize_t vfio_pci_rw(struct vfio_pci_device *vdev, char __user *buf,
			   size_t count, loff_t *ppos, bool iswrite)
{
	unsigned int index = VFIO_PCI_OFFSET_TO_INDEX(*ppos);

	if (index >= VFIO_PCI_NUM_REGIONS + vdev->num_regions)
		return -EINVAL;

	switch (index) {
	case VFIO_PCI_CONFIG_REGION_INDEX:
		return vfio_pci_config_rw(vdev, buf, count, ppos, iswrite);

	case VFIO_PCI_ROM_REGION_INDEX:
		if (iswrite)
			return -EINVAL;
		return vfio_pci_bar_rw(vdev, buf, count, ppos, false);

	case VFIO_PCI_BAR0_REGION_INDEX ... VFIO_PCI_BAR5_REGION_INDEX:
		return vfio_pci_bar_rw(vdev, buf, count, ppos, iswrite);

	case VFIO_PCI_VGA_REGION_INDEX:
		return vfio_pci_vga_rw(vdev, buf, count, ppos, iswrite);
	default:
		index -= VFIO_PCI_NUM_REGIONS;
		return vdev->region[index].ops->rw(vdev, buf,
						   count, ppos, iswrite);
	}

	return -EINVAL;
}

static ssize_t vfio_pci_read(struct vfio_device *core_vdev, char __user *buf,
			     size_t count, loff_t *ppos)
{
	struct vfio_pci_device *vdev =
		container_of(core_vdev, struct vfio_pci_device, vdev);

	if (!count)
		return 0;

	return vfio_pci_rw(vdev, buf, count, ppos, false);
}

static ssize_t vfio_pci_write(struct vfio_device *core_vdev, const char __user *buf,
			      size_t count, loff_t *ppos)
{
	struct vfio_pci_device *vdev =
		container_of(core_vdev, struct vfio_pci_device, vdev);

	if (!count)
		return 0;

	return vfio_pci_rw(vdev, (char __user *)buf, count, ppos, true);
}

/* Return 1 on zap and vma_lock acquired, 0 on contention (only with @try) */
static int vfio_pci_zap_and_vma_lock(struct vfio_pci_device *vdev, bool try)
{
	struct vfio_pci_mmap_vma *mmap_vma, *tmp;

	/*
	 * Lock ordering:
	 * vma_lock is nested under mmap_lock for vm_ops callback paths.
	 * The memory_lock semaphore is used by both code paths calling
	 * into this function to zap vmas and the vm_ops.fault callback
	 * to protect the memory enable state of the device.
	 *
	 * When zapping vmas we need to maintain the mmap_lock => vma_lock
	 * ordering, which requires using vma_lock to walk vma_list to
	 * acquire an mm, then dropping vma_lock to get the mmap_lock and
	 * reacquiring vma_lock.  This logic is derived from similar
	 * requirements in uverbs_user_mmap_disassociate().
	 *
	 * mmap_lock must always be the top-level lock when it is taken.
	 * Therefore we can only hold the memory_lock write lock when
	 * vma_list is empty, as we'd need to take mmap_lock to clear
	 * entries.  vma_list can only be guaranteed empty when holding
	 * vma_lock, thus memory_lock is nested under vma_lock.
	 *
	 * This enables the vm_ops.fault callback to acquire vma_lock,
	 * followed by memory_lock read lock, while already holding
	 * mmap_lock without risk of deadlock.
	 */
	while (1) {
		struct mm_struct *mm = NULL;

		if (try) {
			if (!mutex_trylock(&vdev->vma_lock))
				return 0;
		} else {
			mutex_lock(&vdev->vma_lock);
		}
		while (!list_empty(&vdev->vma_list)) {
			mmap_vma = list_first_entry(&vdev->vma_list,
						    struct vfio_pci_mmap_vma,
						    vma_next);
			mm = mmap_vma->vma->vm_mm;
			if (mmget_not_zero(mm))
				break;

			list_del(&mmap_vma->vma_next);
			kfree(mmap_vma);
			mm = NULL;
		}
		if (!mm)
			return 1;
		mutex_unlock(&vdev->vma_lock);

		if (try) {
			if (!mmap_read_trylock(mm)) {
				mmput(mm);
				return 0;
			}
		} else {
			mmap_read_lock(mm);
		}
		if (try) {
			if (!mutex_trylock(&vdev->vma_lock)) {
				mmap_read_unlock(mm);
				mmput(mm);
				return 0;
			}
		} else {
			mutex_lock(&vdev->vma_lock);
		}
		list_for_each_entry_safe(mmap_vma, tmp,
					 &vdev->vma_list, vma_next) {
			struct vm_area_struct *vma = mmap_vma->vma;

			if (vma->vm_mm != mm)
				continue;

			list_del(&mmap_vma->vma_next);
			kfree(mmap_vma);

			zap_vma_ptes(vma, vma->vm_start,
				     vma->vm_end - vma->vm_start);
		}
		mutex_unlock(&vdev->vma_lock);
		mmap_read_unlock(mm);
		mmput(mm);
	}
}

void vfio_pci_zap_and_down_write_memory_lock(struct vfio_pci_device *vdev)
{
	vfio_pci_zap_and_vma_lock(vdev, false);
	down_write(&vdev->memory_lock);
	mutex_unlock(&vdev->vma_lock);
}

u16 vfio_pci_memory_lock_and_enable(struct vfio_pci_device *vdev)
{
	u16 cmd;

	down_write(&vdev->memory_lock);
	pci_read_config_word(vdev->pdev, PCI_COMMAND, &cmd);
	if (!(cmd & PCI_COMMAND_MEMORY))
		pci_write_config_word(vdev->pdev, PCI_COMMAND,
				      cmd | PCI_COMMAND_MEMORY);

	return cmd;
}

void vfio_pci_memory_unlock_and_restore(struct vfio_pci_device *vdev, u16 cmd)
{
	pci_write_config_word(vdev->pdev, PCI_COMMAND, cmd);
	up_write(&vdev->memory_lock);
}

/* Caller holds vma_lock */
static int __vfio_pci_add_vma(struct vfio_pci_device *vdev,
			      struct vm_area_struct *vma)
{
	struct vfio_pci_mmap_vma *mmap_vma;

	mmap_vma = kmalloc(sizeof(*mmap_vma), GFP_KERNEL);
	if (!mmap_vma)
		return -ENOMEM;

	mmap_vma->vma = vma;
	list_add(&mmap_vma->vma_next, &vdev->vma_list);

	return 0;
}

/*
 * Zap mmaps on open so that we can fault them in on access and therefore
 * our vma_list only tracks mappings accessed since last zap.
 */
static void vfio_pci_mmap_open(struct vm_area_struct *vma)
{
	zap_vma_ptes(vma, vma->vm_start, vma->vm_end - vma->vm_start);
}

static void vfio_pci_mmap_close(struct vm_area_struct *vma)
{
	struct vfio_pci_device *vdev = vma->vm_private_data;
	struct vfio_pci_mmap_vma *mmap_vma;

	mutex_lock(&vdev->vma_lock);
	list_for_each_entry(mmap_vma, &vdev->vma_list, vma_next) {
		if (mmap_vma->vma == vma) {
			list_del(&mmap_vma->vma_next);
			kfree(mmap_vma);
			break;
		}
	}
	mutex_unlock(&vdev->vma_lock);
}

static vm_fault_t vfio_pci_mmap_fault(struct vm_fault *vmf)
{
	struct vm_area_struct *vma = vmf->vma;
	struct vfio_pci_device *vdev = vma->vm_private_data;
	vm_fault_t ret = VM_FAULT_NOPAGE;

	mutex_lock(&vdev->vma_lock);
	down_read(&vdev->memory_lock);

	if (!__vfio_pci_memory_enabled(vdev)) {
		ret = VM_FAULT_SIGBUS;
		mutex_unlock(&vdev->vma_lock);
		goto up_out;
	}

	if (__vfio_pci_add_vma(vdev, vma)) {
		ret = VM_FAULT_OOM;
		mutex_unlock(&vdev->vma_lock);
		goto up_out;
	}

	mutex_unlock(&vdev->vma_lock);

	if (io_remap_pfn_range(vma, vma->vm_start, vma->vm_pgoff,
			       vma->vm_end - vma->vm_start, vma->vm_page_prot))
		ret = VM_FAULT_SIGBUS;

up_out:
	up_read(&vdev->memory_lock);
	return ret;
}

static const struct vm_operations_struct vfio_pci_mmap_ops = {
	.open = vfio_pci_mmap_open,
	.close = vfio_pci_mmap_close,
	.fault = vfio_pci_mmap_fault,
};

static int vfio_pci_mmap(struct vfio_device *core_vdev, struct vm_area_struct *vma)
{
	struct vfio_pci_device *vdev =
		container_of(core_vdev, struct vfio_pci_device, vdev);
	struct pci_dev *pdev = vdev->pdev;
	unsigned int index;
	u64 phys_len, req_len, pgoff, req_start;
	int ret;

	index = vma->vm_pgoff >> (VFIO_PCI_OFFSET_SHIFT - PAGE_SHIFT);

	if (index >= VFIO_PCI_NUM_REGIONS + vdev->num_regions)
		return -EINVAL;
	if (vma->vm_end < vma->vm_start)
		return -EINVAL;
	if ((vma->vm_flags & VM_SHARED) == 0)
		return -EINVAL;
	if (index >= VFIO_PCI_NUM_REGIONS) {
		int regnum = index - VFIO_PCI_NUM_REGIONS;
		struct vfio_pci_region *region = vdev->region + regnum;

		if (region->ops && region->ops->mmap &&
		    (region->flags & VFIO_REGION_INFO_FLAG_MMAP))
			return region->ops->mmap(vdev, region, vma);
		return -EINVAL;
	}
	if (index >= VFIO_PCI_ROM_REGION_INDEX)
		return -EINVAL;
	if (!vdev->bar_mmap_supported[index])
		return -EINVAL;

	phys_len = PAGE_ALIGN(pci_resource_len(pdev, index));
	req_len = vma->vm_end - vma->vm_start;
	pgoff = vma->vm_pgoff &
		((1U << (VFIO_PCI_OFFSET_SHIFT - PAGE_SHIFT)) - 1);
	req_start = pgoff << PAGE_SHIFT;

	if (req_start + req_len > phys_len)
		return -EINVAL;

	/*
	 * Even though we don't make use of the barmap for the mmap,
	 * we need to request the region and the barmap tracks that.
	 */
	if (!vdev->barmap[index]) {
		ret = pci_request_selected_regions(pdev,
						   1 << index, "vfio-pci");
		if (ret)
			return ret;

		vdev->barmap[index] = pci_iomap(pdev, index, 0);
		if (!vdev->barmap[index]) {
			pci_release_selected_regions(pdev, 1 << index);
			return -ENOMEM;
		}
	}

	vma->vm_private_data = vdev;
	vma->vm_page_prot = pgprot_noncached(vma->vm_page_prot);
	vma->vm_pgoff = (pci_resource_start(pdev, index) >> PAGE_SHIFT) + pgoff;

	/*
	 * See remap_pfn_range(), called from vfio_pci_fault() but we can't
	 * change vm_flags within the fault handler.  Set them now.
	 */
	vma->vm_flags |= VM_IO | VM_PFNMAP | VM_DONTEXPAND | VM_DONTDUMP;
	vma->vm_ops = &vfio_pci_mmap_ops;

	return 0;
}

static void vfio_pci_request(struct vfio_device *core_vdev, unsigned int count)
{
	struct vfio_pci_device *vdev =
		container_of(core_vdev, struct vfio_pci_device, vdev);
	struct pci_dev *pdev = vdev->pdev;

	mutex_lock(&vdev->igate);

	if (vdev->req_trigger) {
		if (!(count % 10))
			pci_notice_ratelimited(pdev,
				"Relaying device request to user (#%u)\n",
				count);
		eventfd_signal(vdev->req_trigger, 1);
	} else if (count == 0) {
		pci_warn(pdev,
			"No device request channel registered, blocked until released by user\n");
	}

	mutex_unlock(&vdev->igate);
}

static int vfio_pci_validate_vf_token(struct vfio_pci_device *vdev,
				      bool vf_token, uuid_t *uuid)
{
	/*
	 * There's always some degree of trust or collaboration between SR-IOV
	 * PF and VFs, even if just that the PF hosts the SR-IOV capability and
	 * can disrupt VFs with a reset, but often the PF has more explicit
	 * access to deny service to the VF or access data passed through the
	 * VF.  We therefore require an opt-in via a shared VF token (UUID) to
	 * represent this trust.  This both prevents that a VF driver might
	 * assume the PF driver is a trusted, in-kernel driver, and also that
	 * a PF driver might be replaced with a rogue driver, unknown to in-use
	 * VF drivers.
	 *
	 * Therefore when presented with a VF, if the PF is a vfio device and
	 * it is bound to the vfio-pci driver, the user needs to provide a VF
	 * token to access the device, in the form of appending a vf_token to
	 * the device name, for example:
	 *
	 * "0000:04:10.0 vf_token=bd8d9d2b-5a5f-4f5a-a211-f591514ba1f3"
	 *
	 * When presented with a PF which has VFs in use, the user must also
	 * provide the current VF token to prove collaboration with existing
	 * VF users.  If VFs are not in use, the VF token provided for the PF
	 * device will act to set the VF token.
	 *
	 * If the VF token is provided but unused, an error is generated.
	 */
	if (!vdev->pdev->is_virtfn && !vdev->vf_token && !vf_token)
		return 0; /* No VF token provided or required */

	if (vdev->pdev->is_virtfn) {
		struct vfio_pci_device *pf_vdev = get_pf_vdev(vdev);
		bool match;

		if (!pf_vdev) {
			if (!vf_token)
				return 0; /* PF is not vfio-pci, no VF token */

			pci_info_ratelimited(vdev->pdev,
				"VF token incorrectly provided, PF not bound to vfio-pci\n");
			return -EINVAL;
		}

		if (!vf_token) {
			vfio_device_put(&pf_vdev->vdev);
			pci_info_ratelimited(vdev->pdev,
				"VF token required to access device\n");
			return -EACCES;
		}

		mutex_lock(&pf_vdev->vf_token->lock);
		match = uuid_equal(uuid, &pf_vdev->vf_token->uuid);
		mutex_unlock(&pf_vdev->vf_token->lock);

		vfio_device_put(&pf_vdev->vdev);

		if (!match) {
			pci_info_ratelimited(vdev->pdev,
				"Incorrect VF token provided for device\n");
			return -EACCES;
		}
	} else if (vdev->vf_token) {
		mutex_lock(&vdev->vf_token->lock);
		if (vdev->vf_token->users) {
			if (!vf_token) {
				mutex_unlock(&vdev->vf_token->lock);
				pci_info_ratelimited(vdev->pdev,
					"VF token required to access device\n");
				return -EACCES;
			}

			if (!uuid_equal(uuid, &vdev->vf_token->uuid)) {
				mutex_unlock(&vdev->vf_token->lock);
				pci_info_ratelimited(vdev->pdev,
					"Incorrect VF token provided for device\n");
				return -EACCES;
			}
		} else if (vf_token) {
			uuid_copy(&vdev->vf_token->uuid, uuid);
		}

		mutex_unlock(&vdev->vf_token->lock);
	} else if (vf_token) {
		pci_info_ratelimited(vdev->pdev,
			"VF token incorrectly provided, not a PF or VF\n");
		return -EINVAL;
	}

	return 0;
}

#define VF_TOKEN_ARG "vf_token="

static int vfio_pci_match(struct vfio_device *core_vdev, char *buf)
{
	struct vfio_pci_device *vdev =
		container_of(core_vdev, struct vfio_pci_device, vdev);
	bool vf_token = false;
	uuid_t uuid;
	int ret;

	if (strncmp(pci_name(vdev->pdev), buf, strlen(pci_name(vdev->pdev))))
		return 0; /* No match */

	if (strlen(buf) > strlen(pci_name(vdev->pdev))) {
		buf += strlen(pci_name(vdev->pdev));

		if (*buf != ' ')
			return 0; /* No match: non-whitespace after name */

		while (*buf) {
			if (*buf == ' ') {
				buf++;
				continue;
			}

			if (!vf_token && !strncmp(buf, VF_TOKEN_ARG,
						  strlen(VF_TOKEN_ARG))) {
				buf += strlen(VF_TOKEN_ARG);

				if (strlen(buf) < UUID_STRING_LEN)
					return -EINVAL;

				ret = uuid_parse(buf, &uuid);
				if (ret)
					return ret;

				vf_token = true;
				buf += UUID_STRING_LEN;
			} else {
				/* Unknown/duplicate option */
				return -EINVAL;
			}
		}
	}

	ret = vfio_pci_validate_vf_token(vdev, vf_token, &uuid);
	if (ret)
		return ret;

	return 1; /* Match */
}

static const struct vfio_device_ops vfio_pci_ops = {
	.name		= "vfio-pci",
	.open		= vfio_pci_open,
	.release	= vfio_pci_release,
	.ioctl		= vfio_pci_ioctl,
	.read		= vfio_pci_read,
	.write		= vfio_pci_write,
	.mmap		= vfio_pci_mmap,
	.request	= vfio_pci_request,
	.match		= vfio_pci_match,
};

static int vfio_pci_reflck_attach(struct vfio_pci_device *vdev);
static void vfio_pci_reflck_put(struct vfio_pci_reflck *reflck);

static int vfio_pci_bus_notifier(struct notifier_block *nb,
				 unsigned long action, void *data)
{
	struct vfio_pci_device *vdev = container_of(nb,
						    struct vfio_pci_device, nb);
	struct device *dev = data;
	struct pci_dev *pdev = to_pci_dev(dev);
	struct pci_dev *physfn = pci_physfn(pdev);

	if (action == BUS_NOTIFY_ADD_DEVICE &&
	    pdev->is_virtfn && physfn == vdev->pdev) {
		pci_info(vdev->pdev, "Captured SR-IOV VF %s driver_override\n",
			 pci_name(pdev));
		pdev->driver_override = kasprintf(GFP_KERNEL, "%s",
						  vfio_pci_ops.name);
	} else if (action == BUS_NOTIFY_BOUND_DRIVER &&
		   pdev->is_virtfn && physfn == vdev->pdev) {
		struct pci_driver *drv = pci_dev_driver(pdev);

		if (drv && drv != &vfio_pci_driver)
			pci_warn(vdev->pdev,
				 "VF %s bound to driver %s while PF bound to vfio-pci\n",
				 pci_name(pdev), drv->name);
	}

	return 0;
}

static int vfio_pci_vf_init(struct vfio_pci_device *vdev)
{
	struct pci_dev *pdev = vdev->pdev;
	int ret;

	if (!pdev->is_physfn)
		return 0;

	vdev->vf_token = kzalloc(sizeof(*vdev->vf_token), GFP_KERNEL);
	if (!vdev->vf_token)
		return -ENOMEM;

	mutex_init(&vdev->vf_token->lock);
	uuid_gen(&vdev->vf_token->uuid);

	vdev->nb.notifier_call = vfio_pci_bus_notifier;
	ret = bus_register_notifier(&pci_bus_type, &vdev->nb);
	if (ret) {
		kfree(vdev->vf_token);
		return ret;
	}
	return 0;
}

static void vfio_pci_vf_uninit(struct vfio_pci_device *vdev)
{
	if (!vdev->vf_token)
		return;

	bus_unregister_notifier(&pci_bus_type, &vdev->nb);
	WARN_ON(vdev->vf_token->users);
	mutex_destroy(&vdev->vf_token->lock);
	kfree(vdev->vf_token);
}

static int vfio_pci_vga_init(struct vfio_pci_device *vdev)
{
	struct pci_dev *pdev = vdev->pdev;
	int ret;

	if (!vfio_pci_is_vga(pdev))
		return 0;

	ret = vga_client_register(pdev, vdev, NULL, vfio_pci_set_vga_decode);
	if (ret)
		return ret;
	vga_set_legacy_decoding(pdev, vfio_pci_set_vga_decode(vdev, false));
	return 0;
}

static void vfio_pci_vga_uninit(struct vfio_pci_device *vdev)
{
	struct pci_dev *pdev = vdev->pdev;

	if (!vfio_pci_is_vga(pdev))
		return;
	vga_client_register(pdev, NULL, NULL, NULL);
	vga_set_legacy_decoding(pdev, VGA_RSRC_NORMAL_IO | VGA_RSRC_NORMAL_MEM |
					      VGA_RSRC_LEGACY_IO |
					      VGA_RSRC_LEGACY_MEM);
}

static int vfio_pci_probe(struct pci_dev *pdev, const struct pci_device_id *id)
{
	struct vfio_pci_device *vdev;
	struct iommu_group *group;
	int ret;

	if (vfio_pci_is_denylisted(pdev))
		return -EINVAL;

	if (pdev->hdr_type != PCI_HEADER_TYPE_NORMAL)
		return -EINVAL;

	/*
	 * Prevent binding to PFs with VFs enabled, the VFs might be in use
	 * by the host or other users.  We cannot capture the VFs if they
	 * already exist, nor can we track VF users.  Disabling SR-IOV here
	 * would initiate removing the VFs, which would unbind the driver,
	 * which is prone to blocking if that VF is also in use by vfio-pci.
	 * Just reject these PFs and let the user sort it out.
	 */
	if (pci_num_vf(pdev)) {
		pci_warn(pdev, "Cannot bind to PF with SR-IOV enabled\n");
		return -EBUSY;
	}

	group = vfio_iommu_group_get(&pdev->dev);
	if (!group)
		return -EINVAL;

	vdev = kzalloc(sizeof(*vdev), GFP_KERNEL);
	if (!vdev) {
		ret = -ENOMEM;
		goto out_group_put;
	}

	vfio_init_group_dev(&vdev->vdev, &pdev->dev, &vfio_pci_ops);
	vdev->pdev = pdev;
	vdev->irq_type = VFIO_PCI_NUM_IRQS;
	mutex_init(&vdev->igate);
	spin_lock_init(&vdev->irqlock);
	mutex_init(&vdev->ioeventfds_lock);
	INIT_LIST_HEAD(&vdev->dummy_resources_list);
	INIT_LIST_HEAD(&vdev->ioeventfds_list);
	mutex_init(&vdev->vma_lock);
	INIT_LIST_HEAD(&vdev->vma_list);
	init_rwsem(&vdev->memory_lock);

	ret = vfio_pci_reflck_attach(vdev);
	if (ret)
		goto out_free;
	ret = vfio_pci_vf_init(vdev);
	if (ret)
		goto out_reflck;
	ret = vfio_pci_vga_init(vdev);
	if (ret)
		goto out_vf;

	vfio_pci_probe_power_state(vdev);

	if (!disable_idle_d3) {
		/*
		 * pci-core sets the device power state to an unknown value at
		 * bootup and after being removed from a driver.  The only
		 * transition it allows from this unknown state is to D0, which
		 * typically happens when a driver calls pci_enable_device().
		 * We're not ready to enable the device yet, but we do want to
		 * be able to get to D3.  Therefore first do a D0 transition
		 * before going to D3.
		 */
		vfio_pci_set_power_state(vdev, PCI_D0);
		vfio_pci_set_power_state(vdev, PCI_D3hot);
	}

<<<<<<< HEAD
	ret = vfio_add_group_dev(&pdev->dev, &vfio_pci_ops, vdev);
	if (ret)
		goto out_power;
=======
	ret = vfio_register_group_dev(&vdev->vdev);
	if (ret)
		goto out_power;
	dev_set_drvdata(&pdev->dev, vdev);
>>>>>>> c2f789ef
	return 0;

out_power:
	if (!disable_idle_d3)
		vfio_pci_set_power_state(vdev, PCI_D0);
out_vf:
	vfio_pci_vf_uninit(vdev);
out_reflck:
	vfio_pci_reflck_put(vdev->reflck);
out_free:
	kfree(vdev->pm_save);
	kfree(vdev);
out_group_put:
	vfio_iommu_group_put(group, &pdev->dev);
	return ret;
}

static void vfio_pci_remove(struct pci_dev *pdev)
{
	struct vfio_pci_device *vdev = dev_get_drvdata(&pdev->dev);

	pci_disable_sriov(pdev);

<<<<<<< HEAD
	vdev = vfio_del_group_dev(&pdev->dev);
	if (!vdev)
		return;
=======
	vfio_unregister_group_dev(&vdev->vdev);
>>>>>>> c2f789ef

	vfio_pci_vf_uninit(vdev);
	vfio_pci_reflck_put(vdev->reflck);
	vfio_pci_vga_uninit(vdev);

	vfio_iommu_group_put(pdev->dev.iommu_group, &pdev->dev);

	if (!disable_idle_d3)
		vfio_pci_set_power_state(vdev, PCI_D0);

	mutex_destroy(&vdev->ioeventfds_lock);
	kfree(vdev->region);
	kfree(vdev->pm_save);
	kfree(vdev);
}

static pci_ers_result_t vfio_pci_aer_err_detected(struct pci_dev *pdev,
						  pci_channel_state_t state)
{
	struct vfio_pci_device *vdev;
	struct vfio_device *device;

	device = vfio_device_get_from_dev(&pdev->dev);
	if (device == NULL)
		return PCI_ERS_RESULT_DISCONNECT;

	vdev = container_of(device, struct vfio_pci_device, vdev);

	mutex_lock(&vdev->igate);

	if (vdev->err_trigger)
		eventfd_signal(vdev->err_trigger, 1);

	mutex_unlock(&vdev->igate);

	vfio_device_put(device);

	return PCI_ERS_RESULT_CAN_RECOVER;
}

static int vfio_pci_sriov_configure(struct pci_dev *pdev, int nr_virtfn)
{
	struct vfio_device *device;
	int ret = 0;

	might_sleep();

	if (!enable_sriov)
		return -ENOENT;

	device = vfio_device_get_from_dev(&pdev->dev);
	if (!device)
		return -ENODEV;

	if (nr_virtfn == 0)
		pci_disable_sriov(pdev);
	else
		ret = pci_enable_sriov(pdev, nr_virtfn);

	vfio_device_put(device);

	return ret < 0 ? ret : nr_virtfn;
}

static const struct pci_error_handlers vfio_err_handlers = {
	.error_detected = vfio_pci_aer_err_detected,
};

static struct pci_driver vfio_pci_driver = {
	.name			= "vfio-pci",
	.id_table		= NULL, /* only dynamic ids */
	.probe			= vfio_pci_probe,
	.remove			= vfio_pci_remove,
	.sriov_configure	= vfio_pci_sriov_configure,
	.err_handler		= &vfio_err_handlers,
};

static DEFINE_MUTEX(reflck_lock);

static struct vfio_pci_reflck *vfio_pci_reflck_alloc(void)
{
	struct vfio_pci_reflck *reflck;

	reflck = kzalloc(sizeof(*reflck), GFP_KERNEL);
	if (!reflck)
		return ERR_PTR(-ENOMEM);

	kref_init(&reflck->kref);
	mutex_init(&reflck->lock);

	return reflck;
}

static void vfio_pci_reflck_get(struct vfio_pci_reflck *reflck)
{
	kref_get(&reflck->kref);
}

static int vfio_pci_reflck_find(struct pci_dev *pdev, void *data)
{
	struct vfio_pci_reflck **preflck = data;
	struct vfio_device *device;
	struct vfio_pci_device *vdev;

	device = vfio_device_get_from_dev(&pdev->dev);
	if (!device)
		return 0;

	if (pci_dev_driver(pdev) != &vfio_pci_driver) {
		vfio_device_put(device);
		return 0;
	}

	vdev = container_of(device, struct vfio_pci_device, vdev);

	if (vdev->reflck) {
		vfio_pci_reflck_get(vdev->reflck);
		*preflck = vdev->reflck;
		vfio_device_put(device);
		return 1;
	}

	vfio_device_put(device);
	return 0;
}

static int vfio_pci_reflck_attach(struct vfio_pci_device *vdev)
{
	bool slot = !pci_probe_reset_slot(vdev->pdev->slot);

	mutex_lock(&reflck_lock);

	if (pci_is_root_bus(vdev->pdev->bus) ||
	    vfio_pci_for_each_slot_or_bus(vdev->pdev, vfio_pci_reflck_find,
					  &vdev->reflck, slot) <= 0)
		vdev->reflck = vfio_pci_reflck_alloc();

	mutex_unlock(&reflck_lock);

	return PTR_ERR_OR_ZERO(vdev->reflck);
}

static void vfio_pci_reflck_release(struct kref *kref)
{
	struct vfio_pci_reflck *reflck = container_of(kref,
						      struct vfio_pci_reflck,
						      kref);

	kfree(reflck);
	mutex_unlock(&reflck_lock);
}

static void vfio_pci_reflck_put(struct vfio_pci_reflck *reflck)
{
	kref_put_mutex(&reflck->kref, vfio_pci_reflck_release, &reflck_lock);
}

static int vfio_pci_get_unused_devs(struct pci_dev *pdev, void *data)
{
	struct vfio_devices *devs = data;
	struct vfio_device *device;
	struct vfio_pci_device *vdev;

	if (devs->cur_index == devs->max_index)
		return -ENOSPC;

	device = vfio_device_get_from_dev(&pdev->dev);
	if (!device)
		return -EINVAL;

	if (pci_dev_driver(pdev) != &vfio_pci_driver) {
		vfio_device_put(device);
		return -EBUSY;
	}

	vdev = container_of(device, struct vfio_pci_device, vdev);

	/* Fault if the device is not unused */
	if (vdev->refcnt) {
		vfio_device_put(device);
		return -EBUSY;
	}

	devs->devices[devs->cur_index++] = vdev;
	return 0;
}

static int vfio_pci_try_zap_and_vma_lock_cb(struct pci_dev *pdev, void *data)
{
	struct vfio_devices *devs = data;
	struct vfio_device *device;
	struct vfio_pci_device *vdev;

	if (devs->cur_index == devs->max_index)
		return -ENOSPC;

	device = vfio_device_get_from_dev(&pdev->dev);
	if (!device)
		return -EINVAL;

	if (pci_dev_driver(pdev) != &vfio_pci_driver) {
		vfio_device_put(device);
		return -EBUSY;
	}

	vdev = container_of(device, struct vfio_pci_device, vdev);

	/*
	 * Locking multiple devices is prone to deadlock, runaway and
	 * unwind if we hit contention.
	 */
	if (!vfio_pci_zap_and_vma_lock(vdev, true)) {
		vfio_device_put(device);
		return -EBUSY;
	}

	devs->devices[devs->cur_index++] = vdev;
	return 0;
}

/*
 * If a bus or slot reset is available for the provided device and:
 *  - All of the devices affected by that bus or slot reset are unused
 *    (!refcnt)
 *  - At least one of the affected devices is marked dirty via
 *    needs_reset (such as by lack of FLR support)
 * Then attempt to perform that bus or slot reset.  Callers are required
 * to hold vdev->reflck->lock, protecting the bus/slot reset group from
 * concurrent opens.  A vfio_device reference is acquired for each device
 * to prevent unbinds during the reset operation.
 *
 * NB: vfio-core considers a group to be viable even if some devices are
 * bound to drivers like pci-stub or pcieport.  Here we require all devices
 * to be bound to vfio_pci since that's the only way we can be sure they
 * stay put.
 */
static void vfio_pci_try_bus_reset(struct vfio_pci_device *vdev)
{
	struct vfio_devices devs = { .cur_index = 0 };
	int i = 0, ret = -EINVAL;
	bool slot = false;
	struct vfio_pci_device *tmp;

	if (!pci_probe_reset_slot(vdev->pdev->slot))
		slot = true;
	else if (pci_probe_reset_bus(vdev->pdev->bus))
		return;

	if (vfio_pci_for_each_slot_or_bus(vdev->pdev, vfio_pci_count_devs,
					  &i, slot) || !i)
		return;

	devs.max_index = i;
	devs.devices = kcalloc(i, sizeof(struct vfio_device *), GFP_KERNEL);
	if (!devs.devices)
		return;

	if (vfio_pci_for_each_slot_or_bus(vdev->pdev,
					  vfio_pci_get_unused_devs,
					  &devs, slot))
		goto put_devs;

	/* Does at least one need a reset? */
	for (i = 0; i < devs.cur_index; i++) {
		tmp = devs.devices[i];
		if (tmp->needs_reset) {
			ret = pci_reset_bus(vdev->pdev);
			break;
		}
	}

put_devs:
	for (i = 0; i < devs.cur_index; i++) {
		tmp = devs.devices[i];

		/*
		 * If reset was successful, affected devices no longer need
		 * a reset and we should return all the collateral devices
		 * to low power.  If not successful, we either didn't reset
		 * the bus or timed out waiting for it, so let's not touch
		 * the power state.
		 */
		if (!ret) {
			tmp->needs_reset = false;

			if (tmp != vdev && !disable_idle_d3)
				vfio_pci_set_power_state(tmp, PCI_D3hot);
		}

		vfio_device_put(&tmp->vdev);
	}

	kfree(devs.devices);
}

static void __exit vfio_pci_cleanup(void)
{
	pci_unregister_driver(&vfio_pci_driver);
	vfio_pci_uninit_perm_bits();
}

static void __init vfio_pci_fill_ids(void)
{
	char *p, *id;
	int rc;

	/* no ids passed actually */
	if (ids[0] == '\0')
		return;

	/* add ids specified in the module parameter */
	p = ids;
	while ((id = strsep(&p, ","))) {
		unsigned int vendor, device, subvendor = PCI_ANY_ID,
			subdevice = PCI_ANY_ID, class = 0, class_mask = 0;
		int fields;

		if (!strlen(id))
			continue;

		fields = sscanf(id, "%x:%x:%x:%x:%x:%x",
				&vendor, &device, &subvendor, &subdevice,
				&class, &class_mask);

		if (fields < 2) {
			pr_warn("invalid id string \"%s\"\n", id);
			continue;
		}

		rc = pci_add_dynid(&vfio_pci_driver, vendor, device,
				   subvendor, subdevice, class, class_mask, 0);
		if (rc)
			pr_warn("failed to add dynamic id [%04x:%04x[%04x:%04x]] class %#08x/%08x (%d)\n",
				vendor, device, subvendor, subdevice,
				class, class_mask, rc);
		else
			pr_info("add [%04x:%04x[%04x:%04x]] class %#08x/%08x\n",
				vendor, device, subvendor, subdevice,
				class, class_mask);
	}
}

static int __init vfio_pci_init(void)
{
	int ret;

	/* Allocate shared config space permission data used by all devices */
	ret = vfio_pci_init_perm_bits();
	if (ret)
		return ret;

	/* Register and scan for devices */
	ret = pci_register_driver(&vfio_pci_driver);
	if (ret)
		goto out_driver;

	vfio_pci_fill_ids();

	if (disable_denylist)
		pr_warn("device denylist disabled.\n");

	return 0;

out_driver:
	vfio_pci_uninit_perm_bits();
	return ret;
}

module_init(vfio_pci_init);
module_exit(vfio_pci_cleanup);

MODULE_VERSION(DRIVER_VERSION);
MODULE_LICENSE("GPL v2");
MODULE_AUTHOR(DRIVER_AUTHOR);
MODULE_DESCRIPTION(DRIVER_DESC);<|MERGE_RESOLUTION|>--- conflicted
+++ resolved
@@ -2043,16 +2043,10 @@
 		vfio_pci_set_power_state(vdev, PCI_D3hot);
 	}
 
-<<<<<<< HEAD
-	ret = vfio_add_group_dev(&pdev->dev, &vfio_pci_ops, vdev);
-	if (ret)
-		goto out_power;
-=======
 	ret = vfio_register_group_dev(&vdev->vdev);
 	if (ret)
 		goto out_power;
 	dev_set_drvdata(&pdev->dev, vdev);
->>>>>>> c2f789ef
 	return 0;
 
 out_power:
@@ -2076,13 +2070,7 @@
 
 	pci_disable_sriov(pdev);
 
-<<<<<<< HEAD
-	vdev = vfio_del_group_dev(&pdev->dev);
-	if (!vdev)
-		return;
-=======
 	vfio_unregister_group_dev(&vdev->vdev);
->>>>>>> c2f789ef
 
 	vfio_pci_vf_uninit(vdev);
 	vfio_pci_reflck_put(vdev->reflck);
