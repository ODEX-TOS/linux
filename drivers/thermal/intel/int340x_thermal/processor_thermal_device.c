// SPDX-License-Identifier: GPL-2.0-only
/*
 * processor_thermal_device.c
 * Copyright (c) 2014, Intel Corporation.
 */
#include <linux/acpi.h>
#include <linux/kernel.h>
#include <linux/module.h>
#include <linux/pci.h>
#include <linux/thermal.h>
#include "int340x_thermal_zone.h"
#include "processor_thermal_device.h"
#include "../intel_soc_dts_iosf.h"

#define DRV_NAME "proc_thermal"

#define POWER_LIMIT_SHOW(index, suffix) \
static ssize_t power_limit_##index##_##suffix##_show(struct device *dev, \
					struct device_attribute *attr, \
					char *buf) \
{ \
	struct proc_thermal_device *proc_dev = dev_get_drvdata(dev); \
	\
	return sprintf(buf, "%lu\n",\
	(unsigned long)proc_dev->power_limits[index].suffix * 1000); \
}

POWER_LIMIT_SHOW(0, min_uw)
POWER_LIMIT_SHOW(0, max_uw)
POWER_LIMIT_SHOW(0, step_uw)
POWER_LIMIT_SHOW(0, tmin_us)
POWER_LIMIT_SHOW(0, tmax_us)

POWER_LIMIT_SHOW(1, min_uw)
POWER_LIMIT_SHOW(1, max_uw)
POWER_LIMIT_SHOW(1, step_uw)
POWER_LIMIT_SHOW(1, tmin_us)
POWER_LIMIT_SHOW(1, tmax_us)

static DEVICE_ATTR_RO(power_limit_0_min_uw);
static DEVICE_ATTR_RO(power_limit_0_max_uw);
static DEVICE_ATTR_RO(power_limit_0_step_uw);
static DEVICE_ATTR_RO(power_limit_0_tmin_us);
static DEVICE_ATTR_RO(power_limit_0_tmax_us);

static DEVICE_ATTR_RO(power_limit_1_min_uw);
static DEVICE_ATTR_RO(power_limit_1_max_uw);
static DEVICE_ATTR_RO(power_limit_1_step_uw);
static DEVICE_ATTR_RO(power_limit_1_tmin_us);
static DEVICE_ATTR_RO(power_limit_1_tmax_us);

static struct attribute *power_limit_attrs[] = {
	&dev_attr_power_limit_0_min_uw.attr,
	&dev_attr_power_limit_1_min_uw.attr,
	&dev_attr_power_limit_0_max_uw.attr,
	&dev_attr_power_limit_1_max_uw.attr,
	&dev_attr_power_limit_0_step_uw.attr,
	&dev_attr_power_limit_1_step_uw.attr,
	&dev_attr_power_limit_0_tmin_us.attr,
	&dev_attr_power_limit_1_tmin_us.attr,
	&dev_attr_power_limit_0_tmax_us.attr,
	&dev_attr_power_limit_1_tmax_us.attr,
	NULL
};

static const struct attribute_group power_limit_attribute_group = {
	.attrs = power_limit_attrs,
	.name = "power_limits"
};

static ssize_t tcc_offset_degree_celsius_show(struct device *dev,
			       struct device_attribute *attr, char *buf)
{
	u64 val;
	int err;

	err = rdmsrl_safe(MSR_IA32_TEMPERATURE_TARGET, &val);
	if (err)
		return err;

	val = (val >> 24) & 0x3f;
	return sprintf(buf, "%d\n", (int)val);
}

static int tcc_offset_update(unsigned int tcc)
{
	u64 val;
	int err;

	if (tcc > 63)
		return -EINVAL;

	err = rdmsrl_safe(MSR_IA32_TEMPERATURE_TARGET, &val);
	if (err)
		return err;

	if (val & BIT(31))
		return -EPERM;

	val &= ~GENMASK_ULL(29, 24);
	val |= (tcc & 0x3f) << 24;

	err = wrmsrl_safe(MSR_IA32_TEMPERATURE_TARGET, val);
	if (err)
		return err;

	return 0;
}

<<<<<<< HEAD
static unsigned int tcc_offset_save;
=======
static int tcc_offset_save = -1;
>>>>>>> bee673aa

static ssize_t tcc_offset_degree_celsius_store(struct device *dev,
				struct device_attribute *attr, const char *buf,
				size_t count)
{
	unsigned int tcc;
	u64 val;
	int err;

	err = rdmsrl_safe(MSR_PLATFORM_INFO, &val);
	if (err)
		return err;

	if (!(val & BIT(30)))
		return -EACCES;

	if (kstrtouint(buf, 0, &tcc))
		return -EINVAL;

	err = tcc_offset_update(tcc);
	if (err)
		return err;

	tcc_offset_save = tcc;

	return count;
}

static DEVICE_ATTR_RW(tcc_offset_degree_celsius);

static int stored_tjmax; /* since it is fixed, we can have local storage */

static int get_tjmax(void)
{
	u32 eax, edx;
	u32 val;
	int err;

	err = rdmsr_safe(MSR_IA32_TEMPERATURE_TARGET, &eax, &edx);
	if (err)
		return err;

	val = (eax >> 16) & 0xff;
	if (val)
		return val;

	return -EINVAL;
}

static int read_temp_msr(int *temp)
{
	int cpu;
	u32 eax, edx;
	int err;
	unsigned long curr_temp_off = 0;

	*temp = 0;

	for_each_online_cpu(cpu) {
		err = rdmsr_safe_on_cpu(cpu, MSR_IA32_THERM_STATUS, &eax,
					&edx);
		if (err)
			goto err_ret;
		else {
			if (eax & 0x80000000) {
				curr_temp_off = (eax >> 16) & 0x7f;
				if (!*temp || curr_temp_off < *temp)
					*temp = curr_temp_off;
			} else {
				err = -EINVAL;
				goto err_ret;
			}
		}
	}

	return 0;
err_ret:
	return err;
}

static int proc_thermal_get_zone_temp(struct thermal_zone_device *zone,
					 int *temp)
{
	int ret;

	ret = read_temp_msr(temp);
	if (!ret)
		*temp = (stored_tjmax - *temp) * 1000;

	return ret;
}

static struct thermal_zone_device_ops proc_thermal_local_ops = {
	.get_temp       = proc_thermal_get_zone_temp,
};

static int proc_thermal_read_ppcc(struct proc_thermal_device *proc_priv)
{
	int i;
	acpi_status status;
	struct acpi_buffer buf = { ACPI_ALLOCATE_BUFFER, NULL };
	union acpi_object *elements, *ppcc;
	union acpi_object *p;
	int ret = 0;

	status = acpi_evaluate_object(proc_priv->adev->handle, "PPCC",
				      NULL, &buf);
	if (ACPI_FAILURE(status))
		return -ENODEV;

	p = buf.pointer;
	if (!p || (p->type != ACPI_TYPE_PACKAGE)) {
		dev_err(proc_priv->dev, "Invalid PPCC data\n");
		ret = -EFAULT;
		goto free_buffer;
	}

	if (!p->package.count) {
		dev_err(proc_priv->dev, "Invalid PPCC package size\n");
		ret = -EFAULT;
		goto free_buffer;
	}

	for (i = 0; i < min((int)p->package.count - 1, 2); ++i) {
		elements = &(p->package.elements[i+1]);
		if (elements->type != ACPI_TYPE_PACKAGE ||
		    elements->package.count != 6) {
			ret = -EFAULT;
			goto free_buffer;
		}
		ppcc = elements->package.elements;
		proc_priv->power_limits[i].index = ppcc[0].integer.value;
		proc_priv->power_limits[i].min_uw = ppcc[1].integer.value;
		proc_priv->power_limits[i].max_uw = ppcc[2].integer.value;
		proc_priv->power_limits[i].tmin_us = ppcc[3].integer.value;
		proc_priv->power_limits[i].tmax_us = ppcc[4].integer.value;
		proc_priv->power_limits[i].step_uw = ppcc[5].integer.value;
	}

free_buffer:
	kfree(buf.pointer);

	return ret;
}

#define PROC_POWER_CAPABILITY_CHANGED	0x83
static void proc_thermal_notify(acpi_handle handle, u32 event, void *data)
{
	struct proc_thermal_device *proc_priv = data;

	if (!proc_priv)
		return;

	switch (event) {
	case PROC_POWER_CAPABILITY_CHANGED:
		proc_thermal_read_ppcc(proc_priv);
		int340x_thermal_zone_device_update(proc_priv->int340x_zone,
				THERMAL_DEVICE_POWER_CAPABILITY_CHANGED);
		break;
	default:
		dev_dbg(proc_priv->dev, "Unsupported event [0x%x]\n", event);
		break;
	}
}

int proc_thermal_add(struct device *dev, struct proc_thermal_device *proc_priv)
{
	struct acpi_device *adev;
	acpi_status status;
	unsigned long long tmp;
	struct thermal_zone_device_ops *ops = NULL;
	int ret;

	adev = ACPI_COMPANION(dev);
	if (!adev)
		return -ENODEV;

	proc_priv->dev = dev;
	proc_priv->adev = adev;

	ret = proc_thermal_read_ppcc(proc_priv);
	if (ret)
		return ret;

	status = acpi_evaluate_integer(adev->handle, "_TMP", NULL, &tmp);
	if (ACPI_FAILURE(status)) {
		/* there is no _TMP method, add local method */
		stored_tjmax = get_tjmax();
		if (stored_tjmax > 0)
			ops = &proc_thermal_local_ops;
	}

	proc_priv->int340x_zone = int340x_thermal_zone_add(adev, ops);
	if (IS_ERR(proc_priv->int340x_zone)) {
		return PTR_ERR(proc_priv->int340x_zone);
	} else
		ret = 0;

	ret = acpi_install_notify_handler(adev->handle, ACPI_DEVICE_NOTIFY,
					  proc_thermal_notify,
					  (void *)proc_priv);
	if (ret)
		goto remove_zone;

	ret = sysfs_create_file(&dev->kobj, &dev_attr_tcc_offset_degree_celsius.attr);
	if (ret)
		goto remove_notify;

	ret = sysfs_create_group(&dev->kobj, &power_limit_attribute_group);
	if (ret) {
		sysfs_remove_file(&dev->kobj, &dev_attr_tcc_offset_degree_celsius.attr);
		goto remove_notify;
	}

	return 0;

remove_notify:
	acpi_remove_notify_handler(adev->handle,
				    ACPI_DEVICE_NOTIFY, proc_thermal_notify);
remove_zone:
	int340x_thermal_zone_remove(proc_priv->int340x_zone);

	return ret;
}
EXPORT_SYMBOL_GPL(proc_thermal_add);

void proc_thermal_remove(struct proc_thermal_device *proc_priv)
{
	acpi_remove_notify_handler(proc_priv->adev->handle,
				   ACPI_DEVICE_NOTIFY, proc_thermal_notify);
	int340x_thermal_zone_remove(proc_priv->int340x_zone);
	sysfs_remove_file(&proc_priv->dev->kobj, &dev_attr_tcc_offset_degree_celsius.attr);
	sysfs_remove_group(&proc_priv->dev->kobj,
			   &power_limit_attribute_group);
}
EXPORT_SYMBOL_GPL(proc_thermal_remove);

int proc_thermal_resume(struct device *dev)
{
	struct proc_thermal_device *proc_dev;

	proc_dev = dev_get_drvdata(dev);
	proc_thermal_read_ppcc(proc_dev);

	if (tcc_offset_save >= 0)
		tcc_offset_update(tcc_offset_save);

	return 0;
}
EXPORT_SYMBOL_GPL(proc_thermal_resume);

#define MCHBAR 0

static int proc_thermal_set_mmio_base(struct pci_dev *pdev, struct proc_thermal_device *proc_priv)
{
	int ret;

	ret = pcim_iomap_regions(pdev, 1 << MCHBAR, DRV_NAME);
	if (ret) {
		dev_err(&pdev->dev, "cannot reserve PCI memory region\n");
		return -ENOMEM;
	}

	proc_priv->mmio_base = pcim_iomap_table(pdev)[MCHBAR];

	return 0;
}

int proc_thermal_mmio_add(struct pci_dev *pdev,
			  struct proc_thermal_device *proc_priv,
			  kernel_ulong_t feature_mask)
{
	int ret;

	proc_priv->mmio_feature_mask = feature_mask;

	if (feature_mask) {
		ret = proc_thermal_set_mmio_base(pdev, proc_priv);
		if (ret)
			return ret;
	}

	if (feature_mask & PROC_THERMAL_FEATURE_RAPL) {
		ret = proc_thermal_rapl_add(pdev, proc_priv);
		if (ret) {
			dev_err(&pdev->dev, "failed to add RAPL MMIO interface\n");
			return ret;
		}
	}

	if (feature_mask & PROC_THERMAL_FEATURE_FIVR ||
	    feature_mask & PROC_THERMAL_FEATURE_DVFS) {
		ret = proc_thermal_rfim_add(pdev, proc_priv);
		if (ret) {
			dev_err(&pdev->dev, "failed to add RFIM interface\n");
			goto err_rem_rapl;
		}
	}

	if (feature_mask & PROC_THERMAL_FEATURE_MBOX) {
		ret = proc_thermal_mbox_add(pdev, proc_priv);
		if (ret) {
			dev_err(&pdev->dev, "failed to add MBOX interface\n");
			goto err_rem_rfim;
		}
	}

	return 0;

err_rem_rfim:
	proc_thermal_rfim_remove(pdev);
err_rem_rapl:
	proc_thermal_rapl_remove();

	return ret;
}
EXPORT_SYMBOL_GPL(proc_thermal_mmio_add);

void proc_thermal_mmio_remove(struct pci_dev *pdev, struct proc_thermal_device *proc_priv)
{
	if (proc_priv->mmio_feature_mask & PROC_THERMAL_FEATURE_RAPL)
		proc_thermal_rapl_remove();

	if (proc_priv->mmio_feature_mask & PROC_THERMAL_FEATURE_FIVR ||
	    proc_priv->mmio_feature_mask & PROC_THERMAL_FEATURE_DVFS)
		proc_thermal_rfim_remove(pdev);

	if (proc_priv->mmio_feature_mask & PROC_THERMAL_FEATURE_MBOX)
		proc_thermal_mbox_remove(pdev);
}
EXPORT_SYMBOL_GPL(proc_thermal_mmio_remove);

MODULE_AUTHOR("Srinivas Pandruvada <srinivas.pandruvada@linux.intel.com>");
MODULE_DESCRIPTION("Processor Thermal Reporting Device Driver");
MODULE_LICENSE("GPL v2");<|MERGE_RESOLUTION|>--- conflicted
+++ resolved
@@ -107,11 +107,7 @@
 	return 0;
 }
 
-<<<<<<< HEAD
-static unsigned int tcc_offset_save;
-=======
 static int tcc_offset_save = -1;
->>>>>>> bee673aa
 
 static ssize_t tcc_offset_degree_celsius_store(struct device *dev,
 				struct device_attribute *attr, const char *buf,
