// SPDX-License-Identifier: GPL-2.0
/*
 *  thermal.c - Generic Thermal Management Sysfs support.
 *
 *  Copyright (C) 2008 Intel Corp
 *  Copyright (C) 2008 Zhang Rui <rui.zhang@intel.com>
 *  Copyright (C) 2008 Sujith Thomas <sujith.thomas@intel.com>
 */

#define pr_fmt(fmt) KBUILD_MODNAME ": " fmt

#include <linux/device.h>
#include <linux/err.h>
#include <linux/export.h>
#include <linux/slab.h>
#include <linux/kdev_t.h>
#include <linux/idr.h>
#include <linux/thermal.h>
#include <linux/reboot.h>
#include <linux/string.h>
#include <linux/of.h>
#include <linux/suspend.h>

#define CREATE_TRACE_POINTS
#include <trace/events/thermal.h>

#include "thermal_core.h"
#include "thermal_hwmon.h"

static DEFINE_IDA(thermal_tz_ida);
static DEFINE_IDA(thermal_cdev_ida);

static LIST_HEAD(thermal_tz_list);
static LIST_HEAD(thermal_cdev_list);
static LIST_HEAD(thermal_governor_list);

static DEFINE_MUTEX(thermal_list_lock);
static DEFINE_MUTEX(thermal_governor_lock);

static atomic_t in_suspend;

static struct thermal_governor *def_governor;

/*
 * Governor section: set of functions to handle thermal governors
 *
 * Functions to help in the life cycle of thermal governors within
 * the thermal core and by the thermal governor code.
 */

static struct thermal_governor *__find_governor(const char *name)
{
	struct thermal_governor *pos;

	if (!name || !name[0])
		return def_governor;

	list_for_each_entry(pos, &thermal_governor_list, governor_list)
		if (!strncasecmp(name, pos->name, THERMAL_NAME_LENGTH))
			return pos;

	return NULL;
}

/**
 * bind_previous_governor() - bind the previous governor of the thermal zone
 * @tz:		a valid pointer to a struct thermal_zone_device
 * @failed_gov_name:	the name of the governor that failed to register
 *
 * Register the previous governor of the thermal zone after a new
 * governor has failed to be bound.
 */
static void bind_previous_governor(struct thermal_zone_device *tz,
				   const char *failed_gov_name)
{
	if (tz->governor && tz->governor->bind_to_tz) {
		if (tz->governor->bind_to_tz(tz)) {
			dev_err(&tz->device,
				"governor %s failed to bind and the previous one (%s) failed to bind again, thermal zone %s has no governor\n",
				failed_gov_name, tz->governor->name, tz->type);
			tz->governor = NULL;
		}
	}
}

/**
 * thermal_set_governor() - Switch to another governor
 * @tz:		a valid pointer to a struct thermal_zone_device
 * @new_gov:	pointer to the new governor
 *
 * Change the governor of thermal zone @tz.
 *
 * Return: 0 on success, an error if the new governor's bind_to_tz() failed.
 */
static int thermal_set_governor(struct thermal_zone_device *tz,
				struct thermal_governor *new_gov)
{
	int ret = 0;

	if (tz->governor && tz->governor->unbind_from_tz)
		tz->governor->unbind_from_tz(tz);

	if (new_gov && new_gov->bind_to_tz) {
		ret = new_gov->bind_to_tz(tz);
		if (ret) {
			bind_previous_governor(tz, new_gov->name);

			return ret;
		}
	}

	tz->governor = new_gov;

	return ret;
}

int thermal_register_governor(struct thermal_governor *governor)
{
	int err;
	const char *name;
	struct thermal_zone_device *pos;

	if (!governor)
		return -EINVAL;

	mutex_lock(&thermal_governor_lock);

	err = -EBUSY;
	if (!__find_governor(governor->name)) {
		bool match_default;

		err = 0;
		list_add(&governor->governor_list, &thermal_governor_list);
		match_default = !strncmp(governor->name,
					 DEFAULT_THERMAL_GOVERNOR,
					 THERMAL_NAME_LENGTH);

		if (!def_governor && match_default)
			def_governor = governor;
	}

	mutex_lock(&thermal_list_lock);

	list_for_each_entry(pos, &thermal_tz_list, node) {
		/*
		 * only thermal zones with specified tz->tzp->governor_name
		 * may run with tz->govenor unset
		 */
		if (pos->governor)
			continue;

		name = pos->tzp->governor_name;

		if (!strncasecmp(name, governor->name, THERMAL_NAME_LENGTH)) {
			int ret;

			ret = thermal_set_governor(pos, governor);
			if (ret)
				dev_err(&pos->device,
					"Failed to set governor %s for thermal zone %s: %d\n",
					governor->name, pos->type, ret);
		}
	}

	mutex_unlock(&thermal_list_lock);
	mutex_unlock(&thermal_governor_lock);

	return err;
}

void thermal_unregister_governor(struct thermal_governor *governor)
{
	struct thermal_zone_device *pos;

	if (!governor)
		return;

	mutex_lock(&thermal_governor_lock);

	if (!__find_governor(governor->name))
		goto exit;

	mutex_lock(&thermal_list_lock);

	list_for_each_entry(pos, &thermal_tz_list, node) {
		if (!strncasecmp(pos->governor->name, governor->name,
				 THERMAL_NAME_LENGTH))
			thermal_set_governor(pos, NULL);
	}

	mutex_unlock(&thermal_list_lock);
	list_del(&governor->governor_list);
exit:
	mutex_unlock(&thermal_governor_lock);
}

int thermal_zone_device_set_policy(struct thermal_zone_device *tz,
				   char *policy)
{
	struct thermal_governor *gov;
	int ret = -EINVAL;

	mutex_lock(&thermal_governor_lock);
	mutex_lock(&tz->lock);

	if (!device_is_registered(&tz->device))
		goto exit;

	gov = __find_governor(strim(policy));
	if (!gov)
		goto exit;

	ret = thermal_set_governor(tz, gov);

exit:
	mutex_unlock(&tz->lock);
	mutex_unlock(&thermal_governor_lock);

	thermal_notify_tz_gov_change(tz->id, policy);

	return ret;
}

int thermal_build_list_of_policies(char *buf)
{
	struct thermal_governor *pos;
	ssize_t count = 0;

	mutex_lock(&thermal_governor_lock);

	list_for_each_entry(pos, &thermal_governor_list, governor_list) {
		count += scnprintf(buf + count, PAGE_SIZE - count, "%s ",
				   pos->name);
	}
	count += scnprintf(buf + count, PAGE_SIZE - count, "\n");

	mutex_unlock(&thermal_governor_lock);

	return count;
}

static void __init thermal_unregister_governors(void)
{
	struct thermal_governor **governor;

	for_each_governor_table(governor)
		thermal_unregister_governor(*governor);
}

static int __init thermal_register_governors(void)
{
	int ret = 0;
	struct thermal_governor **governor;

	for_each_governor_table(governor) {
		ret = thermal_register_governor(*governor);
		if (ret) {
			pr_err("Failed to register governor: '%s'",
			       (*governor)->name);
			break;
		}

		pr_info("Registered thermal governor '%s'",
			(*governor)->name);
	}

	if (ret) {
		struct thermal_governor **gov;

		for_each_governor_table(gov) {
			if (gov == governor)
				break;
			thermal_unregister_governor(*gov);
		}
	}

	return ret;
}

/*
 * Zone update section: main control loop applied to each zone while monitoring
 *
 * in polling mode. The monitoring is done using a workqueue.
 * Same update may be done on a zone by calling thermal_zone_device_update().
 *
 * An update means:
 * - Non-critical trips will invoke the governor responsible for that zone;
 * - Hot trips will produce a notification to userspace;
 * - Critical trip point will cause a system shutdown.
 */
static void thermal_zone_device_set_polling(struct thermal_zone_device *tz,
					    unsigned long delay)
{
	if (delay)
		mod_delayed_work(system_freezable_power_efficient_wq,
				 &tz->poll_queue, delay);
	else
		cancel_delayed_work(&tz->poll_queue);
}

static void monitor_thermal_zone(struct thermal_zone_device *tz)
{
	if (tz->mode != THERMAL_DEVICE_ENABLED)
		thermal_zone_device_set_polling(tz, 0);
	else if (tz->passive)
		thermal_zone_device_set_polling(tz, tz->passive_delay_jiffies);
	else if (tz->polling_delay_jiffies)
		thermal_zone_device_set_polling(tz, tz->polling_delay_jiffies);
}

static void handle_non_critical_trips(struct thermal_zone_device *tz, int trip)
{
	tz->governor ? tz->governor->throttle(tz, trip) :
		       def_governor->throttle(tz, trip);
}

void thermal_zone_device_critical(struct thermal_zone_device *tz)
{
	/*
	 * poweroff_delay_ms must be a carefully profiled positive value.
	 * Its a must for forced_emergency_poweroff_work to be scheduled.
	 */
	int poweroff_delay_ms = CONFIG_THERMAL_EMERGENCY_POWEROFF_DELAY_MS;

	dev_emerg(&tz->device, "%s: critical temperature reached, "
		  "shutting down\n", tz->type);

	hw_protection_shutdown("Temperature too high", poweroff_delay_ms);
}
EXPORT_SYMBOL(thermal_zone_device_critical);

static void handle_critical_trips(struct thermal_zone_device *tz,
				  int trip, int trip_temp, enum thermal_trip_type trip_type)
{
	/* If we have not crossed the trip_temp, we do not care. */
	if (trip_temp <= 0 || tz->temperature < trip_temp)
		return;

	trace_thermal_zone_trip(tz, trip, trip_type);

	if (trip_type == THERMAL_TRIP_HOT && tz->ops->hot)
		tz->ops->hot(tz);
	else if (trip_type == THERMAL_TRIP_CRITICAL)
		tz->ops->critical(tz);
}

static void handle_thermal_trip(struct thermal_zone_device *tz, int trip)
{
	enum thermal_trip_type type;
	int trip_temp, hyst = 0;

	/* Ignore disabled trip points */
	if (test_bit(trip, &tz->trips_disabled))
		return;

	tz->ops->get_trip_temp(tz, trip, &trip_temp);
	tz->ops->get_trip_type(tz, trip, &type);
	if (tz->ops->get_trip_hyst)
		tz->ops->get_trip_hyst(tz, trip, &hyst);

	if (tz->last_temperature != THERMAL_TEMP_INVALID) {
		if (tz->last_temperature < trip_temp &&
		    tz->temperature >= trip_temp)
			thermal_notify_tz_trip_up(tz->id, trip,
						  tz->temperature);
		if (tz->last_temperature >= trip_temp &&
		    tz->temperature < (trip_temp - hyst))
			thermal_notify_tz_trip_down(tz->id, trip,
						    tz->temperature);
	}

	if (type == THERMAL_TRIP_CRITICAL || type == THERMAL_TRIP_HOT)
		handle_critical_trips(tz, trip, trip_temp, type);
	else
		handle_non_critical_trips(tz, trip);
}

static void update_temperature(struct thermal_zone_device *tz)
{
	int temp, ret;

	ret = __thermal_zone_get_temp(tz, &temp);
	if (ret) {
		if (ret != -EAGAIN)
			dev_warn(&tz->device,
				 "failed to read out thermal zone (%d)\n",
				 ret);
		return;
	}

	tz->last_temperature = tz->temperature;
	tz->temperature = temp;

	trace_thermal_temperature(tz);

	thermal_genl_sampling_temp(tz->id, temp);
}

static void thermal_zone_device_init(struct thermal_zone_device *tz)
{
	struct thermal_instance *pos;
	tz->temperature = THERMAL_TEMP_INVALID;
	tz->prev_low_trip = -INT_MAX;
	tz->prev_high_trip = INT_MAX;
	list_for_each_entry(pos, &tz->thermal_instances, tz_node)
		pos->initialized = false;
}

void __thermal_zone_device_update(struct thermal_zone_device *tz,
				  enum thermal_notify_event event)
{
	int count;

	if (atomic_read(&in_suspend))
		return;

	if (WARN_ONCE(!tz->ops->get_temp,
		      "'%s' must not be called without 'get_temp' ops set\n",
		      __func__))
		return;

	if (!thermal_zone_device_is_enabled(tz))
		return;

	update_temperature(tz);

	__thermal_zone_set_trips(tz);

	tz->notify_event = event;

	for (count = 0; count < tz->num_trips; count++)
		handle_thermal_trip(tz, count);

	monitor_thermal_zone(tz);
}

static int thermal_zone_device_set_mode(struct thermal_zone_device *tz,
					enum thermal_device_mode mode)
{
	int ret = 0;

	mutex_lock(&tz->lock);

	/* do nothing if mode isn't changing */
	if (mode == tz->mode) {
		mutex_unlock(&tz->lock);

		return ret;
	}

	if (!device_is_registered(&tz->device)) {
		mutex_unlock(&tz->lock);

		return -ENODEV;
	}

	if (tz->ops->change_mode)
		ret = tz->ops->change_mode(tz, mode);

	if (!ret)
		tz->mode = mode;

	__thermal_zone_device_update(tz, THERMAL_EVENT_UNSPECIFIED);

	mutex_unlock(&tz->lock);

	if (mode == THERMAL_DEVICE_ENABLED)
		thermal_notify_tz_enable(tz->id);
	else
		thermal_notify_tz_disable(tz->id);

	return ret;
}

int thermal_zone_device_enable(struct thermal_zone_device *tz)
{
	return thermal_zone_device_set_mode(tz, THERMAL_DEVICE_ENABLED);
}
EXPORT_SYMBOL_GPL(thermal_zone_device_enable);

int thermal_zone_device_disable(struct thermal_zone_device *tz)
{
	return thermal_zone_device_set_mode(tz, THERMAL_DEVICE_DISABLED);
}
EXPORT_SYMBOL_GPL(thermal_zone_device_disable);

int thermal_zone_device_is_enabled(struct thermal_zone_device *tz)
{
	lockdep_assert_held(&tz->lock);

	return tz->mode == THERMAL_DEVICE_ENABLED;
}

void thermal_zone_device_update(struct thermal_zone_device *tz,
				enum thermal_notify_event event)
{
	mutex_lock(&tz->lock);
	if (device_is_registered(&tz->device))
		__thermal_zone_device_update(tz, event);
	mutex_unlock(&tz->lock);
}
EXPORT_SYMBOL_GPL(thermal_zone_device_update);

static void thermal_zone_device_check(struct work_struct *work)
{
	struct thermal_zone_device *tz = container_of(work, struct
						      thermal_zone_device,
						      poll_queue.work);
	thermal_zone_device_update(tz, THERMAL_EVENT_UNSPECIFIED);
}

int for_each_thermal_governor(int (*cb)(struct thermal_governor *, void *),
			      void *data)
{
	struct thermal_governor *gov;
	int ret = 0;

	mutex_lock(&thermal_governor_lock);
	list_for_each_entry(gov, &thermal_governor_list, governor_list) {
		ret = cb(gov, data);
		if (ret)
			break;
	}
	mutex_unlock(&thermal_governor_lock);

	return ret;
}

int for_each_thermal_cooling_device(int (*cb)(struct thermal_cooling_device *,
					      void *), void *data)
{
	struct thermal_cooling_device *cdev;
	int ret = 0;

	mutex_lock(&thermal_list_lock);
	list_for_each_entry(cdev, &thermal_cdev_list, node) {
		ret = cb(cdev, data);
		if (ret)
			break;
	}
	mutex_unlock(&thermal_list_lock);

	return ret;
}

int for_each_thermal_zone(int (*cb)(struct thermal_zone_device *, void *),
			  void *data)
{
	struct thermal_zone_device *tz;
	int ret = 0;

	mutex_lock(&thermal_list_lock);
	list_for_each_entry(tz, &thermal_tz_list, node) {
		ret = cb(tz, data);
		if (ret)
			break;
	}
	mutex_unlock(&thermal_list_lock);

	return ret;
}

struct thermal_zone_device *thermal_zone_get_by_id(int id)
{
	struct thermal_zone_device *tz, *match = NULL;

	mutex_lock(&thermal_list_lock);
	list_for_each_entry(tz, &thermal_tz_list, node) {
		if (tz->id == id) {
			match = tz;
			break;
		}
	}
	mutex_unlock(&thermal_list_lock);

	return match;
}

/*
 * Device management section: cooling devices, zones devices, and binding
 *
 * Set of functions provided by the thermal core for:
 * - cooling devices lifecycle: registration, unregistration,
 *				binding, and unbinding.
 * - thermal zone devices lifecycle: registration, unregistration,
 *				     binding, and unbinding.
 */

/**
 * thermal_zone_bind_cooling_device() - bind a cooling device to a thermal zone
 * @tz:		pointer to struct thermal_zone_device
 * @trip:	indicates which trip point the cooling devices is
 *		associated with in this thermal zone.
 * @cdev:	pointer to struct thermal_cooling_device
 * @upper:	the Maximum cooling state for this trip point.
 *		THERMAL_NO_LIMIT means no upper limit,
 *		and the cooling device can be in max_state.
 * @lower:	the Minimum cooling state can be used for this trip point.
 *		THERMAL_NO_LIMIT means no lower limit,
 *		and the cooling device can be in cooling state 0.
 * @weight:	The weight of the cooling device to be bound to the
 *		thermal zone. Use THERMAL_WEIGHT_DEFAULT for the
 *		default value
 *
 * This interface function bind a thermal cooling device to the certain trip
 * point of a thermal zone device.
 * This function is usually called in the thermal zone device .bind callback.
 *
 * Return: 0 on success, the proper error value otherwise.
 */
int thermal_zone_bind_cooling_device(struct thermal_zone_device *tz,
				     int trip,
				     struct thermal_cooling_device *cdev,
				     unsigned long upper, unsigned long lower,
				     unsigned int weight)
{
	struct thermal_instance *dev;
	struct thermal_instance *pos;
	struct thermal_zone_device *pos1;
	struct thermal_cooling_device *pos2;
	int result;

	if (trip >= tz->num_trips || trip < 0)
		return -EINVAL;

	list_for_each_entry(pos1, &thermal_tz_list, node) {
		if (pos1 == tz)
			break;
	}
	list_for_each_entry(pos2, &thermal_cdev_list, node) {
		if (pos2 == cdev)
			break;
	}

	if (tz != pos1 || cdev != pos2)
		return -EINVAL;

	/* lower default 0, upper default max_state */
	lower = lower == THERMAL_NO_LIMIT ? 0 : lower;
	upper = upper == THERMAL_NO_LIMIT ? cdev->max_state : upper;

	if (lower > upper || upper > cdev->max_state)
		return -EINVAL;

	dev = kzalloc(sizeof(*dev), GFP_KERNEL);
	if (!dev)
		return -ENOMEM;
	dev->tz = tz;
	dev->cdev = cdev;
	dev->trip = trip;
	dev->upper = upper;
	dev->lower = lower;
	dev->target = THERMAL_NO_TARGET;
	dev->weight = weight;

	result = ida_alloc(&tz->ida, GFP_KERNEL);
	if (result < 0)
		goto free_mem;

	dev->id = result;
	sprintf(dev->name, "cdev%d", dev->id);
	result =
	    sysfs_create_link(&tz->device.kobj, &cdev->device.kobj, dev->name);
	if (result)
		goto release_ida;

	sprintf(dev->attr_name, "cdev%d_trip_point", dev->id);
	sysfs_attr_init(&dev->attr.attr);
	dev->attr.attr.name = dev->attr_name;
	dev->attr.attr.mode = 0444;
	dev->attr.show = trip_point_show;
	result = device_create_file(&tz->device, &dev->attr);
	if (result)
		goto remove_symbol_link;

	sprintf(dev->weight_attr_name, "cdev%d_weight", dev->id);
	sysfs_attr_init(&dev->weight_attr.attr);
	dev->weight_attr.attr.name = dev->weight_attr_name;
	dev->weight_attr.attr.mode = S_IWUSR | S_IRUGO;
	dev->weight_attr.show = weight_show;
	dev->weight_attr.store = weight_store;
	result = device_create_file(&tz->device, &dev->weight_attr);
	if (result)
		goto remove_trip_file;

	mutex_lock(&tz->lock);
	mutex_lock(&cdev->lock);
	list_for_each_entry(pos, &tz->thermal_instances, tz_node)
		if (pos->tz == tz && pos->trip == trip && pos->cdev == cdev) {
			result = -EEXIST;
			break;
		}
	if (!result) {
		list_add_tail(&dev->tz_node, &tz->thermal_instances);
		list_add_tail(&dev->cdev_node, &cdev->thermal_instances);
		atomic_set(&tz->need_update, 1);
	}
	mutex_unlock(&cdev->lock);
	mutex_unlock(&tz->lock);

	if (!result)
		return 0;

	device_remove_file(&tz->device, &dev->weight_attr);
remove_trip_file:
	device_remove_file(&tz->device, &dev->attr);
remove_symbol_link:
	sysfs_remove_link(&tz->device.kobj, dev->name);
release_ida:
	ida_free(&tz->ida, dev->id);
free_mem:
	kfree(dev);
	return result;
}
EXPORT_SYMBOL_GPL(thermal_zone_bind_cooling_device);

/**
 * thermal_zone_unbind_cooling_device() - unbind a cooling device from a
 *					  thermal zone.
 * @tz:		pointer to a struct thermal_zone_device.
 * @trip:	indicates which trip point the cooling devices is
 *		associated with in this thermal zone.
 * @cdev:	pointer to a struct thermal_cooling_device.
 *
 * This interface function unbind a thermal cooling device from the certain
 * trip point of a thermal zone device.
 * This function is usually called in the thermal zone device .unbind callback.
 *
 * Return: 0 on success, the proper error value otherwise.
 */
int thermal_zone_unbind_cooling_device(struct thermal_zone_device *tz,
				       int trip,
				       struct thermal_cooling_device *cdev)
{
	struct thermal_instance *pos, *next;

	mutex_lock(&tz->lock);
	mutex_lock(&cdev->lock);
	list_for_each_entry_safe(pos, next, &tz->thermal_instances, tz_node) {
		if (pos->tz == tz && pos->trip == trip && pos->cdev == cdev) {
			list_del(&pos->tz_node);
			list_del(&pos->cdev_node);
			mutex_unlock(&cdev->lock);
			mutex_unlock(&tz->lock);
			goto unbind;
		}
	}
	mutex_unlock(&cdev->lock);
	mutex_unlock(&tz->lock);

	return -ENODEV;

unbind:
	device_remove_file(&tz->device, &pos->weight_attr);
	device_remove_file(&tz->device, &pos->attr);
	sysfs_remove_link(&tz->device.kobj, pos->name);
	ida_free(&tz->ida, pos->id);
	kfree(pos);
	return 0;
}
EXPORT_SYMBOL_GPL(thermal_zone_unbind_cooling_device);

static void thermal_release(struct device *dev)
{
	struct thermal_zone_device *tz;
	struct thermal_cooling_device *cdev;

	if (!strncmp(dev_name(dev), "thermal_zone",
		     sizeof("thermal_zone") - 1)) {
		tz = to_thermal_zone(dev);
		thermal_zone_destroy_device_groups(tz);
		mutex_destroy(&tz->lock);
		kfree(tz);
	} else if (!strncmp(dev_name(dev), "cooling_device",
			    sizeof("cooling_device") - 1)) {
		cdev = to_cooling_device(dev);
		kfree(cdev);
	}
}

static struct class thermal_class = {
	.name = "thermal",
	.dev_release = thermal_release,
};

static inline
void print_bind_err_msg(struct thermal_zone_device *tz,
			struct thermal_cooling_device *cdev, int ret)
{
	dev_err(&tz->device, "binding zone %s with cdev %s failed:%d\n",
		tz->type, cdev->type, ret);
}

static void __bind(struct thermal_zone_device *tz, int mask,
		   struct thermal_cooling_device *cdev,
		   unsigned long *limits,
		   unsigned int weight)
{
	int i, ret;

	for (i = 0; i < tz->num_trips; i++) {
		if (mask & (1 << i)) {
			unsigned long upper, lower;

			upper = THERMAL_NO_LIMIT;
			lower = THERMAL_NO_LIMIT;
			if (limits) {
				lower = limits[i * 2];
				upper = limits[i * 2 + 1];
			}
			ret = thermal_zone_bind_cooling_device(tz, i, cdev,
							       upper, lower,
							       weight);
			if (ret)
				print_bind_err_msg(tz, cdev, ret);
		}
	}
}

static void bind_cdev(struct thermal_cooling_device *cdev)
{
	int i, ret;
	const struct thermal_zone_params *tzp;
	struct thermal_zone_device *pos = NULL;

	mutex_lock(&thermal_list_lock);

	list_for_each_entry(pos, &thermal_tz_list, node) {
		if (!pos->tzp && !pos->ops->bind)
			continue;

		if (pos->ops->bind) {
			ret = pos->ops->bind(pos, cdev);
			if (ret)
				print_bind_err_msg(pos, cdev, ret);
			continue;
		}

		tzp = pos->tzp;
		if (!tzp || !tzp->tbp)
			continue;

		for (i = 0; i < tzp->num_tbps; i++) {
			if (tzp->tbp[i].cdev || !tzp->tbp[i].match)
				continue;
			if (tzp->tbp[i].match(pos, cdev))
				continue;
			tzp->tbp[i].cdev = cdev;
			__bind(pos, tzp->tbp[i].trip_mask, cdev,
			       tzp->tbp[i].binding_limits,
			       tzp->tbp[i].weight);
		}
	}

	mutex_unlock(&thermal_list_lock);
}

/**
 * __thermal_cooling_device_register() - register a new thermal cooling device
 * @np:		a pointer to a device tree node.
 * @type:	the thermal cooling device type.
 * @devdata:	device private data.
 * @ops:		standard thermal cooling devices callbacks.
 *
 * This interface function adds a new thermal cooling device (fan/processor/...)
 * to /sys/class/thermal/ folder as cooling_device[0-*]. It tries to bind itself
 * to all the thermal zone devices registered at the same time.
 * It also gives the opportunity to link the cooling device to a device tree
 * node, so that it can be bound to a thermal zone created out of device tree.
 *
 * Return: a pointer to the created struct thermal_cooling_device or an
 * ERR_PTR. Caller must check return value with IS_ERR*() helpers.
 */
static struct thermal_cooling_device *
__thermal_cooling_device_register(struct device_node *np,
				  const char *type, void *devdata,
				  const struct thermal_cooling_device_ops *ops)
{
	struct thermal_cooling_device *cdev;
	struct thermal_zone_device *pos = NULL;
	int id, ret;

	if (!ops || !ops->get_max_state || !ops->get_cur_state ||
	    !ops->set_cur_state)
		return ERR_PTR(-EINVAL);

	cdev = kzalloc(sizeof(*cdev), GFP_KERNEL);
	if (!cdev)
		return ERR_PTR(-ENOMEM);

	ret = ida_alloc(&thermal_cdev_ida, GFP_KERNEL);
	if (ret < 0)
		goto out_kfree_cdev;
	cdev->id = ret;
	id = ret;

	cdev->type = kstrdup(type ? type : "", GFP_KERNEL);
	if (!cdev->type) {
		ret = -ENOMEM;
		goto out_ida_remove;
	}

	mutex_init(&cdev->lock);
	INIT_LIST_HEAD(&cdev->thermal_instances);
	cdev->np = np;
	cdev->ops = ops;
	cdev->updated = false;
	cdev->device.class = &thermal_class;
	cdev->devdata = devdata;

	ret = cdev->ops->get_max_state(cdev, &cdev->max_state);
	if (ret) {
		kfree(cdev->type);
		goto out_ida_remove;
	}

	thermal_cooling_device_setup_sysfs(cdev);
<<<<<<< HEAD
	ret = dev_set_name(&cdev->device, "cooling_device%d", cdev->id);
	if (ret) {
		thermal_cooling_device_destroy_sysfs(cdev);
		goto out_kfree_type;
	}
=======

	ret = dev_set_name(&cdev->device, "cooling_device%d", cdev->id);
	if (ret) {
		kfree(cdev->type);
		thermal_cooling_device_destroy_sysfs(cdev);
		goto out_ida_remove;
	}

>>>>>>> 2a175ffe
	ret = device_register(&cdev->device);
	if (ret)
		goto out_kfree_type;

	/* Add 'this' new cdev to the global cdev list */
	mutex_lock(&thermal_list_lock);
	list_add(&cdev->node, &thermal_cdev_list);
	mutex_unlock(&thermal_list_lock);

	/* Update binding information for 'this' new cdev */
	bind_cdev(cdev);

	mutex_lock(&thermal_list_lock);
	list_for_each_entry(pos, &thermal_tz_list, node)
		if (atomic_cmpxchg(&pos->need_update, 1, 0))
			thermal_zone_device_update(pos,
						   THERMAL_EVENT_UNSPECIFIED);
	mutex_unlock(&thermal_list_lock);

	return cdev;

out_kfree_type:
	thermal_cooling_device_destroy_sysfs(cdev);
	kfree(cdev->type);
	put_device(&cdev->device);

	/* thermal_release() takes care of the rest */
	cdev = NULL;
out_ida_remove:
	ida_free(&thermal_cdev_ida, id);
out_kfree_cdev:
	kfree(cdev);
	return ERR_PTR(ret);
}

/**
 * thermal_cooling_device_register() - register a new thermal cooling device
 * @type:	the thermal cooling device type.
 * @devdata:	device private data.
 * @ops:		standard thermal cooling devices callbacks.
 *
 * This interface function adds a new thermal cooling device (fan/processor/...)
 * to /sys/class/thermal/ folder as cooling_device[0-*]. It tries to bind itself
 * to all the thermal zone devices registered at the same time.
 *
 * Return: a pointer to the created struct thermal_cooling_device or an
 * ERR_PTR. Caller must check return value with IS_ERR*() helpers.
 */
struct thermal_cooling_device *
thermal_cooling_device_register(const char *type, void *devdata,
				const struct thermal_cooling_device_ops *ops)
{
	return __thermal_cooling_device_register(NULL, type, devdata, ops);
}
EXPORT_SYMBOL_GPL(thermal_cooling_device_register);

/**
 * thermal_of_cooling_device_register() - register an OF thermal cooling device
 * @np:		a pointer to a device tree node.
 * @type:	the thermal cooling device type.
 * @devdata:	device private data.
 * @ops:		standard thermal cooling devices callbacks.
 *
 * This function will register a cooling device with device tree node reference.
 * This interface function adds a new thermal cooling device (fan/processor/...)
 * to /sys/class/thermal/ folder as cooling_device[0-*]. It tries to bind itself
 * to all the thermal zone devices registered at the same time.
 *
 * Return: a pointer to the created struct thermal_cooling_device or an
 * ERR_PTR. Caller must check return value with IS_ERR*() helpers.
 */
struct thermal_cooling_device *
thermal_of_cooling_device_register(struct device_node *np,
				   const char *type, void *devdata,
				   const struct thermal_cooling_device_ops *ops)
{
	return __thermal_cooling_device_register(np, type, devdata, ops);
}
EXPORT_SYMBOL_GPL(thermal_of_cooling_device_register);

static void thermal_cooling_device_release(struct device *dev, void *res)
{
	thermal_cooling_device_unregister(
				*(struct thermal_cooling_device **)res);
}

/**
 * devm_thermal_of_cooling_device_register() - register an OF thermal cooling
 *					       device
 * @dev:	a valid struct device pointer of a sensor device.
 * @np:		a pointer to a device tree node.
 * @type:	the thermal cooling device type.
 * @devdata:	device private data.
 * @ops:	standard thermal cooling devices callbacks.
 *
 * This function will register a cooling device with device tree node reference.
 * This interface function adds a new thermal cooling device (fan/processor/...)
 * to /sys/class/thermal/ folder as cooling_device[0-*]. It tries to bind itself
 * to all the thermal zone devices registered at the same time.
 *
 * Return: a pointer to the created struct thermal_cooling_device or an
 * ERR_PTR. Caller must check return value with IS_ERR*() helpers.
 */
struct thermal_cooling_device *
devm_thermal_of_cooling_device_register(struct device *dev,
				struct device_node *np,
				char *type, void *devdata,
				const struct thermal_cooling_device_ops *ops)
{
	struct thermal_cooling_device **ptr, *tcd;

	ptr = devres_alloc(thermal_cooling_device_release, sizeof(*ptr),
			   GFP_KERNEL);
	if (!ptr)
		return ERR_PTR(-ENOMEM);

	tcd = __thermal_cooling_device_register(np, type, devdata, ops);
	if (IS_ERR(tcd)) {
		devres_free(ptr);
		return tcd;
	}

	*ptr = tcd;
	devres_add(dev, ptr);

	return tcd;
}
EXPORT_SYMBOL_GPL(devm_thermal_of_cooling_device_register);

static void __unbind(struct thermal_zone_device *tz, int mask,
		     struct thermal_cooling_device *cdev)
{
	int i;

	for (i = 0; i < tz->num_trips; i++)
		if (mask & (1 << i))
			thermal_zone_unbind_cooling_device(tz, i, cdev);
}

/**
 * thermal_cooling_device_unregister - removes a thermal cooling device
 * @cdev:	the thermal cooling device to remove.
 *
 * thermal_cooling_device_unregister() must be called when a registered
 * thermal cooling device is no longer needed.
 */
void thermal_cooling_device_unregister(struct thermal_cooling_device *cdev)
{
	int i;
	const struct thermal_zone_params *tzp;
	struct thermal_zone_device *tz;
	struct thermal_cooling_device *pos = NULL;

	if (!cdev)
		return;

	mutex_lock(&thermal_list_lock);
	list_for_each_entry(pos, &thermal_cdev_list, node)
		if (pos == cdev)
			break;
	if (pos != cdev) {
		/* thermal cooling device not found */
		mutex_unlock(&thermal_list_lock);
		return;
	}
	list_del(&cdev->node);

	/* Unbind all thermal zones associated with 'this' cdev */
	list_for_each_entry(tz, &thermal_tz_list, node) {
		if (tz->ops->unbind) {
			tz->ops->unbind(tz, cdev);
			continue;
		}

		if (!tz->tzp || !tz->tzp->tbp)
			continue;

		tzp = tz->tzp;
		for (i = 0; i < tzp->num_tbps; i++) {
			if (tzp->tbp[i].cdev == cdev) {
				__unbind(tz, tzp->tbp[i].trip_mask, cdev);
				tzp->tbp[i].cdev = NULL;
			}
		}
	}

	mutex_unlock(&thermal_list_lock);

	ida_free(&thermal_cdev_ida, cdev->id);
	device_del(&cdev->device);
	thermal_cooling_device_destroy_sysfs(cdev);
	kfree(cdev->type);
	put_device(&cdev->device);
}
EXPORT_SYMBOL_GPL(thermal_cooling_device_unregister);

static void bind_tz(struct thermal_zone_device *tz)
{
	int i, ret;
	struct thermal_cooling_device *pos = NULL;
	const struct thermal_zone_params *tzp = tz->tzp;

	if (!tzp && !tz->ops->bind)
		return;

	mutex_lock(&thermal_list_lock);

	/* If there is ops->bind, try to use ops->bind */
	if (tz->ops->bind) {
		list_for_each_entry(pos, &thermal_cdev_list, node) {
			ret = tz->ops->bind(tz, pos);
			if (ret)
				print_bind_err_msg(tz, pos, ret);
		}
		goto exit;
	}

	if (!tzp || !tzp->tbp)
		goto exit;

	list_for_each_entry(pos, &thermal_cdev_list, node) {
		for (i = 0; i < tzp->num_tbps; i++) {
			if (tzp->tbp[i].cdev || !tzp->tbp[i].match)
				continue;
			if (tzp->tbp[i].match(tz, pos))
				continue;
			tzp->tbp[i].cdev = pos;
			__bind(tz, tzp->tbp[i].trip_mask, pos,
			       tzp->tbp[i].binding_limits,
			       tzp->tbp[i].weight);
		}
	}
exit:
	mutex_unlock(&thermal_list_lock);
}

static void thermal_set_delay_jiffies(unsigned long *delay_jiffies, int delay_ms)
{
	*delay_jiffies = msecs_to_jiffies(delay_ms);
	if (delay_ms > 1000)
		*delay_jiffies = round_jiffies(*delay_jiffies);
}

/**
 * thermal_zone_device_register_with_trips() - register a new thermal zone device
 * @type:	the thermal zone device type
 * @trips:	a pointer to an array of thermal trips
 * @num_trips:	the number of trip points the thermal zone support
 * @mask:	a bit string indicating the writeablility of trip points
 * @devdata:	private device data
 * @ops:	standard thermal zone device callbacks
 * @tzp:	thermal zone platform parameters
 * @passive_delay: number of milliseconds to wait between polls when
 *		   performing passive cooling
 * @polling_delay: number of milliseconds to wait between polls when checking
 *		   whether trip points have been crossed (0 for interrupt
 *		   driven systems)
 *
 * This interface function adds a new thermal zone device (sensor) to
 * /sys/class/thermal folder as thermal_zone[0-*]. It tries to bind all the
 * thermal cooling devices registered at the same time.
 * thermal_zone_device_unregister() must be called when the device is no
 * longer needed. The passive cooling depends on the .get_trend() return value.
 *
 * Return: a pointer to the created struct thermal_zone_device or an
 * in case of error, an ERR_PTR. Caller must check return value with
 * IS_ERR*() helpers.
 */
struct thermal_zone_device *
thermal_zone_device_register_with_trips(const char *type, struct thermal_trip *trips, int num_trips, int mask,
					void *devdata, struct thermal_zone_device_ops *ops,
					struct thermal_zone_params *tzp, int passive_delay,
					int polling_delay)
{
	struct thermal_zone_device *tz;
	enum thermal_trip_type trip_type;
	int trip_temp;
	int id;
	int result;
	int count;
	struct thermal_governor *governor;

	if (!type || strlen(type) == 0) {
		pr_err("No thermal zone type defined\n");
		return ERR_PTR(-EINVAL);
	}

	if (strlen(type) >= THERMAL_NAME_LENGTH) {
		pr_err("Thermal zone name (%s) too long, should be under %d chars\n",
		       type, THERMAL_NAME_LENGTH);
		return ERR_PTR(-EINVAL);
	}

	/*
	 * Max trip count can't exceed 31 as the "mask >> num_trips" condition.
	 * For example, shifting by 32 will result in compiler warning:
	 * warning: right shift count >= width of type [-Wshift-count- overflow]
	 *
	 * Also "mask >> num_trips" will always be true with 32 bit shift.
	 * E.g. mask = 0x80000000 for trip id 31 to be RW. Then
	 * mask >> 32 = 0x80000000
	 * This will result in failure for the below condition.
	 *
	 * Check will be true when the bit 31 of the mask is set.
	 * 32 bit shift will cause overflow of 4 byte integer.
	 */
	if (num_trips > (BITS_PER_TYPE(int) - 1) || num_trips < 0 || mask >> num_trips) {
		pr_err("Incorrect number of thermal trips\n");
		return ERR_PTR(-EINVAL);
	}

	if (!ops) {
		pr_err("Thermal zone device ops not defined\n");
		return ERR_PTR(-EINVAL);
	}

	if (num_trips > 0 && (!ops->get_trip_type || !ops->get_trip_temp))
		return ERR_PTR(-EINVAL);

	tz = kzalloc(sizeof(*tz), GFP_KERNEL);
	if (!tz)
		return ERR_PTR(-ENOMEM);

	INIT_LIST_HEAD(&tz->thermal_instances);
	ida_init(&tz->ida);
	mutex_init(&tz->lock);
	id = ida_alloc(&thermal_tz_ida, GFP_KERNEL);
	if (id < 0) {
		result = id;
		goto free_tz;
	}

	tz->id = id;
	strscpy(tz->type, type, sizeof(tz->type));

	if (!ops->critical)
		ops->critical = thermal_zone_device_critical;

	tz->ops = ops;
	tz->tzp = tzp;
	tz->device.class = &thermal_class;
	tz->devdata = devdata;
	tz->trips = trips;
	tz->num_trips = num_trips;

	thermal_set_delay_jiffies(&tz->passive_delay_jiffies, passive_delay);
	thermal_set_delay_jiffies(&tz->polling_delay_jiffies, polling_delay);

	/* sys I/F */
	/* Add nodes that are always present via .groups */
	result = thermal_zone_create_device_groups(tz, mask);
	if (result)
		goto remove_id;

	/* A new thermal zone needs to be updated anyway. */
	atomic_set(&tz->need_update, 1);

	result = dev_set_name(&tz->device, "thermal_zone%d", tz->id);
	if (result) {
		thermal_zone_destroy_device_groups(tz);
		goto remove_id;
	}
	result = device_register(&tz->device);
	if (result)
		goto release_device;

	for (count = 0; count < num_trips; count++) {
		if (tz->ops->get_trip_type(tz, count, &trip_type) ||
		    tz->ops->get_trip_temp(tz, count, &trip_temp) ||
		    !trip_temp)
			set_bit(count, &tz->trips_disabled);
	}

	/* Update 'this' zone's governor information */
	mutex_lock(&thermal_governor_lock);

	if (tz->tzp)
		governor = __find_governor(tz->tzp->governor_name);
	else
		governor = def_governor;

	result = thermal_set_governor(tz, governor);
	if (result) {
		mutex_unlock(&thermal_governor_lock);
		goto unregister;
	}

	mutex_unlock(&thermal_governor_lock);

	if (!tz->tzp || !tz->tzp->no_hwmon) {
		result = thermal_add_hwmon_sysfs(tz);
		if (result)
			goto unregister;
	}

	mutex_lock(&thermal_list_lock);
	list_add_tail(&tz->node, &thermal_tz_list);
	mutex_unlock(&thermal_list_lock);

	/* Bind cooling devices for this zone */
	bind_tz(tz);

	INIT_DELAYED_WORK(&tz->poll_queue, thermal_zone_device_check);

	thermal_zone_device_init(tz);
	/* Update the new thermal zone and mark it as already updated. */
	if (atomic_cmpxchg(&tz->need_update, 1, 0))
		thermal_zone_device_update(tz, THERMAL_EVENT_UNSPECIFIED);

	thermal_notify_tz_create(tz->id, tz->type);

	return tz;

unregister:
	device_del(&tz->device);
release_device:
	put_device(&tz->device);
	tz = NULL;
remove_id:
	ida_free(&thermal_tz_ida, id);
free_tz:
	kfree(tz);
	return ERR_PTR(result);
}
EXPORT_SYMBOL_GPL(thermal_zone_device_register_with_trips);

struct thermal_zone_device *thermal_zone_device_register(const char *type, int ntrips, int mask,
							 void *devdata, struct thermal_zone_device_ops *ops,
							 struct thermal_zone_params *tzp, int passive_delay,
							 int polling_delay)
{
	return thermal_zone_device_register_with_trips(type, NULL, ntrips, mask,
						       devdata, ops, tzp,
						       passive_delay, polling_delay);
}
EXPORT_SYMBOL_GPL(thermal_zone_device_register);

/**
 * thermal_zone_device_unregister - removes the registered thermal zone device
 * @tz: the thermal zone device to remove
 */
void thermal_zone_device_unregister(struct thermal_zone_device *tz)
{
	int i, tz_id;
	const struct thermal_zone_params *tzp;
	struct thermal_cooling_device *cdev;
	struct thermal_zone_device *pos = NULL;

	if (!tz)
		return;

	tzp = tz->tzp;
	tz_id = tz->id;

	mutex_lock(&thermal_list_lock);
	list_for_each_entry(pos, &thermal_tz_list, node)
		if (pos == tz)
			break;
	if (pos != tz) {
		/* thermal zone device not found */
		mutex_unlock(&thermal_list_lock);
		return;
	}
	list_del(&tz->node);

	/* Unbind all cdevs associated with 'this' thermal zone */
	list_for_each_entry(cdev, &thermal_cdev_list, node) {
		if (tz->ops->unbind) {
			tz->ops->unbind(tz, cdev);
			continue;
		}

		if (!tzp || !tzp->tbp)
			break;

		for (i = 0; i < tzp->num_tbps; i++) {
			if (tzp->tbp[i].cdev == cdev) {
				__unbind(tz, tzp->tbp[i].trip_mask, cdev);
				tzp->tbp[i].cdev = NULL;
			}
		}
	}

	mutex_unlock(&thermal_list_lock);

	cancel_delayed_work_sync(&tz->poll_queue);

	thermal_set_governor(tz, NULL);

	thermal_remove_hwmon_sysfs(tz);
	ida_free(&thermal_tz_ida, tz->id);
	ida_destroy(&tz->ida);

	mutex_lock(&tz->lock);
	device_del(&tz->device);
	mutex_unlock(&tz->lock);

	put_device(&tz->device);

	thermal_notify_tz_delete(tz_id);
}
EXPORT_SYMBOL_GPL(thermal_zone_device_unregister);

/**
 * thermal_zone_get_zone_by_name() - search for a zone and returns its ref
 * @name: thermal zone name to fetch the temperature
 *
 * When only one zone is found with the passed name, returns a reference to it.
 *
 * Return: On success returns a reference to an unique thermal zone with
 * matching name equals to @name, an ERR_PTR otherwise (-EINVAL for invalid
 * paramenters, -ENODEV for not found and -EEXIST for multiple matches).
 */
struct thermal_zone_device *thermal_zone_get_zone_by_name(const char *name)
{
	struct thermal_zone_device *pos = NULL, *ref = ERR_PTR(-EINVAL);
	unsigned int found = 0;

	if (!name)
		goto exit;

	mutex_lock(&thermal_list_lock);
	list_for_each_entry(pos, &thermal_tz_list, node)
		if (!strncasecmp(name, pos->type, THERMAL_NAME_LENGTH)) {
			found++;
			ref = pos;
		}
	mutex_unlock(&thermal_list_lock);

	/* nothing has been found, thus an error code for it */
	if (found == 0)
		ref = ERR_PTR(-ENODEV);
	else if (found > 1)
	/* Success only when an unique zone is found */
		ref = ERR_PTR(-EEXIST);

exit:
	return ref;
}
EXPORT_SYMBOL_GPL(thermal_zone_get_zone_by_name);

static int thermal_pm_notify(struct notifier_block *nb,
			     unsigned long mode, void *_unused)
{
	struct thermal_zone_device *tz;

	switch (mode) {
	case PM_HIBERNATION_PREPARE:
	case PM_RESTORE_PREPARE:
	case PM_SUSPEND_PREPARE:
		atomic_set(&in_suspend, 1);
		break;
	case PM_POST_HIBERNATION:
	case PM_POST_RESTORE:
	case PM_POST_SUSPEND:
		atomic_set(&in_suspend, 0);
		list_for_each_entry(tz, &thermal_tz_list, node) {
			thermal_zone_device_init(tz);
			thermal_zone_device_update(tz,
						   THERMAL_EVENT_UNSPECIFIED);
		}
		break;
	default:
		break;
	}
	return 0;
}

static struct notifier_block thermal_pm_nb = {
	.notifier_call = thermal_pm_notify,
};

static int __init thermal_init(void)
{
	int result;

	result = thermal_netlink_init();
	if (result)
		goto error;

	result = thermal_register_governors();
	if (result)
		goto error;

	result = class_register(&thermal_class);
	if (result)
		goto unregister_governors;

	result = register_pm_notifier(&thermal_pm_nb);
	if (result)
		pr_warn("Thermal: Can not register suspend notifier, return %d\n",
			result);

	return 0;

unregister_governors:
	thermal_unregister_governors();
error:
	ida_destroy(&thermal_tz_ida);
	ida_destroy(&thermal_cdev_ida);
	mutex_destroy(&thermal_list_lock);
	mutex_destroy(&thermal_governor_lock);
	return result;
}
postcore_initcall(thermal_init);<|MERGE_RESOLUTION|>--- conflicted
+++ resolved
@@ -915,13 +915,6 @@
 	}
 
 	thermal_cooling_device_setup_sysfs(cdev);
-<<<<<<< HEAD
-	ret = dev_set_name(&cdev->device, "cooling_device%d", cdev->id);
-	if (ret) {
-		thermal_cooling_device_destroy_sysfs(cdev);
-		goto out_kfree_type;
-	}
-=======
 
 	ret = dev_set_name(&cdev->device, "cooling_device%d", cdev->id);
 	if (ret) {
@@ -930,7 +923,6 @@
 		goto out_ida_remove;
 	}
 
->>>>>>> 2a175ffe
 	ret = device_register(&cdev->device);
 	if (ret)
 		goto out_kfree_type;
