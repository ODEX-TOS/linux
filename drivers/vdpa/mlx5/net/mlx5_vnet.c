--- conflicted
+++ resolved
@@ -2148,11 +2148,8 @@
 
 	for (i = 0; i < ndev->mvdev.max_vqs; i++)
 		ndev->vqs[i].ready = false;
-<<<<<<< HEAD
-=======
 
 	ndev->mvdev.cvq.ready = false;
->>>>>>> bee673aa
 }
 
 static void mlx5_vdpa_set_status(struct vdpa_device *vdev, u8 status)
@@ -2162,19 +2159,6 @@
 	int err;
 
 	print_status(mvdev, status, true);
-<<<<<<< HEAD
-	if (!status) {
-		mlx5_vdpa_info(mvdev, "performing device reset\n");
-		teardown_driver(ndev);
-		clear_vqs_ready(ndev);
-		mlx5_vdpa_destroy_mr(&ndev->mvdev);
-		ndev->mvdev.status = 0;
-		ndev->mvdev.mlx_features = 0;
-		++mvdev->generation;
-		return;
-	}
-=======
->>>>>>> bee673aa
 
 	if ((status ^ ndev->mvdev.status) & VIRTIO_CONFIG_S_DRIVER_OK) {
 		if (status & VIRTIO_CONFIG_S_DRIVER_OK) {
@@ -2472,10 +2456,7 @@
 		ndev->mvdev.mlx_features |= BIT_ULL(VIRTIO_NET_F_MAC);
 	}
 
-<<<<<<< HEAD
-=======
 	config->max_virtqueue_pairs = cpu_to_mlx5vdpa16(mvdev, mlx5_vdpa_max_qps(max_vqs));
->>>>>>> bee673aa
 	mvdev->vdev.dma_dev = &mdev->pdev->dev;
 	err = mlx5_vdpa_alloc_resources(&ndev->mvdev);
 	if (err)
