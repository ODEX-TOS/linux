--- conflicted
+++ resolved
@@ -511,8 +511,6 @@
 	mutex_unlock(&mr->mkey_mtx);
 }
 
-<<<<<<< HEAD
-=======
 static int _mlx5_vdpa_create_mr(struct mlx5_vdpa_dev *mvdev, struct vhost_iotlb *iotlb)
 {
 	struct mlx5_vdpa_mr *mr = &mvdev->mr;
@@ -555,7 +553,6 @@
 	return err;
 }
 
->>>>>>> bee673aa
 int mlx5_vdpa_handle_set_map(struct mlx5_vdpa_dev *mvdev, struct vhost_iotlb *iotlb,
 			     bool *change_map)
 {
