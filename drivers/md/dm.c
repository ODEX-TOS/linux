/*
 * Copyright (C) 2001, 2002 Sistina Software (UK) Limited.
 * Copyright (C) 2004-2008 Red Hat, Inc. All rights reserved.
 *
 * This file is released under the GPL.
 */

#include "dm-core.h"
#include "dm-rq.h"
#include "dm-uevent.h"

#include <linux/init.h>
#include <linux/module.h>
#include <linux/mutex.h>
#include <linux/sched/mm.h>
#include <linux/sched/signal.h>
#include <linux/blkpg.h>
#include <linux/bio.h>
#include <linux/mempool.h>
#include <linux/dax.h>
#include <linux/slab.h>
#include <linux/idr.h>
#include <linux/uio.h>
#include <linux/hdreg.h>
#include <linux/delay.h>
#include <linux/wait.h>
#include <linux/pr.h>
#include <linux/refcount.h>
#include <linux/part_stat.h>
#include <linux/blk-crypto.h>

#define DM_MSG_PREFIX "core"

/*
 * Cookies are numeric values sent with CHANGE and REMOVE
 * uevents while resuming, removing or renaming the device.
 */
#define DM_COOKIE_ENV_VAR_NAME "DM_COOKIE"
#define DM_COOKIE_LENGTH 24

static const char *_name = DM_NAME;

static unsigned int major = 0;
static unsigned int _major = 0;

static DEFINE_IDR(_minor_idr);

static DEFINE_SPINLOCK(_minor_lock);

static void do_deferred_remove(struct work_struct *w);

static DECLARE_WORK(deferred_remove_work, do_deferred_remove);

static struct workqueue_struct *deferred_remove_workqueue;

atomic_t dm_global_event_nr = ATOMIC_INIT(0);
DECLARE_WAIT_QUEUE_HEAD(dm_global_eventq);

void dm_issue_global_event(void)
{
	atomic_inc(&dm_global_event_nr);
	wake_up(&dm_global_eventq);
}

/*
 * One of these is allocated (on-stack) per original bio.
 */
struct clone_info {
	struct dm_table *map;
	struct bio *bio;
	struct dm_io *io;
	sector_t sector;
	unsigned sector_count;
};

/*
 * One of these is allocated per clone bio.
 */
#define DM_TIO_MAGIC 7282014
struct dm_target_io {
	unsigned magic;
	struct dm_io *io;
	struct dm_target *ti;
	unsigned target_bio_nr;
	unsigned *len_ptr;
	bool inside_dm_io;
	struct bio clone;
};

/*
 * One of these is allocated per original bio.
 * It contains the first clone used for that original.
 */
#define DM_IO_MAGIC 5191977
struct dm_io {
	unsigned magic;
	struct mapped_device *md;
	blk_status_t status;
	atomic_t io_count;
	struct bio *orig_bio;
	unsigned long start_time;
	spinlock_t endio_lock;
	struct dm_stats_aux stats_aux;
	/* last member of dm_target_io is 'struct bio' */
	struct dm_target_io tio;
};

void *dm_per_bio_data(struct bio *bio, size_t data_size)
{
	struct dm_target_io *tio = container_of(bio, struct dm_target_io, clone);
	if (!tio->inside_dm_io)
		return (char *)bio - offsetof(struct dm_target_io, clone) - data_size;
	return (char *)bio - offsetof(struct dm_target_io, clone) - offsetof(struct dm_io, tio) - data_size;
}
EXPORT_SYMBOL_GPL(dm_per_bio_data);

struct bio *dm_bio_from_per_bio_data(void *data, size_t data_size)
{
	struct dm_io *io = (struct dm_io *)((char *)data + data_size);
	if (io->magic == DM_IO_MAGIC)
		return (struct bio *)((char *)io + offsetof(struct dm_io, tio) + offsetof(struct dm_target_io, clone));
	BUG_ON(io->magic != DM_TIO_MAGIC);
	return (struct bio *)((char *)io + offsetof(struct dm_target_io, clone));
}
EXPORT_SYMBOL_GPL(dm_bio_from_per_bio_data);

unsigned dm_bio_get_target_bio_nr(const struct bio *bio)
{
	return container_of(bio, struct dm_target_io, clone)->target_bio_nr;
}
EXPORT_SYMBOL_GPL(dm_bio_get_target_bio_nr);

#define MINOR_ALLOCED ((void *)-1)

/*
 * Bits for the md->flags field.
 */
#define DMF_BLOCK_IO_FOR_SUSPEND 0
#define DMF_SUSPENDED 1
#define DMF_FROZEN 2
#define DMF_FREEING 3
#define DMF_DELETING 4
#define DMF_NOFLUSH_SUSPENDING 5
#define DMF_DEFERRED_REMOVE 6
#define DMF_SUSPENDED_INTERNALLY 7
#define DMF_POST_SUSPENDING 8

#define DM_NUMA_NODE NUMA_NO_NODE
static int dm_numa_node = DM_NUMA_NODE;

/*
 * For mempools pre-allocation at the table loading time.
 */
struct dm_md_mempools {
	struct bio_set bs;
	struct bio_set io_bs;
};

struct table_device {
	struct list_head list;
	refcount_t count;
	struct dm_dev dm_dev;
};

/*
 * Bio-based DM's mempools' reserved IOs set by the user.
 */
#define RESERVED_BIO_BASED_IOS		16
static unsigned reserved_bio_based_ios = RESERVED_BIO_BASED_IOS;

static int __dm_get_module_param_int(int *module_param, int min, int max)
{
	int param = READ_ONCE(*module_param);
	int modified_param = 0;
	bool modified = true;

	if (param < min)
		modified_param = min;
	else if (param > max)
		modified_param = max;
	else
		modified = false;

	if (modified) {
		(void)cmpxchg(module_param, param, modified_param);
		param = modified_param;
	}

	return param;
}

unsigned __dm_get_module_param(unsigned *module_param,
			       unsigned def, unsigned max)
{
	unsigned param = READ_ONCE(*module_param);
	unsigned modified_param = 0;

	if (!param)
		modified_param = def;
	else if (param > max)
		modified_param = max;

	if (modified_param) {
		(void)cmpxchg(module_param, param, modified_param);
		param = modified_param;
	}

	return param;
}

unsigned dm_get_reserved_bio_based_ios(void)
{
	return __dm_get_module_param(&reserved_bio_based_ios,
				     RESERVED_BIO_BASED_IOS, DM_RESERVED_MAX_IOS);
}
EXPORT_SYMBOL_GPL(dm_get_reserved_bio_based_ios);

static unsigned dm_get_numa_node(void)
{
	return __dm_get_module_param_int(&dm_numa_node,
					 DM_NUMA_NODE, num_online_nodes() - 1);
}

static int __init local_init(void)
{
	int r;

	r = dm_uevent_init();
	if (r)
		return r;

	deferred_remove_workqueue = alloc_workqueue("kdmremove", WQ_UNBOUND, 1);
	if (!deferred_remove_workqueue) {
		r = -ENOMEM;
		goto out_uevent_exit;
	}

	_major = major;
	r = register_blkdev(_major, _name);
	if (r < 0)
		goto out_free_workqueue;

	if (!_major)
		_major = r;

	return 0;

out_free_workqueue:
	destroy_workqueue(deferred_remove_workqueue);
out_uevent_exit:
	dm_uevent_exit();

	return r;
}

static void local_exit(void)
{
	flush_scheduled_work();
	destroy_workqueue(deferred_remove_workqueue);

	unregister_blkdev(_major, _name);
	dm_uevent_exit();

	_major = 0;

	DMINFO("cleaned up");
}

static int (*_inits[])(void) __initdata = {
	local_init,
	dm_target_init,
	dm_linear_init,
	dm_stripe_init,
	dm_io_init,
	dm_kcopyd_init,
	dm_interface_init,
	dm_statistics_init,
};

static void (*_exits[])(void) = {
	local_exit,
	dm_target_exit,
	dm_linear_exit,
	dm_stripe_exit,
	dm_io_exit,
	dm_kcopyd_exit,
	dm_interface_exit,
	dm_statistics_exit,
};

static int __init dm_init(void)
{
	const int count = ARRAY_SIZE(_inits);

	int r, i;

	for (i = 0; i < count; i++) {
		r = _inits[i]();
		if (r)
			goto bad;
	}

	return 0;

      bad:
	while (i--)
		_exits[i]();

	return r;
}

static void __exit dm_exit(void)
{
	int i = ARRAY_SIZE(_exits);

	while (i--)
		_exits[i]();

	/*
	 * Should be empty by this point.
	 */
	idr_destroy(&_minor_idr);
}

/*
 * Block device functions
 */
int dm_deleting_md(struct mapped_device *md)
{
	return test_bit(DMF_DELETING, &md->flags);
}

static int dm_blk_open(struct block_device *bdev, fmode_t mode)
{
	struct mapped_device *md;

	spin_lock(&_minor_lock);

	md = bdev->bd_disk->private_data;
	if (!md)
		goto out;

	if (test_bit(DMF_FREEING, &md->flags) ||
	    dm_deleting_md(md)) {
		md = NULL;
		goto out;
	}

	dm_get(md);
	atomic_inc(&md->open_count);
out:
	spin_unlock(&_minor_lock);

	return md ? 0 : -ENXIO;
}

static void dm_blk_close(struct gendisk *disk, fmode_t mode)
{
	struct mapped_device *md;

	spin_lock(&_minor_lock);

	md = disk->private_data;
	if (WARN_ON(!md))
		goto out;

	if (atomic_dec_and_test(&md->open_count) &&
	    (test_bit(DMF_DEFERRED_REMOVE, &md->flags)))
		queue_work(deferred_remove_workqueue, &deferred_remove_work);

	dm_put(md);
out:
	spin_unlock(&_minor_lock);
}

int dm_open_count(struct mapped_device *md)
{
	return atomic_read(&md->open_count);
}

/*
 * Guarantees nothing is using the device before it's deleted.
 */
int dm_lock_for_deletion(struct mapped_device *md, bool mark_deferred, bool only_deferred)
{
	int r = 0;

	spin_lock(&_minor_lock);

	if (dm_open_count(md)) {
		r = -EBUSY;
		if (mark_deferred)
			set_bit(DMF_DEFERRED_REMOVE, &md->flags);
	} else if (only_deferred && !test_bit(DMF_DEFERRED_REMOVE, &md->flags))
		r = -EEXIST;
	else
		set_bit(DMF_DELETING, &md->flags);

	spin_unlock(&_minor_lock);

	return r;
}

int dm_cancel_deferred_remove(struct mapped_device *md)
{
	int r = 0;

	spin_lock(&_minor_lock);

	if (test_bit(DMF_DELETING, &md->flags))
		r = -EBUSY;
	else
		clear_bit(DMF_DEFERRED_REMOVE, &md->flags);

	spin_unlock(&_minor_lock);

	return r;
}

static void do_deferred_remove(struct work_struct *w)
{
	dm_deferred_remove();
}

sector_t dm_get_size(struct mapped_device *md)
{
	return get_capacity(md->disk);
}

struct request_queue *dm_get_md_queue(struct mapped_device *md)
{
	return md->queue;
}

struct dm_stats *dm_get_stats(struct mapped_device *md)
{
	return &md->stats;
}

static int dm_blk_getgeo(struct block_device *bdev, struct hd_geometry *geo)
{
	struct mapped_device *md = bdev->bd_disk->private_data;

	return dm_get_geometry(md, geo);
}

#ifdef CONFIG_BLK_DEV_ZONED
int dm_report_zones_cb(struct blk_zone *zone, unsigned int idx, void *data)
{
	struct dm_report_zones_args *args = data;
	sector_t sector_diff = args->tgt->begin - args->start;

	/*
	 * Ignore zones beyond the target range.
	 */
	if (zone->start >= args->start + args->tgt->len)
		return 0;

	/*
	 * Remap the start sector and write pointer position of the zone
	 * to match its position in the target range.
	 */
	zone->start += sector_diff;
	if (zone->type != BLK_ZONE_TYPE_CONVENTIONAL) {
		if (zone->cond == BLK_ZONE_COND_FULL)
			zone->wp = zone->start + zone->len;
		else if (zone->cond == BLK_ZONE_COND_EMPTY)
			zone->wp = zone->start;
		else
			zone->wp += sector_diff;
	}

	args->next_sector = zone->start + zone->len;
	return args->orig_cb(zone, args->zone_idx++, args->orig_data);
}
EXPORT_SYMBOL_GPL(dm_report_zones_cb);

static int dm_blk_report_zones(struct gendisk *disk, sector_t sector,
		unsigned int nr_zones, report_zones_cb cb, void *data)
{
	struct mapped_device *md = disk->private_data;
	struct dm_table *map;
	int srcu_idx, ret;
	struct dm_report_zones_args args = {
		.next_sector = sector,
		.orig_data = data,
		.orig_cb = cb,
	};

	if (dm_suspended_md(md))
		return -EAGAIN;

	map = dm_get_live_table(md, &srcu_idx);
	if (!map)
		return -EIO;

	do {
		struct dm_target *tgt;

		tgt = dm_table_find_target(map, args.next_sector);
		if (WARN_ON_ONCE(!tgt->type->report_zones)) {
			ret = -EIO;
			goto out;
		}

		args.tgt = tgt;
		ret = tgt->type->report_zones(tgt, &args,
					      nr_zones - args.zone_idx);
		if (ret < 0)
			goto out;
	} while (args.zone_idx < nr_zones &&
		 args.next_sector < get_capacity(disk));

	ret = args.zone_idx;
out:
	dm_put_live_table(md, srcu_idx);
	return ret;
}
#else
#define dm_blk_report_zones		NULL
#endif /* CONFIG_BLK_DEV_ZONED */

static int dm_prepare_ioctl(struct mapped_device *md, int *srcu_idx,
			    struct block_device **bdev)
	__acquires(md->io_barrier)
{
	struct dm_target *tgt;
	struct dm_table *map;
	int r;

retry:
	r = -ENOTTY;
	map = dm_get_live_table(md, srcu_idx);
	if (!map || !dm_table_get_size(map))
		return r;

	/* We only support devices that have a single target */
	if (dm_table_get_num_targets(map) != 1)
		return r;

	tgt = dm_table_get_target(map, 0);
	if (!tgt->type->prepare_ioctl)
		return r;

	if (dm_suspended_md(md))
		return -EAGAIN;

	r = tgt->type->prepare_ioctl(tgt, bdev);
	if (r == -ENOTCONN && !fatal_signal_pending(current)) {
		dm_put_live_table(md, *srcu_idx);
		msleep(10);
		goto retry;
	}

	return r;
}

static void dm_unprepare_ioctl(struct mapped_device *md, int srcu_idx)
	__releases(md->io_barrier)
{
	dm_put_live_table(md, srcu_idx);
}

static int dm_blk_ioctl(struct block_device *bdev, fmode_t mode,
			unsigned int cmd, unsigned long arg)
{
	struct mapped_device *md = bdev->bd_disk->private_data;
	int r, srcu_idx;

	r = dm_prepare_ioctl(md, &srcu_idx, &bdev);
	if (r < 0)
		goto out;

	if (r > 0) {
		/*
		 * Target determined this ioctl is being issued against a
		 * subset of the parent bdev; require extra privileges.
		 */
		if (!capable(CAP_SYS_RAWIO)) {
			DMWARN_LIMIT(
	"%s: sending ioctl %x to DM device without required privilege.",
				current->comm, cmd);
			r = -ENOIOCTLCMD;
			goto out;
		}
	}

	r =  __blkdev_driver_ioctl(bdev, mode, cmd, arg);
out:
	dm_unprepare_ioctl(md, srcu_idx);
	return r;
}

static void start_io_acct(struct dm_io *io);

static struct dm_io *alloc_io(struct mapped_device *md, struct bio *bio)
{
	struct dm_io *io;
	struct dm_target_io *tio;
	struct bio *clone;

	clone = bio_alloc_bioset(GFP_NOIO, 0, &md->io_bs);
	if (!clone)
		return NULL;

	tio = container_of(clone, struct dm_target_io, clone);
	tio->inside_dm_io = true;
	tio->io = NULL;

	io = container_of(tio, struct dm_io, tio);
	io->magic = DM_IO_MAGIC;
	io->status = 0;
	atomic_set(&io->io_count, 1);
	io->orig_bio = bio;
	io->md = md;
	spin_lock_init(&io->endio_lock);

	start_io_acct(io);

	return io;
}

static void free_io(struct mapped_device *md, struct dm_io *io)
{
	bio_put(&io->tio.clone);
}

static struct dm_target_io *alloc_tio(struct clone_info *ci, struct dm_target *ti,
				      unsigned target_bio_nr, gfp_t gfp_mask)
{
	struct dm_target_io *tio;

	if (!ci->io->tio.io) {
		/* the dm_target_io embedded in ci->io is available */
		tio = &ci->io->tio;
	} else {
		struct bio *clone = bio_alloc_bioset(gfp_mask, 0, &ci->io->md->bs);
		if (!clone)
			return NULL;

		tio = container_of(clone, struct dm_target_io, clone);
		tio->inside_dm_io = false;
	}

	tio->magic = DM_TIO_MAGIC;
	tio->io = ci->io;
	tio->ti = ti;
	tio->target_bio_nr = target_bio_nr;

	return tio;
}

static void free_tio(struct dm_target_io *tio)
{
	if (tio->inside_dm_io)
		return;
	bio_put(&tio->clone);
}

u64 dm_start_time_ns_from_clone(struct bio *bio)
{
	struct dm_target_io *tio = container_of(bio, struct dm_target_io, clone);
	struct dm_io *io = tio->io;

	return jiffies_to_nsecs(io->start_time);
}
EXPORT_SYMBOL_GPL(dm_start_time_ns_from_clone);

static void start_io_acct(struct dm_io *io)
{
	struct mapped_device *md = io->md;
	struct bio *bio = io->orig_bio;

	io->start_time = bio_start_io_acct(bio);
	if (unlikely(dm_stats_used(&md->stats)))
		dm_stats_account_io(&md->stats, bio_data_dir(bio),
				    bio->bi_iter.bi_sector, bio_sectors(bio),
				    false, 0, &io->stats_aux);
}

static void end_io_acct(struct dm_io *io)
{
	struct mapped_device *md = io->md;
	struct bio *bio = io->orig_bio;
	unsigned long duration = jiffies - io->start_time;

	bio_end_io_acct(bio, io->start_time);

	if (unlikely(dm_stats_used(&md->stats)))
		dm_stats_account_io(&md->stats, bio_data_dir(bio),
				    bio->bi_iter.bi_sector, bio_sectors(bio),
				    true, duration, &io->stats_aux);

	/* nudge anyone waiting on suspend queue */
	if (unlikely(wq_has_sleeper(&md->wait)))
		wake_up(&md->wait);
}

/*
 * Add the bio to the list of deferred io.
 */
static void queue_io(struct mapped_device *md, struct bio *bio)
{
	unsigned long flags;

	spin_lock_irqsave(&md->deferred_lock, flags);
	bio_list_add(&md->deferred, bio);
	spin_unlock_irqrestore(&md->deferred_lock, flags);
	queue_work(md->wq, &md->work);
}

/*
 * Everyone (including functions in this file), should use this
 * function to access the md->map field, and make sure they call
 * dm_put_live_table() when finished.
 */
struct dm_table *dm_get_live_table(struct mapped_device *md, int *srcu_idx) __acquires(md->io_barrier)
{
	*srcu_idx = srcu_read_lock(&md->io_barrier);

	return srcu_dereference(md->map, &md->io_barrier);
}

void dm_put_live_table(struct mapped_device *md, int srcu_idx) __releases(md->io_barrier)
{
	srcu_read_unlock(&md->io_barrier, srcu_idx);
}

void dm_sync_table(struct mapped_device *md)
{
	synchronize_srcu(&md->io_barrier);
	synchronize_rcu_expedited();
}

/*
 * A fast alternative to dm_get_live_table/dm_put_live_table.
 * The caller must not block between these two functions.
 */
static struct dm_table *dm_get_live_table_fast(struct mapped_device *md) __acquires(RCU)
{
	rcu_read_lock();
	return rcu_dereference(md->map);
}

static void dm_put_live_table_fast(struct mapped_device *md) __releases(RCU)
{
	rcu_read_unlock();
}

static char *_dm_claim_ptr = "I belong to device-mapper";

/*
 * Open a table device so we can use it as a map destination.
 */
static int open_table_device(struct table_device *td, dev_t dev,
			     struct mapped_device *md)
{
	struct block_device *bdev;

	int r;

	BUG_ON(td->dm_dev.bdev);

	bdev = blkdev_get_by_dev(dev, td->dm_dev.mode | FMODE_EXCL, _dm_claim_ptr);
	if (IS_ERR(bdev))
		return PTR_ERR(bdev);

	r = bd_link_disk_holder(bdev, dm_disk(md));
	if (r) {
		blkdev_put(bdev, td->dm_dev.mode | FMODE_EXCL);
		return r;
	}

	td->dm_dev.bdev = bdev;
	td->dm_dev.dax_dev = dax_get_by_host(bdev->bd_disk->disk_name);
	return 0;
}

/*
 * Close a table device that we've been using.
 */
static void close_table_device(struct table_device *td, struct mapped_device *md)
{
	if (!td->dm_dev.bdev)
		return;

	bd_unlink_disk_holder(td->dm_dev.bdev, dm_disk(md));
	blkdev_put(td->dm_dev.bdev, td->dm_dev.mode | FMODE_EXCL);
	put_dax(td->dm_dev.dax_dev);
	td->dm_dev.bdev = NULL;
	td->dm_dev.dax_dev = NULL;
}

static struct table_device *find_table_device(struct list_head *l, dev_t dev,
					      fmode_t mode)
{
	struct table_device *td;

	list_for_each_entry(td, l, list)
		if (td->dm_dev.bdev->bd_dev == dev && td->dm_dev.mode == mode)
			return td;

	return NULL;
}

int dm_get_table_device(struct mapped_device *md, dev_t dev, fmode_t mode,
			struct dm_dev **result)
{
	int r;
	struct table_device *td;

	mutex_lock(&md->table_devices_lock);
	td = find_table_device(&md->table_devices, dev, mode);
	if (!td) {
		td = kmalloc_node(sizeof(*td), GFP_KERNEL, md->numa_node_id);
		if (!td) {
			mutex_unlock(&md->table_devices_lock);
			return -ENOMEM;
		}

		td->dm_dev.mode = mode;
		td->dm_dev.bdev = NULL;

		if ((r = open_table_device(td, dev, md))) {
			mutex_unlock(&md->table_devices_lock);
			kfree(td);
			return r;
		}

		format_dev_t(td->dm_dev.name, dev);

		refcount_set(&td->count, 1);
		list_add(&td->list, &md->table_devices);
	} else {
		refcount_inc(&td->count);
	}
	mutex_unlock(&md->table_devices_lock);

	*result = &td->dm_dev;
	return 0;
}
EXPORT_SYMBOL_GPL(dm_get_table_device);

void dm_put_table_device(struct mapped_device *md, struct dm_dev *d)
{
	struct table_device *td = container_of(d, struct table_device, dm_dev);

	mutex_lock(&md->table_devices_lock);
	if (refcount_dec_and_test(&td->count)) {
		close_table_device(td, md);
		list_del(&td->list);
		kfree(td);
	}
	mutex_unlock(&md->table_devices_lock);
}
EXPORT_SYMBOL(dm_put_table_device);

static void free_table_devices(struct list_head *devices)
{
	struct list_head *tmp, *next;

	list_for_each_safe(tmp, next, devices) {
		struct table_device *td = list_entry(tmp, struct table_device, list);

		DMWARN("dm_destroy: %s still exists with %d references",
		       td->dm_dev.name, refcount_read(&td->count));
		kfree(td);
	}
}

/*
 * Get the geometry associated with a dm device
 */
int dm_get_geometry(struct mapped_device *md, struct hd_geometry *geo)
{
	*geo = md->geometry;

	return 0;
}

/*
 * Set the geometry of a device.
 */
int dm_set_geometry(struct mapped_device *md, struct hd_geometry *geo)
{
	sector_t sz = (sector_t)geo->cylinders * geo->heads * geo->sectors;

	if (geo->start > sz) {
		DMWARN("Start sector is beyond the geometry limits.");
		return -EINVAL;
	}

	md->geometry = *geo;

	return 0;
}

static int __noflush_suspending(struct mapped_device *md)
{
	return test_bit(DMF_NOFLUSH_SUSPENDING, &md->flags);
}

/*
 * Decrements the number of outstanding ios that a bio has been
 * cloned into, completing the original io if necc.
 */
static void dec_pending(struct dm_io *io, blk_status_t error)
{
	unsigned long flags;
	blk_status_t io_error;
	struct bio *bio;
	struct mapped_device *md = io->md;

	/* Push-back supersedes any I/O errors */
	if (unlikely(error)) {
		spin_lock_irqsave(&io->endio_lock, flags);
		if (!(io->status == BLK_STS_DM_REQUEUE && __noflush_suspending(md)))
			io->status = error;
		spin_unlock_irqrestore(&io->endio_lock, flags);
	}

	if (atomic_dec_and_test(&io->io_count)) {
		if (io->status == BLK_STS_DM_REQUEUE) {
			/*
			 * Target requested pushing back the I/O.
			 */
			spin_lock_irqsave(&md->deferred_lock, flags);
			if (__noflush_suspending(md))
				/* NOTE early return due to BLK_STS_DM_REQUEUE below */
				bio_list_add_head(&md->deferred, io->orig_bio);
			else
				/* noflush suspend was interrupted. */
				io->status = BLK_STS_IOERR;
			spin_unlock_irqrestore(&md->deferred_lock, flags);
		}

		io_error = io->status;
		bio = io->orig_bio;
		end_io_acct(io);
		free_io(md, io);

		if (io_error == BLK_STS_DM_REQUEUE)
			return;

		if ((bio->bi_opf & REQ_PREFLUSH) && bio->bi_iter.bi_size) {
			/*
			 * Preflush done for flush with data, reissue
			 * without REQ_PREFLUSH.
			 */
			bio->bi_opf &= ~REQ_PREFLUSH;
			queue_io(md, bio);
		} else {
			/* done with normal IO or empty flush */
			if (io_error)
				bio->bi_status = io_error;
			bio_endio(bio);
		}
	}
}

void disable_discard(struct mapped_device *md)
{
	struct queue_limits *limits = dm_get_queue_limits(md);

	/* device doesn't really support DISCARD, disable it */
	limits->max_discard_sectors = 0;
	blk_queue_flag_clear(QUEUE_FLAG_DISCARD, md->queue);
}

void disable_write_same(struct mapped_device *md)
{
	struct queue_limits *limits = dm_get_queue_limits(md);

	/* device doesn't really support WRITE SAME, disable it */
	limits->max_write_same_sectors = 0;
}

void disable_write_zeroes(struct mapped_device *md)
{
	struct queue_limits *limits = dm_get_queue_limits(md);

	/* device doesn't really support WRITE ZEROES, disable it */
	limits->max_write_zeroes_sectors = 0;
}

static void clone_endio(struct bio *bio)
{
	blk_status_t error = bio->bi_status;
	struct dm_target_io *tio = container_of(bio, struct dm_target_io, clone);
	struct dm_io *io = tio->io;
	struct mapped_device *md = tio->io->md;
	dm_endio_fn endio = tio->ti->type->end_io;
	struct bio *orig_bio = io->orig_bio;

	if (unlikely(error == BLK_STS_TARGET) && md->type != DM_TYPE_NVME_BIO_BASED) {
		if (bio_op(bio) == REQ_OP_DISCARD &&
		    !bio->bi_disk->queue->limits.max_discard_sectors)
			disable_discard(md);
		else if (bio_op(bio) == REQ_OP_WRITE_SAME &&
			 !bio->bi_disk->queue->limits.max_write_same_sectors)
			disable_write_same(md);
		else if (bio_op(bio) == REQ_OP_WRITE_ZEROES &&
			 !bio->bi_disk->queue->limits.max_write_zeroes_sectors)
			disable_write_zeroes(md);
	}

	/*
	 * For zone-append bios get offset in zone of the written
	 * sector and add that to the original bio sector pos.
	 */
	if (bio_op(orig_bio) == REQ_OP_ZONE_APPEND) {
		sector_t written_sector = bio->bi_iter.bi_sector;
		struct request_queue *q = orig_bio->bi_disk->queue;
		u64 mask = (u64)blk_queue_zone_sectors(q) - 1;

		orig_bio->bi_iter.bi_sector += written_sector & mask;
	}

	if (endio) {
		int r = endio(tio->ti, bio, &error);
		switch (r) {
		case DM_ENDIO_REQUEUE:
			error = BLK_STS_DM_REQUEUE;
			fallthrough;
		case DM_ENDIO_DONE:
			break;
		case DM_ENDIO_INCOMPLETE:
			/* The target will handle the io */
			return;
		default:
			DMWARN("unimplemented target endio return value: %d", r);
			BUG();
		}
	}

	free_tio(tio);
	dec_pending(io, error);
}

/*
 * Return maximum size of I/O possible at the supplied sector up to the current
 * target boundary.
 */
static sector_t max_io_len_target_boundary(sector_t sector, struct dm_target *ti)
{
	sector_t target_offset = dm_target_offset(ti, sector);

	return ti->len - target_offset;
}

static sector_t max_io_len(sector_t sector, struct dm_target *ti)
{
	sector_t len = max_io_len_target_boundary(sector, ti);
	sector_t offset, max_len;

	/*
	 * Does the target need to split even further?
	 */
	if (ti->max_io_len) {
		offset = dm_target_offset(ti, sector);
		if (unlikely(ti->max_io_len & (ti->max_io_len - 1)))
			max_len = sector_div(offset, ti->max_io_len);
		else
			max_len = offset & (ti->max_io_len - 1);
		max_len = ti->max_io_len - max_len;

		if (len > max_len)
			len = max_len;
	}

	return len;
}

int dm_set_target_max_io_len(struct dm_target *ti, sector_t len)
{
	if (len > UINT_MAX) {
		DMERR("Specified maximum size of target IO (%llu) exceeds limit (%u)",
		      (unsigned long long)len, UINT_MAX);
		ti->error = "Maximum size of target IO is too large";
		return -EINVAL;
	}

	ti->max_io_len = (uint32_t) len;

	return 0;
}
EXPORT_SYMBOL_GPL(dm_set_target_max_io_len);

static struct dm_target *dm_dax_get_live_target(struct mapped_device *md,
						sector_t sector, int *srcu_idx)
	__acquires(md->io_barrier)
{
	struct dm_table *map;
	struct dm_target *ti;

	map = dm_get_live_table(md, srcu_idx);
	if (!map)
		return NULL;

	ti = dm_table_find_target(map, sector);
	if (!ti)
		return NULL;

	return ti;
}

static long dm_dax_direct_access(struct dax_device *dax_dev, pgoff_t pgoff,
				 long nr_pages, void **kaddr, pfn_t *pfn)
{
	struct mapped_device *md = dax_get_private(dax_dev);
	sector_t sector = pgoff * PAGE_SECTORS;
	struct dm_target *ti;
	long len, ret = -EIO;
	int srcu_idx;

	ti = dm_dax_get_live_target(md, sector, &srcu_idx);

	if (!ti)
		goto out;
	if (!ti->type->direct_access)
		goto out;
	len = max_io_len(sector, ti) / PAGE_SECTORS;
	if (len < 1)
		goto out;
	nr_pages = min(len, nr_pages);
	ret = ti->type->direct_access(ti, pgoff, nr_pages, kaddr, pfn);

 out:
	dm_put_live_table(md, srcu_idx);

	return ret;
}

static bool dm_dax_supported(struct dax_device *dax_dev, struct block_device *bdev,
		int blocksize, sector_t start, sector_t len)
{
	struct mapped_device *md = dax_get_private(dax_dev);
	struct dm_table *map;
	bool ret = false;
	int srcu_idx;

	map = dm_get_live_table(md, &srcu_idx);
	if (!map)
		goto out;

	ret = dm_table_supports_dax(map, device_supports_dax, &blocksize);

out:
	dm_put_live_table(md, srcu_idx);

	return ret;
}

static size_t dm_dax_copy_from_iter(struct dax_device *dax_dev, pgoff_t pgoff,
				    void *addr, size_t bytes, struct iov_iter *i)
{
	struct mapped_device *md = dax_get_private(dax_dev);
	sector_t sector = pgoff * PAGE_SECTORS;
	struct dm_target *ti;
	long ret = 0;
	int srcu_idx;

	ti = dm_dax_get_live_target(md, sector, &srcu_idx);

	if (!ti)
		goto out;
	if (!ti->type->dax_copy_from_iter) {
		ret = copy_from_iter(addr, bytes, i);
		goto out;
	}
	ret = ti->type->dax_copy_from_iter(ti, pgoff, addr, bytes, i);
 out:
	dm_put_live_table(md, srcu_idx);

	return ret;
}

static size_t dm_dax_copy_to_iter(struct dax_device *dax_dev, pgoff_t pgoff,
		void *addr, size_t bytes, struct iov_iter *i)
{
	struct mapped_device *md = dax_get_private(dax_dev);
	sector_t sector = pgoff * PAGE_SECTORS;
	struct dm_target *ti;
	long ret = 0;
	int srcu_idx;

	ti = dm_dax_get_live_target(md, sector, &srcu_idx);

	if (!ti)
		goto out;
	if (!ti->type->dax_copy_to_iter) {
		ret = copy_to_iter(addr, bytes, i);
		goto out;
	}
	ret = ti->type->dax_copy_to_iter(ti, pgoff, addr, bytes, i);
 out:
	dm_put_live_table(md, srcu_idx);

	return ret;
}

static int dm_dax_zero_page_range(struct dax_device *dax_dev, pgoff_t pgoff,
				  size_t nr_pages)
{
	struct mapped_device *md = dax_get_private(dax_dev);
	sector_t sector = pgoff * PAGE_SECTORS;
	struct dm_target *ti;
	int ret = -EIO;
	int srcu_idx;

	ti = dm_dax_get_live_target(md, sector, &srcu_idx);

	if (!ti)
		goto out;
	if (WARN_ON(!ti->type->dax_zero_page_range)) {
		/*
		 * ->zero_page_range() is mandatory dax operation. If we are
		 *  here, something is wrong.
		 */
		dm_put_live_table(md, srcu_idx);
		goto out;
	}
	ret = ti->type->dax_zero_page_range(ti, pgoff, nr_pages);

 out:
	dm_put_live_table(md, srcu_idx);

	return ret;
}

/*
 * A target may call dm_accept_partial_bio only from the map routine.  It is
 * allowed for all bio types except REQ_PREFLUSH, REQ_OP_ZONE_RESET,
 * REQ_OP_ZONE_OPEN, REQ_OP_ZONE_CLOSE and REQ_OP_ZONE_FINISH.
 *
 * dm_accept_partial_bio informs the dm that the target only wants to process
 * additional n_sectors sectors of the bio and the rest of the data should be
 * sent in a next bio.
 *
 * A diagram that explains the arithmetics:
 * +--------------------+---------------+-------+
 * |         1          |       2       |   3   |
 * +--------------------+---------------+-------+
 *
 * <-------------- *tio->len_ptr --------------->
 *                      <------- bi_size ------->
 *                      <-- n_sectors -->
 *
 * Region 1 was already iterated over with bio_advance or similar function.
 *	(it may be empty if the target doesn't use bio_advance)
 * Region 2 is the remaining bio size that the target wants to process.
 *	(it may be empty if region 1 is non-empty, although there is no reason
 *	 to make it empty)
 * The target requires that region 3 is to be sent in the next bio.
 *
 * If the target wants to receive multiple copies of the bio (via num_*bios, etc),
 * the partially processed part (the sum of regions 1+2) must be the same for all
 * copies of the bio.
 */
void dm_accept_partial_bio(struct bio *bio, unsigned n_sectors)
{
	struct dm_target_io *tio = container_of(bio, struct dm_target_io, clone);
	unsigned bi_size = bio->bi_iter.bi_size >> SECTOR_SHIFT;
	BUG_ON(bio->bi_opf & REQ_PREFLUSH);
	BUG_ON(bi_size > *tio->len_ptr);
	BUG_ON(n_sectors > bi_size);
	*tio->len_ptr -= bi_size - n_sectors;
	bio->bi_iter.bi_size = n_sectors << SECTOR_SHIFT;
}
EXPORT_SYMBOL_GPL(dm_accept_partial_bio);

static blk_qc_t __map_bio(struct dm_target_io *tio)
{
	int r;
	sector_t sector;
	struct bio *clone = &tio->clone;
	struct dm_io *io = tio->io;
	struct dm_target *ti = tio->ti;
	blk_qc_t ret = BLK_QC_T_NONE;

	clone->bi_end_io = clone_endio;

	/*
	 * Map the clone.  If r == 0 we don't need to do
	 * anything, the target has assumed ownership of
	 * this io.
	 */
	atomic_inc(&io->io_count);
	sector = clone->bi_iter.bi_sector;

	r = ti->type->map(ti, clone);
	switch (r) {
	case DM_MAPIO_SUBMITTED:
		break;
	case DM_MAPIO_REMAPPED:
		/* the bio has been remapped so dispatch it */
		trace_block_bio_remap(clone->bi_disk->queue, clone,
				      bio_dev(io->orig_bio), sector);
		ret = submit_bio_noacct(clone);
		break;
	case DM_MAPIO_KILL:
		free_tio(tio);
		dec_pending(io, BLK_STS_IOERR);
		break;
	case DM_MAPIO_REQUEUE:
		free_tio(tio);
		dec_pending(io, BLK_STS_DM_REQUEUE);
		break;
	default:
		DMWARN("unimplemented target map return value: %d", r);
		BUG();
	}

	return ret;
}

static void bio_setup_sector(struct bio *bio, sector_t sector, unsigned len)
{
	bio->bi_iter.bi_sector = sector;
	bio->bi_iter.bi_size = to_bytes(len);
}

/*
 * Creates a bio that consists of range of complete bvecs.
 */
static int clone_bio(struct dm_target_io *tio, struct bio *bio,
		     sector_t sector, unsigned len)
{
	struct bio *clone = &tio->clone;

	__bio_clone_fast(clone, bio);

	bio_crypt_clone(clone, bio, GFP_NOIO);

	if (bio_integrity(bio)) {
		int r;

		if (unlikely(!dm_target_has_integrity(tio->ti->type) &&
			     !dm_target_passes_integrity(tio->ti->type))) {
			DMWARN("%s: the target %s doesn't support integrity data.",
				dm_device_name(tio->io->md),
				tio->ti->type->name);
			return -EIO;
		}

		r = bio_integrity_clone(clone, bio, GFP_NOIO);
		if (r < 0)
			return r;
	}

	bio_advance(clone, to_bytes(sector - clone->bi_iter.bi_sector));
	clone->bi_iter.bi_size = to_bytes(len);

	if (bio_integrity(bio))
		bio_integrity_trim(clone);

	return 0;
}

static void alloc_multiple_bios(struct bio_list *blist, struct clone_info *ci,
				struct dm_target *ti, unsigned num_bios)
{
	struct dm_target_io *tio;
	int try;

	if (!num_bios)
		return;

	if (num_bios == 1) {
		tio = alloc_tio(ci, ti, 0, GFP_NOIO);
		bio_list_add(blist, &tio->clone);
		return;
	}

	for (try = 0; try < 2; try++) {
		int bio_nr;
		struct bio *bio;

		if (try)
			mutex_lock(&ci->io->md->table_devices_lock);
		for (bio_nr = 0; bio_nr < num_bios; bio_nr++) {
			tio = alloc_tio(ci, ti, bio_nr, try ? GFP_NOIO : GFP_NOWAIT);
			if (!tio)
				break;

			bio_list_add(blist, &tio->clone);
		}
		if (try)
			mutex_unlock(&ci->io->md->table_devices_lock);
		if (bio_nr == num_bios)
			return;

		while ((bio = bio_list_pop(blist))) {
			tio = container_of(bio, struct dm_target_io, clone);
			free_tio(tio);
		}
	}
}

static blk_qc_t __clone_and_map_simple_bio(struct clone_info *ci,
					   struct dm_target_io *tio, unsigned *len)
{
	struct bio *clone = &tio->clone;

	tio->len_ptr = len;

	__bio_clone_fast(clone, ci->bio);
	if (len)
		bio_setup_sector(clone, ci->sector, *len);

	return __map_bio(tio);
}

static void __send_duplicate_bios(struct clone_info *ci, struct dm_target *ti,
				  unsigned num_bios, unsigned *len)
{
	struct bio_list blist = BIO_EMPTY_LIST;
	struct bio *bio;
	struct dm_target_io *tio;

	alloc_multiple_bios(&blist, ci, ti, num_bios);

	while ((bio = bio_list_pop(&blist))) {
		tio = container_of(bio, struct dm_target_io, clone);
		(void) __clone_and_map_simple_bio(ci, tio, len);
	}
}

static int __send_empty_flush(struct clone_info *ci)
{
	unsigned target_nr = 0;
	struct dm_target *ti;

	/*
	 * Empty flush uses a statically initialized bio, as the base for
	 * cloning.  However, blkg association requires that a bdev is
	 * associated with a gendisk, which doesn't happen until the bdev is
	 * opened.  So, blkg association is done at issue time of the flush
	 * rather than when the device is created in alloc_dev().
	 */
	bio_set_dev(ci->bio, ci->io->md->bdev);

	BUG_ON(bio_has_data(ci->bio));
	while ((ti = dm_table_get_target(ci->map, target_nr++)))
		__send_duplicate_bios(ci, ti, ti->num_flush_bios, NULL);
	return 0;
}

static int __clone_and_map_data_bio(struct clone_info *ci, struct dm_target *ti,
				    sector_t sector, unsigned *len)
{
	struct bio *bio = ci->bio;
	struct dm_target_io *tio;
	int r;

	tio = alloc_tio(ci, ti, 0, GFP_NOIO);
	tio->len_ptr = len;
	r = clone_bio(tio, bio, sector, *len);
	if (r < 0) {
		free_tio(tio);
		return r;
	}
	(void) __map_bio(tio);

	return 0;
}

typedef unsigned (*get_num_bios_fn)(struct dm_target *ti);

static unsigned get_num_discard_bios(struct dm_target *ti)
{
	return ti->num_discard_bios;
}

static unsigned get_num_secure_erase_bios(struct dm_target *ti)
{
	return ti->num_secure_erase_bios;
}

static unsigned get_num_write_same_bios(struct dm_target *ti)
{
	return ti->num_write_same_bios;
}

static unsigned get_num_write_zeroes_bios(struct dm_target *ti)
{
	return ti->num_write_zeroes_bios;
}

static int __send_changing_extent_only(struct clone_info *ci, struct dm_target *ti,
				       unsigned num_bios)
{
	unsigned len;

	/*
	 * Even though the device advertised support for this type of
	 * request, that does not mean every target supports it, and
	 * reconfiguration might also have changed that since the
	 * check was performed.
	 */
	if (!num_bios)
		return -EOPNOTSUPP;

	len = min((sector_t)ci->sector_count, max_io_len_target_boundary(ci->sector, ti));

	__send_duplicate_bios(ci, ti, num_bios, &len);

	ci->sector += len;
	ci->sector_count -= len;

	return 0;
}

static int __send_discard(struct clone_info *ci, struct dm_target *ti)
{
	return __send_changing_extent_only(ci, ti, get_num_discard_bios(ti));
}

static int __send_secure_erase(struct clone_info *ci, struct dm_target *ti)
{
	return __send_changing_extent_only(ci, ti, get_num_secure_erase_bios(ti));
}

static int __send_write_same(struct clone_info *ci, struct dm_target *ti)
{
	return __send_changing_extent_only(ci, ti, get_num_write_same_bios(ti));
}

static int __send_write_zeroes(struct clone_info *ci, struct dm_target *ti)
{
	return __send_changing_extent_only(ci, ti, get_num_write_zeroes_bios(ti));
}

static bool is_abnormal_io(struct bio *bio)
{
	bool r = false;

	switch (bio_op(bio)) {
	case REQ_OP_DISCARD:
	case REQ_OP_SECURE_ERASE:
	case REQ_OP_WRITE_SAME:
	case REQ_OP_WRITE_ZEROES:
		r = true;
		break;
	}

	return r;
}

static bool __process_abnormal_io(struct clone_info *ci, struct dm_target *ti,
				  int *result)
{
	struct bio *bio = ci->bio;

	if (bio_op(bio) == REQ_OP_DISCARD)
		*result = __send_discard(ci, ti);
	else if (bio_op(bio) == REQ_OP_SECURE_ERASE)
		*result = __send_secure_erase(ci, ti);
	else if (bio_op(bio) == REQ_OP_WRITE_SAME)
		*result = __send_write_same(ci, ti);
	else if (bio_op(bio) == REQ_OP_WRITE_ZEROES)
		*result = __send_write_zeroes(ci, ti);
	else
		return false;

	return true;
}

/*
 * Select the correct strategy for processing a non-flush bio.
 */
static int __split_and_process_non_flush(struct clone_info *ci)
{
	struct dm_target *ti;
	unsigned len;
	int r;

	ti = dm_table_find_target(ci->map, ci->sector);
	if (!ti)
		return -EIO;

	if (__process_abnormal_io(ci, ti, &r))
		return r;

	len = min_t(sector_t, max_io_len(ci->sector, ti), ci->sector_count);

	r = __clone_and_map_data_bio(ci, ti, ci->sector, &len);
	if (r < 0)
		return r;

	ci->sector += len;
	ci->sector_count -= len;

	return 0;
}

static void init_clone_info(struct clone_info *ci, struct mapped_device *md,
			    struct dm_table *map, struct bio *bio)
{
	ci->map = map;
	ci->io = alloc_io(md, bio);
	ci->sector = bio->bi_iter.bi_sector;
}

#define __dm_part_stat_sub(part, field, subnd)	\
	(part_stat_get(part, field) -= (subnd))

/*
 * Entry point to split a bio into clones and submit them to the targets.
 */
static blk_qc_t __split_and_process_bio(struct mapped_device *md,
					struct dm_table *map, struct bio *bio)
{
	struct clone_info ci;
	blk_qc_t ret = BLK_QC_T_NONE;
	int error = 0;

	init_clone_info(&ci, md, map, bio);

	if (bio->bi_opf & REQ_PREFLUSH) {
		struct bio flush_bio;

		/*
		 * Use an on-stack bio for this, it's safe since we don't
		 * need to reference it after submit. It's just used as
		 * the basis for the clone(s).
		 */
		bio_init(&flush_bio, NULL, 0);
		flush_bio.bi_opf = REQ_OP_WRITE | REQ_PREFLUSH | REQ_SYNC;
		ci.bio = &flush_bio;
		ci.sector_count = 0;
		error = __send_empty_flush(&ci);
		bio_uninit(ci.bio);
		/* dec_pending submits any data associated with flush */
	} else if (op_is_zone_mgmt(bio_op(bio))) {
		ci.bio = bio;
		ci.sector_count = 0;
		error = __split_and_process_non_flush(&ci);
	} else {
		ci.bio = bio;
		ci.sector_count = bio_sectors(bio);
		while (ci.sector_count && !error) {
			error = __split_and_process_non_flush(&ci);
			if (current->bio_list && ci.sector_count && !error) {
				/*
				 * Remainder must be passed to submit_bio_noacct()
				 * so that it gets handled *after* bios already submitted
				 * have been completely processed.
				 * We take a clone of the original to store in
				 * ci.io->orig_bio to be used by end_io_acct() and
				 * for dec_pending to use for completion handling.
				 */
				struct bio *b = bio_split(bio, bio_sectors(bio) - ci.sector_count,
							  GFP_NOIO, &md->queue->bio_split);
				ci.io->orig_bio = b;

				/*
				 * Adjust IO stats for each split, otherwise upon queue
				 * reentry there will be redundant IO accounting.
				 * NOTE: this is a stop-gap fix, a proper fix involves
				 * significant refactoring of DM core's bio splitting
				 * (by eliminating DM's splitting and just using bio_split)
				 */
				part_stat_lock();
				__dm_part_stat_sub(&dm_disk(md)->part0,
						   sectors[op_stat_group(bio_op(bio))], ci.sector_count);
				part_stat_unlock();

				bio_chain(b, bio);
				trace_block_split(md->queue, b, bio->bi_iter.bi_sector);
				ret = submit_bio_noacct(bio);
				break;
			}
		}
	}

	/* drop the extra reference count */
	dec_pending(ci.io, errno_to_blk_status(error));
	return ret;
}

/*
 * Optimized variant of __split_and_process_bio that leverages the
 * fact that targets that use it do _not_ have a need to split bios.
 */
static blk_qc_t __process_bio(struct mapped_device *md, struct dm_table *map,
			      struct bio *bio, struct dm_target *ti)
{
	struct clone_info ci;
	blk_qc_t ret = BLK_QC_T_NONE;
	int error = 0;

	init_clone_info(&ci, md, map, bio);

	if (bio->bi_opf & REQ_PREFLUSH) {
		struct bio flush_bio;

		/*
		 * Use an on-stack bio for this, it's safe since we don't
		 * need to reference it after submit. It's just used as
		 * the basis for the clone(s).
		 */
		bio_init(&flush_bio, NULL, 0);
		flush_bio.bi_opf = REQ_OP_WRITE | REQ_PREFLUSH | REQ_SYNC;
		ci.bio = &flush_bio;
		ci.sector_count = 0;
		error = __send_empty_flush(&ci);
		bio_uninit(ci.bio);
		/* dec_pending submits any data associated with flush */
	} else {
		struct dm_target_io *tio;

		ci.bio = bio;
		ci.sector_count = bio_sectors(bio);
		if (__process_abnormal_io(&ci, ti, &error))
			goto out;

		tio = alloc_tio(&ci, ti, 0, GFP_NOIO);
		ret = __clone_and_map_simple_bio(&ci, tio, NULL);
	}
out:
	/* drop the extra reference count */
	dec_pending(ci.io, errno_to_blk_status(error));
	return ret;
}

static blk_qc_t dm_process_bio(struct mapped_device *md,
			       struct dm_table *map, struct bio *bio)
{
	blk_qc_t ret = BLK_QC_T_NONE;
	struct dm_target *ti = md->immutable_target;

	if (unlikely(!map)) {
		bio_io_error(bio);
		return ret;
	}

	if (!ti) {
		ti = dm_table_find_target(map, bio->bi_iter.bi_sector);
		if (unlikely(!ti)) {
			bio_io_error(bio);
			return ret;
		}
	}

	/*
	 * If in ->submit_bio we need to use blk_queue_split(), otherwise
	 * queue_limits for abnormal requests (e.g. discard, writesame, etc)
	 * won't be imposed.
	 * If called from dm_wq_work() for deferred bio processing, bio
	 * was already handled by following code with previous ->submit_bio.
	 */
	if (current->bio_list) {
		if (is_abnormal_io(bio))
<<<<<<< HEAD
			blk_queue_split(md->queue, &bio);
=======
			blk_queue_split(&bio);
>>>>>>> e031388e
		/* regular IO is split by __split_and_process_bio */
	}

	if (dm_get_md_type(md) == DM_TYPE_NVME_BIO_BASED)
		return __process_bio(md, map, bio, ti);
	return __split_and_process_bio(md, map, bio);
}

static blk_qc_t dm_submit_bio(struct bio *bio)
{
	struct mapped_device *md = bio->bi_disk->private_data;
	blk_qc_t ret = BLK_QC_T_NONE;
	int srcu_idx;
	struct dm_table *map;

	if (dm_get_md_type(md) == DM_TYPE_REQUEST_BASED) {
		/*
		 * We are called with a live reference on q_usage_counter, but
		 * that one will be released as soon as we return.  Grab an
		 * extra one as blk_mq_submit_bio expects to be able to consume
		 * a reference (which lives until the request is freed in case a
		 * request is allocated).
		 */
		percpu_ref_get(&bio->bi_disk->queue->q_usage_counter);
		return blk_mq_submit_bio(bio);
	}

	map = dm_get_live_table(md, &srcu_idx);

	/* if we're suspended, we have to queue this io for later */
	if (unlikely(test_bit(DMF_BLOCK_IO_FOR_SUSPEND, &md->flags))) {
		dm_put_live_table(md, srcu_idx);

		if (!(bio->bi_opf & REQ_RAHEAD))
			queue_io(md, bio);
		else
			bio_io_error(bio);
		return ret;
	}

	ret = dm_process_bio(md, map, bio);

	dm_put_live_table(md, srcu_idx);
	return ret;
}

/*-----------------------------------------------------------------
 * An IDR is used to keep track of allocated minor numbers.
 *---------------------------------------------------------------*/
static void free_minor(int minor)
{
	spin_lock(&_minor_lock);
	idr_remove(&_minor_idr, minor);
	spin_unlock(&_minor_lock);
}

/*
 * See if the device with a specific minor # is free.
 */
static int specific_minor(int minor)
{
	int r;

	if (minor >= (1 << MINORBITS))
		return -EINVAL;

	idr_preload(GFP_KERNEL);
	spin_lock(&_minor_lock);

	r = idr_alloc(&_minor_idr, MINOR_ALLOCED, minor, minor + 1, GFP_NOWAIT);

	spin_unlock(&_minor_lock);
	idr_preload_end();
	if (r < 0)
		return r == -ENOSPC ? -EBUSY : r;
	return 0;
}

static int next_free_minor(int *minor)
{
	int r;

	idr_preload(GFP_KERNEL);
	spin_lock(&_minor_lock);

	r = idr_alloc(&_minor_idr, MINOR_ALLOCED, 0, 1 << MINORBITS, GFP_NOWAIT);

	spin_unlock(&_minor_lock);
	idr_preload_end();
	if (r < 0)
		return r;
	*minor = r;
	return 0;
}

static const struct block_device_operations dm_blk_dops;
static const struct dax_operations dm_dax_ops;

static void dm_wq_work(struct work_struct *work);

static void cleanup_mapped_device(struct mapped_device *md)
{
	if (md->wq)
		destroy_workqueue(md->wq);
	bioset_exit(&md->bs);
	bioset_exit(&md->io_bs);

	if (md->dax_dev) {
		kill_dax(md->dax_dev);
		put_dax(md->dax_dev);
		md->dax_dev = NULL;
	}

	if (md->disk) {
		spin_lock(&_minor_lock);
		md->disk->private_data = NULL;
		spin_unlock(&_minor_lock);
		del_gendisk(md->disk);
		put_disk(md->disk);
	}

	if (md->queue)
		blk_cleanup_queue(md->queue);

	cleanup_srcu_struct(&md->io_barrier);

	if (md->bdev) {
		bdput(md->bdev);
		md->bdev = NULL;
	}

	mutex_destroy(&md->suspend_lock);
	mutex_destroy(&md->type_lock);
	mutex_destroy(&md->table_devices_lock);

	dm_mq_cleanup_mapped_device(md);
}

/*
 * Allocate and initialise a blank device with a given minor.
 */
static struct mapped_device *alloc_dev(int minor)
{
	int r, numa_node_id = dm_get_numa_node();
	struct mapped_device *md;
	void *old_md;

	md = kvzalloc_node(sizeof(*md), GFP_KERNEL, numa_node_id);
	if (!md) {
		DMWARN("unable to allocate device, out of memory.");
		return NULL;
	}

	if (!try_module_get(THIS_MODULE))
		goto bad_module_get;

	/* get a minor number for the dev */
	if (minor == DM_ANY_MINOR)
		r = next_free_minor(&minor);
	else
		r = specific_minor(minor);
	if (r < 0)
		goto bad_minor;

	r = init_srcu_struct(&md->io_barrier);
	if (r < 0)
		goto bad_io_barrier;

	md->numa_node_id = numa_node_id;
	md->init_tio_pdu = false;
	md->type = DM_TYPE_NONE;
	mutex_init(&md->suspend_lock);
	mutex_init(&md->type_lock);
	mutex_init(&md->table_devices_lock);
	spin_lock_init(&md->deferred_lock);
	atomic_set(&md->holders, 1);
	atomic_set(&md->open_count, 0);
	atomic_set(&md->event_nr, 0);
	atomic_set(&md->uevent_seq, 0);
	INIT_LIST_HEAD(&md->uevent_list);
	INIT_LIST_HEAD(&md->table_devices);
	spin_lock_init(&md->uevent_lock);

	/*
	 * default to bio-based until DM table is loaded and md->type
	 * established. If request-based table is loaded: blk-mq will
	 * override accordingly.
	 */
	md->queue = blk_alloc_queue(numa_node_id);
	if (!md->queue)
		goto bad;

	md->disk = alloc_disk_node(1, md->numa_node_id);
	if (!md->disk)
		goto bad;

	init_waitqueue_head(&md->wait);
	INIT_WORK(&md->work, dm_wq_work);
	init_waitqueue_head(&md->eventq);
	init_completion(&md->kobj_holder.completion);

	md->disk->major = _major;
	md->disk->first_minor = minor;
	md->disk->fops = &dm_blk_dops;
	md->disk->queue = md->queue;
	md->disk->private_data = md;
	sprintf(md->disk->disk_name, "dm-%d", minor);

	if (IS_ENABLED(CONFIG_DAX_DRIVER)) {
		md->dax_dev = alloc_dax(md, md->disk->disk_name,
					&dm_dax_ops, 0);
		if (IS_ERR(md->dax_dev))
			goto bad;
	}

	add_disk_no_queue_reg(md->disk);
	format_dev_t(md->name, MKDEV(_major, minor));

	md->wq = alloc_workqueue("kdmflush", WQ_MEM_RECLAIM, 0);
	if (!md->wq)
		goto bad;

	md->bdev = bdget_disk(md->disk, 0);
	if (!md->bdev)
		goto bad;

	dm_stats_init(&md->stats);

	/* Populate the mapping, nobody knows we exist yet */
	spin_lock(&_minor_lock);
	old_md = idr_replace(&_minor_idr, md, minor);
	spin_unlock(&_minor_lock);

	BUG_ON(old_md != MINOR_ALLOCED);

	return md;

bad:
	cleanup_mapped_device(md);
bad_io_barrier:
	free_minor(minor);
bad_minor:
	module_put(THIS_MODULE);
bad_module_get:
	kvfree(md);
	return NULL;
}

static void unlock_fs(struct mapped_device *md);

static void free_dev(struct mapped_device *md)
{
	int minor = MINOR(disk_devt(md->disk));

	unlock_fs(md);

	cleanup_mapped_device(md);

	free_table_devices(&md->table_devices);
	dm_stats_cleanup(&md->stats);
	free_minor(minor);

	module_put(THIS_MODULE);
	kvfree(md);
}

static int __bind_mempools(struct mapped_device *md, struct dm_table *t)
{
	struct dm_md_mempools *p = dm_table_get_md_mempools(t);
	int ret = 0;

	if (dm_table_bio_based(t)) {
		/*
		 * The md may already have mempools that need changing.
		 * If so, reload bioset because front_pad may have changed
		 * because a different table was loaded.
		 */
		bioset_exit(&md->bs);
		bioset_exit(&md->io_bs);

	} else if (bioset_initialized(&md->bs)) {
		/*
		 * There's no need to reload with request-based dm
		 * because the size of front_pad doesn't change.
		 * Note for future: If you are to reload bioset,
		 * prep-ed requests in the queue may refer
		 * to bio from the old bioset, so you must walk
		 * through the queue to unprep.
		 */
		goto out;
	}

	BUG_ON(!p ||
	       bioset_initialized(&md->bs) ||
	       bioset_initialized(&md->io_bs));

	ret = bioset_init_from_src(&md->bs, &p->bs);
	if (ret)
		goto out;
	ret = bioset_init_from_src(&md->io_bs, &p->io_bs);
	if (ret)
		bioset_exit(&md->bs);
out:
	/* mempool bind completed, no longer need any mempools in the table */
	dm_table_free_md_mempools(t);
	return ret;
}

/*
 * Bind a table to the device.
 */
static void event_callback(void *context)
{
	unsigned long flags;
	LIST_HEAD(uevents);
	struct mapped_device *md = (struct mapped_device *) context;

	spin_lock_irqsave(&md->uevent_lock, flags);
	list_splice_init(&md->uevent_list, &uevents);
	spin_unlock_irqrestore(&md->uevent_lock, flags);

	dm_send_uevents(&uevents, &disk_to_dev(md->disk)->kobj);

	atomic_inc(&md->event_nr);
	wake_up(&md->eventq);
	dm_issue_global_event();
}

/*
 * Protected by md->suspend_lock obtained by dm_swap_table().
 */
static void __set_size(struct mapped_device *md, sector_t size)
{
	lockdep_assert_held(&md->suspend_lock);

	set_capacity(md->disk, size);

	i_size_write(md->bdev->bd_inode, (loff_t)size << SECTOR_SHIFT);
}

/*
 * Returns old map, which caller must destroy.
 */
static struct dm_table *__bind(struct mapped_device *md, struct dm_table *t,
			       struct queue_limits *limits)
{
	struct dm_table *old_map;
	struct request_queue *q = md->queue;
	bool request_based = dm_table_request_based(t);
	sector_t size;
	int ret;

	lockdep_assert_held(&md->suspend_lock);

	size = dm_table_get_size(t);

	/*
	 * Wipe any geometry if the size of the table changed.
	 */
	if (size != dm_get_size(md))
		memset(&md->geometry, 0, sizeof(md->geometry));

	__set_size(md, size);

	dm_table_event_callback(t, event_callback, md);

	/*
	 * The queue hasn't been stopped yet, if the old table type wasn't
	 * for request-based during suspension.  So stop it to prevent
	 * I/O mapping before resume.
	 * This must be done before setting the queue restrictions,
	 * because request-based dm may be run just after the setting.
	 */
	if (request_based)
		dm_stop_queue(q);

	if (request_based || md->type == DM_TYPE_NVME_BIO_BASED) {
		/*
		 * Leverage the fact that request-based DM targets and
		 * NVMe bio based targets are immutable singletons
		 * - used to optimize both dm_request_fn and dm_mq_queue_rq;
		 *   and __process_bio.
		 */
		md->immutable_target = dm_table_get_immutable_target(t);
	}

	ret = __bind_mempools(md, t);
	if (ret) {
		old_map = ERR_PTR(ret);
		goto out;
	}

	old_map = rcu_dereference_protected(md->map, lockdep_is_held(&md->suspend_lock));
	rcu_assign_pointer(md->map, (void *)t);
	md->immutable_target_type = dm_table_get_immutable_target_type(t);

	dm_table_set_restrictions(t, q, limits);
	if (old_map)
		dm_sync_table(md);

out:
	return old_map;
}

/*
 * Returns unbound table for the caller to free.
 */
static struct dm_table *__unbind(struct mapped_device *md)
{
	struct dm_table *map = rcu_dereference_protected(md->map, 1);

	if (!map)
		return NULL;

	dm_table_event_callback(map, NULL, NULL);
	RCU_INIT_POINTER(md->map, NULL);
	dm_sync_table(md);

	return map;
}

/*
 * Constructor for a new device.
 */
int dm_create(int minor, struct mapped_device **result)
{
	int r;
	struct mapped_device *md;

	md = alloc_dev(minor);
	if (!md)
		return -ENXIO;

	r = dm_sysfs_init(md);
	if (r) {
		free_dev(md);
		return r;
	}

	*result = md;
	return 0;
}

/*
 * Functions to manage md->type.
 * All are required to hold md->type_lock.
 */
void dm_lock_md_type(struct mapped_device *md)
{
	mutex_lock(&md->type_lock);
}

void dm_unlock_md_type(struct mapped_device *md)
{
	mutex_unlock(&md->type_lock);
}

void dm_set_md_type(struct mapped_device *md, enum dm_queue_mode type)
{
	BUG_ON(!mutex_is_locked(&md->type_lock));
	md->type = type;
}

enum dm_queue_mode dm_get_md_type(struct mapped_device *md)
{
	return md->type;
}

struct target_type *dm_get_immutable_target_type(struct mapped_device *md)
{
	return md->immutable_target_type;
}

/*
 * The queue_limits are only valid as long as you have a reference
 * count on 'md'.
 */
struct queue_limits *dm_get_queue_limits(struct mapped_device *md)
{
	BUG_ON(!atomic_read(&md->holders));
	return &md->queue->limits;
}
EXPORT_SYMBOL_GPL(dm_get_queue_limits);

/*
 * Setup the DM device's queue based on md's type
 */
int dm_setup_md_queue(struct mapped_device *md, struct dm_table *t)
{
	int r;
	struct queue_limits limits;
	enum dm_queue_mode type = dm_get_md_type(md);

	switch (type) {
	case DM_TYPE_REQUEST_BASED:
		r = dm_mq_init_request_queue(md, t);
		if (r) {
			DMERR("Cannot initialize queue for request-based dm-mq mapped device");
			return r;
		}
		break;
	case DM_TYPE_BIO_BASED:
	case DM_TYPE_DAX_BIO_BASED:
	case DM_TYPE_NVME_BIO_BASED:
		break;
	case DM_TYPE_NONE:
		WARN_ON_ONCE(true);
		break;
	}

	r = dm_calculate_queue_limits(t, &limits);
	if (r) {
		DMERR("Cannot calculate initial queue limits");
		return r;
	}
	dm_table_set_restrictions(t, md->queue, &limits);
	blk_register_queue(md->disk);

	return 0;
}

struct mapped_device *dm_get_md(dev_t dev)
{
	struct mapped_device *md;
	unsigned minor = MINOR(dev);

	if (MAJOR(dev) != _major || minor >= (1 << MINORBITS))
		return NULL;

	spin_lock(&_minor_lock);

	md = idr_find(&_minor_idr, minor);
	if (!md || md == MINOR_ALLOCED || (MINOR(disk_devt(dm_disk(md))) != minor) ||
	    test_bit(DMF_FREEING, &md->flags) || dm_deleting_md(md)) {
		md = NULL;
		goto out;
	}
	dm_get(md);
out:
	spin_unlock(&_minor_lock);

	return md;
}
EXPORT_SYMBOL_GPL(dm_get_md);

void *dm_get_mdptr(struct mapped_device *md)
{
	return md->interface_ptr;
}

void dm_set_mdptr(struct mapped_device *md, void *ptr)
{
	md->interface_ptr = ptr;
}

void dm_get(struct mapped_device *md)
{
	atomic_inc(&md->holders);
	BUG_ON(test_bit(DMF_FREEING, &md->flags));
}

int dm_hold(struct mapped_device *md)
{
	spin_lock(&_minor_lock);
	if (test_bit(DMF_FREEING, &md->flags)) {
		spin_unlock(&_minor_lock);
		return -EBUSY;
	}
	dm_get(md);
	spin_unlock(&_minor_lock);
	return 0;
}
EXPORT_SYMBOL_GPL(dm_hold);

const char *dm_device_name(struct mapped_device *md)
{
	return md->name;
}
EXPORT_SYMBOL_GPL(dm_device_name);

static void __dm_destroy(struct mapped_device *md, bool wait)
{
	struct dm_table *map;
	int srcu_idx;

	might_sleep();

	spin_lock(&_minor_lock);
	idr_replace(&_minor_idr, MINOR_ALLOCED, MINOR(disk_devt(dm_disk(md))));
	set_bit(DMF_FREEING, &md->flags);
	spin_unlock(&_minor_lock);

	blk_set_queue_dying(md->queue);

	/*
	 * Take suspend_lock so that presuspend and postsuspend methods
	 * do not race with internal suspend.
	 */
	mutex_lock(&md->suspend_lock);
	map = dm_get_live_table(md, &srcu_idx);
	if (!dm_suspended_md(md)) {
		dm_table_presuspend_targets(map);
		set_bit(DMF_SUSPENDED, &md->flags);
		set_bit(DMF_POST_SUSPENDING, &md->flags);
		dm_table_postsuspend_targets(map);
	}
	/* dm_put_live_table must be before msleep, otherwise deadlock is possible */
	dm_put_live_table(md, srcu_idx);
	mutex_unlock(&md->suspend_lock);

	/*
	 * Rare, but there may be I/O requests still going to complete,
	 * for example.  Wait for all references to disappear.
	 * No one should increment the reference count of the mapped_device,
	 * after the mapped_device state becomes DMF_FREEING.
	 */
	if (wait)
		while (atomic_read(&md->holders))
			msleep(1);
	else if (atomic_read(&md->holders))
		DMWARN("%s: Forcibly removing mapped_device still in use! (%d users)",
		       dm_device_name(md), atomic_read(&md->holders));

	dm_sysfs_exit(md);
	dm_table_destroy(__unbind(md));
	free_dev(md);
}

void dm_destroy(struct mapped_device *md)
{
	__dm_destroy(md, true);
}

void dm_destroy_immediate(struct mapped_device *md)
{
	__dm_destroy(md, false);
}

void dm_put(struct mapped_device *md)
{
	atomic_dec(&md->holders);
}
EXPORT_SYMBOL_GPL(dm_put);

static bool md_in_flight_bios(struct mapped_device *md)
{
	int cpu;
	struct hd_struct *part = &dm_disk(md)->part0;
	long sum = 0;

	for_each_possible_cpu(cpu) {
		sum += part_stat_local_read_cpu(part, in_flight[0], cpu);
		sum += part_stat_local_read_cpu(part, in_flight[1], cpu);
	}

	return sum != 0;
}

static int dm_wait_for_bios_completion(struct mapped_device *md, long task_state)
{
	int r = 0;
	DEFINE_WAIT(wait);

	while (true) {
		prepare_to_wait(&md->wait, &wait, task_state);

		if (!md_in_flight_bios(md))
			break;

		if (signal_pending_state(task_state, current)) {
			r = -EINTR;
			break;
		}

		io_schedule();
	}
	finish_wait(&md->wait, &wait);

	return r;
}

static int dm_wait_for_completion(struct mapped_device *md, long task_state)
{
	int r = 0;

	if (!queue_is_mq(md->queue))
		return dm_wait_for_bios_completion(md, task_state);

	while (true) {
		if (!blk_mq_queue_inflight(md->queue))
			break;

		if (signal_pending_state(task_state, current)) {
			r = -EINTR;
			break;
		}

		msleep(5);
	}

	return r;
}

/*
 * Process the deferred bios
 */
static void dm_wq_work(struct work_struct *work)
{
	struct mapped_device *md = container_of(work, struct mapped_device,
						work);
	struct bio *c;
	int srcu_idx;
	struct dm_table *map;

	map = dm_get_live_table(md, &srcu_idx);

	while (!test_bit(DMF_BLOCK_IO_FOR_SUSPEND, &md->flags)) {
		spin_lock_irq(&md->deferred_lock);
		c = bio_list_pop(&md->deferred);
		spin_unlock_irq(&md->deferred_lock);

		if (!c)
			break;

		if (dm_request_based(md))
			(void) submit_bio_noacct(c);
		else
			(void) dm_process_bio(md, map, c);
	}

	dm_put_live_table(md, srcu_idx);
}

static void dm_queue_flush(struct mapped_device *md)
{
	clear_bit(DMF_BLOCK_IO_FOR_SUSPEND, &md->flags);
	smp_mb__after_atomic();
	queue_work(md->wq, &md->work);
}

/*
 * Swap in a new table, returning the old one for the caller to destroy.
 */
struct dm_table *dm_swap_table(struct mapped_device *md, struct dm_table *table)
{
	struct dm_table *live_map = NULL, *map = ERR_PTR(-EINVAL);
	struct queue_limits limits;
	int r;

	mutex_lock(&md->suspend_lock);

	/* device must be suspended */
	if (!dm_suspended_md(md))
		goto out;

	/*
	 * If the new table has no data devices, retain the existing limits.
	 * This helps multipath with queue_if_no_path if all paths disappear,
	 * then new I/O is queued based on these limits, and then some paths
	 * reappear.
	 */
	if (dm_table_has_no_data_devices(table)) {
		live_map = dm_get_live_table_fast(md);
		if (live_map)
			limits = md->queue->limits;
		dm_put_live_table_fast(md);
	}

	if (!live_map) {
		r = dm_calculate_queue_limits(table, &limits);
		if (r) {
			map = ERR_PTR(r);
			goto out;
		}
	}

	map = __bind(md, table, &limits);
	dm_issue_global_event();

out:
	mutex_unlock(&md->suspend_lock);
	return map;
}

/*
 * Functions to lock and unlock any filesystem running on the
 * device.
 */
static int lock_fs(struct mapped_device *md)
{
	int r;

	WARN_ON(md->frozen_sb);

	md->frozen_sb = freeze_bdev(md->bdev);
	if (IS_ERR(md->frozen_sb)) {
		r = PTR_ERR(md->frozen_sb);
		md->frozen_sb = NULL;
		return r;
	}

	set_bit(DMF_FROZEN, &md->flags);

	return 0;
}

static void unlock_fs(struct mapped_device *md)
{
	if (!test_bit(DMF_FROZEN, &md->flags))
		return;

	thaw_bdev(md->bdev, md->frozen_sb);
	md->frozen_sb = NULL;
	clear_bit(DMF_FROZEN, &md->flags);
}

/*
 * @suspend_flags: DM_SUSPEND_LOCKFS_FLAG and/or DM_SUSPEND_NOFLUSH_FLAG
 * @task_state: e.g. TASK_INTERRUPTIBLE or TASK_UNINTERRUPTIBLE
 * @dmf_suspended_flag: DMF_SUSPENDED or DMF_SUSPENDED_INTERNALLY
 *
 * If __dm_suspend returns 0, the device is completely quiescent
 * now. There is no request-processing activity. All new requests
 * are being added to md->deferred list.
 */
static int __dm_suspend(struct mapped_device *md, struct dm_table *map,
			unsigned suspend_flags, long task_state,
			int dmf_suspended_flag)
{
	bool do_lockfs = suspend_flags & DM_SUSPEND_LOCKFS_FLAG;
	bool noflush = suspend_flags & DM_SUSPEND_NOFLUSH_FLAG;
	int r;

	lockdep_assert_held(&md->suspend_lock);

	/*
	 * DMF_NOFLUSH_SUSPENDING must be set before presuspend.
	 * This flag is cleared before dm_suspend returns.
	 */
	if (noflush)
		set_bit(DMF_NOFLUSH_SUSPENDING, &md->flags);
	else
		DMDEBUG("%s: suspending with flush", dm_device_name(md));

	/*
	 * This gets reverted if there's an error later and the targets
	 * provide the .presuspend_undo hook.
	 */
	dm_table_presuspend_targets(map);

	/*
	 * Flush I/O to the device.
	 * Any I/O submitted after lock_fs() may not be flushed.
	 * noflush takes precedence over do_lockfs.
	 * (lock_fs() flushes I/Os and waits for them to complete.)
	 */
	if (!noflush && do_lockfs) {
		r = lock_fs(md);
		if (r) {
			dm_table_presuspend_undo_targets(map);
			return r;
		}
	}

	/*
	 * Here we must make sure that no processes are submitting requests
	 * to target drivers i.e. no one may be executing
	 * __split_and_process_bio. This is called from dm_request and
	 * dm_wq_work.
	 *
	 * To get all processes out of __split_and_process_bio in dm_request,
	 * we take the write lock. To prevent any process from reentering
	 * __split_and_process_bio from dm_request and quiesce the thread
	 * (dm_wq_work), we set BMF_BLOCK_IO_FOR_SUSPEND and call
	 * flush_workqueue(md->wq).
	 */
	set_bit(DMF_BLOCK_IO_FOR_SUSPEND, &md->flags);
	if (map)
		synchronize_srcu(&md->io_barrier);

	/*
	 * Stop md->queue before flushing md->wq in case request-based
	 * dm defers requests to md->wq from md->queue.
	 */
	if (dm_request_based(md))
		dm_stop_queue(md->queue);

	flush_workqueue(md->wq);

	/*
	 * At this point no more requests are entering target request routines.
	 * We call dm_wait_for_completion to wait for all existing requests
	 * to finish.
	 */
	r = dm_wait_for_completion(md, task_state);
	if (!r)
		set_bit(dmf_suspended_flag, &md->flags);

	if (noflush)
		clear_bit(DMF_NOFLUSH_SUSPENDING, &md->flags);
	if (map)
		synchronize_srcu(&md->io_barrier);

	/* were we interrupted ? */
	if (r < 0) {
		dm_queue_flush(md);

		if (dm_request_based(md))
			dm_start_queue(md->queue);

		unlock_fs(md);
		dm_table_presuspend_undo_targets(map);
		/* pushback list is already flushed, so skip flush */
	}

	return r;
}

/*
 * We need to be able to change a mapping table under a mounted
 * filesystem.  For example we might want to move some data in
 * the background.  Before the table can be swapped with
 * dm_bind_table, dm_suspend must be called to flush any in
 * flight bios and ensure that any further io gets deferred.
 */
/*
 * Suspend mechanism in request-based dm.
 *
 * 1. Flush all I/Os by lock_fs() if needed.
 * 2. Stop dispatching any I/O by stopping the request_queue.
 * 3. Wait for all in-flight I/Os to be completed or requeued.
 *
 * To abort suspend, start the request_queue.
 */
int dm_suspend(struct mapped_device *md, unsigned suspend_flags)
{
	struct dm_table *map = NULL;
	int r = 0;

retry:
	mutex_lock_nested(&md->suspend_lock, SINGLE_DEPTH_NESTING);

	if (dm_suspended_md(md)) {
		r = -EINVAL;
		goto out_unlock;
	}

	if (dm_suspended_internally_md(md)) {
		/* already internally suspended, wait for internal resume */
		mutex_unlock(&md->suspend_lock);
		r = wait_on_bit(&md->flags, DMF_SUSPENDED_INTERNALLY, TASK_INTERRUPTIBLE);
		if (r)
			return r;
		goto retry;
	}

	map = rcu_dereference_protected(md->map, lockdep_is_held(&md->suspend_lock));

	r = __dm_suspend(md, map, suspend_flags, TASK_INTERRUPTIBLE, DMF_SUSPENDED);
	if (r)
		goto out_unlock;

	set_bit(DMF_POST_SUSPENDING, &md->flags);
	dm_table_postsuspend_targets(map);
	clear_bit(DMF_POST_SUSPENDING, &md->flags);

out_unlock:
	mutex_unlock(&md->suspend_lock);
	return r;
}

static int __dm_resume(struct mapped_device *md, struct dm_table *map)
{
	if (map) {
		int r = dm_table_resume_targets(map);
		if (r)
			return r;
	}

	dm_queue_flush(md);

	/*
	 * Flushing deferred I/Os must be done after targets are resumed
	 * so that mapping of targets can work correctly.
	 * Request-based dm is queueing the deferred I/Os in its request_queue.
	 */
	if (dm_request_based(md))
		dm_start_queue(md->queue);

	unlock_fs(md);

	return 0;
}

int dm_resume(struct mapped_device *md)
{
	int r;
	struct dm_table *map = NULL;

retry:
	r = -EINVAL;
	mutex_lock_nested(&md->suspend_lock, SINGLE_DEPTH_NESTING);

	if (!dm_suspended_md(md))
		goto out;

	if (dm_suspended_internally_md(md)) {
		/* already internally suspended, wait for internal resume */
		mutex_unlock(&md->suspend_lock);
		r = wait_on_bit(&md->flags, DMF_SUSPENDED_INTERNALLY, TASK_INTERRUPTIBLE);
		if (r)
			return r;
		goto retry;
	}

	map = rcu_dereference_protected(md->map, lockdep_is_held(&md->suspend_lock));
	if (!map || !dm_table_get_size(map))
		goto out;

	r = __dm_resume(md, map);
	if (r)
		goto out;

	clear_bit(DMF_SUSPENDED, &md->flags);
out:
	mutex_unlock(&md->suspend_lock);

	return r;
}

/*
 * Internal suspend/resume works like userspace-driven suspend. It waits
 * until all bios finish and prevents issuing new bios to the target drivers.
 * It may be used only from the kernel.
 */

static void __dm_internal_suspend(struct mapped_device *md, unsigned suspend_flags)
{
	struct dm_table *map = NULL;

	lockdep_assert_held(&md->suspend_lock);

	if (md->internal_suspend_count++)
		return; /* nested internal suspend */

	if (dm_suspended_md(md)) {
		set_bit(DMF_SUSPENDED_INTERNALLY, &md->flags);
		return; /* nest suspend */
	}

	map = rcu_dereference_protected(md->map, lockdep_is_held(&md->suspend_lock));

	/*
	 * Using TASK_UNINTERRUPTIBLE because only NOFLUSH internal suspend is
	 * supported.  Properly supporting a TASK_INTERRUPTIBLE internal suspend
	 * would require changing .presuspend to return an error -- avoid this
	 * until there is a need for more elaborate variants of internal suspend.
	 */
	(void) __dm_suspend(md, map, suspend_flags, TASK_UNINTERRUPTIBLE,
			    DMF_SUSPENDED_INTERNALLY);

	set_bit(DMF_POST_SUSPENDING, &md->flags);
	dm_table_postsuspend_targets(map);
	clear_bit(DMF_POST_SUSPENDING, &md->flags);
}

static void __dm_internal_resume(struct mapped_device *md)
{
	BUG_ON(!md->internal_suspend_count);

	if (--md->internal_suspend_count)
		return; /* resume from nested internal suspend */

	if (dm_suspended_md(md))
		goto done; /* resume from nested suspend */

	/*
	 * NOTE: existing callers don't need to call dm_table_resume_targets
	 * (which may fail -- so best to avoid it for now by passing NULL map)
	 */
	(void) __dm_resume(md, NULL);

done:
	clear_bit(DMF_SUSPENDED_INTERNALLY, &md->flags);
	smp_mb__after_atomic();
	wake_up_bit(&md->flags, DMF_SUSPENDED_INTERNALLY);
}

void dm_internal_suspend_noflush(struct mapped_device *md)
{
	mutex_lock(&md->suspend_lock);
	__dm_internal_suspend(md, DM_SUSPEND_NOFLUSH_FLAG);
	mutex_unlock(&md->suspend_lock);
}
EXPORT_SYMBOL_GPL(dm_internal_suspend_noflush);

void dm_internal_resume(struct mapped_device *md)
{
	mutex_lock(&md->suspend_lock);
	__dm_internal_resume(md);
	mutex_unlock(&md->suspend_lock);
}
EXPORT_SYMBOL_GPL(dm_internal_resume);

/*
 * Fast variants of internal suspend/resume hold md->suspend_lock,
 * which prevents interaction with userspace-driven suspend.
 */

void dm_internal_suspend_fast(struct mapped_device *md)
{
	mutex_lock(&md->suspend_lock);
	if (dm_suspended_md(md) || dm_suspended_internally_md(md))
		return;

	set_bit(DMF_BLOCK_IO_FOR_SUSPEND, &md->flags);
	synchronize_srcu(&md->io_barrier);
	flush_workqueue(md->wq);
	dm_wait_for_completion(md, TASK_UNINTERRUPTIBLE);
}
EXPORT_SYMBOL_GPL(dm_internal_suspend_fast);

void dm_internal_resume_fast(struct mapped_device *md)
{
	if (dm_suspended_md(md) || dm_suspended_internally_md(md))
		goto done;

	dm_queue_flush(md);

done:
	mutex_unlock(&md->suspend_lock);
}
EXPORT_SYMBOL_GPL(dm_internal_resume_fast);

/*-----------------------------------------------------------------
 * Event notification.
 *---------------------------------------------------------------*/
int dm_kobject_uevent(struct mapped_device *md, enum kobject_action action,
		       unsigned cookie)
{
	int r;
	unsigned noio_flag;
	char udev_cookie[DM_COOKIE_LENGTH];
	char *envp[] = { udev_cookie, NULL };

	noio_flag = memalloc_noio_save();

	if (!cookie)
		r = kobject_uevent(&disk_to_dev(md->disk)->kobj, action);
	else {
		snprintf(udev_cookie, DM_COOKIE_LENGTH, "%s=%u",
			 DM_COOKIE_ENV_VAR_NAME, cookie);
		r = kobject_uevent_env(&disk_to_dev(md->disk)->kobj,
				       action, envp);
	}

	memalloc_noio_restore(noio_flag);

	return r;
}

uint32_t dm_next_uevent_seq(struct mapped_device *md)
{
	return atomic_add_return(1, &md->uevent_seq);
}

uint32_t dm_get_event_nr(struct mapped_device *md)
{
	return atomic_read(&md->event_nr);
}

int dm_wait_event(struct mapped_device *md, int event_nr)
{
	return wait_event_interruptible(md->eventq,
			(event_nr != atomic_read(&md->event_nr)));
}

void dm_uevent_add(struct mapped_device *md, struct list_head *elist)
{
	unsigned long flags;

	spin_lock_irqsave(&md->uevent_lock, flags);
	list_add(elist, &md->uevent_list);
	spin_unlock_irqrestore(&md->uevent_lock, flags);
}

/*
 * The gendisk is only valid as long as you have a reference
 * count on 'md'.
 */
struct gendisk *dm_disk(struct mapped_device *md)
{
	return md->disk;
}
EXPORT_SYMBOL_GPL(dm_disk);

struct kobject *dm_kobject(struct mapped_device *md)
{
	return &md->kobj_holder.kobj;
}

struct mapped_device *dm_get_from_kobject(struct kobject *kobj)
{
	struct mapped_device *md;

	md = container_of(kobj, struct mapped_device, kobj_holder.kobj);

	spin_lock(&_minor_lock);
	if (test_bit(DMF_FREEING, &md->flags) || dm_deleting_md(md)) {
		md = NULL;
		goto out;
	}
	dm_get(md);
out:
	spin_unlock(&_minor_lock);

	return md;
}

int dm_suspended_md(struct mapped_device *md)
{
	return test_bit(DMF_SUSPENDED, &md->flags);
}

static int dm_post_suspending_md(struct mapped_device *md)
{
	return test_bit(DMF_POST_SUSPENDING, &md->flags);
}

int dm_suspended_internally_md(struct mapped_device *md)
{
	return test_bit(DMF_SUSPENDED_INTERNALLY, &md->flags);
}

int dm_test_deferred_remove_flag(struct mapped_device *md)
{
	return test_bit(DMF_DEFERRED_REMOVE, &md->flags);
}

int dm_suspended(struct dm_target *ti)
{
	return dm_suspended_md(dm_table_get_md(ti->table));
}
EXPORT_SYMBOL_GPL(dm_suspended);

int dm_post_suspending(struct dm_target *ti)
{
	return dm_post_suspending_md(dm_table_get_md(ti->table));
}
EXPORT_SYMBOL_GPL(dm_post_suspending);

int dm_noflush_suspending(struct dm_target *ti)
{
	return __noflush_suspending(dm_table_get_md(ti->table));
}
EXPORT_SYMBOL_GPL(dm_noflush_suspending);

struct dm_md_mempools *dm_alloc_md_mempools(struct mapped_device *md, enum dm_queue_mode type,
					    unsigned integrity, unsigned per_io_data_size,
					    unsigned min_pool_size)
{
	struct dm_md_mempools *pools = kzalloc_node(sizeof(*pools), GFP_KERNEL, md->numa_node_id);
	unsigned int pool_size = 0;
	unsigned int front_pad, io_front_pad;
	int ret;

	if (!pools)
		return NULL;

	switch (type) {
	case DM_TYPE_BIO_BASED:
	case DM_TYPE_DAX_BIO_BASED:
	case DM_TYPE_NVME_BIO_BASED:
		pool_size = max(dm_get_reserved_bio_based_ios(), min_pool_size);
		front_pad = roundup(per_io_data_size, __alignof__(struct dm_target_io)) + offsetof(struct dm_target_io, clone);
		io_front_pad = roundup(front_pad,  __alignof__(struct dm_io)) + offsetof(struct dm_io, tio);
		ret = bioset_init(&pools->io_bs, pool_size, io_front_pad, 0);
		if (ret)
			goto out;
		if (integrity && bioset_integrity_create(&pools->io_bs, pool_size))
			goto out;
		break;
	case DM_TYPE_REQUEST_BASED:
		pool_size = max(dm_get_reserved_rq_based_ios(), min_pool_size);
		front_pad = offsetof(struct dm_rq_clone_bio_info, clone);
		/* per_io_data_size is used for blk-mq pdu at queue allocation */
		break;
	default:
		BUG();
	}

	ret = bioset_init(&pools->bs, pool_size, front_pad, 0);
	if (ret)
		goto out;

	if (integrity && bioset_integrity_create(&pools->bs, pool_size))
		goto out;

	return pools;

out:
	dm_free_md_mempools(pools);

	return NULL;
}

void dm_free_md_mempools(struct dm_md_mempools *pools)
{
	if (!pools)
		return;

	bioset_exit(&pools->bs);
	bioset_exit(&pools->io_bs);

	kfree(pools);
}

struct dm_pr {
	u64	old_key;
	u64	new_key;
	u32	flags;
	bool	fail_early;
};

static int dm_call_pr(struct block_device *bdev, iterate_devices_callout_fn fn,
		      void *data)
{
	struct mapped_device *md = bdev->bd_disk->private_data;
	struct dm_table *table;
	struct dm_target *ti;
	int ret = -ENOTTY, srcu_idx;

	table = dm_get_live_table(md, &srcu_idx);
	if (!table || !dm_table_get_size(table))
		goto out;

	/* We only support devices that have a single target */
	if (dm_table_get_num_targets(table) != 1)
		goto out;
	ti = dm_table_get_target(table, 0);

	ret = -EINVAL;
	if (!ti->type->iterate_devices)
		goto out;

	ret = ti->type->iterate_devices(ti, fn, data);
out:
	dm_put_live_table(md, srcu_idx);
	return ret;
}

/*
 * For register / unregister we need to manually call out to every path.
 */
static int __dm_pr_register(struct dm_target *ti, struct dm_dev *dev,
			    sector_t start, sector_t len, void *data)
{
	struct dm_pr *pr = data;
	const struct pr_ops *ops = dev->bdev->bd_disk->fops->pr_ops;

	if (!ops || !ops->pr_register)
		return -EOPNOTSUPP;
	return ops->pr_register(dev->bdev, pr->old_key, pr->new_key, pr->flags);
}

static int dm_pr_register(struct block_device *bdev, u64 old_key, u64 new_key,
			  u32 flags)
{
	struct dm_pr pr = {
		.old_key	= old_key,
		.new_key	= new_key,
		.flags		= flags,
		.fail_early	= true,
	};
	int ret;

	ret = dm_call_pr(bdev, __dm_pr_register, &pr);
	if (ret && new_key) {
		/* unregister all paths if we failed to register any path */
		pr.old_key = new_key;
		pr.new_key = 0;
		pr.flags = 0;
		pr.fail_early = false;
		dm_call_pr(bdev, __dm_pr_register, &pr);
	}

	return ret;
}

static int dm_pr_reserve(struct block_device *bdev, u64 key, enum pr_type type,
			 u32 flags)
{
	struct mapped_device *md = bdev->bd_disk->private_data;
	const struct pr_ops *ops;
	int r, srcu_idx;

	r = dm_prepare_ioctl(md, &srcu_idx, &bdev);
	if (r < 0)
		goto out;

	ops = bdev->bd_disk->fops->pr_ops;
	if (ops && ops->pr_reserve)
		r = ops->pr_reserve(bdev, key, type, flags);
	else
		r = -EOPNOTSUPP;
out:
	dm_unprepare_ioctl(md, srcu_idx);
	return r;
}

static int dm_pr_release(struct block_device *bdev, u64 key, enum pr_type type)
{
	struct mapped_device *md = bdev->bd_disk->private_data;
	const struct pr_ops *ops;
	int r, srcu_idx;

	r = dm_prepare_ioctl(md, &srcu_idx, &bdev);
	if (r < 0)
		goto out;

	ops = bdev->bd_disk->fops->pr_ops;
	if (ops && ops->pr_release)
		r = ops->pr_release(bdev, key, type);
	else
		r = -EOPNOTSUPP;
out:
	dm_unprepare_ioctl(md, srcu_idx);
	return r;
}

static int dm_pr_preempt(struct block_device *bdev, u64 old_key, u64 new_key,
			 enum pr_type type, bool abort)
{
	struct mapped_device *md = bdev->bd_disk->private_data;
	const struct pr_ops *ops;
	int r, srcu_idx;

	r = dm_prepare_ioctl(md, &srcu_idx, &bdev);
	if (r < 0)
		goto out;

	ops = bdev->bd_disk->fops->pr_ops;
	if (ops && ops->pr_preempt)
		r = ops->pr_preempt(bdev, old_key, new_key, type, abort);
	else
		r = -EOPNOTSUPP;
out:
	dm_unprepare_ioctl(md, srcu_idx);
	return r;
}

static int dm_pr_clear(struct block_device *bdev, u64 key)
{
	struct mapped_device *md = bdev->bd_disk->private_data;
	const struct pr_ops *ops;
	int r, srcu_idx;

	r = dm_prepare_ioctl(md, &srcu_idx, &bdev);
	if (r < 0)
		goto out;

	ops = bdev->bd_disk->fops->pr_ops;
	if (ops && ops->pr_clear)
		r = ops->pr_clear(bdev, key);
	else
		r = -EOPNOTSUPP;
out:
	dm_unprepare_ioctl(md, srcu_idx);
	return r;
}

static const struct pr_ops dm_pr_ops = {
	.pr_register	= dm_pr_register,
	.pr_reserve	= dm_pr_reserve,
	.pr_release	= dm_pr_release,
	.pr_preempt	= dm_pr_preempt,
	.pr_clear	= dm_pr_clear,
};

static const struct block_device_operations dm_blk_dops = {
	.submit_bio = dm_submit_bio,
	.open = dm_blk_open,
	.release = dm_blk_close,
	.ioctl = dm_blk_ioctl,
	.getgeo = dm_blk_getgeo,
	.report_zones = dm_blk_report_zones,
	.pr_ops = &dm_pr_ops,
	.owner = THIS_MODULE
};

static const struct dax_operations dm_dax_ops = {
	.direct_access = dm_dax_direct_access,
	.dax_supported = dm_dax_supported,
	.copy_from_iter = dm_dax_copy_from_iter,
	.copy_to_iter = dm_dax_copy_to_iter,
	.zero_page_range = dm_dax_zero_page_range,
};

/*
 * module hooks
 */
module_init(dm_init);
module_exit(dm_exit);

module_param(major, uint, 0);
MODULE_PARM_DESC(major, "The major number of the device mapper");

module_param(reserved_bio_based_ios, uint, S_IRUGO | S_IWUSR);
MODULE_PARM_DESC(reserved_bio_based_ios, "Reserved IOs in bio-based mempools");

module_param(dm_numa_node, int, S_IRUGO | S_IWUSR);
MODULE_PARM_DESC(dm_numa_node, "NUMA node for DM device memory allocations");

MODULE_DESCRIPTION(DM_NAME " driver");
MODULE_AUTHOR("Joe Thornber <dm-devel@redhat.com>");
MODULE_LICENSE("GPL");<|MERGE_RESOLUTION|>--- conflicted
+++ resolved
@@ -1752,11 +1752,7 @@
 	 */
 	if (current->bio_list) {
 		if (is_abnormal_io(bio))
-<<<<<<< HEAD
-			blk_queue_split(md->queue, &bio);
-=======
 			blk_queue_split(&bio);
->>>>>>> e031388e
 		/* regular IO is split by __split_and_process_bio */
 	}
 
