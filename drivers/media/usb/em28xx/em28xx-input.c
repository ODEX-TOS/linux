// SPDX-License-Identifier: GPL-2.0+
//
// handle em28xx IR remotes via linux kernel input layer.
//
// Copyright (C) 2005 Ludovico Cavedon <cavedon@sssup.it>
//		      Markus Rechberger <mrechberger@gmail.com>
//		      Mauro Carvalho Chehab <mchehab@kernel.org>
//		      Sascha Sommer <saschasommer@freenet.de>
//
// This program is free software; you can redistribute it and/or modify
// it under the terms of the GNU General Public License as published by
// the Free Software Foundation; either version 2 of the License, or
// (at your option) any later version.
//
// This program is distributed in the hope that it will be useful,
// but WITHOUT ANY WARRANTY; without even the implied warranty of
// MERCHANTABILITY or FITNESS FOR A PARTICULAR PURPOSE.  See the
// GNU General Public License for more details.

#include "em28xx.h"

#include <linux/module.h>
#include <linux/init.h>
#include <linux/delay.h>
#include <linux/interrupt.h>
#include <linux/usb.h>
#include <linux/usb/input.h>
#include <linux/slab.h>
#include <linux/bitrev.h>

#define EM28XX_SNAPSHOT_KEY				KEY_CAMERA
#define EM28XX_BUTTONS_DEBOUNCED_QUERY_INTERVAL		500 /* [ms] */
#define EM28XX_BUTTONS_VOLATILE_QUERY_INTERVAL		100 /* [ms] */

static unsigned int ir_debug;
module_param(ir_debug, int, 0644);
MODULE_PARM_DESC(ir_debug, "enable debug messages [IR]");

#define MODULE_NAME "em28xx"

#define dprintk(fmt, arg...) do {					\
	if (ir_debug)							\
		dev_printk(KERN_DEBUG, &ir->dev->intf->dev,		\
			   "input: %s: " fmt, __func__, ## arg);	\
} while (0)

/*
 * Polling structure used by em28xx IR's
 */

struct em28xx_ir_poll_result {
	unsigned int toggle_bit:1;
	unsigned int read_count:7;

	enum rc_proto protocol;
	u32 scancode;
};

struct em28xx_IR {
	struct em28xx *dev;
	struct rc_dev *rc;
	char phys[32];

	/* poll decoder */
	int polling;
	struct delayed_work work;
	unsigned int full_code:1;
	unsigned int last_readcount;
	u64 rc_proto;

	struct i2c_client *i2c_client;

	int  (*get_key_i2c)(struct i2c_client *ir, enum rc_proto *protocol,
			    u32 *scancode);
	int  (*get_key)(struct em28xx_IR *ir, struct em28xx_ir_poll_result *r);
};

/*
 * I2C IR based get keycodes - should be used with ir-kbd-i2c
 */

static int em28xx_get_key_terratec(struct i2c_client *i2c_dev,
				   enum rc_proto *protocol, u32 *scancode)
{
	int rc;
	unsigned char b;

	/* poll IR chip */
	rc = i2c_master_recv(i2c_dev, &b, 1);
	if (rc != 1) {
		if (rc < 0)
			return rc;
		return -EIO;
	}

	/*
	 * it seems that 0xFE indicates that a button is still hold
	 * down, while 0xff indicates that no button is hold down.
	 */

	if (b == 0xff)
		return 0;

	if (b == 0xfe)
		/* keep old data */
		return 1;

	*protocol = RC_PROTO_UNKNOWN;
	*scancode = b;
	return 1;
}

static int em28xx_get_key_em_haup(struct i2c_client *i2c_dev,
				  enum rc_proto *protocol, u32 *scancode)
{
	unsigned char buf[2];
	int size;

	/* poll IR chip */
	size = i2c_master_recv(i2c_dev, buf, sizeof(buf));

	if (size != 2)
		return -EIO;

	/* Does eliminate repeated parity code */
	if (buf[1] == 0xff)
		return 0;

	/*
	 * Rearranges bits to the right order.
	 * The bit order were determined experimentally by using
	 * The original Hauppauge Grey IR and another RC5 that uses addr=0x08
	 * The RC5 code has 14 bits, but we've experimentally determined
	 * the meaning for only 11 bits.
	 * So, the code translation is not complete. Yet, it is enough to
	 * work with the provided RC5 IR.
	 */
	*protocol = RC_PROTO_RC5;
	*scancode = (bitrev8(buf[1]) & 0x1f) << 8 | bitrev8(buf[0]) >> 2;
	return 1;
}

static int em28xx_get_key_pinnacle_usb_grey(struct i2c_client *i2c_dev,
					    enum rc_proto *protocol,
					    u32 *scancode)
{
	unsigned char buf[3];

	/* poll IR chip */

	if (i2c_master_recv(i2c_dev, buf, 3) != 3)
		return -EIO;

	if (buf[0] != 0x00)
		return 0;

	*protocol = RC_PROTO_UNKNOWN;
	*scancode = buf[2] & 0x3f;
	return 1;
}

static int em28xx_get_key_winfast_usbii_deluxe(struct i2c_client *i2c_dev,
					       enum rc_proto *protocol,
					       u32 *scancode)
{
	unsigned char subaddr, keydetect, key;

	struct i2c_msg msg[] = {
		{
			.addr = i2c_dev->addr,
			.flags = 0,
			.buf = &subaddr, .len = 1
		}, {
			.addr = i2c_dev->addr,
			.flags = I2C_M_RD,
			.buf = &keydetect,
			.len = 1
		}
	};

	subaddr = 0x10;
	if (i2c_transfer(i2c_dev->adapter, msg, 2) != 2)
		return -EIO;
	if (keydetect == 0x00)
		return 0;

	subaddr = 0x00;
	msg[1].buf = &key;
	if (i2c_transfer(i2c_dev->adapter, msg, 2) != 2)
		return -EIO;
	if (key == 0x00)
		return 0;

	*protocol = RC_PROTO_UNKNOWN;
	*scancode = key;
	return 1;
}

/*
 * Poll based get keycode functions
 */

/* This is for the em2860/em2880 */
static int default_polling_getkey(struct em28xx_IR *ir,
				  struct em28xx_ir_poll_result *poll_result)
{
	struct em28xx *dev = ir->dev;
	int rc;
	u8 msg[3] = { 0, 0, 0 };

	/*
	 * Read key toggle, brand, and key code
	 * on registers 0x45, 0x46 and 0x47
	 */
	rc = dev->em28xx_read_reg_req_len(dev, 0, EM28XX_R45_IR,
					  msg, sizeof(msg));
	if (rc < 0)
		return rc;

	/* Infrared toggle (Reg 0x45[7]) */
	poll_result->toggle_bit = (msg[0] >> 7);

	/* Infrared read count (Reg 0x45[6:0] */
	poll_result->read_count = (msg[0] & 0x7f);

	/* Remote Control Address/Data (Regs 0x46/0x47) */
	switch (ir->rc_proto) {
	case RC_PROTO_BIT_RC5:
		poll_result->protocol = RC_PROTO_RC5;
		poll_result->scancode = RC_SCANCODE_RC5(msg[1], msg[2]);
		break;

	case RC_PROTO_BIT_NEC:
		poll_result->protocol = RC_PROTO_NEC;
		poll_result->scancode = RC_SCANCODE_NEC(msg[1], msg[2]);
		break;

	default:
		poll_result->protocol = RC_PROTO_UNKNOWN;
		poll_result->scancode = msg[1] << 8 | msg[2];
		break;
	}

	return 0;
}

static int em2874_polling_getkey(struct em28xx_IR *ir,
				 struct em28xx_ir_poll_result *poll_result)
{
	struct em28xx *dev = ir->dev;
	int rc;
	u8 msg[5] = { 0, 0, 0, 0, 0 };

	/*
	 * Read key toggle, brand, and key code
	 * on registers 0x51-55
	 */
	rc = dev->em28xx_read_reg_req_len(dev, 0, EM2874_R51_IR,
					  msg, sizeof(msg));
	if (rc < 0)
		return rc;

	/* Infrared toggle (Reg 0x51[7]) */
	poll_result->toggle_bit = (msg[0] >> 7);

	/* Infrared read count (Reg 0x51[6:0] */
	poll_result->read_count = (msg[0] & 0x7f);

	/*
	 * Remote Control Address (Reg 0x52)
	 * Remote Control Data (Reg 0x53-0x55)
	 */
	switch (ir->rc_proto) {
	case RC_PROTO_BIT_RC5:
		poll_result->protocol = RC_PROTO_RC5;
		poll_result->scancode = RC_SCANCODE_RC5(msg[1], msg[2]);
		break;

	case RC_PROTO_BIT_NEC:
		poll_result->scancode = ir_nec_bytes_to_scancode(msg[1], msg[2], msg[3], msg[4],
								 &poll_result->protocol);
		break;

	case RC_PROTO_BIT_RC6_0:
		poll_result->protocol = RC_PROTO_RC6_0;
		poll_result->scancode = RC_SCANCODE_RC6_0(msg[1], msg[2]);
		break;

	default:
		poll_result->protocol = RC_PROTO_UNKNOWN;
		poll_result->scancode = (msg[1] << 24) | (msg[2] << 16) |
					(msg[3] << 8)  | msg[4];
		break;
	}

	return 0;
}

/*
 * Polling code for em28xx
 */

static int em28xx_i2c_ir_handle_key(struct em28xx_IR *ir)
{
	static u32 scancode;
	enum rc_proto protocol;
	int rc;

	rc = ir->get_key_i2c(ir->i2c_client, &protocol, &scancode);
	if (rc < 0) {
		dprintk("ir->get_key_i2c() failed: %d\n", rc);
		return rc;
	}

	if (rc) {
		dprintk("%s: proto = 0x%04x, scancode = 0x%04x\n",
			__func__, protocol, scancode);
		rc_keydown(ir->rc, protocol, scancode, 0);
	}
	return 0;
}

static void em28xx_ir_handle_key(struct em28xx_IR *ir)
{
	int result;
	struct em28xx_ir_poll_result poll_result;

	/* read the registers containing the IR status */
	result = ir->get_key(ir, &poll_result);
	if (unlikely(result < 0)) {
		dprintk("ir->get_key() failed: %d\n", result);
		return;
	}

	if (unlikely(poll_result.read_count != ir->last_readcount)) {
		dprintk("%s: toggle: %d, count: %d, key 0x%04x\n", __func__,
			poll_result.toggle_bit, poll_result.read_count,
			poll_result.scancode);
		if (ir->full_code)
			rc_keydown(ir->rc,
				   poll_result.protocol,
				   poll_result.scancode,
				   poll_result.toggle_bit);
		else
			rc_keydown(ir->rc,
				   RC_PROTO_UNKNOWN,
				   poll_result.scancode & 0xff,
				   poll_result.toggle_bit);

		if (ir->dev->chip_id == CHIP_ID_EM2874 ||
		    ir->dev->chip_id == CHIP_ID_EM2884)
			/*
			 * The em2874 clears the readcount field every time the
			 * register is read.  The em2860/2880 datasheet says
			 * that it is supposed to clear the readcount, but it
			 * doesn't. So with the em2874, we are looking for a
			 * non-zero read count as opposed to a readcount
			 * that is incrementing
			 */
			ir->last_readcount = 0;
		else
			ir->last_readcount = poll_result.read_count;
	}
}

static void em28xx_ir_work(struct work_struct *work)
{
	struct em28xx_IR *ir = container_of(work, struct em28xx_IR, work.work);

	if (ir->i2c_client) /* external i2c device */
		em28xx_i2c_ir_handle_key(ir);
	else /* internal device */
		em28xx_ir_handle_key(ir);
	schedule_delayed_work(&ir->work, msecs_to_jiffies(ir->polling));
}

static int em28xx_ir_start(struct rc_dev *rc)
{
	struct em28xx_IR *ir = rc->priv;

	INIT_DELAYED_WORK(&ir->work, em28xx_ir_work);
	schedule_delayed_work(&ir->work, 0);

	return 0;
}

static void em28xx_ir_stop(struct rc_dev *rc)
{
	struct em28xx_IR *ir = rc->priv;

	cancel_delayed_work_sync(&ir->work);
}

static int em2860_ir_change_protocol(struct rc_dev *rc_dev, u64 *rc_proto)
{
	struct em28xx_IR *ir = rc_dev->priv;
	struct em28xx *dev = ir->dev;

	/* Adjust xclk based on IR table for RC5/NEC tables */
	if (*rc_proto & RC_PROTO_BIT_RC5) {
		dev->board.xclk |= EM28XX_XCLK_IR_RC5_MODE;
		ir->full_code = 1;
		*rc_proto = RC_PROTO_BIT_RC5;
	} else if (*rc_proto & RC_PROTO_BIT_NEC) {
		dev->board.xclk &= ~EM28XX_XCLK_IR_RC5_MODE;
		ir->full_code = 1;
		*rc_proto = RC_PROTO_BIT_NEC;
	} else if (*rc_proto & RC_PROTO_BIT_UNKNOWN) {
		*rc_proto = RC_PROTO_BIT_UNKNOWN;
	} else {
		*rc_proto = ir->rc_proto;
		return -EINVAL;
	}
	em28xx_write_reg_bits(dev, EM28XX_R0F_XCLK, dev->board.xclk,
			      EM28XX_XCLK_IR_RC5_MODE);

	ir->rc_proto = *rc_proto;

	return 0;
}

static int em2874_ir_change_protocol(struct rc_dev *rc_dev, u64 *rc_proto)
{
	struct em28xx_IR *ir = rc_dev->priv;
	struct em28xx *dev = ir->dev;
	u8 ir_config = EM2874_IR_RC5;

	/* Adjust xclk and set type based on IR table for RC5/NEC/RC6 tables */
	if (*rc_proto & RC_PROTO_BIT_RC5) {
		dev->board.xclk |= EM28XX_XCLK_IR_RC5_MODE;
		ir->full_code = 1;
		*rc_proto = RC_PROTO_BIT_RC5;
	} else if (*rc_proto & RC_PROTO_BIT_NEC) {
		dev->board.xclk &= ~EM28XX_XCLK_IR_RC5_MODE;
		ir_config = EM2874_IR_NEC | EM2874_IR_NEC_NO_PARITY;
		ir->full_code = 1;
		*rc_proto = RC_PROTO_BIT_NEC;
	} else if (*rc_proto & RC_PROTO_BIT_RC6_0) {
		dev->board.xclk |= EM28XX_XCLK_IR_RC5_MODE;
		ir_config = EM2874_IR_RC6_MODE_0;
		ir->full_code = 1;
		*rc_proto = RC_PROTO_BIT_RC6_0;
	} else if (*rc_proto & RC_PROTO_BIT_UNKNOWN) {
		*rc_proto = RC_PROTO_BIT_UNKNOWN;
	} else {
		*rc_proto = ir->rc_proto;
		return -EINVAL;
	}
	em28xx_write_regs(dev, EM2874_R50_IR_CONFIG, &ir_config, 1);
	em28xx_write_reg_bits(dev, EM28XX_R0F_XCLK, dev->board.xclk,
			      EM28XX_XCLK_IR_RC5_MODE);

	ir->rc_proto = *rc_proto;

	return 0;
}

static int em28xx_ir_change_protocol(struct rc_dev *rc_dev, u64 *rc_proto)
{
	struct em28xx_IR *ir = rc_dev->priv;
	struct em28xx *dev = ir->dev;

	/* Setup the proper handler based on the chip */
	switch (dev->chip_id) {
	case CHIP_ID_EM2860:
	case CHIP_ID_EM2883:
		return em2860_ir_change_protocol(rc_dev, rc_proto);
	case CHIP_ID_EM2884:
	case CHIP_ID_EM2874:
	case CHIP_ID_EM28174:
	case CHIP_ID_EM28178:
		return em2874_ir_change_protocol(rc_dev, rc_proto);
	default:
		dev_err(&ir->dev->intf->dev,
			"Unrecognized em28xx chip id 0x%02x: IR not supported\n",
			dev->chip_id);
		return -EINVAL;
	}
}

static int em28xx_probe_i2c_ir(struct em28xx *dev)
{
	int i = 0;
	/*
	 * Leadtek winfast tv USBII deluxe can find a non working IR-device
	 * at address 0x18, so if that address is needed for another board in
	 * the future, please put it after 0x1f.
	 */
	static const unsigned short addr_list[] = {
		 0x1f, 0x30, 0x47, I2C_CLIENT_END
	};

	while (addr_list[i] != I2C_CLIENT_END) {
		if (i2c_probe_func_quick_read(&dev->i2c_adap[dev->def_i2c_bus],
					      addr_list[i]) == 1)
			return addr_list[i];
		i++;
	}

	return -ENODEV;
}

/*
 * Handle buttons
 */

static void em28xx_query_buttons(struct work_struct *work)
{
	struct em28xx *dev =
		container_of(work, struct em28xx, buttons_query_work.work);
	u8 i, j;
	int regval;
	bool is_pressed, was_pressed;
	const struct em28xx_led *led;

	/* Poll and evaluate all addresses */
	for (i = 0; i < dev->num_button_polling_addresses; i++) {
		/* Read value from register */
		regval = em28xx_read_reg(dev, dev->button_polling_addresses[i]);
		if (regval < 0)
			continue;
		/* Check states of the buttons and act */
		j = 0;
		while (dev->board.buttons[j].role >= 0 &&
		       dev->board.buttons[j].role < EM28XX_NUM_BUTTON_ROLES) {
			const struct em28xx_button *button;

			button = &dev->board.buttons[j];

			/* Check if button uses the current address */
			if (button->reg_r != dev->button_polling_addresses[i]) {
				j++;
				continue;
			}
			/* Determine if button is and was pressed last time */
			is_pressed = regval & button->mask;
			was_pressed = dev->button_polling_last_values[i]
				       & button->mask;
			if (button->inverted) {
				is_pressed = !is_pressed;
				was_pressed = !was_pressed;
			}
			/* Clear button state (if needed) */
			if (is_pressed && button->reg_clearing)
				em28xx_write_reg(dev, button->reg_clearing,
						 (~regval & button->mask)
						    | (regval & ~button->mask));
			/* Handle button state */
			if (!is_pressed || was_pressed) {
				j++;
				continue;
			}
			switch (button->role) {
			case EM28XX_BUTTON_SNAPSHOT:
				/* Emulate the keypress */
				input_report_key(dev->sbutton_input_dev,
						 EM28XX_SNAPSHOT_KEY, 1);
				/* Unpress the key */
				input_report_key(dev->sbutton_input_dev,
						 EM28XX_SNAPSHOT_KEY, 0);
				break;
			case EM28XX_BUTTON_ILLUMINATION:
				led = em28xx_find_led(dev,
						      EM28XX_LED_ILLUMINATION);
				/* Switch illumination LED on/off */
				if (led)
					em28xx_toggle_reg_bits(dev,
							       led->gpio_reg,
							       led->gpio_mask);
				break;
			default:
				WARN_ONCE(1, "BUG: unhandled button role.");
			}
			/* Next button */
			j++;
		}
		/* Save current value for comparison during the next polling */
		dev->button_polling_last_values[i] = regval;
	}
	/* Schedule next poll */
	schedule_delayed_work(&dev->buttons_query_work,
			      msecs_to_jiffies(dev->button_polling_interval));
}

static int em28xx_register_snapshot_button(struct em28xx *dev)
{
	struct usb_device *udev = interface_to_usbdev(dev->intf);
	struct input_dev *input_dev;
	int err;

	dev_info(&dev->intf->dev, "Registering snapshot button...\n");
	input_dev = input_allocate_device();
	if (!input_dev)
		return -ENOMEM;

	usb_make_path(udev, dev->snapshot_button_path,
		      sizeof(dev->snapshot_button_path));
	strlcat(dev->snapshot_button_path, "/sbutton",
		sizeof(dev->snapshot_button_path));

	input_dev->name = "em28xx snapshot button";
	input_dev->phys = dev->snapshot_button_path;
	input_dev->evbit[0] = BIT_MASK(EV_KEY) | BIT_MASK(EV_REP);
	set_bit(EM28XX_SNAPSHOT_KEY, input_dev->keybit);
	input_dev->keycodesize = 0;
	input_dev->keycodemax = 0;
	usb_to_input_id(udev, &input_dev->id);
	input_dev->dev.parent = &dev->intf->dev;

	err = input_register_device(input_dev);
	if (err) {
		dev_err(&dev->intf->dev, "input_register_device failed\n");
		input_free_device(input_dev);
		return err;
	}

	dev->sbutton_input_dev = input_dev;
	return 0;
}

static void em28xx_init_buttons(struct em28xx *dev)
{
	u8  i = 0, j = 0;
	bool addr_new = false;

	dev->button_polling_interval = EM28XX_BUTTONS_DEBOUNCED_QUERY_INTERVAL;
	while (dev->board.buttons[i].role >= 0 &&
	       dev->board.buttons[i].role < EM28XX_NUM_BUTTON_ROLES) {
		const struct em28xx_button *button = &dev->board.buttons[i];

		/* Check if polling address is already on the list */
		addr_new = true;
		for (j = 0; j < dev->num_button_polling_addresses; j++) {
			if (button->reg_r == dev->button_polling_addresses[j]) {
				addr_new = false;
				break;
			}
		}
		/* Check if max. number of polling addresses is exceeded */
		if (addr_new && dev->num_button_polling_addresses
					   >= EM28XX_NUM_BUTTON_ADDRESSES_MAX) {
			WARN_ONCE(1, "BUG: maximum number of button polling addresses exceeded.");
			goto next_button;
		}
		/* Button role specific checks and actions */
		if (button->role == EM28XX_BUTTON_SNAPSHOT) {
			/* Register input device */
			if (em28xx_register_snapshot_button(dev) < 0)
				goto next_button;
		} else if (button->role == EM28XX_BUTTON_ILLUMINATION) {
			/* Check sanity */
			if (!em28xx_find_led(dev, EM28XX_LED_ILLUMINATION)) {
				dev_err(&dev->intf->dev,
					"BUG: illumination button defined, but no illumination LED.\n");
				goto next_button;
			}
		}
		/* Add read address to list of polling addresses */
		if (addr_new) {
			unsigned int index = dev->num_button_polling_addresses;

			dev->button_polling_addresses[index] = button->reg_r;
			dev->num_button_polling_addresses++;
		}
		/* Reduce polling interval if necessary */
		if (!button->reg_clearing)
			dev->button_polling_interval =
					 EM28XX_BUTTONS_VOLATILE_QUERY_INTERVAL;
next_button:
		/* Next button */
		i++;
	}

	/* Start polling */
	if (dev->num_button_polling_addresses) {
		memset(dev->button_polling_last_values, 0,
		       EM28XX_NUM_BUTTON_ADDRESSES_MAX);
		schedule_delayed_work(&dev->buttons_query_work,
				      msecs_to_jiffies(dev->button_polling_interval));
	}
}

static void em28xx_shutdown_buttons(struct em28xx *dev)
{
	/* Cancel polling */
	cancel_delayed_work_sync(&dev->buttons_query_work);
	/* Clear polling addresses list */
	dev->num_button_polling_addresses = 0;
	/* Deregister input devices */
	if (dev->sbutton_input_dev) {
		dev_info(&dev->intf->dev, "Deregistering snapshot button\n");
		input_unregister_device(dev->sbutton_input_dev);
		dev->sbutton_input_dev = NULL;
	}
}

static int em28xx_ir_init(struct em28xx *dev)
{
	struct usb_device *udev = interface_to_usbdev(dev->intf);
	struct em28xx_IR *ir;
	struct rc_dev *rc;
	int err = -ENOMEM;
	u64 rc_proto;
	u16 i2c_rc_dev_addr = 0;

	if (dev->is_audio_only) {
		/* Shouldn't initialize IR for this interface */
		return 0;
	}

	kref_get(&dev->ref);
	INIT_DELAYED_WORK(&dev->buttons_query_work, em28xx_query_buttons);

	if (dev->board.buttons)
		em28xx_init_buttons(dev);

	if (dev->board.has_ir_i2c) {
		i2c_rc_dev_addr = em28xx_probe_i2c_ir(dev);
		if (!i2c_rc_dev_addr) {
			dev->board.has_ir_i2c = 0;
			dev_warn(&dev->intf->dev,
				 "No i2c IR remote control device found.\n");
			err = -ENODEV;
			goto ref_put;
		}
	}

	if (!dev->board.ir_codes && !dev->board.has_ir_i2c) {
		/* No remote control support */
		dev_warn(&dev->intf->dev,
			 "Remote control support is not available for this card.\n");
		return 0;
	}

	dev_info(&dev->intf->dev, "Registering input extension\n");

	ir = kzalloc(sizeof(*ir), GFP_KERNEL);
	if (!ir)
		goto ref_put;
	rc = rc_allocate_device(RC_DRIVER_SCANCODE);
	if (!rc)
		goto error;

	/* record handles to ourself */
	ir->dev = dev;
	dev->ir = ir;
	ir->rc = rc;

	rc->priv = ir;
	rc->open = em28xx_ir_start;
	rc->close = em28xx_ir_stop;

	if (dev->board.has_ir_i2c) {	/* external i2c device */
		switch (dev->model) {
		case EM2800_BOARD_TERRATEC_CINERGY_200:
		case EM2820_BOARD_TERRATEC_CINERGY_250:
			rc->map_name = RC_MAP_EM_TERRATEC;
			ir->get_key_i2c = em28xx_get_key_terratec;
			break;
		case EM2820_BOARD_PINNACLE_USB_2:
			rc->map_name = RC_MAP_PINNACLE_GREY;
			ir->get_key_i2c = em28xx_get_key_pinnacle_usb_grey;
			break;
		case EM2820_BOARD_HAUPPAUGE_WINTV_USB_2:
			rc->map_name = RC_MAP_HAUPPAUGE;
			ir->get_key_i2c = em28xx_get_key_em_haup;
			rc->allowed_protocols = RC_PROTO_BIT_RC5;
			break;
		case EM2820_BOARD_LEADTEK_WINFAST_USBII_DELUXE:
			rc->map_name = RC_MAP_WINFAST_USBII_DELUXE;
			ir->get_key_i2c = em28xx_get_key_winfast_usbii_deluxe;
			break;
		default:
			err = -ENODEV;
			goto error;
		}

		ir->i2c_client = kzalloc(sizeof(*ir->i2c_client), GFP_KERNEL);
		if (!ir->i2c_client)
			goto error;
		ir->i2c_client->adapter = &ir->dev->i2c_adap[dev->def_i2c_bus];
		ir->i2c_client->addr = i2c_rc_dev_addr;
		ir->i2c_client->flags = 0;
		/* NOTE: all other fields of i2c_client are unused */
	} else {	/* internal device */
		switch (dev->chip_id) {
		case CHIP_ID_EM2860:
		case CHIP_ID_EM2883:
			rc->allowed_protocols = RC_PROTO_BIT_RC5 |
						RC_PROTO_BIT_NEC;
			ir->get_key = default_polling_getkey;
			break;
		case CHIP_ID_EM2884:
		case CHIP_ID_EM2874:
		case CHIP_ID_EM28174:
		case CHIP_ID_EM28178:
			ir->get_key = em2874_polling_getkey;
			rc->allowed_protocols = RC_PROTO_BIT_RC5 |
				RC_PROTO_BIT_NEC | RC_PROTO_BIT_NECX |
				RC_PROTO_BIT_NEC32 | RC_PROTO_BIT_RC6_0;
			break;
		default:
			err = -ENODEV;
			goto error;
		}

		rc->change_protocol = em28xx_ir_change_protocol;
		rc->map_name = dev->board.ir_codes;

		/* By default, keep protocol field untouched */
		rc_proto = RC_PROTO_BIT_UNKNOWN;
		err = em28xx_ir_change_protocol(rc, &rc_proto);
		if (err)
			goto error;
	}

	/* This is how often we ask the chip for IR information */
	ir->polling = 100; /* ms */

	usb_make_path(udev, ir->phys, sizeof(ir->phys));
	strlcat(ir->phys, "/input0", sizeof(ir->phys));

	rc->device_name = em28xx_boards[dev->model].name;
	rc->input_phys = ir->phys;
	usb_to_input_id(udev, &rc->input_id);
	rc->dev.parent = &dev->intf->dev;
	rc->driver_name = MODULE_NAME;

	/* all done */
	err = rc_register_device(rc);
	if (err)
		goto error;

	dev_info(&dev->intf->dev, "Input extension successfully initialized\n");

	return 0;

error:
	kfree(ir->i2c_client);
	dev->ir = NULL;
	rc_free_device(rc);
	kfree(ir);
ref_put:
	em28xx_shutdown_buttons(dev);
<<<<<<< HEAD
	kref_put(&dev->ref, em28xx_free_device);
=======
>>>>>>> bee673aa
	return err;
}

static int em28xx_ir_fini(struct em28xx *dev)
{
	struct em28xx_IR *ir = dev->ir;

	if (dev->is_audio_only) {
		/* Shouldn't initialize IR for this interface */
		return 0;
	}

	dev_info(&dev->intf->dev, "Closing input extension\n");

	em28xx_shutdown_buttons(dev);

	/* skip detach on non attached boards */
	if (!ir)
		goto ref_put;

	rc_unregister_device(ir->rc);

	kfree(ir->i2c_client);

	/* done */
	kfree(ir);
	dev->ir = NULL;

ref_put:
	kref_put(&dev->ref, em28xx_free_device);

	return 0;
}

static int em28xx_ir_suspend(struct em28xx *dev)
{
	struct em28xx_IR *ir = dev->ir;

	if (dev->is_audio_only)
		return 0;

	dev_info(&dev->intf->dev, "Suspending input extension\n");
	if (ir)
		cancel_delayed_work_sync(&ir->work);
	cancel_delayed_work_sync(&dev->buttons_query_work);
	/*
	 * is canceling delayed work sufficient or does the rc event
	 * kthread needs stopping? kthread is stopped in
	 * ir_raw_event_unregister()
	 */
	return 0;
}

static int em28xx_ir_resume(struct em28xx *dev)
{
	struct em28xx_IR *ir = dev->ir;

	if (dev->is_audio_only)
		return 0;

	dev_info(&dev->intf->dev, "Resuming input extension\n");
	/*
	 * if suspend calls ir_raw_event_unregister(), the should call
	 * ir_raw_event_register()
	 */
	if (ir)
		schedule_delayed_work(&ir->work, msecs_to_jiffies(ir->polling));
	if (dev->num_button_polling_addresses)
		schedule_delayed_work(&dev->buttons_query_work,
				      msecs_to_jiffies(dev->button_polling_interval));
	return 0;
}

static struct em28xx_ops rc_ops = {
	.id   = EM28XX_RC,
	.name = "Em28xx Input Extension",
	.init = em28xx_ir_init,
	.fini = em28xx_ir_fini,
	.suspend = em28xx_ir_suspend,
	.resume = em28xx_ir_resume,
};

static int __init em28xx_rc_register(void)
{
	return em28xx_register_extension(&rc_ops);
}

static void __exit em28xx_rc_unregister(void)
{
	em28xx_unregister_extension(&rc_ops);
}

MODULE_LICENSE("GPL v2");
MODULE_AUTHOR("Mauro Carvalho Chehab");
MODULE_DESCRIPTION(DRIVER_DESC " - input interface");
MODULE_VERSION(EM28XX_VERSION);

module_init(em28xx_rc_register);
module_exit(em28xx_rc_unregister);<|MERGE_RESOLUTION|>--- conflicted
+++ resolved
@@ -842,10 +842,6 @@
 	kfree(ir);
 ref_put:
 	em28xx_shutdown_buttons(dev);
-<<<<<<< HEAD
-	kref_put(&dev->ref, em28xx_free_device);
-=======
->>>>>>> bee673aa
 	return err;
 }
 
