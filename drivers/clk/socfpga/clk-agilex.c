--- conflicted
+++ resolved
@@ -188,8 +188,6 @@
 	  .name = "boot_clk", },
 };
 
-<<<<<<< HEAD
-=======
 static const struct clk_parent_data s2f_user0_mux[] = {
 	{ .fw_name = "s2f_user0_free_clk",
 	  .name = "s2f_user0_free_clk", },
@@ -197,7 +195,6 @@
 	  .name = "boot_clk", },
 };
 
->>>>>>> bee673aa
 static const struct clk_parent_data s2f_user1_mux[] = {
 	{ .fw_name = "s2f_user1_free_clk",
 	  .name = "s2f_user1_free_clk", },
@@ -308,11 +305,6 @@
 	  4, 0x44, 28, 1, 0, 0, 0},
 	{ AGILEX_CS_TIMER_CLK, "cs_timer_clk", NULL, noc_mux, ARRAY_SIZE(noc_mux), 0, 0x24,
 	  5, 0, 0, 0, 0x30, 1, 0},
-<<<<<<< HEAD
-	{ AGILEX_S2F_USER0_CLK, "s2f_user0_clk", NULL, s2f_usr0_mux, ARRAY_SIZE(s2f_usr0_mux), 0, 0x24,
-	  6, 0, 0, 0, 0, 0, 0},
-=======
->>>>>>> bee673aa
 	{ AGILEX_EMAC0_CLK, "emac0_clk", NULL, emac_mux, ARRAY_SIZE(emac_mux), 0, 0x7C,
 	  0, 0, 0, 0, 0x94, 26, 0},
 	{ AGILEX_EMAC1_CLK, "emac1_clk", NULL, emac_mux, ARRAY_SIZE(emac_mux), 0, 0x7C,
@@ -325,11 +317,8 @@
 	  4, 0x98, 0, 16, 0x88, 3, 0},
 	{ AGILEX_SDMMC_CLK, "sdmmc_clk", NULL, sdmmc_mux, ARRAY_SIZE(sdmmc_mux), 0, 0x7C,
 	  5, 0, 0, 0, 0x88, 4, 4},
-<<<<<<< HEAD
-=======
 	{ AGILEX_S2F_USER0_CLK, "s2f_user0_clk", NULL, s2f_user0_mux, ARRAY_SIZE(s2f_user0_mux), 0, 0x24,
 	  6, 0, 0, 0, 0x30, 2, 0},
->>>>>>> bee673aa
 	{ AGILEX_S2F_USER1_CLK, "s2f_user1_clk", NULL, s2f_user1_mux, ARRAY_SIZE(s2f_user1_mux), 0, 0x7C,
 	  6, 0, 0, 0, 0x88, 5, 0},
 	{ AGILEX_PSI_REF_CLK, "psi_ref_clk", NULL, psi_mux, ARRAY_SIZE(psi_mux), 0, 0x7C,
