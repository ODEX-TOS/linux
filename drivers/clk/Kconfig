--- conflicted
+++ resolved
@@ -40,8 +40,6 @@
           Supports the clocking subsystem of the WM831x/2x series of
 	  PMICs from Wolfson Microlectronics.
 
-<<<<<<< HEAD
-=======
 config COMMON_CLK_VERSATILE
 	bool "Clock driver for ARM Reference designs"
 	depends on ARCH_INTEGRATOR || ARCH_REALVIEW
@@ -55,5 +53,4 @@
 	---help---
 	  This driver supports Maxim 77686 crystal oscillator clock. 
 
->>>>>>> 84bae6c3
 endmenu