--- conflicted
+++ resolved
@@ -104,18 +104,6 @@
 
 menu "General setup"
 
-<<<<<<< HEAD
-config SCHED_MUQSS
-	bool "MuQSS cpu scheduler"
-	select HIGH_RES_TIMERS
-	default n
-	help
-	  The Multiple Queue Skiplist Scheduler for excellent interactivity and
-	  responsiveness on the desktop and highly scalable deterministic
-	  low latency on any hardware.
-
-=======
->>>>>>> c2f789ef
 config ZEN_INTERACTIVE
 	bool "Tune kernel for interactivity"
 	default y
@@ -569,7 +557,6 @@
 	default y if ARM64
 	depends on SMP
 	depends on CPU_FREQ_THERMAL
-	depends on !SCHED_MUQSS
 	help
 	  Select this option to enable thermal pressure accounting in the
 	  scheduler. Thermal pressure is the value conveyed to the scheduler
@@ -919,7 +906,6 @@
 	depends on ARCH_SUPPORTS_NUMA_BALANCING
 	depends on !ARCH_WANT_NUMA_VARIABLE_LOCALITY
 	depends on SMP && NUMA && MIGRATION
-	depends on !SCHED_MUQSS
 	help
 	  This option adds support for automatic NUMA aware memory/task placement.
 	  The mechanism is quite primitive and is based on migrating memory when
@@ -1004,13 +990,9 @@
 	help
 	  This feature lets CPU scheduler recognize task groups and control CPU
 	  bandwidth allocation to such task groups. It uses cgroups to group
-	  tasks. In combination with MuQSS this is purely a STUB to create the
-	  files associated with the CPU controller cgroup but most of the
-	  controls do nothing. This is useful for working in environments and
-	  with applications that will only work if this control group is
-	  present.
-
-if CGROUP_SCHED && !SCHED_MUQSS
+	  tasks.
+
+if CGROUP_SCHED
 config FAIR_GROUP_SCHED
 	bool "Group scheduling for SCHED_OTHER"
 	depends on CGROUP_SCHED
@@ -1139,7 +1121,6 @@
 
 config CGROUP_CPUACCT
 	bool "Simple CPU accounting controller"
-	depends on !SCHED_MUQSS
 	help
 	  Provides a simple controller for monitoring the
 	  total CPU consumed by the tasks in a cgroup.
@@ -1298,7 +1279,6 @@
 
 config SCHED_AUTOGROUP
 	bool "Automatic process group scheduling"
-	depends on !SCHED_MUQSS
 	select CGROUPS
 	select CGROUP_SCHED
 	select FAIR_GROUP_SCHED
@@ -2281,13 +2261,8 @@
 	  compress modules when 'make modules_install' is run. (or, you can
 	  choose to not compress modules at all.)
 
-<<<<<<< HEAD
-	  Compresses kernel modules when 'make modules_install' is run; gzip,
-	  xz, or zstd depending on "Compression algorithm" below.
-=======
 	  External modules will also be compressed in the same way during the
 	  installation.
->>>>>>> c2f789ef
 
 	  For modules inside an initrd or initramfs, it's more efficient to
 	  compress the whole initrd or initramfs instead.
@@ -2306,15 +2281,8 @@
 config MODULE_COMPRESS_NONE
 	bool "None"
 	help
-<<<<<<< HEAD
-	  This determines which sort of compression will be used during
-	  'make modules_install'.
-
-	  GZIP (default), XZ, and ZSTD are supported.
-=======
 	  Do not compress modules. The installed modules are suffixed
 	  with .ko.
->>>>>>> c2f789ef
 
 config MODULE_COMPRESS_GZIP
 	bool "GZIP"
@@ -2333,9 +2301,6 @@
 	help
 	  Compress modules with ZSTD. The installed modules are suffixed
 	  with .ko.zst.
-
-config MODULE_COMPRESS_ZSTD
-	bool "ZSTD"
 
 endchoice
 
