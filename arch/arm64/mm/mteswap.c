--- conflicted
+++ resolved
@@ -53,16 +53,12 @@
 	if (!tags)
 		return false;
 
-<<<<<<< HEAD
-	mte_restore_page_tags(page_address(page), tags);
-=======
 	/*
 	 * Test PG_mte_tagged again in case it was racing with another
 	 * set_pte_at().
 	 */
 	if (!test_and_set_bit(PG_mte_tagged, &page->flags))
 		mte_restore_page_tags(page_address(page), tags);
->>>>>>> f2afc9d9
 
 	return true;
 }
