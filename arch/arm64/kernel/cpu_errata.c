// SPDX-License-Identifier: GPL-2.0-only
/*
 * Contains CPU specific errata definitions
 *
 * Copyright (C) 2014 ARM Ltd.
 */

#include <linux/arm-smccc.h>
#include <linux/types.h>
#include <linux/cpu.h>
#include <asm/cpu.h>
#include <asm/cputype.h>
#include <asm/cpufeature.h>
#include <asm/kvm_asm.h>
#include <asm/smp_plat.h>

static bool __maybe_unused
is_affected_midr_range(const struct arm64_cpu_capabilities *entry, int scope)
{
	const struct arm64_midr_revidr *fix;
	u32 midr = read_cpuid_id(), revidr;

	WARN_ON(scope != SCOPE_LOCAL_CPU || preemptible());
	if (!is_midr_in_range(midr, &entry->midr_range))
		return false;

	midr &= MIDR_REVISION_MASK | MIDR_VARIANT_MASK;
	revidr = read_cpuid(REVIDR_EL1);
	for (fix = entry->fixed_revs; fix && fix->revidr_mask; fix++)
		if (midr == fix->midr_rv && (revidr & fix->revidr_mask))
			return false;

	return true;
}

static bool __maybe_unused
is_affected_midr_range_list(const struct arm64_cpu_capabilities *entry,
			    int scope)
{
	WARN_ON(scope != SCOPE_LOCAL_CPU || preemptible());
	return is_midr_in_range_list(read_cpuid_id(), entry->midr_range_list);
}

static bool __maybe_unused
is_kryo_midr(const struct arm64_cpu_capabilities *entry, int scope)
{
	u32 model;

	WARN_ON(scope != SCOPE_LOCAL_CPU || preemptible());

	model = read_cpuid_id();
	model &= MIDR_IMPLEMENTOR_MASK | (0xf00 << MIDR_PARTNUM_SHIFT) |
		 MIDR_ARCHITECTURE_MASK;

	return model == entry->midr_range.model;
}

static bool
has_mismatched_cache_type(const struct arm64_cpu_capabilities *entry,
			  int scope)
{
	u64 mask = arm64_ftr_reg_ctrel0.strict_mask;
	u64 sys = arm64_ftr_reg_ctrel0.sys_val & mask;
	u64 ctr_raw, ctr_real;

	WARN_ON(scope != SCOPE_LOCAL_CPU || preemptible());

	/*
	 * We want to make sure that all the CPUs in the system expose
	 * a consistent CTR_EL0 to make sure that applications behaves
	 * correctly with migration.
	 *
	 * If a CPU has CTR_EL0.IDC but does not advertise it via CTR_EL0 :
	 *
	 * 1) It is safe if the system doesn't support IDC, as CPU anyway
	 *    reports IDC = 0, consistent with the rest.
	 *
	 * 2) If the system has IDC, it is still safe as we trap CTR_EL0
	 *    access on this CPU via the ARM64_HAS_CACHE_IDC capability.
	 *
	 * So, we need to make sure either the raw CTR_EL0 or the effective
	 * CTR_EL0 matches the system's copy to allow a secondary CPU to boot.
	 */
	ctr_raw = read_cpuid_cachetype() & mask;
	ctr_real = read_cpuid_effective_cachetype() & mask;

	return (ctr_real != sys) && (ctr_raw != sys);
}

static void
cpu_enable_trap_ctr_access(const struct arm64_cpu_capabilities *cap)
{
	u64 mask = arm64_ftr_reg_ctrel0.strict_mask;
	bool enable_uct_trap = false;

	/* Trap CTR_EL0 access on this CPU, only if it has a mismatch */
	if ((read_cpuid_cachetype() & mask) !=
	    (arm64_ftr_reg_ctrel0.sys_val & mask))
		enable_uct_trap = true;

	/* ... or if the system is affected by an erratum */
	if (cap->capability == ARM64_WORKAROUND_1542419)
		enable_uct_trap = true;

	if (enable_uct_trap)
		sysreg_clear_set(sctlr_el1, SCTLR_EL1_UCT, 0);
}

atomic_t arm64_el2_vector_last_slot = ATOMIC_INIT(-1);

#include <asm/mmu_context.h>
#include <asm/cacheflush.h>

DEFINE_PER_CPU_READ_MOSTLY(struct bp_hardening_data, bp_hardening_data);

#ifdef CONFIG_KVM_INDIRECT_VECTORS
static void __copy_hyp_vect_bpi(int slot, const char *hyp_vecs_start,
				const char *hyp_vecs_end)
{
	void *dst = lm_alias(__bp_harden_hyp_vecs + slot * SZ_2K);
	int i;

	for (i = 0; i < SZ_2K; i += 0x80)
		memcpy(dst + i, hyp_vecs_start, hyp_vecs_end - hyp_vecs_start);

	__flush_icache_range((uintptr_t)dst, (uintptr_t)dst + SZ_2K);
}

static void install_bp_hardening_cb(bp_hardening_cb_t fn,
				    const char *hyp_vecs_start,
				    const char *hyp_vecs_end)
{
	static DEFINE_RAW_SPINLOCK(bp_lock);
	int cpu, slot = -1;

	/*
	 * detect_harden_bp_fw() passes NULL for the hyp_vecs start/end if
	 * we're a guest. Skip the hyp-vectors work.
	 */
	if (!hyp_vecs_start) {
		__this_cpu_write(bp_hardening_data.fn, fn);
		return;
	}

	raw_spin_lock(&bp_lock);
	for_each_possible_cpu(cpu) {
		if (per_cpu(bp_hardening_data.fn, cpu) == fn) {
			slot = per_cpu(bp_hardening_data.hyp_vectors_slot, cpu);
			break;
		}
	}

	if (slot == -1) {
		slot = atomic_inc_return(&arm64_el2_vector_last_slot);
		BUG_ON(slot >= BP_HARDEN_EL2_SLOTS);
		__copy_hyp_vect_bpi(slot, hyp_vecs_start, hyp_vecs_end);
	}

	__this_cpu_write(bp_hardening_data.hyp_vectors_slot, slot);
	__this_cpu_write(bp_hardening_data.fn, fn);
	raw_spin_unlock(&bp_lock);
}
#else
static void install_bp_hardening_cb(bp_hardening_cb_t fn,
				      const char *hyp_vecs_start,
				      const char *hyp_vecs_end)
{
	__this_cpu_write(bp_hardening_data.fn, fn);
}
#endif	/* CONFIG_KVM_INDIRECT_VECTORS */

#include <linux/arm-smccc.h>

static void __maybe_unused call_smc_arch_workaround_1(void)
{
	arm_smccc_1_1_smc(ARM_SMCCC_ARCH_WORKAROUND_1, NULL);
}

static void call_hvc_arch_workaround_1(void)
{
	arm_smccc_1_1_hvc(ARM_SMCCC_ARCH_WORKAROUND_1, NULL);
}

static void qcom_link_stack_sanitization(void)
{
	u64 tmp;

	asm volatile("mov	%0, x30		\n"
		     ".rept	16		\n"
		     "bl	. + 4		\n"
		     ".endr			\n"
		     "mov	x30, %0		\n"
		     : "=&r" (tmp));
}

static bool __nospectre_v2;
static int __init parse_nospectre_v2(char *str)
{
	__nospectre_v2 = true;
	return 0;
}
early_param("nospectre_v2", parse_nospectre_v2);

/*
 * -1: No workaround
 *  0: No workaround required
 *  1: Workaround installed
 */
static int detect_harden_bp_fw(void)
{
	bp_hardening_cb_t cb;
	void *smccc_start, *smccc_end;
	struct arm_smccc_res res;
	u32 midr = read_cpuid_id();

	arm_smccc_1_1_invoke(ARM_SMCCC_ARCH_FEATURES_FUNC_ID,
			     ARM_SMCCC_ARCH_WORKAROUND_1, &res);

	switch ((int)res.a0) {
	case 1:
		/* Firmware says we're just fine */
		return 0;
	case 0:
		break;
	default:
		return -1;
	}

	switch (arm_smccc_1_1_get_conduit()) {
	case SMCCC_CONDUIT_HVC:
		cb = call_hvc_arch_workaround_1;
		/* This is a guest, no need to patch KVM vectors */
		smccc_start = NULL;
		smccc_end = NULL;
		break;

#if IS_ENABLED(CONFIG_KVM)
	case SMCCC_CONDUIT_SMC:
		cb = call_smc_arch_workaround_1;
		smccc_start = __smccc_workaround_1_smc;
		smccc_end = __smccc_workaround_1_smc +
			__SMCCC_WORKAROUND_1_SMC_SZ;
		break;
#endif

	default:
		return -1;
	}

	if (((midr & MIDR_CPU_MODEL_MASK) == MIDR_QCOM_FALKOR) ||
	    ((midr & MIDR_CPU_MODEL_MASK) == MIDR_QCOM_FALKOR_V1))
		cb = qcom_link_stack_sanitization;

	if (IS_ENABLED(CONFIG_HARDEN_BRANCH_PREDICTOR))
		install_bp_hardening_cb(cb, smccc_start, smccc_end);

	return 1;
}

DEFINE_PER_CPU_READ_MOSTLY(u64, arm64_ssbd_callback_required);

int ssbd_state __read_mostly = ARM64_SSBD_KERNEL;
static bool __ssb_safe = true;

static const struct ssbd_options {
	const char	*str;
	int		state;
} ssbd_options[] = {
	{ "force-on",	ARM64_SSBD_FORCE_ENABLE, },
	{ "force-off",	ARM64_SSBD_FORCE_DISABLE, },
	{ "kernel",	ARM64_SSBD_KERNEL, },
};

static int __init ssbd_cfg(char *buf)
{
	int i;

	if (!buf || !buf[0])
		return -EINVAL;

	for (i = 0; i < ARRAY_SIZE(ssbd_options); i++) {
		int len = strlen(ssbd_options[i].str);

		if (strncmp(buf, ssbd_options[i].str, len))
			continue;

		ssbd_state = ssbd_options[i].state;
		return 0;
	}

	return -EINVAL;
}
early_param("ssbd", ssbd_cfg);

void __init arm64_update_smccc_conduit(struct alt_instr *alt,
				       __le32 *origptr, __le32 *updptr,
				       int nr_inst)
{
	u32 insn;

	BUG_ON(nr_inst != 1);

	switch (arm_smccc_1_1_get_conduit()) {
	case SMCCC_CONDUIT_HVC:
		insn = aarch64_insn_get_hvc_value();
		break;
	case SMCCC_CONDUIT_SMC:
		insn = aarch64_insn_get_smc_value();
		break;
	default:
		return;
	}

	*updptr = cpu_to_le32(insn);
}

void __init arm64_enable_wa2_handling(struct alt_instr *alt,
				      __le32 *origptr, __le32 *updptr,
				      int nr_inst)
{
	BUG_ON(nr_inst != 1);
	/*
	 * Only allow mitigation on EL1 entry/exit and guest
	 * ARCH_WORKAROUND_2 handling if the SSBD state allows it to
	 * be flipped.
	 */
	if (arm64_get_ssbd_state() == ARM64_SSBD_KERNEL)
		*updptr = cpu_to_le32(aarch64_insn_gen_nop());
}

void arm64_set_ssbd_mitigation(bool state)
{
	int conduit;

	if (!IS_ENABLED(CONFIG_ARM64_SSBD)) {
		pr_info_once("SSBD disabled by kernel configuration\n");
		return;
	}

	if (this_cpu_has_cap(ARM64_SSBS)) {
		if (state)
			asm volatile(SET_PSTATE_SSBS(0));
		else
			asm volatile(SET_PSTATE_SSBS(1));
		return;
	}

	conduit = arm_smccc_1_1_invoke(ARM_SMCCC_ARCH_WORKAROUND_2, state,
				       NULL);

	WARN_ON_ONCE(conduit == SMCCC_CONDUIT_NONE);
}

static bool has_ssbd_mitigation(const struct arm64_cpu_capabilities *entry,
				    int scope)
{
	struct arm_smccc_res res;
	bool required = true;
	s32 val;
	bool this_cpu_safe = false;
	int conduit;

	WARN_ON(scope != SCOPE_LOCAL_CPU || preemptible());

	if (cpu_mitigations_off())
		ssbd_state = ARM64_SSBD_FORCE_DISABLE;

	/* delay setting __ssb_safe until we get a firmware response */
	if (is_midr_in_range_list(read_cpuid_id(), entry->midr_range_list))
		this_cpu_safe = true;

	if (this_cpu_has_cap(ARM64_SSBS)) {
		if (!this_cpu_safe)
			__ssb_safe = false;
		required = false;
		goto out_printmsg;
	}

	conduit = arm_smccc_1_1_invoke(ARM_SMCCC_ARCH_FEATURES_FUNC_ID,
				       ARM_SMCCC_ARCH_WORKAROUND_2, &res);

	if (conduit == SMCCC_CONDUIT_NONE) {
		ssbd_state = ARM64_SSBD_UNKNOWN;
		if (!this_cpu_safe)
			__ssb_safe = false;
		return false;
	}

	val = (s32)res.a0;

	switch (val) {
	case SMCCC_RET_NOT_SUPPORTED:
		ssbd_state = ARM64_SSBD_UNKNOWN;
		if (!this_cpu_safe)
			__ssb_safe = false;
		return false;

	/* machines with mixed mitigation requirements must not return this */
	case SMCCC_RET_NOT_REQUIRED:
		pr_info_once("%s mitigation not required\n", entry->desc);
		ssbd_state = ARM64_SSBD_MITIGATED;
		return false;

	case SMCCC_RET_SUCCESS:
		__ssb_safe = false;
		required = true;
		break;

	case 1:	/* Mitigation not required on this CPU */
		required = false;
		break;

	default:
		WARN_ON(1);
		if (!this_cpu_safe)
			__ssb_safe = false;
		return false;
	}

	switch (ssbd_state) {
	case ARM64_SSBD_FORCE_DISABLE:
		arm64_set_ssbd_mitigation(false);
		required = false;
		break;

	case ARM64_SSBD_KERNEL:
		if (required) {
			__this_cpu_write(arm64_ssbd_callback_required, 1);
			arm64_set_ssbd_mitigation(true);
		}
		break;

	case ARM64_SSBD_FORCE_ENABLE:
		arm64_set_ssbd_mitigation(true);
		required = true;
		break;

	default:
		WARN_ON(1);
		break;
	}

out_printmsg:
	switch (ssbd_state) {
	case ARM64_SSBD_FORCE_DISABLE:
		pr_info_once("%s disabled from command-line\n", entry->desc);
		break;

	case ARM64_SSBD_FORCE_ENABLE:
		pr_info_once("%s forced from command-line\n", entry->desc);
		break;
	}

	return required;
}

/* known invulnerable cores */
static const struct midr_range arm64_ssb_cpus[] = {
	MIDR_ALL_VERSIONS(MIDR_CORTEX_A35),
	MIDR_ALL_VERSIONS(MIDR_CORTEX_A53),
	MIDR_ALL_VERSIONS(MIDR_CORTEX_A55),
	MIDR_ALL_VERSIONS(MIDR_BRAHMA_B53),
	MIDR_ALL_VERSIONS(MIDR_QCOM_KRYO_3XX_SILVER),
	MIDR_ALL_VERSIONS(MIDR_QCOM_KRYO_4XX_SILVER),
	{},
};

#ifdef CONFIG_ARM64_ERRATUM_1463225
DEFINE_PER_CPU(int, __in_cortex_a76_erratum_1463225_wa);

static bool
has_cortex_a76_erratum_1463225(const struct arm64_cpu_capabilities *entry,
			       int scope)
{
	return is_affected_midr_range_list(entry, scope) && is_kernel_in_hyp_mode();
}
#endif

static void __maybe_unused
cpu_enable_cache_maint_trap(const struct arm64_cpu_capabilities *__unused)
{
	sysreg_clear_set(sctlr_el1, SCTLR_EL1_UCI, 0);
}

#define CAP_MIDR_RANGE(model, v_min, r_min, v_max, r_max)	\
	.matches = is_affected_midr_range,			\
	.midr_range = MIDR_RANGE(model, v_min, r_min, v_max, r_max)

#define CAP_MIDR_ALL_VERSIONS(model)					\
	.matches = is_affected_midr_range,				\
	.midr_range = MIDR_ALL_VERSIONS(model)

#define MIDR_FIXED(rev, revidr_mask) \
	.fixed_revs = (struct arm64_midr_revidr[]){{ (rev), (revidr_mask) }, {}}

#define ERRATA_MIDR_RANGE(model, v_min, r_min, v_max, r_max)		\
	.type = ARM64_CPUCAP_LOCAL_CPU_ERRATUM,				\
	CAP_MIDR_RANGE(model, v_min, r_min, v_max, r_max)

#define CAP_MIDR_RANGE_LIST(list)				\
	.matches = is_affected_midr_range_list,			\
	.midr_range_list = list

/* Errata affecting a range of revisions of  given model variant */
#define ERRATA_MIDR_REV_RANGE(m, var, r_min, r_max)	 \
	ERRATA_MIDR_RANGE(m, var, r_min, var, r_max)

/* Errata affecting a single variant/revision of a model */
#define ERRATA_MIDR_REV(model, var, rev)	\
	ERRATA_MIDR_RANGE(model, var, rev, var, rev)

/* Errata affecting all variants/revisions of a given a model */
#define ERRATA_MIDR_ALL_VERSIONS(model)				\
	.type = ARM64_CPUCAP_LOCAL_CPU_ERRATUM,			\
	CAP_MIDR_ALL_VERSIONS(model)

/* Errata affecting a list of midr ranges, with same work around */
#define ERRATA_MIDR_RANGE_LIST(midr_list)			\
	.type = ARM64_CPUCAP_LOCAL_CPU_ERRATUM,			\
	CAP_MIDR_RANGE_LIST(midr_list)

/* Track overall mitigation state. We are only mitigated if all cores are ok */
static bool __hardenbp_enab = true;
static bool __spectrev2_safe = true;

int get_spectre_v2_workaround_state(void)
{
	if (__spectrev2_safe)
		return ARM64_BP_HARDEN_NOT_REQUIRED;

	if (!__hardenbp_enab)
		return ARM64_BP_HARDEN_UNKNOWN;

	return ARM64_BP_HARDEN_WA_NEEDED;
}

/*
 * List of CPUs that do not need any Spectre-v2 mitigation at all.
 */
static const struct midr_range spectre_v2_safe_list[] = {
	MIDR_ALL_VERSIONS(MIDR_CORTEX_A35),
	MIDR_ALL_VERSIONS(MIDR_CORTEX_A53),
	MIDR_ALL_VERSIONS(MIDR_CORTEX_A55),
	MIDR_ALL_VERSIONS(MIDR_BRAHMA_B53),
	MIDR_ALL_VERSIONS(MIDR_HISI_TSV110),
	MIDR_ALL_VERSIONS(MIDR_QCOM_KRYO_3XX_SILVER),
	MIDR_ALL_VERSIONS(MIDR_QCOM_KRYO_4XX_SILVER),
	{ /* sentinel */ }
};

/*
 * Track overall bp hardening for all heterogeneous cores in the machine.
 * We are only considered "safe" if all booted cores are known safe.
 */
static bool __maybe_unused
check_branch_predictor(const struct arm64_cpu_capabilities *entry, int scope)
{
	int need_wa;

	WARN_ON(scope != SCOPE_LOCAL_CPU || preemptible());

	/* If the CPU has CSV2 set, we're safe */
	if (cpuid_feature_extract_unsigned_field(read_cpuid(ID_AA64PFR0_EL1),
						 ID_AA64PFR0_CSV2_SHIFT))
		return false;

	/* Alternatively, we have a list of unaffected CPUs */
	if (is_midr_in_range_list(read_cpuid_id(), spectre_v2_safe_list))
		return false;

	/* Fallback to firmware detection */
	need_wa = detect_harden_bp_fw();
	if (!need_wa)
		return false;

	__spectrev2_safe = false;

	if (!IS_ENABLED(CONFIG_HARDEN_BRANCH_PREDICTOR)) {
		pr_warn_once("spectrev2 mitigation disabled by kernel configuration\n");
		__hardenbp_enab = false;
		return false;
	}

	/* forced off */
	if (__nospectre_v2 || cpu_mitigations_off()) {
		pr_info_once("spectrev2 mitigation disabled by command line option\n");
		__hardenbp_enab = false;
		return false;
	}

	if (need_wa < 0) {
		pr_warn_once("ARM_SMCCC_ARCH_WORKAROUND_1 missing from firmware\n");
		__hardenbp_enab = false;
	}

	return (need_wa > 0);
}

static const __maybe_unused struct midr_range tx2_family_cpus[] = {
	MIDR_ALL_VERSIONS(MIDR_BRCM_VULCAN),
	MIDR_ALL_VERSIONS(MIDR_CAVIUM_THUNDERX2),
	{},
};

static bool __maybe_unused
needs_tx2_tvm_workaround(const struct arm64_cpu_capabilities *entry,
			 int scope)
{
	int i;

	if (!is_affected_midr_range_list(entry, scope) ||
	    !is_hyp_mode_available())
		return false;

	for_each_possible_cpu(i) {
		if (MPIDR_AFFINITY_LEVEL(cpu_logical_map(i), 0) != 0)
			return true;
	}

	return false;
}

static bool __maybe_unused
has_neoverse_n1_erratum_1542419(const struct arm64_cpu_capabilities *entry,
				int scope)
{
	u32 midr = read_cpuid_id();
	bool has_dic = read_cpuid_cachetype() & BIT(CTR_DIC_SHIFT);
	const struct midr_range range = MIDR_ALL_VERSIONS(MIDR_NEOVERSE_N1);

	WARN_ON(scope != SCOPE_LOCAL_CPU || preemptible());
	return is_midr_in_range(midr, &range) && has_dic;
}

#if defined(CONFIG_HARDEN_EL2_VECTORS)

static const struct midr_range ca57_a72[] = {
	MIDR_ALL_VERSIONS(MIDR_CORTEX_A57),
	MIDR_ALL_VERSIONS(MIDR_CORTEX_A72),
	{},
};

#endif

#ifdef CONFIG_ARM64_WORKAROUND_REPEAT_TLBI
static const struct arm64_cpu_capabilities arm64_repeat_tlbi_list[] = {
#ifdef CONFIG_QCOM_FALKOR_ERRATUM_1009
	{
		ERRATA_MIDR_REV(MIDR_QCOM_FALKOR_V1, 0, 0)
	},
	{
		.midr_range.model = MIDR_QCOM_KRYO,
		.matches = is_kryo_midr,
	},
#endif
#ifdef CONFIG_ARM64_ERRATUM_1286807
	{
		ERRATA_MIDR_RANGE(MIDR_CORTEX_A76, 0, 0, 3, 0),
	},
#endif
	{},
};
#endif

#ifdef CONFIG_CAVIUM_ERRATUM_27456
const struct midr_range cavium_erratum_27456_cpus[] = {
	/* Cavium ThunderX, T88 pass 1.x - 2.1 */
	MIDR_RANGE(MIDR_THUNDERX, 0, 0, 1, 1),
	/* Cavium ThunderX, T81 pass 1.0 */
	MIDR_REV(MIDR_THUNDERX_81XX, 0, 0),
	{},
};
#endif

#ifdef CONFIG_CAVIUM_ERRATUM_30115
static const struct midr_range cavium_erratum_30115_cpus[] = {
	/* Cavium ThunderX, T88 pass 1.x - 2.2 */
	MIDR_RANGE(MIDR_THUNDERX, 0, 0, 1, 2),
	/* Cavium ThunderX, T81 pass 1.0 - 1.2 */
	MIDR_REV_RANGE(MIDR_THUNDERX_81XX, 0, 0, 2),
	/* Cavium ThunderX, T83 pass 1.0 */
	MIDR_REV(MIDR_THUNDERX_83XX, 0, 0),
	{},
};
#endif

#ifdef CONFIG_QCOM_FALKOR_ERRATUM_1003
static const struct arm64_cpu_capabilities qcom_erratum_1003_list[] = {
	{
		ERRATA_MIDR_REV(MIDR_QCOM_FALKOR_V1, 0, 0),
	},
	{
		.midr_range.model = MIDR_QCOM_KRYO,
		.matches = is_kryo_midr,
	},
	{},
};
#endif

#ifdef CONFIG_ARM64_WORKAROUND_CLEAN_CACHE
static const struct midr_range workaround_clean_cache[] = {
#if	defined(CONFIG_ARM64_ERRATUM_826319) || \
	defined(CONFIG_ARM64_ERRATUM_827319) || \
	defined(CONFIG_ARM64_ERRATUM_824069)
	/* Cortex-A53 r0p[012]: ARM errata 826319, 827319, 824069 */
	MIDR_REV_RANGE(MIDR_CORTEX_A53, 0, 0, 2),
#endif
#ifdef	CONFIG_ARM64_ERRATUM_819472
	/* Cortex-A53 r0p[01] : ARM errata 819472 */
	MIDR_REV_RANGE(MIDR_CORTEX_A53, 0, 0, 1),
#endif
	{},
};
#endif

#ifdef CONFIG_ARM64_ERRATUM_1418040
/*
 * - 1188873 affects r0p0 to r2p0
 * - 1418040 affects r0p0 to r3p1
 */
static const struct midr_range erratum_1418040_list[] = {
	/* Cortex-A76 r0p0 to r3p1 */
	MIDR_RANGE(MIDR_CORTEX_A76, 0, 0, 3, 1),
	/* Neoverse-N1 r0p0 to r3p1 */
	MIDR_RANGE(MIDR_NEOVERSE_N1, 0, 0, 3, 1),
	/* Kryo4xx Gold (rcpe to rfpf) => (r0p0 to r3p1) */
	MIDR_RANGE(MIDR_QCOM_KRYO_4XX_GOLD, 0xc, 0xe, 0xf, 0xf),
	{},
};
#endif

#ifdef CONFIG_ARM64_ERRATUM_845719
static const struct midr_range erratum_845719_list[] = {
	/* Cortex-A53 r0p[01234] */
	MIDR_REV_RANGE(MIDR_CORTEX_A53, 0, 0, 4),
	/* Brahma-B53 r0p[0] */
	MIDR_REV(MIDR_BRAHMA_B53, 0, 0),
	{},
};
#endif

#ifdef CONFIG_ARM64_ERRATUM_843419
static const struct arm64_cpu_capabilities erratum_843419_list[] = {
	{
		/* Cortex-A53 r0p[01234] */
		.matches = is_affected_midr_range,
		ERRATA_MIDR_REV_RANGE(MIDR_CORTEX_A53, 0, 0, 4),
		MIDR_FIXED(0x4, BIT(8)),
	},
	{
		/* Brahma-B53 r0p[0] */
		.matches = is_affected_midr_range,
		ERRATA_MIDR_REV(MIDR_BRAHMA_B53, 0, 0),
	},
	{},
};
#endif

#ifdef CONFIG_ARM64_WORKAROUND_SPECULATIVE_AT
static const struct midr_range erratum_speculative_at_list[] = {
#ifdef CONFIG_ARM64_ERRATUM_1165522
	/* Cortex A76 r0p0 to r2p0 */
	MIDR_RANGE(MIDR_CORTEX_A76, 0, 0, 2, 0),
#endif
#ifdef CONFIG_ARM64_ERRATUM_1319367
	MIDR_ALL_VERSIONS(MIDR_CORTEX_A57),
	MIDR_ALL_VERSIONS(MIDR_CORTEX_A72),
#endif
#ifdef CONFIG_ARM64_ERRATUM_1530923
	/* Cortex A55 r0p0 to r2p0 */
	MIDR_RANGE(MIDR_CORTEX_A55, 0, 0, 2, 0),
	/* Kryo4xx Silver (rdpe => r1p0) */
	MIDR_REV(MIDR_QCOM_KRYO_4XX_SILVER, 0xd, 0xe),
<<<<<<< HEAD
=======
#endif
	{},
};
>>>>>>> 154263aa
#endif

#ifdef CONFIG_ARM64_ERRATUM_1463225
static const struct midr_range erratum_1463225[] = {
	/* Cortex-A76 r0p0 - r3p1 */
	MIDR_RANGE(MIDR_CORTEX_A76, 0, 0, 3, 1),
	/* Kryo4xx Gold (rcpe to rfpf) => (r0p0 to r3p1) */
	MIDR_RANGE(MIDR_QCOM_KRYO_4XX_GOLD, 0xc, 0xe, 0xf, 0xf),
	{},
};
#endif

#ifdef CONFIG_ARM64_ERRATUM_1463225
static const struct midr_range erratum_1463225[] = {
	/* Cortex-A76 r0p0 - r3p1 */
	MIDR_RANGE(MIDR_CORTEX_A76, 0, 0, 3, 1),
	/* Kryo4xx Gold (rcpe to rfpf) => (r0p0 to r3p1) */
	MIDR_RANGE(MIDR_QCOM_KRYO_4XX_GOLD, 0xc, 0xe, 0xf, 0xf),
	{},
};
#endif

const struct arm64_cpu_capabilities arm64_errata[] = {
#ifdef CONFIG_ARM64_WORKAROUND_CLEAN_CACHE
	{
		.desc = "ARM errata 826319, 827319, 824069, or 819472",
		.capability = ARM64_WORKAROUND_CLEAN_CACHE,
		ERRATA_MIDR_RANGE_LIST(workaround_clean_cache),
		.cpu_enable = cpu_enable_cache_maint_trap,
	},
#endif
#ifdef CONFIG_ARM64_ERRATUM_832075
	{
	/* Cortex-A57 r0p0 - r1p2 */
		.desc = "ARM erratum 832075",
		.capability = ARM64_WORKAROUND_DEVICE_LOAD_ACQUIRE,
		ERRATA_MIDR_RANGE(MIDR_CORTEX_A57,
				  0, 0,
				  1, 2),
	},
#endif
#ifdef CONFIG_ARM64_ERRATUM_834220
	{
	/* Cortex-A57 r0p0 - r1p2 */
		.desc = "ARM erratum 834220",
		.capability = ARM64_WORKAROUND_834220,
		ERRATA_MIDR_RANGE(MIDR_CORTEX_A57,
				  0, 0,
				  1, 2),
	},
#endif
#ifdef CONFIG_ARM64_ERRATUM_843419
	{
		.desc = "ARM erratum 843419",
		.capability = ARM64_WORKAROUND_843419,
		.type = ARM64_CPUCAP_LOCAL_CPU_ERRATUM,
		.matches = cpucap_multi_entry_cap_matches,
		.match_list = erratum_843419_list,
	},
#endif
#ifdef CONFIG_ARM64_ERRATUM_845719
	{
		.desc = "ARM erratum 845719",
		.capability = ARM64_WORKAROUND_845719,
		ERRATA_MIDR_RANGE_LIST(erratum_845719_list),
	},
#endif
#ifdef CONFIG_CAVIUM_ERRATUM_23154
	{
	/* Cavium ThunderX, pass 1.x */
		.desc = "Cavium erratum 23154",
		.capability = ARM64_WORKAROUND_CAVIUM_23154,
		ERRATA_MIDR_REV_RANGE(MIDR_THUNDERX, 0, 0, 1),
	},
#endif
#ifdef CONFIG_CAVIUM_ERRATUM_27456
	{
		.desc = "Cavium erratum 27456",
		.capability = ARM64_WORKAROUND_CAVIUM_27456,
		ERRATA_MIDR_RANGE_LIST(cavium_erratum_27456_cpus),
	},
#endif
#ifdef CONFIG_CAVIUM_ERRATUM_30115
	{
		.desc = "Cavium erratum 30115",
		.capability = ARM64_WORKAROUND_CAVIUM_30115,
		ERRATA_MIDR_RANGE_LIST(cavium_erratum_30115_cpus),
	},
#endif
	{
		.desc = "Mismatched cache type (CTR_EL0)",
		.capability = ARM64_MISMATCHED_CACHE_TYPE,
		.matches = has_mismatched_cache_type,
		.type = ARM64_CPUCAP_LOCAL_CPU_ERRATUM,
		.cpu_enable = cpu_enable_trap_ctr_access,
	},
#ifdef CONFIG_QCOM_FALKOR_ERRATUM_1003
	{
		.desc = "Qualcomm Technologies Falkor/Kryo erratum 1003",
		.capability = ARM64_WORKAROUND_QCOM_FALKOR_E1003,
		.type = ARM64_CPUCAP_LOCAL_CPU_ERRATUM,
		.matches = cpucap_multi_entry_cap_matches,
		.match_list = qcom_erratum_1003_list,
	},
#endif
#ifdef CONFIG_ARM64_WORKAROUND_REPEAT_TLBI
	{
		.desc = "Qualcomm erratum 1009, or ARM erratum 1286807",
		.capability = ARM64_WORKAROUND_REPEAT_TLBI,
		.type = ARM64_CPUCAP_LOCAL_CPU_ERRATUM,
		.matches = cpucap_multi_entry_cap_matches,
		.match_list = arm64_repeat_tlbi_list,
	},
#endif
#ifdef CONFIG_ARM64_ERRATUM_858921
	{
	/* Cortex-A73 all versions */
		.desc = "ARM erratum 858921",
		.capability = ARM64_WORKAROUND_858921,
		ERRATA_MIDR_ALL_VERSIONS(MIDR_CORTEX_A73),
	},
#endif
	{
		.capability = ARM64_HARDEN_BRANCH_PREDICTOR,
		.type = ARM64_CPUCAP_LOCAL_CPU_ERRATUM,
		.matches = check_branch_predictor,
	},
#ifdef CONFIG_HARDEN_EL2_VECTORS
	{
		.desc = "EL2 vector hardening",
		.capability = ARM64_HARDEN_EL2_VECTORS,
		ERRATA_MIDR_RANGE_LIST(ca57_a72),
	},
#endif
	{
		.desc = "Speculative Store Bypass Disable",
		.capability = ARM64_SSBD,
		.type = ARM64_CPUCAP_LOCAL_CPU_ERRATUM,
		.matches = has_ssbd_mitigation,
		.midr_range_list = arm64_ssb_cpus,
	},
#ifdef CONFIG_ARM64_ERRATUM_1418040
	{
		.desc = "ARM erratum 1418040",
		.capability = ARM64_WORKAROUND_1418040,
		ERRATA_MIDR_RANGE_LIST(erratum_1418040_list),
	},
#endif
#ifdef CONFIG_ARM64_WORKAROUND_SPECULATIVE_AT
	{
		.desc = "ARM errata 1165522, 1319367, or 1530923",
		.capability = ARM64_WORKAROUND_SPECULATIVE_AT,
		ERRATA_MIDR_RANGE_LIST(erratum_speculative_at_list),
	},
#endif
#ifdef CONFIG_ARM64_ERRATUM_1463225
	{
		.desc = "ARM erratum 1463225",
		.capability = ARM64_WORKAROUND_1463225,
		.type = ARM64_CPUCAP_LOCAL_CPU_ERRATUM,
		.matches = has_cortex_a76_erratum_1463225,
		.midr_range_list = erratum_1463225,
	},
#endif
#ifdef CONFIG_CAVIUM_TX2_ERRATUM_219
	{
		.desc = "Cavium ThunderX2 erratum 219 (KVM guest sysreg trapping)",
		.capability = ARM64_WORKAROUND_CAVIUM_TX2_219_TVM,
		ERRATA_MIDR_RANGE_LIST(tx2_family_cpus),
		.matches = needs_tx2_tvm_workaround,
	},
	{
		.desc = "Cavium ThunderX2 erratum 219 (PRFM removal)",
		.capability = ARM64_WORKAROUND_CAVIUM_TX2_219_PRFM,
		ERRATA_MIDR_RANGE_LIST(tx2_family_cpus),
	},
#endif
#ifdef CONFIG_ARM64_ERRATUM_1542419
	{
		/* we depend on the firmware portion for correctness */
		.desc = "ARM erratum 1542419 (kernel portion)",
		.capability = ARM64_WORKAROUND_1542419,
		.type = ARM64_CPUCAP_LOCAL_CPU_ERRATUM,
		.matches = has_neoverse_n1_erratum_1542419,
		.cpu_enable = cpu_enable_trap_ctr_access,
	},
#endif
	{
	}
};

ssize_t cpu_show_spectre_v1(struct device *dev, struct device_attribute *attr,
			    char *buf)
{
	return sprintf(buf, "Mitigation: __user pointer sanitization\n");
}

ssize_t cpu_show_spectre_v2(struct device *dev, struct device_attribute *attr,
		char *buf)
{
	switch (get_spectre_v2_workaround_state()) {
	case ARM64_BP_HARDEN_NOT_REQUIRED:
		return sprintf(buf, "Not affected\n");
        case ARM64_BP_HARDEN_WA_NEEDED:
		return sprintf(buf, "Mitigation: Branch predictor hardening\n");
        case ARM64_BP_HARDEN_UNKNOWN:
	default:
		return sprintf(buf, "Vulnerable\n");
	}
}

ssize_t cpu_show_spec_store_bypass(struct device *dev,
		struct device_attribute *attr, char *buf)
{
	if (__ssb_safe)
		return sprintf(buf, "Not affected\n");

	switch (ssbd_state) {
	case ARM64_SSBD_KERNEL:
	case ARM64_SSBD_FORCE_ENABLE:
		if (IS_ENABLED(CONFIG_ARM64_SSBD))
			return sprintf(buf,
			    "Mitigation: Speculative Store Bypass disabled via prctl\n");
	}

	return sprintf(buf, "Vulnerable\n");
}<|MERGE_RESOLUTION|>--- conflicted
+++ resolved
@@ -771,12 +771,9 @@
 	MIDR_RANGE(MIDR_CORTEX_A55, 0, 0, 2, 0),
 	/* Kryo4xx Silver (rdpe => r1p0) */
 	MIDR_REV(MIDR_QCOM_KRYO_4XX_SILVER, 0xd, 0xe),
-<<<<<<< HEAD
-=======
-#endif
-	{},
-};
->>>>>>> 154263aa
+#endif
+	{},
+};
 #endif
 
 #ifdef CONFIG_ARM64_ERRATUM_1463225
