--- conflicted
+++ resolved
@@ -52,14 +52,10 @@
 	mov	x4, x6
 	blr	x8
 
-<<<<<<< HEAD
-	mov	sp, x29
-=======
 	mov	x16, sp
 	mov	sp, x29
 	str	xzr, [x16, #8]			// clear recorded task SP value
 
->>>>>>> 2a175ffe
 	ldp	x1, x2, [sp, #16]
 	cmp	x2, x18
 	ldp	x29, x30, [sp], #112
