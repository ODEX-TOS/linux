// SPDX-License-Identifier: GPL-2.0-only
/*
 * Contains CPU feature definitions
 *
 * Copyright (C) 2015 ARM Ltd.
 *
 * A note for the weary kernel hacker: the code here is confusing and hard to
 * follow! That's partly because it's solving a nasty problem, but also because
 * there's a little bit of over-abstraction that tends to obscure what's going
 * on behind a maze of helper functions and macros.
 *
 * The basic problem is that hardware folks have started gluing together CPUs
 * with distinct architectural features; in some cases even creating SoCs where
 * user-visible instructions are available only on a subset of the available
 * cores. We try to address this by snapshotting the feature registers of the
 * boot CPU and comparing these with the feature registers of each secondary
 * CPU when bringing them up. If there is a mismatch, then we update the
 * snapshot state to indicate the lowest-common denominator of the feature,
 * known as the "safe" value. This snapshot state can be queried to view the
 * "sanitised" value of a feature register.
 *
 * The sanitised register values are used to decide which capabilities we
 * have in the system. These may be in the form of traditional "hwcaps"
 * advertised to userspace or internal "cpucaps" which are used to configure
 * things like alternative patching and static keys. While a feature mismatch
 * may result in a TAINT_CPU_OUT_OF_SPEC kernel taint, a capability mismatch
 * may prevent a CPU from being onlined at all.
 *
 * Some implementation details worth remembering:
 *
 * - Mismatched features are *always* sanitised to a "safe" value, which
 *   usually indicates that the feature is not supported.
 *
 * - A mismatched feature marked with FTR_STRICT will cause a "SANITY CHECK"
 *   warning when onlining an offending CPU and the kernel will be tainted
 *   with TAINT_CPU_OUT_OF_SPEC.
 *
 * - Features marked as FTR_VISIBLE have their sanitised value visible to
 *   userspace. FTR_VISIBLE features in registers that are only visible
 *   to EL0 by trapping *must* have a corresponding HWCAP so that late
 *   onlining of CPUs cannot lead to features disappearing at runtime.
 *
 * - A "feature" is typically a 4-bit register field. A "capability" is the
 *   high-level description derived from the sanitised field value.
 *
 * - Read the Arm ARM (DDI 0487F.a) section D13.1.3 ("Principles of the ID
 *   scheme for fields in ID registers") to understand when feature fields
 *   may be signed or unsigned (FTR_SIGNED and FTR_UNSIGNED accordingly).
 *
 * - KVM exposes its own view of the feature registers to guest operating
 *   systems regardless of FTR_VISIBLE. This is typically driven from the
 *   sanitised register values to allow virtual CPUs to be migrated between
 *   arbitrary physical CPUs, but some features not present on the host are
 *   also advertised and emulated. Look at sys_reg_descs[] for the gory
 *   details.
 *
 * - If the arm64_ftr_bits[] for a register has a missing field, then this
 *   field is treated as STRICT RES0, including for read_sanitised_ftr_reg().
 *   This is stronger than FTR_HIDDEN and can be used to hide features from
 *   KVM guests.
 */

#define pr_fmt(fmt) "CPU features: " fmt

#include <linux/bsearch.h>
#include <linux/cpumask.h>
#include <linux/crash_dump.h>
#include <linux/sort.h>
#include <linux/stop_machine.h>
#include <linux/sysfs.h>
#include <linux/types.h>
#include <linux/minmax.h>
#include <linux/mm.h>
#include <linux/cpu.h>
#include <linux/kasan.h>
#include <linux/percpu.h>

#include <asm/cpu.h>
#include <asm/cpufeature.h>
#include <asm/cpu_ops.h>
#include <asm/fpsimd.h>
#include <asm/insn.h>
#include <asm/kvm_host.h>
#include <asm/mmu_context.h>
#include <asm/mte.h>
#include <asm/processor.h>
#include <asm/smp.h>
#include <asm/sysreg.h>
#include <asm/traps.h>
#include <asm/vectors.h>
#include <asm/virt.h>

/* Kernel representation of AT_HWCAP and AT_HWCAP2 */
static unsigned long elf_hwcap __read_mostly;

#ifdef CONFIG_COMPAT
#define COMPAT_ELF_HWCAP_DEFAULT	\
				(COMPAT_HWCAP_HALF|COMPAT_HWCAP_THUMB|\
				 COMPAT_HWCAP_FAST_MULT|COMPAT_HWCAP_EDSP|\
				 COMPAT_HWCAP_TLS|COMPAT_HWCAP_IDIV|\
				 COMPAT_HWCAP_LPAE)
unsigned int compat_elf_hwcap __read_mostly = COMPAT_ELF_HWCAP_DEFAULT;
unsigned int compat_elf_hwcap2 __read_mostly;
#endif

DECLARE_BITMAP(cpu_hwcaps, ARM64_NCAPS);
EXPORT_SYMBOL(cpu_hwcaps);
static struct arm64_cpu_capabilities const __ro_after_init *cpu_hwcaps_ptrs[ARM64_NCAPS];

/* Need also bit for ARM64_CB_PATCH */
DECLARE_BITMAP(boot_capabilities, ARM64_NPATCHABLE);

bool arm64_use_ng_mappings = false;
EXPORT_SYMBOL(arm64_use_ng_mappings);

DEFINE_PER_CPU_READ_MOSTLY(const char *, this_cpu_vector) = vectors;

/*
 * Permit PER_LINUX32 and execve() of 32-bit binaries even if not all CPUs
 * support it?
 */
static bool __read_mostly allow_mismatched_32bit_el0;

/*
 * Static branch enabled only if allow_mismatched_32bit_el0 is set and we have
 * seen at least one CPU capable of 32-bit EL0.
 */
DEFINE_STATIC_KEY_FALSE(arm64_mismatched_32bit_el0);

/*
 * Mask of CPUs supporting 32-bit EL0.
 * Only valid if arm64_mismatched_32bit_el0 is enabled.
 */
static cpumask_var_t cpu_32bit_el0_mask __cpumask_var_read_mostly;

/*
 * Flag to indicate if we have computed the system wide
 * capabilities based on the boot time active CPUs. This
 * will be used to determine if a new booting CPU should
 * go through the verification process to make sure that it
 * supports the system capabilities, without using a hotplug
 * notifier. This is also used to decide if we could use
 * the fast path for checking constant CPU caps.
 */
DEFINE_STATIC_KEY_FALSE(arm64_const_caps_ready);
EXPORT_SYMBOL(arm64_const_caps_ready);
static inline void finalize_system_capabilities(void)
{
	static_branch_enable(&arm64_const_caps_ready);
}

void dump_cpu_features(void)
{
	/* file-wide pr_fmt adds "CPU features: " prefix */
	pr_emerg("0x%*pb\n", ARM64_NCAPS, &cpu_hwcaps);
}

DEFINE_STATIC_KEY_ARRAY_FALSE(cpu_hwcap_keys, ARM64_NCAPS);
EXPORT_SYMBOL(cpu_hwcap_keys);

#define __ARM64_FTR_BITS(SIGNED, VISIBLE, STRICT, TYPE, SHIFT, WIDTH, SAFE_VAL) \
	{						\
		.sign = SIGNED,				\
		.visible = VISIBLE,			\
		.strict = STRICT,			\
		.type = TYPE,				\
		.shift = SHIFT,				\
		.width = WIDTH,				\
		.safe_val = SAFE_VAL,			\
	}

/* Define a feature with unsigned values */
#define ARM64_FTR_BITS(VISIBLE, STRICT, TYPE, SHIFT, WIDTH, SAFE_VAL) \
	__ARM64_FTR_BITS(FTR_UNSIGNED, VISIBLE, STRICT, TYPE, SHIFT, WIDTH, SAFE_VAL)

/* Define a feature with a signed value */
#define S_ARM64_FTR_BITS(VISIBLE, STRICT, TYPE, SHIFT, WIDTH, SAFE_VAL) \
	__ARM64_FTR_BITS(FTR_SIGNED, VISIBLE, STRICT, TYPE, SHIFT, WIDTH, SAFE_VAL)

#define ARM64_FTR_END					\
	{						\
		.width = 0,				\
	}

static void cpu_enable_cnp(struct arm64_cpu_capabilities const *cap);

static bool __system_matches_cap(unsigned int n);

/*
 * NOTE: Any changes to the visibility of features should be kept in
 * sync with the documentation of the CPU feature register ABI.
 */
static const struct arm64_ftr_bits ftr_id_aa64isar0[] = {
	ARM64_FTR_BITS(FTR_VISIBLE, FTR_STRICT, FTR_LOWER_SAFE, ID_AA64ISAR0_RNDR_SHIFT, 4, 0),
	ARM64_FTR_BITS(FTR_HIDDEN, FTR_STRICT, FTR_LOWER_SAFE, ID_AA64ISAR0_TLB_SHIFT, 4, 0),
	ARM64_FTR_BITS(FTR_VISIBLE, FTR_STRICT, FTR_LOWER_SAFE, ID_AA64ISAR0_TS_SHIFT, 4, 0),
	ARM64_FTR_BITS(FTR_VISIBLE, FTR_STRICT, FTR_LOWER_SAFE, ID_AA64ISAR0_FHM_SHIFT, 4, 0),
	ARM64_FTR_BITS(FTR_VISIBLE, FTR_STRICT, FTR_LOWER_SAFE, ID_AA64ISAR0_DP_SHIFT, 4, 0),
	ARM64_FTR_BITS(FTR_VISIBLE, FTR_STRICT, FTR_LOWER_SAFE, ID_AA64ISAR0_SM4_SHIFT, 4, 0),
	ARM64_FTR_BITS(FTR_VISIBLE, FTR_STRICT, FTR_LOWER_SAFE, ID_AA64ISAR0_SM3_SHIFT, 4, 0),
	ARM64_FTR_BITS(FTR_VISIBLE, FTR_STRICT, FTR_LOWER_SAFE, ID_AA64ISAR0_SHA3_SHIFT, 4, 0),
	ARM64_FTR_BITS(FTR_VISIBLE, FTR_STRICT, FTR_LOWER_SAFE, ID_AA64ISAR0_RDM_SHIFT, 4, 0),
	ARM64_FTR_BITS(FTR_VISIBLE, FTR_STRICT, FTR_LOWER_SAFE, ID_AA64ISAR0_ATOMICS_SHIFT, 4, 0),
	ARM64_FTR_BITS(FTR_VISIBLE, FTR_STRICT, FTR_LOWER_SAFE, ID_AA64ISAR0_CRC32_SHIFT, 4, 0),
	ARM64_FTR_BITS(FTR_VISIBLE, FTR_STRICT, FTR_LOWER_SAFE, ID_AA64ISAR0_SHA2_SHIFT, 4, 0),
	ARM64_FTR_BITS(FTR_VISIBLE, FTR_STRICT, FTR_LOWER_SAFE, ID_AA64ISAR0_SHA1_SHIFT, 4, 0),
	ARM64_FTR_BITS(FTR_VISIBLE, FTR_STRICT, FTR_LOWER_SAFE, ID_AA64ISAR0_AES_SHIFT, 4, 0),
	ARM64_FTR_END,
};

static const struct arm64_ftr_bits ftr_id_aa64isar1[] = {
	ARM64_FTR_BITS(FTR_VISIBLE, FTR_STRICT, FTR_LOWER_SAFE, ID_AA64ISAR1_I8MM_SHIFT, 4, 0),
	ARM64_FTR_BITS(FTR_VISIBLE, FTR_STRICT, FTR_LOWER_SAFE, ID_AA64ISAR1_DGH_SHIFT, 4, 0),
	ARM64_FTR_BITS(FTR_VISIBLE, FTR_STRICT, FTR_LOWER_SAFE, ID_AA64ISAR1_BF16_SHIFT, 4, 0),
	ARM64_FTR_BITS(FTR_HIDDEN, FTR_STRICT, FTR_LOWER_SAFE, ID_AA64ISAR1_SPECRES_SHIFT, 4, 0),
	ARM64_FTR_BITS(FTR_VISIBLE, FTR_STRICT, FTR_LOWER_SAFE, ID_AA64ISAR1_SB_SHIFT, 4, 0),
	ARM64_FTR_BITS(FTR_VISIBLE, FTR_STRICT, FTR_LOWER_SAFE, ID_AA64ISAR1_FRINTTS_SHIFT, 4, 0),
	ARM64_FTR_BITS(FTR_VISIBLE_IF_IS_ENABLED(CONFIG_ARM64_PTR_AUTH),
		       FTR_STRICT, FTR_LOWER_SAFE, ID_AA64ISAR1_GPI_SHIFT, 4, 0),
	ARM64_FTR_BITS(FTR_VISIBLE_IF_IS_ENABLED(CONFIG_ARM64_PTR_AUTH),
		       FTR_STRICT, FTR_LOWER_SAFE, ID_AA64ISAR1_GPA_SHIFT, 4, 0),
	ARM64_FTR_BITS(FTR_VISIBLE, FTR_STRICT, FTR_LOWER_SAFE, ID_AA64ISAR1_LRCPC_SHIFT, 4, 0),
	ARM64_FTR_BITS(FTR_VISIBLE, FTR_STRICT, FTR_LOWER_SAFE, ID_AA64ISAR1_FCMA_SHIFT, 4, 0),
	ARM64_FTR_BITS(FTR_VISIBLE, FTR_STRICT, FTR_LOWER_SAFE, ID_AA64ISAR1_JSCVT_SHIFT, 4, 0),
	ARM64_FTR_BITS(FTR_VISIBLE_IF_IS_ENABLED(CONFIG_ARM64_PTR_AUTH),
		       FTR_STRICT, FTR_EXACT, ID_AA64ISAR1_API_SHIFT, 4, 0),
	ARM64_FTR_BITS(FTR_VISIBLE_IF_IS_ENABLED(CONFIG_ARM64_PTR_AUTH),
		       FTR_STRICT, FTR_EXACT, ID_AA64ISAR1_APA_SHIFT, 4, 0),
	ARM64_FTR_BITS(FTR_VISIBLE, FTR_STRICT, FTR_LOWER_SAFE, ID_AA64ISAR1_DPB_SHIFT, 4, 0),
	ARM64_FTR_END,
};

static const struct arm64_ftr_bits ftr_id_aa64isar2[] = {
<<<<<<< HEAD
	ARM64_FTR_BITS(FTR_VISIBLE_IF_IS_ENABLED(CONFIG_ARM64_PTR_AUTH),
		       FTR_STRICT, FTR_EXACT, ID_AA64ISAR2_APA3_SHIFT, 4, 0),
	ARM64_FTR_BITS(FTR_VISIBLE_IF_IS_ENABLED(CONFIG_ARM64_PTR_AUTH),
		       FTR_STRICT, FTR_LOWER_SAFE, ID_AA64ISAR2_GPA3_SHIFT, 4, 0),
=======
	ARM64_FTR_BITS(FTR_HIDDEN, FTR_STRICT, FTR_HIGHER_SAFE, ID_AA64ISAR2_CLEARBHB_SHIFT, 4, 0),
>>>>>>> 52c9f93a
	ARM64_FTR_BITS(FTR_VISIBLE, FTR_NONSTRICT, FTR_LOWER_SAFE, ID_AA64ISAR2_RPRES_SHIFT, 4, 0),
	ARM64_FTR_END,
};

static const struct arm64_ftr_bits ftr_id_aa64pfr0[] = {
	ARM64_FTR_BITS(FTR_HIDDEN, FTR_NONSTRICT, FTR_LOWER_SAFE, ID_AA64PFR0_CSV3_SHIFT, 4, 0),
	ARM64_FTR_BITS(FTR_HIDDEN, FTR_NONSTRICT, FTR_LOWER_SAFE, ID_AA64PFR0_CSV2_SHIFT, 4, 0),
	ARM64_FTR_BITS(FTR_VISIBLE, FTR_STRICT, FTR_LOWER_SAFE, ID_AA64PFR0_DIT_SHIFT, 4, 0),
	ARM64_FTR_BITS(FTR_HIDDEN, FTR_NONSTRICT, FTR_LOWER_SAFE, ID_AA64PFR0_AMU_SHIFT, 4, 0),
	ARM64_FTR_BITS(FTR_HIDDEN, FTR_STRICT, FTR_LOWER_SAFE, ID_AA64PFR0_MPAM_SHIFT, 4, 0),
	ARM64_FTR_BITS(FTR_HIDDEN, FTR_NONSTRICT, FTR_LOWER_SAFE, ID_AA64PFR0_SEL2_SHIFT, 4, 0),
	ARM64_FTR_BITS(FTR_VISIBLE_IF_IS_ENABLED(CONFIG_ARM64_SVE),
				   FTR_STRICT, FTR_LOWER_SAFE, ID_AA64PFR0_SVE_SHIFT, 4, 0),
	ARM64_FTR_BITS(FTR_HIDDEN, FTR_STRICT, FTR_LOWER_SAFE, ID_AA64PFR0_RAS_SHIFT, 4, 0),
	ARM64_FTR_BITS(FTR_HIDDEN, FTR_STRICT, FTR_LOWER_SAFE, ID_AA64PFR0_GIC_SHIFT, 4, 0),
	S_ARM64_FTR_BITS(FTR_VISIBLE, FTR_STRICT, FTR_LOWER_SAFE, ID_AA64PFR0_ASIMD_SHIFT, 4, ID_AA64PFR0_ASIMD_NI),
	S_ARM64_FTR_BITS(FTR_VISIBLE, FTR_STRICT, FTR_LOWER_SAFE, ID_AA64PFR0_FP_SHIFT, 4, ID_AA64PFR0_FP_NI),
	ARM64_FTR_BITS(FTR_HIDDEN, FTR_NONSTRICT, FTR_LOWER_SAFE, ID_AA64PFR0_EL3_SHIFT, 4, 0),
	ARM64_FTR_BITS(FTR_HIDDEN, FTR_NONSTRICT, FTR_LOWER_SAFE, ID_AA64PFR0_EL2_SHIFT, 4, 0),
	ARM64_FTR_BITS(FTR_HIDDEN, FTR_NONSTRICT, FTR_LOWER_SAFE, ID_AA64PFR0_EL1_SHIFT, 4, ID_AA64PFR0_ELx_64BIT_ONLY),
	ARM64_FTR_BITS(FTR_HIDDEN, FTR_NONSTRICT, FTR_LOWER_SAFE, ID_AA64PFR0_EL0_SHIFT, 4, ID_AA64PFR0_ELx_64BIT_ONLY),
	ARM64_FTR_END,
};

static const struct arm64_ftr_bits ftr_id_aa64pfr1[] = {
	ARM64_FTR_BITS(FTR_HIDDEN, FTR_STRICT, FTR_LOWER_SAFE, ID_AA64PFR1_MPAMFRAC_SHIFT, 4, 0),
	ARM64_FTR_BITS(FTR_HIDDEN, FTR_STRICT, FTR_LOWER_SAFE, ID_AA64PFR1_RASFRAC_SHIFT, 4, 0),
	ARM64_FTR_BITS(FTR_VISIBLE_IF_IS_ENABLED(CONFIG_ARM64_MTE),
		       FTR_STRICT, FTR_LOWER_SAFE, ID_AA64PFR1_MTE_SHIFT, 4, ID_AA64PFR1_MTE_NI),
	ARM64_FTR_BITS(FTR_VISIBLE, FTR_NONSTRICT, FTR_LOWER_SAFE, ID_AA64PFR1_SSBS_SHIFT, 4, ID_AA64PFR1_SSBS_PSTATE_NI),
	ARM64_FTR_BITS(FTR_VISIBLE_IF_IS_ENABLED(CONFIG_ARM64_BTI),
				    FTR_STRICT, FTR_LOWER_SAFE, ID_AA64PFR1_BT_SHIFT, 4, 0),
	ARM64_FTR_END,
};

static const struct arm64_ftr_bits ftr_id_aa64zfr0[] = {
	ARM64_FTR_BITS(FTR_VISIBLE_IF_IS_ENABLED(CONFIG_ARM64_SVE),
		       FTR_STRICT, FTR_LOWER_SAFE, ID_AA64ZFR0_F64MM_SHIFT, 4, 0),
	ARM64_FTR_BITS(FTR_VISIBLE_IF_IS_ENABLED(CONFIG_ARM64_SVE),
		       FTR_STRICT, FTR_LOWER_SAFE, ID_AA64ZFR0_F32MM_SHIFT, 4, 0),
	ARM64_FTR_BITS(FTR_VISIBLE_IF_IS_ENABLED(CONFIG_ARM64_SVE),
		       FTR_STRICT, FTR_LOWER_SAFE, ID_AA64ZFR0_I8MM_SHIFT, 4, 0),
	ARM64_FTR_BITS(FTR_VISIBLE_IF_IS_ENABLED(CONFIG_ARM64_SVE),
		       FTR_STRICT, FTR_LOWER_SAFE, ID_AA64ZFR0_SM4_SHIFT, 4, 0),
	ARM64_FTR_BITS(FTR_VISIBLE_IF_IS_ENABLED(CONFIG_ARM64_SVE),
		       FTR_STRICT, FTR_LOWER_SAFE, ID_AA64ZFR0_SHA3_SHIFT, 4, 0),
	ARM64_FTR_BITS(FTR_VISIBLE_IF_IS_ENABLED(CONFIG_ARM64_SVE),
		       FTR_STRICT, FTR_LOWER_SAFE, ID_AA64ZFR0_BF16_SHIFT, 4, 0),
	ARM64_FTR_BITS(FTR_VISIBLE_IF_IS_ENABLED(CONFIG_ARM64_SVE),
		       FTR_STRICT, FTR_LOWER_SAFE, ID_AA64ZFR0_BITPERM_SHIFT, 4, 0),
	ARM64_FTR_BITS(FTR_VISIBLE_IF_IS_ENABLED(CONFIG_ARM64_SVE),
		       FTR_STRICT, FTR_LOWER_SAFE, ID_AA64ZFR0_AES_SHIFT, 4, 0),
	ARM64_FTR_BITS(FTR_VISIBLE_IF_IS_ENABLED(CONFIG_ARM64_SVE),
		       FTR_STRICT, FTR_LOWER_SAFE, ID_AA64ZFR0_SVEVER_SHIFT, 4, 0),
	ARM64_FTR_END,
};

static const struct arm64_ftr_bits ftr_id_aa64mmfr0[] = {
	ARM64_FTR_BITS(FTR_VISIBLE, FTR_STRICT, FTR_LOWER_SAFE, ID_AA64MMFR0_ECV_SHIFT, 4, 0),
	ARM64_FTR_BITS(FTR_HIDDEN, FTR_STRICT, FTR_LOWER_SAFE, ID_AA64MMFR0_FGT_SHIFT, 4, 0),
	ARM64_FTR_BITS(FTR_HIDDEN, FTR_STRICT, FTR_LOWER_SAFE, ID_AA64MMFR0_EXS_SHIFT, 4, 0),
	/*
	 * Page size not being supported at Stage-2 is not fatal. You
	 * just give up KVM if PAGE_SIZE isn't supported there. Go fix
	 * your favourite nesting hypervisor.
	 *
	 * There is a small corner case where the hypervisor explicitly
	 * advertises a given granule size at Stage-2 (value 2) on some
	 * vCPUs, and uses the fallback to Stage-1 (value 0) for other
	 * vCPUs. Although this is not forbidden by the architecture, it
	 * indicates that the hypervisor is being silly (or buggy).
	 *
	 * We make no effort to cope with this and pretend that if these
	 * fields are inconsistent across vCPUs, then it isn't worth
	 * trying to bring KVM up.
	 */
	ARM64_FTR_BITS(FTR_HIDDEN, FTR_NONSTRICT, FTR_EXACT, ID_AA64MMFR0_TGRAN4_2_SHIFT, 4, 1),
	ARM64_FTR_BITS(FTR_HIDDEN, FTR_NONSTRICT, FTR_EXACT, ID_AA64MMFR0_TGRAN64_2_SHIFT, 4, 1),
	ARM64_FTR_BITS(FTR_HIDDEN, FTR_NONSTRICT, FTR_EXACT, ID_AA64MMFR0_TGRAN16_2_SHIFT, 4, 1),
	/*
	 * We already refuse to boot CPUs that don't support our configured
	 * page size, so we can only detect mismatches for a page size other
	 * than the one we're currently using. Unfortunately, SoCs like this
	 * exist in the wild so, even though we don't like it, we'll have to go
	 * along with it and treat them as non-strict.
	 */
	S_ARM64_FTR_BITS(FTR_HIDDEN, FTR_NONSTRICT, FTR_LOWER_SAFE, ID_AA64MMFR0_TGRAN4_SHIFT, 4, ID_AA64MMFR0_TGRAN4_NI),
	S_ARM64_FTR_BITS(FTR_HIDDEN, FTR_NONSTRICT, FTR_LOWER_SAFE, ID_AA64MMFR0_TGRAN64_SHIFT, 4, ID_AA64MMFR0_TGRAN64_NI),
	ARM64_FTR_BITS(FTR_HIDDEN, FTR_NONSTRICT, FTR_LOWER_SAFE, ID_AA64MMFR0_TGRAN16_SHIFT, 4, ID_AA64MMFR0_TGRAN16_NI),

	ARM64_FTR_BITS(FTR_HIDDEN, FTR_STRICT, FTR_LOWER_SAFE, ID_AA64MMFR0_BIGENDEL0_SHIFT, 4, 0),
	/* Linux shouldn't care about secure memory */
	ARM64_FTR_BITS(FTR_HIDDEN, FTR_NONSTRICT, FTR_LOWER_SAFE, ID_AA64MMFR0_SNSMEM_SHIFT, 4, 0),
	ARM64_FTR_BITS(FTR_HIDDEN, FTR_STRICT, FTR_LOWER_SAFE, ID_AA64MMFR0_BIGENDEL_SHIFT, 4, 0),
	ARM64_FTR_BITS(FTR_HIDDEN, FTR_STRICT, FTR_LOWER_SAFE, ID_AA64MMFR0_ASID_SHIFT, 4, 0),
	/*
	 * Differing PARange is fine as long as all peripherals and memory are mapped
	 * within the minimum PARange of all CPUs
	 */
	ARM64_FTR_BITS(FTR_HIDDEN, FTR_NONSTRICT, FTR_LOWER_SAFE, ID_AA64MMFR0_PARANGE_SHIFT, 4, 0),
	ARM64_FTR_END,
};

static const struct arm64_ftr_bits ftr_id_aa64mmfr1[] = {
	ARM64_FTR_BITS(FTR_VISIBLE, FTR_STRICT, FTR_LOWER_SAFE, ID_AA64MMFR1_AFP_SHIFT, 4, 0),
	ARM64_FTR_BITS(FTR_HIDDEN, FTR_STRICT, FTR_LOWER_SAFE, ID_AA64MMFR1_ETS_SHIFT, 4, 0),
	ARM64_FTR_BITS(FTR_HIDDEN, FTR_STRICT, FTR_LOWER_SAFE, ID_AA64MMFR1_TWED_SHIFT, 4, 0),
	ARM64_FTR_BITS(FTR_HIDDEN, FTR_STRICT, FTR_LOWER_SAFE, ID_AA64MMFR1_XNX_SHIFT, 4, 0),
	ARM64_FTR_BITS(FTR_HIDDEN, FTR_STRICT, FTR_HIGHER_SAFE, ID_AA64MMFR1_SPECSEI_SHIFT, 4, 0),
	ARM64_FTR_BITS(FTR_HIDDEN, FTR_STRICT, FTR_LOWER_SAFE, ID_AA64MMFR1_PAN_SHIFT, 4, 0),
	ARM64_FTR_BITS(FTR_HIDDEN, FTR_STRICT, FTR_LOWER_SAFE, ID_AA64MMFR1_LOR_SHIFT, 4, 0),
	ARM64_FTR_BITS(FTR_HIDDEN, FTR_STRICT, FTR_LOWER_SAFE, ID_AA64MMFR1_HPD_SHIFT, 4, 0),
	ARM64_FTR_BITS(FTR_HIDDEN, FTR_STRICT, FTR_LOWER_SAFE, ID_AA64MMFR1_VHE_SHIFT, 4, 0),
	ARM64_FTR_BITS(FTR_HIDDEN, FTR_STRICT, FTR_LOWER_SAFE, ID_AA64MMFR1_VMIDBITS_SHIFT, 4, 0),
	ARM64_FTR_BITS(FTR_HIDDEN, FTR_STRICT, FTR_LOWER_SAFE, ID_AA64MMFR1_HADBS_SHIFT, 4, 0),
	ARM64_FTR_END,
};

static const struct arm64_ftr_bits ftr_id_aa64mmfr2[] = {
	ARM64_FTR_BITS(FTR_HIDDEN, FTR_NONSTRICT, FTR_LOWER_SAFE, ID_AA64MMFR2_E0PD_SHIFT, 4, 0),
	ARM64_FTR_BITS(FTR_HIDDEN, FTR_STRICT, FTR_LOWER_SAFE, ID_AA64MMFR2_EVT_SHIFT, 4, 0),
	ARM64_FTR_BITS(FTR_HIDDEN, FTR_STRICT, FTR_LOWER_SAFE, ID_AA64MMFR2_BBM_SHIFT, 4, 0),
	ARM64_FTR_BITS(FTR_HIDDEN, FTR_STRICT, FTR_LOWER_SAFE, ID_AA64MMFR2_TTL_SHIFT, 4, 0),
	ARM64_FTR_BITS(FTR_HIDDEN, FTR_STRICT, FTR_LOWER_SAFE, ID_AA64MMFR2_FWB_SHIFT, 4, 0),
	ARM64_FTR_BITS(FTR_HIDDEN, FTR_STRICT, FTR_LOWER_SAFE, ID_AA64MMFR2_IDS_SHIFT, 4, 0),
	ARM64_FTR_BITS(FTR_VISIBLE, FTR_STRICT, FTR_LOWER_SAFE, ID_AA64MMFR2_AT_SHIFT, 4, 0),
	ARM64_FTR_BITS(FTR_HIDDEN, FTR_STRICT, FTR_LOWER_SAFE, ID_AA64MMFR2_ST_SHIFT, 4, 0),
	ARM64_FTR_BITS(FTR_HIDDEN, FTR_STRICT, FTR_LOWER_SAFE, ID_AA64MMFR2_NV_SHIFT, 4, 0),
	ARM64_FTR_BITS(FTR_HIDDEN, FTR_STRICT, FTR_LOWER_SAFE, ID_AA64MMFR2_CCIDX_SHIFT, 4, 0),
	ARM64_FTR_BITS(FTR_HIDDEN, FTR_STRICT, FTR_LOWER_SAFE, ID_AA64MMFR2_LVA_SHIFT, 4, 0),
	ARM64_FTR_BITS(FTR_HIDDEN, FTR_NONSTRICT, FTR_LOWER_SAFE, ID_AA64MMFR2_IESB_SHIFT, 4, 0),
	ARM64_FTR_BITS(FTR_HIDDEN, FTR_STRICT, FTR_LOWER_SAFE, ID_AA64MMFR2_LSM_SHIFT, 4, 0),
	ARM64_FTR_BITS(FTR_HIDDEN, FTR_STRICT, FTR_LOWER_SAFE, ID_AA64MMFR2_UAO_SHIFT, 4, 0),
	ARM64_FTR_BITS(FTR_HIDDEN, FTR_STRICT, FTR_LOWER_SAFE, ID_AA64MMFR2_CNP_SHIFT, 4, 0),
	ARM64_FTR_END,
};

static const struct arm64_ftr_bits ftr_ctr[] = {
	ARM64_FTR_BITS(FTR_VISIBLE, FTR_STRICT, FTR_EXACT, 31, 1, 1), /* RES1 */
	ARM64_FTR_BITS(FTR_VISIBLE, FTR_STRICT, FTR_LOWER_SAFE, CTR_DIC_SHIFT, 1, 1),
	ARM64_FTR_BITS(FTR_VISIBLE, FTR_STRICT, FTR_LOWER_SAFE, CTR_IDC_SHIFT, 1, 1),
	ARM64_FTR_BITS(FTR_VISIBLE, FTR_STRICT, FTR_HIGHER_OR_ZERO_SAFE, CTR_CWG_SHIFT, 4, 0),
	ARM64_FTR_BITS(FTR_VISIBLE, FTR_STRICT, FTR_HIGHER_OR_ZERO_SAFE, CTR_ERG_SHIFT, 4, 0),
	ARM64_FTR_BITS(FTR_VISIBLE, FTR_STRICT, FTR_LOWER_SAFE, CTR_DMINLINE_SHIFT, 4, 1),
	/*
	 * Linux can handle differing I-cache policies. Userspace JITs will
	 * make use of *minLine.
	 * If we have differing I-cache policies, report it as the weakest - VIPT.
	 */
	ARM64_FTR_BITS(FTR_VISIBLE, FTR_NONSTRICT, FTR_EXACT, CTR_L1IP_SHIFT, 2, ICACHE_POLICY_VIPT),	/* L1Ip */
	ARM64_FTR_BITS(FTR_VISIBLE, FTR_STRICT, FTR_LOWER_SAFE, CTR_IMINLINE_SHIFT, 4, 0),
	ARM64_FTR_END,
};

static struct arm64_ftr_override __ro_after_init no_override = { };

struct arm64_ftr_reg arm64_ftr_reg_ctrel0 = {
	.name		= "SYS_CTR_EL0",
	.ftr_bits	= ftr_ctr,
	.override	= &no_override,
};

static const struct arm64_ftr_bits ftr_id_mmfr0[] = {
	S_ARM64_FTR_BITS(FTR_HIDDEN, FTR_STRICT, FTR_LOWER_SAFE, ID_MMFR0_INNERSHR_SHIFT, 4, 0xf),
	ARM64_FTR_BITS(FTR_HIDDEN, FTR_STRICT, FTR_LOWER_SAFE, ID_MMFR0_FCSE_SHIFT, 4, 0),
	ARM64_FTR_BITS(FTR_HIDDEN, FTR_NONSTRICT, FTR_LOWER_SAFE, ID_MMFR0_AUXREG_SHIFT, 4, 0),
	ARM64_FTR_BITS(FTR_HIDDEN, FTR_STRICT, FTR_LOWER_SAFE, ID_MMFR0_TCM_SHIFT, 4, 0),
	ARM64_FTR_BITS(FTR_HIDDEN, FTR_STRICT, FTR_LOWER_SAFE, ID_MMFR0_SHARELVL_SHIFT, 4, 0),
	S_ARM64_FTR_BITS(FTR_HIDDEN, FTR_STRICT, FTR_LOWER_SAFE, ID_MMFR0_OUTERSHR_SHIFT, 4, 0xf),
	ARM64_FTR_BITS(FTR_HIDDEN, FTR_STRICT, FTR_LOWER_SAFE, ID_MMFR0_PMSA_SHIFT, 4, 0),
	ARM64_FTR_BITS(FTR_HIDDEN, FTR_STRICT, FTR_LOWER_SAFE, ID_MMFR0_VMSA_SHIFT, 4, 0),
	ARM64_FTR_END,
};

static const struct arm64_ftr_bits ftr_id_aa64dfr0[] = {
	S_ARM64_FTR_BITS(FTR_HIDDEN, FTR_STRICT, FTR_LOWER_SAFE, ID_AA64DFR0_DOUBLELOCK_SHIFT, 4, 0),
	ARM64_FTR_BITS(FTR_HIDDEN, FTR_NONSTRICT, FTR_LOWER_SAFE, ID_AA64DFR0_PMSVER_SHIFT, 4, 0),
	ARM64_FTR_BITS(FTR_HIDDEN, FTR_STRICT, FTR_LOWER_SAFE, ID_AA64DFR0_CTX_CMPS_SHIFT, 4, 0),
	ARM64_FTR_BITS(FTR_HIDDEN, FTR_STRICT, FTR_LOWER_SAFE, ID_AA64DFR0_WRPS_SHIFT, 4, 0),
	ARM64_FTR_BITS(FTR_HIDDEN, FTR_STRICT, FTR_LOWER_SAFE, ID_AA64DFR0_BRPS_SHIFT, 4, 0),
	/*
	 * We can instantiate multiple PMU instances with different levels
	 * of support.
	 */
	S_ARM64_FTR_BITS(FTR_HIDDEN, FTR_NONSTRICT, FTR_EXACT, ID_AA64DFR0_PMUVER_SHIFT, 4, 0),
	ARM64_FTR_BITS(FTR_HIDDEN, FTR_STRICT, FTR_EXACT, ID_AA64DFR0_DEBUGVER_SHIFT, 4, 0x6),
	ARM64_FTR_END,
};

static const struct arm64_ftr_bits ftr_mvfr2[] = {
	ARM64_FTR_BITS(FTR_HIDDEN, FTR_STRICT, FTR_LOWER_SAFE, MVFR2_FPMISC_SHIFT, 4, 0),
	ARM64_FTR_BITS(FTR_HIDDEN, FTR_STRICT, FTR_LOWER_SAFE, MVFR2_SIMDMISC_SHIFT, 4, 0),
	ARM64_FTR_END,
};

static const struct arm64_ftr_bits ftr_dczid[] = {
	ARM64_FTR_BITS(FTR_VISIBLE, FTR_STRICT, FTR_EXACT, DCZID_DZP_SHIFT, 1, 1),
	ARM64_FTR_BITS(FTR_VISIBLE, FTR_STRICT, FTR_LOWER_SAFE, DCZID_BS_SHIFT, 4, 0),
	ARM64_FTR_END,
};

static const struct arm64_ftr_bits ftr_gmid[] = {
	ARM64_FTR_BITS(FTR_HIDDEN, FTR_STRICT, FTR_LOWER_SAFE, SYS_GMID_EL1_BS_SHIFT, 4, 0),
	ARM64_FTR_END,
};

static const struct arm64_ftr_bits ftr_id_isar0[] = {
	ARM64_FTR_BITS(FTR_HIDDEN, FTR_STRICT, FTR_LOWER_SAFE, ID_ISAR0_DIVIDE_SHIFT, 4, 0),
	ARM64_FTR_BITS(FTR_HIDDEN, FTR_STRICT, FTR_LOWER_SAFE, ID_ISAR0_DEBUG_SHIFT, 4, 0),
	ARM64_FTR_BITS(FTR_HIDDEN, FTR_STRICT, FTR_LOWER_SAFE, ID_ISAR0_COPROC_SHIFT, 4, 0),
	ARM64_FTR_BITS(FTR_HIDDEN, FTR_STRICT, FTR_LOWER_SAFE, ID_ISAR0_CMPBRANCH_SHIFT, 4, 0),
	ARM64_FTR_BITS(FTR_HIDDEN, FTR_STRICT, FTR_LOWER_SAFE, ID_ISAR0_BITFIELD_SHIFT, 4, 0),
	ARM64_FTR_BITS(FTR_HIDDEN, FTR_STRICT, FTR_LOWER_SAFE, ID_ISAR0_BITCOUNT_SHIFT, 4, 0),
	ARM64_FTR_BITS(FTR_HIDDEN, FTR_STRICT, FTR_LOWER_SAFE, ID_ISAR0_SWAP_SHIFT, 4, 0),
	ARM64_FTR_END,
};

static const struct arm64_ftr_bits ftr_id_isar5[] = {
	ARM64_FTR_BITS(FTR_HIDDEN, FTR_STRICT, FTR_LOWER_SAFE, ID_ISAR5_RDM_SHIFT, 4, 0),
	ARM64_FTR_BITS(FTR_HIDDEN, FTR_STRICT, FTR_LOWER_SAFE, ID_ISAR5_CRC32_SHIFT, 4, 0),
	ARM64_FTR_BITS(FTR_HIDDEN, FTR_STRICT, FTR_LOWER_SAFE, ID_ISAR5_SHA2_SHIFT, 4, 0),
	ARM64_FTR_BITS(FTR_HIDDEN, FTR_STRICT, FTR_LOWER_SAFE, ID_ISAR5_SHA1_SHIFT, 4, 0),
	ARM64_FTR_BITS(FTR_HIDDEN, FTR_STRICT, FTR_LOWER_SAFE, ID_ISAR5_AES_SHIFT, 4, 0),
	ARM64_FTR_BITS(FTR_HIDDEN, FTR_STRICT, FTR_LOWER_SAFE, ID_ISAR5_SEVL_SHIFT, 4, 0),
	ARM64_FTR_END,
};

static const struct arm64_ftr_bits ftr_id_mmfr4[] = {
	ARM64_FTR_BITS(FTR_HIDDEN, FTR_STRICT, FTR_LOWER_SAFE, ID_MMFR4_EVT_SHIFT, 4, 0),
	ARM64_FTR_BITS(FTR_HIDDEN, FTR_STRICT, FTR_LOWER_SAFE, ID_MMFR4_CCIDX_SHIFT, 4, 0),
	ARM64_FTR_BITS(FTR_HIDDEN, FTR_STRICT, FTR_LOWER_SAFE, ID_MMFR4_LSM_SHIFT, 4, 0),
	ARM64_FTR_BITS(FTR_HIDDEN, FTR_STRICT, FTR_LOWER_SAFE, ID_MMFR4_HPDS_SHIFT, 4, 0),
	ARM64_FTR_BITS(FTR_HIDDEN, FTR_STRICT, FTR_LOWER_SAFE, ID_MMFR4_CNP_SHIFT, 4, 0),
	ARM64_FTR_BITS(FTR_HIDDEN, FTR_STRICT, FTR_LOWER_SAFE, ID_MMFR4_XNX_SHIFT, 4, 0),
	ARM64_FTR_BITS(FTR_HIDDEN, FTR_STRICT, FTR_LOWER_SAFE, ID_MMFR4_AC2_SHIFT, 4, 0),

	/*
	 * SpecSEI = 1 indicates that the PE might generate an SError on an
	 * external abort on speculative read. It is safe to assume that an
	 * SError might be generated than it will not be. Hence it has been
	 * classified as FTR_HIGHER_SAFE.
	 */
	ARM64_FTR_BITS(FTR_HIDDEN, FTR_STRICT, FTR_HIGHER_SAFE, ID_MMFR4_SPECSEI_SHIFT, 4, 0),
	ARM64_FTR_END,
};

static const struct arm64_ftr_bits ftr_id_isar4[] = {
	ARM64_FTR_BITS(FTR_HIDDEN, FTR_STRICT, FTR_LOWER_SAFE, ID_ISAR4_SWP_FRAC_SHIFT, 4, 0),
	ARM64_FTR_BITS(FTR_HIDDEN, FTR_STRICT, FTR_LOWER_SAFE, ID_ISAR4_PSR_M_SHIFT, 4, 0),
	ARM64_FTR_BITS(FTR_HIDDEN, FTR_STRICT, FTR_LOWER_SAFE, ID_ISAR4_SYNCH_PRIM_FRAC_SHIFT, 4, 0),
	ARM64_FTR_BITS(FTR_HIDDEN, FTR_STRICT, FTR_LOWER_SAFE, ID_ISAR4_BARRIER_SHIFT, 4, 0),
	ARM64_FTR_BITS(FTR_HIDDEN, FTR_STRICT, FTR_LOWER_SAFE, ID_ISAR4_SMC_SHIFT, 4, 0),
	ARM64_FTR_BITS(FTR_HIDDEN, FTR_STRICT, FTR_LOWER_SAFE, ID_ISAR4_WRITEBACK_SHIFT, 4, 0),
	ARM64_FTR_BITS(FTR_HIDDEN, FTR_STRICT, FTR_LOWER_SAFE, ID_ISAR4_WITHSHIFTS_SHIFT, 4, 0),
	ARM64_FTR_BITS(FTR_HIDDEN, FTR_STRICT, FTR_LOWER_SAFE, ID_ISAR4_UNPRIV_SHIFT, 4, 0),
	ARM64_FTR_END,
};

static const struct arm64_ftr_bits ftr_id_mmfr5[] = {
	ARM64_FTR_BITS(FTR_HIDDEN, FTR_STRICT, FTR_LOWER_SAFE, ID_MMFR5_ETS_SHIFT, 4, 0),
	ARM64_FTR_END,
};

static const struct arm64_ftr_bits ftr_id_isar6[] = {
	ARM64_FTR_BITS(FTR_HIDDEN, FTR_STRICT, FTR_LOWER_SAFE, ID_ISAR6_I8MM_SHIFT, 4, 0),
	ARM64_FTR_BITS(FTR_HIDDEN, FTR_STRICT, FTR_LOWER_SAFE, ID_ISAR6_BF16_SHIFT, 4, 0),
	ARM64_FTR_BITS(FTR_HIDDEN, FTR_STRICT, FTR_LOWER_SAFE, ID_ISAR6_SPECRES_SHIFT, 4, 0),
	ARM64_FTR_BITS(FTR_HIDDEN, FTR_STRICT, FTR_LOWER_SAFE, ID_ISAR6_SB_SHIFT, 4, 0),
	ARM64_FTR_BITS(FTR_HIDDEN, FTR_STRICT, FTR_LOWER_SAFE, ID_ISAR6_FHM_SHIFT, 4, 0),
	ARM64_FTR_BITS(FTR_HIDDEN, FTR_STRICT, FTR_LOWER_SAFE, ID_ISAR6_DP_SHIFT, 4, 0),
	ARM64_FTR_BITS(FTR_HIDDEN, FTR_STRICT, FTR_LOWER_SAFE, ID_ISAR6_JSCVT_SHIFT, 4, 0),
	ARM64_FTR_END,
};

static const struct arm64_ftr_bits ftr_id_pfr0[] = {
	ARM64_FTR_BITS(FTR_HIDDEN, FTR_STRICT, FTR_LOWER_SAFE, ID_PFR0_DIT_SHIFT, 4, 0),
	ARM64_FTR_BITS(FTR_HIDDEN, FTR_NONSTRICT, FTR_LOWER_SAFE, ID_PFR0_CSV2_SHIFT, 4, 0),
	ARM64_FTR_BITS(FTR_HIDDEN, FTR_STRICT, FTR_LOWER_SAFE, ID_PFR0_STATE3_SHIFT, 4, 0),
	ARM64_FTR_BITS(FTR_HIDDEN, FTR_STRICT, FTR_LOWER_SAFE, ID_PFR0_STATE2_SHIFT, 4, 0),
	ARM64_FTR_BITS(FTR_HIDDEN, FTR_STRICT, FTR_LOWER_SAFE, ID_PFR0_STATE1_SHIFT, 4, 0),
	ARM64_FTR_BITS(FTR_HIDDEN, FTR_STRICT, FTR_LOWER_SAFE, ID_PFR0_STATE0_SHIFT, 4, 0),
	ARM64_FTR_END,
};

static const struct arm64_ftr_bits ftr_id_pfr1[] = {
	ARM64_FTR_BITS(FTR_HIDDEN, FTR_STRICT, FTR_LOWER_SAFE, ID_PFR1_GIC_SHIFT, 4, 0),
	ARM64_FTR_BITS(FTR_HIDDEN, FTR_STRICT, FTR_LOWER_SAFE, ID_PFR1_VIRT_FRAC_SHIFT, 4, 0),
	ARM64_FTR_BITS(FTR_HIDDEN, FTR_STRICT, FTR_LOWER_SAFE, ID_PFR1_SEC_FRAC_SHIFT, 4, 0),
	ARM64_FTR_BITS(FTR_HIDDEN, FTR_STRICT, FTR_LOWER_SAFE, ID_PFR1_GENTIMER_SHIFT, 4, 0),
	ARM64_FTR_BITS(FTR_HIDDEN, FTR_STRICT, FTR_LOWER_SAFE, ID_PFR1_VIRTUALIZATION_SHIFT, 4, 0),
	ARM64_FTR_BITS(FTR_HIDDEN, FTR_STRICT, FTR_LOWER_SAFE, ID_PFR1_MPROGMOD_SHIFT, 4, 0),
	ARM64_FTR_BITS(FTR_HIDDEN, FTR_STRICT, FTR_LOWER_SAFE, ID_PFR1_SECURITY_SHIFT, 4, 0),
	ARM64_FTR_BITS(FTR_HIDDEN, FTR_STRICT, FTR_LOWER_SAFE, ID_PFR1_PROGMOD_SHIFT, 4, 0),
	ARM64_FTR_END,
};

static const struct arm64_ftr_bits ftr_id_pfr2[] = {
	ARM64_FTR_BITS(FTR_HIDDEN, FTR_NONSTRICT, FTR_LOWER_SAFE, ID_PFR2_SSBS_SHIFT, 4, 0),
	ARM64_FTR_BITS(FTR_HIDDEN, FTR_NONSTRICT, FTR_LOWER_SAFE, ID_PFR2_CSV3_SHIFT, 4, 0),
	ARM64_FTR_END,
};

static const struct arm64_ftr_bits ftr_id_dfr0[] = {
	/* [31:28] TraceFilt */
	S_ARM64_FTR_BITS(FTR_HIDDEN, FTR_STRICT, FTR_LOWER_SAFE, ID_DFR0_PERFMON_SHIFT, 4, 0xf),
	ARM64_FTR_BITS(FTR_HIDDEN, FTR_STRICT, FTR_LOWER_SAFE, ID_DFR0_MPROFDBG_SHIFT, 4, 0),
	ARM64_FTR_BITS(FTR_HIDDEN, FTR_STRICT, FTR_LOWER_SAFE, ID_DFR0_MMAPTRC_SHIFT, 4, 0),
	ARM64_FTR_BITS(FTR_HIDDEN, FTR_STRICT, FTR_LOWER_SAFE, ID_DFR0_COPTRC_SHIFT, 4, 0),
	ARM64_FTR_BITS(FTR_HIDDEN, FTR_STRICT, FTR_LOWER_SAFE, ID_DFR0_MMAPDBG_SHIFT, 4, 0),
	ARM64_FTR_BITS(FTR_HIDDEN, FTR_STRICT, FTR_LOWER_SAFE, ID_DFR0_COPSDBG_SHIFT, 4, 0),
	ARM64_FTR_BITS(FTR_HIDDEN, FTR_STRICT, FTR_LOWER_SAFE, ID_DFR0_COPDBG_SHIFT, 4, 0),
	ARM64_FTR_END,
};

static const struct arm64_ftr_bits ftr_id_dfr1[] = {
	S_ARM64_FTR_BITS(FTR_HIDDEN, FTR_STRICT, FTR_LOWER_SAFE, ID_DFR1_MTPMU_SHIFT, 4, 0),
	ARM64_FTR_END,
};

static const struct arm64_ftr_bits ftr_zcr[] = {
	ARM64_FTR_BITS(FTR_HIDDEN, FTR_NONSTRICT, FTR_LOWER_SAFE,
		ZCR_ELx_LEN_SHIFT, ZCR_ELx_LEN_SIZE, 0),	/* LEN */
	ARM64_FTR_END,
};

/*
 * Common ftr bits for a 32bit register with all hidden, strict
 * attributes, with 4bit feature fields and a default safe value of
 * 0. Covers the following 32bit registers:
 * id_isar[1-4], id_mmfr[1-3], id_pfr1, mvfr[0-1]
 */
static const struct arm64_ftr_bits ftr_generic_32bits[] = {
	ARM64_FTR_BITS(FTR_HIDDEN, FTR_STRICT, FTR_LOWER_SAFE, 28, 4, 0),
	ARM64_FTR_BITS(FTR_HIDDEN, FTR_STRICT, FTR_LOWER_SAFE, 24, 4, 0),
	ARM64_FTR_BITS(FTR_HIDDEN, FTR_STRICT, FTR_LOWER_SAFE, 20, 4, 0),
	ARM64_FTR_BITS(FTR_HIDDEN, FTR_STRICT, FTR_LOWER_SAFE, 16, 4, 0),
	ARM64_FTR_BITS(FTR_HIDDEN, FTR_STRICT, FTR_LOWER_SAFE, 12, 4, 0),
	ARM64_FTR_BITS(FTR_HIDDEN, FTR_STRICT, FTR_LOWER_SAFE, 8, 4, 0),
	ARM64_FTR_BITS(FTR_HIDDEN, FTR_STRICT, FTR_LOWER_SAFE, 4, 4, 0),
	ARM64_FTR_BITS(FTR_HIDDEN, FTR_STRICT, FTR_LOWER_SAFE, 0, 4, 0),
	ARM64_FTR_END,
};

/* Table for a single 32bit feature value */
static const struct arm64_ftr_bits ftr_single32[] = {
	ARM64_FTR_BITS(FTR_HIDDEN, FTR_STRICT, FTR_EXACT, 0, 32, 0),
	ARM64_FTR_END,
};

static const struct arm64_ftr_bits ftr_raz[] = {
	ARM64_FTR_END,
};

#define __ARM64_FTR_REG_OVERRIDE(id_str, id, table, ovr) {	\
		.sys_id = id,					\
		.reg = 	&(struct arm64_ftr_reg){		\
			.name = id_str,				\
			.override = (ovr),			\
			.ftr_bits = &((table)[0]),		\
	}}

#define ARM64_FTR_REG_OVERRIDE(id, table, ovr)	\
	__ARM64_FTR_REG_OVERRIDE(#id, id, table, ovr)

#define ARM64_FTR_REG(id, table)		\
	__ARM64_FTR_REG_OVERRIDE(#id, id, table, &no_override)

struct arm64_ftr_override __ro_after_init id_aa64mmfr1_override;
struct arm64_ftr_override __ro_after_init id_aa64pfr1_override;
struct arm64_ftr_override __ro_after_init id_aa64isar1_override;
struct arm64_ftr_override __ro_after_init id_aa64isar2_override;

static const struct __ftr_reg_entry {
	u32			sys_id;
	struct arm64_ftr_reg 	*reg;
} arm64_ftr_regs[] = {

	/* Op1 = 0, CRn = 0, CRm = 1 */
	ARM64_FTR_REG(SYS_ID_PFR0_EL1, ftr_id_pfr0),
	ARM64_FTR_REG(SYS_ID_PFR1_EL1, ftr_id_pfr1),
	ARM64_FTR_REG(SYS_ID_DFR0_EL1, ftr_id_dfr0),
	ARM64_FTR_REG(SYS_ID_MMFR0_EL1, ftr_id_mmfr0),
	ARM64_FTR_REG(SYS_ID_MMFR1_EL1, ftr_generic_32bits),
	ARM64_FTR_REG(SYS_ID_MMFR2_EL1, ftr_generic_32bits),
	ARM64_FTR_REG(SYS_ID_MMFR3_EL1, ftr_generic_32bits),

	/* Op1 = 0, CRn = 0, CRm = 2 */
	ARM64_FTR_REG(SYS_ID_ISAR0_EL1, ftr_id_isar0),
	ARM64_FTR_REG(SYS_ID_ISAR1_EL1, ftr_generic_32bits),
	ARM64_FTR_REG(SYS_ID_ISAR2_EL1, ftr_generic_32bits),
	ARM64_FTR_REG(SYS_ID_ISAR3_EL1, ftr_generic_32bits),
	ARM64_FTR_REG(SYS_ID_ISAR4_EL1, ftr_id_isar4),
	ARM64_FTR_REG(SYS_ID_ISAR5_EL1, ftr_id_isar5),
	ARM64_FTR_REG(SYS_ID_MMFR4_EL1, ftr_id_mmfr4),
	ARM64_FTR_REG(SYS_ID_ISAR6_EL1, ftr_id_isar6),

	/* Op1 = 0, CRn = 0, CRm = 3 */
	ARM64_FTR_REG(SYS_MVFR0_EL1, ftr_generic_32bits),
	ARM64_FTR_REG(SYS_MVFR1_EL1, ftr_generic_32bits),
	ARM64_FTR_REG(SYS_MVFR2_EL1, ftr_mvfr2),
	ARM64_FTR_REG(SYS_ID_PFR2_EL1, ftr_id_pfr2),
	ARM64_FTR_REG(SYS_ID_DFR1_EL1, ftr_id_dfr1),
	ARM64_FTR_REG(SYS_ID_MMFR5_EL1, ftr_id_mmfr5),

	/* Op1 = 0, CRn = 0, CRm = 4 */
	ARM64_FTR_REG(SYS_ID_AA64PFR0_EL1, ftr_id_aa64pfr0),
	ARM64_FTR_REG_OVERRIDE(SYS_ID_AA64PFR1_EL1, ftr_id_aa64pfr1,
			       &id_aa64pfr1_override),
	ARM64_FTR_REG(SYS_ID_AA64ZFR0_EL1, ftr_id_aa64zfr0),

	/* Op1 = 0, CRn = 0, CRm = 5 */
	ARM64_FTR_REG(SYS_ID_AA64DFR0_EL1, ftr_id_aa64dfr0),
	ARM64_FTR_REG(SYS_ID_AA64DFR1_EL1, ftr_raz),

	/* Op1 = 0, CRn = 0, CRm = 6 */
	ARM64_FTR_REG(SYS_ID_AA64ISAR0_EL1, ftr_id_aa64isar0),
	ARM64_FTR_REG_OVERRIDE(SYS_ID_AA64ISAR1_EL1, ftr_id_aa64isar1,
			       &id_aa64isar1_override),
	ARM64_FTR_REG(SYS_ID_AA64ISAR2_EL1, ftr_id_aa64isar2),
	ARM64_FTR_REG_OVERRIDE(SYS_ID_AA64ISAR2_EL1, ftr_id_aa64isar2,
			       &id_aa64isar2_override),

	/* Op1 = 0, CRn = 0, CRm = 7 */
	ARM64_FTR_REG(SYS_ID_AA64MMFR0_EL1, ftr_id_aa64mmfr0),
	ARM64_FTR_REG_OVERRIDE(SYS_ID_AA64MMFR1_EL1, ftr_id_aa64mmfr1,
			       &id_aa64mmfr1_override),
	ARM64_FTR_REG(SYS_ID_AA64MMFR2_EL1, ftr_id_aa64mmfr2),

	/* Op1 = 0, CRn = 1, CRm = 2 */
	ARM64_FTR_REG(SYS_ZCR_EL1, ftr_zcr),

	/* Op1 = 1, CRn = 0, CRm = 0 */
	ARM64_FTR_REG(SYS_GMID_EL1, ftr_gmid),

	/* Op1 = 3, CRn = 0, CRm = 0 */
	{ SYS_CTR_EL0, &arm64_ftr_reg_ctrel0 },
	ARM64_FTR_REG(SYS_DCZID_EL0, ftr_dczid),

	/* Op1 = 3, CRn = 14, CRm = 0 */
	ARM64_FTR_REG(SYS_CNTFRQ_EL0, ftr_single32),
};

static int search_cmp_ftr_reg(const void *id, const void *regp)
{
	return (int)(unsigned long)id - (int)((const struct __ftr_reg_entry *)regp)->sys_id;
}

/*
 * get_arm64_ftr_reg_nowarn - Looks up a feature register entry using
 * its sys_reg() encoding. With the array arm64_ftr_regs sorted in the
 * ascending order of sys_id, we use binary search to find a matching
 * entry.
 *
 * returns - Upon success,  matching ftr_reg entry for id.
 *         - NULL on failure. It is upto the caller to decide
 *	     the impact of a failure.
 */
static struct arm64_ftr_reg *get_arm64_ftr_reg_nowarn(u32 sys_id)
{
	const struct __ftr_reg_entry *ret;

	ret = bsearch((const void *)(unsigned long)sys_id,
			arm64_ftr_regs,
			ARRAY_SIZE(arm64_ftr_regs),
			sizeof(arm64_ftr_regs[0]),
			search_cmp_ftr_reg);
	if (ret)
		return ret->reg;
	return NULL;
}

/*
 * get_arm64_ftr_reg - Looks up a feature register entry using
 * its sys_reg() encoding. This calls get_arm64_ftr_reg_nowarn().
 *
 * returns - Upon success,  matching ftr_reg entry for id.
 *         - NULL on failure but with an WARN_ON().
 */
static struct arm64_ftr_reg *get_arm64_ftr_reg(u32 sys_id)
{
	struct arm64_ftr_reg *reg;

	reg = get_arm64_ftr_reg_nowarn(sys_id);

	/*
	 * Requesting a non-existent register search is an error. Warn
	 * and let the caller handle it.
	 */
	WARN_ON(!reg);
	return reg;
}

static u64 arm64_ftr_set_value(const struct arm64_ftr_bits *ftrp, s64 reg,
			       s64 ftr_val)
{
	u64 mask = arm64_ftr_mask(ftrp);

	reg &= ~mask;
	reg |= (ftr_val << ftrp->shift) & mask;
	return reg;
}

static s64 arm64_ftr_safe_value(const struct arm64_ftr_bits *ftrp, s64 new,
				s64 cur)
{
	s64 ret = 0;

	switch (ftrp->type) {
	case FTR_EXACT:
		ret = ftrp->safe_val;
		break;
	case FTR_LOWER_SAFE:
		ret = min(new, cur);
		break;
	case FTR_HIGHER_OR_ZERO_SAFE:
		if (!cur || !new)
			break;
		fallthrough;
	case FTR_HIGHER_SAFE:
		ret = max(new, cur);
		break;
	default:
		BUG();
	}

	return ret;
}

static void __init sort_ftr_regs(void)
{
	unsigned int i;

	for (i = 0; i < ARRAY_SIZE(arm64_ftr_regs); i++) {
		const struct arm64_ftr_reg *ftr_reg = arm64_ftr_regs[i].reg;
		const struct arm64_ftr_bits *ftr_bits = ftr_reg->ftr_bits;
		unsigned int j = 0;

		/*
		 * Features here must be sorted in descending order with respect
		 * to their shift values and should not overlap with each other.
		 */
		for (; ftr_bits->width != 0; ftr_bits++, j++) {
			unsigned int width = ftr_reg->ftr_bits[j].width;
			unsigned int shift = ftr_reg->ftr_bits[j].shift;
			unsigned int prev_shift;

			WARN((shift  + width) > 64,
				"%s has invalid feature at shift %d\n",
				ftr_reg->name, shift);

			/*
			 * Skip the first feature. There is nothing to
			 * compare against for now.
			 */
			if (j == 0)
				continue;

			prev_shift = ftr_reg->ftr_bits[j - 1].shift;
			WARN((shift + width) > prev_shift,
				"%s has feature overlap at shift %d\n",
				ftr_reg->name, shift);
		}

		/*
		 * Skip the first register. There is nothing to
		 * compare against for now.
		 */
		if (i == 0)
			continue;
		/*
		 * Registers here must be sorted in ascending order with respect
		 * to sys_id for subsequent binary search in get_arm64_ftr_reg()
		 * to work correctly.
		 */
		BUG_ON(arm64_ftr_regs[i].sys_id < arm64_ftr_regs[i - 1].sys_id);
	}
}

/*
 * Initialise the CPU feature register from Boot CPU values.
 * Also initiliases the strict_mask for the register.
 * Any bits that are not covered by an arm64_ftr_bits entry are considered
 * RES0 for the system-wide value, and must strictly match.
 */
static void init_cpu_ftr_reg(u32 sys_reg, u64 new)
{
	u64 val = 0;
	u64 strict_mask = ~0x0ULL;
	u64 user_mask = 0;
	u64 valid_mask = 0;

	const struct arm64_ftr_bits *ftrp;
	struct arm64_ftr_reg *reg = get_arm64_ftr_reg(sys_reg);

	if (!reg)
		return;

	for (ftrp = reg->ftr_bits; ftrp->width; ftrp++) {
		u64 ftr_mask = arm64_ftr_mask(ftrp);
		s64 ftr_new = arm64_ftr_value(ftrp, new);
		s64 ftr_ovr = arm64_ftr_value(ftrp, reg->override->val);

		if ((ftr_mask & reg->override->mask) == ftr_mask) {
			s64 tmp = arm64_ftr_safe_value(ftrp, ftr_ovr, ftr_new);
			char *str = NULL;

			if (ftr_ovr != tmp) {
				/* Unsafe, remove the override */
				reg->override->mask &= ~ftr_mask;
				reg->override->val &= ~ftr_mask;
				tmp = ftr_ovr;
				str = "ignoring override";
			} else if (ftr_new != tmp) {
				/* Override was valid */
				ftr_new = tmp;
				str = "forced";
			} else if (ftr_ovr == tmp) {
				/* Override was the safe value */
				str = "already set";
			}

			if (str)
				pr_warn("%s[%d:%d]: %s to %llx\n",
					reg->name,
					ftrp->shift + ftrp->width - 1,
					ftrp->shift, str, tmp);
		} else if ((ftr_mask & reg->override->val) == ftr_mask) {
			reg->override->val &= ~ftr_mask;
			pr_warn("%s[%d:%d]: impossible override, ignored\n",
				reg->name,
				ftrp->shift + ftrp->width - 1,
				ftrp->shift);
		}

		val = arm64_ftr_set_value(ftrp, val, ftr_new);

		valid_mask |= ftr_mask;
		if (!ftrp->strict)
			strict_mask &= ~ftr_mask;
		if (ftrp->visible)
			user_mask |= ftr_mask;
		else
			reg->user_val = arm64_ftr_set_value(ftrp,
							    reg->user_val,
							    ftrp->safe_val);
	}

	val &= valid_mask;

	reg->sys_val = val;
	reg->strict_mask = strict_mask;
	reg->user_mask = user_mask;
}

extern const struct arm64_cpu_capabilities arm64_errata[];
static const struct arm64_cpu_capabilities arm64_features[];

static void __init
init_cpu_hwcaps_indirect_list_from_array(const struct arm64_cpu_capabilities *caps)
{
	for (; caps->matches; caps++) {
		if (WARN(caps->capability >= ARM64_NCAPS,
			"Invalid capability %d\n", caps->capability))
			continue;
		if (WARN(cpu_hwcaps_ptrs[caps->capability],
			"Duplicate entry for capability %d\n",
			caps->capability))
			continue;
		cpu_hwcaps_ptrs[caps->capability] = caps;
	}
}

static void __init init_cpu_hwcaps_indirect_list(void)
{
	init_cpu_hwcaps_indirect_list_from_array(arm64_features);
	init_cpu_hwcaps_indirect_list_from_array(arm64_errata);
}

static void __init setup_boot_cpu_capabilities(void);

static void init_32bit_cpu_features(struct cpuinfo_32bit *info)
{
	init_cpu_ftr_reg(SYS_ID_DFR0_EL1, info->reg_id_dfr0);
	init_cpu_ftr_reg(SYS_ID_DFR1_EL1, info->reg_id_dfr1);
	init_cpu_ftr_reg(SYS_ID_ISAR0_EL1, info->reg_id_isar0);
	init_cpu_ftr_reg(SYS_ID_ISAR1_EL1, info->reg_id_isar1);
	init_cpu_ftr_reg(SYS_ID_ISAR2_EL1, info->reg_id_isar2);
	init_cpu_ftr_reg(SYS_ID_ISAR3_EL1, info->reg_id_isar3);
	init_cpu_ftr_reg(SYS_ID_ISAR4_EL1, info->reg_id_isar4);
	init_cpu_ftr_reg(SYS_ID_ISAR5_EL1, info->reg_id_isar5);
	init_cpu_ftr_reg(SYS_ID_ISAR6_EL1, info->reg_id_isar6);
	init_cpu_ftr_reg(SYS_ID_MMFR0_EL1, info->reg_id_mmfr0);
	init_cpu_ftr_reg(SYS_ID_MMFR1_EL1, info->reg_id_mmfr1);
	init_cpu_ftr_reg(SYS_ID_MMFR2_EL1, info->reg_id_mmfr2);
	init_cpu_ftr_reg(SYS_ID_MMFR3_EL1, info->reg_id_mmfr3);
	init_cpu_ftr_reg(SYS_ID_MMFR4_EL1, info->reg_id_mmfr4);
	init_cpu_ftr_reg(SYS_ID_MMFR5_EL1, info->reg_id_mmfr5);
	init_cpu_ftr_reg(SYS_ID_PFR0_EL1, info->reg_id_pfr0);
	init_cpu_ftr_reg(SYS_ID_PFR1_EL1, info->reg_id_pfr1);
	init_cpu_ftr_reg(SYS_ID_PFR2_EL1, info->reg_id_pfr2);
	init_cpu_ftr_reg(SYS_MVFR0_EL1, info->reg_mvfr0);
	init_cpu_ftr_reg(SYS_MVFR1_EL1, info->reg_mvfr1);
	init_cpu_ftr_reg(SYS_MVFR2_EL1, info->reg_mvfr2);
}

void __init init_cpu_features(struct cpuinfo_arm64 *info)
{
	/* Before we start using the tables, make sure it is sorted */
	sort_ftr_regs();

	init_cpu_ftr_reg(SYS_CTR_EL0, info->reg_ctr);
	init_cpu_ftr_reg(SYS_DCZID_EL0, info->reg_dczid);
	init_cpu_ftr_reg(SYS_CNTFRQ_EL0, info->reg_cntfrq);
	init_cpu_ftr_reg(SYS_ID_AA64DFR0_EL1, info->reg_id_aa64dfr0);
	init_cpu_ftr_reg(SYS_ID_AA64DFR1_EL1, info->reg_id_aa64dfr1);
	init_cpu_ftr_reg(SYS_ID_AA64ISAR0_EL1, info->reg_id_aa64isar0);
	init_cpu_ftr_reg(SYS_ID_AA64ISAR1_EL1, info->reg_id_aa64isar1);
	init_cpu_ftr_reg(SYS_ID_AA64ISAR2_EL1, info->reg_id_aa64isar2);
	init_cpu_ftr_reg(SYS_ID_AA64MMFR0_EL1, info->reg_id_aa64mmfr0);
	init_cpu_ftr_reg(SYS_ID_AA64MMFR1_EL1, info->reg_id_aa64mmfr1);
	init_cpu_ftr_reg(SYS_ID_AA64MMFR2_EL1, info->reg_id_aa64mmfr2);
	init_cpu_ftr_reg(SYS_ID_AA64PFR0_EL1, info->reg_id_aa64pfr0);
	init_cpu_ftr_reg(SYS_ID_AA64PFR1_EL1, info->reg_id_aa64pfr1);
	init_cpu_ftr_reg(SYS_ID_AA64ZFR0_EL1, info->reg_id_aa64zfr0);

	if (id_aa64pfr0_32bit_el0(info->reg_id_aa64pfr0))
		init_32bit_cpu_features(&info->aarch32);

	if (id_aa64pfr0_sve(info->reg_id_aa64pfr0)) {
		init_cpu_ftr_reg(SYS_ZCR_EL1, info->reg_zcr);
		vec_init_vq_map(ARM64_VEC_SVE);
	}

	if (id_aa64pfr1_mte(info->reg_id_aa64pfr1))
		init_cpu_ftr_reg(SYS_GMID_EL1, info->reg_gmid);

	/*
	 * Initialize the indirect array of CPU hwcaps capabilities pointers
	 * before we handle the boot CPU below.
	 */
	init_cpu_hwcaps_indirect_list();

	/*
	 * Detect and enable early CPU capabilities based on the boot CPU,
	 * after we have initialised the CPU feature infrastructure.
	 */
	setup_boot_cpu_capabilities();
}

static void update_cpu_ftr_reg(struct arm64_ftr_reg *reg, u64 new)
{
	const struct arm64_ftr_bits *ftrp;

	for (ftrp = reg->ftr_bits; ftrp->width; ftrp++) {
		s64 ftr_cur = arm64_ftr_value(ftrp, reg->sys_val);
		s64 ftr_new = arm64_ftr_value(ftrp, new);

		if (ftr_cur == ftr_new)
			continue;
		/* Find a safe value */
		ftr_new = arm64_ftr_safe_value(ftrp, ftr_new, ftr_cur);
		reg->sys_val = arm64_ftr_set_value(ftrp, reg->sys_val, ftr_new);
	}

}

static int check_update_ftr_reg(u32 sys_id, int cpu, u64 val, u64 boot)
{
	struct arm64_ftr_reg *regp = get_arm64_ftr_reg(sys_id);

	if (!regp)
		return 0;

	update_cpu_ftr_reg(regp, val);
	if ((boot & regp->strict_mask) == (val & regp->strict_mask))
		return 0;
	pr_warn("SANITY CHECK: Unexpected variation in %s. Boot CPU: %#016llx, CPU%d: %#016llx\n",
			regp->name, boot, cpu, val);
	return 1;
}

static void relax_cpu_ftr_reg(u32 sys_id, int field)
{
	const struct arm64_ftr_bits *ftrp;
	struct arm64_ftr_reg *regp = get_arm64_ftr_reg(sys_id);

	if (!regp)
		return;

	for (ftrp = regp->ftr_bits; ftrp->width; ftrp++) {
		if (ftrp->shift == field) {
			regp->strict_mask &= ~arm64_ftr_mask(ftrp);
			break;
		}
	}

	/* Bogus field? */
	WARN_ON(!ftrp->width);
}

static void lazy_init_32bit_cpu_features(struct cpuinfo_arm64 *info,
					 struct cpuinfo_arm64 *boot)
{
	static bool boot_cpu_32bit_regs_overridden = false;

	if (!allow_mismatched_32bit_el0 || boot_cpu_32bit_regs_overridden)
		return;

	if (id_aa64pfr0_32bit_el0(boot->reg_id_aa64pfr0))
		return;

	boot->aarch32 = info->aarch32;
	init_32bit_cpu_features(&boot->aarch32);
	boot_cpu_32bit_regs_overridden = true;
}

static int update_32bit_cpu_features(int cpu, struct cpuinfo_32bit *info,
				     struct cpuinfo_32bit *boot)
{
	int taint = 0;
	u64 pfr0 = read_sanitised_ftr_reg(SYS_ID_AA64PFR0_EL1);

	/*
	 * If we don't have AArch32 at EL1, then relax the strictness of
	 * EL1-dependent register fields to avoid spurious sanity check fails.
	 */
	if (!id_aa64pfr0_32bit_el1(pfr0)) {
		relax_cpu_ftr_reg(SYS_ID_ISAR4_EL1, ID_ISAR4_SMC_SHIFT);
		relax_cpu_ftr_reg(SYS_ID_PFR1_EL1, ID_PFR1_VIRT_FRAC_SHIFT);
		relax_cpu_ftr_reg(SYS_ID_PFR1_EL1, ID_PFR1_SEC_FRAC_SHIFT);
		relax_cpu_ftr_reg(SYS_ID_PFR1_EL1, ID_PFR1_VIRTUALIZATION_SHIFT);
		relax_cpu_ftr_reg(SYS_ID_PFR1_EL1, ID_PFR1_SECURITY_SHIFT);
		relax_cpu_ftr_reg(SYS_ID_PFR1_EL1, ID_PFR1_PROGMOD_SHIFT);
	}

	taint |= check_update_ftr_reg(SYS_ID_DFR0_EL1, cpu,
				      info->reg_id_dfr0, boot->reg_id_dfr0);
	taint |= check_update_ftr_reg(SYS_ID_DFR1_EL1, cpu,
				      info->reg_id_dfr1, boot->reg_id_dfr1);
	taint |= check_update_ftr_reg(SYS_ID_ISAR0_EL1, cpu,
				      info->reg_id_isar0, boot->reg_id_isar0);
	taint |= check_update_ftr_reg(SYS_ID_ISAR1_EL1, cpu,
				      info->reg_id_isar1, boot->reg_id_isar1);
	taint |= check_update_ftr_reg(SYS_ID_ISAR2_EL1, cpu,
				      info->reg_id_isar2, boot->reg_id_isar2);
	taint |= check_update_ftr_reg(SYS_ID_ISAR3_EL1, cpu,
				      info->reg_id_isar3, boot->reg_id_isar3);
	taint |= check_update_ftr_reg(SYS_ID_ISAR4_EL1, cpu,
				      info->reg_id_isar4, boot->reg_id_isar4);
	taint |= check_update_ftr_reg(SYS_ID_ISAR5_EL1, cpu,
				      info->reg_id_isar5, boot->reg_id_isar5);
	taint |= check_update_ftr_reg(SYS_ID_ISAR6_EL1, cpu,
				      info->reg_id_isar6, boot->reg_id_isar6);

	/*
	 * Regardless of the value of the AuxReg field, the AIFSR, ADFSR, and
	 * ACTLR formats could differ across CPUs and therefore would have to
	 * be trapped for virtualization anyway.
	 */
	taint |= check_update_ftr_reg(SYS_ID_MMFR0_EL1, cpu,
				      info->reg_id_mmfr0, boot->reg_id_mmfr0);
	taint |= check_update_ftr_reg(SYS_ID_MMFR1_EL1, cpu,
				      info->reg_id_mmfr1, boot->reg_id_mmfr1);
	taint |= check_update_ftr_reg(SYS_ID_MMFR2_EL1, cpu,
				      info->reg_id_mmfr2, boot->reg_id_mmfr2);
	taint |= check_update_ftr_reg(SYS_ID_MMFR3_EL1, cpu,
				      info->reg_id_mmfr3, boot->reg_id_mmfr3);
	taint |= check_update_ftr_reg(SYS_ID_MMFR4_EL1, cpu,
				      info->reg_id_mmfr4, boot->reg_id_mmfr4);
	taint |= check_update_ftr_reg(SYS_ID_MMFR5_EL1, cpu,
				      info->reg_id_mmfr5, boot->reg_id_mmfr5);
	taint |= check_update_ftr_reg(SYS_ID_PFR0_EL1, cpu,
				      info->reg_id_pfr0, boot->reg_id_pfr0);
	taint |= check_update_ftr_reg(SYS_ID_PFR1_EL1, cpu,
				      info->reg_id_pfr1, boot->reg_id_pfr1);
	taint |= check_update_ftr_reg(SYS_ID_PFR2_EL1, cpu,
				      info->reg_id_pfr2, boot->reg_id_pfr2);
	taint |= check_update_ftr_reg(SYS_MVFR0_EL1, cpu,
				      info->reg_mvfr0, boot->reg_mvfr0);
	taint |= check_update_ftr_reg(SYS_MVFR1_EL1, cpu,
				      info->reg_mvfr1, boot->reg_mvfr1);
	taint |= check_update_ftr_reg(SYS_MVFR2_EL1, cpu,
				      info->reg_mvfr2, boot->reg_mvfr2);

	return taint;
}

/*
 * Update system wide CPU feature registers with the values from a
 * non-boot CPU. Also performs SANITY checks to make sure that there
 * aren't any insane variations from that of the boot CPU.
 */
void update_cpu_features(int cpu,
			 struct cpuinfo_arm64 *info,
			 struct cpuinfo_arm64 *boot)
{
	int taint = 0;

	/*
	 * The kernel can handle differing I-cache policies, but otherwise
	 * caches should look identical. Userspace JITs will make use of
	 * *minLine.
	 */
	taint |= check_update_ftr_reg(SYS_CTR_EL0, cpu,
				      info->reg_ctr, boot->reg_ctr);

	/*
	 * Userspace may perform DC ZVA instructions. Mismatched block sizes
	 * could result in too much or too little memory being zeroed if a
	 * process is preempted and migrated between CPUs.
	 */
	taint |= check_update_ftr_reg(SYS_DCZID_EL0, cpu,
				      info->reg_dczid, boot->reg_dczid);

	/* If different, timekeeping will be broken (especially with KVM) */
	taint |= check_update_ftr_reg(SYS_CNTFRQ_EL0, cpu,
				      info->reg_cntfrq, boot->reg_cntfrq);

	/*
	 * The kernel uses self-hosted debug features and expects CPUs to
	 * support identical debug features. We presently need CTX_CMPs, WRPs,
	 * and BRPs to be identical.
	 * ID_AA64DFR1 is currently RES0.
	 */
	taint |= check_update_ftr_reg(SYS_ID_AA64DFR0_EL1, cpu,
				      info->reg_id_aa64dfr0, boot->reg_id_aa64dfr0);
	taint |= check_update_ftr_reg(SYS_ID_AA64DFR1_EL1, cpu,
				      info->reg_id_aa64dfr1, boot->reg_id_aa64dfr1);
	/*
	 * Even in big.LITTLE, processors should be identical instruction-set
	 * wise.
	 */
	taint |= check_update_ftr_reg(SYS_ID_AA64ISAR0_EL1, cpu,
				      info->reg_id_aa64isar0, boot->reg_id_aa64isar0);
	taint |= check_update_ftr_reg(SYS_ID_AA64ISAR1_EL1, cpu,
				      info->reg_id_aa64isar1, boot->reg_id_aa64isar1);
	taint |= check_update_ftr_reg(SYS_ID_AA64ISAR2_EL1, cpu,
				      info->reg_id_aa64isar2, boot->reg_id_aa64isar2);

	/*
	 * Differing PARange support is fine as long as all peripherals and
	 * memory are mapped within the minimum PARange of all CPUs.
	 * Linux should not care about secure memory.
	 */
	taint |= check_update_ftr_reg(SYS_ID_AA64MMFR0_EL1, cpu,
				      info->reg_id_aa64mmfr0, boot->reg_id_aa64mmfr0);
	taint |= check_update_ftr_reg(SYS_ID_AA64MMFR1_EL1, cpu,
				      info->reg_id_aa64mmfr1, boot->reg_id_aa64mmfr1);
	taint |= check_update_ftr_reg(SYS_ID_AA64MMFR2_EL1, cpu,
				      info->reg_id_aa64mmfr2, boot->reg_id_aa64mmfr2);

	taint |= check_update_ftr_reg(SYS_ID_AA64PFR0_EL1, cpu,
				      info->reg_id_aa64pfr0, boot->reg_id_aa64pfr0);
	taint |= check_update_ftr_reg(SYS_ID_AA64PFR1_EL1, cpu,
				      info->reg_id_aa64pfr1, boot->reg_id_aa64pfr1);

	taint |= check_update_ftr_reg(SYS_ID_AA64ZFR0_EL1, cpu,
				      info->reg_id_aa64zfr0, boot->reg_id_aa64zfr0);

	if (id_aa64pfr0_sve(info->reg_id_aa64pfr0)) {
		taint |= check_update_ftr_reg(SYS_ZCR_EL1, cpu,
					info->reg_zcr, boot->reg_zcr);

		/* Probe vector lengths, unless we already gave up on SVE */
		if (id_aa64pfr0_sve(read_sanitised_ftr_reg(SYS_ID_AA64PFR0_EL1)) &&
		    !system_capabilities_finalized())
			vec_update_vq_map(ARM64_VEC_SVE);
	}

	/*
	 * The kernel uses the LDGM/STGM instructions and the number of tags
	 * they read/write depends on the GMID_EL1.BS field. Check that the
	 * value is the same on all CPUs.
	 */
	if (IS_ENABLED(CONFIG_ARM64_MTE) &&
	    id_aa64pfr1_mte(info->reg_id_aa64pfr1)) {
		taint |= check_update_ftr_reg(SYS_GMID_EL1, cpu,
					      info->reg_gmid, boot->reg_gmid);
	}

	/*
	 * If we don't have AArch32 at all then skip the checks entirely
	 * as the register values may be UNKNOWN and we're not going to be
	 * using them for anything.
	 *
	 * This relies on a sanitised view of the AArch64 ID registers
	 * (e.g. SYS_ID_AA64PFR0_EL1), so we call it last.
	 */
	if (id_aa64pfr0_32bit_el0(info->reg_id_aa64pfr0)) {
		lazy_init_32bit_cpu_features(info, boot);
		taint |= update_32bit_cpu_features(cpu, &info->aarch32,
						   &boot->aarch32);
	}

	/*
	 * Mismatched CPU features are a recipe for disaster. Don't even
	 * pretend to support them.
	 */
	if (taint) {
		pr_warn_once("Unsupported CPU feature variation detected.\n");
		add_taint(TAINT_CPU_OUT_OF_SPEC, LOCKDEP_STILL_OK);
	}
}

u64 read_sanitised_ftr_reg(u32 id)
{
	struct arm64_ftr_reg *regp = get_arm64_ftr_reg(id);

	if (!regp)
		return 0;
	return regp->sys_val;
}
EXPORT_SYMBOL_GPL(read_sanitised_ftr_reg);

#define read_sysreg_case(r)	\
	case r:		val = read_sysreg_s(r); break;

/*
 * __read_sysreg_by_encoding() - Used by a STARTING cpu before cpuinfo is populated.
 * Read the system register on the current CPU
 */
u64 __read_sysreg_by_encoding(u32 sys_id)
{
	struct arm64_ftr_reg *regp;
	u64 val;

	switch (sys_id) {
	read_sysreg_case(SYS_ID_PFR0_EL1);
	read_sysreg_case(SYS_ID_PFR1_EL1);
	read_sysreg_case(SYS_ID_PFR2_EL1);
	read_sysreg_case(SYS_ID_DFR0_EL1);
	read_sysreg_case(SYS_ID_DFR1_EL1);
	read_sysreg_case(SYS_ID_MMFR0_EL1);
	read_sysreg_case(SYS_ID_MMFR1_EL1);
	read_sysreg_case(SYS_ID_MMFR2_EL1);
	read_sysreg_case(SYS_ID_MMFR3_EL1);
	read_sysreg_case(SYS_ID_MMFR4_EL1);
	read_sysreg_case(SYS_ID_MMFR5_EL1);
	read_sysreg_case(SYS_ID_ISAR0_EL1);
	read_sysreg_case(SYS_ID_ISAR1_EL1);
	read_sysreg_case(SYS_ID_ISAR2_EL1);
	read_sysreg_case(SYS_ID_ISAR3_EL1);
	read_sysreg_case(SYS_ID_ISAR4_EL1);
	read_sysreg_case(SYS_ID_ISAR5_EL1);
	read_sysreg_case(SYS_ID_ISAR6_EL1);
	read_sysreg_case(SYS_MVFR0_EL1);
	read_sysreg_case(SYS_MVFR1_EL1);
	read_sysreg_case(SYS_MVFR2_EL1);

	read_sysreg_case(SYS_ID_AA64PFR0_EL1);
	read_sysreg_case(SYS_ID_AA64PFR1_EL1);
	read_sysreg_case(SYS_ID_AA64ZFR0_EL1);
	read_sysreg_case(SYS_ID_AA64DFR0_EL1);
	read_sysreg_case(SYS_ID_AA64DFR1_EL1);
	read_sysreg_case(SYS_ID_AA64MMFR0_EL1);
	read_sysreg_case(SYS_ID_AA64MMFR1_EL1);
	read_sysreg_case(SYS_ID_AA64MMFR2_EL1);
	read_sysreg_case(SYS_ID_AA64ISAR0_EL1);
	read_sysreg_case(SYS_ID_AA64ISAR1_EL1);
	read_sysreg_case(SYS_ID_AA64ISAR2_EL1);

	read_sysreg_case(SYS_CNTFRQ_EL0);
	read_sysreg_case(SYS_CTR_EL0);
	read_sysreg_case(SYS_DCZID_EL0);

	default:
		BUG();
		return 0;
	}

	regp  = get_arm64_ftr_reg(sys_id);
	if (regp) {
		val &= ~regp->override->mask;
		val |= (regp->override->val & regp->override->mask);
	}

	return val;
}

#include <linux/irqchip/arm-gic-v3.h>

static bool
feature_matches(u64 reg, const struct arm64_cpu_capabilities *entry)
{
	int val = cpuid_feature_extract_field_width(reg, entry->field_pos,
						    entry->field_width,
						    entry->sign);

	return val >= entry->min_field_value;
}

static bool
has_cpuid_feature(const struct arm64_cpu_capabilities *entry, int scope)
{
	u64 val;

	WARN_ON(scope == SCOPE_LOCAL_CPU && preemptible());
	if (scope == SCOPE_SYSTEM)
		val = read_sanitised_ftr_reg(entry->sys_reg);
	else
		val = __read_sysreg_by_encoding(entry->sys_reg);

	return feature_matches(val, entry);
}

const struct cpumask *system_32bit_el0_cpumask(void)
{
	if (!system_supports_32bit_el0())
		return cpu_none_mask;

	if (static_branch_unlikely(&arm64_mismatched_32bit_el0))
		return cpu_32bit_el0_mask;

	return cpu_possible_mask;
}

static int __init parse_32bit_el0_param(char *str)
{
	allow_mismatched_32bit_el0 = true;
	return 0;
}
early_param("allow_mismatched_32bit_el0", parse_32bit_el0_param);

static ssize_t aarch32_el0_show(struct device *dev,
				struct device_attribute *attr, char *buf)
{
	const struct cpumask *mask = system_32bit_el0_cpumask();

	return sysfs_emit(buf, "%*pbl\n", cpumask_pr_args(mask));
}
static const DEVICE_ATTR_RO(aarch32_el0);

static int __init aarch32_el0_sysfs_init(void)
{
	if (!allow_mismatched_32bit_el0)
		return 0;

	return device_create_file(cpu_subsys.dev_root, &dev_attr_aarch32_el0);
}
device_initcall(aarch32_el0_sysfs_init);

static bool has_32bit_el0(const struct arm64_cpu_capabilities *entry, int scope)
{
	if (!has_cpuid_feature(entry, scope))
		return allow_mismatched_32bit_el0;

	if (scope == SCOPE_SYSTEM)
		pr_info("detected: 32-bit EL0 Support\n");

	return true;
}

static bool has_useable_gicv3_cpuif(const struct arm64_cpu_capabilities *entry, int scope)
{
	bool has_sre;

	if (!has_cpuid_feature(entry, scope))
		return false;

	has_sre = gic_enable_sre();
	if (!has_sre)
		pr_warn_once("%s present but disabled by higher exception level\n",
			     entry->desc);

	return has_sre;
}

static bool has_no_hw_prefetch(const struct arm64_cpu_capabilities *entry, int __unused)
{
	u32 midr = read_cpuid_id();

	/* Cavium ThunderX pass 1.x and 2.x */
	return midr_is_cpu_model_range(midr, MIDR_THUNDERX,
		MIDR_CPU_VAR_REV(0, 0),
		MIDR_CPU_VAR_REV(1, MIDR_REVISION_MASK));
}

static bool has_no_fpsimd(const struct arm64_cpu_capabilities *entry, int __unused)
{
	u64 pfr0 = read_sanitised_ftr_reg(SYS_ID_AA64PFR0_EL1);

	return cpuid_feature_extract_signed_field(pfr0,
					ID_AA64PFR0_FP_SHIFT) < 0;
}

static bool has_cache_idc(const struct arm64_cpu_capabilities *entry,
			  int scope)
{
	u64 ctr;

	if (scope == SCOPE_SYSTEM)
		ctr = arm64_ftr_reg_ctrel0.sys_val;
	else
		ctr = read_cpuid_effective_cachetype();

	return ctr & BIT(CTR_IDC_SHIFT);
}

static void cpu_emulate_effective_ctr(const struct arm64_cpu_capabilities *__unused)
{
	/*
	 * If the CPU exposes raw CTR_EL0.IDC = 0, while effectively
	 * CTR_EL0.IDC = 1 (from CLIDR values), we need to trap accesses
	 * to the CTR_EL0 on this CPU and emulate it with the real/safe
	 * value.
	 */
	if (!(read_cpuid_cachetype() & BIT(CTR_IDC_SHIFT)))
		sysreg_clear_set(sctlr_el1, SCTLR_EL1_UCT, 0);
}

static bool has_cache_dic(const struct arm64_cpu_capabilities *entry,
			  int scope)
{
	u64 ctr;

	if (scope == SCOPE_SYSTEM)
		ctr = arm64_ftr_reg_ctrel0.sys_val;
	else
		ctr = read_cpuid_cachetype();

	return ctr & BIT(CTR_DIC_SHIFT);
}

static bool __maybe_unused
has_useable_cnp(const struct arm64_cpu_capabilities *entry, int scope)
{
	/*
	 * Kdump isn't guaranteed to power-off all secondary CPUs, CNP
	 * may share TLB entries with a CPU stuck in the crashed
	 * kernel.
	 */
	if (is_kdump_kernel())
		return false;

	if (cpus_have_const_cap(ARM64_WORKAROUND_NVIDIA_CARMEL_CNP))
		return false;

	return has_cpuid_feature(entry, scope);
}

/*
 * This check is triggered during the early boot before the cpufeature
 * is initialised. Checking the status on the local CPU allows the boot
 * CPU to detect the need for non-global mappings and thus avoiding a
 * pagetable re-write after all the CPUs are booted. This check will be
 * anyway run on individual CPUs, allowing us to get the consistent
 * state once the SMP CPUs are up and thus make the switch to non-global
 * mappings if required.
 */
bool kaslr_requires_kpti(void)
{
	if (!IS_ENABLED(CONFIG_RANDOMIZE_BASE))
		return false;

	/*
	 * E0PD does a similar job to KPTI so can be used instead
	 * where available.
	 */
	if (IS_ENABLED(CONFIG_ARM64_E0PD)) {
		u64 mmfr2 = read_sysreg_s(SYS_ID_AA64MMFR2_EL1);
		if (cpuid_feature_extract_unsigned_field(mmfr2,
						ID_AA64MMFR2_E0PD_SHIFT))
			return false;
	}

	/*
	 * Systems affected by Cavium erratum 24756 are incompatible
	 * with KPTI.
	 */
	if (IS_ENABLED(CONFIG_CAVIUM_ERRATUM_27456)) {
		extern const struct midr_range cavium_erratum_27456_cpus[];

		if (is_midr_in_range_list(read_cpuid_id(),
					  cavium_erratum_27456_cpus))
			return false;
	}

	return kaslr_offset() > 0;
}

static bool __meltdown_safe = true;
static int __kpti_forced; /* 0: not forced, >0: forced on, <0: forced off */

static bool unmap_kernel_at_el0(const struct arm64_cpu_capabilities *entry,
				int scope)
{
	/* List of CPUs that are not vulnerable and don't need KPTI */
	static const struct midr_range kpti_safe_list[] = {
		MIDR_ALL_VERSIONS(MIDR_CAVIUM_THUNDERX2),
		MIDR_ALL_VERSIONS(MIDR_BRCM_VULCAN),
		MIDR_ALL_VERSIONS(MIDR_BRAHMA_B53),
		MIDR_ALL_VERSIONS(MIDR_CORTEX_A35),
		MIDR_ALL_VERSIONS(MIDR_CORTEX_A53),
		MIDR_ALL_VERSIONS(MIDR_CORTEX_A55),
		MIDR_ALL_VERSIONS(MIDR_CORTEX_A57),
		MIDR_ALL_VERSIONS(MIDR_CORTEX_A72),
		MIDR_ALL_VERSIONS(MIDR_CORTEX_A73),
		MIDR_ALL_VERSIONS(MIDR_HISI_TSV110),
		MIDR_ALL_VERSIONS(MIDR_NVIDIA_CARMEL),
		MIDR_ALL_VERSIONS(MIDR_QCOM_KRYO_2XX_GOLD),
		MIDR_ALL_VERSIONS(MIDR_QCOM_KRYO_2XX_SILVER),
		MIDR_ALL_VERSIONS(MIDR_QCOM_KRYO_3XX_SILVER),
		MIDR_ALL_VERSIONS(MIDR_QCOM_KRYO_4XX_SILVER),
		{ /* sentinel */ }
	};
	char const *str = "kpti command line option";
	bool meltdown_safe;

	meltdown_safe = is_midr_in_range_list(read_cpuid_id(), kpti_safe_list);

	/* Defer to CPU feature registers */
	if (has_cpuid_feature(entry, scope))
		meltdown_safe = true;

	if (!meltdown_safe)
		__meltdown_safe = false;

	/*
	 * For reasons that aren't entirely clear, enabling KPTI on Cavium
	 * ThunderX leads to apparent I-cache corruption of kernel text, which
	 * ends as well as you might imagine. Don't even try. We cannot rely
	 * on the cpus_have_*cap() helpers here to detect the CPU erratum
	 * because cpucap detection order may change. However, since we know
	 * affected CPUs are always in a homogeneous configuration, it is
	 * safe to rely on this_cpu_has_cap() here.
	 */
	if (this_cpu_has_cap(ARM64_WORKAROUND_CAVIUM_27456)) {
		str = "ARM64_WORKAROUND_CAVIUM_27456";
		__kpti_forced = -1;
	}

	/* Useful for KASLR robustness */
	if (kaslr_requires_kpti()) {
		if (!__kpti_forced) {
			str = "KASLR";
			__kpti_forced = 1;
		}
	}

	if (cpu_mitigations_off() && !__kpti_forced) {
		str = "mitigations=off";
		__kpti_forced = -1;
	}

	if (!IS_ENABLED(CONFIG_UNMAP_KERNEL_AT_EL0)) {
		pr_info_once("kernel page table isolation disabled by kernel configuration\n");
		return false;
	}

	/* Forced? */
	if (__kpti_forced) {
		pr_info_once("kernel page table isolation forced %s by %s\n",
			     __kpti_forced > 0 ? "ON" : "OFF", str);
		return __kpti_forced > 0;
	}

	return !meltdown_safe;
}

#ifdef CONFIG_UNMAP_KERNEL_AT_EL0
static void __nocfi
kpti_install_ng_mappings(const struct arm64_cpu_capabilities *__unused)
{
	typedef void (kpti_remap_fn)(int, int, phys_addr_t);
	extern kpti_remap_fn idmap_kpti_install_ng_mappings;
	kpti_remap_fn *remap_fn;

	int cpu = smp_processor_id();

	if (__this_cpu_read(this_cpu_vector) == vectors) {
		const char *v = arm64_get_bp_hardening_vector(EL1_VECTOR_KPTI);

		__this_cpu_write(this_cpu_vector, v);
	}

	/*
	 * We don't need to rewrite the page-tables if either we've done
	 * it already or we have KASLR enabled and therefore have not
	 * created any global mappings at all.
	 */
	if (arm64_use_ng_mappings)
		return;

	remap_fn = (void *)__pa_symbol(function_nocfi(idmap_kpti_install_ng_mappings));

	cpu_install_idmap();
	remap_fn(cpu, num_online_cpus(), __pa_symbol(swapper_pg_dir));
	cpu_uninstall_idmap();

	if (!cpu)
		arm64_use_ng_mappings = true;
}
#else
static void
kpti_install_ng_mappings(const struct arm64_cpu_capabilities *__unused)
{
}
#endif	/* CONFIG_UNMAP_KERNEL_AT_EL0 */

static int __init parse_kpti(char *str)
{
	bool enabled;
	int ret = strtobool(str, &enabled);

	if (ret)
		return ret;

	__kpti_forced = enabled ? 1 : -1;
	return 0;
}
early_param("kpti", parse_kpti);

#ifdef CONFIG_ARM64_HW_AFDBM
static inline void __cpu_enable_hw_dbm(void)
{
	u64 tcr = read_sysreg(tcr_el1) | TCR_HD;

	write_sysreg(tcr, tcr_el1);
	isb();
	local_flush_tlb_all();
}

static bool cpu_has_broken_dbm(void)
{
	/* List of CPUs which have broken DBM support. */
	static const struct midr_range cpus[] = {
#ifdef CONFIG_ARM64_ERRATUM_1024718
		MIDR_ALL_VERSIONS(MIDR_CORTEX_A55),
		/* Kryo4xx Silver (rdpe => r1p0) */
		MIDR_REV(MIDR_QCOM_KRYO_4XX_SILVER, 0xd, 0xe),
#endif
#ifdef CONFIG_ARM64_ERRATUM_2051678
		MIDR_REV_RANGE(MIDR_CORTEX_A510, 0, 0, 2),
#endif
		{},
	};

	return is_midr_in_range_list(read_cpuid_id(), cpus);
}

static bool cpu_can_use_dbm(const struct arm64_cpu_capabilities *cap)
{
	return has_cpuid_feature(cap, SCOPE_LOCAL_CPU) &&
	       !cpu_has_broken_dbm();
}

static void cpu_enable_hw_dbm(struct arm64_cpu_capabilities const *cap)
{
	if (cpu_can_use_dbm(cap))
		__cpu_enable_hw_dbm();
}

static bool has_hw_dbm(const struct arm64_cpu_capabilities *cap,
		       int __unused)
{
	static bool detected = false;
	/*
	 * DBM is a non-conflicting feature. i.e, the kernel can safely
	 * run a mix of CPUs with and without the feature. So, we
	 * unconditionally enable the capability to allow any late CPU
	 * to use the feature. We only enable the control bits on the
	 * CPU, if it actually supports.
	 *
	 * We have to make sure we print the "feature" detection only
	 * when at least one CPU actually uses it. So check if this CPU
	 * can actually use it and print the message exactly once.
	 *
	 * This is safe as all CPUs (including secondary CPUs - due to the
	 * LOCAL_CPU scope - and the hotplugged CPUs - via verification)
	 * goes through the "matches" check exactly once. Also if a CPU
	 * matches the criteria, it is guaranteed that the CPU will turn
	 * the DBM on, as the capability is unconditionally enabled.
	 */
	if (!detected && cpu_can_use_dbm(cap)) {
		detected = true;
		pr_info("detected: Hardware dirty bit management\n");
	}

	return true;
}

#endif

#ifdef CONFIG_ARM64_AMU_EXTN

/*
 * The "amu_cpus" cpumask only signals that the CPU implementation for the
 * flagged CPUs supports the Activity Monitors Unit (AMU) but does not provide
 * information regarding all the events that it supports. When a CPU bit is
 * set in the cpumask, the user of this feature can only rely on the presence
 * of the 4 fixed counters for that CPU. But this does not guarantee that the
 * counters are enabled or access to these counters is enabled by code
 * executed at higher exception levels (firmware).
 */
static struct cpumask amu_cpus __read_mostly;

bool cpu_has_amu_feat(int cpu)
{
	return cpumask_test_cpu(cpu, &amu_cpus);
}

int get_cpu_with_amu_feat(void)
{
	return cpumask_any(&amu_cpus);
}

static void cpu_amu_enable(struct arm64_cpu_capabilities const *cap)
{
	if (has_cpuid_feature(cap, SCOPE_LOCAL_CPU)) {
		pr_info("detected CPU%d: Activity Monitors Unit (AMU)\n",
			smp_processor_id());
		cpumask_set_cpu(smp_processor_id(), &amu_cpus);
		update_freq_counters_refs();
	}
}

static bool has_amu(const struct arm64_cpu_capabilities *cap,
		    int __unused)
{
	/*
	 * The AMU extension is a non-conflicting feature: the kernel can
	 * safely run a mix of CPUs with and without support for the
	 * activity monitors extension. Therefore, unconditionally enable
	 * the capability to allow any late CPU to use the feature.
	 *
	 * With this feature unconditionally enabled, the cpu_enable
	 * function will be called for all CPUs that match the criteria,
	 * including secondary and hotplugged, marking this feature as
	 * present on that respective CPU. The enable function will also
	 * print a detection message.
	 */

	return true;
}
#else
int get_cpu_with_amu_feat(void)
{
	return nr_cpu_ids;
}
#endif

static bool runs_at_el2(const struct arm64_cpu_capabilities *entry, int __unused)
{
	return is_kernel_in_hyp_mode();
}

static void cpu_copy_el2regs(const struct arm64_cpu_capabilities *__unused)
{
	/*
	 * Copy register values that aren't redirected by hardware.
	 *
	 * Before code patching, we only set tpidr_el1, all CPUs need to copy
	 * this value to tpidr_el2 before we patch the code. Once we've done
	 * that, freshly-onlined CPUs will set tpidr_el2, so we don't need to
	 * do anything here.
	 */
	if (!alternative_is_applied(ARM64_HAS_VIRT_HOST_EXTN))
		write_sysreg(read_sysreg(tpidr_el1), tpidr_el2);
}

#ifdef CONFIG_ARM64_PAN
static void cpu_enable_pan(const struct arm64_cpu_capabilities *__unused)
{
	/*
	 * We modify PSTATE. This won't work from irq context as the PSTATE
	 * is discarded once we return from the exception.
	 */
	WARN_ON_ONCE(in_interrupt());

	sysreg_clear_set(sctlr_el1, SCTLR_EL1_SPAN, 0);
	set_pstate_pan(1);
}
#endif /* CONFIG_ARM64_PAN */

#ifdef CONFIG_ARM64_RAS_EXTN
static void cpu_clear_disr(const struct arm64_cpu_capabilities *__unused)
{
	/* Firmware may have left a deferred SError in this register. */
	write_sysreg_s(0, SYS_DISR_EL1);
}
#endif /* CONFIG_ARM64_RAS_EXTN */

#ifdef CONFIG_ARM64_PTR_AUTH
static bool has_address_auth_cpucap(const struct arm64_cpu_capabilities *entry, int scope)
{
	int boot_val, sec_val;

	/* We don't expect to be called with SCOPE_SYSTEM */
	WARN_ON(scope == SCOPE_SYSTEM);
	/*
	 * The ptr-auth feature levels are not intercompatible with lower
	 * levels. Hence we must match ptr-auth feature level of the secondary
	 * CPUs with that of the boot CPU. The level of boot cpu is fetched
	 * from the sanitised register whereas direct register read is done for
	 * the secondary CPUs.
	 * The sanitised feature state is guaranteed to match that of the
	 * boot CPU as a mismatched secondary CPU is parked before it gets
	 * a chance to update the state, with the capability.
	 */
	boot_val = cpuid_feature_extract_field(read_sanitised_ftr_reg(entry->sys_reg),
					       entry->field_pos, entry->sign);
	if (scope & SCOPE_BOOT_CPU)
		return boot_val >= entry->min_field_value;
	/* Now check for the secondary CPUs with SCOPE_LOCAL_CPU scope */
	sec_val = cpuid_feature_extract_field(__read_sysreg_by_encoding(entry->sys_reg),
					      entry->field_pos, entry->sign);
	return (sec_val >= entry->min_field_value) && (sec_val == boot_val);
}

static bool has_address_auth_metacap(const struct arm64_cpu_capabilities *entry,
				     int scope)
{
	bool api = has_address_auth_cpucap(cpu_hwcaps_ptrs[ARM64_HAS_ADDRESS_AUTH_IMP_DEF], scope);
	bool apa = has_address_auth_cpucap(cpu_hwcaps_ptrs[ARM64_HAS_ADDRESS_AUTH_ARCH_QARMA5], scope);
	bool apa3 = has_address_auth_cpucap(cpu_hwcaps_ptrs[ARM64_HAS_ADDRESS_AUTH_ARCH_QARMA3], scope);

	return apa || apa3 || api;
}

static bool has_generic_auth(const struct arm64_cpu_capabilities *entry,
			     int __unused)
{
	bool gpi = __system_matches_cap(ARM64_HAS_GENERIC_AUTH_IMP_DEF);
	bool gpa = __system_matches_cap(ARM64_HAS_GENERIC_AUTH_ARCH_QARMA5);
	bool gpa3 = __system_matches_cap(ARM64_HAS_GENERIC_AUTH_ARCH_QARMA3);

	return gpa || gpa3 || gpi;
}
#endif /* CONFIG_ARM64_PTR_AUTH */

#ifdef CONFIG_ARM64_E0PD
static void cpu_enable_e0pd(struct arm64_cpu_capabilities const *cap)
{
	if (this_cpu_has_cap(ARM64_HAS_E0PD))
		sysreg_clear_set(tcr_el1, 0, TCR_E0PD1);
}
#endif /* CONFIG_ARM64_E0PD */

#ifdef CONFIG_ARM64_PSEUDO_NMI
static bool enable_pseudo_nmi;

static int __init early_enable_pseudo_nmi(char *p)
{
	return strtobool(p, &enable_pseudo_nmi);
}
early_param("irqchip.gicv3_pseudo_nmi", early_enable_pseudo_nmi);

static bool can_use_gic_priorities(const struct arm64_cpu_capabilities *entry,
				   int scope)
{
	return enable_pseudo_nmi && has_useable_gicv3_cpuif(entry, scope);
}
#endif

#ifdef CONFIG_ARM64_BTI
static void bti_enable(const struct arm64_cpu_capabilities *__unused)
{
	/*
	 * Use of X16/X17 for tail-calls and trampolines that jump to
	 * function entry points using BR is a requirement for
	 * marking binaries with GNU_PROPERTY_AARCH64_FEATURE_1_BTI.
	 * So, be strict and forbid other BRs using other registers to
	 * jump onto a PACIxSP instruction:
	 */
	sysreg_clear_set(sctlr_el1, 0, SCTLR_EL1_BT0 | SCTLR_EL1_BT1);
	isb();
}
#endif /* CONFIG_ARM64_BTI */

#ifdef CONFIG_ARM64_MTE
static void cpu_enable_mte(struct arm64_cpu_capabilities const *cap)
{
	sysreg_clear_set(sctlr_el1, 0, SCTLR_ELx_ATA | SCTLR_EL1_ATA0);
	isb();

	/*
	 * Clear the tags in the zero page. This needs to be done via the
	 * linear map which has the Tagged attribute.
	 */
	if (!test_and_set_bit(PG_mte_tagged, &ZERO_PAGE(0)->flags))
		mte_clear_page_tags(lm_alias(empty_zero_page));

	kasan_init_hw_tags_cpu();
}
#endif /* CONFIG_ARM64_MTE */

#ifdef CONFIG_KVM
static bool is_kvm_protected_mode(const struct arm64_cpu_capabilities *entry, int __unused)
{
	if (kvm_get_mode() != KVM_MODE_PROTECTED)
		return false;

	if (is_kernel_in_hyp_mode()) {
		pr_warn("Protected KVM not available with VHE\n");
		return false;
	}

	return true;
}
#endif /* CONFIG_KVM */

/* Internal helper functions to match cpu capability type */
static bool
cpucap_late_cpu_optional(const struct arm64_cpu_capabilities *cap)
{
	return !!(cap->type & ARM64_CPUCAP_OPTIONAL_FOR_LATE_CPU);
}

static bool
cpucap_late_cpu_permitted(const struct arm64_cpu_capabilities *cap)
{
	return !!(cap->type & ARM64_CPUCAP_PERMITTED_FOR_LATE_CPU);
}

static bool
cpucap_panic_on_conflict(const struct arm64_cpu_capabilities *cap)
{
	return !!(cap->type & ARM64_CPUCAP_PANIC_ON_CONFLICT);
}

static const struct arm64_cpu_capabilities arm64_features[] = {
	{
		.desc = "GIC system register CPU interface",
		.capability = ARM64_HAS_SYSREG_GIC_CPUIF,
		.type = ARM64_CPUCAP_STRICT_BOOT_CPU_FEATURE,
		.matches = has_useable_gicv3_cpuif,
		.sys_reg = SYS_ID_AA64PFR0_EL1,
		.field_pos = ID_AA64PFR0_GIC_SHIFT,
		.field_width = 4,
		.sign = FTR_UNSIGNED,
		.min_field_value = 1,
	},
	{
		.desc = "Enhanced Counter Virtualization",
		.capability = ARM64_HAS_ECV,
		.type = ARM64_CPUCAP_SYSTEM_FEATURE,
		.matches = has_cpuid_feature,
		.sys_reg = SYS_ID_AA64MMFR0_EL1,
		.field_pos = ID_AA64MMFR0_ECV_SHIFT,
		.field_width = 4,
		.sign = FTR_UNSIGNED,
		.min_field_value = 1,
	},
#ifdef CONFIG_ARM64_PAN
	{
		.desc = "Privileged Access Never",
		.capability = ARM64_HAS_PAN,
		.type = ARM64_CPUCAP_SYSTEM_FEATURE,
		.matches = has_cpuid_feature,
		.sys_reg = SYS_ID_AA64MMFR1_EL1,
		.field_pos = ID_AA64MMFR1_PAN_SHIFT,
		.field_width = 4,
		.sign = FTR_UNSIGNED,
		.min_field_value = 1,
		.cpu_enable = cpu_enable_pan,
	},
#endif /* CONFIG_ARM64_PAN */
#ifdef CONFIG_ARM64_EPAN
	{
		.desc = "Enhanced Privileged Access Never",
		.capability = ARM64_HAS_EPAN,
		.type = ARM64_CPUCAP_SYSTEM_FEATURE,
		.matches = has_cpuid_feature,
		.sys_reg = SYS_ID_AA64MMFR1_EL1,
		.field_pos = ID_AA64MMFR1_PAN_SHIFT,
		.field_width = 4,
		.sign = FTR_UNSIGNED,
		.min_field_value = 3,
	},
#endif /* CONFIG_ARM64_EPAN */
#ifdef CONFIG_ARM64_LSE_ATOMICS
	{
		.desc = "LSE atomic instructions",
		.capability = ARM64_HAS_LSE_ATOMICS,
		.type = ARM64_CPUCAP_SYSTEM_FEATURE,
		.matches = has_cpuid_feature,
		.sys_reg = SYS_ID_AA64ISAR0_EL1,
		.field_pos = ID_AA64ISAR0_ATOMICS_SHIFT,
		.field_width = 4,
		.sign = FTR_UNSIGNED,
		.min_field_value = 2,
	},
#endif /* CONFIG_ARM64_LSE_ATOMICS */
	{
		.desc = "Software prefetching using PRFM",
		.capability = ARM64_HAS_NO_HW_PREFETCH,
		.type = ARM64_CPUCAP_WEAK_LOCAL_CPU_FEATURE,
		.matches = has_no_hw_prefetch,
	},
	{
		.desc = "Virtualization Host Extensions",
		.capability = ARM64_HAS_VIRT_HOST_EXTN,
		.type = ARM64_CPUCAP_STRICT_BOOT_CPU_FEATURE,
		.matches = runs_at_el2,
		.cpu_enable = cpu_copy_el2regs,
	},
	{
		.capability = ARM64_HAS_32BIT_EL0_DO_NOT_USE,
		.type = ARM64_CPUCAP_SYSTEM_FEATURE,
		.matches = has_32bit_el0,
		.sys_reg = SYS_ID_AA64PFR0_EL1,
		.sign = FTR_UNSIGNED,
		.field_pos = ID_AA64PFR0_EL0_SHIFT,
		.field_width = 4,
		.min_field_value = ID_AA64PFR0_ELx_32BIT_64BIT,
	},
#ifdef CONFIG_KVM
	{
		.desc = "32-bit EL1 Support",
		.capability = ARM64_HAS_32BIT_EL1,
		.type = ARM64_CPUCAP_SYSTEM_FEATURE,
		.matches = has_cpuid_feature,
		.sys_reg = SYS_ID_AA64PFR0_EL1,
		.sign = FTR_UNSIGNED,
		.field_pos = ID_AA64PFR0_EL1_SHIFT,
		.field_width = 4,
		.min_field_value = ID_AA64PFR0_ELx_32BIT_64BIT,
	},
	{
		.desc = "Protected KVM",
		.capability = ARM64_KVM_PROTECTED_MODE,
		.type = ARM64_CPUCAP_SYSTEM_FEATURE,
		.matches = is_kvm_protected_mode,
	},
#endif
	{
		.desc = "Kernel page table isolation (KPTI)",
		.capability = ARM64_UNMAP_KERNEL_AT_EL0,
		.type = ARM64_CPUCAP_BOOT_RESTRICTED_CPU_LOCAL_FEATURE,
		/*
		 * The ID feature fields below are used to indicate that
		 * the CPU doesn't need KPTI. See unmap_kernel_at_el0 for
		 * more details.
		 */
		.sys_reg = SYS_ID_AA64PFR0_EL1,
		.field_pos = ID_AA64PFR0_CSV3_SHIFT,
		.field_width = 4,
		.min_field_value = 1,
		.matches = unmap_kernel_at_el0,
		.cpu_enable = kpti_install_ng_mappings,
	},
	{
		/* FP/SIMD is not implemented */
		.capability = ARM64_HAS_NO_FPSIMD,
		.type = ARM64_CPUCAP_BOOT_RESTRICTED_CPU_LOCAL_FEATURE,
		.min_field_value = 0,
		.matches = has_no_fpsimd,
	},
#ifdef CONFIG_ARM64_PMEM
	{
		.desc = "Data cache clean to Point of Persistence",
		.capability = ARM64_HAS_DCPOP,
		.type = ARM64_CPUCAP_SYSTEM_FEATURE,
		.matches = has_cpuid_feature,
		.sys_reg = SYS_ID_AA64ISAR1_EL1,
		.field_pos = ID_AA64ISAR1_DPB_SHIFT,
		.field_width = 4,
		.min_field_value = 1,
	},
	{
		.desc = "Data cache clean to Point of Deep Persistence",
		.capability = ARM64_HAS_DCPODP,
		.type = ARM64_CPUCAP_SYSTEM_FEATURE,
		.matches = has_cpuid_feature,
		.sys_reg = SYS_ID_AA64ISAR1_EL1,
		.sign = FTR_UNSIGNED,
		.field_pos = ID_AA64ISAR1_DPB_SHIFT,
		.field_width = 4,
		.min_field_value = 2,
	},
#endif
#ifdef CONFIG_ARM64_SVE
	{
		.desc = "Scalable Vector Extension",
		.type = ARM64_CPUCAP_SYSTEM_FEATURE,
		.capability = ARM64_SVE,
		.sys_reg = SYS_ID_AA64PFR0_EL1,
		.sign = FTR_UNSIGNED,
		.field_pos = ID_AA64PFR0_SVE_SHIFT,
		.field_width = 4,
		.min_field_value = ID_AA64PFR0_SVE,
		.matches = has_cpuid_feature,
		.cpu_enable = sve_kernel_enable,
	},
#endif /* CONFIG_ARM64_SVE */
#ifdef CONFIG_ARM64_RAS_EXTN
	{
		.desc = "RAS Extension Support",
		.capability = ARM64_HAS_RAS_EXTN,
		.type = ARM64_CPUCAP_SYSTEM_FEATURE,
		.matches = has_cpuid_feature,
		.sys_reg = SYS_ID_AA64PFR0_EL1,
		.sign = FTR_UNSIGNED,
		.field_pos = ID_AA64PFR0_RAS_SHIFT,
		.field_width = 4,
		.min_field_value = ID_AA64PFR0_RAS_V1,
		.cpu_enable = cpu_clear_disr,
	},
#endif /* CONFIG_ARM64_RAS_EXTN */
#ifdef CONFIG_ARM64_AMU_EXTN
	{
		/*
		 * The feature is enabled by default if CONFIG_ARM64_AMU_EXTN=y.
		 * Therefore, don't provide .desc as we don't want the detection
		 * message to be shown until at least one CPU is detected to
		 * support the feature.
		 */
		.capability = ARM64_HAS_AMU_EXTN,
		.type = ARM64_CPUCAP_WEAK_LOCAL_CPU_FEATURE,
		.matches = has_amu,
		.sys_reg = SYS_ID_AA64PFR0_EL1,
		.sign = FTR_UNSIGNED,
		.field_pos = ID_AA64PFR0_AMU_SHIFT,
		.field_width = 4,
		.min_field_value = ID_AA64PFR0_AMU,
		.cpu_enable = cpu_amu_enable,
	},
#endif /* CONFIG_ARM64_AMU_EXTN */
	{
		.desc = "Data cache clean to the PoU not required for I/D coherence",
		.capability = ARM64_HAS_CACHE_IDC,
		.type = ARM64_CPUCAP_SYSTEM_FEATURE,
		.matches = has_cache_idc,
		.cpu_enable = cpu_emulate_effective_ctr,
	},
	{
		.desc = "Instruction cache invalidation not required for I/D coherence",
		.capability = ARM64_HAS_CACHE_DIC,
		.type = ARM64_CPUCAP_SYSTEM_FEATURE,
		.matches = has_cache_dic,
	},
	{
		.desc = "Stage-2 Force Write-Back",
		.type = ARM64_CPUCAP_SYSTEM_FEATURE,
		.capability = ARM64_HAS_STAGE2_FWB,
		.sys_reg = SYS_ID_AA64MMFR2_EL1,
		.sign = FTR_UNSIGNED,
		.field_pos = ID_AA64MMFR2_FWB_SHIFT,
		.field_width = 4,
		.min_field_value = 1,
		.matches = has_cpuid_feature,
	},
	{
		.desc = "ARMv8.4 Translation Table Level",
		.type = ARM64_CPUCAP_SYSTEM_FEATURE,
		.capability = ARM64_HAS_ARMv8_4_TTL,
		.sys_reg = SYS_ID_AA64MMFR2_EL1,
		.sign = FTR_UNSIGNED,
		.field_pos = ID_AA64MMFR2_TTL_SHIFT,
		.field_width = 4,
		.min_field_value = 1,
		.matches = has_cpuid_feature,
	},
	{
		.desc = "TLB range maintenance instructions",
		.capability = ARM64_HAS_TLB_RANGE,
		.type = ARM64_CPUCAP_SYSTEM_FEATURE,
		.matches = has_cpuid_feature,
		.sys_reg = SYS_ID_AA64ISAR0_EL1,
		.field_pos = ID_AA64ISAR0_TLB_SHIFT,
		.field_width = 4,
		.sign = FTR_UNSIGNED,
		.min_field_value = ID_AA64ISAR0_TLB_RANGE,
	},
#ifdef CONFIG_ARM64_HW_AFDBM
	{
		/*
		 * Since we turn this on always, we don't want the user to
		 * think that the feature is available when it may not be.
		 * So hide the description.
		 *
		 * .desc = "Hardware pagetable Dirty Bit Management",
		 *
		 */
		.type = ARM64_CPUCAP_WEAK_LOCAL_CPU_FEATURE,
		.capability = ARM64_HW_DBM,
		.sys_reg = SYS_ID_AA64MMFR1_EL1,
		.sign = FTR_UNSIGNED,
		.field_pos = ID_AA64MMFR1_HADBS_SHIFT,
		.field_width = 4,
		.min_field_value = 2,
		.matches = has_hw_dbm,
		.cpu_enable = cpu_enable_hw_dbm,
	},
#endif
	{
		.desc = "CRC32 instructions",
		.capability = ARM64_HAS_CRC32,
		.type = ARM64_CPUCAP_SYSTEM_FEATURE,
		.matches = has_cpuid_feature,
		.sys_reg = SYS_ID_AA64ISAR0_EL1,
		.field_pos = ID_AA64ISAR0_CRC32_SHIFT,
		.field_width = 4,
		.min_field_value = 1,
	},
	{
		.desc = "Speculative Store Bypassing Safe (SSBS)",
		.capability = ARM64_SSBS,
		.type = ARM64_CPUCAP_SYSTEM_FEATURE,
		.matches = has_cpuid_feature,
		.sys_reg = SYS_ID_AA64PFR1_EL1,
		.field_pos = ID_AA64PFR1_SSBS_SHIFT,
		.field_width = 4,
		.sign = FTR_UNSIGNED,
		.min_field_value = ID_AA64PFR1_SSBS_PSTATE_ONLY,
	},
#ifdef CONFIG_ARM64_CNP
	{
		.desc = "Common not Private translations",
		.capability = ARM64_HAS_CNP,
		.type = ARM64_CPUCAP_SYSTEM_FEATURE,
		.matches = has_useable_cnp,
		.sys_reg = SYS_ID_AA64MMFR2_EL1,
		.sign = FTR_UNSIGNED,
		.field_pos = ID_AA64MMFR2_CNP_SHIFT,
		.field_width = 4,
		.min_field_value = 1,
		.cpu_enable = cpu_enable_cnp,
	},
#endif
	{
		.desc = "Speculation barrier (SB)",
		.capability = ARM64_HAS_SB,
		.type = ARM64_CPUCAP_SYSTEM_FEATURE,
		.matches = has_cpuid_feature,
		.sys_reg = SYS_ID_AA64ISAR1_EL1,
		.field_pos = ID_AA64ISAR1_SB_SHIFT,
		.field_width = 4,
		.sign = FTR_UNSIGNED,
		.min_field_value = 1,
	},
#ifdef CONFIG_ARM64_PTR_AUTH
	{
		.desc = "Address authentication (architected QARMA5 algorithm)",
		.capability = ARM64_HAS_ADDRESS_AUTH_ARCH_QARMA5,
		.type = ARM64_CPUCAP_BOOT_CPU_FEATURE,
		.sys_reg = SYS_ID_AA64ISAR1_EL1,
		.sign = FTR_UNSIGNED,
		.field_pos = ID_AA64ISAR1_APA_SHIFT,
		.field_width = 4,
		.min_field_value = ID_AA64ISAR1_APA_ARCHITECTED,
		.matches = has_address_auth_cpucap,
	},
	{
		.desc = "Address authentication (architected QARMA3 algorithm)",
		.capability = ARM64_HAS_ADDRESS_AUTH_ARCH_QARMA3,
		.type = ARM64_CPUCAP_BOOT_CPU_FEATURE,
		.sys_reg = SYS_ID_AA64ISAR2_EL1,
		.sign = FTR_UNSIGNED,
		.field_pos = ID_AA64ISAR2_APA3_SHIFT,
		.field_width = 4,
		.min_field_value = ID_AA64ISAR2_APA3_ARCHITECTED,
		.matches = has_address_auth_cpucap,
	},
	{
		.desc = "Address authentication (IMP DEF algorithm)",
		.capability = ARM64_HAS_ADDRESS_AUTH_IMP_DEF,
		.type = ARM64_CPUCAP_BOOT_CPU_FEATURE,
		.sys_reg = SYS_ID_AA64ISAR1_EL1,
		.sign = FTR_UNSIGNED,
		.field_pos = ID_AA64ISAR1_API_SHIFT,
		.field_width = 4,
		.min_field_value = ID_AA64ISAR1_API_IMP_DEF,
		.matches = has_address_auth_cpucap,
	},
	{
		.capability = ARM64_HAS_ADDRESS_AUTH,
		.type = ARM64_CPUCAP_BOOT_CPU_FEATURE,
		.matches = has_address_auth_metacap,
	},
	{
		.desc = "Generic authentication (architected QARMA5 algorithm)",
		.capability = ARM64_HAS_GENERIC_AUTH_ARCH_QARMA5,
		.type = ARM64_CPUCAP_SYSTEM_FEATURE,
		.sys_reg = SYS_ID_AA64ISAR1_EL1,
		.sign = FTR_UNSIGNED,
		.field_pos = ID_AA64ISAR1_GPA_SHIFT,
		.field_width = 4,
		.min_field_value = ID_AA64ISAR1_GPA_ARCHITECTED,
		.matches = has_cpuid_feature,
	},
	{
		.desc = "Generic authentication (architected QARMA3 algorithm)",
		.capability = ARM64_HAS_GENERIC_AUTH_ARCH_QARMA3,
		.type = ARM64_CPUCAP_SYSTEM_FEATURE,
		.sys_reg = SYS_ID_AA64ISAR2_EL1,
		.sign = FTR_UNSIGNED,
		.field_pos = ID_AA64ISAR2_GPA3_SHIFT,
		.field_width = 4,
		.min_field_value = ID_AA64ISAR2_GPA3_ARCHITECTED,
		.matches = has_cpuid_feature,
	},
	{
		.desc = "Generic authentication (IMP DEF algorithm)",
		.capability = ARM64_HAS_GENERIC_AUTH_IMP_DEF,
		.type = ARM64_CPUCAP_SYSTEM_FEATURE,
		.sys_reg = SYS_ID_AA64ISAR1_EL1,
		.sign = FTR_UNSIGNED,
		.field_pos = ID_AA64ISAR1_GPI_SHIFT,
		.field_width = 4,
		.min_field_value = ID_AA64ISAR1_GPI_IMP_DEF,
		.matches = has_cpuid_feature,
	},
	{
		.capability = ARM64_HAS_GENERIC_AUTH,
		.type = ARM64_CPUCAP_SYSTEM_FEATURE,
		.matches = has_generic_auth,
	},
#endif /* CONFIG_ARM64_PTR_AUTH */
#ifdef CONFIG_ARM64_PSEUDO_NMI
	{
		/*
		 * Depends on having GICv3
		 */
		.desc = "IRQ priority masking",
		.capability = ARM64_HAS_IRQ_PRIO_MASKING,
		.type = ARM64_CPUCAP_STRICT_BOOT_CPU_FEATURE,
		.matches = can_use_gic_priorities,
		.sys_reg = SYS_ID_AA64PFR0_EL1,
		.field_pos = ID_AA64PFR0_GIC_SHIFT,
		.field_width = 4,
		.sign = FTR_UNSIGNED,
		.min_field_value = 1,
	},
#endif
#ifdef CONFIG_ARM64_E0PD
	{
		.desc = "E0PD",
		.capability = ARM64_HAS_E0PD,
		.type = ARM64_CPUCAP_SYSTEM_FEATURE,
		.sys_reg = SYS_ID_AA64MMFR2_EL1,
		.sign = FTR_UNSIGNED,
		.field_width = 4,
		.field_pos = ID_AA64MMFR2_E0PD_SHIFT,
		.matches = has_cpuid_feature,
		.min_field_value = 1,
		.cpu_enable = cpu_enable_e0pd,
	},
#endif
#ifdef CONFIG_ARCH_RANDOM
	{
		.desc = "Random Number Generator",
		.capability = ARM64_HAS_RNG,
		.type = ARM64_CPUCAP_SYSTEM_FEATURE,
		.matches = has_cpuid_feature,
		.sys_reg = SYS_ID_AA64ISAR0_EL1,
		.field_pos = ID_AA64ISAR0_RNDR_SHIFT,
		.field_width = 4,
		.sign = FTR_UNSIGNED,
		.min_field_value = 1,
	},
#endif
#ifdef CONFIG_ARM64_BTI
	{
		.desc = "Branch Target Identification",
		.capability = ARM64_BTI,
#ifdef CONFIG_ARM64_BTI_KERNEL
		.type = ARM64_CPUCAP_STRICT_BOOT_CPU_FEATURE,
#else
		.type = ARM64_CPUCAP_SYSTEM_FEATURE,
#endif
		.matches = has_cpuid_feature,
		.cpu_enable = bti_enable,
		.sys_reg = SYS_ID_AA64PFR1_EL1,
		.field_pos = ID_AA64PFR1_BT_SHIFT,
		.field_width = 4,
		.min_field_value = ID_AA64PFR1_BT_BTI,
		.sign = FTR_UNSIGNED,
	},
#endif
#ifdef CONFIG_ARM64_MTE
	{
		.desc = "Memory Tagging Extension",
		.capability = ARM64_MTE,
		.type = ARM64_CPUCAP_STRICT_BOOT_CPU_FEATURE,
		.matches = has_cpuid_feature,
		.sys_reg = SYS_ID_AA64PFR1_EL1,
		.field_pos = ID_AA64PFR1_MTE_SHIFT,
		.field_width = 4,
		.min_field_value = ID_AA64PFR1_MTE,
		.sign = FTR_UNSIGNED,
		.cpu_enable = cpu_enable_mte,
	},
	{
		.desc = "Asymmetric MTE Tag Check Fault",
		.capability = ARM64_MTE_ASYMM,
		.type = ARM64_CPUCAP_BOOT_CPU_FEATURE,
		.matches = has_cpuid_feature,
		.sys_reg = SYS_ID_AA64PFR1_EL1,
		.field_pos = ID_AA64PFR1_MTE_SHIFT,
		.field_width = 4,
		.min_field_value = ID_AA64PFR1_MTE_ASYMM,
		.sign = FTR_UNSIGNED,
	},
#endif /* CONFIG_ARM64_MTE */
	{
		.desc = "RCpc load-acquire (LDAPR)",
		.capability = ARM64_HAS_LDAPR,
		.type = ARM64_CPUCAP_SYSTEM_FEATURE,
		.sys_reg = SYS_ID_AA64ISAR1_EL1,
		.sign = FTR_UNSIGNED,
		.field_pos = ID_AA64ISAR1_LRCPC_SHIFT,
		.field_width = 4,
		.matches = has_cpuid_feature,
		.min_field_value = 1,
	},
	{},
};

#define HWCAP_CPUID_MATCH(reg, field, width, s, min_value)			\
		.matches = has_cpuid_feature,					\
		.sys_reg = reg,							\
		.field_pos = field,						\
		.field_width = width,						\
		.sign = s,							\
		.min_field_value = min_value,

#define __HWCAP_CAP(name, cap_type, cap)					\
		.desc = name,							\
		.type = ARM64_CPUCAP_SYSTEM_FEATURE,				\
		.hwcap_type = cap_type,						\
		.hwcap = cap,							\

#define HWCAP_CAP(reg, field, width, s, min_value, cap_type, cap)		\
	{									\
		__HWCAP_CAP(#cap, cap_type, cap)				\
		HWCAP_CPUID_MATCH(reg, field, width, s, min_value) 		\
	}

#define HWCAP_MULTI_CAP(list, cap_type, cap)					\
	{									\
		__HWCAP_CAP(#cap, cap_type, cap)				\
		.matches = cpucap_multi_entry_cap_matches,			\
		.match_list = list,						\
	}

#define HWCAP_CAP_MATCH(match, cap_type, cap)					\
	{									\
		__HWCAP_CAP(#cap, cap_type, cap)				\
		.matches = match,						\
	}

#ifdef CONFIG_ARM64_PTR_AUTH
static const struct arm64_cpu_capabilities ptr_auth_hwcap_addr_matches[] = {
	{
		HWCAP_CPUID_MATCH(SYS_ID_AA64ISAR1_EL1, ID_AA64ISAR1_APA_SHIFT,
				  4, FTR_UNSIGNED,
				  ID_AA64ISAR1_APA_ARCHITECTED)
	},
	{
		HWCAP_CPUID_MATCH(SYS_ID_AA64ISAR2_EL1, ID_AA64ISAR2_APA3_SHIFT,
				  4, FTR_UNSIGNED, ID_AA64ISAR2_APA3_ARCHITECTED)
	},
	{
		HWCAP_CPUID_MATCH(SYS_ID_AA64ISAR1_EL1, ID_AA64ISAR1_API_SHIFT,
				  4, FTR_UNSIGNED, ID_AA64ISAR1_API_IMP_DEF)
	},
	{},
};

static const struct arm64_cpu_capabilities ptr_auth_hwcap_gen_matches[] = {
	{
		HWCAP_CPUID_MATCH(SYS_ID_AA64ISAR1_EL1, ID_AA64ISAR1_GPA_SHIFT,
				  4, FTR_UNSIGNED, ID_AA64ISAR1_GPA_ARCHITECTED)
	},
	{
		HWCAP_CPUID_MATCH(SYS_ID_AA64ISAR2_EL1, ID_AA64ISAR2_GPA3_SHIFT,
				  4, FTR_UNSIGNED, ID_AA64ISAR2_GPA3_ARCHITECTED)
	},
	{
		HWCAP_CPUID_MATCH(SYS_ID_AA64ISAR1_EL1, ID_AA64ISAR1_GPI_SHIFT,
				  4, FTR_UNSIGNED, ID_AA64ISAR1_GPI_IMP_DEF)
	},
	{},
};
#endif

static const struct arm64_cpu_capabilities arm64_elf_hwcaps[] = {
	HWCAP_CAP(SYS_ID_AA64ISAR0_EL1, ID_AA64ISAR0_AES_SHIFT, 4, FTR_UNSIGNED, 2, CAP_HWCAP, KERNEL_HWCAP_PMULL),
	HWCAP_CAP(SYS_ID_AA64ISAR0_EL1, ID_AA64ISAR0_AES_SHIFT, 4, FTR_UNSIGNED, 1, CAP_HWCAP, KERNEL_HWCAP_AES),
	HWCAP_CAP(SYS_ID_AA64ISAR0_EL1, ID_AA64ISAR0_SHA1_SHIFT, 4, FTR_UNSIGNED, 1, CAP_HWCAP, KERNEL_HWCAP_SHA1),
	HWCAP_CAP(SYS_ID_AA64ISAR0_EL1, ID_AA64ISAR0_SHA2_SHIFT, 4, FTR_UNSIGNED, 1, CAP_HWCAP, KERNEL_HWCAP_SHA2),
	HWCAP_CAP(SYS_ID_AA64ISAR0_EL1, ID_AA64ISAR0_SHA2_SHIFT, 4, FTR_UNSIGNED, 2, CAP_HWCAP, KERNEL_HWCAP_SHA512),
	HWCAP_CAP(SYS_ID_AA64ISAR0_EL1, ID_AA64ISAR0_CRC32_SHIFT, 4, FTR_UNSIGNED, 1, CAP_HWCAP, KERNEL_HWCAP_CRC32),
	HWCAP_CAP(SYS_ID_AA64ISAR0_EL1, ID_AA64ISAR0_ATOMICS_SHIFT, 4, FTR_UNSIGNED, 2, CAP_HWCAP, KERNEL_HWCAP_ATOMICS),
	HWCAP_CAP(SYS_ID_AA64ISAR0_EL1, ID_AA64ISAR0_RDM_SHIFT, 4, FTR_UNSIGNED, 1, CAP_HWCAP, KERNEL_HWCAP_ASIMDRDM),
	HWCAP_CAP(SYS_ID_AA64ISAR0_EL1, ID_AA64ISAR0_SHA3_SHIFT, 4, FTR_UNSIGNED, 1, CAP_HWCAP, KERNEL_HWCAP_SHA3),
	HWCAP_CAP(SYS_ID_AA64ISAR0_EL1, ID_AA64ISAR0_SM3_SHIFT, 4, FTR_UNSIGNED, 1, CAP_HWCAP, KERNEL_HWCAP_SM3),
	HWCAP_CAP(SYS_ID_AA64ISAR0_EL1, ID_AA64ISAR0_SM4_SHIFT, 4, FTR_UNSIGNED, 1, CAP_HWCAP, KERNEL_HWCAP_SM4),
	HWCAP_CAP(SYS_ID_AA64ISAR0_EL1, ID_AA64ISAR0_DP_SHIFT, 4, FTR_UNSIGNED, 1, CAP_HWCAP, KERNEL_HWCAP_ASIMDDP),
	HWCAP_CAP(SYS_ID_AA64ISAR0_EL1, ID_AA64ISAR0_FHM_SHIFT, 4, FTR_UNSIGNED, 1, CAP_HWCAP, KERNEL_HWCAP_ASIMDFHM),
	HWCAP_CAP(SYS_ID_AA64ISAR0_EL1, ID_AA64ISAR0_TS_SHIFT, 4, FTR_UNSIGNED, 1, CAP_HWCAP, KERNEL_HWCAP_FLAGM),
	HWCAP_CAP(SYS_ID_AA64ISAR0_EL1, ID_AA64ISAR0_TS_SHIFT, 4, FTR_UNSIGNED, 2, CAP_HWCAP, KERNEL_HWCAP_FLAGM2),
	HWCAP_CAP(SYS_ID_AA64ISAR0_EL1, ID_AA64ISAR0_RNDR_SHIFT, 4, FTR_UNSIGNED, 1, CAP_HWCAP, KERNEL_HWCAP_RNG),
	HWCAP_CAP(SYS_ID_AA64PFR0_EL1, ID_AA64PFR0_FP_SHIFT, 4, FTR_SIGNED, 0, CAP_HWCAP, KERNEL_HWCAP_FP),
	HWCAP_CAP(SYS_ID_AA64PFR0_EL1, ID_AA64PFR0_FP_SHIFT, 4, FTR_SIGNED, 1, CAP_HWCAP, KERNEL_HWCAP_FPHP),
	HWCAP_CAP(SYS_ID_AA64PFR0_EL1, ID_AA64PFR0_ASIMD_SHIFT, 4, FTR_SIGNED, 0, CAP_HWCAP, KERNEL_HWCAP_ASIMD),
	HWCAP_CAP(SYS_ID_AA64PFR0_EL1, ID_AA64PFR0_ASIMD_SHIFT, 4, FTR_SIGNED, 1, CAP_HWCAP, KERNEL_HWCAP_ASIMDHP),
	HWCAP_CAP(SYS_ID_AA64PFR0_EL1, ID_AA64PFR0_DIT_SHIFT, 4, FTR_SIGNED, 1, CAP_HWCAP, KERNEL_HWCAP_DIT),
	HWCAP_CAP(SYS_ID_AA64ISAR1_EL1, ID_AA64ISAR1_DPB_SHIFT, 4, FTR_UNSIGNED, 1, CAP_HWCAP, KERNEL_HWCAP_DCPOP),
	HWCAP_CAP(SYS_ID_AA64ISAR1_EL1, ID_AA64ISAR1_DPB_SHIFT, 4, FTR_UNSIGNED, 2, CAP_HWCAP, KERNEL_HWCAP_DCPODP),
	HWCAP_CAP(SYS_ID_AA64ISAR1_EL1, ID_AA64ISAR1_JSCVT_SHIFT, 4, FTR_UNSIGNED, 1, CAP_HWCAP, KERNEL_HWCAP_JSCVT),
	HWCAP_CAP(SYS_ID_AA64ISAR1_EL1, ID_AA64ISAR1_FCMA_SHIFT, 4, FTR_UNSIGNED, 1, CAP_HWCAP, KERNEL_HWCAP_FCMA),
	HWCAP_CAP(SYS_ID_AA64ISAR1_EL1, ID_AA64ISAR1_LRCPC_SHIFT, 4, FTR_UNSIGNED, 1, CAP_HWCAP, KERNEL_HWCAP_LRCPC),
	HWCAP_CAP(SYS_ID_AA64ISAR1_EL1, ID_AA64ISAR1_LRCPC_SHIFT, 4, FTR_UNSIGNED, 2, CAP_HWCAP, KERNEL_HWCAP_ILRCPC),
	HWCAP_CAP(SYS_ID_AA64ISAR1_EL1, ID_AA64ISAR1_FRINTTS_SHIFT, 4, FTR_UNSIGNED, 1, CAP_HWCAP, KERNEL_HWCAP_FRINT),
	HWCAP_CAP(SYS_ID_AA64ISAR1_EL1, ID_AA64ISAR1_SB_SHIFT, 4, FTR_UNSIGNED, 1, CAP_HWCAP, KERNEL_HWCAP_SB),
	HWCAP_CAP(SYS_ID_AA64ISAR1_EL1, ID_AA64ISAR1_BF16_SHIFT, 4, FTR_UNSIGNED, 1, CAP_HWCAP, KERNEL_HWCAP_BF16),
	HWCAP_CAP(SYS_ID_AA64ISAR1_EL1, ID_AA64ISAR1_DGH_SHIFT, 4, FTR_UNSIGNED, 1, CAP_HWCAP, KERNEL_HWCAP_DGH),
	HWCAP_CAP(SYS_ID_AA64ISAR1_EL1, ID_AA64ISAR1_I8MM_SHIFT, 4, FTR_UNSIGNED, 1, CAP_HWCAP, KERNEL_HWCAP_I8MM),
	HWCAP_CAP(SYS_ID_AA64MMFR2_EL1, ID_AA64MMFR2_AT_SHIFT, 4, FTR_UNSIGNED, 1, CAP_HWCAP, KERNEL_HWCAP_USCAT),
#ifdef CONFIG_ARM64_SVE
	HWCAP_CAP(SYS_ID_AA64PFR0_EL1, ID_AA64PFR0_SVE_SHIFT, 4, FTR_UNSIGNED, ID_AA64PFR0_SVE, CAP_HWCAP, KERNEL_HWCAP_SVE),
	HWCAP_CAP(SYS_ID_AA64ZFR0_EL1, ID_AA64ZFR0_SVEVER_SHIFT, 4, FTR_UNSIGNED, ID_AA64ZFR0_SVEVER_SVE2, CAP_HWCAP, KERNEL_HWCAP_SVE2),
	HWCAP_CAP(SYS_ID_AA64ZFR0_EL1, ID_AA64ZFR0_AES_SHIFT, 4, FTR_UNSIGNED, ID_AA64ZFR0_AES, CAP_HWCAP, KERNEL_HWCAP_SVEAES),
	HWCAP_CAP(SYS_ID_AA64ZFR0_EL1, ID_AA64ZFR0_AES_SHIFT, 4, FTR_UNSIGNED, ID_AA64ZFR0_AES_PMULL, CAP_HWCAP, KERNEL_HWCAP_SVEPMULL),
	HWCAP_CAP(SYS_ID_AA64ZFR0_EL1, ID_AA64ZFR0_BITPERM_SHIFT, 4, FTR_UNSIGNED, ID_AA64ZFR0_BITPERM, CAP_HWCAP, KERNEL_HWCAP_SVEBITPERM),
	HWCAP_CAP(SYS_ID_AA64ZFR0_EL1, ID_AA64ZFR0_BF16_SHIFT, 4, FTR_UNSIGNED, ID_AA64ZFR0_BF16, CAP_HWCAP, KERNEL_HWCAP_SVEBF16),
	HWCAP_CAP(SYS_ID_AA64ZFR0_EL1, ID_AA64ZFR0_SHA3_SHIFT, 4, FTR_UNSIGNED, ID_AA64ZFR0_SHA3, CAP_HWCAP, KERNEL_HWCAP_SVESHA3),
	HWCAP_CAP(SYS_ID_AA64ZFR0_EL1, ID_AA64ZFR0_SM4_SHIFT, 4, FTR_UNSIGNED, ID_AA64ZFR0_SM4, CAP_HWCAP, KERNEL_HWCAP_SVESM4),
	HWCAP_CAP(SYS_ID_AA64ZFR0_EL1, ID_AA64ZFR0_I8MM_SHIFT, 4, FTR_UNSIGNED, ID_AA64ZFR0_I8MM, CAP_HWCAP, KERNEL_HWCAP_SVEI8MM),
	HWCAP_CAP(SYS_ID_AA64ZFR0_EL1, ID_AA64ZFR0_F32MM_SHIFT, 4, FTR_UNSIGNED, ID_AA64ZFR0_F32MM, CAP_HWCAP, KERNEL_HWCAP_SVEF32MM),
	HWCAP_CAP(SYS_ID_AA64ZFR0_EL1, ID_AA64ZFR0_F64MM_SHIFT, 4, FTR_UNSIGNED, ID_AA64ZFR0_F64MM, CAP_HWCAP, KERNEL_HWCAP_SVEF64MM),
#endif
	HWCAP_CAP(SYS_ID_AA64PFR1_EL1, ID_AA64PFR1_SSBS_SHIFT, 4, FTR_UNSIGNED, ID_AA64PFR1_SSBS_PSTATE_INSNS, CAP_HWCAP, KERNEL_HWCAP_SSBS),
#ifdef CONFIG_ARM64_BTI
	HWCAP_CAP(SYS_ID_AA64PFR1_EL1, ID_AA64PFR1_BT_SHIFT, 4, FTR_UNSIGNED, ID_AA64PFR1_BT_BTI, CAP_HWCAP, KERNEL_HWCAP_BTI),
#endif
#ifdef CONFIG_ARM64_PTR_AUTH
	HWCAP_MULTI_CAP(ptr_auth_hwcap_addr_matches, CAP_HWCAP, KERNEL_HWCAP_PACA),
	HWCAP_MULTI_CAP(ptr_auth_hwcap_gen_matches, CAP_HWCAP, KERNEL_HWCAP_PACG),
#endif
#ifdef CONFIG_ARM64_MTE
	HWCAP_CAP(SYS_ID_AA64PFR1_EL1, ID_AA64PFR1_MTE_SHIFT, 4, FTR_UNSIGNED, ID_AA64PFR1_MTE, CAP_HWCAP, KERNEL_HWCAP_MTE),
	HWCAP_CAP(SYS_ID_AA64PFR1_EL1, ID_AA64PFR1_MTE_SHIFT, 4, FTR_UNSIGNED, ID_AA64PFR1_MTE_ASYMM, CAP_HWCAP, KERNEL_HWCAP_MTE3),
#endif /* CONFIG_ARM64_MTE */
	HWCAP_CAP(SYS_ID_AA64MMFR0_EL1, ID_AA64MMFR0_ECV_SHIFT, 4, FTR_UNSIGNED, 1, CAP_HWCAP, KERNEL_HWCAP_ECV),
	HWCAP_CAP(SYS_ID_AA64MMFR1_EL1, ID_AA64MMFR1_AFP_SHIFT, 4, FTR_UNSIGNED, 1, CAP_HWCAP, KERNEL_HWCAP_AFP),
	HWCAP_CAP(SYS_ID_AA64ISAR2_EL1, ID_AA64ISAR2_RPRES_SHIFT, 4, FTR_UNSIGNED, 1, CAP_HWCAP, KERNEL_HWCAP_RPRES),
	{},
};

#ifdef CONFIG_COMPAT
static bool compat_has_neon(const struct arm64_cpu_capabilities *cap, int scope)
{
	/*
	 * Check that all of MVFR1_EL1.{SIMDSP, SIMDInt, SIMDLS} are available,
	 * in line with that of arm32 as in vfp_init(). We make sure that the
	 * check is future proof, by making sure value is non-zero.
	 */
	u32 mvfr1;

	WARN_ON(scope == SCOPE_LOCAL_CPU && preemptible());
	if (scope == SCOPE_SYSTEM)
		mvfr1 = read_sanitised_ftr_reg(SYS_MVFR1_EL1);
	else
		mvfr1 = read_sysreg_s(SYS_MVFR1_EL1);

	return cpuid_feature_extract_unsigned_field(mvfr1, MVFR1_SIMDSP_SHIFT) &&
		cpuid_feature_extract_unsigned_field(mvfr1, MVFR1_SIMDINT_SHIFT) &&
		cpuid_feature_extract_unsigned_field(mvfr1, MVFR1_SIMDLS_SHIFT);
}
#endif

static const struct arm64_cpu_capabilities compat_elf_hwcaps[] = {
#ifdef CONFIG_COMPAT
	HWCAP_CAP_MATCH(compat_has_neon, CAP_COMPAT_HWCAP, COMPAT_HWCAP_NEON),
	HWCAP_CAP(SYS_MVFR1_EL1, MVFR1_SIMDFMAC_SHIFT, 4, FTR_UNSIGNED, 1, CAP_COMPAT_HWCAP, COMPAT_HWCAP_VFPv4),
	/* Arm v8 mandates MVFR0.FPDP == {0, 2}. So, piggy back on this for the presence of VFP support */
	HWCAP_CAP(SYS_MVFR0_EL1, MVFR0_FPDP_SHIFT, 4, FTR_UNSIGNED, 2, CAP_COMPAT_HWCAP, COMPAT_HWCAP_VFP),
	HWCAP_CAP(SYS_MVFR0_EL1, MVFR0_FPDP_SHIFT, 4, FTR_UNSIGNED, 2, CAP_COMPAT_HWCAP, COMPAT_HWCAP_VFPv3),
	HWCAP_CAP(SYS_ID_ISAR5_EL1, ID_ISAR5_AES_SHIFT, 4, FTR_UNSIGNED, 2, CAP_COMPAT_HWCAP2, COMPAT_HWCAP2_PMULL),
	HWCAP_CAP(SYS_ID_ISAR5_EL1, ID_ISAR5_AES_SHIFT, 4, FTR_UNSIGNED, 1, CAP_COMPAT_HWCAP2, COMPAT_HWCAP2_AES),
	HWCAP_CAP(SYS_ID_ISAR5_EL1, ID_ISAR5_SHA1_SHIFT, 4, FTR_UNSIGNED, 1, CAP_COMPAT_HWCAP2, COMPAT_HWCAP2_SHA1),
	HWCAP_CAP(SYS_ID_ISAR5_EL1, ID_ISAR5_SHA2_SHIFT, 4, FTR_UNSIGNED, 1, CAP_COMPAT_HWCAP2, COMPAT_HWCAP2_SHA2),
	HWCAP_CAP(SYS_ID_ISAR5_EL1, ID_ISAR5_CRC32_SHIFT, 4, FTR_UNSIGNED, 1, CAP_COMPAT_HWCAP2, COMPAT_HWCAP2_CRC32),
#endif
	{},
};

static void cap_set_elf_hwcap(const struct arm64_cpu_capabilities *cap)
{
	switch (cap->hwcap_type) {
	case CAP_HWCAP:
		cpu_set_feature(cap->hwcap);
		break;
#ifdef CONFIG_COMPAT
	case CAP_COMPAT_HWCAP:
		compat_elf_hwcap |= (u32)cap->hwcap;
		break;
	case CAP_COMPAT_HWCAP2:
		compat_elf_hwcap2 |= (u32)cap->hwcap;
		break;
#endif
	default:
		WARN_ON(1);
		break;
	}
}

/* Check if we have a particular HWCAP enabled */
static bool cpus_have_elf_hwcap(const struct arm64_cpu_capabilities *cap)
{
	bool rc;

	switch (cap->hwcap_type) {
	case CAP_HWCAP:
		rc = cpu_have_feature(cap->hwcap);
		break;
#ifdef CONFIG_COMPAT
	case CAP_COMPAT_HWCAP:
		rc = (compat_elf_hwcap & (u32)cap->hwcap) != 0;
		break;
	case CAP_COMPAT_HWCAP2:
		rc = (compat_elf_hwcap2 & (u32)cap->hwcap) != 0;
		break;
#endif
	default:
		WARN_ON(1);
		rc = false;
	}

	return rc;
}

static void setup_elf_hwcaps(const struct arm64_cpu_capabilities *hwcaps)
{
	/* We support emulation of accesses to CPU ID feature registers */
	cpu_set_named_feature(CPUID);
	for (; hwcaps->matches; hwcaps++)
		if (hwcaps->matches(hwcaps, cpucap_default_scope(hwcaps)))
			cap_set_elf_hwcap(hwcaps);
}

static void update_cpu_capabilities(u16 scope_mask)
{
	int i;
	const struct arm64_cpu_capabilities *caps;

	scope_mask &= ARM64_CPUCAP_SCOPE_MASK;
	for (i = 0; i < ARM64_NCAPS; i++) {
		caps = cpu_hwcaps_ptrs[i];
		if (!caps || !(caps->type & scope_mask) ||
		    cpus_have_cap(caps->capability) ||
		    !caps->matches(caps, cpucap_default_scope(caps)))
			continue;

		if (caps->desc)
			pr_info("detected: %s\n", caps->desc);
		cpus_set_cap(caps->capability);

		if ((scope_mask & SCOPE_BOOT_CPU) && (caps->type & SCOPE_BOOT_CPU))
			set_bit(caps->capability, boot_capabilities);
	}
}

/*
 * Enable all the available capabilities on this CPU. The capabilities
 * with BOOT_CPU scope are handled separately and hence skipped here.
 */
static int cpu_enable_non_boot_scope_capabilities(void *__unused)
{
	int i;
	u16 non_boot_scope = SCOPE_ALL & ~SCOPE_BOOT_CPU;

	for_each_available_cap(i) {
		const struct arm64_cpu_capabilities *cap = cpu_hwcaps_ptrs[i];

		if (WARN_ON(!cap))
			continue;

		if (!(cap->type & non_boot_scope))
			continue;

		if (cap->cpu_enable)
			cap->cpu_enable(cap);
	}
	return 0;
}

/*
 * Run through the enabled capabilities and enable() it on all active
 * CPUs
 */
static void __init enable_cpu_capabilities(u16 scope_mask)
{
	int i;
	const struct arm64_cpu_capabilities *caps;
	bool boot_scope;

	scope_mask &= ARM64_CPUCAP_SCOPE_MASK;
	boot_scope = !!(scope_mask & SCOPE_BOOT_CPU);

	for (i = 0; i < ARM64_NCAPS; i++) {
		unsigned int num;

		caps = cpu_hwcaps_ptrs[i];
		if (!caps || !(caps->type & scope_mask))
			continue;
		num = caps->capability;
		if (!cpus_have_cap(num))
			continue;

		/* Ensure cpus_have_const_cap(num) works */
		static_branch_enable(&cpu_hwcap_keys[num]);

		if (boot_scope && caps->cpu_enable)
			/*
			 * Capabilities with SCOPE_BOOT_CPU scope are finalised
			 * before any secondary CPU boots. Thus, each secondary
			 * will enable the capability as appropriate via
			 * check_local_cpu_capabilities(). The only exception is
			 * the boot CPU, for which the capability must be
			 * enabled here. This approach avoids costly
			 * stop_machine() calls for this case.
			 */
			caps->cpu_enable(caps);
	}

	/*
	 * For all non-boot scope capabilities, use stop_machine()
	 * as it schedules the work allowing us to modify PSTATE,
	 * instead of on_each_cpu() which uses an IPI, giving us a
	 * PSTATE that disappears when we return.
	 */
	if (!boot_scope)
		stop_machine(cpu_enable_non_boot_scope_capabilities,
			     NULL, cpu_online_mask);
}

/*
 * Run through the list of capabilities to check for conflicts.
 * If the system has already detected a capability, take necessary
 * action on this CPU.
 */
static void verify_local_cpu_caps(u16 scope_mask)
{
	int i;
	bool cpu_has_cap, system_has_cap;
	const struct arm64_cpu_capabilities *caps;

	scope_mask &= ARM64_CPUCAP_SCOPE_MASK;

	for (i = 0; i < ARM64_NCAPS; i++) {
		caps = cpu_hwcaps_ptrs[i];
		if (!caps || !(caps->type & scope_mask))
			continue;

		cpu_has_cap = caps->matches(caps, SCOPE_LOCAL_CPU);
		system_has_cap = cpus_have_cap(caps->capability);

		if (system_has_cap) {
			/*
			 * Check if the new CPU misses an advertised feature,
			 * which is not safe to miss.
			 */
			if (!cpu_has_cap && !cpucap_late_cpu_optional(caps))
				break;
			/*
			 * We have to issue cpu_enable() irrespective of
			 * whether the CPU has it or not, as it is enabeld
			 * system wide. It is upto the call back to take
			 * appropriate action on this CPU.
			 */
			if (caps->cpu_enable)
				caps->cpu_enable(caps);
		} else {
			/*
			 * Check if the CPU has this capability if it isn't
			 * safe to have when the system doesn't.
			 */
			if (cpu_has_cap && !cpucap_late_cpu_permitted(caps))
				break;
		}
	}

	if (i < ARM64_NCAPS) {
		pr_crit("CPU%d: Detected conflict for capability %d (%s), System: %d, CPU: %d\n",
			smp_processor_id(), caps->capability,
			caps->desc, system_has_cap, cpu_has_cap);

		if (cpucap_panic_on_conflict(caps))
			cpu_panic_kernel();
		else
			cpu_die_early();
	}
}

/*
 * Check for CPU features that are used in early boot
 * based on the Boot CPU value.
 */
static void check_early_cpu_features(void)
{
	verify_cpu_asid_bits();

	verify_local_cpu_caps(SCOPE_BOOT_CPU);
}

static void
__verify_local_elf_hwcaps(const struct arm64_cpu_capabilities *caps)
{

	for (; caps->matches; caps++)
		if (cpus_have_elf_hwcap(caps) && !caps->matches(caps, SCOPE_LOCAL_CPU)) {
			pr_crit("CPU%d: missing HWCAP: %s\n",
					smp_processor_id(), caps->desc);
			cpu_die_early();
		}
}

static void verify_local_elf_hwcaps(void)
{
	__verify_local_elf_hwcaps(arm64_elf_hwcaps);

	if (id_aa64pfr0_32bit_el0(read_cpuid(ID_AA64PFR0_EL1)))
		__verify_local_elf_hwcaps(compat_elf_hwcaps);
}

static void verify_sve_features(void)
{
	u64 safe_zcr = read_sanitised_ftr_reg(SYS_ZCR_EL1);
	u64 zcr = read_zcr_features();

	unsigned int safe_len = safe_zcr & ZCR_ELx_LEN_MASK;
	unsigned int len = zcr & ZCR_ELx_LEN_MASK;

	if (len < safe_len || vec_verify_vq_map(ARM64_VEC_SVE)) {
		pr_crit("CPU%d: SVE: vector length support mismatch\n",
			smp_processor_id());
		cpu_die_early();
	}

	/* Add checks on other ZCR bits here if necessary */
}

static void verify_hyp_capabilities(void)
{
	u64 safe_mmfr1, mmfr0, mmfr1;
	int parange, ipa_max;
	unsigned int safe_vmid_bits, vmid_bits;

	if (!IS_ENABLED(CONFIG_KVM))
		return;

	safe_mmfr1 = read_sanitised_ftr_reg(SYS_ID_AA64MMFR1_EL1);
	mmfr0 = read_cpuid(ID_AA64MMFR0_EL1);
	mmfr1 = read_cpuid(ID_AA64MMFR1_EL1);

	/* Verify VMID bits */
	safe_vmid_bits = get_vmid_bits(safe_mmfr1);
	vmid_bits = get_vmid_bits(mmfr1);
	if (vmid_bits < safe_vmid_bits) {
		pr_crit("CPU%d: VMID width mismatch\n", smp_processor_id());
		cpu_die_early();
	}

	/* Verify IPA range */
	parange = cpuid_feature_extract_unsigned_field(mmfr0,
				ID_AA64MMFR0_PARANGE_SHIFT);
	ipa_max = id_aa64mmfr0_parange_to_phys_shift(parange);
	if (ipa_max < get_kvm_ipa_limit()) {
		pr_crit("CPU%d: IPA range mismatch\n", smp_processor_id());
		cpu_die_early();
	}
}

/*
 * Run through the enabled system capabilities and enable() it on this CPU.
 * The capabilities were decided based on the available CPUs at the boot time.
 * Any new CPU should match the system wide status of the capability. If the
 * new CPU doesn't have a capability which the system now has enabled, we
 * cannot do anything to fix it up and could cause unexpected failures. So
 * we park the CPU.
 */
static void verify_local_cpu_capabilities(void)
{
	/*
	 * The capabilities with SCOPE_BOOT_CPU are checked from
	 * check_early_cpu_features(), as they need to be verified
	 * on all secondary CPUs.
	 */
	verify_local_cpu_caps(SCOPE_ALL & ~SCOPE_BOOT_CPU);
	verify_local_elf_hwcaps();

	if (system_supports_sve())
		verify_sve_features();

	if (is_hyp_mode_available())
		verify_hyp_capabilities();
}

void check_local_cpu_capabilities(void)
{
	/*
	 * All secondary CPUs should conform to the early CPU features
	 * in use by the kernel based on boot CPU.
	 */
	check_early_cpu_features();

	/*
	 * If we haven't finalised the system capabilities, this CPU gets
	 * a chance to update the errata work arounds and local features.
	 * Otherwise, this CPU should verify that it has all the system
	 * advertised capabilities.
	 */
	if (!system_capabilities_finalized())
		update_cpu_capabilities(SCOPE_LOCAL_CPU);
	else
		verify_local_cpu_capabilities();
}

static void __init setup_boot_cpu_capabilities(void)
{
	/* Detect capabilities with either SCOPE_BOOT_CPU or SCOPE_LOCAL_CPU */
	update_cpu_capabilities(SCOPE_BOOT_CPU | SCOPE_LOCAL_CPU);
	/* Enable the SCOPE_BOOT_CPU capabilities alone right away */
	enable_cpu_capabilities(SCOPE_BOOT_CPU);
}

bool this_cpu_has_cap(unsigned int n)
{
	if (!WARN_ON(preemptible()) && n < ARM64_NCAPS) {
		const struct arm64_cpu_capabilities *cap = cpu_hwcaps_ptrs[n];

		if (cap)
			return cap->matches(cap, SCOPE_LOCAL_CPU);
	}

	return false;
}
EXPORT_SYMBOL_GPL(this_cpu_has_cap);

/*
 * This helper function is used in a narrow window when,
 * - The system wide safe registers are set with all the SMP CPUs and,
 * - The SYSTEM_FEATURE cpu_hwcaps may not have been set.
 * In all other cases cpus_have_{const_}cap() should be used.
 */
static bool __maybe_unused __system_matches_cap(unsigned int n)
{
	if (n < ARM64_NCAPS) {
		const struct arm64_cpu_capabilities *cap = cpu_hwcaps_ptrs[n];

		if (cap)
			return cap->matches(cap, SCOPE_SYSTEM);
	}
	return false;
}

void cpu_set_feature(unsigned int num)
{
	WARN_ON(num >= MAX_CPU_FEATURES);
	elf_hwcap |= BIT(num);
}
EXPORT_SYMBOL_GPL(cpu_set_feature);

bool cpu_have_feature(unsigned int num)
{
	WARN_ON(num >= MAX_CPU_FEATURES);
	return elf_hwcap & BIT(num);
}
EXPORT_SYMBOL_GPL(cpu_have_feature);

unsigned long cpu_get_elf_hwcap(void)
{
	/*
	 * We currently only populate the first 32 bits of AT_HWCAP. Please
	 * note that for userspace compatibility we guarantee that bits 62
	 * and 63 will always be returned as 0.
	 */
	return lower_32_bits(elf_hwcap);
}

unsigned long cpu_get_elf_hwcap2(void)
{
	return upper_32_bits(elf_hwcap);
}

static void __init setup_system_capabilities(void)
{
	/*
	 * We have finalised the system-wide safe feature
	 * registers, finalise the capabilities that depend
	 * on it. Also enable all the available capabilities,
	 * that are not enabled already.
	 */
	update_cpu_capabilities(SCOPE_SYSTEM);
	enable_cpu_capabilities(SCOPE_ALL & ~SCOPE_BOOT_CPU);
}

void __init setup_cpu_features(void)
{
	u32 cwg;

	setup_system_capabilities();
	setup_elf_hwcaps(arm64_elf_hwcaps);

	if (system_supports_32bit_el0())
		setup_elf_hwcaps(compat_elf_hwcaps);

	if (system_uses_ttbr0_pan())
		pr_info("emulated: Privileged Access Never (PAN) using TTBR0_EL1 switching\n");

	sve_setup();
	minsigstksz_setup();

	/* Advertise that we have computed the system capabilities */
	finalize_system_capabilities();

	/*
	 * Check for sane CTR_EL0.CWG value.
	 */
	cwg = cache_type_cwg();
	if (!cwg)
		pr_warn("No Cache Writeback Granule information, assuming %d\n",
			ARCH_DMA_MINALIGN);
}

static int enable_mismatched_32bit_el0(unsigned int cpu)
{
	/*
	 * The first 32-bit-capable CPU we detected and so can no longer
	 * be offlined by userspace. -1 indicates we haven't yet onlined
	 * a 32-bit-capable CPU.
	 */
	static int lucky_winner = -1;

	struct cpuinfo_arm64 *info = &per_cpu(cpu_data, cpu);
	bool cpu_32bit = id_aa64pfr0_32bit_el0(info->reg_id_aa64pfr0);

	if (cpu_32bit) {
		cpumask_set_cpu(cpu, cpu_32bit_el0_mask);
		static_branch_enable_cpuslocked(&arm64_mismatched_32bit_el0);
	}

	if (cpumask_test_cpu(0, cpu_32bit_el0_mask) == cpu_32bit)
		return 0;

	if (lucky_winner >= 0)
		return 0;

	/*
	 * We've detected a mismatch. We need to keep one of our CPUs with
	 * 32-bit EL0 online so that is_cpu_allowed() doesn't end up rejecting
	 * every CPU in the system for a 32-bit task.
	 */
	lucky_winner = cpu_32bit ? cpu : cpumask_any_and(cpu_32bit_el0_mask,
							 cpu_active_mask);
	get_cpu_device(lucky_winner)->offline_disabled = true;
	setup_elf_hwcaps(compat_elf_hwcaps);
	pr_info("Asymmetric 32-bit EL0 support detected on CPU %u; CPU hot-unplug disabled on CPU %u\n",
		cpu, lucky_winner);
	return 0;
}

static int __init init_32bit_el0_mask(void)
{
	if (!allow_mismatched_32bit_el0)
		return 0;

	if (!zalloc_cpumask_var(&cpu_32bit_el0_mask, GFP_KERNEL))
		return -ENOMEM;

	return cpuhp_setup_state(CPUHP_AP_ONLINE_DYN,
				 "arm64/mismatched_32bit_el0:online",
				 enable_mismatched_32bit_el0, NULL);
}
subsys_initcall_sync(init_32bit_el0_mask);

static void __maybe_unused cpu_enable_cnp(struct arm64_cpu_capabilities const *cap)
{
	cpu_replace_ttbr1(lm_alias(swapper_pg_dir));
}

/*
 * We emulate only the following system register space.
 * Op0 = 0x3, CRn = 0x0, Op1 = 0x0, CRm = [0, 4 - 7]
 * See Table C5-6 System instruction encodings for System register accesses,
 * ARMv8 ARM(ARM DDI 0487A.f) for more details.
 */
static inline bool __attribute_const__ is_emulated(u32 id)
{
	return (sys_reg_Op0(id) == 0x3 &&
		sys_reg_CRn(id) == 0x0 &&
		sys_reg_Op1(id) == 0x0 &&
		(sys_reg_CRm(id) == 0 ||
		 ((sys_reg_CRm(id) >= 4) && (sys_reg_CRm(id) <= 7))));
}

/*
 * With CRm == 0, reg should be one of :
 * MIDR_EL1, MPIDR_EL1 or REVIDR_EL1.
 */
static inline int emulate_id_reg(u32 id, u64 *valp)
{
	switch (id) {
	case SYS_MIDR_EL1:
		*valp = read_cpuid_id();
		break;
	case SYS_MPIDR_EL1:
		*valp = SYS_MPIDR_SAFE_VAL;
		break;
	case SYS_REVIDR_EL1:
		/* IMPLEMENTATION DEFINED values are emulated with 0 */
		*valp = 0;
		break;
	default:
		return -EINVAL;
	}

	return 0;
}

static int emulate_sys_reg(u32 id, u64 *valp)
{
	struct arm64_ftr_reg *regp;

	if (!is_emulated(id))
		return -EINVAL;

	if (sys_reg_CRm(id) == 0)
		return emulate_id_reg(id, valp);

	regp = get_arm64_ftr_reg_nowarn(id);
	if (regp)
		*valp = arm64_ftr_reg_user_value(regp);
	else
		/*
		 * The untracked registers are either IMPLEMENTATION DEFINED
		 * (e.g, ID_AFR0_EL1) or reserved RAZ.
		 */
		*valp = 0;
	return 0;
}

int do_emulate_mrs(struct pt_regs *regs, u32 sys_reg, u32 rt)
{
	int rc;
	u64 val;

	rc = emulate_sys_reg(sys_reg, &val);
	if (!rc) {
		pt_regs_write_reg(regs, rt, val);
		arm64_skip_faulting_instruction(regs, AARCH64_INSN_SIZE);
	}
	return rc;
}

static int emulate_mrs(struct pt_regs *regs, u32 insn)
{
	u32 sys_reg, rt;

	/*
	 * sys_reg values are defined as used in mrs/msr instruction.
	 * shift the imm value to get the encoding.
	 */
	sys_reg = (u32)aarch64_insn_decode_immediate(AARCH64_INSN_IMM_16, insn) << 5;
	rt = aarch64_insn_decode_register(AARCH64_INSN_REGTYPE_RT, insn);
	return do_emulate_mrs(regs, sys_reg, rt);
}

static struct undef_hook mrs_hook = {
	.instr_mask = 0xffff0000,
	.instr_val  = 0xd5380000,
	.pstate_mask = PSR_AA32_MODE_MASK,
	.pstate_val = PSR_MODE_EL0t,
	.fn = emulate_mrs,
};

static int __init enable_mrs_emulation(void)
{
	register_undef_hook(&mrs_hook);
	return 0;
}

core_initcall(enable_mrs_emulation);

enum mitigation_state arm64_get_meltdown_state(void)
{
	if (__meltdown_safe)
		return SPECTRE_UNAFFECTED;

	if (arm64_kernel_unmapped_at_el0())
		return SPECTRE_MITIGATED;

	return SPECTRE_VULNERABLE;
}

ssize_t cpu_show_meltdown(struct device *dev, struct device_attribute *attr,
			  char *buf)
{
	switch (arm64_get_meltdown_state()) {
	case SPECTRE_UNAFFECTED:
		return sprintf(buf, "Not affected\n");

	case SPECTRE_MITIGATED:
		return sprintf(buf, "Mitigation: PTI\n");

	default:
		return sprintf(buf, "Vulnerable\n");
	}
}<|MERGE_RESOLUTION|>--- conflicted
+++ resolved
@@ -231,14 +231,11 @@
 };
 
 static const struct arm64_ftr_bits ftr_id_aa64isar2[] = {
-<<<<<<< HEAD
+	ARM64_FTR_BITS(FTR_HIDDEN, FTR_STRICT, FTR_HIGHER_SAFE, ID_AA64ISAR2_CLEARBHB_SHIFT, 4, 0),
 	ARM64_FTR_BITS(FTR_VISIBLE_IF_IS_ENABLED(CONFIG_ARM64_PTR_AUTH),
 		       FTR_STRICT, FTR_EXACT, ID_AA64ISAR2_APA3_SHIFT, 4, 0),
 	ARM64_FTR_BITS(FTR_VISIBLE_IF_IS_ENABLED(CONFIG_ARM64_PTR_AUTH),
 		       FTR_STRICT, FTR_LOWER_SAFE, ID_AA64ISAR2_GPA3_SHIFT, 4, 0),
-=======
-	ARM64_FTR_BITS(FTR_HIDDEN, FTR_STRICT, FTR_HIGHER_SAFE, ID_AA64ISAR2_CLEARBHB_SHIFT, 4, 0),
->>>>>>> 52c9f93a
 	ARM64_FTR_BITS(FTR_VISIBLE, FTR_NONSTRICT, FTR_LOWER_SAFE, ID_AA64ISAR2_RPRES_SHIFT, 4, 0),
 	ARM64_FTR_END,
 };
