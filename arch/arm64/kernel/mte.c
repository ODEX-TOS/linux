--- conflicted
+++ resolved
@@ -48,16 +48,12 @@
 	if (!pte_is_tagged)
 		return;
 
-<<<<<<< HEAD
-	mte_clear_page_tags(page_address(page));
-=======
 	/*
 	 * Test PG_mte_tagged again in case it was racing with another
 	 * set_pte_at().
 	 */
 	if (!test_and_set_bit(PG_mte_tagged, &page->flags))
 		mte_clear_page_tags(page_address(page));
->>>>>>> f2afc9d9
 }
 
 void mte_sync_tags(pte_t old_pte, pte_t pte)
