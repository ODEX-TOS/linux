// SPDX-License-Identifier: GPL-2.0
/*
 * Device Tree Source for J721E SoC Family Main Domain peripherals
 *
 * Copyright (C) 2016-2019 Texas Instruments Incorporated - http://www.ti.com/
 */

&cbass_main {
	msmc_ram: sram@70000000 {
		compatible = "mmio-sram";
		reg = <0x0 0x70000000 0x0 0x800000>;
		#address-cells = <1>;
		#size-cells = <1>;
		ranges = <0x0 0x0 0x70000000 0x800000>;

		atf-sram@0 {
			reg = <0x0 0x20000>;
		};
	};

	gic500: interrupt-controller@1800000 {
		compatible = "arm,gic-v3";
		#address-cells = <2>;
		#size-cells = <2>;
		ranges;
		#interrupt-cells = <3>;
		interrupt-controller;
		reg = <0x00 0x01800000 0x00 0x10000>,	/* GICD */
		      <0x00 0x01900000 0x00 0x100000>;	/* GICR */

		/* vcpumntirq: virtual CPU interface maintenance interrupt */
		interrupts = <GIC_PPI 9 IRQ_TYPE_LEVEL_HIGH>;

		gic_its: gic-its@1820000 {
			compatible = "arm,gic-v3-its";
			reg = <0x00 0x01820000 0x00 0x10000>;
			socionext,synquacer-pre-its = <0x1000000 0x400000>;
			msi-controller;
			#msi-cells = <1>;
		};
	};

<<<<<<< HEAD
	smmu0: smmu@36600000 {
		compatible = "arm,smmu-v3";
		reg = <0x0 0x36600000 0x0 0x100000>;
		power-domains = <&k3_pds 229 TI_SCI_PD_EXCLUSIVE>;
		interrupt-parent = <&gic500>;
		interrupts = <GIC_SPI 772 IRQ_TYPE_EDGE_RISING>,
			     <GIC_SPI 768 IRQ_TYPE_EDGE_RISING>;
		interrupt-names = "eventq", "gerror";
		#iommu-cells = <1>;
	};

=======
>>>>>>> 67cb19e6
	main_gpio_intr: interrupt-controller0 {
		compatible = "ti,sci-intr";
		ti,intr-trigger-type = <1>;
		interrupt-controller;
		interrupt-parent = <&gic500>;
		#interrupt-cells = <2>;
		ti,sci = <&dmsc>;
		ti,sci-dst-id = <14>;
		ti,sci-rm-range-girq = <0x1>;
	};

	main_navss {
		compatible = "simple-mfd";
		#address-cells = <2>;
		#size-cells = <2>;
		ranges;
		dma-coherent;
		dma-ranges;

		ti,sci-dev-id = <199>;

		main_navss_intr: interrupt-controller1 {
			compatible = "ti,sci-intr";
			ti,intr-trigger-type = <4>;
			interrupt-controller;
			interrupt-parent = <&gic500>;
			#interrupt-cells = <2>;
			ti,sci = <&dmsc>;
			ti,sci-dst-id = <14>;
			ti,sci-rm-range-girq = <0>, <2>;
		};

		main_udmass_inta: interrupt-controller@33d00000 {
			compatible = "ti,sci-inta";
			reg = <0x0 0x33d00000 0x0 0x100000>;
			interrupt-controller;
			interrupt-parent = <&main_navss_intr>;
			msi-controller;
			ti,sci = <&dmsc>;
			ti,sci-dev-id = <209>;
			ti,sci-rm-range-vint = <0xa>;
			ti,sci-rm-range-global-event = <0xd>;
		};

		secure_proxy_main: mailbox@32c00000 {
			compatible = "ti,am654-secure-proxy";
			#mbox-cells = <1>;
			reg-names = "target_data", "rt", "scfg";
			reg = <0x00 0x32c00000 0x00 0x100000>,
			      <0x00 0x32400000 0x00 0x100000>,
			      <0x00 0x32800000 0x00 0x100000>;
			interrupt-names = "rx_011";
			interrupts = <GIC_SPI 37 IRQ_TYPE_LEVEL_HIGH>;
		};

		smmu0: smmu@36600000 {
			compatible = "arm,smmu-v3";
			reg = <0x0 0x36600000 0x0 0x100000>;
			interrupt-parent = <&gic500>;
			interrupts = <GIC_SPI 772 IRQ_TYPE_EDGE_RISING>,
				     <GIC_SPI 768 IRQ_TYPE_EDGE_RISING>;
			interrupt-names = "eventq", "gerror";
			#iommu-cells = <1>;
		};

		hwspinlock: spinlock@30e00000 {
			compatible = "ti,am654-hwspinlock";
			reg = <0x00 0x30e00000 0x00 0x1000>;
			#hwlock-cells = <1>;
		};

		mailbox0_cluster0: mailbox@31f80000 {
			compatible = "ti,am654-mailbox";
			reg = <0x00 0x31f80000 0x00 0x200>;
			#mbox-cells = <1>;
			ti,mbox-num-users = <4>;
			ti,mbox-num-fifos = <16>;
			interrupt-parent = <&main_navss_intr>;
		};

		mailbox0_cluster1: mailbox@31f81000 {
			compatible = "ti,am654-mailbox";
			reg = <0x00 0x31f81000 0x00 0x200>;
			#mbox-cells = <1>;
			ti,mbox-num-users = <4>;
			ti,mbox-num-fifos = <16>;
			interrupt-parent = <&main_navss_intr>;
		};

		mailbox0_cluster2: mailbox@31f82000 {
			compatible = "ti,am654-mailbox";
			reg = <0x00 0x31f82000 0x00 0x200>;
			#mbox-cells = <1>;
			ti,mbox-num-users = <4>;
			ti,mbox-num-fifos = <16>;
			interrupt-parent = <&main_navss_intr>;
		};

		mailbox0_cluster3: mailbox@31f83000 {
			compatible = "ti,am654-mailbox";
			reg = <0x00 0x31f83000 0x00 0x200>;
			#mbox-cells = <1>;
			ti,mbox-num-users = <4>;
			ti,mbox-num-fifos = <16>;
			interrupt-parent = <&main_navss_intr>;
		};

		mailbox0_cluster4: mailbox@31f84000 {
			compatible = "ti,am654-mailbox";
			reg = <0x00 0x31f84000 0x00 0x200>;
			#mbox-cells = <1>;
			ti,mbox-num-users = <4>;
			ti,mbox-num-fifos = <16>;
			interrupt-parent = <&main_navss_intr>;
		};

		mailbox0_cluster5: mailbox@31f85000 {
			compatible = "ti,am654-mailbox";
			reg = <0x00 0x31f85000 0x00 0x200>;
			#mbox-cells = <1>;
			ti,mbox-num-users = <4>;
			ti,mbox-num-fifos = <16>;
			interrupt-parent = <&main_navss_intr>;
		};

		mailbox0_cluster6: mailbox@31f86000 {
			compatible = "ti,am654-mailbox";
			reg = <0x00 0x31f86000 0x00 0x200>;
			#mbox-cells = <1>;
			ti,mbox-num-users = <4>;
			ti,mbox-num-fifos = <16>;
			interrupt-parent = <&main_navss_intr>;
		};

		mailbox0_cluster7: mailbox@31f87000 {
			compatible = "ti,am654-mailbox";
			reg = <0x00 0x31f87000 0x00 0x200>;
			#mbox-cells = <1>;
			ti,mbox-num-users = <4>;
			ti,mbox-num-fifos = <16>;
			interrupt-parent = <&main_navss_intr>;
		};

		mailbox0_cluster8: mailbox@31f88000 {
			compatible = "ti,am654-mailbox";
			reg = <0x00 0x31f88000 0x00 0x200>;
			#mbox-cells = <1>;
			ti,mbox-num-users = <4>;
			ti,mbox-num-fifos = <16>;
			interrupt-parent = <&main_navss_intr>;
		};

		mailbox0_cluster9: mailbox@31f89000 {
			compatible = "ti,am654-mailbox";
			reg = <0x00 0x31f89000 0x00 0x200>;
			#mbox-cells = <1>;
			ti,mbox-num-users = <4>;
			ti,mbox-num-fifos = <16>;
			interrupt-parent = <&main_navss_intr>;
		};

		mailbox0_cluster10: mailbox@31f8a000 {
			compatible = "ti,am654-mailbox";
			reg = <0x00 0x31f8a000 0x00 0x200>;
			#mbox-cells = <1>;
			ti,mbox-num-users = <4>;
			ti,mbox-num-fifos = <16>;
			interrupt-parent = <&main_navss_intr>;
		};

		mailbox0_cluster11: mailbox@31f8b000 {
			compatible = "ti,am654-mailbox";
			reg = <0x00 0x31f8b000 0x00 0x200>;
			#mbox-cells = <1>;
			ti,mbox-num-users = <4>;
			ti,mbox-num-fifos = <16>;
			interrupt-parent = <&main_navss_intr>;
		};

		main_ringacc: ringacc@3c000000 {
			compatible = "ti,am654-navss-ringacc";
			reg =	<0x0 0x3c000000 0x0 0x400000>,
				<0x0 0x38000000 0x0 0x400000>,
				<0x0 0x31120000 0x0 0x100>,
				<0x0 0x33000000 0x0 0x40000>;
			reg-names = "rt", "fifos", "proxy_gcfg", "proxy_target";
			ti,num-rings = <1024>;
			ti,sci-rm-range-gp-rings = <0x1>; /* GP ring range */
			ti,sci = <&dmsc>;
			ti,sci-dev-id = <211>;
			msi-parent = <&main_udmass_inta>;
		};

		main_udmap: dma-controller@31150000 {
			compatible = "ti,j721e-navss-main-udmap";
			reg =	<0x0 0x31150000 0x0 0x100>,
				<0x0 0x34000000 0x0 0x100000>,
				<0x0 0x35000000 0x0 0x100000>;
			reg-names = "gcfg", "rchanrt", "tchanrt";
			msi-parent = <&main_udmass_inta>;
			#dma-cells = <1>;

			ti,sci = <&dmsc>;
			ti,sci-dev-id = <212>;
			ti,ringacc = <&main_ringacc>;

			ti,sci-rm-range-tchan = <0x0d>, /* TX_CHAN */
						<0x0f>, /* TX_HCHAN */
						<0x10>; /* TX_UHCHAN */
			ti,sci-rm-range-rchan = <0x0a>, /* RX_CHAN */
						<0x0b>, /* RX_HCHAN */
						<0x0c>; /* RX_UHCHAN */
			ti,sci-rm-range-rflow = <0x00>; /* GP RFLOW */
		};
	};

	main_pmx0: pinmux@11c000 {
		compatible = "pinctrl-single";
		/* Proxy 0 addressing */
		reg = <0x0 0x11c000 0x0 0x2b4>;
		#pinctrl-cells = <1>;
		pinctrl-single,register-width = <32>;
		pinctrl-single,function-mask = <0xffffffff>;
	};

	main_uart0: serial@2800000 {
		compatible = "ti,j721e-uart", "ti,am654-uart";
		reg = <0x00 0x02800000 0x00 0x100>;
		reg-shift = <2>;
		reg-io-width = <4>;
		interrupts = <GIC_SPI 192 IRQ_TYPE_LEVEL_HIGH>;
		clock-frequency = <48000000>;
		current-speed = <115200>;
		power-domains = <&k3_pds 146 TI_SCI_PD_EXCLUSIVE>;
		clocks = <&k3_clks 146 0>;
		clock-names = "fclk";
	};

	main_uart1: serial@2810000 {
		compatible = "ti,j721e-uart", "ti,am654-uart";
		reg = <0x00 0x02810000 0x00 0x100>;
		reg-shift = <2>;
		reg-io-width = <4>;
		interrupts = <GIC_SPI 193 IRQ_TYPE_LEVEL_HIGH>;
		clock-frequency = <48000000>;
		current-speed = <115200>;
		power-domains = <&k3_pds 278 TI_SCI_PD_EXCLUSIVE>;
		clocks = <&k3_clks 278 0>;
		clock-names = "fclk";
	};

	main_uart2: serial@2820000 {
		compatible = "ti,j721e-uart", "ti,am654-uart";
		reg = <0x00 0x02820000 0x00 0x100>;
		reg-shift = <2>;
		reg-io-width = <4>;
		interrupts = <GIC_SPI 194 IRQ_TYPE_LEVEL_HIGH>;
		clock-frequency = <48000000>;
		current-speed = <115200>;
		power-domains = <&k3_pds 279 TI_SCI_PD_EXCLUSIVE>;
		clocks = <&k3_clks 279 0>;
		clock-names = "fclk";
	};

	main_uart3: serial@2830000 {
		compatible = "ti,j721e-uart", "ti,am654-uart";
		reg = <0x00 0x02830000 0x00 0x100>;
		reg-shift = <2>;
		reg-io-width = <4>;
		interrupts = <GIC_SPI 195 IRQ_TYPE_LEVEL_HIGH>;
		clock-frequency = <48000000>;
		current-speed = <115200>;
		power-domains = <&k3_pds 280 TI_SCI_PD_EXCLUSIVE>;
		clocks = <&k3_clks 280 0>;
		clock-names = "fclk";
	};

	main_uart4: serial@2840000 {
		compatible = "ti,j721e-uart", "ti,am654-uart";
		reg = <0x00 0x02840000 0x00 0x100>;
		reg-shift = <2>;
		reg-io-width = <4>;
		interrupts = <GIC_SPI 196 IRQ_TYPE_LEVEL_HIGH>;
		clock-frequency = <48000000>;
		current-speed = <115200>;
		power-domains = <&k3_pds 281 TI_SCI_PD_EXCLUSIVE>;
		clocks = <&k3_clks 281 0>;
		clock-names = "fclk";
	};

	main_uart5: serial@2850000 {
		compatible = "ti,j721e-uart", "ti,am654-uart";
		reg = <0x00 0x02850000 0x00 0x100>;
		reg-shift = <2>;
		reg-io-width = <4>;
		interrupts = <GIC_SPI 197 IRQ_TYPE_LEVEL_HIGH>;
		clock-frequency = <48000000>;
		current-speed = <115200>;
		power-domains = <&k3_pds 282 TI_SCI_PD_EXCLUSIVE>;
		clocks = <&k3_clks 282 0>;
		clock-names = "fclk";
	};

	main_uart6: serial@2860000 {
		compatible = "ti,j721e-uart", "ti,am654-uart";
		reg = <0x00 0x02860000 0x00 0x100>;
		reg-shift = <2>;
		reg-io-width = <4>;
		interrupts = <GIC_SPI 198 IRQ_TYPE_LEVEL_HIGH>;
		clock-frequency = <48000000>;
		current-speed = <115200>;
		power-domains = <&k3_pds 283 TI_SCI_PD_EXCLUSIVE>;
		clocks = <&k3_clks 283 0>;
		clock-names = "fclk";
	};

	main_uart7: serial@2870000 {
		compatible = "ti,j721e-uart", "ti,am654-uart";
		reg = <0x00 0x02870000 0x00 0x100>;
		reg-shift = <2>;
		reg-io-width = <4>;
		interrupts = <GIC_SPI 199 IRQ_TYPE_LEVEL_HIGH>;
		clock-frequency = <48000000>;
		current-speed = <115200>;
		power-domains = <&k3_pds 284 TI_SCI_PD_EXCLUSIVE>;
		clocks = <&k3_clks 284 0>;
		clock-names = "fclk";
	};

	main_uart8: serial@2880000 {
		compatible = "ti,j721e-uart", "ti,am654-uart";
		reg = <0x00 0x02880000 0x00 0x100>;
		reg-shift = <2>;
		reg-io-width = <4>;
		interrupts = <GIC_SPI 248 IRQ_TYPE_LEVEL_HIGH>;
		clock-frequency = <48000000>;
		current-speed = <115200>;
		power-domains = <&k3_pds 285 TI_SCI_PD_EXCLUSIVE>;
		clocks = <&k3_clks 285 0>;
		clock-names = "fclk";
	};

	main_uart9: serial@2890000 {
		compatible = "ti,j721e-uart", "ti,am654-uart";
		reg = <0x00 0x02890000 0x00 0x100>;
		reg-shift = <2>;
		reg-io-width = <4>;
		interrupts = <GIC_SPI 249 IRQ_TYPE_LEVEL_HIGH>;
		clock-frequency = <48000000>;
		current-speed = <115200>;
		power-domains = <&k3_pds 286 TI_SCI_PD_EXCLUSIVE>;
		clocks = <&k3_clks 286 0>;
		clock-names = "fclk";
	};

	main_gpio0: gpio@600000 {
		compatible = "ti,j721e-gpio", "ti,keystone-gpio";
		reg = <0x0 0x00600000 0x0 0x100>;
		gpio-controller;
		#gpio-cells = <2>;
		interrupt-parent = <&main_gpio_intr>;
		interrupts = <105 0>, <105 1>, <105 2>, <105 3>,
			     <105 4>, <105 5>, <105 6>, <105 7>;
		interrupt-controller;
		#interrupt-cells = <2>;
		ti,ngpio = <128>;
		ti,davinci-gpio-unbanked = <0>;
		power-domains = <&k3_pds 105 TI_SCI_PD_EXCLUSIVE>;
		clocks = <&k3_clks 105 0>;
		clock-names = "gpio";
	};

	main_gpio1: gpio@601000 {
		compatible = "ti,j721e-gpio", "ti,keystone-gpio";
		reg = <0x0 0x00601000 0x0 0x100>;
		gpio-controller;
		#gpio-cells = <2>;
		interrupt-parent = <&main_gpio_intr>;
		interrupts = <106 0>, <106 1>, <106 2>;
		interrupt-controller;
		#interrupt-cells = <2>;
		ti,ngpio = <36>;
		ti,davinci-gpio-unbanked = <0>;
		power-domains = <&k3_pds 106 TI_SCI_PD_EXCLUSIVE>;
		clocks = <&k3_clks 106 0>;
		clock-names = "gpio";
	};

	main_gpio2: gpio@610000 {
		compatible = "ti,j721e-gpio", "ti,keystone-gpio";
		reg = <0x0 0x00610000 0x0 0x100>;
		gpio-controller;
		#gpio-cells = <2>;
		interrupt-parent = <&main_gpio_intr>;
		interrupts = <107 0>, <107 1>, <107 2>, <107 3>,
			     <107 4>, <107 5>, <107 6>, <107 7>;
		interrupt-controller;
		#interrupt-cells = <2>;
		ti,ngpio = <128>;
		ti,davinci-gpio-unbanked = <0>;
		power-domains = <&k3_pds 107 TI_SCI_PD_EXCLUSIVE>;
		clocks = <&k3_clks 107 0>;
		clock-names = "gpio";
	};

	main_gpio3: gpio@611000 {
		compatible = "ti,j721e-gpio", "ti,keystone-gpio";
		reg = <0x0 0x00611000 0x0 0x100>;
		gpio-controller;
		#gpio-cells = <2>;
		interrupt-parent = <&main_gpio_intr>;
		interrupts = <108 0>, <108 1>, <108 2>;
		interrupt-controller;
		#interrupt-cells = <2>;
		ti,ngpio = <36>;
		ti,davinci-gpio-unbanked = <0>;
		power-domains = <&k3_pds 108 TI_SCI_PD_EXCLUSIVE>;
		clocks = <&k3_clks 108 0>;
		clock-names = "gpio";
	};

	main_gpio4: gpio@620000 {
		compatible = "ti,j721e-gpio", "ti,keystone-gpio";
		reg = <0x0 0x00620000 0x0 0x100>;
		gpio-controller;
		#gpio-cells = <2>;
		interrupt-parent = <&main_gpio_intr>;
		interrupts = <109 0>, <109 1>, <109 2>, <109 3>,
			     <109 4>, <109 5>, <109 6>, <109 7>;
		interrupt-controller;
		#interrupt-cells = <2>;
		ti,ngpio = <128>;
		ti,davinci-gpio-unbanked = <0>;
		power-domains = <&k3_pds 109 TI_SCI_PD_EXCLUSIVE>;
		clocks = <&k3_clks 109 0>;
		clock-names = "gpio";
	};

	main_gpio5: gpio@621000 {
		compatible = "ti,j721e-gpio", "ti,keystone-gpio";
		reg = <0x0 0x00621000 0x0 0x100>;
		gpio-controller;
		#gpio-cells = <2>;
		interrupt-parent = <&main_gpio_intr>;
		interrupts = <110 0>, <110 1>, <110 2>;
		interrupt-controller;
		#interrupt-cells = <2>;
		ti,ngpio = <36>;
		ti,davinci-gpio-unbanked = <0>;
		power-domains = <&k3_pds 110 TI_SCI_PD_EXCLUSIVE>;
		clocks = <&k3_clks 110 0>;
		clock-names = "gpio";
	};

	main_gpio6: gpio@630000 {
		compatible = "ti,j721e-gpio", "ti,keystone-gpio";
		reg = <0x0 0x00630000 0x0 0x100>;
		gpio-controller;
		#gpio-cells = <2>;
		interrupt-parent = <&main_gpio_intr>;
		interrupts = <111 0>, <111 1>, <111 2>, <111 3>,
			     <111 4>, <111 5>, <111 6>, <111 7>;
		interrupt-controller;
		#interrupt-cells = <2>;
		ti,ngpio = <128>;
		ti,davinci-gpio-unbanked = <0>;
		power-domains = <&k3_pds 111 TI_SCI_PD_EXCLUSIVE>;
		clocks = <&k3_clks 111 0>;
		clock-names = "gpio";
	};

	main_gpio7: gpio@631000 {
		compatible = "ti,j721e-gpio", "ti,keystone-gpio";
		reg = <0x0 0x00631000 0x0 0x100>;
		gpio-controller;
		#gpio-cells = <2>;
		interrupt-parent = <&main_gpio_intr>;
		interrupts = <112 0>, <112 1>, <112 2>;
		interrupt-controller;
		#interrupt-cells = <2>;
		ti,ngpio = <36>;
		ti,davinci-gpio-unbanked = <0>;
		power-domains = <&k3_pds 112 TI_SCI_PD_EXCLUSIVE>;
		clocks = <&k3_clks 112 0>;
		clock-names = "gpio";
	};

	main_sdhci0: sdhci@4f80000 {
		compatible = "ti,j721e-sdhci-8bit";
		reg = <0x0 0x4f80000 0x0 0x1000>, <0x0 0x4f88000 0x0 0x400>;
		interrupts = <GIC_SPI 3 IRQ_TYPE_LEVEL_HIGH>;
		power-domains = <&k3_pds 91 TI_SCI_PD_EXCLUSIVE>;
		clock-names = "clk_xin", "clk_ahb";
		clocks = <&k3_clks 91 1>, <&k3_clks 91 0>;
		assigned-clocks = <&k3_clks 91 1>;
		assigned-clock-parents = <&k3_clks 91 2>;
		bus-width = <8>;
		mmc-hs400-1_8v;
		mmc-ddr-1_8v;
		ti,otap-del-sel = <0x2>;
		ti,trm-icp = <0x8>;
		ti,strobe-sel = <0x77>;
		dma-coherent;
	};

	main_sdhci1: sdhci@4fb0000 {
		compatible = "ti,j721e-sdhci-4bit";
		reg = <0x0 0x04fb0000 0x0 0x1000>, <0x0 0x4fb8000 0x0 0x400>;
		interrupts = <GIC_SPI 4 IRQ_TYPE_LEVEL_HIGH>;
		power-domains = <&k3_pds 92 TI_SCI_PD_EXCLUSIVE>;
		clock-names = "clk_xin", "clk_ahb";
		clocks = <&k3_clks 92 0>, <&k3_clks 92 5>;
		assigned-clocks = <&k3_clks 92 0>;
		assigned-clock-parents = <&k3_clks 92 1>;
		ti,otap-del-sel = <0x2>;
		ti,trm-icp = <0x8>;
		ti,clkbuf-sel = <0x7>;
		dma-coherent;
		no-1-8-v;
	};

	main_sdhci2: sdhci@4f98000 {
		compatible = "ti,j721e-sdhci-4bit";
		reg = <0x0 0x4f98000 0x0 0x1000>, <0x0 0x4f90000 0x0 0x400>;
		interrupts = <GIC_SPI 5 IRQ_TYPE_LEVEL_HIGH>;
		power-domains = <&k3_pds 93 TI_SCI_PD_EXCLUSIVE>;
		clock-names = "clk_xin", "clk_ahb";
		clocks = <&k3_clks 93 0>, <&k3_clks 93 5>;
		assigned-clocks = <&k3_clks 93 0>;
		assigned-clock-parents = <&k3_clks 93 1>;
		ti,otap-del-sel = <0x2>;
		ti,trm-icp = <0x8>;
		ti,clkbuf-sel = <0x7>;
		dma-coherent;
		no-1-8-v;
	};

	usbss0: cdns_usb@4104000 {
		compatible = "ti,j721e-usb";
		reg = <0x00 0x4104000 0x00 0x100>;
		dma-coherent;
		power-domains = <&k3_pds 288 TI_SCI_PD_EXCLUSIVE>;
		clocks = <&k3_clks 288 15>, <&k3_clks 288 3>;
		clock-names = "ref", "lpm";
		assigned-clocks = <&k3_clks 288 15>;	/* USB2_REFCLK */
		assigned-clock-parents = <&k3_clks 288 16>; /* HFOSC0 */
		#address-cells = <2>;
		#size-cells = <2>;
		ranges;

		usb0: usb@6000000 {
			compatible = "cdns,usb3";
			reg = <0x00 0x6000000 0x00 0x10000>,
			      <0x00 0x6010000 0x00 0x10000>,
			      <0x00 0x6020000 0x00 0x10000>;
			reg-names = "otg", "xhci", "dev";
			interrupts = <GIC_SPI 96 IRQ_TYPE_LEVEL_HIGH>,	/* irq.0 */
				     <GIC_SPI 102 IRQ_TYPE_LEVEL_HIGH>,	/* irq.6 */
				     <GIC_SPI 120 IRQ_TYPE_LEVEL_HIGH>;	/* otgirq.0 */
			interrupt-names = "host",
					  "peripheral",
					  "otg";
			maximum-speed = "super-speed";
			dr_mode = "otg";
		};
	};

	usbss1: cdns_usb@4114000 {
		compatible = "ti,j721e-usb";
		reg = <0x00 0x4114000 0x00 0x100>;
		dma-coherent;
		power-domains = <&k3_pds 289 TI_SCI_PD_EXCLUSIVE>;
		clocks = <&k3_clks 289 15>, <&k3_clks 289 3>;
		clock-names = "ref", "lpm";
		assigned-clocks = <&k3_clks 289 15>;	/* USB2_REFCLK */
		assigned-clock-parents = <&k3_clks 289 16>; /* HFOSC0 */
		#address-cells = <2>;
		#size-cells = <2>;
		ranges;

		usb1: usb@6400000 {
			compatible = "cdns,usb3";
			reg = <0x00 0x6400000 0x00 0x10000>,
			      <0x00 0x6410000 0x00 0x10000>,
			      <0x00 0x6420000 0x00 0x10000>;
			reg-names = "otg", "xhci", "dev";
			interrupts = <GIC_SPI 104 IRQ_TYPE_LEVEL_HIGH>,	/* irq.0 */
				     <GIC_SPI 110 IRQ_TYPE_LEVEL_HIGH>,	/* irq.6 */
				     <GIC_SPI 121 IRQ_TYPE_LEVEL_HIGH>;	/* otgirq.0 */
			interrupt-names = "host",
					  "peripheral",
					  "otg";
			maximum-speed = "super-speed";
			dr_mode = "otg";
		};
	};

	main_i2c0: i2c@2000000 {
		compatible = "ti,j721e-i2c", "ti,omap4-i2c";
		reg = <0x0 0x2000000 0x0 0x100>;
		interrupts = <GIC_SPI 200 IRQ_TYPE_LEVEL_HIGH>;
		#address-cells = <1>;
		#size-cells = <0>;
		clock-names = "fck";
		clocks = <&k3_clks 187 0>;
		power-domains = <&k3_pds 187 TI_SCI_PD_SHARED>;
	};

	main_i2c1: i2c@2010000 {
		compatible = "ti,j721e-i2c", "ti,omap4-i2c";
		reg = <0x0 0x2010000 0x0 0x100>;
		interrupts = <GIC_SPI 201 IRQ_TYPE_LEVEL_HIGH>;
		#address-cells = <1>;
		#size-cells = <0>;
		clock-names = "fck";
		clocks = <&k3_clks 188 0>;
		power-domains = <&k3_pds 188 TI_SCI_PD_EXCLUSIVE>;
	};

	main_i2c2: i2c@2020000 {
		compatible = "ti,j721e-i2c", "ti,omap4-i2c";
		reg = <0x0 0x2020000 0x0 0x100>;
		interrupts = <GIC_SPI 202 IRQ_TYPE_LEVEL_HIGH>;
		#address-cells = <1>;
		#size-cells = <0>;
		clock-names = "fck";
		clocks = <&k3_clks 189 0>;
		power-domains = <&k3_pds 189 TI_SCI_PD_EXCLUSIVE>;
	};

	main_i2c3: i2c@2030000 {
		compatible = "ti,j721e-i2c", "ti,omap4-i2c";
		reg = <0x0 0x2030000 0x0 0x100>;
		interrupts = <GIC_SPI 203 IRQ_TYPE_LEVEL_HIGH>;
		#address-cells = <1>;
		#size-cells = <0>;
		clock-names = "fck";
		clocks = <&k3_clks 190 0>;
		power-domains = <&k3_pds 190 TI_SCI_PD_EXCLUSIVE>;
	};

	main_i2c4: i2c@2040000 {
		compatible = "ti,j721e-i2c", "ti,omap4-i2c";
		reg = <0x0 0x2040000 0x0 0x100>;
		interrupts = <GIC_SPI 204 IRQ_TYPE_LEVEL_HIGH>;
		#address-cells = <1>;
		#size-cells = <0>;
		clock-names = "fck";
		clocks = <&k3_clks 191 0>;
		power-domains = <&k3_pds 191 TI_SCI_PD_EXCLUSIVE>;
	};

	main_i2c5: i2c@2050000 {
		compatible = "ti,j721e-i2c", "ti,omap4-i2c";
		reg = <0x0 0x2050000 0x0 0x100>;
		interrupts = <GIC_SPI 205 IRQ_TYPE_LEVEL_HIGH>;
		#address-cells = <1>;
		#size-cells = <0>;
		clock-names = "fck";
		clocks = <&k3_clks 192 0>;
		power-domains = <&k3_pds 192 TI_SCI_PD_EXCLUSIVE>;
	};

	main_i2c6: i2c@2060000 {
		compatible = "ti,j721e-i2c", "ti,omap4-i2c";
		reg = <0x0 0x2060000 0x0 0x100>;
		interrupts = <GIC_SPI 206 IRQ_TYPE_LEVEL_HIGH>;
		#address-cells = <1>;
		#size-cells = <0>;
		clock-names = "fck";
		clocks = <&k3_clks 193 0>;
		power-domains = <&k3_pds 193 TI_SCI_PD_EXCLUSIVE>;
	};

	ufs_wrapper: ufs-wrapper@4e80000 {
		compatible = "ti,j721e-ufs";
		reg = <0x0 0x4e80000 0x0 0x100>;
		power-domains = <&k3_pds 277 TI_SCI_PD_EXCLUSIVE>;
		clocks = <&k3_clks 277 1>;
		assigned-clocks = <&k3_clks 277 1>;
		assigned-clock-parents = <&k3_clks 277 4>;
		ranges;
		#address-cells = <2>;
		#size-cells = <2>;

		ufs@4e84000 {
			compatible = "cdns,ufshc-m31-16nm", "jedec,ufs-2.0";
			reg = <0x0 0x4e84000 0x0 0x10000>;
			interrupts = <GIC_SPI 17 IRQ_TYPE_LEVEL_HIGH>;
			freq-table-hz = <250000000 250000000>, <19200000 19200000>, <19200000 19200000>;
			clocks = <&k3_clks 277 0>, <&k3_clks 277 1>, <&k3_clks 277 1>;
			clock-names = "core_clk", "phy_clk", "ref_clk";
			dma-coherent;
		};
	};

	mcasp0: mcasp@2b00000 {
		compatible = "ti,am33xx-mcasp-audio";
		reg = <0x0 0x02b00000 0x0 0x2000>,
			<0x0 0x02b08000 0x0 0x1000>;
		reg-names = "mpu","dat";
		interrupts = <GIC_SPI 544 IRQ_TYPE_LEVEL_HIGH>,
				<GIC_SPI 545 IRQ_TYPE_LEVEL_HIGH>;
		interrupt-names = "tx", "rx";

		dmas = <&main_udmap 0xc400>, <&main_udmap 0x4400>;
		dma-names = "tx", "rx";

		clocks = <&k3_clks 174 1>;
		clock-names = "fck";
		power-domains = <&k3_pds 174 TI_SCI_PD_EXCLUSIVE>;

		status = "disabled";
	};

	mcasp1: mcasp@2b10000 {
		compatible = "ti,am33xx-mcasp-audio";
		reg = <0x0 0x02b10000 0x0 0x2000>,
			<0x0 0x02b18000 0x0 0x1000>;
		reg-names = "mpu","dat";
		interrupts = <GIC_SPI 546 IRQ_TYPE_LEVEL_HIGH>,
				<GIC_SPI 547 IRQ_TYPE_LEVEL_HIGH>;
		interrupt-names = "tx", "rx";

		dmas = <&main_udmap 0xc401>, <&main_udmap 0x4401>;
		dma-names = "tx", "rx";

		clocks = <&k3_clks 175 1>;
		clock-names = "fck";
		power-domains = <&k3_pds 175 TI_SCI_PD_EXCLUSIVE>;

		status = "disabled";
	};

	mcasp2: mcasp@2b20000 {
		compatible = "ti,am33xx-mcasp-audio";
		reg = <0x0 0x02b20000 0x0 0x2000>,
			<0x0 0x02b28000 0x0 0x1000>;
		reg-names = "mpu","dat";
		interrupts = <GIC_SPI 548 IRQ_TYPE_LEVEL_HIGH>,
				<GIC_SPI 549 IRQ_TYPE_LEVEL_HIGH>;
		interrupt-names = "tx", "rx";

		dmas = <&main_udmap 0xc402>, <&main_udmap 0x4402>;
		dma-names = "tx", "rx";

		clocks = <&k3_clks 176 1>;
		clock-names = "fck";
		power-domains = <&k3_pds 176 TI_SCI_PD_EXCLUSIVE>;

		status = "disabled";
	};

	mcasp3: mcasp@2b30000 {
		compatible = "ti,am33xx-mcasp-audio";
		reg = <0x0 0x02b30000 0x0 0x2000>,
			<0x0 0x02b38000 0x0 0x1000>;
		reg-names = "mpu","dat";
		interrupts = <GIC_SPI 550 IRQ_TYPE_LEVEL_HIGH>,
				<GIC_SPI 551 IRQ_TYPE_LEVEL_HIGH>;
		interrupt-names = "tx", "rx";

		dmas = <&main_udmap 0xc500>, <&main_udmap 0x4500>;
		dma-names = "tx", "rx";

		clocks = <&k3_clks 177 1>;
		clock-names = "fck";
		power-domains = <&k3_pds 177 TI_SCI_PD_EXCLUSIVE>;

		status = "disabled";
	};

	mcasp4: mcasp@2b40000 {
		compatible = "ti,am33xx-mcasp-audio";
		reg = <0x0 0x02b40000 0x0 0x2000>,
			<0x0 0x02b48000 0x0 0x1000>;
		reg-names = "mpu","dat";
		interrupts = <GIC_SPI 552 IRQ_TYPE_LEVEL_HIGH>,
				<GIC_SPI 553 IRQ_TYPE_LEVEL_HIGH>;
		interrupt-names = "tx", "rx";

		dmas = <&main_udmap 0xc501>, <&main_udmap 0x4501>;
		dma-names = "tx", "rx";

		clocks = <&k3_clks 178 1>;
		clock-names = "fck";
		power-domains = <&k3_pds 178 TI_SCI_PD_EXCLUSIVE>;

		status = "disabled";
	};

	mcasp5: mcasp@2b50000 {
		compatible = "ti,am33xx-mcasp-audio";
		reg = <0x0 0x02b50000 0x0 0x2000>,
			<0x0 0x02b58000 0x0 0x1000>;
		reg-names = "mpu","dat";
		interrupts = <GIC_SPI 554 IRQ_TYPE_LEVEL_HIGH>,
				<GIC_SPI 555 IRQ_TYPE_LEVEL_HIGH>;
		interrupt-names = "tx", "rx";

		dmas = <&main_udmap 0xc502>, <&main_udmap 0x4502>;
		dma-names = "tx", "rx";

		clocks = <&k3_clks 179 1>;
		clock-names = "fck";
		power-domains = <&k3_pds 179 TI_SCI_PD_EXCLUSIVE>;

		status = "disabled";
	};

	mcasp6: mcasp@2b60000 {
		compatible = "ti,am33xx-mcasp-audio";
		reg = <0x0 0x02b60000 0x0 0x2000>,
			<0x0 0x02b68000 0x0 0x1000>;
		reg-names = "mpu","dat";
		interrupts = <GIC_SPI 556 IRQ_TYPE_LEVEL_HIGH>,
				<GIC_SPI 557 IRQ_TYPE_LEVEL_HIGH>;
		interrupt-names = "tx", "rx";

		dmas = <&main_udmap 0xc503>, <&main_udmap 0x4503>;
		dma-names = "tx", "rx";

		clocks = <&k3_clks 180 1>;
		clock-names = "fck";
		power-domains = <&k3_pds 180 TI_SCI_PD_EXCLUSIVE>;

		status = "disabled";
	};

	mcasp7: mcasp@2b70000 {
		compatible = "ti,am33xx-mcasp-audio";
		reg = <0x0 0x02b70000 0x0 0x2000>,
			<0x0 0x02b78000 0x0 0x1000>;
		reg-names = "mpu","dat";
		interrupts = <GIC_SPI 558 IRQ_TYPE_LEVEL_HIGH>,
				<GIC_SPI 559 IRQ_TYPE_LEVEL_HIGH>;
		interrupt-names = "tx", "rx";

		dmas = <&main_udmap 0xc504>, <&main_udmap 0x4504>;
		dma-names = "tx", "rx";

		clocks = <&k3_clks 181 1>;
		clock-names = "fck";
		power-domains = <&k3_pds 181 TI_SCI_PD_EXCLUSIVE>;

		status = "disabled";
	};

	mcasp8: mcasp@2b80000 {
		compatible = "ti,am33xx-mcasp-audio";
		reg = <0x0 0x02b80000 0x0 0x2000>,
			<0x0 0x02b88000 0x0 0x1000>;
		reg-names = "mpu","dat";
		interrupts = <GIC_SPI 560 IRQ_TYPE_LEVEL_HIGH>,
				<GIC_SPI 561 IRQ_TYPE_LEVEL_HIGH>;
		interrupt-names = "tx", "rx";

		dmas = <&main_udmap 0xc505>, <&main_udmap 0x4505>;
		dma-names = "tx", "rx";

		clocks = <&k3_clks 182 1>;
		clock-names = "fck";
		power-domains = <&k3_pds 182 TI_SCI_PD_EXCLUSIVE>;

		status = "disabled";
	};

	mcasp9: mcasp@2b90000 {
		compatible = "ti,am33xx-mcasp-audio";
		reg = <0x0 0x02b90000 0x0 0x2000>,
			<0x0 0x02b98000 0x0 0x1000>;
		reg-names = "mpu","dat";
		interrupts = <GIC_SPI 562 IRQ_TYPE_LEVEL_HIGH>,
				<GIC_SPI 563 IRQ_TYPE_LEVEL_HIGH>;
		interrupt-names = "tx", "rx";

		dmas = <&main_udmap 0xc506>, <&main_udmap 0x4506>;
		dma-names = "tx", "rx";

		clocks = <&k3_clks 183 1>;
		clock-names = "fck";
		power-domains = <&k3_pds 183 TI_SCI_PD_EXCLUSIVE>;

		status = "disabled";
	};

	mcasp10: mcasp@2ba0000 {
		compatible = "ti,am33xx-mcasp-audio";
		reg = <0x0 0x02ba0000 0x0 0x2000>,
			<0x0 0x02ba8000 0x0 0x1000>;
		reg-names = "mpu","dat";
		interrupts = <GIC_SPI 564 IRQ_TYPE_LEVEL_HIGH>,
				<GIC_SPI 565 IRQ_TYPE_LEVEL_HIGH>;
		interrupt-names = "tx", "rx";

		dmas = <&main_udmap 0xc507>, <&main_udmap 0x4507>;
		dma-names = "tx", "rx";

		clocks = <&k3_clks 184 1>;
		clock-names = "fck";
		power-domains = <&k3_pds 184 TI_SCI_PD_EXCLUSIVE>;

		status = "disabled";
	};

	mcasp11: mcasp@2bb0000 {
		compatible = "ti,am33xx-mcasp-audio";
		reg = <0x0 0x02bb0000 0x0 0x2000>,
			<0x0 0x02bb8000 0x0 0x1000>;
		reg-names = "mpu","dat";
		interrupts = <GIC_SPI 566 IRQ_TYPE_LEVEL_HIGH>,
				<GIC_SPI 567 IRQ_TYPE_LEVEL_HIGH>;
		interrupt-names = "tx", "rx";

		dmas = <&main_udmap 0xc508>, <&main_udmap 0x4508>;
		dma-names = "tx", "rx";

		clocks = <&k3_clks 185 1>;
		clock-names = "fck";
		power-domains = <&k3_pds 185 TI_SCI_PD_EXCLUSIVE>;

		status = "disabled";
	};
};<|MERGE_RESOLUTION|>--- conflicted
+++ resolved
@@ -40,20 +40,6 @@
 		};
 	};
 
-<<<<<<< HEAD
-	smmu0: smmu@36600000 {
-		compatible = "arm,smmu-v3";
-		reg = <0x0 0x36600000 0x0 0x100000>;
-		power-domains = <&k3_pds 229 TI_SCI_PD_EXCLUSIVE>;
-		interrupt-parent = <&gic500>;
-		interrupts = <GIC_SPI 772 IRQ_TYPE_EDGE_RISING>,
-			     <GIC_SPI 768 IRQ_TYPE_EDGE_RISING>;
-		interrupt-names = "eventq", "gerror";
-		#iommu-cells = <1>;
-	};
-
-=======
->>>>>>> 67cb19e6
 	main_gpio_intr: interrupt-controller0 {
 		compatible = "ti,sci-intr";
 		ti,intr-trigger-type = <1>;
