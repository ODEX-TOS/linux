--- conflicted
+++ resolved
@@ -263,12 +263,8 @@
 		ranges = <0x0 0x0 0x0 0x3e000000>;
 
 		aips1: bus@30000000 {
-<<<<<<< HEAD
-			compatible = "simple-bus";
-=======
 			compatible = "fsl,aips-bus", "simple-bus";
 			reg = <0x30000000 0x400000>;
->>>>>>> 04d5ce62
 			#address-cells = <1>;
 			#size-cells = <1>;
 			ranges = <0x30000000 0x30000000 0x400000>;
@@ -546,12 +542,8 @@
 		};
 
 		aips2: bus@30400000 {
-<<<<<<< HEAD
-			compatible = "simple-bus";
-=======
 			compatible = "fsl,aips-bus", "simple-bus";
 			reg = <0x30400000 0x400000>;
->>>>>>> 04d5ce62
 			#address-cells = <1>;
 			#size-cells = <1>;
 			ranges = <0x30400000 0x30400000 0x400000>;
@@ -610,12 +602,8 @@
 		};
 
 		aips3: bus@30800000 {
-<<<<<<< HEAD
-			compatible = "simple-bus";
-=======
 			compatible = "fsl,aips-bus", "simple-bus";
 			reg = <0x30800000 0x400000>;
->>>>>>> 04d5ce62
 			#address-cells = <1>;
 			#size-cells = <1>;
 			ranges = <0x30800000 0x30800000 0x400000>,
@@ -874,12 +862,8 @@
 		};
 
 		aips4: bus@32c00000 {
-<<<<<<< HEAD
-			compatible = "simple-bus";
-=======
 			compatible = "fsl,aips-bus", "simple-bus";
 			reg = <0x32c00000 0x400000>;
->>>>>>> 04d5ce62
 			#address-cells = <1>;
 			#size-cells = <1>;
 			ranges = <0x32c00000 0x32c00000 0x400000>;
