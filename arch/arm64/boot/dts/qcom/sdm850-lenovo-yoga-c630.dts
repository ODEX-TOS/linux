--- conflicted
+++ resolved
@@ -331,12 +331,6 @@
 		hid-descr-addr = <0x1>;
 
 		interrupts-extended = <&tlmm 37 IRQ_TYPE_LEVEL_HIGH>;
-<<<<<<< HEAD
-
-		pinctrl-names = "default";
-		pinctrl-0 = <&i2c3_hid_active>;
-=======
->>>>>>> 83c750af
 	};
 
 	tsc2: hid@2c {
@@ -345,14 +339,6 @@
 		hid-descr-addr = <0x20>;
 
 		interrupts-extended = <&tlmm 37 IRQ_TYPE_LEVEL_HIGH>;
-<<<<<<< HEAD
-
-		pinctrl-names = "default";
-		pinctrl-0 = <&i2c3_hid_active>;
-
-		status = "disabled";
-=======
->>>>>>> 83c750af
 	};
 };
 
@@ -366,8 +352,6 @@
 		hid-descr-addr = <0x1>;
 
 		interrupts-extended = <&tlmm 125 IRQ_TYPE_LEVEL_LOW>;
-<<<<<<< HEAD
-=======
 
 		pinctrl-names = "default";
 		pinctrl-0 = <&i2c5_hid_active>;
@@ -377,15 +361,11 @@
 &i2c10 {
 	status = "okay";
 	clock-frequency = <400000>;
->>>>>>> 83c750af
 
 	sn65dsi86: bridge@2c {
 		compatible = "ti,sn65dsi86";
 		reg = <0x2c>;
 		pinctrl-names = "default";
-<<<<<<< HEAD
-		pinctrl-0 = <&i2c5_hid_active>;
-=======
 		pinctrl-0 = <&sn65dsi86_pin_active>;
 
 		enable-gpios = <&tlmm 96 GPIO_ACTIVE_HIGH>;
@@ -414,7 +394,6 @@
 				};
 			};
 		};
->>>>>>> 83c750af
 	};
 };
 
@@ -560,15 +539,12 @@
 &tlmm {
 	gpio-reserved-ranges = <0 4>, <81 4>;
 
-<<<<<<< HEAD
-=======
 	sn65dsi86_pin_active: sn65dsi86-enable {
 		pins = "gpio96";
 		drive-strength = <2>;
 		bias-disable;
 	};
 
->>>>>>> 83c750af
 	i2c3_hid_active: i2c2-hid-active {
 		pins = "gpio37";
 		function = "gpio";
