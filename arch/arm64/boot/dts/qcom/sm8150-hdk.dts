--- conflicted
+++ resolved
@@ -355,13 +355,6 @@
 };
 
 &gmu {
-<<<<<<< HEAD
-	status = "okay";
-};
-
-&gpu {
-=======
->>>>>>> bee673aa
 	status = "okay";
 };
 
