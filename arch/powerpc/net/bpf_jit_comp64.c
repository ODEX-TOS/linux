--- conflicted
+++ resolved
@@ -670,8 +670,6 @@
 		 * BPF_ST NOSPEC (speculation barrier)
 		 */
 		case BPF_ST | BPF_NOSPEC:
-<<<<<<< HEAD
-=======
 			if (!security_ftr_enabled(SEC_FTR_FAVOUR_SECURITY) ||
 					!security_ftr_enabled(SEC_FTR_STF_BARRIER))
 				break;
@@ -695,7 +693,6 @@
 			case STF_BARRIER_NONE:
 				break;
 			}
->>>>>>> bee673aa
 			break;
 
 		/*
