# SPDX-License-Identifier: GPL-2.0
source "arch/powerpc/platforms/Kconfig.cputype"

config 32BIT
	bool
	default y if PPC32

config 64BIT
	bool
	default y if PPC64

config MMU
	bool
	default y

config ARCH_MMAP_RND_BITS_MAX
	# On Book3S 64, the default virtual address space for 64-bit processes
	# is 2^47 (128TB). As a maximum, allow randomisation to consume up to
	# 32T of address space (2^45), which should ensure a reasonable gap
	# between bottom-up and top-down allocations for applications that
	# consume "normal" amounts of address space. Book3S 64 only supports 64K
	# and 4K page sizes.
	default 29 if PPC_BOOK3S_64 && PPC_64K_PAGES # 29 = 45 (32T) - 16 (64K)
	default 33 if PPC_BOOK3S_64		     # 33 = 45 (32T) - 12 (4K)
	#
	# On all other 64-bit platforms (currently only Book3E), the virtual
	# address space is 2^46 (64TB). Allow randomisation to consume up to 16T
	# of address space (2^44). Only 4K page sizes are supported.
	default 32 if 64BIT	# 32 = 44 (16T) - 12 (4K)
	#
	# For 32-bit, use the compat values, as they're the same.
	default ARCH_MMAP_RND_COMPAT_BITS_MAX

config ARCH_MMAP_RND_BITS_MIN
	# Allow randomisation to consume up to 1GB of address space (2^30).
	default 14 if 64BIT && PPC_64K_PAGES	# 14 = 30 (1GB) - 16 (64K)
	default 18 if 64BIT			# 18 = 30 (1GB) - 12 (4K)
	#
	# For 32-bit, use the compat values, as they're the same.
	default ARCH_MMAP_RND_COMPAT_BITS_MIN

config ARCH_MMAP_RND_COMPAT_BITS_MAX
	# Total virtual address space for 32-bit processes is 2^31 (2GB).
	# Allow randomisation to consume up to 512MB of address space (2^29).
	default 11 if PPC_256K_PAGES	# 11 = 29 (512MB) - 18 (256K)
	default 13 if PPC_64K_PAGES	# 13 = 29 (512MB) - 16 (64K)
	default 15 if PPC_16K_PAGES	# 15 = 29 (512MB) - 14 (16K)
	default 17			# 17 = 29 (512MB) - 12 (4K)

config ARCH_MMAP_RND_COMPAT_BITS_MIN
	# Total virtual address space for 32-bit processes is 2^31 (2GB).
	# Allow randomisation to consume up to 8MB of address space (2^23).
	default 5 if PPC_256K_PAGES	#  5 = 23 (8MB) - 18 (256K)
	default 7 if PPC_64K_PAGES	#  7 = 23 (8MB) - 16 (64K)
	default 9 if PPC_16K_PAGES	#  9 = 23 (8MB) - 14 (16K)
	default 11			# 11 = 23 (8MB) - 12 (4K)

config HAVE_SETUP_PER_CPU_AREA
	def_bool PPC64

config NEED_PER_CPU_EMBED_FIRST_CHUNK
	def_bool y if PPC64

config NEED_PER_CPU_PAGE_FIRST_CHUNK
	def_bool y if PPC64

config NR_IRQS
	int "Number of virtual interrupt numbers"
	range 32 1048576
	default "512"
	help
	  This defines the number of virtual interrupt numbers the kernel
	  can manage. Virtual interrupt numbers are what you see in
	  /proc/interrupts. If you configure your system to have too few,
	  drivers will fail to load or worse - handle with care.

config NMI_IPI
	bool
	depends on SMP && (DEBUGGER || KEXEC_CORE || HARDLOCKUP_DETECTOR)
	default y

config PPC_WATCHDOG
	bool
	depends on HARDLOCKUP_DETECTOR
	depends on HAVE_HARDLOCKUP_DETECTOR_ARCH
	default y
	help
	  This is a placeholder when the powerpc hardlockup detector
	  watchdog is selected (arch/powerpc/kernel/watchdog.c). It is
	  selected via the generic lockup detector menu which is why we
	  have no standalone config option for it here.

config STACKTRACE_SUPPORT
	bool
	default y

config TRACE_IRQFLAGS_SUPPORT
	bool
	default y

config LOCKDEP_SUPPORT
	bool
	default y

config GENERIC_LOCKBREAK
	bool
	default y
	depends on SMP && PREEMPTION

config GENERIC_HWEIGHT
	bool
	default y

config PPC
	bool
	default y
	#
	# Please keep this list sorted alphabetically.
	#
	select ARCH_32BIT_OFF_T if PPC32
	select ARCH_ENABLE_MEMORY_HOTPLUG
	select ARCH_ENABLE_MEMORY_HOTREMOVE
	select ARCH_HAS_COPY_MC			if PPC64
	select ARCH_HAS_DEBUG_VIRTUAL
	select ARCH_HAS_DEBUG_VM_PGTABLE
	select ARCH_HAS_DEVMEM_IS_ALLOWED
	select ARCH_HAS_DMA_MAP_DIRECT 		if PPC_PSERIES
	select ARCH_HAS_ELF_RANDOMIZE
	select ARCH_HAS_FORTIFY_SOURCE
	select ARCH_HAS_GCOV_PROFILE_ALL
	select ARCH_HAS_HUGEPD			if HUGETLB_PAGE
	select ARCH_HAS_KCOV
	select ARCH_HAS_MEMBARRIER_CALLBACKS
	select ARCH_HAS_MEMBARRIER_SYNC_CORE
	select ARCH_HAS_MEMREMAP_COMPAT_ALIGN
	select ARCH_HAS_MMIOWB			if PPC64
	select ARCH_HAS_NON_OVERLAPPING_ADDRESS_SPACE
	select ARCH_HAS_PHYS_TO_DMA
	select ARCH_HAS_PMEM_API
	select ARCH_HAS_PTE_DEVMAP		if PPC_BOOK3S_64
	select ARCH_HAS_PTE_SPECIAL
	select ARCH_HAS_SCALED_CPUTIME		if VIRT_CPU_ACCOUNTING_NATIVE && PPC_BOOK3S_64
	select ARCH_HAS_STRICT_KERNEL_RWX	if ((PPC_BOOK3S_64 || PPC32) && !HIBERNATION)
	select ARCH_HAS_TICK_BROADCAST		if GENERIC_CLOCKEVENTS_BROADCAST
	select ARCH_HAS_UACCESS_FLUSHCACHE
	select ARCH_HAS_UBSAN_SANITIZE_ALL
	select ARCH_HAVE_NMI_SAFE_CMPXCHG
	select ARCH_KEEP_MEMBLOCK
	select ARCH_MIGHT_HAVE_PC_PARPORT
	select ARCH_MIGHT_HAVE_PC_SERIO
	select ARCH_OPTIONAL_KERNEL_RWX		if ARCH_HAS_STRICT_KERNEL_RWX
	select ARCH_STACKWALK
	select ARCH_SUPPORTS_ATOMIC_RMW
	select ARCH_SUPPORTS_DEBUG_PAGEALLOC	if PPC32 || PPC_BOOK3S_64
	select ARCH_USE_BUILTIN_BSWAP
	select ARCH_USE_CMPXCHG_LOCKREF		if PPC64
	select ARCH_USE_MEMTEST
	select ARCH_USE_QUEUED_RWLOCKS		if PPC_QUEUED_SPINLOCKS
	select ARCH_USE_QUEUED_SPINLOCKS	if PPC_QUEUED_SPINLOCKS
	select ARCH_WANT_IPC_PARSE_VERSION
	select ARCH_WANT_IRQS_OFF_ACTIVATE_MM
	select ARCH_WANT_LD_ORPHAN_WARN
	select ARCH_WEAK_RELEASE_ACQUIRE
	select BINFMT_ELF
	select BUILDTIME_TABLE_SORT
	select CLONE_BACKWARDS
	select DCACHE_WORD_ACCESS		if PPC64 && CPU_LITTLE_ENDIAN
	select DMA_OPS_BYPASS			if PPC64
	select DMA_OPS				if PPC64
	select DYNAMIC_FTRACE			if FUNCTION_TRACER
	select EDAC_ATOMIC_SCRUB
	select EDAC_SUPPORT
	select GENERIC_ATOMIC64			if PPC32
	select GENERIC_CLOCKEVENTS_BROADCAST	if SMP
	select GENERIC_CMOS_UPDATE
	select GENERIC_CPU_AUTOPROBE
	select GENERIC_CPU_VULNERABILITIES	if PPC_BARRIER_NOSPEC
	select GENERIC_EARLY_IOREMAP
	select GENERIC_GETTIMEOFDAY
	select GENERIC_IRQ_SHOW
	select GENERIC_IRQ_SHOW_LEVEL
	select GENERIC_PCI_IOMAP		if PCI
	select GENERIC_SMP_IDLE_THREAD
	select GENERIC_STRNCPY_FROM_USER
	select GENERIC_STRNLEN_USER
	select GENERIC_TIME_VSYSCALL
	select GENERIC_VDSO_TIME_NS
	select HAVE_ARCH_AUDITSYSCALL
	select HAVE_ARCH_HUGE_VMALLOC		if HAVE_ARCH_HUGE_VMAP
	select HAVE_ARCH_HUGE_VMAP		if PPC_BOOK3S_64 && PPC_RADIX_MMU
	select HAVE_ARCH_JUMP_LABEL
	select HAVE_ARCH_JUMP_LABEL_RELATIVE
	select HAVE_ARCH_KASAN			if PPC32 && PPC_PAGE_SHIFT <= 14
	select HAVE_ARCH_KASAN_VMALLOC		if PPC32 && PPC_PAGE_SHIFT <= 14
	select HAVE_ARCH_KFENCE			if PPC32
	select HAVE_ARCH_KGDB
	select HAVE_ARCH_MMAP_RND_BITS
	select HAVE_ARCH_MMAP_RND_COMPAT_BITS	if COMPAT
	select HAVE_ARCH_NVRAM_OPS
	select HAVE_ARCH_SECCOMP_FILTER
	select HAVE_ARCH_TRACEHOOK
	select HAVE_ASM_MODVERSIONS
	select HAVE_CONTEXT_TRACKING		if PPC64
	select HAVE_C_RECORDMCOUNT
	select HAVE_DEBUG_KMEMLEAK
	select HAVE_DEBUG_STACKOVERFLOW
	select HAVE_DYNAMIC_FTRACE
	select HAVE_DYNAMIC_FTRACE_WITH_REGS	if MPROFILE_KERNEL
	select HAVE_EBPF_JIT
	select HAVE_EFFICIENT_UNALIGNED_ACCESS	if !(CPU_LITTLE_ENDIAN && POWER7_CPU)
	select HAVE_FAST_GUP
	select HAVE_FTRACE_MCOUNT_RECORD
	select HAVE_FUNCTION_ERROR_INJECTION
	select HAVE_FUNCTION_GRAPH_TRACER
	select HAVE_FUNCTION_TRACER
	select HAVE_GCC_PLUGINS			if GCC_VERSION >= 50200   # plugin support on gcc <= 5.1 is buggy on PPC
	select HAVE_GENERIC_VDSO
	select HAVE_HARDLOCKUP_DETECTOR_ARCH	if PPC_BOOK3S_64 && SMP
	select HAVE_HARDLOCKUP_DETECTOR_PERF	if PERF_EVENTS && HAVE_PERF_EVENTS_NMI && !HAVE_HARDLOCKUP_DETECTOR_ARCH
	select HAVE_HW_BREAKPOINT		if PERF_EVENTS && (PPC_BOOK3S || PPC_8xx)
	select HAVE_IDE
	select HAVE_IOREMAP_PROT
	select HAVE_IRQ_EXIT_ON_IRQ_STACK
	select HAVE_IRQ_TIME_ACCOUNTING
	select HAVE_KERNEL_GZIP
	select HAVE_KERNEL_LZMA			if DEFAULT_UIMAGE
	select HAVE_KERNEL_LZO			if DEFAULT_UIMAGE
	select HAVE_KERNEL_XZ			if PPC_BOOK3S || 44x
	select HAVE_KPROBES
	select HAVE_KPROBES_ON_FTRACE
	select HAVE_KRETPROBES
	select HAVE_LD_DEAD_CODE_DATA_ELIMINATION
	select HAVE_LIVEPATCH			if HAVE_DYNAMIC_FTRACE_WITH_REGS
	select HAVE_MOD_ARCH_SPECIFIC
	select HAVE_NMI				if PERF_EVENTS || (PPC64 && PPC_BOOK3S)
<<<<<<< HEAD
	select HAVE_HARDLOCKUP_DETECTOR_ARCH	if PPC64 && PPC_BOOK3S && SMP
	select HAVE_OPTPROBES			if PPC64
=======
	select HAVE_OPTPROBES
>>>>>>> c2f789ef
	select HAVE_PERF_EVENTS
	select HAVE_PERF_EVENTS_NMI		if PPC64
	select HAVE_PERF_REGS
	select HAVE_PERF_USER_STACK_DUMP
	select HAVE_REGS_AND_STACK_ACCESS_API
	select HAVE_RELIABLE_STACKTRACE
	select HAVE_RSEQ
	select HAVE_SOFTIRQ_ON_OWN_STACK
	select HAVE_STACKPROTECTOR		if PPC32 && $(cc-option,-mstack-protector-guard=tls -mstack-protector-guard-reg=r2)
	select HAVE_STACKPROTECTOR		if PPC64 && $(cc-option,-mstack-protector-guard=tls -mstack-protector-guard-reg=r13)
	select HAVE_SYSCALL_TRACEPOINTS
	select HAVE_VIRT_CPU_ACCOUNTING
	select HUGETLB_PAGE_SIZE_VARIABLE	if PPC_BOOK3S_64 && HUGETLB_PAGE
	select IOMMU_HELPER			if PPC64
	select IRQ_DOMAIN
	select IRQ_FORCED_THREADING
	select MMU_GATHER_PAGE_SIZE
	select MMU_GATHER_RCU_TABLE_FREE
	select MODULES_USE_ELF_RELA
	select NEED_DMA_MAP_STATE		if PPC64 || NOT_COHERENT_CACHE
	select NEED_SG_DMA_LENGTH
	select OF
	select OF_DMA_DEFAULT_COHERENT		if !NOT_COHERENT_CACHE
	select OF_EARLY_FLATTREE
	select OLD_SIGACTION			if PPC32
	select OLD_SIGSUSPEND
	select PCI_DOMAINS			if PCI
	select PCI_MSI_ARCH_FALLBACKS		if PCI_MSI
	select PCI_SYSCALL			if PCI
	select PPC_DAWR				if PPC64
	select RTC_LIB
	select SPARSE_IRQ
	select SYSCTL_EXCEPTION_TRACE
	select THREAD_INFO_IN_TASK
	select VIRT_TO_BUS			if !PPC64
	#
	# Please keep this list sorted alphabetically.
	#

config PPC_BARRIER_NOSPEC
	bool
	default y
	depends on PPC_BOOK3S_64 || PPC_FSL_BOOK3E

config EARLY_PRINTK
	bool
	default y

config PANIC_TIMEOUT
	int
	default 180

config COMPAT
	bool "Enable support for 32bit binaries"
	depends on PPC64
	default y if !CPU_LITTLE_ENDIAN
	select ARCH_WANT_OLD_COMPAT_IPC
	select COMPAT_OLD_SIGACTION

config SYSVIPC_COMPAT
	bool
	depends on COMPAT && SYSVIPC
	default y

config SCHED_OMIT_FRAME_POINTER
	bool
	default y

config ARCH_MAY_HAVE_PC_FDC
	bool
	default PCI

config PPC_UDBG_16550
	bool

config GENERIC_TBSYNC
	bool
	default y if PPC32 && SMP

config AUDIT_ARCH
	bool
	default y

config GENERIC_BUG
	bool
	default y
	depends on BUG

config GENERIC_BUG_RELATIVE_POINTERS
	def_bool y
	depends on GENERIC_BUG

config SYS_SUPPORTS_APM_EMULATION
	default y if PMAC_APM_EMU
	bool

config EPAPR_BOOT
	bool
	help
	  Used to allow a board to specify it wants an ePAPR compliant wrapper.

config DEFAULT_UIMAGE
	bool
	help
	  Used to allow a board to specify it wants a uImage built by default

config ARCH_HIBERNATION_POSSIBLE
	bool
	default y

config ARCH_SUSPEND_POSSIBLE
	def_bool y
	depends on ADB_PMU || PPC_EFIKA || PPC_LITE5200 || PPC_83xx || \
		   (PPC_85xx && !PPC_E500MC) || PPC_86xx || PPC_PSERIES \
		   || 44x || 40x

config ARCH_SUSPEND_NONZERO_CPU
	def_bool y
	depends on PPC_POWERNV || PPC_PSERIES

config PPC_DCR_NATIVE
	bool

config PPC_DCR_MMIO
	bool

config PPC_DCR
	bool
	depends on PPC_DCR_NATIVE || PPC_DCR_MMIO
	default y

config PPC_OF_PLATFORM_PCI
	bool
	depends on PCI
	depends on PPC64 # not supported on 32 bits yet

config ARCH_SUPPORTS_UPROBES
	def_bool y

config PPC_ADV_DEBUG_REGS
	bool
	depends on 40x || BOOKE
	default y

config PPC_ADV_DEBUG_IACS
	int
	depends on PPC_ADV_DEBUG_REGS
	default 4 if 44x
	default 2

config PPC_ADV_DEBUG_DACS
	int
	depends on PPC_ADV_DEBUG_REGS
	default 2

config PPC_ADV_DEBUG_DVCS
	int
	depends on PPC_ADV_DEBUG_REGS
	default 2 if 44x
	default 0

config PPC_ADV_DEBUG_DAC_RANGE
	bool
	depends on PPC_ADV_DEBUG_REGS && 44x
	default y

config PPC_DAWR
	bool

config ZONE_DMA
	bool
	default y if PPC_BOOK3E_64

config PGTABLE_LEVELS
	int
	default 2 if !PPC64
	default 4

source "arch/powerpc/sysdev/Kconfig"
source "arch/powerpc/platforms/Kconfig"

menu "Kernel options"

config HIGHMEM
	bool "High memory support"
	depends on PPC32
	select KMAP_LOCAL

source "kernel/Kconfig.hz"

config MATH_EMULATION
	bool "Math emulation"
	depends on 4xx || PPC_8xx || PPC_MPC832x || BOOKE
	select PPC_FPU_REGS
	help
	  Some PowerPC chips designed for embedded applications do not have
	  a floating-point unit and therefore do not implement the
	  floating-point instructions in the PowerPC instruction set.  If you
	  say Y here, the kernel will include code to emulate a floating-point
	  unit, which will allow programs that use floating-point
	  instructions to run.

	  This is also useful to emulate missing (optional) instructions
	  such as fsqrt on cores that do have an FPU but do not implement
	  them (such as Freescale BookE).

choice
	prompt "Math emulation options"
	default MATH_EMULATION_FULL
	depends on MATH_EMULATION

config	MATH_EMULATION_FULL
	bool "Emulate all the floating point instructions"
	help
	  Select this option will enable the kernel to support to emulate
	  all the floating point instructions. If your SoC doesn't have
	  a FPU, you should select this.

config MATH_EMULATION_HW_UNIMPLEMENTED
	bool "Just emulate the FPU unimplemented instructions"
	help
	  Select this if you know there does have a hardware FPU on your
	  SoC, but some floating point instructions are not implemented by that.

endchoice

config PPC_TRANSACTIONAL_MEM
	bool "Transactional Memory support for POWERPC"
	depends on PPC_BOOK3S_64
	depends on SMP
	select ALTIVEC
	select VSX
	help
	  Support user-mode Transactional Memory on POWERPC.

config PPC_UV
	bool "Ultravisor support"
	depends on KVM_BOOK3S_HV_POSSIBLE
	depends on DEVICE_PRIVATE
	default n
	help
	  This option paravirtualizes the kernel to run in POWER platforms that
	  supports the Protected Execution Facility (PEF). On such platforms,
	  the ultravisor firmware runs at a privilege level above the
	  hypervisor.

	  If unsure, say "N".

config LD_HEAD_STUB_CATCH
	bool "Reserve 256 bytes to cope with linker stubs in HEAD text" if EXPERT
	depends on PPC64
	help
	  Very large kernels can cause linker branch stubs to be generated by
	  code in head_64.S, which moves the head text sections out of their
	  specified location. This option can work around the problem.

	  If unsure, say "N".

config MPROFILE_KERNEL
	depends on PPC64 && CPU_LITTLE_ENDIAN && FUNCTION_TRACER
	def_bool $(success,$(srctree)/arch/powerpc/tools/gcc-check-mprofile-kernel.sh $(CC) -I$(srctree)/include -D__KERNEL__)

config HOTPLUG_CPU
	bool "Support for enabling/disabling CPUs"
	depends on SMP && (PPC_PSERIES || \
		PPC_PMAC || PPC_POWERNV || FSL_SOC_BOOKE)
	help
	  Say Y here to be able to disable and re-enable individual
	  CPUs at runtime on SMP machines.

	  Say N if you are unsure.

config PPC_QUEUED_SPINLOCKS
	bool "Queued spinlocks" if EXPERT
	depends on SMP
	default PPC_BOOK3S_64
	help
	  Say Y here to use queued spinlocks which give better scalability and
	  fairness on large SMP and NUMA systems without harming single threaded
	  performance.

config ARCH_CPU_PROBE_RELEASE
	def_bool y
	depends on HOTPLUG_CPU

config PPC64_SUPPORTS_MEMORY_FAILURE
	bool "Add support for memory hwpoison"
	depends on PPC_BOOK3S_64
	default "y" if PPC_POWERNV
	select ARCH_SUPPORTS_MEMORY_FAILURE

config KEXEC
	bool "kexec system call"
	depends on (PPC_BOOK3S || FSL_BOOKE || (44x && !SMP)) || PPC_BOOK3E
	select KEXEC_CORE
	help
	  kexec is a system call that implements the ability to shutdown your
	  current kernel, and to start another kernel.  It is like a reboot
	  but it is independent of the system firmware.   And like a reboot
	  you can start any kernel with it, not just Linux.

	  The name comes from the similarity to the exec system call.

	  It is an ongoing process to be certain the hardware in a machine
	  is properly shutdown, so do not be surprised if this code does not
	  initially work for you.  As of this writing the exact hardware
	  interface is strongly in flux, so no good recommendation can be
	  made.

config KEXEC_FILE
	bool "kexec file based system call"
	select KEXEC_CORE
	select HAVE_IMA_KEXEC if IMA
	select BUILD_BIN2C
	select KEXEC_ELF
	depends on PPC64
	depends on CRYPTO=y
	depends on CRYPTO_SHA256=y
	help
	  This is a new version of the kexec system call. This call is
	  file based and takes in file descriptors as system call arguments
	  for kernel and initramfs as opposed to a list of segments as is the
	  case for the older kexec call.

config ARCH_HAS_KEXEC_PURGATORY
	def_bool KEXEC_FILE

config RELOCATABLE
	bool "Build a relocatable kernel"
	depends on PPC64 || (FLATMEM && (44x || FSL_BOOKE))
	select NONSTATIC_KERNEL
	select MODULE_REL_CRCS if MODVERSIONS
	help
	  This builds a kernel image that is capable of running at the
	  location the kernel is loaded at. For ppc32, there is no any
	  alignment restrictions, and this feature is a superset of
	  DYNAMIC_MEMSTART and hence overrides it. For ppc64, we should use
	  16k-aligned base address. The kernel is linked as a
	  position-independent executable (PIE) and contains dynamic relocations
	  which are processed early in the bootup process.

	  One use is for the kexec on panic case where the recovery kernel
	  must live at a different physical address than the primary
	  kernel.

	  Note: If CONFIG_RELOCATABLE=y, then the kernel runs from the address
	  it has been loaded at and the compile time physical addresses
	  CONFIG_PHYSICAL_START is ignored.  However CONFIG_PHYSICAL_START
	  setting can still be useful to bootwrappers that need to know the
	  load address of the kernel (eg. u-boot/mkimage).

config RANDOMIZE_BASE
	bool "Randomize the address of the kernel image"
	depends on (FSL_BOOKE && FLATMEM && PPC32)
	depends on RELOCATABLE
	help
	  Randomizes the virtual address at which the kernel image is
	  loaded, as a security feature that deters exploit attempts
	  relying on knowledge of the location of kernel internals.

	  If unsure, say Y.

config RELOCATABLE_TEST
	bool "Test relocatable kernel"
	depends on (PPC64 && RELOCATABLE)
	help
	  This runs the relocatable kernel at the address it was initially
	  loaded at, which tends to be non-zero and therefore test the
	  relocation code.

config CRASH_DUMP
	bool "Build a dump capture kernel"
	depends on PPC64 || PPC_BOOK3S_32 || FSL_BOOKE || (44x && !SMP)
	select RELOCATABLE if PPC64 || 44x || FSL_BOOKE
	help
	  Build a kernel suitable for use as a dump capture kernel.
	  The same kernel binary can be used as production kernel and dump
	  capture kernel.

config FA_DUMP
	bool "Firmware-assisted dump"
	depends on PPC64 && (PPC_RTAS || PPC_POWERNV)
	select CRASH_CORE
	select CRASH_DUMP
	help
	  A robust mechanism to get reliable kernel crash dump with
	  assistance from firmware. This approach does not use kexec,
	  instead firmware assists in booting the capture kernel
	  while preserving memory contents. Firmware-assisted dump
	  is meant to be a kdump replacement offering robustness and
	  speed not possible without system firmware assistance.

	  If unsure, say "y". Only special kernels like petitboot may
	  need to say "N" here.

config PRESERVE_FA_DUMP
	bool "Preserve Firmware-assisted dump"
	depends on PPC64 && PPC_POWERNV && !FA_DUMP
	help
	  On a kernel with FA_DUMP disabled, this option helps to preserve
	  crash data from a previously crash'ed kernel. Useful when the next
	  memory preserving kernel boot would process this crash data.
	  Petitboot kernel is the typical usecase for this option.

config OPAL_CORE
	bool "Export OPAL memory as /sys/firmware/opal/core"
	depends on PPC64 && PPC_POWERNV
	help
	  This option uses the MPIPL support in firmware to provide an
	  ELF core of OPAL memory after a crash. The ELF core is exported
	  as /sys/firmware/opal/core file which is helpful in debugging
	  OPAL crashes using GDB.

config IRQ_ALL_CPUS
	bool "Distribute interrupts on all CPUs by default"
	depends on SMP
	help
	  This option gives the kernel permission to distribute IRQs across
	  multiple CPUs.  Saying N here will route all IRQs to the first
	  CPU.  Generally saying Y is safe, although some problems have been
	  reported with SMP Power Macintoshes with this option enabled.

config NUMA
	bool "NUMA Memory Allocation and Scheduler Support"
	depends on PPC64 && SMP
	default y if PPC_PSERIES || PPC_POWERNV
	help
	  Enable NUMA (Non-Uniform Memory Access) support.

	  The kernel will try to allocate memory used by a CPU on the
	  local memory controller of the CPU and add some more
	  NUMA awareness to the kernel.

config NODES_SHIFT
	int
	default "8" if PPC64
	default "4"
	depends on NEED_MULTIPLE_NODES

config USE_PERCPU_NUMA_NODE_ID
	def_bool y
	depends on NUMA

config HAVE_MEMORYLESS_NODES
	def_bool y
	depends on NUMA

config ARCH_SELECT_MEMORY_MODEL
	def_bool y
	depends on PPC64

config ARCH_FLATMEM_ENABLE
	def_bool y
	depends on (PPC64 && !NUMA) || PPC32

config ARCH_SPARSEMEM_ENABLE
	def_bool y
	depends on PPC64
	select SPARSEMEM_VMEMMAP_ENABLE

config ARCH_SPARSEMEM_DEFAULT
	def_bool y
	depends on PPC_BOOK3S_64

config ILLEGAL_POINTER_VALUE
	hex
	# This is roughly half way between the top of user space and the bottom
	# of kernel space, which seems about as good as we can get.
	default 0x5deadbeef0000000 if PPC64
	default 0

config ARCH_MEMORY_PROBE
	def_bool y
	depends on MEMORY_HOTPLUG

choice
	prompt "Page size"
	default PPC_4K_PAGES
	help
	  Select the kernel logical page size. Increasing the page size
	  will reduce software overhead at each page boundary, allow
	  hardware prefetch mechanisms to be more effective, and allow
	  larger dma transfers increasing IO efficiency and reducing
	  overhead. However the utilization of memory will increase.
	  For example, each cached file will using a multiple of the
	  page size to hold its contents and the difference between the
	  end of file and the end of page is wasted.

	  Some dedicated systems, such as software raid serving with
	  accelerated calculations, have shown significant increases.

	  If you configure a 64 bit kernel for 64k pages but the
	  processor does not support them, then the kernel will simulate
	  them with 4k pages, loading them on demand, but with the
	  reduced software overhead and larger internal fragmentation.
	  For the 32 bit kernel, a large page option will not be offered
	  unless it is supported by the configured processor.

	  If unsure, choose 4K_PAGES.

config PPC_4K_PAGES
	bool "4k page size"
	select HAVE_ARCH_SOFT_DIRTY if PPC_BOOK3S_64

config PPC_16K_PAGES
	bool "16k page size"
	depends on 44x || PPC_8xx

config PPC_64K_PAGES
	bool "64k page size"
	depends on 44x || PPC_BOOK3S_64
	select HAVE_ARCH_SOFT_DIRTY if PPC_BOOK3S_64

config PPC_256K_PAGES
	bool "256k page size (Requires non-standard binutils settings)"
	depends on 44x && !PPC_47x
	help
	  Make the page size 256k.

	  The kernel will only be able to run applications that have been
	  compiled with '-zmax-page-size' set to 256K (the default is 64K) using
	  binutils later than 2.17.50.0.3, or by patching the ELF_MAXPAGESIZE
	  definition from 0x10000 to 0x40000 in older versions.

endchoice

config PPC_PAGE_SHIFT
	int
	default 18 if PPC_256K_PAGES
	default 16 if PPC_64K_PAGES
	default 14 if PPC_16K_PAGES
	default 12

config THREAD_SHIFT
	int "Thread shift" if EXPERT
	range 13 15
	default "15" if PPC_256K_PAGES
	default "14" if PPC64
	default "14" if KASAN
	default "13"
	help
	  Used to define the stack size. The default is almost always what you
	  want. Only change this if you know what you are doing.

config DATA_SHIFT_BOOL
	bool "Set custom data alignment"
	depends on ADVANCED_OPTIONS
	depends on STRICT_KERNEL_RWX || DEBUG_PAGEALLOC || KFENCE
	depends on PPC_BOOK3S_32 || (PPC_8xx && !PIN_TLB_DATA && !STRICT_KERNEL_RWX)
	help
	  This option allows you to set the kernel data alignment. When
	  RAM is mapped by blocks, the alignment needs to fit the size and
	  number of possible blocks. The default should be OK for most configs.

	  Say N here unless you know what you are doing.

config DATA_SHIFT
	int "Data shift" if DATA_SHIFT_BOOL
	default 24 if STRICT_KERNEL_RWX && PPC64
	range 17 28 if (STRICT_KERNEL_RWX || DEBUG_PAGEALLOC || KFENCE) && PPC_BOOK3S_32
	range 19 23 if (STRICT_KERNEL_RWX || DEBUG_PAGEALLOC || KFENCE) && PPC_8xx
	default 22 if STRICT_KERNEL_RWX && PPC_BOOK3S_32
	default 18 if (DEBUG_PAGEALLOC || KFENCE) && PPC_BOOK3S_32
	default 23 if STRICT_KERNEL_RWX && PPC_8xx
	default 23 if (DEBUG_PAGEALLOC || KFENCE) && PPC_8xx && PIN_TLB_DATA
	default 19 if (DEBUG_PAGEALLOC || KFENCE) && PPC_8xx
	default PPC_PAGE_SHIFT
	help
	  On Book3S 32 (603+), DBATs are used to map kernel text and rodata RO.
	  Smaller is the alignment, greater is the number of necessary DBATs.

	  On 8xx, large pages (512kb or 8M) are used to map kernel linear
	  memory. Aligning to 8M reduces TLB misses as only 8M pages are used
	  in that case. If PIN_TLB is selected, it must be aligned to 8M as
	  8M pages will be pinned.

config FORCE_MAX_ZONEORDER
	int "Maximum zone order"
	range 8 9 if PPC64 && PPC_64K_PAGES
	default "9" if PPC64 && PPC_64K_PAGES
	range 13 13 if PPC64 && !PPC_64K_PAGES
	default "13" if PPC64 && !PPC_64K_PAGES
	range 9 64 if PPC32 && PPC_16K_PAGES
	default "9" if PPC32 && PPC_16K_PAGES
	range 7 64 if PPC32 && PPC_64K_PAGES
	default "7" if PPC32 && PPC_64K_PAGES
	range 5 64 if PPC32 && PPC_256K_PAGES
	default "5" if PPC32 && PPC_256K_PAGES
	range 11 64
	default "11"
	help
	  The kernel memory allocator divides physically contiguous memory
	  blocks into "zones", where each zone is a power of two number of
	  pages.  This option selects the largest power of two that the kernel
	  keeps in the memory allocator.  If you need to allocate very large
	  blocks of physically contiguous memory, then you may need to
	  increase this value.

	  This config option is actually maximum order plus one. For example,
	  a value of 11 means that the largest free memory block is 2^10 pages.

	  The page size is not necessarily 4KB.  For example, on 64-bit
	  systems, 64KB pages can be enabled via CONFIG_PPC_64K_PAGES.  Keep
	  this in mind when choosing a value for this option.

config PPC_SUBPAGE_PROT
	bool "Support setting protections for 4k subpages (subpage_prot syscall)"
	default n
	depends on PPC_BOOK3S_64 && PPC_64K_PAGES
	help
	  This option adds support for system call to allow user programs
	  to set access permissions (read/write, readonly, or no access)
	  on the 4k subpages of each 64k page.

	  If unsure, say N here.

config PPC_PROT_SAO_LPAR
	bool "Support PROT_SAO mappings in LPARs"
	depends on PPC_BOOK3S_64
	help
	  This option adds support for PROT_SAO mappings from userspace
	  inside LPARs on supported CPUs.

	  This may cause issues when performing guest migration from
	  a CPU that supports SAO to one that does not.

	  If unsure, say N here.

config PPC_COPRO_BASE
	bool

config SCHED_SMT
	bool "SMT (Hyperthreading) scheduler support"
	depends on PPC64 && SMP
	help
	  SMT scheduler support improves the CPU scheduler's decision making
	  when dealing with POWER5 cpus at a cost of slightly increased
	  overhead in some places. If unsure say N here.

source "kernel/Kconfig.MuQSS"

config PPC_DENORMALISATION
	bool "PowerPC denormalisation exception handling"
	depends on PPC_BOOK3S_64
	default "y" if PPC_POWERNV
	help
	  Add support for handling denormalisation of single precision
	  values.  Useful for bare metal only.  If unsure say Y here.

config CMDLINE
	string "Initial kernel command string"
	default ""
	help
	  On some platforms, there is currently no way for the boot loader to
	  pass arguments to the kernel. For these platforms, you can supply
	  some command-line options at build time by entering them here.  In
	  most cases you will need to specify the root device here.

choice
	prompt "Kernel command line type" if CMDLINE != ""
	default CMDLINE_FROM_BOOTLOADER

config CMDLINE_FROM_BOOTLOADER
	bool "Use bootloader kernel arguments if available"
	help
	  Uses the command-line options passed by the boot loader. If
	  the boot loader doesn't provide any, the default kernel command
	  string provided in CMDLINE will be used.

config CMDLINE_EXTEND
	bool "Extend bootloader kernel arguments"
	help
	  The command-line arguments provided by the boot loader will be
	  appended to the default kernel command string.

config CMDLINE_FORCE
	bool "Always use the default kernel command string"
	help
	  Always use the default kernel command string, even if the boot
	  loader passes other arguments to the kernel.
	  This is useful if you cannot or don't want to change the
	  command-line options your boot loader passes to the kernel.

endchoice

config EXTRA_TARGETS
	string "Additional default image types"
	help
	  List additional targets to be built by the bootwrapper here (separated
	  by spaces).  This is useful for targets that depend of device tree
	  files in the .dts directory.

	  Targets in this list will be build as part of the default build
	  target, or when the user does a 'make zImage' or a
	  'make zImage.initrd'.

	  If unsure, leave blank

config ARCH_WANTS_FREEZER_CONTROL
	def_bool y
	depends on ADB_PMU

source "kernel/power/Kconfig"

config PPC_MEM_KEYS
	prompt "PowerPC Memory Protection Keys"
	def_bool y
	depends on PPC_BOOK3S_64
	select ARCH_USES_HIGH_VMA_FLAGS
	select ARCH_HAS_PKEYS
	help
	  Memory Protection Keys provides a mechanism for enforcing
	  page-based protections, but without requiring modification of the
	  page tables when an application changes protection domains.

	  For details, see Documentation/core-api/protection-keys.rst

	  If unsure, say y.

config PPC_SECURE_BOOT
	prompt "Enable secure boot support"
	bool
	depends on PPC_POWERNV || PPC_PSERIES
	depends on IMA_ARCH_POLICY
	imply IMA_SECURE_AND_OR_TRUSTED_BOOT
	help
	  Systems with firmware secure boot enabled need to define security
	  policies to extend secure boot to the OS. This config allows a user
	  to enable OS secure boot on systems that have firmware support for
	  it. If in doubt say N.

config PPC_SECVAR_SYSFS
	bool "Enable sysfs interface for POWER secure variables"
	default y
	depends on PPC_SECURE_BOOT
	depends on SYSFS
	help
	  POWER secure variables are managed and controlled by firmware.
	  These variables are exposed to userspace via sysfs to enable
	  read/write operations on these variables. Say Y if you have
	  secure boot enabled and want to expose variables to userspace.

config PPC_RTAS_FILTER
	bool "Enable filtering of RTAS syscalls"
	default y
	depends on PPC_RTAS
	help
	  The RTAS syscall API has security issues that could be used to
	  compromise system integrity. This option enforces restrictions on the
	  RTAS calls and arguments passed by userspace programs to mitigate
	  these issues.

	  Say Y unless you know what you are doing and the filter is causing
	  problems for you.

endmenu

config ISA_DMA_API
	bool
	default PCI

menu "Bus options"

config ISA
	bool "Support for ISA-bus hardware"
	depends on PPC_CHRP
	select PPC_I8259
	help
	  Find out whether you have ISA slots on your motherboard.  ISA is the
	  name of a bus system, i.e. the way the CPU talks to the other stuff
	  inside your box.  If you have an Apple machine, say N here; if you
	  have an IBM RS/6000 or pSeries machine, say Y.  If you have an
	  embedded board, consult your board documentation.

config GENERIC_ISA_DMA
	bool
	depends on ISA_DMA_API
	default y

config PPC_INDIRECT_PCI
	bool
	depends on PCI
	default y if 40x || 44x

config SBUS
	bool

config FSL_SOC
	bool

config FSL_PCI
	bool
	select ARCH_HAS_DMA_SET_MASK
	select PPC_INDIRECT_PCI
	select PCI_QUIRKS

config FSL_PMC
	bool
	default y
	depends on SUSPEND && (PPC_85xx || PPC_86xx)
	help
	  Freescale MPC85xx/MPC86xx power management controller support
	  (suspend/resume). For MPC83xx see platforms/83xx/suspend.c

config PPC4xx_CPM
	bool
	default y
	depends on SUSPEND && (44x || 40x)
	help
	  PPC4xx Clock Power Management (CPM) support (suspend/resume).
	  It also enables support for two different idle states (idle-wait
	  and idle-doze).

config 4xx_SOC
	bool

config FSL_LBC
	bool "Freescale Local Bus support"
	help
	  Enables reporting of errors from the Freescale local bus
	  controller.  Also contains some common code used by
	  drivers for specific local bus peripherals.

config FSL_GTM
	bool
	depends on PPC_83xx || QUICC_ENGINE || CPM2
	help
	  Freescale General-purpose Timers support

config PCI_8260
	bool
	depends on PCI && 8260
	select PPC_INDIRECT_PCI
	default y

config FSL_RIO
	bool "Freescale Embedded SRIO Controller support"
	depends on RAPIDIO = y && HAVE_RAPIDIO
	default "n"
	help
	  Include support for RapidIO controller on Freescale embedded
	  processors (MPC8548, MPC8641, etc).

endmenu

config NONSTATIC_KERNEL
	bool

menu "Advanced setup"
	depends on PPC32

config ADVANCED_OPTIONS
	bool "Prompt for advanced kernel configuration options"
	help
	  This option will enable prompting for a variety of advanced kernel
	  configuration options.  These options can cause the kernel to not
	  work if they are set incorrectly, but can be used to optimize certain
	  aspects of kernel memory management.

	  Unless you know what you are doing, say N here.

comment "Default settings for advanced configuration options are used"
	depends on !ADVANCED_OPTIONS

config LOWMEM_SIZE_BOOL
	bool "Set maximum low memory"
	depends on ADVANCED_OPTIONS
	help
	  This option allows you to set the maximum amount of memory which
	  will be used as "low memory", that is, memory which the kernel can
	  access directly, without having to set up a kernel virtual mapping.
	  This can be useful in optimizing the layout of kernel virtual
	  memory.

	  Say N here unless you know what you are doing.

config LOWMEM_SIZE
	hex "Maximum low memory size (in bytes)" if LOWMEM_SIZE_BOOL
	default "0x30000000"

config LOWMEM_CAM_NUM_BOOL
	bool "Set number of CAMs to use to map low memory"
	depends on ADVANCED_OPTIONS && FSL_BOOKE
	help
	  This option allows you to set the maximum number of CAM slots that
	  will be used to map low memory.  There are a limited number of slots
	  available and even more limited number that will fit in the L1 MMU.
	  However, using more entries will allow mapping more low memory.  This
	  can be useful in optimizing the layout of kernel virtual memory.

	  Say N here unless you know what you are doing.

config LOWMEM_CAM_NUM
	depends on FSL_BOOKE
	int "Number of CAMs to use to map low memory" if LOWMEM_CAM_NUM_BOOL
	default 3

config DYNAMIC_MEMSTART
	bool "Enable page aligned dynamic load address for kernel"
	depends on ADVANCED_OPTIONS && FLATMEM && (FSL_BOOKE || 44x)
	select NONSTATIC_KERNEL
	help
	  This option enables the kernel to be loaded at any page aligned
	  physical address. The kernel creates a mapping from KERNELBASE to
	  the address where the kernel is loaded. The page size here implies
	  the TLB page size of the mapping for kernel on the particular platform.
	  Please refer to the init code for finding the TLB page size.

	  DYNAMIC_MEMSTART is an easy way of implementing pseudo-RELOCATABLE
	  kernel image, where the only restriction is the page aligned kernel
	  load address. When this option is enabled, the compile time physical
	  address CONFIG_PHYSICAL_START is ignored.

	  This option is overridden by CONFIG_RELOCATABLE

config PAGE_OFFSET_BOOL
	bool "Set custom page offset address"
	depends on ADVANCED_OPTIONS
	help
	  This option allows you to set the kernel virtual address at which
	  the kernel will map low memory.  This can be useful in optimizing
	  the virtual memory layout of the system.

	  Say N here unless you know what you are doing.

config PAGE_OFFSET
	hex "Virtual address of memory base" if PAGE_OFFSET_BOOL
	default "0xc0000000"

config KERNEL_START_BOOL
	bool "Set custom kernel base address"
	depends on ADVANCED_OPTIONS
	help
	  This option allows you to set the kernel virtual address at which
	  the kernel will be loaded.  Normally this should match PAGE_OFFSET
	  however there are times (like kdump) that one might not want them
	  to be the same.

	  Say N here unless you know what you are doing.

config KERNEL_START
	hex "Virtual address of kernel base" if KERNEL_START_BOOL
	default PAGE_OFFSET if PAGE_OFFSET_BOOL
	default "0xc2000000" if CRASH_DUMP && !NONSTATIC_KERNEL
	default "0xc0000000"

config PHYSICAL_START_BOOL
	bool "Set physical address where the kernel is loaded"
	depends on ADVANCED_OPTIONS && FLATMEM && FSL_BOOKE
	help
	  This gives the physical address where the kernel is loaded.

	  Say N here unless you know what you are doing.

config PHYSICAL_START
	hex "Physical address where the kernel is loaded" if PHYSICAL_START_BOOL
	default "0x02000000" if PPC_BOOK3S && CRASH_DUMP && !NONSTATIC_KERNEL
	default "0x00000000"

config PHYSICAL_ALIGN
	hex
	default "0x04000000" if FSL_BOOKE
	help
	  This value puts the alignment restrictions on physical address
	  where kernel is loaded and run from. Kernel is compiled for an
	  address which meets above alignment restriction.

config TASK_SIZE_BOOL
	bool "Set custom user task size"
	depends on ADVANCED_OPTIONS
	help
	  This option allows you to set the amount of virtual address space
	  allocated to user tasks.  This can be useful in optimizing the
	  virtual memory layout of the system.

	  Say N here unless you know what you are doing.

config TASK_SIZE
	hex "Size of user task space" if TASK_SIZE_BOOL
	default "0x80000000" if PPC_8xx
	default "0xb0000000" if PPC_BOOK3S_32
	default "0xc0000000"
endmenu

if PPC64
# This value must have zeroes in the bottom 60 bits otherwise lots will break
config PAGE_OFFSET
	hex
	default "0xc000000000000000"
config KERNEL_START
	hex
	default "0xc000000000000000"
config PHYSICAL_START
	hex
	default "0x00000000"
endif

config	ARCH_RANDOM
	def_bool n

config PPC_LIB_RHEAP
	bool

source "arch/powerpc/kvm/Kconfig"

source "kernel/livepatch/Kconfig"<|MERGE_RESOLUTION|>--- conflicted
+++ resolved
@@ -233,12 +233,7 @@
 	select HAVE_LIVEPATCH			if HAVE_DYNAMIC_FTRACE_WITH_REGS
 	select HAVE_MOD_ARCH_SPECIFIC
 	select HAVE_NMI				if PERF_EVENTS || (PPC64 && PPC_BOOK3S)
-<<<<<<< HEAD
-	select HAVE_HARDLOCKUP_DETECTOR_ARCH	if PPC64 && PPC_BOOK3S && SMP
-	select HAVE_OPTPROBES			if PPC64
-=======
 	select HAVE_OPTPROBES
->>>>>>> c2f789ef
 	select HAVE_PERF_EVENTS
 	select HAVE_PERF_EVENTS_NMI		if PPC64
 	select HAVE_PERF_REGS
@@ -878,8 +873,6 @@
 	  when dealing with POWER5 cpus at a cost of slightly increased
 	  overhead in some places. If unsure say N here.
 
-source "kernel/Kconfig.MuQSS"
-
 config PPC_DENORMALISATION
 	bool "PowerPC denormalisation exception handling"
 	depends on PPC_BOOK3S_64
