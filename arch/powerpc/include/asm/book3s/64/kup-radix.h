--- conflicted
+++ resolved
@@ -102,14 +102,11 @@
 
 static inline void prevent_user_access(void __user *to, const void __user *from,
 				       unsigned long size, unsigned long dir)
-<<<<<<< HEAD
-=======
 {
 	set_kuap(AMR_KUAP_BLOCKED);
 }
 
 static inline unsigned long prevent_user_access_return(void)
->>>>>>> 67cb19e6
 {
 	unsigned long flags = get_kuap();
 
