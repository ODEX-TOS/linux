/* SPDX-License-Identifier: GPL-2.0-or-later */
#ifndef _ASM_POWERPC_INTERRUPT_H
#define _ASM_POWERPC_INTERRUPT_H

/* BookE/4xx */
#define INTERRUPT_CRITICAL_INPUT  0x100

/* BookE */
#define INTERRUPT_DEBUG           0xd00
#ifdef CONFIG_BOOKE
#define INTERRUPT_PERFMON         0x260
#define INTERRUPT_DOORBELL        0x280
#endif

/* BookS/4xx/8xx */
#define INTERRUPT_MACHINE_CHECK   0x200

/* BookS/8xx */
#define INTERRUPT_SYSTEM_RESET    0x100

/* BookS */
#define INTERRUPT_DATA_SEGMENT    0x380
#define INTERRUPT_INST_SEGMENT    0x480
#define INTERRUPT_TRACE           0xd00
#define INTERRUPT_H_DATA_STORAGE  0xe00
#define INTERRUPT_HMI			0xe60
#define INTERRUPT_H_FAC_UNAVAIL   0xf80
#ifdef CONFIG_PPC_BOOK3S
#define INTERRUPT_DOORBELL        0xa00
#define INTERRUPT_PERFMON         0xf00
#define INTERRUPT_ALTIVEC_UNAVAIL	0xf20
#endif

/* BookE/BookS/4xx/8xx */
#define INTERRUPT_DATA_STORAGE    0x300
#define INTERRUPT_INST_STORAGE    0x400
#define INTERRUPT_EXTERNAL		0x500
#define INTERRUPT_ALIGNMENT       0x600
#define INTERRUPT_PROGRAM         0x700
#define INTERRUPT_SYSCALL         0xc00
#define INTERRUPT_TRACE			0xd00

/* BookE/BookS/44x */
#define INTERRUPT_FP_UNAVAIL      0x800

/* BookE/BookS/44x/8xx */
#define INTERRUPT_DECREMENTER     0x900

#ifndef INTERRUPT_PERFMON
#define INTERRUPT_PERFMON         0x0
#endif

/* 8xx */
#define INTERRUPT_SOFT_EMU_8xx		0x1000
#define INTERRUPT_INST_TLB_MISS_8xx	0x1100
#define INTERRUPT_DATA_TLB_MISS_8xx	0x1200
#define INTERRUPT_INST_TLB_ERROR_8xx	0x1300
#define INTERRUPT_DATA_TLB_ERROR_8xx	0x1400
#define INTERRUPT_DATA_BREAKPOINT_8xx	0x1c00
#define INTERRUPT_INST_BREAKPOINT_8xx	0x1d00

/* 603 */
#define INTERRUPT_INST_TLB_MISS_603		0x1000
#define INTERRUPT_DATA_LOAD_TLB_MISS_603	0x1100
#define INTERRUPT_DATA_STORE_TLB_MISS_603	0x1200

#ifndef __ASSEMBLY__

#include <linux/context_tracking.h>
#include <linux/hardirq.h>
#include <asm/cputime.h>
#include <asm/firmware.h>
#include <asm/ftrace.h>
#include <asm/kprobes.h>
#include <asm/runlatch.h>

#ifdef CONFIG_PPC64
/*
 * WARN/BUG is handled with a program interrupt so minimise checks here to
 * avoid recursion and maximise the chance of getting the first oops handled.
 */
#define INT_SOFT_MASK_BUG_ON(regs, cond)				\
do {									\
	if (IS_ENABLED(CONFIG_PPC_IRQ_SOFT_MASK_DEBUG) &&		\
	    (user_mode(regs) || (TRAP(regs) != INTERRUPT_PROGRAM)))	\
		BUG_ON(cond);						\
} while (0)
#endif

#ifdef CONFIG_PPC_BOOK3S_64
extern char __end_soft_masked[];
bool search_kernel_soft_mask_table(unsigned long addr);
unsigned long search_kernel_restart_table(unsigned long addr);

DECLARE_STATIC_KEY_FALSE(interrupt_exit_not_reentrant);

static inline bool is_implicit_soft_masked(struct pt_regs *regs)
{
	if (regs->msr & MSR_PR)
		return false;

	if (regs->nip >= (unsigned long)__end_soft_masked)
		return false;

	return search_kernel_soft_mask_table(regs->nip);
}

static inline void srr_regs_clobbered(void)
{
	local_paca->srr_valid = 0;
	local_paca->hsrr_valid = 0;
}
#else
static inline unsigned long search_kernel_restart_table(unsigned long addr)
{
	return 0;
}

static inline bool is_implicit_soft_masked(struct pt_regs *regs)
{
	return false;
}

static inline void srr_regs_clobbered(void)
{
}
#endif

static inline void nap_adjust_return(struct pt_regs *regs)
{
#ifdef CONFIG_PPC_970_NAP
	if (unlikely(test_thread_local_flags(_TLF_NAPPING))) {
		/* Can avoid a test-and-clear because NMIs do not call this */
		clear_thread_local_flags(_TLF_NAPPING);
		regs_set_return_ip(regs, (unsigned long)power4_idle_nap_return);
	}
#endif
}

static inline void booke_restore_dbcr0(void)
{
#ifdef CONFIG_PPC_ADV_DEBUG_REGS
	unsigned long dbcr0 = current->thread.debug.dbcr0;

	if (IS_ENABLED(CONFIG_PPC32) && unlikely(dbcr0 & DBCR0_IDM)) {
		mtspr(SPRN_DBSR, -1);
		mtspr(SPRN_DBCR0, global_dbcr0[smp_processor_id()]);
	}
#endif
}

static inline void interrupt_enter_prepare(struct pt_regs *regs)
{
#ifdef CONFIG_PPC32
	if (!arch_irq_disabled_regs(regs))
		trace_hardirqs_off();

	if (user_mode(regs))
		kuap_lock();
	else
		kuap_save_and_lock(regs);

	if (user_mode(regs))
		account_cpu_user_entry();
#endif

#ifdef CONFIG_PPC64
	bool trace_enable = false;

	if (IS_ENABLED(CONFIG_TRACE_IRQFLAGS)) {
		if (irq_soft_mask_set_return(IRQS_ALL_DISABLED) == IRQS_ENABLED)
			trace_enable = true;
	} else {
		irq_soft_mask_set(IRQS_ALL_DISABLED);
	}

	/*
	 * If the interrupt was taken with HARD_DIS clear, then enable MSR[EE].
	 * Asynchronous interrupts get here with HARD_DIS set (see below), so
	 * this enables MSR[EE] for synchronous interrupts. IRQs remain
	 * soft-masked. The interrupt handler may later call
	 * interrupt_cond_local_irq_enable() to achieve a regular process
	 * context.
	 */
	if (!(local_paca->irq_happened & PACA_IRQ_HARD_DIS)) {
		INT_SOFT_MASK_BUG_ON(regs, !(regs->msr & MSR_EE));
		__hard_irq_enable();
	} else {
		__hard_RI_enable();
	}

	/* Do this when RI=1 because it can cause SLB faults */
	if (trace_enable)
		trace_hardirqs_off();

	if (user_mode(regs)) {
		kuap_lock();
		CT_WARN_ON(ct_state() != CONTEXT_USER);
		user_exit_irqoff();

		account_cpu_user_entry();
		account_stolen_time();
	} else {
		kuap_save_and_lock(regs);
		/*
		 * CT_WARN_ON comes here via program_check_exception,
		 * so avoid recursion.
		 */
<<<<<<< HEAD
		if (TRAP(regs) != INTERRUPT_PROGRAM) {
			CT_WARN_ON(ct_state() != CONTEXT_KERNEL &&
				   ct_state() != CONTEXT_IDLE);
			if (IS_ENABLED(CONFIG_PPC_IRQ_SOFT_MASK_DEBUG))
				BUG_ON(is_implicit_soft_masked(regs));
		}

		/* Move this under a debugging check */
		if (IS_ENABLED(CONFIG_PPC_IRQ_SOFT_MASK_DEBUG) &&
				arch_irq_disabled_regs(regs))
			BUG_ON(search_kernel_restart_table(regs->nip));
=======
		if (TRAP(regs) != INTERRUPT_PROGRAM)
			CT_WARN_ON(ct_state() != CONTEXT_KERNEL &&
				   ct_state() != CONTEXT_IDLE);
		INT_SOFT_MASK_BUG_ON(regs, is_implicit_soft_masked(regs));
		INT_SOFT_MASK_BUG_ON(regs, arch_irq_disabled_regs(regs) &&
					   search_kernel_restart_table(regs->nip));
>>>>>>> f81a61f5
	}
	INT_SOFT_MASK_BUG_ON(regs, !arch_irq_disabled_regs(regs) &&
				   !(regs->msr & MSR_EE));
#endif

	booke_restore_dbcr0();
}

/*
 * Care should be taken to note that interrupt_exit_prepare and
 * interrupt_async_exit_prepare do not necessarily return immediately to
 * regs context (e.g., if regs is usermode, we don't necessarily return to
 * user mode). Other interrupts might be taken between here and return,
 * context switch / preemption may occur in the exit path after this, or a
 * signal may be delivered, etc.
 *
 * The real interrupt exit code is platform specific, e.g.,
 * interrupt_exit_user_prepare / interrupt_exit_kernel_prepare for 64s.
 *
 * However interrupt_nmi_exit_prepare does return directly to regs, because
 * NMIs do not do "exit work" or replay soft-masked interrupts.
 */
static inline void interrupt_exit_prepare(struct pt_regs *regs)
{
}

static inline void interrupt_async_enter_prepare(struct pt_regs *regs)
{
#ifdef CONFIG_PPC64
	/* Ensure interrupt_enter_prepare does not enable MSR[EE] */
	local_paca->irq_happened |= PACA_IRQ_HARD_DIS;
#endif
	interrupt_enter_prepare(regs);
#ifdef CONFIG_PPC_BOOK3S_64
	/*
	 * RI=1 is set by interrupt_enter_prepare, so this thread flags access
	 * has to come afterward (it can cause SLB faults).
	 */
	if (cpu_has_feature(CPU_FTR_CTRL) &&
	    !test_thread_local_flags(_TLF_RUNLATCH))
		__ppc64_runlatch_on();
#endif
	irq_enter();
}

static inline void interrupt_async_exit_prepare(struct pt_regs *regs)
{
	/*
	 * Adjust at exit so the main handler sees the true NIA. This must
	 * come before irq_exit() because irq_exit can enable interrupts, and
	 * if another interrupt is taken before nap_adjust_return has run
	 * here, then that interrupt would return directly to idle nap return.
	 */
	nap_adjust_return(regs);

	irq_exit();
	interrupt_exit_prepare(regs);
}

struct interrupt_nmi_state {
#ifdef CONFIG_PPC64
	u8 irq_soft_mask;
	u8 irq_happened;
	u8 ftrace_enabled;
	u64 softe;
#endif
};

static inline bool nmi_disables_ftrace(struct pt_regs *regs)
{
	/* Allow DEC and PMI to be traced when they are soft-NMI */
	if (IS_ENABLED(CONFIG_PPC_BOOK3S_64)) {
		if (TRAP(regs) == INTERRUPT_DECREMENTER)
		       return false;
		if (TRAP(regs) == INTERRUPT_PERFMON)
		       return false;
	}
	if (IS_ENABLED(CONFIG_PPC_BOOK3E_64)) {
		if (TRAP(regs) == INTERRUPT_PERFMON)
			return false;
	}

	return true;
}

static inline void interrupt_nmi_enter_prepare(struct pt_regs *regs, struct interrupt_nmi_state *state)
{
#ifdef CONFIG_PPC64
	state->irq_soft_mask = local_paca->irq_soft_mask;
	state->irq_happened = local_paca->irq_happened;
	state->softe = regs->softe;

	/*
	 * Set IRQS_ALL_DISABLED unconditionally so irqs_disabled() does
	 * the right thing, and set IRQ_HARD_DIS. We do not want to reconcile
	 * because that goes through irq tracing which we don't want in NMI.
	 */
	local_paca->irq_soft_mask = IRQS_ALL_DISABLED;
	local_paca->irq_happened |= PACA_IRQ_HARD_DIS;

	if (!(regs->msr & MSR_EE) || is_implicit_soft_masked(regs)) {
		/*
		 * Adjust regs->softe to be soft-masked if it had not been
		 * reconcied (e.g., interrupt entry with MSR[EE]=0 but softe
		 * not yet set disabled), or if it was in an implicit soft
		 * masked state. This makes arch_irq_disabled_regs(regs)
		 * behave as expected.
		 */
		regs->softe = IRQS_ALL_DISABLED;
	}

	__hard_RI_enable();

	/* Don't do any per-CPU operations until interrupt state is fixed */

	if (nmi_disables_ftrace(regs)) {
		state->ftrace_enabled = this_cpu_get_ftrace_enabled();
		this_cpu_set_ftrace_enabled(0);
	}
#endif

	/* If data relocations are enabled, it's safe to use nmi_enter() */
	if (mfmsr() & MSR_DR) {
		nmi_enter();
		return;
	}

	/*
	 * But do not use nmi_enter() for pseries hash guest taking a real-mode
	 * NMI because not everything it touches is within the RMA limit.
	 */
	if (IS_ENABLED(CONFIG_PPC_BOOK3S_64) &&
	    firmware_has_feature(FW_FEATURE_LPAR) &&
	    !radix_enabled())
		return;

	/*
	 * Likewise, don't use it if we have some form of instrumentation (like
	 * KASAN shadow) that is not safe to access in real mode (even on radix)
	 */
	if (IS_ENABLED(CONFIG_KASAN))
		return;

	/* Otherwise, it should be safe to call it */
	nmi_enter();
}

static inline void interrupt_nmi_exit_prepare(struct pt_regs *regs, struct interrupt_nmi_state *state)
{
	if (mfmsr() & MSR_DR) {
		// nmi_exit if relocations are on
		nmi_exit();
	} else if (IS_ENABLED(CONFIG_PPC_BOOK3S_64) &&
		   firmware_has_feature(FW_FEATURE_LPAR) &&
		   !radix_enabled()) {
		// no nmi_exit for a pseries hash guest taking a real mode exception
	} else if (IS_ENABLED(CONFIG_KASAN)) {
		// no nmi_exit for KASAN in real mode
	} else {
		nmi_exit();
	}

	/*
	 * nmi does not call nap_adjust_return because nmi should not create
	 * new work to do (must use irq_work for that).
	 */

#ifdef CONFIG_PPC64
#ifdef CONFIG_PPC_BOOK3S
	if (arch_irq_disabled_regs(regs)) {
		unsigned long rst = search_kernel_restart_table(regs->nip);
		if (rst)
			regs_set_return_ip(regs, rst);
	}
#endif

	if (nmi_disables_ftrace(regs))
		this_cpu_set_ftrace_enabled(state->ftrace_enabled);

	/* Check we didn't change the pending interrupt mask. */
	WARN_ON_ONCE((state->irq_happened | PACA_IRQ_HARD_DIS) != local_paca->irq_happened);
	regs->softe = state->softe;
	local_paca->irq_happened = state->irq_happened;
	local_paca->irq_soft_mask = state->irq_soft_mask;
#endif
}

/*
 * Don't use noinstr here like x86, but rather add NOKPROBE_SYMBOL to each
 * function definition. The reason for this is the noinstr section is placed
 * after the main text section, i.e., very far away from the interrupt entry
 * asm. That creates problems with fitting linker stubs when building large
 * kernels.
 */
#define interrupt_handler __visible noinline notrace __no_kcsan __no_sanitize_address

/**
 * DECLARE_INTERRUPT_HANDLER_RAW - Declare raw interrupt handler function
 * @func:	Function name of the entry point
 * @returns:	Returns a value back to asm caller
 */
#define DECLARE_INTERRUPT_HANDLER_RAW(func)				\
	__visible long func(struct pt_regs *regs)

/**
 * DEFINE_INTERRUPT_HANDLER_RAW - Define raw interrupt handler function
 * @func:	Function name of the entry point
 * @returns:	Returns a value back to asm caller
 *
 * @func is called from ASM entry code.
 *
 * This is a plain function which does no tracing, reconciling, etc.
 * The macro is written so it acts as function definition. Append the
 * body with a pair of curly brackets.
 *
 * raw interrupt handlers must not enable or disable interrupts, or
 * schedule, tracing and instrumentation (ftrace, lockdep, etc) would
 * not be advisable either, although may be possible in a pinch, the
 * trace will look odd at least.
 *
 * A raw handler may call one of the other interrupt handler functions
 * to be converted into that interrupt context without these restrictions.
 *
 * On PPC64, _RAW handlers may return with fast_interrupt_return.
 *
 * Specific handlers may have additional restrictions.
 */
#define DEFINE_INTERRUPT_HANDLER_RAW(func)				\
static __always_inline __no_sanitize_address __no_kcsan long		\
____##func(struct pt_regs *regs);					\
									\
interrupt_handler long func(struct pt_regs *regs)			\
{									\
	long ret;							\
									\
	__hard_RI_enable();						\
									\
	ret = ____##func (regs);					\
									\
	return ret;							\
}									\
NOKPROBE_SYMBOL(func);							\
									\
static __always_inline __no_sanitize_address __no_kcsan long		\
____##func(struct pt_regs *regs)

/**
 * DECLARE_INTERRUPT_HANDLER - Declare synchronous interrupt handler function
 * @func:	Function name of the entry point
 */
#define DECLARE_INTERRUPT_HANDLER(func)					\
	__visible void func(struct pt_regs *regs)

/**
 * DEFINE_INTERRUPT_HANDLER - Define synchronous interrupt handler function
 * @func:	Function name of the entry point
 *
 * @func is called from ASM entry code.
 *
 * The macro is written so it acts as function definition. Append the
 * body with a pair of curly brackets.
 */
#define DEFINE_INTERRUPT_HANDLER(func)					\
static __always_inline void ____##func(struct pt_regs *regs);		\
									\
interrupt_handler void func(struct pt_regs *regs)			\
{									\
	interrupt_enter_prepare(regs);					\
									\
	____##func (regs);						\
									\
	interrupt_exit_prepare(regs);					\
}									\
NOKPROBE_SYMBOL(func);							\
									\
static __always_inline void ____##func(struct pt_regs *regs)

/**
 * DECLARE_INTERRUPT_HANDLER_RET - Declare synchronous interrupt handler function
 * @func:	Function name of the entry point
 * @returns:	Returns a value back to asm caller
 */
#define DECLARE_INTERRUPT_HANDLER_RET(func)				\
	__visible long func(struct pt_regs *regs)

/**
 * DEFINE_INTERRUPT_HANDLER_RET - Define synchronous interrupt handler function
 * @func:	Function name of the entry point
 * @returns:	Returns a value back to asm caller
 *
 * @func is called from ASM entry code.
 *
 * The macro is written so it acts as function definition. Append the
 * body with a pair of curly brackets.
 */
#define DEFINE_INTERRUPT_HANDLER_RET(func)				\
static __always_inline long ____##func(struct pt_regs *regs);		\
									\
interrupt_handler long func(struct pt_regs *regs)			\
{									\
	long ret;							\
									\
	interrupt_enter_prepare(regs);					\
									\
	ret = ____##func (regs);					\
									\
	interrupt_exit_prepare(regs);					\
									\
	return ret;							\
}									\
NOKPROBE_SYMBOL(func);							\
									\
static __always_inline long ____##func(struct pt_regs *regs)

/**
 * DECLARE_INTERRUPT_HANDLER_ASYNC - Declare asynchronous interrupt handler function
 * @func:	Function name of the entry point
 */
#define DECLARE_INTERRUPT_HANDLER_ASYNC(func)				\
	__visible void func(struct pt_regs *regs)

/**
 * DEFINE_INTERRUPT_HANDLER_ASYNC - Define asynchronous interrupt handler function
 * @func:	Function name of the entry point
 *
 * @func is called from ASM entry code.
 *
 * The macro is written so it acts as function definition. Append the
 * body with a pair of curly brackets.
 */
#define DEFINE_INTERRUPT_HANDLER_ASYNC(func)				\
static __always_inline void ____##func(struct pt_regs *regs);		\
									\
interrupt_handler void func(struct pt_regs *regs)			\
{									\
	interrupt_async_enter_prepare(regs);				\
									\
	____##func (regs);						\
									\
	interrupt_async_exit_prepare(regs);				\
}									\
NOKPROBE_SYMBOL(func);							\
									\
static __always_inline void ____##func(struct pt_regs *regs)

/**
 * DECLARE_INTERRUPT_HANDLER_NMI - Declare NMI interrupt handler function
 * @func:	Function name of the entry point
 * @returns:	Returns a value back to asm caller
 */
#define DECLARE_INTERRUPT_HANDLER_NMI(func)				\
	__visible long func(struct pt_regs *regs)

/**
 * DEFINE_INTERRUPT_HANDLER_NMI - Define NMI interrupt handler function
 * @func:	Function name of the entry point
 * @returns:	Returns a value back to asm caller
 *
 * @func is called from ASM entry code.
 *
 * The macro is written so it acts as function definition. Append the
 * body with a pair of curly brackets.
 */
#define DEFINE_INTERRUPT_HANDLER_NMI(func)				\
static __always_inline __no_sanitize_address __no_kcsan long		\
____##func(struct pt_regs *regs);					\
									\
interrupt_handler long func(struct pt_regs *regs)			\
{									\
	struct interrupt_nmi_state state;				\
	long ret;							\
									\
	interrupt_nmi_enter_prepare(regs, &state);			\
									\
	ret = ____##func (regs);					\
									\
	interrupt_nmi_exit_prepare(regs, &state);			\
									\
	return ret;							\
}									\
NOKPROBE_SYMBOL(func);							\
									\
static __always_inline  __no_sanitize_address __no_kcsan long		\
____##func(struct pt_regs *regs)


/* Interrupt handlers */
/* kernel/traps.c */
DECLARE_INTERRUPT_HANDLER_NMI(system_reset_exception);
#ifdef CONFIG_PPC_BOOK3S_64
DECLARE_INTERRUPT_HANDLER_RAW(machine_check_early_boot);
DECLARE_INTERRUPT_HANDLER_ASYNC(machine_check_exception_async);
#endif
DECLARE_INTERRUPT_HANDLER_NMI(machine_check_exception);
DECLARE_INTERRUPT_HANDLER(SMIException);
DECLARE_INTERRUPT_HANDLER(handle_hmi_exception);
DECLARE_INTERRUPT_HANDLER(unknown_exception);
DECLARE_INTERRUPT_HANDLER_ASYNC(unknown_async_exception);
DECLARE_INTERRUPT_HANDLER_NMI(unknown_nmi_exception);
DECLARE_INTERRUPT_HANDLER(instruction_breakpoint_exception);
DECLARE_INTERRUPT_HANDLER(RunModeException);
DECLARE_INTERRUPT_HANDLER(single_step_exception);
DECLARE_INTERRUPT_HANDLER(program_check_exception);
DECLARE_INTERRUPT_HANDLER(emulation_assist_interrupt);
DECLARE_INTERRUPT_HANDLER(alignment_exception);
DECLARE_INTERRUPT_HANDLER(StackOverflow);
DECLARE_INTERRUPT_HANDLER(stack_overflow_exception);
DECLARE_INTERRUPT_HANDLER(kernel_fp_unavailable_exception);
DECLARE_INTERRUPT_HANDLER(altivec_unavailable_exception);
DECLARE_INTERRUPT_HANDLER(vsx_unavailable_exception);
DECLARE_INTERRUPT_HANDLER(facility_unavailable_exception);
DECLARE_INTERRUPT_HANDLER(fp_unavailable_tm);
DECLARE_INTERRUPT_HANDLER(altivec_unavailable_tm);
DECLARE_INTERRUPT_HANDLER(vsx_unavailable_tm);
DECLARE_INTERRUPT_HANDLER_NMI(performance_monitor_exception_nmi);
DECLARE_INTERRUPT_HANDLER_ASYNC(performance_monitor_exception_async);
DECLARE_INTERRUPT_HANDLER_RAW(performance_monitor_exception);
DECLARE_INTERRUPT_HANDLER(DebugException);
DECLARE_INTERRUPT_HANDLER(altivec_assist_exception);
DECLARE_INTERRUPT_HANDLER(CacheLockingException);
DECLARE_INTERRUPT_HANDLER(SPEFloatingPointException);
DECLARE_INTERRUPT_HANDLER(SPEFloatingPointRoundException);
DECLARE_INTERRUPT_HANDLER_NMI(WatchdogException);
DECLARE_INTERRUPT_HANDLER(kernel_bad_stack);

/* slb.c */
DECLARE_INTERRUPT_HANDLER_RAW(do_slb_fault);
DECLARE_INTERRUPT_HANDLER(do_bad_segment_interrupt);

/* hash_utils.c */
DECLARE_INTERRUPT_HANDLER(do_hash_fault);

/* fault.c */
DECLARE_INTERRUPT_HANDLER(do_page_fault);
DECLARE_INTERRUPT_HANDLER(do_bad_page_fault_segv);

/* process.c */
DECLARE_INTERRUPT_HANDLER(do_break);

/* time.c */
DECLARE_INTERRUPT_HANDLER_ASYNC(timer_interrupt);

/* mce.c */
DECLARE_INTERRUPT_HANDLER_NMI(machine_check_early);
DECLARE_INTERRUPT_HANDLER_NMI(hmi_exception_realmode);

DECLARE_INTERRUPT_HANDLER_ASYNC(TAUException);

/* irq.c */
DECLARE_INTERRUPT_HANDLER_ASYNC(do_IRQ);

void __noreturn unrecoverable_exception(struct pt_regs *regs);

void replay_system_reset(void);
void replay_soft_interrupts(void);

static inline void interrupt_cond_local_irq_enable(struct pt_regs *regs)
{
	if (!arch_irq_disabled_regs(regs))
		local_irq_enable();
}

long system_call_exception(struct pt_regs *regs, unsigned long r0);
notrace unsigned long syscall_exit_prepare(unsigned long r3, struct pt_regs *regs, long scv);
notrace unsigned long interrupt_exit_user_prepare(struct pt_regs *regs);
notrace unsigned long interrupt_exit_kernel_prepare(struct pt_regs *regs);
#ifdef CONFIG_PPC64
unsigned long syscall_exit_restart(unsigned long r3, struct pt_regs *regs);
unsigned long interrupt_exit_user_restart(struct pt_regs *regs);
unsigned long interrupt_exit_kernel_restart(struct pt_regs *regs);
#endif

#endif /* __ASSEMBLY__ */

#endif /* _ASM_POWERPC_INTERRUPT_H */<|MERGE_RESOLUTION|>--- conflicted
+++ resolved
@@ -206,26 +206,12 @@
 		 * CT_WARN_ON comes here via program_check_exception,
 		 * so avoid recursion.
 		 */
-<<<<<<< HEAD
-		if (TRAP(regs) != INTERRUPT_PROGRAM) {
-			CT_WARN_ON(ct_state() != CONTEXT_KERNEL &&
-				   ct_state() != CONTEXT_IDLE);
-			if (IS_ENABLED(CONFIG_PPC_IRQ_SOFT_MASK_DEBUG))
-				BUG_ON(is_implicit_soft_masked(regs));
-		}
-
-		/* Move this under a debugging check */
-		if (IS_ENABLED(CONFIG_PPC_IRQ_SOFT_MASK_DEBUG) &&
-				arch_irq_disabled_regs(regs))
-			BUG_ON(search_kernel_restart_table(regs->nip));
-=======
 		if (TRAP(regs) != INTERRUPT_PROGRAM)
 			CT_WARN_ON(ct_state() != CONTEXT_KERNEL &&
 				   ct_state() != CONTEXT_IDLE);
 		INT_SOFT_MASK_BUG_ON(regs, is_implicit_soft_masked(regs));
 		INT_SOFT_MASK_BUG_ON(regs, arch_irq_disabled_regs(regs) &&
 					   search_kernel_restart_table(regs->nip));
->>>>>>> f81a61f5
 	}
 	INT_SOFT_MASK_BUG_ON(regs, !arch_irq_disabled_regs(regs) &&
 				   !(regs->msr & MSR_EE));
