--- conflicted
+++ resolved
@@ -1158,11 +1158,7 @@
 	return ret;
 }
 
-<<<<<<< HEAD
-static int __init xive_request_ipi(unsigned int cpu)
-=======
 static int xive_request_ipi(unsigned int cpu)
->>>>>>> bee673aa
 {
 	struct xive_ipi_desc *xid = &xive_ipis[early_cpu_to_node(cpu)];
 	int ret;
@@ -1171,11 +1167,7 @@
 		return 0;
 
 	ret = request_irq(xid->irq, xive_muxed_ipi_action,
-<<<<<<< HEAD
-			  IRQF_PERCPU | IRQF_NO_THREAD,
-=======
 			  IRQF_NO_DEBUG | IRQF_PERCPU | IRQF_NO_THREAD,
->>>>>>> bee673aa
 			  xid->name, NULL);
 
 	WARN(ret < 0, "Failed to request IPI %d: %d\n", xid->irq, ret);
