# SPDX-License-Identifier: GPL-2.0
#
# General architecture dependent options
#

#
# Note: arch/$(SRCARCH)/Kconfig needs to be included first so that it can
# override the default values in this file.
#
source "arch/$(SRCARCH)/Kconfig"

menu "General architecture-dependent options"

config CRASH_CORE
	bool

config KEXEC_CORE
	select CRASH_CORE
	bool

config KEXEC_ELF
	bool

config HAVE_IMA_KEXEC
	bool

config SET_FS
	bool

config HOTPLUG_SMT
	bool

config GENERIC_ENTRY
       bool

config KPROBES
	bool "Kprobes"
	depends on MODULES
	depends on HAVE_KPROBES
	select KALLSYMS
	help
	  Kprobes allows you to trap at almost any kernel address and
	  execute a callback function.  register_kprobe() establishes
	  a probepoint and specifies the callback.  Kprobes is useful
	  for kernel debugging, non-intrusive instrumentation and testing.
	  If in doubt, say "N".

config JUMP_LABEL
	bool "Optimize very unlikely/likely branches"
	depends on HAVE_ARCH_JUMP_LABEL
	depends on CC_HAS_ASM_GOTO
	help
	 This option enables a transparent branch optimization that
	 makes certain almost-always-true or almost-always-false branch
	 conditions even cheaper to execute within the kernel.

	 Certain performance-sensitive kernel code, such as trace points,
	 scheduler functionality, networking code and KVM have such
	 branches and include support for this optimization technique.

	 If it is detected that the compiler has support for "asm goto",
	 the kernel will compile such branches with just a nop
	 instruction. When the condition flag is toggled to true, the
	 nop will be converted to a jump instruction to execute the
	 conditional block of instructions.

	 This technique lowers overhead and stress on the branch prediction
	 of the processor and generally makes the kernel faster. The update
	 of the condition is slower, but those are always very rare.

	 ( On 32-bit x86, the necessary options added to the compiler
	   flags may increase the size of the kernel slightly. )

config STATIC_KEYS_SELFTEST
	bool "Static key selftest"
	depends on JUMP_LABEL
	help
	  Boot time self-test of the branch patching code.

config STATIC_CALL_SELFTEST
	bool "Static call selftest"
	depends on HAVE_STATIC_CALL
	help
	  Boot time self-test of the call patching code.

config OPTPROBES
	def_bool y
	depends on KPROBES && HAVE_OPTPROBES
	select TASKS_RCU if PREEMPTION

config KPROBES_ON_FTRACE
	def_bool y
	depends on KPROBES && HAVE_KPROBES_ON_FTRACE
	depends on DYNAMIC_FTRACE_WITH_REGS
	help
	 If function tracer is enabled and the arch supports full
	 passing of pt_regs to function tracing, then kprobes can
	 optimize on top of function tracing.

config UPROBES
	def_bool n
	depends on ARCH_SUPPORTS_UPROBES
	help
	  Uprobes is the user-space counterpart to kprobes: they
	  enable instrumentation applications (such as 'perf probe')
	  to establish unintrusive probes in user-space binaries and
	  libraries, by executing handler functions when the probes
	  are hit by user-space applications.

	  ( These probes come in the form of single-byte breakpoints,
	    managed by the kernel and kept transparent to the probed
	    application. )

config HAVE_64BIT_ALIGNED_ACCESS
	def_bool 64BIT && !HAVE_EFFICIENT_UNALIGNED_ACCESS
	help
	  Some architectures require 64 bit accesses to be 64 bit
	  aligned, which also requires structs containing 64 bit values
	  to be 64 bit aligned too. This includes some 32 bit
	  architectures which can do 64 bit accesses, as well as 64 bit
	  architectures without unaligned access.

	  This symbol should be selected by an architecture if 64 bit
	  accesses are required to be 64 bit aligned in this way even
	  though it is not a 64 bit architecture.

	  See Documentation/core-api/unaligned-memory-access.rst for
	  more information on the topic of unaligned memory accesses.

config HAVE_EFFICIENT_UNALIGNED_ACCESS
	bool
	help
	  Some architectures are unable to perform unaligned accesses
	  without the use of get_unaligned/put_unaligned. Others are
	  unable to perform such accesses efficiently (e.g. trap on
	  unaligned access and require fixing it up in the exception
	  handler.)

	  This symbol should be selected by an architecture if it can
	  perform unaligned accesses efficiently to allow different
	  code paths to be selected for these cases. Some network
	  drivers, for example, could opt to not fix up alignment
	  problems with received packets if doing so would not help
	  much.

	  See Documentation/core-api/unaligned-memory-access.rst for more
	  information on the topic of unaligned memory accesses.

config ARCH_USE_BUILTIN_BSWAP
	bool
	help
	 Modern versions of GCC (since 4.4) have builtin functions
	 for handling byte-swapping. Using these, instead of the old
	 inline assembler that the architecture code provides in the
	 __arch_bswapXX() macros, allows the compiler to see what's
	 happening and offers more opportunity for optimisation. In
	 particular, the compiler will be able to combine the byteswap
	 with a nearby load or store and use load-and-swap or
	 store-and-swap instructions if the architecture has them. It
	 should almost *never* result in code which is worse than the
	 hand-coded assembler in <asm/swab.h>.  But just in case it
	 does, the use of the builtins is optional.

	 Any architecture with load-and-swap or store-and-swap
	 instructions should set this. And it shouldn't hurt to set it
	 on architectures that don't have such instructions.

config KRETPROBES
	def_bool y
	depends on KPROBES && HAVE_KRETPROBES

config USER_RETURN_NOTIFIER
	bool
	depends on HAVE_USER_RETURN_NOTIFIER
	help
	  Provide a kernel-internal notification when a cpu is about to
	  switch to user mode.

config HAVE_IOREMAP_PROT
	bool

config HAVE_KPROBES
	bool

config HAVE_KRETPROBES
	bool

config HAVE_OPTPROBES
	bool

config HAVE_KPROBES_ON_FTRACE
	bool

config HAVE_FUNCTION_ERROR_INJECTION
	bool

config HAVE_NMI
	bool

#
# An arch should select this if it provides all these things:
#
#	task_pt_regs()		in asm/processor.h or asm/ptrace.h
#	arch_has_single_step()	if there is hardware single-step support
#	arch_has_block_step()	if there is hardware block-step support
#	asm/syscall.h		supplying asm-generic/syscall.h interface
#	linux/regset.h		user_regset interfaces
#	CORE_DUMP_USE_REGSET	#define'd in linux/elf.h
#	TIF_SYSCALL_TRACE	calls tracehook_report_syscall_{entry,exit}
#	TIF_NOTIFY_RESUME	calls tracehook_notify_resume()
#	signal delivery		calls tracehook_signal_handler()
#
config HAVE_ARCH_TRACEHOOK
	bool

config HAVE_DMA_CONTIGUOUS
	bool

config GENERIC_SMP_IDLE_THREAD
	bool

config GENERIC_IDLE_POLL_SETUP
	bool

config ARCH_HAS_FORTIFY_SOURCE
	bool
	help
	  An architecture should select this when it can successfully
	  build and run with CONFIG_FORTIFY_SOURCE.

#
# Select if the arch provides a historic keepinit alias for the retain_initrd
# command line option
#
config ARCH_HAS_KEEPINITRD
	bool

# Select if arch has all set_memory_ro/rw/x/nx() functions in asm/cacheflush.h
config ARCH_HAS_SET_MEMORY
	bool

# Select if arch has all set_direct_map_invalid/default() functions
config ARCH_HAS_SET_DIRECT_MAP
	bool

#
# Select if the architecture provides the arch_dma_set_uncached symbol to
# either provide an uncached segment alias for a DMA allocation, or
# to remap the page tables in place.
#
config ARCH_HAS_DMA_SET_UNCACHED
	bool

#
# Select if the architectures provides the arch_dma_clear_uncached symbol
# to undo an in-place page table remap for uncached access.
#
config ARCH_HAS_DMA_CLEAR_UNCACHED
	bool

# Select if arch init_task must go in the __init_task_data section
config ARCH_TASK_STRUCT_ON_STACK
	bool

# Select if arch has its private alloc_task_struct() function
config ARCH_TASK_STRUCT_ALLOCATOR
	bool

config HAVE_ARCH_THREAD_STRUCT_WHITELIST
	bool
	depends on !ARCH_TASK_STRUCT_ALLOCATOR
	help
	  An architecture should select this to provide hardened usercopy
	  knowledge about what region of the thread_struct should be
	  whitelisted for copying to userspace. Normally this is only the
	  FPU registers. Specifically, arch_thread_struct_whitelist()
	  should be implemented. Without this, the entire thread_struct
	  field in task_struct will be left whitelisted.

# Select if arch has its private alloc_thread_stack() function
config ARCH_THREAD_STACK_ALLOCATOR
	bool

# Select if arch wants to size task_struct dynamically via arch_task_struct_size:
config ARCH_WANTS_DYNAMIC_TASK_STRUCT
	bool

config ARCH_32BIT_OFF_T
	bool
	depends on !64BIT
	help
	  All new 32-bit architectures should have 64-bit off_t type on
	  userspace side which corresponds to the loff_t kernel type. This
	  is the requirement for modern ABIs. Some existing architectures
	  still support 32-bit off_t. This option is enabled for all such
	  architectures explicitly.

# Selected by 64 bit architectures which have a 32 bit f_tinode in struct ustat
config ARCH_32BIT_USTAT_F_TINODE
	bool

config HAVE_ASM_MODVERSIONS
	bool
	help
	  This symbol should be selected by an architecture if it provides
	  <asm/asm-prototypes.h> to support the module versioning for symbols
	  exported from assembly code.

config HAVE_REGS_AND_STACK_ACCESS_API
	bool
	help
	  This symbol should be selected by an architecture if it supports
	  the API needed to access registers and stack entries from pt_regs,
	  declared in asm/ptrace.h
	  For example the kprobes-based event tracer needs this API.

config HAVE_RSEQ
	bool
	depends on HAVE_REGS_AND_STACK_ACCESS_API
	help
	  This symbol should be selected by an architecture if it
	  supports an implementation of restartable sequences.

config HAVE_FUNCTION_ARG_ACCESS_API
	bool
	help
	  This symbol should be selected by an architecture if it supports
	  the API needed to access function arguments from pt_regs,
	  declared in asm/ptrace.h

config HAVE_HW_BREAKPOINT
	bool
	depends on PERF_EVENTS

config HAVE_MIXED_BREAKPOINTS_REGS
	bool
	depends on HAVE_HW_BREAKPOINT
	help
	  Depending on the arch implementation of hardware breakpoints,
	  some of them have separate registers for data and instruction
	  breakpoints addresses, others have mixed registers to store
	  them but define the access type in a control register.
	  Select this option if your arch implements breakpoints under the
	  latter fashion.

config HAVE_USER_RETURN_NOTIFIER
	bool

config HAVE_PERF_EVENTS_NMI
	bool
	help
	  System hardware can generate an NMI using the perf event
	  subsystem.  Also has support for calculating CPU cycle events
	  to determine how many clock cycles in a given period.

config HAVE_HARDLOCKUP_DETECTOR_PERF
	bool
	depends on HAVE_PERF_EVENTS_NMI
	help
	  The arch chooses to use the generic perf-NMI-based hardlockup
	  detector. Must define HAVE_PERF_EVENTS_NMI.

config HAVE_NMI_WATCHDOG
	depends on HAVE_NMI
	bool
	help
	  The arch provides a low level NMI watchdog. It provides
	  asm/nmi.h, and defines its own arch_touch_nmi_watchdog().

config HAVE_HARDLOCKUP_DETECTOR_ARCH
	bool
	select HAVE_NMI_WATCHDOG
	help
	  The arch chooses to provide its own hardlockup detector, which is
	  a superset of the HAVE_NMI_WATCHDOG. It also conforms to config
	  interfaces and parameters provided by hardlockup detector subsystem.

config HAVE_PERF_REGS
	bool
	help
	  Support selective register dumps for perf events. This includes
	  bit-mapping of each registers and a unique architecture id.

config HAVE_PERF_USER_STACK_DUMP
	bool
	help
	  Support user stack dumps for perf event samples. This needs
	  access to the user stack pointer which is not unified across
	  architectures.

config HAVE_ARCH_JUMP_LABEL
	bool

config HAVE_ARCH_JUMP_LABEL_RELATIVE
	bool

config MMU_GATHER_TABLE_FREE
	bool

config MMU_GATHER_RCU_TABLE_FREE
	bool
	select MMU_GATHER_TABLE_FREE

config MMU_GATHER_PAGE_SIZE
	bool

config MMU_GATHER_NO_RANGE
	bool

config MMU_GATHER_NO_GATHER
	bool
	depends on MMU_GATHER_TABLE_FREE

config ARCH_WANT_IRQS_OFF_ACTIVATE_MM
	bool
	help
	  Temporary select until all architectures can be converted to have
	  irqs disabled over activate_mm. Architectures that do IPI based TLB
	  shootdowns should enable this.

config ARCH_HAVE_NMI_SAFE_CMPXCHG
	bool

config HAVE_ALIGNED_STRUCT_PAGE
	bool
	help
	  This makes sure that struct pages are double word aligned and that
	  e.g. the SLUB allocator can perform double word atomic operations
	  on a struct page for better performance. However selecting this
	  might increase the size of a struct page by a word.

config HAVE_CMPXCHG_LOCAL
	bool

config HAVE_CMPXCHG_DOUBLE
	bool

config ARCH_WEAK_RELEASE_ACQUIRE
	bool

config ARCH_WANT_IPC_PARSE_VERSION
	bool

config ARCH_WANT_COMPAT_IPC_PARSE_VERSION
	bool

config ARCH_WANT_OLD_COMPAT_IPC
	select ARCH_WANT_COMPAT_IPC_PARSE_VERSION
	bool

config HAVE_ARCH_SECCOMP
	bool
	help
	  An arch should select this symbol to support seccomp mode 1 (the fixed
	  syscall policy), and must provide an overrides for __NR_seccomp_sigreturn,
	  and compat syscalls if the asm-generic/seccomp.h defaults need adjustment:
	  - __NR_seccomp_read_32
	  - __NR_seccomp_write_32
	  - __NR_seccomp_exit_32
	  - __NR_seccomp_sigreturn_32

config HAVE_ARCH_SECCOMP_FILTER
	bool
	select HAVE_ARCH_SECCOMP
	help
	  An arch should select this symbol if it provides all of these things:
	  - all the requirements for HAVE_ARCH_SECCOMP
	  - syscall_get_arch()
	  - syscall_get_arguments()
	  - syscall_rollback()
	  - syscall_set_return_value()
	  - SIGSYS siginfo_t support
	  - secure_computing is called from a ptrace_event()-safe context
	  - secure_computing return value is checked and a return value of -1
	    results in the system call being skipped immediately.
	  - seccomp syscall wired up
	  - if !HAVE_SPARSE_SYSCALL_NR, have SECCOMP_ARCH_NATIVE,
	    SECCOMP_ARCH_NATIVE_NR, SECCOMP_ARCH_NATIVE_NAME defined. If
	    COMPAT is supported, have the SECCOMP_ARCH_COMPAT* defines too.

config SECCOMP
	prompt "Enable seccomp to safely execute untrusted bytecode"
	def_bool y
	depends on HAVE_ARCH_SECCOMP
	help
	  This kernel feature is useful for number crunching applications
	  that may need to handle untrusted bytecode during their
	  execution. By using pipes or other transports made available
	  to the process as file descriptors supporting the read/write
	  syscalls, it's possible to isolate those applications in their
	  own address space using seccomp. Once seccomp is enabled via
	  prctl(PR_SET_SECCOMP) or the seccomp() syscall, it cannot be
	  disabled and the task is only allowed to execute a few safe
	  syscalls defined by each seccomp mode.

	  If unsure, say Y.

config SECCOMP_FILTER
	def_bool y
	depends on HAVE_ARCH_SECCOMP_FILTER && SECCOMP && NET
	help
	  Enable tasks to build secure computing environments defined
	  in terms of Berkeley Packet Filter programs which implement
	  task-defined system call filtering polices.

	  See Documentation/userspace-api/seccomp_filter.rst for details.

config SECCOMP_CACHE_DEBUG
	bool "Show seccomp filter cache status in /proc/pid/seccomp_cache"
	depends on SECCOMP_FILTER && !HAVE_SPARSE_SYSCALL_NR
	depends on PROC_FS
	help
	  This enables the /proc/pid/seccomp_cache interface to monitor
	  seccomp cache data. The file format is subject to change. Reading
	  the file requires CAP_SYS_ADMIN.

	  This option is for debugging only. Enabling presents the risk that
	  an adversary may be able to infer the seccomp filter logic.

	  If unsure, say N.

config HAVE_ARCH_STACKLEAK
	bool
	help
	  An architecture should select this if it has the code which
	  fills the used part of the kernel stack with the STACKLEAK_POISON
	  value before returning from system calls.

config HAVE_STACKPROTECTOR
	bool
	help
	  An arch should select this symbol if:
	  - it has implemented a stack canary (e.g. __stack_chk_guard)

config STACKPROTECTOR
	bool "Stack Protector buffer overflow detection"
	depends on HAVE_STACKPROTECTOR
	depends on $(cc-option,-fstack-protector)
	default y
	help
	  This option turns on the "stack-protector" GCC feature. This
	  feature puts, at the beginning of functions, a canary value on
	  the stack just before the return address, and validates
	  the value just before actually returning.  Stack based buffer
	  overflows (that need to overwrite this return address) now also
	  overwrite the canary, which gets detected and the attack is then
	  neutralized via a kernel panic.

	  Functions will have the stack-protector canary logic added if they
	  have an 8-byte or larger character array on the stack.

	  This feature requires gcc version 4.2 or above, or a distribution
	  gcc with the feature backported ("-fstack-protector").

	  On an x86 "defconfig" build, this feature adds canary checks to
	  about 3% of all kernel functions, which increases kernel code size
	  by about 0.3%.

config STACKPROTECTOR_STRONG
	bool "Strong Stack Protector"
	depends on STACKPROTECTOR
	depends on $(cc-option,-fstack-protector-strong)
	default y
	help
	  Functions will have the stack-protector canary logic added in any
	  of the following conditions:

	  - local variable's address used as part of the right hand side of an
	    assignment or function argument
	  - local variable is an array (or union containing an array),
	    regardless of array type or length
	  - uses register local variables

	  This feature requires gcc version 4.9 or above, or a distribution
	  gcc with the feature backported ("-fstack-protector-strong").

	  On an x86 "defconfig" build, this feature adds canary checks to
	  about 20% of all kernel functions, which increases the kernel code
	  size by about 2%.

config ARCH_SUPPORTS_SHADOW_CALL_STACK
	bool
	help
	  An architecture should select this if it supports Clang's Shadow
	  Call Stack and implements runtime support for shadow stack
	  switching.

config SHADOW_CALL_STACK
	bool "Clang Shadow Call Stack"
	depends on CC_IS_CLANG && ARCH_SUPPORTS_SHADOW_CALL_STACK
	depends on DYNAMIC_FTRACE_WITH_REGS || !FUNCTION_GRAPH_TRACER
	help
	  This option enables Clang's Shadow Call Stack, which uses a
	  shadow stack to protect function return addresses from being
	  overwritten by an attacker. More information can be found in
	  Clang's documentation:

	    https://clang.llvm.org/docs/ShadowCallStack.html

	  Note that security guarantees in the kernel differ from the
	  ones documented for user space. The kernel must store addresses
	  of shadow stacks in memory, which means an attacker capable of
	  reading and writing arbitrary memory may be able to locate them
	  and hijack control flow by modifying the stacks.

config LTO
	bool
	help
	  Selected if the kernel will be built using the compiler's LTO feature.

config LTO_CLANG
	bool
	select LTO
	help
	  Selected if the kernel will be built using Clang's LTO feature.

config ARCH_SUPPORTS_LTO_CLANG
	bool
	help
	  An architecture should select this option if it supports:
	  - compiling with Clang,
	  - compiling inline assembly with Clang's integrated assembler,
	  - and linking with LLD.

config ARCH_SUPPORTS_LTO_CLANG_THIN
	bool
	help
	  An architecture should select this option if it can support Clang's
	  ThinLTO mode.

config HAS_LTO_CLANG
	def_bool y
	# Clang >= 11: https://github.com/ClangBuiltLinux/linux/issues/510
	depends on CC_IS_CLANG && CLANG_VERSION >= 110000 && LD_IS_LLD && AS_IS_LLVM
	depends on $(success,$(NM) --help | head -n 1 | grep -qi llvm)
	depends on $(success,$(AR) --help | head -n 1 | grep -qi llvm)
	depends on ARCH_SUPPORTS_LTO_CLANG
	depends on !FTRACE_MCOUNT_USE_RECORDMCOUNT
	depends on !KASAN || KASAN_HW_TAGS
	depends on !GCOV_KERNEL
	help
	  The compiler and Kconfig options support building with Clang's
	  LTO.

choice
	prompt "Link Time Optimization (LTO)"
	default LTO_NONE
	help
	  This option enables Link Time Optimization (LTO), which allows the
	  compiler to optimize binaries globally.

	  If unsure, select LTO_NONE. Note that LTO is very resource-intensive
	  so it's disabled by default.

config LTO_NONE
	bool "None"
	help
	  Build the kernel normally, without Link Time Optimization (LTO).

config LTO_CLANG_FULL
	bool "Clang Full LTO (EXPERIMENTAL)"
	depends on HAS_LTO_CLANG
	depends on !COMPILE_TEST
	select LTO_CLANG
	help
          This option enables Clang's full Link Time Optimization (LTO), which
          allows the compiler to optimize the kernel globally. If you enable
          this option, the compiler generates LLVM bitcode instead of ELF
          object files, and the actual compilation from bitcode happens at
          the LTO link step, which may take several minutes depending on the
          kernel configuration. More information can be found from LLVM's
          documentation:

	    https://llvm.org/docs/LinkTimeOptimization.html

	  During link time, this option can use a large amount of RAM, and
	  may take much longer than the ThinLTO option.

config LTO_CLANG_THIN
	bool "Clang ThinLTO (EXPERIMENTAL)"
	depends on HAS_LTO_CLANG && ARCH_SUPPORTS_LTO_CLANG_THIN
	select LTO_CLANG
	help
	  This option enables Clang's ThinLTO, which allows for parallel
	  optimization and faster incremental compiles compared to the
	  CONFIG_LTO_CLANG_FULL option. More information can be found
	  from Clang's documentation:

	    https://clang.llvm.org/docs/ThinLTO.html

	  If unsure, say Y.
endchoice

config ARCH_SUPPORTS_CFI_CLANG
	bool
	help
	  An architecture should select this option if it can support Clang's
	  Control-Flow Integrity (CFI) checking.

config CFI_CLANG
	bool "Use Clang's Control Flow Integrity (CFI)"
	depends on LTO_CLANG && ARCH_SUPPORTS_CFI_CLANG
	# Clang >= 12:
	# - https://bugs.llvm.org/show_bug.cgi?id=46258
	# - https://bugs.llvm.org/show_bug.cgi?id=47479
	depends on CLANG_VERSION >= 120000
	select KALLSYMS
	help
	  This option enables Clang’s forward-edge Control Flow Integrity
	  (CFI) checking, where the compiler injects a runtime check to each
	  indirect function call to ensure the target is a valid function with
	  the correct static type. This restricts possible call targets and
	  makes it more difficult for an attacker to exploit bugs that allow
	  the modification of stored function pointers. More information can be
	  found from Clang's documentation:

	    https://clang.llvm.org/docs/ControlFlowIntegrity.html

config CFI_CLANG_SHADOW
	bool "Use CFI shadow to speed up cross-module checks"
	default y
	depends on CFI_CLANG && MODULES
	help
	  If you select this option, the kernel builds a fast look-up table of
	  CFI check functions in loaded modules to reduce performance overhead.

	  If unsure, say Y.

config CFI_PERMISSIVE
	bool "Use CFI in permissive mode"
	depends on CFI_CLANG
	help
	  When selected, Control Flow Integrity (CFI) violations result in a
	  warning instead of a kernel panic. This option should only be used
	  for finding indirect call type mismatches during development.

	  If unsure, say N.

config HAVE_ARCH_WITHIN_STACK_FRAMES
	bool
	help
	  An architecture should select this if it can walk the kernel stack
	  frames to determine if an object is part of either the arguments
	  or local variables (i.e. that it excludes saved return addresses,
	  and similar) by implementing an inline arch_within_stack_frames(),
	  which is used by CONFIG_HARDENED_USERCOPY.

config HAVE_CONTEXT_TRACKING
	bool
	help
	  Provide kernel/user boundaries probes necessary for subsystems
	  that need it, such as userspace RCU extended quiescent state.
	  Syscalls need to be wrapped inside user_exit()-user_enter(), either
	  optimized behind static key or through the slow path using TIF_NOHZ
	  flag. Exceptions handlers must be wrapped as well. Irqs are already
	  protected inside rcu_irq_enter/rcu_irq_exit() but preemption or signal
	  handling on irq exit still need to be protected.

config HAVE_CONTEXT_TRACKING_OFFSTACK
	bool
	help
	  Architecture neither relies on exception_enter()/exception_exit()
	  nor on schedule_user(). Also preempt_schedule_notrace() and
	  preempt_schedule_irq() can't be called in a preemptible section
	  while context tracking is CONTEXT_USER. This feature reflects a sane
	  entry implementation where the following requirements are met on
	  critical entry code, ie: before user_exit() or after user_enter():

	  - Critical entry code isn't preemptible (or better yet:
	    not interruptible).
	  - No use of RCU read side critical sections, unless rcu_nmi_enter()
	    got called.
	  - No use of instrumentation, unless instrumentation_begin() got
	    called.

config HAVE_TIF_NOHZ
	bool
	help
	  Arch relies on TIF_NOHZ and syscall slow path to implement context
	  tracking calls to user_enter()/user_exit().

config HAVE_VIRT_CPU_ACCOUNTING
	bool

config HAVE_VIRT_CPU_ACCOUNTING_IDLE
	bool
	help
	  Architecture has its own way to account idle CPU time and therefore
	  doesn't implement vtime_account_idle().

config ARCH_HAS_SCALED_CPUTIME
	bool

config HAVE_VIRT_CPU_ACCOUNTING_GEN
	bool
	default y if 64BIT
	help
	  With VIRT_CPU_ACCOUNTING_GEN, cputime_t becomes 64-bit.
	  Before enabling this option, arch code must be audited
	  to ensure there are no races in concurrent read/write of
	  cputime_t. For example, reading/writing 64-bit cputime_t on
	  some 32-bit arches may require multiple accesses, so proper
	  locking is needed to protect against concurrent accesses.

config HAVE_IRQ_TIME_ACCOUNTING
	bool
	help
	  Archs need to ensure they use a high enough resolution clock to
	  support irq time accounting and then call enable_sched_clock_irqtime().

config HAVE_MOVE_PUD
	bool
	help
	  Architectures that select this are able to move page tables at the
	  PUD level. If there are only 3 page table levels, the move effectively
	  happens at the PGD level.

config HAVE_MOVE_PMD
	bool
	help
	  Archs that select this are able to move page tables at the PMD level.

config HAVE_ARCH_TRANSPARENT_HUGEPAGE
	bool

config HAVE_ARCH_TRANSPARENT_HUGEPAGE_PUD
	bool

config HAVE_ARCH_PARENT_PMD_YOUNG
	bool
	depends on PGTABLE_LEVELS > 2
	help
	  Architectures that select this are able to set the accessed bit on
	  non-leaf PMD entries in addition to leaf PTE entries where pages are
	  mapped. For them, page table walkers that clear the accessed bit may
<<<<<<< HEAD
	  stop at non-leaf PMD entries when they do not see the accessed bit.
=======
	  stop at non-leaf PMD entries if they do not see the accessed bit.
>>>>>>> c2f789ef

config HAVE_ARCH_HUGE_VMAP
	bool

#
#  Archs that select this would be capable of PMD-sized vmaps (i.e.,
#  arch_vmap_pmd_supported() returns true), and they must make no assumptions
#  that vmalloc memory is mapped with PAGE_SIZE ptes. The VM_NO_HUGE_VMAP flag
#  can be used to prohibit arch-specific allocations from using hugepages to
#  help with this (e.g., modules may require it).
#
config HAVE_ARCH_HUGE_VMALLOC
	depends on HAVE_ARCH_HUGE_VMAP
	bool

config ARCH_WANT_HUGE_PMD_SHARE
	bool

config HAVE_ARCH_SOFT_DIRTY
	bool

config HAVE_MOD_ARCH_SPECIFIC
	bool
	help
	  The arch uses struct mod_arch_specific to store data.  Many arches
	  just need a simple module loader without arch specific data - those
	  should not enable this.

config MODULES_USE_ELF_RELA
	bool
	help
	  Modules only use ELF RELA relocations.  Modules with ELF REL
	  relocations will give an error.

config MODULES_USE_ELF_REL
	bool
	help
	  Modules only use ELF REL relocations.  Modules with ELF RELA
	  relocations will give an error.

config HAVE_IRQ_EXIT_ON_IRQ_STACK
	bool
	help
	  Architecture doesn't only execute the irq handler on the irq stack
	  but also irq_exit(). This way we can process softirqs on this irq
	  stack instead of switching to a new one when we call __do_softirq()
	  in the end of an hardirq.
	  This spares a stack switch and improves cache usage on softirq
	  processing.

config HAVE_SOFTIRQ_ON_OWN_STACK
	bool
	help
	  Architecture provides a function to run __do_softirq() on a
	  seperate stack.

config PGTABLE_LEVELS
	int
	default 2

config ARCH_HAS_ELF_RANDOMIZE
	bool
	help
	  An architecture supports choosing randomized locations for
	  stack, mmap, brk, and ET_DYN. Defined functions:
	  - arch_mmap_rnd()
	  - arch_randomize_brk()

config HAVE_ARCH_MMAP_RND_BITS
	bool
	help
	  An arch should select this symbol if it supports setting a variable
	  number of bits for use in establishing the base address for mmap
	  allocations, has MMU enabled and provides values for both:
	  - ARCH_MMAP_RND_BITS_MIN
	  - ARCH_MMAP_RND_BITS_MAX

config HAVE_EXIT_THREAD
	bool
	help
	  An architecture implements exit_thread.

config ARCH_MMAP_RND_BITS_MIN
	int

config ARCH_MMAP_RND_BITS_MAX
	int

config ARCH_MMAP_RND_BITS_DEFAULT
	int

config ARCH_MMAP_RND_BITS
	int "Number of bits to use for ASLR of mmap base address" if EXPERT
	range ARCH_MMAP_RND_BITS_MIN ARCH_MMAP_RND_BITS_MAX
	default ARCH_MMAP_RND_BITS_DEFAULT if ARCH_MMAP_RND_BITS_DEFAULT
	default ARCH_MMAP_RND_BITS_MIN
	depends on HAVE_ARCH_MMAP_RND_BITS
	help
	  This value can be used to select the number of bits to use to
	  determine the random offset to the base address of vma regions
	  resulting from mmap allocations. This value will be bounded
	  by the architecture's minimum and maximum supported values.

	  This value can be changed after boot using the
	  /proc/sys/vm/mmap_rnd_bits tunable

config HAVE_ARCH_MMAP_RND_COMPAT_BITS
	bool
	help
	  An arch should select this symbol if it supports running applications
	  in compatibility mode, supports setting a variable number of bits for
	  use in establishing the base address for mmap allocations, has MMU
	  enabled and provides values for both:
	  - ARCH_MMAP_RND_COMPAT_BITS_MIN
	  - ARCH_MMAP_RND_COMPAT_BITS_MAX

config ARCH_MMAP_RND_COMPAT_BITS_MIN
	int

config ARCH_MMAP_RND_COMPAT_BITS_MAX
	int

config ARCH_MMAP_RND_COMPAT_BITS_DEFAULT
	int

config ARCH_MMAP_RND_COMPAT_BITS
	int "Number of bits to use for ASLR of mmap base address for compatible applications" if EXPERT
	range ARCH_MMAP_RND_COMPAT_BITS_MIN ARCH_MMAP_RND_COMPAT_BITS_MAX
	default ARCH_MMAP_RND_COMPAT_BITS_DEFAULT if ARCH_MMAP_RND_COMPAT_BITS_DEFAULT
	default ARCH_MMAP_RND_COMPAT_BITS_MIN
	depends on HAVE_ARCH_MMAP_RND_COMPAT_BITS
	help
	  This value can be used to select the number of bits to use to
	  determine the random offset to the base address of vma regions
	  resulting from mmap allocations for compatible applications This
	  value will be bounded by the architecture's minimum and maximum
	  supported values.

	  This value can be changed after boot using the
	  /proc/sys/vm/mmap_rnd_compat_bits tunable

config HAVE_ARCH_COMPAT_MMAP_BASES
	bool
	help
	  This allows 64bit applications to invoke 32-bit mmap() syscall
	  and vice-versa 32-bit applications to call 64-bit mmap().
	  Required for applications doing different bitness syscalls.

# This allows to use a set of generic functions to determine mmap base
# address by giving priority to top-down scheme only if the process
# is not in legacy mode (compat task, unlimited stack size or
# sysctl_legacy_va_layout).
# Architecture that selects this option can provide its own version of:
# - STACK_RND_MASK
config ARCH_WANT_DEFAULT_TOPDOWN_MMAP_LAYOUT
	bool
	depends on MMU
	select ARCH_HAS_ELF_RANDOMIZE

config HAVE_STACK_VALIDATION
	bool
	help
	  Architecture supports the 'objtool check' host tool command, which
	  performs compile-time stack metadata validation.

config HAVE_RELIABLE_STACKTRACE
	bool
	help
	  Architecture has either save_stack_trace_tsk_reliable() or
	  arch_stack_walk_reliable() function which only returns a stack trace
	  if it can guarantee the trace is reliable.

config HAVE_ARCH_HASH
	bool
	default n
	help
	  If this is set, the architecture provides an <asm/hash.h>
	  file which provides platform-specific implementations of some
	  functions in <linux/hash.h> or fs/namei.c.

config HAVE_ARCH_NVRAM_OPS
	bool

config ISA_BUS_API
	def_bool ISA

#
# ABI hall of shame
#
config CLONE_BACKWARDS
	bool
	help
	  Architecture has tls passed as the 4th argument of clone(2),
	  not the 5th one.

config CLONE_BACKWARDS2
	bool
	help
	  Architecture has the first two arguments of clone(2) swapped.

config CLONE_BACKWARDS3
	bool
	help
	  Architecture has tls passed as the 3rd argument of clone(2),
	  not the 5th one.

config ODD_RT_SIGACTION
	bool
	help
	  Architecture has unusual rt_sigaction(2) arguments

config OLD_SIGSUSPEND
	bool
	help
	  Architecture has old sigsuspend(2) syscall, of one-argument variety

config OLD_SIGSUSPEND3
	bool
	help
	  Even weirder antique ABI - three-argument sigsuspend(2)

config OLD_SIGACTION
	bool
	help
	  Architecture has old sigaction(2) syscall.  Nope, not the same
	  as OLD_SIGSUSPEND | OLD_SIGSUSPEND3 - alpha has sigsuspend(2),
	  but fairly different variant of sigaction(2), thanks to OSF/1
	  compatibility...

config COMPAT_OLD_SIGACTION
	bool

config COMPAT_32BIT_TIME
	bool "Provide system calls for 32-bit time_t"
	default !64BIT || COMPAT
	help
	  This enables 32 bit time_t support in addition to 64 bit time_t support.
	  This is relevant on all 32-bit architectures, and 64-bit architectures
	  as part of compat syscall handling.

config ARCH_NO_PREEMPT
	bool

config ARCH_EPHEMERAL_INODES
	def_bool n
	help
	  An arch should select this symbol if it doesn't keep track of inode
	  instances on its own, but instead relies on something else (e.g. the
	  host kernel for an UML kernel).

config ARCH_SUPPORTS_RT
	bool

config CPU_NO_EFFICIENT_FFS
	def_bool n

config HAVE_ARCH_VMAP_STACK
	def_bool n
	help
	  An arch should select this symbol if it can support kernel stacks
	  in vmalloc space.  This means:

	  - vmalloc space must be large enough to hold many kernel stacks.
	    This may rule out many 32-bit architectures.

	  - Stacks in vmalloc space need to work reliably.  For example, if
	    vmap page tables are created on demand, either this mechanism
	    needs to work while the stack points to a virtual address with
	    unpopulated page tables or arch code (switch_to() and switch_mm(),
	    most likely) needs to ensure that the stack's page table entries
	    are populated before running on a possibly unpopulated stack.

	  - If the stack overflows into a guard page, something reasonable
	    should happen.  The definition of "reasonable" is flexible, but
	    instantly rebooting without logging anything would be unfriendly.

config VMAP_STACK
	default y
	bool "Use a virtually-mapped stack"
	depends on HAVE_ARCH_VMAP_STACK
	depends on !KASAN || KASAN_HW_TAGS || KASAN_VMALLOC
	help
	  Enable this if you want the use virtually-mapped kernel stacks
	  with guard pages.  This causes kernel stack overflows to be
	  caught immediately rather than causing difficult-to-diagnose
	  corruption.

	  To use this with software KASAN modes, the architecture must support
	  backing virtual mappings with real shadow memory, and KASAN_VMALLOC
	  must be enabled.

config HAVE_ARCH_RANDOMIZE_KSTACK_OFFSET
	def_bool n
	help
	  An arch should select this symbol if it can support kernel stack
	  offset randomization with calls to add_random_kstack_offset()
	  during syscall entry and choose_random_kstack_offset() during
	  syscall exit. Careful removal of -fstack-protector-strong and
	  -fstack-protector should also be applied to the entry code and
	  closely examined, as the artificial stack bump looks like an array
	  to the compiler, so it will attempt to add canary checks regardless
	  of the static branch state.

config RANDOMIZE_KSTACK_OFFSET_DEFAULT
	bool "Randomize kernel stack offset on syscall entry"
	depends on HAVE_ARCH_RANDOMIZE_KSTACK_OFFSET
	help
	  The kernel stack offset can be randomized (after pt_regs) by
	  roughly 5 bits of entropy, frustrating memory corruption
	  attacks that depend on stack address determinism or
	  cross-syscall address exposures. This feature is controlled
	  by kernel boot param "randomize_kstack_offset=on/off", and this
	  config chooses the default boot state.

config ARCH_OPTIONAL_KERNEL_RWX
	def_bool n

config ARCH_OPTIONAL_KERNEL_RWX_DEFAULT
	def_bool n

config ARCH_HAS_STRICT_KERNEL_RWX
	def_bool n

config STRICT_KERNEL_RWX
	bool "Make kernel text and rodata read-only" if ARCH_OPTIONAL_KERNEL_RWX
	depends on ARCH_HAS_STRICT_KERNEL_RWX
	default !ARCH_OPTIONAL_KERNEL_RWX || ARCH_OPTIONAL_KERNEL_RWX_DEFAULT
	help
	  If this is set, kernel text and rodata memory will be made read-only,
	  and non-text memory will be made non-executable. This provides
	  protection against certain security exploits (e.g. executing the heap
	  or modifying text)

	  These features are considered standard security practice these days.
	  You should say Y here in almost all cases.

config ARCH_HAS_STRICT_MODULE_RWX
	def_bool n

config STRICT_MODULE_RWX
	bool "Set loadable kernel module data as NX and text as RO" if ARCH_OPTIONAL_KERNEL_RWX
	depends on ARCH_HAS_STRICT_MODULE_RWX && MODULES
	default !ARCH_OPTIONAL_KERNEL_RWX || ARCH_OPTIONAL_KERNEL_RWX_DEFAULT
	help
	  If this is set, module text and rodata memory will be made read-only,
	  and non-text memory will be made non-executable. This provides
	  protection against certain security exploits (e.g. writing to text)

# select if the architecture provides an asm/dma-direct.h header
config ARCH_HAS_PHYS_TO_DMA
	bool

config HAVE_ARCH_COMPILER_H
	bool
	help
	  An architecture can select this if it provides an
	  asm/compiler.h header that should be included after
	  linux/compiler-*.h in order to override macro definitions that those
	  headers generally provide.

config HAVE_ARCH_PREL32_RELOCATIONS
	bool
	help
	  May be selected by an architecture if it supports place-relative
	  32-bit relocations, both in the toolchain and in the module loader,
	  in which case relative references can be used in special sections
	  for PCI fixup, initcalls etc which are only half the size on 64 bit
	  architectures, and don't require runtime relocation on relocatable
	  kernels.

config ARCH_USE_MEMREMAP_PROT
	bool

config LOCK_EVENT_COUNTS
	bool "Locking event counts collection"
	depends on DEBUG_FS
	help
	  Enable light-weight counting of various locking related events
	  in the system with minimal performance impact. This reduces
	  the chance of application behavior change because of timing
	  differences. The counts are reported via debugfs.

# Select if the architecture has support for applying RELR relocations.
config ARCH_HAS_RELR
	bool

config RELR
	bool "Use RELR relocation packing"
	depends on ARCH_HAS_RELR && TOOLS_SUPPORT_RELR
	default y
	help
	  Store the kernel's dynamic relocations in the RELR relocation packing
	  format. Requires a compatible linker (LLD supports this feature), as
	  well as compatible NM and OBJCOPY utilities (llvm-nm and llvm-objcopy
	  are compatible).

config ARCH_HAS_MEM_ENCRYPT
	bool

config HAVE_SPARSE_SYSCALL_NR
       bool
       help
          An architecture should select this if its syscall numbering is sparse
	  to save space. For example, MIPS architecture has a syscall array with
	  entries at 4000, 5000 and 6000 locations. This option turns on syscall
	  related optimizations for a given architecture.

config ARCH_HAS_VDSO_DATA
	bool

config HAVE_STATIC_CALL
	bool

config HAVE_STATIC_CALL_INLINE
	bool
	depends on HAVE_STATIC_CALL

config HAVE_PREEMPT_DYNAMIC
	bool
	depends on HAVE_STATIC_CALL
	depends on GENERIC_ENTRY
	help
	   Select this if the architecture support boot time preempt setting
	   on top of static calls. It is strongly advised to support inline
	   static call to avoid any overhead.

config ARCH_WANT_LD_ORPHAN_WARN
	bool
	help
	  An arch should select this symbol once all linker sections are explicitly
	  included, size-asserted, or discarded in the linker scripts. This is
	  important because we never want expected sections to be placed heuristically
	  by the linker, since the locations of such sections can change between linker
	  versions.

config HAVE_ARCH_PFN_VALID
	bool

config ARCH_SUPPORTS_DEBUG_PAGEALLOC
	bool

config ARCH_SPLIT_ARG64
	bool
	help
	   If a 32-bit architecture requires 64-bit arguments to be split into
	   pairs of 32-bit arguments, select this option.

config ARCH_HAS_ELFCORE_COMPAT
	bool

source "kernel/gcov/Kconfig"

source "scripts/gcc-plugins/Kconfig"

endmenu<|MERGE_RESOLUTION|>--- conflicted
+++ resolved
@@ -833,11 +833,7 @@
 	  Architectures that select this are able to set the accessed bit on
 	  non-leaf PMD entries in addition to leaf PTE entries where pages are
 	  mapped. For them, page table walkers that clear the accessed bit may
-<<<<<<< HEAD
-	  stop at non-leaf PMD entries when they do not see the accessed bit.
-=======
 	  stop at non-leaf PMD entries if they do not see the accessed bit.
->>>>>>> c2f789ef
 
 config HAVE_ARCH_HUGE_VMAP
 	bool
