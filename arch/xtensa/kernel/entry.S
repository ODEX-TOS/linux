--- conflicted
+++ resolved
@@ -455,33 +455,22 @@
 	abi_call	trace_hardirqs_off
 1:
 #endif
-<<<<<<< HEAD
-=======
 #ifdef CONFIG_CONTEXT_TRACKING
 	l32i		abi_tmp0, a1, PT_PS
 	bbci.l		abi_tmp0, PS_UM_BIT, 1f
 	abi_call	context_tracking_user_exit
 1:
 #endif
->>>>>>> d74233b1
 
 	/* Go to second-level dispatcher. Set up parameters to pass to the
 	 * exception handler and call the exception handler.
 	 */
 
-<<<<<<< HEAD
-	l32i	abi_arg1, a1, PT_EXCCAUSE	# pass EXCCAUSE
-	rsr	abi_tmp0, excsave1
-	addx4	abi_tmp0, abi_arg1, abi_tmp0
-	l32i	abi_tmp0, abi_tmp0, EXC_TABLE_DEFAULT	# load handler
-	mov	abi_arg0, a1			# pass stack frame
-=======
 	l32i		abi_arg1, a1, PT_EXCCAUSE	# pass EXCCAUSE
 	rsr		abi_tmp0, excsave1
 	addx4		abi_tmp0, abi_arg1, abi_tmp0
 	l32i		abi_tmp0, abi_tmp0, EXC_TABLE_DEFAULT	# load handler
 	mov		abi_arg0, a1			# pass stack frame
->>>>>>> d74233b1
 
 	/* Call the second-level handler */
 
