// SPDX-License-Identifier: GPL-2.0-or-later
/*
 * Device Tree for the TVK1281618 R3 user interface board (UIB)
 * also known as the "CYTTSP board"
 */

#include <dt-bindings/interrupt-controller/irq.h>
#include <dt-bindings/input/input.h>

/ {
	gpio_keys {
		compatible = "gpio-keys";
		#address-cells = <1>;
		#size-cells = <0>;
		vdd-supply = <&ab8500_ldo_aux1_reg>;
		pinctrl-names = "default";
		pinctrl-0 = <&hall_tvk_mode>;

		button@145 {
			/* Hall sensor */
			gpios = <&gpio4 17 GPIO_ACTIVE_HIGH>;
			linux,code = <0>; /* SW_LID */
			label = "HED54XXU11 Hall Effect Sensor";
		};
	};

	soc {
<<<<<<< HEAD
=======
		i2c@80004000 {
			tc35893@44 {
				compatible = "toshiba,tc35893";
				reg = <0x44>;
				interrupt-parent = <&gpio2>;
				interrupts = <0 IRQ_TYPE_EDGE_RISING>;
				pinctrl-names = "default";
				pinctrl-0 = <&tc35893_tvk_mode>;

				interrupt-controller;
				#interrupt-cells = <1>;
				status = "disabled";

				tc3589x_gpio {
					compatible = "toshiba,tc3589x-gpio";
					interrupts = <0>;

					interrupt-controller;
					#interrupt-cells = <2>;
					gpio-controller;
					#gpio-cells = <2>;
				};
				tc3589x_keypad {
					compatible = "toshiba,tc3589x-keypad";
					interrupts = <6>;
					debounce-delay-ms = <4>;
					keypad,num-columns = <8>;
					keypad,num-rows = <8>;
					linux,no-autorepeat;
					wakeup-source;
					linux,keymap = <MATRIX_KEY(3, 1, KEY_END)>,
						       <MATRIX_KEY(4, 1, KEY_HOME)>,
						       <MATRIX_KEY(6, 4, KEY_VOLUMEDOWN)>,
						       <MATRIX_KEY(4, 2, KEY_EMAIL)>,
						       <MATRIX_KEY(3, 3, KEY_RIGHT)>,
						       <MATRIX_KEY(2, 5, KEY_BACKSPACE)>,
						       <MATRIX_KEY(6, 7, KEY_MENU)>,
						       <MATRIX_KEY(5, 0, KEY_ENTER)>,
						       <MATRIX_KEY(4, 3, KEY_0)>,
						       <MATRIX_KEY(3, 4, KEY_DOT)>,
						       <MATRIX_KEY(5, 2, KEY_UP)>,
						       <MATRIX_KEY(3, 5, KEY_DOWN)>,
						       <MATRIX_KEY(4, 5, KEY_SEND)>,
						       <MATRIX_KEY(0, 5, KEY_BACK)>,
						       <MATRIX_KEY(6, 2, KEY_VOLUMEUP)>,
						       <MATRIX_KEY(1, 3, KEY_SPACE)>,
						       <MATRIX_KEY(7, 6, KEY_LEFT)>,
						       <MATRIX_KEY(5, 5, KEY_SEARCH)>;
				};
			};
		};

>>>>>>> c2f789ef
		i2c@80128000 {
			accelerometer@19 {
				compatible = "st,lsm303dlhc-accel";
				st,drdy-int-pin = <1>;
				reg = <0x19>;
				vdd-supply = <&ab8500_ldo_aux1_reg>;
				vddio-supply = <&db8500_vsmps2_reg>;
				interrupt-parent = <&gpio2>;
				interrupts = <18 IRQ_TYPE_EDGE_RISING>,
					     <19 IRQ_TYPE_EDGE_RISING>;
				pinctrl-names = "default";
				pinctrl-0 = <&accel_tvk_mode>;
			};
			magnetometer@1e {
				compatible = "st,lsm303dlm-magn";
				st,drdy-int-pin = <1>;
				reg = <0x1e>;
				vdd-supply = <&ab8500_ldo_aux1_reg>;
				vddio-supply = <&db8500_vsmps2_reg>;
				// This interrupt is not properly working with the driver
				// interrupt-parent = <&gpio1>;
				// interrupts = <0 IRQ_TYPE_EDGE_RISING>;
				pinctrl-names = "default";
				pinctrl-0 = <&magn_tvk_mode>;
			};
			gyroscope@68 {
				/* Gyroscope */
				compatible = "st,l3g4200d-gyro";
				reg = <0x68>;
				vdd-supply = <&ab8500_ldo_aux1_reg>;
				vddio-supply = <&db8500_vsmps2_reg>;
			};
			pressure@5c {
				/* Barometer/pressure sensor */
				compatible = "st,lps001wp-press";
				reg = <0x5c>;
				vdd-supply = <&ab8500_ldo_aux1_reg>;
				vddio-supply = <&db8500_vsmps2_reg>;
<<<<<<< HEAD
=======
			};
		};

		spi@80111000 {
			num-cs = <1>;
			cs-gpios = <&gpio6 24 GPIO_ACTIVE_LOW>;
			pinctrl-names = "default";
			pinctrl-0 = <&spi2_default_mode>;
			status = "okay";

			touchscreen@0 {
				compatible = "cypress,cy8ctma340";
				/*
				 * Actually the max frequency is 6 MHz, but over 2 MHz the
				 * data rate needs to be restricted to max 2Mbps which the
				 * SPI framework cannot handle.
				 */
				spi-max-frequency = <2000000>;
				reg = <0>;
				interrupt-parent = <&gpio2>;
				interrupts = <20 IRQ_TYPE_EDGE_FALLING>;
				vcpin-supply = <&ab8500_ldo_aux1_reg>;
				vdd-supply = <&db8500_vsmps2_reg>;
				reset-gpios = <&gpio4 15 GPIO_ACTIVE_LOW>;
				touchscreen-size-x = <480>;
				touchscreen-size-y = <854>;
				active-interval-ms = <0>;
				touch-timeout-ms = <255>;
				lowpower-interval-ms = <10>;
				bootloader-key = /bits/ 8 <0x00 0x01 0x02 0x03 0x04 0x05 0x06 0x07>;
				pinctrl-names = "default";
				pinctrl-0 = <&cyttsp_tvk_mode>;
>>>>>>> c2f789ef
			};
		};

		mcde@a0350000 {
			status = "okay";

			dsi@a0351000 {
				panel {
					compatible = "sony,acx424akp";
					reg = <0>;
					vddi-supply = <&ab8500_ldo_aux1_reg>;
					reset-gpios = <&gpio2 1 GPIO_ACTIVE_LOW>;
				};
			};
		};

		pinctrl {
<<<<<<< HEAD
=======
			hall {
				hall_tvk_mode: hall_tvk {
					tvk_cfg {
						pins = "GPIO145_C13";
						ste,config = <&gpio_in_pu>;
					};
				};
			};
			tc35893 {
				/* IRQ from the TC35893 */
				tc35893_tvk_mode: tc35893_tvk {
					tvk_cfg {
						pins = "GPIO64_F3";
						ste,config = <&gpio_in_pu>;
					};
				};
			};
>>>>>>> c2f789ef
			accelerometer {
				accel_tvk_mode: accel_tvk {
					/* Accelerometer interrupt lines 1 & 2 */
					tvk_cfg {
						pins = "GPIO82_C1", "GPIO83_D3";
						ste,config = <&gpio_in_pd>;
					};
				};
			};
			magnetometer {
				magn_tvk_mode: magn_tvk {
					/* GPIO 32 used for DRDY, pull this down */
					tvk_cfg {
						pins = "GPIO32_V2";
						ste,config = <&gpio_in_pd>;
					};
				};
			};
<<<<<<< HEAD
=======
			cyttsp {
				cyttsp_tvk_mode: cyttsp_tvk {
					/* Touchscreen uses GPIO84 for IRQ */
					tvk_cfg1 {
						pins = "GPIO84_C2";
						ste,config = <&gpio_in_pu>;
					};
					/* GPIO143 is reset */
					tvk_cfg2 {
						pins = "GPIO143_D12";
						ste,config = <&gpio_out_hi>;
					};
				};
			};
>>>>>>> c2f789ef
		};
	};
};<|MERGE_RESOLUTION|>--- conflicted
+++ resolved
@@ -25,8 +25,6 @@
 	};
 
 	soc {
-<<<<<<< HEAD
-=======
 		i2c@80004000 {
 			tc35893@44 {
 				compatible = "toshiba,tc35893";
@@ -79,7 +77,6 @@
 			};
 		};
 
->>>>>>> c2f789ef
 		i2c@80128000 {
 			accelerometer@19 {
 				compatible = "st,lsm303dlhc-accel";
@@ -118,8 +115,6 @@
 				reg = <0x5c>;
 				vdd-supply = <&ab8500_ldo_aux1_reg>;
 				vddio-supply = <&db8500_vsmps2_reg>;
-<<<<<<< HEAD
-=======
 			};
 		};
 
@@ -152,7 +147,6 @@
 				bootloader-key = /bits/ 8 <0x00 0x01 0x02 0x03 0x04 0x05 0x06 0x07>;
 				pinctrl-names = "default";
 				pinctrl-0 = <&cyttsp_tvk_mode>;
->>>>>>> c2f789ef
 			};
 		};
 
@@ -170,8 +164,6 @@
 		};
 
 		pinctrl {
-<<<<<<< HEAD
-=======
 			hall {
 				hall_tvk_mode: hall_tvk {
 					tvk_cfg {
@@ -189,7 +181,6 @@
 					};
 				};
 			};
->>>>>>> c2f789ef
 			accelerometer {
 				accel_tvk_mode: accel_tvk {
 					/* Accelerometer interrupt lines 1 & 2 */
@@ -208,8 +199,6 @@
 					};
 				};
 			};
-<<<<<<< HEAD
-=======
 			cyttsp {
 				cyttsp_tvk_mode: cyttsp_tvk {
 					/* Touchscreen uses GPIO84 for IRQ */
@@ -224,7 +213,6 @@
 					};
 				};
 			};
->>>>>>> c2f789ef
 		};
 	};
 };