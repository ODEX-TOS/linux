/*
 * This file is subject to the terms and conditions of the GNU General Public
 * License.  See the file "COPYING" in the main directory of this archive
 * for more details.
 *
 * Copyright (C) 1999-2006 Helge Deller <deller@gmx.de> (07-13-1999)
 * Copyright (C) 1999 SuSE GmbH Nuernberg
 * Copyright (C) 2000 Philipp Rumpf (prumpf@tux.org)
 *
 * Cache and TLB management
 *
 */
 
#include <linux/init.h>
#include <linux/kernel.h>
#include <linux/mm.h>
#include <linux/module.h>
#include <linux/seq_file.h>
#include <linux/pagemap.h>
#include <linux/sched.h>
#include <linux/sched/mm.h>
#include <asm/pdc.h>
#include <asm/cache.h>
#include <asm/cacheflush.h>
#include <asm/tlbflush.h>
#include <asm/page.h>
#include <asm/processor.h>
#include <asm/sections.h>
#include <asm/shmparam.h>
#include <asm/mmu_context.h>

int split_tlb __ro_after_init;
int dcache_stride __ro_after_init;
int icache_stride __ro_after_init;
EXPORT_SYMBOL(dcache_stride);

void flush_dcache_page_asm(unsigned long phys_addr, unsigned long vaddr);
EXPORT_SYMBOL(flush_dcache_page_asm);
void purge_dcache_page_asm(unsigned long phys_addr, unsigned long vaddr);
void flush_icache_page_asm(unsigned long phys_addr, unsigned long vaddr);

/* Internal implementation in arch/parisc/kernel/pacache.S */
void flush_data_cache_local(void *);  /* flushes local data-cache only */
void flush_instruction_cache_local(void); /* flushes local code-cache only */

/* On some machines (i.e., ones with the Merced bus), there can be
 * only a single PxTLB broadcast at a time; this must be guaranteed
 * by software. We need a spinlock around all TLB flushes to ensure
 * this.
 */
DEFINE_SPINLOCK(pa_tlb_flush_lock);

/* Swapper page setup lock. */
DEFINE_SPINLOCK(pa_swapper_pg_lock);

#if defined(CONFIG_64BIT) && defined(CONFIG_SMP)
int pa_serialize_tlb_flushes __ro_after_init;
#endif

struct pdc_cache_info cache_info __ro_after_init;
#ifndef CONFIG_PA20
static struct pdc_btlb_info btlb_info __ro_after_init;
#endif

DEFINE_STATIC_KEY_TRUE(parisc_has_cache);
DEFINE_STATIC_KEY_TRUE(parisc_has_dcache);
DEFINE_STATIC_KEY_TRUE(parisc_has_icache);

static void cache_flush_local_cpu(void *dummy)
{
	if (static_branch_likely(&parisc_has_icache))
		flush_instruction_cache_local();
	if (static_branch_likely(&parisc_has_dcache))
		flush_data_cache_local(NULL);
}

void flush_cache_all_local(void)
{
	cache_flush_local_cpu(NULL);
}

void flush_cache_all(void)
{
	if (static_branch_likely(&parisc_has_cache))
		on_each_cpu(cache_flush_local_cpu, NULL, 1);
}

static inline void flush_data_cache(void)
{
	if (static_branch_likely(&parisc_has_dcache))
		on_each_cpu(flush_data_cache_local, NULL, 1);
}


/* Kernel virtual address of pfn.  */
#define pfn_va(pfn)	__va(PFN_PHYS(pfn))

void
__update_cache(pte_t pte)
{
	unsigned long pfn = pte_pfn(pte);
	struct page *page;

	/* We don't have pte special.  As a result, we can be called with
	   an invalid pfn and we don't need to flush the kernel dcache page.
	   This occurs with FireGL card in C8000.  */
	if (!pfn_valid(pfn))
		return;

	page = pfn_to_page(pfn);
	if (page_mapping_file(page) &&
	    test_bit(PG_dcache_dirty, &page->flags)) {
		flush_kernel_dcache_page_addr(pfn_va(pfn));
		clear_bit(PG_dcache_dirty, &page->flags);
	} else if (parisc_requires_coherency())
		flush_kernel_dcache_page_addr(pfn_va(pfn));
}

void
show_cache_info(struct seq_file *m)
{
	char buf[32];

	seq_printf(m, "I-cache\t\t: %ld KB\n", 
		cache_info.ic_size/1024 );
	if (cache_info.dc_loop != 1)
		snprintf(buf, 32, "%lu-way associative", cache_info.dc_loop);
	seq_printf(m, "D-cache\t\t: %ld KB (%s%s, %s, alias=%d)\n",
		cache_info.dc_size/1024,
		(cache_info.dc_conf.cc_wt ? "WT":"WB"),
		(cache_info.dc_conf.cc_sh ? ", shared I/D":""),
		((cache_info.dc_loop == 1) ? "direct mapped" : buf),
		cache_info.dc_conf.cc_alias
	);
	seq_printf(m, "ITLB entries\t: %ld\n" "DTLB entries\t: %ld%s\n",
		cache_info.it_size,
		cache_info.dt_size,
		cache_info.dt_conf.tc_sh ? " - shared with ITLB":""
	);
		
#ifndef CONFIG_PA20
	/* BTLB - Block TLB */
	if (btlb_info.max_size==0) {
		seq_printf(m, "BTLB\t\t: not supported\n" );
	} else {
		seq_printf(m, 
		"BTLB fixed\t: max. %d pages, pagesize=%d (%dMB)\n"
		"BTLB fix-entr.\t: %d instruction, %d data (%d combined)\n"
		"BTLB var-entr.\t: %d instruction, %d data (%d combined)\n",
		btlb_info.max_size, (int)4096,
		btlb_info.max_size>>8,
		btlb_info.fixed_range_info.num_i,
		btlb_info.fixed_range_info.num_d,
		btlb_info.fixed_range_info.num_comb, 
		btlb_info.variable_range_info.num_i,
		btlb_info.variable_range_info.num_d,
		btlb_info.variable_range_info.num_comb
		);
	}
#endif
}

void __init 
parisc_cache_init(void)
{
	if (pdc_cache_info(&cache_info) < 0)
		panic("parisc_cache_init: pdc_cache_info failed");

#if 0
	printk("ic_size %lx dc_size %lx it_size %lx\n",
		cache_info.ic_size,
		cache_info.dc_size,
		cache_info.it_size);

	printk("DC  base 0x%lx stride 0x%lx count 0x%lx loop 0x%lx\n",
		cache_info.dc_base,
		cache_info.dc_stride,
		cache_info.dc_count,
		cache_info.dc_loop);

	printk("dc_conf = 0x%lx  alias %d blk %d line %d shift %d\n",
		*(unsigned long *) (&cache_info.dc_conf),
		cache_info.dc_conf.cc_alias,
		cache_info.dc_conf.cc_block,
		cache_info.dc_conf.cc_line,
		cache_info.dc_conf.cc_shift);
	printk("	wt %d sh %d cst %d hv %d\n",
		cache_info.dc_conf.cc_wt,
		cache_info.dc_conf.cc_sh,
		cache_info.dc_conf.cc_cst,
		cache_info.dc_conf.cc_hv);

	printk("IC  base 0x%lx stride 0x%lx count 0x%lx loop 0x%lx\n",
		cache_info.ic_base,
		cache_info.ic_stride,
		cache_info.ic_count,
		cache_info.ic_loop);

	printk("IT  base 0x%lx stride 0x%lx count 0x%lx loop 0x%lx off_base 0x%lx off_stride 0x%lx off_count 0x%lx\n",
		cache_info.it_sp_base,
		cache_info.it_sp_stride,
		cache_info.it_sp_count,
		cache_info.it_loop,
		cache_info.it_off_base,
		cache_info.it_off_stride,
		cache_info.it_off_count);

	printk("DT  base 0x%lx stride 0x%lx count 0x%lx loop 0x%lx off_base 0x%lx off_stride 0x%lx off_count 0x%lx\n",
		cache_info.dt_sp_base,
		cache_info.dt_sp_stride,
		cache_info.dt_sp_count,
		cache_info.dt_loop,
		cache_info.dt_off_base,
		cache_info.dt_off_stride,
		cache_info.dt_off_count);

	printk("ic_conf = 0x%lx  alias %d blk %d line %d shift %d\n",
		*(unsigned long *) (&cache_info.ic_conf),
		cache_info.ic_conf.cc_alias,
		cache_info.ic_conf.cc_block,
		cache_info.ic_conf.cc_line,
		cache_info.ic_conf.cc_shift);
	printk("	wt %d sh %d cst %d hv %d\n",
		cache_info.ic_conf.cc_wt,
		cache_info.ic_conf.cc_sh,
		cache_info.ic_conf.cc_cst,
		cache_info.ic_conf.cc_hv);

	printk("D-TLB conf: sh %d page %d cst %d aid %d sr %d\n",
		cache_info.dt_conf.tc_sh,
		cache_info.dt_conf.tc_page,
		cache_info.dt_conf.tc_cst,
		cache_info.dt_conf.tc_aid,
		cache_info.dt_conf.tc_sr);

	printk("I-TLB conf: sh %d page %d cst %d aid %d sr %d\n",
		cache_info.it_conf.tc_sh,
		cache_info.it_conf.tc_page,
		cache_info.it_conf.tc_cst,
		cache_info.it_conf.tc_aid,
		cache_info.it_conf.tc_sr);
#endif

	split_tlb = 0;
	if (cache_info.dt_conf.tc_sh == 0 || cache_info.dt_conf.tc_sh == 2) {
		if (cache_info.dt_conf.tc_sh == 2)
			printk(KERN_WARNING "Unexpected TLB configuration. "
			"Will flush I/D separately (could be optimized).\n");

		split_tlb = 1;
	}

	/* "New and Improved" version from Jim Hull 
	 *	(1 << (cc_block-1)) * (cc_line << (4 + cnf.cc_shift))
	 * The following CAFL_STRIDE is an optimized version, see
	 * http://lists.parisc-linux.org/pipermail/parisc-linux/2004-June/023625.html
	 * http://lists.parisc-linux.org/pipermail/parisc-linux/2004-June/023671.html
	 */
#define CAFL_STRIDE(cnf) (cnf.cc_line << (3 + cnf.cc_block + cnf.cc_shift))
	dcache_stride = CAFL_STRIDE(cache_info.dc_conf);
	icache_stride = CAFL_STRIDE(cache_info.ic_conf);
#undef CAFL_STRIDE

#ifndef CONFIG_PA20
	if (pdc_btlb_info(&btlb_info) < 0) {
		memset(&btlb_info, 0, sizeof btlb_info);
	}
#endif

	if ((boot_cpu_data.pdc.capabilities & PDC_MODEL_NVA_MASK) ==
						PDC_MODEL_NVA_UNSUPPORTED) {
		printk(KERN_WARNING "parisc_cache_init: Only equivalent aliasing supported!\n");
#if 0
		panic("SMP kernel required to avoid non-equivalent aliasing");
#endif
	}
}

void disable_sr_hashing(void)
{
	int srhash_type, retval;
	unsigned long space_bits;

	switch (boot_cpu_data.cpu_type) {
	case pcx: /* We shouldn't get this far.  setup.c should prevent it. */
		BUG();
		return;

	case pcxs:
	case pcxt:
	case pcxt_:
		srhash_type = SRHASH_PCXST;
		break;

	case pcxl:
		srhash_type = SRHASH_PCXL;
		break;

	case pcxl2: /* pcxl2 doesn't support space register hashing */
		return;

	default: /* Currently all PA2.0 machines use the same ins. sequence */
		srhash_type = SRHASH_PA20;
		break;
	}

	disable_sr_hashing_asm(srhash_type);

	retval = pdc_spaceid_bits(&space_bits);
	/* If this procedure isn't implemented, don't panic. */
	if (retval < 0 && retval != PDC_BAD_OPTION)
		panic("pdc_spaceid_bits call failed.\n");
	if (space_bits != 0)
		panic("SpaceID hashing is still on!\n");
}

static inline void
__flush_cache_page(struct vm_area_struct *vma, unsigned long vmaddr,
		   unsigned long physaddr)
{
	if (!static_branch_likely(&parisc_has_cache))
		return;
	preempt_disable();
	flush_dcache_page_asm(physaddr, vmaddr);
	if (vma->vm_flags & VM_EXEC)
		flush_icache_page_asm(physaddr, vmaddr);
	preempt_enable();
}

static void flush_user_cache_page(struct vm_area_struct *vma, unsigned long vmaddr)
{
	unsigned long flags, space, pgd, prot;
#ifdef CONFIG_TLB_PTLOCK
	unsigned long pgd_lock;
#endif

	vmaddr &= PAGE_MASK;

	preempt_disable();

	/* Set context for flush */
	local_irq_save(flags);
	prot = mfctl(8);
	space = mfsp(SR_USER);
	pgd = mfctl(25);
#ifdef CONFIG_TLB_PTLOCK
	pgd_lock = mfctl(28);
#endif
	switch_mm_irqs_off(NULL, vma->vm_mm, NULL);
	local_irq_restore(flags);

	flush_user_dcache_range_asm(vmaddr, vmaddr + PAGE_SIZE);
	if (vma->vm_flags & VM_EXEC)
		flush_user_icache_range_asm(vmaddr, vmaddr + PAGE_SIZE);
	flush_tlb_page(vma, vmaddr);

	/* Restore previous context */
	local_irq_save(flags);
#ifdef CONFIG_TLB_PTLOCK
	mtctl(pgd_lock, 28);
#endif
	mtctl(pgd, 25);
	mtsp(space, SR_USER);
	mtctl(prot, 8);
	local_irq_restore(flags);

	preempt_enable();
}

static inline pte_t *get_ptep(struct mm_struct *mm, unsigned long addr)
{
	pte_t *ptep = NULL;
	pgd_t *pgd = mm->pgd;
	p4d_t *p4d;
	pud_t *pud;
	pmd_t *pmd;

	if (!pgd_none(*pgd)) {
		p4d = p4d_offset(pgd, addr);
		if (!p4d_none(*p4d)) {
			pud = pud_offset(p4d, addr);
			if (!pud_none(*pud)) {
				pmd = pmd_offset(pud, addr);
				if (!pmd_none(*pmd))
					ptep = pte_offset_map(pmd, addr);
			}
		}
	}
	return ptep;
}

static inline bool pte_needs_flush(pte_t pte)
{
	return (pte_val(pte) & (_PAGE_PRESENT | _PAGE_ACCESSED | _PAGE_NO_CACHE))
		== (_PAGE_PRESENT | _PAGE_ACCESSED);
}

void flush_dcache_page(struct page *page)
{
	struct address_space *mapping = page_mapping_file(page);
	struct vm_area_struct *mpnt;
	unsigned long offset;
	unsigned long addr, old_addr = 0;
	unsigned long count = 0;
	pgoff_t pgoff;

	if (mapping && !mapping_mapped(mapping)) {
		set_bit(PG_dcache_dirty, &page->flags);
		return;
	}

	flush_kernel_dcache_page_addr(page_address(page));

	if (!mapping)
		return;

	pgoff = page->index;

	/*
	 * We have carefully arranged in arch_get_unmapped_area() that
	 * *any* mappings of a file are always congruently mapped (whether
	 * declared as MAP_PRIVATE or MAP_SHARED), so we only need
	 * to flush one address here for them all to become coherent
	 * on machines that support equivalent aliasing
	 */
	flush_dcache_mmap_lock(mapping);
	vma_interval_tree_foreach(mpnt, &mapping->i_mmap, pgoff, pgoff) {
		offset = (pgoff - mpnt->vm_pgoff) << PAGE_SHIFT;
		addr = mpnt->vm_start + offset;
		if (parisc_requires_coherency()) {
			pte_t *ptep;

			ptep = get_ptep(mpnt->vm_mm, addr);
			if (ptep && pte_needs_flush(*ptep))
				flush_user_cache_page(mpnt, addr);
		} else {
			/*
			 * The TLB is the engine of coherence on parisc:
			 * The CPU is entitled to speculate any page
			 * with a TLB mapping, so here we kill the
			 * mapping then flush the page along a special
			 * flush only alias mapping. This guarantees that
			 * the page is no-longer in the cache for any
			 * process and nor may it be speculatively read
			 * in (until the user or kernel specifically
			 * accesses it, of course)
			 */
			flush_tlb_page(mpnt, addr);
			if (old_addr == 0 || (old_addr & (SHM_COLOUR - 1))
					!= (addr & (SHM_COLOUR - 1))) {
				__flush_cache_page(mpnt, addr, page_to_phys(page));
				/*
				 * Software is allowed to have any number
				 * of private mappings to a page.
				 */
				if (!(mpnt->vm_flags & VM_SHARED))
					continue;
				if (old_addr)
					pr_err("INEQUIVALENT ALIASES 0x%lx and 0x%lx in file %pD\n",
						old_addr, addr, mpnt->vm_file);
				old_addr = addr;
			}
		}
		WARN_ON(++count == 4096);
	}
	flush_dcache_mmap_unlock(mapping);
}
EXPORT_SYMBOL(flush_dcache_page);

/* Defined in arch/parisc/kernel/pacache.S */
EXPORT_SYMBOL(flush_kernel_dcache_range_asm);
EXPORT_SYMBOL(flush_kernel_icache_range_asm);

#define FLUSH_THRESHOLD 0x80000 /* 0.5MB */
static unsigned long parisc_cache_flush_threshold __ro_after_init = FLUSH_THRESHOLD;

#define FLUSH_TLB_THRESHOLD (16*1024) /* 16 KiB minimum TLB threshold */
static unsigned long parisc_tlb_flush_threshold __ro_after_init = ~0UL;

void __init parisc_setup_cache_timing(void)
{
	unsigned long rangetime, alltime;
	unsigned long size;
	unsigned long threshold, threshold2;

	alltime = mfctl(16);
	flush_data_cache();
	alltime = mfctl(16) - alltime;

	size = (unsigned long)(_end - _text);
	rangetime = mfctl(16);
	flush_kernel_dcache_range((unsigned long)_text, size);
	rangetime = mfctl(16) - rangetime;

	printk(KERN_DEBUG "Whole cache flush %lu cycles, flushing %lu bytes %lu cycles\n",
		alltime, size, rangetime);

	threshold = L1_CACHE_ALIGN((unsigned long)((uint64_t)size * alltime / rangetime));
	pr_info("Calculated flush threshold is %lu KiB\n",
		threshold/1024);

	/*
	 * The threshold computed above isn't very reliable. The following
	 * heuristic works reasonably well on c8000/rp3440.
	 */
	threshold2 = cache_info.dc_size * num_online_cpus();
	parisc_cache_flush_threshold = threshold2;
	printk(KERN_INFO "Cache flush threshold set to %lu KiB\n",
		parisc_cache_flush_threshold/1024);

	/* calculate TLB flush threshold */

	/* On SMP machines, skip the TLB measure of kernel text which
	 * has been mapped as huge pages. */
	if (num_online_cpus() > 1 && !parisc_requires_coherency()) {
		threshold = max(cache_info.it_size, cache_info.dt_size);
		threshold *= PAGE_SIZE;
		threshold /= num_online_cpus();
		goto set_tlb_threshold;
	}

	size = (unsigned long)_end - (unsigned long)_text;
	rangetime = mfctl(16);
	flush_tlb_kernel_range((unsigned long)_text, (unsigned long)_end);
	rangetime = mfctl(16) - rangetime;

	alltime = mfctl(16);
	flush_tlb_all();
	alltime = mfctl(16) - alltime;

	printk(KERN_INFO "Whole TLB flush %lu cycles, Range flush %lu bytes %lu cycles\n",
		alltime, size, rangetime);

	threshold = PAGE_ALIGN((num_online_cpus() * size * alltime) / rangetime);
	printk(KERN_INFO "Calculated TLB flush threshold %lu KiB\n",
		threshold/1024);

set_tlb_threshold:
	if (threshold > FLUSH_TLB_THRESHOLD)
		parisc_tlb_flush_threshold = threshold;
	else
		parisc_tlb_flush_threshold = FLUSH_TLB_THRESHOLD;

	printk(KERN_INFO "TLB flush threshold set to %lu KiB\n",
		parisc_tlb_flush_threshold/1024);
}

extern void purge_kernel_dcache_page_asm(unsigned long);
extern void clear_user_page_asm(void *, unsigned long);
extern void copy_user_page_asm(void *, void *, unsigned long);

void flush_kernel_dcache_page_addr(void *addr)
{
	unsigned long flags;

	flush_kernel_dcache_page_asm(addr);
	purge_tlb_start(flags);
	pdtlb(SR_KERNEL, addr);
	purge_tlb_end(flags);
}
EXPORT_SYMBOL(flush_kernel_dcache_page_addr);

static void flush_cache_page_if_present(struct vm_area_struct *vma,
	unsigned long vmaddr, unsigned long pfn)
{
	pte_t *ptep = get_ptep(vma->vm_mm, vmaddr);

	/*
	 * The pte check is racy and sometimes the flush will trigger
	 * a non-access TLB miss. Hopefully, the page has already been
	 * flushed.
	 */
	if (ptep && pte_needs_flush(*ptep))
		flush_cache_page(vma, vmaddr, pfn);
}

void copy_user_highpage(struct page *to, struct page *from,
	unsigned long vaddr, struct vm_area_struct *vma)
{
	void *kto, *kfrom;

	kfrom = kmap_local_page(from);
	kto = kmap_local_page(to);
	flush_cache_page_if_present(vma, vaddr, page_to_pfn(from));
	copy_page_asm(kto, kfrom);
	kunmap_local(kto);
	kunmap_local(kfrom);
}

void copy_to_user_page(struct vm_area_struct *vma, struct page *page,
		unsigned long user_vaddr, void *dst, void *src, int len)
{
	flush_cache_page_if_present(vma, user_vaddr, page_to_pfn(page));
	memcpy(dst, src, len);
	flush_kernel_dcache_range_asm((unsigned long)dst, (unsigned long)dst + len);
}

void copy_from_user_page(struct vm_area_struct *vma, struct page *page,
		unsigned long user_vaddr, void *dst, void *src, int len)
{
	flush_cache_page_if_present(vma, user_vaddr, page_to_pfn(page));
	memcpy(dst, src, len);
}

/* __flush_tlb_range()
 *
 * returns 1 if all TLBs were flushed.
 */
int __flush_tlb_range(unsigned long sid, unsigned long start,
		      unsigned long end)
{
	unsigned long flags;

	if ((!IS_ENABLED(CONFIG_SMP) || !arch_irqs_disabled()) &&
	    end - start >= parisc_tlb_flush_threshold) {
		flush_tlb_all();
		return 1;
	}

	/* Purge TLB entries for small ranges using the pdtlb and
	   pitlb instructions.  These instructions execute locally
	   but cause a purge request to be broadcast to other TLBs.  */
	while (start < end) {
		purge_tlb_start(flags);
		mtsp(sid, SR_TEMP1);
		pdtlb(SR_TEMP1, start);
		pitlb(SR_TEMP1, start);
		purge_tlb_end(flags);
		start += PAGE_SIZE;
	}
	return 0;
}

static void flush_cache_pages(struct vm_area_struct *vma, unsigned long start, unsigned long end)
{
	unsigned long addr, pfn;
	pte_t *ptep;

	for (addr = start; addr < end; addr += PAGE_SIZE) {
		/*
		 * The vma can contain pages that aren't present. Although
		 * the pte search is expensive, we need the pte to find the
		 * page pfn and to check whether the page should be flushed.
		 */
		ptep = get_ptep(vma->vm_mm, addr);
		if (ptep && pte_needs_flush(*ptep)) {
			if (parisc_requires_coherency()) {
				flush_user_cache_page(vma, addr);
			} else {
				pfn = pte_pfn(*ptep);
				if (WARN_ON(!pfn_valid(pfn)))
					return;
				__flush_cache_page(vma, addr, PFN_PHYS(pfn));
			}
		}
	}
}

static inline unsigned long mm_total_size(struct mm_struct *mm)
{
	struct vm_area_struct *vma;
	unsigned long usize = 0;

	for (vma = mm->mmap; vma && usize < parisc_cache_flush_threshold; vma = vma->vm_next)
		usize += vma->vm_end - vma->vm_start;
	return usize;
}

<<<<<<< HEAD
static inline pte_t *get_ptep(pgd_t *pgd, unsigned long addr)
{
	pte_t *ptep = NULL;

	if (!pgd_none(*pgd)) {
		p4d_t *p4d = p4d_offset(pgd, addr);
		if (!p4d_none(*p4d)) {
			pud_t *pud = pud_offset(p4d, addr);
			if (!pud_none(*pud)) {
				pmd_t *pmd = pmd_offset(pud, addr);
				if (!pmd_none(*pmd))
					ptep = pte_offset_map(pmd, addr);
			}
		}
	}
	return ptep;
}

static void flush_cache_pages(struct vm_area_struct *vma, struct mm_struct *mm,
			      unsigned long start, unsigned long end)
{
	unsigned long addr, pfn;
	pte_t *ptep;

	for (addr = start; addr < end; addr += PAGE_SIZE) {
		ptep = get_ptep(mm->pgd, addr);
		if (ptep) {
			pfn = pte_pfn(*ptep);
			flush_cache_page(vma, addr, pfn);
		}
	}
}

=======
>>>>>>> 5e014b6b
void flush_cache_mm(struct mm_struct *mm)
{
	struct vm_area_struct *vma;

	/*
	 * Flushing the whole cache on each cpu takes forever on
	 * rp3440, etc. So, avoid it if the mm isn't too big.
	 *
	 * Note that we must flush the entire cache on machines
	 * with aliasing caches to prevent random segmentation
	 * faults.
	 */
	if (!parisc_requires_coherency()
	    ||  mm_total_size(mm) >= parisc_cache_flush_threshold) {
		if (WARN_ON(IS_ENABLED(CONFIG_SMP) && arch_irqs_disabled()))
			return;
		flush_tlb_all();
		flush_cache_all();
		return;
	}

<<<<<<< HEAD
	for (vma = mm->mmap; vma; vma = vma->vm_next)
		flush_cache_pages(vma, mm, vma->vm_start, vma->vm_end);
=======
	/* Flush mm */
	for (vma = mm->mmap; vma; vma = vma->vm_next)
		flush_cache_pages(vma, vma->vm_start, vma->vm_end);
>>>>>>> 5e014b6b
}

void flush_cache_range(struct vm_area_struct *vma, unsigned long start, unsigned long end)
{
	if (!parisc_requires_coherency()
	    || end - start >= parisc_cache_flush_threshold) {
		if (WARN_ON(IS_ENABLED(CONFIG_SMP) && arch_irqs_disabled()))
			return;
		flush_tlb_range(vma, start, end);
		flush_cache_all();
		return;
	}

<<<<<<< HEAD
	flush_cache_pages(vma, vma->vm_mm, start, end);
=======
	flush_cache_pages(vma, start, end);
}

void flush_cache_page(struct vm_area_struct *vma, unsigned long vmaddr, unsigned long pfn)
{
	if (WARN_ON(!pfn_valid(pfn)))
		return;
	if (parisc_requires_coherency())
		flush_user_cache_page(vma, vmaddr);
	else
		__flush_cache_page(vma, vmaddr, PFN_PHYS(pfn));
>>>>>>> 5e014b6b
}

void flush_anon_page(struct vm_area_struct *vma, struct page *page, unsigned long vmaddr)
{
	if (!PageAnon(page))
		return;

	if (parisc_requires_coherency()) {
		flush_user_cache_page(vma, vmaddr);
		return;
	}

	flush_tlb_page(vma, vmaddr);
	preempt_disable();
	flush_dcache_page_asm(page_to_phys(page), vmaddr);
	preempt_enable();
}

void flush_kernel_vmap_range(void *vaddr, int size)
{
	unsigned long start = (unsigned long)vaddr;
	unsigned long end = start + size;

	if ((!IS_ENABLED(CONFIG_SMP) || !arch_irqs_disabled()) &&
	    (unsigned long)size >= parisc_cache_flush_threshold) {
		flush_tlb_kernel_range(start, end);
		flush_data_cache();
		return;
	}

	flush_kernel_dcache_range_asm(start, end);
	flush_tlb_kernel_range(start, end);
}
EXPORT_SYMBOL(flush_kernel_vmap_range);

void invalidate_kernel_vmap_range(void *vaddr, int size)
{
	unsigned long start = (unsigned long)vaddr;
	unsigned long end = start + size;

	if ((!IS_ENABLED(CONFIG_SMP) || !arch_irqs_disabled()) &&
	    (unsigned long)size >= parisc_cache_flush_threshold) {
		flush_tlb_kernel_range(start, end);
		flush_data_cache();
		return;
	}

	purge_kernel_dcache_range_asm(start, end);
	flush_tlb_kernel_range(start, end);
}
EXPORT_SYMBOL(invalidate_kernel_vmap_range);<|MERGE_RESOLUTION|>--- conflicted
+++ resolved
@@ -666,42 +666,6 @@
 	return usize;
 }
 
-<<<<<<< HEAD
-static inline pte_t *get_ptep(pgd_t *pgd, unsigned long addr)
-{
-	pte_t *ptep = NULL;
-
-	if (!pgd_none(*pgd)) {
-		p4d_t *p4d = p4d_offset(pgd, addr);
-		if (!p4d_none(*p4d)) {
-			pud_t *pud = pud_offset(p4d, addr);
-			if (!pud_none(*pud)) {
-				pmd_t *pmd = pmd_offset(pud, addr);
-				if (!pmd_none(*pmd))
-					ptep = pte_offset_map(pmd, addr);
-			}
-		}
-	}
-	return ptep;
-}
-
-static void flush_cache_pages(struct vm_area_struct *vma, struct mm_struct *mm,
-			      unsigned long start, unsigned long end)
-{
-	unsigned long addr, pfn;
-	pte_t *ptep;
-
-	for (addr = start; addr < end; addr += PAGE_SIZE) {
-		ptep = get_ptep(mm->pgd, addr);
-		if (ptep) {
-			pfn = pte_pfn(*ptep);
-			flush_cache_page(vma, addr, pfn);
-		}
-	}
-}
-
-=======
->>>>>>> 5e014b6b
 void flush_cache_mm(struct mm_struct *mm)
 {
 	struct vm_area_struct *vma;
@@ -723,14 +687,9 @@
 		return;
 	}
 
-<<<<<<< HEAD
-	for (vma = mm->mmap; vma; vma = vma->vm_next)
-		flush_cache_pages(vma, mm, vma->vm_start, vma->vm_end);
-=======
 	/* Flush mm */
 	for (vma = mm->mmap; vma; vma = vma->vm_next)
 		flush_cache_pages(vma, vma->vm_start, vma->vm_end);
->>>>>>> 5e014b6b
 }
 
 void flush_cache_range(struct vm_area_struct *vma, unsigned long start, unsigned long end)
@@ -744,9 +703,6 @@
 		return;
 	}
 
-<<<<<<< HEAD
-	flush_cache_pages(vma, vma->vm_mm, start, end);
-=======
 	flush_cache_pages(vma, start, end);
 }
 
@@ -758,7 +714,6 @@
 		flush_user_cache_page(vma, vmaddr);
 	else
 		__flush_cache_page(vma, vmaddr, PFN_PHYS(pfn));
->>>>>>> 5e014b6b
 }
 
 void flush_anon_page(struct vm_area_struct *vma, struct page *page, unsigned long vmaddr)
