--- conflicted
+++ resolved
@@ -121,11 +121,8 @@
 
 #define SO_NETNS_COOKIE		0x4045
 
-<<<<<<< HEAD
-=======
 #define SO_BUF_LOCK		0x4046
 
->>>>>>> bee673aa
 #if !defined(__KERNEL__)
 
 #if __BITS_PER_LONG == 64
