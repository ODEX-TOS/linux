--- conflicted
+++ resolved
@@ -122,11 +122,8 @@
 
 #define SO_NETNS_COOKIE          0x0050
 
-<<<<<<< HEAD
-=======
 #define SO_BUF_LOCK              0x0051
 
->>>>>>> bee673aa
 #if !defined(__KERNEL__)
 
 
