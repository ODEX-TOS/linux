// SPDX-License-Identifier: (GPL-2.0 OR MIT)
/* Copyright (c) 2020 Microchip Technology Inc */

/dts-v1/;

/ {
	#address-cells = <2>;
	#size-cells = <2>;
	model = "Microchip PolarFire SoC";
	compatible = "microchip,mpfs";

	chosen {
	};

	cpus {
		#address-cells = <1>;
		#size-cells = <0>;

		cpu@0 {
			clock-frequency = <0>;
			compatible = "sifive,e51", "sifive,rocket0", "riscv";
			device_type = "cpu";
			i-cache-block-size = <64>;
			i-cache-sets = <128>;
			i-cache-size = <16384>;
			reg = <0>;
			riscv,isa = "rv64imac";
			status = "disabled";

			cpu0_intc: interrupt-controller {
				#interrupt-cells = <1>;
				compatible = "riscv,cpu-intc";
				interrupt-controller;
			};
		};

		cpu@1 {
			clock-frequency = <0>;
			compatible = "sifive,u54-mc", "sifive,rocket0", "riscv";
			d-cache-block-size = <64>;
			d-cache-sets = <64>;
			d-cache-size = <32768>;
			d-tlb-sets = <1>;
			d-tlb-size = <32>;
			device_type = "cpu";
			i-cache-block-size = <64>;
			i-cache-sets = <64>;
			i-cache-size = <32768>;
			i-tlb-sets = <1>;
			i-tlb-size = <32>;
			mmu-type = "riscv,sv39";
			reg = <1>;
			riscv,isa = "rv64imafdc";
			tlb-split;
			status = "okay";

			cpu1_intc: interrupt-controller {
				#interrupt-cells = <1>;
				compatible = "riscv,cpu-intc";
				interrupt-controller;
			};
		};

		cpu@2 {
			clock-frequency = <0>;
			compatible = "sifive,u54-mc", "sifive,rocket0", "riscv";
			d-cache-block-size = <64>;
			d-cache-sets = <64>;
			d-cache-size = <32768>;
			d-tlb-sets = <1>;
			d-tlb-size = <32>;
			device_type = "cpu";
			i-cache-block-size = <64>;
			i-cache-sets = <64>;
			i-cache-size = <32768>;
			i-tlb-sets = <1>;
			i-tlb-size = <32>;
			mmu-type = "riscv,sv39";
			reg = <2>;
			riscv,isa = "rv64imafdc";
			tlb-split;
			status = "okay";

			cpu2_intc: interrupt-controller {
				#interrupt-cells = <1>;
				compatible = "riscv,cpu-intc";
				interrupt-controller;
			};
		};

		cpu@3 {
			clock-frequency = <0>;
			compatible = "sifive,u54-mc", "sifive,rocket0", "riscv";
			d-cache-block-size = <64>;
			d-cache-sets = <64>;
			d-cache-size = <32768>;
			d-tlb-sets = <1>;
			d-tlb-size = <32>;
			device_type = "cpu";
			i-cache-block-size = <64>;
			i-cache-sets = <64>;
			i-cache-size = <32768>;
			i-tlb-sets = <1>;
			i-tlb-size = <32>;
			mmu-type = "riscv,sv39";
			reg = <3>;
			riscv,isa = "rv64imafdc";
			tlb-split;
			status = "okay";

			cpu3_intc: interrupt-controller {
				#interrupt-cells = <1>;
				compatible = "riscv,cpu-intc";
				interrupt-controller;
			};
		};

		cpu@4 {
			clock-frequency = <0>;
			compatible = "sifive,u54-mc", "sifive,rocket0", "riscv";
			d-cache-block-size = <64>;
			d-cache-sets = <64>;
			d-cache-size = <32768>;
			d-tlb-sets = <1>;
			d-tlb-size = <32>;
			device_type = "cpu";
			i-cache-block-size = <64>;
			i-cache-sets = <64>;
			i-cache-size = <32768>;
			i-tlb-sets = <1>;
			i-tlb-size = <32>;
			mmu-type = "riscv,sv39";
			reg = <4>;
			riscv,isa = "rv64imafdc";
			tlb-split;
			status = "okay";
			cpu4_intc: interrupt-controller {
				#interrupt-cells = <1>;
				compatible = "riscv,cpu-intc";
				interrupt-controller;
			};
		};
	};

	soc {
		#address-cells = <2>;
		#size-cells = <2>;
		compatible = "simple-bus";
		ranges;

		cache-controller@2010000 {
			compatible = "sifive,fu540-c000-ccache", "cache";
			cache-block-size = <64>;
			cache-level = <2>;
			cache-sets = <1024>;
			cache-size = <2097152>;
			cache-unified;
			interrupt-parent = <&plic>;
			interrupts = <1 2 3>;
			reg = <0x0 0x2010000 0x0 0x1000>;
		};

		clint@2000000 {
			compatible = "sifive,fu540-c000-clint", "sifive,clint0";
			reg = <0x0 0x2000000 0x0 0xC000>;
			interrupts-extended = <&cpu0_intc 3 &cpu0_intc 7
						&cpu1_intc 3 &cpu1_intc 7
						&cpu2_intc 3 &cpu2_intc 7
						&cpu3_intc 3 &cpu3_intc 7
						&cpu4_intc 3 &cpu4_intc 7>;
		};

		plic: interrupt-controller@c000000 {
			#interrupt-cells = <1>;
			compatible = "sifive,fu540-c000-plic", "sifive,plic-1.0.0";
			reg = <0x0 0xc000000 0x0 0x4000000>;
			riscv,ndev = <186>;
			interrupt-controller;
			interrupts-extended = <&cpu0_intc 11
					&cpu1_intc 11 &cpu1_intc 9
					&cpu2_intc 11 &cpu2_intc 9
					&cpu3_intc 11 &cpu3_intc 9
					&cpu4_intc 11 &cpu4_intc 9>;
		};

		dma@3000000 {
			compatible = "sifive,fu540-c000-pdma";
			reg = <0x0 0x3000000 0x0 0x8000>;
			interrupt-parent = <&plic>;
			interrupts = <23 24 25 26 27 28 29 30>;
			#dma-cells = <1>;
		};

		refclk: refclk {
			compatible = "fixed-clock";
			#clock-cells = <0>;
			clock-frequency = <600000000>;
			clock-output-names = "msspllclk";
		};

		clkcfg: clkcfg@20002000 {
			compatible = "microchip,mpfs-clkcfg";
			reg = <0x0 0x20002000 0x0 0x1000>;
			reg-names = "mss_sysreg";
			clocks = <&refclk>;
			#clock-cells = <1>;
			clock-output-names = "cpu", "axi", "ahb", "envm",	/* 0-3   */
				 "mac0", "mac1", "mmc", "timer",		/* 4-7   */
				"mmuart0", "mmuart1", "mmuart2", "mmuart3",	/* 8-11  */
				"mmuart4", "spi0", "spi1", "i2c0",		/* 12-15 */
				"i2c1", "can0", "can1", "usb",			/* 16-19 */
				"rsvd", "rtc", "qspi", "gpio0",			/* 20-23 */
				"gpio1", "gpio2", "ddrc", "fic0",		/* 24-27 */
				"fic1", "fic2", "fic3", "athena", "cfm";	/* 28-32 */
		};

		serial0: serial@20000000 {
			compatible = "ns16550a";
			reg = <0x0 0x20000000 0x0 0x400>;
			reg-io-width = <4>;
			reg-shift = <2>;
			interrupt-parent = <&plic>;
			interrupts = <90>;
			current-speed = <115200>;
			clocks = <&clkcfg 8>;
			status = "disabled";
		};

		serial1: serial@20100000 {
			compatible = "ns16550a";
			reg = <0x0 0x20100000 0x0 0x400>;
			reg-io-width = <4>;
			reg-shift = <2>;
			interrupt-parent = <&plic>;
			interrupts = <91>;
			current-speed = <115200>;
			clocks = <&clkcfg 9>;
			status = "disabled";
		};

		serial2: serial@20102000 {
			compatible = "ns16550a";
			reg = <0x0 0x20102000 0x0 0x400>;
			reg-io-width = <4>;
			reg-shift = <2>;
			interrupt-parent = <&plic>;
			interrupts = <92>;
			current-speed = <115200>;
			clocks = <&clkcfg 10>;
			status = "disabled";
		};

		serial3: serial@20104000 {
			compatible = "ns16550a";
			reg = <0x0 0x20104000 0x0 0x400>;
			reg-io-width = <4>;
			reg-shift = <2>;
			interrupt-parent = <&plic>;
			interrupts = <93>;
			current-speed = <115200>;
			clocks = <&clkcfg 11>;
			status = "disabled";
		};

		/* Common node entry for emmc/sd */
		mmc: mmc@20008000 {
<<<<<<< HEAD
			compatible = "cdns,sd4hc";
=======
			compatible = "microchip,mpfs-sd4hc", "cdns,sd4hc";
>>>>>>> 4d58363c
			reg = <0x0 0x20008000 0x0 0x1000>;
			interrupt-parent = <&plic>;
			interrupts = <88 89>;
			clocks = <&clkcfg 6>;
			max-frequency = <200000000>;
			status = "disabled";
		};

		emac0: ethernet@20110000 {
			compatible = "cdns,macb";
			reg = <0x0 0x20110000 0x0 0x2000>;
			interrupt-parent = <&plic>;
			interrupts = <64 65 66 67>;
			local-mac-address = [00 00 00 00 00 00];
			clocks = <&clkcfg 4>, <&clkcfg 2>;
			clock-names = "pclk", "hclk";
			status = "disabled";
			#address-cells = <1>;
			#size-cells = <0>;
		};

		emac1: ethernet@20112000 {
			compatible = "cdns,macb";
			reg = <0x0 0x20112000 0x0 0x2000>;
			interrupt-parent = <&plic>;
			interrupts = <70 71 72 73>;
			local-mac-address = [00 00 00 00 00 00];
			clocks = <&clkcfg 5>, <&clkcfg 2>;
			status = "disabled";
			clock-names = "pclk", "hclk";
			#address-cells = <1>;
			#size-cells = <0>;
		};

	};
};<|MERGE_RESOLUTION|>--- conflicted
+++ resolved
@@ -264,11 +264,7 @@
 
 		/* Common node entry for emmc/sd */
 		mmc: mmc@20008000 {
-<<<<<<< HEAD
-			compatible = "cdns,sd4hc";
-=======
 			compatible = "microchip,mpfs-sd4hc", "cdns,sd4hc";
->>>>>>> 4d58363c
 			reg = <0x0 0x20008000 0x0 0x1000>;
 			interrupt-parent = <&plic>;
 			interrupts = <88 89>;
