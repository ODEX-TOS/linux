// SPDX-License-Identifier: GPL-2.0
/*
 * Dynamic function tracer architecture backend.
 *
 * Copyright IBM Corp. 2009,2014
 *
 *   Author(s): Heiko Carstens <heiko.carstens@de.ibm.com>,
 *		Martin Schwidefsky <schwidefsky@de.ibm.com>
 */

#include <linux/moduleloader.h>
#include <linux/hardirq.h>
#include <linux/uaccess.h>
#include <linux/ftrace.h>
#include <linux/kernel.h>
#include <linux/types.h>
#include <linux/kprobes.h>
#include <trace/syscall.h>
#include <asm/asm-offsets.h>
#include <asm/cacheflush.h>
#include <asm/ftrace.lds.h>
#include <asm/nospec-branch.h>
#include <asm/set_memory.h>
#include "entry.h"
#include "ftrace.h"

/*
 * To generate function prologue either gcc's hotpatch feature (since gcc 4.8)
 * or a combination of -pg -mrecord-mcount -mnop-mcount -mfentry flags
 * (since gcc 9 / clang 10) is used.
 * In both cases the original and also the disabled function prologue contains
 * only a single six byte instruction and looks like this:
 * >	brcl	0,0			# offset 0
 * To enable ftrace the code gets patched like above and afterwards looks
 * like this:
 * >	brasl	%r0,ftrace_caller	# offset 0
 *
 * The instruction will be patched by ftrace_make_call / ftrace_make_nop.
 * The ftrace function gets called with a non-standard C function call ABI
 * where r0 contains the return address. It is also expected that the called
 * function only clobbers r0 and r1, but restores r2-r15.
 * For module code we can't directly jump to ftrace caller, but need a
 * trampoline (ftrace_plt), which clobbers also r1.
 */

void *ftrace_func __read_mostly = ftrace_stub;
<<<<<<< HEAD
unsigned long ftrace_plt;
=======
struct ftrace_insn {
	u16 opc;
	s32 disp;
} __packed;

asm(
	"	.align 16\n"
	"ftrace_shared_hotpatch_trampoline_br:\n"
	"	lmg	%r0,%r1,2(%r1)\n"
	"	br	%r1\n"
	"ftrace_shared_hotpatch_trampoline_br_end:\n"
);

#ifdef CONFIG_EXPOLINE
asm(
	"	.align 16\n"
	"ftrace_shared_hotpatch_trampoline_ex:\n"
	"	lmg	%r0,%r1,2(%r1)\n"
	"	ex	%r0," __stringify(__LC_BR_R1) "(%r0)\n"
	"	j	.\n"
	"ftrace_shared_hotpatch_trampoline_ex_end:\n"
);

asm(
	"	.align 16\n"
	"ftrace_shared_hotpatch_trampoline_exrl:\n"
	"	lmg	%r0,%r1,2(%r1)\n"
	"	.insn	ril,0xc60000000000,%r0,0f\n" /* exrl */
	"	j	.\n"
	"0:	br	%r1\n"
	"ftrace_shared_hotpatch_trampoline_exrl_end:\n"
);
#endif /* CONFIG_EXPOLINE */

#ifdef CONFIG_MODULES
static char *ftrace_plt;

asm(
	"	.data\n"
	"ftrace_plt_template:\n"
	"	basr	%r1,%r0\n"
	"	lg	%r1,0f-.(%r1)\n"
	"	br	%r1\n"
	"0:	.quad	ftrace_caller\n"
	"ftrace_plt_template_end:\n"
	"	.previous\n"
);
#endif /* CONFIG_MODULES */

static const char *ftrace_shared_hotpatch_trampoline(const char **end)
{
	const char *tstart, *tend;

	tstart = ftrace_shared_hotpatch_trampoline_br;
	tend = ftrace_shared_hotpatch_trampoline_br_end;
#ifdef CONFIG_EXPOLINE
	if (!nospec_disable) {
		tstart = ftrace_shared_hotpatch_trampoline_ex;
		tend = ftrace_shared_hotpatch_trampoline_ex_end;
		if (test_facility(35)) { /* exrl */
			tstart = ftrace_shared_hotpatch_trampoline_exrl;
			tend = ftrace_shared_hotpatch_trampoline_exrl_end;
		}
	}
#endif /* CONFIG_EXPOLINE */
	if (end)
		*end = tend;
	return tstart;
}

bool ftrace_need_init_nop(void)
{
	return ftrace_shared_hotpatch_trampoline(NULL);
}

int ftrace_init_nop(struct module *mod, struct dyn_ftrace *rec)
{
	static struct ftrace_hotpatch_trampoline *next_vmlinux_trampoline =
		__ftrace_hotpatch_trampolines_start;
	static const char orig[6] = { 0xc0, 0x04, 0x00, 0x00, 0x00, 0x00 };
	static struct ftrace_hotpatch_trampoline *trampoline;
	struct ftrace_hotpatch_trampoline **next_trampoline;
	struct ftrace_hotpatch_trampoline *trampolines_end;
	struct ftrace_hotpatch_trampoline tmp;
	struct ftrace_insn *insn;
	const char *shared;
	s32 disp;

	BUILD_BUG_ON(sizeof(struct ftrace_hotpatch_trampoline) !=
		     SIZEOF_FTRACE_HOTPATCH_TRAMPOLINE);

	next_trampoline = &next_vmlinux_trampoline;
	trampolines_end = __ftrace_hotpatch_trampolines_end;
	shared = ftrace_shared_hotpatch_trampoline(NULL);
#ifdef CONFIG_MODULES
	if (mod) {
		next_trampoline = &mod->arch.next_trampoline;
		trampolines_end = mod->arch.trampolines_end;
		shared = ftrace_plt;
	}
#endif

	if (WARN_ON_ONCE(*next_trampoline >= trampolines_end))
		return -ENOMEM;
	trampoline = (*next_trampoline)++;

	/* Check for the compiler-generated fentry nop (brcl 0, .). */
	if (WARN_ON_ONCE(memcmp((const void *)rec->ip, &orig, sizeof(orig))))
		return -EINVAL;

	/* Generate the trampoline. */
	tmp.brasl_opc = 0xc015; /* brasl %r1, shared */
	tmp.brasl_disp = (shared - (const char *)&trampoline->brasl_opc) / 2;
	tmp.interceptor = FTRACE_ADDR;
	tmp.rest_of_intercepted_function = rec->ip + sizeof(struct ftrace_insn);
	s390_kernel_write(trampoline, &tmp, sizeof(tmp));

	/* Generate a jump to the trampoline. */
	disp = ((char *)trampoline - (char *)rec->ip) / 2;
	insn = (struct ftrace_insn *)rec->ip;
	s390_kernel_write(&insn->disp, &disp, sizeof(disp));

	return 0;
}
>>>>>>> bee673aa

int ftrace_modify_call(struct dyn_ftrace *rec, unsigned long old_addr,
		       unsigned long addr)
{
	return 0;
}

static void ftrace_generate_nop_insn(struct ftrace_insn *insn)
{
	/* brcl 0,0 */
	insn->opc = 0xc004;
	insn->disp = 0;
}

static void ftrace_generate_call_insn(struct ftrace_insn *insn,
				      unsigned long ip)
{
	unsigned long target;

	/* brasl r0,ftrace_caller */
	target = FTRACE_ADDR;
#ifdef CONFIG_MODULES
	if (is_module_addr((void *)ip))
		target = (unsigned long)ftrace_plt;
#endif /* CONFIG_MODULES */
	insn->opc = 0xc005;
	insn->disp = (target - ip) / 2;
}

static void brcl_disable(void *brcl)
{
	u8 op = 0x04; /* set mask field to zero */

	s390_kernel_write((char *)brcl + 1, &op, sizeof(op));
}

int ftrace_make_nop(struct module *mod, struct dyn_ftrace *rec,
		    unsigned long addr)
{
	struct ftrace_insn orig, new, old;

	if (ftrace_shared_hotpatch_trampoline(NULL)) {
		brcl_disable((void *)rec->ip);
		return 0;
	}

	if (copy_from_kernel_nofault(&old, (void *) rec->ip, sizeof(old)))
		return -EFAULT;
	/* Replace ftrace call with a nop. */
	ftrace_generate_call_insn(&orig, rec->ip);
	ftrace_generate_nop_insn(&new);

	/* Verify that the to be replaced code matches what we expect. */
	if (memcmp(&orig, &old, sizeof(old)))
		return -EINVAL;
	s390_kernel_write((void *) rec->ip, &new, sizeof(new));
	return 0;
}

static void brcl_enable(void *brcl)
{
	u8 op = 0xf4; /* set mask field to all ones */

	s390_kernel_write((char *)brcl + 1, &op, sizeof(op));
}

int ftrace_make_call(struct dyn_ftrace *rec, unsigned long addr)
{
	struct ftrace_insn orig, new, old;

	if (ftrace_shared_hotpatch_trampoline(NULL)) {
		brcl_enable((void *)rec->ip);
		return 0;
	}

	if (copy_from_kernel_nofault(&old, (void *) rec->ip, sizeof(old)))
		return -EFAULT;
	/* Replace nop with an ftrace call. */
	ftrace_generate_nop_insn(&orig);
	ftrace_generate_call_insn(&new, rec->ip);

	/* Verify that the to be replaced code matches what we expect. */
	if (memcmp(&orig, &old, sizeof(old)))
		return -EINVAL;
	s390_kernel_write((void *) rec->ip, &new, sizeof(new));
	return 0;
}

int ftrace_update_ftrace_func(ftrace_func_t func)
{
	ftrace_func = func;
	return 0;
}

int __init ftrace_dyn_arch_init(void)
{
	return 0;
}

void arch_ftrace_update_code(int command)
{
	if (ftrace_shared_hotpatch_trampoline(NULL))
		ftrace_modify_all_code(command);
	else
		ftrace_run_stop_machine(command);
}

static void __ftrace_sync(void *dummy)
{
}

int ftrace_arch_code_modify_post_process(void)
{
	if (ftrace_shared_hotpatch_trampoline(NULL)) {
		/* Send SIGP to the other CPUs, so they see the new code. */
		smp_call_function(__ftrace_sync, NULL, 1);
	}
	return 0;
}

#ifdef CONFIG_MODULES

static int __init ftrace_plt_init(void)
{
	const char *start, *end;

	ftrace_plt = module_alloc(PAGE_SIZE);
	if (!ftrace_plt)
		panic("cannot allocate ftrace plt\n");

	start = ftrace_shared_hotpatch_trampoline(&end);
	if (!start) {
		start = ftrace_plt_template;
		end = ftrace_plt_template_end;
	}
	memcpy(ftrace_plt, start, end - start);
	set_memory_ro((unsigned long)ftrace_plt, 1);
	return 0;
}
device_initcall(ftrace_plt_init);

#endif /* CONFIG_MODULES */

#ifdef CONFIG_FUNCTION_GRAPH_TRACER
/*
 * Hook the return address and push it in the stack of return addresses
 * in current thread info.
 */
unsigned long prepare_ftrace_return(unsigned long ra, unsigned long sp,
				    unsigned long ip)
{
	if (unlikely(ftrace_graph_is_dead()))
		goto out;
	if (unlikely(atomic_read(&current->tracing_graph_pause)))
		goto out;
	ip -= MCOUNT_INSN_SIZE;
	if (!function_graph_enter(ra, ip, 0, (void *) sp))
		ra = (unsigned long) return_to_handler;
out:
	return ra;
}
NOKPROBE_SYMBOL(prepare_ftrace_return);

/*
 * Patch the kernel code at ftrace_graph_caller location. The instruction
 * there is branch relative on condition. To enable the ftrace graph code
 * block, we simply patch the mask field of the instruction to zero and
 * turn the instruction into a nop.
 * To disable the ftrace graph code the mask field will be patched to
 * all ones, which turns the instruction into an unconditional branch.
 */
int ftrace_enable_ftrace_graph_caller(void)
{
	brcl_disable(ftrace_graph_caller);
	return 0;
}

int ftrace_disable_ftrace_graph_caller(void)
{
	brcl_enable(ftrace_graph_caller);
	return 0;
}

#endif /* CONFIG_FUNCTION_GRAPH_TRACER */

#ifdef CONFIG_KPROBES_ON_FTRACE
void kprobe_ftrace_handler(unsigned long ip, unsigned long parent_ip,
		struct ftrace_ops *ops, struct ftrace_regs *fregs)
{
	struct kprobe_ctlblk *kcb;
	struct pt_regs *regs;
	struct kprobe *p;
	int bit;

	bit = ftrace_test_recursion_trylock(ip, parent_ip);
	if (bit < 0)
		return;

	regs = ftrace_get_regs(fregs);
	preempt_disable_notrace();
	p = get_kprobe((kprobe_opcode_t *)ip);
	if (unlikely(!p) || kprobe_disabled(p))
		goto out;

	if (kprobe_running()) {
		kprobes_inc_nmissed_count(p);
		goto out;
	}

	__this_cpu_write(current_kprobe, p);

	kcb = get_kprobe_ctlblk();
	kcb->kprobe_status = KPROBE_HIT_ACTIVE;

	instruction_pointer_set(regs, ip);

	if (!p->pre_handler || !p->pre_handler(p, regs)) {

		instruction_pointer_set(regs, ip + MCOUNT_INSN_SIZE);

		if (unlikely(p->post_handler)) {
			kcb->kprobe_status = KPROBE_HIT_SSDONE;
			p->post_handler(p, regs, 0);
		}
	}
	__this_cpu_write(current_kprobe, NULL);
out:
	preempt_enable_notrace();
	ftrace_test_recursion_unlock(bit);
}
NOKPROBE_SYMBOL(kprobe_ftrace_handler);

int arch_prepare_kprobe_ftrace(struct kprobe *p)
{
	p->ainsn.insn = NULL;
	return 0;
}
#endif<|MERGE_RESOLUTION|>--- conflicted
+++ resolved
@@ -44,9 +44,6 @@
  */
 
 void *ftrace_func __read_mostly = ftrace_stub;
-<<<<<<< HEAD
-unsigned long ftrace_plt;
-=======
 struct ftrace_insn {
 	u16 opc;
 	s32 disp;
@@ -171,7 +168,6 @@
 
 	return 0;
 }
->>>>>>> bee673aa
 
 int ftrace_modify_call(struct dyn_ftrace *rec, unsigned long old_addr,
 		       unsigned long addr)
