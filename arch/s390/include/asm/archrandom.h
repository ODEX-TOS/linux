--- conflicted
+++ resolved
@@ -33,12 +33,8 @@
 
 static inline bool __must_check arch_get_random_seed_long(unsigned long *v)
 {
-<<<<<<< HEAD
-	if (static_branch_likely(&s390_arch_random_available)) {
-=======
 	if (static_branch_likely(&s390_arch_random_available) &&
 	    in_task()) {
->>>>>>> d74233b1
 		cpacf_trng(NULL, 0, (u8 *)v, sizeof(*v));
 		atomic64_add(sizeof(*v), &s390_arch_random_counter);
 		return true;
@@ -48,12 +44,8 @@
 
 static inline bool __must_check arch_get_random_seed_int(unsigned int *v)
 {
-<<<<<<< HEAD
-	if (static_branch_likely(&s390_arch_random_available)) {
-=======
 	if (static_branch_likely(&s390_arch_random_available) &&
 	    in_task()) {
->>>>>>> d74233b1
 		cpacf_trng(NULL, 0, (u8 *)v, sizeof(*v));
 		atomic64_add(sizeof(*v), &s390_arch_random_counter);
 		return true;
