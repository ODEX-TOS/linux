--- conflicted
+++ resolved
@@ -305,15 +305,12 @@
 	case QOS_L3_MBM_LOCAL_EVENT_ID:
 		m = &rr->d->mbm_local[rmid];
 		break;
-<<<<<<< HEAD
-=======
 	default:
 		/*
 		 * Code would never reach here because an invalid
 		 * event id would fail the __rmid_read.
 		 */
 		return RMID_VAL_ERROR;
->>>>>>> bee673aa
 	}
 
 	if (rr->first) {
