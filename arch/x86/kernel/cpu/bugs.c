--- conflicted
+++ resolved
@@ -793,11 +793,7 @@
 	RETBLEED_CMD_IBPB,
 };
 
-<<<<<<< HEAD
-const char * const retbleed_strings[] = {
-=======
 static const char * const retbleed_strings[] = {
->>>>>>> d74233b1
 	[RETBLEED_MITIGATION_NONE]	= "Vulnerable",
 	[RETBLEED_MITIGATION_UNRET]	= "Mitigation: untrained return thunk",
 	[RETBLEED_MITIGATION_IBPB]	= "Mitigation: IBPB",
@@ -1420,11 +1416,8 @@
 
 	case SPECTRE_V2_IBRS:
 		setup_force_cpu_cap(X86_FEATURE_KERNEL_IBRS);
-<<<<<<< HEAD
-=======
 		if (boot_cpu_has(X86_FEATURE_IBRS_ENHANCED))
 			pr_warn(SPECTRE_V2_IBRS_PERF_MSG);
->>>>>>> d74233b1
 		break;
 
 	case SPECTRE_V2_LFENCE:
@@ -1477,17 +1470,10 @@
 	 *    If the 'next' in-kernel return stack is shorter than 'prev',
 	 *    'next' could be tricked into speculating with a user-poisoned RSB
 	 *    entry.
-<<<<<<< HEAD
 	 *
 	 *    The "user -> kernel" attack scenario is mitigated by SMEP and
 	 *    eIBRS.
 	 *
-=======
-	 *
-	 *    The "user -> kernel" attack scenario is mitigated by SMEP and
-	 *    eIBRS.
-	 *
->>>>>>> d74233b1
 	 *    The "user -> user" scenario, also known as SpectreBHB, requires
 	 *    RSB clearing.
 	 *
@@ -1533,9 +1519,6 @@
 	 * the CPU supports Enhanced IBRS, kernel might un-intentionally not
 	 * enable IBRS around firmware calls.
 	 */
-<<<<<<< HEAD
-	if (boot_cpu_has(X86_FEATURE_IBRS) && !spectre_v2_in_ibrs_mode(mode)) {
-=======
 	if (boot_cpu_has_bug(X86_BUG_RETBLEED) &&
 	    boot_cpu_has(X86_FEATURE_IBPB) &&
 	    (boot_cpu_data.x86_vendor == X86_VENDOR_AMD ||
@@ -1547,7 +1530,6 @@
 		}
 
 	} else if (boot_cpu_has(X86_FEATURE_IBRS) && !spectre_v2_in_ibrs_mode(mode)) {
->>>>>>> d74233b1
 		setup_force_cpu_cap(X86_FEATURE_USE_IBRS_FW);
 		pr_info("Enabling Restricted Speculation for firmware calls\n");
 	}
