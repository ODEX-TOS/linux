// SPDX-License-Identifier: GPL-2.0
#include <linux/io.h>
#include <linux/slab.h>
#include <linux/memblock.h>
#include <linux/mem_encrypt.h>
#include <linux/pgtable.h>

#include <asm/set_memory.h>
#include <asm/realmode.h>
#include <asm/tlbflush.h>
#include <asm/crash.h>
#include <asm/sev.h>

struct real_mode_header *real_mode_header;
u32 *trampoline_cr4_features;

/* Hold the pgd entry used on booting additional CPUs */
pgd_t trampoline_pgd_entry;

void __init reserve_real_mode(void)
{
	phys_addr_t mem;
	size_t size = real_mode_size_needed();

	if (!size)
		return;

	WARN_ON(slab_is_available());

	/* Has to be under 1M so we can execute real-mode AP code. */
	mem = memblock_find_in_range(0, 1<<20, size, PAGE_SIZE);
	if (!mem)
		pr_info("No sub-1M memory is available for the trampoline\n");
	else
		set_real_mode_mem(mem);

	/*
	 * Unconditionally reserve the entire fisrt 1M, see comment in
<<<<<<< HEAD
	 * setup_arch()
=======
	 * setup_arch().
>>>>>>> c2f789ef
	 */
	memblock_reserve(0, SZ_1M);
}

static void sme_sev_setup_real_mode(struct trampoline_header *th)
{
#ifdef CONFIG_AMD_MEM_ENCRYPT
	if (sme_active())
		th->flags |= TH_FLAGS_SME_ACTIVE;

	if (sev_es_active()) {
		/*
		 * Skip the call to verify_cpu() in secondary_startup_64 as it
		 * will cause #VC exceptions when the AP can't handle them yet.
		 */
		th->start = (u64) secondary_startup_64_no_verify;

		if (sev_es_setup_ap_jump_table(real_mode_header))
			panic("Failed to get/update SEV-ES AP Jump Table");
	}
#endif
}

static void __init setup_real_mode(void)
{
	u16 real_mode_seg;
	const u32 *rel;
	u32 count;
	unsigned char *base;
	unsigned long phys_base;
	struct trampoline_header *trampoline_header;
	size_t size = PAGE_ALIGN(real_mode_blob_end - real_mode_blob);
#ifdef CONFIG_X86_64
	u64 *trampoline_pgd;
	u64 efer;
#endif

	base = (unsigned char *)real_mode_header;

	/*
	 * If SME is active, the trampoline area will need to be in
	 * decrypted memory in order to bring up other processors
	 * successfully. This is not needed for SEV.
	 */
	if (sme_active())
		set_memory_decrypted((unsigned long)base, size >> PAGE_SHIFT);

	memcpy(base, real_mode_blob, size);

	phys_base = __pa(base);
	real_mode_seg = phys_base >> 4;

	rel = (u32 *) real_mode_relocs;

	/* 16-bit segment relocations. */
	count = *rel++;
	while (count--) {
		u16 *seg = (u16 *) (base + *rel++);
		*seg = real_mode_seg;
	}

	/* 32-bit linear relocations. */
	count = *rel++;
	while (count--) {
		u32 *ptr = (u32 *) (base + *rel++);
		*ptr += phys_base;
	}

	/* Must be performed *after* relocation. */
	trampoline_header = (struct trampoline_header *)
		__va(real_mode_header->trampoline_header);

#ifdef CONFIG_X86_32
	trampoline_header->start = __pa_symbol(startup_32_smp);
	trampoline_header->gdt_limit = __BOOT_DS + 7;
	trampoline_header->gdt_base = __pa_symbol(boot_gdt);
#else
	/*
	 * Some AMD processors will #GP(0) if EFER.LMA is set in WRMSR
	 * so we need to mask it out.
	 */
	rdmsrl(MSR_EFER, efer);
	trampoline_header->efer = efer & ~EFER_LMA;

	trampoline_header->start = (u64) secondary_startup_64;
	trampoline_cr4_features = &trampoline_header->cr4;
	*trampoline_cr4_features = mmu_cr4_features;

	trampoline_header->flags = 0;

	trampoline_pgd = (u64 *) __va(real_mode_header->trampoline_pgd);
	trampoline_pgd[0] = trampoline_pgd_entry.pgd;
	trampoline_pgd[511] = init_top_pgt[511].pgd;
#endif

	sme_sev_setup_real_mode(trampoline_header);
}

/*
 * reserve_real_mode() gets called very early, to guarantee the
 * availability of low memory. This is before the proper kernel page
 * tables are set up, so we cannot set page permissions in that
 * function. Also trampoline code will be executed by APs so we
 * need to mark it executable at do_pre_smp_initcalls() at least,
 * thus run it as a early_initcall().
 */
static void __init set_real_mode_permissions(void)
{
	unsigned char *base = (unsigned char *) real_mode_header;
	size_t size = PAGE_ALIGN(real_mode_blob_end - real_mode_blob);

	size_t ro_size =
		PAGE_ALIGN(real_mode_header->ro_end) -
		__pa(base);

	size_t text_size =
		PAGE_ALIGN(real_mode_header->ro_end) -
		real_mode_header->text_start;

	unsigned long text_start =
		(unsigned long) __va(real_mode_header->text_start);

	set_memory_nx((unsigned long) base, size >> PAGE_SHIFT);
	set_memory_ro((unsigned long) base, ro_size >> PAGE_SHIFT);
	set_memory_x((unsigned long) text_start, text_size >> PAGE_SHIFT);
}

static int __init init_real_mode(void)
{
	if (!real_mode_header)
		panic("Real mode trampoline was not allocated");

	setup_real_mode();
	set_real_mode_permissions();

	return 0;
}
early_initcall(init_real_mode);<|MERGE_RESOLUTION|>--- conflicted
+++ resolved
@@ -36,11 +36,7 @@
 
 	/*
 	 * Unconditionally reserve the entire fisrt 1M, see comment in
-<<<<<<< HEAD
-	 * setup_arch()
-=======
 	 * setup_arch().
->>>>>>> c2f789ef
 	 */
 	memblock_reserve(0, SZ_1M);
 }
