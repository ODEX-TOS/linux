--- conflicted
+++ resolved
@@ -4430,7 +4430,6 @@
 int kvm_vm_ioctl_get_dirty_log(struct kvm *kvm, struct kvm_dirty_log *log)
 {
 	bool flush = false;
-<<<<<<< HEAD
 	int r;
 
 	mutex_lock(&kvm->slots_lock);
@@ -4458,8 +4457,6 @@
 int kvm_vm_ioctl_clear_dirty_log(struct kvm *kvm, struct kvm_clear_dirty_log *log)
 {
 	bool flush = false;
-=======
->>>>>>> f17b5f06
 	int r;
 
 	mutex_lock(&kvm->slots_lock);
@@ -4470,11 +4467,7 @@
 	if (kvm_x86_ops->flush_log_dirty)
 		kvm_x86_ops->flush_log_dirty(kvm);
 
-<<<<<<< HEAD
 	r = kvm_clear_dirty_log_protect(kvm, log, &flush);
-=======
-	r = kvm_get_dirty_log_protect(kvm, log, &flush);
->>>>>>> f17b5f06
 
 	/*
 	 * All the TLBs can be flushed out of mmu lock, see the comments in
@@ -4482,36 +4475,6 @@
 	 */
 	lockdep_assert_held(&kvm->slots_lock);
 	if (flush)
-<<<<<<< HEAD
-=======
-		kvm_flush_remote_tlbs(kvm);
-
-	mutex_unlock(&kvm->slots_lock);
-	return r;
-}
-
-int kvm_vm_ioctl_clear_dirty_log(struct kvm *kvm, struct kvm_clear_dirty_log *log)
-{
-	bool flush = false;
-	int r;
-
-	mutex_lock(&kvm->slots_lock);
-
-	/*
-	 * Flush potentially hardware-cached dirty pages to dirty_bitmap.
-	 */
-	if (kvm_x86_ops->flush_log_dirty)
-		kvm_x86_ops->flush_log_dirty(kvm);
-
-	r = kvm_clear_dirty_log_protect(kvm, log, &flush);
-
-	/*
-	 * All the TLBs can be flushed out of mmu lock, see the comments in
-	 * kvm_mmu_slot_remove_write_access().
-	 */
-	lockdep_assert_held(&kvm->slots_lock);
-	if (flush)
->>>>>>> f17b5f06
 		kvm_flush_remote_tlbs(kvm);
 
 	mutex_unlock(&kvm->slots_lock);
