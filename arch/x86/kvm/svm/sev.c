--- conflicted
+++ resolved
@@ -2281,7 +2281,6 @@
 		clflush_cache_range(va, PAGE_SIZE);
 		return;
 	}
-<<<<<<< HEAD
 
 	/*
 	 * VM Page Flush takes a host virtual address and a guest ASID.  Fall
@@ -2294,19 +2293,6 @@
 	return;
 
 do_wbinvd:
-=======
-
-	/*
-	 * VM Page Flush takes a host virtual address and a guest ASID.  Fall
-	 * back to WBINVD if this faults so as not to make any problems worse
-	 * by leaving stale encrypted data in the cache.
-	 */
-	if (WARN_ON_ONCE(wrmsrl_safe(MSR_AMD64_VM_PAGE_FLUSH, addr | asid)))
-		goto do_wbinvd;
-
-	return;
-
-do_wbinvd:
 	wbinvd_on_all_cpus();
 }
 
@@ -2315,7 +2301,6 @@
 	if (!sev_guest(kvm))
 		return;
 
->>>>>>> 5e014b6b
 	wbinvd_on_all_cpus();
 }
 
