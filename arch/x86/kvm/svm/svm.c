#define pr_fmt(fmt) "SVM: " fmt

#include <linux/kvm_host.h>

#include "irq.h"
#include "mmu.h"
#include "kvm_cache_regs.h"
#include "x86.h"
#include "cpuid.h"
#include "pmu.h"

#include <linux/module.h>
#include <linux/mod_devicetable.h>
#include <linux/kernel.h>
#include <linux/vmalloc.h>
#include <linux/highmem.h>
#include <linux/amd-iommu.h>
#include <linux/sched.h>
#include <linux/trace_events.h>
#include <linux/slab.h>
#include <linux/hashtable.h>
#include <linux/objtool.h>
#include <linux/psp-sev.h>
#include <linux/file.h>
#include <linux/pagemap.h>
#include <linux/swap.h>
#include <linux/rwsem.h>

#include <asm/apic.h>
#include <asm/perf_event.h>
#include <asm/tlbflush.h>
#include <asm/desc.h>
#include <asm/debugreg.h>
#include <asm/kvm_para.h>
#include <asm/irq_remapping.h>
#include <asm/spec-ctrl.h>
#include <asm/cpu_device_id.h>
#include <asm/traps.h>

#include <asm/virtext.h>
#include "trace.h"

#include "svm.h"
#include "svm_ops.h"

#include "kvm_onhyperv.h"
#include "svm_onhyperv.h"

MODULE_AUTHOR("Qumranet");
MODULE_LICENSE("GPL");

#ifdef MODULE
static const struct x86_cpu_id svm_cpu_id[] = {
	X86_MATCH_FEATURE(X86_FEATURE_SVM, NULL),
	{}
};
MODULE_DEVICE_TABLE(x86cpu, svm_cpu_id);
#endif

#define SEG_TYPE_LDT 2
#define SEG_TYPE_BUSY_TSS16 3

#define SVM_FEATURE_LBRV           (1 <<  1)
#define SVM_FEATURE_SVML           (1 <<  2)
#define SVM_FEATURE_TSC_RATE       (1 <<  4)
#define SVM_FEATURE_VMCB_CLEAN     (1 <<  5)
#define SVM_FEATURE_FLUSH_ASID     (1 <<  6)
#define SVM_FEATURE_DECODE_ASSIST  (1 <<  7)
#define SVM_FEATURE_PAUSE_FILTER   (1 << 10)

#define DEBUGCTL_RESERVED_BITS (~(0x3fULL))

#define TSC_RATIO_RSVD          0xffffff0000000000ULL
#define TSC_RATIO_MIN		0x0000000000000001ULL
#define TSC_RATIO_MAX		0x000000ffffffffffULL

static bool erratum_383_found __read_mostly;

u32 msrpm_offsets[MSRPM_OFFSETS] __read_mostly;

/*
 * Set osvw_len to higher value when updated Revision Guides
 * are published and we know what the new status bits are
 */
static uint64_t osvw_len = 4, osvw_status;

static DEFINE_PER_CPU(u64, current_tsc_ratio);
#define TSC_RATIO_DEFAULT	0x0100000000ULL

static const struct svm_direct_access_msrs {
	u32 index;   /* Index of the MSR */
	bool always; /* True if intercept is initially cleared */
} direct_access_msrs[MAX_DIRECT_ACCESS_MSRS] = {
	{ .index = MSR_STAR,				.always = true  },
	{ .index = MSR_IA32_SYSENTER_CS,		.always = true  },
	{ .index = MSR_IA32_SYSENTER_EIP,		.always = false },
	{ .index = MSR_IA32_SYSENTER_ESP,		.always = false },
#ifdef CONFIG_X86_64
	{ .index = MSR_GS_BASE,				.always = true  },
	{ .index = MSR_FS_BASE,				.always = true  },
	{ .index = MSR_KERNEL_GS_BASE,			.always = true  },
	{ .index = MSR_LSTAR,				.always = true  },
	{ .index = MSR_CSTAR,				.always = true  },
	{ .index = MSR_SYSCALL_MASK,			.always = true  },
#endif
	{ .index = MSR_IA32_SPEC_CTRL,			.always = false },
	{ .index = MSR_IA32_PRED_CMD,			.always = false },
	{ .index = MSR_IA32_LASTBRANCHFROMIP,		.always = false },
	{ .index = MSR_IA32_LASTBRANCHTOIP,		.always = false },
	{ .index = MSR_IA32_LASTINTFROMIP,		.always = false },
	{ .index = MSR_IA32_LASTINTTOIP,		.always = false },
	{ .index = MSR_EFER,				.always = false },
	{ .index = MSR_IA32_CR_PAT,			.always = false },
	{ .index = MSR_AMD64_SEV_ES_GHCB,		.always = true  },
	{ .index = MSR_INVALID,				.always = false },
};

/*
 * These 2 parameters are used to config the controls for Pause-Loop Exiting:
 * pause_filter_count: On processors that support Pause filtering(indicated
 *	by CPUID Fn8000_000A_EDX), the VMCB provides a 16 bit pause filter
 *	count value. On VMRUN this value is loaded into an internal counter.
 *	Each time a pause instruction is executed, this counter is decremented
 *	until it reaches zero at which time a #VMEXIT is generated if pause
 *	intercept is enabled. Refer to  AMD APM Vol 2 Section 15.14.4 Pause
 *	Intercept Filtering for more details.
 *	This also indicate if ple logic enabled.
 *
 * pause_filter_thresh: In addition, some processor families support advanced
 *	pause filtering (indicated by CPUID Fn8000_000A_EDX) upper bound on
 *	the amount of time a guest is allowed to execute in a pause loop.
 *	In this mode, a 16-bit pause filter threshold field is added in the
 *	VMCB. The threshold value is a cycle count that is used to reset the
 *	pause counter. As with simple pause filtering, VMRUN loads the pause
 *	count value from VMCB into an internal counter. Then, on each pause
 *	instruction the hardware checks the elapsed number of cycles since
 *	the most recent pause instruction against the pause filter threshold.
 *	If the elapsed cycle count is greater than the pause filter threshold,
 *	then the internal pause count is reloaded from the VMCB and execution
 *	continues. If the elapsed cycle count is less than the pause filter
 *	threshold, then the internal pause count is decremented. If the count
 *	value is less than zero and PAUSE intercept is enabled, a #VMEXIT is
 *	triggered. If advanced pause filtering is supported and pause filter
 *	threshold field is set to zero, the filter will operate in the simpler,
 *	count only mode.
 */

static unsigned short pause_filter_thresh = KVM_DEFAULT_PLE_GAP;
module_param(pause_filter_thresh, ushort, 0444);

static unsigned short pause_filter_count = KVM_SVM_DEFAULT_PLE_WINDOW;
module_param(pause_filter_count, ushort, 0444);

/* Default doubles per-vcpu window every exit. */
static unsigned short pause_filter_count_grow = KVM_DEFAULT_PLE_WINDOW_GROW;
module_param(pause_filter_count_grow, ushort, 0444);

/* Default resets per-vcpu window every exit to pause_filter_count. */
static unsigned short pause_filter_count_shrink = KVM_DEFAULT_PLE_WINDOW_SHRINK;
module_param(pause_filter_count_shrink, ushort, 0444);

/* Default is to compute the maximum so we can never overflow. */
static unsigned short pause_filter_count_max = KVM_SVM_DEFAULT_PLE_WINDOW_MAX;
module_param(pause_filter_count_max, ushort, 0444);

/*
 * Use nested page tables by default.  Note, NPT may get forced off by
 * svm_hardware_setup() if it's unsupported by hardware or the host kernel.
 */
bool npt_enabled = true;
module_param_named(npt, npt_enabled, bool, 0444);

/* allow nested virtualization in KVM/SVM */
static int nested = true;
module_param(nested, int, S_IRUGO);

/* enable/disable Next RIP Save */
static int nrips = true;
module_param(nrips, int, 0444);

/* enable/disable Virtual VMLOAD VMSAVE */
static int vls = true;
module_param(vls, int, 0444);

/* enable/disable Virtual GIF */
static int vgif = true;
module_param(vgif, int, 0444);

/*
 * enable / disable AVIC.  Because the defaults differ for APICv
 * support between VMX and SVM we cannot use module_param_named.
 */
static bool avic;
module_param(avic, bool, 0444);

bool __read_mostly dump_invalid_vmcb;
module_param(dump_invalid_vmcb, bool, 0644);


bool intercept_smi = true;
module_param(intercept_smi, bool, 0444);


static bool svm_gp_erratum_intercept = true;

static u8 rsm_ins_bytes[] = "\x0f\xaa";

static unsigned long iopm_base;

struct kvm_ldttss_desc {
	u16 limit0;
	u16 base0;
	unsigned base1:8, type:5, dpl:2, p:1;
	unsigned limit1:4, zero0:3, g:1, base2:8;
	u32 base3;
	u32 zero1;
} __attribute__((packed));

DEFINE_PER_CPU(struct svm_cpu_data *, svm_data);

/*
 * Only MSR_TSC_AUX is switched via the user return hook.  EFER is switched via
 * the VMCB, and the SYSCALL/SYSENTER MSRs are handled by VMLOAD/VMSAVE.
 *
 * RDTSCP and RDPID are not used in the kernel, specifically to allow KVM to
 * defer the restoration of TSC_AUX until the CPU returns to userspace.
 */
static int tsc_aux_uret_slot __read_mostly = -1;

static const u32 msrpm_ranges[] = {0, 0xc0000000, 0xc0010000};

#define NUM_MSR_MAPS ARRAY_SIZE(msrpm_ranges)
#define MSRS_RANGE_SIZE 2048
#define MSRS_IN_RANGE (MSRS_RANGE_SIZE * 8 / 2)

u32 svm_msrpm_offset(u32 msr)
{
	u32 offset;
	int i;

	for (i = 0; i < NUM_MSR_MAPS; i++) {
		if (msr < msrpm_ranges[i] ||
		    msr >= msrpm_ranges[i] + MSRS_IN_RANGE)
			continue;

		offset  = (msr - msrpm_ranges[i]) / 4; /* 4 msrs per u8 */
		offset += (i * MSRS_RANGE_SIZE);       /* add range offset */

		/* Now we have the u8 offset - but need the u32 offset */
		return offset / 4;
	}

	/* MSR not in any range */
	return MSR_INVALID;
}

#define MAX_INST_SIZE 15

static int get_max_npt_level(void)
{
#ifdef CONFIG_X86_64
	return pgtable_l5_enabled() ? PT64_ROOT_5LEVEL : PT64_ROOT_4LEVEL;
#else
	return PT32E_ROOT_LEVEL;
#endif
}

int svm_set_efer(struct kvm_vcpu *vcpu, u64 efer)
{
	struct vcpu_svm *svm = to_svm(vcpu);
	u64 old_efer = vcpu->arch.efer;
	vcpu->arch.efer = efer;

	if (!npt_enabled) {
		/* Shadow paging assumes NX to be available.  */
		efer |= EFER_NX;

		if (!(efer & EFER_LMA))
			efer &= ~EFER_LME;
	}

	if ((old_efer & EFER_SVME) != (efer & EFER_SVME)) {
		if (!(efer & EFER_SVME)) {
			svm_leave_nested(svm);
			svm_set_gif(svm, true);
			/* #GP intercept is still needed for vmware backdoor */
			if (!enable_vmware_backdoor)
				clr_exception_intercept(svm, GP_VECTOR);

			/*
			 * Free the nested guest state, unless we are in SMM.
			 * In this case we will return to the nested guest
			 * as soon as we leave SMM.
			 */
			if (!is_smm(vcpu))
				svm_free_nested(svm);

		} else {
			int ret = svm_allocate_nested(svm);

			if (ret) {
				vcpu->arch.efer = old_efer;
				return ret;
			}

			if (svm_gp_erratum_intercept)
				set_exception_intercept(svm, GP_VECTOR);
		}
	}

	svm->vmcb->save.efer = efer | EFER_SVME;
	vmcb_mark_dirty(svm->vmcb, VMCB_CR);
	return 0;
}

static int is_external_interrupt(u32 info)
{
	info &= SVM_EVTINJ_TYPE_MASK | SVM_EVTINJ_VALID;
	return info == (SVM_EVTINJ_VALID | SVM_EVTINJ_TYPE_INTR);
}

static u32 svm_get_interrupt_shadow(struct kvm_vcpu *vcpu)
{
	struct vcpu_svm *svm = to_svm(vcpu);
	u32 ret = 0;

	if (svm->vmcb->control.int_state & SVM_INTERRUPT_SHADOW_MASK)
		ret = KVM_X86_SHADOW_INT_STI | KVM_X86_SHADOW_INT_MOV_SS;
	return ret;
}

static void svm_set_interrupt_shadow(struct kvm_vcpu *vcpu, int mask)
{
	struct vcpu_svm *svm = to_svm(vcpu);

	if (mask == 0)
		svm->vmcb->control.int_state &= ~SVM_INTERRUPT_SHADOW_MASK;
	else
		svm->vmcb->control.int_state |= SVM_INTERRUPT_SHADOW_MASK;

}

static int skip_emulated_instruction(struct kvm_vcpu *vcpu)
{
	struct vcpu_svm *svm = to_svm(vcpu);

	/*
	 * SEV-ES does not expose the next RIP. The RIP update is controlled by
	 * the type of exit and the #VC handler in the guest.
	 */
	if (sev_es_guest(vcpu->kvm))
		goto done;

	if (nrips && svm->vmcb->control.next_rip != 0) {
		WARN_ON_ONCE(!static_cpu_has(X86_FEATURE_NRIPS));
		svm->next_rip = svm->vmcb->control.next_rip;
	}

	if (!svm->next_rip) {
		if (!kvm_emulate_instruction(vcpu, EMULTYPE_SKIP))
			return 0;
	} else {
		kvm_rip_write(vcpu, svm->next_rip);
	}

done:
	svm_set_interrupt_shadow(vcpu, 0);

	return 1;
}

static void svm_queue_exception(struct kvm_vcpu *vcpu)
{
	struct vcpu_svm *svm = to_svm(vcpu);
	unsigned nr = vcpu->arch.exception.nr;
	bool has_error_code = vcpu->arch.exception.has_error_code;
	u32 error_code = vcpu->arch.exception.error_code;

	kvm_deliver_exception_payload(vcpu);

	if (nr == BP_VECTOR && !nrips) {
		unsigned long rip, old_rip = kvm_rip_read(vcpu);

		/*
		 * For guest debugging where we have to reinject #BP if some
		 * INT3 is guest-owned:
		 * Emulate nRIP by moving RIP forward. Will fail if injection
		 * raises a fault that is not intercepted. Still better than
		 * failing in all cases.
		 */
		(void)skip_emulated_instruction(vcpu);
		rip = kvm_rip_read(vcpu);
		svm->int3_rip = rip + svm->vmcb->save.cs.base;
		svm->int3_injected = rip - old_rip;
	}

	svm->vmcb->control.event_inj = nr
		| SVM_EVTINJ_VALID
		| (has_error_code ? SVM_EVTINJ_VALID_ERR : 0)
		| SVM_EVTINJ_TYPE_EXEPT;
	svm->vmcb->control.event_inj_err = error_code;
}

static void svm_init_erratum_383(void)
{
	u32 low, high;
	int err;
	u64 val;

	if (!static_cpu_has_bug(X86_BUG_AMD_TLB_MMATCH))
		return;

	/* Use _safe variants to not break nested virtualization */
	val = native_read_msr_safe(MSR_AMD64_DC_CFG, &err);
	if (err)
		return;

	val |= (1ULL << 47);

	low  = lower_32_bits(val);
	high = upper_32_bits(val);

	native_write_msr_safe(MSR_AMD64_DC_CFG, low, high);

	erratum_383_found = true;
}

static void svm_init_osvw(struct kvm_vcpu *vcpu)
{
	/*
	 * Guests should see errata 400 and 415 as fixed (assuming that
	 * HLT and IO instructions are intercepted).
	 */
	vcpu->arch.osvw.length = (osvw_len >= 3) ? (osvw_len) : 3;
	vcpu->arch.osvw.status = osvw_status & ~(6ULL);

	/*
	 * By increasing VCPU's osvw.length to 3 we are telling the guest that
	 * all osvw.status bits inside that length, including bit 0 (which is
	 * reserved for erratum 298), are valid. However, if host processor's
	 * osvw_len is 0 then osvw_status[0] carries no information. We need to
	 * be conservative here and therefore we tell the guest that erratum 298
	 * is present (because we really don't know).
	 */
	if (osvw_len == 0 && boot_cpu_data.x86 == 0x10)
		vcpu->arch.osvw.status |= 1;
}

static int has_svm(void)
{
	const char *msg;

	if (!cpu_has_svm(&msg)) {
		printk(KERN_INFO "has_svm: %s\n", msg);
		return 0;
	}

	if (sev_active()) {
		pr_info("KVM is unsupported when running as an SEV guest\n");
		return 0;
	}

	return 1;
}

static void svm_hardware_disable(void)
{
	/* Make sure we clean up behind us */
	if (static_cpu_has(X86_FEATURE_TSCRATEMSR))
		wrmsrl(MSR_AMD64_TSC_RATIO, TSC_RATIO_DEFAULT);

	cpu_svm_disable();

	amd_pmu_disable_virt();
}

static int svm_hardware_enable(void)
{

	struct svm_cpu_data *sd;
	uint64_t efer;
	struct desc_struct *gdt;
	int me = raw_smp_processor_id();

	rdmsrl(MSR_EFER, efer);
	if (efer & EFER_SVME)
		return -EBUSY;

	if (!has_svm()) {
		pr_err("%s: err EOPNOTSUPP on %d\n", __func__, me);
		return -EINVAL;
	}
	sd = per_cpu(svm_data, me);
	if (!sd) {
		pr_err("%s: svm_data is NULL on %d\n", __func__, me);
		return -EINVAL;
	}

	sd->asid_generation = 1;
	sd->max_asid = cpuid_ebx(SVM_CPUID_FUNC) - 1;
	sd->next_asid = sd->max_asid + 1;
	sd->min_asid = max_sev_asid + 1;

	gdt = get_current_gdt_rw();
	sd->tss_desc = (struct kvm_ldttss_desc *)(gdt + GDT_ENTRY_TSS);

	wrmsrl(MSR_EFER, efer | EFER_SVME);

	wrmsrl(MSR_VM_HSAVE_PA, __sme_page_pa(sd->save_area));

	if (static_cpu_has(X86_FEATURE_TSCRATEMSR)) {
		wrmsrl(MSR_AMD64_TSC_RATIO, TSC_RATIO_DEFAULT);
		__this_cpu_write(current_tsc_ratio, TSC_RATIO_DEFAULT);
	}


	/*
	 * Get OSVW bits.
	 *
	 * Note that it is possible to have a system with mixed processor
	 * revisions and therefore different OSVW bits. If bits are not the same
	 * on different processors then choose the worst case (i.e. if erratum
	 * is present on one processor and not on another then assume that the
	 * erratum is present everywhere).
	 */
	if (cpu_has(&boot_cpu_data, X86_FEATURE_OSVW)) {
		uint64_t len, status = 0;
		int err;

		len = native_read_msr_safe(MSR_AMD64_OSVW_ID_LENGTH, &err);
		if (!err)
			status = native_read_msr_safe(MSR_AMD64_OSVW_STATUS,
						      &err);

		if (err)
			osvw_status = osvw_len = 0;
		else {
			if (len < osvw_len)
				osvw_len = len;
			osvw_status |= status;
			osvw_status &= (1ULL << osvw_len) - 1;
		}
	} else
		osvw_status = osvw_len = 0;

	svm_init_erratum_383();

	amd_pmu_enable_virt();

	return 0;
}

static void svm_cpu_uninit(int cpu)
{
	struct svm_cpu_data *sd = per_cpu(svm_data, cpu);

	if (!sd)
		return;

	per_cpu(svm_data, cpu) = NULL;
	kfree(sd->sev_vmcbs);
	__free_page(sd->save_area);
	kfree(sd);
}

static int svm_cpu_init(int cpu)
{
	struct svm_cpu_data *sd;
	int ret = -ENOMEM;

	sd = kzalloc(sizeof(struct svm_cpu_data), GFP_KERNEL);
	if (!sd)
		return ret;
	sd->cpu = cpu;
	sd->save_area = alloc_page(GFP_KERNEL);
	if (!sd->save_area)
		goto free_cpu_data;

	clear_page(page_address(sd->save_area));

	ret = sev_cpu_init(sd);
	if (ret)
		goto free_save_area;

	per_cpu(svm_data, cpu) = sd;

	return 0;

free_save_area:
	__free_page(sd->save_area);
free_cpu_data:
	kfree(sd);
	return ret;

}

static int direct_access_msr_slot(u32 msr)
{
	u32 i;

	for (i = 0; direct_access_msrs[i].index != MSR_INVALID; i++)
		if (direct_access_msrs[i].index == msr)
			return i;

	return -ENOENT;
}

static void set_shadow_msr_intercept(struct kvm_vcpu *vcpu, u32 msr, int read,
				     int write)
{
	struct vcpu_svm *svm = to_svm(vcpu);
	int slot = direct_access_msr_slot(msr);

	if (slot == -ENOENT)
		return;

	/* Set the shadow bitmaps to the desired intercept states */
	if (read)
		set_bit(slot, svm->shadow_msr_intercept.read);
	else
		clear_bit(slot, svm->shadow_msr_intercept.read);

	if (write)
		set_bit(slot, svm->shadow_msr_intercept.write);
	else
		clear_bit(slot, svm->shadow_msr_intercept.write);
}

static bool valid_msr_intercept(u32 index)
{
	return direct_access_msr_slot(index) != -ENOENT;
}

static bool msr_write_intercepted(struct kvm_vcpu *vcpu, u32 msr)
{
	u8 bit_write;
	unsigned long tmp;
	u32 offset;
	u32 *msrpm;

	msrpm = is_guest_mode(vcpu) ? to_svm(vcpu)->nested.msrpm:
				      to_svm(vcpu)->msrpm;

	offset    = svm_msrpm_offset(msr);
	bit_write = 2 * (msr & 0x0f) + 1;
	tmp       = msrpm[offset];

	BUG_ON(offset == MSR_INVALID);

	return !!test_bit(bit_write,  &tmp);
}

static void set_msr_interception_bitmap(struct kvm_vcpu *vcpu, u32 *msrpm,
					u32 msr, int read, int write)
{
	u8 bit_read, bit_write;
	unsigned long tmp;
	u32 offset;

	/*
	 * If this warning triggers extend the direct_access_msrs list at the
	 * beginning of the file
	 */
	WARN_ON(!valid_msr_intercept(msr));

	/* Enforce non allowed MSRs to trap */
	if (read && !kvm_msr_allowed(vcpu, msr, KVM_MSR_FILTER_READ))
		read = 0;

	if (write && !kvm_msr_allowed(vcpu, msr, KVM_MSR_FILTER_WRITE))
		write = 0;

	offset    = svm_msrpm_offset(msr);
	bit_read  = 2 * (msr & 0x0f);
	bit_write = 2 * (msr & 0x0f) + 1;
	tmp       = msrpm[offset];

	BUG_ON(offset == MSR_INVALID);

	read  ? clear_bit(bit_read,  &tmp) : set_bit(bit_read,  &tmp);
	write ? clear_bit(bit_write, &tmp) : set_bit(bit_write, &tmp);

	msrpm[offset] = tmp;

	svm_hv_vmcb_dirty_nested_enlightenments(vcpu);

}

void set_msr_interception(struct kvm_vcpu *vcpu, u32 *msrpm, u32 msr,
			  int read, int write)
{
	set_shadow_msr_intercept(vcpu, msr, read, write);
	set_msr_interception_bitmap(vcpu, msrpm, msr, read, write);
}

u32 *svm_vcpu_alloc_msrpm(void)
{
	unsigned int order = get_order(MSRPM_SIZE);
	struct page *pages = alloc_pages(GFP_KERNEL_ACCOUNT, order);
	u32 *msrpm;

	if (!pages)
		return NULL;

	msrpm = page_address(pages);
	memset(msrpm, 0xff, PAGE_SIZE * (1 << order));

	return msrpm;
}

void svm_vcpu_init_msrpm(struct kvm_vcpu *vcpu, u32 *msrpm)
{
	int i;

	for (i = 0; direct_access_msrs[i].index != MSR_INVALID; i++) {
		if (!direct_access_msrs[i].always)
			continue;
		set_msr_interception(vcpu, msrpm, direct_access_msrs[i].index, 1, 1);
	}
}


void svm_vcpu_free_msrpm(u32 *msrpm)
{
	__free_pages(virt_to_page(msrpm), get_order(MSRPM_SIZE));
}

static void svm_msr_filter_changed(struct kvm_vcpu *vcpu)
{
	struct vcpu_svm *svm = to_svm(vcpu);
	u32 i;

	/*
	 * Set intercept permissions for all direct access MSRs again. They
	 * will automatically get filtered through the MSR filter, so we are
	 * back in sync after this.
	 */
	for (i = 0; direct_access_msrs[i].index != MSR_INVALID; i++) {
		u32 msr = direct_access_msrs[i].index;
		u32 read = test_bit(i, svm->shadow_msr_intercept.read);
		u32 write = test_bit(i, svm->shadow_msr_intercept.write);

		set_msr_interception_bitmap(vcpu, svm->msrpm, msr, read, write);
	}
}

static void add_msr_offset(u32 offset)
{
	int i;

	for (i = 0; i < MSRPM_OFFSETS; ++i) {

		/* Offset already in list? */
		if (msrpm_offsets[i] == offset)
			return;

		/* Slot used by another offset? */
		if (msrpm_offsets[i] != MSR_INVALID)
			continue;

		/* Add offset to list */
		msrpm_offsets[i] = offset;

		return;
	}

	/*
	 * If this BUG triggers the msrpm_offsets table has an overflow. Just
	 * increase MSRPM_OFFSETS in this case.
	 */
	BUG();
}

static void init_msrpm_offsets(void)
{
	int i;

	memset(msrpm_offsets, 0xff, sizeof(msrpm_offsets));

	for (i = 0; direct_access_msrs[i].index != MSR_INVALID; i++) {
		u32 offset;

		offset = svm_msrpm_offset(direct_access_msrs[i].index);
		BUG_ON(offset == MSR_INVALID);

		add_msr_offset(offset);
	}
}

static void svm_enable_lbrv(struct kvm_vcpu *vcpu)
{
	struct vcpu_svm *svm = to_svm(vcpu);

	svm->vmcb->control.virt_ext |= LBR_CTL_ENABLE_MASK;
	set_msr_interception(vcpu, svm->msrpm, MSR_IA32_LASTBRANCHFROMIP, 1, 1);
	set_msr_interception(vcpu, svm->msrpm, MSR_IA32_LASTBRANCHTOIP, 1, 1);
	set_msr_interception(vcpu, svm->msrpm, MSR_IA32_LASTINTFROMIP, 1, 1);
	set_msr_interception(vcpu, svm->msrpm, MSR_IA32_LASTINTTOIP, 1, 1);
}

static void svm_disable_lbrv(struct kvm_vcpu *vcpu)
{
	struct vcpu_svm *svm = to_svm(vcpu);

	svm->vmcb->control.virt_ext &= ~LBR_CTL_ENABLE_MASK;
	set_msr_interception(vcpu, svm->msrpm, MSR_IA32_LASTBRANCHFROMIP, 0, 0);
	set_msr_interception(vcpu, svm->msrpm, MSR_IA32_LASTBRANCHTOIP, 0, 0);
	set_msr_interception(vcpu, svm->msrpm, MSR_IA32_LASTINTFROMIP, 0, 0);
	set_msr_interception(vcpu, svm->msrpm, MSR_IA32_LASTINTTOIP, 0, 0);
}

void disable_nmi_singlestep(struct vcpu_svm *svm)
{
	svm->nmi_singlestep = false;

	if (!(svm->vcpu.guest_debug & KVM_GUESTDBG_SINGLESTEP)) {
		/* Clear our flags if they were not set by the guest */
		if (!(svm->nmi_singlestep_guest_rflags & X86_EFLAGS_TF))
			svm->vmcb->save.rflags &= ~X86_EFLAGS_TF;
		if (!(svm->nmi_singlestep_guest_rflags & X86_EFLAGS_RF))
			svm->vmcb->save.rflags &= ~X86_EFLAGS_RF;
	}
}

static void grow_ple_window(struct kvm_vcpu *vcpu)
{
	struct vcpu_svm *svm = to_svm(vcpu);
	struct vmcb_control_area *control = &svm->vmcb->control;
	int old = control->pause_filter_count;

	control->pause_filter_count = __grow_ple_window(old,
							pause_filter_count,
							pause_filter_count_grow,
							pause_filter_count_max);

	if (control->pause_filter_count != old) {
		vmcb_mark_dirty(svm->vmcb, VMCB_INTERCEPTS);
		trace_kvm_ple_window_update(vcpu->vcpu_id,
					    control->pause_filter_count, old);
	}
}

static void shrink_ple_window(struct kvm_vcpu *vcpu)
{
	struct vcpu_svm *svm = to_svm(vcpu);
	struct vmcb_control_area *control = &svm->vmcb->control;
	int old = control->pause_filter_count;

	control->pause_filter_count =
				__shrink_ple_window(old,
						    pause_filter_count,
						    pause_filter_count_shrink,
						    pause_filter_count);
	if (control->pause_filter_count != old) {
		vmcb_mark_dirty(svm->vmcb, VMCB_INTERCEPTS);
		trace_kvm_ple_window_update(vcpu->vcpu_id,
					    control->pause_filter_count, old);
	}
}

/*
 * The default MMIO mask is a single bit (excluding the present bit),
 * which could conflict with the memory encryption bit. Check for
 * memory encryption support and override the default MMIO mask if
 * memory encryption is enabled.
 */
static __init void svm_adjust_mmio_mask(void)
{
	unsigned int enc_bit, mask_bit;
	u64 msr, mask;

	/* If there is no memory encryption support, use existing mask */
	if (cpuid_eax(0x80000000) < 0x8000001f)
		return;

	/* If memory encryption is not enabled, use existing mask */
	rdmsrl(MSR_AMD64_SYSCFG, msr);
	if (!(msr & MSR_AMD64_SYSCFG_MEM_ENCRYPT))
		return;

	enc_bit = cpuid_ebx(0x8000001f) & 0x3f;
	mask_bit = boot_cpu_data.x86_phys_bits;

	/* Increment the mask bit if it is the same as the encryption bit */
	if (enc_bit == mask_bit)
		mask_bit++;

	/*
	 * If the mask bit location is below 52, then some bits above the
	 * physical addressing limit will always be reserved, so use the
	 * rsvd_bits() function to generate the mask. This mask, along with
	 * the present bit, will be used to generate a page fault with
	 * PFER.RSV = 1.
	 *
	 * If the mask bit location is 52 (or above), then clear the mask.
	 */
	mask = (mask_bit < 52) ? rsvd_bits(mask_bit, 51) | PT_PRESENT_MASK : 0;

	kvm_mmu_set_mmio_spte_mask(mask, mask, PT_WRITABLE_MASK | PT_USER_MASK);
}

static void svm_hardware_teardown(void)
{
	int cpu;

	sev_hardware_teardown();

	for_each_possible_cpu(cpu)
		svm_cpu_uninit(cpu);

	__free_pages(pfn_to_page(iopm_base >> PAGE_SHIFT),
	get_order(IOPM_SIZE));
	iopm_base = 0;
}

static __init void svm_set_cpu_caps(void)
{
	kvm_set_cpu_caps();

	supported_xss = 0;

	/* CPUID 0x80000001 and 0x8000000A (SVM features) */
	if (nested) {
		kvm_cpu_cap_set(X86_FEATURE_SVM);

		if (nrips)
			kvm_cpu_cap_set(X86_FEATURE_NRIPS);

		if (npt_enabled)
			kvm_cpu_cap_set(X86_FEATURE_NPT);

		/* Nested VM can receive #VMEXIT instead of triggering #GP */
		kvm_cpu_cap_set(X86_FEATURE_SVME_ADDR_CHK);
	}

	/* CPUID 0x80000008 */
	if (boot_cpu_has(X86_FEATURE_LS_CFG_SSBD) ||
	    boot_cpu_has(X86_FEATURE_AMD_SSBD))
		kvm_cpu_cap_set(X86_FEATURE_VIRT_SSBD);

	/* CPUID 0x8000001F (SME/SEV features) */
	sev_set_cpu_caps();
}

static __init int svm_hardware_setup(void)
{
	int cpu;
	struct page *iopm_pages;
	void *iopm_va;
	int r;
	unsigned int order = get_order(IOPM_SIZE);

	/*
	 * NX is required for shadow paging and for NPT if the NX huge pages
	 * mitigation is enabled.
	 */
	if (!boot_cpu_has(X86_FEATURE_NX)) {
		pr_err_ratelimited("NX (Execute Disable) not supported\n");
		return -EOPNOTSUPP;
	}
	kvm_enable_efer_bits(EFER_NX);

	iopm_pages = alloc_pages(GFP_KERNEL, order);

	if (!iopm_pages)
		return -ENOMEM;

	iopm_va = page_address(iopm_pages);
	memset(iopm_va, 0xff, PAGE_SIZE * (1 << order));
	iopm_base = page_to_pfn(iopm_pages) << PAGE_SHIFT;

	init_msrpm_offsets();

	supported_xcr0 &= ~(XFEATURE_MASK_BNDREGS | XFEATURE_MASK_BNDCSR);

	if (boot_cpu_has(X86_FEATURE_FXSR_OPT))
		kvm_enable_efer_bits(EFER_FFXSR);

	if (boot_cpu_has(X86_FEATURE_TSCRATEMSR)) {
		kvm_has_tsc_control = true;
		kvm_max_tsc_scaling_ratio = TSC_RATIO_MAX;
		kvm_tsc_scaling_ratio_frac_bits = 32;
	}

	tsc_aux_uret_slot = kvm_add_user_return_msr(MSR_TSC_AUX);

	/* Check for pause filtering support */
	if (!boot_cpu_has(X86_FEATURE_PAUSEFILTER)) {
		pause_filter_count = 0;
		pause_filter_thresh = 0;
	} else if (!boot_cpu_has(X86_FEATURE_PFTHRESHOLD)) {
		pause_filter_thresh = 0;
	}

	if (nested) {
		printk(KERN_INFO "kvm: Nested Virtualization enabled\n");
		kvm_enable_efer_bits(EFER_SVME | EFER_LMSLE);
	}

	/*
	 * KVM's MMU doesn't support using 2-level paging for itself, and thus
	 * NPT isn't supported if the host is using 2-level paging since host
	 * CR4 is unchanged on VMRUN.
	 */
	if (!IS_ENABLED(CONFIG_X86_64) && !IS_ENABLED(CONFIG_X86_PAE))
		npt_enabled = false;

	if (!boot_cpu_has(X86_FEATURE_NPT))
		npt_enabled = false;

	/* Force VM NPT level equal to the host's max NPT level */
	kvm_configure_mmu(npt_enabled, get_max_npt_level(),
			  get_max_npt_level(), PG_LEVEL_1G);
	pr_info("kvm: Nested Paging %sabled\n", npt_enabled ? "en" : "dis");

	/* Note, SEV setup consumes npt_enabled. */
	sev_hardware_setup();

	svm_hv_hardware_setup();

	svm_adjust_mmio_mask();

	for_each_possible_cpu(cpu) {
		r = svm_cpu_init(cpu);
		if (r)
			goto err;
	}

	if (nrips) {
		if (!boot_cpu_has(X86_FEATURE_NRIPS))
			nrips = false;
	}

	enable_apicv = avic = avic && npt_enabled && boot_cpu_has(X86_FEATURE_AVIC);

	if (enable_apicv) {
		pr_info("AVIC enabled\n");

		amd_iommu_register_ga_log_notifier(&avic_ga_log_notifier);
	}

	if (vls) {
		if (!npt_enabled ||
		    !boot_cpu_has(X86_FEATURE_V_VMSAVE_VMLOAD) ||
		    !IS_ENABLED(CONFIG_X86_64)) {
			vls = false;
		} else {
			pr_info("Virtual VMLOAD VMSAVE supported\n");
		}
	}

	if (boot_cpu_has(X86_FEATURE_SVME_ADDR_CHK))
		svm_gp_erratum_intercept = false;

	if (vgif) {
		if (!boot_cpu_has(X86_FEATURE_VGIF))
			vgif = false;
		else
			pr_info("Virtual GIF supported\n");
	}

	svm_set_cpu_caps();

	/*
	 * It seems that on AMD processors PTE's accessed bit is
	 * being set by the CPU hardware before the NPF vmexit.
	 * This is not expected behaviour and our tests fail because
	 * of it.
	 * A workaround here is to disable support for
	 * GUEST_MAXPHYADDR < HOST_MAXPHYADDR if NPT is enabled.
	 * In this case userspace can know if there is support using
	 * KVM_CAP_SMALLER_MAXPHYADDR extension and decide how to handle
	 * it
	 * If future AMD CPU models change the behaviour described above,
	 * this variable can be changed accordingly
	 */
	allow_smaller_maxphyaddr = !npt_enabled;

	return 0;

err:
	svm_hardware_teardown();
	return r;
}

static void init_seg(struct vmcb_seg *seg)
{
	seg->selector = 0;
	seg->attrib = SVM_SELECTOR_P_MASK | SVM_SELECTOR_S_MASK |
		      SVM_SELECTOR_WRITE_MASK; /* Read/Write Data Segment */
	seg->limit = 0xffff;
	seg->base = 0;
}

static void init_sys_seg(struct vmcb_seg *seg, uint32_t type)
{
	seg->selector = 0;
	seg->attrib = SVM_SELECTOR_P_MASK | type;
	seg->limit = 0xffff;
	seg->base = 0;
}

static u64 svm_get_l2_tsc_offset(struct kvm_vcpu *vcpu)
{
	struct vcpu_svm *svm = to_svm(vcpu);

	return svm->nested.ctl.tsc_offset;
}

static u64 svm_get_l2_tsc_multiplier(struct kvm_vcpu *vcpu)
{
	return kvm_default_tsc_scaling_ratio;
}

static void svm_write_tsc_offset(struct kvm_vcpu *vcpu, u64 offset)
{
	struct vcpu_svm *svm = to_svm(vcpu);

	svm->vmcb01.ptr->control.tsc_offset = vcpu->arch.l1_tsc_offset;
	svm->vmcb->control.tsc_offset = offset;
	vmcb_mark_dirty(svm->vmcb, VMCB_INTERCEPTS);
}

static void svm_write_tsc_multiplier(struct kvm_vcpu *vcpu, u64 multiplier)
{
	wrmsrl(MSR_AMD64_TSC_RATIO, multiplier);
}

/* Evaluate instruction intercepts that depend on guest CPUID features. */
static void svm_recalc_instruction_intercepts(struct kvm_vcpu *vcpu,
					      struct vcpu_svm *svm)
{
	/*
	 * Intercept INVPCID if shadow paging is enabled to sync/free shadow
	 * roots, or if INVPCID is disabled in the guest to inject #UD.
	 */
	if (kvm_cpu_cap_has(X86_FEATURE_INVPCID)) {
		if (!npt_enabled ||
		    !guest_cpuid_has(&svm->vcpu, X86_FEATURE_INVPCID))
			svm_set_intercept(svm, INTERCEPT_INVPCID);
		else
			svm_clr_intercept(svm, INTERCEPT_INVPCID);
	}

	if (kvm_cpu_cap_has(X86_FEATURE_RDTSCP)) {
		if (guest_cpuid_has(vcpu, X86_FEATURE_RDTSCP))
			svm_clr_intercept(svm, INTERCEPT_RDTSCP);
		else
			svm_set_intercept(svm, INTERCEPT_RDTSCP);
	}
}

static void init_vmcb(struct kvm_vcpu *vcpu)
{
	struct vcpu_svm *svm = to_svm(vcpu);
	struct vmcb_control_area *control = &svm->vmcb->control;
	struct vmcb_save_area *save = &svm->vmcb->save;

	svm_set_intercept(svm, INTERCEPT_CR0_READ);
	svm_set_intercept(svm, INTERCEPT_CR3_READ);
	svm_set_intercept(svm, INTERCEPT_CR4_READ);
	svm_set_intercept(svm, INTERCEPT_CR0_WRITE);
	svm_set_intercept(svm, INTERCEPT_CR3_WRITE);
	svm_set_intercept(svm, INTERCEPT_CR4_WRITE);
	if (!kvm_vcpu_apicv_active(vcpu))
		svm_set_intercept(svm, INTERCEPT_CR8_WRITE);

	set_dr_intercepts(svm);

	set_exception_intercept(svm, PF_VECTOR);
	set_exception_intercept(svm, UD_VECTOR);
	set_exception_intercept(svm, MC_VECTOR);
	set_exception_intercept(svm, AC_VECTOR);
	set_exception_intercept(svm, DB_VECTOR);
	/*
	 * Guest access to VMware backdoor ports could legitimately
	 * trigger #GP because of TSS I/O permission bitmap.
	 * We intercept those #GP and allow access to them anyway
	 * as VMware does.
	 */
	if (enable_vmware_backdoor)
		set_exception_intercept(svm, GP_VECTOR);

	svm_set_intercept(svm, INTERCEPT_INTR);
	svm_set_intercept(svm, INTERCEPT_NMI);

	if (intercept_smi)
		svm_set_intercept(svm, INTERCEPT_SMI);

	svm_set_intercept(svm, INTERCEPT_SELECTIVE_CR0);
	svm_set_intercept(svm, INTERCEPT_RDPMC);
	svm_set_intercept(svm, INTERCEPT_CPUID);
	svm_set_intercept(svm, INTERCEPT_INVD);
	svm_set_intercept(svm, INTERCEPT_INVLPG);
	svm_set_intercept(svm, INTERCEPT_INVLPGA);
	svm_set_intercept(svm, INTERCEPT_IOIO_PROT);
	svm_set_intercept(svm, INTERCEPT_MSR_PROT);
	svm_set_intercept(svm, INTERCEPT_TASK_SWITCH);
	svm_set_intercept(svm, INTERCEPT_SHUTDOWN);
	svm_set_intercept(svm, INTERCEPT_VMRUN);
	svm_set_intercept(svm, INTERCEPT_VMMCALL);
	svm_set_intercept(svm, INTERCEPT_VMLOAD);
	svm_set_intercept(svm, INTERCEPT_VMSAVE);
	svm_set_intercept(svm, INTERCEPT_STGI);
	svm_set_intercept(svm, INTERCEPT_CLGI);
	svm_set_intercept(svm, INTERCEPT_SKINIT);
	svm_set_intercept(svm, INTERCEPT_WBINVD);
	svm_set_intercept(svm, INTERCEPT_XSETBV);
	svm_set_intercept(svm, INTERCEPT_RDPRU);
	svm_set_intercept(svm, INTERCEPT_RSM);

	if (!kvm_mwait_in_guest(vcpu->kvm)) {
		svm_set_intercept(svm, INTERCEPT_MONITOR);
		svm_set_intercept(svm, INTERCEPT_MWAIT);
	}

	if (!kvm_hlt_in_guest(vcpu->kvm))
		svm_set_intercept(svm, INTERCEPT_HLT);

	control->iopm_base_pa = __sme_set(iopm_base);
	control->msrpm_base_pa = __sme_set(__pa(svm->msrpm));
	control->int_ctl = V_INTR_MASKING_MASK;

	init_seg(&save->es);
	init_seg(&save->ss);
	init_seg(&save->ds);
	init_seg(&save->fs);
	init_seg(&save->gs);

	save->cs.selector = 0xf000;
	save->cs.base = 0xffff0000;
	/* Executable/Readable Code Segment */
	save->cs.attrib = SVM_SELECTOR_READ_MASK | SVM_SELECTOR_P_MASK |
		SVM_SELECTOR_S_MASK | SVM_SELECTOR_CODE_MASK;
	save->cs.limit = 0xffff;

	save->gdtr.base = 0;
	save->gdtr.limit = 0xffff;
	save->idtr.base = 0;
	save->idtr.limit = 0xffff;

	init_sys_seg(&save->ldtr, SEG_TYPE_LDT);
	init_sys_seg(&save->tr, SEG_TYPE_BUSY_TSS16);

	if (npt_enabled) {
		/* Setup VMCB for Nested Paging */
		control->nested_ctl |= SVM_NESTED_CTL_NP_ENABLE;
		svm_clr_intercept(svm, INTERCEPT_INVLPG);
		clr_exception_intercept(svm, PF_VECTOR);
		svm_clr_intercept(svm, INTERCEPT_CR3_READ);
		svm_clr_intercept(svm, INTERCEPT_CR3_WRITE);
		save->g_pat = vcpu->arch.pat;
		save->cr3 = 0;
	}
	svm->current_vmcb->asid_generation = 0;
	svm->asid = 0;

	svm->nested.vmcb12_gpa = INVALID_GPA;
	svm->nested.last_vmcb12_gpa = INVALID_GPA;

	if (!kvm_pause_in_guest(vcpu->kvm)) {
		control->pause_filter_count = pause_filter_count;
		if (pause_filter_thresh)
			control->pause_filter_thresh = pause_filter_thresh;
		svm_set_intercept(svm, INTERCEPT_PAUSE);
	} else {
		svm_clr_intercept(svm, INTERCEPT_PAUSE);
	}

	svm_recalc_instruction_intercepts(vcpu, svm);

	/*
	 * If the host supports V_SPEC_CTRL then disable the interception
	 * of MSR_IA32_SPEC_CTRL.
	 */
	if (boot_cpu_has(X86_FEATURE_V_SPEC_CTRL))
		set_msr_interception(vcpu, svm->msrpm, MSR_IA32_SPEC_CTRL, 1, 1);

	if (kvm_vcpu_apicv_active(vcpu))
		avic_init_vmcb(svm);

	if (vgif) {
		svm_clr_intercept(svm, INTERCEPT_STGI);
		svm_clr_intercept(svm, INTERCEPT_CLGI);
		svm->vmcb->control.int_ctl |= V_GIF_ENABLE_MASK;
	}

	if (sev_guest(vcpu->kvm)) {
		svm->vmcb->control.nested_ctl |= SVM_NESTED_CTL_SEV_ENABLE;
		clr_exception_intercept(svm, UD_VECTOR);

		if (sev_es_guest(vcpu->kvm)) {
			/* Perform SEV-ES specific VMCB updates */
			sev_es_init_vmcb(svm);
		}
	}

	svm_hv_init_vmcb(svm->vmcb);

	vmcb_mark_all_dirty(svm->vmcb);

	enable_gif(svm);

}

static void svm_vcpu_reset(struct kvm_vcpu *vcpu, bool init_event)
{
	struct vcpu_svm *svm = to_svm(vcpu);

	svm->spec_ctrl = 0;
	svm->virt_spec_ctrl = 0;

	init_vmcb(vcpu);
}

void svm_switch_vmcb(struct vcpu_svm *svm, struct kvm_vmcb_info *target_vmcb)
{
	svm->current_vmcb = target_vmcb;
	svm->vmcb = target_vmcb->ptr;
}

static int svm_create_vcpu(struct kvm_vcpu *vcpu)
{
	struct vcpu_svm *svm;
	struct page *vmcb01_page;
	struct page *vmsa_page = NULL;
	int err;

	BUILD_BUG_ON(offsetof(struct vcpu_svm, vcpu) != 0);
	svm = to_svm(vcpu);

	err = -ENOMEM;
	vmcb01_page = alloc_page(GFP_KERNEL_ACCOUNT | __GFP_ZERO);
	if (!vmcb01_page)
		goto out;

	if (sev_es_guest(vcpu->kvm)) {
		/*
		 * SEV-ES guests require a separate VMSA page used to contain
		 * the encrypted register state of the guest.
		 */
		vmsa_page = alloc_page(GFP_KERNEL_ACCOUNT | __GFP_ZERO);
		if (!vmsa_page)
			goto error_free_vmcb_page;

		/*
		 * SEV-ES guests maintain an encrypted version of their FPU
		 * state which is restored and saved on VMRUN and VMEXIT.
		 * Free the fpu structure to prevent KVM from attempting to
		 * access the FPU state.
		 */
		kvm_free_guest_fpu(vcpu);
	}

	err = avic_init_vcpu(svm);
	if (err)
		goto error_free_vmsa_page;

	/* We initialize this flag to true to make sure that the is_running
	 * bit would be set the first time the vcpu is loaded.
	 */
	if (irqchip_in_kernel(vcpu->kvm) && kvm_apicv_activated(vcpu->kvm))
		svm->avic_is_running = true;

	svm->msrpm = svm_vcpu_alloc_msrpm();
	if (!svm->msrpm) {
		err = -ENOMEM;
		goto error_free_vmsa_page;
	}

	svm->vmcb01.ptr = page_address(vmcb01_page);
	svm->vmcb01.pa = __sme_set(page_to_pfn(vmcb01_page) << PAGE_SHIFT);

	if (vmsa_page)
		svm->vmsa = page_address(vmsa_page);

	svm->guest_state_loaded = false;

	svm_switch_vmcb(svm, &svm->vmcb01);
	init_vmcb(vcpu);

	svm_vcpu_init_msrpm(vcpu, svm->msrpm);

	svm_init_osvw(vcpu);
	vcpu->arch.microcode_version = 0x01000065;

	if (sev_es_guest(vcpu->kvm))
		/* Perform SEV-ES specific VMCB creation updates */
		sev_es_create_vcpu(svm);

	return 0;

error_free_vmsa_page:
	if (vmsa_page)
		__free_page(vmsa_page);
error_free_vmcb_page:
	__free_page(vmcb01_page);
out:
	return err;
}

static void svm_clear_current_vmcb(struct vmcb *vmcb)
{
	int i;

	for_each_online_cpu(i)
		cmpxchg(&per_cpu(svm_data, i)->current_vmcb, vmcb, NULL);
}

static void svm_free_vcpu(struct kvm_vcpu *vcpu)
{
	struct vcpu_svm *svm = to_svm(vcpu);

	/*
	 * The vmcb page can be recycled, causing a false negative in
	 * svm_vcpu_load(). So, ensure that no logical CPU has this
	 * vmcb page recorded as its current vmcb.
	 */
	svm_clear_current_vmcb(svm->vmcb);

	svm_free_nested(svm);

	sev_free_vcpu(vcpu);

	__free_page(pfn_to_page(__sme_clr(svm->vmcb01.pa) >> PAGE_SHIFT));
	__free_pages(virt_to_page(svm->msrpm), get_order(MSRPM_SIZE));
}

static void svm_prepare_guest_switch(struct kvm_vcpu *vcpu)
{
	struct vcpu_svm *svm = to_svm(vcpu);
	struct svm_cpu_data *sd = per_cpu(svm_data, vcpu->cpu);

	if (sev_es_guest(vcpu->kvm))
		sev_es_unmap_ghcb(svm);

	if (svm->guest_state_loaded)
		return;

	/*
	 * Save additional host state that will be restored on VMEXIT (sev-es)
	 * or subsequent vmload of host save area.
	 */
	if (sev_es_guest(vcpu->kvm)) {
		sev_es_prepare_guest_switch(svm, vcpu->cpu);
	} else {
		vmsave(__sme_page_pa(sd->save_area));
	}

	if (static_cpu_has(X86_FEATURE_TSCRATEMSR)) {
		u64 tsc_ratio = vcpu->arch.tsc_scaling_ratio;
		if (tsc_ratio != __this_cpu_read(current_tsc_ratio)) {
			__this_cpu_write(current_tsc_ratio, tsc_ratio);
			wrmsrl(MSR_AMD64_TSC_RATIO, tsc_ratio);
		}
	}

	if (likely(tsc_aux_uret_slot >= 0))
		kvm_set_user_return_msr(tsc_aux_uret_slot, svm->tsc_aux, -1ull);

	svm->guest_state_loaded = true;
}

static void svm_prepare_host_switch(struct kvm_vcpu *vcpu)
{
	to_svm(vcpu)->guest_state_loaded = false;
}

static void svm_vcpu_load(struct kvm_vcpu *vcpu, int cpu)
{
	struct vcpu_svm *svm = to_svm(vcpu);
	struct svm_cpu_data *sd = per_cpu(svm_data, cpu);

	if (sd->current_vmcb != svm->vmcb) {
		sd->current_vmcb = svm->vmcb;
		indirect_branch_prediction_barrier();
	}
	if (kvm_vcpu_apicv_active(vcpu))
		avic_vcpu_load(vcpu, cpu);
}

static void svm_vcpu_put(struct kvm_vcpu *vcpu)
{
	if (kvm_vcpu_apicv_active(vcpu))
		avic_vcpu_put(vcpu);

	svm_prepare_host_switch(vcpu);

	++vcpu->stat.host_state_reload;
}

static unsigned long svm_get_rflags(struct kvm_vcpu *vcpu)
{
	struct vcpu_svm *svm = to_svm(vcpu);
	unsigned long rflags = svm->vmcb->save.rflags;

	if (svm->nmi_singlestep) {
		/* Hide our flags if they were not set by the guest */
		if (!(svm->nmi_singlestep_guest_rflags & X86_EFLAGS_TF))
			rflags &= ~X86_EFLAGS_TF;
		if (!(svm->nmi_singlestep_guest_rflags & X86_EFLAGS_RF))
			rflags &= ~X86_EFLAGS_RF;
	}
	return rflags;
}

static void svm_set_rflags(struct kvm_vcpu *vcpu, unsigned long rflags)
{
	if (to_svm(vcpu)->nmi_singlestep)
		rflags |= (X86_EFLAGS_TF | X86_EFLAGS_RF);

       /*
        * Any change of EFLAGS.VM is accompanied by a reload of SS
        * (caused by either a task switch or an inter-privilege IRET),
        * so we do not need to update the CPL here.
        */
	to_svm(vcpu)->vmcb->save.rflags = rflags;
}

static void svm_cache_reg(struct kvm_vcpu *vcpu, enum kvm_reg reg)
{
	switch (reg) {
	case VCPU_EXREG_PDPTR:
		BUG_ON(!npt_enabled);
		load_pdptrs(vcpu, vcpu->arch.walk_mmu, kvm_read_cr3(vcpu));
		break;
	default:
		KVM_BUG_ON(1, vcpu->kvm);
	}
}

static void svm_set_vintr(struct vcpu_svm *svm)
{
	struct vmcb_control_area *control;

	/*
	 * The following fields are ignored when AVIC is enabled
	 */
	WARN_ON(kvm_apicv_activated(svm->vcpu.kvm));

	svm_set_intercept(svm, INTERCEPT_VINTR);

	/*
	 * This is just a dummy VINTR to actually cause a vmexit to happen.
	 * Actual injection of virtual interrupts happens through EVENTINJ.
	 */
	control = &svm->vmcb->control;
	control->int_vector = 0x0;
	control->int_ctl &= ~V_INTR_PRIO_MASK;
	control->int_ctl |= V_IRQ_MASK |
		((/*control->int_vector >> 4*/ 0xf) << V_INTR_PRIO_SHIFT);
	vmcb_mark_dirty(svm->vmcb, VMCB_INTR);
}

static void svm_clear_vintr(struct vcpu_svm *svm)
{
	svm_clr_intercept(svm, INTERCEPT_VINTR);

	/* Drop int_ctl fields related to VINTR injection.  */
	svm->vmcb->control.int_ctl &= ~V_IRQ_INJECTION_BITS_MASK;
	if (is_guest_mode(&svm->vcpu)) {
		svm->vmcb01.ptr->control.int_ctl &= ~V_IRQ_INJECTION_BITS_MASK;

		WARN_ON((svm->vmcb->control.int_ctl & V_TPR_MASK) !=
			(svm->nested.ctl.int_ctl & V_TPR_MASK));

		svm->vmcb->control.int_ctl |= svm->nested.ctl.int_ctl &
			V_IRQ_INJECTION_BITS_MASK;
<<<<<<< HEAD
=======

		svm->vmcb->control.int_vector = svm->nested.ctl.int_vector;
>>>>>>> bee673aa
	}

	vmcb_mark_dirty(svm->vmcb, VMCB_INTR);
}

static struct vmcb_seg *svm_seg(struct kvm_vcpu *vcpu, int seg)
{
	struct vmcb_save_area *save = &to_svm(vcpu)->vmcb->save;
	struct vmcb_save_area *save01 = &to_svm(vcpu)->vmcb01.ptr->save;

	switch (seg) {
	case VCPU_SREG_CS: return &save->cs;
	case VCPU_SREG_DS: return &save->ds;
	case VCPU_SREG_ES: return &save->es;
	case VCPU_SREG_FS: return &save01->fs;
	case VCPU_SREG_GS: return &save01->gs;
	case VCPU_SREG_SS: return &save->ss;
	case VCPU_SREG_TR: return &save01->tr;
	case VCPU_SREG_LDTR: return &save01->ldtr;
	}
	BUG();
	return NULL;
}

static u64 svm_get_segment_base(struct kvm_vcpu *vcpu, int seg)
{
	struct vmcb_seg *s = svm_seg(vcpu, seg);

	return s->base;
}

static void svm_get_segment(struct kvm_vcpu *vcpu,
			    struct kvm_segment *var, int seg)
{
	struct vmcb_seg *s = svm_seg(vcpu, seg);

	var->base = s->base;
	var->limit = s->limit;
	var->selector = s->selector;
	var->type = s->attrib & SVM_SELECTOR_TYPE_MASK;
	var->s = (s->attrib >> SVM_SELECTOR_S_SHIFT) & 1;
	var->dpl = (s->attrib >> SVM_SELECTOR_DPL_SHIFT) & 3;
	var->present = (s->attrib >> SVM_SELECTOR_P_SHIFT) & 1;
	var->avl = (s->attrib >> SVM_SELECTOR_AVL_SHIFT) & 1;
	var->l = (s->attrib >> SVM_SELECTOR_L_SHIFT) & 1;
	var->db = (s->attrib >> SVM_SELECTOR_DB_SHIFT) & 1;

	/*
	 * AMD CPUs circa 2014 track the G bit for all segments except CS.
	 * However, the SVM spec states that the G bit is not observed by the
	 * CPU, and some VMware virtual CPUs drop the G bit for all segments.
	 * So let's synthesize a legal G bit for all segments, this helps
	 * running KVM nested. It also helps cross-vendor migration, because
	 * Intel's vmentry has a check on the 'G' bit.
	 */
	var->g = s->limit > 0xfffff;

	/*
	 * AMD's VMCB does not have an explicit unusable field, so emulate it
	 * for cross vendor migration purposes by "not present"
	 */
	var->unusable = !var->present;

	switch (seg) {
	case VCPU_SREG_TR:
		/*
		 * Work around a bug where the busy flag in the tr selector
		 * isn't exposed
		 */
		var->type |= 0x2;
		break;
	case VCPU_SREG_DS:
	case VCPU_SREG_ES:
	case VCPU_SREG_FS:
	case VCPU_SREG_GS:
		/*
		 * The accessed bit must always be set in the segment
		 * descriptor cache, although it can be cleared in the
		 * descriptor, the cached bit always remains at 1. Since
		 * Intel has a check on this, set it here to support
		 * cross-vendor migration.
		 */
		if (!var->unusable)
			var->type |= 0x1;
		break;
	case VCPU_SREG_SS:
		/*
		 * On AMD CPUs sometimes the DB bit in the segment
		 * descriptor is left as 1, although the whole segment has
		 * been made unusable. Clear it here to pass an Intel VMX
		 * entry check when cross vendor migrating.
		 */
		if (var->unusable)
			var->db = 0;
		/* This is symmetric with svm_set_segment() */
		var->dpl = to_svm(vcpu)->vmcb->save.cpl;
		break;
	}
}

static int svm_get_cpl(struct kvm_vcpu *vcpu)
{
	struct vmcb_save_area *save = &to_svm(vcpu)->vmcb->save;

	return save->cpl;
}

static void svm_get_idt(struct kvm_vcpu *vcpu, struct desc_ptr *dt)
{
	struct vcpu_svm *svm = to_svm(vcpu);

	dt->size = svm->vmcb->save.idtr.limit;
	dt->address = svm->vmcb->save.idtr.base;
}

static void svm_set_idt(struct kvm_vcpu *vcpu, struct desc_ptr *dt)
{
	struct vcpu_svm *svm = to_svm(vcpu);

	svm->vmcb->save.idtr.limit = dt->size;
	svm->vmcb->save.idtr.base = dt->address ;
	vmcb_mark_dirty(svm->vmcb, VMCB_DT);
}

static void svm_get_gdt(struct kvm_vcpu *vcpu, struct desc_ptr *dt)
{
	struct vcpu_svm *svm = to_svm(vcpu);

	dt->size = svm->vmcb->save.gdtr.limit;
	dt->address = svm->vmcb->save.gdtr.base;
}

static void svm_set_gdt(struct kvm_vcpu *vcpu, struct desc_ptr *dt)
{
	struct vcpu_svm *svm = to_svm(vcpu);

	svm->vmcb->save.gdtr.limit = dt->size;
	svm->vmcb->save.gdtr.base = dt->address ;
	vmcb_mark_dirty(svm->vmcb, VMCB_DT);
}

void svm_set_cr0(struct kvm_vcpu *vcpu, unsigned long cr0)
{
	struct vcpu_svm *svm = to_svm(vcpu);
	u64 hcr0 = cr0;

#ifdef CONFIG_X86_64
	if (vcpu->arch.efer & EFER_LME && !vcpu->arch.guest_state_protected) {
		if (!is_paging(vcpu) && (cr0 & X86_CR0_PG)) {
			vcpu->arch.efer |= EFER_LMA;
			svm->vmcb->save.efer |= EFER_LMA | EFER_LME;
		}

		if (is_paging(vcpu) && !(cr0 & X86_CR0_PG)) {
			vcpu->arch.efer &= ~EFER_LMA;
			svm->vmcb->save.efer &= ~(EFER_LMA | EFER_LME);
		}
	}
#endif
	vcpu->arch.cr0 = cr0;

	if (!npt_enabled)
		hcr0 |= X86_CR0_PG | X86_CR0_WP;

	/*
	 * re-enable caching here because the QEMU bios
	 * does not do it - this results in some delay at
	 * reboot
	 */
	if (kvm_check_has_quirk(vcpu->kvm, KVM_X86_QUIRK_CD_NW_CLEARED))
		hcr0 &= ~(X86_CR0_CD | X86_CR0_NW);

	svm->vmcb->save.cr0 = hcr0;
	vmcb_mark_dirty(svm->vmcb, VMCB_CR);

	/*
	 * SEV-ES guests must always keep the CR intercepts cleared. CR
	 * tracking is done using the CR write traps.
	 */
	if (sev_es_guest(vcpu->kvm))
		return;

	if (hcr0 == cr0) {
		/* Selective CR0 write remains on.  */
		svm_clr_intercept(svm, INTERCEPT_CR0_READ);
		svm_clr_intercept(svm, INTERCEPT_CR0_WRITE);
	} else {
		svm_set_intercept(svm, INTERCEPT_CR0_READ);
		svm_set_intercept(svm, INTERCEPT_CR0_WRITE);
	}
}

static bool svm_is_valid_cr4(struct kvm_vcpu *vcpu, unsigned long cr4)
{
	return true;
}

void svm_set_cr4(struct kvm_vcpu *vcpu, unsigned long cr4)
{
	unsigned long host_cr4_mce = cr4_read_shadow() & X86_CR4_MCE;
	unsigned long old_cr4 = vcpu->arch.cr4;

	if (npt_enabled && ((old_cr4 ^ cr4) & X86_CR4_PGE))
		svm_flush_tlb(vcpu);

	vcpu->arch.cr4 = cr4;
	if (!npt_enabled)
		cr4 |= X86_CR4_PAE;
	cr4 |= host_cr4_mce;
	to_svm(vcpu)->vmcb->save.cr4 = cr4;
	vmcb_mark_dirty(to_svm(vcpu)->vmcb, VMCB_CR);

	if ((cr4 ^ old_cr4) & (X86_CR4_OSXSAVE | X86_CR4_PKE))
		kvm_update_cpuid_runtime(vcpu);
}

static void svm_set_segment(struct kvm_vcpu *vcpu,
			    struct kvm_segment *var, int seg)
{
	struct vcpu_svm *svm = to_svm(vcpu);
	struct vmcb_seg *s = svm_seg(vcpu, seg);

	s->base = var->base;
	s->limit = var->limit;
	s->selector = var->selector;
	s->attrib = (var->type & SVM_SELECTOR_TYPE_MASK);
	s->attrib |= (var->s & 1) << SVM_SELECTOR_S_SHIFT;
	s->attrib |= (var->dpl & 3) << SVM_SELECTOR_DPL_SHIFT;
	s->attrib |= ((var->present & 1) && !var->unusable) << SVM_SELECTOR_P_SHIFT;
	s->attrib |= (var->avl & 1) << SVM_SELECTOR_AVL_SHIFT;
	s->attrib |= (var->l & 1) << SVM_SELECTOR_L_SHIFT;
	s->attrib |= (var->db & 1) << SVM_SELECTOR_DB_SHIFT;
	s->attrib |= (var->g & 1) << SVM_SELECTOR_G_SHIFT;

	/*
	 * This is always accurate, except if SYSRET returned to a segment
	 * with SS.DPL != 3.  Intel does not have this quirk, and always
	 * forces SS.DPL to 3 on sysret, so we ignore that case; fixing it
	 * would entail passing the CPL to userspace and back.
	 */
	if (seg == VCPU_SREG_SS)
		/* This is symmetric with svm_get_segment() */
		svm->vmcb->save.cpl = (var->dpl & 3);

	vmcb_mark_dirty(svm->vmcb, VMCB_SEG);
}

static void svm_update_exception_bitmap(struct kvm_vcpu *vcpu)
{
	struct vcpu_svm *svm = to_svm(vcpu);

	clr_exception_intercept(svm, BP_VECTOR);

	if (vcpu->guest_debug & KVM_GUESTDBG_ENABLE) {
		if (vcpu->guest_debug & KVM_GUESTDBG_USE_SW_BP)
			set_exception_intercept(svm, BP_VECTOR);
	}
}

static void new_asid(struct vcpu_svm *svm, struct svm_cpu_data *sd)
{
	if (sd->next_asid > sd->max_asid) {
		++sd->asid_generation;
		sd->next_asid = sd->min_asid;
		svm->vmcb->control.tlb_ctl = TLB_CONTROL_FLUSH_ALL_ASID;
		vmcb_mark_dirty(svm->vmcb, VMCB_ASID);
	}

	svm->current_vmcb->asid_generation = sd->asid_generation;
	svm->asid = sd->next_asid++;
}

static void svm_set_dr6(struct vcpu_svm *svm, unsigned long value)
{
	struct vmcb *vmcb = svm->vmcb;

	if (svm->vcpu.arch.guest_state_protected)
		return;

	if (unlikely(value != vmcb->save.dr6)) {
		vmcb->save.dr6 = value;
		vmcb_mark_dirty(vmcb, VMCB_DR);
	}
}

static void svm_sync_dirty_debug_regs(struct kvm_vcpu *vcpu)
{
	struct vcpu_svm *svm = to_svm(vcpu);

	if (vcpu->arch.guest_state_protected)
		return;

	get_debugreg(vcpu->arch.db[0], 0);
	get_debugreg(vcpu->arch.db[1], 1);
	get_debugreg(vcpu->arch.db[2], 2);
	get_debugreg(vcpu->arch.db[3], 3);
	/*
	 * We cannot reset svm->vmcb->save.dr6 to DR6_ACTIVE_LOW here,
	 * because db_interception might need it.  We can do it before vmentry.
	 */
	vcpu->arch.dr6 = svm->vmcb->save.dr6;
	vcpu->arch.dr7 = svm->vmcb->save.dr7;
	vcpu->arch.switch_db_regs &= ~KVM_DEBUGREG_WONT_EXIT;
	set_dr_intercepts(svm);
}

static void svm_set_dr7(struct kvm_vcpu *vcpu, unsigned long value)
{
	struct vcpu_svm *svm = to_svm(vcpu);

	if (vcpu->arch.guest_state_protected)
		return;

	svm->vmcb->save.dr7 = value;
	vmcb_mark_dirty(svm->vmcb, VMCB_DR);
}

static int pf_interception(struct kvm_vcpu *vcpu)
{
	struct vcpu_svm *svm = to_svm(vcpu);

	u64 fault_address = svm->vmcb->control.exit_info_2;
	u64 error_code = svm->vmcb->control.exit_info_1;

	return kvm_handle_page_fault(vcpu, error_code, fault_address,
			static_cpu_has(X86_FEATURE_DECODEASSISTS) ?
			svm->vmcb->control.insn_bytes : NULL,
			svm->vmcb->control.insn_len);
}

static int npf_interception(struct kvm_vcpu *vcpu)
{
	struct vcpu_svm *svm = to_svm(vcpu);

	u64 fault_address = svm->vmcb->control.exit_info_2;
	u64 error_code = svm->vmcb->control.exit_info_1;

	trace_kvm_page_fault(fault_address, error_code);
	return kvm_mmu_page_fault(vcpu, fault_address, error_code,
			static_cpu_has(X86_FEATURE_DECODEASSISTS) ?
			svm->vmcb->control.insn_bytes : NULL,
			svm->vmcb->control.insn_len);
}

static int db_interception(struct kvm_vcpu *vcpu)
{
	struct kvm_run *kvm_run = vcpu->run;
	struct vcpu_svm *svm = to_svm(vcpu);

	if (!(vcpu->guest_debug &
	      (KVM_GUESTDBG_SINGLESTEP | KVM_GUESTDBG_USE_HW_BP)) &&
		!svm->nmi_singlestep) {
		u32 payload = svm->vmcb->save.dr6 ^ DR6_ACTIVE_LOW;
		kvm_queue_exception_p(vcpu, DB_VECTOR, payload);
		return 1;
	}

	if (svm->nmi_singlestep) {
		disable_nmi_singlestep(svm);
		/* Make sure we check for pending NMIs upon entry */
		kvm_make_request(KVM_REQ_EVENT, vcpu);
	}

	if (vcpu->guest_debug &
	    (KVM_GUESTDBG_SINGLESTEP | KVM_GUESTDBG_USE_HW_BP)) {
		kvm_run->exit_reason = KVM_EXIT_DEBUG;
		kvm_run->debug.arch.dr6 = svm->vmcb->save.dr6;
		kvm_run->debug.arch.dr7 = svm->vmcb->save.dr7;
		kvm_run->debug.arch.pc =
			svm->vmcb->save.cs.base + svm->vmcb->save.rip;
		kvm_run->debug.arch.exception = DB_VECTOR;
		return 0;
	}

	return 1;
}

static int bp_interception(struct kvm_vcpu *vcpu)
{
	struct vcpu_svm *svm = to_svm(vcpu);
	struct kvm_run *kvm_run = vcpu->run;

	kvm_run->exit_reason = KVM_EXIT_DEBUG;
	kvm_run->debug.arch.pc = svm->vmcb->save.cs.base + svm->vmcb->save.rip;
	kvm_run->debug.arch.exception = BP_VECTOR;
	return 0;
}

static int ud_interception(struct kvm_vcpu *vcpu)
{
	return handle_ud(vcpu);
}

static int ac_interception(struct kvm_vcpu *vcpu)
{
	kvm_queue_exception_e(vcpu, AC_VECTOR, 0);
	return 1;
}

static bool is_erratum_383(void)
{
	int err, i;
	u64 value;

	if (!erratum_383_found)
		return false;

	value = native_read_msr_safe(MSR_IA32_MC0_STATUS, &err);
	if (err)
		return false;

	/* Bit 62 may or may not be set for this mce */
	value &= ~(1ULL << 62);

	if (value != 0xb600000000010015ULL)
		return false;

	/* Clear MCi_STATUS registers */
	for (i = 0; i < 6; ++i)
		native_write_msr_safe(MSR_IA32_MCx_STATUS(i), 0, 0);

	value = native_read_msr_safe(MSR_IA32_MCG_STATUS, &err);
	if (!err) {
		u32 low, high;

		value &= ~(1ULL << 2);
		low    = lower_32_bits(value);
		high   = upper_32_bits(value);

		native_write_msr_safe(MSR_IA32_MCG_STATUS, low, high);
	}

	/* Flush tlb to evict multi-match entries */
	__flush_tlb_all();

	return true;
}

static void svm_handle_mce(struct kvm_vcpu *vcpu)
{
	if (is_erratum_383()) {
		/*
		 * Erratum 383 triggered. Guest state is corrupt so kill the
		 * guest.
		 */
		pr_err("KVM: Guest triggered AMD Erratum 383\n");

		kvm_make_request(KVM_REQ_TRIPLE_FAULT, vcpu);

		return;
	}

	/*
	 * On an #MC intercept the MCE handler is not called automatically in
	 * the host. So do it by hand here.
	 */
	kvm_machine_check();
}

static int mc_interception(struct kvm_vcpu *vcpu)
{
	return 1;
}

static int shutdown_interception(struct kvm_vcpu *vcpu)
{
	struct kvm_run *kvm_run = vcpu->run;
	struct vcpu_svm *svm = to_svm(vcpu);

	/*
	 * The VM save area has already been encrypted so it
	 * cannot be reinitialized - just terminate.
	 */
	if (sev_es_guest(vcpu->kvm))
		return -EINVAL;

	/*
	 * VMCB is undefined after a SHUTDOWN intercept.  INIT the vCPU to put
	 * the VMCB in a known good state.  Unfortuately, KVM doesn't have
	 * KVM_MP_STATE_SHUTDOWN and can't add it without potentially breaking
	 * userspace.  At a platform view, INIT is acceptable behavior as
	 * there exist bare metal platforms that automatically INIT the CPU
	 * in response to shutdown.
	 */
	clear_page(svm->vmcb);
	kvm_vcpu_reset(vcpu, true);

	kvm_run->exit_reason = KVM_EXIT_SHUTDOWN;
	return 0;
}

static int io_interception(struct kvm_vcpu *vcpu)
{
	struct vcpu_svm *svm = to_svm(vcpu);
	u32 io_info = svm->vmcb->control.exit_info_1; /* address size bug? */
	int size, in, string;
	unsigned port;

	++vcpu->stat.io_exits;
	string = (io_info & SVM_IOIO_STR_MASK) != 0;
	in = (io_info & SVM_IOIO_TYPE_MASK) != 0;
	port = io_info >> 16;
	size = (io_info & SVM_IOIO_SIZE_MASK) >> SVM_IOIO_SIZE_SHIFT;

	if (string) {
		if (sev_es_guest(vcpu->kvm))
			return sev_es_string_io(svm, size, port, in);
		else
			return kvm_emulate_instruction(vcpu, 0);
	}

	svm->next_rip = svm->vmcb->control.exit_info_2;

	return kvm_fast_pio(vcpu, size, port, in);
}

static int nmi_interception(struct kvm_vcpu *vcpu)
{
	return 1;
}

static int smi_interception(struct kvm_vcpu *vcpu)
{
	return 1;
}

static int intr_interception(struct kvm_vcpu *vcpu)
{
	++vcpu->stat.irq_exits;
	return 1;
}

static int vmload_vmsave_interception(struct kvm_vcpu *vcpu, bool vmload)
{
	struct vcpu_svm *svm = to_svm(vcpu);
	struct vmcb *vmcb12;
	struct kvm_host_map map;
	int ret;

	if (nested_svm_check_permissions(vcpu))
		return 1;

	ret = kvm_vcpu_map(vcpu, gpa_to_gfn(svm->vmcb->save.rax), &map);
	if (ret) {
		if (ret == -EINVAL)
			kvm_inject_gp(vcpu, 0);
		return 1;
	}

	vmcb12 = map.hva;

	ret = kvm_skip_emulated_instruction(vcpu);

	if (vmload) {
		svm_copy_vmloadsave_state(svm->vmcb, vmcb12);
		svm->sysenter_eip_hi = 0;
		svm->sysenter_esp_hi = 0;
	} else {
		svm_copy_vmloadsave_state(vmcb12, svm->vmcb);
	}

	kvm_vcpu_unmap(vcpu, &map, true);

	return ret;
}

static int vmload_interception(struct kvm_vcpu *vcpu)
{
	return vmload_vmsave_interception(vcpu, true);
}

static int vmsave_interception(struct kvm_vcpu *vcpu)
{
	return vmload_vmsave_interception(vcpu, false);
}

static int vmrun_interception(struct kvm_vcpu *vcpu)
{
	if (nested_svm_check_permissions(vcpu))
		return 1;

	return nested_svm_vmrun(vcpu);
}

enum {
	NONE_SVM_INSTR,
	SVM_INSTR_VMRUN,
	SVM_INSTR_VMLOAD,
	SVM_INSTR_VMSAVE,
};

/* Return NONE_SVM_INSTR if not SVM instrs, otherwise return decode result */
static int svm_instr_opcode(struct kvm_vcpu *vcpu)
{
	struct x86_emulate_ctxt *ctxt = vcpu->arch.emulate_ctxt;

	if (ctxt->b != 0x1 || ctxt->opcode_len != 2)
		return NONE_SVM_INSTR;

	switch (ctxt->modrm) {
	case 0xd8: /* VMRUN */
		return SVM_INSTR_VMRUN;
	case 0xda: /* VMLOAD */
		return SVM_INSTR_VMLOAD;
	case 0xdb: /* VMSAVE */
		return SVM_INSTR_VMSAVE;
	default:
		break;
	}

	return NONE_SVM_INSTR;
}

static int emulate_svm_instr(struct kvm_vcpu *vcpu, int opcode)
{
	const int guest_mode_exit_codes[] = {
		[SVM_INSTR_VMRUN] = SVM_EXIT_VMRUN,
		[SVM_INSTR_VMLOAD] = SVM_EXIT_VMLOAD,
		[SVM_INSTR_VMSAVE] = SVM_EXIT_VMSAVE,
	};
	int (*const svm_instr_handlers[])(struct kvm_vcpu *vcpu) = {
		[SVM_INSTR_VMRUN] = vmrun_interception,
		[SVM_INSTR_VMLOAD] = vmload_interception,
		[SVM_INSTR_VMSAVE] = vmsave_interception,
	};
	struct vcpu_svm *svm = to_svm(vcpu);
	int ret;

	if (is_guest_mode(vcpu)) {
		/* Returns '1' or -errno on failure, '0' on success. */
		ret = nested_svm_simple_vmexit(svm, guest_mode_exit_codes[opcode]);
		if (ret)
			return ret;
		return 1;
	}
	return svm_instr_handlers[opcode](vcpu);
}

/*
 * #GP handling code. Note that #GP can be triggered under the following two
 * cases:
 *   1) SVM VM-related instructions (VMRUN/VMSAVE/VMLOAD) that trigger #GP on
 *      some AMD CPUs when EAX of these instructions are in the reserved memory
 *      regions (e.g. SMM memory on host).
 *   2) VMware backdoor
 */
static int gp_interception(struct kvm_vcpu *vcpu)
{
	struct vcpu_svm *svm = to_svm(vcpu);
	u32 error_code = svm->vmcb->control.exit_info_1;
	int opcode;

	/* Both #GP cases have zero error_code */
	if (error_code)
		goto reinject;

	/* All SVM instructions expect page aligned RAX */
	if (svm->vmcb->save.rax & ~PAGE_MASK)
		goto reinject;

	/* Decode the instruction for usage later */
	if (x86_decode_emulated_instruction(vcpu, 0, NULL, 0) != EMULATION_OK)
		goto reinject;

	opcode = svm_instr_opcode(vcpu);

	if (opcode == NONE_SVM_INSTR) {
		if (!enable_vmware_backdoor)
			goto reinject;

		/*
		 * VMware backdoor emulation on #GP interception only handles
		 * IN{S}, OUT{S}, and RDPMC.
		 */
		if (!is_guest_mode(vcpu))
			return kvm_emulate_instruction(vcpu,
				EMULTYPE_VMWARE_GP | EMULTYPE_NO_DECODE);
	} else
		return emulate_svm_instr(vcpu, opcode);

reinject:
	kvm_queue_exception_e(vcpu, GP_VECTOR, error_code);
	return 1;
}

void svm_set_gif(struct vcpu_svm *svm, bool value)
{
	if (value) {
		/*
		 * If VGIF is enabled, the STGI intercept is only added to
		 * detect the opening of the SMI/NMI window; remove it now.
		 * Likewise, clear the VINTR intercept, we will set it
		 * again while processing KVM_REQ_EVENT if needed.
		 */
		if (vgif_enabled(svm))
			svm_clr_intercept(svm, INTERCEPT_STGI);
		if (svm_is_intercept(svm, INTERCEPT_VINTR))
			svm_clear_vintr(svm);

		enable_gif(svm);
		if (svm->vcpu.arch.smi_pending ||
		    svm->vcpu.arch.nmi_pending ||
		    kvm_cpu_has_injectable_intr(&svm->vcpu))
			kvm_make_request(KVM_REQ_EVENT, &svm->vcpu);
	} else {
		disable_gif(svm);

		/*
		 * After a CLGI no interrupts should come.  But if vGIF is
		 * in use, we still rely on the VINTR intercept (rather than
		 * STGI) to detect an open interrupt window.
		*/
		if (!vgif_enabled(svm))
			svm_clear_vintr(svm);
	}
}

static int stgi_interception(struct kvm_vcpu *vcpu)
{
	int ret;

	if (nested_svm_check_permissions(vcpu))
		return 1;

	ret = kvm_skip_emulated_instruction(vcpu);
	svm_set_gif(to_svm(vcpu), true);
	return ret;
}

static int clgi_interception(struct kvm_vcpu *vcpu)
{
	int ret;

	if (nested_svm_check_permissions(vcpu))
		return 1;

	ret = kvm_skip_emulated_instruction(vcpu);
	svm_set_gif(to_svm(vcpu), false);
	return ret;
}

static int invlpga_interception(struct kvm_vcpu *vcpu)
{
	gva_t gva = kvm_rax_read(vcpu);
	u32 asid = kvm_rcx_read(vcpu);

	/* FIXME: Handle an address size prefix. */
	if (!is_long_mode(vcpu))
		gva = (u32)gva;

	trace_kvm_invlpga(to_svm(vcpu)->vmcb->save.rip, asid, gva);

	/* Let's treat INVLPGA the same as INVLPG (can be optimized!) */
	kvm_mmu_invlpg(vcpu, gva);

	return kvm_skip_emulated_instruction(vcpu);
}

static int skinit_interception(struct kvm_vcpu *vcpu)
{
	trace_kvm_skinit(to_svm(vcpu)->vmcb->save.rip, kvm_rax_read(vcpu));

	kvm_queue_exception(vcpu, UD_VECTOR);
	return 1;
}

static int task_switch_interception(struct kvm_vcpu *vcpu)
{
	struct vcpu_svm *svm = to_svm(vcpu);
	u16 tss_selector;
	int reason;
	int int_type = svm->vmcb->control.exit_int_info &
		SVM_EXITINTINFO_TYPE_MASK;
	int int_vec = svm->vmcb->control.exit_int_info & SVM_EVTINJ_VEC_MASK;
	uint32_t type =
		svm->vmcb->control.exit_int_info & SVM_EXITINTINFO_TYPE_MASK;
	uint32_t idt_v =
		svm->vmcb->control.exit_int_info & SVM_EXITINTINFO_VALID;
	bool has_error_code = false;
	u32 error_code = 0;

	tss_selector = (u16)svm->vmcb->control.exit_info_1;

	if (svm->vmcb->control.exit_info_2 &
	    (1ULL << SVM_EXITINFOSHIFT_TS_REASON_IRET))
		reason = TASK_SWITCH_IRET;
	else if (svm->vmcb->control.exit_info_2 &
		 (1ULL << SVM_EXITINFOSHIFT_TS_REASON_JMP))
		reason = TASK_SWITCH_JMP;
	else if (idt_v)
		reason = TASK_SWITCH_GATE;
	else
		reason = TASK_SWITCH_CALL;

	if (reason == TASK_SWITCH_GATE) {
		switch (type) {
		case SVM_EXITINTINFO_TYPE_NMI:
			vcpu->arch.nmi_injected = false;
			break;
		case SVM_EXITINTINFO_TYPE_EXEPT:
			if (svm->vmcb->control.exit_info_2 &
			    (1ULL << SVM_EXITINFOSHIFT_TS_HAS_ERROR_CODE)) {
				has_error_code = true;
				error_code =
					(u32)svm->vmcb->control.exit_info_2;
			}
			kvm_clear_exception_queue(vcpu);
			break;
		case SVM_EXITINTINFO_TYPE_INTR:
			kvm_clear_interrupt_queue(vcpu);
			break;
		default:
			break;
		}
	}

	if (reason != TASK_SWITCH_GATE ||
	    int_type == SVM_EXITINTINFO_TYPE_SOFT ||
	    (int_type == SVM_EXITINTINFO_TYPE_EXEPT &&
	     (int_vec == OF_VECTOR || int_vec == BP_VECTOR))) {
		if (!skip_emulated_instruction(vcpu))
			return 0;
	}

	if (int_type != SVM_EXITINTINFO_TYPE_SOFT)
		int_vec = -1;

	return kvm_task_switch(vcpu, tss_selector, int_vec, reason,
			       has_error_code, error_code);
}

static int iret_interception(struct kvm_vcpu *vcpu)
{
	struct vcpu_svm *svm = to_svm(vcpu);

	++vcpu->stat.nmi_window_exits;
	vcpu->arch.hflags |= HF_IRET_MASK;
	if (!sev_es_guest(vcpu->kvm)) {
		svm_clr_intercept(svm, INTERCEPT_IRET);
		svm->nmi_iret_rip = kvm_rip_read(vcpu);
	}
	kvm_make_request(KVM_REQ_EVENT, vcpu);
	return 1;
}

static int invlpg_interception(struct kvm_vcpu *vcpu)
{
	if (!static_cpu_has(X86_FEATURE_DECODEASSISTS))
		return kvm_emulate_instruction(vcpu, 0);

	kvm_mmu_invlpg(vcpu, to_svm(vcpu)->vmcb->control.exit_info_1);
	return kvm_skip_emulated_instruction(vcpu);
}

static int emulate_on_interception(struct kvm_vcpu *vcpu)
{
	return kvm_emulate_instruction(vcpu, 0);
}

static int rsm_interception(struct kvm_vcpu *vcpu)
{
	return kvm_emulate_instruction_from_buffer(vcpu, rsm_ins_bytes, 2);
}

static bool check_selective_cr0_intercepted(struct kvm_vcpu *vcpu,
					    unsigned long val)
{
	struct vcpu_svm *svm = to_svm(vcpu);
	unsigned long cr0 = vcpu->arch.cr0;
	bool ret = false;

	if (!is_guest_mode(vcpu) ||
	    (!(vmcb_is_intercept(&svm->nested.ctl, INTERCEPT_SELECTIVE_CR0))))
		return false;

	cr0 &= ~SVM_CR0_SELECTIVE_MASK;
	val &= ~SVM_CR0_SELECTIVE_MASK;

	if (cr0 ^ val) {
		svm->vmcb->control.exit_code = SVM_EXIT_CR0_SEL_WRITE;
		ret = (nested_svm_exit_handled(svm) == NESTED_EXIT_DONE);
	}

	return ret;
}

#define CR_VALID (1ULL << 63)

static int cr_interception(struct kvm_vcpu *vcpu)
{
	struct vcpu_svm *svm = to_svm(vcpu);
	int reg, cr;
	unsigned long val;
	int err;

	if (!static_cpu_has(X86_FEATURE_DECODEASSISTS))
		return emulate_on_interception(vcpu);

	if (unlikely((svm->vmcb->control.exit_info_1 & CR_VALID) == 0))
		return emulate_on_interception(vcpu);

	reg = svm->vmcb->control.exit_info_1 & SVM_EXITINFO_REG_MASK;
	if (svm->vmcb->control.exit_code == SVM_EXIT_CR0_SEL_WRITE)
		cr = SVM_EXIT_WRITE_CR0 - SVM_EXIT_READ_CR0;
	else
		cr = svm->vmcb->control.exit_code - SVM_EXIT_READ_CR0;

	err = 0;
	if (cr >= 16) { /* mov to cr */
		cr -= 16;
		val = kvm_register_read(vcpu, reg);
		trace_kvm_cr_write(cr, val);
		switch (cr) {
		case 0:
			if (!check_selective_cr0_intercepted(vcpu, val))
				err = kvm_set_cr0(vcpu, val);
			else
				return 1;

			break;
		case 3:
			err = kvm_set_cr3(vcpu, val);
			break;
		case 4:
			err = kvm_set_cr4(vcpu, val);
			break;
		case 8:
			err = kvm_set_cr8(vcpu, val);
			break;
		default:
			WARN(1, "unhandled write to CR%d", cr);
			kvm_queue_exception(vcpu, UD_VECTOR);
			return 1;
		}
	} else { /* mov from cr */
		switch (cr) {
		case 0:
			val = kvm_read_cr0(vcpu);
			break;
		case 2:
			val = vcpu->arch.cr2;
			break;
		case 3:
			val = kvm_read_cr3(vcpu);
			break;
		case 4:
			val = kvm_read_cr4(vcpu);
			break;
		case 8:
			val = kvm_get_cr8(vcpu);
			break;
		default:
			WARN(1, "unhandled read from CR%d", cr);
			kvm_queue_exception(vcpu, UD_VECTOR);
			return 1;
		}
		kvm_register_write(vcpu, reg, val);
		trace_kvm_cr_read(cr, val);
	}
	return kvm_complete_insn_gp(vcpu, err);
}

static int cr_trap(struct kvm_vcpu *vcpu)
{
	struct vcpu_svm *svm = to_svm(vcpu);
	unsigned long old_value, new_value;
	unsigned int cr;
	int ret = 0;

	new_value = (unsigned long)svm->vmcb->control.exit_info_1;

	cr = svm->vmcb->control.exit_code - SVM_EXIT_CR0_WRITE_TRAP;
	switch (cr) {
	case 0:
		old_value = kvm_read_cr0(vcpu);
		svm_set_cr0(vcpu, new_value);

		kvm_post_set_cr0(vcpu, old_value, new_value);
		break;
	case 4:
		old_value = kvm_read_cr4(vcpu);
		svm_set_cr4(vcpu, new_value);

		kvm_post_set_cr4(vcpu, old_value, new_value);
		break;
	case 8:
		ret = kvm_set_cr8(vcpu, new_value);
		break;
	default:
		WARN(1, "unhandled CR%d write trap", cr);
		kvm_queue_exception(vcpu, UD_VECTOR);
		return 1;
	}

	return kvm_complete_insn_gp(vcpu, ret);
}

static int dr_interception(struct kvm_vcpu *vcpu)
{
	struct vcpu_svm *svm = to_svm(vcpu);
	int reg, dr;
	unsigned long val;
	int err = 0;

	if (vcpu->guest_debug == 0) {
		/*
		 * No more DR vmexits; force a reload of the debug registers
		 * and reenter on this instruction.  The next vmexit will
		 * retrieve the full state of the debug registers.
		 */
		clr_dr_intercepts(svm);
		vcpu->arch.switch_db_regs |= KVM_DEBUGREG_WONT_EXIT;
		return 1;
	}

	if (!boot_cpu_has(X86_FEATURE_DECODEASSISTS))
		return emulate_on_interception(vcpu);

	reg = svm->vmcb->control.exit_info_1 & SVM_EXITINFO_REG_MASK;
	dr = svm->vmcb->control.exit_code - SVM_EXIT_READ_DR0;
	if (dr >= 16) { /* mov to DRn  */
		dr -= 16;
		val = kvm_register_read(vcpu, reg);
		err = kvm_set_dr(vcpu, dr, val);
	} else {
		kvm_get_dr(vcpu, dr, &val);
		kvm_register_write(vcpu, reg, val);
	}

	return kvm_complete_insn_gp(vcpu, err);
}

static int cr8_write_interception(struct kvm_vcpu *vcpu)
{
	int r;

	u8 cr8_prev = kvm_get_cr8(vcpu);
	/* instruction emulation calls kvm_set_cr8() */
	r = cr_interception(vcpu);
	if (lapic_in_kernel(vcpu))
		return r;
	if (cr8_prev <= kvm_get_cr8(vcpu))
		return r;
	vcpu->run->exit_reason = KVM_EXIT_SET_TPR;
	return 0;
}

static int efer_trap(struct kvm_vcpu *vcpu)
{
	struct msr_data msr_info;
	int ret;

	/*
	 * Clear the EFER_SVME bit from EFER. The SVM code always sets this
	 * bit in svm_set_efer(), but __kvm_valid_efer() checks it against
	 * whether the guest has X86_FEATURE_SVM - this avoids a failure if
	 * the guest doesn't have X86_FEATURE_SVM.
	 */
	msr_info.host_initiated = false;
	msr_info.index = MSR_EFER;
	msr_info.data = to_svm(vcpu)->vmcb->control.exit_info_1 & ~EFER_SVME;
	ret = kvm_set_msr_common(vcpu, &msr_info);

	return kvm_complete_insn_gp(vcpu, ret);
}

static int svm_get_msr_feature(struct kvm_msr_entry *msr)
{
	msr->data = 0;

	switch (msr->index) {
	case MSR_F10H_DECFG:
		if (boot_cpu_has(X86_FEATURE_LFENCE_RDTSC))
			msr->data |= MSR_F10H_DECFG_LFENCE_SERIALIZE;
		break;
	case MSR_IA32_PERF_CAPABILITIES:
		return 0;
	default:
		return KVM_MSR_RET_INVALID;
	}

	return 0;
}

static int svm_get_msr(struct kvm_vcpu *vcpu, struct msr_data *msr_info)
{
	struct vcpu_svm *svm = to_svm(vcpu);

	switch (msr_info->index) {
	case MSR_STAR:
		msr_info->data = svm->vmcb01.ptr->save.star;
		break;
#ifdef CONFIG_X86_64
	case MSR_LSTAR:
		msr_info->data = svm->vmcb01.ptr->save.lstar;
		break;
	case MSR_CSTAR:
		msr_info->data = svm->vmcb01.ptr->save.cstar;
		break;
	case MSR_KERNEL_GS_BASE:
		msr_info->data = svm->vmcb01.ptr->save.kernel_gs_base;
		break;
	case MSR_SYSCALL_MASK:
		msr_info->data = svm->vmcb01.ptr->save.sfmask;
		break;
#endif
	case MSR_IA32_SYSENTER_CS:
		msr_info->data = svm->vmcb01.ptr->save.sysenter_cs;
		break;
	case MSR_IA32_SYSENTER_EIP:
		msr_info->data = (u32)svm->vmcb01.ptr->save.sysenter_eip;
		if (guest_cpuid_is_intel(vcpu))
			msr_info->data |= (u64)svm->sysenter_eip_hi << 32;
		break;
	case MSR_IA32_SYSENTER_ESP:
		msr_info->data = svm->vmcb01.ptr->save.sysenter_esp;
		if (guest_cpuid_is_intel(vcpu))
			msr_info->data |= (u64)svm->sysenter_esp_hi << 32;
		break;
	case MSR_TSC_AUX:
		msr_info->data = svm->tsc_aux;
		break;
	/*
	 * Nobody will change the following 5 values in the VMCB so we can
	 * safely return them on rdmsr. They will always be 0 until LBRV is
	 * implemented.
	 */
	case MSR_IA32_DEBUGCTLMSR:
		msr_info->data = svm->vmcb->save.dbgctl;
		break;
	case MSR_IA32_LASTBRANCHFROMIP:
		msr_info->data = svm->vmcb->save.br_from;
		break;
	case MSR_IA32_LASTBRANCHTOIP:
		msr_info->data = svm->vmcb->save.br_to;
		break;
	case MSR_IA32_LASTINTFROMIP:
		msr_info->data = svm->vmcb->save.last_excp_from;
		break;
	case MSR_IA32_LASTINTTOIP:
		msr_info->data = svm->vmcb->save.last_excp_to;
		break;
	case MSR_VM_HSAVE_PA:
		msr_info->data = svm->nested.hsave_msr;
		break;
	case MSR_VM_CR:
		msr_info->data = svm->nested.vm_cr_msr;
		break;
	case MSR_IA32_SPEC_CTRL:
		if (!msr_info->host_initiated &&
		    !guest_has_spec_ctrl_msr(vcpu))
			return 1;

		if (boot_cpu_has(X86_FEATURE_V_SPEC_CTRL))
			msr_info->data = svm->vmcb->save.spec_ctrl;
		else
			msr_info->data = svm->spec_ctrl;
		break;
	case MSR_AMD64_VIRT_SPEC_CTRL:
		if (!msr_info->host_initiated &&
		    !guest_cpuid_has(vcpu, X86_FEATURE_VIRT_SSBD))
			return 1;

		msr_info->data = svm->virt_spec_ctrl;
		break;
	case MSR_F15H_IC_CFG: {

		int family, model;

		family = guest_cpuid_family(vcpu);
		model  = guest_cpuid_model(vcpu);

		if (family < 0 || model < 0)
			return kvm_get_msr_common(vcpu, msr_info);

		msr_info->data = 0;

		if (family == 0x15 &&
		    (model >= 0x2 && model < 0x20))
			msr_info->data = 0x1E;
		}
		break;
	case MSR_F10H_DECFG:
		msr_info->data = svm->msr_decfg;
		break;
	default:
		return kvm_get_msr_common(vcpu, msr_info);
	}
	return 0;
}

static int svm_complete_emulated_msr(struct kvm_vcpu *vcpu, int err)
{
	struct vcpu_svm *svm = to_svm(vcpu);
	if (!err || !sev_es_guest(vcpu->kvm) || WARN_ON_ONCE(!svm->ghcb))
		return kvm_complete_insn_gp(vcpu, err);

	ghcb_set_sw_exit_info_1(svm->ghcb, 1);
	ghcb_set_sw_exit_info_2(svm->ghcb,
				X86_TRAP_GP |
				SVM_EVTINJ_TYPE_EXEPT |
				SVM_EVTINJ_VALID);
	return 1;
}

static int svm_set_vm_cr(struct kvm_vcpu *vcpu, u64 data)
{
	struct vcpu_svm *svm = to_svm(vcpu);
	int svm_dis, chg_mask;

	if (data & ~SVM_VM_CR_VALID_MASK)
		return 1;

	chg_mask = SVM_VM_CR_VALID_MASK;

	if (svm->nested.vm_cr_msr & SVM_VM_CR_SVM_DIS_MASK)
		chg_mask &= ~(SVM_VM_CR_SVM_LOCK_MASK | SVM_VM_CR_SVM_DIS_MASK);

	svm->nested.vm_cr_msr &= ~chg_mask;
	svm->nested.vm_cr_msr |= (data & chg_mask);

	svm_dis = svm->nested.vm_cr_msr & SVM_VM_CR_SVM_DIS_MASK;

	/* check for svm_disable while efer.svme is set */
	if (svm_dis && (vcpu->arch.efer & EFER_SVME))
		return 1;

	return 0;
}

static int svm_set_msr(struct kvm_vcpu *vcpu, struct msr_data *msr)
{
	struct vcpu_svm *svm = to_svm(vcpu);
	int r;

	u32 ecx = msr->index;
	u64 data = msr->data;
	switch (ecx) {
	case MSR_IA32_CR_PAT:
		if (!kvm_mtrr_valid(vcpu, MSR_IA32_CR_PAT, data))
			return 1;
		vcpu->arch.pat = data;
		svm->vmcb01.ptr->save.g_pat = data;
		if (is_guest_mode(vcpu))
			nested_vmcb02_compute_g_pat(svm);
		vmcb_mark_dirty(svm->vmcb, VMCB_NPT);
		break;
	case MSR_IA32_SPEC_CTRL:
		if (!msr->host_initiated &&
		    !guest_has_spec_ctrl_msr(vcpu))
			return 1;

		if (kvm_spec_ctrl_test_value(data))
			return 1;

		if (boot_cpu_has(X86_FEATURE_V_SPEC_CTRL))
			svm->vmcb->save.spec_ctrl = data;
		else
			svm->spec_ctrl = data;
		if (!data)
			break;

		/*
		 * For non-nested:
		 * When it's written (to non-zero) for the first time, pass
		 * it through.
		 *
		 * For nested:
		 * The handling of the MSR bitmap for L2 guests is done in
		 * nested_svm_vmrun_msrpm.
		 * We update the L1 MSR bit as well since it will end up
		 * touching the MSR anyway now.
		 */
		set_msr_interception(vcpu, svm->msrpm, MSR_IA32_SPEC_CTRL, 1, 1);
		break;
	case MSR_IA32_PRED_CMD:
		if (!msr->host_initiated &&
		    !guest_has_pred_cmd_msr(vcpu))
			return 1;

		if (data & ~PRED_CMD_IBPB)
			return 1;
		if (!boot_cpu_has(X86_FEATURE_IBPB))
			return 1;
		if (!data)
			break;

		wrmsrl(MSR_IA32_PRED_CMD, PRED_CMD_IBPB);
		set_msr_interception(vcpu, svm->msrpm, MSR_IA32_PRED_CMD, 0, 1);
		break;
	case MSR_AMD64_VIRT_SPEC_CTRL:
		if (!msr->host_initiated &&
		    !guest_cpuid_has(vcpu, X86_FEATURE_VIRT_SSBD))
			return 1;

		if (data & ~SPEC_CTRL_SSBD)
			return 1;

		svm->virt_spec_ctrl = data;
		break;
	case MSR_STAR:
		svm->vmcb01.ptr->save.star = data;
		break;
#ifdef CONFIG_X86_64
	case MSR_LSTAR:
		svm->vmcb01.ptr->save.lstar = data;
		break;
	case MSR_CSTAR:
		svm->vmcb01.ptr->save.cstar = data;
		break;
	case MSR_KERNEL_GS_BASE:
		svm->vmcb01.ptr->save.kernel_gs_base = data;
		break;
	case MSR_SYSCALL_MASK:
		svm->vmcb01.ptr->save.sfmask = data;
		break;
#endif
	case MSR_IA32_SYSENTER_CS:
		svm->vmcb01.ptr->save.sysenter_cs = data;
		break;
	case MSR_IA32_SYSENTER_EIP:
		svm->vmcb01.ptr->save.sysenter_eip = (u32)data;
		/*
		 * We only intercept the MSR_IA32_SYSENTER_{EIP|ESP} msrs
		 * when we spoof an Intel vendor ID (for cross vendor migration).
		 * In this case we use this intercept to track the high
		 * 32 bit part of these msrs to support Intel's
		 * implementation of SYSENTER/SYSEXIT.
		 */
		svm->sysenter_eip_hi = guest_cpuid_is_intel(vcpu) ? (data >> 32) : 0;
		break;
	case MSR_IA32_SYSENTER_ESP:
		svm->vmcb01.ptr->save.sysenter_esp = (u32)data;
		svm->sysenter_esp_hi = guest_cpuid_is_intel(vcpu) ? (data >> 32) : 0;
		break;
	case MSR_TSC_AUX:
		/*
		 * TSC_AUX is usually changed only during boot and never read
		 * directly.  Intercept TSC_AUX instead of exposing it to the
		 * guest via direct_access_msrs, and switch it via user return.
		 */
		preempt_disable();
		r = kvm_set_user_return_msr(tsc_aux_uret_slot, data, -1ull);
		preempt_enable();
		if (r)
			return 1;

		svm->tsc_aux = data;
		break;
	case MSR_IA32_DEBUGCTLMSR:
		if (!boot_cpu_has(X86_FEATURE_LBRV)) {
			vcpu_unimpl(vcpu, "%s: MSR_IA32_DEBUGCTL 0x%llx, nop\n",
				    __func__, data);
			break;
		}
		if (data & DEBUGCTL_RESERVED_BITS)
			return 1;

		svm->vmcb->save.dbgctl = data;
		vmcb_mark_dirty(svm->vmcb, VMCB_LBR);
		if (data & (1ULL<<0))
			svm_enable_lbrv(vcpu);
		else
			svm_disable_lbrv(vcpu);
		break;
	case MSR_VM_HSAVE_PA:
		/*
		 * Old kernels did not validate the value written to
		 * MSR_VM_HSAVE_PA.  Allow KVM_SET_MSR to set an invalid
		 * value to allow live migrating buggy or malicious guests
		 * originating from those kernels.
		 */
		if (!msr->host_initiated && !page_address_valid(vcpu, data))
			return 1;

		svm->nested.hsave_msr = data & PAGE_MASK;
		break;
	case MSR_VM_CR:
		return svm_set_vm_cr(vcpu, data);
	case MSR_VM_IGNNE:
		vcpu_unimpl(vcpu, "unimplemented wrmsr: 0x%x data 0x%llx\n", ecx, data);
		break;
	case MSR_F10H_DECFG: {
		struct kvm_msr_entry msr_entry;

		msr_entry.index = msr->index;
		if (svm_get_msr_feature(&msr_entry))
			return 1;

		/* Check the supported bits */
		if (data & ~msr_entry.data)
			return 1;

		/* Don't allow the guest to change a bit, #GP */
		if (!msr->host_initiated && (data ^ msr_entry.data))
			return 1;

		svm->msr_decfg = data;
		break;
	}
	default:
		return kvm_set_msr_common(vcpu, msr);
	}
	return 0;
}

static int msr_interception(struct kvm_vcpu *vcpu)
{
	if (to_svm(vcpu)->vmcb->control.exit_info_1)
		return kvm_emulate_wrmsr(vcpu);
	else
		return kvm_emulate_rdmsr(vcpu);
}

static int interrupt_window_interception(struct kvm_vcpu *vcpu)
{
	kvm_make_request(KVM_REQ_EVENT, vcpu);
	svm_clear_vintr(to_svm(vcpu));

	/*
	 * For AVIC, the only reason to end up here is ExtINTs.
	 * In this case AVIC was temporarily disabled for
	 * requesting the IRQ window and we have to re-enable it.
	 */
	kvm_request_apicv_update(vcpu->kvm, true, APICV_INHIBIT_REASON_IRQWIN);

	++vcpu->stat.irq_window_exits;
	return 1;
}

static int pause_interception(struct kvm_vcpu *vcpu)
{
	bool in_kernel;

	/*
	 * CPL is not made available for an SEV-ES guest, therefore
	 * vcpu->arch.preempted_in_kernel can never be true.  Just
	 * set in_kernel to false as well.
	 */
	in_kernel = !sev_es_guest(vcpu->kvm) && svm_get_cpl(vcpu) == 0;

	if (!kvm_pause_in_guest(vcpu->kvm))
		grow_ple_window(vcpu);

	kvm_vcpu_on_spin(vcpu, in_kernel);
	return kvm_skip_emulated_instruction(vcpu);
}

static int invpcid_interception(struct kvm_vcpu *vcpu)
{
	struct vcpu_svm *svm = to_svm(vcpu);
	unsigned long type;
	gva_t gva;

	if (!guest_cpuid_has(vcpu, X86_FEATURE_INVPCID)) {
		kvm_queue_exception(vcpu, UD_VECTOR);
		return 1;
	}

	/*
	 * For an INVPCID intercept:
	 * EXITINFO1 provides the linear address of the memory operand.
	 * EXITINFO2 provides the contents of the register operand.
	 */
	type = svm->vmcb->control.exit_info_2;
	gva = svm->vmcb->control.exit_info_1;

	if (type > 3) {
		kvm_inject_gp(vcpu, 0);
		return 1;
	}

	return kvm_handle_invpcid(vcpu, type, gva);
}

static int (*const svm_exit_handlers[])(struct kvm_vcpu *vcpu) = {
	[SVM_EXIT_READ_CR0]			= cr_interception,
	[SVM_EXIT_READ_CR3]			= cr_interception,
	[SVM_EXIT_READ_CR4]			= cr_interception,
	[SVM_EXIT_READ_CR8]			= cr_interception,
	[SVM_EXIT_CR0_SEL_WRITE]		= cr_interception,
	[SVM_EXIT_WRITE_CR0]			= cr_interception,
	[SVM_EXIT_WRITE_CR3]			= cr_interception,
	[SVM_EXIT_WRITE_CR4]			= cr_interception,
	[SVM_EXIT_WRITE_CR8]			= cr8_write_interception,
	[SVM_EXIT_READ_DR0]			= dr_interception,
	[SVM_EXIT_READ_DR1]			= dr_interception,
	[SVM_EXIT_READ_DR2]			= dr_interception,
	[SVM_EXIT_READ_DR3]			= dr_interception,
	[SVM_EXIT_READ_DR4]			= dr_interception,
	[SVM_EXIT_READ_DR5]			= dr_interception,
	[SVM_EXIT_READ_DR6]			= dr_interception,
	[SVM_EXIT_READ_DR7]			= dr_interception,
	[SVM_EXIT_WRITE_DR0]			= dr_interception,
	[SVM_EXIT_WRITE_DR1]			= dr_interception,
	[SVM_EXIT_WRITE_DR2]			= dr_interception,
	[SVM_EXIT_WRITE_DR3]			= dr_interception,
	[SVM_EXIT_WRITE_DR4]			= dr_interception,
	[SVM_EXIT_WRITE_DR5]			= dr_interception,
	[SVM_EXIT_WRITE_DR6]			= dr_interception,
	[SVM_EXIT_WRITE_DR7]			= dr_interception,
	[SVM_EXIT_EXCP_BASE + DB_VECTOR]	= db_interception,
	[SVM_EXIT_EXCP_BASE + BP_VECTOR]	= bp_interception,
	[SVM_EXIT_EXCP_BASE + UD_VECTOR]	= ud_interception,
	[SVM_EXIT_EXCP_BASE + PF_VECTOR]	= pf_interception,
	[SVM_EXIT_EXCP_BASE + MC_VECTOR]	= mc_interception,
	[SVM_EXIT_EXCP_BASE + AC_VECTOR]	= ac_interception,
	[SVM_EXIT_EXCP_BASE + GP_VECTOR]	= gp_interception,
	[SVM_EXIT_INTR]				= intr_interception,
	[SVM_EXIT_NMI]				= nmi_interception,
	[SVM_EXIT_SMI]				= smi_interception,
	[SVM_EXIT_VINTR]			= interrupt_window_interception,
	[SVM_EXIT_RDPMC]			= kvm_emulate_rdpmc,
	[SVM_EXIT_CPUID]			= kvm_emulate_cpuid,
	[SVM_EXIT_IRET]                         = iret_interception,
	[SVM_EXIT_INVD]                         = kvm_emulate_invd,
	[SVM_EXIT_PAUSE]			= pause_interception,
	[SVM_EXIT_HLT]				= kvm_emulate_halt,
	[SVM_EXIT_INVLPG]			= invlpg_interception,
	[SVM_EXIT_INVLPGA]			= invlpga_interception,
	[SVM_EXIT_IOIO]				= io_interception,
	[SVM_EXIT_MSR]				= msr_interception,
	[SVM_EXIT_TASK_SWITCH]			= task_switch_interception,
	[SVM_EXIT_SHUTDOWN]			= shutdown_interception,
	[SVM_EXIT_VMRUN]			= vmrun_interception,
	[SVM_EXIT_VMMCALL]			= kvm_emulate_hypercall,
	[SVM_EXIT_VMLOAD]			= vmload_interception,
	[SVM_EXIT_VMSAVE]			= vmsave_interception,
	[SVM_EXIT_STGI]				= stgi_interception,
	[SVM_EXIT_CLGI]				= clgi_interception,
	[SVM_EXIT_SKINIT]			= skinit_interception,
	[SVM_EXIT_RDTSCP]			= kvm_handle_invalid_op,
	[SVM_EXIT_WBINVD]                       = kvm_emulate_wbinvd,
	[SVM_EXIT_MONITOR]			= kvm_emulate_monitor,
	[SVM_EXIT_MWAIT]			= kvm_emulate_mwait,
	[SVM_EXIT_XSETBV]			= kvm_emulate_xsetbv,
	[SVM_EXIT_RDPRU]			= kvm_handle_invalid_op,
	[SVM_EXIT_EFER_WRITE_TRAP]		= efer_trap,
	[SVM_EXIT_CR0_WRITE_TRAP]		= cr_trap,
	[SVM_EXIT_CR4_WRITE_TRAP]		= cr_trap,
	[SVM_EXIT_CR8_WRITE_TRAP]		= cr_trap,
	[SVM_EXIT_INVPCID]                      = invpcid_interception,
	[SVM_EXIT_NPF]				= npf_interception,
	[SVM_EXIT_RSM]                          = rsm_interception,
	[SVM_EXIT_AVIC_INCOMPLETE_IPI]		= avic_incomplete_ipi_interception,
	[SVM_EXIT_AVIC_UNACCELERATED_ACCESS]	= avic_unaccelerated_access_interception,
	[SVM_EXIT_VMGEXIT]			= sev_handle_vmgexit,
};

static void dump_vmcb(struct kvm_vcpu *vcpu)
{
	struct vcpu_svm *svm = to_svm(vcpu);
	struct vmcb_control_area *control = &svm->vmcb->control;
	struct vmcb_save_area *save = &svm->vmcb->save;
	struct vmcb_save_area *save01 = &svm->vmcb01.ptr->save;

	if (!dump_invalid_vmcb) {
		pr_warn_ratelimited("set kvm_amd.dump_invalid_vmcb=1 to dump internal KVM state.\n");
		return;
	}

	pr_err("VMCB %p, last attempted VMRUN on CPU %d\n",
	       svm->current_vmcb->ptr, vcpu->arch.last_vmentry_cpu);
	pr_err("VMCB Control Area:\n");
	pr_err("%-20s%04x\n", "cr_read:", control->intercepts[INTERCEPT_CR] & 0xffff);
	pr_err("%-20s%04x\n", "cr_write:", control->intercepts[INTERCEPT_CR] >> 16);
	pr_err("%-20s%04x\n", "dr_read:", control->intercepts[INTERCEPT_DR] & 0xffff);
	pr_err("%-20s%04x\n", "dr_write:", control->intercepts[INTERCEPT_DR] >> 16);
	pr_err("%-20s%08x\n", "exceptions:", control->intercepts[INTERCEPT_EXCEPTION]);
	pr_err("%-20s%08x %08x\n", "intercepts:",
              control->intercepts[INTERCEPT_WORD3],
	       control->intercepts[INTERCEPT_WORD4]);
	pr_err("%-20s%d\n", "pause filter count:", control->pause_filter_count);
	pr_err("%-20s%d\n", "pause filter threshold:",
	       control->pause_filter_thresh);
	pr_err("%-20s%016llx\n", "iopm_base_pa:", control->iopm_base_pa);
	pr_err("%-20s%016llx\n", "msrpm_base_pa:", control->msrpm_base_pa);
	pr_err("%-20s%016llx\n", "tsc_offset:", control->tsc_offset);
	pr_err("%-20s%d\n", "asid:", control->asid);
	pr_err("%-20s%d\n", "tlb_ctl:", control->tlb_ctl);
	pr_err("%-20s%08x\n", "int_ctl:", control->int_ctl);
	pr_err("%-20s%08x\n", "int_vector:", control->int_vector);
	pr_err("%-20s%08x\n", "int_state:", control->int_state);
	pr_err("%-20s%08x\n", "exit_code:", control->exit_code);
	pr_err("%-20s%016llx\n", "exit_info1:", control->exit_info_1);
	pr_err("%-20s%016llx\n", "exit_info2:", control->exit_info_2);
	pr_err("%-20s%08x\n", "exit_int_info:", control->exit_int_info);
	pr_err("%-20s%08x\n", "exit_int_info_err:", control->exit_int_info_err);
	pr_err("%-20s%lld\n", "nested_ctl:", control->nested_ctl);
	pr_err("%-20s%016llx\n", "nested_cr3:", control->nested_cr3);
	pr_err("%-20s%016llx\n", "avic_vapic_bar:", control->avic_vapic_bar);
	pr_err("%-20s%016llx\n", "ghcb:", control->ghcb_gpa);
	pr_err("%-20s%08x\n", "event_inj:", control->event_inj);
	pr_err("%-20s%08x\n", "event_inj_err:", control->event_inj_err);
	pr_err("%-20s%lld\n", "virt_ext:", control->virt_ext);
	pr_err("%-20s%016llx\n", "next_rip:", control->next_rip);
	pr_err("%-20s%016llx\n", "avic_backing_page:", control->avic_backing_page);
	pr_err("%-20s%016llx\n", "avic_logical_id:", control->avic_logical_id);
	pr_err("%-20s%016llx\n", "avic_physical_id:", control->avic_physical_id);
	pr_err("%-20s%016llx\n", "vmsa_pa:", control->vmsa_pa);
	pr_err("VMCB State Save Area:\n");
	pr_err("%-5s s: %04x a: %04x l: %08x b: %016llx\n",
	       "es:",
	       save->es.selector, save->es.attrib,
	       save->es.limit, save->es.base);
	pr_err("%-5s s: %04x a: %04x l: %08x b: %016llx\n",
	       "cs:",
	       save->cs.selector, save->cs.attrib,
	       save->cs.limit, save->cs.base);
	pr_err("%-5s s: %04x a: %04x l: %08x b: %016llx\n",
	       "ss:",
	       save->ss.selector, save->ss.attrib,
	       save->ss.limit, save->ss.base);
	pr_err("%-5s s: %04x a: %04x l: %08x b: %016llx\n",
	       "ds:",
	       save->ds.selector, save->ds.attrib,
	       save->ds.limit, save->ds.base);
	pr_err("%-5s s: %04x a: %04x l: %08x b: %016llx\n",
	       "fs:",
	       save01->fs.selector, save01->fs.attrib,
	       save01->fs.limit, save01->fs.base);
	pr_err("%-5s s: %04x a: %04x l: %08x b: %016llx\n",
	       "gs:",
	       save01->gs.selector, save01->gs.attrib,
	       save01->gs.limit, save01->gs.base);
	pr_err("%-5s s: %04x a: %04x l: %08x b: %016llx\n",
	       "gdtr:",
	       save->gdtr.selector, save->gdtr.attrib,
	       save->gdtr.limit, save->gdtr.base);
	pr_err("%-5s s: %04x a: %04x l: %08x b: %016llx\n",
	       "ldtr:",
	       save01->ldtr.selector, save01->ldtr.attrib,
	       save01->ldtr.limit, save01->ldtr.base);
	pr_err("%-5s s: %04x a: %04x l: %08x b: %016llx\n",
	       "idtr:",
	       save->idtr.selector, save->idtr.attrib,
	       save->idtr.limit, save->idtr.base);
	pr_err("%-5s s: %04x a: %04x l: %08x b: %016llx\n",
	       "tr:",
	       save01->tr.selector, save01->tr.attrib,
	       save01->tr.limit, save01->tr.base);
	pr_err("cpl:            %d                efer:         %016llx\n",
		save->cpl, save->efer);
	pr_err("%-15s %016llx %-13s %016llx\n",
	       "cr0:", save->cr0, "cr2:", save->cr2);
	pr_err("%-15s %016llx %-13s %016llx\n",
	       "cr3:", save->cr3, "cr4:", save->cr4);
	pr_err("%-15s %016llx %-13s %016llx\n",
	       "dr6:", save->dr6, "dr7:", save->dr7);
	pr_err("%-15s %016llx %-13s %016llx\n",
	       "rip:", save->rip, "rflags:", save->rflags);
	pr_err("%-15s %016llx %-13s %016llx\n",
	       "rsp:", save->rsp, "rax:", save->rax);
	pr_err("%-15s %016llx %-13s %016llx\n",
	       "star:", save01->star, "lstar:", save01->lstar);
	pr_err("%-15s %016llx %-13s %016llx\n",
	       "cstar:", save01->cstar, "sfmask:", save01->sfmask);
	pr_err("%-15s %016llx %-13s %016llx\n",
	       "kernel_gs_base:", save01->kernel_gs_base,
	       "sysenter_cs:", save01->sysenter_cs);
	pr_err("%-15s %016llx %-13s %016llx\n",
	       "sysenter_esp:", save01->sysenter_esp,
	       "sysenter_eip:", save01->sysenter_eip);
	pr_err("%-15s %016llx %-13s %016llx\n",
	       "gpat:", save->g_pat, "dbgctl:", save->dbgctl);
	pr_err("%-15s %016llx %-13s %016llx\n",
	       "br_from:", save->br_from, "br_to:", save->br_to);
	pr_err("%-15s %016llx %-13s %016llx\n",
	       "excp_from:", save->last_excp_from,
	       "excp_to:", save->last_excp_to);
}

static bool svm_check_exit_valid(struct kvm_vcpu *vcpu, u64 exit_code)
{
	return (exit_code < ARRAY_SIZE(svm_exit_handlers) &&
		svm_exit_handlers[exit_code]);
}

static int svm_handle_invalid_exit(struct kvm_vcpu *vcpu, u64 exit_code)
{
	vcpu_unimpl(vcpu, "svm: unexpected exit reason 0x%llx\n", exit_code);
	dump_vmcb(vcpu);
	vcpu->run->exit_reason = KVM_EXIT_INTERNAL_ERROR;
	vcpu->run->internal.suberror = KVM_INTERNAL_ERROR_UNEXPECTED_EXIT_REASON;
	vcpu->run->internal.ndata = 2;
	vcpu->run->internal.data[0] = exit_code;
	vcpu->run->internal.data[1] = vcpu->arch.last_vmentry_cpu;
	return 0;
}

int svm_invoke_exit_handler(struct kvm_vcpu *vcpu, u64 exit_code)
{
	if (!svm_check_exit_valid(vcpu, exit_code))
		return svm_handle_invalid_exit(vcpu, exit_code);

#ifdef CONFIG_RETPOLINE
	if (exit_code == SVM_EXIT_MSR)
		return msr_interception(vcpu);
	else if (exit_code == SVM_EXIT_VINTR)
		return interrupt_window_interception(vcpu);
	else if (exit_code == SVM_EXIT_INTR)
		return intr_interception(vcpu);
	else if (exit_code == SVM_EXIT_HLT)
		return kvm_emulate_halt(vcpu);
	else if (exit_code == SVM_EXIT_NPF)
		return npf_interception(vcpu);
#endif
	return svm_exit_handlers[exit_code](vcpu);
}

static void svm_get_exit_info(struct kvm_vcpu *vcpu, u64 *info1, u64 *info2,
			      u32 *intr_info, u32 *error_code)
{
	struct vmcb_control_area *control = &to_svm(vcpu)->vmcb->control;

	*info1 = control->exit_info_1;
	*info2 = control->exit_info_2;
	*intr_info = control->exit_int_info;
	if ((*intr_info & SVM_EXITINTINFO_VALID) &&
	    (*intr_info & SVM_EXITINTINFO_VALID_ERR))
		*error_code = control->exit_int_info_err;
	else
		*error_code = 0;
}

static int handle_exit(struct kvm_vcpu *vcpu, fastpath_t exit_fastpath)
{
	struct vcpu_svm *svm = to_svm(vcpu);
	struct kvm_run *kvm_run = vcpu->run;
	u32 exit_code = svm->vmcb->control.exit_code;

	trace_kvm_exit(exit_code, vcpu, KVM_ISA_SVM);

	/* SEV-ES guests must use the CR write traps to track CR registers. */
	if (!sev_es_guest(vcpu->kvm)) {
		if (!svm_is_intercept(svm, INTERCEPT_CR0_WRITE))
			vcpu->arch.cr0 = svm->vmcb->save.cr0;
		if (npt_enabled)
			vcpu->arch.cr3 = svm->vmcb->save.cr3;
	}

	if (is_guest_mode(vcpu)) {
		int vmexit;

		trace_kvm_nested_vmexit(exit_code, vcpu, KVM_ISA_SVM);

		vmexit = nested_svm_exit_special(svm);

		if (vmexit == NESTED_EXIT_CONTINUE)
			vmexit = nested_svm_exit_handled(svm);

		if (vmexit == NESTED_EXIT_DONE)
			return 1;
	}

	if (svm->vmcb->control.exit_code == SVM_EXIT_ERR) {
		kvm_run->exit_reason = KVM_EXIT_FAIL_ENTRY;
		kvm_run->fail_entry.hardware_entry_failure_reason
			= svm->vmcb->control.exit_code;
		kvm_run->fail_entry.cpu = vcpu->arch.last_vmentry_cpu;
		dump_vmcb(vcpu);
		return 0;
	}

	if (is_external_interrupt(svm->vmcb->control.exit_int_info) &&
	    exit_code != SVM_EXIT_EXCP_BASE + PF_VECTOR &&
	    exit_code != SVM_EXIT_NPF && exit_code != SVM_EXIT_TASK_SWITCH &&
	    exit_code != SVM_EXIT_INTR && exit_code != SVM_EXIT_NMI)
		printk(KERN_ERR "%s: unexpected exit_int_info 0x%x "
		       "exit_code 0x%x\n",
		       __func__, svm->vmcb->control.exit_int_info,
		       exit_code);

	if (exit_fastpath != EXIT_FASTPATH_NONE)
		return 1;

	return svm_invoke_exit_handler(vcpu, exit_code);
}

static void reload_tss(struct kvm_vcpu *vcpu)
{
	struct svm_cpu_data *sd = per_cpu(svm_data, vcpu->cpu);

	sd->tss_desc->type = 9; /* available 32/64-bit TSS */
	load_TR_desc();
}

static void pre_svm_run(struct kvm_vcpu *vcpu)
{
	struct svm_cpu_data *sd = per_cpu(svm_data, vcpu->cpu);
	struct vcpu_svm *svm = to_svm(vcpu);

	/*
	 * If the previous vmrun of the vmcb occurred on a different physical
	 * cpu, then mark the vmcb dirty and assign a new asid.  Hardware's
	 * vmcb clean bits are per logical CPU, as are KVM's asid assignments.
	 */
	if (unlikely(svm->current_vmcb->cpu != vcpu->cpu)) {
		svm->current_vmcb->asid_generation = 0;
		vmcb_mark_all_dirty(svm->vmcb);
		svm->current_vmcb->cpu = vcpu->cpu;
        }

	if (sev_guest(vcpu->kvm))
		return pre_sev_run(svm, vcpu->cpu);

	/* FIXME: handle wraparound of asid_generation */
	if (svm->current_vmcb->asid_generation != sd->asid_generation)
		new_asid(svm, sd);
}

static void svm_inject_nmi(struct kvm_vcpu *vcpu)
{
	struct vcpu_svm *svm = to_svm(vcpu);

	svm->vmcb->control.event_inj = SVM_EVTINJ_VALID | SVM_EVTINJ_TYPE_NMI;
	vcpu->arch.hflags |= HF_NMI_MASK;
	if (!sev_es_guest(vcpu->kvm))
		svm_set_intercept(svm, INTERCEPT_IRET);
	++vcpu->stat.nmi_injections;
}

static void svm_set_irq(struct kvm_vcpu *vcpu)
{
	struct vcpu_svm *svm = to_svm(vcpu);

	BUG_ON(!(gif_set(svm)));

	trace_kvm_inj_virq(vcpu->arch.interrupt.nr);
	++vcpu->stat.irq_injections;

	svm->vmcb->control.event_inj = vcpu->arch.interrupt.nr |
		SVM_EVTINJ_VALID | SVM_EVTINJ_TYPE_INTR;
}

static void svm_update_cr8_intercept(struct kvm_vcpu *vcpu, int tpr, int irr)
{
	struct vcpu_svm *svm = to_svm(vcpu);

	/*
	 * SEV-ES guests must always keep the CR intercepts cleared. CR
	 * tracking is done using the CR write traps.
	 */
	if (sev_es_guest(vcpu->kvm))
		return;

	if (nested_svm_virtualize_tpr(vcpu))
		return;

	svm_clr_intercept(svm, INTERCEPT_CR8_WRITE);

	if (irr == -1)
		return;

	if (tpr >= irr)
		svm_set_intercept(svm, INTERCEPT_CR8_WRITE);
}

bool svm_nmi_blocked(struct kvm_vcpu *vcpu)
{
	struct vcpu_svm *svm = to_svm(vcpu);
	struct vmcb *vmcb = svm->vmcb;
	bool ret;

	if (!gif_set(svm))
		return true;

	if (is_guest_mode(vcpu) && nested_exit_on_nmi(svm))
		return false;

	ret = (vmcb->control.int_state & SVM_INTERRUPT_SHADOW_MASK) ||
	      (vcpu->arch.hflags & HF_NMI_MASK);

	return ret;
}

static int svm_nmi_allowed(struct kvm_vcpu *vcpu, bool for_injection)
{
	struct vcpu_svm *svm = to_svm(vcpu);
	if (svm->nested.nested_run_pending)
		return -EBUSY;

	/* An NMI must not be injected into L2 if it's supposed to VM-Exit.  */
	if (for_injection && is_guest_mode(vcpu) && nested_exit_on_nmi(svm))
		return -EBUSY;

	return !svm_nmi_blocked(vcpu);
}

static bool svm_get_nmi_mask(struct kvm_vcpu *vcpu)
{
	return !!(vcpu->arch.hflags & HF_NMI_MASK);
}

static void svm_set_nmi_mask(struct kvm_vcpu *vcpu, bool masked)
{
	struct vcpu_svm *svm = to_svm(vcpu);

	if (masked) {
		vcpu->arch.hflags |= HF_NMI_MASK;
		if (!sev_es_guest(vcpu->kvm))
			svm_set_intercept(svm, INTERCEPT_IRET);
	} else {
		vcpu->arch.hflags &= ~HF_NMI_MASK;
		if (!sev_es_guest(vcpu->kvm))
			svm_clr_intercept(svm, INTERCEPT_IRET);
	}
}

bool svm_interrupt_blocked(struct kvm_vcpu *vcpu)
{
	struct vcpu_svm *svm = to_svm(vcpu);
	struct vmcb *vmcb = svm->vmcb;

	if (!gif_set(svm))
		return true;

	if (sev_es_guest(vcpu->kvm)) {
		/*
		 * SEV-ES guests to not expose RFLAGS. Use the VMCB interrupt mask
		 * bit to determine the state of the IF flag.
		 */
		if (!(vmcb->control.int_state & SVM_GUEST_INTERRUPT_MASK))
			return true;
	} else if (is_guest_mode(vcpu)) {
		/* As long as interrupts are being delivered...  */
		if ((svm->nested.ctl.int_ctl & V_INTR_MASKING_MASK)
		    ? !(svm->vmcb01.ptr->save.rflags & X86_EFLAGS_IF)
		    : !(kvm_get_rflags(vcpu) & X86_EFLAGS_IF))
			return true;

		/* ... vmexits aren't blocked by the interrupt shadow  */
		if (nested_exit_on_intr(svm))
			return false;
	} else {
		if (!(kvm_get_rflags(vcpu) & X86_EFLAGS_IF))
			return true;
	}

	return (vmcb->control.int_state & SVM_INTERRUPT_SHADOW_MASK);
}

static int svm_interrupt_allowed(struct kvm_vcpu *vcpu, bool for_injection)
{
	struct vcpu_svm *svm = to_svm(vcpu);
	if (svm->nested.nested_run_pending)
		return -EBUSY;

	/*
	 * An IRQ must not be injected into L2 if it's supposed to VM-Exit,
	 * e.g. if the IRQ arrived asynchronously after checking nested events.
	 */
	if (for_injection && is_guest_mode(vcpu) && nested_exit_on_intr(svm))
		return -EBUSY;

	return !svm_interrupt_blocked(vcpu);
}

static void svm_enable_irq_window(struct kvm_vcpu *vcpu)
{
	struct vcpu_svm *svm = to_svm(vcpu);

	/*
	 * In case GIF=0 we can't rely on the CPU to tell us when GIF becomes
	 * 1, because that's a separate STGI/VMRUN intercept.  The next time we
	 * get that intercept, this function will be called again though and
	 * we'll get the vintr intercept. However, if the vGIF feature is
	 * enabled, the STGI interception will not occur. Enable the irq
	 * window under the assumption that the hardware will set the GIF.
	 */
	if (vgif_enabled(svm) || gif_set(svm)) {
		/*
		 * IRQ window is not needed when AVIC is enabled,
		 * unless we have pending ExtINT since it cannot be injected
		 * via AVIC. In such case, we need to temporarily disable AVIC,
		 * and fallback to injecting IRQ via V_IRQ.
		 */
		kvm_request_apicv_update(vcpu->kvm, false, APICV_INHIBIT_REASON_IRQWIN);
		svm_set_vintr(svm);
	}
}

static void svm_enable_nmi_window(struct kvm_vcpu *vcpu)
{
	struct vcpu_svm *svm = to_svm(vcpu);

	if ((vcpu->arch.hflags & (HF_NMI_MASK | HF_IRET_MASK)) == HF_NMI_MASK)
		return; /* IRET will cause a vm exit */

	if (!gif_set(svm)) {
		if (vgif_enabled(svm))
			svm_set_intercept(svm, INTERCEPT_STGI);
		return; /* STGI will cause a vm exit */
	}

	/*
	 * Something prevents NMI from been injected. Single step over possible
	 * problem (IRET or exception injection or interrupt shadow)
	 */
	svm->nmi_singlestep_guest_rflags = svm_get_rflags(vcpu);
	svm->nmi_singlestep = true;
	svm->vmcb->save.rflags |= (X86_EFLAGS_TF | X86_EFLAGS_RF);
}

static int svm_set_tss_addr(struct kvm *kvm, unsigned int addr)
{
	return 0;
}

static int svm_set_identity_map_addr(struct kvm *kvm, u64 ident_addr)
{
	return 0;
}

void svm_flush_tlb(struct kvm_vcpu *vcpu)
{
	struct vcpu_svm *svm = to_svm(vcpu);

	/*
	 * Flush only the current ASID even if the TLB flush was invoked via
	 * kvm_flush_remote_tlbs().  Although flushing remote TLBs requires all
	 * ASIDs to be flushed, KVM uses a single ASID for L1 and L2, and
	 * unconditionally does a TLB flush on both nested VM-Enter and nested
	 * VM-Exit (via kvm_mmu_reset_context()).
	 */
	if (static_cpu_has(X86_FEATURE_FLUSHBYASID))
		svm->vmcb->control.tlb_ctl = TLB_CONTROL_FLUSH_ASID;
	else
		svm->current_vmcb->asid_generation--;
}

static void svm_flush_tlb_gva(struct kvm_vcpu *vcpu, gva_t gva)
{
	struct vcpu_svm *svm = to_svm(vcpu);

	invlpga(gva, svm->vmcb->control.asid);
}

static inline void sync_cr8_to_lapic(struct kvm_vcpu *vcpu)
{
	struct vcpu_svm *svm = to_svm(vcpu);

	if (nested_svm_virtualize_tpr(vcpu))
		return;

	if (!svm_is_intercept(svm, INTERCEPT_CR8_WRITE)) {
		int cr8 = svm->vmcb->control.int_ctl & V_TPR_MASK;
		kvm_set_cr8(vcpu, cr8);
	}
}

static inline void sync_lapic_to_cr8(struct kvm_vcpu *vcpu)
{
	struct vcpu_svm *svm = to_svm(vcpu);
	u64 cr8;

	if (nested_svm_virtualize_tpr(vcpu) ||
	    kvm_vcpu_apicv_active(vcpu))
		return;

	cr8 = kvm_get_cr8(vcpu);
	svm->vmcb->control.int_ctl &= ~V_TPR_MASK;
	svm->vmcb->control.int_ctl |= cr8 & V_TPR_MASK;
}

static void svm_complete_interrupts(struct kvm_vcpu *vcpu)
{
	struct vcpu_svm *svm = to_svm(vcpu);
	u8 vector;
	int type;
	u32 exitintinfo = svm->vmcb->control.exit_int_info;
	unsigned int3_injected = svm->int3_injected;

	svm->int3_injected = 0;

	/*
	 * If we've made progress since setting HF_IRET_MASK, we've
	 * executed an IRET and can allow NMI injection.
	 */
	if ((vcpu->arch.hflags & HF_IRET_MASK) &&
	    (sev_es_guest(vcpu->kvm) ||
	     kvm_rip_read(vcpu) != svm->nmi_iret_rip)) {
		vcpu->arch.hflags &= ~(HF_NMI_MASK | HF_IRET_MASK);
		kvm_make_request(KVM_REQ_EVENT, vcpu);
	}

	vcpu->arch.nmi_injected = false;
	kvm_clear_exception_queue(vcpu);
	kvm_clear_interrupt_queue(vcpu);

	if (!(exitintinfo & SVM_EXITINTINFO_VALID))
		return;

	kvm_make_request(KVM_REQ_EVENT, vcpu);

	vector = exitintinfo & SVM_EXITINTINFO_VEC_MASK;
	type = exitintinfo & SVM_EXITINTINFO_TYPE_MASK;

	switch (type) {
	case SVM_EXITINTINFO_TYPE_NMI:
		vcpu->arch.nmi_injected = true;
		break;
	case SVM_EXITINTINFO_TYPE_EXEPT:
		/*
		 * Never re-inject a #VC exception.
		 */
		if (vector == X86_TRAP_VC)
			break;

		/*
		 * In case of software exceptions, do not reinject the vector,
		 * but re-execute the instruction instead. Rewind RIP first
		 * if we emulated INT3 before.
		 */
		if (kvm_exception_is_soft(vector)) {
			if (vector == BP_VECTOR && int3_injected &&
			    kvm_is_linear_rip(vcpu, svm->int3_rip))
				kvm_rip_write(vcpu,
					      kvm_rip_read(vcpu) - int3_injected);
			break;
		}
		if (exitintinfo & SVM_EXITINTINFO_VALID_ERR) {
			u32 err = svm->vmcb->control.exit_int_info_err;
			kvm_requeue_exception_e(vcpu, vector, err);

		} else
			kvm_requeue_exception(vcpu, vector);
		break;
	case SVM_EXITINTINFO_TYPE_INTR:
		kvm_queue_interrupt(vcpu, vector, false);
		break;
	default:
		break;
	}
}

static void svm_cancel_injection(struct kvm_vcpu *vcpu)
{
	struct vcpu_svm *svm = to_svm(vcpu);
	struct vmcb_control_area *control = &svm->vmcb->control;

	control->exit_int_info = control->event_inj;
	control->exit_int_info_err = control->event_inj_err;
	control->event_inj = 0;
	svm_complete_interrupts(vcpu);
}

static fastpath_t svm_exit_handlers_fastpath(struct kvm_vcpu *vcpu)
{
	if (to_svm(vcpu)->vmcb->control.exit_code == SVM_EXIT_MSR &&
	    to_svm(vcpu)->vmcb->control.exit_info_1)
		return handle_fastpath_set_msr_irqoff(vcpu);

	return EXIT_FASTPATH_NONE;
}

static noinstr void svm_vcpu_enter_exit(struct kvm_vcpu *vcpu)
{
	struct vcpu_svm *svm = to_svm(vcpu);
	unsigned long vmcb_pa = svm->current_vmcb->pa;

	kvm_guest_enter_irqoff();

	if (sev_es_guest(vcpu->kvm)) {
		__svm_sev_es_vcpu_run(vmcb_pa);
	} else {
		struct svm_cpu_data *sd = per_cpu(svm_data, vcpu->cpu);

		/*
		 * Use a single vmcb (vmcb01 because it's always valid) for
		 * context switching guest state via VMLOAD/VMSAVE, that way
		 * the state doesn't need to be copied between vmcb01 and
		 * vmcb02 when switching vmcbs for nested virtualization.
		 */
		vmload(svm->vmcb01.pa);
		__svm_vcpu_run(vmcb_pa, (unsigned long *)&vcpu->arch.regs);
		vmsave(svm->vmcb01.pa);

		vmload(__sme_page_pa(sd->save_area));
	}

	kvm_guest_exit_irqoff();
}

static __no_kcsan fastpath_t svm_vcpu_run(struct kvm_vcpu *vcpu)
{
	struct vcpu_svm *svm = to_svm(vcpu);

	trace_kvm_entry(vcpu);

	svm->vmcb->save.rax = vcpu->arch.regs[VCPU_REGS_RAX];
	svm->vmcb->save.rsp = vcpu->arch.regs[VCPU_REGS_RSP];
	svm->vmcb->save.rip = vcpu->arch.regs[VCPU_REGS_RIP];

	/*
	 * Disable singlestep if we're injecting an interrupt/exception.
	 * We don't want our modified rflags to be pushed on the stack where
	 * we might not be able to easily reset them if we disabled NMI
	 * singlestep later.
	 */
	if (svm->nmi_singlestep && svm->vmcb->control.event_inj) {
		/*
		 * Event injection happens before external interrupts cause a
		 * vmexit and interrupts are disabled here, so smp_send_reschedule
		 * is enough to force an immediate vmexit.
		 */
		disable_nmi_singlestep(svm);
		smp_send_reschedule(vcpu->cpu);
	}

	pre_svm_run(vcpu);

	WARN_ON_ONCE(kvm_apicv_activated(vcpu->kvm) != kvm_vcpu_apicv_active(vcpu));

	sync_lapic_to_cr8(vcpu);

	if (unlikely(svm->asid != svm->vmcb->control.asid)) {
		svm->vmcb->control.asid = svm->asid;
		vmcb_mark_dirty(svm->vmcb, VMCB_ASID);
	}
	svm->vmcb->save.cr2 = vcpu->arch.cr2;

	svm_hv_update_vp_id(svm->vmcb, vcpu);

	/*
	 * Run with all-zero DR6 unless needed, so that we can get the exact cause
	 * of a #DB.
	 */
	if (unlikely(vcpu->arch.switch_db_regs & KVM_DEBUGREG_WONT_EXIT))
		svm_set_dr6(svm, vcpu->arch.dr6);
	else
		svm_set_dr6(svm, DR6_ACTIVE_LOW);

	clgi();
	kvm_load_guest_xsave_state(vcpu);

	kvm_wait_lapic_expire(vcpu);

	/*
	 * If this vCPU has touched SPEC_CTRL, restore the guest's value if
	 * it's non-zero. Since vmentry is serialising on affected CPUs, there
	 * is no need to worry about the conditional branch over the wrmsr
	 * being speculatively taken.
	 */
	if (!static_cpu_has(X86_FEATURE_V_SPEC_CTRL))
		x86_spec_ctrl_set_guest(svm->spec_ctrl, svm->virt_spec_ctrl);

	svm_vcpu_enter_exit(vcpu);

	/*
	 * We do not use IBRS in the kernel. If this vCPU has used the
	 * SPEC_CTRL MSR it may have left it on; save the value and
	 * turn it off. This is much more efficient than blindly adding
	 * it to the atomic save/restore list. Especially as the former
	 * (Saving guest MSRs on vmexit) doesn't even exist in KVM.
	 *
	 * For non-nested case:
	 * If the L01 MSR bitmap does not intercept the MSR, then we need to
	 * save it.
	 *
	 * For nested case:
	 * If the L02 MSR bitmap does not intercept the MSR, then we need to
	 * save it.
	 */
	if (!static_cpu_has(X86_FEATURE_V_SPEC_CTRL) &&
	    unlikely(!msr_write_intercepted(vcpu, MSR_IA32_SPEC_CTRL)))
		svm->spec_ctrl = native_read_msr(MSR_IA32_SPEC_CTRL);

	if (!sev_es_guest(vcpu->kvm))
		reload_tss(vcpu);

	if (!static_cpu_has(X86_FEATURE_V_SPEC_CTRL))
		x86_spec_ctrl_restore_host(svm->spec_ctrl, svm->virt_spec_ctrl);

	if (!sev_es_guest(vcpu->kvm)) {
		vcpu->arch.cr2 = svm->vmcb->save.cr2;
		vcpu->arch.regs[VCPU_REGS_RAX] = svm->vmcb->save.rax;
		vcpu->arch.regs[VCPU_REGS_RSP] = svm->vmcb->save.rsp;
		vcpu->arch.regs[VCPU_REGS_RIP] = svm->vmcb->save.rip;
	}

	if (unlikely(svm->vmcb->control.exit_code == SVM_EXIT_NMI))
		kvm_before_interrupt(vcpu);

	kvm_load_host_xsave_state(vcpu);
	stgi();

	/* Any pending NMI will happen here */

	if (unlikely(svm->vmcb->control.exit_code == SVM_EXIT_NMI))
		kvm_after_interrupt(vcpu);

	sync_cr8_to_lapic(vcpu);

	svm->next_rip = 0;
	if (is_guest_mode(vcpu)) {
		nested_sync_control_from_vmcb02(svm);

		/* Track VMRUNs that have made past consistency checking */
		if (svm->nested.nested_run_pending &&
		    svm->vmcb->control.exit_code != SVM_EXIT_ERR)
                        ++vcpu->stat.nested_run;

		svm->nested.nested_run_pending = 0;
	}

	svm->vmcb->control.tlb_ctl = TLB_CONTROL_DO_NOTHING;
	vmcb_mark_all_clean(svm->vmcb);

	/* if exit due to PF check for async PF */
	if (svm->vmcb->control.exit_code == SVM_EXIT_EXCP_BASE + PF_VECTOR)
		vcpu->arch.apf.host_apf_flags =
			kvm_read_and_reset_apf_flags();

	if (npt_enabled)
		kvm_register_clear_available(vcpu, VCPU_EXREG_PDPTR);

	/*
	 * We need to handle MC intercepts here before the vcpu has a chance to
	 * change the physical cpu
	 */
	if (unlikely(svm->vmcb->control.exit_code ==
		     SVM_EXIT_EXCP_BASE + MC_VECTOR))
		svm_handle_mce(vcpu);

	svm_complete_interrupts(vcpu);

	if (is_guest_mode(vcpu))
		return EXIT_FASTPATH_NONE;

	return svm_exit_handlers_fastpath(vcpu);
}

static void svm_load_mmu_pgd(struct kvm_vcpu *vcpu, hpa_t root_hpa,
			     int root_level)
{
	struct vcpu_svm *svm = to_svm(vcpu);
	unsigned long cr3;

	if (npt_enabled) {
		svm->vmcb->control.nested_cr3 = __sme_set(root_hpa);
		vmcb_mark_dirty(svm->vmcb, VMCB_NPT);

		hv_track_root_tdp(vcpu, root_hpa);

		/* Loading L2's CR3 is handled by enter_svm_guest_mode.  */
		if (!test_bit(VCPU_EXREG_CR3, (ulong *)&vcpu->arch.regs_avail))
			return;
		cr3 = vcpu->arch.cr3;
	} else if (vcpu->arch.mmu->shadow_root_level >= PT64_ROOT_4LEVEL) {
		cr3 = __sme_set(root_hpa) | kvm_get_active_pcid(vcpu);
	} else {
		/* PCID in the guest should be impossible with a 32-bit MMU. */
		WARN_ON_ONCE(kvm_get_active_pcid(vcpu));
		cr3 = root_hpa;
	}

	svm->vmcb->save.cr3 = cr3;
	vmcb_mark_dirty(svm->vmcb, VMCB_CR);
}

static int is_disabled(void)
{
	u64 vm_cr;

	rdmsrl(MSR_VM_CR, vm_cr);
	if (vm_cr & (1 << SVM_VM_CR_SVM_DISABLE))
		return 1;

	return 0;
}

static void
svm_patch_hypercall(struct kvm_vcpu *vcpu, unsigned char *hypercall)
{
	/*
	 * Patch in the VMMCALL instruction:
	 */
	hypercall[0] = 0x0f;
	hypercall[1] = 0x01;
	hypercall[2] = 0xd9;
}

static int __init svm_check_processor_compat(void)
{
	return 0;
}

static bool svm_cpu_has_accelerated_tpr(void)
{
	return false;
}

/*
 * The kvm parameter can be NULL (module initialization, or invocation before
 * VM creation). Be sure to check the kvm parameter before using it.
 */
static bool svm_has_emulated_msr(struct kvm *kvm, u32 index)
{
	switch (index) {
	case MSR_IA32_MCG_EXT_CTL:
	case MSR_IA32_VMX_BASIC ... MSR_IA32_VMX_VMFUNC:
		return false;
	case MSR_IA32_SMBASE:
		/* SEV-ES guests do not support SMM, so report false */
		if (kvm && sev_es_guest(kvm))
			return false;
		break;
	default:
		break;
	}

	return true;
}

static u64 svm_get_mt_mask(struct kvm_vcpu *vcpu, gfn_t gfn, bool is_mmio)
{
	return 0;
}

static void svm_vcpu_after_set_cpuid(struct kvm_vcpu *vcpu)
{
	struct vcpu_svm *svm = to_svm(vcpu);
	struct kvm_cpuid_entry2 *best;

	vcpu->arch.xsaves_enabled = guest_cpuid_has(vcpu, X86_FEATURE_XSAVE) &&
				    boot_cpu_has(X86_FEATURE_XSAVE) &&
				    boot_cpu_has(X86_FEATURE_XSAVES);

	/* Update nrips enabled cache */
	svm->nrips_enabled = kvm_cpu_cap_has(X86_FEATURE_NRIPS) &&
			     guest_cpuid_has(vcpu, X86_FEATURE_NRIPS);

	svm_recalc_instruction_intercepts(vcpu, svm);

	/* For sev guests, the memory encryption bit is not reserved in CR3.  */
	if (sev_guest(vcpu->kvm)) {
		best = kvm_find_cpuid_entry(vcpu, 0x8000001F, 0);
		if (best)
			vcpu->arch.reserved_gpa_bits &= ~(1UL << (best->ebx & 0x3f));
	}

	if (kvm_vcpu_apicv_active(vcpu)) {
		/*
		 * AVIC does not work with an x2APIC mode guest. If the X2APIC feature
		 * is exposed to the guest, disable AVIC.
		 */
		if (guest_cpuid_has(vcpu, X86_FEATURE_X2APIC))
			kvm_request_apicv_update(vcpu->kvm, false,
						 APICV_INHIBIT_REASON_X2APIC);

		/*
		 * Currently, AVIC does not work with nested virtualization.
		 * So, we disable AVIC when cpuid for SVM is set in the L1 guest.
		 */
		if (nested && guest_cpuid_has(vcpu, X86_FEATURE_SVM))
			kvm_request_apicv_update(vcpu->kvm, false,
						 APICV_INHIBIT_REASON_NESTED);
	}

	if (guest_cpuid_is_intel(vcpu)) {
		/*
		 * We must intercept SYSENTER_EIP and SYSENTER_ESP
		 * accesses because the processor only stores 32 bits.
		 * For the same reason we cannot use virtual VMLOAD/VMSAVE.
		 */
		svm_set_intercept(svm, INTERCEPT_VMLOAD);
		svm_set_intercept(svm, INTERCEPT_VMSAVE);
		svm->vmcb->control.virt_ext &= ~VIRTUAL_VMLOAD_VMSAVE_ENABLE_MASK;

		set_msr_interception(vcpu, svm->msrpm, MSR_IA32_SYSENTER_EIP, 0, 0);
		set_msr_interception(vcpu, svm->msrpm, MSR_IA32_SYSENTER_ESP, 0, 0);
	} else {
		/*
		 * If hardware supports Virtual VMLOAD VMSAVE then enable it
		 * in VMCB and clear intercepts to avoid #VMEXIT.
		 */
		if (vls) {
			svm_clr_intercept(svm, INTERCEPT_VMLOAD);
			svm_clr_intercept(svm, INTERCEPT_VMSAVE);
			svm->vmcb->control.virt_ext |= VIRTUAL_VMLOAD_VMSAVE_ENABLE_MASK;
		}
		/* No need to intercept these MSRs */
		set_msr_interception(vcpu, svm->msrpm, MSR_IA32_SYSENTER_EIP, 1, 1);
		set_msr_interception(vcpu, svm->msrpm, MSR_IA32_SYSENTER_ESP, 1, 1);
	}
}

static bool svm_has_wbinvd_exit(void)
{
	return true;
}

#define PRE_EX(exit)  { .exit_code = (exit), \
			.stage = X86_ICPT_PRE_EXCEPT, }
#define POST_EX(exit) { .exit_code = (exit), \
			.stage = X86_ICPT_POST_EXCEPT, }
#define POST_MEM(exit) { .exit_code = (exit), \
			.stage = X86_ICPT_POST_MEMACCESS, }

static const struct __x86_intercept {
	u32 exit_code;
	enum x86_intercept_stage stage;
} x86_intercept_map[] = {
	[x86_intercept_cr_read]		= POST_EX(SVM_EXIT_READ_CR0),
	[x86_intercept_cr_write]	= POST_EX(SVM_EXIT_WRITE_CR0),
	[x86_intercept_clts]		= POST_EX(SVM_EXIT_WRITE_CR0),
	[x86_intercept_lmsw]		= POST_EX(SVM_EXIT_WRITE_CR0),
	[x86_intercept_smsw]		= POST_EX(SVM_EXIT_READ_CR0),
	[x86_intercept_dr_read]		= POST_EX(SVM_EXIT_READ_DR0),
	[x86_intercept_dr_write]	= POST_EX(SVM_EXIT_WRITE_DR0),
	[x86_intercept_sldt]		= POST_EX(SVM_EXIT_LDTR_READ),
	[x86_intercept_str]		= POST_EX(SVM_EXIT_TR_READ),
	[x86_intercept_lldt]		= POST_EX(SVM_EXIT_LDTR_WRITE),
	[x86_intercept_ltr]		= POST_EX(SVM_EXIT_TR_WRITE),
	[x86_intercept_sgdt]		= POST_EX(SVM_EXIT_GDTR_READ),
	[x86_intercept_sidt]		= POST_EX(SVM_EXIT_IDTR_READ),
	[x86_intercept_lgdt]		= POST_EX(SVM_EXIT_GDTR_WRITE),
	[x86_intercept_lidt]		= POST_EX(SVM_EXIT_IDTR_WRITE),
	[x86_intercept_vmrun]		= POST_EX(SVM_EXIT_VMRUN),
	[x86_intercept_vmmcall]		= POST_EX(SVM_EXIT_VMMCALL),
	[x86_intercept_vmload]		= POST_EX(SVM_EXIT_VMLOAD),
	[x86_intercept_vmsave]		= POST_EX(SVM_EXIT_VMSAVE),
	[x86_intercept_stgi]		= POST_EX(SVM_EXIT_STGI),
	[x86_intercept_clgi]		= POST_EX(SVM_EXIT_CLGI),
	[x86_intercept_skinit]		= POST_EX(SVM_EXIT_SKINIT),
	[x86_intercept_invlpga]		= POST_EX(SVM_EXIT_INVLPGA),
	[x86_intercept_rdtscp]		= POST_EX(SVM_EXIT_RDTSCP),
	[x86_intercept_monitor]		= POST_MEM(SVM_EXIT_MONITOR),
	[x86_intercept_mwait]		= POST_EX(SVM_EXIT_MWAIT),
	[x86_intercept_invlpg]		= POST_EX(SVM_EXIT_INVLPG),
	[x86_intercept_invd]		= POST_EX(SVM_EXIT_INVD),
	[x86_intercept_wbinvd]		= POST_EX(SVM_EXIT_WBINVD),
	[x86_intercept_wrmsr]		= POST_EX(SVM_EXIT_MSR),
	[x86_intercept_rdtsc]		= POST_EX(SVM_EXIT_RDTSC),
	[x86_intercept_rdmsr]		= POST_EX(SVM_EXIT_MSR),
	[x86_intercept_rdpmc]		= POST_EX(SVM_EXIT_RDPMC),
	[x86_intercept_cpuid]		= PRE_EX(SVM_EXIT_CPUID),
	[x86_intercept_rsm]		= PRE_EX(SVM_EXIT_RSM),
	[x86_intercept_pause]		= PRE_EX(SVM_EXIT_PAUSE),
	[x86_intercept_pushf]		= PRE_EX(SVM_EXIT_PUSHF),
	[x86_intercept_popf]		= PRE_EX(SVM_EXIT_POPF),
	[x86_intercept_intn]		= PRE_EX(SVM_EXIT_SWINT),
	[x86_intercept_iret]		= PRE_EX(SVM_EXIT_IRET),
	[x86_intercept_icebp]		= PRE_EX(SVM_EXIT_ICEBP),
	[x86_intercept_hlt]		= POST_EX(SVM_EXIT_HLT),
	[x86_intercept_in]		= POST_EX(SVM_EXIT_IOIO),
	[x86_intercept_ins]		= POST_EX(SVM_EXIT_IOIO),
	[x86_intercept_out]		= POST_EX(SVM_EXIT_IOIO),
	[x86_intercept_outs]		= POST_EX(SVM_EXIT_IOIO),
	[x86_intercept_xsetbv]		= PRE_EX(SVM_EXIT_XSETBV),
};

#undef PRE_EX
#undef POST_EX
#undef POST_MEM

static int svm_check_intercept(struct kvm_vcpu *vcpu,
			       struct x86_instruction_info *info,
			       enum x86_intercept_stage stage,
			       struct x86_exception *exception)
{
	struct vcpu_svm *svm = to_svm(vcpu);
	int vmexit, ret = X86EMUL_CONTINUE;
	struct __x86_intercept icpt_info;
	struct vmcb *vmcb = svm->vmcb;

	if (info->intercept >= ARRAY_SIZE(x86_intercept_map))
		goto out;

	icpt_info = x86_intercept_map[info->intercept];

	if (stage != icpt_info.stage)
		goto out;

	switch (icpt_info.exit_code) {
	case SVM_EXIT_READ_CR0:
		if (info->intercept == x86_intercept_cr_read)
			icpt_info.exit_code += info->modrm_reg;
		break;
	case SVM_EXIT_WRITE_CR0: {
		unsigned long cr0, val;

		if (info->intercept == x86_intercept_cr_write)
			icpt_info.exit_code += info->modrm_reg;

		if (icpt_info.exit_code != SVM_EXIT_WRITE_CR0 ||
		    info->intercept == x86_intercept_clts)
			break;

		if (!(vmcb_is_intercept(&svm->nested.ctl,
					INTERCEPT_SELECTIVE_CR0)))
			break;

		cr0 = vcpu->arch.cr0 & ~SVM_CR0_SELECTIVE_MASK;
		val = info->src_val  & ~SVM_CR0_SELECTIVE_MASK;

		if (info->intercept == x86_intercept_lmsw) {
			cr0 &= 0xfUL;
			val &= 0xfUL;
			/* lmsw can't clear PE - catch this here */
			if (cr0 & X86_CR0_PE)
				val |= X86_CR0_PE;
		}

		if (cr0 ^ val)
			icpt_info.exit_code = SVM_EXIT_CR0_SEL_WRITE;

		break;
	}
	case SVM_EXIT_READ_DR0:
	case SVM_EXIT_WRITE_DR0:
		icpt_info.exit_code += info->modrm_reg;
		break;
	case SVM_EXIT_MSR:
		if (info->intercept == x86_intercept_wrmsr)
			vmcb->control.exit_info_1 = 1;
		else
			vmcb->control.exit_info_1 = 0;
		break;
	case SVM_EXIT_PAUSE:
		/*
		 * We get this for NOP only, but pause
		 * is rep not, check this here
		 */
		if (info->rep_prefix != REPE_PREFIX)
			goto out;
		break;
	case SVM_EXIT_IOIO: {
		u64 exit_info;
		u32 bytes;

		if (info->intercept == x86_intercept_in ||
		    info->intercept == x86_intercept_ins) {
			exit_info = ((info->src_val & 0xffff) << 16) |
				SVM_IOIO_TYPE_MASK;
			bytes = info->dst_bytes;
		} else {
			exit_info = (info->dst_val & 0xffff) << 16;
			bytes = info->src_bytes;
		}

		if (info->intercept == x86_intercept_outs ||
		    info->intercept == x86_intercept_ins)
			exit_info |= SVM_IOIO_STR_MASK;

		if (info->rep_prefix)
			exit_info |= SVM_IOIO_REP_MASK;

		bytes = min(bytes, 4u);

		exit_info |= bytes << SVM_IOIO_SIZE_SHIFT;

		exit_info |= (u32)info->ad_bytes << (SVM_IOIO_ASIZE_SHIFT - 1);

		vmcb->control.exit_info_1 = exit_info;
		vmcb->control.exit_info_2 = info->next_rip;

		break;
	}
	default:
		break;
	}

	/* TODO: Advertise NRIPS to guest hypervisor unconditionally */
	if (static_cpu_has(X86_FEATURE_NRIPS))
		vmcb->control.next_rip  = info->next_rip;
	vmcb->control.exit_code = icpt_info.exit_code;
	vmexit = nested_svm_exit_handled(svm);

	ret = (vmexit == NESTED_EXIT_DONE) ? X86EMUL_INTERCEPTED
					   : X86EMUL_CONTINUE;

out:
	return ret;
}

static void svm_handle_exit_irqoff(struct kvm_vcpu *vcpu)
{
}

static void svm_sched_in(struct kvm_vcpu *vcpu, int cpu)
{
	if (!kvm_pause_in_guest(vcpu->kvm))
		shrink_ple_window(vcpu);
}

static void svm_setup_mce(struct kvm_vcpu *vcpu)
{
	/* [63:9] are reserved. */
	vcpu->arch.mcg_cap &= 0x1ff;
}

bool svm_smi_blocked(struct kvm_vcpu *vcpu)
{
	struct vcpu_svm *svm = to_svm(vcpu);

	/* Per APM Vol.2 15.22.2 "Response to SMI" */
	if (!gif_set(svm))
		return true;

	return is_smm(vcpu);
}

static int svm_smi_allowed(struct kvm_vcpu *vcpu, bool for_injection)
{
	struct vcpu_svm *svm = to_svm(vcpu);
	if (svm->nested.nested_run_pending)
		return -EBUSY;

	/* An SMI must not be injected into L2 if it's supposed to VM-Exit.  */
	if (for_injection && is_guest_mode(vcpu) && nested_exit_on_smi(svm))
		return -EBUSY;

	return !svm_smi_blocked(vcpu);
}

static int svm_enter_smm(struct kvm_vcpu *vcpu, char *smstate)
{
	struct vcpu_svm *svm = to_svm(vcpu);
	struct kvm_host_map map_save;
	int ret;

	if (!is_guest_mode(vcpu))
		return 0;

	/* FED8h - SVM Guest */
	put_smstate(u64, smstate, 0x7ed8, 1);
	/* FEE0h - SVM Guest VMCB Physical Address */
	put_smstate(u64, smstate, 0x7ee0, svm->nested.vmcb12_gpa);

	svm->vmcb->save.rax = vcpu->arch.regs[VCPU_REGS_RAX];
	svm->vmcb->save.rsp = vcpu->arch.regs[VCPU_REGS_RSP];
	svm->vmcb->save.rip = vcpu->arch.regs[VCPU_REGS_RIP];

	ret = nested_svm_vmexit(svm);
	if (ret)
		return ret;

	/*
	 * KVM uses VMCB01 to store L1 host state while L2 runs but
	 * VMCB01 is going to be used during SMM and thus the state will
	 * be lost. Temporary save non-VMLOAD/VMSAVE state to the host save
	 * area pointed to by MSR_VM_HSAVE_PA. APM guarantees that the
	 * format of the area is identical to guest save area offsetted
	 * by 0x400 (matches the offset of 'struct vmcb_save_area'
	 * within 'struct vmcb'). Note: HSAVE area may also be used by
	 * L1 hypervisor to save additional host context (e.g. KVM does
	 * that, see svm_prepare_guest_switch()) which must be
	 * preserved.
	 */
	if (kvm_vcpu_map(vcpu, gpa_to_gfn(svm->nested.hsave_msr),
			 &map_save) == -EINVAL)
		return 1;

	BUILD_BUG_ON(offsetof(struct vmcb, save) != 0x400);

	svm_copy_vmrun_state(map_save.hva + 0x400,
			     &svm->vmcb01.ptr->save);

	kvm_vcpu_unmap(vcpu, &map_save, true);
	return 0;
}

static int svm_leave_smm(struct kvm_vcpu *vcpu, const char *smstate)
{
	struct vcpu_svm *svm = to_svm(vcpu);
	struct kvm_host_map map, map_save;
	u64 saved_efer, vmcb12_gpa;
	struct vmcb *vmcb12;
	int ret;

	if (!guest_cpuid_has(vcpu, X86_FEATURE_LM))
		return 0;

	/* Non-zero if SMI arrived while vCPU was in guest mode. */
	if (!GET_SMSTATE(u64, smstate, 0x7ed8))
		return 0;

	if (!guest_cpuid_has(vcpu, X86_FEATURE_SVM))
		return 1;

	saved_efer = GET_SMSTATE(u64, smstate, 0x7ed0);
	if (!(saved_efer & EFER_SVME))
		return 1;

	vmcb12_gpa = GET_SMSTATE(u64, smstate, 0x7ee0);
	if (kvm_vcpu_map(vcpu, gpa_to_gfn(vmcb12_gpa), &map) == -EINVAL)
		return 1;

	ret = 1;
	if (kvm_vcpu_map(vcpu, gpa_to_gfn(svm->nested.hsave_msr), &map_save) == -EINVAL)
		goto unmap_map;

	if (svm_allocate_nested(svm))
		goto unmap_save;

	/*
	 * Restore L1 host state from L1 HSAVE area as VMCB01 was
	 * used during SMM (see svm_enter_smm())
	 */

	svm_copy_vmrun_state(&svm->vmcb01.ptr->save, map_save.hva + 0x400);

	/*
	 * Enter the nested guest now
	 */

	vmcb12 = map.hva;
	nested_load_control_from_vmcb12(svm, &vmcb12->control);
	ret = enter_svm_guest_mode(vcpu, vmcb12_gpa, vmcb12, false);

unmap_save:
	kvm_vcpu_unmap(vcpu, &map_save, true);
unmap_map:
	kvm_vcpu_unmap(vcpu, &map, true);
	return ret;
}

static void svm_enable_smi_window(struct kvm_vcpu *vcpu)
{
	struct vcpu_svm *svm = to_svm(vcpu);

	if (!gif_set(svm)) {
		if (vgif_enabled(svm))
			svm_set_intercept(svm, INTERCEPT_STGI);
		/* STGI will cause a vm exit */
	} else {
		/* We must be in SMM; RSM will cause a vmexit anyway.  */
	}
}

static bool svm_can_emulate_instruction(struct kvm_vcpu *vcpu, void *insn, int insn_len)
{
	bool smep, smap, is_user;
	unsigned long cr4;

	/*
	 * When the guest is an SEV-ES guest, emulation is not possible.
	 */
	if (sev_es_guest(vcpu->kvm))
		return false;

	/*
	 * Detect and workaround Errata 1096 Fam_17h_00_0Fh.
	 *
	 * Errata:
	 * When CPU raise #NPF on guest data access and vCPU CR4.SMAP=1, it is
	 * possible that CPU microcode implementing DecodeAssist will fail
	 * to read bytes of instruction which caused #NPF. In this case,
	 * GuestIntrBytes field of the VMCB on a VMEXIT will incorrectly
	 * return 0 instead of the correct guest instruction bytes.
	 *
	 * This happens because CPU microcode reading instruction bytes
	 * uses a special opcode which attempts to read data using CPL=0
	 * privileges. The microcode reads CS:RIP and if it hits a SMAP
	 * fault, it gives up and returns no instruction bytes.
	 *
	 * Detection:
	 * We reach here in case CPU supports DecodeAssist, raised #NPF and
	 * returned 0 in GuestIntrBytes field of the VMCB.
	 * First, errata can only be triggered in case vCPU CR4.SMAP=1.
	 * Second, if vCPU CR4.SMEP=1, errata could only be triggered
	 * in case vCPU CPL==3 (Because otherwise guest would have triggered
	 * a SMEP fault instead of #NPF).
	 * Otherwise, vCPU CR4.SMEP=0, errata could be triggered by any vCPU CPL.
	 * As most guests enable SMAP if they have also enabled SMEP, use above
	 * logic in order to attempt minimize false-positive of detecting errata
	 * while still preserving all cases semantic correctness.
	 *
	 * Workaround:
	 * To determine what instruction the guest was executing, the hypervisor
	 * will have to decode the instruction at the instruction pointer.
	 *
	 * In non SEV guest, hypervisor will be able to read the guest
	 * memory to decode the instruction pointer when insn_len is zero
	 * so we return true to indicate that decoding is possible.
	 *
	 * But in the SEV guest, the guest memory is encrypted with the
	 * guest specific key and hypervisor will not be able to decode the
	 * instruction pointer so we will not able to workaround it. Lets
	 * print the error and request to kill the guest.
	 */
	if (likely(!insn || insn_len))
		return true;

	/*
	 * If RIP is invalid, go ahead with emulation which will cause an
	 * internal error exit.
	 */
	if (!kvm_vcpu_gfn_to_memslot(vcpu, kvm_rip_read(vcpu) >> PAGE_SHIFT))
		return true;

	cr4 = kvm_read_cr4(vcpu);
	smep = cr4 & X86_CR4_SMEP;
	smap = cr4 & X86_CR4_SMAP;
	is_user = svm_get_cpl(vcpu) == 3;
	if (smap && (!smep || is_user)) {
		if (!sev_guest(vcpu->kvm))
			return true;

		pr_err_ratelimited("KVM: SEV Guest triggered AMD Erratum 1096\n");
		kvm_make_request(KVM_REQ_TRIPLE_FAULT, vcpu);
	}

	return false;
}

static bool svm_apic_init_signal_blocked(struct kvm_vcpu *vcpu)
{
	struct vcpu_svm *svm = to_svm(vcpu);

	/*
	 * TODO: Last condition latch INIT signals on vCPU when
	 * vCPU is in guest-mode and vmcb12 defines intercept on INIT.
	 * To properly emulate the INIT intercept,
	 * svm_check_nested_events() should call nested_svm_vmexit()
	 * if an INIT signal is pending.
	 */
	return !gif_set(svm) ||
		   (vmcb_is_intercept(&svm->vmcb->control, INTERCEPT_INIT));
}

static void svm_vcpu_deliver_sipi_vector(struct kvm_vcpu *vcpu, u8 vector)
{
	if (!sev_es_guest(vcpu->kvm))
		return kvm_vcpu_deliver_sipi_vector(vcpu, vector);

	sev_vcpu_deliver_sipi_vector(vcpu, vector);
}

static void svm_vm_destroy(struct kvm *kvm)
{
	avic_vm_destroy(kvm);
	sev_vm_destroy(kvm);
}

static int svm_vm_init(struct kvm *kvm)
{
	if (!pause_filter_count || !pause_filter_thresh)
		kvm->arch.pause_in_guest = true;

	if (enable_apicv) {
		int ret = avic_vm_init(kvm);
		if (ret)
			return ret;
	}

	return 0;
}

static struct kvm_x86_ops svm_x86_ops __initdata = {
	.hardware_unsetup = svm_hardware_teardown,
	.hardware_enable = svm_hardware_enable,
	.hardware_disable = svm_hardware_disable,
	.cpu_has_accelerated_tpr = svm_cpu_has_accelerated_tpr,
	.has_emulated_msr = svm_has_emulated_msr,

	.vcpu_create = svm_create_vcpu,
	.vcpu_free = svm_free_vcpu,
	.vcpu_reset = svm_vcpu_reset,

	.vm_size = sizeof(struct kvm_svm),
	.vm_init = svm_vm_init,
	.vm_destroy = svm_vm_destroy,

	.prepare_guest_switch = svm_prepare_guest_switch,
	.vcpu_load = svm_vcpu_load,
	.vcpu_put = svm_vcpu_put,
	.vcpu_blocking = svm_vcpu_blocking,
	.vcpu_unblocking = svm_vcpu_unblocking,

	.update_exception_bitmap = svm_update_exception_bitmap,
	.get_msr_feature = svm_get_msr_feature,
	.get_msr = svm_get_msr,
	.set_msr = svm_set_msr,
	.get_segment_base = svm_get_segment_base,
	.get_segment = svm_get_segment,
	.set_segment = svm_set_segment,
	.get_cpl = svm_get_cpl,
	.get_cs_db_l_bits = kvm_get_cs_db_l_bits,
	.set_cr0 = svm_set_cr0,
	.is_valid_cr4 = svm_is_valid_cr4,
	.set_cr4 = svm_set_cr4,
	.set_efer = svm_set_efer,
	.get_idt = svm_get_idt,
	.set_idt = svm_set_idt,
	.get_gdt = svm_get_gdt,
	.set_gdt = svm_set_gdt,
	.set_dr7 = svm_set_dr7,
	.sync_dirty_debug_regs = svm_sync_dirty_debug_regs,
	.cache_reg = svm_cache_reg,
	.get_rflags = svm_get_rflags,
	.set_rflags = svm_set_rflags,

	.tlb_flush_all = svm_flush_tlb,
	.tlb_flush_current = svm_flush_tlb,
	.tlb_flush_gva = svm_flush_tlb_gva,
	.tlb_flush_guest = svm_flush_tlb,

	.run = svm_vcpu_run,
	.handle_exit = handle_exit,
	.skip_emulated_instruction = skip_emulated_instruction,
	.update_emulated_instruction = NULL,
	.set_interrupt_shadow = svm_set_interrupt_shadow,
	.get_interrupt_shadow = svm_get_interrupt_shadow,
	.patch_hypercall = svm_patch_hypercall,
	.set_irq = svm_set_irq,
	.set_nmi = svm_inject_nmi,
	.queue_exception = svm_queue_exception,
	.cancel_injection = svm_cancel_injection,
	.interrupt_allowed = svm_interrupt_allowed,
	.nmi_allowed = svm_nmi_allowed,
	.get_nmi_mask = svm_get_nmi_mask,
	.set_nmi_mask = svm_set_nmi_mask,
	.enable_nmi_window = svm_enable_nmi_window,
	.enable_irq_window = svm_enable_irq_window,
	.update_cr8_intercept = svm_update_cr8_intercept,
	.set_virtual_apic_mode = svm_set_virtual_apic_mode,
	.refresh_apicv_exec_ctrl = svm_refresh_apicv_exec_ctrl,
	.check_apicv_inhibit_reasons = svm_check_apicv_inhibit_reasons,
	.load_eoi_exitmap = svm_load_eoi_exitmap,
	.hwapic_irr_update = svm_hwapic_irr_update,
	.hwapic_isr_update = svm_hwapic_isr_update,
	.sync_pir_to_irr = kvm_lapic_find_highest_irr,
	.apicv_post_state_restore = avic_post_state_restore,

	.set_tss_addr = svm_set_tss_addr,
	.set_identity_map_addr = svm_set_identity_map_addr,
	.get_mt_mask = svm_get_mt_mask,

	.get_exit_info = svm_get_exit_info,

	.vcpu_after_set_cpuid = svm_vcpu_after_set_cpuid,

	.has_wbinvd_exit = svm_has_wbinvd_exit,

	.get_l2_tsc_offset = svm_get_l2_tsc_offset,
	.get_l2_tsc_multiplier = svm_get_l2_tsc_multiplier,
	.write_tsc_offset = svm_write_tsc_offset,
	.write_tsc_multiplier = svm_write_tsc_multiplier,

	.load_mmu_pgd = svm_load_mmu_pgd,

	.check_intercept = svm_check_intercept,
	.handle_exit_irqoff = svm_handle_exit_irqoff,

	.request_immediate_exit = __kvm_request_immediate_exit,

	.sched_in = svm_sched_in,

	.pmu_ops = &amd_pmu_ops,
	.nested_ops = &svm_nested_ops,

	.deliver_posted_interrupt = svm_deliver_avic_intr,
	.dy_apicv_has_pending_interrupt = svm_dy_apicv_has_pending_interrupt,
	.update_pi_irte = svm_update_pi_irte,
	.setup_mce = svm_setup_mce,

	.smi_allowed = svm_smi_allowed,
	.enter_smm = svm_enter_smm,
	.leave_smm = svm_leave_smm,
	.enable_smi_window = svm_enable_smi_window,

	.mem_enc_op = svm_mem_enc_op,
	.mem_enc_reg_region = svm_register_enc_region,
	.mem_enc_unreg_region = svm_unregister_enc_region,

	.vm_copy_enc_context_from = svm_vm_copy_asid_from,

	.can_emulate_instruction = svm_can_emulate_instruction,

	.apic_init_signal_blocked = svm_apic_init_signal_blocked,

	.msr_filter_changed = svm_msr_filter_changed,
	.complete_emulated_msr = svm_complete_emulated_msr,

	.vcpu_deliver_sipi_vector = svm_vcpu_deliver_sipi_vector,
};

static struct kvm_x86_init_ops svm_init_ops __initdata = {
	.cpu_has_kvm_support = has_svm,
	.disabled_by_bios = is_disabled,
	.hardware_setup = svm_hardware_setup,
	.check_processor_compatibility = svm_check_processor_compat,

	.runtime_ops = &svm_x86_ops,
};

static int __init svm_init(void)
{
	__unused_size_checks();

	return kvm_init(&svm_init_ops, sizeof(struct vcpu_svm),
			__alignof__(struct vcpu_svm), THIS_MODULE);
}

static void __exit svm_exit(void)
{
	kvm_exit();
}

module_init(svm_init)
module_exit(svm_exit)<|MERGE_RESOLUTION|>--- conflicted
+++ resolved
@@ -1566,11 +1566,8 @@
 
 		svm->vmcb->control.int_ctl |= svm->nested.ctl.int_ctl &
 			V_IRQ_INJECTION_BITS_MASK;
-<<<<<<< HEAD
-=======
 
 		svm->vmcb->control.int_vector = svm->nested.ctl.int_vector;
->>>>>>> bee673aa
 	}
 
 	vmcb_mark_dirty(svm->vmcb, VMCB_INTR);
