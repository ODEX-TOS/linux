/* SPDX-License-Identifier: GPL-2.0-only */
/*
 * Kernel-based Virtual Machine driver for Linux
 *
 * This module enables machines with Intel VT-x extensions to run virtual
 * machines without emulation or binary translation.
 *
 * MMU support
 *
 * Copyright (C) 2006 Qumranet, Inc.
 * Copyright 2010 Red Hat, Inc. and/or its affiliates.
 *
 * Authors:
 *   Yaniv Kamay  <yaniv@qumranet.com>
 *   Avi Kivity   <avi@qumranet.com>
 */

/*
 * The MMU needs to be able to access/walk 32-bit and 64-bit guest page tables,
 * as well as guest EPT tables, so the code in this file is compiled thrice,
 * once per guest PTE type.  The per-type defines are #undef'd at the end.
 */

#if PTTYPE == 64
	#define pt_element_t u64
	#define guest_walker guest_walker64
	#define FNAME(name) paging##64_##name
	#define PT_LEVEL_BITS 9
	#define PT_GUEST_DIRTY_SHIFT PT_DIRTY_SHIFT
	#define PT_GUEST_ACCESSED_SHIFT PT_ACCESSED_SHIFT
	#define PT_HAVE_ACCESSED_DIRTY(mmu) true
	#ifdef CONFIG_X86_64
	#define PT_MAX_FULL_LEVELS PT64_ROOT_MAX_LEVEL
	#else
	#define PT_MAX_FULL_LEVELS 2
	#endif
#elif PTTYPE == 32
	#define pt_element_t u32
	#define guest_walker guest_walker32
	#define FNAME(name) paging##32_##name
	#define PT_LEVEL_BITS 10
	#define PT_MAX_FULL_LEVELS 2
	#define PT_GUEST_DIRTY_SHIFT PT_DIRTY_SHIFT
	#define PT_GUEST_ACCESSED_SHIFT PT_ACCESSED_SHIFT
	#define PT_HAVE_ACCESSED_DIRTY(mmu) true

	#define PT32_DIR_PSE36_SIZE 4
	#define PT32_DIR_PSE36_SHIFT 13
	#define PT32_DIR_PSE36_MASK \
		(((1ULL << PT32_DIR_PSE36_SIZE) - 1) << PT32_DIR_PSE36_SHIFT)
#elif PTTYPE == PTTYPE_EPT
	#define pt_element_t u64
	#define guest_walker guest_walkerEPT
	#define FNAME(name) ept_##name
	#define PT_LEVEL_BITS 9
	#define PT_GUEST_DIRTY_SHIFT 9
	#define PT_GUEST_ACCESSED_SHIFT 8
	#define PT_HAVE_ACCESSED_DIRTY(mmu) (!(mmu)->cpu_role.base.ad_disabled)
	#define PT_MAX_FULL_LEVELS PT64_ROOT_MAX_LEVEL
#else
	#error Invalid PTTYPE value
#endif

/* Common logic, but per-type values.  These also need to be undefined. */
#define PT_BASE_ADDR_MASK	((pt_element_t)(((1ULL << 52) - 1) & ~(u64)(PAGE_SIZE-1)))
#define PT_LVL_ADDR_MASK(lvl)	__PT_LVL_ADDR_MASK(PT_BASE_ADDR_MASK, lvl, PT_LEVEL_BITS)
#define PT_LVL_OFFSET_MASK(lvl)	__PT_LVL_OFFSET_MASK(PT_BASE_ADDR_MASK, lvl, PT_LEVEL_BITS)
#define PT_INDEX(addr, lvl)	__PT_INDEX(addr, lvl, PT_LEVEL_BITS)

#define PT_GUEST_DIRTY_MASK    (1 << PT_GUEST_DIRTY_SHIFT)
#define PT_GUEST_ACCESSED_MASK (1 << PT_GUEST_ACCESSED_SHIFT)

#define gpte_to_gfn_lvl FNAME(gpte_to_gfn_lvl)
#define gpte_to_gfn(pte) gpte_to_gfn_lvl((pte), PG_LEVEL_4K)

/*
 * The guest_walker structure emulates the behavior of the hardware page
 * table walker.
 */
struct guest_walker {
	int level;
	unsigned max_level;
	gfn_t table_gfn[PT_MAX_FULL_LEVELS];
	pt_element_t ptes[PT_MAX_FULL_LEVELS];
	pt_element_t prefetch_ptes[PTE_PREFETCH_NUM];
	gpa_t pte_gpa[PT_MAX_FULL_LEVELS];
	pt_element_t __user *ptep_user[PT_MAX_FULL_LEVELS];
	bool pte_writable[PT_MAX_FULL_LEVELS];
	unsigned int pt_access[PT_MAX_FULL_LEVELS];
	unsigned int pte_access;
	gfn_t gfn;
	struct x86_exception fault;
};

#if PTTYPE == 32
static inline gfn_t pse36_gfn_delta(u32 gpte)
{
	int shift = 32 - PT32_DIR_PSE36_SHIFT - PAGE_SHIFT;

	return (gpte & PT32_DIR_PSE36_MASK) << shift;
}
#endif

static gfn_t gpte_to_gfn_lvl(pt_element_t gpte, int lvl)
{
	return (gpte & PT_LVL_ADDR_MASK(lvl)) >> PAGE_SHIFT;
}

static inline void FNAME(protect_clean_gpte)(struct kvm_mmu *mmu, unsigned *access,
					     unsigned gpte)
{
	unsigned mask;

	/* dirty bit is not supported, so no need to track it */
	if (!PT_HAVE_ACCESSED_DIRTY(mmu))
		return;

	BUILD_BUG_ON(PT_WRITABLE_MASK != ACC_WRITE_MASK);

	mask = (unsigned)~ACC_WRITE_MASK;
	/* Allow write access to dirty gptes */
	mask |= (gpte >> (PT_GUEST_DIRTY_SHIFT - PT_WRITABLE_SHIFT)) &
		PT_WRITABLE_MASK;
	*access &= mask;
}

static inline int FNAME(is_present_gpte)(unsigned long pte)
{
#if PTTYPE != PTTYPE_EPT
	return pte & PT_PRESENT_MASK;
#else
	return pte & 7;
#endif
}

static bool FNAME(is_bad_mt_xwr)(struct rsvd_bits_validate *rsvd_check, u64 gpte)
{
#if PTTYPE != PTTYPE_EPT
	return false;
#else
	return __is_bad_mt_xwr(rsvd_check, gpte);
#endif
}

static bool FNAME(is_rsvd_bits_set)(struct kvm_mmu *mmu, u64 gpte, int level)
{
	return __is_rsvd_bits_set(&mmu->guest_rsvd_check, gpte, level) ||
	       FNAME(is_bad_mt_xwr)(&mmu->guest_rsvd_check, gpte);
}

static bool FNAME(prefetch_invalid_gpte)(struct kvm_vcpu *vcpu,
				  struct kvm_mmu_page *sp, u64 *spte,
				  u64 gpte)
{
	if (!FNAME(is_present_gpte)(gpte))
		goto no_present;

	/* Prefetch only accessed entries (unless A/D bits are disabled). */
	if (PT_HAVE_ACCESSED_DIRTY(vcpu->arch.mmu) &&
	    !(gpte & PT_GUEST_ACCESSED_MASK))
		goto no_present;

	if (FNAME(is_rsvd_bits_set)(vcpu->arch.mmu, gpte, PG_LEVEL_4K))
		goto no_present;

	return false;

no_present:
	drop_spte(vcpu->kvm, spte);
	return true;
}

/*
 * For PTTYPE_EPT, a page table can be executable but not readable
 * on supported processors. Therefore, set_spte does not automatically
 * set bit 0 if execute only is supported. Here, we repurpose ACC_USER_MASK
 * to signify readability since it isn't used in the EPT case
 */
static inline unsigned FNAME(gpte_access)(u64 gpte)
{
	unsigned access;
#if PTTYPE == PTTYPE_EPT
	access = ((gpte & VMX_EPT_WRITABLE_MASK) ? ACC_WRITE_MASK : 0) |
		((gpte & VMX_EPT_EXECUTABLE_MASK) ? ACC_EXEC_MASK : 0) |
		((gpte & VMX_EPT_READABLE_MASK) ? ACC_USER_MASK : 0);
#else
	BUILD_BUG_ON(ACC_EXEC_MASK != PT_PRESENT_MASK);
	BUILD_BUG_ON(ACC_EXEC_MASK != 1);
	access = gpte & (PT_WRITABLE_MASK | PT_USER_MASK | PT_PRESENT_MASK);
	/* Combine NX with P (which is set here) to get ACC_EXEC_MASK.  */
	access ^= (gpte >> PT64_NX_SHIFT);
#endif

	return access;
}

static int FNAME(update_accessed_dirty_bits)(struct kvm_vcpu *vcpu,
					     struct kvm_mmu *mmu,
					     struct guest_walker *walker,
					     gpa_t addr, int write_fault)
{
	unsigned level, index;
	pt_element_t pte, orig_pte;
	pt_element_t __user *ptep_user;
	gfn_t table_gfn;
	int ret;

	/* dirty/accessed bits are not supported, so no need to update them */
	if (!PT_HAVE_ACCESSED_DIRTY(mmu))
		return 0;

	for (level = walker->max_level; level >= walker->level; --level) {
		pte = orig_pte = walker->ptes[level - 1];
		table_gfn = walker->table_gfn[level - 1];
		ptep_user = walker->ptep_user[level - 1];
		index = offset_in_page(ptep_user) / sizeof(pt_element_t);
		if (!(pte & PT_GUEST_ACCESSED_MASK)) {
			trace_kvm_mmu_set_accessed_bit(table_gfn, index, sizeof(pte));
			pte |= PT_GUEST_ACCESSED_MASK;
		}
		if (level == walker->level && write_fault &&
				!(pte & PT_GUEST_DIRTY_MASK)) {
			trace_kvm_mmu_set_dirty_bit(table_gfn, index, sizeof(pte));
#if PTTYPE == PTTYPE_EPT
			if (kvm_x86_ops.nested_ops->write_log_dirty(vcpu, addr))
				return -EINVAL;
#endif
			pte |= PT_GUEST_DIRTY_MASK;
		}
		if (pte == orig_pte)
			continue;

		/*
		 * If the slot is read-only, simply do not process the accessed
		 * and dirty bits.  This is the correct thing to do if the slot
		 * is ROM, and page tables in read-as-ROM/write-as-MMIO slots
		 * are only supported if the accessed and dirty bits are already
		 * set in the ROM (so that MMIO writes are never needed).
		 *
		 * Note that NPT does not allow this at all and faults, since
		 * it always wants nested page table entries for the guest
		 * page tables to be writable.  And EPT works but will simply
		 * overwrite the read-only memory to set the accessed and dirty
		 * bits.
		 */
		if (unlikely(!walker->pte_writable[level - 1]))
			continue;

		ret = __try_cmpxchg_user(ptep_user, &orig_pte, pte, fault);
		if (ret)
			return ret;

		kvm_vcpu_mark_page_dirty(vcpu, table_gfn);
		walker->ptes[level - 1] = pte;
	}
	return 0;
}

static inline unsigned FNAME(gpte_pkeys)(struct kvm_vcpu *vcpu, u64 gpte)
{
	unsigned pkeys = 0;
#if PTTYPE == 64
	pte_t pte = {.pte = gpte};

	pkeys = pte_flags_pkey(pte_flags(pte));
#endif
	return pkeys;
}

static inline bool FNAME(is_last_gpte)(struct kvm_mmu *mmu,
				       unsigned int level, unsigned int gpte)
{
	/*
	 * For EPT and PAE paging (both variants), bit 7 is either reserved at
	 * all level or indicates a huge page (ignoring CR3/EPTP).  In either
	 * case, bit 7 being set terminates the walk.
	 */
#if PTTYPE == 32
	/*
	 * 32-bit paging requires special handling because bit 7 is ignored if
	 * CR4.PSE=0, not reserved.  Clear bit 7 in the gpte if the level is
	 * greater than the last level for which bit 7 is the PAGE_SIZE bit.
	 *
	 * The RHS has bit 7 set iff level < (2 + PSE).  If it is clear, bit 7
	 * is not reserved and does not indicate a large page at this level,
	 * so clear PT_PAGE_SIZE_MASK in gpte if that is the case.
	 */
	gpte &= level - (PT32_ROOT_LEVEL + mmu->cpu_role.ext.cr4_pse);
#endif
	/*
	 * PG_LEVEL_4K always terminates.  The RHS has bit 7 set
	 * iff level <= PG_LEVEL_4K, which for our purpose means
	 * level == PG_LEVEL_4K; set PT_PAGE_SIZE_MASK in gpte then.
	 */
	gpte |= level - PG_LEVEL_4K - 1;

	return gpte & PT_PAGE_SIZE_MASK;
}
/*
 * Fetch a guest pte for a guest virtual address, or for an L2's GPA.
 */
static int FNAME(walk_addr_generic)(struct guest_walker *walker,
				    struct kvm_vcpu *vcpu, struct kvm_mmu *mmu,
				    gpa_t addr, u64 access)
{
	int ret;
	pt_element_t pte;
	pt_element_t __user *ptep_user;
	gfn_t table_gfn;
	u64 pt_access, pte_access;
	unsigned index, accessed_dirty, pte_pkey;
	u64 nested_access;
	gpa_t pte_gpa;
	bool have_ad;
	int offset;
	u64 walk_nx_mask = 0;
	const int write_fault = access & PFERR_WRITE_MASK;
	const int user_fault  = access & PFERR_USER_MASK;
	const int fetch_fault = access & PFERR_FETCH_MASK;
	u16 errcode = 0;
	gpa_t real_gpa;
	gfn_t gfn;

	trace_kvm_mmu_pagetable_walk(addr, access);
retry_walk:
	walker->level = mmu->cpu_role.base.level;
	pte           = mmu->get_guest_pgd(vcpu);
	have_ad       = PT_HAVE_ACCESSED_DIRTY(mmu);

#if PTTYPE == 64
	walk_nx_mask = 1ULL << PT64_NX_SHIFT;
	if (walker->level == PT32E_ROOT_LEVEL) {
		pte = mmu->get_pdptr(vcpu, (addr >> 30) & 3);
		trace_kvm_mmu_paging_element(pte, walker->level);
		if (!FNAME(is_present_gpte)(pte))
			goto error;
		--walker->level;
	}
#endif
	walker->max_level = walker->level;
	ASSERT(!(is_long_mode(vcpu) && !is_pae(vcpu)));

	/*
	 * FIXME: on Intel processors, loads of the PDPTE registers for PAE paging
	 * by the MOV to CR instruction are treated as reads and do not cause the
	 * processor to set the dirty flag in any EPT paging-structure entry.
	 */
	nested_access = (have_ad ? PFERR_WRITE_MASK : 0) | PFERR_USER_MASK;

	pte_access = ~0;
	++walker->level;

	do {
		unsigned long host_addr;

		pt_access = pte_access;
		--walker->level;

		index = PT_INDEX(addr, walker->level);
		table_gfn = gpte_to_gfn(pte);
		offset    = index * sizeof(pt_element_t);
		pte_gpa   = gfn_to_gpa(table_gfn) + offset;

		BUG_ON(walker->level < 1);
		walker->table_gfn[walker->level - 1] = table_gfn;
		walker->pte_gpa[walker->level - 1] = pte_gpa;

		real_gpa = kvm_translate_gpa(vcpu, mmu, gfn_to_gpa(table_gfn),
					     nested_access, &walker->fault);

		/*
		 * FIXME: This can happen if emulation (for of an INS/OUTS
		 * instruction) triggers a nested page fault.  The exit
		 * qualification / exit info field will incorrectly have
		 * "guest page access" as the nested page fault's cause,
		 * instead of "guest page structure access".  To fix this,
		 * the x86_exception struct should be augmented with enough
		 * information to fix the exit_qualification or exit_info_1
		 * fields.
		 */
		if (unlikely(real_gpa == INVALID_GPA))
			return 0;

		host_addr = kvm_vcpu_gfn_to_hva_prot(vcpu, gpa_to_gfn(real_gpa),
					    &walker->pte_writable[walker->level - 1]);
		if (unlikely(kvm_is_error_hva(host_addr)))
			goto error;

		ptep_user = (pt_element_t __user *)((void *)host_addr + offset);
		if (unlikely(__get_user(pte, ptep_user)))
			goto error;
		walker->ptep_user[walker->level - 1] = ptep_user;

		trace_kvm_mmu_paging_element(pte, walker->level);

		/*
		 * Inverting the NX it lets us AND it like other
		 * permission bits.
		 */
		pte_access = pt_access & (pte ^ walk_nx_mask);

		if (unlikely(!FNAME(is_present_gpte)(pte)))
			goto error;

		if (unlikely(FNAME(is_rsvd_bits_set)(mmu, pte, walker->level))) {
			errcode = PFERR_RSVD_MASK | PFERR_PRESENT_MASK;
			goto error;
		}

		walker->ptes[walker->level - 1] = pte;

		/* Convert to ACC_*_MASK flags for struct guest_walker.  */
		walker->pt_access[walker->level - 1] = FNAME(gpte_access)(pt_access ^ walk_nx_mask);
	} while (!FNAME(is_last_gpte)(mmu, walker->level, pte));

	pte_pkey = FNAME(gpte_pkeys)(vcpu, pte);
	accessed_dirty = have_ad ? pte_access & PT_GUEST_ACCESSED_MASK : 0;

	/* Convert to ACC_*_MASK flags for struct guest_walker.  */
	walker->pte_access = FNAME(gpte_access)(pte_access ^ walk_nx_mask);
	errcode = permission_fault(vcpu, mmu, walker->pte_access, pte_pkey, access);
	if (unlikely(errcode))
		goto error;

	gfn = gpte_to_gfn_lvl(pte, walker->level);
	gfn += (addr & PT_LVL_OFFSET_MASK(walker->level)) >> PAGE_SHIFT;

#if PTTYPE == 32
	if (walker->level > PG_LEVEL_4K && is_cpuid_PSE36())
		gfn += pse36_gfn_delta(pte);
#endif

	real_gpa = kvm_translate_gpa(vcpu, mmu, gfn_to_gpa(gfn), access, &walker->fault);
	if (real_gpa == INVALID_GPA)
		return 0;

	walker->gfn = real_gpa >> PAGE_SHIFT;

	if (!write_fault)
		FNAME(protect_clean_gpte)(mmu, &walker->pte_access, pte);
	else
		/*
		 * On a write fault, fold the dirty bit into accessed_dirty.
		 * For modes without A/D bits support accessed_dirty will be
		 * always clear.
		 */
		accessed_dirty &= pte >>
			(PT_GUEST_DIRTY_SHIFT - PT_GUEST_ACCESSED_SHIFT);

	if (unlikely(!accessed_dirty)) {
		ret = FNAME(update_accessed_dirty_bits)(vcpu, mmu, walker,
							addr, write_fault);
		if (unlikely(ret < 0))
			goto error;
		else if (ret)
			goto retry_walk;
	}

	pgprintk("%s: pte %llx pte_access %x pt_access %x\n",
		 __func__, (u64)pte, walker->pte_access,
		 walker->pt_access[walker->level - 1]);
	return 1;

error:
	errcode |= write_fault | user_fault;
	if (fetch_fault && (is_efer_nx(mmu) || is_cr4_smep(mmu)))
		errcode |= PFERR_FETCH_MASK;

	walker->fault.vector = PF_VECTOR;
	walker->fault.error_code_valid = true;
	walker->fault.error_code = errcode;

#if PTTYPE == PTTYPE_EPT
	/*
	 * Use PFERR_RSVD_MASK in error_code to to tell if EPT
	 * misconfiguration requires to be injected. The detection is
	 * done by is_rsvd_bits_set() above.
	 *
	 * We set up the value of exit_qualification to inject:
	 * [2:0] - Derive from the access bits. The exit_qualification might be
	 *         out of date if it is serving an EPT misconfiguration.
	 * [5:3] - Calculated by the page walk of the guest EPT page tables
	 * [7:8] - Derived from [7:8] of real exit_qualification
	 *
	 * The other bits are set to 0.
	 */
	if (!(errcode & PFERR_RSVD_MASK)) {
		vcpu->arch.exit_qualification &= (EPT_VIOLATION_GVA_IS_VALID |
						  EPT_VIOLATION_GVA_TRANSLATED);
		if (write_fault)
			vcpu->arch.exit_qualification |= EPT_VIOLATION_ACC_WRITE;
		if (user_fault)
			vcpu->arch.exit_qualification |= EPT_VIOLATION_ACC_READ;
		if (fetch_fault)
			vcpu->arch.exit_qualification |= EPT_VIOLATION_ACC_INSTR;

		/*
		 * Note, pte_access holds the raw RWX bits from the EPTE, not
		 * ACC_*_MASK flags!
		 */
		vcpu->arch.exit_qualification |= (pte_access & VMX_EPT_RWX_MASK) <<
						 EPT_VIOLATION_RWX_SHIFT;
	}
#endif
	walker->fault.address = addr;
	walker->fault.nested_page_fault = mmu != vcpu->arch.walk_mmu;
	walker->fault.async_page_fault = false;

	trace_kvm_mmu_walker_error(walker->fault.error_code);
	return 0;
}

static int FNAME(walk_addr)(struct guest_walker *walker,
			    struct kvm_vcpu *vcpu, gpa_t addr, u64 access)
{
	return FNAME(walk_addr_generic)(walker, vcpu, vcpu->arch.mmu, addr,
					access);
}

static bool
FNAME(prefetch_gpte)(struct kvm_vcpu *vcpu, struct kvm_mmu_page *sp,
		     u64 *spte, pt_element_t gpte, bool no_dirty_log)
{
	struct kvm_memory_slot *slot;
	unsigned pte_access;
	gfn_t gfn;
	kvm_pfn_t pfn;

	if (FNAME(prefetch_invalid_gpte)(vcpu, sp, spte, gpte))
		return false;

	pgprintk("%s: gpte %llx spte %p\n", __func__, (u64)gpte, spte);

	gfn = gpte_to_gfn(gpte);
	pte_access = sp->role.access & FNAME(gpte_access)(gpte);
	FNAME(protect_clean_gpte)(vcpu->arch.mmu, &pte_access, gpte);

	slot = gfn_to_memslot_dirty_bitmap(vcpu, gfn,
			no_dirty_log && (pte_access & ACC_WRITE_MASK));
	if (!slot)
		return false;

	pfn = gfn_to_pfn_memslot_atomic(slot, gfn);
	if (is_error_pfn(pfn))
		return false;

	mmu_set_spte(vcpu, slot, spte, pte_access, gfn, pfn, NULL);
	kvm_release_pfn_clean(pfn);
	return true;
}

static bool FNAME(gpte_changed)(struct kvm_vcpu *vcpu,
				struct guest_walker *gw, int level)
{
	pt_element_t curr_pte;
	gpa_t base_gpa, pte_gpa = gw->pte_gpa[level - 1];
	u64 mask;
	int r, index;

	if (level == PG_LEVEL_4K) {
		mask = PTE_PREFETCH_NUM * sizeof(pt_element_t) - 1;
		base_gpa = pte_gpa & ~mask;
		index = (pte_gpa - base_gpa) / sizeof(pt_element_t);

		r = kvm_vcpu_read_guest_atomic(vcpu, base_gpa,
				gw->prefetch_ptes, sizeof(gw->prefetch_ptes));
		curr_pte = gw->prefetch_ptes[index];
	} else
		r = kvm_vcpu_read_guest_atomic(vcpu, pte_gpa,
				  &curr_pte, sizeof(curr_pte));

	return r || curr_pte != gw->ptes[level - 1];
}

static void FNAME(pte_prefetch)(struct kvm_vcpu *vcpu, struct guest_walker *gw,
				u64 *sptep)
{
	struct kvm_mmu_page *sp;
	pt_element_t *gptep = gw->prefetch_ptes;
	u64 *spte;
	int i;

	sp = sptep_to_sp(sptep);

	if (sp->role.level > PG_LEVEL_4K)
		return;

	/*
	 * If addresses are being invalidated, skip prefetching to avoid
	 * accidentally prefetching those addresses.
	 */
	if (unlikely(vcpu->kvm->mmu_invalidate_in_progress))
		return;

	if (sp->role.direct)
		return __direct_pte_prefetch(vcpu, sp, sptep);

	i = spte_index(sptep) & ~(PTE_PREFETCH_NUM - 1);
	spte = sp->spt + i;

	for (i = 0; i < PTE_PREFETCH_NUM; i++, spte++) {
		if (spte == sptep)
			continue;

		if (is_shadow_present_pte(*spte))
			continue;

		if (!FNAME(prefetch_gpte)(vcpu, sp, spte, gptep[i], true))
			break;
	}
}

/*
 * Fetch a shadow pte for a specific level in the paging hierarchy.
 * If the guest tries to write a write-protected page, we need to
 * emulate this operation, return 1 to indicate this case.
 */
static int FNAME(fetch)(struct kvm_vcpu *vcpu, struct kvm_page_fault *fault,
			 struct guest_walker *gw)
{
	struct kvm_mmu_page *sp = NULL;
	struct kvm_shadow_walk_iterator it;
	unsigned int direct_access, access;
	int top_level, ret;
	gfn_t base_gfn = fault->gfn;

	WARN_ON_ONCE(gw->gfn != base_gfn);
	direct_access = gw->pte_access;

	top_level = vcpu->arch.mmu->cpu_role.base.level;
	if (top_level == PT32E_ROOT_LEVEL)
		top_level = PT32_ROOT_LEVEL;
	/*
	 * Verify that the top-level gpte is still there.  Since the page
	 * is a root page, it is either write protected (and cannot be
	 * changed from now on) or it is invalid (in which case, we don't
	 * really care if it changes underneath us after this point).
	 */
	if (FNAME(gpte_changed)(vcpu, gw, top_level))
		goto out_gpte_changed;

	if (WARN_ON(!VALID_PAGE(vcpu->arch.mmu->root.hpa)))
		goto out_gpte_changed;

	for (shadow_walk_init(&it, vcpu, fault->addr);
	     shadow_walk_okay(&it) && it.level > gw->level;
	     shadow_walk_next(&it)) {
		gfn_t table_gfn;

		clear_sp_write_flooding_count(it.sptep);

		table_gfn = gw->table_gfn[it.level - 2];
		access = gw->pt_access[it.level - 2];
		sp = kvm_mmu_get_child_sp(vcpu, it.sptep, table_gfn,
					  false, access);

		if (sp != ERR_PTR(-EEXIST)) {
			/*
			 * We must synchronize the pagetable before linking it
			 * because the guest doesn't need to flush tlb when
			 * the gpte is changed from non-present to present.
			 * Otherwise, the guest may use the wrong mapping.
			 *
			 * For PG_LEVEL_4K, kvm_mmu_get_page() has already
			 * synchronized it transiently via kvm_sync_page().
			 *
			 * For higher level pagetable, we synchronize it via
			 * the slower mmu_sync_children().  If it needs to
			 * break, some progress has been made; return
			 * RET_PF_RETRY and retry on the next #PF.
			 * KVM_REQ_MMU_SYNC is not necessary but it
			 * expedites the process.
			 */
			if (sp->unsync_children &&
			    mmu_sync_children(vcpu, sp, false))
				return RET_PF_RETRY;
		}

		/*
		 * Verify that the gpte in the page we've just write
		 * protected is still there.
		 */
		if (FNAME(gpte_changed)(vcpu, gw, it.level - 1))
			goto out_gpte_changed;

		if (sp != ERR_PTR(-EEXIST))
			link_shadow_page(vcpu, it.sptep, sp);
	}

	kvm_mmu_hugepage_adjust(vcpu, fault);

	trace_kvm_mmu_spte_requested(fault);

	for (; shadow_walk_okay(&it); shadow_walk_next(&it)) {
		clear_sp_write_flooding_count(it.sptep);

		/*
		 * We cannot overwrite existing page tables with an NX
		 * large page, as the leaf could be executable.
		 */
		if (fault->nx_huge_page_workaround_enabled)
			disallowed_hugepage_adjust(fault, *it.sptep, it.level);

		base_gfn = fault->gfn & ~(KVM_PAGES_PER_HPAGE(it.level) - 1);
		if (it.level == fault->goal_level)
			break;

		validate_direct_spte(vcpu, it.sptep, direct_access);

		sp = kvm_mmu_get_child_sp(vcpu, it.sptep, base_gfn,
					  true, direct_access);
		if (sp == ERR_PTR(-EEXIST))
			continue;

		link_shadow_page(vcpu, it.sptep, sp);
		if (fault->huge_page_disallowed &&
		    fault->req_level >= it.level)
			account_huge_nx_page(vcpu->kvm, sp);
	}

	if (WARN_ON_ONCE(it.level != fault->goal_level))
		return -EFAULT;

	ret = mmu_set_spte(vcpu, fault->slot, it.sptep, gw->pte_access,
			   base_gfn, fault->pfn, fault);
	if (ret == RET_PF_SPURIOUS)
		return ret;

	FNAME(pte_prefetch)(vcpu, gw, it.sptep);
	return ret;

out_gpte_changed:
	return RET_PF_RETRY;
}

 /*
 * To see whether the mapped gfn can write its page table in the current
 * mapping.
 *
 * It is the helper function of FNAME(page_fault). When guest uses large page
 * size to map the writable gfn which is used as current page table, we should
 * force kvm to use small page size to map it because new shadow page will be
 * created when kvm establishes shadow page table that stop kvm using large
 * page size. Do it early can avoid unnecessary #PF and emulation.
 *
 * @write_fault_to_shadow_pgtable will return true if the fault gfn is
 * currently used as its page table.
 *
 * Note: the PDPT page table is not checked for PAE-32 bit guest. It is ok
 * since the PDPT is always shadowed, that means, we can not use large page
 * size to map the gfn which is used as PDPT.
 */
static bool
FNAME(is_self_change_mapping)(struct kvm_vcpu *vcpu,
			      struct guest_walker *walker, bool user_fault,
			      bool *write_fault_to_shadow_pgtable)
{
	int level;
	gfn_t mask = ~(KVM_PAGES_PER_HPAGE(walker->level) - 1);
	bool self_changed = false;

	if (!(walker->pte_access & ACC_WRITE_MASK ||
	    (!is_cr0_wp(vcpu->arch.mmu) && !user_fault)))
		return false;

	for (level = walker->level; level <= walker->max_level; level++) {
		gfn_t gfn = walker->gfn ^ walker->table_gfn[level - 1];

		self_changed |= !(gfn & mask);
		*write_fault_to_shadow_pgtable |= !gfn;
	}

	return self_changed;
}

/*
 * Page fault handler.  There are several causes for a page fault:
 *   - there is no shadow pte for the guest pte
 *   - write access through a shadow pte marked read only so that we can set
 *     the dirty bit
 *   - write access to a shadow pte marked read only so we can update the page
 *     dirty bitmap, when userspace requests it
 *   - mmio access; in this case we will never install a present shadow pte
 *   - normal guest page fault due to the guest pte marked not present, not
 *     writable, or not executable
 *
 *  Returns: 1 if we need to emulate the instruction, 0 otherwise, or
 *           a negative value on error.
 */
static int FNAME(page_fault)(struct kvm_vcpu *vcpu, struct kvm_page_fault *fault)
{
	struct guest_walker walker;
	int r;
	unsigned long mmu_seq;
	bool is_self_change_mapping;

	pgprintk("%s: addr %lx err %x\n", __func__, fault->addr, fault->error_code);
	WARN_ON_ONCE(fault->is_tdp);

	/*
	 * Look up the guest pte for the faulting address.
	 * If PFEC.RSVD is set, this is a shadow page fault.
	 * The bit needs to be cleared before walking guest page tables.
	 */
	r = FNAME(walk_addr)(&walker, vcpu, fault->addr,
			     fault->error_code & ~PFERR_RSVD_MASK);

	/*
	 * The page is not mapped by the guest.  Let the guest handle it.
	 */
	if (!r) {
		pgprintk("%s: guest page fault\n", __func__);
		if (!fault->prefetch)
			kvm_inject_emulated_page_fault(vcpu, &walker.fault);

		return RET_PF_RETRY;
	}

	fault->gfn = walker.gfn;
	fault->slot = kvm_vcpu_gfn_to_memslot(vcpu, fault->gfn);

	if (page_fault_handle_page_track(vcpu, fault)) {
		shadow_page_table_clear_flood(vcpu, fault->addr);
		return RET_PF_EMULATE;
	}

	r = mmu_topup_memory_caches(vcpu, true);
	if (r)
		return r;

	vcpu->arch.write_fault_to_shadow_pgtable = false;

	is_self_change_mapping = FNAME(is_self_change_mapping)(vcpu,
	      &walker, fault->user, &vcpu->arch.write_fault_to_shadow_pgtable);

	if (is_self_change_mapping)
		fault->max_level = PG_LEVEL_4K;
	else
		fault->max_level = walker.level;

	mmu_seq = vcpu->kvm->mmu_invalidate_seq;
	smp_rmb();

	r = kvm_faultin_pfn(vcpu, fault);
	if (r != RET_PF_CONTINUE)
		return r;

	r = handle_abnormal_pfn(vcpu, fault, walker.pte_access);
	if (r != RET_PF_CONTINUE)
		return r;

	/*
	 * Do not change pte_access if the pfn is a mmio page, otherwise
	 * we will cache the incorrect access into mmio spte.
	 */
	if (fault->write && !(walker.pte_access & ACC_WRITE_MASK) &&
	    !is_cr0_wp(vcpu->arch.mmu) && !fault->user && fault->slot) {
		walker.pte_access |= ACC_WRITE_MASK;
		walker.pte_access &= ~ACC_USER_MASK;

		/*
		 * If we converted a user page to a kernel page,
		 * so that the kernel can write to it when cr0.wp=0,
		 * then we should prevent the kernel from executing it
		 * if SMEP is enabled.
		 */
		if (is_cr4_smep(vcpu->arch.mmu))
			walker.pte_access &= ~ACC_EXEC_MASK;
	}

	r = RET_PF_RETRY;
	write_lock(&vcpu->kvm->mmu_lock);

	if (is_page_fault_stale(vcpu, fault, mmu_seq))
		goto out_unlock;

	r = make_mmu_pages_available(vcpu);
	if (r)
		goto out_unlock;
	r = FNAME(fetch)(vcpu, fault, &walker);

out_unlock:
	write_unlock(&vcpu->kvm->mmu_lock);
	kvm_release_pfn_clean(fault->pfn);
	return r;
}

static gpa_t FNAME(get_level1_sp_gpa)(struct kvm_mmu_page *sp)
{
	int offset = 0;

	WARN_ON(sp->role.level != PG_LEVEL_4K);

	if (PTTYPE == 32)
		offset = sp->role.quadrant << SPTE_LEVEL_BITS;

	return gfn_to_gpa(sp->gfn) + offset * sizeof(pt_element_t);
}

static void FNAME(invlpg)(struct kvm_vcpu *vcpu, gva_t gva, hpa_t root_hpa)
{
	struct kvm_shadow_walk_iterator iterator;
	struct kvm_mmu_page *sp;
	u64 old_spte;
	int level;
	u64 *sptep;

	vcpu_clear_mmio_info(vcpu, gva);

	/*
	 * No need to check return value here, rmap_can_add() can
	 * help us to skip pte prefetch later.
	 */
	mmu_topup_memory_caches(vcpu, true);

	if (!VALID_PAGE(root_hpa)) {
		WARN_ON(1);
		return;
	}

	write_lock(&vcpu->kvm->mmu_lock);
	for_each_shadow_entry_using_root(vcpu, root_hpa, gva, iterator) {
		level = iterator.level;
		sptep = iterator.sptep;

		sp = sptep_to_sp(sptep);
		old_spte = *sptep;
		if (is_last_spte(old_spte, level)) {
			pt_element_t gpte;
			gpa_t pte_gpa;

			if (!sp->unsync)
				break;

			pte_gpa = FNAME(get_level1_sp_gpa)(sp);
			pte_gpa += spte_index(sptep) * sizeof(pt_element_t);

			mmu_page_zap_pte(vcpu->kvm, sp, sptep, NULL);
			if (is_shadow_present_pte(old_spte))
				kvm_flush_remote_tlbs_with_address(vcpu->kvm,
					sp->gfn, KVM_PAGES_PER_HPAGE(sp->role.level));

			if (!rmap_can_add(vcpu))
				break;

			if (kvm_vcpu_read_guest_atomic(vcpu, pte_gpa, &gpte,
						       sizeof(pt_element_t)))
				break;

			FNAME(prefetch_gpte)(vcpu, sp, sptep, gpte, false);
		}

		if (!sp->unsync_children)
			break;
	}
	write_unlock(&vcpu->kvm->mmu_lock);
}

/* Note, @addr is a GPA when gva_to_gpa() translates an L2 GPA to an L1 GPA. */
static gpa_t FNAME(gva_to_gpa)(struct kvm_vcpu *vcpu, struct kvm_mmu *mmu,
			       gpa_t addr, u64 access,
			       struct x86_exception *exception)
{
	struct guest_walker walker;
	gpa_t gpa = INVALID_GPA;
	int r;

#ifndef CONFIG_X86_64
	/* A 64-bit GVA should be impossible on 32-bit KVM. */
	WARN_ON_ONCE((addr >> 32) && mmu == vcpu->arch.walk_mmu);
#endif

	r = FNAME(walk_addr_generic)(&walker, vcpu, mmu, addr, access);

	if (r) {
		gpa = gfn_to_gpa(walker.gfn);
		gpa |= addr & ~PAGE_MASK;
	} else if (exception)
		*exception = walker.fault;

	return gpa;
}

/*
 * Using the information in sp->shadowed_translation (kvm_mmu_page_get_gfn()) is
 * safe because:
 * - The spte has a reference to the struct page, so the pfn for a given gfn
 *   can't change unless all sptes pointing to it are nuked first.
 *
 * Returns
 * < 0: the sp should be zapped
 *   0: the sp is synced and no tlb flushing is required
 * > 0: the sp is synced and tlb flushing is required
 */
static int FNAME(sync_page)(struct kvm_vcpu *vcpu, struct kvm_mmu_page *sp)
{
	union kvm_mmu_page_role root_role = vcpu->arch.mmu->root_role;
	int i;
	bool host_writable;
	gpa_t first_pte_gpa;
	bool flush = false;

	/*
	 * Ignore various flags when verifying that it's safe to sync a shadow
	 * page using the current MMU context.
	 *
	 *  - level: not part of the overall MMU role and will never match as the MMU's
	 *           level tracks the root level
	 *  - access: updated based on the new guest PTE
	 *  - quadrant: not part of the overall MMU role (similar to level)
	 */
	const union kvm_mmu_page_role sync_role_ign = {
		.level = 0xf,
		.access = 0x7,
		.quadrant = 0x3,
		.passthrough = 0x1,
	};

	/*
	 * Direct pages can never be unsync, and KVM should never attempt to
	 * sync a shadow page for a different MMU context, e.g. if the role
	 * differs then the memslot lookup (SMM vs. non-SMM) will be bogus, the
	 * reserved bits checks will be wrong, etc...
	 */
	if (WARN_ON_ONCE(sp->role.direct ||
			 (sp->role.word ^ root_role.word) & ~sync_role_ign.word))
		return -1;

	first_pte_gpa = FNAME(get_level1_sp_gpa)(sp);

	for (i = 0; i < SPTE_ENT_PER_PAGE; i++) {
		u64 *sptep, spte;
		struct kvm_memory_slot *slot;
		unsigned pte_access;
		pt_element_t gpte;
		gpa_t pte_gpa;
		gfn_t gfn;

		if (!sp->spt[i])
			continue;

		pte_gpa = first_pte_gpa + i * sizeof(pt_element_t);

		if (kvm_vcpu_read_guest_atomic(vcpu, pte_gpa, &gpte,
					       sizeof(pt_element_t)))
			return -1;

		if (FNAME(prefetch_invalid_gpte)(vcpu, sp, &sp->spt[i], gpte)) {
			flush = true;
			continue;
		}

		gfn = gpte_to_gfn(gpte);
		pte_access = sp->role.access;
		pte_access &= FNAME(gpte_access)(gpte);
		FNAME(protect_clean_gpte)(vcpu->arch.mmu, &pte_access, gpte);

		if (sync_mmio_spte(vcpu, &sp->spt[i], gfn, pte_access))
			continue;

		/*
		 * Drop the SPTE if the new protections would result in a RWX=0
		 * SPTE or if the gfn is changing.  The RWX=0 case only affects
		 * EPT with execute-only support, i.e. EPT without an effective
		 * "present" bit, as all other paging modes will create a
		 * read-only SPTE if pte_access is zero.
		 */
<<<<<<< HEAD
		if ((!pte_access && !shadow_present_mask) || gfn != sp->gfns[i]) {
=======
		if ((!pte_access && !shadow_present_mask) ||
		    gfn != kvm_mmu_page_get_gfn(sp, i)) {
>>>>>>> f2afc9d9
			drop_spte(vcpu->kvm, &sp->spt[i]);
			flush = true;
			continue;
		}

		/* Update the shadowed access bits in case they changed. */
		kvm_mmu_page_set_access(sp, i, pte_access);

		sptep = &sp->spt[i];
		spte = *sptep;
		host_writable = spte & shadow_host_writable_mask;
		slot = kvm_vcpu_gfn_to_memslot(vcpu, gfn);
		make_spte(vcpu, sp, slot, pte_access, gfn,
			  spte_to_pfn(spte), spte, true, false,
			  host_writable, &spte);

		flush |= mmu_spte_update(sptep, spte);
	}

	/*
	 * Note, any flush is purely for KVM's correctness, e.g. when dropping
	 * an existing SPTE or clearing W/A/D bits to ensure an mmu_notifier
	 * unmap or dirty logging event doesn't fail to flush.  The guest is
	 * responsible for flushing the TLB to ensure any changes in protection
	 * bits are recognized, i.e. until the guest flushes or page faults on
	 * a relevant address, KVM is architecturally allowed to let vCPUs use
	 * cached translations with the old protection bits.
	 */
	return flush;
}

#undef pt_element_t
#undef guest_walker
#undef FNAME
#undef PT_BASE_ADDR_MASK
#undef PT_INDEX
#undef PT_LVL_ADDR_MASK
#undef PT_LVL_OFFSET_MASK
#undef PT_LEVEL_BITS
#undef PT_MAX_FULL_LEVELS
#undef gpte_to_gfn
#undef gpte_to_gfn_lvl
#undef PT_GUEST_ACCESSED_MASK
#undef PT_GUEST_DIRTY_MASK
#undef PT_GUEST_DIRTY_SHIFT
#undef PT_GUEST_ACCESSED_SHIFT
#undef PT_HAVE_ACCESSED_DIRTY<|MERGE_RESOLUTION|>--- conflicted
+++ resolved
@@ -1065,12 +1065,8 @@
 		 * "present" bit, as all other paging modes will create a
 		 * read-only SPTE if pte_access is zero.
 		 */
-<<<<<<< HEAD
-		if ((!pte_access && !shadow_present_mask) || gfn != sp->gfns[i]) {
-=======
 		if ((!pte_access && !shadow_present_mask) ||
 		    gfn != kvm_mmu_page_get_gfn(sp, i)) {
->>>>>>> f2afc9d9
 			drop_spte(vcpu->kvm, &sp->spt[i]);
 			flush = true;
 			continue;
