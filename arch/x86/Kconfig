--- conflicted
+++ resolved
@@ -462,13 +462,8 @@
 
 	  Some Intel systems circa 2022 and later are locked into x2APIC mode
 	  and can not fall back to the legacy APIC modes if SGX or TDX are
-<<<<<<< HEAD
-	  enabled in the BIOS.  They will be unable to boot without enabling
-	  this option.
-=======
 	  enabled in the BIOS. They will boot with very reduced functionality
 	  without enabling this option.
->>>>>>> f81a61f5
 
 	  If you don't know what to do here, say N.
 
