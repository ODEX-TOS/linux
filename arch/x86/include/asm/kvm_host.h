/* SPDX-License-Identifier: GPL-2.0-only */
/*
 * Kernel-based Virtual Machine driver for Linux
 *
 * This header defines architecture specific interfaces, x86 version
 */

#ifndef _ASM_X86_KVM_HOST_H
#define _ASM_X86_KVM_HOST_H

#include <linux/types.h>
#include <linux/mm.h>
#include <linux/mmu_notifier.h>
#include <linux/tracepoint.h>
#include <linux/cpumask.h>
#include <linux/irq_work.h>
#include <linux/irq.h>

#include <linux/kvm.h>
#include <linux/kvm_para.h>
#include <linux/kvm_types.h>
#include <linux/perf_event.h>
#include <linux/pvclock_gtod.h>
#include <linux/clocksource.h>
#include <linux/irqbypass.h>
#include <linux/hyperv.h>

#include <asm/apic.h>
#include <asm/pvclock-abi.h>
#include <asm/desc.h>
#include <asm/mtrr.h>
#include <asm/msr-index.h>
#include <asm/asm.h>
#include <asm/kvm_page_track.h>
#include <asm/kvm_vcpu_regs.h>
#include <asm/hyperv-tlfs.h>

#define __KVM_HAVE_ARCH_VCPU_DEBUGFS

#define KVM_MAX_VCPUS 1024
#define KVM_SOFT_MAX_VCPUS 710

/*
 * In x86, the VCPU ID corresponds to the APIC ID, and APIC IDs
 * might be larger than the actual number of VCPUs because the
 * APIC ID encodes CPU topology information.
 *
 * In the worst case, we'll need less than one extra bit for the
 * Core ID, and less than one extra bit for the Package (Die) ID,
 * so ratio of 4 should be enough.
 */
#define KVM_VCPU_ID_RATIO 4
#define KVM_MAX_VCPU_ID (KVM_MAX_VCPUS * KVM_VCPU_ID_RATIO)

/* memory slots that are not exposed to userspace */
#define KVM_PRIVATE_MEM_SLOTS 3

#define KVM_HALT_POLL_NS_DEFAULT 200000

#define KVM_IRQCHIP_NUM_PINS  KVM_IOAPIC_NUM_PINS

#define KVM_DIRTY_LOG_MANUAL_CAPS   (KVM_DIRTY_LOG_MANUAL_PROTECT_ENABLE | \
					KVM_DIRTY_LOG_INITIALLY_SET)

#define KVM_BUS_LOCK_DETECTION_VALID_MODE	(KVM_BUS_LOCK_DETECTION_OFF | \
						 KVM_BUS_LOCK_DETECTION_EXIT)

/* x86-specific vcpu->requests bit members */
#define KVM_REQ_MIGRATE_TIMER		KVM_ARCH_REQ(0)
#define KVM_REQ_REPORT_TPR_ACCESS	KVM_ARCH_REQ(1)
#define KVM_REQ_TRIPLE_FAULT		KVM_ARCH_REQ(2)
#define KVM_REQ_MMU_SYNC		KVM_ARCH_REQ(3)
#define KVM_REQ_CLOCK_UPDATE		KVM_ARCH_REQ(4)
#define KVM_REQ_LOAD_MMU_PGD		KVM_ARCH_REQ(5)
#define KVM_REQ_EVENT			KVM_ARCH_REQ(6)
#define KVM_REQ_APF_HALT		KVM_ARCH_REQ(7)
#define KVM_REQ_STEAL_UPDATE		KVM_ARCH_REQ(8)
#define KVM_REQ_NMI			KVM_ARCH_REQ(9)
#define KVM_REQ_PMU			KVM_ARCH_REQ(10)
#define KVM_REQ_PMI			KVM_ARCH_REQ(11)
#define KVM_REQ_SMI			KVM_ARCH_REQ(12)
#define KVM_REQ_MASTERCLOCK_UPDATE	KVM_ARCH_REQ(13)
#define KVM_REQ_MCLOCK_INPROGRESS \
	KVM_ARCH_REQ_FLAGS(14, KVM_REQUEST_WAIT | KVM_REQUEST_NO_WAKEUP)
#define KVM_REQ_SCAN_IOAPIC \
	KVM_ARCH_REQ_FLAGS(15, KVM_REQUEST_WAIT | KVM_REQUEST_NO_WAKEUP)
#define KVM_REQ_GLOBAL_CLOCK_UPDATE	KVM_ARCH_REQ(16)
#define KVM_REQ_APIC_PAGE_RELOAD \
	KVM_ARCH_REQ_FLAGS(17, KVM_REQUEST_WAIT | KVM_REQUEST_NO_WAKEUP)
#define KVM_REQ_HV_CRASH		KVM_ARCH_REQ(18)
#define KVM_REQ_IOAPIC_EOI_EXIT		KVM_ARCH_REQ(19)
#define KVM_REQ_HV_RESET		KVM_ARCH_REQ(20)
#define KVM_REQ_HV_EXIT			KVM_ARCH_REQ(21)
#define KVM_REQ_HV_STIMER		KVM_ARCH_REQ(22)
#define KVM_REQ_LOAD_EOI_EXITMAP	KVM_ARCH_REQ(23)
#define KVM_REQ_GET_NESTED_STATE_PAGES	KVM_ARCH_REQ(24)
#define KVM_REQ_APICV_UPDATE \
	KVM_ARCH_REQ_FLAGS(25, KVM_REQUEST_WAIT | KVM_REQUEST_NO_WAKEUP)
#define KVM_REQ_TLB_FLUSH_CURRENT	KVM_ARCH_REQ(26)
#define KVM_REQ_TLB_FLUSH_GUEST \
	KVM_ARCH_REQ_FLAGS(27, KVM_REQUEST_NO_WAKEUP)
#define KVM_REQ_APF_READY		KVM_ARCH_REQ(28)
#define KVM_REQ_MSR_FILTER_CHANGED	KVM_ARCH_REQ(29)
#define KVM_REQ_UPDATE_CPU_DIRTY_LOGGING \
	KVM_ARCH_REQ_FLAGS(30, KVM_REQUEST_WAIT | KVM_REQUEST_NO_WAKEUP)

#define CR0_RESERVED_BITS                                               \
	(~(unsigned long)(X86_CR0_PE | X86_CR0_MP | X86_CR0_EM | X86_CR0_TS \
			  | X86_CR0_ET | X86_CR0_NE | X86_CR0_WP | X86_CR0_AM \
			  | X86_CR0_NW | X86_CR0_CD | X86_CR0_PG))

#define CR4_RESERVED_BITS                                               \
	(~(unsigned long)(X86_CR4_VME | X86_CR4_PVI | X86_CR4_TSD | X86_CR4_DE\
			  | X86_CR4_PSE | X86_CR4_PAE | X86_CR4_MCE     \
			  | X86_CR4_PGE | X86_CR4_PCE | X86_CR4_OSFXSR | X86_CR4_PCIDE \
			  | X86_CR4_OSXSAVE | X86_CR4_SMEP | X86_CR4_FSGSBASE \
			  | X86_CR4_OSXMMEXCPT | X86_CR4_LA57 | X86_CR4_VMXE \
			  | X86_CR4_SMAP | X86_CR4_PKE | X86_CR4_UMIP))

#define CR8_RESERVED_BITS (~(unsigned long)X86_CR8_TPR)



#define INVALID_PAGE (~(hpa_t)0)
#define VALID_PAGE(x) ((x) != INVALID_PAGE)

#define UNMAPPED_GVA (~(gpa_t)0)
#define INVALID_GPA (~(gpa_t)0)

/* KVM Hugepage definitions for x86 */
#define KVM_MAX_HUGEPAGE_LEVEL	PG_LEVEL_1G
#define KVM_NR_PAGE_SIZES	(KVM_MAX_HUGEPAGE_LEVEL - PG_LEVEL_4K + 1)
#define KVM_HPAGE_GFN_SHIFT(x)	(((x) - 1) * 9)
#define KVM_HPAGE_SHIFT(x)	(PAGE_SHIFT + KVM_HPAGE_GFN_SHIFT(x))
#define KVM_HPAGE_SIZE(x)	(1UL << KVM_HPAGE_SHIFT(x))
#define KVM_HPAGE_MASK(x)	(~(KVM_HPAGE_SIZE(x) - 1))
#define KVM_PAGES_PER_HPAGE(x)	(KVM_HPAGE_SIZE(x) / PAGE_SIZE)

#define KVM_PERMILLE_MMU_PAGES 20
#define KVM_MIN_ALLOC_MMU_PAGES 64UL
#define KVM_MMU_HASH_SHIFT 12
#define KVM_NUM_MMU_PAGES (1 << KVM_MMU_HASH_SHIFT)
#define KVM_MIN_FREE_MMU_PAGES 5
#define KVM_REFILL_PAGES 25
#define KVM_MAX_CPUID_ENTRIES 256
#define KVM_NR_FIXED_MTRR_REGION 88
#define KVM_NR_VAR_MTRR 8

#define ASYNC_PF_PER_VCPU 64

enum kvm_reg {
	VCPU_REGS_RAX = __VCPU_REGS_RAX,
	VCPU_REGS_RCX = __VCPU_REGS_RCX,
	VCPU_REGS_RDX = __VCPU_REGS_RDX,
	VCPU_REGS_RBX = __VCPU_REGS_RBX,
	VCPU_REGS_RSP = __VCPU_REGS_RSP,
	VCPU_REGS_RBP = __VCPU_REGS_RBP,
	VCPU_REGS_RSI = __VCPU_REGS_RSI,
	VCPU_REGS_RDI = __VCPU_REGS_RDI,
#ifdef CONFIG_X86_64
	VCPU_REGS_R8  = __VCPU_REGS_R8,
	VCPU_REGS_R9  = __VCPU_REGS_R9,
	VCPU_REGS_R10 = __VCPU_REGS_R10,
	VCPU_REGS_R11 = __VCPU_REGS_R11,
	VCPU_REGS_R12 = __VCPU_REGS_R12,
	VCPU_REGS_R13 = __VCPU_REGS_R13,
	VCPU_REGS_R14 = __VCPU_REGS_R14,
	VCPU_REGS_R15 = __VCPU_REGS_R15,
#endif
	VCPU_REGS_RIP,
	NR_VCPU_REGS,

	VCPU_EXREG_PDPTR = NR_VCPU_REGS,
	VCPU_EXREG_CR0,
	VCPU_EXREG_CR3,
	VCPU_EXREG_CR4,
	VCPU_EXREG_RFLAGS,
	VCPU_EXREG_SEGMENTS,
	VCPU_EXREG_EXIT_INFO_1,
	VCPU_EXREG_EXIT_INFO_2,
};

enum {
	VCPU_SREG_ES,
	VCPU_SREG_CS,
	VCPU_SREG_SS,
	VCPU_SREG_DS,
	VCPU_SREG_FS,
	VCPU_SREG_GS,
	VCPU_SREG_TR,
	VCPU_SREG_LDTR,
};

enum exit_fastpath_completion {
	EXIT_FASTPATH_NONE,
	EXIT_FASTPATH_REENTER_GUEST,
	EXIT_FASTPATH_EXIT_HANDLED,
};
typedef enum exit_fastpath_completion fastpath_t;

struct x86_emulate_ctxt;
struct x86_exception;
enum x86_intercept;
enum x86_intercept_stage;

#define KVM_NR_DB_REGS	4

#define DR6_BUS_LOCK   (1 << 11)
#define DR6_BD		(1 << 13)
#define DR6_BS		(1 << 14)
#define DR6_BT		(1 << 15)
#define DR6_RTM		(1 << 16)
/*
 * DR6_ACTIVE_LOW combines fixed-1 and active-low bits.
 * We can regard all the bits in DR6_FIXED_1 as active_low bits;
 * they will never be 0 for now, but when they are defined
 * in the future it will require no code change.
 *
 * DR6_ACTIVE_LOW is also used as the init/reset value for DR6.
 */
#define DR6_ACTIVE_LOW	0xffff0ff0
#define DR6_VOLATILE	0x0001e80f
#define DR6_FIXED_1	(DR6_ACTIVE_LOW & ~DR6_VOLATILE)

#define DR7_BP_EN_MASK	0x000000ff
#define DR7_GE		(1 << 9)
#define DR7_GD		(1 << 13)
#define DR7_FIXED_1	0x00000400
#define DR7_VOLATILE	0xffff2bff

#define KVM_GUESTDBG_VALID_MASK \
	(KVM_GUESTDBG_ENABLE | \
	KVM_GUESTDBG_SINGLESTEP | \
	KVM_GUESTDBG_USE_HW_BP | \
	KVM_GUESTDBG_USE_SW_BP | \
	KVM_GUESTDBG_INJECT_BP | \
	KVM_GUESTDBG_INJECT_DB | \
	KVM_GUESTDBG_BLOCKIRQ)


#define PFERR_PRESENT_BIT 0
#define PFERR_WRITE_BIT 1
#define PFERR_USER_BIT 2
#define PFERR_RSVD_BIT 3
#define PFERR_FETCH_BIT 4
#define PFERR_PK_BIT 5
#define PFERR_SGX_BIT 15
#define PFERR_GUEST_FINAL_BIT 32
#define PFERR_GUEST_PAGE_BIT 33

#define PFERR_PRESENT_MASK (1U << PFERR_PRESENT_BIT)
#define PFERR_WRITE_MASK (1U << PFERR_WRITE_BIT)
#define PFERR_USER_MASK (1U << PFERR_USER_BIT)
#define PFERR_RSVD_MASK (1U << PFERR_RSVD_BIT)
#define PFERR_FETCH_MASK (1U << PFERR_FETCH_BIT)
#define PFERR_PK_MASK (1U << PFERR_PK_BIT)
#define PFERR_SGX_MASK (1U << PFERR_SGX_BIT)
#define PFERR_GUEST_FINAL_MASK (1ULL << PFERR_GUEST_FINAL_BIT)
#define PFERR_GUEST_PAGE_MASK (1ULL << PFERR_GUEST_PAGE_BIT)

#define PFERR_NESTED_GUEST_PAGE (PFERR_GUEST_PAGE_MASK |	\
				 PFERR_WRITE_MASK |		\
				 PFERR_PRESENT_MASK)

/* apic attention bits */
#define KVM_APIC_CHECK_VAPIC	0
/*
 * The following bit is set with PV-EOI, unset on EOI.
 * We detect PV-EOI changes by guest by comparing
 * this bit with PV-EOI in guest memory.
 * See the implementation in apic_update_pv_eoi.
 */
#define KVM_APIC_PV_EOI_PENDING	1

struct kvm_kernel_irq_routing_entry;

/*
 * kvm_mmu_page_role tracks the properties of a shadow page (where shadow page
 * also includes TDP pages) to determine whether or not a page can be used in
 * the given MMU context.  This is a subset of the overall kvm_mmu_role to
 * minimize the size of kvm_memory_slot.arch.gfn_track, i.e. allows allocating
 * 2 bytes per gfn instead of 4 bytes per gfn.
 *
 * Indirect upper-level shadow pages are tracked for write-protection via
 * gfn_track.  As above, gfn_track is a 16 bit counter, so KVM must not create
 * more than 2^16-1 upper-level shadow pages at a single gfn, otherwise
 * gfn_track will overflow and explosions will ensure.
 *
 * A unique shadow page (SP) for a gfn is created if and only if an existing SP
 * cannot be reused.  The ability to reuse a SP is tracked by its role, which
 * incorporates various mode bits and properties of the SP.  Roughly speaking,
 * the number of unique SPs that can theoretically be created is 2^n, where n
 * is the number of bits that are used to compute the role.
 *
 * But, even though there are 18 bits in the mask below, not all combinations
 * of modes and flags are possible.  The maximum number of possible upper-level
 * shadow pages for a single gfn is in the neighborhood of 2^13.
 *
 *   - invalid shadow pages are not accounted.
 *   - level is effectively limited to four combinations, not 16 as the number
 *     bits would imply, as 4k SPs are not tracked (allowed to go unsync).
 *   - level is effectively unused for non-PAE paging because there is exactly
 *     one upper level (see 4k SP exception above).
 *   - quadrant is used only for non-PAE paging and is exclusive with
 *     gpte_is_8_bytes.
 *   - execonly and ad_disabled are used only for nested EPT, which makes it
 *     exclusive with quadrant.
 */
union kvm_mmu_page_role {
	u32 word;
	struct {
		unsigned level:4;
		unsigned gpte_is_8_bytes:1;
		unsigned quadrant:2;
		unsigned direct:1;
		unsigned access:3;
		unsigned invalid:1;
		unsigned efer_nx:1;
		unsigned cr0_wp:1;
		unsigned smep_andnot_wp:1;
		unsigned smap_andnot_wp:1;
		unsigned ad_disabled:1;
		unsigned guest_mode:1;
		unsigned :6;

		/*
		 * This is left at the top of the word so that
		 * kvm_memslots_for_spte_role can extract it with a
		 * simple shift.  While there is room, give it a whole
		 * byte so it is also faster to load it from memory.
		 */
		unsigned smm:8;
	};
};

/*
 * kvm_mmu_extended_role complements kvm_mmu_page_role, tracking properties
 * relevant to the current MMU configuration.   When loading CR0, CR4, or EFER,
 * including on nested transitions, if nothing in the full role changes then
 * MMU re-configuration can be skipped. @valid bit is set on first usage so we
 * don't treat all-zero structure as valid data.
 *
 * The properties that are tracked in the extended role but not the page role
 * are for things that either (a) do not affect the validity of the shadow page
 * or (b) are indirectly reflected in the shadow page's role.  For example,
 * CR4.PKE only affects permission checks for software walks of the guest page
 * tables (because KVM doesn't support Protection Keys with shadow paging), and
 * CR0.PG, CR4.PAE, and CR4.PSE are indirectly reflected in role.level.
 *
 * Note, SMEP and SMAP are not redundant with sm*p_andnot_wp in the page role.
 * If CR0.WP=1, KVM can reuse shadow pages for the guest regardless of SMEP and
 * SMAP, but the MMU's permission checks for software walks need to be SMEP and
 * SMAP aware regardless of CR0.WP.
 */
union kvm_mmu_extended_role {
	u32 word;
	struct {
		unsigned int valid:1;
		unsigned int execonly:1;
		unsigned int cr0_pg:1;
		unsigned int cr4_pae:1;
		unsigned int cr4_pse:1;
		unsigned int cr4_pke:1;
		unsigned int cr4_smap:1;
		unsigned int cr4_smep:1;
		unsigned int cr4_la57:1;
<<<<<<< HEAD
		unsigned int maxphyaddr:6;
=======
		unsigned int efer_lma:1;
>>>>>>> bee673aa
	};
};

union kvm_mmu_role {
	u64 as_u64;
	struct {
		union kvm_mmu_page_role base;
		union kvm_mmu_extended_role ext;
	};
};

struct kvm_rmap_head {
	unsigned long val;
};

struct kvm_pio_request {
	unsigned long linear_rip;
	unsigned long count;
	int in;
	int port;
	int size;
};

#define PT64_ROOT_MAX_LEVEL 5

struct rsvd_bits_validate {
	u64 rsvd_bits_mask[2][PT64_ROOT_MAX_LEVEL];
	u64 bad_mt_xwr;
};

struct kvm_mmu_root_info {
	gpa_t pgd;
	hpa_t hpa;
};

#define KVM_MMU_ROOT_INFO_INVALID \
	((struct kvm_mmu_root_info) { .pgd = INVALID_PAGE, .hpa = INVALID_PAGE })

#define KVM_MMU_NUM_PREV_ROOTS 3

#define KVM_HAVE_MMU_RWLOCK

struct kvm_mmu_page;

/*
 * x86 supports 4 paging modes (5-level 64-bit, 4-level 64-bit, 3-level 32-bit,
 * and 2-level 32-bit).  The kvm_mmu structure abstracts the details of the
 * current mmu mode.
 */
struct kvm_mmu {
	unsigned long (*get_guest_pgd)(struct kvm_vcpu *vcpu);
	u64 (*get_pdptr)(struct kvm_vcpu *vcpu, int index);
	int (*page_fault)(struct kvm_vcpu *vcpu, gpa_t cr2_or_gpa, u32 err,
			  bool prefault);
	void (*inject_page_fault)(struct kvm_vcpu *vcpu,
				  struct x86_exception *fault);
	gpa_t (*gva_to_gpa)(struct kvm_vcpu *vcpu, gpa_t gva_or_gpa,
			    u32 access, struct x86_exception *exception);
	gpa_t (*translate_gpa)(struct kvm_vcpu *vcpu, gpa_t gpa, u32 access,
			       struct x86_exception *exception);
	int (*sync_page)(struct kvm_vcpu *vcpu,
			 struct kvm_mmu_page *sp);
	void (*invlpg)(struct kvm_vcpu *vcpu, gva_t gva, hpa_t root_hpa);
	hpa_t root_hpa;
	gpa_t root_pgd;
	union kvm_mmu_role mmu_role;
	u8 root_level;
	u8 shadow_root_level;
	u8 ept_ad;
	bool direct_map;
	struct kvm_mmu_root_info prev_roots[KVM_MMU_NUM_PREV_ROOTS];

	/*
	 * Bitmap; bit set = permission fault
	 * Byte index: page fault error code [4:1]
	 * Bit index: pte permissions in ACC_* format
	 */
	u8 permissions[16];

	/*
	* The pkru_mask indicates if protection key checks are needed.  It
	* consists of 16 domains indexed by page fault error code bits [4:1],
	* with PFEC.RSVD replaced by ACC_USER_MASK from the page tables.
	* Each domain has 2 bits which are ANDed with AD and WD from PKRU.
	*/
	u32 pkru_mask;

	u64 *pae_root;
	u64 *pml4_root;
	u64 *pml5_root;

	/*
	 * check zero bits on shadow page table entries, these
	 * bits include not only hardware reserved bits but also
	 * the bits spte never used.
	 */
	struct rsvd_bits_validate shadow_zero_check;

	struct rsvd_bits_validate guest_rsvd_check;

	u64 pdptrs[4]; /* pae */
};

struct kvm_tlb_range {
	u64 start_gfn;
	u64 pages;
};

enum pmc_type {
	KVM_PMC_GP = 0,
	KVM_PMC_FIXED,
};

struct kvm_pmc {
	enum pmc_type type;
	u8 idx;
	u64 counter;
	u64 eventsel;
	struct perf_event *perf_event;
	struct kvm_vcpu *vcpu;
	/*
	 * eventsel value for general purpose counters,
	 * ctrl value for fixed counters.
	 */
	u64 current_config;
	bool is_paused;
};

struct kvm_pmu {
	unsigned nr_arch_gp_counters;
	unsigned nr_arch_fixed_counters;
	unsigned available_event_types;
	u64 fixed_ctr_ctrl;
	u64 global_ctrl;
	u64 global_status;
	u64 global_ovf_ctrl;
	u64 counter_bitmask[2];
	u64 global_ctrl_mask;
	u64 global_ovf_ctrl_mask;
	u64 reserved_bits;
	u8 version;
	struct kvm_pmc gp_counters[INTEL_PMC_MAX_GENERIC];
	struct kvm_pmc fixed_counters[INTEL_PMC_MAX_FIXED];
	struct irq_work irq_work;
	DECLARE_BITMAP(reprogram_pmi, X86_PMC_IDX_MAX);
	DECLARE_BITMAP(all_valid_pmc_idx, X86_PMC_IDX_MAX);
	DECLARE_BITMAP(pmc_in_use, X86_PMC_IDX_MAX);

	/*
	 * The gate to release perf_events not marked in
	 * pmc_in_use only once in a vcpu time slice.
	 */
	bool need_cleanup;

	/*
	 * The total number of programmed perf_events and it helps to avoid
	 * redundant check before cleanup if guest don't use vPMU at all.
	 */
	u8 event_count;
};

struct kvm_pmu_ops;

enum {
	KVM_DEBUGREG_BP_ENABLED = 1,
	KVM_DEBUGREG_WONT_EXIT = 2,
};

struct kvm_mtrr_range {
	u64 base;
	u64 mask;
	struct list_head node;
};

struct kvm_mtrr {
	struct kvm_mtrr_range var_ranges[KVM_NR_VAR_MTRR];
	mtrr_type fixed_ranges[KVM_NR_FIXED_MTRR_REGION];
	u64 deftype;

	struct list_head head;
};

/* Hyper-V SynIC timer */
struct kvm_vcpu_hv_stimer {
	struct hrtimer timer;
	int index;
	union hv_stimer_config config;
	u64 count;
	u64 exp_time;
	struct hv_message msg;
	bool msg_pending;
};

/* Hyper-V synthetic interrupt controller (SynIC)*/
struct kvm_vcpu_hv_synic {
	u64 version;
	u64 control;
	u64 msg_page;
	u64 evt_page;
	atomic64_t sint[HV_SYNIC_SINT_COUNT];
	atomic_t sint_to_gsi[HV_SYNIC_SINT_COUNT];
	DECLARE_BITMAP(auto_eoi_bitmap, 256);
	DECLARE_BITMAP(vec_bitmap, 256);
	bool active;
	bool dont_zero_synic_pages;
};

/* Hyper-V per vcpu emulation context */
struct kvm_vcpu_hv {
	struct kvm_vcpu *vcpu;
	u32 vp_index;
	u64 hv_vapic;
	s64 runtime_offset;
	struct kvm_vcpu_hv_synic synic;
	struct kvm_hyperv_exit exit;
	struct kvm_vcpu_hv_stimer stimer[HV_SYNIC_STIMER_COUNT];
	DECLARE_BITMAP(stimer_pending_bitmap, HV_SYNIC_STIMER_COUNT);
	cpumask_t tlb_flush;
	bool enforce_cpuid;
	struct {
		u32 features_eax; /* HYPERV_CPUID_FEATURES.EAX */
		u32 features_ebx; /* HYPERV_CPUID_FEATURES.EBX */
		u32 features_edx; /* HYPERV_CPUID_FEATURES.EDX */
		u32 enlightenments_eax; /* HYPERV_CPUID_ENLIGHTMENT_INFO.EAX */
		u32 enlightenments_ebx; /* HYPERV_CPUID_ENLIGHTMENT_INFO.EBX */
		u32 syndbg_cap_eax; /* HYPERV_CPUID_SYNDBG_PLATFORM_CAPABILITIES.EAX */
	} cpuid_cache;
};

/* Xen HVM per vcpu emulation context */
struct kvm_vcpu_xen {
	u64 hypercall_rip;
	u32 current_runstate;
	bool vcpu_info_set;
	bool vcpu_time_info_set;
	bool runstate_set;
	struct gfn_to_hva_cache vcpu_info_cache;
	struct gfn_to_hva_cache vcpu_time_info_cache;
	struct gfn_to_hva_cache runstate_cache;
	u64 last_steal;
	u64 runstate_entry_time;
	u64 runstate_times[4];
};

struct kvm_vcpu_arch {
	/*
	 * rip and regs accesses must go through
	 * kvm_{register,rip}_{read,write} functions.
	 */
	unsigned long regs[NR_VCPU_REGS];
	u32 regs_avail;
	u32 regs_dirty;

	unsigned long cr0;
	unsigned long cr0_guest_owned_bits;
	unsigned long cr2;
	unsigned long cr3;
	unsigned long cr4;
	unsigned long cr4_guest_owned_bits;
	unsigned long cr4_guest_rsvd_bits;
	unsigned long cr8;
	u32 host_pkru;
	u32 pkru;
	u32 hflags;
	u64 efer;
	u64 apic_base;
	struct kvm_lapic *apic;    /* kernel irqchip context */
	bool apicv_active;
	bool load_eoi_exitmap_pending;
	DECLARE_BITMAP(ioapic_handled_vectors, 256);
	unsigned long apic_attention;
	int32_t apic_arb_prio;
	int mp_state;
	u64 ia32_misc_enable_msr;
	u64 smbase;
	u64 smi_count;
	bool tpr_access_reporting;
	bool xsaves_enabled;
	u64 ia32_xss;
	u64 microcode_version;
	u64 arch_capabilities;
	u64 perf_capabilities;

	/*
	 * Paging state of the vcpu
	 *
	 * If the vcpu runs in guest mode with two level paging this still saves
	 * the paging mode of the l1 guest. This context is always used to
	 * handle faults.
	 */
	struct kvm_mmu *mmu;

	/* Non-nested MMU for L1 */
	struct kvm_mmu root_mmu;

	/* L1 MMU when running nested */
	struct kvm_mmu guest_mmu;

	/*
	 * Paging state of an L2 guest (used for nested npt)
	 *
	 * This context will save all necessary information to walk page tables
	 * of an L2 guest. This context is only initialized for page table
	 * walking and not for faulting since we never handle l2 page faults on
	 * the host.
	 */
	struct kvm_mmu nested_mmu;

	/*
	 * Pointer to the mmu context currently used for
	 * gva_to_gpa translations.
	 */
	struct kvm_mmu *walk_mmu;

	struct kvm_mmu_memory_cache mmu_pte_list_desc_cache;
	struct kvm_mmu_memory_cache mmu_shadow_page_cache;
	struct kvm_mmu_memory_cache mmu_gfn_array_cache;
	struct kvm_mmu_memory_cache mmu_page_header_cache;

	/*
	 * QEMU userspace and the guest each have their own FPU state.
	 * In vcpu_run, we switch between the user and guest FPU contexts.
	 * While running a VCPU, the VCPU thread will have the guest FPU
	 * context.
	 *
	 * Note that while the PKRU state lives inside the fpu registers,
	 * it is switched out separately at VMENTER and VMEXIT time. The
	 * "guest_fpu" state here contains the guest FPU context, with the
	 * host PRKU bits.
	 */
	struct fpu *user_fpu;
	struct fpu *guest_fpu;

	u64 xcr0;
	u64 guest_supported_xcr0;

	struct kvm_pio_request pio;
	void *pio_data;
	void *sev_pio_data;
	unsigned sev_pio_count;

	u8 event_exit_inst_len;

	struct kvm_queued_exception {
		bool pending;
		bool injected;
		bool has_error_code;
		u8 nr;
		u32 error_code;
		unsigned long payload;
		bool has_payload;
		u8 nested_apf;
	} exception;

	struct kvm_queued_interrupt {
		bool injected;
		bool soft;
		u8 nr;
	} interrupt;

	int halt_request; /* real mode on Intel only */

	int cpuid_nent;
	struct kvm_cpuid_entry2 *cpuid_entries;

	u64 reserved_gpa_bits;
	int maxphyaddr;

	/* emulate context */

	struct x86_emulate_ctxt *emulate_ctxt;
	bool emulate_regs_need_sync_to_vcpu;
	bool emulate_regs_need_sync_from_vcpu;
	int (*complete_userspace_io)(struct kvm_vcpu *vcpu);

	gpa_t time;
	struct pvclock_vcpu_time_info hv_clock;
	unsigned int hw_tsc_khz;
	struct gfn_to_hva_cache pv_time;
	bool pv_time_enabled;
	/* set guest stopped flag in pvclock flags field */
	bool pvclock_set_guest_stopped_request;

	struct {
		u8 preempted;
		u64 msr_val;
		u64 last_steal;
		struct gfn_to_hva_cache cache;
	} st;

	u64 l1_tsc_offset;
	u64 tsc_offset; /* current tsc offset */
	u64 last_guest_tsc;
	u64 last_host_tsc;
	u64 tsc_offset_adjustment;
	u64 this_tsc_nsec;
	u64 this_tsc_write;
	u64 this_tsc_generation;
	bool tsc_catchup;
	bool tsc_always_catchup;
	s8 virtual_tsc_shift;
	u32 virtual_tsc_mult;
	u32 virtual_tsc_khz;
	s64 ia32_tsc_adjust_msr;
	u64 msr_ia32_power_ctl;
	u64 l1_tsc_scaling_ratio;
	u64 tsc_scaling_ratio; /* current scaling ratio */

	atomic_t nmi_queued;  /* unprocessed asynchronous NMIs */
	unsigned nmi_pending; /* NMI queued after currently running handler */
	bool nmi_injected;    /* Trying to inject an NMI this entry */
	bool smi_pending;    /* SMI queued after currently running handler */

	struct kvm_mtrr mtrr_state;
	u64 pat;

	unsigned switch_db_regs;
	unsigned long db[KVM_NR_DB_REGS];
	unsigned long dr6;
	unsigned long dr7;
	unsigned long eff_db[KVM_NR_DB_REGS];
	unsigned long guest_debug_dr7;
	u64 msr_platform_info;
	u64 msr_misc_features_enables;

	u64 mcg_cap;
	u64 mcg_status;
	u64 mcg_ctl;
	u64 mcg_ext_ctl;
	u64 *mce_banks;

	/* Cache MMIO info */
	u64 mmio_gva;
	unsigned mmio_access;
	gfn_t mmio_gfn;
	u64 mmio_gen;

	struct kvm_pmu pmu;

	/* used for guest single stepping over the given code position */
	unsigned long singlestep_rip;

	bool hyperv_enabled;
	struct kvm_vcpu_hv *hyperv;
	struct kvm_vcpu_xen xen;

	cpumask_var_t wbinvd_dirty_mask;

	unsigned long last_retry_eip;
	unsigned long last_retry_addr;

	struct {
		bool halted;
		gfn_t gfns[ASYNC_PF_PER_VCPU];
		struct gfn_to_hva_cache data;
		u64 msr_en_val; /* MSR_KVM_ASYNC_PF_EN */
		u64 msr_int_val; /* MSR_KVM_ASYNC_PF_INT */
		u16 vec;
		u32 id;
		bool send_user_only;
		u32 host_apf_flags;
		unsigned long nested_apf_token;
		bool delivery_as_pf_vmexit;
		bool pageready_pending;
	} apf;

	/* OSVW MSRs (AMD only) */
	struct {
		u64 length;
		u64 status;
	} osvw;

	struct {
		u64 msr_val;
		struct gfn_to_hva_cache data;
	} pv_eoi;

	u64 msr_kvm_poll_control;

	/*
	 * Indicates the guest is trying to write a gfn that contains one or
	 * more of the PTEs used to translate the write itself, i.e. the access
	 * is changing its own translation in the guest page tables.  KVM exits
	 * to userspace if emulation of the faulting instruction fails and this
	 * flag is set, as KVM cannot make forward progress.
	 *
	 * If emulation fails for a write to guest page tables, KVM unprotects
	 * (zaps) the shadow page for the target gfn and resumes the guest to
	 * retry the non-emulatable instruction (on hardware).  Unprotecting the
	 * gfn doesn't allow forward progress for a self-changing access because
	 * doing so also zaps the translation for the gfn, i.e. retrying the
	 * instruction will hit a !PRESENT fault, which results in a new shadow
	 * page and sends KVM back to square one.
	 */
	bool write_fault_to_shadow_pgtable;

	/* set at EPT violation at this point */
	unsigned long exit_qualification;

	/* pv related host specific info */
	struct {
		bool pv_unhalted;
	} pv;

	int pending_ioapic_eoi;
	int pending_external_vector;

	/* be preempted when it's in kernel-mode(cpl=0) */
	bool preempted_in_kernel;

	/* Flush the L1 Data cache for L1TF mitigation on VMENTER */
	bool l1tf_flush_l1d;

	/* Host CPU on which VM-entry was most recently attempted */
	int last_vmentry_cpu;

	/* AMD MSRC001_0015 Hardware Configuration */
	u64 msr_hwcr;

	/* pv related cpuid info */
	struct {
		/*
		 * value of the eax register in the KVM_CPUID_FEATURES CPUID
		 * leaf.
		 */
		u32 features;

		/*
		 * indicates whether pv emulation should be disabled if features
		 * are not present in the guest's cpuid
		 */
		bool enforce;
	} pv_cpuid;

	/* Protected Guests */
	bool guest_state_protected;

	/*
	 * Set when PDPTS were loaded directly by the userspace without
	 * reading the guest memory
	 */
	bool pdptrs_from_userspace;

#if IS_ENABLED(CONFIG_HYPERV)
	hpa_t hv_root_tdp;
#endif
};

struct kvm_lpage_info {
	int disallow_lpage;
};

struct kvm_arch_memory_slot {
	struct kvm_rmap_head *rmap[KVM_NR_PAGE_SIZES];
	struct kvm_lpage_info *lpage_info[KVM_NR_PAGE_SIZES - 1];
	unsigned short *gfn_track[KVM_PAGE_TRACK_MAX];
};

/*
 * We use as the mode the number of bits allocated in the LDR for the
 * logical processor ID.  It happens that these are all powers of two.
 * This makes it is very easy to detect cases where the APICs are
 * configured for multiple modes; in that case, we cannot use the map and
 * hence cannot use kvm_irq_delivery_to_apic_fast either.
 */
#define KVM_APIC_MODE_XAPIC_CLUSTER          4
#define KVM_APIC_MODE_XAPIC_FLAT             8
#define KVM_APIC_MODE_X2APIC                16

struct kvm_apic_map {
	struct rcu_head rcu;
	u8 mode;
	u32 max_apic_id;
	union {
		struct kvm_lapic *xapic_flat_map[8];
		struct kvm_lapic *xapic_cluster_map[16][4];
	};
	struct kvm_lapic *phys_map[];
};

/* Hyper-V synthetic debugger (SynDbg)*/
struct kvm_hv_syndbg {
	struct {
		u64 control;
		u64 status;
		u64 send_page;
		u64 recv_page;
		u64 pending_page;
	} control;
	u64 options;
};

/* Current state of Hyper-V TSC page clocksource */
enum hv_tsc_page_status {
	/* TSC page was not set up or disabled */
	HV_TSC_PAGE_UNSET = 0,
	/* TSC page MSR was written by the guest, update pending */
	HV_TSC_PAGE_GUEST_CHANGED,
	/* TSC page MSR was written by KVM userspace, update pending */
	HV_TSC_PAGE_HOST_CHANGED,
	/* TSC page was properly set up and is currently active  */
	HV_TSC_PAGE_SET,
	/* TSC page is currently being updated and therefore is inactive */
	HV_TSC_PAGE_UPDATING,
	/* TSC page was set up with an inaccessible GPA */
	HV_TSC_PAGE_BROKEN,
};

/* Hyper-V emulation context */
struct kvm_hv {
	struct mutex hv_lock;
	u64 hv_guest_os_id;
	u64 hv_hypercall;
	u64 hv_tsc_page;
	enum hv_tsc_page_status hv_tsc_page_status;

	/* Hyper-v based guest crash (NT kernel bugcheck) parameters */
	u64 hv_crash_param[HV_X64_MSR_CRASH_PARAMS];
	u64 hv_crash_ctl;

	struct ms_hyperv_tsc_page tsc_ref;

	struct idr conn_to_evt;

	u64 hv_reenlightenment_control;
	u64 hv_tsc_emulation_control;
	u64 hv_tsc_emulation_status;

	/* How many vCPUs have VP index != vCPU index */
	atomic_t num_mismatched_vp_indexes;

	/*
	 * How many SynICs use 'AutoEOI' feature
	 * (protected by arch.apicv_update_lock)
	 */
	unsigned int synic_auto_eoi_used;

	struct hv_partition_assist_pg *hv_pa_pg;
	struct kvm_hv_syndbg hv_syndbg;
};

struct msr_bitmap_range {
	u32 flags;
	u32 nmsrs;
	u32 base;
	unsigned long *bitmap;
};

/* Xen emulation context */
struct kvm_xen {
	bool long_mode;
	u8 upcall_vector;
	gfn_t shinfo_gfn;
};

enum kvm_irqchip_mode {
	KVM_IRQCHIP_NONE,
	KVM_IRQCHIP_KERNEL,       /* created with KVM_CREATE_IRQCHIP */
	KVM_IRQCHIP_SPLIT,        /* created with KVM_CAP_SPLIT_IRQCHIP */
};

struct kvm_x86_msr_filter {
	u8 count;
	bool default_allow:1;
	struct msr_bitmap_range ranges[16];
};

#define APICV_INHIBIT_REASON_DISABLE    0
#define APICV_INHIBIT_REASON_HYPERV     1
#define APICV_INHIBIT_REASON_NESTED     2
#define APICV_INHIBIT_REASON_IRQWIN     3
#define APICV_INHIBIT_REASON_PIT_REINJ  4
#define APICV_INHIBIT_REASON_X2APIC	5

struct kvm_arch {
	unsigned long n_used_mmu_pages;
	unsigned long n_requested_mmu_pages;
	unsigned long n_max_mmu_pages;
	unsigned int indirect_shadow_pages;
	u8 mmu_valid_gen;
	struct hlist_head mmu_page_hash[KVM_NUM_MMU_PAGES];
	struct list_head active_mmu_pages;
	struct list_head zapped_obsolete_pages;
	struct list_head lpage_disallowed_mmu_pages;
	struct kvm_page_track_notifier_node mmu_sp_tracker;
	struct kvm_page_track_notifier_head track_notifier_head;
	/*
	 * Protects marking pages unsync during page faults, as TDP MMU page
	 * faults only take mmu_lock for read.  For simplicity, the unsync
	 * pages lock is always taken when marking pages unsync regardless of
	 * whether mmu_lock is held for read or write.
	 */
	spinlock_t mmu_unsync_pages_lock;

	struct list_head assigned_dev_head;
	struct iommu_domain *iommu_domain;
	bool iommu_noncoherent;
#define __KVM_HAVE_ARCH_NONCOHERENT_DMA
	atomic_t noncoherent_dma_count;
#define __KVM_HAVE_ARCH_ASSIGNED_DEVICE
	atomic_t assigned_device_count;
	struct kvm_pic *vpic;
	struct kvm_ioapic *vioapic;
	struct kvm_pit *vpit;
	atomic_t vapics_in_nmi_mode;
	struct mutex apic_map_lock;
	struct kvm_apic_map __rcu *apic_map;
	atomic_t apic_map_dirty;

	/* Protects apic_access_memslot_enabled and apicv_inhibit_reasons */
	struct mutex apicv_update_lock;

	bool apic_access_memslot_enabled;
	unsigned long apicv_inhibit_reasons;

	gpa_t wall_clock;

	bool mwait_in_guest;
	bool hlt_in_guest;
	bool pause_in_guest;
	bool cstate_in_guest;

	unsigned long irq_sources_bitmap;
	s64 kvmclock_offset;
	raw_spinlock_t tsc_write_lock;
	u64 last_tsc_nsec;
	u64 last_tsc_write;
	u32 last_tsc_khz;
	u64 cur_tsc_nsec;
	u64 cur_tsc_write;
	u64 cur_tsc_offset;
	u64 cur_tsc_generation;
	int nr_vcpus_matched_tsc;

	raw_spinlock_t pvclock_gtod_sync_lock;
	bool use_master_clock;
	u64 master_kernel_ns;
	u64 master_cycle_now;
	struct delayed_work kvmclock_update_work;
	struct delayed_work kvmclock_sync_work;

	struct kvm_xen_hvm_config xen_hvm_config;

	/* reads protected by irq_srcu, writes by irq_lock */
	struct hlist_head mask_notifier_list;

	struct kvm_hv hyperv;
	struct kvm_xen xen;

	#ifdef CONFIG_KVM_MMU_AUDIT
	int audit_point;
	#endif

	bool backwards_tsc_observed;
	bool boot_vcpu_runs_old_kvmclock;
	u32 bsp_vcpu_id;

	u64 disabled_quirks;
	int cpu_dirty_logging_count;

	enum kvm_irqchip_mode irqchip_mode;
	u8 nr_reserved_ioapic_pins;

	bool disabled_lapic_found;

	bool x2apic_format;
	bool x2apic_broadcast_quirk_disabled;

	bool guest_can_read_msr_platform_info;
	bool exception_payload_enabled;

	bool bus_lock_detection_enabled;
	/*
	 * If exit_on_emulation_error is set, and the in-kernel instruction
	 * emulator fails to emulate an instruction, allow userspace
	 * the opportunity to look at it.
	 */
	bool exit_on_emulation_error;

	/* Deflect RDMSR and WRMSR to user space when they trigger a #GP */
	u32 user_space_msr_mask;
	struct kvm_x86_msr_filter __rcu *msr_filter;

	u32 hypercall_exit_enabled;

	/* Guest can access the SGX PROVISIONKEY. */
	bool sgx_provisioning_allowed;

	struct kvm_pmu_event_filter __rcu *pmu_event_filter;
	struct task_struct *nx_lpage_recovery_thread;

#ifdef CONFIG_X86_64
	/*
	 * Whether the TDP MMU is enabled for this VM. This contains a
	 * snapshot of the TDP MMU module parameter from when the VM was
	 * created and remains unchanged for the life of the VM. If this is
	 * true, TDP MMU handler functions will run for various MMU
	 * operations.
	 */
	bool tdp_mmu_enabled;

	/*
	 * List of struct kvm_mmu_pages being used as roots.
	 * All struct kvm_mmu_pages in the list should have
	 * tdp_mmu_page set.
	 *
	 * For reads, this list is protected by:
	 *	the MMU lock in read mode + RCU or
	 *	the MMU lock in write mode
	 *
	 * For writes, this list is protected by:
	 *	the MMU lock in read mode + the tdp_mmu_pages_lock or
	 *	the MMU lock in write mode
	 *
	 * Roots will remain in the list until their tdp_mmu_root_count
	 * drops to zero, at which point the thread that decremented the
	 * count to zero should removed the root from the list and clean
	 * it up, freeing the root after an RCU grace period.
	 */
	struct list_head tdp_mmu_roots;

	/*
	 * List of struct kvmp_mmu_pages not being used as roots.
	 * All struct kvm_mmu_pages in the list should have
	 * tdp_mmu_page set and a tdp_mmu_root_count of 0.
	 */
	struct list_head tdp_mmu_pages;

	/*
	 * Protects accesses to the following fields when the MMU lock
	 * is held in read mode:
	 *  - tdp_mmu_roots (above)
	 *  - tdp_mmu_pages (above)
	 *  - the link field of struct kvm_mmu_pages used by the TDP MMU
	 *  - lpage_disallowed_mmu_pages
	 *  - the lpage_disallowed_link field of struct kvm_mmu_pages used
	 *    by the TDP MMU
	 * It is acceptable, but not necessary, to acquire this lock when
	 * the thread holds the MMU lock in write mode.
	 */
	spinlock_t tdp_mmu_pages_lock;
#endif /* CONFIG_X86_64 */

	/*
	 * If set, rmaps have been allocated for all memslots and should be
	 * allocated for any newly created or modified memslots.
	 */
	bool memslots_have_rmaps;

#if IS_ENABLED(CONFIG_HYPERV)
	hpa_t	hv_root_tdp;
	spinlock_t hv_root_tdp_lock;
#endif
};

struct kvm_vm_stat {
	struct kvm_vm_stat_generic generic;
	u64 mmu_shadow_zapped;
	u64 mmu_pte_write;
	u64 mmu_pde_zapped;
	u64 mmu_flooded;
	u64 mmu_recycled;
	u64 mmu_cache_miss;
	u64 mmu_unsync;
	union {
		struct {
			atomic64_t pages_4k;
			atomic64_t pages_2m;
			atomic64_t pages_1g;
		};
		atomic64_t pages[KVM_NR_PAGE_SIZES];
	};
	u64 nx_lpage_splits;
	u64 max_mmu_page_hash_collisions;
	u64 max_mmu_rmap_size;
};

struct kvm_vcpu_stat {
	struct kvm_vcpu_stat_generic generic;
	u64 pf_fixed;
	u64 pf_guest;
	u64 tlb_flush;
	u64 invlpg;

	u64 exits;
	u64 io_exits;
	u64 mmio_exits;
	u64 signal_exits;
	u64 irq_window_exits;
	u64 nmi_window_exits;
	u64 l1d_flush;
	u64 halt_exits;
	u64 request_irq_exits;
	u64 irq_exits;
	u64 host_state_reload;
	u64 fpu_reload;
	u64 insn_emulation;
	u64 insn_emulation_fail;
	u64 hypercalls;
	u64 irq_injections;
	u64 nmi_injections;
	u64 req_event;
	u64 nested_run;
	u64 directed_yield_attempted;
	u64 directed_yield_successful;
	u64 guest_mode;
};

struct x86_instruction_info;

struct msr_data {
	bool host_initiated;
	u32 index;
	u64 data;
};

struct kvm_lapic_irq {
	u32 vector;
	u16 delivery_mode;
	u16 dest_mode;
	bool level;
	u16 trig_mode;
	u32 shorthand;
	u32 dest_id;
	bool msi_redir_hint;
};

static inline u16 kvm_lapic_irq_dest_mode(bool dest_mode_logical)
{
	return dest_mode_logical ? APIC_DEST_LOGICAL : APIC_DEST_PHYSICAL;
}

struct kvm_x86_ops {
	int (*hardware_enable)(void);
	void (*hardware_disable)(void);
	void (*hardware_unsetup)(void);
	bool (*cpu_has_accelerated_tpr)(void);
	bool (*has_emulated_msr)(struct kvm *kvm, u32 index);
	void (*vcpu_after_set_cpuid)(struct kvm_vcpu *vcpu);

	unsigned int vm_size;
	int (*vm_init)(struct kvm *kvm);
	void (*vm_destroy)(struct kvm *kvm);

	/* Create, but do not attach this VCPU */
	int (*vcpu_create)(struct kvm_vcpu *vcpu);
	void (*vcpu_free)(struct kvm_vcpu *vcpu);
	void (*vcpu_reset)(struct kvm_vcpu *vcpu, bool init_event);

	void (*prepare_guest_switch)(struct kvm_vcpu *vcpu);
	void (*vcpu_load)(struct kvm_vcpu *vcpu, int cpu);
	void (*vcpu_put)(struct kvm_vcpu *vcpu);

	void (*update_exception_bitmap)(struct kvm_vcpu *vcpu);
	int (*get_msr)(struct kvm_vcpu *vcpu, struct msr_data *msr);
	int (*set_msr)(struct kvm_vcpu *vcpu, struct msr_data *msr);
	u64 (*get_segment_base)(struct kvm_vcpu *vcpu, int seg);
	void (*get_segment)(struct kvm_vcpu *vcpu,
			    struct kvm_segment *var, int seg);
	int (*get_cpl)(struct kvm_vcpu *vcpu);
	void (*set_segment)(struct kvm_vcpu *vcpu,
			    struct kvm_segment *var, int seg);
	void (*get_cs_db_l_bits)(struct kvm_vcpu *vcpu, int *db, int *l);
	void (*set_cr0)(struct kvm_vcpu *vcpu, unsigned long cr0);
	bool (*is_valid_cr4)(struct kvm_vcpu *vcpu, unsigned long cr0);
	void (*set_cr4)(struct kvm_vcpu *vcpu, unsigned long cr4);
	int (*set_efer)(struct kvm_vcpu *vcpu, u64 efer);
	void (*get_idt)(struct kvm_vcpu *vcpu, struct desc_ptr *dt);
	void (*set_idt)(struct kvm_vcpu *vcpu, struct desc_ptr *dt);
	void (*get_gdt)(struct kvm_vcpu *vcpu, struct desc_ptr *dt);
	void (*set_gdt)(struct kvm_vcpu *vcpu, struct desc_ptr *dt);
	void (*sync_dirty_debug_regs)(struct kvm_vcpu *vcpu);
	void (*set_dr7)(struct kvm_vcpu *vcpu, unsigned long value);
	void (*cache_reg)(struct kvm_vcpu *vcpu, enum kvm_reg reg);
	unsigned long (*get_rflags)(struct kvm_vcpu *vcpu);
	void (*set_rflags)(struct kvm_vcpu *vcpu, unsigned long rflags);

	void (*tlb_flush_all)(struct kvm_vcpu *vcpu);
	void (*tlb_flush_current)(struct kvm_vcpu *vcpu);
	int  (*tlb_remote_flush)(struct kvm *kvm);
	int  (*tlb_remote_flush_with_range)(struct kvm *kvm,
			struct kvm_tlb_range *range);

	/*
	 * Flush any TLB entries associated with the given GVA.
	 * Does not need to flush GPA->HPA mappings.
	 * Can potentially get non-canonical addresses through INVLPGs, which
	 * the implementation may choose to ignore if appropriate.
	 */
	void (*tlb_flush_gva)(struct kvm_vcpu *vcpu, gva_t addr);

	/*
	 * Flush any TLB entries created by the guest.  Like tlb_flush_gva(),
	 * does not need to flush GPA->HPA mappings.
	 */
	void (*tlb_flush_guest)(struct kvm_vcpu *vcpu);

	enum exit_fastpath_completion (*run)(struct kvm_vcpu *vcpu);
	int (*handle_exit)(struct kvm_vcpu *vcpu,
		enum exit_fastpath_completion exit_fastpath);
	int (*skip_emulated_instruction)(struct kvm_vcpu *vcpu);
	void (*update_emulated_instruction)(struct kvm_vcpu *vcpu);
	void (*set_interrupt_shadow)(struct kvm_vcpu *vcpu, int mask);
	u32 (*get_interrupt_shadow)(struct kvm_vcpu *vcpu);
	void (*patch_hypercall)(struct kvm_vcpu *vcpu,
				unsigned char *hypercall_addr);
	void (*set_irq)(struct kvm_vcpu *vcpu);
	void (*set_nmi)(struct kvm_vcpu *vcpu);
	void (*queue_exception)(struct kvm_vcpu *vcpu);
	void (*cancel_injection)(struct kvm_vcpu *vcpu);
	int (*interrupt_allowed)(struct kvm_vcpu *vcpu, bool for_injection);
	int (*nmi_allowed)(struct kvm_vcpu *vcpu, bool for_injection);
	bool (*get_nmi_mask)(struct kvm_vcpu *vcpu);
	void (*set_nmi_mask)(struct kvm_vcpu *vcpu, bool masked);
	void (*enable_nmi_window)(struct kvm_vcpu *vcpu);
	void (*enable_irq_window)(struct kvm_vcpu *vcpu);
	void (*update_cr8_intercept)(struct kvm_vcpu *vcpu, int tpr, int irr);
	bool (*check_apicv_inhibit_reasons)(ulong bit);
	void (*refresh_apicv_exec_ctrl)(struct kvm_vcpu *vcpu);
	void (*hwapic_irr_update)(struct kvm_vcpu *vcpu, int max_irr);
	void (*hwapic_isr_update)(struct kvm_vcpu *vcpu, int isr);
	bool (*guest_apic_has_interrupt)(struct kvm_vcpu *vcpu);
	void (*load_eoi_exitmap)(struct kvm_vcpu *vcpu, u64 *eoi_exit_bitmap);
	void (*set_virtual_apic_mode)(struct kvm_vcpu *vcpu);
	void (*set_apic_access_page_addr)(struct kvm_vcpu *vcpu);
	int (*deliver_posted_interrupt)(struct kvm_vcpu *vcpu, int vector);
	int (*sync_pir_to_irr)(struct kvm_vcpu *vcpu);
	int (*set_tss_addr)(struct kvm *kvm, unsigned int addr);
	int (*set_identity_map_addr)(struct kvm *kvm, u64 ident_addr);
	u64 (*get_mt_mask)(struct kvm_vcpu *vcpu, gfn_t gfn, bool is_mmio);

	void (*load_mmu_pgd)(struct kvm_vcpu *vcpu, hpa_t root_hpa,
			     int root_level);

	bool (*has_wbinvd_exit)(void);

	u64 (*get_l2_tsc_offset)(struct kvm_vcpu *vcpu);
	u64 (*get_l2_tsc_multiplier)(struct kvm_vcpu *vcpu);
	void (*write_tsc_offset)(struct kvm_vcpu *vcpu, u64 offset);
	void (*write_tsc_multiplier)(struct kvm_vcpu *vcpu, u64 multiplier);

	/*
	 * Retrieve somewhat arbitrary exit information.  Intended to be used
	 * only from within tracepoints to avoid VMREADs when tracing is off.
	 */
	void (*get_exit_info)(struct kvm_vcpu *vcpu, u64 *info1, u64 *info2,
			      u32 *exit_int_info, u32 *exit_int_info_err_code);

	int (*check_intercept)(struct kvm_vcpu *vcpu,
			       struct x86_instruction_info *info,
			       enum x86_intercept_stage stage,
			       struct x86_exception *exception);
	void (*handle_exit_irqoff)(struct kvm_vcpu *vcpu);

	void (*request_immediate_exit)(struct kvm_vcpu *vcpu);

	void (*sched_in)(struct kvm_vcpu *kvm, int cpu);

	/*
	 * Size of the CPU's dirty log buffer, i.e. VMX's PML buffer.  A zero
	 * value indicates CPU dirty logging is unsupported or disabled.
	 */
	int cpu_dirty_log_size;
	void (*update_cpu_dirty_logging)(struct kvm_vcpu *vcpu);

	/* pmu operations of sub-arch */
	const struct kvm_pmu_ops *pmu_ops;
	const struct kvm_x86_nested_ops *nested_ops;

	/*
	 * Architecture specific hooks for vCPU blocking due to
	 * HLT instruction.
	 * Returns for .pre_block():
	 *    - 0 means continue to block the vCPU.
	 *    - 1 means we cannot block the vCPU since some event
	 *        happens during this period, such as, 'ON' bit in
	 *        posted-interrupts descriptor is set.
	 */
	int (*pre_block)(struct kvm_vcpu *vcpu);
	void (*post_block)(struct kvm_vcpu *vcpu);

	void (*vcpu_blocking)(struct kvm_vcpu *vcpu);
	void (*vcpu_unblocking)(struct kvm_vcpu *vcpu);

	int (*update_pi_irte)(struct kvm *kvm, unsigned int host_irq,
			      uint32_t guest_irq, bool set);
	void (*start_assignment)(struct kvm *kvm);
	void (*apicv_post_state_restore)(struct kvm_vcpu *vcpu);
	bool (*dy_apicv_has_pending_interrupt)(struct kvm_vcpu *vcpu);

	int (*set_hv_timer)(struct kvm_vcpu *vcpu, u64 guest_deadline_tsc,
			    bool *expired);
	void (*cancel_hv_timer)(struct kvm_vcpu *vcpu);

	void (*setup_mce)(struct kvm_vcpu *vcpu);

	int (*smi_allowed)(struct kvm_vcpu *vcpu, bool for_injection);
	int (*enter_smm)(struct kvm_vcpu *vcpu, char *smstate);
	int (*leave_smm)(struct kvm_vcpu *vcpu, const char *smstate);
	void (*enable_smi_window)(struct kvm_vcpu *vcpu);

	int (*mem_enc_op)(struct kvm *kvm, void __user *argp);
	int (*mem_enc_reg_region)(struct kvm *kvm, struct kvm_enc_region *argp);
	int (*mem_enc_unreg_region)(struct kvm *kvm, struct kvm_enc_region *argp);
	int (*vm_copy_enc_context_from)(struct kvm *kvm, unsigned int source_fd);

	int (*get_msr_feature)(struct kvm_msr_entry *entry);

	bool (*can_emulate_instruction)(struct kvm_vcpu *vcpu, void *insn, int insn_len);

	bool (*apic_init_signal_blocked)(struct kvm_vcpu *vcpu);
	int (*enable_direct_tlbflush)(struct kvm_vcpu *vcpu);

	void (*migrate_timers)(struct kvm_vcpu *vcpu);
	void (*msr_filter_changed)(struct kvm_vcpu *vcpu);
	int (*complete_emulated_msr)(struct kvm_vcpu *vcpu, int err);

	void (*vcpu_deliver_sipi_vector)(struct kvm_vcpu *vcpu, u8 vector);
};

struct kvm_x86_nested_ops {
	int (*check_events)(struct kvm_vcpu *vcpu);
	bool (*hv_timer_pending)(struct kvm_vcpu *vcpu);
	void (*triple_fault)(struct kvm_vcpu *vcpu);
	int (*get_state)(struct kvm_vcpu *vcpu,
			 struct kvm_nested_state __user *user_kvm_nested_state,
			 unsigned user_data_size);
	int (*set_state)(struct kvm_vcpu *vcpu,
			 struct kvm_nested_state __user *user_kvm_nested_state,
			 struct kvm_nested_state *kvm_state);
	bool (*get_nested_state_pages)(struct kvm_vcpu *vcpu);
	int (*write_log_dirty)(struct kvm_vcpu *vcpu, gpa_t l2_gpa);

	int (*enable_evmcs)(struct kvm_vcpu *vcpu,
			    uint16_t *vmcs_version);
	uint16_t (*get_evmcs_version)(struct kvm_vcpu *vcpu);
};

struct kvm_x86_init_ops {
	int (*cpu_has_kvm_support)(void);
	int (*disabled_by_bios)(void);
	int (*check_processor_compatibility)(void);
	int (*hardware_setup)(void);

	struct kvm_x86_ops *runtime_ops;
};

struct kvm_arch_async_pf {
	u32 token;
	gfn_t gfn;
	unsigned long cr3;
	bool direct_map;
};

extern u32 __read_mostly kvm_nr_uret_msrs;
extern u64 __read_mostly host_efer;
extern bool __read_mostly allow_smaller_maxphyaddr;
extern bool __read_mostly enable_apicv;
extern struct kvm_x86_ops kvm_x86_ops;

#define KVM_X86_OP(func) \
	DECLARE_STATIC_CALL(kvm_x86_##func, *(((struct kvm_x86_ops *)0)->func));
#define KVM_X86_OP_NULL KVM_X86_OP
#include <asm/kvm-x86-ops.h>

static inline void kvm_ops_static_call_update(void)
{
#define KVM_X86_OP(func) \
	static_call_update(kvm_x86_##func, kvm_x86_ops.func);
#define KVM_X86_OP_NULL KVM_X86_OP
#include <asm/kvm-x86-ops.h>
}

#define __KVM_HAVE_ARCH_VM_ALLOC
static inline struct kvm *kvm_arch_alloc_vm(void)
{
	return __vmalloc(kvm_x86_ops.vm_size, GFP_KERNEL_ACCOUNT | __GFP_ZERO);
}
void kvm_arch_free_vm(struct kvm *kvm);

#define __KVM_HAVE_ARCH_FLUSH_REMOTE_TLB
static inline int kvm_arch_flush_remote_tlb(struct kvm *kvm)
{
	if (kvm_x86_ops.tlb_remote_flush &&
	    !static_call(kvm_x86_tlb_remote_flush)(kvm))
		return 0;
	else
		return -ENOTSUPP;
}

int kvm_mmu_module_init(void);
void kvm_mmu_module_exit(void);

void kvm_mmu_destroy(struct kvm_vcpu *vcpu);
int kvm_mmu_create(struct kvm_vcpu *vcpu);
void kvm_mmu_init_vm(struct kvm *kvm);
void kvm_mmu_uninit_vm(struct kvm *kvm);

void kvm_mmu_after_set_cpuid(struct kvm_vcpu *vcpu);
void kvm_mmu_reset_context(struct kvm_vcpu *vcpu);
void kvm_mmu_slot_remove_write_access(struct kvm *kvm,
				      const struct kvm_memory_slot *memslot,
				      int start_level);
void kvm_mmu_zap_collapsible_sptes(struct kvm *kvm,
				   const struct kvm_memory_slot *memslot);
void kvm_mmu_slot_leaf_clear_dirty(struct kvm *kvm,
				   const struct kvm_memory_slot *memslot);
void kvm_mmu_zap_all(struct kvm *kvm);
void kvm_mmu_invalidate_mmio_sptes(struct kvm *kvm, u64 gen);
unsigned long kvm_mmu_calculate_default_mmu_pages(struct kvm *kvm);
void kvm_mmu_change_mmu_pages(struct kvm *kvm, unsigned long kvm_nr_mmu_pages);

int load_pdptrs(struct kvm_vcpu *vcpu, struct kvm_mmu *mmu, unsigned long cr3);

int emulator_write_phys(struct kvm_vcpu *vcpu, gpa_t gpa,
			  const void *val, int bytes);

struct kvm_irq_mask_notifier {
	void (*func)(struct kvm_irq_mask_notifier *kimn, bool masked);
	int irq;
	struct hlist_node link;
};

void kvm_register_irq_mask_notifier(struct kvm *kvm, int irq,
				    struct kvm_irq_mask_notifier *kimn);
void kvm_unregister_irq_mask_notifier(struct kvm *kvm, int irq,
				      struct kvm_irq_mask_notifier *kimn);
void kvm_fire_mask_notifiers(struct kvm *kvm, unsigned irqchip, unsigned pin,
			     bool mask);

extern bool tdp_enabled;

u64 vcpu_tsc_khz(struct kvm_vcpu *vcpu);

/* control of guest tsc rate supported? */
extern bool kvm_has_tsc_control;
/* maximum supported tsc_khz for guests */
extern u32  kvm_max_guest_tsc_khz;
/* number of bits of the fractional part of the TSC scaling ratio */
extern u8   kvm_tsc_scaling_ratio_frac_bits;
/* maximum allowed value of TSC scaling ratio */
extern u64  kvm_max_tsc_scaling_ratio;
/* 1ull << kvm_tsc_scaling_ratio_frac_bits */
extern u64  kvm_default_tsc_scaling_ratio;
/* bus lock detection supported? */
extern bool kvm_has_bus_lock_exit;

extern u64 kvm_mce_cap_supported;

/*
 * EMULTYPE_NO_DECODE - Set when re-emulating an instruction (after completing
 *			userspace I/O) to indicate that the emulation context
 *			should be reused as is, i.e. skip initialization of
 *			emulation context, instruction fetch and decode.
 *
 * EMULTYPE_TRAP_UD - Set when emulating an intercepted #UD from hardware.
 *		      Indicates that only select instructions (tagged with
 *		      EmulateOnUD) should be emulated (to minimize the emulator
 *		      attack surface).  See also EMULTYPE_TRAP_UD_FORCED.
 *
 * EMULTYPE_SKIP - Set when emulating solely to skip an instruction, i.e. to
 *		   decode the instruction length.  For use *only* by
 *		   kvm_x86_ops.skip_emulated_instruction() implementations.
 *
 * EMULTYPE_ALLOW_RETRY_PF - Set when the emulator should resume the guest to
 *			     retry native execution under certain conditions,
 *			     Can only be set in conjunction with EMULTYPE_PF.
 *
 * EMULTYPE_TRAP_UD_FORCED - Set when emulating an intercepted #UD that was
 *			     triggered by KVM's magic "force emulation" prefix,
 *			     which is opt in via module param (off by default).
 *			     Bypasses EmulateOnUD restriction despite emulating
 *			     due to an intercepted #UD (see EMULTYPE_TRAP_UD).
 *			     Used to test the full emulator from userspace.
 *
 * EMULTYPE_VMWARE_GP - Set when emulating an intercepted #GP for VMware
 *			backdoor emulation, which is opt in via module param.
 *			VMware backdoor emulation handles select instructions
 *			and reinjects the #GP for all other cases.
 *
 * EMULTYPE_PF - Set when emulating MMIO by way of an intercepted #PF, in which
 *		 case the CR2/GPA value pass on the stack is valid.
 */
#define EMULTYPE_NO_DECODE	    (1 << 0)
#define EMULTYPE_TRAP_UD	    (1 << 1)
#define EMULTYPE_SKIP		    (1 << 2)
#define EMULTYPE_ALLOW_RETRY_PF	    (1 << 3)
#define EMULTYPE_TRAP_UD_FORCED	    (1 << 4)
#define EMULTYPE_VMWARE_GP	    (1 << 5)
#define EMULTYPE_PF		    (1 << 6)

int kvm_emulate_instruction(struct kvm_vcpu *vcpu, int emulation_type);
int kvm_emulate_instruction_from_buffer(struct kvm_vcpu *vcpu,
					void *insn, int insn_len);

void kvm_enable_efer_bits(u64);
bool kvm_valid_efer(struct kvm_vcpu *vcpu, u64 efer);
int __kvm_get_msr(struct kvm_vcpu *vcpu, u32 index, u64 *data, bool host_initiated);
int kvm_get_msr(struct kvm_vcpu *vcpu, u32 index, u64 *data);
int kvm_set_msr(struct kvm_vcpu *vcpu, u32 index, u64 data);
int kvm_emulate_rdmsr(struct kvm_vcpu *vcpu);
int kvm_emulate_wrmsr(struct kvm_vcpu *vcpu);
int kvm_emulate_as_nop(struct kvm_vcpu *vcpu);
int kvm_emulate_invd(struct kvm_vcpu *vcpu);
int kvm_emulate_mwait(struct kvm_vcpu *vcpu);
int kvm_handle_invalid_op(struct kvm_vcpu *vcpu);
int kvm_emulate_monitor(struct kvm_vcpu *vcpu);

int kvm_fast_pio(struct kvm_vcpu *vcpu, int size, unsigned short port, int in);
int kvm_emulate_cpuid(struct kvm_vcpu *vcpu);
int kvm_emulate_halt(struct kvm_vcpu *vcpu);
int kvm_vcpu_halt(struct kvm_vcpu *vcpu);
int kvm_emulate_ap_reset_hold(struct kvm_vcpu *vcpu);
int kvm_emulate_wbinvd(struct kvm_vcpu *vcpu);

void kvm_get_segment(struct kvm_vcpu *vcpu, struct kvm_segment *var, int seg);
int kvm_load_segment_descriptor(struct kvm_vcpu *vcpu, u16 selector, int seg);
void kvm_vcpu_deliver_sipi_vector(struct kvm_vcpu *vcpu, u8 vector);

int kvm_task_switch(struct kvm_vcpu *vcpu, u16 tss_selector, int idt_index,
		    int reason, bool has_error_code, u32 error_code);

void kvm_free_guest_fpu(struct kvm_vcpu *vcpu);

void kvm_post_set_cr0(struct kvm_vcpu *vcpu, unsigned long old_cr0, unsigned long cr0);
void kvm_post_set_cr4(struct kvm_vcpu *vcpu, unsigned long old_cr4, unsigned long cr4);
int kvm_set_cr0(struct kvm_vcpu *vcpu, unsigned long cr0);
int kvm_set_cr3(struct kvm_vcpu *vcpu, unsigned long cr3);
int kvm_set_cr4(struct kvm_vcpu *vcpu, unsigned long cr4);
int kvm_set_cr8(struct kvm_vcpu *vcpu, unsigned long cr8);
int kvm_set_dr(struct kvm_vcpu *vcpu, int dr, unsigned long val);
void kvm_get_dr(struct kvm_vcpu *vcpu, int dr, unsigned long *val);
unsigned long kvm_get_cr8(struct kvm_vcpu *vcpu);
void kvm_lmsw(struct kvm_vcpu *vcpu, unsigned long msw);
void kvm_get_cs_db_l_bits(struct kvm_vcpu *vcpu, int *db, int *l);
int kvm_emulate_xsetbv(struct kvm_vcpu *vcpu);

int kvm_get_msr_common(struct kvm_vcpu *vcpu, struct msr_data *msr);
int kvm_set_msr_common(struct kvm_vcpu *vcpu, struct msr_data *msr);

unsigned long kvm_get_rflags(struct kvm_vcpu *vcpu);
void kvm_set_rflags(struct kvm_vcpu *vcpu, unsigned long rflags);
int kvm_emulate_rdpmc(struct kvm_vcpu *vcpu);

void kvm_queue_exception(struct kvm_vcpu *vcpu, unsigned nr);
void kvm_queue_exception_e(struct kvm_vcpu *vcpu, unsigned nr, u32 error_code);
void kvm_queue_exception_p(struct kvm_vcpu *vcpu, unsigned nr, unsigned long payload);
void kvm_requeue_exception(struct kvm_vcpu *vcpu, unsigned nr);
void kvm_requeue_exception_e(struct kvm_vcpu *vcpu, unsigned nr, u32 error_code);
void kvm_inject_page_fault(struct kvm_vcpu *vcpu, struct x86_exception *fault);
bool kvm_inject_emulated_page_fault(struct kvm_vcpu *vcpu,
				    struct x86_exception *fault);
int kvm_read_guest_page_mmu(struct kvm_vcpu *vcpu, struct kvm_mmu *mmu,
			    gfn_t gfn, void *data, int offset, int len,
			    u32 access);
bool kvm_require_cpl(struct kvm_vcpu *vcpu, int required_cpl);
bool kvm_require_dr(struct kvm_vcpu *vcpu, int dr);

static inline int __kvm_irq_line_state(unsigned long *irq_state,
				       int irq_source_id, int level)
{
	/* Logical OR for level trig interrupt */
	if (level)
		__set_bit(irq_source_id, irq_state);
	else
		__clear_bit(irq_source_id, irq_state);

	return !!(*irq_state);
}

#define KVM_MMU_ROOT_CURRENT		BIT(0)
#define KVM_MMU_ROOT_PREVIOUS(i)	BIT(1+i)
#define KVM_MMU_ROOTS_ALL		(~0UL)

int kvm_pic_set_irq(struct kvm_pic *pic, int irq, int irq_source_id, int level);
void kvm_pic_clear_all(struct kvm_pic *pic, int irq_source_id);

void kvm_inject_nmi(struct kvm_vcpu *vcpu);

void kvm_update_dr7(struct kvm_vcpu *vcpu);

int kvm_mmu_unprotect_page(struct kvm *kvm, gfn_t gfn);
void __kvm_mmu_free_some_pages(struct kvm_vcpu *vcpu);
void kvm_mmu_free_roots(struct kvm_vcpu *vcpu, struct kvm_mmu *mmu,
			ulong roots_to_free);
void kvm_mmu_free_guest_mode_roots(struct kvm_vcpu *vcpu, struct kvm_mmu *mmu);
gpa_t translate_nested_gpa(struct kvm_vcpu *vcpu, gpa_t gpa, u32 access,
			   struct x86_exception *exception);
gpa_t kvm_mmu_gva_to_gpa_read(struct kvm_vcpu *vcpu, gva_t gva,
			      struct x86_exception *exception);
gpa_t kvm_mmu_gva_to_gpa_fetch(struct kvm_vcpu *vcpu, gva_t gva,
			       struct x86_exception *exception);
gpa_t kvm_mmu_gva_to_gpa_write(struct kvm_vcpu *vcpu, gva_t gva,
			       struct x86_exception *exception);
gpa_t kvm_mmu_gva_to_gpa_system(struct kvm_vcpu *vcpu, gva_t gva,
				struct x86_exception *exception);

bool kvm_apicv_activated(struct kvm *kvm);
void kvm_vcpu_update_apicv(struct kvm_vcpu *vcpu);
void kvm_request_apicv_update(struct kvm *kvm, bool activate,
			      unsigned long bit);

void __kvm_request_apicv_update(struct kvm *kvm, bool activate,
				unsigned long bit);

int kvm_emulate_hypercall(struct kvm_vcpu *vcpu);

int kvm_mmu_page_fault(struct kvm_vcpu *vcpu, gpa_t cr2_or_gpa, u64 error_code,
		       void *insn, int insn_len);
void kvm_mmu_invlpg(struct kvm_vcpu *vcpu, gva_t gva);
void kvm_mmu_invalidate_gva(struct kvm_vcpu *vcpu, struct kvm_mmu *mmu,
			    gva_t gva, hpa_t root_hpa);
void kvm_mmu_invpcid_gva(struct kvm_vcpu *vcpu, gva_t gva, unsigned long pcid);
void kvm_mmu_new_pgd(struct kvm_vcpu *vcpu, gpa_t new_pgd);

void kvm_configure_mmu(bool enable_tdp, int tdp_forced_root_level,
		       int tdp_max_root_level, int tdp_huge_page_level);

static inline u16 kvm_read_ldt(void)
{
	u16 ldt;
	asm("sldt %0" : "=g"(ldt));
	return ldt;
}

static inline void kvm_load_ldt(u16 sel)
{
	asm("lldt %0" : : "rm"(sel));
}

#ifdef CONFIG_X86_64
static inline unsigned long read_msr(unsigned long msr)
{
	u64 value;

	rdmsrl(msr, value);
	return value;
}
#endif

static inline void kvm_inject_gp(struct kvm_vcpu *vcpu, u32 error_code)
{
	kvm_queue_exception_e(vcpu, GP_VECTOR, error_code);
}

#define TSS_IOPB_BASE_OFFSET 0x66
#define TSS_BASE_SIZE 0x68
#define TSS_IOPB_SIZE (65536 / 8)
#define TSS_REDIRECTION_SIZE (256 / 8)
#define RMODE_TSS_SIZE							\
	(TSS_BASE_SIZE + TSS_REDIRECTION_SIZE + TSS_IOPB_SIZE + 1)

enum {
	TASK_SWITCH_CALL = 0,
	TASK_SWITCH_IRET = 1,
	TASK_SWITCH_JMP = 2,
	TASK_SWITCH_GATE = 3,
};

#define HF_GIF_MASK		(1 << 0)
#define HF_NMI_MASK		(1 << 3)
#define HF_IRET_MASK		(1 << 4)
#define HF_GUEST_MASK		(1 << 5) /* VCPU is in guest-mode */
#define HF_SMM_MASK		(1 << 6)
#define HF_SMM_INSIDE_NMI_MASK	(1 << 7)

#define __KVM_VCPU_MULTIPLE_ADDRESS_SPACE
#define KVM_ADDRESS_SPACE_NUM 2

#define kvm_arch_vcpu_memslots_id(vcpu) ((vcpu)->arch.hflags & HF_SMM_MASK ? 1 : 0)
#define kvm_memslots_for_spte_role(kvm, role) __kvm_memslots(kvm, (role).smm)

#define KVM_ARCH_WANT_MMU_NOTIFIER

int kvm_cpu_has_injectable_intr(struct kvm_vcpu *v);
int kvm_cpu_has_interrupt(struct kvm_vcpu *vcpu);
int kvm_cpu_has_extint(struct kvm_vcpu *v);
int kvm_arch_interrupt_allowed(struct kvm_vcpu *vcpu);
int kvm_cpu_get_interrupt(struct kvm_vcpu *v);
void kvm_vcpu_reset(struct kvm_vcpu *vcpu, bool init_event);
void kvm_vcpu_reload_apic_access_page(struct kvm_vcpu *vcpu);

int kvm_pv_send_ipi(struct kvm *kvm, unsigned long ipi_bitmap_low,
		    unsigned long ipi_bitmap_high, u32 min,
		    unsigned long icr, int op_64_bit);

int kvm_add_user_return_msr(u32 msr);
int kvm_find_user_return_msr(u32 msr);
int kvm_set_user_return_msr(unsigned index, u64 val, u64 mask);

static inline bool kvm_is_supported_user_return_msr(u32 msr)
{
	return kvm_find_user_return_msr(msr) >= 0;
}

u64 kvm_scale_tsc(struct kvm_vcpu *vcpu, u64 tsc, u64 ratio);
u64 kvm_read_l1_tsc(struct kvm_vcpu *vcpu, u64 host_tsc);
u64 kvm_calc_nested_tsc_offset(u64 l1_offset, u64 l2_offset, u64 l2_multiplier);
u64 kvm_calc_nested_tsc_multiplier(u64 l1_multiplier, u64 l2_multiplier);

unsigned long kvm_get_linear_rip(struct kvm_vcpu *vcpu);
bool kvm_is_linear_rip(struct kvm_vcpu *vcpu, unsigned long linear_rip);

void kvm_make_mclock_inprogress_request(struct kvm *kvm);
void kvm_make_scan_ioapic_request(struct kvm *kvm);
void kvm_make_scan_ioapic_request_mask(struct kvm *kvm,
				       unsigned long *vcpu_bitmap);

bool kvm_arch_async_page_not_present(struct kvm_vcpu *vcpu,
				     struct kvm_async_pf *work);
void kvm_arch_async_page_present(struct kvm_vcpu *vcpu,
				 struct kvm_async_pf *work);
void kvm_arch_async_page_ready(struct kvm_vcpu *vcpu,
			       struct kvm_async_pf *work);
void kvm_arch_async_page_present_queued(struct kvm_vcpu *vcpu);
bool kvm_arch_can_dequeue_async_page_present(struct kvm_vcpu *vcpu);
extern bool kvm_find_async_pf_gfn(struct kvm_vcpu *vcpu, gfn_t gfn);

int kvm_skip_emulated_instruction(struct kvm_vcpu *vcpu);
int kvm_complete_insn_gp(struct kvm_vcpu *vcpu, int err);
void __kvm_request_immediate_exit(struct kvm_vcpu *vcpu);

int kvm_is_in_guest(void);

void __user *__x86_set_memory_region(struct kvm *kvm, int id, gpa_t gpa,
				     u32 size);
bool kvm_vcpu_is_reset_bsp(struct kvm_vcpu *vcpu);
bool kvm_vcpu_is_bsp(struct kvm_vcpu *vcpu);

bool kvm_intr_is_single_vcpu(struct kvm *kvm, struct kvm_lapic_irq *irq,
			     struct kvm_vcpu **dest_vcpu);

void kvm_set_msi_irq(struct kvm *kvm, struct kvm_kernel_irq_routing_entry *e,
		     struct kvm_lapic_irq *irq);

static inline bool kvm_irq_is_postable(struct kvm_lapic_irq *irq)
{
	/* We can only post Fixed and LowPrio IRQs */
	return (irq->delivery_mode == APIC_DM_FIXED ||
		irq->delivery_mode == APIC_DM_LOWEST);
}

static inline void kvm_arch_vcpu_blocking(struct kvm_vcpu *vcpu)
{
	static_call_cond(kvm_x86_vcpu_blocking)(vcpu);
}

static inline void kvm_arch_vcpu_unblocking(struct kvm_vcpu *vcpu)
{
	static_call_cond(kvm_x86_vcpu_unblocking)(vcpu);
}

static inline void kvm_arch_vcpu_block_finish(struct kvm_vcpu *vcpu) {}

static inline int kvm_cpu_get_apicid(int mps_cpu)
{
#ifdef CONFIG_X86_LOCAL_APIC
	return default_cpu_present_to_apicid(mps_cpu);
#else
	WARN_ON_ONCE(1);
	return BAD_APICID;
#endif
}

#define put_smstate(type, buf, offset, val)                      \
	*(type *)((buf) + (offset) - 0x7e00) = val

#define GET_SMSTATE(type, buf, offset)		\
	(*(type *)((buf) + (offset) - 0x7e00))

int kvm_cpu_dirty_log_size(void);

int alloc_all_memslots_rmaps(struct kvm *kvm);

#endif /* _ASM_X86_KVM_HOST_H */<|MERGE_RESOLUTION|>--- conflicted
+++ resolved
@@ -364,11 +364,7 @@
 		unsigned int cr4_smap:1;
 		unsigned int cr4_smep:1;
 		unsigned int cr4_la57:1;
-<<<<<<< HEAD
-		unsigned int maxphyaddr:6;
-=======
 		unsigned int efer_lma:1;
->>>>>>> bee673aa
 	};
 };
 
