--- conflicted
+++ resolved
@@ -1268,10 +1268,7 @@
 	 */
 	WARN_ON_ONCE(hw_error_code & X86_PF_PK);
 
-<<<<<<< HEAD
-=======
 #ifdef CONFIG_X86_32
->>>>>>> e031388e
 	/*
 	 * We can fault-in kernel-space virtual memory on-demand. The
 	 * 'reference' page table is init_mm.pgd.
@@ -1289,24 +1286,18 @@
 	 * 3. A fault caused by a page-level protection violation.
 	 *    (A demand fault would be on a non-present page which
 	 *     would have X86_PF_PROT==0).
-<<<<<<< HEAD
-=======
 	 *
 	 * This is only needed to close a race condition on x86-32 in
 	 * the vmalloc mapping/unmapping code. See the comment above
 	 * vmalloc_fault() for details. On x86-64 the race does not
 	 * exist as the vmalloc mappings don't need to be synchronized
 	 * there.
->>>>>>> e031388e
 	 */
 	if (!(hw_error_code & (X86_PF_RSVD | X86_PF_USER | X86_PF_PROT))) {
 		if (vmalloc_fault(address) >= 0)
 			return;
 	}
-<<<<<<< HEAD
-=======
 #endif
->>>>>>> e031388e
 
 	/* Was the fault spurious, caused by lazy TLB invalidation? */
 	if (spurious_kernel_fault(hw_error_code, address))
