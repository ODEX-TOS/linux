--- conflicted
+++ resolved
@@ -917,11 +917,7 @@
 
 void blk_mq_put_rq_ref(struct request *rq)
 {
-<<<<<<< HEAD
-	if (is_flush_rq(rq, rq->mq_hctx))
-=======
 	if (is_flush_rq(rq))
->>>>>>> bee673aa
 		rq->end_io(rq, 0);
 	else if (refcount_dec_and_test(&rq->ref))
 		__blk_mq_free_request(rq);
@@ -941,11 +937,6 @@
 	 */
 	if (blk_mq_req_expired(rq, next))
 		blk_mq_rq_timed_out(rq, reserved);
-<<<<<<< HEAD
-
-	blk_mq_put_rq_ref(rq);
-=======
->>>>>>> bee673aa
 	return true;
 }
 
