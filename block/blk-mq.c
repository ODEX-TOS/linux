// SPDX-License-Identifier: GPL-2.0
/*
 * Block multiqueue core code
 *
 * Copyright (C) 2013-2014 Jens Axboe
 * Copyright (C) 2013-2014 Christoph Hellwig
 */
#include <linux/kernel.h>
#include <linux/module.h>
#include <linux/backing-dev.h>
#include <linux/bio.h>
#include <linux/blkdev.h>
#include <linux/blk-integrity.h>
#include <linux/kmemleak.h>
#include <linux/mm.h>
#include <linux/init.h>
#include <linux/slab.h>
#include <linux/workqueue.h>
#include <linux/smp.h>
#include <linux/interrupt.h>
#include <linux/llist.h>
#include <linux/cpu.h>
#include <linux/cache.h>
#include <linux/sched/sysctl.h>
#include <linux/sched/topology.h>
#include <linux/sched/signal.h>
#include <linux/delay.h>
#include <linux/crash_dump.h>
#include <linux/prefetch.h>
#include <linux/blk-crypto.h>
#include <linux/part_stat.h>

#include <trace/events/block.h>

#include <linux/blk-mq.h>
#include <linux/t10-pi.h>
#include "blk.h"
#include "blk-mq.h"
#include "blk-mq-debugfs.h"
#include "blk-mq-tag.h"
#include "blk-pm.h"
#include "blk-stat.h"
#include "blk-mq-sched.h"
#include "blk-rq-qos.h"
#include "blk-ioprio.h"

static DEFINE_PER_CPU(struct llist_head, blk_cpu_done);

static void blk_mq_poll_stats_start(struct request_queue *q);
static void blk_mq_poll_stats_fn(struct blk_stat_callback *cb);

static int blk_mq_poll_stats_bkt(const struct request *rq)
{
	int ddir, sectors, bucket;

	ddir = rq_data_dir(rq);
	sectors = blk_rq_stats_sectors(rq);

	bucket = ddir + 2 * ilog2(sectors);

	if (bucket < 0)
		return -1;
	else if (bucket >= BLK_MQ_POLL_STATS_BKTS)
		return ddir + BLK_MQ_POLL_STATS_BKTS - 2;

	return bucket;
}

#define BLK_QC_T_SHIFT		16
#define BLK_QC_T_INTERNAL	(1U << 31)

static inline struct blk_mq_hw_ctx *blk_qc_to_hctx(struct request_queue *q,
		blk_qc_t qc)
{
	return xa_load(&q->hctx_table,
			(qc & ~BLK_QC_T_INTERNAL) >> BLK_QC_T_SHIFT);
}

static inline struct request *blk_qc_to_rq(struct blk_mq_hw_ctx *hctx,
		blk_qc_t qc)
{
	unsigned int tag = qc & ((1U << BLK_QC_T_SHIFT) - 1);

	if (qc & BLK_QC_T_INTERNAL)
		return blk_mq_tag_to_rq(hctx->sched_tags, tag);
	return blk_mq_tag_to_rq(hctx->tags, tag);
}

static inline blk_qc_t blk_rq_to_qc(struct request *rq)
{
	return (rq->mq_hctx->queue_num << BLK_QC_T_SHIFT) |
		(rq->tag != -1 ?
		 rq->tag : (rq->internal_tag | BLK_QC_T_INTERNAL));
}

/*
 * Check if any of the ctx, dispatch list or elevator
 * have pending work in this hardware queue.
 */
static bool blk_mq_hctx_has_pending(struct blk_mq_hw_ctx *hctx)
{
	return !list_empty_careful(&hctx->dispatch) ||
		sbitmap_any_bit_set(&hctx->ctx_map) ||
			blk_mq_sched_has_work(hctx);
}

/*
 * Mark this ctx as having pending work in this hardware queue
 */
static void blk_mq_hctx_mark_pending(struct blk_mq_hw_ctx *hctx,
				     struct blk_mq_ctx *ctx)
{
	const int bit = ctx->index_hw[hctx->type];

	if (!sbitmap_test_bit(&hctx->ctx_map, bit))
		sbitmap_set_bit(&hctx->ctx_map, bit);
}

static void blk_mq_hctx_clear_pending(struct blk_mq_hw_ctx *hctx,
				      struct blk_mq_ctx *ctx)
{
	const int bit = ctx->index_hw[hctx->type];

	sbitmap_clear_bit(&hctx->ctx_map, bit);
}

struct mq_inflight {
	struct block_device *part;
	unsigned int inflight[2];
};

static bool blk_mq_check_inflight(struct request *rq, void *priv)
{
	struct mq_inflight *mi = priv;

	if (rq->part && blk_do_io_stat(rq) &&
	    (!mi->part->bd_partno || rq->part == mi->part) &&
	    blk_mq_rq_state(rq) == MQ_RQ_IN_FLIGHT)
		mi->inflight[rq_data_dir(rq)]++;

	return true;
}

unsigned int blk_mq_in_flight(struct request_queue *q,
		struct block_device *part)
{
	struct mq_inflight mi = { .part = part };

	blk_mq_queue_tag_busy_iter(q, blk_mq_check_inflight, &mi);

	return mi.inflight[0] + mi.inflight[1];
}

void blk_mq_in_flight_rw(struct request_queue *q, struct block_device *part,
		unsigned int inflight[2])
{
	struct mq_inflight mi = { .part = part };

	blk_mq_queue_tag_busy_iter(q, blk_mq_check_inflight, &mi);
	inflight[0] = mi.inflight[0];
	inflight[1] = mi.inflight[1];
}

void blk_freeze_queue_start(struct request_queue *q)
{
	mutex_lock(&q->mq_freeze_lock);
	if (++q->mq_freeze_depth == 1) {
		percpu_ref_kill(&q->q_usage_counter);
		mutex_unlock(&q->mq_freeze_lock);
		if (queue_is_mq(q))
			blk_mq_run_hw_queues(q, false);
	} else {
		mutex_unlock(&q->mq_freeze_lock);
	}
}
EXPORT_SYMBOL_GPL(blk_freeze_queue_start);

void blk_mq_freeze_queue_wait(struct request_queue *q)
{
	wait_event(q->mq_freeze_wq, percpu_ref_is_zero(&q->q_usage_counter));
}
EXPORT_SYMBOL_GPL(blk_mq_freeze_queue_wait);

int blk_mq_freeze_queue_wait_timeout(struct request_queue *q,
				     unsigned long timeout)
{
	return wait_event_timeout(q->mq_freeze_wq,
					percpu_ref_is_zero(&q->q_usage_counter),
					timeout);
}
EXPORT_SYMBOL_GPL(blk_mq_freeze_queue_wait_timeout);

/*
 * Guarantee no request is in use, so we can change any data structure of
 * the queue afterward.
 */
void blk_freeze_queue(struct request_queue *q)
{
	/*
	 * In the !blk_mq case we are only calling this to kill the
	 * q_usage_counter, otherwise this increases the freeze depth
	 * and waits for it to return to zero.  For this reason there is
	 * no blk_unfreeze_queue(), and blk_freeze_queue() is not
	 * exported to drivers as the only user for unfreeze is blk_mq.
	 */
	blk_freeze_queue_start(q);
	blk_mq_freeze_queue_wait(q);
}

void blk_mq_freeze_queue(struct request_queue *q)
{
	/*
	 * ...just an alias to keep freeze and unfreeze actions balanced
	 * in the blk_mq_* namespace
	 */
	blk_freeze_queue(q);
}
EXPORT_SYMBOL_GPL(blk_mq_freeze_queue);

void __blk_mq_unfreeze_queue(struct request_queue *q, bool force_atomic)
{
	mutex_lock(&q->mq_freeze_lock);
	if (force_atomic)
		q->q_usage_counter.data->force_atomic = true;
	q->mq_freeze_depth--;
	WARN_ON_ONCE(q->mq_freeze_depth < 0);
	if (!q->mq_freeze_depth) {
		percpu_ref_resurrect(&q->q_usage_counter);
		wake_up_all(&q->mq_freeze_wq);
	}
	mutex_unlock(&q->mq_freeze_lock);
}

void blk_mq_unfreeze_queue(struct request_queue *q)
{
	__blk_mq_unfreeze_queue(q, false);
}
EXPORT_SYMBOL_GPL(blk_mq_unfreeze_queue);

/*
 * FIXME: replace the scsi_internal_device_*block_nowait() calls in the
 * mpt3sas driver such that this function can be removed.
 */
void blk_mq_quiesce_queue_nowait(struct request_queue *q)
{
	unsigned long flags;

	spin_lock_irqsave(&q->queue_lock, flags);
	if (!q->quiesce_depth++)
		blk_queue_flag_set(QUEUE_FLAG_QUIESCED, q);
	spin_unlock_irqrestore(&q->queue_lock, flags);
}
EXPORT_SYMBOL_GPL(blk_mq_quiesce_queue_nowait);

/**
 * blk_mq_wait_quiesce_done() - wait until in-progress quiesce is done
 * @set: tag_set to wait on
 *
 * Note: it is driver's responsibility for making sure that quiesce has
 * been started on or more of the request_queues of the tag_set.  This
 * function only waits for the quiesce on those request_queues that had
 * the quiesce flag set using blk_mq_quiesce_queue_nowait.
 */
void blk_mq_wait_quiesce_done(struct blk_mq_tag_set *set)
{
	if (set->flags & BLK_MQ_F_BLOCKING)
		synchronize_srcu(set->srcu);
	else
		synchronize_rcu();
}
EXPORT_SYMBOL_GPL(blk_mq_wait_quiesce_done);

/**
 * blk_mq_quiesce_queue() - wait until all ongoing dispatches have finished
 * @q: request queue.
 *
 * Note: this function does not prevent that the struct request end_io()
 * callback function is invoked. Once this function is returned, we make
 * sure no dispatch can happen until the queue is unquiesced via
 * blk_mq_unquiesce_queue().
 */
void blk_mq_quiesce_queue(struct request_queue *q)
{
	blk_mq_quiesce_queue_nowait(q);
	/* nothing to wait for non-mq queues */
	if (queue_is_mq(q))
		blk_mq_wait_quiesce_done(q->tag_set);
}
EXPORT_SYMBOL_GPL(blk_mq_quiesce_queue);

/*
 * blk_mq_unquiesce_queue() - counterpart of blk_mq_quiesce_queue()
 * @q: request queue.
 *
 * This function recovers queue into the state before quiescing
 * which is done by blk_mq_quiesce_queue.
 */
void blk_mq_unquiesce_queue(struct request_queue *q)
{
	unsigned long flags;
	bool run_queue = false;

	spin_lock_irqsave(&q->queue_lock, flags);
	if (WARN_ON_ONCE(q->quiesce_depth <= 0)) {
		;
	} else if (!--q->quiesce_depth) {
		blk_queue_flag_clear(QUEUE_FLAG_QUIESCED, q);
		run_queue = true;
	}
	spin_unlock_irqrestore(&q->queue_lock, flags);

	/* dispatch requests which are inserted during quiescing */
	if (run_queue)
		blk_mq_run_hw_queues(q, true);
}
EXPORT_SYMBOL_GPL(blk_mq_unquiesce_queue);

void blk_mq_quiesce_tagset(struct blk_mq_tag_set *set)
{
	struct request_queue *q;

	mutex_lock(&set->tag_list_lock);
	list_for_each_entry(q, &set->tag_list, tag_set_list) {
		if (!blk_queue_skip_tagset_quiesce(q))
			blk_mq_quiesce_queue_nowait(q);
	}
	blk_mq_wait_quiesce_done(set);
	mutex_unlock(&set->tag_list_lock);
}
EXPORT_SYMBOL_GPL(blk_mq_quiesce_tagset);

void blk_mq_unquiesce_tagset(struct blk_mq_tag_set *set)
{
	struct request_queue *q;

	mutex_lock(&set->tag_list_lock);
	list_for_each_entry(q, &set->tag_list, tag_set_list) {
		if (!blk_queue_skip_tagset_quiesce(q))
			blk_mq_unquiesce_queue(q);
	}
	mutex_unlock(&set->tag_list_lock);
}
EXPORT_SYMBOL_GPL(blk_mq_unquiesce_tagset);

void blk_mq_wake_waiters(struct request_queue *q)
{
	struct blk_mq_hw_ctx *hctx;
	unsigned long i;

	queue_for_each_hw_ctx(q, hctx, i)
		if (blk_mq_hw_queue_mapped(hctx))
			blk_mq_tag_wakeup_all(hctx->tags, true);
}

void blk_rq_init(struct request_queue *q, struct request *rq)
{
	memset(rq, 0, sizeof(*rq));

	INIT_LIST_HEAD(&rq->queuelist);
	rq->q = q;
	rq->__sector = (sector_t) -1;
	INIT_HLIST_NODE(&rq->hash);
	RB_CLEAR_NODE(&rq->rb_node);
	rq->tag = BLK_MQ_NO_TAG;
	rq->internal_tag = BLK_MQ_NO_TAG;
	rq->start_time_ns = ktime_get_ns();
	rq->part = NULL;
	blk_crypto_rq_set_defaults(rq);
}
EXPORT_SYMBOL(blk_rq_init);

static struct request *blk_mq_rq_ctx_init(struct blk_mq_alloc_data *data,
		struct blk_mq_tags *tags, unsigned int tag, u64 alloc_time_ns)
{
	struct blk_mq_ctx *ctx = data->ctx;
	struct blk_mq_hw_ctx *hctx = data->hctx;
	struct request_queue *q = data->q;
	struct request *rq = tags->static_rqs[tag];

	rq->q = q;
	rq->mq_ctx = ctx;
	rq->mq_hctx = hctx;
	rq->cmd_flags = data->cmd_flags;

	if (data->flags & BLK_MQ_REQ_PM)
		data->rq_flags |= RQF_PM;
	if (blk_queue_io_stat(q))
		data->rq_flags |= RQF_IO_STAT;
	rq->rq_flags = data->rq_flags;

	if (!(data->rq_flags & RQF_ELV)) {
		rq->tag = tag;
		rq->internal_tag = BLK_MQ_NO_TAG;
	} else {
		rq->tag = BLK_MQ_NO_TAG;
		rq->internal_tag = tag;
	}
	rq->timeout = 0;

	if (blk_mq_need_time_stamp(rq))
		rq->start_time_ns = ktime_get_ns();
	else
		rq->start_time_ns = 0;
	rq->part = NULL;
#ifdef CONFIG_BLK_RQ_ALLOC_TIME
	rq->alloc_time_ns = alloc_time_ns;
#endif
	rq->io_start_time_ns = 0;
	rq->stats_sectors = 0;
	rq->nr_phys_segments = 0;
#if defined(CONFIG_BLK_DEV_INTEGRITY)
	rq->nr_integrity_segments = 0;
#endif
	rq->end_io = NULL;
	rq->end_io_data = NULL;

	blk_crypto_rq_set_defaults(rq);
	INIT_LIST_HEAD(&rq->queuelist);
	/* tag was already set */
	WRITE_ONCE(rq->deadline, 0);
	req_ref_set(rq, 1);

	if (rq->rq_flags & RQF_ELV) {
		struct elevator_queue *e = data->q->elevator;

		INIT_HLIST_NODE(&rq->hash);
		RB_CLEAR_NODE(&rq->rb_node);

		if (!op_is_flush(data->cmd_flags) &&
		    e->type->ops.prepare_request) {
			e->type->ops.prepare_request(rq);
			rq->rq_flags |= RQF_ELVPRIV;
		}
	}

	return rq;
}

static inline struct request *
__blk_mq_alloc_requests_batch(struct blk_mq_alloc_data *data,
		u64 alloc_time_ns)
{
	unsigned int tag, tag_offset;
	struct blk_mq_tags *tags;
	struct request *rq;
	unsigned long tag_mask;
	int i, nr = 0;

	tag_mask = blk_mq_get_tags(data, data->nr_tags, &tag_offset);
	if (unlikely(!tag_mask))
		return NULL;

	tags = blk_mq_tags_from_data(data);
	for (i = 0; tag_mask; i++) {
		if (!(tag_mask & (1UL << i)))
			continue;
		tag = tag_offset + i;
		prefetch(tags->static_rqs[tag]);
		tag_mask &= ~(1UL << i);
		rq = blk_mq_rq_ctx_init(data, tags, tag, alloc_time_ns);
		rq_list_add(data->cached_rq, rq);
		nr++;
	}
	/* caller already holds a reference, add for remainder */
	percpu_ref_get_many(&data->q->q_usage_counter, nr - 1);
	data->nr_tags -= nr;

	return rq_list_pop(data->cached_rq);
}

static struct request *__blk_mq_alloc_requests(struct blk_mq_alloc_data *data)
{
	struct request_queue *q = data->q;
	u64 alloc_time_ns = 0;
	struct request *rq;
	unsigned int tag;

	/* alloc_time includes depth and tag waits */
	if (blk_queue_rq_alloc_time(q))
		alloc_time_ns = ktime_get_ns();

	if (data->cmd_flags & REQ_NOWAIT)
		data->flags |= BLK_MQ_REQ_NOWAIT;

	if (q->elevator) {
		struct elevator_queue *e = q->elevator;

		data->rq_flags |= RQF_ELV;

		/*
		 * Flush/passthrough requests are special and go directly to the
		 * dispatch list. Don't include reserved tags in the
		 * limiting, as it isn't useful.
		 */
		if (!op_is_flush(data->cmd_flags) &&
		    !blk_op_is_passthrough(data->cmd_flags) &&
		    e->type->ops.limit_depth &&
		    !(data->flags & BLK_MQ_REQ_RESERVED))
			e->type->ops.limit_depth(data->cmd_flags, data);
	}

retry:
	data->ctx = blk_mq_get_ctx(q);
	data->hctx = blk_mq_map_queue(q, data->cmd_flags, data->ctx);
	if (!(data->rq_flags & RQF_ELV))
		blk_mq_tag_busy(data->hctx);

	if (data->flags & BLK_MQ_REQ_RESERVED)
		data->rq_flags |= RQF_RESV;

	/*
	 * Try batched alloc if we want more than 1 tag.
	 */
	if (data->nr_tags > 1) {
		rq = __blk_mq_alloc_requests_batch(data, alloc_time_ns);
		if (rq)
			return rq;
		data->nr_tags = 1;
	}

	/*
	 * Waiting allocations only fail because of an inactive hctx.  In that
	 * case just retry the hctx assignment and tag allocation as CPU hotplug
	 * should have migrated us to an online CPU by now.
	 */
	tag = blk_mq_get_tag(data);
	if (tag == BLK_MQ_NO_TAG) {
		if (data->flags & BLK_MQ_REQ_NOWAIT)
			return NULL;
		/*
		 * Give up the CPU and sleep for a random short time to
		 * ensure that thread using a realtime scheduling class
		 * are migrated off the CPU, and thus off the hctx that
		 * is going away.
		 */
		msleep(3);
		goto retry;
	}

	return blk_mq_rq_ctx_init(data, blk_mq_tags_from_data(data), tag,
					alloc_time_ns);
}

static struct request *blk_mq_rq_cache_fill(struct request_queue *q,
					    struct blk_plug *plug,
					    blk_opf_t opf,
					    blk_mq_req_flags_t flags)
{
	struct blk_mq_alloc_data data = {
		.q		= q,
		.flags		= flags,
		.cmd_flags	= opf,
		.nr_tags	= plug->nr_ios,
		.cached_rq	= &plug->cached_rq,
	};
	struct request *rq;

	if (blk_queue_enter(q, flags))
		return NULL;

	plug->nr_ios = 1;

	rq = __blk_mq_alloc_requests(&data);
	if (unlikely(!rq))
		blk_queue_exit(q);
	return rq;
}

static struct request *blk_mq_alloc_cached_request(struct request_queue *q,
						   blk_opf_t opf,
						   blk_mq_req_flags_t flags)
{
	struct blk_plug *plug = current->plug;
	struct request *rq;

	if (!plug)
		return NULL;

	if (rq_list_empty(plug->cached_rq)) {
		if (plug->nr_ios == 1)
			return NULL;
		rq = blk_mq_rq_cache_fill(q, plug, opf, flags);
		if (!rq)
			return NULL;
	} else {
		rq = rq_list_peek(&plug->cached_rq);
		if (!rq || rq->q != q)
			return NULL;

		if (blk_mq_get_hctx_type(opf) != rq->mq_hctx->type)
			return NULL;
		if (op_is_flush(rq->cmd_flags) != op_is_flush(opf))
			return NULL;

		plug->cached_rq = rq_list_next(rq);
	}

	rq->cmd_flags = opf;
	INIT_LIST_HEAD(&rq->queuelist);
	return rq;
}

struct request *blk_mq_alloc_request(struct request_queue *q, blk_opf_t opf,
		blk_mq_req_flags_t flags)
{
	struct request *rq;

	rq = blk_mq_alloc_cached_request(q, opf, flags);
	if (!rq) {
		struct blk_mq_alloc_data data = {
			.q		= q,
			.flags		= flags,
			.cmd_flags	= opf,
			.nr_tags	= 1,
		};
		int ret;

		ret = blk_queue_enter(q, flags);
		if (ret)
			return ERR_PTR(ret);

		rq = __blk_mq_alloc_requests(&data);
		if (!rq)
			goto out_queue_exit;
	}
	rq->__data_len = 0;
	rq->__sector = (sector_t) -1;
	rq->bio = rq->biotail = NULL;
	return rq;
out_queue_exit:
	blk_queue_exit(q);
	return ERR_PTR(-EWOULDBLOCK);
}
EXPORT_SYMBOL(blk_mq_alloc_request);

struct request *blk_mq_alloc_request_hctx(struct request_queue *q,
	blk_opf_t opf, blk_mq_req_flags_t flags, unsigned int hctx_idx)
{
	struct blk_mq_alloc_data data = {
		.q		= q,
		.flags		= flags,
		.cmd_flags	= opf,
		.nr_tags	= 1,
	};
	u64 alloc_time_ns = 0;
	struct request *rq;
	unsigned int cpu;
	unsigned int tag;
	int ret;

	/* alloc_time includes depth and tag waits */
	if (blk_queue_rq_alloc_time(q))
		alloc_time_ns = ktime_get_ns();

	/*
	 * If the tag allocator sleeps we could get an allocation for a
	 * different hardware context.  No need to complicate the low level
	 * allocator for this for the rare use case of a command tied to
	 * a specific queue.
	 */
	if (WARN_ON_ONCE(!(flags & BLK_MQ_REQ_NOWAIT)) ||
	    WARN_ON_ONCE(!(flags & BLK_MQ_REQ_RESERVED)))
		return ERR_PTR(-EINVAL);

	if (hctx_idx >= q->nr_hw_queues)
		return ERR_PTR(-EIO);

	ret = blk_queue_enter(q, flags);
	if (ret)
		return ERR_PTR(ret);

	/*
	 * Check if the hardware context is actually mapped to anything.
	 * If not tell the caller that it should skip this queue.
	 */
	ret = -EXDEV;
	data.hctx = xa_load(&q->hctx_table, hctx_idx);
	if (!blk_mq_hw_queue_mapped(data.hctx))
		goto out_queue_exit;
	cpu = cpumask_first_and(data.hctx->cpumask, cpu_online_mask);
	if (cpu >= nr_cpu_ids)
		goto out_queue_exit;
	data.ctx = __blk_mq_get_ctx(q, cpu);

	if (!q->elevator)
		blk_mq_tag_busy(data.hctx);
	else
		data.rq_flags |= RQF_ELV;

	if (flags & BLK_MQ_REQ_RESERVED)
		data.rq_flags |= RQF_RESV;

	ret = -EWOULDBLOCK;
	tag = blk_mq_get_tag(&data);
	if (tag == BLK_MQ_NO_TAG)
		goto out_queue_exit;
	rq = blk_mq_rq_ctx_init(&data, blk_mq_tags_from_data(&data), tag,
					alloc_time_ns);
	rq->__data_len = 0;
	rq->__sector = (sector_t) -1;
	rq->bio = rq->biotail = NULL;
	return rq;

out_queue_exit:
	blk_queue_exit(q);
	return ERR_PTR(ret);
}
EXPORT_SYMBOL_GPL(blk_mq_alloc_request_hctx);

static void __blk_mq_free_request(struct request *rq)
{
	struct request_queue *q = rq->q;
	struct blk_mq_ctx *ctx = rq->mq_ctx;
	struct blk_mq_hw_ctx *hctx = rq->mq_hctx;
	const int sched_tag = rq->internal_tag;

	blk_crypto_free_request(rq);
	blk_pm_mark_last_busy(rq);
	rq->mq_hctx = NULL;
	if (rq->tag != BLK_MQ_NO_TAG)
		blk_mq_put_tag(hctx->tags, ctx, rq->tag);
	if (sched_tag != BLK_MQ_NO_TAG)
		blk_mq_put_tag(hctx->sched_tags, ctx, sched_tag);
	blk_mq_sched_restart(hctx);
	blk_queue_exit(q);
}

void blk_mq_free_request(struct request *rq)
{
	struct request_queue *q = rq->q;
	struct blk_mq_hw_ctx *hctx = rq->mq_hctx;

	if ((rq->rq_flags & RQF_ELVPRIV) &&
	    q->elevator->type->ops.finish_request)
		q->elevator->type->ops.finish_request(rq);

	if (rq->rq_flags & RQF_MQ_INFLIGHT)
		__blk_mq_dec_active_requests(hctx);

	if (unlikely(laptop_mode && !blk_rq_is_passthrough(rq)))
		laptop_io_completion(q->disk->bdi);

	rq_qos_done(q, rq);

	WRITE_ONCE(rq->state, MQ_RQ_IDLE);
	if (req_ref_put_and_test(rq))
		__blk_mq_free_request(rq);
}
EXPORT_SYMBOL_GPL(blk_mq_free_request);

void blk_mq_free_plug_rqs(struct blk_plug *plug)
{
	struct request *rq;

	while ((rq = rq_list_pop(&plug->cached_rq)) != NULL)
		blk_mq_free_request(rq);
}

void blk_dump_rq_flags(struct request *rq, char *msg)
{
	printk(KERN_INFO "%s: dev %s: flags=%llx\n", msg,
		rq->q->disk ? rq->q->disk->disk_name : "?",
		(__force unsigned long long) rq->cmd_flags);

	printk(KERN_INFO "  sector %llu, nr/cnr %u/%u\n",
	       (unsigned long long)blk_rq_pos(rq),
	       blk_rq_sectors(rq), blk_rq_cur_sectors(rq));
	printk(KERN_INFO "  bio %p, biotail %p, len %u\n",
	       rq->bio, rq->biotail, blk_rq_bytes(rq));
}
EXPORT_SYMBOL(blk_dump_rq_flags);

static void req_bio_endio(struct request *rq, struct bio *bio,
			  unsigned int nbytes, blk_status_t error)
{
	if (unlikely(error)) {
		bio->bi_status = error;
	} else if (req_op(rq) == REQ_OP_ZONE_APPEND) {
		/*
		 * Partial zone append completions cannot be supported as the
		 * BIO fragments may end up not being written sequentially.
		 */
		if (bio->bi_iter.bi_size != nbytes)
			bio->bi_status = BLK_STS_IOERR;
		else
			bio->bi_iter.bi_sector = rq->__sector;
	}

	bio_advance(bio, nbytes);

	if (unlikely(rq->rq_flags & RQF_QUIET))
		bio_set_flag(bio, BIO_QUIET);
	/* don't actually finish bio if it's part of flush sequence */
	if (bio->bi_iter.bi_size == 0 && !(rq->rq_flags & RQF_FLUSH_SEQ))
		bio_endio(bio);
}

static void blk_account_io_completion(struct request *req, unsigned int bytes)
{
	if (req->part && blk_do_io_stat(req)) {
		const int sgrp = op_stat_group(req_op(req));

		part_stat_lock();
		part_stat_add(req->part, sectors[sgrp], bytes >> 9);
		part_stat_unlock();
	}
}

static void blk_print_req_error(struct request *req, blk_status_t status)
{
	printk_ratelimited(KERN_ERR
		"%s error, dev %s, sector %llu op 0x%x:(%s) flags 0x%x "
		"phys_seg %u prio class %u\n",
		blk_status_to_str(status),
		req->q->disk ? req->q->disk->disk_name : "?",
		blk_rq_pos(req), (__force u32)req_op(req),
		blk_op_str(req_op(req)),
		(__force u32)(req->cmd_flags & ~REQ_OP_MASK),
		req->nr_phys_segments,
		IOPRIO_PRIO_CLASS(req->ioprio));
}

/*
 * Fully end IO on a request. Does not support partial completions, or
 * errors.
 */
static void blk_complete_request(struct request *req)
{
	const bool is_flush = (req->rq_flags & RQF_FLUSH_SEQ) != 0;
	int total_bytes = blk_rq_bytes(req);
	struct bio *bio = req->bio;

	trace_block_rq_complete(req, BLK_STS_OK, total_bytes);

	if (!bio)
		return;

#ifdef CONFIG_BLK_DEV_INTEGRITY
	if (blk_integrity_rq(req) && req_op(req) == REQ_OP_READ)
		req->q->integrity.profile->complete_fn(req, total_bytes);
#endif

	blk_account_io_completion(req, total_bytes);

	do {
		struct bio *next = bio->bi_next;

		/* Completion has already been traced */
		bio_clear_flag(bio, BIO_TRACE_COMPLETION);

		if (req_op(req) == REQ_OP_ZONE_APPEND)
			bio->bi_iter.bi_sector = req->__sector;

		if (!is_flush)
			bio_endio(bio);
		bio = next;
	} while (bio);

	/*
	 * Reset counters so that the request stacking driver
	 * can find how many bytes remain in the request
	 * later.
	 */
	if (!req->end_io) {
		req->bio = NULL;
		req->__data_len = 0;
	}
}

/**
 * blk_update_request - Complete multiple bytes without completing the request
 * @req:      the request being processed
 * @error:    block status code
 * @nr_bytes: number of bytes to complete for @req
 *
 * Description:
 *     Ends I/O on a number of bytes attached to @req, but doesn't complete
 *     the request structure even if @req doesn't have leftover.
 *     If @req has leftover, sets it up for the next range of segments.
 *
 *     Passing the result of blk_rq_bytes() as @nr_bytes guarantees
 *     %false return from this function.
 *
 * Note:
 *	The RQF_SPECIAL_PAYLOAD flag is ignored on purpose in this function
 *      except in the consistency check at the end of this function.
 *
 * Return:
 *     %false - this request doesn't have any more data
 *     %true  - this request has more data
 **/
bool blk_update_request(struct request *req, blk_status_t error,
		unsigned int nr_bytes)
{
	int total_bytes;

	trace_block_rq_complete(req, error, nr_bytes);

	if (!req->bio)
		return false;

#ifdef CONFIG_BLK_DEV_INTEGRITY
	if (blk_integrity_rq(req) && req_op(req) == REQ_OP_READ &&
	    error == BLK_STS_OK)
		req->q->integrity.profile->complete_fn(req, nr_bytes);
#endif

	if (unlikely(error && !blk_rq_is_passthrough(req) &&
		     !(req->rq_flags & RQF_QUIET)) &&
		     !test_bit(GD_DEAD, &req->q->disk->state)) {
		blk_print_req_error(req, error);
		trace_block_rq_error(req, error, nr_bytes);
	}

	blk_account_io_completion(req, nr_bytes);

	total_bytes = 0;
	while (req->bio) {
		struct bio *bio = req->bio;
		unsigned bio_bytes = min(bio->bi_iter.bi_size, nr_bytes);

		if (bio_bytes == bio->bi_iter.bi_size)
			req->bio = bio->bi_next;

		/* Completion has already been traced */
		bio_clear_flag(bio, BIO_TRACE_COMPLETION);
		req_bio_endio(req, bio, bio_bytes, error);

		total_bytes += bio_bytes;
		nr_bytes -= bio_bytes;

		if (!nr_bytes)
			break;
	}

	/*
	 * completely done
	 */
	if (!req->bio) {
		/*
		 * Reset counters so that the request stacking driver
		 * can find how many bytes remain in the request
		 * later.
		 */
		req->__data_len = 0;
		return false;
	}

	req->__data_len -= total_bytes;

	/* update sector only for requests with clear definition of sector */
	if (!blk_rq_is_passthrough(req))
		req->__sector += total_bytes >> 9;

	/* mixed attributes always follow the first bio */
	if (req->rq_flags & RQF_MIXED_MERGE) {
		req->cmd_flags &= ~REQ_FAILFAST_MASK;
		req->cmd_flags |= req->bio->bi_opf & REQ_FAILFAST_MASK;
	}

	if (!(req->rq_flags & RQF_SPECIAL_PAYLOAD)) {
		/*
		 * If total number of sectors is less than the first segment
		 * size, something has gone terribly wrong.
		 */
		if (blk_rq_bytes(req) < blk_rq_cur_bytes(req)) {
			blk_dump_rq_flags(req, "request botched");
			req->__data_len = blk_rq_cur_bytes(req);
		}

		/* recalculate the number of segments */
		req->nr_phys_segments = blk_recalc_rq_segments(req);
	}

	return true;
}
EXPORT_SYMBOL_GPL(blk_update_request);

static void __blk_account_io_done(struct request *req, u64 now)
{
	const int sgrp = op_stat_group(req_op(req));

	part_stat_lock();
	update_io_ticks(req->part, jiffies, true);
	part_stat_inc(req->part, ios[sgrp]);
	part_stat_add(req->part, nsecs[sgrp], now - req->start_time_ns);
	part_stat_unlock();
}

static inline void blk_account_io_done(struct request *req, u64 now)
{
	/*
	 * Account IO completion.  flush_rq isn't accounted as a
	 * normal IO on queueing nor completion.  Accounting the
	 * containing request is enough.
	 */
	if (blk_do_io_stat(req) && req->part &&
	    !(req->rq_flags & RQF_FLUSH_SEQ))
		__blk_account_io_done(req, now);
}

static void __blk_account_io_start(struct request *rq)
{
	/*
	 * All non-passthrough requests are created from a bio with one
	 * exception: when a flush command that is part of a flush sequence
	 * generated by the state machine in blk-flush.c is cloned onto the
	 * lower device by dm-multipath we can get here without a bio.
	 */
	if (rq->bio)
		rq->part = rq->bio->bi_bdev;
	else
		rq->part = rq->q->disk->part0;

	part_stat_lock();
	update_io_ticks(rq->part, jiffies, false);
	part_stat_unlock();
}

static inline void blk_account_io_start(struct request *req)
{
	if (blk_do_io_stat(req))
		__blk_account_io_start(req);
}

static inline void __blk_mq_end_request_acct(struct request *rq, u64 now)
{
	if (rq->rq_flags & RQF_STATS) {
		blk_mq_poll_stats_start(rq->q);
		blk_stat_add(rq, now);
	}

	blk_mq_sched_completed_request(rq, now);
	blk_account_io_done(rq, now);
}

inline void __blk_mq_end_request(struct request *rq, blk_status_t error)
{
	if (blk_mq_need_time_stamp(rq))
		__blk_mq_end_request_acct(rq, ktime_get_ns());

	if (rq->end_io) {
		rq_qos_done(rq->q, rq);
		if (rq->end_io(rq, error) == RQ_END_IO_FREE)
			blk_mq_free_request(rq);
	} else {
		blk_mq_free_request(rq);
	}
}
EXPORT_SYMBOL(__blk_mq_end_request);

void blk_mq_end_request(struct request *rq, blk_status_t error)
{
	if (blk_update_request(rq, error, blk_rq_bytes(rq)))
		BUG();
	__blk_mq_end_request(rq, error);
}
EXPORT_SYMBOL(blk_mq_end_request);

#define TAG_COMP_BATCH		32

static inline void blk_mq_flush_tag_batch(struct blk_mq_hw_ctx *hctx,
					  int *tag_array, int nr_tags)
{
	struct request_queue *q = hctx->queue;

	/*
	 * All requests should have been marked as RQF_MQ_INFLIGHT, so
	 * update hctx->nr_active in batch
	 */
	if (hctx->flags & BLK_MQ_F_TAG_QUEUE_SHARED)
		__blk_mq_sub_active_requests(hctx, nr_tags);

	blk_mq_put_tags(hctx->tags, tag_array, nr_tags);
	percpu_ref_put_many(&q->q_usage_counter, nr_tags);
}

void blk_mq_end_request_batch(struct io_comp_batch *iob)
{
	int tags[TAG_COMP_BATCH], nr_tags = 0;
	struct blk_mq_hw_ctx *cur_hctx = NULL;
	struct request *rq;
	u64 now = 0;

	if (iob->need_ts)
		now = ktime_get_ns();

	while ((rq = rq_list_pop(&iob->req_list)) != NULL) {
		prefetch(rq->bio);
		prefetch(rq->rq_next);

		blk_complete_request(rq);
		if (iob->need_ts)
			__blk_mq_end_request_acct(rq, now);

		rq_qos_done(rq->q, rq);

		/*
		 * If end_io handler returns NONE, then it still has
		 * ownership of the request.
		 */
		if (rq->end_io && rq->end_io(rq, 0) == RQ_END_IO_NONE)
			continue;

		WRITE_ONCE(rq->state, MQ_RQ_IDLE);
		if (!req_ref_put_and_test(rq))
			continue;

		blk_crypto_free_request(rq);
		blk_pm_mark_last_busy(rq);

		if (nr_tags == TAG_COMP_BATCH || cur_hctx != rq->mq_hctx) {
			if (cur_hctx)
				blk_mq_flush_tag_batch(cur_hctx, tags, nr_tags);
			nr_tags = 0;
			cur_hctx = rq->mq_hctx;
		}
		tags[nr_tags++] = rq->tag;
	}

	if (nr_tags)
		blk_mq_flush_tag_batch(cur_hctx, tags, nr_tags);
}
EXPORT_SYMBOL_GPL(blk_mq_end_request_batch);

static void blk_complete_reqs(struct llist_head *list)
{
	struct llist_node *entry = llist_reverse_order(llist_del_all(list));
	struct request *rq, *next;

	llist_for_each_entry_safe(rq, next, entry, ipi_list)
		rq->q->mq_ops->complete(rq);
}

static __latent_entropy void blk_done_softirq(struct softirq_action *h)
{
	blk_complete_reqs(this_cpu_ptr(&blk_cpu_done));
}

static int blk_softirq_cpu_dead(unsigned int cpu)
{
	blk_complete_reqs(&per_cpu(blk_cpu_done, cpu));
	return 0;
}

static void __blk_mq_complete_request_remote(void *data)
{
	__raise_softirq_irqoff(BLOCK_SOFTIRQ);
}

static inline bool blk_mq_complete_need_ipi(struct request *rq)
{
	int cpu = raw_smp_processor_id();

	if (!IS_ENABLED(CONFIG_SMP) ||
	    !test_bit(QUEUE_FLAG_SAME_COMP, &rq->q->queue_flags))
		return false;
	/*
	 * With force threaded interrupts enabled, raising softirq from an SMP
	 * function call will always result in waking the ksoftirqd thread.
	 * This is probably worse than completing the request on a different
	 * cache domain.
	 */
	if (force_irqthreads())
		return false;

	/* same CPU or cache domain?  Complete locally */
	if (cpu == rq->mq_ctx->cpu ||
	    (!test_bit(QUEUE_FLAG_SAME_FORCE, &rq->q->queue_flags) &&
	     cpus_share_cache(cpu, rq->mq_ctx->cpu)))
		return false;

	/* don't try to IPI to an offline CPU */
	return cpu_online(rq->mq_ctx->cpu);
}

static void blk_mq_complete_send_ipi(struct request *rq)
{
	struct llist_head *list;
	unsigned int cpu;

	cpu = rq->mq_ctx->cpu;
	list = &per_cpu(blk_cpu_done, cpu);
	if (llist_add(&rq->ipi_list, list)) {
		INIT_CSD(&rq->csd, __blk_mq_complete_request_remote, rq);
		smp_call_function_single_async(cpu, &rq->csd);
	}
}

static void blk_mq_raise_softirq(struct request *rq)
{
	struct llist_head *list;

	preempt_disable();
	list = this_cpu_ptr(&blk_cpu_done);
	if (llist_add(&rq->ipi_list, list))
		raise_softirq(BLOCK_SOFTIRQ);
	preempt_enable();
}

bool blk_mq_complete_request_remote(struct request *rq)
{
	WRITE_ONCE(rq->state, MQ_RQ_COMPLETE);

	/*
	 * For request which hctx has only one ctx mapping,
	 * or a polled request, always complete locally,
	 * it's pointless to redirect the completion.
	 */
	if (rq->mq_hctx->nr_ctx == 1 ||
		rq->cmd_flags & REQ_POLLED)
		return false;

	if (blk_mq_complete_need_ipi(rq)) {
		blk_mq_complete_send_ipi(rq);
		return true;
	}

	if (rq->q->nr_hw_queues == 1) {
		blk_mq_raise_softirq(rq);
		return true;
	}
	return false;
}
EXPORT_SYMBOL_GPL(blk_mq_complete_request_remote);

/**
 * blk_mq_complete_request - end I/O on a request
 * @rq:		the request being processed
 *
 * Description:
 *	Complete a request by scheduling the ->complete_rq operation.
 **/
void blk_mq_complete_request(struct request *rq)
{
	if (!blk_mq_complete_request_remote(rq))
		rq->q->mq_ops->complete(rq);
}
EXPORT_SYMBOL(blk_mq_complete_request);

/**
 * blk_mq_start_request - Start processing a request
 * @rq: Pointer to request to be started
 *
 * Function used by device drivers to notify the block layer that a request
 * is going to be processed now, so blk layer can do proper initializations
 * such as starting the timeout timer.
 */
void blk_mq_start_request(struct request *rq)
{
	struct request_queue *q = rq->q;

	trace_block_rq_issue(rq);

	if (test_bit(QUEUE_FLAG_STATS, &q->queue_flags)) {
		rq->io_start_time_ns = ktime_get_ns();
		rq->stats_sectors = blk_rq_sectors(rq);
		rq->rq_flags |= RQF_STATS;
		rq_qos_issue(q, rq);
	}

	WARN_ON_ONCE(blk_mq_rq_state(rq) != MQ_RQ_IDLE);

	blk_add_timer(rq);
	WRITE_ONCE(rq->state, MQ_RQ_IN_FLIGHT);

#ifdef CONFIG_BLK_DEV_INTEGRITY
	if (blk_integrity_rq(rq) && req_op(rq) == REQ_OP_WRITE)
		q->integrity.profile->prepare_fn(rq);
#endif
	if (rq->bio && rq->bio->bi_opf & REQ_POLLED)
	        WRITE_ONCE(rq->bio->bi_cookie, blk_rq_to_qc(rq));
}
EXPORT_SYMBOL(blk_mq_start_request);

/*
 * Allow 2x BLK_MAX_REQUEST_COUNT requests on plug queue for multiple
 * queues. This is important for md arrays to benefit from merging
 * requests.
 */
static inline unsigned short blk_plug_max_rq_count(struct blk_plug *plug)
{
	if (plug->multiple_queues)
		return BLK_MAX_REQUEST_COUNT * 2;
	return BLK_MAX_REQUEST_COUNT;
}

static void blk_add_rq_to_plug(struct blk_plug *plug, struct request *rq)
{
	struct request *last = rq_list_peek(&plug->mq_list);

	if (!plug->rq_count) {
		trace_block_plug(rq->q);
	} else if (plug->rq_count >= blk_plug_max_rq_count(plug) ||
		   (!blk_queue_nomerges(rq->q) &&
		    blk_rq_bytes(last) >= BLK_PLUG_FLUSH_SIZE)) {
		blk_mq_flush_plug_list(plug, false);
		last = NULL;
		trace_block_plug(rq->q);
	}

	if (!plug->multiple_queues && last && last->q != rq->q)
		plug->multiple_queues = true;
	if (!plug->has_elevator && (rq->rq_flags & RQF_ELV))
		plug->has_elevator = true;
	rq->rq_next = NULL;
	rq_list_add(&plug->mq_list, rq);
	plug->rq_count++;
}

/**
 * blk_execute_rq_nowait - insert a request to I/O scheduler for execution
 * @rq:		request to insert
 * @at_head:    insert request at head or tail of queue
 *
 * Description:
 *    Insert a fully prepared request at the back of the I/O scheduler queue
 *    for execution.  Don't wait for completion.
 *
 * Note:
 *    This function will invoke @done directly if the queue is dead.
 */
void blk_execute_rq_nowait(struct request *rq, bool at_head)
{
	WARN_ON(irqs_disabled());
	WARN_ON(!blk_rq_is_passthrough(rq));

	blk_account_io_start(rq);

	/*
	 * As plugging can be enabled for passthrough requests on a zoned
	 * device, directly accessing the plug instead of using blk_mq_plug()
	 * should not have any consequences.
	 */
	if (current->plug)
		blk_add_rq_to_plug(current->plug, rq);
	else
		blk_mq_sched_insert_request(rq, at_head, true, false);
}
EXPORT_SYMBOL_GPL(blk_execute_rq_nowait);

struct blk_rq_wait {
	struct completion done;
	blk_status_t ret;
};

static enum rq_end_io_ret blk_end_sync_rq(struct request *rq, blk_status_t ret)
{
	struct blk_rq_wait *wait = rq->end_io_data;

	wait->ret = ret;
	complete(&wait->done);
	return RQ_END_IO_NONE;
}

bool blk_rq_is_poll(struct request *rq)
{
	if (!rq->mq_hctx)
		return false;
	if (rq->mq_hctx->type != HCTX_TYPE_POLL)
		return false;
	if (WARN_ON_ONCE(!rq->bio))
		return false;
	return true;
}
EXPORT_SYMBOL_GPL(blk_rq_is_poll);

static void blk_rq_poll_completion(struct request *rq, struct completion *wait)
{
	do {
		bio_poll(rq->bio, NULL, 0);
		cond_resched();
	} while (!completion_done(wait));
}

/**
 * blk_execute_rq - insert a request into queue for execution
 * @rq:		request to insert
 * @at_head:    insert request at head or tail of queue
 *
 * Description:
 *    Insert a fully prepared request at the back of the I/O scheduler queue
 *    for execution and wait for completion.
 * Return: The blk_status_t result provided to blk_mq_end_request().
 */
blk_status_t blk_execute_rq(struct request *rq, bool at_head)
{
	struct blk_rq_wait wait = {
		.done = COMPLETION_INITIALIZER_ONSTACK(wait.done),
	};

	WARN_ON(irqs_disabled());
	WARN_ON(!blk_rq_is_passthrough(rq));

	rq->end_io_data = &wait;
	rq->end_io = blk_end_sync_rq;

	blk_account_io_start(rq);
	blk_mq_sched_insert_request(rq, at_head, true, false);

	if (blk_rq_is_poll(rq)) {
		blk_rq_poll_completion(rq, &wait.done);
	} else {
		/*
		 * Prevent hang_check timer from firing at us during very long
		 * I/O
		 */
		unsigned long hang_check = sysctl_hung_task_timeout_secs;

		if (hang_check)
			while (!wait_for_completion_io_timeout(&wait.done,
					hang_check * (HZ/2)))
				;
		else
			wait_for_completion_io(&wait.done);
	}

	return wait.ret;
}
EXPORT_SYMBOL(blk_execute_rq);

static void __blk_mq_requeue_request(struct request *rq)
{
	struct request_queue *q = rq->q;

	blk_mq_put_driver_tag(rq);

	trace_block_rq_requeue(rq);
	rq_qos_requeue(q, rq);

	if (blk_mq_request_started(rq)) {
		WRITE_ONCE(rq->state, MQ_RQ_IDLE);
		rq->rq_flags &= ~RQF_TIMED_OUT;
	}
}

void blk_mq_requeue_request(struct request *rq, bool kick_requeue_list)
{
	__blk_mq_requeue_request(rq);

	/* this request will be re-inserted to io scheduler queue */
	blk_mq_sched_requeue_request(rq);

	blk_mq_add_to_requeue_list(rq, true, kick_requeue_list);
}
EXPORT_SYMBOL(blk_mq_requeue_request);

static void blk_mq_requeue_work(struct work_struct *work)
{
	struct request_queue *q =
		container_of(work, struct request_queue, requeue_work.work);
	LIST_HEAD(rq_list);
	struct request *rq, *next;

	spin_lock_irq(&q->requeue_lock);
	list_splice_init(&q->requeue_list, &rq_list);
	spin_unlock_irq(&q->requeue_lock);

	list_for_each_entry_safe(rq, next, &rq_list, queuelist) {
		if (!(rq->rq_flags & (RQF_SOFTBARRIER | RQF_DONTPREP)))
			continue;

		rq->rq_flags &= ~RQF_SOFTBARRIER;
		list_del_init(&rq->queuelist);
		/*
		 * If RQF_DONTPREP, rq has contained some driver specific
		 * data, so insert it to hctx dispatch list to avoid any
		 * merge.
		 */
		if (rq->rq_flags & RQF_DONTPREP)
			blk_mq_request_bypass_insert(rq, false, false);
		else
			blk_mq_sched_insert_request(rq, true, false, false);
	}

	while (!list_empty(&rq_list)) {
		rq = list_entry(rq_list.next, struct request, queuelist);
		list_del_init(&rq->queuelist);
		blk_mq_sched_insert_request(rq, false, false, false);
	}

	blk_mq_run_hw_queues(q, false);
}

void blk_mq_add_to_requeue_list(struct request *rq, bool at_head,
				bool kick_requeue_list)
{
	struct request_queue *q = rq->q;
	unsigned long flags;

	/*
	 * We abuse this flag that is otherwise used by the I/O scheduler to
	 * request head insertion from the workqueue.
	 */
	BUG_ON(rq->rq_flags & RQF_SOFTBARRIER);

	spin_lock_irqsave(&q->requeue_lock, flags);
	if (at_head) {
		rq->rq_flags |= RQF_SOFTBARRIER;
		list_add(&rq->queuelist, &q->requeue_list);
	} else {
		list_add_tail(&rq->queuelist, &q->requeue_list);
	}
	spin_unlock_irqrestore(&q->requeue_lock, flags);

	if (kick_requeue_list)
		blk_mq_kick_requeue_list(q);
}

void blk_mq_kick_requeue_list(struct request_queue *q)
{
	kblockd_mod_delayed_work_on(WORK_CPU_UNBOUND, &q->requeue_work, 0);
}
EXPORT_SYMBOL(blk_mq_kick_requeue_list);

void blk_mq_delay_kick_requeue_list(struct request_queue *q,
				    unsigned long msecs)
{
	kblockd_mod_delayed_work_on(WORK_CPU_UNBOUND, &q->requeue_work,
				    msecs_to_jiffies(msecs));
}
EXPORT_SYMBOL(blk_mq_delay_kick_requeue_list);

static bool blk_mq_rq_inflight(struct request *rq, void *priv)
{
	/*
	 * If we find a request that isn't idle we know the queue is busy
	 * as it's checked in the iter.
	 * Return false to stop the iteration.
	 */
	if (blk_mq_request_started(rq)) {
		bool *busy = priv;

		*busy = true;
		return false;
	}

	return true;
}

bool blk_mq_queue_inflight(struct request_queue *q)
{
	bool busy = false;

	blk_mq_queue_tag_busy_iter(q, blk_mq_rq_inflight, &busy);
	return busy;
}
EXPORT_SYMBOL_GPL(blk_mq_queue_inflight);

static void blk_mq_rq_timed_out(struct request *req)
{
	req->rq_flags |= RQF_TIMED_OUT;
	if (req->q->mq_ops->timeout) {
		enum blk_eh_timer_return ret;

		ret = req->q->mq_ops->timeout(req);
		if (ret == BLK_EH_DONE)
			return;
		WARN_ON_ONCE(ret != BLK_EH_RESET_TIMER);
	}

	blk_add_timer(req);
}

struct blk_expired_data {
	bool has_timedout_rq;
	unsigned long next;
	unsigned long timeout_start;
};

static bool blk_mq_req_expired(struct request *rq, struct blk_expired_data *expired)
{
	unsigned long deadline;

	if (blk_mq_rq_state(rq) != MQ_RQ_IN_FLIGHT)
		return false;
	if (rq->rq_flags & RQF_TIMED_OUT)
		return false;

	deadline = READ_ONCE(rq->deadline);
	if (time_after_eq(expired->timeout_start, deadline))
		return true;

	if (expired->next == 0)
		expired->next = deadline;
	else if (time_after(expired->next, deadline))
		expired->next = deadline;
	return false;
}

void blk_mq_put_rq_ref(struct request *rq)
{
	if (is_flush_rq(rq)) {
		if (rq->end_io(rq, 0) == RQ_END_IO_FREE)
			blk_mq_free_request(rq);
	} else if (req_ref_put_and_test(rq)) {
		__blk_mq_free_request(rq);
	}
}

static bool blk_mq_check_expired(struct request *rq, void *priv)
{
	struct blk_expired_data *expired = priv;

	/*
	 * blk_mq_queue_tag_busy_iter() has locked the request, so it cannot
	 * be reallocated underneath the timeout handler's processing, then
	 * the expire check is reliable. If the request is not expired, then
	 * it was completed and reallocated as a new request after returning
	 * from blk_mq_check_expired().
	 */
	if (blk_mq_req_expired(rq, expired)) {
		expired->has_timedout_rq = true;
		return false;
	}
	return true;
}

static bool blk_mq_handle_expired(struct request *rq, void *priv)
{
	struct blk_expired_data *expired = priv;

	if (blk_mq_req_expired(rq, expired))
		blk_mq_rq_timed_out(rq);
	return true;
}

static void blk_mq_timeout_work(struct work_struct *work)
{
	struct request_queue *q =
		container_of(work, struct request_queue, timeout_work);
	struct blk_expired_data expired = {
		.timeout_start = jiffies,
	};
	struct blk_mq_hw_ctx *hctx;
	unsigned long i;

	/* A deadlock might occur if a request is stuck requiring a
	 * timeout at the same time a queue freeze is waiting
	 * completion, since the timeout code would not be able to
	 * acquire the queue reference here.
	 *
	 * That's why we don't use blk_queue_enter here; instead, we use
	 * percpu_ref_tryget directly, because we need to be able to
	 * obtain a reference even in the short window between the queue
	 * starting to freeze, by dropping the first reference in
	 * blk_freeze_queue_start, and the moment the last request is
	 * consumed, marked by the instant q_usage_counter reaches
	 * zero.
	 */
	if (!percpu_ref_tryget(&q->q_usage_counter))
		return;

	/* check if there is any timed-out request */
	blk_mq_queue_tag_busy_iter(q, blk_mq_check_expired, &expired);
	if (expired.has_timedout_rq) {
		/*
		 * Before walking tags, we must ensure any submit started
		 * before the current time has finished. Since the submit
		 * uses srcu or rcu, wait for a synchronization point to
		 * ensure all running submits have finished
		 */
<<<<<<< HEAD
		blk_mq_wait_quiesce_done(q);

		expired.next = 0;
		blk_mq_queue_tag_busy_iter(q, blk_mq_handle_expired, &expired);
	}

=======
		blk_mq_wait_quiesce_done(q->tag_set);

		expired.next = 0;
		blk_mq_queue_tag_busy_iter(q, blk_mq_handle_expired, &expired);
	}

>>>>>>> 2a175ffe
	if (expired.next != 0) {
		mod_timer(&q->timeout, expired.next);
	} else {
		/*
		 * Request timeouts are handled as a forward rolling timer. If
		 * we end up here it means that no requests are pending and
		 * also that no request has been pending for a while. Mark
		 * each hctx as idle.
		 */
		queue_for_each_hw_ctx(q, hctx, i) {
			/* the hctx may be unmapped, so check it here */
			if (blk_mq_hw_queue_mapped(hctx))
				blk_mq_tag_idle(hctx);
		}
	}
	blk_queue_exit(q);
}

struct flush_busy_ctx_data {
	struct blk_mq_hw_ctx *hctx;
	struct list_head *list;
};

static bool flush_busy_ctx(struct sbitmap *sb, unsigned int bitnr, void *data)
{
	struct flush_busy_ctx_data *flush_data = data;
	struct blk_mq_hw_ctx *hctx = flush_data->hctx;
	struct blk_mq_ctx *ctx = hctx->ctxs[bitnr];
	enum hctx_type type = hctx->type;

	spin_lock(&ctx->lock);
	list_splice_tail_init(&ctx->rq_lists[type], flush_data->list);
	sbitmap_clear_bit(sb, bitnr);
	spin_unlock(&ctx->lock);
	return true;
}

/*
 * Process software queues that have been marked busy, splicing them
 * to the for-dispatch
 */
void blk_mq_flush_busy_ctxs(struct blk_mq_hw_ctx *hctx, struct list_head *list)
{
	struct flush_busy_ctx_data data = {
		.hctx = hctx,
		.list = list,
	};

	sbitmap_for_each_set(&hctx->ctx_map, flush_busy_ctx, &data);
}
EXPORT_SYMBOL_GPL(blk_mq_flush_busy_ctxs);

struct dispatch_rq_data {
	struct blk_mq_hw_ctx *hctx;
	struct request *rq;
};

static bool dispatch_rq_from_ctx(struct sbitmap *sb, unsigned int bitnr,
		void *data)
{
	struct dispatch_rq_data *dispatch_data = data;
	struct blk_mq_hw_ctx *hctx = dispatch_data->hctx;
	struct blk_mq_ctx *ctx = hctx->ctxs[bitnr];
	enum hctx_type type = hctx->type;

	spin_lock(&ctx->lock);
	if (!list_empty(&ctx->rq_lists[type])) {
		dispatch_data->rq = list_entry_rq(ctx->rq_lists[type].next);
		list_del_init(&dispatch_data->rq->queuelist);
		if (list_empty(&ctx->rq_lists[type]))
			sbitmap_clear_bit(sb, bitnr);
	}
	spin_unlock(&ctx->lock);

	return !dispatch_data->rq;
}

struct request *blk_mq_dequeue_from_ctx(struct blk_mq_hw_ctx *hctx,
					struct blk_mq_ctx *start)
{
	unsigned off = start ? start->index_hw[hctx->type] : 0;
	struct dispatch_rq_data data = {
		.hctx = hctx,
		.rq   = NULL,
	};

	__sbitmap_for_each_set(&hctx->ctx_map, off,
			       dispatch_rq_from_ctx, &data);

	return data.rq;
}

static bool __blk_mq_alloc_driver_tag(struct request *rq)
{
	struct sbitmap_queue *bt = &rq->mq_hctx->tags->bitmap_tags;
	unsigned int tag_offset = rq->mq_hctx->tags->nr_reserved_tags;
	int tag;

	blk_mq_tag_busy(rq->mq_hctx);

	if (blk_mq_tag_is_reserved(rq->mq_hctx->sched_tags, rq->internal_tag)) {
		bt = &rq->mq_hctx->tags->breserved_tags;
		tag_offset = 0;
	} else {
		if (!hctx_may_queue(rq->mq_hctx, bt))
			return false;
	}

	tag = __sbitmap_queue_get(bt);
	if (tag == BLK_MQ_NO_TAG)
		return false;

	rq->tag = tag + tag_offset;
	return true;
}

bool __blk_mq_get_driver_tag(struct blk_mq_hw_ctx *hctx, struct request *rq)
{
	if (rq->tag == BLK_MQ_NO_TAG && !__blk_mq_alloc_driver_tag(rq))
		return false;

	if ((hctx->flags & BLK_MQ_F_TAG_QUEUE_SHARED) &&
			!(rq->rq_flags & RQF_MQ_INFLIGHT)) {
		rq->rq_flags |= RQF_MQ_INFLIGHT;
		__blk_mq_inc_active_requests(hctx);
	}
	hctx->tags->rqs[rq->tag] = rq;
	return true;
}

static int blk_mq_dispatch_wake(wait_queue_entry_t *wait, unsigned mode,
				int flags, void *key)
{
	struct blk_mq_hw_ctx *hctx;

	hctx = container_of(wait, struct blk_mq_hw_ctx, dispatch_wait);

	spin_lock(&hctx->dispatch_wait_lock);
	if (!list_empty(&wait->entry)) {
		struct sbitmap_queue *sbq;

		list_del_init(&wait->entry);
		sbq = &hctx->tags->bitmap_tags;
		atomic_dec(&sbq->ws_active);
	}
	spin_unlock(&hctx->dispatch_wait_lock);

	blk_mq_run_hw_queue(hctx, true);
	return 1;
}

/*
 * Mark us waiting for a tag. For shared tags, this involves hooking us into
 * the tag wakeups. For non-shared tags, we can simply mark us needing a
 * restart. For both cases, take care to check the condition again after
 * marking us as waiting.
 */
static bool blk_mq_mark_tag_wait(struct blk_mq_hw_ctx *hctx,
				 struct request *rq)
{
	struct sbitmap_queue *sbq;
	struct wait_queue_head *wq;
	wait_queue_entry_t *wait;
	bool ret;

	if (!(hctx->flags & BLK_MQ_F_TAG_QUEUE_SHARED) &&
	    !(blk_mq_is_shared_tags(hctx->flags))) {
		blk_mq_sched_mark_restart_hctx(hctx);

		/*
		 * It's possible that a tag was freed in the window between the
		 * allocation failure and adding the hardware queue to the wait
		 * queue.
		 *
		 * Don't clear RESTART here, someone else could have set it.
		 * At most this will cost an extra queue run.
		 */
		return blk_mq_get_driver_tag(rq);
	}

	wait = &hctx->dispatch_wait;
	if (!list_empty_careful(&wait->entry))
		return false;

	if (blk_mq_tag_is_reserved(rq->mq_hctx->sched_tags, rq->internal_tag))
		sbq = &hctx->tags->breserved_tags;
	else
		sbq = &hctx->tags->bitmap_tags;
	wq = &bt_wait_ptr(sbq, hctx)->wait;

	spin_lock_irq(&wq->lock);
	spin_lock(&hctx->dispatch_wait_lock);
	if (!list_empty(&wait->entry)) {
		spin_unlock(&hctx->dispatch_wait_lock);
		spin_unlock_irq(&wq->lock);
		return false;
	}

	atomic_inc(&sbq->ws_active);
	wait->flags &= ~WQ_FLAG_EXCLUSIVE;
	__add_wait_queue(wq, wait);

	/*
	 * It's possible that a tag was freed in the window between the
	 * allocation failure and adding the hardware queue to the wait
	 * queue.
	 */
	ret = blk_mq_get_driver_tag(rq);
	if (!ret) {
		spin_unlock(&hctx->dispatch_wait_lock);
		spin_unlock_irq(&wq->lock);
		return false;
	}

	/*
	 * We got a tag, remove ourselves from the wait queue to ensure
	 * someone else gets the wakeup.
	 */
	list_del_init(&wait->entry);
	atomic_dec(&sbq->ws_active);
	spin_unlock(&hctx->dispatch_wait_lock);
	spin_unlock_irq(&wq->lock);

	return true;
}

#define BLK_MQ_DISPATCH_BUSY_EWMA_WEIGHT  8
#define BLK_MQ_DISPATCH_BUSY_EWMA_FACTOR  4
/*
 * Update dispatch busy with the Exponential Weighted Moving Average(EWMA):
 * - EWMA is one simple way to compute running average value
 * - weight(7/8 and 1/8) is applied so that it can decrease exponentially
 * - take 4 as factor for avoiding to get too small(0) result, and this
 *   factor doesn't matter because EWMA decreases exponentially
 */
static void blk_mq_update_dispatch_busy(struct blk_mq_hw_ctx *hctx, bool busy)
{
	unsigned int ewma;

	ewma = hctx->dispatch_busy;

	if (!ewma && !busy)
		return;

	ewma *= BLK_MQ_DISPATCH_BUSY_EWMA_WEIGHT - 1;
	if (busy)
		ewma += 1 << BLK_MQ_DISPATCH_BUSY_EWMA_FACTOR;
	ewma /= BLK_MQ_DISPATCH_BUSY_EWMA_WEIGHT;

	hctx->dispatch_busy = ewma;
}

#define BLK_MQ_RESOURCE_DELAY	3		/* ms units */

static void blk_mq_handle_dev_resource(struct request *rq,
				       struct list_head *list)
{
	struct request *next =
		list_first_entry_or_null(list, struct request, queuelist);

	/*
	 * If an I/O scheduler has been configured and we got a driver tag for
	 * the next request already, free it.
	 */
	if (next)
		blk_mq_put_driver_tag(next);

	list_add(&rq->queuelist, list);
	__blk_mq_requeue_request(rq);
}

static void blk_mq_handle_zone_resource(struct request *rq,
					struct list_head *zone_list)
{
	/*
	 * If we end up here it is because we cannot dispatch a request to a
	 * specific zone due to LLD level zone-write locking or other zone
	 * related resource not being available. In this case, set the request
	 * aside in zone_list for retrying it later.
	 */
	list_add(&rq->queuelist, zone_list);
	__blk_mq_requeue_request(rq);
}

enum prep_dispatch {
	PREP_DISPATCH_OK,
	PREP_DISPATCH_NO_TAG,
	PREP_DISPATCH_NO_BUDGET,
};

static enum prep_dispatch blk_mq_prep_dispatch_rq(struct request *rq,
						  bool need_budget)
{
	struct blk_mq_hw_ctx *hctx = rq->mq_hctx;
	int budget_token = -1;

	if (need_budget) {
		budget_token = blk_mq_get_dispatch_budget(rq->q);
		if (budget_token < 0) {
			blk_mq_put_driver_tag(rq);
			return PREP_DISPATCH_NO_BUDGET;
		}
		blk_mq_set_rq_budget_token(rq, budget_token);
	}

	if (!blk_mq_get_driver_tag(rq)) {
		/*
		 * The initial allocation attempt failed, so we need to
		 * rerun the hardware queue when a tag is freed. The
		 * waitqueue takes care of that. If the queue is run
		 * before we add this entry back on the dispatch list,
		 * we'll re-run it below.
		 */
		if (!blk_mq_mark_tag_wait(hctx, rq)) {
			/*
			 * All budgets not got from this function will be put
			 * together during handling partial dispatch
			 */
			if (need_budget)
				blk_mq_put_dispatch_budget(rq->q, budget_token);
			return PREP_DISPATCH_NO_TAG;
		}
	}

	return PREP_DISPATCH_OK;
}

/* release all allocated budgets before calling to blk_mq_dispatch_rq_list */
static void blk_mq_release_budgets(struct request_queue *q,
		struct list_head *list)
{
	struct request *rq;

	list_for_each_entry(rq, list, queuelist) {
		int budget_token = blk_mq_get_rq_budget_token(rq);

		if (budget_token >= 0)
			blk_mq_put_dispatch_budget(q, budget_token);
	}
}

/*
 * Returns true if we did some work AND can potentially do more.
 */
bool blk_mq_dispatch_rq_list(struct blk_mq_hw_ctx *hctx, struct list_head *list,
			     unsigned int nr_budgets)
{
	enum prep_dispatch prep;
	struct request_queue *q = hctx->queue;
	struct request *rq, *nxt;
	int errors, queued;
	blk_status_t ret = BLK_STS_OK;
	LIST_HEAD(zone_list);
	bool needs_resource = false;

	if (list_empty(list))
		return false;

	/*
	 * Now process all the entries, sending them to the driver.
	 */
	errors = queued = 0;
	do {
		struct blk_mq_queue_data bd;

		rq = list_first_entry(list, struct request, queuelist);

		WARN_ON_ONCE(hctx != rq->mq_hctx);
		prep = blk_mq_prep_dispatch_rq(rq, !nr_budgets);
		if (prep != PREP_DISPATCH_OK)
			break;

		list_del_init(&rq->queuelist);

		bd.rq = rq;

		/*
		 * Flag last if we have no more requests, or if we have more
		 * but can't assign a driver tag to it.
		 */
		if (list_empty(list))
			bd.last = true;
		else {
			nxt = list_first_entry(list, struct request, queuelist);
			bd.last = !blk_mq_get_driver_tag(nxt);
		}

		/*
		 * once the request is queued to lld, no need to cover the
		 * budget any more
		 */
		if (nr_budgets)
			nr_budgets--;
		ret = q->mq_ops->queue_rq(hctx, &bd);
		switch (ret) {
		case BLK_STS_OK:
			queued++;
			break;
		case BLK_STS_RESOURCE:
			needs_resource = true;
			fallthrough;
		case BLK_STS_DEV_RESOURCE:
			blk_mq_handle_dev_resource(rq, list);
			goto out;
		case BLK_STS_ZONE_RESOURCE:
			/*
			 * Move the request to zone_list and keep going through
			 * the dispatch list to find more requests the drive can
			 * accept.
			 */
			blk_mq_handle_zone_resource(rq, &zone_list);
			needs_resource = true;
			break;
		default:
			errors++;
			blk_mq_end_request(rq, ret);
		}
	} while (!list_empty(list));
out:
	if (!list_empty(&zone_list))
		list_splice_tail_init(&zone_list, list);

	/* If we didn't flush the entire list, we could have told the driver
	 * there was more coming, but that turned out to be a lie.
	 */
	if ((!list_empty(list) || errors || needs_resource ||
	     ret == BLK_STS_DEV_RESOURCE) && q->mq_ops->commit_rqs && queued)
		q->mq_ops->commit_rqs(hctx);
	/*
	 * Any items that need requeuing? Stuff them into hctx->dispatch,
	 * that is where we will continue on next queue run.
	 */
	if (!list_empty(list)) {
		bool needs_restart;
		/* For non-shared tags, the RESTART check will suffice */
		bool no_tag = prep == PREP_DISPATCH_NO_TAG &&
			((hctx->flags & BLK_MQ_F_TAG_QUEUE_SHARED) ||
			blk_mq_is_shared_tags(hctx->flags));

		if (nr_budgets)
			blk_mq_release_budgets(q, list);

		spin_lock(&hctx->lock);
		list_splice_tail_init(list, &hctx->dispatch);
		spin_unlock(&hctx->lock);

		/*
		 * Order adding requests to hctx->dispatch and checking
		 * SCHED_RESTART flag. The pair of this smp_mb() is the one
		 * in blk_mq_sched_restart(). Avoid restart code path to
		 * miss the new added requests to hctx->dispatch, meantime
		 * SCHED_RESTART is observed here.
		 */
		smp_mb();

		/*
		 * If SCHED_RESTART was set by the caller of this function and
		 * it is no longer set that means that it was cleared by another
		 * thread and hence that a queue rerun is needed.
		 *
		 * If 'no_tag' is set, that means that we failed getting
		 * a driver tag with an I/O scheduler attached. If our dispatch
		 * waitqueue is no longer active, ensure that we run the queue
		 * AFTER adding our entries back to the list.
		 *
		 * If no I/O scheduler has been configured it is possible that
		 * the hardware queue got stopped and restarted before requests
		 * were pushed back onto the dispatch list. Rerun the queue to
		 * avoid starvation. Notes:
		 * - blk_mq_run_hw_queue() checks whether or not a queue has
		 *   been stopped before rerunning a queue.
		 * - Some but not all block drivers stop a queue before
		 *   returning BLK_STS_RESOURCE. Two exceptions are scsi-mq
		 *   and dm-rq.
		 *
		 * If driver returns BLK_STS_RESOURCE and SCHED_RESTART
		 * bit is set, run queue after a delay to avoid IO stalls
		 * that could otherwise occur if the queue is idle.  We'll do
		 * similar if we couldn't get budget or couldn't lock a zone
		 * and SCHED_RESTART is set.
		 */
		needs_restart = blk_mq_sched_needs_restart(hctx);
		if (prep == PREP_DISPATCH_NO_BUDGET)
			needs_resource = true;
		if (!needs_restart ||
		    (no_tag && list_empty_careful(&hctx->dispatch_wait.entry)))
			blk_mq_run_hw_queue(hctx, true);
		else if (needs_resource)
			blk_mq_delay_run_hw_queue(hctx, BLK_MQ_RESOURCE_DELAY);

		blk_mq_update_dispatch_busy(hctx, true);
		return false;
	} else
		blk_mq_update_dispatch_busy(hctx, false);

	return (queued + errors) != 0;
}

/**
 * __blk_mq_run_hw_queue - Run a hardware queue.
 * @hctx: Pointer to the hardware queue to run.
 *
 * Send pending requests to the hardware.
 */
static void __blk_mq_run_hw_queue(struct blk_mq_hw_ctx *hctx)
{
	/*
	 * We can't run the queue inline with ints disabled. Ensure that
	 * we catch bad users of this early.
	 */
	WARN_ON_ONCE(in_interrupt());

	blk_mq_run_dispatch_ops(hctx->queue,
			blk_mq_sched_dispatch_requests(hctx));
}

static inline int blk_mq_first_mapped_cpu(struct blk_mq_hw_ctx *hctx)
{
	int cpu = cpumask_first_and(hctx->cpumask, cpu_online_mask);

	if (cpu >= nr_cpu_ids)
		cpu = cpumask_first(hctx->cpumask);
	return cpu;
}

/*
 * It'd be great if the workqueue API had a way to pass
 * in a mask and had some smarts for more clever placement.
 * For now we just round-robin here, switching for every
 * BLK_MQ_CPU_WORK_BATCH queued items.
 */
static int blk_mq_hctx_next_cpu(struct blk_mq_hw_ctx *hctx)
{
	bool tried = false;
	int next_cpu = hctx->next_cpu;

	if (hctx->queue->nr_hw_queues == 1)
		return WORK_CPU_UNBOUND;

	if (--hctx->next_cpu_batch <= 0) {
select_cpu:
		next_cpu = cpumask_next_and(next_cpu, hctx->cpumask,
				cpu_online_mask);
		if (next_cpu >= nr_cpu_ids)
			next_cpu = blk_mq_first_mapped_cpu(hctx);
		hctx->next_cpu_batch = BLK_MQ_CPU_WORK_BATCH;
	}

	/*
	 * Do unbound schedule if we can't find a online CPU for this hctx,
	 * and it should only happen in the path of handling CPU DEAD.
	 */
	if (!cpu_online(next_cpu)) {
		if (!tried) {
			tried = true;
			goto select_cpu;
		}

		/*
		 * Make sure to re-select CPU next time once after CPUs
		 * in hctx->cpumask become online again.
		 */
		hctx->next_cpu = next_cpu;
		hctx->next_cpu_batch = 1;
		return WORK_CPU_UNBOUND;
	}

	hctx->next_cpu = next_cpu;
	return next_cpu;
}

/**
 * __blk_mq_delay_run_hw_queue - Run (or schedule to run) a hardware queue.
 * @hctx: Pointer to the hardware queue to run.
 * @async: If we want to run the queue asynchronously.
 * @msecs: Milliseconds of delay to wait before running the queue.
 *
 * If !@async, try to run the queue now. Else, run the queue asynchronously and
 * with a delay of @msecs.
 */
static void __blk_mq_delay_run_hw_queue(struct blk_mq_hw_ctx *hctx, bool async,
					unsigned long msecs)
{
	if (unlikely(blk_mq_hctx_stopped(hctx)))
		return;

	if (!async && !(hctx->flags & BLK_MQ_F_BLOCKING)) {
		if (cpumask_test_cpu(raw_smp_processor_id(), hctx->cpumask)) {
			__blk_mq_run_hw_queue(hctx);
			return;
		}
	}

	kblockd_mod_delayed_work_on(blk_mq_hctx_next_cpu(hctx), &hctx->run_work,
				    msecs_to_jiffies(msecs));
}

/**
 * blk_mq_delay_run_hw_queue - Run a hardware queue asynchronously.
 * @hctx: Pointer to the hardware queue to run.
 * @msecs: Milliseconds of delay to wait before running the queue.
 *
 * Run a hardware queue asynchronously with a delay of @msecs.
 */
void blk_mq_delay_run_hw_queue(struct blk_mq_hw_ctx *hctx, unsigned long msecs)
{
	__blk_mq_delay_run_hw_queue(hctx, true, msecs);
}
EXPORT_SYMBOL(blk_mq_delay_run_hw_queue);

/**
 * blk_mq_run_hw_queue - Start to run a hardware queue.
 * @hctx: Pointer to the hardware queue to run.
 * @async: If we want to run the queue asynchronously.
 *
 * Check if the request queue is not in a quiesced state and if there are
 * pending requests to be sent. If this is true, run the queue to send requests
 * to hardware.
 */
void blk_mq_run_hw_queue(struct blk_mq_hw_ctx *hctx, bool async)
{
	bool need_run;

	/*
	 * When queue is quiesced, we may be switching io scheduler, or
	 * updating nr_hw_queues, or other things, and we can't run queue
	 * any more, even __blk_mq_hctx_has_pending() can't be called safely.
	 *
	 * And queue will be rerun in blk_mq_unquiesce_queue() if it is
	 * quiesced.
	 */
	__blk_mq_run_dispatch_ops(hctx->queue, false,
		need_run = !blk_queue_quiesced(hctx->queue) &&
		blk_mq_hctx_has_pending(hctx));

	if (need_run)
		__blk_mq_delay_run_hw_queue(hctx, async, 0);
}
EXPORT_SYMBOL(blk_mq_run_hw_queue);

/*
 * Return prefered queue to dispatch from (if any) for non-mq aware IO
 * scheduler.
 */
static struct blk_mq_hw_ctx *blk_mq_get_sq_hctx(struct request_queue *q)
{
	struct blk_mq_ctx *ctx = blk_mq_get_ctx(q);
	/*
	 * If the IO scheduler does not respect hardware queues when
	 * dispatching, we just don't bother with multiple HW queues and
	 * dispatch from hctx for the current CPU since running multiple queues
	 * just causes lock contention inside the scheduler and pointless cache
	 * bouncing.
	 */
	struct blk_mq_hw_ctx *hctx = ctx->hctxs[HCTX_TYPE_DEFAULT];

	if (!blk_mq_hctx_stopped(hctx))
		return hctx;
	return NULL;
}

/**
 * blk_mq_run_hw_queues - Run all hardware queues in a request queue.
 * @q: Pointer to the request queue to run.
 * @async: If we want to run the queue asynchronously.
 */
void blk_mq_run_hw_queues(struct request_queue *q, bool async)
{
	struct blk_mq_hw_ctx *hctx, *sq_hctx;
	unsigned long i;

	sq_hctx = NULL;
	if (blk_queue_sq_sched(q))
		sq_hctx = blk_mq_get_sq_hctx(q);
	queue_for_each_hw_ctx(q, hctx, i) {
		if (blk_mq_hctx_stopped(hctx))
			continue;
		/*
		 * Dispatch from this hctx either if there's no hctx preferred
		 * by IO scheduler or if it has requests that bypass the
		 * scheduler.
		 */
		if (!sq_hctx || sq_hctx == hctx ||
		    !list_empty_careful(&hctx->dispatch))
			blk_mq_run_hw_queue(hctx, async);
	}
}
EXPORT_SYMBOL(blk_mq_run_hw_queues);

/**
 * blk_mq_delay_run_hw_queues - Run all hardware queues asynchronously.
 * @q: Pointer to the request queue to run.
 * @msecs: Milliseconds of delay to wait before running the queues.
 */
void blk_mq_delay_run_hw_queues(struct request_queue *q, unsigned long msecs)
{
	struct blk_mq_hw_ctx *hctx, *sq_hctx;
	unsigned long i;

	sq_hctx = NULL;
	if (blk_queue_sq_sched(q))
		sq_hctx = blk_mq_get_sq_hctx(q);
	queue_for_each_hw_ctx(q, hctx, i) {
		if (blk_mq_hctx_stopped(hctx))
			continue;
		/*
		 * If there is already a run_work pending, leave the
		 * pending delay untouched. Otherwise, a hctx can stall
		 * if another hctx is re-delaying the other's work
		 * before the work executes.
		 */
		if (delayed_work_pending(&hctx->run_work))
			continue;
		/*
		 * Dispatch from this hctx either if there's no hctx preferred
		 * by IO scheduler or if it has requests that bypass the
		 * scheduler.
		 */
		if (!sq_hctx || sq_hctx == hctx ||
		    !list_empty_careful(&hctx->dispatch))
			blk_mq_delay_run_hw_queue(hctx, msecs);
	}
}
EXPORT_SYMBOL(blk_mq_delay_run_hw_queues);

/*
 * This function is often used for pausing .queue_rq() by driver when
 * there isn't enough resource or some conditions aren't satisfied, and
 * BLK_STS_RESOURCE is usually returned.
 *
 * We do not guarantee that dispatch can be drained or blocked
 * after blk_mq_stop_hw_queue() returns. Please use
 * blk_mq_quiesce_queue() for that requirement.
 */
void blk_mq_stop_hw_queue(struct blk_mq_hw_ctx *hctx)
{
	cancel_delayed_work(&hctx->run_work);

	set_bit(BLK_MQ_S_STOPPED, &hctx->state);
}
EXPORT_SYMBOL(blk_mq_stop_hw_queue);

/*
 * This function is often used for pausing .queue_rq() by driver when
 * there isn't enough resource or some conditions aren't satisfied, and
 * BLK_STS_RESOURCE is usually returned.
 *
 * We do not guarantee that dispatch can be drained or blocked
 * after blk_mq_stop_hw_queues() returns. Please use
 * blk_mq_quiesce_queue() for that requirement.
 */
void blk_mq_stop_hw_queues(struct request_queue *q)
{
	struct blk_mq_hw_ctx *hctx;
	unsigned long i;

	queue_for_each_hw_ctx(q, hctx, i)
		blk_mq_stop_hw_queue(hctx);
}
EXPORT_SYMBOL(blk_mq_stop_hw_queues);

void blk_mq_start_hw_queue(struct blk_mq_hw_ctx *hctx)
{
	clear_bit(BLK_MQ_S_STOPPED, &hctx->state);

	blk_mq_run_hw_queue(hctx, false);
}
EXPORT_SYMBOL(blk_mq_start_hw_queue);

void blk_mq_start_hw_queues(struct request_queue *q)
{
	struct blk_mq_hw_ctx *hctx;
	unsigned long i;

	queue_for_each_hw_ctx(q, hctx, i)
		blk_mq_start_hw_queue(hctx);
}
EXPORT_SYMBOL(blk_mq_start_hw_queues);

void blk_mq_start_stopped_hw_queue(struct blk_mq_hw_ctx *hctx, bool async)
{
	if (!blk_mq_hctx_stopped(hctx))
		return;

	clear_bit(BLK_MQ_S_STOPPED, &hctx->state);
	blk_mq_run_hw_queue(hctx, async);
}
EXPORT_SYMBOL_GPL(blk_mq_start_stopped_hw_queue);

void blk_mq_start_stopped_hw_queues(struct request_queue *q, bool async)
{
	struct blk_mq_hw_ctx *hctx;
	unsigned long i;

	queue_for_each_hw_ctx(q, hctx, i)
		blk_mq_start_stopped_hw_queue(hctx, async);
}
EXPORT_SYMBOL(blk_mq_start_stopped_hw_queues);

static void blk_mq_run_work_fn(struct work_struct *work)
{
	struct blk_mq_hw_ctx *hctx;

	hctx = container_of(work, struct blk_mq_hw_ctx, run_work.work);

	/*
	 * If we are stopped, don't run the queue.
	 */
	if (blk_mq_hctx_stopped(hctx))
		return;

	__blk_mq_run_hw_queue(hctx);
}

static inline void __blk_mq_insert_req_list(struct blk_mq_hw_ctx *hctx,
					    struct request *rq,
					    bool at_head)
{
	struct blk_mq_ctx *ctx = rq->mq_ctx;
	enum hctx_type type = hctx->type;

	lockdep_assert_held(&ctx->lock);

	trace_block_rq_insert(rq);

	if (at_head)
		list_add(&rq->queuelist, &ctx->rq_lists[type]);
	else
		list_add_tail(&rq->queuelist, &ctx->rq_lists[type]);
}

void __blk_mq_insert_request(struct blk_mq_hw_ctx *hctx, struct request *rq,
			     bool at_head)
{
	struct blk_mq_ctx *ctx = rq->mq_ctx;

	lockdep_assert_held(&ctx->lock);

	__blk_mq_insert_req_list(hctx, rq, at_head);
	blk_mq_hctx_mark_pending(hctx, ctx);
}

/**
 * blk_mq_request_bypass_insert - Insert a request at dispatch list.
 * @rq: Pointer to request to be inserted.
 * @at_head: true if the request should be inserted at the head of the list.
 * @run_queue: If we should run the hardware queue after inserting the request.
 *
 * Should only be used carefully, when the caller knows we want to
 * bypass a potential IO scheduler on the target device.
 */
void blk_mq_request_bypass_insert(struct request *rq, bool at_head,
				  bool run_queue)
{
	struct blk_mq_hw_ctx *hctx = rq->mq_hctx;

	spin_lock(&hctx->lock);
	if (at_head)
		list_add(&rq->queuelist, &hctx->dispatch);
	else
		list_add_tail(&rq->queuelist, &hctx->dispatch);
	spin_unlock(&hctx->lock);

	if (run_queue)
		blk_mq_run_hw_queue(hctx, false);
}

void blk_mq_insert_requests(struct blk_mq_hw_ctx *hctx, struct blk_mq_ctx *ctx,
			    struct list_head *list)

{
	struct request *rq;
	enum hctx_type type = hctx->type;

	/*
	 * preemption doesn't flush plug list, so it's possible ctx->cpu is
	 * offline now
	 */
	list_for_each_entry(rq, list, queuelist) {
		BUG_ON(rq->mq_ctx != ctx);
		trace_block_rq_insert(rq);
	}

	spin_lock(&ctx->lock);
	list_splice_tail_init(list, &ctx->rq_lists[type]);
	blk_mq_hctx_mark_pending(hctx, ctx);
	spin_unlock(&ctx->lock);
}

static void blk_mq_commit_rqs(struct blk_mq_hw_ctx *hctx, int *queued,
			      bool from_schedule)
{
	if (hctx->queue->mq_ops->commit_rqs) {
		trace_block_unplug(hctx->queue, *queued, !from_schedule);
		hctx->queue->mq_ops->commit_rqs(hctx);
	}
	*queued = 0;
}

static void blk_mq_bio_to_request(struct request *rq, struct bio *bio,
		unsigned int nr_segs)
{
	int err;

	if (bio->bi_opf & REQ_RAHEAD)
		rq->cmd_flags |= REQ_FAILFAST_MASK;

	rq->__sector = bio->bi_iter.bi_sector;
	blk_rq_bio_prep(rq, bio, nr_segs);

	/* This can't fail, since GFP_NOIO includes __GFP_DIRECT_RECLAIM. */
	err = blk_crypto_rq_bio_prep(rq, bio, GFP_NOIO);
	WARN_ON_ONCE(err);

	blk_account_io_start(rq);
}

static blk_status_t __blk_mq_issue_directly(struct blk_mq_hw_ctx *hctx,
					    struct request *rq, bool last)
{
	struct request_queue *q = rq->q;
	struct blk_mq_queue_data bd = {
		.rq = rq,
		.last = last,
	};
	blk_status_t ret;

	/*
	 * For OK queue, we are done. For error, caller may kill it.
	 * Any other error (busy), just add it to our list as we
	 * previously would have done.
	 */
	ret = q->mq_ops->queue_rq(hctx, &bd);
	switch (ret) {
	case BLK_STS_OK:
		blk_mq_update_dispatch_busy(hctx, false);
		break;
	case BLK_STS_RESOURCE:
	case BLK_STS_DEV_RESOURCE:
		blk_mq_update_dispatch_busy(hctx, true);
		__blk_mq_requeue_request(rq);
		break;
	default:
		blk_mq_update_dispatch_busy(hctx, false);
		break;
	}

	return ret;
}

static blk_status_t __blk_mq_try_issue_directly(struct blk_mq_hw_ctx *hctx,
						struct request *rq,
						bool bypass_insert, bool last)
{
	struct request_queue *q = rq->q;
	bool run_queue = true;
	int budget_token;

	/*
	 * RCU or SRCU read lock is needed before checking quiesced flag.
	 *
	 * When queue is stopped or quiesced, ignore 'bypass_insert' from
	 * blk_mq_request_issue_directly(), and return BLK_STS_OK to caller,
	 * and avoid driver to try to dispatch again.
	 */
	if (blk_mq_hctx_stopped(hctx) || blk_queue_quiesced(q)) {
		run_queue = false;
		bypass_insert = false;
		goto insert;
	}

	if ((rq->rq_flags & RQF_ELV) && !bypass_insert)
		goto insert;

	budget_token = blk_mq_get_dispatch_budget(q);
	if (budget_token < 0)
		goto insert;

	blk_mq_set_rq_budget_token(rq, budget_token);

	if (!blk_mq_get_driver_tag(rq)) {
		blk_mq_put_dispatch_budget(q, budget_token);
		goto insert;
	}

	return __blk_mq_issue_directly(hctx, rq, last);
insert:
	if (bypass_insert)
		return BLK_STS_RESOURCE;

	blk_mq_sched_insert_request(rq, false, run_queue, false);

	return BLK_STS_OK;
}

/**
 * blk_mq_try_issue_directly - Try to send a request directly to device driver.
 * @hctx: Pointer of the associated hardware queue.
 * @rq: Pointer to request to be sent.
 *
 * If the device has enough resources to accept a new request now, send the
 * request directly to device driver. Else, insert at hctx->dispatch queue, so
 * we can try send it another time in the future. Requests inserted at this
 * queue have higher priority.
 */
static void blk_mq_try_issue_directly(struct blk_mq_hw_ctx *hctx,
		struct request *rq)
{
	blk_status_t ret =
		__blk_mq_try_issue_directly(hctx, rq, false, true);

	if (ret == BLK_STS_RESOURCE || ret == BLK_STS_DEV_RESOURCE)
		blk_mq_request_bypass_insert(rq, false, true);
	else if (ret != BLK_STS_OK)
		blk_mq_end_request(rq, ret);
}

static blk_status_t blk_mq_request_issue_directly(struct request *rq, bool last)
{
	return __blk_mq_try_issue_directly(rq->mq_hctx, rq, true, last);
}

static void blk_mq_plug_issue_direct(struct blk_plug *plug, bool from_schedule)
{
	struct blk_mq_hw_ctx *hctx = NULL;
	struct request *rq;
	int queued = 0;
	int errors = 0;

	while ((rq = rq_list_pop(&plug->mq_list))) {
		bool last = rq_list_empty(plug->mq_list);
		blk_status_t ret;

		if (hctx != rq->mq_hctx) {
			if (hctx)
				blk_mq_commit_rqs(hctx, &queued, from_schedule);
			hctx = rq->mq_hctx;
		}

		ret = blk_mq_request_issue_directly(rq, last);
		switch (ret) {
		case BLK_STS_OK:
			queued++;
			break;
		case BLK_STS_RESOURCE:
		case BLK_STS_DEV_RESOURCE:
			blk_mq_request_bypass_insert(rq, false, true);
			blk_mq_commit_rqs(hctx, &queued, from_schedule);
			return;
		default:
			blk_mq_end_request(rq, ret);
			errors++;
			break;
		}
	}

	/*
	 * If we didn't flush the entire list, we could have told the driver
	 * there was more coming, but that turned out to be a lie.
	 */
	if (errors)
		blk_mq_commit_rqs(hctx, &queued, from_schedule);
}

static void __blk_mq_flush_plug_list(struct request_queue *q,
				     struct blk_plug *plug)
{
	if (blk_queue_quiesced(q))
		return;
	q->mq_ops->queue_rqs(&plug->mq_list);
}

static void blk_mq_dispatch_plug_list(struct blk_plug *plug, bool from_sched)
{
	struct blk_mq_hw_ctx *this_hctx = NULL;
	struct blk_mq_ctx *this_ctx = NULL;
	struct request *requeue_list = NULL;
	struct request **requeue_lastp = &requeue_list;
	unsigned int depth = 0;
	LIST_HEAD(list);

	do {
		struct request *rq = rq_list_pop(&plug->mq_list);

		if (!this_hctx) {
			this_hctx = rq->mq_hctx;
			this_ctx = rq->mq_ctx;
		} else if (this_hctx != rq->mq_hctx || this_ctx != rq->mq_ctx) {
			rq_list_add_tail(&requeue_lastp, rq);
			continue;
		}
		list_add(&rq->queuelist, &list);
		depth++;
	} while (!rq_list_empty(plug->mq_list));

	plug->mq_list = requeue_list;
	trace_block_unplug(this_hctx->queue, depth, !from_sched);
	blk_mq_sched_insert_requests(this_hctx, this_ctx, &list, from_sched);
}

void blk_mq_flush_plug_list(struct blk_plug *plug, bool from_schedule)
{
	struct request *rq;

	if (rq_list_empty(plug->mq_list))
		return;
	plug->rq_count = 0;

	if (!plug->multiple_queues && !plug->has_elevator && !from_schedule) {
		struct request_queue *q;

		rq = rq_list_peek(&plug->mq_list);
		q = rq->q;

		/*
		 * Peek first request and see if we have a ->queue_rqs() hook.
		 * If we do, we can dispatch the whole plug list in one go. We
		 * already know at this point that all requests belong to the
		 * same queue, caller must ensure that's the case.
		 *
		 * Since we pass off the full list to the driver at this point,
		 * we do not increment the active request count for the queue.
		 * Bypass shared tags for now because of that.
		 */
		if (q->mq_ops->queue_rqs &&
		    !(rq->mq_hctx->flags & BLK_MQ_F_TAG_QUEUE_SHARED)) {
			blk_mq_run_dispatch_ops(q,
				__blk_mq_flush_plug_list(q, plug));
			if (rq_list_empty(plug->mq_list))
				return;
		}

		blk_mq_run_dispatch_ops(q,
				blk_mq_plug_issue_direct(plug, false));
		if (rq_list_empty(plug->mq_list))
			return;
	}

	do {
		blk_mq_dispatch_plug_list(plug, from_schedule);
	} while (!rq_list_empty(plug->mq_list));
}

void blk_mq_try_issue_list_directly(struct blk_mq_hw_ctx *hctx,
		struct list_head *list)
{
	int queued = 0;
	int errors = 0;

	while (!list_empty(list)) {
		blk_status_t ret;
		struct request *rq = list_first_entry(list, struct request,
				queuelist);

		list_del_init(&rq->queuelist);
		ret = blk_mq_request_issue_directly(rq, list_empty(list));
		if (ret != BLK_STS_OK) {
			errors++;
			if (ret == BLK_STS_RESOURCE ||
					ret == BLK_STS_DEV_RESOURCE) {
				blk_mq_request_bypass_insert(rq, false,
							list_empty(list));
				break;
			}
			blk_mq_end_request(rq, ret);
		} else
			queued++;
	}

	/*
	 * If we didn't flush the entire list, we could have told
	 * the driver there was more coming, but that turned out to
	 * be a lie.
	 */
	if ((!list_empty(list) || errors) &&
	     hctx->queue->mq_ops->commit_rqs && queued)
		hctx->queue->mq_ops->commit_rqs(hctx);
}

static bool blk_mq_attempt_bio_merge(struct request_queue *q,
				     struct bio *bio, unsigned int nr_segs)
{
	if (!blk_queue_nomerges(q) && bio_mergeable(bio)) {
		if (blk_attempt_plug_merge(q, bio, nr_segs))
			return true;
		if (blk_mq_sched_bio_merge(q, bio, nr_segs))
			return true;
	}
	return false;
}

static struct request *blk_mq_get_new_requests(struct request_queue *q,
					       struct blk_plug *plug,
					       struct bio *bio,
					       unsigned int nsegs)
{
	struct blk_mq_alloc_data data = {
		.q		= q,
		.nr_tags	= 1,
		.cmd_flags	= bio->bi_opf,
	};
	struct request *rq;

	if (unlikely(bio_queue_enter(bio)))
		return NULL;

	if (blk_mq_attempt_bio_merge(q, bio, nsegs))
		goto queue_exit;

	rq_qos_throttle(q, bio);

	if (plug) {
		data.nr_tags = plug->nr_ios;
		plug->nr_ios = 1;
		data.cached_rq = &plug->cached_rq;
	}

	rq = __blk_mq_alloc_requests(&data);
	if (rq)
		return rq;
	rq_qos_cleanup(q, bio);
	if (bio->bi_opf & REQ_NOWAIT)
		bio_wouldblock_error(bio);
queue_exit:
	blk_queue_exit(q);
	return NULL;
}

static inline struct request *blk_mq_get_cached_request(struct request_queue *q,
		struct blk_plug *plug, struct bio **bio, unsigned int nsegs)
{
	struct request *rq;
	enum hctx_type type, hctx_type;

	if (!plug)
		return NULL;
	rq = rq_list_peek(&plug->cached_rq);
	if (!rq || rq->q != q)
		return NULL;

	if (blk_mq_attempt_bio_merge(q, *bio, nsegs)) {
		*bio = NULL;
		return NULL;
	}

	type = blk_mq_get_hctx_type((*bio)->bi_opf);
	hctx_type = rq->mq_hctx->type;
	if (type != hctx_type &&
	    !(type == HCTX_TYPE_READ && hctx_type == HCTX_TYPE_DEFAULT))
		return NULL;
	if (op_is_flush(rq->cmd_flags) != op_is_flush((*bio)->bi_opf))
		return NULL;

	/*
	 * If any qos ->throttle() end up blocking, we will have flushed the
	 * plug and hence killed the cached_rq list as well. Pop this entry
	 * before we throttle.
	 */
	plug->cached_rq = rq_list_next(rq);
	rq_qos_throttle(q, *bio);

	rq->cmd_flags = (*bio)->bi_opf;
	INIT_LIST_HEAD(&rq->queuelist);
	return rq;
}

static void bio_set_ioprio(struct bio *bio)
{
	/* Nobody set ioprio so far? Initialize it based on task's nice value */
	if (IOPRIO_PRIO_CLASS(bio->bi_ioprio) == IOPRIO_CLASS_NONE)
		bio->bi_ioprio = get_current_ioprio();
	blkcg_set_ioprio(bio);
}

/**
 * blk_mq_submit_bio - Create and send a request to block device.
 * @bio: Bio pointer.
 *
 * Builds up a request structure from @q and @bio and send to the device. The
 * request may not be queued directly to hardware if:
 * * This request can be merged with another one
 * * We want to place request at plug queue for possible future merging
 * * There is an IO scheduler active at this queue
 *
 * It will not queue the request if there is an error with the bio, or at the
 * request creation.
 */
void blk_mq_submit_bio(struct bio *bio)
{
	struct request_queue *q = bdev_get_queue(bio->bi_bdev);
	struct blk_plug *plug = blk_mq_plug(bio);
	const int is_sync = op_is_sync(bio->bi_opf);
	struct request *rq;
	unsigned int nr_segs = 1;
	blk_status_t ret;

	bio = blk_queue_bounce(bio, q);
	if (bio_may_exceed_limits(bio, &q->limits)) {
		bio = __bio_split_to_limits(bio, &q->limits, &nr_segs);
		if (!bio)
			return;
	}

	if (!bio_integrity_prep(bio))
		return;

	bio_set_ioprio(bio);

	rq = blk_mq_get_cached_request(q, plug, &bio, nr_segs);
	if (!rq) {
		if (!bio)
			return;
		rq = blk_mq_get_new_requests(q, plug, bio, nr_segs);
		if (unlikely(!rq))
			return;
	}

	trace_block_getrq(bio);

	rq_qos_track(q, rq, bio);

	blk_mq_bio_to_request(rq, bio, nr_segs);

	ret = blk_crypto_init_request(rq);
	if (ret != BLK_STS_OK) {
		bio->bi_status = ret;
		bio_endio(bio);
		blk_mq_free_request(rq);
		return;
	}

	if (op_is_flush(bio->bi_opf)) {
		blk_insert_flush(rq);
		return;
	}

	if (plug)
		blk_add_rq_to_plug(plug, rq);
	else if ((rq->rq_flags & RQF_ELV) ||
		 (rq->mq_hctx->dispatch_busy &&
		  (q->nr_hw_queues == 1 || !is_sync)))
		blk_mq_sched_insert_request(rq, false, true, true);
	else
		blk_mq_run_dispatch_ops(rq->q,
				blk_mq_try_issue_directly(rq->mq_hctx, rq));
}

#ifdef CONFIG_BLK_MQ_STACKING
/**
 * blk_insert_cloned_request - Helper for stacking drivers to submit a request
 * @rq: the request being queued
 */
blk_status_t blk_insert_cloned_request(struct request *rq)
{
	struct request_queue *q = rq->q;
	unsigned int max_sectors = blk_queue_get_max_sectors(q, req_op(rq));
	blk_status_t ret;

	if (blk_rq_sectors(rq) > max_sectors) {
		/*
		 * SCSI device does not have a good way to return if
		 * Write Same/Zero is actually supported. If a device rejects
		 * a non-read/write command (discard, write same,etc.) the
		 * low-level device driver will set the relevant queue limit to
		 * 0 to prevent blk-lib from issuing more of the offending
		 * operations. Commands queued prior to the queue limit being
		 * reset need to be completed with BLK_STS_NOTSUPP to avoid I/O
		 * errors being propagated to upper layers.
		 */
		if (max_sectors == 0)
			return BLK_STS_NOTSUPP;

		printk(KERN_ERR "%s: over max size limit. (%u > %u)\n",
			__func__, blk_rq_sectors(rq), max_sectors);
		return BLK_STS_IOERR;
	}

	/*
	 * The queue settings related to segment counting may differ from the
	 * original queue.
	 */
	rq->nr_phys_segments = blk_recalc_rq_segments(rq);
	if (rq->nr_phys_segments > queue_max_segments(q)) {
		printk(KERN_ERR "%s: over max segments limit. (%hu > %hu)\n",
			__func__, rq->nr_phys_segments, queue_max_segments(q));
		return BLK_STS_IOERR;
	}

	if (q->disk && should_fail_request(q->disk->part0, blk_rq_bytes(rq)))
		return BLK_STS_IOERR;

	if (blk_crypto_insert_cloned_request(rq))
		return BLK_STS_IOERR;

	blk_account_io_start(rq);

	/*
	 * Since we have a scheduler attached on the top device,
	 * bypass a potential scheduler on the bottom device for
	 * insert.
	 */
	blk_mq_run_dispatch_ops(q,
			ret = blk_mq_request_issue_directly(rq, true));
	if (ret)
		blk_account_io_done(rq, ktime_get_ns());
	return ret;
}
EXPORT_SYMBOL_GPL(blk_insert_cloned_request);

/**
 * blk_rq_unprep_clone - Helper function to free all bios in a cloned request
 * @rq: the clone request to be cleaned up
 *
 * Description:
 *     Free all bios in @rq for a cloned request.
 */
void blk_rq_unprep_clone(struct request *rq)
{
	struct bio *bio;

	while ((bio = rq->bio) != NULL) {
		rq->bio = bio->bi_next;

		bio_put(bio);
	}
}
EXPORT_SYMBOL_GPL(blk_rq_unprep_clone);

/**
 * blk_rq_prep_clone - Helper function to setup clone request
 * @rq: the request to be setup
 * @rq_src: original request to be cloned
 * @bs: bio_set that bios for clone are allocated from
 * @gfp_mask: memory allocation mask for bio
 * @bio_ctr: setup function to be called for each clone bio.
 *           Returns %0 for success, non %0 for failure.
 * @data: private data to be passed to @bio_ctr
 *
 * Description:
 *     Clones bios in @rq_src to @rq, and copies attributes of @rq_src to @rq.
 *     Also, pages which the original bios are pointing to are not copied
 *     and the cloned bios just point same pages.
 *     So cloned bios must be completed before original bios, which means
 *     the caller must complete @rq before @rq_src.
 */
int blk_rq_prep_clone(struct request *rq, struct request *rq_src,
		      struct bio_set *bs, gfp_t gfp_mask,
		      int (*bio_ctr)(struct bio *, struct bio *, void *),
		      void *data)
{
	struct bio *bio, *bio_src;

	if (!bs)
		bs = &fs_bio_set;

	__rq_for_each_bio(bio_src, rq_src) {
		bio = bio_alloc_clone(rq->q->disk->part0, bio_src, gfp_mask,
				      bs);
		if (!bio)
			goto free_and_out;

		if (bio_ctr && bio_ctr(bio, bio_src, data))
			goto free_and_out;

		if (rq->bio) {
			rq->biotail->bi_next = bio;
			rq->biotail = bio;
		} else {
			rq->bio = rq->biotail = bio;
		}
		bio = NULL;
	}

	/* Copy attributes of the original request to the clone request. */
	rq->__sector = blk_rq_pos(rq_src);
	rq->__data_len = blk_rq_bytes(rq_src);
	if (rq_src->rq_flags & RQF_SPECIAL_PAYLOAD) {
		rq->rq_flags |= RQF_SPECIAL_PAYLOAD;
		rq->special_vec = rq_src->special_vec;
	}
	rq->nr_phys_segments = rq_src->nr_phys_segments;
	rq->ioprio = rq_src->ioprio;

	if (rq->bio && blk_crypto_rq_bio_prep(rq, rq->bio, gfp_mask) < 0)
		goto free_and_out;

	return 0;

free_and_out:
	if (bio)
		bio_put(bio);
	blk_rq_unprep_clone(rq);

	return -ENOMEM;
}
EXPORT_SYMBOL_GPL(blk_rq_prep_clone);
#endif /* CONFIG_BLK_MQ_STACKING */

/*
 * Steal bios from a request and add them to a bio list.
 * The request must not have been partially completed before.
 */
void blk_steal_bios(struct bio_list *list, struct request *rq)
{
	if (rq->bio) {
		if (list->tail)
			list->tail->bi_next = rq->bio;
		else
			list->head = rq->bio;
		list->tail = rq->biotail;

		rq->bio = NULL;
		rq->biotail = NULL;
	}

	rq->__data_len = 0;
}
EXPORT_SYMBOL_GPL(blk_steal_bios);

static size_t order_to_size(unsigned int order)
{
	return (size_t)PAGE_SIZE << order;
}

/* called before freeing request pool in @tags */
static void blk_mq_clear_rq_mapping(struct blk_mq_tags *drv_tags,
				    struct blk_mq_tags *tags)
{
	struct page *page;
	unsigned long flags;

	/*
	 * There is no need to clear mapping if driver tags is not initialized
	 * or the mapping belongs to the driver tags.
	 */
	if (!drv_tags || drv_tags == tags)
		return;

	list_for_each_entry(page, &tags->page_list, lru) {
		unsigned long start = (unsigned long)page_address(page);
		unsigned long end = start + order_to_size(page->private);
		int i;

		for (i = 0; i < drv_tags->nr_tags; i++) {
			struct request *rq = drv_tags->rqs[i];
			unsigned long rq_addr = (unsigned long)rq;

			if (rq_addr >= start && rq_addr < end) {
				WARN_ON_ONCE(req_ref_read(rq) != 0);
				cmpxchg(&drv_tags->rqs[i], rq, NULL);
			}
		}
	}

	/*
	 * Wait until all pending iteration is done.
	 *
	 * Request reference is cleared and it is guaranteed to be observed
	 * after the ->lock is released.
	 */
	spin_lock_irqsave(&drv_tags->lock, flags);
	spin_unlock_irqrestore(&drv_tags->lock, flags);
}

void blk_mq_free_rqs(struct blk_mq_tag_set *set, struct blk_mq_tags *tags,
		     unsigned int hctx_idx)
{
	struct blk_mq_tags *drv_tags;
	struct page *page;

	if (list_empty(&tags->page_list))
		return;

	if (blk_mq_is_shared_tags(set->flags))
		drv_tags = set->shared_tags;
	else
		drv_tags = set->tags[hctx_idx];

	if (tags->static_rqs && set->ops->exit_request) {
		int i;

		for (i = 0; i < tags->nr_tags; i++) {
			struct request *rq = tags->static_rqs[i];

			if (!rq)
				continue;
			set->ops->exit_request(set, rq, hctx_idx);
			tags->static_rqs[i] = NULL;
		}
	}

	blk_mq_clear_rq_mapping(drv_tags, tags);

	while (!list_empty(&tags->page_list)) {
		page = list_first_entry(&tags->page_list, struct page, lru);
		list_del_init(&page->lru);
		/*
		 * Remove kmemleak object previously allocated in
		 * blk_mq_alloc_rqs().
		 */
		kmemleak_free(page_address(page));
		__free_pages(page, page->private);
	}
}

void blk_mq_free_rq_map(struct blk_mq_tags *tags)
{
	kfree(tags->rqs);
	tags->rqs = NULL;
	kfree(tags->static_rqs);
	tags->static_rqs = NULL;

	blk_mq_free_tags(tags);
}

static enum hctx_type hctx_idx_to_type(struct blk_mq_tag_set *set,
		unsigned int hctx_idx)
{
	int i;

	for (i = 0; i < set->nr_maps; i++) {
		unsigned int start = set->map[i].queue_offset;
		unsigned int end = start + set->map[i].nr_queues;

		if (hctx_idx >= start && hctx_idx < end)
			break;
	}

	if (i >= set->nr_maps)
		i = HCTX_TYPE_DEFAULT;

	return i;
}

static int blk_mq_get_hctx_node(struct blk_mq_tag_set *set,
		unsigned int hctx_idx)
{
	enum hctx_type type = hctx_idx_to_type(set, hctx_idx);

	return blk_mq_hw_queue_to_node(&set->map[type], hctx_idx);
}

static struct blk_mq_tags *blk_mq_alloc_rq_map(struct blk_mq_tag_set *set,
					       unsigned int hctx_idx,
					       unsigned int nr_tags,
					       unsigned int reserved_tags)
{
	int node = blk_mq_get_hctx_node(set, hctx_idx);
	struct blk_mq_tags *tags;

	if (node == NUMA_NO_NODE)
		node = set->numa_node;

	tags = blk_mq_init_tags(nr_tags, reserved_tags, node,
				BLK_MQ_FLAG_TO_ALLOC_POLICY(set->flags));
	if (!tags)
		return NULL;

	tags->rqs = kcalloc_node(nr_tags, sizeof(struct request *),
				 GFP_NOIO | __GFP_NOWARN | __GFP_NORETRY,
				 node);
	if (!tags->rqs)
		goto err_free_tags;

	tags->static_rqs = kcalloc_node(nr_tags, sizeof(struct request *),
					GFP_NOIO | __GFP_NOWARN | __GFP_NORETRY,
					node);
	if (!tags->static_rqs)
		goto err_free_rqs;

	return tags;

err_free_rqs:
	kfree(tags->rqs);
err_free_tags:
	blk_mq_free_tags(tags);
	return NULL;
}

static int blk_mq_init_request(struct blk_mq_tag_set *set, struct request *rq,
			       unsigned int hctx_idx, int node)
{
	int ret;

	if (set->ops->init_request) {
		ret = set->ops->init_request(set, rq, hctx_idx, node);
		if (ret)
			return ret;
	}

	WRITE_ONCE(rq->state, MQ_RQ_IDLE);
	return 0;
}

static int blk_mq_alloc_rqs(struct blk_mq_tag_set *set,
			    struct blk_mq_tags *tags,
			    unsigned int hctx_idx, unsigned int depth)
{
	unsigned int i, j, entries_per_page, max_order = 4;
	int node = blk_mq_get_hctx_node(set, hctx_idx);
	size_t rq_size, left;

	if (node == NUMA_NO_NODE)
		node = set->numa_node;

	INIT_LIST_HEAD(&tags->page_list);

	/*
	 * rq_size is the size of the request plus driver payload, rounded
	 * to the cacheline size
	 */
	rq_size = round_up(sizeof(struct request) + set->cmd_size,
				cache_line_size());
	left = rq_size * depth;

	for (i = 0; i < depth; ) {
		int this_order = max_order;
		struct page *page;
		int to_do;
		void *p;

		while (this_order && left < order_to_size(this_order - 1))
			this_order--;

		do {
			page = alloc_pages_node(node,
				GFP_NOIO | __GFP_NOWARN | __GFP_NORETRY | __GFP_ZERO,
				this_order);
			if (page)
				break;
			if (!this_order--)
				break;
			if (order_to_size(this_order) < rq_size)
				break;
		} while (1);

		if (!page)
			goto fail;

		page->private = this_order;
		list_add_tail(&page->lru, &tags->page_list);

		p = page_address(page);
		/*
		 * Allow kmemleak to scan these pages as they contain pointers
		 * to additional allocations like via ops->init_request().
		 */
		kmemleak_alloc(p, order_to_size(this_order), 1, GFP_NOIO);
		entries_per_page = order_to_size(this_order) / rq_size;
		to_do = min(entries_per_page, depth - i);
		left -= to_do * rq_size;
		for (j = 0; j < to_do; j++) {
			struct request *rq = p;

			tags->static_rqs[i] = rq;
			if (blk_mq_init_request(set, rq, hctx_idx, node)) {
				tags->static_rqs[i] = NULL;
				goto fail;
			}

			p += rq_size;
			i++;
		}
	}
	return 0;

fail:
	blk_mq_free_rqs(set, tags, hctx_idx);
	return -ENOMEM;
}

struct rq_iter_data {
	struct blk_mq_hw_ctx *hctx;
	bool has_rq;
};

static bool blk_mq_has_request(struct request *rq, void *data)
{
	struct rq_iter_data *iter_data = data;

	if (rq->mq_hctx != iter_data->hctx)
		return true;
	iter_data->has_rq = true;
	return false;
}

static bool blk_mq_hctx_has_requests(struct blk_mq_hw_ctx *hctx)
{
	struct blk_mq_tags *tags = hctx->sched_tags ?
			hctx->sched_tags : hctx->tags;
	struct rq_iter_data data = {
		.hctx	= hctx,
	};

	blk_mq_all_tag_iter(tags, blk_mq_has_request, &data);
	return data.has_rq;
}

static inline bool blk_mq_last_cpu_in_hctx(unsigned int cpu,
		struct blk_mq_hw_ctx *hctx)
{
	if (cpumask_first_and(hctx->cpumask, cpu_online_mask) != cpu)
		return false;
	if (cpumask_next_and(cpu, hctx->cpumask, cpu_online_mask) < nr_cpu_ids)
		return false;
	return true;
}

static int blk_mq_hctx_notify_offline(unsigned int cpu, struct hlist_node *node)
{
	struct blk_mq_hw_ctx *hctx = hlist_entry_safe(node,
			struct blk_mq_hw_ctx, cpuhp_online);

	if (!cpumask_test_cpu(cpu, hctx->cpumask) ||
	    !blk_mq_last_cpu_in_hctx(cpu, hctx))
		return 0;

	/*
	 * Prevent new request from being allocated on the current hctx.
	 *
	 * The smp_mb__after_atomic() Pairs with the implied barrier in
	 * test_and_set_bit_lock in sbitmap_get().  Ensures the inactive flag is
	 * seen once we return from the tag allocator.
	 */
	set_bit(BLK_MQ_S_INACTIVE, &hctx->state);
	smp_mb__after_atomic();

	/*
	 * Try to grab a reference to the queue and wait for any outstanding
	 * requests.  If we could not grab a reference the queue has been
	 * frozen and there are no requests.
	 */
	if (percpu_ref_tryget(&hctx->queue->q_usage_counter)) {
		while (blk_mq_hctx_has_requests(hctx))
			msleep(5);
		percpu_ref_put(&hctx->queue->q_usage_counter);
	}

	return 0;
}

static int blk_mq_hctx_notify_online(unsigned int cpu, struct hlist_node *node)
{
	struct blk_mq_hw_ctx *hctx = hlist_entry_safe(node,
			struct blk_mq_hw_ctx, cpuhp_online);

	if (cpumask_test_cpu(cpu, hctx->cpumask))
		clear_bit(BLK_MQ_S_INACTIVE, &hctx->state);
	return 0;
}

/*
 * 'cpu' is going away. splice any existing rq_list entries from this
 * software queue to the hw queue dispatch list, and ensure that it
 * gets run.
 */
static int blk_mq_hctx_notify_dead(unsigned int cpu, struct hlist_node *node)
{
	struct blk_mq_hw_ctx *hctx;
	struct blk_mq_ctx *ctx;
	LIST_HEAD(tmp);
	enum hctx_type type;

	hctx = hlist_entry_safe(node, struct blk_mq_hw_ctx, cpuhp_dead);
	if (!cpumask_test_cpu(cpu, hctx->cpumask))
		return 0;

	ctx = __blk_mq_get_ctx(hctx->queue, cpu);
	type = hctx->type;

	spin_lock(&ctx->lock);
	if (!list_empty(&ctx->rq_lists[type])) {
		list_splice_init(&ctx->rq_lists[type], &tmp);
		blk_mq_hctx_clear_pending(hctx, ctx);
	}
	spin_unlock(&ctx->lock);

	if (list_empty(&tmp))
		return 0;

	spin_lock(&hctx->lock);
	list_splice_tail_init(&tmp, &hctx->dispatch);
	spin_unlock(&hctx->lock);

	blk_mq_run_hw_queue(hctx, true);
	return 0;
}

static void blk_mq_remove_cpuhp(struct blk_mq_hw_ctx *hctx)
{
	if (!(hctx->flags & BLK_MQ_F_STACKING))
		cpuhp_state_remove_instance_nocalls(CPUHP_AP_BLK_MQ_ONLINE,
						    &hctx->cpuhp_online);
	cpuhp_state_remove_instance_nocalls(CPUHP_BLK_MQ_DEAD,
					    &hctx->cpuhp_dead);
}

/*
 * Before freeing hw queue, clearing the flush request reference in
 * tags->rqs[] for avoiding potential UAF.
 */
static void blk_mq_clear_flush_rq_mapping(struct blk_mq_tags *tags,
		unsigned int queue_depth, struct request *flush_rq)
{
	int i;
	unsigned long flags;

	/* The hw queue may not be mapped yet */
	if (!tags)
		return;

	WARN_ON_ONCE(req_ref_read(flush_rq) != 0);

	for (i = 0; i < queue_depth; i++)
		cmpxchg(&tags->rqs[i], flush_rq, NULL);

	/*
	 * Wait until all pending iteration is done.
	 *
	 * Request reference is cleared and it is guaranteed to be observed
	 * after the ->lock is released.
	 */
	spin_lock_irqsave(&tags->lock, flags);
	spin_unlock_irqrestore(&tags->lock, flags);
}

/* hctx->ctxs will be freed in queue's release handler */
static void blk_mq_exit_hctx(struct request_queue *q,
		struct blk_mq_tag_set *set,
		struct blk_mq_hw_ctx *hctx, unsigned int hctx_idx)
{
	struct request *flush_rq = hctx->fq->flush_rq;

	if (blk_mq_hw_queue_mapped(hctx))
		blk_mq_tag_idle(hctx);

	if (blk_queue_init_done(q))
		blk_mq_clear_flush_rq_mapping(set->tags[hctx_idx],
				set->queue_depth, flush_rq);
	if (set->ops->exit_request)
		set->ops->exit_request(set, flush_rq, hctx_idx);

	if (set->ops->exit_hctx)
		set->ops->exit_hctx(hctx, hctx_idx);

	blk_mq_remove_cpuhp(hctx);

	xa_erase(&q->hctx_table, hctx_idx);

	spin_lock(&q->unused_hctx_lock);
	list_add(&hctx->hctx_list, &q->unused_hctx_list);
	spin_unlock(&q->unused_hctx_lock);
}

static void blk_mq_exit_hw_queues(struct request_queue *q,
		struct blk_mq_tag_set *set, int nr_queue)
{
	struct blk_mq_hw_ctx *hctx;
	unsigned long i;

	queue_for_each_hw_ctx(q, hctx, i) {
		if (i == nr_queue)
			break;
		blk_mq_exit_hctx(q, set, hctx, i);
	}
}

static int blk_mq_init_hctx(struct request_queue *q,
		struct blk_mq_tag_set *set,
		struct blk_mq_hw_ctx *hctx, unsigned hctx_idx)
{
	hctx->queue_num = hctx_idx;

	if (!(hctx->flags & BLK_MQ_F_STACKING))
		cpuhp_state_add_instance_nocalls(CPUHP_AP_BLK_MQ_ONLINE,
				&hctx->cpuhp_online);
	cpuhp_state_add_instance_nocalls(CPUHP_BLK_MQ_DEAD, &hctx->cpuhp_dead);

	hctx->tags = set->tags[hctx_idx];

	if (set->ops->init_hctx &&
	    set->ops->init_hctx(hctx, set->driver_data, hctx_idx))
		goto unregister_cpu_notifier;

	if (blk_mq_init_request(set, hctx->fq->flush_rq, hctx_idx,
				hctx->numa_node))
		goto exit_hctx;

	if (xa_insert(&q->hctx_table, hctx_idx, hctx, GFP_KERNEL))
		goto exit_flush_rq;

	return 0;

 exit_flush_rq:
	if (set->ops->exit_request)
		set->ops->exit_request(set, hctx->fq->flush_rq, hctx_idx);
 exit_hctx:
	if (set->ops->exit_hctx)
		set->ops->exit_hctx(hctx, hctx_idx);
 unregister_cpu_notifier:
	blk_mq_remove_cpuhp(hctx);
	return -1;
}

static struct blk_mq_hw_ctx *
blk_mq_alloc_hctx(struct request_queue *q, struct blk_mq_tag_set *set,
		int node)
{
	struct blk_mq_hw_ctx *hctx;
	gfp_t gfp = GFP_NOIO | __GFP_NOWARN | __GFP_NORETRY;

	hctx = kzalloc_node(sizeof(struct blk_mq_hw_ctx), gfp, node);
	if (!hctx)
		goto fail_alloc_hctx;

	if (!zalloc_cpumask_var_node(&hctx->cpumask, gfp, node))
		goto free_hctx;

	atomic_set(&hctx->nr_active, 0);
	if (node == NUMA_NO_NODE)
		node = set->numa_node;
	hctx->numa_node = node;

	INIT_DELAYED_WORK(&hctx->run_work, blk_mq_run_work_fn);
	spin_lock_init(&hctx->lock);
	INIT_LIST_HEAD(&hctx->dispatch);
	hctx->queue = q;
	hctx->flags = set->flags & ~BLK_MQ_F_TAG_QUEUE_SHARED;

	INIT_LIST_HEAD(&hctx->hctx_list);

	/*
	 * Allocate space for all possible cpus to avoid allocation at
	 * runtime
	 */
	hctx->ctxs = kmalloc_array_node(nr_cpu_ids, sizeof(void *),
			gfp, node);
	if (!hctx->ctxs)
		goto free_cpumask;

	if (sbitmap_init_node(&hctx->ctx_map, nr_cpu_ids, ilog2(8),
				gfp, node, false, false))
		goto free_ctxs;
	hctx->nr_ctx = 0;

	spin_lock_init(&hctx->dispatch_wait_lock);
	init_waitqueue_func_entry(&hctx->dispatch_wait, blk_mq_dispatch_wake);
	INIT_LIST_HEAD(&hctx->dispatch_wait.entry);

	hctx->fq = blk_alloc_flush_queue(hctx->numa_node, set->cmd_size, gfp);
	if (!hctx->fq)
		goto free_bitmap;

	blk_mq_hctx_kobj_init(hctx);

	return hctx;

 free_bitmap:
	sbitmap_free(&hctx->ctx_map);
 free_ctxs:
	kfree(hctx->ctxs);
 free_cpumask:
	free_cpumask_var(hctx->cpumask);
 free_hctx:
	kfree(hctx);
 fail_alloc_hctx:
	return NULL;
}

static void blk_mq_init_cpu_queues(struct request_queue *q,
				   unsigned int nr_hw_queues)
{
	struct blk_mq_tag_set *set = q->tag_set;
	unsigned int i, j;

	for_each_possible_cpu(i) {
		struct blk_mq_ctx *__ctx = per_cpu_ptr(q->queue_ctx, i);
		struct blk_mq_hw_ctx *hctx;
		int k;

		__ctx->cpu = i;
		spin_lock_init(&__ctx->lock);
		for (k = HCTX_TYPE_DEFAULT; k < HCTX_MAX_TYPES; k++)
			INIT_LIST_HEAD(&__ctx->rq_lists[k]);

		__ctx->queue = q;

		/*
		 * Set local node, IFF we have more than one hw queue. If
		 * not, we remain on the home node of the device
		 */
		for (j = 0; j < set->nr_maps; j++) {
			hctx = blk_mq_map_queue_type(q, j, i);
			if (nr_hw_queues > 1 && hctx->numa_node == NUMA_NO_NODE)
				hctx->numa_node = cpu_to_node(i);
		}
	}
}

struct blk_mq_tags *blk_mq_alloc_map_and_rqs(struct blk_mq_tag_set *set,
					     unsigned int hctx_idx,
					     unsigned int depth)
{
	struct blk_mq_tags *tags;
	int ret;

	tags = blk_mq_alloc_rq_map(set, hctx_idx, depth, set->reserved_tags);
	if (!tags)
		return NULL;

	ret = blk_mq_alloc_rqs(set, tags, hctx_idx, depth);
	if (ret) {
		blk_mq_free_rq_map(tags);
		return NULL;
	}

	return tags;
}

static bool __blk_mq_alloc_map_and_rqs(struct blk_mq_tag_set *set,
				       int hctx_idx)
{
	if (blk_mq_is_shared_tags(set->flags)) {
		set->tags[hctx_idx] = set->shared_tags;

		return true;
	}

	set->tags[hctx_idx] = blk_mq_alloc_map_and_rqs(set, hctx_idx,
						       set->queue_depth);

	return set->tags[hctx_idx];
}

void blk_mq_free_map_and_rqs(struct blk_mq_tag_set *set,
			     struct blk_mq_tags *tags,
			     unsigned int hctx_idx)
{
	if (tags) {
		blk_mq_free_rqs(set, tags, hctx_idx);
		blk_mq_free_rq_map(tags);
	}
}

static void __blk_mq_free_map_and_rqs(struct blk_mq_tag_set *set,
				      unsigned int hctx_idx)
{
	if (!blk_mq_is_shared_tags(set->flags))
		blk_mq_free_map_and_rqs(set, set->tags[hctx_idx], hctx_idx);

	set->tags[hctx_idx] = NULL;
}

static void blk_mq_map_swqueue(struct request_queue *q)
{
	unsigned int j, hctx_idx;
	unsigned long i;
	struct blk_mq_hw_ctx *hctx;
	struct blk_mq_ctx *ctx;
	struct blk_mq_tag_set *set = q->tag_set;

	queue_for_each_hw_ctx(q, hctx, i) {
		cpumask_clear(hctx->cpumask);
		hctx->nr_ctx = 0;
		hctx->dispatch_from = NULL;
	}

	/*
	 * Map software to hardware queues.
	 *
	 * If the cpu isn't present, the cpu is mapped to first hctx.
	 */
	for_each_possible_cpu(i) {

		ctx = per_cpu_ptr(q->queue_ctx, i);
		for (j = 0; j < set->nr_maps; j++) {
			if (!set->map[j].nr_queues) {
				ctx->hctxs[j] = blk_mq_map_queue_type(q,
						HCTX_TYPE_DEFAULT, i);
				continue;
			}
			hctx_idx = set->map[j].mq_map[i];
			/* unmapped hw queue can be remapped after CPU topo changed */
			if (!set->tags[hctx_idx] &&
			    !__blk_mq_alloc_map_and_rqs(set, hctx_idx)) {
				/*
				 * If tags initialization fail for some hctx,
				 * that hctx won't be brought online.  In this
				 * case, remap the current ctx to hctx[0] which
				 * is guaranteed to always have tags allocated
				 */
				set->map[j].mq_map[i] = 0;
			}

			hctx = blk_mq_map_queue_type(q, j, i);
			ctx->hctxs[j] = hctx;
			/*
			 * If the CPU is already set in the mask, then we've
			 * mapped this one already. This can happen if
			 * devices share queues across queue maps.
			 */
			if (cpumask_test_cpu(i, hctx->cpumask))
				continue;

			cpumask_set_cpu(i, hctx->cpumask);
			hctx->type = j;
			ctx->index_hw[hctx->type] = hctx->nr_ctx;
			hctx->ctxs[hctx->nr_ctx++] = ctx;

			/*
			 * If the nr_ctx type overflows, we have exceeded the
			 * amount of sw queues we can support.
			 */
			BUG_ON(!hctx->nr_ctx);
		}

		for (; j < HCTX_MAX_TYPES; j++)
			ctx->hctxs[j] = blk_mq_map_queue_type(q,
					HCTX_TYPE_DEFAULT, i);
	}

	queue_for_each_hw_ctx(q, hctx, i) {
		/*
		 * If no software queues are mapped to this hardware queue,
		 * disable it and free the request entries.
		 */
		if (!hctx->nr_ctx) {
			/* Never unmap queue 0.  We need it as a
			 * fallback in case of a new remap fails
			 * allocation
			 */
			if (i)
				__blk_mq_free_map_and_rqs(set, i);

			hctx->tags = NULL;
			continue;
		}

		hctx->tags = set->tags[i];
		WARN_ON(!hctx->tags);

		/*
		 * Set the map size to the number of mapped software queues.
		 * This is more accurate and more efficient than looping
		 * over all possibly mapped software queues.
		 */
		sbitmap_resize(&hctx->ctx_map, hctx->nr_ctx);

		/*
		 * Initialize batch roundrobin counts
		 */
		hctx->next_cpu = blk_mq_first_mapped_cpu(hctx);
		hctx->next_cpu_batch = BLK_MQ_CPU_WORK_BATCH;
	}
}

/*
 * Caller needs to ensure that we're either frozen/quiesced, or that
 * the queue isn't live yet.
 */
static void queue_set_hctx_shared(struct request_queue *q, bool shared)
{
	struct blk_mq_hw_ctx *hctx;
	unsigned long i;

	queue_for_each_hw_ctx(q, hctx, i) {
		if (shared) {
			hctx->flags |= BLK_MQ_F_TAG_QUEUE_SHARED;
		} else {
			blk_mq_tag_idle(hctx);
			hctx->flags &= ~BLK_MQ_F_TAG_QUEUE_SHARED;
		}
	}
}

static void blk_mq_update_tag_set_shared(struct blk_mq_tag_set *set,
					 bool shared)
{
	struct request_queue *q;

	lockdep_assert_held(&set->tag_list_lock);

	list_for_each_entry(q, &set->tag_list, tag_set_list) {
		blk_mq_freeze_queue(q);
		queue_set_hctx_shared(q, shared);
		blk_mq_unfreeze_queue(q);
	}
}

static void blk_mq_del_queue_tag_set(struct request_queue *q)
{
	struct blk_mq_tag_set *set = q->tag_set;

	mutex_lock(&set->tag_list_lock);
	list_del(&q->tag_set_list);
	if (list_is_singular(&set->tag_list)) {
		/* just transitioned to unshared */
		set->flags &= ~BLK_MQ_F_TAG_QUEUE_SHARED;
		/* update existing queue */
		blk_mq_update_tag_set_shared(set, false);
	}
	mutex_unlock(&set->tag_list_lock);
	INIT_LIST_HEAD(&q->tag_set_list);
}

static void blk_mq_add_queue_tag_set(struct blk_mq_tag_set *set,
				     struct request_queue *q)
{
	mutex_lock(&set->tag_list_lock);

	/*
	 * Check to see if we're transitioning to shared (from 1 to 2 queues).
	 */
	if (!list_empty(&set->tag_list) &&
	    !(set->flags & BLK_MQ_F_TAG_QUEUE_SHARED)) {
		set->flags |= BLK_MQ_F_TAG_QUEUE_SHARED;
		/* update existing queue */
		blk_mq_update_tag_set_shared(set, true);
	}
	if (set->flags & BLK_MQ_F_TAG_QUEUE_SHARED)
		queue_set_hctx_shared(q, true);
	list_add_tail(&q->tag_set_list, &set->tag_list);

	mutex_unlock(&set->tag_list_lock);
}

/* All allocations will be freed in release handler of q->mq_kobj */
static int blk_mq_alloc_ctxs(struct request_queue *q)
{
	struct blk_mq_ctxs *ctxs;
	int cpu;

	ctxs = kzalloc(sizeof(*ctxs), GFP_KERNEL);
	if (!ctxs)
		return -ENOMEM;

	ctxs->queue_ctx = alloc_percpu(struct blk_mq_ctx);
	if (!ctxs->queue_ctx)
		goto fail;

	for_each_possible_cpu(cpu) {
		struct blk_mq_ctx *ctx = per_cpu_ptr(ctxs->queue_ctx, cpu);
		ctx->ctxs = ctxs;
	}

	q->mq_kobj = &ctxs->kobj;
	q->queue_ctx = ctxs->queue_ctx;

	return 0;
 fail:
	kfree(ctxs);
	return -ENOMEM;
}

/*
 * It is the actual release handler for mq, but we do it from
 * request queue's release handler for avoiding use-after-free
 * and headache because q->mq_kobj shouldn't have been introduced,
 * but we can't group ctx/kctx kobj without it.
 */
void blk_mq_release(struct request_queue *q)
{
	struct blk_mq_hw_ctx *hctx, *next;
	unsigned long i;

	queue_for_each_hw_ctx(q, hctx, i)
		WARN_ON_ONCE(hctx && list_empty(&hctx->hctx_list));

	/* all hctx are in .unused_hctx_list now */
	list_for_each_entry_safe(hctx, next, &q->unused_hctx_list, hctx_list) {
		list_del_init(&hctx->hctx_list);
		kobject_put(&hctx->kobj);
	}

	xa_destroy(&q->hctx_table);

	/*
	 * release .mq_kobj and sw queue's kobject now because
	 * both share lifetime with request queue.
	 */
	blk_mq_sysfs_deinit(q);
}

static struct request_queue *blk_mq_init_queue_data(struct blk_mq_tag_set *set,
		void *queuedata)
{
	struct request_queue *q;
	int ret;

	q = blk_alloc_queue(set->numa_node);
	if (!q)
		return ERR_PTR(-ENOMEM);
	q->queuedata = queuedata;
	ret = blk_mq_init_allocated_queue(set, q);
	if (ret) {
		blk_put_queue(q);
		return ERR_PTR(ret);
	}
	return q;
}

struct request_queue *blk_mq_init_queue(struct blk_mq_tag_set *set)
{
	return blk_mq_init_queue_data(set, NULL);
}
EXPORT_SYMBOL(blk_mq_init_queue);

/**
 * blk_mq_destroy_queue - shutdown a request queue
 * @q: request queue to shutdown
 *
 * This shuts down a request queue allocated by blk_mq_init_queue(). All future
 * requests will be failed with -ENODEV. The caller is responsible for dropping
 * the reference from blk_mq_init_queue() by calling blk_put_queue().
 *
 * Context: can sleep
 */
void blk_mq_destroy_queue(struct request_queue *q)
{
	WARN_ON_ONCE(!queue_is_mq(q));
	WARN_ON_ONCE(blk_queue_registered(q));

	might_sleep();

	blk_queue_flag_set(QUEUE_FLAG_DYING, q);
	blk_queue_start_drain(q);
	blk_mq_freeze_queue_wait(q);

	blk_sync_queue(q);
	blk_mq_cancel_work_sync(q);
	blk_mq_exit_queue(q);
}
EXPORT_SYMBOL(blk_mq_destroy_queue);

struct gendisk *__blk_mq_alloc_disk(struct blk_mq_tag_set *set, void *queuedata,
		struct lock_class_key *lkclass)
{
	struct request_queue *q;
	struct gendisk *disk;

	q = blk_mq_init_queue_data(set, queuedata);
	if (IS_ERR(q))
		return ERR_CAST(q);

	disk = __alloc_disk_node(q, set->numa_node, lkclass);
	if (!disk) {
		blk_mq_destroy_queue(q);
		blk_put_queue(q);
		return ERR_PTR(-ENOMEM);
	}
	set_bit(GD_OWNS_QUEUE, &disk->state);
	return disk;
}
EXPORT_SYMBOL(__blk_mq_alloc_disk);

struct gendisk *blk_mq_alloc_disk_for_queue(struct request_queue *q,
		struct lock_class_key *lkclass)
{
	struct gendisk *disk;

	if (!blk_get_queue(q))
		return NULL;
	disk = __alloc_disk_node(q, NUMA_NO_NODE, lkclass);
	if (!disk)
		blk_put_queue(q);
	return disk;
}
EXPORT_SYMBOL(blk_mq_alloc_disk_for_queue);

static struct blk_mq_hw_ctx *blk_mq_alloc_and_init_hctx(
		struct blk_mq_tag_set *set, struct request_queue *q,
		int hctx_idx, int node)
{
	struct blk_mq_hw_ctx *hctx = NULL, *tmp;

	/* reuse dead hctx first */
	spin_lock(&q->unused_hctx_lock);
	list_for_each_entry(tmp, &q->unused_hctx_list, hctx_list) {
		if (tmp->numa_node == node) {
			hctx = tmp;
			break;
		}
	}
	if (hctx)
		list_del_init(&hctx->hctx_list);
	spin_unlock(&q->unused_hctx_lock);

	if (!hctx)
		hctx = blk_mq_alloc_hctx(q, set, node);
	if (!hctx)
		goto fail;

	if (blk_mq_init_hctx(q, set, hctx, hctx_idx))
		goto free_hctx;

	return hctx;

 free_hctx:
	kobject_put(&hctx->kobj);
 fail:
	return NULL;
}

static void blk_mq_realloc_hw_ctxs(struct blk_mq_tag_set *set,
						struct request_queue *q)
{
	struct blk_mq_hw_ctx *hctx;
	unsigned long i, j;

	/* protect against switching io scheduler  */
	mutex_lock(&q->sysfs_lock);
	for (i = 0; i < set->nr_hw_queues; i++) {
		int old_node;
		int node = blk_mq_get_hctx_node(set, i);
		struct blk_mq_hw_ctx *old_hctx = xa_load(&q->hctx_table, i);

		if (old_hctx) {
			old_node = old_hctx->numa_node;
			blk_mq_exit_hctx(q, set, old_hctx, i);
		}

		if (!blk_mq_alloc_and_init_hctx(set, q, i, node)) {
			if (!old_hctx)
				break;
			pr_warn("Allocate new hctx on node %d fails, fallback to previous one on node %d\n",
					node, old_node);
			hctx = blk_mq_alloc_and_init_hctx(set, q, i, old_node);
			WARN_ON_ONCE(!hctx);
		}
	}
	/*
	 * Increasing nr_hw_queues fails. Free the newly allocated
	 * hctxs and keep the previous q->nr_hw_queues.
	 */
	if (i != set->nr_hw_queues) {
		j = q->nr_hw_queues;
	} else {
		j = i;
		q->nr_hw_queues = set->nr_hw_queues;
	}

	xa_for_each_start(&q->hctx_table, j, hctx, j)
		blk_mq_exit_hctx(q, set, hctx, j);
	mutex_unlock(&q->sysfs_lock);
}

static void blk_mq_update_poll_flag(struct request_queue *q)
{
	struct blk_mq_tag_set *set = q->tag_set;

	if (set->nr_maps > HCTX_TYPE_POLL &&
	    set->map[HCTX_TYPE_POLL].nr_queues)
		blk_queue_flag_set(QUEUE_FLAG_POLL, q);
	else
		blk_queue_flag_clear(QUEUE_FLAG_POLL, q);
}

int blk_mq_init_allocated_queue(struct blk_mq_tag_set *set,
		struct request_queue *q)
{
	/* mark the queue as mq asap */
	q->mq_ops = set->ops;

	q->poll_cb = blk_stat_alloc_callback(blk_mq_poll_stats_fn,
					     blk_mq_poll_stats_bkt,
					     BLK_MQ_POLL_STATS_BKTS, q);
	if (!q->poll_cb)
		goto err_exit;

	if (blk_mq_alloc_ctxs(q))
		goto err_poll;

	/* init q->mq_kobj and sw queues' kobjects */
	blk_mq_sysfs_init(q);

	INIT_LIST_HEAD(&q->unused_hctx_list);
	spin_lock_init(&q->unused_hctx_lock);

	xa_init(&q->hctx_table);

	blk_mq_realloc_hw_ctxs(set, q);
	if (!q->nr_hw_queues)
		goto err_hctxs;

	INIT_WORK(&q->timeout_work, blk_mq_timeout_work);
	blk_queue_rq_timeout(q, set->timeout ? set->timeout : 30 * HZ);

	q->tag_set = set;

	q->queue_flags |= QUEUE_FLAG_MQ_DEFAULT;
	blk_mq_update_poll_flag(q);

	INIT_DELAYED_WORK(&q->requeue_work, blk_mq_requeue_work);
	INIT_LIST_HEAD(&q->requeue_list);
	spin_lock_init(&q->requeue_lock);

	q->nr_requests = set->queue_depth;

	/*
	 * Default to classic polling
	 */
	q->poll_nsec = BLK_MQ_POLL_CLASSIC;

	blk_mq_init_cpu_queues(q, set->nr_hw_queues);
	blk_mq_add_queue_tag_set(set, q);
	blk_mq_map_swqueue(q);
	return 0;

err_hctxs:
	blk_mq_release(q);
err_poll:
	blk_stat_free_callback(q->poll_cb);
	q->poll_cb = NULL;
err_exit:
	q->mq_ops = NULL;
	return -ENOMEM;
}
EXPORT_SYMBOL(blk_mq_init_allocated_queue);

/* tags can _not_ be used after returning from blk_mq_exit_queue */
void blk_mq_exit_queue(struct request_queue *q)
{
	struct blk_mq_tag_set *set = q->tag_set;

	/* Checks hctx->flags & BLK_MQ_F_TAG_QUEUE_SHARED. */
	blk_mq_exit_hw_queues(q, set, set->nr_hw_queues);
	/* May clear BLK_MQ_F_TAG_QUEUE_SHARED in hctx->flags. */
	blk_mq_del_queue_tag_set(q);
}

static int __blk_mq_alloc_rq_maps(struct blk_mq_tag_set *set)
{
	int i;

	if (blk_mq_is_shared_tags(set->flags)) {
		set->shared_tags = blk_mq_alloc_map_and_rqs(set,
						BLK_MQ_NO_HCTX_IDX,
						set->queue_depth);
		if (!set->shared_tags)
			return -ENOMEM;
	}

	for (i = 0; i < set->nr_hw_queues; i++) {
		if (!__blk_mq_alloc_map_and_rqs(set, i))
			goto out_unwind;
		cond_resched();
	}

	return 0;

out_unwind:
	while (--i >= 0)
		__blk_mq_free_map_and_rqs(set, i);

	if (blk_mq_is_shared_tags(set->flags)) {
		blk_mq_free_map_and_rqs(set, set->shared_tags,
					BLK_MQ_NO_HCTX_IDX);
	}

	return -ENOMEM;
}

/*
 * Allocate the request maps associated with this tag_set. Note that this
 * may reduce the depth asked for, if memory is tight. set->queue_depth
 * will be updated to reflect the allocated depth.
 */
static int blk_mq_alloc_set_map_and_rqs(struct blk_mq_tag_set *set)
{
	unsigned int depth;
	int err;

	depth = set->queue_depth;
	do {
		err = __blk_mq_alloc_rq_maps(set);
		if (!err)
			break;

		set->queue_depth >>= 1;
		if (set->queue_depth < set->reserved_tags + BLK_MQ_TAG_MIN) {
			err = -ENOMEM;
			break;
		}
	} while (set->queue_depth);

	if (!set->queue_depth || err) {
		pr_err("blk-mq: failed to allocate request map\n");
		return -ENOMEM;
	}

	if (depth != set->queue_depth)
		pr_info("blk-mq: reduced tag depth (%u -> %u)\n",
						depth, set->queue_depth);

	return 0;
}

static void blk_mq_update_queue_map(struct blk_mq_tag_set *set)
{
	/*
	 * blk_mq_map_queues() and multiple .map_queues() implementations
	 * expect that set->map[HCTX_TYPE_DEFAULT].nr_queues is set to the
	 * number of hardware queues.
	 */
	if (set->nr_maps == 1)
		set->map[HCTX_TYPE_DEFAULT].nr_queues = set->nr_hw_queues;

	if (set->ops->map_queues && !is_kdump_kernel()) {
		int i;

		/*
		 * transport .map_queues is usually done in the following
		 * way:
		 *
		 * for (queue = 0; queue < set->nr_hw_queues; queue++) {
		 * 	mask = get_cpu_mask(queue)
		 * 	for_each_cpu(cpu, mask)
		 * 		set->map[x].mq_map[cpu] = queue;
		 * }
		 *
		 * When we need to remap, the table has to be cleared for
		 * killing stale mapping since one CPU may not be mapped
		 * to any hw queue.
		 */
		for (i = 0; i < set->nr_maps; i++)
			blk_mq_clear_mq_map(&set->map[i]);

		set->ops->map_queues(set);
	} else {
		BUG_ON(set->nr_maps > 1);
		blk_mq_map_queues(&set->map[HCTX_TYPE_DEFAULT]);
	}
}

static int blk_mq_realloc_tag_set_tags(struct blk_mq_tag_set *set,
				       int new_nr_hw_queues)
{
	struct blk_mq_tags **new_tags;

	if (set->nr_hw_queues >= new_nr_hw_queues)
		goto done;

	new_tags = kcalloc_node(new_nr_hw_queues, sizeof(struct blk_mq_tags *),
				GFP_KERNEL, set->numa_node);
	if (!new_tags)
		return -ENOMEM;

	if (set->tags)
		memcpy(new_tags, set->tags, set->nr_hw_queues *
		       sizeof(*set->tags));
	kfree(set->tags);
	set->tags = new_tags;
done:
	set->nr_hw_queues = new_nr_hw_queues;
	return 0;
}

/*
 * Alloc a tag set to be associated with one or more request queues.
 * May fail with EINVAL for various error conditions. May adjust the
 * requested depth down, if it's too large. In that case, the set
 * value will be stored in set->queue_depth.
 */
int blk_mq_alloc_tag_set(struct blk_mq_tag_set *set)
{
	int i, ret;

	BUILD_BUG_ON(BLK_MQ_MAX_DEPTH > 1 << BLK_MQ_UNIQUE_TAG_BITS);

	if (!set->nr_hw_queues)
		return -EINVAL;
	if (!set->queue_depth)
		return -EINVAL;
	if (set->queue_depth < set->reserved_tags + BLK_MQ_TAG_MIN)
		return -EINVAL;

	if (!set->ops->queue_rq)
		return -EINVAL;

	if (!set->ops->get_budget ^ !set->ops->put_budget)
		return -EINVAL;

	if (set->queue_depth > BLK_MQ_MAX_DEPTH) {
		pr_info("blk-mq: reduced tag depth to %u\n",
			BLK_MQ_MAX_DEPTH);
		set->queue_depth = BLK_MQ_MAX_DEPTH;
	}

	if (!set->nr_maps)
		set->nr_maps = 1;
	else if (set->nr_maps > HCTX_MAX_TYPES)
		return -EINVAL;

	/*
	 * If a crashdump is active, then we are potentially in a very
	 * memory constrained environment. Limit us to 1 queue and
	 * 64 tags to prevent using too much memory.
	 */
	if (is_kdump_kernel()) {
		set->nr_hw_queues = 1;
		set->nr_maps = 1;
		set->queue_depth = min(64U, set->queue_depth);
	}
	/*
	 * There is no use for more h/w queues than cpus if we just have
	 * a single map
	 */
	if (set->nr_maps == 1 && set->nr_hw_queues > nr_cpu_ids)
		set->nr_hw_queues = nr_cpu_ids;

	if (set->flags & BLK_MQ_F_BLOCKING) {
		set->srcu = kmalloc(sizeof(*set->srcu), GFP_KERNEL);
		if (!set->srcu)
			return -ENOMEM;
		ret = init_srcu_struct(set->srcu);
		if (ret)
			goto out_free_srcu;
	}

	ret = -ENOMEM;
	set->tags = kcalloc_node(set->nr_hw_queues,
				 sizeof(struct blk_mq_tags *), GFP_KERNEL,
				 set->numa_node);
	if (!set->tags)
		goto out_cleanup_srcu;

	for (i = 0; i < set->nr_maps; i++) {
		set->map[i].mq_map = kcalloc_node(nr_cpu_ids,
						  sizeof(set->map[i].mq_map[0]),
						  GFP_KERNEL, set->numa_node);
		if (!set->map[i].mq_map)
			goto out_free_mq_map;
		set->map[i].nr_queues = is_kdump_kernel() ? 1 : set->nr_hw_queues;
	}

	blk_mq_update_queue_map(set);

	ret = blk_mq_alloc_set_map_and_rqs(set);
	if (ret)
		goto out_free_mq_map;

	mutex_init(&set->tag_list_lock);
	INIT_LIST_HEAD(&set->tag_list);

	return 0;

out_free_mq_map:
	for (i = 0; i < set->nr_maps; i++) {
		kfree(set->map[i].mq_map);
		set->map[i].mq_map = NULL;
	}
	kfree(set->tags);
	set->tags = NULL;
out_cleanup_srcu:
	if (set->flags & BLK_MQ_F_BLOCKING)
		cleanup_srcu_struct(set->srcu);
out_free_srcu:
	if (set->flags & BLK_MQ_F_BLOCKING)
		kfree(set->srcu);
	return ret;
}
EXPORT_SYMBOL(blk_mq_alloc_tag_set);

/* allocate and initialize a tagset for a simple single-queue device */
int blk_mq_alloc_sq_tag_set(struct blk_mq_tag_set *set,
		const struct blk_mq_ops *ops, unsigned int queue_depth,
		unsigned int set_flags)
{
	memset(set, 0, sizeof(*set));
	set->ops = ops;
	set->nr_hw_queues = 1;
	set->nr_maps = 1;
	set->queue_depth = queue_depth;
	set->numa_node = NUMA_NO_NODE;
	set->flags = set_flags;
	return blk_mq_alloc_tag_set(set);
}
EXPORT_SYMBOL_GPL(blk_mq_alloc_sq_tag_set);

void blk_mq_free_tag_set(struct blk_mq_tag_set *set)
{
	int i, j;

	for (i = 0; i < set->nr_hw_queues; i++)
		__blk_mq_free_map_and_rqs(set, i);

	if (blk_mq_is_shared_tags(set->flags)) {
		blk_mq_free_map_and_rqs(set, set->shared_tags,
					BLK_MQ_NO_HCTX_IDX);
	}

	for (j = 0; j < set->nr_maps; j++) {
		kfree(set->map[j].mq_map);
		set->map[j].mq_map = NULL;
	}

	kfree(set->tags);
	set->tags = NULL;
	if (set->flags & BLK_MQ_F_BLOCKING) {
		cleanup_srcu_struct(set->srcu);
		kfree(set->srcu);
	}
}
EXPORT_SYMBOL(blk_mq_free_tag_set);

int blk_mq_update_nr_requests(struct request_queue *q, unsigned int nr)
{
	struct blk_mq_tag_set *set = q->tag_set;
	struct blk_mq_hw_ctx *hctx;
	int ret;
	unsigned long i;

	if (!set)
		return -EINVAL;

	if (q->nr_requests == nr)
		return 0;

	blk_mq_freeze_queue(q);
	blk_mq_quiesce_queue(q);

	ret = 0;
	queue_for_each_hw_ctx(q, hctx, i) {
		if (!hctx->tags)
			continue;
		/*
		 * If we're using an MQ scheduler, just update the scheduler
		 * queue depth. This is similar to what the old code would do.
		 */
		if (hctx->sched_tags) {
			ret = blk_mq_tag_update_depth(hctx, &hctx->sched_tags,
						      nr, true);
		} else {
			ret = blk_mq_tag_update_depth(hctx, &hctx->tags, nr,
						      false);
		}
		if (ret)
			break;
		if (q->elevator && q->elevator->type->ops.depth_updated)
			q->elevator->type->ops.depth_updated(hctx);
	}
	if (!ret) {
		q->nr_requests = nr;
		if (blk_mq_is_shared_tags(set->flags)) {
			if (q->elevator)
				blk_mq_tag_update_sched_shared_tags(q);
			else
				blk_mq_tag_resize_shared_tags(set, nr);
		}
	}

	blk_mq_unquiesce_queue(q);
	blk_mq_unfreeze_queue(q);

	return ret;
}

/*
 * request_queue and elevator_type pair.
 * It is just used by __blk_mq_update_nr_hw_queues to cache
 * the elevator_type associated with a request_queue.
 */
struct blk_mq_qe_pair {
	struct list_head node;
	struct request_queue *q;
	struct elevator_type *type;
};

/*
 * Cache the elevator_type in qe pair list and switch the
 * io scheduler to 'none'
 */
static bool blk_mq_elv_switch_none(struct list_head *head,
		struct request_queue *q)
{
	struct blk_mq_qe_pair *qe;

	if (!q->elevator)
		return true;

	qe = kmalloc(sizeof(*qe), GFP_NOIO | __GFP_NOWARN | __GFP_NORETRY);
	if (!qe)
		return false;

	/* q->elevator needs protection from ->sysfs_lock */
	mutex_lock(&q->sysfs_lock);

	INIT_LIST_HEAD(&qe->node);
	qe->q = q;
	qe->type = q->elevator->type;
	/* keep a reference to the elevator module as we'll switch back */
	__elevator_get(qe->type);
	list_add(&qe->node, head);
	elevator_disable(q);
	mutex_unlock(&q->sysfs_lock);

	return true;
}

static struct blk_mq_qe_pair *blk_lookup_qe_pair(struct list_head *head,
						struct request_queue *q)
{
	struct blk_mq_qe_pair *qe;

	list_for_each_entry(qe, head, node)
		if (qe->q == q)
			return qe;

	return NULL;
}

static void blk_mq_elv_switch_back(struct list_head *head,
				  struct request_queue *q)
{
	struct blk_mq_qe_pair *qe;
	struct elevator_type *t;

	qe = blk_lookup_qe_pair(head, q);
	if (!qe)
		return;
	t = qe->type;
	list_del(&qe->node);
	kfree(qe);

	mutex_lock(&q->sysfs_lock);
	elevator_switch(q, t);
	/* drop the reference acquired in blk_mq_elv_switch_none */
	elevator_put(t);
	mutex_unlock(&q->sysfs_lock);
}

static void __blk_mq_update_nr_hw_queues(struct blk_mq_tag_set *set,
							int nr_hw_queues)
{
	struct request_queue *q;
	LIST_HEAD(head);
	int prev_nr_hw_queues;

	lockdep_assert_held(&set->tag_list_lock);

	if (set->nr_maps == 1 && nr_hw_queues > nr_cpu_ids)
		nr_hw_queues = nr_cpu_ids;
	if (nr_hw_queues < 1)
		return;
	if (set->nr_maps == 1 && nr_hw_queues == set->nr_hw_queues)
		return;

	list_for_each_entry(q, &set->tag_list, tag_set_list)
		blk_mq_freeze_queue(q);
	/*
	 * Switch IO scheduler to 'none', cleaning up the data associated
	 * with the previous scheduler. We will switch back once we are done
	 * updating the new sw to hw queue mappings.
	 */
	list_for_each_entry(q, &set->tag_list, tag_set_list)
		if (!blk_mq_elv_switch_none(&head, q))
			goto switch_back;

	list_for_each_entry(q, &set->tag_list, tag_set_list) {
		blk_mq_debugfs_unregister_hctxs(q);
		blk_mq_sysfs_unregister_hctxs(q);
	}

	prev_nr_hw_queues = set->nr_hw_queues;
	if (blk_mq_realloc_tag_set_tags(set, nr_hw_queues) < 0)
		goto reregister;

fallback:
	blk_mq_update_queue_map(set);
	list_for_each_entry(q, &set->tag_list, tag_set_list) {
		blk_mq_realloc_hw_ctxs(set, q);
		blk_mq_update_poll_flag(q);
		if (q->nr_hw_queues != set->nr_hw_queues) {
			int i = prev_nr_hw_queues;

			pr_warn("Increasing nr_hw_queues to %d fails, fallback to %d\n",
					nr_hw_queues, prev_nr_hw_queues);
			for (; i < set->nr_hw_queues; i++)
				__blk_mq_free_map_and_rqs(set, i);

			set->nr_hw_queues = prev_nr_hw_queues;
			blk_mq_map_queues(&set->map[HCTX_TYPE_DEFAULT]);
			goto fallback;
		}
		blk_mq_map_swqueue(q);
	}

reregister:
	list_for_each_entry(q, &set->tag_list, tag_set_list) {
		blk_mq_sysfs_register_hctxs(q);
		blk_mq_debugfs_register_hctxs(q);
	}

switch_back:
	list_for_each_entry(q, &set->tag_list, tag_set_list)
		blk_mq_elv_switch_back(&head, q);

	list_for_each_entry(q, &set->tag_list, tag_set_list)
		blk_mq_unfreeze_queue(q);
}

void blk_mq_update_nr_hw_queues(struct blk_mq_tag_set *set, int nr_hw_queues)
{
	mutex_lock(&set->tag_list_lock);
	__blk_mq_update_nr_hw_queues(set, nr_hw_queues);
	mutex_unlock(&set->tag_list_lock);
}
EXPORT_SYMBOL_GPL(blk_mq_update_nr_hw_queues);

/* Enable polling stats and return whether they were already enabled. */
static bool blk_poll_stats_enable(struct request_queue *q)
{
	if (q->poll_stat)
		return true;

	return blk_stats_alloc_enable(q);
}

static void blk_mq_poll_stats_start(struct request_queue *q)
{
	/*
	 * We don't arm the callback if polling stats are not enabled or the
	 * callback is already active.
	 */
	if (!q->poll_stat || blk_stat_is_active(q->poll_cb))
		return;

	blk_stat_activate_msecs(q->poll_cb, 100);
}

static void blk_mq_poll_stats_fn(struct blk_stat_callback *cb)
{
	struct request_queue *q = cb->data;
	int bucket;

	for (bucket = 0; bucket < BLK_MQ_POLL_STATS_BKTS; bucket++) {
		if (cb->stat[bucket].nr_samples)
			q->poll_stat[bucket] = cb->stat[bucket];
	}
}

static unsigned long blk_mq_poll_nsecs(struct request_queue *q,
				       struct request *rq)
{
	unsigned long ret = 0;
	int bucket;

	/*
	 * If stats collection isn't on, don't sleep but turn it on for
	 * future users
	 */
	if (!blk_poll_stats_enable(q))
		return 0;

	/*
	 * As an optimistic guess, use half of the mean service time
	 * for this type of request. We can (and should) make this smarter.
	 * For instance, if the completion latencies are tight, we can
	 * get closer than just half the mean. This is especially
	 * important on devices where the completion latencies are longer
	 * than ~10 usec. We do use the stats for the relevant IO size
	 * if available which does lead to better estimates.
	 */
	bucket = blk_mq_poll_stats_bkt(rq);
	if (bucket < 0)
		return ret;

	if (q->poll_stat[bucket].nr_samples)
		ret = (q->poll_stat[bucket].mean + 1) / 2;

	return ret;
}

static bool blk_mq_poll_hybrid(struct request_queue *q, blk_qc_t qc)
{
	struct blk_mq_hw_ctx *hctx = blk_qc_to_hctx(q, qc);
	struct request *rq = blk_qc_to_rq(hctx, qc);
	struct hrtimer_sleeper hs;
	enum hrtimer_mode mode;
	unsigned int nsecs;
	ktime_t kt;

	/*
	 * If a request has completed on queue that uses an I/O scheduler, we
	 * won't get back a request from blk_qc_to_rq.
	 */
	if (!rq || (rq->rq_flags & RQF_MQ_POLL_SLEPT))
		return false;

	/*
	 * If we get here, hybrid polling is enabled. Hence poll_nsec can be:
	 *
	 *  0:	use half of prev avg
	 * >0:	use this specific value
	 */
	if (q->poll_nsec > 0)
		nsecs = q->poll_nsec;
	else
		nsecs = blk_mq_poll_nsecs(q, rq);

	if (!nsecs)
		return false;

	rq->rq_flags |= RQF_MQ_POLL_SLEPT;

	/*
	 * This will be replaced with the stats tracking code, using
	 * 'avg_completion_time / 2' as the pre-sleep target.
	 */
	kt = nsecs;

	mode = HRTIMER_MODE_REL;
	hrtimer_init_sleeper_on_stack(&hs, CLOCK_MONOTONIC, mode);
	hrtimer_set_expires(&hs.timer, kt);

	do {
		if (blk_mq_rq_state(rq) == MQ_RQ_COMPLETE)
			break;
		set_current_state(TASK_UNINTERRUPTIBLE);
		hrtimer_sleeper_start_expires(&hs, mode);
		if (hs.task)
			io_schedule();
		hrtimer_cancel(&hs.timer);
		mode = HRTIMER_MODE_ABS;
	} while (hs.task && !signal_pending(current));

	__set_current_state(TASK_RUNNING);
	destroy_hrtimer_on_stack(&hs.timer);

	/*
	 * If we sleep, have the caller restart the poll loop to reset the
	 * state.  Like for the other success return cases, the caller is
	 * responsible for checking if the IO completed.  If the IO isn't
	 * complete, we'll get called again and will go straight to the busy
	 * poll loop.
	 */
	return true;
}

static int blk_mq_poll_classic(struct request_queue *q, blk_qc_t cookie,
			       struct io_comp_batch *iob, unsigned int flags)
{
	struct blk_mq_hw_ctx *hctx = blk_qc_to_hctx(q, cookie);
	long state = get_current_state();
	int ret;

	do {
		ret = q->mq_ops->poll(hctx, iob);
		if (ret > 0) {
			__set_current_state(TASK_RUNNING);
			return ret;
		}

		if (signal_pending_state(state, current))
			__set_current_state(TASK_RUNNING);
		if (task_is_running(current))
			return 1;

		if (ret < 0 || (flags & BLK_POLL_ONESHOT))
			break;
		cpu_relax();
	} while (!need_resched());

	__set_current_state(TASK_RUNNING);
	return 0;
}

int blk_mq_poll(struct request_queue *q, blk_qc_t cookie, struct io_comp_batch *iob,
		unsigned int flags)
{
	if (!(flags & BLK_POLL_NOSLEEP) &&
	    q->poll_nsec != BLK_MQ_POLL_CLASSIC) {
		if (blk_mq_poll_hybrid(q, cookie))
			return 1;
	}
	return blk_mq_poll_classic(q, cookie, iob, flags);
}

unsigned int blk_mq_rq_cpu(struct request *rq)
{
	return rq->mq_ctx->cpu;
}
EXPORT_SYMBOL(blk_mq_rq_cpu);

void blk_mq_cancel_work_sync(struct request_queue *q)
{
	struct blk_mq_hw_ctx *hctx;
	unsigned long i;

	cancel_delayed_work_sync(&q->requeue_work);

	queue_for_each_hw_ctx(q, hctx, i)
		cancel_delayed_work_sync(&hctx->run_work);
}

static int __init blk_mq_init(void)
{
	int i;

	for_each_possible_cpu(i)
		init_llist_head(&per_cpu(blk_cpu_done, i));
	open_softirq(BLOCK_SOFTIRQ, blk_done_softirq);

	cpuhp_setup_state_nocalls(CPUHP_BLOCK_SOFTIRQ_DEAD,
				  "block/softirq:dead", NULL,
				  blk_softirq_cpu_dead);
	cpuhp_setup_state_multi(CPUHP_BLK_MQ_DEAD, "block/mq:dead", NULL,
				blk_mq_hctx_notify_dead);
	cpuhp_setup_state_multi(CPUHP_AP_BLK_MQ_ONLINE, "block/mq:online",
				blk_mq_hctx_notify_online,
				blk_mq_hctx_notify_offline);
	return 0;
}
subsys_initcall(blk_mq_init);<|MERGE_RESOLUTION|>--- conflicted
+++ resolved
@@ -1660,21 +1660,12 @@
 		 * uses srcu or rcu, wait for a synchronization point to
 		 * ensure all running submits have finished
 		 */
-<<<<<<< HEAD
-		blk_mq_wait_quiesce_done(q);
+		blk_mq_wait_quiesce_done(q->tag_set);
 
 		expired.next = 0;
 		blk_mq_queue_tag_busy_iter(q, blk_mq_handle_expired, &expired);
 	}
 
-=======
-		blk_mq_wait_quiesce_done(q->tag_set);
-
-		expired.next = 0;
-		blk_mq_queue_tag_busy_iter(q, blk_mq_handle_expired, &expired);
-	}
-
->>>>>>> 2a175ffe
 	if (expired.next != 0) {
 		mod_timer(&q->timeout, expired.next);
 	} else {
