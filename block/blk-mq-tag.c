// SPDX-License-Identifier: GPL-2.0
/*
 * Tag allocation using scalable bitmaps. Uses active queue tracking to support
 * fairer distribution of tags between multiple submitters when a shared tag map
 * is used.
 *
 * Copyright (C) 2013-2014 Jens Axboe
 */
#include <linux/kernel.h>
#include <linux/module.h>

#include <linux/blk-mq.h>
#include <linux/delay.h>
#include "blk.h"
#include "blk-mq.h"
#include "blk-mq-sched.h"
#include "blk-mq-tag.h"

/*
 * If a previously inactive queue goes active, bump the active user count.
 * We need to do this before try to allocate driver tag, then even if fail
 * to get tag when first time, the other shared-tag users could reserve
 * budget for it.
 */
bool __blk_mq_tag_busy(struct blk_mq_hw_ctx *hctx)
{
	if (blk_mq_is_sbitmap_shared(hctx->flags)) {
		struct request_queue *q = hctx->queue;
		struct blk_mq_tag_set *set = q->tag_set;

		if (!test_bit(QUEUE_FLAG_HCTX_ACTIVE, &q->queue_flags) &&
		    !test_and_set_bit(QUEUE_FLAG_HCTX_ACTIVE, &q->queue_flags))
			atomic_inc(&set->active_queues_shared_sbitmap);
	} else {
		if (!test_bit(BLK_MQ_S_TAG_ACTIVE, &hctx->state) &&
		    !test_and_set_bit(BLK_MQ_S_TAG_ACTIVE, &hctx->state))
			atomic_inc(&hctx->tags->active_queues);
	}

	return true;
}

/*
 * Wakeup all potentially sleeping on tags
 */
void blk_mq_tag_wakeup_all(struct blk_mq_tags *tags, bool include_reserve)
{
	sbitmap_queue_wake_all(tags->bitmap_tags);
	if (include_reserve)
		sbitmap_queue_wake_all(tags->breserved_tags);
}

/*
 * If a previously busy queue goes inactive, potential waiters could now
 * be allowed to queue. Wake them up and check.
 */
void __blk_mq_tag_idle(struct blk_mq_hw_ctx *hctx)
{
	struct blk_mq_tags *tags = hctx->tags;
	struct request_queue *q = hctx->queue;
	struct blk_mq_tag_set *set = q->tag_set;

	if (blk_mq_is_sbitmap_shared(hctx->flags)) {
		if (!test_and_clear_bit(QUEUE_FLAG_HCTX_ACTIVE,
					&q->queue_flags))
			return;
		atomic_dec(&set->active_queues_shared_sbitmap);
	} else {
		if (!test_and_clear_bit(BLK_MQ_S_TAG_ACTIVE, &hctx->state))
			return;
		atomic_dec(&tags->active_queues);
	}

	blk_mq_tag_wakeup_all(tags, false);
}

static int __blk_mq_get_tag(struct blk_mq_alloc_data *data,
			    struct sbitmap_queue *bt)
{
	if (!data->q->elevator && !(data->flags & BLK_MQ_REQ_RESERVED) &&
			!hctx_may_queue(data->hctx, bt))
		return BLK_MQ_NO_TAG;

	if (data->shallow_depth)
		return __sbitmap_queue_get_shallow(bt, data->shallow_depth);
	else
		return __sbitmap_queue_get(bt);
}

unsigned int blk_mq_get_tag(struct blk_mq_alloc_data *data)
{
	struct blk_mq_tags *tags = blk_mq_tags_from_data(data);
	struct sbitmap_queue *bt;
	struct sbq_wait_state *ws;
	DEFINE_SBQ_WAIT(wait);
	unsigned int tag_offset;
	int tag;

	if (data->flags & BLK_MQ_REQ_RESERVED) {
		if (unlikely(!tags->nr_reserved_tags)) {
			WARN_ON_ONCE(1);
			return BLK_MQ_NO_TAG;
		}
		bt = tags->breserved_tags;
		tag_offset = 0;
	} else {
		bt = tags->bitmap_tags;
		tag_offset = tags->nr_reserved_tags;
	}

	tag = __blk_mq_get_tag(data, bt);
	if (tag != BLK_MQ_NO_TAG)
		goto found_tag;

	if (data->flags & BLK_MQ_REQ_NOWAIT)
		return BLK_MQ_NO_TAG;

	ws = bt_wait_ptr(bt, data->hctx);
	do {
		struct sbitmap_queue *bt_prev;

		/*
		 * We're out of tags on this hardware queue, kick any
		 * pending IO submits before going to sleep waiting for
		 * some to complete.
		 */
		blk_mq_run_hw_queue(data->hctx, false);

		/*
		 * Retry tag allocation after running the hardware queue,
		 * as running the queue may also have found completions.
		 */
		tag = __blk_mq_get_tag(data, bt);
		if (tag != BLK_MQ_NO_TAG)
			break;

		sbitmap_prepare_to_wait(bt, ws, &wait, TASK_UNINTERRUPTIBLE);

		tag = __blk_mq_get_tag(data, bt);
		if (tag != BLK_MQ_NO_TAG)
			break;

		bt_prev = bt;
		io_schedule();

		sbitmap_finish_wait(bt, ws, &wait);

		data->ctx = blk_mq_get_ctx(data->q);
		data->hctx = blk_mq_map_queue(data->q, data->cmd_flags,
						data->ctx);
		tags = blk_mq_tags_from_data(data);
		if (data->flags & BLK_MQ_REQ_RESERVED)
			bt = tags->breserved_tags;
		else
			bt = tags->bitmap_tags;

		/*
		 * If destination hw queue is changed, fake wake up on
		 * previous queue for compensating the wake up miss, so
		 * other allocations on previous queue won't be starved.
		 */
		if (bt != bt_prev)
			sbitmap_queue_wake_up(bt_prev);

		ws = bt_wait_ptr(bt, data->hctx);
	} while (1);

	sbitmap_finish_wait(bt, ws, &wait);

found_tag:
	/*
	 * Give up this allocation if the hctx is inactive.  The caller will
	 * retry on an active hctx.
	 */
	if (unlikely(test_bit(BLK_MQ_S_INACTIVE, &data->hctx->state))) {
		blk_mq_put_tag(tags, data->ctx, tag + tag_offset);
		return BLK_MQ_NO_TAG;
	}
	return tag + tag_offset;
}

void blk_mq_put_tag(struct blk_mq_tags *tags, struct blk_mq_ctx *ctx,
		    unsigned int tag)
{
	if (!blk_mq_tag_is_reserved(tags, tag)) {
		const int real_tag = tag - tags->nr_reserved_tags;

		BUG_ON(real_tag >= tags->nr_tags);
		sbitmap_queue_clear(tags->bitmap_tags, real_tag, ctx->cpu);
	} else {
		BUG_ON(tag >= tags->nr_reserved_tags);
		sbitmap_queue_clear(tags->breserved_tags, tag, ctx->cpu);
	}
}

struct bt_iter_data {
	struct blk_mq_hw_ctx *hctx;
	busy_iter_fn *fn;
	void *data;
	bool reserved;
};

static struct request *blk_mq_find_and_get_req(struct blk_mq_tags *tags,
		unsigned int bitnr)
{
	struct request *rq;
	unsigned long flags;

	spin_lock_irqsave(&tags->lock, flags);
	rq = tags->rqs[bitnr];
<<<<<<< HEAD
	if (!rq || !refcount_inc_not_zero(&rq->ref))
=======
	if (!rq || rq->tag != bitnr || !refcount_inc_not_zero(&rq->ref))
>>>>>>> bee673aa
		rq = NULL;
	spin_unlock_irqrestore(&tags->lock, flags);
	return rq;
}

static bool bt_iter(struct sbitmap *bitmap, unsigned int bitnr, void *data)
{
	struct bt_iter_data *iter_data = data;
	struct blk_mq_hw_ctx *hctx = iter_data->hctx;
	struct blk_mq_tags *tags = hctx->tags;
	bool reserved = iter_data->reserved;
	struct request *rq;
	bool ret = true;

	if (!reserved)
		bitnr += tags->nr_reserved_tags;
	/*
	 * We can hit rq == NULL here, because the tagging functions
	 * test and set the bit before assigning ->rqs[].
	 */
	rq = blk_mq_find_and_get_req(tags, bitnr);
	if (!rq)
		return true;

	if (rq->q == hctx->queue && rq->mq_hctx == hctx)
		ret = iter_data->fn(hctx, rq, iter_data->data, reserved);
	blk_mq_put_rq_ref(rq);
	return ret;
}

/**
 * bt_for_each - iterate over the requests associated with a hardware queue
 * @hctx:	Hardware queue to examine.
 * @bt:		sbitmap to examine. This is either the breserved_tags member
 *		or the bitmap_tags member of struct blk_mq_tags.
 * @fn:		Pointer to the function that will be called for each request
 *		associated with @hctx that has been assigned a driver tag.
 *		@fn will be called as follows: @fn(@hctx, rq, @data, @reserved)
 *		where rq is a pointer to a request. Return true to continue
 *		iterating tags, false to stop.
 * @data:	Will be passed as third argument to @fn.
 * @reserved:	Indicates whether @bt is the breserved_tags member or the
 *		bitmap_tags member of struct blk_mq_tags.
 */
static void bt_for_each(struct blk_mq_hw_ctx *hctx, struct sbitmap_queue *bt,
			busy_iter_fn *fn, void *data, bool reserved)
{
	struct bt_iter_data iter_data = {
		.hctx = hctx,
		.fn = fn,
		.data = data,
		.reserved = reserved,
	};

	sbitmap_for_each_set(&bt->sb, bt_iter, &iter_data);
}

struct bt_tags_iter_data {
	struct blk_mq_tags *tags;
	busy_tag_iter_fn *fn;
	void *data;
	unsigned int flags;
};

#define BT_TAG_ITER_RESERVED		(1 << 0)
#define BT_TAG_ITER_STARTED		(1 << 1)
#define BT_TAG_ITER_STATIC_RQS		(1 << 2)

static bool bt_tags_iter(struct sbitmap *bitmap, unsigned int bitnr, void *data)
{
	struct bt_tags_iter_data *iter_data = data;
	struct blk_mq_tags *tags = iter_data->tags;
	bool reserved = iter_data->flags & BT_TAG_ITER_RESERVED;
	struct request *rq;
	bool ret = true;
	bool iter_static_rqs = !!(iter_data->flags & BT_TAG_ITER_STATIC_RQS);

	if (!reserved)
		bitnr += tags->nr_reserved_tags;

	/*
	 * We can hit rq == NULL here, because the tagging functions
	 * test and set the bit before assigning ->rqs[].
	 */
	if (iter_static_rqs)
		rq = tags->static_rqs[bitnr];
	else
		rq = blk_mq_find_and_get_req(tags, bitnr);
	if (!rq)
		return true;

	if (!(iter_data->flags & BT_TAG_ITER_STARTED) ||
	    blk_mq_request_started(rq))
		ret = iter_data->fn(rq, iter_data->data, reserved);
	if (!iter_static_rqs)
		blk_mq_put_rq_ref(rq);
	return ret;
}

/**
 * bt_tags_for_each - iterate over the requests in a tag map
 * @tags:	Tag map to iterate over.
 * @bt:		sbitmap to examine. This is either the breserved_tags member
 *		or the bitmap_tags member of struct blk_mq_tags.
 * @fn:		Pointer to the function that will be called for each started
 *		request. @fn will be called as follows: @fn(rq, @data,
 *		@reserved) where rq is a pointer to a request. Return true
 *		to continue iterating tags, false to stop.
 * @data:	Will be passed as second argument to @fn.
 * @flags:	BT_TAG_ITER_*
 */
static void bt_tags_for_each(struct blk_mq_tags *tags, struct sbitmap_queue *bt,
			     busy_tag_iter_fn *fn, void *data, unsigned int flags)
{
	struct bt_tags_iter_data iter_data = {
		.tags = tags,
		.fn = fn,
		.data = data,
		.flags = flags,
	};

	if (tags->rqs)
		sbitmap_for_each_set(&bt->sb, bt_tags_iter, &iter_data);
}

static void __blk_mq_all_tag_iter(struct blk_mq_tags *tags,
		busy_tag_iter_fn *fn, void *priv, unsigned int flags)
{
	WARN_ON_ONCE(flags & BT_TAG_ITER_RESERVED);

	if (tags->nr_reserved_tags)
		bt_tags_for_each(tags, tags->breserved_tags, fn, priv,
				 flags | BT_TAG_ITER_RESERVED);
	bt_tags_for_each(tags, tags->bitmap_tags, fn, priv, flags);
}

/**
 * blk_mq_all_tag_iter - iterate over all requests in a tag map
 * @tags:	Tag map to iterate over.
 * @fn:		Pointer to the function that will be called for each
 *		request. @fn will be called as follows: @fn(rq, @priv,
 *		reserved) where rq is a pointer to a request. 'reserved'
 *		indicates whether or not @rq is a reserved request. Return
 *		true to continue iterating tags, false to stop.
 * @priv:	Will be passed as second argument to @fn.
 *
 * Caller has to pass the tag map from which requests are allocated.
 */
void blk_mq_all_tag_iter(struct blk_mq_tags *tags, busy_tag_iter_fn *fn,
		void *priv)
{
	__blk_mq_all_tag_iter(tags, fn, priv, BT_TAG_ITER_STATIC_RQS);
}

/**
 * blk_mq_tagset_busy_iter - iterate over all started requests in a tag set
 * @tagset:	Tag set to iterate over.
 * @fn:		Pointer to the function that will be called for each started
 *		request. @fn will be called as follows: @fn(rq, @priv,
 *		reserved) where rq is a pointer to a request. 'reserved'
 *		indicates whether or not @rq is a reserved request. Return
 *		true to continue iterating tags, false to stop.
 * @priv:	Will be passed as second argument to @fn.
 *
 * We grab one request reference before calling @fn and release it after
 * @fn returns.
 */
void blk_mq_tagset_busy_iter(struct blk_mq_tag_set *tagset,
		busy_tag_iter_fn *fn, void *priv)
{
	int i;

	for (i = 0; i < tagset->nr_hw_queues; i++) {
		if (tagset->tags && tagset->tags[i])
			__blk_mq_all_tag_iter(tagset->tags[i], fn, priv,
					      BT_TAG_ITER_STARTED);
	}
}
EXPORT_SYMBOL(blk_mq_tagset_busy_iter);

static bool blk_mq_tagset_count_completed_rqs(struct request *rq,
		void *data, bool reserved)
{
	unsigned *count = data;

	if (blk_mq_request_completed(rq))
		(*count)++;
	return true;
}

/**
 * blk_mq_tagset_wait_completed_request - Wait until all scheduled request
 * completions have finished.
 * @tagset:	Tag set to drain completed request
 *
 * Note: This function has to be run after all IO queues are shutdown
 */
void blk_mq_tagset_wait_completed_request(struct blk_mq_tag_set *tagset)
{
	while (true) {
		unsigned count = 0;

		blk_mq_tagset_busy_iter(tagset,
				blk_mq_tagset_count_completed_rqs, &count);
		if (!count)
			break;
		msleep(5);
	}
}
EXPORT_SYMBOL(blk_mq_tagset_wait_completed_request);

/**
 * blk_mq_queue_tag_busy_iter - iterate over all requests with a driver tag
 * @q:		Request queue to examine.
 * @fn:		Pointer to the function that will be called for each request
 *		on @q. @fn will be called as follows: @fn(hctx, rq, @priv,
 *		reserved) where rq is a pointer to a request and hctx points
 *		to the hardware queue associated with the request. 'reserved'
 *		indicates whether or not @rq is a reserved request.
 * @priv:	Will be passed as third argument to @fn.
 *
 * Note: if @q->tag_set is shared with other request queues then @fn will be
 * called for all requests on all queues that share that tag set and not only
 * for requests associated with @q.
 */
void blk_mq_queue_tag_busy_iter(struct request_queue *q, busy_iter_fn *fn,
		void *priv)
{
	struct blk_mq_hw_ctx *hctx;
	int i;

	/*
	 * __blk_mq_update_nr_hw_queues() updates nr_hw_queues and queue_hw_ctx
	 * while the queue is frozen. So we can use q_usage_counter to avoid
	 * racing with it.
	 */
	if (!percpu_ref_tryget(&q->q_usage_counter))
		return;

	queue_for_each_hw_ctx(q, hctx, i) {
		struct blk_mq_tags *tags = hctx->tags;

		/*
		 * If no software queues are currently mapped to this
		 * hardware queue, there's nothing to check
		 */
		if (!blk_mq_hw_queue_mapped(hctx))
			continue;

		if (tags->nr_reserved_tags)
			bt_for_each(hctx, tags->breserved_tags, fn, priv, true);
		bt_for_each(hctx, tags->bitmap_tags, fn, priv, false);
	}
	blk_queue_exit(q);
}

static int bt_alloc(struct sbitmap_queue *bt, unsigned int depth,
		    bool round_robin, int node)
{
	return sbitmap_queue_init_node(bt, depth, -1, round_robin, GFP_KERNEL,
				       node);
}

int blk_mq_init_bitmaps(struct sbitmap_queue *bitmap_tags,
			struct sbitmap_queue *breserved_tags,
			unsigned int queue_depth, unsigned int reserved,
			int node, int alloc_policy)
{
	unsigned int depth = queue_depth - reserved;
	bool round_robin = alloc_policy == BLK_TAG_ALLOC_RR;

	if (bt_alloc(bitmap_tags, depth, round_robin, node))
		return -ENOMEM;
	if (bt_alloc(breserved_tags, reserved, round_robin, node))
		goto free_bitmap_tags;

	return 0;

free_bitmap_tags:
	sbitmap_queue_free(bitmap_tags);
	return -ENOMEM;
}

static int blk_mq_init_bitmap_tags(struct blk_mq_tags *tags,
				   int node, int alloc_policy)
{
	int ret;

	ret = blk_mq_init_bitmaps(&tags->__bitmap_tags,
				  &tags->__breserved_tags,
				  tags->nr_tags, tags->nr_reserved_tags,
				  node, alloc_policy);
	if (ret)
		return ret;

	tags->bitmap_tags = &tags->__bitmap_tags;
	tags->breserved_tags = &tags->__breserved_tags;

	return 0;
}

int blk_mq_init_shared_sbitmap(struct blk_mq_tag_set *set)
{
	int alloc_policy = BLK_MQ_FLAG_TO_ALLOC_POLICY(set->flags);
	int i, ret;

	ret = blk_mq_init_bitmaps(&set->__bitmap_tags, &set->__breserved_tags,
				  set->queue_depth, set->reserved_tags,
				  set->numa_node, alloc_policy);
	if (ret)
		return ret;

	for (i = 0; i < set->nr_hw_queues; i++) {
		struct blk_mq_tags *tags = set->tags[i];

		tags->bitmap_tags = &set->__bitmap_tags;
		tags->breserved_tags = &set->__breserved_tags;
	}

	return 0;
}

void blk_mq_exit_shared_sbitmap(struct blk_mq_tag_set *set)
{
	sbitmap_queue_free(&set->__bitmap_tags);
	sbitmap_queue_free(&set->__breserved_tags);
}

struct blk_mq_tags *blk_mq_init_tags(unsigned int total_tags,
				     unsigned int reserved_tags,
				     int node, unsigned int flags)
{
	int alloc_policy = BLK_MQ_FLAG_TO_ALLOC_POLICY(flags);
	struct blk_mq_tags *tags;

	if (total_tags > BLK_MQ_TAG_MAX) {
		pr_err("blk-mq: tag depth too large\n");
		return NULL;
	}

	tags = kzalloc_node(sizeof(*tags), GFP_KERNEL, node);
	if (!tags)
		return NULL;

	tags->nr_tags = total_tags;
	tags->nr_reserved_tags = reserved_tags;
	spin_lock_init(&tags->lock);

	if (blk_mq_is_sbitmap_shared(flags))
		return tags;

	if (blk_mq_init_bitmap_tags(tags, node, alloc_policy) < 0) {
		kfree(tags);
		return NULL;
	}
	return tags;
}

void blk_mq_free_tags(struct blk_mq_tags *tags, unsigned int flags)
{
	if (!blk_mq_is_sbitmap_shared(flags)) {
		sbitmap_queue_free(tags->bitmap_tags);
		sbitmap_queue_free(tags->breserved_tags);
	}
	kfree(tags);
}

int blk_mq_tag_update_depth(struct blk_mq_hw_ctx *hctx,
			    struct blk_mq_tags **tagsptr, unsigned int tdepth,
			    bool can_grow)
{
	struct blk_mq_tags *tags = *tagsptr;

	if (tdepth <= tags->nr_reserved_tags)
		return -EINVAL;

	/*
	 * If we are allowed to grow beyond the original size, allocate
	 * a new set of tags before freeing the old one.
	 */
	if (tdepth > tags->nr_tags) {
		struct blk_mq_tag_set *set = hctx->queue->tag_set;
		struct blk_mq_tags *new;
		bool ret;

		if (!can_grow)
			return -EINVAL;

		/*
		 * We need some sort of upper limit, set it high enough that
		 * no valid use cases should require more.
		 */
		if (tdepth > MAX_SCHED_RQ)
			return -EINVAL;

		new = blk_mq_alloc_rq_map(set, hctx->queue_num, tdepth,
				tags->nr_reserved_tags, set->flags);
		if (!new)
			return -ENOMEM;
		ret = blk_mq_alloc_rqs(set, new, hctx->queue_num, tdepth);
		if (ret) {
			blk_mq_free_rq_map(new, set->flags);
			return -ENOMEM;
		}

		blk_mq_free_rqs(set, *tagsptr, hctx->queue_num);
		blk_mq_free_rq_map(*tagsptr, set->flags);
		*tagsptr = new;
	} else {
		/*
		 * Don't need (or can't) update reserved tags here, they
		 * remain static and should never need resizing.
		 */
		sbitmap_queue_resize(tags->bitmap_tags,
				tdepth - tags->nr_reserved_tags);
	}

	return 0;
}

void blk_mq_tag_resize_shared_sbitmap(struct blk_mq_tag_set *set, unsigned int size)
{
	sbitmap_queue_resize(&set->__bitmap_tags, size - set->reserved_tags);
}

/**
 * blk_mq_unique_tag() - return a tag that is unique queue-wide
 * @rq: request for which to compute a unique tag
 *
 * The tag field in struct request is unique per hardware queue but not over
 * all hardware queues. Hence this function that returns a tag with the
 * hardware context index in the upper bits and the per hardware queue tag in
 * the lower bits.
 *
 * Note: When called for a request that is queued on a non-multiqueue request
 * queue, the hardware context index is set to zero.
 */
u32 blk_mq_unique_tag(struct request *rq)
{
	return (rq->mq_hctx->queue_num << BLK_MQ_UNIQUE_TAG_BITS) |
		(rq->tag & BLK_MQ_UNIQUE_TAG_MASK);
}
EXPORT_SYMBOL(blk_mq_unique_tag);<|MERGE_RESOLUTION|>--- conflicted
+++ resolved
@@ -208,11 +208,7 @@
 
 	spin_lock_irqsave(&tags->lock, flags);
 	rq = tags->rqs[bitnr];
-<<<<<<< HEAD
-	if (!rq || !refcount_inc_not_zero(&rq->ref))
-=======
 	if (!rq || rq->tag != bitnr || !refcount_inc_not_zero(&rq->ref))
->>>>>>> bee673aa
 		rq = NULL;
 	spin_unlock_irqrestore(&tags->lock, flags);
 	return rq;
