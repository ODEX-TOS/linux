--- conflicted
+++ resolved
@@ -622,12 +622,8 @@
 static struct elevator_type *elevator_get_default(struct request_queue *q)
 {
 #ifndef CONFIG_ZEN_INTERACTIVE
-<<<<<<< HEAD
-	if (q->nr_hw_queues != 1)
-=======
 	if (q->nr_hw_queues != 1 &&
 			!blk_mq_is_sbitmap_shared(q->tag_set->flags))
->>>>>>> c2f789ef
 		return NULL;
 #endif
 
