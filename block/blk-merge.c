/*
 * Functions related to segment and merge handling
 */
#include <linux/kernel.h>
#include <linux/module.h>
#include <linux/bio.h>
#include <linux/blkdev.h>
#include <linux/scatterlist.h>

#include "blk.h"

static struct bio *blk_bio_discard_split(struct request_queue *q,
					 struct bio *bio,
					 struct bio_set *bs)
{
	unsigned int max_discard_sectors, granularity;
	int alignment;
	sector_t tmp;
	unsigned split_sectors;

	/* Zero-sector (unknown) and one-sector granularities are the same.  */
	granularity = max(q->limits.discard_granularity >> 9, 1U);

	max_discard_sectors = min(q->limits.max_discard_sectors, UINT_MAX >> 9);
	max_discard_sectors -= max_discard_sectors % granularity;

	if (unlikely(!max_discard_sectors)) {
		/* XXX: warn */
		return NULL;
	}

	if (bio_sectors(bio) <= max_discard_sectors)
		return NULL;

	split_sectors = max_discard_sectors;

	/*
	 * If the next starting sector would be misaligned, stop the discard at
	 * the previous aligned sector.
	 */
	alignment = (q->limits.discard_alignment >> 9) % granularity;

	tmp = bio->bi_iter.bi_sector + split_sectors - alignment;
	tmp = sector_div(tmp, granularity);

	if (split_sectors > tmp)
		split_sectors -= tmp;

	return bio_split(bio, split_sectors, GFP_NOIO, bs);
}

static struct bio *blk_bio_write_same_split(struct request_queue *q,
					    struct bio *bio,
					    struct bio_set *bs)
{
	if (!q->limits.max_write_same_sectors)
		return NULL;

	if (bio_sectors(bio) <= q->limits.max_write_same_sectors)
		return NULL;

	return bio_split(bio, q->limits.max_write_same_sectors, GFP_NOIO, bs);
}

static struct bio *blk_bio_segment_split(struct request_queue *q,
					 struct bio *bio,
					 struct bio_set *bs)
{
<<<<<<< HEAD
	struct bio *split;
	struct bio_vec bv, bvprv;
	struct bvec_iter iter;
	unsigned seg_size = 0, nsegs = 0, sectors = 0;
	int prev = 0;

	bio_for_each_segment(bv, bio, iter) {
		sectors += bv.bv_len >> 9;

		if (sectors > queue_max_sectors(q))
=======
	struct bio_vec bv, bvprv, *bvprvp = NULL;
	struct bvec_iter iter;
	unsigned seg_size = 0, nsegs = 0, sectors = 0;

	bio_for_each_segment(bv, bio, iter) {
		if (sectors + (bv.bv_len >> 9) > queue_max_sectors(q))
>>>>>>> 9f30a04d
			goto split;

		/*
		 * If the queue doesn't support SG gaps and adding this
		 * offset would create a gap, disallow it.
		 */
<<<<<<< HEAD
		if (prev && bvec_gap_to_prev(q, &bvprv, bv.bv_offset))
			goto split;

		if (prev && blk_queue_cluster(q)) {
			if (seg_size + bv.bv_len > queue_max_segment_size(q))
				goto new_segment;
			if (!BIOVEC_PHYS_MERGEABLE(&bvprv, &bv))
				goto new_segment;
			if (!BIOVEC_SEG_BOUNDARY(q, &bvprv, &bv))
=======
		if (bvprvp && bvec_gap_to_prev(q, bvprvp, bv.bv_offset))
			goto split;

		if (bvprvp && blk_queue_cluster(q)) {
			if (seg_size + bv.bv_len > queue_max_segment_size(q))
				goto new_segment;
			if (!BIOVEC_PHYS_MERGEABLE(bvprvp, &bv))
				goto new_segment;
			if (!BIOVEC_SEG_BOUNDARY(q, bvprvp, &bv))
>>>>>>> 9f30a04d
				goto new_segment;

			seg_size += bv.bv_len;
			bvprv = bv;
<<<<<<< HEAD
			prev = 1;
=======
			bvprvp = &bv;
			sectors += bv.bv_len >> 9;
>>>>>>> 9f30a04d
			continue;
		}
new_segment:
		if (nsegs == queue_max_segments(q))
			goto split;

		nsegs++;
		bvprv = bv;
<<<<<<< HEAD
		prev = 1;
		seg_size = bv.bv_len;
=======
		bvprvp = &bv;
		seg_size = bv.bv_len;
		sectors += bv.bv_len >> 9;
>>>>>>> 9f30a04d
	}

	return NULL;
split:
<<<<<<< HEAD
	split = bio_clone_bioset(bio, GFP_NOIO, bs);

	split->bi_iter.bi_size -= iter.bi_size;
	bio->bi_iter = iter;

	if (bio_integrity(bio)) {
		bio_integrity_advance(bio, split->bi_iter.bi_size);
		bio_integrity_trim(split, 0, bio_sectors(split));
	}

	return split;
=======
	return bio_split(bio, sectors, GFP_NOIO, bs);
>>>>>>> 9f30a04d
}

void blk_queue_split(struct request_queue *q, struct bio **bio,
		     struct bio_set *bs)
{
	struct bio *split;

	if ((*bio)->bi_rw & REQ_DISCARD)
		split = blk_bio_discard_split(q, *bio, bs);
	else if ((*bio)->bi_rw & REQ_WRITE_SAME)
		split = blk_bio_write_same_split(q, *bio, bs);
	else
		split = blk_bio_segment_split(q, *bio, q->bio_split);

	if (split) {
		bio_chain(split, *bio);
		generic_make_request(*bio);
		*bio = split;
	}
}
EXPORT_SYMBOL(blk_queue_split);

static unsigned int __blk_recalc_rq_segments(struct request_queue *q,
					     struct bio *bio,
					     bool no_sg_merge)
{
	struct bio_vec bv, bvprv = { NULL };
	int cluster, prev = 0;
	unsigned int seg_size, nr_phys_segs;
	struct bio *fbio, *bbio;
	struct bvec_iter iter;

	if (!bio)
		return 0;

	/*
	 * This should probably be returning 0, but blk_add_request_payload()
	 * (Christoph!!!!)
	 */
	if (bio->bi_rw & REQ_DISCARD)
		return 1;

	if (bio->bi_rw & REQ_WRITE_SAME)
		return 1;

	fbio = bio;
	cluster = blk_queue_cluster(q);
	seg_size = 0;
	nr_phys_segs = 0;
	for_each_bio(bio) {
		bio_for_each_segment(bv, bio, iter) {
			/*
			 * If SG merging is disabled, each bio vector is
			 * a segment
			 */
			if (no_sg_merge)
				goto new_segment;

			if (prev && cluster) {
				if (seg_size + bv.bv_len
				    > queue_max_segment_size(q))
					goto new_segment;
				if (!BIOVEC_PHYS_MERGEABLE(&bvprv, &bv))
					goto new_segment;
				if (!BIOVEC_SEG_BOUNDARY(q, &bvprv, &bv))
					goto new_segment;

				seg_size += bv.bv_len;
				bvprv = bv;
				continue;
			}
new_segment:
			if (nr_phys_segs == 1 && seg_size >
			    fbio->bi_seg_front_size)
				fbio->bi_seg_front_size = seg_size;

			nr_phys_segs++;
			bvprv = bv;
			prev = 1;
			seg_size = bv.bv_len;
		}
		bbio = bio;
	}

	if (nr_phys_segs == 1 && seg_size > fbio->bi_seg_front_size)
		fbio->bi_seg_front_size = seg_size;
	if (seg_size > bbio->bi_seg_back_size)
		bbio->bi_seg_back_size = seg_size;

	return nr_phys_segs;
}

void blk_recalc_rq_segments(struct request *rq)
{
	bool no_sg_merge = !!test_bit(QUEUE_FLAG_NO_SG_MERGE,
			&rq->q->queue_flags);

	rq->nr_phys_segments = __blk_recalc_rq_segments(rq->q, rq->bio,
			no_sg_merge);
}

void blk_recount_segments(struct request_queue *q, struct bio *bio)
{
	unsigned short seg_cnt;

	/* estimate segment number by bi_vcnt for non-cloned bio */
	if (bio_flagged(bio, BIO_CLONED))
		seg_cnt = bio_segments(bio);
	else
		seg_cnt = bio->bi_vcnt;

	if (test_bit(QUEUE_FLAG_NO_SG_MERGE, &q->queue_flags) &&
			(seg_cnt < queue_max_segments(q)))
		bio->bi_phys_segments = seg_cnt;
	else {
		struct bio *nxt = bio->bi_next;

		bio->bi_next = NULL;
		bio->bi_phys_segments = __blk_recalc_rq_segments(q, bio, false);
		bio->bi_next = nxt;
	}

	bio_set_flag(bio, BIO_SEG_VALID);
}
EXPORT_SYMBOL(blk_recount_segments);

static int blk_phys_contig_segment(struct request_queue *q, struct bio *bio,
				   struct bio *nxt)
{
	struct bio_vec end_bv = { NULL }, nxt_bv;
	struct bvec_iter iter;

	if (!blk_queue_cluster(q))
		return 0;

	if (bio->bi_seg_back_size + nxt->bi_seg_front_size >
	    queue_max_segment_size(q))
		return 0;

	if (!bio_has_data(bio))
		return 1;

	bio_for_each_segment(end_bv, bio, iter)
		if (end_bv.bv_len == iter.bi_size)
			break;

	nxt_bv = bio_iovec(nxt);

	if (!BIOVEC_PHYS_MERGEABLE(&end_bv, &nxt_bv))
		return 0;

	/*
	 * bio and nxt are contiguous in memory; check if the queue allows
	 * these two to be merged into one
	 */
	if (BIOVEC_SEG_BOUNDARY(q, &end_bv, &nxt_bv))
		return 1;

	return 0;
}

static inline void
__blk_segment_map_sg(struct request_queue *q, struct bio_vec *bvec,
		     struct scatterlist *sglist, struct bio_vec *bvprv,
		     struct scatterlist **sg, int *nsegs, int *cluster)
{

	int nbytes = bvec->bv_len;

	if (*sg && *cluster) {
		if ((*sg)->length + nbytes > queue_max_segment_size(q))
			goto new_segment;

		if (!BIOVEC_PHYS_MERGEABLE(bvprv, bvec))
			goto new_segment;
		if (!BIOVEC_SEG_BOUNDARY(q, bvprv, bvec))
			goto new_segment;

		(*sg)->length += nbytes;
	} else {
new_segment:
		if (!*sg)
			*sg = sglist;
		else {
			/*
			 * If the driver previously mapped a shorter
			 * list, we could see a termination bit
			 * prematurely unless it fully inits the sg
			 * table on each mapping. We KNOW that there
			 * must be more entries here or the driver
			 * would be buggy, so force clear the
			 * termination bit to avoid doing a full
			 * sg_init_table() in drivers for each command.
			 */
			sg_unmark_end(*sg);
			*sg = sg_next(*sg);
		}

		sg_set_page(*sg, bvec->bv_page, nbytes, bvec->bv_offset);
		(*nsegs)++;
	}
	*bvprv = *bvec;
}

static int __blk_bios_map_sg(struct request_queue *q, struct bio *bio,
			     struct scatterlist *sglist,
			     struct scatterlist **sg)
{
	struct bio_vec bvec, bvprv = { NULL };
	struct bvec_iter iter;
	int nsegs, cluster;

	nsegs = 0;
	cluster = blk_queue_cluster(q);

	if (bio->bi_rw & REQ_DISCARD) {
		/*
		 * This is a hack - drivers should be neither modifying the
		 * biovec, nor relying on bi_vcnt - but because of
		 * blk_add_request_payload(), a discard bio may or may not have
		 * a payload we need to set up here (thank you Christoph) and
		 * bi_vcnt is really the only way of telling if we need to.
		 */

		if (bio->bi_vcnt)
			goto single_segment;

		return 0;
	}

	if (bio->bi_rw & REQ_WRITE_SAME) {
single_segment:
		*sg = sglist;
		bvec = bio_iovec(bio);
		sg_set_page(*sg, bvec.bv_page, bvec.bv_len, bvec.bv_offset);
		return 1;
	}

	for_each_bio(bio)
		bio_for_each_segment(bvec, bio, iter)
			__blk_segment_map_sg(q, &bvec, sglist, &bvprv, sg,
					     &nsegs, &cluster);

	return nsegs;
}

/*
 * map a request to scatterlist, return number of sg entries setup. Caller
 * must make sure sg can hold rq->nr_phys_segments entries
 */
int blk_rq_map_sg(struct request_queue *q, struct request *rq,
		  struct scatterlist *sglist)
{
	struct scatterlist *sg = NULL;
	int nsegs = 0;

	if (rq->bio)
		nsegs = __blk_bios_map_sg(q, rq->bio, sglist, &sg);

	if (unlikely(rq->cmd_flags & REQ_COPY_USER) &&
	    (blk_rq_bytes(rq) & q->dma_pad_mask)) {
		unsigned int pad_len =
			(q->dma_pad_mask & ~blk_rq_bytes(rq)) + 1;

		sg->length += pad_len;
		rq->extra_len += pad_len;
	}

	if (q->dma_drain_size && q->dma_drain_needed(rq)) {
		if (rq->cmd_flags & REQ_WRITE)
			memset(q->dma_drain_buffer, 0, q->dma_drain_size);

		sg_unmark_end(sg);
		sg = sg_next(sg);
		sg_set_page(sg, virt_to_page(q->dma_drain_buffer),
			    q->dma_drain_size,
			    ((unsigned long)q->dma_drain_buffer) &
			    (PAGE_SIZE - 1));
		nsegs++;
		rq->extra_len += q->dma_drain_size;
	}

	if (sg)
		sg_mark_end(sg);

	return nsegs;
}
EXPORT_SYMBOL(blk_rq_map_sg);

static inline int ll_new_hw_segment(struct request_queue *q,
				    struct request *req,
				    struct bio *bio)
{
	int nr_phys_segs = bio_phys_segments(q, bio);

	if (req->nr_phys_segments + nr_phys_segs > queue_max_segments(q))
		goto no_merge;

	if (blk_integrity_merge_bio(q, req, bio) == false)
		goto no_merge;

	/*
	 * This will form the start of a new hw segment.  Bump both
	 * counters.
	 */
	req->nr_phys_segments += nr_phys_segs;
	return 1;

no_merge:
	req->cmd_flags |= REQ_NOMERGE;
	if (req == q->last_merge)
		q->last_merge = NULL;
	return 0;
}

int ll_back_merge_fn(struct request_queue *q, struct request *req,
		     struct bio *bio)
{
	if (req_gap_back_merge(req, bio))
		return 0;
	if (blk_integrity_rq(req) &&
	    integrity_req_gap_back_merge(req, bio))
		return 0;
	if (blk_rq_sectors(req) + bio_sectors(bio) >
	    blk_rq_get_max_sectors(req)) {
		req->cmd_flags |= REQ_NOMERGE;
		if (req == q->last_merge)
			q->last_merge = NULL;
		return 0;
	}
	if (!bio_flagged(req->biotail, BIO_SEG_VALID))
		blk_recount_segments(q, req->biotail);
	if (!bio_flagged(bio, BIO_SEG_VALID))
		blk_recount_segments(q, bio);

	return ll_new_hw_segment(q, req, bio);
}

int ll_front_merge_fn(struct request_queue *q, struct request *req,
		      struct bio *bio)
{

	if (req_gap_front_merge(req, bio))
		return 0;
	if (blk_integrity_rq(req) &&
	    integrity_req_gap_front_merge(req, bio))
		return 0;
	if (blk_rq_sectors(req) + bio_sectors(bio) >
	    blk_rq_get_max_sectors(req)) {
		req->cmd_flags |= REQ_NOMERGE;
		if (req == q->last_merge)
			q->last_merge = NULL;
		return 0;
	}
	if (!bio_flagged(bio, BIO_SEG_VALID))
		blk_recount_segments(q, bio);
	if (!bio_flagged(req->bio, BIO_SEG_VALID))
		blk_recount_segments(q, req->bio);

	return ll_new_hw_segment(q, req, bio);
}

/*
 * blk-mq uses req->special to carry normal driver per-request payload, it
 * does not indicate a prepared command that we cannot merge with.
 */
static bool req_no_special_merge(struct request *req)
{
	struct request_queue *q = req->q;

	return !q->mq_ops && req->special;
}

<<<<<<< HEAD
static int req_gap_to_prev(struct request *req, struct bio *next)
{
	struct bio *prev = req->biotail;

	return bvec_gap_to_prev(req->q, &prev->bi_io_vec[prev->bi_vcnt - 1],
			next->bi_io_vec[0].bv_offset);
}

=======
>>>>>>> 9f30a04d
static int ll_merge_requests_fn(struct request_queue *q, struct request *req,
				struct request *next)
{
	int total_phys_segments;
	unsigned int seg_size =
		req->biotail->bi_seg_back_size + next->bio->bi_seg_front_size;

	/*
	 * First check if the either of the requests are re-queued
	 * requests.  Can't merge them if they are.
	 */
	if (req_no_special_merge(req) || req_no_special_merge(next))
		return 0;

<<<<<<< HEAD
	if (req_gap_to_prev(req, next->bio))
=======
	if (req_gap_back_merge(req, next->bio))
>>>>>>> 9f30a04d
		return 0;

	/*
	 * Will it become too large?
	 */
	if ((blk_rq_sectors(req) + blk_rq_sectors(next)) >
	    blk_rq_get_max_sectors(req))
		return 0;

	total_phys_segments = req->nr_phys_segments + next->nr_phys_segments;
	if (blk_phys_contig_segment(q, req->biotail, next->bio)) {
		if (req->nr_phys_segments == 1)
			req->bio->bi_seg_front_size = seg_size;
		if (next->nr_phys_segments == 1)
			next->biotail->bi_seg_back_size = seg_size;
		total_phys_segments--;
	}

	if (total_phys_segments > queue_max_segments(q))
		return 0;

	if (blk_integrity_merge_rq(q, req, next) == false)
		return 0;

	/* Merge is OK... */
	req->nr_phys_segments = total_phys_segments;
	return 1;
}

/**
 * blk_rq_set_mixed_merge - mark a request as mixed merge
 * @rq: request to mark as mixed merge
 *
 * Description:
 *     @rq is about to be mixed merged.  Make sure the attributes
 *     which can be mixed are set in each bio and mark @rq as mixed
 *     merged.
 */
void blk_rq_set_mixed_merge(struct request *rq)
{
	unsigned int ff = rq->cmd_flags & REQ_FAILFAST_MASK;
	struct bio *bio;

	if (rq->cmd_flags & REQ_MIXED_MERGE)
		return;

	/*
	 * @rq will no longer represent mixable attributes for all the
	 * contained bios.  It will just track those of the first one.
	 * Distributes the attributs to each bio.
	 */
	for (bio = rq->bio; bio; bio = bio->bi_next) {
		WARN_ON_ONCE((bio->bi_rw & REQ_FAILFAST_MASK) &&
			     (bio->bi_rw & REQ_FAILFAST_MASK) != ff);
		bio->bi_rw |= ff;
	}
	rq->cmd_flags |= REQ_MIXED_MERGE;
}

static void blk_account_io_merge(struct request *req)
{
	if (blk_do_io_stat(req)) {
		struct hd_struct *part;
		int cpu;

		cpu = part_stat_lock();
		part = req->part;

		part_round_stats(cpu, part);
		part_dec_in_flight(part, rq_data_dir(req));

		hd_struct_put(part);
		part_stat_unlock();
	}
}

/*
 * Has to be called with the request spinlock acquired
 */
static int attempt_merge(struct request_queue *q, struct request *req,
			  struct request *next)
{
	if (!rq_mergeable(req) || !rq_mergeable(next))
		return 0;

	if (!blk_check_merge_flags(req->cmd_flags, next->cmd_flags))
		return 0;

	/*
	 * not contiguous
	 */
	if (blk_rq_pos(req) + blk_rq_sectors(req) != blk_rq_pos(next))
		return 0;

	if (rq_data_dir(req) != rq_data_dir(next)
	    || req->rq_disk != next->rq_disk
	    || req_no_special_merge(next))
		return 0;

	if (req->cmd_flags & REQ_WRITE_SAME &&
	    !blk_write_same_mergeable(req->bio, next->bio))
		return 0;

	/*
	 * If we are allowed to merge, then append bio list
	 * from next to rq and release next. merge_requests_fn
	 * will have updated segment counts, update sector
	 * counts here.
	 */
	if (!ll_merge_requests_fn(q, req, next))
		return 0;

	/*
	 * If failfast settings disagree or any of the two is already
	 * a mixed merge, mark both as mixed before proceeding.  This
	 * makes sure that all involved bios have mixable attributes
	 * set properly.
	 */
	if ((req->cmd_flags | next->cmd_flags) & REQ_MIXED_MERGE ||
	    (req->cmd_flags & REQ_FAILFAST_MASK) !=
	    (next->cmd_flags & REQ_FAILFAST_MASK)) {
		blk_rq_set_mixed_merge(req);
		blk_rq_set_mixed_merge(next);
	}

	/*
	 * At this point we have either done a back merge
	 * or front merge. We need the smaller start_time of
	 * the merged requests to be the current request
	 * for accounting purposes.
	 */
	if (time_after(req->start_time, next->start_time))
		req->start_time = next->start_time;

	req->biotail->bi_next = next->bio;
	req->biotail = next->biotail;

	req->__data_len += blk_rq_bytes(next);

	elv_merge_requests(q, req, next);

	/*
	 * 'next' is going away, so update stats accordingly
	 */
	blk_account_io_merge(next);

	req->ioprio = ioprio_best(req->ioprio, next->ioprio);
	if (blk_rq_cpu_valid(next))
		req->cpu = next->cpu;

	/* owner-ship of bio passed from next to req */
	next->bio = NULL;
	__blk_put_request(q, next);
	return 1;
}

int attempt_back_merge(struct request_queue *q, struct request *rq)
{
	struct request *next = elv_latter_request(q, rq);

	if (next)
		return attempt_merge(q, rq, next);

	return 0;
}

int attempt_front_merge(struct request_queue *q, struct request *rq)
{
	struct request *prev = elv_former_request(q, rq);

	if (prev)
		return attempt_merge(q, prev, rq);

	return 0;
}

int blk_attempt_req_merge(struct request_queue *q, struct request *rq,
			  struct request *next)
{
	return attempt_merge(q, rq, next);
}

bool blk_rq_merge_ok(struct request *rq, struct bio *bio)
{
	if (!rq_mergeable(rq) || !bio_mergeable(bio))
		return false;

	if (!blk_check_merge_flags(rq->cmd_flags, bio->bi_rw))
		return false;

	/* different data direction or already started, don't merge */
	if (bio_data_dir(bio) != rq_data_dir(rq))
		return false;

	/* must be same device and not a special request */
	if (rq->rq_disk != bio->bi_bdev->bd_disk || req_no_special_merge(rq))
		return false;

	/* only merge integrity protected bio into ditto rq */
	if (blk_integrity_merge_bio(rq->q, rq, bio) == false)
		return false;

	/* must be using the same buffer */
	if (rq->cmd_flags & REQ_WRITE_SAME &&
	    !blk_write_same_mergeable(rq->bio, bio))
		return false;

<<<<<<< HEAD
	/* Only check gaps if the bio carries data */
	if (bio_has_data(bio) && req_gap_to_prev(rq, bio))
		return false;

=======
>>>>>>> 9f30a04d
	return true;
}

int blk_try_merge(struct request *rq, struct bio *bio)
{
	if (blk_rq_pos(rq) + blk_rq_sectors(rq) == bio->bi_iter.bi_sector)
		return ELEVATOR_BACK_MERGE;
	else if (blk_rq_pos(rq) - bio_sectors(bio) == bio->bi_iter.bi_sector)
		return ELEVATOR_FRONT_MERGE;
	return ELEVATOR_NO_MERGE;
}<|MERGE_RESOLUTION|>--- conflicted
+++ resolved
@@ -66,42 +66,18 @@
 					 struct bio *bio,
 					 struct bio_set *bs)
 {
-<<<<<<< HEAD
-	struct bio *split;
-	struct bio_vec bv, bvprv;
-	struct bvec_iter iter;
-	unsigned seg_size = 0, nsegs = 0, sectors = 0;
-	int prev = 0;
-
-	bio_for_each_segment(bv, bio, iter) {
-		sectors += bv.bv_len >> 9;
-
-		if (sectors > queue_max_sectors(q))
-=======
 	struct bio_vec bv, bvprv, *bvprvp = NULL;
 	struct bvec_iter iter;
 	unsigned seg_size = 0, nsegs = 0, sectors = 0;
 
 	bio_for_each_segment(bv, bio, iter) {
 		if (sectors + (bv.bv_len >> 9) > queue_max_sectors(q))
->>>>>>> 9f30a04d
 			goto split;
 
 		/*
 		 * If the queue doesn't support SG gaps and adding this
 		 * offset would create a gap, disallow it.
 		 */
-<<<<<<< HEAD
-		if (prev && bvec_gap_to_prev(q, &bvprv, bv.bv_offset))
-			goto split;
-
-		if (prev && blk_queue_cluster(q)) {
-			if (seg_size + bv.bv_len > queue_max_segment_size(q))
-				goto new_segment;
-			if (!BIOVEC_PHYS_MERGEABLE(&bvprv, &bv))
-				goto new_segment;
-			if (!BIOVEC_SEG_BOUNDARY(q, &bvprv, &bv))
-=======
 		if (bvprvp && bvec_gap_to_prev(q, bvprvp, bv.bv_offset))
 			goto split;
 
@@ -111,17 +87,12 @@
 			if (!BIOVEC_PHYS_MERGEABLE(bvprvp, &bv))
 				goto new_segment;
 			if (!BIOVEC_SEG_BOUNDARY(q, bvprvp, &bv))
->>>>>>> 9f30a04d
 				goto new_segment;
 
 			seg_size += bv.bv_len;
 			bvprv = bv;
-<<<<<<< HEAD
-			prev = 1;
-=======
 			bvprvp = &bv;
 			sectors += bv.bv_len >> 9;
->>>>>>> 9f30a04d
 			continue;
 		}
 new_segment:
@@ -130,33 +101,14 @@
 
 		nsegs++;
 		bvprv = bv;
-<<<<<<< HEAD
-		prev = 1;
-		seg_size = bv.bv_len;
-=======
 		bvprvp = &bv;
 		seg_size = bv.bv_len;
 		sectors += bv.bv_len >> 9;
->>>>>>> 9f30a04d
 	}
 
 	return NULL;
 split:
-<<<<<<< HEAD
-	split = bio_clone_bioset(bio, GFP_NOIO, bs);
-
-	split->bi_iter.bi_size -= iter.bi_size;
-	bio->bi_iter = iter;
-
-	if (bio_integrity(bio)) {
-		bio_integrity_advance(bio, split->bi_iter.bi_size);
-		bio_integrity_trim(split, 0, bio_sectors(split));
-	}
-
-	return split;
-=======
 	return bio_split(bio, sectors, GFP_NOIO, bs);
->>>>>>> 9f30a04d
 }
 
 void blk_queue_split(struct request_queue *q, struct bio **bio,
@@ -530,17 +482,6 @@
 	return !q->mq_ops && req->special;
 }
 
-<<<<<<< HEAD
-static int req_gap_to_prev(struct request *req, struct bio *next)
-{
-	struct bio *prev = req->biotail;
-
-	return bvec_gap_to_prev(req->q, &prev->bi_io_vec[prev->bi_vcnt - 1],
-			next->bi_io_vec[0].bv_offset);
-}
-
-=======
->>>>>>> 9f30a04d
 static int ll_merge_requests_fn(struct request_queue *q, struct request *req,
 				struct request *next)
 {
@@ -555,11 +496,7 @@
 	if (req_no_special_merge(req) || req_no_special_merge(next))
 		return 0;
 
-<<<<<<< HEAD
-	if (req_gap_to_prev(req, next->bio))
-=======
 	if (req_gap_back_merge(req, next->bio))
->>>>>>> 9f30a04d
 		return 0;
 
 	/*
@@ -767,13 +704,6 @@
 	    !blk_write_same_mergeable(rq->bio, bio))
 		return false;
 
-<<<<<<< HEAD
-	/* Only check gaps if the bio carries data */
-	if (bio_has_data(bio) && req_gap_to_prev(rq, bio))
-		return false;
-
-=======
->>>>>>> 9f30a04d
 	return true;
 }
 
